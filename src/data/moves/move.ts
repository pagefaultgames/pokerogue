import type { BattlerTag } from "#data/battler-tags";
import { AbAttrParamsWithCancel, PreAttackModifyPowerAbAttrParams } from "#abilities/ability";
import {
  applyAbAttrs
} from "#abilities/apply-ab-attrs";
import { loggedInUser } from "#app/account";
import type { GameMode } from "#app/game-mode";
import { globalScene } from "#app/global-scene";
import { getPokemonNameWithAffix } from "#app/messages";
import type { EntryHazardTag, PendingHealTag } from "#data/arena-tag";
import { WeakenMoveTypeTag } from "#data/arena-tag";
import { MoveChargeAnim } from "#data/battle-anims";
import {
  CommandedTag,
  EncoreTag,
  GulpMissileTag,
  HelpingHandTag,
  SemiInvulnerableTag,
  ShellTrapTag,
  StockpilingTag,
  SubstituteTag,
  SupremeOverlordTag,
  TrappedTag,
  TypeBoostTag,
} from "#data/battler-tags";
import { getBerryEffectFunc } from "#data/berry";
import { allAbilities, allMoves } from "#data/data-lists";
import { SpeciesFormChangeRevertWeatherFormTrigger } from "#data/form-change-triggers";
import { DelayedAttackTag } from "#data/positional-tags/positional-tag";
import {
  getNonVolatileStatusEffects,
  getStatusEffectHealText,
  isNonVolatileStatusEffect,
} from "#data/status-effect";
import { TerrainType } from "#data/terrain";
import { getTypeDamageMultiplier } from "#data/type";
import { AbilityId } from "#enums/ability-id";
import { ArenaTagSide } from "#enums/arena-tag-side";
import { ArenaTagType } from "#enums/arena-tag-type";
import { BattleType } from "#enums/battle-type";
import { BattlerIndex } from "#enums/battler-index";
import { BattlerTagType } from "#enums/battler-tag-type";
import { BiomeId } from "#enums/biome-id";
import { ChallengeType } from "#enums/challenge-type";
import { Command } from "#enums/command";
import { FieldPosition } from "#enums/field-position";
import { HitResult } from "#enums/hit-result";
import { ModifierPoolType } from "#enums/modifier-pool-type";
import { ChargeAnim } from "#enums/move-anims-common";
import { MoveCategory, MoveDamageCategory } from "#enums/move-category";
import { MoveEffectTrigger } from "#enums/move-effect-trigger";
import { MoveFlags } from "#enums/move-flags";
import { MoveId } from "#enums/move-id";
import { MoveResult } from "#enums/move-result";
import { MoveTarget } from "#enums/move-target";
import { isVirtual, MoveUseMode } from "#enums/move-use-mode";
import { MultiHitType } from "#enums/multi-hit-type";
import { MAX_POKEMON_TYPE, PokemonType } from "#enums/pokemon-type";
import { PositionalTagType } from "#enums/positional-tag-type";
import { SpeciesId } from "#enums/species-id";
import {
  BATTLE_STATS,
  type BattleStat,
  type EffectiveStat,
  getStatKey,
  Stat,
} from "#enums/stat";
import { StatusEffect } from "#enums/status-effect";
import { SwitchType } from "#enums/switch-type";
import { WeatherType } from "#enums/weather-type";
import { MoveUsedEvent } from "#events/battle-scene";
import { EnemyPokemon, Pokemon } from "#field/pokemon";
import {
  AttackTypeBoosterModifier,
  BerryModifier,
  PokemonHeldItemModifier,
  PokemonMoveAccuracyBoosterModifier,
  PokemonMultiHitModifier,
  PreserveBerryModifier,
} from "#modifiers/modifier";
import { applyMoveAttrs } from "#moves/apply-attrs";
import { invalidAssistMoves, invalidCopycatMoves, invalidMetronomeMoves, invalidMirrorMoveMoves, invalidSketchMoves, invalidSleepTalkMoves } from "#moves/invalid-moves";
import { consecutiveUseRestriction, counterAttackConditionBoth, counterAttackConditionPhysical, counterAttackConditionSpecial, failAgainstFinalBossCondition, FailIfInsufficientHpCondition, failIfTargetNotAttackingCondition, failTeleportCondition, FirstMoveCondition, gravityUseRestriction, lastResortCondition, MoveCondition, MoveRestriction, upperHandCondition } from "#moves/move-condition";
import { frenzyMissFunc, getCounterAttackTarget, getMoveTargets } from "#moves/move-utils";
import { PokemonMove } from "#moves/pokemon-move";
import { MovePhase } from "#phases/move-phase";
import { PokemonHealPhase } from "#phases/pokemon-heal-phase";
import type { Localizable } from "#types/locales";
import type { ChargingMove, MoveAttrMap, MoveAttrString, MoveClassMap, MoveKindString, MoveMessageFunc } from "#types/move-types";
import type { TurnMove } from "#types/turn-move";
import type { AbstractConstructor } from "#types/type-helpers";
import { applyChallenges } from "#utils/challenge-utils";
import { BooleanHolder, NumberHolder, randSeedFloat, randSeedInt, randSeedItem, toDmgValue } from "#utils/common";
import type { Constructor } from "#types/common";
import { coerceArray } from "#utils/array";
import { getEnumValues } from "#utils/enums";
import { areAllies } from "#utils/pokemon-utils";
import { toCamelCase, toTitleCase } from "#utils/strings";
import i18next from "i18next";
import { MovePhaseTimingModifier } from "#enums/move-phase-timing-modifier";
import { canSpeciesTera, willTerastallize } from "#utils/pokemon-utils";
import type { ReadonlyGenericUint8Array } from "#types/typed-arrays";

/**
 * A function used to conditionally determine execution of a given {@linkcode MoveAttr}.
 * Conventionally returns `true` for success and `false` for failure.
*/
export type MoveConditionFunc = (user: Pokemon, target: Pokemon, move: Move) => boolean;
export type UserMoveConditionFunc = (user: Pokemon, move: Move) => boolean;

export abstract class Move implements Localizable {
  public id: MoveId;
  public name: string;
  private _type: PokemonType;
  private _category: MoveCategory;
  public moveTarget: MoveTarget;
  public power: number;
  public accuracy: number;
  public pp: number;
  public effect: string;
  /** The chance of a move's secondary effects activating */
  public chance: number;
  public priority: number;
  public generation: number;
  public attrs: MoveAttr[] = [];
  /**
   * Conditions that must be met for the move to succeed when it is used.
   *
   * @remarks
   * These are the default conditions checked during the move effect phase (aka sequence 4).
   * When adding a new condition, if unsure of where it occurs in the failure checks, it should go here.
   *
   * Different from {@linkcode restrictions}, which are checked when the move is selected
   */
  private conditions: MoveCondition[] = [];
  /**
   * Move failure conditions that occur during the second sequence (after move message but before the move is recorded as the last move used)
   */
  private conditionsSeq2: MoveCondition[] = [];
  /**
   * Move failure conditions that occur during the third sequence (after accuracy and before move effects).
   *
   * @remarks
   * List of *move-based* conditions that occur in this sequence:
   *   - Battle mechanics research conducted by Smogon and manual checks from SirzBenjie
   *   - Steel Roller with no terrain
   *   - Follow Me / Rage Powder failing due to being used in single battle
   *   - Stockpile with >= 3 stacks already
   *   - Spit up / swallow with 0 stockpiles
   *   - Counter / Mirror Coat / Metal Burst with no damage taken from enemies this turn
   *   - Last resort's bespoke failure conditions
   *   - Snore while not asleep
   *   - Sucker punch failling due to the target having already used their selected move or not having selected a damaging move
   *   - Magic Coat failing due to being used as the last move in the turn
   *   - Protect-like moves failing due to consecutive use or being the last move in the turn
   *   - First turn moves (e.g. mat block, fake out) failing due to not being used on first turn
   *   - Rest failing due, in this order, to already being asleep (including from comatose), under the effect of heal block, being full hp, having insomnia / vital spirit
   *   - Teleport failing when used by a wild pokemon that can't use it to flee (because it is trapped, in a double battle, etc) or used by a trainer pokemon with no pokemon to switch to
   *   - Fling with no usable item (not done as Pokerogue does not yet implement fling)
   *   - Magnet rise failing while under the effect of ingrain, smack down, or gravity (gravity check not done as redundant with sequence 1)
   *   - Splash failing when gravity is in effect (Not done in Pokerogue as this is redundant with the check that occurs during sequence 1)
   *   - Stuff cheeks with no berry
   *   - Destiny bond failing on consecutive use
   *   - Quick Guard / Wide Guard failing due to being used as the last move in the turn
   *   - Ally switch's chance to fail on consecutive use
   *   - Species specific moves (like hyperspace fury, aura wheel, dark void) being used by a pokemon that is not hoopa (Not applicable to Pokerogue, which permits this)
   *   - Poltergeist against a target with no item
   *   - Shell Trap failing due to not being hit by a physical move
   *   - Aurora veil failing due to no hail
   *   - Clangorous soul and Fillet Awayfailing due to insufficient HP
   *   - Upper hand failing due to the target not selecting a priority move
   *   - (Various moves that fail when used against titans / raid bosses, not listed as pokerogue does not yet implement each)
   *
   * @see {@link https://www.smogon.com/forums/threads/sword-shield-battle-mechanics-research.3655528/page-54#post-8548957}
   */
  private conditionsSeq3: MoveCondition[] = [];
  /**
   * Conditions that must be false for a move to be able to be selected.
   *
   * @remarks Different from {@linkcode conditions}, which is checked when the move is invoked
   */
  private restrictions: MoveRestriction[] = [];
  /** The move's {@linkcode MoveFlags} */
  private flags: number = 0;
  private nameAppend: string = "";

  /**
   * Check if the move is of the given subclass without requiring `instanceof`.
   *
   * ! Does _not_ work for {@linkcode ChargingAttackMove} and {@linkcode ChargingSelfStatusMove} subclasses. For those,
   * use {@linkcode isChargingMove} instead.
   *
   * @param moveKind - The string name of the move to check against
   * @returns Whether this move is of the provided type.
   */
  public abstract is<K extends MoveKindString>(moveKind: K): this is MoveClassMap[K];

  constructor(id: MoveId, type: PokemonType, category: MoveCategory, defaultMoveTarget: MoveTarget, power: number, accuracy: number, pp: number, chance: number, priority: number, generation: number) {
    this.id = id;
    this._type = type;
    this._category = category;
    this.moveTarget = defaultMoveTarget;
    this.power = power;
    this.accuracy = accuracy;
    this.pp = pp;
    this.chance = chance;
    this.priority = priority;
    this.generation = generation;

    if (defaultMoveTarget === MoveTarget.USER) {
      this.setFlag(MoveFlags.IGNORE_PROTECT, true);
    }
    if (category === MoveCategory.PHYSICAL) {
      this.setFlag(MoveFlags.MAKES_CONTACT, true);
    }

    this.localize();
  }

  get type() {
    return this._type;
  }
  get category() {
    return this._category;
  }

  localize(): void {
    const i18nKey = toCamelCase(MoveId[this.id])

    if (this.id === MoveId.NONE) {
      this.name = "";
      this.effect = ""
      return;
    }

    this.name = `${i18next.t(`move:${i18nKey}.name`)}${this.nameAppend}`;
    this.effect = `${i18next.t(`move:${i18nKey}.effect`)}${this.nameAppend}`;
  }

  /**
   * Get all move attributes that match `attrType`.
   * @param attrType - The name of a {@linkcode MoveAttr} to search for
   * @returns An array containing all attributes matching `attrType`, or an empty array if none match.
   */
  getAttrs<T extends MoveAttrString>(attrType: T): (MoveAttrMap[T])[] {
    const targetAttr = MoveAttrs[attrType];
    if (!targetAttr) {
      return [];
    }
    return this.attrs.filter((a): a is MoveAttrMap[T] => a instanceof targetAttr);
  }

  /**
   * Check if a move has an attribute that matches `attrType`.
   * @param attrType - The name of a {@linkcode MoveAttr} to search for
   * @returns Whether this move has at least 1 attribute that matches `attrType`
   */
  hasAttr(attrType: MoveAttrString): boolean {
    const targetAttr = MoveAttrs[attrType];
    // Guard against invalid attrType
    if (!targetAttr) {
      return false;
    }
    return this.attrs.some((attr) => attr instanceof targetAttr);
  }

  /**
   * Find the first attribute that matches a given predicate function.
   * @param attrPredicate - The predicate function to search `MoveAttr`s by
   * @returns The first {@linkcode MoveAttr} for which `attrPredicate` returns `true`
   */
  findAttr(attrPredicate: (attr: MoveAttr) => boolean): MoveAttr {
    // TODO: Remove bang and make return type `MoveAttr | undefined`,
    // as well as add overload for functions of type `x is T`
    return this.attrs.find(attrPredicate)!;
  }

  /**
   * Adds a new MoveAttr to this move (appends to the attr array).
   * If the MoveAttr also comes with a condition, it is added to its {@linkcode MoveCondition} array.
   * @param attrType - The {@linkcode MoveAttr} to add
   * @param args - The arguments needed to instantiate the given class
   * @returns `this`
   */
  attr<T extends Constructor<MoveAttr>>(attrType: T, ...args: ConstructorParameters<T>): this {
    const attr = new attrType(...args);
    this.attrs.push(attr);
    let attrCondition = attr.getCondition();
    if (attrCondition) {
      if (typeof attrCondition === "function") {
        attrCondition = new MoveCondition(attrCondition);
      }
      this.conditions.push(attrCondition);
    }

    return this;
  }

  /**
   * Adds a new MoveAttr to this move (appends to the attr array).
   * If the MoveAttr also comes with a condition, it is added to its {@linkcode MoveCondition} array.
   *
   * Similar to {@linkcode attr}, except this takes an already instantiated {@linkcode MoveAttr} object
   * as opposed to a constructor and its arguments.
   * @param attrAdd - The {@linkcode MoveAttr} to add
   * @returns `this`
   */
  addAttr(attrAdd: MoveAttr): this {
    this.attrs.push(attrAdd);
    let attrCondition = attrAdd.getCondition();
    if (attrCondition) {
      if (typeof attrCondition === "function") {
        attrCondition = new MoveCondition(attrCondition);
      }
      this.conditions.push(attrCondition);
    }

    return this;
  }

  /**
   * Sets the move target of this move
   * @param moveTarget - The {@linkcode MoveTarget} to set
   * @returns `this`
   */
  target(moveTarget: MoveTarget): this {
    this.moveTarget = moveTarget;
    return this;
  }

  /**
   * Getter function that returns if this Move has a given MoveFlag.
   * @param flag - The {@linkcode MoveFlags} to check
   * @returns Whether this Move has the specified flag.
   */
  hasFlag(flag: MoveFlags): boolean {
    // Flags are internally represented as bitmasks, so we check by taking the bitwise AND.
    return (this.flags & flag) !== MoveFlags.NONE;
  }

  /**
   * Getter function that returns if the move hits multiple targets
   * @returns boolean
   */
  isMultiTarget(): boolean {
    switch (this.moveTarget) {
      case MoveTarget.ALL_OTHERS:
      case MoveTarget.ALL_NEAR_OTHERS:
      case MoveTarget.ALL_NEAR_ENEMIES:
      case MoveTarget.ALL_ENEMIES:
      case MoveTarget.USER_AND_ALLIES:
      case MoveTarget.ALL:
      case MoveTarget.USER_SIDE:
      case MoveTarget.ENEMY_SIDE:
      case MoveTarget.BOTH_SIDES:
        return true;
    }
    return false;
  }

  /**
   * Getter function that returns if the move targets the user or its ally
   * @returns boolean
   */
  isAllyTarget(): boolean {
    switch (this.moveTarget) {
      case MoveTarget.USER:
      case MoveTarget.NEAR_ALLY:
      case MoveTarget.ALLY:
      case MoveTarget.USER_OR_NEAR_ALLY:
      case MoveTarget.USER_AND_ALLIES:
      case MoveTarget.USER_SIDE:
        return true;
    }
    return false;
  }

  isChargingMove(): this is ChargingMove {
    return false;
  }

  /**
   * Checks if the target is immune to this Move's type.
   * Currently looks at cases of Grass types with powder moves and Dark types with moves affected by Prankster.
   * @param user - The {@linkcode Pokemon} using this move
   * @param target - The {@linkcode Pokemon} targeted by this move
   * @param type - The {@linkcode PokemonType} of the target
   * @returns Whether the move is blocked by the target's type.
   * Self-targeted moves will return `false` regardless of circumstances.
   */
  isTypeImmune(user: Pokemon, target: Pokemon, type: PokemonType): boolean {
    if (this.moveTarget === MoveTarget.USER) {
      return false;
    }

    switch (type) {
      case PokemonType.GRASS:
        if (this.hasFlag(MoveFlags.POWDER_MOVE)) {
          return true;
        }
        break;
      case PokemonType.DARK:
        if (user.hasAbility(AbilityId.PRANKSTER) && this.category === MoveCategory.STATUS && user.isOpponent(target)) {
          return true;
        }
        break;
    }
    return false;
  }

  /**
   * Checks if the move would hit its target's Substitute instead of the target itself.
   * @param user - The {@linkcode Pokemon} using this move
   * @param target - The {@linkcode Pokemon} targeted by this move
   * @returns Whether this Move will hit the target's Substitute (assuming one exists).
   */
  hitsSubstitute(user: Pokemon, target?: Pokemon): boolean {
    if ([ MoveTarget.USER, MoveTarget.USER_SIDE, MoveTarget.ENEMY_SIDE, MoveTarget.BOTH_SIDES ].includes(this.moveTarget)
        || !target?.getTag(BattlerTagType.SUBSTITUTE)) {
      return false;
    }

    const bypassed = new BooleanHolder(false);
    // TODO: Allow this to be simulated
    applyAbAttrs("InfiltratorAbAttr", {pokemon: user, bypassed});

    return !bypassed.value
        && !this.hasFlag(MoveFlags.SOUND_BASED)
        && !this.hasFlag(MoveFlags.IGNORE_SUBSTITUTE);
  }

  /**
   * Adds a condition to this move (in addition to any provided by its prior {@linkcode MoveAttr}s).
   * The move will fail upon use if at least 1 of its conditions is not met.
   * @param condition - The {@linkcode MoveCondition} or {@linkcode MoveConditionFunc} to add to the conditions array.
   * @param checkSequence - The sequence number where the failure check occurs
   * @returns `this` for method chaining
   * @param checkSequence - The sequence number where the failure check occurs
   * @returns `this` for method chaining
   */
  condition(condition: MoveCondition | MoveConditionFunc, checkSequence: 2 | 3 | 4 = 4): this {
    const conditionsArray = checkSequence === 2 ? this.conditionsSeq2 : this.conditions;
    if (typeof condition === "function") {
      condition = new MoveCondition(condition);
    }
    conditionsArray.push(condition);

    return this;
  }

  /**
   * Adds a restriction condition to this move.
   * The move will not be selectable if at least 1 of its restrictions is met.
   * @param restriction - A function that evaluates to `true` if the move is restricted from being selected
   * @returns `this` for method chaining
   */
  public restriction(restriction: MoveRestriction): this;
  /**
   * Adds a restriction condition to this move.
   * The move will not be selectable if at least 1 of its restrictions is met.
   * @param restriction - The function or `MoveRestriction` that evaluates to `true` if the move is restricted from
   *    being selected
   * @param i18nkey - The i18n key for the restriction text
   * @param alsoCondition - If `true`, also adds an equivalent {@linkcode MoveCondition} that checks the same condition when the
   *    move is used (while taking care to invert the return value); default `false`
   * @param conditionSeq - The sequence number where the failure check occurs; default `4`
   * @returns `this` for method chaining
   */
  public restriction(restriction: UserMoveConditionFunc, i18nkey: string, alsoCondition?: boolean, conditionSeq?: number): this;
  /**
   * Adds a restriction condition to this move.
   * The move will not be selectable if at least 1 of its restrictions is met.
   * @param restriction - The function or `MoveRestriction` that evaluates to `true` if the move is restricted from
   *    being selected
   * @param i18nkey - The i18n key for the restriction text, ignored if `restriction` is a `MoveRestriction`
   * @param alsoCondition - If `true`, also adds a {@linkcode MoveCondition} that checks the same condition when the
   *    move is used; default `false`. Ignored if `restriction` is a `MoveRestriction`.
   * @param conditionSeq - The sequence number where the failure check occurs; default `4`. Ignored if `alsoCondition`
   *    is false
   * @returns `this` for method chaining
   */
  public restriction<T extends UserMoveConditionFunc | MoveRestriction>(
    restriction: T,
    i18nkey?: string,
    alsoCondition: typeof restriction extends MoveRestriction ? false : boolean = false,
    conditionSeq = 4,
  ): this {
    if (typeof restriction === "function") {
      this.restrictions.push(new MoveRestriction(restriction, i18nkey));
      if (alsoCondition) {
        let conditionArray: MoveCondition[];
        switch (conditionSeq) {
          case 2:
            conditionArray = this.conditionsSeq2;
            break;
          case 3:
            conditionArray = this.conditionsSeq3;
            break;
          default:
            conditionArray = this.conditions;
      }

        conditionArray.push(new MoveCondition((user, _, move) => !restriction(user, move)));
      }
    } else {
      this.restrictions.push(restriction);
    }

    return this;
  }

  /**
   * Mark a move as having one or more edge cases.
   * The move may lack certain niche interactions with other moves/abilities,
   * but still functions as intended in most cases.
   *
   * When using this, **make sure to document the edge case** (or else this becomes pointless).
   * @returns `this`
   */
  edgeCase(): this {
    return this;
  }

  /**
   * Mark this move as partially implemented.
   * Partial moves are expected to have some core functionality implemented, but may lack
   * certain notable features or interactions with other moves or abilities.
   * @returns `this`
   */
  partial(): this {
    this.nameAppend += " (P)";
    return this;
  }

  /**
   * Mark this move as unimplemented.
   * Unimplemented moves are ones which have _none_ of their basic functionality enabled,
   * and cannot be used.
   * @returns `this`
   */
  unimplemented(): this {
    this.nameAppend += " (N)";
    return this;
  }

  /**
   * Sets the flags of the move
   * @param flag {@linkcode MoveFlags}
   * @param on a boolean, if True, then "ORs" the flag onto existing ones, if False then "XORs" the flag onto existing ones
   */
  private setFlag(flag: MoveFlags, on: boolean): void {
    // bitwise OR and bitwise XOR respectively
    if (on) {
      this.flags |= flag;
    } else {
      this.flags ^= flag;
    }
  }

  /**
   * Sets the {@linkcode MoveFlags.MAKES_CONTACT} flag for the calling Move
   * @param setFlag - Whether the move should make contact; default `true`
   * @returns `this`
   */
  makesContact(setFlag: boolean = true): this {
    this.setFlag(MoveFlags.MAKES_CONTACT, setFlag);
    return this;
  }

  /**
   * Sets the {@linkcode MoveFlags.IGNORE_PROTECT} flag for the calling Move
   * @see {@linkcode MoveId.CURSE}
   * @returns The {@linkcode Move} that called this function
   */
  ignoresProtect(): this {
    this.setFlag(MoveFlags.IGNORE_PROTECT, true);
    return this;
  }

  /**
   * Sets the {@linkcode MoveFlags.SOUND_BASED} flag for the calling Move
   * @see {@linkcode MoveId.UPROAR}
   * @returns The {@linkcode Move} that called this function
   */
  soundBased(): this {
    this.setFlag(MoveFlags.SOUND_BASED, true);
    return this;
  }

  /**
   * Sets the {@linkcode MoveFlags.HIDE_USER} flag for the calling Move
   * @see {@linkcode MoveId.TELEPORT}
   * @returns The {@linkcode Move} that called this function
   */
  hidesUser(): this {
    this.setFlag(MoveFlags.HIDE_USER, true);
    return this;
  }

  /**
   * Sets the {@linkcode MoveFlags.HIDE_TARGET} flag for the calling Move
   * @see {@linkcode MoveId.WHIRLWIND}
   * @returns The {@linkcode Move} that called this function
   */
  hidesTarget(): this {
    this.setFlag(MoveFlags.HIDE_TARGET, true);
    return this;
  }

  /**
   * Sets the {@linkcode MoveFlags.BITING_MOVE} flag for the calling Move
   * @see {@linkcode MoveId.BITE}
   * @returns The {@linkcode Move} that called this function
   */
  bitingMove(): this {
    this.setFlag(MoveFlags.BITING_MOVE, true);
    return this;
  }

  /**
   * Sets the {@linkcode MoveFlags.PULSE_MOVE} flag for the calling Move
   * @see {@linkcode MoveId.WATER_PULSE}
   * @returns The {@linkcode Move} that called this function
   */
  pulseMove(): this {
    this.setFlag(MoveFlags.PULSE_MOVE, true);
    return this;
  }

  /**
   * Sets the {@linkcode MoveFlags.PUNCHING_MOVE} flag for the calling Move
   * @see {@linkcode MoveId.DRAIN_PUNCH}
   * @returns The {@linkcode Move} that called this function
   */
  punchingMove(): this {
    this.setFlag(MoveFlags.PUNCHING_MOVE, true);
    return this;
  }

  /**
   * Sets the {@linkcode MoveFlags.SLICING_MOVE} flag for the calling Move
   * @see {@linkcode MoveId.X_SCISSOR}
   * @returns The {@linkcode Move} that called this function
   */
  slicingMove(): this {
    this.setFlag(MoveFlags.SLICING_MOVE, true);
    return this;
  }

  /**
   * Sets the {@linkcode MoveFlags.RECKLESS_MOVE} flag for the calling Move
   * @see {@linkcode AbilityId.RECKLESS}
   * @returns The {@linkcode Move} that called this function
   */
  recklessMove(): this {
    this.setFlag(MoveFlags.RECKLESS_MOVE, true);
    return this;
  }

  /**
   * Sets the {@linkcode MoveFlags.BALLBOMB_MOVE} flag for the calling Move
   * @see {@linkcode MoveId.ELECTRO_BALL}
   * @returns The {@linkcode Move} that called this function
   */
  ballBombMove(): this {
    this.setFlag(MoveFlags.BALLBOMB_MOVE, true);
    return this;
  }

  /**
   * Sets the {@linkcode MoveFlags.POWDER_MOVE} flag for the calling Move
   * @see {@linkcode MoveId.STUN_SPORE}
   * @returns The {@linkcode Move} that called this function
   */
  powderMove(): this {
    this.setFlag(MoveFlags.POWDER_MOVE, true);
    return this;
  }

  /**
   * Sets the {@linkcode MoveFlags.DANCE_MOVE} flag for the calling Move
   * @see {@linkcode MoveId.PETAL_DANCE}
   * @returns The {@linkcode Move} that called this function
   */
  danceMove(): this {
    this.setFlag(MoveFlags.DANCE_MOVE, true);
    return this;
  }

  /**
   * Sets the {@linkcode MoveFlags.WIND_MOVE} flag for the calling Move
   * @see {@linkcode MoveId.HURRICANE}
   * @returns The {@linkcode Move} that called this function
   */
  windMove(): this {
    this.setFlag(MoveFlags.WIND_MOVE, true);
    return this;
  }

  /**
   * Sets the {@linkcode MoveFlags.TRIAGE_MOVE} flag for the calling Move
   * @see {@linkcode MoveId.ABSORB}
   * @returns The {@linkcode Move} that called this function
   */
  triageMove(): this {
    this.setFlag(MoveFlags.TRIAGE_MOVE, true);
    return this;
  }

  /**
   * Sets the {@linkcode MoveFlags.GRAVITY} flag for the calling Move and adds {@linkcode gravityUseRestriction} to the
   * move's restrictions.
   *
   * @returns `this`
   *
   * @remarks
   * No {@linkcode condition} is added, as gravity's condition is already checked
   * during the first sequence of a move's failure check, and this would be redundant.
   *
   * @see {@linkcode MoveId.GRAVITY}
   */
  affectedByGravity(): this {
    this.setFlag(MoveFlags.GRAVITY, true);
    this.restrictions.push(gravityUseRestriction);
    return this;
  }

  /**
   * Sets the {@linkcode MoveFlags.IGNORE_ABILITIES} flag for the calling Move
   * @see {@linkcode MoveId.SUNSTEEL_STRIKE}
   * @returns The {@linkcode Move} that called this function
   */
  ignoresAbilities(): this {
    this.setFlag(MoveFlags.IGNORE_ABILITIES, true);
    return this;
  }

  /**
   * Sets the {@linkcode MoveFlags.CHECK_ALL_HITS} flag for the calling Move
   * @see {@linkcode MoveId.TRIPLE_AXEL}
   * @returns The {@linkcode Move} that called this function
   */
  checkAllHits(): this {
    this.setFlag(MoveFlags.CHECK_ALL_HITS, true);
    return this;
  }

  /**
   * Sets the {@linkcode MoveFlags.IGNORE_SUBSTITUTE} flag for the calling Move
   * @see {@linkcode MoveId.WHIRLWIND}
   * @returns The {@linkcode Move} that called this function
   */
  ignoresSubstitute(): this {
    this.setFlag(MoveFlags.IGNORE_SUBSTITUTE, true);
    return this;
  }

  /**
   * Sets the {@linkcode MoveFlags.REFLECTABLE} flag for the calling Move
   * @see {@linkcode MoveId.ATTRACT}
   * @returns The {@linkcode Move} that called this function
   */
  reflectable(): this {
    this.setFlag(MoveFlags.REFLECTABLE, true);
    return this;
  }

  /**
   * Checks if the move flag applies to the pokemon(s) using/receiving the move
   *
   * This method will take the `user`'s ability into account when reporting flags, e.g.
   * calling this method for {@linkcode MoveFlags.MAKES_CONTACT | MAKES_CONTACT}
   * will return `false` if the user has a {@linkcode AbilityId.LONG_REACH} that is not being suppressed.
   *
   * **Note:** This method only checks if the move should have effectively have the flag applied to its use.
   * It does *not* check whether the flag will trigger related effects.
   * For example using this method to check {@linkcode MoveFlags.WIND_MOVE}
   * will not consider {@linkcode AbilityId.WIND_RIDER | Wind Rider }.
   *
   * To simply check whether the move has a flag, use {@linkcode hasFlag}.
   * @param flag - MoveFlag to check on user and/or target
   * @param user - the Pokemon using the move
   * @param target - the Pokemon receiving the move
   * @param isFollowUp (defaults to `false`) `true` if the move was used as a follow up
   * @returns boolean
   * @see {@linkcode hasFlag}
   */
  doesFlagEffectApply({ flag, user, target, isFollowUp = false }: {
    flag: MoveFlags;
    user: Pokemon;
    target?: Pokemon;
    isFollowUp?: boolean;
  }): boolean {
    // special cases below, eg: if the move flag is MAKES_CONTACT, and the user pokemon has an ability that ignores contact (like "Long Reach"), then overrides and move does not make contact
    switch (flag) {
      case MoveFlags.MAKES_CONTACT:
        if (user.hasAbilityWithAttr("IgnoreContactAbAttr") || this.hitsSubstitute(user, target)) {
          return false;
        }
        break;
      case MoveFlags.IGNORE_ABILITIES:
        if (user.hasAbilityWithAttr("MoveAbilityBypassAbAttr")) {
          const abilityEffectsIgnored = new BooleanHolder(false);
          applyAbAttrs("MoveAbilityBypassAbAttr", {pokemon: user, cancelled: abilityEffectsIgnored, move: this});
          if (abilityEffectsIgnored.value) {
            return true;
          }
          // Sunsteel strike, Moongeist beam, and photon geyser will not ignore abilities if invoked
          // by another move, such as via metronome.
        }
        return this.hasFlag(MoveFlags.IGNORE_ABILITIES) && !isFollowUp;
      case MoveFlags.IGNORE_PROTECT:
        if (user.hasAbilityWithAttr("IgnoreProtectOnContactAbAttr")
          && this.doesFlagEffectApply({ flag: MoveFlags.MAKES_CONTACT, user })) {
          return true;
        }
        break;
      case MoveFlags.REFLECTABLE:
        // If the target is not semi-invulnerable and either has magic coat active or an unignored magic bounce ability
        if (
          target?.getTag(SemiInvulnerableTag) ||
          !(target?.getTag(BattlerTagType.MAGIC_COAT) ||
            (!this.doesFlagEffectApply({ flag: MoveFlags.IGNORE_ABILITIES, user, target }) &&
              target?.hasAbilityWithAttr("ReflectStatusMoveAbAttr")))
        ) {
          return false;
        }
        break;
    }

    return !!(this.flags & flag);
  }

  /**
   * Applies each {@linkcode MoveCondition} function of this move to the params, determines if the move can be used prior to calling each attribute's apply()
   * @param user - {@linkcode Pokemon} to apply conditions to
   * @param target - {@linkcode Pokemon} to apply conditions to
   * @param move - {@linkcode Move} to apply conditions to
   * @param sequence - The sequence number where the condition check occurs, or `-1` to check all; defaults to 4. Pass -1 to check all
   * @returns boolean: false if any of the apply()'s return false, else true
   */
  applyConditions(user: Pokemon, target: Pokemon, sequence: -1 | 2 | 3 | 4  = 4): boolean {
    let conditionsArray: MoveCondition[];
    switch (sequence) {
      case -1:
        conditionsArray = [...this.conditionsSeq2, ...this.conditionsSeq3, ...this.conditions];
        break;
      case 2:
        conditionsArray = this.conditionsSeq2;
        break;
      case 3:
        conditionsArray = this.conditionsSeq3;
        break;
      case 4:
      default:
        conditionsArray = this.conditions;
    }
    return conditionsArray.every(cond => cond.apply(user, target, this));
  }


  /**
   * Determine whether the move is restricted from being selected due to its own requirements.
   *
   * @remarks
   * Does not check for external factors that prohibit move selection, such as disable
   *
   * @param user - The Pokemon using the move
   * @returns - An array whose first element is `false` if the move is restricted, and the second element is a string
   *    with the reason for the restriction, otherwise, `true` and the empty string.
   */
  public checkRestrictions(user: Pokemon): [isUsable: boolean, restrictionMessage: string] {
    for (const restriction of this.restrictions) {
      if (restriction.apply(user, this)) {
        return [false, restriction.getSelectionDeniedText(user, this)];
      }
    }

    return [true, ""];
  }

  /**
   * Sees if a move has a custom failure text (by looking at each {@linkcode MoveAttr} of this move)
   * @param user {@linkcode Pokemon} using the move
   * @param target {@linkcode Pokemon} target of the move
   * @param move {@linkcode Move} with this attribute
   * @returns string of the custom failure text, or `null` if it uses the default text ("But it failed!")
   */
  getFailedText(user: Pokemon, target: Pokemon, move: Move): string | undefined {
    for (const attr of this.attrs) {
      const failedText = attr.getFailedText(user, target, move);
      if (failedText) {
        return failedText;
      }
    }
  }

  /**
   * Calculates the userBenefitScore across all the attributes and conditions
   * @param user {@linkcode Pokemon} using the move
   * @param target {@linkcode Pokemon} receiving the move
   * @param move {@linkcode Move} using the move
   * @returns integer representing the total benefitScore
   */
  getUserBenefitScore(user: Pokemon, target: Pokemon, move: Move): number {
    let score = 0;

    for (const attr of this.attrs) {
      score += attr.getUserBenefitScore(user, target, move);
    }

    for (const condition of this.conditions) {
      score += condition.getUserBenefitScore(user, target, move);
    }

    return score;
  }

  /**
   * Calculates the targetBenefitScore across all the attributes
   * @param user {@linkcode Pokemon} using the move
   * @param target {@linkcode Pokemon} receiving the move
   * @param move {@linkcode Move} using the move
   * @returns integer representing the total benefitScore
   */
  getTargetBenefitScore(user: Pokemon, target: Pokemon, move: Move): number {
    let score = 0;

    if (target.getAlly()?.getTag(BattlerTagType.COMMANDED)?.getSourcePokemon() === target) {
      return 20 * (target.isPlayer() === user.isPlayer() ? -1 : 1); // always -20 with how the AI handles this score
    }

    for (const attr of this.attrs) {
      // conditionals to check if the move is self targeting (if so then you are applying the move to yourself, not the target)
      score += attr.getTargetBenefitScore(user, !attr.selfTarget ? target : user, move) * (target !== user && attr.selfTarget ? -1 : 1);
    }

    return score;
  }

  /**
   * Calculates the accuracy of a move in battle based on various conditions and attributes.
   *
   * @param user {@linkcode Pokemon} The Pokémon using the move.
   * @param target {@linkcode Pokemon} The Pokémon being targeted by the move.
   * @returns The calculated accuracy of the move.
   */
  calculateBattleAccuracy(user: Pokemon, target: Pokemon, simulated: boolean = false) {
    const moveAccuracy = new NumberHolder(this.accuracy);

    applyMoveAttrs("VariableAccuracyAttr", user, target, this, moveAccuracy);
    applyAbAttrs("WonderSkinAbAttr", {pokemon: target, opponent: user, move: this, simulated, accuracy: moveAccuracy});

    if (moveAccuracy.value === -1) {
      return moveAccuracy.value;
    }

    const isOhko = this.hasAttr("OneHitKOAccuracyAttr");

    if (!isOhko) {
      globalScene.applyModifiers(PokemonMoveAccuracyBoosterModifier, user.isPlayer(), user, moveAccuracy);
    }

    if (globalScene.arena.weather?.weatherType === WeatherType.FOG) {
      /**
       *  The 0.9 multiplier is PokeRogue-only implementation, Bulbapedia uses 3/5
       *  See Fog {@link https://bulbapedia.bulbagarden.net/wiki/Fog}
       */
      moveAccuracy.value = Math.floor(moveAccuracy.value * 0.9);
    }

    if (!isOhko && globalScene.arena.getTag(ArenaTagType.GRAVITY)) {
      moveAccuracy.value = Math.floor(moveAccuracy.value * 1.67);
    }

    return moveAccuracy.value;
  }

  /**
   * Calculates the power of a move in battle based on various conditions and attributes.
   *
   * @param source {@linkcode Pokemon} The Pokémon using the move.
   * @param target {@linkcode Pokemon} The Pokémon being targeted by the move.
   * @returns The calculated power of the move.
   */
  calculateBattlePower(source: Pokemon, target: Pokemon, simulated: boolean = false): number {
    if (this.category === MoveCategory.STATUS) {
      return -1;
    }

    const power = new NumberHolder(this.power);

    applyMoveAttrs("VariablePowerAttr", source, target, this, power);

    const typeChangeMovePowerMultiplier = new NumberHolder(1);
    const typeChangeHolder = new NumberHolder(this.type);

    applyAbAttrs("MoveTypeChangeAbAttr", {pokemon: source, opponent: target, move: this, simulated: true, moveType: typeChangeHolder, power: typeChangeMovePowerMultiplier});

    const abAttrParams: PreAttackModifyPowerAbAttrParams = {
      pokemon: source,
      opponent: target,
      simulated,
      power,
      move: this,
    }

    applyAbAttrs("VariableMovePowerAbAttr", abAttrParams);
    const ally = source.getAlly();
    if (ally != null) {
      applyAbAttrs("AllyMoveCategoryPowerBoostAbAttr", {...abAttrParams, pokemon: ally});
    }

    // Non-priority, single-hit moves of the user's Tera Type are always a bare minimum of 60 power

    const sourceTeraType = source.getTeraType();
    if (source.isTerastallized && sourceTeraType === this.type && power.value < 60 && this.priority <= 0 && !this.hasAttr("MultiHitAttr") && !globalScene.findModifier(m => m instanceof PokemonMultiHitModifier && m.pokemonId === source.id)) {
      power.value = 60;
    }

    const fieldAuras = new Set(
      globalScene.getField(true)
        .map((p) => p.getAbilityAttrs("FieldMoveTypePowerBoostAbAttr").filter(attr => {
          const condition = attr.getCondition();
          return (!condition || condition(p));
        }))
        .flat(),
    );
    for (const aura of fieldAuras) {
      // TODO: Refactor the fieldAura attribute so that its apply method is not directly called
      aura.apply({pokemon: source, simulated, opponent: target, move: this, power});
    }

    const alliedField: Pokemon[] = source.isPlayer() ? globalScene.getPlayerField() : globalScene.getEnemyField();
    alliedField.forEach(p => applyAbAttrs("UserFieldMoveTypePowerBoostAbAttr", {pokemon: p, opponent: target, move: this, simulated, power}));

    power.value *= typeChangeMovePowerMultiplier.value;

    const typeBoost = source.findTag(t => t instanceof TypeBoostTag && t.boostedType === typeChangeHolder.value) as TypeBoostTag;
    if (typeBoost) {
      power.value *= typeBoost.boostValue;
    }


    if (!this.hasAttr("TypelessAttr")) {
      globalScene.arena.applyTags(WeakenMoveTypeTag, simulated, typeChangeHolder.value, power);
      globalScene.applyModifiers(AttackTypeBoosterModifier, source.isPlayer(), source, typeChangeHolder.value, power);
    }

    if (source.getTag(HelpingHandTag)) {
      power.value *= 1.5;
    }

    power.value *= (source.getTag(BattlerTagType.SUPREME_OVERLORD) as SupremeOverlordTag | undefined)?.getBoost() ?? 1;

    return power.value;
  }

  getPriority(user: Pokemon, simulated: boolean = true) {
    const priority = new NumberHolder(this.priority);

    applyMoveAttrs("IncrementMovePriorityAttr", user, null, this, priority);
    applyAbAttrs("ChangeMovePriorityAbAttr", {pokemon: user, simulated, move: this, priority});

    if (user.getTag(BattlerTagType.BYPASS_SPEED)) {
      priority.value += 0.2;
    }

    return priority.value;
  }

  /**
   * Calculate the [Expected Power](https://en.wikipedia.org/wiki/Expected_value) per turn
   * of this move, taking into account multi hit moves, accuracy, and the number of turns it
   * takes to execute.
   *
   * Does not (yet) consider the current field effects or the user's abilities.
   */
  calculateEffectivePower(): number {
    let effectivePower: number;
    // Triple axel and triple kick are easier to special case.
    if (this.id === MoveId.TRIPLE_AXEL) {
      effectivePower = 94.14;
    } else if (this.id === MoveId.TRIPLE_KICK) {
      effectivePower = 47.07;
    } else {
      const multiHitAttr = this.getAttrs("MultiHitAttr")[0];
      if (multiHitAttr) {
        effectivePower = multiHitAttr.calculateExpectedHitCount(this) * this.power;
      } else {
        effectivePower = this.power * (this.accuracy === -1 ? 1 : this.accuracy / 100);
      }
    }
    /** The number of turns the user must commit to for this move's damage */
    let numTurns = 1;

    // These are intentionally not else-if statements even though there are no
    // pokemon moves that have more than one of these attributes. This allows
    // the function to future proof new moves / custom move behaviors.
    if (this.hasAttr("DelayedAttackAttr")) {
      numTurns += 2;
    }
    if (this.hasAttr("RechargeAttr")) {
      numTurns += 1;
    }
    if (this.isChargingMove()) {
      numTurns += 1;
    }
    return effectivePower / numTurns;
  }

  /**
   * Returns `true` if this move can be given additional strikes
   * by enhancing effects.
   * Currently used for {@link https://bulbapedia.bulbagarden.net/wiki/Parental_Bond_(Ability) | Parental Bond}
   * and {@linkcode PokemonMultiHitModifier | Multi-Lens}.
   * @param user The {@linkcode Pokemon} using the move
   * @param restrictSpread `true` if the enhancing effect
   * should not affect multi-target moves (default `false`)
   */
  canBeMultiStrikeEnhanced(user: Pokemon, restrictSpread: boolean = false): boolean {
    // Multi-strike enhancers...

    // ...cannot enhance moves that hit multiple targets
    const { targets, multiple } = getMoveTargets(user, this.id);
    const isMultiTarget = multiple && targets.length > 1;

    // ...cannot enhance multi-hit or sacrificial moves
    const exceptAttrs: MoveAttrString[] = [
      "MultiHitAttr",
      "SacrificialAttr",
      "SacrificialAttrOnHit"
    ];

    // ...and cannot enhance these specific moves
    const exceptMoves: MoveId[] = [
      MoveId.FLING,
      MoveId.UPROAR,
      MoveId.ROLLOUT,
      MoveId.ICE_BALL,
      MoveId.ENDEAVOR
    ];

    // ...and cannot enhance Pollen Puff when targeting an ally.
    const ally = user.getAlly();
    const exceptPollenPuffAlly: boolean = this.id === MoveId.POLLEN_PUFF && ally != null && targets.includes(ally.getBattlerIndex())

    return (!restrictSpread || !isMultiTarget)
      && !this.isChargingMove()
      && !exceptAttrs.some(attr => this.hasAttr(attr))
      && !exceptMoves.some(id => this.id === id)
      && !exceptPollenPuffAlly
      && this.category !== MoveCategory.STATUS;
  }
}

export class AttackMove extends Move {
  /** This field does not exist at runtime and must not be used.
   * Its sole purpose is to ensure that typescript is able to properly narrow when the `is` method is called.
   */
  declare private _: never;
  override is<K extends keyof MoveClassMap>(moveKind: K): this is MoveClassMap[K] {
    return moveKind === "AttackMove";
  }
  constructor(id: MoveId, type: PokemonType, category: MoveCategory, power: number, accuracy: number, pp: number, chance: number, priority: number, generation: number) {
    super(id, type, category, MoveTarget.NEAR_OTHER, power, accuracy, pp, chance, priority, generation);

    // > All damaging Fire-type moves can... thaw a frozen target, regardless of whether or not they have a chance to burn.
    // - https://bulbapedia.bulbagarden.net/wiki/Freeze_(status_condition)
    if (this.type === PokemonType.FIRE) {
      this.addAttr(new HealStatusEffectAttr(false, StatusEffect.FREEZE));
    }
  }

  /**
   * Compute the benefit score of this move based on the offensive stat used and the move's power.
   * @param user The Pokemon using the move
   * @param target The Pokemon targeted by the move
   * @param move The move being used
   * @returns The benefit score of using this move
   */
  getTargetBenefitScore(user: Pokemon, target: Pokemon, move: Move): number {
    // TODO: Properly handle foul play, body press, and opponent stat stages.
    const ret = super.getTargetBenefitScore(user, target, move);
    let attackScore = 0;

    const effectiveness = target.getAttackTypeEffectiveness(this.type, {source: user, move: this});
    attackScore = Math.pow(effectiveness - 1, 2) * (effectiveness < 1 ? -2 : 2);
    const [ thisStat, offStat ]: EffectiveStat[] = this.category === MoveCategory.PHYSICAL ? [ Stat.ATK, Stat.SPATK ] : [ Stat.SPATK, Stat.ATK ];
    const statHolder = new NumberHolder(user.getEffectiveStat(thisStat, target));
    const offStatValue = user.getEffectiveStat(offStat, target);
    applyMoveAttrs("VariableAtkAttr", user, target, move, statHolder);
    const statRatio = offStatValue / statHolder.value;
    if (statRatio <= 0.75) {
      attackScore *= 2;
    } else if (statRatio <= 0.875) {
      attackScore *= 1.5;
    }

    const power = new NumberHolder(this.calculateEffectivePower());
    applyMoveAttrs("VariablePowerAttr", user, target, move, power);

    attackScore += Math.floor(power.value / 5);

    return ret - attackScore;
  }
}

export class StatusMove extends Move {
  /** This field does not exist at runtime and must not be used.
   * Its sole purpose is to ensure that typescript is able to properly narrow when the `is` method is called.
   */
  declare private _: never;
  constructor(id: MoveId, type: PokemonType, accuracy: number, pp: number, chance: number, priority: number, generation: number) {
    super(id, type, MoveCategory.STATUS, MoveTarget.NEAR_OTHER, -1, accuracy, pp, chance, priority, generation);
  }

  override is<K extends MoveKindString>(moveKind: K): this is MoveClassMap[K] {
    return moveKind === "StatusMove";
  }
}

export class SelfStatusMove extends Move {
  /** This field does not exist at runtime and must not be used.
   * Its sole purpose is to ensure that typescript is able to properly narrow when the `is` method is called.
   */
  declare private _: never;
  constructor(id: MoveId, type: PokemonType, accuracy: number, pp: number, chance: number, priority: number, generation: number) {
    super(id, type, MoveCategory.STATUS, MoveTarget.USER, -1, accuracy, pp, chance, priority, generation);
  }

  override is<K extends MoveKindString>(moveKind: K): this is MoveClassMap[K] {
    return moveKind === "SelfStatusMove";
  }
}

type SubMove = AbstractConstructor<Move>

function ChargeMove<TBase extends SubMove>(Base: TBase, nameAppend: string) {
  // NB: This cannot be made into a oneline return
  abstract class Charging extends Base {
    /** The animation to play during the move's charging phase */
    public readonly chargeAnim: ChargeAnim = ChargeAnim[`${MoveId[this.id]}_CHARGING`];
    /** The message to show during the move's charging phase */
    private _chargeText: string;

    /** Move attributes that apply during the move's charging phase */
    public chargeAttrs: MoveAttr[] = [];

    override isChargingMove(): this is ChargingMove {
      return true;
    }

    /**
     * Sets the text to be displayed during this move's charging phase.
     * References to the user Pokemon should be written as "{USER}", and
     * references to the target Pokemon should be written as "{TARGET}".
     * @param chargeText the text to set
     * @returns this {@linkcode Move} (for chaining API purposes)
     */
    chargeText(chargeText: string): this {
      this._chargeText = chargeText;
      return this;
    }

    /**
     * Queues the charge text to display to the player
     * @param user the {@linkcode Pokemon} using this move
     * @param target the {@linkcode Pokemon} targeted by this move (optional)
     */
    showChargeText(user: Pokemon, target?: Pokemon): void {
      globalScene.phaseManager.queueMessage(this._chargeText
        .replace("{USER}", getPokemonNameWithAffix(user))
        .replace("{TARGET}", getPokemonNameWithAffix(target))
      );
    }

    /**
     * Gets all charge attributes of the given attribute type.
     * @param attrType any attribute that extends {@linkcode MoveAttr}
     * @returns Array of attributes that match `attrType`, or an empty array if
     * no matches are found.
     */
    getChargeAttrs<T extends MoveAttrString>(attrType: T): (MoveAttrMap[T])[] {
      const targetAttr = MoveAttrs[attrType];
      if (!targetAttr) {
        return [];
      }
      return this.chargeAttrs.filter((attr): attr is MoveAttrMap[T] => attr instanceof targetAttr);
    }

    /**
     * Checks if this move has an attribute of the given type.
     * @param attrType any attribute that extends {@linkcode MoveAttr}
     * @returns `true` if a matching attribute is found; `false` otherwise
     */
    hasChargeAttr<T extends MoveAttrString>(attrType: T): boolean {
      const targetAttr = MoveAttrs[attrType];
      if (!targetAttr) {
        return false;
      }
      return this.chargeAttrs.some((attr) => attr instanceof targetAttr);
    }

    /**
     * Adds an attribute to this move to be applied during the move's charging phase
     * @param ChargeAttrType the type of {@linkcode MoveAttr} being added
     * @param args the parameters to construct the given {@linkcode MoveAttr} with
     * @returns this {@linkcode Move} (for chaining API purposes)
     */
    chargeAttr<T extends Constructor<MoveAttr>>(ChargeAttrType: T, ...args: ConstructorParameters<T>): this {
      const chargeAttr = new ChargeAttrType(...args);
      this.chargeAttrs.push(chargeAttr);

      return this;
    }
  };
  return Charging;
}

export class ChargingAttackMove extends ChargeMove(AttackMove, "ChargingAttackMove") {}
export class ChargingSelfStatusMove extends ChargeMove(SelfStatusMove, "ChargingSelfStatusMove") {}

/** Base class defining all {@linkcode Move} Attributes */
export abstract class MoveAttr {
  /** Should this {@linkcode Move} target the user? */
  public selfTarget: boolean;

  /**
   * Return whether this attribute is of the given type.
   *
   * @remarks
   * Used to avoid requring the caller to have imported the specific attribute type, avoiding circular dependencies.
   * @param attr - The attribute to check against
   * @returns Whether the attribute is an instance of the given type.
   */
  public is<T extends MoveAttrString>(attr: T): this is MoveAttrMap[T] {
    const targetAttr = MoveAttrs[attr];
    if (!targetAttr) {
      return false;
    }
    return this instanceof targetAttr;
  }

  constructor(selfTarget: boolean = false) {
    this.selfTarget = selfTarget;
  }

  /**
   * Applies move attributes
   * @see {@linkcode applyMoveAttrsInternal}
   * @virtual
   * @param user {@linkcode Pokemon} using the move
   * @param target {@linkcode Pokemon} target of the move
   * @param move {@linkcode Move} with this attribute
   * @param args Set of unique arguments needed by this attribute
   * @returns true if application of the ability succeeds
   */
  apply(user: Pokemon | null, target: Pokemon | null, move: Move, args: any[]): boolean {
    return true;
  }

  /**
   * Return this `MoveAttr`'s associated {@linkcode MoveCondition} or {@linkcode MoveConditionFunc}.
   * The specified condition will be added to all {@linkcode Move}s with this attribute,
   * and moves **will fail upon use** if _at least 1_ of their attached conditions returns `false`.
   */
  getCondition(): MoveCondition | MoveConditionFunc | null {
    return null;
  }

  /**
   * @virtual
   * @param user {@linkcode Pokemon} using the move
   * @param target {@linkcode Pokemon} target of the move
   * @param move {@linkcode Move} with this attribute
   * @returns the string representing failure of this {@linkcode Move}
   */
  getFailedText(user: Pokemon, target: Pokemon, move: Move): string | undefined {
    return;
  }

  /**
   * Used by the Enemy AI to rank an attack based on a given user
   * @see {@linkcode EnemyPokemon.getNextMove}
   * @virtual
   */
  getUserBenefitScore(user: Pokemon, target: Pokemon, move: Move): number {
    return 0;
  }

  /**
   * Used by the Enemy AI to rank an attack based on a given target
   * @see {@linkcode EnemyPokemon.getNextMove}
   * @virtual
   */
  getTargetBenefitScore(user: Pokemon, target: Pokemon, move: Move): number {
    return 0;
  }
}

interface MoveEffectAttrOptions {
  /**
   * Defines when this effect should trigger in the move's effect order
   * @see {@linkcode MoveEffectPhase}
   */
  trigger?: MoveEffectTrigger;
  /** Should this effect only apply on the first hit? */
  firstHitOnly?: boolean;
  /** Should this effect only apply on the last hit? */
  lastHitOnly?: boolean;
  /** Should this effect only apply on the first target hit? */
  firstTargetOnly?: boolean;
  /** Overrides the secondary effect chance for this attr if set. */
  effectChanceOverride?: number;
}

/**
 * Base class defining all Move Effect Attributes
 */
export class MoveEffectAttr extends MoveAttr {
  /**
   * A container for this attribute's optional parameters
   * @see {@linkcode MoveEffectAttrOptions} for supported params.
   */
  protected options?: MoveEffectAttrOptions;

  constructor(selfTarget?: boolean, options?: MoveEffectAttrOptions) {
    super(selfTarget);
    this.options = options;
  }

  /**
   * Defines when this effect should trigger in the move's effect order.
   * @defaultValue {@linkcode MoveEffectTrigger.POST_APPLY}
   */
  public get trigger () {
    return this.options?.trigger ?? MoveEffectTrigger.POST_APPLY;
  }

  /**
   * `true` if this effect should only trigger on the first hit of
   * multi-hit moves.
   * @defaultValue `false`
   */
  public get firstHitOnly () {
    return this.options?.firstHitOnly ?? false;
  }

  /**
   * `true` if this effect should only trigger on the last hit of
   * multi-hit moves.
   * @defaultValue `false`
   */
  public get lastHitOnly () {
    return this.options?.lastHitOnly ?? false;
  }

  /**
   * `true` if this effect should apply only upon hitting a target
   * for the first time when targeting multiple {@linkcode Pokemon}.
   * @defaultValue `false`
   */
  public get firstTargetOnly () {
    return this.options?.firstTargetOnly ?? false;
  }

  /**
   * If defined, overrides the move's base chance for this
   * secondary effect to trigger.
   */
  public get effectChanceOverride () {
    return this.options?.effectChanceOverride;
  }

  /**
   * Determine whether this {@linkcode MoveAttr}'s effects are able to {@linkcode apply | be applied} to the target.
   *
   * Will **NOT** cause the move to fail upon returning `false` (unlike {@linkcode getCondition};
   * merely that the effect for this attribute will be nullified.
   * @param user - The {@linkcode Pokemon} using the move
   * @param target - The {@linkcode Pokemon} being targeted by the move, or {@linkcode user} if the move is
   * {@linkcode selfTarget | self-targeting}
   * @param move - The {@linkcode Move} being used
   * @param _args - Set of unique arguments needed by this attribute
   * @returns `true` if basic application of this `MoveAttr`s effects should be possible
   */
  // TODO: Decouple this check from the `apply` step
  // TODO: Make non-damaging moves fail by default if none of their attributes can apply
  canApply(user: Pokemon, target: Pokemon, move: Move, _args?: any[]) {
    return !(this.selfTarget ? user : target).isFainted();
  }

  /** Applies move effects so long as they are able based on {@linkcode canApply} */
  apply(user: Pokemon, target: Pokemon, move: Move, args?: any[]): boolean {
    return this.canApply(user, target, move, args);
  }

  /**
   * Gets the used move's additional effect chance.
   * Chance is modified by {@linkcode MoveEffectChanceMultiplierAbAttr} and {@linkcode IgnoreMoveEffectsAbAttr}.
   * @param user {@linkcode Pokemon} using this move
   * @param target {@linkcode Pokemon | Target} of this move
   * @param move {@linkcode Move} being used
   * @param selfEffect `true` if move targets user.
   * @returns Move effect chance value.
   */
  getMoveChance(user: Pokemon, target: Pokemon, move: Move, selfEffect?: Boolean, showAbility?: Boolean): number {
    const moveChance = new NumberHolder(this.effectChanceOverride ?? move.chance);

    applyAbAttrs("MoveEffectChanceMultiplierAbAttr", {pokemon: user, simulated: !showAbility, chance: moveChance, move});

    if ((!move.hasAttr("FlinchAttr") || moveChance.value <= move.chance) && !move.hasAttr("SecretPowerAttr")) {
      const userSide = user.isPlayer() ? ArenaTagSide.PLAYER : ArenaTagSide.ENEMY;
      globalScene.arena.applyTagsForSide(ArenaTagType.WATER_FIRE_PLEDGE, userSide, false, moveChance);
    }

    if (!selfEffect) {
      applyAbAttrs("IgnoreMoveEffectsAbAttr", {pokemon: target, move, simulated: !showAbility, chance: moveChance});
    }
    return moveChance.value;
  }
}

/**
 * Base class defining all Move Header attributes.
 * Move Header effects apply at the beginning of a turn before any moves are resolved.
 * They can be used to apply effects to the field (e.g. queueing a message) or to the user
 * (e.g. adding a battler tag).
 */
export class MoveHeaderAttr extends MoveAttr {
  constructor() {
    super(true);
  }
}

/**
 * Header attribute to queue a message at the beginning of a turn.
 */
export class MessageHeaderAttr extends MoveHeaderAttr {
  /** The message to display, or a function producing one. */
  private message: string | MoveMessageFunc;

  constructor(message: string | MoveMessageFunc) {
    super();
    this.message = message;
  }

  apply(user: Pokemon, target: Pokemon, move: Move): boolean {
    const message = typeof this.message === "string"
      ? this.message
      : this.message(user, target, move);

    if (message) {
      globalScene.phaseManager.queueMessage(message);
      return true;
    }
    return false;
  }
}

/**
 * Header attribute to add a battler tag to the user at the beginning of a turn.
 * @see {@linkcode MoveHeaderAttr}
 */
export class AddBattlerTagHeaderAttr extends MoveHeaderAttr {
  private tagType: BattlerTagType;

  constructor(tagType: BattlerTagType) {
    super();
    this.tagType = tagType;
  }

  apply(user: Pokemon, target: Pokemon, move: Move, args: any[]): boolean {
    user.addTag(this.tagType);
    return true;
  }
}

/**
 * Header attribute to implement the "charge phase" of Beak Blast at the
 * beginning of a turn.
 * @see {@link https://bulbapedia.bulbagarden.net/wiki/Beak_Blast_(move) | Beak Blast}
 * @see {@linkcode BeakBlastChargingTag}
 */
export class BeakBlastHeaderAttr extends AddBattlerTagHeaderAttr {
  /** Required to initialize Beak Blast's charge animation correctly */
  public chargeAnim = ChargeAnim.BEAK_BLAST_CHARGING;

  constructor() {
    super(BattlerTagType.BEAK_BLAST_CHARGING);
  }
}

/**
 * Attribute to display a message before a move is executed.
 */
export class PreMoveMessageAttr extends MoveAttr {
  /** The message to display or a function returning one */
  private message: string | MoveMessageFunc;

  /**
   * Create a new {@linkcode PreMoveMessageAttr} to display a message before move execution.
   * @param message - The message to display before move use, either` a literal string or a function producing one.
   * @remarks
   * If {@linkcode message} evaluates to an empty string (`""`), no message will be displayed
   * (though the move will still succeed).
   */
  constructor(message: string | MoveMessageFunc) {
    super();
    this.message = message;
  }

  apply(user: Pokemon, target: Pokemon, move: Move): boolean {
    const message = typeof this.message === "function"
      ? this.message(user, target, move)
      : this.message;

    // TODO: Consider changing if/when MoveAttr `apply` return values become significant
    if (message) {
      globalScene.phaseManager.queueMessage(message, 500);
      return true;
    }
    return false;
  }
}

/**
 * Attribute for moves that can be conditionally interrupted to be considered to
 * have failed before their "useMove" message is displayed. Currently used by
 * Focus Punch.
 */
export class PreUseInterruptAttr extends MoveAttr {
  protected message: string | MoveMessageFunc;
  protected conditionFunc: MoveConditionFunc;

  /**
   * Create a new MoveInterruptedMessageAttr.
   * @param message The message to display when the move is interrupted, or a function that formats the message based on the user, target, and move.
   */
  constructor(message: string | MoveMessageFunc, conditionFunc: MoveConditionFunc) {
    super();
    this.message = message;
    this.conditionFunc = conditionFunc;
  }

  /**
   * Cancel the current MovePhase and queue the interrupt message if the condition is met
   * @param user - {@linkcode Pokemon} using the move
   * @param target - {@linkcode Pokemon} target of the move
   * @param move - {@linkcode Move} with this attribute
   */
  override apply(user: Pokemon, target: Pokemon, move: Move): boolean {
    const currentPhase = globalScene.phaseManager.getCurrentPhase();
    if (!currentPhase.is("MovePhase") || !this.conditionFunc(user, target, move)) {
      return false;
    }
    currentPhase.cancel();
    globalScene.phaseManager.queueMessage(
      typeof this.message === "string" ? this.message : this.message(user, target, move)
    )
    return true;
  }

  /**
   * Message to display when a move is interrupted.
   * @param user {@linkcode Pokemon} using the move
   * @param target {@linkcode Pokemon} target of the move
   * @param move {@linkcode Move} with this attribute
   */
  override getFailedText(user: Pokemon, target: Pokemon, move: Move): string | undefined {
    if (this.message && this.conditionFunc(user, target, move)) {
      return typeof this.message === "string"
          ? this.message
          : this.message(user, target, move);
    }
  }
}

/**
 * Attribute for Status moves that take attack type effectiveness
 * into consideration (i.e. {@linkcode https://bulbapedia.bulbagarden.net/wiki/Thunder_Wave_(move) | Thunder Wave})
 */
export class RespectAttackTypeImmunityAttr extends MoveAttr { }

export class IgnoreOpponentStatStagesAttr extends MoveAttr {
  apply(user: Pokemon, target: Pokemon, move: Move, args: any[]): boolean {
    (args[0] as BooleanHolder).value = true;

    return true;
  }
}

export class HighCritAttr extends MoveAttr {
  apply(user: Pokemon, target: Pokemon, move: Move, args: any[]): boolean {
    (args[0] as NumberHolder).value++;

    return true;
  }

  getUserBenefitScore(user: Pokemon, target: Pokemon, move: Move): number {
    return 3;
  }
}

export class CritOnlyAttr extends MoveAttr {
  apply(user: Pokemon, target: Pokemon, move: Move, args: any[]): boolean {
    (args[0] as BooleanHolder).value = true;

    return true;
  }

  getUserBenefitScore(user: Pokemon, target: Pokemon, move: Move): number {
    return 5;
  }
}

export class FixedDamageAttr extends MoveAttr {
  private damage: number;

  constructor(damage: number) {
    super();

    this.damage = damage;
  }

  apply(user: Pokemon, target: Pokemon, move: Move, args: any[]): boolean {
    (args[0] as NumberHolder).value = this.getDamage(user, target, move);

    return true;
  }

  getDamage(user: Pokemon, target: Pokemon, move: Move): number {
    return this.damage;
  }
}

export class UserHpDamageAttr extends FixedDamageAttr {
  constructor() {
    super(0);
  }

  apply(user: Pokemon, target: Pokemon, move: Move, args: any[]): boolean {
    (args[0] as NumberHolder).value = user.hp;

    return true;
  }
}

export class TargetHalfHpDamageAttr extends FixedDamageAttr {
  /**
   * The initial amount of hp the target had before the first hit.
   * Used for calculating multi lens damage.
   */
  private initialHp: number;
  constructor() {
    super(0);
  }

  apply(user: Pokemon, target: Pokemon, move: Move, args: any[]): boolean {
    // first, determine if the hit is coming from multi lens or not
    const lensCount = user.getHeldItems().find(i => i instanceof PokemonMultiHitModifier)?.getStackCount() ?? 0;
    if (lensCount <= 0) {
      // no multi lenses; we can just halve the target's hp and call it a day
      (args[0] as NumberHolder).value = toDmgValue(target.hp / 2);
      return true;
    }

    // figure out what hit # we're on
    switch (user.turnData.hitCount - user.turnData.hitsLeft) {
      case 0:
        // first hit of move; update initialHp tracker
        this.initialHp = target.hp;
      default:
        // multi lens added hit; use initialHp tracker to ensure correct damage
        (args[0] as NumberHolder).value = toDmgValue(this.initialHp / 2);
        return true;
      case lensCount + 1:
        // parental bond added hit; calc damage as normal
        (args[0] as NumberHolder).value = toDmgValue(target.hp / 2);
        return true;
    }
  }

  getTargetBenefitScore(user: Pokemon, target: Pokemon, move: Move): number {
    return target.getHpRatio() > 0.5 ? Math.floor(((target.getHpRatio() - 0.5) * -24) + 4) : -20;
  }
}

export class MatchHpAttr extends FixedDamageAttr {
  constructor() {
    super(0);
  }

  apply(user: Pokemon, target: Pokemon, move: Move, args: any[]): boolean {
    (args[0] as NumberHolder).value = target.hp - user.hp;

    return true;
  }

  getCondition(): MoveConditionFunc {
    return (user, target, move) => user.hp <= target.hp;
  }

  // TODO
  /*getUserBenefitScore(user: Pokemon, target: Pokemon, move: Move): number {
    return 0;
  }*/
}

export class CounterDamageAttr extends FixedDamageAttr {
  /** The damage category of counter attacks to process, or `undefined` for either */
  private moveFilter?: MoveDamageCategory;
  private multiplier: number;

  /**
   * @param multiplier - The damage multiplier to apply to the total damage received
   * @param moveFilter - If set, only damage from moves of this category will be counted, otherwise all damage is counted
   */
  constructor(multiplier: number, moveFilter?: MoveDamageCategory) {
    super(0);
    this.moveFilter = moveFilter;
    this.multiplier = multiplier;
  }

  apply(user: Pokemon, target: Pokemon, move: Move, args: any[]): boolean {
    const damage = user.turnData.attacksReceived.find(ar => {
      const category = allMoves[ar.move].category;
      return (
        category !== MoveCategory.STATUS
        && !areAllies(user.getBattlerIndex(), ar.sourceBattlerIndex)
        && (this.moveFilter === undefined || category === this.moveFilter)
    )
    })?.damage ?? 0;
    (args[0] as NumberHolder).value = toDmgValue(damage * this.multiplier);
    return true;
  }
}

/**
 * Attribute for counter-like moves to redirect the move to a different target
 */
export class CounterRedirectAttr extends MoveAttr {
  declare private moveFilter?: MoveDamageCategory;
  constructor(moveFilter? : MoveDamageCategory) {
    super();
    if (moveFilter !== undefined) {
      this.moveFilter = moveFilter;
    }
  }

  /**
   * Applies the counter redirect attribute to the move
   * @param user - The user of the counter move
   * @param target - The target of the move (unused)
   * @param move - The move being used
   * @param args - args[0] holds the battler index of the target that the move will be redirected to
   */
  override apply(user: Pokemon, target: Pokemon | null, move: Move, args: [NumberHolder, ...any[]]): boolean {
    const desiredTarget = getCounterAttackTarget(user, this.moveFilter);
    if (desiredTarget !== null && desiredTarget !== BattlerIndex.ATTACKER) {
      // check if the target is still alive
      if (
        globalScene.currentBattle.double &&
        !globalScene.getField()[desiredTarget]?.isActive(true)
      ) {
        const targetField = desiredTarget >= BattlerIndex.ENEMY ? globalScene.getEnemyField() : globalScene.getPlayerField();
        args[0].value = targetField.find(p => p.hp > 0)?.getBattlerIndex() ?? BattlerIndex.ATTACKER;
      } else {
        args[0].value = desiredTarget;
      }
      return true;
    }
    return false;
  }
}

export class LevelDamageAttr extends FixedDamageAttr {
  constructor() {
    super(0);
  }

  getDamage(user: Pokemon, target: Pokemon, move: Move): number {
    return user.level;
  }
}

export class RandomLevelDamageAttr extends FixedDamageAttr {
  constructor() {
    super(0);
  }

  getDamage(user: Pokemon, target: Pokemon, move: Move): number {
    return toDmgValue(user.level * (user.randBattleSeedIntRange(50, 150) * 0.01));
  }
}

export class ModifiedDamageAttr extends MoveAttr {
  apply(user: Pokemon, target: Pokemon, move: Move, args: any[]): boolean {
    const initialDamage = args[0] as NumberHolder;
    initialDamage.value = this.getModifiedDamage(user, target, move, initialDamage.value);

    return true;
  }

  getModifiedDamage(user: Pokemon, target: Pokemon, move: Move, damage: number): number {
    return damage;
  }
}

export class SurviveDamageAttr extends ModifiedDamageAttr {
  getModifiedDamage(user: Pokemon, target: Pokemon, move: Move, damage: number): number {
    return Math.min(damage, target.hp - 1);
  }

  getUserBenefitScore(user: Pokemon, target: Pokemon, move: Move): number {
    return target.hp > 1 ? 0 : -20;
  }
}

/**
 * Move attribute to display arbitrary text during a move's execution.
 */
export class MessageAttr extends MoveEffectAttr {
  /** The message to display, either as a string or a function returning one. */
  private message: string | MoveMessageFunc;

  constructor(message: string | MoveMessageFunc, options?: MoveEffectAttrOptions) {
    // TODO: Do we need to respect `selfTarget` if we're just displaying text?
    super(false, options)
    this.message = message;
  }

  override apply(user: Pokemon, target: Pokemon, move: Move): boolean {
    const message = typeof this.message === "function"
      ? this.message(user, target, move)
      : this.message;

    // TODO: Consider changing if/when MoveAttr `apply` return values become significant
    if (message) {
      globalScene.phaseManager.queueMessage(message, 500);
      return true;
    }
    return false;
  }
}

export class RecoilAttr extends MoveEffectAttr {
  private useHp: boolean;
  private damageRatio: number;
  private unblockable: boolean;

  constructor(useHp: boolean = false, damageRatio: number = 0.25, unblockable: boolean = false) {
    super(true, { lastHitOnly: true });

    this.useHp = useHp;
    this.damageRatio = damageRatio;
    this.unblockable = unblockable;
  }

  apply(user: Pokemon, target: Pokemon, move: Move, args: any[]): boolean {
    if (!super.apply(user, target, move, args)) {
      return false;
    }

    const cancelled = new BooleanHolder(false);
    if (!this.unblockable) {
      const abAttrParams: AbAttrParamsWithCancel = {pokemon: user, cancelled};
      applyAbAttrs("BlockRecoilDamageAttr", abAttrParams);
      applyAbAttrs("BlockNonDirectDamageAbAttr", abAttrParams);
    }

    if (cancelled.value) {
      return false;
    }

    // Chloroblast and Struggle should not deal recoil damage if the move was not successful
    if (this.useHp && [ MoveResult.FAIL, MoveResult.MISS ].includes(user.getLastXMoves(1)[0]?.result ?? MoveResult.FAIL)) {
      return false;
    }

    const damageValue = (!this.useHp ? user.turnData.totalDamageDealt : user.getMaxHp()) * this.damageRatio;
    const minValue = user.turnData.totalDamageDealt ? 1 : 0;
    const recoilDamage = toDmgValue(damageValue, minValue);
    if (!recoilDamage) {
      return false;
    }

    if (cancelled.value) {
      return false;
    }

    user.damageAndUpdate(recoilDamage, { result: HitResult.INDIRECT, ignoreSegments: true });
    globalScene.phaseManager.queueMessage(i18next.t("moveTriggers:hitWithRecoil", { pokemonName: getPokemonNameWithAffix(user) }));
    user.turnData.damageTaken += recoilDamage;

    return true;
  }

  getUserBenefitScore(user: Pokemon, target: Pokemon, move: Move): number {
    return Math.floor((move.power / 5) / -4);
  }
}


/**
 * Attribute used for moves which self KO the user regardless if the move hits a target
 */
export class SacrificialAttr extends MoveEffectAttr {
  constructor() {
    super(true, { trigger: MoveEffectTrigger.POST_TARGET });
  }

  /**
   * Deals damage to the user equal to their current hp
   * @param user {@linkcode Pokemon} that used the move
   * @param target {@linkcode Pokemon} target of the move
   * @param move {@linkcode Move} with this attribute
   * @param args N/A
   * @returns true if the function succeeds
   **/
  apply(user: Pokemon, target: Pokemon, move: Move, args: any[]): boolean {
    user.damageAndUpdate(user.hp, { result: HitResult.INDIRECT, ignoreSegments: true });
	  user.turnData.damageTaken += user.hp;

    return true;
  }

  getUserBenefitScore(user: Pokemon, target: Pokemon, move: Move): number {
    if (user.isBoss()) {
      return -20;
    }
    return Math.ceil(((1 - user.getHpRatio()) * 10 - 10) * (target.getAttackTypeEffectiveness(move.type, {source: user}) - 0.5));
  }
}

/**
 * Attribute used for moves which self KO the user but only if the move hits a target
 */
export class SacrificialAttrOnHit extends MoveEffectAttr {
  constructor() {
    super(true);
  }

  /**
   * Deals damage to the user equal to their current hp if the move lands
   * @param user {@linkcode Pokemon} that used the move
   * @param target {@linkcode Pokemon} target of the move
   * @param move {@linkcode Move} with this attribute
   * @param args N/A
   * @returns true if the function succeeds
   **/
  apply(user: Pokemon, target: Pokemon, move: Move, args: any[]): boolean {
    // If the move fails to hit a target, then the user does not faint and the function returns false
    if (!super.apply(user, target, move, args)) {
      return false;
    }

    user.damageAndUpdate(user.hp, { result: HitResult.INDIRECT, ignoreSegments: true });
    user.turnData.damageTaken += user.hp;

    return true;
  }

  getUserBenefitScore(user: Pokemon, target: Pokemon, move: Move): number {
    if (user.isBoss()) {
      return -20;
    }
    return Math.ceil(((1 - user.getHpRatio()) * 10 - 10) * (target.getAttackTypeEffectiveness(move.type, {source: user}) - 0.5));
  }
}

/**
 * Attribute used for moves which cut the user's Max HP in half.
 * Triggers using {@linkcode MoveEffectTrigger.POST_TARGET}.
 */
export class HalfSacrificialAttr extends MoveEffectAttr {
  constructor() {
    super(true, { trigger: MoveEffectTrigger.POST_TARGET });
  }

  /**
   * Cut's the user's Max HP in half and displays the appropriate recoil message
   * @param user {@linkcode Pokemon} that used the move
   * @param target N/A
   * @param move {@linkcode Move} with this attribute
   * @param args N/A
   * @returns true if the function succeeds
   */
  apply(user: Pokemon, target: Pokemon, move: Move, args: any[]): boolean {
    if (!super.apply(user, target, move, args)) {
      return false;
    }

    const cancelled = new BooleanHolder(false);
    // Check to see if the Pokemon has an ability that blocks non-direct damage
    applyAbAttrs("BlockNonDirectDamageAbAttr", {pokemon: user, cancelled});
    if (!cancelled.value) {
      user.damageAndUpdate(toDmgValue(user.getMaxHp() / 2), { result: HitResult.INDIRECT, ignoreSegments: true });
      globalScene.phaseManager.queueMessage(i18next.t("moveTriggers:cutHpPowerUpMove", { pokemonName: getPokemonNameWithAffix(user) })); // Queue recoil message
    }
    return true;
  }

  getUserBenefitScore(user: Pokemon, target: Pokemon, move: Move): number {
    if (user.isBoss()) {
      return -10;
    }
    return Math.ceil(((1 - user.getHpRatio() / 2) * 10 - 10) * (target.getAttackTypeEffectiveness(move.type, {source: user}) - 0.5));
  }
}

/**
 * Attribute to put in a {@link https://bulbapedia.bulbagarden.net/wiki/Substitute_(doll) | Substitute Doll} for the user.
 */
export class AddSubstituteAttr extends MoveEffectAttr {
  /** The ratio of the user's max HP that is required to apply this effect */
  private hpCost: number;
  /** Whether the damage taken should be rounded up (Shed Tail rounds up) */
  private roundUp: boolean;

  constructor(hpCost: number, roundUp: boolean) {
    super(true);

    this.hpCost = hpCost;
    this.roundUp = roundUp;
  }

  /**
   * Removes 1/4 of the user's maximum HP (rounded down) to create a substitute for the user
   * @param user - The {@linkcode Pokemon} that used the move.
   * @param target - n/a
   * @param move - The {@linkcode Move} with this attribute.
   * @param args - n/a
   * @returns `true` if the attribute successfully applies, `false` otherwise
   */
  apply(user: Pokemon, target: Pokemon, move: Move, args: any[]): boolean {
    if (!super.apply(user, target, move, args)) {
      return false;
    }

    const damageTaken = this.roundUp ? Math.ceil(user.getMaxHp() * this.hpCost) : Math.floor(user.getMaxHp() * this.hpCost);
    user.damageAndUpdate(damageTaken, { result: HitResult.INDIRECT, ignoreSegments: true, ignoreFaintPhase: true });
    user.addTag(BattlerTagType.SUBSTITUTE, 0, move.id, user.id);
    return true;
  }

  getUserBenefitScore(user: Pokemon, target: Pokemon, move: Move): number {
    if (user.isBoss()) {
      return -10;
    }
    return 5;
  }

  getCondition(): MoveConditionFunc {
    return (user, _target, _move) => !user.getTag(SubstituteTag) && user.hp > (this.roundUp ? Math.ceil(user.getMaxHp() * this.hpCost) : Math.floor(user.getMaxHp() * this.hpCost)) && user.getMaxHp() > 1;
  }

  /**
   * Get the substitute-specific failure message if one should be displayed.
   * @param user - The pokemon using the move.
   * @returns The substitute-specific failure message if the conditions apply, otherwise `undefined`
   */
  getFailedText(user: Pokemon, _target: Pokemon, _move: Move): string | undefined {
    if (user.getTag(SubstituteTag)) {
      return i18next.t("moveTriggers:substituteOnOverlap", { pokemonName: getPokemonNameWithAffix(user) });
    } else if (user.hp <= Math.floor(user.getMaxHp() / 4) || user.getMaxHp() === 1) {
      return i18next.t("moveTriggers:substituteNotEnoughHp");
    }
  }
}

/**
 * Heals the user or target by {@linkcode healRatio} depending on the value of {@linkcode selfTarget}
 */
export class HealAttr extends MoveEffectAttr {
  constructor(
    /** The percentage of {@linkcode Stat.HP} to heal. */
    private healRatio: number,
    /** Whether to display a healing animation when healing the target; default `false` */
    private showAnim = false,
    selfTarget = true
  ) {
    super(selfTarget);
  }

  override apply(user: Pokemon, target: Pokemon, _move: Move, _args: any[]): boolean {
    this.addHealPhase(this.selfTarget ? user : target, this.healRatio);
    return true;
  }

  /**
   * Creates a new {@linkcode PokemonHealPhase}.
   * This heals the target and shows the appropriate message.
   */
  protected addHealPhase(target: Pokemon, healRatio: number) {
    globalScene.phaseManager.unshiftNew("PokemonHealPhase", target.getBattlerIndex(),
      toDmgValue(target.getMaxHp() * healRatio), i18next.t("moveTriggers:healHp", { pokemonName: getPokemonNameWithAffix(target) }), true, !this.showAnim);
  }

  override getTargetBenefitScore(user: Pokemon, target: Pokemon, _move: Move): number {
    const score = ((1 - (this.selfTarget ? user : target).getHpRatio()) * 20) - this.healRatio * 10;
    return Math.round(score / (1 - this.healRatio / 2));
  }

  // TODO: Change to fail move
  override canApply(user: Pokemon, target: Pokemon, _move: Move, _args?: any[]): boolean {
    if (!super.canApply(user, target, _move, _args)) {
      return false;
    }

    const healedPokemon = this.selfTarget ? user : target;
    if (healedPokemon.isFullHp()) {
      // Ensure the fail message isn't displayed when checking the move conditions outside of the move execution
      // TOOD: Fix this in PR#6276
      const phaseManager = globalScene.phaseManager;
      if (phaseManager.getCurrentPhase().is("MovePhase")) {
        phaseManager.queueMessage(i18next.t("battle:hpIsFull", {
          pokemonName: getPokemonNameWithAffix(healedPokemon),
        }))
      }
      return false;
    }
    return true;
  }
}

/**
 * Attribute to put the user to sleep for a fixed duration, fully heal them and cure their status.
 * Used for {@linkcode MoveId.REST}.
 */
export class RestAttr extends HealAttr {
  private duration: number;

  constructor(duration: number) {
    super(1, true);
    this.duration = duration;
  }

  override apply(user: Pokemon, target: Pokemon, move: Move, args: any[]): boolean {
   const wasSet = user.trySetStatus(StatusEffect.SLEEP, user, this.duration, null, true, true,
    i18next.t("moveTriggers:restBecameHealthy", {
      pokemonName: getPokemonNameWithAffix(user),
    }));
    return wasSet && super.apply(user, target, move, args);
  }

  override addHealPhase(user: Pokemon): void {
    globalScene.phaseManager.unshiftNew("PokemonHealPhase", user.getBattlerIndex(), user.getMaxHp(), null)
  }

  // TODO: change after HealAttr is changed to fail move
  override getCondition(): MoveConditionFunc {
    return (user, target, move) =>
      super.canApply(user, target, move, [])
      // Intentionally suppress messages here as we display generic fail msg
      // TODO: This might have order-of-operation jank
      && user.canSetStatus(StatusEffect.SLEEP, true, true, user)
  }
}

/**
 * Cures the user's party of non-volatile status conditions, ie. Heal Bell, Aromatherapy
 */
export class PartyStatusCureAttr extends MoveEffectAttr {
  /** Message to display after using move */
  private message: string | null;
  /** Skips mons with this ability, ie. Soundproof */
  private abilityCondition: AbilityId;

  constructor(message: string | null, abilityCondition: AbilityId) {
    super();

    this.message = message;
    this.abilityCondition = abilityCondition;
  }

  //The same as MoveEffectAttr.canApply, except it doesn't check for the target's HP.
  canApply(user: Pokemon, target: Pokemon, move: Move, args: any[]) {
    const isTargetValid =
      (this.selfTarget && user.hp && !user.getTag(BattlerTagType.FRENZY)) ||
      (!this.selfTarget && (!target.getTag(BattlerTagType.PROTECTED) || move.hasFlag(MoveFlags.IGNORE_PROTECT)));
    return !!isTargetValid;
  }

  apply(user: Pokemon, target: Pokemon, move: Move, args: any[]): boolean {
    if (!this.canApply(user, target, move, args)) {
      return false;
    }
    const partyPokemon = user.isPlayer() ? globalScene.getPlayerParty() : globalScene.getEnemyParty();
    partyPokemon.forEach(p => this.cureStatus(p, user.id));

    if (this.message) {
      globalScene.phaseManager.queueMessage(this.message);
    }

    return true;
  }

  /**
   * Tries to cure the status of the given {@linkcode Pokemon}
   * @param pokemon The {@linkcode Pokemon} to cure.
   * @param userId The ID of the (move) {@linkcode Pokemon | user}.
   */
  public cureStatus(pokemon: Pokemon, userId: number) {
    if (!pokemon.isOnField() || pokemon.id === userId) { // user always cures its own status, regardless of ability
      pokemon.resetStatus(false);
      pokemon.updateInfo();
    } else if (!pokemon.hasAbility(this.abilityCondition)) {
      pokemon.resetStatus();
      pokemon.updateInfo();
    } else {
      // TODO: Ability displays should be handled by the ability
      globalScene.phaseManager.queueAbilityDisplay(pokemon, pokemon.getPassiveAbility()?.id === this.abilityCondition, true);
      globalScene.phaseManager.queueAbilityDisplay(pokemon, pokemon.getPassiveAbility()?.id === this.abilityCondition, false);
    }
  }
}

/**
 * Applies damage to the target's ally equal to 1/16 of that ally's max HP.
 */
export class FlameBurstAttr extends MoveEffectAttr {
  constructor() {
    /**
     * This is self-targeted to bypass immunity to target-facing secondary
     * effects when the target has an active Substitute doll.
     * TODO: Find a more intuitive way to implement Substitute bypassing.
     */
    super(true);
  }
  /**
   * @param user - n/a
   * @param target - The target Pokémon.
   * @param move - n/a
   * @param args - n/a
   * @returns A boolean indicating whether the effect was successfully applied.
   */
  apply(user: Pokemon, target: Pokemon, move: Move, args: any[]): boolean {
    const targetAlly = target.getAlly();
    const cancelled = new BooleanHolder(false);

    if (targetAlly != null) {
      applyAbAttrs("BlockNonDirectDamageAbAttr", {pokemon: targetAlly, cancelled});
    }

    if (cancelled.value || !targetAlly || targetAlly.switchOutStatus) {
      return false;
    }

    targetAlly.damageAndUpdate(Math.max(1, Math.floor(1 / 16 * targetAlly.getMaxHp())), { result: HitResult.INDIRECT });
    return true;
  }

  getTargetBenefitScore(user: Pokemon, target: Pokemon, move: Move): number {
    return target.getAlly() != null ? -5 : 0;
  }
}

export class SacrificialFullRestoreAttr extends SacrificialAttr {
  protected restorePP: boolean;
  protected moveMessage: string;

  constructor(restorePP: boolean, moveMessage: string) {
    super();

    this.restorePP = restorePP;
    this.moveMessage = moveMessage;
  }

  apply(user: Pokemon, target: Pokemon, move: Move, args: any[]): boolean {
    if (!super.apply(user, target, move, args)) {
      return false;
    }

    // Add a tag to the field if it doesn't already exist, then queue a delayed healing effect in the user's current slot.
    globalScene.arena.addTag(ArenaTagType.PENDING_HEAL, 0, move.id, user.id); // Arguments after first go completely unused
    const tag = globalScene.arena.getTag(ArenaTagType.PENDING_HEAL) as PendingHealTag;
    tag.queueHeal(user.getBattlerIndex(), {
      sourceId: user.id,
      moveId: move.id,
      restorePP: this.restorePP,
      healMessage: i18next.t(this.moveMessage, { pokemonName: getPokemonNameWithAffix(user) }),
    });

    return true;
  }

  getUserBenefitScore(user: Pokemon, target: Pokemon, move: Move): number {
    return -20;
  }

  getCondition(): MoveConditionFunc {
    return (user, _target, _move) => globalScene.getPlayerParty().filter(p => p.isActive()).length > globalScene.currentBattle.getBattlerCount();
  }
}

/**
 * Attribute used for moves which ignore type-based debuffs from weather, namely Hydro Steam.
 * Called during damage calculation after getting said debuff from getAttackTypeMultiplier in the Pokemon class.
 */
export class IgnoreWeatherTypeDebuffAttr extends MoveAttr {
  /** The {@linkcode WeatherType} this move ignores */
  public weather: WeatherType;

  constructor(weather: WeatherType) {
    super();
    this.weather = weather;
  }
  /**
   * Changes the type-based weather modifier if this move's power would be reduced by it
   * @param user {@linkcode Pokemon} that used the move
   * @param target N/A
   * @param move {@linkcode Move} with this attribute
   * @param args [0] {@linkcode NumberHolder} for arenaAttackTypeMultiplier
   * @returns true if the function succeeds
   */
  apply(user: Pokemon, target: Pokemon, move: Move, args: any[]): boolean {
    const weatherModifier = args[0] as NumberHolder;
    //If the type-based attack power modifier due to weather (e.g. Water moves in Sun) is below 1, set it to 1
    if (globalScene.arena.weather?.weatherType === this.weather) {
      weatherModifier.value = Math.max(weatherModifier.value, 1);
    }
    return true;
  }
}

export abstract class WeatherHealAttr extends HealAttr {
  constructor() {
    super(0.5);
  }

  apply(user: Pokemon, target: Pokemon, move: Move, args: any[]): boolean {
    let healRatio = 0.5;
    if (!globalScene.arena.weather?.isEffectSuppressed()) {
      const weatherType = globalScene.arena.weather?.weatherType || WeatherType.NONE;
      healRatio = this.getWeatherHealRatio(weatherType);
    }
    this.addHealPhase(user, healRatio);
    return true;
  }

  abstract getWeatherHealRatio(weatherType: WeatherType): number;
}

export class PlantHealAttr extends WeatherHealAttr {
  getWeatherHealRatio(weatherType: WeatherType): number {
    switch (weatherType) {
      case WeatherType.SUNNY:
      case WeatherType.HARSH_SUN:
        return 2 / 3;
      case WeatherType.RAIN:
      case WeatherType.SANDSTORM:
      case WeatherType.HAIL:
      case WeatherType.SNOW:
      case WeatherType.FOG:
      case WeatherType.HEAVY_RAIN:
        return 0.25;
      default:
        return 0.5;
    }
  }
}

export class SandHealAttr extends WeatherHealAttr {
  getWeatherHealRatio(weatherType: WeatherType): number {
    switch (weatherType) {
      case WeatherType.SANDSTORM:
        return 2 / 3;
      default:
        return 0.5;
    }
  }
}

/**
 * Heals the target or the user by either {@linkcode normalHealRatio} or {@linkcode boostedHealRatio}
 * depending on the evaluation of {@linkcode condition}
 */
export class BoostHealAttr extends HealAttr {
  /** Healing received when {@linkcode condition} is false */
  private normalHealRatio: number;
  /** Healing received when {@linkcode condition} is true */
  private boostedHealRatio: number;
  /** The lambda expression to check against when boosting the healing value */
  private condition?: MoveConditionFunc;

  constructor(normalHealRatio: number = 0.5, boostedHealRatio: number = 2 / 3, showAnim?: boolean, selfTarget?: boolean, condition?: MoveConditionFunc) {
    super(normalHealRatio, showAnim, selfTarget);
    this.normalHealRatio = normalHealRatio;
    this.boostedHealRatio = boostedHealRatio;
    this.condition = condition;
  }

  /**
   * @param user {@linkcode Pokemon} using the move
   * @param target {@linkcode Pokemon} target of the move
   * @param move {@linkcode Move} with this attribute
   * @param args N/A
   * @returns true if the move was successful
   */
  apply(user: Pokemon, target: Pokemon, move: Move, args: any[]): boolean {
    const healRatio: number = (this.condition ? this.condition(user, target, move) : false) ? this.boostedHealRatio : this.normalHealRatio;
    this.addHealPhase(target, healRatio);
    return true;
  }
}

/**
 * Heals the target only if it is the ally
 */
export class HealOnAllyAttr extends HealAttr {
  override canApply(user: Pokemon, target: Pokemon, _move: Move, _args?: any[]): boolean {
    // Don't trigger if not targeting an ally
    return target === user.getAlly() && super.canApply(user, target, _move, _args);
  }

  override apply(user: Pokemon, target: Pokemon, _move: Move, _args: any[]): boolean {
    if (user.isOpponent(target)) {
      return false;
    }
    return super.apply(user, target, _move, _args);
  }
}

/**
 * Heals user as a side effect of a move that hits a target.
 * Healing is based on {@linkcode healRatio} * the amount of damage dealt or a stat of the target.
 */
// TODO: Make Strength Sap its own attribute that extends off of this one
export class HitHealAttr extends MoveEffectAttr {
  private healRatio: number;
  private healStat: EffectiveStat | null;

  constructor(healRatio?: number | null, healStat?: EffectiveStat) {
    super(true);

    this.healRatio = healRatio ?? 0.5;
    this.healStat = healStat ?? null;
  }
  /**
   * Heals the user the determined amount and possibly displays a message about regaining health.
   * If the target has the {@linkcode ReverseDrainAbAttr}, all healing is instead converted
   * to damage to the user.
   * @param user {@linkcode Pokemon} using this move
   * @param target {@linkcode Pokemon} target of this move
   * @param move {@linkcode Move} being used
   * @param args N/A
   * @returns true if the function succeeds
   */
  apply(user: Pokemon, target: Pokemon, move: Move, args: any[]): boolean {
    if (target.hasAbilityWithAttr("ReverseDrainAbAttr")) {
      return false;
    }

    const healAmount = this.getHealAmount(user, target);
    let message = "";
    if (this.healStat !== null) {
      message = i18next.t("battle:drainMessage", { pokemonName: getPokemonNameWithAffix(target) });
    } else {
      message = i18next.t("battle:regainHealth", { pokemonName: getPokemonNameWithAffix(user) });
    }

    globalScene.phaseManager.unshiftNew("PokemonHealPhase", user.getBattlerIndex(), healAmount, message, false, true);
    return true;
  }

  /**
   * Used by the Enemy AI to rank an attack based on a given user
   * @param user {@linkcode Pokemon} using this move
   * @param target {@linkcode Pokemon} target of this move
   * @param move {@linkcode Move} being used
   * @returns an integer. Higher means enemy is more likely to use that move.
   */
  getUserBenefitScore(user: Pokemon, target: Pokemon, move: Move): number {
    if (this.healStat) {
      const healAmount = target.getEffectiveStat(this.healStat);
      return Math.floor(Math.max(0, (Math.min(1, (healAmount + user.hp) / user.getMaxHp() - 0.33))) / user.getHpRatio());
    }
    return Math.floor(Math.max((1 - user.getHpRatio()) - 0.33, 0) * (move.power / 4));
  }

  public getHealAmount(user: Pokemon, target: Pokemon): number {
    return (this.healStat) ? target.getEffectiveStat(this.healStat) : toDmgValue(user.turnData.singleHitDamageDealt * this.healRatio);
  }
}

/**
 * Attribute used for moves that change priority in a turn given a condition,
 * e.g. Grassy Glide
 * Called when move order is calculated in {@linkcode TurnStartPhase}.
 */
export class IncrementMovePriorityAttr extends MoveAttr {
  /** The condition for a move's priority being incremented */
  private moveIncrementFunc: (pokemon: Pokemon, target:Pokemon, move: Move) => boolean;
  /** The amount to increment priority by, if condition passes. */
  private increaseAmount: number;

  constructor(moveIncrementFunc: (pokemon: Pokemon, target:Pokemon, move: Move) => boolean, increaseAmount = 1) {
    super();

    this.moveIncrementFunc = moveIncrementFunc;
    this.increaseAmount = increaseAmount;
  }

  /**
   * Increments move priority by set amount if condition passes
   * @param user {@linkcode Pokemon} using this move
   * @param target {@linkcode Pokemon} target of this move
   * @param move {@linkcode Move} being used
   * @param args [0] {@linkcode NumberHolder} for move priority.
   * @returns true if function succeeds
   */
  apply(user: Pokemon, target: Pokemon, move: Move, args: any[]): boolean {
    if (!this.moveIncrementFunc(user, target, move)) {
      return false;
    }

    (args[0] as NumberHolder).value += this.increaseAmount;
    return true;
  }
}

/**
 * Attribute used for attack moves that hit multiple times per use, e.g. Bullet Seed.
 *
 * @remarks
 * Applied at the beginning of {@linkcode MoveEffectPhase}.
 */
export class MultiHitAttr extends MoveAttr {
  /** This move's intrinsic multi-hit type. It should never be modified. */
  private readonly intrinsicMultiHitType: MultiHitType;
  /** This move's current multi-hit type. It may be temporarily modified by abilities (e.g., Battle Bond). */
  private multiHitType: MultiHitType;

  constructor(multiHitType?: MultiHitType) {
    super();

    this.intrinsicMultiHitType = multiHitType !== undefined ? multiHitType : MultiHitType._2_TO_5;
    this.multiHitType = this.intrinsicMultiHitType;
  }

  // Currently used by `battle_bond.test.ts`
  getMultiHitType(): MultiHitType {
    return this.multiHitType;
  }

  /**
   * Set the hit count of an attack based on this attribute instance's {@linkcode MultiHitType}.
   * If the target has an immunity to this attack's types, the hit count will always be 1.
   *
   * @param user {@linkcode Pokemon} that used the attack
   * @param target {@linkcode Pokemon} targeted by the attack
   * @param move {@linkcode Move} being used
   * @param args [0] {@linkcode NumberHolder} storing the hit count of the attack
   * @returns True
   */
  apply(user: Pokemon, target: Pokemon, move: Move, args: any[]): boolean {
    const hitType = new NumberHolder(this.intrinsicMultiHitType);
    applyMoveAttrs("ChangeMultiHitTypeAttr", user, target, move, hitType);
    this.multiHitType = hitType.value;

    (args[0] as NumberHolder).value = this.getHitCount(user, target);
    return true;
  }

  getTargetBenefitScore(user: Pokemon, target: Pokemon, move: Move): number {
    return -5;
  }

  /**
   * Calculate the number of hits that an attack should have given this attribute's
   * {@linkcode MultiHitType}.
   *
   * @param user {@linkcode Pokemon} using the attack
   * @param target {@linkcode Pokemon} targeted by the attack
   * @returns The number of hits this attack should deal
   */
  getHitCount(user: Pokemon, target: Pokemon): number {
    switch (this.multiHitType) {
      case MultiHitType._2_TO_5:
      {
        const rand = user.randBattleSeedInt(20);
        const hitValue = new NumberHolder(rand);
        applyAbAttrs("MaxMultiHitAbAttr", {pokemon: user, hits: hitValue});
        if (hitValue.value >= 13) {
          return 2;
        } else if (hitValue.value >= 6) {
          return 3;
        } else if (hitValue.value >= 3) {
          return 4;
        } else {
          return 5;
        }
      }
      case MultiHitType._2:
        return 2;
      case MultiHitType._3:
        return 3;
      case MultiHitType._10:
        return 10;
      case MultiHitType.BEAT_UP:
        const party = user.isPlayer() ? globalScene.getPlayerParty() : globalScene.getEnemyParty();
        // No status means the ally pokemon can contribute to Beat Up
        return party.reduce((total, pokemon) => {
          return total + (pokemon.id === user.id ? 1 : pokemon?.status && pokemon.status.effect !== StatusEffect.NONE ? 0 : 1);
        }, 0);
    }
  }

  /**
   * Calculate the expected number of hits given this attribute's {@linkcode MultiHitType},
   * the move's accuracy, and a number of situational parameters.
   *
   * @param move - The move that this attribtue is applied to
   * @param partySize - The size of the user's party, used for {@linkcode MoveId.BEAT_UP | Beat Up} (default: `1`)
   * @param maxMultiHit - Whether the move should always hit the maximum number of times, e.g. due to {@linkcode AbilityId.SKILL_LINK | Skill Link} (default: `false`)
   * @param ignoreAcc - `true` if the move should ignore accuracy checks, e.g. due to  {@linkcode AbilityId.NO_GUARD | No Guard} (default: `false`)
   */
  calculateExpectedHitCount(move: Move, { ignoreAcc = false, maxMultiHit = false, partySize = 1 }: {ignoreAcc?: boolean, maxMultiHit?: boolean, partySize?: number} = {}): number {
    let expectedHits: number;
    switch (this.multiHitType) {
      case MultiHitType._2_TO_5:
        expectedHits = maxMultiHit ? 5 : 3.1;
        break;
      case MultiHitType._2:
        expectedHits = 2;
        break;
      case MultiHitType._3:
        expectedHits = 3;
        break;
      case MultiHitType._10:
        expectedHits = 10;
        break;
      case MultiHitType.BEAT_UP:
        // Estimate that half of the party can contribute to beat up.
        expectedHits = Math.max(1, partySize / 2);
        break;
    }
    if (ignoreAcc || move.accuracy === -1) {
      return expectedHits;
    }
    const acc = move.accuracy / 100;
    if (move.hasFlag(MoveFlags.CHECK_ALL_HITS) && !maxMultiHit) {
      // N.B. No moves should be the _2_TO_5 variant and have the CHECK_ALL_HITS flag.
      return acc * (1 - Math.pow(acc, expectedHits)) / (1 - acc);
    }
    return expectedHits *= acc;
  }
}

export class ChangeMultiHitTypeAttr extends MoveAttr {
  apply(user: Pokemon, target: Pokemon, move: Move, args: any[]): boolean {
    //const hitType = args[0] as Utils.NumberHolder;
    return false;
  }
}

export class WaterShurikenMultiHitTypeAttr extends ChangeMultiHitTypeAttr {
  apply(user: Pokemon, target: Pokemon, move: Move, args: any[]): boolean {
    if (user.species.speciesId === SpeciesId.GRENINJA && user.hasAbility(AbilityId.BATTLE_BOND) && user.formIndex === 2) {
      (args[0] as NumberHolder).value = MultiHitType._3;
      return true;
    }
    return false;
  }
}

export class StatusEffectAttr extends MoveEffectAttr {
  public effect: StatusEffect;

  constructor(effect: StatusEffect, selfTarget = false) {
    super(selfTarget);

    this.effect = effect;
  }

  apply(user: Pokemon, target: Pokemon, move: Move, args: any[]): boolean {
    const moveChance = this.getMoveChance(user, target, move, this.selfTarget, true);
    const statusCheck = moveChance < 0 || moveChance === 100 || user.randBattleSeedInt(100) < moveChance;
    if (!statusCheck) {
      return false;
    }

    // non-status moves don't play sound effects for failures
    const quiet = move.category !== MoveCategory.STATUS;

    if (
      target.trySetStatus(this.effect, user, undefined, null, false, quiet)
    ) {
      applyAbAttrs("ConfusionOnStatusEffectAbAttr", {pokemon: user, opponent: target, move, effect: this.effect});
      return true;
    }
    return false;
  }

  getTargetBenefitScore(user: Pokemon, target: Pokemon, move: Move): number {
    const moveChance = this.getMoveChance(user, target, move, this.selfTarget, false);
    const score = moveChance < 0 ? -10 : Math.floor(moveChance * -0.1);
    const pokemon = this.selfTarget ? user : target;

    return pokemon.canSetStatus(this.effect, true, false, user) ? score : 0;
  }
}

/**
 * Attribute to randomly apply one of several statuses to the target.
 * Used for {@linkcode Moves.TRI_ATTACK} and {@linkcode Moves.DIRE_CLAW}.
 */
export class MultiStatusEffectAttr extends StatusEffectAttr {
  public readonly effects: readonly StatusEffect[];

  constructor(effects: StatusEffect[], selfTarget?: boolean) {
    super(effects[0], selfTarget);
    this.effects = effects;
  }

  apply(user: Pokemon, target: Pokemon, move: Move, args: any[]): boolean {
    this.effect = randSeedItem(this.effects);
    const result = super.apply(user, target, move, args);
    return result;
  }

  getTargetBenefitScore(user: Pokemon, target: Pokemon, move: Move): number {
    const moveChance = this.getMoveChance(user, target, move, this.selfTarget, false);
    const score = (moveChance < 0) ? -10 : Math.floor(moveChance * -0.1);
    const pokemon = this.selfTarget ? user : target;

    return !pokemon.status && pokemon.canSetStatus(this.effect, true, false, user) ? score : 0;
  }
}

export class PsychoShiftEffectAttr extends MoveEffectAttr {
  constructor() {
    super(false);
  }

  /**
   * Applies the effect of {@linkcode MoveId.PSYCHO_SHIFT} to its target.
   * Psycho Shift takes the user's status effect and passes it onto the target.
   * The user is then healed after the move has been successfully executed.
   * @param user - The {@linkcode Pokemon} using the move
   * @param target - The {@linkcode Pokemon} targeted by the move.
   * @returns - Whether the effect was successfully applied to the target.
   */
  apply(user: Pokemon, target: Pokemon, _move: Move, _args: any[]): boolean {
    const statusToApply = user.status?.effect ??
      (user.hasAbility(AbilityId.COMATOSE) ? StatusEffect.SLEEP : StatusEffect.NONE);

    // Bang is justified as condition func returns early if no status is found
    if (!target.trySetStatus(statusToApply, user)) {
      return false;
    }

    if (user.status) {
      // Add tag to user to heal its status effect after the move ends (unless we have comatose);
      // occurs after move use to ensure correct Synchronize timing
      user.addTag(BattlerTagType.PSYCHO_SHIFT)
    }

    return true;
  }

  getCondition(): MoveConditionFunc {
    return (user, target) => {
      if (target.status?.effect) {
        return false;
      }

      const statusToApply = user.status?.effect ?? (user.hasAbility(AbilityId.COMATOSE) ? StatusEffect.SLEEP : StatusEffect.NONE);
      return !!statusToApply && target.canSetStatus(statusToApply, false, false, user);
    }
  }

  getTargetBenefitScore(user: Pokemon, target: Pokemon, move: Move): number {
    const statusToApply =
      user.status?.effect ??
      (user.hasAbility(AbilityId.COMATOSE) ? StatusEffect.SLEEP : StatusEffect.NONE);

      // TODO: Give this a positive user benefit score
    return !target.status?.effect && statusToApply && target.canSetStatus(statusToApply, true, false, user) ? -10 : 0;
  }
}

/**
 * Attribute to steal items upon this move's use.
 * Used for {@linkcode MoveId.THIEF} and {@linkcode MoveId.COVET}.
 */
export class StealHeldItemChanceAttr extends MoveEffectAttr {
  private chance: number;

  constructor(chance: number) {
    super(false);
    this.chance = chance;
  }

  apply(user: Pokemon, target: Pokemon, move: Move, args: any[]): boolean {
    const rand = randSeedFloat();
    if (rand > this.chance) {
      return false;
    }

    const heldItems = this.getTargetHeldItems(target).filter((i) => i.isTransferable);
    if (!heldItems.length) {
      return false;
    }

    const poolType = target.isPlayer() ? ModifierPoolType.PLAYER : target.hasTrainer() ? ModifierPoolType.TRAINER : ModifierPoolType.WILD;
    const highestItemTier = heldItems.map((m) => m.type.getOrInferTier(poolType)).reduce((highestTier, tier) => Math.max(tier!, highestTier), 0); // TODO: is the bang after tier correct?
    const tierHeldItems = heldItems.filter((m) => m.type.getOrInferTier(poolType) === highestItemTier);
    const stolenItem = tierHeldItems[user.randBattleSeedInt(tierHeldItems.length)];
    if (!globalScene.tryTransferHeldItemModifier(stolenItem, user, false)) {
      return false;
    }

    globalScene.phaseManager.queueMessage(i18next.t("moveTriggers:stoleItem", { pokemonName: getPokemonNameWithAffix(user), targetName: getPokemonNameWithAffix(target), itemName: stolenItem.type.name }));
    return true;
  }

  getTargetHeldItems(target: Pokemon): PokemonHeldItemModifier[] {
    return globalScene.findModifiers(m => m instanceof PokemonHeldItemModifier
      && m.pokemonId === target.id, target.isPlayer()) as PokemonHeldItemModifier[];
  }

  getUserBenefitScore(user: Pokemon, target: Pokemon, move: Move): number {
    const heldItems = this.getTargetHeldItems(target);
    return heldItems.length ? 5 : 0;
  }

  getTargetBenefitScore(user: Pokemon, target: Pokemon, move: Move): number {
    const heldItems = this.getTargetHeldItems(target);
    return heldItems.length ? -5 : 0;
  }
}

/**
 * Removes a random held item (or berry) from target.
 * Used for Incinerate and Knock Off.
 * Not Implemented Cases: (Same applies for Thief)
 * "If the user faints due to the target's Ability (Rough Skin or Iron Barbs) or held Rocky Helmet, it cannot remove the target's held item."
 * "If the Pokémon is knocked out by the attack, Sticky Hold does not protect the held item."
 */
export class RemoveHeldItemAttr extends MoveEffectAttr {

  /** Optional restriction for item pool to berries only; i.e. Incinerate */
  private berriesOnly: boolean;

  constructor(berriesOnly: boolean = false) {
    super(false);
    this.berriesOnly = berriesOnly;
  }

  /**
   * Attempt to permanently remove a held
   * @param user - The {@linkcode Pokemon} that used the move
   * @param target - The {@linkcode Pokemon} targeted by the move
   * @param move - N/A
   * @param args N/A
   * @returns `true` if an item was able to be removed
   */
  apply(user: Pokemon, target: Pokemon, move: Move, args: any[]): boolean {
    if (!this.berriesOnly && target.isPlayer()) { // "Wild Pokemon cannot knock off Player Pokemon's held items" (See Bulbapedia)
      return false;
    }

    // Check for abilities that block item theft
    // TODO: This should not trigger if the target would faint beforehand
    const cancelled = new BooleanHolder(false);
    applyAbAttrs("BlockItemTheftAbAttr", {pokemon: target, cancelled});

    if (cancelled.value) {
      return false;
    }

    // Considers entire transferrable item pool by default (Knock Off).
    // Otherwise only consider berries (Incinerate).
    let heldItems = this.getTargetHeldItems(target).filter(i => i.isTransferable);

    if (this.berriesOnly) {
      heldItems = heldItems.filter(m => m instanceof BerryModifier && m.pokemonId === target.id, target.isPlayer());
    }

    if (!heldItems.length) {
      return false;
    }

    const removedItem = heldItems[user.randBattleSeedInt(heldItems.length)];

    // Decrease item amount and update icon
    target.loseHeldItem(removedItem);
    globalScene.updateModifiers(target.isPlayer());

    if (this.berriesOnly) {
      globalScene.phaseManager.queueMessage(i18next.t("moveTriggers:incineratedItem", { pokemonName: getPokemonNameWithAffix(user), targetName: getPokemonNameWithAffix(target), itemName: removedItem.type.name }));
    } else {
      globalScene.phaseManager.queueMessage(i18next.t("moveTriggers:knockedOffItem", { pokemonName: getPokemonNameWithAffix(user), targetName: getPokemonNameWithAffix(target), itemName: removedItem.type.name }));
    }

    return true;
  }

  getTargetHeldItems(target: Pokemon): PokemonHeldItemModifier[] {
    return globalScene.findModifiers(m => m instanceof PokemonHeldItemModifier
      && m.pokemonId === target.id, target.isPlayer()) as PokemonHeldItemModifier[];
  }

  getUserBenefitScore(user: Pokemon, target: Pokemon, move: Move): number {
    const heldItems = this.getTargetHeldItems(target);
    return heldItems.length ? 5 : 0;
  }

  getTargetBenefitScore(user: Pokemon, target: Pokemon, move: Move): number {
    const heldItems = this.getTargetHeldItems(target);
    return heldItems.length ? -5 : 0;
  }
}

/**
 * Attribute that causes targets of the move to eat a berry. Used for Teatime, Stuff Cheeks
 */
export class EatBerryAttr extends MoveEffectAttr {
  protected chosenBerry: BerryModifier;
  constructor(selfTarget: boolean) {
    super(selfTarget);
  }

  /**
   * Causes the target to eat a berry.
   * @param user The {@linkcode Pokemon} Pokemon that used the move
   * @param target The {@linkcode Pokemon} Pokemon that will eat the berry
   * @param move The {@linkcode Move} being used
   * @param args Unused
   * @returns `true` if the function succeeds
   */
  apply(user: Pokemon, target: Pokemon, move: Move, args: any[]): boolean {
    if (!super.apply(user, target, move, args)) {
      return false;
    }

    const pokemon = this.selfTarget ? user : target;

    const heldBerries = this.getTargetHeldBerries(pokemon);
    if (heldBerries.length <= 0) {
      return false;
    }

    // pick a random berry to gobble and check if we preserve it
    this.chosenBerry = heldBerries[user.randBattleSeedInt(heldBerries.length)];
    const preserve = new BooleanHolder(false);
    // check for berry pouch preservation
    globalScene.applyModifiers(PreserveBerryModifier, pokemon.isPlayer(), pokemon, preserve);
    if (!preserve.value) {
      this.reduceBerryModifier(pokemon);
    }

    // Don't update harvest for berries preserved via Berry pouch (no item dupes lol)
    this.eatBerry(target, undefined, !preserve.value);

    return true;
  }

  getTargetHeldBerries(target: Pokemon): BerryModifier[] {
    return globalScene.findModifiers(m => m instanceof BerryModifier
      && (m as BerryModifier).pokemonId === target.id, target.isPlayer()) as BerryModifier[];
  }

  reduceBerryModifier(target: Pokemon) {
    if (this.chosenBerry) {
      target.loseHeldItem(this.chosenBerry);
    }
    globalScene.updateModifiers(target.isPlayer());
  }


  /**
   * Internal function to apply berry effects.
   *
   * @param consumer - The {@linkcode Pokemon} eating the berry; assumed to also be owner if `berryOwner` is omitted
   * @param berryOwner - The {@linkcode Pokemon} whose berry is being eaten; defaults to `consumer` if not specified.
   * @param updateHarvest - Whether to prevent harvest from tracking berries;
   * defaults to whether `consumer` equals `berryOwner` (i.e. consuming own berry).
   */
   protected eatBerry(consumer: Pokemon, berryOwner: Pokemon = consumer, updateHarvest = consumer === berryOwner) {
     // consumer eats berry, owner triggers unburden and similar effects
    getBerryEffectFunc(this.chosenBerry.berryType)(consumer);
    applyAbAttrs("PostItemLostAbAttr", {pokemon: berryOwner});
    applyAbAttrs("HealFromBerryUseAbAttr", {pokemon: consumer});
    consumer.recordEatenBerry(this.chosenBerry.berryType, updateHarvest);
  }
}

/**
 * Attribute used for moves that steal and eat a random berry from the target.
 * Used for {@linkcode MoveId.PLUCK} & {@linkcode MoveId.BUG_BITE}.
 */
export class StealEatBerryAttr extends EatBerryAttr {
  constructor() {
    super(false);
  }

  /**
   * User steals a random berry from the target and then eats it.
   * @param user - The {@linkcode Pokemon} using the move; will eat the stolen berry
   * @param target - The {@linkcode Pokemon} having its berry stolen
   * @param move - The {@linkcode Move} being used
   * @param args N/A
   * @returns `true` if the function succeeds
   */
  apply(user: Pokemon, target: Pokemon, move: Move, args: any[]): boolean {
    // check for abilities that block item theft
    const cancelled = new BooleanHolder(false);
    applyAbAttrs("BlockItemTheftAbAttr", {pokemon: target, cancelled});
    if (cancelled.value === true) {
      return false;
    }

    // check if the target even _has_ a berry in the first place
    // TODO: Check on cart if Pluck displays messages when used against sticky hold mons w/o berries
    const heldBerries = this.getTargetHeldBerries(target);
    if (heldBerries.length <= 0) {
      return false;
    }

    // pick a random berry and eat it
    this.chosenBerry = heldBerries[user.randBattleSeedInt(heldBerries.length)];
    applyAbAttrs("PostItemLostAbAttr", {pokemon: target});
    const message = i18next.t("battle:stealEatBerry", { pokemonName: user.name, targetName: target.name, berryName: this.chosenBerry.type.name });
    globalScene.phaseManager.queueMessage(message);
    this.reduceBerryModifier(target);
    this.eatBerry(user, target);

    return true;
  }
}

/**
 * Move attribute that signals that the move should cure a status effect
 */
export class HealStatusEffectAttr extends MoveEffectAttr {
  /** List of Status Effects to cure */
  private readonly effects: readonly StatusEffect[];

  /**
   * @param selfTarget - Whether this move targets the user
   * @param effects - status effect or list of status effects to cure
   */
  constructor(selfTarget: boolean, effects: StatusEffect | StatusEffect[]) {
    super(selfTarget, { lastHitOnly: true });
    this.effects = coerceArray(effects);
  }

  /**
   * @param user {@linkcode Pokemon} source of the move
   * @param target {@linkcode Pokemon} target of the move
   * @param move the {@linkcode Move} being used
   * @returns true if the status is cured
   */
  apply(user: Pokemon, target: Pokemon, move: Move, args: any[]): boolean {
    if (!super.apply(user, target, move, args)) {
      return false;
    }

    // Special edge case for shield dust blocking Sparkling Aria curing burn
    const moveTargets = getMoveTargets(user, move.id);
    if (target.hasAbilityWithAttr("IgnoreMoveEffectsAbAttr") && move.id === MoveId.SPARKLING_ARIA && moveTargets.targets.length === 1) {
      return false;
    }

    const pokemon = this.selfTarget ? user : target;
    if (pokemon.status && this.effects.includes(pokemon.status.effect)) {
      globalScene.phaseManager.queueMessage(getStatusEffectHealText(pokemon.status.effect, getPokemonNameWithAffix(pokemon)));
      pokemon.resetStatus();
      pokemon.updateInfo();

      return true;
    }

    return false;
  }

  isOfEffect(effect: StatusEffect): boolean {
    return this.effects.includes(effect);
  }

  getUserBenefitScore(user: Pokemon, target: Pokemon, move: Move): number {
    return user.status ? 10 : 0;
  }
}

/**
 * Attribute checked during the `MovePhase`'s {@linkcode MovePhase.checkSleep | checkSleep} failure sequence to allow
 * the move to bypass the sleep condition
 * Used by {@linkcode MoveId.SNORE} and {@linkcode MoveId.SLEEP_TALK}.
 */
// TODO: Give this `userSleptOrComatoseCondition` by default
export class BypassSleepAttr extends MoveAttr {
  apply(user: Pokemon, target: Pokemon, move: Move, args: [BooleanHolder, ...any[]]): boolean {
    const bypassSleep = args[0];
    if (bypassSleep.value) {
      return false;
    }
    bypassSleep.value = true;
    return true
  }

  /**
   * Returns arbitrarily high score when Pokemon is asleep, otherwise shouldn't be used
   * @param user
   * @param target
   * @param move
   */
  getUserBenefitScore(user: Pokemon, target: Pokemon, move: Move): number {
    return user.status?.effect === StatusEffect.SLEEP ? 200 : -10;
  }
}

/**
 * Attribute used for moves that bypass the burn damage reduction of physical moves, currently only facade
 * Called during damage calculation
 */
export class BypassBurnDamageReductionAttr extends MoveAttr {
  /** Prevents the move's damage from being reduced by burn
   * @param user N/A
   * @param target N/A
   * @param move {@linkcode Move} with this attribute
   * @param args [0] {@linkcode BooleanHolder} for burnDamageReductionCancelled
   * @returns true if the function succeeds
   */
  apply(user: Pokemon, target: Pokemon, move: Move, args: any[]): boolean {
    (args[0] as BooleanHolder).value = true;

    return true;
  }
}

export class WeatherChangeAttr extends MoveEffectAttr {
  private weatherType: WeatherType;

  constructor(weatherType: WeatherType) {
    super();

    this.weatherType = weatherType;
  }

  apply(user: Pokemon, target: Pokemon, move: Move, args: any[]): boolean {
    return globalScene.arena.trySetWeather(this.weatherType, user);
  }

  getCondition(): MoveConditionFunc {
    return (user, target, move) => !globalScene.arena.weather || (globalScene.arena.weather.weatherType !== this.weatherType && !globalScene.arena.weather.isImmutable());
  }
}

export class ClearWeatherAttr extends MoveEffectAttr {
  private weatherType: WeatherType;

  constructor(weatherType: WeatherType) {
    super();

    this.weatherType = weatherType;
  }

  apply(user: Pokemon, target: Pokemon, move: Move, args: any[]): boolean {
    if (globalScene.arena.weather?.weatherType === this.weatherType) {
      return globalScene.arena.trySetWeather(WeatherType.NONE, user);
    }

    return false;
  }
}

export class TerrainChangeAttr extends MoveEffectAttr {
  private terrainType: TerrainType;

  constructor(terrainType: TerrainType) {
    super();

    this.terrainType = terrainType;
  }

  apply(user: Pokemon, target: Pokemon, move: Move, args: any[]): boolean {
    return globalScene.arena.trySetTerrain(this.terrainType, true, user);
  }

  getCondition(): MoveConditionFunc {
    return (user, target, move) => !globalScene.arena.terrain || (globalScene.arena.terrain.terrainType !== this.terrainType);
  }

  getUserBenefitScore(user: Pokemon, target: Pokemon, move: Move): number {
    // TODO: Expand on this
    return globalScene.arena.terrain ? 0 : 6;
  }
}

export class ClearTerrainAttr extends MoveEffectAttr {
  constructor() {
    super();
  }

  apply(user: Pokemon, target: Pokemon, move: Move, args: any[]): boolean {
    return globalScene.arena.trySetTerrain(TerrainType.NONE, true, user);
  }
}

export class OneHitKOAttr extends MoveAttr {
  apply(user: Pokemon, target: Pokemon, move: Move, args: any[]): boolean {
    if (target.isBossImmune()) {
      return false;
    }

    (args[0] as BooleanHolder).value = true;

    return true;
  }

  getCondition(): MoveConditionFunc {
    return (user, target, move) => {
      const cancelled = new BooleanHolder(false);
      applyAbAttrs("BlockOneHitKOAbAttr", {pokemon: target, cancelled});
      return !cancelled.value && user.level >= target.level;
    };
  }
}

/**
 * Attribute that allows charge moves to resolve in 1 turn under a given condition.
 * Should only be used for {@linkcode ChargingMove | ChargingMoves} as a `chargeAttr`.
 */
export class InstantChargeAttr extends MoveAttr {
  /** The condition in which the move with this attribute instantly charges */
  protected readonly condition: UserMoveConditionFunc;

  constructor(condition: UserMoveConditionFunc) {
    super(true);
    this.condition = condition;
  }

  /**
   * Flags the move with this attribute as instantly charged if this attribute's condition is met.
   * @param user the {@linkcode Pokemon} using the move
   * @param target n/a
   * @param move the {@linkcode Move} associated with this attribute
   * @param args
   *  - `[0]` a {@linkcode BooleanHolder | BooleanHolder} for the "instant charge" flag
   * @returns `true` if the instant charge condition is met; `false` otherwise.
   */
  override apply(user: Pokemon, target: Pokemon | null, move: Move, args: any[]): boolean {
    const instantCharge = args[0];
    if (!(instantCharge instanceof BooleanHolder)) {
      return false;
    }

    if (this.condition(user, move)) {
      instantCharge.value = true;
      return true;
    }
    return false;
  }
}

/**
 * Attribute that allows charge moves to resolve in 1 turn while specific {@linkcode WeatherType | Weather}
 * is active. Should only be used for {@linkcode ChargingMove | ChargingMoves} as a `chargeAttr`.
 */
export class WeatherInstantChargeAttr extends InstantChargeAttr {
  constructor(weatherTypes: WeatherType[]) {
    super((user, move) => {
      const currentWeather = globalScene.arena.weather;

      if (currentWeather?.weatherType == null) {
        return false;
      } else {
        return !currentWeather?.isEffectSuppressed()
          && weatherTypes.includes(currentWeather?.weatherType);
      }
    });
  }
}

export class OverrideMoveEffectAttr extends MoveAttr {
  /** This field does not exist at runtime and must not be used.
   * Its sole purpose is to ensure that typescript is able to properly narrow when the `is` method is called.
   */
  declare private _: never;
  /**
   * Apply the move attribute to override other effects of this move.
   * @param user - The {@linkcode Pokemon} using the move
   * @param target - The {@linkcode Pokemon} targeted by the move
   * @param move - The {@linkcode Move} being used
   * @param args -
   * `[0]`: A {@linkcode BooleanHolder} containing whether move effects were successfully overridden; should be set to `true` on success \
   * `[1]`: The {@linkcode MoveUseMode} dictating how this move was used.
   * @returns `true` if the move effect was successfully overridden.
   */
  public override apply(_user: Pokemon, _target: Pokemon, _move: Move, _args: [overridden: BooleanHolder, useMode: MoveUseMode]): boolean {
    return true;
  }
}

/** Abstract class for moves that add {@linkcode PositionalTag}s to the field. */
abstract class AddPositionalTagAttr extends OverrideMoveEffectAttr {
  protected abstract readonly tagType: PositionalTagType;

  public override getCondition(): MoveConditionFunc {
    // Check the arena if another similar positional tag is active and affecting the same slot
    return (_user, target, move) => globalScene.arena.positionalTagManager.canAddTag(this.tagType, target.getBattlerIndex())
  }
}

/**
 * Attribute to implement delayed attacks, such as {@linkcode MoveId.FUTURE_SIGHT} or {@linkcode MoveId.DOOM_DESIRE}.
 * Delays the attack's effect with a {@linkcode DelayedAttackTag},
 * activating against the given slot after the given turn count has elapsed.
 */
export class DelayedAttackAttr extends OverrideMoveEffectAttr {
  public chargeAnim: ChargeAnim;
  private chargeText: string;

  /**
   * @param chargeAnim - The {@linkcode ChargeAnim | charging animation} used for the move's charging phase.
   * @param chargeKey - The `i18next` locales **key** to show when the delayed attack is used.
   * In the displayed text, `{{pokemonName}}` will be populated with the user's name.
   */
  constructor(chargeAnim: ChargeAnim, chargeKey: string) {
    super();

    this.chargeAnim = chargeAnim;
    this.chargeText = chargeKey;
  }

  public override apply(user: Pokemon, target: Pokemon, move: Move, args: [overridden: BooleanHolder, useMode: MoveUseMode]): boolean {
    const useMode = args[1];
    if (useMode === MoveUseMode.DELAYED_ATTACK) {
      // don't trigger if already queueing an indirect attack
      return false;
    }

    const overridden = args[0];
    overridden.value = true;

    // Display the move animation to foresee an attack
    globalScene.phaseManager.unshiftNew("MoveAnimPhase", new MoveChargeAnim(this.chargeAnim, move.id, user));
    globalScene.phaseManager.queueMessage(
      i18next.t(
        this.chargeText,
        { pokemonName: getPokemonNameWithAffix(user) }
      )
    )

    user.pushMoveHistory({move: move.id, targets: [target.getBattlerIndex()], result: MoveResult.OTHER, useMode, turn: globalScene.currentBattle.turn})
    // Queue up an attack on the given slot.
    globalScene.arena.positionalTagManager.addTag<PositionalTagType.DELAYED_ATTACK>({
      tagType: PositionalTagType.DELAYED_ATTACK,
      sourceId: user.id,
      targetIndex: target.getBattlerIndex(),
      sourceMove: move.id,
      turnCount: 3
    })
    return true;
  }

  public override getCondition(): MoveConditionFunc {
    // Check the arena if another similar attack is active and affecting the same slot
    return (_user, target) => globalScene.arena.positionalTagManager.canAddTag(PositionalTagType.DELAYED_ATTACK, target.getBattlerIndex())
  }
}

/**
 * Attribute to queue a {@linkcode WishTag} to activate in 2 turns.
 * The tag whill heal
 */
export class WishAttr extends MoveEffectAttr {
  public override apply(user: Pokemon, target: Pokemon, _move: Move): boolean {
    globalScene.arena.positionalTagManager.addTag<PositionalTagType.WISH>({
      tagType: PositionalTagType.WISH,
      healHp: toDmgValue(user.getMaxHp() / 2),
      targetIndex: target.getBattlerIndex(),
      turnCount: 2,
      pokemonName: getPokemonNameWithAffix(user),
    });
    return true;
  }

  public override getCondition(): MoveConditionFunc {
    // Check the arena if another wish is active and affecting the same slot
    return (_user, target) => globalScene.arena.positionalTagManager.canAddTag(PositionalTagType.WISH, target.getBattlerIndex())
  }
}

/**
 * Attribute that cancels the associated move's effects when set to be combined with the user's ally's
 * subsequent move this turn. Used for Grass Pledge, Water Pledge, and Fire Pledge.
 */
export class AwaitCombinedPledgeAttr extends OverrideMoveEffectAttr {
  constructor() {
    super(true);
  }
  /**
   * If the user's ally is set to use a different move with this attribute,
   * defer this move's effects for a combined move on the ally's turn.
   * @param user the {@linkcode Pokemon} using this move
   * @param target n/a
   * @param move the {@linkcode Move} being used
   * @param args -
   * `[0]`: A {@linkcode BooleanHolder} indicating whether the move's base
   * effects should be overridden this turn.
   * @returns `true` if base move effects were overridden; `false` otherwise
   */
  override apply(user: Pokemon, target: Pokemon, move: Move, args: any[]): boolean {
    if (user.turnData.combiningPledge) {
      // "The two moves have become one!\nIt's a combined move!"
      globalScene.phaseManager.queueMessage(i18next.t("moveTriggers:combiningPledge"));
      return false;
    }

    const overridden = args[0] as BooleanHolder;

    const allyMovePhase = globalScene.phaseManager.getMovePhase((phase) => phase.pokemon.isPlayer() === user.isPlayer());
    if (allyMovePhase) {
      const allyMove = allyMovePhase.move.getMove();
      if (allyMove !== move && allyMove.hasAttr("AwaitCombinedPledgeAttr")) {
        [ user, allyMovePhase.pokemon ].forEach((p) => p.turnData.combiningPledge = move.id);

        // "{userPokemonName} is waiting for {allyPokemonName}'s move..."
        globalScene.phaseManager.queueMessage(i18next.t("moveTriggers:awaitingPledge", {
          userPokemonName: getPokemonNameWithAffix(user),
          allyPokemonName: getPokemonNameWithAffix(allyMovePhase.pokemon)
        }));

        // Move the ally's MovePhase (if needed) so that the ally moves next
        globalScene.phaseManager.forceMoveNext((phase: MovePhase) => phase.pokemon === user.getAlly());

        overridden.value = true;
        return true;
      }
    }
    return false;
  }
}

/**
 * Set of optional parameters that may be applied to stat stage changing effects
 * @see {@linkcode StatStageChangeAttr}
 */
interface StatStageChangeAttrOptions extends MoveEffectAttrOptions {
  /** If defined, needs to be met in order for the stat change to apply */
  condition?: MoveConditionFunc,
  /** `true` to display a message */
  showMessage?: boolean
}

/**
 * Attribute used for moves that change stat stages
 *
 * @param stats {@linkcode BattleStat} Array of stat(s) to change
 * @param stages How many stages to change the stat(s) by, [-6, 6]
 * @param selfTarget `true` if the move is self-targetting
 * @param options {@linkcode StatStageChangeAttrOptions} Container for any optional parameters for this attribute.
 */
export class StatStageChangeAttr extends MoveEffectAttr {
  public stats: BattleStat[];
  public stages: number;
  /**
   * Container for optional parameters to this attribute.
   * @see {@linkcode StatStageChangeAttrOptions} for available optional params
   */
  protected override options?: StatStageChangeAttrOptions;

  constructor(stats: BattleStat[], stages: number, selfTarget?: boolean, options?: StatStageChangeAttrOptions) {
    super(selfTarget, options);
    this.stats = stats;
    this.stages = stages;
    this.options = options;
  }

  /**
   * The condition required for the stat stage change to apply.
   * Defaults to `null` (i.e. no condition required).
   */
  private get condition () {
    return this.options?.condition ?? null;
  }

  /**
   * `true` to display a message for the stat change.
   * @defaultValue `true`
   */
  private get showMessage () {
    return this.options?.showMessage ?? true;
  }

  /**
   * Attempts to change stats of the user or target (depending on value of selfTarget) if conditions are met
   * @param user {@linkcode Pokemon} the user of the move
   * @param target {@linkcode Pokemon} the target of the move
   * @param move {@linkcode Move} the move
   * @param args unused
   * @returns whether stat stages were changed
   */
  apply(user: Pokemon, target: Pokemon, move: Move, args?: any[]): boolean {
    if (!super.apply(user, target, move, args) || (this.condition && !this.condition(user, target, move))) {
      return false;
    }

    const moveChance = this.getMoveChance(user, target, move, this.selfTarget, true);
    if (moveChance < 0 || moveChance === 100 || user.randBattleSeedInt(100) < moveChance) {
      const stages = this.getLevels(user);
      globalScene.phaseManager.unshiftNew("StatStageChangePhase", (this.selfTarget ? user : target).getBattlerIndex(), this.selfTarget, this.stats, stages, this.showMessage);
      return true;
    }

    return false;
  }

  getLevels(_user: Pokemon): number {
    return this.stages;
  }

  getTargetBenefitScore(user: Pokemon, target: Pokemon, move: Move): number {
    let ret = 0;
    const moveLevels = this.getLevels(user);
    for (const stat of this.stats) {
      let levels = moveLevels;
      const statStage = target.getStatStage(stat);
      if (levels > 0) {
        levels = Math.min(statStage + levels, 6) - statStage;
      } else {
        levels = Math.max(statStage + levels, -6) - statStage;
      }
      let noEffect = false;
      switch (stat) {
        case Stat.ATK:
          if (this.selfTarget) {
            noEffect = !user.getMoveset().find(m => {const mv = m.getMove(); return mv.is("AttackMove") && mv.category === MoveCategory.PHYSICAL;} );
          }
          break;
        case Stat.DEF:
          if (!this.selfTarget) {
            noEffect = !user.getMoveset().find(m => {const mv = m.getMove(); return mv.is("AttackMove") && mv.category === MoveCategory.PHYSICAL;} );
          }
          break;
        case Stat.SPATK:
          if (this.selfTarget) {
            noEffect = !user.getMoveset().find(m => {const mv = m.getMove(); return mv.is("AttackMove") && mv.category === MoveCategory.PHYSICAL;} );
          }
          break;
        case Stat.SPDEF:
          if (!this.selfTarget) {
            noEffect = !user.getMoveset().find(m => {const mv = m.getMove(); return mv.is("AttackMove") && mv.category === MoveCategory.PHYSICAL;} );
          }
          break;
      }
      if (noEffect) {
        continue;
      }
      ret += (levels * 4) + (levels > 0 ? -2 : 2);
    }
    return ret;
  }
}

/**
 * Attribute used to determine the Biome/Terrain-based secondary effect of Secret Power
 */
export class SecretPowerAttr extends MoveEffectAttr {
  constructor() {
    super(false);
  }

  /**
   * Used to apply the secondary effect to the target Pokemon
   * @returns `true` if a secondary effect is successfully applied
   */
  override apply(user: Pokemon, target: Pokemon, move: Move, args?: any[]): boolean {
    if (!super.apply(user, target, move, args)) {
      return false;
    }
    let secondaryEffect: MoveEffectAttr;
    const terrain = globalScene.arena.getTerrainType();
    if (terrain !== TerrainType.NONE) {
      secondaryEffect = this.determineTerrainEffect(terrain);
    } else {
      const biome = globalScene.arena.biomeType;
      secondaryEffect = this.determineBiomeEffect(biome);
    }
    return secondaryEffect.apply(user, target, move, []);
  }

  /**
   * Determines the secondary effect based on terrain.
   * Takes precedence over biome-based effects.
   * ```
   * Electric Terrain | Paralysis
   * Misty Terrain    | SpAtk -1
   * Grassy Terrain   | Sleep
   * Psychic Terrain  | Speed -1
   * ```
   * @param terrain - {@linkcode TerrainType} The current terrain
   * @returns the chosen secondary effect {@linkcode MoveEffectAttr}
   */
  private determineTerrainEffect(terrain: TerrainType): MoveEffectAttr {
    let secondaryEffect: MoveEffectAttr;
    switch (terrain) {
      case TerrainType.ELECTRIC:
      default:
        secondaryEffect = new StatusEffectAttr(StatusEffect.PARALYSIS, false);
        break;
      case TerrainType.MISTY:
        secondaryEffect = new StatStageChangeAttr([ Stat.SPATK ], -1, false);
        break;
      case TerrainType.GRASSY:
        secondaryEffect = new StatusEffectAttr(StatusEffect.SLEEP, false);
        break;
      case TerrainType.PSYCHIC:
        secondaryEffect = new StatStageChangeAttr([ Stat.SPD ], -1, false);
        break;
    }
    return secondaryEffect;
  }

  /**
   * Determines the secondary effect based on biome
   * ```
   * Town, Metropolis, Slum, Dojo, Laboratory, Power Plant + Default | Paralysis
   * Plains, Grass, Tall Grass, Forest, Jungle, Meadow               | Sleep
   * Swamp, Mountain, Temple, Ruins                                  | Speed -1
   * Ice Cave, Snowy Forest                                          | Freeze
   * Volcano                                                         | Burn
   * Fairy Cave                                                      | SpAtk -1
   * Desert, Construction Site, Beach, Island, Badlands              | Accuracy -1
   * Sea, Lake, Seabed                                               | Atk -1
   * Cave, Wasteland, Graveyard, Abyss, Space                        | Flinch
   * End                                                             | Def -1
   * ```
   * @param biome - The current {@linkcode BiomeId} the battle is set in
   * @returns the chosen secondary effect {@linkcode MoveEffectAttr}
   */
  private determineBiomeEffect(biome: BiomeId): MoveEffectAttr {
    let secondaryEffect: MoveEffectAttr;
    switch (biome) {
      case BiomeId.PLAINS:
      case BiomeId.GRASS:
      case BiomeId.TALL_GRASS:
      case BiomeId.FOREST:
      case BiomeId.JUNGLE:
      case BiomeId.MEADOW:
        secondaryEffect = new StatusEffectAttr(StatusEffect.SLEEP, false);
        break;
      case BiomeId.SWAMP:
      case BiomeId.MOUNTAIN:
      case BiomeId.TEMPLE:
      case BiomeId.RUINS:
        secondaryEffect = new StatStageChangeAttr([ Stat.SPD ], -1, false);
        break;
      case BiomeId.ICE_CAVE:
      case BiomeId.SNOWY_FOREST:
        secondaryEffect = new StatusEffectAttr(StatusEffect.FREEZE, false);
        break;
      case BiomeId.VOLCANO:
        secondaryEffect = new StatusEffectAttr(StatusEffect.BURN, false);
        break;
      case BiomeId.FAIRY_CAVE:
        secondaryEffect = new StatStageChangeAttr([ Stat.SPATK ], -1, false);
        break;
      case BiomeId.DESERT:
      case BiomeId.CONSTRUCTION_SITE:
      case BiomeId.BEACH:
      case BiomeId.ISLAND:
      case BiomeId.BADLANDS:
        secondaryEffect = new StatStageChangeAttr([ Stat.ACC ], -1, false);
        break;
      case BiomeId.SEA:
      case BiomeId.LAKE:
      case BiomeId.SEABED:
        secondaryEffect = new StatStageChangeAttr([ Stat.ATK ], -1, false);
        break;
      case BiomeId.CAVE:
      case BiomeId.WASTELAND:
      case BiomeId.GRAVEYARD:
      case BiomeId.ABYSS:
      case BiomeId.SPACE:
        secondaryEffect = new AddBattlerTagAttr(BattlerTagType.FLINCHED, false, true);
        break;
      case BiomeId.END:
        secondaryEffect = new StatStageChangeAttr([ Stat.DEF ], -1, false);
        break;
      case BiomeId.TOWN:
      case BiomeId.METROPOLIS:
      case BiomeId.SLUM:
      case BiomeId.DOJO:
      case BiomeId.FACTORY:
      case BiomeId.LABORATORY:
      case BiomeId.POWER_PLANT:
      default:
        secondaryEffect = new StatusEffectAttr(StatusEffect.PARALYSIS, false);
        break;
    }
    return secondaryEffect;
  }
}

export class PostVictoryStatStageChangeAttr extends MoveAttr {
  private stats: BattleStat[];
  private stages: number;
  private condition?: MoveConditionFunc;
  private showMessage: boolean;

  constructor(stats: BattleStat[], stages: number, selfTarget?: boolean, condition?: MoveConditionFunc, showMessage: boolean = true, firstHitOnly: boolean = false) {
    super();
    this.stats = stats;
    this.stages = stages;
    this.condition = condition;
    this.showMessage = showMessage;
  }
  applyPostVictory(user: Pokemon, target: Pokemon, move: Move): void {
    if (this.condition && !this.condition(user, target, move)) {
      return;
    }
    const statChangeAttr = new StatStageChangeAttr(this.stats, this.stages, this.showMessage);
    statChangeAttr.apply(user, target, move);
  }
}

export class AcupressureStatStageChangeAttr extends MoveEffectAttr {
  constructor() {
    super();
  }

  override apply(user: Pokemon, target: Pokemon, move: Move, args: any[]): boolean {
    const randStats = BATTLE_STATS.filter((s) => target.getStatStage(s) < 6);
    if (randStats.length > 0) {
      const boostStat = [ randStats[user.randBattleSeedInt(randStats.length)] ];
      globalScene.phaseManager.unshiftNew("StatStageChangePhase", target.getBattlerIndex(), this.selfTarget, boostStat, 2);
      return true;
    }
    return false;
  }
}

export class GrowthStatStageChangeAttr extends StatStageChangeAttr {
  constructor() {
    super([ Stat.ATK, Stat.SPATK ], 1, true);
  }

  getLevels(user: Pokemon): number {
    if (!globalScene.arena.weather?.isEffectSuppressed()) {
      const weatherType = globalScene.arena.weather?.weatherType;
      if (weatherType === WeatherType.SUNNY || weatherType === WeatherType.HARSH_SUN) {
        return this.stages + 1;
      }
    }
    return this.stages;
  }
}

export class CutHpStatStageBoostAttr extends StatStageChangeAttr {
  private cutRatio: number;
  private messageCallback: ((user: Pokemon) => void) | undefined;

  constructor(stat: BattleStat[], levels: number, cutRatio: number, messageCallback?: ((user: Pokemon) => void) | undefined) {
    super(stat, levels, true);

    this.cutRatio = cutRatio;
    this.messageCallback = messageCallback;
  }
  override apply(user: Pokemon, target: Pokemon, move: Move, args: any[]): boolean {
    user.damageAndUpdate(toDmgValue(user.getMaxHp() / this.cutRatio), { result: HitResult.INDIRECT });
    user.updateInfo();
    const ret = super.apply(user, target, move, args);
    if (this.messageCallback) {
      this.messageCallback(user);
    }
    return ret;
  }

  getCondition(): MoveConditionFunc {
    return user => user.getHpRatio() > 1 / this.cutRatio && this.stats.some(s => user.getStatStage(s) < 6);
  }
}

/**
 * Attribute implementing the stat boosting effect of {@link https://bulbapedia.bulbagarden.net/wiki/Order_Up_(move) | Order Up}.
 * If the user has a Pokemon with {@link https://bulbapedia.bulbagarden.net/wiki/Commander_(Ability) | Commander} in their mouth,
 * one of the user's stats are increased by 1 stage, depending on the "commanding" Pokemon's form.
 */
export class OrderUpStatBoostAttr extends MoveEffectAttr {
  constructor() {
    super(true);
  }

  override apply(user: Pokemon, target: Pokemon, move: Move, args?: any[]): boolean {
    const commandedTag = user.getTag(CommandedTag);
    if (!commandedTag) {
      return false;
    }

    let increasedStat: EffectiveStat = Stat.ATK;
    switch (commandedTag.tatsugiriFormKey) {
      case "curly":
        increasedStat = Stat.ATK;
        break;
      case "droopy":
        increasedStat = Stat.DEF;
        break;
      case "stretchy":
        increasedStat = Stat.SPD;
        break;
    }

    globalScene.phaseManager.unshiftNew("StatStageChangePhase", user.getBattlerIndex(), this.selfTarget, [ increasedStat ], 1);
    return true;
  }
}

export class CopyStatsAttr extends MoveEffectAttr {
  apply(user: Pokemon, target: Pokemon, move: Move, args: any[]): boolean {
    if (!super.apply(user, target, move, args)) {
      return false;
    }

    // Copy all stat stages
    for (const s of BATTLE_STATS) {
      user.setStatStage(s, target.getStatStage(s));
    }

    if (target.getTag(BattlerTagType.CRIT_BOOST)) {
      user.addTag(BattlerTagType.CRIT_BOOST, 0, move.id);
    } else {
      user.removeTag(BattlerTagType.CRIT_BOOST);
    }
    target.updateInfo();
    user.updateInfo();
    globalScene.phaseManager.queueMessage(i18next.t("moveTriggers:copiedStatChanges", { pokemonName: getPokemonNameWithAffix(user), targetName: getPokemonNameWithAffix(target) }));

    return true;
  }
}

export class InvertStatsAttr extends MoveEffectAttr {
  apply(user: Pokemon, target: Pokemon, move: Move, args: any[]): boolean {
    if (!super.apply(user, target, move, args)) {
      return false;
    }

    for (const s of BATTLE_STATS) {
      target.setStatStage(s, -target.getStatStage(s));
    }

    target.updateInfo();
    user.updateInfo();

    globalScene.phaseManager.queueMessage(i18next.t("moveTriggers:invertStats", { pokemonName: getPokemonNameWithAffix(target) }));

    return true;
  }
}

export class ResetStatsAttr extends MoveEffectAttr {
  private targetAllPokemon: boolean;
  constructor(targetAllPokemon: boolean) {
    super();
    this.targetAllPokemon = targetAllPokemon;
  }

  override apply(_user: Pokemon, target: Pokemon, _move: Move, _args: any[]): boolean {
    if (this.targetAllPokemon) {
      // Target all pokemon on the field when Freezy Frost or Haze are used
      const activePokemon = globalScene.getField(true);
      activePokemon.forEach((p) => this.resetStats(p));
      globalScene.phaseManager.queueMessage(i18next.t("moveTriggers:statEliminated"));
    } else { // Affects only the single target when Clear Smog is used
      this.resetStats(target);
      globalScene.phaseManager.queueMessage(i18next.t("moveTriggers:resetStats", { pokemonName: getPokemonNameWithAffix(target) }));
    }
    return true;
  }

  private resetStats(pokemon: Pokemon): void {
    for (const s of BATTLE_STATS) {
      pokemon.setStatStage(s, 0);
    }
    pokemon.updateInfo();
  }
}

/**
 * Attribute used for status moves, specifically Heart, Guard, and Power Swap,
 * that swaps the user's and target's corresponding stat stages.
 */
export class SwapStatStagesAttr extends MoveEffectAttr {
  /** The stat stages to be swapped between the user and the target */
  private stats: readonly BattleStat[];

  constructor(stats: readonly BattleStat[]) {
    super();

    this.stats = stats;
  }

  /**
   * For all {@linkcode stats}, swaps the user's and target's corresponding stat
   * stage.
   * @param user the {@linkcode Pokemon} that used the move
   * @param target the {@linkcode Pokemon} that the move was used on
   * @param move N/A
   * @param args N/A
   * @returns true if attribute application succeeds
   */
  apply(user: Pokemon, target: Pokemon, move: Move, args: any []): boolean {
    if (super.apply(user, target, move, args)) {
      for (const s of this.stats) {
        const temp = user.getStatStage(s);
        user.setStatStage(s, target.getStatStage(s));
        target.setStatStage(s, temp);
      }

      target.updateInfo();
      user.updateInfo();

      if (this.stats.length === 7) {
        globalScene.phaseManager.queueMessage(i18next.t("moveTriggers:switchedStatChanges", { pokemonName: getPokemonNameWithAffix(user) }));
      } else if (this.stats.length === 2) {
        globalScene.phaseManager.queueMessage(i18next.t("moveTriggers:switchedTwoStatChanges", {
          pokemonName: getPokemonNameWithAffix(user),
          firstStat: i18next.t(getStatKey(this.stats[0])),
          secondStat: i18next.t(getStatKey(this.stats[1]))
        }));
      }
      return true;
    }
    return false;
  }
}

export class HpSplitAttr extends MoveEffectAttr {
  apply(user: Pokemon, target: Pokemon, move: Move, args: any[]): boolean {
    if (!super.apply(user, target, move, args)) {
      return false;
    }

    const hpValue = Math.floor((target.hp + user.hp) / 2);
    [ user, target ].forEach((p) => {
      if (p.hp < hpValue) {
        const healing = p.heal(hpValue - p.hp);
        if (healing) {
          globalScene.damageNumberHandler.add(p, healing, HitResult.HEAL);
        }
      } else if (p.hp > hpValue) {
        const damage = p.damage(p.hp - hpValue, true);
        if (damage) {
          globalScene.damageNumberHandler.add(p, damage);
        }
      }
      p.updateInfo();
    });

    return true;
  }
}

export class VariablePowerAttr extends MoveAttr {
  apply(user: Pokemon, target: Pokemon, move: Move, args: any[]): boolean {
    //const power = args[0] as Utils.NumberHolder;
    return false;
  }
}

export class LessPPMorePowerAttr extends VariablePowerAttr {
  /**
   * Power up moves when less PP user has
   * @param user {@linkcode Pokemon} using this move
   * @param target {@linkcode Pokemon} target of this move
   * @param move {@linkcode Move} being used
   * @param args [0] {@linkcode NumberHolder} of power
   * @returns true if the function succeeds
   */
  apply(user: Pokemon, target: Pokemon, move: Move, args: any[]): boolean {
    const ppMax = move.pp;
    const ppUsed = user.moveset.find((m) => m.moveId === move.id)?.ppUsed ?? 0;

    let ppRemains = ppMax - ppUsed;
    /** Reduce to 0 to avoid negative numbers if user has 1PP before attack and target has Ability.PRESSURE */
    if (ppRemains < 0) {
      ppRemains = 0;
    }

    const power = args[0] as NumberHolder;

    switch (ppRemains) {
      case 0:
        power.value = 200;
        break;
      case 1:
        power.value = 80;
        break;
      case 2:
        power.value = 60;
        break;
      case 3:
        power.value = 50;
        break;
      default:
        power.value = 40;
        break;
    }
    return true;
  }
}

export class MovePowerMultiplierAttr extends VariablePowerAttr {
  private powerMultiplierFunc: (user: Pokemon, target: Pokemon, move: Move) => number;

  constructor(powerMultiplier: (user: Pokemon, target: Pokemon, move: Move) => number) {
    super();

    this.powerMultiplierFunc = powerMultiplier;
  }

  apply(user: Pokemon, target: Pokemon, move: Move, args: any[]): boolean {
    const power = args[0] as NumberHolder;
    power.value *= this.powerMultiplierFunc(user, target, move);

    return true;
  }
}

/**
 * Helper function to calculate the the base power of an ally's hit when using Beat Up.
 * @param user The Pokemon that used Beat Up.
 * @param allyIndex The party position of the ally contributing to Beat Up.
 * @returns The base power of the Beat Up hit.
 */
const beatUpFunc = (user: Pokemon, allyIndex: number): number => {
  const party = user.isPlayer() ? globalScene.getPlayerParty() : globalScene.getEnemyParty();

  for (let i = allyIndex; i < party.length; i++) {
    const pokemon = party[i];

    // The user contributes to Beat Up regardless of status condition.
    // Allies can contribute only if they do not have a non-volatile status condition.
    if (pokemon.id !== user.id && pokemon?.status && pokemon.status.effect !== StatusEffect.NONE) {
      continue;
    }
    return (pokemon.species.getBaseStat(Stat.ATK) / 10) + 5;
  }
  return 0;
};

export class BeatUpAttr extends VariablePowerAttr {

  /**
   * Gets the next party member to contribute to a Beat Up hit, and calculates the base power for it.
   * @param user Pokemon that used the move
   * @param _target N/A
   * @param _move Move with this attribute
   * @param args N/A
   * @returns true if the function succeeds
   */
  apply(user: Pokemon, target: Pokemon, move: Move, args: any[]): boolean {
    const power = args[0] as NumberHolder;

    const party = user.isPlayer() ? globalScene.getPlayerParty() : globalScene.getEnemyParty();
    const allyCount = party.filter(pokemon => {
      return pokemon.id === user.id || !pokemon.status?.effect;
    }).length;
    const allyIndex = (user.turnData.hitCount - user.turnData.hitsLeft) % allyCount;
    power.value = beatUpFunc(user, allyIndex);
    return true;
  }
}

/**
 * Message function for {@linkcode MoveId.FICKLE_BEAM} that shows a message before move use if
 * the move's power would be boosted.
 * @todo Find another way to synchronize the RNG calls of Fickle Beam with its message
 * than using a seed offset
 */
function doublePowerChanceMessageFunc(chance: number) {
  return (user: Pokemon, target: Pokemon, move: Move) => {
    let message: string = "";
    globalScene.executeWithSeedOffset(() => {
      const rand = randSeedInt(100);
      if (rand < chance) {
        message = i18next.t("moveTriggers:goingAllOutForAttack", { pokemonName: getPokemonNameWithAffix(user) });
      }
    }, globalScene.currentBattle.turn << 6, globalScene.waveSeed);
    return message;
  };
}

export class DoublePowerChanceAttr extends VariablePowerAttr {
  private chance: number;
  constructor(chance: number) {
    super(false)
    this.chance = chance
  }

  apply(user: Pokemon, target: Pokemon, move: Move, args: any[]): boolean {
    let rand = 0;
    globalScene.executeWithSeedOffset(() => rand = randSeedInt(100), globalScene.currentBattle.turn << 6, globalScene.waveSeed);
    if (rand < this.chance) {
      const power = args[0] as NumberHolder;
      power.value *= 2;
      return true;
    }

    return false;
  }
}

export abstract class ConsecutiveUsePowerMultiplierAttr extends MovePowerMultiplierAttr {
  constructor(limit: number, resetOnFail: boolean, resetOnLimit?: boolean, ...comboMoves: MoveId[]) {
    super((user: Pokemon, target: Pokemon, move: Move): number => {
      const moveHistory = user.getLastXMoves(limit + 1).slice(1);

      let count = 0;
      let turnMove: TurnMove | undefined;

      while (
        (
          (turnMove = moveHistory.shift())?.move === move.id
          || (comboMoves.length && comboMoves.includes(turnMove?.move ?? MoveId.NONE))
        )
        && (!resetOnFail || turnMove?.result === MoveResult.SUCCESS)
      ) {
        if (count < (limit - 1)) {
          count++;
        } else if (resetOnLimit) {
          count = 0;
        } else {
          break;
        }
      }

      return this.getMultiplier(count);
    });
  }

  abstract getMultiplier(count: number): number;
}

export class ConsecutiveUseDoublePowerAttr extends ConsecutiveUsePowerMultiplierAttr {
  getMultiplier(count: number): number {
    return Math.pow(2, count);
  }
}

export class ConsecutiveUseMultiBasePowerAttr extends ConsecutiveUsePowerMultiplierAttr {
  getMultiplier(count: number): number {
    return (count + 1);
  }
}

export class WeightPowerAttr extends VariablePowerAttr {
  apply(user: Pokemon, target: Pokemon, move: Move, args: any[]): boolean {
    const power = args[0] as NumberHolder;

    const targetWeight = target.getWeight();
    const weightThresholds = [ 10, 25, 50, 100, 200 ];

    let w = 0;
    while (targetWeight >= weightThresholds[w]) {
      if (++w === weightThresholds.length) {
        break;
      }
    }

    power.value = (w + 1) * 20;

    return true;
  }
}

/**
 * Attribute used for Electro Ball move.
 **/
export class ElectroBallPowerAttr extends VariablePowerAttr {
  /**
   * Move that deals more damage the faster {@linkcode Stat.SPD}
   * the user is compared to the target.
   * @param user Pokemon that used the move
   * @param target The target of the move
   * @param move Move with this attribute
   * @param args N/A
   * @returns true if the function succeeds
   */
  apply(user: Pokemon, target: Pokemon, move: Move, args: any[]): boolean {
    const power = args[0] as NumberHolder;

    const statRatio = target.getEffectiveStat(Stat.SPD) / user.getEffectiveStat(Stat.SPD);
    const statThresholds = [ 0.25, 1 / 3, 0.5, 1, -1 ];
    const statThresholdPowers = [ 150, 120, 80, 60, 40 ];

    let w = 0;
    while (w < statThresholds.length - 1 && statRatio > statThresholds[w]) {
      if (++w === statThresholds.length) {
        break;
      }
    }

    power.value = statThresholdPowers[w];
    return true;
  }
}


/**
 * Attribute used for Gyro Ball move.
 **/
export class GyroBallPowerAttr extends VariablePowerAttr {
  /**
   * Move that deals more damage the slower {@linkcode Stat.SPD}
   * the user is compared to the target.
   * @param user Pokemon that used the move
   * @param target The target of the move
   * @param move Move with this attribute
   * @param args N/A
   * @returns true if the function succeeds
   */
  apply(user: Pokemon, target: Pokemon, move: Move, args: any[]): boolean {
    const power = args[0] as NumberHolder;
    const userSpeed = user.getEffectiveStat(Stat.SPD);
    if (userSpeed < 1) {
      // Gen 6+ always have 1 base power
      power.value = 1;
      return true;
    }

    power.value = Math.floor(Math.min(150, 25 * target.getEffectiveStat(Stat.SPD) / userSpeed + 1));
    return true;
  }
}

export class LowHpPowerAttr extends VariablePowerAttr {
  apply(user: Pokemon, target: Pokemon, move: Move, args: any[]): boolean {
    const power = args[0] as NumberHolder;
    const hpRatio = user.getHpRatio();

    switch (true) {
      case (hpRatio < 0.0417):
        power.value = 200;
        break;
      case (hpRatio < 0.1042):
        power.value = 150;
        break;
      case (hpRatio < 0.2083):
        power.value = 100;
        break;
      case (hpRatio < 0.3542):
        power.value = 80;
        break;
      case (hpRatio < 0.6875):
        power.value = 40;
        break;
      default:
        power.value = 20;
        break;
    }

    return true;
  }
}

export class CompareWeightPowerAttr extends VariablePowerAttr {
  apply(user: Pokemon, target: Pokemon, move: Move, args: any[]): boolean {
    const power = args[0] as NumberHolder;
    const userWeight = user.getWeight();
    const targetWeight = target.getWeight();

    if (!userWeight || userWeight === 0) {
      return false;
    }

    const relativeWeight = (targetWeight / userWeight) * 100;

    switch (true) {
      case (relativeWeight < 20.01):
        power.value = 120;
        break;
      case (relativeWeight < 25.01):
        power.value = 100;
        break;
      case (relativeWeight < 33.35):
        power.value = 80;
        break;
      case (relativeWeight < 50.01):
        power.value = 60;
        break;
      default:
        power.value = 40;
        break;
    }

    return true;
  }
}

export class HpPowerAttr extends VariablePowerAttr {
  apply(user: Pokemon, target: Pokemon, move: Move, args: any[]): boolean {
    (args[0] as NumberHolder).value = toDmgValue(150 * user.getHpRatio());

    return true;
  }
}

/**
 * Attribute used for moves whose base power scales with the opponent's HP
 * Used for Crush Grip, Wring Out, and Hard Press
 * maxBasePower 100 for Hard Press, 120 for others
 */
export class OpponentHighHpPowerAttr extends VariablePowerAttr {
  maxBasePower: number;

  constructor(maxBasePower: number) {
    super();
    this.maxBasePower = maxBasePower;
  }

  /**
   * Changes the base power of the move to be the target's HP ratio times the maxBasePower with a min value of 1
   * @param user n/a
   * @param target the Pokemon being attacked
   * @param move n/a
   * @param args holds the base power of the move at args[0]
   * @returns true
   */
  apply(user: Pokemon, target: Pokemon, move: Move, args: any[]): boolean {
    (args[0] as NumberHolder).value = toDmgValue(this.maxBasePower * target.getHpRatio());

    return true;
  }
}

export class TurnDamagedDoublePowerAttr extends VariablePowerAttr {
  apply(user: Pokemon, target: Pokemon, move: Move, args: any[]): boolean {
    if (user.turnData.attacksReceived.find(r => r.damage && r.sourceId === target.id)) {
      (args[0] as NumberHolder).value *= 2;
      return true;
    }

    return false;
  }
}

const magnitudeMessageFunc = (user: Pokemon, target: Pokemon, move: Move) => {
  let message: string;
  globalScene.executeWithSeedOffset(() => {
    const magnitudeThresholds = [ 5, 15, 35, 65, 75, 95 ];

    const rand = randSeedInt(100);

    let m = 0;
    for (; m < magnitudeThresholds.length; m++) {
      if (rand < magnitudeThresholds[m]) {
        break;
      }
    }

    message = i18next.t("moveTriggers:magnitudeMessage", { magnitude: m + 4 });
  }, globalScene.currentBattle.turn << 6, globalScene.waveSeed);
  return message!;
};

export class MagnitudePowerAttr extends VariablePowerAttr {
  apply(user: Pokemon, target: Pokemon, move: Move, args: any[]): boolean {
    const power = args[0] as NumberHolder;

    const magnitudeThresholds = [ 5, 15, 35, 65, 75, 95 ];
    const magnitudePowers = [ 10, 30, 50, 70, 90, 100, 110, 150 ];

    let rand: number;

    globalScene.executeWithSeedOffset(() => rand = randSeedInt(100), globalScene.currentBattle.turn << 6, globalScene.waveSeed);

    let m = 0;
    for (; m < magnitudeThresholds.length; m++) {
      if (rand! < magnitudeThresholds[m]) {
        break;
      }
    }

    power.value = magnitudePowers[m];

    return true;
  }
}

export class AntiSunlightPowerDecreaseAttr extends VariablePowerAttr {
  apply(user: Pokemon, target: Pokemon, move: Move, args: any[]): boolean {
    if (!globalScene.arena.weather?.isEffectSuppressed()) {
      const power = args[0] as NumberHolder;
      const weatherType = globalScene.arena.weather?.weatherType || WeatherType.NONE;
      switch (weatherType) {
        case WeatherType.RAIN:
        case WeatherType.SANDSTORM:
        case WeatherType.HAIL:
        case WeatherType.SNOW:
        case WeatherType.FOG:
        case WeatherType.HEAVY_RAIN:
          power.value *= 0.5;
          return true;
      }
    }

    return false;
  }
}

export class FriendshipPowerAttr extends VariablePowerAttr {
  private invert: boolean;

  constructor(invert?: boolean) {
    super();

    this.invert = !!invert;
  }

  apply(user: Pokemon, target: Pokemon, move: Move, args: any[]): boolean {
    const power = args[0] as NumberHolder;

    const friendshipPower = Math.floor(Math.min(user.isPlayer() ? user.friendship : user.species.baseFriendship, 255) / 2.5);
    power.value = Math.max(!this.invert ? friendshipPower : 102 - friendshipPower, 1);

    return true;
  }
}

/**
 * This Attribute calculates the current power of {@linkcode MoveId.RAGE_FIST}.
 * The counter for power calculation does not reset on every wave but on every new arena encounter.
 * Self-inflicted confusion damage and hits taken by a Subsitute are ignored.
 */
export class RageFistPowerAttr extends VariablePowerAttr {
  apply(user: Pokemon, target: Pokemon, move: Move, args: any[]): boolean {
    /* Reasons this works correctly:
     * Confusion calls user.damageAndUpdate() directly (no counter increment),
     * Substitute hits call user.damageAndUpdate() with a damage value of 0, also causing
      no counter increment
    */
    const hitCount = user.battleData.hitCount;
    const basePower: NumberHolder = args[0];

    basePower.value = 50 * (1 + Math.min(hitCount, 6));
    return true;
  }

}

/**
 * Tallies the number of positive stages for a given {@linkcode Pokemon}.
 * @param pokemon The {@linkcode Pokemon} that is being used to calculate the count of positive stats
 * @returns the amount of positive stats
 */
const countPositiveStatStages = (pokemon: Pokemon): number => {
  return pokemon.getStatStages().reduce((total, stat) => (stat && stat > 0) ? total + stat : total, 0);
};

/**
 * Attribute that increases power based on the amount of positive stat stage increases.
 */
export class PositiveStatStagePowerAttr extends VariablePowerAttr {

  /**
   * @param user The pokemon that is being used to calculate the amount of positive stats
   * @param target N/A
   * @param move N/A
   * @param args The argument for VariablePowerAttr, accumulates and sets the amount of power multiplied by stats
   * @returns Returns true if attribute is applied
   */
  apply(user: Pokemon, target: Pokemon, move: Move, args: any[]): boolean {
    const positiveStatStages: number = countPositiveStatStages(user);

    (args[0] as NumberHolder).value += positiveStatStages * 20;
    return true;
  }
}

/**
 * Punishment normally has a base power of 60,
 * but gains 20 power for every increased stat stage the target has,
 * up to a maximum of 200 base power in total.
 */
export class PunishmentPowerAttr extends VariablePowerAttr {
  private PUNISHMENT_MIN_BASE_POWER = 60;
  private PUNISHMENT_MAX_BASE_POWER = 200;

  /**
     * @param user N/A
     * @param target The pokemon that the move is being used against, as well as calculating the stats for the min/max base power
     * @param move N/A
     * @param args The value that is being changed due to VariablePowerAttr
     * @returns Returns true if attribute is applied
     */
  apply(user: Pokemon, target: Pokemon, move: Move, args: any[]): boolean {
    const positiveStatStages: number = countPositiveStatStages(target);
    (args[0] as NumberHolder).value = Math.min(
      this.PUNISHMENT_MAX_BASE_POWER,
      this.PUNISHMENT_MIN_BASE_POWER + positiveStatStages * 20
    );
    return true;
  }
}

export class PresentPowerAttr extends VariablePowerAttr {
  apply(user: Pokemon, target: Pokemon, move: Move, args: any[]): boolean {
    /**
     * If this move is multi-hit, and this attribute is applied to any hit
     * other than the first, this move cannot result in a heal.
     */
    const firstHit = (user.turnData.hitCount === user.turnData.hitsLeft);

    const powerSeed = randSeedInt(firstHit ? 100 : 80);
    if (powerSeed <= 40) {
      (args[0] as NumberHolder).value = 40;
    } else if (40 < powerSeed && powerSeed <= 70) {
      (args[0] as NumberHolder).value = 80;
    } else if (70 < powerSeed && powerSeed <= 80) {
      (args[0] as NumberHolder).value = 120;
    } else if (80 < powerSeed && powerSeed <= 100) {
      // If this move is multi-hit, disable all other hits
      user.turnData.hitCount = 1;
      user.turnData.hitsLeft = 1;
      globalScene.phaseManager.unshiftNew("PokemonHealPhase", target.getBattlerIndex(),
        toDmgValue(target.getMaxHp() / 4), i18next.t("moveTriggers:regainedHealth", { pokemonName: getPokemonNameWithAffix(target) }), true);
    }

    return true;
  }
}

export class WaterShurikenPowerAttr extends VariablePowerAttr {
  apply(user: Pokemon, target: Pokemon, move: Move, args: any[]): boolean {
    if (user.species.speciesId === SpeciesId.GRENINJA && user.hasAbility(AbilityId.BATTLE_BOND) && user.formIndex === 2) {
      (args[0] as NumberHolder).value = 20;
      return true;
    }
    return false;
  }
}

/**
 * Attribute used to calculate the power of attacks that scale with Stockpile stacks (i.e. Spit Up).
 */
export class SpitUpPowerAttr extends VariablePowerAttr {
  private multiplier: number = 0;

  constructor(multiplier: number) {
    super();
    this.multiplier = multiplier;
  }

  apply(user: Pokemon, target: Pokemon, move: Move, args: any[]): boolean {
    const stockpilingTag = user.getTag(StockpilingTag);

    if (stockpilingTag && stockpilingTag.stockpiledCount > 0) {
      const power = args[0] as NumberHolder;
      power.value = this.multiplier * stockpilingTag.stockpiledCount;
      return true;
    }

    return false;
  }
}

/**
 * Attribute used to apply Swallow's healing, which scales with Stockpile stacks.
 * Does NOT remove stockpiled stacks.
 */
export class SwallowHealAttr extends HealAttr {
  constructor() {
    super(1)
  }

  apply(user: Pokemon, target: Pokemon, move: Move, args: any[]): boolean {
    const stockpilingTag = user.getTag(StockpilingTag);

    if (stockpilingTag && stockpilingTag.stockpiledCount > 0) {
      const stockpiled = stockpilingTag.stockpiledCount;
      let healRatio: number;

      if (stockpiled === 1) {
        healRatio = 0.25;
      } else if (stockpiled === 2) {
        healRatio = 0.50;
      } else { // stockpiled >= 3
        healRatio = 1.00;
      }

      if (healRatio) {
        this.addHealPhase(user, healRatio);
        return true;
      }
    }

    return false;
  }
}

const hasStockpileStacksCondition: MoveConditionFunc = (user) => {
  const hasStockpilingTag = user.getTag(StockpilingTag);
  return !!hasStockpilingTag && hasStockpilingTag.stockpiledCount > 0;
};

/**
 * Attribute used for multi-hit moves that increase power in increments of the
 * move's base power for each hit, namely Triple Kick and Triple Axel.
 */
export class MultiHitPowerIncrementAttr extends VariablePowerAttr {
  /** The max number of base power increments allowed for this move */
  private maxHits: number;

  constructor(maxHits: number) {
    super();

    this.maxHits = maxHits;
  }

  /**
   * Increases power of move in increments of the base power for the amount of times
   * the move hit. In the case that the move is extended, it will circle back to the
   * original base power of the move after incrementing past the maximum amount of
   * hits.
   * @param user {@linkcode Pokemon} that used the move
   * @param target {@linkcode Pokemon} that the move was used on
   * @param move {@linkcode Move} with this attribute
   * @param args [0] {@linkcode NumberHolder} for final calculated power of move
   * @returns true if attribute application succeeds
   */
  apply(user: Pokemon, target: Pokemon, move: Move, args: any[]): boolean {
    const hitsTotal = user.turnData.hitCount - Math.max(user.turnData.hitsLeft, 0);
    const power = args[0] as NumberHolder;

    power.value = move.power * (1 + hitsTotal % this.maxHits);

    return true;
  }
}

/**
 * Attribute used for moves that double in power if the given move immediately
 * preceded the move applying the attribute, namely Fusion Flare and
 * Fusion Bolt.
 */
export class LastMoveDoublePowerAttr extends VariablePowerAttr {
  /** The move that must precede the current move */
  private move: MoveId;

  constructor(move: MoveId) {
    super();

    this.move = move;
  }

  /**
   * Doubles power of move if the given move is found to precede the current
   * move with no other moves being executed in between, only ignoring failed
   * moves if any.
   * @param user {@linkcode Pokemon} that used the move
   * @param target N/A
   * @param move N/A
   * @param args [0] {@linkcode NumberHolder} that holds the resulting power of the move
   * @returns true if attribute application succeeds, false otherwise
   */
  apply(user: Pokemon, _target: Pokemon, _move: Move, args: any[]): boolean {
    const power = args[0] as NumberHolder;
    for (const p of globalScene.phaseManager.dynamicQueueManager.getLastTurnOrder().slice(0, -1).reverse()) {
      const [ lastMove ] = p.getLastXMoves(1);
      if (lastMove.result !== MoveResult.FAIL) {
        if ((lastMove.result === MoveResult.SUCCESS) && (lastMove.move === this.move)) {
          power.value *= 2;
          return true;
        } else {
          break;
        }
      }
    }

    return false;
  }
}

/**
 * Changes a Pledge move's power to 150 when combined with another unique Pledge
 * move from an ally.
 */
export class CombinedPledgePowerAttr extends VariablePowerAttr {
  override apply(user: Pokemon, target: Pokemon, move: Move, args: any[]): boolean {
    const power = args[0];
    if (!(power instanceof NumberHolder)) {
      return false;
    }
    const combinedPledgeMove = user.turnData.combiningPledge;

    if (combinedPledgeMove && combinedPledgeMove !== move.id) {
      power.value *= 150 / 80;
      return true;
    }
    return false;
  }
}

/**
 * Applies STAB to the given Pledge move if the move is part of a combined attack.
 */
export class CombinedPledgeStabBoostAttr extends MoveAttr {
  override apply(user: Pokemon, target: Pokemon, move: Move, args: any[]): boolean {
    const stabMultiplier = args[0];
    if (!(stabMultiplier instanceof NumberHolder)) {
      return false;
    }
    const combinedPledgeMove = user.turnData.combiningPledge;

    if (combinedPledgeMove && combinedPledgeMove !== move.id) {
      stabMultiplier.value = 1.5;
      return true;
    }
    return false;
  }
}

/**
 * Variable Power attribute for {@link https://bulbapedia.bulbagarden.net/wiki/Round_(move) | Round}.
 * Doubles power if another Pokemon has previously selected Round this turn.
 */
export class RoundPowerAttr extends VariablePowerAttr {
  override apply(user: Pokemon, target: Pokemon, move: Move, args: [NumberHolder]): boolean {
    const power = args[0];

    if (user.turnData.joinedRound) {
      power.value *= 2;
      return true;
    }
    return false;
  }
}

/**
 * Attribute for the "combo" effect of {@link https://bulbapedia.bulbagarden.net/wiki/Round_(move) | Round}.
 * Preempts the next move in the turn order with the first instance of any Pokemon
 * using Round. Also marks the Pokemon using the cued Round to double the move's power.
 */
export class CueNextRoundAttr extends MoveEffectAttr {
  constructor() {
    super(true, { lastHitOnly: true });
  }

  override apply(user: Pokemon, target: Pokemon, move: Move, args?: any[]): boolean {
    const nextRoundPhase = globalScene.phaseManager.getMovePhase(phase => phase.move.moveId === MoveId.ROUND);

    if (!nextRoundPhase) {
      return false;
    }

    globalScene.phaseManager.forceMoveNext(phase => phase.move.moveId === MoveId.ROUND);

    // Mark the corresponding Pokemon as having "joined the Round" (for doubling power later)
    nextRoundPhase.pokemon.turnData.joinedRound = true;
    return true;
  }
}

/**
 * Attribute that changes stat stages before the damage is calculated
 */
export class StatChangeBeforeDmgCalcAttr extends MoveAttr {
  /**
   * Applies Stat Changes before damage is calculated
   *
   * @param user {@linkcode Pokemon} that called {@linkcode move}
   * @param target {@linkcode Pokemon} that is the target of {@linkcode move}
   * @param move {@linkcode Move} called by {@linkcode user}
   * @param args N/A
   *
   * @returns true if stat stages where correctly applied
   */
  apply(user: Pokemon, target: Pokemon, move: Move, args: any[]): boolean {
    return false;
  }
}

/**
 * Steals the postitive Stat stages of the target before damage calculation so stat changes
 * apply to damage calculation (e.g. {@linkcode MoveId.SPECTRAL_THIEF})
 * {@link https://bulbapedia.bulbagarden.net/wiki/Spectral_Thief_(move) | Spectral Thief}
 */
export class SpectralThiefAttr extends StatChangeBeforeDmgCalcAttr {
  /**
   * steals max amount of positive stats of the target while not exceeding the limit of max 6 stat stages
   *
   * @param user {@linkcode Pokemon} that called {@linkcode move}
   * @param target {@linkcode Pokemon} that is the target of {@linkcode move}
   * @param move {@linkcode Move} called by {@linkcode user}
   * @param args N/A
   *
   * @returns true if stat stages where correctly stolen
   */
  apply(user: Pokemon, target: Pokemon, move: Move, args: any[]): boolean {
    /**
     * Copy all positive stat stages to user and reduce copied stat stages on target.
     */
    for (const s of BATTLE_STATS) {
      const statStageValueTarget = target.getStatStage(s);
      const statStageValueUser = user.getStatStage(s);

      if (statStageValueTarget > 0) {
        /**
         * Only value of up to 6 can be stolen (stat stages don't exceed 6)
         */
        const availableToSteal = Math.min(statStageValueTarget, 6 - statStageValueUser);

        globalScene.phaseManager.unshiftNew("StatStageChangePhase", user.getBattlerIndex(), this.selfTarget, [ s ], availableToSteal);
        target.setStatStage(s, statStageValueTarget - availableToSteal);
      }
    }

    target.updateInfo();
    user.updateInfo();
    globalScene.phaseManager.queueMessage(i18next.t("moveTriggers:stealPositiveStats", { pokemonName: getPokemonNameWithAffix(user), targetName: getPokemonNameWithAffix(target) }));

    return true;
  }

}

export class VariableAtkAttr extends MoveAttr {
  constructor() {
    super();
  }

  apply(user: Pokemon, target: Pokemon, move: Move, args: any[]): boolean {
    //const atk = args[0] as Utils.NumberHolder;
    return false;
  }
}

export class TargetAtkUserAtkAttr extends VariableAtkAttr {
  constructor() {
    super();
  }
  apply(user: Pokemon, target: Pokemon, move: Move, args: any[]): boolean {
    (args[0] as NumberHolder).value = target.getEffectiveStat(Stat.ATK, target);
    return true;
  }
}

export class DefAtkAttr extends VariableAtkAttr {
  constructor() {
    super();
  }

  apply(user: Pokemon, target: Pokemon, move: Move, args: any[]): boolean {
    (args[0] as NumberHolder).value = user.getEffectiveStat(Stat.DEF, target);
    return true;
  }
}

export class VariableDefAttr extends MoveAttr {
  constructor() {
    super();
  }

  apply(user: Pokemon, target: Pokemon, move: Move, args: any[]): boolean {
    //const def = args[0] as Utils.NumberHolder;
    return false;
  }
}

export class DefDefAttr extends VariableDefAttr {
  constructor() {
    super();
  }

  apply(user: Pokemon, target: Pokemon, move: Move, args: any[]): boolean {
    (args[0] as NumberHolder).value = target.getEffectiveStat(Stat.DEF, user);
    return true;
  }
}

export class VariableAccuracyAttr extends MoveAttr {
  apply(user: Pokemon, target: Pokemon, move: Move, args: any[]): boolean {
    //const accuracy = args[0] as Utils.NumberHolder;
    return false;
  }
}

/**
 * Attribute used for Thunder and Hurricane that sets accuracy to 50 in sun and never miss in rain
 */
export class ThunderAccuracyAttr extends VariableAccuracyAttr {
  apply(user: Pokemon, target: Pokemon, move: Move, args: any[]): boolean {
    if (!globalScene.arena.weather?.isEffectSuppressed()) {
      const accuracy = args[0] as NumberHolder;
      const weatherType = globalScene.arena.weather?.weatherType || WeatherType.NONE;
      switch (weatherType) {
        case WeatherType.SUNNY:
        case WeatherType.HARSH_SUN:
          accuracy.value = 50;
          return true;
        case WeatherType.RAIN:
        case WeatherType.HEAVY_RAIN:
          accuracy.value = -1;
          return true;
      }
    }

    return false;
  }
}

/**
 * Attribute used for Bleakwind Storm, Wildbolt Storm, and Sandsear Storm that sets accuracy to never
 * miss in rain
 * Springtide Storm does NOT have this property
 */
export class StormAccuracyAttr extends VariableAccuracyAttr {
  apply(user: Pokemon, target: Pokemon, move: Move, args: any[]): boolean {
    if (!globalScene.arena.weather?.isEffectSuppressed()) {
      const accuracy = args[0] as NumberHolder;
      const weatherType = globalScene.arena.weather?.weatherType || WeatherType.NONE;
      switch (weatherType) {
        case WeatherType.RAIN:
        case WeatherType.HEAVY_RAIN:
          accuracy.value = -1;
          return true;
      }
    }

    return false;
  }
}

/**
 * Attribute used for moves which never miss
 * against Pokemon with the {@linkcode BattlerTagType.MINIMIZED}
 */
export class AlwaysHitMinimizeAttr extends VariableAccuracyAttr {
  /**
   * @see {@linkcode apply}
   * @param user N/A
   * @param target {@linkcode Pokemon} target of the move
   * @param move N/A
   * @param args [0] Accuracy of the move to be modified
   * @returns true if the function succeeds
   */
  apply(user: Pokemon, target: Pokemon, move: Move, args: any[]): boolean {
    if (target.getTag(BattlerTagType.MINIMIZED)) {
      const accuracy = args[0] as NumberHolder;
      accuracy.value = -1;

      return true;
    }

    return false;
  }
}

export class ToxicAccuracyAttr extends VariableAccuracyAttr {
  apply(user: Pokemon, target: Pokemon, move: Move, args: any[]): boolean {
    if (user.isOfType(PokemonType.POISON)) {
      const accuracy = args[0] as NumberHolder;
      accuracy.value = -1;
      return true;
    }

    return false;
  }
}

export class BlizzardAccuracyAttr extends VariableAccuracyAttr {
  apply(user: Pokemon, target: Pokemon, move: Move, args: any[]): boolean {
    if (!globalScene.arena.weather?.isEffectSuppressed()) {
      const accuracy = args[0] as NumberHolder;
      const weatherType = globalScene.arena.weather?.weatherType || WeatherType.NONE;
      if (weatherType === WeatherType.HAIL || weatherType === WeatherType.SNOW) {
        accuracy.value = -1;
        return true;
      }
    }

    return false;
  }
}

export class VariableMoveCategoryAttr extends MoveAttr {
  apply(user: Pokemon, target: Pokemon, move: Move, args: any[]): boolean {
    return false;
  }
}

export class PhotonGeyserCategoryAttr extends VariableMoveCategoryAttr {
  apply(user: Pokemon, target: Pokemon, move: Move, args: any[]): boolean {
    const category = (args[0] as NumberHolder);

    if (user.getEffectiveStat(Stat.ATK, target, move) > user.getEffectiveStat(Stat.SPATK, target, move)) {
      category.value = MoveCategory.PHYSICAL;
      return true;
    }

    return false;
  }
}

/**
 * Attribute used for tera moves that change category based on the user's Atk and SpAtk stats
 * Note: Currently, `getEffectiveStat` does not ignore all abilities that affect stats except those
 * with the attribute of `StatMultiplierAbAttr`
 */
// TODO: Remove the `.partial()` tag from Tera Blast and Tera Starstorm when the above issue is resolved
export class TeraMoveCategoryAttr extends VariableMoveCategoryAttr {
  apply(user: Pokemon, target: Pokemon, move: Move, args: any[]): boolean {
    const category = (args[0] as NumberHolder);

    if (user.isTerastallized && user.getEffectiveStat(Stat.ATK, target, move, true, true, false, false, true) >
    user.getEffectiveStat(Stat.SPATK, target, move, true, true, false, false, true)) {
      category.value = MoveCategory.PHYSICAL;
      return true;
    }

    return false;
  }
}

/**
 * Increases the power of Tera Blast if the user is Terastallized into Stellar type
 */
export class TeraBlastPowerAttr extends VariablePowerAttr {
  /**
   * Sets Tera Blast's power to 100 if the user is terastallized with
   * the Stellar tera type.
   * @param user {@linkcode Pokemon} the Pokemon using this move
   * @param target n/a
   * @param move {@linkcode Move} the Move with this attribute (i.e. Tera Blast)
   * @param args
   *   - [0] {@linkcode NumberHolder} the applied move's power, factoring in
   *       previously applied power modifiers.
   * @returns
   */
  apply(user: Pokemon, target: Pokemon, move: Move, args: any[]): boolean {
    const power = args[0] as NumberHolder;
    if (user.isTerastallized && user.getTeraType() === PokemonType.STELLAR) {
      power.value = 100;
      return true;
    }

    return false;
  }
}

/**
 * Change the move category to status when used on the ally
 */
export class StatusCategoryOnAllyAttr extends VariableMoveCategoryAttr {
  /**
   * @param user {@linkcode Pokemon} using the move
   * @param target {@linkcode Pokemon} target of the move
   * @param move {@linkcode Move} with this attribute
   * @param args [0] {@linkcode NumberHolder} The category of the move
   * @returns true if the function succeeds
   */
  apply(user: Pokemon, target: Pokemon, move: Move, args: any[]): boolean {
    const category = (args[0] as NumberHolder);

    if (user.getAlly() === target) {
      category.value = MoveCategory.STATUS;
      return true;
    }

    return false;
  }
}

export class ShellSideArmCategoryAttr extends VariableMoveCategoryAttr {
  apply(user: Pokemon, target: Pokemon, move: Move, args: any[]): boolean {
    const category = (args[0] as NumberHolder);

    const predictedPhysDmg = target.getBaseDamage({source: user, move, moveCategory: MoveCategory.PHYSICAL, ignoreAbility: true, ignoreSourceAbility: true, ignoreAllyAbility: true, ignoreSourceAllyAbility: true, simulated: true});
    const predictedSpecDmg = target.getBaseDamage({source: user, move, moveCategory: MoveCategory.SPECIAL, ignoreAbility: true, ignoreSourceAbility: true, ignoreAllyAbility: true, ignoreSourceAllyAbility: true, simulated: true});

    if (predictedPhysDmg > predictedSpecDmg) {
      category.value = MoveCategory.PHYSICAL;
      return true;
    } else if (predictedPhysDmg === predictedSpecDmg && user.randBattleSeedInt(2) === 0) {
      category.value = MoveCategory.PHYSICAL;
      return true;
    }
    return false;
  }
}

export class VariableMoveTypeAttr extends MoveAttr {
  apply(user: Pokemon, target: Pokemon, move: Move, args: any[]): boolean {
    return false;
  }

  /**
   * Determine the type of the move for the purpose of determining the type-boosting item to spawn
   * @param user - The Pokémon using the move
   * @param move - The move being used
   * @returns An array of types to add to the pool of type-boosting items
   */
  getTypesForItemSpawn(user: Pokemon, move: Move): PokemonType[] {
    return [move.type];
  }
}

export class FormChangeItemTypeAttr extends VariableMoveTypeAttr {
  apply(user: Pokemon, target: Pokemon, move: Move, args: any[]): boolean {
    const moveType = args[0];
    if (!(moveType instanceof NumberHolder)) {
      return false;
    }

    if ([ user.species.speciesId, user.fusionSpecies?.speciesId ].includes(SpeciesId.ARCEUS) || [ user.species.speciesId, user.fusionSpecies?.speciesId ].includes(SpeciesId.SILVALLY)) {
      const form = user.species.speciesId === SpeciesId.ARCEUS || user.species.speciesId === SpeciesId.SILVALLY ? user.formIndex : user.fusionSpecies?.formIndex!;
      if (form >= 0 && form <= MAX_POKEMON_TYPE && form !== PokemonType.STELLAR) {
        moveType.value = form as PokemonType;
        return true;
      }
      return true;
    }

    // Force move to have its original typing if it changed
    if (moveType.value === move.type) {
      return false;
    }
    moveType.value = move.type
    return true;
  }

  override getTypesForItemSpawn(user: Pokemon, move: Move): PokemonType[] {
    // Get the type
    const typeHolder = new NumberHolder(move.type);
    // Passing user in for target is fine; the parameter is unused anyway
    this.apply(user, user, move, [ typeHolder ]);
    return [typeHolder.value];
  }
}

export class TechnoBlastTypeAttr extends VariableMoveTypeAttr {
  apply(user: Pokemon, target: Pokemon, move: Move, args: any[]): boolean {
    const moveType = args[0];
    if (!(moveType instanceof NumberHolder)) {
      return false;
    }

    if ([ user.species.speciesId, user.fusionSpecies?.speciesId ].includes(SpeciesId.GENESECT)) {
      const form = user.species.speciesId === SpeciesId.GENESECT ? user.formIndex : user.fusionSpecies?.formIndex;

      switch (form) {
        case 1: // Shock Drive
          moveType.value = PokemonType.ELECTRIC;
          break;
        case 2: // Burn Drive
          moveType.value = PokemonType.FIRE;
          break;
        case 3: // Chill Drive
          moveType.value = PokemonType.ICE;
          break;
        case 4: // Douse Drive
          moveType.value = PokemonType.WATER;
          break;
        default:
          moveType.value = PokemonType.NORMAL;
          break;
      }
      return true;
    }

    return false;
  }

  override getTypesForItemSpawn(user: Pokemon, move: Move): PokemonType[] {
    const typeHolder = new NumberHolder(move.type);
    this.apply(user, user, move, [ typeHolder ]);
    return [typeHolder.value];
  }
}

export class AuraWheelTypeAttr extends VariableMoveTypeAttr {
  apply(user: Pokemon, target: Pokemon, move: Move, args: any[]): boolean {
    const moveType = args[0];
    if (!(moveType instanceof NumberHolder)) {
      return false;
    }

    if ([ user.species.speciesId, user.fusionSpecies?.speciesId ].includes(SpeciesId.MORPEKO)) {
      const form = user.species.speciesId === SpeciesId.MORPEKO ? user.formIndex : user.fusionSpecies?.formIndex;

      switch (form) {
        case 1: // Hangry Mode
          moveType.value = PokemonType.DARK;
          break;
        default: // Full Belly Mode
          moveType.value = PokemonType.ELECTRIC;
          break;
      }
      return true;
    }

    return false;
  }

  override getTypesForItemSpawn(user: Pokemon, move: Move): PokemonType[] {
    // On Morpeko only, allow this to count for both blackglasses and magnet
    if (this.apply(user, user, move, [new NumberHolder(move.type)])) {
      return [PokemonType.DARK, PokemonType.ELECTRIC];
    }

    return [move.type];
  }
}

export class RagingBullTypeAttr extends VariableMoveTypeAttr {
  apply(user: Pokemon, target: Pokemon, move: Move, args: any[]): boolean {
    const moveType = args[0];
    if (!(moveType instanceof NumberHolder)) {
      return false;
    }

    if ([ user.species.speciesId, user.fusionSpecies?.speciesId ].includes(SpeciesId.PALDEA_TAUROS)) {
      const form = user.species.speciesId === SpeciesId.PALDEA_TAUROS ? user.formIndex : user.fusionSpecies?.formIndex;

      switch (form) {
        case 1: // Blaze breed
          moveType.value = PokemonType.FIRE;
          break;
        case 2: // Aqua breed
          moveType.value = PokemonType.WATER;
          break;
        default:
          moveType.value = PokemonType.FIGHTING;
          break;
      }
      return true;
    }

    return false;
  }

  override getTypesForItemSpawn(user: Pokemon, move: Move): PokemonType[] {
    const typeHolder = new NumberHolder(move.type);
    this.apply(user, user, move, [ typeHolder ]);
    return [ typeHolder.value ];
  }
}

export class IvyCudgelTypeAttr extends VariableMoveTypeAttr {
  apply(user: Pokemon, target: Pokemon, move: Move, args: any[]): boolean {
    const moveType = args[0];
    if (!(moveType instanceof NumberHolder)) {
      return false;
    }

    if ([ user.species.speciesId, user.fusionSpecies?.speciesId ].includes(SpeciesId.OGERPON)) {
      const form = user.species.speciesId === SpeciesId.OGERPON ? user.formIndex : user.fusionSpecies?.formIndex;

      switch (form) {
        case 1: // Wellspring Mask
        case 5: // Wellspring Mask Tera
          moveType.value = PokemonType.WATER;
          break;
        case 2: // Hearthflame Mask
        case 6: // Hearthflame Mask Tera
          moveType.value = PokemonType.FIRE;
          break;
        case 3: // Cornerstone Mask
        case 7: // Cornerstone Mask Tera
          moveType.value = PokemonType.ROCK;
          break;
        case 4: // Teal Mask Tera
        default:
          moveType.value = PokemonType.GRASS;
          break;
      }
      return true;
    }

    return false;
  }

  override getTypesForItemSpawn(user: Pokemon, move: Move): PokemonType[] {
    const typeHolder = new NumberHolder(move.type);
    this.apply(user, user, move, [ typeHolder ]);
    return [ typeHolder.value ];
  }
}

export class WeatherBallTypeAttr extends VariableMoveTypeAttr {
  apply(user: Pokemon, target: Pokemon, move: Move, args: any[]): boolean {
    const moveType = args[0];
    if (!(moveType instanceof NumberHolder)) {
      return false;
    }

    if (!globalScene.arena.weather?.isEffectSuppressed()) {
      switch (globalScene.arena.weather?.weatherType) {
        case WeatherType.SUNNY:
        case WeatherType.HARSH_SUN:
          moveType.value = PokemonType.FIRE;
          break;
        case WeatherType.RAIN:
        case WeatherType.HEAVY_RAIN:
          moveType.value = PokemonType.WATER;
          break;
        case WeatherType.SANDSTORM:
          moveType.value = PokemonType.ROCK;
          break;
        case WeatherType.HAIL:
        case WeatherType.SNOW:
          moveType.value = PokemonType.ICE;
          break;
        default:
          if (moveType.value === move.type) {
            return false;
          }
          moveType.value = move.type;
          break;
      }
      return true;
    }

    return false;
  }
}

/**
 * Changes the move's type to match the current terrain.
 * Has no effect if the user is not grounded.
 */
export class TerrainPulseTypeAttr extends VariableMoveTypeAttr {
  /**
   * @param user {@linkcode Pokemon} using this move
   * @param target N/A
   * @param move N/A
   * @param args [0] {@linkcode NumberHolder} The move's type to be modified
   * @returns true if the function succeeds
   */
  apply(user: Pokemon, target: Pokemon, move: Move, args: any[]): boolean {
    const moveType = args[0];
    if (!(moveType instanceof NumberHolder)) {
      return false;
    }

    if (!user.isGrounded()) {
      return false;
    }

    const currentTerrain = globalScene.arena.getTerrainType();
    switch (currentTerrain) {
      case TerrainType.MISTY:
        moveType.value = PokemonType.FAIRY;
        break;
      case TerrainType.ELECTRIC:
        moveType.value = PokemonType.ELECTRIC;
        break;
      case TerrainType.GRASSY:
        moveType.value = PokemonType.GRASS;
        break;
      case TerrainType.PSYCHIC:
        moveType.value = PokemonType.PSYCHIC;
        break;
      default:
        if (moveType.value === move.type) {
          return false;
        }
        // force move to have its original typing if it was changed
        moveType.value = move.type;
        break;
    }
    return true;
  }
}

/**
 * Changes type based on the user's IVs
 */
export class HiddenPowerTypeAttr extends VariableMoveTypeAttr {
  apply(user: Pokemon, target: Pokemon, move: Move, args: any[]): boolean {
    const moveType = args[0];
    if (!(moveType instanceof NumberHolder)) {
      return false;
    }

    const iv_val = Math.floor(((user.ivs[Stat.HP] & 1)
      + (user.ivs[Stat.ATK] & 1) * 2
      + (user.ivs[Stat.DEF] & 1) * 4
      + (user.ivs[Stat.SPD] & 1) * 8
      + (user.ivs[Stat.SPATK] & 1) * 16
      + (user.ivs[Stat.SPDEF] & 1) * 32) * 15 / 63);

    moveType.value = [
      PokemonType.FIGHTING, PokemonType.FLYING, PokemonType.POISON, PokemonType.GROUND,
      PokemonType.ROCK, PokemonType.BUG, PokemonType.GHOST, PokemonType.STEEL,
      PokemonType.FIRE, PokemonType.WATER, PokemonType.GRASS, PokemonType.ELECTRIC,
      PokemonType.PSYCHIC, PokemonType.ICE, PokemonType.DRAGON, PokemonType.DARK ][iv_val];

    return true;
  }

  override getTypesForItemSpawn(user: Pokemon, move: Move): PokemonType[] {
    const typeHolder = new NumberHolder(move.type);
    this.apply(user, user, move, [ typeHolder ]);
    return [typeHolder.value];
  }
}

/**
 * Changes the type of Tera Blast to match the user's tera type
 */
export class TeraBlastTypeAttr extends VariableMoveTypeAttr {
  /**
   * @param user {@linkcode Pokemon} the user of the move
   * @param target {@linkcode Pokemon} N/A
   * @param move {@linkcode Move} the move with this attribute
   * @param args `[0]` the move's type to be modified
   * @returns `true` if the move's type was modified; `false` otherwise
   */
  apply(user: Pokemon, target: Pokemon, move: Move, args: any[]): boolean {
    const moveType = args[0];
    if (!(moveType instanceof NumberHolder)) {
      return false;
    }

    if (user.isTerastallized) {
      moveType.value = user.getTeraType(); // changes move type to tera type
      return true;
    }

    return false;
  }

  override getTypesForItemSpawn(user: Pokemon, move: Move): PokemonType[] {
    const coreType = move.type;
    const teraType = user.getTeraType();
    /** Whether the user is allowed to tera. In the case of an enemy Pokémon, whether it *will* tera. */
    const hasTeraAccess = user.isPlayer() ? canSpeciesTera(user) : willTerastallize(user);
    if (
      // tera type matches the move's type; no change
      !hasTeraAccess
      || teraType === coreType
      || teraType === PokemonType.STELLAR
      || teraType === PokemonType.UNKNOWN
    ) {
      return [coreType];
    }
    return [coreType, teraType];
  }
}

/**
 * Attribute used for Tera Starstorm that changes the move type to Stellar
 */
export class TeraStarstormTypeAttr extends VariableMoveTypeAttr {
  /**
   *
   * @param user the {@linkcode Pokemon} using the move
   * @param target n/a
   * @param move n/a
   * @param args[0] {@linkcode NumberHolder} the move type
   * @returns `true` if the move type is changed to {@linkcode PokemonType.STELLAR}, `false` otherwise
   */
  override apply(user: Pokemon, target: Pokemon, move: Move, args: any[]): boolean {
    if (user.isTerastallized && user.hasSpecies(SpeciesId.TERAPAGOS)) {
      const moveType = args[0] as NumberHolder;

      moveType.value = PokemonType.STELLAR;
      return true;
    }
    return false;
  }
}

export class MatchUserTypeAttr extends VariableMoveTypeAttr {
  apply(user: Pokemon, target: Pokemon, move: Move, args: any[]): boolean {
    const moveType = args[0];
    if (!(moveType instanceof NumberHolder)) {
      return false;
    }
    const userTypes = user.getTypes(true);

    if (userTypes.includes(PokemonType.STELLAR)) { // will not change to stellar type
      const nonTeraTypes = user.getTypes();
      moveType.value = nonTeraTypes[0];
      return true;
    } else if (userTypes.length > 0) {
      moveType.value = userTypes[0];
      return true;
    } else {
      return false;
    }
  }

  override getTypesForItemSpawn(user: Pokemon, move: Move): PokemonType[] {
    // Instead of calling apply, just return the user's primary type
    // this avoids inconsistencies when the user's type is temporarily changed
    // from tera
    return [user.getTypes(false, true, true, false)[0] ?? move.type];
  }
}

/**
 * Changes the type of a Pledge move based on the Pledge move combined with it.
 */
export class CombinedPledgeTypeAttr extends VariableMoveTypeAttr {
  override apply(user: Pokemon, target: Pokemon, move: Move, args: any[]): boolean {
    const moveType = args[0];
    if (!(moveType instanceof NumberHolder)) {
      return false;
    }

    const combinedPledgeMove = user?.turnData?.combiningPledge;
    if (!combinedPledgeMove) {
      return false;
    }

    switch (move.id) {
      case MoveId.FIRE_PLEDGE:
        if (combinedPledgeMove === MoveId.WATER_PLEDGE) {
          moveType.value = PokemonType.WATER;
          return true;
        }
        return false;
      case MoveId.WATER_PLEDGE:
        if (combinedPledgeMove === MoveId.GRASS_PLEDGE) {
          moveType.value = PokemonType.GRASS;
          return true;
        }
        return false;
      case MoveId.GRASS_PLEDGE:
        if (combinedPledgeMove === MoveId.FIRE_PLEDGE) {
          moveType.value = PokemonType.FIRE;
          return true;
        }
        return false;
      default:
        return false;
    }
  }
}

/**
 * Attribute for moves which have a custom type chart interaction.
 */
export abstract class VariableMoveTypeChartAttr extends MoveAttr {
  /**
   * Apply the attribute to change the move's type effectiveness multiplier.
   * @param user - The {@linkcode Pokemon} using the move
   * @param target - The {@linkcode Pokemon} targeted by the move
   * @param move - The {@linkcode Move} with this attribute
   * @param args -
   * - `[0]`: A {@linkcode NumberHolder} holding the current type effectiveness
   * - `[1]`: The target's entire defensive type profile
   * - `[2]`: The current {@linkcode PokemonType} of the move
   * @returns `true` if application of the attribute succeeds
   */
  public abstract override apply(user: Pokemon, target: Pokemon, move: Move, args: [multiplier: NumberHolder, types: PokemonType[], moveType: PokemonType]): boolean;
}

/**
 * Attribute to implement {@linkcode MoveId.FREEZE_DRY}'s guaranteed water type super effectiveness.
 */
export class FreezeDryAttr extends VariableMoveTypeChartAttr {
  public override apply(user: Pokemon, target: Pokemon, move: Move, args: [multiplier: NumberHolder, types: PokemonType[], moveType: PokemonType]): boolean {
    const [multiplier, types, moveType] = args;
    if (!types.includes(PokemonType.WATER)) {
      return false;
    }

    // Replace whatever the prior "normal" water effectiveness was with a guaranteed 2x multi
    const normalEff = getTypeDamageMultiplier(moveType, PokemonType.WATER)
    multiplier.value *= 2 / normalEff;
    return true;
  }
}

/**
 * Attribute used by {@linkcode MoveId.THOUSAND_ARROWS} to cause it to deal a fixed 1x damage
 * against all ungrounded flying types.
 */
export class NeutralDamageAgainstFlyingTypeAttr extends VariableMoveTypeChartAttr {
  public override apply(user: Pokemon, target: Pokemon, move: Move, args: [multiplier: NumberHolder, types: PokemonType[], moveType: PokemonType]): boolean {
    const [multiplier, types] = args;
    if (target.isGrounded() || !types.includes(PokemonType.FLYING)) {
      return false;
    }
    multiplier.value = 1;
    return true;
  }
}

/**
 * Attribute used by {@linkcode MoveId.SYNCHRONOISE} to render the move ineffective
 * against all targets who do not share a type with the user.
 */
export class HitsSameTypeAttr extends VariableMoveTypeChartAttr {
  public override apply(user: Pokemon, _target: Pokemon, _move: Move, args: [multiplier: NumberHolder, types: PokemonType[], moveType: PokemonType]): boolean {
    const [multiplier, types] = args;
    const userTypes = user.getTypes(true);
    // Synchronoise is never effective if the user is typeless
    if (!userTypes.includes(PokemonType.UNKNOWN) && userTypes.some(type => types.includes(type))) {
      return false;
    }
    multiplier.value = 0;
    return true;
  }
}


/**
 * Attribute used by {@linkcode MoveId.FLYING_PRESS} to add the Flying Type to its type effectiveness.
 */
export class FlyingTypeMultiplierAttr extends VariableMoveTypeChartAttr {
  apply(user: Pokemon, target: Pokemon, _move: Move, args: [multiplier: NumberHolder, types: PokemonType[], moveType: PokemonType]): boolean {
    const multiplier = args[0];
    // Intentionally exclude `move` to not re-trigger the effects of various moves
    // TODO: Do we need to pass `useIllusion` here?
    multiplier.value *= target.getAttackTypeEffectiveness(PokemonType.FLYING, {source: user});
    return true;
  }
}

/**
 * Attribute used by {@linkcode MoveId.SHEER_COLD} to implement its Gen VII+ ice ineffectiveness.
 */
export class IceNoEffectTypeAttr extends VariableMoveTypeChartAttr {
  apply(user: Pokemon, target: Pokemon, move: Move, args: [multiplier: NumberHolder, types: PokemonType[], moveType: PokemonType]): boolean {
    const [multiplier, types] = args;
    if (types.includes(PokemonType.ICE)) {
      multiplier.value = 0;
      return true;
    }
    return false;
  }
}

export class OneHitKOAccuracyAttr extends VariableAccuracyAttr {
  apply(user: Pokemon, target: Pokemon, move: Move, args: any[]): boolean {
    const accuracy = args[0] as NumberHolder;
    if (user.level < target.level) {
      accuracy.value = 0;
    } else {
      accuracy.value = Math.min(Math.max(30 + 100 * (1 - target.level / user.level), 0), 100);
    }
    return true;
  }
}

export class SheerColdAccuracyAttr extends OneHitKOAccuracyAttr {
  /**
   * Changes the normal One Hit KO Accuracy Attr to implement the Gen VII changes,
   * where if the user is Ice-Type, it has more accuracy.
   * @param user Pokemon that is using the move; checks the Pokemon's level.
   * @param target Pokemon that is receiving the move; checks the Pokemon's level.
   * @param move N/A
   * @param args Uses the accuracy argument, allowing to change it from either 0 if it doesn't pass
   * the first if/else, or 30/20 depending on the type of the user Pokemon.
   * @returns Returns true if move is successful, false if misses.
   */
  apply(user: Pokemon, target: Pokemon, move: Move, args: any[]): boolean {
    const accuracy = args[0] as NumberHolder;
    if (user.level < target.level) {
      accuracy.value = 0;
    } else {
      const baseAccuracy = user.isOfType(PokemonType.ICE) ? 30 : 20;
      accuracy.value = Math.min(Math.max(baseAccuracy + 100 * (1 - target.level / user.level), 0), 100);
    }
    return true;
  }
}

export class MissEffectAttr extends MoveAttr {
  private missEffectFunc: UserMoveConditionFunc;

  constructor(missEffectFunc: UserMoveConditionFunc) {
    super();

    this.missEffectFunc = missEffectFunc;
  }

  apply(user: Pokemon, target: Pokemon, move: Move, args: any[]): boolean {
    this.missEffectFunc(user, move);
    return true;
  }
}

export class NoEffectAttr extends MoveAttr {
  private noEffectFunc: UserMoveConditionFunc;

  constructor(noEffectFunc: UserMoveConditionFunc) {
    super();

    this.noEffectFunc = noEffectFunc;
  }

  apply(user: Pokemon, target: Pokemon, move: Move, args: any[]): boolean {
    this.noEffectFunc(user, move);
    return true;
  }
}

/**
 * Function to deal Crash Damage (1/2 max hp) to the user on apply.
 */
const crashDamageFunc: UserMoveConditionFunc = (user: Pokemon, move: Move) => {
  const cancelled = new BooleanHolder(false);
  applyAbAttrs("BlockNonDirectDamageAbAttr", {pokemon: user, cancelled});
  if (cancelled.value) {
    return false;
  }

  user.damageAndUpdate(toDmgValue(user.getMaxHp() / 2), { result: HitResult.INDIRECT });
  globalScene.phaseManager.queueMessage(i18next.t("moveTriggers:keptGoingAndCrashed", { pokemonName: getPokemonNameWithAffix(user) }));
  user.turnData.damageTaken += toDmgValue(user.getMaxHp() / 2);

  return true;
};

export class TypelessAttr extends MoveAttr { }
/**
* Attribute used for moves which ignore redirection effects, and always target their original target, i.e. Snipe Shot
* Bypasses Storm Drain, Follow Me, Ally Switch, and the like.
*/
export class BypassRedirectAttr extends MoveAttr {
  /** `true` if this move only bypasses redirection from Abilities */
  public readonly abilitiesOnly: boolean;

  constructor(abilitiesOnly: boolean = false) {
    super();
    this.abilitiesOnly = abilitiesOnly;
  }
}

export class FrenzyAttr extends MoveEffectAttr {
  constructor() {
    super(true, { lastHitOnly: true });
  }

  canApply(user: Pokemon, target: Pokemon, move: Move, args: any[]) {
    return !(this.selfTarget ? user : target).isFainted();
  }

  apply(user: Pokemon, target: Pokemon, move: Move, args: any[]): boolean {
    if (!super.apply(user, target, move, args)) {
      return false;
    }

    // TODO: Disable if used via dancer
    // TODO: Add support for moves that don't add the frenzy tag (Uproar, Rollout, etc.)

    // If frenzy is not active, add a tag and push 1-2 extra turns of attacks to the user's move queue.
    // Otherwise, tick down the existing tag.
    if (!user.getTag(BattlerTagType.FRENZY) && user.getMoveQueue().length === 0) {
      const turnCount = user.randBattleSeedIntRange(1, 2); // excludes initial use
      for (let i = 0; i < turnCount; i++) {
        user.pushMoveQueue({ move: move.id, targets: [ target.getBattlerIndex() ], useMode: MoveUseMode.IGNORE_PP });
      }
      user.addTag(BattlerTagType.FRENZY, turnCount, move.id, user.id);
    } else {
      applyMoveAttrs("AddBattlerTagAttr", user, target, move, args);
      user.lapseTag(BattlerTagType.FRENZY);
    }

    return true;
  }
}

/**
 * Attribute that grants {@link https://bulbapedia.bulbagarden.net/wiki/Semi-invulnerable_turn | semi-invulnerability} to the user during
 * the associated move's charging phase. Should only be used for {@linkcode ChargingMove | ChargingMoves} as a `chargeAttr`.
 */
export class SemiInvulnerableAttr extends MoveEffectAttr {
  /** The type of {@linkcode SemiInvulnerableTag} to grant to the user */
  public tagType: BattlerTagType;

  constructor(tagType: BattlerTagType) {
    super(true);
    this.tagType = tagType;
  }

  /**
   * Grants a {@linkcode SemiInvulnerableTag} to the associated move's user.
   * @param user the {@linkcode Pokemon} using the move
   * @param target n/a
   * @param move the {@linkcode Move} being used
   * @param args n/a
   * @returns `true` if semi-invulnerability was successfully granted; `false` otherwise.
   */
  override apply(user: Pokemon, target: Pokemon, move: Move, args?: any[]): boolean {
    if (!super.apply(user, target, move, args)) {
      return false;
    }

    return user.addTag(this.tagType, 1, move.id, user.id);
  }
}

export class AddBattlerTagAttr extends MoveEffectAttr {
  public tagType: BattlerTagType;
  public turnCountMin: number;
  public turnCountMax: number;
  private failOnOverlap: boolean;

  constructor(tagType: BattlerTagType, selfTarget: boolean = false, failOnOverlap = false, turnCountMin = 0, turnCountMax = turnCountMin, lastHitOnly = false) {
    super(selfTarget, { lastHitOnly });

    this.tagType = tagType;
    this.turnCountMin = turnCountMin;
    this.turnCountMax = turnCountMax;
    this.failOnOverlap = failOnOverlap;
  }

  apply(user: Pokemon, target: Pokemon, move: Move, args: any[]): boolean {
    if (!super.apply(user, target, move, args)) {
      return false;
    }

    // TODO: Do any moves actually use chance-based battler tag adding?
    const moveChance = this.getMoveChance(user, target, move, this.selfTarget, true);
    if (moveChance < 0 || moveChance === 100 || user.randBattleSeedInt(100) < moveChance) {
      return (this.selfTarget ? user : target).addTag(this.tagType, user.randBattleSeedIntRange(this.turnCountMin, this.turnCountMax), move.id, user.id);
    }

    return false;
  }

  getCondition(): MoveConditionFunc | null {
    return this.failOnOverlap
      ? (user, target, move) => !(this.selfTarget ? user : target).getTag(this.tagType)
      : null;
  }

  getTagTargetBenefitScore(): number {
    switch (this.tagType) {
      case BattlerTagType.RECHARGING:
      case BattlerTagType.PERISH_SONG:
        return -16;
      case BattlerTagType.FLINCHED:
      case BattlerTagType.CONFUSED:
      case BattlerTagType.INFATUATED:
      case BattlerTagType.NIGHTMARE:
      case BattlerTagType.DROWSY:
      case BattlerTagType.DISABLED:
      case BattlerTagType.HEAL_BLOCK:
      case BattlerTagType.RECEIVE_DOUBLE_DAMAGE:
        return -5;
      case BattlerTagType.SEEDED:
      case BattlerTagType.SALT_CURED:
      case BattlerTagType.CURSED:
      case BattlerTagType.FRENZY:
      case BattlerTagType.TRAPPED:
      case BattlerTagType.BIND:
      case BattlerTagType.WRAP:
      case BattlerTagType.FIRE_SPIN:
      case BattlerTagType.WHIRLPOOL:
      case BattlerTagType.CLAMP:
      case BattlerTagType.SAND_TOMB:
      case BattlerTagType.MAGMA_STORM:
      case BattlerTagType.SNAP_TRAP:
      case BattlerTagType.THUNDER_CAGE:
      case BattlerTagType.INFESTATION:
        return -3;
      case BattlerTagType.ENCORE:
        return -2;
      case BattlerTagType.MINIMIZED:
      case BattlerTagType.ALWAYS_GET_HIT:
        return 0;
      case BattlerTagType.INGRAIN:
      case BattlerTagType.IGNORE_ACCURACY:
      case BattlerTagType.AQUA_RING:
      case BattlerTagType.MAGIC_COAT:
        return 3;
      case BattlerTagType.PROTECTED:
      case BattlerTagType.FLYING:
      case BattlerTagType.CRIT_BOOST:
      case BattlerTagType.ALWAYS_CRIT:
        return 5;
      default:
        console.warn(`BattlerTag ${BattlerTagType[this.tagType]} is missing a score!`);
        return 0;
    }
  }

  getTargetBenefitScore(user: Pokemon, target: Pokemon, move: Move): number {
    let moveChance = this.getMoveChance(user, target, move, this.selfTarget, false);
    if (moveChance < 0) {
      moveChance = 100;
    }
    return Math.floor(this.getTagTargetBenefitScore() * (moveChance / 100));
  }
}

/**
 * Adds a {@link https://bulbapedia.bulbagarden.net/wiki/Seeding | Seeding} effect to the target
 * as seen with Leech Seed and Sappy Seed.
 */
export class LeechSeedAttr extends AddBattlerTagAttr {
  constructor() {
    super(BattlerTagType.SEEDED);
  }
}

/**
 * Adds the appropriate battler tag for Smack Down and Thousand arrows
 */
export class FallDownAttr extends AddBattlerTagAttr {
  constructor() {
    super(BattlerTagType.IGNORE_FLYING, false, false, 1, 1, true);
  }

  /**
   * Adds Grounded Tag to the target and checks if fallDown message should be displayed
   * @param user the {@linkcode Pokemon} using the move
   * @param target the {@linkcode Pokemon} targeted by the move
   * @param move the {@linkcode Move} invoking this effect
   * @param args n/a
   * @returns `true` if the effect successfully applies; `false` otherwise
   */
  apply(user: Pokemon, target: Pokemon, move: Move, args: any[]): boolean {
    if (!target.isGrounded()) {
      globalScene.phaseManager.queueMessage(i18next.t("moveTriggers:fallDown", { targetPokemonName: getPokemonNameWithAffix(target) }));
    }
    return super.apply(user, target, move, args);
  }
}

/**
 * Adds the appropriate battler tag for Gulp Missile when Surf or Dive is used.
 */
export class GulpMissileTagAttr extends MoveEffectAttr {
  constructor() {
    super(true);
  }

  /**
   * Adds BattlerTagType from GulpMissileTag based on the Pokemon's HP ratio.
   * @param user The Pokemon using the move.
   * @param _target N/A
   * @param move The move being used.
   * @param _args N/A
   * @returns Whether the BattlerTag is applied.
   */
  apply(user: Pokemon, _target: Pokemon, move: Move, _args: any[]): boolean {
    if (!super.apply(user, _target, move, _args)) {
      return false;
    }

    if (user.hasAbility(AbilityId.GULP_MISSILE) && user.species.speciesId === SpeciesId.CRAMORANT) {
      if (user.getHpRatio() >= .5) {
        user.addTag(BattlerTagType.GULP_MISSILE_ARROKUDA, 0, move.id);
      } else {
        user.addTag(BattlerTagType.GULP_MISSILE_PIKACHU, 0, move.id);
      }
      return true;
    }

    return false;
  }

  getUserBenefitScore(user: Pokemon, target: Pokemon, move: Move): number {
    const isCramorant = user.hasAbility(AbilityId.GULP_MISSILE) && user.species.speciesId === SpeciesId.CRAMORANT;
    return isCramorant && !user.getTag(GulpMissileTag) ? 10 : 0;
  }
}

/**
 * Attribute to implement Jaw Lock's linked trapping effect between the user and target
 */
export class JawLockAttr extends AddBattlerTagAttr {
  constructor() {
    super(BattlerTagType.TRAPPED);
  }

  apply(user: Pokemon, target: Pokemon, move: Move, args: any[]): boolean {
    if (!super.canApply(user, target, move, args)) {
      return false;
    }

    // If either the user or the target already has the tag, do not apply
    if (user.getTag(TrappedTag) || target.getTag(TrappedTag)) {
      return false;
    }

    const moveChance = this.getMoveChance(user, target, move, this.selfTarget);
    if (moveChance < 0 || moveChance === 100 || user.randBattleSeedInt(100) < moveChance) {
      /**
       * Add the tag to both the user and the target.
       * The target's tag source is considered to be the user and vice versa
       */
      return target.addTag(BattlerTagType.TRAPPED, 1, move.id, user.id)
          && user.addTag(BattlerTagType.TRAPPED, 1, move.id, target.id);
    }

    return false;
  }
}

export class CurseAttr extends MoveEffectAttr {

  apply(user: Pokemon, target: Pokemon, move:Move, args: any[]): boolean {
    if (user.getTypes(true).includes(PokemonType.GHOST)) {
      if (target.getTag(BattlerTagType.CURSED)) {
        globalScene.phaseManager.queueMessage(i18next.t("battle:attackFailed"));
        return false;
      }
      const curseRecoilDamage = Math.max(1, Math.floor(user.getMaxHp() / 2));
      user.damageAndUpdate(curseRecoilDamage, { result: HitResult.INDIRECT, ignoreSegments: true });
      globalScene.phaseManager.queueMessage(
        i18next.t("battlerTags:cursedOnAdd", {
          pokemonNameWithAffix: getPokemonNameWithAffix(user),
          pokemonName: getPokemonNameWithAffix(target)
        })
      );

      target.addTag(BattlerTagType.CURSED, 0, move.id, user.id);
      return true;
    } else {
      globalScene.phaseManager.unshiftNew("StatStageChangePhase", user.getBattlerIndex(), true, [ Stat.ATK, Stat.DEF ], 1);
      globalScene.phaseManager.unshiftNew("StatStageChangePhase", user.getBattlerIndex(), true, [ Stat.SPD ], -1);
      return true;
    }
  }
}

/**
 * Attribute to remove all {@linkcode BattlerTag}s matching one or more tag types.
 */
export class RemoveBattlerTagAttr extends MoveEffectAttr {
  /** An array of {@linkcode BattlerTagType}s to clear. */
  public tagTypes: [BattlerTagType, ...BattlerTagType[]];

  constructor(tagTypes: [BattlerTagType, ...BattlerTagType[]], selfTarget = false) {
    super(selfTarget);

    this.tagTypes = tagTypes;
  }

  apply(user: Pokemon, target: Pokemon, move: Move, args: any[]): boolean {
    if (!super.apply(user, target, move, args)) {
      return false;
    }

    (this.selfTarget ? user : target).findAndRemoveTags(t => this.tagTypes.includes(t.tagType));

    return true;
  }
}

export class FlinchAttr extends AddBattlerTagAttr {
  constructor() {
    super(BattlerTagType.FLINCHED, false);
  }
}

export class ConfuseAttr extends AddBattlerTagAttr {
  constructor(selfTarget?: boolean) {
    super(BattlerTagType.CONFUSED, selfTarget, false, 2, 5);
  }

  apply(user: Pokemon, target: Pokemon, move: Move, args: any[]): boolean {
    if (!this.selfTarget && target.isSafeguarded(user)) {
      if (move.category === MoveCategory.STATUS) {
        globalScene.phaseManager.queueMessage(i18next.t("moveTriggers:safeguard", { targetName: getPokemonNameWithAffix(target) }));
      }
      return false;
    }

    return super.apply(user, target, move, args);
  }
}

export class RechargeAttr extends AddBattlerTagAttr {
  constructor() {
    super(BattlerTagType.RECHARGING, true, false, 1, 1, true);
  }
}

export class TrapAttr extends AddBattlerTagAttr {
  constructor(tagType: BattlerTagType) {
    super(tagType, false, false, 4, 5);
  }
}

export class ProtectAttr extends AddBattlerTagAttr {
  constructor(tagType: BattlerTagType = BattlerTagType.PROTECTED) {
    super(tagType, true);
  }

  getCondition(): MoveConditionFunc {
    return ((user, target, move): boolean => {
      let timesUsed = 0;

      for (const turnMove of user.getLastXMoves(-1).slice()) {
        if (
          // Quick & Wide guard increment the Protect counter without using it for fail chance
          !(allMoves[turnMove.move].hasAttr("ProtectAttr") ||
          [MoveId.QUICK_GUARD, MoveId.WIDE_GUARD].includes(turnMove.move)) ||
          turnMove.result !== MoveResult.SUCCESS
        ) {
          break;
        }

        timesUsed++
      }

      return timesUsed === 0 || user.randBattleSeedInt(Math.pow(3, timesUsed)) === 0;
    });
  }
}

/**
 * Attribute to remove all Substitutes from the field.
 * @see {@link https://bulbapedia.bulbagarden.net/wiki/Tidy_Up_(move) | Tidy Up}
 * @see {@linkcode SubstituteTag}
 */
export class RemoveAllSubstitutesAttr extends MoveEffectAttr {
  constructor() {
    super(true);
  }

  /**
   * Remove's the Substitute Doll effect from all active Pokemon on the field
   * @param user {@linkcode Pokemon} the Pokemon using this move
   * @param target n/a
   * @param move {@linkcode Move} the move applying this effect
   * @param args n/a
   * @returns `true` if the effect successfully applies
   */
  apply(user: Pokemon, target: Pokemon, move: Move, args: any[]): boolean {
    if (!super.apply(user, target, move, args)) {
      return false;
    }

    globalScene.getField(true).forEach(pokemon =>
      pokemon.findAndRemoveTags(tag => tag.tagType === BattlerTagType.SUBSTITUTE));
    return true;
  }
}

/**
 * Attribute used when a move can deal damage to {@linkcode BattlerTagType}
 * Moves that always hit but do not deal double damage: Thunder, Fissure, Sky Uppercut,
 * Smack Down, Hurricane, Thousand Arrows
*/
export class HitsTagAttr extends MoveAttr {
  /** The {@linkcode BattlerTagType} this move hits */
  public tagType: BattlerTagType;
  /** Should this move deal double damage against {@linkcode tagType}? */
  public doubleDamage = false;

  constructor(tagType: BattlerTagType) {
    super();

    this.tagType = tagType;
  }

  getTargetBenefitScore(user: Pokemon, target: Pokemon, move: Move): number {
    return target.getTag(this.tagType) ? this.doubleDamage ? 10 : 5 : 0;
  }
}

/**
 * Used for moves that will always hit for a given tag but also doubles damage.
 * Moves include: Gust, Stomp, Body Slam, Surf, Earthquake, Magnitude, Twister,
 * Whirlpool, Dragon Rush, Heat Crash, Steam Roller, Flying Press
 */
export class HitsTagForDoubleDamageAttr extends HitsTagAttr {
  constructor(tagType: BattlerTagType) {
    super(tagType);
    this.doubleDamage = true;
  }
}

export class AddArenaTagAttr extends MoveEffectAttr {
  public tagType: ArenaTagType;
  public turnCount: number;
  private failOnOverlap: boolean;
  public selfSideTarget: boolean;

  constructor(tagType: ArenaTagType, turnCount = 0, failOnOverlap = false, selfSideTarget: boolean = false) {
    super(true);

    this.tagType = tagType;
    this.turnCount = turnCount;
    this.failOnOverlap = failOnOverlap;
    this.selfSideTarget = selfSideTarget;
  }

  apply(user: Pokemon, target: Pokemon, move: Move, args: any[]): boolean {
    if (!super.apply(user, target, move, args)) {
      return false;
    }

    // TODO: Why does this check effect chance if nothing uses it?
    if ((move.chance < 0 || move.chance === 100 || user.randBattleSeedInt(100) < move.chance) && user.getLastXMoves(1)[0]?.result === MoveResult.SUCCESS) {
      const side = ((this.selfSideTarget ? user : target).isPlayer() !== (move.hasAttr("AddArenaTrapTagAttr") && target === user)) ? ArenaTagSide.PLAYER : ArenaTagSide.ENEMY;
      globalScene.arena.addTag(this.tagType, this.turnCount, move.id, user.id, side);
      return true;
    }

    return false;
  }

  getCondition(): MoveConditionFunc | null {
    return this.failOnOverlap
      ? (_user, target, _move) => !globalScene.arena.getTagOnSide(this.tagType, target.isPlayer() ? ArenaTagSide.PLAYER : ArenaTagSide.ENEMY)
      : null;
  }
}

/**
 * Attribute to remove one or more arena tags from the field.
 */
export class RemoveArenaTagsAttr extends MoveEffectAttr {
  /** An array containing the tags to be removed. */
  private readonly tagTypes: readonly [ArenaTagType, ...ArenaTagType[]];
  /**
   * Whether to remove tags from both sides of the field (`true`) or
   * the target's side of the field (`false`)
   * @defaultValue `false`
   */
  private removeAllTags: boolean

  constructor(tagTypes: readonly [ArenaTagType, ...ArenaTagType[]], removeAllTags = false, options?: MoveEffectAttrOptions) {
    super(true, options);

    this.tagTypes = tagTypes;
    this.removeAllTags = removeAllTags;
  }

  apply(user: Pokemon, target: Pokemon, move: Move, args: any[]): boolean {
    if (!super.apply(user, target, move, args)) {
      return false;
    }

    const side = this.removeAllTags ? ArenaTagSide.BOTH : target.isPlayer() ? ArenaTagSide.PLAYER : ArenaTagSide.ENEMY;

    globalScene.arena.removeTagsOnSide(this.tagTypes, side);

    return true;
  }
}

export class AddArenaTrapTagAttr extends AddArenaTagAttr {
  getCondition(): MoveConditionFunc {
    return (user, target, move) => {
      const side = (this.selfSideTarget !== user.isPlayer()) ? ArenaTagSide.ENEMY : ArenaTagSide.PLAYER;
      const tag = globalScene.arena.getTagOnSide(this.tagType, side) as EntryHazardTag;
      if (!tag) {
        return true;
      }
      return tag.layers < tag.maxLayers;
    };
  }
}

/**
 * Attribute used for Stone Axe and Ceaseless Edge.
 * Applies the given ArenaTrapTag when move is used.
 */
// TODO: This has exactly 1 line of code difference from the base attribute wrt. effect chances...
export class AddArenaTrapTagHitAttr extends AddArenaTagAttr {
  /**
   * @param user {@linkcode Pokemon} using this move
   * @param target {@linkcode Pokemon} target of this move
   * @param move {@linkcode Move} being used
   */
  apply(user: Pokemon, target: Pokemon, move: Move, args: any[]): boolean {
    const moveChance = this.getMoveChance(user, target, move, this.selfTarget, true);
    const side = (this.selfSideTarget ? user : target).isPlayer() ? ArenaTagSide.PLAYER : ArenaTagSide.ENEMY;
    const tag = globalScene.arena.getTagOnSide(this.tagType, side) as EntryHazardTag;
    if ((moveChance < 0 || moveChance === 100 || user.randBattleSeedInt(100) < moveChance) && user.getLastXMoves(1)[0]?.result === MoveResult.SUCCESS) {
      globalScene.arena.addTag(this.tagType, 0, move.id, user.id, side);
      if (!tag) {
        return true;
      }
      return tag.layers < tag.maxLayers;
    }
    return false;
  }
}

// TODO: Review if we can remove these attributes
const arenaTrapTags = [
  ArenaTagType.SPIKES,
  ArenaTagType.TOXIC_SPIKES,
  ArenaTagType.STEALTH_ROCK,
  ArenaTagType.STICKY_WEB,
] as const;

export class RemoveArenaTrapAttr extends RemoveArenaTagsAttr {
  constructor(targetBothSides = false) {
    // TODO: This triggers at a different time than `RemoveArenaTagsAbAttr`...
    super(arenaTrapTags, targetBothSides, { trigger: MoveEffectTrigger.PRE_APPLY });
  }
}

const screenTags = [
  ArenaTagType.REFLECT,
  ArenaTagType.LIGHT_SCREEN,
  ArenaTagType.AURORA_VEIL
] as const;

export class RemoveScreensAttr extends RemoveArenaTagsAttr {
  constructor(targetBothSides = false) {
    // TODO: This triggers at a different time than {@linkcode RemoveArenaTagsAbAttr}...
    super(screenTags, targetBothSides, { trigger: MoveEffectTrigger.PRE_APPLY });
  }
}

/**
 * Attribute to swap all valid {@linkcode ArenaTag}s between the player and enemy side of the field.
 * Ones affecting both sides are unaffected.
 */
export class SwapArenaTagsAttr extends MoveEffectAttr {
  private readonly validTags: ArenaTagType[];

  constructor(validTags: ArenaTagType[]) {
    super(true);
    this.validTags = validTags;
  }

  apply(user:Pokemon, target:Pokemon, move:Move, args: any[]): boolean {
    if (!super.apply(user, target, move, args)) {
      return false;
    }

    const tagPlayerTemp = globalScene.arena.findTagsOnSide((t => this.validTags.includes(t.tagType)), ArenaTagSide.PLAYER);
    const tagEnemyTemp = globalScene.arena.findTagsOnSide((t => this.validTags.includes(t.tagType)), ArenaTagSide.ENEMY);

    for (const playerTag of tagPlayerTemp) {
      globalScene.arena.removeTagOnSide(playerTag.tagType, ArenaTagSide.PLAYER, true);
      globalScene.arena.addTag(playerTag.tagType, playerTag.turnCount, playerTag.sourceMove, playerTag.sourceId!, ArenaTagSide.ENEMY, true); // TODO: is the bang correct?
    }
    for (const enemyTag of tagEnemyTemp) {
      globalScene.arena.removeTagOnSide(enemyTag.tagType, ArenaTagSide.ENEMY, true);
      globalScene.arena.addTag(enemyTag.tagType, enemyTag.turnCount, enemyTag.sourceMove, enemyTag.sourceId!, ArenaTagSide.PLAYER, true); // TODO: is the bang correct?
    }

    globalScene.phaseManager.queueMessage(i18next.t("moveTriggers:swapArenaTags", { pokemonName: getPokemonNameWithAffix(user) }));
    return true;
  }
}

/**
 * Attribute that adds a secondary effect to the field when two unique Pledge moves
 * are combined. The effect added varies based on the two Pledge moves combined.
 */
export class AddPledgeEffectAttr extends AddArenaTagAttr {
  private readonly requiredPledge: MoveId;

  constructor(tagType: ArenaTagType, requiredPledge: MoveId, selfSideTarget: boolean = false) {
    super(tagType, 4, false, selfSideTarget);

    this.requiredPledge = requiredPledge;
  }

  override apply(user: Pokemon, target: Pokemon, move: Move, args: any[]): boolean {
    // TODO: add support for `HIT` effect triggering in AddArenaTagAttr to remove the need for this check
    if (user.getLastXMoves(1)[0]?.result !== MoveResult.SUCCESS) {
      return false;
    }

    if (user.turnData.combiningPledge === this.requiredPledge) {
      return super.apply(user, target, move, args);
    }
    return false;
  }
}

/**
 * Attribute used for Revival Blessing.
 */
export class RevivalBlessingAttr extends MoveEffectAttr {
  constructor() {
    super(true);
  }

  /**
   *
   * @param user {@linkcode Pokemon} using this move
   * @param target {@linkcode Pokemon} target of this move
   * @param move {@linkcode Move} being used
   * @param args N/A
   * @returns `true` if function succeeds.
   */
  override apply(user: Pokemon, target: Pokemon, move: Move, args: any[]): boolean {
    // If user is player, checks if the user has fainted pokemon
    if (user.isPlayer()) {
      globalScene.phaseManager.unshiftNew("RevivalBlessingPhase", user);
      return true;
    } else if (user.isEnemy() && user.hasTrainer() && globalScene.getEnemyParty().findIndex((p) => p.isFainted() && !p.isBoss()) > -1) {
      // If used by an enemy trainer with at least one fainted non-boss Pokemon, this
      // revives one of said Pokemon selected at random.
      const faintedPokemon = globalScene.getEnemyParty().filter((p) => p.isFainted() && !p.isBoss());
      const pokemon = faintedPokemon[user.randBattleSeedInt(faintedPokemon.length)];
      const slotIndex = globalScene.getEnemyParty().findIndex((p) => pokemon.id === p.id);
      pokemon.resetStatus(true, false, false, true);
      pokemon.heal(Math.min(toDmgValue(0.5 * pokemon.getMaxHp()), pokemon.getMaxHp()));
      globalScene.phaseManager.queueMessage(i18next.t("moveTriggers:revivalBlessing", { pokemonName: getPokemonNameWithAffix(pokemon) }), 0, true);
      const allyPokemon = user.getAlly();
      if (globalScene.currentBattle.double && globalScene.getEnemyParty().length > 1 && allyPokemon != null) {
        // Handle cases where revived pokemon needs to get switched in on same turn
        if (allyPokemon.isFainted() || allyPokemon === pokemon) {
          // Enemy switch phase should be removed and replaced with the revived pkmn switching in
          globalScene.phaseManager.tryRemovePhase("SwitchSummonPhase", phase => phase.getFieldIndex() === slotIndex);
          // If the pokemon being revived was alive earlier in the turn, cancel its move
          // (revived pokemon can't move in the turn they're brought back)
          // TODO: might make sense to move this to `FaintPhase` after checking for Rev Seed (rather than handling it in the move)
          globalScene.phaseManager.getMovePhase((phase: MovePhase) => phase.pokemon === pokemon)?.cancel();
          if (user.fieldPosition === FieldPosition.CENTER) {
            user.setFieldPosition(FieldPosition.LEFT);
          }
          globalScene.phaseManager.unshiftNew("SwitchSummonPhase", SwitchType.SWITCH, allyPokemon.getFieldIndex(), slotIndex, false, false);
        }
      }
      return true;
    }
    return false;
  }

  getCondition(): MoveConditionFunc {
    return (user, target, move) =>
      user.hasTrainer() &&
      (user.isPlayer() ? globalScene.getPlayerParty() : globalScene.getEnemyParty()).some((p: Pokemon) => p.isFainted() && !p.isBoss());
  }

  override getUserBenefitScore(user: Pokemon, _target: Pokemon, _move: Move): number {
    if (user.hasTrainer() && globalScene.getEnemyParty().some((p) => p.isFainted() && !p.isBoss())) {
      return 20;
    }

    return -20;
  }
}

export class ForceSwitchOutAttr extends MoveEffectAttr {
  constructor(
    private selfSwitch: boolean = false,
    private switchType: SwitchType = SwitchType.SWITCH
  ) {
    super(false, { lastHitOnly: true });
  }

  isBatonPass() {
    return this.switchType === SwitchType.BATON_PASS;
  }

  apply(user: Pokemon, target: Pokemon, move: Move, args: any[]): boolean {
    // Check if the move category is not STATUS or if the switch out condition is not met
    if (!this.getSwitchOutCondition()(user, target, move)) {
      return false;
    }

    /** The {@linkcode Pokemon} to be switched out with this effect */
    const switchOutTarget = this.selfSwitch ? user : target;

    // If the switch-out target is a Dondozo with a Tatsugiri in its mouth
    // (e.g. when it uses Flip Turn), make it spit out the Tatsugiri before switching out.
    switchOutTarget.lapseTag(BattlerTagType.COMMANDED);

    if (switchOutTarget.isPlayer()) {
      /**
      * Check if Wimp Out/Emergency Exit activates due to being hit by U-turn or Volt Switch
      * If it did, the user of U-turn or Volt Switch will not be switched out.
      */
      if (target.getAbility().hasAttr("PostDamageForceSwitchAbAttr")
        && [ MoveId.U_TURN, MoveId.VOLT_SWITCH, MoveId.FLIP_TURN ].includes(move.id)
      ) {
        if (this.hpDroppedBelowHalf(target)) {
          return false;
        }
      }

      // Find indices of off-field Pokemon that are eligible to be switched into
      const eligibleNewIndices: number[] = [];
      globalScene.getPlayerParty().forEach((pokemon, index) => {
        if (pokemon.isAllowedInBattle() && !pokemon.isOnField()) {
          eligibleNewIndices.push(index);
        }
      });

      if (eligibleNewIndices.length < 1) {
        return false;
      }

      if (switchOutTarget.hp > 0) {
        if (this.switchType === SwitchType.FORCE_SWITCH) {
          switchOutTarget.leaveField(true);
          const slotIndex = eligibleNewIndices[user.randBattleSeedInt(eligibleNewIndices.length)];
          globalScene.phaseManager.queueDeferred(
            "SwitchSummonPhase",
            this.switchType,
            switchOutTarget.getFieldIndex(),
            slotIndex,
            false,
            true
          );
        } else {
          switchOutTarget.leaveField(this.switchType === SwitchType.SWITCH);
          globalScene.phaseManager.queueDeferred(
            "SwitchPhase",
              this.switchType,
              switchOutTarget.getFieldIndex(),
              true,
              true
          );
          return true;
        }
      }
      return false;
    } else if (globalScene.currentBattle.battleType !== BattleType.WILD) { // Switch out logic for enemy trainers
      // Find indices of off-field Pokemon that are eligible to be switched into
      const isPartnerTrainer = globalScene.currentBattle.trainer?.isPartner();
      const eligibleNewIndices: number[] = [];
      globalScene.getEnemyParty().forEach((pokemon, index) => {
        if (pokemon.isAllowedInBattle() && !pokemon.isOnField() && (!isPartnerTrainer || pokemon.trainerSlot === (switchOutTarget as EnemyPokemon).trainerSlot)) {
          eligibleNewIndices.push(index);
        }
      });

      if (eligibleNewIndices.length < 1) {
        return false;
      }

      if (switchOutTarget.hp > 0) {
        if (this.switchType === SwitchType.FORCE_SWITCH) {
          switchOutTarget.leaveField(true);
          const slotIndex = eligibleNewIndices[user.randBattleSeedInt(eligibleNewIndices.length)];
          globalScene.phaseManager.queueDeferred(
            "SwitchSummonPhase",
              this.switchType,
              switchOutTarget.getFieldIndex(),
              slotIndex,
              false,
              false
          );
        } else {
          switchOutTarget.leaveField(this.switchType === SwitchType.SWITCH);
          globalScene.phaseManager.queueDeferred(
            "SwitchSummonPhase",
            this.switchType,
            switchOutTarget.getFieldIndex(),
            (globalScene.currentBattle.trainer ? globalScene.currentBattle.trainer.getNextSummonIndex((switchOutTarget as EnemyPokemon).trainerSlot) : 0),
            false,
            false
          );
        }
      }
    } else { // Switch out logic for wild pokemon
      /**
      * Check if Wimp Out/Emergency Exit activates due to being hit by U-turn or Volt Switch
      * If it did, the user of U-turn or Volt Switch will not be switched out.
      */
      if (target.getAbility().hasAttr("PostDamageForceSwitchAbAttr")
        && [ MoveId.U_TURN, MoveId.VOLT_SWITCH, MoveId.FLIP_TURN ].includes(move.id)
      ) {
        if (this.hpDroppedBelowHalf(target)) {
          return false;
        }
      }

      const allyPokemon = switchOutTarget.getAlly();

      if (switchOutTarget.hp > 0) {
        switchOutTarget.leaveField(false);
        globalScene.phaseManager.queueMessage(i18next.t("moveTriggers:fled", { pokemonName: getPokemonNameWithAffix(switchOutTarget) }), null, true, 500);

        // in double battles redirect potential moves off fled pokemon
        if (globalScene.currentBattle.double && allyPokemon != null) {
          globalScene.redirectPokemonMoves(switchOutTarget, allyPokemon);
        }
      }

      // clear out enemy held item modifiers of the switch out target
      globalScene.clearEnemyHeldItemModifiers(switchOutTarget);

      if (!allyPokemon?.isActive(true) && switchOutTarget.hp) {
          globalScene.phaseManager.pushNew("BattleEndPhase", false);

          if (globalScene.gameMode.hasRandomBiomes || globalScene.isNewBiome()) {
            globalScene.phaseManager.pushNew("SelectBiomePhase");
          }

          globalScene.phaseManager.pushNew("NewBattlePhase");
      }
    }

	  return true;
  }

  getCondition(): MoveConditionFunc {
    return (user, target, move) => (move.category !== MoveCategory.STATUS || this.getSwitchOutCondition()(user, target, move));
  }

  getFailedText(_user: Pokemon, target: Pokemon, _move: Move): string | undefined {
    const cancelled = new BooleanHolder(false);
    applyAbAttrs("ForceSwitchOutImmunityAbAttr", {pokemon: target, cancelled});
    if (cancelled.value) {
      return i18next.t("moveTriggers:cannotBeSwitchedOut", { pokemonName: getPokemonNameWithAffix(target) });
    }
  }


  getSwitchOutCondition(): MoveConditionFunc {
    return (user, target, move) => {
      const switchOutTarget = (this.selfSwitch ? user : target);
      const player = switchOutTarget.isPlayer();
      const forceSwitchAttr = move.getAttrs("ForceSwitchOutAttr").find(attr => attr.switchType === SwitchType.FORCE_SWITCH);

      if (!this.selfSwitch) {
        if (move.hitsSubstitute(user, target)) {
          return false;
        }

        // Check if the move is Roar or Whirlwind and if there is a trainer with only Pokémon left.
        if (forceSwitchAttr && globalScene.currentBattle.trainer) {
        const enemyParty = globalScene.getEnemyParty();
        // Filter out any Pokémon that are not allowed in battle (e.g. fainted ones)
        const remainingPokemon = enemyParty.filter(p => p.hp > 0 && p.isAllowedInBattle());
          if (remainingPokemon.length <= 1) {
            return false;
          }
        }

        // Dondozo with an allied Tatsugiri in its mouth cannot be forced out
        const commandedTag = switchOutTarget.getTag(BattlerTagType.COMMANDED);
        if (commandedTag?.getSourcePokemon()?.isActive(true)) {
          return false;
        }

        if (!player && globalScene.currentBattle.isBattleMysteryEncounter() && !globalScene.currentBattle.mysteryEncounter?.fleeAllowed) {
          // Don't allow wild opponents to be force switched during MEs with flee disabled
          return false;
        }

        const blockedByAbility = new BooleanHolder(false);
        applyAbAttrs("ForceSwitchOutImmunityAbAttr", {pokemon: target, cancelled: blockedByAbility});
        if (blockedByAbility.value) {
          return false;
        }
      }


      if (!player && globalScene.currentBattle.battleType === BattleType.WILD) {
        // wild pokemon cannot switch out with baton pass.
        return !this.isBatonPass()
                && globalScene.currentBattle.waveIndex % 10 !== 0
                // Don't allow wild mons to flee with U-turn et al.
                && !(this.selfSwitch && MoveCategory.STATUS !== move.category);
      }

      const party = player ? globalScene.getPlayerParty() : globalScene.getEnemyParty();
      return party.filter(p => p.isAllowedInBattle() && !p.isOnField()
          && (player || (p as EnemyPokemon).trainerSlot === (switchOutTarget as EnemyPokemon).trainerSlot)).length > 0;
    };
  }

  getUserBenefitScore(user: Pokemon, target: Pokemon, move: Move): number {
    if (!globalScene.getEnemyParty().find(p => p.isActive() && !p.isOnField())) {
      return -20;
    }
    let ret = this.selfSwitch ? Math.floor((1 - user.getHpRatio()) * 20) : super.getUserBenefitScore(user, target, move);
    if (this.selfSwitch && this.isBatonPass()) {
      const statStageTotal = user.getStatStages().reduce((s: number, total: number) => total += s, 0);
      ret = ret / 2 + (Phaser.Tweens.Builders.GetEaseFunction("Sine.easeOut")(Math.min(Math.abs(statStageTotal), 10) / 10) * (statStageTotal >= 0 ? 10 : -10));
    }
    return ret;
  }

  /**
  * Helper function to check if the Pokémon's health is below half after taking damage.
  * Used for an edge case interaction with Wimp Out/Emergency Exit.
  * If the Ability activates due to being hit by U-turn or Volt Switch, the user of that move will not be switched out.
  */
  hpDroppedBelowHalf(target: Pokemon): boolean {
    const pokemonHealth = target.hp;
    const maxPokemonHealth = target.getMaxHp();
    const damageTaken = target.turnData.damageTaken;
    const initialHealth = pokemonHealth + damageTaken;

    // Check if the Pokémon's health has dropped below half after the damage
    return initialHealth >= maxPokemonHealth / 2 && pokemonHealth < maxPokemonHealth / 2;
  }
}

export class ChillyReceptionAttr extends ForceSwitchOutAttr {
  apply(user: Pokemon, target: Pokemon, move: Move, args: any[]): boolean {
    globalScene.arena.trySetWeather(WeatherType.SNOW, user);
    return super.apply(user, target, move, args);
  }

  getCondition(): MoveConditionFunc {
    // chilly reception move will go through if the weather is change-able to snow, or the user can switch out, else move will fail
    return (user, target, move) => globalScene.arena.weather?.weatherType !== WeatherType.SNOW || super.getSwitchOutCondition()(user, target, move);
  }
}

export class RemoveTypeAttr extends MoveEffectAttr {

  // TODO: Remove the message callback
  private removedType: PokemonType;
  private messageCallback: ((user: Pokemon) => void) | undefined;

  constructor(removedType: PokemonType, messageCallback?: (user: Pokemon) => void) {
    super(true, { trigger: MoveEffectTrigger.POST_TARGET });
    this.removedType = removedType;
    this.messageCallback = messageCallback;

  }

  apply(user: Pokemon, target: Pokemon, move: Move, args: any[]): boolean {
    if (!super.apply(user, target, move, args)) {
      return false;
    }

    if (user.isTerastallized && user.getTeraType() === this.removedType) { // active tera types cannot be removed
      return false;
    }

    const userTypes = user.getTypes(true);
    const modifiedTypes = userTypes.filter(type => type !== this.removedType);
    if (modifiedTypes.length === 0) {
      modifiedTypes.push(PokemonType.UNKNOWN);
    }
    user.summonData.types = modifiedTypes;
    user.updateInfo();


    if (this.messageCallback) {
      this.messageCallback(user);
    }

    return true;
  }
}

export class CopyTypeAttr extends MoveEffectAttr {
  constructor() {
    super(false);
  }

  apply(user: Pokemon, target: Pokemon, move: Move, args: any[]): boolean {
    if (!super.apply(user, target, move, args)) {
      return false;
    }

    const targetTypes = target.getTypes(true);
    if (targetTypes.includes(PokemonType.UNKNOWN) && targetTypes.indexOf(PokemonType.UNKNOWN) > -1) {
      targetTypes[targetTypes.indexOf(PokemonType.UNKNOWN)] = PokemonType.NORMAL;
    }
    user.summonData.types = targetTypes;
    user.updateInfo();

    globalScene.phaseManager.queueMessage(i18next.t("moveTriggers:copyType", { pokemonName: getPokemonNameWithAffix(user), targetPokemonName: getPokemonNameWithAffix(target) }));

    return true;
  }

  getCondition(): MoveConditionFunc {
    return (user, target, move) => target.getTypes()[0] !== PokemonType.UNKNOWN || target.summonData.addedType !== null;
  }
}

export class CopyBiomeTypeAttr extends MoveEffectAttr {
  constructor() {
    super(true);
  }

  apply(user: Pokemon, target: Pokemon, move: Move, args: any[]): boolean {
    if (!super.apply(user, target, move, args)) {
      return false;
    }

    const terrainType = globalScene.arena.getTerrainType();
    let typeChange: PokemonType;
    if (terrainType !== TerrainType.NONE) {
      typeChange = this.getTypeForTerrain(globalScene.arena.getTerrainType());
    } else {
      typeChange = this.getTypeForBiome(globalScene.arena.biomeType);
    }

    user.summonData.types = [ typeChange ];
    user.updateInfo();

    globalScene.phaseManager.queueMessage(i18next.t("moveTriggers:transformedIntoType", { pokemonName: getPokemonNameWithAffix(user), typeName: i18next.t(`pokemonInfo:type.${toCamelCase(PokemonType[typeChange])}`) }));

    return true;
  }

  /**
   * Retrieves a type from the current terrain
   * @param terrainType {@linkcode TerrainType}
   * @returns
   */
  private getTypeForTerrain(terrainType: TerrainType): PokemonType {
    switch (terrainType) {
      case TerrainType.ELECTRIC:
        return PokemonType.ELECTRIC;
      case TerrainType.MISTY:
        return PokemonType.FAIRY;
      case TerrainType.GRASSY:
        return PokemonType.GRASS;
      case TerrainType.PSYCHIC:
        return PokemonType.PSYCHIC;
      case TerrainType.NONE:
      default:
        return PokemonType.UNKNOWN;
    }
  }

  /**
   * Retrieves a type from the current biome
   * @param biomeType {@linkcode BiomeId}
   * @returns
   */
  private getTypeForBiome(biomeType: BiomeId): PokemonType {
    switch (biomeType) {
      case BiomeId.TOWN:
      case BiomeId.PLAINS:
      case BiomeId.METROPOLIS:
        return PokemonType.NORMAL;
      case BiomeId.GRASS:
      case BiomeId.TALL_GRASS:
        return PokemonType.GRASS;
      case BiomeId.FOREST:
      case BiomeId.JUNGLE:
        return PokemonType.BUG;
      case BiomeId.SLUM:
      case BiomeId.SWAMP:
        return PokemonType.POISON;
      case BiomeId.SEA:
      case BiomeId.BEACH:
      case BiomeId.LAKE:
      case BiomeId.SEABED:
        return PokemonType.WATER;
      case BiomeId.MOUNTAIN:
        return PokemonType.FLYING;
      case BiomeId.BADLANDS:
        return PokemonType.GROUND;
      case BiomeId.CAVE:
      case BiomeId.DESERT:
        return PokemonType.ROCK;
      case BiomeId.ICE_CAVE:
      case BiomeId.SNOWY_FOREST:
        return PokemonType.ICE;
      case BiomeId.MEADOW:
      case BiomeId.FAIRY_CAVE:
      case BiomeId.ISLAND:
        return PokemonType.FAIRY;
      case BiomeId.POWER_PLANT:
        return PokemonType.ELECTRIC;
      case BiomeId.VOLCANO:
        return PokemonType.FIRE;
      case BiomeId.GRAVEYARD:
      case BiomeId.TEMPLE:
        return PokemonType.GHOST;
      case BiomeId.DOJO:
      case BiomeId.CONSTRUCTION_SITE:
        return PokemonType.FIGHTING;
      case BiomeId.FACTORY:
      case BiomeId.LABORATORY:
        return PokemonType.STEEL;
      case BiomeId.RUINS:
      case BiomeId.SPACE:
        return PokemonType.PSYCHIC;
      case BiomeId.WASTELAND:
      case BiomeId.END:
        return PokemonType.DRAGON;
      case BiomeId.ABYSS:
        return PokemonType.DARK;
      default:
        return PokemonType.UNKNOWN;
    }
  }
}

/**
 * Attribute to override the target's current types to the given type.
 * Used by {@linkcode MoveId.SOAK} and {@linkcode MoveId.MAGIC_POWDER}.
 */
export class ChangeTypeAttr extends MoveEffectAttr {
  private type: PokemonType;

  constructor(type: PokemonType) {
    super(false);
    this.type = type;
  }

  apply(user: Pokemon, target: Pokemon, move: Move, args: any[]): boolean {
    target.summonData.types = [ this.type ];
    target.updateInfo();

    globalScene.phaseManager.queueMessage(i18next.t("moveTriggers:transformedIntoType", { pokemonName: getPokemonNameWithAffix(target), typeName: i18next.t(`pokemonInfo:type.${toCamelCase(PokemonType[this.type])}`) }));

    return true;
  }

  getCondition(): MoveConditionFunc {
    return (user, target, move) => !target.isTerastallized && !target.hasAbility(AbilityId.MULTITYPE) && !target.hasAbility(AbilityId.RKS_SYSTEM) && !(target.getTypes().length === 1 && target.getTypes()[0] === this.type);
  }
}

export class AddTypeAttr extends MoveEffectAttr {
  private type: PokemonType;

  constructor(type: PokemonType) {
    super(false);

    this.type = type;
  }

  apply(user: Pokemon, target: Pokemon, move: Move, args: any[]): boolean {
    target.summonData.addedType = this.type;
    target.updateInfo();

    globalScene.phaseManager.queueMessage(i18next.t("moveTriggers:addType", { typeName: i18next.t(`pokemonInfo:type.${toCamelCase(PokemonType[this.type])}`), pokemonName: getPokemonNameWithAffix(target) }));

    return true;
  }

  getCondition(): MoveConditionFunc {
    return (user, target, move) => !target.isTerastallized && !target.getTypes().includes(this.type);
  }
}

export class FirstMoveTypeAttr extends MoveEffectAttr {
  constructor() {
    super(true);
  }

  apply(user: Pokemon, target: Pokemon, move: Move, args: any[]): boolean {
    if (!super.apply(user, target, move, args)) {
      return false;
    }

    const firstMoveType = target.getMoveset()[0].getMove().type;
    user.summonData.types = [ firstMoveType ];
    globalScene.phaseManager.queueMessage(i18next.t("battle:transformedIntoType", { pokemonName: getPokemonNameWithAffix(user), type: i18next.t(`pokemonInfo:type.${toCamelCase(PokemonType[firstMoveType])}`) }));

    return true;
  }
}

/**
 * Attribute used to call a move.
 * Used by other move attributes: {@linkcode RandomMoveAttr}, {@linkcode RandomMovesetMoveAttr}, {@linkcode CopyMoveAttr}
 */
class CallMoveAttr extends OverrideMoveEffectAttr {
  protected invalidMoves: ReadonlySet<MoveId>;
  protected hasTarget: boolean;

  apply(user: Pokemon, target: Pokemon, move: Move, args: any[]): boolean {
    // Get eligible targets for move, failing if we can't target anything
    const replaceMoveTarget = move.moveTarget === MoveTarget.NEAR_OTHER ? MoveTarget.NEAR_ENEMY : undefined;
    const moveTargets = getMoveTargets(user, move.id, replaceMoveTarget);
    if (moveTargets.targets.length === 0) {
      globalScene.phaseManager.queueMessage(i18next.t("battle:attackFailed"));
      return false;
    }

    // Spread moves and ones with only 1 valid target will use their normal targeting.
    // If not, target the Mirror Move recipient or else a random enemy in our target list
    const targets = moveTargets.multiple || moveTargets.targets.length === 1
      ? moveTargets.targets
      : [this.hasTarget
        ? target.getBattlerIndex()
        : moveTargets.targets[user.randBattleSeedInt(moveTargets.targets.length)]];

    globalScene.phaseManager.unshiftNew("LoadMoveAnimPhase", move.id);
    globalScene.phaseManager.unshiftNew("MovePhase", user, targets, new PokemonMove(move.id), MoveUseMode.FOLLOW_UP, MovePhaseTimingModifier.FIRST);
    return true;
  }
}

/**
 * Attribute used to call a random move.
 * Used for {@linkcode MoveId.METRONOME}
 */
export class RandomMoveAttr extends CallMoveAttr {
  constructor(invalidMoves: ReadonlySet<MoveId>) {
    super();
    this.invalidMoves = invalidMoves;
  }

  /**
   * This function exists solely to allow tests to override the randomly selected move by mocking this function.
   */
  public getMoveOverride(): MoveId | null {
    return null;
  }

  /**
   * User calls a random moveId.
   *
   * Invalid moves are indicated by what is passed in to invalidMoves: {@linkcode invalidMetronomeMoves}
   * @param user Pokemon that used the move and will call a random move
   * @param target Pokemon that will be targeted by the random move (if single target)
   * @param move Move being used
   * @param args Unused
   */
  override apply(user: Pokemon, target: Pokemon, _move: Move, args: any[]): boolean {
    // TODO: Move this into the constructor to avoid constructing this every call
    const moveIds = getEnumValues(MoveId).map(m => !this.invalidMoves.has(m) && !allMoves[m].name.endsWith(" (N)") ? m : MoveId.NONE);
    let moveId: MoveId = MoveId.NONE;
    const moveStatus = new BooleanHolder(true);
    do {
      moveId = this.getMoveOverride() ?? moveIds[user.randBattleSeedInt(moveIds.length)];
      moveStatus.value = moveId !== MoveId.NONE;
      if (user.isPlayer()) {
          applyChallenges(ChallengeType.POKEMON_MOVE, moveId, moveStatus);
      }
    }
    while (!moveStatus.value);
    return super.apply(user, target, allMoves[moveId], args);
  }
}

/**
 * Attribute used to call a random move in the user or party's moveset.
 * Used for {@linkcode MoveId.ASSIST} and {@linkcode MoveId.SLEEP_TALK}
 *
 * Fails if the user has no callable moves.
 *
 * Invalid moves are indicated by what is passed in to invalidMoves: {@linkcode invalidAssistMoves} or {@linkcode invalidSleepTalkMoves}
 */
export class RandomMovesetMoveAttr extends CallMoveAttr {
  private includeParty: boolean;
  private moveId: number;
  constructor(invalidMoves: ReadonlySet<MoveId>, includeParty: boolean = false) {
    super();
    this.includeParty = includeParty;
    this.invalidMoves = invalidMoves;
  }

  /**
   * User calls a random moveId selected in {@linkcode getCondition}
   * @param user Pokemon that used the move and will call a random move
   * @param target Pokemon that will be targeted by the random move (if single target)
   * @param move Move being used
   * @param args Unused
   */
  apply(user: Pokemon, target: Pokemon, move: Move, args: any[]): boolean {
    return super.apply(user, target, allMoves[this.moveId], args);
  }

  getCondition(): MoveConditionFunc {
    return (user, target, move) => {
      // includeParty will be true for Assist, false for Sleep Talk
      let allies: Pokemon[];
      if (this.includeParty) {
        allies = (user.isPlayer() ? globalScene.getPlayerParty() : globalScene.getEnemyParty()).filter(p => p !== user);
      } else {
        allies = [ user ];
      }
      const partyMoveset = allies.flatMap(p => p.moveset);
      const moves = partyMoveset.filter(m => !this.invalidMoves.has(m.moveId) && !m.getMove().name.endsWith(" (N)"));
      if (moves.length === 0) {
        return false;
      }

      this.moveId = moves[user.randBattleSeedInt(moves.length)].moveId;
      return true;
    };
  }
}

// TODO: extend CallMoveAttr
export class NaturePowerAttr extends OverrideMoveEffectAttr {
  apply(user: Pokemon, target: Pokemon, move: Move, args: any[]): boolean {
    let moveId = MoveId.NONE;
    switch (globalScene.arena.getTerrainType()) {
    // this allows terrains to 'override' the biome move
      case TerrainType.NONE:
        switch (globalScene.arena.biomeType) {
          case BiomeId.TOWN:
            moveId = MoveId.ROUND;
            break;
          case BiomeId.METROPOLIS:
            moveId = MoveId.TRI_ATTACK;
            break;
          case BiomeId.SLUM:
            moveId = MoveId.SLUDGE_BOMB;
            break;
          case BiomeId.PLAINS:
            moveId = MoveId.SILVER_WIND;
            break;
          case BiomeId.GRASS:
            moveId = MoveId.GRASS_KNOT;
            break;
          case BiomeId.TALL_GRASS:
            moveId = MoveId.POLLEN_PUFF;
            break;
          case BiomeId.MEADOW:
            moveId = MoveId.GIGA_DRAIN;
            break;
          case BiomeId.FOREST:
            moveId = MoveId.BUG_BUZZ;
            break;
          case BiomeId.JUNGLE:
            moveId = MoveId.LEAF_STORM;
            break;
          case BiomeId.SEA:
            moveId = MoveId.HYDRO_PUMP;
            break;
          case BiomeId.SWAMP:
            moveId = MoveId.MUD_BOMB;
            break;
          case BiomeId.BEACH:
            moveId = MoveId.SCALD;
            break;
          case BiomeId.LAKE:
            moveId = MoveId.BUBBLE_BEAM;
            break;
          case BiomeId.SEABED:
            moveId = MoveId.BRINE;
            break;
          case BiomeId.ISLAND:
            moveId = MoveId.LEAF_TORNADO;
            break;
          case BiomeId.MOUNTAIN:
            moveId = MoveId.AIR_SLASH;
            break;
          case BiomeId.BADLANDS:
            moveId = MoveId.EARTH_POWER;
            break;
          case BiomeId.DESERT:
            moveId = MoveId.SCORCHING_SANDS;
            break;
          case BiomeId.WASTELAND:
            moveId = MoveId.DRAGON_PULSE;
            break;
          case BiomeId.CONSTRUCTION_SITE:
            moveId = MoveId.STEEL_BEAM;
            break;
          case BiomeId.CAVE:
            moveId = MoveId.POWER_GEM;
            break;
          case BiomeId.ICE_CAVE:
            moveId = MoveId.ICE_BEAM;
            break;
          case BiomeId.SNOWY_FOREST:
            moveId = MoveId.FROST_BREATH;
            break;
          case BiomeId.VOLCANO:
            moveId = MoveId.LAVA_PLUME;
            break;
          case BiomeId.GRAVEYARD:
            moveId = MoveId.SHADOW_BALL;
            break;
          case BiomeId.RUINS:
            moveId = MoveId.ANCIENT_POWER;
            break;
          case BiomeId.TEMPLE:
            moveId = MoveId.EXTRASENSORY;
            break;
          case BiomeId.DOJO:
            moveId = MoveId.FOCUS_BLAST;
            break;
          case BiomeId.FAIRY_CAVE:
            moveId = MoveId.ALLURING_VOICE;
            break;
          case BiomeId.ABYSS:
            moveId = MoveId.OMINOUS_WIND;
            break;
          case BiomeId.SPACE:
            moveId = MoveId.DRACO_METEOR;
            break;
          case BiomeId.FACTORY:
            moveId = MoveId.FLASH_CANNON;
            break;
          case BiomeId.LABORATORY:
            moveId = MoveId.ZAP_CANNON;
            break;
          case BiomeId.POWER_PLANT:
            moveId = MoveId.CHARGE_BEAM;
            break;
          case BiomeId.END:
            moveId = MoveId.ETERNABEAM;
            break;
        }
        break;
      case TerrainType.MISTY:
        moveId = MoveId.MOONBLAST;
        break;
      case TerrainType.ELECTRIC:
        moveId = MoveId.THUNDERBOLT;
        break;
      case TerrainType.GRASSY:
        moveId = MoveId.ENERGY_BALL;
        break;
      case TerrainType.PSYCHIC:
        moveId = MoveId.PSYCHIC;
        break;
      default:
        // Just in case there's no match
        moveId = MoveId.TRI_ATTACK;
        break;
    }

    // Load the move's animation if we didn't already and unshift a new usage phase
    globalScene.phaseManager.unshiftNew("LoadMoveAnimPhase", moveId);
    globalScene.phaseManager.unshiftNew("MovePhase", user, [ target.getBattlerIndex() ], new PokemonMove(moveId), MoveUseMode.FOLLOW_UP, MovePhaseTimingModifier.FIRST);
    return true;
  }
}

/**
 * Attribute used to copy a previously-used move.
 * Used for {@linkcode MoveId.COPYCAT} and {@linkcode MoveId.MIRROR_MOVE}
 */
export class CopyMoveAttr extends CallMoveAttr {
  private mirrorMove: boolean;
  constructor(mirrorMove: boolean, invalidMoves: ReadonlySet<MoveId> = new Set()) {
    super();
    this.mirrorMove = mirrorMove;
    this.invalidMoves = invalidMoves;
  }

  apply(user: Pokemon, target: Pokemon, _move: Move, args: any[]): boolean {
    this.hasTarget = this.mirrorMove;
    // bang is correct as condition func returns `false` and fails move if no last move exists
    const lastMove = this.mirrorMove ? target.getLastNonVirtualMove(false, false)!.move : globalScene.currentBattle.lastMove;
    return super.apply(user, target, allMoves[lastMove], args);
  }

  getCondition(): MoveConditionFunc {
    return (_user, target, _move) => {
      const lastMove = this.mirrorMove ? target.getLastNonVirtualMove(false, false)?.move : globalScene.currentBattle.lastMove;
      return lastMove != null && !this.invalidMoves.has(lastMove);
    };
  }
}

/**
 * Attribute used for moves that cause the target to repeat their last used move.
 *
 * Used by {@linkcode MoveId.INSTRUCT | Instruct}.
 * @see [Instruct on Bulbapedia](https://bulbapedia.bulbagarden.net/wiki/Instruct_(move))
*/
export class RepeatMoveAttr extends MoveEffectAttr {
  private movesetMove: PokemonMove;
  constructor() {
    super(false, { trigger: MoveEffectTrigger.POST_APPLY }); // needed to ensure correct protect interaction
  }

  /**
   * Forces the target to re-use their last used move again.
   * @param user - The {@linkcode Pokemon} using the attack
   * @param target - The {@linkcode Pokemon} being targeted by the attack
   * @returns `true` if the move succeeds
   */
  apply(user: Pokemon, target: Pokemon): boolean {
    // get the last move used (excluding status based failures) as well as the corresponding moveset slot
    // bangs are justified as Instruct fails if no prior move or moveset move exists
    // TODO: How does instruct work when copying a move called via Copycat that the user itself knows?
    const lastMove = target.getLastNonVirtualMove()!;
    const movesetMove = target.getMoveset().find(m => m.moveId === lastMove?.move)!

    // If the last move used can hit more than one target or has variable targets,
    // re-compute the targets for the attack (mainly for alternating double/single battles)
    // Rampaging moves (e.g. Outrage) are not included due to being incompatible with Instruct,
    // nor is Dragon Darts (due to its smart targeting bypassing normal target selection)
    let moveTargets = this.movesetMove.getMove().isMultiTarget() ? getMoveTargets(target, this.movesetMove.moveId).targets : lastMove.targets;

    // In the event the instructed move's only target is a fainted opponent, redirect it to an alive ally if possible.
    // Normally, all yet-unexecuted move phases would swap targets after any foe faints or flees (see `redirectPokemonMoves` in `battle-scene.ts`),
    // but since Instruct adds a new move phase _after_ all that occurs, we need to handle this interaction manually.
    const firstTarget = globalScene.getField()[moveTargets[0]];
    if (
      globalScene.currentBattle.double
      && moveTargets.length === 1
      && firstTarget.isFainted()
      && firstTarget !== target.getAlly()
    ) {
      const ally = firstTarget.getAlly();
      if (ally != null && ally.isActive()) {
        moveTargets = [ ally.getBattlerIndex() ];
      }
    }

    globalScene.phaseManager.queueMessage(i18next.t("moveTriggers:instructingMove", {
      userPokemonName: getPokemonNameWithAffix(user),
      targetPokemonName: getPokemonNameWithAffix(target)
    }));
    target.turnData.extraTurns++;
    globalScene.phaseManager.unshiftNew("MovePhase", target, moveTargets, movesetMove, MoveUseMode.NORMAL, MovePhaseTimingModifier.FIRST);
    return true;
  }

  getCondition(): MoveConditionFunc {
    return (_user, target, _move) => {
      // TODO: Check instruct behavior with struggle - ignore, fail or success
      const lastMove = target.getLastNonVirtualMove();
      const movesetMove = target.getMoveset().find(m => m.moveId === lastMove?.move);
      const uninstructableMoves = [
        // Locking/Continually Executed moves
        MoveId.OUTRAGE,
        MoveId.RAGING_FURY,
        MoveId.ROLLOUT,
        MoveId.PETAL_DANCE,
        MoveId.THRASH,
        MoveId.ICE_BALL,
        MoveId.UPROAR,
        // Multi-turn Moves
        MoveId.BIDE,
        MoveId.SHELL_TRAP,
        MoveId.BEAK_BLAST,
        MoveId.FOCUS_PUNCH,
        // "First Turn Only" moves
        MoveId.FAKE_OUT,
        MoveId.FIRST_IMPRESSION,
        MoveId.MAT_BLOCK,
        // Moves with a recharge turn
        MoveId.HYPER_BEAM,
        MoveId.ETERNABEAM,
        MoveId.FRENZY_PLANT,
        MoveId.BLAST_BURN,
        MoveId.HYDRO_CANNON,
        MoveId.GIGA_IMPACT,
        MoveId.PRISMATIC_LASER,
        MoveId.ROAR_OF_TIME,
        MoveId.ROCK_WRECKER,
        MoveId.METEOR_ASSAULT,
        // Charging & 2-turn moves
        MoveId.DIG,
        MoveId.FLY,
        MoveId.BOUNCE,
        MoveId.SHADOW_FORCE,
        MoveId.PHANTOM_FORCE,
        MoveId.DIVE,
        MoveId.ELECTRO_SHOT,
        MoveId.ICE_BURN,
        MoveId.GEOMANCY,
        MoveId.FREEZE_SHOCK,
        MoveId.SKY_DROP,
        MoveId.SKY_ATTACK,
        MoveId.SKULL_BASH,
        MoveId.SOLAR_BEAM,
        MoveId.SOLAR_BLADE,
        MoveId.METEOR_BEAM,
        // Copying/Move-Calling moves
        MoveId.ASSIST,
        MoveId.COPYCAT,
        MoveId.ME_FIRST,
        MoveId.METRONOME,
        MoveId.MIRROR_MOVE,
        MoveId.NATURE_POWER,
        MoveId.SLEEP_TALK,
        MoveId.SNATCH,
        MoveId.INSTRUCT,
        // Misc moves
        MoveId.KINGS_SHIELD,
        MoveId.SKETCH,
        MoveId.TRANSFORM,
        MoveId.MIMIC,
        MoveId.STRUGGLE,
        // TODO: Add Max/G-Max/Z-Move blockage if or when they are implemented
      ];

      if (!lastMove?.move // no move to instruct
        || !movesetMove // called move not in target's moveset (forgetting the move, etc.)
        || movesetMove.ppUsed === movesetMove.getMovePp() // move out of pp
        // TODO: This next line is likely redundant as all charging moves are in the above list
        || allMoves[lastMove.move].isChargingMove() // called move is a charging/recharging move
        || uninstructableMoves.includes(lastMove.move)) { // called move is in the banlist
        return false;
      }
      this.movesetMove = movesetMove;
      return true;
    };
  }

  getTargetBenefitScore(user: Pokemon, target: Pokemon, move: Move): number {
    // TODO: Make the AI actually use instruct
    /* Ideally, the AI would score instruct based on the scorings of the on-field pokemons'
    * last used moves at the time of using Instruct (by the time the instructor gets to act)
    * with respect to the user's side.
    * In 99.9% of cases, this would be the pokemon's ally (unless the target had last
    * used a move like Decorate on the user or its ally)
    */
    return 2;
  }
}

/**
 *  Attribute used for moves that reduce PP of the target's last used move.
 *  Used for Spite.
 */
export class ReducePpMoveAttr extends MoveEffectAttr {
  protected reduction: number;
  constructor(reduction: number) {
    super();
    this.reduction = reduction;
  }

  /**
   * Reduces the PP of the target's last-used move by an amount based on this attribute instance's {@linkcode reduction}.
   *
   * @param user - N/A
   * @param target - The {@linkcode Pokemon} targeted by the attack
   * @param move - N/A
   * @param args - N/A
   * @returns always `true`
   */
  apply(user: Pokemon, target: Pokemon, move: Move, args: any[]): boolean {
    /** The last move the target themselves used */
    const lastMove = target.getLastNonVirtualMove();
    const movesetMove = target.getMoveset().find(m => m.moveId === lastMove?.move)!; // bang is correct as condition prevents this from being nullish
    const lastPpUsed = movesetMove.ppUsed;
    movesetMove.ppUsed = Math.min(lastPpUsed + this.reduction, movesetMove.getMovePp());

    globalScene.eventTarget.dispatchEvent(new MoveUsedEvent(target.id, movesetMove.getMove(), movesetMove.ppUsed));
    globalScene.phaseManager.queueMessage(i18next.t("battle:ppReduced", { targetName: getPokemonNameWithAffix(target), moveName: movesetMove.getName(), reduction: (movesetMove.ppUsed) - lastPpUsed }));

    return true;
  }

  getCondition(): MoveConditionFunc {
    return (user, target, move) => {
      const lastMove = target.getLastNonVirtualMove();
      const movesetMove = target.getMoveset().find(m => m.moveId === lastMove?.move)
      return !!movesetMove?.getPpRatio();
    };
  }

  getTargetBenefitScore(user: Pokemon, target: Pokemon, move: Move): number {
    const lastMove = target.getLastNonVirtualMove();
    const movesetMove = target.getMoveset().find(m => m.moveId === lastMove?.move)
    if (!movesetMove) {
      return 0;
    }

    const maxPp = movesetMove.getMovePp();
    const ppLeft = maxPp - movesetMove.ppUsed;
    const value = -(8 - Math.ceil(Math.min(maxPp, 30) / 5));
    if (ppLeft < 4) {
      return (value / 4) * ppLeft;
    }
    return value;

  }
}

/**
 *  Attribute used for moves that damage target, and then reduce PP of the target's last used move.
 *  Used for Eerie Spell.
 */
export class AttackReducePpMoveAttr extends ReducePpMoveAttr {
  constructor(reduction: number) {
    super(reduction);
  }

  /**
   * Checks if the target has used a move prior to the attack. PP-reduction is applied through the super class if so.
   *
   * @param user - The {@linkcode Pokemon} using the move
   * @param target -The {@linkcode Pokemon} targeted by the attack
   * @param move - The {@linkcode Move} being used
   * @param args - N/A
   * @returns - always `true`
   */
  apply(user: Pokemon, target: Pokemon, move: Move, args: any[]): boolean {
    const lastMove = target.getLastNonVirtualMove();
    const movesetMove = target.getMoveset().find(m => m.moveId === lastMove?.move);
    if (movesetMove?.getPpRatio()) {
      super.apply(user, target, move, args);
    }

    return true;
  }

  /**
   * Override condition function to always perform damage.
   * Instead, perform pp-reduction condition check in {@linkcode apply}.
   * (A failed condition will prevent damage which is not what we want here)
   * @returns always `true`
   */
  override getCondition(): MoveConditionFunc {
    return () => true;
  }
}

const targetMoveCopiableCondition: MoveConditionFunc = (user, target, move) => {
  const copiableMove = target.getLastNonVirtualMove();
  if (!copiableMove?.move) {
    return false;
  }

  if (allMoves[copiableMove.move].isChargingMove() && copiableMove.result === MoveResult.OTHER) {
    return false;
  }

  // TODO: Add last turn of Bide

  return true;
};

/**
 * Attribute to temporarily copy the last move in the target's moveset.
 * Used by {@linkcode MoveId.MIMIC}.
 */
export class MovesetCopyMoveAttr extends OverrideMoveEffectAttr {
  apply(user: Pokemon, target: Pokemon, move: Move, args: any[]): boolean {
    const lastMove = target.getLastNonVirtualMove()
    if (!lastMove?.move) {
      return false;
    }

    const copiedMove = allMoves[lastMove.move];

    const thisMoveIndex = user.getMoveset().findIndex(m => m.moveId === move.id);

    if (thisMoveIndex === -1) {
      return false;
    }

    // Populate summon data with a copy of the current moveset, replacing the copying move with the copied move
    user.summonData.moveset = user.getMoveset().slice(0);
    user.summonData.moveset[thisMoveIndex] = new PokemonMove(copiedMove.id);

    globalScene.phaseManager.queueMessage(i18next.t("moveTriggers:copiedMove", { pokemonName: getPokemonNameWithAffix(user), moveName: copiedMove.name }));

    return true;
  }

  getCondition(): MoveConditionFunc {
    return targetMoveCopiableCondition;
  }
}

/**
 * Attribute for {@linkcode MoveId.SKETCH} that causes the user to copy the opponent's last used move
 * This move copies the last used non-virtual move
 *  e.g. if Metronome is used, it copies Metronome itself, not the virtual move called by Metronome
 * Fails if the opponent has not yet used a move.
 * Fails if used on an uncopiable move, listed in unsketchableMoves in getCondition
 * Fails if the move is already in the user's moveset
 */
export class SketchAttr extends MoveEffectAttr {
  constructor() {
    super(true);
  }
  /**
   * User copies the opponent's last used move, if possible
   * @param user Pokemon that used the move and will replace Sketch with the copied move
   * @param target Pokemon that the user wants to copy a move from
   * @param move Move being used
   * @param args Unused
   * @returns true if the function succeeds, otherwise false
   */

  apply(user: Pokemon, target: Pokemon, move: Move, args: any[]): boolean {
    if (!super.apply(user, target, move, args)) {
      return false;
    }

    const targetMove = target.getLastNonVirtualMove()
    if (!targetMove) {
      // failsafe for TS compiler
      return false;
    }

    const sketchedMove = allMoves[targetMove.move];
    const sketchIndex = user.getMoveset().findIndex(m => m.moveId === move.id);
    if (sketchIndex === -1) {
      return false;
    }

    user.setMove(sketchIndex, sketchedMove.id);

    globalScene.phaseManager.queueMessage(i18next.t("moveTriggers:sketchedMove", { pokemonName: getPokemonNameWithAffix(user), moveName: sketchedMove.name }));

    return true;
  }

  getCondition(): MoveConditionFunc {
    return (user, target, move) => {
      if (!targetMoveCopiableCondition(user, target, move)) {
        return false;
      }

      const targetMove = target.getLastNonVirtualMove();
      return targetMove != null
        && !invalidSketchMoves.has(targetMove.move)
        && user.getMoveset().every(m => m.moveId !== targetMove.move)
    };
  }
}

export class AbilityChangeAttr extends MoveEffectAttr {
  public ability: AbilityId;

  constructor(ability: AbilityId, selfTarget?: boolean) {
    super(selfTarget);

    this.ability = ability;
  }

  apply(user: Pokemon, target: Pokemon, move: Move, args: any[]): boolean {
    if (!super.apply(user, target, move, args)) {
      return false;
    }

    const moveTarget = this.selfTarget ? user : target;

    globalScene.triggerPokemonFormChange(moveTarget, SpeciesFormChangeRevertWeatherFormTrigger);
    if (moveTarget.breakIllusion()) {
      globalScene.phaseManager.queueMessage(i18next.t("abilityTriggers:illusionBreak", { pokemonName: getPokemonNameWithAffix(moveTarget) }));
    }
    globalScene.phaseManager.queueMessage(i18next.t("moveTriggers:acquiredAbility", { pokemonName: getPokemonNameWithAffix(moveTarget), abilityName: allAbilities[this.ability].name }));
    moveTarget.setTempAbility(allAbilities[this.ability]);
    globalScene.triggerPokemonFormChange(moveTarget, SpeciesFormChangeRevertWeatherFormTrigger);
    return true;
  }

  getCondition(): MoveConditionFunc {
    return (user, target, move) => (this.selfTarget ? user : target).getAbility().replaceable && (this.selfTarget ? user : target).getAbility().id !== this.ability;
  }
}

export class AbilityCopyAttr extends MoveEffectAttr {
  public copyToPartner: boolean;

  constructor(copyToPartner: boolean = false) {
    super(false);

    this.copyToPartner = copyToPartner;
  }

  apply(user: Pokemon, target: Pokemon, move: Move, args: any[]): boolean {
    if (!super.apply(user, target, move, args)) {
      return false;
    }

    globalScene.phaseManager.queueMessage(i18next.t("moveTriggers:copiedTargetAbility", { pokemonName: getPokemonNameWithAffix(user), targetName: getPokemonNameWithAffix(target), abilityName: allAbilities[target.getAbility().id].name }));

    user.setTempAbility(target.getAbility());
    const ally = user.getAlly();

    if (this.copyToPartner && globalScene.currentBattle?.double && ally != null && ally.hp) { // TODO is this the best way to check that the ally is active?
      globalScene.phaseManager.queueMessage(i18next.t("moveTriggers:copiedTargetAbility", { pokemonName: getPokemonNameWithAffix(ally), targetName: getPokemonNameWithAffix(target), abilityName: allAbilities[target.getAbility().id].name }));
      ally.setTempAbility(target.getAbility());
    }

    return true;
  }

  getCondition(): MoveConditionFunc {
    return (user, target, move) => {
      const ally = user.getAlly();
      let ret = target.getAbility().copiable && user.getAbility().replaceable;
      if (this.copyToPartner && globalScene.currentBattle?.double) {
        ret = ret && (!ally?.hp || ally?.getAbility().replaceable);
      } else {
        ret = ret && user.getAbility().id !== target.getAbility().id;
      }
      return ret;
    };
  }
}

export class AbilityGiveAttr extends MoveEffectAttr {
  public copyToPartner: boolean;

  constructor() {
    super(false);
  }

  apply(user: Pokemon, target: Pokemon, move: Move, args: any[]): boolean {
    if (!super.apply(user, target, move, args)) {
      return false;
    }

    globalScene.phaseManager.queueMessage(i18next.t("moveTriggers:acquiredAbility", { pokemonName: getPokemonNameWithAffix(target), abilityName: allAbilities[user.getAbility().id].name }));

    target.setTempAbility(user.getAbility());

    return true;
  }

  getCondition(): MoveConditionFunc {
    return (user, target, move) => user.getAbility().copiable && target.getAbility().replaceable && user.getAbility().id !== target.getAbility().id;
  }
}

export class SwitchAbilitiesAttr extends MoveEffectAttr {
  apply(user: Pokemon, target: Pokemon, move: Move, args: any[]): boolean {
    if (!super.apply(user, target, move, args)) {
      return false;
    }

    const tempAbility = user.getAbility();

    globalScene.phaseManager.queueMessage(i18next.t("moveTriggers:swappedAbilitiesWithTarget", { pokemonName: getPokemonNameWithAffix(user) }));

    user.setTempAbility(target.getAbility());
    target.setTempAbility(tempAbility);
    // Swaps Forecast/Flower Gift from Castform/Cherrim
    globalScene.arena.triggerWeatherBasedFormChangesToNormal();

    return true;
  }

  getCondition(): MoveConditionFunc {
    return (user, target, move) => [user, target].every(pkmn => pkmn.getAbility().swappable);
  }
}

/**
 * Attribute used for moves that suppress abilities like {@linkcode MoveId.GASTRO_ACID}.
 * A suppressed ability cannot be activated.
 */
export class SuppressAbilitiesAttr extends MoveEffectAttr {
  /** Sets ability suppression for the target pokemon and displays a message. */
  apply(user: Pokemon, target: Pokemon, move: Move, args: any[]): boolean {
    if (!super.apply(user, target, move, args)) {
      return false;
    }

    globalScene.phaseManager.queueMessage(i18next.t("moveTriggers:suppressAbilities", { pokemonName: getPokemonNameWithAffix(target) }));

    target.suppressAbility();

    globalScene.arena.triggerWeatherBasedFormChangesToNormal();

    return true;
  }

  /** Causes the effect to fail when the target's ability is unsupressable or already suppressed. */
  getCondition(): MoveConditionFunc {
    return (_user, target, _move) => !target.summonData.abilitySuppressed && (target.getAbility().suppressable || (target.hasPassive() && target.getPassiveAbility().suppressable));
  }
}

/**
 * Applies the effects of {@linkcode SuppressAbilitiesAttr} if the target has already moved this turn.
 * @see {@linkcode MoveId.CORE_ENFORCER}
 */
export class SuppressAbilitiesIfActedAttr extends MoveEffectAttr {
  /**
   * If the target has already acted this turn, apply a {@linkcode SuppressAbilitiesAttr} effect unless the
   * abillity cannot be suppressed. This is a secondary effect and has no bearing on the success or failure of the move.
   *
   * @returns True if the move occurred, otherwise false. Note that true will be returned even if the target has not
   * yet moved or if the suppression failed to apply.
   */
  apply(user: Pokemon, target: Pokemon, move: Move, args: any[]): boolean {
    if (!super.apply(user, target, move, args)) {
      return false;
    }

    if (target.turnData.acted) {
      const suppressAttr = new SuppressAbilitiesAttr();
      if (suppressAttr.getCondition()(user, target, move)) {
        suppressAttr.apply(user, target, move, args);
      }
    }

    return true;
  }
}

/**
 * Attribute used to transform into the target on move use.
 *
 * Used for {@linkcode MoveId.TRANSFORM}.
 */
export class TransformAttr extends MoveEffectAttr {
  override apply(user: Pokemon, target: Pokemon, move: Move, args: any[]): boolean {
    if (!super.apply(user, target, move, args)) {
      return false;
    }

    globalScene.phaseManager.unshiftNew("PokemonTransformPhase", user.getBattlerIndex(), target.getBattlerIndex());
    return true;
  }

  getCondition(): MoveConditionFunc {
    return (user, target) => user.canTransformInto(target)
  }
}

/**
 * Attribute used for status moves, namely Speed Swap,
 * that swaps the user's and target's corresponding stats.
 */
export class SwapStatAttr extends MoveEffectAttr {
  /** The stat to be swapped between the user and the target */
  private stat: EffectiveStat;

  constructor(stat: EffectiveStat) {
    super();

    this.stat = stat;
  }

  /**
   * Swaps the user's and target's corresponding current
   * {@linkcode EffectiveStat | stat} values
   * @param user the {@linkcode Pokemon} that used the move
   * @param target the {@linkcode Pokemon} that the move was used on
   * @param move N/A
   * @param args N/A
   * @returns true if attribute application succeeds
   */
  apply(user: Pokemon, target: Pokemon, move: Move, args: any[]): boolean {
    if (super.apply(user, target, move, args)) {
      const temp = user.getStat(this.stat, false);
      user.setStat(this.stat, target.getStat(this.stat, false), false);
      target.setStat(this.stat, temp, false);

      globalScene.phaseManager.queueMessage(i18next.t("moveTriggers:switchedStat", {
        pokemonName: getPokemonNameWithAffix(user),
        stat: i18next.t(getStatKey(this.stat)),
      }));

      return true;
    }
    return false;
  }
}

/**
 * Attribute used to switch the user's own stats.
 * Used by Power Shift.
 */
export class ShiftStatAttr extends MoveEffectAttr {
  private statToSwitch: EffectiveStat;
  private statToSwitchWith: EffectiveStat;

  constructor(statToSwitch: EffectiveStat, statToSwitchWith: EffectiveStat) {
    super();

    this.statToSwitch = statToSwitch;
    this.statToSwitchWith = statToSwitchWith;
  }

  /**
   * Switches the user's stats based on the {@linkcode statToSwitch} and {@linkcode statToSwitchWith} attributes.
   * @param user the {@linkcode Pokemon} that used the move
   * @param target n/a
   * @param move n/a
   * @param args n/a
   * @returns whether the effect was applied
   */
  override apply(user: Pokemon, target: Pokemon, move: Move, args: any[]): boolean {
    if (!super.apply(user, target, move, args)) {
      return false;
    }

    const firstStat = user.getStat(this.statToSwitch, false);
    const secondStat = user.getStat(this.statToSwitchWith, false);

    user.setStat(this.statToSwitch, secondStat, false);
    user.setStat(this.statToSwitchWith, firstStat, false);

    globalScene.phaseManager.queueMessage(i18next.t("moveTriggers:shiftedStats", {
      pokemonName: getPokemonNameWithAffix(user),
      statToSwitch: i18next.t(getStatKey(this.statToSwitch)),
      statToSwitchWith: i18next.t(getStatKey(this.statToSwitchWith))
    }));

    return true;
  }

  /**
   * Encourages the user to use the move if the stat to switch with is greater than the stat to switch.
   * @param user the {@linkcode Pokemon} that used the move
   * @param target n/a
   * @param move n/a
   * @returns number of points to add to the user's benefit score
   */
  override getUserBenefitScore(user: Pokemon, target: Pokemon, move: Move): number {
    return user.getStat(this.statToSwitchWith, false) > user.getStat(this.statToSwitch, false) ? 10 : 0;
  }
}

/**
 * Attribute used for status moves, namely Power Split and Guard Split,
 * that take the average of a user's and target's corresponding
 * stats and assign that average back to each corresponding stat.
 */
export class AverageStatsAttr extends MoveEffectAttr {
  /** The stats to be averaged individually between the user and the target */
  private stats: readonly EffectiveStat[];
  private msgKey: string;

  constructor(stats: readonly EffectiveStat[], msgKey: string) {
    super();

    this.stats = stats;
    this.msgKey = msgKey;
  }

  /**
   * Takes the average of the user's and target's corresponding {@linkcode stat}
   * values and sets those stats to the corresponding average for both
   * temporarily.
   * @param user the {@linkcode Pokemon} that used the move
   * @param target the {@linkcode Pokemon} that the move was used on
   * @param move N/A
   * @param args N/A
   * @returns true if attribute application succeeds
   */
  apply(user: Pokemon, target: Pokemon, move: Move, args: any[]): boolean {
    if (super.apply(user, target, move, args)) {
      for (const s of this.stats) {
        const avg = Math.floor((user.getStat(s, false) + target.getStat(s, false)) / 2);

        user.setStat(s, avg, false);
        target.setStat(s, avg, false);
      }

      globalScene.phaseManager.queueMessage(i18next.t(this.msgKey, { pokemonName: getPokemonNameWithAffix(user) }));

      return true;
    }
    return false;
  }
}

export class MoneyAttr extends MoveEffectAttr {
  constructor() {
    super(true, {firstHitOnly: true });
  }

  apply(user: Pokemon, target: Pokemon, move: Move): boolean {
    globalScene.currentBattle.moneyScattered += globalScene.getWaveMoneyAmount(0.2);
    globalScene.phaseManager.queueMessage(i18next.t("moveTriggers:coinsScatteredEverywhere"));
    return true;
  }
}

/** Applies {@linkcode BattlerTagType.DESTINY_BOND} to the user */
export class DestinyBondAttr extends MoveEffectAttr {
  constructor() {
    super(true, { trigger: MoveEffectTrigger.PRE_APPLY });
  }

  /**
   * Applies {@linkcode BattlerTagType.DESTINY_BOND} to the user.
   * @param user {@linkcode Pokemon} that is having the tag applied to.
   * @param target {@linkcode Pokemon} N/A
   * @param move {@linkcode Move} {@linkcode Move.DESTINY_BOND}
   * @param args N/A
   * @returns true
   */
  apply(user: Pokemon, target: Pokemon, move: Move, args: any[]): boolean {
    globalScene.phaseManager.queueMessage(`${i18next.t("moveTriggers:tryingToTakeFoeDown", { pokemonName: getPokemonNameWithAffix(user) })}`);
    user.addTag(BattlerTagType.DESTINY_BOND, undefined, move.id, user.id);
    return true;
  }
}

/** Attribute to apply a battler tag to the target if they have had their stats boosted this turn */
export class AddBattlerTagIfBoostedAttr extends AddBattlerTagAttr {
  constructor(tag: BattlerTagType) {
    super(tag, false, false, 2, 5);
  }

  /**
   * @param user {@linkcode Pokemon} using this move
   * @param target {@linkcode Pokemon} target of this move
   * @param move {@linkcode Move} being used
   * @param args N/A
   * @returns true
   */
  apply(user: Pokemon, target: Pokemon, move: Move, args: any[]): boolean {
    if (target.turnData.statStagesIncreased) {
      super.apply(user, target, move, args);
    }
    return true;
  }
}

/**
 * Attribute to apply a status effect to the target if they have had their stats boosted this turn.
 */
export class StatusIfBoostedAttr extends MoveEffectAttr {
  public effect: StatusEffect;

  constructor(effect: StatusEffect) {
    super(true);
    this.effect = effect;
  }

  /**
   * @param user {@linkcode Pokemon} using this move
   * @param target {@linkcode Pokemon} target of this move
   * @param move {@linkcode Move} N/A
   * @param args N/A
   * @returns true
   */
  apply(user: Pokemon, target: Pokemon, move: Move, args: any[]): boolean {
    if (target.turnData.statStagesIncreased) {
      target.trySetStatus(this.effect, user);
    }
    return true;
  }
}

export class VariableTargetAttr extends MoveAttr {
  private targetChangeFunc: (user: Pokemon, target: Pokemon, move: Move) => number;

  constructor(targetChange: (user: Pokemon, target: Pokemon, move: Move) => number) {
    super();

    this.targetChangeFunc = targetChange;
  }

  apply(user: Pokemon, target: Pokemon, move: Move, args: any[]): boolean {
    const targetVal = args[0] as NumberHolder;
    targetVal.value = this.targetChangeFunc(user, target, move);
    return true;
  }
}

/**
 * Attribute to cause the target to move immediately after the user.
 *
 * Used by {@linkcode MoveId.AFTER_YOU}.
 */
export class AfterYouAttr extends MoveEffectAttr {
  /**
   * Cause the target of this move to act right after the user.
   * @param user - Unused
   * @param target - The {@linkcode Pokemon} targeted by this move
   * @param _move - Unused
   * @param _args - Unused
   * @returns `true`
   */
  override apply(user: Pokemon, target: Pokemon, _move: Move, _args: any[]): boolean {
    globalScene.phaseManager.queueMessage(i18next.t("moveTriggers:afterYou", { targetName: getPokemonNameWithAffix(target) }));
    globalScene.phaseManager.forceMoveNext((phase: MovePhase) => phase.pokemon === target);

    return true;
  }
}

/**
 * Move effect to force the target to move last, ignoring priority.
 * If applied to multiple targets, they move in speed order after all other moves.
 */
export class ForceLastAttr extends MoveEffectAttr {
  /**
   * Forces the target of this move to move last.
   *
   * @param user {@linkcode Pokemon} that is using the move.
   * @param target {@linkcode Pokemon} that will be forced to move last.
   * @param move {@linkcode Move} {@linkcode MoveId.QUASH}
   * @param _args N/A
   * @returns true
   */
  override apply(user: Pokemon, target: Pokemon, _move: Move, _args: any[]): boolean {
    globalScene.phaseManager.queueMessage(i18next.t("moveTriggers:forceLast", { targetPokemonName: getPokemonNameWithAffix(target) }));

    globalScene.phaseManager.forceMoveLast((phase: MovePhase) => phase.pokemon === target);
    return true;
  }
}

const failOnBossCondition: MoveConditionFunc = (user, target, move) => !target.isBossImmune();

const failIfSingleBattle: MoveConditionFunc = (user, target, move) => globalScene.currentBattle.double;

const failIfDampCondition: MoveConditionFunc = (user, target, move) => {
  const cancelled = new BooleanHolder(false);
  // temporary workaround to prevent displaying the message during enemy command phase
  // TODO: either move this, or make the move condition func have a `simulated` param
  const simulated = globalScene.phaseManager.getCurrentPhase()?.is('EnemyCommandPhase');
  globalScene.getField(true).map(p=>applyAbAttrs("FieldPreventExplosiveMovesAbAttr", {pokemon: p, cancelled, simulated}));
  // Queue a message if an ability prevented usage of the move
  if (!simulated && cancelled.value) {
    globalScene.phaseManager.queueMessage(i18next.t("moveTriggers:cannotUseMove", { pokemonName: getPokemonNameWithAffix(user), moveName: move.name }));
  }
  return !cancelled.value;
};

const userSleptOrComatoseCondition: MoveConditionFunc = (user) => user.status?.effect === StatusEffect.SLEEP || user.hasAbility(AbilityId.COMATOSE);

const targetSleptOrComatoseCondition: MoveConditionFunc = (_user: Pokemon, target: Pokemon, _move: Move) => target.status?.effect === StatusEffect.SLEEP || target.hasAbility(AbilityId.COMATOSE);

const failIfLastCondition: MoveConditionFunc = () => globalScene.phaseManager.hasPhaseOfType("MovePhase");

const failIfLastInPartyCondition: MoveConditionFunc = (user: Pokemon, target: Pokemon, move: Move) => {
  const party: Pokemon[] = user.isPlayer() ? globalScene.getPlayerParty() : globalScene.getEnemyParty();
  return party.some(pokemon => pokemon.isActive() && !pokemon.isOnField());
};

const failIfGhostTypeCondition: MoveConditionFunc = (user: Pokemon, target: Pokemon, move: Move) => !target.isOfType(PokemonType.GHOST);

const failIfNoTargetHeldItemsCondition: MoveConditionFunc = (user: Pokemon, target: Pokemon, move: Move) => target.getHeldItems().filter(i => i.isTransferable)?.length > 0;

const attackedByItemMessageFunc = (user: Pokemon, target: Pokemon, move: Move) => {
  if (target == null) { // Fix bug when used against targets that have both fainted
    return "";
  }
  const heldItems = target.getHeldItems().filter(i => i.isTransferable);
  if (heldItems.length === 0) {
    return "";
  }
  const itemName = heldItems[0]?.type?.name ?? "item";
  const message: string = i18next.t("moveTriggers:attackedByItem", { pokemonName: getPokemonNameWithAffix(target), itemName: itemName });
  return message;
};

<<<<<<< HEAD
export class MoveCondition {
  protected func: MoveConditionFunc;

  constructor(func: MoveConditionFunc) {
    this.func = func;
  }

  apply(user: Pokemon, target: Pokemon, move: Move): boolean {
    return this.func(user, target, move);
  }

  getUserBenefitScore(user: Pokemon, target: Pokemon, move: Move): number {
    return 0;
  }
}

/**
 * Condition to allow a move's use only on the first turn this Pokemon is sent into battle
 * (or the start of a new wave, whichever comes first).
 */

export class FirstMoveCondition extends MoveCondition {
  constructor() {
    super((user, _target, _move) => user.tempSummonData.waveTurnCount === 1);
  }

  getUserBenefitScore(user: Pokemon, _target: Pokemon, _move: Move): number {
    return this.apply(user, _target, _move) ? 10 : -20;
  }
}

/**
 * Condition used by the move {@link https://bulbapedia.bulbagarden.net/wiki/Upper_Hand_(move) | Upper Hand}.
 * Moves with this condition are only successful when the target has selected
 * a high-priority attack (after factoring in priority-boosting effects) and
 * hasn't moved yet this turn.
 */
export class UpperHandCondition extends MoveCondition {
  constructor() {
    super((user, target, move) => {
      const targetCommand = globalScene.currentBattle.turnCommands[target.getBattlerIndex()];

      return targetCommand?.command === Command.FIGHT
        && !target.turnData.acted
        && !!targetCommand.move?.move
        && allMoves[targetCommand.move.move].category !== MoveCategory.STATUS
        && allMoves[targetCommand.move.move].getPriority(target) > 0;
    });
=======
export class HitsSameTypeAttr extends VariableMoveTypeMultiplierAttr {
  apply(user: Pokemon, target: Pokemon, move: Move, args: any[]): boolean {
    const multiplier = args[0] as NumberHolder;
    if (!user.getTypes(true).some(type => target.getTypes(true).includes(type))) {
      multiplier.value = 0;
      return true;
    }
    return false;
>>>>>>> 54918f61
  }
}

/**
 * Attribute used for Conversion 2, to convert the user's type to a random type that resists the target's last used move.
 * ~~Fails~~ Does nothing if the user already has ALL types that resist the target's last used move.
 * Fails if the opponent has not used a move yet
 * ~~Fails~~ Does nothing if the type is unknown or stellar
 *
 * TODO:
 * If a move has its type changed (e.g. {@linkcode MoveId.HIDDEN_POWER}), it will check the new type.
 * Does not fail when it should
 */
export class ResistLastMoveTypeAttr extends MoveEffectAttr {
  constructor() {
    super(true);
  }

  /**
   * User changes its type to a random type that resists the target's last used move
   * @param user Pokemon that used the move and will change types
   * @param target Opposing pokemon that recently used a move
   * @param move Move being used
   * @param args Unused
   * @returns true if the function succeeds
   */
  apply(user: Pokemon, target: Pokemon, move: Move, args: any[]): boolean {
    if (!super.apply(user, target, move, args)) {
      return false;
    }

    // TODO: Confirm how this interacts with status-induced failures and called moves
    const targetMove = target.getLastXMoves(1)[0]; // target's most recent move
    if (!targetMove) {
      return false;
    }

    const moveData = allMoves[targetMove.move];
    if (moveData.type === PokemonType.STELLAR || moveData.type === PokemonType.UNKNOWN) {
      return false;
    }
    const validTypes = this.getTypeResistances(user, moveData.type)
    if (!validTypes.length) {
      return false;
    }
    const type = validTypes[user.randBattleSeedInt(validTypes.length)];
    user.summonData.types = [ type ];
    globalScene.phaseManager.queueMessage(i18next.t("battle:transformedIntoType", { pokemonName: getPokemonNameWithAffix(user), type: toTitleCase(PokemonType[type]) }));
    user.updateInfo();

    return true;
  }

  /**
   * Retrieve the types resisting a given type. Used by Conversion 2
   * @param moveType - The type of the move having been used
   * @returns An array containing all types that resist the given move's type
   * and are not currently shared by the user
   */
  private getTypeResistances(user: Pokemon, moveType: PokemonType): PokemonType[] {
    const resistances: PokemonType[] = [];
    const userTypes = user.getTypes(true, true)


    for (const type of getEnumValues(PokemonType)) {
      if (userTypes.includes(type)) {
        continue;
      }
      const multiplier = getTypeDamageMultiplier(moveType, type);
      if (multiplier < 1) {
        resistances.push(type);
      }
    }

    return resistances;
  }

  getCondition(): MoveConditionFunc {
    // TODO: Does this count dancer?
    return (user, target, move) => {
      return target.getLastXMoves(-1).some(tm => tm.move !== MoveId.NONE);
    };
  }
}

/**
 * Drops the target's immunity to types it is immune to
 * and makes its evasiveness be ignored during accuracy
 * checks. Used by: {@linkcode MoveId.ODOR_SLEUTH | Odor Sleuth}, {@linkcode MoveId.MIRACLE_EYE | Miracle Eye} and {@linkcode MoveId.FORESIGHT | Foresight}
 */
export class ExposedMoveAttr extends AddBattlerTagAttr {
  constructor(tagType: BattlerTagType) {
    super(tagType, false, true);
  }

  /**
   * Applies {@linkcode ExposedTag} to the target.
   * @param user {@linkcode Pokemon} using this move
   * @param target {@linkcode Pokemon} target of this move
   * @param move {@linkcode Move} being used
   * @param args N/A
   * @returns `true` if the function succeeds
   */
  apply(user: Pokemon, target: Pokemon, move: Move, args: any[]): boolean {
    if (!super.apply(user, target, move, args)) {
      return false;
    }

    globalScene.phaseManager.queueMessage(i18next.t("moveTriggers:exposedMove", { pokemonName: getPokemonNameWithAffix(user), targetPokemonName: getPokemonNameWithAffix(target) }));

    return true;
  }
}


export type MoveTargetSet = {
  targets: BattlerIndex[];
  multiple: boolean;
};

/**
 * Map of Move attributes to their respective classes. Used for instanceof checks.
 */
const MoveAttrs = Object.freeze({
  MoveEffectAttr,
  MoveHeaderAttr,
  MessageHeaderAttr,
  AddBattlerTagAttr,
  AddBattlerTagHeaderAttr,
  BeakBlastHeaderAttr,
  PreMoveMessageAttr,
  PreUseInterruptAttr,
  RespectAttackTypeImmunityAttr,
  IgnoreOpponentStatStagesAttr,
  HighCritAttr,
  CritOnlyAttr,
  FixedDamageAttr,
  UserHpDamageAttr,
  TargetHalfHpDamageAttr,
  MatchHpAttr,
  CounterDamageAttr,
  CounterRedirectAttr,
  LevelDamageAttr,
  RandomLevelDamageAttr,
  ModifiedDamageAttr,
  SurviveDamageAttr,
  RecoilAttr,
  SacrificialAttr,
  SacrificialAttrOnHit,
  HalfSacrificialAttr,
  AddSubstituteAttr,
  HealAttr,
  PartyStatusCureAttr,
  FlameBurstAttr,
  SacrificialFullRestoreAttr,
  IgnoreWeatherTypeDebuffAttr,
  WeatherHealAttr,
  PlantHealAttr,
  SandHealAttr,
  BoostHealAttr,
  HealOnAllyAttr,
  HitHealAttr,
  IncrementMovePriorityAttr,
  MultiHitAttr,
  ChangeMultiHitTypeAttr,
  WaterShurikenMultiHitTypeAttr,
  StatusEffectAttr,
  MultiStatusEffectAttr,
  PsychoShiftEffectAttr,
  StealHeldItemChanceAttr,
  RemoveHeldItemAttr,
  EatBerryAttr,
  StealEatBerryAttr,
  HealStatusEffectAttr,
  BypassSleepAttr,
  BypassBurnDamageReductionAttr,
  WeatherChangeAttr,
  ClearWeatherAttr,
  TerrainChangeAttr,
  ClearTerrainAttr,
  OneHitKOAttr,
  InstantChargeAttr,
  WeatherInstantChargeAttr,
  OverrideMoveEffectAttr,
  DelayedAttackAttr,
  AwaitCombinedPledgeAttr,
  StatStageChangeAttr,
  SecretPowerAttr,
  PostVictoryStatStageChangeAttr,
  AcupressureStatStageChangeAttr,
  GrowthStatStageChangeAttr,
  CutHpStatStageBoostAttr,
  OrderUpStatBoostAttr,
  CopyStatsAttr,
  InvertStatsAttr,
  ResetStatsAttr,
  SwapStatStagesAttr,
  HpSplitAttr,
  VariablePowerAttr,
  LessPPMorePowerAttr,
  MovePowerMultiplierAttr,
  BeatUpAttr,
  DoublePowerChanceAttr,
  ConsecutiveUsePowerMultiplierAttr,
  ConsecutiveUseDoublePowerAttr,
  ConsecutiveUseMultiBasePowerAttr,
  WeightPowerAttr,
  ElectroBallPowerAttr,
  GyroBallPowerAttr,
  LowHpPowerAttr,
  CompareWeightPowerAttr,
  HpPowerAttr,
  OpponentHighHpPowerAttr,
  TurnDamagedDoublePowerAttr,
  MagnitudePowerAttr,
  AntiSunlightPowerDecreaseAttr,
  FriendshipPowerAttr,
  RageFistPowerAttr,
  PositiveStatStagePowerAttr,
  PunishmentPowerAttr,
  PresentPowerAttr,
  WaterShurikenPowerAttr,
  SpitUpPowerAttr,
  SwallowHealAttr,
  MultiHitPowerIncrementAttr,
  LastMoveDoublePowerAttr,
  CombinedPledgePowerAttr,
  CombinedPledgeStabBoostAttr,
  RoundPowerAttr,
  CueNextRoundAttr,
  StatChangeBeforeDmgCalcAttr,
  SpectralThiefAttr,
  VariableAtkAttr,
  TargetAtkUserAtkAttr,
  DefAtkAttr,
  VariableDefAttr,
  DefDefAttr,
  VariableAccuracyAttr,
  ThunderAccuracyAttr,
  StormAccuracyAttr,
  AlwaysHitMinimizeAttr,
  ToxicAccuracyAttr,
  BlizzardAccuracyAttr,
  VariableMoveCategoryAttr,
  PhotonGeyserCategoryAttr,
  TeraMoveCategoryAttr,
  TeraBlastPowerAttr,
  StatusCategoryOnAllyAttr,
  ShellSideArmCategoryAttr,
  VariableMoveTypeAttr,
  FormChangeItemTypeAttr,
  TechnoBlastTypeAttr,
  AuraWheelTypeAttr,
  RagingBullTypeAttr,
  IvyCudgelTypeAttr,
  WeatherBallTypeAttr,
  TerrainPulseTypeAttr,
  HiddenPowerTypeAttr,
  TeraBlastTypeAttr,
  TeraStarstormTypeAttr,
  MatchUserTypeAttr,
  CombinedPledgeTypeAttr,
  NeutralDamageAgainstFlyingTypeAttr,
  IceNoEffectTypeAttr,
  FlyingTypeMultiplierAttr,
  VariableMoveTypeChartAttr,
  FreezeDryAttr,
  OneHitKOAccuracyAttr,
  HitsSameTypeAttr,
  SheerColdAccuracyAttr,
  MissEffectAttr,
  NoEffectAttr,
  TypelessAttr,
  BypassRedirectAttr,
  FrenzyAttr,
  SemiInvulnerableAttr,
  LeechSeedAttr,
  FallDownAttr,
  GulpMissileTagAttr,
  JawLockAttr,
  CurseAttr,
  RemoveBattlerTagAttr,
  FlinchAttr,
  ConfuseAttr,
  RechargeAttr,
  TrapAttr,
  ProtectAttr,
  MessageAttr,
  RemoveAllSubstitutesAttr,
  HitsTagAttr,
  HitsTagForDoubleDamageAttr,
  AddArenaTagAttr,
  RemoveArenaTagsAttr,
  AddArenaTrapTagAttr,
  AddArenaTrapTagHitAttr,
  RemoveArenaTrapAttr,
  RemoveScreensAttr,
  SwapArenaTagsAttr,
  AddPledgeEffectAttr,
  RevivalBlessingAttr,
  ForceSwitchOutAttr,
  ChillyReceptionAttr,
  RemoveTypeAttr,
  CopyTypeAttr,
  CopyBiomeTypeAttr,
  ChangeTypeAttr,
  AddTypeAttr,
  FirstMoveTypeAttr,
  CallMoveAttr,
  RandomMoveAttr,
  RandomMovesetMoveAttr,
  NaturePowerAttr,
  CopyMoveAttr,
  RepeatMoveAttr,
  ReducePpMoveAttr,
  AttackReducePpMoveAttr,
  MovesetCopyMoveAttr,
  SketchAttr,
  AbilityChangeAttr,
  AbilityCopyAttr,
  AbilityGiveAttr,
  SwitchAbilitiesAttr,
  SuppressAbilitiesAttr,
  TransformAttr,
  SwapStatAttr,
  ShiftStatAttr,
  AverageStatsAttr,
  MoneyAttr,
  DestinyBondAttr,
  AddBattlerTagIfBoostedAttr,
  StatusIfBoostedAttr,
  VariableTargetAttr,
  AfterYouAttr,
  ForceLastAttr,
  ResistLastMoveTypeAttr,
  ExposedMoveAttr,
});

/** Map of of move attribute names to their constructors */
export type MoveAttrConstructorMap = typeof MoveAttrs;

export function initMoves() {
  (allMoves as Move[]).push(
    new SelfStatusMove(MoveId.NONE, PokemonType.NORMAL, MoveCategory.STATUS, -1, -1, 0, 1),
    new AttackMove(MoveId.POUND, PokemonType.NORMAL, MoveCategory.PHYSICAL, 40, 100, 35, -1, 0, 1),
    new AttackMove(MoveId.KARATE_CHOP, PokemonType.FIGHTING, MoveCategory.PHYSICAL, 50, 100, 25, -1, 0, 1)
      .attr(HighCritAttr),
    new AttackMove(MoveId.DOUBLE_SLAP, PokemonType.NORMAL, MoveCategory.PHYSICAL, 15, 85, 10, -1, 0, 1)
      .attr(MultiHitAttr),
    new AttackMove(MoveId.COMET_PUNCH, PokemonType.NORMAL, MoveCategory.PHYSICAL, 18, 85, 15, -1, 0, 1)
      .attr(MultiHitAttr)
      .punchingMove(),
    new AttackMove(MoveId.MEGA_PUNCH, PokemonType.NORMAL, MoveCategory.PHYSICAL, 80, 85, 20, -1, 0, 1)
      .punchingMove(),
    new AttackMove(MoveId.PAY_DAY, PokemonType.NORMAL, MoveCategory.PHYSICAL, 40, 100, 20, -1, 0, 1)
      .attr(MoneyAttr)
      .makesContact(false),
    new AttackMove(MoveId.FIRE_PUNCH, PokemonType.FIRE, MoveCategory.PHYSICAL, 75, 100, 15, 10, 0, 1)
      .attr(StatusEffectAttr, StatusEffect.BURN)
      .punchingMove(),
    new AttackMove(MoveId.ICE_PUNCH, PokemonType.ICE, MoveCategory.PHYSICAL, 75, 100, 15, 10, 0, 1)
      .attr(StatusEffectAttr, StatusEffect.FREEZE)
      .punchingMove(),
    new AttackMove(MoveId.THUNDER_PUNCH, PokemonType.ELECTRIC, MoveCategory.PHYSICAL, 75, 100, 15, 10, 0, 1)
      .attr(StatusEffectAttr, StatusEffect.PARALYSIS)
      .punchingMove(),
    new AttackMove(MoveId.SCRATCH, PokemonType.NORMAL, MoveCategory.PHYSICAL, 40, 100, 35, -1, 0, 1),
    new AttackMove(MoveId.VISE_GRIP, PokemonType.NORMAL, MoveCategory.PHYSICAL, 55, 100, 30, -1, 0, 1),
    new AttackMove(MoveId.GUILLOTINE, PokemonType.NORMAL, MoveCategory.PHYSICAL, 250, 30, 5, -1, 0, 1)
      .attr(OneHitKOAttr)
      .attr(OneHitKOAccuracyAttr),
    new ChargingAttackMove(MoveId.RAZOR_WIND, PokemonType.NORMAL, MoveCategory.SPECIAL, 80, 100, 10, -1, 0, 1)
      .chargeText(i18next.t("moveTriggers:whippedUpAWhirlwind", { pokemonName: "{USER}" }))
      .attr(HighCritAttr)
      .windMove()
      .target(MoveTarget.ALL_NEAR_ENEMIES),
    new SelfStatusMove(MoveId.SWORDS_DANCE, PokemonType.NORMAL, -1, 20, -1, 0, 1)
      .attr(StatStageChangeAttr, [ Stat.ATK ], 2, true)
      .danceMove(),
    new AttackMove(MoveId.CUT, PokemonType.NORMAL, MoveCategory.PHYSICAL, 50, 95, 30, -1, 0, 1)
      .slicingMove(),
    new AttackMove(MoveId.GUST, PokemonType.FLYING, MoveCategory.SPECIAL, 40, 100, 35, -1, 0, 1)
      .attr(HitsTagForDoubleDamageAttr, BattlerTagType.FLYING)
      .windMove(),
    new AttackMove(MoveId.WING_ATTACK, PokemonType.FLYING, MoveCategory.PHYSICAL, 60, 100, 35, -1, 0, 1),
    new StatusMove(MoveId.WHIRLWIND, PokemonType.NORMAL, -1, 20, -1, -6, 1)
      .attr(ForceSwitchOutAttr, false, SwitchType.FORCE_SWITCH)
      .ignoresSubstitute()
      .hidesTarget()
      .windMove()
      .reflectable(),
    new ChargingAttackMove(MoveId.FLY, PokemonType.FLYING, MoveCategory.PHYSICAL, 90, 95, 15, -1, 0, 1)
      .chargeText(i18next.t("moveTriggers:flewUpHigh", { pokemonName: "{USER}" }))
      .chargeAttr(SemiInvulnerableAttr, BattlerTagType.FLYING)
      .affectedByGravity(),
    new AttackMove(MoveId.BIND, PokemonType.NORMAL, MoveCategory.PHYSICAL, 15, 85, 20, -1, 0, 1)
      .attr(TrapAttr, BattlerTagType.BIND),
    new AttackMove(MoveId.SLAM, PokemonType.NORMAL, MoveCategory.PHYSICAL, 80, 75, 20, -1, 0, 1),
    new AttackMove(MoveId.VINE_WHIP, PokemonType.GRASS, MoveCategory.PHYSICAL, 45, 100, 25, -1, 0, 1),
    new AttackMove(MoveId.STOMP, PokemonType.NORMAL, MoveCategory.PHYSICAL, 65, 100, 20, 30, 0, 1)
      .attr(AlwaysHitMinimizeAttr)
      .attr(HitsTagForDoubleDamageAttr, BattlerTagType.MINIMIZED)
      .attr(FlinchAttr),
    new AttackMove(MoveId.DOUBLE_KICK, PokemonType.FIGHTING, MoveCategory.PHYSICAL, 30, 100, 30, -1, 0, 1)
      .attr(MultiHitAttr, MultiHitType._2),
    new AttackMove(MoveId.MEGA_KICK, PokemonType.NORMAL, MoveCategory.PHYSICAL, 120, 75, 5, -1, 0, 1),
    new AttackMove(MoveId.JUMP_KICK, PokemonType.FIGHTING, MoveCategory.PHYSICAL, 100, 95, 10, -1, 0, 1)
      .attr(MissEffectAttr, crashDamageFunc)
      .attr(NoEffectAttr, crashDamageFunc)
      .affectedByGravity()
      .recklessMove(),
    new AttackMove(MoveId.ROLLING_KICK, PokemonType.FIGHTING, MoveCategory.PHYSICAL, 60, 85, 15, 30, 0, 1)
      .attr(FlinchAttr),
    new StatusMove(MoveId.SAND_ATTACK, PokemonType.GROUND, 100, 15, -1, 0, 1)
      .attr(StatStageChangeAttr, [ Stat.ACC ], -1)
      .reflectable(),
    new AttackMove(MoveId.HEADBUTT, PokemonType.NORMAL, MoveCategory.PHYSICAL, 70, 100, 15, 30, 0, 1)
      .attr(FlinchAttr),
    new AttackMove(MoveId.HORN_ATTACK, PokemonType.NORMAL, MoveCategory.PHYSICAL, 65, 100, 25, -1, 0, 1),
    new AttackMove(MoveId.FURY_ATTACK, PokemonType.NORMAL, MoveCategory.PHYSICAL, 15, 85, 20, -1, 0, 1)
      .attr(MultiHitAttr),
    new AttackMove(MoveId.HORN_DRILL, PokemonType.NORMAL, MoveCategory.PHYSICAL, 250, 30, 5, -1, 0, 1)
      .attr(OneHitKOAttr)
      .attr(OneHitKOAccuracyAttr),
    new AttackMove(MoveId.TACKLE, PokemonType.NORMAL, MoveCategory.PHYSICAL, 40, 100, 35, -1, 0, 1),
    new AttackMove(MoveId.BODY_SLAM, PokemonType.NORMAL, MoveCategory.PHYSICAL, 85, 100, 15, 30, 0, 1)
      .attr(AlwaysHitMinimizeAttr)
      .attr(HitsTagForDoubleDamageAttr, BattlerTagType.MINIMIZED)
      .attr(StatusEffectAttr, StatusEffect.PARALYSIS),
    new AttackMove(MoveId.WRAP, PokemonType.NORMAL, MoveCategory.PHYSICAL, 15, 90, 20, -1, 0, 1)
      .attr(TrapAttr, BattlerTagType.WRAP),
    new AttackMove(MoveId.TAKE_DOWN, PokemonType.NORMAL, MoveCategory.PHYSICAL, 90, 85, 20, -1, 0, 1)
      .attr(RecoilAttr)
      .recklessMove(),
    new AttackMove(MoveId.THRASH, PokemonType.NORMAL, MoveCategory.PHYSICAL, 120, 100, 10, -1, 0, 1)
      .attr(FrenzyAttr)
      .attr(MissEffectAttr, frenzyMissFunc)
      .attr(NoEffectAttr, frenzyMissFunc)
      .target(MoveTarget.RANDOM_NEAR_ENEMY),
    new AttackMove(MoveId.DOUBLE_EDGE, PokemonType.NORMAL, MoveCategory.PHYSICAL, 120, 100, 15, -1, 0, 1)
      .attr(RecoilAttr, false, 0.33)
      .recklessMove(),
    new StatusMove(MoveId.TAIL_WHIP, PokemonType.NORMAL, 100, 30, -1, 0, 1)
      .attr(StatStageChangeAttr, [ Stat.DEF ], -1)
      .target(MoveTarget.ALL_NEAR_ENEMIES)
      .reflectable(),
    new AttackMove(MoveId.POISON_STING, PokemonType.POISON, MoveCategory.PHYSICAL, 15, 100, 35, 30, 0, 1)
      .attr(StatusEffectAttr, StatusEffect.POISON)
      .makesContact(false),
    new AttackMove(MoveId.TWINEEDLE, PokemonType.BUG, MoveCategory.PHYSICAL, 25, 100, 20, 20, 0, 1)
      .attr(MultiHitAttr, MultiHitType._2)
      .attr(StatusEffectAttr, StatusEffect.POISON)
      .makesContact(false),
    new AttackMove(MoveId.PIN_MISSILE, PokemonType.BUG, MoveCategory.PHYSICAL, 25, 95, 20, -1, 0, 1)
      .attr(MultiHitAttr)
      .makesContact(false),
    new StatusMove(MoveId.LEER, PokemonType.NORMAL, 100, 30, -1, 0, 1)
      .attr(StatStageChangeAttr, [ Stat.DEF ], -1)
      .target(MoveTarget.ALL_NEAR_ENEMIES)
      .reflectable(),
    new AttackMove(MoveId.BITE, PokemonType.DARK, MoveCategory.PHYSICAL, 60, 100, 25, 30, 0, 1)
      .attr(FlinchAttr)
      .bitingMove(),
    new StatusMove(MoveId.GROWL, PokemonType.NORMAL, 100, 40, -1, 0, 1)
      .attr(StatStageChangeAttr, [ Stat.ATK ], -1)
      .soundBased()
      .target(MoveTarget.ALL_NEAR_ENEMIES)
      .reflectable(),
    new StatusMove(MoveId.ROAR, PokemonType.NORMAL, -1, 20, -1, -6, 1)
      .attr(ForceSwitchOutAttr, false, SwitchType.FORCE_SWITCH)
      .soundBased()
      .hidesTarget()
      .reflectable(),
    new StatusMove(MoveId.SING, PokemonType.NORMAL, 55, 15, -1, 0, 1)
      .attr(StatusEffectAttr, StatusEffect.SLEEP)
      .soundBased()
      .reflectable(),
    new StatusMove(MoveId.SUPERSONIC, PokemonType.NORMAL, 55, 20, -1, 0, 1)
      .attr(ConfuseAttr)
      .soundBased()
      .reflectable(),
    new AttackMove(MoveId.SONIC_BOOM, PokemonType.NORMAL, MoveCategory.SPECIAL, -1, 90, 20, -1, 0, 1)
      .attr(FixedDamageAttr, 20),
    new StatusMove(MoveId.DISABLE, PokemonType.NORMAL, 100, 20, -1, 0, 1)
      .attr(AddBattlerTagAttr, BattlerTagType.DISABLED, false, true)
      .condition((_user, target, _move) => {
        const lastNonVirtualMove = target.getLastNonVirtualMove();
        return lastNonVirtualMove != null && lastNonVirtualMove.move !== MoveId.STRUGGLE;
      })
      .ignoresSubstitute()
      .reflectable(),
    new AttackMove(MoveId.ACID, PokemonType.POISON, MoveCategory.SPECIAL, 40, 100, 30, 10, 0, 1)
      .attr(StatStageChangeAttr, [ Stat.SPDEF ], -1)
      .target(MoveTarget.ALL_NEAR_ENEMIES),
    new AttackMove(MoveId.EMBER, PokemonType.FIRE, MoveCategory.SPECIAL, 40, 100, 25, 10, 0, 1)
      .attr(StatusEffectAttr, StatusEffect.BURN),
    new AttackMove(MoveId.FLAMETHROWER, PokemonType.FIRE, MoveCategory.SPECIAL, 90, 100, 15, 10, 0, 1)
      .attr(StatusEffectAttr, StatusEffect.BURN),
    new StatusMove(MoveId.MIST, PokemonType.ICE, -1, 30, -1, 0, 1)
      .attr(AddArenaTagAttr, ArenaTagType.MIST, 5, true)
      .target(MoveTarget.USER_SIDE),
    new AttackMove(MoveId.WATER_GUN, PokemonType.WATER, MoveCategory.SPECIAL, 40, 100, 25, -1, 0, 1),
    new AttackMove(MoveId.HYDRO_PUMP, PokemonType.WATER, MoveCategory.SPECIAL, 110, 80, 5, -1, 0, 1),
    new AttackMove(MoveId.SURF, PokemonType.WATER, MoveCategory.SPECIAL, 90, 100, 15, -1, 0, 1)
      .target(MoveTarget.ALL_NEAR_OTHERS)
      .attr(HitsTagForDoubleDamageAttr, BattlerTagType.UNDERWATER)
      .attr(GulpMissileTagAttr),
    new AttackMove(MoveId.ICE_BEAM, PokemonType.ICE, MoveCategory.SPECIAL, 90, 100, 10, 10, 0, 1)
      .attr(StatusEffectAttr, StatusEffect.FREEZE),
    new AttackMove(MoveId.BLIZZARD, PokemonType.ICE, MoveCategory.SPECIAL, 110, 70, 5, 10, 0, 1)
      .attr(BlizzardAccuracyAttr)
      .attr(StatusEffectAttr, StatusEffect.FREEZE)
      .windMove()
      .target(MoveTarget.ALL_NEAR_ENEMIES),
    new AttackMove(MoveId.PSYBEAM, PokemonType.PSYCHIC, MoveCategory.SPECIAL, 65, 100, 20, 10, 0, 1)
      .attr(ConfuseAttr),
    new AttackMove(MoveId.BUBBLE_BEAM, PokemonType.WATER, MoveCategory.SPECIAL, 65, 100, 20, 10, 0, 1)
      .attr(StatStageChangeAttr, [ Stat.SPD ], -1),
    new AttackMove(MoveId.AURORA_BEAM, PokemonType.ICE, MoveCategory.SPECIAL, 65, 100, 20, 10, 0, 1)
      .attr(StatStageChangeAttr, [ Stat.ATK ], -1),
    new AttackMove(MoveId.HYPER_BEAM, PokemonType.NORMAL, MoveCategory.SPECIAL, 150, 90, 5, -1, 0, 1)
      .attr(RechargeAttr),
    new AttackMove(MoveId.PECK, PokemonType.FLYING, MoveCategory.PHYSICAL, 35, 100, 35, -1, 0, 1),
    new AttackMove(MoveId.DRILL_PECK, PokemonType.FLYING, MoveCategory.PHYSICAL, 80, 100, 20, -1, 0, 1),
    new AttackMove(MoveId.SUBMISSION, PokemonType.FIGHTING, MoveCategory.PHYSICAL, 80, 80, 20, -1, 0, 1)
      .attr(RecoilAttr)
      .recklessMove(),
    new AttackMove(MoveId.LOW_KICK, PokemonType.FIGHTING, MoveCategory.PHYSICAL, -1, 100, 20, -1, 0, 1)
      .attr(WeightPowerAttr),
    new AttackMove(MoveId.COUNTER, PokemonType.FIGHTING, MoveCategory.PHYSICAL, -1, 100, 20, -1, -5, 1)
      .attr(CounterDamageAttr, 2, MoveCategory.PHYSICAL)
      .attr(CounterRedirectAttr, MoveCategory.PHYSICAL)
      .condition(counterAttackConditionPhysical, 3)
      .target(MoveTarget.ATTACKER),
    new AttackMove(MoveId.SEISMIC_TOSS, PokemonType.FIGHTING, MoveCategory.PHYSICAL, -1, 100, 20, -1, 0, 1)
      .attr(LevelDamageAttr),
    new AttackMove(MoveId.STRENGTH, PokemonType.NORMAL, MoveCategory.PHYSICAL, 80, 100, 15, -1, 0, 1),
    new AttackMove(MoveId.ABSORB, PokemonType.GRASS, MoveCategory.SPECIAL, 20, 100, 25, -1, 0, 1)
      .attr(HitHealAttr)
      .triageMove(),
    new AttackMove(MoveId.MEGA_DRAIN, PokemonType.GRASS, MoveCategory.SPECIAL, 40, 100, 15, -1, 0, 1)
      .attr(HitHealAttr)
      .triageMove(),
    new StatusMove(MoveId.LEECH_SEED, PokemonType.GRASS, 90, 10, -1, 0, 1)
      .attr(LeechSeedAttr)
      .condition((user, target, move) => !target.getTag(BattlerTagType.SEEDED) && !target.isOfType(PokemonType.GRASS))
      .reflectable(),
    new SelfStatusMove(MoveId.GROWTH, PokemonType.NORMAL, -1, 20, -1, 0, 1)
      .attr(GrowthStatStageChangeAttr),
    new AttackMove(MoveId.RAZOR_LEAF, PokemonType.GRASS, MoveCategory.PHYSICAL, 55, 95, 25, -1, 0, 1)
      .attr(HighCritAttr)
      .makesContact(false)
      .slicingMove()
      .target(MoveTarget.ALL_NEAR_ENEMIES),
    new ChargingAttackMove(MoveId.SOLAR_BEAM, PokemonType.GRASS, MoveCategory.SPECIAL, 120, 100, 10, -1, 0, 1)
      .chargeText(i18next.t("moveTriggers:tookInSunlight", { pokemonName: "{USER}" }))
      .chargeAttr(WeatherInstantChargeAttr, [ WeatherType.SUNNY, WeatherType.HARSH_SUN ])
      .attr(AntiSunlightPowerDecreaseAttr),
    new StatusMove(MoveId.POISON_POWDER, PokemonType.POISON, 75, 35, -1, 0, 1)
      .attr(StatusEffectAttr, StatusEffect.POISON)
      .powderMove()
      .reflectable(),
    new StatusMove(MoveId.STUN_SPORE, PokemonType.GRASS, 75, 30, -1, 0, 1)
      .attr(StatusEffectAttr, StatusEffect.PARALYSIS)
      .powderMove()
      .reflectable(),
    new StatusMove(MoveId.SLEEP_POWDER, PokemonType.GRASS, 75, 15, -1, 0, 1)
      .attr(StatusEffectAttr, StatusEffect.SLEEP)
      .powderMove()
      .reflectable(),
    new AttackMove(MoveId.PETAL_DANCE, PokemonType.GRASS, MoveCategory.SPECIAL, 120, 100, 10, -1, 0, 1)
      .attr(FrenzyAttr)
      .attr(MissEffectAttr, frenzyMissFunc)
      .attr(NoEffectAttr, frenzyMissFunc)
      .makesContact()
      .danceMove()
      .target(MoveTarget.RANDOM_NEAR_ENEMY),
    new StatusMove(MoveId.STRING_SHOT, PokemonType.BUG, 95, 40, -1, 0, 1)
      .attr(StatStageChangeAttr, [ Stat.SPD ], -2)
      .target(MoveTarget.ALL_NEAR_ENEMIES)
      .reflectable(),
    new AttackMove(MoveId.DRAGON_RAGE, PokemonType.DRAGON, MoveCategory.SPECIAL, -1, 100, 10, -1, 0, 1)
      .attr(FixedDamageAttr, 40),
    new AttackMove(MoveId.FIRE_SPIN, PokemonType.FIRE, MoveCategory.SPECIAL, 35, 85, 15, -1, 0, 1)
      .attr(TrapAttr, BattlerTagType.FIRE_SPIN),
    new AttackMove(MoveId.THUNDER_SHOCK, PokemonType.ELECTRIC, MoveCategory.SPECIAL, 40, 100, 30, 10, 0, 1)
      .attr(StatusEffectAttr, StatusEffect.PARALYSIS),
    new AttackMove(MoveId.THUNDERBOLT, PokemonType.ELECTRIC, MoveCategory.SPECIAL, 90, 100, 15, 10, 0, 1)
      .attr(StatusEffectAttr, StatusEffect.PARALYSIS),
    new StatusMove(MoveId.THUNDER_WAVE, PokemonType.ELECTRIC, 90, 20, -1, 0, 1)
      .attr(StatusEffectAttr, StatusEffect.PARALYSIS)
      .attr(RespectAttackTypeImmunityAttr)
      .reflectable(),
    new AttackMove(MoveId.THUNDER, PokemonType.ELECTRIC, MoveCategory.SPECIAL, 110, 70, 10, 30, 0, 1)
      .attr(StatusEffectAttr, StatusEffect.PARALYSIS)
      .attr(ThunderAccuracyAttr)
      .attr(HitsTagAttr, BattlerTagType.FLYING),
    new AttackMove(MoveId.ROCK_THROW, PokemonType.ROCK, MoveCategory.PHYSICAL, 50, 90, 15, -1, 0, 1)
      .makesContact(false),
    new AttackMove(MoveId.EARTHQUAKE, PokemonType.GROUND, MoveCategory.PHYSICAL, 100, 100, 10, -1, 0, 1)
      .attr(HitsTagForDoubleDamageAttr, BattlerTagType.UNDERGROUND)
      .attr(MovePowerMultiplierAttr, (user, target, move) => globalScene.arena.getTerrainType() === TerrainType.GRASSY && target.isGrounded() ? 0.5 : 1)
      .makesContact(false)
      .target(MoveTarget.ALL_NEAR_OTHERS),
    new AttackMove(MoveId.FISSURE, PokemonType.GROUND, MoveCategory.PHYSICAL, 250, 30, 5, -1, 0, 1)
      .attr(OneHitKOAttr)
      .attr(OneHitKOAccuracyAttr)
      .attr(HitsTagAttr, BattlerTagType.UNDERGROUND)
      .makesContact(false),
    new ChargingAttackMove(MoveId.DIG, PokemonType.GROUND, MoveCategory.PHYSICAL, 80, 100, 10, -1, 0, 1)
      .chargeText(i18next.t("moveTriggers:dugAHole", { pokemonName: "{USER}" }))
      .chargeAttr(SemiInvulnerableAttr, BattlerTagType.UNDERGROUND),
    new StatusMove(MoveId.TOXIC, PokemonType.POISON, 90, 10, -1, 0, 1)
      .attr(StatusEffectAttr, StatusEffect.TOXIC)
      .attr(ToxicAccuracyAttr)
      .reflectable(),
    new AttackMove(MoveId.CONFUSION, PokemonType.PSYCHIC, MoveCategory.SPECIAL, 50, 100, 25, 10, 0, 1)
      .attr(ConfuseAttr),
    new AttackMove(MoveId.PSYCHIC, PokemonType.PSYCHIC, MoveCategory.SPECIAL, 90, 100, 10, 10, 0, 1)
      .attr(StatStageChangeAttr, [ Stat.SPDEF ], -1),
    new StatusMove(MoveId.HYPNOSIS, PokemonType.PSYCHIC, 60, 20, -1, 0, 1)
      .attr(StatusEffectAttr, StatusEffect.SLEEP)
      .reflectable(),
    new SelfStatusMove(MoveId.MEDITATE, PokemonType.PSYCHIC, -1, 40, -1, 0, 1)
      .attr(StatStageChangeAttr, [ Stat.ATK ], 1, true),
    new SelfStatusMove(MoveId.AGILITY, PokemonType.PSYCHIC, -1, 30, -1, 0, 1)
      .attr(StatStageChangeAttr, [ Stat.SPD ], 2, true),
    new AttackMove(MoveId.QUICK_ATTACK, PokemonType.NORMAL, MoveCategory.PHYSICAL, 40, 100, 30, -1, 1, 1),
    new AttackMove(MoveId.RAGE, PokemonType.NORMAL, MoveCategory.PHYSICAL, 20, 100, 20, -1, 0, 1)
      .partial(), // No effect implemented
    new SelfStatusMove(MoveId.TELEPORT, PokemonType.PSYCHIC, -1, 20, -1, -6, 1)
      .attr(ForceSwitchOutAttr, true)
      .hidesUser()
      .condition(failTeleportCondition, 3),
    new AttackMove(MoveId.NIGHT_SHADE, PokemonType.GHOST, MoveCategory.SPECIAL, -1, 100, 15, -1, 0, 1)
      .attr(LevelDamageAttr),
    new StatusMove(MoveId.MIMIC, PokemonType.NORMAL, -1, 10, -1, 0, 1)
      .attr(MovesetCopyMoveAttr)
      .ignoresSubstitute(),
    new StatusMove(MoveId.SCREECH, PokemonType.NORMAL, 85, 40, -1, 0, 1)
      .attr(StatStageChangeAttr, [ Stat.DEF ], -2)
      .soundBased()
      .reflectable(),
    new SelfStatusMove(MoveId.DOUBLE_TEAM, PokemonType.NORMAL, -1, 15, -1, 0, 1)
      .attr(StatStageChangeAttr, [ Stat.EVA ], 1, true),
    new SelfStatusMove(MoveId.RECOVER, PokemonType.NORMAL, -1, 5, -1, 0, 1)
      .attr(HealAttr, 0.5)
      .triageMove(),
    new SelfStatusMove(MoveId.HARDEN, PokemonType.NORMAL, -1, 30, -1, 0, 1)
      .attr(StatStageChangeAttr, [ Stat.DEF ], 1, true),
    new SelfStatusMove(MoveId.MINIMIZE, PokemonType.NORMAL, -1, 10, -1, 0, 1)
      .attr(AddBattlerTagAttr, BattlerTagType.MINIMIZED, true, false)
      .attr(StatStageChangeAttr, [ Stat.EVA ], 2, true),
    new StatusMove(MoveId.SMOKESCREEN, PokemonType.NORMAL, 100, 20, -1, 0, 1)
      .attr(StatStageChangeAttr, [ Stat.ACC ], -1)
      .reflectable(),
    new StatusMove(MoveId.CONFUSE_RAY, PokemonType.GHOST, 100, 10, -1, 0, 1)
      .attr(ConfuseAttr)
      .reflectable(),
    new SelfStatusMove(MoveId.WITHDRAW, PokemonType.WATER, -1, 40, -1, 0, 1)
      .attr(StatStageChangeAttr, [ Stat.DEF ], 1, true),
    new SelfStatusMove(MoveId.DEFENSE_CURL, PokemonType.NORMAL, -1, 40, -1, 0, 1)
      .attr(StatStageChangeAttr, [ Stat.DEF ], 1, true),
    new SelfStatusMove(MoveId.BARRIER, PokemonType.PSYCHIC, -1, 20, -1, 0, 1)
      .attr(StatStageChangeAttr, [ Stat.DEF ], 2, true),
    new StatusMove(MoveId.LIGHT_SCREEN, PokemonType.PSYCHIC, -1, 30, -1, 0, 1)
      .attr(AddArenaTagAttr, ArenaTagType.LIGHT_SCREEN, 5, true)
      .target(MoveTarget.USER_SIDE),
    new SelfStatusMove(MoveId.HAZE, PokemonType.ICE, -1, 30, -1, 0, 1)
      .ignoresSubstitute()
      .attr(ResetStatsAttr, true),
    new StatusMove(MoveId.REFLECT, PokemonType.PSYCHIC, -1, 20, -1, 0, 1)
      .attr(AddArenaTagAttr, ArenaTagType.REFLECT, 5, true)
      .target(MoveTarget.USER_SIDE),
    new SelfStatusMove(MoveId.FOCUS_ENERGY, PokemonType.NORMAL, -1, 30, -1, 0, 1)
      .attr(AddBattlerTagAttr, BattlerTagType.CRIT_BOOST, true, true)
      // TODO: Remove once dragon cheer & focus energy are merged into 1 tag
      .condition((_user, target) => !target.getTag(BattlerTagType.DRAGON_CHEER)),
    new AttackMove(MoveId.BIDE, PokemonType.NORMAL, MoveCategory.PHYSICAL, -1, -1, 10, -1, 1, 1)
      .target(MoveTarget.USER)
      .unimplemented(),
    new SelfStatusMove(MoveId.METRONOME, PokemonType.NORMAL, -1, 10, -1, 0, 1)
      .attr(RandomMoveAttr, invalidMetronomeMoves),
    new StatusMove(MoveId.MIRROR_MOVE, PokemonType.FLYING, -1, 20, -1, 0, 1)
      .attr(CopyMoveAttr, true, invalidMirrorMoveMoves),
    new AttackMove(MoveId.SELF_DESTRUCT, PokemonType.NORMAL, MoveCategory.PHYSICAL, 200, 100, 5, -1, 0, 1)
      .attr(SacrificialAttr)
      .makesContact(false)
      .condition(failIfDampCondition, 3)
      .target(MoveTarget.ALL_NEAR_OTHERS),
    new AttackMove(MoveId.EGG_BOMB, PokemonType.NORMAL, MoveCategory.PHYSICAL, 100, 75, 10, -1, 0, 1)
      .makesContact(false)
      .ballBombMove(),
    new AttackMove(MoveId.LICK, PokemonType.GHOST, MoveCategory.PHYSICAL, 30, 100, 30, 30, 0, 1)
      .attr(StatusEffectAttr, StatusEffect.PARALYSIS),
    new AttackMove(MoveId.SMOG, PokemonType.POISON, MoveCategory.SPECIAL, 30, 70, 20, 40, 0, 1)
      .attr(StatusEffectAttr, StatusEffect.POISON),
    new AttackMove(MoveId.SLUDGE, PokemonType.POISON, MoveCategory.SPECIAL, 65, 100, 20, 30, 0, 1)
      .attr(StatusEffectAttr, StatusEffect.POISON),
    new AttackMove(MoveId.BONE_CLUB, PokemonType.GROUND, MoveCategory.PHYSICAL, 65, 85, 20, 10, 0, 1)
      .attr(FlinchAttr)
      .makesContact(false),
    new AttackMove(MoveId.FIRE_BLAST, PokemonType.FIRE, MoveCategory.SPECIAL, 110, 85, 5, 10, 0, 1)
      .attr(StatusEffectAttr, StatusEffect.BURN),
    new AttackMove(MoveId.WATERFALL, PokemonType.WATER, MoveCategory.PHYSICAL, 80, 100, 15, 20, 0, 1)
      .attr(FlinchAttr),
    new AttackMove(MoveId.CLAMP, PokemonType.WATER, MoveCategory.PHYSICAL, 35, 85, 15, -1, 0, 1)
      .attr(TrapAttr, BattlerTagType.CLAMP),
    new AttackMove(MoveId.SWIFT, PokemonType.NORMAL, MoveCategory.SPECIAL, 60, -1, 20, -1, 0, 1)
      .target(MoveTarget.ALL_NEAR_ENEMIES),
    new ChargingAttackMove(MoveId.SKULL_BASH, PokemonType.NORMAL, MoveCategory.PHYSICAL, 130, 100, 10, -1, 0, 1)
      .chargeText(i18next.t("moveTriggers:loweredItsHead", { pokemonName: "{USER}" }))
      .chargeAttr(StatStageChangeAttr, [ Stat.DEF ], 1, true),
    new AttackMove(MoveId.SPIKE_CANNON, PokemonType.NORMAL, MoveCategory.PHYSICAL, 20, 100, 15, -1, 0, 1)
      .attr(MultiHitAttr)
      .makesContact(false),
    new AttackMove(MoveId.CONSTRICT, PokemonType.NORMAL, MoveCategory.PHYSICAL, 10, 100, 35, 10, 0, 1)
      .attr(StatStageChangeAttr, [ Stat.SPD ], -1),
    new SelfStatusMove(MoveId.AMNESIA, PokemonType.PSYCHIC, -1, 20, -1, 0, 1)
      .attr(StatStageChangeAttr, [ Stat.SPDEF ], 2, true),
    new StatusMove(MoveId.KINESIS, PokemonType.PSYCHIC, 80, 15, -1, 0, 1)
      .attr(StatStageChangeAttr, [ Stat.ACC ], -1)
      .reflectable(),
    new SelfStatusMove(MoveId.SOFT_BOILED, PokemonType.NORMAL, -1, 5, -1, 0, 1)
      .attr(HealAttr, 0.5)
      .triageMove(),
    new AttackMove(MoveId.HIGH_JUMP_KICK, PokemonType.FIGHTING, MoveCategory.PHYSICAL, 130, 90, 10, -1, 0, 1)
      .attr(MissEffectAttr, crashDamageFunc)
      .attr(NoEffectAttr, crashDamageFunc)
      .affectedByGravity()
      .recklessMove(),
    new StatusMove(MoveId.GLARE, PokemonType.NORMAL, 100, 30, -1, 0, 1)
      .attr(StatusEffectAttr, StatusEffect.PARALYSIS)
      .reflectable(),
    new AttackMove(MoveId.DREAM_EATER, PokemonType.PSYCHIC, MoveCategory.SPECIAL, 100, 100, 15, -1, 0, 1)
      .attr(HitHealAttr)
      .condition(targetSleptOrComatoseCondition)
      .triageMove(),
    new StatusMove(MoveId.POISON_GAS, PokemonType.POISON, 90, 40, -1, 0, 1)
      .attr(StatusEffectAttr, StatusEffect.POISON)
      .target(MoveTarget.ALL_NEAR_ENEMIES)
      .reflectable(),
    new AttackMove(MoveId.BARRAGE, PokemonType.NORMAL, MoveCategory.PHYSICAL, 15, 85, 20, -1, 0, 1)
      .attr(MultiHitAttr)
      .makesContact(false)
      .ballBombMove(),
    new AttackMove(MoveId.LEECH_LIFE, PokemonType.BUG, MoveCategory.PHYSICAL, 80, 100, 10, -1, 0, 1)
      .attr(HitHealAttr)
      .triageMove(),
    new StatusMove(MoveId.LOVELY_KISS, PokemonType.NORMAL, 75, 10, -1, 0, 1)
      .attr(StatusEffectAttr, StatusEffect.SLEEP)
      .reflectable(),
    new ChargingAttackMove(MoveId.SKY_ATTACK, PokemonType.FLYING, MoveCategory.PHYSICAL, 140, 90, 5, 30, 0, 1)
      .chargeText(i18next.t("moveTriggers:isGlowing", { pokemonName: "{USER}" }))
      .attr(HighCritAttr)
      .attr(FlinchAttr)
      .makesContact(false),
    new StatusMove(MoveId.TRANSFORM, PokemonType.NORMAL, -1, 10, -1, 0, 1)
      .attr(TransformAttr)
      .ignoresProtect()
      /* Transform:
       * Does not copy the target's rage fist hit count
       * Does not copy the target's volatile status conditions (ie BattlerTags)
       * Renders user typeless when copying typeless opponent (should revert to original typing)
      */
      .edgeCase(),
    new AttackMove(MoveId.BUBBLE, PokemonType.WATER, MoveCategory.SPECIAL, 40, 100, 30, 10, 0, 1)
      .attr(StatStageChangeAttr, [ Stat.SPD ], -1)
      .target(MoveTarget.ALL_NEAR_ENEMIES),
    new AttackMove(MoveId.DIZZY_PUNCH, PokemonType.NORMAL, MoveCategory.PHYSICAL, 70, 100, 10, 20, 0, 1)
      .attr(ConfuseAttr)
      .punchingMove(),
    new StatusMove(MoveId.SPORE, PokemonType.GRASS, 100, 15, -1, 0, 1)
      .attr(StatusEffectAttr, StatusEffect.SLEEP)
      .powderMove()
      .reflectable(),
    new StatusMove(MoveId.FLASH, PokemonType.NORMAL, 100, 20, -1, 0, 1)
      .attr(StatStageChangeAttr, [ Stat.ACC ], -1)
      .reflectable(),
    new AttackMove(MoveId.PSYWAVE, PokemonType.PSYCHIC, MoveCategory.SPECIAL, -1, 100, 15, -1, 0, 1)
      .attr(RandomLevelDamageAttr),
    new SelfStatusMove(MoveId.SPLASH, PokemonType.NORMAL, -1, 40, -1, 0, 1)
      .attr(MessageAttr, i18next.t("moveTriggers:splash"))
      .affectedByGravity(),
    new SelfStatusMove(MoveId.ACID_ARMOR, PokemonType.POISON, -1, 20, -1, 0, 1)
      .attr(StatStageChangeAttr, [ Stat.DEF ], 2, true),
    new AttackMove(MoveId.CRABHAMMER, PokemonType.WATER, MoveCategory.PHYSICAL, 100, 90, 10, -1, 0, 1)
      .attr(HighCritAttr),
    new AttackMove(MoveId.EXPLOSION, PokemonType.NORMAL, MoveCategory.PHYSICAL, 250, 100, 5, -1, 0, 1)
      .condition(failIfDampCondition, 3)
      .attr(SacrificialAttr)
      .makesContact(false)
      .target(MoveTarget.ALL_NEAR_OTHERS),
    new AttackMove(MoveId.FURY_SWIPES, PokemonType.NORMAL, MoveCategory.PHYSICAL, 18, 80, 15, -1, 0, 1)
      .attr(MultiHitAttr),
    new AttackMove(MoveId.BONEMERANG, PokemonType.GROUND, MoveCategory.PHYSICAL, 50, 90, 10, -1, 0, 1)
      .attr(MultiHitAttr, MultiHitType._2)
      .makesContact(false),
    new SelfStatusMove(MoveId.REST, PokemonType.PSYCHIC, -1, 5, -1, 0, 1)
      .attr(RestAttr, 3)
      .triageMove(),
    new AttackMove(MoveId.ROCK_SLIDE, PokemonType.ROCK, MoveCategory.PHYSICAL, 75, 90, 10, 30, 0, 1)
      .attr(FlinchAttr)
      .makesContact(false)
      .target(MoveTarget.ALL_NEAR_ENEMIES),
    new AttackMove(MoveId.HYPER_FANG, PokemonType.NORMAL, MoveCategory.PHYSICAL, 80, 90, 15, 10, 0, 1)
      .attr(FlinchAttr)
      .bitingMove(),
    new SelfStatusMove(MoveId.SHARPEN, PokemonType.NORMAL, -1, 30, -1, 0, 1)
      .attr(StatStageChangeAttr, [ Stat.ATK ], 1, true),
    new SelfStatusMove(MoveId.CONVERSION, PokemonType.NORMAL, -1, 30, -1, 0, 1)
      .attr(FirstMoveTypeAttr),
    new AttackMove(MoveId.TRI_ATTACK, PokemonType.NORMAL, MoveCategory.SPECIAL, 80, 100, 10, 20, 0, 1)
      .attr(MultiStatusEffectAttr, [ StatusEffect.BURN, StatusEffect.FREEZE, StatusEffect.PARALYSIS ]),
    new AttackMove(MoveId.SUPER_FANG, PokemonType.NORMAL, MoveCategory.PHYSICAL, -1, 90, 10, -1, 0, 1)
      .attr(TargetHalfHpDamageAttr),
    new AttackMove(MoveId.SLASH, PokemonType.NORMAL, MoveCategory.PHYSICAL, 70, 100, 20, -1, 0, 1)
      .attr(HighCritAttr)
      .slicingMove(),
    new SelfStatusMove(MoveId.SUBSTITUTE, PokemonType.NORMAL, -1, 10, -1, 0, 1)
      .attr(AddSubstituteAttr, 0.25, false),
    new AttackMove(MoveId.STRUGGLE, PokemonType.NORMAL, MoveCategory.PHYSICAL, 50, -1, 1, -1, 0, 1)
      .attr(RecoilAttr, true, 0.25, true)
      .attr(TypelessAttr)
      .attr(PreMoveMessageAttr, (user: Pokemon) => i18next.t("moveTriggers:struggleMessage", { pokemonName: getPokemonNameWithAffix(user) }))
      .target(MoveTarget.RANDOM_NEAR_ENEMY),
    new StatusMove(MoveId.SKETCH, PokemonType.NORMAL, -1, 1, -1, 0, 2)
      .ignoresSubstitute()
      .attr(SketchAttr),
    new AttackMove(MoveId.TRIPLE_KICK, PokemonType.FIGHTING, MoveCategory.PHYSICAL, 10, 90, 10, -1, 0, 2)
      .attr(MultiHitAttr, MultiHitType._3)
      .attr(MultiHitPowerIncrementAttr, 3)
      .checkAllHits(),
    new AttackMove(MoveId.THIEF, PokemonType.DARK, MoveCategory.PHYSICAL, 60, 100, 25, -1, 0, 2)
      .attr(StealHeldItemChanceAttr, 0.3)
      .edgeCase(),
      // Should not be able to steal held item if user faints due to Rough Skin, Iron Barbs, etc.
      // Should be able to steal items from pokemon with Sticky Hold if the damage causes them to faint
    new StatusMove(MoveId.SPIDER_WEB, PokemonType.BUG, -1, 10, -1, 0, 2)
      .condition(failIfGhostTypeCondition)
      .attr(AddBattlerTagAttr, BattlerTagType.TRAPPED, false, true, 1)
      .reflectable(),
    new StatusMove(MoveId.MIND_READER, PokemonType.NORMAL, -1, 5, -1, 0, 2)
      .attr(AddBattlerTagAttr, BattlerTagType.IGNORE_ACCURACY, true, false, 2)
      .attr(MessageAttr, (user, target) =>
        i18next.t("moveTriggers:tookAimAtTarget", { pokemonName: getPokemonNameWithAffix(user), targetName: getPokemonNameWithAffix(target) })
      ),
    new StatusMove(MoveId.NIGHTMARE, PokemonType.GHOST, 100, 15, -1, 0, 2)
      .attr(AddBattlerTagAttr, BattlerTagType.NIGHTMARE)
      .condition(targetSleptOrComatoseCondition),
    new AttackMove(MoveId.FLAME_WHEEL, PokemonType.FIRE, MoveCategory.PHYSICAL, 60, 100, 25, 10, 0, 2)
      .attr(HealStatusEffectAttr, true, StatusEffect.FREEZE)
      .attr(StatusEffectAttr, StatusEffect.BURN),
    new AttackMove(MoveId.SNORE, PokemonType.NORMAL, MoveCategory.SPECIAL, 50, 100, 15, 30, 0, 2)
      .attr(BypassSleepAttr)
      .attr(FlinchAttr)
      .condition(userSleptOrComatoseCondition, 3)
      .soundBased(),
    new StatusMove(MoveId.CURSE, PokemonType.GHOST, -1, 10, -1, 0, 2)
      .attr(CurseAttr)
      .ignoresSubstitute()
      .ignoresProtect()
      .target(MoveTarget.CURSE),
    new AttackMove(MoveId.FLAIL, PokemonType.NORMAL, MoveCategory.PHYSICAL, -1, 100, 15, -1, 0, 2)
      .attr(LowHpPowerAttr),
    new StatusMove(MoveId.CONVERSION_2, PokemonType.NORMAL, -1, 30, -1, 0, 2)
      .attr(ResistLastMoveTypeAttr)
      .ignoresSubstitute()
      .partial(), // Checks the move's original typing and not if its type is changed through some other means
    new AttackMove(MoveId.AEROBLAST, PokemonType.FLYING, MoveCategory.SPECIAL, 100, 95, 5, -1, 0, 2)
      .windMove()
      .attr(HighCritAttr),
    new StatusMove(MoveId.COTTON_SPORE, PokemonType.GRASS, 100, 40, -1, 0, 2)
      .attr(StatStageChangeAttr, [ Stat.SPD ], -2)
      .powderMove()
      .target(MoveTarget.ALL_NEAR_ENEMIES)
      .reflectable(),
    new AttackMove(MoveId.REVERSAL, PokemonType.FIGHTING, MoveCategory.PHYSICAL, -1, 100, 15, -1, 0, 2)
      .attr(LowHpPowerAttr),
    new StatusMove(MoveId.SPITE, PokemonType.GHOST, 100, 10, -1, 0, 2)
      .ignoresSubstitute()
      .attr(ReducePpMoveAttr, 4)
      .reflectable(),
    new AttackMove(MoveId.POWDER_SNOW, PokemonType.ICE, MoveCategory.SPECIAL, 40, 100, 25, 10, 0, 2)
      .attr(StatusEffectAttr, StatusEffect.FREEZE)
      .target(MoveTarget.ALL_NEAR_ENEMIES),
    new SelfStatusMove(MoveId.PROTECT, PokemonType.NORMAL, -1, 10, -1, 4, 2)
      .attr(ProtectAttr)
      .condition(failIfLastCondition, 3),
    new AttackMove(MoveId.MACH_PUNCH, PokemonType.FIGHTING, MoveCategory.PHYSICAL, 40, 100, 30, -1, 1, 2)
      .punchingMove(),
    new StatusMove(MoveId.SCARY_FACE, PokemonType.NORMAL, 100, 10, -1, 0, 2)
      .attr(StatStageChangeAttr, [ Stat.SPD ], -2)
      .reflectable(),
    new AttackMove(MoveId.FEINT_ATTACK, PokemonType.DARK, MoveCategory.PHYSICAL, 60, -1, 20, -1, 0, 2),
    new StatusMove(MoveId.SWEET_KISS, PokemonType.FAIRY, 75, 10, -1, 0, 2)
      .attr(ConfuseAttr)
      .reflectable(),
    new SelfStatusMove(MoveId.BELLY_DRUM, PokemonType.NORMAL, -1, 10, -1, 0, 2)
      .attr(CutHpStatStageBoostAttr, [ Stat.ATK ], 12, 2, (user) => {
        globalScene.phaseManager.queueMessage(i18next.t("moveTriggers:cutOwnHpAndMaximizedStat", { pokemonName: getPokemonNameWithAffix(user), statName: i18next.t(getStatKey(Stat.ATK)) }));
      }),
    new AttackMove(MoveId.SLUDGE_BOMB, PokemonType.POISON, MoveCategory.SPECIAL, 90, 100, 10, 30, 0, 2)
      .attr(StatusEffectAttr, StatusEffect.POISON)
      .ballBombMove(),
    new AttackMove(MoveId.MUD_SLAP, PokemonType.GROUND, MoveCategory.SPECIAL, 20, 100, 10, 100, 0, 2)
      .attr(StatStageChangeAttr, [ Stat.ACC ], -1),
    new AttackMove(MoveId.OCTAZOOKA, PokemonType.WATER, MoveCategory.SPECIAL, 65, 85, 10, 50, 0, 2)
      .attr(StatStageChangeAttr, [ Stat.ACC ], -1)
      .ballBombMove(),
    new StatusMove(MoveId.SPIKES, PokemonType.GROUND, -1, 20, -1, 0, 2)
      .attr(AddArenaTrapTagAttr, ArenaTagType.SPIKES)
      .target(MoveTarget.ENEMY_SIDE)
      .reflectable(),
    new AttackMove(MoveId.ZAP_CANNON, PokemonType.ELECTRIC, MoveCategory.SPECIAL, 120, 50, 5, 100, 0, 2)
      .attr(StatusEffectAttr, StatusEffect.PARALYSIS)
      .ballBombMove(),
    new StatusMove(MoveId.FORESIGHT, PokemonType.NORMAL, -1, 40, -1, 0, 2)
      .attr(ExposedMoveAttr, BattlerTagType.IGNORE_GHOST)
      .ignoresSubstitute()
      .reflectable(),
    new SelfStatusMove(MoveId.DESTINY_BOND, PokemonType.GHOST, -1, 5, -1, 0, 2)
      .ignoresProtect()
      .attr(DestinyBondAttr)
      .condition(failAgainstFinalBossCondition, 2)
      .condition((user, target, move) => {
        // Retrieves user's previous move, returns empty array if no moves have been used
        const lastTurnMove = user.getLastXMoves(1);
        // Checks last move and allows destiny bond to be used if:
        // - no previous moves have been made
        // - the previous move used was not destiny bond
        // - the previous move was unsuccessful
        return lastTurnMove.length === 0 || lastTurnMove[0].move !== move.id || lastTurnMove[0].result !== MoveResult.SUCCESS;
      }),
    new StatusMove(MoveId.PERISH_SONG, PokemonType.NORMAL, -1, 5, -1, 0, 2)
      .attr(AddBattlerTagAttr, BattlerTagType.PERISH_SONG, false, true, 4)
      .attr(MessageAttr, (_user, target) =>
         i18next.t("moveTriggers:faintCountdown", { pokemonName: getPokemonNameWithAffix(target), turnCount: 3 }))
      .ignoresProtect()
      .soundBased()
      .condition(failOnBossCondition)
      .target(MoveTarget.ALL),
    new AttackMove(MoveId.ICY_WIND, PokemonType.ICE, MoveCategory.SPECIAL, 55, 95, 15, 100, 0, 2)
      .attr(StatStageChangeAttr, [ Stat.SPD ], -1)
      .windMove()
      .target(MoveTarget.ALL_NEAR_ENEMIES),
    new SelfStatusMove(MoveId.DETECT, PokemonType.FIGHTING, -1, 5, -1, 4, 2)
      .attr(ProtectAttr)
      .condition(failIfLastCondition, 3),
    new AttackMove(MoveId.BONE_RUSH, PokemonType.GROUND, MoveCategory.PHYSICAL, 25, 90, 10, -1, 0, 2)
      .attr(MultiHitAttr)
      .makesContact(false),
    new StatusMove(MoveId.LOCK_ON, PokemonType.NORMAL, -1, 5, -1, 0, 2)
      .attr(AddBattlerTagAttr, BattlerTagType.IGNORE_ACCURACY, true, false, 2)
      .attr(MessageAttr, (user, target) =>
        i18next.t("moveTriggers:tookAimAtTarget", { pokemonName: getPokemonNameWithAffix(user), targetName: getPokemonNameWithAffix(target) })
      ),
    new AttackMove(MoveId.OUTRAGE, PokemonType.DRAGON, MoveCategory.PHYSICAL, 120, 100, 10, -1, 0, 2)
      .attr(FrenzyAttr)
      .attr(MissEffectAttr, frenzyMissFunc)
      .attr(NoEffectAttr, frenzyMissFunc)
      .target(MoveTarget.RANDOM_NEAR_ENEMY),
    new StatusMove(MoveId.SANDSTORM, PokemonType.ROCK, -1, 10, -1, 0, 2)
      .attr(WeatherChangeAttr, WeatherType.SANDSTORM)
      .target(MoveTarget.BOTH_SIDES),
    new AttackMove(MoveId.GIGA_DRAIN, PokemonType.GRASS, MoveCategory.SPECIAL, 75, 100, 10, -1, 0, 2)
      .attr(HitHealAttr)
      .triageMove(),
    new SelfStatusMove(MoveId.ENDURE, PokemonType.NORMAL, -1, 10, -1, 4, 2)
      .attr(ProtectAttr, BattlerTagType.ENDURING)
      .condition(failIfLastCondition, 3),
    new StatusMove(MoveId.CHARM, PokemonType.FAIRY, 100, 20, -1, 0, 2)
      .attr(StatStageChangeAttr, [ Stat.ATK ], -2)
      .reflectable(),
    new AttackMove(MoveId.ROLLOUT, PokemonType.ROCK, MoveCategory.PHYSICAL, 30, 90, 20, -1, 0, 2)
      .partial() // Does not lock the user, also does not increase damage properly
      .attr(ConsecutiveUseDoublePowerAttr, 5, true, true, MoveId.DEFENSE_CURL),
    new AttackMove(MoveId.FALSE_SWIPE, PokemonType.NORMAL, MoveCategory.PHYSICAL, 40, 100, 40, -1, 0, 2)
      .attr(SurviveDamageAttr),
    new StatusMove(MoveId.SWAGGER, PokemonType.NORMAL, 85, 15, -1, 0, 2)
      .attr(StatStageChangeAttr, [ Stat.ATK ], 2)
      .attr(ConfuseAttr)
      .reflectable(),
    new SelfStatusMove(MoveId.MILK_DRINK, PokemonType.NORMAL, -1, 5, -1, 0, 2)
      .attr(HealAttr, 0.5)
      .triageMove(),
    new AttackMove(MoveId.SPARK, PokemonType.ELECTRIC, MoveCategory.PHYSICAL, 65, 100, 20, 30, 0, 2)
      .attr(StatusEffectAttr, StatusEffect.PARALYSIS),
    new AttackMove(MoveId.FURY_CUTTER, PokemonType.BUG, MoveCategory.PHYSICAL, 40, 95, 20, -1, 0, 2)
      .attr(ConsecutiveUseDoublePowerAttr, 3, true)
      .slicingMove(),
    new AttackMove(MoveId.STEEL_WING, PokemonType.STEEL, MoveCategory.PHYSICAL, 70, 90, 25, 10, 0, 2)
      .attr(StatStageChangeAttr, [ Stat.DEF ], 1, true),
    new StatusMove(MoveId.MEAN_LOOK, PokemonType.NORMAL, -1, 5, -1, 0, 2)
      .condition(failIfGhostTypeCondition)
      .attr(AddBattlerTagAttr, BattlerTagType.TRAPPED, false, true, 1)
      .reflectable(),
    new StatusMove(MoveId.ATTRACT, PokemonType.NORMAL, 100, 15, -1, 0, 2)
      .attr(AddBattlerTagAttr, BattlerTagType.INFATUATED)
      .ignoresSubstitute()
      .condition((user, target, move) => user.isOppositeGender(target))
      .reflectable(),
    new SelfStatusMove(MoveId.SLEEP_TALK, PokemonType.NORMAL, -1, 10, -1, 0, 2)
      .attr(BypassSleepAttr)
      .attr(RandomMovesetMoveAttr, invalidSleepTalkMoves, false)
      .condition(userSleptOrComatoseCondition, 3)
      .target(MoveTarget.NEAR_ENEMY),
    new StatusMove(MoveId.HEAL_BELL, PokemonType.NORMAL, -1, 5, -1, 0, 2)
      .attr(PartyStatusCureAttr, i18next.t("moveTriggers:bellChimed"), AbilityId.SOUNDPROOF)
      .soundBased()
      .target(MoveTarget.PARTY),
    new AttackMove(MoveId.RETURN, PokemonType.NORMAL, MoveCategory.PHYSICAL, -1, 100, 20, -1, 0, 2)
      .attr(FriendshipPowerAttr),
    new AttackMove(MoveId.PRESENT, PokemonType.NORMAL, MoveCategory.PHYSICAL, -1, 90, 15, -1, 0, 2)
      .attr(PresentPowerAttr)
      .makesContact(false),
    new AttackMove(MoveId.FRUSTRATION, PokemonType.NORMAL, MoveCategory.PHYSICAL, -1, 100, 20, -1, 0, 2)
      .attr(FriendshipPowerAttr, true),
    new StatusMove(MoveId.SAFEGUARD, PokemonType.NORMAL, -1, 25, -1, 0, 2)
      .target(MoveTarget.USER_SIDE)
      .attr(AddArenaTagAttr, ArenaTagType.SAFEGUARD, 5, true, true),
    new StatusMove(MoveId.PAIN_SPLIT, PokemonType.NORMAL, -1, 20, -1, 0, 2)
      .attr(HpSplitAttr)
      .condition(failOnBossCondition),
    new AttackMove(MoveId.SACRED_FIRE, PokemonType.FIRE, MoveCategory.PHYSICAL, 100, 95, 5, 50, 0, 2)
      .attr(HealStatusEffectAttr, true, StatusEffect.FREEZE)
      .attr(StatusEffectAttr, StatusEffect.BURN)
      .makesContact(false),
    new AttackMove(MoveId.MAGNITUDE, PokemonType.GROUND, MoveCategory.PHYSICAL, -1, 100, 30, -1, 0, 2)
      .attr(PreMoveMessageAttr, magnitudeMessageFunc)
      .attr(MagnitudePowerAttr)
      .attr(MovePowerMultiplierAttr, (user, target, move) => globalScene.arena.getTerrainType() === TerrainType.GRASSY && target.isGrounded() ? 0.5 : 1)
      .attr(HitsTagForDoubleDamageAttr, BattlerTagType.UNDERGROUND)
      .makesContact(false)
      .target(MoveTarget.ALL_NEAR_OTHERS),
    new AttackMove(MoveId.DYNAMIC_PUNCH, PokemonType.FIGHTING, MoveCategory.PHYSICAL, 100, 50, 5, 100, 0, 2)
      .attr(ConfuseAttr)
      .punchingMove(),
    new AttackMove(MoveId.MEGAHORN, PokemonType.BUG, MoveCategory.PHYSICAL, 120, 85, 10, -1, 0, 2),
    new AttackMove(MoveId.DRAGON_BREATH, PokemonType.DRAGON, MoveCategory.SPECIAL, 60, 100, 20, 30, 0, 2)
      .attr(StatusEffectAttr, StatusEffect.PARALYSIS),
    new SelfStatusMove(MoveId.BATON_PASS, PokemonType.NORMAL, -1, 40, -1, 0, 2)
      .attr(ForceSwitchOutAttr, true, SwitchType.BATON_PASS)
      .condition(failIfLastInPartyCondition)
      .hidesUser(),
    new StatusMove(MoveId.ENCORE, PokemonType.NORMAL, 100, 5, -1, 0, 2)
      .attr(AddBattlerTagAttr, BattlerTagType.ENCORE, false, true)
      .ignoresSubstitute()
      .condition((user, target, move) => new EncoreTag(user.id).canAdd(target))
      .reflectable()
      // Can lock infinitely into struggle; has incorrect interactions with Blood Moon/Gigaton Hammer
      // Also may or may not incorrectly select targets for replacement move (needs verification)
      .edgeCase(),
    new AttackMove(MoveId.PURSUIT, PokemonType.DARK, MoveCategory.PHYSICAL, 40, 100, 20, -1, 0, 2)
      .partial(), // No effect implemented
    new AttackMove(MoveId.RAPID_SPIN, PokemonType.NORMAL, MoveCategory.PHYSICAL, 50, 100, 40, 100, 0, 2)
      .attr(StatStageChangeAttr, [ Stat.SPD ], 1, true)
      .attr(RemoveBattlerTagAttr, [
        BattlerTagType.BIND,
        BattlerTagType.WRAP,
        BattlerTagType.FIRE_SPIN,
        BattlerTagType.WHIRLPOOL,
        BattlerTagType.CLAMP,
        BattlerTagType.SAND_TOMB,
        BattlerTagType.MAGMA_STORM,
        BattlerTagType.SNAP_TRAP,
        BattlerTagType.THUNDER_CAGE,
        BattlerTagType.SEEDED,
        BattlerTagType.INFESTATION
      ], true)
      .attr(RemoveArenaTrapAttr),
    new StatusMove(MoveId.SWEET_SCENT, PokemonType.NORMAL, 100, 20, -1, 0, 2)
      .attr(StatStageChangeAttr, [ Stat.EVA ], -2)
      .target(MoveTarget.ALL_NEAR_ENEMIES)
      .reflectable(),
    new AttackMove(MoveId.IRON_TAIL, PokemonType.STEEL, MoveCategory.PHYSICAL, 100, 75, 15, 30, 0, 2)
      .attr(StatStageChangeAttr, [ Stat.DEF ], -1),
    new AttackMove(MoveId.METAL_CLAW, PokemonType.STEEL, MoveCategory.PHYSICAL, 50, 95, 35, 10, 0, 2)
      .attr(StatStageChangeAttr, [ Stat.ATK ], 1, true),
    new AttackMove(MoveId.VITAL_THROW, PokemonType.FIGHTING, MoveCategory.PHYSICAL, 70, -1, 10, -1, -1, 2),
    new SelfStatusMove(MoveId.MORNING_SUN, PokemonType.NORMAL, -1, 5, -1, 0, 2)
      .attr(PlantHealAttr)
      .triageMove(),
    new SelfStatusMove(MoveId.SYNTHESIS, PokemonType.GRASS, -1, 5, -1, 0, 2)
      .attr(PlantHealAttr)
      .triageMove(),
    new SelfStatusMove(MoveId.MOONLIGHT, PokemonType.FAIRY, -1, 5, -1, 0, 2)
      .attr(PlantHealAttr)
      .triageMove(),
    new AttackMove(MoveId.HIDDEN_POWER, PokemonType.NORMAL, MoveCategory.SPECIAL, 60, 100, 15, -1, 0, 2)
      .attr(HiddenPowerTypeAttr),
    new AttackMove(MoveId.CROSS_CHOP, PokemonType.FIGHTING, MoveCategory.PHYSICAL, 100, 80, 5, -1, 0, 2)
      .attr(HighCritAttr),
    new AttackMove(MoveId.TWISTER, PokemonType.DRAGON, MoveCategory.SPECIAL, 40, 100, 20, 20, 0, 2)
      .attr(HitsTagForDoubleDamageAttr, BattlerTagType.FLYING)
      .attr(FlinchAttr)
      .windMove()
      .target(MoveTarget.ALL_NEAR_ENEMIES),
    new StatusMove(MoveId.RAIN_DANCE, PokemonType.WATER, -1, 5, -1, 0, 2)
      .attr(WeatherChangeAttr, WeatherType.RAIN)
      .target(MoveTarget.BOTH_SIDES),
    new StatusMove(MoveId.SUNNY_DAY, PokemonType.FIRE, -1, 5, -1, 0, 2)
      .attr(WeatherChangeAttr, WeatherType.SUNNY)
      .target(MoveTarget.BOTH_SIDES),
    new AttackMove(MoveId.CRUNCH, PokemonType.DARK, MoveCategory.PHYSICAL, 80, 100, 15, 20, 0, 2)
      .attr(StatStageChangeAttr, [ Stat.DEF ], -1)
      .bitingMove(),
    new AttackMove(MoveId.MIRROR_COAT, PokemonType.PSYCHIC, MoveCategory.SPECIAL, -1, 100, 20, -1, -5, 2)
      .attr(CounterDamageAttr, 2, MoveCategory.SPECIAL)
      .attr(CounterRedirectAttr, MoveCategory.SPECIAL)
      .condition(counterAttackConditionSpecial, 3)
      .target(MoveTarget.ATTACKER),
    new StatusMove(MoveId.PSYCH_UP, PokemonType.NORMAL, -1, 10, -1, 0, 2)
      .ignoresSubstitute()
      .attr(CopyStatsAttr),
    new AttackMove(MoveId.EXTREME_SPEED, PokemonType.NORMAL, MoveCategory.PHYSICAL, 80, 100, 5, -1, 2, 2),
    new AttackMove(MoveId.ANCIENT_POWER, PokemonType.ROCK, MoveCategory.SPECIAL, 60, 100, 5, 10, 0, 2)
      .attr(StatStageChangeAttr, [ Stat.ATK, Stat.DEF, Stat.SPATK, Stat.SPDEF, Stat.SPD ], 1, true),
    new AttackMove(MoveId.SHADOW_BALL, PokemonType.GHOST, MoveCategory.SPECIAL, 80, 100, 15, 20, 0, 2)
      .attr(StatStageChangeAttr, [ Stat.SPDEF ], -1)
      .ballBombMove(),
    new AttackMove(MoveId.FUTURE_SIGHT, PokemonType.PSYCHIC, MoveCategory.SPECIAL, 120, 100, 10, -1, 0, 2)
      .attr(DelayedAttackAttr, ChargeAnim.FUTURE_SIGHT_CHARGING, "moveTriggers:foresawAnAttack")
      .ignoresProtect()
      /*
       * Should not apply abilities or held items if user is off the field
       */
      .edgeCase(),
    new AttackMove(MoveId.ROCK_SMASH, PokemonType.FIGHTING, MoveCategory.PHYSICAL, 40, 100, 15, 50, 0, 2)
      .attr(StatStageChangeAttr, [ Stat.DEF ], -1),
    new AttackMove(MoveId.WHIRLPOOL, PokemonType.WATER, MoveCategory.SPECIAL, 35, 85, 15, -1, 0, 2)
      .attr(TrapAttr, BattlerTagType.WHIRLPOOL)
      .attr(HitsTagForDoubleDamageAttr, BattlerTagType.UNDERWATER),
    new AttackMove(MoveId.BEAT_UP, PokemonType.DARK, MoveCategory.PHYSICAL, -1, 100, 10, -1, 0, 2)
      .attr(MultiHitAttr, MultiHitType.BEAT_UP)
      .attr(BeatUpAttr)
      .makesContact(false),
    new AttackMove(MoveId.FAKE_OUT, PokemonType.NORMAL, MoveCategory.PHYSICAL, 40, 100, 10, 100, 3, 3)
      .attr(FlinchAttr)
      .condition(new FirstMoveCondition(), 3),
    new AttackMove(MoveId.UPROAR, PokemonType.NORMAL, MoveCategory.SPECIAL, 90, 100, 10, -1, 0, 3)
      .soundBased()
      .target(MoveTarget.RANDOM_NEAR_ENEMY)
      .partial(), // Does not lock the user, does not stop Pokemon from sleeping
      // Likely can make use of FrenzyAttr and an ArenaTag (just without the FrenzyMissFunc)
    new SelfStatusMove(MoveId.STOCKPILE, PokemonType.NORMAL, -1, 20, -1, 0, 3)
      .condition(user => (user.getTag(StockpilingTag)?.stockpiledCount ?? 0) < 3, 3)
      .attr(AddBattlerTagAttr, BattlerTagType.STOCKPILING, true),
    new AttackMove(MoveId.SPIT_UP, PokemonType.NORMAL, MoveCategory.SPECIAL, -1, 100, 10, -1, 0, 3)
      .condition(hasStockpileStacksCondition, 3)
      .attr(SpitUpPowerAttr, 100)
      .attr(RemoveBattlerTagAttr, [ BattlerTagType.STOCKPILING ], true),
    new SelfStatusMove(MoveId.SWALLOW, PokemonType.NORMAL, -1, 10, -1, 0, 3)
      .condition(hasStockpileStacksCondition, 3)
      .attr(SwallowHealAttr)
      .attr(RemoveBattlerTagAttr, [ BattlerTagType.STOCKPILING ], true)
      .triageMove()
      // TODO: Verify if using Swallow at full HP still consumes stacks or not
      .edgeCase(),
    new AttackMove(MoveId.HEAT_WAVE, PokemonType.FIRE, MoveCategory.SPECIAL, 95, 90, 10, 10, 0, 3)
      .attr(HealStatusEffectAttr, true, StatusEffect.FREEZE)
      .attr(StatusEffectAttr, StatusEffect.BURN)
      .windMove()
      .target(MoveTarget.ALL_NEAR_ENEMIES),
    new StatusMove(MoveId.HAIL, PokemonType.ICE, -1, 10, -1, 0, 3)
      .attr(WeatherChangeAttr, WeatherType.HAIL)
      .target(MoveTarget.BOTH_SIDES),
    new StatusMove(MoveId.TORMENT, PokemonType.DARK, 100, 15, -1, 0, 3)
      .ignoresSubstitute()
      .edgeCase() // Incomplete implementation because of Uproar's partial implementation
      .attr(AddBattlerTagAttr, BattlerTagType.TORMENT, false, true, 1)
      .reflectable(),
    new StatusMove(MoveId.FLATTER, PokemonType.DARK, 100, 15, -1, 0, 3)
      .attr(StatStageChangeAttr, [ Stat.SPATK ], 1)
      .attr(ConfuseAttr)
      .reflectable(),
    new StatusMove(MoveId.WILL_O_WISP, PokemonType.FIRE, 85, 15, -1, 0, 3)
      .attr(StatusEffectAttr, StatusEffect.BURN)
      .reflectable(),
    new StatusMove(MoveId.MEMENTO, PokemonType.DARK, 100, 10, -1, 0, 3)
      .attr(SacrificialAttrOnHit)
      .attr(StatStageChangeAttr, [ Stat.ATK, Stat.SPATK ], -2),
    new AttackMove(MoveId.FACADE, PokemonType.NORMAL, MoveCategory.PHYSICAL, 70, 100, 20, -1, 0, 3)
      .attr(MovePowerMultiplierAttr, (user, target, move) => user.status
        && (user.status.effect === StatusEffect.BURN || user.status.effect === StatusEffect.POISON || user.status.effect === StatusEffect.TOXIC || user.status.effect === StatusEffect.PARALYSIS) ? 2 : 1)
      .attr(BypassBurnDamageReductionAttr),
    new AttackMove(MoveId.FOCUS_PUNCH, PokemonType.FIGHTING, MoveCategory.PHYSICAL, 150, 100, 20, -1, -3, 3)
      .attr(MessageHeaderAttr, (user) => i18next.t("moveTriggers:isTighteningFocus", { pokemonName: getPokemonNameWithAffix(user) }))
      .attr(PreUseInterruptAttr, (user) => i18next.t("moveTriggers:lostFocus", { pokemonName: getPokemonNameWithAffix(user) }), user => user.turnData.attacksReceived.some(r => r.damage > 0))
      .punchingMove(),
    new AttackMove(MoveId.SMELLING_SALTS, PokemonType.NORMAL, MoveCategory.PHYSICAL, 70, 100, 10, -1, 0, 3)
      .attr(MovePowerMultiplierAttr, (user, target, move) => target.status?.effect === StatusEffect.PARALYSIS ? 2 : 1)
      .attr(HealStatusEffectAttr, true, StatusEffect.PARALYSIS),
    new SelfStatusMove(MoveId.FOLLOW_ME, PokemonType.NORMAL, -1, 20, -1, 2, 3)
      .attr(AddBattlerTagAttr, BattlerTagType.CENTER_OF_ATTENTION, true)
      .condition(failIfSingleBattle, 3),
    new StatusMove(MoveId.NATURE_POWER, PokemonType.NORMAL, -1, 20, -1, 0, 3)
      .attr(NaturePowerAttr),
    new SelfStatusMove(MoveId.CHARGE, PokemonType.ELECTRIC, -1, 20, -1, 0, 3)
      .attr(StatStageChangeAttr, [ Stat.SPDEF ], 1, true)
      .attr(AddBattlerTagAttr, BattlerTagType.CHARGED, true, false),
    new StatusMove(MoveId.TAUNT, PokemonType.DARK, 100, 20, -1, 0, 3)
      .ignoresSubstitute()
      .attr(AddBattlerTagAttr, BattlerTagType.TAUNT, false, true, 4)
      .reflectable(),
    new StatusMove(MoveId.HELPING_HAND, PokemonType.NORMAL, -1, 20, -1, 5, 3)
      .attr(AddBattlerTagAttr, BattlerTagType.HELPING_HAND)
      .ignoresSubstitute()
      .target(MoveTarget.NEAR_ALLY)
      .condition(failIfSingleBattle)
      // should stack multiplicatively if used multiple times in 1 turn
      .edgeCase(),
    new StatusMove(MoveId.TRICK, PokemonType.PSYCHIC, 100, 10, -1, 0, 3)
      .unimplemented(),
    new StatusMove(MoveId.ROLE_PLAY, PokemonType.PSYCHIC, -1, 10, -1, 0, 3)
      .ignoresSubstitute()
      // TODO: Enable / remove once balance reaches a consensus on ability overrides during boss fights
      // .condition(failAgainstFinalBossCondition, 3)
      .attr(AbilityCopyAttr),
    new SelfStatusMove(MoveId.WISH, PokemonType.NORMAL, -1, 10, -1, 0, 3)
      .attr(WishAttr)
      .triageMove(),
    new SelfStatusMove(MoveId.ASSIST, PokemonType.NORMAL, -1, 20, -1, 0, 3)
      .attr(RandomMovesetMoveAttr, invalidAssistMoves, true),
    new SelfStatusMove(MoveId.INGRAIN, PokemonType.GRASS, -1, 20, -1, 0, 3)
      .attr(AddBattlerTagAttr, BattlerTagType.INGRAIN, true, true)
      .attr(AddBattlerTagAttr, BattlerTagType.IGNORE_FLYING, true, true)
      .attr(RemoveBattlerTagAttr, [ BattlerTagType.FLOATING ], true),
    new AttackMove(MoveId.SUPERPOWER, PokemonType.FIGHTING, MoveCategory.PHYSICAL, 120, 100, 5, -1, 0, 3)
      .attr(StatStageChangeAttr, [ Stat.ATK, Stat.DEF ], -1, true),
    new SelfStatusMove(MoveId.MAGIC_COAT, PokemonType.PSYCHIC, -1, 15, -1, 4, 3)
      .attr(AddBattlerTagAttr, BattlerTagType.MAGIC_COAT, true, true, 0)
      .condition(failIfLastCondition, 3)
      // Interactions with stomping tantrum, instruct, and other moves that
      // rely on move history
      // Also will not reflect roar / whirlwind if the target has ForceSwitchOutImmunityAbAttr
      .edgeCase(),
    new SelfStatusMove(MoveId.RECYCLE, PokemonType.NORMAL, -1, 10, -1, 0, 3)
      .unimplemented(),
    new AttackMove(MoveId.REVENGE, PokemonType.FIGHTING, MoveCategory.PHYSICAL, 60, 100, 10, -1, -4, 3)
      .attr(TurnDamagedDoublePowerAttr),
    new AttackMove(MoveId.BRICK_BREAK, PokemonType.FIGHTING, MoveCategory.PHYSICAL, 75, 100, 15, -1, 0, 3)
      .attr(RemoveScreensAttr),
    new StatusMove(MoveId.YAWN, PokemonType.NORMAL, -1, 10, -1, 0, 3)
      .attr(AddBattlerTagAttr, BattlerTagType.DROWSY, false, true)
      .condition((user, target, move) => !target.status && !target.isSafeguarded(user))
      .reflectable(),
    new AttackMove(MoveId.KNOCK_OFF, PokemonType.DARK, MoveCategory.PHYSICAL, 65, 100, 20, -1, 0, 3)
      .attr(MovePowerMultiplierAttr, (user, target, move) => target.getHeldItems().filter(i => i.isTransferable).length > 0 ? 1.5 : 1)
      .attr(RemoveHeldItemAttr, false)
      .edgeCase(),
      // Should not be able to remove held item if user faints due to Rough Skin, Iron Barbs, etc.
      // Should be able to remove items from pokemon with Sticky Hold if the damage causes them to faint
    new AttackMove(MoveId.ENDEAVOR, PokemonType.NORMAL, MoveCategory.PHYSICAL, -1, 100, 5, -1, 0, 3)
      .attr(MatchHpAttr)
      .condition(failOnBossCondition),
    new AttackMove(MoveId.ERUPTION, PokemonType.FIRE, MoveCategory.SPECIAL, 150, 100, 5, -1, 0, 3)
      .attr(HpPowerAttr)
      .target(MoveTarget.ALL_NEAR_ENEMIES),
    new StatusMove(MoveId.SKILL_SWAP, PokemonType.PSYCHIC, -1, 10, -1, 0, 3)
      .ignoresSubstitute()
      .attr(SwitchAbilitiesAttr),
    new StatusMove(MoveId.IMPRISON, PokemonType.PSYCHIC, 100, 10, -1, 0, 3)
      .ignoresSubstitute()
      .attr(AddArenaTagAttr, ArenaTagType.IMPRISON, 1, true, false)
      // TODO: Enable / remove once balance reaches a consensus on imprison interaction during the final boss fight
      // .condition(failAgainstFinalBossCondition, 2)
      .target(MoveTarget.ENEMY_SIDE),
    new SelfStatusMove(MoveId.REFRESH, PokemonType.NORMAL, -1, 20, -1, 0, 3)
      .attr(HealStatusEffectAttr, true, [ StatusEffect.PARALYSIS, StatusEffect.POISON, StatusEffect.TOXIC, StatusEffect.BURN ])
      .condition((user, target, move) => !!user.status && (user.status.effect === StatusEffect.PARALYSIS || user.status.effect === StatusEffect.POISON || user.status.effect === StatusEffect.TOXIC || user.status.effect === StatusEffect.BURN)),
    new SelfStatusMove(MoveId.GRUDGE, PokemonType.GHOST, -1, 5, -1, 0, 3)
      .attr(AddBattlerTagAttr, BattlerTagType.GRUDGE, true, undefined, 1),
    new SelfStatusMove(MoveId.SNATCH, PokemonType.DARK, -1, 10, -1, 4, 3)
      .unimplemented(),
    new AttackMove(MoveId.SECRET_POWER, PokemonType.NORMAL, MoveCategory.PHYSICAL, 70, 100, 20, 30, 0, 3)
      .makesContact(false)
      .attr(SecretPowerAttr),
    new ChargingAttackMove(MoveId.DIVE, PokemonType.WATER, MoveCategory.PHYSICAL, 80, 100, 10, -1, 0, 3)
      .chargeText(i18next.t("moveTriggers:hidUnderwater", { pokemonName: "{USER}" }))
      .chargeAttr(SemiInvulnerableAttr, BattlerTagType.UNDERWATER)
      .chargeAttr(GulpMissileTagAttr),
    new AttackMove(MoveId.ARM_THRUST, PokemonType.FIGHTING, MoveCategory.PHYSICAL, 15, 100, 20, -1, 0, 3)
      .attr(MultiHitAttr),
    new SelfStatusMove(MoveId.CAMOUFLAGE, PokemonType.NORMAL, -1, 20, -1, 0, 3)
      .attr(CopyBiomeTypeAttr),
    new SelfStatusMove(MoveId.TAIL_GLOW, PokemonType.BUG, -1, 20, -1, 0, 3)
      .attr(StatStageChangeAttr, [ Stat.SPATK ], 3, true),
    new AttackMove(MoveId.LUSTER_PURGE, PokemonType.PSYCHIC, MoveCategory.SPECIAL, 95, 100, 5, 50, 0, 3)
      .attr(StatStageChangeAttr, [ Stat.SPDEF ], -1),
    new AttackMove(MoveId.MIST_BALL, PokemonType.PSYCHIC, MoveCategory.SPECIAL, 95, 100, 5, 50, 0, 3)
      .attr(StatStageChangeAttr, [ Stat.SPATK ], -1)
      .ballBombMove(),
    new StatusMove(MoveId.FEATHER_DANCE, PokemonType.FLYING, 100, 15, -1, 0, 3)
      .attr(StatStageChangeAttr, [ Stat.ATK ], -2)
      .danceMove()
      .reflectable(),
    new StatusMove(MoveId.TEETER_DANCE, PokemonType.NORMAL, 100, 20, -1, 0, 3)
      .attr(ConfuseAttr)
      .danceMove()
      .target(MoveTarget.ALL_NEAR_OTHERS),
    new AttackMove(MoveId.BLAZE_KICK, PokemonType.FIRE, MoveCategory.PHYSICAL, 85, 90, 10, 10, 0, 3)
      .attr(HighCritAttr)
      .attr(StatusEffectAttr, StatusEffect.BURN),
    new StatusMove(MoveId.MUD_SPORT, PokemonType.GROUND, -1, 15, -1, 0, 3)
      .ignoresProtect()
      .attr(AddArenaTagAttr, ArenaTagType.MUD_SPORT, 5)
      .target(MoveTarget.BOTH_SIDES),
    new AttackMove(MoveId.ICE_BALL, PokemonType.ICE, MoveCategory.PHYSICAL, 30, 90, 20, -1, 0, 3)
      .partial() // Does not lock the user properly, does not increase damage correctly
      .attr(ConsecutiveUseDoublePowerAttr, 5, true, true, MoveId.DEFENSE_CURL)
      .ballBombMove(),
    new AttackMove(MoveId.NEEDLE_ARM, PokemonType.GRASS, MoveCategory.PHYSICAL, 60, 100, 15, 30, 0, 3)
      .attr(FlinchAttr),
    new SelfStatusMove(MoveId.SLACK_OFF, PokemonType.NORMAL, -1, 5, -1, 0, 3)
      .attr(HealAttr, 0.5)
      .triageMove(),
    new AttackMove(MoveId.HYPER_VOICE, PokemonType.NORMAL, MoveCategory.SPECIAL, 90, 100, 10, -1, 0, 3)
      .soundBased()
      .target(MoveTarget.ALL_NEAR_ENEMIES),
    new AttackMove(MoveId.POISON_FANG, PokemonType.POISON, MoveCategory.PHYSICAL, 50, 100, 15, 50, 0, 3)
      .attr(StatusEffectAttr, StatusEffect.TOXIC)
      .bitingMove(),
    new AttackMove(MoveId.CRUSH_CLAW, PokemonType.NORMAL, MoveCategory.PHYSICAL, 75, 95, 10, 50, 0, 3)
      .attr(StatStageChangeAttr, [ Stat.DEF ], -1),
    new AttackMove(MoveId.BLAST_BURN, PokemonType.FIRE, MoveCategory.SPECIAL, 150, 90, 5, -1, 0, 3)
      .attr(RechargeAttr),
    new AttackMove(MoveId.HYDRO_CANNON, PokemonType.WATER, MoveCategory.SPECIAL, 150, 90, 5, -1, 0, 3)
      .attr(RechargeAttr),
    new AttackMove(MoveId.METEOR_MASH, PokemonType.STEEL, MoveCategory.PHYSICAL, 90, 90, 10, 20, 0, 3)
      .attr(StatStageChangeAttr, [ Stat.ATK ], 1, true)
      .punchingMove(),
    new AttackMove(MoveId.ASTONISH, PokemonType.GHOST, MoveCategory.PHYSICAL, 30, 100, 15, 30, 0, 3)
      .attr(FlinchAttr),
    new AttackMove(MoveId.WEATHER_BALL, PokemonType.NORMAL, MoveCategory.SPECIAL, 50, 100, 10, -1, 0, 3)
      .attr(WeatherBallTypeAttr)
      .attr(MovePowerMultiplierAttr, (user, target, move) => {
        const weather = globalScene.arena.weather;
        if (!weather) {
          return 1;
        }
        const weatherTypes = [ WeatherType.SUNNY, WeatherType.RAIN, WeatherType.SANDSTORM, WeatherType.HAIL, WeatherType.SNOW, WeatherType.FOG, WeatherType.HEAVY_RAIN, WeatherType.HARSH_SUN ];
        if (weatherTypes.includes(weather.weatherType) && !weather.isEffectSuppressed()) {
          return 2;
        }
        return 1;
      })
      .ballBombMove(),
    new StatusMove(MoveId.AROMATHERAPY, PokemonType.GRASS, -1, 5, -1, 0, 3)
      .attr(PartyStatusCureAttr, i18next.t("moveTriggers:soothingAromaWaftedThroughArea"), AbilityId.SAP_SIPPER)
      .target(MoveTarget.PARTY),
    new StatusMove(MoveId.FAKE_TEARS, PokemonType.DARK, 100, 20, -1, 0, 3)
      .attr(StatStageChangeAttr, [ Stat.SPDEF ], -2)
      .reflectable(),
    new AttackMove(MoveId.AIR_CUTTER, PokemonType.FLYING, MoveCategory.SPECIAL, 60, 95, 25, -1, 0, 3)
      .attr(HighCritAttr)
      .slicingMove()
      .windMove()
      .target(MoveTarget.ALL_NEAR_ENEMIES),
    new AttackMove(MoveId.OVERHEAT, PokemonType.FIRE, MoveCategory.SPECIAL, 130, 90, 5, -1, 0, 3)
      .attr(StatStageChangeAttr, [ Stat.SPATK ], -2, true)
      .attr(HealStatusEffectAttr, true, StatusEffect.FREEZE),
    new StatusMove(MoveId.ODOR_SLEUTH, PokemonType.NORMAL, -1, 40, -1, 0, 3)
      .attr(ExposedMoveAttr, BattlerTagType.IGNORE_GHOST)
      .ignoresSubstitute()
      .reflectable(),
    new AttackMove(MoveId.ROCK_TOMB, PokemonType.ROCK, MoveCategory.PHYSICAL, 60, 95, 15, 100, 0, 3)
      .attr(StatStageChangeAttr, [ Stat.SPD ], -1)
      .makesContact(false),
    new AttackMove(MoveId.SILVER_WIND, PokemonType.BUG, MoveCategory.SPECIAL, 60, 100, 5, 10, 0, 3)
      .attr(StatStageChangeAttr, [ Stat.ATK, Stat.DEF, Stat.SPATK, Stat.SPDEF, Stat.SPD ], 1, true)
      .windMove(),
    new StatusMove(MoveId.METAL_SOUND, PokemonType.STEEL, 85, 40, -1, 0, 3)
      .attr(StatStageChangeAttr, [ Stat.SPDEF ], -2)
      .soundBased()
      .reflectable(),
    new StatusMove(MoveId.GRASS_WHISTLE, PokemonType.GRASS, 55, 15, -1, 0, 3)
      .attr(StatusEffectAttr, StatusEffect.SLEEP)
      .soundBased()
      .reflectable(),
    new StatusMove(MoveId.TICKLE, PokemonType.NORMAL, 100, 20, -1, 0, 3)
      .attr(StatStageChangeAttr, [ Stat.ATK, Stat.DEF ], -1)
      .reflectable(),
    new SelfStatusMove(MoveId.COSMIC_POWER, PokemonType.PSYCHIC, -1, 20, -1, 0, 3)
      .attr(StatStageChangeAttr, [ Stat.DEF, Stat.SPDEF ], 1, true),
    new AttackMove(MoveId.WATER_SPOUT, PokemonType.WATER, MoveCategory.SPECIAL, 150, 100, 5, -1, 0, 3)
      .attr(HpPowerAttr)
      .target(MoveTarget.ALL_NEAR_ENEMIES),
    new AttackMove(MoveId.SIGNAL_BEAM, PokemonType.BUG, MoveCategory.SPECIAL, 75, 100, 15, 10, 0, 3)
      .attr(ConfuseAttr),
    new AttackMove(MoveId.SHADOW_PUNCH, PokemonType.GHOST, MoveCategory.PHYSICAL, 60, -1, 20, -1, 0, 3)
      .punchingMove(),
    new AttackMove(MoveId.EXTRASENSORY, PokemonType.PSYCHIC, MoveCategory.SPECIAL, 80, 100, 20, 10, 0, 3)
      .attr(FlinchAttr),
    new AttackMove(MoveId.SKY_UPPERCUT, PokemonType.FIGHTING, MoveCategory.PHYSICAL, 85, 90, 15, -1, 0, 3)
      .attr(HitsTagAttr, BattlerTagType.FLYING)
      .punchingMove(),
    new AttackMove(MoveId.SAND_TOMB, PokemonType.GROUND, MoveCategory.PHYSICAL, 35, 85, 15, -1, 0, 3)
      .attr(TrapAttr, BattlerTagType.SAND_TOMB)
      .makesContact(false),
    new AttackMove(MoveId.SHEER_COLD, PokemonType.ICE, MoveCategory.SPECIAL, 250, 30, 5, -1, 0, 3)
      .attr(IceNoEffectTypeAttr)
      .attr(OneHitKOAttr)
      .attr(SheerColdAccuracyAttr),
    new AttackMove(MoveId.MUDDY_WATER, PokemonType.WATER, MoveCategory.SPECIAL, 90, 85, 10, 30, 0, 3)
      .attr(StatStageChangeAttr, [ Stat.ACC ], -1)
      .target(MoveTarget.ALL_NEAR_ENEMIES),
    new AttackMove(MoveId.BULLET_SEED, PokemonType.GRASS, MoveCategory.PHYSICAL, 25, 100, 30, -1, 0, 3)
      .attr(MultiHitAttr)
      .makesContact(false)
      .ballBombMove(),
    new AttackMove(MoveId.AERIAL_ACE, PokemonType.FLYING, MoveCategory.PHYSICAL, 60, -1, 20, -1, 0, 3)
      .slicingMove(),
    new AttackMove(MoveId.ICICLE_SPEAR, PokemonType.ICE, MoveCategory.PHYSICAL, 25, 100, 30, -1, 0, 3)
      .attr(MultiHitAttr)
      .makesContact(false),
    new SelfStatusMove(MoveId.IRON_DEFENSE, PokemonType.STEEL, -1, 15, -1, 0, 3)
      .attr(StatStageChangeAttr, [ Stat.DEF ], 2, true),
    new StatusMove(MoveId.BLOCK, PokemonType.NORMAL, -1, 5, -1, 0, 3)
      .condition(failIfGhostTypeCondition)
      .attr(AddBattlerTagAttr, BattlerTagType.TRAPPED, false, true, 1)
      .reflectable(),
    new StatusMove(MoveId.HOWL, PokemonType.NORMAL, -1, 40, -1, 0, 3)
      .attr(StatStageChangeAttr, [ Stat.ATK ], 1)
      .soundBased()
      .target(MoveTarget.USER_AND_ALLIES),
    new AttackMove(MoveId.DRAGON_CLAW, PokemonType.DRAGON, MoveCategory.PHYSICAL, 80, 100, 15, -1, 0, 3),
    new AttackMove(MoveId.FRENZY_PLANT, PokemonType.GRASS, MoveCategory.SPECIAL, 150, 90, 5, -1, 0, 3)
      .attr(RechargeAttr),
    new SelfStatusMove(MoveId.BULK_UP, PokemonType.FIGHTING, -1, 20, -1, 0, 3)
      .attr(StatStageChangeAttr, [ Stat.ATK, Stat.DEF ], 1, true),
    new ChargingAttackMove(MoveId.BOUNCE, PokemonType.FLYING, MoveCategory.PHYSICAL, 85, 85, 5, 30, 0, 3)
      .chargeText(i18next.t("moveTriggers:sprangUp", { pokemonName: "{USER}" }))
      .chargeAttr(SemiInvulnerableAttr, BattlerTagType.FLYING)
      .attr(StatusEffectAttr, StatusEffect.PARALYSIS)
      .affectedByGravity(),
    new AttackMove(MoveId.MUD_SHOT, PokemonType.GROUND, MoveCategory.SPECIAL, 55, 95, 15, 100, 0, 3)
      .attr(StatStageChangeAttr, [ Stat.SPD ], -1),
    new AttackMove(MoveId.POISON_TAIL, PokemonType.POISON, MoveCategory.PHYSICAL, 50, 100, 25, 10, 0, 3)
      .attr(HighCritAttr)
      .attr(StatusEffectAttr, StatusEffect.POISON),
    new AttackMove(MoveId.COVET, PokemonType.NORMAL, MoveCategory.PHYSICAL, 60, 100, 25, -1, 0, 3)
      .attr(StealHeldItemChanceAttr, 0.3)
      .edgeCase(),
      // Should not be able to steal held item if user faints due to Rough Skin, Iron Barbs, etc.
      // Should be able to steal items from pokemon with Sticky Hold if the damage causes them to faint
    new AttackMove(MoveId.VOLT_TACKLE, PokemonType.ELECTRIC, MoveCategory.PHYSICAL, 120, 100, 15, 10, 0, 3)
      .attr(RecoilAttr, false, 0.33)
      .attr(StatusEffectAttr, StatusEffect.PARALYSIS)
      .recklessMove(),
    new AttackMove(MoveId.MAGICAL_LEAF, PokemonType.GRASS, MoveCategory.SPECIAL, 60, -1, 20, -1, 0, 3),
    new StatusMove(MoveId.WATER_SPORT, PokemonType.WATER, -1, 15, -1, 0, 3)
      .ignoresProtect()
      .attr(AddArenaTagAttr, ArenaTagType.WATER_SPORT, 5)
      .target(MoveTarget.BOTH_SIDES),
    new SelfStatusMove(MoveId.CALM_MIND, PokemonType.PSYCHIC, -1, 20, -1, 0, 3)
      .attr(StatStageChangeAttr, [ Stat.SPATK, Stat.SPDEF ], 1, true),
    new AttackMove(MoveId.LEAF_BLADE, PokemonType.GRASS, MoveCategory.PHYSICAL, 90, 100, 15, -1, 0, 3)
      .attr(HighCritAttr)
      .slicingMove(),
    new SelfStatusMove(MoveId.DRAGON_DANCE, PokemonType.DRAGON, -1, 20, -1, 0, 3)
      .attr(StatStageChangeAttr, [ Stat.ATK, Stat.SPD ], 1, true)
      .danceMove(),
    new AttackMove(MoveId.ROCK_BLAST, PokemonType.ROCK, MoveCategory.PHYSICAL, 25, 90, 10, -1, 0, 3)
      .attr(MultiHitAttr)
      .makesContact(false)
      .ballBombMove(),
    new AttackMove(MoveId.SHOCK_WAVE, PokemonType.ELECTRIC, MoveCategory.SPECIAL, 60, -1, 20, -1, 0, 3),
    new AttackMove(MoveId.WATER_PULSE, PokemonType.WATER, MoveCategory.SPECIAL, 60, 100, 20, 20, 0, 3)
      .attr(ConfuseAttr)
      .pulseMove(),
    new AttackMove(MoveId.DOOM_DESIRE, PokemonType.STEEL, MoveCategory.SPECIAL, 140, 100, 5, -1, 0, 3)
      .attr(DelayedAttackAttr, ChargeAnim.DOOM_DESIRE_CHARGING, "moveTriggers:choseDoomDesireAsDestiny")
      .ignoresProtect()
      /*
       * Should not apply abilities or held items if user is off the field
      */
      .edgeCase(),
    new AttackMove(MoveId.PSYCHO_BOOST, PokemonType.PSYCHIC, MoveCategory.SPECIAL, 140, 90, 5, -1, 0, 3)
      .attr(StatStageChangeAttr, [ Stat.SPATK ], -2, true),
    new SelfStatusMove(MoveId.ROOST, PokemonType.FLYING, -1, 5, -1, 0, 4)
      .attr(HealAttr, 0.5)
      .attr(AddBattlerTagAttr, BattlerTagType.ROOSTED, true, false)
      .triageMove(),
    new StatusMove(MoveId.GRAVITY, PokemonType.PSYCHIC, -1, 5, -1, 0, 4)
      .ignoresProtect()
      .attr(AddArenaTagAttr, ArenaTagType.GRAVITY, 5)
      .condition(() => !globalScene.arena.hasTag(ArenaTagType.GRAVITY))
      .target(MoveTarget.BOTH_SIDES),
    new StatusMove(MoveId.MIRACLE_EYE, PokemonType.PSYCHIC, -1, 40, -1, 0, 4)
      .attr(ExposedMoveAttr, BattlerTagType.IGNORE_DARK)
      .ignoresSubstitute()
      .reflectable(),
    new AttackMove(MoveId.WAKE_UP_SLAP, PokemonType.FIGHTING, MoveCategory.PHYSICAL, 70, 100, 10, -1, 0, 4)
      .attr(MovePowerMultiplierAttr, (user, target, move) => targetSleptOrComatoseCondition(user, target, move) ? 2 : 1)
      .attr(HealStatusEffectAttr, false, StatusEffect.SLEEP),
    new AttackMove(MoveId.HAMMER_ARM, PokemonType.FIGHTING, MoveCategory.PHYSICAL, 100, 90, 10, -1, 0, 4)
      .attr(StatStageChangeAttr, [ Stat.SPD ], -1, true)
      .punchingMove(),
    new AttackMove(MoveId.GYRO_BALL, PokemonType.STEEL, MoveCategory.PHYSICAL, -1, 100, 5, -1, 0, 4)
      .attr(GyroBallPowerAttr)
      .ballBombMove(),
    new SelfStatusMove(MoveId.HEALING_WISH, PokemonType.PSYCHIC, -1, 10, -1, 0, 4)
      .attr(SacrificialFullRestoreAttr, false, "moveTriggers:sacrificialFullRestore")
      .triageMove()
      .condition(failIfLastInPartyCondition),
    new AttackMove(MoveId.BRINE, PokemonType.WATER, MoveCategory.SPECIAL, 65, 100, 10, -1, 0, 4)
      .attr(MovePowerMultiplierAttr, (user, target, move) => target.getHpRatio() < 0.5 ? 2 : 1),
    new AttackMove(MoveId.NATURAL_GIFT, PokemonType.NORMAL, MoveCategory.PHYSICAL, -1, 100, 15, -1, 0, 4)
      .makesContact(false)
      .unimplemented(),
      /*
      NOTE: To whoever tries to implement this, reminder to push to battleData.berriesEaten
      and enable the harvest test..
      Do NOT push to berriesEatenLast or else cud chew will puke the berry.
      */
    new AttackMove(MoveId.FEINT, PokemonType.NORMAL, MoveCategory.PHYSICAL, 30, 100, 10, -1, 2, 4)
      .attr(RemoveBattlerTagAttr, [ BattlerTagType.PROTECTED ])
      .attr(RemoveArenaTagsAttr, [ ArenaTagType.QUICK_GUARD, ArenaTagType.WIDE_GUARD, ArenaTagType.MAT_BLOCK, ArenaTagType.CRAFTY_SHIELD ], false)
      .makesContact(false)
      .ignoresProtect(),
    new AttackMove(MoveId.PLUCK, PokemonType.FLYING, MoveCategory.PHYSICAL, 60, 100, 20, -1, 0, 4)
      .attr(StealEatBerryAttr),
    new StatusMove(MoveId.TAILWIND, PokemonType.FLYING, -1, 15, -1, 0, 4)
      .windMove()
      .attr(AddArenaTagAttr, ArenaTagType.TAILWIND, 4, true)
      .target(MoveTarget.USER_SIDE),
    new StatusMove(MoveId.ACUPRESSURE, PokemonType.NORMAL, -1, 30, -1, 0, 4)
      .attr(AcupressureStatStageChangeAttr)
      .target(MoveTarget.USER_OR_NEAR_ALLY),
    new AttackMove(MoveId.METAL_BURST, PokemonType.STEEL, MoveCategory.PHYSICAL, -1, 100, 10, -1, 0, 4)
      .attr(CounterDamageAttr, 1.5)
      .attr(CounterRedirectAttr)
      .condition(counterAttackConditionBoth, 3)
      .makesContact(false)
      .target(MoveTarget.ATTACKER),
    new AttackMove(MoveId.U_TURN, PokemonType.BUG, MoveCategory.PHYSICAL, 70, 100, 20, -1, 0, 4)
      .attr(ForceSwitchOutAttr, true),
    new AttackMove(MoveId.CLOSE_COMBAT, PokemonType.FIGHTING, MoveCategory.PHYSICAL, 120, 100, 5, -1, 0, 4)
      .attr(StatStageChangeAttr, [ Stat.DEF, Stat.SPDEF ], -1, true),
    new AttackMove(MoveId.PAYBACK, PokemonType.DARK, MoveCategory.PHYSICAL, 50, 100, 10, -1, 0, 4)
      // Payback boosts power on item use
      .attr(MovePowerMultiplierAttr, (_user, target) => target.turnData.acted || globalScene.currentBattle.turnCommands[target.getBattlerIndex()]?.command === Command.BALL ? 2 : 1),
    new AttackMove(MoveId.ASSURANCE, PokemonType.DARK, MoveCategory.PHYSICAL, 60, 100, 10, -1, 0, 4)
      .attr(MovePowerMultiplierAttr, (user, target, move) => target.turnData.damageTaken > 0 ? 2 : 1),
    new StatusMove(MoveId.EMBARGO, PokemonType.DARK, 100, 15, -1, 0, 4)
      .reflectable()
      .unimplemented(),
    new AttackMove(MoveId.FLING, PokemonType.DARK, MoveCategory.PHYSICAL, -1, 100, 10, -1, 0, 4)
      .makesContact(false)
      .unimplemented(),
    new StatusMove(MoveId.PSYCHO_SHIFT, PokemonType.PSYCHIC, 100, 10, -1, 0, 4)
      .attr(PsychoShiftEffectAttr)
      // TODO: Verify status applied if a statused pokemon obtains Comatose (via Transform) and uses Psycho Shift
      .edgeCase(),
    new AttackMove(MoveId.TRUMP_CARD, PokemonType.NORMAL, MoveCategory.SPECIAL, -1, -1, 5, -1, 0, 4)
      .makesContact()
      .attr(LessPPMorePowerAttr),
    new StatusMove(MoveId.HEAL_BLOCK, PokemonType.PSYCHIC, 100, 15, -1, 0, 4)
      .attr(AddBattlerTagAttr, BattlerTagType.HEAL_BLOCK, false, true, 5)
      .target(MoveTarget.ALL_NEAR_ENEMIES)
      .reflectable(),
    new AttackMove(MoveId.WRING_OUT, PokemonType.NORMAL, MoveCategory.SPECIAL, -1, 100, 5, -1, 0, 4)
      .attr(OpponentHighHpPowerAttr, 120)
      .makesContact(),
    new SelfStatusMove(MoveId.POWER_TRICK, PokemonType.PSYCHIC, -1, 10, -1, 0, 4)
      .attr(AddBattlerTagAttr, BattlerTagType.POWER_TRICK, true),
    new StatusMove(MoveId.GASTRO_ACID, PokemonType.POISON, 100, 10, -1, 0, 4)
      .attr(SuppressAbilitiesAttr)
      .reflectable(),
    new StatusMove(MoveId.LUCKY_CHANT, PokemonType.NORMAL, -1, 30, -1, 0, 4)
      .attr(AddArenaTagAttr, ArenaTagType.NO_CRIT, 5, true, true)
      .target(MoveTarget.USER_SIDE),
    new StatusMove(MoveId.ME_FIRST, PokemonType.NORMAL, -1, 20, -1, 0, 4)
      .ignoresSubstitute()
      .target(MoveTarget.NEAR_ENEMY)
      .unimplemented(),
    new SelfStatusMove(MoveId.COPYCAT, PokemonType.NORMAL, -1, 20, -1, 0, 4)
      .attr(CopyMoveAttr, false, invalidCopycatMoves),
    new StatusMove(MoveId.POWER_SWAP, PokemonType.PSYCHIC, -1, 10, 100, 0, 4)
      .attr(SwapStatStagesAttr, [ Stat.ATK, Stat.SPATK ])
      .ignoresSubstitute(),
    new StatusMove(MoveId.GUARD_SWAP, PokemonType.PSYCHIC, -1, 10, 100, 0, 4)
      .attr(SwapStatStagesAttr, [ Stat.DEF, Stat.SPDEF ])
      .ignoresSubstitute(),
    new AttackMove(MoveId.PUNISHMENT, PokemonType.DARK, MoveCategory.PHYSICAL, -1, 100, 5, -1, 0, 4)
      .makesContact(true)
      .attr(PunishmentPowerAttr),
    new AttackMove(MoveId.LAST_RESORT, PokemonType.NORMAL, MoveCategory.PHYSICAL, 140, 100, 5, -1, 0, 4)
      .condition(lastResortCondition, 3)
      .edgeCase(), // When a move is overwritten and later relearned, Last Resort's tracking of it should be reset
    new StatusMove(MoveId.WORRY_SEED, PokemonType.GRASS, 100, 10, -1, 0, 4)
      .attr(AbilityChangeAttr, AbilityId.INSOMNIA)
      // TODO: Enable / remove once balance reaches a consensus on ability overrides during boss fights
      // .condition(failAgainstFinalBossCondition, 3)
      .reflectable(),
    new AttackMove(MoveId.SUCKER_PUNCH, PokemonType.DARK, MoveCategory.PHYSICAL, 70, 100, 5, -1, 1, 4)
      .condition(failIfTargetNotAttackingCondition, 3),
    new StatusMove(MoveId.TOXIC_SPIKES, PokemonType.POISON, -1, 20, -1, 0, 4)
      .attr(AddArenaTrapTagAttr, ArenaTagType.TOXIC_SPIKES)
      .target(MoveTarget.ENEMY_SIDE)
      .reflectable(),
    new StatusMove(MoveId.HEART_SWAP, PokemonType.PSYCHIC, -1, 10, -1, 0, 4)
      .attr(SwapStatStagesAttr, BATTLE_STATS)
      .ignoresSubstitute(),
    new SelfStatusMove(MoveId.AQUA_RING, PokemonType.WATER, -1, 20, -1, 0, 4)
      .attr(AddBattlerTagAttr, BattlerTagType.AQUA_RING, true, true),
    new SelfStatusMove(MoveId.MAGNET_RISE, PokemonType.ELECTRIC, -1, 10, -1, 0, 4)
      .attr(AddBattlerTagAttr, BattlerTagType.FLOATING, true, true, 5)
      .condition(user => [ BattlerTagType.FLOATING, BattlerTagType.IGNORE_FLYING, BattlerTagType.INGRAIN ].every((tag) => !user.getTag(tag)), 3)
      .affectedByGravity(),
    new AttackMove(MoveId.FLARE_BLITZ, PokemonType.FIRE, MoveCategory.PHYSICAL, 120, 100, 15, 10, 0, 4)
      .attr(RecoilAttr, false, 0.33)
      .attr(HealStatusEffectAttr, true, StatusEffect.FREEZE)
      .attr(StatusEffectAttr, StatusEffect.BURN)
      .recklessMove(),
    new AttackMove(MoveId.FORCE_PALM, PokemonType.FIGHTING, MoveCategory.PHYSICAL, 60, 100, 10, 30, 0, 4)
      .attr(StatusEffectAttr, StatusEffect.PARALYSIS),
    new AttackMove(MoveId.AURA_SPHERE, PokemonType.FIGHTING, MoveCategory.SPECIAL, 80, -1, 20, -1, 0, 4)
      .pulseMove()
      .ballBombMove(),
    new SelfStatusMove(MoveId.ROCK_POLISH, PokemonType.ROCK, -1, 20, -1, 0, 4)
      .attr(StatStageChangeAttr, [ Stat.SPD ], 2, true),
    new AttackMove(MoveId.POISON_JAB, PokemonType.POISON, MoveCategory.PHYSICAL, 80, 100, 20, 30, 0, 4)
      .attr(StatusEffectAttr, StatusEffect.POISON),
    new AttackMove(MoveId.DARK_PULSE, PokemonType.DARK, MoveCategory.SPECIAL, 80, 100, 15, 20, 0, 4)
      .attr(FlinchAttr)
      .pulseMove(),
    new AttackMove(MoveId.NIGHT_SLASH, PokemonType.DARK, MoveCategory.PHYSICAL, 70, 100, 15, -1, 0, 4)
      .attr(HighCritAttr)
      .slicingMove(),
    new AttackMove(MoveId.AQUA_TAIL, PokemonType.WATER, MoveCategory.PHYSICAL, 90, 90, 10, -1, 0, 4),
    new AttackMove(MoveId.SEED_BOMB, PokemonType.GRASS, MoveCategory.PHYSICAL, 80, 100, 15, -1, 0, 4)
      .makesContact(false)
      .ballBombMove(),
    new AttackMove(MoveId.AIR_SLASH, PokemonType.FLYING, MoveCategory.SPECIAL, 75, 95, 15, 30, 0, 4)
      .attr(FlinchAttr)
      .slicingMove(),
    new AttackMove(MoveId.X_SCISSOR, PokemonType.BUG, MoveCategory.PHYSICAL, 80, 100, 15, -1, 0, 4)
      .slicingMove(),
    new AttackMove(MoveId.BUG_BUZZ, PokemonType.BUG, MoveCategory.SPECIAL, 90, 100, 10, 10, 0, 4)
      .attr(StatStageChangeAttr, [ Stat.SPDEF ], -1)
      .soundBased(),
    new AttackMove(MoveId.DRAGON_PULSE, PokemonType.DRAGON, MoveCategory.SPECIAL, 85, 100, 10, -1, 0, 4)
      .pulseMove(),
    new AttackMove(MoveId.DRAGON_RUSH, PokemonType.DRAGON, MoveCategory.PHYSICAL, 100, 75, 10, 20, 0, 4)
      .attr(AlwaysHitMinimizeAttr)
      .attr(HitsTagForDoubleDamageAttr, BattlerTagType.MINIMIZED)
      .attr(FlinchAttr),
    new AttackMove(MoveId.POWER_GEM, PokemonType.ROCK, MoveCategory.SPECIAL, 80, 100, 20, -1, 0, 4),
    new AttackMove(MoveId.DRAIN_PUNCH, PokemonType.FIGHTING, MoveCategory.PHYSICAL, 75, 100, 10, -1, 0, 4)
      .attr(HitHealAttr)
      .punchingMove()
      .triageMove(),
    new AttackMove(MoveId.VACUUM_WAVE, PokemonType.FIGHTING, MoveCategory.SPECIAL, 40, 100, 30, -1, 1, 4),
    new AttackMove(MoveId.FOCUS_BLAST, PokemonType.FIGHTING, MoveCategory.SPECIAL, 120, 70, 5, 10, 0, 4)
      .attr(StatStageChangeAttr, [ Stat.SPDEF ], -1)
      .ballBombMove(),
    new AttackMove(MoveId.ENERGY_BALL, PokemonType.GRASS, MoveCategory.SPECIAL, 90, 100, 10, 10, 0, 4)
      .attr(StatStageChangeAttr, [ Stat.SPDEF ], -1)
      .ballBombMove(),
    new AttackMove(MoveId.BRAVE_BIRD, PokemonType.FLYING, MoveCategory.PHYSICAL, 120, 100, 15, -1, 0, 4)
      .attr(RecoilAttr, false, 0.33)
      .recklessMove(),
    new AttackMove(MoveId.EARTH_POWER, PokemonType.GROUND, MoveCategory.SPECIAL, 90, 100, 10, 10, 0, 4)
      .attr(StatStageChangeAttr, [ Stat.SPDEF ], -1),
    new StatusMove(MoveId.SWITCHEROO, PokemonType.DARK, 100, 10, -1, 0, 4)
      .unimplemented(),
    new AttackMove(MoveId.GIGA_IMPACT, PokemonType.NORMAL, MoveCategory.PHYSICAL, 150, 90, 5, -1, 0, 4)
      .attr(RechargeAttr),
    new SelfStatusMove(MoveId.NASTY_PLOT, PokemonType.DARK, -1, 20, -1, 0, 4)
      .attr(StatStageChangeAttr, [ Stat.SPATK ], 2, true),
    new AttackMove(MoveId.BULLET_PUNCH, PokemonType.STEEL, MoveCategory.PHYSICAL, 40, 100, 30, -1, 1, 4)
      .punchingMove(),
    new AttackMove(MoveId.AVALANCHE, PokemonType.ICE, MoveCategory.PHYSICAL, 60, 100, 10, -1, -4, 4)
      .attr(TurnDamagedDoublePowerAttr),
    new AttackMove(MoveId.ICE_SHARD, PokemonType.ICE, MoveCategory.PHYSICAL, 40, 100, 30, -1, 1, 4)
      .makesContact(false),
    new AttackMove(MoveId.SHADOW_CLAW, PokemonType.GHOST, MoveCategory.PHYSICAL, 70, 100, 15, -1, 0, 4)
      .attr(HighCritAttr),
    new AttackMove(MoveId.THUNDER_FANG, PokemonType.ELECTRIC, MoveCategory.PHYSICAL, 65, 95, 15, 10, 0, 4)
      .attr(FlinchAttr)
      .attr(StatusEffectAttr, StatusEffect.PARALYSIS)
      .bitingMove(),
    new AttackMove(MoveId.ICE_FANG, PokemonType.ICE, MoveCategory.PHYSICAL, 65, 95, 15, 10, 0, 4)
      .attr(FlinchAttr)
      .attr(StatusEffectAttr, StatusEffect.FREEZE)
      .bitingMove(),
    new AttackMove(MoveId.FIRE_FANG, PokemonType.FIRE, MoveCategory.PHYSICAL, 65, 95, 15, 10, 0, 4)
      .attr(FlinchAttr)
      .attr(StatusEffectAttr, StatusEffect.BURN)
      .bitingMove(),
    new AttackMove(MoveId.SHADOW_SNEAK, PokemonType.GHOST, MoveCategory.PHYSICAL, 40, 100, 30, -1, 1, 4),
    new AttackMove(MoveId.MUD_BOMB, PokemonType.GROUND, MoveCategory.SPECIAL, 65, 85, 10, 30, 0, 4)
      .attr(StatStageChangeAttr, [ Stat.ACC ], -1)
      .ballBombMove(),
    new AttackMove(MoveId.PSYCHO_CUT, PokemonType.PSYCHIC, MoveCategory.PHYSICAL, 70, 100, 20, -1, 0, 4)
      .attr(HighCritAttr)
      .slicingMove()
      .makesContact(false),
    new AttackMove(MoveId.ZEN_HEADBUTT, PokemonType.PSYCHIC, MoveCategory.PHYSICAL, 80, 90, 15, 20, 0, 4)
      .attr(FlinchAttr),
    new AttackMove(MoveId.MIRROR_SHOT, PokemonType.STEEL, MoveCategory.SPECIAL, 65, 85, 10, 30, 0, 4)
      .attr(StatStageChangeAttr, [ Stat.ACC ], -1),
    new AttackMove(MoveId.FLASH_CANNON, PokemonType.STEEL, MoveCategory.SPECIAL, 80, 100, 10, 10, 0, 4)
      .attr(StatStageChangeAttr, [ Stat.SPDEF ], -1),
    new AttackMove(MoveId.ROCK_CLIMB, PokemonType.NORMAL, MoveCategory.PHYSICAL, 90, 85, 20, 20, 0, 4)
      .attr(ConfuseAttr),
    new StatusMove(MoveId.DEFOG, PokemonType.FLYING, -1, 15, -1, 0, 4)
      .attr(StatStageChangeAttr, [ Stat.EVA ], -1)
      .attr(ClearWeatherAttr, WeatherType.FOG)
      .attr(ClearTerrainAttr)
      .attr(RemoveScreensAttr, false)
      .attr(RemoveArenaTrapAttr, true)
      .attr(RemoveArenaTagsAttr, [ ArenaTagType.MIST, ArenaTagType.SAFEGUARD ], false)
      .reflectable(),
    new StatusMove(MoveId.TRICK_ROOM, PokemonType.PSYCHIC, -1, 5, -1, -7, 4)
      .attr(AddArenaTagAttr, ArenaTagType.TRICK_ROOM, 5)
      .ignoresProtect()
      .target(MoveTarget.BOTH_SIDES),
    new AttackMove(MoveId.DRACO_METEOR, PokemonType.DRAGON, MoveCategory.SPECIAL, 130, 90, 5, -1, 0, 4)
      .attr(StatStageChangeAttr, [ Stat.SPATK ], -2, true),
    new AttackMove(MoveId.DISCHARGE, PokemonType.ELECTRIC, MoveCategory.SPECIAL, 80, 100, 15, 30, 0, 4)
      .attr(StatusEffectAttr, StatusEffect.PARALYSIS)
      .target(MoveTarget.ALL_NEAR_OTHERS),
    new AttackMove(MoveId.LAVA_PLUME, PokemonType.FIRE, MoveCategory.SPECIAL, 80, 100, 15, 30, 0, 4)
      .attr(StatusEffectAttr, StatusEffect.BURN)
      .target(MoveTarget.ALL_NEAR_OTHERS),
    new AttackMove(MoveId.LEAF_STORM, PokemonType.GRASS, MoveCategory.SPECIAL, 130, 90, 5, -1, 0, 4)
      .attr(StatStageChangeAttr, [ Stat.SPATK ], -2, true),
    new AttackMove(MoveId.POWER_WHIP, PokemonType.GRASS, MoveCategory.PHYSICAL, 120, 85, 10, -1, 0, 4),
    new AttackMove(MoveId.ROCK_WRECKER, PokemonType.ROCK, MoveCategory.PHYSICAL, 150, 90, 5, -1, 0, 4)
      .attr(RechargeAttr)
      .makesContact(false)
      .ballBombMove(),
    new AttackMove(MoveId.CROSS_POISON, PokemonType.POISON, MoveCategory.PHYSICAL, 70, 100, 20, 10, 0, 4)
      .attr(HighCritAttr)
      .attr(StatusEffectAttr, StatusEffect.POISON)
      .slicingMove(),
    new AttackMove(MoveId.GUNK_SHOT, PokemonType.POISON, MoveCategory.PHYSICAL, 120, 80, 5, 30, 0, 4)
      .attr(StatusEffectAttr, StatusEffect.POISON)
      .makesContact(false),
    new AttackMove(MoveId.IRON_HEAD, PokemonType.STEEL, MoveCategory.PHYSICAL, 80, 100, 15, 30, 0, 4)
      .attr(FlinchAttr),
    new AttackMove(MoveId.MAGNET_BOMB, PokemonType.STEEL, MoveCategory.PHYSICAL, 60, -1, 20, -1, 0, 4)
      .makesContact(false)
      .ballBombMove(),
    new AttackMove(MoveId.STONE_EDGE, PokemonType.ROCK, MoveCategory.PHYSICAL, 100, 80, 5, -1, 0, 4)
      .attr(HighCritAttr)
      .makesContact(false),
    new StatusMove(MoveId.CAPTIVATE, PokemonType.NORMAL, 100, 20, -1, 0, 4)
      .attr(StatStageChangeAttr, [ Stat.SPATK ], -2)
      .condition((user, target, move) => target.isOppositeGender(user))
      .target(MoveTarget.ALL_NEAR_ENEMIES)
      .reflectable(),
    new StatusMove(MoveId.STEALTH_ROCK, PokemonType.ROCK, -1, 20, -1, 0, 4)
      .attr(AddArenaTrapTagAttr, ArenaTagType.STEALTH_ROCK)
      .target(MoveTarget.ENEMY_SIDE)
      .reflectable(),
    new AttackMove(MoveId.GRASS_KNOT, PokemonType.GRASS, MoveCategory.SPECIAL, -1, 100, 20, -1, 0, 4)
      .attr(WeightPowerAttr)
      .makesContact(),
    new AttackMove(MoveId.CHATTER, PokemonType.FLYING, MoveCategory.SPECIAL, 65, 100, 20, 100, 0, 4)
      .attr(ConfuseAttr)
      .soundBased(),
    new AttackMove(MoveId.JUDGMENT, PokemonType.NORMAL, MoveCategory.SPECIAL, 100, 100, 10, -1, 0, 4)
      .attr(FormChangeItemTypeAttr),
    new AttackMove(MoveId.BUG_BITE, PokemonType.BUG, MoveCategory.PHYSICAL, 60, 100, 20, -1, 0, 4)
      .attr(StealEatBerryAttr),
    new AttackMove(MoveId.CHARGE_BEAM, PokemonType.ELECTRIC, MoveCategory.SPECIAL, 50, 90, 10, 70, 0, 4)
      .attr(StatStageChangeAttr, [ Stat.SPATK ], 1, true),
    new AttackMove(MoveId.WOOD_HAMMER, PokemonType.GRASS, MoveCategory.PHYSICAL, 120, 100, 15, -1, 0, 4)
      .attr(RecoilAttr, false, 0.33)
      .recklessMove(),
    new AttackMove(MoveId.AQUA_JET, PokemonType.WATER, MoveCategory.PHYSICAL, 40, 100, 20, -1, 1, 4),
    new AttackMove(MoveId.ATTACK_ORDER, PokemonType.BUG, MoveCategory.PHYSICAL, 90, 100, 15, -1, 0, 4)
      .attr(HighCritAttr)
      .makesContact(false),
    new SelfStatusMove(MoveId.DEFEND_ORDER, PokemonType.BUG, -1, 10, -1, 0, 4)
      .attr(StatStageChangeAttr, [ Stat.DEF, Stat.SPDEF ], 1, true),
    new SelfStatusMove(MoveId.HEAL_ORDER, PokemonType.BUG, -1, 5, -1, 0, 4)
      .attr(HealAttr, 0.5)
      .triageMove(),
    new AttackMove(MoveId.HEAD_SMASH, PokemonType.ROCK, MoveCategory.PHYSICAL, 150, 80, 5, -1, 0, 4)
      .attr(RecoilAttr, false, 0.5)
      .recklessMove(),
    new AttackMove(MoveId.DOUBLE_HIT, PokemonType.NORMAL, MoveCategory.PHYSICAL, 35, 90, 10, -1, 0, 4)
      .attr(MultiHitAttr, MultiHitType._2),
    new AttackMove(MoveId.ROAR_OF_TIME, PokemonType.DRAGON, MoveCategory.SPECIAL, 150, 90, 5, -1, 0, 4)
      .attr(RechargeAttr),
    new AttackMove(MoveId.SPACIAL_REND, PokemonType.DRAGON, MoveCategory.SPECIAL, 100, 95, 5, -1, 0, 4)
      .attr(HighCritAttr),
    new SelfStatusMove(MoveId.LUNAR_DANCE, PokemonType.PSYCHIC, -1, 10, -1, 0, 4)
      .attr(SacrificialFullRestoreAttr, true, "moveTriggers:lunarDanceRestore")
      .danceMove()
      .triageMove()
      .condition(failIfLastInPartyCondition),
    new AttackMove(MoveId.CRUSH_GRIP, PokemonType.NORMAL, MoveCategory.PHYSICAL, -1, 100, 5, -1, 0, 4)
      .attr(OpponentHighHpPowerAttr, 120),
    new AttackMove(MoveId.MAGMA_STORM, PokemonType.FIRE, MoveCategory.SPECIAL, 100, 75, 5, -1, 0, 4)
      .attr(TrapAttr, BattlerTagType.MAGMA_STORM),
    new StatusMove(MoveId.DARK_VOID, PokemonType.DARK, 80, 10, -1, 0, 4)  //Accuracy from Generations 4-6
      .attr(StatusEffectAttr, StatusEffect.SLEEP)
      .target(MoveTarget.ALL_NEAR_ENEMIES)
      .reflectable(),
    new AttackMove(MoveId.SEED_FLARE, PokemonType.GRASS, MoveCategory.SPECIAL, 120, 85, 5, 40, 0, 4)
      .attr(StatStageChangeAttr, [ Stat.SPDEF ], -2),
    new AttackMove(MoveId.OMINOUS_WIND, PokemonType.GHOST, MoveCategory.SPECIAL, 60, 100, 5, 10, 0, 4)
      .attr(StatStageChangeAttr, [ Stat.ATK, Stat.DEF, Stat.SPATK, Stat.SPDEF, Stat.SPD ], 1, true)
      .windMove(),
    new ChargingAttackMove(MoveId.SHADOW_FORCE, PokemonType.GHOST, MoveCategory.PHYSICAL, 120, 100, 5, -1, 0, 4)
      .chargeText(i18next.t("moveTriggers:vanishedInstantly", { pokemonName: "{USER}" }))
      .chargeAttr(SemiInvulnerableAttr, BattlerTagType.HIDDEN)
      .ignoresProtect(),
    new SelfStatusMove(MoveId.HONE_CLAWS, PokemonType.DARK, -1, 15, -1, 0, 5)
      .attr(StatStageChangeAttr, [ Stat.ATK, Stat.ACC ], 1, true),
    new StatusMove(MoveId.WIDE_GUARD, PokemonType.ROCK, -1, 10, -1, 3, 5)
      .target(MoveTarget.USER_SIDE)
      .attr(AddArenaTagAttr, ArenaTagType.WIDE_GUARD, 1, true, true)
      .condition(failIfLastCondition, 3),
    new StatusMove(MoveId.GUARD_SPLIT, PokemonType.PSYCHIC, -1, 10, -1, 0, 5)
      // TODO: Enable / remove once balance reaches a consensus on imprison interaction during the final boss fight
      // .condition(failAgainstFinalBossCondition, 2)
      .attr(AverageStatsAttr, [ Stat.DEF, Stat.SPDEF ], "moveTriggers:sharedGuard"),
    new StatusMove(MoveId.POWER_SPLIT, PokemonType.PSYCHIC, -1, 10, -1, 0, 5)
      .attr(AverageStatsAttr, [ Stat.ATK, Stat.SPATK ], "moveTriggers:sharedPower"),
      // TODO: Enable / remove once balance reaches a consensus on imprison interaction during the final boss fight
      // .condition(failAgainstFinalBossCondition, 2)
    new StatusMove(MoveId.WONDER_ROOM, PokemonType.PSYCHIC, -1, 10, -1, 0, 5)
      .ignoresProtect()
      .target(MoveTarget.BOTH_SIDES)
      .unimplemented(),
    new AttackMove(MoveId.PSYSHOCK, PokemonType.PSYCHIC, MoveCategory.SPECIAL, 80, 100, 10, -1, 0, 5)
      .attr(DefDefAttr),
    new AttackMove(MoveId.VENOSHOCK, PokemonType.POISON, MoveCategory.SPECIAL, 65, 100, 10, -1, 0, 5)
      .attr(MovePowerMultiplierAttr, (user, target, move) => target.status && (target.status.effect === StatusEffect.POISON || target.status.effect === StatusEffect.TOXIC) ? 2 : 1),
    new SelfStatusMove(MoveId.AUTOTOMIZE, PokemonType.STEEL, -1, 15, -1, 0, 5)
      .attr(StatStageChangeAttr, [ Stat.SPD ], 2, true)
      .attr(AddBattlerTagAttr, BattlerTagType.AUTOTOMIZED, true),
    new SelfStatusMove(MoveId.RAGE_POWDER, PokemonType.BUG, -1, 20, -1, 2, 5)
      .powderMove()
      .attr(AddBattlerTagAttr, BattlerTagType.CENTER_OF_ATTENTION, true),
    new StatusMove(MoveId.TELEKINESIS, PokemonType.PSYCHIC, -1, 15, -1, 0, 5)
      .affectedByGravity()
      .condition((_user, target, _move) => ![ SpeciesId.DIGLETT, SpeciesId.DUGTRIO, SpeciesId.ALOLA_DIGLETT, SpeciesId.ALOLA_DUGTRIO, SpeciesId.SANDYGAST, SpeciesId.PALOSSAND, SpeciesId.WIGLETT, SpeciesId.WUGTRIO ].includes(target.species.speciesId))
      .condition((_user, target, _move) => !(target.species.speciesId === SpeciesId.GENGAR && target.getFormKey() === "mega"))
      .condition((_user, target, _move) => target.getTag(BattlerTagType.INGRAIN) == null && target.getTag(BattlerTagType.IGNORE_FLYING) == null)
      .attr(AddBattlerTagAttr, BattlerTagType.TELEKINESIS, false, true, 3)
      .attr(AddBattlerTagAttr, BattlerTagType.FLOATING, false, true, 3)
      .reflectable(),
    new StatusMove(MoveId.MAGIC_ROOM, PokemonType.PSYCHIC, -1, 10, -1, 0, 5)
      .ignoresProtect()
      .target(MoveTarget.BOTH_SIDES)
      .unimplemented(),
    new AttackMove(MoveId.SMACK_DOWN, PokemonType.ROCK, MoveCategory.PHYSICAL, 50, 100, 15, -1, 0, 5)
      .attr(FallDownAttr)
      .attr(AddBattlerTagAttr, BattlerTagType.INTERRUPTED)
      .attr(RemoveBattlerTagAttr, [ BattlerTagType.FLYING, BattlerTagType.FLOATING, BattlerTagType.TELEKINESIS ])
      .attr(HitsTagAttr, BattlerTagType.FLYING)
      .makesContact(false),
    new AttackMove(MoveId.STORM_THROW, PokemonType.FIGHTING, MoveCategory.PHYSICAL, 60, 100, 10, -1, 0, 5)
      .attr(CritOnlyAttr),
    new AttackMove(MoveId.FLAME_BURST, PokemonType.FIRE, MoveCategory.SPECIAL, 70, 100, 15, -1, 0, 5)
      .attr(FlameBurstAttr),
    new AttackMove(MoveId.SLUDGE_WAVE, PokemonType.POISON, MoveCategory.SPECIAL, 95, 100, 10, 10, 0, 5)
      .attr(StatusEffectAttr, StatusEffect.POISON)
      .target(MoveTarget.ALL_NEAR_OTHERS),
    new SelfStatusMove(MoveId.QUIVER_DANCE, PokemonType.BUG, -1, 20, -1, 0, 5)
      .attr(StatStageChangeAttr, [ Stat.SPATK, Stat.SPDEF, Stat.SPD ], 1, true)
      .danceMove(),
    new AttackMove(MoveId.HEAVY_SLAM, PokemonType.STEEL, MoveCategory.PHYSICAL, -1, 100, 10, -1, 0, 5)
      .attr(AlwaysHitMinimizeAttr)
      .attr(CompareWeightPowerAttr)
      .attr(HitsTagForDoubleDamageAttr, BattlerTagType.MINIMIZED),
    new AttackMove(MoveId.SYNCHRONOISE, PokemonType.PSYCHIC, MoveCategory.SPECIAL, 120, 100, 10, -1, 0, 5)
      .attr(HitsSameTypeAttr)
      .target(MoveTarget.ALL_NEAR_OTHERS),
    new AttackMove(MoveId.ELECTRO_BALL, PokemonType.ELECTRIC, MoveCategory.SPECIAL, -1, 100, 10, -1, 0, 5)
      .attr(ElectroBallPowerAttr)
      .ballBombMove(),
    new StatusMove(MoveId.SOAK, PokemonType.WATER, 100, 20, -1, 0, 5)
      .attr(ChangeTypeAttr, PokemonType.WATER)
      .reflectable(),
    new AttackMove(MoveId.FLAME_CHARGE, PokemonType.FIRE, MoveCategory.PHYSICAL, 50, 100, 20, 100, 0, 5)
      .attr(StatStageChangeAttr, [ Stat.SPD ], 1, true),
    new SelfStatusMove(MoveId.COIL, PokemonType.POISON, -1, 20, -1, 0, 5)
      .attr(StatStageChangeAttr, [ Stat.ATK, Stat.DEF, Stat.ACC ], 1, true),
    new AttackMove(MoveId.LOW_SWEEP, PokemonType.FIGHTING, MoveCategory.PHYSICAL, 65, 100, 20, 100, 0, 5)
      .attr(StatStageChangeAttr, [ Stat.SPD ], -1),
    new AttackMove(MoveId.ACID_SPRAY, PokemonType.POISON, MoveCategory.SPECIAL, 40, 100, 20, 100, 0, 5)
      .attr(StatStageChangeAttr, [ Stat.SPDEF ], -2)
      .ballBombMove(),
    new AttackMove(MoveId.FOUL_PLAY, PokemonType.DARK, MoveCategory.PHYSICAL, 95, 100, 15, -1, 0, 5)
      .attr(TargetAtkUserAtkAttr),
    new StatusMove(MoveId.SIMPLE_BEAM, PokemonType.NORMAL, 100, 15, -1, 0, 5)
      .attr(AbilityChangeAttr, AbilityId.SIMPLE)
      // TODO: Enable / remove once balance reaches a consensus on ability overrides during boss fights
      // .condition(failAgainstFinalBossCondition, 3)
      .reflectable(),
    new StatusMove(MoveId.ENTRAINMENT, PokemonType.NORMAL, 100, 15, -1, 0, 5)
      .attr(AbilityGiveAttr)
      // TODO: Enable / remove once balance reaches a consensus on ability overrides during boss fights
      // .condition(failAgainstFinalBossCondition, 3)
      .reflectable(),
    new StatusMove(MoveId.AFTER_YOU, PokemonType.NORMAL, -1, 15, -1, 0, 5)
      .ignoresProtect()
      .ignoresSubstitute()
      .target(MoveTarget.NEAR_OTHER)
      .condition(failIfSingleBattle)
      .condition((user, target, move) => !target.turnData.acted)
      .attr(AfterYouAttr),
    new AttackMove(MoveId.ROUND, PokemonType.NORMAL, MoveCategory.SPECIAL, 60, 100, 15, -1, 0, 5)
      .attr(CueNextRoundAttr)
      .attr(RoundPowerAttr)
      .soundBased(),
    new AttackMove(MoveId.ECHOED_VOICE, PokemonType.NORMAL, MoveCategory.SPECIAL, 40, 100, 15, -1, 0, 5)
      .attr(ConsecutiveUseMultiBasePowerAttr, 5, false)
      .soundBased(),
    new AttackMove(MoveId.CHIP_AWAY, PokemonType.NORMAL, MoveCategory.PHYSICAL, 70, 100, 20, -1, 0, 5)
      .attr(IgnoreOpponentStatStagesAttr),
    new AttackMove(MoveId.CLEAR_SMOG, PokemonType.POISON, MoveCategory.SPECIAL, 50, -1, 15, -1, 0, 5)
      .attr(ResetStatsAttr, false),
    new AttackMove(MoveId.STORED_POWER, PokemonType.PSYCHIC, MoveCategory.SPECIAL, 20, 100, 10, -1, 0, 5)
      .attr(PositiveStatStagePowerAttr),
    new StatusMove(MoveId.QUICK_GUARD, PokemonType.FIGHTING, -1, 15, -1, 3, 5)
      .target(MoveTarget.USER_SIDE)
      .attr(AddArenaTagAttr, ArenaTagType.QUICK_GUARD, 1, true, true)
      .condition(failIfLastCondition, 3),
    new SelfStatusMove(MoveId.ALLY_SWITCH, PokemonType.PSYCHIC, -1, 15, -1, 2, 5)
      .ignoresProtect()
      .unimplemented(),
    new AttackMove(MoveId.SCALD, PokemonType.WATER, MoveCategory.SPECIAL, 80, 100, 15, 30, 0, 5)
      .attr(HealStatusEffectAttr, false, StatusEffect.FREEZE)
      .attr(HealStatusEffectAttr, true, StatusEffect.FREEZE)
      .attr(StatusEffectAttr, StatusEffect.BURN),
    new SelfStatusMove(MoveId.SHELL_SMASH, PokemonType.NORMAL, -1, 15, -1, 0, 5)
      .attr(StatStageChangeAttr, [ Stat.ATK, Stat.SPATK, Stat.SPD ], 2, true)
      .attr(StatStageChangeAttr, [ Stat.DEF, Stat.SPDEF ], -1, true),
    new StatusMove(MoveId.HEAL_PULSE, PokemonType.PSYCHIC, -1, 10, -1, 0, 5)
      .attr(HealAttr, 0.5, false, false)
      .pulseMove()
      .triageMove()
      .reflectable(),
    new AttackMove(MoveId.HEX, PokemonType.GHOST, MoveCategory.SPECIAL, 65, 100, 10, -1, 0, 5)
      .attr(
        MovePowerMultiplierAttr,
        (user, target, move) =>  target.status || target.hasAbility(AbilityId.COMATOSE) ? 2 : 1),
    new ChargingAttackMove(MoveId.SKY_DROP, PokemonType.FLYING, MoveCategory.PHYSICAL, 60, 100, 10, -1, 0, 5)
      .chargeText(i18next.t("moveTriggers:tookTargetIntoSky", { pokemonName: "{USER}", targetName: "{TARGET}" }))
      .chargeAttr(SemiInvulnerableAttr, BattlerTagType.FLYING)
      .affectedByGravity()
      .condition((user, target, move) => !target.getTag(BattlerTagType.SUBSTITUTE))
      /*
       * Cf https://bulbapedia.bulbagarden.net/wiki/Sky_Drop_(move) and https://www.smogon.com/dex/sv/moves/sky-drop/:
       * Should immobilize and give target semi-invulnerability
       * Flying types should take no damage
       * Should fail on targets above a certain weight threshold
       * Should remove all redirection effects on successful takeoff (Rage Poweder, etc.)
       */
      .partial(),
    new SelfStatusMove(MoveId.SHIFT_GEAR, PokemonType.STEEL, -1, 10, -1, 0, 5)
      .attr(StatStageChangeAttr, [ Stat.ATK ], 1, true)
      .attr(StatStageChangeAttr, [ Stat.SPD ], 2, true),
    new AttackMove(MoveId.CIRCLE_THROW, PokemonType.FIGHTING, MoveCategory.PHYSICAL, 60, 90, 10, -1, -6, 5)
      .attr(ForceSwitchOutAttr, false, SwitchType.FORCE_SWITCH)
      .hidesTarget(),
    new AttackMove(MoveId.INCINERATE, PokemonType.FIRE, MoveCategory.SPECIAL, 60, 100, 15, -1, 0, 5)
      .target(MoveTarget.ALL_NEAR_ENEMIES)
      .attr(RemoveHeldItemAttr, true)
      .edgeCase(),
      // Should be able to remove items from pokemon with Sticky Hold if the damage causes them to faint
    new StatusMove(MoveId.QUASH, PokemonType.DARK, 100, 15, -1, 0, 5)
      .condition(failIfSingleBattle)
      .condition((user, target, move) => !target.turnData.acted)
      .attr(ForceLastAttr),
    new AttackMove(MoveId.ACROBATICS, PokemonType.FLYING, MoveCategory.PHYSICAL, 55, 100, 15, -1, 0, 5)
      .attr(MovePowerMultiplierAttr, (user, target, move) => Math.max(1, 2 - 0.2 * user.getHeldItems().filter(i => i.isTransferable).reduce((v, m) => v + m.stackCount, 0))),
    new StatusMove(MoveId.REFLECT_TYPE, PokemonType.NORMAL, -1, 15, -1, 0, 5)
      .ignoresSubstitute()
      .attr(CopyTypeAttr),
    new AttackMove(MoveId.RETALIATE, PokemonType.NORMAL, MoveCategory.PHYSICAL, 70, 100, 5, -1, 0, 5)
      .attr(MovePowerMultiplierAttr, (user, target, move) => {
        const turn = globalScene.currentBattle.turn;
        const lastPlayerFaint = globalScene.currentBattle.playerFaintsHistory[globalScene.currentBattle.playerFaintsHistory.length - 1];
        const lastEnemyFaint = globalScene.currentBattle.enemyFaintsHistory[globalScene.currentBattle.enemyFaintsHistory.length - 1];
        return (
          (lastPlayerFaint !== undefined && turn - lastPlayerFaint.turn === 1 && user.isPlayer()) ||
          (lastEnemyFaint !== undefined && turn - lastEnemyFaint.turn === 1 && user.isEnemy())
        ) ? 2 : 1;
      }),
    new AttackMove(MoveId.FINAL_GAMBIT, PokemonType.FIGHTING, MoveCategory.SPECIAL, -1, 100, 5, -1, 0, 5)
      .attr(UserHpDamageAttr)
      .attr(SacrificialAttrOnHit),
    new StatusMove(MoveId.BESTOW, PokemonType.NORMAL, -1, 15, -1, 0, 5)
      .ignoresProtect()
      .ignoresSubstitute()
      .unimplemented(),
    new AttackMove(MoveId.INFERNO, PokemonType.FIRE, MoveCategory.SPECIAL, 100, 50, 5, 100, 0, 5)
      .attr(StatusEffectAttr, StatusEffect.BURN),
    new AttackMove(MoveId.WATER_PLEDGE, PokemonType.WATER, MoveCategory.SPECIAL, 80, 100, 10, -1, 0, 5)
      .attr(AwaitCombinedPledgeAttr)
      .attr(CombinedPledgeTypeAttr)
      .attr(CombinedPledgePowerAttr)
      .attr(CombinedPledgeStabBoostAttr)
      .attr(AddPledgeEffectAttr, ArenaTagType.WATER_FIRE_PLEDGE, MoveId.FIRE_PLEDGE, true)
      .attr(AddPledgeEffectAttr, ArenaTagType.GRASS_WATER_PLEDGE, MoveId.GRASS_PLEDGE)
      .attr(BypassRedirectAttr, true),
    new AttackMove(MoveId.FIRE_PLEDGE, PokemonType.FIRE, MoveCategory.SPECIAL, 80, 100, 10, -1, 0, 5)
      .attr(AwaitCombinedPledgeAttr)
      .attr(CombinedPledgeTypeAttr)
      .attr(CombinedPledgePowerAttr)
      .attr(CombinedPledgeStabBoostAttr)
      .attr(AddPledgeEffectAttr, ArenaTagType.FIRE_GRASS_PLEDGE, MoveId.GRASS_PLEDGE)
      .attr(AddPledgeEffectAttr, ArenaTagType.WATER_FIRE_PLEDGE, MoveId.WATER_PLEDGE, true)
      .attr(BypassRedirectAttr, true),
    new AttackMove(MoveId.GRASS_PLEDGE, PokemonType.GRASS, MoveCategory.SPECIAL, 80, 100, 10, -1, 0, 5)
      .attr(AwaitCombinedPledgeAttr)
      .attr(CombinedPledgeTypeAttr)
      .attr(CombinedPledgePowerAttr)
      .attr(CombinedPledgeStabBoostAttr)
      .attr(AddPledgeEffectAttr, ArenaTagType.GRASS_WATER_PLEDGE, MoveId.WATER_PLEDGE)
      .attr(AddPledgeEffectAttr, ArenaTagType.FIRE_GRASS_PLEDGE, MoveId.FIRE_PLEDGE)
      .attr(BypassRedirectAttr, true),
    new AttackMove(MoveId.VOLT_SWITCH, PokemonType.ELECTRIC, MoveCategory.SPECIAL, 70, 100, 20, -1, 0, 5)
      .attr(ForceSwitchOutAttr, true),
    new AttackMove(MoveId.STRUGGLE_BUG, PokemonType.BUG, MoveCategory.SPECIAL, 50, 100, 20, 100, 0, 5)
      .attr(StatStageChangeAttr, [ Stat.SPATK ], -1)
      .target(MoveTarget.ALL_NEAR_ENEMIES),
    new AttackMove(MoveId.BULLDOZE, PokemonType.GROUND, MoveCategory.PHYSICAL, 60, 100, 20, 100, 0, 5)
      .attr(StatStageChangeAttr, [ Stat.SPD ], -1)
      .attr(MovePowerMultiplierAttr, (user, target, move) => globalScene.arena.getTerrainType() === TerrainType.GRASSY && target.isGrounded() ? 0.5 : 1)
      .makesContact(false)
      .target(MoveTarget.ALL_NEAR_OTHERS),
    new AttackMove(MoveId.FROST_BREATH, PokemonType.ICE, MoveCategory.SPECIAL, 60, 90, 10, -1, 0, 5)
      .attr(CritOnlyAttr),
    new AttackMove(MoveId.DRAGON_TAIL, PokemonType.DRAGON, MoveCategory.PHYSICAL, 60, 90, 10, -1, -6, 5)
      .attr(ForceSwitchOutAttr, false, SwitchType.FORCE_SWITCH)
      .hidesTarget(),
    new SelfStatusMove(MoveId.WORK_UP, PokemonType.NORMAL, -1, 30, -1, 0, 5)
      .attr(StatStageChangeAttr, [ Stat.ATK, Stat.SPATK ], 1, true),
    new AttackMove(MoveId.ELECTROWEB, PokemonType.ELECTRIC, MoveCategory.SPECIAL, 55, 95, 15, 100, 0, 5)
      .attr(StatStageChangeAttr, [ Stat.SPD ], -1)
      .target(MoveTarget.ALL_NEAR_ENEMIES),
    new AttackMove(MoveId.WILD_CHARGE, PokemonType.ELECTRIC, MoveCategory.PHYSICAL, 90, 100, 15, -1, 0, 5)
      .attr(RecoilAttr)
      .recklessMove(),
    new AttackMove(MoveId.DRILL_RUN, PokemonType.GROUND, MoveCategory.PHYSICAL, 80, 95, 10, -1, 0, 5)
      .attr(HighCritAttr),
    new AttackMove(MoveId.DUAL_CHOP, PokemonType.DRAGON, MoveCategory.PHYSICAL, 40, 90, 15, -1, 0, 5)
      .attr(MultiHitAttr, MultiHitType._2),
    new AttackMove(MoveId.HEART_STAMP, PokemonType.PSYCHIC, MoveCategory.PHYSICAL, 60, 100, 25, 30, 0, 5)
      .attr(FlinchAttr),
    new AttackMove(MoveId.HORN_LEECH, PokemonType.GRASS, MoveCategory.PHYSICAL, 75, 100, 10, -1, 0, 5)
      .attr(HitHealAttr)
      .triageMove(),
    new AttackMove(MoveId.SACRED_SWORD, PokemonType.FIGHTING, MoveCategory.PHYSICAL, 90, 100, 15, -1, 0, 5)
      .attr(IgnoreOpponentStatStagesAttr)
      .slicingMove(),
    new AttackMove(MoveId.RAZOR_SHELL, PokemonType.WATER, MoveCategory.PHYSICAL, 75, 95, 10, 50, 0, 5)
      .attr(StatStageChangeAttr, [ Stat.DEF ], -1)
      .slicingMove(),
    new AttackMove(MoveId.HEAT_CRASH, PokemonType.FIRE, MoveCategory.PHYSICAL, -1, 100, 10, -1, 0, 5)
      .attr(AlwaysHitMinimizeAttr)
      .attr(CompareWeightPowerAttr)
      .attr(HitsTagForDoubleDamageAttr, BattlerTagType.MINIMIZED),
    new AttackMove(MoveId.LEAF_TORNADO, PokemonType.GRASS, MoveCategory.SPECIAL, 65, 90, 10, 50, 0, 5)
      .attr(StatStageChangeAttr, [ Stat.ACC ], -1),
    new AttackMove(MoveId.STEAMROLLER, PokemonType.BUG, MoveCategory.PHYSICAL, 65, 100, 20, 30, 0, 5)
      .attr(AlwaysHitMinimizeAttr)
      .attr(HitsTagForDoubleDamageAttr, BattlerTagType.MINIMIZED)
      .attr(FlinchAttr),
    new SelfStatusMove(MoveId.COTTON_GUARD, PokemonType.GRASS, -1, 10, -1, 0, 5)
      .attr(StatStageChangeAttr, [ Stat.DEF ], 3, true),
    new AttackMove(MoveId.NIGHT_DAZE, PokemonType.DARK, MoveCategory.SPECIAL, 85, 95, 10, 40, 0, 5)
      .attr(StatStageChangeAttr, [ Stat.ACC ], -1),
    new AttackMove(MoveId.PSYSTRIKE, PokemonType.PSYCHIC, MoveCategory.SPECIAL, 100, 100, 10, -1, 0, 5)
      .attr(DefDefAttr),
    new AttackMove(MoveId.TAIL_SLAP, PokemonType.NORMAL, MoveCategory.PHYSICAL, 25, 85, 10, -1, 0, 5)
      .attr(MultiHitAttr),
    new AttackMove(MoveId.HURRICANE, PokemonType.FLYING, MoveCategory.SPECIAL, 110, 70, 10, 30, 0, 5)
      .attr(ThunderAccuracyAttr)
      .attr(ConfuseAttr)
      .attr(HitsTagAttr, BattlerTagType.FLYING)
      .windMove(),
    new AttackMove(MoveId.HEAD_CHARGE, PokemonType.NORMAL, MoveCategory.PHYSICAL, 120, 100, 15, -1, 0, 5)
      .attr(RecoilAttr)
      .recklessMove(),
    new AttackMove(MoveId.GEAR_GRIND, PokemonType.STEEL, MoveCategory.PHYSICAL, 50, 85, 15, -1, 0, 5)
      .attr(MultiHitAttr, MultiHitType._2),
    new AttackMove(MoveId.SEARING_SHOT, PokemonType.FIRE, MoveCategory.SPECIAL, 100, 100, 5, 30, 0, 5)
      .attr(StatusEffectAttr, StatusEffect.BURN)
      .ballBombMove()
      .target(MoveTarget.ALL_NEAR_OTHERS),
    new AttackMove(MoveId.TECHNO_BLAST, PokemonType.NORMAL, MoveCategory.SPECIAL, 120, 100, 5, -1, 0, 5)
      .attr(TechnoBlastTypeAttr),
    new AttackMove(MoveId.RELIC_SONG, PokemonType.NORMAL, MoveCategory.SPECIAL, 75, 100, 10, 10, 0, 5)
      .attr(StatusEffectAttr, StatusEffect.SLEEP)
      .soundBased()
      .target(MoveTarget.ALL_NEAR_ENEMIES),
    new AttackMove(MoveId.SECRET_SWORD, PokemonType.FIGHTING, MoveCategory.SPECIAL, 85, 100, 10, -1, 0, 5)
      .attr(DefDefAttr)
      .slicingMove(),
    new AttackMove(MoveId.GLACIATE, PokemonType.ICE, MoveCategory.SPECIAL, 65, 95, 10, 100, 0, 5)
      .attr(StatStageChangeAttr, [ Stat.SPD ], -1)
      .target(MoveTarget.ALL_NEAR_ENEMIES),
    new AttackMove(MoveId.BOLT_STRIKE, PokemonType.ELECTRIC, MoveCategory.PHYSICAL, 130, 85, 5, 20, 0, 5)
      .attr(StatusEffectAttr, StatusEffect.PARALYSIS),
    new AttackMove(MoveId.BLUE_FLARE, PokemonType.FIRE, MoveCategory.SPECIAL, 130, 85, 5, 20, 0, 5)
      .attr(StatusEffectAttr, StatusEffect.BURN),
    new AttackMove(MoveId.FIERY_DANCE, PokemonType.FIRE, MoveCategory.SPECIAL, 80, 100, 10, 50, 0, 5)
      .attr(StatStageChangeAttr, [ Stat.SPATK ], 1, true)
      .danceMove(),
    new ChargingAttackMove(MoveId.FREEZE_SHOCK, PokemonType.ICE, MoveCategory.PHYSICAL, 140, 90, 5, 30, 0, 5)
      .chargeText(i18next.t("moveTriggers:becameCloakedInFreezingLight", { pokemonName: "{USER}" }))
      .attr(StatusEffectAttr, StatusEffect.PARALYSIS)
      .makesContact(false),
    new ChargingAttackMove(MoveId.ICE_BURN, PokemonType.ICE, MoveCategory.SPECIAL, 140, 90, 5, 30, 0, 5)
      .chargeText(i18next.t("moveTriggers:becameCloakedInFreezingAir", { pokemonName: "{USER}" }))
      .attr(StatusEffectAttr, StatusEffect.BURN),
    new AttackMove(MoveId.SNARL, PokemonType.DARK, MoveCategory.SPECIAL, 55, 95, 15, 100, 0, 5)
      .attr(StatStageChangeAttr, [ Stat.SPATK ], -1)
      .soundBased()
      .target(MoveTarget.ALL_NEAR_ENEMIES),
    new AttackMove(MoveId.ICICLE_CRASH, PokemonType.ICE, MoveCategory.PHYSICAL, 85, 90, 10, 30, 0, 5)
      .attr(FlinchAttr)
      .makesContact(false),
    new AttackMove(MoveId.V_CREATE, PokemonType.FIRE, MoveCategory.PHYSICAL, 180, 95, 5, -1, 0, 5)
      .attr(StatStageChangeAttr, [ Stat.DEF, Stat.SPDEF, Stat.SPD ], -1, true),
    new AttackMove(MoveId.FUSION_FLARE, PokemonType.FIRE, MoveCategory.SPECIAL, 100, 100, 5, -1, 0, 5)
      .attr(HealStatusEffectAttr, true, StatusEffect.FREEZE)
      .attr(LastMoveDoublePowerAttr, MoveId.FUSION_BOLT),
    new AttackMove(MoveId.FUSION_BOLT, PokemonType.ELECTRIC, MoveCategory.PHYSICAL, 100, 100, 5, -1, 0, 5)
      .attr(LastMoveDoublePowerAttr, MoveId.FUSION_FLARE)
      .makesContact(false),
    new AttackMove(MoveId.FLYING_PRESS, PokemonType.FIGHTING, MoveCategory.PHYSICAL, 100, 95, 10, -1, 0, 6)
      .attr(AlwaysHitMinimizeAttr)
      .attr(FlyingTypeMultiplierAttr)
      .attr(HitsTagForDoubleDamageAttr, BattlerTagType.MINIMIZED)
      .affectedByGravity(),
    new StatusMove(MoveId.MAT_BLOCK, PokemonType.FIGHTING, -1, 10, -1, 0, 6)
      .target(MoveTarget.USER_SIDE)
      .attr(AddArenaTagAttr, ArenaTagType.MAT_BLOCK, 1, true, true)
      .condition(new FirstMoveCondition(), 3)
      .condition(failIfLastCondition, 3),
    new AttackMove(MoveId.BELCH, PokemonType.POISON, MoveCategory.SPECIAL, 120, 90, 10, -1, 0, 6)
      .restriction(user => !user.battleData.hasEatenBerry, "battle:moveDisabledBelch", true),
    new StatusMove(MoveId.ROTOTILLER, PokemonType.GROUND, -1, 10, -1, 0, 6)
      .target(MoveTarget.ALL)
      .condition((user, target, move) => {
        // If any fielded pokémon is grass-type and grounded.
        return [ ...globalScene.getEnemyParty(), ...globalScene.getPlayerParty() ].some((poke) => poke.isOfType(PokemonType.GRASS) && poke.isGrounded());
      })
      .attr(StatStageChangeAttr, [ Stat.ATK, Stat.SPATK ], 1, false, { condition: (user, target, move) => target.isOfType(PokemonType.GRASS) && target.isGrounded() }),
    new StatusMove(MoveId.STICKY_WEB, PokemonType.BUG, -1, 20, -1, 0, 6)
      .attr(AddArenaTrapTagAttr, ArenaTagType.STICKY_WEB)
      .target(MoveTarget.ENEMY_SIDE)
      .reflectable(),
    new AttackMove(MoveId.FELL_STINGER, PokemonType.BUG, MoveCategory.PHYSICAL, 50, 100, 25, -1, 0, 6)
      .attr(PostVictoryStatStageChangeAttr, [ Stat.ATK ], 3, true ),
    new ChargingAttackMove(MoveId.PHANTOM_FORCE, PokemonType.GHOST, MoveCategory.PHYSICAL, 90, 100, 10, -1, 0, 6)
      .chargeText(i18next.t("moveTriggers:vanishedInstantly", { pokemonName: "{USER}" }))
      .chargeAttr(SemiInvulnerableAttr, BattlerTagType.HIDDEN)
      .ignoresProtect(),
    new StatusMove(MoveId.TRICK_OR_TREAT, PokemonType.GHOST, 100, 20, -1, 0, 6)
      .attr(AddTypeAttr, PokemonType.GHOST)
      .reflectable(),
    new StatusMove(MoveId.NOBLE_ROAR, PokemonType.NORMAL, 100, 30, -1, 0, 6)
      .attr(StatStageChangeAttr, [ Stat.ATK, Stat.SPATK ], -1)
      .soundBased()
      .reflectable(),
    new StatusMove(MoveId.ION_DELUGE, PokemonType.ELECTRIC, -1, 25, -1, 1, 6)
      .attr(AddArenaTagAttr, ArenaTagType.ION_DELUGE)
      .target(MoveTarget.BOTH_SIDES),
    new AttackMove(MoveId.PARABOLIC_CHARGE, PokemonType.ELECTRIC, MoveCategory.SPECIAL, 65, 100, 20, -1, 0, 6)
      .attr(HitHealAttr)
      .target(MoveTarget.ALL_NEAR_OTHERS)
      .triageMove(),
    new StatusMove(MoveId.FORESTS_CURSE, PokemonType.GRASS, 100, 20, -1, 0, 6)
      .attr(AddTypeAttr, PokemonType.GRASS)
      .reflectable(),
    new AttackMove(MoveId.PETAL_BLIZZARD, PokemonType.GRASS, MoveCategory.PHYSICAL, 90, 100, 15, -1, 0, 6)
      .windMove()
      .makesContact(false)
      .target(MoveTarget.ALL_NEAR_OTHERS),
    new AttackMove(MoveId.FREEZE_DRY, PokemonType.ICE, MoveCategory.SPECIAL, 70, 100, 20, 10, 0, 6)
      .attr(StatusEffectAttr, StatusEffect.FREEZE)
      .attr(FreezeDryAttr),
    new AttackMove(MoveId.DISARMING_VOICE, PokemonType.FAIRY, MoveCategory.SPECIAL, 40, -1, 15, -1, 0, 6)
      .soundBased()
      .target(MoveTarget.ALL_NEAR_ENEMIES),
    new StatusMove(MoveId.PARTING_SHOT, PokemonType.DARK, 100, 20, -1, 0, 6)
      .attr(StatStageChangeAttr, [ Stat.ATK, Stat.SPATK ], -1, false, { trigger: MoveEffectTrigger.PRE_APPLY })
      .attr(ForceSwitchOutAttr, true)
      .soundBased()
      .reflectable(),
    new StatusMove(MoveId.TOPSY_TURVY, PokemonType.DARK, -1, 20, -1, 0, 6)
      .attr(InvertStatsAttr)
      .reflectable(),
    new AttackMove(MoveId.DRAINING_KISS, PokemonType.FAIRY, MoveCategory.SPECIAL, 50, 100, 10, -1, 0, 6)
      .attr(HitHealAttr, 0.75)
      .makesContact()
      .triageMove(),
    new StatusMove(MoveId.CRAFTY_SHIELD, PokemonType.FAIRY, -1, 10, -1, 3, 6)
      .target(MoveTarget.USER_SIDE)
      .attr(AddArenaTagAttr, ArenaTagType.CRAFTY_SHIELD, 1, true, true)
      .condition(failIfLastCondition, 3),
    new StatusMove(MoveId.FLOWER_SHIELD, PokemonType.FAIRY, -1, 10, -1, 0, 6)
      .target(MoveTarget.ALL)
      .attr(StatStageChangeAttr, [ Stat.DEF ], 1, false, { condition: (user, target, move) => target.getTypes().includes(PokemonType.GRASS) && !target.getTag(SemiInvulnerableTag) }),
    new StatusMove(MoveId.GRASSY_TERRAIN, PokemonType.GRASS, -1, 10, -1, 0, 6)
      .attr(TerrainChangeAttr, TerrainType.GRASSY)
      .target(MoveTarget.BOTH_SIDES),
    new StatusMove(MoveId.MISTY_TERRAIN, PokemonType.FAIRY, -1, 10, -1, 0, 6)
      .attr(TerrainChangeAttr, TerrainType.MISTY)
      .target(MoveTarget.BOTH_SIDES),
    new StatusMove(MoveId.ELECTRIFY, PokemonType.ELECTRIC, -1, 20, -1, 0, 6)
      .attr(AddBattlerTagAttr, BattlerTagType.ELECTRIFIED, false, true),
    new AttackMove(MoveId.PLAY_ROUGH, PokemonType.FAIRY, MoveCategory.PHYSICAL, 90, 90, 10, 10, 0, 6)
      .attr(StatStageChangeAttr, [ Stat.ATK ], -1),
    new AttackMove(MoveId.FAIRY_WIND, PokemonType.FAIRY, MoveCategory.SPECIAL, 40, 100, 30, -1, 0, 6)
      .windMove(),
    new AttackMove(MoveId.MOONBLAST, PokemonType.FAIRY, MoveCategory.SPECIAL, 95, 100, 15, 30, 0, 6)
      .attr(StatStageChangeAttr, [ Stat.SPATK ], -1),
    new AttackMove(MoveId.BOOMBURST, PokemonType.NORMAL, MoveCategory.SPECIAL, 140, 100, 10, -1, 0, 6)
      .soundBased()
      .target(MoveTarget.ALL_NEAR_OTHERS),
    new StatusMove(MoveId.FAIRY_LOCK, PokemonType.FAIRY, -1, 10, -1, 0, 6)
      .ignoresSubstitute()
      .ignoresProtect()
      .target(MoveTarget.BOTH_SIDES)
      .attr(AddArenaTagAttr, ArenaTagType.FAIRY_LOCK, 2, true),
    new SelfStatusMove(MoveId.KINGS_SHIELD, PokemonType.STEEL, -1, 10, -1, 4, 6)
      .attr(ProtectAttr, BattlerTagType.KINGS_SHIELD)
      .condition(failIfLastCondition, 3),
    new StatusMove(MoveId.PLAY_NICE, PokemonType.NORMAL, -1, 20, -1, 0, 6)
      .attr(StatStageChangeAttr, [ Stat.ATK ], -1)
      .ignoresSubstitute()
      .reflectable(),
    new StatusMove(MoveId.CONFIDE, PokemonType.NORMAL, -1, 20, -1, 0, 6)
      .attr(StatStageChangeAttr, [ Stat.SPATK ], -1)
      .soundBased()
      .reflectable(),
    new AttackMove(MoveId.DIAMOND_STORM, PokemonType.ROCK, MoveCategory.PHYSICAL, 100, 95, 5, 50, 0, 6)
      .attr(StatStageChangeAttr, [ Stat.DEF ], 2, true, { firstTargetOnly: true })
      .makesContact(false)
      .target(MoveTarget.ALL_NEAR_ENEMIES),
    new AttackMove(MoveId.STEAM_ERUPTION, PokemonType.WATER, MoveCategory.SPECIAL, 110, 95, 5, 30, 0, 6)
      .attr(HealStatusEffectAttr, true, StatusEffect.FREEZE)
      .attr(HealStatusEffectAttr, false, StatusEffect.FREEZE)
      .attr(StatusEffectAttr, StatusEffect.BURN),
    new AttackMove(MoveId.HYPERSPACE_HOLE, PokemonType.PSYCHIC, MoveCategory.SPECIAL, 80, -1, 5, -1, 0, 6)
      .ignoresProtect()
      .ignoresSubstitute(),
    new AttackMove(MoveId.WATER_SHURIKEN, PokemonType.WATER, MoveCategory.SPECIAL, 15, 100, 20, -1, 1, 6)
      .attr(MultiHitAttr)
      .attr(WaterShurikenPowerAttr)
      .attr(WaterShurikenMultiHitTypeAttr),
    new AttackMove(MoveId.MYSTICAL_FIRE, PokemonType.FIRE, MoveCategory.SPECIAL, 75, 100, 10, 100, 0, 6)
      .attr(StatStageChangeAttr, [ Stat.SPATK ], -1),
    new SelfStatusMove(MoveId.SPIKY_SHIELD, PokemonType.GRASS, -1, 10, -1, 4, 6)
      .attr(ProtectAttr, BattlerTagType.SPIKY_SHIELD)
      .condition(failIfLastCondition, 3),
    new StatusMove(MoveId.AROMATIC_MIST, PokemonType.FAIRY, -1, 20, -1, 0, 6)
      .attr(StatStageChangeAttr, [ Stat.SPDEF ], 1)
      .ignoresSubstitute()
      .condition(failIfSingleBattle)
      .target(MoveTarget.NEAR_ALLY),
    new StatusMove(MoveId.EERIE_IMPULSE, PokemonType.ELECTRIC, 100, 15, -1, 0, 6)
      .attr(StatStageChangeAttr, [ Stat.SPATK ], -2)
      .reflectable(),
    new StatusMove(MoveId.VENOM_DRENCH, PokemonType.POISON, 100, 20, -1, 0, 6)
      .attr(StatStageChangeAttr, [ Stat.ATK, Stat.SPATK, Stat.SPD ], -1, false, { condition: (user, target, move) => target.status?.effect === StatusEffect.POISON || target.status?.effect === StatusEffect.TOXIC })
      .target(MoveTarget.ALL_NEAR_ENEMIES)
      .reflectable(),
    new StatusMove(MoveId.POWDER, PokemonType.BUG, 100, 20, -1, 1, 6)
      .attr(AddBattlerTagAttr, BattlerTagType.POWDER, false, true)
      .ignoresSubstitute()
      .powderMove()
      .reflectable(),
    new ChargingSelfStatusMove(MoveId.GEOMANCY, PokemonType.FAIRY, -1, 10, -1, 0, 6)
      .chargeText(i18next.t("moveTriggers:isChargingPower", { pokemonName: "{USER}" }))
      .attr(StatStageChangeAttr, [ Stat.SPATK, Stat.SPDEF, Stat.SPD ], 2, true),
    new StatusMove(MoveId.MAGNETIC_FLUX, PokemonType.ELECTRIC, -1, 20, -1, 0, 6)
      .attr(StatStageChangeAttr, [ Stat.DEF, Stat.SPDEF ], 1, false, { condition: (user, target, move) => !![ AbilityId.PLUS, AbilityId.MINUS ].find(a => target.hasAbility(a, false)) })
      .ignoresSubstitute()
      .target(MoveTarget.USER_AND_ALLIES)
      .condition((user, target, move) => !![ user, user.getAlly() ].filter(p => p?.isActive()).find(p => !![ AbilityId.PLUS, AbilityId.MINUS ].find(a => p?.hasAbility(a, false)))),
    new StatusMove(MoveId.HAPPY_HOUR, PokemonType.NORMAL, -1, 30, -1, 0, 6) // No animation
      .attr(AddArenaTagAttr, ArenaTagType.HAPPY_HOUR, 0, true)
      .target(MoveTarget.USER_SIDE),
    new StatusMove(MoveId.ELECTRIC_TERRAIN, PokemonType.ELECTRIC, -1, 10, -1, 0, 6)
      .attr(TerrainChangeAttr, TerrainType.ELECTRIC)
      .target(MoveTarget.BOTH_SIDES),
    new AttackMove(MoveId.DAZZLING_GLEAM, PokemonType.FAIRY, MoveCategory.SPECIAL, 80, 100, 10, -1, 0, 6)
      .target(MoveTarget.ALL_NEAR_ENEMIES),
    new SelfStatusMove(MoveId.CELEBRATE, PokemonType.NORMAL, -1, 40, -1, 0, 6)
      // NB: This needs a lambda function as the user will not be logged in by the time the moves are initialized
      .attr(MessageAttr, () => i18next.t("moveTriggers:celebrate", { playerName: loggedInUser?.username })),
    new StatusMove(MoveId.HOLD_HANDS, PokemonType.NORMAL, -1, 40, -1, 0, 6)
      .ignoresSubstitute()
      .target(MoveTarget.NEAR_ALLY),
    new StatusMove(MoveId.BABY_DOLL_EYES, PokemonType.FAIRY, 100, 30, -1, 1, 6)
      .attr(StatStageChangeAttr, [ Stat.ATK ], -1)
      .reflectable(),
    new AttackMove(MoveId.NUZZLE, PokemonType.ELECTRIC, MoveCategory.PHYSICAL, 20, 100, 20, 100, 0, 6)
      .attr(StatusEffectAttr, StatusEffect.PARALYSIS),
    new AttackMove(MoveId.HOLD_BACK, PokemonType.NORMAL, MoveCategory.PHYSICAL, 40, 100, 40, -1, 0, 6)
      .attr(SurviveDamageAttr),
    new AttackMove(MoveId.INFESTATION, PokemonType.BUG, MoveCategory.SPECIAL, 20, 100, 20, -1, 0, 6)
      .makesContact()
      .attr(TrapAttr, BattlerTagType.INFESTATION),
    new AttackMove(MoveId.POWER_UP_PUNCH, PokemonType.FIGHTING, MoveCategory.PHYSICAL, 40, 100, 20, 100, 0, 6)
      .attr(StatStageChangeAttr, [ Stat.ATK ], 1, true)
      .punchingMove(),
    new AttackMove(MoveId.OBLIVION_WING, PokemonType.FLYING, MoveCategory.SPECIAL, 80, 100, 10, -1, 0, 6)
      .attr(HitHealAttr, 0.75)
      .triageMove(),
    new AttackMove(MoveId.THOUSAND_ARROWS, PokemonType.GROUND, MoveCategory.PHYSICAL, 90, 100, 10, -1, 0, 6)
      .attr(NeutralDamageAgainstFlyingTypeAttr)
      .attr(FallDownAttr)
      .attr(HitsTagAttr, BattlerTagType.FLYING)
      .attr(HitsTagAttr, BattlerTagType.FLOATING)
      .attr(AddBattlerTagAttr, BattlerTagType.INTERRUPTED)
      .attr(RemoveBattlerTagAttr, [ BattlerTagType.FLYING, BattlerTagType.FLOATING, BattlerTagType.TELEKINESIS ])
      .makesContact(false)
      .target(MoveTarget.ALL_NEAR_ENEMIES),
    new AttackMove(MoveId.THOUSAND_WAVES, PokemonType.GROUND, MoveCategory.PHYSICAL, 90, 100, 10, 100, 0, 6)
      .attr(AddBattlerTagAttr, BattlerTagType.TRAPPED, false, false, 1, 1, true)
      .makesContact(false)
      .target(MoveTarget.ALL_NEAR_ENEMIES),
    new AttackMove(MoveId.LANDS_WRATH, PokemonType.GROUND, MoveCategory.PHYSICAL, 90, 100, 10, -1, 0, 6)
      .makesContact(false)
      .target(MoveTarget.ALL_NEAR_ENEMIES),
    new AttackMove(MoveId.LIGHT_OF_RUIN, PokemonType.FAIRY, MoveCategory.SPECIAL, 140, 90, 5, -1, 0, 6)
      .attr(RecoilAttr, false, 0.5)
      .recklessMove(),
    new AttackMove(MoveId.ORIGIN_PULSE, PokemonType.WATER, MoveCategory.SPECIAL, 110, 85, 10, -1, 0, 6)
      .pulseMove()
      .target(MoveTarget.ALL_NEAR_ENEMIES),
    new AttackMove(MoveId.PRECIPICE_BLADES, PokemonType.GROUND, MoveCategory.PHYSICAL, 120, 85, 10, -1, 0, 6)
      .makesContact(false)
      .target(MoveTarget.ALL_NEAR_ENEMIES),
    new AttackMove(MoveId.DRAGON_ASCENT, PokemonType.FLYING, MoveCategory.PHYSICAL, 120, 100, 5, -1, 0, 6)
      .attr(StatStageChangeAttr, [ Stat.DEF, Stat.SPDEF ], -1, true),
    new AttackMove(MoveId.HYPERSPACE_FURY, PokemonType.DARK, MoveCategory.PHYSICAL, 100, -1, 5, -1, 0, 6)
      .attr(StatStageChangeAttr, [ Stat.DEF ], -1, true)
      .ignoresSubstitute()
      .makesContact(false)
      .ignoresProtect(),
    /* Unused */
    new AttackMove(MoveId.BREAKNECK_BLITZ__PHYSICAL, PokemonType.NORMAL, MoveCategory.PHYSICAL, -1, -1, 1, -1, 0, 7)
      .unimplemented(),
    new AttackMove(MoveId.BREAKNECK_BLITZ__SPECIAL, PokemonType.NORMAL, MoveCategory.SPECIAL, -1, -1, 1, -1, 0, 7)
      .unimplemented(),
    new AttackMove(MoveId.ALL_OUT_PUMMELING__PHYSICAL, PokemonType.FIGHTING, MoveCategory.PHYSICAL, -1, -1, 1, -1, 0, 7)
      .unimplemented(),
    new AttackMove(MoveId.ALL_OUT_PUMMELING__SPECIAL, PokemonType.FIGHTING, MoveCategory.SPECIAL, -1, -1, 1, -1, 0, 7)
      .unimplemented(),
    new AttackMove(MoveId.SUPERSONIC_SKYSTRIKE__PHYSICAL, PokemonType.FLYING, MoveCategory.PHYSICAL, -1, -1, 1, -1, 0, 7)
      .unimplemented(),
    new AttackMove(MoveId.SUPERSONIC_SKYSTRIKE__SPECIAL, PokemonType.FLYING, MoveCategory.SPECIAL, -1, -1, 1, -1, 0, 7)
      .unimplemented(),
    new AttackMove(MoveId.ACID_DOWNPOUR__PHYSICAL, PokemonType.POISON, MoveCategory.PHYSICAL, -1, -1, 1, -1, 0, 7)
      .unimplemented(),
    new AttackMove(MoveId.ACID_DOWNPOUR__SPECIAL, PokemonType.POISON, MoveCategory.SPECIAL, -1, -1, 1, -1, 0, 7)
      .unimplemented(),
    new AttackMove(MoveId.TECTONIC_RAGE__PHYSICAL, PokemonType.GROUND, MoveCategory.PHYSICAL, -1, -1, 1, -1, 0, 7)
      .unimplemented(),
    new AttackMove(MoveId.TECTONIC_RAGE__SPECIAL, PokemonType.GROUND, MoveCategory.SPECIAL, -1, -1, 1, -1, 0, 7)
      .unimplemented(),
    new AttackMove(MoveId.CONTINENTAL_CRUSH__PHYSICAL, PokemonType.ROCK, MoveCategory.PHYSICAL, -1, -1, 1, -1, 0, 7)
      .unimplemented(),
    new AttackMove(MoveId.CONTINENTAL_CRUSH__SPECIAL, PokemonType.ROCK, MoveCategory.SPECIAL, -1, -1, 1, -1, 0, 7)
      .unimplemented(),
    new AttackMove(MoveId.SAVAGE_SPIN_OUT__PHYSICAL, PokemonType.BUG, MoveCategory.PHYSICAL, -1, -1, 1, -1, 0, 7)
      .unimplemented(),
    new AttackMove(MoveId.SAVAGE_SPIN_OUT__SPECIAL, PokemonType.BUG, MoveCategory.SPECIAL, -1, -1, 1, -1, 0, 7)
      .unimplemented(),
    new AttackMove(MoveId.NEVER_ENDING_NIGHTMARE__PHYSICAL, PokemonType.GHOST, MoveCategory.PHYSICAL, -1, -1, 1, -1, 0, 7)
      .unimplemented(),
    new AttackMove(MoveId.NEVER_ENDING_NIGHTMARE__SPECIAL, PokemonType.GHOST, MoveCategory.SPECIAL, -1, -1, 1, -1, 0, 7)
      .unimplemented(),
    new AttackMove(MoveId.CORKSCREW_CRASH__PHYSICAL, PokemonType.STEEL, MoveCategory.PHYSICAL, -1, -1, 1, -1, 0, 7)
      .unimplemented(),
    new AttackMove(MoveId.CORKSCREW_CRASH__SPECIAL, PokemonType.STEEL, MoveCategory.SPECIAL, -1, -1, 1, -1, 0, 7)
      .unimplemented(),
    new AttackMove(MoveId.INFERNO_OVERDRIVE__PHYSICAL, PokemonType.FIRE, MoveCategory.PHYSICAL, -1, -1, 1, -1, 0, 7)
      .unimplemented(),
    new AttackMove(MoveId.INFERNO_OVERDRIVE__SPECIAL, PokemonType.FIRE, MoveCategory.SPECIAL, -1, -1, 1, -1, 0, 7)
      .unimplemented(),
    new AttackMove(MoveId.HYDRO_VORTEX__PHYSICAL, PokemonType.WATER, MoveCategory.PHYSICAL, -1, -1, 1, -1, 0, 7)
      .unimplemented(),
    new AttackMove(MoveId.HYDRO_VORTEX__SPECIAL, PokemonType.WATER, MoveCategory.SPECIAL, -1, -1, 1, -1, 0, 7)
      .unimplemented(),
    new AttackMove(MoveId.BLOOM_DOOM__PHYSICAL, PokemonType.GRASS, MoveCategory.PHYSICAL, -1, -1, 1, -1, 0, 7)
      .unimplemented(),
    new AttackMove(MoveId.BLOOM_DOOM__SPECIAL, PokemonType.GRASS, MoveCategory.SPECIAL, -1, -1, 1, -1, 0, 7)
      .unimplemented(),
    new AttackMove(MoveId.GIGAVOLT_HAVOC__PHYSICAL, PokemonType.ELECTRIC, MoveCategory.PHYSICAL, -1, -1, 1, -1, 0, 7)
      .unimplemented(),
    new AttackMove(MoveId.GIGAVOLT_HAVOC__SPECIAL, PokemonType.ELECTRIC, MoveCategory.SPECIAL, -1, -1, 1, -1, 0, 7)
      .unimplemented(),
    new AttackMove(MoveId.SHATTERED_PSYCHE__PHYSICAL, PokemonType.PSYCHIC, MoveCategory.PHYSICAL, -1, -1, 1, -1, 0, 7)
      .unimplemented(),
    new AttackMove(MoveId.SHATTERED_PSYCHE__SPECIAL, PokemonType.PSYCHIC, MoveCategory.SPECIAL, -1, -1, 1, -1, 0, 7)
      .unimplemented(),
    new AttackMove(MoveId.SUBZERO_SLAMMER__PHYSICAL, PokemonType.ICE, MoveCategory.PHYSICAL, -1, -1, 1, -1, 0, 7)
      .unimplemented(),
    new AttackMove(MoveId.SUBZERO_SLAMMER__SPECIAL, PokemonType.ICE, MoveCategory.SPECIAL, -1, -1, 1, -1, 0, 7)
      .unimplemented(),
    new AttackMove(MoveId.DEVASTATING_DRAKE__PHYSICAL, PokemonType.DRAGON, MoveCategory.PHYSICAL, -1, -1, 1, -1, 0, 7)
      .unimplemented(),
    new AttackMove(MoveId.DEVASTATING_DRAKE__SPECIAL, PokemonType.DRAGON, MoveCategory.SPECIAL, -1, -1, 1, -1, 0, 7)
      .unimplemented(),
    new AttackMove(MoveId.BLACK_HOLE_ECLIPSE__PHYSICAL, PokemonType.DARK, MoveCategory.PHYSICAL, -1, -1, 1, -1, 0, 7)
      .unimplemented(),
    new AttackMove(MoveId.BLACK_HOLE_ECLIPSE__SPECIAL, PokemonType.DARK, MoveCategory.SPECIAL, -1, -1, 1, -1, 0, 7)
      .unimplemented(),
    new AttackMove(MoveId.TWINKLE_TACKLE__PHYSICAL, PokemonType.FAIRY, MoveCategory.PHYSICAL, -1, -1, 1, -1, 0, 7)
      .unimplemented(),
    new AttackMove(MoveId.TWINKLE_TACKLE__SPECIAL, PokemonType.FAIRY, MoveCategory.SPECIAL, -1, -1, 1, -1, 0, 7)
      .unimplemented(),
    new AttackMove(MoveId.CATASTROPIKA, PokemonType.ELECTRIC, MoveCategory.PHYSICAL, 210, -1, 1, -1, 0, 7)
      .unimplemented(),
    /* End Unused */
    new SelfStatusMove(MoveId.SHORE_UP, PokemonType.GROUND, -1, 5, -1, 0, 7)
      .attr(SandHealAttr)
      .triageMove(),
    new AttackMove(MoveId.FIRST_IMPRESSION, PokemonType.BUG, MoveCategory.PHYSICAL, 90, 100, 10, -1, 2, 7)
      .condition(new FirstMoveCondition(), 3),
    new SelfStatusMove(MoveId.BANEFUL_BUNKER, PokemonType.POISON, -1, 10, -1, 4, 7)
      .attr(ProtectAttr, BattlerTagType.BANEFUL_BUNKER)
      .condition(failIfLastCondition, 3),
    new AttackMove(MoveId.SPIRIT_SHACKLE, PokemonType.GHOST, MoveCategory.PHYSICAL, 80, 100, 10, 100, 0, 7)
      .attr(AddBattlerTagAttr, BattlerTagType.TRAPPED, false, false, 1, 1, true)
      .makesContact(false),
    new AttackMove(MoveId.DARKEST_LARIAT, PokemonType.DARK, MoveCategory.PHYSICAL, 85, 100, 10, -1, 0, 7)
      .attr(IgnoreOpponentStatStagesAttr),
    new AttackMove(MoveId.SPARKLING_ARIA, PokemonType.WATER, MoveCategory.SPECIAL, 90, 100, 10, 100, 0, 7)
      .attr(HealStatusEffectAttr, false, StatusEffect.BURN)
      .soundBased()
      .target(MoveTarget.ALL_NEAR_OTHERS),
    new AttackMove(MoveId.ICE_HAMMER, PokemonType.ICE, MoveCategory.PHYSICAL, 100, 90, 10, -1, 0, 7)
      .attr(StatStageChangeAttr, [ Stat.SPD ], -1, true)
      .punchingMove(),
    new StatusMove(MoveId.FLORAL_HEALING, PokemonType.FAIRY, -1, 10, -1, 0, 7)
      .attr(BoostHealAttr, 0.5, 2 / 3, true, false, (user, target, move) => globalScene.arena.terrain?.terrainType === TerrainType.GRASSY)
      .triageMove()
      .reflectable(),
    new AttackMove(MoveId.HIGH_HORSEPOWER, PokemonType.GROUND, MoveCategory.PHYSICAL, 95, 95, 10, -1, 0, 7),
    new StatusMove(MoveId.STRENGTH_SAP, PokemonType.GRASS, 100, 10, -1, 0, 7)
      .attr(HitHealAttr, null, Stat.ATK)
      .attr(StatStageChangeAttr, [ Stat.ATK ], -1)
      .condition((user, target, move) => target.getStatStage(Stat.ATK) > -6)
      .triageMove()
      .reflectable(),
    new ChargingAttackMove(MoveId.SOLAR_BLADE, PokemonType.GRASS, MoveCategory.PHYSICAL, 125, 100, 10, -1, 0, 7)
      .chargeText(i18next.t("moveTriggers:isGlowing", { pokemonName: "{USER}" }))
      .chargeAttr(WeatherInstantChargeAttr, [ WeatherType.SUNNY, WeatherType.HARSH_SUN ])
      .attr(AntiSunlightPowerDecreaseAttr)
      .slicingMove(),
    new AttackMove(MoveId.LEAFAGE, PokemonType.GRASS, MoveCategory.PHYSICAL, 40, 100, 40, -1, 0, 7)
      .makesContact(false),
    new StatusMove(MoveId.SPOTLIGHT, PokemonType.NORMAL, -1, 15, -1, 3, 7)
      .attr(AddBattlerTagAttr, BattlerTagType.CENTER_OF_ATTENTION, false)
      .condition(failIfSingleBattle)
      .reflectable(),
    new StatusMove(MoveId.TOXIC_THREAD, PokemonType.POISON, 100, 20, -1, 0, 7)
      .attr(StatusEffectAttr, StatusEffect.POISON)
      .attr(StatStageChangeAttr, [ Stat.SPD ], -1)
      .reflectable(),
    new SelfStatusMove(MoveId.LASER_FOCUS, PokemonType.NORMAL, -1, 30, -1, 0, 7)
      .attr(AddBattlerTagAttr, BattlerTagType.ALWAYS_CRIT, true, false)
      .attr(MessageAttr, (user) =>
        i18next.t("battlerTags:laserFocusOnAdd", {
          pokemonNameWithAffix: getPokemonNameWithAffix(user),
        }),
      ),
    new StatusMove(MoveId.GEAR_UP, PokemonType.STEEL, -1, 20, -1, 0, 7)
      .attr(StatStageChangeAttr, [ Stat.ATK, Stat.SPATK ], 1, false, { condition: (user, target, move) => !![ AbilityId.PLUS, AbilityId.MINUS ].find(a => target.hasAbility(a, false)) })
      .ignoresSubstitute()
      .target(MoveTarget.USER_AND_ALLIES)
      .condition((user, target, move) => !![ user, user.getAlly() ].filter(p => p?.isActive()).find(p => !![ AbilityId.PLUS, AbilityId.MINUS ].find(a => p?.hasAbility(a, false)))),
    new AttackMove(MoveId.THROAT_CHOP, PokemonType.DARK, MoveCategory.PHYSICAL, 80, 100, 15, 100, 0, 7)
      .attr(AddBattlerTagAttr, BattlerTagType.THROAT_CHOPPED),
    new AttackMove(MoveId.POLLEN_PUFF, PokemonType.BUG, MoveCategory.SPECIAL, 90, 100, 15, -1, 0, 7)
      .attr(StatusCategoryOnAllyAttr)
      .attr(HealOnAllyAttr, 0.5, true, false)
      .ballBombMove()
      // Fail if used against an ally that is affected by heal block, during the second failure check
      .condition((user, target) => target.isOpponent(user) || !!target.getTag(BattlerTagType.HEAL_BLOCK), 2),
    new AttackMove(MoveId.ANCHOR_SHOT, PokemonType.STEEL, MoveCategory.PHYSICAL, 80, 100, 20, 100, 0, 7)
      .attr(AddBattlerTagAttr, BattlerTagType.TRAPPED, false, false, 1, 1, true),
    new StatusMove(MoveId.PSYCHIC_TERRAIN, PokemonType.PSYCHIC, -1, 10, -1, 0, 7)
      .attr(TerrainChangeAttr, TerrainType.PSYCHIC)
      .target(MoveTarget.BOTH_SIDES),
    new AttackMove(MoveId.LUNGE, PokemonType.BUG, MoveCategory.PHYSICAL, 80, 100, 15, 100, 0, 7)
      .attr(StatStageChangeAttr, [ Stat.ATK ], -1),
    new AttackMove(MoveId.FIRE_LASH, PokemonType.FIRE, MoveCategory.PHYSICAL, 80, 100, 15, 100, 0, 7)
      .attr(StatStageChangeAttr, [ Stat.DEF ], -1),
    new AttackMove(MoveId.POWER_TRIP, PokemonType.DARK, MoveCategory.PHYSICAL, 20, 100, 10, -1, 0, 7)
      .attr(PositiveStatStagePowerAttr),
    new AttackMove(MoveId.BURN_UP, PokemonType.FIRE, MoveCategory.SPECIAL, 130, 100, 5, -1, 0, 7)
      // Pass `true` to `ForDefend` as it should fail if the user is terastallized to a type that is not FIRE
      .condition(user => user.isOfType(PokemonType.FIRE, true, true), 2)
      .attr(HealStatusEffectAttr, true, StatusEffect.FREEZE)
      .attr(AddBattlerTagAttr, BattlerTagType.BURNED_UP, true, false)
      .attr(RemoveTypeAttr, PokemonType.FIRE, (user) => {
        globalScene.phaseManager.queueMessage(i18next.t("moveTriggers:burnedItselfOut", { pokemonName: getPokemonNameWithAffix(user) }));
      }),
    new StatusMove(MoveId.SPEED_SWAP, PokemonType.PSYCHIC, -1, 10, -1, 0, 7)
      // Note: the 3 is NOT a typo; unlike power split / guard split which happen in the second failure sequence, speed
      // swap's check happens in the third
      // TODO: Enable / remove once balance reaches a consensus on imprison interaction during the final boss fight
      // .condition(failAgainstFinalBossCondition, 3)
      .attr(SwapStatAttr, Stat.SPD)
      .ignoresSubstitute(),
    new AttackMove(MoveId.SMART_STRIKE, PokemonType.STEEL, MoveCategory.PHYSICAL, 70, -1, 10, -1, 0, 7),
    new StatusMove(MoveId.PURIFY, PokemonType.POISON, -1, 20, -1, 0, 7)
      .condition((user, target, move) => {
        if (!target.status) {
          return false;
        }
        return isNonVolatileStatusEffect(target.status.effect);
      })
      .attr(HealAttr, 0.5)
      .attr(HealStatusEffectAttr, false, getNonVolatileStatusEffects())
      .triageMove()
      .reflectable(),
    new AttackMove(MoveId.REVELATION_DANCE, PokemonType.NORMAL, MoveCategory.SPECIAL, 90, 100, 15, -1, 0, 7)
      .danceMove()
      .attr(MatchUserTypeAttr),
    new AttackMove(MoveId.CORE_ENFORCER, PokemonType.DRAGON, MoveCategory.SPECIAL, 100, 100, 10, -1, 0, 7)
      .target(MoveTarget.ALL_NEAR_ENEMIES)
      .attr(SuppressAbilitiesIfActedAttr),
    new AttackMove(MoveId.TROP_KICK, PokemonType.GRASS, MoveCategory.PHYSICAL, 70, 100, 15, 100, 0, 7)
      .attr(StatStageChangeAttr, [ Stat.ATK ], -1),
    new StatusMove(MoveId.INSTRUCT, PokemonType.PSYCHIC, -1, 15, -1, 0, 7)
      .ignoresSubstitute()
      .attr(RepeatMoveAttr)
      /*
       * Incorrect interactions with Gigaton Hammer, Blood Moon & Torment due to them _failing on use_, not merely being unselectable.
       * Incorrectly ticks down Encore's fail counter
       * TODO: Verify whether Instruct can repeat Struggle
       * TODO: Verify whether Instruct can fail when using a copied move also in one's own moveset
       */
      .edgeCase(),
    new AttackMove(MoveId.BEAK_BLAST, PokemonType.FLYING, MoveCategory.PHYSICAL, 100, 100, 15, -1, -3, 7)
      .attr(BeakBlastHeaderAttr)
      .ballBombMove()
      .makesContact(false),
    new AttackMove(MoveId.CLANGING_SCALES, PokemonType.DRAGON, MoveCategory.SPECIAL, 110, 100, 5, -1, 0, 7)
      .attr(StatStageChangeAttr, [ Stat.DEF ], -1, true, { firstTargetOnly: true })
      .soundBased()
      .target(MoveTarget.ALL_NEAR_ENEMIES),
    new AttackMove(MoveId.DRAGON_HAMMER, PokemonType.DRAGON, MoveCategory.PHYSICAL, 90, 100, 15, -1, 0, 7),
    new AttackMove(MoveId.BRUTAL_SWING, PokemonType.DARK, MoveCategory.PHYSICAL, 60, 100, 20, -1, 0, 7)
      .target(MoveTarget.ALL_NEAR_OTHERS),
    new StatusMove(MoveId.AURORA_VEIL, PokemonType.ICE, -1, 20, -1, 0, 7)
      .condition(
        () => {
          const weather = globalScene.arena.weather;
          if (weather == null || weather.isEffectSuppressed()) {
            return false;
          }
          return weather.weatherType === WeatherType.HAIL || weather.weatherType === WeatherType.SNOW;
        },
        3
      )
      .attr(AddArenaTagAttr, ArenaTagType.AURORA_VEIL, 5, true)
      .target(MoveTarget.USER_SIDE),
    /* Unused */
    new AttackMove(MoveId.SINISTER_ARROW_RAID, PokemonType.GHOST, MoveCategory.PHYSICAL, 180, -1, 1, -1, 0, 7)
      .unimplemented()
      .makesContact(false)
      .edgeCase(), // I assume it's because the user needs spirit shackle and decidueye
    new AttackMove(MoveId.MALICIOUS_MOONSAULT, PokemonType.DARK, MoveCategory.PHYSICAL, 180, -1, 1, -1, 0, 7)
      .unimplemented()
      .attr(AlwaysHitMinimizeAttr)
      .attr(HitsTagForDoubleDamageAttr, BattlerTagType.MINIMIZED)
      .edgeCase(), // I assume it's because it needs darkest lariat and incineroar
    new AttackMove(MoveId.OCEANIC_OPERETTA, PokemonType.WATER, MoveCategory.SPECIAL, 195, -1, 1, -1, 0, 7)
      .unimplemented()
      .edgeCase(), // I assume it's because it needs sparkling aria and primarina
    new AttackMove(MoveId.GUARDIAN_OF_ALOLA, PokemonType.FAIRY, MoveCategory.SPECIAL, -1, -1, 1, -1, 0, 7)
      .unimplemented(),
    new AttackMove(MoveId.SOUL_STEALING_7_STAR_STRIKE, PokemonType.GHOST, MoveCategory.PHYSICAL, 195, -1, 1, -1, 0, 7)
      .unimplemented(),
    new AttackMove(MoveId.STOKED_SPARKSURFER, PokemonType.ELECTRIC, MoveCategory.SPECIAL, 175, -1, 1, 100, 0, 7)
      .unimplemented()
      .edgeCase(), // I assume it's because it needs thunderbolt and Alola Raichu
    new AttackMove(MoveId.PULVERIZING_PANCAKE, PokemonType.NORMAL, MoveCategory.PHYSICAL, 210, -1, 1, -1, 0, 7)
      .unimplemented()
      .edgeCase(), // I assume it's because it needs giga impact and snorlax
    new SelfStatusMove(MoveId.EXTREME_EVOBOOST, PokemonType.NORMAL, -1, 1, -1, 0, 7)
      .unimplemented()
      .attr(StatStageChangeAttr, [ Stat.ATK, Stat.DEF, Stat.SPATK, Stat.SPDEF, Stat.SPD ], 2, true),
    new AttackMove(MoveId.GENESIS_SUPERNOVA, PokemonType.PSYCHIC, MoveCategory.SPECIAL, 185, -1, 1, 100, 0, 7)
      .unimplemented()
      .attr(TerrainChangeAttr, TerrainType.PSYCHIC),
    /* End Unused */
    new AttackMove(MoveId.SHELL_TRAP, PokemonType.FIRE, MoveCategory.SPECIAL, 150, 100, 5, -1, -3, 7)
      .attr(AddBattlerTagHeaderAttr, BattlerTagType.SHELL_TRAP)
      .target(MoveTarget.ALL_NEAR_ENEMIES)
      // Fails if the user was not hit by a physical attack during the turn
      .condition(user => user.getTag(ShellTrapTag)?.activated === true, 3),
    new AttackMove(MoveId.FLEUR_CANNON, PokemonType.FAIRY, MoveCategory.SPECIAL, 130, 90, 5, -1, 0, 7)
      .attr(StatStageChangeAttr, [ Stat.SPATK ], -2, true),
    new AttackMove(MoveId.PSYCHIC_FANGS, PokemonType.PSYCHIC, MoveCategory.PHYSICAL, 85, 100, 10, -1, 0, 7)
      .bitingMove()
      .attr(RemoveScreensAttr),
    new AttackMove(MoveId.STOMPING_TANTRUM, PokemonType.GROUND, MoveCategory.PHYSICAL, 75, 100, 10, -1, 0, 7)
      .attr(MovePowerMultiplierAttr, (user) => {
        // Stomping tantrum triggers on most failures (including sleep/freeze)
        const lastNonDancerMove = user.getLastXMoves(2)[1] as TurnMove | undefined;
        return lastNonDancerMove && (lastNonDancerMove.result === MoveResult.MISS || lastNonDancerMove.result === MoveResult.FAIL) ? 2 : 1
      })
      // TODO: Review mainline accuracy and draft tests as needed
      .edgeCase(),
    new AttackMove(MoveId.SHADOW_BONE, PokemonType.GHOST, MoveCategory.PHYSICAL, 85, 100, 10, 20, 0, 7)
      .attr(StatStageChangeAttr, [ Stat.DEF ], -1)
      .makesContact(false),
    new AttackMove(MoveId.ACCELEROCK, PokemonType.ROCK, MoveCategory.PHYSICAL, 40, 100, 20, -1, 1, 7),
    new AttackMove(MoveId.LIQUIDATION, PokemonType.WATER, MoveCategory.PHYSICAL, 85, 100, 10, 20, 0, 7)
      .attr(StatStageChangeAttr, [ Stat.DEF ], -1),
    new AttackMove(MoveId.PRISMATIC_LASER, PokemonType.PSYCHIC, MoveCategory.SPECIAL, 160, 100, 10, -1, 0, 7)
      .attr(RechargeAttr),
    new AttackMove(MoveId.SPECTRAL_THIEF, PokemonType.GHOST, MoveCategory.PHYSICAL, 90, 100, 10, -1, 0, 7)
      .attr(SpectralThiefAttr)
      .ignoresSubstitute(),
    new AttackMove(MoveId.SUNSTEEL_STRIKE, PokemonType.STEEL, MoveCategory.PHYSICAL, 100, 100, 5, -1, 0, 7)
      .ignoresAbilities(),
    new AttackMove(MoveId.MOONGEIST_BEAM, PokemonType.GHOST, MoveCategory.SPECIAL, 100, 100, 5, -1, 0, 7)
      .ignoresAbilities(),
    new StatusMove(MoveId.TEARFUL_LOOK, PokemonType.NORMAL, -1, 20, -1, 0, 7)
      .attr(StatStageChangeAttr, [ Stat.ATK, Stat.SPATK ], -1)
      .reflectable(),
    new AttackMove(MoveId.ZING_ZAP, PokemonType.ELECTRIC, MoveCategory.PHYSICAL, 80, 100, 10, 30, 0, 7)
      .attr(FlinchAttr),
    new AttackMove(MoveId.NATURES_MADNESS, PokemonType.FAIRY, MoveCategory.SPECIAL, -1, 90, 10, -1, 0, 7)
      .attr(TargetHalfHpDamageAttr),
    new AttackMove(MoveId.MULTI_ATTACK, PokemonType.NORMAL, MoveCategory.PHYSICAL, 120, 100, 10, -1, 0, 7)
      .attr(FormChangeItemTypeAttr),
    /* Unused */
    new AttackMove(MoveId.TEN_MILLION_VOLT_THUNDERBOLT, PokemonType.ELECTRIC, MoveCategory.SPECIAL, 195, -1, 1, -1, 0, 7)
      .unimplemented()
      .edgeCase(), // I assume it's because it needs thunderbolt and pikachu in a cap
    /* End Unused */
    new AttackMove(MoveId.MIND_BLOWN, PokemonType.FIRE, MoveCategory.SPECIAL, 150, 100, 5, -1, 0, 7)
      .condition(failIfDampCondition, 3)
      .attr(HalfSacrificialAttr)
      .target(MoveTarget.ALL_NEAR_OTHERS),
    new AttackMove(MoveId.PLASMA_FISTS, PokemonType.ELECTRIC, MoveCategory.PHYSICAL, 100, 100, 15, -1, 0, 7)
      .attr(AddArenaTagAttr, ArenaTagType.ION_DELUGE, 1)
      .punchingMove(),
    new AttackMove(MoveId.PHOTON_GEYSER, PokemonType.PSYCHIC, MoveCategory.SPECIAL, 100, 100, 5, -1, 0, 7)
      .attr(PhotonGeyserCategoryAttr)
      .ignoresAbilities(),
    /* Unused */
    new AttackMove(MoveId.LIGHT_THAT_BURNS_THE_SKY, PokemonType.PSYCHIC, MoveCategory.SPECIAL, 200, -1, 1, -1, 0, 7)
      .unimplemented()
      .attr(PhotonGeyserCategoryAttr)
      .ignoresAbilities(),
    new AttackMove(MoveId.SEARING_SUNRAZE_SMASH, PokemonType.STEEL, MoveCategory.PHYSICAL, 200, -1, 1, -1, 0, 7)
      .unimplemented()
      .ignoresAbilities(),
    new AttackMove(MoveId.MENACING_MOONRAZE_MAELSTROM, PokemonType.GHOST, MoveCategory.SPECIAL, 200, -1, 1, -1, 0, 7)
      .unimplemented()
      .ignoresAbilities(),
    new AttackMove(MoveId.LETS_SNUGGLE_FOREVER, PokemonType.FAIRY, MoveCategory.PHYSICAL, 190, -1, 1, -1, 0, 7)
      .unimplemented()
      .edgeCase(), // I assume it needs play rough and mimikyu
    new AttackMove(MoveId.SPLINTERED_STORMSHARDS, PokemonType.ROCK, MoveCategory.PHYSICAL, 190, -1, 1, -1, 0, 7)
      .unimplemented()
      .attr(ClearTerrainAttr)
      .makesContact(false),
    new AttackMove(MoveId.CLANGOROUS_SOULBLAZE, PokemonType.DRAGON, MoveCategory.SPECIAL, 185, -1, 1, 100, 0, 7)
      .unimplemented()
      .attr(StatStageChangeAttr, [ Stat.ATK, Stat.DEF, Stat.SPATK, Stat.SPDEF, Stat.SPD ], 1, true, { firstTargetOnly: true })
      .soundBased()
      .target(MoveTarget.ALL_NEAR_ENEMIES)
      .edgeCase(), // I assume it needs clanging scales and Kommo-O
    /* End Unused */
    new AttackMove(MoveId.ZIPPY_ZAP, PokemonType.ELECTRIC, MoveCategory.PHYSICAL, 50, 100, 15, -1, 2, 7) // LGPE Implementation
      .attr(CritOnlyAttr),
    new AttackMove(MoveId.SPLISHY_SPLASH, PokemonType.WATER, MoveCategory.SPECIAL, 90, 100, 15, 30, 0, 7)
      .attr(StatusEffectAttr, StatusEffect.PARALYSIS)
      .target(MoveTarget.ALL_NEAR_ENEMIES),
    new AttackMove(MoveId.FLOATY_FALL, PokemonType.FLYING, MoveCategory.PHYSICAL, 90, 95, 15, 30, 0, 7)
      .attr(FlinchAttr)
      .affectedByGravity(),
    new AttackMove(MoveId.PIKA_PAPOW, PokemonType.ELECTRIC, MoveCategory.SPECIAL, -1, -1, 20, -1, 0, 7)
      .attr(FriendshipPowerAttr),
    new AttackMove(MoveId.BOUNCY_BUBBLE, PokemonType.WATER, MoveCategory.SPECIAL, 60, 100, 20, -1, 0, 7)
      .attr(HitHealAttr, 1)
      .triageMove(),
    new AttackMove(MoveId.BUZZY_BUZZ, PokemonType.ELECTRIC, MoveCategory.SPECIAL, 60, 100, 20, 100, 0, 7)
      .attr(StatusEffectAttr, StatusEffect.PARALYSIS),
    new AttackMove(MoveId.SIZZLY_SLIDE, PokemonType.FIRE, MoveCategory.PHYSICAL, 60, 100, 20, 100, 0, 7)
      .attr(StatusEffectAttr, StatusEffect.BURN),
    new AttackMove(MoveId.GLITZY_GLOW, PokemonType.PSYCHIC, MoveCategory.SPECIAL, 80, 95, 15, -1, 0, 7)
      .attr(AddArenaTagAttr, ArenaTagType.LIGHT_SCREEN, 5, false, true),
    new AttackMove(MoveId.BADDY_BAD, PokemonType.DARK, MoveCategory.SPECIAL, 80, 95, 15, -1, 0, 7)
      .attr(AddArenaTagAttr, ArenaTagType.REFLECT, 5, false, true),
    new AttackMove(MoveId.SAPPY_SEED, PokemonType.GRASS, MoveCategory.PHYSICAL, 100, 90, 10, -1, 0, 7)
      .attr(LeechSeedAttr)
      .makesContact(false),
    new AttackMove(MoveId.FREEZY_FROST, PokemonType.ICE, MoveCategory.SPECIAL, 100, 90, 10, -1, 0, 7)
      .attr(ResetStatsAttr, true),
    new AttackMove(MoveId.SPARKLY_SWIRL, PokemonType.FAIRY, MoveCategory.SPECIAL, 120, 85, 5, -1, 0, 7)
      .attr(PartyStatusCureAttr, null, AbilityId.NONE),
    new AttackMove(MoveId.VEEVEE_VOLLEY, PokemonType.NORMAL, MoveCategory.PHYSICAL, -1, -1, 20, -1, 0, 7)
      .attr(FriendshipPowerAttr),
    new AttackMove(MoveId.DOUBLE_IRON_BASH, PokemonType.STEEL, MoveCategory.PHYSICAL, 60, 100, 5, 30, 0, 7)
      .attr(MultiHitAttr, MultiHitType._2)
      .attr(FlinchAttr)
      .punchingMove(),
    /* Unused */
    new SelfStatusMove(MoveId.MAX_GUARD, PokemonType.NORMAL, -1, 10, -1, 4, 8)
      .unimplemented()
      .attr(ProtectAttr)
      .condition(failIfLastCondition),
    /* End Unused */
    new AttackMove(MoveId.DYNAMAX_CANNON, PokemonType.DRAGON, MoveCategory.SPECIAL, 100, 100, 5, -1, 0, 8)
      .attr(MovePowerMultiplierAttr, (user, target, move) => {
      // Move is only stronger against overleveled foes.
        if (target.level > globalScene.getMaxExpLevel()) {
          const dynamaxCannonPercentMarginBeforeFullDamage = 0.05; // How much % above MaxExpLevel of wave will the target need to be to take full damage.
          // The move's power scales as the margin is approached, reaching double power when it does or goes over it.
          return 1 + Math.min(1, (target.level - globalScene.getMaxExpLevel()) / (globalScene.getMaxExpLevel() * dynamaxCannonPercentMarginBeforeFullDamage));
        } else {
          return 1;
        }
      }),

    new AttackMove(MoveId.SNIPE_SHOT, PokemonType.WATER, MoveCategory.SPECIAL, 80, 100, 15, -1, 0, 8)
      .attr(HighCritAttr)
      .attr(BypassRedirectAttr),
    new AttackMove(MoveId.JAW_LOCK, PokemonType.DARK, MoveCategory.PHYSICAL, 80, 100, 10, -1, 0, 8)
      .attr(JawLockAttr)
      .bitingMove(),
    new SelfStatusMove(MoveId.STUFF_CHEEKS, PokemonType.NORMAL, -1, 10, -1, 0, 8)
      .attr(EatBerryAttr, true)
      .attr(StatStageChangeAttr, [ Stat.DEF ], 2, true)
      .restriction(
        user => globalScene.findModifiers(m => m instanceof BerryModifier, user.isPlayer()).length === 0,
        "battle:moveDisabledNoBerry",
        true,
        3
      ),
    new SelfStatusMove(MoveId.NO_RETREAT, PokemonType.FIGHTING, -1, 5, -1, 0, 8)
      .attr(StatStageChangeAttr, [ Stat.ATK, Stat.DEF, Stat.SPATK, Stat.SPDEF, Stat.SPD ], 1, true)
      .attr(AddBattlerTagAttr, BattlerTagType.NO_RETREAT, true, true /* NOT ADDED if already trapped */)
      // fails if the user is currently trapped specifically from no retreat
      .condition(user => user.getTag(TrappedTag)?.tagType !== BattlerTagType.NO_RETREAT, 2),
    new StatusMove(MoveId.TAR_SHOT, PokemonType.ROCK, 100, 15, -1, 0, 8)
      .attr(StatStageChangeAttr, [ Stat.SPD ], -1)
      .attr(AddBattlerTagAttr, BattlerTagType.TAR_SHOT, false)
      .reflectable(),
    new StatusMove(MoveId.MAGIC_POWDER, PokemonType.PSYCHIC, 100, 20, -1, 0, 8)
      .attr(ChangeTypeAttr, PokemonType.PSYCHIC)
      .powderMove()
      .reflectable(),
    new AttackMove(MoveId.DRAGON_DARTS, PokemonType.DRAGON, MoveCategory.PHYSICAL, 50, 100, 10, -1, 0, 8)
      .attr(MultiHitAttr, MultiHitType._2)
      .makesContact(false)
      .partial(), // smart targetting is unimplemented
    new StatusMove(MoveId.TEATIME, PokemonType.NORMAL, -1, 10, -1, 0, 8)
      .attr(EatBerryAttr, false)
      .target(MoveTarget.ALL),
    new StatusMove(MoveId.OCTOLOCK, PokemonType.FIGHTING, 100, 15, -1, 0, 8)
      .condition(failIfGhostTypeCondition)
      .attr(AddBattlerTagAttr, BattlerTagType.OCTOLOCK, false, true, 1),
    new AttackMove(MoveId.BOLT_BEAK, PokemonType.ELECTRIC, MoveCategory.PHYSICAL, 85, 100, 10, -1, 0, 8)
      .attr(MovePowerMultiplierAttr, (_user, target) => target.turnData.acted ? 1 : 2),
    new AttackMove(MoveId.FISHIOUS_REND, PokemonType.WATER, MoveCategory.PHYSICAL, 85, 100, 10, -1, 0, 8)
      .attr(MovePowerMultiplierAttr, (_user, target) => target.turnData.acted ? 1 : 2)
      .bitingMove(),
    new StatusMove(MoveId.COURT_CHANGE, PokemonType.NORMAL, 100, 10, -1, 0, 8)
      .attr(SwapArenaTagsAttr, [ ArenaTagType.AURORA_VEIL, ArenaTagType.LIGHT_SCREEN, ArenaTagType.MIST, ArenaTagType.REFLECT, ArenaTagType.SPIKES, ArenaTagType.STEALTH_ROCK, ArenaTagType.STICKY_WEB, ArenaTagType.TAILWIND, ArenaTagType.TOXIC_SPIKES, ArenaTagType.SAFEGUARD, ArenaTagType.FIRE_GRASS_PLEDGE, ArenaTagType.WATER_FIRE_PLEDGE, ArenaTagType.GRASS_WATER_PLEDGE ]),
    /* Unused */
    new AttackMove(MoveId.MAX_FLARE, PokemonType.FIRE, MoveCategory.PHYSICAL, 10, -1, 10, -1, 0, 8)
      .target(MoveTarget.NEAR_ENEMY)
      .unimplemented(),
    new AttackMove(MoveId.MAX_FLUTTERBY, PokemonType.BUG, MoveCategory.PHYSICAL, 10, -1, 10, -1, 0, 8)
      .target(MoveTarget.NEAR_ENEMY)
      .unimplemented(),
    new AttackMove(MoveId.MAX_LIGHTNING, PokemonType.ELECTRIC, MoveCategory.PHYSICAL, 10, -1, 10, -1, 0, 8)
      .target(MoveTarget.NEAR_ENEMY)
      .unimplemented(),
    new AttackMove(MoveId.MAX_STRIKE, PokemonType.NORMAL, MoveCategory.PHYSICAL, 10, -1, 10, -1, 0, 8)
      .target(MoveTarget.NEAR_ENEMY)
      .unimplemented(),
    new AttackMove(MoveId.MAX_KNUCKLE, PokemonType.FIGHTING, MoveCategory.PHYSICAL, 10, -1, 10, -1, 0, 8)
      .target(MoveTarget.NEAR_ENEMY)
      .unimplemented(),
    new AttackMove(MoveId.MAX_PHANTASM, PokemonType.GHOST, MoveCategory.PHYSICAL, 10, -1, 10, -1, 0, 8)
      .target(MoveTarget.NEAR_ENEMY)
      .unimplemented(),
    new AttackMove(MoveId.MAX_HAILSTORM, PokemonType.ICE, MoveCategory.PHYSICAL, 10, -1, 10, -1, 0, 8)
      .target(MoveTarget.NEAR_ENEMY)
      .unimplemented(),
    new AttackMove(MoveId.MAX_OOZE, PokemonType.POISON, MoveCategory.PHYSICAL, 10, -1, 10, -1, 0, 8)
      .target(MoveTarget.NEAR_ENEMY)
      .unimplemented(),
    new AttackMove(MoveId.MAX_GEYSER, PokemonType.WATER, MoveCategory.PHYSICAL, 10, -1, 10, -1, 0, 8)
      .target(MoveTarget.NEAR_ENEMY)
      .unimplemented(),
    new AttackMove(MoveId.MAX_AIRSTREAM, PokemonType.FLYING, MoveCategory.PHYSICAL, 10, -1, 10, -1, 0, 8)
      .target(MoveTarget.NEAR_ENEMY)
      .unimplemented(),
    new AttackMove(MoveId.MAX_STARFALL, PokemonType.FAIRY, MoveCategory.PHYSICAL, 10, -1, 10, -1, 0, 8)
      .target(MoveTarget.NEAR_ENEMY)
      .unimplemented(),
    new AttackMove(MoveId.MAX_WYRMWIND, PokemonType.DRAGON, MoveCategory.PHYSICAL, 10, -1, 10, -1, 0, 8)
      .target(MoveTarget.NEAR_ENEMY)
      .unimplemented(),
    new AttackMove(MoveId.MAX_MINDSTORM, PokemonType.PSYCHIC, MoveCategory.PHYSICAL, 10, -1, 10, -1, 0, 8)
      .target(MoveTarget.NEAR_ENEMY)
      .unimplemented(),
    new AttackMove(MoveId.MAX_ROCKFALL, PokemonType.ROCK, MoveCategory.PHYSICAL, 10, -1, 10, -1, 0, 8)
      .target(MoveTarget.NEAR_ENEMY)
      .unimplemented(),
    new AttackMove(MoveId.MAX_QUAKE, PokemonType.GROUND, MoveCategory.PHYSICAL, 10, -1, 10, -1, 0, 8)
      .target(MoveTarget.NEAR_ENEMY)
      .unimplemented(),
    new AttackMove(MoveId.MAX_DARKNESS, PokemonType.DARK, MoveCategory.PHYSICAL, 10, -1, 10, -1, 0, 8)
      .target(MoveTarget.NEAR_ENEMY)
      .unimplemented(),
    new AttackMove(MoveId.MAX_OVERGROWTH, PokemonType.GRASS, MoveCategory.PHYSICAL, 10, -1, 10, -1, 0, 8)
      .target(MoveTarget.NEAR_ENEMY)
      .unimplemented(),
    new AttackMove(MoveId.MAX_STEELSPIKE, PokemonType.STEEL, MoveCategory.PHYSICAL, 10, -1, 10, -1, 0, 8)
      .target(MoveTarget.NEAR_ENEMY)
      .unimplemented(),
    /* End Unused */
    new SelfStatusMove(MoveId.CLANGOROUS_SOUL, PokemonType.DRAGON, 100, 5, -1, 0, 8)
      .attr(CutHpStatStageBoostAttr, [ Stat.ATK, Stat.DEF, Stat.SPATK, Stat.SPDEF, Stat.SPD ], 1, 3)
      .soundBased()
      .danceMove()
      .condition(new FailIfInsufficientHpCondition(3), 3),
    new AttackMove(MoveId.BODY_PRESS, PokemonType.FIGHTING, MoveCategory.PHYSICAL, 80, 100, 10, -1, 0, 8)
      .attr(DefAtkAttr),
    new StatusMove(MoveId.DECORATE, PokemonType.FAIRY, -1, 15, -1, 0, 8)
      .attr(StatStageChangeAttr, [ Stat.ATK, Stat.SPATK ], 2)
      .ignoresProtect(),
    new AttackMove(MoveId.DRUM_BEATING, PokemonType.GRASS, MoveCategory.PHYSICAL, 80, 100, 10, 100, 0, 8)
      .attr(StatStageChangeAttr, [ Stat.SPD ], -1)
      .makesContact(false),
    new AttackMove(MoveId.SNAP_TRAP, PokemonType.GRASS, MoveCategory.PHYSICAL, 35, 100, 15, -1, 0, 8)
      .attr(TrapAttr, BattlerTagType.SNAP_TRAP),
    new AttackMove(MoveId.PYRO_BALL, PokemonType.FIRE, MoveCategory.PHYSICAL, 120, 90, 5, 10, 0, 8)
      .attr(HealStatusEffectAttr, true, StatusEffect.FREEZE)
      .attr(StatusEffectAttr, StatusEffect.BURN)
      .ballBombMove()
      .makesContact(false),
    new AttackMove(MoveId.BEHEMOTH_BLADE, PokemonType.STEEL, MoveCategory.PHYSICAL, 100, 100, 5, -1, 0, 8)
      .slicingMove(),
    new AttackMove(MoveId.BEHEMOTH_BASH, PokemonType.STEEL, MoveCategory.PHYSICAL, 100, 100, 5, -1, 0, 8),
    new AttackMove(MoveId.AURA_WHEEL, PokemonType.ELECTRIC, MoveCategory.PHYSICAL, 110, 100, 10, 100, 0, 8)
      .attr(StatStageChangeAttr, [ Stat.SPD ], 1, true)
      .makesContact(false)
      .attr(AuraWheelTypeAttr),
    new AttackMove(MoveId.BREAKING_SWIPE, PokemonType.DRAGON, MoveCategory.PHYSICAL, 60, 100, 15, 100, 0, 8)
      .target(MoveTarget.ALL_NEAR_ENEMIES)
      .attr(StatStageChangeAttr, [ Stat.ATK ], -1),
    new AttackMove(MoveId.BRANCH_POKE, PokemonType.GRASS, MoveCategory.PHYSICAL, 40, 100, 40, -1, 0, 8),
    new AttackMove(MoveId.OVERDRIVE, PokemonType.ELECTRIC, MoveCategory.SPECIAL, 80, 100, 10, -1, 0, 8)
      .soundBased()
      .target(MoveTarget.ALL_NEAR_ENEMIES),
    new AttackMove(MoveId.APPLE_ACID, PokemonType.GRASS, MoveCategory.SPECIAL, 80, 100, 10, 100, 0, 8)
      .attr(StatStageChangeAttr, [ Stat.SPDEF ], -1),
    new AttackMove(MoveId.GRAV_APPLE, PokemonType.GRASS, MoveCategory.PHYSICAL, 80, 100, 10, 100, 0, 8)
      .attr(StatStageChangeAttr, [ Stat.DEF ], -1)
      .attr(MovePowerMultiplierAttr, (user, target, move) => globalScene.arena.getTag(ArenaTagType.GRAVITY) ? 1.5 : 1)
      .makesContact(false),
    new AttackMove(MoveId.SPIRIT_BREAK, PokemonType.FAIRY, MoveCategory.PHYSICAL, 75, 100, 15, 100, 0, 8)
      .attr(StatStageChangeAttr, [ Stat.SPATK ], -1),
    new AttackMove(MoveId.STRANGE_STEAM, PokemonType.FAIRY, MoveCategory.SPECIAL, 90, 95, 10, 20, 0, 8)
      .attr(ConfuseAttr),
    new StatusMove(MoveId.LIFE_DEW, PokemonType.WATER, -1, 10, -1, 0, 8)
      .attr(HealAttr, 0.25, true, false)
      .target(MoveTarget.USER_AND_ALLIES)
      .ignoresProtect()
      .triageMove(),
    new SelfStatusMove(MoveId.OBSTRUCT, PokemonType.DARK, 100, 10, -1, 4, 8)
      .attr(ProtectAttr, BattlerTagType.OBSTRUCT)
      .condition(failIfLastCondition, 3),
    new AttackMove(MoveId.FALSE_SURRENDER, PokemonType.DARK, MoveCategory.PHYSICAL, 80, -1, 10, -1, 0, 8),
    new AttackMove(MoveId.METEOR_ASSAULT, PokemonType.FIGHTING, MoveCategory.PHYSICAL, 150, 100, 5, -1, 0, 8)
      .attr(RechargeAttr)
      .makesContact(false),
    new AttackMove(MoveId.ETERNABEAM, PokemonType.DRAGON, MoveCategory.SPECIAL, 160, 90, 5, -1, 0, 8)
      .attr(RechargeAttr),
    new AttackMove(MoveId.STEEL_BEAM, PokemonType.STEEL, MoveCategory.SPECIAL, 140, 95, 5, -1, 0, 8)
      .attr(HalfSacrificialAttr),
    new AttackMove(MoveId.EXPANDING_FORCE, PokemonType.PSYCHIC, MoveCategory.SPECIAL, 80, 100, 10, -1, 0, 8)
      .attr(MovePowerMultiplierAttr, (user, target, move) => globalScene.arena.getTerrainType() === TerrainType.PSYCHIC && user.isGrounded() ? 1.5 : 1)
      .attr(VariableTargetAttr, (user, target, move) => globalScene.arena.getTerrainType() === TerrainType.PSYCHIC && user.isGrounded() ? MoveTarget.ALL_NEAR_ENEMIES : MoveTarget.NEAR_OTHER),
    new AttackMove(MoveId.STEEL_ROLLER, PokemonType.STEEL, MoveCategory.PHYSICAL, 130, 100, 5, -1, 0, 8)
      .attr(ClearTerrainAttr)
      .condition(() => !!globalScene.arena.terrain, 3),
    new AttackMove(MoveId.SCALE_SHOT, PokemonType.DRAGON, MoveCategory.PHYSICAL, 25, 90, 20, -1, 0, 8)
      .attr(StatStageChangeAttr, [ Stat.SPD ], 1, true, { lastHitOnly: true })
      .attr(StatStageChangeAttr, [ Stat.DEF ], -1, true, { lastHitOnly: true })
      .attr(MultiHitAttr)
      .makesContact(false),
    new ChargingAttackMove(MoveId.METEOR_BEAM, PokemonType.ROCK, MoveCategory.SPECIAL, 120, 90, 10, -1, 0, 8)
      .chargeText(i18next.t("moveTriggers:isOverflowingWithSpacePower", { pokemonName: "{USER}" }))
      .chargeAttr(StatStageChangeAttr, [ Stat.SPATK ], 1, true),
    new AttackMove(MoveId.SHELL_SIDE_ARM, PokemonType.POISON, MoveCategory.SPECIAL, 90, 100, 10, 20, 0, 8)
      .attr(ShellSideArmCategoryAttr)
      .attr(StatusEffectAttr, StatusEffect.POISON)
      .partial(), // Physical version of the move does not make contact
    new AttackMove(MoveId.MISTY_EXPLOSION, PokemonType.FAIRY, MoveCategory.SPECIAL, 100, 100, 5, -1, 0, 8)
      .attr(SacrificialAttr)
      .target(MoveTarget.ALL_NEAR_OTHERS)
      .attr(MovePowerMultiplierAttr, (user, target, move) => globalScene.arena.getTerrainType() === TerrainType.MISTY && user.isGrounded() ? 1.5 : 1)
      .condition(failIfDampCondition, 3)
      .makesContact(false),
    new AttackMove(MoveId.GRASSY_GLIDE, PokemonType.GRASS, MoveCategory.PHYSICAL, 55, 100, 20, -1, 0, 8)
      .attr(IncrementMovePriorityAttr, (user, target, move) => globalScene.arena.getTerrainType() === TerrainType.GRASSY && user.isGrounded()),
    new AttackMove(MoveId.RISING_VOLTAGE, PokemonType.ELECTRIC, MoveCategory.SPECIAL, 70, 100, 20, -1, 0, 8)
      .attr(MovePowerMultiplierAttr, (user, target, move) => globalScene.arena.getTerrainType() === TerrainType.ELECTRIC && target.isGrounded() ? 2 : 1),
    new AttackMove(MoveId.TERRAIN_PULSE, PokemonType.NORMAL, MoveCategory.SPECIAL, 50, 100, 10, -1, 0, 8)
      .attr(TerrainPulseTypeAttr)
      .attr(MovePowerMultiplierAttr, (user, target, move) => globalScene.arena.getTerrainType() !== TerrainType.NONE && user.isGrounded() ? 2 : 1)
      .pulseMove(),
    new AttackMove(MoveId.SKITTER_SMACK, PokemonType.BUG, MoveCategory.PHYSICAL, 70, 90, 10, 100, 0, 8)
      .attr(StatStageChangeAttr, [ Stat.SPATK ], -1),
    new AttackMove(MoveId.BURNING_JEALOUSY, PokemonType.FIRE, MoveCategory.SPECIAL, 70, 100, 5, 100, 0, 8)
      .attr(StatusIfBoostedAttr, StatusEffect.BURN)
      .target(MoveTarget.ALL_NEAR_ENEMIES),
    new AttackMove(MoveId.LASH_OUT, PokemonType.DARK, MoveCategory.PHYSICAL, 75, 100, 5, -1, 0, 8)
      .attr(MovePowerMultiplierAttr, (user, _target, _move) => user.turnData.statStagesDecreased ? 2 : 1),
    new AttackMove(MoveId.POLTERGEIST, PokemonType.GHOST, MoveCategory.PHYSICAL, 110, 90, 5, -1, 0, 8)
      .condition(failIfNoTargetHeldItemsCondition, 3)
      .attr(PreMoveMessageAttr, attackedByItemMessageFunc)
      .makesContact(false),
    new StatusMove(MoveId.CORROSIVE_GAS, PokemonType.POISON, 100, 40, -1, 0, 8)
      .target(MoveTarget.ALL_NEAR_OTHERS)
      .reflectable()
      .unimplemented(),
    new StatusMove(MoveId.COACHING, PokemonType.FIGHTING, -1, 10, -1, 0, 8)
      .attr(StatStageChangeAttr, [ Stat.ATK, Stat.DEF ], 1)
      .target(MoveTarget.NEAR_ALLY)
      .condition(failIfSingleBattle),
    new AttackMove(MoveId.FLIP_TURN, PokemonType.WATER, MoveCategory.PHYSICAL, 60, 100, 20, -1, 0, 8)
      .attr(ForceSwitchOutAttr, true),
    new AttackMove(MoveId.TRIPLE_AXEL, PokemonType.ICE, MoveCategory.PHYSICAL, 20, 90, 10, -1, 0, 8)
      .attr(MultiHitAttr, MultiHitType._3)
      .attr(MultiHitPowerIncrementAttr, 3)
      .checkAllHits(),
    new AttackMove(MoveId.DUAL_WINGBEAT, PokemonType.FLYING, MoveCategory.PHYSICAL, 40, 90, 10, -1, 0, 8)
      .attr(MultiHitAttr, MultiHitType._2),
    new AttackMove(MoveId.SCORCHING_SANDS, PokemonType.GROUND, MoveCategory.SPECIAL, 70, 100, 10, 30, 0, 8)
      .attr(HealStatusEffectAttr, true, StatusEffect.FREEZE)
      .attr(HealStatusEffectAttr, false, StatusEffect.FREEZE)
      .attr(StatusEffectAttr, StatusEffect.BURN),
    new StatusMove(MoveId.JUNGLE_HEALING, PokemonType.GRASS, -1, 10, -1, 0, 8)
      .attr(HealAttr, 0.25, true, false)
      .attr(HealStatusEffectAttr, false, getNonVolatileStatusEffects())
      .target(MoveTarget.USER_AND_ALLIES)
      .triageMove(),
    new AttackMove(MoveId.WICKED_BLOW, PokemonType.DARK, MoveCategory.PHYSICAL, 75, 100, 5, -1, 0, 8)
      .attr(CritOnlyAttr)
      .punchingMove(),
    new AttackMove(MoveId.SURGING_STRIKES, PokemonType.WATER, MoveCategory.PHYSICAL, 25, 100, 5, -1, 0, 8)
      .attr(MultiHitAttr, MultiHitType._3)
      .attr(CritOnlyAttr)
      .punchingMove(),
    new AttackMove(MoveId.THUNDER_CAGE, PokemonType.ELECTRIC, MoveCategory.SPECIAL, 80, 90, 15, -1, 0, 8)
      .attr(TrapAttr, BattlerTagType.THUNDER_CAGE),
    new AttackMove(MoveId.DRAGON_ENERGY, PokemonType.DRAGON, MoveCategory.SPECIAL, 150, 100, 5, -1, 0, 8)
      .attr(HpPowerAttr)
      .target(MoveTarget.ALL_NEAR_ENEMIES),
    new AttackMove(MoveId.FREEZING_GLARE, PokemonType.PSYCHIC, MoveCategory.SPECIAL, 90, 100, 10, 10, 0, 8)
      .attr(StatusEffectAttr, StatusEffect.FREEZE),
    new AttackMove(MoveId.FIERY_WRATH, PokemonType.DARK, MoveCategory.SPECIAL, 90, 100, 10, 20, 0, 8)
      .attr(FlinchAttr)
      .target(MoveTarget.ALL_NEAR_ENEMIES),
    new AttackMove(MoveId.THUNDEROUS_KICK, PokemonType.FIGHTING, MoveCategory.PHYSICAL, 90, 100, 10, 100, 0, 8)
      .attr(StatStageChangeAttr, [ Stat.DEF ], -1),
    new AttackMove(MoveId.GLACIAL_LANCE, PokemonType.ICE, MoveCategory.PHYSICAL, 120, 100, 5, -1, 0, 8)
      .target(MoveTarget.ALL_NEAR_ENEMIES)
      .makesContact(false),
    new AttackMove(MoveId.ASTRAL_BARRAGE, PokemonType.GHOST, MoveCategory.SPECIAL, 120, 100, 5, -1, 0, 8)
      .target(MoveTarget.ALL_NEAR_ENEMIES),
    new AttackMove(MoveId.EERIE_SPELL, PokemonType.PSYCHIC, MoveCategory.SPECIAL, 80, 100, 5, 100, 0, 8)
      .attr(AttackReducePpMoveAttr, 3)
      .soundBased(),
    new AttackMove(MoveId.DIRE_CLAW, PokemonType.POISON, MoveCategory.PHYSICAL, 80, 100, 15, 50, 0, 8)
      .attr(MultiStatusEffectAttr, [ StatusEffect.POISON, StatusEffect.PARALYSIS, StatusEffect.SLEEP ]),
    new AttackMove(MoveId.PSYSHIELD_BASH, PokemonType.PSYCHIC, MoveCategory.PHYSICAL, 70, 90, 10, 100, 0, 8)
      .attr(StatStageChangeAttr, [ Stat.DEF ], 1, true),
    new SelfStatusMove(MoveId.POWER_SHIFT, PokemonType.NORMAL, -1, 10, -1, 0, 8)
      .target(MoveTarget.USER)
      .attr(ShiftStatAttr, Stat.ATK, Stat.DEF),
    new AttackMove(MoveId.STONE_AXE, PokemonType.ROCK, MoveCategory.PHYSICAL, 65, 90, 15, 100, 0, 8)
      .attr(AddArenaTrapTagHitAttr, ArenaTagType.STEALTH_ROCK)
      .slicingMove(),
    new AttackMove(MoveId.SPRINGTIDE_STORM, PokemonType.FAIRY, MoveCategory.SPECIAL, 100, 80, 5, 30, 0, 8)
      .attr(StatStageChangeAttr, [ Stat.ATK ], -1)
      .windMove()
      .target(MoveTarget.ALL_NEAR_ENEMIES),
    new AttackMove(MoveId.MYSTICAL_POWER, PokemonType.PSYCHIC, MoveCategory.SPECIAL, 70, 90, 10, 100, 0, 8)
      .attr(StatStageChangeAttr, [ Stat.SPATK ], 1, true),
    new AttackMove(MoveId.RAGING_FURY, PokemonType.FIRE, MoveCategory.PHYSICAL, 120, 100, 10, -1, 0, 8)
      .makesContact(false)
      .attr(FrenzyAttr)
      .attr(MissEffectAttr, frenzyMissFunc)
      .attr(NoEffectAttr, frenzyMissFunc)
      .target(MoveTarget.RANDOM_NEAR_ENEMY),
    new AttackMove(MoveId.WAVE_CRASH, PokemonType.WATER, MoveCategory.PHYSICAL, 120, 100, 10, -1, 0, 8)
      .attr(RecoilAttr, false, 0.33)
      .recklessMove(),
    new AttackMove(MoveId.CHLOROBLAST, PokemonType.GRASS, MoveCategory.SPECIAL, 150, 95, 5, -1, 0, 8)
      .attr(RecoilAttr, true, 0.5),
    new AttackMove(MoveId.MOUNTAIN_GALE, PokemonType.ICE, MoveCategory.PHYSICAL, 100, 85, 10, 30, 0, 8)
      .makesContact(false)
      .attr(FlinchAttr),
    new SelfStatusMove(MoveId.VICTORY_DANCE, PokemonType.FIGHTING, -1, 10, -1, 0, 8)
      .attr(StatStageChangeAttr, [ Stat.ATK, Stat.DEF, Stat.SPD ], 1, true)
      .danceMove(),
    new AttackMove(MoveId.HEADLONG_RUSH, PokemonType.GROUND, MoveCategory.PHYSICAL, 120, 100, 5, -1, 0, 8)
      .attr(StatStageChangeAttr, [ Stat.DEF, Stat.SPDEF ], -1, true)
      .punchingMove(),
    new AttackMove(MoveId.BARB_BARRAGE, PokemonType.POISON, MoveCategory.PHYSICAL, 60, 100, 10, 50, 0, 8)
      .makesContact(false)
      .attr(MovePowerMultiplierAttr, (user, target, move) => target.status && (target.status.effect === StatusEffect.POISON || target.status.effect === StatusEffect.TOXIC) ? 2 : 1)
      .attr(StatusEffectAttr, StatusEffect.POISON),
    new AttackMove(MoveId.ESPER_WING, PokemonType.PSYCHIC, MoveCategory.SPECIAL, 80, 100, 10, 100, 0, 8)
      .attr(HighCritAttr)
      .attr(StatStageChangeAttr, [ Stat.SPD ], 1, true),
    new AttackMove(MoveId.BITTER_MALICE, PokemonType.GHOST, MoveCategory.SPECIAL, 75, 100, 10, 100, 0, 8)
      .attr(StatStageChangeAttr, [ Stat.ATK ], -1),
    new SelfStatusMove(MoveId.SHELTER, PokemonType.STEEL, -1, 10, -1, 0, 8)
      .attr(StatStageChangeAttr, [ Stat.DEF ], 2, true),
    new AttackMove(MoveId.TRIPLE_ARROWS, PokemonType.FIGHTING, MoveCategory.PHYSICAL, 90, 100, 10, 30, 0, 8)
      .makesContact(false)
      .attr(HighCritAttr)
      .attr(StatStageChangeAttr, [ Stat.DEF ], -1, false, { effectChanceOverride: 50 })
      .attr(FlinchAttr),
    new AttackMove(MoveId.INFERNAL_PARADE, PokemonType.GHOST, MoveCategory.SPECIAL, 60, 100, 15, 30, 0, 8)
      .attr(StatusEffectAttr, StatusEffect.BURN)
      .attr(MovePowerMultiplierAttr, (user, target, move) => target.status ? 2 : 1),
    new AttackMove(MoveId.CEASELESS_EDGE, PokemonType.DARK, MoveCategory.PHYSICAL, 65, 90, 15, 100, 0, 8)
      .attr(AddArenaTrapTagHitAttr, ArenaTagType.SPIKES)
      .slicingMove(),
    new AttackMove(MoveId.BLEAKWIND_STORM, PokemonType.FLYING, MoveCategory.SPECIAL, 100, 80, 10, 30, 0, 8)
      .attr(StormAccuracyAttr)
      .attr(StatStageChangeAttr, [ Stat.SPD ], -1)
      .windMove()
      .target(MoveTarget.ALL_NEAR_ENEMIES),
    new AttackMove(MoveId.WILDBOLT_STORM, PokemonType.ELECTRIC, MoveCategory.SPECIAL, 100, 80, 10, 20, 0, 8)
      .attr(StormAccuracyAttr)
      .attr(StatusEffectAttr, StatusEffect.PARALYSIS)
      .windMove()
      .target(MoveTarget.ALL_NEAR_ENEMIES),
    new AttackMove(MoveId.SANDSEAR_STORM, PokemonType.GROUND, MoveCategory.SPECIAL, 100, 80, 10, 20, 0, 8)
      .attr(StormAccuracyAttr)
      .attr(StatusEffectAttr, StatusEffect.BURN)
      .windMove()
      .target(MoveTarget.ALL_NEAR_ENEMIES),
    new StatusMove(MoveId.LUNAR_BLESSING, PokemonType.PSYCHIC, -1, 5, -1, 0, 8)
      .attr(HealAttr, 0.25, true, false)
      .attr(HealStatusEffectAttr, false, getNonVolatileStatusEffects())
      .target(MoveTarget.USER_AND_ALLIES)
      .triageMove(),
    new SelfStatusMove(MoveId.TAKE_HEART, PokemonType.PSYCHIC, -1, 10, -1, 0, 8)
      .attr(StatStageChangeAttr, [ Stat.SPATK, Stat.SPDEF ], 1, true)
      .attr(HealStatusEffectAttr, true, [ StatusEffect.PARALYSIS, StatusEffect.POISON, StatusEffect.TOXIC, StatusEffect.BURN, StatusEffect.SLEEP ]),
    /* Unused
    new AttackMove(MoveId.G_MAX_WILDFIRE, PokemonType.Fire, MoveCategory.PHYSICAL, 10, -1, 10, -1, 0, 8)
      .target(MoveTarget.ALL_NEAR_ENEMIES)
      .unimplemented(),
    new AttackMove(MoveId.G_MAX_BEFUDDLE, Type.BUG, MoveCategory.PHYSICAL, 10, -1, 10, -1, 0, 8)
      .target(MoveTarget.ALL_NEAR_ENEMIES)
      .unimplemented(),
    new AttackMove(MoveId.G_MAX_VOLT_CRASH, Type.ELECTRIC, MoveCategory.PHYSICAL, 10, -1, 10, -1, 0, 8)
      .target(MoveTarget.ALL_NEAR_ENEMIES)
      .unimplemented(),
    new AttackMove(MoveId.G_MAX_GOLD_RUSH, Type.NORMAL, MoveCategory.PHYSICAL, 10, -1, 10, -1, 0, 8)
      .target(MoveTarget.ALL_NEAR_ENEMIES)
      .unimplemented(),
    new AttackMove(MoveId.G_MAX_CHI_STRIKE, Type.FIGHTING, MoveCategory.PHYSICAL, 10, -1, 10, -1, 0, 8)
      .target(MoveTarget.ALL_NEAR_ENEMIES)
      .unimplemented(),
    new AttackMove(MoveId.G_MAX_TERROR, Type.GHOST, MoveCategory.PHYSICAL, 10, -1, 10, -1, 0, 8)
      .target(MoveTarget.ALL_NEAR_ENEMIES)
      .unimplemented(),
    new AttackMove(MoveId.G_MAX_RESONANCE, Type.ICE, MoveCategory.PHYSICAL, 10, -1, 10, -1, 0, 8)
      .target(MoveTarget.ALL_NEAR_ENEMIES)
      .unimplemented(),
    new AttackMove(MoveId.G_MAX_CUDDLE, Type.NORMAL, MoveCategory.PHYSICAL, 10, -1, 10, -1, 0, 8)
      .target(MoveTarget.ALL_NEAR_ENEMIES)
      .unimplemented(),
    new AttackMove(MoveId.G_MAX_REPLENISH, Type.NORMAL, MoveCategory.PHYSICAL, 10, -1, 10, -1, 0, 8)
      .target(MoveTarget.ALL_NEAR_ENEMIES)
      .unimplemented(),
    new AttackMove(MoveId.G_MAX_MALODOR, Type.POISON, MoveCategory.PHYSICAL, 10, -1, 10, -1, 0, 8)
      .target(MoveTarget.ALL_NEAR_ENEMIES)
      .unimplemented(),
    new AttackMove(MoveId.G_MAX_STONESURGE, Type.WATER, MoveCategory.PHYSICAL, 10, -1, 10, -1, 0, 8)
      .target(MoveTarget.ALL_NEAR_ENEMIES)
      .unimplemented(),
    new AttackMove(MoveId.G_MAX_WIND_RAGE, Type.FLYING, MoveCategory.PHYSICAL, 10, -1, 10, -1, 0, 8)
      .target(MoveTarget.ALL_NEAR_ENEMIES)
      .unimplemented(),
    new AttackMove(MoveId.G_MAX_STUN_SHOCK, Type.ELECTRIC, MoveCategory.PHYSICAL, 10, -1, 10, -1, 0, 8)
      .target(MoveTarget.ALL_NEAR_ENEMIES)
      .unimplemented(),
    new AttackMove(MoveId.G_MAX_FINALE, Type.FAIRY, MoveCategory.PHYSICAL, 10, -1, 10, -1, 0, 8)
      .target(MoveTarget.ALL_NEAR_ENEMIES)
      .unimplemented(),
    new AttackMove(MoveId.G_MAX_DEPLETION, Type.DRAGON, MoveCategory.PHYSICAL, 10, -1, 10, -1, 0, 8)
      .target(MoveTarget.ALL_NEAR_ENEMIES)
      .unimplemented(),
    new AttackMove(MoveId.G_MAX_GRAVITAS, Type.PSYCHIC, MoveCategory.PHYSICAL, 10, -1, 10, -1, 0, 8)
      .target(MoveTarget.ALL_NEAR_ENEMIES)
      .unimplemented(),
    new AttackMove(MoveId.G_MAX_VOLCALITH, Type.ROCK, MoveCategory.PHYSICAL, 10, -1, 10, -1, 0, 8)
      .target(MoveTarget.ALL_NEAR_ENEMIES)
      .unimplemented(),
    new AttackMove(MoveId.G_MAX_SANDBLAST, Type.GROUND, MoveCategory.PHYSICAL, 10, -1, 10, -1, 0, 8)
      .target(MoveTarget.ALL_NEAR_ENEMIES)
      .unimplemented(),
    new AttackMove(MoveId.G_MAX_SNOOZE, Type.DARK, MoveCategory.PHYSICAL, 10, -1, 10, -1, 0, 8)
      .target(MoveTarget.ALL_NEAR_ENEMIES)
      .unimplemented(),
    new AttackMove(MoveId.G_MAX_TARTNESS, Type.GRASS, MoveCategory.PHYSICAL, 10, -1, 10, -1, 0, 8)
      .target(MoveTarget.ALL_NEAR_ENEMIES)
      .unimplemented(),
    new AttackMove(MoveId.G_MAX_SWEETNESS, Type.GRASS, MoveCategory.PHYSICAL, 10, -1, 10, -1, 0, 8)
      .target(MoveTarget.ALL_NEAR_ENEMIES)
      .unimplemented(),
    new AttackMove(MoveId.G_MAX_SMITE, Type.FAIRY, MoveCategory.PHYSICAL, 10, -1, 10, -1, 0, 8)
      .target(MoveTarget.ALL_NEAR_ENEMIES)
      .unimplemented(),
    new AttackMove(MoveId.G_MAX_STEELSURGE, Type.STEEL, MoveCategory.PHYSICAL, 10, -1, 10, -1, 0, 8)
      .target(MoveTarget.ALL_NEAR_ENEMIES)
      .unimplemented(),
    new AttackMove(MoveId.G_MAX_MELTDOWN, Type.STEEL, MoveCategory.PHYSICAL, 10, -1, 10, -1, 0, 8)
      .target(MoveTarget.ALL_NEAR_ENEMIES)
      .unimplemented(),
    new AttackMove(MoveId.G_MAX_FOAM_BURST, Type.WATER, MoveCategory.PHYSICAL, 10, -1, 10, -1, 0, 8)
      .target(MoveTarget.ALL_NEAR_ENEMIES)
      .unimplemented(),
    new AttackMove(MoveId.G_MAX_CENTIFERNO, PokemonType.Fire, MoveCategory.PHYSICAL, 10, -1, 10, -1, 0, 8)
      .target(MoveTarget.ALL_NEAR_ENEMIES)
      .unimplemented(),
    new AttackMove(MoveId.G_MAX_VINE_LASH, Type.GRASS, MoveCategory.PHYSICAL, 10, -1, 10, -1, 0, 8)
      .target(MoveTarget.ALL_NEAR_ENEMIES)
      .unimplemented(),
    new AttackMove(MoveId.G_MAX_CANNONADE, Type.WATER, MoveCategory.PHYSICAL, 10, -1, 10, -1, 0, 8)
      .target(MoveTarget.ALL_NEAR_ENEMIES)
      .unimplemented(),
    new AttackMove(MoveId.G_MAX_DRUM_SOLO, Type.GRASS, MoveCategory.PHYSICAL, 10, -1, 10, -1, 0, 8)
      .target(MoveTarget.ALL_NEAR_ENEMIES)
      .unimplemented(),
    new AttackMove(MoveId.G_MAX_FIREBALL, PokemonType.Fire, MoveCategory.PHYSICAL, 10, -1, 10, -1, 0, 8)
      .target(MoveTarget.ALL_NEAR_ENEMIES)
      .unimplemented(),
    new AttackMove(MoveId.G_MAX_HYDROSNIPE, Type.WATER, MoveCategory.PHYSICAL, 10, -1, 10, -1, 0, 8)
      .target(MoveTarget.ALL_NEAR_ENEMIES)
      .unimplemented(),
    new AttackMove(MoveId.G_MAX_ONE_BLOW, Type.DARK, MoveCategory.PHYSICAL, 10, -1, 10, -1, 0, 8)
      .target(MoveTarget.ALL_NEAR_ENEMIES)
      .unimplemented(),
    new AttackMove(MoveId.G_MAX_RAPID_FLOW, Type.WATER, MoveCategory.PHYSICAL, 10, -1, 10, -1, 0, 8)
      .target(MoveTarget.ALL_NEAR_ENEMIES)
      .unimplemented(),
    End Unused */
    new AttackMove(MoveId.TERA_BLAST, PokemonType.NORMAL, MoveCategory.SPECIAL, 80, 100, 10, -1, 0, 9)
      .attr(TeraMoveCategoryAttr)
      .attr(TeraBlastTypeAttr)
      .attr(TeraBlastPowerAttr)
      .attr(StatStageChangeAttr, [ Stat.ATK, Stat.SPATK ], -1, true, { condition: (user, target, move) => user.isTerastallized && user.isOfType(PokemonType.STELLAR) }),
    new SelfStatusMove(MoveId.SILK_TRAP, PokemonType.BUG, -1, 10, -1, 4, 9)
      .attr(ProtectAttr, BattlerTagType.SILK_TRAP)
      .condition(failIfLastCondition, 3),
    new AttackMove(MoveId.AXE_KICK, PokemonType.FIGHTING, MoveCategory.PHYSICAL, 120, 90, 10, 30, 0, 9)
      .attr(MissEffectAttr, crashDamageFunc)
      .attr(NoEffectAttr, crashDamageFunc)
      .attr(ConfuseAttr)
      .recklessMove(),
    new AttackMove(MoveId.LAST_RESPECTS, PokemonType.GHOST, MoveCategory.PHYSICAL, 50, 100, 10, -1, 0, 9)
      .attr(MovePowerMultiplierAttr, (user, target, move) => 1 + Math.min(user.isPlayer() ? globalScene.arena.playerFaints : globalScene.currentBattle.enemyFaints, 100))
      .makesContact(false),
    new AttackMove(MoveId.LUMINA_CRASH, PokemonType.PSYCHIC, MoveCategory.SPECIAL, 80, 100, 10, 100, 0, 9)
      .attr(StatStageChangeAttr, [ Stat.SPDEF ], -2),
    new AttackMove(MoveId.ORDER_UP, PokemonType.DRAGON, MoveCategory.PHYSICAL, 80, 100, 10, -1, 0, 9)
      .attr(OrderUpStatBoostAttr)
      .makesContact(false),
    new AttackMove(MoveId.JET_PUNCH, PokemonType.WATER, MoveCategory.PHYSICAL, 60, 100, 15, -1, 1, 9)
      .punchingMove(),
    new StatusMove(MoveId.SPICY_EXTRACT, PokemonType.GRASS, -1, 15, -1, 0, 9)
      .attr(StatStageChangeAttr, [ Stat.ATK ], 2)
      .attr(StatStageChangeAttr, [ Stat.DEF ], -2),
    new AttackMove(MoveId.SPIN_OUT, PokemonType.STEEL, MoveCategory.PHYSICAL, 100, 100, 5, -1, 0, 9)
      .attr(StatStageChangeAttr, [ Stat.SPD ], -2, true),
    new AttackMove(MoveId.POPULATION_BOMB, PokemonType.NORMAL, MoveCategory.PHYSICAL, 20, 90, 10, -1, 0, 9)
      .attr(MultiHitAttr, MultiHitType._10)
      .slicingMove()
      .checkAllHits(),
    new AttackMove(MoveId.ICE_SPINNER, PokemonType.ICE, MoveCategory.PHYSICAL, 80, 100, 15, -1, 0, 9)
      .attr(ClearTerrainAttr),
    new AttackMove(MoveId.GLAIVE_RUSH, PokemonType.DRAGON, MoveCategory.PHYSICAL, 120, 100, 5, -1, 0, 9)
      .attr(AddBattlerTagAttr, BattlerTagType.ALWAYS_GET_HIT, true, false, 0, 0, true)
      .attr(AddBattlerTagAttr, BattlerTagType.RECEIVE_DOUBLE_DAMAGE, true, false, 0, 0, true),
    new StatusMove(MoveId.REVIVAL_BLESSING, PokemonType.NORMAL, -1, 1, -1, 0, 9)
      .triageMove()
      .attr(RevivalBlessingAttr)
      .target(MoveTarget.USER),
    new AttackMove(MoveId.SALT_CURE, PokemonType.ROCK, MoveCategory.PHYSICAL, 40, 100, 15, 100, 0, 9)
      .attr(AddBattlerTagAttr, BattlerTagType.SALT_CURED)
      .makesContact(false),
    new AttackMove(MoveId.TRIPLE_DIVE, PokemonType.WATER, MoveCategory.PHYSICAL, 30, 95, 10, -1, 0, 9)
      .attr(MultiHitAttr, MultiHitType._3),
    new AttackMove(MoveId.MORTAL_SPIN, PokemonType.POISON, MoveCategory.PHYSICAL, 30, 100, 15, 100, 0, 9)
      .attr(RemoveBattlerTagAttr, [
        BattlerTagType.BIND,
        BattlerTagType.WRAP,
        BattlerTagType.FIRE_SPIN,
        BattlerTagType.WHIRLPOOL,
        BattlerTagType.CLAMP,
        BattlerTagType.SAND_TOMB,
        BattlerTagType.MAGMA_STORM,
        BattlerTagType.SNAP_TRAP,
        BattlerTagType.THUNDER_CAGE,
        BattlerTagType.SEEDED,
        BattlerTagType.INFESTATION
      ], true)
      .attr(StatusEffectAttr, StatusEffect.POISON)
      .attr(RemoveArenaTrapAttr)
      .target(MoveTarget.ALL_NEAR_ENEMIES),
    new StatusMove(MoveId.DOODLE, PokemonType.NORMAL, 100, 10, -1, 0, 9)
      .attr(AbilityCopyAttr, true),
    new SelfStatusMove(MoveId.FILLET_AWAY, PokemonType.NORMAL, -1, 10, -1, 0, 9)
      .attr(CutHpStatStageBoostAttr, [ Stat.ATK, Stat.SPATK, Stat.SPD ], 2, 2)
      .condition(new FailIfInsufficientHpCondition(2), 3),
    new AttackMove(MoveId.KOWTOW_CLEAVE, PokemonType.DARK, MoveCategory.PHYSICAL, 85, -1, 10, -1, 0, 9)
      .slicingMove(),
    new AttackMove(MoveId.FLOWER_TRICK, PokemonType.GRASS, MoveCategory.PHYSICAL, 70, -1, 10, -1, 0, 9)
      .attr(CritOnlyAttr)
      .makesContact(false),
    new AttackMove(MoveId.TORCH_SONG, PokemonType.FIRE, MoveCategory.SPECIAL, 80, 100, 10, 100, 0, 9)
      .attr(StatStageChangeAttr, [ Stat.SPATK ], 1, true)
      .soundBased(),
    new AttackMove(MoveId.AQUA_STEP, PokemonType.WATER, MoveCategory.PHYSICAL, 80, 100, 10, 100, 0, 9)
      .attr(StatStageChangeAttr, [ Stat.SPD ], 1, true)
      .danceMove(),
    new AttackMove(MoveId.RAGING_BULL, PokemonType.NORMAL, MoveCategory.PHYSICAL, 90, 100, 10, -1, 0, 9)
      .attr(RagingBullTypeAttr)
      .attr(RemoveScreensAttr),
    new AttackMove(MoveId.MAKE_IT_RAIN, PokemonType.STEEL, MoveCategory.SPECIAL, 120, 100, 5, -1, 0, 9)
      .attr(MoneyAttr)
      .attr(StatStageChangeAttr, [ Stat.SPATK ], -1, true, { firstTargetOnly: true })
      .target(MoveTarget.ALL_NEAR_ENEMIES),
    new AttackMove(MoveId.PSYBLADE, PokemonType.PSYCHIC, MoveCategory.PHYSICAL, 80, 100, 15, -1, 0, 9)
      .attr(MovePowerMultiplierAttr, (user, target, move) => globalScene.arena.getTerrainType() === TerrainType.ELECTRIC && user.isGrounded() ? 1.5 : 1)
      .slicingMove(),
    new AttackMove(MoveId.HYDRO_STEAM, PokemonType.WATER, MoveCategory.SPECIAL, 80, 100, 15, -1, 0, 9)
      .attr(IgnoreWeatherTypeDebuffAttr, WeatherType.SUNNY)
      .attr(MovePowerMultiplierAttr, (user, target, move) => {
        const weather = globalScene.arena.weather;
        if (!weather) {
          return 1;
        }
        return [ WeatherType.SUNNY, WeatherType.HARSH_SUN ].includes(weather.weatherType) && !weather.isEffectSuppressed() ? 1.5 : 1;
      }),
    new AttackMove(MoveId.RUINATION, PokemonType.DARK, MoveCategory.SPECIAL, -1, 90, 10, -1, 0, 9)
      .attr(TargetHalfHpDamageAttr),
    new AttackMove(MoveId.COLLISION_COURSE, PokemonType.FIGHTING, MoveCategory.PHYSICAL, 100, 100, 5, -1, 0, 9)
      .attr(MovePowerMultiplierAttr, (user, target, move) => target.getAttackTypeEffectiveness(move.type, {source: user}) >= 2 ? 4 / 3 : 1),
    new AttackMove(MoveId.ELECTRO_DRIFT, PokemonType.ELECTRIC, MoveCategory.SPECIAL, 100, 100, 5, -1, 0, 9)
      .attr(MovePowerMultiplierAttr, (user, target, move) => target.getAttackTypeEffectiveness(move.type, {source: user}) >= 2 ? 4 / 3 : 1)
      .makesContact(),
    new SelfStatusMove(MoveId.SHED_TAIL, PokemonType.NORMAL, -1, 10, -1, 0, 9)
      .attr(AddSubstituteAttr, 0.5, true)
      .attr(ForceSwitchOutAttr, true, SwitchType.SHED_TAIL)
      .condition(failIfLastInPartyCondition),
    new SelfStatusMove(MoveId.CHILLY_RECEPTION, PokemonType.ICE, -1, 10, -1, 0, 9)
      .attr(PreMoveMessageAttr, (user, _target, _move) =>
        // Don't display text if current move phase is follow up (ie move called indirectly)
        isVirtual((globalScene.phaseManager.getCurrentPhase() as MovePhase).useMode)
          ? ""
          : i18next.t("moveTriggers:chillyReception", { pokemonName: getPokemonNameWithAffix(user) }))
      .attr(ChillyReceptionAttr, true),
    new SelfStatusMove(MoveId.TIDY_UP, PokemonType.NORMAL, -1, 10, -1, 0, 9)
      .attr(StatStageChangeAttr, [ Stat.ATK, Stat.SPD ], 1, true)
      .attr(RemoveArenaTrapAttr, true)
      .attr(RemoveAllSubstitutesAttr),
    new StatusMove(MoveId.SNOWSCAPE, PokemonType.ICE, -1, 10, -1, 0, 9)
      .attr(WeatherChangeAttr, WeatherType.SNOW)
      .target(MoveTarget.BOTH_SIDES),
    new AttackMove(MoveId.POUNCE, PokemonType.BUG, MoveCategory.PHYSICAL, 50, 100, 20, 100, 0, 9)
      .attr(StatStageChangeAttr, [ Stat.SPD ], -1),
    new AttackMove(MoveId.TRAILBLAZE, PokemonType.GRASS, MoveCategory.PHYSICAL, 50, 100, 20, 100, 0, 9)
      .attr(StatStageChangeAttr, [ Stat.SPD ], 1, true),
    new AttackMove(MoveId.CHILLING_WATER, PokemonType.WATER, MoveCategory.SPECIAL, 50, 100, 20, 100, 0, 9)
      .attr(StatStageChangeAttr, [ Stat.ATK ], -1),
    new AttackMove(MoveId.HYPER_DRILL, PokemonType.NORMAL, MoveCategory.PHYSICAL, 100, 100, 5, -1, 0, 9)
      .ignoresProtect(),
    new AttackMove(MoveId.TWIN_BEAM, PokemonType.PSYCHIC, MoveCategory.SPECIAL, 40, 100, 10, -1, 0, 9)
      .attr(MultiHitAttr, MultiHitType._2),
    new AttackMove(MoveId.RAGE_FIST, PokemonType.GHOST, MoveCategory.PHYSICAL, 50, 100, 10, -1, 0, 9)
      .attr(RageFistPowerAttr)
      .punchingMove(),
    new AttackMove(MoveId.ARMOR_CANNON, PokemonType.FIRE, MoveCategory.SPECIAL, 120, 100, 5, -1, 0, 9)
      .attr(StatStageChangeAttr, [ Stat.DEF, Stat.SPDEF ], -1, true),
    new AttackMove(MoveId.BITTER_BLADE, PokemonType.FIRE, MoveCategory.PHYSICAL, 90, 100, 10, -1, 0, 9)
      .attr(HitHealAttr)
      .slicingMove()
      .triageMove(),
    new AttackMove(MoveId.DOUBLE_SHOCK, PokemonType.ELECTRIC, MoveCategory.PHYSICAL, 120, 100, 5, -1, 0, 9)
      // Pass `true` to `isOfType` to fail if the user is terastallized to a type other than ELECTRIC
      .condition(user => user.isOfType(PokemonType.ELECTRIC, true, true), 2)
      .attr(AddBattlerTagAttr, BattlerTagType.DOUBLE_SHOCKED, true, false)
      .attr(RemoveTypeAttr, PokemonType.ELECTRIC, (user) => {
        globalScene.phaseManager.queueMessage(i18next.t("moveTriggers:usedUpAllElectricity", { pokemonName: getPokemonNameWithAffix(user) }));
      }),
    new AttackMove(MoveId.GIGATON_HAMMER, PokemonType.STEEL, MoveCategory.PHYSICAL, 160, 100, 5, -1, 0, 9)
      .makesContact(false)
      .restriction(consecutiveUseRestriction),
    new AttackMove(MoveId.COMEUPPANCE, PokemonType.DARK, MoveCategory.PHYSICAL, -1, 100, 10, -1, 0, 9)
      .attr(CounterDamageAttr, 1.5)
      .attr(CounterRedirectAttr)
      .condition(counterAttackConditionBoth, 3)
      .target(MoveTarget.ATTACKER),
    new AttackMove(MoveId.AQUA_CUTTER, PokemonType.WATER, MoveCategory.PHYSICAL, 70, 100, 20, -1, 0, 9)
      .attr(HighCritAttr)
      .slicingMove()
      .makesContact(false),
    new AttackMove(MoveId.BLAZING_TORQUE, PokemonType.FIRE, MoveCategory.PHYSICAL, 80, 100, 10, 30, 0, 9)
      .attr(StatusEffectAttr, StatusEffect.BURN)
      .makesContact(false),
    new AttackMove(MoveId.WICKED_TORQUE, PokemonType.DARK, MoveCategory.PHYSICAL, 80, 100, 10, 10, 0, 9)
      .attr(StatusEffectAttr, StatusEffect.SLEEP)
      .makesContact(false),
    new AttackMove(MoveId.NOXIOUS_TORQUE, PokemonType.POISON, MoveCategory.PHYSICAL, 100, 100, 10, 30, 0, 9)
      .attr(StatusEffectAttr, StatusEffect.POISON)
      .makesContact(false),
    new AttackMove(MoveId.COMBAT_TORQUE, PokemonType.FIGHTING, MoveCategory.PHYSICAL, 100, 100, 10, 30, 0, 9)
      .attr(StatusEffectAttr, StatusEffect.PARALYSIS)
      .makesContact(false),
    new AttackMove(MoveId.MAGICAL_TORQUE, PokemonType.FAIRY, MoveCategory.PHYSICAL, 100, 100, 10, 30, 0, 9)
      .attr(ConfuseAttr)
      .makesContact(false),
    new AttackMove(MoveId.BLOOD_MOON, PokemonType.NORMAL, MoveCategory.SPECIAL, 140, 100, 5, -1, 0, 9)
      .restriction(consecutiveUseRestriction),
    new AttackMove(MoveId.MATCHA_GOTCHA, PokemonType.GRASS, MoveCategory.SPECIAL, 80, 90, 15, 20, 0, 9)
      .attr(HitHealAttr)
      .attr(HealStatusEffectAttr, true, StatusEffect.FREEZE)
      .attr(HealStatusEffectAttr, false, StatusEffect.FREEZE)
      .attr(StatusEffectAttr, StatusEffect.BURN)
      .target(MoveTarget.ALL_NEAR_ENEMIES)
      .triageMove(),
    new AttackMove(MoveId.SYRUP_BOMB, PokemonType.GRASS, MoveCategory.SPECIAL, 60, 85, 10, 100, 0, 9)
      .attr(AddBattlerTagAttr, BattlerTagType.SYRUP_BOMB, false, false, 3)
      .ballBombMove(),
    new AttackMove(MoveId.IVY_CUDGEL, PokemonType.GRASS, MoveCategory.PHYSICAL, 100, 100, 10, -1, 0, 9)
      .attr(IvyCudgelTypeAttr)
      .attr(HighCritAttr)
      .makesContact(false),
    new ChargingAttackMove(MoveId.ELECTRO_SHOT, PokemonType.ELECTRIC, MoveCategory.SPECIAL, 130, 100, 10, -1, 0, 9)
      .chargeText(i18next.t("moveTriggers:absorbedElectricity", { pokemonName: "{USER}" }))
      .chargeAttr(StatStageChangeAttr, [ Stat.SPATK ], 1, true)
      .chargeAttr(WeatherInstantChargeAttr, [ WeatherType.RAIN, WeatherType.HEAVY_RAIN ]),
    new AttackMove(MoveId.TERA_STARSTORM, PokemonType.NORMAL, MoveCategory.SPECIAL, 120, 100, 5, -1, 0, 9)
      .attr(TeraMoveCategoryAttr)
      .attr(TeraStarstormTypeAttr)
      .attr(VariableTargetAttr, (user, target, move) => user.hasSpecies(SpeciesId.TERAPAGOS) && (user.isTerastallized || globalScene.currentBattle.preTurnCommands[user.getFieldIndex()]?.command === Command.TERA) ? MoveTarget.ALL_NEAR_ENEMIES : MoveTarget.NEAR_OTHER)
      .partial(), /** Does not ignore abilities that affect stats, relevant in determining the move's category {@see TeraMoveCategoryAttr} */
    new AttackMove(MoveId.FICKLE_BEAM, PokemonType.DRAGON, MoveCategory.SPECIAL, 80, 100, 5, -1, 0, 9)
      .attr(PreMoveMessageAttr, doublePowerChanceMessageFunc(30))
      .attr(DoublePowerChanceAttr, 30),
    new SelfStatusMove(MoveId.BURNING_BULWARK, PokemonType.FIRE, -1, 10, -1, 4, 9)
      .attr(ProtectAttr, BattlerTagType.BURNING_BULWARK)
      .condition(failIfLastCondition, 3),
    new AttackMove(MoveId.THUNDERCLAP, PokemonType.ELECTRIC, MoveCategory.SPECIAL, 70, 100, 5, -1, 1, 9)
      .condition(failIfTargetNotAttackingCondition, 3),
    new AttackMove(MoveId.MIGHTY_CLEAVE, PokemonType.ROCK, MoveCategory.PHYSICAL, 95, 100, 5, -1, 0, 9)
      .slicingMove()
      .ignoresProtect(),
    new AttackMove(MoveId.TACHYON_CUTTER, PokemonType.STEEL, MoveCategory.SPECIAL, 50, -1, 10, -1, 0, 9)
      .attr(MultiHitAttr, MultiHitType._2)
      .slicingMove(),
    new AttackMove(MoveId.HARD_PRESS, PokemonType.STEEL, MoveCategory.PHYSICAL, -1, 100, 10, -1, 0, 9)
      .attr(OpponentHighHpPowerAttr, 100),
    new StatusMove(MoveId.DRAGON_CHEER, PokemonType.DRAGON, -1, 15, -1, 0, 9)
      .attr(AddBattlerTagAttr, BattlerTagType.DRAGON_CHEER, false, true)
      // TODO: Remove once dragon cheer & focus energy are merged into 1 tag
      .condition((_user, target) => !target.getTag(BattlerTagType.CRIT_BOOST))
      .target(MoveTarget.NEAR_ALLY),
    new AttackMove(MoveId.ALLURING_VOICE, PokemonType.FAIRY, MoveCategory.SPECIAL, 80, 100, 10, 100, 0, 9)
      .attr(AddBattlerTagIfBoostedAttr, BattlerTagType.CONFUSED)
      .soundBased(),
    new AttackMove(MoveId.TEMPER_FLARE, PokemonType.FIRE, MoveCategory.PHYSICAL, 75, 100, 10, -1, 0, 9)
      .attr(MovePowerMultiplierAttr, (user, target, move) => user.getLastXMoves(2)[1]?.result === MoveResult.MISS || user.getLastXMoves(2)[1]?.result === MoveResult.FAIL ? 2 : 1),
    new AttackMove(MoveId.SUPERCELL_SLAM, PokemonType.ELECTRIC, MoveCategory.PHYSICAL, 100, 95, 15, -1, 0, 9)
      .attr(AlwaysHitMinimizeAttr)
      .attr(HitsTagForDoubleDamageAttr, BattlerTagType.MINIMIZED)
      .attr(MissEffectAttr, crashDamageFunc)
      .attr(NoEffectAttr, crashDamageFunc)
      .recklessMove(),
    new AttackMove(MoveId.PSYCHIC_NOISE, PokemonType.PSYCHIC, MoveCategory.SPECIAL, 75, 100, 10, 100, 0, 9)
      .soundBased()
      .attr(AddBattlerTagAttr, BattlerTagType.HEAL_BLOCK, false, false, 2),
    new AttackMove(MoveId.UPPER_HAND, PokemonType.FIGHTING, MoveCategory.PHYSICAL, 65, 100, 15, 100, 3, 9)
      .attr(FlinchAttr)
      .condition(upperHandCondition, 3),
    new AttackMove(MoveId.MALIGNANT_CHAIN, PokemonType.POISON, MoveCategory.SPECIAL, 100, 100, 5, 50, 0, 9)
      .attr(StatusEffectAttr, StatusEffect.TOXIC)
  );
}<|MERGE_RESOLUTION|>--- conflicted
+++ resolved
@@ -5689,19 +5689,21 @@
 }
 
 /**
- * Attribute used by {@linkcode MoveId.SYNCHRONOISE} to render the move ineffective
+ * Move Attribute used by {@linkcode MoveId.SYNCHRONOISE} to render the move ineffective
  * against all targets who do not share a type with the user.
  */
 export class HitsSameTypeAttr extends VariableMoveTypeChartAttr {
   public override apply(user: Pokemon, _target: Pokemon, _move: Move, args: [multiplier: NumberHolder, types: PokemonType[], moveType: PokemonType]): boolean {
-    const [multiplier, types] = args;
+    const [multiplier, oppTypes] = args;
     const userTypes = user.getTypes(true);
+    const sharesType = userTypes.every(type => !oppTypes.includes(type));
+
     // Synchronoise is never effective if the user is typeless
-    if (!userTypes.includes(PokemonType.UNKNOWN) && userTypes.some(type => types.includes(type))) {
-      return false;
-    }
-    multiplier.value = 0;
-    return true;
+    if (sharesType || userTypes.includes(PokemonType.UNKNOWN)) {
+      multiplier.value = 0;
+      return true;
+    }
+    return false;
   }
 }
 
@@ -5711,8 +5713,9 @@
  */
 export class FlyingTypeMultiplierAttr extends VariableMoveTypeChartAttr {
   apply(user: Pokemon, target: Pokemon, _move: Move, args: [multiplier: NumberHolder, types: PokemonType[], moveType: PokemonType]): boolean {
-    const multiplier = args[0];
-    // Intentionally exclude `move` to not re-trigger the effects of various moves
+    const [multiplier] = args;
+    // Intentionally exclude `move` to not re-trigger the effects of this attribute again
+    // (thus leading to an infinite loop)
     // TODO: Do we need to pass `useIllusion` here?
     multiplier.value *= target.getAttackTypeEffectiveness(PokemonType.FLYING, {source: user});
     return true;
@@ -8203,68 +8206,6 @@
   const message: string = i18next.t("moveTriggers:attackedByItem", { pokemonName: getPokemonNameWithAffix(target), itemName: itemName });
   return message;
 };
-
-<<<<<<< HEAD
-export class MoveCondition {
-  protected func: MoveConditionFunc;
-
-  constructor(func: MoveConditionFunc) {
-    this.func = func;
-  }
-
-  apply(user: Pokemon, target: Pokemon, move: Move): boolean {
-    return this.func(user, target, move);
-  }
-
-  getUserBenefitScore(user: Pokemon, target: Pokemon, move: Move): number {
-    return 0;
-  }
-}
-
-/**
- * Condition to allow a move's use only on the first turn this Pokemon is sent into battle
- * (or the start of a new wave, whichever comes first).
- */
-
-export class FirstMoveCondition extends MoveCondition {
-  constructor() {
-    super((user, _target, _move) => user.tempSummonData.waveTurnCount === 1);
-  }
-
-  getUserBenefitScore(user: Pokemon, _target: Pokemon, _move: Move): number {
-    return this.apply(user, _target, _move) ? 10 : -20;
-  }
-}
-
-/**
- * Condition used by the move {@link https://bulbapedia.bulbagarden.net/wiki/Upper_Hand_(move) | Upper Hand}.
- * Moves with this condition are only successful when the target has selected
- * a high-priority attack (after factoring in priority-boosting effects) and
- * hasn't moved yet this turn.
- */
-export class UpperHandCondition extends MoveCondition {
-  constructor() {
-    super((user, target, move) => {
-      const targetCommand = globalScene.currentBattle.turnCommands[target.getBattlerIndex()];
-
-      return targetCommand?.command === Command.FIGHT
-        && !target.turnData.acted
-        && !!targetCommand.move?.move
-        && allMoves[targetCommand.move.move].category !== MoveCategory.STATUS
-        && allMoves[targetCommand.move.move].getPriority(target) > 0;
-    });
-=======
-export class HitsSameTypeAttr extends VariableMoveTypeMultiplierAttr {
-  apply(user: Pokemon, target: Pokemon, move: Move, args: any[]): boolean {
-    const multiplier = args[0] as NumberHolder;
-    if (!user.getTypes(true).some(type => target.getTypes(true).includes(type))) {
-      multiplier.value = 0;
-      return true;
-    }
-    return false;
->>>>>>> 54918f61
-  }
-}
 
 /**
  * Attribute used for Conversion 2, to convert the user's type to a random type that resists the target's last used move.
