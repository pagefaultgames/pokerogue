--- conflicted
+++ resolved
@@ -18,16 +18,10 @@
  * @see {@linkcode getName} - returns name of {@linkcode Move}.
  **/
 export class PokemonMove {
-  public moveId: MoveId;
-  public ppUsed: number;
-  public ppUp: number;
-
-<<<<<<< HEAD
   constructor(
-    moveId: MoveId,
-    ppUsed = 0,
-    ppUp = 0,
-    virtual = false,
+    public moveId: MoveId,
+    public ppUsed = 0,
+    public ppUp = 0,
     /**
      * If defined and nonzero, overrides the maximum PP of the move (e.g., due to move being copied by Transform).
      * This also nullifies all effects of `ppUp`.
@@ -37,20 +31,6 @@
     this.moveId = moveId;
     this.ppUsed = ppUsed;
     this.ppUp = ppUp;
-    this.virtual = virtual;
-=======
-  /**
-   * If defined and nonzero, overrides the maximum PP of the move (e.g., due to move being copied by Transform).
-   * This also nullifies all effects of `ppUp`.
-   */
-  public maxPpOverride?: number;
-
-  constructor(moveId: MoveId, ppUsed = 0, ppUp = 0, maxPpOverride?: number) {
-    this.moveId = moveId;
-    this.ppUsed = ppUsed;
-    this.ppUp = ppUp;
-    this.maxPpOverride = maxPpOverride;
->>>>>>> 6ff258fb
   }
 
   /**
