import { ChargeAnim, CommonAnim, CommonBattleAnim, MoveChargeAnim } from "./battle-anims";
import { getPokemonNameWithAffix } from "../messages";
import Pokemon, { MoveResult, HitResult } from "../field/pokemon";
import { StatusEffect } from "./status-effect";
import * as Utils from "../utils";
import { ChargeAttr, MoveFlags, allMoves } from "./move";
import { Type } from "./type";
import { BlockNonDirectDamageAbAttr, FlinchEffectAbAttr, ReverseDrainAbAttr, applyAbAttrs } from "./ability";
import { TerrainType } from "./terrain";
import { WeatherType } from "./weather";
import { allAbilities } from "./ability";
import { SpeciesFormChangeManualTrigger } from "./pokemon-forms";
import { Abilities } from "#enums/abilities";
import { BattlerTagType } from "#enums/battler-tag-type";
import { Moves } from "#enums/moves";
import { Species } from "#enums/species";
<<<<<<< HEAD
import i18next from "#app/plugins/i18n.js";
import { CommonAnimPhase } from "#app/phases/common-anim-phase.js";
import { MoveEffectPhase } from "#app/phases/move-effect-phase.js";
import { MovePhase } from "#app/phases/move-phase.js";
import { PokemonHealPhase } from "#app/phases/pokemon-heal-phase.js";
import { ShowAbilityPhase } from "#app/phases/show-ability-phase.js";
import { StatChangePhase, StatChangeCallback } from "#app/phases/stat-change-phase.js";
import { PokemonAnimType } from "#app/enums/pokemon-anim-type.js";
=======
import i18next from "#app/plugins/i18n";
import { Stat, type BattleStat, type EffectiveStat, EFFECTIVE_STATS, getStatKey } from "#app/enums/stat";
import { CommonAnimPhase } from "#app/phases/common-anim-phase";
import { MoveEffectPhase } from "#app/phases/move-effect-phase";
import { MovePhase } from "#app/phases/move-phase";
import { PokemonHealPhase } from "#app/phases/pokemon-heal-phase";
import { ShowAbilityPhase } from "#app/phases/show-ability-phase";
import { StatStageChangePhase, StatStageChangeCallback } from "#app/phases/stat-stage-change-phase";
>>>>>>> 684d7b30

export enum BattlerTagLapseType {
  FAINT,
  MOVE,
  PRE_MOVE,
  AFTER_MOVE,
  MOVE_EFFECT,
  TURN_END,
  HIT,
  CUSTOM
}

export class BattlerTag {
  public tagType: BattlerTagType;
  public lapseTypes: BattlerTagLapseType[];
  public turnCount: number;
  public sourceMove: Moves;
  public sourceId?: number;

  constructor(tagType: BattlerTagType, lapseType: BattlerTagLapseType | BattlerTagLapseType[], turnCount: number, sourceMove?: Moves, sourceId?: number) {
    this.tagType = tagType;
    this.lapseTypes = Array.isArray(lapseType) ? lapseType : [ lapseType ];
    this.turnCount = turnCount;
    this.sourceMove = sourceMove!; // TODO: is this bang correct?
    this.sourceId = sourceId;
  }

  canAdd(pokemon: Pokemon): boolean {
    return true;
  }

  onAdd(pokemon: Pokemon): void { }

  onRemove(pokemon: Pokemon): void { }

  onOverlap(pokemon: Pokemon): void { }

  lapse(pokemon: Pokemon, lapseType: BattlerTagLapseType): boolean {
    return --this.turnCount > 0;
  }

  getDescriptor(): string {
    return "";
  }

  isSourceLinked(): boolean {
    return false;
  }

  getMoveName(): string | null {
    return this.sourceMove
      ? allMoves[this.sourceMove].name
      : null;
  }

  /**
  * When given a battler tag or json representing one, load the data for it.
  * This is meant to be inherited from by any battler tag with custom attributes
  * @param {BattlerTag | any} source A battler tag
  */
  loadTag(source: BattlerTag | any): void {
    this.turnCount = source.turnCount;
    this.sourceMove = source.sourceMove;
    this.sourceId = source.sourceId;
  }
}

export interface WeatherBattlerTag {
  weatherTypes: WeatherType[];
}

export interface TerrainBattlerTag {
  terrainTypes: TerrainType[];
}

/**
 * BattlerTag that represents the "recharge" effects of moves like Hyper Beam.
 */
export class RechargingTag extends BattlerTag {
  constructor(sourceMove: Moves) {
    super(BattlerTagType.RECHARGING, [ BattlerTagLapseType.PRE_MOVE, BattlerTagLapseType.TURN_END ], 2, sourceMove);
  }

  onAdd(pokemon: Pokemon): void {
    super.onAdd(pokemon);

    // Queue a placeholder move for the Pokemon to "use" next turn
    pokemon.getMoveQueue().push({ move: Moves.NONE, targets: [] });
  }

  /** Cancels the source's move this turn and queues a "__ must recharge!" message */
  lapse(pokemon: Pokemon, lapseType: BattlerTagLapseType): boolean {
    if (lapseType === BattlerTagLapseType.PRE_MOVE) {
      pokemon.scene.queueMessage(i18next.t("battlerTags:rechargingLapse", { pokemonNameWithAffix: getPokemonNameWithAffix(pokemon) }));
      (pokemon.scene.getCurrentPhase() as MovePhase).cancel();
      pokemon.getMoveQueue().shift();
    }
    return super.lapse(pokemon, lapseType);
  }
}

/**
 * BattlerTag representing the "charge phase" of Beak Blast.
 * Pokemon with this tag will inflict BURN status on any attacker that makes contact.
 * @see {@link https://bulbapedia.bulbagarden.net/wiki/Beak_Blast_(move) | Beak Blast}
 */
export class BeakBlastChargingTag extends BattlerTag {
  constructor() {
    super(BattlerTagType.BEAK_BLAST_CHARGING, [ BattlerTagLapseType.PRE_MOVE, BattlerTagLapseType.TURN_END ], 1, Moves.BEAK_BLAST);
  }

  onAdd(pokemon: Pokemon): void {
    // Play Beak Blast's charging animation
    new MoveChargeAnim(ChargeAnim.BEAK_BLAST_CHARGING, this.sourceMove, pokemon).play(pokemon.scene);

    // Queue Beak Blast's header message
    pokemon.scene.queueMessage(i18next.t("moveTriggers:startedHeatingUpBeak", { pokemonName: getPokemonNameWithAffix(pokemon) }));
  }

  /**
   * Inflicts `BURN` status on attackers that make contact, and causes this tag
   * to be removed after the source makes a move (or the turn ends, whichever comes first)
   * @param pokemon {@linkcode Pokemon} the owner of this tag
   * @param lapseType {@linkcode BattlerTagLapseType} the type of functionality invoked in battle
   * @returns `true` if invoked with the CUSTOM lapse type; `false` otherwise
   */
  lapse(pokemon: Pokemon, lapseType: BattlerTagLapseType): boolean {
    if (lapseType === BattlerTagLapseType.CUSTOM) {
      const effectPhase = pokemon.scene.getCurrentPhase();
      if (effectPhase instanceof MoveEffectPhase) {
        const attacker = effectPhase.getPokemon();
        if (effectPhase.move.getMove().checkFlag(MoveFlags.MAKES_CONTACT, attacker, pokemon)) {
          attacker.trySetStatus(StatusEffect.BURN, true, pokemon);
        }
      }
      return true;
    }
    return super.lapse(pokemon, lapseType);
  }
}

/**
 * BattlerTag implementing Shell Trap's pre-move behavior.
 * Pokemon with this tag will act immediately after being hit by a physical move.
 * @see {@link https://bulbapedia.bulbagarden.net/wiki/Shell_Trap_(move) | Shell Trap}
 */
export class ShellTrapTag extends BattlerTag {
  public activated: boolean;

  constructor() {
    super(BattlerTagType.SHELL_TRAP, BattlerTagLapseType.TURN_END, 1);
    this.activated = false;
  }

  onAdd(pokemon: Pokemon): void {
    pokemon.scene.queueMessage(i18next.t("moveTriggers:setUpShellTrap", { pokemonName: getPokemonNameWithAffix(pokemon) }));
  }

  /**
   * "Activates" the shell trap, causing the tag owner to move next.
   * @param pokemon {@linkcode Pokemon} the owner of this tag
   * @param lapseType {@linkcode BattlerTagLapseType} the type of functionality invoked in battle
   * @returns `true` if invoked with the `CUSTOM` lapse type; `false` otherwise
   */
  lapse(pokemon: Pokemon, lapseType: BattlerTagLapseType): boolean {
    if (lapseType === BattlerTagLapseType.CUSTOM) {
      const shellTrapPhaseIndex = pokemon.scene.phaseQueue.findIndex(
        phase => phase instanceof MovePhase && phase.pokemon === pokemon
      );
      const firstMovePhaseIndex = pokemon.scene.phaseQueue.findIndex(
        phase => phase instanceof MovePhase
      );

      if (shellTrapPhaseIndex !== -1 && shellTrapPhaseIndex !== firstMovePhaseIndex) {
        const shellTrapMovePhase = pokemon.scene.phaseQueue.splice(shellTrapPhaseIndex, 1)[0];
        pokemon.scene.prependToPhase(shellTrapMovePhase, MovePhase);
      }

      this.activated = true;
      return true;
    }
    return super.lapse(pokemon, lapseType);
  }
}

export class TrappedTag extends BattlerTag {
  constructor(tagType: BattlerTagType, lapseType: BattlerTagLapseType, turnCount: number, sourceMove: Moves, sourceId: number) {
    super(tagType, lapseType, turnCount, sourceMove, sourceId);
  }

  canAdd(pokemon: Pokemon): boolean {
    const source = pokemon.scene.getPokemonById(this.sourceId!)!;
    const move = allMoves[this.sourceMove];

    const isGhost = pokemon.isOfType(Type.GHOST);
<<<<<<< HEAD
    const isTrapped = pokemon.getTag(BattlerTagType.TRAPPED);
    const hasSubstitute = move.hitsSubstitute(source, pokemon);
=======
    const isTrapped = pokemon.getTag(TrappedTag);
>>>>>>> 684d7b30

    return !isTrapped && !isGhost && !hasSubstitute;
  }

  onAdd(pokemon: Pokemon): void {
    super.onAdd(pokemon);

    pokemon.scene.queueMessage(this.getTrapMessage(pokemon));
  }

  onRemove(pokemon: Pokemon): void {
    super.onRemove(pokemon);

    pokemon.scene.queueMessage(i18next.t("battlerTags:trappedOnRemove", {
      pokemonNameWithAffix: getPokemonNameWithAffix(pokemon),
      moveName: this.getMoveName()
    }));
  }

  getDescriptor(): string {
    return i18next.t("battlerTags:trappedDesc");
  }

  isSourceLinked(): boolean {
    return true;
  }

  getTrapMessage(pokemon: Pokemon): string {
    return i18next.t("battlerTags:trappedOnAdd", { pokemonNameWithAffix: getPokemonNameWithAffix(pokemon) });
  }
}

/**
 * BattlerTag implementing No Retreat's trapping effect.
 * This is treated separately from other trapping effects to prevent
 * Ghost-type Pokemon from being able to reuse the move.
 * @extends TrappedTag
 */
class NoRetreatTag extends TrappedTag {
  constructor(sourceId: number) {
    super(BattlerTagType.NO_RETREAT, BattlerTagLapseType.CUSTOM, 0, Moves.NO_RETREAT, sourceId);
  }

  /** overrides {@linkcode TrappedTag.apply}, removing the Ghost-type condition */
  canAdd(pokemon: Pokemon): boolean {
    return !pokemon.getTag(TrappedTag);
  }
}

/**
 * BattlerTag that represents the {@link https://bulbapedia.bulbagarden.net/wiki/Flinch Flinch} status condition
 */
export class FlinchedTag extends BattlerTag {
  constructor(sourceMove: Moves) {
    super(BattlerTagType.FLINCHED, [ BattlerTagLapseType.PRE_MOVE, BattlerTagLapseType.TURN_END ], 0, sourceMove);
  }

  onAdd(pokemon: Pokemon): void {
    super.onAdd(pokemon);

    applyAbAttrs(FlinchEffectAbAttr, pokemon, null);
  }

  canAdd(pokemon: Pokemon): boolean {
    return !pokemon.isMax();
  }

  /**
   * Cancels the Pokemon's next Move on the turn this tag is applied
   * @param pokemon The {@linkcode Pokemon} with this tag
   * @param lapseType The {@linkcode BattlerTagLapseType lapse type} used for this function call
   * @returns `false` (This tag is always removed after applying its effects)
   */
  lapse(pokemon: Pokemon, lapseType: BattlerTagLapseType): boolean {
    if (lapseType === BattlerTagLapseType.PRE_MOVE) {
      (pokemon.scene.getCurrentPhase() as MovePhase).cancel();
      pokemon.scene.queueMessage(i18next.t("battlerTags:flinchedLapse", { pokemonNameWithAffix: getPokemonNameWithAffix(pokemon) }));
    }

    return super.lapse(pokemon, lapseType);
  }

  getDescriptor(): string {
    return i18next.t("battlerTags:flinchedDesc");
  }
}

export class InterruptedTag extends BattlerTag {
  constructor(sourceMove: Moves) {
    super(BattlerTagType.INTERRUPTED, BattlerTagLapseType.PRE_MOVE, 0, sourceMove);
  }

  canAdd(pokemon: Pokemon): boolean {
    return !!pokemon.getTag(BattlerTagType.FLYING);
  }

  onAdd(pokemon: Pokemon): void {
    super.onAdd(pokemon);

    pokemon.getMoveQueue().shift();
    pokemon.pushMoveHistory({move: Moves.NONE, result: MoveResult.OTHER});
  }

  lapse(pokemon: Pokemon, lapseType: BattlerTagLapseType): boolean {
    (pokemon.scene.getCurrentPhase() as MovePhase).cancel();
    return super.lapse(pokemon, lapseType);
  }
}

/**
 * BattlerTag that represents the {@link https://bulbapedia.bulbagarden.net/wiki/Confusion_(status_condition) Confusion} status condition
 */
export class ConfusedTag extends BattlerTag {
  constructor(turnCount: number, sourceMove: Moves) {
    super(BattlerTagType.CONFUSED, BattlerTagLapseType.MOVE, turnCount, sourceMove);
  }

  canAdd(pokemon: Pokemon): boolean {
    return pokemon.scene.arena.terrain?.terrainType !== TerrainType.MISTY || !pokemon.isGrounded();
  }

  onAdd(pokemon: Pokemon): void {
    super.onAdd(pokemon);

    pokemon.scene.unshiftPhase(new CommonAnimPhase(pokemon.scene, pokemon.getBattlerIndex(), undefined, CommonAnim.CONFUSION));
    pokemon.scene.queueMessage(i18next.t("battlerTags:confusedOnAdd", { pokemonNameWithAffix: getPokemonNameWithAffix(pokemon) }));
  }

  onRemove(pokemon: Pokemon): void {
    super.onRemove(pokemon);

    pokemon.scene.queueMessage(i18next.t("battlerTags:confusedOnRemove", { pokemonNameWithAffix: getPokemonNameWithAffix(pokemon) }));
  }

  onOverlap(pokemon: Pokemon): void {
    super.onOverlap(pokemon);

    pokemon.scene.queueMessage(i18next.t("battlerTags:confusedOnOverlap", { pokemonNameWithAffix: getPokemonNameWithAffix(pokemon) }));
  }

  lapse(pokemon: Pokemon, lapseType: BattlerTagLapseType): boolean {
    const ret = lapseType !== BattlerTagLapseType.CUSTOM && super.lapse(pokemon, lapseType);

    if (ret) {
      pokemon.scene.queueMessage(i18next.t("battlerTags:confusedLapse", { pokemonNameWithAffix: getPokemonNameWithAffix(pokemon) }));
      pokemon.scene.unshiftPhase(new CommonAnimPhase(pokemon.scene, pokemon.getBattlerIndex(), undefined, CommonAnim.CONFUSION));

      // 1/3 chance of hitting self with a 40 base power move
      if (pokemon.randSeedInt(3) === 0) {
        const atk = pokemon.getEffectiveStat(Stat.ATK);
        const def = pokemon.getEffectiveStat(Stat.DEF);
        const damage = Utils.toDmgValue(((((2 * pokemon.level / 5 + 2) * 40 * atk / def) / 50) + 2) * (pokemon.randSeedInt(15, 85) / 100));
        pokemon.scene.queueMessage(i18next.t("battlerTags:confusedLapseHurtItself"));
        pokemon.damageAndUpdate(damage);
        pokemon.battleData.hitCount++;
        (pokemon.scene.getCurrentPhase() as MovePhase).cancel();
      }
    }

    return ret;
  }

  getDescriptor(): string {
    return i18next.t("battlerTags:confusedDesc");
  }
}

/**
 * Tag applied to the {@linkcode Move.DESTINY_BOND} user.
 * @extends BattlerTag
 * @see {@linkcode apply}
 */
export class DestinyBondTag extends BattlerTag {
  constructor(sourceMove: Moves, sourceId: number) {
    super(BattlerTagType.DESTINY_BOND, BattlerTagLapseType.PRE_MOVE, 1, sourceMove, sourceId);
  }

  /**
   * Lapses either before the user's move and does nothing
   * or after receiving fatal damage. When the damage is fatal,
   * the attacking Pokemon is taken down as well, unless it's a boss.
   *
   * @param {Pokemon} pokemon Pokemon that is attacking the Destiny Bond user.
   * @param {BattlerTagLapseType} lapseType CUSTOM or PRE_MOVE
   * @returns false if the tag source fainted or one turn has passed since the application
   */
  lapse(pokemon: Pokemon, lapseType: BattlerTagLapseType): boolean {
    if (lapseType !== BattlerTagLapseType.CUSTOM) {
      return super.lapse(pokemon, lapseType);
    }
    const source = this.sourceId ? pokemon.scene.getPokemonById(this.sourceId) : null;
    if (!source?.isFainted()) {
      return true;
    }

    if (source?.getAlly() === pokemon) {
      return false;
    }

    if (pokemon.isBossImmune()) {
      pokemon.scene.queueMessage(i18next.t("battlerTags:destinyBondLapseIsBoss", { pokemonNameWithAffix: getPokemonNameWithAffix(pokemon) }));
      return false;
    }

    pokemon.scene.queueMessage(
      i18next.t("battlerTags:destinyBondLapse", {
        pokemonNameWithAffix: getPokemonNameWithAffix(source),
        pokemonNameWithAffix2: getPokemonNameWithAffix(pokemon)
      })
    );
    pokemon.damageAndUpdate(pokemon.hp, HitResult.ONE_HIT_KO, false, false, true);
    return false;
  }
}

export class InfatuatedTag extends BattlerTag {
  constructor(sourceMove: number, sourceId: number) {
    super(BattlerTagType.INFATUATED, BattlerTagLapseType.MOVE, 1, sourceMove, sourceId);
  }

  canAdd(pokemon: Pokemon): boolean {
    if (this.sourceId) {
      const pkm = pokemon.scene.getPokemonById(this.sourceId);

      if (pkm) {
        return pokemon.isOppositeGender(pkm);
      } else  {
        console.warn("canAdd: this.sourceId is not a valid pokemon id!", this.sourceId);
        return false;
      }
    } else {
      console.warn("canAdd: this.sourceId is undefined");
      return false;
    }
  }

  onAdd(pokemon: Pokemon): void {
    super.onAdd(pokemon);

    pokemon.scene.queueMessage(
      i18next.t("battlerTags:infatuatedOnAdd", {
        pokemonNameWithAffix: getPokemonNameWithAffix(pokemon),
        sourcePokemonName: getPokemonNameWithAffix(pokemon.scene.getPokemonById(this.sourceId!) ?? undefined) // TODO: is that bang correct?
      })
    );
  }

  onOverlap(pokemon: Pokemon): void {
    super.onOverlap(pokemon);

    pokemon.scene.queueMessage(i18next.t("battlerTags:infatuatedOnOverlap", { pokemonNameWithAffix: getPokemonNameWithAffix(pokemon) }));
  }

  lapse(pokemon: Pokemon, lapseType: BattlerTagLapseType): boolean {
    const ret = lapseType !== BattlerTagLapseType.CUSTOM || super.lapse(pokemon, lapseType);

    if (ret) {
      pokemon.scene.queueMessage(
        i18next.t("battlerTags:infatuatedLapse", {
          pokemonNameWithAffix: getPokemonNameWithAffix(pokemon),
          sourcePokemonName: getPokemonNameWithAffix(pokemon.scene.getPokemonById(this.sourceId!) ?? undefined) // TODO: is that bang correct?
        })
      );
      pokemon.scene.unshiftPhase(new CommonAnimPhase(pokemon.scene, pokemon.getBattlerIndex(), undefined, CommonAnim.ATTRACT));

      if (pokemon.randSeedInt(2)) {
        pokemon.scene.queueMessage(i18next.t("battlerTags:infatuatedLapseImmobilize", { pokemonNameWithAffix: getPokemonNameWithAffix(pokemon) }));
        (pokemon.scene.getCurrentPhase() as MovePhase).cancel();
      }
    }

    return ret;
  }

  onRemove(pokemon: Pokemon): void {
    super.onRemove(pokemon);

    pokemon.scene.queueMessage(i18next.t("battlerTags:infatuatedOnRemove", { pokemonNameWithAffix: getPokemonNameWithAffix(pokemon) }));
  }

  isSourceLinked(): boolean {
    return true;
  }

  getDescriptor(): string {
    return i18next.t("battlerTags:infatuatedDesc");
  }
}

export class SeedTag extends BattlerTag {
  private sourceIndex: number;

  constructor(sourceId: number) {
    super(BattlerTagType.SEEDED, BattlerTagLapseType.TURN_END, 1, Moves.LEECH_SEED, sourceId);
  }

  /**
  * When given a battler tag or json representing one, load the data for it.
  * @param {BattlerTag | any} source A battler tag
  */
  loadTag(source: BattlerTag | any): void {
    super.loadTag(source);
    this.sourceIndex = source.sourceIndex;
  }

  canAdd(pokemon: Pokemon): boolean {
    return !pokemon.isOfType(Type.GRASS);
  }

  onAdd(pokemon: Pokemon): void {
    super.onAdd(pokemon);

    pokemon.scene.queueMessage(i18next.t("battlerTags:seededOnAdd", { pokemonNameWithAffix: getPokemonNameWithAffix(pokemon) }));
    this.sourceIndex = pokemon.scene.getPokemonById(this.sourceId!)!.getBattlerIndex(); // TODO: are those bangs correct?
  }

  lapse(pokemon: Pokemon, lapseType: BattlerTagLapseType): boolean {
    const ret = lapseType !== BattlerTagLapseType.CUSTOM || super.lapse(pokemon, lapseType);

    if (ret) {
      const source = pokemon.getOpponents().find(o => o.getBattlerIndex() === this.sourceIndex);
      if (source) {
        const cancelled = new Utils.BooleanHolder(false);
        applyAbAttrs(BlockNonDirectDamageAbAttr, pokemon, cancelled);

        if (!cancelled.value) {
          pokemon.scene.unshiftPhase(new CommonAnimPhase(pokemon.scene, source.getBattlerIndex(), pokemon.getBattlerIndex(), CommonAnim.LEECH_SEED));

          const damage = pokemon.damageAndUpdate(Utils.toDmgValue(pokemon.getMaxHp() / 8));
          const reverseDrain = pokemon.hasAbilityWithAttr(ReverseDrainAbAttr, false);
          pokemon.scene.unshiftPhase(new PokemonHealPhase(pokemon.scene, source.getBattlerIndex(),
            !reverseDrain ? damage : damage * -1,
            !reverseDrain ? i18next.t("battlerTags:seededLapse", { pokemonNameWithAffix: getPokemonNameWithAffix(pokemon) }) : i18next.t("battlerTags:seededLapseShed", { pokemonNameWithAffix: getPokemonNameWithAffix(pokemon) }),
            false, true));
        }
      }
    }

    return ret;
  }

  getDescriptor(): string {
    return i18next.t("battlerTags:seedDesc");
  }
}

export class NightmareTag extends BattlerTag {
  constructor() {
    super(BattlerTagType.NIGHTMARE, BattlerTagLapseType.AFTER_MOVE, 1, Moves.NIGHTMARE);
  }

  onAdd(pokemon: Pokemon): void {
    super.onAdd(pokemon);

    pokemon.scene.queueMessage(i18next.t("battlerTags:nightmareOnAdd", { pokemonNameWithAffix: getPokemonNameWithAffix(pokemon) }));
  }

  onOverlap(pokemon: Pokemon): void {
    super.onOverlap(pokemon);

    pokemon.scene.queueMessage(i18next.t("battlerTags:nightmareOnOverlap", { pokemonNameWithAffix: getPokemonNameWithAffix(pokemon) }));
  }

  lapse(pokemon: Pokemon, lapseType: BattlerTagLapseType): boolean {
    const ret = lapseType !== BattlerTagLapseType.CUSTOM || super.lapse(pokemon, lapseType);

    if (ret) {
      pokemon.scene.queueMessage(i18next.t("battlerTags:nightmareLapse", { pokemonNameWithAffix: getPokemonNameWithAffix(pokemon) }));
      pokemon.scene.unshiftPhase(new CommonAnimPhase(pokemon.scene, pokemon.getBattlerIndex(), undefined, CommonAnim.CURSE)); // TODO: Update animation type

      const cancelled = new Utils.BooleanHolder(false);
      applyAbAttrs(BlockNonDirectDamageAbAttr, pokemon, cancelled);

      if (!cancelled.value) {
        pokemon.damageAndUpdate(Utils.toDmgValue(pokemon.getMaxHp() / 4));
      }
    }

    return ret;
  }

  getDescriptor(): string {
    return i18next.t("battlerTags:nightmareDesc");
  }
}

export class FrenzyTag extends BattlerTag {
  constructor(turnCount: number, sourceMove: Moves, sourceId: number) {
    super(BattlerTagType.FRENZY, BattlerTagLapseType.CUSTOM, turnCount, sourceMove, sourceId);
  }

  onRemove(pokemon: Pokemon): void {
    super.onRemove(pokemon);

    if (this.turnCount < 2) { // Only add CONFUSED tag if a disruption occurs on the final confusion-inducing turn of FRENZY
      pokemon.addTag(BattlerTagType.CONFUSED, pokemon.randSeedIntRange(2, 4));
    }
  }
}

export class EncoreTag extends BattlerTag {
  public moveId: Moves;

  constructor(sourceId: number) {
    super(BattlerTagType.ENCORE, BattlerTagLapseType.AFTER_MOVE, 3, Moves.ENCORE, sourceId);
  }

  /**
  * When given a battler tag or json representing one, load the data for it.
  * @param {BattlerTag | any} source A battler tag
  */
  loadTag(source: BattlerTag | any): void {
    super.loadTag(source);
    this.moveId = source.moveId as Moves;
  }

  canAdd(pokemon: Pokemon): boolean {
    if (pokemon.isMax()) {
      return false;
    }

    const lastMoves = pokemon.getLastXMoves(1);
    if (!lastMoves.length) {
      return false;
    }

    const repeatableMove = lastMoves[0];

    if (!repeatableMove.move || repeatableMove.virtual) {
      return false;
    }

    switch (repeatableMove.move) {
    case Moves.MIMIC:
    case Moves.MIRROR_MOVE:
    case Moves.TRANSFORM:
    case Moves.STRUGGLE:
    case Moves.SKETCH:
    case Moves.SLEEP_TALK:
    case Moves.ENCORE:
      return false;
    }

    if (allMoves[repeatableMove.move].hasAttr(ChargeAttr) && repeatableMove.result === MoveResult.OTHER) {
      return false;
    }

    this.moveId = repeatableMove.move;

    return true;
  }

  onAdd(pokemon: Pokemon): void {
    super.onRemove(pokemon);

    pokemon.scene.queueMessage(i18next.t("battlerTags:encoreOnAdd", { pokemonNameWithAffix: getPokemonNameWithAffix(pokemon) }));

    const movePhase = pokemon.scene.findPhase(m => m instanceof MovePhase && m.pokemon === pokemon);
    if (movePhase) {
      const movesetMove = pokemon.getMoveset().find(m => m!.moveId === this.moveId); // TODO: is this bang correct?
      if (movesetMove) {
        const lastMove = pokemon.getLastXMoves(1)[0];
        pokemon.scene.tryReplacePhase((m => m instanceof MovePhase && m.pokemon === pokemon),
          new MovePhase(pokemon.scene, pokemon, lastMove.targets!, movesetMove)); // TODO: is this bang correct?
      }
    }
  }

  onRemove(pokemon: Pokemon): void {
    super.onRemove(pokemon);

    pokemon.scene.queueMessage(i18next.t("battlerTags:encoreOnRemove", { pokemonNameWithAffix: getPokemonNameWithAffix(pokemon) }));
  }
}

export class HelpingHandTag extends BattlerTag {
  constructor(sourceId: number) {
    super(BattlerTagType.HELPING_HAND, BattlerTagLapseType.TURN_END, 1, Moves.HELPING_HAND, sourceId);
  }

  onAdd(pokemon: Pokemon): void {
    pokemon.scene.queueMessage(
      i18next.t("battlerTags:helpingHandOnAdd", {
        pokemonNameWithAffix: getPokemonNameWithAffix(pokemon.scene.getPokemonById(this.sourceId!) ?? undefined), // TODO: is that bang correct?
        pokemonName: getPokemonNameWithAffix(pokemon)
      })
    );
  }
}

/**
 * Applies the Ingrain tag to a pokemon
 * @extends TrappedTag
 */
export class IngrainTag extends TrappedTag {
  constructor(sourceId: number) {
    super(BattlerTagType.INGRAIN, BattlerTagLapseType.TURN_END, 1, Moves.INGRAIN, sourceId);
  }

  /**
   * Check if the Ingrain tag can be added to the pokemon
   * @param pokemon {@linkcode Pokemon} The pokemon to check if the tag can be added to
   * @returns boolean True if the tag can be added, false otherwise
   */
  canAdd(pokemon: Pokemon): boolean {
    const isTrapped = pokemon.getTag(BattlerTagType.TRAPPED);

    return !isTrapped;
  }

  lapse(pokemon: Pokemon, lapseType: BattlerTagLapseType): boolean {
    const ret = lapseType !== BattlerTagLapseType.CUSTOM || super.lapse(pokemon, lapseType);

    if (ret) {
      pokemon.scene.unshiftPhase(
        new PokemonHealPhase(
          pokemon.scene,
          pokemon.getBattlerIndex(),
          Utils.toDmgValue(pokemon.getMaxHp() / 16),
          i18next.t("battlerTags:ingrainLapse", { pokemonNameWithAffix: getPokemonNameWithAffix(pokemon) }),
          true
        )
      );
    }

    return ret;
  }

  getTrapMessage(pokemon: Pokemon): string {
    return i18next.t("battlerTags:ingrainOnTrap", { pokemonNameWithAffix: getPokemonNameWithAffix(pokemon) });
  }

  getDescriptor(): string {
    return i18next.t("battlerTags:ingrainDesc");
  }
}

/**
 * Octolock traps the target pokemon and reduces its DEF and SPDEF by one stage at the
 * end of each turn.
 */
export class OctolockTag extends TrappedTag {
  constructor(sourceId: number) {
    super(BattlerTagType.OCTOLOCK, BattlerTagLapseType.TURN_END, 1, Moves.OCTOLOCK, sourceId);
  }

  canAdd(pokemon: Pokemon): boolean {
    return !pokemon.getTag(BattlerTagType.OCTOLOCK);
  }

  lapse(pokemon: Pokemon, lapseType: BattlerTagLapseType): boolean {
    const shouldLapse = lapseType !== BattlerTagLapseType.CUSTOM || super.lapse(pokemon, lapseType);

    if (shouldLapse) {
      pokemon.scene.unshiftPhase(new StatStageChangePhase(pokemon.scene, pokemon.getBattlerIndex(), false, [ Stat.DEF, Stat.SPDEF ], -1));
      return true;
    }

    return false;
  }
}

export class AquaRingTag extends BattlerTag {
  constructor() {
    super(BattlerTagType.AQUA_RING, BattlerTagLapseType.TURN_END, 1, Moves.AQUA_RING, undefined);
  }

  onAdd(pokemon: Pokemon): void {
    super.onAdd(pokemon);

    pokemon.scene.queueMessage(i18next.t("battlerTags:aquaRingOnAdd", { pokemonNameWithAffix: getPokemonNameWithAffix(pokemon) }));
  }

  lapse(pokemon: Pokemon, lapseType: BattlerTagLapseType): boolean {
    const ret = lapseType !== BattlerTagLapseType.CUSTOM || super.lapse(pokemon, lapseType);

    if (ret) {
      pokemon.scene.unshiftPhase(
        new PokemonHealPhase(
          pokemon.scene,
          pokemon.getBattlerIndex(),
          Utils.toDmgValue(pokemon.getMaxHp() / 16),
          i18next.t("battlerTags:aquaRingLapse", {
            moveName: this.getMoveName(),
            pokemonName: getPokemonNameWithAffix(pokemon)
          }),
          true));
    }

    return ret;
  }
}

/** Tag used to allow moves that interact with {@link Moves.MINIMIZE} to function */
export class MinimizeTag extends BattlerTag {
  constructor() {
    super(BattlerTagType.MINIMIZED, BattlerTagLapseType.TURN_END, 1, Moves.MINIMIZE, undefined);
  }

  canAdd(pokemon: Pokemon): boolean {
    return !pokemon.isMax();
  }

  onAdd(pokemon: Pokemon): void {
    super.onAdd(pokemon);
  }

  lapse(pokemon: Pokemon, lapseType: BattlerTagLapseType): boolean {
    //If a pokemon dynamaxes they lose minimized status
    if (pokemon.isMax()) {
      return false;
    }
    return lapseType !== BattlerTagLapseType.CUSTOM || super.lapse(pokemon, lapseType);
  }

  onRemove(pokemon: Pokemon): void {
    super.onRemove(pokemon);
  }
}

export class DrowsyTag extends BattlerTag {
  constructor() {
    super(BattlerTagType.DROWSY, BattlerTagLapseType.TURN_END, 2, Moves.YAWN);
  }

  canAdd(pokemon: Pokemon): boolean {
    return pokemon.scene.arena.terrain?.terrainType !== TerrainType.ELECTRIC || !pokemon.isGrounded();
  }

  onAdd(pokemon: Pokemon): void {
    super.onAdd(pokemon);

    pokemon.scene.queueMessage(i18next.t("battlerTags:drowsyOnAdd", { pokemonNameWithAffix: getPokemonNameWithAffix(pokemon) }));
  }

  lapse(pokemon: Pokemon, lapseType: BattlerTagLapseType): boolean {
    if (!super.lapse(pokemon, lapseType)) {
      pokemon.trySetStatus(StatusEffect.SLEEP, true);
      return false;
    }

    return true;
  }

  getDescriptor(): string {
    return i18next.t("battlerTags:drowsyDesc");
  }
}

export abstract class DamagingTrapTag extends TrappedTag {
  private commonAnim: CommonAnim;

  constructor(tagType: BattlerTagType, commonAnim: CommonAnim, turnCount: number, sourceMove: Moves, sourceId: number) {
    super(tagType, BattlerTagLapseType.TURN_END, turnCount, sourceMove, sourceId);

    this.commonAnim = commonAnim;
  }

  /**
  * When given a battler tag or json representing one, load the data for it.
  * @param {BattlerTag | any} source A battler tag
  */
  loadTag(source: BattlerTag | any): void {
    super.loadTag(source);
    this.commonAnim = source.commonAnim as CommonAnim;
  }

  canAdd(pokemon: Pokemon): boolean {
<<<<<<< HEAD
    return !pokemon.isOfType(Type.GHOST) && !pokemon.findTag(t => t instanceof DamagingTrapTag) && !pokemon.getTag(BattlerTagType.SUBSTITUTE);
=======
    return !pokemon.getTag(TrappedTag);
>>>>>>> 684d7b30
  }

  lapse(pokemon: Pokemon, lapseType: BattlerTagLapseType): boolean {
    const ret = super.lapse(pokemon, lapseType);

    if (ret) {
      pokemon.scene.queueMessage(
        i18next.t("battlerTags:damagingTrapLapse", {
          pokemonNameWithAffix: getPokemonNameWithAffix(pokemon),
          moveName: this.getMoveName()
        })
      );
      pokemon.scene.unshiftPhase(new CommonAnimPhase(pokemon.scene, pokemon.getBattlerIndex(), undefined, this.commonAnim));

      const cancelled = new Utils.BooleanHolder(false);
      applyAbAttrs(BlockNonDirectDamageAbAttr, pokemon, cancelled);

      if (!cancelled.value) {
        pokemon.damageAndUpdate(Utils.toDmgValue(pokemon.getMaxHp() / 8));
      }
    }

    return ret;
  }
}

export class BindTag extends DamagingTrapTag {
  constructor(turnCount: number, sourceId: number) {
    super(BattlerTagType.BIND, CommonAnim.BIND, turnCount, Moves.BIND, sourceId);
  }

  getTrapMessage(pokemon: Pokemon): string {
    return i18next.t("battlerTags:bindOnTrap", {
      pokemonNameWithAffix: getPokemonNameWithAffix(pokemon),
      sourcePokemonName: getPokemonNameWithAffix(pokemon.scene.getPokemonById(this.sourceId!) ?? undefined), // TODO: is that bang correct?
      moveName: this.getMoveName()
    });
  }
}

export class WrapTag extends DamagingTrapTag {
  constructor(turnCount: number, sourceId: number) {
    super(BattlerTagType.WRAP, CommonAnim.WRAP, turnCount, Moves.WRAP, sourceId);
  }

  getTrapMessage(pokemon: Pokemon): string {
    return i18next.t("battlerTags:wrapOnTrap", {
      pokemonNameWithAffix: getPokemonNameWithAffix(pokemon),
      sourcePokemonName: getPokemonNameWithAffix(pokemon.scene.getPokemonById(this.sourceId!) ?? undefined), // TODO: is that bang correct?
    });
  }
}

export abstract class VortexTrapTag extends DamagingTrapTag {
  constructor(tagType: BattlerTagType, commonAnim: CommonAnim, turnCount: number, sourceMove: Moves, sourceId: number) {
    super(tagType, commonAnim, turnCount, sourceMove, sourceId);
  }

  getTrapMessage(pokemon: Pokemon): string {
    return i18next.t("battlerTags:vortexOnTrap", { pokemonNameWithAffix: getPokemonNameWithAffix(pokemon) });
  }
}

export class FireSpinTag extends VortexTrapTag {
  constructor(turnCount: number, sourceId: number) {
    super(BattlerTagType.FIRE_SPIN, CommonAnim.FIRE_SPIN, turnCount, Moves.FIRE_SPIN, sourceId);
  }
}

export class WhirlpoolTag extends VortexTrapTag {
  constructor(turnCount: number, sourceId: number) {
    super(BattlerTagType.WHIRLPOOL, CommonAnim.WHIRLPOOL, turnCount, Moves.WHIRLPOOL, sourceId);
  }
}

export class ClampTag extends DamagingTrapTag {
  constructor(turnCount: number, sourceId: number) {
    super(BattlerTagType.CLAMP, CommonAnim.CLAMP, turnCount, Moves.CLAMP, sourceId);
  }

  getTrapMessage(pokemon: Pokemon): string {
    return i18next.t("battlerTags:clampOnTrap", {
      sourcePokemonNameWithAffix: getPokemonNameWithAffix(pokemon.scene.getPokemonById(this.sourceId!) ?? undefined), // TODO: is that bang correct?
      pokemonName: getPokemonNameWithAffix(pokemon),
    });
  }
}

export class SandTombTag extends DamagingTrapTag {
  constructor(turnCount: number, sourceId: number) {
    super(BattlerTagType.SAND_TOMB, CommonAnim.SAND_TOMB, turnCount, Moves.SAND_TOMB, sourceId);
  }

  getTrapMessage(pokemon: Pokemon): string {
    return i18next.t("battlerTags:sandTombOnTrap", {
      pokemonNameWithAffix: getPokemonNameWithAffix(pokemon),
      moveName: this.getMoveName()
    });
  }
}

export class MagmaStormTag extends DamagingTrapTag {
  constructor(turnCount: number, sourceId: number) {
    super(BattlerTagType.MAGMA_STORM, CommonAnim.MAGMA_STORM, turnCount, Moves.MAGMA_STORM, sourceId);
  }

  getTrapMessage(pokemon: Pokemon): string {
    return i18next.t("battlerTags:magmaStormOnTrap", { pokemonNameWithAffix: getPokemonNameWithAffix(pokemon) });
  }
}

export class SnapTrapTag extends DamagingTrapTag {
  constructor(turnCount: number, sourceId: number) {
    super(BattlerTagType.SNAP_TRAP, CommonAnim.SNAP_TRAP, turnCount, Moves.SNAP_TRAP, sourceId);
  }

  getTrapMessage(pokemon: Pokemon): string {
    return i18next.t("battlerTags:snapTrapOnTrap", { pokemonNameWithAffix: getPokemonNameWithAffix(pokemon) });
  }
}

export class ThunderCageTag extends DamagingTrapTag {
  constructor(turnCount: number, sourceId: number) {
    super(BattlerTagType.THUNDER_CAGE, CommonAnim.THUNDER_CAGE, turnCount, Moves.THUNDER_CAGE, sourceId);
  }

  getTrapMessage(pokemon: Pokemon): string {
    return i18next.t("battlerTags:thunderCageOnTrap", {
      pokemonNameWithAffix: getPokemonNameWithAffix(pokemon),
      sourcePokemonNameWithAffix: getPokemonNameWithAffix(pokemon.scene.getPokemonById(this.sourceId!) ?? undefined), // TODO: is that bang correct?
    });
  }
}

export class InfestationTag extends DamagingTrapTag {
  constructor(turnCount: number, sourceId: number) {
    super(BattlerTagType.INFESTATION, CommonAnim.INFESTATION, turnCount, Moves.INFESTATION, sourceId);
  }

  getTrapMessage(pokemon: Pokemon): string {
    return i18next.t("battlerTags:infestationOnTrap", {
      pokemonNameWithAffix: getPokemonNameWithAffix(pokemon),
      sourcePokemonNameWithAffix: getPokemonNameWithAffix(pokemon.scene.getPokemonById(this.sourceId!) ?? undefined), // TODO: is that bang correct?
    });
  }
}


export class ProtectedTag extends BattlerTag {
  constructor(sourceMove: Moves, tagType: BattlerTagType = BattlerTagType.PROTECTED) {
    super(tagType, BattlerTagLapseType.TURN_END, 0, sourceMove);
  }

  onAdd(pokemon: Pokemon): void {
    super.onAdd(pokemon);

    pokemon.scene.queueMessage(i18next.t("battlerTags:protectedOnAdd", { pokemonNameWithAffix: getPokemonNameWithAffix(pokemon) }));
  }

  lapse(pokemon: Pokemon, lapseType: BattlerTagLapseType): boolean {
    if (lapseType === BattlerTagLapseType.CUSTOM) {
      new CommonBattleAnim(CommonAnim.PROTECT, pokemon).play(pokemon.scene);
      pokemon.scene.queueMessage(i18next.t("battlerTags:protectedLapse", { pokemonNameWithAffix: getPokemonNameWithAffix(pokemon) }));

      // Stop multi-hit moves early
      const effectPhase = pokemon.scene.getCurrentPhase();
      if (effectPhase instanceof MoveEffectPhase) {
        effectPhase.stopMultiHit(pokemon);
      }
      return true;
    }

    return super.lapse(pokemon, lapseType);
  }
}

export class ContactDamageProtectedTag extends ProtectedTag {
  private damageRatio: number;

  constructor(sourceMove: Moves, damageRatio: number) {
    super(sourceMove, BattlerTagType.SPIKY_SHIELD);

    this.damageRatio = damageRatio;
  }

  /**
  * When given a battler tag or json representing one, load the data for it.
  * @param {BattlerTag | any} source A battler tag
  */
  loadTag(source: BattlerTag | any): void {
    super.loadTag(source);
    this.damageRatio = source.damageRatio;
  }

  lapse(pokemon: Pokemon, lapseType: BattlerTagLapseType): boolean {
    const ret = super.lapse(pokemon, lapseType);

    if (lapseType === BattlerTagLapseType.CUSTOM) {
      const effectPhase = pokemon.scene.getCurrentPhase();
      if (effectPhase instanceof MoveEffectPhase && effectPhase.move.getMove().hasFlag(MoveFlags.MAKES_CONTACT)) {
        const attacker = effectPhase.getPokemon();
        if (!attacker.hasAbilityWithAttr(BlockNonDirectDamageAbAttr)) {
          attacker.damageAndUpdate(Utils.toDmgValue(attacker.getMaxHp() * (1 / this.damageRatio)), HitResult.OTHER);
        }
      }
    }

    return ret;
  }
}

export class ContactStatStageChangeProtectedTag extends ProtectedTag {
  private stat: BattleStat;
  private levels: number;

  constructor(sourceMove: Moves, tagType: BattlerTagType, stat: BattleStat, levels: number) {
    super(sourceMove, tagType);

    this.stat = stat;
    this.levels = levels;
  }

  /**
  * When given a battler tag or json representing one, load the data for it.
  * @param {BattlerTag | any} source A battler tag
  */
  loadTag(source: BattlerTag | any): void {
    super.loadTag(source);
    this.stat = source.stat;
    this.levels = source.levels;
  }

  lapse(pokemon: Pokemon, lapseType: BattlerTagLapseType): boolean {
    const ret = super.lapse(pokemon, lapseType);

    if (lapseType === BattlerTagLapseType.CUSTOM) {
      const effectPhase = pokemon.scene.getCurrentPhase();
      if (effectPhase instanceof MoveEffectPhase && effectPhase.move.getMove().hasFlag(MoveFlags.MAKES_CONTACT)) {
        const attacker = effectPhase.getPokemon();
        pokemon.scene.unshiftPhase(new StatStageChangePhase(pokemon.scene, attacker.getBattlerIndex(), true, [ this.stat ], this.levels));
      }
    }

    return ret;
  }
}

export class ContactPoisonProtectedTag extends ProtectedTag {
  constructor(sourceMove: Moves) {
    super(sourceMove, BattlerTagType.BANEFUL_BUNKER);
  }

  lapse(pokemon: Pokemon, lapseType: BattlerTagLapseType): boolean {
    const ret = super.lapse(pokemon, lapseType);

    if (lapseType === BattlerTagLapseType.CUSTOM) {
      const effectPhase = pokemon.scene.getCurrentPhase();
      if (effectPhase instanceof MoveEffectPhase && effectPhase.move.getMove().hasFlag(MoveFlags.MAKES_CONTACT)) {
        const attacker = effectPhase.getPokemon();
        attacker.trySetStatus(StatusEffect.POISON, true, pokemon);
      }
    }

    return ret;
  }
}

export class ContactBurnProtectedTag extends ProtectedTag {
  constructor(sourceMove: Moves) {
    super(sourceMove, BattlerTagType.BURNING_BULWARK);
  }

  lapse(pokemon: Pokemon, lapseType: BattlerTagLapseType): boolean {
    const ret = super.lapse(pokemon, lapseType);

    if (lapseType === BattlerTagLapseType.CUSTOM) {
      const effectPhase = pokemon.scene.getCurrentPhase();
      if (effectPhase instanceof MoveEffectPhase && effectPhase.move.getMove().hasFlag(MoveFlags.MAKES_CONTACT)) {
        const attacker = effectPhase.getPokemon();
        attacker.trySetStatus(StatusEffect.BURN, true);
      }
    }

    return ret;
  }
}

export class EnduringTag extends BattlerTag {
  constructor(sourceMove: Moves) {
    super(BattlerTagType.ENDURING, BattlerTagLapseType.TURN_END, 0, sourceMove);
  }

  onAdd(pokemon: Pokemon): void {
    super.onAdd(pokemon);

    pokemon.scene.queueMessage(i18next.t("battlerTags:enduringOnAdd", { pokemonNameWithAffix: getPokemonNameWithAffix(pokemon) }));
  }

  lapse(pokemon: Pokemon, lapseType: BattlerTagLapseType): boolean {
    if (lapseType === BattlerTagLapseType.CUSTOM) {
      pokemon.scene.queueMessage(i18next.t("battlerTags:enduringLapse", { pokemonNameWithAffix: getPokemonNameWithAffix(pokemon) }));
      return true;
    }

    return super.lapse(pokemon, lapseType);
  }
}

export class SturdyTag extends BattlerTag {
  constructor(sourceMove: Moves) {
    super(BattlerTagType.STURDY, BattlerTagLapseType.TURN_END, 0, sourceMove);
  }

  lapse(pokemon: Pokemon, lapseType: BattlerTagLapseType): boolean {
    if (lapseType === BattlerTagLapseType.CUSTOM) {
      pokemon.scene.queueMessage(i18next.t("battlerTags:sturdyLapse", { pokemonNameWithAffix: getPokemonNameWithAffix(pokemon) }));
      return true;
    }

    return super.lapse(pokemon, lapseType);
  }
}

export class PerishSongTag extends BattlerTag {
  constructor(turnCount: number) {
    super(BattlerTagType.PERISH_SONG, BattlerTagLapseType.TURN_END, turnCount, Moves.PERISH_SONG);
  }

  canAdd(pokemon: Pokemon): boolean {
    return !pokemon.isBossImmune();
  }

  lapse(pokemon: Pokemon, lapseType: BattlerTagLapseType): boolean {
    const ret = super.lapse(pokemon, lapseType);

    if (ret) {
      pokemon.scene.queueMessage(
        i18next.t("battlerTags:perishSongLapse", {
          pokemonNameWithAffix: getPokemonNameWithAffix(pokemon),
          turnCount: this.turnCount
        })
      );
    } else {
      pokemon.damageAndUpdate(pokemon.hp, HitResult.ONE_HIT_KO, false, true, true);
    }

    return ret;
  }
}

/**
 * Applies the "Center of Attention" volatile status effect, the effect applied by Follow Me, Rage Powder, and Spotlight.
 * @see {@link https://bulbapedia.bulbagarden.net/wiki/Center_of_attention | Center of Attention}
 */
export class CenterOfAttentionTag extends BattlerTag {
  public powder: boolean;

  constructor(sourceMove: Moves) {
    super(BattlerTagType.CENTER_OF_ATTENTION, BattlerTagLapseType.TURN_END, 1, sourceMove);

    this.powder = (this.sourceMove === Moves.RAGE_POWDER);
  }

  /** "Center of Attention" can't be added if an ally is already the Center of Attention. */
  canAdd(pokemon: Pokemon): boolean {
    const activeTeam = pokemon.isPlayer() ? pokemon.scene.getPlayerField() : pokemon.scene.getEnemyField();

    return !activeTeam.find(p => p.getTag(BattlerTagType.CENTER_OF_ATTENTION));
  }

  onAdd(pokemon: Pokemon): void {
    super.onAdd(pokemon);

    pokemon.scene.queueMessage(i18next.t("battlerTags:centerOfAttentionOnAdd", { pokemonNameWithAffix: getPokemonNameWithAffix(pokemon) }));
  }
}

export class AbilityBattlerTag extends BattlerTag {
  public ability: Abilities;

  constructor(tagType: BattlerTagType, ability: Abilities, lapseType: BattlerTagLapseType, turnCount: number) {
    super(tagType, lapseType, turnCount, undefined);

    this.ability = ability;
  }

  /**
  * When given a battler tag or json representing one, load the data for it.
  * @param {BattlerTag | any} source A battler tag
  */
  loadTag(source: BattlerTag | any): void {
    super.loadTag(source);
    this.ability = source.ability as Abilities;
  }
}

export class TruantTag extends AbilityBattlerTag {
  constructor() {
    super(BattlerTagType.TRUANT, Abilities.TRUANT, BattlerTagLapseType.MOVE, 1);
  }

  lapse(pokemon: Pokemon, lapseType: BattlerTagLapseType): boolean {
    if (!pokemon.hasAbility(Abilities.TRUANT)) {
      return super.lapse(pokemon, lapseType);
    }
    const passive = pokemon.getAbility().id !== Abilities.TRUANT;

    const lastMove = pokemon.getLastXMoves().find(() => true);

    if (lastMove && lastMove.move !== Moves.NONE) {
      (pokemon.scene.getCurrentPhase() as MovePhase).cancel();
      pokemon.scene.unshiftPhase(new ShowAbilityPhase(pokemon.scene, pokemon.id, passive));
      pokemon.scene.queueMessage(i18next.t("battlerTags:truantLapse", { pokemonNameWithAffix: getPokemonNameWithAffix(pokemon) }));
    }

    return true;
  }
}

export class SlowStartTag extends AbilityBattlerTag {
  constructor() {
    super(BattlerTagType.SLOW_START, Abilities.SLOW_START, BattlerTagLapseType.TURN_END, 5);
  }

  onAdd(pokemon: Pokemon): void {
    super.onAdd(pokemon);

    pokemon.scene.queueMessage(i18next.t("battlerTags:slowStartOnAdd", { pokemonNameWithAffix: getPokemonNameWithAffix(pokemon) }), null, false, null, true);
  }

  lapse(pokemon: Pokemon, lapseType: BattlerTagLapseType): boolean {
    if (!pokemon.hasAbility(this.ability)) {
      this.turnCount = 1;
    }

    return super.lapse(pokemon, lapseType);
  }

  onRemove(pokemon: Pokemon): void {
    super.onRemove(pokemon);

    pokemon.scene.queueMessage(i18next.t("battlerTags:slowStartOnRemove", { pokemonNameWithAffix: getPokemonNameWithAffix(pokemon) }), null, false, null);
  }
}

export class HighestStatBoostTag extends AbilityBattlerTag {
  public stat: Stat;
  public multiplier: number;

  constructor(tagType: BattlerTagType, ability: Abilities) {
    super(tagType, ability, BattlerTagLapseType.CUSTOM, 1);
  }

  /**
  * When given a battler tag or json representing one, load the data for it.
  * @param {BattlerTag | any} source A battler tag
  */
  loadTag(source: BattlerTag | any): void {
    super.loadTag(source);
    this.stat = source.stat as Stat;
    this.multiplier = source.multiplier;
  }

  onAdd(pokemon: Pokemon): void {
    super.onAdd(pokemon);

    let highestStat: EffectiveStat;
    EFFECTIVE_STATS.map(s => pokemon.getEffectiveStat(s)).reduce((highestValue: number, value: number, i: number) => {
      if (value > highestValue) {
        highestStat = EFFECTIVE_STATS[i];
        return value;
      }
      return highestValue;
    }, 0);

    highestStat = highestStat!; // tell TS compiler it's defined!
    this.stat = highestStat;

    switch (this.stat) {
    case Stat.SPD:
      this.multiplier = 1.5;
      break;
    default:
      this.multiplier = 1.3;
      break;
    }

    pokemon.scene.queueMessage(i18next.t("battlerTags:highestStatBoostOnAdd", { pokemonNameWithAffix: getPokemonNameWithAffix(pokemon), statName: i18next.t(getStatKey(highestStat)) }), null, false, null, true);
  }

  onRemove(pokemon: Pokemon): void {
    super.onRemove(pokemon);

    pokemon.scene.queueMessage(i18next.t("battlerTags:highestStatBoostOnRemove", { pokemonNameWithAffix: getPokemonNameWithAffix(pokemon), abilityName: allAbilities[this.ability].name }));
  }
}

export class WeatherHighestStatBoostTag extends HighestStatBoostTag implements WeatherBattlerTag {
  public weatherTypes: WeatherType[];

  constructor(tagType: BattlerTagType, ability: Abilities, ...weatherTypes: WeatherType[]) {
    super(tagType, ability);
    this.weatherTypes = weatherTypes;
  }

  /**
  * When given a battler tag or json representing one, load the data for it.
  * @param {BattlerTag | any} source A battler tag
  */
  loadTag(source: BattlerTag | any): void {
    super.loadTag(source);
    this.weatherTypes = source.weatherTypes.map(w => w as WeatherType);
  }
}

export class TerrainHighestStatBoostTag extends HighestStatBoostTag implements TerrainBattlerTag {
  public terrainTypes: TerrainType[];

  constructor(tagType: BattlerTagType, ability: Abilities, ...terrainTypes: TerrainType[]) {
    super(tagType, ability);
    this.terrainTypes = terrainTypes;
  }

  /**
  * When given a battler tag or json representing one, load the data for it.
  * @param {BattlerTag | any} source A battler tag
  */
  loadTag(source: BattlerTag | any): void {
    super.loadTag(source);
    this.terrainTypes = source.terrainTypes.map(w => w as TerrainType);
  }
}

export class SemiInvulnerableTag extends BattlerTag {
  constructor(tagType: BattlerTagType, turnCount: number, sourceMove: Moves) {
    super(tagType, BattlerTagLapseType.MOVE_EFFECT, turnCount, sourceMove);
  }

  onAdd(pokemon: Pokemon): void {
    super.onAdd(pokemon);

    pokemon.setVisible(false);
  }

  onRemove(pokemon: Pokemon): void {
    // Wait 2 frames before setting visible for battle animations that don't immediately show the sprite invisible
    pokemon.scene.tweens.addCounter({
      duration: Utils.getFrameMs(2),
      onComplete: () => pokemon.setVisible(true)
    });
  }
}

export class TypeImmuneTag extends BattlerTag {
  public immuneType: Type;

  constructor(tagType: BattlerTagType, sourceMove: Moves, immuneType: Type, length: number = 1) {
    super(tagType, BattlerTagLapseType.TURN_END, length, sourceMove);

    this.immuneType = immuneType;
  }

  /**
  * When given a battler tag or json representing one, load the data for it.
  * @param {BattlerTag | any} source A battler tag
  */
  loadTag(source: BattlerTag | any): void {
    super.loadTag(source);
    this.immuneType = source.immuneType as Type;
  }
}

export class MagnetRisenTag extends TypeImmuneTag {
  constructor(tagType: BattlerTagType, sourceMove: Moves) {
    super(tagType, sourceMove, Type.GROUND, 5);
  }

  onAdd(pokemon: Pokemon): void {
    super.onAdd(pokemon);

    pokemon.scene.queueMessage(i18next.t("battlerTags:magnetRisenOnAdd", { pokemonNameWithAffix: getPokemonNameWithAffix(pokemon) }));
  }

  onRemove(pokemon: Pokemon): void {
    super.onRemove(pokemon);

    pokemon.scene.queueMessage(i18next.t("battlerTags:magnetRisenOnRemove", { pokemonNameWithAffix: getPokemonNameWithAffix(pokemon) }));
  }
}

export class TypeBoostTag extends BattlerTag {
  public boostedType: Type;
  public boostValue: number;
  public oneUse: boolean;

  constructor(tagType: BattlerTagType, sourceMove: Moves, boostedType: Type, boostValue: number, oneUse: boolean) {
    super(tagType, BattlerTagLapseType.TURN_END, 1, sourceMove);

    this.boostedType = boostedType;
    this.boostValue = boostValue;
    this.oneUse = oneUse;
  }

  /**
  * When given a battler tag or json representing one, load the data for it.
  * @param {BattlerTag | any} source A battler tag
  */
  loadTag(source: BattlerTag | any): void {
    super.loadTag(source);
    this.boostedType = source.boostedType as Type;
    this.boostValue = source.boostValue;
    this.oneUse = source.oneUse;
  }

  lapse(pokemon: Pokemon, lapseType: BattlerTagLapseType): boolean {
    return lapseType !== BattlerTagLapseType.CUSTOM || super.lapse(pokemon, lapseType);
  }
}

export class CritBoostTag extends BattlerTag {
  constructor(tagType: BattlerTagType, sourceMove: Moves) {
    super(tagType, BattlerTagLapseType.TURN_END, 1, sourceMove);
  }

  onAdd(pokemon: Pokemon): void {
    super.onAdd(pokemon);

    pokemon.scene.queueMessage(i18next.t("battlerTags:critBoostOnAdd", { pokemonNameWithAffix: getPokemonNameWithAffix(pokemon) }));
  }

  lapse(pokemon: Pokemon, lapseType: BattlerTagLapseType): boolean {
    return lapseType !== BattlerTagLapseType.CUSTOM || super.lapse(pokemon, lapseType);
  }

  onRemove(pokemon: Pokemon): void {
    super.onRemove(pokemon);

    pokemon.scene.queueMessage(i18next.t("battlerTags:critBoostOnRemove", { pokemonNameWithAffix: getPokemonNameWithAffix(pokemon) }));
  }
}

/**
 * Tag for the effects of Dragon Cheer, which boosts the critical hit ratio of the user's allies.
 * @extends {CritBoostTag}
 */
export class DragonCheerTag extends CritBoostTag {
  /** The types of the user's ally when the tag is added */
  public typesOnAdd: Type[];

  constructor() {
    super(BattlerTagType.CRIT_BOOST, Moves.DRAGON_CHEER);
  }

  onAdd(pokemon: Pokemon): void {
    super.onAdd(pokemon);

    this.typesOnAdd = pokemon.getTypes(true);
  }
}

export class SaltCuredTag extends BattlerTag {
  private sourceIndex: number;

  constructor(sourceId: number) {
    super(BattlerTagType.SALT_CURED, BattlerTagLapseType.TURN_END, 1, Moves.SALT_CURE, sourceId);
  }

  /**
  * When given a battler tag or json representing one, load the data for it.
  * @param {BattlerTag | any} source A battler tag
  */
  loadTag(source: BattlerTag | any): void {
    super.loadTag(source);
    this.sourceIndex = source.sourceIndex;
  }

  onAdd(pokemon: Pokemon): void {
    super.onAdd(pokemon);

    pokemon.scene.queueMessage(i18next.t("battlerTags:saltCuredOnAdd", { pokemonNameWithAffix: getPokemonNameWithAffix(pokemon) }));
    this.sourceIndex = pokemon.scene.getPokemonById(this.sourceId!)!.getBattlerIndex(); // TODO: are those bangs correct?
  }

  lapse(pokemon: Pokemon, lapseType: BattlerTagLapseType): boolean {
    const ret = lapseType !== BattlerTagLapseType.CUSTOM || super.lapse(pokemon, lapseType);

    if (ret) {
      pokemon.scene.unshiftPhase(new CommonAnimPhase(pokemon.scene, pokemon.getBattlerIndex(), pokemon.getBattlerIndex(), CommonAnim.SALT_CURE));

      const cancelled = new Utils.BooleanHolder(false);
      applyAbAttrs(BlockNonDirectDamageAbAttr, pokemon, cancelled);

      if (!cancelled.value) {
        const pokemonSteelOrWater = pokemon.isOfType(Type.STEEL) || pokemon.isOfType(Type.WATER);
        pokemon.damageAndUpdate(Utils.toDmgValue(pokemonSteelOrWater ? pokemon.getMaxHp() / 4 : pokemon.getMaxHp() / 8));

        pokemon.scene.queueMessage(
          i18next.t("battlerTags:saltCuredLapse", {
            pokemonNameWithAffix: getPokemonNameWithAffix(pokemon),
            moveName: this.getMoveName()
          })
        );
      }
    }

    return ret;
  }
}

export class CursedTag extends BattlerTag {
  private sourceIndex: number;

  constructor(sourceId: number) {
    super(BattlerTagType.CURSED, BattlerTagLapseType.TURN_END, 1, Moves.CURSE, sourceId);
  }

  /**
  * When given a battler tag or json representing one, load the data for it.
  * @param {BattlerTag | any} source A battler tag
  */
  loadTag(source: BattlerTag | any): void {
    super.loadTag(source);
    this.sourceIndex = source.sourceIndex;
  }

  onAdd(pokemon: Pokemon): void {
    super.onAdd(pokemon);
    this.sourceIndex = pokemon.scene.getPokemonById(this.sourceId!)!.getBattlerIndex(); // TODO: are those bangs correct?
  }

  lapse(pokemon: Pokemon, lapseType: BattlerTagLapseType): boolean {
    const ret = lapseType !== BattlerTagLapseType.CUSTOM || super.lapse(pokemon, lapseType);

    if (ret) {
      pokemon.scene.unshiftPhase(new CommonAnimPhase(pokemon.scene, pokemon.getBattlerIndex(), pokemon.getBattlerIndex(), CommonAnim.SALT_CURE));

      const cancelled = new Utils.BooleanHolder(false);
      applyAbAttrs(BlockNonDirectDamageAbAttr, pokemon, cancelled);

      if (!cancelled.value) {
        pokemon.damageAndUpdate(Utils.toDmgValue(pokemon.getMaxHp() / 4));
        pokemon.scene.queueMessage(i18next.t("battlerTags:cursedLapse", { pokemonNameWithAffix: getPokemonNameWithAffix(pokemon) }));
      }
    }

    return ret;
  }
}

/**
 * Battler tag for effects that ground the source, allowing Ground-type moves to hit them. Encompasses two tag types:
 * @item `IGNORE_FLYING`: Persistent grounding effects (i.e. from Smack Down and Thousand Waves)
 * @item `ROOSTED`: One-turn grounding effects (i.e. from Roost)
 */
export class GroundedTag extends BattlerTag {
  constructor(tagType: BattlerTagType, lapseType: BattlerTagLapseType, sourceMove: Moves) {
    super(tagType, lapseType, 1, sourceMove);
  }
}

/** Common attributes of form change abilities that block damage */
export class FormBlockDamageTag extends BattlerTag {
  constructor(tagType: BattlerTagType) {
    super(tagType, BattlerTagLapseType.CUSTOM, 1);
  }

  /**
   * Determines if the tag can be added to the Pokémon.
   * @param {Pokemon} pokemon The Pokémon to which the tag might be added.
   * @returns {boolean} True if the tag can be added, false otherwise.
   */
  canAdd(pokemon: Pokemon): boolean {
    return pokemon.formIndex === 0;
  }

  /**
   * Applies the tag to the Pokémon.
   * Triggers a form change if the Pokémon is not in its defense form.
   * @param {Pokemon} pokemon The Pokémon to which the tag is added.
   */
  onAdd(pokemon: Pokemon): void {
    super.onAdd(pokemon);

    if (pokemon.formIndex !== 0) {
      pokemon.scene.triggerPokemonFormChange(pokemon, SpeciesFormChangeManualTrigger);
    }
  }

  /**
   * Removes the tag from the Pokémon.
   * Triggers a form change when the tag is removed.
   * @param {Pokemon} pokemon The Pokémon from which the tag is removed.
   */
  onRemove(pokemon: Pokemon): void {
    super.onRemove(pokemon);

    pokemon.scene.triggerPokemonFormChange(pokemon, SpeciesFormChangeManualTrigger);
  }
}
/** Provides the additional weather-based effects of the Ice Face ability */
export class IceFaceBlockDamageTag extends FormBlockDamageTag {
  constructor(tagType: BattlerTagType) {
    super(tagType);
  }

  /**
   * Determines if the tag can be added to the Pokémon.
   * @param {Pokemon} pokemon The Pokémon to which the tag might be added.
   * @returns {boolean} True if the tag can be added, false otherwise.
   */
  canAdd(pokemon: Pokemon): boolean {
    const weatherType = pokemon.scene.arena.weather?.weatherType;
    const isWeatherSnowOrHail = weatherType === WeatherType.HAIL || weatherType === WeatherType.SNOW;

    return super.canAdd(pokemon) || isWeatherSnowOrHail;
  }
}

/**
 * Battler tag enabling the Stockpile mechanic. This tag handles:
 * - Stack tracking, including max limit enforcement (which is replicated in Stockpile for redundancy).
 *
 * - Stat changes on adding a stack. Adding a stockpile stack attempts to raise the pokemon's DEF and SPDEF by +1.
 *
 * - Stat changes on removal of (all) stacks.
 *   - Removing stacks decreases DEF and SPDEF, independently, by one stage for each stack that successfully changed
 *     the stat when added.
 */
export class StockpilingTag extends BattlerTag {
  public stockpiledCount: number = 0;
  public statChangeCounts: { [Stat.DEF]: number; [Stat.SPDEF]: number } = {
    [Stat.DEF]: 0,
    [Stat.SPDEF]: 0
  };

  constructor(sourceMove: Moves = Moves.NONE) {
    super(BattlerTagType.STOCKPILING, BattlerTagLapseType.CUSTOM, 1, sourceMove);
  }

  private onStatStagesChanged: StatStageChangeCallback = (_, statsChanged, statChanges) => {
    const defChange = statChanges[statsChanged.indexOf(Stat.DEF)] ?? 0;
    const spDefChange = statChanges[statsChanged.indexOf(Stat.SPDEF)] ?? 0;

    if (defChange) {
      this.statChangeCounts[Stat.DEF]++;
    }
    if (spDefChange) {
      this.statChangeCounts[Stat.SPDEF]++;
    }
  };

  loadTag(source: BattlerTag | any): void {
    super.loadTag(source);
    this.stockpiledCount = source.stockpiledCount || 0;
    this.statChangeCounts = {
      [ Stat.DEF ]: source.statChangeCounts?.[ Stat.DEF ] ?? 0,
      [ Stat.SPDEF ]: source.statChangeCounts?.[ Stat.SPDEF ] ?? 0,
    };
  }

  /**
   * Adds a stockpile stack to a pokemon, up to a maximum of 3 stacks. Note that onOverlap defers to this method.
   *
   * If a stack is added, a message is displayed and the pokemon's DEF and SPDEF are increased by 1.
   * For each stat, an internal counter is incremented (by 1) if the stat was successfully changed.
   */
  onAdd(pokemon: Pokemon): void {
    if (this.stockpiledCount < 3) {
      this.stockpiledCount++;

      pokemon.scene.queueMessage(i18next.t("battlerTags:stockpilingOnAdd", {
        pokemonNameWithAffix: getPokemonNameWithAffix(pokemon),
        stockpiledCount: this.stockpiledCount
      }));

      // Attempt to increase DEF and SPDEF by one stage, keeping track of successful changes.
      pokemon.scene.unshiftPhase(new StatStageChangePhase(
        pokemon.scene, pokemon.getBattlerIndex(), true,
        [Stat.SPDEF, Stat.DEF], 1, true, false, true, this.onStatStagesChanged
      ));
    }
  }

  onOverlap(pokemon: Pokemon): void {
    this.onAdd(pokemon);
  }

  /**
   * Removing the tag removes all stacks, and the pokemon's DEF and SPDEF are decreased by
   * one stage for each stack which had successfully changed that particular stat during onAdd.
   */
  onRemove(pokemon: Pokemon): void {
    const defChange = this.statChangeCounts[Stat.DEF];
    const spDefChange = this.statChangeCounts[Stat.SPDEF];

    if (defChange) {
      pokemon.scene.unshiftPhase(new StatStageChangePhase(pokemon.scene, pokemon.getBattlerIndex(), true, [ Stat.DEF ], -defChange, true, false, true));
    }

    if (spDefChange) {
      pokemon.scene.unshiftPhase(new StatStageChangePhase(pokemon.scene, pokemon.getBattlerIndex(), true, [ Stat.SPDEF ], -spDefChange, true, false, true));
    }
  }
}

/**
 * Battler tag for Gulp Missile used by Cramorant.
 * @extends BattlerTag
 */
export class GulpMissileTag extends BattlerTag {
  constructor(tagType: BattlerTagType, sourceMove: Moves) {
    super(tagType, BattlerTagLapseType.CUSTOM, 0, sourceMove);
  }

  /**
   * Gulp Missile's initial form changes are triggered by using Surf and Dive.
   * @param {Pokemon} pokemon The Pokemon with Gulp Missile ability.
   * @returns Whether the BattlerTag can be added.
   */
  canAdd(pokemon: Pokemon): boolean {
    const isSurfOrDive = [ Moves.SURF, Moves.DIVE ].includes(this.sourceMove);
    const isNormalForm = pokemon.formIndex === 0 && !pokemon.getTag(BattlerTagType.GULP_MISSILE_ARROKUDA) && !pokemon.getTag(BattlerTagType.GULP_MISSILE_PIKACHU);
    const isCramorant = pokemon.species.speciesId === Species.CRAMORANT;

    return isSurfOrDive && isNormalForm && isCramorant;
  }

  onAdd(pokemon: Pokemon): void {
    super.onAdd(pokemon);
    pokemon.scene.triggerPokemonFormChange(pokemon, SpeciesFormChangeManualTrigger);
  }

  onRemove(pokemon: Pokemon): void {
    super.onRemove(pokemon);
    pokemon.scene.triggerPokemonFormChange(pokemon, SpeciesFormChangeManualTrigger);
  }
}

/**
 * Tag that makes the target drop all of it type immunities
 * and all accuracy checks ignore its evasiveness stat.
 *
 * Applied by moves: {@linkcode Moves.ODOR_SLEUTH | Odor Sleuth},
 * {@linkcode Moves.MIRACLE_EYE | Miracle Eye} and {@linkcode Moves.FORESIGHT | Foresight}.
 *
 * @extends BattlerTag
 * @see {@linkcode ignoreImmunity}
 */
export class ExposedTag extends BattlerTag {
  private defenderType: Type;
  private allowedTypes: Type[];

  constructor(tagType: BattlerTagType, sourceMove: Moves, defenderType: Type, allowedTypes: Type[]) {
    super(tagType, BattlerTagLapseType.CUSTOM, 1, sourceMove);
    this.defenderType = defenderType;
    this.allowedTypes = allowedTypes;
  }

  /**
  * When given a battler tag or json representing one, load the data for it.
  * @param {BattlerTag | any} source A battler tag
  */
  loadTag(source: BattlerTag | any): void {
    super.loadTag(source);
    this.defenderType = source.defenderType as Type;
    this.allowedTypes = source.allowedTypes as Type[];
  }

  /**
   * @param types {@linkcode Type} of the defending Pokemon
   * @param moveType {@linkcode Type} of the move targetting it
   * @returns `true` if the move should be allowed to target the defender.
   */
  ignoreImmunity(type: Type, moveType: Type): boolean {
    return type === this.defenderType && this.allowedTypes.includes(moveType);
  }
}


export class SubstituteTag extends BattlerTag {
  /** The substitute's remaining HP. If HP is depleted, the Substitute fades. */
  public hp: number;
  /** A reference to the sprite representing the Substitute doll */
  public sprite: Phaser.GameObjects.Sprite;
  /** Is the source Pokemon "in focus," i.e. is it fully visible on the field? */
  public sourceInFocus: boolean;

  constructor(sourceMove: Moves, sourceId: integer) {
    super(BattlerTagType.SUBSTITUTE, [BattlerTagLapseType.PRE_MOVE, BattlerTagLapseType.AFTER_MOVE, BattlerTagLapseType.HIT], 0, sourceMove, sourceId);
  }

  /** Sets the Substitute's HP and queues an on-add battle animation that initializes the Substitute's sprite. */
  onAdd(pokemon: Pokemon): void {
    this.hp = Math.floor(pokemon.scene.getPokemonById(this.sourceId!)!.getMaxHp() / 4);
    this.sourceInFocus = false;

    // Queue battle animation and message
    pokemon.scene.triggerPokemonBattleAnim(pokemon, PokemonAnimType.SUBSTITUTE_ADD);
    pokemon.scene.queueMessage(i18next.t("battlerTags:substituteOnAdd", { pokemonNameWithAffix: getPokemonNameWithAffix(pokemon) }), 1500);

    // Remove any trapping effects from the user
    pokemon.findAndRemoveTags(tag => tag instanceof TrappedTag);
  }

  /** Queues an on-remove battle animation that removes the Substitute's sprite. */
  onRemove(pokemon: Pokemon): void {
    // Only play the animation if the cause of removal isn't from the source's own move
    if (!this.sourceInFocus) {
      pokemon.scene.triggerPokemonBattleAnim(pokemon, PokemonAnimType.SUBSTITUTE_REMOVE, [this.sprite]);
    } else {
      this.sprite.destroy();
    }
    pokemon.scene.queueMessage(i18next.t("battlerTags:substituteOnRemove", { pokemonNameWithAffix: getPokemonNameWithAffix(pokemon) }));
  }

  lapse(pokemon: Pokemon, lapseType: BattlerTagLapseType): boolean {
    switch (lapseType) {
    case BattlerTagLapseType.PRE_MOVE:
      this.onPreMove(pokemon);
      break;
    case BattlerTagLapseType.AFTER_MOVE:
      this.onAfterMove(pokemon);
      break;
    case BattlerTagLapseType.HIT:
      this.onHit(pokemon);
      break;
    }
    return lapseType !== BattlerTagLapseType.CUSTOM; // only remove this tag on custom lapse
  }

  /** Triggers an animation that brings the Pokemon into focus before it uses a move */
  onPreMove(pokemon: Pokemon): void {
    pokemon.scene.triggerPokemonBattleAnim(pokemon, PokemonAnimType.SUBSTITUTE_PRE_MOVE, [this.sprite]);
    this.sourceInFocus = true;
  }

  /** Triggers an animation that brings the Pokemon out of focus after it uses a move */
  onAfterMove(pokemon: Pokemon): void {
    pokemon.scene.triggerPokemonBattleAnim(pokemon, PokemonAnimType.SUBSTITUTE_POST_MOVE, [this.sprite]);
    this.sourceInFocus = false;
  }

  /** If the Substitute redirects damage, queue a message to indicate it. */
  onHit(pokemon: Pokemon): void {
    const moveEffectPhase = pokemon.scene.getCurrentPhase();
    if (moveEffectPhase instanceof MoveEffectPhase) {
      const attacker = moveEffectPhase.getUserPokemon()!;
      const move = moveEffectPhase.move.getMove();
      const firstHit = (attacker.turnData.hitCount === attacker.turnData.hitsLeft);

      if (firstHit && move.hitsSubstitute(attacker, pokemon)) {
        pokemon.scene.queueMessage(i18next.t("battlerTags:substituteOnHit", { pokemonNameWithAffix: getPokemonNameWithAffix(pokemon) }));
      }
    }
  }

  /**
  * When given a battler tag or json representing one, load the data for it.
  * @param {BattlerTag | any} source A battler tag
  */
  loadTag(source: BattlerTag | any): void {
    super.loadTag(source);
    this.hp = source.hp;
  }
}

export function getBattlerTag(tagType: BattlerTagType, turnCount: number, sourceMove: Moves, sourceId: number): BattlerTag {
  switch (tagType) {
  case BattlerTagType.RECHARGING:
    return new RechargingTag(sourceMove);
  case BattlerTagType.BEAK_BLAST_CHARGING:
    return new BeakBlastChargingTag();
  case BattlerTagType.SHELL_TRAP:
    return new ShellTrapTag();
  case BattlerTagType.FLINCHED:
    return new FlinchedTag(sourceMove);
  case BattlerTagType.INTERRUPTED:
    return new InterruptedTag(sourceMove);
  case BattlerTagType.CONFUSED:
    return new ConfusedTag(turnCount, sourceMove);
  case BattlerTagType.INFATUATED:
    return new InfatuatedTag(sourceMove, sourceId);
  case BattlerTagType.SEEDED:
    return new SeedTag(sourceId);
  case BattlerTagType.NIGHTMARE:
    return new NightmareTag();
  case BattlerTagType.FRENZY:
    return new FrenzyTag(turnCount, sourceMove, sourceId);
  case BattlerTagType.CHARGING:
    return new BattlerTag(tagType, BattlerTagLapseType.CUSTOM, 1, sourceMove, sourceId);
  case BattlerTagType.ENCORE:
    return new EncoreTag(sourceId);
  case BattlerTagType.HELPING_HAND:
    return new HelpingHandTag(sourceId);
  case BattlerTagType.INGRAIN:
    return new IngrainTag(sourceId);
  case BattlerTagType.AQUA_RING:
    return new AquaRingTag();
  case BattlerTagType.DROWSY:
    return new DrowsyTag();
  case BattlerTagType.TRAPPED:
    return new TrappedTag(tagType, BattlerTagLapseType.CUSTOM, turnCount, sourceMove, sourceId);
  case BattlerTagType.NO_RETREAT:
    return new NoRetreatTag(sourceId);
  case BattlerTagType.BIND:
    return new BindTag(turnCount, sourceId);
  case BattlerTagType.WRAP:
    return new WrapTag(turnCount, sourceId);
  case BattlerTagType.FIRE_SPIN:
    return new FireSpinTag(turnCount, sourceId);
  case BattlerTagType.WHIRLPOOL:
    return new WhirlpoolTag(turnCount, sourceId);
  case BattlerTagType.CLAMP:
    return new ClampTag(turnCount, sourceId);
  case BattlerTagType.SAND_TOMB:
    return new SandTombTag(turnCount, sourceId);
  case BattlerTagType.MAGMA_STORM:
    return new MagmaStormTag(turnCount, sourceId);
  case BattlerTagType.SNAP_TRAP:
    return new SnapTrapTag(turnCount, sourceId);
  case BattlerTagType.THUNDER_CAGE:
    return new ThunderCageTag(turnCount, sourceId);
  case BattlerTagType.INFESTATION:
    return new InfestationTag(turnCount, sourceId);
  case BattlerTagType.PROTECTED:
    return new ProtectedTag(sourceMove);
  case BattlerTagType.SPIKY_SHIELD:
    return new ContactDamageProtectedTag(sourceMove, 8);
  case BattlerTagType.KINGS_SHIELD:
    return new ContactStatStageChangeProtectedTag(sourceMove, tagType, Stat.ATK, -1);
  case BattlerTagType.OBSTRUCT:
    return new ContactStatStageChangeProtectedTag(sourceMove, tagType, Stat.DEF, -2);
  case BattlerTagType.SILK_TRAP:
    return new ContactStatStageChangeProtectedTag(sourceMove, tagType, Stat.SPD, -1);
  case BattlerTagType.BANEFUL_BUNKER:
    return new ContactPoisonProtectedTag(sourceMove);
  case BattlerTagType.BURNING_BULWARK:
    return new ContactBurnProtectedTag(sourceMove);
  case BattlerTagType.ENDURING:
    return new EnduringTag(sourceMove);
  case BattlerTagType.STURDY:
    return new SturdyTag(sourceMove);
  case BattlerTagType.PERISH_SONG:
    return new PerishSongTag(turnCount);
  case BattlerTagType.CENTER_OF_ATTENTION:
    return new CenterOfAttentionTag(sourceMove);
  case BattlerTagType.TRUANT:
    return new TruantTag();
  case BattlerTagType.SLOW_START:
    return new SlowStartTag();
  case BattlerTagType.PROTOSYNTHESIS:
    return new WeatherHighestStatBoostTag(tagType, Abilities.PROTOSYNTHESIS, WeatherType.SUNNY, WeatherType.HARSH_SUN);
  case BattlerTagType.QUARK_DRIVE:
    return new TerrainHighestStatBoostTag(tagType, Abilities.QUARK_DRIVE, TerrainType.ELECTRIC);
  case BattlerTagType.FLYING:
  case BattlerTagType.UNDERGROUND:
  case BattlerTagType.UNDERWATER:
  case BattlerTagType.HIDDEN:
    return new SemiInvulnerableTag(tagType, turnCount, sourceMove);
  case BattlerTagType.FIRE_BOOST:
    return new TypeBoostTag(tagType, sourceMove, Type.FIRE, 1.5, false);
  case BattlerTagType.CRIT_BOOST:
    return new CritBoostTag(tagType, sourceMove);
  case BattlerTagType.DRAGON_CHEER:
    return new DragonCheerTag();
  case BattlerTagType.ALWAYS_CRIT:
  case BattlerTagType.IGNORE_ACCURACY:
    return new BattlerTag(tagType, BattlerTagLapseType.TURN_END, 2, sourceMove);
  case BattlerTagType.ALWAYS_GET_HIT:
  case BattlerTagType.RECEIVE_DOUBLE_DAMAGE:
    return new BattlerTag(tagType, BattlerTagLapseType.PRE_MOVE, 1, sourceMove);
  case BattlerTagType.BYPASS_SLEEP:
    return new BattlerTag(tagType, BattlerTagLapseType.TURN_END, turnCount, sourceMove);
  case BattlerTagType.IGNORE_FLYING:
    return new GroundedTag(tagType, BattlerTagLapseType.CUSTOM, sourceMove);
  case BattlerTagType.ROOSTED:
    return new GroundedTag(tagType, BattlerTagLapseType.TURN_END, sourceMove);
  case BattlerTagType.SALT_CURED:
    return new SaltCuredTag(sourceId);
  case BattlerTagType.CURSED:
    return new CursedTag(sourceId);
  case BattlerTagType.CHARGED:
    return new TypeBoostTag(tagType, sourceMove, Type.ELECTRIC, 2, true);
  case BattlerTagType.MAGNET_RISEN:
    return new MagnetRisenTag(tagType, sourceMove);
  case BattlerTagType.MINIMIZED:
    return new MinimizeTag();
  case BattlerTagType.DESTINY_BOND:
    return new DestinyBondTag(sourceMove, sourceId);
  case BattlerTagType.ICE_FACE:
    return new IceFaceBlockDamageTag(tagType);
  case BattlerTagType.DISGUISE:
    return new FormBlockDamageTag(tagType);
  case BattlerTagType.STOCKPILING:
    return new StockpilingTag(sourceMove);
  case BattlerTagType.OCTOLOCK:
    return new OctolockTag(sourceId);
  case BattlerTagType.IGNORE_GHOST:
    return new ExposedTag(tagType, sourceMove, Type.GHOST, [Type.NORMAL, Type.FIGHTING]);
  case BattlerTagType.IGNORE_DARK:
    return new ExposedTag(tagType, sourceMove, Type.DARK, [Type.PSYCHIC]);
  case BattlerTagType.GULP_MISSILE_ARROKUDA:
  case BattlerTagType.GULP_MISSILE_PIKACHU:
    return new GulpMissileTag(tagType, sourceMove);
  case BattlerTagType.SUBSTITUTE:
    return new SubstituteTag(sourceMove, sourceId);
  case BattlerTagType.NONE:
  default:
    return new BattlerTag(tagType, BattlerTagLapseType.CUSTOM, turnCount, sourceMove, sourceId);
  }
}

/**
* When given a battler tag or json representing one, creates an actual BattlerTag object with the same data.
* @param {BattlerTag | any} source A battler tag
* @return {BattlerTag} The valid battler tag
*/
export function loadBattlerTag(source: BattlerTag | any): BattlerTag {
  const tag = getBattlerTag(source.tagType, source.turnCount, source.sourceMove, source.sourceId);
  tag.loadTag(source);
  return tag;
}<|MERGE_RESOLUTION|>--- conflicted
+++ resolved
@@ -14,16 +14,6 @@
 import { BattlerTagType } from "#enums/battler-tag-type";
 import { Moves } from "#enums/moves";
 import { Species } from "#enums/species";
-<<<<<<< HEAD
-import i18next from "#app/plugins/i18n.js";
-import { CommonAnimPhase } from "#app/phases/common-anim-phase.js";
-import { MoveEffectPhase } from "#app/phases/move-effect-phase.js";
-import { MovePhase } from "#app/phases/move-phase.js";
-import { PokemonHealPhase } from "#app/phases/pokemon-heal-phase.js";
-import { ShowAbilityPhase } from "#app/phases/show-ability-phase.js";
-import { StatChangePhase, StatChangeCallback } from "#app/phases/stat-change-phase.js";
-import { PokemonAnimType } from "#app/enums/pokemon-anim-type.js";
-=======
 import i18next from "#app/plugins/i18n";
 import { Stat, type BattleStat, type EffectiveStat, EFFECTIVE_STATS, getStatKey } from "#app/enums/stat";
 import { CommonAnimPhase } from "#app/phases/common-anim-phase";
@@ -32,7 +22,7 @@
 import { PokemonHealPhase } from "#app/phases/pokemon-heal-phase";
 import { ShowAbilityPhase } from "#app/phases/show-ability-phase";
 import { StatStageChangePhase, StatStageChangeCallback } from "#app/phases/stat-stage-change-phase";
->>>>>>> 684d7b30
+import { PokemonAnimType } from "#app/enums/pokemon-anim-type.js";
 
 export enum BattlerTagLapseType {
   FAINT,
@@ -228,12 +218,8 @@
     const move = allMoves[this.sourceMove];
 
     const isGhost = pokemon.isOfType(Type.GHOST);
-<<<<<<< HEAD
-    const isTrapped = pokemon.getTag(BattlerTagType.TRAPPED);
+    const isTrapped = pokemon.getTag(TrappedTag);
     const hasSubstitute = move.hitsSubstitute(source, pokemon);
-=======
-    const isTrapped = pokemon.getTag(TrappedTag);
->>>>>>> 684d7b30
 
     return !isTrapped && !isGhost && !hasSubstitute;
   }
@@ -902,11 +888,7 @@
   }
 
   canAdd(pokemon: Pokemon): boolean {
-<<<<<<< HEAD
-    return !pokemon.isOfType(Type.GHOST) && !pokemon.findTag(t => t instanceof DamagingTrapTag) && !pokemon.getTag(BattlerTagType.SUBSTITUTE);
-=======
-    return !pokemon.getTag(TrappedTag);
->>>>>>> 684d7b30
+    return !pokemon.getTag(TrappedTag) && !pokemon.getTag(BattlerTagType.SUBSTITUTE);
   }
 
   lapse(pokemon: Pokemon, lapseType: BattlerTagLapseType): boolean {
