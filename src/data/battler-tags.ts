--- conflicted
+++ resolved
@@ -944,7 +944,6 @@
   lapse(pokemon: Pokemon, lapseType: BattlerTagLapseType): boolean {
     const ret = lapseType !== BattlerTagLapseType.CUSTOM || super.lapse(pokemon, lapseType);
 
-<<<<<<< HEAD
     if (!ret) {
       return false;
     }
@@ -954,44 +953,10 @@
     if (!source) {
       console.warn(`Failed to get source Pokemon for SeedTag lapse; id: ${this.sourceId}`);
       return false;
-=======
-    if (ret) {
-      const source = pokemon.getOpponents().find(o => o.getBattlerIndex() === this.sourceIndex);
-      if (source) {
-        const cancelled = new BooleanHolder(false);
-        applyAbAttrs("BlockNonDirectDamageAbAttr", pokemon, cancelled);
-
-        if (!cancelled.value) {
-          globalScene.phaseManager.unshiftNew(
-            "CommonAnimPhase",
-            source.getBattlerIndex(),
-            pokemon.getBattlerIndex(),
-            CommonAnim.LEECH_SEED,
-          );
-
-          const damage = pokemon.damageAndUpdate(toDmgValue(pokemon.getMaxHp() / 8), { result: HitResult.INDIRECT });
-          const reverseDrain = pokemon.hasAbilityWithAttr("ReverseDrainAbAttr", false);
-          globalScene.phaseManager.unshiftNew(
-            "PokemonHealPhase",
-            source.getBattlerIndex(),
-            !reverseDrain ? damage : damage * -1,
-            !reverseDrain
-              ? i18next.t("battlerTags:seededLapse", {
-                  pokemonNameWithAffix: getPokemonNameWithAffix(pokemon),
-                })
-              : i18next.t("battlerTags:seededLapseShed", {
-                  pokemonNameWithAffix: getPokemonNameWithAffix(pokemon),
-                }),
-            false,
-            true,
-          );
-        }
-      }
->>>>>>> 7cf51d48
     }
 
     const cancelled = new BooleanHolder(false);
-    applyAbAttrs(BlockNonDirectDamageAbAttr, pokemon, cancelled);
+    applyAbAttrs("BlockNonDirectDamageAbAttr", pokemon, cancelled);
 
     if (cancelled.value) {
       return true;
@@ -1006,7 +971,7 @@
 
     // Damage the target and restore our HP (or take damage in the case of liquid ooze)
     const damage = pokemon.damageAndUpdate(toDmgValue(pokemon.getMaxHp() / 8), { result: HitResult.INDIRECT });
-    const reverseDrain = pokemon.hasAbilityWithAttr(ReverseDrainAbAttr, false);
+    const reverseDrain = pokemon.hasAbilityWithAttr("ReverseDrainAbAttr", false);
     globalScene.phaseManager.unshiftNew(
       "PokemonHealPhase",
       source.getBattlerIndex(),
