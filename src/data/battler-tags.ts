--- conflicted
+++ resolved
@@ -3857,13 +3857,10 @@
       return new PsychoShiftTag();
     case BattlerTagType.MAGIC_COAT:
       return new MagicCoatTag();
-<<<<<<< HEAD
+    case BattlerTagType.SUPREME_OVERLORD:
+      return new SupremeOverlordTag();
     case BattlerTagType.BYPASS_SPEED:
       return new BypassSpeedTag();
-=======
-    case BattlerTagType.SUPREME_OVERLORD:
-      return new SupremeOverlordTag();
->>>>>>> d02980dd
   }
 }
 
@@ -3998,9 +3995,6 @@
   [BattlerTagType.GRUDGE]: GrudgeTag;
   [BattlerTagType.PSYCHO_SHIFT]: PsychoShiftTag;
   [BattlerTagType.MAGIC_COAT]: MagicCoatTag;
-<<<<<<< HEAD
+  [BattlerTagType.SUPREME_OVERLORD]: SupremeOverlordTag;
   [BattlerTagType.BYPASS_SPEED]: BypassSpeedTag;
-=======
-  [BattlerTagType.SUPREME_OVERLORD]: SupremeOverlordTag;
->>>>>>> d02980dd
 };