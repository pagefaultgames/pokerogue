--- conflicted
+++ resolved
@@ -1558,15 +1558,12 @@
     return new MinimizeTag();
   case BattlerTagType.DESTINY_BOND:
     return new DestinyBondTag(sourceMove, sourceId);
-<<<<<<< HEAD
+  case BattlerTagType.ICE_FACE:
+    return new IceFaceTag(sourceMove);
   case BattlerTagType.IGNORE_GHOST:
     return new ExposedTag(tagType, sourceMove, Type.GHOST);
   case BattlerTagType.IGNORE_DARK:
     return new ExposedTag(tagType, sourceMove, Type.DARK);
-=======
-  case BattlerTagType.ICE_FACE:
-    return new IceFaceTag(sourceMove);
->>>>>>> 3c94d5aa
   case BattlerTagType.NONE:
   default:
     return new BattlerTag(tagType, BattlerTagLapseType.CUSTOM, turnCount, sourceMove, sourceId);
