--- conflicted
+++ resolved
@@ -76,15 +76,11 @@
 
   /**
    * Tick down this {@linkcode BattlerTag}'s duration.
-<<<<<<< HEAD
    * @param _pokemon - The {@linkcode Pokemon} whom this tag belongs to.
    * Unused by default but can be used by super classes.
    * @param _lapseType - The {@linkcode BattlerTagLapseType} being lapsed.
    * Unused by default but can be used by super classes.
    * @returns `true` if the tag should be kept (`turnCount` > 0`)
-=======
-   * @returns `true` if the tag should be kept (`turnCount > 0`)
->>>>>>> 6ff258fb
    */
   lapse(_pokemon: Pokemon, _lapseType: BattlerTagLapseType): boolean {
     return --this.turnCount > 0;
