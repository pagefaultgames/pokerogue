--- conflicted
+++ resolved
@@ -1648,7 +1648,39 @@
 }
 
 /**
-<<<<<<< HEAD
+ * Battler tag for Gulp Missile used by Cramorant.
+ * @extends BattlerTag
+ */
+export class GulpMissileTag extends BattlerTag {
+  constructor(tagType: BattlerTagType, sourceMove: Moves) {
+    super(tagType, BattlerTagLapseType.CUSTOM, 0, sourceMove);
+  }
+
+  /**
+   * Gulp Missile's initial form changes are triggered by using Surf and Dive.
+   * @param {Pokemon} pokemon The Pokemon with Gulp Missile ability.
+   * @returns Whether the BattlerTag can be added.
+   */
+  canAdd(pokemon: Pokemon): boolean {
+    const isSurfOrDive = [ Moves.SURF, Moves.DIVE ].includes(this.sourceMove);
+    const isNormalForm = pokemon.formIndex === 0 && !pokemon.getTag(BattlerTagType.GULP_MISSILE_ARROKUDA) && !pokemon.getTag(BattlerTagType.GULP_MISSILE_PIKACHU);
+    const isCramorant = pokemon.species.speciesId === Species.CRAMORANT;
+
+    return isSurfOrDive && isNormalForm && isCramorant;
+  }
+
+  onAdd(pokemon: Pokemon): void {
+    super.onAdd(pokemon);
+    pokemon.scene.triggerPokemonFormChange(pokemon, SpeciesFormChangeManualTrigger);
+  }
+
+  onRemove(pokemon: Pokemon): void {
+    super.onRemove(pokemon);
+    pokemon.scene.triggerPokemonFormChange(pokemon, SpeciesFormChangeManualTrigger);
+  }
+}
+
+/**
  * Tag that makes the target drop all of it type immunities
  * and all accuracy checks ignore its evasiveness stat.
  *
@@ -1688,39 +1720,6 @@
   }
 }
 
-=======
- * Battler tag for Gulp Missile used by Cramorant.
- * @extends BattlerTag
- */
-export class GulpMissileTag extends BattlerTag {
-  constructor(tagType: BattlerTagType, sourceMove: Moves) {
-    super(tagType, BattlerTagLapseType.CUSTOM, 0, sourceMove);
-  }
-
-  /**
-   * Gulp Missile's initial form changes are triggered by using Surf and Dive.
-   * @param {Pokemon} pokemon The Pokemon with Gulp Missile ability.
-   * @returns Whether the BattlerTag can be added.
-   */
-  canAdd(pokemon: Pokemon): boolean {
-    const isSurfOrDive = [ Moves.SURF, Moves.DIVE ].includes(this.sourceMove);
-    const isNormalForm = pokemon.formIndex === 0 && !pokemon.getTag(BattlerTagType.GULP_MISSILE_ARROKUDA) && !pokemon.getTag(BattlerTagType.GULP_MISSILE_PIKACHU);
-    const isCramorant = pokemon.species.speciesId === Species.CRAMORANT;
-
-    return isSurfOrDive && isNormalForm && isCramorant;
-  }
-
-  onAdd(pokemon: Pokemon): void {
-    super.onAdd(pokemon);
-    pokemon.scene.triggerPokemonFormChange(pokemon, SpeciesFormChangeManualTrigger);
-  }
-
-  onRemove(pokemon: Pokemon): void {
-    super.onRemove(pokemon);
-    pokemon.scene.triggerPokemonFormChange(pokemon, SpeciesFormChangeManualTrigger);
-  }
-}
->>>>>>> df9596a9
 
 export function getBattlerTag(tagType: BattlerTagType, turnCount: number, sourceMove: Moves, sourceId: number): BattlerTag {
   switch (tagType) {
@@ -1843,16 +1842,13 @@
     return new StockpilingTag(sourceMove);
   case BattlerTagType.OCTOLOCK:
     return new OctolockTag(sourceId);
-<<<<<<< HEAD
   case BattlerTagType.IGNORE_GHOST:
     return new ExposedTag(tagType, sourceMove, Type.GHOST, [Type.NORMAL, Type.FIGHTING]);
   case BattlerTagType.IGNORE_DARK:
     return new ExposedTag(tagType, sourceMove, Type.DARK, [Type.PSYCHIC]);
-=======
   case BattlerTagType.GULP_MISSILE_ARROKUDA:
   case BattlerTagType.GULP_MISSILE_PIKACHU:
     return new GulpMissileTag(tagType, sourceMove);
->>>>>>> df9596a9
   case BattlerTagType.NONE:
   default:
     return new BattlerTag(tagType, BattlerTagLapseType.CUSTOM, turnCount, sourceMove, sourceId);
