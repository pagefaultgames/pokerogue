--- conflicted
+++ resolved
@@ -1019,25 +1019,11 @@
    * @returns `true` if the tag should remain active.
    */
   lapse(pokemon: Pokemon, lapseType: BattlerTagLapseType): boolean {
-<<<<<<< HEAD
-    if (lapseType !== BattlerTagLapseType.PRE_MOVE) {
+    const movePhase = globalScene.getCurrentPhase();
+    if (lapseType !== BattlerTagLapseType.PRE_MOVE || !movePhase?.is("MovePhase")) {
       return super.lapse(pokemon, lapseType);
     }
-=======
-    if (lapseType === BattlerTagLapseType.PRE_MOVE) {
-      const movePhase = globalScene.getCurrentPhase();
-      if (movePhase?.is("MovePhase")) {
-        const move = movePhase.move.getMove();
-        const weather = globalScene.arena.weather;
-        if (
-          pokemon.getMoveType(move) === PokemonType.FIRE &&
-          !(weather && weather.weatherType === WeatherType.HEAVY_RAIN && !weather.isEffectSuppressed())
-        ) {
-          movePhase.fail();
-          movePhase.showMoveText();
->>>>>>> 88e4ab97
-
-    const movePhase = globalScene.getCurrentPhase() as MovePhase;
+
     const move = movePhase.move.getMove();
     const weather = globalScene.arena.weather;
     if (
@@ -1188,13 +1174,8 @@
       if (movesetMove) {
         const lastMove = pokemon.getLastXMoves(1)[0];
         globalScene.tryReplacePhase(
-<<<<<<< HEAD
-          m => m instanceof MovePhase && m.pokemon === pokemon,
+          m => m.is("MovePhase") && m.pokemon === pokemon,
           new MovePhase(pokemon, lastMove.targets ?? [], movesetMove, MoveUseMode.NORMAL),
-=======
-          m => m.is("MovePhase") && m.pokemon === pokemon,
-          new MovePhase(pokemon, lastMove.targets ?? [], movesetMove),
->>>>>>> 88e4ab97
         );
       }
     }
