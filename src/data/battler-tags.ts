--- conflicted
+++ resolved
@@ -1818,11 +1818,7 @@
    * @param user - The pokemon that is being attacked and has the tag
    */
   override onContact(attacker: Pokemon, user: Pokemon): void {
-<<<<<<< HEAD
-    attacker.trySetStatus(this.statusEffect, user);
-=======
-    attacker.trySetStatus(this.#statusEffect, true, user);
->>>>>>> 10b9cfcd
+    attacker.trySetStatus(this.#statusEffect, user);
   }
 }
 
