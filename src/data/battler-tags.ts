--- conflicted
+++ resolved
@@ -360,17 +360,10 @@
       pokemon.scene.unshiftPhase(new CommonAnimPhase(pokemon.scene, pokemon.getBattlerIndex(), undefined, CommonAnim.CONFUSION));
 
       // 1/3 chance of hitting self with a 40 base power move
-<<<<<<< HEAD
       if (pokemon.randSeedInt(3, undefined, "Self-hit confusion roll") === 0) {
-        const atk = pokemon.getBattleStat(Stat.ATK);
-        const def = pokemon.getBattleStat(Stat.DEF);
-        const damage = Utils.toDmgValue(((((2 * pokemon.level / 5 + 2) * 40 * atk / def) / 50) + 2) * (pokemon.randSeedInt(15, 85, "Damage roll for Confusion") / 100));
-=======
-      if (pokemon.randSeedInt(3) === 0) {
         const atk = pokemon.getEffectiveStat(Stat.ATK);
         const def = pokemon.getEffectiveStat(Stat.DEF);
-        const damage = Utils.toDmgValue(((((2 * pokemon.level / 5 + 2) * 40 * atk / def) / 50) + 2) * (pokemon.randSeedInt(15, 85) / 100));
->>>>>>> 3a614693
+        const damage = Utils.toDmgValue(((((2 * pokemon.level / 5 + 2) * 40 * atk / def) / 50) + 2) * (pokemon.randSeedInt(15, 85, "Damage roll for Confusion") / 100));
         pokemon.scene.queueMessage(i18next.t("battlerTags:confusedLapseHurtItself"));
         pokemon.damageAndUpdate(damage);
         pokemon.battleData.hitCount++;
