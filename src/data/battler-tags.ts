--- conflicted
+++ resolved
@@ -344,15 +344,9 @@
 
       // 1/3 chance of hitting self with a 40 base power move
       if (pokemon.randSeedInt(3) === 0) {
-<<<<<<< HEAD
         const atk = pokemon.getEffectiveStat(Stat.ATK);
         const def = pokemon.getEffectiveStat(Stat.DEF);
-        const damage = Math.ceil(((((2 * pokemon.level / 5 + 2) * 40 * atk / def) / 50) + 2) * (pokemon.randSeedInt(15, 85) / 100));
-=======
-        const atk = pokemon.getBattleStat(Stat.ATK);
-        const def = pokemon.getBattleStat(Stat.DEF);
         const damage = Utils.toDmgValue(((((2 * pokemon.level / 5 + 2) * 40 * atk / def) / 50) + 2) * (pokemon.randSeedInt(15, 85) / 100));
->>>>>>> 82889731
         pokemon.scene.queueMessage(i18next.t("battlerTags:confusedLapseHurtItself"));
         pokemon.damageAndUpdate(damage);
         pokemon.battleData.hitCount++;
