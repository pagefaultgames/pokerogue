import { CommonAnim, CommonBattleAnim } from "./battle-anims";
<<<<<<< HEAD
import { CommonAnimPhase, MoveEffectPhase, MovePhase, PokemonHealPhase, ShowAbilityPhase, StatChangePhase } from "../phases";
=======
import { CommonAnimPhase, MoveEffectPhase, MovePhase, PokemonHealPhase, ShowAbilityPhase, StatChangeCallback, StatChangePhase } from "../phases";
>>>>>>> 7f8ddb51
import { getPokemonNameWithAffix } from "../messages";
import Pokemon, { MoveResult, HitResult } from "../field/pokemon";
import { Stat, getStatName } from "./pokemon-stat";
import { StatusEffect } from "./status-effect";
import * as Utils from "../utils";
import { ChargeAttr, MoveFlags, allMoves } from "./move";
import { Type } from "./type";
import { BlockNonDirectDamageAbAttr, FlinchEffectAbAttr, ReverseDrainAbAttr, applyAbAttrs } from "./ability";
import { TerrainType } from "./terrain";
import { WeatherType } from "./weather";
import { BattleStat } from "./battle-stat";
import { allAbilities } from "./ability";
import { SpeciesFormChangeManualTrigger } from "./pokemon-forms";
import { Abilities } from "#enums/abilities";
import { BattlerTagType } from "#enums/battler-tag-type";
import { Moves } from "#enums/moves";
import { Species } from "#enums/species";
import i18next from "#app/plugins/i18n.js";

export enum BattlerTagLapseType {
  FAINT,
  MOVE,
  PRE_MOVE,
  AFTER_MOVE,
  MOVE_EFFECT,
  TURN_END,
  CUSTOM
}

export class BattlerTag {
  public tagType: BattlerTagType;
<<<<<<< HEAD
  public lapseType: BattlerTagLapseType[];
  public turnCount: integer;
=======
  public lapseTypes: BattlerTagLapseType[];
  public turnCount: number;
>>>>>>> 7f8ddb51
  public sourceMove: Moves;
  public sourceId?: number;

<<<<<<< HEAD
  constructor(tagType: BattlerTagType, lapseType: BattlerTagLapseType | BattlerTagLapseType[], turnCount: integer, sourceMove: Moves, sourceId?: integer) {
    this.tagType = tagType;
    this.lapseType = typeof lapseType === "number" ? [ lapseType ] : lapseType;
=======
  constructor(tagType: BattlerTagType, lapseType: BattlerTagLapseType | BattlerTagLapseType[], turnCount: number, sourceMove: Moves, sourceId?: number) {
    this.tagType = tagType;
    this.lapseTypes = Array.isArray(lapseType) ? lapseType : [ lapseType ];
>>>>>>> 7f8ddb51
    this.turnCount = turnCount;
    this.sourceMove = sourceMove;
    this.sourceId = sourceId;
  }

  canAdd(pokemon: Pokemon): boolean {
    return true;
  }

  onAdd(pokemon: Pokemon): void { }

  onRemove(pokemon: Pokemon): void { }

  onOverlap(pokemon: Pokemon): void { }

  lapse(pokemon: Pokemon, lapseType: BattlerTagLapseType): boolean {
    return --this.turnCount > 0;
  }

  getDescriptor(): string {
    return "";
  }

  isSourceLinked(): boolean {
    return false;
  }

  getMoveName(): string {
    return this.sourceMove
      ? allMoves[this.sourceMove].name
      : null;
  }

  /**
  * When given a battler tag or json representing one, load the data for it.
  * This is meant to be inherited from by any battler tag with custom attributes
  * @param {BattlerTag | any} source A battler tag
  */
  loadTag(source: BattlerTag | any): void {
    this.turnCount = source.turnCount;
    this.sourceMove = source.sourceMove;
    this.sourceId = source.sourceId;
  }
}

export interface WeatherBattlerTag {
  weatherTypes: WeatherType[];
}

export interface TerrainBattlerTag {
  terrainTypes: TerrainType[];
}

/**
 * BattlerTag that represents the "recharge" effects of moves like Hyper Beam.
 */
export class RechargingTag extends BattlerTag {
  constructor(sourceMove: Moves) {
    super(BattlerTagType.RECHARGING, [ BattlerTagLapseType.PRE_MOVE, BattlerTagLapseType.TURN_END ], 2, sourceMove);
  }

  onAdd(pokemon: Pokemon): void {
    super.onAdd(pokemon);

    // Queue a placeholder move for the Pokemon to "use" next turn
    pokemon.getMoveQueue().push({ move: Moves.NONE, targets: [] });
  }

  /** Cancels the source's move this turn and queues a "__ must recharge!" message */
  lapse(pokemon: Pokemon, lapseType: BattlerTagLapseType): boolean {
    if (lapseType === BattlerTagLapseType.PRE_MOVE) {
      pokemon.scene.queueMessage(i18next.t("battle:battlerTagsRechargingLapse", { pokemonNameWithAffix: getPokemonNameWithAffix(pokemon) }));
      (pokemon.scene.getCurrentPhase() as MovePhase).cancel();
      pokemon.getMoveQueue().shift();
    }
    return super.lapse(pokemon, lapseType);
  }
}

export class TrappedTag extends BattlerTag {
  constructor(tagType: BattlerTagType, lapseType: BattlerTagLapseType, turnCount: number, sourceMove: Moves, sourceId: number) {
    super(tagType, lapseType, turnCount, sourceMove, sourceId);
  }

  canAdd(pokemon: Pokemon): boolean {
    const isGhost = pokemon.isOfType(Type.GHOST);
    const isTrapped = pokemon.getTag(BattlerTagType.TRAPPED);

    return !isTrapped && !isGhost;
  }

  onAdd(pokemon: Pokemon): void {
    super.onAdd(pokemon);

    pokemon.scene.queueMessage(this.getTrapMessage(pokemon));
  }

  onRemove(pokemon: Pokemon): void {
    super.onRemove(pokemon);

    pokemon.scene.queueMessage(i18next.t("battle:battlerTagsTrappedOnRemove", {
      pokemonNameWithAffix: getPokemonNameWithAffix(pokemon),
      moveName: this.getMoveName()
    }));
  }

  getDescriptor(): string {
    return i18next.t("battlerTags:trappedDesc");
  }

  isSourceLinked(): boolean {
    return true;
  }

  getTrapMessage(pokemon: Pokemon): string {
    return i18next.t("battle:battlerTagsTrappedOnAdd", { pokemonNameWithAffix: getPokemonNameWithAffix(pokemon) });
  }
}

/**
 * BattlerTag that represents the {@link https://bulbapedia.bulbagarden.net/wiki/Flinch Flinch} status condition
 */
export class FlinchedTag extends BattlerTag {
  constructor(sourceMove: Moves) {
    super(BattlerTagType.FLINCHED, [ BattlerTagLapseType.PRE_MOVE, BattlerTagLapseType.TURN_END ], 0, sourceMove);
  }

  onAdd(pokemon: Pokemon): void {
    super.onAdd(pokemon);

    applyAbAttrs(FlinchEffectAbAttr, pokemon, null);
  }

  canAdd(pokemon: Pokemon): boolean {
    return !pokemon.isMax();
  }

  /**
   * Cancels the Pokemon's next Move on the turn this tag is applied
   * @param pokemon The {@linkcode Pokemon} with this tag
   * @param lapseType The {@linkcode BattlerTagLapseType lapse type} used for this function call
   * @returns `false` (This tag is always removed after applying its effects)
   */
  lapse(pokemon: Pokemon, lapseType: BattlerTagLapseType): boolean {
    if (lapseType === BattlerTagLapseType.PRE_MOVE) {
      (pokemon.scene.getCurrentPhase() as MovePhase).cancel();
      pokemon.scene.queueMessage(i18next.t("battle:battlerTagsFlinchedLapse", { pokemonNameWithAffix: getPokemonNameWithAffix(pokemon) }));
    }

    return super.lapse(pokemon, lapseType);
  }

  getDescriptor(): string {
    return i18next.t("battlerTags:flinchedDesc");
  }
}

export class InterruptedTag extends BattlerTag {
  constructor(sourceMove: Moves) {
    super(BattlerTagType.INTERRUPTED, BattlerTagLapseType.PRE_MOVE, 0, sourceMove);
  }

  canAdd(pokemon: Pokemon): boolean {
    return !!pokemon.getTag(BattlerTagType.FLYING);
  }

  onAdd(pokemon: Pokemon): void {
    super.onAdd(pokemon);

    pokemon.getMoveQueue().shift();
    pokemon.pushMoveHistory({move: Moves.NONE, result: MoveResult.OTHER});
  }

  lapse(pokemon: Pokemon, lapseType: BattlerTagLapseType): boolean {
    (pokemon.scene.getCurrentPhase() as MovePhase).cancel();
    return super.lapse(pokemon, lapseType);
  }
}

/**
 * BattlerTag that represents the {@link https://bulbapedia.bulbagarden.net/wiki/Confusion_(status_condition) Confusion} status condition
 */
export class ConfusedTag extends BattlerTag {
  constructor(turnCount: number, sourceMove: Moves) {
    super(BattlerTagType.CONFUSED, BattlerTagLapseType.MOVE, turnCount, sourceMove);
  }

  canAdd(pokemon: Pokemon): boolean {
    return pokemon.scene.arena.terrain?.terrainType !== TerrainType.MISTY || !pokemon.isGrounded();
  }

  onAdd(pokemon: Pokemon): void {
    super.onAdd(pokemon);

    pokemon.scene.unshiftPhase(new CommonAnimPhase(pokemon.scene, pokemon.getBattlerIndex(), undefined, CommonAnim.CONFUSION));
    pokemon.scene.queueMessage(i18next.t("battle:battlerTagsConfusedOnAdd", { pokemonNameWithAffix: getPokemonNameWithAffix(pokemon) }));
  }

  onRemove(pokemon: Pokemon): void {
    super.onRemove(pokemon);

    pokemon.scene.queueMessage(i18next.t("battle:battlerTagsConfusedOnRemove", { pokemonNameWithAffix: getPokemonNameWithAffix(pokemon) }));
  }

  onOverlap(pokemon: Pokemon): void {
    super.onOverlap(pokemon);

    pokemon.scene.queueMessage(i18next.t("battle:battlerTagsConfusedOnOverlap", { pokemonNameWithAffix: getPokemonNameWithAffix(pokemon) }));
  }

  lapse(pokemon: Pokemon, lapseType: BattlerTagLapseType): boolean {
    const ret = lapseType !== BattlerTagLapseType.CUSTOM && super.lapse(pokemon, lapseType);

    if (ret) {
      pokemon.scene.queueMessage(i18next.t("battle:battlerTagsConfusedLapse", { pokemonNameWithAffix: getPokemonNameWithAffix(pokemon) }));
      pokemon.scene.unshiftPhase(new CommonAnimPhase(pokemon.scene, pokemon.getBattlerIndex(), undefined, CommonAnim.CONFUSION));

      // 1/3 chance of hitting self with a 40 base power move
      if (pokemon.randSeedInt(3) === 0) {
        const atk = pokemon.getBattleStat(Stat.ATK);
        const def = pokemon.getBattleStat(Stat.DEF);
        const damage = Math.ceil(((((2 * pokemon.level / 5 + 2) * 40 * atk / def) / 50) + 2) * (pokemon.randSeedInt(15, 85) / 100));
        pokemon.scene.queueMessage(i18next.t("battle:battlerTagsConfusedLapseHurtItself"));
        pokemon.damageAndUpdate(damage);
        pokemon.battleData.hitCount++;
        (pokemon.scene.getCurrentPhase() as MovePhase).cancel();
      }
    }

    return ret;
  }

  getDescriptor(): string {
    return i18next.t("battlerTags:confusedDesc");
  }
}

/**
 * Tag applied to the {@linkcode Move.DESTINY_BOND} user.
 * @extends BattlerTag
 * @see {@linkcode apply}
 */
export class DestinyBondTag extends BattlerTag {
  constructor(sourceMove: Moves, sourceId: number) {
    super(BattlerTagType.DESTINY_BOND, BattlerTagLapseType.PRE_MOVE, 1, sourceMove, sourceId);
  }

  /**
   * Lapses either before the user's move and does nothing
   * or after receiving fatal damage. When the damage is fatal,
   * the attacking Pokemon is taken down as well, unless it's a boss.
   *
   * @param {Pokemon} pokemon Pokemon that is attacking the Destiny Bond user.
   * @param {BattlerTagLapseType} lapseType CUSTOM or PRE_MOVE
   * @returns false if the tag source fainted or one turn has passed since the application
   */
  lapse(pokemon: Pokemon, lapseType: BattlerTagLapseType): boolean {
    if (lapseType !== BattlerTagLapseType.CUSTOM) {
      return super.lapse(pokemon, lapseType);
    }
    const source = pokemon.scene.getPokemonById(this.sourceId);
    if (!source.isFainted()) {
      return true;
    }

    if (source.getAlly() === pokemon) {
      return false;
    }

    if (pokemon.isBossImmune()) {
      pokemon.scene.queueMessage(i18next.t("battle:battlerTagsDestinyBondLapseIsBoss", { pokemonNameWithAffix: getPokemonNameWithAffix(pokemon) }));
      return false;
    }

    pokemon.scene.queueMessage(
      i18next.t("battle:battlerTagsDestinyBondLapse", {
        pokemonNameWithAffix: getPokemonNameWithAffix(source),
        pokemonNameWithAffix2: getPokemonNameWithAffix(pokemon)
      })
    );
    pokemon.damageAndUpdate(pokemon.hp, HitResult.ONE_HIT_KO, false, false, true);
    return false;
  }
}

export class InfatuatedTag extends BattlerTag {
  constructor(sourceMove: number, sourceId: number) {
    super(BattlerTagType.INFATUATED, BattlerTagLapseType.MOVE, 1, sourceMove, sourceId);
  }

  canAdd(pokemon: Pokemon): boolean {
    return pokemon.isOppositeGender(pokemon.scene.getPokemonById(this.sourceId));
  }

  onAdd(pokemon: Pokemon): void {
    super.onAdd(pokemon);

    pokemon.scene.queueMessage(
      i18next.t("battle:battlerTagsInfatuatedOnAdd", {
        pokemonNameWithAffix: getPokemonNameWithAffix(pokemon),
        sourcePokemonName: getPokemonNameWithAffix(pokemon.scene.getPokemonById(this.sourceId))
      })
    );
  }

  onOverlap(pokemon: Pokemon): void {
    super.onOverlap(pokemon);

    pokemon.scene.queueMessage(i18next.t("battle:battlerTagsInfatuatedOnOverlap", { pokemonNameWithAffix: getPokemonNameWithAffix(pokemon) }));
  }

  lapse(pokemon: Pokemon, lapseType: BattlerTagLapseType): boolean {
    const ret = lapseType !== BattlerTagLapseType.CUSTOM || super.lapse(pokemon, lapseType);

    if (ret) {
      pokemon.scene.queueMessage(
        i18next.t("battle:battlerTagsInfatuatedLapse", {
          pokemonNameWithAffix: getPokemonNameWithAffix(pokemon),
          sourcePokemonName: getPokemonNameWithAffix(pokemon.scene.getPokemonById(this.sourceId))
        })
      );
      pokemon.scene.unshiftPhase(new CommonAnimPhase(pokemon.scene, pokemon.getBattlerIndex(), undefined, CommonAnim.ATTRACT));

      if (pokemon.randSeedInt(2)) {
        pokemon.scene.queueMessage(i18next.t("battle:battlerTagsInfatuatedLapseImmobilize", { pokemonNameWithAffix: getPokemonNameWithAffix(pokemon) }));
        (pokemon.scene.getCurrentPhase() as MovePhase).cancel();
      }
    }

    return ret;
  }

  onRemove(pokemon: Pokemon): void {
    super.onRemove(pokemon);

    pokemon.scene.queueMessage(i18next.t("battle:battlerTagsInfatuatedOnRemove", { pokemonNameWithAffix: getPokemonNameWithAffix(pokemon) }));
  }

  isSourceLinked(): boolean {
    return true;
  }

  getDescriptor(): string {
    return i18next.t("battlerTags:infatuatedDesc");
  }
}

export class SeedTag extends BattlerTag {
  private sourceIndex: number;

  constructor(sourceId: number) {
    super(BattlerTagType.SEEDED, BattlerTagLapseType.TURN_END, 1, Moves.LEECH_SEED, sourceId);
  }

  /**
  * When given a battler tag or json representing one, load the data for it.
  * @param {BattlerTag | any} source A battler tag
  */
  loadTag(source: BattlerTag | any): void {
    super.loadTag(source);
    this.sourceIndex = source.sourceIndex;
  }

  canAdd(pokemon: Pokemon): boolean {
    return !pokemon.isOfType(Type.GRASS);
  }

  onAdd(pokemon: Pokemon): void {
    super.onAdd(pokemon);

    pokemon.scene.queueMessage(i18next.t("battle:battlerTagsSeededOnAdd", { pokemonNameWithAffix: getPokemonNameWithAffix(pokemon) }));
    this.sourceIndex = pokemon.scene.getPokemonById(this.sourceId).getBattlerIndex();
  }

  lapse(pokemon: Pokemon, lapseType: BattlerTagLapseType): boolean {
    const ret = lapseType !== BattlerTagLapseType.CUSTOM || super.lapse(pokemon, lapseType);

    if (ret) {
      const source = pokemon.getOpponents().find(o => o.getBattlerIndex() === this.sourceIndex);
      if (source) {
        const cancelled = new Utils.BooleanHolder(false);
        applyAbAttrs(BlockNonDirectDamageAbAttr, pokemon, cancelled);

        if (!cancelled.value) {
          pokemon.scene.unshiftPhase(new CommonAnimPhase(pokemon.scene, source.getBattlerIndex(), pokemon.getBattlerIndex(), CommonAnim.LEECH_SEED));

          const damage = pokemon.damageAndUpdate(Math.max(Math.floor(pokemon.getMaxHp() / 8), 1));
          const reverseDrain = pokemon.hasAbilityWithAttr(ReverseDrainAbAttr, false);
          pokemon.scene.unshiftPhase(new PokemonHealPhase(pokemon.scene, source.getBattlerIndex(),
            !reverseDrain ? damage : damage * -1,
            !reverseDrain ? i18next.t("battle:battlerTagsSeededLapse", { pokemonNameWithAffix: getPokemonNameWithAffix(pokemon) }) : i18next.t("battle:battlerTagsSeededLapseShed", { pokemonNameWithAffix: getPokemonNameWithAffix(pokemon) }),
            false, true));
        }
      }
    }

    return ret;
  }

  getDescriptor(): string {
    return i18next.t("battlerTags:seedDesc");
  }
}

export class NightmareTag extends BattlerTag {
  constructor() {
    super(BattlerTagType.NIGHTMARE, BattlerTagLapseType.AFTER_MOVE, 1, Moves.NIGHTMARE);
  }

  onAdd(pokemon: Pokemon): void {
    super.onAdd(pokemon);

    pokemon.scene.queueMessage(i18next.t("battle:battlerTagsNightmareOnAdd", { pokemonNameWithAffix: getPokemonNameWithAffix(pokemon) }));
  }

  onOverlap(pokemon: Pokemon): void {
    super.onOverlap(pokemon);

    pokemon.scene.queueMessage(i18next.t("battle:battlerTagsNightmareOnOverlap", { pokemonNameWithAffix: getPokemonNameWithAffix(pokemon) }));
  }

  lapse(pokemon: Pokemon, lapseType: BattlerTagLapseType): boolean {
    const ret = lapseType !== BattlerTagLapseType.CUSTOM || super.lapse(pokemon, lapseType);

    if (ret) {
      pokemon.scene.queueMessage(i18next.t("battle:battlerTagsNightmareLapse", { pokemonNameWithAffix: getPokemonNameWithAffix(pokemon) }));
      pokemon.scene.unshiftPhase(new CommonAnimPhase(pokemon.scene, pokemon.getBattlerIndex(), undefined, CommonAnim.CURSE)); // TODO: Update animation type

      const cancelled = new Utils.BooleanHolder(false);
      applyAbAttrs(BlockNonDirectDamageAbAttr, pokemon, cancelled);

      if (!cancelled.value) {
        pokemon.damageAndUpdate(Math.ceil(pokemon.getMaxHp() / 4));
      }
    }

    return ret;
  }

  getDescriptor(): string {
    return i18next.t("battlerTags:nightmareDesc");
  }
}

export class FrenzyTag extends BattlerTag {
  constructor(turnCount: number, sourceMove: Moves, sourceId: number) {
    super(BattlerTagType.FRENZY, BattlerTagLapseType.CUSTOM, turnCount, sourceMove, sourceId);
  }

  onRemove(pokemon: Pokemon): void {
    super.onRemove(pokemon);

    if (this.turnCount < 2) { // Only add CONFUSED tag if a disruption occurs on the final confusion-inducing turn of FRENZY
      pokemon.addTag(BattlerTagType.CONFUSED, pokemon.randSeedIntRange(2, 4));
    }
  }
}

export class EncoreTag extends BattlerTag {
  public moveId: Moves;

  constructor(sourceId: number) {
    super(BattlerTagType.ENCORE, BattlerTagLapseType.AFTER_MOVE, 3, Moves.ENCORE, sourceId);
  }

  /**
  * When given a battler tag or json representing one, load the data for it.
  * @param {BattlerTag | any} source A battler tag
  */
  loadTag(source: BattlerTag | any): void {
    super.loadTag(source);
    this.moveId = source.moveId as Moves;
  }

  canAdd(pokemon: Pokemon): boolean {
    if (pokemon.isMax()) {
      return false;
    }

    const lastMoves = pokemon.getLastXMoves(1);
    if (!lastMoves.length) {
      return false;
    }

    const repeatableMove = lastMoves[0];

    if (!repeatableMove.move || repeatableMove.virtual) {
      return false;
    }

    switch (repeatableMove.move) {
    case Moves.MIMIC:
    case Moves.MIRROR_MOVE:
    case Moves.TRANSFORM:
    case Moves.STRUGGLE:
    case Moves.SKETCH:
    case Moves.SLEEP_TALK:
    case Moves.ENCORE:
      return false;
    }

    if (allMoves[repeatableMove.move].hasAttr(ChargeAttr) && repeatableMove.result === MoveResult.OTHER) {
      return false;
    }

    this.moveId = repeatableMove.move;

    return true;
  }

  onAdd(pokemon: Pokemon): void {
    super.onRemove(pokemon);

    pokemon.scene.queueMessage(i18next.t("battle:battlerTagsEncoreOnAdd", { pokemonNameWithAffix: getPokemonNameWithAffix(pokemon) }));

    const movePhase = pokemon.scene.findPhase(m => m instanceof MovePhase && m.pokemon === pokemon);
    if (movePhase) {
      const movesetMove = pokemon.getMoveset().find(m => m.moveId === this.moveId);
      if (movesetMove) {
        const lastMove = pokemon.getLastXMoves(1)[0];
        pokemon.scene.tryReplacePhase((m => m instanceof MovePhase && m.pokemon === pokemon),
          new MovePhase(pokemon.scene, pokemon, lastMove.targets, movesetMove));
      }
    }
  }

  onRemove(pokemon: Pokemon): void {
    super.onRemove(pokemon);

    pokemon.scene.queueMessage(i18next.t("battle:battlerTagsEncoreOnRemove", { pokemonNameWithAffix: getPokemonNameWithAffix(pokemon) }));
  }
}

export class HelpingHandTag extends BattlerTag {
  constructor(sourceId: number) {
    super(BattlerTagType.HELPING_HAND, BattlerTagLapseType.TURN_END, 1, Moves.HELPING_HAND, sourceId);
  }

  onAdd(pokemon: Pokemon): void {
    pokemon.scene.queueMessage(
      i18next.t("battle:battlerTagsHelpingHandOnAdd", {
        pokemonNameWithAffix: getPokemonNameWithAffix(pokemon.scene.getPokemonById(this.sourceId)),
        pokemonName: getPokemonNameWithAffix(pokemon)
      })
    );
  }
}

/**
 * Applies the Ingrain tag to a pokemon
 * @extends TrappedTag
 */
export class IngrainTag extends TrappedTag {
  constructor(sourceId: number) {
    super(BattlerTagType.INGRAIN, BattlerTagLapseType.TURN_END, 1, Moves.INGRAIN, sourceId);
  }

  /**
   * Check if the Ingrain tag can be added to the pokemon
   * @param pokemon {@linkcode Pokemon} The pokemon to check if the tag can be added to
   * @returns boolean True if the tag can be added, false otherwise
   */
  canAdd(pokemon: Pokemon): boolean {
    const isTrapped = pokemon.getTag(BattlerTagType.TRAPPED);

    return !isTrapped;
  }

  lapse(pokemon: Pokemon, lapseType: BattlerTagLapseType): boolean {
    const ret = lapseType !== BattlerTagLapseType.CUSTOM || super.lapse(pokemon, lapseType);

    if (ret) {
      pokemon.scene.unshiftPhase(
        new PokemonHealPhase(
          pokemon.scene,
          pokemon.getBattlerIndex(),
          Math.floor(pokemon.getMaxHp() / 16),
          i18next.t("battle:battlerTagsIngrainLapse", { pokemonNameWithAffix: getPokemonNameWithAffix(pokemon) }),
          true
        )
      );
    }

    return ret;
  }

  getTrapMessage(pokemon: Pokemon): string {
    return i18next.t("battle:battlerTagsIngrainOnTrap", { pokemonNameWithAffix: getPokemonNameWithAffix(pokemon) });
  }

  getDescriptor(): string {
    return i18next.t("battlerTags:ingrainDesc");
  }
}

/**
 * Octolock traps the target pokemon and reduces its DEF and SPDEF by one stage at the
 * end of each turn.
 */
export class OctolockTag extends TrappedTag {
  constructor(sourceId: number) {
    super(BattlerTagType.OCTOLOCK, BattlerTagLapseType.TURN_END, 1, Moves.OCTOLOCK, sourceId);
  }

  canAdd(pokemon: Pokemon): boolean {
<<<<<<< HEAD
    const isOctolocked = pokemon.getTag(BattlerTagType.OCTOLOCK);
    return !isOctolocked;
=======
    return !pokemon.getTag(BattlerTagType.OCTOLOCK);
>>>>>>> 7f8ddb51
  }

  lapse(pokemon: Pokemon, lapseType: BattlerTagLapseType): boolean {
    const shouldLapse = lapseType !== BattlerTagLapseType.CUSTOM || super.lapse(pokemon, lapseType);

    if (shouldLapse) {
      pokemon.scene.unshiftPhase(new StatChangePhase(pokemon.scene, pokemon.getBattlerIndex(), true, [BattleStat.DEF, BattleStat.SPDEF], -1));
      return true;
    }

    return false;
  }
}

export class AquaRingTag extends BattlerTag {
  constructor() {
    super(BattlerTagType.AQUA_RING, BattlerTagLapseType.TURN_END, 1, Moves.AQUA_RING, undefined);
  }

  onAdd(pokemon: Pokemon): void {
    super.onAdd(pokemon);

    pokemon.scene.queueMessage(i18next.t("battle:battlerTagsAquaRingOnAdd", { pokemonNameWithAffix: getPokemonNameWithAffix(pokemon) }));
  }

  lapse(pokemon: Pokemon, lapseType: BattlerTagLapseType): boolean {
    const ret = lapseType !== BattlerTagLapseType.CUSTOM || super.lapse(pokemon, lapseType);

    if (ret) {
      pokemon.scene.unshiftPhase(
        new PokemonHealPhase(
          pokemon.scene,
          pokemon.getBattlerIndex(),
          Math.floor(pokemon.getMaxHp() / 16),
          i18next.t("battle:battlerTagsAquaRingLapse", {
            moveName: this.getMoveName(),
            pokemonName: getPokemonNameWithAffix(pokemon)
          }),
          true));
    }

    return ret;
  }
}

/** Tag used to allow moves that interact with {@link Moves.MINIMIZE} to function */
export class MinimizeTag extends BattlerTag {
  constructor() {
    super(BattlerTagType.MINIMIZED, BattlerTagLapseType.TURN_END, 1, Moves.MINIMIZE, undefined);
  }

  canAdd(pokemon: Pokemon): boolean {
    return !pokemon.isMax();
  }

  onAdd(pokemon: Pokemon): void {
    super.onAdd(pokemon);
  }

  lapse(pokemon: Pokemon, lapseType: BattlerTagLapseType): boolean {
    //If a pokemon dynamaxes they lose minimized status
    if (pokemon.isMax()) {
      return false;
    }
    return lapseType !== BattlerTagLapseType.CUSTOM || super.lapse(pokemon, lapseType);
  }

  onRemove(pokemon: Pokemon): void {
    super.onRemove(pokemon);
  }
}

export class DrowsyTag extends BattlerTag {
  constructor() {
    super(BattlerTagType.DROWSY, BattlerTagLapseType.TURN_END, 2, Moves.YAWN);
  }

  canAdd(pokemon: Pokemon): boolean {
    return pokemon.scene.arena.terrain?.terrainType !== TerrainType.ELECTRIC || !pokemon.isGrounded();
  }

  onAdd(pokemon: Pokemon): void {
    super.onAdd(pokemon);

    pokemon.scene.queueMessage(i18next.t("battle:battlerTagsDrowsyOnAdd", { pokemonNameWithAffix: getPokemonNameWithAffix(pokemon) }));
  }

  lapse(pokemon: Pokemon, lapseType: BattlerTagLapseType): boolean {
    if (!super.lapse(pokemon, lapseType)) {
      pokemon.trySetStatus(StatusEffect.SLEEP, true);
      return false;
    }

    return true;
  }

  getDescriptor(): string {
    return i18next.t("battlerTags:drowsyDesc");
  }
}

export abstract class DamagingTrapTag extends TrappedTag {
  private commonAnim: CommonAnim;

  constructor(tagType: BattlerTagType, commonAnim: CommonAnim, turnCount: number, sourceMove: Moves, sourceId: number) {
    super(tagType, BattlerTagLapseType.TURN_END, turnCount, sourceMove, sourceId);

    this.commonAnim = commonAnim;
  }

  /**
  * When given a battler tag or json representing one, load the data for it.
  * @param {BattlerTag | any} source A battler tag
  */
  loadTag(source: BattlerTag | any): void {
    super.loadTag(source);
    this.commonAnim = source.commonAnim as CommonAnim;
  }

  canAdd(pokemon: Pokemon): boolean {
    return !pokemon.isOfType(Type.GHOST) && !pokemon.findTag(t => t instanceof DamagingTrapTag);
  }

  lapse(pokemon: Pokemon, lapseType: BattlerTagLapseType): boolean {
    const ret = super.lapse(pokemon, lapseType);

    if (ret) {
      pokemon.scene.queueMessage(
        i18next.t("battle:battlerTagsDamagingTrapLapse", {
          pokemonNameWithAffix: getPokemonNameWithAffix(pokemon),
          moveName: this.getMoveName()
        })
      );
      pokemon.scene.unshiftPhase(new CommonAnimPhase(pokemon.scene, pokemon.getBattlerIndex(), undefined, this.commonAnim));

      const cancelled = new Utils.BooleanHolder(false);
      applyAbAttrs(BlockNonDirectDamageAbAttr, pokemon, cancelled);

      if (!cancelled.value) {
        pokemon.damageAndUpdate(Math.ceil(pokemon.getMaxHp() / 8));
      }
    }

    return ret;
  }
}

export class BindTag extends DamagingTrapTag {
  constructor(turnCount: number, sourceId: number) {
    super(BattlerTagType.BIND, CommonAnim.BIND, turnCount, Moves.BIND, sourceId);
  }

  getTrapMessage(pokemon: Pokemon): string {
    return i18next.t("battle:battlerTagsBindOnTrap", {
      pokemonNameWithAffix: getPokemonNameWithAffix(pokemon),
      sourcePokemonName: getPokemonNameWithAffix(pokemon.scene.getPokemonById(this.sourceId)),
      moveName: this.getMoveName()
    });
  }
}

export class WrapTag extends DamagingTrapTag {
  constructor(turnCount: number, sourceId: number) {
    super(BattlerTagType.WRAP, CommonAnim.WRAP, turnCount, Moves.WRAP, sourceId);
  }

  getTrapMessage(pokemon: Pokemon): string {
    return i18next.t("battle:battlerTagsWrapOnTrap", {
      pokemonNameWithAffix: getPokemonNameWithAffix(pokemon),
      sourcePokemonName: getPokemonNameWithAffix(pokemon.scene.getPokemonById(this.sourceId))
    });
  }
}

export abstract class VortexTrapTag extends DamagingTrapTag {
  constructor(tagType: BattlerTagType, commonAnim: CommonAnim, turnCount: number, sourceMove: Moves, sourceId: number) {
    super(tagType, commonAnim, turnCount, sourceMove, sourceId);
  }

  getTrapMessage(pokemon: Pokemon): string {
    return i18next.t("battle:battlerTagsVortexOnTrap", { pokemonNameWithAffix: getPokemonNameWithAffix(pokemon) });
  }
}

export class FireSpinTag extends VortexTrapTag {
  constructor(turnCount: number, sourceId: number) {
    super(BattlerTagType.FIRE_SPIN, CommonAnim.FIRE_SPIN, turnCount, Moves.FIRE_SPIN, sourceId);
  }
}

export class WhirlpoolTag extends VortexTrapTag {
  constructor(turnCount: number, sourceId: number) {
    super(BattlerTagType.WHIRLPOOL, CommonAnim.WHIRLPOOL, turnCount, Moves.WHIRLPOOL, sourceId);
  }
}

export class ClampTag extends DamagingTrapTag {
  constructor(turnCount: number, sourceId: number) {
    super(BattlerTagType.CLAMP, CommonAnim.CLAMP, turnCount, Moves.CLAMP, sourceId);
  }

  getTrapMessage(pokemon: Pokemon): string {
    return i18next.t("battle:battlerTagsClampOnTrap", {
      sourcePokemonNameWithAffix: getPokemonNameWithAffix(pokemon.scene.getPokemonById(this.sourceId)),
      pokemonName: getPokemonNameWithAffix(pokemon),
    });
  }
}

export class SandTombTag extends DamagingTrapTag {
  constructor(turnCount: number, sourceId: number) {
    super(BattlerTagType.SAND_TOMB, CommonAnim.SAND_TOMB, turnCount, Moves.SAND_TOMB, sourceId);
  }

  getTrapMessage(pokemon: Pokemon): string {
    return i18next.t("battle:battlerTagsSandTombOnTrap", {
      pokemonNameWithAffix: getPokemonNameWithAffix(pokemon),
      moveName: this.getMoveName()
    });
  }
}

export class MagmaStormTag extends DamagingTrapTag {
  constructor(turnCount: number, sourceId: number) {
    super(BattlerTagType.MAGMA_STORM, CommonAnim.MAGMA_STORM, turnCount, Moves.MAGMA_STORM, sourceId);
  }

  getTrapMessage(pokemon: Pokemon): string {
    return i18next.t("battle:battlerTagsMagmaStormOnTrap", { pokemonNameWithAffix: getPokemonNameWithAffix(pokemon) });
  }
}

export class SnapTrapTag extends DamagingTrapTag {
  constructor(turnCount: number, sourceId: number) {
    super(BattlerTagType.SNAP_TRAP, CommonAnim.SNAP_TRAP, turnCount, Moves.SNAP_TRAP, sourceId);
  }

  getTrapMessage(pokemon: Pokemon): string {
    return i18next.t("battle:battlerTagsSnapTrapOnTrap", { pokemonNameWithAffix: getPokemonNameWithAffix(pokemon) });
  }
}

export class ThunderCageTag extends DamagingTrapTag {
  constructor(turnCount: number, sourceId: number) {
    super(BattlerTagType.THUNDER_CAGE, CommonAnim.THUNDER_CAGE, turnCount, Moves.THUNDER_CAGE, sourceId);
  }

  getTrapMessage(pokemon: Pokemon): string {
    return i18next.t("battle:battlerTagsThunderCageOnTrap", {
      pokemonNameWithAffix: getPokemonNameWithAffix(pokemon),
      sourcePokemonNameWithAffix: getPokemonNameWithAffix(pokemon.scene.getPokemonById(this.sourceId))
    });
  }
}

export class InfestationTag extends DamagingTrapTag {
  constructor(turnCount: number, sourceId: number) {
    super(BattlerTagType.INFESTATION, CommonAnim.INFESTATION, turnCount, Moves.INFESTATION, sourceId);
  }

  getTrapMessage(pokemon: Pokemon): string {
    return i18next.t("battle:battlerTagsInfestationOnTrap", {
      pokemonNameWithAffix: getPokemonNameWithAffix(pokemon),
      sourcePokemonNameWithAffix: getPokemonNameWithAffix(pokemon.scene.getPokemonById(this.sourceId))
    });
  }
}


export class ProtectedTag extends BattlerTag {
  constructor(sourceMove: Moves, tagType: BattlerTagType = BattlerTagType.PROTECTED) {
    super(tagType, BattlerTagLapseType.TURN_END, 0, sourceMove);
  }

  onAdd(pokemon: Pokemon): void {
    super.onAdd(pokemon);

    pokemon.scene.queueMessage(i18next.t("battle:battlerTagsProtectedOnAdd", { pokemonNameWithAffix: getPokemonNameWithAffix(pokemon) }));
  }

  lapse(pokemon: Pokemon, lapseType: BattlerTagLapseType): boolean {
    if (lapseType === BattlerTagLapseType.CUSTOM) {
      new CommonBattleAnim(CommonAnim.PROTECT, pokemon).play(pokemon.scene);
      pokemon.scene.queueMessage(i18next.t("battle:battlerTagsProtectedLapse", { pokemonNameWithAffix: getPokemonNameWithAffix(pokemon) }));

      // Stop multi-hit moves early
      const effectPhase = pokemon.scene.getCurrentPhase();
      if (effectPhase instanceof MoveEffectPhase) {
        effectPhase.stopMultiHit(pokemon);
      }
      return true;
    }

    return super.lapse(pokemon, lapseType);
  }
}

export class ContactDamageProtectedTag extends ProtectedTag {
  private damageRatio: number;

  constructor(sourceMove: Moves, damageRatio: number) {
    super(sourceMove, BattlerTagType.SPIKY_SHIELD);

    this.damageRatio = damageRatio;
  }

  /**
  * When given a battler tag or json representing one, load the data for it.
  * @param {BattlerTag | any} source A battler tag
  */
  loadTag(source: BattlerTag | any): void {
    super.loadTag(source);
    this.damageRatio = source.damageRatio;
  }

  lapse(pokemon: Pokemon, lapseType: BattlerTagLapseType): boolean {
    const ret = super.lapse(pokemon, lapseType);

    if (lapseType === BattlerTagLapseType.CUSTOM) {
      const effectPhase = pokemon.scene.getCurrentPhase();
      if (effectPhase instanceof MoveEffectPhase && effectPhase.move.getMove().hasFlag(MoveFlags.MAKES_CONTACT)) {
        const attacker = effectPhase.getPokemon();
        if (!attacker.hasAbilityWithAttr(BlockNonDirectDamageAbAttr)) {
          attacker.damageAndUpdate(Math.ceil(attacker.getMaxHp() * (1 / this.damageRatio)), HitResult.OTHER);
        }
      }
    }

    return ret;
  }
}

export class ContactStatChangeProtectedTag extends ProtectedTag {
  private stat: BattleStat;
  private levels: number;

  constructor(sourceMove: Moves, tagType: BattlerTagType, stat: BattleStat, levels: number) {
    super(sourceMove, tagType);

    this.stat = stat;
    this.levels = levels;
  }

  /**
  * When given a battler tag or json representing one, load the data for it.
  * @param {BattlerTag | any} source A battler tag
  */
  loadTag(source: BattlerTag | any): void {
    super.loadTag(source);
    this.stat = source.stat as BattleStat;
    this.levels = source.levels;
  }

  lapse(pokemon: Pokemon, lapseType: BattlerTagLapseType): boolean {
    const ret = super.lapse(pokemon, lapseType);

    if (lapseType === BattlerTagLapseType.CUSTOM) {
      const effectPhase = pokemon.scene.getCurrentPhase();
      if (effectPhase instanceof MoveEffectPhase && effectPhase.move.getMove().hasFlag(MoveFlags.MAKES_CONTACT)) {
        const attacker = effectPhase.getPokemon();
        pokemon.scene.unshiftPhase(new StatChangePhase(pokemon.scene, attacker.getBattlerIndex(), true, [ this.stat ], this.levels));
      }
    }

    return ret;
  }
}

export class ContactPoisonProtectedTag extends ProtectedTag {
  constructor(sourceMove: Moves) {
    super(sourceMove, BattlerTagType.BANEFUL_BUNKER);
  }

  lapse(pokemon: Pokemon, lapseType: BattlerTagLapseType): boolean {
    const ret = super.lapse(pokemon, lapseType);

    if (lapseType === BattlerTagLapseType.CUSTOM) {
      const effectPhase = pokemon.scene.getCurrentPhase();
      if (effectPhase instanceof MoveEffectPhase && effectPhase.move.getMove().hasFlag(MoveFlags.MAKES_CONTACT)) {
        const attacker = effectPhase.getPokemon();
        attacker.trySetStatus(StatusEffect.POISON, true, pokemon);
      }
    }

    return ret;
  }
}

export class ContactBurnProtectedTag extends ProtectedTag {
  constructor(sourceMove: Moves) {
    super(sourceMove, BattlerTagType.BURNING_BULWARK);
  }

  lapse(pokemon: Pokemon, lapseType: BattlerTagLapseType): boolean {
    const ret = super.lapse(pokemon, lapseType);

    if (lapseType === BattlerTagLapseType.CUSTOM) {
      const effectPhase = pokemon.scene.getCurrentPhase();
      if (effectPhase instanceof MoveEffectPhase && effectPhase.move.getMove().hasFlag(MoveFlags.MAKES_CONTACT)) {
        const attacker = effectPhase.getPokemon();
        attacker.trySetStatus(StatusEffect.BURN, true);
      }
    }

    return ret;
  }
}

export class EnduringTag extends BattlerTag {
  constructor(sourceMove: Moves) {
    super(BattlerTagType.ENDURING, BattlerTagLapseType.TURN_END, 0, sourceMove);
  }

  onAdd(pokemon: Pokemon): void {
    super.onAdd(pokemon);

    pokemon.scene.queueMessage(i18next.t("battle:battlerTagsEnduringOnAdd", { pokemonNameWithAffix: getPokemonNameWithAffix(pokemon) }));
  }

  lapse(pokemon: Pokemon, lapseType: BattlerTagLapseType): boolean {
    if (lapseType === BattlerTagLapseType.CUSTOM) {
      pokemon.scene.queueMessage(i18next.t("battle:battlerTagsEnduringLapse", { pokemonNameWithAffix: getPokemonNameWithAffix(pokemon) }));
      return true;
    }

    return super.lapse(pokemon, lapseType);
  }
}

export class SturdyTag extends BattlerTag {
  constructor(sourceMove: Moves) {
    super(BattlerTagType.STURDY, BattlerTagLapseType.TURN_END, 0, sourceMove);
  }

  lapse(pokemon: Pokemon, lapseType: BattlerTagLapseType): boolean {
    if (lapseType === BattlerTagLapseType.CUSTOM) {
      pokemon.scene.queueMessage(i18next.t("battle:battlerTagsSturdyLapse", { pokemonNameWithAffix: getPokemonNameWithAffix(pokemon) }));
      return true;
    }

    return super.lapse(pokemon, lapseType);
  }
}

export class PerishSongTag extends BattlerTag {
  constructor(turnCount: number) {
    super(BattlerTagType.PERISH_SONG, BattlerTagLapseType.TURN_END, turnCount, Moves.PERISH_SONG);
  }

  canAdd(pokemon: Pokemon): boolean {
    return !pokemon.isBossImmune();
  }

  lapse(pokemon: Pokemon, lapseType: BattlerTagLapseType): boolean {
    const ret = super.lapse(pokemon, lapseType);

    if (ret) {
      pokemon.scene.queueMessage(
        i18next.t("battle:battlerTagsPerishSongLapse", {
          pokemonNameWithAffix: getPokemonNameWithAffix(pokemon),
          turnCount: this.turnCount
        })
      );
    } else {
      pokemon.damageAndUpdate(pokemon.hp, HitResult.ONE_HIT_KO, false, true, true);
    }

    return ret;
  }
}

/**
 * Applies the "Center of Attention" volatile status effect, the effect applied by Follow Me, Rage Powder, and Spotlight.
 * @see {@link https://bulbapedia.bulbagarden.net/wiki/Center_of_attention | Center of Attention}
 */
export class CenterOfAttentionTag extends BattlerTag {
  public powder: boolean;

  constructor(sourceMove: Moves) {
    super(BattlerTagType.CENTER_OF_ATTENTION, BattlerTagLapseType.TURN_END, 1, sourceMove);

    this.powder = (this.sourceMove === Moves.RAGE_POWDER);
  }

  /** "Center of Attention" can't be added if an ally is already the Center of Attention. */
  canAdd(pokemon: Pokemon): boolean {
    const activeTeam = pokemon.isPlayer() ? pokemon.scene.getPlayerField() : pokemon.scene.getEnemyField();

    return !activeTeam.find(p => p.getTag(BattlerTagType.CENTER_OF_ATTENTION));
  }

  onAdd(pokemon: Pokemon): void {
    super.onAdd(pokemon);

    pokemon.scene.queueMessage(i18next.t("battle:battlerTagsCenterOfAttentionOnAdd", { pokemonNameWithAffix: getPokemonNameWithAffix(pokemon) }));
  }
}

export class AbilityBattlerTag extends BattlerTag {
  public ability: Abilities;

  constructor(tagType: BattlerTagType, ability: Abilities, lapseType: BattlerTagLapseType, turnCount: number) {
    super(tagType, lapseType, turnCount, undefined);

    this.ability = ability;
  }

  /**
  * When given a battler tag or json representing one, load the data for it.
  * @param {BattlerTag | any} source A battler tag
  */
  loadTag(source: BattlerTag | any): void {
    super.loadTag(source);
    this.ability = source.ability as Abilities;
  }
}

export class TruantTag extends AbilityBattlerTag {
  constructor() {
    super(BattlerTagType.TRUANT, Abilities.TRUANT, BattlerTagLapseType.MOVE, 1);
  }

  lapse(pokemon: Pokemon, lapseType: BattlerTagLapseType): boolean {
    if (!pokemon.hasAbility(Abilities.TRUANT)) {
      return super.lapse(pokemon, lapseType);
    }
    const passive = pokemon.getAbility().id !== Abilities.TRUANT;

    const lastMove = pokemon.getLastXMoves().find(() => true);

    if (lastMove && lastMove.move !== Moves.NONE) {
      (pokemon.scene.getCurrentPhase() as MovePhase).cancel();
      pokemon.scene.unshiftPhase(new ShowAbilityPhase(pokemon.scene, pokemon.id, passive));
      pokemon.scene.queueMessage(i18next.t("battle:battlerTagsTruantLapse", { pokemonNameWithAffix: getPokemonNameWithAffix(pokemon) }));
    }

    return true;
  }
}

export class SlowStartTag extends AbilityBattlerTag {
  constructor() {
    super(BattlerTagType.SLOW_START, Abilities.SLOW_START, BattlerTagLapseType.TURN_END, 5);
  }

  onAdd(pokemon: Pokemon): void {
    super.onAdd(pokemon);

    pokemon.scene.queueMessage(i18next.t("battle:battlerTagsSlowStartOnAdd", { pokemonNameWithAffix: getPokemonNameWithAffix(pokemon) }), null, false, null, true);
  }

  lapse(pokemon: Pokemon, lapseType: BattlerTagLapseType): boolean {
    if (!pokemon.hasAbility(this.ability)) {
      this.turnCount = 1;
    }

    return super.lapse(pokemon, lapseType);
  }

  onRemove(pokemon: Pokemon): void {
    super.onRemove(pokemon);

    pokemon.scene.queueMessage(i18next.t("battle:battlerTagsSlowStartOnRemove", { pokemonNameWithAffix: getPokemonNameWithAffix(pokemon) }), null, false, null);
  }
}

export class HighestStatBoostTag extends AbilityBattlerTag {
  public stat: Stat;
  public multiplier: number;

  constructor(tagType: BattlerTagType, ability: Abilities) {
    super(tagType, ability, BattlerTagLapseType.CUSTOM, 1);
  }

  /**
  * When given a battler tag or json representing one, load the data for it.
  * @param {BattlerTag | any} source A battler tag
  */
  loadTag(source: BattlerTag | any): void {
    super.loadTag(source);
    this.stat = source.stat as Stat;
    this.multiplier = source.multiplier;
  }

  onAdd(pokemon: Pokemon): void {
    super.onAdd(pokemon);

    const stats = [ Stat.ATK, Stat.DEF, Stat.SPATK, Stat.SPDEF, Stat.SPD ];
    let highestStat: Stat;
    stats.map(s => pokemon.getBattleStat(s)).reduce((highestValue: number, value: number, i: number) => {
      if (value > highestValue) {
        highestStat = stats[i];
        return value;
      }
      return highestValue;
    }, 0);

    this.stat = highestStat;

    switch (this.stat) {
    case Stat.SPD:
      this.multiplier = 1.5;
      break;
    default:
      this.multiplier = 1.3;
      break;
    }

    pokemon.scene.queueMessage(i18next.t("battle:battlerTagsHighestStatBoostOnAdd", { pokemonNameWithAffix: getPokemonNameWithAffix(pokemon), statName: getStatName(highestStat) }), null, false, null, true);
  }

  onRemove(pokemon: Pokemon): void {
    super.onRemove(pokemon);

    pokemon.scene.queueMessage(i18next.t("battle:battlerTagsHighestStatBoostOnRemove", { pokemonNameWithAffix: getPokemonNameWithAffix(pokemon), abilityName: allAbilities[this.ability].name }));
  }
}

export class WeatherHighestStatBoostTag extends HighestStatBoostTag implements WeatherBattlerTag {
  public weatherTypes: WeatherType[];

  constructor(tagType: BattlerTagType, ability: Abilities, ...weatherTypes: WeatherType[]) {
    super(tagType, ability);
    this.weatherTypes = weatherTypes;
  }

  /**
  * When given a battler tag or json representing one, load the data for it.
  * @param {BattlerTag | any} source A battler tag
  */
  loadTag(source: BattlerTag | any): void {
    super.loadTag(source);
    this.weatherTypes = source.weatherTypes.map(w => w as WeatherType);
  }
}

export class TerrainHighestStatBoostTag extends HighestStatBoostTag implements TerrainBattlerTag {
  public terrainTypes: TerrainType[];

  constructor(tagType: BattlerTagType, ability: Abilities, ...terrainTypes: TerrainType[]) {
    super(tagType, ability);
    this.terrainTypes = terrainTypes;
  }

  /**
  * When given a battler tag or json representing one, load the data for it.
  * @param {BattlerTag | any} source A battler tag
  */
  loadTag(source: BattlerTag | any): void {
    super.loadTag(source);
    this.terrainTypes = source.terrainTypes.map(w => w as TerrainType);
  }
}

export class SemiInvulnerableTag extends BattlerTag {
  constructor(tagType: BattlerTagType, turnCount: number, sourceMove: Moves) {
    super(tagType, BattlerTagLapseType.MOVE_EFFECT, turnCount, sourceMove);
  }

  onAdd(pokemon: Pokemon): void {
    super.onAdd(pokemon);

    pokemon.setVisible(false);
  }

  onRemove(pokemon: Pokemon): void {
    // Wait 2 frames before setting visible for battle animations that don't immediately show the sprite invisible
    pokemon.scene.tweens.addCounter({
      duration: Utils.getFrameMs(2),
      onComplete: () => pokemon.setVisible(true)
    });
  }
}

export class TypeImmuneTag extends BattlerTag {
  public immuneType: Type;

  constructor(tagType: BattlerTagType, sourceMove: Moves, immuneType: Type, length: number = 1) {
    super(tagType, BattlerTagLapseType.TURN_END, length, sourceMove);

    this.immuneType = immuneType;
  }

  /**
  * When given a battler tag or json representing one, load the data for it.
  * @param {BattlerTag | any} source A battler tag
  */
  loadTag(source: BattlerTag | any): void {
    super.loadTag(source);
    this.immuneType = source.immuneType as Type;
  }
}

export class MagnetRisenTag extends TypeImmuneTag {
  constructor(tagType: BattlerTagType, sourceMove: Moves) {
    super(tagType, sourceMove, Type.GROUND, 5);
  }

  onAdd(pokemon: Pokemon): void {
    super.onAdd(pokemon);

    pokemon.scene.queueMessage(i18next.t("battle:battlerTagsMagnetRisenOnAdd", { pokemonNameWithAffix: getPokemonNameWithAffix(pokemon) }));
  }

  onRemove(pokemon: Pokemon): void {
    super.onRemove(pokemon);

    pokemon.scene.queueMessage(i18next.t("battle:battlerTagsMagnetRisenOnRemove", { pokemonNameWithAffix: getPokemonNameWithAffix(pokemon) }));
  }
}

export class TypeBoostTag extends BattlerTag {
  public boostedType: Type;
  public boostValue: number;
  public oneUse: boolean;

  constructor(tagType: BattlerTagType, sourceMove: Moves, boostedType: Type, boostValue: number, oneUse: boolean) {
    super(tagType, BattlerTagLapseType.TURN_END, 1, sourceMove);

    this.boostedType = boostedType;
    this.boostValue = boostValue;
    this.oneUse = oneUse;
  }

  /**
  * When given a battler tag or json representing one, load the data for it.
  * @param {BattlerTag | any} source A battler tag
  */
  loadTag(source: BattlerTag | any): void {
    super.loadTag(source);
    this.boostedType = source.boostedType as Type;
    this.boostValue = source.boostValue;
    this.oneUse = source.oneUse;
  }

  lapse(pokemon: Pokemon, lapseType: BattlerTagLapseType): boolean {
    return lapseType !== BattlerTagLapseType.CUSTOM || super.lapse(pokemon, lapseType);
  }
}

export class CritBoostTag extends BattlerTag {
  constructor(tagType: BattlerTagType, sourceMove: Moves) {
    super(tagType, BattlerTagLapseType.TURN_END, 1, sourceMove);
  }

  onAdd(pokemon: Pokemon): void {
    super.onAdd(pokemon);

    pokemon.scene.queueMessage(i18next.t("battle:battlerTagsCritBoostOnAdd", { pokemonNameWithAffix: getPokemonNameWithAffix(pokemon) }));
  }

  lapse(pokemon: Pokemon, lapseType: BattlerTagLapseType): boolean {
    return lapseType !== BattlerTagLapseType.CUSTOM || super.lapse(pokemon, lapseType);
  }

  onRemove(pokemon: Pokemon): void {
    super.onRemove(pokemon);

    pokemon.scene.queueMessage(i18next.t("battle:battlerTagsCritBoostOnRemove", { pokemonNameWithAffix: getPokemonNameWithAffix(pokemon) }));
  }
}

<<<<<<< HEAD
export class AlwaysCritTag extends BattlerTag {
  constructor(sourceMove: Moves) {
    super(BattlerTagType.ALWAYS_CRIT, BattlerTagLapseType.TURN_END, 2, sourceMove);
  }
}

export class IgnoreAccuracyTag extends BattlerTag {
  constructor(sourceMove: Moves) {
    super(BattlerTagType.IGNORE_ACCURACY, BattlerTagLapseType.TURN_END, 2, sourceMove);
  }
}

export class AlwaysGetHitTag extends BattlerTag {
  constructor(sourceMove: Moves) {
    super(BattlerTagType.ALWAYS_GET_HIT, BattlerTagLapseType.PRE_MOVE, 1, sourceMove);
  }
}

export class ReceiveDoubleDamageTag extends BattlerTag {
  constructor(sourceMove: Moves) {
    super(BattlerTagType.RECEIVE_DOUBLE_DAMAGE, BattlerTagLapseType.PRE_MOVE, 1, sourceMove);
  }
}

=======
>>>>>>> 7f8ddb51
export class SaltCuredTag extends BattlerTag {
  private sourceIndex: number;

  constructor(sourceId: number) {
    super(BattlerTagType.SALT_CURED, BattlerTagLapseType.TURN_END, 1, Moves.SALT_CURE, sourceId);
  }

  /**
  * When given a battler tag or json representing one, load the data for it.
  * @param {BattlerTag | any} source A battler tag
  */
  loadTag(source: BattlerTag | any): void {
    super.loadTag(source);
    this.sourceIndex = source.sourceIndex;
  }

  onAdd(pokemon: Pokemon): void {
    super.onAdd(pokemon);

    pokemon.scene.queueMessage(i18next.t("battle:battlerTagsSaltCuredOnAdd", { pokemonNameWithAffix: getPokemonNameWithAffix(pokemon) }));
    this.sourceIndex = pokemon.scene.getPokemonById(this.sourceId).getBattlerIndex();
  }

  lapse(pokemon: Pokemon, lapseType: BattlerTagLapseType): boolean {
    const ret = lapseType !== BattlerTagLapseType.CUSTOM || super.lapse(pokemon, lapseType);

    if (ret) {
      pokemon.scene.unshiftPhase(new CommonAnimPhase(pokemon.scene, pokemon.getBattlerIndex(), pokemon.getBattlerIndex(), CommonAnim.SALT_CURE));

      const cancelled = new Utils.BooleanHolder(false);
      applyAbAttrs(BlockNonDirectDamageAbAttr, pokemon, cancelled);

      if (!cancelled.value) {
        const pokemonSteelOrWater = pokemon.isOfType(Type.STEEL) || pokemon.isOfType(Type.WATER);
        pokemon.damageAndUpdate(Math.max(Math.floor(pokemonSteelOrWater ? pokemon.getMaxHp() / 4 : pokemon.getMaxHp() / 8), 1));

        pokemon.scene.queueMessage(
          i18next.t("battle:battlerTagsSaltCuredLapse", {
            pokemonNameWithAffix: getPokemonNameWithAffix(pokemon),
            moveName: this.getMoveName()
          })
        );
      }
    }

    return ret;
  }
}

export class CursedTag extends BattlerTag {
  private sourceIndex: number;

  constructor(sourceId: number) {
    super(BattlerTagType.CURSED, BattlerTagLapseType.TURN_END, 1, Moves.CURSE, sourceId);
  }

  /**
  * When given a battler tag or json representing one, load the data for it.
  * @param {BattlerTag | any} source A battler tag
  */
  loadTag(source: BattlerTag | any): void {
    super.loadTag(source);
    this.sourceIndex = source.sourceIndex;
  }

  onAdd(pokemon: Pokemon): void {
    super.onAdd(pokemon);
    this.sourceIndex = pokemon.scene.getPokemonById(this.sourceId).getBattlerIndex();
  }

  lapse(pokemon: Pokemon, lapseType: BattlerTagLapseType): boolean {
    const ret = lapseType !== BattlerTagLapseType.CUSTOM || super.lapse(pokemon, lapseType);

    if (ret) {
      pokemon.scene.unshiftPhase(new CommonAnimPhase(pokemon.scene, pokemon.getBattlerIndex(), pokemon.getBattlerIndex(), CommonAnim.SALT_CURE));

      const cancelled = new Utils.BooleanHolder(false);
      applyAbAttrs(BlockNonDirectDamageAbAttr, pokemon, cancelled);

      if (!cancelled.value) {
        pokemon.damageAndUpdate(Math.max(Math.floor(pokemon.getMaxHp() / 4), 1));
        pokemon.scene.queueMessage(i18next.t("battle:battlerTagsCursedLapse", { pokemonNameWithAffix: getPokemonNameWithAffix(pokemon) }));
      }
    }

    return ret;
  }
}

/**
 * Battler tag for effects that ground the source, allowing Ground-type moves to hit them. Encompasses two tag types:
 * @item `IGNORE_FLYING`: Persistent grounding effects (i.e. from Smack Down and Thousand Waves)
 * @item `ROOSTED`: One-turn grounding effects (i.e. from Roost)
 */
export class GroundedTag extends BattlerTag {
  constructor(tagType: BattlerTagType, lapseType: BattlerTagLapseType, sourceMove: Moves) {
    super(tagType, lapseType, 1, sourceMove);
  }
}

/**
 * Provides the Ice Face ability's effects.
 */
export class IceFaceTag extends BattlerTag {
  constructor(sourceMove: Moves) {
    super(BattlerTagType.ICE_FACE, BattlerTagLapseType.CUSTOM, 1, sourceMove);
  }

  /**
   * Determines if the Ice Face tag can be added to the Pokémon.
   * @param {Pokemon} pokemon - The Pokémon to which the tag might be added.
   * @returns {boolean} - True if the tag can be added, false otherwise.
   */
  canAdd(pokemon: Pokemon): boolean {
    const weatherType = pokemon.scene.arena.weather?.weatherType;
    const isWeatherSnowOrHail = weatherType === WeatherType.HAIL || weatherType === WeatherType.SNOW;
    const isFormIceFace = pokemon.formIndex === 0;


    // Hard code Eiscue for now, this is to prevent the game from crashing if fused pokemon has Ice Face
    if ((pokemon.species.speciesId === Species.EISCUE && isFormIceFace) ||  isWeatherSnowOrHail) {
      return true;
    }
    return false;
  }

  /**
   * Applies the Ice Face tag to the Pokémon.
   * Triggers a form change to Ice Face if the Pokémon is not in its Ice Face form.
   * @param {Pokemon} pokemon - The Pokémon to which the tag is added.
   */
  onAdd(pokemon: Pokemon): void {
    super.onAdd(pokemon);

    if (pokemon.formIndex !== 0) {
      pokemon.scene.triggerPokemonFormChange(pokemon, SpeciesFormChangeManualTrigger);
    }
  }

  /**
   * Removes the Ice Face tag from the Pokémon.
   * Triggers a form change to Noice when the tag is removed.
   * @param {Pokemon} pokemon - The Pokémon from which the tag is removed.
   */
  onRemove(pokemon: Pokemon): void {
    super.onRemove(pokemon);

    pokemon.scene.triggerPokemonFormChange(pokemon, SpeciesFormChangeManualTrigger);
  }
}


/**
 * Battler tag enabling the Stockpile mechanic. This tag handles:
 * - Stack tracking, including max limit enforcement (which is replicated in Stockpile for redundancy).
 *
 * - Stat changes on adding a stack. Adding a stockpile stack attempts to raise the pokemon's DEF and SPDEF by +1.
 *
 * - Stat changes on removal of (all) stacks.
 *   - Removing stacks decreases DEF and SPDEF, independently, by one stage for each stack that successfully changed
 *     the stat when added.
 */
export class StockpilingTag extends BattlerTag {
  public stockpiledCount: number = 0;
  public statChangeCounts: { [BattleStat.DEF]: number; [BattleStat.SPDEF]: number } = {
    [BattleStat.DEF]: 0,
    [BattleStat.SPDEF]: 0
  };

  constructor(sourceMove: Moves = Moves.NONE) {
    super(BattlerTagType.STOCKPILING, BattlerTagLapseType.CUSTOM, 1, sourceMove);
  }

  private onStatsChanged: StatChangeCallback = (_, statsChanged, statChanges) => {
    const defChange = statChanges[statsChanged.indexOf(BattleStat.DEF)] ?? 0;
    const spDefChange = statChanges[statsChanged.indexOf(BattleStat.SPDEF)] ?? 0;

    if (defChange) {
      this.statChangeCounts[BattleStat.DEF]++;
    }

    if (spDefChange) {
      this.statChangeCounts[BattleStat.SPDEF]++;
    }
  };

  loadTag(source: BattlerTag | any): void {
    super.loadTag(source);
    this.stockpiledCount = source.stockpiledCount || 0;
    this.statChangeCounts = {
      [ BattleStat.DEF ]: source.statChangeCounts?.[ BattleStat.DEF ] ?? 0,
      [ BattleStat.SPDEF ]: source.statChangeCounts?.[ BattleStat.SPDEF ] ?? 0,
    };
  }

  /**
   * Adds a stockpile stack to a pokemon, up to a maximum of 3 stacks. Note that onOverlap defers to this method.
   *
   * If a stack is added, a message is displayed and the pokemon's DEF and SPDEF are increased by 1.
   * For each stat, an internal counter is incremented (by 1) if the stat was successfully changed.
   */
  onAdd(pokemon: Pokemon): void {
    if (this.stockpiledCount < 3) {
      this.stockpiledCount++;

      pokemon.scene.queueMessage(i18next.t("battle:battlerTagsStockpilingOnAdd", {
        pokemonNameWithAffix: getPokemonNameWithAffix(pokemon),
        stockpiledCount: this.stockpiledCount
      }));

      // Attempt to increase DEF and SPDEF by one stage, keeping track of successful changes.
      pokemon.scene.unshiftPhase(new StatChangePhase(
        pokemon.scene, pokemon.getBattlerIndex(), true,
        [BattleStat.SPDEF, BattleStat.DEF], 1, true, false, true, this.onStatsChanged
      ));
    }
  }

  onOverlap(pokemon: Pokemon): void {
    this.onAdd(pokemon);
  }

  /**
   * Removing the tag removes all stacks, and the pokemon's DEF and SPDEF are decreased by
   * one stage for each stack which had successfully changed that particular stat during onAdd.
   */
  onRemove(pokemon: Pokemon): void {
    const defChange = this.statChangeCounts[BattleStat.DEF];
    const spDefChange = this.statChangeCounts[BattleStat.SPDEF];

    if (defChange) {
      pokemon.scene.unshiftPhase(new StatChangePhase(pokemon.scene, pokemon.getBattlerIndex(), true, [BattleStat.DEF], -defChange, true, false, true));
    }

    if (spDefChange) {
      pokemon.scene.unshiftPhase(new StatChangePhase(pokemon.scene, pokemon.getBattlerIndex(), true, [BattleStat.SPDEF], -spDefChange, true, false, true));
    }
  }
}

export function getBattlerTag(tagType: BattlerTagType, turnCount: number, sourceMove: Moves, sourceId: number): BattlerTag {
  switch (tagType) {
  case BattlerTagType.RECHARGING:
    return new RechargingTag(sourceMove);
  case BattlerTagType.FLINCHED:
    return new FlinchedTag(sourceMove);
  case BattlerTagType.INTERRUPTED:
    return new InterruptedTag(sourceMove);
  case BattlerTagType.CONFUSED:
    return new ConfusedTag(turnCount, sourceMove);
  case BattlerTagType.INFATUATED:
    return new InfatuatedTag(sourceMove, sourceId);
  case BattlerTagType.SEEDED:
    return new SeedTag(sourceId);
  case BattlerTagType.NIGHTMARE:
    return new NightmareTag();
  case BattlerTagType.FRENZY:
    return new FrenzyTag(turnCount, sourceMove, sourceId);
  case BattlerTagType.CHARGING:
    return new BattlerTag(tagType, BattlerTagLapseType.CUSTOM, 1, sourceMove, sourceId);
  case BattlerTagType.ENCORE:
    return new EncoreTag(sourceId);
  case BattlerTagType.HELPING_HAND:
    return new HelpingHandTag(sourceId);
  case BattlerTagType.INGRAIN:
    return new IngrainTag(sourceId);
  case BattlerTagType.AQUA_RING:
    return new AquaRingTag();
  case BattlerTagType.DROWSY:
    return new DrowsyTag();
  case BattlerTagType.TRAPPED:
    return new TrappedTag(tagType, BattlerTagLapseType.CUSTOM, turnCount, sourceMove, sourceId);
  case BattlerTagType.BIND:
    return new BindTag(turnCount, sourceId);
  case BattlerTagType.WRAP:
    return new WrapTag(turnCount, sourceId);
  case BattlerTagType.FIRE_SPIN:
    return new FireSpinTag(turnCount, sourceId);
  case BattlerTagType.WHIRLPOOL:
    return new WhirlpoolTag(turnCount, sourceId);
  case BattlerTagType.CLAMP:
    return new ClampTag(turnCount, sourceId);
  case BattlerTagType.SAND_TOMB:
    return new SandTombTag(turnCount, sourceId);
  case BattlerTagType.MAGMA_STORM:
    return new MagmaStormTag(turnCount, sourceId);
  case BattlerTagType.SNAP_TRAP:
    return new SnapTrapTag(turnCount, sourceId);
  case BattlerTagType.THUNDER_CAGE:
    return new ThunderCageTag(turnCount, sourceId);
  case BattlerTagType.INFESTATION:
    return new InfestationTag(turnCount, sourceId);
  case BattlerTagType.PROTECTED:
    return new ProtectedTag(sourceMove);
  case BattlerTagType.SPIKY_SHIELD:
    return new ContactDamageProtectedTag(sourceMove, 8);
  case BattlerTagType.KINGS_SHIELD:
    return new ContactStatChangeProtectedTag(sourceMove, tagType, BattleStat.ATK, -1);
  case BattlerTagType.OBSTRUCT:
    return new ContactStatChangeProtectedTag(sourceMove, tagType, BattleStat.DEF, -2);
  case BattlerTagType.SILK_TRAP:
    return new ContactStatChangeProtectedTag(sourceMove, tagType, BattleStat.SPD, -1);
  case BattlerTagType.BANEFUL_BUNKER:
    return new ContactPoisonProtectedTag(sourceMove);
  case BattlerTagType.BURNING_BULWARK:
    return new ContactBurnProtectedTag(sourceMove);
  case BattlerTagType.ENDURING:
    return new EnduringTag(sourceMove);
  case BattlerTagType.STURDY:
    return new SturdyTag(sourceMove);
  case BattlerTagType.PERISH_SONG:
    return new PerishSongTag(turnCount);
  case BattlerTagType.CENTER_OF_ATTENTION:
    return new CenterOfAttentionTag(sourceMove);
  case BattlerTagType.TRUANT:
    return new TruantTag();
  case BattlerTagType.SLOW_START:
    return new SlowStartTag();
  case BattlerTagType.PROTOSYNTHESIS:
    return new WeatherHighestStatBoostTag(tagType, Abilities.PROTOSYNTHESIS, WeatherType.SUNNY, WeatherType.HARSH_SUN);
  case BattlerTagType.QUARK_DRIVE:
    return new TerrainHighestStatBoostTag(tagType, Abilities.QUARK_DRIVE, TerrainType.ELECTRIC);
  case BattlerTagType.FLYING:
  case BattlerTagType.UNDERGROUND:
  case BattlerTagType.UNDERWATER:
  case BattlerTagType.HIDDEN:
    return new SemiInvulnerableTag(tagType, turnCount, sourceMove);
  case BattlerTagType.FIRE_BOOST:
    return new TypeBoostTag(tagType, sourceMove, Type.FIRE, 1.5, false);
  case BattlerTagType.CRIT_BOOST:
    return new CritBoostTag(tagType, sourceMove);
  case BattlerTagType.ALWAYS_CRIT:
  case BattlerTagType.IGNORE_ACCURACY:
    return new BattlerTag(tagType, BattlerTagLapseType.TURN_END, 2, sourceMove);
  case BattlerTagType.NO_CRIT:
    return new BattlerTag(tagType, BattlerTagLapseType.AFTER_MOVE, turnCount, sourceMove);
<<<<<<< HEAD
  case BattlerTagType.IGNORE_ACCURACY:
    return new IgnoreAccuracyTag(sourceMove);
  case BattlerTagType.ALWAYS_GET_HIT:
    return new AlwaysGetHitTag(sourceMove);
  case BattlerTagType.RECEIVE_DOUBLE_DAMAGE:
    return new ReceiveDoubleDamageTag(sourceMove);
=======
  case BattlerTagType.ALWAYS_GET_HIT:
  case BattlerTagType.RECEIVE_DOUBLE_DAMAGE:
    return new BattlerTag(tagType, BattlerTagLapseType.PRE_MOVE, 1, sourceMove);
>>>>>>> 7f8ddb51
  case BattlerTagType.BYPASS_SLEEP:
    return new BattlerTag(BattlerTagType.BYPASS_SLEEP, BattlerTagLapseType.TURN_END, turnCount, sourceMove);
  case BattlerTagType.IGNORE_FLYING:
    return new GroundedTag(tagType, BattlerTagLapseType.CUSTOM, sourceMove);
  case BattlerTagType.ROOSTED:
    return new GroundedTag(tagType, BattlerTagLapseType.TURN_END, sourceMove);
  case BattlerTagType.SALT_CURED:
    return new SaltCuredTag(sourceId);
  case BattlerTagType.CURSED:
    return new CursedTag(sourceId);
  case BattlerTagType.CHARGED:
    return new TypeBoostTag(tagType, sourceMove, Type.ELECTRIC, 2, true);
  case BattlerTagType.MAGNET_RISEN:
    return new MagnetRisenTag(tagType, sourceMove);
  case BattlerTagType.MINIMIZED:
    return new MinimizeTag();
  case BattlerTagType.DESTINY_BOND:
    return new DestinyBondTag(sourceMove, sourceId);
  case BattlerTagType.ICE_FACE:
    return new IceFaceTag(sourceMove);
<<<<<<< HEAD
=======
  case BattlerTagType.STOCKPILING:
    return new StockpilingTag(sourceMove);
>>>>>>> 7f8ddb51
  case BattlerTagType.OCTOLOCK:
    return new OctolockTag(sourceId);
  case BattlerTagType.NONE:
  default:
    return new BattlerTag(tagType, BattlerTagLapseType.CUSTOM, turnCount, sourceMove, sourceId);
  }
}

/**
* When given a battler tag or json representing one, creates an actual BattlerTag object with the same data.
* @param {BattlerTag | any} source A battler tag
* @return {BattlerTag} The valid battler tag
*/
export function loadBattlerTag(source: BattlerTag | any): BattlerTag {
  const tag = getBattlerTag(source.tagType, source.turnCount, source.sourceMove, source.sourceId);
  tag.loadTag(source);
  return tag;
}<|MERGE_RESOLUTION|>--- conflicted
+++ resolved
@@ -1,9 +1,5 @@
 import { CommonAnim, CommonBattleAnim } from "./battle-anims";
-<<<<<<< HEAD
-import { CommonAnimPhase, MoveEffectPhase, MovePhase, PokemonHealPhase, ShowAbilityPhase, StatChangePhase } from "../phases";
-=======
 import { CommonAnimPhase, MoveEffectPhase, MovePhase, PokemonHealPhase, ShowAbilityPhase, StatChangeCallback, StatChangePhase } from "../phases";
->>>>>>> 7f8ddb51
 import { getPokemonNameWithAffix } from "../messages";
 import Pokemon, { MoveResult, HitResult } from "../field/pokemon";
 import { Stat, getStatName } from "./pokemon-stat";
@@ -35,25 +31,14 @@
 
 export class BattlerTag {
   public tagType: BattlerTagType;
-<<<<<<< HEAD
-  public lapseType: BattlerTagLapseType[];
-  public turnCount: integer;
-=======
   public lapseTypes: BattlerTagLapseType[];
   public turnCount: number;
->>>>>>> 7f8ddb51
   public sourceMove: Moves;
   public sourceId?: number;
 
-<<<<<<< HEAD
-  constructor(tagType: BattlerTagType, lapseType: BattlerTagLapseType | BattlerTagLapseType[], turnCount: integer, sourceMove: Moves, sourceId?: integer) {
-    this.tagType = tagType;
-    this.lapseType = typeof lapseType === "number" ? [ lapseType ] : lapseType;
-=======
   constructor(tagType: BattlerTagType, lapseType: BattlerTagLapseType | BattlerTagLapseType[], turnCount: number, sourceMove: Moves, sourceId?: number) {
     this.tagType = tagType;
     this.lapseTypes = Array.isArray(lapseType) ? lapseType : [ lapseType ];
->>>>>>> 7f8ddb51
     this.turnCount = turnCount;
     this.sourceMove = sourceMove;
     this.sourceId = sourceId;
@@ -659,12 +644,7 @@
   }
 
   canAdd(pokemon: Pokemon): boolean {
-<<<<<<< HEAD
-    const isOctolocked = pokemon.getTag(BattlerTagType.OCTOLOCK);
-    return !isOctolocked;
-=======
     return !pokemon.getTag(BattlerTagType.OCTOLOCK);
->>>>>>> 7f8ddb51
   }
 
   lapse(pokemon: Pokemon, lapseType: BattlerTagLapseType): boolean {
@@ -1427,33 +1407,6 @@
   }
 }
 
-<<<<<<< HEAD
-export class AlwaysCritTag extends BattlerTag {
-  constructor(sourceMove: Moves) {
-    super(BattlerTagType.ALWAYS_CRIT, BattlerTagLapseType.TURN_END, 2, sourceMove);
-  }
-}
-
-export class IgnoreAccuracyTag extends BattlerTag {
-  constructor(sourceMove: Moves) {
-    super(BattlerTagType.IGNORE_ACCURACY, BattlerTagLapseType.TURN_END, 2, sourceMove);
-  }
-}
-
-export class AlwaysGetHitTag extends BattlerTag {
-  constructor(sourceMove: Moves) {
-    super(BattlerTagType.ALWAYS_GET_HIT, BattlerTagLapseType.PRE_MOVE, 1, sourceMove);
-  }
-}
-
-export class ReceiveDoubleDamageTag extends BattlerTag {
-  constructor(sourceMove: Moves) {
-    super(BattlerTagType.RECEIVE_DOUBLE_DAMAGE, BattlerTagLapseType.PRE_MOVE, 1, sourceMove);
-  }
-}
-
-=======
->>>>>>> 7f8ddb51
 export class SaltCuredTag extends BattlerTag {
   private sourceIndex: number;
 
@@ -1790,18 +1743,9 @@
     return new BattlerTag(tagType, BattlerTagLapseType.TURN_END, 2, sourceMove);
   case BattlerTagType.NO_CRIT:
     return new BattlerTag(tagType, BattlerTagLapseType.AFTER_MOVE, turnCount, sourceMove);
-<<<<<<< HEAD
-  case BattlerTagType.IGNORE_ACCURACY:
-    return new IgnoreAccuracyTag(sourceMove);
-  case BattlerTagType.ALWAYS_GET_HIT:
-    return new AlwaysGetHitTag(sourceMove);
-  case BattlerTagType.RECEIVE_DOUBLE_DAMAGE:
-    return new ReceiveDoubleDamageTag(sourceMove);
-=======
   case BattlerTagType.ALWAYS_GET_HIT:
   case BattlerTagType.RECEIVE_DOUBLE_DAMAGE:
     return new BattlerTag(tagType, BattlerTagLapseType.PRE_MOVE, 1, sourceMove);
->>>>>>> 7f8ddb51
   case BattlerTagType.BYPASS_SLEEP:
     return new BattlerTag(BattlerTagType.BYPASS_SLEEP, BattlerTagLapseType.TURN_END, turnCount, sourceMove);
   case BattlerTagType.IGNORE_FLYING:
@@ -1822,11 +1766,8 @@
     return new DestinyBondTag(sourceMove, sourceId);
   case BattlerTagType.ICE_FACE:
     return new IceFaceTag(sourceMove);
-<<<<<<< HEAD
-=======
   case BattlerTagType.STOCKPILING:
     return new StockpilingTag(sourceMove);
->>>>>>> 7f8ddb51
   case BattlerTagType.OCTOLOCK:
     return new OctolockTag(sourceId);
   case BattlerTagType.NONE:
