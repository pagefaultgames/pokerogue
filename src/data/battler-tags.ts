import { applyAbAttrs } from "#abilities/apply-ab-attrs";
import { globalScene } from "#app/global-scene";
import { getPokemonNameWithAffix } from "#app/messages";
import Overrides from "#app/overrides";
import { CommonBattleAnim, MoveChargeAnim } from "#data/battle-anims";
import { allAbilities, allMoves } from "#data/data-lists";
import { SpeciesFormChangeAbilityTrigger } from "#data/form-change-triggers";
import { getStatusEffectHealText } from "#data/status-effect";
import { TerrainType } from "#data/terrain";
import { AbilityId } from "#enums/ability-id";
import type { BattlerIndex } from "#enums/battler-index";
import { BattlerTagLapseType } from "#enums/battler-tag-lapse-type";
import { BattlerTagType } from "#enums/battler-tag-type";
import { HitResult } from "#enums/hit-result";
import { ChargeAnim, CommonAnim } from "#enums/move-anims-common";
import { MoveCategory } from "#enums/move-category";
import { MoveFlags } from "#enums/move-flags";
import { MoveId } from "#enums/move-id";
import { MoveResult } from "#enums/move-result";
import { MoveUseMode } from "#enums/move-use-mode";
import { PokemonAnimType } from "#enums/pokemon-anim-type";
import { PokemonType } from "#enums/pokemon-type";
import { SpeciesId } from "#enums/species-id";
import { type BattleStat, EFFECTIVE_STATS, type EffectiveStat, getStatKey, Stat } from "#enums/stat";
import { StatusEffect } from "#enums/status-effect";
import { WeatherType } from "#enums/weather-type";
import type { Pokemon } from "#field/pokemon";
import { applyMoveAttrs } from "#moves/apply-attrs";
import { invalidEncoreMoves } from "#moves/invalid-moves";
import type { Move } from "#moves/move";
import type { MoveEffectPhase } from "#phases/move-effect-phase";
import type { MovePhase } from "#phases/move-phase";
import type { StatStageChangeCallback } from "#phases/stat-stage-change-phase";
import i18next from "#plugins/i18n";
import type {
  AbilityBattlerTagType,
  BattlerTagTypeData,
  ContactSetStatusProtectedTagType,
  ContactStatStageChangeProtectedTagType,
  CritStageBoostTagType,
  DamageProtectedTagType,
  EndureTagType,
  HighestStatBoostTagType,
  MoveRestrictionBattlerTagType,
  ProtectionBattlerTagType,
  RemovedTypeTagType,
  SemiInvulnerableTagType,
  TrappingBattlerTagType,
  TypeBoostTagType,
} from "#types/battler-tags";
import type { Mutable } from "#types/type-helpers";
import { BooleanHolder, coerceArray, getFrameMs, isNullOrUndefined, NumberHolder, toDmgValue } from "#utils/common";

/**
 * @module
 * BattlerTags are used to represent semi-persistent effects that can be attached to a Pokemon.
 * Note that before serialization, a new tag object is created, and then `loadTag` is called on the
 * tag with the object that was serialized.
 *
 * This means it is straightforward to avoid serializing fields.
 * Fields that are not set in the constructor and not set in `loadTag` will thus not be serialized.
 *
 * Any battler tag that can persist across sessions must extend SerializableBattlerTag in its class definition signature.
 * Only tags that persist across waves (meaning their effect can last >1 turn) should be considered
 * serializable.
 *
 * Serializable battler tags have strict requirements for their fields.
 * Properties that are not necessary to reconstruct the tag must not be serialized. This can be avoided
 * by using a private property. If access to the property is needed outside of the class, then
 * a getter (and potentially, a setter) should be used instead.
 *
 * If a property that is intended to be private must be serialized, then it should instead
 * be declared as a public readonly propety. Then, in the `loadTag` method (or any method inside the class that needs to adjust the property)
 * use `(this as Mutable<this>).propertyName = value;`
 * These rules ensure that Typescript is aware of the shape of the serialized version of the class.
 *
 * If any new serializable fields *are* added, then the class *must* override the
 * `loadTag` method to set the new fields. Its signature *must* match the example below:
 * ```
 * class ExampleTag extends SerializableBattlerTag {
 *   // Example, if we add 2 new fields that should be serialized:
 *   public a: string;
 *   public b: number;
 *   // Then we must also define a loadTag method with one of the following signatures
 *   public override loadTag(source: BaseBattlerTag & Pick<ExampleTag, "tagType" | "a" | "b"): void;
 *   public override loadTag<const T extends this>(source: BaseBattlerTag & Pick<T, "tagType" | "a" | "b">): void;
 * }
 * ```
 * Notes
 * - If the class has any subclasses, then the second form of `loadTag` *must* be used.
 */

/** Interface containing the serializable fields of BattlerTag */
interface BaseBattlerTag {
  /** The tag's remaining duration */
  turnCount: number;
  /** The {@linkcode MoveId} that created this tag, or `undefined` if not set by a move */
  sourceMove?: MoveId;
  /** The {@linkcode Pokemon.id | PID} of the Pokemon that added this tag, or `undefined` if not set by a pokemon */
  sourceId?: number;
}

/**
 * A {@linkcode BattlerTag} represents a semi-persistent effect that can be attached to a {@linkcode Pokemon}.
 * Tags can trigger various effects throughout a turn, and are cleared on switching out
 * or through their respective {@linkcode BattlerTag.lapse | lapse} methods.
 */
export class BattlerTag implements BaseBattlerTag {
  public readonly tagType: BattlerTagType;

  public turnCount: number;
  public sourceMove?: MoveId;
  public sourceId?: number;

  //#region non-serializable fields
  // Fields that should never be serialized, as they must not change after instantiation
  #isBatonPassable = false;
  public get isBatonPassable(): boolean {
    return this.#isBatonPassable;
  }

  #lapseTypes: readonly [BattlerTagLapseType, ...BattlerTagLapseType[]];
  public get lapseTypes(): readonly BattlerTagLapseType[] {
    return this.#lapseTypes;
  }
  //#endregion non-serializable fields

  constructor(
    tagType: BattlerTagType,
    lapseType: BattlerTagLapseType | [BattlerTagLapseType, ...BattlerTagLapseType[]],
    turnCount: number,
    sourceMove?: MoveId,
    sourceId?: number,
    isBatonPassable = false,
  ) {
    this.tagType = tagType;
    this.#lapseTypes = coerceArray(lapseType);
    this.turnCount = turnCount;
    // We intentionally don't want to set source move to `MoveId.NONE` here, so a raw boolean comparison is OK.
    if (sourceMove) {
      this.sourceMove = sourceMove;
    }
    this.sourceId = sourceId;
    this.#isBatonPassable = isBatonPassable;
  }

  canAdd(_pokemon: Pokemon): boolean {
    return true;
  }

  /**
   * Apply effects that occur when the tag is added to a {@linkcode Pokemon}
   * @param _pokemon - The {@linkcode Pokemon} the tag was added to
   */
  onAdd(_pokemon: Pokemon): void {}

  onRemove(_pokemon: Pokemon): void {}

  onOverlap(_pokemon: Pokemon): void {}

  /**
   * Tick down this {@linkcode BattlerTag}'s duration.
   * @param _pokemon - The {@linkcode Pokemon} whom this tag belongs to.
   * Unused by default but can be used by subclasses.
   * @param _lapseType - The {@linkcode BattlerTagLapseType} being lapsed.
   * Unused by default but can be used by subclasses.
   * @returns `true` if the tag should be kept (`turnCount` > 0`)
   */
  lapse(_pokemon: Pokemon, _lapseType: BattlerTagLapseType): boolean {
    return --this.turnCount > 0;
  }

  getDescriptor(): string {
    return "";
  }

  isSourceLinked(): boolean {
    return false;
  }

  getMoveName(): string | null {
    return this.sourceMove ? allMoves[this.sourceMove].name : null;
  }

  /**
   * Load the data for a given {@linkcode BattlerTag} or JSON representation thereof.
   * Should be inherited from by any battler tag with custom attributes.
   * @param source - An object containing the fields needed to reconstruct this tag.
   */
  public loadTag<const T extends this>(source: BaseBattlerTag & Pick<T, "tagType">): void {
    this.turnCount = source.turnCount;
    this.sourceMove = source.sourceMove;
    this.sourceId = source.sourceId;
  }

  /**
   * Helper function that retrieves the source Pokemon object
   * @returns The source {@linkcode Pokemon}, or `null` if none is found
   */
  public getSourcePokemon(): Pokemon | null {
    return globalScene.getPokemonById(this.sourceId);
  }
}

export class SerializableBattlerTag extends BattlerTag {
  /** Nonexistent, dummy field to allow typescript to distinguish this class from `BattlerTag` */
  private declare __SerializableBattlerTag: never;
}

/**
 * Interface for a generic serializable battler tag, i.e. one that does not have a
 * dedicated subclass.
 *
 * @remarks
 * Used to ensure type safety when serializing battler tags,
 * allowing typescript to properly infer the type of the tag.
 * @see BattlerTagTypeMap
 */
interface GenericSerializableBattlerTag<T extends BattlerTagType> extends SerializableBattlerTag {
  tagType: T;
}

/**
 * Base class for tags that restrict the usage of moves. This effect is generally referred to as "disabling" a move
 * in-game (not to be confused with {@linkcode MoveId.DISABLE}).
 *
 * Descendants can override {@linkcode isMoveRestricted} to restrict moves that
 * match a condition. A restricted move gets cancelled before it is used.
 * Players and enemies should not be allowed to select restricted moves.
 */
export abstract class MoveRestrictionBattlerTag extends SerializableBattlerTag {
  public declare readonly tagType: MoveRestrictionBattlerTagType;
  override lapse(pokemon: Pokemon, lapseType: BattlerTagLapseType): boolean {
    if (lapseType === BattlerTagLapseType.PRE_MOVE) {
      // Cancel the affected pokemon's selected move
      const phase = globalScene.phaseManager.getCurrentPhase() as MovePhase;
      const move = phase.move;

      if (this.isMoveRestricted(move.moveId, pokemon)) {
        if (this.interruptedText(pokemon, move.moveId)) {
          globalScene.phaseManager.queueMessage(this.interruptedText(pokemon, move.moveId));
        }
        phase.cancel();
      }

      return true;
    }

    return super.lapse(pokemon, lapseType);
  }

  /**
   * Determine whether a move's usage is restricted by this tag
   *
   * @param move - The {@linkcode MoveId} being checked
   * @param user - The {@linkcode Pokemon} involved
   * @returns `true` if the move is restricted by this tag, otherwise `false`.
   */
  public abstract isMoveRestricted(move: MoveId, user?: Pokemon): boolean;

  /**
   * Check if this tag is restricting a move based on a user's decisions during the target selection phase
   *
   * @param _move - {@linkcode MoveId} to check restriction for
   * @param _user - The user of the move
   * @param _target - The pokemon targeted by the move
   * @returns Whether the move is restricted by this tag
   */
  isMoveTargetRestricted(_move: MoveId, _user: Pokemon, _target: Pokemon): boolean {
    return false;
  }

  /**
   * Get the text to display when the player attempts to select a move that is restricted by this tag.
   *
   * @param pokemon - The pokemon for which the player is attempting to select the restricted move
   * @param move - The {@linkcode MoveId | ID} of the Move that is having its selection denied
   * @returns The text to display when the player attempts to select the restricted move
   */
  abstract selectionDeniedText(pokemon: Pokemon, move: MoveId): string;

  /**
   * Gets the text to display when a move's execution is prevented as a result of the restriction.
   * Because restriction effects also prevent selection of the move, this situation can only arise if a
   * pokemon first selects a move, then gets outsped by a pokemon using a move that restricts the selected move.
   *
   * @param _pokemon - The pokemon attempting to use the restricted move
   * @param _move - The {@linkcode MoveId | ID} of the move being interrupted
   * @returns The text to display when the move is interrupted
   */
  interruptedText(_pokemon: Pokemon, _move: MoveId): string {
    return "";
  }
}

/**
 * Tag representing the "Throat Chop" effect. Pokemon with this tag cannot use sound-based moves.
 * @see {@link https://bulbapedia.bulbagarden.net/wiki/Throat_Chop_(move) | Throat Chop}
 * @sealed
 */
export class ThroatChoppedTag extends MoveRestrictionBattlerTag {
  public override readonly tagType = BattlerTagType.THROAT_CHOPPED;
  constructor() {
    super(
      BattlerTagType.THROAT_CHOPPED,
      [BattlerTagLapseType.TURN_END, BattlerTagLapseType.PRE_MOVE],
      2,
      MoveId.THROAT_CHOP,
    );
  }

  /**
   * Check if a move is restricted by Throat Chop.
   * @param move - The {@linkcode MoveId | ID } of the move to check for sound-based restriction
   * @returns Whether the move is sound based
   */
  override isMoveRestricted(move: MoveId): boolean {
    return allMoves[move].hasFlag(MoveFlags.SOUND_BASED);
  }

  /**
   * Shows a message when the player attempts to select a move that is restricted by Throat Chop.
   * @param _pokemon - The {@linkcode Pokemon} that is attempting to select the restricted move
   * @param move - The {@linkcode MoveId | move} that is being restricted
   * @returns The message to display when the player attempts to select the restricted move
   */
  override selectionDeniedText(_pokemon: Pokemon, move: MoveId): string {
    return i18next.t("battle:moveCannotBeSelected", {
      moveName: allMoves[move].name,
    });
  }

  /**
   * Shows a message when a move is interrupted by Throat Chop.
   * @param pokemon - The interrupted {@linkcode Pokemon}
   * @param _move - The {@linkcode MoveId | ID } of the move that was interrupted
   * @returns The message to display when the move is interrupted
   */
  override interruptedText(pokemon: Pokemon, _move: MoveId): string {
    return i18next.t("battle:throatChopInterruptedMove", {
      pokemonName: getPokemonNameWithAffix(pokemon),
    });
  }
}

/**
 * Tag representing the "disabling" effect performed by {@linkcode MoveId.DISABLE} and {@linkcode AbilityId.CURSED_BODY}.
 * When the tag is added, the last-used move of the tag holder is set as the disabled move.
 *
 * @sealed
 */
export class DisabledTag extends MoveRestrictionBattlerTag {
  public override readonly tagType = BattlerTagType.DISABLED;
  /** The move being disabled. Gets set when {@linkcode onAdd} is called for this tag. */
  public readonly moveId: MoveId = MoveId.NONE;

  constructor(sourceId: number) {
    super(
      BattlerTagType.DISABLED,
      [BattlerTagLapseType.PRE_MOVE, BattlerTagLapseType.TURN_END],
      4,
      MoveId.DISABLE,
      sourceId,
    );
  }

  override isMoveRestricted(move: MoveId): boolean {
    return move === this.moveId;
  }

  /**
   * Attempt to disable the target's last move by setting this tag's {@linkcode moveId}
   * and showing a message.
   */
  override onAdd(pokemon: Pokemon): void {
    // Disable fails against struggle or an empty move history
    // TODO: Confirm if this is redundant given Disable/Cursed Body's disable conditions
    const move = pokemon.getLastNonVirtualMove();
    if (isNullOrUndefined(move) || move.move === MoveId.STRUGGLE) {
      return;
    }

    super.onAdd(pokemon);
    (this as Mutable<this>).moveId = move.move;

    globalScene.phaseManager.queueMessage(
      i18next.t("battlerTags:disabledOnAdd", {
        pokemonNameWithAffix: getPokemonNameWithAffix(pokemon),
        moveName: allMoves[this.moveId].name,
      }),
    );
  }

  override onRemove(pokemon: Pokemon): void {
    super.onRemove(pokemon);

    globalScene.phaseManager.queueMessage(
      i18next.t("battlerTags:disabledLapse", {
        pokemonNameWithAffix: getPokemonNameWithAffix(pokemon),
        moveName: allMoves[this.moveId].name,
      }),
    );
  }

  override selectionDeniedText(_pokemon: Pokemon, move: MoveId): string {
    return i18next.t("battle:moveDisabled", { moveName: allMoves[move].name });
  }

  /**
   * @param pokemon - {@linkcode Pokemon} attempting to use the restricted move
   * @param move - {@linkcode MoveId | ID} of the move being interrupted
   * @returns The text to display when the move is interrupted
   */
  override interruptedText(pokemon: Pokemon, move: MoveId): string {
    return i18next.t("battle:disableInterruptedMove", {
      pokemonNameWithAffix: getPokemonNameWithAffix(pokemon),
      moveName: allMoves[move].name,
    });
  }

  public override loadTag(source: BaseBattlerTag & Pick<DisabledTag, "tagType" | "moveId">): void {
    super.loadTag(source);
    (this as Mutable<this>).moveId = source.moveId;
  }
}

/**
 * Tag used by Gorilla Tactics to restrict the user to using only one move.
 *
 * @sealed
 */
export class GorillaTacticsTag extends MoveRestrictionBattlerTag {
  public override readonly tagType = BattlerTagType.GORILLA_TACTICS;
  /** ID of the move that the user is locked into using*/
  public readonly moveId: MoveId = MoveId.NONE;
  constructor() {
    super(BattlerTagType.GORILLA_TACTICS, BattlerTagLapseType.CUSTOM, 0);
  }

  override isMoveRestricted(move: MoveId): boolean {
    return move !== this.moveId;
  }

  /**
   * Ensures that move history exists on {@linkcode Pokemon} and has a valid move to lock into.
   * @param pokemon - The {@linkcode Pokemon} to add the tag to
   * @returns `true` if the tag can be added
   */
  override canAdd(pokemon: Pokemon): boolean {
    // Choice items ignore struggle, so Gorilla Tactics should too
    const lastSelectedMove = pokemon.getLastNonVirtualMove();
    return !isNullOrUndefined(lastSelectedMove) && lastSelectedMove.move !== MoveId.STRUGGLE;
  }

  /**
   * Sets this tag's {@linkcode moveId} and increases the user's Attack by 50%.
   * @param pokemon - The {@linkcode Pokemon} to add the tag to
   */
  override onAdd(pokemon: Pokemon): void {
    super.onAdd(pokemon);

    // Bang is justified as tag is not added if prior move doesn't exist
    (this as Mutable<GorillaTacticsTag>).moveId = pokemon.getLastNonVirtualMove()!.move;
    pokemon.setStat(Stat.ATK, pokemon.getStat(Stat.ATK, false) * 1.5, false);
  }

  /**
   * Loads the Gorilla Tactics Battler Tag along with its unique class variable moveId
   * @param source - Object containing the fields needed to reconstruct this tag.
   */
  public override loadTag(source: BaseBattlerTag & Pick<GorillaTacticsTag, "tagType" | "moveId">): void {
    super.loadTag(source);
    (this as Mutable<GorillaTacticsTag>).moveId = source.moveId;
  }

  /**
   * Return the text displayed when a move is restricted.
   * @param pokemon - The {@linkcode Pokemon} with this tag.
   * @returns A string containing the text to display when the move is denied
   */
  override selectionDeniedText(pokemon: Pokemon): string {
    return i18next.t("battle:canOnlyUseMove", {
      moveName: allMoves[this.moveId].name,
      pokemonName: getPokemonNameWithAffix(pokemon),
    });
  }
}

/**
 * BattlerTag that represents the "recharge" effects of moves like Hyper Beam.
 */
export class RechargingTag extends SerializableBattlerTag {
  public override readonly tagType = BattlerTagType.RECHARGING;
  constructor(sourceMove: MoveId) {
    super(BattlerTagType.RECHARGING, [BattlerTagLapseType.PRE_MOVE, BattlerTagLapseType.TURN_END], 2, sourceMove);
  }

  onAdd(pokemon: Pokemon): void {
    super.onAdd(pokemon);

    // Queue a placeholder move for the Pokemon to "use" next turn.
    pokemon.pushMoveQueue({ move: MoveId.NONE, targets: [], useMode: MoveUseMode.NORMAL });
  }

  /** Cancels the source's move this turn and queues a "__ must recharge!" message */
  lapse(pokemon: Pokemon, lapseType: BattlerTagLapseType): boolean {
    if (lapseType === BattlerTagLapseType.PRE_MOVE) {
      globalScene.phaseManager.queueMessage(
        i18next.t("battlerTags:rechargingLapse", {
          pokemonNameWithAffix: getPokemonNameWithAffix(pokemon),
        }),
      );
      (globalScene.phaseManager.getCurrentPhase() as MovePhase).cancel();
      pokemon.getMoveQueue().shift();
    }
    return super.lapse(pokemon, lapseType);
  }
}

/**
 * BattlerTag representing the "charge phase" of Beak Blast.
 * Pokemon with this tag will inflict BURN status on any attacker that makes contact.
 * @see {@link https://bulbapedia.bulbagarden.net/wiki/Beak_Blast_(move) | Beak Blast}
 */
export class BeakBlastChargingTag extends BattlerTag {
  public override readonly tagType = BattlerTagType.BEAK_BLAST_CHARGING;
  public declare readonly sourceMove: MoveId.BEAK_BLAST;
  constructor() {
    super(
      BattlerTagType.BEAK_BLAST_CHARGING,
      [BattlerTagLapseType.PRE_MOVE, BattlerTagLapseType.TURN_END, BattlerTagLapseType.AFTER_HIT],
      1,
      MoveId.BEAK_BLAST,
    );
  }

  onAdd(pokemon: Pokemon): void {
    // Play Beak Blast's charging animation
    new MoveChargeAnim(ChargeAnim.BEAK_BLAST_CHARGING, this.sourceMove, pokemon).play();

    // Queue Beak Blast's header message
    globalScene.phaseManager.queueMessage(
      i18next.t("moveTriggers:startedHeatingUpBeak", {
        pokemonName: getPokemonNameWithAffix(pokemon),
      }),
    );
  }

  /**
   * Inflicts `BURN` status on attackers that make contact, and causes this tag
   * to be removed after the source makes a move (or the turn ends, whichever comes first)
   * @param pokemon - The owner of this tag
   * @param lapseType - The type of functionality invoked in battle
   * @returns `true` if invoked with the `AFTER_HIT` lapse type
   */
  lapse(pokemon: Pokemon, lapseType: BattlerTagLapseType): boolean {
    if (lapseType === BattlerTagLapseType.AFTER_HIT) {
      const phaseData = getMoveEffectPhaseData(pokemon);
      if (
        phaseData?.move.doesFlagEffectApply({
          flag: MoveFlags.MAKES_CONTACT,
          user: phaseData.attacker,
          target: pokemon,
        })
      ) {
        phaseData.attacker.trySetStatus(StatusEffect.BURN, true, pokemon);
      }
      return true;
    }
    return super.lapse(pokemon, lapseType);
  }
}

/**
 * BattlerTag implementing Shell Trap's pre-move behavior.
 * Pokemon with this tag will act immediately after being hit by a physical move.
 * @see {@link https://bulbapedia.bulbagarden.net/wiki/Shell_Trap_(move) | Shell Trap}
 */
export class ShellTrapTag extends BattlerTag {
  public override readonly tagType = BattlerTagType.SHELL_TRAP;
  public activated = false;

  constructor() {
    super(BattlerTagType.SHELL_TRAP, [BattlerTagLapseType.TURN_END, BattlerTagLapseType.AFTER_HIT], 1);
  }

  onAdd(pokemon: Pokemon): void {
    globalScene.phaseManager.queueMessage(
      i18next.t("moveTriggers:setUpShellTrap", {
        pokemonName: getPokemonNameWithAffix(pokemon),
      }),
    );
  }

  /**
   * "Activates" the shell trap, causing the tag owner to move next.
   * @param pokemon - The owner of this tag
   * @param lapseType - The type of functionality invoked in battle
   * @returns `true` if invoked with the `AFTER_HIT` lapse type
   */
  lapse(pokemon: Pokemon, lapseType: BattlerTagLapseType): boolean {
    if (lapseType === BattlerTagLapseType.AFTER_HIT) {
      const phaseData = getMoveEffectPhaseData(pokemon);

      // Trap should only be triggered by opponent's Physical moves
      if (phaseData?.move.category === MoveCategory.PHYSICAL && pokemon.isOpponent(phaseData.attacker)) {
        const shellTrapPhaseIndex = globalScene.phaseManager.phaseQueue.findIndex(
          phase => phase.is("MovePhase") && phase.pokemon === pokemon,
        );
        const firstMovePhaseIndex = globalScene.phaseManager.phaseQueue.findIndex(phase => phase.is("MovePhase"));

        // Only shift MovePhase timing if it's not already next up
        if (shellTrapPhaseIndex !== -1 && shellTrapPhaseIndex !== firstMovePhaseIndex) {
          const shellTrapMovePhase = globalScene.phaseManager.phaseQueue.splice(shellTrapPhaseIndex, 1)[0];
          globalScene.phaseManager.prependToPhase(shellTrapMovePhase, "MovePhase");
        }

        this.activated = true;
      }

      return true;
    }

    return super.lapse(pokemon, lapseType);
  }
}

export class TrappedTag extends SerializableBattlerTag {
  public declare readonly tagType: TrappingBattlerTagType;
  constructor(
    tagType: BattlerTagType,
    lapseType: BattlerTagLapseType,
    turnCount: number,
    sourceMove: MoveId,
    sourceId: number,
  ) {
    super(tagType, lapseType, turnCount, sourceMove, sourceId, true);
  }

  canAdd(pokemon: Pokemon): boolean {
    const source = this.getSourcePokemon();
    if (!source) {
      console.warn(`Failed to get source Pokemon for TrappedTag canAdd; id: ${this.sourceId}`);
      return false;
    }
    if (this.sourceMove && allMoves[this.sourceMove]?.hitsSubstitute(source, pokemon)) {
      return false;
    }
    const isGhost = pokemon.isOfType(PokemonType.GHOST);
    const isTrapped = pokemon.getTag(TrappedTag);

    return !isTrapped && !isGhost;
  }

  onAdd(pokemon: Pokemon): void {
    super.onAdd(pokemon);

    globalScene.phaseManager.queueMessage(this.getTrapMessage(pokemon));
  }

  onRemove(pokemon: Pokemon): void {
    super.onRemove(pokemon);

    globalScene.phaseManager.queueMessage(
      i18next.t("battlerTags:trappedOnRemove", {
        pokemonNameWithAffix: getPokemonNameWithAffix(pokemon),
        moveName: this.getMoveName(),
      }),
    );
  }

  getDescriptor(): string {
    return i18next.t("battlerTags:trappedDesc");
  }

  isSourceLinked(): boolean {
    return true;
  }

  getTrapMessage(pokemon: Pokemon): string {
    return i18next.t("battlerTags:trappedOnAdd", {
      pokemonNameWithAffix: getPokemonNameWithAffix(pokemon),
    });
  }
}

/**
 * BattlerTag implementing No Retreat's trapping effect.
 * This is treated separately from other trapping effects to prevent
 * Ghost-type Pokemon from being able to reuse the move.
 */
class NoRetreatTag extends TrappedTag {
  public override readonly tagType = BattlerTagType.NO_RETREAT;
  constructor(sourceId: number) {
    super(BattlerTagType.NO_RETREAT, BattlerTagLapseType.CUSTOM, 0, MoveId.NO_RETREAT, sourceId);
  }

  /** overrides {@linkcode TrappedTag.apply}, removing the Ghost-type condition */
  canAdd(pokemon: Pokemon): boolean {
    return !pokemon.getTag(TrappedTag);
  }
}

/**
 * BattlerTag that represents the {@link https://bulbapedia.bulbagarden.net/wiki/Flinch Flinch} status condition
 */
export class FlinchedTag extends BattlerTag {
  public override readonly tagType = BattlerTagType.FLINCHED;
  constructor(sourceMove: MoveId) {
    super(BattlerTagType.FLINCHED, [BattlerTagLapseType.PRE_MOVE, BattlerTagLapseType.TURN_END], 1, sourceMove);
  }

  /**
   * Cancels the flinched Pokemon's currently used move this turn if called mid-execution, or removes the tag at end of turn.
   * @param pokemon - The {@linkcode Pokemon} with this tag.
   * @param lapseType - The {@linkcode BattlerTagLapseType | lapse type} used for this function call.
   * @returns Whether the tag should remain active.
   */
  lapse(pokemon: Pokemon, lapseType: BattlerTagLapseType): boolean {
    if (lapseType === BattlerTagLapseType.PRE_MOVE) {
      (globalScene.phaseManager.getCurrentPhase() as MovePhase).cancel();
      globalScene.phaseManager.queueMessage(
        i18next.t("battlerTags:flinchedLapse", {
          pokemonNameWithAffix: getPokemonNameWithAffix(pokemon),
        }),
      );
      applyAbAttrs("FlinchEffectAbAttr", { pokemon });
      return true;
    }

    return super.lapse(pokemon, lapseType);
  }

  getDescriptor(): string {
    return i18next.t("battlerTags:flinchedDesc");
  }
}

export class InterruptedTag extends BattlerTag {
  public override readonly tagType = BattlerTagType.INTERRUPTED;
  constructor(sourceMove: MoveId) {
    super(BattlerTagType.INTERRUPTED, BattlerTagLapseType.PRE_MOVE, 0, sourceMove);
  }

  canAdd(pokemon: Pokemon): boolean {
    return !!pokemon.getTag(BattlerTagType.FLYING);
  }

  onAdd(pokemon: Pokemon): void {
    super.onAdd(pokemon);

    pokemon.getMoveQueue().shift();
    pokemon.pushMoveHistory({
      move: MoveId.NONE,
      result: MoveResult.OTHER,
      targets: [],
      useMode: MoveUseMode.NORMAL,
    });
  }

  lapse(pokemon: Pokemon, lapseType: BattlerTagLapseType): boolean {
    (globalScene.phaseManager.getCurrentPhase() as MovePhase).cancel();
    return super.lapse(pokemon, lapseType);
  }
}

/**
 * BattlerTag that represents the {@link https://bulbapedia.bulbagarden.net/wiki/Confusion_(status_condition) Confusion} status condition
 */
export class ConfusedTag extends SerializableBattlerTag {
  public override readonly tagType = BattlerTagType.CONFUSED;
  constructor(turnCount: number, sourceMove: MoveId) {
    super(BattlerTagType.CONFUSED, BattlerTagLapseType.MOVE, turnCount, sourceMove, undefined, true);
  }

  canAdd(pokemon: Pokemon): boolean {
    const blockedByTerrain = pokemon.isGrounded() && globalScene.arena.terrain?.terrainType === TerrainType.MISTY;
    if (blockedByTerrain) {
      pokemon.queueStatusImmuneMessage(false, TerrainType.MISTY);
      return false;
    }
    return true;
  }

  onAdd(pokemon: Pokemon): void {
    super.onAdd(pokemon);

    globalScene.phaseManager.unshiftNew("CommonAnimPhase", pokemon.getBattlerIndex(), undefined, CommonAnim.CONFUSION);
    globalScene.phaseManager.queueMessage(
      i18next.t("battlerTags:confusedOnAdd", {
        pokemonNameWithAffix: getPokemonNameWithAffix(pokemon),
      }),
    );
  }

  onRemove(pokemon: Pokemon): void {
    super.onRemove(pokemon);

    globalScene.phaseManager.queueMessage(
      i18next.t("battlerTags:confusedOnRemove", {
        pokemonNameWithAffix: getPokemonNameWithAffix(pokemon),
      }),
    );
  }

  onOverlap(pokemon: Pokemon): void {
    super.onOverlap(pokemon);

    globalScene.phaseManager.queueMessage(
      i18next.t("battlerTags:confusedOnOverlap", {
        pokemonNameWithAffix: getPokemonNameWithAffix(pokemon),
      }),
    );
  }

  lapse(pokemon: Pokemon, lapseType: BattlerTagLapseType): boolean {
    const shouldLapse = lapseType !== BattlerTagLapseType.CUSTOM && super.lapse(pokemon, lapseType);

    if (!shouldLapse) {
      return false;
    }

    const phaseManager = globalScene.phaseManager;

    phaseManager.queueMessage(
      i18next.t("battlerTags:confusedLapse", {
        pokemonNameWithAffix: getPokemonNameWithAffix(pokemon),
      }),
    );
    phaseManager.unshiftNew("CommonAnimPhase", pokemon.getBattlerIndex(), undefined, CommonAnim.CONFUSION);

    // 1/3 chance of hitting self with a 40 base power move
    if (pokemon.randBattleSeedInt(3) === 0 || Overrides.CONFUSION_ACTIVATION_OVERRIDE === true) {
      const atk = pokemon.getEffectiveStat(Stat.ATK);
      const def = pokemon.getEffectiveStat(Stat.DEF);
      const damage = toDmgValue(
        ((((2 * pokemon.level) / 5 + 2) * 40 * atk) / def / 50 + 2) * (pokemon.randBattleSeedIntRange(85, 100) / 100),
      );
      // Intentionally don't increment rage fist's hitCount
      phaseManager.queueMessage(i18next.t("battlerTags:confusedLapseHurtItself"));
      pokemon.damageAndUpdate(damage, { result: HitResult.CONFUSION });
      (phaseManager.getCurrentPhase() as MovePhase).cancel();
    }

    return true;
  }

  getDescriptor(): string {
    return i18next.t("battlerTags:confusedDesc");
  }
}

/**
 * Tag applied to the {@linkcode Move.DESTINY_BOND} user.
 * @see {@linkcode apply}
 */
export class DestinyBondTag extends SerializableBattlerTag {
  public readonly tagType = BattlerTagType.DESTINY_BOND;
  constructor(sourceMove: MoveId, sourceId: number) {
    super(BattlerTagType.DESTINY_BOND, BattlerTagLapseType.PRE_MOVE, 1, sourceMove, sourceId, true);
  }

  /**
   * Lapses either before the user's move and does nothing
   * or after receiving fatal damage. When the damage is fatal,
   * the attacking Pokemon is taken down as well, unless it's a boss.
   *
   * @param pokemon - The Pokemon that is attacking the Destiny Bond user.
   * @param lapseType - CUSTOM or PRE_MOVE
   * @returns `false` if the tag source fainted or one turn has passed since the application
   */
  lapse(pokemon: Pokemon, lapseType: BattlerTagLapseType): boolean {
    if (lapseType !== BattlerTagLapseType.CUSTOM) {
      return super.lapse(pokemon, lapseType);
    }

    const source = this.getSourcePokemon();
    if (!source) {
      console.warn(`Failed to get source Pokemon for DestinyBondTag lapse; id: ${this.sourceId}`);
      return false;
    }

    // Destiny bond stays active until the user faints
    if (!source.isFainted()) {
      return true;
    }

    // Don't kill allies or opposing bosses.
    if (source.getAlly() === pokemon) {
      return false;
    }

    if (pokemon.isBossImmune()) {
      globalScene.phaseManager.queueMessage(
        i18next.t("battlerTags:destinyBondLapseIsBoss", {
          pokemonNameWithAffix: getPokemonNameWithAffix(pokemon),
        }),
      );
      return false;
    }

    // Drag the foe down with the user
    globalScene.phaseManager.queueMessage(
      i18next.t("battlerTags:destinyBondLapse", {
        pokemonNameWithAffix: getPokemonNameWithAffix(source),
        pokemonNameWithAffix2: getPokemonNameWithAffix(pokemon),
      }),
    );
    pokemon.damageAndUpdate(pokemon.hp, { result: HitResult.INDIRECT_KO, ignoreSegments: true });
    return false;
  }
}

// Technically serializable as in a double battle, a pokemon could be infatuated by its ally
export class InfatuatedTag extends SerializableBattlerTag {
  public override readonly tagType = BattlerTagType.INFATUATED;
  constructor(sourceMove: number, sourceId: number) {
    super(BattlerTagType.INFATUATED, BattlerTagLapseType.MOVE, 1, sourceMove, sourceId);
  }

  canAdd(pokemon: Pokemon): boolean {
    const source = this.getSourcePokemon();
    if (!source) {
      console.warn(`Failed to get source Pokemon for InfatuatedTag canAdd; id: ${this.sourceId}`);
      return false;
    }

    return pokemon.isOppositeGender(source);
  }

  onAdd(pokemon: Pokemon): void {
    super.onAdd(pokemon);

    globalScene.phaseManager.queueMessage(
      i18next.t("battlerTags:infatuatedOnAdd", {
        pokemonNameWithAffix: getPokemonNameWithAffix(pokemon),
        sourcePokemonName: getPokemonNameWithAffix(this.getSourcePokemon()!), // Tag not added + console warns if no source
      }),
    );
  }

  onOverlap(pokemon: Pokemon): void {
    super.onOverlap(pokemon);

    globalScene.phaseManager.queueMessage(
      i18next.t("battlerTags:infatuatedOnOverlap", {
        pokemonNameWithAffix: getPokemonNameWithAffix(pokemon),
      }),
    );
  }

  lapse(pokemon: Pokemon, lapseType: BattlerTagLapseType): boolean {
    const ret = lapseType !== BattlerTagLapseType.CUSTOM || super.lapse(pokemon, lapseType);

    if (!ret) {
      return false;
    }

    const source = this.getSourcePokemon();
    if (!source) {
      console.warn(`Failed to get source Pokemon for InfatuatedTag lapse; id: ${this.sourceId}`);
      return false;
    }

    const phaseManager = globalScene.phaseManager;
    phaseManager.queueMessage(
      i18next.t("battlerTags:infatuatedLapse", {
        pokemonNameWithAffix: getPokemonNameWithAffix(pokemon),
        sourcePokemonName: getPokemonNameWithAffix(globalScene.getPokemonById(this.sourceId!) ?? undefined), // TODO: is that bang correct?
      }),
    );
    phaseManager.unshiftNew("CommonAnimPhase", pokemon.getBattlerIndex(), undefined, CommonAnim.ATTRACT);

    // 50% chance to disrupt the target's action
    if (pokemon.randBattleSeedInt(2)) {
      phaseManager.queueMessage(
        i18next.t("battlerTags:infatuatedLapseImmobilize", {
          pokemonNameWithAffix: getPokemonNameWithAffix(pokemon),
        }),
      );
      (phaseManager.getCurrentPhase() as MovePhase).cancel();
    }

    return true;
  }

  onRemove(pokemon: Pokemon): void {
    super.onRemove(pokemon);

    globalScene.phaseManager.queueMessage(
      i18next.t("battlerTags:infatuatedOnRemove", {
        pokemonNameWithAffix: getPokemonNameWithAffix(pokemon),
      }),
    );
  }

  isSourceLinked(): boolean {
    return true;
  }

  getDescriptor(): string {
    return i18next.t("battlerTags:infatuatedDesc");
  }
}

/**
 * Battler tag for the "Seeded" effect applied by {@linkcode MoveId.LEECH_SEED | Leech Seed} and
 * {@linkcode MoveId.SAPPY_SEED | Sappy Seed}
 *
 * @sealed
 */
export class SeedTag extends SerializableBattlerTag {
  public override readonly tagType = BattlerTagType.SEEDED;
  public readonly sourceIndex: BattlerIndex;

  constructor(sourceId: number) {
    super(BattlerTagType.SEEDED, BattlerTagLapseType.TURN_END, 1, MoveId.LEECH_SEED, sourceId, true);
  }

  /**
   * When given a battler tag or json representing one, load the data for it.
   * @param source - An object containing the fields needed to reconstruct this tag.
   */
  public override loadTag(source: BaseBattlerTag & Pick<SeedTag, "tagType" | "sourceIndex">): void {
    super.loadTag(source);
    (this as Mutable<this>).sourceIndex = source.sourceIndex;
  }

  canAdd(pokemon: Pokemon): boolean {
    return !pokemon.isOfType(PokemonType.GRASS);
  }

  onAdd(pokemon: Pokemon): void {
    const source = this.getSourcePokemon();
    if (!source) {
      console.warn(`Failed to get source Pokemon for SeedTag onAdd; id: ${this.sourceId}`);
      return;
    }

    super.onAdd(pokemon);

    globalScene.phaseManager.queueMessage(
      i18next.t("battlerTags:seededOnAdd", {
        pokemonNameWithAffix: getPokemonNameWithAffix(pokemon),
      }),
    );
    (this as Mutable<this>).sourceIndex = source.getBattlerIndex();
  }

  lapse(pokemon: Pokemon, lapseType: BattlerTagLapseType): boolean {
    const ret = lapseType !== BattlerTagLapseType.CUSTOM || super.lapse(pokemon, lapseType);

    if (!ret) {
      return false;
    }

    // Check which opponent to restore HP to
    const source = pokemon.getOpponents().find(o => o.getBattlerIndex() === this.sourceIndex);
    if (!source) {
      console.warn(`Failed to get source Pokemon for SeedTag lapse; id: ${this.sourceId}`);
      return false;
    }

    const cancelled = new BooleanHolder(false);
    applyAbAttrs("BlockNonDirectDamageAbAttr", { pokemon, cancelled });

    if (cancelled.value) {
      return true;
    }

    globalScene.phaseManager.unshiftNew(
      "CommonAnimPhase",
      source.getBattlerIndex(),
      pokemon.getBattlerIndex(),
      CommonAnim.LEECH_SEED,
    );

    // Damage the target and restore our HP (or take damage in the case of liquid ooze)
    // TODO: Liquid ooze should queue a damage anim phase directly
    const damage = pokemon.damageAndUpdate(toDmgValue(pokemon.getMaxHp() / 8), { result: HitResult.INDIRECT });
    const reverseDrain = pokemon.hasAbilityWithAttr("ReverseDrainAbAttr", false);
    globalScene.phaseManager.unshiftNew("PokemonHealPhase", source.getBattlerIndex(), reverseDrain ? -damage : damage, {
      message: i18next.t(reverseDrain ? "battlerTags:seededLapseShed" : "battlerTags:seededLapse", {
        pokemonNameWithAffix: getPokemonNameWithAffix(pokemon),
      }),
      showFullHpMessage: false,
      skipAnim: true,
    });
    return true;
  }

  getDescriptor(): string {
    return i18next.t("battlerTags:seedDesc");
  }
}

/**
 * BattlerTag representing the effects of {@link https://bulbapedia.bulbagarden.net/wiki/Powder_(move) | Powder}.
 * When the afflicted Pokemon uses a Fire-type move, the move is cancelled, and the
 * Pokemon takes damage equal to 1/4 of its maximum HP (rounded down).
 */
export class PowderTag extends BattlerTag {
  public override readonly tagType = BattlerTagType.POWDER;
  constructor() {
    super(BattlerTagType.POWDER, [BattlerTagLapseType.PRE_MOVE, BattlerTagLapseType.TURN_END], 1);
  }

  onAdd(pokemon: Pokemon): void {
    super.onAdd(pokemon);

    // "{Pokemon} is covered in powder!"
    globalScene.phaseManager.queueMessage(
      i18next.t("battlerTags:powderOnAdd", {
        pokemonNameWithAffix: getPokemonNameWithAffix(pokemon),
      }),
    );
  }

  /**
   * Applies Powder's effects before the tag owner uses a Fire-type move, damaging and canceling its action.
   * Lasts until the end of the turn.
   * @param pokemon - The {@linkcode Pokemon} with this tag.
   * @param lapseType - The {@linkcode BattlerTagLapseType} dictating how this tag is being activated
   * @returns `true` if the tag should remain active.
   */
  lapse(pokemon: Pokemon, lapseType: BattlerTagLapseType): boolean {
    const movePhase = globalScene.phaseManager.getCurrentPhase();
    if (lapseType !== BattlerTagLapseType.PRE_MOVE || !movePhase?.is("MovePhase")) {
      return false;
    }

    const move = movePhase.move.getMove();
    const weather = globalScene.arena.weather;
    if (
      pokemon.getMoveType(move) !== PokemonType.FIRE ||
      (weather?.weatherType === WeatherType.HEAVY_RAIN && !weather.isEffectSuppressed()) // Heavy rain takes priority over powder
    ) {
      return true;
    }

    // Disable the target's fire type move and damage it (subject to Magic Guard)
    movePhase.showMoveText();
    movePhase.fail();

    const idx = pokemon.getBattlerIndex();

    globalScene.phaseManager.unshiftNew("CommonAnimPhase", idx, idx, CommonAnim.POWDER);

    const cancelDamage = new BooleanHolder(false);
    applyAbAttrs("BlockNonDirectDamageAbAttr", { pokemon, cancelled: cancelDamage });
    if (!cancelDamage.value) {
      pokemon.damageAndUpdate(Math.floor(pokemon.getMaxHp() / 4), { result: HitResult.INDIRECT });
    }

    // "When the flame touched the powder\non the Pokémon, it exploded!"
    globalScene.phaseManager.queueMessage(i18next.t("battlerTags:powderLapse", { moveName: move.name }));

    return true;
  }
}

export class NightmareTag extends SerializableBattlerTag {
  public override readonly tagType = BattlerTagType.NIGHTMARE;
  constructor() {
    super(BattlerTagType.NIGHTMARE, BattlerTagLapseType.TURN_END, 1, MoveId.NIGHTMARE);
  }

  onAdd(pokemon: Pokemon): void {
    super.onAdd(pokemon);

    globalScene.phaseManager.queueMessage(
      i18next.t("battlerTags:nightmareOnAdd", {
        pokemonNameWithAffix: getPokemonNameWithAffix(pokemon),
      }),
    );
  }

  onOverlap(pokemon: Pokemon): void {
    super.onOverlap(pokemon);

    globalScene.phaseManager.queueMessage(
      i18next.t("battlerTags:nightmareOnOverlap", {
        pokemonNameWithAffix: getPokemonNameWithAffix(pokemon),
      }),
    );
  }

  lapse(pokemon: Pokemon, lapseType: BattlerTagLapseType): boolean {
    const ret = lapseType !== BattlerTagLapseType.CUSTOM || super.lapse(pokemon, lapseType);

    if (ret) {
      const phaseManager = globalScene.phaseManager;
      phaseManager.queueMessage(
        i18next.t("battlerTags:nightmareLapse", {
          pokemonNameWithAffix: getPokemonNameWithAffix(pokemon),
        }),
      );
      phaseManager.unshiftNew("CommonAnimPhase", pokemon.getBattlerIndex(), undefined, CommonAnim.CURSE); // TODO: Update animation type

      const cancelled = new BooleanHolder(false);
      applyAbAttrs("BlockNonDirectDamageAbAttr", { pokemon, cancelled });

      if (!cancelled.value) {
        pokemon.damageAndUpdate(toDmgValue(pokemon.getMaxHp() / 4), { result: HitResult.INDIRECT });
      }
    }

    return ret;
  }

  getDescriptor(): string {
    return i18next.t("battlerTags:nightmareDesc");
  }
}

export class FrenzyTag extends SerializableBattlerTag {
  public override readonly tagType = BattlerTagType.FRENZY;
  constructor(turnCount: number, sourceMove: MoveId, sourceId: number) {
    super(BattlerTagType.FRENZY, BattlerTagLapseType.CUSTOM, turnCount, sourceMove, sourceId);
  }

  onRemove(pokemon: Pokemon): void {
    super.onRemove(pokemon);

    if (this.turnCount < 2) {
      // Only add CONFUSED tag if a disruption occurs on the final confusion-inducing turn of FRENZY
      pokemon.addTag(BattlerTagType.CONFUSED, pokemon.randBattleSeedIntRange(2, 4));
    }
  }
}

/**
 * Applies the effects of {@linkcode MoveId.ENCORE} onto the target Pokemon.
 * Encore forces the target Pokemon to use its most-recent move for 3 turns.
 * @sealed
 */
export class EncoreTag extends MoveRestrictionBattlerTag {
  public override readonly tagType = BattlerTagType.ENCORE;
  /** The ID of the move the user is locked into using */
  public moveId: MoveId;

  constructor(sourceId: number) {
    super(
      BattlerTagType.ENCORE,
      [BattlerTagLapseType.CUSTOM, BattlerTagLapseType.AFTER_MOVE],
      3,
      MoveId.ENCORE,
      sourceId,
    );
  }

  public override loadTag(source: BaseBattlerTag & Pick<EncoreTag, "tagType" | "moveId">): void {
    super.loadTag(source);
    this.moveId = source.moveId;
  }

  override canAdd(pokemon: Pokemon): boolean {
    const lastMove = pokemon.getLastNonVirtualMove();
    if (!lastMove) {
      return false;
    }

    if (invalidEncoreMoves.has(lastMove.move)) {
      return false;
    }

    this.moveId = lastMove.move;

    return true;
  }

  override onAdd(pokemon: Pokemon): void {
    globalScene.phaseManager.queueMessage(
      i18next.t("battlerTags:encoreOnAdd", {
        pokemonNameWithAffix: getPokemonNameWithAffix(pokemon),
      }),
    );

    const movePhase = globalScene.phaseManager.findPhase(m => m.is("MovePhase") && m.pokemon === pokemon);
    if (movePhase) {
      const movesetMove = pokemon.getMoveset().find(m => m.moveId === this.moveId);
      if (movesetMove) {
        const lastMove = pokemon.getLastXMoves(1)[0];
        globalScene.phaseManager.tryReplacePhase(
          m => m.is("MovePhase") && m.pokemon === pokemon,
          globalScene.phaseManager.create(
            "MovePhase",
            pokemon,
            lastMove.targets ?? [],
            movesetMove,
            MoveUseMode.NORMAL,
          ),
        );
      }
    }
  }

  /**
   * If the encored move has run out of PP, Encore ends early. Otherwise, Encore lapses based on the AFTER_MOVE battler tag lapse type.
   * @returns `true` to persist | `false` to end and be removed
   */
  override lapse(pokemon: Pokemon, lapseType: BattlerTagLapseType): boolean {
    if (lapseType === BattlerTagLapseType.CUSTOM) {
      const encoredMove = pokemon.getMoveset().find(m => m.moveId === this.moveId);
      return !isNullOrUndefined(encoredMove) && encoredMove.getPpRatio() > 0;
    }
    return super.lapse(pokemon, lapseType);
  }

  /**
   * Checks if the move matches the moveId stored within the tag and returns a boolean value
   * @param move - The ID of the move selected
   * @param user N/A
   * @returns `true` if the move does not match with the moveId stored and as a result, restricted
   */
  override isMoveRestricted(move: MoveId, _user?: Pokemon): boolean {
    return move !== this.moveId;
  }

  override selectionDeniedText(_pokemon: Pokemon, move: MoveId): string {
    return i18next.t("battle:moveDisabled", { moveName: allMoves[move].name });
  }

  onRemove(pokemon: Pokemon): void {
    super.onRemove(pokemon);

    globalScene.phaseManager.queueMessage(
      i18next.t("battlerTags:encoreOnRemove", {
        pokemonNameWithAffix: getPokemonNameWithAffix(pokemon),
      }),
    );
  }
}

export class HelpingHandTag extends BattlerTag {
  public override readonly tagType = BattlerTagType.HELPING_HAND;
  constructor(sourceId: number) {
    super(BattlerTagType.HELPING_HAND, BattlerTagLapseType.TURN_END, 1, MoveId.HELPING_HAND, sourceId);
  }

  onAdd(pokemon: Pokemon): void {
    const source = this.getSourcePokemon();
    if (!source) {
      console.warn(`Failed to get source Pokemon for HelpingHandTag onAdd; id: ${this.sourceId}`);
      return;
    }

    globalScene.phaseManager.queueMessage(
      i18next.t("battlerTags:helpingHandOnAdd", {
        pokemonNameWithAffix: getPokemonNameWithAffix(source),
        pokemonName: getPokemonNameWithAffix(pokemon),
      }),
    );
  }
}

/**
 * Applies the Ingrain tag to a pokemon
 */
export class IngrainTag extends TrappedTag {
  public override readonly tagType = BattlerTagType.INGRAIN;
  constructor(sourceId: number) {
    super(BattlerTagType.INGRAIN, BattlerTagLapseType.TURN_END, 1, MoveId.INGRAIN, sourceId);
  }

  /**
   * Check if the Ingrain tag can be added to the pokemon
   * @param pokemon - The pokemon to check if the tag can be added to
   * @returns boolean True if the tag can be added, false otherwise
   */
  canAdd(pokemon: Pokemon): boolean {
    return !pokemon.getTag(BattlerTagType.TRAPPED);
  }

  lapse(pokemon: Pokemon, lapseType: BattlerTagLapseType): boolean {
    const ret = lapseType !== BattlerTagLapseType.CUSTOM || super.lapse(pokemon, lapseType);

    if (ret) {
      globalScene.phaseManager.unshiftNew(
        "PokemonHealPhase",
        pokemon.getBattlerIndex(),
        toDmgValue(pokemon.getMaxHp() / 16),
        {
          message: i18next.t("battlerTags:ingrainLapse", {
            pokemonNameWithAffix: getPokemonNameWithAffix(pokemon),
          }),
        },
      );
    }

    return ret;
  }

  getTrapMessage(pokemon: Pokemon): string {
    return i18next.t("battlerTags:ingrainOnTrap", {
      pokemonNameWithAffix: getPokemonNameWithAffix(pokemon),
    });
  }

  getDescriptor(): string {
    return i18next.t("battlerTags:ingrainDesc");
  }
}

/**
 * Octolock traps the target pokemon and reduces its DEF and SPDEF by one stage at the
 * end of each turn.
 */
export class OctolockTag extends TrappedTag {
  public override readonly tagType = BattlerTagType.OCTOLOCK;
  constructor(sourceId: number) {
    super(BattlerTagType.OCTOLOCK, BattlerTagLapseType.TURN_END, 1, MoveId.OCTOLOCK, sourceId);
  }

  lapse(pokemon: Pokemon, lapseType: BattlerTagLapseType): boolean {
    const shouldLapse = lapseType !== BattlerTagLapseType.CUSTOM || super.lapse(pokemon, lapseType);

    if (shouldLapse) {
      globalScene.phaseManager.unshiftNew(
        "StatStageChangePhase",
        pokemon.getBattlerIndex(),
        false,
        [Stat.DEF, Stat.SPDEF],
        -1,
      );
      return true;
    }

    return false;
  }
}

export class AquaRingTag extends SerializableBattlerTag {
  public override readonly tagType = BattlerTagType.AQUA_RING;
  constructor() {
    super(BattlerTagType.AQUA_RING, BattlerTagLapseType.TURN_END, 1, MoveId.AQUA_RING, undefined, true);
  }

  onAdd(pokemon: Pokemon): void {
    super.onAdd(pokemon);

    globalScene.phaseManager.queueMessage(
      i18next.t("battlerTags:aquaRingOnAdd", {
        pokemonNameWithAffix: getPokemonNameWithAffix(pokemon),
      }),
    );
  }

  lapse(pokemon: Pokemon, lapseType: BattlerTagLapseType): boolean {
    const ret = lapseType !== BattlerTagLapseType.CUSTOM || super.lapse(pokemon, lapseType);

    if (ret) {
      globalScene.phaseManager.unshiftNew(
        "PokemonHealPhase",
        pokemon.getBattlerIndex(),
        toDmgValue(pokemon.getMaxHp() / 16),
        {
          message: i18next.t("battlerTags:aquaRingLapse", {
            moveName: this.getMoveName(),
            pokemonName: getPokemonNameWithAffix(pokemon),
          }),
        },
      );
    }

    return ret;
  }
}

/** Tag used to allow moves that interact with {@link MoveId.MINIMIZE} to function */
export class MinimizeTag extends SerializableBattlerTag {
  public override readonly tagType = BattlerTagType.MINIMIZED;
  constructor() {
    super(BattlerTagType.MINIMIZED, BattlerTagLapseType.TURN_END, 1, MoveId.MINIMIZE);
  }

  onAdd(pokemon: Pokemon): void {
    super.onAdd(pokemon);
  }

  lapse(pokemon: Pokemon, lapseType: BattlerTagLapseType): boolean {
    return lapseType !== BattlerTagLapseType.CUSTOM || super.lapse(pokemon, lapseType);
  }

  onRemove(pokemon: Pokemon): void {
    super.onRemove(pokemon);
  }
}

export class DrowsyTag extends SerializableBattlerTag {
  public override readonly tagType = BattlerTagType.DROWSY;
  constructor() {
    super(BattlerTagType.DROWSY, BattlerTagLapseType.TURN_END, 2, MoveId.YAWN);
  }

  canAdd(pokemon: Pokemon): boolean {
    return globalScene.arena.terrain?.terrainType !== TerrainType.ELECTRIC || !pokemon.isGrounded();
  }

  onAdd(pokemon: Pokemon): void {
    super.onAdd(pokemon);

    globalScene.phaseManager.queueMessage(
      i18next.t("battlerTags:drowsyOnAdd", {
        pokemonNameWithAffix: getPokemonNameWithAffix(pokemon),
      }),
    );
  }

  lapse(pokemon: Pokemon, lapseType: BattlerTagLapseType): boolean {
    if (!super.lapse(pokemon, lapseType)) {
      pokemon.trySetStatus(StatusEffect.SLEEP, true);
      return false;
    }

    return true;
  }

  getDescriptor(): string {
    return i18next.t("battlerTags:drowsyDesc");
  }
}

export abstract class DamagingTrapTag extends TrappedTag {
  public declare readonly tagType: TrappingBattlerTagType;
  /** The animation to play during the damage sequence */
  #commonAnim: CommonAnim;

  constructor(
    tagType: BattlerTagType,
    commonAnim: CommonAnim,
    turnCount: number,
    sourceMove: MoveId,
    sourceId: number,
  ) {
    super(tagType, BattlerTagLapseType.TURN_END, turnCount, sourceMove, sourceId);

    this.#commonAnim = commonAnim;
  }

  canAdd(pokemon: Pokemon): boolean {
    return !pokemon.getTag(TrappedTag) && !pokemon.getTag(BattlerTagType.SUBSTITUTE);
  }

  lapse(pokemon: Pokemon, lapseType: BattlerTagLapseType): boolean {
    const ret = super.lapse(pokemon, lapseType);

    if (ret) {
      const phaseManager = globalScene.phaseManager;
      phaseManager.queueMessage(
        i18next.t("battlerTags:damagingTrapLapse", {
          pokemonNameWithAffix: getPokemonNameWithAffix(pokemon),
          moveName: this.getMoveName(),
        }),
      );
      phaseManager.unshiftNew("CommonAnimPhase", pokemon.getBattlerIndex(), undefined, this.#commonAnim);

      const cancelled = new BooleanHolder(false);
      applyAbAttrs("BlockNonDirectDamageAbAttr", { pokemon, cancelled });

      if (!cancelled.value) {
        pokemon.damageAndUpdate(toDmgValue(pokemon.getMaxHp() / 8), { result: HitResult.INDIRECT });
      }
    }

    return ret;
  }
}

// TODO: Condense all these tags into 1 singular tag with a modified message func
export class BindTag extends DamagingTrapTag {
  public override readonly tagType = BattlerTagType.BIND;
  constructor(turnCount: number, sourceId: number) {
    super(BattlerTagType.BIND, CommonAnim.BIND, turnCount, MoveId.BIND, sourceId);
  }

  getTrapMessage(pokemon: Pokemon): string {
    const source = this.getSourcePokemon();
    if (!source) {
      console.warn(`Failed to get source Pokemon for BindTag getTrapMessage; id: ${this.sourceId}`);
      return "ERROR - CHECK CONSOLE AND REPORT";
    }

    return i18next.t("battlerTags:bindOnTrap", {
      pokemonNameWithAffix: getPokemonNameWithAffix(pokemon),
      sourcePokemonName: getPokemonNameWithAffix(source),
      moveName: this.getMoveName(),
    });
  }
}

export class WrapTag extends DamagingTrapTag {
  public override readonly tagType = BattlerTagType.WRAP;
  constructor(turnCount: number, sourceId: number) {
    super(BattlerTagType.WRAP, CommonAnim.WRAP, turnCount, MoveId.WRAP, sourceId);
  }

  getTrapMessage(pokemon: Pokemon): string {
    const source = this.getSourcePokemon();
    if (!source) {
      console.warn(`Failed to get source Pokemon for WrapTag getTrapMessage; id: ${this.sourceId}`);
      return "ERROR - CHECK CONSOLE AND REPORT";
    }

    return i18next.t("battlerTags:wrapOnTrap", {
      pokemonNameWithAffix: getPokemonNameWithAffix(pokemon),
      sourcePokemonName: getPokemonNameWithAffix(source),
      moveName: this.getMoveName(),
    });
  }
}

export abstract class VortexTrapTag extends DamagingTrapTag {
  getTrapMessage(pokemon: Pokemon): string {
    return i18next.t("battlerTags:vortexOnTrap", {
      pokemonNameWithAffix: getPokemonNameWithAffix(pokemon),
    });
  }
}

export class FireSpinTag extends VortexTrapTag {
  public override readonly tagType = BattlerTagType.FIRE_SPIN;
  constructor(turnCount: number, sourceId: number) {
    super(BattlerTagType.FIRE_SPIN, CommonAnim.FIRE_SPIN, turnCount, MoveId.FIRE_SPIN, sourceId);
  }
}

export class WhirlpoolTag extends VortexTrapTag {
  public override readonly tagType = BattlerTagType.WHIRLPOOL;
  constructor(turnCount: number, sourceId: number) {
    super(BattlerTagType.WHIRLPOOL, CommonAnim.WHIRLPOOL, turnCount, MoveId.WHIRLPOOL, sourceId);
  }
}

export class ClampTag extends DamagingTrapTag {
  public override readonly tagType = BattlerTagType.CLAMP;
  constructor(turnCount: number, sourceId: number) {
    super(BattlerTagType.CLAMP, CommonAnim.CLAMP, turnCount, MoveId.CLAMP, sourceId);
  }

  getTrapMessage(pokemon: Pokemon): string {
    const source = this.getSourcePokemon();
    if (!source) {
      console.warn(`Failed to get source Pokemon for ClampTag getTrapMessage; id: ${this.sourceId}`);
      return "ERROR - CHECK CONSOLE AND REPORT ASAP";
    }

    return i18next.t("battlerTags:clampOnTrap", {
      sourcePokemonNameWithAffix: getPokemonNameWithAffix(source),
      pokemonName: getPokemonNameWithAffix(pokemon),
    });
  }
}

export class SandTombTag extends DamagingTrapTag {
  public override readonly tagType = BattlerTagType.SAND_TOMB;
  constructor(turnCount: number, sourceId: number) {
    super(BattlerTagType.SAND_TOMB, CommonAnim.SAND_TOMB, turnCount, MoveId.SAND_TOMB, sourceId);
  }

  getTrapMessage(pokemon: Pokemon): string {
    return i18next.t("battlerTags:sandTombOnTrap", {
      pokemonNameWithAffix: getPokemonNameWithAffix(pokemon),
      moveName: this.getMoveName(),
    });
  }
}

export class MagmaStormTag extends DamagingTrapTag {
  public override readonly tagType = BattlerTagType.MAGMA_STORM;
  constructor(turnCount: number, sourceId: number) {
    super(BattlerTagType.MAGMA_STORM, CommonAnim.MAGMA_STORM, turnCount, MoveId.MAGMA_STORM, sourceId);
  }

  getTrapMessage(pokemon: Pokemon): string {
    return i18next.t("battlerTags:magmaStormOnTrap", {
      pokemonNameWithAffix: getPokemonNameWithAffix(pokemon),
    });
  }
}

export class SnapTrapTag extends DamagingTrapTag {
  public override readonly tagType = BattlerTagType.SNAP_TRAP;
  constructor(turnCount: number, sourceId: number) {
    super(BattlerTagType.SNAP_TRAP, CommonAnim.SNAP_TRAP, turnCount, MoveId.SNAP_TRAP, sourceId);
  }

  getTrapMessage(pokemon: Pokemon): string {
    return i18next.t("battlerTags:snapTrapOnTrap", {
      pokemonNameWithAffix: getPokemonNameWithAffix(pokemon),
    });
  }
}

export class ThunderCageTag extends DamagingTrapTag {
  public override readonly tagType = BattlerTagType.THUNDER_CAGE;
  constructor(turnCount: number, sourceId: number) {
    super(BattlerTagType.THUNDER_CAGE, CommonAnim.THUNDER_CAGE, turnCount, MoveId.THUNDER_CAGE, sourceId);
  }

  getTrapMessage(pokemon: Pokemon): string {
    const source = this.getSourcePokemon();
    if (!source) {
      console.warn(`Failed to get source Pokemon for ThunderCageTag getTrapMessage; id: ${this.sourceId}`);
      return "ERROR - PLEASE REPORT ASAP";
    }

    return i18next.t("battlerTags:thunderCageOnTrap", {
      pokemonNameWithAffix: getPokemonNameWithAffix(pokemon),
      sourcePokemonNameWithAffix: getPokemonNameWithAffix(source),
    });
  }
}

export class InfestationTag extends DamagingTrapTag {
  public override readonly tagType = BattlerTagType.INFESTATION;
  constructor(turnCount: number, sourceId: number) {
    super(BattlerTagType.INFESTATION, CommonAnim.INFESTATION, turnCount, MoveId.INFESTATION, sourceId);
  }

  getTrapMessage(pokemon: Pokemon): string {
    const source = this.getSourcePokemon();
    if (!source) {
      console.warn(`Failed to get source Pokemon for InfestationTag getTrapMessage; id: ${this.sourceId}`);
      return "ERROR - CHECK CONSOLE AND REPORT";
    }

    return i18next.t("battlerTags:infestationOnTrap", {
      pokemonNameWithAffix: getPokemonNameWithAffix(pokemon),
      sourcePokemonNameWithAffix: getPokemonNameWithAffix(source),
    });
  }
}

export class ProtectedTag extends BattlerTag {
  public declare readonly tagType: ProtectionBattlerTagType;
  constructor(sourceMove: MoveId, tagType: ProtectionBattlerTagType = BattlerTagType.PROTECTED) {
    super(tagType, BattlerTagLapseType.TURN_END, 0, sourceMove);
  }

  onAdd(pokemon: Pokemon): void {
    super.onAdd(pokemon);

    globalScene.phaseManager.queueMessage(
      i18next.t("battlerTags:protectedOnAdd", {
        pokemonNameWithAffix: getPokemonNameWithAffix(pokemon),
      }),
    );
  }

  lapse(pokemon: Pokemon, lapseType: BattlerTagLapseType): boolean {
    if (lapseType === BattlerTagLapseType.CUSTOM) {
      new CommonBattleAnim(CommonAnim.PROTECT, pokemon).play();
      globalScene.phaseManager.queueMessage(
        i18next.t("battlerTags:protectedLapse", {
          pokemonNameWithAffix: getPokemonNameWithAffix(pokemon),
        }),
      );

      // Stop multi-hit moves early
      const effectPhase = globalScene.phaseManager.getCurrentPhase();
      if (effectPhase?.is("MoveEffectPhase")) {
        effectPhase.stopMultiHit(pokemon);
      }
      return true;
    }

    return super.lapse(pokemon, lapseType);
  }
}

/** Class for `BattlerTag`s that apply some effect when hit by a contact move */
export abstract class ContactProtectedTag extends ProtectedTag {
  /**
   * Function to call when a contact move hits the pokemon with this tag.
   * @param _attacker - The pokemon using the contact move
   * @param _user - The pokemon that is being attacked and has the tag
   */
  abstract onContact(_attacker: Pokemon, _user: Pokemon): void;

  /**
   * Lapse the tag and apply `onContact` if the move makes contact and
   * `lapseType` is custom, respecting the move's flags and the pokemon's
   * abilities, and whether the lapseType is custom.
   *
   * @param pokemon - The pokemon with the tag
   * @param lapseType - The type of lapse to apply. If this is not {@linkcode BattlerTagLapseType.CUSTOM CUSTOM}, no effect will be applied.
   * @returns Whether the tag continues to exist after the lapse.
   */
  lapse(pokemon: Pokemon, lapseType: BattlerTagLapseType): boolean {
    const ret = super.lapse(pokemon, lapseType);

    const moveData = getMoveEffectPhaseData(pokemon);
    if (
      lapseType === BattlerTagLapseType.CUSTOM &&
      moveData &&
      moveData.move.doesFlagEffectApply({ flag: MoveFlags.MAKES_CONTACT, user: moveData.attacker, target: pokemon })
    ) {
      this.onContact(moveData.attacker, pokemon);
    }

    return ret;
  }
}

/**
 * `BattlerTag` class for moves that block damaging moves damage the enemy if the enemy's move makes contact
 * Used by {@linkcode MoveId.SPIKY_SHIELD}
 *
 * @sealed
 */
export class ContactDamageProtectedTag extends ContactProtectedTag {
  public override readonly tagType = BattlerTagType.SPIKY_SHIELD;
  #damageRatio: number;

  constructor(sourceMove: MoveId, damageRatio: number) {
    super(sourceMove, BattlerTagType.SPIKY_SHIELD);
    this.#damageRatio = damageRatio;
  }

  /**
   * Damage the attacker by `this.damageRatio` of the target's max HP
   * @param attacker - The pokemon using the contact move
   * @param user - The pokemon that is being attacked and has the tag
   */
  override onContact(attacker: Pokemon, user: Pokemon): void {
    const cancelled = new BooleanHolder(false);
    applyAbAttrs("BlockNonDirectDamageAbAttr", { pokemon: user, cancelled });
    if (!cancelled.value) {
      attacker.damageAndUpdate(toDmgValue(attacker.getMaxHp() * (1 / this.#damageRatio)), {
        result: HitResult.INDIRECT,
      });
    }
  }
}

/** Base class for `BattlerTag`s that block damaging moves but not status moves */
export abstract class DamageProtectedTag extends ContactProtectedTag {
  public declare readonly tagType: DamageProtectedTagType;
}

export class ContactSetStatusProtectedTag extends DamageProtectedTag {
  public declare readonly tagType: ContactSetStatusProtectedTagType;
  /** The status effect applied to attackers */
  #statusEffect: StatusEffect;
  /**
   * @param sourceMove - The move that caused the tag to be applied
   * @param tagType - The type of the tag
   * @param statusEffect - The status effect applied to attackers
   */
  constructor(sourceMove: MoveId, tagType: ContactSetStatusProtectedTagType, statusEffect: StatusEffect) {
    super(sourceMove, tagType);
    this.#statusEffect = statusEffect;
  }

  /**
   * Set the status effect on the attacker
   * @param attacker - The pokemon using the contact move
   * @param user - The pokemon that is being attacked and has the tag
   */
  override onContact(attacker: Pokemon, user: Pokemon): void {
    attacker.trySetStatus(this.#statusEffect, true, user);
  }
}

/**
 * `BattlerTag` class for moves that block damaging moves and lower enemy stats if the enemy's move makes contact
 * Used by {@linkcode MoveId.KINGS_SHIELD}, {@linkcode MoveId.OBSTRUCT}, {@linkcode MoveId.SILK_TRAP}
 */
export class ContactStatStageChangeProtectedTag extends DamageProtectedTag {
  public declare readonly tagType: ContactStatStageChangeProtectedTagType;
  #stat: BattleStat;
  #levels: number;

  constructor(sourceMove: MoveId, tagType: ContactStatStageChangeProtectedTagType, stat: BattleStat, levels: number) {
    super(sourceMove, tagType);

    this.#stat = stat;
    this.#levels = levels;
  }

  /**
   * Initiate the stat stage change on the attacker
   * @param attacker - The pokemon using the contact move
   * @param user - The pokemon that is being attacked and has the tag
   */
  override onContact(attacker: Pokemon, _user: Pokemon): void {
    globalScene.phaseManager.unshiftNew(
      "StatStageChangePhase",
      attacker.getBattlerIndex(),
      false,
      [this.#stat],
      this.#levels,
    );
  }
}

/**
 * `BattlerTag` class for effects that cause the affected Pokemon to survive lethal attacks at 1 HP.
 * Used for {@link https://bulbapedia.bulbagarden.net/wiki/Endure_(move) | Endure} and endure tokens.
 */
export class EnduringTag extends BattlerTag {
  public declare readonly tagType: EndureTagType;
  constructor(tagType: EndureTagType, lapseType: BattlerTagLapseType, sourceMove: MoveId) {
    super(tagType, lapseType, 0, sourceMove);
  }

  onAdd(pokemon: Pokemon): void {
    super.onAdd(pokemon);

    globalScene.phaseManager.queueMessage(
      i18next.t("battlerTags:enduringOnAdd", {
        pokemonNameWithAffix: getPokemonNameWithAffix(pokemon),
      }),
    );
  }

  lapse(pokemon: Pokemon, lapseType: BattlerTagLapseType): boolean {
    if (lapseType === BattlerTagLapseType.CUSTOM) {
      globalScene.phaseManager.queueMessage(
        i18next.t("battlerTags:enduringLapse", {
          pokemonNameWithAffix: getPokemonNameWithAffix(pokemon),
        }),
      );
      return true;
    }

    return super.lapse(pokemon, lapseType);
  }
}

export class SturdyTag extends BattlerTag {
  public override readonly tagType = BattlerTagType.STURDY;
  constructor(sourceMove: MoveId) {
    super(BattlerTagType.STURDY, BattlerTagLapseType.TURN_END, 0, sourceMove);
  }

  lapse(pokemon: Pokemon, lapseType: BattlerTagLapseType): boolean {
    if (lapseType === BattlerTagLapseType.CUSTOM) {
      globalScene.phaseManager.queueMessage(
        i18next.t("battlerTags:sturdyLapse", {
          pokemonNameWithAffix: getPokemonNameWithAffix(pokemon),
        }),
      );
      return true;
    }

    return super.lapse(pokemon, lapseType);
  }
}

export class PerishSongTag extends SerializableBattlerTag {
  public override readonly tagType = BattlerTagType.PERISH_SONG;
  constructor(turnCount: number) {
    super(BattlerTagType.PERISH_SONG, BattlerTagLapseType.TURN_END, turnCount, MoveId.PERISH_SONG, undefined, true);
  }

  canAdd(pokemon: Pokemon): boolean {
    return !pokemon.isBossImmune();
  }

  lapse(pokemon: Pokemon, lapseType: BattlerTagLapseType): boolean {
    const ret = super.lapse(pokemon, lapseType);

    if (ret) {
      globalScene.phaseManager.queueMessage(
        i18next.t("battlerTags:perishSongLapse", {
          pokemonNameWithAffix: getPokemonNameWithAffix(pokemon),
          turnCount: this.turnCount,
        }),
      );
    } else {
      pokemon.damageAndUpdate(pokemon.hp, { result: HitResult.INDIRECT_KO, ignoreSegments: true });
    }

    return ret;
  }
}

/**
 * Applies the "Center of Attention" volatile status effect, the effect applied by Follow Me, Rage Powder, and Spotlight.
 * @see {@link https://bulbapedia.bulbagarden.net/wiki/Center_of_attention | Center of Attention}
 */
export class CenterOfAttentionTag extends BattlerTag {
  public override readonly tagType = BattlerTagType.CENTER_OF_ATTENTION;
  public powder: boolean;

  constructor(sourceMove: MoveId) {
    super(BattlerTagType.CENTER_OF_ATTENTION, BattlerTagLapseType.TURN_END, 1, sourceMove);

    this.powder = this.sourceMove === MoveId.RAGE_POWDER;
  }

  /** "Center of Attention" can't be added if an ally is already the Center of Attention. */
  canAdd(pokemon: Pokemon): boolean {
    const activeTeam = pokemon.isPlayer() ? globalScene.getPlayerField() : globalScene.getEnemyField();

    return !activeTeam.find(p => p.getTag(BattlerTagType.CENTER_OF_ATTENTION));
  }

  onAdd(pokemon: Pokemon): void {
    super.onAdd(pokemon);

    globalScene.phaseManager.queueMessage(
      i18next.t("battlerTags:centerOfAttentionOnAdd", {
        pokemonNameWithAffix: getPokemonNameWithAffix(pokemon),
      }),
    );
  }
}

export class AbilityBattlerTag extends SerializableBattlerTag {
  public declare readonly tagType: AbilityBattlerTagType;
  #ability: AbilityId;
  /** The ability that the tag corresponds to */
  public get ability(): AbilityId {
    return this.#ability;
  }

  constructor(tagType: AbilityBattlerTagType, ability: AbilityId, lapseType: BattlerTagLapseType, turnCount: number) {
    super(tagType, lapseType, turnCount);

    this.#ability = ability;
  }
}

/**
 * Tag used by Unburden to double speed
 */
export class UnburdenTag extends AbilityBattlerTag {
  public override readonly tagType = BattlerTagType.UNBURDEN;
  constructor() {
    super(BattlerTagType.UNBURDEN, AbilityId.UNBURDEN, BattlerTagLapseType.CUSTOM, 1);
  }
  onAdd(pokemon: Pokemon): void {
    super.onAdd(pokemon);
  }
  onRemove(pokemon: Pokemon): void {
    super.onRemove(pokemon);
  }
}

export class TruantTag extends AbilityBattlerTag {
  public override readonly tagType = BattlerTagType.TRUANT;
  constructor() {
    super(BattlerTagType.TRUANT, AbilityId.TRUANT, BattlerTagLapseType.MOVE, 1);
  }

  lapse(pokemon: Pokemon, lapseType: BattlerTagLapseType): boolean {
    if (!pokemon.hasAbility(AbilityId.TRUANT)) {
      // remove tag if mon lacks ability
      return super.lapse(pokemon, lapseType);
    }

    const lastMove = pokemon.getLastXMoves()[0];

    if (!lastMove || lastMove.move === MoveId.NONE) {
      // Don't interrupt move if last move was `MoveId.NONE` OR no prior move was found
      return true;
    }

    // Interrupt move usage in favor of slacking off
    const passive = pokemon.getAbility().id !== AbilityId.TRUANT;
    (globalScene.phaseManager.getCurrentPhase() as MovePhase).cancel();
    // TODO: Ability displays should be handled by the ability
    globalScene.phaseManager.queueAbilityDisplay(pokemon, passive, true);
    globalScene.phaseManager.queueMessage(
      i18next.t("battlerTags:truantLapse", {
        pokemonNameWithAffix: getPokemonNameWithAffix(pokemon),
      }),
    );
    globalScene.phaseManager.queueAbilityDisplay(pokemon, passive, false);

    return true;
  }
}

export class SlowStartTag extends AbilityBattlerTag {
  public override readonly tagType = BattlerTagType.SLOW_START;
  constructor() {
    super(BattlerTagType.SLOW_START, AbilityId.SLOW_START, BattlerTagLapseType.TURN_END, 5);
  }

  onAdd(pokemon: Pokemon): void {
    super.onAdd(pokemon);

    globalScene.phaseManager.queueMessage(
      i18next.t("battlerTags:slowStartOnAdd", {
        pokemonNameWithAffix: getPokemonNameWithAffix(pokemon),
      }),
    );
  }

  lapse(pokemon: Pokemon, lapseType: BattlerTagLapseType): boolean {
    if (!pokemon.hasAbility(this.ability)) {
      this.turnCount = 1;
    }

    return super.lapse(pokemon, lapseType);
  }

  onRemove(pokemon: Pokemon): void {
    super.onRemove(pokemon);

    globalScene.phaseManager.queueMessage(
      i18next.t("battlerTags:slowStartOnRemove", {
        pokemonNameWithAffix: getPokemonNameWithAffix(pokemon),
      }),
      null,
      false,
      null,
    );
  }
}

export class HighestStatBoostTag extends AbilityBattlerTag {
  public declare readonly tagType: HighestStatBoostTagType;
  public stat: EffectiveStat = Stat.ATK;
  public multiplier = 1.3;

  constructor(tagType: HighestStatBoostTagType, ability: AbilityId) {
    super(tagType, ability, BattlerTagLapseType.CUSTOM, 1);
  }

  /**
   * When given a battler tag or json representing one, load the data for it.
   * @param source - An object containing the fields needed to reconstruct this tag.
   */
  public override loadTag<T extends this>(source: BaseBattlerTag & Pick<T, "tagType" | "stat" | "multiplier">): void {
    super.loadTag(source);
    this.stat = source.stat;
    this.multiplier = source.multiplier;
  }

  onAdd(pokemon: Pokemon): void {
    super.onAdd(pokemon);

    const highestStat = EFFECTIVE_STATS.reduce(
      (curr: [EffectiveStat, number], stat: EffectiveStat) => {
        const value = pokemon.getEffectiveStat(stat, undefined, undefined, true, true, true, false, true, true);
        if (value > curr[1]) {
          curr[0] = stat;
          curr[1] = value;
        }
        return curr;
      },
      [Stat.ATK, 0],
    )[0];

    this.stat = highestStat;

    this.multiplier = highestStat === Stat.SPD ? 1.5 : 1.3;
    globalScene.phaseManager.queueMessage(
      i18next.t("battlerTags:highestStatBoostOnAdd", {
        pokemonNameWithAffix: getPokemonNameWithAffix(pokemon),
        statName: i18next.t(getStatKey(highestStat)),
      }),
      null,
      false,
      null,
      true,
    );
  }

  onRemove(pokemon: Pokemon): void {
    super.onRemove(pokemon);

    globalScene.phaseManager.queueMessage(
      i18next.t("battlerTags:highestStatBoostOnRemove", {
        pokemonNameWithAffix: getPokemonNameWithAffix(pokemon),
        abilityName: allAbilities[this.ability].name,
      }),
    );
  }
}

export class WeatherHighestStatBoostTag extends HighestStatBoostTag {
  #weatherTypes: WeatherType[];
  public get weatherTypes(): WeatherType[] {
    return this.#weatherTypes;
  }

  constructor(tagType: HighestStatBoostTagType, ability: AbilityId, ...weatherTypes: WeatherType[]) {
    super(tagType, ability);
    this.#weatherTypes = weatherTypes;
  }
}

export class TerrainHighestStatBoostTag extends HighestStatBoostTag {
  #terrainTypes: TerrainType[];
  public get terrainTypes(): TerrainType[] {
    return this.#terrainTypes;
  }

  constructor(tagType: HighestStatBoostTagType, ability: AbilityId, ...terrainTypes: TerrainType[]) {
    super(tagType, ability);
    this.#terrainTypes = terrainTypes;
  }
}

export class SemiInvulnerableTag extends SerializableBattlerTag {
  public declare readonly tagType: SemiInvulnerableTagType;
  constructor(tagType: BattlerTagType, turnCount: number, sourceMove: MoveId) {
    super(tagType, BattlerTagLapseType.MOVE_EFFECT, turnCount, sourceMove);
  }

  onAdd(pokemon: Pokemon): void {
    super.onAdd(pokemon);

    pokemon.setVisible(false);
  }

  onRemove(pokemon: Pokemon): void {
    // Wait 2 frames before setting visible for battle animations that don't immediately show the sprite invisible
    globalScene.tweens.addCounter({
      duration: getFrameMs(2),
      onComplete: () => pokemon.setVisible(true),
    });
  }
}

export abstract class TypeImmuneTag extends SerializableBattlerTag {
  #immuneType: PokemonType;
  public get immuneType(): PokemonType {
    return this.#immuneType;
  }

  constructor(tagType: BattlerTagType, sourceMove: MoveId, immuneType: PokemonType, length = 1) {
    super(tagType, BattlerTagLapseType.TURN_END, length, sourceMove, undefined, true);

    this.#immuneType = immuneType;
  }
}

/**
 * Battler Tag that lifts the affected Pokemon into the air and provides immunity to Ground type moves.
 * @see {@link https://bulbapedia.bulbagarden.net/wiki/Magnet_Rise_(move) | MoveId.MAGNET_RISE}
 * @see {@link https://bulbapedia.bulbagarden.net/wiki/Telekinesis_(move) | MoveId.TELEKINESIS}
 */
export class FloatingTag extends TypeImmuneTag {
  public override readonly tagType = BattlerTagType.FLOATING;
  constructor(tagType: BattlerTagType, sourceMove: MoveId, turnCount: number) {
    super(tagType, sourceMove, PokemonType.GROUND, turnCount);
  }

  onAdd(pokemon: Pokemon): void {
    super.onAdd(pokemon);

    if (this.sourceMove === MoveId.MAGNET_RISE) {
      globalScene.phaseManager.queueMessage(
        i18next.t("battlerTags:magnetRisenOnAdd", {
          pokemonNameWithAffix: getPokemonNameWithAffix(pokemon),
        }),
      );
    }
  }

  onRemove(pokemon: Pokemon): void {
    super.onRemove(pokemon);
    if (this.sourceMove === MoveId.MAGNET_RISE) {
      globalScene.phaseManager.queueMessage(
        i18next.t("battlerTags:magnetRisenOnRemove", {
          pokemonNameWithAffix: getPokemonNameWithAffix(pokemon),
        }),
      );
    }
  }
}

export class TypeBoostTag extends SerializableBattlerTag {
  public declare readonly tagType: TypeBoostTagType;
  #boostedType: PokemonType;
  #boostValue: number;
  #oneUse: boolean;

  public get boostedType(): PokemonType {
    return this.#boostedType;
  }
  public get boostValue(): number {
    return this.#boostValue;
  }
  public get oneUse(): boolean {
    return this.#oneUse;
  }

  constructor(
    tagType: BattlerTagType,
    sourceMove: MoveId,
    boostedType: PokemonType,
    boostValue: number,
    oneUse: boolean,
  ) {
    super(tagType, BattlerTagLapseType.TURN_END, 1, sourceMove);

    this.#boostedType = boostedType;
    this.#boostValue = boostValue;
    this.#oneUse = oneUse;
  }

  lapse(pokemon: Pokemon, lapseType: BattlerTagLapseType): boolean {
    return lapseType !== BattlerTagLapseType.CUSTOM || super.lapse(pokemon, lapseType);
  }

  override onAdd(pokemon: Pokemon): void {
    globalScene.phaseManager.queueMessage(
      i18next.t("abilityTriggers:typeImmunityPowerBoost", {
        pokemonNameWithAffix: getPokemonNameWithAffix(pokemon),
        typeName: i18next.t(`pokemonInfo:Type.${PokemonType[this.boostedType]}`),
      }),
    );
  }

  override onOverlap(pokemon: Pokemon): void {
    globalScene.phaseManager.queueMessage(
      i18next.t("abilityTriggers:moveImmunity", { pokemonNameWithAffix: getPokemonNameWithAffix(pokemon) }),
    );
  }
}

export class CritBoostTag extends SerializableBattlerTag {
  public declare readonly tagType: CritStageBoostTagType;
  /** The number of stages boosted by this tag */
  public readonly critStages: number = 1;

  constructor(tagType: CritStageBoostTagType, sourceMove: MoveId) {
    super(tagType, BattlerTagLapseType.TURN_END, 1, sourceMove, undefined, true);
  }

  onAdd(pokemon: Pokemon): void {
    super.onAdd(pokemon);

    // Dragon cheer adds +2 crit stages if the pokemon is a Dragon type when the tag is added
    if (this.tagType === BattlerTagType.DRAGON_CHEER && pokemon.getTypes(true).includes(PokemonType.DRAGON)) {
      (this as Mutable<this>).critStages = 2;
    } else {
      (this as Mutable<this>).critStages = 1;
    }

    globalScene.phaseManager.queueMessage(
      i18next.t("battlerTags:critBoostOnAdd", {
        pokemonNameWithAffix: getPokemonNameWithAffix(pokemon),
      }),
    );
  }

  lapse(pokemon: Pokemon, lapseType: BattlerTagLapseType): boolean {
    return lapseType !== BattlerTagLapseType.CUSTOM || super.lapse(pokemon, lapseType);
  }

  onRemove(pokemon: Pokemon): void {
    super.onRemove(pokemon);

    globalScene.phaseManager.queueMessage(
      i18next.t("battlerTags:critBoostOnRemove", {
        pokemonNameWithAffix: getPokemonNameWithAffix(pokemon),
      }),
    );
  }

  public override loadTag(source: BaseBattlerTag & Pick<CritBoostTag, "tagType" | "critStages">): void {
    super.loadTag(source);
    // TODO: Remove the nullish coalescing once Zod Schemas come in
    // For now, this is kept for backwards compatibility with older save files
    (this as Mutable<this>).critStages = source.critStages ?? 1;
  }
}

export class SaltCuredTag extends SerializableBattlerTag {
  public override readonly tagType = BattlerTagType.SALT_CURED;
  constructor(sourceId: number) {
    super(BattlerTagType.SALT_CURED, BattlerTagLapseType.TURN_END, 1, MoveId.SALT_CURE, sourceId);
  }

  onAdd(pokemon: Pokemon): void {
    const source = this.getSourcePokemon();
    if (!source) {
      console.warn(`Failed to get source Pokemon for SaltCureTag onAdd; id: ${this.sourceId}`);
      return;
    }

    super.onAdd(pokemon);
    globalScene.phaseManager.queueMessage(
      i18next.t("battlerTags:saltCuredOnAdd", {
        pokemonNameWithAffix: getPokemonNameWithAffix(pokemon),
      }),
    );
  }

  lapse(pokemon: Pokemon, lapseType: BattlerTagLapseType): boolean {
    const ret = lapseType !== BattlerTagLapseType.CUSTOM || super.lapse(pokemon, lapseType);

    if (ret) {
      globalScene.phaseManager.unshiftNew(
        "CommonAnimPhase",
        pokemon.getBattlerIndex(),
        pokemon.getBattlerIndex(),
        CommonAnim.SALT_CURE,
      );

      const cancelled = new BooleanHolder(false);
      applyAbAttrs("BlockNonDirectDamageAbAttr", { pokemon, cancelled });

      if (!cancelled.value) {
        const pokemonSteelOrWater = pokemon.isOfType(PokemonType.STEEL) || pokemon.isOfType(PokemonType.WATER);
        pokemon.damageAndUpdate(toDmgValue(pokemonSteelOrWater ? pokemon.getMaxHp() / 4 : pokemon.getMaxHp() / 8), {
          result: HitResult.INDIRECT,
        });

        globalScene.phaseManager.queueMessage(
          i18next.t("battlerTags:saltCuredLapse", {
            pokemonNameWithAffix: getPokemonNameWithAffix(pokemon),
            moveName: this.getMoveName(),
          }),
        );
      }
    }

    return ret;
  }
}

export class CursedTag extends SerializableBattlerTag {
  public override readonly tagType = BattlerTagType.CURSED;
  constructor(sourceId: number) {
    super(BattlerTagType.CURSED, BattlerTagLapseType.TURN_END, 1, MoveId.CURSE, sourceId, true);
  }

  onAdd(pokemon: Pokemon): void {
    const source = this.getSourcePokemon();
    if (!source) {
      console.warn(`Failed to get source Pokemon for CursedTag onAdd; id: ${this.sourceId}`);
      return;
    }

    super.onAdd(pokemon);
  }

  lapse(pokemon: Pokemon, lapseType: BattlerTagLapseType): boolean {
    const ret = lapseType !== BattlerTagLapseType.CUSTOM || super.lapse(pokemon, lapseType);

    if (ret) {
      globalScene.phaseManager.unshiftNew(
        "CommonAnimPhase",
        pokemon.getBattlerIndex(),
        pokemon.getBattlerIndex(),
        CommonAnim.SALT_CURE,
      );

      const cancelled = new BooleanHolder(false);
      applyAbAttrs("BlockNonDirectDamageAbAttr", { pokemon, cancelled });

      if (!cancelled.value) {
        pokemon.damageAndUpdate(toDmgValue(pokemon.getMaxHp() / 4), { result: HitResult.INDIRECT });
        globalScene.phaseManager.queueMessage(
          i18next.t("battlerTags:cursedLapse", {
            pokemonNameWithAffix: getPokemonNameWithAffix(pokemon),
          }),
        );
      }
    }

    return ret;
  }
}

/**
 * Battler tag for attacks that remove a type post use.
 */
export class RemovedTypeTag extends SerializableBattlerTag {
  public declare readonly tagType: RemovedTypeTagType;
  constructor(tagType: RemovedTypeTagType, lapseType: BattlerTagLapseType, sourceMove: MoveId) {
    super(tagType, lapseType, 1, sourceMove);
  }
}

/**
 * Battler tag for effects that ground the source, allowing Ground-type moves to hit them.
 * @description `IGNORE_FLYING`: Persistent grounding effects (i.e. from Smack Down and Thousand Waves)
 */
export class GroundedTag extends SerializableBattlerTag {
  public override readonly tagType = BattlerTagType.IGNORE_FLYING;
  constructor(tagType: BattlerTagType.IGNORE_FLYING, lapseType: BattlerTagLapseType, sourceMove: MoveId) {
    super(tagType, lapseType, 1, sourceMove);
  }
}

/**
 * @description `ROOSTED`: Tag for temporary grounding if only source of ungrounding is flying and pokemon uses Roost.
 * Roost removes flying type from a pokemon for a single turn.
 */

export class RoostedTag extends BattlerTag {
  private isBaseFlying: boolean;
  private isBasePureFlying: boolean;

  constructor() {
    super(BattlerTagType.ROOSTED, BattlerTagLapseType.TURN_END, 1, MoveId.ROOST);
  }

  onRemove(pokemon: Pokemon): void {
    const currentTypes = pokemon.getTypes();
    const baseTypes = pokemon.getTypes(false, false, true);

    const forestsCurseApplied: boolean =
      currentTypes.includes(PokemonType.GRASS) && !baseTypes.includes(PokemonType.GRASS);
    const trickOrTreatApplied: boolean =
      currentTypes.includes(PokemonType.GHOST) && !baseTypes.includes(PokemonType.GHOST);

    if (this.isBaseFlying) {
      let modifiedTypes: PokemonType[] = [];
      if (this.isBasePureFlying) {
        if (forestsCurseApplied || trickOrTreatApplied) {
          modifiedTypes = currentTypes.filter(type => type !== PokemonType.NORMAL);
          modifiedTypes.push(PokemonType.FLYING);
        } else {
          modifiedTypes = [PokemonType.FLYING];
        }
      } else {
        modifiedTypes = [...currentTypes];
        modifiedTypes.push(PokemonType.FLYING);
      }
      pokemon.summonData.types = modifiedTypes;
      pokemon.updateInfo();
    }
  }

  onAdd(pokemon: Pokemon): void {
    const currentTypes = pokemon.getTypes();
    const baseTypes = pokemon.getTypes(false, false, true);

    const isOriginallyDualType = baseTypes.length === 2;
    const isCurrentlyDualType = currentTypes.length === 2;
    this.isBaseFlying = baseTypes.includes(PokemonType.FLYING);
    this.isBasePureFlying = baseTypes[0] === PokemonType.FLYING && baseTypes.length === 1;

    if (this.isBaseFlying) {
      let modifiedTypes: PokemonType[];
      if (this.isBasePureFlying && !isCurrentlyDualType) {
        modifiedTypes = [PokemonType.NORMAL];
      } else {
        if (!!pokemon.getTag(RemovedTypeTag) && isOriginallyDualType && !isCurrentlyDualType) {
          modifiedTypes = [PokemonType.UNKNOWN];
        } else {
          modifiedTypes = currentTypes.filter(type => type !== PokemonType.FLYING);
        }
      }
      pokemon.summonData.types = modifiedTypes;
      pokemon.updateInfo();
    }
  }
}

/** Common attributes of form change abilities that block damage */
export class FormBlockDamageTag extends SerializableBattlerTag {
  public declare readonly tagType: BattlerTagType.ICE_FACE | BattlerTagType.DISGUISE;
  constructor(tagType: BattlerTagType.ICE_FACE | BattlerTagType.DISGUISE) {
    super(tagType, BattlerTagLapseType.CUSTOM, 1);
  }

  /**
   * Determines if the tag can be added to the Pokémon.
   * @param pokemon - The Pokémon to which the tag might be added.
   * @returns `true` if the tag can be added, `false` otherwise.
   */
  canAdd(pokemon: Pokemon): boolean {
    return pokemon.formIndex === 0;
  }

  /**
   * Applies the tag to the Pokémon.
   * Triggers a form change if the Pokémon is not in its defense form.
   * @param {Pokemon} pokemon The Pokémon to which the tag is added.
   */
  onAdd(pokemon: Pokemon): void {
    super.onAdd(pokemon);

    if (pokemon.formIndex !== 0) {
      globalScene.triggerPokemonFormChange(pokemon, SpeciesFormChangeAbilityTrigger);
    }
  }

  /**
   * Removes the tag from the Pokémon.
   * Triggers a form change when the tag is removed.
   * @param pokemon - The Pokémon from which the tag is removed.
   */
  onRemove(pokemon: Pokemon): void {
    super.onRemove(pokemon);

    globalScene.triggerPokemonFormChange(pokemon, SpeciesFormChangeAbilityTrigger);
  }
}

/** Provides the additional weather-based effects of the Ice Face ability */
export class IceFaceBlockDamageTag extends FormBlockDamageTag {
  public override readonly tagType = BattlerTagType.ICE_FACE;
  /**
   * Determines if the tag can be added to the Pokémon.
   * @param pokemon - The Pokémon to which the tag might be added.
   * @returns `true` if the tag can be added, `false` otherwise.
   */
  canAdd(pokemon: Pokemon): boolean {
    const weatherType = globalScene.arena.weather?.weatherType;
    const isWeatherSnowOrHail = weatherType === WeatherType.HAIL || weatherType === WeatherType.SNOW;

    return super.canAdd(pokemon) || isWeatherSnowOrHail;
  }
}

/**
 * Battler tag indicating a Tatsugiri with {@link https://bulbapedia.bulbagarden.net/wiki/Commander_(Ability) | Commander}
 * has entered the tagged Pokemon's mouth.
 * @sealed
 */
export class CommandedTag extends SerializableBattlerTag {
  public override readonly tagType = BattlerTagType.COMMANDED;
  public readonly tatsugiriFormKey: string = "curly";

  constructor(sourceId: number) {
    super(BattlerTagType.COMMANDED, BattlerTagLapseType.CUSTOM, 0, MoveId.NONE, sourceId);
  }

  /** Caches the Tatsugiri's form key and sharply boosts the tagged Pokemon's stats */
  override onAdd(pokemon: Pokemon): void {
    (this as Mutable<this>).tatsugiriFormKey = this.getSourcePokemon()?.getFormKey() ?? "curly";
    globalScene.phaseManager.unshiftNew(
      "StatStageChangePhase",
      pokemon.getBattlerIndex(),
      true,
      [Stat.ATK, Stat.DEF, Stat.SPATK, Stat.SPDEF, Stat.SPD],
      2,
    );
  }

  /** Triggers an {@linkcode PokemonAnimType | animation} of the tagged Pokemon "spitting out" Tatsugiri */
  override onRemove(pokemon: Pokemon): void {
    if (this.getSourcePokemon()?.isActive(true)) {
      globalScene.triggerPokemonBattleAnim(pokemon, PokemonAnimType.COMMANDER_REMOVE);
    }
  }

  override loadTag(source: BaseBattlerTag & Pick<CommandedTag, "tagType" | "tatsugiriFormKey">): void {
    super.loadTag(source);
    (this as Mutable<this>).tatsugiriFormKey = source.tatsugiriFormKey;
  }
}

/**
 * Battler tag enabling the Stockpile mechanic. This tag handles:
 * - Stack tracking, including max limit enforcement (which is replicated in Stockpile for redundancy).
 *
 * - Stat changes on adding a stack. Adding a stockpile stack attempts to raise the pokemon's DEF and SPDEF by +1.
 *
 * - Stat changes on removal of (all) stacks.
 *   - Removing stacks decreases DEF and SPDEF, independently, by one stage for each stack that successfully changed
 *     the stat when added.
 * @sealed
 */
export class StockpilingTag extends SerializableBattlerTag {
  public override readonly tagType = BattlerTagType.STOCKPILING;
  public stockpiledCount = 0;
  public statChangeCounts: { [Stat.DEF]: number; [Stat.SPDEF]: number } = {
    [Stat.DEF]: 0,
    [Stat.SPDEF]: 0,
  };

  constructor(sourceMove: MoveId = MoveId.NONE) {
    super(BattlerTagType.STOCKPILING, BattlerTagLapseType.CUSTOM, 1, sourceMove);
  }

  private onStatStagesChanged(_: Pokemon | null, statsChanged: BattleStat[], statChanges: number[]) {
    const defChange = statChanges[statsChanged.indexOf(Stat.DEF)] ?? 0;
    const spDefChange = statChanges[statsChanged.indexOf(Stat.SPDEF)] ?? 0;

    if (defChange) {
      this.statChangeCounts[Stat.DEF]++;
    }
    if (spDefChange) {
      this.statChangeCounts[Stat.SPDEF]++;
    }

    // Removed during bundling; used to ensure this method's signature retains parity
    // with the `StatStageChangeCallback` type.
    this.onStatStagesChanged satisfies StatStageChangeCallback;
  }

  public override loadTag(
    source: BaseBattlerTag & Pick<StockpilingTag, "tagType" | "stockpiledCount" | "statChangeCounts">,
  ): void {
    super.loadTag(source);
    this.stockpiledCount = source.stockpiledCount || 0;
    this.statChangeCounts = {
      [Stat.DEF]: source.statChangeCounts?.[Stat.DEF] ?? 0,
      [Stat.SPDEF]: source.statChangeCounts?.[Stat.SPDEF] ?? 0,
    };
  }

  /**
   * Adds a stockpile stack to a pokemon, up to a maximum of 3 stacks. Note that onOverlap defers to this method.
   *
   * If a stack is added, a message is displayed and the pokemon's DEF and SPDEF are increased by 1.
   * For each stat, an internal counter is incremented (by 1) if the stat was successfully changed.
   */
  onAdd(pokemon: Pokemon): void {
    if (this.stockpiledCount >= 3) {
      return;
    }
    this.stockpiledCount++;

    globalScene.phaseManager.queueMessage(
      i18next.t("battlerTags:stockpilingOnAdd", {
        pokemonNameWithAffix: getPokemonNameWithAffix(pokemon),
        stockpiledCount: this.stockpiledCount,
      }),
    );

<<<<<<< HEAD
    // Attempt to increase DEF and SPDEF by one stage, keeping track of successful changes.
    globalScene.phaseManager.unshiftNew(
      "StatStageChangePhase",
      pokemon.getBattlerIndex(),
      true,
      [Stat.SPDEF, Stat.DEF],
      1,
      true,
      false,
      true,
      this.onStatStagesChanged,
    );
=======
      // Attempt to increase DEF and SPDEF by one stage, keeping track of successful changes.
      globalScene.phaseManager.unshiftNew(
        "StatStageChangePhase",
        pokemon.getBattlerIndex(),
        true,
        [Stat.SPDEF, Stat.DEF],
        1,
        true,
        false,
        true,
        this.onStatStagesChanged.bind(this),
      );
    }
>>>>>>> 4bb3e11c
  }

  onOverlap(pokemon: Pokemon): void {
    this.onAdd(pokemon);
  }

  /**
   * Removing the tag removes all stacks, and the pokemon's DEF and SPDEF are decreased by
   * one stage for each stack which had successfully changed that particular stat during onAdd.
   */
  onRemove(pokemon: Pokemon): void {
    const defChange = this.statChangeCounts[Stat.DEF];
    const spDefChange = this.statChangeCounts[Stat.SPDEF];

    if (defChange) {
      globalScene.phaseManager.unshiftNew(
        "StatStageChangePhase",
        pokemon.getBattlerIndex(),
        true,
        [Stat.DEF],
        -defChange,
        true,
        false,
        true,
      );
    }

    if (spDefChange) {
      globalScene.phaseManager.unshiftNew(
        "StatStageChangePhase",
        pokemon.getBattlerIndex(),
        true,
        [Stat.SPDEF],
        -spDefChange,
        true,
        false,
        true,
      );
    }
  }
}

/**
 * Battler tag for Gulp Missile used by Cramorant.
 */
export class GulpMissileTag extends SerializableBattlerTag {
  public declare readonly tagType: BattlerTagType.GULP_MISSILE_ARROKUDA | BattlerTagType.GULP_MISSILE_PIKACHU;
  constructor(tagType: BattlerTagType.GULP_MISSILE_ARROKUDA | BattlerTagType.GULP_MISSILE_PIKACHU, sourceMove: MoveId) {
    super(tagType, BattlerTagLapseType.HIT, 0, sourceMove);
  }

  override lapse(pokemon: Pokemon, _lapseType: BattlerTagLapseType): boolean {
    if (pokemon.getTag(BattlerTagType.UNDERWATER)) {
      return true;
    }

    const moveEffectPhase = globalScene.phaseManager.getCurrentPhase();
    if (moveEffectPhase?.is("MoveEffectPhase")) {
      const attacker = moveEffectPhase.getUserPokemon();

      if (!attacker) {
        return false;
      }

      if (moveEffectPhase.move.hitsSubstitute(attacker, pokemon)) {
        return true;
      }

      const cancelled = new BooleanHolder(false);
      applyAbAttrs("BlockNonDirectDamageAbAttr", { pokemon: attacker, cancelled });

      if (!cancelled.value) {
        attacker.damageAndUpdate(Math.max(1, Math.floor(attacker.getMaxHp() / 4)), { result: HitResult.INDIRECT });
      }

      if (this.tagType === BattlerTagType.GULP_MISSILE_ARROKUDA) {
        globalScene.phaseManager.unshiftNew("StatStageChangePhase", attacker.getBattlerIndex(), false, [Stat.DEF], -1);
      } else {
        attacker.trySetStatus(StatusEffect.PARALYSIS, true, pokemon);
      }
    }
    return false;
  }

  /**
   * Gulp Missile's initial form changes are triggered by using Surf and Dive.
   * @param pokemon - The Pokemon with Gulp Missile ability.
   * @returns Whether the BattlerTag can be added.
   */
  canAdd(pokemon: Pokemon): boolean {
    // Bang here is OK as if sourceMove was undefined, this would just evaluate to false
    const isSurfOrDive = [MoveId.SURF, MoveId.DIVE].includes(this.sourceMove!);
    const isNormalForm =
      pokemon.formIndex === 0 &&
      !pokemon.getTag(BattlerTagType.GULP_MISSILE_ARROKUDA) &&
      !pokemon.getTag(BattlerTagType.GULP_MISSILE_PIKACHU);
    const isCramorant = pokemon.species.speciesId === SpeciesId.CRAMORANT;

    return isSurfOrDive && isNormalForm && isCramorant;
  }

  onAdd(pokemon: Pokemon): void {
    super.onAdd(pokemon);
    globalScene.triggerPokemonFormChange(pokemon, SpeciesFormChangeAbilityTrigger);
  }

  onRemove(pokemon: Pokemon): void {
    super.onRemove(pokemon);
    globalScene.triggerPokemonFormChange(pokemon, SpeciesFormChangeAbilityTrigger);
  }
}

/**
 * Tag that makes the target drop the immunities granted by a particular type
 * and all accuracy checks ignore its evasiveness stat.
 *
 * Applied by moves: {@linkcode MoveId.ODOR_SLEUTH | Odor Sleuth},
 * {@linkcode MoveId.MIRACLE_EYE | Miracle Eye} and {@linkcode MoveId.FORESIGHT | Foresight}.
 *
 * @see {@linkcode ignoreImmunity}
 */
export class ExposedTag extends SerializableBattlerTag {
  public declare readonly tagType: BattlerTagType.IGNORE_DARK | BattlerTagType.IGNORE_GHOST;
  #defenderType: PokemonType;
  #allowedTypes: readonly PokemonType[];

  constructor(
    tagType: BattlerTagType.IGNORE_DARK | BattlerTagType.IGNORE_GHOST,
    sourceMove: MoveId,
    defenderType: PokemonType,
    allowedTypes: PokemonType[],
  ) {
    super(tagType, BattlerTagLapseType.CUSTOM, 1, sourceMove);
    this.#defenderType = defenderType;
    this.#allowedTypes = allowedTypes;
  }

  /**
   * @param type - The defending type to check against
   * @param moveType - The pokemon type of the move being used
   * @returns `true` if the move should be allowed to target the defender.
   */
  ignoreImmunity(type: PokemonType, moveType: PokemonType): boolean {
    return type === this.#defenderType && this.#allowedTypes.includes(moveType);
  }
}

/**
 * Tag that prevents HP recovery from held items and move effects. It also blocks the usage of recovery moves.
 * Applied by moves:  {@linkcode MoveId.HEAL_BLOCK | Heal Block (5 turns)}, {@linkcode MoveId.PSYCHIC_NOISE | Psychic Noise (2 turns)}
 */
export class HealBlockTag extends MoveRestrictionBattlerTag {
  public override readonly tagType = BattlerTagType.HEAL_BLOCK;
  constructor(turnCount: number, sourceMove: MoveId) {
    super(
      BattlerTagType.HEAL_BLOCK,
      [BattlerTagLapseType.PRE_MOVE, BattlerTagLapseType.TURN_END],
      turnCount,
      sourceMove,
    );
  }

  onActivation(pokemon: Pokemon): string {
    return i18next.t("battle:battlerTagsHealBlock", {
      pokemonNameWithAffix: getPokemonNameWithAffix(pokemon),
    });
  }

  /**
   * Checks if a move is disabled under Heal Block
   * @param move - {@linkcode MoveId | ID} of the move being used
   * @returns `true` if the move has a TRIAGE_MOVE flag and is a status move
   */
  override isMoveRestricted(move: MoveId): boolean {
    return allMoves[move].hasFlag(MoveFlags.TRIAGE_MOVE) && allMoves[move].category === MoveCategory.STATUS;
  }

  /**
   * Checks if a move is disabled under Heal Block because of its choice of target
   * Implemented b/c of Pollen Puff
   * @param move - {@linkcode MoveId | ID} of the move being used
   * @param user - The pokemon using the move
   * @param target - The target of the move
   * @returns `true` if the move cannot be used because the target is an ally
   */
  override isMoveTargetRestricted(move: MoveId, user: Pokemon, target: Pokemon) {
    const moveCategory = new NumberHolder(allMoves[move].category);
    applyMoveAttrs("StatusCategoryOnAllyAttr", user, target, allMoves[move], moveCategory);
    return allMoves[move].hasAttr("HealOnAllyAttr") && moveCategory.value === MoveCategory.STATUS;
  }

  /**
   * Uses its own unique selectionDeniedText() message
   */
  override selectionDeniedText(pokemon: Pokemon, move: MoveId): string {
    return i18next.t("battle:moveDisabledHealBlock", {
      pokemonNameWithAffix: getPokemonNameWithAffix(pokemon),
      moveName: allMoves[move].name,
      healBlockName: allMoves[MoveId.HEAL_BLOCK].name,
    });
  }

  /**
   * @param pokemon - {@linkcode Pokemon} attempting to use the restricted move
   * @param move - {@linkcode MoveId | ID} of the move being interrupted
   * @returns Text to display when the move is interrupted
   */
  override interruptedText(pokemon: Pokemon, move: MoveId): string {
    return i18next.t("battle:moveDisabledHealBlock", {
      pokemonNameWithAffix: getPokemonNameWithAffix(pokemon),
      moveName: allMoves[move].name,
      healBlockName: allMoves[MoveId.HEAL_BLOCK].name,
    });
  }

  override onRemove(pokemon: Pokemon): void {
    super.onRemove(pokemon);

    globalScene.phaseManager.queueMessage(
      i18next.t("battle:battlerTagsHealBlockOnRemove", {
        pokemonNameWithAffix: getPokemonNameWithAffix(pokemon),
      }),
      null,
      false,
      null,
    );
  }
}

/**
 * Tag that doubles the type effectiveness of Fire-type moves.
 */
export class TarShotTag extends SerializableBattlerTag {
  public override readonly tagType = BattlerTagType.TAR_SHOT;
  constructor() {
    super(BattlerTagType.TAR_SHOT, BattlerTagLapseType.CUSTOM, 0);
  }

  /**
   * If the Pokemon is terastallized, the tag cannot be added.
   * @param pokemon - The pokemon to check
   * @returns Whether the tag can be added
   */
  override canAdd(pokemon: Pokemon): boolean {
    return !pokemon.isTerastallized;
  }

  override onAdd(pokemon: Pokemon): void {
    globalScene.phaseManager.queueMessage(
      i18next.t("battlerTags:tarShotOnAdd", {
        pokemonNameWithAffix: getPokemonNameWithAffix(pokemon),
      }),
    );
  }
}

/**
 * Battler Tag implementing the type-changing effect of {@link https://bulbapedia.bulbagarden.net/wiki/Electrify_(move) | Electrify}.
 * While this tag is in effect, the afflicted Pokemon's moves are changed to Electric type.
 */
export class ElectrifiedTag extends BattlerTag {
  public override readonly tagType = BattlerTagType.ELECTRIFIED;
  constructor() {
    super(BattlerTagType.ELECTRIFIED, BattlerTagLapseType.TURN_END, 1, MoveId.ELECTRIFY);
  }

  override onAdd(pokemon: Pokemon): void {
    // "{pokemonNameWithAffix}'s moves have been electrified!"
    globalScene.phaseManager.queueMessage(
      i18next.t("battlerTags:electrifiedOnAdd", {
        pokemonNameWithAffix: getPokemonNameWithAffix(pokemon),
      }),
    );
  }
}

/**
 * Battler Tag that keeps track of how many times the user has Autotomized
 * Each count of Autotomization reduces the weight by 100kg
 */
export class AutotomizedTag extends SerializableBattlerTag {
  public override readonly tagType = BattlerTagType.AUTOTOMIZED;
  public autotomizeCount = 0;
  constructor(sourceMove: MoveId = MoveId.AUTOTOMIZE) {
    super(BattlerTagType.AUTOTOMIZED, BattlerTagLapseType.CUSTOM, 1, sourceMove);
  }

  /**
   * Adds an autotomize count to the Pokemon. Each stack reduces weight by 100kg
   * If the Pokemon is over 0.1kg it also displays a message.
   * @param pokemon The Pokemon that is being autotomized
   */
  onAdd(pokemon: Pokemon): void {
    const minWeight = 0.1;
    if (pokemon.getWeight() > minWeight) {
      globalScene.phaseManager.queueMessage(
        i18next.t("battlerTags:autotomizeOnAdd", {
          pokemonNameWithAffix: getPokemonNameWithAffix(pokemon),
        }),
      );
    }
    this.autotomizeCount += 1;
  }

  onOverlap(pokemon: Pokemon): void {
    this.onAdd(pokemon);
  }

  public override loadTag(source: BaseBattlerTag & Pick<AutotomizedTag, "tagType" | "autotomizeCount">): void {
    super.loadTag(source);
    this.autotomizeCount = source.autotomizeCount;
  }
}

/**
 * Tag implementing the {@link https://bulbapedia.bulbagarden.net/wiki/Substitute_(doll)#Effect | Substitute Doll} effect,
 * for use with the moves Substitute and Shed Tail. Pokemon with this tag deflect most forms of received attack damage
 * onto the tag. This tag also grants immunity to most Status moves and several move effects.
 *
 * @sealed
 */
export class SubstituteTag extends SerializableBattlerTag {
  public override readonly tagType = BattlerTagType.SUBSTITUTE;
  /** The substitute's remaining HP. If HP is depleted, the Substitute fades. */
  public hp: number;

  //#region non-serializable properties
  /** A reference to the sprite representing the Substitute doll */
  #sprite: Phaser.GameObjects.Sprite;
  /** A reference to the sprite representing the Substitute doll */
  public get sprite(): Phaser.GameObjects.Sprite {
    return this.#sprite;
  }
  public set sprite(value: Phaser.GameObjects.Sprite) {
    this.#sprite = value;
  }
  /** Is the source Pokemon "in focus," i.e. is it fully visible on the field? */
  #sourceInFocus: boolean;
  /** Is the source Pokemon "in focus," i.e. is it fully visible on the field? */
  public get sourceInFocus(): boolean {
    return this.#sourceInFocus;
  }
  public set sourceInFocus(value: boolean) {
    this.#sourceInFocus = value;
  }
  //#endregion non-serializable properties

  constructor(sourceMove: MoveId, sourceId: number) {
    super(
      BattlerTagType.SUBSTITUTE,
      [BattlerTagLapseType.PRE_MOVE, BattlerTagLapseType.AFTER_MOVE, BattlerTagLapseType.HIT],
      0,
      sourceMove,
      sourceId,
      true,
    );
  }

  /** Sets the Substitute's HP and queues an on-add battle animation that initializes the Substitute's sprite. */
  onAdd(pokemon: Pokemon): void {
    const source = this.getSourcePokemon();
    if (!source) {
      console.warn(`Failed to get source Pokemon for SubstituteTag onAdd; id: ${this.sourceId}`);
      return;
    }

    this.hp = Math.floor(source.getMaxHp() / 4);
    this.sourceInFocus = false;

    // Queue battle animation and message
    globalScene.triggerPokemonBattleAnim(pokemon, PokemonAnimType.SUBSTITUTE_ADD);
    if (this.sourceMove === MoveId.SHED_TAIL) {
      globalScene.phaseManager.queueMessage(
        i18next.t("battlerTags:shedTailOnAdd", {
          pokemonNameWithAffix: getPokemonNameWithAffix(pokemon),
        }),
        1500,
      );
    } else {
      globalScene.phaseManager.queueMessage(
        i18next.t("battlerTags:substituteOnAdd", {
          pokemonNameWithAffix: getPokemonNameWithAffix(pokemon),
        }),
        1500,
      );
    }

    // Remove any binding effects from the user
    pokemon.findAndRemoveTags(tag => tag instanceof DamagingTrapTag);
  }

  /** Queues an on-remove battle animation that removes the Substitute's sprite. */
  onRemove(pokemon: Pokemon): void {
    // Only play the animation if the cause of removal isn't from the source's own move
    if (!this.sourceInFocus) {
      globalScene.triggerPokemonBattleAnim(pokemon, PokemonAnimType.SUBSTITUTE_REMOVE, [this.sprite]);
    } else {
      this.sprite.destroy();
    }
    globalScene.phaseManager.queueMessage(
      i18next.t("battlerTags:substituteOnRemove", {
        pokemonNameWithAffix: getPokemonNameWithAffix(pokemon),
      }),
    );
  }

  lapse(pokemon: Pokemon, lapseType: BattlerTagLapseType): boolean {
    switch (lapseType) {
      case BattlerTagLapseType.PRE_MOVE:
        this.onPreMove(pokemon);
        break;
      case BattlerTagLapseType.AFTER_MOVE:
        this.onAfterMove(pokemon);
        break;
      case BattlerTagLapseType.HIT:
        this.onHit(pokemon);
        break;
    }
    return lapseType !== BattlerTagLapseType.CUSTOM; // only remove this tag on custom lapse
  }

  /** Triggers an animation that brings the Pokemon into focus before it uses a move */
  onPreMove(pokemon: Pokemon): void {
    globalScene.triggerPokemonBattleAnim(pokemon, PokemonAnimType.SUBSTITUTE_PRE_MOVE, [this.sprite]);
    this.sourceInFocus = true;
  }

  /** Triggers an animation that brings the Pokemon out of focus after it uses a move */
  onAfterMove(pokemon: Pokemon): void {
    globalScene.triggerPokemonBattleAnim(pokemon, PokemonAnimType.SUBSTITUTE_POST_MOVE, [this.sprite]);
    this.sourceInFocus = false;
  }

  /** If the Substitute redirects damage, queue a message to indicate it. */
  onHit(pokemon: Pokemon): void {
    const moveEffectPhase = globalScene.phaseManager.getCurrentPhase();
    if (moveEffectPhase?.is("MoveEffectPhase")) {
      const attacker = moveEffectPhase.getUserPokemon();
      if (!attacker) {
        return;
      }
      const move = moveEffectPhase.move;
      const firstHit = attacker.turnData.hitCount === attacker.turnData.hitsLeft;

      if (firstHit && move.hitsSubstitute(attacker, pokemon)) {
        globalScene.phaseManager.queueMessage(
          i18next.t("battlerTags:substituteOnHit", {
            pokemonNameWithAffix: getPokemonNameWithAffix(pokemon),
          }),
        );
      }
    }
  }

  /**
   * When given a battler tag or json representing one, load the data for it.
   * @param source - An object containing the necessary properties to load the tag
   */
  public override loadTag(source: BaseBattlerTag & Pick<SubstituteTag, "tagType" | "hp">): void {
    super.loadTag(source);
    this.hp = source.hp;
  }
}

/**
 * Tag that adds extra post-summon effects to a battle for a specific Pokemon.
 * These post-summon effects are performed through {@linkcode Pokemon.mysteryEncounterBattleEffects},
 * and can be used to unshift special phases, etc.
 * Currently used only in MysteryEncounters to provide start of fight stat buffs.
 */
export class MysteryEncounterPostSummonTag extends BattlerTag {
  public override readonly tagType = BattlerTagType.MYSTERY_ENCOUNTER_POST_SUMMON;
  constructor() {
    super(BattlerTagType.MYSTERY_ENCOUNTER_POST_SUMMON, BattlerTagLapseType.CUSTOM, 1);
  }

  /** Event when tag is added */
  onAdd(pokemon: Pokemon): void {
    super.onAdd(pokemon);
  }

  /** Performs post-summon effects through {@linkcode Pokemon.mysteryEncounterBattleEffects} */
  lapse(pokemon: Pokemon, lapseType: BattlerTagLapseType): boolean {
    const ret = super.lapse(pokemon, lapseType);

    if (lapseType === BattlerTagLapseType.CUSTOM) {
      pokemon.mysteryEncounterBattleEffects?.(pokemon);
    }

    return ret;
  }

  /** Event when tag is removed */
  onRemove(pokemon: Pokemon): void {
    super.onRemove(pokemon);
  }
}

/**
 * Battle Tag that applies the move Torment to the target Pokemon
 * Torment restricts the use of moves twice in a row.
 * The tag is only removed if the target leaves the battle.
 * Torment does not interrupt the move if the move is performed consecutively in the same turn and right after Torment is applied
 */
export class TormentTag extends MoveRestrictionBattlerTag {
  public override readonly tagType = BattlerTagType.TORMENT;
  constructor(sourceId: number) {
    super(BattlerTagType.TORMENT, BattlerTagLapseType.AFTER_MOVE, 1, MoveId.TORMENT, sourceId);
  }

  override onAdd(pokemon: Pokemon) {
    super.onAdd(pokemon);
    globalScene.phaseManager.queueMessage(
      i18next.t("battlerTags:tormentOnAdd", {
        pokemonNameWithAffix: getPokemonNameWithAffix(pokemon),
      }),
      1500,
    );
  }

  /**
   * Torment only ends when the affected Pokemon leaves the battle field
   * @param pokemon - The Pokemon under the effects of Torment
   * @param _tagType
   * @returns `true` if still present | `false` if not
   */
  override lapse(pokemon: Pokemon, _tagType: BattlerTagLapseType): boolean {
    return pokemon.isActive(true);
  }

  /**
   * Check if the current move used is identical to the last used move with a {@linkcode MoveResult} of `SUCCESS`/`MISS`
   * @param move - The move under investigation
   * @returns `true` if there is valid consecutive usage | `false` if the moves are different from each other
   */
  public override isMoveRestricted(move: MoveId, user: Pokemon): boolean {
    if (!user) {
      return false;
    }
    const lastMove = user.getLastXMoves(1)[0];
    if (!lastMove) {
      return false;
    }
    // This checks for locking / momentum moves like Rollout and Hydro Cannon + if the user is under the influence of BattlerTagType.FRENZY
    // Because Uproar's unique behavior is not implemented, it does not check for Uproar. Torment has been marked as partial in moves.ts
    const moveObj = allMoves[lastMove.move];
    const isUnaffected = moveObj.hasAttr("ConsecutiveUseDoublePowerAttr") || user.getTag(BattlerTagType.FRENZY);
    const validLastMoveResult = lastMove.result === MoveResult.SUCCESS || lastMove.result === MoveResult.MISS;
    return lastMove.move === move && validLastMoveResult && lastMove.move !== MoveId.STRUGGLE && !isUnaffected;
  }

  override selectionDeniedText(pokemon: Pokemon, _move: MoveId): string {
    return i18next.t("battle:moveDisabledTorment", {
      pokemonNameWithAffix: getPokemonNameWithAffix(pokemon),
    });
  }
}

/**
 * BattlerTag that applies the effects of Taunt to the target Pokemon
 * Taunt restricts the use of status moves.
 * The tag is removed after 4 turns.
 */
export class TauntTag extends MoveRestrictionBattlerTag {
  public override readonly tagType = BattlerTagType.TAUNT;
  constructor() {
    super(BattlerTagType.TAUNT, [BattlerTagLapseType.PRE_MOVE, BattlerTagLapseType.AFTER_MOVE], 4, MoveId.TAUNT);
  }

  override onAdd(pokemon: Pokemon) {
    super.onAdd(pokemon);
    globalScene.phaseManager.queueMessage(
      i18next.t("battlerTags:tauntOnAdd", {
        pokemonNameWithAffix: getPokemonNameWithAffix(pokemon),
      }),
      1500,
    );
  }

  public override onRemove(pokemon: Pokemon): void {
    super.onRemove(pokemon);

    globalScene.phaseManager.queueMessage(
      i18next.t("battlerTags:tauntOnRemove", {
        pokemonNameWithAffix: getPokemonNameWithAffix(pokemon),
      }),
    );
  }

  /**
   * Check if a move is a status move and determines its restriction status on that basis
   * @param move - The move under investigation
   * @returns `true` if the move is a status move
   */
  override isMoveRestricted(move: MoveId): boolean {
    return allMoves[move].category === MoveCategory.STATUS;
  }

  override selectionDeniedText(pokemon: Pokemon, move: MoveId): string {
    return i18next.t("battle:moveDisabledTaunt", {
      pokemonNameWithAffix: getPokemonNameWithAffix(pokemon),
      moveName: allMoves[move].name,
    });
  }

  override interruptedText(pokemon: Pokemon, move: MoveId): string {
    return i18next.t("battle:moveDisabledTaunt", {
      pokemonNameWithAffix: getPokemonNameWithAffix(pokemon),
      moveName: allMoves[move].name,
    });
  }
}

/**
 * BattlerTag that applies the effects of Imprison to the target Pokemon
 * Imprison restricts the opposing side's usage of moves shared by the source-user of Imprison.
 * The tag is only removed when the source-user is removed from the field.
 */
export class ImprisonTag extends MoveRestrictionBattlerTag {
  public override readonly tagType = BattlerTagType.IMPRISON;
  constructor(sourceId: number) {
    super(
      BattlerTagType.IMPRISON,
      [BattlerTagLapseType.PRE_MOVE, BattlerTagLapseType.AFTER_MOVE],
      1,
      MoveId.IMPRISON,
      sourceId,
    );
  }

  /**
   * Checks if the source of Imprison is still active
   * @param pokemon - The pokemon this tag is attached to
   * @returns `true` if the source is still active
   */
  public override lapse(pokemon: Pokemon, lapseType: BattlerTagLapseType): boolean {
    const source = this.getSourcePokemon();
    if (!source) {
      console.warn(`Failed to get source Pokemon for ImprisonTag lapse; id: ${this.sourceId}`);
      return false;
    }
    if (lapseType === BattlerTagLapseType.PRE_MOVE) {
      return super.lapse(pokemon, lapseType) && source.isActive(true);
    }
    return source.isActive(true);
  }

  /**
   * Checks if the source of the tag has the parameter move in its moveset and that the source is still active
   * @param move - The move under investigation
   * @returns `false` if either condition is not met
   */
  public override isMoveRestricted(move: MoveId, _user: Pokemon): boolean {
    const source = this.getSourcePokemon();
    if (source) {
      const sourceMoveset = source.getMoveset().map(m => m.moveId);
      return sourceMoveset?.includes(move) && source.isActive(true);
    }
    return false;
  }

  override selectionDeniedText(pokemon: Pokemon, move: MoveId): string {
    return i18next.t("battle:moveDisabledImprison", {
      pokemonNameWithAffix: getPokemonNameWithAffix(pokemon),
      moveName: allMoves[move].name,
    });
  }

  override interruptedText(pokemon: Pokemon, move: MoveId): string {
    return i18next.t("battle:moveDisabledImprison", {
      pokemonNameWithAffix: getPokemonNameWithAffix(pokemon),
      moveName: allMoves[move].name,
    });
  }
}

/**
 * Battler Tag that applies the effects of Syrup Bomb to the target Pokemon.
 * For three turns, starting from the turn of hit, at the end of each turn, the target Pokemon's speed will decrease by 1.
 * The tag can also expire by taking the target Pokemon off the field, or the Pokemon that originally used the move.
 */
export class SyrupBombTag extends SerializableBattlerTag {
  public override readonly tagType = BattlerTagType.SYRUP_BOMB;
  constructor(sourceId: number) {
    super(BattlerTagType.SYRUP_BOMB, BattlerTagLapseType.TURN_END, 3, MoveId.SYRUP_BOMB, sourceId);
  }

  /**
   * Adds the Syrup Bomb battler tag to the target Pokemon.
   * @param pokemon - The target {@linkcode Pokemon}
   */
  override onAdd(pokemon: Pokemon) {
    super.onAdd(pokemon);
    globalScene.phaseManager.queueMessage(
      i18next.t("battlerTags:syrupBombOnAdd", {
        pokemonNameWithAffix: getPokemonNameWithAffix(pokemon),
      }),
    );
  }

  /**
   * Applies the single-stage speed down to the target Pokemon and decrements the tag's turn count
   * @param pokemon - The target {@linkcode Pokemon}
   * @param _lapseType - N/A
   * @returns Whether the tag should persist (`turnsRemaining > 0` and source still on field)
   */
  override lapse(pokemon: Pokemon, _lapseType: BattlerTagLapseType): boolean {
    const source = this.getSourcePokemon();
    if (!source) {
      console.warn(`Failed to get source Pokemon for SyrupBombTag lapse; id: ${this.sourceId}`);
      return false;
    }

    // Syrup bomb clears immediately if source leaves field/faints
    if (!source.isActive(true)) {
      return false;
    }

    // Custom message in lieu of an animation in mainline
    globalScene.phaseManager.queueMessage(
      i18next.t("battlerTags:syrupBombLapse", {
        pokemonNameWithAffix: getPokemonNameWithAffix(pokemon),
      }),
    );
    globalScene.phaseManager.unshiftNew(
      "StatStageChangePhase",
      pokemon.getBattlerIndex(),
      true,
      [Stat.SPD],
      -1,
      true,
      false,
      true,
    );
    return super.lapse(pokemon, _lapseType);
  }
}

/**
 * Telekinesis raises the target into the air for three turns and causes all moves used against the target (aside from OHKO moves) to hit the target unless the target is in a semi-invulnerable state from Fly/Dig.
 * The first effect is provided by {@linkcode FloatingTag}, the accuracy-bypass effect is provided by TelekinesisTag
 * The effects of Telekinesis can be baton passed to a teammate.
 * @see {@link https://bulbapedia.bulbagarden.net/wiki/Telekinesis_(move) | MoveId.TELEKINESIS}
 */
export class TelekinesisTag extends SerializableBattlerTag {
  public override readonly tagType = BattlerTagType.TELEKINESIS;
  constructor(sourceMove: MoveId) {
    super(
      BattlerTagType.TELEKINESIS,
      [BattlerTagLapseType.PRE_MOVE, BattlerTagLapseType.AFTER_MOVE],
      3,
      sourceMove,
      undefined,
      true,
    );
  }

  override onAdd(pokemon: Pokemon) {
    globalScene.phaseManager.queueMessage(
      i18next.t("battlerTags:telekinesisOnAdd", {
        pokemonNameWithAffix: getPokemonNameWithAffix(pokemon),
      }),
    );
  }
}

/**
 * Tag that swaps the user's base ATK stat with its base DEF stat.
 */
export class PowerTrickTag extends SerializableBattlerTag {
  public override readonly tagType = BattlerTagType.POWER_TRICK;
  constructor(sourceMove: MoveId, sourceId: number) {
    super(BattlerTagType.POWER_TRICK, BattlerTagLapseType.CUSTOM, 0, sourceMove, sourceId, true);
  }

  onAdd(pokemon: Pokemon): void {
    this.swapStat(pokemon);
    globalScene.phaseManager.queueMessage(
      i18next.t("battlerTags:powerTrickActive", {
        pokemonNameWithAffix: getPokemonNameWithAffix(pokemon),
      }),
    );
  }

  onRemove(pokemon: Pokemon): void {
    this.swapStat(pokemon);
    globalScene.phaseManager.queueMessage(
      i18next.t("battlerTags:powerTrickActive", {
        pokemonNameWithAffix: getPokemonNameWithAffix(pokemon),
      }),
    );
  }

  /**
   * Removes the Power Trick tag and reverts any stat changes if the tag is already applied.
   * @param pokemon - The {@linkcode Pokemon} that already has the Power Trick tag.
   */
  onOverlap(pokemon: Pokemon): void {
    pokemon.removeTag(this.tagType);
  }

  /**
   * Swaps the user's base ATK stat with its base DEF stat.
   * @param pokemon - The {@linkcode Pokemon} whose stats will be swapped.
   */
  swapStat(pokemon: Pokemon): void {
    const temp = pokemon.getStat(Stat.ATK, false);
    pokemon.setStat(Stat.ATK, pokemon.getStat(Stat.DEF, false), false);
    pokemon.setStat(Stat.DEF, temp, false);
  }
}

/**
 * Tag associated with the move Grudge.
 * If this tag is active when the bearer faints from an opponent's move, the tag reduces that move's PP to 0.
 * Otherwise, it lapses when the bearer makes another move.
 */
export class GrudgeTag extends SerializableBattlerTag {
  public override readonly tagType = BattlerTagType.GRUDGE;
  constructor() {
    super(BattlerTagType.GRUDGE, [BattlerTagLapseType.CUSTOM, BattlerTagLapseType.PRE_MOVE], 1, MoveId.GRUDGE);
  }

  onAdd(pokemon: Pokemon) {
    super.onAdd(pokemon);
    globalScene.phaseManager.queueMessage(
      i18next.t("battlerTags:grudgeOnAdd", {
        pokemonNameWithAffix: getPokemonNameWithAffix(pokemon),
      }),
    );
  }

  /**
   * Activates Grudge's special effect on the attacking Pokemon and lapses the tag.
   * @param pokemon
   * @param lapseType
   * @param sourcePokemon - The source of the move that fainted the tag's bearer
   * @returns `false` if Grudge activates its effect or lapses
   */
  // TODO: Confirm whether this should interact with copying moves
  override lapse(pokemon: Pokemon, lapseType: BattlerTagLapseType, sourcePokemon?: Pokemon): boolean {
    if (lapseType === BattlerTagLapseType.CUSTOM && sourcePokemon) {
      if (sourcePokemon.isActive() && pokemon.isOpponent(sourcePokemon)) {
        const lastMove = pokemon.turnData.attacksReceived[0];
        const lastMoveData = sourcePokemon.getMoveset().find(m => m.moveId === lastMove.move);
        if (lastMoveData && lastMove.move !== MoveId.STRUGGLE) {
          lastMoveData.ppUsed = lastMoveData.getMovePp();
          globalScene.phaseManager.queueMessage(
            i18next.t("battlerTags:grudgeLapse", {
              pokemonNameWithAffix: getPokemonNameWithAffix(pokemon),
              moveName: lastMoveData.getName(),
            }),
          );
        }
      }
      return false;
    }
    return super.lapse(pokemon, lapseType);
  }
}

/**
 * Tag used to heal the user of Psycho Shift of its status effect if Psycho Shift succeeds in transferring its status effect to the target Pokemon
 */
export class PsychoShiftTag extends BattlerTag {
  public override readonly tagType = BattlerTagType.PSYCHO_SHIFT;
  constructor() {
    super(BattlerTagType.PSYCHO_SHIFT, BattlerTagLapseType.AFTER_MOVE, 1, MoveId.PSYCHO_SHIFT);
  }

  /**
   * Heals Psycho Shift's user of its status effect after it uses a move
   * @returns `false` to expire the tag immediately
   */
  override lapse(pokemon: Pokemon, _lapseType: BattlerTagLapseType): boolean {
    if (pokemon.status && pokemon.isActive(true)) {
      globalScene.phaseManager.queueMessage(
        getStatusEffectHealText(pokemon.status.effect, getPokemonNameWithAffix(pokemon)),
      );
      pokemon.resetStatus();
      pokemon.updateInfo();
    }
    return false;
  }
}

/**
 * Tag associated with the move Magic Coat.
 */
export class MagicCoatTag extends BattlerTag {
  public override readonly tagType = BattlerTagType.MAGIC_COAT;
  constructor() {
    super(BattlerTagType.MAGIC_COAT, BattlerTagLapseType.TURN_END, 1, MoveId.MAGIC_COAT);
  }

  /**
   * Queues the "[PokemonName] shrouded itself with Magic Coat" message when the tag is added.
   * @param pokemon - The target {@linkcode Pokemon}
   */
  override onAdd(pokemon: Pokemon) {
    // "{pokemonNameWithAffix} shrouded itself with Magic Coat!"
    globalScene.phaseManager.queueMessage(
      i18next.t("battlerTags:magicCoatOnAdd", {
        pokemonNameWithAffix: getPokemonNameWithAffix(pokemon),
      }),
    );
  }
}

/**
 * Retrieves a {@linkcode BattlerTag} based on the provided tag type, turn count, source move, and source ID.
 * @param sourceId - The ID of the pokemon adding the tag
 * @returns The corresponding {@linkcode BattlerTag} object.
 */
export function getBattlerTag(
  tagType: BattlerTagType,
  turnCount: number,
  sourceMove: MoveId,
  sourceId: number,
): BattlerTag {
  switch (tagType) {
    case BattlerTagType.RECHARGING:
      return new RechargingTag(sourceMove);
    case BattlerTagType.BEAK_BLAST_CHARGING:
      return new BeakBlastChargingTag();
    case BattlerTagType.SHELL_TRAP:
      return new ShellTrapTag();
    case BattlerTagType.FLINCHED:
      return new FlinchedTag(sourceMove);
    case BattlerTagType.INTERRUPTED:
      return new InterruptedTag(sourceMove);
    case BattlerTagType.CONFUSED:
      return new ConfusedTag(turnCount, sourceMove);
    case BattlerTagType.INFATUATED:
      return new InfatuatedTag(sourceMove, sourceId);
    case BattlerTagType.SEEDED:
      return new SeedTag(sourceId);
    case BattlerTagType.POWDER:
      return new PowderTag();
    case BattlerTagType.NIGHTMARE:
      return new NightmareTag();
    case BattlerTagType.FRENZY:
      return new FrenzyTag(turnCount, sourceMove, sourceId);
    case BattlerTagType.CHARGING:
      return new SerializableBattlerTag(tagType, BattlerTagLapseType.CUSTOM, 1, sourceMove, sourceId);
    case BattlerTagType.ENCORE:
      return new EncoreTag(sourceId);
    case BattlerTagType.HELPING_HAND:
      return new HelpingHandTag(sourceId);
    case BattlerTagType.INGRAIN:
      return new IngrainTag(sourceId);
    case BattlerTagType.AQUA_RING:
      return new AquaRingTag();
    case BattlerTagType.DROWSY:
      return new DrowsyTag();
    case BattlerTagType.TRAPPED:
      return new TrappedTag(tagType, BattlerTagLapseType.CUSTOM, turnCount, sourceMove, sourceId);
    case BattlerTagType.NO_RETREAT:
      return new NoRetreatTag(sourceId);
    case BattlerTagType.BIND:
      return new BindTag(turnCount, sourceId);
    case BattlerTagType.WRAP:
      return new WrapTag(turnCount, sourceId);
    case BattlerTagType.FIRE_SPIN:
      return new FireSpinTag(turnCount, sourceId);
    case BattlerTagType.WHIRLPOOL:
      return new WhirlpoolTag(turnCount, sourceId);
    case BattlerTagType.CLAMP:
      return new ClampTag(turnCount, sourceId);
    case BattlerTagType.SAND_TOMB:
      return new SandTombTag(turnCount, sourceId);
    case BattlerTagType.MAGMA_STORM:
      return new MagmaStormTag(turnCount, sourceId);
    case BattlerTagType.SNAP_TRAP:
      return new SnapTrapTag(turnCount, sourceId);
    case BattlerTagType.THUNDER_CAGE:
      return new ThunderCageTag(turnCount, sourceId);
    case BattlerTagType.INFESTATION:
      return new InfestationTag(turnCount, sourceId);
    case BattlerTagType.PROTECTED:
      return new ProtectedTag(sourceMove);
    case BattlerTagType.SPIKY_SHIELD:
      return new ContactDamageProtectedTag(sourceMove, 8);
    case BattlerTagType.KINGS_SHIELD:
      return new ContactStatStageChangeProtectedTag(sourceMove, tagType, Stat.ATK, -1);
    case BattlerTagType.OBSTRUCT:
      return new ContactStatStageChangeProtectedTag(sourceMove, tagType, Stat.DEF, -2);
    case BattlerTagType.SILK_TRAP:
      return new ContactStatStageChangeProtectedTag(sourceMove, tagType, Stat.SPD, -1);
    case BattlerTagType.BANEFUL_BUNKER:
      return new ContactSetStatusProtectedTag(sourceMove, tagType, StatusEffect.POISON);
    case BattlerTagType.BURNING_BULWARK:
      return new ContactSetStatusProtectedTag(sourceMove, tagType, StatusEffect.BURN);
    case BattlerTagType.ENDURING:
      return new EnduringTag(tagType, BattlerTagLapseType.TURN_END, sourceMove);
    case BattlerTagType.ENDURE_TOKEN:
      return new EnduringTag(tagType, BattlerTagLapseType.AFTER_HIT, sourceMove);
    case BattlerTagType.STURDY:
      return new SturdyTag(sourceMove);
    case BattlerTagType.PERISH_SONG:
      return new PerishSongTag(turnCount);
    case BattlerTagType.CENTER_OF_ATTENTION:
      return new CenterOfAttentionTag(sourceMove);
    case BattlerTagType.TRUANT:
      return new TruantTag();
    case BattlerTagType.SLOW_START:
      return new SlowStartTag();
    case BattlerTagType.PROTOSYNTHESIS:
      return new WeatherHighestStatBoostTag(
        tagType,
        AbilityId.PROTOSYNTHESIS,
        WeatherType.SUNNY,
        WeatherType.HARSH_SUN,
      );
    case BattlerTagType.QUARK_DRIVE:
      return new TerrainHighestStatBoostTag(tagType, AbilityId.QUARK_DRIVE, TerrainType.ELECTRIC);
    case BattlerTagType.FLYING:
    case BattlerTagType.UNDERGROUND:
    case BattlerTagType.UNDERWATER:
    case BattlerTagType.HIDDEN:
      return new SemiInvulnerableTag(tagType, turnCount, sourceMove);
    case BattlerTagType.FIRE_BOOST:
      return new TypeBoostTag(tagType, sourceMove, PokemonType.FIRE, 1.5, false);
    case BattlerTagType.CRIT_BOOST:
    case BattlerTagType.DRAGON_CHEER:
      return new CritBoostTag(tagType, sourceMove);
    case BattlerTagType.ALWAYS_CRIT:
    case BattlerTagType.IGNORE_ACCURACY:
      return new SerializableBattlerTag(tagType, BattlerTagLapseType.TURN_END, 2, sourceMove);
    case BattlerTagType.ALWAYS_GET_HIT:
    case BattlerTagType.RECEIVE_DOUBLE_DAMAGE:
      return new SerializableBattlerTag(tagType, BattlerTagLapseType.PRE_MOVE, 1, sourceMove);
    case BattlerTagType.BYPASS_SLEEP:
      return new BattlerTag(tagType, BattlerTagLapseType.TURN_END, turnCount, sourceMove);
    case BattlerTagType.IGNORE_FLYING:
      return new GroundedTag(tagType, BattlerTagLapseType.CUSTOM, sourceMove);
    case BattlerTagType.ROOSTED:
      return new RoostedTag();
    case BattlerTagType.BURNED_UP:
      return new RemovedTypeTag(tagType, BattlerTagLapseType.CUSTOM, sourceMove);
    case BattlerTagType.DOUBLE_SHOCKED:
      return new RemovedTypeTag(tagType, BattlerTagLapseType.CUSTOM, sourceMove);
    case BattlerTagType.SALT_CURED:
      return new SaltCuredTag(sourceId);
    case BattlerTagType.CURSED:
      return new CursedTag(sourceId);
    case BattlerTagType.CHARGED:
      return new TypeBoostTag(tagType, sourceMove, PokemonType.ELECTRIC, 2, true);
    case BattlerTagType.FLOATING:
      return new FloatingTag(tagType, sourceMove, turnCount);
    case BattlerTagType.MINIMIZED:
      return new MinimizeTag();
    case BattlerTagType.DESTINY_BOND:
      return new DestinyBondTag(sourceMove, sourceId);
    case BattlerTagType.ICE_FACE:
      return new IceFaceBlockDamageTag(tagType);
    case BattlerTagType.DISGUISE:
      return new FormBlockDamageTag(tagType);
    case BattlerTagType.COMMANDED:
      return new CommandedTag(sourceId);
    case BattlerTagType.STOCKPILING:
      return new StockpilingTag(sourceMove);
    case BattlerTagType.OCTOLOCK:
      return new OctolockTag(sourceId);
    case BattlerTagType.DISABLED:
      return new DisabledTag(sourceId);
    case BattlerTagType.IGNORE_GHOST:
      return new ExposedTag(tagType, sourceMove, PokemonType.GHOST, [PokemonType.NORMAL, PokemonType.FIGHTING]);
    case BattlerTagType.IGNORE_DARK:
      return new ExposedTag(tagType, sourceMove, PokemonType.DARK, [PokemonType.PSYCHIC]);
    case BattlerTagType.GULP_MISSILE_ARROKUDA:
    case BattlerTagType.GULP_MISSILE_PIKACHU:
      return new GulpMissileTag(tagType, sourceMove);
    case BattlerTagType.TAR_SHOT:
      return new TarShotTag();
    case BattlerTagType.ELECTRIFIED:
      return new ElectrifiedTag();
    case BattlerTagType.THROAT_CHOPPED:
      return new ThroatChoppedTag();
    case BattlerTagType.GORILLA_TACTICS:
      return new GorillaTacticsTag();
    case BattlerTagType.UNBURDEN:
      return new UnburdenTag();
    case BattlerTagType.SUBSTITUTE:
      return new SubstituteTag(sourceMove, sourceId);
    case BattlerTagType.AUTOTOMIZED:
      return new AutotomizedTag();
    case BattlerTagType.MYSTERY_ENCOUNTER_POST_SUMMON:
      return new MysteryEncounterPostSummonTag();
    case BattlerTagType.HEAL_BLOCK:
      return new HealBlockTag(turnCount, sourceMove);
    case BattlerTagType.TORMENT:
      return new TormentTag(sourceId);
    case BattlerTagType.TAUNT:
      return new TauntTag();
    case BattlerTagType.IMPRISON:
      return new ImprisonTag(sourceId);
    case BattlerTagType.SYRUP_BOMB:
      return new SyrupBombTag(sourceId);
    case BattlerTagType.TELEKINESIS:
      return new TelekinesisTag(sourceMove);
    case BattlerTagType.POWER_TRICK:
      return new PowerTrickTag(sourceMove, sourceId);
    case BattlerTagType.GRUDGE:
      return new GrudgeTag();
    case BattlerTagType.PSYCHO_SHIFT:
      return new PsychoShiftTag();
    case BattlerTagType.MAGIC_COAT:
      return new MagicCoatTag();
  }
}

/**
 * When given a battler tag or json representing one, creates an actual BattlerTag object with the same data.
 * @param source - An object containing the data necessary to reconstruct the BattlerTag.
 * @returns The valid battler tag
 */
export function loadBattlerTag(source: BattlerTag | BattlerTagTypeData): BattlerTag {
  // TODO: Remove this bang by fixing the signature of `getBattlerTag`
  // to allow undefined sourceIds and sourceMoves (with appropriate fallback for tags that require it)
  const tag = getBattlerTag(source.tagType, source.turnCount, source.sourceMove!, source.sourceId!);
  tag.loadTag(source);
  return tag;
}

/**
 * Helper function to verify that the current phase is a MoveEffectPhase and provide quick access to commonly used fields
 *
 * @param _pokemon - The Pokémon used to access the current phase (unused)
 * @returns `null` if current phase is not MoveEffectPhase, otherwise Object containing the {@linkcode MoveEffectPhase}, and its
 * corresponding {@linkcode Move} and user {@linkcode Pokemon}
 */
function getMoveEffectPhaseData(_pokemon: Pokemon): { phase: MoveEffectPhase; attacker: Pokemon; move: Move } | null {
  const phase = globalScene.phaseManager.getCurrentPhase();
  if (phase?.is("MoveEffectPhase")) {
    return {
      phase: phase,
      attacker: phase.getPokemon(),
      move: phase.move,
    };
  }
  return null;
}

/**
 * Map from {@linkcode BattlerTagType} to the corresponding {@linkcode BattlerTag} class.
 */
export type BattlerTagTypeMap = {
  [BattlerTagType.RECHARGING]: RechargingTag;
  [BattlerTagType.SHELL_TRAP]: ShellTrapTag;
  [BattlerTagType.FLINCHED]: FlinchedTag;
  [BattlerTagType.INTERRUPTED]: InterruptedTag;
  [BattlerTagType.CONFUSED]: ConfusedTag;
  [BattlerTagType.INFATUATED]: InfatuatedTag;
  [BattlerTagType.SEEDED]: SeedTag;
  [BattlerTagType.POWDER]: PowderTag;
  [BattlerTagType.NIGHTMARE]: NightmareTag;
  [BattlerTagType.FRENZY]: FrenzyTag;
  [BattlerTagType.CHARGING]: GenericSerializableBattlerTag<BattlerTagType.CHARGING>;
  [BattlerTagType.ENCORE]: EncoreTag;
  [BattlerTagType.HELPING_HAND]: HelpingHandTag;
  [BattlerTagType.INGRAIN]: IngrainTag;
  [BattlerTagType.AQUA_RING]: AquaRingTag;
  [BattlerTagType.DROWSY]: DrowsyTag;
  [BattlerTagType.TRAPPED]: TrappedTag;
  [BattlerTagType.NO_RETREAT]: NoRetreatTag;
  [BattlerTagType.BIND]: BindTag;
  [BattlerTagType.WRAP]: WrapTag;
  [BattlerTagType.FIRE_SPIN]: FireSpinTag;
  [BattlerTagType.WHIRLPOOL]: WhirlpoolTag;
  [BattlerTagType.CLAMP]: ClampTag;
  [BattlerTagType.SAND_TOMB]: SandTombTag;
  [BattlerTagType.MAGMA_STORM]: MagmaStormTag;
  [BattlerTagType.SNAP_TRAP]: SnapTrapTag;
  [BattlerTagType.THUNDER_CAGE]: ThunderCageTag;
  [BattlerTagType.INFESTATION]: InfestationTag;
  [BattlerTagType.PROTECTED]: ProtectedTag;
  [BattlerTagType.SPIKY_SHIELD]: ContactDamageProtectedTag;
  [BattlerTagType.KINGS_SHIELD]: ContactStatStageChangeProtectedTag;
  [BattlerTagType.OBSTRUCT]: ContactStatStageChangeProtectedTag;
  [BattlerTagType.SILK_TRAP]: ContactStatStageChangeProtectedTag;
  [BattlerTagType.BANEFUL_BUNKER]: ContactSetStatusProtectedTag;
  [BattlerTagType.BURNING_BULWARK]: ContactSetStatusProtectedTag;
  [BattlerTagType.ENDURING]: EnduringTag;
  [BattlerTagType.ENDURE_TOKEN]: EnduringTag;
  [BattlerTagType.STURDY]: SturdyTag;
  [BattlerTagType.PERISH_SONG]: PerishSongTag;
  [BattlerTagType.CENTER_OF_ATTENTION]: CenterOfAttentionTag;
  [BattlerTagType.TRUANT]: TruantTag;
  [BattlerTagType.SLOW_START]: SlowStartTag;
  [BattlerTagType.PROTOSYNTHESIS]: WeatherHighestStatBoostTag;
  [BattlerTagType.QUARK_DRIVE]: TerrainHighestStatBoostTag;
  [BattlerTagType.FLYING]: SemiInvulnerableTag;
  [BattlerTagType.UNDERGROUND]: SemiInvulnerableTag;
  [BattlerTagType.UNDERWATER]: SemiInvulnerableTag;
  [BattlerTagType.HIDDEN]: SemiInvulnerableTag;
  [BattlerTagType.FIRE_BOOST]: TypeBoostTag;
  [BattlerTagType.CRIT_BOOST]: CritBoostTag;
  [BattlerTagType.DRAGON_CHEER]: CritBoostTag;
  [BattlerTagType.ALWAYS_CRIT]: GenericSerializableBattlerTag<BattlerTagType.ALWAYS_CRIT>;
  [BattlerTagType.IGNORE_ACCURACY]: GenericSerializableBattlerTag<BattlerTagType.IGNORE_ACCURACY>;
  [BattlerTagType.ALWAYS_GET_HIT]: GenericSerializableBattlerTag<BattlerTagType.ALWAYS_GET_HIT>;
  [BattlerTagType.RECEIVE_DOUBLE_DAMAGE]: GenericSerializableBattlerTag<BattlerTagType.RECEIVE_DOUBLE_DAMAGE>;
  [BattlerTagType.BYPASS_SLEEP]: BattlerTag;
  [BattlerTagType.IGNORE_FLYING]: GroundedTag;
  [BattlerTagType.ROOSTED]: RoostedTag;
  [BattlerTagType.BURNED_UP]: RemovedTypeTag;
  [BattlerTagType.DOUBLE_SHOCKED]: RemovedTypeTag;
  [BattlerTagType.SALT_CURED]: SaltCuredTag;
  [BattlerTagType.CURSED]: CursedTag;
  [BattlerTagType.CHARGED]: TypeBoostTag;
  [BattlerTagType.FLOATING]: FloatingTag;
  [BattlerTagType.MINIMIZED]: MinimizeTag;
  [BattlerTagType.DESTINY_BOND]: DestinyBondTag;
  [BattlerTagType.ICE_FACE]: IceFaceBlockDamageTag;
  [BattlerTagType.DISGUISE]: FormBlockDamageTag;
  [BattlerTagType.COMMANDED]: CommandedTag;
  [BattlerTagType.STOCKPILING]: StockpilingTag;
  [BattlerTagType.OCTOLOCK]: OctolockTag;
  [BattlerTagType.DISABLED]: DisabledTag;
  [BattlerTagType.IGNORE_GHOST]: ExposedTag;
  [BattlerTagType.IGNORE_DARK]: ExposedTag;
  [BattlerTagType.GULP_MISSILE_ARROKUDA]: GulpMissileTag;
  [BattlerTagType.GULP_MISSILE_PIKACHU]: GulpMissileTag;
  [BattlerTagType.BEAK_BLAST_CHARGING]: BeakBlastChargingTag;
  [BattlerTagType.TAR_SHOT]: TarShotTag;
  [BattlerTagType.ELECTRIFIED]: ElectrifiedTag;
  [BattlerTagType.THROAT_CHOPPED]: ThroatChoppedTag;
  [BattlerTagType.GORILLA_TACTICS]: GorillaTacticsTag;
  [BattlerTagType.UNBURDEN]: UnburdenTag;
  [BattlerTagType.SUBSTITUTE]: SubstituteTag;
  [BattlerTagType.AUTOTOMIZED]: AutotomizedTag;
  [BattlerTagType.MYSTERY_ENCOUNTER_POST_SUMMON]: MysteryEncounterPostSummonTag;
  [BattlerTagType.HEAL_BLOCK]: HealBlockTag;
  [BattlerTagType.TORMENT]: TormentTag;
  [BattlerTagType.TAUNT]: TauntTag;
  [BattlerTagType.IMPRISON]: ImprisonTag;
  [BattlerTagType.SYRUP_BOMB]: SyrupBombTag;
  [BattlerTagType.TELEKINESIS]: TelekinesisTag;
  [BattlerTagType.POWER_TRICK]: PowerTrickTag;
  [BattlerTagType.GRUDGE]: GrudgeTag;
  [BattlerTagType.PSYCHO_SHIFT]: PsychoShiftTag;
  [BattlerTagType.MAGIC_COAT]: MagicCoatTag;
};<|MERGE_RESOLUTION|>--- conflicted
+++ resolved
@@ -2714,7 +2714,6 @@
       }),
     );
 
-<<<<<<< HEAD
     // Attempt to increase DEF and SPDEF by one stage, keeping track of successful changes.
     globalScene.phaseManager.unshiftNew(
       "StatStageChangePhase",
@@ -2725,23 +2724,8 @@
       true,
       false,
       true,
-      this.onStatStagesChanged,
-    );
-=======
-      // Attempt to increase DEF and SPDEF by one stage, keeping track of successful changes.
-      globalScene.phaseManager.unshiftNew(
-        "StatStageChangePhase",
-        pokemon.getBattlerIndex(),
-        true,
-        [Stat.SPDEF, Stat.DEF],
-        1,
-        true,
-        false,
-        true,
-        this.onStatStagesChanged.bind(this),
-      );
-    }
->>>>>>> 4bb3e11c
+      this.onStatStagesChanged.bind(this),
+    );
   }
 
   onOverlap(pokemon: Pokemon): void {
