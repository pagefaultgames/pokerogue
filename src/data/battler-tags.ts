import { CommonAnim, CommonBattleAnim } from "./battle-anims";
import { CommonAnimPhase, MoveEffectPhase, MovePhase, PokemonHealPhase, ShowAbilityPhase, StatChangePhase } from "../phases";
import { getPokemonMessage, getPokemonNameWithAffix } from "../messages";
import Pokemon, { MoveResult, HitResult } from "../field/pokemon";
import { Stat, getStatName } from "./pokemon-stat";
import { StatusEffect } from "./status-effect";
import * as Utils from "../utils";
<<<<<<< HEAD
import {ChargeAttr, MoveFlags, allMoves} from "./move";
import { Type } from "./type";
import {
  BlockNonDirectDamageAbAttr,
  FlinchEffectAbAttr,
  ReverseDrainAbAttr,
  applyAbAttrs,
  ProtectStatAbAttr
} from "./ability";
=======
import { ChargeAttr, MoveFlags, allMoves } from "./move";
import { Type } from "./type";
import { BlockNonDirectDamageAbAttr, FlinchEffectAbAttr, ReverseDrainAbAttr, applyAbAttrs } from "./ability";
>>>>>>> 7847aa16
import { TerrainType } from "./terrain";
import { WeatherType } from "./weather";
import { BattleStat } from "./battle-stat";
import { allAbilities } from "./ability";
import { SpeciesFormChangeManualTrigger } from "./pokemon-forms";
import { Abilities } from "#enums/abilities";
import { BattlerTagType } from "#enums/battler-tag-type";
import { Moves } from "#enums/moves";
import { Species } from "#enums/species";
import i18next from "#app/plugins/i18n.js";

export enum BattlerTagLapseType {
  FAINT,
  MOVE,
  PRE_MOVE,
  AFTER_MOVE,
  MOVE_EFFECT,
  TURN_END,
  CUSTOM
}

export class BattlerTag {
  public tagType: BattlerTagType;
  public lapseType: BattlerTagLapseType;
  public turnCount: integer;
  public sourceMove: Moves;
  public sourceId?: integer;

  constructor(tagType: BattlerTagType, lapseType: BattlerTagLapseType, turnCount: integer, sourceMove: Moves, sourceId?: integer) {
    this.tagType = tagType;
    this.lapseType = lapseType;
    this.turnCount = turnCount;
    this.sourceMove = sourceMove;
    this.sourceId = sourceId;
  }

  canAdd(pokemon: Pokemon): boolean {
    return true;
  }

  onAdd(pokemon: Pokemon): void { }

  onRemove(pokemon: Pokemon): void { }

  onOverlap(pokemon: Pokemon): void { }

  lapse(pokemon: Pokemon, lapseType: BattlerTagLapseType): boolean {
    return --this.turnCount > 0;
  }

  getDescriptor(): string {
    return "";
  }

  isSourceLinked(): boolean {
    return false;
  }

  getMoveName(): string {
    return this.sourceMove
      ? allMoves[this.sourceMove].name
      : null;
  }

  /**
  * When given a battler tag or json representing one, load the data for it.
  * This is meant to be inherited from by any battler tag with custom attributes
  * @param {BattlerTag | any} source A battler tag
  */
  loadTag(source: BattlerTag | any): void {
    this.turnCount = source.turnCount;
    this.sourceMove = source.sourceMove;
    this.sourceId = source.sourceId;
  }
}

export interface WeatherBattlerTag {
  weatherTypes: WeatherType[];
}

export interface TerrainBattlerTag {
  terrainTypes: TerrainType[];
}

export class RechargingTag extends BattlerTag {
  constructor(sourceMove: Moves) {
    super(BattlerTagType.RECHARGING, BattlerTagLapseType.PRE_MOVE, 1, sourceMove);
  }

  onAdd(pokemon: Pokemon): void {
    super.onAdd(pokemon);

    pokemon.getMoveQueue().push({ move: Moves.NONE, targets: [] });
  }

  lapse(pokemon: Pokemon, lapseType: BattlerTagLapseType): boolean {
    super.lapse(pokemon, lapseType);

    pokemon.scene.queueMessage(i18next.t("battle:battlerTagsRechargingLapse", { pokemonNameWithAffix: getPokemonNameWithAffix(pokemon) }));
    (pokemon.scene.getCurrentPhase() as MovePhase).cancel();
    pokemon.getMoveQueue().shift();

    return true;
  }
}

export class TrappedTag extends BattlerTag {
  constructor(tagType: BattlerTagType, lapseType: BattlerTagLapseType, turnCount: integer, sourceMove: Moves, sourceId: integer) {
    super(tagType, lapseType, turnCount, sourceMove, sourceId);
  }

  canAdd(pokemon: Pokemon): boolean {
    const isGhost = pokemon.isOfType(Type.GHOST);
    const isTrapped = pokemon.getTag(BattlerTagType.TRAPPED);

    return !isTrapped && !isGhost;
  }

  onAdd(pokemon: Pokemon): void {
    super.onAdd(pokemon);

    pokemon.scene.queueMessage(this.getTrapMessage(pokemon));
  }

  onRemove(pokemon: Pokemon): void {
    super.onRemove(pokemon);

    pokemon.scene.queueMessage(i18next.t("battle:battlerTagsTrappedOnRemove", {
      pokemonNameWithAffix: getPokemonNameWithAffix(pokemon),
      moveName: this.getMoveName()
    }));
  }

  getDescriptor(): string {
    return "trapping";
  }

  isSourceLinked(): boolean {
    return true;
  }

  getTrapMessage(pokemon: Pokemon): string {
    return i18next.t("battle:battlerTagsTrappedOnAdd", { pokemonNameWithAffix: getPokemonNameWithAffix(pokemon) });
  }
}

export class FlinchedTag extends BattlerTag {
  constructor(sourceMove: Moves) {
    super(BattlerTagType.FLINCHED, BattlerTagLapseType.PRE_MOVE, 0, sourceMove);
  }

  onAdd(pokemon: Pokemon): void {
    super.onAdd(pokemon);

    applyAbAttrs(FlinchEffectAbAttr, pokemon, null);
  }

  canAdd(pokemon: Pokemon): boolean {
    return !pokemon.isMax();
  }

  lapse(pokemon: Pokemon, lapseType: BattlerTagLapseType): boolean {
    super.lapse(pokemon, lapseType);

    (pokemon.scene.getCurrentPhase() as MovePhase).cancel();
    pokemon.scene.queueMessage(i18next.t("battle:battlerTagsFlinchedLapse", { pokemonNameWithAffix: getPokemonNameWithAffix(pokemon) }));

    return true;
  }

  getDescriptor(): string {
    return "flinching";
  }
}

export class InterruptedTag extends BattlerTag {
  constructor(sourceMove: Moves) {
    super(BattlerTagType.INTERRUPTED, BattlerTagLapseType.PRE_MOVE, 0, sourceMove);
  }

  canAdd(pokemon: Pokemon): boolean {
    return !!pokemon.getTag(BattlerTagType.FLYING);
  }

  onAdd(pokemon: Pokemon): void {
    super.onAdd(pokemon);

    pokemon.getMoveQueue().shift();
    pokemon.pushMoveHistory({move: Moves.NONE, result: MoveResult.OTHER});
  }

  lapse(pokemon: Pokemon, lapseType: BattlerTagLapseType): boolean {
    super.lapse(pokemon, lapseType);
    (pokemon.scene.getCurrentPhase() as MovePhase).cancel();
    return true;
  }
}

/**
 * BattlerTag that represents the {@link https://bulbapedia.bulbagarden.net/wiki/Confusion_(status_condition)}
 */
export class ConfusedTag extends BattlerTag {
  constructor(turnCount: integer, sourceMove: Moves) {
    super(BattlerTagType.CONFUSED, BattlerTagLapseType.MOVE, turnCount, sourceMove);
  }

  canAdd(pokemon: Pokemon): boolean {
    return pokemon.scene.arena.terrain?.terrainType !== TerrainType.MISTY || !pokemon.isGrounded();
  }

  onAdd(pokemon: Pokemon): void {
    super.onAdd(pokemon);

    pokemon.scene.unshiftPhase(new CommonAnimPhase(pokemon.scene, pokemon.getBattlerIndex(), undefined, CommonAnim.CONFUSION));
    pokemon.scene.queueMessage(i18next.t("battle:battlerTagsConfusedOnAdd", { pokemonNameWithAffix: getPokemonNameWithAffix(pokemon) }));
  }

  onRemove(pokemon: Pokemon): void {
    super.onRemove(pokemon);

    pokemon.scene.queueMessage(i18next.t("battle:battlerTagsConfusedOnRemove", { pokemonNameWithAffix: getPokemonNameWithAffix(pokemon) }));
  }

  onOverlap(pokemon: Pokemon): void {
    super.onOverlap(pokemon);

    pokemon.scene.queueMessage(i18next.t("battle:battlerTagsConfusedOnOverlap", { pokemonNameWithAffix: getPokemonNameWithAffix(pokemon) }));
  }

  lapse(pokemon: Pokemon, lapseType: BattlerTagLapseType): boolean {
    const ret = lapseType !== BattlerTagLapseType.CUSTOM && super.lapse(pokemon, lapseType);

    if (ret) {
      pokemon.scene.queueMessage(i18next.t("battle:battlerTagsConfusedLapse", { pokemonNameWithAffix: getPokemonNameWithAffix(pokemon) }));
      pokemon.scene.unshiftPhase(new CommonAnimPhase(pokemon.scene, pokemon.getBattlerIndex(), undefined, CommonAnim.CONFUSION));

      // 1/3 chance of hitting self with a 40 base power move
      if (pokemon.randSeedInt(3) === 0) {
        const atk = pokemon.getBattleStat(Stat.ATK);
        const def = pokemon.getBattleStat(Stat.DEF);
        const damage = Math.ceil(((((2 * pokemon.level / 5 + 2) * 40 * atk / def) / 50) + 2) * (pokemon.randSeedInt(15, 85) / 100));
        pokemon.scene.queueMessage(i18next.t("battle:battlerTagsConfusedLapseHurtItself"));
        pokemon.damageAndUpdate(damage);
        pokemon.battleData.hitCount++;
        (pokemon.scene.getCurrentPhase() as MovePhase).cancel();
      }
    }

    return ret;
  }

  getDescriptor(): string {
    return "confusion";
  }
}

/**
 * Tag applied to the {@linkcode Move.DESTINY_BOND} user.
 * @extends BattlerTag
 * @see {@linkcode apply}
 */
export class DestinyBondTag extends BattlerTag {
  constructor(sourceMove: Moves, sourceId: integer) {
    super(BattlerTagType.DESTINY_BOND, BattlerTagLapseType.PRE_MOVE, 1, sourceMove, sourceId);
  }

  /**
   * Lapses either before the user's move and does nothing
   * or after receiving fatal damage. When the damage is fatal,
   * the attacking Pokemon is taken down as well, unless it's a boss.
   *
   * @param {Pokemon} pokemon Pokemon that is attacking the Destiny Bond user.
   * @param {BattlerTagLapseType} lapseType CUSTOM or PRE_MOVE
   * @returns false if the tag source fainted or one turn has passed since the application
   */
  lapse(pokemon: Pokemon, lapseType: BattlerTagLapseType): boolean {
    if (lapseType !== BattlerTagLapseType.CUSTOM) {
      return super.lapse(pokemon, lapseType);
    }
    const source = pokemon.scene.getPokemonById(this.sourceId);
    if (!source.isFainted()) {
      return true;
    }

    if (source.getAlly() === pokemon) {
      return false;
    }

    if (pokemon.isBossImmune()) {
      pokemon.scene.queueMessage(i18next.t("battle:battlerTagsDestinyBondLapseIsBoss", { pokemonNameWithAffix: getPokemonNameWithAffix(pokemon) }));
      return false;
    }

    pokemon.scene.queueMessage(
      i18next.t("battle:battlerTagsDestinyBondLapse", {
        pokemonNameWithAffix: getPokemonNameWithAffix(source),
        pokemonNameWithAffix2: getPokemonNameWithAffix(pokemon)
      })
    );
    pokemon.damageAndUpdate(pokemon.hp, HitResult.ONE_HIT_KO, false, false, true);
    return false;
  }
}

export class InfatuatedTag extends BattlerTag {
  constructor(sourceMove: integer, sourceId: integer) {
    super(BattlerTagType.INFATUATED, BattlerTagLapseType.MOVE, 1, sourceMove, sourceId);
  }

  canAdd(pokemon: Pokemon): boolean {
    return pokemon.isOppositeGender(pokemon.scene.getPokemonById(this.sourceId));
  }

  onAdd(pokemon: Pokemon): void {
    super.onAdd(pokemon);

    pokemon.scene.queueMessage(
      i18next.t("battle:battlerTagsInfatuatedOnAdd", {
        pokemonNameWithAffix: getPokemonNameWithAffix(pokemon),
        sourcePokemonName: pokemon.scene.getPokemonById(this.sourceId).name
      })
    );
  }

  onOverlap(pokemon: Pokemon): void {
    super.onOverlap(pokemon);

    pokemon.scene.queueMessage(i18next.t("battle:battlerTagsInfatuatedOnOverlap", { pokemonNameWithAffix: getPokemonNameWithAffix(pokemon) }));
  }

  lapse(pokemon: Pokemon, lapseType: BattlerTagLapseType): boolean {
    const ret = lapseType !== BattlerTagLapseType.CUSTOM || super.lapse(pokemon, lapseType);

    if (ret) {
      pokemon.scene.queueMessage(
        i18next.t("battle:battlerTagsInfatuatedLapse", {
          pokemonNameWithAffix: getPokemonNameWithAffix(pokemon),
          sourcePokemonName: pokemon.scene.getPokemonById(this.sourceId).name
        })
      );
      pokemon.scene.unshiftPhase(new CommonAnimPhase(pokemon.scene, pokemon.getBattlerIndex(), undefined, CommonAnim.ATTRACT));

      if (pokemon.randSeedInt(2)) {
        pokemon.scene.queueMessage(i18next.t("battle:battlerTagsInfatuatedLapseImmobilize", { pokemonNameWithAffix: getPokemonNameWithAffix(pokemon) }));
        (pokemon.scene.getCurrentPhase() as MovePhase).cancel();
      }
    }

    return ret;
  }

  onRemove(pokemon: Pokemon): void {
    super.onRemove(pokemon);

    pokemon.scene.queueMessage(i18next.t("battle:battlerTagsInfatuatedOnRemove", { pokemonNameWithAffix: getPokemonNameWithAffix(pokemon) }));
  }

  isSourceLinked(): boolean {
    return true;
  }

  getDescriptor(): string {
    return "infatuation";
  }
}

export class SeedTag extends BattlerTag {
  private sourceIndex: integer;

  constructor(sourceId: integer) {
    super(BattlerTagType.SEEDED, BattlerTagLapseType.TURN_END, 1, Moves.LEECH_SEED, sourceId);
  }

  /**
  * When given a battler tag or json representing one, load the data for it.
  * @param {BattlerTag | any} source A battler tag
  */
  loadTag(source: BattlerTag | any): void {
    super.loadTag(source);
    this.sourceIndex = source.sourceIndex;
  }

  canAdd(pokemon: Pokemon): boolean {
    return !pokemon.isOfType(Type.GRASS);
  }

  onAdd(pokemon: Pokemon): void {
    super.onAdd(pokemon);

    pokemon.scene.queueMessage(i18next.t("battle:battlerTagsSeededOnAdd", { pokemonNameWithAffix: getPokemonNameWithAffix(pokemon) }));
    this.sourceIndex = pokemon.scene.getPokemonById(this.sourceId).getBattlerIndex();
  }

  lapse(pokemon: Pokemon, lapseType: BattlerTagLapseType): boolean {
    const ret = lapseType !== BattlerTagLapseType.CUSTOM || super.lapse(pokemon, lapseType);

    if (ret) {
      const source = pokemon.getOpponents().find(o => o.getBattlerIndex() === this.sourceIndex);
      if (source) {
        const cancelled = new Utils.BooleanHolder(false);
        applyAbAttrs(BlockNonDirectDamageAbAttr, pokemon, cancelled);

        if (!cancelled.value) {
          pokemon.scene.unshiftPhase(new CommonAnimPhase(pokemon.scene, source.getBattlerIndex(), pokemon.getBattlerIndex(), CommonAnim.LEECH_SEED));

          const damage = pokemon.damageAndUpdate(Math.max(Math.floor(pokemon.getMaxHp() / 8), 1));
          const reverseDrain = pokemon.hasAbilityWithAttr(ReverseDrainAbAttr, false);
          pokemon.scene.unshiftPhase(new PokemonHealPhase(pokemon.scene, source.getBattlerIndex(),
            !reverseDrain ? damage : damage * -1,
            !reverseDrain ? i18next.t("battle:battlerTagsSeededLapse", { pokemonNameWithAffix: getPokemonNameWithAffix(pokemon) }) : i18next.t("battle:battlerTagsSeededLapseShed", { pokemonNameWithAffix: getPokemonNameWithAffix(pokemon) }),
            false, true));
        }
      }
    }

    return ret;
  }

  getDescriptor(): string {
    return "seeding";
  }
}

export class NightmareTag extends BattlerTag {
  constructor() {
    super(BattlerTagType.NIGHTMARE, BattlerTagLapseType.AFTER_MOVE, 1, Moves.NIGHTMARE);
  }

  onAdd(pokemon: Pokemon): void {
    super.onAdd(pokemon);

    pokemon.scene.queueMessage(i18next.t("battle:battlerTagsNightmareOnAdd", { pokemonNameWithAffix: getPokemonNameWithAffix(pokemon) }));
  }

  onOverlap(pokemon: Pokemon): void {
    super.onOverlap(pokemon);

    pokemon.scene.queueMessage(i18next.t("battle:battlerTagsNightmareOnOverlap", { pokemonNameWithAffix: getPokemonNameWithAffix(pokemon) }));
  }

  lapse(pokemon: Pokemon, lapseType: BattlerTagLapseType): boolean {
    const ret = lapseType !== BattlerTagLapseType.CUSTOM || super.lapse(pokemon, lapseType);

    if (ret) {
      pokemon.scene.queueMessage(i18next.t("battle:battlerTagsNightmareLapse", { pokemonNameWithAffix: getPokemonNameWithAffix(pokemon) }));
      pokemon.scene.unshiftPhase(new CommonAnimPhase(pokemon.scene, pokemon.getBattlerIndex(), undefined, CommonAnim.CURSE)); // TODO: Update animation type

      const cancelled = new Utils.BooleanHolder(false);
      applyAbAttrs(BlockNonDirectDamageAbAttr, pokemon, cancelled);

      if (!cancelled.value) {
        pokemon.damageAndUpdate(Math.ceil(pokemon.getMaxHp() / 4));
      }
    }

    return ret;
  }

  getDescriptor(): string {
    return "nightmares";
  }
}

export class FrenzyTag extends BattlerTag {
  constructor(sourceMove: Moves, sourceId: integer) {
    super(BattlerTagType.FRENZY, BattlerTagLapseType.CUSTOM, 1, sourceMove, sourceId);
  }

  onRemove(pokemon: Pokemon): void {
    super.onRemove(pokemon);

    pokemon.addTag(BattlerTagType.CONFUSED, pokemon.randSeedIntRange(2, 4));
  }
}

export class ChargingTag extends BattlerTag {
  constructor(sourceMove: Moves, sourceId: integer) {
    super(BattlerTagType.CHARGING, BattlerTagLapseType.CUSTOM, 1, sourceMove, sourceId);
  }
}

export class EncoreTag extends BattlerTag {
  public moveId: Moves;

  constructor(sourceId: integer) {
    super(BattlerTagType.ENCORE, BattlerTagLapseType.AFTER_MOVE, 3, Moves.ENCORE, sourceId);
  }

  /**
  * When given a battler tag or json representing one, load the data for it.
  * @param {BattlerTag | any} source A battler tag
  */
  loadTag(source: BattlerTag | any): void {
    super.loadTag(source);
    this.moveId = source.moveId as Moves;
  }

  canAdd(pokemon: Pokemon): boolean {
    if (pokemon.isMax()) {
      return false;
    }

    const lastMoves = pokemon.getLastXMoves(1);
    if (!lastMoves.length) {
      return false;
    }

    const repeatableMove = lastMoves[0];

    if (!repeatableMove.move || repeatableMove.virtual) {
      return false;
    }

    switch (repeatableMove.move) {
    case Moves.MIMIC:
    case Moves.MIRROR_MOVE:
    case Moves.TRANSFORM:
    case Moves.STRUGGLE:
    case Moves.SKETCH:
    case Moves.SLEEP_TALK:
    case Moves.ENCORE:
      return false;
    }

    if (allMoves[repeatableMove.move].hasAttr(ChargeAttr) && repeatableMove.result === MoveResult.OTHER) {
      return false;
    }

    this.moveId = repeatableMove.move;

    return true;
  }

  onAdd(pokemon: Pokemon): void {
    super.onRemove(pokemon);

    pokemon.scene.queueMessage(i18next.t("battle:battlerTagsEncoreOnAdd", { pokemonNameWithAffix: getPokemonNameWithAffix(pokemon) }));

    const movePhase = pokemon.scene.findPhase(m => m instanceof MovePhase && m.pokemon === pokemon);
    if (movePhase) {
      const movesetMove = pokemon.getMoveset().find(m => m.moveId === this.moveId);
      if (movesetMove) {
        const lastMove = pokemon.getLastXMoves(1)[0];
        pokemon.scene.tryReplacePhase((m => m instanceof MovePhase && m.pokemon === pokemon),
          new MovePhase(pokemon.scene, pokemon, lastMove.targets, movesetMove));
      }
    }
  }

  onRemove(pokemon: Pokemon): void {
    super.onRemove(pokemon);

    pokemon.scene.queueMessage(i18next.t("battle:battlerTagsEncoreOnRemove", { pokemonNameWithAffix: getPokemonNameWithAffix(pokemon) }));
  }
}

export class HelpingHandTag extends BattlerTag {
  constructor(sourceId: integer) {
    super(BattlerTagType.HELPING_HAND, BattlerTagLapseType.TURN_END, 1, Moves.HELPING_HAND, sourceId);
  }

  onAdd(pokemon: Pokemon): void {
    pokemon.scene.queueMessage(
      i18next.t("battle:battlerTagsHelpingHandOnAdd", {
        pokemonNameWithAffix: getPokemonNameWithAffix(pokemon.scene.getPokemonById(this.sourceId)),
        pokemonName: pokemon.name
      })
    );
  }
}

/**
 * Applies the Ingrain tag to a pokemon
 * @extends TrappedTag
 */
export class IngrainTag extends TrappedTag {
  constructor(sourceId: integer) {
    super(BattlerTagType.INGRAIN, BattlerTagLapseType.TURN_END, 1, Moves.INGRAIN, sourceId);
  }

  /**
   * Check if the Ingrain tag can be added to the pokemon
   * @param pokemon {@linkcode Pokemon} The pokemon to check if the tag can be added to
   * @returns boolean True if the tag can be added, false otherwise
   */
  canAdd(pokemon: Pokemon): boolean {
    const isTrapped = pokemon.getTag(BattlerTagType.TRAPPED);

    return !isTrapped;
  }

  lapse(pokemon: Pokemon, lapseType: BattlerTagLapseType): boolean {
    const ret = lapseType !== BattlerTagLapseType.CUSTOM || super.lapse(pokemon, lapseType);

    if (ret) {
      pokemon.scene.unshiftPhase(
        new PokemonHealPhase(
          pokemon.scene,
          pokemon.getBattlerIndex(),
          Math.floor(pokemon.getMaxHp() / 16),
          i18next.t("battle:battlerTagsIngrainLapse", { pokemonNameWithAffix: getPokemonNameWithAffix(pokemon) }),
          true
        )
      );
    }

    return ret;
  }

  getTrapMessage(pokemon: Pokemon): string {
    return i18next.t("battle:battlerTagsIngrainOnTrap", { pokemonNameWithAffix: getPokemonNameWithAffix(pokemon) });
  }

  getDescriptor(): string {
    return "roots";
  }
}

export class AquaRingTag extends BattlerTag {
  constructor() {
    super(BattlerTagType.AQUA_RING, BattlerTagLapseType.TURN_END, 1, Moves.AQUA_RING, undefined);
  }

  onAdd(pokemon: Pokemon): void {
    super.onAdd(pokemon);

    pokemon.scene.queueMessage(i18next.t("battle:battlerTagsAquaRingOnAdd", { pokemonNameWithAffix: getPokemonNameWithAffix(pokemon) }));
  }

  lapse(pokemon: Pokemon, lapseType: BattlerTagLapseType): boolean {
    const ret = lapseType !== BattlerTagLapseType.CUSTOM || super.lapse(pokemon, lapseType);

    if (ret) {
      pokemon.scene.unshiftPhase(
        new PokemonHealPhase(
          pokemon.scene,
          pokemon.getBattlerIndex(),
          Math.floor(pokemon.getMaxHp() / 16),
          i18next.t("battle:battlerTagsAquaRingLapse", {
            moveName: this.getMoveName(),
            pokemonName: pokemon.name
          }),
          true));
    }

    return ret;
  }
}

/** Tag used to allow moves that interact with {@link Moves.MINIMIZE} to function */
export class MinimizeTag extends BattlerTag {
  constructor() {
    super(BattlerTagType.MINIMIZED, BattlerTagLapseType.TURN_END, 1, Moves.MINIMIZE, undefined);
  }

  canAdd(pokemon: Pokemon): boolean {
    return !pokemon.isMax();
  }

  onAdd(pokemon: Pokemon): void {
    super.onAdd(pokemon);
  }

  lapse(pokemon: Pokemon, lapseType: BattlerTagLapseType): boolean {
    //If a pokemon dynamaxes they lose minimized status
    if (pokemon.isMax()) {
      return false;
    }
    return lapseType !== BattlerTagLapseType.CUSTOM || super.lapse(pokemon, lapseType);
  }

  onRemove(pokemon: Pokemon): void {
    super.onRemove(pokemon);
  }
}

export class DrowsyTag extends BattlerTag {
  constructor() {
    super(BattlerTagType.DROWSY, BattlerTagLapseType.TURN_END, 2, Moves.YAWN);
  }

  canAdd(pokemon: Pokemon): boolean {
    return pokemon.scene.arena.terrain?.terrainType !== TerrainType.ELECTRIC || !pokemon.isGrounded();
  }

  onAdd(pokemon: Pokemon): void {
    super.onAdd(pokemon);

    pokemon.scene.queueMessage(i18next.t("battle:battlerTagsDrowsyOnAdd", { pokemonNameWithAffix: getPokemonNameWithAffix(pokemon) }));
  }

  lapse(pokemon: Pokemon, lapseType: BattlerTagLapseType): boolean {
    if (!super.lapse(pokemon, lapseType)) {
      pokemon.trySetStatus(StatusEffect.SLEEP, true);
      return false;
    }

    return true;
  }

  getDescriptor(): string {
    return "drowsiness";
  }
}

export abstract class DamagingTrapTag extends TrappedTag {
  private commonAnim: CommonAnim;

  constructor(tagType: BattlerTagType, commonAnim: CommonAnim, turnCount: integer, sourceMove: Moves, sourceId: integer) {
    super(tagType, BattlerTagLapseType.TURN_END, turnCount, sourceMove, sourceId);

    this.commonAnim = commonAnim;
  }

  /**
  * When given a battler tag or json representing one, load the data for it.
  * @param {BattlerTag | any} source A battler tag
  */
  loadTag(source: BattlerTag | any): void {
    super.loadTag(source);
    this.commonAnim = source.commonAnim as CommonAnim;
  }

  canAdd(pokemon: Pokemon): boolean {
    return !pokemon.isOfType(Type.GHOST) && !pokemon.findTag(t => t instanceof DamagingTrapTag);
  }

  lapse(pokemon: Pokemon, lapseType: BattlerTagLapseType): boolean {
    const ret = super.lapse(pokemon, lapseType);

    if (ret) {
      pokemon.scene.queueMessage(
        i18next.t("battle:battlerTagsDamagingTrapLapse", {
          pokemonNameWithAffix: getPokemonNameWithAffix(pokemon),
          moveName: this.getMoveName()
        })
      );
      pokemon.scene.unshiftPhase(new CommonAnimPhase(pokemon.scene, pokemon.getBattlerIndex(), undefined, this.commonAnim));

      const cancelled = new Utils.BooleanHolder(false);
      applyAbAttrs(BlockNonDirectDamageAbAttr, pokemon, cancelled);

      if (!cancelled.value) {
        pokemon.damageAndUpdate(Math.ceil(pokemon.getMaxHp() / 8));
      }
    }

    return ret;
  }
}

export class BindTag extends DamagingTrapTag {
  constructor(turnCount: integer, sourceId: integer) {
    super(BattlerTagType.BIND, CommonAnim.BIND, turnCount, Moves.BIND, sourceId);
  }

  getTrapMessage(pokemon: Pokemon): string {
    return i18next.t("battle:battlerTagsBindOnTrap", {
      pokemonNameWithAffix: getPokemonNameWithAffix(pokemon),
      sourcePokemonName: pokemon.scene.getPokemonById(this.sourceId).name,
      moveName: this.getMoveName()
    });
  }
}

export class WrapTag extends DamagingTrapTag {
  constructor(turnCount: integer, sourceId: integer) {
    super(BattlerTagType.WRAP, CommonAnim.WRAP, turnCount, Moves.WRAP, sourceId);
  }

  getTrapMessage(pokemon: Pokemon): string {
    return i18next.t("battle:battlerTagsWrapOnTrap", {
      pokemonNameWithAffix: getPokemonNameWithAffix(pokemon),
      sourcePokemonName: pokemon.scene.getPokemonById(this.sourceId).name
    });
  }
}

export abstract class VortexTrapTag extends DamagingTrapTag {
  constructor(tagType: BattlerTagType, commonAnim: CommonAnim, turnCount: integer, sourceMove: Moves, sourceId: integer) {
    super(tagType, commonAnim, turnCount, sourceMove, sourceId);
  }

  getTrapMessage(pokemon: Pokemon): string {
    return i18next.t("battle:battlerTagsVortexOnTrap", { pokemonNameWithAffix: getPokemonNameWithAffix(pokemon) });
  }
}

export class FireSpinTag extends VortexTrapTag {
  constructor(turnCount: integer, sourceId: integer) {
    super(BattlerTagType.FIRE_SPIN, CommonAnim.FIRE_SPIN, turnCount, Moves.FIRE_SPIN, sourceId);
  }
}

export class WhirlpoolTag extends VortexTrapTag {
  constructor(turnCount: integer, sourceId: integer) {
    super(BattlerTagType.WHIRLPOOL, CommonAnim.WHIRLPOOL, turnCount, Moves.WHIRLPOOL, sourceId);
  }
}

export class ClampTag extends DamagingTrapTag {
  constructor(turnCount: integer, sourceId: integer) {
    super(BattlerTagType.CLAMP, CommonAnim.CLAMP, turnCount, Moves.CLAMP, sourceId);
  }

  getTrapMessage(pokemon: Pokemon): string {
    return i18next.t("battle:battlerTagsClampOnTrap", {
      sourcePokemonNameWithAffix: getPokemonNameWithAffix(pokemon.scene.getPokemonById(this.sourceId)),
      pokemonName: pokemon.name,
    });
  }
}

export class SandTombTag extends DamagingTrapTag {
  constructor(turnCount: integer, sourceId: integer) {
    super(BattlerTagType.SAND_TOMB, CommonAnim.SAND_TOMB, turnCount, Moves.SAND_TOMB, sourceId);
  }

  getTrapMessage(pokemon: Pokemon): string {
    return i18next.t("battle:battlerTagsSandTombOnTrap", {
      pokemonNameWithAffix: getPokemonNameWithAffix(pokemon),
      moveName: this.getMoveName()
    });
  }
}

export class MagmaStormTag extends DamagingTrapTag {
  constructor(turnCount: integer, sourceId: integer) {
    super(BattlerTagType.MAGMA_STORM, CommonAnim.MAGMA_STORM, turnCount, Moves.MAGMA_STORM, sourceId);
  }

  getTrapMessage(pokemon: Pokemon): string {
    return i18next.t("battle:battlerTagsMagmaStormOnTrap", { pokemonNameWithAffix: getPokemonNameWithAffix(pokemon) });
  }
}

export class SnapTrapTag extends DamagingTrapTag {
  constructor(turnCount: integer, sourceId: integer) {
    super(BattlerTagType.SNAP_TRAP, CommonAnim.SNAP_TRAP, turnCount, Moves.SNAP_TRAP, sourceId);
  }

  getTrapMessage(pokemon: Pokemon): string {
    return i18next.t("battle:battlerTagsSnapTrapOnTrap", { pokemonNameWithAffix: getPokemonNameWithAffix(pokemon) });
  }
}

export class ThunderCageTag extends DamagingTrapTag {
  constructor(turnCount: integer, sourceId: integer) {
    super(BattlerTagType.THUNDER_CAGE, CommonAnim.THUNDER_CAGE, turnCount, Moves.THUNDER_CAGE, sourceId);
  }

  getTrapMessage(pokemon: Pokemon): string {
    return i18next.t("battle:battlerTagsThunderCageOnTrap", {
      pokemonNameWithAffix: getPokemonNameWithAffix(pokemon),
      sourcePokemonNameWithAffix: getPokemonNameWithAffix(pokemon.scene.getPokemonById(this.sourceId))
    });
  }
}

export class InfestationTag extends DamagingTrapTag {
  constructor(turnCount: integer, sourceId: integer) {
    super(BattlerTagType.INFESTATION, CommonAnim.INFESTATION, turnCount, Moves.INFESTATION, sourceId);
  }

  getTrapMessage(pokemon: Pokemon): string {
    return i18next.t("battle:battlerTagsInfestationOnTrap", {
      pokemonNameWithAffix: getPokemonNameWithAffix(pokemon),
      sourcePokemonNameWithAffix: getPokemonNameWithAffix(pokemon.scene.getPokemonById(this.sourceId))
    });
  }
}


export class ProtectedTag extends BattlerTag {
  constructor(sourceMove: Moves, tagType: BattlerTagType = BattlerTagType.PROTECTED) {
    super(tagType, BattlerTagLapseType.CUSTOM, 0, sourceMove);
  }

  onAdd(pokemon: Pokemon): void {
    super.onAdd(pokemon);

    pokemon.scene.queueMessage(i18next.t("battle:battlerTagsProtectedOnAdd", { pokemonNameWithAffix: getPokemonNameWithAffix(pokemon) }));
  }

  lapse(pokemon: Pokemon, lapseType: BattlerTagLapseType): boolean {
    if (lapseType === BattlerTagLapseType.CUSTOM) {
      new CommonBattleAnim(CommonAnim.PROTECT, pokemon).play(pokemon.scene);
      pokemon.scene.queueMessage(i18next.t("battle:battlerTagsProtectedLapse", { pokemonNameWithAffix: getPokemonNameWithAffix(pokemon) }));

      // Stop multi-hit moves early
      const effectPhase = pokemon.scene.getCurrentPhase();
      if (effectPhase instanceof MoveEffectPhase) {
        effectPhase.stopMultiHit(pokemon);
      }
      return true;
    }

    return super.lapse(pokemon, lapseType);
  }
}

export class ContactDamageProtectedTag extends ProtectedTag {
  private damageRatio: integer;

  constructor(sourceMove: Moves, damageRatio: integer) {
    super(sourceMove, BattlerTagType.SPIKY_SHIELD);

    this.damageRatio = damageRatio;
  }

  /**
  * When given a battler tag or json representing one, load the data for it.
  * @param {BattlerTag | any} source A battler tag
  */
  loadTag(source: BattlerTag | any): void {
    super.loadTag(source);
    this.damageRatio = source.damageRatio;
  }

  lapse(pokemon: Pokemon, lapseType: BattlerTagLapseType): boolean {
    const ret = super.lapse(pokemon, lapseType);

    if (lapseType === BattlerTagLapseType.CUSTOM) {
      const effectPhase = pokemon.scene.getCurrentPhase();
      if (effectPhase instanceof MoveEffectPhase && effectPhase.move.getMove().hasFlag(MoveFlags.MAKES_CONTACT)) {
        const attacker = effectPhase.getPokemon();
        if (!attacker.hasAbilityWithAttr(BlockNonDirectDamageAbAttr)) {
          attacker.damageAndUpdate(Math.ceil(attacker.getMaxHp() * (1 / this.damageRatio)), HitResult.OTHER);
        }
      }
    }

    return ret;
  }
}

export class ContactStatChangeProtectedTag extends ProtectedTag {
  private stat: BattleStat;
  private levels: integer;

  constructor(sourceMove: Moves, tagType: BattlerTagType, stat: BattleStat, levels: integer) {
    super(sourceMove, tagType);

    this.stat = stat;
    this.levels = levels;
  }

  /**
  * When given a battler tag or json representing one, load the data for it.
  * @param {BattlerTag | any} source A battler tag
  */
  loadTag(source: BattlerTag | any): void {
    super.loadTag(source);
    this.stat = source.stat as BattleStat;
    this.levels = source.levels;
  }

  lapse(pokemon: Pokemon, lapseType: BattlerTagLapseType): boolean {
    const ret = super.lapse(pokemon, lapseType);

    if (lapseType === BattlerTagLapseType.CUSTOM) {
      const effectPhase = pokemon.scene.getCurrentPhase();
      if (effectPhase instanceof MoveEffectPhase && effectPhase.move.getMove().hasFlag(MoveFlags.MAKES_CONTACT)) {
        const attacker = effectPhase.getPokemon();
        pokemon.scene.unshiftPhase(new StatChangePhase(pokemon.scene, attacker.getBattlerIndex(), true, [ this.stat ], this.levels));
      }
    }

    return ret;
  }
}

export class ContactPoisonProtectedTag extends ProtectedTag {
  constructor(sourceMove: Moves) {
    super(sourceMove, BattlerTagType.BANEFUL_BUNKER);
  }

  lapse(pokemon: Pokemon, lapseType: BattlerTagLapseType): boolean {
    const ret = super.lapse(pokemon, lapseType);

    if (lapseType === BattlerTagLapseType.CUSTOM) {
      const effectPhase = pokemon.scene.getCurrentPhase();
      if (effectPhase instanceof MoveEffectPhase && effectPhase.move.getMove().hasFlag(MoveFlags.MAKES_CONTACT)) {
        const attacker = effectPhase.getPokemon();
        attacker.trySetStatus(StatusEffect.POISON, true, pokemon);
      }
    }

    return ret;
  }
}

export class ContactBurnProtectedTag extends ProtectedTag {
  constructor(sourceMove: Moves) {
    super(sourceMove, BattlerTagType.BURNING_BULWARK);
  }

  lapse(pokemon: Pokemon, lapseType: BattlerTagLapseType): boolean {
    const ret = super.lapse(pokemon, lapseType);

    if (lapseType === BattlerTagLapseType.CUSTOM) {
      const effectPhase = pokemon.scene.getCurrentPhase();
      if (effectPhase instanceof MoveEffectPhase && effectPhase.move.getMove().hasFlag(MoveFlags.MAKES_CONTACT)) {
        const attacker = effectPhase.getPokemon();
        attacker.trySetStatus(StatusEffect.BURN, true);
      }
    }

    return ret;
  }
}

export class EnduringTag extends BattlerTag {
  constructor(sourceMove: Moves) {
    super(BattlerTagType.ENDURING, BattlerTagLapseType.TURN_END, 0, sourceMove);
  }

  onAdd(pokemon: Pokemon): void {
    super.onAdd(pokemon);

    pokemon.scene.queueMessage(i18next.t("battle:battlerTagsEnduringOnAdd", { pokemonNameWithAffix: getPokemonNameWithAffix(pokemon) }));
  }

  lapse(pokemon: Pokemon, lapseType: BattlerTagLapseType): boolean {
    if (lapseType === BattlerTagLapseType.CUSTOM) {
      pokemon.scene.queueMessage(i18next.t("battle:battlerTagsEnduringLapse", { pokemonNameWithAffix: getPokemonNameWithAffix(pokemon) }));
      return true;
    }

    return super.lapse(pokemon, lapseType);
  }
}

export class SturdyTag extends BattlerTag {
  constructor(sourceMove: Moves) {
    super(BattlerTagType.STURDY, BattlerTagLapseType.TURN_END, 0, sourceMove);
  }

  lapse(pokemon: Pokemon, lapseType: BattlerTagLapseType): boolean {
    if (lapseType === BattlerTagLapseType.CUSTOM) {
      pokemon.scene.queueMessage(i18next.t("battle:battlerTagsSturdyLapse", { pokemonNameWithAffix: getPokemonNameWithAffix(pokemon) }));
      return true;
    }

    return super.lapse(pokemon, lapseType);
  }
}

export class PerishSongTag extends BattlerTag {
  constructor(turnCount: integer) {
    super(BattlerTagType.PERISH_SONG, BattlerTagLapseType.TURN_END, turnCount, Moves.PERISH_SONG);
  }

  canAdd(pokemon: Pokemon): boolean {
    return !pokemon.isBossImmune();
  }

  lapse(pokemon: Pokemon, lapseType: BattlerTagLapseType): boolean {
    const ret = super.lapse(pokemon, lapseType);

    if (ret) {
      pokemon.scene.queueMessage(
        i18next.t("battle:battlerTagsPerishSongLapse", {
          pokemonNameWithAffix: getPokemonNameWithAffix(pokemon),
          turnCount: this.turnCount
        })
      );
    } else {
      pokemon.damageAndUpdate(pokemon.hp, HitResult.ONE_HIT_KO, false, true, true);
    }

    return ret;
  }
}

/**
 * Applies the "Center of Attention" volatile status effect, the effect applied by Follow Me, Rage Powder, and Spotlight.
 * @see {@link https://bulbapedia.bulbagarden.net/wiki/Center_of_attention | Center of Attention}
 */
export class CenterOfAttentionTag extends BattlerTag {
  public powder: boolean;

  constructor(sourceMove: Moves) {
    super(BattlerTagType.CENTER_OF_ATTENTION, BattlerTagLapseType.TURN_END, 1, sourceMove);

    this.powder = (this.sourceMove === Moves.RAGE_POWDER);
  }

  /** "Center of Attention" can't be added if an ally is already the Center of Attention. */
  canAdd(pokemon: Pokemon): boolean {
    const activeTeam = pokemon.isPlayer() ? pokemon.scene.getPlayerField() : pokemon.scene.getEnemyField();

    return !activeTeam.find(p => p.getTag(BattlerTagType.CENTER_OF_ATTENTION));
  }

  onAdd(pokemon: Pokemon): void {
    super.onAdd(pokemon);

    pokemon.scene.queueMessage(getPokemonMessage(pokemon, " became the center\nof attention!"));
  }
}

export class AbilityBattlerTag extends BattlerTag {
  public ability: Abilities;

  constructor(tagType: BattlerTagType, ability: Abilities, lapseType: BattlerTagLapseType, turnCount: integer) {
    super(tagType, lapseType, turnCount, undefined);

    this.ability = ability;
  }

  /**
  * When given a battler tag or json representing one, load the data for it.
  * @param {BattlerTag | any} source A battler tag
  */
  loadTag(source: BattlerTag | any): void {
    super.loadTag(source);
    this.ability = source.ability as Abilities;
  }
}

export class TruantTag extends AbilityBattlerTag {
  constructor() {
    super(BattlerTagType.TRUANT, Abilities.TRUANT, BattlerTagLapseType.MOVE, 1);
  }

  lapse(pokemon: Pokemon, lapseType: BattlerTagLapseType): boolean {
    if (!pokemon.hasAbility(Abilities.TRUANT)) {
      return super.lapse(pokemon, lapseType);
    }
    const passive = pokemon.getAbility().id !== Abilities.TRUANT;

    const lastMove = pokemon.getLastXMoves().find(() => true);

    if (lastMove && lastMove.move !== Moves.NONE) {
      (pokemon.scene.getCurrentPhase() as MovePhase).cancel();
      pokemon.scene.unshiftPhase(new ShowAbilityPhase(pokemon.scene, pokemon.id, passive));
      pokemon.scene.queueMessage(i18next.t("battle:battlerTagsTruantLapse", { pokemonNameWithAffix: getPokemonNameWithAffix(pokemon) }));
    }

    return true;
  }
}

export class SlowStartTag extends AbilityBattlerTag {
  constructor() {
    super(BattlerTagType.SLOW_START, Abilities.SLOW_START, BattlerTagLapseType.TURN_END, 5);
  }

  onAdd(pokemon: Pokemon): void {
    super.onAdd(pokemon);

    pokemon.scene.queueMessage(i18next.t("battle:battlerTagsSlowStartOnAdd", { pokemonNameWithAffix: getPokemonNameWithAffix(pokemon) }), null, false, null, true);
  }

  lapse(pokemon: Pokemon, lapseType: BattlerTagLapseType): boolean {
    if (!pokemon.hasAbility(this.ability)) {
      this.turnCount = 1;
    }

    return super.lapse(pokemon, lapseType);
  }

  onRemove(pokemon: Pokemon): void {
    super.onRemove(pokemon);

    pokemon.scene.queueMessage(i18next.t("battle:battlerTagsSlowStartOnRemove", { pokemonNameWithAffix: getPokemonNameWithAffix(pokemon) }), null, false, null);
  }
}

export class HighestStatBoostTag extends AbilityBattlerTag {
  public stat: Stat;
  public multiplier: number;

  constructor(tagType: BattlerTagType, ability: Abilities) {
    super(tagType, ability, BattlerTagLapseType.CUSTOM, 1);
  }

  /**
  * When given a battler tag or json representing one, load the data for it.
  * @param {BattlerTag | any} source A battler tag
  */
  loadTag(source: BattlerTag | any): void {
    super.loadTag(source);
    this.stat = source.stat as Stat;
    this.multiplier = source.multiplier;
  }

  onAdd(pokemon: Pokemon): void {
    super.onAdd(pokemon);

    const stats = [ Stat.ATK, Stat.DEF, Stat.SPATK, Stat.SPDEF, Stat.SPD ];
    let highestStat: Stat;
    stats.map(s => pokemon.getBattleStat(s)).reduce((highestValue: integer, value: integer, i: integer) => {
      if (value > highestValue) {
        highestStat = stats[i];
        return value;
      }
      return highestValue;
    }, 0);

    this.stat = highestStat;

    switch (this.stat) {
    case Stat.SPD:
      this.multiplier = 1.5;
      break;
    default:
      this.multiplier = 1.3;
      break;
    }

    pokemon.scene.queueMessage(i18next.t("battle:battlerTagsHighestStatBoostOnAdd", { pokemonNameWithAffix: getPokemonNameWithAffix(pokemon), statName: getStatName(highestStat) }), null, false, null, true);
  }

  onRemove(pokemon: Pokemon): void {
    super.onRemove(pokemon);

    pokemon.scene.queueMessage(i18next.t("battle:battlerTagsHighestStatBoostOnRemove", { pokemonNameWithAffix: getPokemonNameWithAffix(pokemon), abilityName: allAbilities[this.ability].name }));
  }
}

export class WeatherHighestStatBoostTag extends HighestStatBoostTag implements WeatherBattlerTag {
  public weatherTypes: WeatherType[];

  constructor(tagType: BattlerTagType, ability: Abilities, ...weatherTypes: WeatherType[]) {
    super(tagType, ability);
    this.weatherTypes = weatherTypes;
  }

  /**
  * When given a battler tag or json representing one, load the data for it.
  * @param {BattlerTag | any} source A battler tag
  */
  loadTag(source: BattlerTag | any): void {
    super.loadTag(source);
    this.weatherTypes = source.weatherTypes.map(w => w as WeatherType);
  }
}

export class TerrainHighestStatBoostTag extends HighestStatBoostTag implements TerrainBattlerTag {
  public terrainTypes: TerrainType[];

  constructor(tagType: BattlerTagType, ability: Abilities, ...terrainTypes: TerrainType[]) {
    super(tagType, ability);
    this.terrainTypes = terrainTypes;
  }

  /**
  * When given a battler tag or json representing one, load the data for it.
  * @param {BattlerTag | any} source A battler tag
  */
  loadTag(source: BattlerTag | any): void {
    super.loadTag(source);
    this.terrainTypes = source.terrainTypes.map(w => w as TerrainType);
  }
}

export class SemiInvulnerableTag extends BattlerTag {
  constructor(tagType: BattlerTagType, turnCount: integer, sourceMove: Moves) {
    super(tagType, BattlerTagLapseType.MOVE_EFFECT, turnCount, sourceMove);
  }

  onAdd(pokemon: Pokemon): void {
    super.onAdd(pokemon);

    pokemon.setVisible(false);
  }

  onRemove(pokemon: Pokemon): void {
    // Wait 2 frames before setting visible for battle animations that don't immediately show the sprite invisible
    pokemon.scene.tweens.addCounter({
      duration: Utils.getFrameMs(2),
      onComplete: () => pokemon.setVisible(true)
    });
  }
}

export class TypeImmuneTag extends BattlerTag {
  public immuneType: Type;

  constructor(tagType: BattlerTagType, sourceMove: Moves, immuneType: Type, length: number = 1) {
    super(tagType, BattlerTagLapseType.TURN_END, length, sourceMove);

    this.immuneType = immuneType;
  }

  /**
  * When given a battler tag or json representing one, load the data for it.
  * @param {BattlerTag | any} source A battler tag
  */
  loadTag(source: BattlerTag | any): void {
    super.loadTag(source);
    this.immuneType = source.immuneType as Type;
  }
}

export class MagnetRisenTag extends TypeImmuneTag {
  constructor(tagType: BattlerTagType, sourceMove: Moves) {
    super(tagType, sourceMove, Type.GROUND, 5);
  }

  onAdd(pokemon: Pokemon): void {
    super.onAdd(pokemon);

    pokemon.scene.queueMessage(getPokemonMessage(pokemon, " levitated with electromagnetism!"));
  }

  onRemove(pokemon: Pokemon): void {
    super.onRemove(pokemon);

    pokemon.scene.queueMessage(getPokemonMessage(pokemon, " stopped levitating!"));
  }
}

export class TypeBoostTag extends BattlerTag {
  public boostedType: Type;
  public boostValue: number;
  public oneUse: boolean;

  constructor(tagType: BattlerTagType, sourceMove: Moves, boostedType: Type, boostValue: number, oneUse: boolean) {
    super(tagType, BattlerTagLapseType.TURN_END, 1, sourceMove);

    this.boostedType = boostedType;
    this.boostValue = boostValue;
    this.oneUse = oneUse;
  }

  /**
  * When given a battler tag or json representing one, load the data for it.
  * @param {BattlerTag | any} source A battler tag
  */
  loadTag(source: BattlerTag | any): void {
    super.loadTag(source);
    this.boostedType = source.boostedType as Type;
    this.boostValue = source.boostValue;
    this.oneUse = source.oneUse;
  }

  lapse(pokemon: Pokemon, lapseType: BattlerTagLapseType): boolean {
    return lapseType !== BattlerTagLapseType.CUSTOM || super.lapse(pokemon, lapseType);
  }
}

export class CritBoostTag extends BattlerTag {
  constructor(tagType: BattlerTagType, sourceMove: Moves) {
    super(tagType, BattlerTagLapseType.TURN_END, 1, sourceMove);
  }

  onAdd(pokemon: Pokemon): void {
    super.onAdd(pokemon);

    pokemon.scene.queueMessage(i18next.t("battle:battlerTagsCritBoostOnAdd", { pokemonNameWithAffix: getPokemonNameWithAffix(pokemon) }));
  }

  lapse(pokemon: Pokemon, lapseType: BattlerTagLapseType): boolean {
    return lapseType !== BattlerTagLapseType.CUSTOM || super.lapse(pokemon, lapseType);
  }

  onRemove(pokemon: Pokemon): void {
    super.onRemove(pokemon);

    pokemon.scene.queueMessage(i18next.t("battle:battlerTagsCritBoostOnRemove", { pokemonNameWithAffix: getPokemonNameWithAffix(pokemon) }));
  }
}

export class AlwaysCritTag extends BattlerTag {
  constructor(sourceMove: Moves) {
    super(BattlerTagType.ALWAYS_CRIT, BattlerTagLapseType.TURN_END, 2, sourceMove);
  }
}

export class IgnoreAccuracyTag extends BattlerTag {
  constructor(sourceMove: Moves) {
    super(BattlerTagType.IGNORE_ACCURACY, BattlerTagLapseType.TURN_END, 2, sourceMove);
  }
}

export class SaltCuredTag extends BattlerTag {
  private sourceIndex: integer;

  constructor(sourceId: integer) {
    super(BattlerTagType.SALT_CURED, BattlerTagLapseType.TURN_END, 1, Moves.SALT_CURE, sourceId);
  }

  /**
  * When given a battler tag or json representing one, load the data for it.
  * @param {BattlerTag | any} source A battler tag
  */
  loadTag(source: BattlerTag | any): void {
    super.loadTag(source);
    this.sourceIndex = source.sourceIndex;
  }

  onAdd(pokemon: Pokemon): void {
    super.onAdd(pokemon);

    pokemon.scene.queueMessage(i18next.t("battle:battlerTagsSaltCuredOnAdd", { pokemonNameWithAffix: getPokemonNameWithAffix(pokemon) }));
    this.sourceIndex = pokemon.scene.getPokemonById(this.sourceId).getBattlerIndex();
  }

  lapse(pokemon: Pokemon, lapseType: BattlerTagLapseType): boolean {
    const ret = lapseType !== BattlerTagLapseType.CUSTOM || super.lapse(pokemon, lapseType);

    if (ret) {
      pokemon.scene.unshiftPhase(new CommonAnimPhase(pokemon.scene, pokemon.getBattlerIndex(), pokemon.getBattlerIndex(), CommonAnim.SALT_CURE));

      const cancelled = new Utils.BooleanHolder(false);
      applyAbAttrs(BlockNonDirectDamageAbAttr, pokemon, cancelled);

      if (!cancelled.value) {
        const pokemonSteelOrWater = pokemon.isOfType(Type.STEEL) || pokemon.isOfType(Type.WATER);
        pokemon.damageAndUpdate(Math.max(Math.floor(pokemonSteelOrWater ? pokemon.getMaxHp() / 4 : pokemon.getMaxHp() / 8), 1));

        pokemon.scene.queueMessage(
          i18next.t("battle:battlerTagsSaltCuredLapse", {
            pokemonNameWithAffix: getPokemonNameWithAffix(pokemon),
            moveName: this.getMoveName()
          })
        );
      }
    }

    return ret;
  }
}

export class CursedTag extends BattlerTag {
  private sourceIndex: integer;

  constructor(sourceId: integer) {
    super(BattlerTagType.CURSED, BattlerTagLapseType.TURN_END, 1, Moves.CURSE, sourceId);
  }

  /**
  * When given a battler tag or json representing one, load the data for it.
  * @param {BattlerTag | any} source A battler tag
  */
  loadTag(source: BattlerTag | any): void {
    super.loadTag(source);
    this.sourceIndex = source.sourceIndex;
  }

  onAdd(pokemon: Pokemon): void {
    super.onAdd(pokemon);
    this.sourceIndex = pokemon.scene.getPokemonById(this.sourceId).getBattlerIndex();
  }

  lapse(pokemon: Pokemon, lapseType: BattlerTagLapseType): boolean {
    const ret = lapseType !== BattlerTagLapseType.CUSTOM || super.lapse(pokemon, lapseType);

    if (ret) {
      pokemon.scene.unshiftPhase(new CommonAnimPhase(pokemon.scene, pokemon.getBattlerIndex(), pokemon.getBattlerIndex(), CommonAnim.SALT_CURE));

      const cancelled = new Utils.BooleanHolder(false);
      applyAbAttrs(BlockNonDirectDamageAbAttr, pokemon, cancelled);

      if (!cancelled.value) {
        pokemon.damageAndUpdate(Math.max(Math.floor(pokemon.getMaxHp() / 4), 1));
        pokemon.scene.queueMessage(i18next.t("battle:battlerTagsCursedLapse", { pokemonNameWithAffix: getPokemonNameWithAffix(pokemon) }));
<<<<<<< HEAD
      }
    }

    return ret;
  }
}

/**
 * Battler tag for effects that ground the source, allowing Ground-type moves to hit them. Encompasses two tag types:
 * @item IGNORE_FLYING: Persistent grounding effects (i.e. from Smack Down and Thousand Waves)
 * @item ROOSTED: One-turn grounding effects (i.e. from Roost)
 */
export class GroundedTag extends BattlerTag {
  constructor(tagType: BattlerTagType, lapseType: BattlerTagLapseType, sourceMove: Moves) {
    super(tagType, lapseType, 1, sourceMove);
  }
}

/**
 * Provides the Ice Face ability's effects.
 */
export class IceFaceTag extends BattlerTag {
  constructor(sourceMove: Moves) {
    super(BattlerTagType.ICE_FACE, BattlerTagLapseType.CUSTOM, 1, sourceMove);
  }

  /**
   * Determines if the Ice Face tag can be added to the Pokémon.
   * @param {Pokemon} pokemon - The Pokémon to which the tag might be added.
   * @returns {boolean} - True if the tag can be added, false otherwise.
   */
  canAdd(pokemon: Pokemon): boolean {
    const weatherType = pokemon.scene.arena.weather?.weatherType;
    const isWeatherSnowOrHail = weatherType === WeatherType.HAIL || weatherType === WeatherType.SNOW;
    const isFormIceFace = pokemon.formIndex === 0;


    // Hard code Eiscue for now, this is to prevent the game from crashing if fused pokemon has Ice Face
    if ((pokemon.species.speciesId === Species.EISCUE && isFormIceFace) ||  isWeatherSnowOrHail) {
      return true;
    }
    return false;
  }

  /**
   * Applies the Ice Face tag to the Pokémon.
   * Triggers a form change to Ice Face if the Pokémon is not in its Ice Face form.
   * @param {Pokemon} pokemon - The Pokémon to which the tag is added.
   */
  onAdd(pokemon: Pokemon): void {
    super.onAdd(pokemon);

    if (pokemon.formIndex !== 0) {
      pokemon.scene.triggerPokemonFormChange(pokemon, SpeciesFormChangeManualTrigger);
    }
  }

  /**
   * Removes the Ice Face tag from the Pokémon.
   * Triggers a form change to Noice when the tag is removed.
   * @param {Pokemon} pokemon - The Pokémon from which the tag is removed.
   */
  onRemove(pokemon: Pokemon): void {
    super.onRemove(pokemon);

    pokemon.scene.triggerPokemonFormChange(pokemon, SpeciesFormChangeManualTrigger);
  }
}

export class MysteryEncounterPostSummonTag extends BattlerTag {
  constructor(sourceMove: Moves) {
    super(BattlerTagType.MYSTERY_ENCOUNTER_POST_SUMMON, BattlerTagLapseType.CUSTOM, 1, sourceMove);
  }

  onAdd(pokemon: Pokemon): void {
    super.onAdd(pokemon);
  }

  lapse(pokemon: Pokemon, lapseType: BattlerTagLapseType): boolean {
    const ret = super.lapse(pokemon, lapseType);

    if (lapseType === BattlerTagLapseType.CUSTOM) {
      // Give pokemon +1 stats for battle
      const cancelled = new Utils.BooleanHolder(false);
      applyAbAttrs(ProtectStatAbAttr, pokemon, cancelled);
      if (!cancelled.value) {
        const mysteryEncounterBattleEffects = pokemon.summonData.mysteryEncounterBattleEffects;
        if (mysteryEncounterBattleEffects) {
          mysteryEncounterBattleEffects(pokemon);
        }
=======
>>>>>>> 7847aa16
      }
    }

    return ret;
  }

  onRemove(pokemon: Pokemon): void {
    super.onRemove(pokemon);
  }
}

/**
 * Battler tag for effects that ground the source, allowing Ground-type moves to hit them. Encompasses two tag types:
 * @item IGNORE_FLYING: Persistent grounding effects (i.e. from Smack Down and Thousand Waves)
 * @item ROOSTED: One-turn grounding effects (i.e. from Roost)
 */
export class GroundedTag extends BattlerTag {
  constructor(tagType: BattlerTagType, lapseType: BattlerTagLapseType, sourceMove: Moves) {
    super(tagType, lapseType, 1, sourceMove);
  }
}

/**
 * Provides the Ice Face ability's effects.
 */
export class IceFaceTag extends BattlerTag {
  constructor(sourceMove: Moves) {
    super(BattlerTagType.ICE_FACE, BattlerTagLapseType.CUSTOM, 1, sourceMove);
  }

  /**
   * Determines if the Ice Face tag can be added to the Pokémon.
   * @param {Pokemon} pokemon - The Pokémon to which the tag might be added.
   * @returns {boolean} - True if the tag can be added, false otherwise.
   */
  canAdd(pokemon: Pokemon): boolean {
    const weatherType = pokemon.scene.arena.weather?.weatherType;
    const isWeatherSnowOrHail = weatherType === WeatherType.HAIL || weatherType === WeatherType.SNOW;
    const isFormIceFace = pokemon.formIndex === 0;


    // Hard code Eiscue for now, this is to prevent the game from crashing if fused pokemon has Ice Face
    if ((pokemon.species.speciesId === Species.EISCUE && isFormIceFace) ||  isWeatherSnowOrHail) {
      return true;
    }
    return false;
  }

  /**
   * Applies the Ice Face tag to the Pokémon.
   * Triggers a form change to Ice Face if the Pokémon is not in its Ice Face form.
   * @param {Pokemon} pokemon - The Pokémon to which the tag is added.
   */
  onAdd(pokemon: Pokemon): void {
    super.onAdd(pokemon);

    if (pokemon.formIndex !== 0) {
      pokemon.scene.triggerPokemonFormChange(pokemon, SpeciesFormChangeManualTrigger);
    }
  }

  /**
   * Removes the Ice Face tag from the Pokémon.
   * Triggers a form change to Noice when the tag is removed.
   * @param {Pokemon} pokemon - The Pokémon from which the tag is removed.
   */
  onRemove(pokemon: Pokemon): void {
    super.onRemove(pokemon);

    pokemon.scene.triggerPokemonFormChange(pokemon, SpeciesFormChangeManualTrigger);
  }
}

export function getBattlerTag(tagType: BattlerTagType, turnCount: integer, sourceMove: Moves, sourceId: integer): BattlerTag {
  switch (tagType) {
  case BattlerTagType.RECHARGING:
    return new RechargingTag(sourceMove);
  case BattlerTagType.FLINCHED:
    return new FlinchedTag(sourceMove);
  case BattlerTagType.INTERRUPTED:
    return new InterruptedTag(sourceMove);
  case BattlerTagType.CONFUSED:
    return new ConfusedTag(turnCount, sourceMove);
  case BattlerTagType.INFATUATED:
    return new InfatuatedTag(sourceMove, sourceId);
  case BattlerTagType.SEEDED:
    return new SeedTag(sourceId);
  case BattlerTagType.NIGHTMARE:
    return new NightmareTag();
  case BattlerTagType.FRENZY:
    return new FrenzyTag(sourceMove, sourceId);
  case BattlerTagType.CHARGING:
    return new ChargingTag(sourceMove, sourceId);
  case BattlerTagType.ENCORE:
    return new EncoreTag(sourceId);
  case BattlerTagType.HELPING_HAND:
    return new HelpingHandTag(sourceId);
  case BattlerTagType.INGRAIN:
    return new IngrainTag(sourceId);
  case BattlerTagType.AQUA_RING:
    return new AquaRingTag();
  case BattlerTagType.DROWSY:
    return new DrowsyTag();
  case BattlerTagType.TRAPPED:
    return new TrappedTag(tagType, BattlerTagLapseType.CUSTOM, turnCount, sourceMove, sourceId);
  case BattlerTagType.BIND:
    return new BindTag(turnCount, sourceId);
  case BattlerTagType.WRAP:
    return new WrapTag(turnCount, sourceId);
  case BattlerTagType.FIRE_SPIN:
    return new FireSpinTag(turnCount, sourceId);
  case BattlerTagType.WHIRLPOOL:
    return new WhirlpoolTag(turnCount, sourceId);
  case BattlerTagType.CLAMP:
    return new ClampTag(turnCount, sourceId);
  case BattlerTagType.SAND_TOMB:
    return new SandTombTag(turnCount, sourceId);
  case BattlerTagType.MAGMA_STORM:
    return new MagmaStormTag(turnCount, sourceId);
  case BattlerTagType.SNAP_TRAP:
    return new SnapTrapTag(turnCount, sourceId);
  case BattlerTagType.THUNDER_CAGE:
    return new ThunderCageTag(turnCount, sourceId);
  case BattlerTagType.INFESTATION:
    return new InfestationTag(turnCount, sourceId);
  case BattlerTagType.PROTECTED:
    return new ProtectedTag(sourceMove);
  case BattlerTagType.SPIKY_SHIELD:
    return new ContactDamageProtectedTag(sourceMove, 8);
  case BattlerTagType.KINGS_SHIELD:
    return new ContactStatChangeProtectedTag(sourceMove, tagType, BattleStat.ATK, -1);
  case BattlerTagType.OBSTRUCT:
    return new ContactStatChangeProtectedTag(sourceMove, tagType, BattleStat.DEF, -2);
  case BattlerTagType.SILK_TRAP:
    return new ContactStatChangeProtectedTag(sourceMove, tagType, BattleStat.SPD, -1);
  case BattlerTagType.BANEFUL_BUNKER:
    return new ContactPoisonProtectedTag(sourceMove);
  case BattlerTagType.BURNING_BULWARK:
    return new ContactBurnProtectedTag(sourceMove);
  case BattlerTagType.ENDURING:
    return new EnduringTag(sourceMove);
  case BattlerTagType.STURDY:
    return new SturdyTag(sourceMove);
  case BattlerTagType.PERISH_SONG:
    return new PerishSongTag(turnCount);
  case BattlerTagType.CENTER_OF_ATTENTION:
    return new CenterOfAttentionTag(sourceMove);
  case BattlerTagType.TRUANT:
    return new TruantTag();
  case BattlerTagType.SLOW_START:
    return new SlowStartTag();
  case BattlerTagType.PROTOSYNTHESIS:
    return new WeatherHighestStatBoostTag(tagType, Abilities.PROTOSYNTHESIS, WeatherType.SUNNY, WeatherType.HARSH_SUN);
  case BattlerTagType.QUARK_DRIVE:
    return new TerrainHighestStatBoostTag(tagType, Abilities.QUARK_DRIVE, TerrainType.ELECTRIC);
  case BattlerTagType.FLYING:
  case BattlerTagType.UNDERGROUND:
  case BattlerTagType.UNDERWATER:
  case BattlerTagType.HIDDEN:
    return new SemiInvulnerableTag(tagType, turnCount, sourceMove);
  case BattlerTagType.FIRE_BOOST:
    return new TypeBoostTag(tagType, sourceMove, Type.FIRE, 1.5, false);
  case BattlerTagType.CRIT_BOOST:
    return new CritBoostTag(tagType, sourceMove);
  case BattlerTagType.ALWAYS_CRIT:
    return new AlwaysCritTag(sourceMove);
  case BattlerTagType.NO_CRIT:
    return new BattlerTag(tagType, BattlerTagLapseType.AFTER_MOVE, turnCount, sourceMove);
  case BattlerTagType.IGNORE_ACCURACY:
    return new IgnoreAccuracyTag(sourceMove);
  case BattlerTagType.BYPASS_SLEEP:
    return new BattlerTag(BattlerTagType.BYPASS_SLEEP, BattlerTagLapseType.TURN_END, turnCount, sourceMove);
  case BattlerTagType.IGNORE_FLYING:
    return new GroundedTag(tagType, BattlerTagLapseType.CUSTOM, sourceMove);
  case BattlerTagType.ROOSTED:
    return new GroundedTag(tagType, BattlerTagLapseType.TURN_END, sourceMove);
  case BattlerTagType.SALT_CURED:
    return new SaltCuredTag(sourceId);
  case BattlerTagType.CURSED:
    return new CursedTag(sourceId);
  case BattlerTagType.CHARGED:
    return new TypeBoostTag(tagType, sourceMove, Type.ELECTRIC, 2, true);
  case BattlerTagType.MAGNET_RISEN:
    return new MagnetRisenTag(tagType, sourceMove);
  case BattlerTagType.MINIMIZED:
    return new MinimizeTag();
  case BattlerTagType.DESTINY_BOND:
    return new DestinyBondTag(sourceMove, sourceId);
  case BattlerTagType.ICE_FACE:
    return new IceFaceTag(sourceMove);
<<<<<<< HEAD
  case BattlerTagType.MYSTERY_ENCOUNTER_POST_SUMMON:
    return new MysteryEncounterPostSummonTag(sourceMove);
=======
>>>>>>> 7847aa16
  case BattlerTagType.NONE:
  default:
    return new BattlerTag(tagType, BattlerTagLapseType.CUSTOM, turnCount, sourceMove, sourceId);
  }
}

/**
* When given a battler tag or json representing one, creates an actual BattlerTag object with the same data.
* @param {BattlerTag | any} source A battler tag
* @return {BattlerTag} The valid battler tag
*/
export function loadBattlerTag(source: BattlerTag | any): BattlerTag {
  const tag = getBattlerTag(source.tagType, source.turnCount, source.sourceMove, source.sourceId);
  tag.loadTag(source);
  return tag;
}<|MERGE_RESOLUTION|>--- conflicted
+++ resolved
@@ -5,21 +5,9 @@
 import { Stat, getStatName } from "./pokemon-stat";
 import { StatusEffect } from "./status-effect";
 import * as Utils from "../utils";
-<<<<<<< HEAD
-import {ChargeAttr, MoveFlags, allMoves} from "./move";
-import { Type } from "./type";
-import {
-  BlockNonDirectDamageAbAttr,
-  FlinchEffectAbAttr,
-  ReverseDrainAbAttr,
-  applyAbAttrs,
-  ProtectStatAbAttr
-} from "./ability";
-=======
 import { ChargeAttr, MoveFlags, allMoves } from "./move";
 import { Type } from "./type";
-import { BlockNonDirectDamageAbAttr, FlinchEffectAbAttr, ReverseDrainAbAttr, applyAbAttrs } from "./ability";
->>>>>>> 7847aa16
+import { BlockNonDirectDamageAbAttr, FlinchEffectAbAttr, ReverseDrainAbAttr, applyAbAttrs, ProtectStatAbAttr } from "./ability";
 import { TerrainType } from "./terrain";
 import { WeatherType } from "./weather";
 import { BattleStat } from "./battle-stat";
@@ -1480,7 +1468,6 @@
       if (!cancelled.value) {
         pokemon.damageAndUpdate(Math.max(Math.floor(pokemon.getMaxHp() / 4), 1));
         pokemon.scene.queueMessage(i18next.t("battle:battlerTagsCursedLapse", { pokemonNameWithAffix: getPokemonNameWithAffix(pokemon) }));
-<<<<<<< HEAD
       }
     }
 
@@ -1571,8 +1558,6 @@
         if (mysteryEncounterBattleEffects) {
           mysteryEncounterBattleEffects(pokemon);
         }
-=======
->>>>>>> 7847aa16
       }
     }
 
@@ -1581,68 +1566,6 @@
 
   onRemove(pokemon: Pokemon): void {
     super.onRemove(pokemon);
-  }
-}
-
-/**
- * Battler tag for effects that ground the source, allowing Ground-type moves to hit them. Encompasses two tag types:
- * @item IGNORE_FLYING: Persistent grounding effects (i.e. from Smack Down and Thousand Waves)
- * @item ROOSTED: One-turn grounding effects (i.e. from Roost)
- */
-export class GroundedTag extends BattlerTag {
-  constructor(tagType: BattlerTagType, lapseType: BattlerTagLapseType, sourceMove: Moves) {
-    super(tagType, lapseType, 1, sourceMove);
-  }
-}
-
-/**
- * Provides the Ice Face ability's effects.
- */
-export class IceFaceTag extends BattlerTag {
-  constructor(sourceMove: Moves) {
-    super(BattlerTagType.ICE_FACE, BattlerTagLapseType.CUSTOM, 1, sourceMove);
-  }
-
-  /**
-   * Determines if the Ice Face tag can be added to the Pokémon.
-   * @param {Pokemon} pokemon - The Pokémon to which the tag might be added.
-   * @returns {boolean} - True if the tag can be added, false otherwise.
-   */
-  canAdd(pokemon: Pokemon): boolean {
-    const weatherType = pokemon.scene.arena.weather?.weatherType;
-    const isWeatherSnowOrHail = weatherType === WeatherType.HAIL || weatherType === WeatherType.SNOW;
-    const isFormIceFace = pokemon.formIndex === 0;
-
-
-    // Hard code Eiscue for now, this is to prevent the game from crashing if fused pokemon has Ice Face
-    if ((pokemon.species.speciesId === Species.EISCUE && isFormIceFace) ||  isWeatherSnowOrHail) {
-      return true;
-    }
-    return false;
-  }
-
-  /**
-   * Applies the Ice Face tag to the Pokémon.
-   * Triggers a form change to Ice Face if the Pokémon is not in its Ice Face form.
-   * @param {Pokemon} pokemon - The Pokémon to which the tag is added.
-   */
-  onAdd(pokemon: Pokemon): void {
-    super.onAdd(pokemon);
-
-    if (pokemon.formIndex !== 0) {
-      pokemon.scene.triggerPokemonFormChange(pokemon, SpeciesFormChangeManualTrigger);
-    }
-  }
-
-  /**
-   * Removes the Ice Face tag from the Pokémon.
-   * Triggers a form change to Noice when the tag is removed.
-   * @param {Pokemon} pokemon - The Pokémon from which the tag is removed.
-   */
-  onRemove(pokemon: Pokemon): void {
-    super.onRemove(pokemon);
-
-    pokemon.scene.triggerPokemonFormChange(pokemon, SpeciesFormChangeManualTrigger);
   }
 }
 
@@ -1763,11 +1686,8 @@
     return new DestinyBondTag(sourceMove, sourceId);
   case BattlerTagType.ICE_FACE:
     return new IceFaceTag(sourceMove);
-<<<<<<< HEAD
   case BattlerTagType.MYSTERY_ENCOUNTER_POST_SUMMON:
     return new MysteryEncounterPostSummonTag(sourceMove);
-=======
->>>>>>> 7847aa16
   case BattlerTagType.NONE:
   default:
     return new BattlerTag(tagType, BattlerTagLapseType.CUSTOM, turnCount, sourceMove, sourceId);
