import { ChargeAnim, CommonAnim, CommonBattleAnim, MoveChargeAnim } from "./battle-anims";
import { getPokemonNameWithAffix } from "../messages";
import Pokemon, { MoveResult, HitResult } from "../field/pokemon";
import { StatusEffect } from "./status-effect";
import * as Utils from "../utils";
import { ChargeAttr, MoveFlags, allMoves } from "./move";
import { Type } from "./type";
import { BlockNonDirectDamageAbAttr, FlinchEffectAbAttr, ReverseDrainAbAttr, applyAbAttrs } from "./ability";
import { TerrainType } from "./terrain";
import { WeatherType } from "./weather";
import { allAbilities } from "./ability";
import { SpeciesFormChangeManualTrigger } from "./pokemon-forms";
import { Abilities } from "#enums/abilities";
import { BattlerTagType } from "#enums/battler-tag-type";
import { Moves } from "#enums/moves";
import { Species } from "#enums/species";
import i18next from "#app/plugins/i18n";
import { Stat, type BattleStat, type EffectiveStat, EFFECTIVE_STATS, getStatKey } from "#app/enums/stat";
import { CommonAnimPhase } from "#app/phases/common-anim-phase";
import { MoveEffectPhase } from "#app/phases/move-effect-phase";
import { MovePhase } from "#app/phases/move-phase";
import { PokemonHealPhase } from "#app/phases/pokemon-heal-phase";
import { ShowAbilityPhase } from "#app/phases/show-ability-phase";
import { StatStageChangePhase, StatStageChangeCallback } from "#app/phases/stat-stage-change-phase";

export enum BattlerTagLapseType {
  FAINT,
  MOVE,
  PRE_MOVE,
  AFTER_MOVE,
  MOVE_EFFECT,
  TURN_END,
  CUSTOM
}

export class BattlerTag {
  public tagType: BattlerTagType;
  public lapseTypes: BattlerTagLapseType[];
  public turnCount: number;
  public sourceMove: Moves;
  public sourceId?: number;
  public isBatonPassable: boolean;

  constructor(tagType: BattlerTagType, lapseType: BattlerTagLapseType | BattlerTagLapseType[], turnCount: number, sourceMove?: Moves, sourceId?: number, isBatonPassable: boolean = false) {
    this.tagType = tagType;
    this.lapseTypes = Array.isArray(lapseType) ? lapseType : [ lapseType ];
    this.turnCount = turnCount;
    this.sourceMove = sourceMove!; // TODO: is this bang correct?
    this.sourceId = sourceId;
    this.isBatonPassable = isBatonPassable;
  }

  canAdd(pokemon: Pokemon): boolean {
    return true;
  }

  onAdd(pokemon: Pokemon): void { }

  onRemove(pokemon: Pokemon): void { }

  onOverlap(pokemon: Pokemon): void { }

  lapse(pokemon: Pokemon, lapseType: BattlerTagLapseType): boolean {
    return --this.turnCount > 0;
  }

  getDescriptor(): string {
    return "";
  }

  isSourceLinked(): boolean {
    return false;
  }

  getMoveName(): string | null {
    return this.sourceMove
      ? allMoves[this.sourceMove].name
      : null;
  }

  /**
  * When given a battler tag or json representing one, load the data for it.
  * This is meant to be inherited from by any battler tag with custom attributes
  * @param {BattlerTag | any} source A battler tag
  */
  loadTag(source: BattlerTag | any): void {
    this.turnCount = source.turnCount;
    this.sourceMove = source.sourceMove;
    this.sourceId = source.sourceId;
  }
}

export interface WeatherBattlerTag {
  weatherTypes: WeatherType[];
}

export interface TerrainBattlerTag {
  terrainTypes: TerrainType[];
}

/**
 * Base class for tags that restrict the usage of moves. This effect is generally referred to as "disabling" a move
 * in-game. This is not to be confused with {@linkcode Moves.DISABLE}.
 *
 * Descendants can override {@linkcode isMoveRestricted} to restrict moves that
 * match a condition. A restricted move gets cancelled before it is used. Players and enemies should not be allowed
 * to select restricted moves.
 */
export abstract class MoveRestrictionBattlerTag extends BattlerTag {
  constructor(tagType: BattlerTagType, lapseType: BattlerTagLapseType | BattlerTagLapseType[], turnCount: integer, sourceMove?: Moves, sourceId?: integer) {
    super(tagType, lapseType, turnCount, sourceMove, sourceId);
  }

  /** @override */
  override lapse(pokemon: Pokemon, lapseType: BattlerTagLapseType): boolean {
    if (lapseType === BattlerTagLapseType.PRE_MOVE) {
      // Cancel the affected pokemon's selected move
      const phase = pokemon.scene.getCurrentPhase() as MovePhase;
      const move = phase.move;

      if (this.isMoveRestricted(move.moveId)) {
        if (this.interruptedText(pokemon, move.moveId)) {
          pokemon.scene.queueMessage(this.interruptedText(pokemon, move.moveId));
        }
        phase.cancel();
      }

      return true;
    }

    return super.lapse(pokemon, lapseType);
  }

  /**
   * Gets whether this tag is restricting a move.
   *
   * @param {Moves} move {@linkcode Moves} ID to check restriction for.
   * @returns {boolean} `true` if the move is restricted by this tag, otherwise `false`.
   */
  abstract isMoveRestricted(move: Moves): boolean;

  /**
   * Gets the text to display when the player attempts to select a move that is restricted by this tag.
   *
   * @param {Pokemon} pokemon {@linkcode Pokemon} for which the player is attempting to select the restricted move
   * @param {Moves} move {@linkcode Moves} ID of the move that is having its selection denied
   * @returns {string} text to display when the player attempts to select the restricted move
   */
  abstract selectionDeniedText(pokemon: Pokemon, move: Moves): string;

  /**
   * Gets the text to display when a move's execution is prevented as a result of the restriction.
   * Because restriction effects also prevent selection of the move, this situation can only arise if a
   * pokemon first selects a move, then gets outsped by a pokemon using a move that restricts the selected move.
   *
   * @param {Pokemon} pokemon {@linkcode Pokemon} attempting to use the restricted move
   * @param {Moves} move {@linkcode Moves} ID of the move being interrupted
   * @returns {string} text to display when the move is interrupted
   */
  interruptedText(pokemon: Pokemon, move: Moves): string {
    return "";
  }
}

/**
 * Tag representing the "Throat Chop" effect. Pokemon with this tag cannot use sound-based moves.
 * @see {@link https://bulbapedia.bulbagarden.net/wiki/Throat_Chop_(move) | Throat Chop}
 * @extends MoveRestrictionBattlerTag
 */
export class ThroatChoppedTag extends MoveRestrictionBattlerTag {
  constructor() {
    super(BattlerTagType.THROAT_CHOPPED, [ BattlerTagLapseType.TURN_END, BattlerTagLapseType.PRE_MOVE ], 2, Moves.THROAT_CHOP);
  }

  /**
   * Checks if a {@linkcode Moves | move} is restricted by Throat Chop.
   * @override
   * @param {Moves} move the {@linkcode Moves | move} to check for sound-based restriction
   * @returns true if the move is sound-based
   */
  override isMoveRestricted(move: Moves): boolean {
    return allMoves[move].hasFlag(MoveFlags.SOUND_BASED);
  }

  /**
   * Shows a message when the player attempts to select a move that is restricted by Throat Chop.
   * @override
   * @param {Pokemon} pokemon the {@linkcode Pokemon} that is attempting to select the restricted move
   * @param {Moves} move the {@linkcode Moves | move} that is being restricted
   * @returns the message to display when the player attempts to select the restricted move
   */
  override selectionDeniedText(pokemon: Pokemon, move: Moves): string {
    return i18next.t("battle:moveCannotBeSelected", { moveName: allMoves[move].name });
  }

  /**
   * Shows a message when a move is interrupted by Throat Chop.
   * @override
   * @param {Pokemon} pokemon the interrupted {@linkcode Pokemon}
   * @param {Moves} move the {@linkcode Moves | move} that was interrupted
   * @returns the message to display when the move is interrupted
   */
  override interruptedText(pokemon: Pokemon, move: Moves): string {
    return i18next.t("battle:throatChopInterruptedMove", { pokemonName: getPokemonNameWithAffix(pokemon) });
  }
}

/**
 * Tag representing the "disabling" effect performed by {@linkcode Moves.DISABLE} and {@linkcode Abilities.CURSED_BODY}.
 * When the tag is added, the last-used move of the tag holder is set as the disabled move.
 */
export class DisabledTag extends MoveRestrictionBattlerTag {
  /** The move being disabled. Gets set when {@linkcode onAdd} is called for this tag. */
  private moveId: Moves = Moves.NONE;

  constructor(sourceId: number) {
    super(BattlerTagType.DISABLED, [ BattlerTagLapseType.PRE_MOVE, BattlerTagLapseType.TURN_END ], 4, Moves.DISABLE, sourceId);
  }

  /** @override */
  override isMoveRestricted(move: Moves): boolean {
    return move === this.moveId;
  }

  /**
   * @override
   *
   * Ensures that move history exists on `pokemon` and has a valid move. If so, sets the {@linkcode moveId} and shows a message.
   * Otherwise the move ID will not get assigned and this tag will get removed next turn.
   */
  override onAdd(pokemon: Pokemon): void {
    super.onAdd(pokemon);

    const move = pokemon.getLastXMoves()
      .find(m => m.move !== Moves.NONE && m.move !== Moves.STRUGGLE && !m.virtual);
    if (move === undefined) {
      return;
    }

    this.moveId = move.move;

    pokemon.scene.queueMessage(i18next.t("battlerTags:disabledOnAdd", { pokemonNameWithAffix: getPokemonNameWithAffix(pokemon), moveName: allMoves[this.moveId].name }));
  }

  /** @override */
  override onRemove(pokemon: Pokemon): void {
    super.onRemove(pokemon);

    pokemon.scene.queueMessage(i18next.t("battlerTags:disabledLapse", { pokemonNameWithAffix: getPokemonNameWithAffix(pokemon), moveName: allMoves[this.moveId].name }));
  }

  /** @override */
  override selectionDeniedText(pokemon: Pokemon, move: Moves): string {
    return i18next.t("battle:moveDisabled", { moveName: allMoves[move].name });
  }

  /**
   * @override
   * @param {Pokemon} pokemon {@linkcode Pokemon} attempting to use the restricted move
   * @param {Moves} move {@linkcode Moves} ID of the move being interrupted
   * @returns {string} text to display when the move is interrupted
   */
  override interruptedText(pokemon: Pokemon, move: Moves): string {
    return i18next.t("battle:disableInterruptedMove", { pokemonNameWithAffix: getPokemonNameWithAffix(pokemon), moveName: allMoves[move].name });
  }

  /** @override */
  override loadTag(source: BattlerTag | any): void {
    super.loadTag(source);
    this.moveId = source.moveId;
  }
}

/**
 * Tag used by Gorilla Tactics to restrict the user to using only one move.
 * @extends MoveRestrictionBattlerTag
 */
export class GorillaTacticsTag extends MoveRestrictionBattlerTag {
  private moveId = Moves.NONE;

  constructor() {
    super(BattlerTagType.GORILLA_TACTICS, BattlerTagLapseType.CUSTOM, 0);
  }

  /** @override */
  override isMoveRestricted(move: Moves): boolean {
    return move !== this.moveId;
  }

  /**
   * @override
   * @param {Pokemon} pokemon the {@linkcode Pokemon} to check if the tag can be added
   * @returns `true` if the pokemon has a valid move and no existing {@linkcode GorillaTacticsTag}; `false` otherwise
   */
  override canAdd(pokemon: Pokemon): boolean {
    return (this.getLastValidMove(pokemon) !== undefined) && !pokemon.getTag(GorillaTacticsTag);
  }

  /**
   * Ensures that move history exists on {@linkcode Pokemon} and has a valid move.
   * If so, sets the {@linkcode moveId} and increases the user's Attack by 50%.
   * @override
   * @param {Pokemon} pokemon the {@linkcode Pokemon} to add the tag to
   */
  override onAdd(pokemon: Pokemon): void {
    const lastValidMove = this.getLastValidMove(pokemon);

    if (!lastValidMove) {
      return;
    }

    this.moveId = lastValidMove;
    pokemon.setStat(Stat.ATK, pokemon.getStat(Stat.ATK, false) * 1.5, false);
  }

  /**
   *
   * @override
   * @param {Pokemon} pokemon n/a
   * @param {Moves} move {@linkcode Moves} ID of the move being denied
   * @returns {string} text to display when the move is denied
  */
  override selectionDeniedText(pokemon: Pokemon, move: Moves): string {
    return i18next.t("battle:canOnlyUseMove", { moveName: allMoves[this.moveId].name, pokemonName: getPokemonNameWithAffix(pokemon) });
  }

  /**
   * Gets the last valid move from the pokemon's move history.
   * @param {Pokemon} pokemon {@linkcode Pokemon} to get the last valid move from
   * @returns {Moves | undefined} the last valid move from the pokemon's move history
   */
  getLastValidMove(pokemon: Pokemon): Moves | undefined {
    const move = pokemon.getLastXMoves()
      .find(m => m.move !== Moves.NONE && m.move !== Moves.STRUGGLE && !m.virtual);

    return move?.move;
  }
}

/**
 * BattlerTag that represents the "recharge" effects of moves like Hyper Beam.
 */
export class RechargingTag extends BattlerTag {
  constructor(sourceMove: Moves) {
    super(BattlerTagType.RECHARGING, [ BattlerTagLapseType.PRE_MOVE, BattlerTagLapseType.TURN_END ], 2, sourceMove);
  }

  onAdd(pokemon: Pokemon): void {
    super.onAdd(pokemon);

    // Queue a placeholder move for the Pokemon to "use" next turn
    pokemon.getMoveQueue().push({ move: Moves.NONE, targets: [] });
  }

  /** Cancels the source's move this turn and queues a "__ must recharge!" message */
  lapse(pokemon: Pokemon, lapseType: BattlerTagLapseType): boolean {
    if (lapseType === BattlerTagLapseType.PRE_MOVE) {
      pokemon.scene.queueMessage(i18next.t("battlerTags:rechargingLapse", { pokemonNameWithAffix: getPokemonNameWithAffix(pokemon) }));
      (pokemon.scene.getCurrentPhase() as MovePhase).cancel();
      pokemon.getMoveQueue().shift();
    }
    return super.lapse(pokemon, lapseType);
  }
}

/**
 * BattlerTag representing the "charge phase" of Beak Blast.
 * Pokemon with this tag will inflict BURN status on any attacker that makes contact.
 * @see {@link https://bulbapedia.bulbagarden.net/wiki/Beak_Blast_(move) | Beak Blast}
 */
export class BeakBlastChargingTag extends BattlerTag {
  constructor() {
    super(BattlerTagType.BEAK_BLAST_CHARGING, [ BattlerTagLapseType.PRE_MOVE, BattlerTagLapseType.TURN_END ], 1, Moves.BEAK_BLAST);
  }

  onAdd(pokemon: Pokemon): void {
    // Play Beak Blast's charging animation
    new MoveChargeAnim(ChargeAnim.BEAK_BLAST_CHARGING, this.sourceMove, pokemon).play(pokemon.scene);

    // Queue Beak Blast's header message
    pokemon.scene.queueMessage(i18next.t("moveTriggers:startedHeatingUpBeak", { pokemonName: getPokemonNameWithAffix(pokemon) }));
  }

  /**
   * Inflicts `BURN` status on attackers that make contact, and causes this tag
   * to be removed after the source makes a move (or the turn ends, whichever comes first)
   * @param pokemon {@linkcode Pokemon} the owner of this tag
   * @param lapseType {@linkcode BattlerTagLapseType} the type of functionality invoked in battle
   * @returns `true` if invoked with the CUSTOM lapse type; `false` otherwise
   */
  lapse(pokemon: Pokemon, lapseType: BattlerTagLapseType): boolean {
    if (lapseType === BattlerTagLapseType.CUSTOM) {
      const effectPhase = pokemon.scene.getCurrentPhase();
      if (effectPhase instanceof MoveEffectPhase && effectPhase.move.getMove().hasFlag(MoveFlags.MAKES_CONTACT)) {
        const attacker = effectPhase.getPokemon();
        attacker.trySetStatus(StatusEffect.BURN, true, pokemon);
      }
      return true;
    }
    return super.lapse(pokemon, lapseType);
  }
}

/**
 * BattlerTag implementing Shell Trap's pre-move behavior.
 * Pokemon with this tag will act immediately after being hit by a physical move.
 * @see {@link https://bulbapedia.bulbagarden.net/wiki/Shell_Trap_(move) | Shell Trap}
 */
export class ShellTrapTag extends BattlerTag {
  public activated: boolean;

  constructor() {
    super(BattlerTagType.SHELL_TRAP, BattlerTagLapseType.TURN_END, 1);
    this.activated = false;
  }

  onAdd(pokemon: Pokemon): void {
    pokemon.scene.queueMessage(i18next.t("moveTriggers:setUpShellTrap", { pokemonName: getPokemonNameWithAffix(pokemon) }));
  }

  /**
   * "Activates" the shell trap, causing the tag owner to move next.
   * @param pokemon {@linkcode Pokemon} the owner of this tag
   * @param lapseType {@linkcode BattlerTagLapseType} the type of functionality invoked in battle
   * @returns `true` if invoked with the `CUSTOM` lapse type; `false` otherwise
   */
  lapse(pokemon: Pokemon, lapseType: BattlerTagLapseType): boolean {
    if (lapseType === BattlerTagLapseType.CUSTOM) {
      const shellTrapPhaseIndex = pokemon.scene.phaseQueue.findIndex(
        phase => phase instanceof MovePhase && phase.pokemon === pokemon
      );
      const firstMovePhaseIndex = pokemon.scene.phaseQueue.findIndex(
        phase => phase instanceof MovePhase
      );

      if (shellTrapPhaseIndex !== -1 && shellTrapPhaseIndex !== firstMovePhaseIndex) {
        const shellTrapMovePhase = pokemon.scene.phaseQueue.splice(shellTrapPhaseIndex, 1)[0];
        pokemon.scene.prependToPhase(shellTrapMovePhase, MovePhase);
      }

      this.activated = true;
      return true;
    }
    return super.lapse(pokemon, lapseType);
  }
}

export class TrappedTag extends BattlerTag {
  constructor(tagType: BattlerTagType, lapseType: BattlerTagLapseType, turnCount: number, sourceMove: Moves, sourceId: number) {
    super(tagType, lapseType, turnCount, sourceMove, sourceId, true);
  }

  canAdd(pokemon: Pokemon): boolean {
    const isGhost = pokemon.isOfType(Type.GHOST);
    const isTrapped = pokemon.getTag(TrappedTag);

    return !isTrapped && !isGhost;
  }

  onAdd(pokemon: Pokemon): void {
    super.onAdd(pokemon);

    pokemon.scene.queueMessage(this.getTrapMessage(pokemon));
  }

  onRemove(pokemon: Pokemon): void {
    super.onRemove(pokemon);

    pokemon.scene.queueMessage(i18next.t("battlerTags:trappedOnRemove", {
      pokemonNameWithAffix: getPokemonNameWithAffix(pokemon),
      moveName: this.getMoveName()
    }));
  }

  getDescriptor(): string {
    return i18next.t("battlerTags:trappedDesc");
  }

  isSourceLinked(): boolean {
    return true;
  }

  getTrapMessage(pokemon: Pokemon): string {
    return i18next.t("battlerTags:trappedOnAdd", { pokemonNameWithAffix: getPokemonNameWithAffix(pokemon) });
  }
}

/**
 * BattlerTag implementing No Retreat's trapping effect.
 * This is treated separately from other trapping effects to prevent
 * Ghost-type Pokemon from being able to reuse the move.
 * @extends TrappedTag
 */
class NoRetreatTag extends TrappedTag {
  constructor(sourceId: number) {
    super(BattlerTagType.NO_RETREAT, BattlerTagLapseType.CUSTOM, 0, Moves.NO_RETREAT, sourceId);
  }

  /** overrides {@linkcode TrappedTag.apply}, removing the Ghost-type condition */
  canAdd(pokemon: Pokemon): boolean {
    return !pokemon.getTag(TrappedTag);
  }
}

/**
 * BattlerTag that represents the {@link https://bulbapedia.bulbagarden.net/wiki/Flinch Flinch} status condition
 */
export class FlinchedTag extends BattlerTag {
  constructor(sourceMove: Moves) {
    super(BattlerTagType.FLINCHED, [ BattlerTagLapseType.PRE_MOVE, BattlerTagLapseType.TURN_END ], 0, sourceMove);
  }

  onAdd(pokemon: Pokemon): void {
    super.onAdd(pokemon);

    applyAbAttrs(FlinchEffectAbAttr, pokemon, null);
  }

  canAdd(pokemon: Pokemon): boolean {
    return !pokemon.isMax();
  }

  /**
   * Cancels the Pokemon's next Move on the turn this tag is applied
   * @param pokemon The {@linkcode Pokemon} with this tag
   * @param lapseType The {@linkcode BattlerTagLapseType lapse type} used for this function call
   * @returns `false` (This tag is always removed after applying its effects)
   */
  lapse(pokemon: Pokemon, lapseType: BattlerTagLapseType): boolean {
    if (lapseType === BattlerTagLapseType.PRE_MOVE) {
      (pokemon.scene.getCurrentPhase() as MovePhase).cancel();
      pokemon.scene.queueMessage(i18next.t("battlerTags:flinchedLapse", { pokemonNameWithAffix: getPokemonNameWithAffix(pokemon) }));
    }

    return super.lapse(pokemon, lapseType);
  }

  getDescriptor(): string {
    return i18next.t("battlerTags:flinchedDesc");
  }
}

export class InterruptedTag extends BattlerTag {
  constructor(sourceMove: Moves) {
    super(BattlerTagType.INTERRUPTED, BattlerTagLapseType.PRE_MOVE, 0, sourceMove);
  }

  canAdd(pokemon: Pokemon): boolean {
    return !!pokemon.getTag(BattlerTagType.FLYING);
  }

  onAdd(pokemon: Pokemon): void {
    super.onAdd(pokemon);

    pokemon.getMoveQueue().shift();
    pokemon.pushMoveHistory({move: Moves.NONE, result: MoveResult.OTHER});
  }

  lapse(pokemon: Pokemon, lapseType: BattlerTagLapseType): boolean {
    (pokemon.scene.getCurrentPhase() as MovePhase).cancel();
    return super.lapse(pokemon, lapseType);
  }
}

/**
 * BattlerTag that represents the {@link https://bulbapedia.bulbagarden.net/wiki/Confusion_(status_condition) Confusion} status condition
 */
export class ConfusedTag extends BattlerTag {
  constructor(turnCount: number, sourceMove: Moves) {
    super(BattlerTagType.CONFUSED, BattlerTagLapseType.MOVE, turnCount, sourceMove, undefined, true);
  }

  canAdd(pokemon: Pokemon): boolean {
    return pokemon.scene.arena.terrain?.terrainType !== TerrainType.MISTY || !pokemon.isGrounded();
  }

  onAdd(pokemon: Pokemon): void {
    super.onAdd(pokemon);

    pokemon.scene.unshiftPhase(new CommonAnimPhase(pokemon.scene, pokemon.getBattlerIndex(), undefined, CommonAnim.CONFUSION));
    pokemon.scene.queueMessage(i18next.t("battlerTags:confusedOnAdd", { pokemonNameWithAffix: getPokemonNameWithAffix(pokemon) }));
  }

  onRemove(pokemon: Pokemon): void {
    super.onRemove(pokemon);

    pokemon.scene.queueMessage(i18next.t("battlerTags:confusedOnRemove", { pokemonNameWithAffix: getPokemonNameWithAffix(pokemon) }));
  }

  onOverlap(pokemon: Pokemon): void {
    super.onOverlap(pokemon);

    pokemon.scene.queueMessage(i18next.t("battlerTags:confusedOnOverlap", { pokemonNameWithAffix: getPokemonNameWithAffix(pokemon) }));
  }

  lapse(pokemon: Pokemon, lapseType: BattlerTagLapseType): boolean {
    const ret = lapseType !== BattlerTagLapseType.CUSTOM && super.lapse(pokemon, lapseType);

    if (ret) {
      pokemon.scene.queueMessage(i18next.t("battlerTags:confusedLapse", { pokemonNameWithAffix: getPokemonNameWithAffix(pokemon) }));
      pokemon.scene.unshiftPhase(new CommonAnimPhase(pokemon.scene, pokemon.getBattlerIndex(), undefined, CommonAnim.CONFUSION));

      // 1/3 chance of hitting self with a 40 base power move
      if (pokemon.randSeedInt(3) === 0) {
        const atk = pokemon.getEffectiveStat(Stat.ATK);
        const def = pokemon.getEffectiveStat(Stat.DEF);
        const damage = Utils.toDmgValue(((((2 * pokemon.level / 5 + 2) * 40 * atk / def) / 50) + 2) * (pokemon.randSeedIntRange(85, 100) / 100));
        pokemon.scene.queueMessage(i18next.t("battlerTags:confusedLapseHurtItself"));
        pokemon.damageAndUpdate(damage);
        pokemon.battleData.hitCount++;
        (pokemon.scene.getCurrentPhase() as MovePhase).cancel();
      }
    }

    return ret;
  }

  getDescriptor(): string {
    return i18next.t("battlerTags:confusedDesc");
  }
}

/**
 * Tag applied to the {@linkcode Move.DESTINY_BOND} user.
 * @extends BattlerTag
 * @see {@linkcode apply}
 */
export class DestinyBondTag extends BattlerTag {
  constructor(sourceMove: Moves, sourceId: number) {
    super(BattlerTagType.DESTINY_BOND, BattlerTagLapseType.PRE_MOVE, 1, sourceMove, sourceId, true);
  }

  /**
   * Lapses either before the user's move and does nothing
   * or after receiving fatal damage. When the damage is fatal,
   * the attacking Pokemon is taken down as well, unless it's a boss.
   *
   * @param {Pokemon} pokemon Pokemon that is attacking the Destiny Bond user.
   * @param {BattlerTagLapseType} lapseType CUSTOM or PRE_MOVE
   * @returns false if the tag source fainted or one turn has passed since the application
   */
  lapse(pokemon: Pokemon, lapseType: BattlerTagLapseType): boolean {
    if (lapseType !== BattlerTagLapseType.CUSTOM) {
      return super.lapse(pokemon, lapseType);
    }
    const source = this.sourceId ? pokemon.scene.getPokemonById(this.sourceId) : null;
    if (!source?.isFainted()) {
      return true;
    }

    if (source?.getAlly() === pokemon) {
      return false;
    }

    if (pokemon.isBossImmune()) {
      pokemon.scene.queueMessage(i18next.t("battlerTags:destinyBondLapseIsBoss", { pokemonNameWithAffix: getPokemonNameWithAffix(pokemon) }));
      return false;
    }

    pokemon.scene.queueMessage(
      i18next.t("battlerTags:destinyBondLapse", {
        pokemonNameWithAffix: getPokemonNameWithAffix(source),
        pokemonNameWithAffix2: getPokemonNameWithAffix(pokemon)
      })
    );
    pokemon.damageAndUpdate(pokemon.hp, HitResult.ONE_HIT_KO, false, false, true);
    return false;
  }
}

export class InfatuatedTag extends BattlerTag {
  constructor(sourceMove: number, sourceId: number) {
    super(BattlerTagType.INFATUATED, BattlerTagLapseType.MOVE, 1, sourceMove, sourceId);
  }

  canAdd(pokemon: Pokemon): boolean {
    if (this.sourceId) {
      const pkm = pokemon.scene.getPokemonById(this.sourceId);

      if (pkm) {
        return pokemon.isOppositeGender(pkm);
      } else  {
        console.warn("canAdd: this.sourceId is not a valid pokemon id!", this.sourceId);
        return false;
      }
    } else {
      console.warn("canAdd: this.sourceId is undefined");
      return false;
    }
  }

  onAdd(pokemon: Pokemon): void {
    super.onAdd(pokemon);

    pokemon.scene.queueMessage(
      i18next.t("battlerTags:infatuatedOnAdd", {
        pokemonNameWithAffix: getPokemonNameWithAffix(pokemon),
        sourcePokemonName: getPokemonNameWithAffix(pokemon.scene.getPokemonById(this.sourceId!) ?? undefined) // TODO: is that bang correct?
      })
    );
  }

  onOverlap(pokemon: Pokemon): void {
    super.onOverlap(pokemon);

    pokemon.scene.queueMessage(i18next.t("battlerTags:infatuatedOnOverlap", { pokemonNameWithAffix: getPokemonNameWithAffix(pokemon) }));
  }

  lapse(pokemon: Pokemon, lapseType: BattlerTagLapseType): boolean {
    const ret = lapseType !== BattlerTagLapseType.CUSTOM || super.lapse(pokemon, lapseType);

    if (ret) {
      pokemon.scene.queueMessage(
        i18next.t("battlerTags:infatuatedLapse", {
          pokemonNameWithAffix: getPokemonNameWithAffix(pokemon),
          sourcePokemonName: getPokemonNameWithAffix(pokemon.scene.getPokemonById(this.sourceId!) ?? undefined) // TODO: is that bang correct?
        })
      );
      pokemon.scene.unshiftPhase(new CommonAnimPhase(pokemon.scene, pokemon.getBattlerIndex(), undefined, CommonAnim.ATTRACT));

      if (pokemon.randSeedInt(2)) {
        pokemon.scene.queueMessage(i18next.t("battlerTags:infatuatedLapseImmobilize", { pokemonNameWithAffix: getPokemonNameWithAffix(pokemon) }));
        (pokemon.scene.getCurrentPhase() as MovePhase).cancel();
      }
    }

    return ret;
  }

  onRemove(pokemon: Pokemon): void {
    super.onRemove(pokemon);

    pokemon.scene.queueMessage(i18next.t("battlerTags:infatuatedOnRemove", { pokemonNameWithAffix: getPokemonNameWithAffix(pokemon) }));
  }

  isSourceLinked(): boolean {
    return true;
  }

  getDescriptor(): string {
    return i18next.t("battlerTags:infatuatedDesc");
  }
}

export class SeedTag extends BattlerTag {
  private sourceIndex: number;

  constructor(sourceId: number) {
    super(BattlerTagType.SEEDED, BattlerTagLapseType.TURN_END, 1, Moves.LEECH_SEED, sourceId, true);
  }

  /**
  * When given a battler tag or json representing one, load the data for it.
  * @param {BattlerTag | any} source A battler tag
  */
  loadTag(source: BattlerTag | any): void {
    super.loadTag(source);
    this.sourceIndex = source.sourceIndex;
  }

  canAdd(pokemon: Pokemon): boolean {
    return !pokemon.isOfType(Type.GRASS);
  }

  onAdd(pokemon: Pokemon): void {
    super.onAdd(pokemon);

    pokemon.scene.queueMessage(i18next.t("battlerTags:seededOnAdd", { pokemonNameWithAffix: getPokemonNameWithAffix(pokemon) }));
    this.sourceIndex = pokemon.scene.getPokemonById(this.sourceId!)!.getBattlerIndex(); // TODO: are those bangs correct?
  }

  lapse(pokemon: Pokemon, lapseType: BattlerTagLapseType): boolean {
    const ret = lapseType !== BattlerTagLapseType.CUSTOM || super.lapse(pokemon, lapseType);

    if (ret) {
      const source = pokemon.getOpponents().find(o => o.getBattlerIndex() === this.sourceIndex);
      if (source) {
        const cancelled = new Utils.BooleanHolder(false);
        applyAbAttrs(BlockNonDirectDamageAbAttr, pokemon, cancelled);

        if (!cancelled.value) {
          pokemon.scene.unshiftPhase(new CommonAnimPhase(pokemon.scene, source.getBattlerIndex(), pokemon.getBattlerIndex(), CommonAnim.LEECH_SEED));

          const damage = pokemon.damageAndUpdate(Utils.toDmgValue(pokemon.getMaxHp() / 8));
          const reverseDrain = pokemon.hasAbilityWithAttr(ReverseDrainAbAttr, false);
          pokemon.scene.unshiftPhase(new PokemonHealPhase(pokemon.scene, source.getBattlerIndex(),
            !reverseDrain ? damage : damage * -1,
            !reverseDrain ? i18next.t("battlerTags:seededLapse", { pokemonNameWithAffix: getPokemonNameWithAffix(pokemon) }) : i18next.t("battlerTags:seededLapseShed", { pokemonNameWithAffix: getPokemonNameWithAffix(pokemon) }),
            false, true));
        }
      }
    }

    return ret;
  }

  getDescriptor(): string {
    return i18next.t("battlerTags:seedDesc");
  }
}

export class NightmareTag extends BattlerTag {
  constructor() {
    super(BattlerTagType.NIGHTMARE, BattlerTagLapseType.AFTER_MOVE, 1, Moves.NIGHTMARE);
  }

  onAdd(pokemon: Pokemon): void {
    super.onAdd(pokemon);

    pokemon.scene.queueMessage(i18next.t("battlerTags:nightmareOnAdd", { pokemonNameWithAffix: getPokemonNameWithAffix(pokemon) }));
  }

  onOverlap(pokemon: Pokemon): void {
    super.onOverlap(pokemon);

    pokemon.scene.queueMessage(i18next.t("battlerTags:nightmareOnOverlap", { pokemonNameWithAffix: getPokemonNameWithAffix(pokemon) }));
  }

  lapse(pokemon: Pokemon, lapseType: BattlerTagLapseType): boolean {
    const ret = lapseType !== BattlerTagLapseType.CUSTOM || super.lapse(pokemon, lapseType);

    if (ret) {
      pokemon.scene.queueMessage(i18next.t("battlerTags:nightmareLapse", { pokemonNameWithAffix: getPokemonNameWithAffix(pokemon) }));
      pokemon.scene.unshiftPhase(new CommonAnimPhase(pokemon.scene, pokemon.getBattlerIndex(), undefined, CommonAnim.CURSE)); // TODO: Update animation type

      const cancelled = new Utils.BooleanHolder(false);
      applyAbAttrs(BlockNonDirectDamageAbAttr, pokemon, cancelled);

      if (!cancelled.value) {
        pokemon.damageAndUpdate(Utils.toDmgValue(pokemon.getMaxHp() / 4));
      }
    }

    return ret;
  }

  getDescriptor(): string {
    return i18next.t("battlerTags:nightmareDesc");
  }
}

export class FrenzyTag extends BattlerTag {
  constructor(turnCount: number, sourceMove: Moves, sourceId: number) {
    super(BattlerTagType.FRENZY, BattlerTagLapseType.CUSTOM, turnCount, sourceMove, sourceId);
  }

  onRemove(pokemon: Pokemon): void {
    super.onRemove(pokemon);

    if (this.turnCount < 2) { // Only add CONFUSED tag if a disruption occurs on the final confusion-inducing turn of FRENZY
      pokemon.addTag(BattlerTagType.CONFUSED, pokemon.randSeedIntRange(2, 4));
    }
  }
}

export class EncoreTag extends BattlerTag {
  public moveId: Moves;

  constructor(sourceId: number) {
    super(BattlerTagType.ENCORE, BattlerTagLapseType.AFTER_MOVE, 3, Moves.ENCORE, sourceId);
  }

  /**
  * When given a battler tag or json representing one, load the data for it.
  * @param {BattlerTag | any} source A battler tag
  */
  loadTag(source: BattlerTag | any): void {
    super.loadTag(source);
    this.moveId = source.moveId as Moves;
  }

  canAdd(pokemon: Pokemon): boolean {
    if (pokemon.isMax()) {
      return false;
    }

    const lastMoves = pokemon.getLastXMoves(1);
    if (!lastMoves.length) {
      return false;
    }

    const repeatableMove = lastMoves[0];

    if (!repeatableMove.move || repeatableMove.virtual) {
      return false;
    }

    switch (repeatableMove.move) {
    case Moves.MIMIC:
    case Moves.MIRROR_MOVE:
    case Moves.TRANSFORM:
    case Moves.STRUGGLE:
    case Moves.SKETCH:
    case Moves.SLEEP_TALK:
    case Moves.ENCORE:
      return false;
    }

    if (allMoves[repeatableMove.move].hasAttr(ChargeAttr) && repeatableMove.result === MoveResult.OTHER) {
      return false;
    }

    this.moveId = repeatableMove.move;

    return true;
  }

  onAdd(pokemon: Pokemon): void {
    super.onRemove(pokemon);

    pokemon.scene.queueMessage(i18next.t("battlerTags:encoreOnAdd", { pokemonNameWithAffix: getPokemonNameWithAffix(pokemon) }));

    const movePhase = pokemon.scene.findPhase(m => m instanceof MovePhase && m.pokemon === pokemon);
    if (movePhase) {
      const movesetMove = pokemon.getMoveset().find(m => m!.moveId === this.moveId); // TODO: is this bang correct?
      if (movesetMove) {
        const lastMove = pokemon.getLastXMoves(1)[0];
        pokemon.scene.tryReplacePhase((m => m instanceof MovePhase && m.pokemon === pokemon),
          new MovePhase(pokemon.scene, pokemon, lastMove.targets!, movesetMove)); // TODO: is this bang correct?
      }
    }
  }

  onRemove(pokemon: Pokemon): void {
    super.onRemove(pokemon);

    pokemon.scene.queueMessage(i18next.t("battlerTags:encoreOnRemove", { pokemonNameWithAffix: getPokemonNameWithAffix(pokemon) }));
  }
}

export class HelpingHandTag extends BattlerTag {
  constructor(sourceId: number) {
    super(BattlerTagType.HELPING_HAND, BattlerTagLapseType.TURN_END, 1, Moves.HELPING_HAND, sourceId);
  }

  onAdd(pokemon: Pokemon): void {
    pokemon.scene.queueMessage(
      i18next.t("battlerTags:helpingHandOnAdd", {
        pokemonNameWithAffix: getPokemonNameWithAffix(pokemon.scene.getPokemonById(this.sourceId!) ?? undefined), // TODO: is that bang correct?
        pokemonName: getPokemonNameWithAffix(pokemon)
      })
    );
  }
}

/**
 * Applies the Ingrain tag to a pokemon
 * @extends TrappedTag
 */
export class IngrainTag extends TrappedTag {
  constructor(sourceId: number) {
    super(BattlerTagType.INGRAIN, BattlerTagLapseType.TURN_END, 1, Moves.INGRAIN, sourceId);
  }

  /**
   * Check if the Ingrain tag can be added to the pokemon
   * @param pokemon {@linkcode Pokemon} The pokemon to check if the tag can be added to
   * @returns boolean True if the tag can be added, false otherwise
   */
  canAdd(pokemon: Pokemon): boolean {
    const isTrapped = pokemon.getTag(BattlerTagType.TRAPPED);

    return !isTrapped;
  }

  lapse(pokemon: Pokemon, lapseType: BattlerTagLapseType): boolean {
    const ret = lapseType !== BattlerTagLapseType.CUSTOM || super.lapse(pokemon, lapseType);

    if (ret) {
      pokemon.scene.unshiftPhase(
        new PokemonHealPhase(
          pokemon.scene,
          pokemon.getBattlerIndex(),
          Utils.toDmgValue(pokemon.getMaxHp() / 16),
          i18next.t("battlerTags:ingrainLapse", { pokemonNameWithAffix: getPokemonNameWithAffix(pokemon) }),
          true
        )
      );
    }

    return ret;
  }

  getTrapMessage(pokemon: Pokemon): string {
    return i18next.t("battlerTags:ingrainOnTrap", { pokemonNameWithAffix: getPokemonNameWithAffix(pokemon) });
  }

  getDescriptor(): string {
    return i18next.t("battlerTags:ingrainDesc");
  }
}

/**
 * Octolock traps the target pokemon and reduces its DEF and SPDEF by one stage at the
 * end of each turn.
 */
export class OctolockTag extends TrappedTag {
  constructor(sourceId: number) {
    super(BattlerTagType.OCTOLOCK, BattlerTagLapseType.TURN_END, 1, Moves.OCTOLOCK, sourceId);
  }

  canAdd(pokemon: Pokemon): boolean {
    return !pokemon.getTag(BattlerTagType.OCTOLOCK);
  }

  lapse(pokemon: Pokemon, lapseType: BattlerTagLapseType): boolean {
    const shouldLapse = lapseType !== BattlerTagLapseType.CUSTOM || super.lapse(pokemon, lapseType);

    if (shouldLapse) {
      pokemon.scene.unshiftPhase(new StatStageChangePhase(pokemon.scene, pokemon.getBattlerIndex(), false, [ Stat.DEF, Stat.SPDEF ], -1));
      return true;
    }

    return false;
  }
}

export class AquaRingTag extends BattlerTag {
  constructor() {
    super(BattlerTagType.AQUA_RING, BattlerTagLapseType.TURN_END, 1, Moves.AQUA_RING, undefined, true);
  }

  onAdd(pokemon: Pokemon): void {
    super.onAdd(pokemon);

    pokemon.scene.queueMessage(i18next.t("battlerTags:aquaRingOnAdd", { pokemonNameWithAffix: getPokemonNameWithAffix(pokemon) }));
  }

  lapse(pokemon: Pokemon, lapseType: BattlerTagLapseType): boolean {
    const ret = lapseType !== BattlerTagLapseType.CUSTOM || super.lapse(pokemon, lapseType);

    if (ret) {
      pokemon.scene.unshiftPhase(
        new PokemonHealPhase(
          pokemon.scene,
          pokemon.getBattlerIndex(),
          Utils.toDmgValue(pokemon.getMaxHp() / 16),
          i18next.t("battlerTags:aquaRingLapse", {
            moveName: this.getMoveName(),
            pokemonName: getPokemonNameWithAffix(pokemon)
          }),
          true));
    }

    return ret;
  }
}

/** Tag used to allow moves that interact with {@link Moves.MINIMIZE} to function */
export class MinimizeTag extends BattlerTag {
  constructor() {
    super(BattlerTagType.MINIMIZED, BattlerTagLapseType.TURN_END, 1, Moves.MINIMIZE);
  }

  canAdd(pokemon: Pokemon): boolean {
    return !pokemon.isMax();
  }

  onAdd(pokemon: Pokemon): void {
    super.onAdd(pokemon);
  }

  lapse(pokemon: Pokemon, lapseType: BattlerTagLapseType): boolean {
    //If a pokemon dynamaxes they lose minimized status
    if (pokemon.isMax()) {
      return false;
    }
    return lapseType !== BattlerTagLapseType.CUSTOM || super.lapse(pokemon, lapseType);
  }

  onRemove(pokemon: Pokemon): void {
    super.onRemove(pokemon);
  }
}

export class DrowsyTag extends BattlerTag {
  constructor() {
    super(BattlerTagType.DROWSY, BattlerTagLapseType.TURN_END, 2, Moves.YAWN);
  }

  canAdd(pokemon: Pokemon): boolean {
    return pokemon.scene.arena.terrain?.terrainType !== TerrainType.ELECTRIC || !pokemon.isGrounded();
  }

  onAdd(pokemon: Pokemon): void {
    super.onAdd(pokemon);

    pokemon.scene.queueMessage(i18next.t("battlerTags:drowsyOnAdd", { pokemonNameWithAffix: getPokemonNameWithAffix(pokemon) }));
  }

  lapse(pokemon: Pokemon, lapseType: BattlerTagLapseType): boolean {
    if (!super.lapse(pokemon, lapseType)) {
      pokemon.trySetStatus(StatusEffect.SLEEP, true);
      return false;
    }

    return true;
  }

  getDescriptor(): string {
    return i18next.t("battlerTags:drowsyDesc");
  }
}

export abstract class DamagingTrapTag extends TrappedTag {
  private commonAnim: CommonAnim;

  constructor(tagType: BattlerTagType, commonAnim: CommonAnim, turnCount: number, sourceMove: Moves, sourceId: number) {
    super(tagType, BattlerTagLapseType.TURN_END, turnCount, sourceMove, sourceId);

    this.commonAnim = commonAnim;
  }

  /**
  * When given a battler tag or json representing one, load the data for it.
  * @param {BattlerTag | any} source A battler tag
  */
  loadTag(source: BattlerTag | any): void {
    super.loadTag(source);
    this.commonAnim = source.commonAnim as CommonAnim;
  }

  canAdd(pokemon: Pokemon): boolean {
    return !pokemon.getTag(TrappedTag);
  }

  lapse(pokemon: Pokemon, lapseType: BattlerTagLapseType): boolean {
    const ret = super.lapse(pokemon, lapseType);

    if (ret) {
      pokemon.scene.queueMessage(
        i18next.t("battlerTags:damagingTrapLapse", {
          pokemonNameWithAffix: getPokemonNameWithAffix(pokemon),
          moveName: this.getMoveName()
        })
      );
      pokemon.scene.unshiftPhase(new CommonAnimPhase(pokemon.scene, pokemon.getBattlerIndex(), undefined, this.commonAnim));

      const cancelled = new Utils.BooleanHolder(false);
      applyAbAttrs(BlockNonDirectDamageAbAttr, pokemon, cancelled);

      if (!cancelled.value) {
        pokemon.damageAndUpdate(Utils.toDmgValue(pokemon.getMaxHp() / 8));
      }
    }

    return ret;
  }
}

export class BindTag extends DamagingTrapTag {
  constructor(turnCount: number, sourceId: number) {
    super(BattlerTagType.BIND, CommonAnim.BIND, turnCount, Moves.BIND, sourceId);
  }

  getTrapMessage(pokemon: Pokemon): string {
    return i18next.t("battlerTags:bindOnTrap", {
      pokemonNameWithAffix: getPokemonNameWithAffix(pokemon),
      sourcePokemonName: getPokemonNameWithAffix(pokemon.scene.getPokemonById(this.sourceId!) ?? undefined), // TODO: is that bang correct?
      moveName: this.getMoveName()
    });
  }
}

export class WrapTag extends DamagingTrapTag {
  constructor(turnCount: number, sourceId: number) {
    super(BattlerTagType.WRAP, CommonAnim.WRAP, turnCount, Moves.WRAP, sourceId);
  }

  getTrapMessage(pokemon: Pokemon): string {
    return i18next.t("battlerTags:wrapOnTrap", {
      pokemonNameWithAffix: getPokemonNameWithAffix(pokemon),
      sourcePokemonName: getPokemonNameWithAffix(pokemon.scene.getPokemonById(this.sourceId!) ?? undefined), // TODO: is that bang correct?
    });
  }
}

export abstract class VortexTrapTag extends DamagingTrapTag {
  constructor(tagType: BattlerTagType, commonAnim: CommonAnim, turnCount: number, sourceMove: Moves, sourceId: number) {
    super(tagType, commonAnim, turnCount, sourceMove, sourceId);
  }

  getTrapMessage(pokemon: Pokemon): string {
    return i18next.t("battlerTags:vortexOnTrap", { pokemonNameWithAffix: getPokemonNameWithAffix(pokemon) });
  }
}

export class FireSpinTag extends VortexTrapTag {
  constructor(turnCount: number, sourceId: number) {
    super(BattlerTagType.FIRE_SPIN, CommonAnim.FIRE_SPIN, turnCount, Moves.FIRE_SPIN, sourceId);
  }
}

export class WhirlpoolTag extends VortexTrapTag {
  constructor(turnCount: number, sourceId: number) {
    super(BattlerTagType.WHIRLPOOL, CommonAnim.WHIRLPOOL, turnCount, Moves.WHIRLPOOL, sourceId);
  }
}

export class ClampTag extends DamagingTrapTag {
  constructor(turnCount: number, sourceId: number) {
    super(BattlerTagType.CLAMP, CommonAnim.CLAMP, turnCount, Moves.CLAMP, sourceId);
  }

  getTrapMessage(pokemon: Pokemon): string {
    return i18next.t("battlerTags:clampOnTrap", {
      sourcePokemonNameWithAffix: getPokemonNameWithAffix(pokemon.scene.getPokemonById(this.sourceId!) ?? undefined), // TODO: is that bang correct?
      pokemonName: getPokemonNameWithAffix(pokemon),
    });
  }
}

export class SandTombTag extends DamagingTrapTag {
  constructor(turnCount: number, sourceId: number) {
    super(BattlerTagType.SAND_TOMB, CommonAnim.SAND_TOMB, turnCount, Moves.SAND_TOMB, sourceId);
  }

  getTrapMessage(pokemon: Pokemon): string {
    return i18next.t("battlerTags:sandTombOnTrap", {
      pokemonNameWithAffix: getPokemonNameWithAffix(pokemon),
      moveName: this.getMoveName()
    });
  }
}

export class MagmaStormTag extends DamagingTrapTag {
  constructor(turnCount: number, sourceId: number) {
    super(BattlerTagType.MAGMA_STORM, CommonAnim.MAGMA_STORM, turnCount, Moves.MAGMA_STORM, sourceId);
  }

  getTrapMessage(pokemon: Pokemon): string {
    return i18next.t("battlerTags:magmaStormOnTrap", { pokemonNameWithAffix: getPokemonNameWithAffix(pokemon) });
  }
}

export class SnapTrapTag extends DamagingTrapTag {
  constructor(turnCount: number, sourceId: number) {
    super(BattlerTagType.SNAP_TRAP, CommonAnim.SNAP_TRAP, turnCount, Moves.SNAP_TRAP, sourceId);
  }

  getTrapMessage(pokemon: Pokemon): string {
    return i18next.t("battlerTags:snapTrapOnTrap", { pokemonNameWithAffix: getPokemonNameWithAffix(pokemon) });
  }
}

export class ThunderCageTag extends DamagingTrapTag {
  constructor(turnCount: number, sourceId: number) {
    super(BattlerTagType.THUNDER_CAGE, CommonAnim.THUNDER_CAGE, turnCount, Moves.THUNDER_CAGE, sourceId);
  }

  getTrapMessage(pokemon: Pokemon): string {
    return i18next.t("battlerTags:thunderCageOnTrap", {
      pokemonNameWithAffix: getPokemonNameWithAffix(pokemon),
      sourcePokemonNameWithAffix: getPokemonNameWithAffix(pokemon.scene.getPokemonById(this.sourceId!) ?? undefined), // TODO: is that bang correct?
    });
  }
}

export class InfestationTag extends DamagingTrapTag {
  constructor(turnCount: number, sourceId: number) {
    super(BattlerTagType.INFESTATION, CommonAnim.INFESTATION, turnCount, Moves.INFESTATION, sourceId);
  }

  getTrapMessage(pokemon: Pokemon): string {
    return i18next.t("battlerTags:infestationOnTrap", {
      pokemonNameWithAffix: getPokemonNameWithAffix(pokemon),
      sourcePokemonNameWithAffix: getPokemonNameWithAffix(pokemon.scene.getPokemonById(this.sourceId!) ?? undefined), // TODO: is that bang correct?
    });
  }
}


export class ProtectedTag extends BattlerTag {
  constructor(sourceMove: Moves, tagType: BattlerTagType = BattlerTagType.PROTECTED) {
    super(tagType, BattlerTagLapseType.TURN_END, 0, sourceMove);
  }

  onAdd(pokemon: Pokemon): void {
    super.onAdd(pokemon);

    pokemon.scene.queueMessage(i18next.t("battlerTags:protectedOnAdd", { pokemonNameWithAffix: getPokemonNameWithAffix(pokemon) }));
  }

  lapse(pokemon: Pokemon, lapseType: BattlerTagLapseType): boolean {
    if (lapseType === BattlerTagLapseType.CUSTOM) {
      new CommonBattleAnim(CommonAnim.PROTECT, pokemon).play(pokemon.scene);
      pokemon.scene.queueMessage(i18next.t("battlerTags:protectedLapse", { pokemonNameWithAffix: getPokemonNameWithAffix(pokemon) }));

      // Stop multi-hit moves early
      const effectPhase = pokemon.scene.getCurrentPhase();
      if (effectPhase instanceof MoveEffectPhase) {
        effectPhase.stopMultiHit(pokemon);
      }
      return true;
    }

    return super.lapse(pokemon, lapseType);
  }
}

export class ContactDamageProtectedTag extends ProtectedTag {
  private damageRatio: number;

  constructor(sourceMove: Moves, damageRatio: number) {
    super(sourceMove, BattlerTagType.SPIKY_SHIELD);

    this.damageRatio = damageRatio;
  }

  /**
  * When given a battler tag or json representing one, load the data for it.
  * @param {BattlerTag | any} source A battler tag
  */
  loadTag(source: BattlerTag | any): void {
    super.loadTag(source);
    this.damageRatio = source.damageRatio;
  }

  lapse(pokemon: Pokemon, lapseType: BattlerTagLapseType): boolean {
    const ret = super.lapse(pokemon, lapseType);

    if (lapseType === BattlerTagLapseType.CUSTOM) {
      const effectPhase = pokemon.scene.getCurrentPhase();
      if (effectPhase instanceof MoveEffectPhase && effectPhase.move.getMove().hasFlag(MoveFlags.MAKES_CONTACT)) {
        const attacker = effectPhase.getPokemon();
        if (!attacker.hasAbilityWithAttr(BlockNonDirectDamageAbAttr)) {
          attacker.damageAndUpdate(Utils.toDmgValue(attacker.getMaxHp() * (1 / this.damageRatio)), HitResult.OTHER);
        }
      }
    }

    return ret;
  }
}

export class ContactStatStageChangeProtectedTag extends ProtectedTag {
  private stat: BattleStat;
  private levels: number;

  constructor(sourceMove: Moves, tagType: BattlerTagType, stat: BattleStat, levels: number) {
    super(sourceMove, tagType);

    this.stat = stat;
    this.levels = levels;
  }

  /**
  * When given a battler tag or json representing one, load the data for it.
  * @param {BattlerTag | any} source A battler tag
  */
  loadTag(source: BattlerTag | any): void {
    super.loadTag(source);
    this.stat = source.stat;
    this.levels = source.levels;
  }

  lapse(pokemon: Pokemon, lapseType: BattlerTagLapseType): boolean {
    const ret = super.lapse(pokemon, lapseType);

    if (lapseType === BattlerTagLapseType.CUSTOM) {
      const effectPhase = pokemon.scene.getCurrentPhase();
      if (effectPhase instanceof MoveEffectPhase && effectPhase.move.getMove().hasFlag(MoveFlags.MAKES_CONTACT)) {
        const attacker = effectPhase.getPokemon();
        pokemon.scene.unshiftPhase(new StatStageChangePhase(pokemon.scene, attacker.getBattlerIndex(), true, [ this.stat ], this.levels));
      }
    }

    return ret;
  }
}

export class ContactPoisonProtectedTag extends ProtectedTag {
  constructor(sourceMove: Moves) {
    super(sourceMove, BattlerTagType.BANEFUL_BUNKER);
  }

  lapse(pokemon: Pokemon, lapseType: BattlerTagLapseType): boolean {
    const ret = super.lapse(pokemon, lapseType);

    if (lapseType === BattlerTagLapseType.CUSTOM) {
      const effectPhase = pokemon.scene.getCurrentPhase();
      if (effectPhase instanceof MoveEffectPhase && effectPhase.move.getMove().hasFlag(MoveFlags.MAKES_CONTACT)) {
        const attacker = effectPhase.getPokemon();
        attacker.trySetStatus(StatusEffect.POISON, true, pokemon);
      }
    }

    return ret;
  }
}

export class ContactBurnProtectedTag extends ProtectedTag {
  constructor(sourceMove: Moves) {
    super(sourceMove, BattlerTagType.BURNING_BULWARK);
  }

  lapse(pokemon: Pokemon, lapseType: BattlerTagLapseType): boolean {
    const ret = super.lapse(pokemon, lapseType);

    if (lapseType === BattlerTagLapseType.CUSTOM) {
      const effectPhase = pokemon.scene.getCurrentPhase();
      if (effectPhase instanceof MoveEffectPhase && effectPhase.move.getMove().hasFlag(MoveFlags.MAKES_CONTACT)) {
        const attacker = effectPhase.getPokemon();
        attacker.trySetStatus(StatusEffect.BURN, true);
      }
    }

    return ret;
  }
}

export class EnduringTag extends BattlerTag {
  constructor(sourceMove: Moves) {
    super(BattlerTagType.ENDURING, BattlerTagLapseType.TURN_END, 0, sourceMove);
  }

  onAdd(pokemon: Pokemon): void {
    super.onAdd(pokemon);

    pokemon.scene.queueMessage(i18next.t("battlerTags:enduringOnAdd", { pokemonNameWithAffix: getPokemonNameWithAffix(pokemon) }));
  }

  lapse(pokemon: Pokemon, lapseType: BattlerTagLapseType): boolean {
    if (lapseType === BattlerTagLapseType.CUSTOM) {
      pokemon.scene.queueMessage(i18next.t("battlerTags:enduringLapse", { pokemonNameWithAffix: getPokemonNameWithAffix(pokemon) }));
      return true;
    }

    return super.lapse(pokemon, lapseType);
  }
}

export class SturdyTag extends BattlerTag {
  constructor(sourceMove: Moves) {
    super(BattlerTagType.STURDY, BattlerTagLapseType.TURN_END, 0, sourceMove);
  }

  lapse(pokemon: Pokemon, lapseType: BattlerTagLapseType): boolean {
    if (lapseType === BattlerTagLapseType.CUSTOM) {
      pokemon.scene.queueMessage(i18next.t("battlerTags:sturdyLapse", { pokemonNameWithAffix: getPokemonNameWithAffix(pokemon) }));
      return true;
    }

    return super.lapse(pokemon, lapseType);
  }
}

export class PerishSongTag extends BattlerTag {
  constructor(turnCount: number) {
    super(BattlerTagType.PERISH_SONG, BattlerTagLapseType.TURN_END, turnCount, Moves.PERISH_SONG, undefined, true);
  }

  canAdd(pokemon: Pokemon): boolean {
    return !pokemon.isBossImmune();
  }

  lapse(pokemon: Pokemon, lapseType: BattlerTagLapseType): boolean {
    const ret = super.lapse(pokemon, lapseType);

    if (ret) {
      pokemon.scene.queueMessage(
        i18next.t("battlerTags:perishSongLapse", {
          pokemonNameWithAffix: getPokemonNameWithAffix(pokemon),
          turnCount: this.turnCount
        })
      );
    } else {
      pokemon.damageAndUpdate(pokemon.hp, HitResult.ONE_HIT_KO, false, true, true);
    }

    return ret;
  }
}

/**
 * Applies the "Center of Attention" volatile status effect, the effect applied by Follow Me, Rage Powder, and Spotlight.
 * @see {@link https://bulbapedia.bulbagarden.net/wiki/Center_of_attention | Center of Attention}
 */
export class CenterOfAttentionTag extends BattlerTag {
  public powder: boolean;

  constructor(sourceMove: Moves) {
    super(BattlerTagType.CENTER_OF_ATTENTION, BattlerTagLapseType.TURN_END, 1, sourceMove);

    this.powder = (this.sourceMove === Moves.RAGE_POWDER);
  }

  /** "Center of Attention" can't be added if an ally is already the Center of Attention. */
  canAdd(pokemon: Pokemon): boolean {
    const activeTeam = pokemon.isPlayer() ? pokemon.scene.getPlayerField() : pokemon.scene.getEnemyField();

    return !activeTeam.find(p => p.getTag(BattlerTagType.CENTER_OF_ATTENTION));
  }

  onAdd(pokemon: Pokemon): void {
    super.onAdd(pokemon);

    pokemon.scene.queueMessage(i18next.t("battlerTags:centerOfAttentionOnAdd", { pokemonNameWithAffix: getPokemonNameWithAffix(pokemon) }));
  }
}

export class AbilityBattlerTag extends BattlerTag {
  public ability: Abilities;

  constructor(tagType: BattlerTagType, ability: Abilities, lapseType: BattlerTagLapseType, turnCount: number) {
    super(tagType, lapseType, turnCount);

    this.ability = ability;
  }

  /**
  * When given a battler tag or json representing one, load the data for it.
  * @param {BattlerTag | any} source A battler tag
  */
  loadTag(source: BattlerTag | any): void {
    super.loadTag(source);
    this.ability = source.ability as Abilities;
  }
}

export class TruantTag extends AbilityBattlerTag {
  constructor() {
    super(BattlerTagType.TRUANT, Abilities.TRUANT, BattlerTagLapseType.MOVE, 1);
  }

  lapse(pokemon: Pokemon, lapseType: BattlerTagLapseType): boolean {
    if (!pokemon.hasAbility(Abilities.TRUANT)) {
      return super.lapse(pokemon, lapseType);
    }
    const passive = pokemon.getAbility().id !== Abilities.TRUANT;

    const lastMove = pokemon.getLastXMoves().find(() => true);

    if (lastMove && lastMove.move !== Moves.NONE) {
      (pokemon.scene.getCurrentPhase() as MovePhase).cancel();
      pokemon.scene.unshiftPhase(new ShowAbilityPhase(pokemon.scene, pokemon.id, passive));
      pokemon.scene.queueMessage(i18next.t("battlerTags:truantLapse", { pokemonNameWithAffix: getPokemonNameWithAffix(pokemon) }));
    }

    return true;
  }
}

export class SlowStartTag extends AbilityBattlerTag {
  constructor() {
    super(BattlerTagType.SLOW_START, Abilities.SLOW_START, BattlerTagLapseType.TURN_END, 5);
  }

  onAdd(pokemon: Pokemon): void {
    super.onAdd(pokemon);

    pokemon.scene.queueMessage(i18next.t("battlerTags:slowStartOnAdd", { pokemonNameWithAffix: getPokemonNameWithAffix(pokemon) }), null, false, null, true);
  }

  lapse(pokemon: Pokemon, lapseType: BattlerTagLapseType): boolean {
    if (!pokemon.hasAbility(this.ability)) {
      this.turnCount = 1;
    }

    return super.lapse(pokemon, lapseType);
  }

  onRemove(pokemon: Pokemon): void {
    super.onRemove(pokemon);

    pokemon.scene.queueMessage(i18next.t("battlerTags:slowStartOnRemove", { pokemonNameWithAffix: getPokemonNameWithAffix(pokemon) }), null, false, null);
  }
}

export class HighestStatBoostTag extends AbilityBattlerTag {
  public stat: Stat;
  public multiplier: number;

  constructor(tagType: BattlerTagType, ability: Abilities) {
    super(tagType, ability, BattlerTagLapseType.CUSTOM, 1);
  }

  /**
  * When given a battler tag or json representing one, load the data for it.
  * @param {BattlerTag | any} source A battler tag
  */
  loadTag(source: BattlerTag | any): void {
    super.loadTag(source);
    this.stat = source.stat as Stat;
    this.multiplier = source.multiplier;
  }

  onAdd(pokemon: Pokemon): void {
    super.onAdd(pokemon);

    let highestStat: EffectiveStat;
    EFFECTIVE_STATS.map(s => pokemon.getEffectiveStat(s)).reduce((highestValue: number, value: number, i: number) => {
      if (value > highestValue) {
        highestStat = EFFECTIVE_STATS[i];
        return value;
      }
      return highestValue;
    }, 0);

    highestStat = highestStat!; // tell TS compiler it's defined!
    this.stat = highestStat;

    switch (this.stat) {
    case Stat.SPD:
      this.multiplier = 1.5;
      break;
    default:
      this.multiplier = 1.3;
      break;
    }

    pokemon.scene.queueMessage(i18next.t("battlerTags:highestStatBoostOnAdd", { pokemonNameWithAffix: getPokemonNameWithAffix(pokemon), statName: i18next.t(getStatKey(highestStat)) }), null, false, null, true);
  }

  onRemove(pokemon: Pokemon): void {
    super.onRemove(pokemon);

    pokemon.scene.queueMessage(i18next.t("battlerTags:highestStatBoostOnRemove", { pokemonNameWithAffix: getPokemonNameWithAffix(pokemon), abilityName: allAbilities[this.ability].name }));
  }
}

export class WeatherHighestStatBoostTag extends HighestStatBoostTag implements WeatherBattlerTag {
  public weatherTypes: WeatherType[];

  constructor(tagType: BattlerTagType, ability: Abilities, ...weatherTypes: WeatherType[]) {
    super(tagType, ability);
    this.weatherTypes = weatherTypes;
  }

  /**
  * When given a battler tag or json representing one, load the data for it.
  * @param {BattlerTag | any} source A battler tag
  */
  loadTag(source: BattlerTag | any): void {
    super.loadTag(source);
    this.weatherTypes = source.weatherTypes.map(w => w as WeatherType);
  }
}

export class TerrainHighestStatBoostTag extends HighestStatBoostTag implements TerrainBattlerTag {
  public terrainTypes: TerrainType[];

  constructor(tagType: BattlerTagType, ability: Abilities, ...terrainTypes: TerrainType[]) {
    super(tagType, ability);
    this.terrainTypes = terrainTypes;
  }

  /**
  * When given a battler tag or json representing one, load the data for it.
  * @param {BattlerTag | any} source A battler tag
  */
  loadTag(source: BattlerTag | any): void {
    super.loadTag(source);
    this.terrainTypes = source.terrainTypes.map(w => w as TerrainType);
  }
}

export class SemiInvulnerableTag extends BattlerTag {
  constructor(tagType: BattlerTagType, turnCount: number, sourceMove: Moves) {
    super(tagType, BattlerTagLapseType.MOVE_EFFECT, turnCount, sourceMove);
  }

  onAdd(pokemon: Pokemon): void {
    super.onAdd(pokemon);

    pokemon.setVisible(false);
  }

  onRemove(pokemon: Pokemon): void {
    // Wait 2 frames before setting visible for battle animations that don't immediately show the sprite invisible
    pokemon.scene.tweens.addCounter({
      duration: Utils.getFrameMs(2),
      onComplete: () => pokemon.setVisible(true)
    });
  }
}

export class TypeImmuneTag extends BattlerTag {
  public immuneType: Type;

  constructor(tagType: BattlerTagType, sourceMove: Moves, immuneType: Type, length: number = 1) {
    super(tagType, BattlerTagLapseType.TURN_END, length, sourceMove, undefined, true);

    this.immuneType = immuneType;
  }

  /**
  * When given a battler tag or json representing one, load the data for it.
  * @param {BattlerTag | any} source A battler tag
  */
  loadTag(source: BattlerTag | any): void {
    super.loadTag(source);
    this.immuneType = source.immuneType as Type;
  }
}

export class MagnetRisenTag extends TypeImmuneTag {
  constructor(tagType: BattlerTagType, sourceMove: Moves) {
    super(tagType, sourceMove, Type.GROUND, 5);
  }

  onAdd(pokemon: Pokemon): void {
    super.onAdd(pokemon);

    pokemon.scene.queueMessage(i18next.t("battlerTags:magnetRisenOnAdd", { pokemonNameWithAffix: getPokemonNameWithAffix(pokemon) }));
  }

  onRemove(pokemon: Pokemon): void {
    super.onRemove(pokemon);

    pokemon.scene.queueMessage(i18next.t("battlerTags:magnetRisenOnRemove", { pokemonNameWithAffix: getPokemonNameWithAffix(pokemon) }));
  }
}

export class TypeBoostTag extends BattlerTag {
  public boostedType: Type;
  public boostValue: number;
  public oneUse: boolean;

  constructor(tagType: BattlerTagType, sourceMove: Moves, boostedType: Type, boostValue: number, oneUse: boolean) {
    super(tagType, BattlerTagLapseType.TURN_END, 1, sourceMove);

    this.boostedType = boostedType;
    this.boostValue = boostValue;
    this.oneUse = oneUse;
  }

  /**
  * When given a battler tag or json representing one, load the data for it.
  * @param {BattlerTag | any} source A battler tag
  */
  loadTag(source: BattlerTag | any): void {
    super.loadTag(source);
    this.boostedType = source.boostedType as Type;
    this.boostValue = source.boostValue;
    this.oneUse = source.oneUse;
  }

  lapse(pokemon: Pokemon, lapseType: BattlerTagLapseType): boolean {
    return lapseType !== BattlerTagLapseType.CUSTOM || super.lapse(pokemon, lapseType);
  }
}

export class CritBoostTag extends BattlerTag {
  constructor(tagType: BattlerTagType, sourceMove: Moves) {
    super(tagType, BattlerTagLapseType.TURN_END, 1, sourceMove, undefined, true);
  }

  onAdd(pokemon: Pokemon): void {
    super.onAdd(pokemon);

    pokemon.scene.queueMessage(i18next.t("battlerTags:critBoostOnAdd", { pokemonNameWithAffix: getPokemonNameWithAffix(pokemon) }));
  }

  lapse(pokemon: Pokemon, lapseType: BattlerTagLapseType): boolean {
    return lapseType !== BattlerTagLapseType.CUSTOM || super.lapse(pokemon, lapseType);
  }

  onRemove(pokemon: Pokemon): void {
    super.onRemove(pokemon);

    pokemon.scene.queueMessage(i18next.t("battlerTags:critBoostOnRemove", { pokemonNameWithAffix: getPokemonNameWithAffix(pokemon) }));
  }
}

/**
 * Tag for the effects of Dragon Cheer, which boosts the critical hit ratio of the user's allies.
 * @extends {CritBoostTag}
 */
export class DragonCheerTag extends CritBoostTag {
  /** The types of the user's ally when the tag is added */
  public typesOnAdd: Type[];

  constructor() {
    super(BattlerTagType.CRIT_BOOST, Moves.DRAGON_CHEER);
  }

  onAdd(pokemon: Pokemon): void {
    super.onAdd(pokemon);

    this.typesOnAdd = pokemon.getTypes(true);
  }
}

export class SaltCuredTag extends BattlerTag {
  private sourceIndex: number;

  constructor(sourceId: number) {
    super(BattlerTagType.SALT_CURED, BattlerTagLapseType.TURN_END, 1, Moves.SALT_CURE, sourceId);
  }

  /**
  * When given a battler tag or json representing one, load the data for it.
  * @param {BattlerTag | any} source A battler tag
  */
  loadTag(source: BattlerTag | any): void {
    super.loadTag(source);
    this.sourceIndex = source.sourceIndex;
  }

  onAdd(pokemon: Pokemon): void {
    super.onAdd(pokemon);

    pokemon.scene.queueMessage(i18next.t("battlerTags:saltCuredOnAdd", { pokemonNameWithAffix: getPokemonNameWithAffix(pokemon) }));
    this.sourceIndex = pokemon.scene.getPokemonById(this.sourceId!)!.getBattlerIndex(); // TODO: are those bangs correct?
  }

  lapse(pokemon: Pokemon, lapseType: BattlerTagLapseType): boolean {
    const ret = lapseType !== BattlerTagLapseType.CUSTOM || super.lapse(pokemon, lapseType);

    if (ret) {
      pokemon.scene.unshiftPhase(new CommonAnimPhase(pokemon.scene, pokemon.getBattlerIndex(), pokemon.getBattlerIndex(), CommonAnim.SALT_CURE));

      const cancelled = new Utils.BooleanHolder(false);
      applyAbAttrs(BlockNonDirectDamageAbAttr, pokemon, cancelled);

      if (!cancelled.value) {
        const pokemonSteelOrWater = pokemon.isOfType(Type.STEEL) || pokemon.isOfType(Type.WATER);
        pokemon.damageAndUpdate(Utils.toDmgValue(pokemonSteelOrWater ? pokemon.getMaxHp() / 4 : pokemon.getMaxHp() / 8));

        pokemon.scene.queueMessage(
          i18next.t("battlerTags:saltCuredLapse", {
            pokemonNameWithAffix: getPokemonNameWithAffix(pokemon),
            moveName: this.getMoveName()
          })
        );
      }
    }

    return ret;
  }
}

export class CursedTag extends BattlerTag {
  private sourceIndex: number;

  constructor(sourceId: number) {
    super(BattlerTagType.CURSED, BattlerTagLapseType.TURN_END, 1, Moves.CURSE, sourceId, true);
  }

  /**
  * When given a battler tag or json representing one, load the data for it.
  * @param {BattlerTag | any} source A battler tag
  */
  loadTag(source: BattlerTag | any): void {
    super.loadTag(source);
    this.sourceIndex = source.sourceIndex;
  }

  onAdd(pokemon: Pokemon): void {
    super.onAdd(pokemon);
    this.sourceIndex = pokemon.scene.getPokemonById(this.sourceId!)!.getBattlerIndex(); // TODO: are those bangs correct?
  }

  lapse(pokemon: Pokemon, lapseType: BattlerTagLapseType): boolean {
    const ret = lapseType !== BattlerTagLapseType.CUSTOM || super.lapse(pokemon, lapseType);

    if (ret) {
      pokemon.scene.unshiftPhase(new CommonAnimPhase(pokemon.scene, pokemon.getBattlerIndex(), pokemon.getBattlerIndex(), CommonAnim.SALT_CURE));

      const cancelled = new Utils.BooleanHolder(false);
      applyAbAttrs(BlockNonDirectDamageAbAttr, pokemon, cancelled);

      if (!cancelled.value) {
        pokemon.damageAndUpdate(Utils.toDmgValue(pokemon.getMaxHp() / 4));
        pokemon.scene.queueMessage(i18next.t("battlerTags:cursedLapse", { pokemonNameWithAffix: getPokemonNameWithAffix(pokemon) }));
      }
    }

    return ret;
  }
}

/**
 * Battler tag for effects that ground the source, allowing Ground-type moves to hit them. Encompasses two tag types:
 * @item `IGNORE_FLYING`: Persistent grounding effects (i.e. from Smack Down and Thousand Waves)
 * @item `ROOSTED`: One-turn grounding effects (i.e. from Roost)
 */
export class GroundedTag extends BattlerTag {
  constructor(tagType: BattlerTagType, lapseType: BattlerTagLapseType, sourceMove: Moves) {
    super(tagType, lapseType, 1, sourceMove);
  }
}

/** Common attributes of form change abilities that block damage */
export class FormBlockDamageTag extends BattlerTag {
  constructor(tagType: BattlerTagType) {
    super(tagType, BattlerTagLapseType.CUSTOM, 1);
  }

  /**
   * Determines if the tag can be added to the Pokémon.
   * @param {Pokemon} pokemon The Pokémon to which the tag might be added.
   * @returns {boolean} True if the tag can be added, false otherwise.
   */
  canAdd(pokemon: Pokemon): boolean {
    return pokemon.formIndex === 0;
  }

  /**
   * Applies the tag to the Pokémon.
   * Triggers a form change if the Pokémon is not in its defense form.
   * @param {Pokemon} pokemon The Pokémon to which the tag is added.
   */
  onAdd(pokemon: Pokemon): void {
    super.onAdd(pokemon);

    if (pokemon.formIndex !== 0) {
      pokemon.scene.triggerPokemonFormChange(pokemon, SpeciesFormChangeManualTrigger);
    }
  }

  /**
   * Removes the tag from the Pokémon.
   * Triggers a form change when the tag is removed.
   * @param {Pokemon} pokemon The Pokémon from which the tag is removed.
   */
  onRemove(pokemon: Pokemon): void {
    super.onRemove(pokemon);

    pokemon.scene.triggerPokemonFormChange(pokemon, SpeciesFormChangeManualTrigger);
  }
}

/** Provides the additional weather-based effects of the Ice Face ability */
export class IceFaceBlockDamageTag extends FormBlockDamageTag {
  constructor(tagType: BattlerTagType) {
    super(tagType);
  }

  /**
   * Determines if the tag can be added to the Pokémon.
   * @param {Pokemon} pokemon The Pokémon to which the tag might be added.
   * @returns {boolean} True if the tag can be added, false otherwise.
   */
  canAdd(pokemon: Pokemon): boolean {
    const weatherType = pokemon.scene.arena.weather?.weatherType;
    const isWeatherSnowOrHail = weatherType === WeatherType.HAIL || weatherType === WeatherType.SNOW;

    return super.canAdd(pokemon) || isWeatherSnowOrHail;
  }
}

/**
 * Battler tag enabling the Stockpile mechanic. This tag handles:
 * - Stack tracking, including max limit enforcement (which is replicated in Stockpile for redundancy).
 *
 * - Stat changes on adding a stack. Adding a stockpile stack attempts to raise the pokemon's DEF and SPDEF by +1.
 *
 * - Stat changes on removal of (all) stacks.
 *   - Removing stacks decreases DEF and SPDEF, independently, by one stage for each stack that successfully changed
 *     the stat when added.
 */
export class StockpilingTag extends BattlerTag {
  public stockpiledCount: number = 0;
  public statChangeCounts: { [Stat.DEF]: number; [Stat.SPDEF]: number } = {
    [Stat.DEF]: 0,
    [Stat.SPDEF]: 0
  };

  constructor(sourceMove: Moves = Moves.NONE) {
    super(BattlerTagType.STOCKPILING, BattlerTagLapseType.CUSTOM, 1, sourceMove);
  }

  private onStatStagesChanged: StatStageChangeCallback = (_, statsChanged, statChanges) => {
    const defChange = statChanges[statsChanged.indexOf(Stat.DEF)] ?? 0;
    const spDefChange = statChanges[statsChanged.indexOf(Stat.SPDEF)] ?? 0;

    if (defChange) {
      this.statChangeCounts[Stat.DEF]++;
    }

    if (spDefChange) {
      this.statChangeCounts[Stat.SPDEF]++;
    }
  };

  loadTag(source: BattlerTag | any): void {
    super.loadTag(source);
    this.stockpiledCount = source.stockpiledCount || 0;
    this.statChangeCounts = {
      [ Stat.DEF ]: source.statChangeCounts?.[ Stat.DEF ] ?? 0,
      [ Stat.SPDEF ]: source.statChangeCounts?.[ Stat.SPDEF ] ?? 0,
    };
  }

  /**
   * Adds a stockpile stack to a pokemon, up to a maximum of 3 stacks. Note that onOverlap defers to this method.
   *
   * If a stack is added, a message is displayed and the pokemon's DEF and SPDEF are increased by 1.
   * For each stat, an internal counter is incremented (by 1) if the stat was successfully changed.
   */
  onAdd(pokemon: Pokemon): void {
    if (this.stockpiledCount < 3) {
      this.stockpiledCount++;

      pokemon.scene.queueMessage(i18next.t("battlerTags:stockpilingOnAdd", {
        pokemonNameWithAffix: getPokemonNameWithAffix(pokemon),
        stockpiledCount: this.stockpiledCount
      }));

      // Attempt to increase DEF and SPDEF by one stage, keeping track of successful changes.
      pokemon.scene.unshiftPhase(new StatStageChangePhase(
        pokemon.scene, pokemon.getBattlerIndex(), true,
        [Stat.SPDEF, Stat.DEF], 1, true, false, true, this.onStatStagesChanged
      ));
    }
  }

  onOverlap(pokemon: Pokemon): void {
    this.onAdd(pokemon);
  }

  /**
   * Removing the tag removes all stacks, and the pokemon's DEF and SPDEF are decreased by
   * one stage for each stack which had successfully changed that particular stat during onAdd.
   */
  onRemove(pokemon: Pokemon): void {
    const defChange = this.statChangeCounts[Stat.DEF];
    const spDefChange = this.statChangeCounts[Stat.SPDEF];

    if (defChange) {
      pokemon.scene.unshiftPhase(new StatStageChangePhase(pokemon.scene, pokemon.getBattlerIndex(), true, [ Stat.DEF ], -defChange, true, false, true));
    }

    if (spDefChange) {
      pokemon.scene.unshiftPhase(new StatStageChangePhase(pokemon.scene, pokemon.getBattlerIndex(), true, [ Stat.SPDEF ], -spDefChange, true, false, true));
    }
  }
}

/**
 * Battler tag for Gulp Missile used by Cramorant.
 * @extends BattlerTag
 */
export class GulpMissileTag extends BattlerTag {
  constructor(tagType: BattlerTagType, sourceMove: Moves) {
    super(tagType, BattlerTagLapseType.CUSTOM, 0, sourceMove);
  }

  /**
   * Gulp Missile's initial form changes are triggered by using Surf and Dive.
   * @param {Pokemon} pokemon The Pokemon with Gulp Missile ability.
   * @returns Whether the BattlerTag can be added.
   */
  canAdd(pokemon: Pokemon): boolean {
    const isSurfOrDive = [ Moves.SURF, Moves.DIVE ].includes(this.sourceMove);
    const isNormalForm = pokemon.formIndex === 0 && !pokemon.getTag(BattlerTagType.GULP_MISSILE_ARROKUDA) && !pokemon.getTag(BattlerTagType.GULP_MISSILE_PIKACHU);
    const isCramorant = pokemon.species.speciesId === Species.CRAMORANT;

    return isSurfOrDive && isNormalForm && isCramorant;
  }

  onAdd(pokemon: Pokemon): void {
    super.onAdd(pokemon);
    pokemon.scene.triggerPokemonFormChange(pokemon, SpeciesFormChangeManualTrigger);
  }

  onRemove(pokemon: Pokemon): void {
    super.onRemove(pokemon);
    pokemon.scene.triggerPokemonFormChange(pokemon, SpeciesFormChangeManualTrigger);
  }
}

/**
 * Tag that makes the target drop all of it type immunities
 * and all accuracy checks ignore its evasiveness stat.
 *
 * Applied by moves: {@linkcode Moves.ODOR_SLEUTH | Odor Sleuth},
 * {@linkcode Moves.MIRACLE_EYE | Miracle Eye} and {@linkcode Moves.FORESIGHT | Foresight}.
 *
 * @extends BattlerTag
 * @see {@linkcode ignoreImmunity}
 */
export class ExposedTag extends BattlerTag {
  private defenderType: Type;
  private allowedTypes: Type[];

  constructor(tagType: BattlerTagType, sourceMove: Moves, defenderType: Type, allowedTypes: Type[]) {
    super(tagType, BattlerTagLapseType.CUSTOM, 1, sourceMove);
    this.defenderType = defenderType;
    this.allowedTypes = allowedTypes;
  }

  /**
  * When given a battler tag or json representing one, load the data for it.
  * @param {BattlerTag | any} source A battler tag
  */
  loadTag(source: BattlerTag | any): void {
    super.loadTag(source);
    this.defenderType = source.defenderType as Type;
    this.allowedTypes = source.allowedTypes as Type[];
  }

  /**
   * @param types {@linkcode Type} of the defending Pokemon
   * @param moveType {@linkcode Type} of the move targetting it
   * @returns `true` if the move should be allowed to target the defender.
   */
  ignoreImmunity(type: Type, moveType: Type): boolean {
    return type === this.defenderType && this.allowedTypes.includes(moveType);
  }
}

/**
 * Tag that doubles the type effectiveness of Fire-type moves.
 * @extends BattlerTag
 */
export class TarShotTag extends BattlerTag {
  constructor() {
    super(BattlerTagType.TAR_SHOT, BattlerTagLapseType.CUSTOM, 0);
  }

  /**
   * If the Pokemon is terastallized, the tag cannot be added.
   * @param {Pokemon} pokemon the {@linkcode Pokemon} to which the tag is added
   * @returns whether the tag is applied
   */
  override canAdd(pokemon: Pokemon): boolean {
    return !pokemon.isTerastallized();
  }

  override onAdd(pokemon: Pokemon): void {
    pokemon.scene.queueMessage(i18next.t("battlerTags:tarShotOnAdd", { pokemonNameWithAffix: getPokemonNameWithAffix(pokemon) }));
  }
}

/**
 * Retrieves a {@linkcode BattlerTag} based on the provided tag type, turn count, source move, and source ID.
 *
 * @param {BattlerTagType} tagType the type of the {@linkcode BattlerTagType}.
 * @param turnCount the turn count.
 * @param {Moves} sourceMove the source {@linkcode Moves}.
 * @param sourceId the source ID.
 * @returns {BattlerTag} the corresponding {@linkcode BattlerTag} object.
 */
export function getBattlerTag(tagType: BattlerTagType, turnCount: number, sourceMove: Moves, sourceId: number): BattlerTag {
  switch (tagType) {
  case BattlerTagType.RECHARGING:
    return new RechargingTag(sourceMove);
  case BattlerTagType.BEAK_BLAST_CHARGING:
    return new BeakBlastChargingTag();
  case BattlerTagType.SHELL_TRAP:
    return new ShellTrapTag();
  case BattlerTagType.FLINCHED:
    return new FlinchedTag(sourceMove);
  case BattlerTagType.INTERRUPTED:
    return new InterruptedTag(sourceMove);
  case BattlerTagType.CONFUSED:
    return new ConfusedTag(turnCount, sourceMove);
  case BattlerTagType.INFATUATED:
    return new InfatuatedTag(sourceMove, sourceId);
  case BattlerTagType.SEEDED:
    return new SeedTag(sourceId);
  case BattlerTagType.NIGHTMARE:
    return new NightmareTag();
  case BattlerTagType.FRENZY:
    return new FrenzyTag(turnCount, sourceMove, sourceId);
  case BattlerTagType.CHARGING:
    return new BattlerTag(tagType, BattlerTagLapseType.CUSTOM, 1, sourceMove, sourceId);
  case BattlerTagType.ENCORE:
    return new EncoreTag(sourceId);
  case BattlerTagType.HELPING_HAND:
    return new HelpingHandTag(sourceId);
  case BattlerTagType.INGRAIN:
    return new IngrainTag(sourceId);
  case BattlerTagType.AQUA_RING:
    return new AquaRingTag();
  case BattlerTagType.DROWSY:
    return new DrowsyTag();
  case BattlerTagType.TRAPPED:
    return new TrappedTag(tagType, BattlerTagLapseType.CUSTOM, turnCount, sourceMove, sourceId);
  case BattlerTagType.NO_RETREAT:
    return new NoRetreatTag(sourceId);
  case BattlerTagType.BIND:
    return new BindTag(turnCount, sourceId);
  case BattlerTagType.WRAP:
    return new WrapTag(turnCount, sourceId);
  case BattlerTagType.FIRE_SPIN:
    return new FireSpinTag(turnCount, sourceId);
  case BattlerTagType.WHIRLPOOL:
    return new WhirlpoolTag(turnCount, sourceId);
  case BattlerTagType.CLAMP:
    return new ClampTag(turnCount, sourceId);
  case BattlerTagType.SAND_TOMB:
    return new SandTombTag(turnCount, sourceId);
  case BattlerTagType.MAGMA_STORM:
    return new MagmaStormTag(turnCount, sourceId);
  case BattlerTagType.SNAP_TRAP:
    return new SnapTrapTag(turnCount, sourceId);
  case BattlerTagType.THUNDER_CAGE:
    return new ThunderCageTag(turnCount, sourceId);
  case BattlerTagType.INFESTATION:
    return new InfestationTag(turnCount, sourceId);
  case BattlerTagType.PROTECTED:
    return new ProtectedTag(sourceMove);
  case BattlerTagType.SPIKY_SHIELD:
    return new ContactDamageProtectedTag(sourceMove, 8);
  case BattlerTagType.KINGS_SHIELD:
    return new ContactStatStageChangeProtectedTag(sourceMove, tagType, Stat.ATK, -1);
  case BattlerTagType.OBSTRUCT:
    return new ContactStatStageChangeProtectedTag(sourceMove, tagType, Stat.DEF, -2);
  case BattlerTagType.SILK_TRAP:
    return new ContactStatStageChangeProtectedTag(sourceMove, tagType, Stat.SPD, -1);
  case BattlerTagType.BANEFUL_BUNKER:
    return new ContactPoisonProtectedTag(sourceMove);
  case BattlerTagType.BURNING_BULWARK:
    return new ContactBurnProtectedTag(sourceMove);
  case BattlerTagType.ENDURING:
    return new EnduringTag(sourceMove);
  case BattlerTagType.STURDY:
    return new SturdyTag(sourceMove);
  case BattlerTagType.PERISH_SONG:
    return new PerishSongTag(turnCount);
  case BattlerTagType.CENTER_OF_ATTENTION:
    return new CenterOfAttentionTag(sourceMove);
  case BattlerTagType.TRUANT:
    return new TruantTag();
  case BattlerTagType.SLOW_START:
    return new SlowStartTag();
  case BattlerTagType.PROTOSYNTHESIS:
    return new WeatherHighestStatBoostTag(tagType, Abilities.PROTOSYNTHESIS, WeatherType.SUNNY, WeatherType.HARSH_SUN);
  case BattlerTagType.QUARK_DRIVE:
    return new TerrainHighestStatBoostTag(tagType, Abilities.QUARK_DRIVE, TerrainType.ELECTRIC);
  case BattlerTagType.FLYING:
  case BattlerTagType.UNDERGROUND:
  case BattlerTagType.UNDERWATER:
  case BattlerTagType.HIDDEN:
    return new SemiInvulnerableTag(tagType, turnCount, sourceMove);
  case BattlerTagType.FIRE_BOOST:
    return new TypeBoostTag(tagType, sourceMove, Type.FIRE, 1.5, false);
  case BattlerTagType.CRIT_BOOST:
    return new CritBoostTag(tagType, sourceMove);
  case BattlerTagType.DRAGON_CHEER:
    return new DragonCheerTag();
  case BattlerTagType.ALWAYS_CRIT:
  case BattlerTagType.IGNORE_ACCURACY:
    return new BattlerTag(tagType, BattlerTagLapseType.TURN_END, 2, sourceMove);
  case BattlerTagType.ALWAYS_GET_HIT:
  case BattlerTagType.RECEIVE_DOUBLE_DAMAGE:
    return new BattlerTag(tagType, BattlerTagLapseType.PRE_MOVE, 1, sourceMove);
  case BattlerTagType.BYPASS_SLEEP:
    return new BattlerTag(tagType, BattlerTagLapseType.TURN_END, turnCount, sourceMove);
  case BattlerTagType.IGNORE_FLYING:
    return new GroundedTag(tagType, BattlerTagLapseType.CUSTOM, sourceMove);
  case BattlerTagType.ROOSTED:
    return new GroundedTag(tagType, BattlerTagLapseType.TURN_END, sourceMove);
  case BattlerTagType.SALT_CURED:
    return new SaltCuredTag(sourceId);
  case BattlerTagType.CURSED:
    return new CursedTag(sourceId);
  case BattlerTagType.CHARGED:
    return new TypeBoostTag(tagType, sourceMove, Type.ELECTRIC, 2, true);
  case BattlerTagType.MAGNET_RISEN:
    return new MagnetRisenTag(tagType, sourceMove);
  case BattlerTagType.MINIMIZED:
    return new MinimizeTag();
  case BattlerTagType.DESTINY_BOND:
    return new DestinyBondTag(sourceMove, sourceId);
  case BattlerTagType.ICE_FACE:
    return new IceFaceBlockDamageTag(tagType);
  case BattlerTagType.DISGUISE:
    return new FormBlockDamageTag(tagType);
  case BattlerTagType.STOCKPILING:
    return new StockpilingTag(sourceMove);
  case BattlerTagType.OCTOLOCK:
    return new OctolockTag(sourceId);
  case BattlerTagType.DISABLED:
    return new DisabledTag(sourceId);
  case BattlerTagType.IGNORE_GHOST:
    return new ExposedTag(tagType, sourceMove, Type.GHOST, [Type.NORMAL, Type.FIGHTING]);
  case BattlerTagType.IGNORE_DARK:
    return new ExposedTag(tagType, sourceMove, Type.DARK, [Type.PSYCHIC]);
  case BattlerTagType.GULP_MISSILE_ARROKUDA:
  case BattlerTagType.GULP_MISSILE_PIKACHU:
    return new GulpMissileTag(tagType, sourceMove);
  case BattlerTagType.TAR_SHOT:
    return new TarShotTag();
<<<<<<< HEAD
  case BattlerTagType.GORILLA_TACTICS:
    return new GorillaTacticsTag();
=======
  case BattlerTagType.THROAT_CHOPPED:
    return new ThroatChoppedTag();
>>>>>>> 40156860
  case BattlerTagType.NONE:
  default:
    return new BattlerTag(tagType, BattlerTagLapseType.CUSTOM, turnCount, sourceMove, sourceId);
  }
}

/**
* When given a battler tag or json representing one, creates an actual BattlerTag object with the same data.
* @param {BattlerTag | any} source A battler tag
* @return {BattlerTag} The valid battler tag
*/
export function loadBattlerTag(source: BattlerTag | any): BattlerTag {
  const tag = getBattlerTag(source.tagType, source.turnCount, source.sourceMove, source.sourceId);
  tag.loadTag(source);
  return tag;
}<|MERGE_RESOLUTION|>--- conflicted
+++ resolved
@@ -214,6 +214,7 @@
   private moveId: Moves = Moves.NONE;
 
   constructor(sourceId: number) {
+    super(BattlerTagType.DISABLED, [ BattlerTagLapseType.PRE_MOVE, BattlerTagLapseType.TURN_END ], 4, Moves.DISABLE, sourceId);
     super(BattlerTagType.DISABLED, [ BattlerTagLapseType.PRE_MOVE, BattlerTagLapseType.TURN_END ], 4, Moves.DISABLE, sourceId);
   }
 
@@ -2276,13 +2277,8 @@
     return new GulpMissileTag(tagType, sourceMove);
   case BattlerTagType.TAR_SHOT:
     return new TarShotTag();
-<<<<<<< HEAD
   case BattlerTagType.GORILLA_TACTICS:
     return new GorillaTacticsTag();
-=======
-  case BattlerTagType.THROAT_CHOPPED:
-    return new ThroatChoppedTag();
->>>>>>> 40156860
   case BattlerTagType.NONE:
   default:
     return new BattlerTag(tagType, BattlerTagLapseType.CUSTOM, turnCount, sourceMove, sourceId);
