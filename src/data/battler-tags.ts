import { CommonAnim, CommonBattleAnim } from "./battle-anims";
import { CommonAnimPhase, MoveEffectPhase, MovePhase, PokemonHealPhase, ShowAbilityPhase, StatChangePhase } from "../phases";
import { getPokemonMessage, getPokemonPrefix } from "../messages";
import Pokemon, { MoveResult, HitResult } from "../field/pokemon";
import { Stat, getStatName } from "./pokemon-stat";
import { StatusEffect } from "./status-effect";
import * as Utils from "../utils";
import { Moves } from "./enums/moves";
import { ChargeAttr, MoveFlags, allMoves } from "./move";
import { getTypeDamageMultiplier, Type } from "./type";
import { BlockNonDirectDamageAbAttr, FlinchEffectAbAttr, ReverseDrainAbAttr, applyAbAttrs } from "./ability";
import { Abilities } from "./enums/abilities";
import { BattlerTagType } from "./enums/battler-tag-type";
import { TerrainType } from "./terrain";
import { WeatherType } from "./weather";
import { BattleStat } from "./battle-stat";
import { allAbilities } from "./ability"

export enum BattlerTagLapseType {
  FAINT,
  MOVE,
  PRE_MOVE,
  AFTER_MOVE,
  MOVE_EFFECT,
  TURN_END,
  CUSTOM
}

export class BattlerTag {
  public tagType: BattlerTagType;
  public lapseType: BattlerTagLapseType;
  public turnCount: integer;
  public sourceMove: Moves;
  public sourceId?: integer;

  constructor(tagType: BattlerTagType, lapseType: BattlerTagLapseType, turnCount: integer, sourceMove: Moves, sourceId?: integer) {
    this.tagType = tagType;
    this.lapseType = lapseType;
    this.turnCount = turnCount;
    this.sourceMove = sourceMove;
    this.sourceId = sourceId;
  }

  canAdd(pokemon: Pokemon): boolean {
    return true;
  }

  onAdd(pokemon: Pokemon): void { }

  onRemove(pokemon: Pokemon): void { }

  onOverlap(pokemon: Pokemon): void { }

  lapse(pokemon: Pokemon, lapseType: BattlerTagLapseType): boolean {
    return --this.turnCount > 0;
  }

  getDescriptor(): string {
    return '';
  }

  isSourceLinked(): boolean {
    return false;
  }

  getMoveName(): string {
    return this.sourceMove
      ? allMoves[this.sourceMove].name
      : null;
  }

  /**
  * When given a battler tag or json representing one, load the data for it.
  * This is meant to be inherited from by any battler tag with custom attributes
  * @param {BattlerTag | any} source A battler tag
  */
  loadTag(source: BattlerTag | any): void {
    this.turnCount = source.turnCount;
    this.sourceMove = source.sourceMove;
    this.sourceId = source.sourceId;
  }
}

export interface WeatherBattlerTag {
  weatherTypes: WeatherType[];
}

export interface TerrainBattlerTag {
  terrainTypes: TerrainType[];
}

export class RechargingTag extends BattlerTag {
  constructor(sourceMove: Moves) {
    super(BattlerTagType.RECHARGING, BattlerTagLapseType.PRE_MOVE, 1, sourceMove);
  }

  onAdd(pokemon: Pokemon): void {
    super.onAdd(pokemon);

    pokemon.getMoveQueue().push({ move: Moves.NONE, targets: [] })
  }

  lapse(pokemon: Pokemon, lapseType: BattlerTagLapseType): boolean {
    super.lapse(pokemon, lapseType);

    pokemon.scene.queueMessage(getPokemonMessage(pokemon, ' must\nrecharge!'));
    (pokemon.scene.getCurrentPhase() as MovePhase).cancel();
    pokemon.getMoveQueue().shift();
    
    return true;
  }
}

export class TrappedTag extends BattlerTag {
  constructor(tagType: BattlerTagType, lapseType: BattlerTagLapseType, turnCount: integer, sourceMove: Moves, sourceId: integer) {
    super(tagType, lapseType, turnCount, sourceMove, sourceId);
  }
  
  canAdd(pokemon: Pokemon): boolean {
    return !pokemon.isOfType(Type.GHOST) && !pokemon.getTag(BattlerTagType.TRAPPED);
  }

  onAdd(pokemon: Pokemon): void {
    super.onAdd(pokemon);

    pokemon.scene.queueMessage(this.getTrapMessage(pokemon));
  }

  onRemove(pokemon: Pokemon): void {
    super.onRemove(pokemon);

    pokemon.scene.queueMessage(getPokemonMessage(pokemon, ` was freed\nfrom ${this.getMoveName()}!`));
  }

  getDescriptor(): string {
    return 'trapping';
  }

  isSourceLinked(): boolean {
    return true;
  }

  getTrapMessage(pokemon: Pokemon): string {
    return getPokemonMessage(pokemon, ' can no\nlonger escape!');
  }
}

export class FlinchedTag extends BattlerTag {
  constructor(sourceMove: Moves) {
    super(BattlerTagType.FLINCHED, BattlerTagLapseType.PRE_MOVE, 0, sourceMove);
  }

  onAdd(pokemon: Pokemon): void {
    super.onAdd(pokemon);

    applyAbAttrs(FlinchEffectAbAttr, pokemon, null);
  }

  canAdd(pokemon: Pokemon): boolean {
    return !pokemon.isMax();
  }

  lapse(pokemon: Pokemon, lapseType: BattlerTagLapseType): boolean {
    super.lapse(pokemon, lapseType);

    (pokemon.scene.getCurrentPhase() as MovePhase).cancel();
    pokemon.scene.queueMessage(getPokemonMessage(pokemon, ' flinched!'));

    return true;
  }

  getDescriptor(): string {
    return 'flinching';
  }
}

export class InterruptedTag extends BattlerTag {
  constructor(sourceMove: Moves){
    super(BattlerTagType.INTERRUPTED, BattlerTagLapseType.PRE_MOVE, 0, sourceMove)
  }

  canAdd(pokemon: Pokemon): boolean {
    return !!pokemon.getTag(BattlerTagType.FLYING)
  }

  onAdd(pokemon: Pokemon): void {
    super.onAdd(pokemon);

    pokemon.getMoveQueue().shift()
    pokemon.pushMoveHistory({move: Moves.NONE, result: MoveResult.OTHER})
  }

  lapse(pokemon: Pokemon, lapseType: BattlerTagLapseType): boolean {
    super.lapse(pokemon, lapseType);
    (pokemon.scene.getCurrentPhase() as MovePhase).cancel();
    return true 
  }
}

export class ConfusedTag extends BattlerTag {
  constructor(turnCount: integer, sourceMove: Moves) {
    super(BattlerTagType.CONFUSED, BattlerTagLapseType.MOVE, turnCount, sourceMove);
  }

  canAdd(pokemon: Pokemon): boolean {
    return pokemon.scene.arena.terrain?.terrainType !== TerrainType.MISTY || !pokemon.isGrounded();
  }

  onAdd(pokemon: Pokemon): void {
    super.onAdd(pokemon);
    
    pokemon.scene.unshiftPhase(new CommonAnimPhase(pokemon.scene, pokemon.getBattlerIndex(), undefined, CommonAnim.CONFUSION));
    pokemon.scene.queueMessage(getPokemonMessage(pokemon, ' became\nconfused!'));
  }

  onRemove(pokemon: Pokemon): void {
    super.onRemove(pokemon);
    
    pokemon.scene.queueMessage(getPokemonMessage(pokemon, ' snapped\nout of confusion!'));
  }

  onOverlap(pokemon: Pokemon): void {
    super.onOverlap(pokemon);

    pokemon.scene.queueMessage(getPokemonMessage(pokemon, ' is\nalready confused!'));
  }

  lapse(pokemon: Pokemon, lapseType: BattlerTagLapseType): boolean {
    const ret = lapseType !== BattlerTagLapseType.CUSTOM && super.lapse(pokemon, lapseType);

    if (ret) {
      pokemon.scene.queueMessage(getPokemonMessage(pokemon, ' is\nconfused!'));
      pokemon.scene.unshiftPhase(new CommonAnimPhase(pokemon.scene, pokemon.getBattlerIndex(), undefined, CommonAnim.CONFUSION));

      if (pokemon.randSeedInt(2)) {
        const atk = pokemon.getBattleStat(Stat.ATK);
        const def = pokemon.getBattleStat(Stat.DEF);
        const damage = Math.ceil(((((2 * pokemon.level / 5 + 2) * 40 * atk / def) / 50) + 2) * (pokemon.randSeedInt(15, 85) / 100));
        pokemon.scene.queueMessage('It hurt itself in its\nconfusion!');
        pokemon.damageAndUpdate(damage);
        pokemon.battleData.hitCount++;
        (pokemon.scene.getCurrentPhase() as MovePhase).cancel();
      }
    }
    
    return ret;
  }

  getDescriptor(): string {
    return 'confusion';
  }
}

export class InfatuatedTag extends BattlerTag {
  constructor(sourceMove: integer, sourceId: integer) {
    super(BattlerTagType.INFATUATED, BattlerTagLapseType.MOVE, 1, sourceMove, sourceId);
  }

  canAdd(pokemon: Pokemon): boolean {
    return pokemon.isOppositeGender(pokemon.scene.getPokemonById(this.sourceId));
  }

  onAdd(pokemon: Pokemon): void {
    super.onAdd(pokemon);
    
    pokemon.scene.queueMessage(getPokemonMessage(pokemon, ` fell in love\nwith ${pokemon.scene.getPokemonById(this.sourceId).name}!`));
  }

  onOverlap(pokemon: Pokemon): void {
    super.onOverlap(pokemon);

    pokemon.scene.queueMessage(getPokemonMessage(pokemon, ' is\nalready in love!'));
  }

  lapse(pokemon: Pokemon, lapseType: BattlerTagLapseType): boolean {
    const ret = lapseType !== BattlerTagLapseType.CUSTOM || super.lapse(pokemon, lapseType);

    if (ret) {
      pokemon.scene.queueMessage(getPokemonMessage(pokemon, ` is in love\nwith ${pokemon.scene.getPokemonById(this.sourceId).name}!`));
      pokemon.scene.unshiftPhase(new CommonAnimPhase(pokemon.scene, pokemon.getBattlerIndex(), undefined, CommonAnim.ATTRACT));

      if (pokemon.randSeedInt(2)) {
        pokemon.scene.queueMessage(getPokemonMessage(pokemon, ' is\nimmobilized by love!'));
        (pokemon.scene.getCurrentPhase() as MovePhase).cancel();
      }
    }
    
    return ret;
  }

  onRemove(pokemon: Pokemon): void {
    super.onRemove(pokemon);

    pokemon.scene.queueMessage(getPokemonMessage(pokemon, ' got over\nits infatuation.'));
  }

  isSourceLinked(): boolean {
    return true;
  }

  getDescriptor(): string {
    return 'infatuation';
  }
}

export class SeedTag extends BattlerTag {
  private sourceIndex: integer;

  constructor(sourceId: integer) {
    super(BattlerTagType.SEEDED, BattlerTagLapseType.TURN_END, 1, Moves.LEECH_SEED, sourceId);
  }

  /**
  * When given a battler tag or json representing one, load the data for it.
  * @param {BattlerTag | any} source A battler tag
  */
  loadTag(source: BattlerTag | any): void {
    super.loadTag(source);
    this.sourceIndex = source.sourceIndex;
  }

  canAdd(pokemon: Pokemon): boolean {
    return !pokemon.isOfType(Type.GRASS);
  }

  onAdd(pokemon: Pokemon): void {
    super.onAdd(pokemon);
    
    pokemon.scene.queueMessage(getPokemonMessage(pokemon, ' was seeded!'));
    this.sourceIndex = pokemon.scene.getPokemonById(this.sourceId).getBattlerIndex();
  }

  lapse(pokemon: Pokemon, lapseType: BattlerTagLapseType): boolean {
    const ret = lapseType !== BattlerTagLapseType.CUSTOM || super.lapse(pokemon, lapseType);

    if (ret) {
      const source = pokemon.getOpponents().find(o => o.getBattlerIndex() === this.sourceIndex);
      if (source) {
        const cancelled = new Utils.BooleanHolder(false);
        applyAbAttrs(BlockNonDirectDamageAbAttr, pokemon, cancelled);

        if (!cancelled.value) {
          pokemon.scene.unshiftPhase(new CommonAnimPhase(pokemon.scene, source.getBattlerIndex(), pokemon.getBattlerIndex(), CommonAnim.LEECH_SEED));

          const damage = pokemon.damageAndUpdate(Math.max(Math.floor(pokemon.getMaxHp() / 8), 1));
          const reverseDrain = pokemon.hasAbilityWithAttr(ReverseDrainAbAttr);
          pokemon.scene.unshiftPhase(new PokemonHealPhase(pokemon.scene, source.getBattlerIndex(),
            !reverseDrain ? damage : damage * -1,
            !reverseDrain ? getPokemonMessage(pokemon, '\'s health is\nsapped by Leech Seed!') : getPokemonMessage(source, '\'s Leech Seed\nsucked up the liquid ooze!'),
            false, true));
        }
      }
    }
    
    return ret;
  }

  getDescriptor(): string {
    return 'seeding';
  }
}

export class NightmareTag extends BattlerTag {
  constructor() {
    super(BattlerTagType.NIGHTMARE, BattlerTagLapseType.AFTER_MOVE, 1, Moves.NIGHTMARE);
  }

  onAdd(pokemon: Pokemon): void {
    super.onAdd(pokemon);
    
    pokemon.scene.queueMessage(getPokemonMessage(pokemon, ' began\nhaving a Nightmare!'));
  }

  onOverlap(pokemon: Pokemon): void {
    super.onOverlap(pokemon);

    pokemon.scene.queueMessage(getPokemonMessage(pokemon, ' is\nalready locked in a Nightmare!'));
  }

  lapse(pokemon: Pokemon, lapseType: BattlerTagLapseType): boolean {
    const ret = lapseType !== BattlerTagLapseType.CUSTOM || super.lapse(pokemon, lapseType);

    if (ret) {
      pokemon.scene.queueMessage(getPokemonMessage(pokemon, ' is locked\nin a Nightmare!'));
      pokemon.scene.unshiftPhase(new CommonAnimPhase(pokemon.scene, pokemon.getBattlerIndex(), undefined, CommonAnim.CURSE)); // TODO: Update animation type

      const cancelled = new Utils.BooleanHolder(false);
      applyAbAttrs(BlockNonDirectDamageAbAttr, pokemon, cancelled);

      if (!cancelled.value)
        pokemon.damageAndUpdate(Math.ceil(pokemon.getMaxHp() / 4));
    }
    
    return ret;
  }

  getDescriptor(): string {
    return 'nightmares';
  }
}

export class FrenzyTag extends BattlerTag {
  constructor(sourceMove: Moves, sourceId: integer) {
    super(BattlerTagType.FRENZY, BattlerTagLapseType.CUSTOM, 1, sourceMove, sourceId);
  }

  onRemove(pokemon: Pokemon): void {
    super.onRemove(pokemon);

    pokemon.addTag(BattlerTagType.CONFUSED, pokemon.randSeedIntRange(2, 4));
  }
}

export class ChargingTag extends BattlerTag {
  constructor(sourceMove: Moves, sourceId: integer) {
    super(BattlerTagType.CHARGING, BattlerTagLapseType.CUSTOM, 1, sourceMove, sourceId);
  }
}

export class EncoreTag extends BattlerTag {
  public moveId: Moves;

  constructor(sourceId: integer) {
    super(BattlerTagType.ENCORE, BattlerTagLapseType.AFTER_MOVE, 3, Moves.ENCORE, sourceId);
  }

  /**
  * When given a battler tag or json representing one, load the data for it.
  * @param {BattlerTag | any} source A battler tag
  */
  loadTag(source: BattlerTag | any): void {
    super.loadTag(source);
    this.moveId = source.moveId as Moves;
  }

  canAdd(pokemon: Pokemon): boolean {
    if (pokemon.isMax())
      return false;
    
    const lastMoves = pokemon.getLastXMoves(1);
    if (!lastMoves.length)
      return false;
  
    const repeatableMove = lastMoves[0];

    if (!repeatableMove.move || repeatableMove.virtual)
      return false;

    switch (repeatableMove.move) {
      case Moves.MIMIC:
      case Moves.MIRROR_MOVE:
      case Moves.TRANSFORM:
      case Moves.STRUGGLE:
      case Moves.SKETCH:
      case Moves.SLEEP_TALK:
      case Moves.ENCORE:
        return false;
    }
  
    if (allMoves[repeatableMove.move].getAttrs(ChargeAttr).length && repeatableMove.result === MoveResult.OTHER)
      return false;

    this.moveId = repeatableMove.move;

    return true;
  }

  onAdd(pokemon: Pokemon): void {
    super.onRemove(pokemon);

    pokemon.scene.queueMessage(getPokemonMessage(pokemon, ' got\nan Encore!'));

    const movePhase = pokemon.scene.findPhase(m => m instanceof MovePhase && m.pokemon === pokemon);
    if (movePhase) {
      const movesetMove = pokemon.getMoveset().find(m => m.moveId === this.moveId);
      if (movesetMove) {
        const lastMove = pokemon.getLastXMoves(1)[0];
        pokemon.scene.tryReplacePhase((m => m instanceof MovePhase && m.pokemon === pokemon),
          new MovePhase(pokemon.scene, pokemon, lastMove.targets, movesetMove));
      }
    }
  }

  onRemove(pokemon: Pokemon): void {
    super.onRemove(pokemon);

    pokemon.scene.queueMessage(getPokemonMessage(pokemon, '\'s Encore\nended!'));
  }
}

export class HelpingHandTag extends BattlerTag {
  constructor(sourceId: integer) {
    super(BattlerTagType.HELPING_HAND, BattlerTagLapseType.TURN_END, 1, Moves.HELPING_HAND, sourceId);
  }

  onAdd(pokemon: Pokemon): void {
    pokemon.scene.queueMessage(getPokemonMessage(pokemon.scene.getPokemonById(this.sourceId), ` is ready to\nhelp ${pokemon.name}!`));
  }
}

export class IngrainTag extends TrappedTag {
  constructor(sourceId: integer) {
    super(BattlerTagType.INGRAIN, BattlerTagLapseType.TURN_END, 1, Moves.INGRAIN, sourceId);
  }

  lapse(pokemon: Pokemon, lapseType: BattlerTagLapseType): boolean {
    const ret = lapseType !== BattlerTagLapseType.CUSTOM || super.lapse(pokemon, lapseType);

    if (ret)
      pokemon.scene.unshiftPhase(new PokemonHealPhase(pokemon.scene, pokemon.getBattlerIndex(), Math.floor(pokemon.getMaxHp() / 16),
        getPokemonMessage(pokemon, ` absorbed\nnutrients with its roots!`), true));
    
    return ret;
  }

  getTrapMessage(pokemon: Pokemon): string {
    return getPokemonMessage(pokemon, ' planted its roots!');
  }

  getDescriptor(): string {
    return 'roots';
  }
}

export class AquaRingTag extends BattlerTag {
  constructor() {
    super(BattlerTagType.AQUA_RING, BattlerTagLapseType.TURN_END, 1, Moves.AQUA_RING, undefined);
  }

  onAdd(pokemon: Pokemon): void {
    super.onAdd(pokemon);
    
    pokemon.scene.queueMessage(getPokemonMessage(pokemon, ' surrounded\nitself with a veil of water!'));
  }

  lapse(pokemon: Pokemon, lapseType: BattlerTagLapseType): boolean {
    const ret = lapseType !== BattlerTagLapseType.CUSTOM || super.lapse(pokemon, lapseType);

    if (ret)
      pokemon.scene.unshiftPhase(new PokemonHealPhase(pokemon.scene, pokemon.getBattlerIndex(),
        Math.floor(pokemon.getMaxHp() / 16), `${this.getMoveName()} restored\n${pokemon.name}\'s HP!`, true));
    
    return ret;
  }
}

/** Tag used to allow moves that interact with {@link Moves.MINIMIZE} to function */
export class MinimizeTag extends BattlerTag {
  constructor() {
    super(BattlerTagType.MINIMIZED, BattlerTagLapseType.TURN_END, 1, Moves.MINIMIZE, undefined);
  }

  canAdd(pokemon: Pokemon): boolean {
    return !pokemon.isMax();
  }

  onAdd(pokemon: Pokemon): void {
    super.onAdd(pokemon);
  }

  lapse(pokemon: Pokemon, lapseType: BattlerTagLapseType): boolean {
    //If a pokemon dynamaxes they lose minimized status
    if(pokemon.isMax()){
      return false
    }
    return lapseType !== BattlerTagLapseType.CUSTOM || super.lapse(pokemon, lapseType);
  }

  onRemove(pokemon: Pokemon): void {
    super.onRemove(pokemon);
  }
}

export class DrowsyTag extends BattlerTag {
  constructor() {
    super(BattlerTagType.DROWSY, BattlerTagLapseType.TURN_END, 2, Moves.YAWN);
  }

  canAdd(pokemon: Pokemon): boolean {
    return pokemon.scene.arena.terrain?.terrainType !== TerrainType.ELECTRIC || !pokemon.isGrounded();
  }

  onAdd(pokemon: Pokemon): void {
    super.onAdd(pokemon);

    pokemon.scene.queueMessage(getPokemonMessage(pokemon, ' grew drowsy!'));
  }

  lapse(pokemon: Pokemon, lapseType: BattlerTagLapseType): boolean {
    if (!super.lapse(pokemon, lapseType)) {
      pokemon.trySetStatus(StatusEffect.SLEEP, true);
      return false;
    }

    return true;
  }

  getDescriptor(): string {
    return 'drowsiness';
  }
}

export abstract class DamagingTrapTag extends TrappedTag {
  private commonAnim: CommonAnim;

  constructor(tagType: BattlerTagType, commonAnim: CommonAnim, turnCount: integer, sourceMove: Moves, sourceId: integer) {
    super(tagType, BattlerTagLapseType.TURN_END, turnCount, sourceMove, sourceId);

    this.commonAnim = commonAnim;
  }

  /**
  * When given a battler tag or json representing one, load the data for it.
  * @param {BattlerTag | any} source A battler tag
  */
  loadTag(source: BattlerTag | any): void {
    super.loadTag(source);
    this.commonAnim = source.commonAnim as CommonAnim;
  }

  canAdd(pokemon: Pokemon): boolean {
    return !pokemon.isOfType(Type.GHOST) && !pokemon.findTag(t => t instanceof DamagingTrapTag);
  }

  lapse(pokemon: Pokemon, lapseType: BattlerTagLapseType): boolean {
    const ret = super.lapse(pokemon, lapseType);

    if (ret) {
      pokemon.scene.queueMessage(getPokemonMessage(pokemon, ` is hurt\nby ${this.getMoveName()}!`));
      pokemon.scene.unshiftPhase(new CommonAnimPhase(pokemon.scene, pokemon.getBattlerIndex(), undefined, this.commonAnim));

      const cancelled = new Utils.BooleanHolder(false);
      applyAbAttrs(BlockNonDirectDamageAbAttr, pokemon, cancelled);

      if (!cancelled.value)
        pokemon.damageAndUpdate(Math.ceil(pokemon.getMaxHp() / 8))
    }

    return ret;
  }
}

export class BindTag extends DamagingTrapTag {
  constructor(turnCount: integer, sourceId: integer) {
    super(BattlerTagType.BIND, CommonAnim.BIND, turnCount, Moves.BIND, sourceId);
  }

  getTrapMessage(pokemon: Pokemon): string {
    return getPokemonMessage(pokemon, ` was squeezed by\n${pokemon.scene.getPokemonById(this.sourceId).name}'s ${this.getMoveName()}!`);
  }
}

export class WrapTag extends DamagingTrapTag {
  constructor(turnCount: integer, sourceId: integer) {
    super(BattlerTagType.WRAP, CommonAnim.WRAP, turnCount, Moves.WRAP, sourceId);
  }

  getTrapMessage(pokemon: Pokemon): string {
    return getPokemonMessage(pokemon, ` was Wrapped\nby ${pokemon.scene.getPokemonById(this.sourceId).name}!`);
  }
}

export abstract class VortexTrapTag extends DamagingTrapTag {
  constructor(tagType: BattlerTagType, commonAnim: CommonAnim, turnCount: integer, sourceMove: Moves, sourceId: integer) {
    super(tagType, commonAnim, turnCount, sourceMove, sourceId);
  }

  getTrapMessage(pokemon: Pokemon): string {
    return getPokemonMessage(pokemon, ' was trapped\nin the vortex!');
  }
}

export class FireSpinTag extends VortexTrapTag {
  constructor(turnCount: integer, sourceId: integer) {
    super(BattlerTagType.FIRE_SPIN, CommonAnim.FIRE_SPIN, turnCount, Moves.FIRE_SPIN, sourceId);
  }
}

export class WhirlpoolTag extends VortexTrapTag {
  constructor(turnCount: integer, sourceId: integer) {
    super(BattlerTagType.WHIRLPOOL, CommonAnim.WHIRLPOOL, turnCount, Moves.WHIRLPOOL, sourceId);
  }
}

export class ClampTag extends DamagingTrapTag {
  constructor(turnCount: integer, sourceId: integer) {
    super(BattlerTagType.CLAMP, CommonAnim.CLAMP, turnCount, Moves.CLAMP, sourceId);
  }

  getTrapMessage(pokemon: Pokemon): string {
    return getPokemonMessage(pokemon.scene.getPokemonById(this.sourceId), ` Clamped\n${pokemon.name}!`);
  }
}

export class SandTombTag extends DamagingTrapTag {
  constructor(turnCount: integer, sourceId: integer) {
    super(BattlerTagType.SAND_TOMB, CommonAnim.SAND_TOMB, turnCount, Moves.SAND_TOMB, sourceId);
  }

  getTrapMessage(pokemon: Pokemon): string {
    return getPokemonMessage(pokemon, ` became trapped\nby ${this.getMoveName()}!`);
  }
}

export class MagmaStormTag extends DamagingTrapTag {
  constructor(turnCount: integer, sourceId: integer) {
    super(BattlerTagType.MAGMA_STORM, CommonAnim.MAGMA_STORM, turnCount, Moves.MAGMA_STORM, sourceId);
  }

  getTrapMessage(pokemon: Pokemon): string {
    return getPokemonMessage(pokemon, ` became trapped\nby swirling magma!`);
  }
}

export class SnapTrapTag extends DamagingTrapTag {
  constructor(turnCount: integer, sourceId: integer) {
    super(BattlerTagType.SNAP_TRAP, CommonAnim.SNAP_TRAP, turnCount, Moves.SNAP_TRAP, sourceId);
  }

  getTrapMessage(pokemon: Pokemon): string {
    return getPokemonMessage(pokemon, ` got trapped\nby a snap trap!`);
  }
}

export class ThunderCageTag extends DamagingTrapTag {
  constructor(turnCount: integer, sourceId: integer) {
    super(BattlerTagType.THUNDER_CAGE, CommonAnim.THUNDER_CAGE, turnCount, Moves.THUNDER_CAGE, sourceId);
  }

  getTrapMessage(pokemon: Pokemon): string {
    return getPokemonMessage(pokemon.scene.getPokemonById(this.sourceId), ` trapped\n${getPokemonPrefix(pokemon).toLowerCase()}${pokemon.name}!`);
  }
}

export class InfestationTag extends DamagingTrapTag {
  constructor(turnCount: integer, sourceId: integer) {
    super(BattlerTagType.INFESTATION, CommonAnim.INFESTATION, turnCount, Moves.INFESTATION, sourceId);
  }

  getTrapMessage(pokemon: Pokemon): string {
    return getPokemonMessage(pokemon, ` has been afflicted \nwith an infestation by ${getPokemonPrefix(pokemon.scene.getPokemonById(this.sourceId))}${pokemon.scene.getPokemonById(this.sourceId).name}!`);
  }
}


export class ProtectedTag extends BattlerTag {
  constructor(sourceMove: Moves, tagType: BattlerTagType = BattlerTagType.PROTECTED) {
    super(tagType, BattlerTagLapseType.CUSTOM, 0, sourceMove);
  }

  onAdd(pokemon: Pokemon): void {
    super.onAdd(pokemon);

    pokemon.scene.queueMessage(getPokemonMessage(pokemon, '\nprotected itself!'));
  }

  lapse(pokemon: Pokemon, lapseType: BattlerTagLapseType): boolean {
    if (lapseType === BattlerTagLapseType.CUSTOM) {
      new CommonBattleAnim(CommonAnim.PROTECT, pokemon).play(pokemon.scene);
      pokemon.scene.queueMessage(getPokemonMessage(pokemon, '\nprotected itself!'));
      return true;
    }

    return super.lapse(pokemon, lapseType);
  }
}

export class ContactDamageProtectedTag extends ProtectedTag {
  private damageRatio: integer;

  constructor(sourceMove: Moves, damageRatio: integer) {
    super(sourceMove, BattlerTagType.SPIKY_SHIELD);

    this.damageRatio = damageRatio;
  }

  /**
  * When given a battler tag or json representing one, load the data for it.
  * @param {BattlerTag | any} source A battler tag
  */
  loadTag(source: BattlerTag | any): void {
    super.loadTag(source);
    this.damageRatio = source.damageRatio;
  }

  lapse(pokemon: Pokemon, lapseType: BattlerTagLapseType): boolean {
    const ret = super.lapse(pokemon, lapseType);

    if (lapseType === BattlerTagLapseType.CUSTOM) {
      const effectPhase = pokemon.scene.getCurrentPhase();
      if (effectPhase instanceof MoveEffectPhase && effectPhase.move.getMove().hasFlag(MoveFlags.MAKES_CONTACT)) {
        const attacker = effectPhase.getPokemon();
        attacker.damageAndUpdate(Math.ceil(attacker.getMaxHp() * (1 / this.damageRatio)), HitResult.OTHER);
      }
    }

    return ret;
  }
}

export class ContactStatChangeProtectedTag extends ProtectedTag {
  private stat: BattleStat;
  private levels: integer;

  constructor(sourceMove: Moves, tagType: BattlerTagType, stat: BattleStat, levels: integer) {
    super(sourceMove, tagType);

    this.stat = stat;
    this.levels = levels;
  }

  /**
  * When given a battler tag or json representing one, load the data for it.
  * @param {BattlerTag | any} source A battler tag
  */
  loadTag(source: BattlerTag | any): void {
    super.loadTag(source);
    this.stat = source.stat as BattleStat;
    this.levels = source.levels;
  }

  lapse(pokemon: Pokemon, lapseType: BattlerTagLapseType): boolean {
    const ret = super.lapse(pokemon, lapseType);

    if (lapseType === BattlerTagLapseType.CUSTOM) {
      const effectPhase = pokemon.scene.getCurrentPhase();
      if (effectPhase instanceof MoveEffectPhase && effectPhase.move.getMove().hasFlag(MoveFlags.MAKES_CONTACT)) {
        const attacker = effectPhase.getPokemon();
        pokemon.scene.unshiftPhase(new StatChangePhase(pokemon.scene, attacker.getBattlerIndex(), true, [ this.stat ], this.levels));
      }
    }

    return ret;
  }
}

export class ContactPoisonProtectedTag extends ProtectedTag {
  constructor(sourceMove: Moves) {
    super(sourceMove, BattlerTagType.BANEFUL_BUNKER);
  }

  lapse(pokemon: Pokemon, lapseType: BattlerTagLapseType): boolean {
    const ret = super.lapse(pokemon, lapseType);

    if (lapseType === BattlerTagLapseType.CUSTOM) {
      const effectPhase = pokemon.scene.getCurrentPhase();
      if (effectPhase instanceof MoveEffectPhase && effectPhase.move.getMove().hasFlag(MoveFlags.MAKES_CONTACT)) {
        const attacker = effectPhase.getPokemon();
        attacker.trySetStatus(StatusEffect.POISON, true, pokemon);
      }
    }

    return ret;
  }
}

export class ContactBurnProtectedTag extends ProtectedTag {
  constructor(sourceMove: Moves) {
    super(sourceMove, BattlerTagType.BURNING_BULWARK);
  }

  lapse(pokemon: Pokemon, lapseType: BattlerTagLapseType): boolean {
    const ret = super.lapse(pokemon, lapseType);

    if (lapseType === BattlerTagLapseType.CUSTOM) {
      const effectPhase = pokemon.scene.getCurrentPhase();
      if (effectPhase instanceof MoveEffectPhase && effectPhase.move.getMove().hasFlag(MoveFlags.MAKES_CONTACT)) {
        const attacker = effectPhase.getPokemon();
        attacker.trySetStatus(StatusEffect.BURN, true);
      }
    }

    return ret;
  }
}

export class EnduringTag extends BattlerTag {
  constructor(sourceMove: Moves) {
    super(BattlerTagType.ENDURING, BattlerTagLapseType.TURN_END, 0, sourceMove);
  }

  onAdd(pokemon: Pokemon): void {
    super.onAdd(pokemon);

    pokemon.scene.queueMessage(getPokemonMessage(pokemon, ' braced\nitself!'));
  }

  lapse(pokemon: Pokemon, lapseType: BattlerTagLapseType): boolean {
    if (lapseType === BattlerTagLapseType.CUSTOM) {
      pokemon.scene.queueMessage(getPokemonMessage(pokemon, ' endured\nthe hit!'));
      return true;
    }

    return super.lapse(pokemon, lapseType);
  }
}

export class SturdyTag extends BattlerTag {
  constructor(sourceMove: Moves) {
    super(BattlerTagType.STURDY, BattlerTagLapseType.TURN_END, 0, sourceMove);
  }

  lapse(pokemon: Pokemon, lapseType: BattlerTagLapseType): boolean {
    if (lapseType === BattlerTagLapseType.CUSTOM) {
      pokemon.scene.queueMessage(getPokemonMessage(pokemon, ' endured\nthe hit!'));
      return true;
    }

    return super.lapse(pokemon, lapseType);
  }
}

export class PerishSongTag extends BattlerTag {
  constructor(turnCount: integer) {
    super(BattlerTagType.PERISH_SONG, BattlerTagLapseType.TURN_END, turnCount, Moves.PERISH_SONG);
  }

  canAdd(pokemon: Pokemon): boolean {
    return !pokemon.isBossImmune();
  }

  lapse(pokemon: Pokemon, lapseType: BattlerTagLapseType): boolean {
    const ret = super.lapse(pokemon, lapseType);

    if (ret)
      pokemon.scene.queueMessage(getPokemonMessage(pokemon, `\'s perish count fell to ${this.turnCount}.`));
    else
      pokemon.damageAndUpdate(pokemon.hp, HitResult.ONE_HIT_KO, false, true, true);

    return ret;
  }
}

export class AbilityBattlerTag extends BattlerTag {
  public ability: Abilities;

  constructor(tagType: BattlerTagType, ability: Abilities, lapseType: BattlerTagLapseType, turnCount: integer) {
    super(tagType, lapseType, turnCount, undefined);

    this.ability = ability;
  }

  /**
  * When given a battler tag or json representing one, load the data for it.
  * @param {BattlerTag | any} source A battler tag
  */
  loadTag(source: BattlerTag | any): void {
    super.loadTag(source);
    this.ability = source.ability as Abilities;
  }
}

export class TruantTag extends AbilityBattlerTag {
  constructor() {
    super(BattlerTagType.TRUANT, Abilities.TRUANT, BattlerTagLapseType.MOVE, 1);
  }

  lapse(pokemon: Pokemon, lapseType: BattlerTagLapseType): boolean {
    if (!pokemon.hasAbility(Abilities.TRUANT))
      return super.lapse(pokemon, lapseType);
    const passive = pokemon.getAbility().id !== Abilities.TRUANT;

    const lastMove = pokemon.getLastXMoves().find(() => true);

    if (lastMove && lastMove.move !== Moves.NONE) {
      (pokemon.scene.getCurrentPhase() as MovePhase).cancel();
      pokemon.scene.unshiftPhase(new ShowAbilityPhase(pokemon.scene, pokemon.id, passive));
      pokemon.scene.queueMessage(getPokemonMessage(pokemon, ' is\nloafing around!'));
    }

    return true;
  }
}

export class SlowStartTag extends AbilityBattlerTag {
  constructor() {
    super(BattlerTagType.SLOW_START, Abilities.SLOW_START, BattlerTagLapseType.TURN_END, 5);
  }

  onAdd(pokemon: Pokemon): void {
    super.onAdd(pokemon);
    
    pokemon.scene.queueMessage(getPokemonMessage(pokemon, ' can\'t\nget it going!'), null, false, null, true);
  }

  lapse(pokemon: Pokemon, lapseType: BattlerTagLapseType): boolean {
    if (!pokemon.hasAbility(this.ability))
      this.turnCount = 1;

    return super.lapse(pokemon, lapseType);
  }

  onRemove(pokemon: Pokemon): void {
    super.onRemove(pokemon);

    pokemon.scene.queueMessage(getPokemonMessage(pokemon, ' finally\ngot its act together!'), null, false, null);
  }
}

export class HighestStatBoostTag extends AbilityBattlerTag {
  public stat: Stat;
  public multiplier: number;

  constructor(tagType: BattlerTagType, ability: Abilities) {
    super(tagType, ability, BattlerTagLapseType.CUSTOM, 1);
  }

  /**
  * When given a battler tag or json representing one, load the data for it.
  * @param {BattlerTag | any} source A battler tag
  */
  loadTag(source: BattlerTag | any): void {
    super.loadTag(source);
    this.stat = source.stat as Stat;
    this.multiplier = source.multiplier;
  }

  onAdd(pokemon: Pokemon): void {
    super.onAdd(pokemon);

    const stats = [ Stat.ATK, Stat.DEF, Stat.SPATK, Stat.SPDEF, Stat.SPD ];
    let highestStat: Stat;
    stats.map(s => pokemon.getBattleStat(s)).reduce((highestValue: integer, value: integer, i: integer) => {
      if (value > highestValue) {
        highestStat = stats[i];
        return value;
      }
      return highestValue;
    }, 0);

    this.stat = highestStat;

    switch (this.stat) {
      case Stat.SPD:
        this.multiplier = 1.5;
        break;
      default:
        this.multiplier = 1.3;
        break;
    }
    
    pokemon.scene.queueMessage(getPokemonMessage(pokemon, `'s ${getStatName(highestStat)}\nwas heightened!`), null, false, null, true);
  }

  onRemove(pokemon: Pokemon): void {
    super.onRemove(pokemon);

    pokemon.scene.queueMessage(`The effects of ${getPokemonMessage(pokemon, `'s\n${allAbilities[this.ability].name} wore off!`)}`);
  }
}

export class WeatherHighestStatBoostTag extends HighestStatBoostTag implements WeatherBattlerTag {
  public weatherTypes: WeatherType[];

  constructor(tagType: BattlerTagType, ability: Abilities, ...weatherTypes: WeatherType[]) {
    super(tagType, ability);
    this.weatherTypes = weatherTypes;
  }

  /**
  * When given a battler tag or json representing one, load the data for it.
  * @param {BattlerTag | any} source A battler tag
  */
  loadTag(source: BattlerTag | any): void {
    super.loadTag(source);
    this.weatherTypes = source.weatherTypes.map(w => w as WeatherType);
  }
}

export class TerrainHighestStatBoostTag extends HighestStatBoostTag implements TerrainBattlerTag {
  public terrainTypes: TerrainType[];

  constructor(tagType: BattlerTagType, ability: Abilities, ...terrainTypes: TerrainType[]) {
    super(tagType, ability);
    this.terrainTypes = terrainTypes;
  }

  /**
  * When given a battler tag or json representing one, load the data for it.
  * @param {BattlerTag | any} source A battler tag
  */
  loadTag(source: BattlerTag | any): void {
    super.loadTag(source);
    this.terrainTypes = source.terrainTypes.map(w => w as TerrainType);
  }
}

export class HideSpriteTag extends BattlerTag {
  constructor(tagType: BattlerTagType, turnCount: integer, sourceMove: Moves) {
    super(tagType, BattlerTagLapseType.MOVE_EFFECT, turnCount, sourceMove);
  }

  onAdd(pokemon: Pokemon): void {
    super.onAdd(pokemon);
    
    pokemon.setVisible(false);
  }

  onRemove(pokemon: Pokemon): void {
    // Wait 2 frames before setting visible for battle animations that don't immediately show the sprite invisible
    pokemon.scene.tweens.addCounter({
      duration: Utils.getFrameMs(2),
      onComplete: () => pokemon.setVisible(true)
    });
  }
}

export class TypeImmuneTag extends BattlerTag {
  public immuneType: Type;
  constructor(tagType: BattlerTagType, sourceMove: Moves, immuneType: Type, length: number) {
    super(tagType, BattlerTagLapseType.TURN_END, 1, sourceMove);
  }

  /**
  * When given a battler tag or json representing one, load the data for it.
  * @param {BattlerTag | any} source A battler tag
  */
  loadTag(source: BattlerTag | any): void {
    super.loadTag(source);
    this.immuneType = source.immuneType as Type;
  }
}

export class MagnetRisenTag extends TypeImmuneTag {
  constructor(tagType: BattlerTagType, sourceMove: Moves) {
    super(tagType, sourceMove, Type.GROUND, 5);
  }
}

export class TypeImmunityIgnoreTag extends BattlerTag {
  public immuneType: Type;

  constructor(tagType: BattlerTagType, sourceMove: Moves, type: Type) {
    super(tagType, BattlerTagLapseType.TURN_END, 1, sourceMove);
    this.immuneType = type;
  }

  /**
  * When given a battler tag or json representing one, load the data for it.
  * @param {BattlerTag | any} source A battler tag
  */
  loadTag(source: BattlerTag | any): void {
    super.loadTag(source);
    this.immuneType = source.type as Type;
  }

  lapse(pokemon: Pokemon, lapseType: BattlerTagLapseType): boolean {
    return lapseType !== BattlerTagLapseType.CUSTOM || super.lapse(pokemon, lapseType);
  }

  ignoreImmunity(types: Type[], moveType: Type): boolean {
    return types.includes(this.immuneType)
              && getTypeDamageMultiplier(moveType, this.immuneType) == 0;
  }
}

export class TypeBoostTag extends BattlerTag {
  public boostedType: Type;
  public boostValue: number;
  public oneUse: boolean;

  constructor(tagType: BattlerTagType, sourceMove: Moves, boostedType: Type, boostValue: number, oneUse: boolean) {
    super(tagType, BattlerTagLapseType.TURN_END, 1, sourceMove);

    this.boostedType = boostedType;
    this.boostValue = boostValue;
    this.oneUse = oneUse;
  }

  /**
  * When given a battler tag or json representing one, load the data for it.
  * @param {BattlerTag | any} source A battler tag
  */
  loadTag(source: BattlerTag | any): void {
    super.loadTag(source);
    this.boostedType = source.boostedType as Type;
    this.boostValue = source.boostValue;
    this.oneUse = source.oneUse;
  }

  lapse(pokemon: Pokemon, lapseType: BattlerTagLapseType): boolean {
    return lapseType !== BattlerTagLapseType.CUSTOM || super.lapse(pokemon, lapseType);
  }
}

export class CritBoostTag extends BattlerTag {
  constructor(tagType: BattlerTagType, sourceMove: Moves) {
    super(tagType, BattlerTagLapseType.TURN_END, 1, sourceMove);
  }

  onAdd(pokemon: Pokemon): void {
    super.onAdd(pokemon);

    pokemon.scene.queueMessage(getPokemonMessage(pokemon, ' is getting\npumped!'));
  }

  lapse(pokemon: Pokemon, lapseType: BattlerTagLapseType): boolean {
    return lapseType !== BattlerTagLapseType.CUSTOM || super.lapse(pokemon, lapseType);
  }

  onRemove(pokemon: Pokemon): void {
    super.onRemove(pokemon);

    pokemon.scene.queueMessage(getPokemonMessage(pokemon, ' relaxed.'));
  }
}

export class AlwaysCritTag extends BattlerTag {
  constructor(sourceMove: Moves) {
    super(BattlerTagType.ALWAYS_CRIT, BattlerTagLapseType.TURN_END, 2, sourceMove);
  }
}

export class IgnoreAccuracyTag extends BattlerTag {
  constructor(sourceMove: Moves) {
    super(BattlerTagType.IGNORE_ACCURACY, BattlerTagLapseType.TURN_END, 2, sourceMove);
  }
}

export class SaltCuredTag extends BattlerTag {
  private sourceIndex: integer;

  constructor(sourceId: integer) {
    super(BattlerTagType.SALT_CURED, BattlerTagLapseType.TURN_END, 1, Moves.SALT_CURE, sourceId);
  }

  /**
  * When given a battler tag or json representing one, load the data for it.
  * @param {BattlerTag | any} source A battler tag
  */
  loadTag(source: BattlerTag | any): void {
    super.loadTag(source);
    this.sourceIndex = source.sourceIndex;
  }

  onAdd(pokemon: Pokemon): void {
    super.onAdd(pokemon);
    
    pokemon.scene.queueMessage(getPokemonMessage(pokemon, ' is being salt cured!'));
    this.sourceIndex = pokemon.scene.getPokemonById(this.sourceId).getBattlerIndex();
  }

  lapse(pokemon: Pokemon, lapseType: BattlerTagLapseType): boolean {
    const ret = lapseType !== BattlerTagLapseType.CUSTOM || super.lapse(pokemon, lapseType);

    if (ret) {
      pokemon.scene.unshiftPhase(new CommonAnimPhase(pokemon.scene, pokemon.getBattlerIndex(), pokemon.getBattlerIndex(), CommonAnim.SALT_CURE));

      const cancelled = new Utils.BooleanHolder(false);
      applyAbAttrs(BlockNonDirectDamageAbAttr, pokemon, cancelled);

      if (!cancelled.value) {
        const pokemonSteelOrWater = pokemon.isOfType(Type.STEEL) || pokemon.isOfType(Type.WATER);
        pokemon.damageAndUpdate(Math.max(Math.floor(pokemonSteelOrWater ? pokemon.getMaxHp() / 4 : pokemon.getMaxHp() / 8), 1));

        pokemon.scene.queueMessage(getPokemonMessage(pokemon, ` is hurt by ${this.getMoveName()}!`));
      }
    }
    
    return ret;
  }
}

export class CursedTag extends BattlerTag {
  private sourceIndex: integer;

  constructor(sourceId: integer) {
    super(BattlerTagType.CURSED, BattlerTagLapseType.TURN_END, 1, Moves.CURSE, sourceId);
  }

  /**
  * When given a battler tag or json representing one, load the data for it.
  * @param {BattlerTag | any} source A battler tag
  */
  loadTag(source: BattlerTag | any): void {
    super.loadTag(source);
    this.sourceIndex = source.sourceIndex;
  }

  onAdd(pokemon: Pokemon): void {
    super.onAdd(pokemon);
    
    pokemon.scene.queueMessage(getPokemonMessage(pokemon, ' has been cursed!'));
    this.sourceIndex = pokemon.scene.getPokemonById(this.sourceId).getBattlerIndex();
  }

  lapse(pokemon: Pokemon, lapseType: BattlerTagLapseType): boolean {
    const ret = lapseType !== BattlerTagLapseType.CUSTOM || super.lapse(pokemon, lapseType);

    if (ret) {
      pokemon.scene.unshiftPhase(new CommonAnimPhase(pokemon.scene, pokemon.getBattlerIndex(), pokemon.getBattlerIndex(), CommonAnim.SALT_CURE));

      const cancelled = new Utils.BooleanHolder(false);
      applyAbAttrs(BlockNonDirectDamageAbAttr, pokemon, cancelled);

      if (!cancelled.value) {
        pokemon.damageAndUpdate(Math.floor(pokemon.getMaxHp() / 4));
        pokemon.scene.queueMessage(getPokemonMessage(pokemon, ` is hurt by the ${this.getMoveName()}!`));
      }
    }
    
    return ret;
  }
}

export function getBattlerTag(tagType: BattlerTagType, turnCount: integer, sourceMove: Moves, sourceId: integer): BattlerTag {
  switch (tagType) {
    case BattlerTagType.RECHARGING:
      return new RechargingTag(sourceMove);
    case BattlerTagType.FLINCHED:
      return new FlinchedTag(sourceMove);
    case BattlerTagType.INTERRUPTED:
      return new InterruptedTag(sourceMove);
    case BattlerTagType.CONFUSED:
      return new ConfusedTag(turnCount, sourceMove);
    case BattlerTagType.INFATUATED:
      return new InfatuatedTag(sourceMove, sourceId);
    case BattlerTagType.SEEDED:
      return new SeedTag(sourceId);
    case BattlerTagType.NIGHTMARE:
      return new NightmareTag();
    case BattlerTagType.FRENZY:
      return new FrenzyTag(sourceMove, sourceId);
    case BattlerTagType.CHARGING:
      return new ChargingTag(sourceMove, sourceId);
    case BattlerTagType.ENCORE:
      return new EncoreTag(sourceId);
    case BattlerTagType.HELPING_HAND:
      return new HelpingHandTag(sourceId);
    case BattlerTagType.INGRAIN:
      return new IngrainTag(sourceId);
    case BattlerTagType.AQUA_RING:
      return new AquaRingTag();
    case BattlerTagType.DROWSY:
      return new DrowsyTag();
    case BattlerTagType.TRAPPED:
      return new TrappedTag(tagType, BattlerTagLapseType.CUSTOM, turnCount, sourceMove, sourceId);
    case BattlerTagType.BIND:
      return new BindTag(turnCount, sourceId);
    case BattlerTagType.WRAP:
      return new WrapTag(turnCount, sourceId);
    case BattlerTagType.FIRE_SPIN:
      return new FireSpinTag(turnCount, sourceId);
    case BattlerTagType.WHIRLPOOL:
      return new WhirlpoolTag(turnCount, sourceId);
    case BattlerTagType.CLAMP:
      return new ClampTag(turnCount, sourceId);
    case BattlerTagType.SAND_TOMB:
      return new SandTombTag(turnCount, sourceId);
    case BattlerTagType.MAGMA_STORM:
      return new MagmaStormTag(turnCount, sourceId);
    case BattlerTagType.SNAP_TRAP:
      return new SnapTrapTag(turnCount, sourceId);
    case BattlerTagType.THUNDER_CAGE:
      return new ThunderCageTag(turnCount, sourceId);
    case BattlerTagType.INFESTATION:
      return new InfestationTag(turnCount, sourceId);
    case BattlerTagType.PROTECTED:
      return new ProtectedTag(sourceMove);
    case BattlerTagType.SPIKY_SHIELD:
      return new ContactDamageProtectedTag(sourceMove, 8);
    case BattlerTagType.KINGS_SHIELD:
      return new ContactStatChangeProtectedTag(sourceMove, tagType, BattleStat.ATK, -1);
    case BattlerTagType.OBSTRUCT:
      return new ContactStatChangeProtectedTag(sourceMove, tagType, BattleStat.DEF, -2);
    case BattlerTagType.SILK_TRAP:
      return new ContactStatChangeProtectedTag(sourceMove, tagType, BattleStat.SPD, -1);
    case BattlerTagType.BANEFUL_BUNKER:
      return new ContactPoisonProtectedTag(sourceMove);
    case BattlerTagType.BURNING_BULWARK:
      return new ContactBurnProtectedTag(sourceMove);
    case BattlerTagType.ENDURING:
      return new EnduringTag(sourceMove);
    case BattlerTagType.STURDY:
      return new SturdyTag(sourceMove);
    case BattlerTagType.PERISH_SONG:
      return new PerishSongTag(turnCount);
    case BattlerTagType.TRUANT:
      return new TruantTag();
    case BattlerTagType.SLOW_START:
      return new SlowStartTag();
    case BattlerTagType.PROTOSYNTHESIS:
      return new WeatherHighestStatBoostTag(tagType, Abilities.PROTOSYNTHESIS, WeatherType.SUNNY, WeatherType.HARSH_SUN);
    case BattlerTagType.QUARK_DRIVE:
      return new TerrainHighestStatBoostTag(tagType, Abilities.QUARK_DRIVE, TerrainType.ELECTRIC);
    case BattlerTagType.FLYING:
    case BattlerTagType.UNDERGROUND:
    case BattlerTagType.UNDERWATER:
    case BattlerTagType.HIDDEN:
      return new HideSpriteTag(tagType, turnCount, sourceMove);
    case BattlerTagType.FIRE_BOOST:
      return new TypeBoostTag(tagType, sourceMove, Type.FIRE, 1.5, false);
    case BattlerTagType.CRIT_BOOST:
      return new CritBoostTag(tagType, sourceMove);
    case BattlerTagType.ALWAYS_CRIT:
      return new AlwaysCritTag(sourceMove);
    case BattlerTagType.NO_CRIT:
      return new BattlerTag(tagType, BattlerTagLapseType.AFTER_MOVE, turnCount, sourceMove);
    case BattlerTagType.IGNORE_ACCURACY:
      return new IgnoreAccuracyTag(sourceMove);
    case BattlerTagType.BYPASS_SLEEP:
      return new BattlerTag(BattlerTagType.BYPASS_SLEEP, BattlerTagLapseType.TURN_END, turnCount, sourceMove);
    case BattlerTagType.IGNORE_FLYING:
      return new BattlerTag(tagType, BattlerTagLapseType.TURN_END, turnCount, sourceMove);
    case BattlerTagType.GROUNDED:
      return new BattlerTag(tagType, BattlerTagLapseType.TURN_END, turnCount - 1, sourceMove);
    case BattlerTagType.SALT_CURED:
      return new SaltCuredTag(sourceId);
    case BattlerTagType.CURSED:
      return new CursedTag(sourceId);
    case BattlerTagType.CHARGED:
      return new TypeBoostTag(tagType, sourceMove, Type.ELECTRIC, 2, true);
    case BattlerTagType.MAGNET_RISEN:
      return new MagnetRisenTag(tagType, sourceMove);
<<<<<<< HEAD
    case BattlerTagType.IGNORE_GHOST:
      return new TypeImmunityIgnoreTag(tagType, sourceMove, Type.GHOST);
    case BattlerTagType.IGNORE_DARK:
      return new TypeImmunityIgnoreTag(tagType, sourceMove, Type.DARK);
=======
    case BattlerTagType.MINIMIZED:
      return new MinimizeTag();
>>>>>>> 8a8a2e12
    case BattlerTagType.NONE:
    default:
        return new BattlerTag(tagType, BattlerTagLapseType.CUSTOM, turnCount, sourceMove, sourceId);
  }
}

/**
* When given a battler tag or json representing one, creates an actual BattlerTag object with the same data.
* @param {BattlerTag | any} source A battler tag
* @return {BattlerTag} The valid battler tag
*/
export function loadBattlerTag(source: BattlerTag | any): BattlerTag {
  const tag = getBattlerTag(source.tagType, source.turnCount, source.sourceMove, source.sourceId);
  tag.loadTag(source);
  return tag;
}
<|MERGE_RESOLUTION|>--- conflicted
+++ resolved
@@ -1,20 +1,19 @@
+import Pokemon, { HitResult, MoveResult } from "../field/pokemon";
+import { getPokemonMessage, getPokemonPrefix } from "../messages";
+import { CommonAnimPhase, MoveEffectPhase, MovePhase, PokemonHealPhase, ShowAbilityPhase, StatChangePhase } from "../phases";
+import * as Utils from "../utils";
+import { BlockNonDirectDamageAbAttr, FlinchEffectAbAttr, ReverseDrainAbAttr, allAbilities, applyAbAttrs } from "./ability";
 import { CommonAnim, CommonBattleAnim } from "./battle-anims";
-import { CommonAnimPhase, MoveEffectPhase, MovePhase, PokemonHealPhase, ShowAbilityPhase, StatChangePhase } from "../phases";
-import { getPokemonMessage, getPokemonPrefix } from "../messages";
-import Pokemon, { MoveResult, HitResult } from "../field/pokemon";
+import { BattleStat } from "./battle-stat";
+import { Abilities } from "./enums/abilities";
+import { BattlerTagType } from "./enums/battler-tag-type";
+import { Moves } from "./enums/moves";
+import { ChargeAttr, MoveFlags, allMoves } from "./move";
 import { Stat, getStatName } from "./pokemon-stat";
 import { StatusEffect } from "./status-effect";
-import * as Utils from "../utils";
-import { Moves } from "./enums/moves";
-import { ChargeAttr, MoveFlags, allMoves } from "./move";
-import { getTypeDamageMultiplier, Type } from "./type";
-import { BlockNonDirectDamageAbAttr, FlinchEffectAbAttr, ReverseDrainAbAttr, applyAbAttrs } from "./ability";
-import { Abilities } from "./enums/abilities";
-import { BattlerTagType } from "./enums/battler-tag-type";
 import { TerrainType } from "./terrain";
+import { Type, getTypeDamageMultiplier } from "./type";
 import { WeatherType } from "./weather";
-import { BattleStat } from "./battle-stat";
-import { allAbilities } from "./ability"
 
 export enum BattlerTagLapseType {
   FAINT,
@@ -1412,15 +1411,12 @@
       return new TypeBoostTag(tagType, sourceMove, Type.ELECTRIC, 2, true);
     case BattlerTagType.MAGNET_RISEN:
       return new MagnetRisenTag(tagType, sourceMove);
-<<<<<<< HEAD
     case BattlerTagType.IGNORE_GHOST:
       return new TypeImmunityIgnoreTag(tagType, sourceMove, Type.GHOST);
     case BattlerTagType.IGNORE_DARK:
       return new TypeImmunityIgnoreTag(tagType, sourceMove, Type.DARK);
-=======
     case BattlerTagType.MINIMIZED:
       return new MinimizeTag();
->>>>>>> 8a8a2e12
     case BattlerTagType.NONE:
     default:
         return new BattlerTag(tagType, BattlerTagLapseType.CUSTOM, turnCount, sourceMove, sourceId);
