import { globalScene } from "#app/global-scene";
import Overrides from "#app/overrides";
import { applyAbAttrs } from "./abilities/apply-ab-attrs";
import { allAbilities } from "./data-lists";
import { CommonBattleAnim, MoveChargeAnim } from "#app/data/battle-anims";
import { ChargeAnim, CommonAnim } from "#enums/move-anims-common";
import type Move from "#app/data/moves/move";
import { applyMoveAttrs } from "./moves/apply-attrs";
import { allMoves } from "./data-lists";
import { MoveFlags } from "#enums/MoveFlags";
import { MoveCategory } from "#enums/MoveCategory";
import { SpeciesFormChangeAbilityTrigger } from "./pokemon-forms/form-change-triggers";
import { getStatusEffectHealText } from "#app/data/status-effect";
import { TerrainType } from "#app/data/terrain";
import { PokemonType } from "#enums/pokemon-type";
import type Pokemon from "#app/field/pokemon";
import { MoveResult } from "#enums/move-result";
import { HitResult } from "#enums/hit-result";
import { getPokemonNameWithAffix } from "#app/messages";
import type { MoveEffectPhase } from "#app/phases/move-effect-phase";
import type { MovePhase } from "#app/phases/move-phase";
import type { StatStageChangeCallback } from "#app/phases/stat-stage-change-phase";
import i18next from "#app/plugins/i18n";
import { BooleanHolder, coerceArray, getFrameMs, NumberHolder, toDmgValue } from "#app/utils/common";
import { AbilityId } from "#enums/ability-id";
import { BattlerTagType } from "#enums/battler-tag-type";
import { MoveId } from "#enums/move-id";
import { PokemonAnimType } from "#enums/pokemon-anim-type";
import { SpeciesId } from "#enums/species-id";
import { EFFECTIVE_STATS, getStatKey, Stat, type BattleStat, type EffectiveStat } from "#enums/stat";
import { StatusEffect } from "#enums/status-effect";
import { WeatherType } from "#enums/weather-type";
import { isNullOrUndefined } from "#app/utils/common";
import { MoveUseMode } from "#enums/move-use-mode";
import { invalidEncoreMoves } from "./moves/invalid-moves";
import { BattlerTagLapseType } from "#enums/battler-tag-lapse-type";

/**
 * A {@linkcode BattlerTag} represents a semi-persistent effect that can be attached to a {@linkcode Pokemon}.
 * Tags can trigger various effects throughout a turn, and are cleared on switching out
 * or through their respective {@linkcode BattlerTag.lapse | lapse} methods.
 */
export class BattlerTag {
  public tagType: BattlerTagType;
  public lapseTypes: BattlerTagLapseType[];
  public turnCount: number;
  public sourceMove: MoveId;
  public sourceId?: number;
  public isBatonPassable: boolean;

  constructor(
    tagType: BattlerTagType,
    lapseType: BattlerTagLapseType | BattlerTagLapseType[],
    turnCount: number,
    sourceMove?: MoveId,
    sourceId?: number,
    isBatonPassable = false,
  ) {
    this.tagType = tagType;
    this.lapseTypes = coerceArray(lapseType);
    this.turnCount = turnCount;
    this.sourceMove = sourceMove!; // TODO: is this bang correct?
    this.sourceId = sourceId;
    this.isBatonPassable = isBatonPassable;
  }

  canAdd(_pokemon: Pokemon): boolean {
    return true;
  }

  onAdd(_pokemon: Pokemon): void {}

  onRemove(_pokemon: Pokemon): void {}

  onOverlap(_pokemon: Pokemon): void {}

  /**
   * Tick down this {@linkcode BattlerTag}'s duration.
   * @returns `true` if the tag should be kept (`turnCount > 0`)
   */
  lapse(_pokemon: Pokemon, _lapseType: BattlerTagLapseType): boolean {
    // TODO: Maybe flip this (return `true` if tag needs removal)
    return --this.turnCount > 0;
  }

  getDescriptor(): string {
    return "";
  }

  isSourceLinked(): boolean {
    return false;
  }

  getMoveName(): string | null {
    return this.sourceMove ? allMoves[this.sourceMove].name : null;
  }

  /**
   * Load the data for a given {@linkcode BattlerTag} or JSON representation thereof.
   * Should be inherited from by any battler tag with custom attributes.
   * @param source The battler tag to load
   */
  loadTag(source: BattlerTag | any): void {
    this.turnCount = source.turnCount;
    this.sourceMove = source.sourceMove;
    this.sourceId = source.sourceId;
  }

  /**
   * Helper function that retrieves the source Pokemon object
   * @returns The source {@linkcode Pokemon}, or `null` if none is found
   */
  public getSourcePokemon(): Pokemon | null {
    return this.sourceId ? globalScene.getPokemonById(this.sourceId) : null;
  }
}

export interface WeatherBattlerTag {
  weatherTypes: WeatherType[];
}

export interface TerrainBattlerTag {
  terrainTypes: TerrainType[];
}

/**
 * Base class for tags that restrict the usage of moves. This effect is generally referred to as "disabling" a move
 * in-game. This is not to be confused with {@linkcode MoveId.DISABLE}.
 *
 * Descendants can override {@linkcode isMoveRestricted} to restrict moves that
 * match a condition. A restricted move gets cancelled before it is used.
 * Players and enemies should not be allowed to select restricted moves.
 */
export abstract class MoveRestrictionBattlerTag extends BattlerTag {
  /** @override */
  override lapse(pokemon: Pokemon, lapseType: BattlerTagLapseType): boolean {
    if (lapseType === BattlerTagLapseType.PRE_MOVE) {
      // Cancel the affected pokemon's selected move
      const phase = globalScene.phaseManager.getCurrentPhase() as MovePhase;
      const move = phase.move;

      if (this.isMoveRestricted(move.moveId, pokemon)) {
        if (this.interruptedText(pokemon, move.moveId)) {
          globalScene.phaseManager.queueMessage(this.interruptedText(pokemon, move.moveId));
        }
        phase.cancel();
      }

      return true;
    }

    return super.lapse(pokemon, lapseType);
  }

  /**
   * Gets whether this tag is restricting a move.
   *
   * @param move - {@linkcode MoveId} ID to check restriction for.
   * @param user - The {@linkcode Pokemon} involved
   * @returns `true` if the move is restricted by this tag, otherwise `false`.
   */
  public abstract isMoveRestricted(move: MoveId, user?: Pokemon): boolean;

  /**
   * Checks if this tag is restricting a move based on a user's decisions during the target selection phase
   *
   * @param {MoveId} _move {@linkcode MoveId} move ID to check restriction for
   * @param {Pokemon} _user {@linkcode Pokemon} the user of the above move
   * @param {Pokemon} _target {@linkcode Pokemon} the target of the above move
   * @returns {boolean} `false` unless overridden by the child tag
   */
  isMoveTargetRestricted(_move: MoveId, _user: Pokemon, _target: Pokemon): boolean {
    return false;
  }

  /**
   * Gets the text to display when the player attempts to select a move that is restricted by this tag.
   *
   * @param {Pokemon} pokemon {@linkcode Pokemon} for which the player is attempting to select the restricted move
   * @param {MoveId} move {@linkcode MoveId} ID of the move that is having its selection denied
   * @returns {string} text to display when the player attempts to select the restricted move
   */
  abstract selectionDeniedText(pokemon: Pokemon, move: MoveId): string;

  /**
   * Gets the text to display when a move's execution is prevented as a result of the restriction.
   * Because restriction effects also prevent selection of the move, this situation can only arise if a
   * pokemon first selects a move, then gets outsped by a pokemon using a move that restricts the selected move.
   *
   * @param {Pokemon} _pokemon {@linkcode Pokemon} attempting to use the restricted move
   * @param {MoveId} _move {@linkcode MoveId} ID of the move being interrupted
   * @returns {string} text to display when the move is interrupted
   */
  interruptedText(_pokemon: Pokemon, _move: MoveId): string {
    return "";
  }
}

/**
 * Tag representing the "Throat Chop" effect. Pokemon with this tag cannot use sound-based moves.
 * @see {@link https://bulbapedia.bulbagarden.net/wiki/Throat_Chop_(move) | Throat Chop}
 * @extends MoveRestrictionBattlerTag
 */
export class ThroatChoppedTag extends MoveRestrictionBattlerTag {
  constructor() {
    super(
      BattlerTagType.THROAT_CHOPPED,
      [BattlerTagLapseType.TURN_END, BattlerTagLapseType.PRE_MOVE],
      2,
      MoveId.THROAT_CHOP,
    );
  }

  /**
   * Checks if a {@linkcode MoveId | move} is restricted by Throat Chop.
   * @override
   * @param {MoveId} move the {@linkcode MoveId | move} to check for sound-based restriction
   * @returns true if the move is sound-based
   */
  override isMoveRestricted(move: MoveId): boolean {
    return allMoves[move].hasFlag(MoveFlags.SOUND_BASED);
  }

  /**
   * Shows a message when the player attempts to select a move that is restricted by Throat Chop.
   * @override
   * @param {Pokemon} _pokemon the {@linkcode Pokemon} that is attempting to select the restricted move
   * @param {MoveId} move the {@linkcode MoveId | move} that is being restricted
   * @returns the message to display when the player attempts to select the restricted move
   */
  override selectionDeniedText(_pokemon: Pokemon, move: MoveId): string {
    return i18next.t("battle:moveCannotBeSelected", {
      moveName: allMoves[move].name,
    });
  }

  /**
   * Shows a message when a move is interrupted by Throat Chop.
   * @override
   * @param {Pokemon} pokemon the interrupted {@linkcode Pokemon}
   * @param {MoveId} _move the {@linkcode MoveId | move} that was interrupted
   * @returns the message to display when the move is interrupted
   */
  override interruptedText(pokemon: Pokemon, _move: MoveId): string {
    return i18next.t("battle:throatChopInterruptedMove", {
      pokemonName: getPokemonNameWithAffix(pokemon),
    });
  }
}

/**
 * Tag representing the "disabling" effect performed by {@linkcode MoveId.DISABLE} and {@linkcode AbilityId.CURSED_BODY}.
 * When the tag is added, the last-used move of the tag holder is set as the disabled move.
 */
export class DisabledTag extends MoveRestrictionBattlerTag {
  /** The move being disabled. Gets set when {@linkcode onAdd} is called for this tag. */
  private moveId: MoveId = MoveId.NONE;

  constructor(sourceId: number) {
    super(
      BattlerTagType.DISABLED,
      [BattlerTagLapseType.PRE_MOVE, BattlerTagLapseType.TURN_END],
      4,
      MoveId.DISABLE,
      sourceId,
    );
  }

  /** @override */
  override isMoveRestricted(move: MoveId): boolean {
    return move === this.moveId;
  }

  /**
   * @override
   *
   * Attempt to disable the target's last move by setting this tag's {@linkcode moveId}
   * and showing a message.
   */
  override onAdd(pokemon: Pokemon): void {
    // Disable fails against struggle or an empty move history
    // TODO: Confirm if this is redundant given Disable/Cursed Body's disable conditions
    const move = pokemon.getLastNonVirtualMove();
    if (isNullOrUndefined(move) || move.move === MoveId.STRUGGLE) {
      return;
    }

    super.onAdd(pokemon);
    this.moveId = move.move;

    globalScene.phaseManager.queueMessage(
      i18next.t("battlerTags:disabledOnAdd", {
        pokemonNameWithAffix: getPokemonNameWithAffix(pokemon),
        moveName: allMoves[this.moveId].name,
      }),
    );
  }

  /** @override */
  override onRemove(pokemon: Pokemon): void {
    super.onRemove(pokemon);

    globalScene.phaseManager.queueMessage(
      i18next.t("battlerTags:disabledLapse", {
        pokemonNameWithAffix: getPokemonNameWithAffix(pokemon),
        moveName: allMoves[this.moveId].name,
      }),
    );
  }

  /** @override */
  override selectionDeniedText(_pokemon: Pokemon, move: MoveId): string {
    return i18next.t("battle:moveDisabled", { moveName: allMoves[move].name });
  }

  /**
   * @override
   * @param {Pokemon} pokemon {@linkcode Pokemon} attempting to use the restricted move
   * @param {MoveId} move {@linkcode MoveId} ID of the move being interrupted
   * @returns {string} text to display when the move is interrupted
   */
  override interruptedText(pokemon: Pokemon, move: MoveId): string {
    return i18next.t("battle:disableInterruptedMove", {
      pokemonNameWithAffix: getPokemonNameWithAffix(pokemon),
      moveName: allMoves[move].name,
    });
  }

  /** @override */
  override loadTag(source: BattlerTag | any): void {
    super.loadTag(source);
    this.moveId = source.moveId;
  }
}

/**
 * Tag used by Gorilla Tactics to restrict the user to using only one move.
 */
export class GorillaTacticsTag extends MoveRestrictionBattlerTag {
  private moveId = MoveId.NONE;

  constructor() {
    super(BattlerTagType.GORILLA_TACTICS, BattlerTagLapseType.CUSTOM, 0);
  }

  override isMoveRestricted(move: MoveId): boolean {
    return move !== this.moveId;
  }

  /**
   * Ensures that move history exists on {@linkcode Pokemon} and has a valid move to lock into.
   * @param pokemon - The {@linkcode Pokemon} to add the tag to
   * @returns `true` if the tag can be added
   */
  override canAdd(pokemon: Pokemon): boolean {
    // Choice items ignore struggle, so Gorilla Tactics should too
    const lastSelectedMove = pokemon.getLastNonVirtualMove();
    return !isNullOrUndefined(lastSelectedMove) && lastSelectedMove.move !== MoveId.STRUGGLE;
  }

  /**
   * Sets this tag's {@linkcode moveId} and increases the user's Attack by 50%.
   * @param pokemon - The {@linkcode Pokemon} to add the tag to
   */
  override onAdd(pokemon: Pokemon): void {
    super.onAdd(pokemon);

    // Bang is justified as tag is not added if prior move doesn't exist
    this.moveId = pokemon.getLastNonVirtualMove()!.move;
    pokemon.setStat(Stat.ATK, pokemon.getStat(Stat.ATK, false) * 1.5, false);
  }

  /**
   * Loads the Gorilla Tactics Battler Tag along with its unique class variable moveId
   * @override
   * @param source Gorilla Tactics' {@linkcode BattlerTag} information
   */
  public override loadTag(source: BattlerTag | any): void {
    super.loadTag(source);
    this.moveId = source.moveId;
  }

  /**
   * Return the text displayed when a move is restricted.
   * @param pokemon - The {@linkcode Pokemon} with this tag.
   * @returns A string containing the text to display when the move is denied
   */
  override selectionDeniedText(pokemon: Pokemon): string {
    return i18next.t("battle:canOnlyUseMove", {
      moveName: allMoves[this.moveId].name,
      pokemonName: getPokemonNameWithAffix(pokemon),
    });
  }
}

/**
 * BattlerTag that represents the "recharge" effects of moves like Hyper Beam.
 */
export class RechargingTag extends BattlerTag {
  constructor(sourceMove: MoveId) {
    super(BattlerTagType.RECHARGING, [BattlerTagLapseType.PRE_MOVE, BattlerTagLapseType.TURN_END], 2, sourceMove);
  }

  onAdd(pokemon: Pokemon): void {
    super.onAdd(pokemon);

    // Queue a placeholder move for the Pokemon to "use" next turn.
    pokemon.pushMoveQueue({ move: MoveId.NONE, targets: [], useMode: MoveUseMode.NORMAL });
  }

  /** Cancels the source's move this turn and queues a "__ must recharge!" message */
  lapse(pokemon: Pokemon, lapseType: BattlerTagLapseType): boolean {
    if (lapseType === BattlerTagLapseType.PRE_MOVE) {
      globalScene.phaseManager.queueMessage(
        i18next.t("battlerTags:rechargingLapse", {
          pokemonNameWithAffix: getPokemonNameWithAffix(pokemon),
        }),
      );
      (globalScene.phaseManager.getCurrentPhase() as MovePhase).cancel();
      pokemon.getMoveQueue().shift();
    }
    return super.lapse(pokemon, lapseType);
  }
}

/**
 * BattlerTag representing the "charge phase" of Beak Blast.
 * Pokemon with this tag will inflict BURN status on any attacker that makes contact.
 * @see {@link https://bulbapedia.bulbagarden.net/wiki/Beak_Blast_(move) | Beak Blast}
 */
export class BeakBlastChargingTag extends BattlerTag {
  constructor() {
    super(
      BattlerTagType.BEAK_BLAST_CHARGING,
      [BattlerTagLapseType.PRE_MOVE, BattlerTagLapseType.TURN_END, BattlerTagLapseType.AFTER_HIT],
      1,
      MoveId.BEAK_BLAST,
    );
  }

  onAdd(pokemon: Pokemon): void {
    // Play Beak Blast's charging animation
    new MoveChargeAnim(ChargeAnim.BEAK_BLAST_CHARGING, this.sourceMove, pokemon).play();

    // Queue Beak Blast's header message
    globalScene.phaseManager.queueMessage(
      i18next.t("moveTriggers:startedHeatingUpBeak", {
        pokemonName: getPokemonNameWithAffix(pokemon),
      }),
    );
  }

  /**
   * Inflicts `BURN` status on attackers that make contact, and causes this tag
   * to be removed after the source makes a move (or the turn ends, whichever comes first)
   * @param pokemon {@linkcode Pokemon} the owner of this tag
   * @param lapseType {@linkcode BattlerTagLapseType} the type of functionality invoked in battle
   * @returns `true` if invoked with the `AFTER_HIT` lapse type
   */
  lapse(pokemon: Pokemon, lapseType: BattlerTagLapseType): boolean {
    if (lapseType === BattlerTagLapseType.AFTER_HIT) {
      const phaseData = getMoveEffectPhaseData(pokemon);
      if (
        phaseData?.move.doesFlagEffectApply({
          flag: MoveFlags.MAKES_CONTACT,
          user: phaseData.attacker,
          target: pokemon,
        })
      ) {
        phaseData.attacker.trySetStatus(StatusEffect.BURN, true, pokemon);
      }
      return true;
    }
    return super.lapse(pokemon, lapseType);
  }
}

/**
 * BattlerTag implementing Shell Trap's pre-move behavior.
 * Pokemon with this tag will act immediately after being hit by a physical move.
 * @see {@link https://bulbapedia.bulbagarden.net/wiki/Shell_Trap_(move) | Shell Trap}
 */
export class ShellTrapTag extends BattlerTag {
  public activated = false;

  constructor() {
    super(BattlerTagType.SHELL_TRAP, [BattlerTagLapseType.TURN_END, BattlerTagLapseType.AFTER_HIT], 1);
  }

  onAdd(pokemon: Pokemon): void {
    globalScene.phaseManager.queueMessage(
      i18next.t("moveTriggers:setUpShellTrap", {
        pokemonName: getPokemonNameWithAffix(pokemon),
      }),
    );
  }

  /**
   * "Activates" the shell trap, causing the tag owner to move next.
   * @param pokemon {@linkcode Pokemon} the owner of this tag
   * @param lapseType {@linkcode BattlerTagLapseType} the type of functionality invoked in battle
   * @returns `true` if invoked with the `AFTER_HIT` lapse type
   */
  lapse(pokemon: Pokemon, lapseType: BattlerTagLapseType): boolean {
    if (lapseType === BattlerTagLapseType.AFTER_HIT) {
      const phaseData = getMoveEffectPhaseData(pokemon);

      // Trap should only be triggered by opponent's Physical moves
      if (phaseData?.move.category === MoveCategory.PHYSICAL && pokemon.isOpponent(phaseData.attacker)) {
        globalScene.phaseManager.forceMoveNext((phase: MovePhase) => phase.pokemon === pokemon);
        this.activated = true;
      }

      return true;
    }

    return super.lapse(pokemon, lapseType);
  }
}

export class TrappedTag extends BattlerTag {
  constructor(
    tagType: BattlerTagType,
    lapseType: BattlerTagLapseType,
    turnCount: number,
    sourceMove: MoveId,
    sourceId: number,
  ) {
    super(tagType, lapseType, turnCount, sourceMove, sourceId, true);
  }

  canAdd(pokemon: Pokemon): boolean {
    const source = globalScene.getPokemonById(this.sourceId!)!;
    const move = allMoves[this.sourceMove];

    const isGhost = pokemon.isOfType(PokemonType.GHOST);
    const isTrapped = pokemon.getTag(TrappedTag);
    const hasSubstitute = move.hitsSubstitute(source, pokemon);

    return !isTrapped && !isGhost && !hasSubstitute;
  }

  onAdd(pokemon: Pokemon): void {
    super.onAdd(pokemon);

    globalScene.phaseManager.queueMessage(this.getTrapMessage(pokemon));
  }

  onRemove(pokemon: Pokemon): void {
    super.onRemove(pokemon);

    globalScene.phaseManager.queueMessage(
      i18next.t("battlerTags:trappedOnRemove", {
        pokemonNameWithAffix: getPokemonNameWithAffix(pokemon),
        moveName: this.getMoveName(),
      }),
    );
  }

  getDescriptor(): string {
    return i18next.t("battlerTags:trappedDesc");
  }

  isSourceLinked(): boolean {
    return true;
  }

  getTrapMessage(pokemon: Pokemon): string {
    return i18next.t("battlerTags:trappedOnAdd", {
      pokemonNameWithAffix: getPokemonNameWithAffix(pokemon),
    });
  }
}

/**
 * BattlerTag implementing No Retreat's trapping effect.
 * This is treated separately from other trapping effects to prevent
 * Ghost-type Pokemon from being able to reuse the move.
 * @extends TrappedTag
 */
class NoRetreatTag extends TrappedTag {
  constructor(sourceId: number) {
    super(BattlerTagType.NO_RETREAT, BattlerTagLapseType.CUSTOM, 0, MoveId.NO_RETREAT, sourceId);
  }

  /** overrides {@linkcode TrappedTag.apply}, removing the Ghost-type condition */
  canAdd(pokemon: Pokemon): boolean {
    return !pokemon.getTag(TrappedTag);
  }
}

/**
 * BattlerTag that represents the {@link https://bulbapedia.bulbagarden.net/wiki/Flinch Flinch} status condition
 */
export class FlinchedTag extends BattlerTag {
  constructor(sourceMove: MoveId) {
    super(BattlerTagType.FLINCHED, [BattlerTagLapseType.PRE_MOVE, BattlerTagLapseType.TURN_END], 1, sourceMove);
  }

  /**
   * Cancels the flinched Pokemon's currently used move this turn if called mid-execution, or removes the tag at end of turn.
   * @param pokemon - The {@linkcode Pokemon} with this tag.
   * @param lapseType - The {@linkcode BattlerTagLapseType | lapse type} used for this function call.
   * @returns Whether the tag should remain active.
   */
  lapse(pokemon: Pokemon, lapseType: BattlerTagLapseType): boolean {
    if (lapseType === BattlerTagLapseType.PRE_MOVE) {
      (globalScene.phaseManager.getCurrentPhase() as MovePhase).cancel();
      globalScene.phaseManager.queueMessage(
        i18next.t("battlerTags:flinchedLapse", {
          pokemonNameWithAffix: getPokemonNameWithAffix(pokemon),
        }),
      );
      applyAbAttrs("FlinchEffectAbAttr", pokemon, null);
      return true;
    }

    return super.lapse(pokemon, lapseType);
  }

  getDescriptor(): string {
    return i18next.t("battlerTags:flinchedDesc");
  }
}

export class InterruptedTag extends BattlerTag {
  constructor(sourceMove: MoveId) {
    super(BattlerTagType.INTERRUPTED, BattlerTagLapseType.PRE_MOVE, 0, sourceMove);
  }

  canAdd(pokemon: Pokemon): boolean {
    return !!pokemon.getTag(BattlerTagType.FLYING);
  }

  onAdd(pokemon: Pokemon): void {
    super.onAdd(pokemon);

    pokemon.getMoveQueue().shift();
    pokemon.pushMoveHistory({
      move: MoveId.NONE,
      result: MoveResult.OTHER,
      targets: [],
      useMode: MoveUseMode.NORMAL,
    });
  }

  lapse(pokemon: Pokemon, lapseType: BattlerTagLapseType): boolean {
    (globalScene.phaseManager.getCurrentPhase() as MovePhase).cancel();
    return super.lapse(pokemon, lapseType);
  }
}

/**
 * BattlerTag that represents the {@link https://bulbapedia.bulbagarden.net/wiki/Confusion_(status_condition) Confusion} status condition
 */
export class ConfusedTag extends BattlerTag {
  constructor(turnCount: number, sourceMove: MoveId) {
    super(BattlerTagType.CONFUSED, BattlerTagLapseType.MOVE, turnCount, sourceMove, undefined, true);
  }

  canAdd(pokemon: Pokemon): boolean {
    return globalScene.arena.terrain?.terrainType !== TerrainType.MISTY || !pokemon.isGrounded();
  }

  onAdd(pokemon: Pokemon): void {
    super.onAdd(pokemon);

    globalScene.phaseManager.unshiftNew("CommonAnimPhase", pokemon.getBattlerIndex(), undefined, CommonAnim.CONFUSION);
    globalScene.phaseManager.queueMessage(
      i18next.t("battlerTags:confusedOnAdd", {
        pokemonNameWithAffix: getPokemonNameWithAffix(pokemon),
      }),
    );
  }

  onRemove(pokemon: Pokemon): void {
    super.onRemove(pokemon);

    globalScene.phaseManager.queueMessage(
      i18next.t("battlerTags:confusedOnRemove", {
        pokemonNameWithAffix: getPokemonNameWithAffix(pokemon),
      }),
    );
  }

  onOverlap(pokemon: Pokemon): void {
    super.onOverlap(pokemon);

    globalScene.phaseManager.queueMessage(
      i18next.t("battlerTags:confusedOnOverlap", {
        pokemonNameWithAffix: getPokemonNameWithAffix(pokemon),
      }),
    );
  }

  lapse(pokemon: Pokemon, lapseType: BattlerTagLapseType): boolean {
    const shouldLapse = lapseType !== BattlerTagLapseType.CUSTOM && super.lapse(pokemon, lapseType);

    if (!shouldLapse) {
      return false;
    }

    const phaseManager = globalScene.phaseManager;

    phaseManager.queueMessage(
      i18next.t("battlerTags:confusedLapse", {
        pokemonNameWithAffix: getPokemonNameWithAffix(pokemon),
      }),
    );
    phaseManager.unshiftNew("CommonAnimPhase", pokemon.getBattlerIndex(), undefined, CommonAnim.CONFUSION);

    // 1/3 chance of hitting self with a 40 base power move
    if (pokemon.randBattleSeedInt(3) === 0 || Overrides.CONFUSION_ACTIVATION_OVERRIDE === true) {
      const atk = pokemon.getEffectiveStat(Stat.ATK);
      const def = pokemon.getEffectiveStat(Stat.DEF);
      const damage = toDmgValue(
        ((((2 * pokemon.level) / 5 + 2) * 40 * atk) / def / 50 + 2) * (pokemon.randBattleSeedIntRange(85, 100) / 100),
      );
      // Intentionally don't increment rage fist's hitCount
      phaseManager.queueMessage(i18next.t("battlerTags:confusedLapseHurtItself"));
      pokemon.damageAndUpdate(damage, { result: HitResult.CONFUSION });
      (phaseManager.getCurrentPhase() as MovePhase).cancel();
    }

    return true;
  }

  getDescriptor(): string {
    return i18next.t("battlerTags:confusedDesc");
  }
}

/**
 * Tag applied to the {@linkcode Move.DESTINY_BOND} user.
 * @extends BattlerTag
 * @see {@linkcode apply}
 */
export class DestinyBondTag extends BattlerTag {
  constructor(sourceMove: MoveId, sourceId: number) {
    super(BattlerTagType.DESTINY_BOND, BattlerTagLapseType.PRE_MOVE, 1, sourceMove, sourceId, true);
  }

  /**
   * Lapses either before the user's move and does nothing
   * or after receiving fatal damage. When the damage is fatal,
   * the attacking Pokemon is taken down as well, unless it's a boss.
   *
   * @param {Pokemon} pokemon Pokemon that is attacking the Destiny Bond user.
   * @param {BattlerTagLapseType} lapseType CUSTOM or PRE_MOVE
   * @returns false if the tag source fainted or one turn has passed since the application
   */
  lapse(pokemon: Pokemon, lapseType: BattlerTagLapseType): boolean {
    if (lapseType !== BattlerTagLapseType.CUSTOM) {
      return super.lapse(pokemon, lapseType);
    }
    const source = this.sourceId ? globalScene.getPokemonById(this.sourceId) : null;
    if (!source?.isFainted()) {
      return true;
    }

    if (source?.getAlly() === pokemon) {
      return false;
    }

    if (pokemon.isBossImmune()) {
      globalScene.phaseManager.queueMessage(
        i18next.t("battlerTags:destinyBondLapseIsBoss", {
          pokemonNameWithAffix: getPokemonNameWithAffix(pokemon),
        }),
      );
      return false;
    }

    globalScene.phaseManager.queueMessage(
      i18next.t("battlerTags:destinyBondLapse", {
        pokemonNameWithAffix: getPokemonNameWithAffix(source),
        pokemonNameWithAffix2: getPokemonNameWithAffix(pokemon),
      }),
    );
    pokemon.damageAndUpdate(pokemon.hp, { result: HitResult.INDIRECT_KO, ignoreSegments: true });
    return false;
  }
}

export class InfatuatedTag extends BattlerTag {
  constructor(sourceMove: number, sourceId: number) {
    super(BattlerTagType.INFATUATED, BattlerTagLapseType.MOVE, 1, sourceMove, sourceId);
  }

  canAdd(pokemon: Pokemon): boolean {
    if (this.sourceId) {
      const pkm = globalScene.getPokemonById(this.sourceId);

      if (pkm) {
        return pokemon.isOppositeGender(pkm);
      }
      console.warn("canAdd: this.sourceId is not a valid pokemon id!", this.sourceId);
      return false;
    }
    console.warn("canAdd: this.sourceId is undefined");
    return false;
  }

  onAdd(pokemon: Pokemon): void {
    super.onAdd(pokemon);

    globalScene.phaseManager.queueMessage(
      i18next.t("battlerTags:infatuatedOnAdd", {
        pokemonNameWithAffix: getPokemonNameWithAffix(pokemon),
        sourcePokemonName: getPokemonNameWithAffix(globalScene.getPokemonById(this.sourceId!) ?? undefined), // TODO: is that bang correct?
      }),
    );
  }

  onOverlap(pokemon: Pokemon): void {
    super.onOverlap(pokemon);

    globalScene.phaseManager.queueMessage(
      i18next.t("battlerTags:infatuatedOnOverlap", {
        pokemonNameWithAffix: getPokemonNameWithAffix(pokemon),
      }),
    );
  }

  lapse(pokemon: Pokemon, lapseType: BattlerTagLapseType): boolean {
    const ret = lapseType !== BattlerTagLapseType.CUSTOM || super.lapse(pokemon, lapseType);

    const phaseManager = globalScene.phaseManager;

    if (ret) {
      phaseManager.queueMessage(
        i18next.t("battlerTags:infatuatedLapse", {
          pokemonNameWithAffix: getPokemonNameWithAffix(pokemon),
          sourcePokemonName: getPokemonNameWithAffix(globalScene.getPokemonById(this.sourceId!) ?? undefined), // TODO: is that bang correct?
        }),
      );
      phaseManager.unshiftNew("CommonAnimPhase", pokemon.getBattlerIndex(), undefined, CommonAnim.ATTRACT);

      if (pokemon.randBattleSeedInt(2)) {
        phaseManager.queueMessage(
          i18next.t("battlerTags:infatuatedLapseImmobilize", {
            pokemonNameWithAffix: getPokemonNameWithAffix(pokemon),
          }),
        );
        (phaseManager.getCurrentPhase() as MovePhase).cancel();
      }
    }

    return ret;
  }

  onRemove(pokemon: Pokemon): void {
    super.onRemove(pokemon);

    globalScene.phaseManager.queueMessage(
      i18next.t("battlerTags:infatuatedOnRemove", {
        pokemonNameWithAffix: getPokemonNameWithAffix(pokemon),
      }),
    );
  }

  isSourceLinked(): boolean {
    return true;
  }

  getDescriptor(): string {
    return i18next.t("battlerTags:infatuatedDesc");
  }
}

export class SeedTag extends BattlerTag {
  private sourceIndex: number;

  constructor(sourceId: number) {
    super(BattlerTagType.SEEDED, BattlerTagLapseType.TURN_END, 1, MoveId.LEECH_SEED, sourceId, true);
  }

  /**
   * When given a battler tag or json representing one, load the data for it.
   * @param {BattlerTag | any} source A battler tag
   */
  loadTag(source: BattlerTag | any): void {
    super.loadTag(source);
    this.sourceIndex = source.sourceIndex;
  }

  canAdd(pokemon: Pokemon): boolean {
    return !pokemon.isOfType(PokemonType.GRASS);
  }

  onAdd(pokemon: Pokemon): void {
    super.onAdd(pokemon);

    globalScene.phaseManager.queueMessage(
      i18next.t("battlerTags:seededOnAdd", {
        pokemonNameWithAffix: getPokemonNameWithAffix(pokemon),
      }),
    );
    this.sourceIndex = globalScene.getPokemonById(this.sourceId!)!.getBattlerIndex(); // TODO: are those bangs correct?
  }

  lapse(pokemon: Pokemon, lapseType: BattlerTagLapseType): boolean {
    const ret = lapseType !== BattlerTagLapseType.CUSTOM || super.lapse(pokemon, lapseType);

    if (ret) {
      const source = pokemon.getOpponents().find(o => o.getBattlerIndex() === this.sourceIndex);
      if (source) {
        const cancelled = new BooleanHolder(false);
        applyAbAttrs("BlockNonDirectDamageAbAttr", pokemon, cancelled);

        if (!cancelled.value) {
          globalScene.phaseManager.unshiftNew(
            "CommonAnimPhase",
            source.getBattlerIndex(),
            pokemon.getBattlerIndex(),
            CommonAnim.LEECH_SEED,
          );

          const damage = pokemon.damageAndUpdate(toDmgValue(pokemon.getMaxHp() / 8), { result: HitResult.INDIRECT });
          const reverseDrain = pokemon.hasAbilityWithAttr("ReverseDrainAbAttr", false);
          globalScene.phaseManager.unshiftNew(
            "PokemonHealPhase",
            source.getBattlerIndex(),
            !reverseDrain ? damage : damage * -1,
            !reverseDrain
              ? i18next.t("battlerTags:seededLapse", {
                  pokemonNameWithAffix: getPokemonNameWithAffix(pokemon),
                })
              : i18next.t("battlerTags:seededLapseShed", {
                  pokemonNameWithAffix: getPokemonNameWithAffix(pokemon),
                }),
            false,
            true,
          );
        }
      }
    }

    return ret;
  }

  getDescriptor(): string {
    return i18next.t("battlerTags:seedDesc");
  }
}

/**
 * BattlerTag representing the effects of {@link https://bulbapedia.bulbagarden.net/wiki/Powder_(move) | Powder}.
 * When the afflicted Pokemon uses a Fire-type move, the move is cancelled, and the
 * Pokemon takes damage equal to 1/4 of it's maximum HP (rounded down).
 */
export class PowderTag extends BattlerTag {
  constructor() {
    super(BattlerTagType.POWDER, [BattlerTagLapseType.PRE_MOVE, BattlerTagLapseType.TURN_END], 1);
  }

  onAdd(pokemon: Pokemon): void {
    super.onAdd(pokemon);

    // "{Pokemon} is covered in powder!"
    globalScene.phaseManager.queueMessage(
      i18next.t("battlerTags:powderOnAdd", {
        pokemonNameWithAffix: getPokemonNameWithAffix(pokemon),
      }),
    );
  }

  /**
   * Applies Powder's effects before the tag owner uses a Fire-type move, damaging and canceling its action.
   * Lasts until the end of the turn.
   * @param pokemon - The {@linkcode Pokemon} with this tag.
   * @param lapseType - The {@linkcode BattlerTagLapseType} dictating how this tag is being activated
   * @returns `true` if the tag should remain active.
   */
  lapse(pokemon: Pokemon, lapseType: BattlerTagLapseType): boolean {
    const movePhase = globalScene.phaseManager.getCurrentPhase();
    if (lapseType !== BattlerTagLapseType.PRE_MOVE || !movePhase?.is("MovePhase")) {
      return false;
    }

    const move = movePhase.move.getMove();
    const weather = globalScene.arena.weather;
    if (
      pokemon.getMoveType(move) !== PokemonType.FIRE ||
      (weather?.weatherType === WeatherType.HEAVY_RAIN && !weather.isEffectSuppressed()) // Heavy rain takes priority over powder
    ) {
      return true;
    }

    // Disable the target's fire type move and damage it (subject to Magic Guard)
    movePhase.showMoveText();
    movePhase.fail();

    const idx = pokemon.getBattlerIndex();

    globalScene.phaseManager.unshiftNew("CommonAnimPhase", idx, idx, CommonAnim.POWDER);

    const cancelDamage = new BooleanHolder(false);
    applyAbAttrs("BlockNonDirectDamageAbAttr", pokemon, cancelDamage);
    if (!cancelDamage.value) {
      pokemon.damageAndUpdate(Math.floor(pokemon.getMaxHp() / 4), { result: HitResult.INDIRECT });
    }

    // "When the flame touched the powder\non the Pokémon, it exploded!"
    globalScene.phaseManager.queueMessage(i18next.t("battlerTags:powderLapse", { moveName: move.name }));

    return true;
  }
}

export class NightmareTag extends BattlerTag {
  constructor() {
    super(BattlerTagType.NIGHTMARE, BattlerTagLapseType.TURN_END, 1, MoveId.NIGHTMARE);
  }

  onAdd(pokemon: Pokemon): void {
    super.onAdd(pokemon);

    globalScene.phaseManager.queueMessage(
      i18next.t("battlerTags:nightmareOnAdd", {
        pokemonNameWithAffix: getPokemonNameWithAffix(pokemon),
      }),
    );
  }

  onOverlap(pokemon: Pokemon): void {
    super.onOverlap(pokemon);

    globalScene.phaseManager.queueMessage(
      i18next.t("battlerTags:nightmareOnOverlap", {
        pokemonNameWithAffix: getPokemonNameWithAffix(pokemon),
      }),
    );
  }

  lapse(pokemon: Pokemon, lapseType: BattlerTagLapseType): boolean {
    const ret = lapseType !== BattlerTagLapseType.CUSTOM || super.lapse(pokemon, lapseType);

    if (ret) {
      const phaseManager = globalScene.phaseManager;
      phaseManager.queueMessage(
        i18next.t("battlerTags:nightmareLapse", {
          pokemonNameWithAffix: getPokemonNameWithAffix(pokemon),
        }),
      );
      phaseManager.unshiftNew("CommonAnimPhase", pokemon.getBattlerIndex(), undefined, CommonAnim.CURSE); // TODO: Update animation type

      const cancelled = new BooleanHolder(false);
      applyAbAttrs("BlockNonDirectDamageAbAttr", pokemon, cancelled);

      if (!cancelled.value) {
        pokemon.damageAndUpdate(toDmgValue(pokemon.getMaxHp() / 4), { result: HitResult.INDIRECT });
      }
    }

    return ret;
  }

  getDescriptor(): string {
    return i18next.t("battlerTags:nightmareDesc");
  }
}

export class FrenzyTag extends BattlerTag {
  constructor(turnCount: number, sourceMove: MoveId, sourceId: number) {
    super(BattlerTagType.FRENZY, BattlerTagLapseType.CUSTOM, turnCount, sourceMove, sourceId);
  }

  onRemove(pokemon: Pokemon): void {
    super.onRemove(pokemon);

    if (this.turnCount < 2) {
      // Only add CONFUSED tag if a disruption occurs on the final confusion-inducing turn of FRENZY
      pokemon.addTag(BattlerTagType.CONFUSED, pokemon.randBattleSeedIntRange(2, 4));
    }
  }
}

/**
 * Applies the effects of {@linkcode MoveId.ENCORE} onto the target Pokemon.
 * Encore forces the target Pokemon to use its most-recent move for 3 turns.
 */
export class EncoreTag extends MoveRestrictionBattlerTag {
  public moveId: MoveId;

  constructor(sourceId: number) {
    super(
      BattlerTagType.ENCORE,
      [BattlerTagLapseType.CUSTOM, BattlerTagLapseType.AFTER_MOVE],
      3,
      MoveId.ENCORE,
      sourceId,
    );
  }

  loadTag(source: BattlerTag | any): void {
    super.loadTag(source);
    this.moveId = source.moveId as MoveId;
  }

  canAdd(pokemon: Pokemon): boolean {
    const lastMove = pokemon.getLastNonVirtualMove();
    if (!lastMove) {
      return false;
    }

    if (invalidEncoreMoves.has(lastMove.move)) {
      return false;
    }

    this.moveId = lastMove.move;

    return true;
  }

  onAdd(pokemon: Pokemon): void {
    // TODO: shouldn't this be `onAdd`?
    super.onRemove(pokemon);

    globalScene.phaseManager.queueMessage(
      i18next.t("battlerTags:encoreOnAdd", {
        pokemonNameWithAffix: getPokemonNameWithAffix(pokemon),
      }),
    );

<<<<<<< HEAD
    const movesetMove = pokemon.getMoveset().find(m => m.moveId === this.moveId);
    if (movesetMove) {
      globalScene.phaseManager.changePhaseMove((phase: MovePhase) => phase.pokemon === pokemon, movesetMove);
=======
    const movePhase = globalScene.phaseManager.findPhase(m => m.is("MovePhase") && m.pokemon === pokemon);
    if (movePhase) {
      const movesetMove = pokemon.getMoveset().find(m => m.moveId === this.moveId);
      if (movesetMove) {
        const lastMove = pokemon.getLastXMoves(1)[0];
        globalScene.phaseManager.tryReplacePhase(
          m => m.is("MovePhase") && m.pokemon === pokemon,
          globalScene.phaseManager.create(
            "MovePhase",
            pokemon,
            lastMove.targets ?? [],
            movesetMove,
            MoveUseMode.NORMAL,
          ),
        );
      }
>>>>>>> 6ff258fb
    }
  }

  /**
   * If the encored move has run out of PP, Encore ends early. Otherwise, Encore lapses based on the AFTER_MOVE battler tag lapse type.
   * @returns `true` to persist | `false` to end and be removed
   */
  override lapse(pokemon: Pokemon, lapseType: BattlerTagLapseType): boolean {
    if (lapseType === BattlerTagLapseType.CUSTOM) {
      const encoredMove = pokemon.getMoveset().find(m => m.moveId === this.moveId);
      return !isNullOrUndefined(encoredMove) && encoredMove.getPpRatio() > 0;
    }
    return super.lapse(pokemon, lapseType);
  }

  /**
   * Checks if the move matches the moveId stored within the tag and returns a boolean value
   * @param move {@linkcode MoveId} the move selected
   * @param user N/A
   * @returns `true` if the move does not match with the moveId stored and as a result, restricted
   */
  override isMoveRestricted(move: MoveId, _user?: Pokemon): boolean {
    return move !== this.moveId;
  }

  override selectionDeniedText(_pokemon: Pokemon, move: MoveId): string {
    return i18next.t("battle:moveDisabled", { moveName: allMoves[move].name });
  }

  onRemove(pokemon: Pokemon): void {
    super.onRemove(pokemon);

    globalScene.phaseManager.queueMessage(
      i18next.t("battlerTags:encoreOnRemove", {
        pokemonNameWithAffix: getPokemonNameWithAffix(pokemon),
      }),
    );
  }
}

export class HelpingHandTag extends BattlerTag {
  constructor(sourceId: number) {
    super(BattlerTagType.HELPING_HAND, BattlerTagLapseType.TURN_END, 1, MoveId.HELPING_HAND, sourceId);
  }

  onAdd(pokemon: Pokemon): void {
    globalScene.phaseManager.queueMessage(
      i18next.t("battlerTags:helpingHandOnAdd", {
        pokemonNameWithAffix: getPokemonNameWithAffix(globalScene.getPokemonById(this.sourceId!) ?? undefined), // TODO: is that bang correct?
        pokemonName: getPokemonNameWithAffix(pokemon),
      }),
    );
  }
}

/**
 * Applies the Ingrain tag to a pokemon
 * @extends TrappedTag
 */
export class IngrainTag extends TrappedTag {
  constructor(sourceId: number) {
    super(BattlerTagType.INGRAIN, BattlerTagLapseType.TURN_END, 1, MoveId.INGRAIN, sourceId);
  }

  /**
   * Check if the Ingrain tag can be added to the pokemon
   * @param pokemon {@linkcode Pokemon} The pokemon to check if the tag can be added to
   * @returns boolean True if the tag can be added, false otherwise
   */
  canAdd(pokemon: Pokemon): boolean {
    const isTrapped = pokemon.getTag(BattlerTagType.TRAPPED);

    return !isTrapped;
  }

  lapse(pokemon: Pokemon, lapseType: BattlerTagLapseType): boolean {
    const ret = lapseType !== BattlerTagLapseType.CUSTOM || super.lapse(pokemon, lapseType);

    if (ret) {
      globalScene.phaseManager.unshiftNew(
        "PokemonHealPhase",
        pokemon.getBattlerIndex(),
        toDmgValue(pokemon.getMaxHp() / 16),
        i18next.t("battlerTags:ingrainLapse", {
          pokemonNameWithAffix: getPokemonNameWithAffix(pokemon),
        }),
        true,
      );
    }

    return ret;
  }

  getTrapMessage(pokemon: Pokemon): string {
    return i18next.t("battlerTags:ingrainOnTrap", {
      pokemonNameWithAffix: getPokemonNameWithAffix(pokemon),
    });
  }

  getDescriptor(): string {
    return i18next.t("battlerTags:ingrainDesc");
  }
}

/**
 * Octolock traps the target pokemon and reduces its DEF and SPDEF by one stage at the
 * end of each turn.
 */
export class OctolockTag extends TrappedTag {
  constructor(sourceId: number) {
    super(BattlerTagType.OCTOLOCK, BattlerTagLapseType.TURN_END, 1, MoveId.OCTOLOCK, sourceId);
  }

  lapse(pokemon: Pokemon, lapseType: BattlerTagLapseType): boolean {
    const shouldLapse = lapseType !== BattlerTagLapseType.CUSTOM || super.lapse(pokemon, lapseType);

    if (shouldLapse) {
      globalScene.phaseManager.unshiftNew(
        "StatStageChangePhase",
        pokemon.getBattlerIndex(),
        false,
        [Stat.DEF, Stat.SPDEF],
        -1,
      );
      return true;
    }

    return false;
  }
}

export class AquaRingTag extends BattlerTag {
  constructor() {
    super(BattlerTagType.AQUA_RING, BattlerTagLapseType.TURN_END, 1, MoveId.AQUA_RING, undefined, true);
  }

  onAdd(pokemon: Pokemon): void {
    super.onAdd(pokemon);

    globalScene.phaseManager.queueMessage(
      i18next.t("battlerTags:aquaRingOnAdd", {
        pokemonNameWithAffix: getPokemonNameWithAffix(pokemon),
      }),
    );
  }

  lapse(pokemon: Pokemon, lapseType: BattlerTagLapseType): boolean {
    const ret = lapseType !== BattlerTagLapseType.CUSTOM || super.lapse(pokemon, lapseType);

    if (ret) {
      globalScene.phaseManager.unshiftNew(
        "PokemonHealPhase",
        pokemon.getBattlerIndex(),
        toDmgValue(pokemon.getMaxHp() / 16),
        i18next.t("battlerTags:aquaRingLapse", {
          moveName: this.getMoveName(),
          pokemonName: getPokemonNameWithAffix(pokemon),
        }),
        true,
      );
    }

    return ret;
  }
}

/** Tag used to allow moves that interact with {@link MoveId.MINIMIZE} to function */
export class MinimizeTag extends BattlerTag {
  constructor() {
    super(BattlerTagType.MINIMIZED, BattlerTagLapseType.TURN_END, 1, MoveId.MINIMIZE);
  }

  onAdd(pokemon: Pokemon): void {
    super.onAdd(pokemon);
  }

  lapse(pokemon: Pokemon, lapseType: BattlerTagLapseType): boolean {
    return lapseType !== BattlerTagLapseType.CUSTOM || super.lapse(pokemon, lapseType);
  }

  onRemove(pokemon: Pokemon): void {
    super.onRemove(pokemon);
  }
}

export class DrowsyTag extends BattlerTag {
  constructor() {
    super(BattlerTagType.DROWSY, BattlerTagLapseType.TURN_END, 2, MoveId.YAWN);
  }

  canAdd(pokemon: Pokemon): boolean {
    return globalScene.arena.terrain?.terrainType !== TerrainType.ELECTRIC || !pokemon.isGrounded();
  }

  onAdd(pokemon: Pokemon): void {
    super.onAdd(pokemon);

    globalScene.phaseManager.queueMessage(
      i18next.t("battlerTags:drowsyOnAdd", {
        pokemonNameWithAffix: getPokemonNameWithAffix(pokemon),
      }),
    );
  }

  lapse(pokemon: Pokemon, lapseType: BattlerTagLapseType): boolean {
    if (!super.lapse(pokemon, lapseType)) {
      pokemon.trySetStatus(StatusEffect.SLEEP, true);
      return false;
    }

    return true;
  }

  getDescriptor(): string {
    return i18next.t("battlerTags:drowsyDesc");
  }
}

export abstract class DamagingTrapTag extends TrappedTag {
  private commonAnim: CommonAnim;

  constructor(
    tagType: BattlerTagType,
    commonAnim: CommonAnim,
    turnCount: number,
    sourceMove: MoveId,
    sourceId: number,
  ) {
    super(tagType, BattlerTagLapseType.TURN_END, turnCount, sourceMove, sourceId);

    this.commonAnim = commonAnim;
  }

  /**
   * When given a battler tag or json representing one, load the data for it.
   * @param {BattlerTag | any} source A battler tag
   */
  loadTag(source: BattlerTag | any): void {
    super.loadTag(source);
    this.commonAnim = source.commonAnim as CommonAnim;
  }

  canAdd(pokemon: Pokemon): boolean {
    return !pokemon.getTag(TrappedTag) && !pokemon.getTag(BattlerTagType.SUBSTITUTE);
  }

  lapse(pokemon: Pokemon, lapseType: BattlerTagLapseType): boolean {
    const ret = super.lapse(pokemon, lapseType);

    if (ret) {
      const phaseManager = globalScene.phaseManager;
      phaseManager.queueMessage(
        i18next.t("battlerTags:damagingTrapLapse", {
          pokemonNameWithAffix: getPokemonNameWithAffix(pokemon),
          moveName: this.getMoveName(),
        }),
      );
      phaseManager.unshiftNew("CommonAnimPhase", pokemon.getBattlerIndex(), undefined, this.commonAnim);

      const cancelled = new BooleanHolder(false);
      applyAbAttrs("BlockNonDirectDamageAbAttr", pokemon, cancelled);

      if (!cancelled.value) {
        pokemon.damageAndUpdate(toDmgValue(pokemon.getMaxHp() / 8), { result: HitResult.INDIRECT });
      }
    }

    return ret;
  }
}

export class BindTag extends DamagingTrapTag {
  constructor(turnCount: number, sourceId: number) {
    super(BattlerTagType.BIND, CommonAnim.BIND, turnCount, MoveId.BIND, sourceId);
  }

  getTrapMessage(pokemon: Pokemon): string {
    return i18next.t("battlerTags:bindOnTrap", {
      pokemonNameWithAffix: getPokemonNameWithAffix(pokemon),
      sourcePokemonName: getPokemonNameWithAffix(globalScene.getPokemonById(this.sourceId!) ?? undefined), // TODO: is that bang correct?
      moveName: this.getMoveName(),
    });
  }
}

export class WrapTag extends DamagingTrapTag {
  constructor(turnCount: number, sourceId: number) {
    super(BattlerTagType.WRAP, CommonAnim.WRAP, turnCount, MoveId.WRAP, sourceId);
  }

  getTrapMessage(pokemon: Pokemon): string {
    return i18next.t("battlerTags:wrapOnTrap", {
      pokemonNameWithAffix: getPokemonNameWithAffix(pokemon),
      sourcePokemonName: getPokemonNameWithAffix(globalScene.getPokemonById(this.sourceId!) ?? undefined), // TODO: is that bang correct?
    });
  }
}

export abstract class VortexTrapTag extends DamagingTrapTag {
  getTrapMessage(pokemon: Pokemon): string {
    return i18next.t("battlerTags:vortexOnTrap", {
      pokemonNameWithAffix: getPokemonNameWithAffix(pokemon),
    });
  }
}

export class FireSpinTag extends VortexTrapTag {
  constructor(turnCount: number, sourceId: number) {
    super(BattlerTagType.FIRE_SPIN, CommonAnim.FIRE_SPIN, turnCount, MoveId.FIRE_SPIN, sourceId);
  }
}

export class WhirlpoolTag extends VortexTrapTag {
  constructor(turnCount: number, sourceId: number) {
    super(BattlerTagType.WHIRLPOOL, CommonAnim.WHIRLPOOL, turnCount, MoveId.WHIRLPOOL, sourceId);
  }
}

export class ClampTag extends DamagingTrapTag {
  constructor(turnCount: number, sourceId: number) {
    super(BattlerTagType.CLAMP, CommonAnim.CLAMP, turnCount, MoveId.CLAMP, sourceId);
  }

  getTrapMessage(pokemon: Pokemon): string {
    return i18next.t("battlerTags:clampOnTrap", {
      sourcePokemonNameWithAffix: getPokemonNameWithAffix(globalScene.getPokemonById(this.sourceId!) ?? undefined), // TODO: is that bang correct?
      pokemonName: getPokemonNameWithAffix(pokemon),
    });
  }
}

export class SandTombTag extends DamagingTrapTag {
  constructor(turnCount: number, sourceId: number) {
    super(BattlerTagType.SAND_TOMB, CommonAnim.SAND_TOMB, turnCount, MoveId.SAND_TOMB, sourceId);
  }

  getTrapMessage(pokemon: Pokemon): string {
    return i18next.t("battlerTags:sandTombOnTrap", {
      pokemonNameWithAffix: getPokemonNameWithAffix(pokemon),
      moveName: this.getMoveName(),
    });
  }
}

export class MagmaStormTag extends DamagingTrapTag {
  constructor(turnCount: number, sourceId: number) {
    super(BattlerTagType.MAGMA_STORM, CommonAnim.MAGMA_STORM, turnCount, MoveId.MAGMA_STORM, sourceId);
  }

  getTrapMessage(pokemon: Pokemon): string {
    return i18next.t("battlerTags:magmaStormOnTrap", {
      pokemonNameWithAffix: getPokemonNameWithAffix(pokemon),
    });
  }
}

export class SnapTrapTag extends DamagingTrapTag {
  constructor(turnCount: number, sourceId: number) {
    super(BattlerTagType.SNAP_TRAP, CommonAnim.SNAP_TRAP, turnCount, MoveId.SNAP_TRAP, sourceId);
  }

  getTrapMessage(pokemon: Pokemon): string {
    return i18next.t("battlerTags:snapTrapOnTrap", {
      pokemonNameWithAffix: getPokemonNameWithAffix(pokemon),
    });
  }
}

export class ThunderCageTag extends DamagingTrapTag {
  constructor(turnCount: number, sourceId: number) {
    super(BattlerTagType.THUNDER_CAGE, CommonAnim.THUNDER_CAGE, turnCount, MoveId.THUNDER_CAGE, sourceId);
  }

  getTrapMessage(pokemon: Pokemon): string {
    return i18next.t("battlerTags:thunderCageOnTrap", {
      pokemonNameWithAffix: getPokemonNameWithAffix(pokemon),
      sourcePokemonNameWithAffix: getPokemonNameWithAffix(globalScene.getPokemonById(this.sourceId!) ?? undefined), // TODO: is that bang correct?
    });
  }
}

export class InfestationTag extends DamagingTrapTag {
  constructor(turnCount: number, sourceId: number) {
    super(BattlerTagType.INFESTATION, CommonAnim.INFESTATION, turnCount, MoveId.INFESTATION, sourceId);
  }

  getTrapMessage(pokemon: Pokemon): string {
    return i18next.t("battlerTags:infestationOnTrap", {
      pokemonNameWithAffix: getPokemonNameWithAffix(pokemon),
      sourcePokemonNameWithAffix: getPokemonNameWithAffix(globalScene.getPokemonById(this.sourceId!) ?? undefined), // TODO: is that bang correct?
    });
  }
}

export class ProtectedTag extends BattlerTag {
  constructor(sourceMove: MoveId, tagType: BattlerTagType = BattlerTagType.PROTECTED) {
    super(tagType, BattlerTagLapseType.TURN_END, 0, sourceMove);
  }

  onAdd(pokemon: Pokemon): void {
    super.onAdd(pokemon);

    globalScene.phaseManager.queueMessage(
      i18next.t("battlerTags:protectedOnAdd", {
        pokemonNameWithAffix: getPokemonNameWithAffix(pokemon),
      }),
    );
  }

  lapse(pokemon: Pokemon, lapseType: BattlerTagLapseType): boolean {
    if (lapseType === BattlerTagLapseType.CUSTOM) {
      new CommonBattleAnim(CommonAnim.PROTECT, pokemon).play();
      globalScene.phaseManager.queueMessage(
        i18next.t("battlerTags:protectedLapse", {
          pokemonNameWithAffix: getPokemonNameWithAffix(pokemon),
        }),
      );

      // Stop multi-hit moves early
      const effectPhase = globalScene.phaseManager.getCurrentPhase();
      if (effectPhase?.is("MoveEffectPhase")) {
        effectPhase.stopMultiHit(pokemon);
      }
      return true;
    }

    return super.lapse(pokemon, lapseType);
  }
}

/** Class for `BattlerTag`s that apply some effect when hit by a contact move */
export class ContactProtectedTag extends ProtectedTag {
  /**
   * Function to call when a contact move hits the pokemon with this tag.
   * @param _attacker - The pokemon using the contact move
   * @param _user - The pokemon that is being attacked and has the tag
   * @param _move - The move used by the attacker
   */
  onContact(_attacker: Pokemon, _user: Pokemon) {}

  /**
   * Lapse the tag and apply `onContact` if the move makes contact and
   * `lapseType` is custom, respecting the move's flags and the pokemon's
   * abilities, and whether the lapseType is custom.
   *
   * @param pokemon - The pokemon with the tag
   * @param lapseType - The type of lapse to apply. If this is not {@linkcode BattlerTagLapseType.CUSTOM CUSTOM}, no effect will be applied.
   * @returns Whether the tag continues to exist after the lapse.
   */
  lapse(pokemon: Pokemon, lapseType: BattlerTagLapseType): boolean {
    const ret = super.lapse(pokemon, lapseType);

    const moveData = getMoveEffectPhaseData(pokemon);
    if (
      lapseType === BattlerTagLapseType.CUSTOM &&
      moveData &&
      moveData.move.doesFlagEffectApply({ flag: MoveFlags.MAKES_CONTACT, user: moveData.attacker, target: pokemon })
    ) {
      this.onContact(moveData.attacker, pokemon);
    }

    return ret;
  }
}

/**
 * `BattlerTag` class for moves that block damaging moves damage the enemy if the enemy's move makes contact
 * Used by {@linkcode MoveId.SPIKY_SHIELD}
 */
export class ContactDamageProtectedTag extends ContactProtectedTag {
  private damageRatio: number;

  constructor(sourceMove: MoveId, damageRatio: number) {
    super(sourceMove, BattlerTagType.SPIKY_SHIELD);
    this.damageRatio = damageRatio;
  }

  /**
   * When given a battler tag or json representing one, load the data for it.
   * @param {BattlerTag | any} source A battler tag
   */
  loadTag(source: BattlerTag | any): void {
    super.loadTag(source);
    this.damageRatio = source.damageRatio;
  }

  /**
   * Damage the attacker by `this.damageRatio` of the target's max HP
   * @param attacker - The pokemon using the contact move
   * @param user - The pokemon that is being attacked and has the tag
   */
  override onContact(attacker: Pokemon, user: Pokemon): void {
    const cancelled = new BooleanHolder(false);
    applyAbAttrs("BlockNonDirectDamageAbAttr", user, cancelled);
    if (!cancelled.value) {
      attacker.damageAndUpdate(toDmgValue(attacker.getMaxHp() * (1 / this.damageRatio)), {
        result: HitResult.INDIRECT,
      });
    }
  }
}

/** Base class for `BattlerTag`s that block damaging moves but not status moves */
export class DamageProtectedTag extends ContactProtectedTag {}

export class ContactSetStatusProtectedTag extends DamageProtectedTag {
  /**
   * @param sourceMove The move that caused the tag to be applied
   * @param tagType The type of the tag
   * @param statusEffect The status effect to apply to the attacker
   */
  constructor(
    sourceMove: MoveId,
    tagType: BattlerTagType,
    private statusEffect: StatusEffect,
  ) {
    super(sourceMove, tagType);
  }

  /**
   * Set the status effect on the attacker
   * @param attacker - The pokemon using the contact move
   * @param user - The pokemon that is being attacked and has the tag
   */
  override onContact(attacker: Pokemon, user: Pokemon): void {
    attacker.trySetStatus(this.statusEffect, true, user);
  }
}

/**
 * `BattlerTag` class for moves that block damaging moves and lower enemy stats if the enemy's move makes contact
 * Used by {@linkcode MoveId.KINGS_SHIELD}, {@linkcode MoveId.OBSTRUCT}, {@linkcode MoveId.SILK_TRAP}
 */
export class ContactStatStageChangeProtectedTag extends DamageProtectedTag {
  private stat: BattleStat;
  private levels: number;

  constructor(sourceMove: MoveId, tagType: BattlerTagType, stat: BattleStat, levels: number) {
    super(sourceMove, tagType);

    this.stat = stat;
    this.levels = levels;
  }

  /**
   * When given a battler tag or json representing one, load the data for it.
   * @param {BattlerTag | any} source A battler tag
   */
  override loadTag(source: BattlerTag | any): void {
    super.loadTag(source);
    this.stat = source.stat;
    this.levels = source.levels;
  }

  /**
   * Initiate the stat stage change on the attacker
   * @param attacker - The pokemon using the contact move
   * @param user - The pokemon that is being attacked and has the tag
   */
  override onContact(attacker: Pokemon, _user: Pokemon): void {
    globalScene.phaseManager.unshiftNew(
      "StatStageChangePhase",
      attacker.getBattlerIndex(),
      false,
      [this.stat],
      this.levels,
    );
  }
}

/**
 * `BattlerTag` class for effects that cause the affected Pokemon to survive lethal attacks at 1 HP.
 * Used for {@link https://bulbapedia.bulbagarden.net/wiki/Endure_(move) | Endure} and
 * Endure Tokens.
 */
export class EnduringTag extends BattlerTag {
  constructor(tagType: BattlerTagType, lapseType: BattlerTagLapseType, sourceMove: MoveId) {
    super(tagType, lapseType, 0, sourceMove);
  }

  onAdd(pokemon: Pokemon): void {
    super.onAdd(pokemon);

    globalScene.phaseManager.queueMessage(
      i18next.t("battlerTags:enduringOnAdd", {
        pokemonNameWithAffix: getPokemonNameWithAffix(pokemon),
      }),
    );
  }

  lapse(pokemon: Pokemon, lapseType: BattlerTagLapseType): boolean {
    if (lapseType === BattlerTagLapseType.CUSTOM) {
      globalScene.phaseManager.queueMessage(
        i18next.t("battlerTags:enduringLapse", {
          pokemonNameWithAffix: getPokemonNameWithAffix(pokemon),
        }),
      );
      return true;
    }

    return super.lapse(pokemon, lapseType);
  }
}

export class SturdyTag extends BattlerTag {
  constructor(sourceMove: MoveId) {
    super(BattlerTagType.STURDY, BattlerTagLapseType.TURN_END, 0, sourceMove);
  }

  lapse(pokemon: Pokemon, lapseType: BattlerTagLapseType): boolean {
    if (lapseType === BattlerTagLapseType.CUSTOM) {
      globalScene.phaseManager.queueMessage(
        i18next.t("battlerTags:sturdyLapse", {
          pokemonNameWithAffix: getPokemonNameWithAffix(pokemon),
        }),
      );
      return true;
    }

    return super.lapse(pokemon, lapseType);
  }
}

export class PerishSongTag extends BattlerTag {
  constructor(turnCount: number) {
    super(BattlerTagType.PERISH_SONG, BattlerTagLapseType.TURN_END, turnCount, MoveId.PERISH_SONG, undefined, true);
  }

  canAdd(pokemon: Pokemon): boolean {
    return !pokemon.isBossImmune();
  }

  lapse(pokemon: Pokemon, lapseType: BattlerTagLapseType): boolean {
    const ret = super.lapse(pokemon, lapseType);

    if (ret) {
      globalScene.phaseManager.queueMessage(
        i18next.t("battlerTags:perishSongLapse", {
          pokemonNameWithAffix: getPokemonNameWithAffix(pokemon),
          turnCount: this.turnCount,
        }),
      );
    } else {
      pokemon.damageAndUpdate(pokemon.hp, { result: HitResult.INDIRECT_KO, ignoreSegments: true });
    }

    return ret;
  }
}

/**
 * Applies the "Center of Attention" volatile status effect, the effect applied by Follow Me, Rage Powder, and Spotlight.
 * @see {@link https://bulbapedia.bulbagarden.net/wiki/Center_of_attention | Center of Attention}
 */
export class CenterOfAttentionTag extends BattlerTag {
  public powder: boolean;

  constructor(sourceMove: MoveId) {
    super(BattlerTagType.CENTER_OF_ATTENTION, BattlerTagLapseType.TURN_END, 1, sourceMove);

    this.powder = this.sourceMove === MoveId.RAGE_POWDER;
  }

  /** "Center of Attention" can't be added if an ally is already the Center of Attention. */
  canAdd(pokemon: Pokemon): boolean {
    const activeTeam = pokemon.isPlayer() ? globalScene.getPlayerField() : globalScene.getEnemyField();

    return !activeTeam.find(p => p.getTag(BattlerTagType.CENTER_OF_ATTENTION));
  }

  onAdd(pokemon: Pokemon): void {
    super.onAdd(pokemon);

    globalScene.phaseManager.queueMessage(
      i18next.t("battlerTags:centerOfAttentionOnAdd", {
        pokemonNameWithAffix: getPokemonNameWithAffix(pokemon),
      }),
    );
  }
}

export class AbilityBattlerTag extends BattlerTag {
  public ability: AbilityId;

  constructor(tagType: BattlerTagType, ability: AbilityId, lapseType: BattlerTagLapseType, turnCount: number) {
    super(tagType, lapseType, turnCount);

    this.ability = ability;
  }

  /**
   * When given a battler tag or json representing one, load the data for it.
   * @param {BattlerTag | any} source A battler tag
   */
  loadTag(source: BattlerTag | any): void {
    super.loadTag(source);
    this.ability = source.ability as AbilityId;
  }
}

/**
 * Tag used by Unburden to double speed
 * @extends AbilityBattlerTag
 */
export class UnburdenTag extends AbilityBattlerTag {
  constructor() {
    super(BattlerTagType.UNBURDEN, AbilityId.UNBURDEN, BattlerTagLapseType.CUSTOM, 1);
  }
  onAdd(pokemon: Pokemon): void {
    super.onAdd(pokemon);
  }
  onRemove(pokemon: Pokemon): void {
    super.onRemove(pokemon);
  }
}

export class TruantTag extends AbilityBattlerTag {
  constructor() {
    super(BattlerTagType.TRUANT, AbilityId.TRUANT, BattlerTagLapseType.MOVE, 1);
  }

  lapse(pokemon: Pokemon, lapseType: BattlerTagLapseType): boolean {
    if (!pokemon.hasAbility(AbilityId.TRUANT)) {
      // remove tag if mon lacks ability
      return super.lapse(pokemon, lapseType);
    }

    const lastMove = pokemon.getLastXMoves()[0];

    if (!lastMove) {
      // Don't interrupt move if last move was `Moves.NONE` OR no prior move was found
      return true;
    }

    // Interrupt move usage in favor of slacking off
    const passive = pokemon.getAbility().id !== AbilityId.TRUANT;
    (globalScene.phaseManager.getCurrentPhase() as MovePhase).cancel();
    // TODO: Ability displays should be handled by the ability
    globalScene.phaseManager.queueAbilityDisplay(pokemon, passive, true);
    globalScene.phaseManager.queueMessage(
      i18next.t("battlerTags:truantLapse", {
        pokemonNameWithAffix: getPokemonNameWithAffix(pokemon),
      }),
    );
    globalScene.phaseManager.queueAbilityDisplay(pokemon, passive, false);

    return true;
  }
}

export class SlowStartTag extends AbilityBattlerTag {
  constructor() {
    super(BattlerTagType.SLOW_START, AbilityId.SLOW_START, BattlerTagLapseType.TURN_END, 5);
  }

  onAdd(pokemon: Pokemon): void {
    super.onAdd(pokemon);

    globalScene.phaseManager.queueMessage(
      i18next.t("battlerTags:slowStartOnAdd", {
        pokemonNameWithAffix: getPokemonNameWithAffix(pokemon),
      }),
    );
  }

  lapse(pokemon: Pokemon, lapseType: BattlerTagLapseType): boolean {
    if (!pokemon.hasAbility(this.ability)) {
      this.turnCount = 1;
    }

    return super.lapse(pokemon, lapseType);
  }

  onRemove(pokemon: Pokemon): void {
    super.onRemove(pokemon);

    globalScene.phaseManager.queueMessage(
      i18next.t("battlerTags:slowStartOnRemove", {
        pokemonNameWithAffix: getPokemonNameWithAffix(pokemon),
      }),
      null,
      false,
      null,
    );
  }
}

export class HighestStatBoostTag extends AbilityBattlerTag {
  public stat: Stat;
  public multiplier: number;

  constructor(tagType: BattlerTagType, ability: AbilityId) {
    super(tagType, ability, BattlerTagLapseType.CUSTOM, 1);
  }

  /**
   * When given a battler tag or json representing one, load the data for it.
   * @param {BattlerTag | any} source A battler tag
   */
  loadTag(source: BattlerTag | any): void {
    super.loadTag(source);
    this.stat = source.stat as Stat;
    this.multiplier = source.multiplier;
  }

  onAdd(pokemon: Pokemon): void {
    super.onAdd(pokemon);

    let highestStat: EffectiveStat;
    EFFECTIVE_STATS.map(s =>
      pokemon.getEffectiveStat(s, undefined, undefined, undefined, undefined, undefined, undefined, undefined, true),
    ).reduce((highestValue: number, value: number, i: number) => {
      if (value > highestValue) {
        highestStat = EFFECTIVE_STATS[i];
        return value;
      }
      return highestValue;
    }, 0);

    highestStat = highestStat!; // tell TS compiler it's defined!
    this.stat = highestStat;

    this.multiplier = this.stat === Stat.SPD ? 1.5 : 1.3;
    globalScene.phaseManager.queueMessage(
      i18next.t("battlerTags:highestStatBoostOnAdd", {
        pokemonNameWithAffix: getPokemonNameWithAffix(pokemon),
        statName: i18next.t(getStatKey(highestStat)),
      }),
      null,
      false,
      null,
      true,
    );
  }

  onRemove(pokemon: Pokemon): void {
    super.onRemove(pokemon);

    globalScene.phaseManager.queueMessage(
      i18next.t("battlerTags:highestStatBoostOnRemove", {
        pokemonNameWithAffix: getPokemonNameWithAffix(pokemon),
        abilityName: allAbilities[this.ability].name,
      }),
    );
  }
}

export class WeatherHighestStatBoostTag extends HighestStatBoostTag implements WeatherBattlerTag {
  public weatherTypes: WeatherType[];

  constructor(tagType: BattlerTagType, ability: AbilityId, ...weatherTypes: WeatherType[]) {
    super(tagType, ability);
    this.weatherTypes = weatherTypes;
  }

  /**
   * When given a battler tag or json representing one, load the data for it.
   * @param {BattlerTag | any} source A battler tag
   */
  loadTag(source: BattlerTag | any): void {
    super.loadTag(source);
    this.weatherTypes = source.weatherTypes.map(w => w as WeatherType);
  }
}

export class TerrainHighestStatBoostTag extends HighestStatBoostTag implements TerrainBattlerTag {
  public terrainTypes: TerrainType[];

  constructor(tagType: BattlerTagType, ability: AbilityId, ...terrainTypes: TerrainType[]) {
    super(tagType, ability);
    this.terrainTypes = terrainTypes;
  }

  /**
   * When given a battler tag or json representing one, load the data for it.
   * @param {BattlerTag | any} source A battler tag
   */
  loadTag(source: BattlerTag | any): void {
    super.loadTag(source);
    this.terrainTypes = source.terrainTypes.map(w => w as TerrainType);
  }
}

export class SemiInvulnerableTag extends BattlerTag {
  constructor(tagType: BattlerTagType, turnCount: number, sourceMove: MoveId) {
    super(tagType, BattlerTagLapseType.MOVE_EFFECT, turnCount, sourceMove);
  }

  onAdd(pokemon: Pokemon): void {
    super.onAdd(pokemon);

    pokemon.setVisible(false);
  }

  onRemove(pokemon: Pokemon): void {
    // Wait 2 frames before setting visible for battle animations that don't immediately show the sprite invisible
    globalScene.tweens.addCounter({
      duration: getFrameMs(2),
      onComplete: () => pokemon.setVisible(true),
    });
  }
}

export class TypeImmuneTag extends BattlerTag {
  public immuneType: PokemonType;

  constructor(tagType: BattlerTagType, sourceMove: MoveId, immuneType: PokemonType, length = 1) {
    super(tagType, BattlerTagLapseType.TURN_END, length, sourceMove, undefined, true);

    this.immuneType = immuneType;
  }

  /**
   * When given a battler tag or json representing one, load the data for it.
   * @param {BattlerTag | any} source A battler tag
   */
  loadTag(source: BattlerTag | any): void {
    super.loadTag(source);
    this.immuneType = source.immuneType as PokemonType;
  }
}

/**
 * Battler Tag that lifts the affected Pokemon into the air and provides immunity to Ground type moves.
 * @see {@link https://bulbapedia.bulbagarden.net/wiki/Magnet_Rise_(move) | MoveId.MAGNET_RISE}
 * @see {@link https://bulbapedia.bulbagarden.net/wiki/Telekinesis_(move) | MoveId.TELEKINESIS}
 */
export class FloatingTag extends TypeImmuneTag {
  constructor(tagType: BattlerTagType, sourceMove: MoveId, turnCount: number) {
    super(tagType, sourceMove, PokemonType.GROUND, turnCount);
  }

  onAdd(pokemon: Pokemon): void {
    super.onAdd(pokemon);

    if (this.sourceMove === MoveId.MAGNET_RISE) {
      globalScene.phaseManager.queueMessage(
        i18next.t("battlerTags:magnetRisenOnAdd", {
          pokemonNameWithAffix: getPokemonNameWithAffix(pokemon),
        }),
      );
    }
  }

  onRemove(pokemon: Pokemon): void {
    super.onRemove(pokemon);
    if (this.sourceMove === MoveId.MAGNET_RISE) {
      globalScene.phaseManager.queueMessage(
        i18next.t("battlerTags:magnetRisenOnRemove", {
          pokemonNameWithAffix: getPokemonNameWithAffix(pokemon),
        }),
      );
    }
  }
}

export class TypeBoostTag extends BattlerTag {
  public boostedType: PokemonType;
  public boostValue: number;
  public oneUse: boolean;

  constructor(
    tagType: BattlerTagType,
    sourceMove: MoveId,
    boostedType: PokemonType,
    boostValue: number,
    oneUse: boolean,
  ) {
    super(tagType, BattlerTagLapseType.TURN_END, 1, sourceMove);

    this.boostedType = boostedType;
    this.boostValue = boostValue;
    this.oneUse = oneUse;
  }

  /**
   * When given a battler tag or json representing one, load the data for it.
   * @param {BattlerTag | any} source A battler tag
   */
  loadTag(source: BattlerTag | any): void {
    super.loadTag(source);
    this.boostedType = source.boostedType as PokemonType;
    this.boostValue = source.boostValue;
    this.oneUse = source.oneUse;
  }

  lapse(pokemon: Pokemon, lapseType: BattlerTagLapseType): boolean {
    return lapseType !== BattlerTagLapseType.CUSTOM || super.lapse(pokemon, lapseType);
  }

  override onAdd(pokemon: Pokemon): void {
    globalScene.phaseManager.queueMessage(
      i18next.t("abilityTriggers:typeImmunityPowerBoost", {
        pokemonNameWithAffix: getPokemonNameWithAffix(pokemon),
        typeName: i18next.t(`pokemonInfo:Type.${PokemonType[this.boostedType]}`),
      }),
    );
  }

  override onOverlap(pokemon: Pokemon): void {
    globalScene.phaseManager.queueMessage(
      i18next.t("abilityTriggers:moveImmunity", { pokemonNameWithAffix: getPokemonNameWithAffix(pokemon) }),
    );
  }
}

export class CritBoostTag extends BattlerTag {
  constructor(tagType: BattlerTagType, sourceMove: MoveId) {
    super(tagType, BattlerTagLapseType.TURN_END, 1, sourceMove, undefined, true);
  }

  onAdd(pokemon: Pokemon): void {
    super.onAdd(pokemon);

    globalScene.phaseManager.queueMessage(
      i18next.t("battlerTags:critBoostOnAdd", {
        pokemonNameWithAffix: getPokemonNameWithAffix(pokemon),
      }),
    );
  }

  lapse(pokemon: Pokemon, lapseType: BattlerTagLapseType): boolean {
    return lapseType !== BattlerTagLapseType.CUSTOM || super.lapse(pokemon, lapseType);
  }

  onRemove(pokemon: Pokemon): void {
    super.onRemove(pokemon);

    globalScene.phaseManager.queueMessage(
      i18next.t("battlerTags:critBoostOnRemove", {
        pokemonNameWithAffix: getPokemonNameWithAffix(pokemon),
      }),
    );
  }
}

/**
 * Tag for the effects of Dragon Cheer, which boosts the critical hit ratio of the user's allies.
 * @extends {CritBoostTag}
 */
export class DragonCheerTag extends CritBoostTag {
  /** The types of the user's ally when the tag is added */
  public typesOnAdd: PokemonType[];

  constructor() {
    super(BattlerTagType.CRIT_BOOST, MoveId.DRAGON_CHEER);
  }

  onAdd(pokemon: Pokemon): void {
    super.onAdd(pokemon);

    this.typesOnAdd = pokemon.getTypes(true);
  }
}

export class SaltCuredTag extends BattlerTag {
  private sourceIndex: number;

  constructor(sourceId: number) {
    super(BattlerTagType.SALT_CURED, BattlerTagLapseType.TURN_END, 1, MoveId.SALT_CURE, sourceId);
  }

  /**
   * When given a battler tag or json representing one, load the data for it.
   * @param {BattlerTag | any} source A battler tag
   */
  loadTag(source: BattlerTag | any): void {
    super.loadTag(source);
    this.sourceIndex = source.sourceIndex;
  }

  onAdd(pokemon: Pokemon): void {
    super.onAdd(pokemon);

    globalScene.phaseManager.queueMessage(
      i18next.t("battlerTags:saltCuredOnAdd", {
        pokemonNameWithAffix: getPokemonNameWithAffix(pokemon),
      }),
    );
    this.sourceIndex = globalScene.getPokemonById(this.sourceId!)!.getBattlerIndex(); // TODO: are those bangs correct?
  }

  lapse(pokemon: Pokemon, lapseType: BattlerTagLapseType): boolean {
    const ret = lapseType !== BattlerTagLapseType.CUSTOM || super.lapse(pokemon, lapseType);

    if (ret) {
      globalScene.phaseManager.unshiftNew(
        "CommonAnimPhase",
        pokemon.getBattlerIndex(),
        pokemon.getBattlerIndex(),
        CommonAnim.SALT_CURE,
      );

      const cancelled = new BooleanHolder(false);
      applyAbAttrs("BlockNonDirectDamageAbAttr", pokemon, cancelled);

      if (!cancelled.value) {
        const pokemonSteelOrWater = pokemon.isOfType(PokemonType.STEEL) || pokemon.isOfType(PokemonType.WATER);
        pokemon.damageAndUpdate(toDmgValue(pokemonSteelOrWater ? pokemon.getMaxHp() / 4 : pokemon.getMaxHp() / 8), {
          result: HitResult.INDIRECT,
        });

        globalScene.phaseManager.queueMessage(
          i18next.t("battlerTags:saltCuredLapse", {
            pokemonNameWithAffix: getPokemonNameWithAffix(pokemon),
            moveName: this.getMoveName(),
          }),
        );
      }
    }

    return ret;
  }
}

export class CursedTag extends BattlerTag {
  private sourceIndex: number;

  constructor(sourceId: number) {
    super(BattlerTagType.CURSED, BattlerTagLapseType.TURN_END, 1, MoveId.CURSE, sourceId, true);
  }

  /**
   * When given a battler tag or json representing one, load the data for it.
   * @param {BattlerTag | any} source A battler tag
   */
  loadTag(source: BattlerTag | any): void {
    super.loadTag(source);
    this.sourceIndex = source.sourceIndex;
  }

  onAdd(pokemon: Pokemon): void {
    super.onAdd(pokemon);
    this.sourceIndex = globalScene.getPokemonById(this.sourceId!)!.getBattlerIndex(); // TODO: are those bangs correct?
  }

  lapse(pokemon: Pokemon, lapseType: BattlerTagLapseType): boolean {
    const ret = lapseType !== BattlerTagLapseType.CUSTOM || super.lapse(pokemon, lapseType);

    if (ret) {
      globalScene.phaseManager.unshiftNew(
        "CommonAnimPhase",
        pokemon.getBattlerIndex(),
        pokemon.getBattlerIndex(),
        CommonAnim.SALT_CURE,
      );

      const cancelled = new BooleanHolder(false);
      applyAbAttrs("BlockNonDirectDamageAbAttr", pokemon, cancelled);

      if (!cancelled.value) {
        pokemon.damageAndUpdate(toDmgValue(pokemon.getMaxHp() / 4), { result: HitResult.INDIRECT });
        globalScene.phaseManager.queueMessage(
          i18next.t("battlerTags:cursedLapse", {
            pokemonNameWithAffix: getPokemonNameWithAffix(pokemon),
          }),
        );
      }
    }

    return ret;
  }
}
/**
 * Battler tag for attacks that remove a type post use.
 */
export class RemovedTypeTag extends BattlerTag {
  constructor(tagType: BattlerTagType, lapseType: BattlerTagLapseType, sourceMove: MoveId) {
    super(tagType, lapseType, 1, sourceMove);
  }
}

/**
 * Battler tag for effects that ground the source, allowing Ground-type moves to hit them.
 * @description `IGNORE_FLYING`: Persistent grounding effects (i.e. from Smack Down and Thousand Waves)
 */
export class GroundedTag extends BattlerTag {
  constructor(tagType: BattlerTagType, lapseType: BattlerTagLapseType, sourceMove: MoveId) {
    super(tagType, lapseType, 1, sourceMove);
  }
}

/**
 * @description `ROOSTED`: Tag for temporary grounding if only source of ungrounding is flying and pokemon uses Roost.
 * Roost removes flying type from a pokemon for a single turn.
 */

export class RoostedTag extends BattlerTag {
  private isBaseFlying: boolean;
  private isBasePureFlying: boolean;

  constructor() {
    super(BattlerTagType.ROOSTED, BattlerTagLapseType.TURN_END, 1, MoveId.ROOST);
  }

  onRemove(pokemon: Pokemon): void {
    const currentTypes = pokemon.getTypes();
    const baseTypes = pokemon.getTypes(false, false, true);

    const forestsCurseApplied: boolean =
      currentTypes.includes(PokemonType.GRASS) && !baseTypes.includes(PokemonType.GRASS);
    const trickOrTreatApplied: boolean =
      currentTypes.includes(PokemonType.GHOST) && !baseTypes.includes(PokemonType.GHOST);

    if (this.isBaseFlying) {
      let modifiedTypes: PokemonType[] = [];
      if (this.isBasePureFlying) {
        if (forestsCurseApplied || trickOrTreatApplied) {
          modifiedTypes = currentTypes.filter(type => type !== PokemonType.NORMAL);
          modifiedTypes.push(PokemonType.FLYING);
        } else {
          modifiedTypes = [PokemonType.FLYING];
        }
      } else {
        modifiedTypes = [...currentTypes];
        modifiedTypes.push(PokemonType.FLYING);
      }
      pokemon.summonData.types = modifiedTypes;
      pokemon.updateInfo();
    }
  }

  onAdd(pokemon: Pokemon): void {
    const currentTypes = pokemon.getTypes();
    const baseTypes = pokemon.getTypes(false, false, true);

    const isOriginallyDualType = baseTypes.length === 2;
    const isCurrentlyDualType = currentTypes.length === 2;
    this.isBaseFlying = baseTypes.includes(PokemonType.FLYING);
    this.isBasePureFlying = baseTypes[0] === PokemonType.FLYING && baseTypes.length === 1;

    if (this.isBaseFlying) {
      let modifiedTypes: PokemonType[];
      if (this.isBasePureFlying && !isCurrentlyDualType) {
        modifiedTypes = [PokemonType.NORMAL];
      } else {
        if (!!pokemon.getTag(RemovedTypeTag) && isOriginallyDualType && !isCurrentlyDualType) {
          modifiedTypes = [PokemonType.UNKNOWN];
        } else {
          modifiedTypes = currentTypes.filter(type => type !== PokemonType.FLYING);
        }
      }
      pokemon.summonData.types = modifiedTypes;
      pokemon.updateInfo();
    }
  }
}

/** Common attributes of form change abilities that block damage */
export class FormBlockDamageTag extends BattlerTag {
  constructor(tagType: BattlerTagType) {
    super(tagType, BattlerTagLapseType.CUSTOM, 1);
  }

  /**
   * Determines if the tag can be added to the Pokémon.
   * @param {Pokemon} pokemon The Pokémon to which the tag might be added.
   * @returns {boolean} True if the tag can be added, false otherwise.
   */
  canAdd(pokemon: Pokemon): boolean {
    return pokemon.formIndex === 0;
  }

  /**
   * Applies the tag to the Pokémon.
   * Triggers a form change if the Pokémon is not in its defense form.
   * @param {Pokemon} pokemon The Pokémon to which the tag is added.
   */
  onAdd(pokemon: Pokemon): void {
    super.onAdd(pokemon);

    if (pokemon.formIndex !== 0) {
      globalScene.triggerPokemonFormChange(pokemon, SpeciesFormChangeAbilityTrigger);
    }
  }

  /**
   * Removes the tag from the Pokémon.
   * Triggers a form change when the tag is removed.
   * @param {Pokemon} pokemon The Pokémon from which the tag is removed.
   */
  onRemove(pokemon: Pokemon): void {
    super.onRemove(pokemon);

    globalScene.triggerPokemonFormChange(pokemon, SpeciesFormChangeAbilityTrigger);
  }
}
/** Provides the additional weather-based effects of the Ice Face ability */
export class IceFaceBlockDamageTag extends FormBlockDamageTag {
  /**
   * Determines if the tag can be added to the Pokémon.
   * @param {Pokemon} pokemon The Pokémon to which the tag might be added.
   * @returns {boolean} True if the tag can be added, false otherwise.
   */
  canAdd(pokemon: Pokemon): boolean {
    const weatherType = globalScene.arena.weather?.weatherType;
    const isWeatherSnowOrHail = weatherType === WeatherType.HAIL || weatherType === WeatherType.SNOW;

    return super.canAdd(pokemon) || isWeatherSnowOrHail;
  }
}

/**
 * Battler tag indicating a Tatsugiri with {@link https://bulbapedia.bulbagarden.net/wiki/Commander_(Ability) | Commander}
 * has entered the tagged Pokemon's mouth.
 */
export class CommandedTag extends BattlerTag {
  private _tatsugiriFormKey: string;

  constructor(sourceId: number) {
    super(BattlerTagType.COMMANDED, BattlerTagLapseType.CUSTOM, 0, MoveId.NONE, sourceId);
  }

  public get tatsugiriFormKey(): string {
    return this._tatsugiriFormKey;
  }

  /** Caches the Tatsugiri's form key and sharply boosts the tagged Pokemon's stats */
  override onAdd(pokemon: Pokemon): void {
    this._tatsugiriFormKey = this.getSourcePokemon()?.getFormKey() ?? "curly";
    globalScene.phaseManager.unshiftNew(
      "StatStageChangePhase",
      pokemon.getBattlerIndex(),
      true,
      [Stat.ATK, Stat.DEF, Stat.SPATK, Stat.SPDEF, Stat.SPD],
      2,
    );
  }

  /** Triggers an {@linkcode PokemonAnimType | animation} of the tagged Pokemon "spitting out" Tatsugiri */
  override onRemove(pokemon: Pokemon): void {
    if (this.getSourcePokemon()?.isActive(true)) {
      globalScene.triggerPokemonBattleAnim(pokemon, PokemonAnimType.COMMANDER_REMOVE);
    }
  }

  override loadTag(source: BattlerTag | any): void {
    super.loadTag(source);
    this._tatsugiriFormKey = source._tatsugiriFormKey;
  }
}

/**
 * Battler tag enabling the Stockpile mechanic. This tag handles:
 * - Stack tracking, including max limit enforcement (which is replicated in Stockpile for redundancy).
 *
 * - Stat changes on adding a stack. Adding a stockpile stack attempts to raise the pokemon's DEF and SPDEF by +1.
 *
 * - Stat changes on removal of (all) stacks.
 *   - Removing stacks decreases DEF and SPDEF, independently, by one stage for each stack that successfully changed
 *     the stat when added.
 */
export class StockpilingTag extends BattlerTag {
  public stockpiledCount = 0;
  public statChangeCounts: { [Stat.DEF]: number; [Stat.SPDEF]: number } = {
    [Stat.DEF]: 0,
    [Stat.SPDEF]: 0,
  };

  constructor(sourceMove: MoveId = MoveId.NONE) {
    super(BattlerTagType.STOCKPILING, BattlerTagLapseType.CUSTOM, 1, sourceMove);
  }

  private onStatStagesChanged: StatStageChangeCallback = (_, statsChanged, statChanges) => {
    const defChange = statChanges[statsChanged.indexOf(Stat.DEF)] ?? 0;
    const spDefChange = statChanges[statsChanged.indexOf(Stat.SPDEF)] ?? 0;

    if (defChange) {
      this.statChangeCounts[Stat.DEF]++;
    }
    if (spDefChange) {
      this.statChangeCounts[Stat.SPDEF]++;
    }
  };

  loadTag(source: BattlerTag | any): void {
    super.loadTag(source);
    this.stockpiledCount = source.stockpiledCount || 0;
    this.statChangeCounts = {
      [Stat.DEF]: source.statChangeCounts?.[Stat.DEF] ?? 0,
      [Stat.SPDEF]: source.statChangeCounts?.[Stat.SPDEF] ?? 0,
    };
  }

  /**
   * Adds a stockpile stack to a pokemon, up to a maximum of 3 stacks. Note that onOverlap defers to this method.
   *
   * If a stack is added, a message is displayed and the pokemon's DEF and SPDEF are increased by 1.
   * For each stat, an internal counter is incremented (by 1) if the stat was successfully changed.
   */
  onAdd(pokemon: Pokemon): void {
    if (this.stockpiledCount < 3) {
      this.stockpiledCount++;

      globalScene.phaseManager.queueMessage(
        i18next.t("battlerTags:stockpilingOnAdd", {
          pokemonNameWithAffix: getPokemonNameWithAffix(pokemon),
          stockpiledCount: this.stockpiledCount,
        }),
      );

      // Attempt to increase DEF and SPDEF by one stage, keeping track of successful changes.
      globalScene.phaseManager.unshiftNew(
        "StatStageChangePhase",
        pokemon.getBattlerIndex(),
        true,
        [Stat.SPDEF, Stat.DEF],
        1,
        true,
        false,
        true,
        this.onStatStagesChanged,
      );
    }
  }

  onOverlap(pokemon: Pokemon): void {
    this.onAdd(pokemon);
  }

  /**
   * Removing the tag removes all stacks, and the pokemon's DEF and SPDEF are decreased by
   * one stage for each stack which had successfully changed that particular stat during onAdd.
   */
  onRemove(pokemon: Pokemon): void {
    const defChange = this.statChangeCounts[Stat.DEF];
    const spDefChange = this.statChangeCounts[Stat.SPDEF];

    if (defChange) {
      globalScene.phaseManager.unshiftNew(
        "StatStageChangePhase",
        pokemon.getBattlerIndex(),
        true,
        [Stat.DEF],
        -defChange,
        true,
        false,
        true,
      );
    }

    if (spDefChange) {
      globalScene.phaseManager.unshiftNew(
        "StatStageChangePhase",
        pokemon.getBattlerIndex(),
        true,
        [Stat.SPDEF],
        -spDefChange,
        true,
        false,
        true,
      );
    }
  }
}

/**
 * Battler tag for Gulp Missile used by Cramorant.
 * @extends BattlerTag
 */
export class GulpMissileTag extends BattlerTag {
  constructor(tagType: BattlerTagType, sourceMove: MoveId) {
    super(tagType, BattlerTagLapseType.HIT, 0, sourceMove);
  }

  override lapse(pokemon: Pokemon, _lapseType: BattlerTagLapseType): boolean {
    if (pokemon.getTag(BattlerTagType.UNDERWATER)) {
      return true;
    }

    const moveEffectPhase = globalScene.phaseManager.getCurrentPhase();
    if (moveEffectPhase?.is("MoveEffectPhase")) {
      const attacker = moveEffectPhase.getUserPokemon();

      if (!attacker) {
        return false;
      }

      if (moveEffectPhase.move.hitsSubstitute(attacker, pokemon)) {
        return true;
      }

      const cancelled = new BooleanHolder(false);
      applyAbAttrs("BlockNonDirectDamageAbAttr", attacker, cancelled);

      if (!cancelled.value) {
        attacker.damageAndUpdate(Math.max(1, Math.floor(attacker.getMaxHp() / 4)), { result: HitResult.INDIRECT });
      }

      if (this.tagType === BattlerTagType.GULP_MISSILE_ARROKUDA) {
        globalScene.phaseManager.unshiftNew("StatStageChangePhase", attacker.getBattlerIndex(), false, [Stat.DEF], -1);
      } else {
        attacker.trySetStatus(StatusEffect.PARALYSIS, true, pokemon);
      }
    }
    return false;
  }

  /**
   * Gulp Missile's initial form changes are triggered by using Surf and Dive.
   * @param {Pokemon} pokemon The Pokemon with Gulp Missile ability.
   * @returns Whether the BattlerTag can be added.
   */
  canAdd(pokemon: Pokemon): boolean {
    const isSurfOrDive = [MoveId.SURF, MoveId.DIVE].includes(this.sourceMove);
    const isNormalForm =
      pokemon.formIndex === 0 &&
      !pokemon.getTag(BattlerTagType.GULP_MISSILE_ARROKUDA) &&
      !pokemon.getTag(BattlerTagType.GULP_MISSILE_PIKACHU);
    const isCramorant = pokemon.species.speciesId === SpeciesId.CRAMORANT;

    return isSurfOrDive && isNormalForm && isCramorant;
  }

  onAdd(pokemon: Pokemon): void {
    super.onAdd(pokemon);
    globalScene.triggerPokemonFormChange(pokemon, SpeciesFormChangeAbilityTrigger);
  }

  onRemove(pokemon: Pokemon): void {
    super.onRemove(pokemon);
    globalScene.triggerPokemonFormChange(pokemon, SpeciesFormChangeAbilityTrigger);
  }
}

/**
 * Tag that makes the target drop all of it type immunities
 * and all accuracy checks ignore its evasiveness stat.
 *
 * Applied by moves: {@linkcode MoveId.ODOR_SLEUTH | Odor Sleuth},
 * {@linkcode MoveId.MIRACLE_EYE | Miracle Eye} and {@linkcode MoveId.FORESIGHT | Foresight}.
 *
 * @extends BattlerTag
 * @see {@linkcode ignoreImmunity}
 */
export class ExposedTag extends BattlerTag {
  private defenderType: PokemonType;
  private allowedTypes: PokemonType[];

  constructor(tagType: BattlerTagType, sourceMove: MoveId, defenderType: PokemonType, allowedTypes: PokemonType[]) {
    super(tagType, BattlerTagLapseType.CUSTOM, 1, sourceMove);
    this.defenderType = defenderType;
    this.allowedTypes = allowedTypes;
  }

  /**
   * When given a battler tag or json representing one, load the data for it.
   * @param {BattlerTag | any} source A battler tag
   */
  loadTag(source: BattlerTag | any): void {
    super.loadTag(source);
    this.defenderType = source.defenderType as PokemonType;
    this.allowedTypes = source.allowedTypes as PokemonType[];
  }

  /**
   * @param types {@linkcode PokemonType} of the defending Pokemon
   * @param moveType {@linkcode PokemonType} of the move targetting it
   * @returns `true` if the move should be allowed to target the defender.
   */
  ignoreImmunity(type: PokemonType, moveType: PokemonType): boolean {
    return type === this.defenderType && this.allowedTypes.includes(moveType);
  }
}

/**
 * Tag that prevents HP recovery from held items and move effects. It also blocks the usage of recovery moves.
 * Applied by moves:  {@linkcode MoveId.HEAL_BLOCK | Heal Block (5 turns)}, {@linkcode MoveId.PSYCHIC_NOISE | Psychic Noise (2 turns)}
 *
 * @extends MoveRestrictionBattlerTag
 */
export class HealBlockTag extends MoveRestrictionBattlerTag {
  constructor(turnCount: number, sourceMove: MoveId) {
    super(
      BattlerTagType.HEAL_BLOCK,
      [BattlerTagLapseType.PRE_MOVE, BattlerTagLapseType.TURN_END],
      turnCount,
      sourceMove,
    );
  }

  onActivation(pokemon: Pokemon): string {
    return i18next.t("battle:battlerTagsHealBlock", {
      pokemonNameWithAffix: getPokemonNameWithAffix(pokemon),
    });
  }

  /**
   * Checks if a move is disabled under Heal Block
   * @param {MoveId} move {@linkcode MoveId} the move ID
   * @returns `true` if the move has a TRIAGE_MOVE flag and is a status move
   */
  override isMoveRestricted(move: MoveId): boolean {
    return allMoves[move].hasFlag(MoveFlags.TRIAGE_MOVE) && allMoves[move].category === MoveCategory.STATUS;
  }

  /**
   * Checks if a move is disabled under Heal Block because of its choice of target
   * Implemented b/c of Pollen Puff
   * @param {MoveId} move {@linkcode MoveId} the move ID
   * @param {Pokemon} user {@linkcode Pokemon} the move user
   * @param {Pokemon} target {@linkcode Pokemon} the target of the move
   * @returns `true` if the move cannot be used because the target is an ally
   */
  override isMoveTargetRestricted(move: MoveId, user: Pokemon, target: Pokemon) {
    const moveCategory = new NumberHolder(allMoves[move].category);
    applyMoveAttrs("StatusCategoryOnAllyAttr", user, target, allMoves[move], moveCategory);
    return allMoves[move].hasAttr("HealOnAllyAttr") && moveCategory.value === MoveCategory.STATUS;
  }

  /**
   * Uses its own unique selectionDeniedText() message
   */
  override selectionDeniedText(pokemon: Pokemon, move: MoveId): string {
    return i18next.t("battle:moveDisabledHealBlock", {
      pokemonNameWithAffix: getPokemonNameWithAffix(pokemon),
      moveName: allMoves[move].name,
      healBlockName: allMoves[MoveId.HEAL_BLOCK].name,
    });
  }

  /**
   * @override
   * @param {Pokemon} pokemon {@linkcode Pokemon} attempting to use the restricted move
   * @param {MoveId} move {@linkcode MoveId} ID of the move being interrupted
   * @returns {string} text to display when the move is interrupted
   */
  override interruptedText(pokemon: Pokemon, move: MoveId): string {
    return i18next.t("battle:moveDisabledHealBlock", {
      pokemonNameWithAffix: getPokemonNameWithAffix(pokemon),
      moveName: allMoves[move].name,
      healBlockName: allMoves[MoveId.HEAL_BLOCK].name,
    });
  }

  override onRemove(pokemon: Pokemon): void {
    super.onRemove(pokemon);

    globalScene.phaseManager.queueMessage(
      i18next.t("battle:battlerTagsHealBlockOnRemove", {
        pokemonNameWithAffix: getPokemonNameWithAffix(pokemon),
      }),
      null,
      false,
      null,
    );
  }
}

/**
 * Tag that doubles the type effectiveness of Fire-type moves.
 * @extends BattlerTag
 */
export class TarShotTag extends BattlerTag {
  constructor() {
    super(BattlerTagType.TAR_SHOT, BattlerTagLapseType.CUSTOM, 0);
  }

  /**
   * If the Pokemon is terastallized, the tag cannot be added.
   * @param {Pokemon} pokemon the {@linkcode Pokemon} to which the tag is added
   * @returns whether the tag is applied
   */
  override canAdd(pokemon: Pokemon): boolean {
    return !pokemon.isTerastallized;
  }

  override onAdd(pokemon: Pokemon): void {
    globalScene.phaseManager.queueMessage(
      i18next.t("battlerTags:tarShotOnAdd", {
        pokemonNameWithAffix: getPokemonNameWithAffix(pokemon),
      }),
    );
  }
}

/**
 * Battler Tag implementing the type-changing effect of {@link https://bulbapedia.bulbagarden.net/wiki/Electrify_(move) | Electrify}.
 * While this tag is in effect, the afflicted Pokemon's moves are changed to Electric type.
 */
export class ElectrifiedTag extends BattlerTag {
  constructor() {
    super(BattlerTagType.ELECTRIFIED, BattlerTagLapseType.TURN_END, 1, MoveId.ELECTRIFY);
  }

  override onAdd(pokemon: Pokemon): void {
    // "{pokemonNameWithAffix}'s moves have been electrified!"
    globalScene.phaseManager.queueMessage(
      i18next.t("battlerTags:electrifiedOnAdd", {
        pokemonNameWithAffix: getPokemonNameWithAffix(pokemon),
      }),
    );
  }
}

/**
 * Battler Tag that keeps track of how many times the user has Autotomized
 * Each count of Autotomization reduces the weight by 100kg
 */
export class AutotomizedTag extends BattlerTag {
  public autotomizeCount = 0;
  constructor(sourceMove: MoveId = MoveId.AUTOTOMIZE) {
    super(BattlerTagType.AUTOTOMIZED, BattlerTagLapseType.CUSTOM, 1, sourceMove);
  }

  /**
   * Adds an autotomize count to the Pokemon. Each stack reduces weight by 100kg
   * If the Pokemon is over 0.1kg it also displays a message.
   * @param pokemon The Pokemon that is being autotomized
   */
  onAdd(pokemon: Pokemon): void {
    const minWeight = 0.1;
    if (pokemon.getWeight() > minWeight) {
      globalScene.phaseManager.queueMessage(
        i18next.t("battlerTags:autotomizeOnAdd", {
          pokemonNameWithAffix: getPokemonNameWithAffix(pokemon),
        }),
      );
    }
    this.autotomizeCount += 1;
  }

  onOverlap(pokemon: Pokemon): void {
    this.onAdd(pokemon);
  }
}

/**
 * Tag implementing the {@link https://bulbapedia.bulbagarden.net/wiki/Substitute_(doll)#Effect | Substitute Doll} effect,
 * for use with the moves Substitute and Shed Tail. Pokemon with this tag deflect most forms of received attack damage
 * onto the tag. This tag also grants immunity to most Status moves and several move effects.
 */
export class SubstituteTag extends BattlerTag {
  /** The substitute's remaining HP. If HP is depleted, the Substitute fades. */
  public hp: number;
  /** A reference to the sprite representing the Substitute doll */
  public sprite: Phaser.GameObjects.Sprite;
  /** Is the source Pokemon "in focus," i.e. is it fully visible on the field? */
  public sourceInFocus: boolean;

  constructor(sourceMove: MoveId, sourceId: number) {
    super(
      BattlerTagType.SUBSTITUTE,
      [BattlerTagLapseType.PRE_MOVE, BattlerTagLapseType.AFTER_MOVE, BattlerTagLapseType.HIT],
      0,
      sourceMove,
      sourceId,
      true,
    );
  }

  /** Sets the Substitute's HP and queues an on-add battle animation that initializes the Substitute's sprite. */
  onAdd(pokemon: Pokemon): void {
    this.hp = Math.floor(globalScene.getPokemonById(this.sourceId!)!.getMaxHp() / 4);
    this.sourceInFocus = false;

    // Queue battle animation and message
    globalScene.triggerPokemonBattleAnim(pokemon, PokemonAnimType.SUBSTITUTE_ADD);
    if (this.sourceMove === MoveId.SHED_TAIL) {
      globalScene.phaseManager.queueMessage(
        i18next.t("battlerTags:shedTailOnAdd", {
          pokemonNameWithAffix: getPokemonNameWithAffix(pokemon),
        }),
        1500,
      );
    } else {
      globalScene.phaseManager.queueMessage(
        i18next.t("battlerTags:substituteOnAdd", {
          pokemonNameWithAffix: getPokemonNameWithAffix(pokemon),
        }),
        1500,
      );
    }

    // Remove any binding effects from the user
    pokemon.findAndRemoveTags(tag => tag instanceof DamagingTrapTag);
  }

  /** Queues an on-remove battle animation that removes the Substitute's sprite. */
  onRemove(pokemon: Pokemon): void {
    // Only play the animation if the cause of removal isn't from the source's own move
    if (!this.sourceInFocus) {
      globalScene.triggerPokemonBattleAnim(pokemon, PokemonAnimType.SUBSTITUTE_REMOVE, [this.sprite]);
    } else {
      this.sprite.destroy();
    }
    globalScene.phaseManager.queueMessage(
      i18next.t("battlerTags:substituteOnRemove", {
        pokemonNameWithAffix: getPokemonNameWithAffix(pokemon),
      }),
    );
  }

  lapse(pokemon: Pokemon, lapseType: BattlerTagLapseType): boolean {
    switch (lapseType) {
      case BattlerTagLapseType.PRE_MOVE:
        this.onPreMove(pokemon);
        break;
      case BattlerTagLapseType.AFTER_MOVE:
        this.onAfterMove(pokemon);
        break;
      case BattlerTagLapseType.HIT:
        this.onHit(pokemon);
        break;
    }
    return lapseType !== BattlerTagLapseType.CUSTOM; // only remove this tag on custom lapse
  }

  /** Triggers an animation that brings the Pokemon into focus before it uses a move */
  onPreMove(pokemon: Pokemon): void {
    globalScene.triggerPokemonBattleAnim(pokemon, PokemonAnimType.SUBSTITUTE_PRE_MOVE, [this.sprite]);
    this.sourceInFocus = true;
  }

  /** Triggers an animation that brings the Pokemon out of focus after it uses a move */
  onAfterMove(pokemon: Pokemon): void {
    globalScene.triggerPokemonBattleAnim(pokemon, PokemonAnimType.SUBSTITUTE_POST_MOVE, [this.sprite]);
    this.sourceInFocus = false;
  }

  /** If the Substitute redirects damage, queue a message to indicate it. */
  onHit(pokemon: Pokemon): void {
    const moveEffectPhase = globalScene.phaseManager.getCurrentPhase();
    if (moveEffectPhase?.is("MoveEffectPhase")) {
      const attacker = moveEffectPhase.getUserPokemon();
      if (!attacker) {
        return;
      }
      const move = moveEffectPhase.move;
      const firstHit = attacker.turnData.hitCount === attacker.turnData.hitsLeft;

      if (firstHit && move.hitsSubstitute(attacker, pokemon)) {
        globalScene.phaseManager.queueMessage(
          i18next.t("battlerTags:substituteOnHit", {
            pokemonNameWithAffix: getPokemonNameWithAffix(pokemon),
          }),
        );
      }
    }
  }

  /**
   * When given a battler tag or json representing one, load the data for it.
   * @param {BattlerTag | any} source A battler tag
   */
  loadTag(source: BattlerTag | any): void {
    super.loadTag(source);
    this.hp = source.hp;
  }
}

/**
 * Tag that adds extra post-summon effects to a battle for a specific Pokemon.
 * These post-summon effects are performed through {@linkcode Pokemon.mysteryEncounterBattleEffects},
 * and can be used to unshift special phases, etc.
 * Currently used only in MysteryEncounters to provide start of fight stat buffs.
 */
export class MysteryEncounterPostSummonTag extends BattlerTag {
  constructor() {
    super(BattlerTagType.MYSTERY_ENCOUNTER_POST_SUMMON, BattlerTagLapseType.CUSTOM, 1);
  }

  /** Event when tag is added */
  onAdd(pokemon: Pokemon): void {
    super.onAdd(pokemon);
  }

  /** Performs post-summon effects through {@linkcode Pokemon.mysteryEncounterBattleEffects} */
  lapse(pokemon: Pokemon, lapseType: BattlerTagLapseType): boolean {
    const ret = super.lapse(pokemon, lapseType);

    if (lapseType === BattlerTagLapseType.CUSTOM) {
      const cancelled = new BooleanHolder(false);
      applyAbAttrs("ProtectStatAbAttr", pokemon, cancelled);
      applyAbAttrs("ConditionalUserFieldProtectStatAbAttr", pokemon, cancelled, false, pokemon);
      if (!cancelled.value) {
        if (pokemon.mysteryEncounterBattleEffects) {
          pokemon.mysteryEncounterBattleEffects(pokemon);
        }
      }
    }

    return ret;
  }

  /** Event when tag is removed */
  onRemove(pokemon: Pokemon): void {
    super.onRemove(pokemon);
  }
}

/**
 * Battle Tag that applies the move Torment to the target Pokemon
 * Torment restricts the use of moves twice in a row.
 * The tag is only removed if the target leaves the battle.
 * Torment does not interrupt the move if the move is performed consecutively in the same turn and right after Torment is applied
 */
export class TormentTag extends MoveRestrictionBattlerTag {
  constructor(sourceId: number) {
    super(BattlerTagType.TORMENT, BattlerTagLapseType.AFTER_MOVE, 1, MoveId.TORMENT, sourceId);
  }

  /**
   * Adds the battler tag to the target Pokemon and defines the private class variable 'target'
   * 'Target' is used to track the Pokemon's current status
   * @param {Pokemon} pokemon the Pokemon tormented
   */
  override onAdd(pokemon: Pokemon) {
    super.onAdd(pokemon);
    globalScene.phaseManager.queueMessage(
      i18next.t("battlerTags:tormentOnAdd", {
        pokemonNameWithAffix: getPokemonNameWithAffix(pokemon),
      }),
      1500,
    );
  }

  /**
   * Torment only ends when the affected Pokemon leaves the battle field
   * @param {Pokemon} pokemon the Pokemon under the effects of Torment
   * @param _tagType
   * @returns `true` if still present | `false` if not
   */
  override lapse(pokemon: Pokemon, _tagType: BattlerTagLapseType): boolean {
    return pokemon.isActive(true);
  }

  /**
   * This checks if the current move used is identical to the last used move with a {@linkcode MoveResult} of `SUCCESS`/`MISS`
   * @param {MoveId} move the move under investigation
   * @returns `true` if there is valid consecutive usage | `false` if the moves are different from each other
   */
  public override isMoveRestricted(move: MoveId, user: Pokemon): boolean {
    if (!user) {
      return false;
    }
    const lastMove = user.getLastXMoves(1)[0];
    if (!lastMove) {
      return false;
    }
    // This checks for locking / momentum moves like Rollout and Hydro Cannon + if the user is under the influence of BattlerTagType.FRENZY
    // Because Uproar's unique behavior is not implemented, it does not check for Uproar. Torment has been marked as partial in moves.ts
    const moveObj = allMoves[lastMove.move];
    const isUnaffected = moveObj.hasAttr("ConsecutiveUseDoublePowerAttr") || user.getTag(BattlerTagType.FRENZY);
    const validLastMoveResult = lastMove.result === MoveResult.SUCCESS || lastMove.result === MoveResult.MISS;
    return lastMove.move === move && validLastMoveResult && lastMove.move !== MoveId.STRUGGLE && !isUnaffected;
  }

  override selectionDeniedText(pokemon: Pokemon, _move: MoveId): string {
    return i18next.t("battle:moveDisabledTorment", {
      pokemonNameWithAffix: getPokemonNameWithAffix(pokemon),
    });
  }
}

/**
 * BattlerTag that applies the effects of Taunt to the target Pokemon
 * Taunt restricts the use of status moves.
 * The tag is removed after 4 turns.
 */
export class TauntTag extends MoveRestrictionBattlerTag {
  constructor() {
    super(BattlerTagType.TAUNT, [BattlerTagLapseType.PRE_MOVE, BattlerTagLapseType.AFTER_MOVE], 4, MoveId.TAUNT);
  }

  override onAdd(pokemon: Pokemon) {
    super.onAdd(pokemon);
    globalScene.phaseManager.queueMessage(
      i18next.t("battlerTags:tauntOnAdd", {
        pokemonNameWithAffix: getPokemonNameWithAffix(pokemon),
      }),
      1500,
    );
  }

  public override onRemove(pokemon: Pokemon): void {
    super.onRemove(pokemon);

    globalScene.phaseManager.queueMessage(
      i18next.t("battlerTags:tauntOnRemove", {
        pokemonNameWithAffix: getPokemonNameWithAffix(pokemon),
      }),
    );
  }

  /**
   * Checks if a move is a status move and determines its restriction status on that basis
   * @param {MoveId} move the move under investigation
   * @returns `true` if the move is a status move
   */
  override isMoveRestricted(move: MoveId): boolean {
    return allMoves[move].category === MoveCategory.STATUS;
  }

  override selectionDeniedText(pokemon: Pokemon, move: MoveId): string {
    return i18next.t("battle:moveDisabledTaunt", {
      pokemonNameWithAffix: getPokemonNameWithAffix(pokemon),
      moveName: allMoves[move].name,
    });
  }

  override interruptedText(pokemon: Pokemon, move: MoveId): string {
    return i18next.t("battle:moveDisabledTaunt", {
      pokemonNameWithAffix: getPokemonNameWithAffix(pokemon),
      moveName: allMoves[move].name,
    });
  }
}

/**
 * BattlerTag that applies the effects of Imprison to the target Pokemon
 * Imprison restricts the opposing side's usage of moves shared by the source-user of Imprison.
 * The tag is only removed when the source-user is removed from the field.
 */
export class ImprisonTag extends MoveRestrictionBattlerTag {
  constructor(sourceId: number) {
    super(
      BattlerTagType.IMPRISON,
      [BattlerTagLapseType.PRE_MOVE, BattlerTagLapseType.AFTER_MOVE],
      1,
      MoveId.IMPRISON,
      sourceId,
    );
  }

  /**
   * Checks if the source of Imprison is still active
   * @override
   * @param pokemon The pokemon this tag is attached to
   * @returns `true` if the source is still active
   */
  public override lapse(pokemon: Pokemon, lapseType: BattlerTagLapseType): boolean {
    const source = this.getSourcePokemon();
    if (source) {
      if (lapseType === BattlerTagLapseType.PRE_MOVE) {
        return super.lapse(pokemon, lapseType) && source.isActive(true);
      }
      return source.isActive(true);
    }
    return false;
  }

  /**
   * Checks if the source of the tag has the parameter move in its moveset and that the source is still active
   * @override
   * @param {MoveId} move the move under investigation
   * @returns `false` if either condition is not met
   */
  public override isMoveRestricted(move: MoveId, _user: Pokemon): boolean {
    const source = this.getSourcePokemon();
    if (source) {
      const sourceMoveset = source.getMoveset().map(m => m.moveId);
      return sourceMoveset?.includes(move) && source.isActive(true);
    }
    return false;
  }

  override selectionDeniedText(pokemon: Pokemon, move: MoveId): string {
    return i18next.t("battle:moveDisabledImprison", {
      pokemonNameWithAffix: getPokemonNameWithAffix(pokemon),
      moveName: allMoves[move].name,
    });
  }

  override interruptedText(pokemon: Pokemon, move: MoveId): string {
    return i18next.t("battle:moveDisabledImprison", {
      pokemonNameWithAffix: getPokemonNameWithAffix(pokemon),
      moveName: allMoves[move].name,
    });
  }
}

/**
 * Battler Tag that applies the effects of Syrup Bomb to the target Pokemon.
 * For three turns, starting from the turn of hit, at the end of each turn, the target Pokemon's speed will decrease by 1.
 * The tag can also expire by taking the target Pokemon off the field, or the Pokemon that originally used the move.
 */
export class SyrupBombTag extends BattlerTag {
  constructor(sourceId: number) {
    super(BattlerTagType.SYRUP_BOMB, BattlerTagLapseType.TURN_END, 3, MoveId.SYRUP_BOMB, sourceId);
  }

  /**
   * Adds the Syrup Bomb battler tag to the target Pokemon.
   * @param pokemon - The target {@linkcode Pokemon}
   */
  override onAdd(pokemon: Pokemon) {
    super.onAdd(pokemon);
    globalScene.phaseManager.queueMessage(
      i18next.t("battlerTags:syrupBombOnAdd", {
        pokemonNameWithAffix: getPokemonNameWithAffix(pokemon),
      }),
    );
  }

  /**
   * Applies the single-stage speed down to the target Pokemon and decrements the tag's turn count
   * @param pokemon - The target {@linkcode Pokemon}
   * @param _lapseType - N/A
   * @returns `true` if the `turnCount` is still greater than `0`; `false` if the `turnCount` is `0` or the target or source Pokemon has been removed from the field
   */
  override lapse(pokemon: Pokemon, _lapseType: BattlerTagLapseType): boolean {
    if (this.sourceId && !globalScene.getPokemonById(this.sourceId)?.isActive(true)) {
      return false;
    }
    // Custom message in lieu of an animation in mainline
    globalScene.phaseManager.queueMessage(
      i18next.t("battlerTags:syrupBombLapse", {
        pokemonNameWithAffix: getPokemonNameWithAffix(pokemon),
      }),
    );
    globalScene.phaseManager.unshiftNew(
      "StatStageChangePhase",
      pokemon.getBattlerIndex(),
      true,
      [Stat.SPD],
      -1,
      true,
      false,
      true,
    );
    return --this.turnCount > 0;
  }
}

/**
 * Telekinesis raises the target into the air for three turns and causes all moves used against the target (aside from OHKO moves) to hit the target unless the target is in a semi-invulnerable state from Fly/Dig.
 * The first effect is provided by {@linkcode FloatingTag}, the accuracy-bypass effect is provided by TelekinesisTag
 * The effects of Telekinesis can be baton passed to a teammate.
 * @see {@link https://bulbapedia.bulbagarden.net/wiki/Telekinesis_(move) | MoveId.TELEKINESIS}
 */
export class TelekinesisTag extends BattlerTag {
  constructor(sourceMove: MoveId) {
    super(
      BattlerTagType.TELEKINESIS,
      [BattlerTagLapseType.PRE_MOVE, BattlerTagLapseType.AFTER_MOVE],
      3,
      sourceMove,
      undefined,
      true,
    );
  }

  override onAdd(pokemon: Pokemon) {
    globalScene.phaseManager.queueMessage(
      i18next.t("battlerTags:telekinesisOnAdd", {
        pokemonNameWithAffix: getPokemonNameWithAffix(pokemon),
      }),
    );
  }
}

/**
 * Tag that swaps the user's base ATK stat with its base DEF stat.
 * @extends BattlerTag
 */
export class PowerTrickTag extends BattlerTag {
  constructor(sourceMove: MoveId, sourceId: number) {
    super(BattlerTagType.POWER_TRICK, BattlerTagLapseType.CUSTOM, 0, sourceMove, sourceId, true);
  }

  onAdd(pokemon: Pokemon): void {
    this.swapStat(pokemon);
    globalScene.phaseManager.queueMessage(
      i18next.t("battlerTags:powerTrickActive", {
        pokemonNameWithAffix: getPokemonNameWithAffix(pokemon),
      }),
    );
  }

  onRemove(pokemon: Pokemon): void {
    this.swapStat(pokemon);
    globalScene.phaseManager.queueMessage(
      i18next.t("battlerTags:powerTrickActive", {
        pokemonNameWithAffix: getPokemonNameWithAffix(pokemon),
      }),
    );
  }

  /**
   * Removes the Power Trick tag and reverts any stat changes if the tag is already applied.
   * @param {Pokemon} pokemon The {@linkcode Pokemon} that already has the Power Trick tag.
   */
  onOverlap(pokemon: Pokemon): void {
    pokemon.removeTag(this.tagType);
  }

  /**
   * Swaps the user's base ATK stat with its base DEF stat.
   * @param {Pokemon} pokemon The {@linkcode Pokemon} whose stats will be swapped.
   */
  swapStat(pokemon: Pokemon): void {
    const temp = pokemon.getStat(Stat.ATK, false);
    pokemon.setStat(Stat.ATK, pokemon.getStat(Stat.DEF, false), false);
    pokemon.setStat(Stat.DEF, temp, false);
  }
}

/**
 * Tag associated with the move Grudge.
 * If this tag is active when the bearer faints from an opponent's move, the tag reduces that move's PP to 0.
 * Otherwise, it lapses when the bearer makes another move.
 */
export class GrudgeTag extends BattlerTag {
  constructor() {
    super(BattlerTagType.GRUDGE, [BattlerTagLapseType.CUSTOM, BattlerTagLapseType.PRE_MOVE], 1, MoveId.GRUDGE);
  }

  onAdd(pokemon: Pokemon) {
    super.onAdd(pokemon);
    globalScene.phaseManager.queueMessage(
      i18next.t("battlerTags:grudgeOnAdd", {
        pokemonNameWithAffix: getPokemonNameWithAffix(pokemon),
      }),
    );
  }

  /**
   * Activates Grudge's special effect on the attacking Pokemon and lapses the tag.
   * @param pokemon
   * @param lapseType
   * @param sourcePokemon {@linkcode Pokemon} the source of the move that fainted the tag's bearer
   * @returns `false` if Grudge activates its effect or lapses
   */
  override lapse(pokemon: Pokemon, lapseType: BattlerTagLapseType, sourcePokemon?: Pokemon): boolean {
    if (lapseType === BattlerTagLapseType.CUSTOM && sourcePokemon) {
      if (sourcePokemon.isActive() && pokemon.isOpponent(sourcePokemon)) {
        const lastMove = pokemon.turnData.attacksReceived[0];
        const lastMoveData = sourcePokemon.getMoveset().find(m => m.moveId === lastMove.move);
        if (lastMoveData && lastMove.move !== MoveId.STRUGGLE) {
          lastMoveData.ppUsed = lastMoveData.getMovePp();
          globalScene.phaseManager.queueMessage(
            i18next.t("battlerTags:grudgeLapse", {
              pokemonNameWithAffix: getPokemonNameWithAffix(pokemon),
              moveName: lastMoveData.getName(),
            }),
          );
        }
      }
      return false;
    }
    return super.lapse(pokemon, lapseType);
  }
}

/**
 * Tag to allow the affected Pokemon's move to go first in its priority bracket.
 * Used for {@link https://bulbapedia.bulbagarden.net/wiki/Quick_Draw_(Ability) Quick Draw}
 * and {@link https://bulbapedia.bulbagarden.net/wiki/Quick_Claw Quick Claw}.
 */
export class BypassSpeedTag extends BattlerTag {
  constructor() {
    super(BattlerTagType.BYPASS_SPEED, BattlerTagLapseType.TURN_END, 1);
  }

  override canAdd(pokemon: Pokemon): boolean {
    const cancelled = new BooleanHolder(false);
    applyAbAttrs("PreventBypassSpeedChanceAbAttr", pokemon, null, false, cancelled);
    return !cancelled.value;
  }
}

/**
 * Tag used to heal the user of Psycho Shift of its status effect if Psycho Shift succeeds in transferring its status effect to the target Pokemon
 */
export class PsychoShiftTag extends BattlerTag {
  constructor() {
    super(BattlerTagType.PSYCHO_SHIFT, BattlerTagLapseType.AFTER_MOVE, 1, MoveId.PSYCHO_SHIFT);
  }

  /**
   * Heals Psycho Shift's user of its status effect after it uses a move
   * @returns `false` to expire the tag immediately
   */
  override lapse(pokemon: Pokemon, _lapseType: BattlerTagLapseType): boolean {
    if (pokemon.status && pokemon.isActive(true)) {
      globalScene.phaseManager.queueMessage(
        getStatusEffectHealText(pokemon.status.effect, getPokemonNameWithAffix(pokemon)),
      );
      pokemon.resetStatus();
      pokemon.updateInfo();
    }
    return false;
  }
}

/**
 * Tag associated with the move Magic Coat.
 */
export class MagicCoatTag extends BattlerTag {
  constructor() {
    super(BattlerTagType.MAGIC_COAT, BattlerTagLapseType.TURN_END, 1, MoveId.MAGIC_COAT);
  }

  /**
   * Queues the "[PokemonName] shrouded itself with Magic Coat" message when the tag is added.
   * @param pokemon - The target {@linkcode Pokemon}
   */
  override onAdd(pokemon: Pokemon) {
    // "{pokemonNameWithAffix} shrouded itself with Magic Coat!"
    globalScene.phaseManager.queueMessage(
      i18next.t("battlerTags:magicCoatOnAdd", {
        pokemonNameWithAffix: getPokemonNameWithAffix(pokemon),
      }),
    );
  }
}

/**
 * Retrieves a {@linkcode BattlerTag} based on the provided tag type, turn count, source move, and source ID.
 * @param sourceId - The ID of the pokemon adding the tag
 * @returns The corresponding {@linkcode BattlerTag} object.
 */
export function getBattlerTag(
  tagType: BattlerTagType,
  turnCount: number,
  sourceMove: MoveId,
  sourceId: number,
): BattlerTag {
  switch (tagType) {
    case BattlerTagType.RECHARGING:
      return new RechargingTag(sourceMove);
    case BattlerTagType.BEAK_BLAST_CHARGING:
      return new BeakBlastChargingTag();
    case BattlerTagType.SHELL_TRAP:
      return new ShellTrapTag();
    case BattlerTagType.FLINCHED:
      return new FlinchedTag(sourceMove);
    case BattlerTagType.INTERRUPTED:
      return new InterruptedTag(sourceMove);
    case BattlerTagType.CONFUSED:
      return new ConfusedTag(turnCount, sourceMove);
    case BattlerTagType.INFATUATED:
      return new InfatuatedTag(sourceMove, sourceId);
    case BattlerTagType.SEEDED:
      return new SeedTag(sourceId);
    case BattlerTagType.POWDER:
      return new PowderTag();
    case BattlerTagType.NIGHTMARE:
      return new NightmareTag();
    case BattlerTagType.FRENZY:
      return new FrenzyTag(turnCount, sourceMove, sourceId);
    case BattlerTagType.CHARGING:
      return new BattlerTag(tagType, BattlerTagLapseType.CUSTOM, 1, sourceMove, sourceId);
    case BattlerTagType.ENCORE:
      return new EncoreTag(sourceId);
    case BattlerTagType.HELPING_HAND:
      return new HelpingHandTag(sourceId);
    case BattlerTagType.INGRAIN:
      return new IngrainTag(sourceId);
    case BattlerTagType.AQUA_RING:
      return new AquaRingTag();
    case BattlerTagType.DROWSY:
      return new DrowsyTag();
    case BattlerTagType.TRAPPED:
      return new TrappedTag(tagType, BattlerTagLapseType.CUSTOM, turnCount, sourceMove, sourceId);
    case BattlerTagType.NO_RETREAT:
      return new NoRetreatTag(sourceId);
    case BattlerTagType.BIND:
      return new BindTag(turnCount, sourceId);
    case BattlerTagType.WRAP:
      return new WrapTag(turnCount, sourceId);
    case BattlerTagType.FIRE_SPIN:
      return new FireSpinTag(turnCount, sourceId);
    case BattlerTagType.WHIRLPOOL:
      return new WhirlpoolTag(turnCount, sourceId);
    case BattlerTagType.CLAMP:
      return new ClampTag(turnCount, sourceId);
    case BattlerTagType.SAND_TOMB:
      return new SandTombTag(turnCount, sourceId);
    case BattlerTagType.MAGMA_STORM:
      return new MagmaStormTag(turnCount, sourceId);
    case BattlerTagType.SNAP_TRAP:
      return new SnapTrapTag(turnCount, sourceId);
    case BattlerTagType.THUNDER_CAGE:
      return new ThunderCageTag(turnCount, sourceId);
    case BattlerTagType.INFESTATION:
      return new InfestationTag(turnCount, sourceId);
    case BattlerTagType.PROTECTED:
      return new ProtectedTag(sourceMove);
    case BattlerTagType.SPIKY_SHIELD:
      return new ContactDamageProtectedTag(sourceMove, 8);
    case BattlerTagType.KINGS_SHIELD:
      return new ContactStatStageChangeProtectedTag(sourceMove, tagType, Stat.ATK, -1);
    case BattlerTagType.OBSTRUCT:
      return new ContactStatStageChangeProtectedTag(sourceMove, tagType, Stat.DEF, -2);
    case BattlerTagType.SILK_TRAP:
      return new ContactStatStageChangeProtectedTag(sourceMove, tagType, Stat.SPD, -1);
    case BattlerTagType.BANEFUL_BUNKER:
      return new ContactSetStatusProtectedTag(sourceMove, tagType, StatusEffect.POISON);
    case BattlerTagType.BURNING_BULWARK:
      return new ContactSetStatusProtectedTag(sourceMove, tagType, StatusEffect.BURN);
    case BattlerTagType.ENDURING:
      return new EnduringTag(tagType, BattlerTagLapseType.TURN_END, sourceMove);
    case BattlerTagType.ENDURE_TOKEN:
      return new EnduringTag(tagType, BattlerTagLapseType.AFTER_HIT, sourceMove);
    case BattlerTagType.STURDY:
      return new SturdyTag(sourceMove);
    case BattlerTagType.PERISH_SONG:
      return new PerishSongTag(turnCount);
    case BattlerTagType.CENTER_OF_ATTENTION:
      return new CenterOfAttentionTag(sourceMove);
    case BattlerTagType.TRUANT:
      return new TruantTag();
    case BattlerTagType.SLOW_START:
      return new SlowStartTag();
    case BattlerTagType.PROTOSYNTHESIS:
      return new WeatherHighestStatBoostTag(
        tagType,
        AbilityId.PROTOSYNTHESIS,
        WeatherType.SUNNY,
        WeatherType.HARSH_SUN,
      );
    case BattlerTagType.QUARK_DRIVE:
      return new TerrainHighestStatBoostTag(tagType, AbilityId.QUARK_DRIVE, TerrainType.ELECTRIC);
    case BattlerTagType.FLYING:
    case BattlerTagType.UNDERGROUND:
    case BattlerTagType.UNDERWATER:
    case BattlerTagType.HIDDEN:
      return new SemiInvulnerableTag(tagType, turnCount, sourceMove);
    case BattlerTagType.FIRE_BOOST:
      return new TypeBoostTag(tagType, sourceMove, PokemonType.FIRE, 1.5, false);
    case BattlerTagType.CRIT_BOOST:
      return new CritBoostTag(tagType, sourceMove);
    case BattlerTagType.DRAGON_CHEER:
      return new DragonCheerTag();
    case BattlerTagType.ALWAYS_CRIT:
    case BattlerTagType.IGNORE_ACCURACY:
      return new BattlerTag(tagType, BattlerTagLapseType.TURN_END, 2, sourceMove);
    case BattlerTagType.ALWAYS_GET_HIT:
    case BattlerTagType.RECEIVE_DOUBLE_DAMAGE:
      return new BattlerTag(tagType, BattlerTagLapseType.PRE_MOVE, 1, sourceMove);
    case BattlerTagType.BYPASS_SLEEP:
      return new BattlerTag(tagType, BattlerTagLapseType.TURN_END, turnCount, sourceMove);
    case BattlerTagType.IGNORE_FLYING:
      return new GroundedTag(tagType, BattlerTagLapseType.CUSTOM, sourceMove);
    case BattlerTagType.ROOSTED:
      return new RoostedTag();
    case BattlerTagType.BURNED_UP:
      return new RemovedTypeTag(tagType, BattlerTagLapseType.CUSTOM, sourceMove);
    case BattlerTagType.DOUBLE_SHOCKED:
      return new RemovedTypeTag(tagType, BattlerTagLapseType.CUSTOM, sourceMove);
    case BattlerTagType.SALT_CURED:
      return new SaltCuredTag(sourceId);
    case BattlerTagType.CURSED:
      return new CursedTag(sourceId);
    case BattlerTagType.CHARGED:
      return new TypeBoostTag(tagType, sourceMove, PokemonType.ELECTRIC, 2, true);
    case BattlerTagType.FLOATING:
      return new FloatingTag(tagType, sourceMove, turnCount);
    case BattlerTagType.MINIMIZED:
      return new MinimizeTag();
    case BattlerTagType.DESTINY_BOND:
      return new DestinyBondTag(sourceMove, sourceId);
    case BattlerTagType.ICE_FACE:
      return new IceFaceBlockDamageTag(tagType);
    case BattlerTagType.DISGUISE:
      return new FormBlockDamageTag(tagType);
    case BattlerTagType.COMMANDED:
      return new CommandedTag(sourceId);
    case BattlerTagType.STOCKPILING:
      return new StockpilingTag(sourceMove);
    case BattlerTagType.OCTOLOCK:
      return new OctolockTag(sourceId);
    case BattlerTagType.DISABLED:
      return new DisabledTag(sourceId);
    case BattlerTagType.IGNORE_GHOST:
      return new ExposedTag(tagType, sourceMove, PokemonType.GHOST, [PokemonType.NORMAL, PokemonType.FIGHTING]);
    case BattlerTagType.IGNORE_DARK:
      return new ExposedTag(tagType, sourceMove, PokemonType.DARK, [PokemonType.PSYCHIC]);
    case BattlerTagType.GULP_MISSILE_ARROKUDA:
    case BattlerTagType.GULP_MISSILE_PIKACHU:
      return new GulpMissileTag(tagType, sourceMove);
    case BattlerTagType.TAR_SHOT:
      return new TarShotTag();
    case BattlerTagType.ELECTRIFIED:
      return new ElectrifiedTag();
    case BattlerTagType.THROAT_CHOPPED:
      return new ThroatChoppedTag();
    case BattlerTagType.GORILLA_TACTICS:
      return new GorillaTacticsTag();
    case BattlerTagType.UNBURDEN:
      return new UnburdenTag();
    case BattlerTagType.SUBSTITUTE:
      return new SubstituteTag(sourceMove, sourceId);
    case BattlerTagType.AUTOTOMIZED:
      return new AutotomizedTag();
    case BattlerTagType.MYSTERY_ENCOUNTER_POST_SUMMON:
      return new MysteryEncounterPostSummonTag();
    case BattlerTagType.HEAL_BLOCK:
      return new HealBlockTag(turnCount, sourceMove);
    case BattlerTagType.TORMENT:
      return new TormentTag(sourceId);
    case BattlerTagType.TAUNT:
      return new TauntTag();
    case BattlerTagType.IMPRISON:
      return new ImprisonTag(sourceId);
    case BattlerTagType.SYRUP_BOMB:
      return new SyrupBombTag(sourceId);
    case BattlerTagType.TELEKINESIS:
      return new TelekinesisTag(sourceMove);
    case BattlerTagType.POWER_TRICK:
      return new PowerTrickTag(sourceMove, sourceId);
    case BattlerTagType.GRUDGE:
      return new GrudgeTag();
    case BattlerTagType.PSYCHO_SHIFT:
      return new PsychoShiftTag();
    case BattlerTagType.MAGIC_COAT:
      return new MagicCoatTag();
    case BattlerTagType.BYPASS_SPEED:
      return new BypassSpeedTag();
    case BattlerTagType.NONE:
    default:
      return new BattlerTag(tagType, BattlerTagLapseType.CUSTOM, turnCount, sourceMove, sourceId);
  }
}

/**
 * When given a battler tag or json representing one, creates an actual BattlerTag object with the same data.
 * @param {BattlerTag | any} source A battler tag
 * @return {BattlerTag} The valid battler tag
 */
export function loadBattlerTag(source: BattlerTag | any): BattlerTag {
  const tag = getBattlerTag(source.tagType, source.turnCount, source.sourceMove, source.sourceId);
  tag.loadTag(source);
  return tag;
}

/**
 * Helper function to verify that the current phase is a MoveEffectPhase and provide quick access to commonly used fields
 *
 * @param _pokemon {@linkcode Pokemon} The Pokémon used to access the current phase
 * @returns null if current phase is not MoveEffectPhase, otherwise Object containing the {@linkcode MoveEffectPhase}, and its
 * corresponding {@linkcode Move} and user {@linkcode Pokemon}
 */
function getMoveEffectPhaseData(_pokemon: Pokemon): { phase: MoveEffectPhase; attacker: Pokemon; move: Move } | null {
  const phase = globalScene.phaseManager.getCurrentPhase();
  if (phase?.is("MoveEffectPhase")) {
    return {
      phase: phase,
      attacker: phase.getPokemon(),
      move: phase.move,
    };
  }
  return null;
}<|MERGE_RESOLUTION|>--- conflicted
+++ resolved
@@ -1123,28 +1123,9 @@
       }),
     );
 
-<<<<<<< HEAD
     const movesetMove = pokemon.getMoveset().find(m => m.moveId === this.moveId);
     if (movesetMove) {
       globalScene.phaseManager.changePhaseMove((phase: MovePhase) => phase.pokemon === pokemon, movesetMove);
-=======
-    const movePhase = globalScene.phaseManager.findPhase(m => m.is("MovePhase") && m.pokemon === pokemon);
-    if (movePhase) {
-      const movesetMove = pokemon.getMoveset().find(m => m.moveId === this.moveId);
-      if (movesetMove) {
-        const lastMove = pokemon.getLastXMoves(1)[0];
-        globalScene.phaseManager.tryReplacePhase(
-          m => m.is("MovePhase") && m.pokemon === pokemon,
-          globalScene.phaseManager.create(
-            "MovePhase",
-            pokemon,
-            lastMove.targets ?? [],
-            movesetMove,
-            MoveUseMode.NORMAL,
-          ),
-        );
-      }
->>>>>>> 6ff258fb
     }
   }
 
