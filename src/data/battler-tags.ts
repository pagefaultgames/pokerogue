--- conflicted
+++ resolved
@@ -2567,11 +2567,7 @@
     // This checks for locking / momentum moves like Rollout and Hydro Cannon + if the user is under the influence of BattlerTagType.FRENZY
     // Because Uproar's unique behavior is not implemented, it does not check for Uproar. Torment has been marked as partial in moves.ts
     const moveObj = allMoves[lastMove.move];
-<<<<<<< HEAD
-    const isUnaffected = moveObj.hasAttr(ConsecutiveUseDoublePowerAttr) || this.target.getTag(BattlerTagType.FRENZY);
-=======
-    const isUnaffected = moveObj.hasAttr(ConsecutiveUseDoublePowerAttr) || user.getTag(BattlerTagType.FRENZY) || moveObj.hasAttr(ChargeAttr);
->>>>>>> bb98bc2f
+    const isUnaffected = moveObj.hasAttr(ConsecutiveUseDoublePowerAttr) || user.getTag(BattlerTagType.FRENZY);
     const validLastMoveResult = (lastMove.result === MoveResult.SUCCESS) || (lastMove.result === MoveResult.MISS);
     if (lastMove.move === move && validLastMoveResult && lastMove.move !== Moves.STRUGGLE && !isUnaffected) {
       return true;
