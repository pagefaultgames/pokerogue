import { CommonAnim, CommonBattleAnim } from "./battle-anims";
import { CommonAnimPhase, MoveEffectPhase, MovePhase, PokemonHealPhase, ShowAbilityPhase, StatChangePhase } from "../phases";
<<<<<<< HEAD
import { getPokemonMessage, getPokemonNameWithAffix } from "../messages";
import Pokemon, { MoveResult, HitResult, DamageResult } from "../field/pokemon";
=======
import { getPokemonNameWithAffix } from "../messages";
import Pokemon, { MoveResult, HitResult } from "../field/pokemon";
>>>>>>> 0aa5e0d4
import { Stat, getStatName } from "./pokemon-stat";
import { StatusEffect } from "./status-effect";
import * as Utils from "../utils";
import { ChargeAttr, MoveFlags, allMoves } from "./move";
import { Type } from "./type";
import { BlockNonDirectDamageAbAttr, FlinchEffectAbAttr, ReverseDrainAbAttr, applyAbAttrs } from "./ability";
import { TerrainType } from "./terrain";
import { WeatherType } from "./weather";
import { BattleStat } from "./battle-stat";
import { allAbilities } from "./ability";
import { SpeciesFormChangeManualTrigger } from "./pokemon-forms";
import { Abilities } from "#enums/abilities";
import { BattlerTagType } from "#enums/battler-tag-type";
import { Moves } from "#enums/moves";
import { Species } from "#enums/species";
import i18next from "#app/plugins/i18n.js";

export enum BattlerTagLapseType {
  FAINT,
  MOVE,
  PRE_MOVE,
  AFTER_MOVE,
  MOVE_EFFECT,
  TURN_END,
  CUSTOM
}

export class BattlerTag {
  public tagType: BattlerTagType;
  public lapseType: BattlerTagLapseType[];
  public turnCount: integer;
  public sourceMove: Moves;
  public sourceId?: integer;

  constructor(tagType: BattlerTagType, lapseType: BattlerTagLapseType | BattlerTagLapseType[], turnCount: integer, sourceMove: Moves, sourceId?: integer) {
    this.tagType = tagType;
    this.lapseType = typeof lapseType === "number" ? [ lapseType ] : lapseType;
    this.turnCount = turnCount;
    this.sourceMove = sourceMove;
    this.sourceId = sourceId;
  }

  canAdd(pokemon: Pokemon): boolean {
    return true;
  }

  onAdd(pokemon: Pokemon): void { }

  onRemove(pokemon: Pokemon): void { }

  onOverlap(pokemon: Pokemon): void { }

  lapse(pokemon: Pokemon, lapseType: BattlerTagLapseType): boolean {
    return --this.turnCount > 0;
  }

  getDescriptor(): string {
    return "";
  }

  isSourceLinked(): boolean {
    return false;
  }

  getMoveName(): string {
    return this.sourceMove
      ? allMoves[this.sourceMove].name
      : null;
  }

  /**
  * When given a battler tag or json representing one, load the data for it.
  * This is meant to be inherited from by any battler tag with custom attributes
  * @param {BattlerTag | any} source A battler tag
  */
  loadTag(source: BattlerTag | any): void {
    this.turnCount = source.turnCount;
    this.sourceMove = source.sourceMove;
    this.sourceId = source.sourceId;
  }
}

export interface WeatherBattlerTag {
  weatherTypes: WeatherType[];
}

export interface TerrainBattlerTag {
  terrainTypes: TerrainType[];
}

export class RechargingTag extends BattlerTag {
  constructor(sourceMove: Moves) {
    super(BattlerTagType.RECHARGING, BattlerTagLapseType.PRE_MOVE, 1, sourceMove);
  }

  onAdd(pokemon: Pokemon): void {
    super.onAdd(pokemon);

    pokemon.getMoveQueue().push({ move: Moves.NONE, targets: [] });
  }

  lapse(pokemon: Pokemon, lapseType: BattlerTagLapseType): boolean {
    super.lapse(pokemon, lapseType);

    pokemon.scene.queueMessage(i18next.t("battle:battlerTagsRechargingLapse", { pokemonNameWithAffix: getPokemonNameWithAffix(pokemon) }));
    (pokemon.scene.getCurrentPhase() as MovePhase).cancel();
    pokemon.getMoveQueue().shift();

    return true;
  }
}

export class TrappedTag extends BattlerTag {
  constructor(tagType: BattlerTagType, lapseType: BattlerTagLapseType, turnCount: integer, sourceMove: Moves, sourceId: integer) {
    super(tagType, lapseType, turnCount, sourceMove, sourceId);
  }

  canAdd(pokemon: Pokemon): boolean {
    const isGhost = pokemon.isOfType(Type.GHOST);
    const isTrapped = pokemon.getTag(BattlerTagType.TRAPPED);

    return !isTrapped && !isGhost;
  }

  onAdd(pokemon: Pokemon): void {
    super.onAdd(pokemon);

    pokemon.scene.queueMessage(this.getTrapMessage(pokemon));
  }

  onRemove(pokemon: Pokemon): void {
    super.onRemove(pokemon);

    pokemon.scene.queueMessage(i18next.t("battle:battlerTagsTrappedOnRemove", {
      pokemonNameWithAffix: getPokemonNameWithAffix(pokemon),
      moveName: this.getMoveName()
    }));
  }

  getDescriptor(): string {
    return i18next.t("battlerTags:trappedDesc");
  }

  isSourceLinked(): boolean {
    return true;
  }

  getTrapMessage(pokemon: Pokemon): string {
    return i18next.t("battle:battlerTagsTrappedOnAdd", { pokemonNameWithAffix: getPokemonNameWithAffix(pokemon) });
  }
}

/**
 * BattlerTag that represents the {@link https://bulbapedia.bulbagarden.net/wiki/Flinch Flinch} status condition
 */
export class FlinchedTag extends BattlerTag {
  constructor(sourceMove: Moves) {
    super(BattlerTagType.FLINCHED, [ BattlerTagLapseType.PRE_MOVE, BattlerTagLapseType.TURN_END ], 0, sourceMove);
  }

  onAdd(pokemon: Pokemon): void {
    super.onAdd(pokemon);

    applyAbAttrs(FlinchEffectAbAttr, pokemon, null);
  }

  canAdd(pokemon: Pokemon): boolean {
    return !pokemon.isMax();
  }

  /**
   * Cancels the Pokemon's next Move on the turn this tag is applied
   * @param pokemon The {@linkcode Pokemon} with this tag
   * @param lapseType The {@linkcode BattlerTagLapseType lapse type} used for this function call
   * @returns `false` (This tag is always removed after applying its effects)
   */
  lapse(pokemon: Pokemon, lapseType: BattlerTagLapseType): boolean {
    if (lapseType === BattlerTagLapseType.PRE_MOVE) {
      (pokemon.scene.getCurrentPhase() as MovePhase).cancel();
      pokemon.scene.queueMessage(i18next.t("battle:battlerTagsFlinchedLapse", { pokemonNameWithAffix: getPokemonNameWithAffix(pokemon) }));
    }

    return super.lapse(pokemon, lapseType);
  }

  getDescriptor(): string {
    return i18next.t("battlerTags:flinchedDesc");
  }
}

export class InterruptedTag extends BattlerTag {
  constructor(sourceMove: Moves) {
    super(BattlerTagType.INTERRUPTED, BattlerTagLapseType.PRE_MOVE, 0, sourceMove);
  }

  canAdd(pokemon: Pokemon): boolean {
    return !!pokemon.getTag(BattlerTagType.FLYING);
  }

  onAdd(pokemon: Pokemon): void {
    super.onAdd(pokemon);

    pokemon.getMoveQueue().shift();
    pokemon.pushMoveHistory({move: Moves.NONE, result: MoveResult.OTHER});
  }

  lapse(pokemon: Pokemon, lapseType: BattlerTagLapseType): boolean {
    (pokemon.scene.getCurrentPhase() as MovePhase).cancel();
    return super.lapse(pokemon, lapseType);
  }
}

/**
 * BattlerTag that represents the {@link https://bulbapedia.bulbagarden.net/wiki/Confusion_(status_condition) Confusion} status condition
 */
export class ConfusedTag extends BattlerTag {
  constructor(turnCount: integer, sourceMove: Moves) {
    super(BattlerTagType.CONFUSED, BattlerTagLapseType.MOVE, turnCount, sourceMove);
  }

  canAdd(pokemon: Pokemon): boolean {
    return pokemon.scene.arena.terrain?.terrainType !== TerrainType.MISTY || !pokemon.isGrounded();
  }

  onAdd(pokemon: Pokemon): void {
    super.onAdd(pokemon);

    pokemon.scene.unshiftPhase(new CommonAnimPhase(pokemon.scene, pokemon.getBattlerIndex(), undefined, CommonAnim.CONFUSION));
    pokemon.scene.queueMessage(i18next.t("battle:battlerTagsConfusedOnAdd", { pokemonNameWithAffix: getPokemonNameWithAffix(pokemon) }));
  }

  onRemove(pokemon: Pokemon): void {
    super.onRemove(pokemon);

    pokemon.scene.queueMessage(i18next.t("battle:battlerTagsConfusedOnRemove", { pokemonNameWithAffix: getPokemonNameWithAffix(pokemon) }));
  }

  onOverlap(pokemon: Pokemon): void {
    super.onOverlap(pokemon);

    pokemon.scene.queueMessage(i18next.t("battle:battlerTagsConfusedOnOverlap", { pokemonNameWithAffix: getPokemonNameWithAffix(pokemon) }));
  }

  lapse(pokemon: Pokemon, lapseType: BattlerTagLapseType): boolean {
    const ret = lapseType !== BattlerTagLapseType.CUSTOM && super.lapse(pokemon, lapseType);

    if (ret) {
      pokemon.scene.queueMessage(i18next.t("battle:battlerTagsConfusedLapse", { pokemonNameWithAffix: getPokemonNameWithAffix(pokemon) }));
      pokemon.scene.unshiftPhase(new CommonAnimPhase(pokemon.scene, pokemon.getBattlerIndex(), undefined, CommonAnim.CONFUSION));

      // 1/3 chance of hitting self with a 40 base power move
      if (pokemon.randSeedInt(3) === 0) {
        const atk = pokemon.getBattleStat(Stat.ATK);
        const def = pokemon.getBattleStat(Stat.DEF);
        const damage = Math.ceil(((((2 * pokemon.level / 5 + 2) * 40 * atk / def) / 50) + 2) * (pokemon.randSeedInt(15, 85) / 100));
        pokemon.scene.queueMessage(i18next.t("battle:battlerTagsConfusedLapseHurtItself"));
        pokemon.damageAndUpdate(damage);
        const attackResult = { move: Moves.NONE, result: HitResult.OTHER as DamageResult, damage, critical: false, sourceId: pokemon.id };
        pokemon.turnData?.attacksReceived.unshift(attackResult);
        pokemon.battleData.hitCount++;
        (pokemon.scene.getCurrentPhase() as MovePhase).cancel();
      }
    }

    return ret;
  }

  getDescriptor(): string {
    return i18next.t("battlerTags:confusedDesc");
  }
}

/**
 * Tag applied to the {@linkcode Move.DESTINY_BOND} user.
 * @extends BattlerTag
 * @see {@linkcode apply}
 */
export class DestinyBondTag extends BattlerTag {
  constructor(sourceMove: Moves, sourceId: integer) {
    super(BattlerTagType.DESTINY_BOND, BattlerTagLapseType.PRE_MOVE, 1, sourceMove, sourceId);
  }

  /**
   * Lapses either before the user's move and does nothing
   * or after receiving fatal damage. When the damage is fatal,
   * the attacking Pokemon is taken down as well, unless it's a boss.
   *
   * @param {Pokemon} pokemon Pokemon that is attacking the Destiny Bond user.
   * @param {BattlerTagLapseType} lapseType CUSTOM or PRE_MOVE
   * @returns false if the tag source fainted or one turn has passed since the application
   */
  lapse(pokemon: Pokemon, lapseType: BattlerTagLapseType): boolean {
    if (lapseType !== BattlerTagLapseType.CUSTOM) {
      return super.lapse(pokemon, lapseType);
    }
    const source = pokemon.scene.getPokemonById(this.sourceId);
    if (!source.isFainted()) {
      return true;
    }

    if (source.getAlly() === pokemon) {
      return false;
    }

    if (pokemon.isBossImmune()) {
      pokemon.scene.queueMessage(i18next.t("battle:battlerTagsDestinyBondLapseIsBoss", { pokemonNameWithAffix: getPokemonNameWithAffix(pokemon) }));
      return false;
    }

    pokemon.scene.queueMessage(
      i18next.t("battle:battlerTagsDestinyBondLapse", {
        pokemonNameWithAffix: getPokemonNameWithAffix(source),
        pokemonNameWithAffix2: getPokemonNameWithAffix(pokemon)
      })
    );
    pokemon.damageAndUpdate(pokemon.hp, HitResult.ONE_HIT_KO, false, false, true);
    return false;
  }
}

export class InfatuatedTag extends BattlerTag {
  constructor(sourceMove: integer, sourceId: integer) {
    super(BattlerTagType.INFATUATED, BattlerTagLapseType.MOVE, 1, sourceMove, sourceId);
  }

  canAdd(pokemon: Pokemon): boolean {
    return pokemon.isOppositeGender(pokemon.scene.getPokemonById(this.sourceId));
  }

  onAdd(pokemon: Pokemon): void {
    super.onAdd(pokemon);

    pokemon.scene.queueMessage(
      i18next.t("battle:battlerTagsInfatuatedOnAdd", {
        pokemonNameWithAffix: getPokemonNameWithAffix(pokemon),
        sourcePokemonName: pokemon.scene.getPokemonById(this.sourceId).name
      })
    );
  }

  onOverlap(pokemon: Pokemon): void {
    super.onOverlap(pokemon);

    pokemon.scene.queueMessage(i18next.t("battle:battlerTagsInfatuatedOnOverlap", { pokemonNameWithAffix: getPokemonNameWithAffix(pokemon) }));
  }

  lapse(pokemon: Pokemon, lapseType: BattlerTagLapseType): boolean {
    const ret = lapseType !== BattlerTagLapseType.CUSTOM || super.lapse(pokemon, lapseType);

    if (ret) {
      pokemon.scene.queueMessage(
        i18next.t("battle:battlerTagsInfatuatedLapse", {
          pokemonNameWithAffix: getPokemonNameWithAffix(pokemon),
          sourcePokemonName: pokemon.scene.getPokemonById(this.sourceId).name
        })
      );
      pokemon.scene.unshiftPhase(new CommonAnimPhase(pokemon.scene, pokemon.getBattlerIndex(), undefined, CommonAnim.ATTRACT));

      if (pokemon.randSeedInt(2)) {
        pokemon.scene.queueMessage(i18next.t("battle:battlerTagsInfatuatedLapseImmobilize", { pokemonNameWithAffix: getPokemonNameWithAffix(pokemon) }));
        (pokemon.scene.getCurrentPhase() as MovePhase).cancel();
      }
    }

    return ret;
  }

  onRemove(pokemon: Pokemon): void {
    super.onRemove(pokemon);

    pokemon.scene.queueMessage(i18next.t("battle:battlerTagsInfatuatedOnRemove", { pokemonNameWithAffix: getPokemonNameWithAffix(pokemon) }));
  }

  isSourceLinked(): boolean {
    return true;
  }

  getDescriptor(): string {
    return i18next.t("battlerTags:infatuatedDesc");
  }
}

export class SeedTag extends BattlerTag {
  private sourceIndex: integer;

  constructor(sourceId: integer) {
    super(BattlerTagType.SEEDED, BattlerTagLapseType.TURN_END, 1, Moves.LEECH_SEED, sourceId);
  }

  /**
  * When given a battler tag or json representing one, load the data for it.
  * @param {BattlerTag | any} source A battler tag
  */
  loadTag(source: BattlerTag | any): void {
    super.loadTag(source);
    this.sourceIndex = source.sourceIndex;
  }

  canAdd(pokemon: Pokemon): boolean {
    return !pokemon.isOfType(Type.GRASS);
  }

  onAdd(pokemon: Pokemon): void {
    super.onAdd(pokemon);

    pokemon.scene.queueMessage(i18next.t("battle:battlerTagsSeededOnAdd", { pokemonNameWithAffix: getPokemonNameWithAffix(pokemon) }));
    this.sourceIndex = pokemon.scene.getPokemonById(this.sourceId).getBattlerIndex();
  }

  lapse(pokemon: Pokemon, lapseType: BattlerTagLapseType): boolean {
    const ret = lapseType !== BattlerTagLapseType.CUSTOM || super.lapse(pokemon, lapseType);

    if (ret) {
      const source = pokemon.getOpponents().find(o => o.getBattlerIndex() === this.sourceIndex);
      if (source) {
        const cancelled = new Utils.BooleanHolder(false);
        applyAbAttrs(BlockNonDirectDamageAbAttr, pokemon, cancelled);

        if (!cancelled.value) {
          pokemon.scene.unshiftPhase(new CommonAnimPhase(pokemon.scene, source.getBattlerIndex(), pokemon.getBattlerIndex(), CommonAnim.LEECH_SEED));

          const damage = pokemon.damageAndUpdate(Math.max(Math.floor(pokemon.getMaxHp() / 8), 1));
          const reverseDrain = pokemon.hasAbilityWithAttr(ReverseDrainAbAttr, false);
          pokemon.scene.unshiftPhase(new PokemonHealPhase(pokemon.scene, source.getBattlerIndex(),
            !reverseDrain ? damage : damage * -1,
            !reverseDrain ? i18next.t("battle:battlerTagsSeededLapse", { pokemonNameWithAffix: getPokemonNameWithAffix(pokemon) }) : i18next.t("battle:battlerTagsSeededLapseShed", { pokemonNameWithAffix: getPokemonNameWithAffix(pokemon) }),
            false, true));
        }
      }
    }

    return ret;
  }

  getDescriptor(): string {
    return i18next.t("battlerTags:seedDesc");
  }
}

export class NightmareTag extends BattlerTag {
  constructor() {
    super(BattlerTagType.NIGHTMARE, BattlerTagLapseType.AFTER_MOVE, 1, Moves.NIGHTMARE);
  }

  onAdd(pokemon: Pokemon): void {
    super.onAdd(pokemon);

    pokemon.scene.queueMessage(i18next.t("battle:battlerTagsNightmareOnAdd", { pokemonNameWithAffix: getPokemonNameWithAffix(pokemon) }));
  }

  onOverlap(pokemon: Pokemon): void {
    super.onOverlap(pokemon);

    pokemon.scene.queueMessage(i18next.t("battle:battlerTagsNightmareOnOverlap", { pokemonNameWithAffix: getPokemonNameWithAffix(pokemon) }));
  }

  lapse(pokemon: Pokemon, lapseType: BattlerTagLapseType): boolean {
    const ret = lapseType !== BattlerTagLapseType.CUSTOM || super.lapse(pokemon, lapseType);

    if (ret) {
      pokemon.scene.queueMessage(i18next.t("battle:battlerTagsNightmareLapse", { pokemonNameWithAffix: getPokemonNameWithAffix(pokemon) }));
      pokemon.scene.unshiftPhase(new CommonAnimPhase(pokemon.scene, pokemon.getBattlerIndex(), undefined, CommonAnim.CURSE)); // TODO: Update animation type

      const cancelled = new Utils.BooleanHolder(false);
      applyAbAttrs(BlockNonDirectDamageAbAttr, pokemon, cancelled);

      if (!cancelled.value) {
        pokemon.damageAndUpdate(Math.ceil(pokemon.getMaxHp() / 4));
      }
    }

    return ret;
  }

  getDescriptor(): string {
    return i18next.t("battlerTags:nightmareDesc");
  }
}

export class FrenzyTag extends BattlerTag {
  constructor(sourceMove: Moves, sourceId: integer) {
    super(BattlerTagType.FRENZY, BattlerTagLapseType.CUSTOM, 1, sourceMove, sourceId);
  }

  onRemove(pokemon: Pokemon): void {
    super.onRemove(pokemon);

    pokemon.addTag(BattlerTagType.CONFUSED, pokemon.randSeedIntRange(2, 4));
  }
}

export class ChargingTag extends BattlerTag {
  constructor(sourceMove: Moves, sourceId: integer) {
    super(BattlerTagType.CHARGING, BattlerTagLapseType.CUSTOM, 1, sourceMove, sourceId);
  }
}

export class EncoreTag extends BattlerTag {
  public moveId: Moves;

  constructor(sourceId: integer) {
    super(BattlerTagType.ENCORE, BattlerTagLapseType.AFTER_MOVE, 3, Moves.ENCORE, sourceId);
  }

  /**
  * When given a battler tag or json representing one, load the data for it.
  * @param {BattlerTag | any} source A battler tag
  */
  loadTag(source: BattlerTag | any): void {
    super.loadTag(source);
    this.moveId = source.moveId as Moves;
  }

  canAdd(pokemon: Pokemon): boolean {
    if (pokemon.isMax()) {
      return false;
    }

    const lastMoves = pokemon.getLastXMoves(1);
    if (!lastMoves.length) {
      return false;
    }

    const repeatableMove = lastMoves[0];

    if (!repeatableMove.move || repeatableMove.virtual) {
      return false;
    }

    switch (repeatableMove.move) {
    case Moves.MIMIC:
    case Moves.MIRROR_MOVE:
    case Moves.TRANSFORM:
    case Moves.STRUGGLE:
    case Moves.SKETCH:
    case Moves.SLEEP_TALK:
    case Moves.ENCORE:
      return false;
    }

    if (allMoves[repeatableMove.move].hasAttr(ChargeAttr) && repeatableMove.result === MoveResult.OTHER) {
      return false;
    }

    this.moveId = repeatableMove.move;

    return true;
  }

  onAdd(pokemon: Pokemon): void {
    super.onRemove(pokemon);

    pokemon.scene.queueMessage(i18next.t("battle:battlerTagsEncoreOnAdd", { pokemonNameWithAffix: getPokemonNameWithAffix(pokemon) }));

    const movePhase = pokemon.scene.findPhase(m => m instanceof MovePhase && m.pokemon === pokemon);
    if (movePhase) {
      const movesetMove = pokemon.getMoveset().find(m => m.moveId === this.moveId);
      if (movesetMove) {
        const lastMove = pokemon.getLastXMoves(1)[0];
        pokemon.scene.tryReplacePhase((m => m instanceof MovePhase && m.pokemon === pokemon),
          new MovePhase(pokemon.scene, pokemon, lastMove.targets, movesetMove));
      }
    }
  }

  onRemove(pokemon: Pokemon): void {
    super.onRemove(pokemon);

    pokemon.scene.queueMessage(i18next.t("battle:battlerTagsEncoreOnRemove", { pokemonNameWithAffix: getPokemonNameWithAffix(pokemon) }));
  }
}

export class HelpingHandTag extends BattlerTag {
  constructor(sourceId: integer) {
    super(BattlerTagType.HELPING_HAND, BattlerTagLapseType.TURN_END, 1, Moves.HELPING_HAND, sourceId);
  }

  onAdd(pokemon: Pokemon): void {
    pokemon.scene.queueMessage(
      i18next.t("battle:battlerTagsHelpingHandOnAdd", {
        pokemonNameWithAffix: getPokemonNameWithAffix(pokemon.scene.getPokemonById(this.sourceId)),
        pokemonName: pokemon.name
      })
    );
  }
}

/**
 * Applies the Ingrain tag to a pokemon
 * @extends TrappedTag
 */
export class IngrainTag extends TrappedTag {
  constructor(sourceId: integer) {
    super(BattlerTagType.INGRAIN, BattlerTagLapseType.TURN_END, 1, Moves.INGRAIN, sourceId);
  }

  /**
   * Check if the Ingrain tag can be added to the pokemon
   * @param pokemon {@linkcode Pokemon} The pokemon to check if the tag can be added to
   * @returns boolean True if the tag can be added, false otherwise
   */
  canAdd(pokemon: Pokemon): boolean {
    const isTrapped = pokemon.getTag(BattlerTagType.TRAPPED);

    return !isTrapped;
  }

  lapse(pokemon: Pokemon, lapseType: BattlerTagLapseType): boolean {
    const ret = lapseType !== BattlerTagLapseType.CUSTOM || super.lapse(pokemon, lapseType);

    if (ret) {
      pokemon.scene.unshiftPhase(
        new PokemonHealPhase(
          pokemon.scene,
          pokemon.getBattlerIndex(),
          Math.floor(pokemon.getMaxHp() / 16),
          i18next.t("battle:battlerTagsIngrainLapse", { pokemonNameWithAffix: getPokemonNameWithAffix(pokemon) }),
          true
        )
      );
    }

    return ret;
  }

  getTrapMessage(pokemon: Pokemon): string {
    return i18next.t("battle:battlerTagsIngrainOnTrap", { pokemonNameWithAffix: getPokemonNameWithAffix(pokemon) });
  }

  getDescriptor(): string {
    return i18next.t("battlerTags:ingrainDesc");
  }
}

/**
 * Octolock traps the target pokemon and reduces its DEF and SPDEF by one stage at the
 * end of each turn.
 */
export class OctolockTag extends TrappedTag {
  constructor(sourceId: number) {
    super(BattlerTagType.OCTOLOCK, BattlerTagLapseType.TURN_END, 1, Moves.OCTOLOCK, sourceId);
  }

  canAdd(pokemon: Pokemon): boolean {
    const isOctolocked = pokemon.getTag(BattlerTagType.OCTOLOCK);
    return !isOctolocked;
  }

  lapse(pokemon: Pokemon, lapseType: BattlerTagLapseType): boolean {
    const shouldLapse = lapseType !== BattlerTagLapseType.CUSTOM || super.lapse(pokemon, lapseType);

    if (shouldLapse) {
      pokemon.scene.unshiftPhase(new StatChangePhase(pokemon.scene, pokemon.getBattlerIndex(), true, [BattleStat.DEF, BattleStat.SPDEF], -1));
      return true;
    }

    return false;
  }
}

export class AquaRingTag extends BattlerTag {
  constructor() {
    super(BattlerTagType.AQUA_RING, BattlerTagLapseType.TURN_END, 1, Moves.AQUA_RING, undefined);
  }

  onAdd(pokemon: Pokemon): void {
    super.onAdd(pokemon);

    pokemon.scene.queueMessage(i18next.t("battle:battlerTagsAquaRingOnAdd", { pokemonNameWithAffix: getPokemonNameWithAffix(pokemon) }));
  }

  lapse(pokemon: Pokemon, lapseType: BattlerTagLapseType): boolean {
    const ret = lapseType !== BattlerTagLapseType.CUSTOM || super.lapse(pokemon, lapseType);

    if (ret) {
      pokemon.scene.unshiftPhase(
        new PokemonHealPhase(
          pokemon.scene,
          pokemon.getBattlerIndex(),
          Math.floor(pokemon.getMaxHp() / 16),
          i18next.t("battle:battlerTagsAquaRingLapse", {
            moveName: this.getMoveName(),
            pokemonName: pokemon.name
          }),
          true));
    }

    return ret;
  }
}

/** Tag used to allow moves that interact with {@link Moves.MINIMIZE} to function */
export class MinimizeTag extends BattlerTag {
  constructor() {
    super(BattlerTagType.MINIMIZED, BattlerTagLapseType.TURN_END, 1, Moves.MINIMIZE, undefined);
  }

  canAdd(pokemon: Pokemon): boolean {
    return !pokemon.isMax();
  }

  onAdd(pokemon: Pokemon): void {
    super.onAdd(pokemon);
  }

  lapse(pokemon: Pokemon, lapseType: BattlerTagLapseType): boolean {
    //If a pokemon dynamaxes they lose minimized status
    if (pokemon.isMax()) {
      return false;
    }
    return lapseType !== BattlerTagLapseType.CUSTOM || super.lapse(pokemon, lapseType);
  }

  onRemove(pokemon: Pokemon): void {
    super.onRemove(pokemon);
  }
}

export class DrowsyTag extends BattlerTag {
  constructor() {
    super(BattlerTagType.DROWSY, BattlerTagLapseType.TURN_END, 2, Moves.YAWN);
  }

  canAdd(pokemon: Pokemon): boolean {
    return pokemon.scene.arena.terrain?.terrainType !== TerrainType.ELECTRIC || !pokemon.isGrounded();
  }

  onAdd(pokemon: Pokemon): void {
    super.onAdd(pokemon);

    pokemon.scene.queueMessage(i18next.t("battle:battlerTagsDrowsyOnAdd", { pokemonNameWithAffix: getPokemonNameWithAffix(pokemon) }));
  }

  lapse(pokemon: Pokemon, lapseType: BattlerTagLapseType): boolean {
    if (!super.lapse(pokemon, lapseType)) {
      pokemon.trySetStatus(StatusEffect.SLEEP, true);
      return false;
    }

    return true;
  }

  getDescriptor(): string {
    return i18next.t("battlerTags:drowsyDesc");
  }
}

export abstract class DamagingTrapTag extends TrappedTag {
  private commonAnim: CommonAnim;

  constructor(tagType: BattlerTagType, commonAnim: CommonAnim, turnCount: integer, sourceMove: Moves, sourceId: integer) {
    super(tagType, BattlerTagLapseType.TURN_END, turnCount, sourceMove, sourceId);

    this.commonAnim = commonAnim;
  }

  /**
  * When given a battler tag or json representing one, load the data for it.
  * @param {BattlerTag | any} source A battler tag
  */
  loadTag(source: BattlerTag | any): void {
    super.loadTag(source);
    this.commonAnim = source.commonAnim as CommonAnim;
  }

  canAdd(pokemon: Pokemon): boolean {
    return !pokemon.isOfType(Type.GHOST) && !pokemon.findTag(t => t instanceof DamagingTrapTag);
  }

  lapse(pokemon: Pokemon, lapseType: BattlerTagLapseType): boolean {
    const ret = super.lapse(pokemon, lapseType);

    if (ret) {
      pokemon.scene.queueMessage(
        i18next.t("battle:battlerTagsDamagingTrapLapse", {
          pokemonNameWithAffix: getPokemonNameWithAffix(pokemon),
          moveName: this.getMoveName()
        })
      );
      pokemon.scene.unshiftPhase(new CommonAnimPhase(pokemon.scene, pokemon.getBattlerIndex(), undefined, this.commonAnim));

      const cancelled = new Utils.BooleanHolder(false);
      applyAbAttrs(BlockNonDirectDamageAbAttr, pokemon, cancelled);

      if (!cancelled.value) {
        pokemon.damageAndUpdate(Math.ceil(pokemon.getMaxHp() / 8));
      }
    }

    return ret;
  }
}

export class BindTag extends DamagingTrapTag {
  constructor(turnCount: integer, sourceId: integer) {
    super(BattlerTagType.BIND, CommonAnim.BIND, turnCount, Moves.BIND, sourceId);
  }

  getTrapMessage(pokemon: Pokemon): string {
    return i18next.t("battle:battlerTagsBindOnTrap", {
      pokemonNameWithAffix: getPokemonNameWithAffix(pokemon),
      sourcePokemonName: pokemon.scene.getPokemonById(this.sourceId).name,
      moveName: this.getMoveName()
    });
  }
}

export class WrapTag extends DamagingTrapTag {
  constructor(turnCount: integer, sourceId: integer) {
    super(BattlerTagType.WRAP, CommonAnim.WRAP, turnCount, Moves.WRAP, sourceId);
  }

  getTrapMessage(pokemon: Pokemon): string {
    return i18next.t("battle:battlerTagsWrapOnTrap", {
      pokemonNameWithAffix: getPokemonNameWithAffix(pokemon),
      sourcePokemonName: pokemon.scene.getPokemonById(this.sourceId).name
    });
  }
}

export abstract class VortexTrapTag extends DamagingTrapTag {
  constructor(tagType: BattlerTagType, commonAnim: CommonAnim, turnCount: integer, sourceMove: Moves, sourceId: integer) {
    super(tagType, commonAnim, turnCount, sourceMove, sourceId);
  }

  getTrapMessage(pokemon: Pokemon): string {
    return i18next.t("battle:battlerTagsVortexOnTrap", { pokemonNameWithAffix: getPokemonNameWithAffix(pokemon) });
  }
}

export class FireSpinTag extends VortexTrapTag {
  constructor(turnCount: integer, sourceId: integer) {
    super(BattlerTagType.FIRE_SPIN, CommonAnim.FIRE_SPIN, turnCount, Moves.FIRE_SPIN, sourceId);
  }
}

export class WhirlpoolTag extends VortexTrapTag {
  constructor(turnCount: integer, sourceId: integer) {
    super(BattlerTagType.WHIRLPOOL, CommonAnim.WHIRLPOOL, turnCount, Moves.WHIRLPOOL, sourceId);
  }
}

export class ClampTag extends DamagingTrapTag {
  constructor(turnCount: integer, sourceId: integer) {
    super(BattlerTagType.CLAMP, CommonAnim.CLAMP, turnCount, Moves.CLAMP, sourceId);
  }

  getTrapMessage(pokemon: Pokemon): string {
    return i18next.t("battle:battlerTagsClampOnTrap", {
      sourcePokemonNameWithAffix: getPokemonNameWithAffix(pokemon.scene.getPokemonById(this.sourceId)),
      pokemonName: pokemon.name,
    });
  }
}

export class SandTombTag extends DamagingTrapTag {
  constructor(turnCount: integer, sourceId: integer) {
    super(BattlerTagType.SAND_TOMB, CommonAnim.SAND_TOMB, turnCount, Moves.SAND_TOMB, sourceId);
  }

  getTrapMessage(pokemon: Pokemon): string {
    return i18next.t("battle:battlerTagsSandTombOnTrap", {
      pokemonNameWithAffix: getPokemonNameWithAffix(pokemon),
      moveName: this.getMoveName()
    });
  }
}

export class MagmaStormTag extends DamagingTrapTag {
  constructor(turnCount: integer, sourceId: integer) {
    super(BattlerTagType.MAGMA_STORM, CommonAnim.MAGMA_STORM, turnCount, Moves.MAGMA_STORM, sourceId);
  }

  getTrapMessage(pokemon: Pokemon): string {
    return i18next.t("battle:battlerTagsMagmaStormOnTrap", { pokemonNameWithAffix: getPokemonNameWithAffix(pokemon) });
  }
}

export class SnapTrapTag extends DamagingTrapTag {
  constructor(turnCount: integer, sourceId: integer) {
    super(BattlerTagType.SNAP_TRAP, CommonAnim.SNAP_TRAP, turnCount, Moves.SNAP_TRAP, sourceId);
  }

  getTrapMessage(pokemon: Pokemon): string {
    return i18next.t("battle:battlerTagsSnapTrapOnTrap", { pokemonNameWithAffix: getPokemonNameWithAffix(pokemon) });
  }
}

export class ThunderCageTag extends DamagingTrapTag {
  constructor(turnCount: integer, sourceId: integer) {
    super(BattlerTagType.THUNDER_CAGE, CommonAnim.THUNDER_CAGE, turnCount, Moves.THUNDER_CAGE, sourceId);
  }

  getTrapMessage(pokemon: Pokemon): string {
    return i18next.t("battle:battlerTagsThunderCageOnTrap", {
      pokemonNameWithAffix: getPokemonNameWithAffix(pokemon),
      sourcePokemonNameWithAffix: getPokemonNameWithAffix(pokemon.scene.getPokemonById(this.sourceId))
    });
  }
}

export class InfestationTag extends DamagingTrapTag {
  constructor(turnCount: integer, sourceId: integer) {
    super(BattlerTagType.INFESTATION, CommonAnim.INFESTATION, turnCount, Moves.INFESTATION, sourceId);
  }

  getTrapMessage(pokemon: Pokemon): string {
    return i18next.t("battle:battlerTagsInfestationOnTrap", {
      pokemonNameWithAffix: getPokemonNameWithAffix(pokemon),
      sourcePokemonNameWithAffix: getPokemonNameWithAffix(pokemon.scene.getPokemonById(this.sourceId))
    });
  }
}


export class ProtectedTag extends BattlerTag {
  constructor(sourceMove: Moves, tagType: BattlerTagType = BattlerTagType.PROTECTED) {
    super(tagType, BattlerTagLapseType.TURN_END, 0, sourceMove);
  }

  onAdd(pokemon: Pokemon): void {
    super.onAdd(pokemon);

    pokemon.scene.queueMessage(i18next.t("battle:battlerTagsProtectedOnAdd", { pokemonNameWithAffix: getPokemonNameWithAffix(pokemon) }));
  }

  lapse(pokemon: Pokemon, lapseType: BattlerTagLapseType): boolean {
    if (lapseType === BattlerTagLapseType.CUSTOM) {
      new CommonBattleAnim(CommonAnim.PROTECT, pokemon).play(pokemon.scene);
      pokemon.scene.queueMessage(i18next.t("battle:battlerTagsProtectedLapse", { pokemonNameWithAffix: getPokemonNameWithAffix(pokemon) }));

      // Stop multi-hit moves early
      const effectPhase = pokemon.scene.getCurrentPhase();
      if (effectPhase instanceof MoveEffectPhase) {
        effectPhase.stopMultiHit(pokemon);
      }
      return true;
    }

    return super.lapse(pokemon, lapseType);
  }
}

export class ContactDamageProtectedTag extends ProtectedTag {
  private damageRatio: integer;

  constructor(sourceMove: Moves, damageRatio: integer) {
    super(sourceMove, BattlerTagType.SPIKY_SHIELD);

    this.damageRatio = damageRatio;
  }

  /**
  * When given a battler tag or json representing one, load the data for it.
  * @param {BattlerTag | any} source A battler tag
  */
  loadTag(source: BattlerTag | any): void {
    super.loadTag(source);
    this.damageRatio = source.damageRatio;
  }

  lapse(pokemon: Pokemon, lapseType: BattlerTagLapseType): boolean {
    const ret = super.lapse(pokemon, lapseType);

    if (lapseType === BattlerTagLapseType.CUSTOM) {
      const effectPhase = pokemon.scene.getCurrentPhase();
      if (effectPhase instanceof MoveEffectPhase && effectPhase.move.getMove().hasFlag(MoveFlags.MAKES_CONTACT)) {
        const attacker = effectPhase.getPokemon();
        if (!attacker.hasAbilityWithAttr(BlockNonDirectDamageAbAttr)) {
          attacker.damageAndUpdate(Math.ceil(attacker.getMaxHp() * (1 / this.damageRatio)), HitResult.OTHER);
        }
      }
    }

    return ret;
  }
}

export class ContactStatChangeProtectedTag extends ProtectedTag {
  private stat: BattleStat;
  private levels: integer;

  constructor(sourceMove: Moves, tagType: BattlerTagType, stat: BattleStat, levels: integer) {
    super(sourceMove, tagType);

    this.stat = stat;
    this.levels = levels;
  }

  /**
  * When given a battler tag or json representing one, load the data for it.
  * @param {BattlerTag | any} source A battler tag
  */
  loadTag(source: BattlerTag | any): void {
    super.loadTag(source);
    this.stat = source.stat as BattleStat;
    this.levels = source.levels;
  }

  lapse(pokemon: Pokemon, lapseType: BattlerTagLapseType): boolean {
    const ret = super.lapse(pokemon, lapseType);

    if (lapseType === BattlerTagLapseType.CUSTOM) {
      const effectPhase = pokemon.scene.getCurrentPhase();
      if (effectPhase instanceof MoveEffectPhase && effectPhase.move.getMove().hasFlag(MoveFlags.MAKES_CONTACT)) {
        const attacker = effectPhase.getPokemon();
        pokemon.scene.unshiftPhase(new StatChangePhase(pokemon.scene, attacker.getBattlerIndex(), true, [ this.stat ], this.levels));
      }
    }

    return ret;
  }
}

export class ContactPoisonProtectedTag extends ProtectedTag {
  constructor(sourceMove: Moves) {
    super(sourceMove, BattlerTagType.BANEFUL_BUNKER);
  }

  lapse(pokemon: Pokemon, lapseType: BattlerTagLapseType): boolean {
    const ret = super.lapse(pokemon, lapseType);

    if (lapseType === BattlerTagLapseType.CUSTOM) {
      const effectPhase = pokemon.scene.getCurrentPhase();
      if (effectPhase instanceof MoveEffectPhase && effectPhase.move.getMove().hasFlag(MoveFlags.MAKES_CONTACT)) {
        const attacker = effectPhase.getPokemon();
        attacker.trySetStatus(StatusEffect.POISON, true, pokemon);
      }
    }

    return ret;
  }
}

export class ContactBurnProtectedTag extends ProtectedTag {
  constructor(sourceMove: Moves) {
    super(sourceMove, BattlerTagType.BURNING_BULWARK);
  }

  lapse(pokemon: Pokemon, lapseType: BattlerTagLapseType): boolean {
    const ret = super.lapse(pokemon, lapseType);

    if (lapseType === BattlerTagLapseType.CUSTOM) {
      const effectPhase = pokemon.scene.getCurrentPhase();
      if (effectPhase instanceof MoveEffectPhase && effectPhase.move.getMove().hasFlag(MoveFlags.MAKES_CONTACT)) {
        const attacker = effectPhase.getPokemon();
        attacker.trySetStatus(StatusEffect.BURN, true);
      }
    }

    return ret;
  }
}

export class EnduringTag extends BattlerTag {
  constructor(sourceMove: Moves) {
    super(BattlerTagType.ENDURING, BattlerTagLapseType.TURN_END, 0, sourceMove);
  }

  onAdd(pokemon: Pokemon): void {
    super.onAdd(pokemon);

    pokemon.scene.queueMessage(i18next.t("battle:battlerTagsEnduringOnAdd", { pokemonNameWithAffix: getPokemonNameWithAffix(pokemon) }));
  }

  lapse(pokemon: Pokemon, lapseType: BattlerTagLapseType): boolean {
    if (lapseType === BattlerTagLapseType.CUSTOM) {
      pokemon.scene.queueMessage(i18next.t("battle:battlerTagsEnduringLapse", { pokemonNameWithAffix: getPokemonNameWithAffix(pokemon) }));
      return true;
    }

    return super.lapse(pokemon, lapseType);
  }
}

export class SturdyTag extends BattlerTag {
  constructor(sourceMove: Moves) {
    super(BattlerTagType.STURDY, BattlerTagLapseType.TURN_END, 0, sourceMove);
  }

  lapse(pokemon: Pokemon, lapseType: BattlerTagLapseType): boolean {
    if (lapseType === BattlerTagLapseType.CUSTOM) {
      pokemon.scene.queueMessage(i18next.t("battle:battlerTagsSturdyLapse", { pokemonNameWithAffix: getPokemonNameWithAffix(pokemon) }));
      return true;
    }

    return super.lapse(pokemon, lapseType);
  }
}

export class PerishSongTag extends BattlerTag {
  constructor(turnCount: integer) {
    super(BattlerTagType.PERISH_SONG, BattlerTagLapseType.TURN_END, turnCount, Moves.PERISH_SONG);
  }

  canAdd(pokemon: Pokemon): boolean {
    return !pokemon.isBossImmune();
  }

  lapse(pokemon: Pokemon, lapseType: BattlerTagLapseType): boolean {
    const ret = super.lapse(pokemon, lapseType);

    if (ret) {
      pokemon.scene.queueMessage(
        i18next.t("battle:battlerTagsPerishSongLapse", {
          pokemonNameWithAffix: getPokemonNameWithAffix(pokemon),
          turnCount: this.turnCount
        })
      );
    } else {
      pokemon.damageAndUpdate(pokemon.hp, HitResult.ONE_HIT_KO, false, true, true);
    }

    return ret;
  }
}

/**
 * Applies the "Center of Attention" volatile status effect, the effect applied by Follow Me, Rage Powder, and Spotlight.
 * @see {@link https://bulbapedia.bulbagarden.net/wiki/Center_of_attention | Center of Attention}
 */
export class CenterOfAttentionTag extends BattlerTag {
  public powder: boolean;

  constructor(sourceMove: Moves) {
    super(BattlerTagType.CENTER_OF_ATTENTION, BattlerTagLapseType.TURN_END, 1, sourceMove);

    this.powder = (this.sourceMove === Moves.RAGE_POWDER);
  }

  /** "Center of Attention" can't be added if an ally is already the Center of Attention. */
  canAdd(pokemon: Pokemon): boolean {
    const activeTeam = pokemon.isPlayer() ? pokemon.scene.getPlayerField() : pokemon.scene.getEnemyField();

    return !activeTeam.find(p => p.getTag(BattlerTagType.CENTER_OF_ATTENTION));
  }

  onAdd(pokemon: Pokemon): void {
    super.onAdd(pokemon);

    pokemon.scene.queueMessage(i18next.t("battle:battlerTagsCenterOfAttentionOnAdd", { pokemonNameWithAffix: getPokemonNameWithAffix(pokemon) }));
  }
}

export class AbilityBattlerTag extends BattlerTag {
  public ability: Abilities;

  constructor(tagType: BattlerTagType, ability: Abilities, lapseType: BattlerTagLapseType, turnCount: integer) {
    super(tagType, lapseType, turnCount, undefined);

    this.ability = ability;
  }

  /**
  * When given a battler tag or json representing one, load the data for it.
  * @param {BattlerTag | any} source A battler tag
  */
  loadTag(source: BattlerTag | any): void {
    super.loadTag(source);
    this.ability = source.ability as Abilities;
  }
}

export class TruantTag extends AbilityBattlerTag {
  constructor() {
    super(BattlerTagType.TRUANT, Abilities.TRUANT, BattlerTagLapseType.MOVE, 1);
  }

  lapse(pokemon: Pokemon, lapseType: BattlerTagLapseType): boolean {
    if (!pokemon.hasAbility(Abilities.TRUANT)) {
      return super.lapse(pokemon, lapseType);
    }
    const passive = pokemon.getAbility().id !== Abilities.TRUANT;

    const lastMove = pokemon.getLastXMoves().find(() => true);

    if (lastMove && lastMove.move !== Moves.NONE) {
      (pokemon.scene.getCurrentPhase() as MovePhase).cancel();
      pokemon.scene.unshiftPhase(new ShowAbilityPhase(pokemon.scene, pokemon.id, passive));
      pokemon.scene.queueMessage(i18next.t("battle:battlerTagsTruantLapse", { pokemonNameWithAffix: getPokemonNameWithAffix(pokemon) }));
    }

    return true;
  }
}

export class SlowStartTag extends AbilityBattlerTag {
  constructor() {
    super(BattlerTagType.SLOW_START, Abilities.SLOW_START, BattlerTagLapseType.TURN_END, 5);
  }

  onAdd(pokemon: Pokemon): void {
    super.onAdd(pokemon);

    pokemon.scene.queueMessage(i18next.t("battle:battlerTagsSlowStartOnAdd", { pokemonNameWithAffix: getPokemonNameWithAffix(pokemon) }), null, false, null, true);
  }

  lapse(pokemon: Pokemon, lapseType: BattlerTagLapseType): boolean {
    if (!pokemon.hasAbility(this.ability)) {
      this.turnCount = 1;
    }

    return super.lapse(pokemon, lapseType);
  }

  onRemove(pokemon: Pokemon): void {
    super.onRemove(pokemon);

    pokemon.scene.queueMessage(i18next.t("battle:battlerTagsSlowStartOnRemove", { pokemonNameWithAffix: getPokemonNameWithAffix(pokemon) }), null, false, null);
  }
}

export class HighestStatBoostTag extends AbilityBattlerTag {
  public stat: Stat;
  public multiplier: number;

  constructor(tagType: BattlerTagType, ability: Abilities) {
    super(tagType, ability, BattlerTagLapseType.CUSTOM, 1);
  }

  /**
  * When given a battler tag or json representing one, load the data for it.
  * @param {BattlerTag | any} source A battler tag
  */
  loadTag(source: BattlerTag | any): void {
    super.loadTag(source);
    this.stat = source.stat as Stat;
    this.multiplier = source.multiplier;
  }

  onAdd(pokemon: Pokemon): void {
    super.onAdd(pokemon);

    const stats = [ Stat.ATK, Stat.DEF, Stat.SPATK, Stat.SPDEF, Stat.SPD ];
    let highestStat: Stat;
    stats.map(s => pokemon.getBattleStat(s)).reduce((highestValue: integer, value: integer, i: integer) => {
      if (value > highestValue) {
        highestStat = stats[i];
        return value;
      }
      return highestValue;
    }, 0);

    this.stat = highestStat;

    switch (this.stat) {
    case Stat.SPD:
      this.multiplier = 1.5;
      break;
    default:
      this.multiplier = 1.3;
      break;
    }

    pokemon.scene.queueMessage(i18next.t("battle:battlerTagsHighestStatBoostOnAdd", { pokemonNameWithAffix: getPokemonNameWithAffix(pokemon), statName: getStatName(highestStat) }), null, false, null, true);
  }

  onRemove(pokemon: Pokemon): void {
    super.onRemove(pokemon);

    pokemon.scene.queueMessage(i18next.t("battle:battlerTagsHighestStatBoostOnRemove", { pokemonNameWithAffix: getPokemonNameWithAffix(pokemon), abilityName: allAbilities[this.ability].name }));
  }
}

export class WeatherHighestStatBoostTag extends HighestStatBoostTag implements WeatherBattlerTag {
  public weatherTypes: WeatherType[];

  constructor(tagType: BattlerTagType, ability: Abilities, ...weatherTypes: WeatherType[]) {
    super(tagType, ability);
    this.weatherTypes = weatherTypes;
  }

  /**
  * When given a battler tag or json representing one, load the data for it.
  * @param {BattlerTag | any} source A battler tag
  */
  loadTag(source: BattlerTag | any): void {
    super.loadTag(source);
    this.weatherTypes = source.weatherTypes.map(w => w as WeatherType);
  }
}

export class TerrainHighestStatBoostTag extends HighestStatBoostTag implements TerrainBattlerTag {
  public terrainTypes: TerrainType[];

  constructor(tagType: BattlerTagType, ability: Abilities, ...terrainTypes: TerrainType[]) {
    super(tagType, ability);
    this.terrainTypes = terrainTypes;
  }

  /**
  * When given a battler tag or json representing one, load the data for it.
  * @param {BattlerTag | any} source A battler tag
  */
  loadTag(source: BattlerTag | any): void {
    super.loadTag(source);
    this.terrainTypes = source.terrainTypes.map(w => w as TerrainType);
  }
}

export class SemiInvulnerableTag extends BattlerTag {
  constructor(tagType: BattlerTagType, turnCount: integer, sourceMove: Moves) {
    super(tagType, BattlerTagLapseType.MOVE_EFFECT, turnCount, sourceMove);
  }

  onAdd(pokemon: Pokemon): void {
    super.onAdd(pokemon);

    pokemon.setVisible(false);
  }

  onRemove(pokemon: Pokemon): void {
    // Wait 2 frames before setting visible for battle animations that don't immediately show the sprite invisible
    pokemon.scene.tweens.addCounter({
      duration: Utils.getFrameMs(2),
      onComplete: () => pokemon.setVisible(true)
    });
  }
}

export class TypeImmuneTag extends BattlerTag {
  public immuneType: Type;

  constructor(tagType: BattlerTagType, sourceMove: Moves, immuneType: Type, length: number = 1) {
    super(tagType, BattlerTagLapseType.TURN_END, length, sourceMove);

    this.immuneType = immuneType;
  }

  /**
  * When given a battler tag or json representing one, load the data for it.
  * @param {BattlerTag | any} source A battler tag
  */
  loadTag(source: BattlerTag | any): void {
    super.loadTag(source);
    this.immuneType = source.immuneType as Type;
  }
}

export class MagnetRisenTag extends TypeImmuneTag {
  constructor(tagType: BattlerTagType, sourceMove: Moves) {
    super(tagType, sourceMove, Type.GROUND, 5);
  }

  onAdd(pokemon: Pokemon): void {
    super.onAdd(pokemon);

    pokemon.scene.queueMessage(i18next.t("battle:battlerTagsMagnetRisenOnAdd", { pokemonNameWithAffix: getPokemonNameWithAffix(pokemon) }));
  }

  onRemove(pokemon: Pokemon): void {
    super.onRemove(pokemon);

    pokemon.scene.queueMessage(i18next.t("battle:battlerTagsMagnetRisenOnRemove", { pokemonNameWithAffix: getPokemonNameWithAffix(pokemon) }));
  }
}

export class TypeBoostTag extends BattlerTag {
  public boostedType: Type;
  public boostValue: number;
  public oneUse: boolean;

  constructor(tagType: BattlerTagType, sourceMove: Moves, boostedType: Type, boostValue: number, oneUse: boolean) {
    super(tagType, BattlerTagLapseType.TURN_END, 1, sourceMove);

    this.boostedType = boostedType;
    this.boostValue = boostValue;
    this.oneUse = oneUse;
  }

  /**
  * When given a battler tag or json representing one, load the data for it.
  * @param {BattlerTag | any} source A battler tag
  */
  loadTag(source: BattlerTag | any): void {
    super.loadTag(source);
    this.boostedType = source.boostedType as Type;
    this.boostValue = source.boostValue;
    this.oneUse = source.oneUse;
  }

  lapse(pokemon: Pokemon, lapseType: BattlerTagLapseType): boolean {
    return lapseType !== BattlerTagLapseType.CUSTOM || super.lapse(pokemon, lapseType);
  }
}

export class CritBoostTag extends BattlerTag {
  constructor(tagType: BattlerTagType, sourceMove: Moves) {
    super(tagType, BattlerTagLapseType.TURN_END, 1, sourceMove);
  }

  onAdd(pokemon: Pokemon): void {
    super.onAdd(pokemon);

    pokemon.scene.queueMessage(i18next.t("battle:battlerTagsCritBoostOnAdd", { pokemonNameWithAffix: getPokemonNameWithAffix(pokemon) }));
  }

  lapse(pokemon: Pokemon, lapseType: BattlerTagLapseType): boolean {
    return lapseType !== BattlerTagLapseType.CUSTOM || super.lapse(pokemon, lapseType);
  }

  onRemove(pokemon: Pokemon): void {
    super.onRemove(pokemon);

    pokemon.scene.queueMessage(i18next.t("battle:battlerTagsCritBoostOnRemove", { pokemonNameWithAffix: getPokemonNameWithAffix(pokemon) }));
  }
}

export class AlwaysCritTag extends BattlerTag {
  constructor(sourceMove: Moves) {
    super(BattlerTagType.ALWAYS_CRIT, BattlerTagLapseType.TURN_END, 2, sourceMove);
  }
}

export class IgnoreAccuracyTag extends BattlerTag {
  constructor(sourceMove: Moves) {
    super(BattlerTagType.IGNORE_ACCURACY, BattlerTagLapseType.TURN_END, 2, sourceMove);
  }
}

export class SaltCuredTag extends BattlerTag {
  private sourceIndex: integer;

  constructor(sourceId: integer) {
    super(BattlerTagType.SALT_CURED, BattlerTagLapseType.TURN_END, 1, Moves.SALT_CURE, sourceId);
  }

  /**
  * When given a battler tag or json representing one, load the data for it.
  * @param {BattlerTag | any} source A battler tag
  */
  loadTag(source: BattlerTag | any): void {
    super.loadTag(source);
    this.sourceIndex = source.sourceIndex;
  }

  onAdd(pokemon: Pokemon): void {
    super.onAdd(pokemon);

    pokemon.scene.queueMessage(i18next.t("battle:battlerTagsSaltCuredOnAdd", { pokemonNameWithAffix: getPokemonNameWithAffix(pokemon) }));
    this.sourceIndex = pokemon.scene.getPokemonById(this.sourceId).getBattlerIndex();
  }

  lapse(pokemon: Pokemon, lapseType: BattlerTagLapseType): boolean {
    const ret = lapseType !== BattlerTagLapseType.CUSTOM || super.lapse(pokemon, lapseType);

    if (ret) {
      pokemon.scene.unshiftPhase(new CommonAnimPhase(pokemon.scene, pokemon.getBattlerIndex(), pokemon.getBattlerIndex(), CommonAnim.SALT_CURE));

      const cancelled = new Utils.BooleanHolder(false);
      applyAbAttrs(BlockNonDirectDamageAbAttr, pokemon, cancelled);

      if (!cancelled.value) {
        const pokemonSteelOrWater = pokemon.isOfType(Type.STEEL) || pokemon.isOfType(Type.WATER);
        pokemon.damageAndUpdate(Math.max(Math.floor(pokemonSteelOrWater ? pokemon.getMaxHp() / 4 : pokemon.getMaxHp() / 8), 1));

        pokemon.scene.queueMessage(
          i18next.t("battle:battlerTagsSaltCuredLapse", {
            pokemonNameWithAffix: getPokemonNameWithAffix(pokemon),
            moveName: this.getMoveName()
          })
        );
      }
    }

    return ret;
  }
}

export class CursedTag extends BattlerTag {
  private sourceIndex: integer;

  constructor(sourceId: integer) {
    super(BattlerTagType.CURSED, BattlerTagLapseType.TURN_END, 1, Moves.CURSE, sourceId);
  }

  /**
  * When given a battler tag or json representing one, load the data for it.
  * @param {BattlerTag | any} source A battler tag
  */
  loadTag(source: BattlerTag | any): void {
    super.loadTag(source);
    this.sourceIndex = source.sourceIndex;
  }

  onAdd(pokemon: Pokemon): void {
    super.onAdd(pokemon);
    this.sourceIndex = pokemon.scene.getPokemonById(this.sourceId).getBattlerIndex();
  }

  lapse(pokemon: Pokemon, lapseType: BattlerTagLapseType): boolean {
    const ret = lapseType !== BattlerTagLapseType.CUSTOM || super.lapse(pokemon, lapseType);

    if (ret) {
      pokemon.scene.unshiftPhase(new CommonAnimPhase(pokemon.scene, pokemon.getBattlerIndex(), pokemon.getBattlerIndex(), CommonAnim.SALT_CURE));

      const cancelled = new Utils.BooleanHolder(false);
      applyAbAttrs(BlockNonDirectDamageAbAttr, pokemon, cancelled);

      if (!cancelled.value) {
        pokemon.damageAndUpdate(Math.max(Math.floor(pokemon.getMaxHp() / 4), 1));
        pokemon.scene.queueMessage(i18next.t("battle:battlerTagsCursedLapse", { pokemonNameWithAffix: getPokemonNameWithAffix(pokemon) }));
      }
    }

    return ret;
  }
}

/**
 * Battler tag for effects that ground the source, allowing Ground-type moves to hit them. Encompasses two tag types:
 * @item `IGNORE_FLYING`: Persistent grounding effects (i.e. from Smack Down and Thousand Waves)
 * @item `ROOSTED`: One-turn grounding effects (i.e. from Roost)
 */
export class GroundedTag extends BattlerTag {
  constructor(tagType: BattlerTagType, lapseType: BattlerTagLapseType, sourceMove: Moves) {
    super(tagType, lapseType, 1, sourceMove);
  }
}

/**
 * Provides the Ice Face ability's effects.
 */
export class IceFaceTag extends BattlerTag {
  constructor(sourceMove: Moves) {
    super(BattlerTagType.ICE_FACE, BattlerTagLapseType.CUSTOM, 1, sourceMove);
  }

  /**
   * Determines if the Ice Face tag can be added to the Pokémon.
   * @param {Pokemon} pokemon - The Pokémon to which the tag might be added.
   * @returns {boolean} - True if the tag can be added, false otherwise.
   */
  canAdd(pokemon: Pokemon): boolean {
    const weatherType = pokemon.scene.arena.weather?.weatherType;
    const isWeatherSnowOrHail = weatherType === WeatherType.HAIL || weatherType === WeatherType.SNOW;
    const isFormIceFace = pokemon.formIndex === 0;


    // Hard code Eiscue for now, this is to prevent the game from crashing if fused pokemon has Ice Face
    if ((pokemon.species.speciesId === Species.EISCUE && isFormIceFace) ||  isWeatherSnowOrHail) {
      return true;
    }
    return false;
  }

  /**
   * Applies the Ice Face tag to the Pokémon.
   * Triggers a form change to Ice Face if the Pokémon is not in its Ice Face form.
   * @param {Pokemon} pokemon - The Pokémon to which the tag is added.
   */
  onAdd(pokemon: Pokemon): void {
    super.onAdd(pokemon);

    if (pokemon.formIndex !== 0) {
      pokemon.scene.triggerPokemonFormChange(pokemon, SpeciesFormChangeManualTrigger);
    }
  }

  /**
   * Removes the Ice Face tag from the Pokémon.
   * Triggers a form change to Noice when the tag is removed.
   * @param {Pokemon} pokemon - The Pokémon from which the tag is removed.
   */
  onRemove(pokemon: Pokemon): void {
    super.onRemove(pokemon);

    pokemon.scene.triggerPokemonFormChange(pokemon, SpeciesFormChangeManualTrigger);
  }
}

export function getBattlerTag(tagType: BattlerTagType, turnCount: integer, sourceMove: Moves, sourceId: integer): BattlerTag {
  switch (tagType) {
  case BattlerTagType.RECHARGING:
    return new RechargingTag(sourceMove);
  case BattlerTagType.FLINCHED:
    return new FlinchedTag(sourceMove);
  case BattlerTagType.INTERRUPTED:
    return new InterruptedTag(sourceMove);
  case BattlerTagType.CONFUSED:
    return new ConfusedTag(turnCount, sourceMove);
  case BattlerTagType.INFATUATED:
    return new InfatuatedTag(sourceMove, sourceId);
  case BattlerTagType.SEEDED:
    return new SeedTag(sourceId);
  case BattlerTagType.NIGHTMARE:
    return new NightmareTag();
  case BattlerTagType.FRENZY:
    return new FrenzyTag(sourceMove, sourceId);
  case BattlerTagType.CHARGING:
    return new ChargingTag(sourceMove, sourceId);
  case BattlerTagType.ENCORE:
    return new EncoreTag(sourceId);
  case BattlerTagType.HELPING_HAND:
    return new HelpingHandTag(sourceId);
  case BattlerTagType.INGRAIN:
    return new IngrainTag(sourceId);
  case BattlerTagType.AQUA_RING:
    return new AquaRingTag();
  case BattlerTagType.DROWSY:
    return new DrowsyTag();
  case BattlerTagType.TRAPPED:
    return new TrappedTag(tagType, BattlerTagLapseType.CUSTOM, turnCount, sourceMove, sourceId);
  case BattlerTagType.BIND:
    return new BindTag(turnCount, sourceId);
  case BattlerTagType.WRAP:
    return new WrapTag(turnCount, sourceId);
  case BattlerTagType.FIRE_SPIN:
    return new FireSpinTag(turnCount, sourceId);
  case BattlerTagType.WHIRLPOOL:
    return new WhirlpoolTag(turnCount, sourceId);
  case BattlerTagType.CLAMP:
    return new ClampTag(turnCount, sourceId);
  case BattlerTagType.SAND_TOMB:
    return new SandTombTag(turnCount, sourceId);
  case BattlerTagType.MAGMA_STORM:
    return new MagmaStormTag(turnCount, sourceId);
  case BattlerTagType.SNAP_TRAP:
    return new SnapTrapTag(turnCount, sourceId);
  case BattlerTagType.THUNDER_CAGE:
    return new ThunderCageTag(turnCount, sourceId);
  case BattlerTagType.INFESTATION:
    return new InfestationTag(turnCount, sourceId);
  case BattlerTagType.PROTECTED:
    return new ProtectedTag(sourceMove);
  case BattlerTagType.SPIKY_SHIELD:
    return new ContactDamageProtectedTag(sourceMove, 8);
  case BattlerTagType.KINGS_SHIELD:
    return new ContactStatChangeProtectedTag(sourceMove, tagType, BattleStat.ATK, -1);
  case BattlerTagType.OBSTRUCT:
    return new ContactStatChangeProtectedTag(sourceMove, tagType, BattleStat.DEF, -2);
  case BattlerTagType.SILK_TRAP:
    return new ContactStatChangeProtectedTag(sourceMove, tagType, BattleStat.SPD, -1);
  case BattlerTagType.BANEFUL_BUNKER:
    return new ContactPoisonProtectedTag(sourceMove);
  case BattlerTagType.BURNING_BULWARK:
    return new ContactBurnProtectedTag(sourceMove);
  case BattlerTagType.ENDURING:
    return new EnduringTag(sourceMove);
  case BattlerTagType.STURDY:
    return new SturdyTag(sourceMove);
  case BattlerTagType.PERISH_SONG:
    return new PerishSongTag(turnCount);
  case BattlerTagType.CENTER_OF_ATTENTION:
    return new CenterOfAttentionTag(sourceMove);
  case BattlerTagType.TRUANT:
    return new TruantTag();
  case BattlerTagType.SLOW_START:
    return new SlowStartTag();
  case BattlerTagType.PROTOSYNTHESIS:
    return new WeatherHighestStatBoostTag(tagType, Abilities.PROTOSYNTHESIS, WeatherType.SUNNY, WeatherType.HARSH_SUN);
  case BattlerTagType.QUARK_DRIVE:
    return new TerrainHighestStatBoostTag(tagType, Abilities.QUARK_DRIVE, TerrainType.ELECTRIC);
  case BattlerTagType.FLYING:
  case BattlerTagType.UNDERGROUND:
  case BattlerTagType.UNDERWATER:
  case BattlerTagType.HIDDEN:
    return new SemiInvulnerableTag(tagType, turnCount, sourceMove);
  case BattlerTagType.FIRE_BOOST:
    return new TypeBoostTag(tagType, sourceMove, Type.FIRE, 1.5, false);
  case BattlerTagType.CRIT_BOOST:
    return new CritBoostTag(tagType, sourceMove);
  case BattlerTagType.ALWAYS_CRIT:
    return new AlwaysCritTag(sourceMove);
  case BattlerTagType.NO_CRIT:
    return new BattlerTag(tagType, BattlerTagLapseType.AFTER_MOVE, turnCount, sourceMove);
  case BattlerTagType.IGNORE_ACCURACY:
    return new IgnoreAccuracyTag(sourceMove);
  case BattlerTagType.BYPASS_SLEEP:
    return new BattlerTag(BattlerTagType.BYPASS_SLEEP, BattlerTagLapseType.TURN_END, turnCount, sourceMove);
  case BattlerTagType.IGNORE_FLYING:
    return new GroundedTag(tagType, BattlerTagLapseType.CUSTOM, sourceMove);
  case BattlerTagType.ROOSTED:
    return new GroundedTag(tagType, BattlerTagLapseType.TURN_END, sourceMove);
  case BattlerTagType.SALT_CURED:
    return new SaltCuredTag(sourceId);
  case BattlerTagType.CURSED:
    return new CursedTag(sourceId);
  case BattlerTagType.CHARGED:
    return new TypeBoostTag(tagType, sourceMove, Type.ELECTRIC, 2, true);
  case BattlerTagType.MAGNET_RISEN:
    return new MagnetRisenTag(tagType, sourceMove);
  case BattlerTagType.MINIMIZED:
    return new MinimizeTag();
  case BattlerTagType.DESTINY_BOND:
    return new DestinyBondTag(sourceMove, sourceId);
  case BattlerTagType.ICE_FACE:
    return new IceFaceTag(sourceMove);
  case BattlerTagType.OCTOLOCK:
    return new OctolockTag(sourceId);
  case BattlerTagType.NONE:
  default:
    return new BattlerTag(tagType, BattlerTagLapseType.CUSTOM, turnCount, sourceMove, sourceId);
  }
}

/**
* When given a battler tag or json representing one, creates an actual BattlerTag object with the same data.
* @param {BattlerTag | any} source A battler tag
* @return {BattlerTag} The valid battler tag
*/
export function loadBattlerTag(source: BattlerTag | any): BattlerTag {
  const tag = getBattlerTag(source.tagType, source.turnCount, source.sourceMove, source.sourceId);
  tag.loadTag(source);
  return tag;
}<|MERGE_RESOLUTION|>--- conflicted
+++ resolved
@@ -1,12 +1,7 @@
 import { CommonAnim, CommonBattleAnim } from "./battle-anims";
 import { CommonAnimPhase, MoveEffectPhase, MovePhase, PokemonHealPhase, ShowAbilityPhase, StatChangePhase } from "../phases";
-<<<<<<< HEAD
-import { getPokemonMessage, getPokemonNameWithAffix } from "../messages";
-import Pokemon, { MoveResult, HitResult, DamageResult } from "../field/pokemon";
-=======
 import { getPokemonNameWithAffix } from "../messages";
-import Pokemon, { MoveResult, HitResult } from "../field/pokemon";
->>>>>>> 0aa5e0d4
+import Pokemon, { MoveResult, HitResult, DamageResult } from "../field/pokemon";\
 import { Stat, getStatName } from "./pokemon-stat";
 import { StatusEffect } from "./status-effect";
 import * as Utils from "../utils";
