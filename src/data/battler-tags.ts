--- conflicted
+++ resolved
@@ -1644,9 +1644,6 @@
     pokemon.scene.triggerPokemonFormChange(pokemon, SpeciesFormChangeManualTrigger);
   }
 }
-
-<<<<<<< HEAD
-=======
 /** Provides the additional weather-based effects of the Ice Face ability */
 export class IceFaceBlockDamageTag extends FormBlockDamageTag {
   constructor(tagType: BattlerTagType) {
@@ -1666,7 +1663,6 @@
   }
 }
 
->>>>>>> 4e74007a
 /**
  * Battler tag enabling the Stockpile mechanic. This tag handles:
  * - Stack tracking, including max limit enforcement (which is replicated in Stockpile for redundancy).
