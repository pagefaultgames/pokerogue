--- conflicted
+++ resolved
@@ -2191,8 +2191,6 @@
 }
 
 /**
-<<<<<<< HEAD
-=======
  * Tag that prevents HP recovery from held items and move effects. It also blocks the usage of recovery moves.
  * Applied by moves:  {@linkcode Moves.HEAL_BLOCK | Heal Block (5 turns)}, {@linkcode Moves.PSYCHIC_NOISE | Psychic Noise (2 turns)}
  *
@@ -2261,7 +2259,6 @@
 }
 
 /**
->>>>>>> 9f31e36d
  * Tag that doubles the type effectiveness of Fire-type moves.
  * @extends BattlerTag
  */
@@ -2278,15 +2275,6 @@
   override canAdd(pokemon: Pokemon): boolean {
     return !pokemon.isTerastallized();
   }
-<<<<<<< HEAD
-
-  override onAdd(pokemon: Pokemon): void {
-    pokemon.scene.queueMessage(i18next.t("battlerTags:tarShotOnAdd", { pokemonNameWithAffix: getPokemonNameWithAffix(pokemon) }));
-  }
-}
-
-/**
-=======
 
   override onAdd(pokemon: Pokemon): void {
     pokemon.scene.queueMessage(i18next.t("battlerTags:tarShotOnAdd", { pokemonNameWithAffix: getPokemonNameWithAffix(pokemon) }));
@@ -2603,7 +2591,6 @@
 
 
 /**
->>>>>>> 9f31e36d
  * Retrieves a {@linkcode BattlerTag} based on the provided tag type, turn count, source move, and source ID.
  *
  * @param {BattlerTagType} tagType the type of the {@linkcode BattlerTagType}.
@@ -2762,8 +2749,6 @@
     return new ThroatChoppedTag();
   case BattlerTagType.GORILLA_TACTICS:
     return new GorillaTacticsTag();
-<<<<<<< HEAD
-=======
   case BattlerTagType.SUBSTITUTE:
     return new SubstituteTag(sourceMove, sourceId);
   case BattlerTagType.AUTOTOMIZED:
@@ -2778,7 +2763,6 @@
     return new TauntTag();
   case BattlerTagType.IMPRISON:
     return new ImprisonTag(sourceId);
->>>>>>> 9f31e36d
   case BattlerTagType.NONE:
   default:
     return new BattlerTag(tagType, BattlerTagLapseType.CUSTOM, turnCount, sourceMove, sourceId);
