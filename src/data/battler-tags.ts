import { CommonAnim, CommonBattleAnim } from "./battle-anims";
import { CommonAnimPhase, MoveEffectPhase, MovePhase, PokemonHealPhase, ShowAbilityPhase, StatChangePhase } from "../phases";
import { getPokemonMessage, getPokemonNameWithAffix } from "../messages";
import Pokemon, { MoveResult, HitResult } from "../field/pokemon";
import { Stat, getStatName } from "./pokemon-stat";
import { StatusEffect } from "./status-effect";
import * as Utils from "../utils";
import { Moves } from "./enums/moves";
import { ChargeAttr, MoveFlags, allMoves } from "./move";
import { Type } from "./type";
import { BlockNonDirectDamageAbAttr, FlinchEffectAbAttr, ReverseDrainAbAttr, applyAbAttrs } from "./ability";
import { Abilities } from "./enums/abilities";
import { BattlerTagType } from "./enums/battler-tag-type";
import { TerrainType } from "./terrain";
import { WeatherType } from "./weather";
import { BattleStat } from "./battle-stat";
import { allAbilities } from "./ability";
<<<<<<< HEAD
import i18next from "i18next";
=======
import { SpeciesFormChangeManualTrigger } from "./pokemon-forms";
import { Species } from "./enums/species";
>>>>>>> cc2e31db

export enum BattlerTagLapseType {
  FAINT,
  MOVE,
  PRE_MOVE,
  AFTER_MOVE,
  MOVE_EFFECT,
  TURN_END,
  CUSTOM
}

export class BattlerTag {
  public tagType: BattlerTagType;
  public lapseType: BattlerTagLapseType;
  public turnCount: integer;
  public sourceMove: Moves;
  public sourceId?: integer;

  constructor(tagType: BattlerTagType, lapseType: BattlerTagLapseType, turnCount: integer, sourceMove: Moves, sourceId?: integer) {
    this.tagType = tagType;
    this.lapseType = lapseType;
    this.turnCount = turnCount;
    this.sourceMove = sourceMove;
    this.sourceId = sourceId;
  }

  canAdd(pokemon: Pokemon): boolean {
    return true;
  }

  onAdd(pokemon: Pokemon): void { }

  onRemove(pokemon: Pokemon): void { }

  onOverlap(pokemon: Pokemon): void { }

  lapse(pokemon: Pokemon, lapseType: BattlerTagLapseType): boolean {
    return --this.turnCount > 0;
  }

  getDescriptor(): string {
    return "";
  }

  isSourceLinked(): boolean {
    return false;
  }

  getMoveName(): string {
    return this.sourceMove
      ? allMoves[this.sourceMove].name
      : null;
  }

  /**
  * When given a battler tag or json representing one, load the data for it.
  * This is meant to be inherited from by any battler tag with custom attributes
  * @param {BattlerTag | any} source A battler tag
  */
  loadTag(source: BattlerTag | any): void {
    this.turnCount = source.turnCount;
    this.sourceMove = source.sourceMove;
    this.sourceId = source.sourceId;
  }
}

export interface WeatherBattlerTag {
  weatherTypes: WeatherType[];
}

export interface TerrainBattlerTag {
  terrainTypes: TerrainType[];
}

export class RechargingTag extends BattlerTag {
  constructor(sourceMove: Moves) {
    super(BattlerTagType.RECHARGING, BattlerTagLapseType.PRE_MOVE, 1, sourceMove);
  }

  onAdd(pokemon: Pokemon): void {
    super.onAdd(pokemon);

    pokemon.getMoveQueue().push({ move: Moves.NONE, targets: [] });
  }

  lapse(pokemon: Pokemon, lapseType: BattlerTagLapseType): boolean {
    super.lapse(pokemon, lapseType);

    pokemon.scene.queueMessage(getPokemonMessage(pokemon, " must\nrecharge!"));
    (pokemon.scene.getCurrentPhase() as MovePhase).cancel();
    pokemon.getMoveQueue().shift();

    return true;
  }
}

export class TrappedTag extends BattlerTag {
  constructor(tagType: BattlerTagType, lapseType: BattlerTagLapseType, turnCount: integer, sourceMove: Moves, sourceId: integer) {
    super(tagType, lapseType, turnCount, sourceMove, sourceId);
  }

  canAdd(pokemon: Pokemon): boolean {
    const isGhost = pokemon.isOfType(Type.GHOST);
    const isTrapped = pokemon.getTag(BattlerTagType.TRAPPED);

    return !isTrapped && !isGhost;
  }

  onAdd(pokemon: Pokemon): void {
    super.onAdd(pokemon);

    pokemon.scene.queueMessage(this.getTrapMessage(pokemon));
  }

  onRemove(pokemon: Pokemon): void {
    super.onRemove(pokemon);

    pokemon.scene.queueMessage(getPokemonMessage(pokemon, ` was freed\nfrom ${this.getMoveName()}!`));
  }

  getDescriptor(): string {
    return "trapping";
  }

  isSourceLinked(): boolean {
    return true;
  }

  getTrapMessage(pokemon: Pokemon): string {
    return getPokemonMessage(pokemon, " can no\nlonger escape!");
  }
}

export class FlinchedTag extends BattlerTag {
  constructor(sourceMove: Moves) {
    super(BattlerTagType.FLINCHED, BattlerTagLapseType.PRE_MOVE, 0, sourceMove);
  }

  onAdd(pokemon: Pokemon): void {
    super.onAdd(pokemon);

    applyAbAttrs(FlinchEffectAbAttr, pokemon, null);
  }

  canAdd(pokemon: Pokemon): boolean {
    return !pokemon.isMax();
  }

  lapse(pokemon: Pokemon, lapseType: BattlerTagLapseType): boolean {
    super.lapse(pokemon, lapseType);

    (pokemon.scene.getCurrentPhase() as MovePhase).cancel();
    pokemon.scene.queueMessage(getPokemonMessage(pokemon, " flinched!"));

    return true;
  }

  getDescriptor(): string {
    return "flinching";
  }
}

export class InterruptedTag extends BattlerTag {
  constructor(sourceMove: Moves) {
    super(BattlerTagType.INTERRUPTED, BattlerTagLapseType.PRE_MOVE, 0, sourceMove);
  }

  canAdd(pokemon: Pokemon): boolean {
    return !!pokemon.getTag(BattlerTagType.FLYING);
  }

  onAdd(pokemon: Pokemon): void {
    super.onAdd(pokemon);

    pokemon.getMoveQueue().shift();
    pokemon.pushMoveHistory({move: Moves.NONE, result: MoveResult.OTHER});
  }

  lapse(pokemon: Pokemon, lapseType: BattlerTagLapseType): boolean {
    super.lapse(pokemon, lapseType);
    (pokemon.scene.getCurrentPhase() as MovePhase).cancel();
    return true;
  }
}

/**
 * BattlerTag that represents the {@link https://bulbapedia.bulbagarden.net/wiki/Confusion_(status_condition)}
 */
export class ConfusedTag extends BattlerTag {
  constructor(turnCount: integer, sourceMove: Moves) {
    super(BattlerTagType.CONFUSED, BattlerTagLapseType.MOVE, turnCount, sourceMove);
  }

  canAdd(pokemon: Pokemon): boolean {
    return pokemon.scene.arena.terrain?.terrainType !== TerrainType.MISTY || !pokemon.isGrounded();
  }

  onAdd(pokemon: Pokemon): void {
    super.onAdd(pokemon);

    pokemon.scene.unshiftPhase(new CommonAnimPhase(pokemon.scene, pokemon.getBattlerIndex(), undefined, CommonAnim.CONFUSION));
    pokemon.scene.queueMessage(getPokemonMessage(pokemon, " became\nconfused!"));
  }

  onRemove(pokemon: Pokemon): void {
    super.onRemove(pokemon);

    pokemon.scene.queueMessage(getPokemonMessage(pokemon, " snapped\nout of confusion!"));
  }

  onOverlap(pokemon: Pokemon): void {
    super.onOverlap(pokemon);

    pokemon.scene.queueMessage(getPokemonMessage(pokemon, " is\nalready confused!"));
  }

  lapse(pokemon: Pokemon, lapseType: BattlerTagLapseType): boolean {
    const ret = lapseType !== BattlerTagLapseType.CUSTOM && super.lapse(pokemon, lapseType);

    if (ret) {
      pokemon.scene.queueMessage(getPokemonMessage(pokemon, " is\nconfused!"));
      pokemon.scene.unshiftPhase(new CommonAnimPhase(pokemon.scene, pokemon.getBattlerIndex(), undefined, CommonAnim.CONFUSION));

      // 1/3 chance of hitting self with a 40 base power move
      if (pokemon.randSeedInt(3) === 0) {
        const atk = pokemon.getBattleStat(Stat.ATK);
        const def = pokemon.getBattleStat(Stat.DEF);
        const damage = Math.ceil(((((2 * pokemon.level / 5 + 2) * 40 * atk / def) / 50) + 2) * (pokemon.randSeedInt(15, 85) / 100));
        pokemon.scene.queueMessage("It hurt itself in its\nconfusion!");
        pokemon.damageAndUpdate(damage);
        pokemon.battleData.hitCount++;
        (pokemon.scene.getCurrentPhase() as MovePhase).cancel();
      }
    }

    return ret;
  }

  getDescriptor(): string {
    return "confusion";
  }
}

/**
 * Tag applied to the {@linkcode Move.DESTINY_BOND} user.
 * @extends BattlerTag
 * @see {@linkcode apply}
 */
export class DestinyBondTag extends BattlerTag {
  constructor(sourceMove: Moves, sourceId: integer) {
    super(BattlerTagType.DESTINY_BOND, BattlerTagLapseType.PRE_MOVE, 1, sourceMove, sourceId);
  }

  /**
   * Lapses either before the user's move and does nothing
   * or after receiving fatal damage. When the damage is fatal,
   * the attacking Pokemon is taken down as well, unless it's a boss.
   *
   * @param {Pokemon} pokemon Pokemon that is attacking the Destiny Bond user.
   * @param {BattlerTagLapseType} lapseType CUSTOM or PRE_MOVE
   * @returns false if the tag source fainted or one turn has passed since the application
   */
  lapse(pokemon: Pokemon, lapseType: BattlerTagLapseType): boolean {
    if (lapseType !== BattlerTagLapseType.CUSTOM) {
      return super.lapse(pokemon, lapseType);
    }
    const source = pokemon.scene.getPokemonById(this.sourceId);
    if (!source.isFainted()) {
      return true;
    }

    if (source.getAlly() === pokemon) {
      return false;
    }

    const targetMessage = getPokemonMessage(pokemon, "");

    if (pokemon.isBossImmune()) {
      pokemon.scene.queueMessage(`${targetMessage} is unaffected\nby the effects of Destiny Bond.`);
      return false;
    }

    pokemon.scene.queueMessage(`${getPokemonMessage(source, ` took\n${targetMessage} down with it!`)}`);
    pokemon.damageAndUpdate(pokemon.hp, HitResult.ONE_HIT_KO, false, false, true);
    return false;
  }
}

export class InfatuatedTag extends BattlerTag {
  constructor(sourceMove: integer, sourceId: integer) {
    super(BattlerTagType.INFATUATED, BattlerTagLapseType.MOVE, 1, sourceMove, sourceId);
  }

  canAdd(pokemon: Pokemon): boolean {
    return pokemon.isOppositeGender(pokemon.scene.getPokemonById(this.sourceId));
  }

  onAdd(pokemon: Pokemon): void {
    super.onAdd(pokemon);

    pokemon.scene.queueMessage(getPokemonMessage(pokemon, ` fell in love\nwith ${pokemon.scene.getPokemonById(this.sourceId).name}!`));
  }

  onOverlap(pokemon: Pokemon): void {
    super.onOverlap(pokemon);

    pokemon.scene.queueMessage(getPokemonMessage(pokemon, " is\nalready in love!"));
  }

  lapse(pokemon: Pokemon, lapseType: BattlerTagLapseType): boolean {
    const ret = lapseType !== BattlerTagLapseType.CUSTOM || super.lapse(pokemon, lapseType);

    if (ret) {
      pokemon.scene.queueMessage(getPokemonMessage(pokemon, ` is in love\nwith ${pokemon.scene.getPokemonById(this.sourceId).name}!`));
      pokemon.scene.unshiftPhase(new CommonAnimPhase(pokemon.scene, pokemon.getBattlerIndex(), undefined, CommonAnim.ATTRACT));

      if (pokemon.randSeedInt(2)) {
        pokemon.scene.queueMessage(getPokemonMessage(pokemon, " is\nimmobilized by love!"));
        (pokemon.scene.getCurrentPhase() as MovePhase).cancel();
      }
    }

    return ret;
  }

  onRemove(pokemon: Pokemon): void {
    super.onRemove(pokemon);

    pokemon.scene.queueMessage(getPokemonMessage(pokemon, " got over\nits infatuation."));
  }

  isSourceLinked(): boolean {
    return true;
  }

  getDescriptor(): string {
    return "infatuation";
  }
}

export class SeedTag extends BattlerTag {
  private sourceIndex: integer;

  constructor(sourceId: integer) {
    super(BattlerTagType.SEEDED, BattlerTagLapseType.TURN_END, 1, Moves.LEECH_SEED, sourceId);
  }

  /**
  * When given a battler tag or json representing one, load the data for it.
  * @param {BattlerTag | any} source A battler tag
  */
  loadTag(source: BattlerTag | any): void {
    super.loadTag(source);
    this.sourceIndex = source.sourceIndex;
  }

  canAdd(pokemon: Pokemon): boolean {
    return !pokemon.isOfType(Type.GRASS);
  }

  onAdd(pokemon: Pokemon): void {
    super.onAdd(pokemon);

    pokemon.scene.queueMessage(getPokemonMessage(pokemon, " was seeded!"));
    this.sourceIndex = pokemon.scene.getPokemonById(this.sourceId).getBattlerIndex();
  }

  lapse(pokemon: Pokemon, lapseType: BattlerTagLapseType): boolean {
    const ret = lapseType !== BattlerTagLapseType.CUSTOM || super.lapse(pokemon, lapseType);

    if (ret) {
      const source = pokemon.getOpponents().find(o => o.getBattlerIndex() === this.sourceIndex);
      if (source) {
        const cancelled = new Utils.BooleanHolder(false);
        applyAbAttrs(BlockNonDirectDamageAbAttr, pokemon, cancelled);

        if (!cancelled.value) {
          pokemon.scene.unshiftPhase(new CommonAnimPhase(pokemon.scene, source.getBattlerIndex(), pokemon.getBattlerIndex(), CommonAnim.LEECH_SEED));

          const damage = pokemon.damageAndUpdate(Math.max(Math.floor(pokemon.getMaxHp() / 8), 1));
          const reverseDrain = pokemon.hasAbilityWithAttr(ReverseDrainAbAttr, false);
          pokemon.scene.unshiftPhase(new PokemonHealPhase(pokemon.scene, source.getBattlerIndex(),
            !reverseDrain ? damage : damage * -1,
            !reverseDrain ? getPokemonMessage(pokemon, "'s health is\nsapped by Leech Seed!") : getPokemonMessage(source, "'s Leech Seed\nsucked up the liquid ooze!"),
            false, true));
        }
      }
    }

    return ret;
  }

  getDescriptor(): string {
    return "seeding";
  }
}

export class NightmareTag extends BattlerTag {
  constructor() {
    super(BattlerTagType.NIGHTMARE, BattlerTagLapseType.AFTER_MOVE, 1, Moves.NIGHTMARE);
  }

  onAdd(pokemon: Pokemon): void {
    super.onAdd(pokemon);

    pokemon.scene.queueMessage(getPokemonMessage(pokemon, " began\nhaving a Nightmare!"));
  }

  onOverlap(pokemon: Pokemon): void {
    super.onOverlap(pokemon);

    pokemon.scene.queueMessage(getPokemonMessage(pokemon, " is\nalready locked in a Nightmare!"));
  }

  lapse(pokemon: Pokemon, lapseType: BattlerTagLapseType): boolean {
    const ret = lapseType !== BattlerTagLapseType.CUSTOM || super.lapse(pokemon, lapseType);

    if (ret) {
      pokemon.scene.queueMessage(getPokemonMessage(pokemon, " is locked\nin a Nightmare!"));
      pokemon.scene.unshiftPhase(new CommonAnimPhase(pokemon.scene, pokemon.getBattlerIndex(), undefined, CommonAnim.CURSE)); // TODO: Update animation type

      const cancelled = new Utils.BooleanHolder(false);
      applyAbAttrs(BlockNonDirectDamageAbAttr, pokemon, cancelled);

      if (!cancelled.value) {
        pokemon.damageAndUpdate(Math.ceil(pokemon.getMaxHp() / 4));
      }
    }

    return ret;
  }

  getDescriptor(): string {
    return "nightmares";
  }
}

export class FrenzyTag extends BattlerTag {
  constructor(sourceMove: Moves, sourceId: integer) {
    super(BattlerTagType.FRENZY, BattlerTagLapseType.CUSTOM, 1, sourceMove, sourceId);
  }

  onRemove(pokemon: Pokemon): void {
    super.onRemove(pokemon);

    pokemon.addTag(BattlerTagType.CONFUSED, pokemon.randSeedIntRange(2, 4));
  }
}

export class ChargingTag extends BattlerTag {
  constructor(sourceMove: Moves, sourceId: integer) {
    super(BattlerTagType.CHARGING, BattlerTagLapseType.CUSTOM, 1, sourceMove, sourceId);
  }
}

export class DisableTag extends BattlerTag {
  public disabledMove: Moves = undefined;

  constructor(sourceId) {
    super(BattlerTagType.DISABLE, BattlerTagLapseType.TURN_END, 4, sourceId);
  }

  canAdd(pokemon: Pokemon) {
    return pokemon.summonData.prevMove !== undefined;
  }

  onAdd(pokemon: Pokemon) {
    this.disabledMove = pokemon.summonData.prevMove;
    pokemon.scene.queueMessage(getPokemonMessage(pokemon, "'s " + allMoves[this.disabledMove].name + " was disabled!"));
  }

  onRemove(pokemon: Pokemon) {
    pokemon.scene.queueMessage(i18next.t("battle:notDisabled", { pokemonName: `${getPokemonPrefix(pokemon)}${pokemon.name}`, moveName: allMoves[this.disabledMove].name }));
  }

  getDescriptor(): string {
    return "disable";
  }
}

export class EncoreTag extends BattlerTag {
  public moveId: Moves;
  public justEncored: boolean = true;

  constructor(sourceId: integer) {
    super(BattlerTagType.ENCORE, BattlerTagLapseType.TURN_END, 3, Moves.ENCORE, sourceId);
  }

  /**
  * When given a battler tag or json representing one, load the data for it.
  * @param {BattlerTag | any} source A battler tag
  */
  loadTag(source: BattlerTag | any): void {
    super.loadTag(source);
    this.moveId = source.moveId as Moves;
  }

  canAdd(pokemon: Pokemon): boolean {
    if (pokemon.isMax()) {
      return false;
    }

    const lastMoves = pokemon.getLastXMoves(1);
    if (!lastMoves.length) {
      return false;
    }

    const repeatableMove = lastMoves[0];

    if (!repeatableMove.move || repeatableMove.virtual) {
      return false;
    }

    switch (repeatableMove.move) {
    case Moves.MIMIC:
    case Moves.MIRROR_MOVE:
    case Moves.TRANSFORM:
    case Moves.STRUGGLE:
    case Moves.SKETCH:
    case Moves.SLEEP_TALK:
    case Moves.ENCORE:
      return false;
    }

    if (allMoves[repeatableMove.move].hasAttr(ChargeAttr) && repeatableMove.result === MoveResult.OTHER) {
      return false;
    }

    this.moveId = repeatableMove.move;

    return true;
  }

  onAdd(pokemon: Pokemon): void {
    super.onRemove(pokemon);

    pokemon.scene.queueMessage(getPokemonMessage(pokemon, " got\nan Encore!"));

    const movePhase = pokemon.scene.findPhase(m => m instanceof MovePhase && m.pokemon === pokemon);
    if (movePhase) {
      const movesetMove = pokemon.getMoveset().find(m => m.moveId === this.moveId);
      if (movesetMove) {
        const lastMove = pokemon.getLastXMoves(1)[0];
        pokemon.scene.tryReplacePhase((m => m instanceof MovePhase && m.pokemon === pokemon),
          new MovePhase(pokemon.scene, pokemon, lastMove.targets, movesetMove));
      }
    }
  }

  onRemove(pokemon: Pokemon): void {
    super.onRemove(pokemon);

    pokemon.scene.queueMessage(getPokemonMessage(pokemon, "'s Encore\nended!"));
  }

  lapse(pokemon: Pokemon, lapseType: BattlerTagLapseType) {
    const ret = super.lapse(pokemon, lapseType);
    this.justEncored = false;
    return ret;
  }

  getDescriptor() {
    return "encore";
  }
}

export class TormentTag extends BattlerTag {
  constructor() {
    super(BattlerTagType.TORMENT, BattlerTagLapseType.TURN_END, -1, Moves.TORMENT);
  }

  canAdd(pokemon: Pokemon) {
    return !pokemon.isMax();
  }

  onAdd(pokemon: Pokemon) {
    pokemon.scene.queueMessage(getPokemonMessage(pokemon, " was subjected to torment!"));
  }

  lapse(pokemon: Pokemon, lapseType: BattlerTagLapseType) {
    pokemon.summonData.tormented = true;
    return true;
  }

  getDescriptor(): string {
    return "torment";
  }
}

export class TauntTag extends BattlerTag {
  public justTaunted: boolean = true;

  constructor() {
    super(BattlerTagType.TAUNT, BattlerTagLapseType.TURN_END, 4, Moves.TAUNT);
  }

  onAdd(pokemon: Pokemon) {
    pokemon.scene.queueMessage(getPokemonMessage(pokemon, " fell for the taunt!"));
  }

  onRemove(pokemon: Pokemon): void {
    pokemon.scene.queueMessage(getPokemonMessage(pokemon, " shook off the taunt!"));
  }

  lapse(pokemon: Pokemon, lapseType: BattlerTagLapseType) {
    const ret = super.lapse(pokemon, lapseType);
    this.justTaunted = false;
    return ret;
  }

  getDescriptor(): string {
    return "taunt";
  }
}

export class HealBlockTag extends BattlerTag {
  constructor(turnCount: integer, sourceMove: Moves) {
    super(BattlerTagType.HEAL_BLOCK, BattlerTagLapseType.TURN_END, turnCount, sourceMove);
  }

  onAdd(pokemon: Pokemon) {
    pokemon.scene.queueMessage(getPokemonMessage(pokemon, " was prevented from healing!"));
  }

  onRemove(pokemon: Pokemon): void {
    pokemon.scene.queueMessage(getPokemonMessage(pokemon, "'s Heal Block wore off!"));
  }

  getDescriptor(): string {
    return "heal block";
  }
}

export class HelpingHandTag extends BattlerTag {
  constructor(sourceId: integer) {
    super(BattlerTagType.HELPING_HAND, BattlerTagLapseType.TURN_END, 1, Moves.HELPING_HAND, sourceId);
  }

  onAdd(pokemon: Pokemon): void {
    pokemon.scene.queueMessage(getPokemonMessage(pokemon.scene.getPokemonById(this.sourceId), ` is ready to\nhelp ${pokemon.name}!`));
  }
}

/**
 * Applies the Ingrain tag to a pokemon
 * @extends TrappedTag
 */
export class IngrainTag extends TrappedTag {
  constructor(sourceId: integer) {
    super(BattlerTagType.INGRAIN, BattlerTagLapseType.TURN_END, 1, Moves.INGRAIN, sourceId);
  }

  /**
   * Check if the Ingrain tag can be added to the pokemon
   * @param pokemon {@linkcode Pokemon} The pokemon to check if the tag can be added to
   * @returns boolean True if the tag can be added, false otherwise
   */
  canAdd(pokemon: Pokemon): boolean {
    const isTrapped = pokemon.getTag(BattlerTagType.TRAPPED);

    return !isTrapped;
  }

  lapse(pokemon: Pokemon, lapseType: BattlerTagLapseType): boolean {
    const ret = lapseType !== BattlerTagLapseType.CUSTOM || super.lapse(pokemon, lapseType);

    if (ret) {
      pokemon.scene.unshiftPhase(new PokemonHealPhase(pokemon.scene, pokemon.getBattlerIndex(), Math.floor(pokemon.getMaxHp() / 16),
        getPokemonMessage(pokemon, " absorbed\nnutrients with its roots!"), true));
    }

    return ret;
  }

  getTrapMessage(pokemon: Pokemon): string {
    return getPokemonMessage(pokemon, " planted its roots!");
  }

  getDescriptor(): string {
    return "roots";
  }
}

export class AquaRingTag extends BattlerTag {
  constructor() {
    super(BattlerTagType.AQUA_RING, BattlerTagLapseType.TURN_END, 1, Moves.AQUA_RING, undefined);
  }

  onAdd(pokemon: Pokemon): void {
    super.onAdd(pokemon);

    pokemon.scene.queueMessage(getPokemonMessage(pokemon, " surrounded\nitself with a veil of water!"));
  }

  lapse(pokemon: Pokemon, lapseType: BattlerTagLapseType): boolean {
    const ret = lapseType !== BattlerTagLapseType.CUSTOM || super.lapse(pokemon, lapseType);

    if (ret) {
      pokemon.scene.unshiftPhase(new PokemonHealPhase(pokemon.scene, pokemon.getBattlerIndex(),
        Math.floor(pokemon.getMaxHp() / 16), `${this.getMoveName()} restored\n${pokemon.name}\'s HP!`, true));
    }

    return ret;
  }
}

/** Tag used to allow moves that interact with {@link Moves.MINIMIZE} to function */
export class MinimizeTag extends BattlerTag {
  constructor() {
    super(BattlerTagType.MINIMIZED, BattlerTagLapseType.TURN_END, 1, Moves.MINIMIZE, undefined);
  }

  canAdd(pokemon: Pokemon): boolean {
    return !pokemon.isMax();
  }

  onAdd(pokemon: Pokemon): void {
    super.onAdd(pokemon);
  }

  lapse(pokemon: Pokemon, lapseType: BattlerTagLapseType): boolean {
    //If a pokemon dynamaxes they lose minimized status
    if (pokemon.isMax()) {
      return false;
    }
    return lapseType !== BattlerTagLapseType.CUSTOM || super.lapse(pokemon, lapseType);
  }

  onRemove(pokemon: Pokemon): void {
    super.onRemove(pokemon);
  }
}

export class DrowsyTag extends BattlerTag {
  constructor() {
    super(BattlerTagType.DROWSY, BattlerTagLapseType.TURN_END, 2, Moves.YAWN);
  }

  canAdd(pokemon: Pokemon): boolean {
    return pokemon.scene.arena.terrain?.terrainType !== TerrainType.ELECTRIC || !pokemon.isGrounded();
  }

  onAdd(pokemon: Pokemon): void {
    super.onAdd(pokemon);

    pokemon.scene.queueMessage(getPokemonMessage(pokemon, " grew drowsy!"));
  }

  lapse(pokemon: Pokemon, lapseType: BattlerTagLapseType): boolean {
    if (!super.lapse(pokemon, lapseType)) {
      pokemon.trySetStatus(StatusEffect.SLEEP, true);
      return false;
    }

    return true;
  }

  getDescriptor(): string {
    return "drowsiness";
  }
}

export abstract class DamagingTrapTag extends TrappedTag {
  private commonAnim: CommonAnim;

  constructor(tagType: BattlerTagType, commonAnim: CommonAnim, turnCount: integer, sourceMove: Moves, sourceId: integer) {
    super(tagType, BattlerTagLapseType.TURN_END, turnCount, sourceMove, sourceId);

    this.commonAnim = commonAnim;
  }

  /**
  * When given a battler tag or json representing one, load the data for it.
  * @param {BattlerTag | any} source A battler tag
  */
  loadTag(source: BattlerTag | any): void {
    super.loadTag(source);
    this.commonAnim = source.commonAnim as CommonAnim;
  }

  canAdd(pokemon: Pokemon): boolean {
    return !pokemon.isOfType(Type.GHOST) && !pokemon.findTag(t => t instanceof DamagingTrapTag);
  }

  lapse(pokemon: Pokemon, lapseType: BattlerTagLapseType): boolean {
    const ret = super.lapse(pokemon, lapseType);

    if (ret) {
      pokemon.scene.queueMessage(getPokemonMessage(pokemon, ` is hurt\nby ${this.getMoveName()}!`));
      pokemon.scene.unshiftPhase(new CommonAnimPhase(pokemon.scene, pokemon.getBattlerIndex(), undefined, this.commonAnim));

      const cancelled = new Utils.BooleanHolder(false);
      applyAbAttrs(BlockNonDirectDamageAbAttr, pokemon, cancelled);

      if (!cancelled.value) {
        pokemon.damageAndUpdate(Math.ceil(pokemon.getMaxHp() / 8));
      }
    }

    return ret;
  }
}

export class BindTag extends DamagingTrapTag {
  constructor(turnCount: integer, sourceId: integer) {
    super(BattlerTagType.BIND, CommonAnim.BIND, turnCount, Moves.BIND, sourceId);
  }

  getTrapMessage(pokemon: Pokemon): string {
    return getPokemonMessage(pokemon, ` was squeezed by\n${pokemon.scene.getPokemonById(this.sourceId).name}'s ${this.getMoveName()}!`);
  }
}

export class WrapTag extends DamagingTrapTag {
  constructor(turnCount: integer, sourceId: integer) {
    super(BattlerTagType.WRAP, CommonAnim.WRAP, turnCount, Moves.WRAP, sourceId);
  }

  getTrapMessage(pokemon: Pokemon): string {
    return getPokemonMessage(pokemon, ` was Wrapped\nby ${pokemon.scene.getPokemonById(this.sourceId).name}!`);
  }
}

export abstract class VortexTrapTag extends DamagingTrapTag {
  constructor(tagType: BattlerTagType, commonAnim: CommonAnim, turnCount: integer, sourceMove: Moves, sourceId: integer) {
    super(tagType, commonAnim, turnCount, sourceMove, sourceId);
  }

  getTrapMessage(pokemon: Pokemon): string {
    return getPokemonMessage(pokemon, " was trapped\nin the vortex!");
  }
}

export class FireSpinTag extends VortexTrapTag {
  constructor(turnCount: integer, sourceId: integer) {
    super(BattlerTagType.FIRE_SPIN, CommonAnim.FIRE_SPIN, turnCount, Moves.FIRE_SPIN, sourceId);
  }
}

export class WhirlpoolTag extends VortexTrapTag {
  constructor(turnCount: integer, sourceId: integer) {
    super(BattlerTagType.WHIRLPOOL, CommonAnim.WHIRLPOOL, turnCount, Moves.WHIRLPOOL, sourceId);
  }
}

export class ClampTag extends DamagingTrapTag {
  constructor(turnCount: integer, sourceId: integer) {
    super(BattlerTagType.CLAMP, CommonAnim.CLAMP, turnCount, Moves.CLAMP, sourceId);
  }

  getTrapMessage(pokemon: Pokemon): string {
    return getPokemonMessage(pokemon.scene.getPokemonById(this.sourceId), ` Clamped\n${pokemon.name}!`);
  }
}

export class SandTombTag extends DamagingTrapTag {
  constructor(turnCount: integer, sourceId: integer) {
    super(BattlerTagType.SAND_TOMB, CommonAnim.SAND_TOMB, turnCount, Moves.SAND_TOMB, sourceId);
  }

  getTrapMessage(pokemon: Pokemon): string {
    return getPokemonMessage(pokemon, ` became trapped\nby ${this.getMoveName()}!`);
  }
}

export class MagmaStormTag extends DamagingTrapTag {
  constructor(turnCount: integer, sourceId: integer) {
    super(BattlerTagType.MAGMA_STORM, CommonAnim.MAGMA_STORM, turnCount, Moves.MAGMA_STORM, sourceId);
  }

  getTrapMessage(pokemon: Pokemon): string {
    return getPokemonMessage(pokemon, " became trapped\nby swirling magma!");
  }
}

export class SnapTrapTag extends DamagingTrapTag {
  constructor(turnCount: integer, sourceId: integer) {
    super(BattlerTagType.SNAP_TRAP, CommonAnim.SNAP_TRAP, turnCount, Moves.SNAP_TRAP, sourceId);
  }

  getTrapMessage(pokemon: Pokemon): string {
    return getPokemonMessage(pokemon, " got trapped\nby a snap trap!");
  }
}

export class ThunderCageTag extends DamagingTrapTag {
  constructor(turnCount: integer, sourceId: integer) {
    super(BattlerTagType.THUNDER_CAGE, CommonAnim.THUNDER_CAGE, turnCount, Moves.THUNDER_CAGE, sourceId);
  }

  getTrapMessage(pokemon: Pokemon): string {
    return getPokemonMessage(pokemon.scene.getPokemonById(this.sourceId), ` trapped\n${getPokemonNameWithAffix(pokemon)}!`);
  }
}

export class InfestationTag extends DamagingTrapTag {
  constructor(turnCount: integer, sourceId: integer) {
    super(BattlerTagType.INFESTATION, CommonAnim.INFESTATION, turnCount, Moves.INFESTATION, sourceId);
  }

  getTrapMessage(pokemon: Pokemon): string {
    return getPokemonMessage(pokemon, ` has been afflicted \nwith an infestation by ${getPokemonNameWithAffix(pokemon.scene.getPokemonById(this.sourceId))}!`);
  }
}


export class ProtectedTag extends BattlerTag {
  constructor(sourceMove: Moves, tagType: BattlerTagType = BattlerTagType.PROTECTED) {
    super(tagType, BattlerTagLapseType.CUSTOM, 0, sourceMove);
  }

  onAdd(pokemon: Pokemon): void {
    super.onAdd(pokemon);

    pokemon.scene.queueMessage(getPokemonMessage(pokemon, "\nprotected itself!"));
  }

  lapse(pokemon: Pokemon, lapseType: BattlerTagLapseType): boolean {
    if (lapseType === BattlerTagLapseType.CUSTOM) {
      new CommonBattleAnim(CommonAnim.PROTECT, pokemon).play(pokemon.scene);
      pokemon.scene.queueMessage(getPokemonMessage(pokemon, "\nprotected itself!"));
      return true;
    }

    return super.lapse(pokemon, lapseType);
  }
}

export class ContactDamageProtectedTag extends ProtectedTag {
  private damageRatio: integer;

  constructor(sourceMove: Moves, damageRatio: integer) {
    super(sourceMove, BattlerTagType.SPIKY_SHIELD);

    this.damageRatio = damageRatio;
  }

  /**
  * When given a battler tag or json representing one, load the data for it.
  * @param {BattlerTag | any} source A battler tag
  */
  loadTag(source: BattlerTag | any): void {
    super.loadTag(source);
    this.damageRatio = source.damageRatio;
  }

  lapse(pokemon: Pokemon, lapseType: BattlerTagLapseType): boolean {
    const ret = super.lapse(pokemon, lapseType);

    if (lapseType === BattlerTagLapseType.CUSTOM) {
      const effectPhase = pokemon.scene.getCurrentPhase();
      if (effectPhase instanceof MoveEffectPhase && effectPhase.move.getMove().hasFlag(MoveFlags.MAKES_CONTACT)) {
        const attacker = effectPhase.getPokemon();
        attacker.damageAndUpdate(Math.ceil(attacker.getMaxHp() * (1 / this.damageRatio)), HitResult.OTHER);
      }
    }

    return ret;
  }
}

export class ContactStatChangeProtectedTag extends ProtectedTag {
  private stat: BattleStat;
  private levels: integer;

  constructor(sourceMove: Moves, tagType: BattlerTagType, stat: BattleStat, levels: integer) {
    super(sourceMove, tagType);

    this.stat = stat;
    this.levels = levels;
  }

  /**
  * When given a battler tag or json representing one, load the data for it.
  * @param {BattlerTag | any} source A battler tag
  */
  loadTag(source: BattlerTag | any): void {
    super.loadTag(source);
    this.stat = source.stat as BattleStat;
    this.levels = source.levels;
  }

  lapse(pokemon: Pokemon, lapseType: BattlerTagLapseType): boolean {
    const ret = super.lapse(pokemon, lapseType);

    if (lapseType === BattlerTagLapseType.CUSTOM) {
      const effectPhase = pokemon.scene.getCurrentPhase();
      if (effectPhase instanceof MoveEffectPhase && effectPhase.move.getMove().hasFlag(MoveFlags.MAKES_CONTACT)) {
        const attacker = effectPhase.getPokemon();
        pokemon.scene.unshiftPhase(new StatChangePhase(pokemon.scene, attacker.getBattlerIndex(), true, [ this.stat ], this.levels));
      }
    }

    return ret;
  }
}

export class ContactPoisonProtectedTag extends ProtectedTag {
  constructor(sourceMove: Moves) {
    super(sourceMove, BattlerTagType.BANEFUL_BUNKER);
  }

  lapse(pokemon: Pokemon, lapseType: BattlerTagLapseType): boolean {
    const ret = super.lapse(pokemon, lapseType);

    if (lapseType === BattlerTagLapseType.CUSTOM) {
      const effectPhase = pokemon.scene.getCurrentPhase();
      if (effectPhase instanceof MoveEffectPhase && effectPhase.move.getMove().hasFlag(MoveFlags.MAKES_CONTACT)) {
        const attacker = effectPhase.getPokemon();
        attacker.trySetStatus(StatusEffect.POISON, true, pokemon);
      }
    }

    return ret;
  }
}

export class ContactBurnProtectedTag extends ProtectedTag {
  constructor(sourceMove: Moves) {
    super(sourceMove, BattlerTagType.BURNING_BULWARK);
  }

  lapse(pokemon: Pokemon, lapseType: BattlerTagLapseType): boolean {
    const ret = super.lapse(pokemon, lapseType);

    if (lapseType === BattlerTagLapseType.CUSTOM) {
      const effectPhase = pokemon.scene.getCurrentPhase();
      if (effectPhase instanceof MoveEffectPhase && effectPhase.move.getMove().hasFlag(MoveFlags.MAKES_CONTACT)) {
        const attacker = effectPhase.getPokemon();
        attacker.trySetStatus(StatusEffect.BURN, true);
      }
    }

    return ret;
  }
}

export class EnduringTag extends BattlerTag {
  constructor(sourceMove: Moves) {
    super(BattlerTagType.ENDURING, BattlerTagLapseType.TURN_END, 0, sourceMove);
  }

  onAdd(pokemon: Pokemon): void {
    super.onAdd(pokemon);

    pokemon.scene.queueMessage(getPokemonMessage(pokemon, " braced\nitself!"));
  }

  lapse(pokemon: Pokemon, lapseType: BattlerTagLapseType): boolean {
    if (lapseType === BattlerTagLapseType.CUSTOM) {
      pokemon.scene.queueMessage(getPokemonMessage(pokemon, " endured\nthe hit!"));
      return true;
    }

    return super.lapse(pokemon, lapseType);
  }
}

export class SturdyTag extends BattlerTag {
  constructor(sourceMove: Moves) {
    super(BattlerTagType.STURDY, BattlerTagLapseType.TURN_END, 0, sourceMove);
  }

  lapse(pokemon: Pokemon, lapseType: BattlerTagLapseType): boolean {
    if (lapseType === BattlerTagLapseType.CUSTOM) {
      pokemon.scene.queueMessage(getPokemonMessage(pokemon, " endured\nthe hit!"));
      return true;
    }

    return super.lapse(pokemon, lapseType);
  }
}

export class PerishSongTag extends BattlerTag {
  constructor(turnCount: integer) {
    super(BattlerTagType.PERISH_SONG, BattlerTagLapseType.TURN_END, turnCount, Moves.PERISH_SONG);
  }

  canAdd(pokemon: Pokemon): boolean {
    return !pokemon.isBossImmune();
  }

  lapse(pokemon: Pokemon, lapseType: BattlerTagLapseType): boolean {
    const ret = super.lapse(pokemon, lapseType);

    if (ret) {
      pokemon.scene.queueMessage(getPokemonMessage(pokemon, `\'s perish count fell to ${this.turnCount}.`));
    } else {
      pokemon.damageAndUpdate(pokemon.hp, HitResult.ONE_HIT_KO, false, true, true);
    }

    return ret;
  }
}

export class AbilityBattlerTag extends BattlerTag {
  public ability: Abilities;

  constructor(tagType: BattlerTagType, ability: Abilities, lapseType: BattlerTagLapseType, turnCount: integer) {
    super(tagType, lapseType, turnCount, undefined);

    this.ability = ability;
  }

  /**
  * When given a battler tag or json representing one, load the data for it.
  * @param {BattlerTag | any} source A battler tag
  */
  loadTag(source: BattlerTag | any): void {
    super.loadTag(source);
    this.ability = source.ability as Abilities;
  }
}

export class TruantTag extends AbilityBattlerTag {
  constructor() {
    super(BattlerTagType.TRUANT, Abilities.TRUANT, BattlerTagLapseType.MOVE, 1);
  }

  lapse(pokemon: Pokemon, lapseType: BattlerTagLapseType): boolean {
    if (!pokemon.hasAbility(Abilities.TRUANT)) {
      return super.lapse(pokemon, lapseType);
    }
    const passive = pokemon.getAbility().id !== Abilities.TRUANT;

    const lastMove = pokemon.getLastXMoves().find(() => true);

    if (lastMove && lastMove.move !== Moves.NONE) {
      (pokemon.scene.getCurrentPhase() as MovePhase).cancel();
      pokemon.scene.unshiftPhase(new ShowAbilityPhase(pokemon.scene, pokemon.id, passive));
      pokemon.scene.queueMessage(getPokemonMessage(pokemon, " is\nloafing around!"));
    }

    return true;
  }
}

export class SlowStartTag extends AbilityBattlerTag {
  constructor() {
    super(BattlerTagType.SLOW_START, Abilities.SLOW_START, BattlerTagLapseType.TURN_END, 5);
  }

  onAdd(pokemon: Pokemon): void {
    super.onAdd(pokemon);

    pokemon.scene.queueMessage(getPokemonMessage(pokemon, " can't\nget it going!"), null, false, null, true);
  }

  lapse(pokemon: Pokemon, lapseType: BattlerTagLapseType): boolean {
    if (!pokemon.hasAbility(this.ability)) {
      this.turnCount = 1;
    }

    return super.lapse(pokemon, lapseType);
  }

  onRemove(pokemon: Pokemon): void {
    super.onRemove(pokemon);

    pokemon.scene.queueMessage(getPokemonMessage(pokemon, " finally\ngot its act together!"), null, false, null);
  }
}

export class HighestStatBoostTag extends AbilityBattlerTag {
  public stat: Stat;
  public multiplier: number;

  constructor(tagType: BattlerTagType, ability: Abilities) {
    super(tagType, ability, BattlerTagLapseType.CUSTOM, 1);
  }

  /**
  * When given a battler tag or json representing one, load the data for it.
  * @param {BattlerTag | any} source A battler tag
  */
  loadTag(source: BattlerTag | any): void {
    super.loadTag(source);
    this.stat = source.stat as Stat;
    this.multiplier = source.multiplier;
  }

  onAdd(pokemon: Pokemon): void {
    super.onAdd(pokemon);

    const stats = [ Stat.ATK, Stat.DEF, Stat.SPATK, Stat.SPDEF, Stat.SPD ];
    let highestStat: Stat;
    stats.map(s => pokemon.getBattleStat(s)).reduce((highestValue: integer, value: integer, i: integer) => {
      if (value > highestValue) {
        highestStat = stats[i];
        return value;
      }
      return highestValue;
    }, 0);

    this.stat = highestStat;

    switch (this.stat) {
    case Stat.SPD:
      this.multiplier = 1.5;
      break;
    default:
      this.multiplier = 1.3;
      break;
    }

    pokemon.scene.queueMessage(getPokemonMessage(pokemon, `'s ${getStatName(highestStat)}\nwas heightened!`), null, false, null, true);
  }

  onRemove(pokemon: Pokemon): void {
    super.onRemove(pokemon);

    pokemon.scene.queueMessage(`The effects of ${getPokemonMessage(pokemon, `'s\n${allAbilities[this.ability].name} wore off!`)}`);
  }
}

export class WeatherHighestStatBoostTag extends HighestStatBoostTag implements WeatherBattlerTag {
  public weatherTypes: WeatherType[];

  constructor(tagType: BattlerTagType, ability: Abilities, ...weatherTypes: WeatherType[]) {
    super(tagType, ability);
    this.weatherTypes = weatherTypes;
  }

  /**
  * When given a battler tag or json representing one, load the data for it.
  * @param {BattlerTag | any} source A battler tag
  */
  loadTag(source: BattlerTag | any): void {
    super.loadTag(source);
    this.weatherTypes = source.weatherTypes.map(w => w as WeatherType);
  }
}

export class TerrainHighestStatBoostTag extends HighestStatBoostTag implements TerrainBattlerTag {
  public terrainTypes: TerrainType[];

  constructor(tagType: BattlerTagType, ability: Abilities, ...terrainTypes: TerrainType[]) {
    super(tagType, ability);
    this.terrainTypes = terrainTypes;
  }

  /**
  * When given a battler tag or json representing one, load the data for it.
  * @param {BattlerTag | any} source A battler tag
  */
  loadTag(source: BattlerTag | any): void {
    super.loadTag(source);
    this.terrainTypes = source.terrainTypes.map(w => w as TerrainType);
  }
}

export class HideSpriteTag extends BattlerTag {
  constructor(tagType: BattlerTagType, turnCount: integer, sourceMove: Moves) {
    super(tagType, BattlerTagLapseType.MOVE_EFFECT, turnCount, sourceMove);
  }

  onAdd(pokemon: Pokemon): void {
    super.onAdd(pokemon);

    pokemon.setVisible(false);
  }

  onRemove(pokemon: Pokemon): void {
    // Wait 2 frames before setting visible for battle animations that don't immediately show the sprite invisible
    pokemon.scene.tweens.addCounter({
      duration: Utils.getFrameMs(2),
      onComplete: () => pokemon.setVisible(true)
    });
  }
}

export class TypeImmuneTag extends BattlerTag {
  public immuneType: Type;
  constructor(tagType: BattlerTagType, sourceMove: Moves, immuneType: Type, length: number) {
    super(tagType, BattlerTagLapseType.TURN_END, 1, sourceMove);
  }

  /**
  * When given a battler tag or json representing one, load the data for it.
  * @param {BattlerTag | any} source A battler tag
  */
  loadTag(source: BattlerTag | any): void {
    super.loadTag(source);
    this.immuneType = source.immuneType as Type;
  }
}

export class MagnetRisenTag extends TypeImmuneTag {
  constructor(tagType: BattlerTagType, sourceMove: Moves) {
    super(tagType, sourceMove, Type.GROUND, 5);
  }
}

export class TypeBoostTag extends BattlerTag {
  public boostedType: Type;
  public boostValue: number;
  public oneUse: boolean;

  constructor(tagType: BattlerTagType, sourceMove: Moves, boostedType: Type, boostValue: number, oneUse: boolean) {
    super(tagType, BattlerTagLapseType.TURN_END, 1, sourceMove);

    this.boostedType = boostedType;
    this.boostValue = boostValue;
    this.oneUse = oneUse;
  }

  /**
  * When given a battler tag or json representing one, load the data for it.
  * @param {BattlerTag | any} source A battler tag
  */
  loadTag(source: BattlerTag | any): void {
    super.loadTag(source);
    this.boostedType = source.boostedType as Type;
    this.boostValue = source.boostValue;
    this.oneUse = source.oneUse;
  }

  lapse(pokemon: Pokemon, lapseType: BattlerTagLapseType): boolean {
    return lapseType !== BattlerTagLapseType.CUSTOM || super.lapse(pokemon, lapseType);
  }
}

export class CritBoostTag extends BattlerTag {
  constructor(tagType: BattlerTagType, sourceMove: Moves) {
    super(tagType, BattlerTagLapseType.TURN_END, 1, sourceMove);
  }

  onAdd(pokemon: Pokemon): void {
    super.onAdd(pokemon);

    pokemon.scene.queueMessage(getPokemonMessage(pokemon, " is getting\npumped!"));
  }

  lapse(pokemon: Pokemon, lapseType: BattlerTagLapseType): boolean {
    return lapseType !== BattlerTagLapseType.CUSTOM || super.lapse(pokemon, lapseType);
  }

  onRemove(pokemon: Pokemon): void {
    super.onRemove(pokemon);

    pokemon.scene.queueMessage(getPokemonMessage(pokemon, " relaxed."));
  }
}

export class AlwaysCritTag extends BattlerTag {
  constructor(sourceMove: Moves) {
    super(BattlerTagType.ALWAYS_CRIT, BattlerTagLapseType.TURN_END, 2, sourceMove);
  }
}

export class IgnoreAccuracyTag extends BattlerTag {
  constructor(sourceMove: Moves) {
    super(BattlerTagType.IGNORE_ACCURACY, BattlerTagLapseType.TURN_END, 2, sourceMove);
  }
}

export class SaltCuredTag extends BattlerTag {
  private sourceIndex: integer;

  constructor(sourceId: integer) {
    super(BattlerTagType.SALT_CURED, BattlerTagLapseType.TURN_END, 1, Moves.SALT_CURE, sourceId);
  }

  /**
  * When given a battler tag or json representing one, load the data for it.
  * @param {BattlerTag | any} source A battler tag
  */
  loadTag(source: BattlerTag | any): void {
    super.loadTag(source);
    this.sourceIndex = source.sourceIndex;
  }

  onAdd(pokemon: Pokemon): void {
    super.onAdd(pokemon);

    pokemon.scene.queueMessage(getPokemonMessage(pokemon, " is being salt cured!"));
    this.sourceIndex = pokemon.scene.getPokemonById(this.sourceId).getBattlerIndex();
  }

  lapse(pokemon: Pokemon, lapseType: BattlerTagLapseType): boolean {
    const ret = lapseType !== BattlerTagLapseType.CUSTOM || super.lapse(pokemon, lapseType);

    if (ret) {
      pokemon.scene.unshiftPhase(new CommonAnimPhase(pokemon.scene, pokemon.getBattlerIndex(), pokemon.getBattlerIndex(), CommonAnim.SALT_CURE));

      const cancelled = new Utils.BooleanHolder(false);
      applyAbAttrs(BlockNonDirectDamageAbAttr, pokemon, cancelled);

      if (!cancelled.value) {
        const pokemonSteelOrWater = pokemon.isOfType(Type.STEEL) || pokemon.isOfType(Type.WATER);
        pokemon.damageAndUpdate(Math.max(Math.floor(pokemonSteelOrWater ? pokemon.getMaxHp() / 4 : pokemon.getMaxHp() / 8), 1));

        pokemon.scene.queueMessage(getPokemonMessage(pokemon, ` is hurt by ${this.getMoveName()}!`));
      }
    }

    return ret;
  }
}

export class CursedTag extends BattlerTag {
  private sourceIndex: integer;

  constructor(sourceId: integer) {
    super(BattlerTagType.CURSED, BattlerTagLapseType.TURN_END, 1, Moves.CURSE, sourceId);
  }

  /**
  * When given a battler tag or json representing one, load the data for it.
  * @param {BattlerTag | any} source A battler tag
  */
  loadTag(source: BattlerTag | any): void {
    super.loadTag(source);
    this.sourceIndex = source.sourceIndex;
  }

  onAdd(pokemon: Pokemon): void {
    super.onAdd(pokemon);

    pokemon.scene.queueMessage(getPokemonMessage(pokemon, " has been cursed!"));
    this.sourceIndex = pokemon.scene.getPokemonById(this.sourceId).getBattlerIndex();
  }

  lapse(pokemon: Pokemon, lapseType: BattlerTagLapseType): boolean {
    const ret = lapseType !== BattlerTagLapseType.CUSTOM || super.lapse(pokemon, lapseType);

    if (ret) {
      pokemon.scene.unshiftPhase(new CommonAnimPhase(pokemon.scene, pokemon.getBattlerIndex(), pokemon.getBattlerIndex(), CommonAnim.SALT_CURE));

      const cancelled = new Utils.BooleanHolder(false);
      applyAbAttrs(BlockNonDirectDamageAbAttr, pokemon, cancelled);

      if (!cancelled.value) {
        pokemon.damageAndUpdate(Math.max(Math.floor(pokemon.getMaxHp() / 4), 1));
        pokemon.scene.queueMessage(getPokemonMessage(pokemon, ` is hurt by the ${this.getMoveName()}!`));
      }
    }

    return ret;
  }
}

/**
 * Provides the Ice Face ability's effects.
 */
export class IceFaceTag extends BattlerTag {
  constructor(sourceMove: Moves) {
    super(BattlerTagType.ICE_FACE, BattlerTagLapseType.CUSTOM, 1, sourceMove);
  }

  /**
   * Determines if the Ice Face tag can be added to the Pokémon.
   * @param {Pokemon} pokemon - The Pokémon to which the tag might be added.
   * @returns {boolean} - True if the tag can be added, false otherwise.
   */
  canAdd(pokemon: Pokemon): boolean {
    const weatherType = pokemon.scene.arena.weather?.weatherType;
    const isWeatherSnowOrHail = weatherType === WeatherType.HAIL || weatherType === WeatherType.SNOW;
    const isFormIceFace = pokemon.formIndex === 0;


    // Hard code Eiscue for now, this is to prevent the game from crashing if fused pokemon has Ice Face
    if ((pokemon.species.speciesId === Species.EISCUE && isFormIceFace) ||  isWeatherSnowOrHail) {
      return true;
    }
    return false;
  }

  /**
   * Applies the Ice Face tag to the Pokémon.
   * Triggers a form change to Ice Face if the Pokémon is not in its Ice Face form.
   * @param {Pokemon} pokemon - The Pokémon to which the tag is added.
   */
  onAdd(pokemon: Pokemon): void {
    super.onAdd(pokemon);

    if (pokemon.formIndex !== 0) {
      pokemon.scene.triggerPokemonFormChange(pokemon, SpeciesFormChangeManualTrigger);
    }
  }

  /**
   * Removes the Ice Face tag from the Pokémon.
   * Triggers a form change to Noice when the tag is removed.
   * @param {Pokemon} pokemon - The Pokémon from which the tag is removed.
   */
  onRemove(pokemon: Pokemon): void {
    super.onRemove(pokemon);

    pokemon.scene.triggerPokemonFormChange(pokemon, SpeciesFormChangeManualTrigger);
  }
}

export function getBattlerTag(tagType: BattlerTagType, turnCount: integer, sourceMove: Moves, sourceId: integer): BattlerTag {
  switch (tagType) {
  case BattlerTagType.RECHARGING:
    return new RechargingTag(sourceMove);
  case BattlerTagType.FLINCHED:
    return new FlinchedTag(sourceMove);
  case BattlerTagType.INTERRUPTED:
    return new InterruptedTag(sourceMove);
  case BattlerTagType.CONFUSED:
    return new ConfusedTag(turnCount, sourceMove);
  case BattlerTagType.INFATUATED:
    return new InfatuatedTag(sourceMove, sourceId);
  case BattlerTagType.SEEDED:
    return new SeedTag(sourceId);
  case BattlerTagType.NIGHTMARE:
    return new NightmareTag();
  case BattlerTagType.FRENZY:
    return new FrenzyTag(sourceMove, sourceId);
  case BattlerTagType.CHARGING:
    return new ChargingTag(sourceMove, sourceId);
  case BattlerTagType.DISABLE:
    return new DisableTag(sourceId);
  case BattlerTagType.ENCORE:
    return new EncoreTag(sourceId);
  case BattlerTagType.TORMENT:
    return new TormentTag();
  case BattlerTagType.TAUNT:
    return new TauntTag();
  case BattlerTagType.HEAL_BLOCK:
    return new HealBlockTag(turnCount, sourceMove);
  case BattlerTagType.HELPING_HAND:
    return new HelpingHandTag(sourceId);
  case BattlerTagType.INGRAIN:
    return new IngrainTag(sourceId);
  case BattlerTagType.AQUA_RING:
    return new AquaRingTag();
  case BattlerTagType.DROWSY:
    return new DrowsyTag();
  case BattlerTagType.TRAPPED:
    return new TrappedTag(tagType, BattlerTagLapseType.CUSTOM, turnCount, sourceMove, sourceId);
  case BattlerTagType.BIND:
    return new BindTag(turnCount, sourceId);
  case BattlerTagType.WRAP:
    return new WrapTag(turnCount, sourceId);
  case BattlerTagType.FIRE_SPIN:
    return new FireSpinTag(turnCount, sourceId);
  case BattlerTagType.WHIRLPOOL:
    return new WhirlpoolTag(turnCount, sourceId);
  case BattlerTagType.CLAMP:
    return new ClampTag(turnCount, sourceId);
  case BattlerTagType.SAND_TOMB:
    return new SandTombTag(turnCount, sourceId);
  case BattlerTagType.MAGMA_STORM:
    return new MagmaStormTag(turnCount, sourceId);
  case BattlerTagType.SNAP_TRAP:
    return new SnapTrapTag(turnCount, sourceId);
  case BattlerTagType.THUNDER_CAGE:
    return new ThunderCageTag(turnCount, sourceId);
  case BattlerTagType.INFESTATION:
    return new InfestationTag(turnCount, sourceId);
  case BattlerTagType.PROTECTED:
    return new ProtectedTag(sourceMove);
  case BattlerTagType.SPIKY_SHIELD:
    return new ContactDamageProtectedTag(sourceMove, 8);
  case BattlerTagType.KINGS_SHIELD:
    return new ContactStatChangeProtectedTag(sourceMove, tagType, BattleStat.ATK, -1);
  case BattlerTagType.OBSTRUCT:
    return new ContactStatChangeProtectedTag(sourceMove, tagType, BattleStat.DEF, -2);
  case BattlerTagType.SILK_TRAP:
    return new ContactStatChangeProtectedTag(sourceMove, tagType, BattleStat.SPD, -1);
  case BattlerTagType.BANEFUL_BUNKER:
    return new ContactPoisonProtectedTag(sourceMove);
  case BattlerTagType.BURNING_BULWARK:
    return new ContactBurnProtectedTag(sourceMove);
  case BattlerTagType.ENDURING:
    return new EnduringTag(sourceMove);
  case BattlerTagType.STURDY:
    return new SturdyTag(sourceMove);
  case BattlerTagType.PERISH_SONG:
    return new PerishSongTag(turnCount);
  case BattlerTagType.TRUANT:
    return new TruantTag();
  case BattlerTagType.SLOW_START:
    return new SlowStartTag();
  case BattlerTagType.PROTOSYNTHESIS:
    return new WeatherHighestStatBoostTag(tagType, Abilities.PROTOSYNTHESIS, WeatherType.SUNNY, WeatherType.HARSH_SUN);
  case BattlerTagType.QUARK_DRIVE:
    return new TerrainHighestStatBoostTag(tagType, Abilities.QUARK_DRIVE, TerrainType.ELECTRIC);
  case BattlerTagType.FLYING:
  case BattlerTagType.UNDERGROUND:
  case BattlerTagType.UNDERWATER:
  case BattlerTagType.HIDDEN:
    return new HideSpriteTag(tagType, turnCount, sourceMove);
  case BattlerTagType.FIRE_BOOST:
    return new TypeBoostTag(tagType, sourceMove, Type.FIRE, 1.5, false);
  case BattlerTagType.CRIT_BOOST:
    return new CritBoostTag(tagType, sourceMove);
  case BattlerTagType.ALWAYS_CRIT:
    return new AlwaysCritTag(sourceMove);
  case BattlerTagType.NO_CRIT:
    return new BattlerTag(tagType, BattlerTagLapseType.AFTER_MOVE, turnCount, sourceMove);
  case BattlerTagType.IGNORE_ACCURACY:
    return new IgnoreAccuracyTag(sourceMove);
  case BattlerTagType.BYPASS_SLEEP:
    return new BattlerTag(BattlerTagType.BYPASS_SLEEP, BattlerTagLapseType.TURN_END, turnCount, sourceMove);
  case BattlerTagType.IGNORE_FLYING:
    return new BattlerTag(tagType, BattlerTagLapseType.TURN_END, turnCount, sourceMove);
  case BattlerTagType.GROUNDED:
    return new BattlerTag(tagType, BattlerTagLapseType.TURN_END, turnCount - 1, sourceMove);
  case BattlerTagType.SALT_CURED:
    return new SaltCuredTag(sourceId);
  case BattlerTagType.CURSED:
    return new CursedTag(sourceId);
  case BattlerTagType.CHARGED:
    return new TypeBoostTag(tagType, sourceMove, Type.ELECTRIC, 2, true);
  case BattlerTagType.MAGNET_RISEN:
    return new MagnetRisenTag(tagType, sourceMove);
  case BattlerTagType.MINIMIZED:
    return new MinimizeTag();
  case BattlerTagType.DESTINY_BOND:
    return new DestinyBondTag(sourceMove, sourceId);
  case BattlerTagType.ICE_FACE:
    return new IceFaceTag(sourceMove);
  case BattlerTagType.NONE:
  default:
    return new BattlerTag(tagType, BattlerTagLapseType.CUSTOM, turnCount, sourceMove, sourceId);
  }
}

/**
* When given a battler tag or json representing one, creates an actual BattlerTag object with the same data.
* @param {BattlerTag | any} source A battler tag
* @return {BattlerTag} The valid battler tag
*/
export function loadBattlerTag(source: BattlerTag | any): BattlerTag {
  const tag = getBattlerTag(source.tagType, source.turnCount, source.sourceMove, source.sourceId);
  tag.loadTag(source);
  return tag;
}<|MERGE_RESOLUTION|>--- conflicted
+++ resolved
@@ -15,12 +15,9 @@
 import { WeatherType } from "./weather";
 import { BattleStat } from "./battle-stat";
 import { allAbilities } from "./ability";
-<<<<<<< HEAD
 import i18next from "i18next";
-=======
 import { SpeciesFormChangeManualTrigger } from "./pokemon-forms";
 import { Species } from "./enums/species";
->>>>>>> cc2e31db
 
 export enum BattlerTagLapseType {
   FAINT,
