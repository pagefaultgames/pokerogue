import { CommonAnim, CommonBattleAnim } from "./battle-anims";
import { CommonAnimPhase, MoveEffectPhase, MovePhase, PokemonHealPhase, ShowAbilityPhase, StatChangePhase } from "../phases";
import { getPokemonMessage, getPokemonPrefix } from "../messages";
import Pokemon, { MoveResult, HitResult } from "../field/pokemon";
import { Stat, getStatName } from "./pokemon-stat";
import { StatusEffect } from "./status-effect";
import * as Utils from "../utils";
import { Moves } from "./enums/moves";
import { ChargeAttr, MoveFlags, allMoves } from "./move";
import { Type } from "./type";
import { BlockNonDirectDamageAbAttr, FlinchEffectAbAttr, ReverseDrainAbAttr, applyAbAttrs } from "./ability";
import { Abilities } from "./enums/abilities";
import { BattlerTagType } from "./enums/battler-tag-type";
import { TerrainType } from "./terrain";
import { WeatherType } from "./weather";
import { BattleStat } from "./battle-stat";
import { allAbilities } from "./ability"

export enum BattlerTagLapseType {
  FAINT,
  MOVE,
  PRE_MOVE,
  AFTER_MOVE,
  MOVE_EFFECT,
  TURN_END,
  CUSTOM
}

export class BattlerTag {
  public tagType: BattlerTagType;
  public lapseType: BattlerTagLapseType;
  public turnCount: integer;
  public sourceMove: Moves;
  public sourceId?: integer;

  constructor(tagType: BattlerTagType, lapseType: BattlerTagLapseType, turnCount: integer, sourceMove: Moves, sourceId?: integer) {
    this.tagType = tagType;
    this.lapseType = lapseType;
    this.turnCount = turnCount;
    this.sourceMove = sourceMove;
    this.sourceId = sourceId;
  }

  canAdd(pokemon: Pokemon): boolean {
    return true;
  }

  onAdd(pokemon: Pokemon): void { }

  onRemove(pokemon: Pokemon): void { }

  onOverlap(pokemon: Pokemon): void { }

  lapse(pokemon: Pokemon, lapseType: BattlerTagLapseType): boolean {
    return --this.turnCount > 0;
  }

  getDescriptor(): string {
    return '';
  }

  isSourceLinked(): boolean {
    return false;
  }

  getMoveName(): string {
    return this.sourceMove
      ? allMoves[this.sourceMove].name
      : null;
  }

  /**
  * When given a battler tag or json representing one, load the data for it.
  * This is meant to be inherited from by any battler tag with custom attributes
  * @param {BattlerTag | any} source A battler tag
  */
  loadTag(source: BattlerTag | any): void {
    this.turnCount = source.turnCount;
    this.sourceMove = source.sourceMove;
    this.sourceId = source.sourceId;
  }
}

export interface WeatherBattlerTag {
  weatherTypes: WeatherType[];
}

export interface TerrainBattlerTag {
  terrainTypes: TerrainType[];
}

export class RechargingTag extends BattlerTag {
  constructor(sourceMove: Moves) {
    super(BattlerTagType.RECHARGING, BattlerTagLapseType.PRE_MOVE, 1, sourceMove);
  }

  onAdd(pokemon: Pokemon): void {
    super.onAdd(pokemon);

    pokemon.getMoveQueue().push({ move: Moves.NONE, targets: [] })
  }

  lapse(pokemon: Pokemon, lapseType: BattlerTagLapseType): boolean {
    super.lapse(pokemon, lapseType);

    pokemon.scene.queueMessage(getPokemonMessage(pokemon, ' must\nrecharge!'));
    (pokemon.scene.getCurrentPhase() as MovePhase).cancel();
    pokemon.getMoveQueue().shift();
    
    return true;
  }
}

export class TrappedTag extends BattlerTag {
  constructor(tagType: BattlerTagType, lapseType: BattlerTagLapseType, turnCount: integer, sourceMove: Moves, sourceId: integer) {
    super(tagType, lapseType, turnCount, sourceMove, sourceId);
  }
  
  canAdd(pokemon: Pokemon): boolean {
    return !pokemon.isOfType(Type.GHOST) && !pokemon.getTag(BattlerTagType.TRAPPED);
  }

  onAdd(pokemon: Pokemon): void {
    super.onAdd(pokemon);

    pokemon.scene.queueMessage(this.getTrapMessage(pokemon));
  }

  onRemove(pokemon: Pokemon): void {
    super.onRemove(pokemon);

    pokemon.scene.queueMessage(getPokemonMessage(pokemon, ` was freed\nfrom ${this.getMoveName()}!`));
  }

  getDescriptor(): string {
    return 'trapping';
  }

  isSourceLinked(): boolean {
    return true;
  }

  getTrapMessage(pokemon: Pokemon): string {
    return getPokemonMessage(pokemon, ' can no\nlonger escape!');
  }
}

export class FlinchedTag extends BattlerTag {
  constructor(sourceMove: Moves) {
    super(BattlerTagType.FLINCHED, BattlerTagLapseType.PRE_MOVE, 0, sourceMove);
  }

  onAdd(pokemon: Pokemon): void {
    super.onAdd(pokemon);

    applyAbAttrs(FlinchEffectAbAttr, pokemon, null);
  }

  canAdd(pokemon: Pokemon): boolean {
    return !pokemon.isMax();
  }

  lapse(pokemon: Pokemon, lapseType: BattlerTagLapseType): boolean {
    super.lapse(pokemon, lapseType);

    (pokemon.scene.getCurrentPhase() as MovePhase).cancel();
    pokemon.scene.queueMessage(getPokemonMessage(pokemon, ' flinched!'));

    return true;
  }

  getDescriptor(): string {
    return 'flinching';
  }
}

export class InterruptedTag extends BattlerTag {
  constructor(sourceMove: Moves){
    super(BattlerTagType.INTERRUPTED, BattlerTagLapseType.PRE_MOVE, 0, sourceMove)
  }

  canAdd(pokemon: Pokemon): boolean {
    return !!pokemon.getTag(BattlerTagType.FLYING)
  }

  onAdd(pokemon: Pokemon): void {
    super.onAdd(pokemon);

    pokemon.getMoveQueue().shift()
    pokemon.pushMoveHistory({move: Moves.NONE, result: MoveResult.OTHER})
  }

  lapse(pokemon: Pokemon, lapseType: BattlerTagLapseType): boolean {
    super.lapse(pokemon, lapseType);
    (pokemon.scene.getCurrentPhase() as MovePhase).cancel();
    return true 
  }
}

export class ConfusedTag extends BattlerTag {
  constructor(turnCount: integer, sourceMove: Moves) {
    super(BattlerTagType.CONFUSED, BattlerTagLapseType.MOVE, turnCount, sourceMove);
  }

  canAdd(pokemon: Pokemon): boolean {
    return pokemon.scene.arena.terrain?.terrainType !== TerrainType.MISTY || !pokemon.isGrounded();
  }

  onAdd(pokemon: Pokemon): void {
    super.onAdd(pokemon);
    
    pokemon.scene.unshiftPhase(new CommonAnimPhase(pokemon.scene, pokemon.getBattlerIndex(), undefined, CommonAnim.CONFUSION));
    pokemon.scene.queueMessage(getPokemonMessage(pokemon, ' became\nconfused!'));
  }

  onRemove(pokemon: Pokemon): void {
    super.onRemove(pokemon);
    
    pokemon.scene.queueMessage(getPokemonMessage(pokemon, ' snapped\nout of confusion!'));
  }

  onOverlap(pokemon: Pokemon): void {
    super.onOverlap(pokemon);

    pokemon.scene.queueMessage(getPokemonMessage(pokemon, ' is\nalready confused!'));
  }

  lapse(pokemon: Pokemon, lapseType: BattlerTagLapseType): boolean {
    const ret = lapseType !== BattlerTagLapseType.CUSTOM && super.lapse(pokemon, lapseType);

    if (ret) {
      pokemon.scene.queueMessage(getPokemonMessage(pokemon, ' is\nconfused!'));
      pokemon.scene.unshiftPhase(new CommonAnimPhase(pokemon.scene, pokemon.getBattlerIndex(), undefined, CommonAnim.CONFUSION));

      if (pokemon.randSeedInt(2)) {
        const atk = pokemon.getBattleStat(Stat.ATK);
        const def = pokemon.getBattleStat(Stat.DEF);
        const damage = Math.ceil(((((2 * pokemon.level / 5 + 2) * 40 * atk / def) / 50) + 2) * (pokemon.randSeedInt(15, 85) / 100));
        pokemon.scene.queueMessage('It hurt itself in its\nconfusion!');
        pokemon.damageAndUpdate(damage);
        pokemon.battleData.hitCount++;
        (pokemon.scene.getCurrentPhase() as MovePhase).cancel();
      }
    }
    
    return ret;
  }

  getDescriptor(): string {
    return 'confusion';
  }
}

export class InfatuatedTag extends BattlerTag {
  constructor(sourceMove: integer, sourceId: integer) {
    super(BattlerTagType.INFATUATED, BattlerTagLapseType.MOVE, 1, sourceMove, sourceId);
  }

  canAdd(pokemon: Pokemon): boolean {
    return pokemon.isOppositeGender(pokemon.scene.getPokemonById(this.sourceId));
  }

  onAdd(pokemon: Pokemon): void {
    super.onAdd(pokemon);
    
    pokemon.scene.queueMessage(getPokemonMessage(pokemon, ` fell in love\nwith ${pokemon.scene.getPokemonById(this.sourceId).name}!`));
  }

  onOverlap(pokemon: Pokemon): void {
    super.onOverlap(pokemon);

    pokemon.scene.queueMessage(getPokemonMessage(pokemon, ' is\nalready in love!'));
  }

  lapse(pokemon: Pokemon, lapseType: BattlerTagLapseType): boolean {
    const ret = lapseType !== BattlerTagLapseType.CUSTOM || super.lapse(pokemon, lapseType);

    if (ret) {
      pokemon.scene.queueMessage(getPokemonMessage(pokemon, ` is in love\nwith ${pokemon.scene.getPokemonById(this.sourceId).name}!`));
      pokemon.scene.unshiftPhase(new CommonAnimPhase(pokemon.scene, pokemon.getBattlerIndex(), undefined, CommonAnim.ATTRACT));

      if (pokemon.randSeedInt(2)) {
        pokemon.scene.queueMessage(getPokemonMessage(pokemon, ' is\nimmobilized by love!'));
        (pokemon.scene.getCurrentPhase() as MovePhase).cancel();
      }
    }
    
    return ret;
  }

  onRemove(pokemon: Pokemon): void {
    super.onRemove(pokemon);

    pokemon.scene.queueMessage(getPokemonMessage(pokemon, ' got over\nits infatuation.'));
  }

  isSourceLinked(): boolean {
    return true;
  }

  getDescriptor(): string {
    return 'infatuation';
  }
}

export class SeedTag extends BattlerTag {
  private sourceIndex: integer;

  constructor(sourceId: integer) {
    super(BattlerTagType.SEEDED, BattlerTagLapseType.TURN_END, 1, Moves.LEECH_SEED, sourceId);
  }

  /**
  * When given a battler tag or json representing one, load the data for it.
  * @param {BattlerTag | any} source A battler tag
  */
  loadTag(source: BattlerTag | any): void {
    super.loadTag(source);
    this.sourceIndex = source.sourceIndex;
  }

  canAdd(pokemon: Pokemon): boolean {
    return !pokemon.isOfType(Type.GRASS);
  }

  onAdd(pokemon: Pokemon): void {
    super.onAdd(pokemon);
    
    pokemon.scene.queueMessage(getPokemonMessage(pokemon, ' was seeded!'));
    this.sourceIndex = pokemon.scene.getPokemonById(this.sourceId).getBattlerIndex();
  }

  lapse(pokemon: Pokemon, lapseType: BattlerTagLapseType): boolean {
    const ret = lapseType !== BattlerTagLapseType.CUSTOM || super.lapse(pokemon, lapseType);

    if (ret) {
      const source = pokemon.getOpponents().find(o => o.getBattlerIndex() === this.sourceIndex);
      if (source) {
        const cancelled = new Utils.BooleanHolder(false);
        applyAbAttrs(BlockNonDirectDamageAbAttr, pokemon, cancelled);

        if (!cancelled.value) {
          pokemon.scene.unshiftPhase(new CommonAnimPhase(pokemon.scene, source.getBattlerIndex(), pokemon.getBattlerIndex(), CommonAnim.LEECH_SEED));

          const damage = pokemon.damageAndUpdate(Math.max(Math.floor(pokemon.getMaxHp() / 8), 1));
          const reverseDrain = pokemon.hasAbilityWithAttr(ReverseDrainAbAttr);
          pokemon.scene.unshiftPhase(new PokemonHealPhase(pokemon.scene, source.getBattlerIndex(),
            !reverseDrain ? damage : damage * -1,
            !reverseDrain ? getPokemonMessage(pokemon, '\'s health is\nsapped by Leech Seed!') : getPokemonMessage(source, '\'s Leech Seed\nsucked up the liquid ooze!'),
            false, true));
        }
      }
    }
    
    return ret;
  }

  getDescriptor(): string {
    return 'seeding';
  }
}

export class NightmareTag extends BattlerTag {
  constructor() {
    super(BattlerTagType.NIGHTMARE, BattlerTagLapseType.AFTER_MOVE, 1, Moves.NIGHTMARE);
  }

  onAdd(pokemon: Pokemon): void {
    super.onAdd(pokemon);
    
    pokemon.scene.queueMessage(getPokemonMessage(pokemon, ' began\nhaving a Nightmare!'));
  }

  onOverlap(pokemon: Pokemon): void {
    super.onOverlap(pokemon);

    pokemon.scene.queueMessage(getPokemonMessage(pokemon, ' is\nalready locked in a Nightmare!'));
  }

  lapse(pokemon: Pokemon, lapseType: BattlerTagLapseType): boolean {
    const ret = lapseType !== BattlerTagLapseType.CUSTOM || super.lapse(pokemon, lapseType);

    if (ret) {
      pokemon.scene.queueMessage(getPokemonMessage(pokemon, ' is locked\nin a Nightmare!'));
      pokemon.scene.unshiftPhase(new CommonAnimPhase(pokemon.scene, pokemon.getBattlerIndex(), undefined, CommonAnim.CURSE)); // TODO: Update animation type

      const cancelled = new Utils.BooleanHolder(false);
      applyAbAttrs(BlockNonDirectDamageAbAttr, pokemon, cancelled);

      if (!cancelled.value)
        pokemon.damageAndUpdate(Math.ceil(pokemon.getMaxHp() / 4));
    }
    
    return ret;
  }

  getDescriptor(): string {
    return 'nightmares';
  }
}

export class FrenzyTag extends BattlerTag {
  constructor(sourceMove: Moves, sourceId: integer) {
    super(BattlerTagType.FRENZY, BattlerTagLapseType.CUSTOM, 1, sourceMove, sourceId);
  }

  onRemove(pokemon: Pokemon): void {
    super.onRemove(pokemon);

    pokemon.addTag(BattlerTagType.CONFUSED, pokemon.randSeedIntRange(2, 4));
  }
}

export class ChargingTag extends BattlerTag {
  constructor(sourceMove: Moves, sourceId: integer) {
    super(BattlerTagType.CHARGING, BattlerTagLapseType.CUSTOM, 1, sourceMove, sourceId);
  }
}

export class EncoreTag extends BattlerTag {
  public moveId: Moves;

  constructor(sourceId: integer) {
    super(BattlerTagType.ENCORE, BattlerTagLapseType.AFTER_MOVE, 3, Moves.ENCORE, sourceId);
  }

  /**
  * When given a battler tag or json representing one, load the data for it.
  * @param {BattlerTag | any} source A battler tag
  */
  loadTag(source: BattlerTag | any): void {
    super.loadTag(source);
    this.moveId = source.moveId as Moves;
  }

  canAdd(pokemon: Pokemon): boolean {
    if (pokemon.isMax())
      return false;
    
    const lastMoves = pokemon.getLastXMoves(1);
    if (!lastMoves.length)
      return false;
  
    const repeatableMove = lastMoves[0];

    if (!repeatableMove.move || repeatableMove.virtual)
      return false;

    switch (repeatableMove.move) {
      case Moves.MIMIC:
      case Moves.MIRROR_MOVE:
      case Moves.TRANSFORM:
      case Moves.STRUGGLE:
      case Moves.SKETCH:
      case Moves.SLEEP_TALK:
      case Moves.ENCORE:
        return false;
    }
  
    if (allMoves[repeatableMove.move].getAttrs(ChargeAttr).length && repeatableMove.result === MoveResult.OTHER)
      return false;

    this.moveId = repeatableMove.move;

    return true;
  }

  onAdd(pokemon: Pokemon): void {
    super.onRemove(pokemon);

    pokemon.scene.queueMessage(getPokemonMessage(pokemon, ' got\nan Encore!'));

    const movePhase = pokemon.scene.findPhase(m => m instanceof MovePhase && m.pokemon === pokemon);
    if (movePhase) {
      const movesetMove = pokemon.getMoveset().find(m => m.moveId === this.moveId);
      if (movesetMove) {
        const lastMove = pokemon.getLastXMoves(1)[0];
        pokemon.scene.tryReplacePhase((m => m instanceof MovePhase && m.pokemon === pokemon),
          new MovePhase(pokemon.scene, pokemon, lastMove.targets, movesetMove));
      }
    }
  }

  onRemove(pokemon: Pokemon): void {
    super.onRemove(pokemon);

    pokemon.scene.queueMessage(getPokemonMessage(pokemon, '\'s Encore\nended!'));
  }
}

export class HelpingHandTag extends BattlerTag {
  constructor(sourceId: integer) {
    super(BattlerTagType.HELPING_HAND, BattlerTagLapseType.TURN_END, 1, Moves.HELPING_HAND, sourceId);
  }

  onAdd(pokemon: Pokemon): void {
    pokemon.scene.queueMessage(getPokemonMessage(pokemon.scene.getPokemonById(this.sourceId), ` is ready to\nhelp ${pokemon.name}!`));
  }
}

export class IngrainTag extends TrappedTag {
  constructor(sourceId: integer) {
    super(BattlerTagType.INGRAIN, BattlerTagLapseType.TURN_END, 1, Moves.INGRAIN, sourceId);
  }

  lapse(pokemon: Pokemon, lapseType: BattlerTagLapseType): boolean {
    const ret = lapseType !== BattlerTagLapseType.CUSTOM || super.lapse(pokemon, lapseType);

    if (ret)
      pokemon.scene.unshiftPhase(new PokemonHealPhase(pokemon.scene, pokemon.getBattlerIndex(), Math.floor(pokemon.getMaxHp() / 16),
        getPokemonMessage(pokemon, ` absorbed\nnutrients with its roots!`), true));
    
    return ret;
  }

  getTrapMessage(pokemon: Pokemon): string {
    return getPokemonMessage(pokemon, ' planted its roots!');
  }

  getDescriptor(): string {
    return 'roots';
  }
}

export class AquaRingTag extends BattlerTag {
  constructor() {
    super(BattlerTagType.AQUA_RING, BattlerTagLapseType.TURN_END, 1, Moves.AQUA_RING, undefined);
  }

  onAdd(pokemon: Pokemon): void {
    super.onAdd(pokemon);
    
    pokemon.scene.queueMessage(getPokemonMessage(pokemon, ' surrounded\nitself with a veil of water!'));
  }

  lapse(pokemon: Pokemon, lapseType: BattlerTagLapseType): boolean {
    const ret = lapseType !== BattlerTagLapseType.CUSTOM || super.lapse(pokemon, lapseType);

    if (ret)
      pokemon.scene.unshiftPhase(new PokemonHealPhase(pokemon.scene, pokemon.getBattlerIndex(),
        Math.floor(pokemon.getMaxHp() / 16), `${this.getMoveName()} restored\n${pokemon.name}\'s HP!`, true));
    
    return ret;
  }
}

/** Tag used to allow moves that interact with {@link Moves.MINIMIZE} to function */
export class MinimizeTag extends BattlerTag {
  constructor() {
    super(BattlerTagType.MINIMIZED, BattlerTagLapseType.TURN_END, 1, Moves.MINIMIZE, undefined);
  }

  canAdd(pokemon: Pokemon): boolean {
    return !pokemon.isMax();
  }

  onAdd(pokemon: Pokemon): void {
    super.onAdd(pokemon);
  }

  lapse(pokemon: Pokemon, lapseType: BattlerTagLapseType): boolean {
    //If a pokemon dynamaxes they lose minimized status
    if(pokemon.isMax()){
      return false
    }
    return lapseType !== BattlerTagLapseType.CUSTOM || super.lapse(pokemon, lapseType);
  }

  onRemove(pokemon: Pokemon): void {
    super.onRemove(pokemon);
  }
}

export class DrowsyTag extends BattlerTag {
  constructor() {
    super(BattlerTagType.DROWSY, BattlerTagLapseType.TURN_END, 2, Moves.YAWN);
  }

  canAdd(pokemon: Pokemon): boolean {
    return pokemon.scene.arena.terrain?.terrainType !== TerrainType.ELECTRIC || !pokemon.isGrounded();
  }

  onAdd(pokemon: Pokemon): void {
    super.onAdd(pokemon);

    pokemon.scene.queueMessage(getPokemonMessage(pokemon, ' grew drowsy!'));
  }

  lapse(pokemon: Pokemon, lapseType: BattlerTagLapseType): boolean {
    if (!super.lapse(pokemon, lapseType)) {
      pokemon.trySetStatus(StatusEffect.SLEEP, true);
      return false;
    }

    return true;
  }

  getDescriptor(): string {
    return 'drowsiness';
  }
}

export abstract class DamagingTrapTag extends TrappedTag {
  private commonAnim: CommonAnim;

  constructor(tagType: BattlerTagType, commonAnim: CommonAnim, turnCount: integer, sourceMove: Moves, sourceId: integer) {
    super(tagType, BattlerTagLapseType.TURN_END, turnCount, sourceMove, sourceId);

    this.commonAnim = commonAnim;
  }

  /**
  * When given a battler tag or json representing one, load the data for it.
  * @param {BattlerTag | any} source A battler tag
  */
  loadTag(source: BattlerTag | any): void {
    super.loadTag(source);
    this.commonAnim = source.commonAnim as CommonAnim;
  }

  canAdd(pokemon: Pokemon): boolean {
    return !pokemon.isOfType(Type.GHOST) && !pokemon.findTag(t => t instanceof DamagingTrapTag);
  }

  lapse(pokemon: Pokemon, lapseType: BattlerTagLapseType): boolean {
    const ret = super.lapse(pokemon, lapseType);

    if (ret) {
      pokemon.scene.queueMessage(getPokemonMessage(pokemon, ` is hurt\nby ${this.getMoveName()}!`));
      pokemon.scene.unshiftPhase(new CommonAnimPhase(pokemon.scene, pokemon.getBattlerIndex(), undefined, this.commonAnim));

      const cancelled = new Utils.BooleanHolder(false);
      applyAbAttrs(BlockNonDirectDamageAbAttr, pokemon, cancelled);

      if (!cancelled.value)
        pokemon.damageAndUpdate(Math.ceil(pokemon.getMaxHp() / 8))
    }

    return ret;
  }
}

export class BindTag extends DamagingTrapTag {
  constructor(turnCount: integer, sourceId: integer) {
    super(BattlerTagType.BIND, CommonAnim.BIND, turnCount, Moves.BIND, sourceId);
  }

  getTrapMessage(pokemon: Pokemon): string {
    return getPokemonMessage(pokemon, ` was squeezed by\n${pokemon.scene.getPokemonById(this.sourceId).name}'s ${this.getMoveName()}!`);
  }
}

export class WrapTag extends DamagingTrapTag {
  constructor(turnCount: integer, sourceId: integer) {
    super(BattlerTagType.WRAP, CommonAnim.WRAP, turnCount, Moves.WRAP, sourceId);
  }

  getTrapMessage(pokemon: Pokemon): string {
    return getPokemonMessage(pokemon, ` was Wrapped\nby ${pokemon.scene.getPokemonById(this.sourceId).name}!`);
  }
}

export abstract class VortexTrapTag extends DamagingTrapTag {
  constructor(tagType: BattlerTagType, commonAnim: CommonAnim, turnCount: integer, sourceMove: Moves, sourceId: integer) {
    super(tagType, commonAnim, turnCount, sourceMove, sourceId);
  }

  getTrapMessage(pokemon: Pokemon): string {
    return getPokemonMessage(pokemon, ' was trapped\nin the vortex!');
  }
}

export class FireSpinTag extends VortexTrapTag {
  constructor(turnCount: integer, sourceId: integer) {
    super(BattlerTagType.FIRE_SPIN, CommonAnim.FIRE_SPIN, turnCount, Moves.FIRE_SPIN, sourceId);
  }
}

export class WhirlpoolTag extends VortexTrapTag {
  constructor(turnCount: integer, sourceId: integer) {
    super(BattlerTagType.WHIRLPOOL, CommonAnim.WHIRLPOOL, turnCount, Moves.WHIRLPOOL, sourceId);
  }
}

export class ClampTag extends DamagingTrapTag {
  constructor(turnCount: integer, sourceId: integer) {
    super(BattlerTagType.CLAMP, CommonAnim.CLAMP, turnCount, Moves.CLAMP, sourceId);
  }

  getTrapMessage(pokemon: Pokemon): string {
    return getPokemonMessage(pokemon.scene.getPokemonById(this.sourceId), ` Clamped\n${pokemon.name}!`);
  }
}

export class SandTombTag extends DamagingTrapTag {
  constructor(turnCount: integer, sourceId: integer) {
    super(BattlerTagType.SAND_TOMB, CommonAnim.SAND_TOMB, turnCount, Moves.SAND_TOMB, sourceId);
  }

  getTrapMessage(pokemon: Pokemon): string {
    return getPokemonMessage(pokemon, ` became trapped\nby ${this.getMoveName()}!`);
  }
}

export class MagmaStormTag extends DamagingTrapTag {
  constructor(turnCount: integer, sourceId: integer) {
    super(BattlerTagType.MAGMA_STORM, CommonAnim.MAGMA_STORM, turnCount, Moves.MAGMA_STORM, sourceId);
  }

  getTrapMessage(pokemon: Pokemon): string {
    return getPokemonMessage(pokemon, ` became trapped\nby swirling magma!`);
  }
}

export class SnapTrapTag extends DamagingTrapTag {
  constructor(turnCount: integer, sourceId: integer) {
    super(BattlerTagType.SNAP_TRAP, CommonAnim.SNAP_TRAP, turnCount, Moves.SNAP_TRAP, sourceId);
  }

  getTrapMessage(pokemon: Pokemon): string {
    return getPokemonMessage(pokemon, ` got trapped\nby a snap trap!`);
  }
}

export class ThunderCageTag extends DamagingTrapTag {
  constructor(turnCount: integer, sourceId: integer) {
    super(BattlerTagType.THUNDER_CAGE, CommonAnim.THUNDER_CAGE, turnCount, Moves.THUNDER_CAGE, sourceId);
  }

  getTrapMessage(pokemon: Pokemon): string {
    return getPokemonMessage(pokemon.scene.getPokemonById(this.sourceId), ` trapped\n${getPokemonPrefix(pokemon).toLowerCase()}${pokemon.name}!`);
  }
}

export class InfestationTag extends DamagingTrapTag {
  constructor(turnCount: integer, sourceId: integer) {
    super(BattlerTagType.INFESTATION, CommonAnim.INFESTATION, turnCount, Moves.INFESTATION, sourceId);
  }

  getTrapMessage(pokemon: Pokemon): string {
    return getPokemonMessage(pokemon, ` has been afflicted \nwith an infestation by ${getPokemonPrefix(pokemon.scene.getPokemonById(this.sourceId))}${pokemon.scene.getPokemonById(this.sourceId).name}!`);
  }
}


export class ProtectedTag extends BattlerTag {
  constructor(sourceMove: Moves, tagType: BattlerTagType = BattlerTagType.PROTECTED) {
    super(tagType, BattlerTagLapseType.CUSTOM, 0, sourceMove);
  }

  onAdd(pokemon: Pokemon): void {
    super.onAdd(pokemon);

    pokemon.scene.queueMessage(getPokemonMessage(pokemon, '\nprotected itself!'));
  }

  lapse(pokemon: Pokemon, lapseType: BattlerTagLapseType): boolean {
    if (lapseType === BattlerTagLapseType.CUSTOM) {
      new CommonBattleAnim(CommonAnim.PROTECT, pokemon).play(pokemon.scene);
      pokemon.scene.queueMessage(getPokemonMessage(pokemon, '\nprotected itself!'));
      return true;
    }

    return super.lapse(pokemon, lapseType);
  }
}

export class ContactDamageProtectedTag extends ProtectedTag {
  private damageRatio: integer;

  constructor(sourceMove: Moves, damageRatio: integer) {
    super(sourceMove, BattlerTagType.SPIKY_SHIELD);

    this.damageRatio = damageRatio;
  }

  /**
  * When given a battler tag or json representing one, load the data for it.
  * @param {BattlerTag | any} source A battler tag
  */
  loadTag(source: BattlerTag | any): void {
    super.loadTag(source);
    this.damageRatio = source.damageRatio;
  }

  lapse(pokemon: Pokemon, lapseType: BattlerTagLapseType): boolean {
    const ret = super.lapse(pokemon, lapseType);

    if (lapseType === BattlerTagLapseType.CUSTOM) {
      const effectPhase = pokemon.scene.getCurrentPhase();
      if (effectPhase instanceof MoveEffectPhase && effectPhase.move.getMove().hasFlag(MoveFlags.MAKES_CONTACT)) {
        const attacker = effectPhase.getPokemon();
        attacker.damageAndUpdate(Math.ceil(attacker.getMaxHp() * (1 / this.damageRatio)), HitResult.OTHER);
      }
    }

    return ret;
  }
}

export class ContactStatChangeProtectedTag extends ProtectedTag {
  private stat: BattleStat;
  private levels: integer;

  constructor(sourceMove: Moves, tagType: BattlerTagType, stat: BattleStat, levels: integer) {
    super(sourceMove, tagType);

    this.stat = stat;
    this.levels = levels;
  }

  /**
  * When given a battler tag or json representing one, load the data for it.
  * @param {BattlerTag | any} source A battler tag
  */
  loadTag(source: BattlerTag | any): void {
    super.loadTag(source);
    this.stat = source.stat as BattleStat;
    this.levels = source.levels;
  }

  lapse(pokemon: Pokemon, lapseType: BattlerTagLapseType): boolean {
    const ret = super.lapse(pokemon, lapseType);

    if (lapseType === BattlerTagLapseType.CUSTOM) {
      const effectPhase = pokemon.scene.getCurrentPhase();
      if (effectPhase instanceof MoveEffectPhase && effectPhase.move.getMove().hasFlag(MoveFlags.MAKES_CONTACT)) {
        const attacker = effectPhase.getPokemon();
        pokemon.scene.unshiftPhase(new StatChangePhase(pokemon.scene, attacker.getBattlerIndex(), true, [ this.stat ], this.levels));
      }
    }

    return ret;
  }
}

export class ContactPoisonProtectedTag extends ProtectedTag {
  constructor(sourceMove: Moves) {
    super(sourceMove, BattlerTagType.BANEFUL_BUNKER);
  }

  lapse(pokemon: Pokemon, lapseType: BattlerTagLapseType): boolean {
    const ret = super.lapse(pokemon, lapseType);

    if (lapseType === BattlerTagLapseType.CUSTOM) {
      const effectPhase = pokemon.scene.getCurrentPhase();
      if (effectPhase instanceof MoveEffectPhase && effectPhase.move.getMove().hasFlag(MoveFlags.MAKES_CONTACT)) {
        const attacker = effectPhase.getPokemon();
        attacker.trySetStatus(StatusEffect.POISON, true, pokemon);
      }
    }

    return ret;
  }
}

export class ContactBurnProtectedTag extends ProtectedTag {
  constructor(sourceMove: Moves) {
    super(sourceMove, BattlerTagType.BURNING_BULWARK);
  }

  lapse(pokemon: Pokemon, lapseType: BattlerTagLapseType): boolean {
    const ret = super.lapse(pokemon, lapseType);

    if (lapseType === BattlerTagLapseType.CUSTOM) {
      const effectPhase = pokemon.scene.getCurrentPhase();
      if (effectPhase instanceof MoveEffectPhase && effectPhase.move.getMove().hasFlag(MoveFlags.MAKES_CONTACT)) {
        const attacker = effectPhase.getPokemon();
        attacker.trySetStatus(StatusEffect.BURN, true);
      }
    }

    return ret;
  }
}

export class EnduringTag extends BattlerTag {
  constructor(sourceMove: Moves) {
    super(BattlerTagType.ENDURING, BattlerTagLapseType.TURN_END, 0, sourceMove);
  }

  onAdd(pokemon: Pokemon): void {
    super.onAdd(pokemon);

    pokemon.scene.queueMessage(getPokemonMessage(pokemon, ' braced\nitself!'));
  }

  lapse(pokemon: Pokemon, lapseType: BattlerTagLapseType): boolean {
    if (lapseType === BattlerTagLapseType.CUSTOM) {
      pokemon.scene.queueMessage(getPokemonMessage(pokemon, ' endured\nthe hit!'));
      return true;
    }

    return super.lapse(pokemon, lapseType);
  }
}

export class SturdyTag extends BattlerTag {
  constructor(sourceMove: Moves) {
    super(BattlerTagType.STURDY, BattlerTagLapseType.TURN_END, 0, sourceMove);
  }

  lapse(pokemon: Pokemon, lapseType: BattlerTagLapseType): boolean {
    if (lapseType === BattlerTagLapseType.CUSTOM) {
      pokemon.scene.queueMessage(getPokemonMessage(pokemon, ' endured\nthe hit!'));
      return true;
    }

    return super.lapse(pokemon, lapseType);
  }
}

export class PerishSongTag extends BattlerTag {
  constructor(turnCount: integer) {
    super(BattlerTagType.PERISH_SONG, BattlerTagLapseType.TURN_END, turnCount, Moves.PERISH_SONG);
  }

  canAdd(pokemon: Pokemon): boolean {
    return !pokemon.isBossImmune();
  }

  lapse(pokemon: Pokemon, lapseType: BattlerTagLapseType): boolean {
    const ret = super.lapse(pokemon, lapseType);

    if (ret)
      pokemon.scene.queueMessage(getPokemonMessage(pokemon, `\'s perish count fell to ${this.turnCount}.`));
    else
      pokemon.damageAndUpdate(pokemon.hp, HitResult.ONE_HIT_KO, false, true, true);

    return ret;
  }
}

export class AbilityBattlerTag extends BattlerTag {
  public ability: Abilities;

  constructor(tagType: BattlerTagType, ability: Abilities, lapseType: BattlerTagLapseType, turnCount: integer) {
    super(tagType, lapseType, turnCount, undefined);

    this.ability = ability;
  }

  /**
  * When given a battler tag or json representing one, load the data for it.
  * @param {BattlerTag | any} source A battler tag
  */
  loadTag(source: BattlerTag | any): void {
    super.loadTag(source);
    this.ability = source.ability as Abilities;
  }
}

export class TruantTag extends AbilityBattlerTag {
  constructor() {
    super(BattlerTagType.TRUANT, Abilities.TRUANT, BattlerTagLapseType.MOVE, 1);
  }

  lapse(pokemon: Pokemon, lapseType: BattlerTagLapseType): boolean {
    if (!pokemon.hasAbility(Abilities.TRUANT))
      return super.lapse(pokemon, lapseType);
    const passive = pokemon.getAbility().id !== Abilities.TRUANT;

    const lastMove = pokemon.getLastXMoves().find(() => true);

    if (lastMove && lastMove.move !== Moves.NONE) {
      (pokemon.scene.getCurrentPhase() as MovePhase).cancel();
      pokemon.scene.unshiftPhase(new ShowAbilityPhase(pokemon.scene, pokemon.id, passive));
      pokemon.scene.queueMessage(getPokemonMessage(pokemon, ' is\nloafing around!'));
    }

    return true;
  }
}

export class SlowStartTag extends AbilityBattlerTag {
  constructor() {
    super(BattlerTagType.SLOW_START, Abilities.SLOW_START, BattlerTagLapseType.TURN_END, 5);
  }

  onAdd(pokemon: Pokemon): void {
    super.onAdd(pokemon);
    
    pokemon.scene.queueMessage(getPokemonMessage(pokemon, ' can\'t\nget it going!'), null, false, null, true);
  }

  lapse(pokemon: Pokemon, lapseType: BattlerTagLapseType): boolean {
    if (!pokemon.hasAbility(this.ability))
      this.turnCount = 1;

    return super.lapse(pokemon, lapseType);
  }

  onRemove(pokemon: Pokemon): void {
    super.onRemove(pokemon);

    pokemon.scene.queueMessage(getPokemonMessage(pokemon, ' finally\ngot its act together!'), null, false, null);
  }
}

export class HighestStatBoostTag extends AbilityBattlerTag {
  public stat: Stat;
  public multiplier: number;

  constructor(tagType: BattlerTagType, ability: Abilities) {
    super(tagType, ability, BattlerTagLapseType.CUSTOM, 1);
  }

  /**
  * When given a battler tag or json representing one, load the data for it.
  * @param {BattlerTag | any} source A battler tag
  */
  loadTag(source: BattlerTag | any): void {
    super.loadTag(source);
    this.stat = source.stat as Stat;
    this.multiplier = source.multiplier;
  }

  onAdd(pokemon: Pokemon): void {
    super.onAdd(pokemon);

    const stats = [ Stat.ATK, Stat.DEF, Stat.SPATK, Stat.SPDEF, Stat.SPD ];
    let highestStat: Stat;
    stats.map(s => pokemon.getBattleStat(s)).reduce((highestValue: integer, value: integer, i: integer) => {
      if (value > highestValue) {
        highestStat = stats[i];
        return value;
      }
      return highestValue;
    }, 0);

    this.stat = highestStat;

    switch (this.stat) {
      case Stat.SPD:
        this.multiplier = 1.5;
        break;
      default:
        this.multiplier = 1.3;
        break;
    }
    
    pokemon.scene.queueMessage(getPokemonMessage(pokemon, `'s ${getStatName(highestStat)}\nwas heightened!`), null, false, null, true);
  }

  onRemove(pokemon: Pokemon): void {
    super.onRemove(pokemon);

    pokemon.scene.queueMessage(`The effects of ${getPokemonMessage(pokemon, `'s\n${allAbilities[this.ability].name} wore off!`)}`);
  }
}

export class WeatherHighestStatBoostTag extends HighestStatBoostTag implements WeatherBattlerTag {
  public weatherTypes: WeatherType[];

  constructor(tagType: BattlerTagType, ability: Abilities, ...weatherTypes: WeatherType[]) {
    super(tagType, ability);
    this.weatherTypes = weatherTypes;
  }

  /**
  * When given a battler tag or json representing one, load the data for it.
  * @param {BattlerTag | any} source A battler tag
  */
  loadTag(source: BattlerTag | any): void {
    super.loadTag(source);
    this.weatherTypes = source.weatherTypes.map(w => w as WeatherType);
  }
}

export class TerrainHighestStatBoostTag extends HighestStatBoostTag implements TerrainBattlerTag {
  public terrainTypes: TerrainType[];

  constructor(tagType: BattlerTagType, ability: Abilities, ...terrainTypes: TerrainType[]) {
    super(tagType, ability);
    this.terrainTypes = terrainTypes;
  }

  /**
  * When given a battler tag or json representing one, load the data for it.
  * @param {BattlerTag | any} source A battler tag
  */
  loadTag(source: BattlerTag | any): void {
    super.loadTag(source);
    this.terrainTypes = source.terrainTypes.map(w => w as TerrainType);
  }
}

export class HideSpriteTag extends BattlerTag {
  constructor(tagType: BattlerTagType, turnCount: integer, sourceMove: Moves) {
    super(tagType, BattlerTagLapseType.MOVE_EFFECT, turnCount, sourceMove);
  }

  onAdd(pokemon: Pokemon): void {
    super.onAdd(pokemon);
    
    pokemon.setVisible(false);
  }

  onRemove(pokemon: Pokemon): void {
    // Wait 2 frames before setting visible for battle animations that don't immediately show the sprite invisible
    pokemon.scene.tweens.addCounter({
      duration: Utils.getFrameMs(2),
      onComplete: () => pokemon.setVisible(true)
    });
  }
}

export class TypeImmuneTag extends BattlerTag {
  public immuneType: Type;
  constructor(tagType: BattlerTagType, sourceMove: Moves, immuneType: Type, length: number) {
    super(tagType, BattlerTagLapseType.TURN_END, 1, sourceMove);
  }

  /**
  * When given a battler tag or json representing one, load the data for it.
  * @param {BattlerTag | any} source A battler tag
  */
  loadTag(source: BattlerTag | any): void {
    super.loadTag(source);
    this.immuneType = source.immuneType as Type;
  }
}

export class MagnetRisenTag extends TypeImmuneTag {
  constructor(tagType: BattlerTagType, sourceMove: Moves) {
    super(tagType, sourceMove, Type.GROUND, 5);
  }
}

export class TypeBoostTag extends BattlerTag {
  public boostedType: Type;
  public boostValue: number;
  public oneUse: boolean;

  constructor(tagType: BattlerTagType, sourceMove: Moves, boostedType: Type, boostValue: number, oneUse: boolean) {
    super(tagType, BattlerTagLapseType.TURN_END, 1, sourceMove);

    this.boostedType = boostedType;
    this.boostValue = boostValue;
    this.oneUse = oneUse;
  }

  /**
  * When given a battler tag or json representing one, load the data for it.
  * @param {BattlerTag | any} source A battler tag
  */
  loadTag(source: BattlerTag | any): void {
    super.loadTag(source);
    this.boostedType = source.boostedType as Type;
    this.boostValue = source.boostValue;
    this.oneUse = source.oneUse;
  }

  lapse(pokemon: Pokemon, lapseType: BattlerTagLapseType): boolean {
    return lapseType !== BattlerTagLapseType.CUSTOM || super.lapse(pokemon, lapseType);
  }
}

export class CritBoostTag extends BattlerTag {
  constructor(tagType: BattlerTagType, sourceMove: Moves) {
    super(tagType, BattlerTagLapseType.TURN_END, 1, sourceMove);
  }

  onAdd(pokemon: Pokemon): void {
    super.onAdd(pokemon);

    pokemon.scene.queueMessage(getPokemonMessage(pokemon, ' is getting\npumped!'));
  }

  lapse(pokemon: Pokemon, lapseType: BattlerTagLapseType): boolean {
    return lapseType !== BattlerTagLapseType.CUSTOM || super.lapse(pokemon, lapseType);
  }

  onRemove(pokemon: Pokemon): void {
    super.onRemove(pokemon);

    pokemon.scene.queueMessage(getPokemonMessage(pokemon, ' relaxed.'));
  }
}

export class AlwaysCritTag extends BattlerTag {
  constructor(sourceMove: Moves) {
    super(BattlerTagType.ALWAYS_CRIT, BattlerTagLapseType.TURN_END, 2, sourceMove);
  }
}

export class IgnoreAccuracyTag extends BattlerTag {
  constructor(sourceMove: Moves) {
    super(BattlerTagType.IGNORE_ACCURACY, BattlerTagLapseType.TURN_END, 2, sourceMove);
  }
}

export class SaltCuredTag extends BattlerTag {
  private sourceIndex: integer;

  constructor(sourceId: integer) {
    super(BattlerTagType.SALT_CURED, BattlerTagLapseType.TURN_END, 1, Moves.SALT_CURE, sourceId);
  }

  /**
  * When given a battler tag or json representing one, load the data for it.
  * @param {BattlerTag | any} source A battler tag
  */
  loadTag(source: BattlerTag | any): void {
    super.loadTag(source);
    this.sourceIndex = source.sourceIndex;
  }

  onAdd(pokemon: Pokemon): void {
    super.onAdd(pokemon);
    
    pokemon.scene.queueMessage(getPokemonMessage(pokemon, ' is being salt cured!'));
    this.sourceIndex = pokemon.scene.getPokemonById(this.sourceId).getBattlerIndex();
  }

  lapse(pokemon: Pokemon, lapseType: BattlerTagLapseType): boolean {
    const ret = lapseType !== BattlerTagLapseType.CUSTOM || super.lapse(pokemon, lapseType);

    if (ret) {
      pokemon.scene.unshiftPhase(new CommonAnimPhase(pokemon.scene, pokemon.getBattlerIndex(), pokemon.getBattlerIndex(), CommonAnim.SALT_CURE));

      const cancelled = new Utils.BooleanHolder(false);
      applyAbAttrs(BlockNonDirectDamageAbAttr, pokemon, cancelled);

      if (!cancelled.value) {
        const pokemonSteelOrWater = pokemon.isOfType(Type.STEEL) || pokemon.isOfType(Type.WATER);
        pokemon.damageAndUpdate(Math.max(Math.floor(pokemonSteelOrWater ? pokemon.getMaxHp() / 4 : pokemon.getMaxHp() / 8), 1));

        pokemon.scene.queueMessage(getPokemonMessage(pokemon, ` is hurt by ${this.getMoveName()}!`));
      }
    }
    
    return ret;
  }
}

export class CursedTag extends BattlerTag {
  private sourceIndex: integer;

  constructor(sourceId: integer) {
    super(BattlerTagType.CURSED, BattlerTagLapseType.TURN_END, 1, Moves.CURSE, sourceId);
  }

  /**
  * When given a battler tag or json representing one, load the data for it.
  * @param {BattlerTag | any} source A battler tag
  */
  loadTag(source: BattlerTag | any): void {
    super.loadTag(source);
    this.sourceIndex = source.sourceIndex;
  }

  onAdd(pokemon: Pokemon): void {
    super.onAdd(pokemon);
    
    pokemon.scene.queueMessage(getPokemonMessage(pokemon, ' has been cursed!'));
    this.sourceIndex = pokemon.scene.getPokemonById(this.sourceId).getBattlerIndex();
  }

  lapse(pokemon: Pokemon, lapseType: BattlerTagLapseType): boolean {
    const ret = lapseType !== BattlerTagLapseType.CUSTOM || super.lapse(pokemon, lapseType);

    if (ret) {
      pokemon.scene.unshiftPhase(new CommonAnimPhase(pokemon.scene, pokemon.getBattlerIndex(), pokemon.getBattlerIndex(), CommonAnim.SALT_CURE));

      const cancelled = new Utils.BooleanHolder(false);
      applyAbAttrs(BlockNonDirectDamageAbAttr, pokemon, cancelled);

      if (!cancelled.value) {
        pokemon.damageAndUpdate(Math.floor(pokemon.getMaxHp() / 4));
        pokemon.scene.queueMessage(getPokemonMessage(pokemon, ` is hurt by the ${this.getMoveName()}!`));
      }
    }
    
    return ret;
  }
}

export class FriendGuardTag extends BattlerTag {
  public powerMultiplier: number;

  constructor(powerMultiplier: number) {
    super(BattlerTagType.FRIEND_GUARD, BattlerTagLapseType.PRE_MOVE, 1, undefined);
    this.powerMultiplier = 1 - powerMultiplier;
  }

  /**
  * When given a battler tag or json representing one, load the data for it.
  * @param {BattlerTag | any} source A battler tag
  */
  loadTag(source: BattlerTag | any): void {
    super.loadTag(source);
    this.powerMultiplier = source.powerMultiplier;
  }
}

export function getBattlerTag(tagType: BattlerTagType, turnCount: integer, sourceMove: Moves, sourceId: integer): BattlerTag {
  switch (tagType) {
    case BattlerTagType.RECHARGING:
      return new RechargingTag(sourceMove);
    case BattlerTagType.FLINCHED:
      return new FlinchedTag(sourceMove);
    case BattlerTagType.INTERRUPTED:
      return new InterruptedTag(sourceMove);
    case BattlerTagType.CONFUSED:
      return new ConfusedTag(turnCount, sourceMove);
    case BattlerTagType.INFATUATED:
      return new InfatuatedTag(sourceMove, sourceId);
    case BattlerTagType.SEEDED:
      return new SeedTag(sourceId);
    case BattlerTagType.NIGHTMARE:
      return new NightmareTag();
    case BattlerTagType.FRENZY:
      return new FrenzyTag(sourceMove, sourceId);
    case BattlerTagType.CHARGING:
      return new ChargingTag(sourceMove, sourceId);
    case BattlerTagType.ENCORE:
      return new EncoreTag(sourceId);
    case BattlerTagType.HELPING_HAND:
      return new HelpingHandTag(sourceId);
    case BattlerTagType.INGRAIN:
      return new IngrainTag(sourceId);
    case BattlerTagType.AQUA_RING:
      return new AquaRingTag();
    case BattlerTagType.DROWSY:
      return new DrowsyTag();
    case BattlerTagType.TRAPPED:
      return new TrappedTag(tagType, BattlerTagLapseType.CUSTOM, turnCount, sourceMove, sourceId);
    case BattlerTagType.BIND:
      return new BindTag(turnCount, sourceId);
    case BattlerTagType.WRAP:
      return new WrapTag(turnCount, sourceId);
    case BattlerTagType.FIRE_SPIN:
      return new FireSpinTag(turnCount, sourceId);
    case BattlerTagType.WHIRLPOOL:
      return new WhirlpoolTag(turnCount, sourceId);
    case BattlerTagType.CLAMP:
      return new ClampTag(turnCount, sourceId);
    case BattlerTagType.SAND_TOMB:
      return new SandTombTag(turnCount, sourceId);
    case BattlerTagType.MAGMA_STORM:
      return new MagmaStormTag(turnCount, sourceId);
    case BattlerTagType.SNAP_TRAP:
      return new SnapTrapTag(turnCount, sourceId);
    case BattlerTagType.THUNDER_CAGE:
      return new ThunderCageTag(turnCount, sourceId);
    case BattlerTagType.INFESTATION:
      return new InfestationTag(turnCount, sourceId);
    case BattlerTagType.PROTECTED:
      return new ProtectedTag(sourceMove);
    case BattlerTagType.SPIKY_SHIELD:
      return new ContactDamageProtectedTag(sourceMove, 8);
    case BattlerTagType.KINGS_SHIELD:
      return new ContactStatChangeProtectedTag(sourceMove, tagType, BattleStat.ATK, -1);
    case BattlerTagType.OBSTRUCT:
      return new ContactStatChangeProtectedTag(sourceMove, tagType, BattleStat.DEF, -2);
    case BattlerTagType.SILK_TRAP:
      return new ContactStatChangeProtectedTag(sourceMove, tagType, BattleStat.SPD, -1);
    case BattlerTagType.BANEFUL_BUNKER:
      return new ContactPoisonProtectedTag(sourceMove);
    case BattlerTagType.BURNING_BULWARK:
      return new ContactBurnProtectedTag(sourceMove);
    case BattlerTagType.ENDURING:
      return new EnduringTag(sourceMove);
    case BattlerTagType.STURDY:
      return new SturdyTag(sourceMove);
    case BattlerTagType.PERISH_SONG:
      return new PerishSongTag(turnCount);
    case BattlerTagType.TRUANT:
      return new TruantTag();
    case BattlerTagType.SLOW_START:
      return new SlowStartTag();
    case BattlerTagType.PROTOSYNTHESIS:
      return new WeatherHighestStatBoostTag(tagType, Abilities.PROTOSYNTHESIS, WeatherType.SUNNY, WeatherType.HARSH_SUN);
    case BattlerTagType.QUARK_DRIVE:
      return new TerrainHighestStatBoostTag(tagType, Abilities.QUARK_DRIVE, TerrainType.ELECTRIC);
    case BattlerTagType.FLYING:
    case BattlerTagType.UNDERGROUND:
    case BattlerTagType.UNDERWATER:
    case BattlerTagType.HIDDEN:
      return new HideSpriteTag(tagType, turnCount, sourceMove);
    case BattlerTagType.FIRE_BOOST:
      return new TypeBoostTag(tagType, sourceMove, Type.FIRE, 1.5, false);
    case BattlerTagType.CRIT_BOOST:
      return new CritBoostTag(tagType, sourceMove);
    case BattlerTagType.ALWAYS_CRIT:
      return new AlwaysCritTag(sourceMove);
    case BattlerTagType.NO_CRIT:
      return new BattlerTag(tagType, BattlerTagLapseType.AFTER_MOVE, turnCount, sourceMove);
    case BattlerTagType.IGNORE_ACCURACY:
      return new IgnoreAccuracyTag(sourceMove);
    case BattlerTagType.BYPASS_SLEEP:
      return new BattlerTag(BattlerTagType.BYPASS_SLEEP, BattlerTagLapseType.TURN_END, turnCount, sourceMove);
    case BattlerTagType.IGNORE_FLYING:
      return new BattlerTag(tagType, BattlerTagLapseType.TURN_END, turnCount, sourceMove);
    case BattlerTagType.GROUNDED:
      return new BattlerTag(tagType, BattlerTagLapseType.TURN_END, turnCount - 1, sourceMove);
    case BattlerTagType.SALT_CURED:
      return new SaltCuredTag(sourceId);
    case BattlerTagType.CURSED:
      return new CursedTag(sourceId);
    case BattlerTagType.CHARGED:
      return new TypeBoostTag(tagType, sourceMove, Type.ELECTRIC, 2, true);
    case BattlerTagType.MAGNET_RISEN:
      return new MagnetRisenTag(tagType, sourceMove);
<<<<<<< HEAD
    case BattlerTagType.FRIEND_GUARD:
      return new FriendGuardTag(0.25);
=======
    case BattlerTagType.MINIMIZED:
      return new MinimizeTag();
>>>>>>> 192deae3
    case BattlerTagType.NONE:
    default:
        return new BattlerTag(tagType, BattlerTagLapseType.CUSTOM, turnCount, sourceMove, sourceId);
  }
}

/**
* When given a battler tag or json representing one, creates an actual BattlerTag object with the same data.
* @param {BattlerTag | any} source A battler tag
* @return {BattlerTag} The valid battler tag
*/
export function loadBattlerTag(source: BattlerTag | any): BattlerTag {
  const tag = getBattlerTag(source.tagType, source.turnCount, source.sourceMove, source.sourceId);
  tag.loadTag(source);
  return tag;
}
<|MERGE_RESOLUTION|>--- conflicted
+++ resolved
@@ -1403,13 +1403,10 @@
       return new TypeBoostTag(tagType, sourceMove, Type.ELECTRIC, 2, true);
     case BattlerTagType.MAGNET_RISEN:
       return new MagnetRisenTag(tagType, sourceMove);
-<<<<<<< HEAD
+    case BattlerTagType.MINIMIZED:
+      return new MinimizeTag();
     case BattlerTagType.FRIEND_GUARD:
       return new FriendGuardTag(0.25);
-=======
-    case BattlerTagType.MINIMIZED:
-      return new MinimizeTag();
->>>>>>> 192deae3
     case BattlerTagType.NONE:
     default:
         return new BattlerTag(tagType, BattlerTagLapseType.CUSTOM, turnCount, sourceMove, sourceId);
