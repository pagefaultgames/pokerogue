--- conflicted
+++ resolved
@@ -1,11 +1,6 @@
 import { CommonAnim, CommonBattleAnim } from "./battle-anims";
-<<<<<<< HEAD
-import { CommonAnimPhase, MessagePhase, MoveEffectPhase, MovePhase, PokemonHealPhase, ShowAbilityPhase, StatChangePhase, TurnEndPhase } from "../phases";
-import { getPokemonMessage, getPokemonNameWithAffix } from "../messages";
-=======
-import { CommonAnimPhase, MoveEffectPhase, MovePhase, PokemonHealPhase, ShowAbilityPhase, StatChangeCallback, StatChangePhase } from "../phases";
+import { CommonAnimPhase, MessagePhase, MoveEffectPhase, MovePhase, PokemonHealPhase, ShowAbilityPhase, StatChangeCallback, StatChangePhase, TurnEndPhase } from "../phases";
 import { getPokemonNameWithAffix } from "../messages";
->>>>>>> 7048fbe0
 import Pokemon, { MoveResult, HitResult } from "../field/pokemon";
 import { Stat, getStatName } from "./pokemon-stat";
 import { StatusEffect } from "./status-effect";
@@ -18,16 +13,11 @@
 import { BattleStat } from "./battle-stat";
 import { allAbilities } from "./ability";
 import { SpeciesFormChangeManualTrigger } from "./pokemon-forms";
-<<<<<<< HEAD
-import { Species } from "./enums/species";
-import i18next from "i18next";
-=======
 import { Abilities } from "#enums/abilities";
 import { BattlerTagType } from "#enums/battler-tag-type";
 import { Moves } from "#enums/moves";
 import { Species } from "#enums/species";
 import i18next from "#app/plugins/i18n.js";
->>>>>>> 7048fbe0
 
 export enum BattlerTagLapseType {
   FAINT,
@@ -103,7 +93,6 @@
 }
 
 /**
-<<<<<<< HEAD
  * Base class for tags that disable moves. Descendants can override {@linkcode moveIsDisabled} to disable moves that
  * match a condition. A disabled move gets cancelled before it is used. Players and enemies should not be allowed
  * to select disabled moves.
@@ -219,10 +208,6 @@
   }
 }
 
-=======
- * BattlerTag that represents the "recharge" effects of moves like Hyper Beam.
- */
->>>>>>> 7048fbe0
 export class RechargingTag extends BattlerTag {
   constructor(sourceMove: Moves) {
     super(BattlerTagType.RECHARGING, [ BattlerTagLapseType.PRE_MOVE, BattlerTagLapseType.TURN_END ], 2, sourceMove);
@@ -1894,15 +1879,12 @@
     return new DestinyBondTag(sourceMove, sourceId);
   case BattlerTagType.ICE_FACE:
     return new IceFaceTag(sourceMove);
-<<<<<<< HEAD
-  case BattlerTagType.DISABLED:
-    return new DisabledTag(sourceId);
-=======
   case BattlerTagType.STOCKPILING:
     return new StockpilingTag(sourceMove);
   case BattlerTagType.OCTOLOCK:
     return new OctolockTag(sourceId);
->>>>>>> 7048fbe0
+  case BattlerTagType.DISABLED:
+    return new DisabledTag(sourceId);
   case BattlerTagType.NONE:
   default:
     return new BattlerTag(tagType, BattlerTagLapseType.CUSTOM, turnCount, sourceMove, sourceId);
@@ -1918,4 +1900,7 @@
   const tag = getBattlerTag(source.tagType, source.turnCount, source.sourceMove, source.sourceId);
   tag.loadTag(source);
   return tag;
-}+}
+function getPokemonMessage(pokemon: Pokemon, arg1: string): string {
+  throw new Error("Function not implemented.");
+}
