import { CommonAnim, CommonBattleAnim } from "./battle-anims";
import { CommonAnimPhase, MoveEffectPhase, MovePhase, PokemonHealPhase, ShowAbilityPhase, StatChangeCallback, StatChangePhase } from "../phases";
import { getPokemonNameWithAffix } from "../messages";
import Pokemon, { MoveResult, HitResult } from "../field/pokemon";
import { Stat, getStatName } from "./pokemon-stat";
import { StatusEffect } from "./status-effect";
import * as Utils from "../utils";
import { ChargeAttr, MoveFlags, allMoves } from "./move";
import { Type } from "./type";
import { BlockNonDirectDamageAbAttr, FlinchEffectAbAttr, ReverseDrainAbAttr, applyAbAttrs } from "./ability";
import { TerrainType } from "./terrain";
import { WeatherType } from "./weather";
import { BattleStat } from "./battle-stat";
import { allAbilities } from "./ability";
import { SpeciesFormChangeManualTrigger } from "./pokemon-forms";
import { Abilities } from "#enums/abilities";
import { BattlerTagType } from "#enums/battler-tag-type";
import { Moves } from "#enums/moves";
import { Species } from "#enums/species";
import i18next from "#app/plugins/i18n.js";

export enum BattlerTagLapseType {
  FAINT,
  MOVE,
  PRE_MOVE,
  AFTER_MOVE,
  MOVE_EFFECT,
  TURN_END,
  CUSTOM
}

export class BattlerTag {
  public tagType: BattlerTagType;
  public lapseType: BattlerTagLapseType[];
  public turnCount: number;
  public sourceMove: Moves;
  public sourceId?: number;

  constructor(tagType: BattlerTagType, lapseType: BattlerTagLapseType | BattlerTagLapseType[], turnCount: number, sourceMove: Moves, sourceId?: number) {
    this.tagType = tagType;
    this.lapseType = typeof lapseType === "number" ? [ lapseType ] : lapseType;
    this.turnCount = turnCount;
    this.sourceMove = sourceMove;
    this.sourceId = sourceId;
  }

  canAdd(pokemon: Pokemon): boolean {
    return true;
  }

  onAdd(pokemon: Pokemon): void { }

  onRemove(pokemon: Pokemon): void { }

  onOverlap(pokemon: Pokemon): void { }

  lapse(pokemon: Pokemon, lapseType: BattlerTagLapseType): boolean {
    return --this.turnCount > 0;
  }

  getDescriptor(): string {
    return "";
  }

  isSourceLinked(): boolean {
    return false;
  }

  getMoveName(): string {
    return this.sourceMove
      ? allMoves[this.sourceMove].name
      : null;
  }

  /**
  * When given a battler tag or json representing one, load the data for it.
  * This is meant to be inherited from by any battler tag with custom attributes
  * @param {BattlerTag | any} source A battler tag
  */
  loadTag(source: BattlerTag | any): void {
    this.turnCount = source.turnCount;
    this.sourceMove = source.sourceMove;
    this.sourceId = source.sourceId;
  }
}

export interface WeatherBattlerTag {
  weatherTypes: WeatherType[];
}

export interface TerrainBattlerTag {
  terrainTypes: TerrainType[];
}

/**
 * BattlerTag that represents the "recharge" effects of moves like Hyper Beam.
 */
export class RechargingTag extends BattlerTag {
  constructor(sourceMove: Moves) {
    super(BattlerTagType.RECHARGING, [ BattlerTagLapseType.PRE_MOVE, BattlerTagLapseType.TURN_END ], 2, sourceMove);
  }

  onAdd(pokemon: Pokemon): void {
    super.onAdd(pokemon);

    // Queue a placeholder move for the Pokemon to "use" next turn
    pokemon.getMoveQueue().push({ move: Moves.NONE, targets: [] });
  }

  /** Cancels the source's move this turn and queues a "__ must recharge!" message */
  lapse(pokemon: Pokemon, lapseType: BattlerTagLapseType): boolean {
    if (lapseType === BattlerTagLapseType.PRE_MOVE) {
      pokemon.scene.queueMessage(i18next.t("battle:battlerTagsRechargingLapse", { pokemonNameWithAffix: getPokemonNameWithAffix(pokemon) }));
      (pokemon.scene.getCurrentPhase() as MovePhase).cancel();
      pokemon.getMoveQueue().shift();
    }
    return super.lapse(pokemon, lapseType);
  }
}

export class TrappedTag extends BattlerTag {
  constructor(tagType: BattlerTagType, lapseType: BattlerTagLapseType, turnCount: number, sourceMove: Moves, sourceId: number) {
    super(tagType, lapseType, turnCount, sourceMove, sourceId);
  }

  canAdd(pokemon: Pokemon): boolean {
    const isGhost = pokemon.isOfType(Type.GHOST);
    const isTrapped = pokemon.getTag(BattlerTagType.TRAPPED);

    return !isTrapped && !isGhost;
  }

  onAdd(pokemon: Pokemon): void {
    super.onAdd(pokemon);

    pokemon.scene.queueMessage(this.getTrapMessage(pokemon));
  }

  onRemove(pokemon: Pokemon): void {
    super.onRemove(pokemon);

    pokemon.scene.queueMessage(i18next.t("battle:battlerTagsTrappedOnRemove", {
      pokemonNameWithAffix: getPokemonNameWithAffix(pokemon),
      moveName: this.getMoveName()
    }));
  }

  getDescriptor(): string {
    return i18next.t("battlerTags:trappedDesc");
  }

  isSourceLinked(): boolean {
    return true;
  }

  getTrapMessage(pokemon: Pokemon): string {
    return i18next.t("battle:battlerTagsTrappedOnAdd", { pokemonNameWithAffix: getPokemonNameWithAffix(pokemon) });
  }
}

/**
 * BattlerTag that represents the {@link https://bulbapedia.bulbagarden.net/wiki/Flinch Flinch} status condition
 */
export class FlinchedTag extends BattlerTag {
  constructor(sourceMove: Moves) {
    super(BattlerTagType.FLINCHED, [ BattlerTagLapseType.PRE_MOVE, BattlerTagLapseType.TURN_END ], 0, sourceMove);
  }

  onAdd(pokemon: Pokemon): void {
    super.onAdd(pokemon);

    applyAbAttrs(FlinchEffectAbAttr, pokemon, null);
  }

  canAdd(pokemon: Pokemon): boolean {
    return !pokemon.isMax();
  }

  /**
   * Cancels the Pokemon's next Move on the turn this tag is applied
   * @param pokemon The {@linkcode Pokemon} with this tag
   * @param lapseType The {@linkcode BattlerTagLapseType lapse type} used for this function call
   * @returns `false` (This tag is always removed after applying its effects)
   */
  lapse(pokemon: Pokemon, lapseType: BattlerTagLapseType): boolean {
    if (lapseType === BattlerTagLapseType.PRE_MOVE) {
      (pokemon.scene.getCurrentPhase() as MovePhase).cancel();
      pokemon.scene.queueMessage(i18next.t("battle:battlerTagsFlinchedLapse", { pokemonNameWithAffix: getPokemonNameWithAffix(pokemon) }));
    }

    return super.lapse(pokemon, lapseType);
  }

  getDescriptor(): string {
    return i18next.t("battlerTags:flinchedDesc");
  }
}

export class InterruptedTag extends BattlerTag {
  constructor(sourceMove: Moves) {
    super(BattlerTagType.INTERRUPTED, BattlerTagLapseType.PRE_MOVE, 0, sourceMove);
  }

  canAdd(pokemon: Pokemon): boolean {
    return !!pokemon.getTag(BattlerTagType.FLYING);
  }

  onAdd(pokemon: Pokemon): void {
    super.onAdd(pokemon);

    pokemon.getMoveQueue().shift();
    pokemon.pushMoveHistory({move: Moves.NONE, result: MoveResult.OTHER});
  }

  lapse(pokemon: Pokemon, lapseType: BattlerTagLapseType): boolean {
    (pokemon.scene.getCurrentPhase() as MovePhase).cancel();
    return super.lapse(pokemon, lapseType);
  }
}

/**
 * BattlerTag that represents the {@link https://bulbapedia.bulbagarden.net/wiki/Confusion_(status_condition) Confusion} status condition
 */
export class ConfusedTag extends BattlerTag {
  constructor(turnCount: number, sourceMove: Moves) {
    super(BattlerTagType.CONFUSED, BattlerTagLapseType.MOVE, turnCount, sourceMove);
  }

  canAdd(pokemon: Pokemon): boolean {
    return pokemon.scene.arena.terrain?.terrainType !== TerrainType.MISTY || !pokemon.isGrounded();
  }

  onAdd(pokemon: Pokemon): void {
    super.onAdd(pokemon);

    pokemon.scene.unshiftPhase(new CommonAnimPhase(pokemon.scene, pokemon.getBattlerIndex(), undefined, CommonAnim.CONFUSION));
    pokemon.scene.queueMessage(i18next.t("battle:battlerTagsConfusedOnAdd", { pokemonNameWithAffix: getPokemonNameWithAffix(pokemon) }));
  }

  onRemove(pokemon: Pokemon): void {
    super.onRemove(pokemon);

    pokemon.scene.queueMessage(i18next.t("battle:battlerTagsConfusedOnRemove", { pokemonNameWithAffix: getPokemonNameWithAffix(pokemon) }));
  }

  onOverlap(pokemon: Pokemon): void {
    super.onOverlap(pokemon);

    pokemon.scene.queueMessage(i18next.t("battle:battlerTagsConfusedOnOverlap", { pokemonNameWithAffix: getPokemonNameWithAffix(pokemon) }));
  }

  lapse(pokemon: Pokemon, lapseType: BattlerTagLapseType): boolean {
    const ret = lapseType !== BattlerTagLapseType.CUSTOM && super.lapse(pokemon, lapseType);

    if (ret) {
      pokemon.scene.queueMessage(i18next.t("battle:battlerTagsConfusedLapse", { pokemonNameWithAffix: getPokemonNameWithAffix(pokemon) }));
      pokemon.scene.unshiftPhase(new CommonAnimPhase(pokemon.scene, pokemon.getBattlerIndex(), undefined, CommonAnim.CONFUSION));

      // 1/3 chance of hitting self with a 40 base power move
      if (pokemon.randSeedInt(3) === 0) {
        const atk = pokemon.getBattleStat(Stat.ATK);
        const def = pokemon.getBattleStat(Stat.DEF);
        const damage = Math.ceil(((((2 * pokemon.level / 5 + 2) * 40 * atk / def) / 50) + 2) * (pokemon.randSeedInt(15, 85) / 100));
        pokemon.scene.queueMessage(i18next.t("battle:battlerTagsConfusedLapseHurtItself"));
        pokemon.damageAndUpdate(damage);
        pokemon.battleData.hitCount++;
        (pokemon.scene.getCurrentPhase() as MovePhase).cancel();
      }
    }

    return ret;
  }

  getDescriptor(): string {
    return i18next.t("battlerTags:confusedDesc");
  }
}

/**
 * Tag applied to the {@linkcode Move.DESTINY_BOND} user.
 * @extends BattlerTag
 * @see {@linkcode apply}
 */
export class DestinyBondTag extends BattlerTag {
  constructor(sourceMove: Moves, sourceId: number) {
    super(BattlerTagType.DESTINY_BOND, BattlerTagLapseType.PRE_MOVE, 1, sourceMove, sourceId);
  }

  /**
   * Lapses either before the user's move and does nothing
   * or after receiving fatal damage. When the damage is fatal,
   * the attacking Pokemon is taken down as well, unless it's a boss.
   *
   * @param {Pokemon} pokemon Pokemon that is attacking the Destiny Bond user.
   * @param {BattlerTagLapseType} lapseType CUSTOM or PRE_MOVE
   * @returns false if the tag source fainted or one turn has passed since the application
   */
  lapse(pokemon: Pokemon, lapseType: BattlerTagLapseType): boolean {
    if (lapseType !== BattlerTagLapseType.CUSTOM) {
      return super.lapse(pokemon, lapseType);
    }
    const source = pokemon.scene.getPokemonById(this.sourceId);
    if (!source.isFainted()) {
      return true;
    }

    if (source.getAlly() === pokemon) {
      return false;
    }

    if (pokemon.isBossImmune()) {
      pokemon.scene.queueMessage(i18next.t("battle:battlerTagsDestinyBondLapseIsBoss", { pokemonNameWithAffix: getPokemonNameWithAffix(pokemon) }));
      return false;
    }

    pokemon.scene.queueMessage(
      i18next.t("battle:battlerTagsDestinyBondLapse", {
        pokemonNameWithAffix: getPokemonNameWithAffix(source),
        pokemonNameWithAffix2: getPokemonNameWithAffix(pokemon)
      })
    );
    pokemon.damageAndUpdate(pokemon.hp, HitResult.ONE_HIT_KO, false, false, true);
    return false;
  }
}

export class InfatuatedTag extends BattlerTag {
  constructor(sourceMove: number, sourceId: number) {
    super(BattlerTagType.INFATUATED, BattlerTagLapseType.MOVE, 1, sourceMove, sourceId);
  }

  canAdd(pokemon: Pokemon): boolean {
    return pokemon.isOppositeGender(pokemon.scene.getPokemonById(this.sourceId));
  }

  onAdd(pokemon: Pokemon): void {
    super.onAdd(pokemon);

    pokemon.scene.queueMessage(
      i18next.t("battle:battlerTagsInfatuatedOnAdd", {
        pokemonNameWithAffix: getPokemonNameWithAffix(pokemon),
        sourcePokemonName: getPokemonNameWithAffix(pokemon.scene.getPokemonById(this.sourceId))
      })
    );
  }

  onOverlap(pokemon: Pokemon): void {
    super.onOverlap(pokemon);

    pokemon.scene.queueMessage(i18next.t("battle:battlerTagsInfatuatedOnOverlap", { pokemonNameWithAffix: getPokemonNameWithAffix(pokemon) }));
  }

  lapse(pokemon: Pokemon, lapseType: BattlerTagLapseType): boolean {
    const ret = lapseType !== BattlerTagLapseType.CUSTOM || super.lapse(pokemon, lapseType);

    if (ret) {
      pokemon.scene.queueMessage(
        i18next.t("battle:battlerTagsInfatuatedLapse", {
          pokemonNameWithAffix: getPokemonNameWithAffix(pokemon),
          sourcePokemonName: getPokemonNameWithAffix(pokemon.scene.getPokemonById(this.sourceId))
        })
      );
      pokemon.scene.unshiftPhase(new CommonAnimPhase(pokemon.scene, pokemon.getBattlerIndex(), undefined, CommonAnim.ATTRACT));

      if (pokemon.randSeedInt(2)) {
        pokemon.scene.queueMessage(i18next.t("battle:battlerTagsInfatuatedLapseImmobilize", { pokemonNameWithAffix: getPokemonNameWithAffix(pokemon) }));
        (pokemon.scene.getCurrentPhase() as MovePhase).cancel();
      }
    }

    return ret;
  }

  onRemove(pokemon: Pokemon): void {
    super.onRemove(pokemon);

    pokemon.scene.queueMessage(i18next.t("battle:battlerTagsInfatuatedOnRemove", { pokemonNameWithAffix: getPokemonNameWithAffix(pokemon) }));
  }

  isSourceLinked(): boolean {
    return true;
  }

  getDescriptor(): string {
    return i18next.t("battlerTags:infatuatedDesc");
  }
}

export class SeedTag extends BattlerTag {
  private sourceIndex: number;

  constructor(sourceId: number) {
    super(BattlerTagType.SEEDED, BattlerTagLapseType.TURN_END, 1, Moves.LEECH_SEED, sourceId);
  }

  /**
  * When given a battler tag or json representing one, load the data for it.
  * @param {BattlerTag | any} source A battler tag
  */
  loadTag(source: BattlerTag | any): void {
    super.loadTag(source);
    this.sourceIndex = source.sourceIndex;
  }

  canAdd(pokemon: Pokemon): boolean {
    return !pokemon.isOfType(Type.GRASS);
  }

  onAdd(pokemon: Pokemon): void {
    super.onAdd(pokemon);

    pokemon.scene.queueMessage(i18next.t("battle:battlerTagsSeededOnAdd", { pokemonNameWithAffix: getPokemonNameWithAffix(pokemon) }));
    this.sourceIndex = pokemon.scene.getPokemonById(this.sourceId).getBattlerIndex();
  }

  lapse(pokemon: Pokemon, lapseType: BattlerTagLapseType): boolean {
    const ret = lapseType !== BattlerTagLapseType.CUSTOM || super.lapse(pokemon, lapseType);

    if (ret) {
      const source = pokemon.getOpponents().find(o => o.getBattlerIndex() === this.sourceIndex);
      if (source) {
        const cancelled = new Utils.BooleanHolder(false);
        applyAbAttrs(BlockNonDirectDamageAbAttr, pokemon, cancelled);

        if (!cancelled.value) {
          pokemon.scene.unshiftPhase(new CommonAnimPhase(pokemon.scene, source.getBattlerIndex(), pokemon.getBattlerIndex(), CommonAnim.LEECH_SEED));

          const damage = pokemon.damageAndUpdate(Math.max(Math.floor(pokemon.getMaxHp() / 8), 1));
          const reverseDrain = pokemon.hasAbilityWithAttr(ReverseDrainAbAttr, false);
          pokemon.scene.unshiftPhase(new PokemonHealPhase(pokemon.scene, source.getBattlerIndex(),
            !reverseDrain ? damage : damage * -1,
            !reverseDrain ? i18next.t("battle:battlerTagsSeededLapse", { pokemonNameWithAffix: getPokemonNameWithAffix(pokemon) }) : i18next.t("battle:battlerTagsSeededLapseShed", { pokemonNameWithAffix: getPokemonNameWithAffix(pokemon) }),
            false, true));
        }
      }
    }

    return ret;
  }

  getDescriptor(): string {
    return i18next.t("battlerTags:seedDesc");
  }
}

export class NightmareTag extends BattlerTag {
  constructor() {
    super(BattlerTagType.NIGHTMARE, BattlerTagLapseType.AFTER_MOVE, 1, Moves.NIGHTMARE);
  }

  onAdd(pokemon: Pokemon): void {
    super.onAdd(pokemon);

    pokemon.scene.queueMessage(i18next.t("battle:battlerTagsNightmareOnAdd", { pokemonNameWithAffix: getPokemonNameWithAffix(pokemon) }));
  }

  onOverlap(pokemon: Pokemon): void {
    super.onOverlap(pokemon);

    pokemon.scene.queueMessage(i18next.t("battle:battlerTagsNightmareOnOverlap", { pokemonNameWithAffix: getPokemonNameWithAffix(pokemon) }));
  }

  lapse(pokemon: Pokemon, lapseType: BattlerTagLapseType): boolean {
    const ret = lapseType !== BattlerTagLapseType.CUSTOM || super.lapse(pokemon, lapseType);

    if (ret) {
      pokemon.scene.queueMessage(i18next.t("battle:battlerTagsNightmareLapse", { pokemonNameWithAffix: getPokemonNameWithAffix(pokemon) }));
      pokemon.scene.unshiftPhase(new CommonAnimPhase(pokemon.scene, pokemon.getBattlerIndex(), undefined, CommonAnim.CURSE)); // TODO: Update animation type

      const cancelled = new Utils.BooleanHolder(false);
      applyAbAttrs(BlockNonDirectDamageAbAttr, pokemon, cancelled);

      if (!cancelled.value) {
        pokemon.damageAndUpdate(Math.ceil(pokemon.getMaxHp() / 4));
      }
    }

    return ret;
  }

  getDescriptor(): string {
    return i18next.t("battlerTags:nightmareDesc");
  }
}

export class FrenzyTag extends BattlerTag {
  constructor(turnCount: number, sourceMove: Moves, sourceId: number) {
    super(BattlerTagType.FRENZY, BattlerTagLapseType.CUSTOM, turnCount, sourceMove, sourceId);
  }

  onRemove(pokemon: Pokemon): void {
    super.onRemove(pokemon);

    if (this.turnCount < 2) { // Only add CONFUSED tag if a disruption occurs on the final confusion-inducing turn of FRENZY
      pokemon.addTag(BattlerTagType.CONFUSED, pokemon.randSeedIntRange(2, 4));
    }
  }
}

export class ChargingTag extends BattlerTag {
  constructor(sourceMove: Moves, sourceId: number) {
    super(BattlerTagType.CHARGING, BattlerTagLapseType.CUSTOM, 1, sourceMove, sourceId);
  }
}

export class EncoreTag extends BattlerTag {
  public moveId: Moves;

  constructor(sourceId: number) {
    super(BattlerTagType.ENCORE, BattlerTagLapseType.AFTER_MOVE, 3, Moves.ENCORE, sourceId);
  }

  /**
  * When given a battler tag or json representing one, load the data for it.
  * @param {BattlerTag | any} source A battler tag
  */
  loadTag(source: BattlerTag | any): void {
    super.loadTag(source);
    this.moveId = source.moveId as Moves;
  }

  canAdd(pokemon: Pokemon): boolean {
    if (pokemon.isMax()) {
      return false;
    }

    const lastMoves = pokemon.getLastXMoves(1);
    if (!lastMoves.length) {
      return false;
    }

    const repeatableMove = lastMoves[0];

    if (!repeatableMove.move || repeatableMove.virtual) {
      return false;
    }

    switch (repeatableMove.move) {
    case Moves.MIMIC:
    case Moves.MIRROR_MOVE:
    case Moves.TRANSFORM:
    case Moves.STRUGGLE:
    case Moves.SKETCH:
    case Moves.SLEEP_TALK:
    case Moves.ENCORE:
      return false;
    }

    if (allMoves[repeatableMove.move].hasAttr(ChargeAttr) && repeatableMove.result === MoveResult.OTHER) {
      return false;
    }

    this.moveId = repeatableMove.move;

    return true;
  }

  onAdd(pokemon: Pokemon): void {
    super.onRemove(pokemon);

    pokemon.scene.queueMessage(i18next.t("battle:battlerTagsEncoreOnAdd", { pokemonNameWithAffix: getPokemonNameWithAffix(pokemon) }));

    const movePhase = pokemon.scene.findPhase(m => m instanceof MovePhase && m.pokemon === pokemon);
    if (movePhase) {
      const movesetMove = pokemon.getMoveset().find(m => m.moveId === this.moveId);
      if (movesetMove) {
        const lastMove = pokemon.getLastXMoves(1)[0];
        pokemon.scene.tryReplacePhase((m => m instanceof MovePhase && m.pokemon === pokemon),
          new MovePhase(pokemon.scene, pokemon, lastMove.targets, movesetMove));
      }
    }
  }

  onRemove(pokemon: Pokemon): void {
    super.onRemove(pokemon);

    pokemon.scene.queueMessage(i18next.t("battle:battlerTagsEncoreOnRemove", { pokemonNameWithAffix: getPokemonNameWithAffix(pokemon) }));
  }
}

export class HelpingHandTag extends BattlerTag {
  constructor(sourceId: number) {
    super(BattlerTagType.HELPING_HAND, BattlerTagLapseType.TURN_END, 1, Moves.HELPING_HAND, sourceId);
  }

  onAdd(pokemon: Pokemon): void {
    pokemon.scene.queueMessage(
      i18next.t("battle:battlerTagsHelpingHandOnAdd", {
        pokemonNameWithAffix: getPokemonNameWithAffix(pokemon.scene.getPokemonById(this.sourceId)),
        pokemonName: getPokemonNameWithAffix(pokemon)
      })
    );
  }
}

/**
 * Applies the Ingrain tag to a pokemon
 * @extends TrappedTag
 */
export class IngrainTag extends TrappedTag {
  constructor(sourceId: number) {
    super(BattlerTagType.INGRAIN, BattlerTagLapseType.TURN_END, 1, Moves.INGRAIN, sourceId);
  }

  /**
   * Check if the Ingrain tag can be added to the pokemon
   * @param pokemon {@linkcode Pokemon} The pokemon to check if the tag can be added to
   * @returns boolean True if the tag can be added, false otherwise
   */
  canAdd(pokemon: Pokemon): boolean {
    const isTrapped = pokemon.getTag(BattlerTagType.TRAPPED);

    return !isTrapped;
  }

  lapse(pokemon: Pokemon, lapseType: BattlerTagLapseType): boolean {
    const ret = lapseType !== BattlerTagLapseType.CUSTOM || super.lapse(pokemon, lapseType);

    if (ret) {
      pokemon.scene.unshiftPhase(
        new PokemonHealPhase(
          pokemon.scene,
          pokemon.getBattlerIndex(),
          Math.floor(pokemon.getMaxHp() / 16),
          i18next.t("battle:battlerTagsIngrainLapse", { pokemonNameWithAffix: getPokemonNameWithAffix(pokemon) }),
          true
        )
      );
    }

    return ret;
  }

  getTrapMessage(pokemon: Pokemon): string {
    return i18next.t("battle:battlerTagsIngrainOnTrap", { pokemonNameWithAffix: getPokemonNameWithAffix(pokemon) });
  }

  getDescriptor(): string {
    return i18next.t("battlerTags:ingrainDesc");
  }
}

/**
 * Octolock traps the target pokemon and reduces its DEF and SPDEF by one stage at the
 * end of each turn.
 */
export class OctolockTag extends TrappedTag {
  constructor(sourceId: number) {
    super(BattlerTagType.OCTOLOCK, BattlerTagLapseType.TURN_END, 1, Moves.OCTOLOCK, sourceId);
  }

  canAdd(pokemon: Pokemon): boolean {
    const isOctolocked = pokemon.getTag(BattlerTagType.OCTOLOCK);
    return !isOctolocked;
  }

  lapse(pokemon: Pokemon, lapseType: BattlerTagLapseType): boolean {
    const shouldLapse = lapseType !== BattlerTagLapseType.CUSTOM || super.lapse(pokemon, lapseType);

    if (shouldLapse) {
      pokemon.scene.unshiftPhase(new StatChangePhase(pokemon.scene, pokemon.getBattlerIndex(), true, [BattleStat.DEF, BattleStat.SPDEF], -1));
      return true;
    }

    return false;
  }
}

export class AquaRingTag extends BattlerTag {
  constructor() {
    super(BattlerTagType.AQUA_RING, BattlerTagLapseType.TURN_END, 1, Moves.AQUA_RING, undefined);
  }

  onAdd(pokemon: Pokemon): void {
    super.onAdd(pokemon);

    pokemon.scene.queueMessage(i18next.t("battle:battlerTagsAquaRingOnAdd", { pokemonNameWithAffix: getPokemonNameWithAffix(pokemon) }));
  }

  lapse(pokemon: Pokemon, lapseType: BattlerTagLapseType): boolean {
    const ret = lapseType !== BattlerTagLapseType.CUSTOM || super.lapse(pokemon, lapseType);

    if (ret) {
      pokemon.scene.unshiftPhase(
        new PokemonHealPhase(
          pokemon.scene,
          pokemon.getBattlerIndex(),
          Math.floor(pokemon.getMaxHp() / 16),
          i18next.t("battle:battlerTagsAquaRingLapse", {
            moveName: this.getMoveName(),
            pokemonName: getPokemonNameWithAffix(pokemon)
          }),
          true));
    }

    return ret;
  }
}

/** Tag used to allow moves that interact with {@link Moves.MINIMIZE} to function */
export class MinimizeTag extends BattlerTag {
  constructor() {
    super(BattlerTagType.MINIMIZED, BattlerTagLapseType.TURN_END, 1, Moves.MINIMIZE, undefined);
  }

  canAdd(pokemon: Pokemon): boolean {
    return !pokemon.isMax();
  }

  onAdd(pokemon: Pokemon): void {
    super.onAdd(pokemon);
  }

  lapse(pokemon: Pokemon, lapseType: BattlerTagLapseType): boolean {
    //If a pokemon dynamaxes they lose minimized status
    if (pokemon.isMax()) {
      return false;
    }
    return lapseType !== BattlerTagLapseType.CUSTOM || super.lapse(pokemon, lapseType);
  }

  onRemove(pokemon: Pokemon): void {
    super.onRemove(pokemon);
  }
}

export class DrowsyTag extends BattlerTag {
  constructor() {
    super(BattlerTagType.DROWSY, BattlerTagLapseType.TURN_END, 2, Moves.YAWN);
  }

  canAdd(pokemon: Pokemon): boolean {
    return pokemon.scene.arena.terrain?.terrainType !== TerrainType.ELECTRIC || !pokemon.isGrounded();
  }

  onAdd(pokemon: Pokemon): void {
    super.onAdd(pokemon);

    pokemon.scene.queueMessage(i18next.t("battle:battlerTagsDrowsyOnAdd", { pokemonNameWithAffix: getPokemonNameWithAffix(pokemon) }));
  }

  lapse(pokemon: Pokemon, lapseType: BattlerTagLapseType): boolean {
    if (!super.lapse(pokemon, lapseType)) {
      pokemon.trySetStatus(StatusEffect.SLEEP, true);
      return false;
    }

    return true;
  }

  getDescriptor(): string {
    return i18next.t("battlerTags:drowsyDesc");
  }
}

export abstract class DamagingTrapTag extends TrappedTag {
  private commonAnim: CommonAnim;

  constructor(tagType: BattlerTagType, commonAnim: CommonAnim, turnCount: number, sourceMove: Moves, sourceId: number) {
    super(tagType, BattlerTagLapseType.TURN_END, turnCount, sourceMove, sourceId);

    this.commonAnim = commonAnim;
  }

  /**
  * When given a battler tag or json representing one, load the data for it.
  * @param {BattlerTag | any} source A battler tag
  */
  loadTag(source: BattlerTag | any): void {
    super.loadTag(source);
    this.commonAnim = source.commonAnim as CommonAnim;
  }

  canAdd(pokemon: Pokemon): boolean {
    return !pokemon.isOfType(Type.GHOST) && !pokemon.findTag(t => t instanceof DamagingTrapTag);
  }

  lapse(pokemon: Pokemon, lapseType: BattlerTagLapseType): boolean {
    const ret = super.lapse(pokemon, lapseType);

    if (ret) {
      pokemon.scene.queueMessage(
        i18next.t("battle:battlerTagsDamagingTrapLapse", {
          pokemonNameWithAffix: getPokemonNameWithAffix(pokemon),
          moveName: this.getMoveName()
        })
      );
      pokemon.scene.unshiftPhase(new CommonAnimPhase(pokemon.scene, pokemon.getBattlerIndex(), undefined, this.commonAnim));

      const cancelled = new Utils.BooleanHolder(false);
      applyAbAttrs(BlockNonDirectDamageAbAttr, pokemon, cancelled);

      if (!cancelled.value) {
        pokemon.damageAndUpdate(Math.ceil(pokemon.getMaxHp() / 8));
      }
    }

    return ret;
  }
}

export class BindTag extends DamagingTrapTag {
  constructor(turnCount: number, sourceId: number) {
    super(BattlerTagType.BIND, CommonAnim.BIND, turnCount, Moves.BIND, sourceId);
  }

  getTrapMessage(pokemon: Pokemon): string {
    return i18next.t("battle:battlerTagsBindOnTrap", {
      pokemonNameWithAffix: getPokemonNameWithAffix(pokemon),
      sourcePokemonName: getPokemonNameWithAffix(pokemon.scene.getPokemonById(this.sourceId)),
      moveName: this.getMoveName()
    });
  }
}

export class WrapTag extends DamagingTrapTag {
  constructor(turnCount: number, sourceId: number) {
    super(BattlerTagType.WRAP, CommonAnim.WRAP, turnCount, Moves.WRAP, sourceId);
  }

  getTrapMessage(pokemon: Pokemon): string {
    return i18next.t("battle:battlerTagsWrapOnTrap", {
      pokemonNameWithAffix: getPokemonNameWithAffix(pokemon),
      sourcePokemonName: getPokemonNameWithAffix(pokemon.scene.getPokemonById(this.sourceId))
    });
  }
}

export abstract class VortexTrapTag extends DamagingTrapTag {
  constructor(tagType: BattlerTagType, commonAnim: CommonAnim, turnCount: number, sourceMove: Moves, sourceId: number) {
    super(tagType, commonAnim, turnCount, sourceMove, sourceId);
  }

  getTrapMessage(pokemon: Pokemon): string {
    return i18next.t("battle:battlerTagsVortexOnTrap", { pokemonNameWithAffix: getPokemonNameWithAffix(pokemon) });
  }
}

export class FireSpinTag extends VortexTrapTag {
  constructor(turnCount: number, sourceId: number) {
    super(BattlerTagType.FIRE_SPIN, CommonAnim.FIRE_SPIN, turnCount, Moves.FIRE_SPIN, sourceId);
  }
}

export class WhirlpoolTag extends VortexTrapTag {
  constructor(turnCount: number, sourceId: number) {
    super(BattlerTagType.WHIRLPOOL, CommonAnim.WHIRLPOOL, turnCount, Moves.WHIRLPOOL, sourceId);
  }
}

export class ClampTag extends DamagingTrapTag {
  constructor(turnCount: number, sourceId: number) {
    super(BattlerTagType.CLAMP, CommonAnim.CLAMP, turnCount, Moves.CLAMP, sourceId);
  }

  getTrapMessage(pokemon: Pokemon): string {
    return i18next.t("battle:battlerTagsClampOnTrap", {
      sourcePokemonNameWithAffix: getPokemonNameWithAffix(pokemon.scene.getPokemonById(this.sourceId)),
      pokemonName: getPokemonNameWithAffix(pokemon),
    });
  }
}

export class SandTombTag extends DamagingTrapTag {
  constructor(turnCount: number, sourceId: number) {
    super(BattlerTagType.SAND_TOMB, CommonAnim.SAND_TOMB, turnCount, Moves.SAND_TOMB, sourceId);
  }

  getTrapMessage(pokemon: Pokemon): string {
    return i18next.t("battle:battlerTagsSandTombOnTrap", {
      pokemonNameWithAffix: getPokemonNameWithAffix(pokemon),
      moveName: this.getMoveName()
    });
  }
}

export class MagmaStormTag extends DamagingTrapTag {
  constructor(turnCount: number, sourceId: number) {
    super(BattlerTagType.MAGMA_STORM, CommonAnim.MAGMA_STORM, turnCount, Moves.MAGMA_STORM, sourceId);
  }

  getTrapMessage(pokemon: Pokemon): string {
    return i18next.t("battle:battlerTagsMagmaStormOnTrap", { pokemonNameWithAffix: getPokemonNameWithAffix(pokemon) });
  }
}

export class SnapTrapTag extends DamagingTrapTag {
  constructor(turnCount: number, sourceId: number) {
    super(BattlerTagType.SNAP_TRAP, CommonAnim.SNAP_TRAP, turnCount, Moves.SNAP_TRAP, sourceId);
  }

  getTrapMessage(pokemon: Pokemon): string {
    return i18next.t("battle:battlerTagsSnapTrapOnTrap", { pokemonNameWithAffix: getPokemonNameWithAffix(pokemon) });
  }
}

export class ThunderCageTag extends DamagingTrapTag {
  constructor(turnCount: number, sourceId: number) {
    super(BattlerTagType.THUNDER_CAGE, CommonAnim.THUNDER_CAGE, turnCount, Moves.THUNDER_CAGE, sourceId);
  }

  getTrapMessage(pokemon: Pokemon): string {
    return i18next.t("battle:battlerTagsThunderCageOnTrap", {
      pokemonNameWithAffix: getPokemonNameWithAffix(pokemon),
      sourcePokemonNameWithAffix: getPokemonNameWithAffix(pokemon.scene.getPokemonById(this.sourceId))
    });
  }
}

export class InfestationTag extends DamagingTrapTag {
  constructor(turnCount: number, sourceId: number) {
    super(BattlerTagType.INFESTATION, CommonAnim.INFESTATION, turnCount, Moves.INFESTATION, sourceId);
  }

  getTrapMessage(pokemon: Pokemon): string {
    return i18next.t("battle:battlerTagsInfestationOnTrap", {
      pokemonNameWithAffix: getPokemonNameWithAffix(pokemon),
      sourcePokemonNameWithAffix: getPokemonNameWithAffix(pokemon.scene.getPokemonById(this.sourceId))
    });
  }
}


export class ProtectedTag extends BattlerTag {
  constructor(sourceMove: Moves, tagType: BattlerTagType = BattlerTagType.PROTECTED) {
    super(tagType, BattlerTagLapseType.TURN_END, 0, sourceMove);
  }

  onAdd(pokemon: Pokemon): void {
    super.onAdd(pokemon);

    pokemon.scene.queueMessage(i18next.t("battle:battlerTagsProtectedOnAdd", { pokemonNameWithAffix: getPokemonNameWithAffix(pokemon) }));
  }

  lapse(pokemon: Pokemon, lapseType: BattlerTagLapseType): boolean {
    if (lapseType === BattlerTagLapseType.CUSTOM) {
      new CommonBattleAnim(CommonAnim.PROTECT, pokemon).play(pokemon.scene);
      pokemon.scene.queueMessage(i18next.t("battle:battlerTagsProtectedLapse", { pokemonNameWithAffix: getPokemonNameWithAffix(pokemon) }));

      // Stop multi-hit moves early
      const effectPhase = pokemon.scene.getCurrentPhase();
      if (effectPhase instanceof MoveEffectPhase) {
        effectPhase.stopMultiHit(pokemon);
      }
      return true;
    }

    return super.lapse(pokemon, lapseType);
  }
}

export class ContactDamageProtectedTag extends ProtectedTag {
  private damageRatio: number;

  constructor(sourceMove: Moves, damageRatio: number) {
    super(sourceMove, BattlerTagType.SPIKY_SHIELD);

    this.damageRatio = damageRatio;
  }

  /**
  * When given a battler tag or json representing one, load the data for it.
  * @param {BattlerTag | any} source A battler tag
  */
  loadTag(source: BattlerTag | any): void {
    super.loadTag(source);
    this.damageRatio = source.damageRatio;
  }

  lapse(pokemon: Pokemon, lapseType: BattlerTagLapseType): boolean {
    const ret = super.lapse(pokemon, lapseType);

    if (lapseType === BattlerTagLapseType.CUSTOM) {
      const effectPhase = pokemon.scene.getCurrentPhase();
      if (effectPhase instanceof MoveEffectPhase && effectPhase.move.getMove().hasFlag(MoveFlags.MAKES_CONTACT)) {
        const attacker = effectPhase.getPokemon();
        if (!attacker.hasAbilityWithAttr(BlockNonDirectDamageAbAttr)) {
          attacker.damageAndUpdate(Math.ceil(attacker.getMaxHp() * (1 / this.damageRatio)), HitResult.OTHER);
        }
      }
    }

    return ret;
  }
}

export class ContactStatChangeProtectedTag extends ProtectedTag {
  private stat: BattleStat;
  private levels: number;

  constructor(sourceMove: Moves, tagType: BattlerTagType, stat: BattleStat, levels: number) {
    super(sourceMove, tagType);

    this.stat = stat;
    this.levels = levels;
  }

  /**
  * When given a battler tag or json representing one, load the data for it.
  * @param {BattlerTag | any} source A battler tag
  */
  loadTag(source: BattlerTag | any): void {
    super.loadTag(source);
    this.stat = source.stat as BattleStat;
    this.levels = source.levels;
  }

  lapse(pokemon: Pokemon, lapseType: BattlerTagLapseType): boolean {
    const ret = super.lapse(pokemon, lapseType);

    if (lapseType === BattlerTagLapseType.CUSTOM) {
      const effectPhase = pokemon.scene.getCurrentPhase();
      if (effectPhase instanceof MoveEffectPhase && effectPhase.move.getMove().hasFlag(MoveFlags.MAKES_CONTACT)) {
        const attacker = effectPhase.getPokemon();
        pokemon.scene.unshiftPhase(new StatChangePhase(pokemon.scene, attacker.getBattlerIndex(), true, [ this.stat ], this.levels));
      }
    }

    return ret;
  }
}

export class ContactPoisonProtectedTag extends ProtectedTag {
  constructor(sourceMove: Moves) {
    super(sourceMove, BattlerTagType.BANEFUL_BUNKER);
  }

  lapse(pokemon: Pokemon, lapseType: BattlerTagLapseType): boolean {
    const ret = super.lapse(pokemon, lapseType);

    if (lapseType === BattlerTagLapseType.CUSTOM) {
      const effectPhase = pokemon.scene.getCurrentPhase();
      if (effectPhase instanceof MoveEffectPhase && effectPhase.move.getMove().hasFlag(MoveFlags.MAKES_CONTACT)) {
        const attacker = effectPhase.getPokemon();
        attacker.trySetStatus(StatusEffect.POISON, true, pokemon);
      }
    }

    return ret;
  }
}

export class ContactBurnProtectedTag extends ProtectedTag {
  constructor(sourceMove: Moves) {
    super(sourceMove, BattlerTagType.BURNING_BULWARK);
  }

  lapse(pokemon: Pokemon, lapseType: BattlerTagLapseType): boolean {
    const ret = super.lapse(pokemon, lapseType);

    if (lapseType === BattlerTagLapseType.CUSTOM) {
      const effectPhase = pokemon.scene.getCurrentPhase();
      if (effectPhase instanceof MoveEffectPhase && effectPhase.move.getMove().hasFlag(MoveFlags.MAKES_CONTACT)) {
        const attacker = effectPhase.getPokemon();
        attacker.trySetStatus(StatusEffect.BURN, true);
      }
    }

    return ret;
  }
}

export class EnduringTag extends BattlerTag {
  constructor(sourceMove: Moves) {
    super(BattlerTagType.ENDURING, BattlerTagLapseType.TURN_END, 0, sourceMove);
  }

  onAdd(pokemon: Pokemon): void {
    super.onAdd(pokemon);

    pokemon.scene.queueMessage(i18next.t("battle:battlerTagsEnduringOnAdd", { pokemonNameWithAffix: getPokemonNameWithAffix(pokemon) }));
  }

  lapse(pokemon: Pokemon, lapseType: BattlerTagLapseType): boolean {
    if (lapseType === BattlerTagLapseType.CUSTOM) {
      pokemon.scene.queueMessage(i18next.t("battle:battlerTagsEnduringLapse", { pokemonNameWithAffix: getPokemonNameWithAffix(pokemon) }));
      return true;
    }

    return super.lapse(pokemon, lapseType);
  }
}

export class SturdyTag extends BattlerTag {
  constructor(sourceMove: Moves) {
    super(BattlerTagType.STURDY, BattlerTagLapseType.TURN_END, 0, sourceMove);
  }

  lapse(pokemon: Pokemon, lapseType: BattlerTagLapseType): boolean {
    if (lapseType === BattlerTagLapseType.CUSTOM) {
      pokemon.scene.queueMessage(i18next.t("battle:battlerTagsSturdyLapse", { pokemonNameWithAffix: getPokemonNameWithAffix(pokemon) }));
      return true;
    }

    return super.lapse(pokemon, lapseType);
  }
}

export class PerishSongTag extends BattlerTag {
  constructor(turnCount: number) {
    super(BattlerTagType.PERISH_SONG, BattlerTagLapseType.TURN_END, turnCount, Moves.PERISH_SONG);
  }

  canAdd(pokemon: Pokemon): boolean {
    return !pokemon.isBossImmune();
  }

  lapse(pokemon: Pokemon, lapseType: BattlerTagLapseType): boolean {
    const ret = super.lapse(pokemon, lapseType);

    if (ret) {
      pokemon.scene.queueMessage(
        i18next.t("battle:battlerTagsPerishSongLapse", {
          pokemonNameWithAffix: getPokemonNameWithAffix(pokemon),
          turnCount: this.turnCount
        })
      );
    } else {
      pokemon.damageAndUpdate(pokemon.hp, HitResult.ONE_HIT_KO, false, true, true);
    }

    return ret;
  }
}

/**
 * Applies the "Center of Attention" volatile status effect, the effect applied by Follow Me, Rage Powder, and Spotlight.
 * @see {@link https://bulbapedia.bulbagarden.net/wiki/Center_of_attention | Center of Attention}
 */
export class CenterOfAttentionTag extends BattlerTag {
  public powder: boolean;

  constructor(sourceMove: Moves) {
    super(BattlerTagType.CENTER_OF_ATTENTION, BattlerTagLapseType.TURN_END, 1, sourceMove);

    this.powder = (this.sourceMove === Moves.RAGE_POWDER);
  }

  /** "Center of Attention" can't be added if an ally is already the Center of Attention. */
  canAdd(pokemon: Pokemon): boolean {
    const activeTeam = pokemon.isPlayer() ? pokemon.scene.getPlayerField() : pokemon.scene.getEnemyField();

    return !activeTeam.find(p => p.getTag(BattlerTagType.CENTER_OF_ATTENTION));
  }

  onAdd(pokemon: Pokemon): void {
    super.onAdd(pokemon);

    pokemon.scene.queueMessage(i18next.t("battle:battlerTagsCenterOfAttentionOnAdd", { pokemonNameWithAffix: getPokemonNameWithAffix(pokemon) }));
  }
}

export class AbilityBattlerTag extends BattlerTag {
  public ability: Abilities;

  constructor(tagType: BattlerTagType, ability: Abilities, lapseType: BattlerTagLapseType, turnCount: number) {
    super(tagType, lapseType, turnCount, undefined);

    this.ability = ability;
  }

  /**
  * When given a battler tag or json representing one, load the data for it.
  * @param {BattlerTag | any} source A battler tag
  */
  loadTag(source: BattlerTag | any): void {
    super.loadTag(source);
    this.ability = source.ability as Abilities;
  }
}

export class TruantTag extends AbilityBattlerTag {
  constructor() {
    super(BattlerTagType.TRUANT, Abilities.TRUANT, BattlerTagLapseType.MOVE, 1);
  }

  lapse(pokemon: Pokemon, lapseType: BattlerTagLapseType): boolean {
    if (!pokemon.hasAbility(Abilities.TRUANT)) {
      return super.lapse(pokemon, lapseType);
    }
    const passive = pokemon.getAbility().id !== Abilities.TRUANT;

    const lastMove = pokemon.getLastXMoves().find(() => true);

    if (lastMove && lastMove.move !== Moves.NONE) {
      (pokemon.scene.getCurrentPhase() as MovePhase).cancel();
      pokemon.scene.unshiftPhase(new ShowAbilityPhase(pokemon.scene, pokemon.id, passive));
      pokemon.scene.queueMessage(i18next.t("battle:battlerTagsTruantLapse", { pokemonNameWithAffix: getPokemonNameWithAffix(pokemon) }));
    }

    return true;
  }
}

export class SlowStartTag extends AbilityBattlerTag {
  constructor() {
    super(BattlerTagType.SLOW_START, Abilities.SLOW_START, BattlerTagLapseType.TURN_END, 5);
  }

  onAdd(pokemon: Pokemon): void {
    super.onAdd(pokemon);

    pokemon.scene.queueMessage(i18next.t("battle:battlerTagsSlowStartOnAdd", { pokemonNameWithAffix: getPokemonNameWithAffix(pokemon) }), null, false, null, true);
  }

  lapse(pokemon: Pokemon, lapseType: BattlerTagLapseType): boolean {
    if (!pokemon.hasAbility(this.ability)) {
      this.turnCount = 1;
    }

    return super.lapse(pokemon, lapseType);
  }

  onRemove(pokemon: Pokemon): void {
    super.onRemove(pokemon);

    pokemon.scene.queueMessage(i18next.t("battle:battlerTagsSlowStartOnRemove", { pokemonNameWithAffix: getPokemonNameWithAffix(pokemon) }), null, false, null);
  }
}

export class HighestStatBoostTag extends AbilityBattlerTag {
  public stat: Stat;
  public multiplier: number;

  constructor(tagType: BattlerTagType, ability: Abilities) {
    super(tagType, ability, BattlerTagLapseType.CUSTOM, 1);
  }

  /**
  * When given a battler tag or json representing one, load the data for it.
  * @param {BattlerTag | any} source A battler tag
  */
  loadTag(source: BattlerTag | any): void {
    super.loadTag(source);
    this.stat = source.stat as Stat;
    this.multiplier = source.multiplier;
  }

  onAdd(pokemon: Pokemon): void {
    super.onAdd(pokemon);

    const stats = [ Stat.ATK, Stat.DEF, Stat.SPATK, Stat.SPDEF, Stat.SPD ];
    let highestStat: Stat;
    stats.map(s => pokemon.getBattleStat(s)).reduce((highestValue: number, value: number, i: number) => {
      if (value > highestValue) {
        highestStat = stats[i];
        return value;
      }
      return highestValue;
    }, 0);

    this.stat = highestStat;

    switch (this.stat) {
    case Stat.SPD:
      this.multiplier = 1.5;
      break;
    default:
      this.multiplier = 1.3;
      break;
    }

    pokemon.scene.queueMessage(i18next.t("battle:battlerTagsHighestStatBoostOnAdd", { pokemonNameWithAffix: getPokemonNameWithAffix(pokemon), statName: getStatName(highestStat) }), null, false, null, true);
  }

  onRemove(pokemon: Pokemon): void {
    super.onRemove(pokemon);

    pokemon.scene.queueMessage(i18next.t("battle:battlerTagsHighestStatBoostOnRemove", { pokemonNameWithAffix: getPokemonNameWithAffix(pokemon), abilityName: allAbilities[this.ability].name }));
  }
}

export class WeatherHighestStatBoostTag extends HighestStatBoostTag implements WeatherBattlerTag {
  public weatherTypes: WeatherType[];

  constructor(tagType: BattlerTagType, ability: Abilities, ...weatherTypes: WeatherType[]) {
    super(tagType, ability);
    this.weatherTypes = weatherTypes;
  }

  /**
  * When given a battler tag or json representing one, load the data for it.
  * @param {BattlerTag | any} source A battler tag
  */
  loadTag(source: BattlerTag | any): void {
    super.loadTag(source);
    this.weatherTypes = source.weatherTypes.map(w => w as WeatherType);
  }
}

export class TerrainHighestStatBoostTag extends HighestStatBoostTag implements TerrainBattlerTag {
  public terrainTypes: TerrainType[];

  constructor(tagType: BattlerTagType, ability: Abilities, ...terrainTypes: TerrainType[]) {
    super(tagType, ability);
    this.terrainTypes = terrainTypes;
  }

  /**
  * When given a battler tag or json representing one, load the data for it.
  * @param {BattlerTag | any} source A battler tag
  */
  loadTag(source: BattlerTag | any): void {
    super.loadTag(source);
    this.terrainTypes = source.terrainTypes.map(w => w as TerrainType);
  }
}

export class SemiInvulnerableTag extends BattlerTag {
  constructor(tagType: BattlerTagType, turnCount: number, sourceMove: Moves) {
    super(tagType, BattlerTagLapseType.MOVE_EFFECT, turnCount, sourceMove);
  }

  onAdd(pokemon: Pokemon): void {
    super.onAdd(pokemon);

    pokemon.setVisible(false);
  }

  onRemove(pokemon: Pokemon): void {
    // Wait 2 frames before setting visible for battle animations that don't immediately show the sprite invisible
    pokemon.scene.tweens.addCounter({
      duration: Utils.getFrameMs(2),
      onComplete: () => pokemon.setVisible(true)
    });
  }
}

export class TypeImmuneTag extends BattlerTag {
  public immuneType: Type;

  constructor(tagType: BattlerTagType, sourceMove: Moves, immuneType: Type, length: number = 1) {
    super(tagType, BattlerTagLapseType.TURN_END, length, sourceMove);

    this.immuneType = immuneType;
  }

  /**
  * When given a battler tag or json representing one, load the data for it.
  * @param {BattlerTag | any} source A battler tag
  */
  loadTag(source: BattlerTag | any): void {
    super.loadTag(source);
    this.immuneType = source.immuneType as Type;
  }
}

export class MagnetRisenTag extends TypeImmuneTag {
  constructor(tagType: BattlerTagType, sourceMove: Moves) {
    super(tagType, sourceMove, Type.GROUND, 5);
  }

  onAdd(pokemon: Pokemon): void {
    super.onAdd(pokemon);

    pokemon.scene.queueMessage(i18next.t("battle:battlerTagsMagnetRisenOnAdd", { pokemonNameWithAffix: getPokemonNameWithAffix(pokemon) }));
  }

  onRemove(pokemon: Pokemon): void {
    super.onRemove(pokemon);

    pokemon.scene.queueMessage(i18next.t("battle:battlerTagsMagnetRisenOnRemove", { pokemonNameWithAffix: getPokemonNameWithAffix(pokemon) }));
  }
}

export class TypeBoostTag extends BattlerTag {
  public boostedType: Type;
  public boostValue: number;
  public oneUse: boolean;

  constructor(tagType: BattlerTagType, sourceMove: Moves, boostedType: Type, boostValue: number, oneUse: boolean) {
    super(tagType, BattlerTagLapseType.TURN_END, 1, sourceMove);

    this.boostedType = boostedType;
    this.boostValue = boostValue;
    this.oneUse = oneUse;
  }

  /**
  * When given a battler tag or json representing one, load the data for it.
  * @param {BattlerTag | any} source A battler tag
  */
  loadTag(source: BattlerTag | any): void {
    super.loadTag(source);
    this.boostedType = source.boostedType as Type;
    this.boostValue = source.boostValue;
    this.oneUse = source.oneUse;
  }

  lapse(pokemon: Pokemon, lapseType: BattlerTagLapseType): boolean {
    return lapseType !== BattlerTagLapseType.CUSTOM || super.lapse(pokemon, lapseType);
  }
}

export class CritBoostTag extends BattlerTag {
  constructor(tagType: BattlerTagType, sourceMove: Moves) {
    super(tagType, BattlerTagLapseType.TURN_END, 1, sourceMove);
  }

  onAdd(pokemon: Pokemon): void {
    super.onAdd(pokemon);

    pokemon.scene.queueMessage(i18next.t("battle:battlerTagsCritBoostOnAdd", { pokemonNameWithAffix: getPokemonNameWithAffix(pokemon) }));
  }

  lapse(pokemon: Pokemon, lapseType: BattlerTagLapseType): boolean {
    return lapseType !== BattlerTagLapseType.CUSTOM || super.lapse(pokemon, lapseType);
  }

  onRemove(pokemon: Pokemon): void {
    super.onRemove(pokemon);

    pokemon.scene.queueMessage(i18next.t("battle:battlerTagsCritBoostOnRemove", { pokemonNameWithAffix: getPokemonNameWithAffix(pokemon) }));
  }
}

export class AlwaysCritTag extends BattlerTag {
  constructor(sourceMove: Moves) {
    super(BattlerTagType.ALWAYS_CRIT, BattlerTagLapseType.TURN_END, 2, sourceMove);
  }
}

export class IgnoreAccuracyTag extends BattlerTag {
  constructor(sourceMove: Moves) {
    super(BattlerTagType.IGNORE_ACCURACY, BattlerTagLapseType.TURN_END, 2, sourceMove);
  }
}

export class AlwaysGetHitTag extends BattlerTag {
  constructor(sourceMove: Moves) {
    super(BattlerTagType.ALWAYS_GET_HIT, BattlerTagLapseType.PRE_MOVE, 1, sourceMove);
  }
}

export class ReceiveDoubleDamageTag extends BattlerTag {
  constructor(sourceMove: Moves) {
    super(BattlerTagType.RECEIVE_DOUBLE_DAMAGE, BattlerTagLapseType.PRE_MOVE, 1, sourceMove);
  }
}

export class SaltCuredTag extends BattlerTag {
  private sourceIndex: number;

  constructor(sourceId: number) {
    super(BattlerTagType.SALT_CURED, BattlerTagLapseType.TURN_END, 1, Moves.SALT_CURE, sourceId);
  }

  /**
  * When given a battler tag or json representing one, load the data for it.
  * @param {BattlerTag | any} source A battler tag
  */
  loadTag(source: BattlerTag | any): void {
    super.loadTag(source);
    this.sourceIndex = source.sourceIndex;
  }

  onAdd(pokemon: Pokemon): void {
    super.onAdd(pokemon);

    pokemon.scene.queueMessage(i18next.t("battle:battlerTagsSaltCuredOnAdd", { pokemonNameWithAffix: getPokemonNameWithAffix(pokemon) }));
    this.sourceIndex = pokemon.scene.getPokemonById(this.sourceId).getBattlerIndex();
  }

  lapse(pokemon: Pokemon, lapseType: BattlerTagLapseType): boolean {
    const ret = lapseType !== BattlerTagLapseType.CUSTOM || super.lapse(pokemon, lapseType);

    if (ret) {
      pokemon.scene.unshiftPhase(new CommonAnimPhase(pokemon.scene, pokemon.getBattlerIndex(), pokemon.getBattlerIndex(), CommonAnim.SALT_CURE));

      const cancelled = new Utils.BooleanHolder(false);
      applyAbAttrs(BlockNonDirectDamageAbAttr, pokemon, cancelled);

      if (!cancelled.value) {
        const pokemonSteelOrWater = pokemon.isOfType(Type.STEEL) || pokemon.isOfType(Type.WATER);
        pokemon.damageAndUpdate(Math.max(Math.floor(pokemonSteelOrWater ? pokemon.getMaxHp() / 4 : pokemon.getMaxHp() / 8), 1));

        pokemon.scene.queueMessage(
          i18next.t("battle:battlerTagsSaltCuredLapse", {
            pokemonNameWithAffix: getPokemonNameWithAffix(pokemon),
            moveName: this.getMoveName()
          })
        );
      }
    }

    return ret;
  }
}

export class CursedTag extends BattlerTag {
  private sourceIndex: number;

  constructor(sourceId: number) {
    super(BattlerTagType.CURSED, BattlerTagLapseType.TURN_END, 1, Moves.CURSE, sourceId);
  }

  /**
  * When given a battler tag or json representing one, load the data for it.
  * @param {BattlerTag | any} source A battler tag
  */
  loadTag(source: BattlerTag | any): void {
    super.loadTag(source);
    this.sourceIndex = source.sourceIndex;
  }

  onAdd(pokemon: Pokemon): void {
    super.onAdd(pokemon);
    this.sourceIndex = pokemon.scene.getPokemonById(this.sourceId).getBattlerIndex();
  }

  lapse(pokemon: Pokemon, lapseType: BattlerTagLapseType): boolean {
    const ret = lapseType !== BattlerTagLapseType.CUSTOM || super.lapse(pokemon, lapseType);

    if (ret) {
      pokemon.scene.unshiftPhase(new CommonAnimPhase(pokemon.scene, pokemon.getBattlerIndex(), pokemon.getBattlerIndex(), CommonAnim.SALT_CURE));

      const cancelled = new Utils.BooleanHolder(false);
      applyAbAttrs(BlockNonDirectDamageAbAttr, pokemon, cancelled);

      if (!cancelled.value) {
        pokemon.damageAndUpdate(Math.max(Math.floor(pokemon.getMaxHp() / 4), 1));
        pokemon.scene.queueMessage(i18next.t("battle:battlerTagsCursedLapse", { pokemonNameWithAffix: getPokemonNameWithAffix(pokemon) }));
      }
    }

    return ret;
  }
}

/**
 * Battler tag for effects that ground the source, allowing Ground-type moves to hit them. Encompasses two tag types:
 * @item `IGNORE_FLYING`: Persistent grounding effects (i.e. from Smack Down and Thousand Waves)
 * @item `ROOSTED`: One-turn grounding effects (i.e. from Roost)
 */
export class GroundedTag extends BattlerTag {
  constructor(tagType: BattlerTagType, lapseType: BattlerTagLapseType, sourceMove: Moves) {
    super(tagType, lapseType, 1, sourceMove);
  }
}

/**
 * Provides the Ice Face ability's effects.
 */
export class IceFaceTag extends BattlerTag {
  constructor(sourceMove: Moves) {
    super(BattlerTagType.ICE_FACE, BattlerTagLapseType.CUSTOM, 1, sourceMove);
  }

  /**
   * Determines if the Ice Face tag can be added to the Pokémon.
   * @param {Pokemon} pokemon - The Pokémon to which the tag might be added.
   * @returns {boolean} - True if the tag can be added, false otherwise.
   */
  canAdd(pokemon: Pokemon): boolean {
    const weatherType = pokemon.scene.arena.weather?.weatherType;
    const isWeatherSnowOrHail = weatherType === WeatherType.HAIL || weatherType === WeatherType.SNOW;
    const isFormIceFace = pokemon.formIndex === 0;


    // Hard code Eiscue for now, this is to prevent the game from crashing if fused pokemon has Ice Face
    if ((pokemon.species.speciesId === Species.EISCUE && isFormIceFace) ||  isWeatherSnowOrHail) {
      return true;
    }
    return false;
  }

  /**
   * Applies the Ice Face tag to the Pokémon.
   * Triggers a form change to Ice Face if the Pokémon is not in its Ice Face form.
   * @param {Pokemon} pokemon - The Pokémon to which the tag is added.
   */
  onAdd(pokemon: Pokemon): void {
    super.onAdd(pokemon);

    if (pokemon.formIndex !== 0) {
      pokemon.scene.triggerPokemonFormChange(pokemon, SpeciesFormChangeManualTrigger);
    }
  }

  /**
   * Removes the Ice Face tag from the Pokémon.
   * Triggers a form change to Noice when the tag is removed.
   * @param {Pokemon} pokemon - The Pokémon from which the tag is removed.
   */
  onRemove(pokemon: Pokemon): void {
    super.onRemove(pokemon);

    pokemon.scene.triggerPokemonFormChange(pokemon, SpeciesFormChangeManualTrigger);
  }
}

<<<<<<< HEAD
export function getBattlerTag(tagType: BattlerTagType, turnCount: number, sourceMove: Moves, sourceId: number): BattlerTag {
=======
/**
 * Battler tag enabling the Stockpile mechanic. This tag handles:
 * - Stack tracking, including max limit enforcement (which is replicated in Stockpile for redundancy).
 *
 * - Stat changes on adding a stack. Adding a stockpile stack attempts to raise the pokemon's DEF and SPDEF by +1.
 *
 * - Stat changes on removal of (all) stacks.
 *   - Removing stacks decreases DEF and SPDEF, independently, by one stage for each stack that successfully changed
 *     the stat when added.
 */
export class StockpilingTag extends BattlerTag {
  public stockpiledCount: number = 0;
  public statChangeCounts: { [BattleStat.DEF]: number; [BattleStat.SPDEF]: number } = {
    [BattleStat.DEF]: 0,
    [BattleStat.SPDEF]: 0
  };

  constructor(sourceMove: Moves = Moves.NONE) {
    super(BattlerTagType.STOCKPILING, BattlerTagLapseType.CUSTOM, 1, sourceMove);
  }

  private onStatsChanged: StatChangeCallback = (_, statsChanged, statChanges) => {
    const defChange = statChanges[statsChanged.indexOf(BattleStat.DEF)] ?? 0;
    const spDefChange = statChanges[statsChanged.indexOf(BattleStat.SPDEF)] ?? 0;

    if (defChange) {
      this.statChangeCounts[BattleStat.DEF]++;
    }

    if (spDefChange) {
      this.statChangeCounts[BattleStat.SPDEF]++;
    }
  };

  loadTag(source: BattlerTag | any): void {
    super.loadTag(source);
    this.stockpiledCount = source.stockpiledCount || 0;
    this.statChangeCounts = {
      [BattleStat.DEF]: source.statChangeCounts?.[BattleStat.DEF] || 0,
      [BattleStat.SPDEF]: source.statChangeCounts?.[BattleStat.SPDEF] || 0,
    };
  }

  /**
   * Adds a stockpile stack to a pokemon, up to a maximum of 3 stacks. Note that onOverlap defers to this method.
   *
   * If a stack is added, a message is displayed and the pokemon's DEF and SPDEF are increased by 1.
   * For each stat, an internal counter is incremented (by 1) if the stat was successfully changed.
   */
  onAdd(pokemon: Pokemon): void {
    if (this.stockpiledCount < 3) {
      this.stockpiledCount++;

      pokemon.scene.queueMessage(i18next.t("battle:battlerTagsStockpilingOnAdd", {
        pokemonNameWithAffix: getPokemonNameWithAffix(pokemon),
        stockpiledCount: this.stockpiledCount
      }));

      // Attempt to increase DEF and SPDEF by one stage, keeping track of successful changes.
      pokemon.scene.unshiftPhase(new StatChangePhase(
        pokemon.scene, pokemon.getBattlerIndex(), true,
        [BattleStat.SPDEF, BattleStat.DEF], 1, true, false, true, this.onStatsChanged
      ));
    }
  }

  onOverlap(pokemon: Pokemon): void {
    this.onAdd(pokemon);
  }

  /**
   * Removing the tag removes all stacks, and the pokemon's DEF and SPDEF are decreased by
   * one stage for each stack which had successfully changed that particular stat during onAdd.
   */
  onRemove(pokemon: Pokemon): void {
    const defChange = this.statChangeCounts[BattleStat.DEF];
    const spDefChange = this.statChangeCounts[BattleStat.SPDEF];

    if (defChange) {
      pokemon.scene.unshiftPhase(new StatChangePhase(pokemon.scene, pokemon.getBattlerIndex(), true, [BattleStat.DEF], -defChange, true, false, true));
    }

    if (spDefChange) {
      pokemon.scene.unshiftPhase(new StatChangePhase(pokemon.scene, pokemon.getBattlerIndex(), true, [BattleStat.SPDEF], -spDefChange, true, false, true));
    }
  }
}

export function getBattlerTag(tagType: BattlerTagType, turnCount: integer, sourceMove: Moves, sourceId: integer): BattlerTag {
>>>>>>> d1e18799
  switch (tagType) {
  case BattlerTagType.RECHARGING:
    return new RechargingTag(sourceMove);
  case BattlerTagType.FLINCHED:
    return new FlinchedTag(sourceMove);
  case BattlerTagType.INTERRUPTED:
    return new InterruptedTag(sourceMove);
  case BattlerTagType.CONFUSED:
    return new ConfusedTag(turnCount, sourceMove);
  case BattlerTagType.INFATUATED:
    return new InfatuatedTag(sourceMove, sourceId);
  case BattlerTagType.SEEDED:
    return new SeedTag(sourceId);
  case BattlerTagType.NIGHTMARE:
    return new NightmareTag();
  case BattlerTagType.FRENZY:
    return new FrenzyTag(turnCount, sourceMove, sourceId);
  case BattlerTagType.CHARGING:
    return new ChargingTag(sourceMove, sourceId);
  case BattlerTagType.ENCORE:
    return new EncoreTag(sourceId);
  case BattlerTagType.HELPING_HAND:
    return new HelpingHandTag(sourceId);
  case BattlerTagType.INGRAIN:
    return new IngrainTag(sourceId);
  case BattlerTagType.AQUA_RING:
    return new AquaRingTag();
  case BattlerTagType.DROWSY:
    return new DrowsyTag();
  case BattlerTagType.TRAPPED:
    return new TrappedTag(tagType, BattlerTagLapseType.CUSTOM, turnCount, sourceMove, sourceId);
  case BattlerTagType.BIND:
    return new BindTag(turnCount, sourceId);
  case BattlerTagType.WRAP:
    return new WrapTag(turnCount, sourceId);
  case BattlerTagType.FIRE_SPIN:
    return new FireSpinTag(turnCount, sourceId);
  case BattlerTagType.WHIRLPOOL:
    return new WhirlpoolTag(turnCount, sourceId);
  case BattlerTagType.CLAMP:
    return new ClampTag(turnCount, sourceId);
  case BattlerTagType.SAND_TOMB:
    return new SandTombTag(turnCount, sourceId);
  case BattlerTagType.MAGMA_STORM:
    return new MagmaStormTag(turnCount, sourceId);
  case BattlerTagType.SNAP_TRAP:
    return new SnapTrapTag(turnCount, sourceId);
  case BattlerTagType.THUNDER_CAGE:
    return new ThunderCageTag(turnCount, sourceId);
  case BattlerTagType.INFESTATION:
    return new InfestationTag(turnCount, sourceId);
  case BattlerTagType.PROTECTED:
    return new ProtectedTag(sourceMove);
  case BattlerTagType.SPIKY_SHIELD:
    return new ContactDamageProtectedTag(sourceMove, 8);
  case BattlerTagType.KINGS_SHIELD:
    return new ContactStatChangeProtectedTag(sourceMove, tagType, BattleStat.ATK, -1);
  case BattlerTagType.OBSTRUCT:
    return new ContactStatChangeProtectedTag(sourceMove, tagType, BattleStat.DEF, -2);
  case BattlerTagType.SILK_TRAP:
    return new ContactStatChangeProtectedTag(sourceMove, tagType, BattleStat.SPD, -1);
  case BattlerTagType.BANEFUL_BUNKER:
    return new ContactPoisonProtectedTag(sourceMove);
  case BattlerTagType.BURNING_BULWARK:
    return new ContactBurnProtectedTag(sourceMove);
  case BattlerTagType.ENDURING:
    return new EnduringTag(sourceMove);
  case BattlerTagType.STURDY:
    return new SturdyTag(sourceMove);
  case BattlerTagType.PERISH_SONG:
    return new PerishSongTag(turnCount);
  case BattlerTagType.CENTER_OF_ATTENTION:
    return new CenterOfAttentionTag(sourceMove);
  case BattlerTagType.TRUANT:
    return new TruantTag();
  case BattlerTagType.SLOW_START:
    return new SlowStartTag();
  case BattlerTagType.PROTOSYNTHESIS:
    return new WeatherHighestStatBoostTag(tagType, Abilities.PROTOSYNTHESIS, WeatherType.SUNNY, WeatherType.HARSH_SUN);
  case BattlerTagType.QUARK_DRIVE:
    return new TerrainHighestStatBoostTag(tagType, Abilities.QUARK_DRIVE, TerrainType.ELECTRIC);
  case BattlerTagType.FLYING:
  case BattlerTagType.UNDERGROUND:
  case BattlerTagType.UNDERWATER:
  case BattlerTagType.HIDDEN:
    return new SemiInvulnerableTag(tagType, turnCount, sourceMove);
  case BattlerTagType.FIRE_BOOST:
    return new TypeBoostTag(tagType, sourceMove, Type.FIRE, 1.5, false);
  case BattlerTagType.CRIT_BOOST:
    return new CritBoostTag(tagType, sourceMove);
  case BattlerTagType.ALWAYS_CRIT:
    return new AlwaysCritTag(sourceMove);
  case BattlerTagType.NO_CRIT:
    return new BattlerTag(tagType, BattlerTagLapseType.AFTER_MOVE, turnCount, sourceMove);
  case BattlerTagType.IGNORE_ACCURACY:
    return new IgnoreAccuracyTag(sourceMove);
  case BattlerTagType.ALWAYS_GET_HIT:
    return new AlwaysGetHitTag(sourceMove);
  case BattlerTagType.RECEIVE_DOUBLE_DAMAGE:
    return new ReceiveDoubleDamageTag(sourceMove);
  case BattlerTagType.BYPASS_SLEEP:
    return new BattlerTag(BattlerTagType.BYPASS_SLEEP, BattlerTagLapseType.TURN_END, turnCount, sourceMove);
  case BattlerTagType.IGNORE_FLYING:
    return new GroundedTag(tagType, BattlerTagLapseType.CUSTOM, sourceMove);
  case BattlerTagType.ROOSTED:
    return new GroundedTag(tagType, BattlerTagLapseType.TURN_END, sourceMove);
  case BattlerTagType.SALT_CURED:
    return new SaltCuredTag(sourceId);
  case BattlerTagType.CURSED:
    return new CursedTag(sourceId);
  case BattlerTagType.CHARGED:
    return new TypeBoostTag(tagType, sourceMove, Type.ELECTRIC, 2, true);
  case BattlerTagType.MAGNET_RISEN:
    return new MagnetRisenTag(tagType, sourceMove);
  case BattlerTagType.MINIMIZED:
    return new MinimizeTag();
  case BattlerTagType.DESTINY_BOND:
    return new DestinyBondTag(sourceMove, sourceId);
  case BattlerTagType.ICE_FACE:
    return new IceFaceTag(sourceMove);
  case BattlerTagType.STOCKPILING:
    return new StockpilingTag(sourceMove);
  case BattlerTagType.OCTOLOCK:
    return new OctolockTag(sourceId);
  case BattlerTagType.NONE:
  default:
    return new BattlerTag(tagType, BattlerTagLapseType.CUSTOM, turnCount, sourceMove, sourceId);
  }
}

/**
* When given a battler tag or json representing one, creates an actual BattlerTag object with the same data.
* @param {BattlerTag | any} source A battler tag
* @return {BattlerTag} The valid battler tag
*/
export function loadBattlerTag(source: BattlerTag | any): BattlerTag {
  const tag = getBattlerTag(source.tagType, source.turnCount, source.sourceMove, source.sourceId);
  tag.loadTag(source);
  return tag;
}<|MERGE_RESOLUTION|>--- conflicted
+++ resolved
@@ -1589,9 +1589,7 @@
   }
 }
 
-<<<<<<< HEAD
-export function getBattlerTag(tagType: BattlerTagType, turnCount: number, sourceMove: Moves, sourceId: number): BattlerTag {
-=======
+
 /**
  * Battler tag enabling the Stockpile mechanic. This tag handles:
  * - Stack tracking, including max limit enforcement (which is replicated in Stockpile for redundancy).
@@ -1681,7 +1679,6 @@
 }
 
 export function getBattlerTag(tagType: BattlerTagType, turnCount: integer, sourceMove: Moves, sourceId: integer): BattlerTag {
->>>>>>> d1e18799
   switch (tagType) {
   case BattlerTagType.RECHARGING:
     return new RechargingTag(sourceMove);
