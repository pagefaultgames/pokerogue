--- conflicted
+++ resolved
@@ -1023,13 +1023,8 @@
       const movesetMove = pokemon.getMoveset().find(m => m.moveId === this.moveId);
       if (movesetMove) {
         const lastMove = pokemon.getLastXMoves(1)[0];
-<<<<<<< HEAD
-        pokemon.scene.tryReplacePhase((m => m instanceof MovePhase && m.pokemon === pokemon),
+        globalScene.tryReplacePhase((m => m instanceof MovePhase && m.pokemon === pokemon),
           new MovePhase(pokemon.scene, pokemon, lastMove.targets ?? [], movesetMove));
-=======
-        globalScene.tryReplacePhase((m => m instanceof MovePhase && m.pokemon === pokemon),
-          new MovePhase(pokemon, lastMove.targets!, movesetMove)); // TODO: is this bang correct?
->>>>>>> 612e6a25
       }
     }
   }
