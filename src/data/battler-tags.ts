--- conflicted
+++ resolved
@@ -2292,17 +2292,12 @@
       applyAbAttrs(BlockNonDirectDamageAbAttr, pokemon, cancelled);
 
       if (!cancelled.value) {
-<<<<<<< HEAD
         pokemon.damageAndUpdate(toDmgValue(pokemon.getMaxHp() / 4), { result: HitResult.INDIRECT });
-        globalScene.queueMessage(i18next.t("battlerTags:cursedLapse", { pokemonNameWithAffix: getPokemonNameWithAffix(pokemon) }));
-=======
-        pokemon.damageAndUpdate(toDmgValue(pokemon.getMaxHp() / 4));
         globalScene.queueMessage(
           i18next.t("battlerTags:cursedLapse", {
             pokemonNameWithAffix: getPokemonNameWithAffix(pokemon),
           }),
         );
->>>>>>> dc46cf6d
       }
     }
 
