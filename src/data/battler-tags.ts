import { globalScene } from "#app/global-scene";
import Overrides from "#app/overrides";
import { applyAbAttrs } from "./abilities/apply-ab-attrs";
import { allAbilities } from "./data-lists";
import { CommonBattleAnim, MoveChargeAnim } from "#app/data/battle-anims";
import { ChargeAnim, CommonAnim } from "#enums/move-anims-common";
import type Move from "#app/data/moves/move";
import { applyMoveAttrs } from "./moves/apply-attrs";
import { allMoves } from "./data-lists";
import { MoveFlags } from "#enums/MoveFlags";
import { MoveCategory } from "#enums/MoveCategory";
import { SpeciesFormChangeAbilityTrigger } from "./pokemon-forms/form-change-triggers";
import { getStatusEffectHealText } from "#app/data/status-effect";
import { TerrainType } from "#app/data/terrain";
import { PokemonType } from "#enums/pokemon-type";
import type Pokemon from "#app/field/pokemon";
import { MoveResult } from "#enums/move-result";
import { HitResult } from "#enums/hit-result";
import { getPokemonNameWithAffix } from "#app/messages";
import type { MoveEffectPhase } from "#app/phases/move-effect-phase";
import type { MovePhase } from "#app/phases/move-phase";
import type { StatStageChangeCallback } from "#app/phases/stat-stage-change-phase";
import i18next from "#app/plugins/i18n";
import { BooleanHolder, getFrameMs, NumberHolder, toDmgValue } from "#app/utils/common";
import { AbilityId } from "#enums/ability-id";
import { BattlerTagType } from "#enums/battler-tag-type";
import { MoveId } from "#enums/move-id";
import { PokemonAnimType } from "#enums/pokemon-anim-type";
import { SpeciesId } from "#enums/species-id";
import { EFFECTIVE_STATS, getStatKey, Stat, type BattleStat, type EffectiveStat } from "#enums/stat";
import { StatusEffect } from "#enums/status-effect";
import { WeatherType } from "#enums/weather-type";
import { isNullOrUndefined } from "#app/utils/common";
import { MoveUseMode } from "#enums/move-use-mode";
import { invalidEncoreMoves } from "./moves/invalid-moves";
import { BattlerTagLapseType } from "#enums/battler-tag-lapse-type";

/**
 * A {@linkcode BattlerTag} represents a semi-persistent effect that can be attached to a {@linkcode Pokemon}.
 * Tags can trigger various effects throughout a turn, and are cleared on switching out
 * or through their respective {@linkcode BattlerTag.lapse | lapse} methods.
 */
export class BattlerTag {
  public tagType: BattlerTagType;
  public lapseTypes: BattlerTagLapseType[];
  public turnCount: number;
  public sourceMove: MoveId;
  public sourceId?: number;
  public isBatonPassable: boolean;

  constructor(
    tagType: BattlerTagType,
    lapseType: BattlerTagLapseType | BattlerTagLapseType[],
    turnCount: number,
    sourceMove?: MoveId,
    sourceId?: number,
    isBatonPassable = false,
  ) {
    this.tagType = tagType;
    this.lapseTypes = Array.isArray(lapseType) ? lapseType : [lapseType];
    this.turnCount = turnCount;
    this.sourceMove = sourceMove!; // TODO: is this bang correct?
    this.sourceId = sourceId;
    this.isBatonPassable = isBatonPassable;
  }

  canAdd(_pokemon: Pokemon): boolean {
    return true;
  }

  onAdd(_pokemon: Pokemon): void {}

  onRemove(_pokemon: Pokemon): void {}

  onOverlap(_pokemon: Pokemon): void {}

  /**
   * Tick down this {@linkcode BattlerTag}'s duration.
   * @returns `true` if the tag should be kept (`turnCount > 0`)
   */
  lapse(_pokemon: Pokemon, _lapseType: BattlerTagLapseType): boolean {
    // TODO: Maybe flip this (return `true` if tag needs removal)
    return --this.turnCount > 0;
  }

  getDescriptor(): string {
    return "";
  }

  isSourceLinked(): boolean {
    return false;
  }

  getMoveName(): string | null {
    return this.sourceMove ? allMoves[this.sourceMove].name : null;
  }

  /**
   * Load the data for a given {@linkcode BattlerTag} or JSON representation thereof.
   * Should be inherited from by any battler tag with custom attributes.
   * @param source The battler tag to load
   */
  loadTag(source: BattlerTag | any): void {
    this.turnCount = source.turnCount;
    this.sourceMove = source.sourceMove;
    this.sourceId = source.sourceId;
  }

  /**
   * Helper function that retrieves the source Pokemon object
   * @returns The source {@linkcode Pokemon}, or `null` if none is found
   */
  public getSourcePokemon(): Pokemon | null {
    return this.sourceId ? globalScene.getPokemonById(this.sourceId) : null;
  }
}

export interface WeatherBattlerTag {
  weatherTypes: WeatherType[];
}

export interface TerrainBattlerTag {
  terrainTypes: TerrainType[];
}

/**
 * Base class for tags that restrict the usage of moves. This effect is generally referred to as "disabling" a move
 * in-game. This is not to be confused with {@linkcode MoveId.DISABLE}.
 *
 * Descendants can override {@linkcode isMoveRestricted} to restrict moves that
 * match a condition. A restricted move gets cancelled before it is used.
 * Players and enemies should not be allowed to select restricted moves.
 */
export abstract class MoveRestrictionBattlerTag extends BattlerTag {
  constructor(
    tagType: BattlerTagType,
    lapseType: BattlerTagLapseType | BattlerTagLapseType[],
    turnCount: number,
    sourceMove?: MoveId,
    sourceId?: number,
  ) {
    super(tagType, lapseType, turnCount, sourceMove, sourceId);
  }

  /** @override */
  override lapse(pokemon: Pokemon, lapseType: BattlerTagLapseType): boolean {
    if (lapseType === BattlerTagLapseType.PRE_MOVE) {
      // Cancel the affected pokemon's selected move
      const phase = globalScene.phaseManager.getCurrentPhase() as MovePhase;
      const move = phase.move;

      if (this.isMoveRestricted(move.moveId, pokemon)) {
        if (this.interruptedText(pokemon, move.moveId)) {
          globalScene.phaseManager.queueMessage(this.interruptedText(pokemon, move.moveId));
        }
        phase.cancel();
      }

      return true;
    }

    return super.lapse(pokemon, lapseType);
  }

  /**
   * Gets whether this tag is restricting a move.
   *
   * @param move - {@linkcode MoveId} ID to check restriction for.
   * @param user - The {@linkcode Pokemon} involved
   * @returns `true` if the move is restricted by this tag, otherwise `false`.
   */
  public abstract isMoveRestricted(move: MoveId, user?: Pokemon): boolean;

  /**
   * Checks if this tag is restricting a move based on a user's decisions during the target selection phase
   *
   * @param {MoveId} _move {@linkcode MoveId} move ID to check restriction for
   * @param {Pokemon} _user {@linkcode Pokemon} the user of the above move
   * @param {Pokemon} _target {@linkcode Pokemon} the target of the above move
   * @returns {boolean} `false` unless overridden by the child tag
   */
  isMoveTargetRestricted(_move: MoveId, _user: Pokemon, _target: Pokemon): boolean {
    return false;
  }

  /**
   * Gets the text to display when the player attempts to select a move that is restricted by this tag.
   *
   * @param {Pokemon} pokemon {@linkcode Pokemon} for which the player is attempting to select the restricted move
   * @param {MoveId} move {@linkcode MoveId} ID of the move that is having its selection denied
   * @returns {string} text to display when the player attempts to select the restricted move
   */
  abstract selectionDeniedText(pokemon: Pokemon, move: MoveId): string;

  /**
   * Gets the text to display when a move's execution is prevented as a result of the restriction.
   * Because restriction effects also prevent selection of the move, this situation can only arise if a
   * pokemon first selects a move, then gets outsped by a pokemon using a move that restricts the selected move.
   *
   * @param {Pokemon} _pokemon {@linkcode Pokemon} attempting to use the restricted move
   * @param {MoveId} _move {@linkcode MoveId} ID of the move being interrupted
   * @returns {string} text to display when the move is interrupted
   */
  interruptedText(_pokemon: Pokemon, _move: MoveId): string {
    return "";
  }
}

/**
 * Tag representing the "Throat Chop" effect. Pokemon with this tag cannot use sound-based moves.
 * @see {@link https://bulbapedia.bulbagarden.net/wiki/Throat_Chop_(move) | Throat Chop}
 * @extends MoveRestrictionBattlerTag
 */
export class ThroatChoppedTag extends MoveRestrictionBattlerTag {
  constructor() {
    super(
      BattlerTagType.THROAT_CHOPPED,
      [BattlerTagLapseType.TURN_END, BattlerTagLapseType.PRE_MOVE],
      2,
      MoveId.THROAT_CHOP,
    );
  }

  /**
   * Checks if a {@linkcode MoveId | move} is restricted by Throat Chop.
   * @override
   * @param {MoveId} move the {@linkcode MoveId | move} to check for sound-based restriction
   * @returns true if the move is sound-based
   */
  override isMoveRestricted(move: MoveId): boolean {
    return allMoves[move].hasFlag(MoveFlags.SOUND_BASED);
  }

  /**
   * Shows a message when the player attempts to select a move that is restricted by Throat Chop.
   * @override
   * @param {Pokemon} _pokemon the {@linkcode Pokemon} that is attempting to select the restricted move
   * @param {MoveId} move the {@linkcode MoveId | move} that is being restricted
   * @returns the message to display when the player attempts to select the restricted move
   */
  override selectionDeniedText(_pokemon: Pokemon, move: MoveId): string {
    return i18next.t("battle:moveCannotBeSelected", {
      moveName: allMoves[move].name,
    });
  }

  /**
   * Shows a message when a move is interrupted by Throat Chop.
   * @override
   * @param {Pokemon} pokemon the interrupted {@linkcode Pokemon}
   * @param {MoveId} _move the {@linkcode MoveId | move} that was interrupted
   * @returns the message to display when the move is interrupted
   */
  override interruptedText(pokemon: Pokemon, _move: MoveId): string {
    return i18next.t("battle:throatChopInterruptedMove", {
      pokemonName: getPokemonNameWithAffix(pokemon),
    });
  }
}

/**
 * Tag representing the "disabling" effect performed by {@linkcode MoveId.DISABLE} and {@linkcode AbilityId.CURSED_BODY}.
 * When the tag is added, the last-used move of the tag holder is set as the disabled move.
 */
export class DisabledTag extends MoveRestrictionBattlerTag {
  /** The move being disabled. Gets set when {@linkcode onAdd} is called for this tag. */
  private moveId: MoveId = MoveId.NONE;

  constructor(sourceId: number) {
    super(
      BattlerTagType.DISABLED,
      [BattlerTagLapseType.PRE_MOVE, BattlerTagLapseType.TURN_END],
      4,
      MoveId.DISABLE,
      sourceId,
    );
  }

  /** @override */
  override isMoveRestricted(move: MoveId): boolean {
    return move === this.moveId;
  }

  /**
   * @override
   *
   * Attempt to disable the target's last move by setting this tag's {@linkcode moveId}
   * and showing a message.
   */
  override onAdd(pokemon: Pokemon): void {
    // Disable fails against struggle or an empty move history
    // TODO: Confirm if this is redundant given Disable/Cursed Body's disable conditions
    const move = pokemon.getLastNonVirtualMove();
    if (isNullOrUndefined(move) || move.move === MoveId.STRUGGLE) {
      return;
    }

    super.onAdd(pokemon);
    this.moveId = move.move;

    globalScene.phaseManager.queueMessage(
      i18next.t("battlerTags:disabledOnAdd", {
        pokemonNameWithAffix: getPokemonNameWithAffix(pokemon),
        moveName: allMoves[this.moveId].name,
      }),
    );
  }

  /** @override */
  override onRemove(pokemon: Pokemon): void {
    super.onRemove(pokemon);

    globalScene.phaseManager.queueMessage(
      i18next.t("battlerTags:disabledLapse", {
        pokemonNameWithAffix: getPokemonNameWithAffix(pokemon),
        moveName: allMoves[this.moveId].name,
      }),
    );
  }

  /** @override */
  override selectionDeniedText(_pokemon: Pokemon, move: MoveId): string {
    return i18next.t("battle:moveDisabled", { moveName: allMoves[move].name });
  }

  /**
   * @override
   * @param {Pokemon} pokemon {@linkcode Pokemon} attempting to use the restricted move
   * @param {MoveId} move {@linkcode MoveId} ID of the move being interrupted
   * @returns {string} text to display when the move is interrupted
   */
  override interruptedText(pokemon: Pokemon, move: MoveId): string {
    return i18next.t("battle:disableInterruptedMove", {
      pokemonNameWithAffix: getPokemonNameWithAffix(pokemon),
      moveName: allMoves[move].name,
    });
  }

  /** @override */
  override loadTag(source: BattlerTag | any): void {
    super.loadTag(source);
    this.moveId = source.moveId;
  }
}

/**
 * Tag used by Gorilla Tactics to restrict the user to using only one move.
 */
export class GorillaTacticsTag extends MoveRestrictionBattlerTag {
  private moveId = MoveId.NONE;

  constructor() {
    super(BattlerTagType.GORILLA_TACTICS, BattlerTagLapseType.CUSTOM, 0);
  }

  override isMoveRestricted(move: MoveId): boolean {
    return move !== this.moveId;
  }

  /**
   * Ensures that move history exists on {@linkcode Pokemon} and has a valid move to lock into.
   * @param pokemon - The {@linkcode Pokemon} to add the tag to
   * @returns `true` if the tag can be added
   */
  override canAdd(pokemon: Pokemon): boolean {
    // Choice items ignore struggle, so Gorilla Tactics should too
    const lastSelectedMove = pokemon.getLastNonVirtualMove();
    return !isNullOrUndefined(lastSelectedMove) && lastSelectedMove.move !== MoveId.STRUGGLE;
  }

  /**
   * Sets this tag's {@linkcode moveId} and increases the user's Attack by 50%.
   * @param pokemon - The {@linkcode Pokemon} to add the tag to
   */
  override onAdd(pokemon: Pokemon): void {
    super.onAdd(pokemon);

    // Bang is justified as tag is not added if prior move doesn't exist
    this.moveId = pokemon.getLastNonVirtualMove()!.move;
    pokemon.setStat(Stat.ATK, pokemon.getStat(Stat.ATK, false) * 1.5, false);
  }

  /**
   * Loads the Gorilla Tactics Battler Tag along with its unique class variable moveId
   * @override
   * @param source Gorilla Tactics' {@linkcode BattlerTag} information
   */
  public override loadTag(source: BattlerTag | any): void {
    super.loadTag(source);
    this.moveId = source.moveId;
  }

  /**
   * Return the text displayed when a move is restricted.
   * @param pokemon - The {@linkcode Pokemon} with this tag.
   * @returns A string containing the text to display when the move is denied
   */
  override selectionDeniedText(pokemon: Pokemon): string {
    return i18next.t("battle:canOnlyUseMove", {
      moveName: allMoves[this.moveId].name,
      pokemonName: getPokemonNameWithAffix(pokemon),
    });
  }
}

/**
 * BattlerTag that represents the "recharge" effects of moves like Hyper Beam.
 */
export class RechargingTag extends BattlerTag {
  constructor(sourceMove: MoveId) {
    super(BattlerTagType.RECHARGING, [BattlerTagLapseType.PRE_MOVE, BattlerTagLapseType.TURN_END], 2, sourceMove);
  }

  onAdd(pokemon: Pokemon): void {
    super.onAdd(pokemon);

    // Queue a placeholder move for the Pokemon to "use" next turn.
    pokemon.pushMoveQueue({ move: MoveId.NONE, targets: [], useMode: MoveUseMode.NORMAL });
  }

  /** Cancels the source's move this turn and queues a "__ must recharge!" message */
  lapse(pokemon: Pokemon, lapseType: BattlerTagLapseType): boolean {
    if (lapseType === BattlerTagLapseType.PRE_MOVE) {
      globalScene.phaseManager.queueMessage(
        i18next.t("battlerTags:rechargingLapse", {
          pokemonNameWithAffix: getPokemonNameWithAffix(pokemon),
        }),
      );
      (globalScene.phaseManager.getCurrentPhase() as MovePhase).cancel();
      pokemon.getMoveQueue().shift();
    }
    return super.lapse(pokemon, lapseType);
  }
}

/**
 * BattlerTag representing the "charge phase" of Beak Blast.
 * Pokemon with this tag will inflict BURN status on any attacker that makes contact.
 * @see {@link https://bulbapedia.bulbagarden.net/wiki/Beak_Blast_(move) | Beak Blast}
 */
export class BeakBlastChargingTag extends BattlerTag {
  constructor() {
    super(
      BattlerTagType.BEAK_BLAST_CHARGING,
      [BattlerTagLapseType.PRE_MOVE, BattlerTagLapseType.TURN_END, BattlerTagLapseType.AFTER_HIT],
      1,
      MoveId.BEAK_BLAST,
    );
  }

  onAdd(pokemon: Pokemon): void {
    // Play Beak Blast's charging animation
    new MoveChargeAnim(ChargeAnim.BEAK_BLAST_CHARGING, this.sourceMove, pokemon).play();

    // Queue Beak Blast's header message
    globalScene.phaseManager.queueMessage(
      i18next.t("moveTriggers:startedHeatingUpBeak", {
        pokemonName: getPokemonNameWithAffix(pokemon),
      }),
    );
  }

  /**
   * Inflicts `BURN` status on attackers that make contact, and causes this tag
   * to be removed after the source makes a move (or the turn ends, whichever comes first)
   * @param pokemon {@linkcode Pokemon} the owner of this tag
   * @param lapseType {@linkcode BattlerTagLapseType} the type of functionality invoked in battle
   * @returns `true` if invoked with the `AFTER_HIT` lapse type
   */
  lapse(pokemon: Pokemon, lapseType: BattlerTagLapseType): boolean {
    if (lapseType === BattlerTagLapseType.AFTER_HIT) {
      const phaseData = getMoveEffectPhaseData(pokemon);
      if (
        phaseData?.move.doesFlagEffectApply({
          flag: MoveFlags.MAKES_CONTACT,
          user: phaseData.attacker,
          target: pokemon,
        })
      ) {
        phaseData.attacker.trySetStatus(StatusEffect.BURN, true, pokemon);
      }
      return true;
    }
    return super.lapse(pokemon, lapseType);
  }
}

/**
 * BattlerTag implementing Shell Trap's pre-move behavior.
 * Pokemon with this tag will act immediately after being hit by a physical move.
 * @see {@link https://bulbapedia.bulbagarden.net/wiki/Shell_Trap_(move) | Shell Trap}
 */
export class ShellTrapTag extends BattlerTag {
  public activated = false;

  constructor() {
    super(BattlerTagType.SHELL_TRAP, [BattlerTagLapseType.TURN_END, BattlerTagLapseType.AFTER_HIT], 1);
  }

  onAdd(pokemon: Pokemon): void {
    globalScene.phaseManager.queueMessage(
      i18next.t("moveTriggers:setUpShellTrap", {
        pokemonName: getPokemonNameWithAffix(pokemon),
      }),
    );
  }

  /**
   * "Activates" the shell trap, causing the tag owner to move next.
   * @param pokemon {@linkcode Pokemon} the owner of this tag
   * @param lapseType {@linkcode BattlerTagLapseType} the type of functionality invoked in battle
   * @returns `true` if invoked with the `AFTER_HIT` lapse type
   */
  lapse(pokemon: Pokemon, lapseType: BattlerTagLapseType): boolean {
    if (lapseType === BattlerTagLapseType.AFTER_HIT) {
      const phaseData = getMoveEffectPhaseData(pokemon);

      // Trap should only be triggered by opponent's Physical moves
      if (phaseData?.move.category === MoveCategory.PHYSICAL && pokemon.isOpponent(phaseData.attacker)) {
        const shellTrapPhaseIndex = globalScene.phaseManager.phaseQueue.findIndex(
          phase => phase.is("MovePhase") && phase.pokemon === pokemon,
        );
        const firstMovePhaseIndex = globalScene.phaseManager.phaseQueue.findIndex(phase => phase.is("MovePhase"));

        // Only shift MovePhase timing if it's not already next up
        if (shellTrapPhaseIndex !== -1 && shellTrapPhaseIndex !== firstMovePhaseIndex) {
          const shellTrapMovePhase = globalScene.phaseManager.phaseQueue.splice(shellTrapPhaseIndex, 1)[0];
          globalScene.phaseManager.prependToPhase(shellTrapMovePhase, "MovePhase");
        }

        this.activated = true;
      }

      return true;
    }

    return super.lapse(pokemon, lapseType);
  }
}

export class TrappedTag extends BattlerTag {
  constructor(
    tagType: BattlerTagType,
    lapseType: BattlerTagLapseType,
    turnCount: number,
    sourceMove: MoveId,
    sourceId: number,
  ) {
    super(tagType, lapseType, turnCount, sourceMove, sourceId, true);
  }

  canAdd(pokemon: Pokemon): boolean {
    const source = globalScene.getPokemonById(this.sourceId!)!;
    const move = allMoves[this.sourceMove];

    const isGhost = pokemon.isOfType(PokemonType.GHOST);
    const isTrapped = pokemon.getTag(TrappedTag);
    const hasSubstitute = move.hitsSubstitute(source, pokemon);

    return !isTrapped && !isGhost && !hasSubstitute;
  }

  onAdd(pokemon: Pokemon): void {
    super.onAdd(pokemon);

    globalScene.phaseManager.queueMessage(this.getTrapMessage(pokemon));
  }

  onRemove(pokemon: Pokemon): void {
    super.onRemove(pokemon);

    globalScene.phaseManager.queueMessage(
      i18next.t("battlerTags:trappedOnRemove", {
        pokemonNameWithAffix: getPokemonNameWithAffix(pokemon),
        moveName: this.getMoveName(),
      }),
    );
  }

  getDescriptor(): string {
    return i18next.t("battlerTags:trappedDesc");
  }

  isSourceLinked(): boolean {
    return true;
  }

  getTrapMessage(pokemon: Pokemon): string {
    return i18next.t("battlerTags:trappedOnAdd", {
      pokemonNameWithAffix: getPokemonNameWithAffix(pokemon),
    });
  }
}

/**
 * BattlerTag implementing No Retreat's trapping effect.
 * This is treated separately from other trapping effects to prevent
 * Ghost-type Pokemon from being able to reuse the move.
 * @extends TrappedTag
 */
class NoRetreatTag extends TrappedTag {
  constructor(sourceId: number) {
    super(BattlerTagType.NO_RETREAT, BattlerTagLapseType.CUSTOM, 0, MoveId.NO_RETREAT, sourceId);
  }

  /** overrides {@linkcode TrappedTag.apply}, removing the Ghost-type condition */
  canAdd(pokemon: Pokemon): boolean {
    return !pokemon.getTag(TrappedTag);
  }
}

/**
 * BattlerTag that represents the {@link https://bulbapedia.bulbagarden.net/wiki/Flinch Flinch} status condition
 */
export class FlinchedTag extends BattlerTag {
  constructor(sourceMove: MoveId) {
    super(BattlerTagType.FLINCHED, [BattlerTagLapseType.PRE_MOVE, BattlerTagLapseType.TURN_END], 1, sourceMove);
  }

  /**
   * Cancels the flinched Pokemon's currently used move this turn if called mid-execution, or removes the tag at end of turn.
   * @param pokemon - The {@linkcode Pokemon} with this tag.
   * @param lapseType - The {@linkcode BattlerTagLapseType | lapse type} used for this function call.
   * @returns Whether the tag should remain active.
   */
  lapse(pokemon: Pokemon, lapseType: BattlerTagLapseType): boolean {
    if (lapseType === BattlerTagLapseType.PRE_MOVE) {
      (globalScene.phaseManager.getCurrentPhase() as MovePhase).cancel();
      globalScene.phaseManager.queueMessage(
        i18next.t("battlerTags:flinchedLapse", {
          pokemonNameWithAffix: getPokemonNameWithAffix(pokemon),
        }),
      );
      applyAbAttrs("FlinchEffectAbAttr", pokemon, null);
      return true;
    }

    return super.lapse(pokemon, lapseType);
  }

  getDescriptor(): string {
    return i18next.t("battlerTags:flinchedDesc");
  }
}

export class InterruptedTag extends BattlerTag {
  constructor(sourceMove: MoveId) {
    super(BattlerTagType.INTERRUPTED, BattlerTagLapseType.PRE_MOVE, 0, sourceMove);
  }

  canAdd(pokemon: Pokemon): boolean {
    return !!pokemon.getTag(BattlerTagType.FLYING);
  }

  onAdd(pokemon: Pokemon): void {
    super.onAdd(pokemon);

    pokemon.getMoveQueue().shift();
    pokemon.pushMoveHistory({
      move: MoveId.NONE,
      result: MoveResult.OTHER,
      targets: [],
      useMode: MoveUseMode.NORMAL,
    });
  }

  lapse(pokemon: Pokemon, lapseType: BattlerTagLapseType): boolean {
    (globalScene.phaseManager.getCurrentPhase() as MovePhase).cancel();
    return super.lapse(pokemon, lapseType);
  }
}

/**
 * BattlerTag that represents the {@link https://bulbapedia.bulbagarden.net/wiki/Confusion_(status_condition) Confusion} status condition
 */
export class ConfusedTag extends BattlerTag {
  constructor(turnCount: number, sourceMove: MoveId) {
    super(BattlerTagType.CONFUSED, BattlerTagLapseType.MOVE, turnCount, sourceMove, undefined, true);
  }

  canAdd(pokemon: Pokemon): boolean {
    return globalScene.arena.terrain?.terrainType !== TerrainType.MISTY || !pokemon.isGrounded();
  }

  onAdd(pokemon: Pokemon): void {
    super.onAdd(pokemon);

    globalScene.phaseManager.unshiftNew("CommonAnimPhase", pokemon.getBattlerIndex(), undefined, CommonAnim.CONFUSION);
    globalScene.phaseManager.queueMessage(
      i18next.t("battlerTags:confusedOnAdd", {
        pokemonNameWithAffix: getPokemonNameWithAffix(pokemon),
      }),
    );
  }

  onRemove(pokemon: Pokemon): void {
    super.onRemove(pokemon);

    globalScene.phaseManager.queueMessage(
      i18next.t("battlerTags:confusedOnRemove", {
        pokemonNameWithAffix: getPokemonNameWithAffix(pokemon),
      }),
    );
  }

  onOverlap(pokemon: Pokemon): void {
    super.onOverlap(pokemon);

    globalScene.phaseManager.queueMessage(
      i18next.t("battlerTags:confusedOnOverlap", {
        pokemonNameWithAffix: getPokemonNameWithAffix(pokemon),
      }),
    );
  }

  lapse(pokemon: Pokemon, lapseType: BattlerTagLapseType): boolean {
    const shouldLapse = lapseType !== BattlerTagLapseType.CUSTOM && super.lapse(pokemon, lapseType);

    if (!shouldLapse) {
      return false;
    }

    const phaseManager = globalScene.phaseManager;

    phaseManager.queueMessage(
      i18next.t("battlerTags:confusedLapse", {
        pokemonNameWithAffix: getPokemonNameWithAffix(pokemon),
      }),
    );
    phaseManager.unshiftNew("CommonAnimPhase", pokemon.getBattlerIndex(), undefined, CommonAnim.CONFUSION);

    // 1/3 chance of hitting self with a 40 base power move
    if (pokemon.randBattleSeedInt(3) === 0 || Overrides.CONFUSION_ACTIVATION_OVERRIDE === true) {
      const atk = pokemon.getEffectiveStat(Stat.ATK);
      const def = pokemon.getEffectiveStat(Stat.DEF);
      const damage = toDmgValue(
        ((((2 * pokemon.level) / 5 + 2) * 40 * atk) / def / 50 + 2) * (pokemon.randBattleSeedIntRange(85, 100) / 100),
      );
      // Intentionally don't increment rage fist's hitCount
      phaseManager.queueMessage(i18next.t("battlerTags:confusedLapseHurtItself"));
      pokemon.damageAndUpdate(damage, { result: HitResult.CONFUSION });
      (phaseManager.getCurrentPhase() as MovePhase).cancel();
    }

    return true;
  }

  getDescriptor(): string {
    return i18next.t("battlerTags:confusedDesc");
  }
}

/**
 * Tag applied to the {@linkcode Move.DESTINY_BOND} user.
 * @extends BattlerTag
 * @see {@linkcode apply}
 */
export class DestinyBondTag extends BattlerTag {
  constructor(sourceMove: MoveId, sourceId: number) {
    super(BattlerTagType.DESTINY_BOND, BattlerTagLapseType.PRE_MOVE, 1, sourceMove, sourceId, true);
  }

  /**
   * Lapses either before the user's move and does nothing
   * or after receiving fatal damage. When the damage is fatal,
   * the attacking Pokemon is taken down as well, unless it's a boss.
   *
   * @param {Pokemon} pokemon Pokemon that is attacking the Destiny Bond user.
   * @param {BattlerTagLapseType} lapseType CUSTOM or PRE_MOVE
   * @returns false if the tag source fainted or one turn has passed since the application
   */
  lapse(pokemon: Pokemon, lapseType: BattlerTagLapseType): boolean {
    if (lapseType !== BattlerTagLapseType.CUSTOM) {
      return super.lapse(pokemon, lapseType);
    }
    const source = this.sourceId ? globalScene.getPokemonById(this.sourceId) : null;
    if (!source?.isFainted()) {
      return true;
    }

    if (source?.getAlly() === pokemon) {
      return false;
    }

    if (pokemon.isBossImmune()) {
      globalScene.phaseManager.queueMessage(
        i18next.t("battlerTags:destinyBondLapseIsBoss", {
          pokemonNameWithAffix: getPokemonNameWithAffix(pokemon),
        }),
      );
      return false;
    }

    globalScene.phaseManager.queueMessage(
      i18next.t("battlerTags:destinyBondLapse", {
        pokemonNameWithAffix: getPokemonNameWithAffix(source),
        pokemonNameWithAffix2: getPokemonNameWithAffix(pokemon),
      }),
    );
    pokemon.damageAndUpdate(pokemon.hp, { result: HitResult.INDIRECT_KO, ignoreSegments: true });
    return false;
  }
}

export class InfatuatedTag extends BattlerTag {
  constructor(sourceMove: number, sourceId: number) {
    super(BattlerTagType.INFATUATED, BattlerTagLapseType.MOVE, 1, sourceMove, sourceId);
  }

  canAdd(pokemon: Pokemon): boolean {
    if (this.sourceId) {
      const pkm = globalScene.getPokemonById(this.sourceId);

      if (pkm) {
        return pokemon.isOppositeGender(pkm);
      }
      console.warn("canAdd: this.sourceId is not a valid pokemon id!", this.sourceId);
      return false;
    }
    console.warn("canAdd: this.sourceId is undefined");
    return false;
  }

  onAdd(pokemon: Pokemon): void {
    super.onAdd(pokemon);

    globalScene.phaseManager.queueMessage(
      i18next.t("battlerTags:infatuatedOnAdd", {
        pokemonNameWithAffix: getPokemonNameWithAffix(pokemon),
        sourcePokemonName: getPokemonNameWithAffix(globalScene.getPokemonById(this.sourceId!) ?? undefined), // TODO: is that bang correct?
      }),
    );
  }

  onOverlap(pokemon: Pokemon): void {
    super.onOverlap(pokemon);

    globalScene.phaseManager.queueMessage(
      i18next.t("battlerTags:infatuatedOnOverlap", {
        pokemonNameWithAffix: getPokemonNameWithAffix(pokemon),
      }),
    );
  }

  lapse(pokemon: Pokemon, lapseType: BattlerTagLapseType): boolean {
    const ret = lapseType !== BattlerTagLapseType.CUSTOM || super.lapse(pokemon, lapseType);

    const phaseManager = globalScene.phaseManager;

    if (ret) {
      phaseManager.queueMessage(
        i18next.t("battlerTags:infatuatedLapse", {
          pokemonNameWithAffix: getPokemonNameWithAffix(pokemon),
          sourcePokemonName: getPokemonNameWithAffix(globalScene.getPokemonById(this.sourceId!) ?? undefined), // TODO: is that bang correct?
        }),
      );
      phaseManager.unshiftNew("CommonAnimPhase", pokemon.getBattlerIndex(), undefined, CommonAnim.ATTRACT);

      if (pokemon.randBattleSeedInt(2)) {
        phaseManager.queueMessage(
          i18next.t("battlerTags:infatuatedLapseImmobilize", {
            pokemonNameWithAffix: getPokemonNameWithAffix(pokemon),
          }),
        );
        (phaseManager.getCurrentPhase() as MovePhase).cancel();
      }
    }

    return ret;
  }

  onRemove(pokemon: Pokemon): void {
    super.onRemove(pokemon);

    globalScene.phaseManager.queueMessage(
      i18next.t("battlerTags:infatuatedOnRemove", {
        pokemonNameWithAffix: getPokemonNameWithAffix(pokemon),
      }),
    );
  }

  isSourceLinked(): boolean {
    return true;
  }

  getDescriptor(): string {
    return i18next.t("battlerTags:infatuatedDesc");
  }
}

export class SeedTag extends BattlerTag {
  private sourceIndex: number;

  constructor(sourceId: number) {
    super(BattlerTagType.SEEDED, BattlerTagLapseType.TURN_END, 1, MoveId.LEECH_SEED, sourceId, true);
  }

  /**
   * When given a battler tag or json representing one, load the data for it.
   * @param {BattlerTag | any} source A battler tag
   */
  loadTag(source: BattlerTag | any): void {
    super.loadTag(source);
    this.sourceIndex = source.sourceIndex;
  }

  canAdd(pokemon: Pokemon): boolean {
    return !pokemon.isOfType(PokemonType.GRASS);
  }

  onAdd(pokemon: Pokemon): void {
    super.onAdd(pokemon);

    globalScene.phaseManager.queueMessage(
      i18next.t("battlerTags:seededOnAdd", {
        pokemonNameWithAffix: getPokemonNameWithAffix(pokemon),
      }),
    );
    this.sourceIndex = globalScene.getPokemonById(this.sourceId!)!.getBattlerIndex(); // TODO: are those bangs correct?
  }

  lapse(pokemon: Pokemon, lapseType: BattlerTagLapseType): boolean {
    const ret = lapseType !== BattlerTagLapseType.CUSTOM || super.lapse(pokemon, lapseType);

    if (ret) {
      const source = pokemon.getOpponents().find(o => o.getBattlerIndex() === this.sourceIndex);
      if (source) {
        const cancelled = new BooleanHolder(false);
        applyAbAttrs("BlockNonDirectDamageAbAttr", pokemon, cancelled);

        if (!cancelled.value) {
          globalScene.phaseManager.unshiftNew(
            "CommonAnimPhase",
            source.getBattlerIndex(),
            pokemon.getBattlerIndex(),
            CommonAnim.LEECH_SEED,
          );

          const damage = pokemon.damageAndUpdate(toDmgValue(pokemon.getMaxHp() / 8), { result: HitResult.INDIRECT });
          const reverseDrain = pokemon.hasAbilityWithAttr("ReverseDrainAbAttr", false);
          globalScene.phaseManager.unshiftNew(
            "PokemonHealPhase",
            source.getBattlerIndex(),
            !reverseDrain ? damage : damage * -1,
            !reverseDrain
              ? i18next.t("battlerTags:seededLapse", {
                  pokemonNameWithAffix: getPokemonNameWithAffix(pokemon),
                })
              : i18next.t("battlerTags:seededLapseShed", {
                  pokemonNameWithAffix: getPokemonNameWithAffix(pokemon),
                }),
            false,
            true,
          );
        }
      }
    }

    return ret;
  }

  getDescriptor(): string {
    return i18next.t("battlerTags:seedDesc");
  }
}

/**
 * BattlerTag representing the effects of {@link https://bulbapedia.bulbagarden.net/wiki/Powder_(move) | Powder}.
 * When the afflicted Pokemon uses a Fire-type move, the move is cancelled, and the
 * Pokemon takes damage equal to 1/4 of it's maximum HP (rounded down).
 */
export class PowderTag extends BattlerTag {
  constructor() {
    super(BattlerTagType.POWDER, [BattlerTagLapseType.PRE_MOVE, BattlerTagLapseType.TURN_END], 1);
  }

  onAdd(pokemon: Pokemon): void {
    super.onAdd(pokemon);

    // "{Pokemon} is covered in powder!"
    globalScene.phaseManager.queueMessage(
      i18next.t("battlerTags:powderOnAdd", {
        pokemonNameWithAffix: getPokemonNameWithAffix(pokemon),
      }),
    );
  }

  /**
   * Applies Powder's effects before the tag owner uses a Fire-type move, damaging and canceling its action.
   * Lasts until the end of the turn.
   * @param pokemon - The {@linkcode Pokemon} with this tag.
   * @param lapseType - The {@linkcode BattlerTagLapseType} dictating how this tag is being activated
   * @returns `true` if the tag should remain active.
   */
  lapse(pokemon: Pokemon, lapseType: BattlerTagLapseType): boolean {
<<<<<<< HEAD
    const movePhase = globalScene.phaseManager.getCurrentPhase();
    if (lapseType !== BattlerTagLapseType.PRE_MOVE || !movePhase?.is("MovePhase")) {
      return super.lapse(pokemon, lapseType);
    }

    const move = movePhase.move.getMove();
    const weather = globalScene.arena.weather;
    if (
      pokemon.getMoveType(move) !== PokemonType.FIRE ||
      (weather?.weatherType === WeatherType.HEAVY_RAIN && !weather.isEffectSuppressed()) // Heavy rain takes priority over powder
    ) {
=======
    if (lapseType === BattlerTagLapseType.PRE_MOVE) {
      const movePhase = globalScene.phaseManager.getCurrentPhase();
      if (movePhase?.is("MovePhase")) {
        const move = movePhase.move.getMove();
        const weather = globalScene.arena.weather;
        if (
          pokemon.getMoveType(move) === PokemonType.FIRE &&
          !(weather && weather.weatherType === WeatherType.HEAVY_RAIN && !weather.isEffectSuppressed())
        ) {
          movePhase.fail();
          movePhase.showMoveText();

          const idx = pokemon.getBattlerIndex();

          globalScene.phaseManager.unshiftNew("CommonAnimPhase", idx, idx, CommonAnim.POWDER);

          const cancelDamage = new BooleanHolder(false);
          applyAbAttrs("BlockNonDirectDamageAbAttr", pokemon, cancelDamage);
          if (!cancelDamage.value) {
            pokemon.damageAndUpdate(Math.floor(pokemon.getMaxHp() / 4), { result: HitResult.INDIRECT });
          }

          // "When the flame touched the powder\non the Pokémon, it exploded!"
          globalScene.phaseManager.queueMessage(i18next.t("battlerTags:powderLapse", { moveName: move.name }));
        }
      }
>>>>>>> ff9aefb0
      return true;
    }

    // Disable the target's fire type move and damage it (subject to Magic Guard)
    movePhase.showMoveText();
    movePhase.fail();

    globalScene.phaseManager.unshiftNew(
      "CommonAnimPhase",
      pokemon.getBattlerIndex(),
      pokemon.getBattlerIndex(),
      CommonAnim.POWDER,
    );

    const cancelDamage = new BooleanHolder(false);
    applyAbAttrs(BlockNonDirectDamageAbAttr, pokemon, cancelDamage);
    if (!cancelDamage.value) {
      pokemon.damageAndUpdate(Math.floor(pokemon.getMaxHp() / 4), { result: HitResult.INDIRECT });
    }

    // "When the flame touched the powder\non the Pokémon, it exploded!"
    globalScene.phaseManager.queueMessage(i18next.t("battlerTags:powderLapse", { moveName: move.name }));

    return true;
  }
}

export class NightmareTag extends BattlerTag {
  constructor() {
    super(BattlerTagType.NIGHTMARE, BattlerTagLapseType.TURN_END, 1, MoveId.NIGHTMARE);
  }

  onAdd(pokemon: Pokemon): void {
    super.onAdd(pokemon);

    globalScene.phaseManager.queueMessage(
      i18next.t("battlerTags:nightmareOnAdd", {
        pokemonNameWithAffix: getPokemonNameWithAffix(pokemon),
      }),
    );
  }

  onOverlap(pokemon: Pokemon): void {
    super.onOverlap(pokemon);

    globalScene.phaseManager.queueMessage(
      i18next.t("battlerTags:nightmareOnOverlap", {
        pokemonNameWithAffix: getPokemonNameWithAffix(pokemon),
      }),
    );
  }

  lapse(pokemon: Pokemon, lapseType: BattlerTagLapseType): boolean {
    const ret = lapseType !== BattlerTagLapseType.CUSTOM || super.lapse(pokemon, lapseType);

    if (ret) {
      const phaseManager = globalScene.phaseManager;
      phaseManager.queueMessage(
        i18next.t("battlerTags:nightmareLapse", {
          pokemonNameWithAffix: getPokemonNameWithAffix(pokemon),
        }),
      );
      phaseManager.unshiftNew("CommonAnimPhase", pokemon.getBattlerIndex(), undefined, CommonAnim.CURSE); // TODO: Update animation type

      const cancelled = new BooleanHolder(false);
      applyAbAttrs("BlockNonDirectDamageAbAttr", pokemon, cancelled);

      if (!cancelled.value) {
        pokemon.damageAndUpdate(toDmgValue(pokemon.getMaxHp() / 4), { result: HitResult.INDIRECT });
      }
    }

    return ret;
  }

  getDescriptor(): string {
    return i18next.t("battlerTags:nightmareDesc");
  }
}

export class FrenzyTag extends BattlerTag {
  constructor(turnCount: number, sourceMove: MoveId, sourceId: number) {
    super(BattlerTagType.FRENZY, BattlerTagLapseType.CUSTOM, turnCount, sourceMove, sourceId);
  }

  onRemove(pokemon: Pokemon): void {
    super.onRemove(pokemon);

    if (this.turnCount < 2) {
      // Only add CONFUSED tag if a disruption occurs on the final confusion-inducing turn of FRENZY
      pokemon.addTag(BattlerTagType.CONFUSED, pokemon.randBattleSeedIntRange(2, 4));
    }
  }
}

/**
 * Applies the effects of {@linkcode MoveId.ENCORE} onto the target Pokemon.
 * Encore forces the target Pokemon to use its most-recent move for 3 turns.
 */
export class EncoreTag extends MoveRestrictionBattlerTag {
  public moveId: MoveId;

  constructor(sourceId: number) {
    super(
      BattlerTagType.ENCORE,
      [BattlerTagLapseType.CUSTOM, BattlerTagLapseType.AFTER_MOVE],
      3,
      MoveId.ENCORE,
      sourceId,
    );
  }

  loadTag(source: BattlerTag | any): void {
    super.loadTag(source);
    this.moveId = source.moveId as MoveId;
  }

  canAdd(pokemon: Pokemon): boolean {
    const lastMove = pokemon.getLastNonVirtualMove();
    if (!lastMove) {
      return false;
    }

    if (invalidEncoreMoves.has(lastMove.move)) {
      return false;
    }

    this.moveId = lastMove.move;

    return true;
  }

  onAdd(pokemon: Pokemon): void {
    // TODO: shouldn't this be `onAdd`?
    super.onRemove(pokemon);

    globalScene.phaseManager.queueMessage(
      i18next.t("battlerTags:encoreOnAdd", {
        pokemonNameWithAffix: getPokemonNameWithAffix(pokemon),
      }),
    );

    const movePhase = globalScene.phaseManager.findPhase(m => m.is("MovePhase") && m.pokemon === pokemon);
    if (movePhase) {
      const movesetMove = pokemon.getMoveset().find(m => m.moveId === this.moveId);
      if (movesetMove) {
        const lastMove = pokemon.getLastXMoves(1)[0];
        globalScene.phaseManager.tryReplacePhase(
          m => m.is("MovePhase") && m.pokemon === pokemon,
          globalScene.phaseManager.create(
            "MovePhase",
            pokemon,
            lastMove.targets ?? [],
            movesetMove,
            MoveUseMode.NORMAL,
          ),
        );
      }
    }
  }

  /**
   * If the encored move has run out of PP, Encore ends early. Otherwise, Encore lapses based on the AFTER_MOVE battler tag lapse type.
   * @returns `true` to persist | `false` to end and be removed
   */
  override lapse(pokemon: Pokemon, lapseType: BattlerTagLapseType): boolean {
    if (lapseType === BattlerTagLapseType.CUSTOM) {
      const encoredMove = pokemon.getMoveset().find(m => m.moveId === this.moveId);
      return !isNullOrUndefined(encoredMove) && encoredMove.getPpRatio() > 0;
    }
    return super.lapse(pokemon, lapseType);
  }

  /**
   * Checks if the move matches the moveId stored within the tag and returns a boolean value
   * @param move {@linkcode MoveId} the move selected
   * @param user N/A
   * @returns `true` if the move does not match with the moveId stored and as a result, restricted
   */
  override isMoveRestricted(move: MoveId, _user?: Pokemon): boolean {
    return move !== this.moveId;
  }

  override selectionDeniedText(_pokemon: Pokemon, move: MoveId): string {
    return i18next.t("battle:moveDisabled", { moveName: allMoves[move].name });
  }

  onRemove(pokemon: Pokemon): void {
    super.onRemove(pokemon);

    globalScene.phaseManager.queueMessage(
      i18next.t("battlerTags:encoreOnRemove", {
        pokemonNameWithAffix: getPokemonNameWithAffix(pokemon),
      }),
    );
  }
}

export class HelpingHandTag extends BattlerTag {
  constructor(sourceId: number) {
    super(BattlerTagType.HELPING_HAND, BattlerTagLapseType.TURN_END, 1, MoveId.HELPING_HAND, sourceId);
  }

  onAdd(pokemon: Pokemon): void {
    globalScene.phaseManager.queueMessage(
      i18next.t("battlerTags:helpingHandOnAdd", {
        pokemonNameWithAffix: getPokemonNameWithAffix(globalScene.getPokemonById(this.sourceId!) ?? undefined), // TODO: is that bang correct?
        pokemonName: getPokemonNameWithAffix(pokemon),
      }),
    );
  }
}

/**
 * Applies the Ingrain tag to a pokemon
 * @extends TrappedTag
 */
export class IngrainTag extends TrappedTag {
  constructor(sourceId: number) {
    super(BattlerTagType.INGRAIN, BattlerTagLapseType.TURN_END, 1, MoveId.INGRAIN, sourceId);
  }

  /**
   * Check if the Ingrain tag can be added to the pokemon
   * @param pokemon {@linkcode Pokemon} The pokemon to check if the tag can be added to
   * @returns boolean True if the tag can be added, false otherwise
   */
  canAdd(pokemon: Pokemon): boolean {
    const isTrapped = pokemon.getTag(BattlerTagType.TRAPPED);

    return !isTrapped;
  }

  lapse(pokemon: Pokemon, lapseType: BattlerTagLapseType): boolean {
    const ret = lapseType !== BattlerTagLapseType.CUSTOM || super.lapse(pokemon, lapseType);

    if (ret) {
      globalScene.phaseManager.unshiftNew(
        "PokemonHealPhase",
        pokemon.getBattlerIndex(),
        toDmgValue(pokemon.getMaxHp() / 16),
        i18next.t("battlerTags:ingrainLapse", {
          pokemonNameWithAffix: getPokemonNameWithAffix(pokemon),
        }),
        true,
      );
    }

    return ret;
  }

  getTrapMessage(pokemon: Pokemon): string {
    return i18next.t("battlerTags:ingrainOnTrap", {
      pokemonNameWithAffix: getPokemonNameWithAffix(pokemon),
    });
  }

  getDescriptor(): string {
    return i18next.t("battlerTags:ingrainDesc");
  }
}

/**
 * Octolock traps the target pokemon and reduces its DEF and SPDEF by one stage at the
 * end of each turn.
 */
export class OctolockTag extends TrappedTag {
  constructor(sourceId: number) {
    super(BattlerTagType.OCTOLOCK, BattlerTagLapseType.TURN_END, 1, MoveId.OCTOLOCK, sourceId);
  }

  lapse(pokemon: Pokemon, lapseType: BattlerTagLapseType): boolean {
    const shouldLapse = lapseType !== BattlerTagLapseType.CUSTOM || super.lapse(pokemon, lapseType);

    if (shouldLapse) {
      globalScene.phaseManager.unshiftNew(
        "StatStageChangePhase",
        pokemon.getBattlerIndex(),
        false,
        [Stat.DEF, Stat.SPDEF],
        -1,
      );
      return true;
    }

    return false;
  }
}

export class AquaRingTag extends BattlerTag {
  constructor() {
    super(BattlerTagType.AQUA_RING, BattlerTagLapseType.TURN_END, 1, MoveId.AQUA_RING, undefined, true);
  }

  onAdd(pokemon: Pokemon): void {
    super.onAdd(pokemon);

    globalScene.phaseManager.queueMessage(
      i18next.t("battlerTags:aquaRingOnAdd", {
        pokemonNameWithAffix: getPokemonNameWithAffix(pokemon),
      }),
    );
  }

  lapse(pokemon: Pokemon, lapseType: BattlerTagLapseType): boolean {
    const ret = lapseType !== BattlerTagLapseType.CUSTOM || super.lapse(pokemon, lapseType);

    if (ret) {
      globalScene.phaseManager.unshiftNew(
        "PokemonHealPhase",
        pokemon.getBattlerIndex(),
        toDmgValue(pokemon.getMaxHp() / 16),
        i18next.t("battlerTags:aquaRingLapse", {
          moveName: this.getMoveName(),
          pokemonName: getPokemonNameWithAffix(pokemon),
        }),
        true,
      );
    }

    return ret;
  }
}

/** Tag used to allow moves that interact with {@link MoveId.MINIMIZE} to function */
export class MinimizeTag extends BattlerTag {
  constructor() {
    super(BattlerTagType.MINIMIZED, BattlerTagLapseType.TURN_END, 1, MoveId.MINIMIZE);
  }

  onAdd(pokemon: Pokemon): void {
    super.onAdd(pokemon);
  }

  lapse(pokemon: Pokemon, lapseType: BattlerTagLapseType): boolean {
    return lapseType !== BattlerTagLapseType.CUSTOM || super.lapse(pokemon, lapseType);
  }

  onRemove(pokemon: Pokemon): void {
    super.onRemove(pokemon);
  }
}

export class DrowsyTag extends BattlerTag {
  constructor() {
    super(BattlerTagType.DROWSY, BattlerTagLapseType.TURN_END, 2, MoveId.YAWN);
  }

  canAdd(pokemon: Pokemon): boolean {
    return globalScene.arena.terrain?.terrainType !== TerrainType.ELECTRIC || !pokemon.isGrounded();
  }

  onAdd(pokemon: Pokemon): void {
    super.onAdd(pokemon);

    globalScene.phaseManager.queueMessage(
      i18next.t("battlerTags:drowsyOnAdd", {
        pokemonNameWithAffix: getPokemonNameWithAffix(pokemon),
      }),
    );
  }

  lapse(pokemon: Pokemon, lapseType: BattlerTagLapseType): boolean {
    if (!super.lapse(pokemon, lapseType)) {
      pokemon.trySetStatus(StatusEffect.SLEEP, true);
      return false;
    }

    return true;
  }

  getDescriptor(): string {
    return i18next.t("battlerTags:drowsyDesc");
  }
}

export abstract class DamagingTrapTag extends TrappedTag {
  private commonAnim: CommonAnim;

  constructor(
    tagType: BattlerTagType,
    commonAnim: CommonAnim,
    turnCount: number,
    sourceMove: MoveId,
    sourceId: number,
  ) {
    super(tagType, BattlerTagLapseType.TURN_END, turnCount, sourceMove, sourceId);

    this.commonAnim = commonAnim;
  }

  /**
   * When given a battler tag or json representing one, load the data for it.
   * @param {BattlerTag | any} source A battler tag
   */
  loadTag(source: BattlerTag | any): void {
    super.loadTag(source);
    this.commonAnim = source.commonAnim as CommonAnim;
  }

  canAdd(pokemon: Pokemon): boolean {
    return !pokemon.getTag(TrappedTag) && !pokemon.getTag(BattlerTagType.SUBSTITUTE);
  }

  lapse(pokemon: Pokemon, lapseType: BattlerTagLapseType): boolean {
    const ret = super.lapse(pokemon, lapseType);

    if (ret) {
      const phaseManager = globalScene.phaseManager;
      phaseManager.queueMessage(
        i18next.t("battlerTags:damagingTrapLapse", {
          pokemonNameWithAffix: getPokemonNameWithAffix(pokemon),
          moveName: this.getMoveName(),
        }),
      );
      phaseManager.unshiftNew("CommonAnimPhase", pokemon.getBattlerIndex(), undefined, this.commonAnim);

      const cancelled = new BooleanHolder(false);
      applyAbAttrs("BlockNonDirectDamageAbAttr", pokemon, cancelled);

      if (!cancelled.value) {
        pokemon.damageAndUpdate(toDmgValue(pokemon.getMaxHp() / 8), { result: HitResult.INDIRECT });
      }
    }

    return ret;
  }
}

export class BindTag extends DamagingTrapTag {
  constructor(turnCount: number, sourceId: number) {
    super(BattlerTagType.BIND, CommonAnim.BIND, turnCount, MoveId.BIND, sourceId);
  }

  getTrapMessage(pokemon: Pokemon): string {
    return i18next.t("battlerTags:bindOnTrap", {
      pokemonNameWithAffix: getPokemonNameWithAffix(pokemon),
      sourcePokemonName: getPokemonNameWithAffix(globalScene.getPokemonById(this.sourceId!) ?? undefined), // TODO: is that bang correct?
      moveName: this.getMoveName(),
    });
  }
}

export class WrapTag extends DamagingTrapTag {
  constructor(turnCount: number, sourceId: number) {
    super(BattlerTagType.WRAP, CommonAnim.WRAP, turnCount, MoveId.WRAP, sourceId);
  }

  getTrapMessage(pokemon: Pokemon): string {
    return i18next.t("battlerTags:wrapOnTrap", {
      pokemonNameWithAffix: getPokemonNameWithAffix(pokemon),
      sourcePokemonName: getPokemonNameWithAffix(globalScene.getPokemonById(this.sourceId!) ?? undefined), // TODO: is that bang correct?
    });
  }
}

export abstract class VortexTrapTag extends DamagingTrapTag {
  constructor(
    tagType: BattlerTagType,
    commonAnim: CommonAnim,
    turnCount: number,
    sourceMove: MoveId,
    sourceId: number,
  ) {
    super(tagType, commonAnim, turnCount, sourceMove, sourceId);
  }

  getTrapMessage(pokemon: Pokemon): string {
    return i18next.t("battlerTags:vortexOnTrap", {
      pokemonNameWithAffix: getPokemonNameWithAffix(pokemon),
    });
  }
}

export class FireSpinTag extends VortexTrapTag {
  constructor(turnCount: number, sourceId: number) {
    super(BattlerTagType.FIRE_SPIN, CommonAnim.FIRE_SPIN, turnCount, MoveId.FIRE_SPIN, sourceId);
  }
}

export class WhirlpoolTag extends VortexTrapTag {
  constructor(turnCount: number, sourceId: number) {
    super(BattlerTagType.WHIRLPOOL, CommonAnim.WHIRLPOOL, turnCount, MoveId.WHIRLPOOL, sourceId);
  }
}

export class ClampTag extends DamagingTrapTag {
  constructor(turnCount: number, sourceId: number) {
    super(BattlerTagType.CLAMP, CommonAnim.CLAMP, turnCount, MoveId.CLAMP, sourceId);
  }

  getTrapMessage(pokemon: Pokemon): string {
    return i18next.t("battlerTags:clampOnTrap", {
      sourcePokemonNameWithAffix: getPokemonNameWithAffix(globalScene.getPokemonById(this.sourceId!) ?? undefined), // TODO: is that bang correct?
      pokemonName: getPokemonNameWithAffix(pokemon),
    });
  }
}

export class SandTombTag extends DamagingTrapTag {
  constructor(turnCount: number, sourceId: number) {
    super(BattlerTagType.SAND_TOMB, CommonAnim.SAND_TOMB, turnCount, MoveId.SAND_TOMB, sourceId);
  }

  getTrapMessage(pokemon: Pokemon): string {
    return i18next.t("battlerTags:sandTombOnTrap", {
      pokemonNameWithAffix: getPokemonNameWithAffix(pokemon),
      moveName: this.getMoveName(),
    });
  }
}

export class MagmaStormTag extends DamagingTrapTag {
  constructor(turnCount: number, sourceId: number) {
    super(BattlerTagType.MAGMA_STORM, CommonAnim.MAGMA_STORM, turnCount, MoveId.MAGMA_STORM, sourceId);
  }

  getTrapMessage(pokemon: Pokemon): string {
    return i18next.t("battlerTags:magmaStormOnTrap", {
      pokemonNameWithAffix: getPokemonNameWithAffix(pokemon),
    });
  }
}

export class SnapTrapTag extends DamagingTrapTag {
  constructor(turnCount: number, sourceId: number) {
    super(BattlerTagType.SNAP_TRAP, CommonAnim.SNAP_TRAP, turnCount, MoveId.SNAP_TRAP, sourceId);
  }

  getTrapMessage(pokemon: Pokemon): string {
    return i18next.t("battlerTags:snapTrapOnTrap", {
      pokemonNameWithAffix: getPokemonNameWithAffix(pokemon),
    });
  }
}

export class ThunderCageTag extends DamagingTrapTag {
  constructor(turnCount: number, sourceId: number) {
    super(BattlerTagType.THUNDER_CAGE, CommonAnim.THUNDER_CAGE, turnCount, MoveId.THUNDER_CAGE, sourceId);
  }

  getTrapMessage(pokemon: Pokemon): string {
    return i18next.t("battlerTags:thunderCageOnTrap", {
      pokemonNameWithAffix: getPokemonNameWithAffix(pokemon),
      sourcePokemonNameWithAffix: getPokemonNameWithAffix(globalScene.getPokemonById(this.sourceId!) ?? undefined), // TODO: is that bang correct?
    });
  }
}

export class InfestationTag extends DamagingTrapTag {
  constructor(turnCount: number, sourceId: number) {
    super(BattlerTagType.INFESTATION, CommonAnim.INFESTATION, turnCount, MoveId.INFESTATION, sourceId);
  }

  getTrapMessage(pokemon: Pokemon): string {
    return i18next.t("battlerTags:infestationOnTrap", {
      pokemonNameWithAffix: getPokemonNameWithAffix(pokemon),
      sourcePokemonNameWithAffix: getPokemonNameWithAffix(globalScene.getPokemonById(this.sourceId!) ?? undefined), // TODO: is that bang correct?
    });
  }
}

export class ProtectedTag extends BattlerTag {
  constructor(sourceMove: MoveId, tagType: BattlerTagType = BattlerTagType.PROTECTED) {
    super(tagType, BattlerTagLapseType.TURN_END, 0, sourceMove);
  }

  onAdd(pokemon: Pokemon): void {
    super.onAdd(pokemon);

    globalScene.phaseManager.queueMessage(
      i18next.t("battlerTags:protectedOnAdd", {
        pokemonNameWithAffix: getPokemonNameWithAffix(pokemon),
      }),
    );
  }

  lapse(pokemon: Pokemon, lapseType: BattlerTagLapseType): boolean {
    if (lapseType === BattlerTagLapseType.CUSTOM) {
      new CommonBattleAnim(CommonAnim.PROTECT, pokemon).play();
      globalScene.phaseManager.queueMessage(
        i18next.t("battlerTags:protectedLapse", {
          pokemonNameWithAffix: getPokemonNameWithAffix(pokemon),
        }),
      );

      // Stop multi-hit moves early
      const effectPhase = globalScene.phaseManager.getCurrentPhase();
      if (effectPhase?.is("MoveEffectPhase")) {
        effectPhase.stopMultiHit(pokemon);
      }
      return true;
    }

    return super.lapse(pokemon, lapseType);
  }
}

/** Class for `BattlerTag`s that apply some effect when hit by a contact move */
export class ContactProtectedTag extends ProtectedTag {
  /**
   * Function to call when a contact move hits the pokemon with this tag.
   * @param _attacker - The pokemon using the contact move
   * @param _user - The pokemon that is being attacked and has the tag
   * @param _move - The move used by the attacker
   */
  onContact(_attacker: Pokemon, _user: Pokemon) {}

  /**
   * Lapse the tag and apply `onContact` if the move makes contact and
   * `lapseType` is custom, respecting the move's flags and the pokemon's
   * abilities, and whether the lapseType is custom.
   *
   * @param pokemon - The pokemon with the tag
   * @param lapseType - The type of lapse to apply. If this is not {@linkcode BattlerTagLapseType.CUSTOM CUSTOM}, no effect will be applied.
   * @returns Whether the tag continues to exist after the lapse.
   */
  lapse(pokemon: Pokemon, lapseType: BattlerTagLapseType): boolean {
    const ret = super.lapse(pokemon, lapseType);

    const moveData = getMoveEffectPhaseData(pokemon);
    if (
      lapseType === BattlerTagLapseType.CUSTOM &&
      moveData &&
      moveData.move.doesFlagEffectApply({ flag: MoveFlags.MAKES_CONTACT, user: moveData.attacker, target: pokemon })
    ) {
      this.onContact(moveData.attacker, pokemon);
    }

    return ret;
  }
}

/**
 * `BattlerTag` class for moves that block damaging moves damage the enemy if the enemy's move makes contact
 * Used by {@linkcode MoveId.SPIKY_SHIELD}
 */
export class ContactDamageProtectedTag extends ContactProtectedTag {
  private damageRatio: number;

  constructor(sourceMove: MoveId, damageRatio: number) {
    super(sourceMove, BattlerTagType.SPIKY_SHIELD);
    this.damageRatio = damageRatio;
  }

  /**
   * When given a battler tag or json representing one, load the data for it.
   * @param {BattlerTag | any} source A battler tag
   */
  loadTag(source: BattlerTag | any): void {
    super.loadTag(source);
    this.damageRatio = source.damageRatio;
  }

  /**
   * Damage the attacker by `this.damageRatio` of the target's max HP
   * @param attacker - The pokemon using the contact move
   * @param user - The pokemon that is being attacked and has the tag
   */
  override onContact(attacker: Pokemon, user: Pokemon): void {
    const cancelled = new BooleanHolder(false);
    applyAbAttrs("BlockNonDirectDamageAbAttr", user, cancelled);
    if (!cancelled.value) {
      attacker.damageAndUpdate(toDmgValue(attacker.getMaxHp() * (1 / this.damageRatio)), {
        result: HitResult.INDIRECT,
      });
    }
  }
}

/** Base class for `BattlerTag`s that block damaging moves but not status moves */
export class DamageProtectedTag extends ContactProtectedTag {}

export class ContactSetStatusProtectedTag extends DamageProtectedTag {
  /**
   * @param sourceMove The move that caused the tag to be applied
   * @param tagType The type of the tag
   * @param statusEffect The status effect to apply to the attacker
   */
  constructor(
    sourceMove: MoveId,
    tagType: BattlerTagType,
    private statusEffect: StatusEffect,
  ) {
    super(sourceMove, tagType);
  }

  /**
   * Set the status effect on the attacker
   * @param attacker - The pokemon using the contact move
   * @param user - The pokemon that is being attacked and has the tag
   */
  override onContact(attacker: Pokemon, user: Pokemon): void {
    attacker.trySetStatus(this.statusEffect, true, user);
  }
}

/**
 * `BattlerTag` class for moves that block damaging moves and lower enemy stats if the enemy's move makes contact
 * Used by {@linkcode MoveId.KINGS_SHIELD}, {@linkcode MoveId.OBSTRUCT}, {@linkcode MoveId.SILK_TRAP}
 */
export class ContactStatStageChangeProtectedTag extends DamageProtectedTag {
  private stat: BattleStat;
  private levels: number;

  constructor(sourceMove: MoveId, tagType: BattlerTagType, stat: BattleStat, levels: number) {
    super(sourceMove, tagType);

    this.stat = stat;
    this.levels = levels;
  }

  /**
   * When given a battler tag or json representing one, load the data for it.
   * @param {BattlerTag | any} source A battler tag
   */
  override loadTag(source: BattlerTag | any): void {
    super.loadTag(source);
    this.stat = source.stat;
    this.levels = source.levels;
  }

  /**
   * Initiate the stat stage change on the attacker
   * @param attacker - The pokemon using the contact move
   * @param user - The pokemon that is being attacked and has the tag
   */
  override onContact(attacker: Pokemon, _user: Pokemon): void {
    globalScene.phaseManager.unshiftNew(
      "StatStageChangePhase",
      attacker.getBattlerIndex(),
      false,
      [this.stat],
      this.levels,
    );
  }
}

/**
 * `BattlerTag` class for effects that cause the affected Pokemon to survive lethal attacks at 1 HP.
 * Used for {@link https://bulbapedia.bulbagarden.net/wiki/Endure_(move) | Endure} and
 * Endure Tokens.
 */
export class EnduringTag extends BattlerTag {
  constructor(tagType: BattlerTagType, lapseType: BattlerTagLapseType, sourceMove: MoveId) {
    super(tagType, lapseType, 0, sourceMove);
  }

  onAdd(pokemon: Pokemon): void {
    super.onAdd(pokemon);

    globalScene.phaseManager.queueMessage(
      i18next.t("battlerTags:enduringOnAdd", {
        pokemonNameWithAffix: getPokemonNameWithAffix(pokemon),
      }),
    );
  }

  lapse(pokemon: Pokemon, lapseType: BattlerTagLapseType): boolean {
    if (lapseType === BattlerTagLapseType.CUSTOM) {
      globalScene.phaseManager.queueMessage(
        i18next.t("battlerTags:enduringLapse", {
          pokemonNameWithAffix: getPokemonNameWithAffix(pokemon),
        }),
      );
      return true;
    }

    return super.lapse(pokemon, lapseType);
  }
}

export class SturdyTag extends BattlerTag {
  constructor(sourceMove: MoveId) {
    super(BattlerTagType.STURDY, BattlerTagLapseType.TURN_END, 0, sourceMove);
  }

  lapse(pokemon: Pokemon, lapseType: BattlerTagLapseType): boolean {
    if (lapseType === BattlerTagLapseType.CUSTOM) {
      globalScene.phaseManager.queueMessage(
        i18next.t("battlerTags:sturdyLapse", {
          pokemonNameWithAffix: getPokemonNameWithAffix(pokemon),
        }),
      );
      return true;
    }

    return super.lapse(pokemon, lapseType);
  }
}

export class PerishSongTag extends BattlerTag {
  constructor(turnCount: number) {
    super(BattlerTagType.PERISH_SONG, BattlerTagLapseType.TURN_END, turnCount, MoveId.PERISH_SONG, undefined, true);
  }

  canAdd(pokemon: Pokemon): boolean {
    return !pokemon.isBossImmune();
  }

  lapse(pokemon: Pokemon, lapseType: BattlerTagLapseType): boolean {
    const ret = super.lapse(pokemon, lapseType);

    if (ret) {
      globalScene.phaseManager.queueMessage(
        i18next.t("battlerTags:perishSongLapse", {
          pokemonNameWithAffix: getPokemonNameWithAffix(pokemon),
          turnCount: this.turnCount,
        }),
      );
    } else {
      pokemon.damageAndUpdate(pokemon.hp, { result: HitResult.INDIRECT_KO, ignoreSegments: true });
    }

    return ret;
  }
}

/**
 * Applies the "Center of Attention" volatile status effect, the effect applied by Follow Me, Rage Powder, and Spotlight.
 * @see {@link https://bulbapedia.bulbagarden.net/wiki/Center_of_attention | Center of Attention}
 */
export class CenterOfAttentionTag extends BattlerTag {
  public powder: boolean;

  constructor(sourceMove: MoveId) {
    super(BattlerTagType.CENTER_OF_ATTENTION, BattlerTagLapseType.TURN_END, 1, sourceMove);

    this.powder = this.sourceMove === MoveId.RAGE_POWDER;
  }

  /** "Center of Attention" can't be added if an ally is already the Center of Attention. */
  canAdd(pokemon: Pokemon): boolean {
    const activeTeam = pokemon.isPlayer() ? globalScene.getPlayerField() : globalScene.getEnemyField();

    return !activeTeam.find(p => p.getTag(BattlerTagType.CENTER_OF_ATTENTION));
  }

  onAdd(pokemon: Pokemon): void {
    super.onAdd(pokemon);

    globalScene.phaseManager.queueMessage(
      i18next.t("battlerTags:centerOfAttentionOnAdd", {
        pokemonNameWithAffix: getPokemonNameWithAffix(pokemon),
      }),
    );
  }
}

export class AbilityBattlerTag extends BattlerTag {
  public ability: AbilityId;

  constructor(tagType: BattlerTagType, ability: AbilityId, lapseType: BattlerTagLapseType, turnCount: number) {
    super(tagType, lapseType, turnCount);

    this.ability = ability;
  }

  /**
   * When given a battler tag or json representing one, load the data for it.
   * @param {BattlerTag | any} source A battler tag
   */
  loadTag(source: BattlerTag | any): void {
    super.loadTag(source);
    this.ability = source.ability as AbilityId;
  }
}

/**
 * Tag used by Unburden to double speed
 * @extends AbilityBattlerTag
 */
export class UnburdenTag extends AbilityBattlerTag {
  constructor() {
    super(BattlerTagType.UNBURDEN, AbilityId.UNBURDEN, BattlerTagLapseType.CUSTOM, 1);
  }
  onAdd(pokemon: Pokemon): void {
    super.onAdd(pokemon);
  }
  onRemove(pokemon: Pokemon): void {
    super.onRemove(pokemon);
  }
}

export class TruantTag extends AbilityBattlerTag {
  constructor() {
    super(BattlerTagType.TRUANT, AbilityId.TRUANT, BattlerTagLapseType.MOVE, 1);
  }

  lapse(pokemon: Pokemon, lapseType: BattlerTagLapseType): boolean {
    if (!pokemon.hasAbility(AbilityId.TRUANT)) {
      // remove tag if mon lacks ability
      return super.lapse(pokemon, lapseType);
    }

    const lastMove = pokemon.getLastXMoves()[0];

    if (!lastMove) {
      // Don't interrupt move if last move was `Moves.NONE` OR no prior move was found
      return true;
    }

    // Interrupt move usage in favor of slacking off
    const passive = pokemon.getAbility().id !== AbilityId.TRUANT;
    (globalScene.phaseManager.getCurrentPhase() as MovePhase).cancel();
    // TODO: Ability displays should be handled by the ability
    globalScene.phaseManager.queueAbilityDisplay(pokemon, passive, true);
    globalScene.phaseManager.queueMessage(
      i18next.t("battlerTags:truantLapse", {
        pokemonNameWithAffix: getPokemonNameWithAffix(pokemon),
      }),
    );
    globalScene.phaseManager.queueAbilityDisplay(pokemon, passive, false);

    return true;
  }
}

export class SlowStartTag extends AbilityBattlerTag {
  constructor() {
    super(BattlerTagType.SLOW_START, AbilityId.SLOW_START, BattlerTagLapseType.TURN_END, 5);
  }

  onAdd(pokemon: Pokemon): void {
    super.onAdd(pokemon);

    globalScene.phaseManager.queueMessage(
      i18next.t("battlerTags:slowStartOnAdd", {
        pokemonNameWithAffix: getPokemonNameWithAffix(pokemon),
      }),
    );
  }

  lapse(pokemon: Pokemon, lapseType: BattlerTagLapseType): boolean {
    if (!pokemon.hasAbility(this.ability)) {
      this.turnCount = 1;
    }

    return super.lapse(pokemon, lapseType);
  }

  onRemove(pokemon: Pokemon): void {
    super.onRemove(pokemon);

    globalScene.phaseManager.queueMessage(
      i18next.t("battlerTags:slowStartOnRemove", {
        pokemonNameWithAffix: getPokemonNameWithAffix(pokemon),
      }),
      null,
      false,
      null,
    );
  }
}

export class HighestStatBoostTag extends AbilityBattlerTag {
  public stat: Stat;
  public multiplier: number;

  constructor(tagType: BattlerTagType, ability: AbilityId) {
    super(tagType, ability, BattlerTagLapseType.CUSTOM, 1);
  }

  /**
   * When given a battler tag or json representing one, load the data for it.
   * @param {BattlerTag | any} source A battler tag
   */
  loadTag(source: BattlerTag | any): void {
    super.loadTag(source);
    this.stat = source.stat as Stat;
    this.multiplier = source.multiplier;
  }

  onAdd(pokemon: Pokemon): void {
    super.onAdd(pokemon);

    let highestStat: EffectiveStat;
    EFFECTIVE_STATS.map(s =>
      pokemon.getEffectiveStat(s, undefined, undefined, undefined, undefined, undefined, undefined, undefined, true),
    ).reduce((highestValue: number, value: number, i: number) => {
      if (value > highestValue) {
        highestStat = EFFECTIVE_STATS[i];
        return value;
      }
      return highestValue;
    }, 0);

    highestStat = highestStat!; // tell TS compiler it's defined!
    this.stat = highestStat;

    this.multiplier = this.stat === Stat.SPD ? 1.5 : 1.3;
    globalScene.phaseManager.queueMessage(
      i18next.t("battlerTags:highestStatBoostOnAdd", {
        pokemonNameWithAffix: getPokemonNameWithAffix(pokemon),
        statName: i18next.t(getStatKey(highestStat)),
      }),
      null,
      false,
      null,
      true,
    );
  }

  onRemove(pokemon: Pokemon): void {
    super.onRemove(pokemon);

    globalScene.phaseManager.queueMessage(
      i18next.t("battlerTags:highestStatBoostOnRemove", {
        pokemonNameWithAffix: getPokemonNameWithAffix(pokemon),
        abilityName: allAbilities[this.ability].name,
      }),
    );
  }
}

export class WeatherHighestStatBoostTag extends HighestStatBoostTag implements WeatherBattlerTag {
  public weatherTypes: WeatherType[];

  constructor(tagType: BattlerTagType, ability: AbilityId, ...weatherTypes: WeatherType[]) {
    super(tagType, ability);
    this.weatherTypes = weatherTypes;
  }

  /**
   * When given a battler tag or json representing one, load the data for it.
   * @param {BattlerTag | any} source A battler tag
   */
  loadTag(source: BattlerTag | any): void {
    super.loadTag(source);
    this.weatherTypes = source.weatherTypes.map(w => w as WeatherType);
  }
}

export class TerrainHighestStatBoostTag extends HighestStatBoostTag implements TerrainBattlerTag {
  public terrainTypes: TerrainType[];

  constructor(tagType: BattlerTagType, ability: AbilityId, ...terrainTypes: TerrainType[]) {
    super(tagType, ability);
    this.terrainTypes = terrainTypes;
  }

  /**
   * When given a battler tag or json representing one, load the data for it.
   * @param {BattlerTag | any} source A battler tag
   */
  loadTag(source: BattlerTag | any): void {
    super.loadTag(source);
    this.terrainTypes = source.terrainTypes.map(w => w as TerrainType);
  }
}

export class SemiInvulnerableTag extends BattlerTag {
  constructor(tagType: BattlerTagType, turnCount: number, sourceMove: MoveId) {
    super(tagType, BattlerTagLapseType.MOVE_EFFECT, turnCount, sourceMove);
  }

  onAdd(pokemon: Pokemon): void {
    super.onAdd(pokemon);

    pokemon.setVisible(false);
  }

  onRemove(pokemon: Pokemon): void {
    // Wait 2 frames before setting visible for battle animations that don't immediately show the sprite invisible
    globalScene.tweens.addCounter({
      duration: getFrameMs(2),
      onComplete: () => pokemon.setVisible(true),
    });
  }
}

export class TypeImmuneTag extends BattlerTag {
  public immuneType: PokemonType;

  constructor(tagType: BattlerTagType, sourceMove: MoveId, immuneType: PokemonType, length = 1) {
    super(tagType, BattlerTagLapseType.TURN_END, length, sourceMove, undefined, true);

    this.immuneType = immuneType;
  }

  /**
   * When given a battler tag or json representing one, load the data for it.
   * @param {BattlerTag | any} source A battler tag
   */
  loadTag(source: BattlerTag | any): void {
    super.loadTag(source);
    this.immuneType = source.immuneType as PokemonType;
  }
}

/**
 * Battler Tag that lifts the affected Pokemon into the air and provides immunity to Ground type moves.
 * @see {@link https://bulbapedia.bulbagarden.net/wiki/Magnet_Rise_(move) | MoveId.MAGNET_RISE}
 * @see {@link https://bulbapedia.bulbagarden.net/wiki/Telekinesis_(move) | MoveId.TELEKINESIS}
 */
export class FloatingTag extends TypeImmuneTag {
  constructor(tagType: BattlerTagType, sourceMove: MoveId, turnCount: number) {
    super(tagType, sourceMove, PokemonType.GROUND, turnCount);
  }

  onAdd(pokemon: Pokemon): void {
    super.onAdd(pokemon);

    if (this.sourceMove === MoveId.MAGNET_RISE) {
      globalScene.phaseManager.queueMessage(
        i18next.t("battlerTags:magnetRisenOnAdd", {
          pokemonNameWithAffix: getPokemonNameWithAffix(pokemon),
        }),
      );
    }
  }

  onRemove(pokemon: Pokemon): void {
    super.onRemove(pokemon);
    if (this.sourceMove === MoveId.MAGNET_RISE) {
      globalScene.phaseManager.queueMessage(
        i18next.t("battlerTags:magnetRisenOnRemove", {
          pokemonNameWithAffix: getPokemonNameWithAffix(pokemon),
        }),
      );
    }
  }
}

export class TypeBoostTag extends BattlerTag {
  public boostedType: PokemonType;
  public boostValue: number;
  public oneUse: boolean;

  constructor(
    tagType: BattlerTagType,
    sourceMove: MoveId,
    boostedType: PokemonType,
    boostValue: number,
    oneUse: boolean,
  ) {
    super(tagType, BattlerTagLapseType.TURN_END, 1, sourceMove);

    this.boostedType = boostedType;
    this.boostValue = boostValue;
    this.oneUse = oneUse;
  }

  /**
   * When given a battler tag or json representing one, load the data for it.
   * @param {BattlerTag | any} source A battler tag
   */
  loadTag(source: BattlerTag | any): void {
    super.loadTag(source);
    this.boostedType = source.boostedType as PokemonType;
    this.boostValue = source.boostValue;
    this.oneUse = source.oneUse;
  }

  lapse(pokemon: Pokemon, lapseType: BattlerTagLapseType): boolean {
    return lapseType !== BattlerTagLapseType.CUSTOM || super.lapse(pokemon, lapseType);
  }

  override onAdd(pokemon: Pokemon): void {
    globalScene.phaseManager.queueMessage(
      i18next.t("abilityTriggers:typeImmunityPowerBoost", {
        pokemonNameWithAffix: getPokemonNameWithAffix(pokemon),
        typeName: i18next.t(`pokemonInfo:Type.${PokemonType[this.boostedType]}`),
      }),
    );
  }

  override onOverlap(pokemon: Pokemon): void {
    globalScene.phaseManager.queueMessage(
      i18next.t("abilityTriggers:moveImmunity", { pokemonNameWithAffix: getPokemonNameWithAffix(pokemon) }),
    );
  }
}

export class CritBoostTag extends BattlerTag {
  constructor(tagType: BattlerTagType, sourceMove: MoveId) {
    super(tagType, BattlerTagLapseType.TURN_END, 1, sourceMove, undefined, true);
  }

  onAdd(pokemon: Pokemon): void {
    super.onAdd(pokemon);

    globalScene.phaseManager.queueMessage(
      i18next.t("battlerTags:critBoostOnAdd", {
        pokemonNameWithAffix: getPokemonNameWithAffix(pokemon),
      }),
    );
  }

  lapse(pokemon: Pokemon, lapseType: BattlerTagLapseType): boolean {
    return lapseType !== BattlerTagLapseType.CUSTOM || super.lapse(pokemon, lapseType);
  }

  onRemove(pokemon: Pokemon): void {
    super.onRemove(pokemon);

    globalScene.phaseManager.queueMessage(
      i18next.t("battlerTags:critBoostOnRemove", {
        pokemonNameWithAffix: getPokemonNameWithAffix(pokemon),
      }),
    );
  }
}

/**
 * Tag for the effects of Dragon Cheer, which boosts the critical hit ratio of the user's allies.
 * @extends {CritBoostTag}
 */
export class DragonCheerTag extends CritBoostTag {
  /** The types of the user's ally when the tag is added */
  public typesOnAdd: PokemonType[];

  constructor() {
    super(BattlerTagType.CRIT_BOOST, MoveId.DRAGON_CHEER);
  }

  onAdd(pokemon: Pokemon): void {
    super.onAdd(pokemon);

    this.typesOnAdd = pokemon.getTypes(true);
  }
}

export class SaltCuredTag extends BattlerTag {
  private sourceIndex: number;

  constructor(sourceId: number) {
    super(BattlerTagType.SALT_CURED, BattlerTagLapseType.TURN_END, 1, MoveId.SALT_CURE, sourceId);
  }

  /**
   * When given a battler tag or json representing one, load the data for it.
   * @param {BattlerTag | any} source A battler tag
   */
  loadTag(source: BattlerTag | any): void {
    super.loadTag(source);
    this.sourceIndex = source.sourceIndex;
  }

  onAdd(pokemon: Pokemon): void {
    super.onAdd(pokemon);

    globalScene.phaseManager.queueMessage(
      i18next.t("battlerTags:saltCuredOnAdd", {
        pokemonNameWithAffix: getPokemonNameWithAffix(pokemon),
      }),
    );
    this.sourceIndex = globalScene.getPokemonById(this.sourceId!)!.getBattlerIndex(); // TODO: are those bangs correct?
  }

  lapse(pokemon: Pokemon, lapseType: BattlerTagLapseType): boolean {
    const ret = lapseType !== BattlerTagLapseType.CUSTOM || super.lapse(pokemon, lapseType);

    if (ret) {
      globalScene.phaseManager.unshiftNew(
        "CommonAnimPhase",
        pokemon.getBattlerIndex(),
        pokemon.getBattlerIndex(),
        CommonAnim.SALT_CURE,
      );

      const cancelled = new BooleanHolder(false);
      applyAbAttrs("BlockNonDirectDamageAbAttr", pokemon, cancelled);

      if (!cancelled.value) {
        const pokemonSteelOrWater = pokemon.isOfType(PokemonType.STEEL) || pokemon.isOfType(PokemonType.WATER);
        pokemon.damageAndUpdate(toDmgValue(pokemonSteelOrWater ? pokemon.getMaxHp() / 4 : pokemon.getMaxHp() / 8), {
          result: HitResult.INDIRECT,
        });

        globalScene.phaseManager.queueMessage(
          i18next.t("battlerTags:saltCuredLapse", {
            pokemonNameWithAffix: getPokemonNameWithAffix(pokemon),
            moveName: this.getMoveName(),
          }),
        );
      }
    }

    return ret;
  }
}

export class CursedTag extends BattlerTag {
  private sourceIndex: number;

  constructor(sourceId: number) {
    super(BattlerTagType.CURSED, BattlerTagLapseType.TURN_END, 1, MoveId.CURSE, sourceId, true);
  }

  /**
   * When given a battler tag or json representing one, load the data for it.
   * @param {BattlerTag | any} source A battler tag
   */
  loadTag(source: BattlerTag | any): void {
    super.loadTag(source);
    this.sourceIndex = source.sourceIndex;
  }

  onAdd(pokemon: Pokemon): void {
    super.onAdd(pokemon);
    this.sourceIndex = globalScene.getPokemonById(this.sourceId!)!.getBattlerIndex(); // TODO: are those bangs correct?
  }

  lapse(pokemon: Pokemon, lapseType: BattlerTagLapseType): boolean {
    const ret = lapseType !== BattlerTagLapseType.CUSTOM || super.lapse(pokemon, lapseType);

    if (ret) {
      globalScene.phaseManager.unshiftNew(
        "CommonAnimPhase",
        pokemon.getBattlerIndex(),
        pokemon.getBattlerIndex(),
        CommonAnim.SALT_CURE,
      );

      const cancelled = new BooleanHolder(false);
      applyAbAttrs("BlockNonDirectDamageAbAttr", pokemon, cancelled);

      if (!cancelled.value) {
        pokemon.damageAndUpdate(toDmgValue(pokemon.getMaxHp() / 4), { result: HitResult.INDIRECT });
        globalScene.phaseManager.queueMessage(
          i18next.t("battlerTags:cursedLapse", {
            pokemonNameWithAffix: getPokemonNameWithAffix(pokemon),
          }),
        );
      }
    }

    return ret;
  }
}
/**
 * Battler tag for attacks that remove a type post use.
 */
export class RemovedTypeTag extends BattlerTag {
  constructor(tagType: BattlerTagType, lapseType: BattlerTagLapseType, sourceMove: MoveId) {
    super(tagType, lapseType, 1, sourceMove);
  }
}

/**
 * Battler tag for effects that ground the source, allowing Ground-type moves to hit them.
 * @description `IGNORE_FLYING`: Persistent grounding effects (i.e. from Smack Down and Thousand Waves)
 */
export class GroundedTag extends BattlerTag {
  constructor(tagType: BattlerTagType, lapseType: BattlerTagLapseType, sourceMove: MoveId) {
    super(tagType, lapseType, 1, sourceMove);
  }
}

/**
 * @description `ROOSTED`: Tag for temporary grounding if only source of ungrounding is flying and pokemon uses Roost.
 * Roost removes flying type from a pokemon for a single turn.
 */

export class RoostedTag extends BattlerTag {
  private isBaseFlying: boolean;
  private isBasePureFlying: boolean;

  constructor() {
    super(BattlerTagType.ROOSTED, BattlerTagLapseType.TURN_END, 1, MoveId.ROOST);
  }

  onRemove(pokemon: Pokemon): void {
    const currentTypes = pokemon.getTypes();
    const baseTypes = pokemon.getTypes(false, false, true);

    const forestsCurseApplied: boolean =
      currentTypes.includes(PokemonType.GRASS) && !baseTypes.includes(PokemonType.GRASS);
    const trickOrTreatApplied: boolean =
      currentTypes.includes(PokemonType.GHOST) && !baseTypes.includes(PokemonType.GHOST);

    if (this.isBaseFlying) {
      let modifiedTypes: PokemonType[] = [];
      if (this.isBasePureFlying) {
        if (forestsCurseApplied || trickOrTreatApplied) {
          modifiedTypes = currentTypes.filter(type => type !== PokemonType.NORMAL);
          modifiedTypes.push(PokemonType.FLYING);
        } else {
          modifiedTypes = [PokemonType.FLYING];
        }
      } else {
        modifiedTypes = [...currentTypes];
        modifiedTypes.push(PokemonType.FLYING);
      }
      pokemon.summonData.types = modifiedTypes;
      pokemon.updateInfo();
    }
  }

  onAdd(pokemon: Pokemon): void {
    const currentTypes = pokemon.getTypes();
    const baseTypes = pokemon.getTypes(false, false, true);

    const isOriginallyDualType = baseTypes.length === 2;
    const isCurrentlyDualType = currentTypes.length === 2;
    this.isBaseFlying = baseTypes.includes(PokemonType.FLYING);
    this.isBasePureFlying = baseTypes[0] === PokemonType.FLYING && baseTypes.length === 1;

    if (this.isBaseFlying) {
      let modifiedTypes: PokemonType[];
      if (this.isBasePureFlying && !isCurrentlyDualType) {
        modifiedTypes = [PokemonType.NORMAL];
      } else {
        if (!!pokemon.getTag(RemovedTypeTag) && isOriginallyDualType && !isCurrentlyDualType) {
          modifiedTypes = [PokemonType.UNKNOWN];
        } else {
          modifiedTypes = currentTypes.filter(type => type !== PokemonType.FLYING);
        }
      }
      pokemon.summonData.types = modifiedTypes;
      pokemon.updateInfo();
    }
  }
}

/** Common attributes of form change abilities that block damage */
export class FormBlockDamageTag extends BattlerTag {
  constructor(tagType: BattlerTagType) {
    super(tagType, BattlerTagLapseType.CUSTOM, 1);
  }

  /**
   * Determines if the tag can be added to the Pokémon.
   * @param {Pokemon} pokemon The Pokémon to which the tag might be added.
   * @returns {boolean} True if the tag can be added, false otherwise.
   */
  canAdd(pokemon: Pokemon): boolean {
    return pokemon.formIndex === 0;
  }

  /**
   * Applies the tag to the Pokémon.
   * Triggers a form change if the Pokémon is not in its defense form.
   * @param {Pokemon} pokemon The Pokémon to which the tag is added.
   */
  onAdd(pokemon: Pokemon): void {
    super.onAdd(pokemon);

    if (pokemon.formIndex !== 0) {
      globalScene.triggerPokemonFormChange(pokemon, SpeciesFormChangeAbilityTrigger);
    }
  }

  /**
   * Removes the tag from the Pokémon.
   * Triggers a form change when the tag is removed.
   * @param {Pokemon} pokemon The Pokémon from which the tag is removed.
   */
  onRemove(pokemon: Pokemon): void {
    super.onRemove(pokemon);

    globalScene.triggerPokemonFormChange(pokemon, SpeciesFormChangeAbilityTrigger);
  }
}
/** Provides the additional weather-based effects of the Ice Face ability */
export class IceFaceBlockDamageTag extends FormBlockDamageTag {
  /**
   * Determines if the tag can be added to the Pokémon.
   * @param {Pokemon} pokemon The Pokémon to which the tag might be added.
   * @returns {boolean} True if the tag can be added, false otherwise.
   */
  canAdd(pokemon: Pokemon): boolean {
    const weatherType = globalScene.arena.weather?.weatherType;
    const isWeatherSnowOrHail = weatherType === WeatherType.HAIL || weatherType === WeatherType.SNOW;

    return super.canAdd(pokemon) || isWeatherSnowOrHail;
  }
}

/**
 * Battler tag indicating a Tatsugiri with {@link https://bulbapedia.bulbagarden.net/wiki/Commander_(Ability) | Commander}
 * has entered the tagged Pokemon's mouth.
 */
export class CommandedTag extends BattlerTag {
  private _tatsugiriFormKey: string;

  constructor(sourceId: number) {
    super(BattlerTagType.COMMANDED, BattlerTagLapseType.CUSTOM, 0, MoveId.NONE, sourceId);
  }

  public get tatsugiriFormKey(): string {
    return this._tatsugiriFormKey;
  }

  /** Caches the Tatsugiri's form key and sharply boosts the tagged Pokemon's stats */
  override onAdd(pokemon: Pokemon): void {
    this._tatsugiriFormKey = this.getSourcePokemon()?.getFormKey() ?? "curly";
    globalScene.phaseManager.unshiftNew(
      "StatStageChangePhase",
      pokemon.getBattlerIndex(),
      true,
      [Stat.ATK, Stat.DEF, Stat.SPATK, Stat.SPDEF, Stat.SPD],
      2,
    );
  }

  /** Triggers an {@linkcode PokemonAnimType | animation} of the tagged Pokemon "spitting out" Tatsugiri */
  override onRemove(pokemon: Pokemon): void {
    if (this.getSourcePokemon()?.isActive(true)) {
      globalScene.triggerPokemonBattleAnim(pokemon, PokemonAnimType.COMMANDER_REMOVE);
    }
  }

  override loadTag(source: BattlerTag | any): void {
    super.loadTag(source);
    this._tatsugiriFormKey = source._tatsugiriFormKey;
  }
}

/**
 * Battler tag enabling the Stockpile mechanic. This tag handles:
 * - Stack tracking, including max limit enforcement (which is replicated in Stockpile for redundancy).
 *
 * - Stat changes on adding a stack. Adding a stockpile stack attempts to raise the pokemon's DEF and SPDEF by +1.
 *
 * - Stat changes on removal of (all) stacks.
 *   - Removing stacks decreases DEF and SPDEF, independently, by one stage for each stack that successfully changed
 *     the stat when added.
 */
export class StockpilingTag extends BattlerTag {
  public stockpiledCount = 0;
  public statChangeCounts: { [Stat.DEF]: number; [Stat.SPDEF]: number } = {
    [Stat.DEF]: 0,
    [Stat.SPDEF]: 0,
  };

  constructor(sourceMove: MoveId = MoveId.NONE) {
    super(BattlerTagType.STOCKPILING, BattlerTagLapseType.CUSTOM, 1, sourceMove);
  }

  private onStatStagesChanged: StatStageChangeCallback = (_, statsChanged, statChanges) => {
    const defChange = statChanges[statsChanged.indexOf(Stat.DEF)] ?? 0;
    const spDefChange = statChanges[statsChanged.indexOf(Stat.SPDEF)] ?? 0;

    if (defChange) {
      this.statChangeCounts[Stat.DEF]++;
    }
    if (spDefChange) {
      this.statChangeCounts[Stat.SPDEF]++;
    }
  };

  loadTag(source: BattlerTag | any): void {
    super.loadTag(source);
    this.stockpiledCount = source.stockpiledCount || 0;
    this.statChangeCounts = {
      [Stat.DEF]: source.statChangeCounts?.[Stat.DEF] ?? 0,
      [Stat.SPDEF]: source.statChangeCounts?.[Stat.SPDEF] ?? 0,
    };
  }

  /**
   * Adds a stockpile stack to a pokemon, up to a maximum of 3 stacks. Note that onOverlap defers to this method.
   *
   * If a stack is added, a message is displayed and the pokemon's DEF and SPDEF are increased by 1.
   * For each stat, an internal counter is incremented (by 1) if the stat was successfully changed.
   */
  onAdd(pokemon: Pokemon): void {
    if (this.stockpiledCount < 3) {
      this.stockpiledCount++;

      globalScene.phaseManager.queueMessage(
        i18next.t("battlerTags:stockpilingOnAdd", {
          pokemonNameWithAffix: getPokemonNameWithAffix(pokemon),
          stockpiledCount: this.stockpiledCount,
        }),
      );

      // Attempt to increase DEF and SPDEF by one stage, keeping track of successful changes.
      globalScene.phaseManager.unshiftNew(
        "StatStageChangePhase",
        pokemon.getBattlerIndex(),
        true,
        [Stat.SPDEF, Stat.DEF],
        1,
        true,
        false,
        true,
        this.onStatStagesChanged,
      );
    }
  }

  onOverlap(pokemon: Pokemon): void {
    this.onAdd(pokemon);
  }

  /**
   * Removing the tag removes all stacks, and the pokemon's DEF and SPDEF are decreased by
   * one stage for each stack which had successfully changed that particular stat during onAdd.
   */
  onRemove(pokemon: Pokemon): void {
    const defChange = this.statChangeCounts[Stat.DEF];
    const spDefChange = this.statChangeCounts[Stat.SPDEF];

    if (defChange) {
      globalScene.phaseManager.unshiftNew(
        "StatStageChangePhase",
        pokemon.getBattlerIndex(),
        true,
        [Stat.DEF],
        -defChange,
        true,
        false,
        true,
      );
    }

    if (spDefChange) {
      globalScene.phaseManager.unshiftNew(
        "StatStageChangePhase",
        pokemon.getBattlerIndex(),
        true,
        [Stat.SPDEF],
        -spDefChange,
        true,
        false,
        true,
      );
    }
  }
}

/**
 * Battler tag for Gulp Missile used by Cramorant.
 * @extends BattlerTag
 */
export class GulpMissileTag extends BattlerTag {
  constructor(tagType: BattlerTagType, sourceMove: MoveId) {
    super(tagType, BattlerTagLapseType.HIT, 0, sourceMove);
  }

  override lapse(pokemon: Pokemon, _lapseType: BattlerTagLapseType): boolean {
    if (pokemon.getTag(BattlerTagType.UNDERWATER)) {
      return true;
    }

    const moveEffectPhase = globalScene.phaseManager.getCurrentPhase();
    if (moveEffectPhase?.is("MoveEffectPhase")) {
      const attacker = moveEffectPhase.getUserPokemon();

      if (!attacker) {
        return false;
      }

      if (moveEffectPhase.move.hitsSubstitute(attacker, pokemon)) {
        return true;
      }

      const cancelled = new BooleanHolder(false);
      applyAbAttrs("BlockNonDirectDamageAbAttr", attacker, cancelled);

      if (!cancelled.value) {
        attacker.damageAndUpdate(Math.max(1, Math.floor(attacker.getMaxHp() / 4)), { result: HitResult.INDIRECT });
      }

      if (this.tagType === BattlerTagType.GULP_MISSILE_ARROKUDA) {
        globalScene.phaseManager.unshiftNew("StatStageChangePhase", attacker.getBattlerIndex(), false, [Stat.DEF], -1);
      } else {
        attacker.trySetStatus(StatusEffect.PARALYSIS, true, pokemon);
      }
    }
    return false;
  }

  /**
   * Gulp Missile's initial form changes are triggered by using Surf and Dive.
   * @param {Pokemon} pokemon The Pokemon with Gulp Missile ability.
   * @returns Whether the BattlerTag can be added.
   */
  canAdd(pokemon: Pokemon): boolean {
    const isSurfOrDive = [MoveId.SURF, MoveId.DIVE].includes(this.sourceMove);
    const isNormalForm =
      pokemon.formIndex === 0 &&
      !pokemon.getTag(BattlerTagType.GULP_MISSILE_ARROKUDA) &&
      !pokemon.getTag(BattlerTagType.GULP_MISSILE_PIKACHU);
    const isCramorant = pokemon.species.speciesId === SpeciesId.CRAMORANT;

    return isSurfOrDive && isNormalForm && isCramorant;
  }

  onAdd(pokemon: Pokemon): void {
    super.onAdd(pokemon);
    globalScene.triggerPokemonFormChange(pokemon, SpeciesFormChangeAbilityTrigger);
  }

  onRemove(pokemon: Pokemon): void {
    super.onRemove(pokemon);
    globalScene.triggerPokemonFormChange(pokemon, SpeciesFormChangeAbilityTrigger);
  }
}

/**
 * Tag that makes the target drop all of it type immunities
 * and all accuracy checks ignore its evasiveness stat.
 *
 * Applied by moves: {@linkcode MoveId.ODOR_SLEUTH | Odor Sleuth},
 * {@linkcode MoveId.MIRACLE_EYE | Miracle Eye} and {@linkcode MoveId.FORESIGHT | Foresight}.
 *
 * @extends BattlerTag
 * @see {@linkcode ignoreImmunity}
 */
export class ExposedTag extends BattlerTag {
  private defenderType: PokemonType;
  private allowedTypes: PokemonType[];

  constructor(tagType: BattlerTagType, sourceMove: MoveId, defenderType: PokemonType, allowedTypes: PokemonType[]) {
    super(tagType, BattlerTagLapseType.CUSTOM, 1, sourceMove);
    this.defenderType = defenderType;
    this.allowedTypes = allowedTypes;
  }

  /**
   * When given a battler tag or json representing one, load the data for it.
   * @param {BattlerTag | any} source A battler tag
   */
  loadTag(source: BattlerTag | any): void {
    super.loadTag(source);
    this.defenderType = source.defenderType as PokemonType;
    this.allowedTypes = source.allowedTypes as PokemonType[];
  }

  /**
   * @param types {@linkcode PokemonType} of the defending Pokemon
   * @param moveType {@linkcode PokemonType} of the move targetting it
   * @returns `true` if the move should be allowed to target the defender.
   */
  ignoreImmunity(type: PokemonType, moveType: PokemonType): boolean {
    return type === this.defenderType && this.allowedTypes.includes(moveType);
  }
}

/**
 * Tag that prevents HP recovery from held items and move effects. It also blocks the usage of recovery moves.
 * Applied by moves:  {@linkcode MoveId.HEAL_BLOCK | Heal Block (5 turns)}, {@linkcode MoveId.PSYCHIC_NOISE | Psychic Noise (2 turns)}
 *
 * @extends MoveRestrictionBattlerTag
 */
export class HealBlockTag extends MoveRestrictionBattlerTag {
  constructor(turnCount: number, sourceMove: MoveId) {
    super(
      BattlerTagType.HEAL_BLOCK,
      [BattlerTagLapseType.PRE_MOVE, BattlerTagLapseType.TURN_END],
      turnCount,
      sourceMove,
    );
  }

  onActivation(pokemon: Pokemon): string {
    return i18next.t("battle:battlerTagsHealBlock", {
      pokemonNameWithAffix: getPokemonNameWithAffix(pokemon),
    });
  }

  /**
   * Checks if a move is disabled under Heal Block
   * @param {MoveId} move {@linkcode MoveId} the move ID
   * @returns `true` if the move has a TRIAGE_MOVE flag and is a status move
   */
  override isMoveRestricted(move: MoveId): boolean {
    return allMoves[move].hasFlag(MoveFlags.TRIAGE_MOVE) && allMoves[move].category === MoveCategory.STATUS;
  }

  /**
   * Checks if a move is disabled under Heal Block because of its choice of target
   * Implemented b/c of Pollen Puff
   * @param {MoveId} move {@linkcode MoveId} the move ID
   * @param {Pokemon} user {@linkcode Pokemon} the move user
   * @param {Pokemon} target {@linkcode Pokemon} the target of the move
   * @returns `true` if the move cannot be used because the target is an ally
   */
  override isMoveTargetRestricted(move: MoveId, user: Pokemon, target: Pokemon) {
    const moveCategory = new NumberHolder(allMoves[move].category);
    applyMoveAttrs("StatusCategoryOnAllyAttr", user, target, allMoves[move], moveCategory);
    return allMoves[move].hasAttr("HealOnAllyAttr") && moveCategory.value === MoveCategory.STATUS;
  }

  /**
   * Uses its own unique selectionDeniedText() message
   */
  override selectionDeniedText(pokemon: Pokemon, move: MoveId): string {
    return i18next.t("battle:moveDisabledHealBlock", {
      pokemonNameWithAffix: getPokemonNameWithAffix(pokemon),
      moveName: allMoves[move].name,
      healBlockName: allMoves[MoveId.HEAL_BLOCK].name,
    });
  }

  /**
   * @override
   * @param {Pokemon} pokemon {@linkcode Pokemon} attempting to use the restricted move
   * @param {MoveId} move {@linkcode MoveId} ID of the move being interrupted
   * @returns {string} text to display when the move is interrupted
   */
  override interruptedText(pokemon: Pokemon, move: MoveId): string {
    return i18next.t("battle:moveDisabledHealBlock", {
      pokemonNameWithAffix: getPokemonNameWithAffix(pokemon),
      moveName: allMoves[move].name,
      healBlockName: allMoves[MoveId.HEAL_BLOCK].name,
    });
  }

  override onRemove(pokemon: Pokemon): void {
    super.onRemove(pokemon);

    globalScene.phaseManager.queueMessage(
      i18next.t("battle:battlerTagsHealBlockOnRemove", {
        pokemonNameWithAffix: getPokemonNameWithAffix(pokemon),
      }),
      null,
      false,
      null,
    );
  }
}

/**
 * Tag that doubles the type effectiveness of Fire-type moves.
 * @extends BattlerTag
 */
export class TarShotTag extends BattlerTag {
  constructor() {
    super(BattlerTagType.TAR_SHOT, BattlerTagLapseType.CUSTOM, 0);
  }

  /**
   * If the Pokemon is terastallized, the tag cannot be added.
   * @param {Pokemon} pokemon the {@linkcode Pokemon} to which the tag is added
   * @returns whether the tag is applied
   */
  override canAdd(pokemon: Pokemon): boolean {
    return !pokemon.isTerastallized;
  }

  override onAdd(pokemon: Pokemon): void {
    globalScene.phaseManager.queueMessage(
      i18next.t("battlerTags:tarShotOnAdd", {
        pokemonNameWithAffix: getPokemonNameWithAffix(pokemon),
      }),
    );
  }
}

/**
 * Battler Tag implementing the type-changing effect of {@link https://bulbapedia.bulbagarden.net/wiki/Electrify_(move) | Electrify}.
 * While this tag is in effect, the afflicted Pokemon's moves are changed to Electric type.
 */
export class ElectrifiedTag extends BattlerTag {
  constructor() {
    super(BattlerTagType.ELECTRIFIED, BattlerTagLapseType.TURN_END, 1, MoveId.ELECTRIFY);
  }

  override onAdd(pokemon: Pokemon): void {
    // "{pokemonNameWithAffix}'s moves have been electrified!"
    globalScene.phaseManager.queueMessage(
      i18next.t("battlerTags:electrifiedOnAdd", {
        pokemonNameWithAffix: getPokemonNameWithAffix(pokemon),
      }),
    );
  }
}

/**
 * Battler Tag that keeps track of how many times the user has Autotomized
 * Each count of Autotomization reduces the weight by 100kg
 */
export class AutotomizedTag extends BattlerTag {
  public autotomizeCount = 0;
  constructor(sourceMove: MoveId = MoveId.AUTOTOMIZE) {
    super(BattlerTagType.AUTOTOMIZED, BattlerTagLapseType.CUSTOM, 1, sourceMove);
  }

  /**
   * Adds an autotomize count to the Pokemon. Each stack reduces weight by 100kg
   * If the Pokemon is over 0.1kg it also displays a message.
   * @param pokemon The Pokemon that is being autotomized
   */
  onAdd(pokemon: Pokemon): void {
    const minWeight = 0.1;
    if (pokemon.getWeight() > minWeight) {
      globalScene.phaseManager.queueMessage(
        i18next.t("battlerTags:autotomizeOnAdd", {
          pokemonNameWithAffix: getPokemonNameWithAffix(pokemon),
        }),
      );
    }
    this.autotomizeCount += 1;
  }

  onOverlap(pokemon: Pokemon): void {
    this.onAdd(pokemon);
  }
}

/**
 * Tag implementing the {@link https://bulbapedia.bulbagarden.net/wiki/Substitute_(doll)#Effect | Substitute Doll} effect,
 * for use with the moves Substitute and Shed Tail. Pokemon with this tag deflect most forms of received attack damage
 * onto the tag. This tag also grants immunity to most Status moves and several move effects.
 */
export class SubstituteTag extends BattlerTag {
  /** The substitute's remaining HP. If HP is depleted, the Substitute fades. */
  public hp: number;
  /** A reference to the sprite representing the Substitute doll */
  public sprite: Phaser.GameObjects.Sprite;
  /** Is the source Pokemon "in focus," i.e. is it fully visible on the field? */
  public sourceInFocus: boolean;

  constructor(sourceMove: MoveId, sourceId: number) {
    super(
      BattlerTagType.SUBSTITUTE,
      [BattlerTagLapseType.PRE_MOVE, BattlerTagLapseType.AFTER_MOVE, BattlerTagLapseType.HIT],
      0,
      sourceMove,
      sourceId,
      true,
    );
  }

  /** Sets the Substitute's HP and queues an on-add battle animation that initializes the Substitute's sprite. */
  onAdd(pokemon: Pokemon): void {
    this.hp = Math.floor(globalScene.getPokemonById(this.sourceId!)!.getMaxHp() / 4);
    this.sourceInFocus = false;

    // Queue battle animation and message
    globalScene.triggerPokemonBattleAnim(pokemon, PokemonAnimType.SUBSTITUTE_ADD);
    if (this.sourceMove === MoveId.SHED_TAIL) {
      globalScene.phaseManager.queueMessage(
        i18next.t("battlerTags:shedTailOnAdd", {
          pokemonNameWithAffix: getPokemonNameWithAffix(pokemon),
        }),
        1500,
      );
    } else {
      globalScene.phaseManager.queueMessage(
        i18next.t("battlerTags:substituteOnAdd", {
          pokemonNameWithAffix: getPokemonNameWithAffix(pokemon),
        }),
        1500,
      );
    }

    // Remove any binding effects from the user
    pokemon.findAndRemoveTags(tag => tag instanceof DamagingTrapTag);
  }

  /** Queues an on-remove battle animation that removes the Substitute's sprite. */
  onRemove(pokemon: Pokemon): void {
    // Only play the animation if the cause of removal isn't from the source's own move
    if (!this.sourceInFocus) {
      globalScene.triggerPokemonBattleAnim(pokemon, PokemonAnimType.SUBSTITUTE_REMOVE, [this.sprite]);
    } else {
      this.sprite.destroy();
    }
    globalScene.phaseManager.queueMessage(
      i18next.t("battlerTags:substituteOnRemove", {
        pokemonNameWithAffix: getPokemonNameWithAffix(pokemon),
      }),
    );
  }

  lapse(pokemon: Pokemon, lapseType: BattlerTagLapseType): boolean {
    switch (lapseType) {
      case BattlerTagLapseType.PRE_MOVE:
        this.onPreMove(pokemon);
        break;
      case BattlerTagLapseType.AFTER_MOVE:
        this.onAfterMove(pokemon);
        break;
      case BattlerTagLapseType.HIT:
        this.onHit(pokemon);
        break;
    }
    return lapseType !== BattlerTagLapseType.CUSTOM; // only remove this tag on custom lapse
  }

  /** Triggers an animation that brings the Pokemon into focus before it uses a move */
  onPreMove(pokemon: Pokemon): void {
    globalScene.triggerPokemonBattleAnim(pokemon, PokemonAnimType.SUBSTITUTE_PRE_MOVE, [this.sprite]);
    this.sourceInFocus = true;
  }

  /** Triggers an animation that brings the Pokemon out of focus after it uses a move */
  onAfterMove(pokemon: Pokemon): void {
    globalScene.triggerPokemonBattleAnim(pokemon, PokemonAnimType.SUBSTITUTE_POST_MOVE, [this.sprite]);
    this.sourceInFocus = false;
  }

  /** If the Substitute redirects damage, queue a message to indicate it. */
  onHit(pokemon: Pokemon): void {
    const moveEffectPhase = globalScene.phaseManager.getCurrentPhase();
    if (moveEffectPhase?.is("MoveEffectPhase")) {
      const attacker = moveEffectPhase.getUserPokemon();
      if (!attacker) {
        return;
      }
      const move = moveEffectPhase.move;
      const firstHit = attacker.turnData.hitCount === attacker.turnData.hitsLeft;

      if (firstHit && move.hitsSubstitute(attacker, pokemon)) {
        globalScene.phaseManager.queueMessage(
          i18next.t("battlerTags:substituteOnHit", {
            pokemonNameWithAffix: getPokemonNameWithAffix(pokemon),
          }),
        );
      }
    }
  }

  /**
   * When given a battler tag or json representing one, load the data for it.
   * @param {BattlerTag | any} source A battler tag
   */
  loadTag(source: BattlerTag | any): void {
    super.loadTag(source);
    this.hp = source.hp;
  }
}

/**
 * Tag that adds extra post-summon effects to a battle for a specific Pokemon.
 * These post-summon effects are performed through {@linkcode Pokemon.mysteryEncounterBattleEffects},
 * and can be used to unshift special phases, etc.
 * Currently used only in MysteryEncounters to provide start of fight stat buffs.
 */
export class MysteryEncounterPostSummonTag extends BattlerTag {
  constructor() {
    super(BattlerTagType.MYSTERY_ENCOUNTER_POST_SUMMON, BattlerTagLapseType.CUSTOM, 1);
  }

  /** Event when tag is added */
  onAdd(pokemon: Pokemon): void {
    super.onAdd(pokemon);
  }

  /** Performs post-summon effects through {@linkcode Pokemon.mysteryEncounterBattleEffects} */
  lapse(pokemon: Pokemon, lapseType: BattlerTagLapseType): boolean {
    const ret = super.lapse(pokemon, lapseType);

    if (lapseType === BattlerTagLapseType.CUSTOM) {
      const cancelled = new BooleanHolder(false);
      applyAbAttrs("ProtectStatAbAttr", pokemon, cancelled);
      applyAbAttrs("ConditionalUserFieldProtectStatAbAttr", pokemon, cancelled, false, pokemon);
      if (!cancelled.value) {
        if (pokemon.mysteryEncounterBattleEffects) {
          pokemon.mysteryEncounterBattleEffects(pokemon);
        }
      }
    }

    return ret;
  }

  /** Event when tag is removed */
  onRemove(pokemon: Pokemon): void {
    super.onRemove(pokemon);
  }
}

/**
 * Battle Tag that applies the move Torment to the target Pokemon
 * Torment restricts the use of moves twice in a row.
 * The tag is only removed if the target leaves the battle.
 * Torment does not interrupt the move if the move is performed consecutively in the same turn and right after Torment is applied
 */
export class TormentTag extends MoveRestrictionBattlerTag {
  constructor(sourceId: number) {
    super(BattlerTagType.TORMENT, BattlerTagLapseType.AFTER_MOVE, 1, MoveId.TORMENT, sourceId);
  }

  /**
   * Adds the battler tag to the target Pokemon and defines the private class variable 'target'
   * 'Target' is used to track the Pokemon's current status
   * @param {Pokemon} pokemon the Pokemon tormented
   */
  override onAdd(pokemon: Pokemon) {
    super.onAdd(pokemon);
    globalScene.phaseManager.queueMessage(
      i18next.t("battlerTags:tormentOnAdd", {
        pokemonNameWithAffix: getPokemonNameWithAffix(pokemon),
      }),
      1500,
    );
  }

  /**
   * Torment only ends when the affected Pokemon leaves the battle field
   * @param {Pokemon} pokemon the Pokemon under the effects of Torment
   * @param _tagType
   * @returns `true` if still present | `false` if not
   */
  override lapse(pokemon: Pokemon, _tagType: BattlerTagLapseType): boolean {
    return pokemon.isActive(true);
  }

  /**
   * This checks if the current move used is identical to the last used move with a {@linkcode MoveResult} of `SUCCESS`/`MISS`
   * @param {MoveId} move the move under investigation
   * @returns `true` if there is valid consecutive usage | `false` if the moves are different from each other
   */
  public override isMoveRestricted(move: MoveId, user: Pokemon): boolean {
    if (!user) {
      return false;
    }
    const lastMove = user.getLastXMoves(1)[0];
    if (!lastMove) {
      return false;
    }
    // This checks for locking / momentum moves like Rollout and Hydro Cannon + if the user is under the influence of BattlerTagType.FRENZY
    // Because Uproar's unique behavior is not implemented, it does not check for Uproar. Torment has been marked as partial in moves.ts
    const moveObj = allMoves[lastMove.move];
    const isUnaffected = moveObj.hasAttr("ConsecutiveUseDoublePowerAttr") || user.getTag(BattlerTagType.FRENZY);
    const validLastMoveResult = lastMove.result === MoveResult.SUCCESS || lastMove.result === MoveResult.MISS;
    return lastMove.move === move && validLastMoveResult && lastMove.move !== MoveId.STRUGGLE && !isUnaffected;
  }

  override selectionDeniedText(pokemon: Pokemon, _move: MoveId): string {
    return i18next.t("battle:moveDisabledTorment", {
      pokemonNameWithAffix: getPokemonNameWithAffix(pokemon),
    });
  }
}

/**
 * BattlerTag that applies the effects of Taunt to the target Pokemon
 * Taunt restricts the use of status moves.
 * The tag is removed after 4 turns.
 */
export class TauntTag extends MoveRestrictionBattlerTag {
  constructor() {
    super(BattlerTagType.TAUNT, [BattlerTagLapseType.PRE_MOVE, BattlerTagLapseType.AFTER_MOVE], 4, MoveId.TAUNT);
  }

  override onAdd(pokemon: Pokemon) {
    super.onAdd(pokemon);
    globalScene.phaseManager.queueMessage(
      i18next.t("battlerTags:tauntOnAdd", {
        pokemonNameWithAffix: getPokemonNameWithAffix(pokemon),
      }),
      1500,
    );
  }

  public override onRemove(pokemon: Pokemon): void {
    super.onRemove(pokemon);

    globalScene.phaseManager.queueMessage(
      i18next.t("battlerTags:tauntOnRemove", {
        pokemonNameWithAffix: getPokemonNameWithAffix(pokemon),
      }),
    );
  }

  /**
   * Checks if a move is a status move and determines its restriction status on that basis
   * @param {MoveId} move the move under investigation
   * @returns `true` if the move is a status move
   */
  override isMoveRestricted(move: MoveId): boolean {
    return allMoves[move].category === MoveCategory.STATUS;
  }

  override selectionDeniedText(pokemon: Pokemon, move: MoveId): string {
    return i18next.t("battle:moveDisabledTaunt", {
      pokemonNameWithAffix: getPokemonNameWithAffix(pokemon),
      moveName: allMoves[move].name,
    });
  }

  override interruptedText(pokemon: Pokemon, move: MoveId): string {
    return i18next.t("battle:moveDisabledTaunt", {
      pokemonNameWithAffix: getPokemonNameWithAffix(pokemon),
      moveName: allMoves[move].name,
    });
  }
}

/**
 * BattlerTag that applies the effects of Imprison to the target Pokemon
 * Imprison restricts the opposing side's usage of moves shared by the source-user of Imprison.
 * The tag is only removed when the source-user is removed from the field.
 */
export class ImprisonTag extends MoveRestrictionBattlerTag {
  constructor(sourceId: number) {
    super(
      BattlerTagType.IMPRISON,
      [BattlerTagLapseType.PRE_MOVE, BattlerTagLapseType.AFTER_MOVE],
      1,
      MoveId.IMPRISON,
      sourceId,
    );
  }

  /**
   * Checks if the source of Imprison is still active
   * @override
   * @param pokemon The pokemon this tag is attached to
   * @returns `true` if the source is still active
   */
  public override lapse(pokemon: Pokemon, lapseType: BattlerTagLapseType): boolean {
    const source = this.getSourcePokemon();
    if (source) {
      if (lapseType === BattlerTagLapseType.PRE_MOVE) {
        return super.lapse(pokemon, lapseType) && source.isActive(true);
      }
      return source.isActive(true);
    }
    return false;
  }

  /**
   * Checks if the source of the tag has the parameter move in its moveset and that the source is still active
   * @override
   * @param {MoveId} move the move under investigation
   * @returns `false` if either condition is not met
   */
  public override isMoveRestricted(move: MoveId, _user: Pokemon): boolean {
    const source = this.getSourcePokemon();
    if (source) {
      const sourceMoveset = source.getMoveset().map(m => m.moveId);
      return sourceMoveset?.includes(move) && source.isActive(true);
    }
    return false;
  }

  override selectionDeniedText(pokemon: Pokemon, move: MoveId): string {
    return i18next.t("battle:moveDisabledImprison", {
      pokemonNameWithAffix: getPokemonNameWithAffix(pokemon),
      moveName: allMoves[move].name,
    });
  }

  override interruptedText(pokemon: Pokemon, move: MoveId): string {
    return i18next.t("battle:moveDisabledImprison", {
      pokemonNameWithAffix: getPokemonNameWithAffix(pokemon),
      moveName: allMoves[move].name,
    });
  }
}

/**
 * Battler Tag that applies the effects of Syrup Bomb to the target Pokemon.
 * For three turns, starting from the turn of hit, at the end of each turn, the target Pokemon's speed will decrease by 1.
 * The tag can also expire by taking the target Pokemon off the field, or the Pokemon that originally used the move.
 */
export class SyrupBombTag extends BattlerTag {
  constructor(sourceId: number) {
    super(BattlerTagType.SYRUP_BOMB, BattlerTagLapseType.TURN_END, 3, MoveId.SYRUP_BOMB, sourceId);
  }

  /**
   * Adds the Syrup Bomb battler tag to the target Pokemon.
   * @param pokemon - The target {@linkcode Pokemon}
   */
  override onAdd(pokemon: Pokemon) {
    super.onAdd(pokemon);
    globalScene.phaseManager.queueMessage(
      i18next.t("battlerTags:syrupBombOnAdd", {
        pokemonNameWithAffix: getPokemonNameWithAffix(pokemon),
      }),
    );
  }

  /**
   * Applies the single-stage speed down to the target Pokemon and decrements the tag's turn count
   * @param pokemon - The target {@linkcode Pokemon}
   * @param _lapseType - N/A
   * @returns `true` if the `turnCount` is still greater than `0`; `false` if the `turnCount` is `0` or the target or source Pokemon has been removed from the field
   */
  override lapse(pokemon: Pokemon, _lapseType: BattlerTagLapseType): boolean {
    if (this.sourceId && !globalScene.getPokemonById(this.sourceId)?.isActive(true)) {
      return false;
    }
    // Custom message in lieu of an animation in mainline
    globalScene.phaseManager.queueMessage(
      i18next.t("battlerTags:syrupBombLapse", {
        pokemonNameWithAffix: getPokemonNameWithAffix(pokemon),
      }),
    );
    globalScene.phaseManager.unshiftNew(
      "StatStageChangePhase",
      pokemon.getBattlerIndex(),
      true,
      [Stat.SPD],
      -1,
      true,
      false,
      true,
    );
    return --this.turnCount > 0;
  }
}

/**
 * Telekinesis raises the target into the air for three turns and causes all moves used against the target (aside from OHKO moves) to hit the target unless the target is in a semi-invulnerable state from Fly/Dig.
 * The first effect is provided by {@linkcode FloatingTag}, the accuracy-bypass effect is provided by TelekinesisTag
 * The effects of Telekinesis can be baton passed to a teammate.
 * @see {@link https://bulbapedia.bulbagarden.net/wiki/Telekinesis_(move) | MoveId.TELEKINESIS}
 */
export class TelekinesisTag extends BattlerTag {
  constructor(sourceMove: MoveId) {
    super(
      BattlerTagType.TELEKINESIS,
      [BattlerTagLapseType.PRE_MOVE, BattlerTagLapseType.AFTER_MOVE],
      3,
      sourceMove,
      undefined,
      true,
    );
  }

  override onAdd(pokemon: Pokemon) {
    globalScene.phaseManager.queueMessage(
      i18next.t("battlerTags:telekinesisOnAdd", {
        pokemonNameWithAffix: getPokemonNameWithAffix(pokemon),
      }),
    );
  }
}

/**
 * Tag that swaps the user's base ATK stat with its base DEF stat.
 * @extends BattlerTag
 */
export class PowerTrickTag extends BattlerTag {
  constructor(sourceMove: MoveId, sourceId: number) {
    super(BattlerTagType.POWER_TRICK, BattlerTagLapseType.CUSTOM, 0, sourceMove, sourceId, true);
  }

  onAdd(pokemon: Pokemon): void {
    this.swapStat(pokemon);
    globalScene.phaseManager.queueMessage(
      i18next.t("battlerTags:powerTrickActive", {
        pokemonNameWithAffix: getPokemonNameWithAffix(pokemon),
      }),
    );
  }

  onRemove(pokemon: Pokemon): void {
    this.swapStat(pokemon);
    globalScene.phaseManager.queueMessage(
      i18next.t("battlerTags:powerTrickActive", {
        pokemonNameWithAffix: getPokemonNameWithAffix(pokemon),
      }),
    );
  }

  /**
   * Removes the Power Trick tag and reverts any stat changes if the tag is already applied.
   * @param {Pokemon} pokemon The {@linkcode Pokemon} that already has the Power Trick tag.
   */
  onOverlap(pokemon: Pokemon): void {
    pokemon.removeTag(this.tagType);
  }

  /**
   * Swaps the user's base ATK stat with its base DEF stat.
   * @param {Pokemon} pokemon The {@linkcode Pokemon} whose stats will be swapped.
   */
  swapStat(pokemon: Pokemon): void {
    const temp = pokemon.getStat(Stat.ATK, false);
    pokemon.setStat(Stat.ATK, pokemon.getStat(Stat.DEF, false), false);
    pokemon.setStat(Stat.DEF, temp, false);
  }
}

/**
 * Tag associated with the move Grudge.
 * If this tag is active when the bearer faints from an opponent's move, the tag reduces that move's PP to 0.
 * Otherwise, it lapses when the bearer makes another move.
 */
export class GrudgeTag extends BattlerTag {
  constructor() {
    super(BattlerTagType.GRUDGE, [BattlerTagLapseType.CUSTOM, BattlerTagLapseType.PRE_MOVE], 1, MoveId.GRUDGE);
  }

  onAdd(pokemon: Pokemon) {
    super.onAdd(pokemon);
    globalScene.phaseManager.queueMessage(
      i18next.t("battlerTags:grudgeOnAdd", {
        pokemonNameWithAffix: getPokemonNameWithAffix(pokemon),
      }),
    );
  }

  /**
   * Activates Grudge's special effect on the attacking Pokemon and lapses the tag.
   * @param pokemon
   * @param lapseType
   * @param sourcePokemon {@linkcode Pokemon} the source of the move that fainted the tag's bearer
   * @returns `false` if Grudge activates its effect or lapses
   */
  override lapse(pokemon: Pokemon, lapseType: BattlerTagLapseType, sourcePokemon?: Pokemon): boolean {
    if (lapseType === BattlerTagLapseType.CUSTOM && sourcePokemon) {
      if (sourcePokemon.isActive() && pokemon.isOpponent(sourcePokemon)) {
        const lastMove = pokemon.turnData.attacksReceived[0];
        const lastMoveData = sourcePokemon.getMoveset().find(m => m.moveId === lastMove.move);
        if (lastMoveData && lastMove.move !== MoveId.STRUGGLE) {
          lastMoveData.ppUsed = lastMoveData.getMovePp();
          globalScene.phaseManager.queueMessage(
            i18next.t("battlerTags:grudgeLapse", {
              pokemonNameWithAffix: getPokemonNameWithAffix(pokemon),
              moveName: lastMoveData.getName(),
            }),
          );
        }
      }
      return false;
    }
    return super.lapse(pokemon, lapseType);
  }
}

/**
 * Tag used to heal the user of Psycho Shift of its status effect if Psycho Shift succeeds in transferring its status effect to the target Pokemon
 */
export class PsychoShiftTag extends BattlerTag {
  constructor() {
    super(BattlerTagType.PSYCHO_SHIFT, BattlerTagLapseType.AFTER_MOVE, 1, MoveId.PSYCHO_SHIFT);
  }

  /**
   * Heals Psycho Shift's user of its status effect after it uses a move
   * @returns `false` to expire the tag immediately
   */
  override lapse(pokemon: Pokemon, _lapseType: BattlerTagLapseType): boolean {
    if (pokemon.status && pokemon.isActive(true)) {
      globalScene.phaseManager.queueMessage(
        getStatusEffectHealText(pokemon.status.effect, getPokemonNameWithAffix(pokemon)),
      );
      pokemon.resetStatus();
      pokemon.updateInfo();
    }
    return false;
  }
}

/**
 * Tag associated with the move Magic Coat.
 */
export class MagicCoatTag extends BattlerTag {
  constructor() {
    super(BattlerTagType.MAGIC_COAT, BattlerTagLapseType.TURN_END, 1, MoveId.MAGIC_COAT);
  }

  /**
   * Queues the "[PokemonName] shrouded itself with Magic Coat" message when the tag is added.
   * @param pokemon - The target {@linkcode Pokemon}
   */
  override onAdd(pokemon: Pokemon) {
    // "{pokemonNameWithAffix} shrouded itself with Magic Coat!"
    globalScene.phaseManager.queueMessage(
      i18next.t("battlerTags:magicCoatOnAdd", {
        pokemonNameWithAffix: getPokemonNameWithAffix(pokemon),
      }),
    );
  }
}

/**
 * Retrieves a {@linkcode BattlerTag} based on the provided tag type, turn count, source move, and source ID.
 * @param sourceId - The ID of the pokemon adding the tag
 * @returns The corresponding {@linkcode BattlerTag} object.
 */
export function getBattlerTag(
  tagType: BattlerTagType,
  turnCount: number,
  sourceMove: MoveId,
  sourceId: number,
): BattlerTag {
  switch (tagType) {
    case BattlerTagType.RECHARGING:
      return new RechargingTag(sourceMove);
    case BattlerTagType.BEAK_BLAST_CHARGING:
      return new BeakBlastChargingTag();
    case BattlerTagType.SHELL_TRAP:
      return new ShellTrapTag();
    case BattlerTagType.FLINCHED:
      return new FlinchedTag(sourceMove);
    case BattlerTagType.INTERRUPTED:
      return new InterruptedTag(sourceMove);
    case BattlerTagType.CONFUSED:
      return new ConfusedTag(turnCount, sourceMove);
    case BattlerTagType.INFATUATED:
      return new InfatuatedTag(sourceMove, sourceId);
    case BattlerTagType.SEEDED:
      return new SeedTag(sourceId);
    case BattlerTagType.POWDER:
      return new PowderTag();
    case BattlerTagType.NIGHTMARE:
      return new NightmareTag();
    case BattlerTagType.FRENZY:
      return new FrenzyTag(turnCount, sourceMove, sourceId);
    case BattlerTagType.CHARGING:
      return new BattlerTag(tagType, BattlerTagLapseType.CUSTOM, 1, sourceMove, sourceId);
    case BattlerTagType.ENCORE:
      return new EncoreTag(sourceId);
    case BattlerTagType.HELPING_HAND:
      return new HelpingHandTag(sourceId);
    case BattlerTagType.INGRAIN:
      return new IngrainTag(sourceId);
    case BattlerTagType.AQUA_RING:
      return new AquaRingTag();
    case BattlerTagType.DROWSY:
      return new DrowsyTag();
    case BattlerTagType.TRAPPED:
      return new TrappedTag(tagType, BattlerTagLapseType.CUSTOM, turnCount, sourceMove, sourceId);
    case BattlerTagType.NO_RETREAT:
      return new NoRetreatTag(sourceId);
    case BattlerTagType.BIND:
      return new BindTag(turnCount, sourceId);
    case BattlerTagType.WRAP:
      return new WrapTag(turnCount, sourceId);
    case BattlerTagType.FIRE_SPIN:
      return new FireSpinTag(turnCount, sourceId);
    case BattlerTagType.WHIRLPOOL:
      return new WhirlpoolTag(turnCount, sourceId);
    case BattlerTagType.CLAMP:
      return new ClampTag(turnCount, sourceId);
    case BattlerTagType.SAND_TOMB:
      return new SandTombTag(turnCount, sourceId);
    case BattlerTagType.MAGMA_STORM:
      return new MagmaStormTag(turnCount, sourceId);
    case BattlerTagType.SNAP_TRAP:
      return new SnapTrapTag(turnCount, sourceId);
    case BattlerTagType.THUNDER_CAGE:
      return new ThunderCageTag(turnCount, sourceId);
    case BattlerTagType.INFESTATION:
      return new InfestationTag(turnCount, sourceId);
    case BattlerTagType.PROTECTED:
      return new ProtectedTag(sourceMove);
    case BattlerTagType.SPIKY_SHIELD:
      return new ContactDamageProtectedTag(sourceMove, 8);
    case BattlerTagType.KINGS_SHIELD:
      return new ContactStatStageChangeProtectedTag(sourceMove, tagType, Stat.ATK, -1);
    case BattlerTagType.OBSTRUCT:
      return new ContactStatStageChangeProtectedTag(sourceMove, tagType, Stat.DEF, -2);
    case BattlerTagType.SILK_TRAP:
      return new ContactStatStageChangeProtectedTag(sourceMove, tagType, Stat.SPD, -1);
    case BattlerTagType.BANEFUL_BUNKER:
      return new ContactSetStatusProtectedTag(sourceMove, tagType, StatusEffect.POISON);
    case BattlerTagType.BURNING_BULWARK:
      return new ContactSetStatusProtectedTag(sourceMove, tagType, StatusEffect.BURN);
    case BattlerTagType.ENDURING:
      return new EnduringTag(tagType, BattlerTagLapseType.TURN_END, sourceMove);
    case BattlerTagType.ENDURE_TOKEN:
      return new EnduringTag(tagType, BattlerTagLapseType.AFTER_HIT, sourceMove);
    case BattlerTagType.STURDY:
      return new SturdyTag(sourceMove);
    case BattlerTagType.PERISH_SONG:
      return new PerishSongTag(turnCount);
    case BattlerTagType.CENTER_OF_ATTENTION:
      return new CenterOfAttentionTag(sourceMove);
    case BattlerTagType.TRUANT:
      return new TruantTag();
    case BattlerTagType.SLOW_START:
      return new SlowStartTag();
    case BattlerTagType.PROTOSYNTHESIS:
      return new WeatherHighestStatBoostTag(
        tagType,
        AbilityId.PROTOSYNTHESIS,
        WeatherType.SUNNY,
        WeatherType.HARSH_SUN,
      );
    case BattlerTagType.QUARK_DRIVE:
      return new TerrainHighestStatBoostTag(tagType, AbilityId.QUARK_DRIVE, TerrainType.ELECTRIC);
    case BattlerTagType.FLYING:
    case BattlerTagType.UNDERGROUND:
    case BattlerTagType.UNDERWATER:
    case BattlerTagType.HIDDEN:
      return new SemiInvulnerableTag(tagType, turnCount, sourceMove);
    case BattlerTagType.FIRE_BOOST:
      return new TypeBoostTag(tagType, sourceMove, PokemonType.FIRE, 1.5, false);
    case BattlerTagType.CRIT_BOOST:
      return new CritBoostTag(tagType, sourceMove);
    case BattlerTagType.DRAGON_CHEER:
      return new DragonCheerTag();
    case BattlerTagType.ALWAYS_CRIT:
    case BattlerTagType.IGNORE_ACCURACY:
      return new BattlerTag(tagType, BattlerTagLapseType.TURN_END, 2, sourceMove);
    case BattlerTagType.ALWAYS_GET_HIT:
    case BattlerTagType.RECEIVE_DOUBLE_DAMAGE:
      return new BattlerTag(tagType, BattlerTagLapseType.PRE_MOVE, 1, sourceMove);
    case BattlerTagType.BYPASS_SLEEP:
      return new BattlerTag(tagType, BattlerTagLapseType.TURN_END, turnCount, sourceMove);
    case BattlerTagType.IGNORE_FLYING:
      return new GroundedTag(tagType, BattlerTagLapseType.CUSTOM, sourceMove);
    case BattlerTagType.ROOSTED:
      return new RoostedTag();
    case BattlerTagType.BURNED_UP:
      return new RemovedTypeTag(tagType, BattlerTagLapseType.CUSTOM, sourceMove);
    case BattlerTagType.DOUBLE_SHOCKED:
      return new RemovedTypeTag(tagType, BattlerTagLapseType.CUSTOM, sourceMove);
    case BattlerTagType.SALT_CURED:
      return new SaltCuredTag(sourceId);
    case BattlerTagType.CURSED:
      return new CursedTag(sourceId);
    case BattlerTagType.CHARGED:
      return new TypeBoostTag(tagType, sourceMove, PokemonType.ELECTRIC, 2, true);
    case BattlerTagType.FLOATING:
      return new FloatingTag(tagType, sourceMove, turnCount);
    case BattlerTagType.MINIMIZED:
      return new MinimizeTag();
    case BattlerTagType.DESTINY_BOND:
      return new DestinyBondTag(sourceMove, sourceId);
    case BattlerTagType.ICE_FACE:
      return new IceFaceBlockDamageTag(tagType);
    case BattlerTagType.DISGUISE:
      return new FormBlockDamageTag(tagType);
    case BattlerTagType.COMMANDED:
      return new CommandedTag(sourceId);
    case BattlerTagType.STOCKPILING:
      return new StockpilingTag(sourceMove);
    case BattlerTagType.OCTOLOCK:
      return new OctolockTag(sourceId);
    case BattlerTagType.DISABLED:
      return new DisabledTag(sourceId);
    case BattlerTagType.IGNORE_GHOST:
      return new ExposedTag(tagType, sourceMove, PokemonType.GHOST, [PokemonType.NORMAL, PokemonType.FIGHTING]);
    case BattlerTagType.IGNORE_DARK:
      return new ExposedTag(tagType, sourceMove, PokemonType.DARK, [PokemonType.PSYCHIC]);
    case BattlerTagType.GULP_MISSILE_ARROKUDA:
    case BattlerTagType.GULP_MISSILE_PIKACHU:
      return new GulpMissileTag(tagType, sourceMove);
    case BattlerTagType.TAR_SHOT:
      return new TarShotTag();
    case BattlerTagType.ELECTRIFIED:
      return new ElectrifiedTag();
    case BattlerTagType.THROAT_CHOPPED:
      return new ThroatChoppedTag();
    case BattlerTagType.GORILLA_TACTICS:
      return new GorillaTacticsTag();
    case BattlerTagType.UNBURDEN:
      return new UnburdenTag();
    case BattlerTagType.SUBSTITUTE:
      return new SubstituteTag(sourceMove, sourceId);
    case BattlerTagType.AUTOTOMIZED:
      return new AutotomizedTag();
    case BattlerTagType.MYSTERY_ENCOUNTER_POST_SUMMON:
      return new MysteryEncounterPostSummonTag();
    case BattlerTagType.HEAL_BLOCK:
      return new HealBlockTag(turnCount, sourceMove);
    case BattlerTagType.TORMENT:
      return new TormentTag(sourceId);
    case BattlerTagType.TAUNT:
      return new TauntTag();
    case BattlerTagType.IMPRISON:
      return new ImprisonTag(sourceId);
    case BattlerTagType.SYRUP_BOMB:
      return new SyrupBombTag(sourceId);
    case BattlerTagType.TELEKINESIS:
      return new TelekinesisTag(sourceMove);
    case BattlerTagType.POWER_TRICK:
      return new PowerTrickTag(sourceMove, sourceId);
    case BattlerTagType.GRUDGE:
      return new GrudgeTag();
    case BattlerTagType.PSYCHO_SHIFT:
      return new PsychoShiftTag();
    case BattlerTagType.MAGIC_COAT:
      return new MagicCoatTag();
    case BattlerTagType.NONE:
    default:
      return new BattlerTag(tagType, BattlerTagLapseType.CUSTOM, turnCount, sourceMove, sourceId);
  }
}

/**
 * When given a battler tag or json representing one, creates an actual BattlerTag object with the same data.
 * @param {BattlerTag | any} source A battler tag
 * @return {BattlerTag} The valid battler tag
 */
export function loadBattlerTag(source: BattlerTag | any): BattlerTag {
  const tag = getBattlerTag(source.tagType, source.turnCount, source.sourceMove, source.sourceId);
  tag.loadTag(source);
  return tag;
}

/**
 * Helper function to verify that the current phase is a MoveEffectPhase and provide quick access to commonly used fields
 *
 * @param _pokemon {@linkcode Pokemon} The Pokémon used to access the current phase
 * @returns null if current phase is not MoveEffectPhase, otherwise Object containing the {@linkcode MoveEffectPhase}, and its
 * corresponding {@linkcode Move} and user {@linkcode Pokemon}
 */
function getMoveEffectPhaseData(_pokemon: Pokemon): { phase: MoveEffectPhase; attacker: Pokemon; move: Move } | null {
  const phase = globalScene.phaseManager.getCurrentPhase();
  if (phase?.is("MoveEffectPhase")) {
    return {
      phase: phase,
      attacker: phase.getPokemon(),
      move: phase.move,
    };
  }
  return null;
}<|MERGE_RESOLUTION|>--- conflicted
+++ resolved
@@ -993,10 +993,9 @@
    * @returns `true` if the tag should remain active.
    */
   lapse(pokemon: Pokemon, lapseType: BattlerTagLapseType): boolean {
-<<<<<<< HEAD
     const movePhase = globalScene.phaseManager.getCurrentPhase();
     if (lapseType !== BattlerTagLapseType.PRE_MOVE || !movePhase?.is("MovePhase")) {
-      return super.lapse(pokemon, lapseType);
+      return false;
     }
 
     const move = movePhase.move.getMove();
@@ -1005,34 +1004,6 @@
       pokemon.getMoveType(move) !== PokemonType.FIRE ||
       (weather?.weatherType === WeatherType.HEAVY_RAIN && !weather.isEffectSuppressed()) // Heavy rain takes priority over powder
     ) {
-=======
-    if (lapseType === BattlerTagLapseType.PRE_MOVE) {
-      const movePhase = globalScene.phaseManager.getCurrentPhase();
-      if (movePhase?.is("MovePhase")) {
-        const move = movePhase.move.getMove();
-        const weather = globalScene.arena.weather;
-        if (
-          pokemon.getMoveType(move) === PokemonType.FIRE &&
-          !(weather && weather.weatherType === WeatherType.HEAVY_RAIN && !weather.isEffectSuppressed())
-        ) {
-          movePhase.fail();
-          movePhase.showMoveText();
-
-          const idx = pokemon.getBattlerIndex();
-
-          globalScene.phaseManager.unshiftNew("CommonAnimPhase", idx, idx, CommonAnim.POWDER);
-
-          const cancelDamage = new BooleanHolder(false);
-          applyAbAttrs("BlockNonDirectDamageAbAttr", pokemon, cancelDamage);
-          if (!cancelDamage.value) {
-            pokemon.damageAndUpdate(Math.floor(pokemon.getMaxHp() / 4), { result: HitResult.INDIRECT });
-          }
-
-          // "When the flame touched the powder\non the Pokémon, it exploded!"
-          globalScene.phaseManager.queueMessage(i18next.t("battlerTags:powderLapse", { moveName: move.name }));
-        }
-      }
->>>>>>> ff9aefb0
       return true;
     }
 
@@ -1040,15 +1011,17 @@
     movePhase.showMoveText();
     movePhase.fail();
 
+    const idx = pokemon.getBattlerIndex();
+
     globalScene.phaseManager.unshiftNew(
       "CommonAnimPhase",
-      pokemon.getBattlerIndex(),
-      pokemon.getBattlerIndex(),
+      idx,
+      idx,
       CommonAnim.POWDER,
     );
 
     const cancelDamage = new BooleanHolder(false);
-    applyAbAttrs(BlockNonDirectDamageAbAttr, pokemon, cancelDamage);
+    applyAbAttrs("BlockNonDirectDamageAbAttr", pokemon, cancelDamage);
     if (!cancelDamage.value) {
       pokemon.damageAndUpdate(Math.floor(pokemon.getMaxHp() / 4), { result: HitResult.INDIRECT });
     }
