import { globalScene } from "#app/global-scene";
import Overrides from "#app/overrides";
import {
  applyAbAttrs,
  BlockNonDirectDamageAbAttr,
  FlinchEffectAbAttr,
  ProtectStatAbAttr,
  ConditionalUserFieldProtectStatAbAttr,
  ReverseDrainAbAttr,
} from "#app/data/abilities/ability";
import { allAbilities } from "./data-lists";
import { ChargeAnim, CommonAnim, CommonBattleAnim, MoveChargeAnim } from "#app/data/battle-anims";
import type Move from "#app/data/moves/move";
import {
  applyMoveAttrs,
  ConsecutiveUseDoublePowerAttr,
  HealOnAllyAttr,
  StatusCategoryOnAllyAttr,
} from "#app/data/moves/move";
import { allMoves } from "./data-lists";
import { MoveFlags } from "#enums/MoveFlags";
import { MoveCategory } from "#enums/MoveCategory";
import { SpeciesFormChangeAbilityTrigger } from "#app/data/pokemon-forms";
import { getStatusEffectHealText } from "#app/data/status-effect";
import { TerrainType } from "#app/data/terrain";
import { PokemonType } from "#enums/pokemon-type";
import type Pokemon from "#app/field/pokemon";
import { HitResult, MoveResult } from "#app/field/pokemon";
import { getPokemonNameWithAffix } from "#app/messages";
import type { MoveEffectPhase } from "#app/phases/move-effect-phase";
import type { MovePhase } from "#app/phases/move-phase";
import type { StatStageChangeCallback } from "#app/phases/stat-stage-change-phase";
import i18next from "#app/plugins/i18n";
import { BooleanHolder, getFrameMs, NumberHolder, toDmgValue } from "#app/utils/common";
import { AbilityId } from "#enums/ability-id";
import { BattlerTagType } from "#enums/battler-tag-type";
import { MoveId } from "#enums/move-id";
import { PokemonAnimType } from "#enums/pokemon-anim-type";
import { SpeciesId } from "#enums/species-id";
import { EFFECTIVE_STATS, getStatKey, Stat, type BattleStat, type EffectiveStat } from "#enums/stat";
import { StatusEffect } from "#enums/status-effect";
import { WeatherType } from "#enums/weather-type";
import { isNullOrUndefined } from "#app/utils/common";
import { MoveUseMode } from "#enums/move-use-mode";
import { invalidEncoreMoves } from "./moves/invalid-moves";

export enum BattlerTagLapseType {
  FAINT,
  MOVE,
  PRE_MOVE,
  AFTER_MOVE,
  MOVE_EFFECT,
  TURN_END,
  HIT,
  /** Tag lapses AFTER_HIT, applying its effects even if the user faints */
  AFTER_HIT,
  CUSTOM,
}

export class BattlerTag {
  public tagType: BattlerTagType;
  public lapseTypes: BattlerTagLapseType[];
  public turnCount: number;
  public sourceMove: MoveId;
  public sourceId?: number;
  public isBatonPassable: boolean;

  constructor(
    tagType: BattlerTagType,
    lapseType: BattlerTagLapseType | BattlerTagLapseType[],
    turnCount: number,
    sourceMove?: MoveId,
    sourceId?: number,
    isBatonPassable = false,
  ) {
    this.tagType = tagType;
    this.lapseTypes = Array.isArray(lapseType) ? lapseType : [lapseType];
    this.turnCount = turnCount;
    this.sourceMove = sourceMove!; // TODO: is this bang correct?
    this.sourceId = sourceId;
    this.isBatonPassable = isBatonPassable;
  }

  canAdd(_pokemon: Pokemon): boolean {
    return true;
  }

  onAdd(_pokemon: Pokemon): void {}

  onRemove(_pokemon: Pokemon): void {}

  onOverlap(_pokemon: Pokemon): void {}

  /**
   * Tick down this {@linkcode BattlerTag}'s duration.
   * @returns `true` if the tag should be kept (`turnCount` > 0`)
   */
  lapse(_pokemon: Pokemon, _lapseType: BattlerTagLapseType): boolean {
    // TODO: Maybe flip this (return `true` if tag needs removal)
    return --this.turnCount > 0;
  }

  getDescriptor(): string {
    return "";
  }

  isSourceLinked(): boolean {
    return false;
  }

  getMoveName(): string | null {
    return this.sourceMove ? allMoves[this.sourceMove].name : null;
  }

  /**
   * Load the data for a given {@linkcode BattlerTag} or JSON representation thereof.
   * Should be inherited from by any battler tag with custom attributes.
   * @param source The battler tag to load
   */
  loadTag(source: BattlerTag | any): void {
    this.turnCount = source.turnCount;
    this.sourceMove = source.sourceMove;
    this.sourceId = source.sourceId;
  }

  /**
   * Helper function that retrieves the source Pokemon object
   * @returns The source {@linkcode Pokemon}, or `null` if none is found
   */
  public getSourcePokemon(): Pokemon | null {
    return this.sourceId ? globalScene.getPokemonById(this.sourceId) : null;
  }
}

export interface WeatherBattlerTag {
  weatherTypes: WeatherType[];
}

export interface TerrainBattlerTag {
  terrainTypes: TerrainType[];
}

/**
 * Base class for tags that restrict the usage of moves. This effect is generally referred to as "disabling" a move
 * in-game. This is not to be confused with {@linkcode MoveId.DISABLE}.
 *
 * Descendants can override {@linkcode isMoveRestricted} to restrict moves that
 * match a condition. A restricted move gets cancelled before it is used.
 * Players and enemies should not be allowed to select restricted moves.
 */
export abstract class MoveRestrictionBattlerTag extends BattlerTag {
  constructor(
    tagType: BattlerTagType,
    lapseType: BattlerTagLapseType | BattlerTagLapseType[],
    turnCount: number,
    sourceMove?: MoveId,
    sourceId?: number,
  ) {
    super(tagType, lapseType, turnCount, sourceMove, sourceId);
  }

  /** @override */
  override lapse(pokemon: Pokemon, lapseType: BattlerTagLapseType): boolean {
    if (lapseType === BattlerTagLapseType.PRE_MOVE) {
      // Cancel the affected pokemon's selected move
      const phase = globalScene.phaseManager.getCurrentPhase() as MovePhase;
      const move = phase.move;

      if (this.isMoveRestricted(move.moveId, pokemon)) {
        if (this.interruptedText(pokemon, move.moveId)) {
          globalScene.phaseManager.queueMessage(this.interruptedText(pokemon, move.moveId));
        }
        phase.cancel();
      }

      return true;
    }

    return super.lapse(pokemon, lapseType);
  }

  /**
   * Gets whether this tag is restricting a move.
   *
   * @param move - {@linkcode MoveId} ID to check restriction for.
   * @param user - The {@linkcode Pokemon} involved
   * @returns `true` if the move is restricted by this tag, otherwise `false`.
   */
  public abstract isMoveRestricted(move: MoveId, user?: Pokemon): boolean;

  /**
   * Checks if this tag is restricting a move based on a user's decisions during the target selection phase
   *
   * @param {MoveId} _move {@linkcode MoveId} move ID to check restriction for
   * @param {Pokemon} _user {@linkcode Pokemon} the user of the above move
   * @param {Pokemon} _target {@linkcode Pokemon} the target of the above move
   * @returns {boolean} `false` unless overridden by the child tag
   */
  isMoveTargetRestricted(_move: MoveId, _user: Pokemon, _target: Pokemon): boolean {
    return false;
  }

  /**
   * Gets the text to display when the player attempts to select a move that is restricted by this tag.
   *
   * @param {Pokemon} pokemon {@linkcode Pokemon} for which the player is attempting to select the restricted move
   * @param {MoveId} move {@linkcode MoveId} ID of the move that is having its selection denied
   * @returns {string} text to display when the player attempts to select the restricted move
   */
  abstract selectionDeniedText(pokemon: Pokemon, move: MoveId): string;

  /**
   * Gets the text to display when a move's execution is prevented as a result of the restriction.
   * Because restriction effects also prevent selection of the move, this situation can only arise if a
   * pokemon first selects a move, then gets outsped by a pokemon using a move that restricts the selected move.
   *
   * @param {Pokemon} _pokemon {@linkcode Pokemon} attempting to use the restricted move
   * @param {MoveId} _move {@linkcode MoveId} ID of the move being interrupted
   * @returns {string} text to display when the move is interrupted
   */
  interruptedText(_pokemon: Pokemon, _move: MoveId): string {
    return "";
  }
}

/**
 * Tag representing the "Throat Chop" effect. Pokemon with this tag cannot use sound-based moves.
 * @see {@link https://bulbapedia.bulbagarden.net/wiki/Throat_Chop_(move) | Throat Chop}
 * @extends MoveRestrictionBattlerTag
 */
export class ThroatChoppedTag extends MoveRestrictionBattlerTag {
  constructor() {
    super(
      BattlerTagType.THROAT_CHOPPED,
      [BattlerTagLapseType.TURN_END, BattlerTagLapseType.PRE_MOVE],
      2,
      MoveId.THROAT_CHOP,
    );
  }

  /**
   * Checks if a {@linkcode MoveId | move} is restricted by Throat Chop.
   * @override
   * @param {MoveId} move the {@linkcode MoveId | move} to check for sound-based restriction
   * @returns true if the move is sound-based
   */
  override isMoveRestricted(move: MoveId): boolean {
    return allMoves[move].hasFlag(MoveFlags.SOUND_BASED);
  }

  /**
   * Shows a message when the player attempts to select a move that is restricted by Throat Chop.
   * @override
   * @param {Pokemon} _pokemon the {@linkcode Pokemon} that is attempting to select the restricted move
   * @param {MoveId} move the {@linkcode MoveId | move} that is being restricted
   * @returns the message to display when the player attempts to select the restricted move
   */
  override selectionDeniedText(_pokemon: Pokemon, move: MoveId): string {
    return i18next.t("battle:moveCannotBeSelected", {
      moveName: allMoves[move].name,
    });
  }

  /**
   * Shows a message when a move is interrupted by Throat Chop.
   * @override
   * @param {Pokemon} pokemon the interrupted {@linkcode Pokemon}
   * @param {MoveId} _move the {@linkcode MoveId | move} that was interrupted
   * @returns the message to display when the move is interrupted
   */
  override interruptedText(pokemon: Pokemon, _move: MoveId): string {
    return i18next.t("battle:throatChopInterruptedMove", {
      pokemonName: getPokemonNameWithAffix(pokemon),
    });
  }
}

/**
 * Tag representing the "disabling" effect performed by {@linkcode MoveId.DISABLE} and {@linkcode AbilityId.CURSED_BODY}.
 * When the tag is added, the last-used move of the tag holder is set as the disabled move.
 */
export class DisabledTag extends MoveRestrictionBattlerTag {
  /** The move being disabled. Gets set when {@linkcode onAdd} is called for this tag. */
  private moveId: MoveId = MoveId.NONE;

  constructor(sourceId: number) {
    super(
      BattlerTagType.DISABLED,
      [BattlerTagLapseType.PRE_MOVE, BattlerTagLapseType.TURN_END],
      4,
      MoveId.DISABLE,
      sourceId,
    );
  }

  /** @override */
  override isMoveRestricted(move: MoveId): boolean {
    return move === this.moveId;
  }

  /**
   * @override
   *
   * Attempt to disable the target's last move by setting this tag's {@linkcode moveId}
   * and showing a message.
   */
  override onAdd(pokemon: Pokemon): void {
    // Disable fails against struggle or an empty move history
    // TODO: Confirm if this is redundant given Disable/Cursed Body's disable conditions
    const move = pokemon.getLastNonVirtualMove();
    if (isNullOrUndefined(move) || move.move === MoveId.STRUGGLE) {
      return;
    }

    super.onAdd(pokemon);
    this.moveId = move.move;

    globalScene.phaseManager.queueMessage(
      i18next.t("battlerTags:disabledOnAdd", {
        pokemonNameWithAffix: getPokemonNameWithAffix(pokemon),
        moveName: allMoves[this.moveId].name,
      }),
    );
  }

  /** @override */
  override onRemove(pokemon: Pokemon): void {
    super.onRemove(pokemon);

    globalScene.phaseManager.queueMessage(
      i18next.t("battlerTags:disabledLapse", {
        pokemonNameWithAffix: getPokemonNameWithAffix(pokemon),
        moveName: allMoves[this.moveId].name,
      }),
    );
  }

  /** @override */
  override selectionDeniedText(_pokemon: Pokemon, move: MoveId): string {
    return i18next.t("battle:moveDisabled", { moveName: allMoves[move].name });
  }

  /**
   * @override
   * @param {Pokemon} pokemon {@linkcode Pokemon} attempting to use the restricted move
   * @param {MoveId} move {@linkcode MoveId} ID of the move being interrupted
   * @returns {string} text to display when the move is interrupted
   */
  override interruptedText(pokemon: Pokemon, move: MoveId): string {
    return i18next.t("battle:disableInterruptedMove", {
      pokemonNameWithAffix: getPokemonNameWithAffix(pokemon),
      moveName: allMoves[move].name,
    });
  }

  /** @override */
  override loadTag(source: BattlerTag | any): void {
    super.loadTag(source);
    this.moveId = source.moveId;
  }
}

/**
 * Tag used by Gorilla Tactics to restrict the user to using only one move.
 * @extends MoveRestrictionBattlerTag
 */
export class GorillaTacticsTag extends MoveRestrictionBattlerTag {
  private moveId = MoveId.NONE;

  constructor() {
    super(BattlerTagType.GORILLA_TACTICS, BattlerTagLapseType.CUSTOM, 0);
  }

  /** @override */
  override isMoveRestricted(move: MoveId): boolean {
    return move !== this.moveId;
  }

  /**
   * Ensures that move history exists on {@linkcode Pokemon} and has a valid move to lock into.
   * @param pokemon - The {@linkcode Pokemon} to add the tag to
   * @returns `true` if the tag can be added
   */
  override canAdd(pokemon: Pokemon): boolean {
    // Choice items ignore struggle, so Gorilla Tactics should too
    const lastSelectedMove = pokemon.getLastNonVirtualMove();
    return (
      !isNullOrUndefined(lastSelectedMove) &&
      lastSelectedMove.move !== MoveId.STRUGGLE &&
      !pokemon.getTag(GorillaTacticsTag)
    );
  }

  /**
   * Sets this tag's {@linkcode moveId} and increases the user's Attack by 50%.
   * @param pokemon - The {@linkcode Pokemon} to add the tag to
   */
  override onAdd(pokemon: Pokemon): void {
    super.onAdd(pokemon);

    // Bang is justified as tag is not added if prior move doesn't exist
    this.moveId = pokemon.getLastNonVirtualMove()!.move;
    pokemon.setStat(Stat.ATK, pokemon.getStat(Stat.ATK, false) * 1.5, false);
  }

  /**
   * Loads the Gorilla Tactics Battler Tag along with its unique class variable moveId
   * @override
   * @param source Gorilla Tactics' {@linkcode BattlerTag} information
   */
  public override loadTag(source: BattlerTag | any): void {
    super.loadTag(source);
    this.moveId = source.moveId;
  }

  /**
   *
   * @override
   * @param {Pokemon} pokemon n/a
   * @param {MoveId} _move {@linkcode MoveId} ID of the move being denied
   * @returns {string} text to display when the move is denied
   */
  override selectionDeniedText(pokemon: Pokemon, _move: MoveId): string {
    return i18next.t("battle:canOnlyUseMove", {
      moveName: allMoves[this.moveId].name,
      pokemonName: getPokemonNameWithAffix(pokemon),
    });
  }
}

/**
 * BattlerTag that represents the "recharge" effects of moves like Hyper Beam.
 */
export class RechargingTag extends BattlerTag {
  constructor(sourceMove: MoveId) {
    super(BattlerTagType.RECHARGING, [BattlerTagLapseType.PRE_MOVE, BattlerTagLapseType.TURN_END], 2, sourceMove);
  }

  onAdd(pokemon: Pokemon): void {
    super.onAdd(pokemon);

    // Queue a placeholder move for the Pokemon to "use" next turn.
    pokemon.pushMoveQueue({ move: MoveId.NONE, targets: [], useMode: MoveUseMode.NORMAL });
  }

  /** Cancels the source's move this turn and queues a "__ must recharge!" message */
  lapse(pokemon: Pokemon, lapseType: BattlerTagLapseType): boolean {
    if (lapseType === BattlerTagLapseType.PRE_MOVE) {
      globalScene.phaseManager.queueMessage(
        i18next.t("battlerTags:rechargingLapse", {
          pokemonNameWithAffix: getPokemonNameWithAffix(pokemon),
        }),
      );
      (globalScene.phaseManager.getCurrentPhase() as MovePhase).cancel();
      pokemon.getMoveQueue().shift();
    }
    return super.lapse(pokemon, lapseType);
  }
}

/**
 * BattlerTag representing the "charge phase" of Beak Blast.
 * Pokemon with this tag will inflict BURN status on any attacker that makes contact.
 * @see {@link https://bulbapedia.bulbagarden.net/wiki/Beak_Blast_(move) | Beak Blast}
 */
export class BeakBlastChargingTag extends BattlerTag {
  constructor() {
    super(
      BattlerTagType.BEAK_BLAST_CHARGING,
      [BattlerTagLapseType.PRE_MOVE, BattlerTagLapseType.TURN_END, BattlerTagLapseType.AFTER_HIT],
      1,
      MoveId.BEAK_BLAST,
    );
  }

  onAdd(pokemon: Pokemon): void {
    // Play Beak Blast's charging animation
    new MoveChargeAnim(ChargeAnim.BEAK_BLAST_CHARGING, this.sourceMove, pokemon).play();

    // Queue Beak Blast's header message
    globalScene.phaseManager.queueMessage(
      i18next.t("moveTriggers:startedHeatingUpBeak", {
        pokemonName: getPokemonNameWithAffix(pokemon),
      }),
    );
  }

  /**
   * Inflicts `BURN` status on attackers that make contact, and causes this tag
   * to be removed after the source makes a move (or the turn ends, whichever comes first)
   * @param pokemon {@linkcode Pokemon} the owner of this tag
   * @param lapseType {@linkcode BattlerTagLapseType} the type of functionality invoked in battle
   * @returns `true` if invoked with the `AFTER_HIT` lapse type
   */
  lapse(pokemon: Pokemon, lapseType: BattlerTagLapseType): boolean {
    if (lapseType === BattlerTagLapseType.AFTER_HIT) {
      const phaseData = getMoveEffectPhaseData(pokemon);
      if (
        phaseData?.move.doesFlagEffectApply({
          flag: MoveFlags.MAKES_CONTACT,
          user: phaseData.attacker,
          target: pokemon,
        })
      ) {
        phaseData.attacker.trySetStatus(StatusEffect.BURN, true, pokemon);
      }
      return true;
    }
    return super.lapse(pokemon, lapseType);
  }
}

/**
 * BattlerTag implementing Shell Trap's pre-move behavior.
 * Pokemon with this tag will act immediately after being hit by a physical move.
 * @see {@link https://bulbapedia.bulbagarden.net/wiki/Shell_Trap_(move) | Shell Trap}
 */
export class ShellTrapTag extends BattlerTag {
  public activated = false;

  constructor() {
    super(BattlerTagType.SHELL_TRAP, [BattlerTagLapseType.TURN_END, BattlerTagLapseType.AFTER_HIT], 1);
  }

  onAdd(pokemon: Pokemon): void {
    globalScene.phaseManager.queueMessage(
      i18next.t("moveTriggers:setUpShellTrap", {
        pokemonName: getPokemonNameWithAffix(pokemon),
      }),
    );
  }

  /**
   * "Activates" the shell trap, causing the tag owner to move next.
   * @param pokemon {@linkcode Pokemon} the owner of this tag
   * @param lapseType {@linkcode BattlerTagLapseType} the type of functionality invoked in battle
   * @returns `true` if invoked with the `AFTER_HIT` lapse type
   */
  lapse(pokemon: Pokemon, lapseType: BattlerTagLapseType): boolean {
    if (lapseType === BattlerTagLapseType.AFTER_HIT) {
      const phaseData = getMoveEffectPhaseData(pokemon);

      // Trap should only be triggered by opponent's Physical moves
      if (phaseData?.move.category === MoveCategory.PHYSICAL && pokemon.isOpponent(phaseData.attacker)) {
        const shellTrapPhaseIndex = globalScene.phaseManager.phaseQueue.findIndex(
          phase => phase.is("MovePhase") && phase.pokemon === pokemon,
        );
        const firstMovePhaseIndex = globalScene.phaseManager.phaseQueue.findIndex(phase => phase.is("MovePhase"));

        // Only shift MovePhase timing if it's not already next up
        if (shellTrapPhaseIndex !== -1 && shellTrapPhaseIndex !== firstMovePhaseIndex) {
          const shellTrapMovePhase = globalScene.phaseManager.phaseQueue.splice(shellTrapPhaseIndex, 1)[0];
          globalScene.phaseManager.prependToPhase(shellTrapMovePhase, "MovePhase");
        }

        this.activated = true;
      }

      return true;
    }

    return super.lapse(pokemon, lapseType);
  }
}

export class TrappedTag extends BattlerTag {
  constructor(
    tagType: BattlerTagType,
    lapseType: BattlerTagLapseType,
    turnCount: number,
    sourceMove: MoveId,
    sourceId: number,
  ) {
    super(tagType, lapseType, turnCount, sourceMove, sourceId, true);
  }

  canAdd(pokemon: Pokemon): boolean {
    const source = globalScene.getPokemonById(this.sourceId!)!;
    const move = allMoves[this.sourceMove];

    const isGhost = pokemon.isOfType(PokemonType.GHOST);
    const isTrapped = pokemon.getTag(TrappedTag);
    const hasSubstitute = move.hitsSubstitute(source, pokemon);

    return !isTrapped && !isGhost && !hasSubstitute;
  }

  onAdd(pokemon: Pokemon): void {
    super.onAdd(pokemon);

    globalScene.phaseManager.queueMessage(this.getTrapMessage(pokemon));
  }

  onRemove(pokemon: Pokemon): void {
    super.onRemove(pokemon);

    globalScene.phaseManager.queueMessage(
      i18next.t("battlerTags:trappedOnRemove", {
        pokemonNameWithAffix: getPokemonNameWithAffix(pokemon),
        moveName: this.getMoveName(),
      }),
    );
  }

  getDescriptor(): string {
    return i18next.t("battlerTags:trappedDesc");
  }

  isSourceLinked(): boolean {
    return true;
  }

  getTrapMessage(pokemon: Pokemon): string {
    return i18next.t("battlerTags:trappedOnAdd", {
      pokemonNameWithAffix: getPokemonNameWithAffix(pokemon),
    });
  }
}

/**
 * BattlerTag implementing No Retreat's trapping effect.
 * This is treated separately from other trapping effects to prevent
 * Ghost-type Pokemon from being able to reuse the move.
 * @extends TrappedTag
 */
class NoRetreatTag extends TrappedTag {
  constructor(sourceId: number) {
    super(BattlerTagType.NO_RETREAT, BattlerTagLapseType.CUSTOM, 0, MoveId.NO_RETREAT, sourceId);
  }

  /** overrides {@linkcode TrappedTag.apply}, removing the Ghost-type condition */
  canAdd(pokemon: Pokemon): boolean {
    return !pokemon.getTag(TrappedTag);
  }
}

/**
 * BattlerTag that represents the {@link https://bulbapedia.bulbagarden.net/wiki/Flinch Flinch} status condition
 */
export class FlinchedTag extends BattlerTag {
  constructor(sourceMove: MoveId) {
    super(BattlerTagType.FLINCHED, [BattlerTagLapseType.PRE_MOVE, BattlerTagLapseType.TURN_END], 1, sourceMove);
  }

  /**
   * Cancels the flinched Pokemon's currently used move this turn if called mid-execution, or removes the tag at end of turn.
   * @param pokemon - The {@linkcode Pokemon} with this tag.
   * @param lapseType - The {@linkcode BattlerTagLapseType | lapse type} used for this function call.
   * @returns Whether the tag should remain active.
   */
  lapse(pokemon: Pokemon, lapseType: BattlerTagLapseType): boolean {
    if (lapseType === BattlerTagLapseType.PRE_MOVE) {
      (globalScene.phaseManager.getCurrentPhase() as MovePhase).cancel();
      globalScene.phaseManager.queueMessage(
        i18next.t("battlerTags:flinchedLapse", {
          pokemonNameWithAffix: getPokemonNameWithAffix(pokemon),
        }),
      );
      applyAbAttrs(FlinchEffectAbAttr, pokemon, null);
      return true;
    }

    return super.lapse(pokemon, lapseType);
  }

  getDescriptor(): string {
    return i18next.t("battlerTags:flinchedDesc");
  }
}

export class InterruptedTag extends BattlerTag {
  constructor(sourceMove: MoveId) {
    super(BattlerTagType.INTERRUPTED, BattlerTagLapseType.PRE_MOVE, 0, sourceMove);
  }

  canAdd(pokemon: Pokemon): boolean {
    return !!pokemon.getTag(BattlerTagType.FLYING);
  }

  onAdd(pokemon: Pokemon): void {
    super.onAdd(pokemon);

    pokemon.getMoveQueue().shift();
    pokemon.pushMoveHistory({
      move: MoveId.NONE,
      result: MoveResult.OTHER,
      targets: [],
      useMode: MoveUseMode.NORMAL,
    });
  }

  lapse(pokemon: Pokemon, lapseType: BattlerTagLapseType): boolean {
    (globalScene.phaseManager.getCurrentPhase() as MovePhase).cancel();
    return super.lapse(pokemon, lapseType);
  }
}

/**
 * BattlerTag that represents the {@link https://bulbapedia.bulbagarden.net/wiki/Confusion_(status_condition) Confusion} status condition
 */
export class ConfusedTag extends BattlerTag {
  constructor(turnCount: number, sourceMove: MoveId) {
    super(BattlerTagType.CONFUSED, BattlerTagLapseType.MOVE, turnCount, sourceMove, undefined, true);
  }

  canAdd(pokemon: Pokemon): boolean {
    return globalScene.arena.terrain?.terrainType !== TerrainType.MISTY || !pokemon.isGrounded();
  }

  onAdd(pokemon: Pokemon): void {
    super.onAdd(pokemon);

    globalScene.phaseManager.unshiftNew("CommonAnimPhase", pokemon.getBattlerIndex(), undefined, CommonAnim.CONFUSION);
    globalScene.phaseManager.queueMessage(
      i18next.t("battlerTags:confusedOnAdd", {
        pokemonNameWithAffix: getPokemonNameWithAffix(pokemon),
      }),
    );
  }

  onRemove(pokemon: Pokemon): void {
    super.onRemove(pokemon);

    globalScene.phaseManager.queueMessage(
      i18next.t("battlerTags:confusedOnRemove", {
        pokemonNameWithAffix: getPokemonNameWithAffix(pokemon),
      }),
    );
  }

  onOverlap(pokemon: Pokemon): void {
    super.onOverlap(pokemon);

    globalScene.phaseManager.queueMessage(
      i18next.t("battlerTags:confusedOnOverlap", {
        pokemonNameWithAffix: getPokemonNameWithAffix(pokemon),
      }),
    );
  }

  lapse(pokemon: Pokemon, lapseType: BattlerTagLapseType): boolean {
    const shouldLapse = lapseType !== BattlerTagLapseType.CUSTOM && super.lapse(pokemon, lapseType);

    if (!shouldLapse) {
      return false;
    }

    const phaseManager = globalScene.phaseManager;

    phaseManager.queueMessage(
      i18next.t("battlerTags:confusedLapse", {
        pokemonNameWithAffix: getPokemonNameWithAffix(pokemon),
      }),
    );
    phaseManager.unshiftNew("CommonAnimPhase", pokemon.getBattlerIndex(), undefined, CommonAnim.CONFUSION);

    // 1/3 chance of hitting self with a 40 base power move
    if (pokemon.randBattleSeedInt(3) === 0 || Overrides.CONFUSION_ACTIVATION_OVERRIDE === true) {
      const atk = pokemon.getEffectiveStat(Stat.ATK);
      const def = pokemon.getEffectiveStat(Stat.DEF);
      const damage = toDmgValue(
        ((((2 * pokemon.level) / 5 + 2) * 40 * atk) / def / 50 + 2) * (pokemon.randBattleSeedIntRange(85, 100) / 100),
      );
      // Intentionally don't increment rage fist's hitCount
      phaseManager.queueMessage(i18next.t("battlerTags:confusedLapseHurtItself"));
      pokemon.damageAndUpdate(damage, { result: HitResult.CONFUSION });
      (phaseManager.getCurrentPhase() as MovePhase).cancel();
    }

    return true;
  }

  getDescriptor(): string {
    return i18next.t("battlerTags:confusedDesc");
  }
}

/**
 * Tag applied to the {@linkcode Move.DESTINY_BOND} user.
 * @extends BattlerTag
 * @see {@linkcode apply}
 */
export class DestinyBondTag extends BattlerTag {
  constructor(sourceMove: MoveId, sourceId: number) {
    super(BattlerTagType.DESTINY_BOND, BattlerTagLapseType.PRE_MOVE, 1, sourceMove, sourceId, true);
  }

  /**
   * Lapses either before the user's move and does nothing
   * or after receiving fatal damage. When the damage is fatal,
   * the attacking Pokemon is taken down as well, unless it's a boss.
   *
   * @param {Pokemon} pokemon Pokemon that is attacking the Destiny Bond user.
   * @param {BattlerTagLapseType} lapseType CUSTOM or PRE_MOVE
   * @returns false if the tag source fainted or one turn has passed since the application
   */
  lapse(pokemon: Pokemon, lapseType: BattlerTagLapseType): boolean {
    if (lapseType !== BattlerTagLapseType.CUSTOM) {
      return super.lapse(pokemon, lapseType);
    }
    const source = this.sourceId ? globalScene.getPokemonById(this.sourceId) : null;
    if (!source?.isFainted()) {
      return true;
    }

    if (source?.getAlly() === pokemon) {
      return false;
    }

    if (pokemon.isBossImmune()) {
      globalScene.phaseManager.queueMessage(
        i18next.t("battlerTags:destinyBondLapseIsBoss", {
          pokemonNameWithAffix: getPokemonNameWithAffix(pokemon),
        }),
      );
      return false;
    }

    globalScene.phaseManager.queueMessage(
      i18next.t("battlerTags:destinyBondLapse", {
        pokemonNameWithAffix: getPokemonNameWithAffix(source),
        pokemonNameWithAffix2: getPokemonNameWithAffix(pokemon),
      }),
    );
    pokemon.damageAndUpdate(pokemon.hp, { result: HitResult.INDIRECT_KO, ignoreSegments: true });
    return false;
  }
}

export class InfatuatedTag extends BattlerTag {
  constructor(sourceMove: number, sourceId: number) {
    super(BattlerTagType.INFATUATED, BattlerTagLapseType.MOVE, 1, sourceMove, sourceId);
  }

  canAdd(pokemon: Pokemon): boolean {
    if (this.sourceId) {
      const pkm = globalScene.getPokemonById(this.sourceId);

      if (pkm) {
        return pokemon.isOppositeGender(pkm);
      }
      console.warn("canAdd: this.sourceId is not a valid pokemon id!", this.sourceId);
      return false;
    }
    console.warn("canAdd: this.sourceId is undefined");
    return false;
  }

  onAdd(pokemon: Pokemon): void {
    super.onAdd(pokemon);

    globalScene.phaseManager.queueMessage(
      i18next.t("battlerTags:infatuatedOnAdd", {
        pokemonNameWithAffix: getPokemonNameWithAffix(pokemon),
        sourcePokemonName: getPokemonNameWithAffix(globalScene.getPokemonById(this.sourceId!) ?? undefined), // TODO: is that bang correct?
      }),
    );
  }

  onOverlap(pokemon: Pokemon): void {
    super.onOverlap(pokemon);

    globalScene.phaseManager.queueMessage(
      i18next.t("battlerTags:infatuatedOnOverlap", {
        pokemonNameWithAffix: getPokemonNameWithAffix(pokemon),
      }),
    );
  }

  lapse(pokemon: Pokemon, lapseType: BattlerTagLapseType): boolean {
    const ret = lapseType !== BattlerTagLapseType.CUSTOM || super.lapse(pokemon, lapseType);

    const phaseManager = globalScene.phaseManager;

    if (ret) {
      phaseManager.queueMessage(
        i18next.t("battlerTags:infatuatedLapse", {
          pokemonNameWithAffix: getPokemonNameWithAffix(pokemon),
          sourcePokemonName: getPokemonNameWithAffix(globalScene.getPokemonById(this.sourceId!) ?? undefined), // TODO: is that bang correct?
        }),
      );
      phaseManager.unshiftNew("CommonAnimPhase", pokemon.getBattlerIndex(), undefined, CommonAnim.ATTRACT);

      if (pokemon.randBattleSeedInt(2)) {
        phaseManager.queueMessage(
          i18next.t("battlerTags:infatuatedLapseImmobilize", {
            pokemonNameWithAffix: getPokemonNameWithAffix(pokemon),
          }),
        );
        (phaseManager.getCurrentPhase() as MovePhase).cancel();
      }
    }

    return ret;
  }

  onRemove(pokemon: Pokemon): void {
    super.onRemove(pokemon);

    globalScene.phaseManager.queueMessage(
      i18next.t("battlerTags:infatuatedOnRemove", {
        pokemonNameWithAffix: getPokemonNameWithAffix(pokemon),
      }),
    );
  }

  isSourceLinked(): boolean {
    return true;
  }

  getDescriptor(): string {
    return i18next.t("battlerTags:infatuatedDesc");
  }
}

export class SeedTag extends BattlerTag {
  private sourceIndex: number;

  constructor(sourceId: number) {
    super(BattlerTagType.SEEDED, BattlerTagLapseType.TURN_END, 1, MoveId.LEECH_SEED, sourceId, true);
  }

  /**
   * When given a battler tag or json representing one, load the data for it.
   * @param {BattlerTag | any} source A battler tag
   */
  loadTag(source: BattlerTag | any): void {
    super.loadTag(source);
    this.sourceIndex = source.sourceIndex;
  }

  canAdd(pokemon: Pokemon): boolean {
    return !pokemon.isOfType(PokemonType.GRASS);
  }

  onAdd(pokemon: Pokemon): void {
    super.onAdd(pokemon);

    globalScene.phaseManager.queueMessage(
      i18next.t("battlerTags:seededOnAdd", {
        pokemonNameWithAffix: getPokemonNameWithAffix(pokemon),
      }),
    );
    this.sourceIndex = globalScene.getPokemonById(this.sourceId!)!.getBattlerIndex(); // TODO: are those bangs correct?
  }

  lapse(pokemon: Pokemon, lapseType: BattlerTagLapseType): boolean {
    const ret = lapseType !== BattlerTagLapseType.CUSTOM || super.lapse(pokemon, lapseType);

    if (ret) {
      const source = pokemon.getOpponents().find(o => o.getBattlerIndex() === this.sourceIndex);
      if (source) {
        const cancelled = new BooleanHolder(false);
        applyAbAttrs(BlockNonDirectDamageAbAttr, pokemon, cancelled);

        if (!cancelled.value) {
          globalScene.phaseManager.unshiftNew(
            "CommonAnimPhase",
            source.getBattlerIndex(),
            pokemon.getBattlerIndex(),
            CommonAnim.LEECH_SEED,
          );

          const damage = pokemon.damageAndUpdate(toDmgValue(pokemon.getMaxHp() / 8), { result: HitResult.INDIRECT });
          const reverseDrain = pokemon.hasAbilityWithAttr(ReverseDrainAbAttr, false);
          globalScene.phaseManager.unshiftNew(
            "PokemonHealPhase",
            source.getBattlerIndex(),
            !reverseDrain ? damage : damage * -1,
            !reverseDrain
              ? i18next.t("battlerTags:seededLapse", {
                  pokemonNameWithAffix: getPokemonNameWithAffix(pokemon),
                })
              : i18next.t("battlerTags:seededLapseShed", {
                  pokemonNameWithAffix: getPokemonNameWithAffix(pokemon),
                }),
            false,
            true,
          );
        }
      }
    }

    return ret;
  }

  getDescriptor(): string {
    return i18next.t("battlerTags:seedDesc");
  }
}

/**
 * BattlerTag representing the effects of {@link https://bulbapedia.bulbagarden.net/wiki/Powder_(move) | Powder}.
 * When the afflicted Pokemon uses a Fire-type move, the move is cancelled, and the
 * Pokemon takes damage equal to 1/4 of it's maximum HP (rounded down).
 */
export class PowderTag extends BattlerTag {
  constructor() {
    super(BattlerTagType.POWDER, [BattlerTagLapseType.PRE_MOVE, BattlerTagLapseType.TURN_END], 1);
  }

  onAdd(pokemon: Pokemon): void {
    super.onAdd(pokemon);

    // "{Pokemon} is covered in powder!"
    globalScene.phaseManager.queueMessage(
      i18next.t("battlerTags:powderOnAdd", {
        pokemonNameWithAffix: getPokemonNameWithAffix(pokemon),
      }),
    );
  }

  /**
   * Applies Powder's effects before the tag owner uses a Fire-type move, damaging and canceling its action.
   * Lasts until the end of the turn.
   * @param pokemon - The {@linkcode Pokemon} with this tag.
   * @param lapseType - The {@linkcode BattlerTagLapseType} dictating how this tag is being activated
   * @returns `true` if the tag should remain active.
   */
  lapse(pokemon: Pokemon, lapseType: BattlerTagLapseType): boolean {
<<<<<<< HEAD
    const movePhase = globalScene.getCurrentPhase();
    if (lapseType !== BattlerTagLapseType.PRE_MOVE || !movePhase?.is("MovePhase")) {
      return super.lapse(pokemon, lapseType);
    }

    const move = movePhase.move.getMove();
    const weather = globalScene.arena.weather;
    if (
      pokemon.getMoveType(move) !== PokemonType.FIRE ||
      (weather?.weatherType === WeatherType.HEAVY_RAIN && !weather.isEffectSuppressed()) // Heavy rain takes priority over powder
    ) {
      return true;
    }
=======
    if (lapseType === BattlerTagLapseType.PRE_MOVE) {
      const movePhase = globalScene.phaseManager.getCurrentPhase();
      if (movePhase?.is("MovePhase")) {
        const move = movePhase.move.getMove();
        const weather = globalScene.arena.weather;
        if (
          pokemon.getMoveType(move) === PokemonType.FIRE &&
          !(weather && weather.weatherType === WeatherType.HEAVY_RAIN && !weather.isEffectSuppressed())
        ) {
          movePhase.fail();
          movePhase.showMoveText();

          const idx = pokemon.getBattlerIndex();

          globalScene.phaseManager.unshiftNew("CommonAnimPhase", idx, idx, CommonAnim.POWDER);
>>>>>>> 1c4edabd

    // Disable the target's fire type move and damage it (subject to Magic Guard)
    movePhase.showMoveText();
    movePhase.fail();

<<<<<<< HEAD
    globalScene.unshiftPhase(
      new CommonAnimPhase(pokemon.getBattlerIndex(), pokemon.getBattlerIndex(), CommonAnim.POWDER),
    );

    const cancelDamage = new BooleanHolder(false);
    applyAbAttrs(BlockNonDirectDamageAbAttr, pokemon, cancelDamage);
    if (!cancelDamage.value) {
      pokemon.damageAndUpdate(Math.floor(pokemon.getMaxHp() / 4), { result: HitResult.INDIRECT });
=======
          // "When the flame touched the powder\non the Pokémon, it exploded!"
          globalScene.phaseManager.queueMessage(i18next.t("battlerTags:powderLapse", { moveName: move.name }));
        }
      }
      return true;
>>>>>>> 1c4edabd
    }

    // "When the flame touched the powder\non the Pokémon, it exploded!"
    globalScene.queueMessage(i18next.t("battlerTags:powderLapse", { moveName: move.name }));

    return true;
  }
}

export class NightmareTag extends BattlerTag {
  constructor() {
    super(BattlerTagType.NIGHTMARE, BattlerTagLapseType.TURN_END, 1, MoveId.NIGHTMARE);
  }

  onAdd(pokemon: Pokemon): void {
    super.onAdd(pokemon);

    globalScene.phaseManager.queueMessage(
      i18next.t("battlerTags:nightmareOnAdd", {
        pokemonNameWithAffix: getPokemonNameWithAffix(pokemon),
      }),
    );
  }

  onOverlap(pokemon: Pokemon): void {
    super.onOverlap(pokemon);

    globalScene.phaseManager.queueMessage(
      i18next.t("battlerTags:nightmareOnOverlap", {
        pokemonNameWithAffix: getPokemonNameWithAffix(pokemon),
      }),
    );
  }

  lapse(pokemon: Pokemon, lapseType: BattlerTagLapseType): boolean {
    const ret = lapseType !== BattlerTagLapseType.CUSTOM || super.lapse(pokemon, lapseType);

    if (ret) {
      const phaseManager = globalScene.phaseManager;
      phaseManager.queueMessage(
        i18next.t("battlerTags:nightmareLapse", {
          pokemonNameWithAffix: getPokemonNameWithAffix(pokemon),
        }),
      );
      phaseManager.unshiftNew("CommonAnimPhase", pokemon.getBattlerIndex(), undefined, CommonAnim.CURSE); // TODO: Update animation type

      const cancelled = new BooleanHolder(false);
      applyAbAttrs(BlockNonDirectDamageAbAttr, pokemon, cancelled);

      if (!cancelled.value) {
        pokemon.damageAndUpdate(toDmgValue(pokemon.getMaxHp() / 4), { result: HitResult.INDIRECT });
      }
    }

    return ret;
  }

  getDescriptor(): string {
    return i18next.t("battlerTags:nightmareDesc");
  }
}

export class FrenzyTag extends BattlerTag {
  constructor(turnCount: number, sourceMove: MoveId, sourceId: number) {
    super(BattlerTagType.FRENZY, BattlerTagLapseType.CUSTOM, turnCount, sourceMove, sourceId);
  }

  onRemove(pokemon: Pokemon): void {
    super.onRemove(pokemon);

    if (this.turnCount < 2) {
      // Only add CONFUSED tag if a disruption occurs on the final confusion-inducing turn of FRENZY
      pokemon.addTag(BattlerTagType.CONFUSED, pokemon.randBattleSeedIntRange(2, 4));
    }
  }
}

/**
 * Applies the effects of {@linkcode MoveId.ENCORE} onto the target Pokemon.
 * Encore forces the target Pokemon to use its most-recent move for 3 turns.
 */
export class EncoreTag extends MoveRestrictionBattlerTag {
  public moveId: MoveId;

  constructor(sourceId: number) {
    super(
      BattlerTagType.ENCORE,
      [BattlerTagLapseType.CUSTOM, BattlerTagLapseType.AFTER_MOVE],
      3,
      MoveId.ENCORE,
      sourceId,
    );
  }

  loadTag(source: BattlerTag | any): void {
    super.loadTag(source);
    this.moveId = source.moveId as MoveId;
  }

  canAdd(pokemon: Pokemon): boolean {
    const lastMove = pokemon.getLastNonVirtualMove(false);
    if (!lastMove) {
      return false;
    }

    if (invalidEncoreMoves.has(lastMove.move)) {
      return false;
    }

    this.moveId = lastMove.move;

    return true;
  }

  onAdd(pokemon: Pokemon): void {
    // TODO: shouldn't this be `onAdd`?
    super.onRemove(pokemon);

    globalScene.phaseManager.queueMessage(
      i18next.t("battlerTags:encoreOnAdd", {
        pokemonNameWithAffix: getPokemonNameWithAffix(pokemon),
      }),
    );

    const movePhase = globalScene.phaseManager.findPhase(m => m.is("MovePhase") && m.pokemon === pokemon);
    if (movePhase) {
      const movesetMove = pokemon.getMoveset().find(m => m.moveId === this.moveId);
      if (movesetMove) {
        const lastMove = pokemon.getLastXMoves(1)[0];
        globalScene.phaseManager.tryReplacePhase(
          m => m.is("MovePhase") && m.pokemon === pokemon,
<<<<<<< HEAD
          new MovePhase(pokemon, lastMove.targets ?? [], movesetMove, MoveUseMode.NORMAL),
=======
          globalScene.phaseManager.create("MovePhase", pokemon, lastMove.targets ?? [], movesetMove),
>>>>>>> 1c4edabd
        );
      }
    }
  }

  /**
   * If the encored move has run out of PP, Encore ends early. Otherwise, Encore lapses based on the AFTER_MOVE battler tag lapse type.
   * @returns `true` to persist | `false` to end and be removed
   */
  override lapse(pokemon: Pokemon, lapseType: BattlerTagLapseType): boolean {
    if (lapseType === BattlerTagLapseType.CUSTOM) {
      const encoredMove = pokemon.getMoveset().find(m => m.moveId === this.moveId);
      return !isNullOrUndefined(encoredMove) && encoredMove.getPpRatio() > 0;
    }
    return super.lapse(pokemon, lapseType);
  }

  /**
   * Checks if the move matches the moveId stored within the tag and returns a boolean value
   * @param move {@linkcode MoveId} the move selected
   * @param user N/A
   * @returns `true` if the move does not match with the moveId stored and as a result, restricted
   */
  override isMoveRestricted(move: MoveId, _user?: Pokemon): boolean {
    return move !== this.moveId;
  }

  override selectionDeniedText(_pokemon: Pokemon, move: MoveId): string {
    return i18next.t("battle:moveDisabled", { moveName: allMoves[move].name });
  }

  onRemove(pokemon: Pokemon): void {
    super.onRemove(pokemon);

    globalScene.phaseManager.queueMessage(
      i18next.t("battlerTags:encoreOnRemove", {
        pokemonNameWithAffix: getPokemonNameWithAffix(pokemon),
      }),
    );
  }
}

export class HelpingHandTag extends BattlerTag {
  constructor(sourceId: number) {
    super(BattlerTagType.HELPING_HAND, BattlerTagLapseType.TURN_END, 1, MoveId.HELPING_HAND, sourceId);
  }

  onAdd(pokemon: Pokemon): void {
    globalScene.phaseManager.queueMessage(
      i18next.t("battlerTags:helpingHandOnAdd", {
        pokemonNameWithAffix: getPokemonNameWithAffix(globalScene.getPokemonById(this.sourceId!) ?? undefined), // TODO: is that bang correct?
        pokemonName: getPokemonNameWithAffix(pokemon),
      }),
    );
  }
}

/**
 * Applies the Ingrain tag to a pokemon
 * @extends TrappedTag
 */
export class IngrainTag extends TrappedTag {
  constructor(sourceId: number) {
    super(BattlerTagType.INGRAIN, BattlerTagLapseType.TURN_END, 1, MoveId.INGRAIN, sourceId);
  }

  /**
   * Check if the Ingrain tag can be added to the pokemon
   * @param pokemon {@linkcode Pokemon} The pokemon to check if the tag can be added to
   * @returns boolean True if the tag can be added, false otherwise
   */
  canAdd(pokemon: Pokemon): boolean {
    const isTrapped = pokemon.getTag(BattlerTagType.TRAPPED);

    return !isTrapped;
  }

  lapse(pokemon: Pokemon, lapseType: BattlerTagLapseType): boolean {
    const ret = lapseType !== BattlerTagLapseType.CUSTOM || super.lapse(pokemon, lapseType);

    if (ret) {
      globalScene.phaseManager.unshiftNew(
        "PokemonHealPhase",
        pokemon.getBattlerIndex(),
        toDmgValue(pokemon.getMaxHp() / 16),
        i18next.t("battlerTags:ingrainLapse", {
          pokemonNameWithAffix: getPokemonNameWithAffix(pokemon),
        }),
        true,
      );
    }

    return ret;
  }

  getTrapMessage(pokemon: Pokemon): string {
    return i18next.t("battlerTags:ingrainOnTrap", {
      pokemonNameWithAffix: getPokemonNameWithAffix(pokemon),
    });
  }

  getDescriptor(): string {
    return i18next.t("battlerTags:ingrainDesc");
  }
}

/**
 * Octolock traps the target pokemon and reduces its DEF and SPDEF by one stage at the
 * end of each turn.
 */
export class OctolockTag extends TrappedTag {
  constructor(sourceId: number) {
    super(BattlerTagType.OCTOLOCK, BattlerTagLapseType.TURN_END, 1, MoveId.OCTOLOCK, sourceId);
  }

  lapse(pokemon: Pokemon, lapseType: BattlerTagLapseType): boolean {
    const shouldLapse = lapseType !== BattlerTagLapseType.CUSTOM || super.lapse(pokemon, lapseType);

    if (shouldLapse) {
      globalScene.phaseManager.unshiftNew(
        "StatStageChangePhase",
        pokemon.getBattlerIndex(),
        false,
        [Stat.DEF, Stat.SPDEF],
        -1,
      );
      return true;
    }

    return false;
  }
}

export class AquaRingTag extends BattlerTag {
  constructor() {
    super(BattlerTagType.AQUA_RING, BattlerTagLapseType.TURN_END, 1, MoveId.AQUA_RING, undefined, true);
  }

  onAdd(pokemon: Pokemon): void {
    super.onAdd(pokemon);

    globalScene.phaseManager.queueMessage(
      i18next.t("battlerTags:aquaRingOnAdd", {
        pokemonNameWithAffix: getPokemonNameWithAffix(pokemon),
      }),
    );
  }

  lapse(pokemon: Pokemon, lapseType: BattlerTagLapseType): boolean {
    const ret = lapseType !== BattlerTagLapseType.CUSTOM || super.lapse(pokemon, lapseType);

    if (ret) {
      globalScene.phaseManager.unshiftNew(
        "PokemonHealPhase",
        pokemon.getBattlerIndex(),
        toDmgValue(pokemon.getMaxHp() / 16),
        i18next.t("battlerTags:aquaRingLapse", {
          moveName: this.getMoveName(),
          pokemonName: getPokemonNameWithAffix(pokemon),
        }),
        true,
      );
    }

    return ret;
  }
}

/** Tag used to allow moves that interact with {@link MoveId.MINIMIZE} to function */
export class MinimizeTag extends BattlerTag {
  constructor() {
    super(BattlerTagType.MINIMIZED, BattlerTagLapseType.TURN_END, 1, MoveId.MINIMIZE);
  }

  onAdd(pokemon: Pokemon): void {
    super.onAdd(pokemon);
  }

  lapse(pokemon: Pokemon, lapseType: BattlerTagLapseType): boolean {
    return lapseType !== BattlerTagLapseType.CUSTOM || super.lapse(pokemon, lapseType);
  }

  onRemove(pokemon: Pokemon): void {
    super.onRemove(pokemon);
  }
}

export class DrowsyTag extends BattlerTag {
  constructor() {
    super(BattlerTagType.DROWSY, BattlerTagLapseType.TURN_END, 2, MoveId.YAWN);
  }

  canAdd(pokemon: Pokemon): boolean {
    return globalScene.arena.terrain?.terrainType !== TerrainType.ELECTRIC || !pokemon.isGrounded();
  }

  onAdd(pokemon: Pokemon): void {
    super.onAdd(pokemon);

    globalScene.phaseManager.queueMessage(
      i18next.t("battlerTags:drowsyOnAdd", {
        pokemonNameWithAffix: getPokemonNameWithAffix(pokemon),
      }),
    );
  }

  lapse(pokemon: Pokemon, lapseType: BattlerTagLapseType): boolean {
    if (!super.lapse(pokemon, lapseType)) {
      pokemon.trySetStatus(StatusEffect.SLEEP, true);
      return false;
    }

    return true;
  }

  getDescriptor(): string {
    return i18next.t("battlerTags:drowsyDesc");
  }
}

export abstract class DamagingTrapTag extends TrappedTag {
  private commonAnim: CommonAnim;

  constructor(
    tagType: BattlerTagType,
    commonAnim: CommonAnim,
    turnCount: number,
    sourceMove: MoveId,
    sourceId: number,
  ) {
    super(tagType, BattlerTagLapseType.TURN_END, turnCount, sourceMove, sourceId);

    this.commonAnim = commonAnim;
  }

  /**
   * When given a battler tag or json representing one, load the data for it.
   * @param {BattlerTag | any} source A battler tag
   */
  loadTag(source: BattlerTag | any): void {
    super.loadTag(source);
    this.commonAnim = source.commonAnim as CommonAnim;
  }

  canAdd(pokemon: Pokemon): boolean {
    return !pokemon.getTag(TrappedTag) && !pokemon.getTag(BattlerTagType.SUBSTITUTE);
  }

  lapse(pokemon: Pokemon, lapseType: BattlerTagLapseType): boolean {
    const ret = super.lapse(pokemon, lapseType);

    if (ret) {
      const phaseManager = globalScene.phaseManager;
      phaseManager.queueMessage(
        i18next.t("battlerTags:damagingTrapLapse", {
          pokemonNameWithAffix: getPokemonNameWithAffix(pokemon),
          moveName: this.getMoveName(),
        }),
      );
      phaseManager.unshiftNew("CommonAnimPhase", pokemon.getBattlerIndex(), undefined, this.commonAnim);

      const cancelled = new BooleanHolder(false);
      applyAbAttrs(BlockNonDirectDamageAbAttr, pokemon, cancelled);

      if (!cancelled.value) {
        pokemon.damageAndUpdate(toDmgValue(pokemon.getMaxHp() / 8), { result: HitResult.INDIRECT });
      }
    }

    return ret;
  }
}

export class BindTag extends DamagingTrapTag {
  constructor(turnCount: number, sourceId: number) {
    super(BattlerTagType.BIND, CommonAnim.BIND, turnCount, MoveId.BIND, sourceId);
  }

  getTrapMessage(pokemon: Pokemon): string {
    return i18next.t("battlerTags:bindOnTrap", {
      pokemonNameWithAffix: getPokemonNameWithAffix(pokemon),
      sourcePokemonName: getPokemonNameWithAffix(globalScene.getPokemonById(this.sourceId!) ?? undefined), // TODO: is that bang correct?
      moveName: this.getMoveName(),
    });
  }
}

export class WrapTag extends DamagingTrapTag {
  constructor(turnCount: number, sourceId: number) {
    super(BattlerTagType.WRAP, CommonAnim.WRAP, turnCount, MoveId.WRAP, sourceId);
  }

  getTrapMessage(pokemon: Pokemon): string {
    return i18next.t("battlerTags:wrapOnTrap", {
      pokemonNameWithAffix: getPokemonNameWithAffix(pokemon),
      sourcePokemonName: getPokemonNameWithAffix(globalScene.getPokemonById(this.sourceId!) ?? undefined), // TODO: is that bang correct?
    });
  }
}

export abstract class VortexTrapTag extends DamagingTrapTag {
  constructor(
    tagType: BattlerTagType,
    commonAnim: CommonAnim,
    turnCount: number,
    sourceMove: MoveId,
    sourceId: number,
  ) {
    super(tagType, commonAnim, turnCount, sourceMove, sourceId);
  }

  getTrapMessage(pokemon: Pokemon): string {
    return i18next.t("battlerTags:vortexOnTrap", {
      pokemonNameWithAffix: getPokemonNameWithAffix(pokemon),
    });
  }
}

export class FireSpinTag extends VortexTrapTag {
  constructor(turnCount: number, sourceId: number) {
    super(BattlerTagType.FIRE_SPIN, CommonAnim.FIRE_SPIN, turnCount, MoveId.FIRE_SPIN, sourceId);
  }
}

export class WhirlpoolTag extends VortexTrapTag {
  constructor(turnCount: number, sourceId: number) {
    super(BattlerTagType.WHIRLPOOL, CommonAnim.WHIRLPOOL, turnCount, MoveId.WHIRLPOOL, sourceId);
  }
}

export class ClampTag extends DamagingTrapTag {
  constructor(turnCount: number, sourceId: number) {
    super(BattlerTagType.CLAMP, CommonAnim.CLAMP, turnCount, MoveId.CLAMP, sourceId);
  }

  getTrapMessage(pokemon: Pokemon): string {
    return i18next.t("battlerTags:clampOnTrap", {
      sourcePokemonNameWithAffix: getPokemonNameWithAffix(globalScene.getPokemonById(this.sourceId!) ?? undefined), // TODO: is that bang correct?
      pokemonName: getPokemonNameWithAffix(pokemon),
    });
  }
}

export class SandTombTag extends DamagingTrapTag {
  constructor(turnCount: number, sourceId: number) {
    super(BattlerTagType.SAND_TOMB, CommonAnim.SAND_TOMB, turnCount, MoveId.SAND_TOMB, sourceId);
  }

  getTrapMessage(pokemon: Pokemon): string {
    return i18next.t("battlerTags:sandTombOnTrap", {
      pokemonNameWithAffix: getPokemonNameWithAffix(pokemon),
      moveName: this.getMoveName(),
    });
  }
}

export class MagmaStormTag extends DamagingTrapTag {
  constructor(turnCount: number, sourceId: number) {
    super(BattlerTagType.MAGMA_STORM, CommonAnim.MAGMA_STORM, turnCount, MoveId.MAGMA_STORM, sourceId);
  }

  getTrapMessage(pokemon: Pokemon): string {
    return i18next.t("battlerTags:magmaStormOnTrap", {
      pokemonNameWithAffix: getPokemonNameWithAffix(pokemon),
    });
  }
}

export class SnapTrapTag extends DamagingTrapTag {
  constructor(turnCount: number, sourceId: number) {
    super(BattlerTagType.SNAP_TRAP, CommonAnim.SNAP_TRAP, turnCount, MoveId.SNAP_TRAP, sourceId);
  }

  getTrapMessage(pokemon: Pokemon): string {
    return i18next.t("battlerTags:snapTrapOnTrap", {
      pokemonNameWithAffix: getPokemonNameWithAffix(pokemon),
    });
  }
}

export class ThunderCageTag extends DamagingTrapTag {
  constructor(turnCount: number, sourceId: number) {
    super(BattlerTagType.THUNDER_CAGE, CommonAnim.THUNDER_CAGE, turnCount, MoveId.THUNDER_CAGE, sourceId);
  }

  getTrapMessage(pokemon: Pokemon): string {
    return i18next.t("battlerTags:thunderCageOnTrap", {
      pokemonNameWithAffix: getPokemonNameWithAffix(pokemon),
      sourcePokemonNameWithAffix: getPokemonNameWithAffix(globalScene.getPokemonById(this.sourceId!) ?? undefined), // TODO: is that bang correct?
    });
  }
}

export class InfestationTag extends DamagingTrapTag {
  constructor(turnCount: number, sourceId: number) {
    super(BattlerTagType.INFESTATION, CommonAnim.INFESTATION, turnCount, MoveId.INFESTATION, sourceId);
  }

  getTrapMessage(pokemon: Pokemon): string {
    return i18next.t("battlerTags:infestationOnTrap", {
      pokemonNameWithAffix: getPokemonNameWithAffix(pokemon),
      sourcePokemonNameWithAffix: getPokemonNameWithAffix(globalScene.getPokemonById(this.sourceId!) ?? undefined), // TODO: is that bang correct?
    });
  }
}

export class ProtectedTag extends BattlerTag {
  constructor(sourceMove: MoveId, tagType: BattlerTagType = BattlerTagType.PROTECTED) {
    super(tagType, BattlerTagLapseType.TURN_END, 0, sourceMove);
  }

  onAdd(pokemon: Pokemon): void {
    super.onAdd(pokemon);

    globalScene.phaseManager.queueMessage(
      i18next.t("battlerTags:protectedOnAdd", {
        pokemonNameWithAffix: getPokemonNameWithAffix(pokemon),
      }),
    );
  }

  lapse(pokemon: Pokemon, lapseType: BattlerTagLapseType): boolean {
    if (lapseType === BattlerTagLapseType.CUSTOM) {
      new CommonBattleAnim(CommonAnim.PROTECT, pokemon).play();
      globalScene.phaseManager.queueMessage(
        i18next.t("battlerTags:protectedLapse", {
          pokemonNameWithAffix: getPokemonNameWithAffix(pokemon),
        }),
      );

      // Stop multi-hit moves early
      const effectPhase = globalScene.phaseManager.getCurrentPhase();
      if (effectPhase?.is("MoveEffectPhase")) {
        effectPhase.stopMultiHit(pokemon);
      }
      return true;
    }

    return super.lapse(pokemon, lapseType);
  }
}

/** Class for `BattlerTag`s that apply some effect when hit by a contact move */
export class ContactProtectedTag extends ProtectedTag {
  /**
   * Function to call when a contact move hits the pokemon with this tag.
   * @param _attacker - The pokemon using the contact move
   * @param _user - The pokemon that is being attacked and has the tag
   * @param _move - The move used by the attacker
   */
  onContact(_attacker: Pokemon, _user: Pokemon) {}

  /**
   * Lapse the tag and apply `onContact` if the move makes contact and
   * `lapseType` is custom, respecting the move's flags and the pokemon's
   * abilities, and whether the lapseType is custom.
   *
   * @param pokemon - The pokemon with the tag
   * @param lapseType - The type of lapse to apply. If this is not {@linkcode BattlerTagLapseType.CUSTOM CUSTOM}, no effect will be applied.
   * @returns Whether the tag continues to exist after the lapse.
   */
  lapse(pokemon: Pokemon, lapseType: BattlerTagLapseType): boolean {
    const ret = super.lapse(pokemon, lapseType);

    const moveData = getMoveEffectPhaseData(pokemon);
    if (
      lapseType === BattlerTagLapseType.CUSTOM &&
      moveData &&
      moveData.move.doesFlagEffectApply({ flag: MoveFlags.MAKES_CONTACT, user: moveData.attacker, target: pokemon })
    ) {
      this.onContact(moveData.attacker, pokemon);
    }

    return ret;
  }
}

/**
 * `BattlerTag` class for moves that block damaging moves damage the enemy if the enemy's move makes contact
 * Used by {@linkcode MoveId.SPIKY_SHIELD}
 */
export class ContactDamageProtectedTag extends ContactProtectedTag {
  private damageRatio: number;

  constructor(sourceMove: MoveId, damageRatio: number) {
    super(sourceMove, BattlerTagType.SPIKY_SHIELD);
    this.damageRatio = damageRatio;
  }

  /**
   * When given a battler tag or json representing one, load the data for it.
   * @param {BattlerTag | any} source A battler tag
   */
  loadTag(source: BattlerTag | any): void {
    super.loadTag(source);
    this.damageRatio = source.damageRatio;
  }

  /**
   * Damage the attacker by `this.damageRatio` of the target's max HP
   * @param attacker - The pokemon using the contact move
   * @param user - The pokemon that is being attacked and has the tag
   */
  override onContact(attacker: Pokemon, user: Pokemon): void {
    const cancelled = new BooleanHolder(false);
    applyAbAttrs(BlockNonDirectDamageAbAttr, user, cancelled);
    if (!cancelled.value) {
      attacker.damageAndUpdate(toDmgValue(attacker.getMaxHp() * (1 / this.damageRatio)), {
        result: HitResult.INDIRECT,
      });
    }
  }
}

/** Base class for `BattlerTag`s that block damaging moves but not status moves */
export class DamageProtectedTag extends ContactProtectedTag {}

export class ContactSetStatusProtectedTag extends DamageProtectedTag {
  /**
   * @param sourceMove The move that caused the tag to be applied
   * @param tagType The type of the tag
   * @param statusEffect The status effect to apply to the attacker
   */
  constructor(
    sourceMove: MoveId,
    tagType: BattlerTagType,
    private statusEffect: StatusEffect,
  ) {
    super(sourceMove, tagType);
  }

  /**
   * Set the status effect on the attacker
   * @param attacker - The pokemon using the contact move
   * @param user - The pokemon that is being attacked and has the tag
   */
  override onContact(attacker: Pokemon, user: Pokemon): void {
    attacker.trySetStatus(this.statusEffect, true, user);
  }
}

/**
 * `BattlerTag` class for moves that block damaging moves and lower enemy stats if the enemy's move makes contact
 * Used by {@linkcode MoveId.KINGS_SHIELD}, {@linkcode MoveId.OBSTRUCT}, {@linkcode MoveId.SILK_TRAP}
 */
export class ContactStatStageChangeProtectedTag extends DamageProtectedTag {
  private stat: BattleStat;
  private levels: number;

  constructor(sourceMove: MoveId, tagType: BattlerTagType, stat: BattleStat, levels: number) {
    super(sourceMove, tagType);

    this.stat = stat;
    this.levels = levels;
  }

  /**
   * When given a battler tag or json representing one, load the data for it.
   * @param {BattlerTag | any} source A battler tag
   */
  override loadTag(source: BattlerTag | any): void {
    super.loadTag(source);
    this.stat = source.stat;
    this.levels = source.levels;
  }

  /**
   * Initiate the stat stage change on the attacker
   * @param attacker - The pokemon using the contact move
   * @param user - The pokemon that is being attacked and has the tag
   */
  override onContact(attacker: Pokemon, _user: Pokemon): void {
    globalScene.phaseManager.unshiftNew(
      "StatStageChangePhase",
      attacker.getBattlerIndex(),
      false,
      [this.stat],
      this.levels,
    );
  }
}

/**
 * `BattlerTag` class for effects that cause the affected Pokemon to survive lethal attacks at 1 HP.
 * Used for {@link https://bulbapedia.bulbagarden.net/wiki/Endure_(move) | Endure} and
 * Endure Tokens.
 */
export class EnduringTag extends BattlerTag {
  constructor(tagType: BattlerTagType, lapseType: BattlerTagLapseType, sourceMove: MoveId) {
    super(tagType, lapseType, 0, sourceMove);
  }

  onAdd(pokemon: Pokemon): void {
    super.onAdd(pokemon);

    globalScene.phaseManager.queueMessage(
      i18next.t("battlerTags:enduringOnAdd", {
        pokemonNameWithAffix: getPokemonNameWithAffix(pokemon),
      }),
    );
  }

  lapse(pokemon: Pokemon, lapseType: BattlerTagLapseType): boolean {
    if (lapseType === BattlerTagLapseType.CUSTOM) {
      globalScene.phaseManager.queueMessage(
        i18next.t("battlerTags:enduringLapse", {
          pokemonNameWithAffix: getPokemonNameWithAffix(pokemon),
        }),
      );
      return true;
    }

    return super.lapse(pokemon, lapseType);
  }
}

export class SturdyTag extends BattlerTag {
  constructor(sourceMove: MoveId) {
    super(BattlerTagType.STURDY, BattlerTagLapseType.TURN_END, 0, sourceMove);
  }

  lapse(pokemon: Pokemon, lapseType: BattlerTagLapseType): boolean {
    if (lapseType === BattlerTagLapseType.CUSTOM) {
      globalScene.phaseManager.queueMessage(
        i18next.t("battlerTags:sturdyLapse", {
          pokemonNameWithAffix: getPokemonNameWithAffix(pokemon),
        }),
      );
      return true;
    }

    return super.lapse(pokemon, lapseType);
  }
}

export class PerishSongTag extends BattlerTag {
  constructor(turnCount: number) {
    super(BattlerTagType.PERISH_SONG, BattlerTagLapseType.TURN_END, turnCount, MoveId.PERISH_SONG, undefined, true);
  }

  canAdd(pokemon: Pokemon): boolean {
    return !pokemon.isBossImmune();
  }

  lapse(pokemon: Pokemon, lapseType: BattlerTagLapseType): boolean {
    const ret = super.lapse(pokemon, lapseType);

    if (ret) {
      globalScene.phaseManager.queueMessage(
        i18next.t("battlerTags:perishSongLapse", {
          pokemonNameWithAffix: getPokemonNameWithAffix(pokemon),
          turnCount: this.turnCount,
        }),
      );
    } else {
      pokemon.damageAndUpdate(pokemon.hp, { result: HitResult.INDIRECT_KO, ignoreSegments: true });
    }

    return ret;
  }
}

/**
 * Applies the "Center of Attention" volatile status effect, the effect applied by Follow Me, Rage Powder, and Spotlight.
 * @see {@link https://bulbapedia.bulbagarden.net/wiki/Center_of_attention | Center of Attention}
 */
export class CenterOfAttentionTag extends BattlerTag {
  public powder: boolean;

  constructor(sourceMove: MoveId) {
    super(BattlerTagType.CENTER_OF_ATTENTION, BattlerTagLapseType.TURN_END, 1, sourceMove);

    this.powder = this.sourceMove === MoveId.RAGE_POWDER;
  }

  /** "Center of Attention" can't be added if an ally is already the Center of Attention. */
  canAdd(pokemon: Pokemon): boolean {
    const activeTeam = pokemon.isPlayer() ? globalScene.getPlayerField() : globalScene.getEnemyField();

    return !activeTeam.find(p => p.getTag(BattlerTagType.CENTER_OF_ATTENTION));
  }

  onAdd(pokemon: Pokemon): void {
    super.onAdd(pokemon);

    globalScene.phaseManager.queueMessage(
      i18next.t("battlerTags:centerOfAttentionOnAdd", {
        pokemonNameWithAffix: getPokemonNameWithAffix(pokemon),
      }),
    );
  }
}

export class AbilityBattlerTag extends BattlerTag {
  public ability: AbilityId;

  constructor(tagType: BattlerTagType, ability: AbilityId, lapseType: BattlerTagLapseType, turnCount: number) {
    super(tagType, lapseType, turnCount);

    this.ability = ability;
  }

  /**
   * When given a battler tag or json representing one, load the data for it.
   * @param {BattlerTag | any} source A battler tag
   */
  loadTag(source: BattlerTag | any): void {
    super.loadTag(source);
    this.ability = source.ability as AbilityId;
  }
}

/**
 * Tag used by Unburden to double speed
 * @extends AbilityBattlerTag
 */
export class UnburdenTag extends AbilityBattlerTag {
  constructor() {
    super(BattlerTagType.UNBURDEN, AbilityId.UNBURDEN, BattlerTagLapseType.CUSTOM, 1);
  }
  onAdd(pokemon: Pokemon): void {
    super.onAdd(pokemon);
  }
  onRemove(pokemon: Pokemon): void {
    super.onRemove(pokemon);
  }
}

export class TruantTag extends AbilityBattlerTag {
  constructor() {
    super(BattlerTagType.TRUANT, AbilityId.TRUANT, BattlerTagLapseType.MOVE, 1);
  }

  lapse(pokemon: Pokemon, lapseType: BattlerTagLapseType): boolean {
    if (!pokemon.hasAbility(AbilityId.TRUANT)) {
      // remove tag if mon lacks ability
      return super.lapse(pokemon, lapseType);
    }

    const lastMove = pokemon.getLastXMoves()[0];

<<<<<<< HEAD
    if (!lastMove) {
      // Don't interrupt move if last move was `Moves.NONE` OR no prior move was found
      return true;
=======
    if (lastMove && lastMove.move !== MoveId.NONE) {
      (globalScene.phaseManager.getCurrentPhase() as MovePhase).cancel();
      // TODO: Ability displays should be handled by the ability
      globalScene.phaseManager.queueAbilityDisplay(pokemon, passive, true);
      globalScene.phaseManager.queueMessage(
        i18next.t("battlerTags:truantLapse", {
          pokemonNameWithAffix: getPokemonNameWithAffix(pokemon),
        }),
      );
      globalScene.phaseManager.queueAbilityDisplay(pokemon, passive, false);
>>>>>>> 1c4edabd
    }

    // Interrupt move usage in favor of slacking off
    const passive = pokemon.getAbility().id !== AbilityId.TRUANT;
    (globalScene.getCurrentPhase() as MovePhase).cancel();
    // TODO: Ability displays should be handled by the ability
    globalScene.queueAbilityDisplay(pokemon, passive, true);
    globalScene.queueMessage(
      i18next.t("battlerTags:truantLapse", {
        pokemonNameWithAffix: getPokemonNameWithAffix(pokemon),
      }),
    );
    globalScene.queueAbilityDisplay(pokemon, passive, false);

    return true;
  }
}

export class SlowStartTag extends AbilityBattlerTag {
  constructor() {
    super(BattlerTagType.SLOW_START, AbilityId.SLOW_START, BattlerTagLapseType.TURN_END, 5);
  }

  onAdd(pokemon: Pokemon): void {
    super.onAdd(pokemon);

    globalScene.phaseManager.queueMessage(
      i18next.t("battlerTags:slowStartOnAdd", {
        pokemonNameWithAffix: getPokemonNameWithAffix(pokemon),
      }),
    );
  }

  lapse(pokemon: Pokemon, lapseType: BattlerTagLapseType): boolean {
    if (!pokemon.hasAbility(this.ability)) {
      this.turnCount = 1;
    }

    return super.lapse(pokemon, lapseType);
  }

  onRemove(pokemon: Pokemon): void {
    super.onRemove(pokemon);

    globalScene.phaseManager.queueMessage(
      i18next.t("battlerTags:slowStartOnRemove", {
        pokemonNameWithAffix: getPokemonNameWithAffix(pokemon),
      }),
      null,
      false,
      null,
    );
  }
}

export class HighestStatBoostTag extends AbilityBattlerTag {
  public stat: Stat;
  public multiplier: number;

  constructor(tagType: BattlerTagType, ability: AbilityId) {
    super(tagType, ability, BattlerTagLapseType.CUSTOM, 1);
  }

  /**
   * When given a battler tag or json representing one, load the data for it.
   * @param {BattlerTag | any} source A battler tag
   */
  loadTag(source: BattlerTag | any): void {
    super.loadTag(source);
    this.stat = source.stat as Stat;
    this.multiplier = source.multiplier;
  }

  onAdd(pokemon: Pokemon): void {
    super.onAdd(pokemon);

    let highestStat: EffectiveStat;
    EFFECTIVE_STATS.map(s =>
      pokemon.getEffectiveStat(s, undefined, undefined, undefined, undefined, undefined, undefined, undefined, true),
    ).reduce((highestValue: number, value: number, i: number) => {
      if (value > highestValue) {
        highestStat = EFFECTIVE_STATS[i];
        return value;
      }
      return highestValue;
    }, 0);

    highestStat = highestStat!; // tell TS compiler it's defined!
    this.stat = highestStat;

    this.multiplier = this.stat === Stat.SPD ? 1.5 : 1.3;
    globalScene.phaseManager.queueMessage(
      i18next.t("battlerTags:highestStatBoostOnAdd", {
        pokemonNameWithAffix: getPokemonNameWithAffix(pokemon),
        statName: i18next.t(getStatKey(highestStat)),
      }),
      null,
      false,
      null,
      true,
    );
  }

  onRemove(pokemon: Pokemon): void {
    super.onRemove(pokemon);

    globalScene.phaseManager.queueMessage(
      i18next.t("battlerTags:highestStatBoostOnRemove", {
        pokemonNameWithAffix: getPokemonNameWithAffix(pokemon),
        abilityName: allAbilities[this.ability].name,
      }),
    );
  }
}

export class WeatherHighestStatBoostTag extends HighestStatBoostTag implements WeatherBattlerTag {
  public weatherTypes: WeatherType[];

  constructor(tagType: BattlerTagType, ability: AbilityId, ...weatherTypes: WeatherType[]) {
    super(tagType, ability);
    this.weatherTypes = weatherTypes;
  }

  /**
   * When given a battler tag or json representing one, load the data for it.
   * @param {BattlerTag | any} source A battler tag
   */
  loadTag(source: BattlerTag | any): void {
    super.loadTag(source);
    this.weatherTypes = source.weatherTypes.map(w => w as WeatherType);
  }
}

export class TerrainHighestStatBoostTag extends HighestStatBoostTag implements TerrainBattlerTag {
  public terrainTypes: TerrainType[];

  constructor(tagType: BattlerTagType, ability: AbilityId, ...terrainTypes: TerrainType[]) {
    super(tagType, ability);
    this.terrainTypes = terrainTypes;
  }

  /**
   * When given a battler tag or json representing one, load the data for it.
   * @param {BattlerTag | any} source A battler tag
   */
  loadTag(source: BattlerTag | any): void {
    super.loadTag(source);
    this.terrainTypes = source.terrainTypes.map(w => w as TerrainType);
  }
}

export class SemiInvulnerableTag extends BattlerTag {
  constructor(tagType: BattlerTagType, turnCount: number, sourceMove: MoveId) {
    super(tagType, BattlerTagLapseType.MOVE_EFFECT, turnCount, sourceMove);
  }

  onAdd(pokemon: Pokemon): void {
    super.onAdd(pokemon);

    pokemon.setVisible(false);
  }

  onRemove(pokemon: Pokemon): void {
    // Wait 2 frames before setting visible for battle animations that don't immediately show the sprite invisible
    globalScene.tweens.addCounter({
      duration: getFrameMs(2),
      onComplete: () => pokemon.setVisible(true),
    });
  }
}

export class TypeImmuneTag extends BattlerTag {
  public immuneType: PokemonType;

  constructor(tagType: BattlerTagType, sourceMove: MoveId, immuneType: PokemonType, length = 1) {
    super(tagType, BattlerTagLapseType.TURN_END, length, sourceMove, undefined, true);

    this.immuneType = immuneType;
  }

  /**
   * When given a battler tag or json representing one, load the data for it.
   * @param {BattlerTag | any} source A battler tag
   */
  loadTag(source: BattlerTag | any): void {
    super.loadTag(source);
    this.immuneType = source.immuneType as PokemonType;
  }
}

/**
 * Battler Tag that lifts the affected Pokemon into the air and provides immunity to Ground type moves.
 * @see {@link https://bulbapedia.bulbagarden.net/wiki/Magnet_Rise_(move) | MoveId.MAGNET_RISE}
 * @see {@link https://bulbapedia.bulbagarden.net/wiki/Telekinesis_(move) | MoveId.TELEKINESIS}
 */
export class FloatingTag extends TypeImmuneTag {
  constructor(tagType: BattlerTagType, sourceMove: MoveId, turnCount: number) {
    super(tagType, sourceMove, PokemonType.GROUND, turnCount);
  }

  onAdd(pokemon: Pokemon): void {
    super.onAdd(pokemon);

    if (this.sourceMove === MoveId.MAGNET_RISE) {
      globalScene.phaseManager.queueMessage(
        i18next.t("battlerTags:magnetRisenOnAdd", {
          pokemonNameWithAffix: getPokemonNameWithAffix(pokemon),
        }),
      );
    }
  }

  onRemove(pokemon: Pokemon): void {
    super.onRemove(pokemon);
    if (this.sourceMove === MoveId.MAGNET_RISE) {
      globalScene.phaseManager.queueMessage(
        i18next.t("battlerTags:magnetRisenOnRemove", {
          pokemonNameWithAffix: getPokemonNameWithAffix(pokemon),
        }),
      );
    }
  }
}

export class TypeBoostTag extends BattlerTag {
  public boostedType: PokemonType;
  public boostValue: number;
  public oneUse: boolean;

  constructor(
    tagType: BattlerTagType,
    sourceMove: MoveId,
    boostedType: PokemonType,
    boostValue: number,
    oneUse: boolean,
  ) {
    super(tagType, BattlerTagLapseType.TURN_END, 1, sourceMove);

    this.boostedType = boostedType;
    this.boostValue = boostValue;
    this.oneUse = oneUse;
  }

  /**
   * When given a battler tag or json representing one, load the data for it.
   * @param {BattlerTag | any} source A battler tag
   */
  loadTag(source: BattlerTag | any): void {
    super.loadTag(source);
    this.boostedType = source.boostedType as PokemonType;
    this.boostValue = source.boostValue;
    this.oneUse = source.oneUse;
  }

  lapse(pokemon: Pokemon, lapseType: BattlerTagLapseType): boolean {
    return lapseType !== BattlerTagLapseType.CUSTOM || super.lapse(pokemon, lapseType);
  }

  override onAdd(pokemon: Pokemon): void {
    globalScene.phaseManager.queueMessage(
      i18next.t("abilityTriggers:typeImmunityPowerBoost", {
        pokemonNameWithAffix: getPokemonNameWithAffix(pokemon),
        typeName: i18next.t(`pokemonInfo:Type.${PokemonType[this.boostedType]}`),
      }),
    );
  }

  override onOverlap(pokemon: Pokemon): void {
    globalScene.phaseManager.queueMessage(
      i18next.t("abilityTriggers:moveImmunity", { pokemonNameWithAffix: getPokemonNameWithAffix(pokemon) }),
    );
  }
}

export class CritBoostTag extends BattlerTag {
  constructor(tagType: BattlerTagType, sourceMove: MoveId) {
    super(tagType, BattlerTagLapseType.TURN_END, 1, sourceMove, undefined, true);
  }

  onAdd(pokemon: Pokemon): void {
    super.onAdd(pokemon);

    globalScene.phaseManager.queueMessage(
      i18next.t("battlerTags:critBoostOnAdd", {
        pokemonNameWithAffix: getPokemonNameWithAffix(pokemon),
      }),
    );
  }

  lapse(pokemon: Pokemon, lapseType: BattlerTagLapseType): boolean {
    return lapseType !== BattlerTagLapseType.CUSTOM || super.lapse(pokemon, lapseType);
  }

  onRemove(pokemon: Pokemon): void {
    super.onRemove(pokemon);

    globalScene.phaseManager.queueMessage(
      i18next.t("battlerTags:critBoostOnRemove", {
        pokemonNameWithAffix: getPokemonNameWithAffix(pokemon),
      }),
    );
  }
}

/**
 * Tag for the effects of Dragon Cheer, which boosts the critical hit ratio of the user's allies.
 * @extends {CritBoostTag}
 */
export class DragonCheerTag extends CritBoostTag {
  /** The types of the user's ally when the tag is added */
  public typesOnAdd: PokemonType[];

  constructor() {
    super(BattlerTagType.CRIT_BOOST, MoveId.DRAGON_CHEER);
  }

  onAdd(pokemon: Pokemon): void {
    super.onAdd(pokemon);

    this.typesOnAdd = pokemon.getTypes(true);
  }
}

export class SaltCuredTag extends BattlerTag {
  private sourceIndex: number;

  constructor(sourceId: number) {
    super(BattlerTagType.SALT_CURED, BattlerTagLapseType.TURN_END, 1, MoveId.SALT_CURE, sourceId);
  }

  /**
   * When given a battler tag or json representing one, load the data for it.
   * @param {BattlerTag | any} source A battler tag
   */
  loadTag(source: BattlerTag | any): void {
    super.loadTag(source);
    this.sourceIndex = source.sourceIndex;
  }

  onAdd(pokemon: Pokemon): void {
    super.onAdd(pokemon);

    globalScene.phaseManager.queueMessage(
      i18next.t("battlerTags:saltCuredOnAdd", {
        pokemonNameWithAffix: getPokemonNameWithAffix(pokemon),
      }),
    );
    this.sourceIndex = globalScene.getPokemonById(this.sourceId!)!.getBattlerIndex(); // TODO: are those bangs correct?
  }

  lapse(pokemon: Pokemon, lapseType: BattlerTagLapseType): boolean {
    const ret = lapseType !== BattlerTagLapseType.CUSTOM || super.lapse(pokemon, lapseType);

    if (ret) {
      globalScene.phaseManager.unshiftNew(
        "CommonAnimPhase",
        pokemon.getBattlerIndex(),
        pokemon.getBattlerIndex(),
        CommonAnim.SALT_CURE,
      );

      const cancelled = new BooleanHolder(false);
      applyAbAttrs(BlockNonDirectDamageAbAttr, pokemon, cancelled);

      if (!cancelled.value) {
        const pokemonSteelOrWater = pokemon.isOfType(PokemonType.STEEL) || pokemon.isOfType(PokemonType.WATER);
        pokemon.damageAndUpdate(toDmgValue(pokemonSteelOrWater ? pokemon.getMaxHp() / 4 : pokemon.getMaxHp() / 8), {
          result: HitResult.INDIRECT,
        });

        globalScene.phaseManager.queueMessage(
          i18next.t("battlerTags:saltCuredLapse", {
            pokemonNameWithAffix: getPokemonNameWithAffix(pokemon),
            moveName: this.getMoveName(),
          }),
        );
      }
    }

    return ret;
  }
}

export class CursedTag extends BattlerTag {
  private sourceIndex: number;

  constructor(sourceId: number) {
    super(BattlerTagType.CURSED, BattlerTagLapseType.TURN_END, 1, MoveId.CURSE, sourceId, true);
  }

  /**
   * When given a battler tag or json representing one, load the data for it.
   * @param {BattlerTag | any} source A battler tag
   */
  loadTag(source: BattlerTag | any): void {
    super.loadTag(source);
    this.sourceIndex = source.sourceIndex;
  }

  onAdd(pokemon: Pokemon): void {
    super.onAdd(pokemon);
    this.sourceIndex = globalScene.getPokemonById(this.sourceId!)!.getBattlerIndex(); // TODO: are those bangs correct?
  }

  lapse(pokemon: Pokemon, lapseType: BattlerTagLapseType): boolean {
    const ret = lapseType !== BattlerTagLapseType.CUSTOM || super.lapse(pokemon, lapseType);

    if (ret) {
      globalScene.phaseManager.unshiftNew(
        "CommonAnimPhase",
        pokemon.getBattlerIndex(),
        pokemon.getBattlerIndex(),
        CommonAnim.SALT_CURE,
      );

      const cancelled = new BooleanHolder(false);
      applyAbAttrs(BlockNonDirectDamageAbAttr, pokemon, cancelled);

      if (!cancelled.value) {
        pokemon.damageAndUpdate(toDmgValue(pokemon.getMaxHp() / 4), { result: HitResult.INDIRECT });
        globalScene.phaseManager.queueMessage(
          i18next.t("battlerTags:cursedLapse", {
            pokemonNameWithAffix: getPokemonNameWithAffix(pokemon),
          }),
        );
      }
    }

    return ret;
  }
}
/**
 * Battler tag for attacks that remove a type post use.
 */
export class RemovedTypeTag extends BattlerTag {
  constructor(tagType: BattlerTagType, lapseType: BattlerTagLapseType, sourceMove: MoveId) {
    super(tagType, lapseType, 1, sourceMove);
  }
}

/**
 * Battler tag for effects that ground the source, allowing Ground-type moves to hit them.
 * @description `IGNORE_FLYING`: Persistent grounding effects (i.e. from Smack Down and Thousand Waves)
 */
export class GroundedTag extends BattlerTag {
  constructor(tagType: BattlerTagType, lapseType: BattlerTagLapseType, sourceMove: MoveId) {
    super(tagType, lapseType, 1, sourceMove);
  }
}

/**
 * @description `ROOSTED`: Tag for temporary grounding if only source of ungrounding is flying and pokemon uses Roost.
 * Roost removes flying type from a pokemon for a single turn.
 */

export class RoostedTag extends BattlerTag {
  private isBaseFlying: boolean;
  private isBasePureFlying: boolean;

  constructor() {
    super(BattlerTagType.ROOSTED, BattlerTagLapseType.TURN_END, 1, MoveId.ROOST);
  }

  onRemove(pokemon: Pokemon): void {
    const currentTypes = pokemon.getTypes();
    const baseTypes = pokemon.getTypes(false, false, true);

    const forestsCurseApplied: boolean =
      currentTypes.includes(PokemonType.GRASS) && !baseTypes.includes(PokemonType.GRASS);
    const trickOrTreatApplied: boolean =
      currentTypes.includes(PokemonType.GHOST) && !baseTypes.includes(PokemonType.GHOST);

    if (this.isBaseFlying) {
      let modifiedTypes: PokemonType[] = [];
      if (this.isBasePureFlying) {
        if (forestsCurseApplied || trickOrTreatApplied) {
          modifiedTypes = currentTypes.filter(type => type !== PokemonType.NORMAL);
          modifiedTypes.push(PokemonType.FLYING);
        } else {
          modifiedTypes = [PokemonType.FLYING];
        }
      } else {
        modifiedTypes = [...currentTypes];
        modifiedTypes.push(PokemonType.FLYING);
      }
      pokemon.summonData.types = modifiedTypes;
      pokemon.updateInfo();
    }
  }

  onAdd(pokemon: Pokemon): void {
    const currentTypes = pokemon.getTypes();
    const baseTypes = pokemon.getTypes(false, false, true);

    const isOriginallyDualType = baseTypes.length === 2;
    const isCurrentlyDualType = currentTypes.length === 2;
    this.isBaseFlying = baseTypes.includes(PokemonType.FLYING);
    this.isBasePureFlying = baseTypes[0] === PokemonType.FLYING && baseTypes.length === 1;

    if (this.isBaseFlying) {
      let modifiedTypes: PokemonType[];
      if (this.isBasePureFlying && !isCurrentlyDualType) {
        modifiedTypes = [PokemonType.NORMAL];
      } else {
        if (!!pokemon.getTag(RemovedTypeTag) && isOriginallyDualType && !isCurrentlyDualType) {
          modifiedTypes = [PokemonType.UNKNOWN];
        } else {
          modifiedTypes = currentTypes.filter(type => type !== PokemonType.FLYING);
        }
      }
      pokemon.summonData.types = modifiedTypes;
      pokemon.updateInfo();
    }
  }
}

/** Common attributes of form change abilities that block damage */
export class FormBlockDamageTag extends BattlerTag {
  constructor(tagType: BattlerTagType) {
    super(tagType, BattlerTagLapseType.CUSTOM, 1);
  }

  /**
   * Determines if the tag can be added to the Pokémon.
   * @param {Pokemon} pokemon The Pokémon to which the tag might be added.
   * @returns {boolean} True if the tag can be added, false otherwise.
   */
  canAdd(pokemon: Pokemon): boolean {
    return pokemon.formIndex === 0;
  }

  /**
   * Applies the tag to the Pokémon.
   * Triggers a form change if the Pokémon is not in its defense form.
   * @param {Pokemon} pokemon The Pokémon to which the tag is added.
   */
  onAdd(pokemon: Pokemon): void {
    super.onAdd(pokemon);

    if (pokemon.formIndex !== 0) {
      globalScene.triggerPokemonFormChange(pokemon, SpeciesFormChangeAbilityTrigger);
    }
  }

  /**
   * Removes the tag from the Pokémon.
   * Triggers a form change when the tag is removed.
   * @param {Pokemon} pokemon The Pokémon from which the tag is removed.
   */
  onRemove(pokemon: Pokemon): void {
    super.onRemove(pokemon);

    globalScene.triggerPokemonFormChange(pokemon, SpeciesFormChangeAbilityTrigger);
  }
}
/** Provides the additional weather-based effects of the Ice Face ability */
export class IceFaceBlockDamageTag extends FormBlockDamageTag {
  /**
   * Determines if the tag can be added to the Pokémon.
   * @param {Pokemon} pokemon The Pokémon to which the tag might be added.
   * @returns {boolean} True if the tag can be added, false otherwise.
   */
  canAdd(pokemon: Pokemon): boolean {
    const weatherType = globalScene.arena.weather?.weatherType;
    const isWeatherSnowOrHail = weatherType === WeatherType.HAIL || weatherType === WeatherType.SNOW;

    return super.canAdd(pokemon) || isWeatherSnowOrHail;
  }
}

/**
 * Battler tag indicating a Tatsugiri with {@link https://bulbapedia.bulbagarden.net/wiki/Commander_(Ability) | Commander}
 * has entered the tagged Pokemon's mouth.
 */
export class CommandedTag extends BattlerTag {
  private _tatsugiriFormKey: string;

  constructor(sourceId: number) {
    super(BattlerTagType.COMMANDED, BattlerTagLapseType.CUSTOM, 0, MoveId.NONE, sourceId);
  }

  public get tatsugiriFormKey(): string {
    return this._tatsugiriFormKey;
  }

  /** Caches the Tatsugiri's form key and sharply boosts the tagged Pokemon's stats */
  override onAdd(pokemon: Pokemon): void {
    this._tatsugiriFormKey = this.getSourcePokemon()?.getFormKey() ?? "curly";
    globalScene.phaseManager.unshiftNew(
      "StatStageChangePhase",
      pokemon.getBattlerIndex(),
      true,
      [Stat.ATK, Stat.DEF, Stat.SPATK, Stat.SPDEF, Stat.SPD],
      2,
    );
  }

  /** Triggers an {@linkcode PokemonAnimType | animation} of the tagged Pokemon "spitting out" Tatsugiri */
  override onRemove(pokemon: Pokemon): void {
    if (this.getSourcePokemon()?.isActive(true)) {
      globalScene.triggerPokemonBattleAnim(pokemon, PokemonAnimType.COMMANDER_REMOVE);
    }
  }

  override loadTag(source: BattlerTag | any): void {
    super.loadTag(source);
    this._tatsugiriFormKey = source._tatsugiriFormKey;
  }
}

/**
 * Battler tag enabling the Stockpile mechanic. This tag handles:
 * - Stack tracking, including max limit enforcement (which is replicated in Stockpile for redundancy).
 *
 * - Stat changes on adding a stack. Adding a stockpile stack attempts to raise the pokemon's DEF and SPDEF by +1.
 *
 * - Stat changes on removal of (all) stacks.
 *   - Removing stacks decreases DEF and SPDEF, independently, by one stage for each stack that successfully changed
 *     the stat when added.
 */
export class StockpilingTag extends BattlerTag {
  public stockpiledCount = 0;
  public statChangeCounts: { [Stat.DEF]: number; [Stat.SPDEF]: number } = {
    [Stat.DEF]: 0,
    [Stat.SPDEF]: 0,
  };

  constructor(sourceMove: MoveId = MoveId.NONE) {
    super(BattlerTagType.STOCKPILING, BattlerTagLapseType.CUSTOM, 1, sourceMove);
  }

  private onStatStagesChanged: StatStageChangeCallback = (_, statsChanged, statChanges) => {
    const defChange = statChanges[statsChanged.indexOf(Stat.DEF)] ?? 0;
    const spDefChange = statChanges[statsChanged.indexOf(Stat.SPDEF)] ?? 0;

    if (defChange) {
      this.statChangeCounts[Stat.DEF]++;
    }
    if (spDefChange) {
      this.statChangeCounts[Stat.SPDEF]++;
    }
  };

  loadTag(source: BattlerTag | any): void {
    super.loadTag(source);
    this.stockpiledCount = source.stockpiledCount || 0;
    this.statChangeCounts = {
      [Stat.DEF]: source.statChangeCounts?.[Stat.DEF] ?? 0,
      [Stat.SPDEF]: source.statChangeCounts?.[Stat.SPDEF] ?? 0,
    };
  }

  /**
   * Adds a stockpile stack to a pokemon, up to a maximum of 3 stacks. Note that onOverlap defers to this method.
   *
   * If a stack is added, a message is displayed and the pokemon's DEF and SPDEF are increased by 1.
   * For each stat, an internal counter is incremented (by 1) if the stat was successfully changed.
   */
  onAdd(pokemon: Pokemon): void {
    if (this.stockpiledCount < 3) {
      this.stockpiledCount++;

      globalScene.phaseManager.queueMessage(
        i18next.t("battlerTags:stockpilingOnAdd", {
          pokemonNameWithAffix: getPokemonNameWithAffix(pokemon),
          stockpiledCount: this.stockpiledCount,
        }),
      );

      // Attempt to increase DEF and SPDEF by one stage, keeping track of successful changes.
      globalScene.phaseManager.unshiftNew(
        "StatStageChangePhase",
        pokemon.getBattlerIndex(),
        true,
        [Stat.SPDEF, Stat.DEF],
        1,
        true,
        false,
        true,
        this.onStatStagesChanged,
      );
    }
  }

  onOverlap(pokemon: Pokemon): void {
    this.onAdd(pokemon);
  }

  /**
   * Removing the tag removes all stacks, and the pokemon's DEF and SPDEF are decreased by
   * one stage for each stack which had successfully changed that particular stat during onAdd.
   */
  onRemove(pokemon: Pokemon): void {
    const defChange = this.statChangeCounts[Stat.DEF];
    const spDefChange = this.statChangeCounts[Stat.SPDEF];

    if (defChange) {
      globalScene.phaseManager.unshiftNew(
        "StatStageChangePhase",
        pokemon.getBattlerIndex(),
        true,
        [Stat.DEF],
        -defChange,
        true,
        false,
        true,
      );
    }

    if (spDefChange) {
      globalScene.phaseManager.unshiftNew(
        "StatStageChangePhase",
        pokemon.getBattlerIndex(),
        true,
        [Stat.SPDEF],
        -spDefChange,
        true,
        false,
        true,
      );
    }
  }
}

/**
 * Battler tag for Gulp Missile used by Cramorant.
 * @extends BattlerTag
 */
export class GulpMissileTag extends BattlerTag {
  constructor(tagType: BattlerTagType, sourceMove: MoveId) {
    super(tagType, BattlerTagLapseType.HIT, 0, sourceMove);
  }

  override lapse(pokemon: Pokemon, _lapseType: BattlerTagLapseType): boolean {
    if (pokemon.getTag(BattlerTagType.UNDERWATER)) {
      return true;
    }

    const moveEffectPhase = globalScene.phaseManager.getCurrentPhase();
    if (moveEffectPhase?.is("MoveEffectPhase")) {
      const attacker = moveEffectPhase.getUserPokemon();

      if (!attacker) {
        return false;
      }

      if (moveEffectPhase.move.hitsSubstitute(attacker, pokemon)) {
        return true;
      }

      const cancelled = new BooleanHolder(false);
      applyAbAttrs(BlockNonDirectDamageAbAttr, attacker, cancelled);

      if (!cancelled.value) {
        attacker.damageAndUpdate(Math.max(1, Math.floor(attacker.getMaxHp() / 4)), { result: HitResult.INDIRECT });
      }

      if (this.tagType === BattlerTagType.GULP_MISSILE_ARROKUDA) {
        globalScene.phaseManager.unshiftNew("StatStageChangePhase", attacker.getBattlerIndex(), false, [Stat.DEF], -1);
      } else {
        attacker.trySetStatus(StatusEffect.PARALYSIS, true, pokemon);
      }
    }
    return false;
  }

  /**
   * Gulp Missile's initial form changes are triggered by using Surf and Dive.
   * @param {Pokemon} pokemon The Pokemon with Gulp Missile ability.
   * @returns Whether the BattlerTag can be added.
   */
  canAdd(pokemon: Pokemon): boolean {
    const isSurfOrDive = [MoveId.SURF, MoveId.DIVE].includes(this.sourceMove);
    const isNormalForm =
      pokemon.formIndex === 0 &&
      !pokemon.getTag(BattlerTagType.GULP_MISSILE_ARROKUDA) &&
      !pokemon.getTag(BattlerTagType.GULP_MISSILE_PIKACHU);
    const isCramorant = pokemon.species.speciesId === SpeciesId.CRAMORANT;

    return isSurfOrDive && isNormalForm && isCramorant;
  }

  onAdd(pokemon: Pokemon): void {
    super.onAdd(pokemon);
    globalScene.triggerPokemonFormChange(pokemon, SpeciesFormChangeAbilityTrigger);
  }

  onRemove(pokemon: Pokemon): void {
    super.onRemove(pokemon);
    globalScene.triggerPokemonFormChange(pokemon, SpeciesFormChangeAbilityTrigger);
  }
}

/**
 * Tag that makes the target drop all of it type immunities
 * and all accuracy checks ignore its evasiveness stat.
 *
 * Applied by moves: {@linkcode MoveId.ODOR_SLEUTH | Odor Sleuth},
 * {@linkcode MoveId.MIRACLE_EYE | Miracle Eye} and {@linkcode MoveId.FORESIGHT | Foresight}.
 *
 * @extends BattlerTag
 * @see {@linkcode ignoreImmunity}
 */
export class ExposedTag extends BattlerTag {
  private defenderType: PokemonType;
  private allowedTypes: PokemonType[];

  constructor(tagType: BattlerTagType, sourceMove: MoveId, defenderType: PokemonType, allowedTypes: PokemonType[]) {
    super(tagType, BattlerTagLapseType.CUSTOM, 1, sourceMove);
    this.defenderType = defenderType;
    this.allowedTypes = allowedTypes;
  }

  /**
   * When given a battler tag or json representing one, load the data for it.
   * @param {BattlerTag | any} source A battler tag
   */
  loadTag(source: BattlerTag | any): void {
    super.loadTag(source);
    this.defenderType = source.defenderType as PokemonType;
    this.allowedTypes = source.allowedTypes as PokemonType[];
  }

  /**
   * @param types {@linkcode PokemonType} of the defending Pokemon
   * @param moveType {@linkcode PokemonType} of the move targetting it
   * @returns `true` if the move should be allowed to target the defender.
   */
  ignoreImmunity(type: PokemonType, moveType: PokemonType): boolean {
    return type === this.defenderType && this.allowedTypes.includes(moveType);
  }
}

/**
 * Tag that prevents HP recovery from held items and move effects. It also blocks the usage of recovery moves.
 * Applied by moves:  {@linkcode MoveId.HEAL_BLOCK | Heal Block (5 turns)}, {@linkcode MoveId.PSYCHIC_NOISE | Psychic Noise (2 turns)}
 *
 * @extends MoveRestrictionBattlerTag
 */
export class HealBlockTag extends MoveRestrictionBattlerTag {
  constructor(turnCount: number, sourceMove: MoveId) {
    super(
      BattlerTagType.HEAL_BLOCK,
      [BattlerTagLapseType.PRE_MOVE, BattlerTagLapseType.TURN_END],
      turnCount,
      sourceMove,
    );
  }

  onActivation(pokemon: Pokemon): string {
    return i18next.t("battle:battlerTagsHealBlock", {
      pokemonNameWithAffix: getPokemonNameWithAffix(pokemon),
    });
  }

  /**
   * Checks if a move is disabled under Heal Block
   * @param {MoveId} move {@linkcode MoveId} the move ID
   * @returns `true` if the move has a TRIAGE_MOVE flag and is a status move
   */
  override isMoveRestricted(move: MoveId): boolean {
    return allMoves[move].hasFlag(MoveFlags.TRIAGE_MOVE) && allMoves[move].category === MoveCategory.STATUS;
  }

  /**
   * Checks if a move is disabled under Heal Block because of its choice of target
   * Implemented b/c of Pollen Puff
   * @param {MoveId} move {@linkcode MoveId} the move ID
   * @param {Pokemon} user {@linkcode Pokemon} the move user
   * @param {Pokemon} target {@linkcode Pokemon} the target of the move
   * @returns `true` if the move cannot be used because the target is an ally
   */
  override isMoveTargetRestricted(move: MoveId, user: Pokemon, target: Pokemon) {
    const moveCategory = new NumberHolder(allMoves[move].category);
    applyMoveAttrs(StatusCategoryOnAllyAttr, user, target, allMoves[move], moveCategory);
    return allMoves[move].hasAttr(HealOnAllyAttr) && moveCategory.value === MoveCategory.STATUS;
  }

  /**
   * Uses its own unique selectionDeniedText() message
   */
  override selectionDeniedText(pokemon: Pokemon, move: MoveId): string {
    return i18next.t("battle:moveDisabledHealBlock", {
      pokemonNameWithAffix: getPokemonNameWithAffix(pokemon),
      moveName: allMoves[move].name,
      healBlockName: allMoves[MoveId.HEAL_BLOCK].name,
    });
  }

  /**
   * @override
   * @param {Pokemon} pokemon {@linkcode Pokemon} attempting to use the restricted move
   * @param {MoveId} move {@linkcode MoveId} ID of the move being interrupted
   * @returns {string} text to display when the move is interrupted
   */
  override interruptedText(pokemon: Pokemon, move: MoveId): string {
    return i18next.t("battle:moveDisabledHealBlock", {
      pokemonNameWithAffix: getPokemonNameWithAffix(pokemon),
      moveName: allMoves[move].name,
      healBlockName: allMoves[MoveId.HEAL_BLOCK].name,
    });
  }

  override onRemove(pokemon: Pokemon): void {
    super.onRemove(pokemon);

    globalScene.phaseManager.queueMessage(
      i18next.t("battle:battlerTagsHealBlockOnRemove", {
        pokemonNameWithAffix: getPokemonNameWithAffix(pokemon),
      }),
      null,
      false,
      null,
    );
  }
}

/**
 * Tag that doubles the type effectiveness of Fire-type moves.
 * @extends BattlerTag
 */
export class TarShotTag extends BattlerTag {
  constructor() {
    super(BattlerTagType.TAR_SHOT, BattlerTagLapseType.CUSTOM, 0);
  }

  /**
   * If the Pokemon is terastallized, the tag cannot be added.
   * @param {Pokemon} pokemon the {@linkcode Pokemon} to which the tag is added
   * @returns whether the tag is applied
   */
  override canAdd(pokemon: Pokemon): boolean {
    return !pokemon.isTerastallized;
  }

  override onAdd(pokemon: Pokemon): void {
    globalScene.phaseManager.queueMessage(
      i18next.t("battlerTags:tarShotOnAdd", {
        pokemonNameWithAffix: getPokemonNameWithAffix(pokemon),
      }),
    );
  }
}

/**
 * Battler Tag implementing the type-changing effect of {@link https://bulbapedia.bulbagarden.net/wiki/Electrify_(move) | Electrify}.
 * While this tag is in effect, the afflicted Pokemon's moves are changed to Electric type.
 */
export class ElectrifiedTag extends BattlerTag {
  constructor() {
    super(BattlerTagType.ELECTRIFIED, BattlerTagLapseType.TURN_END, 1, MoveId.ELECTRIFY);
  }

  override onAdd(pokemon: Pokemon): void {
    // "{pokemonNameWithAffix}'s moves have been electrified!"
    globalScene.phaseManager.queueMessage(
      i18next.t("battlerTags:electrifiedOnAdd", {
        pokemonNameWithAffix: getPokemonNameWithAffix(pokemon),
      }),
    );
  }
}

/**
 * Battler Tag that keeps track of how many times the user has Autotomized
 * Each count of Autotomization reduces the weight by 100kg
 */
export class AutotomizedTag extends BattlerTag {
  public autotomizeCount = 0;
  constructor(sourceMove: MoveId = MoveId.AUTOTOMIZE) {
    super(BattlerTagType.AUTOTOMIZED, BattlerTagLapseType.CUSTOM, 1, sourceMove);
  }

  /**
   * Adds an autotomize count to the Pokemon. Each stack reduces weight by 100kg
   * If the Pokemon is over 0.1kg it also displays a message.
   * @param pokemon The Pokemon that is being autotomized
   */
  onAdd(pokemon: Pokemon): void {
    const minWeight = 0.1;
    if (pokemon.getWeight() > minWeight) {
      globalScene.phaseManager.queueMessage(
        i18next.t("battlerTags:autotomizeOnAdd", {
          pokemonNameWithAffix: getPokemonNameWithAffix(pokemon),
        }),
      );
    }
    this.autotomizeCount += 1;
  }

  onOverlap(pokemon: Pokemon): void {
    this.onAdd(pokemon);
  }
}

/**
 * Tag implementing the {@link https://bulbapedia.bulbagarden.net/wiki/Substitute_(doll)#Effect | Substitute Doll} effect,
 * for use with the moves Substitute and Shed Tail. Pokemon with this tag deflect most forms of received attack damage
 * onto the tag. This tag also grants immunity to most Status moves and several move effects.
 */
export class SubstituteTag extends BattlerTag {
  /** The substitute's remaining HP. If HP is depleted, the Substitute fades. */
  public hp: number;
  /** A reference to the sprite representing the Substitute doll */
  public sprite: Phaser.GameObjects.Sprite;
  /** Is the source Pokemon "in focus," i.e. is it fully visible on the field? */
  public sourceInFocus: boolean;

  constructor(sourceMove: MoveId, sourceId: number) {
    super(
      BattlerTagType.SUBSTITUTE,
      [BattlerTagLapseType.PRE_MOVE, BattlerTagLapseType.AFTER_MOVE, BattlerTagLapseType.HIT],
      0,
      sourceMove,
      sourceId,
      true,
    );
  }

  /** Sets the Substitute's HP and queues an on-add battle animation that initializes the Substitute's sprite. */
  onAdd(pokemon: Pokemon): void {
    this.hp = Math.floor(globalScene.getPokemonById(this.sourceId!)!.getMaxHp() / 4);
    this.sourceInFocus = false;

    // Queue battle animation and message
    globalScene.triggerPokemonBattleAnim(pokemon, PokemonAnimType.SUBSTITUTE_ADD);
    if (this.sourceMove === MoveId.SHED_TAIL) {
      globalScene.phaseManager.queueMessage(
        i18next.t("battlerTags:shedTailOnAdd", {
          pokemonNameWithAffix: getPokemonNameWithAffix(pokemon),
        }),
        1500,
      );
    } else {
      globalScene.phaseManager.queueMessage(
        i18next.t("battlerTags:substituteOnAdd", {
          pokemonNameWithAffix: getPokemonNameWithAffix(pokemon),
        }),
        1500,
      );
    }

    // Remove any binding effects from the user
    pokemon.findAndRemoveTags(tag => tag instanceof DamagingTrapTag);
  }

  /** Queues an on-remove battle animation that removes the Substitute's sprite. */
  onRemove(pokemon: Pokemon): void {
    // Only play the animation if the cause of removal isn't from the source's own move
    if (!this.sourceInFocus) {
      globalScene.triggerPokemonBattleAnim(pokemon, PokemonAnimType.SUBSTITUTE_REMOVE, [this.sprite]);
    } else {
      this.sprite.destroy();
    }
    globalScene.phaseManager.queueMessage(
      i18next.t("battlerTags:substituteOnRemove", {
        pokemonNameWithAffix: getPokemonNameWithAffix(pokemon),
      }),
    );
  }

  lapse(pokemon: Pokemon, lapseType: BattlerTagLapseType): boolean {
    switch (lapseType) {
      case BattlerTagLapseType.PRE_MOVE:
        this.onPreMove(pokemon);
        break;
      case BattlerTagLapseType.AFTER_MOVE:
        this.onAfterMove(pokemon);
        break;
      case BattlerTagLapseType.HIT:
        this.onHit(pokemon);
        break;
    }
    return lapseType !== BattlerTagLapseType.CUSTOM; // only remove this tag on custom lapse
  }

  /** Triggers an animation that brings the Pokemon into focus before it uses a move */
  onPreMove(pokemon: Pokemon): void {
    globalScene.triggerPokemonBattleAnim(pokemon, PokemonAnimType.SUBSTITUTE_PRE_MOVE, [this.sprite]);
    this.sourceInFocus = true;
  }

  /** Triggers an animation that brings the Pokemon out of focus after it uses a move */
  onAfterMove(pokemon: Pokemon): void {
    globalScene.triggerPokemonBattleAnim(pokemon, PokemonAnimType.SUBSTITUTE_POST_MOVE, [this.sprite]);
    this.sourceInFocus = false;
  }

  /** If the Substitute redirects damage, queue a message to indicate it. */
  onHit(pokemon: Pokemon): void {
    const moveEffectPhase = globalScene.phaseManager.getCurrentPhase();
    if (moveEffectPhase?.is("MoveEffectPhase")) {
      const attacker = moveEffectPhase.getUserPokemon();
      if (!attacker) {
        return;
      }
      const move = moveEffectPhase.move;
      const firstHit = attacker.turnData.hitCount === attacker.turnData.hitsLeft;

      if (firstHit && move.hitsSubstitute(attacker, pokemon)) {
        globalScene.phaseManager.queueMessage(
          i18next.t("battlerTags:substituteOnHit", {
            pokemonNameWithAffix: getPokemonNameWithAffix(pokemon),
          }),
        );
      }
    }
  }

  /**
   * When given a battler tag or json representing one, load the data for it.
   * @param {BattlerTag | any} source A battler tag
   */
  loadTag(source: BattlerTag | any): void {
    super.loadTag(source);
    this.hp = source.hp;
  }
}

/**
 * Tag that adds extra post-summon effects to a battle for a specific Pokemon.
 * These post-summon effects are performed through {@linkcode Pokemon.mysteryEncounterBattleEffects},
 * and can be used to unshift special phases, etc.
 * Currently used only in MysteryEncounters to provide start of fight stat buffs.
 */
export class MysteryEncounterPostSummonTag extends BattlerTag {
  constructor() {
    super(BattlerTagType.MYSTERY_ENCOUNTER_POST_SUMMON, BattlerTagLapseType.CUSTOM, 1);
  }

  /** Event when tag is added */
  onAdd(pokemon: Pokemon): void {
    super.onAdd(pokemon);
  }

  /** Performs post-summon effects through {@linkcode Pokemon.mysteryEncounterBattleEffects} */
  lapse(pokemon: Pokemon, lapseType: BattlerTagLapseType): boolean {
    const ret = super.lapse(pokemon, lapseType);

    if (lapseType === BattlerTagLapseType.CUSTOM) {
      const cancelled = new BooleanHolder(false);
      applyAbAttrs(ProtectStatAbAttr, pokemon, cancelled);
      applyAbAttrs(ConditionalUserFieldProtectStatAbAttr, pokemon, cancelled, false, pokemon);
      if (!cancelled.value) {
        if (pokemon.mysteryEncounterBattleEffects) {
          pokemon.mysteryEncounterBattleEffects(pokemon);
        }
      }
    }

    return ret;
  }

  /** Event when tag is removed */
  onRemove(pokemon: Pokemon): void {
    super.onRemove(pokemon);
  }
}

/**
 * Battle Tag that applies the move Torment to the target Pokemon
 * Torment restricts the use of moves twice in a row.
 * The tag is only removed if the target leaves the battle.
 * Torment does not interrupt the move if the move is performed consecutively in the same turn and right after Torment is applied
 */
export class TormentTag extends MoveRestrictionBattlerTag {
  constructor(sourceId: number) {
    super(BattlerTagType.TORMENT, BattlerTagLapseType.AFTER_MOVE, 1, MoveId.TORMENT, sourceId);
  }

  /**
   * Adds the battler tag to the target Pokemon and defines the private class variable 'target'
   * 'Target' is used to track the Pokemon's current status
   * @param {Pokemon} pokemon the Pokemon tormented
   */
  override onAdd(pokemon: Pokemon) {
    super.onAdd(pokemon);
    globalScene.phaseManager.queueMessage(
      i18next.t("battlerTags:tormentOnAdd", {
        pokemonNameWithAffix: getPokemonNameWithAffix(pokemon),
      }),
      1500,
    );
  }

  /**
   * Torment only ends when the affected Pokemon leaves the battle field
   * @param {Pokemon} pokemon the Pokemon under the effects of Torment
   * @param _tagType
   * @returns `true` if still present | `false` if not
   */
  override lapse(pokemon: Pokemon, _tagType: BattlerTagLapseType): boolean {
    return pokemon.isActive(true);
  }

  /**
   * This checks if the current move used is identical to the last used move with a {@linkcode MoveResult} of `SUCCESS`/`MISS`
   * @param {MoveId} move the move under investigation
   * @returns `true` if there is valid consecutive usage | `false` if the moves are different from each other
   */
  public override isMoveRestricted(move: MoveId, user: Pokemon): boolean {
    if (!user) {
      return false;
    }
    const lastMove = user.getLastXMoves(1)[0];
    if (!lastMove) {
      return false;
    }
    // This checks for locking / momentum moves like Rollout and Hydro Cannon + if the user is under the influence of BattlerTagType.FRENZY
    // Because Uproar's unique behavior is not implemented, it does not check for Uproar. Torment has been marked as partial in moves.ts
    const moveObj = allMoves[lastMove.move];
    const isUnaffected = moveObj.hasAttr(ConsecutiveUseDoublePowerAttr) || user.getTag(BattlerTagType.FRENZY);
    const validLastMoveResult = lastMove.result === MoveResult.SUCCESS || lastMove.result === MoveResult.MISS;
    return lastMove.move === move && validLastMoveResult && lastMove.move !== MoveId.STRUGGLE && !isUnaffected;
  }

  override selectionDeniedText(pokemon: Pokemon, _move: MoveId): string {
    return i18next.t("battle:moveDisabledTorment", {
      pokemonNameWithAffix: getPokemonNameWithAffix(pokemon),
    });
  }
}

/**
 * BattlerTag that applies the effects of Taunt to the target Pokemon
 * Taunt restricts the use of status moves.
 * The tag is removed after 4 turns.
 */
export class TauntTag extends MoveRestrictionBattlerTag {
  constructor() {
    super(BattlerTagType.TAUNT, [BattlerTagLapseType.PRE_MOVE, BattlerTagLapseType.AFTER_MOVE], 4, MoveId.TAUNT);
  }

  override onAdd(pokemon: Pokemon) {
    super.onAdd(pokemon);
    globalScene.phaseManager.queueMessage(
      i18next.t("battlerTags:tauntOnAdd", {
        pokemonNameWithAffix: getPokemonNameWithAffix(pokemon),
      }),
      1500,
    );
  }

  public override onRemove(pokemon: Pokemon): void {
    super.onRemove(pokemon);

    globalScene.phaseManager.queueMessage(
      i18next.t("battlerTags:tauntOnRemove", {
        pokemonNameWithAffix: getPokemonNameWithAffix(pokemon),
      }),
    );
  }

  /**
   * Checks if a move is a status move and determines its restriction status on that basis
   * @param {MoveId} move the move under investigation
   * @returns `true` if the move is a status move
   */
  override isMoveRestricted(move: MoveId): boolean {
    return allMoves[move].category === MoveCategory.STATUS;
  }

  override selectionDeniedText(pokemon: Pokemon, move: MoveId): string {
    return i18next.t("battle:moveDisabledTaunt", {
      pokemonNameWithAffix: getPokemonNameWithAffix(pokemon),
      moveName: allMoves[move].name,
    });
  }

  override interruptedText(pokemon: Pokemon, move: MoveId): string {
    return i18next.t("battle:moveDisabledTaunt", {
      pokemonNameWithAffix: getPokemonNameWithAffix(pokemon),
      moveName: allMoves[move].name,
    });
  }
}

/**
 * BattlerTag that applies the effects of Imprison to the target Pokemon
 * Imprison restricts the opposing side's usage of moves shared by the source-user of Imprison.
 * The tag is only removed when the source-user is removed from the field.
 */
export class ImprisonTag extends MoveRestrictionBattlerTag {
  constructor(sourceId: number) {
    super(
      BattlerTagType.IMPRISON,
      [BattlerTagLapseType.PRE_MOVE, BattlerTagLapseType.AFTER_MOVE],
      1,
      MoveId.IMPRISON,
      sourceId,
    );
  }

  /**
   * Checks if the source of Imprison is still active
   * @override
   * @param pokemon The pokemon this tag is attached to
   * @returns `true` if the source is still active
   */
  public override lapse(pokemon: Pokemon, lapseType: BattlerTagLapseType): boolean {
    const source = this.getSourcePokemon();
    if (source) {
      if (lapseType === BattlerTagLapseType.PRE_MOVE) {
        return super.lapse(pokemon, lapseType) && source.isActive(true);
      }
      return source.isActive(true);
    }
    return false;
  }

  /**
   * Checks if the source of the tag has the parameter move in its moveset and that the source is still active
   * @override
   * @param {MoveId} move the move under investigation
   * @returns `false` if either condition is not met
   */
  public override isMoveRestricted(move: MoveId, _user: Pokemon): boolean {
    const source = this.getSourcePokemon();
    if (source) {
      const sourceMoveset = source.getMoveset().map(m => m.moveId);
      return sourceMoveset?.includes(move) && source.isActive(true);
    }
    return false;
  }

  override selectionDeniedText(pokemon: Pokemon, move: MoveId): string {
    return i18next.t("battle:moveDisabledImprison", {
      pokemonNameWithAffix: getPokemonNameWithAffix(pokemon),
      moveName: allMoves[move].name,
    });
  }

  override interruptedText(pokemon: Pokemon, move: MoveId): string {
    return i18next.t("battle:moveDisabledImprison", {
      pokemonNameWithAffix: getPokemonNameWithAffix(pokemon),
      moveName: allMoves[move].name,
    });
  }
}

/**
 * Battler Tag that applies the effects of Syrup Bomb to the target Pokemon.
 * For three turns, starting from the turn of hit, at the end of each turn, the target Pokemon's speed will decrease by 1.
 * The tag can also expire by taking the target Pokemon off the field, or the Pokemon that originally used the move.
 */
export class SyrupBombTag extends BattlerTag {
  constructor(sourceId: number) {
    super(BattlerTagType.SYRUP_BOMB, BattlerTagLapseType.TURN_END, 3, MoveId.SYRUP_BOMB, sourceId);
  }

  /**
   * Adds the Syrup Bomb battler tag to the target Pokemon.
   * @param pokemon - The target {@linkcode Pokemon}
   */
  override onAdd(pokemon: Pokemon) {
    super.onAdd(pokemon);
    globalScene.phaseManager.queueMessage(
      i18next.t("battlerTags:syrupBombOnAdd", {
        pokemonNameWithAffix: getPokemonNameWithAffix(pokemon),
      }),
    );
  }

  /**
   * Applies the single-stage speed down to the target Pokemon and decrements the tag's turn count
   * @param pokemon - The target {@linkcode Pokemon}
   * @param _lapseType - N/A
   * @returns `true` if the `turnCount` is still greater than `0`; `false` if the `turnCount` is `0` or the target or source Pokemon has been removed from the field
   */
  override lapse(pokemon: Pokemon, _lapseType: BattlerTagLapseType): boolean {
    if (this.sourceId && !globalScene.getPokemonById(this.sourceId)?.isActive(true)) {
      return false;
    }
    // Custom message in lieu of an animation in mainline
    globalScene.phaseManager.queueMessage(
      i18next.t("battlerTags:syrupBombLapse", {
        pokemonNameWithAffix: getPokemonNameWithAffix(pokemon),
      }),
    );
    globalScene.phaseManager.unshiftNew(
      "StatStageChangePhase",
      pokemon.getBattlerIndex(),
      true,
      [Stat.SPD],
      -1,
      true,
      false,
      true,
    );
    return --this.turnCount > 0;
  }
}

/**
 * Telekinesis raises the target into the air for three turns and causes all moves used against the target (aside from OHKO moves) to hit the target unless the target is in a semi-invulnerable state from Fly/Dig.
 * The first effect is provided by {@linkcode FloatingTag}, the accuracy-bypass effect is provided by TelekinesisTag
 * The effects of Telekinesis can be baton passed to a teammate.
 * @see {@link https://bulbapedia.bulbagarden.net/wiki/Telekinesis_(move) | MoveId.TELEKINESIS}
 */
export class TelekinesisTag extends BattlerTag {
  constructor(sourceMove: MoveId) {
    super(
      BattlerTagType.TELEKINESIS,
      [BattlerTagLapseType.PRE_MOVE, BattlerTagLapseType.AFTER_MOVE],
      3,
      sourceMove,
      undefined,
      true,
    );
  }

  override onAdd(pokemon: Pokemon) {
    globalScene.phaseManager.queueMessage(
      i18next.t("battlerTags:telekinesisOnAdd", {
        pokemonNameWithAffix: getPokemonNameWithAffix(pokemon),
      }),
    );
  }
}

/**
 * Tag that swaps the user's base ATK stat with its base DEF stat.
 * @extends BattlerTag
 */
export class PowerTrickTag extends BattlerTag {
  constructor(sourceMove: MoveId, sourceId: number) {
    super(BattlerTagType.POWER_TRICK, BattlerTagLapseType.CUSTOM, 0, sourceMove, sourceId, true);
  }

  onAdd(pokemon: Pokemon): void {
    this.swapStat(pokemon);
    globalScene.phaseManager.queueMessage(
      i18next.t("battlerTags:powerTrickActive", {
        pokemonNameWithAffix: getPokemonNameWithAffix(pokemon),
      }),
    );
  }

  onRemove(pokemon: Pokemon): void {
    this.swapStat(pokemon);
    globalScene.phaseManager.queueMessage(
      i18next.t("battlerTags:powerTrickActive", {
        pokemonNameWithAffix: getPokemonNameWithAffix(pokemon),
      }),
    );
  }

  /**
   * Removes the Power Trick tag and reverts any stat changes if the tag is already applied.
   * @param {Pokemon} pokemon The {@linkcode Pokemon} that already has the Power Trick tag.
   */
  onOverlap(pokemon: Pokemon): void {
    pokemon.removeTag(this.tagType);
  }

  /**
   * Swaps the user's base ATK stat with its base DEF stat.
   * @param {Pokemon} pokemon The {@linkcode Pokemon} whose stats will be swapped.
   */
  swapStat(pokemon: Pokemon): void {
    const temp = pokemon.getStat(Stat.ATK, false);
    pokemon.setStat(Stat.ATK, pokemon.getStat(Stat.DEF, false), false);
    pokemon.setStat(Stat.DEF, temp, false);
  }
}

/**
 * Tag associated with the move Grudge.
 * If this tag is active when the bearer faints from an opponent's move, the tag reduces that move's PP to 0.
 * Otherwise, it lapses when the bearer makes another move.
 */
export class GrudgeTag extends BattlerTag {
  constructor() {
    super(BattlerTagType.GRUDGE, [BattlerTagLapseType.CUSTOM, BattlerTagLapseType.PRE_MOVE], 1, MoveId.GRUDGE);
  }

  onAdd(pokemon: Pokemon) {
    super.onAdd(pokemon);
    globalScene.phaseManager.queueMessage(
      i18next.t("battlerTags:grudgeOnAdd", {
        pokemonNameWithAffix: getPokemonNameWithAffix(pokemon),
      }),
    );
  }

  /**
   * Activates Grudge's special effect on the attacking Pokemon and lapses the tag.
   * @param pokemon
   * @param lapseType
   * @param sourcePokemon {@linkcode Pokemon} the source of the move that fainted the tag's bearer
   * @returns `false` if Grudge activates its effect or lapses
   */
  override lapse(pokemon: Pokemon, lapseType: BattlerTagLapseType, sourcePokemon?: Pokemon): boolean {
    if (lapseType === BattlerTagLapseType.CUSTOM && sourcePokemon) {
      if (sourcePokemon.isActive() && pokemon.isOpponent(sourcePokemon)) {
        const lastMove = pokemon.turnData.attacksReceived[0];
        const lastMoveData = sourcePokemon.getMoveset().find(m => m.moveId === lastMove.move);
        if (lastMoveData && lastMove.move !== MoveId.STRUGGLE) {
          lastMoveData.ppUsed = lastMoveData.getMovePp();
          globalScene.phaseManager.queueMessage(
            i18next.t("battlerTags:grudgeLapse", {
              pokemonNameWithAffix: getPokemonNameWithAffix(pokemon),
              moveName: lastMoveData.getName(),
            }),
          );
        }
      }
      return false;
    }
    return super.lapse(pokemon, lapseType);
  }
}

/**
 * Tag used to heal the user of Psycho Shift of its status effect if Psycho Shift succeeds in transferring its status effect to the target Pokemon
 */
export class PsychoShiftTag extends BattlerTag {
  constructor() {
    super(BattlerTagType.PSYCHO_SHIFT, BattlerTagLapseType.AFTER_MOVE, 1, MoveId.PSYCHO_SHIFT);
  }

  /**
   * Heals Psycho Shift's user of its status effect after it uses a move
   * @returns `false` to expire the tag immediately
   */
  override lapse(pokemon: Pokemon, _lapseType: BattlerTagLapseType): boolean {
    if (pokemon.status && pokemon.isActive(true)) {
      globalScene.phaseManager.queueMessage(
        getStatusEffectHealText(pokemon.status.effect, getPokemonNameWithAffix(pokemon)),
      );
      pokemon.resetStatus();
      pokemon.updateInfo();
    }
    return false;
  }
}

/**
 * Tag associated with the move Magic Coat.
 */
export class MagicCoatTag extends BattlerTag {
  constructor() {
    super(BattlerTagType.MAGIC_COAT, BattlerTagLapseType.TURN_END, 1, MoveId.MAGIC_COAT);
  }

  /**
   * Queues the "[PokemonName] shrouded itself with Magic Coat" message when the tag is added.
   * @param pokemon - The target {@linkcode Pokemon}
   */
  override onAdd(pokemon: Pokemon) {
    // "{pokemonNameWithAffix} shrouded itself with Magic Coat!"
    globalScene.phaseManager.queueMessage(
      i18next.t("battlerTags:magicCoatOnAdd", {
        pokemonNameWithAffix: getPokemonNameWithAffix(pokemon),
      }),
    );
  }
}

/**
 * Retrieves a {@linkcode BattlerTag} based on the provided tag type, turn count, source move, and source ID.
 * @param sourceId - The ID of the pokemon adding the tag
 * @returns The corresponding {@linkcode BattlerTag} object.
 */
export function getBattlerTag(
  tagType: BattlerTagType,
  turnCount: number,
  sourceMove: MoveId,
  sourceId: number,
): BattlerTag {
  switch (tagType) {
    case BattlerTagType.RECHARGING:
      return new RechargingTag(sourceMove);
    case BattlerTagType.BEAK_BLAST_CHARGING:
      return new BeakBlastChargingTag();
    case BattlerTagType.SHELL_TRAP:
      return new ShellTrapTag();
    case BattlerTagType.FLINCHED:
      return new FlinchedTag(sourceMove);
    case BattlerTagType.INTERRUPTED:
      return new InterruptedTag(sourceMove);
    case BattlerTagType.CONFUSED:
      return new ConfusedTag(turnCount, sourceMove);
    case BattlerTagType.INFATUATED:
      return new InfatuatedTag(sourceMove, sourceId);
    case BattlerTagType.SEEDED:
      return new SeedTag(sourceId);
    case BattlerTagType.POWDER:
      return new PowderTag();
    case BattlerTagType.NIGHTMARE:
      return new NightmareTag();
    case BattlerTagType.FRENZY:
      return new FrenzyTag(turnCount, sourceMove, sourceId);
    case BattlerTagType.CHARGING:
      return new BattlerTag(tagType, BattlerTagLapseType.CUSTOM, 1, sourceMove, sourceId);
    case BattlerTagType.ENCORE:
      return new EncoreTag(sourceId);
    case BattlerTagType.HELPING_HAND:
      return new HelpingHandTag(sourceId);
    case BattlerTagType.INGRAIN:
      return new IngrainTag(sourceId);
    case BattlerTagType.AQUA_RING:
      return new AquaRingTag();
    case BattlerTagType.DROWSY:
      return new DrowsyTag();
    case BattlerTagType.TRAPPED:
      return new TrappedTag(tagType, BattlerTagLapseType.CUSTOM, turnCount, sourceMove, sourceId);
    case BattlerTagType.NO_RETREAT:
      return new NoRetreatTag(sourceId);
    case BattlerTagType.BIND:
      return new BindTag(turnCount, sourceId);
    case BattlerTagType.WRAP:
      return new WrapTag(turnCount, sourceId);
    case BattlerTagType.FIRE_SPIN:
      return new FireSpinTag(turnCount, sourceId);
    case BattlerTagType.WHIRLPOOL:
      return new WhirlpoolTag(turnCount, sourceId);
    case BattlerTagType.CLAMP:
      return new ClampTag(turnCount, sourceId);
    case BattlerTagType.SAND_TOMB:
      return new SandTombTag(turnCount, sourceId);
    case BattlerTagType.MAGMA_STORM:
      return new MagmaStormTag(turnCount, sourceId);
    case BattlerTagType.SNAP_TRAP:
      return new SnapTrapTag(turnCount, sourceId);
    case BattlerTagType.THUNDER_CAGE:
      return new ThunderCageTag(turnCount, sourceId);
    case BattlerTagType.INFESTATION:
      return new InfestationTag(turnCount, sourceId);
    case BattlerTagType.PROTECTED:
      return new ProtectedTag(sourceMove);
    case BattlerTagType.SPIKY_SHIELD:
      return new ContactDamageProtectedTag(sourceMove, 8);
    case BattlerTagType.KINGS_SHIELD:
      return new ContactStatStageChangeProtectedTag(sourceMove, tagType, Stat.ATK, -1);
    case BattlerTagType.OBSTRUCT:
      return new ContactStatStageChangeProtectedTag(sourceMove, tagType, Stat.DEF, -2);
    case BattlerTagType.SILK_TRAP:
      return new ContactStatStageChangeProtectedTag(sourceMove, tagType, Stat.SPD, -1);
    case BattlerTagType.BANEFUL_BUNKER:
      return new ContactSetStatusProtectedTag(sourceMove, tagType, StatusEffect.POISON);
    case BattlerTagType.BURNING_BULWARK:
      return new ContactSetStatusProtectedTag(sourceMove, tagType, StatusEffect.BURN);
    case BattlerTagType.ENDURING:
      return new EnduringTag(tagType, BattlerTagLapseType.TURN_END, sourceMove);
    case BattlerTagType.ENDURE_TOKEN:
      return new EnduringTag(tagType, BattlerTagLapseType.AFTER_HIT, sourceMove);
    case BattlerTagType.STURDY:
      return new SturdyTag(sourceMove);
    case BattlerTagType.PERISH_SONG:
      return new PerishSongTag(turnCount);
    case BattlerTagType.CENTER_OF_ATTENTION:
      return new CenterOfAttentionTag(sourceMove);
    case BattlerTagType.TRUANT:
      return new TruantTag();
    case BattlerTagType.SLOW_START:
      return new SlowStartTag();
    case BattlerTagType.PROTOSYNTHESIS:
      return new WeatherHighestStatBoostTag(
        tagType,
        AbilityId.PROTOSYNTHESIS,
        WeatherType.SUNNY,
        WeatherType.HARSH_SUN,
      );
    case BattlerTagType.QUARK_DRIVE:
      return new TerrainHighestStatBoostTag(tagType, AbilityId.QUARK_DRIVE, TerrainType.ELECTRIC);
    case BattlerTagType.FLYING:
    case BattlerTagType.UNDERGROUND:
    case BattlerTagType.UNDERWATER:
    case BattlerTagType.HIDDEN:
      return new SemiInvulnerableTag(tagType, turnCount, sourceMove);
    case BattlerTagType.FIRE_BOOST:
      return new TypeBoostTag(tagType, sourceMove, PokemonType.FIRE, 1.5, false);
    case BattlerTagType.CRIT_BOOST:
      return new CritBoostTag(tagType, sourceMove);
    case BattlerTagType.DRAGON_CHEER:
      return new DragonCheerTag();
    case BattlerTagType.ALWAYS_CRIT:
    case BattlerTagType.IGNORE_ACCURACY:
      return new BattlerTag(tagType, BattlerTagLapseType.TURN_END, 2, sourceMove);
    case BattlerTagType.ALWAYS_GET_HIT:
    case BattlerTagType.RECEIVE_DOUBLE_DAMAGE:
      return new BattlerTag(tagType, BattlerTagLapseType.PRE_MOVE, 1, sourceMove);
    case BattlerTagType.BYPASS_SLEEP:
      return new BattlerTag(tagType, BattlerTagLapseType.TURN_END, turnCount, sourceMove);
    case BattlerTagType.IGNORE_FLYING:
      return new GroundedTag(tagType, BattlerTagLapseType.CUSTOM, sourceMove);
    case BattlerTagType.ROOSTED:
      return new RoostedTag();
    case BattlerTagType.BURNED_UP:
      return new RemovedTypeTag(tagType, BattlerTagLapseType.CUSTOM, sourceMove);
    case BattlerTagType.DOUBLE_SHOCKED:
      return new RemovedTypeTag(tagType, BattlerTagLapseType.CUSTOM, sourceMove);
    case BattlerTagType.SALT_CURED:
      return new SaltCuredTag(sourceId);
    case BattlerTagType.CURSED:
      return new CursedTag(sourceId);
    case BattlerTagType.CHARGED:
      return new TypeBoostTag(tagType, sourceMove, PokemonType.ELECTRIC, 2, true);
    case BattlerTagType.FLOATING:
      return new FloatingTag(tagType, sourceMove, turnCount);
    case BattlerTagType.MINIMIZED:
      return new MinimizeTag();
    case BattlerTagType.DESTINY_BOND:
      return new DestinyBondTag(sourceMove, sourceId);
    case BattlerTagType.ICE_FACE:
      return new IceFaceBlockDamageTag(tagType);
    case BattlerTagType.DISGUISE:
      return new FormBlockDamageTag(tagType);
    case BattlerTagType.COMMANDED:
      return new CommandedTag(sourceId);
    case BattlerTagType.STOCKPILING:
      return new StockpilingTag(sourceMove);
    case BattlerTagType.OCTOLOCK:
      return new OctolockTag(sourceId);
    case BattlerTagType.DISABLED:
      return new DisabledTag(sourceId);
    case BattlerTagType.IGNORE_GHOST:
      return new ExposedTag(tagType, sourceMove, PokemonType.GHOST, [PokemonType.NORMAL, PokemonType.FIGHTING]);
    case BattlerTagType.IGNORE_DARK:
      return new ExposedTag(tagType, sourceMove, PokemonType.DARK, [PokemonType.PSYCHIC]);
    case BattlerTagType.GULP_MISSILE_ARROKUDA:
    case BattlerTagType.GULP_MISSILE_PIKACHU:
      return new GulpMissileTag(tagType, sourceMove);
    case BattlerTagType.TAR_SHOT:
      return new TarShotTag();
    case BattlerTagType.ELECTRIFIED:
      return new ElectrifiedTag();
    case BattlerTagType.THROAT_CHOPPED:
      return new ThroatChoppedTag();
    case BattlerTagType.GORILLA_TACTICS:
      return new GorillaTacticsTag();
    case BattlerTagType.UNBURDEN:
      return new UnburdenTag();
    case BattlerTagType.SUBSTITUTE:
      return new SubstituteTag(sourceMove, sourceId);
    case BattlerTagType.AUTOTOMIZED:
      return new AutotomizedTag();
    case BattlerTagType.MYSTERY_ENCOUNTER_POST_SUMMON:
      return new MysteryEncounterPostSummonTag();
    case BattlerTagType.HEAL_BLOCK:
      return new HealBlockTag(turnCount, sourceMove);
    case BattlerTagType.TORMENT:
      return new TormentTag(sourceId);
    case BattlerTagType.TAUNT:
      return new TauntTag();
    case BattlerTagType.IMPRISON:
      return new ImprisonTag(sourceId);
    case BattlerTagType.SYRUP_BOMB:
      return new SyrupBombTag(sourceId);
    case BattlerTagType.TELEKINESIS:
      return new TelekinesisTag(sourceMove);
    case BattlerTagType.POWER_TRICK:
      return new PowerTrickTag(sourceMove, sourceId);
    case BattlerTagType.GRUDGE:
      return new GrudgeTag();
    case BattlerTagType.PSYCHO_SHIFT:
      return new PsychoShiftTag();
    case BattlerTagType.MAGIC_COAT:
      return new MagicCoatTag();
    case BattlerTagType.NONE:
    default:
      return new BattlerTag(tagType, BattlerTagLapseType.CUSTOM, turnCount, sourceMove, sourceId);
  }
}

/**
 * When given a battler tag or json representing one, creates an actual BattlerTag object with the same data.
 * @param {BattlerTag | any} source A battler tag
 * @return {BattlerTag} The valid battler tag
 */
export function loadBattlerTag(source: BattlerTag | any): BattlerTag {
  const tag = getBattlerTag(source.tagType, source.turnCount, source.sourceMove, source.sourceId);
  tag.loadTag(source);
  return tag;
}

/**
 * Helper function to verify that the current phase is a MoveEffectPhase and provide quick access to commonly used fields
 *
 * @param _pokemon {@linkcode Pokemon} The Pokémon used to access the current phase
 * @returns null if current phase is not MoveEffectPhase, otherwise Object containing the {@linkcode MoveEffectPhase}, and its
 * corresponding {@linkcode Move} and user {@linkcode Pokemon}
 */
function getMoveEffectPhaseData(_pokemon: Pokemon): { phase: MoveEffectPhase; attacker: Pokemon; move: Move } | null {
  const phase = globalScene.phaseManager.getCurrentPhase();
  if (phase?.is("MoveEffectPhase")) {
    return {
      phase: phase,
      attacker: phase.getPokemon(),
      move: phase.move,
    };
  }
  return null;
}<|MERGE_RESOLUTION|>--- conflicted
+++ resolved
@@ -1018,8 +1018,7 @@
    * @returns `true` if the tag should remain active.
    */
   lapse(pokemon: Pokemon, lapseType: BattlerTagLapseType): boolean {
-<<<<<<< HEAD
-    const movePhase = globalScene.getCurrentPhase();
+    const movePhase = globalScene.phaseManager.getCurrentPhase();
     if (lapseType !== BattlerTagLapseType.PRE_MOVE || !movePhase?.is("MovePhase")) {
       return super.lapse(pokemon, lapseType);
     }
@@ -1032,29 +1031,11 @@
     ) {
       return true;
     }
-=======
-    if (lapseType === BattlerTagLapseType.PRE_MOVE) {
-      const movePhase = globalScene.phaseManager.getCurrentPhase();
-      if (movePhase?.is("MovePhase")) {
-        const move = movePhase.move.getMove();
-        const weather = globalScene.arena.weather;
-        if (
-          pokemon.getMoveType(move) === PokemonType.FIRE &&
-          !(weather && weather.weatherType === WeatherType.HEAVY_RAIN && !weather.isEffectSuppressed())
-        ) {
-          movePhase.fail();
-          movePhase.showMoveText();
-
-          const idx = pokemon.getBattlerIndex();
-
-          globalScene.phaseManager.unshiftNew("CommonAnimPhase", idx, idx, CommonAnim.POWDER);
->>>>>>> 1c4edabd
 
     // Disable the target's fire type move and damage it (subject to Magic Guard)
     movePhase.showMoveText();
     movePhase.fail();
 
-<<<<<<< HEAD
     globalScene.unshiftPhase(
       new CommonAnimPhase(pokemon.getBattlerIndex(), pokemon.getBattlerIndex(), CommonAnim.POWDER),
     );
@@ -1063,13 +1044,6 @@
     applyAbAttrs(BlockNonDirectDamageAbAttr, pokemon, cancelDamage);
     if (!cancelDamage.value) {
       pokemon.damageAndUpdate(Math.floor(pokemon.getMaxHp() / 4), { result: HitResult.INDIRECT });
-=======
-          // "When the flame touched the powder\non the Pokémon, it exploded!"
-          globalScene.phaseManager.queueMessage(i18next.t("battlerTags:powderLapse", { moveName: move.name }));
-        }
-      }
-      return true;
->>>>>>> 1c4edabd
     }
 
     // "When the flame touched the powder\non the Pokémon, it exploded!"
@@ -1201,11 +1175,7 @@
         const lastMove = pokemon.getLastXMoves(1)[0];
         globalScene.phaseManager.tryReplacePhase(
           m => m.is("MovePhase") && m.pokemon === pokemon,
-<<<<<<< HEAD
-          new MovePhase(pokemon, lastMove.targets ?? [], movesetMove, MoveUseMode.NORMAL),
-=======
-          globalScene.phaseManager.create("MovePhase", pokemon, lastMove.targets ?? [], movesetMove),
->>>>>>> 1c4edabd
+          globalScene.phaseManager.create("MovePhase", pokemon, lastMove.targets ?? [], movesetMove, MoveUseMode.NORMAL),
         );
       }
     }
@@ -1947,35 +1917,22 @@
 
     const lastMove = pokemon.getLastXMoves()[0];
 
-<<<<<<< HEAD
     if (!lastMove) {
       // Don't interrupt move if last move was `Moves.NONE` OR no prior move was found
       return true;
-=======
-    if (lastMove && lastMove.move !== MoveId.NONE) {
-      (globalScene.phaseManager.getCurrentPhase() as MovePhase).cancel();
-      // TODO: Ability displays should be handled by the ability
-      globalScene.phaseManager.queueAbilityDisplay(pokemon, passive, true);
-      globalScene.phaseManager.queueMessage(
-        i18next.t("battlerTags:truantLapse", {
-          pokemonNameWithAffix: getPokemonNameWithAffix(pokemon),
-        }),
-      );
-      globalScene.phaseManager.queueAbilityDisplay(pokemon, passive, false);
->>>>>>> 1c4edabd
     }
 
     // Interrupt move usage in favor of slacking off
     const passive = pokemon.getAbility().id !== AbilityId.TRUANT;
-    (globalScene.getCurrentPhase() as MovePhase).cancel();
+    (globalScene.phaseManager.getCurrentPhase() as MovePhase).cancel();
     // TODO: Ability displays should be handled by the ability
-    globalScene.queueAbilityDisplay(pokemon, passive, true);
-    globalScene.queueMessage(
+    globalScene.phaseManager.queueAbilityDisplay(pokemon, passive, true);
+    globalScene.phaseManager.queueMessage(
       i18next.t("battlerTags:truantLapse", {
         pokemonNameWithAffix: getPokemonNameWithAffix(pokemon),
       }),
     );
-    globalScene.queueAbilityDisplay(pokemon, passive, false);
+    globalScene.phaseManager.queueAbilityDisplay(pokemon, passive, false);
 
     return true;
   }
