--- conflicted
+++ resolved
@@ -1,10 +1,5 @@
-<<<<<<< HEAD
 import { CommonAnim, CommonBattleAnim } from "./battle-anims";
 import { CommonAnimPhase, MessagePhase, MoveEffectPhase, MovePhase, PokemonHealPhase, ShowAbilityPhase, StatChangeCallback, StatChangePhase, TurnEndPhase } from "../phases";
-=======
-import { ChargeAnim, CommonAnim, CommonBattleAnim, MoveChargeAnim } from "./battle-anims";
-import { CommonAnimPhase, MoveEffectPhase, MovePhase, PokemonHealPhase, ShowAbilityPhase, StatChangeCallback, StatChangePhase } from "../phases";
->>>>>>> b7946627
 import { getPokemonNameWithAffix } from "../messages";
 import Pokemon, { MoveResult, HitResult } from "../field/pokemon";
 import { Stat, getStatName } from "./pokemon-stat";
@@ -2013,10 +2008,8 @@
     return new StockpilingTag(sourceMove);
   case BattlerTagType.OCTOLOCK:
     return new OctolockTag(sourceId);
-<<<<<<< HEAD
   case BattlerTagType.DISABLED:
     return new DisabledTag(sourceId);
-=======
   case BattlerTagType.IGNORE_GHOST:
     return new ExposedTag(tagType, sourceMove, Type.GHOST, [Type.NORMAL, Type.FIGHTING]);
   case BattlerTagType.IGNORE_DARK:
@@ -2024,7 +2017,6 @@
   case BattlerTagType.GULP_MISSILE_ARROKUDA:
   case BattlerTagType.GULP_MISSILE_PIKACHU:
     return new GulpMissileTag(tagType, sourceMove);
->>>>>>> b7946627
   case BattlerTagType.NONE:
   default:
     return new BattlerTag(tagType, BattlerTagLapseType.CUSTOM, turnCount, sourceMove, sourceId);
