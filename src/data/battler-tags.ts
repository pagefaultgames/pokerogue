import { ChargeAnim, CommonAnim, CommonBattleAnim, MoveChargeAnim } from "./battle-anims";
import { getPokemonNameWithAffix } from "../messages";
import Pokemon, { MoveResult, HitResult } from "../field/pokemon";
import { StatusEffect } from "./status-effect";
import * as Utils from "../utils";
import { ChargeAttr, MoveFlags, allMoves } from "./move";
import { Type } from "./type";
import { BlockNonDirectDamageAbAttr, FlinchEffectAbAttr, ReverseDrainAbAttr, applyAbAttrs } from "./ability";
import { TerrainType } from "./terrain";
import { WeatherType } from "./weather";
import { allAbilities } from "./ability";
import { SpeciesFormChangeManualTrigger } from "./pokemon-forms";
import { Abilities } from "#enums/abilities";
import { BattlerTagType } from "#enums/battler-tag-type";
import { Moves } from "#enums/moves";
import { Species } from "#enums/species";
import i18next from "#app/plugins/i18n";
import { Stat, type BattleStat, type EffectiveStat, EFFECTIVE_STATS, getStatKey } from "#app/enums/stat";
import { CommonAnimPhase } from "#app/phases/common-anim-phase";
import { MoveEffectPhase } from "#app/phases/move-effect-phase";
import { MovePhase } from "#app/phases/move-phase";
import { PokemonHealPhase } from "#app/phases/pokemon-heal-phase";
import { ShowAbilityPhase } from "#app/phases/show-ability-phase";
import { StatStageChangePhase, StatStageChangeCallback } from "#app/phases/stat-stage-change-phase";

export enum BattlerTagLapseType {
  FAINT,
  MOVE,
  PRE_MOVE,
  AFTER_MOVE,
  MOVE_EFFECT,
  TURN_END,
  CUSTOM
}

export class BattlerTag {
  public tagType: BattlerTagType;
  public lapseTypes: BattlerTagLapseType[];
  public turnCount: number;
  public sourceMove: Moves;
  public sourceId?: number;

  constructor(tagType: BattlerTagType, lapseType: BattlerTagLapseType | BattlerTagLapseType[], turnCount: number, sourceMove?: Moves, sourceId?: number) {
    this.tagType = tagType;
    this.lapseTypes = Array.isArray(lapseType) ? lapseType : [ lapseType ];
    this.turnCount = turnCount;
    this.sourceMove = sourceMove!; // TODO: is this bang correct?
    this.sourceId = sourceId;
  }

  canAdd(pokemon: Pokemon): boolean {
    return true;
  }

  onAdd(pokemon: Pokemon): void { }

  onRemove(pokemon: Pokemon): void { }

  onOverlap(pokemon: Pokemon): void { }

  lapse(pokemon: Pokemon, lapseType: BattlerTagLapseType): boolean {
    return --this.turnCount > 0;
  }

  getDescriptor(): string {
    return "";
  }

  isSourceLinked(): boolean {
    return false;
  }

  getMoveName(): string | null {
    return this.sourceMove
      ? allMoves[this.sourceMove].name
      : null;
  }

  /**
  * When given a battler tag or json representing one, load the data for it.
  * This is meant to be inherited from by any battler tag with custom attributes
  * @param {BattlerTag | any} source A battler tag
  */
  loadTag(source: BattlerTag | any): void {
    this.turnCount = source.turnCount;
    this.sourceMove = source.sourceMove;
    this.sourceId = source.sourceId;
  }
}

export interface WeatherBattlerTag {
  weatherTypes: WeatherType[];
}

export interface TerrainBattlerTag {
  terrainTypes: TerrainType[];
}

/**
 * BattlerTag that represents the "recharge" effects of moves like Hyper Beam.
 */
export class RechargingTag extends BattlerTag {
  constructor(sourceMove: Moves) {
    super(BattlerTagType.RECHARGING, [ BattlerTagLapseType.PRE_MOVE, BattlerTagLapseType.TURN_END ], 2, sourceMove);
  }

  onAdd(pokemon: Pokemon): void {
    super.onAdd(pokemon);

    // Queue a placeholder move for the Pokemon to "use" next turn
    pokemon.getMoveQueue().push({ move: Moves.NONE, targets: [] });
  }

  /** Cancels the source's move this turn and queues a "__ must recharge!" message */
  lapse(pokemon: Pokemon, lapseType: BattlerTagLapseType): boolean {
    if (lapseType === BattlerTagLapseType.PRE_MOVE) {
      pokemon.scene.queueMessage(i18next.t("battlerTags:rechargingLapse", { pokemonNameWithAffix: getPokemonNameWithAffix(pokemon) }));
      (pokemon.scene.getCurrentPhase() as MovePhase).cancel();
      pokemon.getMoveQueue().shift();
    }
    return super.lapse(pokemon, lapseType);
  }
}

/**
 * BattlerTag representing the "charge phase" of Beak Blast.
 * Pokemon with this tag will inflict BURN status on any attacker that makes contact.
 * @see {@link https://bulbapedia.bulbagarden.net/wiki/Beak_Blast_(move) | Beak Blast}
 */
export class BeakBlastChargingTag extends BattlerTag {
  constructor() {
    super(BattlerTagType.BEAK_BLAST_CHARGING, [ BattlerTagLapseType.PRE_MOVE, BattlerTagLapseType.TURN_END ], 1, Moves.BEAK_BLAST);
  }

  onAdd(pokemon: Pokemon): void {
    // Play Beak Blast's charging animation
    new MoveChargeAnim(ChargeAnim.BEAK_BLAST_CHARGING, this.sourceMove, pokemon).play(pokemon.scene);

    // Queue Beak Blast's header message
    pokemon.scene.queueMessage(i18next.t("moveTriggers:startedHeatingUpBeak", { pokemonName: getPokemonNameWithAffix(pokemon) }));
  }

  /**
   * Inflicts `BURN` status on attackers that make contact, and causes this tag
   * to be removed after the source makes a move (or the turn ends, whichever comes first)
   * @param pokemon {@linkcode Pokemon} the owner of this tag
   * @param lapseType {@linkcode BattlerTagLapseType} the type of functionality invoked in battle
   * @returns `true` if invoked with the CUSTOM lapse type; `false` otherwise
   */
  lapse(pokemon: Pokemon, lapseType: BattlerTagLapseType): boolean {
    if (lapseType === BattlerTagLapseType.CUSTOM) {
      const effectPhase = pokemon.scene.getCurrentPhase();
      if (effectPhase instanceof MoveEffectPhase && effectPhase.move.getMove().hasFlag(MoveFlags.MAKES_CONTACT)) {
        const attacker = effectPhase.getPokemon();
        attacker.trySetStatus(StatusEffect.BURN, true, pokemon);
      }
      return true;
    }
    return super.lapse(pokemon, lapseType);
  }
}

/**
 * BattlerTag implementing Shell Trap's pre-move behavior.
 * Pokemon with this tag will act immediately after being hit by a physical move.
 * @see {@link https://bulbapedia.bulbagarden.net/wiki/Shell_Trap_(move) | Shell Trap}
 */
export class ShellTrapTag extends BattlerTag {
  public activated: boolean;

  constructor() {
    super(BattlerTagType.SHELL_TRAP, BattlerTagLapseType.TURN_END, 1);
    this.activated = false;
  }

  onAdd(pokemon: Pokemon): void {
    pokemon.scene.queueMessage(i18next.t("moveTriggers:setUpShellTrap", { pokemonName: getPokemonNameWithAffix(pokemon) }));
  }

  /**
   * "Activates" the shell trap, causing the tag owner to move next.
   * @param pokemon {@linkcode Pokemon} the owner of this tag
   * @param lapseType {@linkcode BattlerTagLapseType} the type of functionality invoked in battle
   * @returns `true` if invoked with the `CUSTOM` lapse type; `false` otherwise
   */
  lapse(pokemon: Pokemon, lapseType: BattlerTagLapseType): boolean {
    if (lapseType === BattlerTagLapseType.CUSTOM) {
      const shellTrapPhaseIndex = pokemon.scene.phaseQueue.findIndex(
        phase => phase instanceof MovePhase && phase.pokemon === pokemon
      );
      const firstMovePhaseIndex = pokemon.scene.phaseQueue.findIndex(
        phase => phase instanceof MovePhase
      );

      if (shellTrapPhaseIndex !== -1 && shellTrapPhaseIndex !== firstMovePhaseIndex) {
        const shellTrapMovePhase = pokemon.scene.phaseQueue.splice(shellTrapPhaseIndex, 1)[0];
        pokemon.scene.prependToPhase(shellTrapMovePhase, MovePhase);
      }

      this.activated = true;
      return true;
    }
    return super.lapse(pokemon, lapseType);
  }
}

export class TrappedTag extends BattlerTag {
  constructor(tagType: BattlerTagType, lapseType: BattlerTagLapseType, turnCount: number, sourceMove: Moves, sourceId: number) {
    super(tagType, lapseType, turnCount, sourceMove, sourceId);
  }

  canAdd(pokemon: Pokemon): boolean {
    const isGhost = pokemon.isOfType(Type.GHOST);
    const isTrapped = pokemon.getTag(TrappedTag);

    return !isTrapped && !isGhost;
  }

  onAdd(pokemon: Pokemon): void {
    super.onAdd(pokemon);

    pokemon.scene.queueMessage(this.getTrapMessage(pokemon));
  }

  onRemove(pokemon: Pokemon): void {
    super.onRemove(pokemon);

    pokemon.scene.queueMessage(i18next.t("battlerTags:trappedOnRemove", {
      pokemonNameWithAffix: getPokemonNameWithAffix(pokemon),
      moveName: this.getMoveName()
    }));
  }

  getDescriptor(): string {
    return i18next.t("battlerTags:trappedDesc");
  }

  isSourceLinked(): boolean {
    return true;
  }

  getTrapMessage(pokemon: Pokemon): string {
    return i18next.t("battlerTags:trappedOnAdd", { pokemonNameWithAffix: getPokemonNameWithAffix(pokemon) });
  }
}

/**
 * BattlerTag implementing No Retreat's trapping effect.
 * This is treated separately from other trapping effects to prevent
 * Ghost-type Pokemon from being able to reuse the move.
 * @extends TrappedTag
 */
class NoRetreatTag extends TrappedTag {
  constructor(sourceId: number) {
    super(BattlerTagType.NO_RETREAT, BattlerTagLapseType.CUSTOM, 0, Moves.NO_RETREAT, sourceId);
  }

  /** overrides {@linkcode TrappedTag.apply}, removing the Ghost-type condition */
  canAdd(pokemon: Pokemon): boolean {
    return !pokemon.getTag(TrappedTag);
  }
}

/**
 * BattlerTag that represents the {@link https://bulbapedia.bulbagarden.net/wiki/Flinch Flinch} status condition
 */
export class FlinchedTag extends BattlerTag {
  constructor(sourceMove: Moves) {
    super(BattlerTagType.FLINCHED, [ BattlerTagLapseType.PRE_MOVE, BattlerTagLapseType.TURN_END ], 0, sourceMove);
  }

  onAdd(pokemon: Pokemon): void {
    super.onAdd(pokemon);

    applyAbAttrs(FlinchEffectAbAttr, pokemon, null);
  }

  canAdd(pokemon: Pokemon): boolean {
    return !pokemon.isMax();
  }

  /**
   * Cancels the Pokemon's next Move on the turn this tag is applied
   * @param pokemon The {@linkcode Pokemon} with this tag
   * @param lapseType The {@linkcode BattlerTagLapseType lapse type} used for this function call
   * @returns `false` (This tag is always removed after applying its effects)
   */
  lapse(pokemon: Pokemon, lapseType: BattlerTagLapseType): boolean {
    if (lapseType === BattlerTagLapseType.PRE_MOVE) {
      (pokemon.scene.getCurrentPhase() as MovePhase).cancel();
      pokemon.scene.queueMessage(i18next.t("battlerTags:flinchedLapse", { pokemonNameWithAffix: getPokemonNameWithAffix(pokemon) }));
    }

    return super.lapse(pokemon, lapseType);
  }

  getDescriptor(): string {
    return i18next.t("battlerTags:flinchedDesc");
  }
}

export class InterruptedTag extends BattlerTag {
  constructor(sourceMove: Moves) {
    super(BattlerTagType.INTERRUPTED, BattlerTagLapseType.PRE_MOVE, 0, sourceMove);
  }

  canAdd(pokemon: Pokemon): boolean {
    return !!pokemon.getTag(BattlerTagType.FLYING);
  }

  onAdd(pokemon: Pokemon): void {
    super.onAdd(pokemon);

    pokemon.getMoveQueue().shift();
    pokemon.pushMoveHistory({move: Moves.NONE, result: MoveResult.OTHER});
  }

  lapse(pokemon: Pokemon, lapseType: BattlerTagLapseType): boolean {
    (pokemon.scene.getCurrentPhase() as MovePhase).cancel();
    return super.lapse(pokemon, lapseType);
  }
}

/**
 * BattlerTag that represents the {@link https://bulbapedia.bulbagarden.net/wiki/Confusion_(status_condition) Confusion} status condition
 */
export class ConfusedTag extends BattlerTag {
  constructor(turnCount: number, sourceMove: Moves) {
    super(BattlerTagType.CONFUSED, BattlerTagLapseType.MOVE, turnCount, sourceMove);
  }

  canAdd(pokemon: Pokemon): boolean {
    return pokemon.scene.arena.terrain?.terrainType !== TerrainType.MISTY || !pokemon.isGrounded();
  }

  onAdd(pokemon: Pokemon): void {
    super.onAdd(pokemon);

    pokemon.scene.unshiftPhase(new CommonAnimPhase(pokemon.scene, pokemon.getBattlerIndex(), undefined, CommonAnim.CONFUSION));
    pokemon.scene.queueMessage(i18next.t("battlerTags:confusedOnAdd", { pokemonNameWithAffix: getPokemonNameWithAffix(pokemon) }));
  }

  onRemove(pokemon: Pokemon): void {
    super.onRemove(pokemon);

    pokemon.scene.queueMessage(i18next.t("battlerTags:confusedOnRemove", { pokemonNameWithAffix: getPokemonNameWithAffix(pokemon) }));
  }

  onOverlap(pokemon: Pokemon): void {
    super.onOverlap(pokemon);

    pokemon.scene.queueMessage(i18next.t("battlerTags:confusedOnOverlap", { pokemonNameWithAffix: getPokemonNameWithAffix(pokemon) }));
  }

  lapse(pokemon: Pokemon, lapseType: BattlerTagLapseType): boolean {
    const ret = lapseType !== BattlerTagLapseType.CUSTOM && super.lapse(pokemon, lapseType);

    if (ret) {
      pokemon.scene.queueMessage(i18next.t("battlerTags:confusedLapse", { pokemonNameWithAffix: getPokemonNameWithAffix(pokemon) }));
      pokemon.scene.unshiftPhase(new CommonAnimPhase(pokemon.scene, pokemon.getBattlerIndex(), undefined, CommonAnim.CONFUSION));

      // 1/3 chance of hitting self with a 40 base power move
      if (pokemon.randSeedInt(3) === 0) {
        const atk = pokemon.getEffectiveStat(Stat.ATK);
        const def = pokemon.getEffectiveStat(Stat.DEF);
        const damage = Utils.toDmgValue(((((2 * pokemon.level / 5 + 2) * 40 * atk / def) / 50) + 2) * (pokemon.randSeedInt(15, 85) / 100));
        pokemon.scene.queueMessage(i18next.t("battlerTags:confusedLapseHurtItself"));
        pokemon.damageAndUpdate(damage);
        pokemon.battleData.hitCount++;
        (pokemon.scene.getCurrentPhase() as MovePhase).cancel();
      }
    }

    return ret;
  }

  getDescriptor(): string {
    return i18next.t("battlerTags:confusedDesc");
  }
}

/**
 * Tag applied to the {@linkcode Move.DESTINY_BOND} user.
 * @extends BattlerTag
 * @see {@linkcode apply}
 */
export class DestinyBondTag extends BattlerTag {
  constructor(sourceMove: Moves, sourceId: number) {
    super(BattlerTagType.DESTINY_BOND, BattlerTagLapseType.PRE_MOVE, 1, sourceMove, sourceId);
  }

  /**
   * Lapses either before the user's move and does nothing
   * or after receiving fatal damage. When the damage is fatal,
   * the attacking Pokemon is taken down as well, unless it's a boss.
   *
   * @param {Pokemon} pokemon Pokemon that is attacking the Destiny Bond user.
   * @param {BattlerTagLapseType} lapseType CUSTOM or PRE_MOVE
   * @returns false if the tag source fainted or one turn has passed since the application
   */
  lapse(pokemon: Pokemon, lapseType: BattlerTagLapseType): boolean {
    if (lapseType !== BattlerTagLapseType.CUSTOM) {
      return super.lapse(pokemon, lapseType);
    }
    const source = this.sourceId ? pokemon.scene.getPokemonById(this.sourceId) : null;
    if (!source?.isFainted()) {
      return true;
    }

    if (source?.getAlly() === pokemon) {
      return false;
    }

    if (pokemon.isBossImmune()) {
      pokemon.scene.queueMessage(i18next.t("battlerTags:destinyBondLapseIsBoss", { pokemonNameWithAffix: getPokemonNameWithAffix(pokemon) }));
      return false;
    }

    pokemon.scene.queueMessage(
      i18next.t("battlerTags:destinyBondLapse", {
        pokemonNameWithAffix: getPokemonNameWithAffix(source),
        pokemonNameWithAffix2: getPokemonNameWithAffix(pokemon)
      })
    );
    pokemon.damageAndUpdate(pokemon.hp, HitResult.ONE_HIT_KO, false, false, true);
    return false;
  }
}

export class InfatuatedTag extends BattlerTag {
  constructor(sourceMove: number, sourceId: number) {
    super(BattlerTagType.INFATUATED, BattlerTagLapseType.MOVE, 1, sourceMove, sourceId);
  }

  canAdd(pokemon: Pokemon): boolean {
    if (this.sourceId) {
      const pkm = pokemon.scene.getPokemonById(this.sourceId);

      if (pkm) {
        return pokemon.isOppositeGender(pkm);
      } else  {
        console.warn("canAdd: this.sourceId is not a valid pokemon id!", this.sourceId);
        return false;
      }
    } else {
      console.warn("canAdd: this.sourceId is undefined");
      return false;
    }
  }

  onAdd(pokemon: Pokemon): void {
    super.onAdd(pokemon);

    pokemon.scene.queueMessage(
      i18next.t("battlerTags:infatuatedOnAdd", {
        pokemonNameWithAffix: getPokemonNameWithAffix(pokemon),
        sourcePokemonName: getPokemonNameWithAffix(pokemon.scene.getPokemonById(this.sourceId!) ?? undefined) // TODO: is that bang correct?
      })
    );
  }

  onOverlap(pokemon: Pokemon): void {
    super.onOverlap(pokemon);

    pokemon.scene.queueMessage(i18next.t("battlerTags:infatuatedOnOverlap", { pokemonNameWithAffix: getPokemonNameWithAffix(pokemon) }));
  }

  lapse(pokemon: Pokemon, lapseType: BattlerTagLapseType): boolean {
    const ret = lapseType !== BattlerTagLapseType.CUSTOM || super.lapse(pokemon, lapseType);

    if (ret) {
      pokemon.scene.queueMessage(
        i18next.t("battlerTags:infatuatedLapse", {
          pokemonNameWithAffix: getPokemonNameWithAffix(pokemon),
          sourcePokemonName: getPokemonNameWithAffix(pokemon.scene.getPokemonById(this.sourceId!) ?? undefined) // TODO: is that bang correct?
        })
      );
      pokemon.scene.unshiftPhase(new CommonAnimPhase(pokemon.scene, pokemon.getBattlerIndex(), undefined, CommonAnim.ATTRACT));

      if (pokemon.randSeedInt(2)) {
        pokemon.scene.queueMessage(i18next.t("battlerTags:infatuatedLapseImmobilize", { pokemonNameWithAffix: getPokemonNameWithAffix(pokemon) }));
        (pokemon.scene.getCurrentPhase() as MovePhase).cancel();
      }
    }

    return ret;
  }

  onRemove(pokemon: Pokemon): void {
    super.onRemove(pokemon);

    pokemon.scene.queueMessage(i18next.t("battlerTags:infatuatedOnRemove", { pokemonNameWithAffix: getPokemonNameWithAffix(pokemon) }));
  }

  isSourceLinked(): boolean {
    return true;
  }

  getDescriptor(): string {
    return i18next.t("battlerTags:infatuatedDesc");
  }
}

export class SeedTag extends BattlerTag {
  private sourceIndex: number;

  constructor(sourceId: number) {
    super(BattlerTagType.SEEDED, BattlerTagLapseType.TURN_END, 1, Moves.LEECH_SEED, sourceId);
  }

  /**
  * When given a battler tag or json representing one, load the data for it.
  * @param {BattlerTag | any} source A battler tag
  */
  loadTag(source: BattlerTag | any): void {
    super.loadTag(source);
    this.sourceIndex = source.sourceIndex;
  }

  canAdd(pokemon: Pokemon): boolean {
    return !pokemon.isOfType(Type.GRASS);
  }

  onAdd(pokemon: Pokemon): void {
    super.onAdd(pokemon);

    pokemon.scene.queueMessage(i18next.t("battlerTags:seededOnAdd", { pokemonNameWithAffix: getPokemonNameWithAffix(pokemon) }));
    this.sourceIndex = pokemon.scene.getPokemonById(this.sourceId!)!.getBattlerIndex(); // TODO: are those bangs correct?
  }

  lapse(pokemon: Pokemon, lapseType: BattlerTagLapseType): boolean {
    const ret = lapseType !== BattlerTagLapseType.CUSTOM || super.lapse(pokemon, lapseType);

    if (ret) {
      const source = pokemon.getOpponents().find(o => o.getBattlerIndex() === this.sourceIndex);
      if (source) {
        const cancelled = new Utils.BooleanHolder(false);
        applyAbAttrs(BlockNonDirectDamageAbAttr, pokemon, cancelled);

        if (!cancelled.value) {
          pokemon.scene.unshiftPhase(new CommonAnimPhase(pokemon.scene, source.getBattlerIndex(), pokemon.getBattlerIndex(), CommonAnim.LEECH_SEED));

          const damage = pokemon.damageAndUpdate(Utils.toDmgValue(pokemon.getMaxHp() / 8));
          const reverseDrain = pokemon.hasAbilityWithAttr(ReverseDrainAbAttr, false);
          pokemon.scene.unshiftPhase(new PokemonHealPhase(pokemon.scene, source.getBattlerIndex(),
            !reverseDrain ? damage : damage * -1,
            !reverseDrain ? i18next.t("battlerTags:seededLapse", { pokemonNameWithAffix: getPokemonNameWithAffix(pokemon) }) : i18next.t("battlerTags:seededLapseShed", { pokemonNameWithAffix: getPokemonNameWithAffix(pokemon) }),
            false, true));
        }
      }
    }

    return ret;
  }

  getDescriptor(): string {
    return i18next.t("battlerTags:seedDesc");
  }
}

export class NightmareTag extends BattlerTag {
  constructor() {
    super(BattlerTagType.NIGHTMARE, BattlerTagLapseType.AFTER_MOVE, 1, Moves.NIGHTMARE);
  }

  onAdd(pokemon: Pokemon): void {
    super.onAdd(pokemon);

    pokemon.scene.queueMessage(i18next.t("battlerTags:nightmareOnAdd", { pokemonNameWithAffix: getPokemonNameWithAffix(pokemon) }));
  }

  onOverlap(pokemon: Pokemon): void {
    super.onOverlap(pokemon);

    pokemon.scene.queueMessage(i18next.t("battlerTags:nightmareOnOverlap", { pokemonNameWithAffix: getPokemonNameWithAffix(pokemon) }));
  }

  lapse(pokemon: Pokemon, lapseType: BattlerTagLapseType): boolean {
    const ret = lapseType !== BattlerTagLapseType.CUSTOM || super.lapse(pokemon, lapseType);

    if (ret) {
      pokemon.scene.queueMessage(i18next.t("battlerTags:nightmareLapse", { pokemonNameWithAffix: getPokemonNameWithAffix(pokemon) }));
      pokemon.scene.unshiftPhase(new CommonAnimPhase(pokemon.scene, pokemon.getBattlerIndex(), undefined, CommonAnim.CURSE)); // TODO: Update animation type

      const cancelled = new Utils.BooleanHolder(false);
      applyAbAttrs(BlockNonDirectDamageAbAttr, pokemon, cancelled);

      if (!cancelled.value) {
        pokemon.damageAndUpdate(Utils.toDmgValue(pokemon.getMaxHp() / 4));
      }
    }

    return ret;
  }

  getDescriptor(): string {
    return i18next.t("battlerTags:nightmareDesc");
  }
}

export class FrenzyTag extends BattlerTag {
  constructor(turnCount: number, sourceMove: Moves, sourceId: number) {
    super(BattlerTagType.FRENZY, BattlerTagLapseType.CUSTOM, turnCount, sourceMove, sourceId);
  }

  onRemove(pokemon: Pokemon): void {
    super.onRemove(pokemon);

    if (this.turnCount < 2) { // Only add CONFUSED tag if a disruption occurs on the final confusion-inducing turn of FRENZY
      pokemon.addTag(BattlerTagType.CONFUSED, pokemon.randSeedIntRange(2, 4));
    }
  }
}

export class EncoreTag extends BattlerTag {
  public moveId: Moves;

  constructor(sourceId: number) {
    super(BattlerTagType.ENCORE, BattlerTagLapseType.AFTER_MOVE, 3, Moves.ENCORE, sourceId);
  }

  /**
  * When given a battler tag or json representing one, load the data for it.
  * @param {BattlerTag | any} source A battler tag
  */
  loadTag(source: BattlerTag | any): void {
    super.loadTag(source);
    this.moveId = source.moveId as Moves;
  }

  canAdd(pokemon: Pokemon): boolean {
    if (pokemon.isMax()) {
      return false;
    }

    const lastMoves = pokemon.getLastXMoves(1);
    if (!lastMoves.length) {
      return false;
    }

    const repeatableMove = lastMoves[0];

    if (!repeatableMove.move || repeatableMove.virtual) {
      return false;
    }

    switch (repeatableMove.move) {
    case Moves.MIMIC:
    case Moves.MIRROR_MOVE:
    case Moves.TRANSFORM:
    case Moves.STRUGGLE:
    case Moves.SKETCH:
    case Moves.SLEEP_TALK:
    case Moves.ENCORE:
      return false;
    }

    if (allMoves[repeatableMove.move].hasAttr(ChargeAttr) && repeatableMove.result === MoveResult.OTHER) {
      return false;
    }

    this.moveId = repeatableMove.move;

    return true;
  }

  onAdd(pokemon: Pokemon): void {
    super.onRemove(pokemon);

    pokemon.scene.queueMessage(i18next.t("battlerTags:encoreOnAdd", { pokemonNameWithAffix: getPokemonNameWithAffix(pokemon) }));

    const movePhase = pokemon.scene.findPhase(m => m instanceof MovePhase && m.pokemon === pokemon);
    if (movePhase) {
      const movesetMove = pokemon.getMoveset().find(m => m!.moveId === this.moveId); // TODO: is this bang correct?
      if (movesetMove) {
        const lastMove = pokemon.getLastXMoves(1)[0];
        pokemon.scene.tryReplacePhase((m => m instanceof MovePhase && m.pokemon === pokemon),
          new MovePhase(pokemon.scene, pokemon, lastMove.targets!, movesetMove)); // TODO: is this bang correct?
      }
    }
  }

  onRemove(pokemon: Pokemon): void {
    super.onRemove(pokemon);

    pokemon.scene.queueMessage(i18next.t("battlerTags:encoreOnRemove", { pokemonNameWithAffix: getPokemonNameWithAffix(pokemon) }));
  }
}

export class HelpingHandTag extends BattlerTag {
  constructor(sourceId: number) {
    super(BattlerTagType.HELPING_HAND, BattlerTagLapseType.TURN_END, 1, Moves.HELPING_HAND, sourceId);
  }

  onAdd(pokemon: Pokemon): void {
    pokemon.scene.queueMessage(
      i18next.t("battlerTags:helpingHandOnAdd", {
        pokemonNameWithAffix: getPokemonNameWithAffix(pokemon.scene.getPokemonById(this.sourceId!) ?? undefined), // TODO: is that bang correct?
        pokemonName: getPokemonNameWithAffix(pokemon)
      })
    );
  }
}

/**
 * Applies the Ingrain tag to a pokemon
 * @extends TrappedTag
 */
export class IngrainTag extends TrappedTag {
  constructor(sourceId: number) {
    super(BattlerTagType.INGRAIN, BattlerTagLapseType.TURN_END, 1, Moves.INGRAIN, sourceId);
  }

  /**
   * Check if the Ingrain tag can be added to the pokemon
   * @param pokemon {@linkcode Pokemon} The pokemon to check if the tag can be added to
   * @returns boolean True if the tag can be added, false otherwise
   */
  canAdd(pokemon: Pokemon): boolean {
    const isTrapped = pokemon.getTag(BattlerTagType.TRAPPED);

    return !isTrapped;
  }

  lapse(pokemon: Pokemon, lapseType: BattlerTagLapseType): boolean {
    const ret = lapseType !== BattlerTagLapseType.CUSTOM || super.lapse(pokemon, lapseType);

    if (ret) {
      pokemon.scene.unshiftPhase(
        new PokemonHealPhase(
          pokemon.scene,
          pokemon.getBattlerIndex(),
          Utils.toDmgValue(pokemon.getMaxHp() / 16),
          i18next.t("battlerTags:ingrainLapse", { pokemonNameWithAffix: getPokemonNameWithAffix(pokemon) }),
          true
        )
      );
    }

    return ret;
  }

  getTrapMessage(pokemon: Pokemon): string {
    return i18next.t("battlerTags:ingrainOnTrap", { pokemonNameWithAffix: getPokemonNameWithAffix(pokemon) });
  }

  getDescriptor(): string {
    return i18next.t("battlerTags:ingrainDesc");
  }
}

/**
 * Octolock traps the target pokemon and reduces its DEF and SPDEF by one stage at the
 * end of each turn.
 */
export class OctolockTag extends TrappedTag {
  constructor(sourceId: number) {
    super(BattlerTagType.OCTOLOCK, BattlerTagLapseType.TURN_END, 1, Moves.OCTOLOCK, sourceId);
  }

  canAdd(pokemon: Pokemon): boolean {
    return !pokemon.getTag(BattlerTagType.OCTOLOCK);
  }

  lapse(pokemon: Pokemon, lapseType: BattlerTagLapseType): boolean {
    const shouldLapse = lapseType !== BattlerTagLapseType.CUSTOM || super.lapse(pokemon, lapseType);

    if (shouldLapse) {
<<<<<<< HEAD
      pokemon.scene.unshiftPhase(new StatStageChangePhase(pokemon.scene, pokemon.getBattlerIndex(), true, [ Stat.DEF, Stat.SPDEF ], -1));
=======
      pokemon.scene.unshiftPhase(new StatChangePhase(pokemon.scene, pokemon.getBattlerIndex(), false, [BattleStat.DEF, BattleStat.SPDEF], -1));
>>>>>>> 39cfe69c
      return true;
    }

    return false;
  }
}

export class AquaRingTag extends BattlerTag {
  constructor() {
    super(BattlerTagType.AQUA_RING, BattlerTagLapseType.TURN_END, 1, Moves.AQUA_RING, undefined);
  }

  onAdd(pokemon: Pokemon): void {
    super.onAdd(pokemon);

    pokemon.scene.queueMessage(i18next.t("battlerTags:aquaRingOnAdd", { pokemonNameWithAffix: getPokemonNameWithAffix(pokemon) }));
  }

  lapse(pokemon: Pokemon, lapseType: BattlerTagLapseType): boolean {
    const ret = lapseType !== BattlerTagLapseType.CUSTOM || super.lapse(pokemon, lapseType);

    if (ret) {
      pokemon.scene.unshiftPhase(
        new PokemonHealPhase(
          pokemon.scene,
          pokemon.getBattlerIndex(),
          Utils.toDmgValue(pokemon.getMaxHp() / 16),
          i18next.t("battlerTags:aquaRingLapse", {
            moveName: this.getMoveName(),
            pokemonName: getPokemonNameWithAffix(pokemon)
          }),
          true));
    }

    return ret;
  }
}

/** Tag used to allow moves that interact with {@link Moves.MINIMIZE} to function */
export class MinimizeTag extends BattlerTag {
  constructor() {
    super(BattlerTagType.MINIMIZED, BattlerTagLapseType.TURN_END, 1, Moves.MINIMIZE, undefined);
  }

  canAdd(pokemon: Pokemon): boolean {
    return !pokemon.isMax();
  }

  onAdd(pokemon: Pokemon): void {
    super.onAdd(pokemon);
  }

  lapse(pokemon: Pokemon, lapseType: BattlerTagLapseType): boolean {
    //If a pokemon dynamaxes they lose minimized status
    if (pokemon.isMax()) {
      return false;
    }
    return lapseType !== BattlerTagLapseType.CUSTOM || super.lapse(pokemon, lapseType);
  }

  onRemove(pokemon: Pokemon): void {
    super.onRemove(pokemon);
  }
}

export class DrowsyTag extends BattlerTag {
  constructor() {
    super(BattlerTagType.DROWSY, BattlerTagLapseType.TURN_END, 2, Moves.YAWN);
  }

  canAdd(pokemon: Pokemon): boolean {
    return pokemon.scene.arena.terrain?.terrainType !== TerrainType.ELECTRIC || !pokemon.isGrounded();
  }

  onAdd(pokemon: Pokemon): void {
    super.onAdd(pokemon);

    pokemon.scene.queueMessage(i18next.t("battlerTags:drowsyOnAdd", { pokemonNameWithAffix: getPokemonNameWithAffix(pokemon) }));
  }

  lapse(pokemon: Pokemon, lapseType: BattlerTagLapseType): boolean {
    if (!super.lapse(pokemon, lapseType)) {
      pokemon.trySetStatus(StatusEffect.SLEEP, true);
      return false;
    }

    return true;
  }

  getDescriptor(): string {
    return i18next.t("battlerTags:drowsyDesc");
  }
}

export abstract class DamagingTrapTag extends TrappedTag {
  private commonAnim: CommonAnim;

  constructor(tagType: BattlerTagType, commonAnim: CommonAnim, turnCount: number, sourceMove: Moves, sourceId: number) {
    super(tagType, BattlerTagLapseType.TURN_END, turnCount, sourceMove, sourceId);

    this.commonAnim = commonAnim;
  }

  /**
  * When given a battler tag or json representing one, load the data for it.
  * @param {BattlerTag | any} source A battler tag
  */
  loadTag(source: BattlerTag | any): void {
    super.loadTag(source);
    this.commonAnim = source.commonAnim as CommonAnim;
  }

  canAdd(pokemon: Pokemon): boolean {
    return !pokemon.getTag(TrappedTag);
  }

  lapse(pokemon: Pokemon, lapseType: BattlerTagLapseType): boolean {
    const ret = super.lapse(pokemon, lapseType);

    if (ret) {
      pokemon.scene.queueMessage(
        i18next.t("battlerTags:damagingTrapLapse", {
          pokemonNameWithAffix: getPokemonNameWithAffix(pokemon),
          moveName: this.getMoveName()
        })
      );
      pokemon.scene.unshiftPhase(new CommonAnimPhase(pokemon.scene, pokemon.getBattlerIndex(), undefined, this.commonAnim));

      const cancelled = new Utils.BooleanHolder(false);
      applyAbAttrs(BlockNonDirectDamageAbAttr, pokemon, cancelled);

      if (!cancelled.value) {
        pokemon.damageAndUpdate(Utils.toDmgValue(pokemon.getMaxHp() / 8));
      }
    }

    return ret;
  }
}

export class BindTag extends DamagingTrapTag {
  constructor(turnCount: number, sourceId: number) {
    super(BattlerTagType.BIND, CommonAnim.BIND, turnCount, Moves.BIND, sourceId);
  }

  getTrapMessage(pokemon: Pokemon): string {
    return i18next.t("battlerTags:bindOnTrap", {
      pokemonNameWithAffix: getPokemonNameWithAffix(pokemon),
      sourcePokemonName: getPokemonNameWithAffix(pokemon.scene.getPokemonById(this.sourceId!) ?? undefined), // TODO: is that bang correct?
      moveName: this.getMoveName()
    });
  }
}

export class WrapTag extends DamagingTrapTag {
  constructor(turnCount: number, sourceId: number) {
    super(BattlerTagType.WRAP, CommonAnim.WRAP, turnCount, Moves.WRAP, sourceId);
  }

  getTrapMessage(pokemon: Pokemon): string {
    return i18next.t("battlerTags:wrapOnTrap", {
      pokemonNameWithAffix: getPokemonNameWithAffix(pokemon),
      sourcePokemonName: getPokemonNameWithAffix(pokemon.scene.getPokemonById(this.sourceId!) ?? undefined), // TODO: is that bang correct?
    });
  }
}

export abstract class VortexTrapTag extends DamagingTrapTag {
  constructor(tagType: BattlerTagType, commonAnim: CommonAnim, turnCount: number, sourceMove: Moves, sourceId: number) {
    super(tagType, commonAnim, turnCount, sourceMove, sourceId);
  }

  getTrapMessage(pokemon: Pokemon): string {
    return i18next.t("battlerTags:vortexOnTrap", { pokemonNameWithAffix: getPokemonNameWithAffix(pokemon) });
  }
}

export class FireSpinTag extends VortexTrapTag {
  constructor(turnCount: number, sourceId: number) {
    super(BattlerTagType.FIRE_SPIN, CommonAnim.FIRE_SPIN, turnCount, Moves.FIRE_SPIN, sourceId);
  }
}

export class WhirlpoolTag extends VortexTrapTag {
  constructor(turnCount: number, sourceId: number) {
    super(BattlerTagType.WHIRLPOOL, CommonAnim.WHIRLPOOL, turnCount, Moves.WHIRLPOOL, sourceId);
  }
}

export class ClampTag extends DamagingTrapTag {
  constructor(turnCount: number, sourceId: number) {
    super(BattlerTagType.CLAMP, CommonAnim.CLAMP, turnCount, Moves.CLAMP, sourceId);
  }

  getTrapMessage(pokemon: Pokemon): string {
    return i18next.t("battlerTags:clampOnTrap", {
      sourcePokemonNameWithAffix: getPokemonNameWithAffix(pokemon.scene.getPokemonById(this.sourceId!) ?? undefined), // TODO: is that bang correct?
      pokemonName: getPokemonNameWithAffix(pokemon),
    });
  }
}

export class SandTombTag extends DamagingTrapTag {
  constructor(turnCount: number, sourceId: number) {
    super(BattlerTagType.SAND_TOMB, CommonAnim.SAND_TOMB, turnCount, Moves.SAND_TOMB, sourceId);
  }

  getTrapMessage(pokemon: Pokemon): string {
    return i18next.t("battlerTags:sandTombOnTrap", {
      pokemonNameWithAffix: getPokemonNameWithAffix(pokemon),
      moveName: this.getMoveName()
    });
  }
}

export class MagmaStormTag extends DamagingTrapTag {
  constructor(turnCount: number, sourceId: number) {
    super(BattlerTagType.MAGMA_STORM, CommonAnim.MAGMA_STORM, turnCount, Moves.MAGMA_STORM, sourceId);
  }

  getTrapMessage(pokemon: Pokemon): string {
    return i18next.t("battlerTags:magmaStormOnTrap", { pokemonNameWithAffix: getPokemonNameWithAffix(pokemon) });
  }
}

export class SnapTrapTag extends DamagingTrapTag {
  constructor(turnCount: number, sourceId: number) {
    super(BattlerTagType.SNAP_TRAP, CommonAnim.SNAP_TRAP, turnCount, Moves.SNAP_TRAP, sourceId);
  }

  getTrapMessage(pokemon: Pokemon): string {
    return i18next.t("battlerTags:snapTrapOnTrap", { pokemonNameWithAffix: getPokemonNameWithAffix(pokemon) });
  }
}

export class ThunderCageTag extends DamagingTrapTag {
  constructor(turnCount: number, sourceId: number) {
    super(BattlerTagType.THUNDER_CAGE, CommonAnim.THUNDER_CAGE, turnCount, Moves.THUNDER_CAGE, sourceId);
  }

  getTrapMessage(pokemon: Pokemon): string {
    return i18next.t("battlerTags:thunderCageOnTrap", {
      pokemonNameWithAffix: getPokemonNameWithAffix(pokemon),
      sourcePokemonNameWithAffix: getPokemonNameWithAffix(pokemon.scene.getPokemonById(this.sourceId!) ?? undefined), // TODO: is that bang correct?
    });
  }
}

export class InfestationTag extends DamagingTrapTag {
  constructor(turnCount: number, sourceId: number) {
    super(BattlerTagType.INFESTATION, CommonAnim.INFESTATION, turnCount, Moves.INFESTATION, sourceId);
  }

  getTrapMessage(pokemon: Pokemon): string {
    return i18next.t("battlerTags:infestationOnTrap", {
      pokemonNameWithAffix: getPokemonNameWithAffix(pokemon),
      sourcePokemonNameWithAffix: getPokemonNameWithAffix(pokemon.scene.getPokemonById(this.sourceId!) ?? undefined), // TODO: is that bang correct?
    });
  }
}


export class ProtectedTag extends BattlerTag {
  constructor(sourceMove: Moves, tagType: BattlerTagType = BattlerTagType.PROTECTED) {
    super(tagType, BattlerTagLapseType.TURN_END, 0, sourceMove);
  }

  onAdd(pokemon: Pokemon): void {
    super.onAdd(pokemon);

    pokemon.scene.queueMessage(i18next.t("battlerTags:protectedOnAdd", { pokemonNameWithAffix: getPokemonNameWithAffix(pokemon) }));
  }

  lapse(pokemon: Pokemon, lapseType: BattlerTagLapseType): boolean {
    if (lapseType === BattlerTagLapseType.CUSTOM) {
      new CommonBattleAnim(CommonAnim.PROTECT, pokemon).play(pokemon.scene);
      pokemon.scene.queueMessage(i18next.t("battlerTags:protectedLapse", { pokemonNameWithAffix: getPokemonNameWithAffix(pokemon) }));

      // Stop multi-hit moves early
      const effectPhase = pokemon.scene.getCurrentPhase();
      if (effectPhase instanceof MoveEffectPhase) {
        effectPhase.stopMultiHit(pokemon);
      }
      return true;
    }

    return super.lapse(pokemon, lapseType);
  }
}

export class ContactDamageProtectedTag extends ProtectedTag {
  private damageRatio: number;

  constructor(sourceMove: Moves, damageRatio: number) {
    super(sourceMove, BattlerTagType.SPIKY_SHIELD);

    this.damageRatio = damageRatio;
  }

  /**
  * When given a battler tag or json representing one, load the data for it.
  * @param {BattlerTag | any} source A battler tag
  */
  loadTag(source: BattlerTag | any): void {
    super.loadTag(source);
    this.damageRatio = source.damageRatio;
  }

  lapse(pokemon: Pokemon, lapseType: BattlerTagLapseType): boolean {
    const ret = super.lapse(pokemon, lapseType);

    if (lapseType === BattlerTagLapseType.CUSTOM) {
      const effectPhase = pokemon.scene.getCurrentPhase();
      if (effectPhase instanceof MoveEffectPhase && effectPhase.move.getMove().hasFlag(MoveFlags.MAKES_CONTACT)) {
        const attacker = effectPhase.getPokemon();
        if (!attacker.hasAbilityWithAttr(BlockNonDirectDamageAbAttr)) {
          attacker.damageAndUpdate(Utils.toDmgValue(attacker.getMaxHp() * (1 / this.damageRatio)), HitResult.OTHER);
        }
      }
    }

    return ret;
  }
}

export class ContactStatStageChangeProtectedTag extends ProtectedTag {
  private stat: BattleStat;
  private levels: number;

  constructor(sourceMove: Moves, tagType: BattlerTagType, stat: BattleStat, levels: number) {
    super(sourceMove, tagType);

    this.stat = stat;
    this.levels = levels;
  }

  /**
  * When given a battler tag or json representing one, load the data for it.
  * @param {BattlerTag | any} source A battler tag
  */
  loadTag(source: BattlerTag | any): void {
    super.loadTag(source);
    this.stat = source.stat;
    this.levels = source.levels;
  }

  lapse(pokemon: Pokemon, lapseType: BattlerTagLapseType): boolean {
    const ret = super.lapse(pokemon, lapseType);

    if (lapseType === BattlerTagLapseType.CUSTOM) {
      const effectPhase = pokemon.scene.getCurrentPhase();
      if (effectPhase instanceof MoveEffectPhase && effectPhase.move.getMove().hasFlag(MoveFlags.MAKES_CONTACT)) {
        const attacker = effectPhase.getPokemon();
        pokemon.scene.unshiftPhase(new StatStageChangePhase(pokemon.scene, attacker.getBattlerIndex(), true, [ this.stat ], this.levels));
      }
    }

    return ret;
  }
}

export class ContactPoisonProtectedTag extends ProtectedTag {
  constructor(sourceMove: Moves) {
    super(sourceMove, BattlerTagType.BANEFUL_BUNKER);
  }

  lapse(pokemon: Pokemon, lapseType: BattlerTagLapseType): boolean {
    const ret = super.lapse(pokemon, lapseType);

    if (lapseType === BattlerTagLapseType.CUSTOM) {
      const effectPhase = pokemon.scene.getCurrentPhase();
      if (effectPhase instanceof MoveEffectPhase && effectPhase.move.getMove().hasFlag(MoveFlags.MAKES_CONTACT)) {
        const attacker = effectPhase.getPokemon();
        attacker.trySetStatus(StatusEffect.POISON, true, pokemon);
      }
    }

    return ret;
  }
}

export class ContactBurnProtectedTag extends ProtectedTag {
  constructor(sourceMove: Moves) {
    super(sourceMove, BattlerTagType.BURNING_BULWARK);
  }

  lapse(pokemon: Pokemon, lapseType: BattlerTagLapseType): boolean {
    const ret = super.lapse(pokemon, lapseType);

    if (lapseType === BattlerTagLapseType.CUSTOM) {
      const effectPhase = pokemon.scene.getCurrentPhase();
      if (effectPhase instanceof MoveEffectPhase && effectPhase.move.getMove().hasFlag(MoveFlags.MAKES_CONTACT)) {
        const attacker = effectPhase.getPokemon();
        attacker.trySetStatus(StatusEffect.BURN, true);
      }
    }

    return ret;
  }
}

export class EnduringTag extends BattlerTag {
  constructor(sourceMove: Moves) {
    super(BattlerTagType.ENDURING, BattlerTagLapseType.TURN_END, 0, sourceMove);
  }

  onAdd(pokemon: Pokemon): void {
    super.onAdd(pokemon);

    pokemon.scene.queueMessage(i18next.t("battlerTags:enduringOnAdd", { pokemonNameWithAffix: getPokemonNameWithAffix(pokemon) }));
  }

  lapse(pokemon: Pokemon, lapseType: BattlerTagLapseType): boolean {
    if (lapseType === BattlerTagLapseType.CUSTOM) {
      pokemon.scene.queueMessage(i18next.t("battlerTags:enduringLapse", { pokemonNameWithAffix: getPokemonNameWithAffix(pokemon) }));
      return true;
    }

    return super.lapse(pokemon, lapseType);
  }
}

export class SturdyTag extends BattlerTag {
  constructor(sourceMove: Moves) {
    super(BattlerTagType.STURDY, BattlerTagLapseType.TURN_END, 0, sourceMove);
  }

  lapse(pokemon: Pokemon, lapseType: BattlerTagLapseType): boolean {
    if (lapseType === BattlerTagLapseType.CUSTOM) {
      pokemon.scene.queueMessage(i18next.t("battlerTags:sturdyLapse", { pokemonNameWithAffix: getPokemonNameWithAffix(pokemon) }));
      return true;
    }

    return super.lapse(pokemon, lapseType);
  }
}

export class PerishSongTag extends BattlerTag {
  constructor(turnCount: number) {
    super(BattlerTagType.PERISH_SONG, BattlerTagLapseType.TURN_END, turnCount, Moves.PERISH_SONG);
  }

  canAdd(pokemon: Pokemon): boolean {
    return !pokemon.isBossImmune();
  }

  lapse(pokemon: Pokemon, lapseType: BattlerTagLapseType): boolean {
    const ret = super.lapse(pokemon, lapseType);

    if (ret) {
      pokemon.scene.queueMessage(
        i18next.t("battlerTags:perishSongLapse", {
          pokemonNameWithAffix: getPokemonNameWithAffix(pokemon),
          turnCount: this.turnCount
        })
      );
    } else {
      pokemon.damageAndUpdate(pokemon.hp, HitResult.ONE_HIT_KO, false, true, true);
    }

    return ret;
  }
}

/**
 * Applies the "Center of Attention" volatile status effect, the effect applied by Follow Me, Rage Powder, and Spotlight.
 * @see {@link https://bulbapedia.bulbagarden.net/wiki/Center_of_attention | Center of Attention}
 */
export class CenterOfAttentionTag extends BattlerTag {
  public powder: boolean;

  constructor(sourceMove: Moves) {
    super(BattlerTagType.CENTER_OF_ATTENTION, BattlerTagLapseType.TURN_END, 1, sourceMove);

    this.powder = (this.sourceMove === Moves.RAGE_POWDER);
  }

  /** "Center of Attention" can't be added if an ally is already the Center of Attention. */
  canAdd(pokemon: Pokemon): boolean {
    const activeTeam = pokemon.isPlayer() ? pokemon.scene.getPlayerField() : pokemon.scene.getEnemyField();

    return !activeTeam.find(p => p.getTag(BattlerTagType.CENTER_OF_ATTENTION));
  }

  onAdd(pokemon: Pokemon): void {
    super.onAdd(pokemon);

    pokemon.scene.queueMessage(i18next.t("battlerTags:centerOfAttentionOnAdd", { pokemonNameWithAffix: getPokemonNameWithAffix(pokemon) }));
  }
}

export class AbilityBattlerTag extends BattlerTag {
  public ability: Abilities;

  constructor(tagType: BattlerTagType, ability: Abilities, lapseType: BattlerTagLapseType, turnCount: number) {
    super(tagType, lapseType, turnCount, undefined);

    this.ability = ability;
  }

  /**
  * When given a battler tag or json representing one, load the data for it.
  * @param {BattlerTag | any} source A battler tag
  */
  loadTag(source: BattlerTag | any): void {
    super.loadTag(source);
    this.ability = source.ability as Abilities;
  }
}

export class TruantTag extends AbilityBattlerTag {
  constructor() {
    super(BattlerTagType.TRUANT, Abilities.TRUANT, BattlerTagLapseType.MOVE, 1);
  }

  lapse(pokemon: Pokemon, lapseType: BattlerTagLapseType): boolean {
    if (!pokemon.hasAbility(Abilities.TRUANT)) {
      return super.lapse(pokemon, lapseType);
    }
    const passive = pokemon.getAbility().id !== Abilities.TRUANT;

    const lastMove = pokemon.getLastXMoves().find(() => true);

    if (lastMove && lastMove.move !== Moves.NONE) {
      (pokemon.scene.getCurrentPhase() as MovePhase).cancel();
      pokemon.scene.unshiftPhase(new ShowAbilityPhase(pokemon.scene, pokemon.id, passive));
      pokemon.scene.queueMessage(i18next.t("battlerTags:truantLapse", { pokemonNameWithAffix: getPokemonNameWithAffix(pokemon) }));
    }

    return true;
  }
}

export class SlowStartTag extends AbilityBattlerTag {
  constructor() {
    super(BattlerTagType.SLOW_START, Abilities.SLOW_START, BattlerTagLapseType.TURN_END, 5);
  }

  onAdd(pokemon: Pokemon): void {
    super.onAdd(pokemon);

    pokemon.scene.queueMessage(i18next.t("battlerTags:slowStartOnAdd", { pokemonNameWithAffix: getPokemonNameWithAffix(pokemon) }), null, false, null, true);
  }

  lapse(pokemon: Pokemon, lapseType: BattlerTagLapseType): boolean {
    if (!pokemon.hasAbility(this.ability)) {
      this.turnCount = 1;
    }

    return super.lapse(pokemon, lapseType);
  }

  onRemove(pokemon: Pokemon): void {
    super.onRemove(pokemon);

    pokemon.scene.queueMessage(i18next.t("battlerTags:slowStartOnRemove", { pokemonNameWithAffix: getPokemonNameWithAffix(pokemon) }), null, false, null);
  }
}

export class HighestStatBoostTag extends AbilityBattlerTag {
  public stat: Stat;
  public multiplier: number;

  constructor(tagType: BattlerTagType, ability: Abilities) {
    super(tagType, ability, BattlerTagLapseType.CUSTOM, 1);
  }

  /**
  * When given a battler tag or json representing one, load the data for it.
  * @param {BattlerTag | any} source A battler tag
  */
  loadTag(source: BattlerTag | any): void {
    super.loadTag(source);
    this.stat = source.stat as Stat;
    this.multiplier = source.multiplier;
  }

  onAdd(pokemon: Pokemon): void {
    super.onAdd(pokemon);

    let highestStat: EffectiveStat;
    EFFECTIVE_STATS.map(s => pokemon.getEffectiveStat(s)).reduce((highestValue: number, value: number, i: number) => {
      if (value > highestValue) {
        highestStat = EFFECTIVE_STATS[i];
        return value;
      }
      return highestValue;
    }, 0);

    highestStat = highestStat!; // tell TS compiler it's defined!
    this.stat = highestStat;

    switch (this.stat) {
    case Stat.SPD:
      this.multiplier = 1.5;
      break;
    default:
      this.multiplier = 1.3;
      break;
    }

    pokemon.scene.queueMessage(i18next.t("battlerTags:highestStatBoostOnAdd", { pokemonNameWithAffix: getPokemonNameWithAffix(pokemon), statName: i18next.t(getStatKey(highestStat)) }), null, false, null, true);
  }

  onRemove(pokemon: Pokemon): void {
    super.onRemove(pokemon);

    pokemon.scene.queueMessage(i18next.t("battlerTags:highestStatBoostOnRemove", { pokemonNameWithAffix: getPokemonNameWithAffix(pokemon), abilityName: allAbilities[this.ability].name }));
  }
}

export class WeatherHighestStatBoostTag extends HighestStatBoostTag implements WeatherBattlerTag {
  public weatherTypes: WeatherType[];

  constructor(tagType: BattlerTagType, ability: Abilities, ...weatherTypes: WeatherType[]) {
    super(tagType, ability);
    this.weatherTypes = weatherTypes;
  }

  /**
  * When given a battler tag or json representing one, load the data for it.
  * @param {BattlerTag | any} source A battler tag
  */
  loadTag(source: BattlerTag | any): void {
    super.loadTag(source);
    this.weatherTypes = source.weatherTypes.map(w => w as WeatherType);
  }
}

export class TerrainHighestStatBoostTag extends HighestStatBoostTag implements TerrainBattlerTag {
  public terrainTypes: TerrainType[];

  constructor(tagType: BattlerTagType, ability: Abilities, ...terrainTypes: TerrainType[]) {
    super(tagType, ability);
    this.terrainTypes = terrainTypes;
  }

  /**
  * When given a battler tag or json representing one, load the data for it.
  * @param {BattlerTag | any} source A battler tag
  */
  loadTag(source: BattlerTag | any): void {
    super.loadTag(source);
    this.terrainTypes = source.terrainTypes.map(w => w as TerrainType);
  }
}

export class SemiInvulnerableTag extends BattlerTag {
  constructor(tagType: BattlerTagType, turnCount: number, sourceMove: Moves) {
    super(tagType, BattlerTagLapseType.MOVE_EFFECT, turnCount, sourceMove);
  }

  onAdd(pokemon: Pokemon): void {
    super.onAdd(pokemon);

    pokemon.setVisible(false);
  }

  onRemove(pokemon: Pokemon): void {
    // Wait 2 frames before setting visible for battle animations that don't immediately show the sprite invisible
    pokemon.scene.tweens.addCounter({
      duration: Utils.getFrameMs(2),
      onComplete: () => pokemon.setVisible(true)
    });
  }
}

export class TypeImmuneTag extends BattlerTag {
  public immuneType: Type;

  constructor(tagType: BattlerTagType, sourceMove: Moves, immuneType: Type, length: number = 1) {
    super(tagType, BattlerTagLapseType.TURN_END, length, sourceMove);

    this.immuneType = immuneType;
  }

  /**
  * When given a battler tag or json representing one, load the data for it.
  * @param {BattlerTag | any} source A battler tag
  */
  loadTag(source: BattlerTag | any): void {
    super.loadTag(source);
    this.immuneType = source.immuneType as Type;
  }
}

export class MagnetRisenTag extends TypeImmuneTag {
  constructor(tagType: BattlerTagType, sourceMove: Moves) {
    super(tagType, sourceMove, Type.GROUND, 5);
  }

  onAdd(pokemon: Pokemon): void {
    super.onAdd(pokemon);

    pokemon.scene.queueMessage(i18next.t("battlerTags:magnetRisenOnAdd", { pokemonNameWithAffix: getPokemonNameWithAffix(pokemon) }));
  }

  onRemove(pokemon: Pokemon): void {
    super.onRemove(pokemon);

    pokemon.scene.queueMessage(i18next.t("battlerTags:magnetRisenOnRemove", { pokemonNameWithAffix: getPokemonNameWithAffix(pokemon) }));
  }
}

export class TypeBoostTag extends BattlerTag {
  public boostedType: Type;
  public boostValue: number;
  public oneUse: boolean;

  constructor(tagType: BattlerTagType, sourceMove: Moves, boostedType: Type, boostValue: number, oneUse: boolean) {
    super(tagType, BattlerTagLapseType.TURN_END, 1, sourceMove);

    this.boostedType = boostedType;
    this.boostValue = boostValue;
    this.oneUse = oneUse;
  }

  /**
  * When given a battler tag or json representing one, load the data for it.
  * @param {BattlerTag | any} source A battler tag
  */
  loadTag(source: BattlerTag | any): void {
    super.loadTag(source);
    this.boostedType = source.boostedType as Type;
    this.boostValue = source.boostValue;
    this.oneUse = source.oneUse;
  }

  lapse(pokemon: Pokemon, lapseType: BattlerTagLapseType): boolean {
    return lapseType !== BattlerTagLapseType.CUSTOM || super.lapse(pokemon, lapseType);
  }
}

export class CritBoostTag extends BattlerTag {
  constructor(tagType: BattlerTagType, sourceMove: Moves) {
    super(tagType, BattlerTagLapseType.TURN_END, 1, sourceMove);
  }

  onAdd(pokemon: Pokemon): void {
    super.onAdd(pokemon);

    pokemon.scene.queueMessage(i18next.t("battlerTags:critBoostOnAdd", { pokemonNameWithAffix: getPokemonNameWithAffix(pokemon) }));
  }

  lapse(pokemon: Pokemon, lapseType: BattlerTagLapseType): boolean {
    return lapseType !== BattlerTagLapseType.CUSTOM || super.lapse(pokemon, lapseType);
  }

  onRemove(pokemon: Pokemon): void {
    super.onRemove(pokemon);

    pokemon.scene.queueMessage(i18next.t("battlerTags:critBoostOnRemove", { pokemonNameWithAffix: getPokemonNameWithAffix(pokemon) }));
  }
}

/**
 * Tag for the effects of Dragon Cheer, which boosts the critical hit ratio of the user's allies.
 * @extends {CritBoostTag}
 */
export class DragonCheerTag extends CritBoostTag {
  /** The types of the user's ally when the tag is added */
  public typesOnAdd: Type[];

  constructor() {
    super(BattlerTagType.CRIT_BOOST, Moves.DRAGON_CHEER);
  }

  onAdd(pokemon: Pokemon): void {
    super.onAdd(pokemon);

    this.typesOnAdd = pokemon.getTypes(true);
  }
}

export class SaltCuredTag extends BattlerTag {
  private sourceIndex: number;

  constructor(sourceId: number) {
    super(BattlerTagType.SALT_CURED, BattlerTagLapseType.TURN_END, 1, Moves.SALT_CURE, sourceId);
  }

  /**
  * When given a battler tag or json representing one, load the data for it.
  * @param {BattlerTag | any} source A battler tag
  */
  loadTag(source: BattlerTag | any): void {
    super.loadTag(source);
    this.sourceIndex = source.sourceIndex;
  }

  onAdd(pokemon: Pokemon): void {
    super.onAdd(pokemon);

    pokemon.scene.queueMessage(i18next.t("battlerTags:saltCuredOnAdd", { pokemonNameWithAffix: getPokemonNameWithAffix(pokemon) }));
    this.sourceIndex = pokemon.scene.getPokemonById(this.sourceId!)!.getBattlerIndex(); // TODO: are those bangs correct?
  }

  lapse(pokemon: Pokemon, lapseType: BattlerTagLapseType): boolean {
    const ret = lapseType !== BattlerTagLapseType.CUSTOM || super.lapse(pokemon, lapseType);

    if (ret) {
      pokemon.scene.unshiftPhase(new CommonAnimPhase(pokemon.scene, pokemon.getBattlerIndex(), pokemon.getBattlerIndex(), CommonAnim.SALT_CURE));

      const cancelled = new Utils.BooleanHolder(false);
      applyAbAttrs(BlockNonDirectDamageAbAttr, pokemon, cancelled);

      if (!cancelled.value) {
        const pokemonSteelOrWater = pokemon.isOfType(Type.STEEL) || pokemon.isOfType(Type.WATER);
        pokemon.damageAndUpdate(Utils.toDmgValue(pokemonSteelOrWater ? pokemon.getMaxHp() / 4 : pokemon.getMaxHp() / 8));

        pokemon.scene.queueMessage(
          i18next.t("battlerTags:saltCuredLapse", {
            pokemonNameWithAffix: getPokemonNameWithAffix(pokemon),
            moveName: this.getMoveName()
          })
        );
      }
    }

    return ret;
  }
}

export class CursedTag extends BattlerTag {
  private sourceIndex: number;

  constructor(sourceId: number) {
    super(BattlerTagType.CURSED, BattlerTagLapseType.TURN_END, 1, Moves.CURSE, sourceId);
  }

  /**
  * When given a battler tag or json representing one, load the data for it.
  * @param {BattlerTag | any} source A battler tag
  */
  loadTag(source: BattlerTag | any): void {
    super.loadTag(source);
    this.sourceIndex = source.sourceIndex;
  }

  onAdd(pokemon: Pokemon): void {
    super.onAdd(pokemon);
    this.sourceIndex = pokemon.scene.getPokemonById(this.sourceId!)!.getBattlerIndex(); // TODO: are those bangs correct?
  }

  lapse(pokemon: Pokemon, lapseType: BattlerTagLapseType): boolean {
    const ret = lapseType !== BattlerTagLapseType.CUSTOM || super.lapse(pokemon, lapseType);

    if (ret) {
      pokemon.scene.unshiftPhase(new CommonAnimPhase(pokemon.scene, pokemon.getBattlerIndex(), pokemon.getBattlerIndex(), CommonAnim.SALT_CURE));

      const cancelled = new Utils.BooleanHolder(false);
      applyAbAttrs(BlockNonDirectDamageAbAttr, pokemon, cancelled);

      if (!cancelled.value) {
        pokemon.damageAndUpdate(Utils.toDmgValue(pokemon.getMaxHp() / 4));
        pokemon.scene.queueMessage(i18next.t("battlerTags:cursedLapse", { pokemonNameWithAffix: getPokemonNameWithAffix(pokemon) }));
      }
    }

    return ret;
  }
}

/**
 * Battler tag for effects that ground the source, allowing Ground-type moves to hit them. Encompasses two tag types:
 * @item `IGNORE_FLYING`: Persistent grounding effects (i.e. from Smack Down and Thousand Waves)
 * @item `ROOSTED`: One-turn grounding effects (i.e. from Roost)
 */
export class GroundedTag extends BattlerTag {
  constructor(tagType: BattlerTagType, lapseType: BattlerTagLapseType, sourceMove: Moves) {
    super(tagType, lapseType, 1, sourceMove);
  }
}

/** Common attributes of form change abilities that block damage */
export class FormBlockDamageTag extends BattlerTag {
  constructor(tagType: BattlerTagType) {
    super(tagType, BattlerTagLapseType.CUSTOM, 1);
  }

  /**
   * Determines if the tag can be added to the Pokémon.
   * @param {Pokemon} pokemon The Pokémon to which the tag might be added.
   * @returns {boolean} True if the tag can be added, false otherwise.
   */
  canAdd(pokemon: Pokemon): boolean {
    return pokemon.formIndex === 0;
  }

  /**
   * Applies the tag to the Pokémon.
   * Triggers a form change if the Pokémon is not in its defense form.
   * @param {Pokemon} pokemon The Pokémon to which the tag is added.
   */
  onAdd(pokemon: Pokemon): void {
    super.onAdd(pokemon);

    if (pokemon.formIndex !== 0) {
      pokemon.scene.triggerPokemonFormChange(pokemon, SpeciesFormChangeManualTrigger);
    }
  }

  /**
   * Removes the tag from the Pokémon.
   * Triggers a form change when the tag is removed.
   * @param {Pokemon} pokemon The Pokémon from which the tag is removed.
   */
  onRemove(pokemon: Pokemon): void {
    super.onRemove(pokemon);

    pokemon.scene.triggerPokemonFormChange(pokemon, SpeciesFormChangeManualTrigger);
  }
}

/** Provides the additional weather-based effects of the Ice Face ability */
export class IceFaceBlockDamageTag extends FormBlockDamageTag {
  constructor(tagType: BattlerTagType) {
    super(tagType);
  }

  /**
   * Determines if the tag can be added to the Pokémon.
   * @param {Pokemon} pokemon The Pokémon to which the tag might be added.
   * @returns {boolean} True if the tag can be added, false otherwise.
   */
  canAdd(pokemon: Pokemon): boolean {
    const weatherType = pokemon.scene.arena.weather?.weatherType;
    const isWeatherSnowOrHail = weatherType === WeatherType.HAIL || weatherType === WeatherType.SNOW;

    return super.canAdd(pokemon) || isWeatherSnowOrHail;
  }
}

/**
 * Battler tag enabling the Stockpile mechanic. This tag handles:
 * - Stack tracking, including max limit enforcement (which is replicated in Stockpile for redundancy).
 *
 * - Stat changes on adding a stack. Adding a stockpile stack attempts to raise the pokemon's DEF and SPDEF by +1.
 *
 * - Stat changes on removal of (all) stacks.
 *   - Removing stacks decreases DEF and SPDEF, independently, by one stage for each stack that successfully changed
 *     the stat when added.
 */
export class StockpilingTag extends BattlerTag {
  public stockpiledCount: number = 0;
  public statChangeCounts: { [Stat.DEF]: number; [Stat.SPDEF]: number } = {
    [Stat.DEF]: 0,
    [Stat.SPDEF]: 0
  };

  constructor(sourceMove: Moves = Moves.NONE) {
    super(BattlerTagType.STOCKPILING, BattlerTagLapseType.CUSTOM, 1, sourceMove);
  }

  private onStatStagesChanged: StatStageChangeCallback = (_, statsChanged, statChanges) => {
    const defChange = statChanges[statsChanged.indexOf(Stat.DEF)] ?? 0;
    const spDefChange = statChanges[statsChanged.indexOf(Stat.SPDEF)] ?? 0;

    if (defChange) {
      this.statChangeCounts[Stat.DEF]++;
    }

    if (spDefChange) {
      this.statChangeCounts[Stat.SPDEF]++;
    }
  };

  loadTag(source: BattlerTag | any): void {
    super.loadTag(source);
    this.stockpiledCount = source.stockpiledCount || 0;
    this.statChangeCounts = {
      [ Stat.DEF ]: source.statChangeCounts?.[ Stat.DEF ] ?? 0,
      [ Stat.SPDEF ]: source.statChangeCounts?.[ Stat.SPDEF ] ?? 0,
    };
  }

  /**
   * Adds a stockpile stack to a pokemon, up to a maximum of 3 stacks. Note that onOverlap defers to this method.
   *
   * If a stack is added, a message is displayed and the pokemon's DEF and SPDEF are increased by 1.
   * For each stat, an internal counter is incremented (by 1) if the stat was successfully changed.
   */
  onAdd(pokemon: Pokemon): void {
    if (this.stockpiledCount < 3) {
      this.stockpiledCount++;

      pokemon.scene.queueMessage(i18next.t("battlerTags:stockpilingOnAdd", {
        pokemonNameWithAffix: getPokemonNameWithAffix(pokemon),
        stockpiledCount: this.stockpiledCount
      }));

      // Attempt to increase DEF and SPDEF by one stage, keeping track of successful changes.
      pokemon.scene.unshiftPhase(new StatStageChangePhase(
        pokemon.scene, pokemon.getBattlerIndex(), true,
        [Stat.SPDEF, Stat.DEF], 1, true, false, true, this.onStatStagesChanged
      ));
    }
  }

  onOverlap(pokemon: Pokemon): void {
    this.onAdd(pokemon);
  }

  /**
   * Removing the tag removes all stacks, and the pokemon's DEF and SPDEF are decreased by
   * one stage for each stack which had successfully changed that particular stat during onAdd.
   */
  onRemove(pokemon: Pokemon): void {
    const defChange = this.statChangeCounts[Stat.DEF];
    const spDefChange = this.statChangeCounts[Stat.SPDEF];

    if (defChange) {
      pokemon.scene.unshiftPhase(new StatStageChangePhase(pokemon.scene, pokemon.getBattlerIndex(), true, [ Stat.DEF ], -defChange, true, false, true));
    }

    if (spDefChange) {
      pokemon.scene.unshiftPhase(new StatStageChangePhase(pokemon.scene, pokemon.getBattlerIndex(), true, [ Stat.SPDEF ], -spDefChange, true, false, true));
    }
  }
}

/**
 * Battler tag for Gulp Missile used by Cramorant.
 * @extends BattlerTag
 */
export class GulpMissileTag extends BattlerTag {
  constructor(tagType: BattlerTagType, sourceMove: Moves) {
    super(tagType, BattlerTagLapseType.CUSTOM, 0, sourceMove);
  }

  /**
   * Gulp Missile's initial form changes are triggered by using Surf and Dive.
   * @param {Pokemon} pokemon The Pokemon with Gulp Missile ability.
   * @returns Whether the BattlerTag can be added.
   */
  canAdd(pokemon: Pokemon): boolean {
    const isSurfOrDive = [ Moves.SURF, Moves.DIVE ].includes(this.sourceMove);
    const isNormalForm = pokemon.formIndex === 0 && !pokemon.getTag(BattlerTagType.GULP_MISSILE_ARROKUDA) && !pokemon.getTag(BattlerTagType.GULP_MISSILE_PIKACHU);
    const isCramorant = pokemon.species.speciesId === Species.CRAMORANT;

    return isSurfOrDive && isNormalForm && isCramorant;
  }

  onAdd(pokemon: Pokemon): void {
    super.onAdd(pokemon);
    pokemon.scene.triggerPokemonFormChange(pokemon, SpeciesFormChangeManualTrigger);
  }

  onRemove(pokemon: Pokemon): void {
    super.onRemove(pokemon);
    pokemon.scene.triggerPokemonFormChange(pokemon, SpeciesFormChangeManualTrigger);
  }
}

/**
 * Tag that makes the target drop all of it type immunities
 * and all accuracy checks ignore its evasiveness stat.
 *
 * Applied by moves: {@linkcode Moves.ODOR_SLEUTH | Odor Sleuth},
 * {@linkcode Moves.MIRACLE_EYE | Miracle Eye} and {@linkcode Moves.FORESIGHT | Foresight}.
 *
 * @extends BattlerTag
 * @see {@linkcode ignoreImmunity}
 */
export class ExposedTag extends BattlerTag {
  private defenderType: Type;
  private allowedTypes: Type[];

  constructor(tagType: BattlerTagType, sourceMove: Moves, defenderType: Type, allowedTypes: Type[]) {
    super(tagType, BattlerTagLapseType.CUSTOM, 1, sourceMove);
    this.defenderType = defenderType;
    this.allowedTypes = allowedTypes;
  }

  /**
  * When given a battler tag or json representing one, load the data for it.
  * @param {BattlerTag | any} source A battler tag
  */
  loadTag(source: BattlerTag | any): void {
    super.loadTag(source);
    this.defenderType = source.defenderType as Type;
    this.allowedTypes = source.allowedTypes as Type[];
  }

  /**
   * @param types {@linkcode Type} of the defending Pokemon
   * @param moveType {@linkcode Type} of the move targetting it
   * @returns `true` if the move should be allowed to target the defender.
   */
  ignoreImmunity(type: Type, moveType: Type): boolean {
    return type === this.defenderType && this.allowedTypes.includes(moveType);
  }
}


export function getBattlerTag(tagType: BattlerTagType, turnCount: number, sourceMove: Moves, sourceId: number): BattlerTag {
  switch (tagType) {
  case BattlerTagType.RECHARGING:
    return new RechargingTag(sourceMove);
  case BattlerTagType.BEAK_BLAST_CHARGING:
    return new BeakBlastChargingTag();
  case BattlerTagType.SHELL_TRAP:
    return new ShellTrapTag();
  case BattlerTagType.FLINCHED:
    return new FlinchedTag(sourceMove);
  case BattlerTagType.INTERRUPTED:
    return new InterruptedTag(sourceMove);
  case BattlerTagType.CONFUSED:
    return new ConfusedTag(turnCount, sourceMove);
  case BattlerTagType.INFATUATED:
    return new InfatuatedTag(sourceMove, sourceId);
  case BattlerTagType.SEEDED:
    return new SeedTag(sourceId);
  case BattlerTagType.NIGHTMARE:
    return new NightmareTag();
  case BattlerTagType.FRENZY:
    return new FrenzyTag(turnCount, sourceMove, sourceId);
  case BattlerTagType.CHARGING:
    return new BattlerTag(tagType, BattlerTagLapseType.CUSTOM, 1, sourceMove, sourceId);
  case BattlerTagType.ENCORE:
    return new EncoreTag(sourceId);
  case BattlerTagType.HELPING_HAND:
    return new HelpingHandTag(sourceId);
  case BattlerTagType.INGRAIN:
    return new IngrainTag(sourceId);
  case BattlerTagType.AQUA_RING:
    return new AquaRingTag();
  case BattlerTagType.DROWSY:
    return new DrowsyTag();
  case BattlerTagType.TRAPPED:
    return new TrappedTag(tagType, BattlerTagLapseType.CUSTOM, turnCount, sourceMove, sourceId);
  case BattlerTagType.NO_RETREAT:
    return new NoRetreatTag(sourceId);
  case BattlerTagType.BIND:
    return new BindTag(turnCount, sourceId);
  case BattlerTagType.WRAP:
    return new WrapTag(turnCount, sourceId);
  case BattlerTagType.FIRE_SPIN:
    return new FireSpinTag(turnCount, sourceId);
  case BattlerTagType.WHIRLPOOL:
    return new WhirlpoolTag(turnCount, sourceId);
  case BattlerTagType.CLAMP:
    return new ClampTag(turnCount, sourceId);
  case BattlerTagType.SAND_TOMB:
    return new SandTombTag(turnCount, sourceId);
  case BattlerTagType.MAGMA_STORM:
    return new MagmaStormTag(turnCount, sourceId);
  case BattlerTagType.SNAP_TRAP:
    return new SnapTrapTag(turnCount, sourceId);
  case BattlerTagType.THUNDER_CAGE:
    return new ThunderCageTag(turnCount, sourceId);
  case BattlerTagType.INFESTATION:
    return new InfestationTag(turnCount, sourceId);
  case BattlerTagType.PROTECTED:
    return new ProtectedTag(sourceMove);
  case BattlerTagType.SPIKY_SHIELD:
    return new ContactDamageProtectedTag(sourceMove, 8);
  case BattlerTagType.KINGS_SHIELD:
    return new ContactStatStageChangeProtectedTag(sourceMove, tagType, Stat.ATK, -1);
  case BattlerTagType.OBSTRUCT:
    return new ContactStatStageChangeProtectedTag(sourceMove, tagType, Stat.DEF, -2);
  case BattlerTagType.SILK_TRAP:
    return new ContactStatStageChangeProtectedTag(sourceMove, tagType, Stat.SPD, -1);
  case BattlerTagType.BANEFUL_BUNKER:
    return new ContactPoisonProtectedTag(sourceMove);
  case BattlerTagType.BURNING_BULWARK:
    return new ContactBurnProtectedTag(sourceMove);
  case BattlerTagType.ENDURING:
    return new EnduringTag(sourceMove);
  case BattlerTagType.STURDY:
    return new SturdyTag(sourceMove);
  case BattlerTagType.PERISH_SONG:
    return new PerishSongTag(turnCount);
  case BattlerTagType.CENTER_OF_ATTENTION:
    return new CenterOfAttentionTag(sourceMove);
  case BattlerTagType.TRUANT:
    return new TruantTag();
  case BattlerTagType.SLOW_START:
    return new SlowStartTag();
  case BattlerTagType.PROTOSYNTHESIS:
    return new WeatherHighestStatBoostTag(tagType, Abilities.PROTOSYNTHESIS, WeatherType.SUNNY, WeatherType.HARSH_SUN);
  case BattlerTagType.QUARK_DRIVE:
    return new TerrainHighestStatBoostTag(tagType, Abilities.QUARK_DRIVE, TerrainType.ELECTRIC);
  case BattlerTagType.FLYING:
  case BattlerTagType.UNDERGROUND:
  case BattlerTagType.UNDERWATER:
  case BattlerTagType.HIDDEN:
    return new SemiInvulnerableTag(tagType, turnCount, sourceMove);
  case BattlerTagType.FIRE_BOOST:
    return new TypeBoostTag(tagType, sourceMove, Type.FIRE, 1.5, false);
  case BattlerTagType.CRIT_BOOST:
    return new CritBoostTag(tagType, sourceMove);
  case BattlerTagType.DRAGON_CHEER:
    return new DragonCheerTag();
  case BattlerTagType.ALWAYS_CRIT:
  case BattlerTagType.IGNORE_ACCURACY:
    return new BattlerTag(tagType, BattlerTagLapseType.TURN_END, 2, sourceMove);
  case BattlerTagType.ALWAYS_GET_HIT:
  case BattlerTagType.RECEIVE_DOUBLE_DAMAGE:
    return new BattlerTag(tagType, BattlerTagLapseType.PRE_MOVE, 1, sourceMove);
  case BattlerTagType.BYPASS_SLEEP:
    return new BattlerTag(tagType, BattlerTagLapseType.TURN_END, turnCount, sourceMove);
  case BattlerTagType.IGNORE_FLYING:
    return new GroundedTag(tagType, BattlerTagLapseType.CUSTOM, sourceMove);
  case BattlerTagType.ROOSTED:
    return new GroundedTag(tagType, BattlerTagLapseType.TURN_END, sourceMove);
  case BattlerTagType.SALT_CURED:
    return new SaltCuredTag(sourceId);
  case BattlerTagType.CURSED:
    return new CursedTag(sourceId);
  case BattlerTagType.CHARGED:
    return new TypeBoostTag(tagType, sourceMove, Type.ELECTRIC, 2, true);
  case BattlerTagType.MAGNET_RISEN:
    return new MagnetRisenTag(tagType, sourceMove);
  case BattlerTagType.MINIMIZED:
    return new MinimizeTag();
  case BattlerTagType.DESTINY_BOND:
    return new DestinyBondTag(sourceMove, sourceId);
  case BattlerTagType.ICE_FACE:
    return new IceFaceBlockDamageTag(tagType);
  case BattlerTagType.DISGUISE:
    return new FormBlockDamageTag(tagType);
  case BattlerTagType.STOCKPILING:
    return new StockpilingTag(sourceMove);
  case BattlerTagType.OCTOLOCK:
    return new OctolockTag(sourceId);
  case BattlerTagType.IGNORE_GHOST:
    return new ExposedTag(tagType, sourceMove, Type.GHOST, [Type.NORMAL, Type.FIGHTING]);
  case BattlerTagType.IGNORE_DARK:
    return new ExposedTag(tagType, sourceMove, Type.DARK, [Type.PSYCHIC]);
  case BattlerTagType.GULP_MISSILE_ARROKUDA:
  case BattlerTagType.GULP_MISSILE_PIKACHU:
    return new GulpMissileTag(tagType, sourceMove);
  case BattlerTagType.NONE:
  default:
    return new BattlerTag(tagType, BattlerTagLapseType.CUSTOM, turnCount, sourceMove, sourceId);
  }
}

/**
* When given a battler tag or json representing one, creates an actual BattlerTag object with the same data.
* @param {BattlerTag | any} source A battler tag
* @return {BattlerTag} The valid battler tag
*/
export function loadBattlerTag(source: BattlerTag | any): BattlerTag {
  const tag = getBattlerTag(source.tagType, source.turnCount, source.sourceMove, source.sourceId);
  tag.loadTag(source);
  return tag;
}<|MERGE_RESOLUTION|>--- conflicted
+++ resolved
@@ -766,11 +766,7 @@
     const shouldLapse = lapseType !== BattlerTagLapseType.CUSTOM || super.lapse(pokemon, lapseType);
 
     if (shouldLapse) {
-<<<<<<< HEAD
-      pokemon.scene.unshiftPhase(new StatStageChangePhase(pokemon.scene, pokemon.getBattlerIndex(), true, [ Stat.DEF, Stat.SPDEF ], -1));
-=======
-      pokemon.scene.unshiftPhase(new StatChangePhase(pokemon.scene, pokemon.getBattlerIndex(), false, [BattleStat.DEF, BattleStat.SPDEF], -1));
->>>>>>> 39cfe69c
+      pokemon.scene.unshiftPhase(new StatStageChangePhase(pokemon.scene, pokemon.getBattlerIndex(), false, [ Stat.DEF, Stat.SPDEF ], -1));
       return true;
     }
 
