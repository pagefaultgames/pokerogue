import { ChargeAnim, CommonAnim, CommonBattleAnim, MoveChargeAnim } from "./battle-anims";
import { getPokemonNameWithAffix } from "../messages";
import Pokemon, { MoveResult, HitResult } from "../field/pokemon";
import { StatusEffect } from "./status-effect";
import * as Utils from "../utils";
import { ChargeAttr, MoveFlags, allMoves } from "./move";
import { Type } from "./type";
import { BlockNonDirectDamageAbAttr, FlinchEffectAbAttr, ReverseDrainAbAttr, applyAbAttrs } from "./ability";
import { TerrainType } from "./terrain";
import { WeatherType } from "./weather";
import { allAbilities } from "./ability";
import { SpeciesFormChangeManualTrigger } from "./pokemon-forms";
import { Abilities } from "#enums/abilities";
import { BattlerTagType } from "#enums/battler-tag-type";
import { Moves } from "#enums/moves";
import { Species } from "#enums/species";
import i18next from "#app/plugins/i18n";
import { Stat, type BattleStat, type EffectiveStat, EFFECTIVE_STATS, getStatKey } from "#app/enums/stat";
import { CommonAnimPhase } from "#app/phases/common-anim-phase";
import { MoveEffectPhase } from "#app/phases/move-effect-phase";
import { MovePhase } from "#app/phases/move-phase";
import { PokemonHealPhase } from "#app/phases/pokemon-heal-phase";
import { ShowAbilityPhase } from "#app/phases/show-ability-phase";
import { StatStageChangePhase, StatStageChangeCallback } from "#app/phases/stat-stage-change-phase";

export enum BattlerTagLapseType {
  FAINT,
  MOVE,
  PRE_MOVE,
  AFTER_MOVE,
  MOVE_EFFECT,
  TURN_END,
  CUSTOM
}

export class BattlerTag {
  public tagType: BattlerTagType;
  public lapseTypes: BattlerTagLapseType[];
  public turnCount: number;
  public sourceMove: Moves;
  public sourceId?: number;

  constructor(tagType: BattlerTagType, lapseType: BattlerTagLapseType | BattlerTagLapseType[], turnCount: number, sourceMove?: Moves, sourceId?: number) {
    this.tagType = tagType;
    this.lapseTypes = Array.isArray(lapseType) ? lapseType : [ lapseType ];
    this.turnCount = turnCount;
    this.sourceMove = sourceMove!; // TODO: is this bang correct?
    this.sourceId = sourceId;
  }

  canAdd(pokemon: Pokemon): boolean {
    return true;
  }

  onAdd(pokemon: Pokemon): void { }

  onRemove(pokemon: Pokemon): void { }

  onOverlap(pokemon: Pokemon): void { }

  lapse(pokemon: Pokemon, lapseType: BattlerTagLapseType): boolean {
    return --this.turnCount > 0;
  }

  getDescriptor(): string {
    return "";
  }

  isSourceLinked(): boolean {
    return false;
  }

  getMoveName(): string | null {
    return this.sourceMove
      ? allMoves[this.sourceMove].name
      : null;
  }

  /**
  * When given a battler tag or json representing one, load the data for it.
  * This is meant to be inherited from by any battler tag with custom attributes
  * @param {BattlerTag | any} source A battler tag
  */
  loadTag(source: BattlerTag | any): void {
    this.turnCount = source.turnCount;
    this.sourceMove = source.sourceMove;
    this.sourceId = source.sourceId;
  }
}

export interface WeatherBattlerTag {
  weatherTypes: WeatherType[];
}

export interface TerrainBattlerTag {
  terrainTypes: TerrainType[];
}

/**
 * BattlerTag that represents the "recharge" effects of moves like Hyper Beam.
 */
export class RechargingTag extends BattlerTag {
  constructor(sourceMove: Moves) {
    super(BattlerTagType.RECHARGING, [ BattlerTagLapseType.PRE_MOVE, BattlerTagLapseType.TURN_END ], 2, sourceMove);
  }

  onAdd(pokemon: Pokemon): void {
    super.onAdd(pokemon);

    // Queue a placeholder move for the Pokemon to "use" next turn
    pokemon.getMoveQueue().push({ move: Moves.NONE, targets: [] });
  }

  /** Cancels the source's move this turn and queues a "__ must recharge!" message */
  lapse(pokemon: Pokemon, lapseType: BattlerTagLapseType): boolean {
    if (lapseType === BattlerTagLapseType.PRE_MOVE) {
      pokemon.scene.queueMessage(i18next.t("battlerTags:rechargingLapse", { pokemonNameWithAffix: getPokemonNameWithAffix(pokemon) }));
      (pokemon.scene.getCurrentPhase() as MovePhase).cancel();
      pokemon.getMoveQueue().shift();
    }
    return super.lapse(pokemon, lapseType);
  }
}

/**
 * BattlerTag representing the "charge phase" of Beak Blast.
 * Pokemon with this tag will inflict BURN status on any attacker that makes contact.
 * @see {@link https://bulbapedia.bulbagarden.net/wiki/Beak_Blast_(move) | Beak Blast}
 */
export class BeakBlastChargingTag extends BattlerTag {
  constructor() {
    super(BattlerTagType.BEAK_BLAST_CHARGING, [ BattlerTagLapseType.PRE_MOVE, BattlerTagLapseType.TURN_END ], 1, Moves.BEAK_BLAST);
  }

  onAdd(pokemon: Pokemon): void {
    // Play Beak Blast's charging animation
    new MoveChargeAnim(ChargeAnim.BEAK_BLAST_CHARGING, this.sourceMove, pokemon).play(pokemon.scene);

    // Queue Beak Blast's header message
    pokemon.scene.queueMessage(i18next.t("moveTriggers:startedHeatingUpBeak", { pokemonName: getPokemonNameWithAffix(pokemon) }));
  }

  /**
   * Inflicts `BURN` status on attackers that make contact, and causes this tag
   * to be removed after the source makes a move (or the turn ends, whichever comes first)
   * @param pokemon {@linkcode Pokemon} the owner of this tag
   * @param lapseType {@linkcode BattlerTagLapseType} the type of functionality invoked in battle
   * @returns `true` if invoked with the CUSTOM lapse type; `false` otherwise
   */
  lapse(pokemon: Pokemon, lapseType: BattlerTagLapseType): boolean {
    if (lapseType === BattlerTagLapseType.CUSTOM) {
      const effectPhase = pokemon.scene.getCurrentPhase();
      if (effectPhase instanceof MoveEffectPhase && effectPhase.move.getMove().hasFlag(MoveFlags.MAKES_CONTACT)) {
        const attacker = effectPhase.getPokemon();
        attacker.trySetStatus(StatusEffect.BURN, true, pokemon);
      }
      return true;
    }
    return super.lapse(pokemon, lapseType);
  }
}

/**
 * BattlerTag implementing Shell Trap's pre-move behavior.
 * Pokemon with this tag will act immediately after being hit by a physical move.
 * @see {@link https://bulbapedia.bulbagarden.net/wiki/Shell_Trap_(move) | Shell Trap}
 */
export class ShellTrapTag extends BattlerTag {
  public activated: boolean;

  constructor() {
    super(BattlerTagType.SHELL_TRAP, BattlerTagLapseType.TURN_END, 1);
    this.activated = false;
  }

  onAdd(pokemon: Pokemon): void {
    pokemon.scene.queueMessage(i18next.t("moveTriggers:setUpShellTrap", { pokemonName: getPokemonNameWithAffix(pokemon) }));
  }

  /**
   * "Activates" the shell trap, causing the tag owner to move next.
   * @param pokemon {@linkcode Pokemon} the owner of this tag
   * @param lapseType {@linkcode BattlerTagLapseType} the type of functionality invoked in battle
   * @returns `true` if invoked with the `CUSTOM` lapse type; `false` otherwise
   */
  lapse(pokemon: Pokemon, lapseType: BattlerTagLapseType): boolean {
    if (lapseType === BattlerTagLapseType.CUSTOM) {
      const shellTrapPhaseIndex = pokemon.scene.phaseQueue.findIndex(
        phase => phase instanceof MovePhase && phase.pokemon === pokemon
      );
      const firstMovePhaseIndex = pokemon.scene.phaseQueue.findIndex(
        phase => phase instanceof MovePhase
      );

      if (shellTrapPhaseIndex !== -1 && shellTrapPhaseIndex !== firstMovePhaseIndex) {
        const shellTrapMovePhase = pokemon.scene.phaseQueue.splice(shellTrapPhaseIndex, 1)[0];
        pokemon.scene.prependToPhase(shellTrapMovePhase, MovePhase);
      }

      this.activated = true;
      return true;
    }
    return super.lapse(pokemon, lapseType);
  }
}

export class TrappedTag extends BattlerTag {
  constructor(tagType: BattlerTagType, lapseType: BattlerTagLapseType, turnCount: number, sourceMove: Moves, sourceId: number) {
    super(tagType, lapseType, turnCount, sourceMove, sourceId);
  }

  canAdd(pokemon: Pokemon): boolean {
    const isGhost = pokemon.isOfType(Type.GHOST);
    const isTrapped = pokemon.getTag(TrappedTag);

    return !isTrapped && !isGhost;
  }

  onAdd(pokemon: Pokemon): void {
    super.onAdd(pokemon);

    pokemon.scene.queueMessage(this.getTrapMessage(pokemon));
  }

  onRemove(pokemon: Pokemon): void {
    super.onRemove(pokemon);

    pokemon.scene.queueMessage(i18next.t("battlerTags:trappedOnRemove", {
      pokemonNameWithAffix: getPokemonNameWithAffix(pokemon),
      moveName: this.getMoveName()
    }));
  }

  getDescriptor(): string {
    return i18next.t("battlerTags:trappedDesc");
  }

  isSourceLinked(): boolean {
    return true;
  }

  getTrapMessage(pokemon: Pokemon): string {
    return i18next.t("battlerTags:trappedOnAdd", { pokemonNameWithAffix: getPokemonNameWithAffix(pokemon) });
  }
}

/**
 * BattlerTag implementing No Retreat's trapping effect.
 * This is treated separately from other trapping effects to prevent
 * Ghost-type Pokemon from being able to reuse the move.
 * @extends TrappedTag
 */
class NoRetreatTag extends TrappedTag {
  constructor(sourceId: number) {
    super(BattlerTagType.NO_RETREAT, BattlerTagLapseType.CUSTOM, 0, Moves.NO_RETREAT, sourceId);
  }

  /** overrides {@linkcode TrappedTag.apply}, removing the Ghost-type condition */
  canAdd(pokemon: Pokemon): boolean {
    return !pokemon.getTag(TrappedTag);
  }
}

/**
 * BattlerTag that represents the {@link https://bulbapedia.bulbagarden.net/wiki/Flinch Flinch} status condition
 */
export class FlinchedTag extends BattlerTag {
  constructor(sourceMove: Moves) {
    super(BattlerTagType.FLINCHED, [ BattlerTagLapseType.PRE_MOVE, BattlerTagLapseType.TURN_END ], 0, sourceMove);
  }

  onAdd(pokemon: Pokemon): void {
    super.onAdd(pokemon);

    applyAbAttrs(FlinchEffectAbAttr, pokemon, null);
  }

  canAdd(pokemon: Pokemon): boolean {
    return !pokemon.isMax();
  }

  /**
   * Cancels the Pokemon's next Move on the turn this tag is applied
   * @param pokemon The {@linkcode Pokemon} with this tag
   * @param lapseType The {@linkcode BattlerTagLapseType lapse type} used for this function call
   * @returns `false` (This tag is always removed after applying its effects)
   */
  lapse(pokemon: Pokemon, lapseType: BattlerTagLapseType): boolean {
    if (lapseType === BattlerTagLapseType.PRE_MOVE) {
      (pokemon.scene.getCurrentPhase() as MovePhase).cancel();
      pokemon.scene.queueMessage(i18next.t("battlerTags:flinchedLapse", { pokemonNameWithAffix: getPokemonNameWithAffix(pokemon) }));
    }

    return super.lapse(pokemon, lapseType);
  }

  getDescriptor(): string {
    return i18next.t("battlerTags:flinchedDesc");
  }
}

export class InterruptedTag extends BattlerTag {
  constructor(sourceMove: Moves) {
    super(BattlerTagType.INTERRUPTED, BattlerTagLapseType.PRE_MOVE, 0, sourceMove);
  }

  canAdd(pokemon: Pokemon): boolean {
    return !!pokemon.getTag(BattlerTagType.FLYING);
  }

  onAdd(pokemon: Pokemon): void {
    super.onAdd(pokemon);

    pokemon.getMoveQueue().shift();
    pokemon.pushMoveHistory({move: Moves.NONE, result: MoveResult.OTHER});
  }

  lapse(pokemon: Pokemon, lapseType: BattlerTagLapseType): boolean {
    (pokemon.scene.getCurrentPhase() as MovePhase).cancel();
    return super.lapse(pokemon, lapseType);
  }
}

/**
 * BattlerTag that represents the {@link https://bulbapedia.bulbagarden.net/wiki/Confusion_(status_condition) Confusion} status condition
 */
export class ConfusedTag extends BattlerTag {
  constructor(turnCount: number, sourceMove: Moves) {
    super(BattlerTagType.CONFUSED, BattlerTagLapseType.MOVE, turnCount, sourceMove);
  }

  canAdd(pokemon: Pokemon): boolean {
    return pokemon.scene.arena.terrain?.terrainType !== TerrainType.MISTY || !pokemon.isGrounded();
  }

  onAdd(pokemon: Pokemon): void {
    super.onAdd(pokemon);

    pokemon.scene.unshiftPhase(new CommonAnimPhase(pokemon.scene, pokemon.getBattlerIndex(), undefined, CommonAnim.CONFUSION));
    pokemon.scene.queueMessage(i18next.t("battlerTags:confusedOnAdd", { pokemonNameWithAffix: getPokemonNameWithAffix(pokemon) }));
  }

  onRemove(pokemon: Pokemon): void {
    super.onRemove(pokemon);

    pokemon.scene.queueMessage(i18next.t("battlerTags:confusedOnRemove", { pokemonNameWithAffix: getPokemonNameWithAffix(pokemon) }));
  }

  onOverlap(pokemon: Pokemon): void {
    super.onOverlap(pokemon);

    pokemon.scene.queueMessage(i18next.t("battlerTags:confusedOnOverlap", { pokemonNameWithAffix: getPokemonNameWithAffix(pokemon) }));
  }

  lapse(pokemon: Pokemon, lapseType: BattlerTagLapseType): boolean {
    const ret = lapseType !== BattlerTagLapseType.CUSTOM && super.lapse(pokemon, lapseType);

    if (ret) {
      pokemon.scene.queueMessage(i18next.t("battlerTags:confusedLapse", { pokemonNameWithAffix: getPokemonNameWithAffix(pokemon) }));
      pokemon.scene.unshiftPhase(new CommonAnimPhase(pokemon.scene, pokemon.getBattlerIndex(), undefined, CommonAnim.CONFUSION));

      // 1/3 chance of hitting self with a 40 base power move
      if (pokemon.randSeedInt(3) === 0) {
        const atk = pokemon.getEffectiveStat(Stat.ATK);
        const def = pokemon.getEffectiveStat(Stat.DEF);
        const damage = Utils.toDmgValue(((((2 * pokemon.level / 5 + 2) * 40 * atk / def) / 50) + 2) * (pokemon.randSeedInt(15, 85) / 100));
        pokemon.scene.queueMessage(i18next.t("battlerTags:confusedLapseHurtItself"));
        pokemon.damageAndUpdate(damage);
        pokemon.battleData.hitCount++;
        (pokemon.scene.getCurrentPhase() as MovePhase).cancel();
      }
    }

    return ret;
  }

  getDescriptor(): string {
    return i18next.t("battlerTags:confusedDesc");
  }
}

/**
 * Tag applied to the {@linkcode Move.DESTINY_BOND} user.
 * @extends BattlerTag
 * @see {@linkcode apply}
 */
export class DestinyBondTag extends BattlerTag {
  constructor(sourceMove: Moves, sourceId: number) {
    super(BattlerTagType.DESTINY_BOND, BattlerTagLapseType.PRE_MOVE, 1, sourceMove, sourceId);
  }

  /**
   * Lapses either before the user's move and does nothing
   * or after receiving fatal damage. When the damage is fatal,
   * the attacking Pokemon is taken down as well, unless it's a boss.
   *
   * @param {Pokemon} pokemon Pokemon that is attacking the Destiny Bond user.
   * @param {BattlerTagLapseType} lapseType CUSTOM or PRE_MOVE
   * @returns false if the tag source fainted or one turn has passed since the application
   */
  lapse(pokemon: Pokemon, lapseType: BattlerTagLapseType): boolean {
    if (lapseType !== BattlerTagLapseType.CUSTOM) {
      return super.lapse(pokemon, lapseType);
    }
    const source = this.sourceId ? pokemon.scene.getPokemonById(this.sourceId) : null;
    if (!source?.isFainted()) {
      return true;
    }

    if (source?.getAlly() === pokemon) {
      return false;
    }

    if (pokemon.isBossImmune()) {
      pokemon.scene.queueMessage(i18next.t("battlerTags:destinyBondLapseIsBoss", { pokemonNameWithAffix: getPokemonNameWithAffix(pokemon) }));
      return false;
    }

    pokemon.scene.queueMessage(
      i18next.t("battlerTags:destinyBondLapse", {
        pokemonNameWithAffix: getPokemonNameWithAffix(source),
        pokemonNameWithAffix2: getPokemonNameWithAffix(pokemon)
      })
    );
    pokemon.damageAndUpdate(pokemon.hp, HitResult.ONE_HIT_KO, false, false, true);
    return false;
  }
}

export class InfatuatedTag extends BattlerTag {
  constructor(sourceMove: number, sourceId: number) {
    super(BattlerTagType.INFATUATED, BattlerTagLapseType.MOVE, 1, sourceMove, sourceId);
  }

  canAdd(pokemon: Pokemon): boolean {
    if (this.sourceId) {
      const pkm = pokemon.scene.getPokemonById(this.sourceId);

      if (pkm) {
        return pokemon.isOppositeGender(pkm);
      } else  {
        console.warn("canAdd: this.sourceId is not a valid pokemon id!", this.sourceId);
        return false;
      }
    } else {
      console.warn("canAdd: this.sourceId is undefined");
      return false;
    }
  }

  onAdd(pokemon: Pokemon): void {
    super.onAdd(pokemon);

    pokemon.scene.queueMessage(
      i18next.t("battlerTags:infatuatedOnAdd", {
        pokemonNameWithAffix: getPokemonNameWithAffix(pokemon),
        sourcePokemonName: getPokemonNameWithAffix(pokemon.scene.getPokemonById(this.sourceId!) ?? undefined) // TODO: is that bang correct?
      })
    );
  }

  onOverlap(pokemon: Pokemon): void {
    super.onOverlap(pokemon);

    pokemon.scene.queueMessage(i18next.t("battlerTags:infatuatedOnOverlap", { pokemonNameWithAffix: getPokemonNameWithAffix(pokemon) }));
  }

  lapse(pokemon: Pokemon, lapseType: BattlerTagLapseType): boolean {
    const ret = lapseType !== BattlerTagLapseType.CUSTOM || super.lapse(pokemon, lapseType);

    if (ret) {
      pokemon.scene.queueMessage(
        i18next.t("battlerTags:infatuatedLapse", {
          pokemonNameWithAffix: getPokemonNameWithAffix(pokemon),
          sourcePokemonName: getPokemonNameWithAffix(pokemon.scene.getPokemonById(this.sourceId!) ?? undefined) // TODO: is that bang correct?
        })
      );
      pokemon.scene.unshiftPhase(new CommonAnimPhase(pokemon.scene, pokemon.getBattlerIndex(), undefined, CommonAnim.ATTRACT));

      if (pokemon.randSeedInt(2)) {
        pokemon.scene.queueMessage(i18next.t("battlerTags:infatuatedLapseImmobilize", { pokemonNameWithAffix: getPokemonNameWithAffix(pokemon) }));
        (pokemon.scene.getCurrentPhase() as MovePhase).cancel();
      }
    }

    return ret;
  }

  onRemove(pokemon: Pokemon): void {
    super.onRemove(pokemon);

    pokemon.scene.queueMessage(i18next.t("battlerTags:infatuatedOnRemove", { pokemonNameWithAffix: getPokemonNameWithAffix(pokemon) }));
  }

  isSourceLinked(): boolean {
    return true;
  }

  getDescriptor(): string {
    return i18next.t("battlerTags:infatuatedDesc");
  }
}

export class SeedTag extends BattlerTag {
  private sourceIndex: number;

  constructor(sourceId: number) {
    super(BattlerTagType.SEEDED, BattlerTagLapseType.TURN_END, 1, Moves.LEECH_SEED, sourceId);
  }

  /**
  * When given a battler tag or json representing one, load the data for it.
  * @param {BattlerTag | any} source A battler tag
  */
  loadTag(source: BattlerTag | any): void {
    super.loadTag(source);
    this.sourceIndex = source.sourceIndex;
  }

  canAdd(pokemon: Pokemon): boolean {
    return !pokemon.isOfType(Type.GRASS);
  }

  onAdd(pokemon: Pokemon): void {
    super.onAdd(pokemon);

    pokemon.scene.queueMessage(i18next.t("battlerTags:seededOnAdd", { pokemonNameWithAffix: getPokemonNameWithAffix(pokemon) }));
    this.sourceIndex = pokemon.scene.getPokemonById(this.sourceId!)!.getBattlerIndex(); // TODO: are those bangs correct?
  }

  lapse(pokemon: Pokemon, lapseType: BattlerTagLapseType): boolean {
    const ret = lapseType !== BattlerTagLapseType.CUSTOM || super.lapse(pokemon, lapseType);

    if (ret) {
      const source = pokemon.getOpponents().find(o => o.getBattlerIndex() === this.sourceIndex);
      if (source) {
        const cancelled = new Utils.BooleanHolder(false);
        applyAbAttrs(BlockNonDirectDamageAbAttr, pokemon, cancelled);

        if (!cancelled.value) {
          pokemon.scene.unshiftPhase(new CommonAnimPhase(pokemon.scene, source.getBattlerIndex(), pokemon.getBattlerIndex(), CommonAnim.LEECH_SEED));

          const damage = pokemon.damageAndUpdate(Utils.toDmgValue(pokemon.getMaxHp() / 8));
          const reverseDrain = pokemon.hasAbilityWithAttr(ReverseDrainAbAttr, false);
          pokemon.scene.unshiftPhase(new PokemonHealPhase(pokemon.scene, source.getBattlerIndex(),
            !reverseDrain ? damage : damage * -1,
            !reverseDrain ? i18next.t("battlerTags:seededLapse", { pokemonNameWithAffix: getPokemonNameWithAffix(pokemon) }) : i18next.t("battlerTags:seededLapseShed", { pokemonNameWithAffix: getPokemonNameWithAffix(pokemon) }),
            false, true));
        }
      }
    }

    return ret;
  }

  getDescriptor(): string {
    return i18next.t("battlerTags:seedDesc");
  }
}

export class NightmareTag extends BattlerTag {
  constructor() {
    super(BattlerTagType.NIGHTMARE, BattlerTagLapseType.AFTER_MOVE, 1, Moves.NIGHTMARE);
  }

  onAdd(pokemon: Pokemon): void {
    super.onAdd(pokemon);

    pokemon.scene.queueMessage(i18next.t("battlerTags:nightmareOnAdd", { pokemonNameWithAffix: getPokemonNameWithAffix(pokemon) }));
  }

  onOverlap(pokemon: Pokemon): void {
    super.onOverlap(pokemon);

    pokemon.scene.queueMessage(i18next.t("battlerTags:nightmareOnOverlap", { pokemonNameWithAffix: getPokemonNameWithAffix(pokemon) }));
  }

  lapse(pokemon: Pokemon, lapseType: BattlerTagLapseType): boolean {
    const ret = lapseType !== BattlerTagLapseType.CUSTOM || super.lapse(pokemon, lapseType);

    if (ret) {
      pokemon.scene.queueMessage(i18next.t("battlerTags:nightmareLapse", { pokemonNameWithAffix: getPokemonNameWithAffix(pokemon) }));
      pokemon.scene.unshiftPhase(new CommonAnimPhase(pokemon.scene, pokemon.getBattlerIndex(), undefined, CommonAnim.CURSE)); // TODO: Update animation type

      const cancelled = new Utils.BooleanHolder(false);
      applyAbAttrs(BlockNonDirectDamageAbAttr, pokemon, cancelled);

      if (!cancelled.value) {
        pokemon.damageAndUpdate(Utils.toDmgValue(pokemon.getMaxHp() / 4));
      }
    }

    return ret;
  }

  getDescriptor(): string {
    return i18next.t("battlerTags:nightmareDesc");
  }
}

export class FrenzyTag extends BattlerTag {
  constructor(turnCount: number, sourceMove: Moves, sourceId: number) {
    super(BattlerTagType.FRENZY, BattlerTagLapseType.CUSTOM, turnCount, sourceMove, sourceId);
  }

  onRemove(pokemon: Pokemon): void {
    super.onRemove(pokemon);

    if (this.turnCount < 2) { // Only add CONFUSED tag if a disruption occurs on the final confusion-inducing turn of FRENZY
      pokemon.addTag(BattlerTagType.CONFUSED, pokemon.randSeedIntRange(2, 4));
    }
  }
}

export class EncoreTag extends BattlerTag {
  public moveId: Moves;

  constructor(sourceId: number) {
    super(BattlerTagType.ENCORE, BattlerTagLapseType.AFTER_MOVE, 3, Moves.ENCORE, sourceId);
  }

  /**
  * When given a battler tag or json representing one, load the data for it.
  * @param {BattlerTag | any} source A battler tag
  */
  loadTag(source: BattlerTag | any): void {
    super.loadTag(source);
    this.moveId = source.moveId as Moves;
  }

  canAdd(pokemon: Pokemon): boolean {
    if (pokemon.isMax()) {
      return false;
    }

    const lastMoves = pokemon.getLastXMoves(1);
    if (!lastMoves.length) {
      return false;
    }

    const repeatableMove = lastMoves[0];

    if (!repeatableMove.move || repeatableMove.virtual) {
      return false;
    }

    switch (repeatableMove.move) {
    case Moves.MIMIC:
    case Moves.MIRROR_MOVE:
    case Moves.TRANSFORM:
    case Moves.STRUGGLE:
    case Moves.SKETCH:
    case Moves.SLEEP_TALK:
    case Moves.ENCORE:
      return false;
    }

    if (allMoves[repeatableMove.move].hasAttr(ChargeAttr) && repeatableMove.result === MoveResult.OTHER) {
      return false;
    }

    this.moveId = repeatableMove.move;

    return true;
  }

  onAdd(pokemon: Pokemon): void {
    super.onRemove(pokemon);

    pokemon.scene.queueMessage(i18next.t("battlerTags:encoreOnAdd", { pokemonNameWithAffix: getPokemonNameWithAffix(pokemon) }));

    const movePhase = pokemon.scene.findPhase(m => m instanceof MovePhase && m.pokemon === pokemon);
    if (movePhase) {
      const movesetMove = pokemon.getMoveset().find(m => m!.moveId === this.moveId); // TODO: is this bang correct?
      if (movesetMove) {
        const lastMove = pokemon.getLastXMoves(1)[0];
        pokemon.scene.tryReplacePhase((m => m instanceof MovePhase && m.pokemon === pokemon),
          new MovePhase(pokemon.scene, pokemon, lastMove.targets!, movesetMove)); // TODO: is this bang correct?
      }
    }
  }

  onRemove(pokemon: Pokemon): void {
    super.onRemove(pokemon);

    pokemon.scene.queueMessage(i18next.t("battlerTags:encoreOnRemove", { pokemonNameWithAffix: getPokemonNameWithAffix(pokemon) }));
  }
}

export class HelpingHandTag extends BattlerTag {
  constructor(sourceId: number) {
    super(BattlerTagType.HELPING_HAND, BattlerTagLapseType.TURN_END, 1, Moves.HELPING_HAND, sourceId);
  }

  onAdd(pokemon: Pokemon): void {
    pokemon.scene.queueMessage(
      i18next.t("battlerTags:helpingHandOnAdd", {
        pokemonNameWithAffix: getPokemonNameWithAffix(pokemon.scene.getPokemonById(this.sourceId!) ?? undefined), // TODO: is that bang correct?
        pokemonName: getPokemonNameWithAffix(pokemon)
      })
    );
  }
}

/**
 * Applies the Ingrain tag to a pokemon
 * @extends TrappedTag
 */
export class IngrainTag extends TrappedTag {
  constructor(sourceId: number) {
    super(BattlerTagType.INGRAIN, BattlerTagLapseType.TURN_END, 1, Moves.INGRAIN, sourceId);
  }

  /**
   * Check if the Ingrain tag can be added to the pokemon
   * @param pokemon {@linkcode Pokemon} The pokemon to check if the tag can be added to
   * @returns boolean True if the tag can be added, false otherwise
   */
  canAdd(pokemon: Pokemon): boolean {
    const isTrapped = pokemon.getTag(BattlerTagType.TRAPPED);

    return !isTrapped;
  }

  lapse(pokemon: Pokemon, lapseType: BattlerTagLapseType): boolean {
    const ret = lapseType !== BattlerTagLapseType.CUSTOM || super.lapse(pokemon, lapseType);

    if (ret) {
      pokemon.scene.unshiftPhase(
        new PokemonHealPhase(
          pokemon.scene,
          pokemon.getBattlerIndex(),
          Utils.toDmgValue(pokemon.getMaxHp() / 16),
          i18next.t("battlerTags:ingrainLapse", { pokemonNameWithAffix: getPokemonNameWithAffix(pokemon) }),
          true
        )
      );
    }

    return ret;
  }

  getTrapMessage(pokemon: Pokemon): string {
    return i18next.t("battlerTags:ingrainOnTrap", { pokemonNameWithAffix: getPokemonNameWithAffix(pokemon) });
  }

  getDescriptor(): string {
    return i18next.t("battlerTags:ingrainDesc");
  }
}

/**
 * Octolock traps the target pokemon and reduces its DEF and SPDEF by one stage at the
 * end of each turn.
 */
export class OctolockTag extends TrappedTag {
  constructor(sourceId: number) {
    super(BattlerTagType.OCTOLOCK, BattlerTagLapseType.TURN_END, 1, Moves.OCTOLOCK, sourceId);
  }

  canAdd(pokemon: Pokemon): boolean {
    return !pokemon.getTag(BattlerTagType.OCTOLOCK);
  }

  lapse(pokemon: Pokemon, lapseType: BattlerTagLapseType): boolean {
    const shouldLapse = lapseType !== BattlerTagLapseType.CUSTOM || super.lapse(pokemon, lapseType);

    if (shouldLapse) {
      pokemon.scene.unshiftPhase(new StatStageChangePhase(pokemon.scene, pokemon.getBattlerIndex(), false, [ Stat.DEF, Stat.SPDEF ], -1));
      return true;
    }

    return false;
  }
}

export class AquaRingTag extends BattlerTag {
  constructor() {
    super(BattlerTagType.AQUA_RING, BattlerTagLapseType.TURN_END, 1, Moves.AQUA_RING, undefined);
  }

  onAdd(pokemon: Pokemon): void {
    super.onAdd(pokemon);

    pokemon.scene.queueMessage(i18next.t("battlerTags:aquaRingOnAdd", { pokemonNameWithAffix: getPokemonNameWithAffix(pokemon) }));
  }

  lapse(pokemon: Pokemon, lapseType: BattlerTagLapseType): boolean {
    const ret = lapseType !== BattlerTagLapseType.CUSTOM || super.lapse(pokemon, lapseType);

    if (ret) {
      pokemon.scene.unshiftPhase(
        new PokemonHealPhase(
          pokemon.scene,
          pokemon.getBattlerIndex(),
          Utils.toDmgValue(pokemon.getMaxHp() / 16),
          i18next.t("battlerTags:aquaRingLapse", {
            moveName: this.getMoveName(),
            pokemonName: getPokemonNameWithAffix(pokemon)
          }),
          true));
    }

    return ret;
  }
}

/** Tag used to allow moves that interact with {@link Moves.MINIMIZE} to function */
export class MinimizeTag extends BattlerTag {
  constructor() {
    super(BattlerTagType.MINIMIZED, BattlerTagLapseType.TURN_END, 1, Moves.MINIMIZE, undefined);
  }

  canAdd(pokemon: Pokemon): boolean {
    return !pokemon.isMax();
  }

  onAdd(pokemon: Pokemon): void {
    super.onAdd(pokemon);
  }

  lapse(pokemon: Pokemon, lapseType: BattlerTagLapseType): boolean {
    //If a pokemon dynamaxes they lose minimized status
    if (pokemon.isMax()) {
      return false;
    }
    return lapseType !== BattlerTagLapseType.CUSTOM || super.lapse(pokemon, lapseType);
  }

  onRemove(pokemon: Pokemon): void {
    super.onRemove(pokemon);
  }
}

export class DrowsyTag extends BattlerTag {
  constructor() {
    super(BattlerTagType.DROWSY, BattlerTagLapseType.TURN_END, 2, Moves.YAWN);
  }

  canAdd(pokemon: Pokemon): boolean {
    return pokemon.scene.arena.terrain?.terrainType !== TerrainType.ELECTRIC || !pokemon.isGrounded();
  }

  onAdd(pokemon: Pokemon): void {
    super.onAdd(pokemon);

    pokemon.scene.queueMessage(i18next.t("battlerTags:drowsyOnAdd", { pokemonNameWithAffix: getPokemonNameWithAffix(pokemon) }));
  }

  lapse(pokemon: Pokemon, lapseType: BattlerTagLapseType): boolean {
    if (!super.lapse(pokemon, lapseType)) {
      pokemon.trySetStatus(StatusEffect.SLEEP, true);
      return false;
    }

    return true;
  }

  getDescriptor(): string {
    return i18next.t("battlerTags:drowsyDesc");
  }
}

export abstract class DamagingTrapTag extends TrappedTag {
  private commonAnim: CommonAnim;

  constructor(tagType: BattlerTagType, commonAnim: CommonAnim, turnCount: number, sourceMove: Moves, sourceId: number) {
    super(tagType, BattlerTagLapseType.TURN_END, turnCount, sourceMove, sourceId);

    this.commonAnim = commonAnim;
  }

  /**
  * When given a battler tag or json representing one, load the data for it.
  * @param {BattlerTag | any} source A battler tag
  */
  loadTag(source: BattlerTag | any): void {
    super.loadTag(source);
    this.commonAnim = source.commonAnim as CommonAnim;
  }

  canAdd(pokemon: Pokemon): boolean {
    return !pokemon.getTag(TrappedTag);
  }

  lapse(pokemon: Pokemon, lapseType: BattlerTagLapseType): boolean {
    const ret = super.lapse(pokemon, lapseType);

    if (ret) {
      pokemon.scene.queueMessage(
        i18next.t("battlerTags:damagingTrapLapse", {
          pokemonNameWithAffix: getPokemonNameWithAffix(pokemon),
          moveName: this.getMoveName()
        })
      );
      pokemon.scene.unshiftPhase(new CommonAnimPhase(pokemon.scene, pokemon.getBattlerIndex(), undefined, this.commonAnim));

      const cancelled = new Utils.BooleanHolder(false);
      applyAbAttrs(BlockNonDirectDamageAbAttr, pokemon, cancelled);

      if (!cancelled.value) {
        pokemon.damageAndUpdate(Utils.toDmgValue(pokemon.getMaxHp() / 8));
      }
    }

    return ret;
  }
}

export class BindTag extends DamagingTrapTag {
  constructor(turnCount: number, sourceId: number) {
    super(BattlerTagType.BIND, CommonAnim.BIND, turnCount, Moves.BIND, sourceId);
  }

  getTrapMessage(pokemon: Pokemon): string {
    return i18next.t("battlerTags:bindOnTrap", {
      pokemonNameWithAffix: getPokemonNameWithAffix(pokemon),
      sourcePokemonName: getPokemonNameWithAffix(pokemon.scene.getPokemonById(this.sourceId!) ?? undefined), // TODO: is that bang correct?
      moveName: this.getMoveName()
    });
  }
}

export class WrapTag extends DamagingTrapTag {
  constructor(turnCount: number, sourceId: number) {
    super(BattlerTagType.WRAP, CommonAnim.WRAP, turnCount, Moves.WRAP, sourceId);
  }

  getTrapMessage(pokemon: Pokemon): string {
    return i18next.t("battlerTags:wrapOnTrap", {
      pokemonNameWithAffix: getPokemonNameWithAffix(pokemon),
      sourcePokemonName: getPokemonNameWithAffix(pokemon.scene.getPokemonById(this.sourceId!) ?? undefined), // TODO: is that bang correct?
    });
  }
}

export abstract class VortexTrapTag extends DamagingTrapTag {
  constructor(tagType: BattlerTagType, commonAnim: CommonAnim, turnCount: number, sourceMove: Moves, sourceId: number) {
    super(tagType, commonAnim, turnCount, sourceMove, sourceId);
  }

  getTrapMessage(pokemon: Pokemon): string {
    return i18next.t("battlerTags:vortexOnTrap", { pokemonNameWithAffix: getPokemonNameWithAffix(pokemon) });
  }
}

export class FireSpinTag extends VortexTrapTag {
  constructor(turnCount: number, sourceId: number) {
    super(BattlerTagType.FIRE_SPIN, CommonAnim.FIRE_SPIN, turnCount, Moves.FIRE_SPIN, sourceId);
  }
}

export class WhirlpoolTag extends VortexTrapTag {
  constructor(turnCount: number, sourceId: number) {
    super(BattlerTagType.WHIRLPOOL, CommonAnim.WHIRLPOOL, turnCount, Moves.WHIRLPOOL, sourceId);
  }
}

export class ClampTag extends DamagingTrapTag {
  constructor(turnCount: number, sourceId: number) {
    super(BattlerTagType.CLAMP, CommonAnim.CLAMP, turnCount, Moves.CLAMP, sourceId);
  }

  getTrapMessage(pokemon: Pokemon): string {
    return i18next.t("battlerTags:clampOnTrap", {
      sourcePokemonNameWithAffix: getPokemonNameWithAffix(pokemon.scene.getPokemonById(this.sourceId!) ?? undefined), // TODO: is that bang correct?
      pokemonName: getPokemonNameWithAffix(pokemon),
    });
  }
}

export class SandTombTag extends DamagingTrapTag {
  constructor(turnCount: number, sourceId: number) {
    super(BattlerTagType.SAND_TOMB, CommonAnim.SAND_TOMB, turnCount, Moves.SAND_TOMB, sourceId);
  }

  getTrapMessage(pokemon: Pokemon): string {
    return i18next.t("battlerTags:sandTombOnTrap", {
      pokemonNameWithAffix: getPokemonNameWithAffix(pokemon),
      moveName: this.getMoveName()
    });
  }
}

export class MagmaStormTag extends DamagingTrapTag {
  constructor(turnCount: number, sourceId: number) {
    super(BattlerTagType.MAGMA_STORM, CommonAnim.MAGMA_STORM, turnCount, Moves.MAGMA_STORM, sourceId);
  }

  getTrapMessage(pokemon: Pokemon): string {
    return i18next.t("battlerTags:magmaStormOnTrap", { pokemonNameWithAffix: getPokemonNameWithAffix(pokemon) });
  }
}

export class SnapTrapTag extends DamagingTrapTag {
  constructor(turnCount: number, sourceId: number) {
    super(BattlerTagType.SNAP_TRAP, CommonAnim.SNAP_TRAP, turnCount, Moves.SNAP_TRAP, sourceId);
  }

  getTrapMessage(pokemon: Pokemon): string {
    return i18next.t("battlerTags:snapTrapOnTrap", { pokemonNameWithAffix: getPokemonNameWithAffix(pokemon) });
  }
}

export class ThunderCageTag extends DamagingTrapTag {
  constructor(turnCount: number, sourceId: number) {
    super(BattlerTagType.THUNDER_CAGE, CommonAnim.THUNDER_CAGE, turnCount, Moves.THUNDER_CAGE, sourceId);
  }

  getTrapMessage(pokemon: Pokemon): string {
    return i18next.t("battlerTags:thunderCageOnTrap", {
      pokemonNameWithAffix: getPokemonNameWithAffix(pokemon),
      sourcePokemonNameWithAffix: getPokemonNameWithAffix(pokemon.scene.getPokemonById(this.sourceId!) ?? undefined), // TODO: is that bang correct?
    });
  }
}

export class InfestationTag extends DamagingTrapTag {
  constructor(turnCount: number, sourceId: number) {
    super(BattlerTagType.INFESTATION, CommonAnim.INFESTATION, turnCount, Moves.INFESTATION, sourceId);
  }

  getTrapMessage(pokemon: Pokemon): string {
    return i18next.t("battlerTags:infestationOnTrap", {
      pokemonNameWithAffix: getPokemonNameWithAffix(pokemon),
      sourcePokemonNameWithAffix: getPokemonNameWithAffix(pokemon.scene.getPokemonById(this.sourceId!) ?? undefined), // TODO: is that bang correct?
    });
  }
}


export class ProtectedTag extends BattlerTag {
  constructor(sourceMove: Moves, tagType: BattlerTagType = BattlerTagType.PROTECTED) {
    super(tagType, BattlerTagLapseType.TURN_END, 0, sourceMove);
  }

  onAdd(pokemon: Pokemon): void {
    super.onAdd(pokemon);

    pokemon.scene.queueMessage(i18next.t("battlerTags:protectedOnAdd", { pokemonNameWithAffix: getPokemonNameWithAffix(pokemon) }));
  }

  lapse(pokemon: Pokemon, lapseType: BattlerTagLapseType): boolean {
    if (lapseType === BattlerTagLapseType.CUSTOM) {
      new CommonBattleAnim(CommonAnim.PROTECT, pokemon).play(pokemon.scene);
      pokemon.scene.queueMessage(i18next.t("battlerTags:protectedLapse", { pokemonNameWithAffix: getPokemonNameWithAffix(pokemon) }));

      // Stop multi-hit moves early
      const effectPhase = pokemon.scene.getCurrentPhase();
      if (effectPhase instanceof MoveEffectPhase) {
        effectPhase.stopMultiHit(pokemon);
      }
      return true;
    }

    return super.lapse(pokemon, lapseType);
  }
}

export class ContactDamageProtectedTag extends ProtectedTag {
  private damageRatio: number;

  constructor(sourceMove: Moves, damageRatio: number) {
    super(sourceMove, BattlerTagType.SPIKY_SHIELD);

    this.damageRatio = damageRatio;
  }

  /**
  * When given a battler tag or json representing one, load the data for it.
  * @param {BattlerTag | any} source A battler tag
  */
  loadTag(source: BattlerTag | any): void {
    super.loadTag(source);
    this.damageRatio = source.damageRatio;
  }

  lapse(pokemon: Pokemon, lapseType: BattlerTagLapseType): boolean {
    const ret = super.lapse(pokemon, lapseType);

    if (lapseType === BattlerTagLapseType.CUSTOM) {
      const effectPhase = pokemon.scene.getCurrentPhase();
      if (effectPhase instanceof MoveEffectPhase && effectPhase.move.getMove().hasFlag(MoveFlags.MAKES_CONTACT)) {
        const attacker = effectPhase.getPokemon();
        if (!attacker.hasAbilityWithAttr(BlockNonDirectDamageAbAttr)) {
          attacker.damageAndUpdate(Utils.toDmgValue(attacker.getMaxHp() * (1 / this.damageRatio)), HitResult.OTHER);
        }
      }
    }

    return ret;
  }
}

export class ContactStatStageChangeProtectedTag extends ProtectedTag {
  private stat: BattleStat;
  private levels: number;

  constructor(sourceMove: Moves, tagType: BattlerTagType, stat: BattleStat, levels: number) {
    super(sourceMove, tagType);

    this.stat = stat;
    this.levels = levels;
  }

  /**
  * When given a battler tag or json representing one, load the data for it.
  * @param {BattlerTag | any} source A battler tag
  */
  loadTag(source: BattlerTag | any): void {
    super.loadTag(source);
    this.stat = source.stat;
    this.levels = source.levels;
  }

  lapse(pokemon: Pokemon, lapseType: BattlerTagLapseType): boolean {
    const ret = super.lapse(pokemon, lapseType);

    if (lapseType === BattlerTagLapseType.CUSTOM) {
      const effectPhase = pokemon.scene.getCurrentPhase();
      if (effectPhase instanceof MoveEffectPhase && effectPhase.move.getMove().hasFlag(MoveFlags.MAKES_CONTACT)) {
        const attacker = effectPhase.getPokemon();
        pokemon.scene.unshiftPhase(new StatStageChangePhase(pokemon.scene, attacker.getBattlerIndex(), true, [ this.stat ], this.levels));
      }
    }

    return ret;
  }
}

export class ContactPoisonProtectedTag extends ProtectedTag {
  constructor(sourceMove: Moves) {
    super(sourceMove, BattlerTagType.BANEFUL_BUNKER);
  }

  lapse(pokemon: Pokemon, lapseType: BattlerTagLapseType): boolean {
    const ret = super.lapse(pokemon, lapseType);

    if (lapseType === BattlerTagLapseType.CUSTOM) {
      const effectPhase = pokemon.scene.getCurrentPhase();
      if (effectPhase instanceof MoveEffectPhase && effectPhase.move.getMove().hasFlag(MoveFlags.MAKES_CONTACT)) {
        const attacker = effectPhase.getPokemon();
        attacker.trySetStatus(StatusEffect.POISON, true, pokemon);
      }
    }

    return ret;
  }
}

export class ContactBurnProtectedTag extends ProtectedTag {
  constructor(sourceMove: Moves) {
    super(sourceMove, BattlerTagType.BURNING_BULWARK);
  }

  lapse(pokemon: Pokemon, lapseType: BattlerTagLapseType): boolean {
    const ret = super.lapse(pokemon, lapseType);

    if (lapseType === BattlerTagLapseType.CUSTOM) {
      const effectPhase = pokemon.scene.getCurrentPhase();
      if (effectPhase instanceof MoveEffectPhase && effectPhase.move.getMove().hasFlag(MoveFlags.MAKES_CONTACT)) {
        const attacker = effectPhase.getPokemon();
        attacker.trySetStatus(StatusEffect.BURN, true);
      }
    }

    return ret;
  }
}

export class EnduringTag extends BattlerTag {
  constructor(sourceMove: Moves) {
    super(BattlerTagType.ENDURING, BattlerTagLapseType.TURN_END, 0, sourceMove);
  }

  onAdd(pokemon: Pokemon): void {
    super.onAdd(pokemon);

    pokemon.scene.queueMessage(i18next.t("battlerTags:enduringOnAdd", { pokemonNameWithAffix: getPokemonNameWithAffix(pokemon) }));
  }

  lapse(pokemon: Pokemon, lapseType: BattlerTagLapseType): boolean {
    if (lapseType === BattlerTagLapseType.CUSTOM) {
      pokemon.scene.queueMessage(i18next.t("battlerTags:enduringLapse", { pokemonNameWithAffix: getPokemonNameWithAffix(pokemon) }));
      return true;
    }

    return super.lapse(pokemon, lapseType);
  }
}

export class SturdyTag extends BattlerTag {
  constructor(sourceMove: Moves) {
    super(BattlerTagType.STURDY, BattlerTagLapseType.TURN_END, 0, sourceMove);
  }

  lapse(pokemon: Pokemon, lapseType: BattlerTagLapseType): boolean {
    if (lapseType === BattlerTagLapseType.CUSTOM) {
      pokemon.scene.queueMessage(i18next.t("battlerTags:sturdyLapse", { pokemonNameWithAffix: getPokemonNameWithAffix(pokemon) }));
      return true;
    }

    return super.lapse(pokemon, lapseType);
  }
}

export class PerishSongTag extends BattlerTag {
  constructor(turnCount: number) {
    super(BattlerTagType.PERISH_SONG, BattlerTagLapseType.TURN_END, turnCount, Moves.PERISH_SONG);
  }

  canAdd(pokemon: Pokemon): boolean {
    return !pokemon.isBossImmune();
  }

  lapse(pokemon: Pokemon, lapseType: BattlerTagLapseType): boolean {
    const ret = super.lapse(pokemon, lapseType);

    if (ret) {
      pokemon.scene.queueMessage(
        i18next.t("battlerTags:perishSongLapse", {
          pokemonNameWithAffix: getPokemonNameWithAffix(pokemon),
          turnCount: this.turnCount
        })
      );
    } else {
      pokemon.damageAndUpdate(pokemon.hp, HitResult.ONE_HIT_KO, false, true, true);
    }

    return ret;
  }
}

/**
 * Applies the "Center of Attention" volatile status effect, the effect applied by Follow Me, Rage Powder, and Spotlight.
 * @see {@link https://bulbapedia.bulbagarden.net/wiki/Center_of_attention | Center of Attention}
 */
export class CenterOfAttentionTag extends BattlerTag {
  public powder: boolean;

  constructor(sourceMove: Moves) {
    super(BattlerTagType.CENTER_OF_ATTENTION, BattlerTagLapseType.TURN_END, 1, sourceMove);

    this.powder = (this.sourceMove === Moves.RAGE_POWDER);
  }

  /** "Center of Attention" can't be added if an ally is already the Center of Attention. */
  canAdd(pokemon: Pokemon): boolean {
    const activeTeam = pokemon.isPlayer() ? pokemon.scene.getPlayerField() : pokemon.scene.getEnemyField();

    return !activeTeam.find(p => p.getTag(BattlerTagType.CENTER_OF_ATTENTION));
  }

  onAdd(pokemon: Pokemon): void {
    super.onAdd(pokemon);

    pokemon.scene.queueMessage(i18next.t("battlerTags:centerOfAttentionOnAdd", { pokemonNameWithAffix: getPokemonNameWithAffix(pokemon) }));
  }
}

export class AbilityBattlerTag extends BattlerTag {
  public ability: Abilities;

  constructor(tagType: BattlerTagType, ability: Abilities, lapseType: BattlerTagLapseType, turnCount: number) {
    super(tagType, lapseType, turnCount, undefined);

    this.ability = ability;
  }

  /**
  * When given a battler tag or json representing one, load the data for it.
  * @param {BattlerTag | any} source A battler tag
  */
  loadTag(source: BattlerTag | any): void {
    super.loadTag(source);
    this.ability = source.ability as Abilities;
  }
}

export class TruantTag extends AbilityBattlerTag {
  constructor() {
    super(BattlerTagType.TRUANT, Abilities.TRUANT, BattlerTagLapseType.MOVE, 1);
  }

  lapse(pokemon: Pokemon, lapseType: BattlerTagLapseType): boolean {
    if (!pokemon.hasAbility(Abilities.TRUANT)) {
      return super.lapse(pokemon, lapseType);
    }
    const passive = pokemon.getAbility().id !== Abilities.TRUANT;

    const lastMove = pokemon.getLastXMoves().find(() => true);

    if (lastMove && lastMove.move !== Moves.NONE) {
      (pokemon.scene.getCurrentPhase() as MovePhase).cancel();
      pokemon.scene.unshiftPhase(new ShowAbilityPhase(pokemon.scene, pokemon.id, passive));
      pokemon.scene.queueMessage(i18next.t("battlerTags:truantLapse", { pokemonNameWithAffix: getPokemonNameWithAffix(pokemon) }));
    }

    return true;
  }
}

export class SlowStartTag extends AbilityBattlerTag {
  constructor() {
    super(BattlerTagType.SLOW_START, Abilities.SLOW_START, BattlerTagLapseType.TURN_END, 5);
  }

  onAdd(pokemon: Pokemon): void {
    super.onAdd(pokemon);

    pokemon.scene.queueMessage(i18next.t("battlerTags:slowStartOnAdd", { pokemonNameWithAffix: getPokemonNameWithAffix(pokemon) }), null, false, null, true);
  }

  lapse(pokemon: Pokemon, lapseType: BattlerTagLapseType): boolean {
    if (!pokemon.hasAbility(this.ability)) {
      this.turnCount = 1;
    }

    return super.lapse(pokemon, lapseType);
  }

  onRemove(pokemon: Pokemon): void {
    super.onRemove(pokemon);

    pokemon.scene.queueMessage(i18next.t("battlerTags:slowStartOnRemove", { pokemonNameWithAffix: getPokemonNameWithAffix(pokemon) }), null, false, null);
  }
}

export class HighestStatBoostTag extends AbilityBattlerTag {
  public stat: Stat;
  public multiplier: number;

  constructor(tagType: BattlerTagType, ability: Abilities) {
    super(tagType, ability, BattlerTagLapseType.CUSTOM, 1);
  }

  /**
  * When given a battler tag or json representing one, load the data for it.
  * @param {BattlerTag | any} source A battler tag
  */
  loadTag(source: BattlerTag | any): void {
    super.loadTag(source);
    this.stat = source.stat as Stat;
    this.multiplier = source.multiplier;
  }

  onAdd(pokemon: Pokemon): void {
    super.onAdd(pokemon);

    let highestStat: EffectiveStat;
    EFFECTIVE_STATS.map(s => pokemon.getEffectiveStat(s)).reduce((highestValue: number, value: number, i: number) => {
      if (value > highestValue) {
        highestStat = EFFECTIVE_STATS[i];
        return value;
      }
      return highestValue;
    }, 0);

    highestStat = highestStat!; // tell TS compiler it's defined!
    this.stat = highestStat;

    switch (this.stat) {
    case Stat.SPD:
      this.multiplier = 1.5;
      break;
    default:
      this.multiplier = 1.3;
      break;
    }

    pokemon.scene.queueMessage(i18next.t("battlerTags:highestStatBoostOnAdd", { pokemonNameWithAffix: getPokemonNameWithAffix(pokemon), statName: i18next.t(getStatKey(highestStat)) }), null, false, null, true);
  }

  onRemove(pokemon: Pokemon): void {
    super.onRemove(pokemon);

    pokemon.scene.queueMessage(i18next.t("battlerTags:highestStatBoostOnRemove", { pokemonNameWithAffix: getPokemonNameWithAffix(pokemon), abilityName: allAbilities[this.ability].name }));
  }
}

export class WeatherHighestStatBoostTag extends HighestStatBoostTag implements WeatherBattlerTag {
  public weatherTypes: WeatherType[];

  constructor(tagType: BattlerTagType, ability: Abilities, ...weatherTypes: WeatherType[]) {
    super(tagType, ability);
    this.weatherTypes = weatherTypes;
  }

  /**
  * When given a battler tag or json representing one, load the data for it.
  * @param {BattlerTag | any} source A battler tag
  */
  loadTag(source: BattlerTag | any): void {
    super.loadTag(source);
    this.weatherTypes = source.weatherTypes.map(w => w as WeatherType);
  }
}

export class TerrainHighestStatBoostTag extends HighestStatBoostTag implements TerrainBattlerTag {
  public terrainTypes: TerrainType[];

  constructor(tagType: BattlerTagType, ability: Abilities, ...terrainTypes: TerrainType[]) {
    super(tagType, ability);
    this.terrainTypes = terrainTypes;
  }

  /**
  * When given a battler tag or json representing one, load the data for it.
  * @param {BattlerTag | any} source A battler tag
  */
  loadTag(source: BattlerTag | any): void {
    super.loadTag(source);
    this.terrainTypes = source.terrainTypes.map(w => w as TerrainType);
  }
}

export class SemiInvulnerableTag extends BattlerTag {
  constructor(tagType: BattlerTagType, turnCount: number, sourceMove: Moves) {
    super(tagType, BattlerTagLapseType.MOVE_EFFECT, turnCount, sourceMove);
  }

  onAdd(pokemon: Pokemon): void {
    super.onAdd(pokemon);

    pokemon.setVisible(false);
  }

  onRemove(pokemon: Pokemon): void {
    // Wait 2 frames before setting visible for battle animations that don't immediately show the sprite invisible
    pokemon.scene.tweens.addCounter({
      duration: Utils.getFrameMs(2),
      onComplete: () => pokemon.setVisible(true)
    });
  }
}

export class TypeImmuneTag extends BattlerTag {
  public immuneType: Type;

  constructor(tagType: BattlerTagType, sourceMove: Moves, immuneType: Type, length: number = 1) {
    super(tagType, BattlerTagLapseType.TURN_END, length, sourceMove);

    this.immuneType = immuneType;
  }

  /**
  * When given a battler tag or json representing one, load the data for it.
  * @param {BattlerTag | any} source A battler tag
  */
  loadTag(source: BattlerTag | any): void {
    super.loadTag(source);
    this.immuneType = source.immuneType as Type;
  }
}

export class MagnetRisenTag extends TypeImmuneTag {
  constructor(tagType: BattlerTagType, sourceMove: Moves) {
    super(tagType, sourceMove, Type.GROUND, 5);
  }

  onAdd(pokemon: Pokemon): void {
    super.onAdd(pokemon);

    pokemon.scene.queueMessage(i18next.t("battlerTags:magnetRisenOnAdd", { pokemonNameWithAffix: getPokemonNameWithAffix(pokemon) }));
  }

  onRemove(pokemon: Pokemon): void {
    super.onRemove(pokemon);

    pokemon.scene.queueMessage(i18next.t("battlerTags:magnetRisenOnRemove", { pokemonNameWithAffix: getPokemonNameWithAffix(pokemon) }));
  }
}

export class TypeBoostTag extends BattlerTag {
  public boostedType: Type;
  public boostValue: number;
  public oneUse: boolean;

  constructor(tagType: BattlerTagType, sourceMove: Moves, boostedType: Type, boostValue: number, oneUse: boolean) {
    super(tagType, BattlerTagLapseType.TURN_END, 1, sourceMove);

    this.boostedType = boostedType;
    this.boostValue = boostValue;
    this.oneUse = oneUse;
  }

  /**
  * When given a battler tag or json representing one, load the data for it.
  * @param {BattlerTag | any} source A battler tag
  */
  loadTag(source: BattlerTag | any): void {
    super.loadTag(source);
    this.boostedType = source.boostedType as Type;
    this.boostValue = source.boostValue;
    this.oneUse = source.oneUse;
  }

  lapse(pokemon: Pokemon, lapseType: BattlerTagLapseType): boolean {
    return lapseType !== BattlerTagLapseType.CUSTOM || super.lapse(pokemon, lapseType);
  }
}

export class CritBoostTag extends BattlerTag {
  constructor(tagType: BattlerTagType, sourceMove: Moves) {
    super(tagType, BattlerTagLapseType.TURN_END, 1, sourceMove);
  }

  onAdd(pokemon: Pokemon): void {
    super.onAdd(pokemon);

    pokemon.scene.queueMessage(i18next.t("battlerTags:critBoostOnAdd", { pokemonNameWithAffix: getPokemonNameWithAffix(pokemon) }));
  }

  lapse(pokemon: Pokemon, lapseType: BattlerTagLapseType): boolean {
    return lapseType !== BattlerTagLapseType.CUSTOM || super.lapse(pokemon, lapseType);
  }

  onRemove(pokemon: Pokemon): void {
    super.onRemove(pokemon);

    pokemon.scene.queueMessage(i18next.t("battlerTags:critBoostOnRemove", { pokemonNameWithAffix: getPokemonNameWithAffix(pokemon) }));
  }
}

/**
 * Tag for the effects of Dragon Cheer, which boosts the critical hit ratio of the user's allies.
 * @extends {CritBoostTag}
 */
export class DragonCheerTag extends CritBoostTag {
  /** The types of the user's ally when the tag is added */
  public typesOnAdd: Type[];

  constructor() {
    super(BattlerTagType.CRIT_BOOST, Moves.DRAGON_CHEER);
  }

  onAdd(pokemon: Pokemon): void {
    super.onAdd(pokemon);

    this.typesOnAdd = pokemon.getTypes(true);
  }
}

export class SaltCuredTag extends BattlerTag {
  private sourceIndex: number;

  constructor(sourceId: number) {
    super(BattlerTagType.SALT_CURED, BattlerTagLapseType.TURN_END, 1, Moves.SALT_CURE, sourceId);
  }

  /**
  * When given a battler tag or json representing one, load the data for it.
  * @param {BattlerTag | any} source A battler tag
  */
  loadTag(source: BattlerTag | any): void {
    super.loadTag(source);
    this.sourceIndex = source.sourceIndex;
  }

  onAdd(pokemon: Pokemon): void {
    super.onAdd(pokemon);

    pokemon.scene.queueMessage(i18next.t("battlerTags:saltCuredOnAdd", { pokemonNameWithAffix: getPokemonNameWithAffix(pokemon) }));
    this.sourceIndex = pokemon.scene.getPokemonById(this.sourceId!)!.getBattlerIndex(); // TODO: are those bangs correct?
  }

  lapse(pokemon: Pokemon, lapseType: BattlerTagLapseType): boolean {
    const ret = lapseType !== BattlerTagLapseType.CUSTOM || super.lapse(pokemon, lapseType);

    if (ret) {
      pokemon.scene.unshiftPhase(new CommonAnimPhase(pokemon.scene, pokemon.getBattlerIndex(), pokemon.getBattlerIndex(), CommonAnim.SALT_CURE));

      const cancelled = new Utils.BooleanHolder(false);
      applyAbAttrs(BlockNonDirectDamageAbAttr, pokemon, cancelled);

      if (!cancelled.value) {
        const pokemonSteelOrWater = pokemon.isOfType(Type.STEEL) || pokemon.isOfType(Type.WATER);
        pokemon.damageAndUpdate(Utils.toDmgValue(pokemonSteelOrWater ? pokemon.getMaxHp() / 4 : pokemon.getMaxHp() / 8));

        pokemon.scene.queueMessage(
          i18next.t("battlerTags:saltCuredLapse", {
            pokemonNameWithAffix: getPokemonNameWithAffix(pokemon),
            moveName: this.getMoveName()
          })
        );
      }
    }

    return ret;
  }
}

export class CursedTag extends BattlerTag {
  private sourceIndex: number;

  constructor(sourceId: number) {
    super(BattlerTagType.CURSED, BattlerTagLapseType.TURN_END, 1, Moves.CURSE, sourceId);
  }

  /**
  * When given a battler tag or json representing one, load the data for it.
  * @param {BattlerTag | any} source A battler tag
  */
  loadTag(source: BattlerTag | any): void {
    super.loadTag(source);
    this.sourceIndex = source.sourceIndex;
  }

  onAdd(pokemon: Pokemon): void {
    super.onAdd(pokemon);
    this.sourceIndex = pokemon.scene.getPokemonById(this.sourceId!)!.getBattlerIndex(); // TODO: are those bangs correct?
  }

  lapse(pokemon: Pokemon, lapseType: BattlerTagLapseType): boolean {
    const ret = lapseType !== BattlerTagLapseType.CUSTOM || super.lapse(pokemon, lapseType);

    if (ret) {
      pokemon.scene.unshiftPhase(new CommonAnimPhase(pokemon.scene, pokemon.getBattlerIndex(), pokemon.getBattlerIndex(), CommonAnim.SALT_CURE));

      const cancelled = new Utils.BooleanHolder(false);
      applyAbAttrs(BlockNonDirectDamageAbAttr, pokemon, cancelled);

      if (!cancelled.value) {
        pokemon.damageAndUpdate(Utils.toDmgValue(pokemon.getMaxHp() / 4));
        pokemon.scene.queueMessage(i18next.t("battlerTags:cursedLapse", { pokemonNameWithAffix: getPokemonNameWithAffix(pokemon) }));
      }
    }

    return ret;
  }
}

/**
 * Battler tag for effects that ground the source, allowing Ground-type moves to hit them. Encompasses two tag types:
 * @item `IGNORE_FLYING`: Persistent grounding effects (i.e. from Smack Down and Thousand Waves)
 * @item `ROOSTED`: One-turn grounding effects (i.e. from Roost)
 */
export class GroundedTag extends BattlerTag {
  constructor(tagType: BattlerTagType, lapseType: BattlerTagLapseType, sourceMove: Moves) {
    super(tagType, lapseType, 1, sourceMove);
  }
}

/** Common attributes of form change abilities that block damage */
export class FormBlockDamageTag extends BattlerTag {
  constructor(tagType: BattlerTagType) {
    super(tagType, BattlerTagLapseType.CUSTOM, 1);
  }

  /**
   * Determines if the tag can be added to the Pokémon.
   * @param {Pokemon} pokemon The Pokémon to which the tag might be added.
   * @returns {boolean} True if the tag can be added, false otherwise.
   */
  canAdd(pokemon: Pokemon): boolean {
    return pokemon.formIndex === 0;
  }

  /**
   * Applies the tag to the Pokémon.
   * Triggers a form change if the Pokémon is not in its defense form.
   * @param {Pokemon} pokemon The Pokémon to which the tag is added.
   */
  onAdd(pokemon: Pokemon): void {
    super.onAdd(pokemon);

    if (pokemon.formIndex !== 0) {
      pokemon.scene.triggerPokemonFormChange(pokemon, SpeciesFormChangeManualTrigger);
    }
  }

  /**
   * Removes the tag from the Pokémon.
   * Triggers a form change when the tag is removed.
   * @param {Pokemon} pokemon The Pokémon from which the tag is removed.
   */
  onRemove(pokemon: Pokemon): void {
    super.onRemove(pokemon);

    pokemon.scene.triggerPokemonFormChange(pokemon, SpeciesFormChangeManualTrigger);
  }
}

/** Provides the additional weather-based effects of the Ice Face ability */
export class IceFaceBlockDamageTag extends FormBlockDamageTag {
  constructor(tagType: BattlerTagType) {
    super(tagType);
  }

  /**
   * Determines if the tag can be added to the Pokémon.
   * @param {Pokemon} pokemon The Pokémon to which the tag might be added.
   * @returns {boolean} True if the tag can be added, false otherwise.
   */
  canAdd(pokemon: Pokemon): boolean {
    const weatherType = pokemon.scene.arena.weather?.weatherType;
    const isWeatherSnowOrHail = weatherType === WeatherType.HAIL || weatherType === WeatherType.SNOW;

    return super.canAdd(pokemon) || isWeatherSnowOrHail;
  }
}

/**
 * Battler tag enabling the Stockpile mechanic. This tag handles:
 * - Stack tracking, including max limit enforcement (which is replicated in Stockpile for redundancy).
 *
 * - Stat changes on adding a stack. Adding a stockpile stack attempts to raise the pokemon's DEF and SPDEF by +1.
 *
 * - Stat changes on removal of (all) stacks.
 *   - Removing stacks decreases DEF and SPDEF, independently, by one stage for each stack that successfully changed
 *     the stat when added.
 */
export class StockpilingTag extends BattlerTag {
  public stockpiledCount: number = 0;
  public statChangeCounts: { [Stat.DEF]: number; [Stat.SPDEF]: number } = {
    [Stat.DEF]: 0,
    [Stat.SPDEF]: 0
  };

  constructor(sourceMove: Moves = Moves.NONE) {
    super(BattlerTagType.STOCKPILING, BattlerTagLapseType.CUSTOM, 1, sourceMove);
  }

  private onStatStagesChanged: StatStageChangeCallback = (_, statsChanged, statChanges) => {
    const defChange = statChanges[statsChanged.indexOf(Stat.DEF)] ?? 0;
    const spDefChange = statChanges[statsChanged.indexOf(Stat.SPDEF)] ?? 0;

    if (defChange) {
      this.statChangeCounts[Stat.DEF]++;
    }

    if (spDefChange) {
      this.statChangeCounts[Stat.SPDEF]++;
    }
  };

  loadTag(source: BattlerTag | any): void {
    super.loadTag(source);
    this.stockpiledCount = source.stockpiledCount || 0;
    this.statChangeCounts = {
      [ Stat.DEF ]: source.statChangeCounts?.[ Stat.DEF ] ?? 0,
      [ Stat.SPDEF ]: source.statChangeCounts?.[ Stat.SPDEF ] ?? 0,
    };
  }

  /**
   * Adds a stockpile stack to a pokemon, up to a maximum of 3 stacks. Note that onOverlap defers to this method.
   *
   * If a stack is added, a message is displayed and the pokemon's DEF and SPDEF are increased by 1.
   * For each stat, an internal counter is incremented (by 1) if the stat was successfully changed.
   */
  onAdd(pokemon: Pokemon): void {
    if (this.stockpiledCount < 3) {
      this.stockpiledCount++;

      pokemon.scene.queueMessage(i18next.t("battlerTags:stockpilingOnAdd", {
        pokemonNameWithAffix: getPokemonNameWithAffix(pokemon),
        stockpiledCount: this.stockpiledCount
      }));

      // Attempt to increase DEF and SPDEF by one stage, keeping track of successful changes.
      pokemon.scene.unshiftPhase(new StatStageChangePhase(
        pokemon.scene, pokemon.getBattlerIndex(), true,
        [Stat.SPDEF, Stat.DEF], 1, true, false, true, this.onStatStagesChanged
      ));
    }
  }

  onOverlap(pokemon: Pokemon): void {
    this.onAdd(pokemon);
  }

  /**
   * Removing the tag removes all stacks, and the pokemon's DEF and SPDEF are decreased by
   * one stage for each stack which had successfully changed that particular stat during onAdd.
   */
  onRemove(pokemon: Pokemon): void {
    const defChange = this.statChangeCounts[Stat.DEF];
    const spDefChange = this.statChangeCounts[Stat.SPDEF];

    if (defChange) {
      pokemon.scene.unshiftPhase(new StatStageChangePhase(pokemon.scene, pokemon.getBattlerIndex(), true, [ Stat.DEF ], -defChange, true, false, true));
    }

    if (spDefChange) {
      pokemon.scene.unshiftPhase(new StatStageChangePhase(pokemon.scene, pokemon.getBattlerIndex(), true, [ Stat.SPDEF ], -spDefChange, true, false, true));
    }
  }
}

/**
 * Battler tag for Gulp Missile used by Cramorant.
 * @extends BattlerTag
 */
export class GulpMissileTag extends BattlerTag {
  constructor(tagType: BattlerTagType, sourceMove: Moves) {
    super(tagType, BattlerTagLapseType.CUSTOM, 0, sourceMove);
  }

  /**
   * Gulp Missile's initial form changes are triggered by using Surf and Dive.
   * @param {Pokemon} pokemon The Pokemon with Gulp Missile ability.
   * @returns Whether the BattlerTag can be added.
   */
  canAdd(pokemon: Pokemon): boolean {
    const isSurfOrDive = [ Moves.SURF, Moves.DIVE ].includes(this.sourceMove);
    const isNormalForm = pokemon.formIndex === 0 && !pokemon.getTag(BattlerTagType.GULP_MISSILE_ARROKUDA) && !pokemon.getTag(BattlerTagType.GULP_MISSILE_PIKACHU);
    const isCramorant = pokemon.species.speciesId === Species.CRAMORANT;

    return isSurfOrDive && isNormalForm && isCramorant;
  }

  onAdd(pokemon: Pokemon): void {
    super.onAdd(pokemon);
    pokemon.scene.triggerPokemonFormChange(pokemon, SpeciesFormChangeManualTrigger);
  }

  onRemove(pokemon: Pokemon): void {
    super.onRemove(pokemon);
    pokemon.scene.triggerPokemonFormChange(pokemon, SpeciesFormChangeManualTrigger);
  }
}

<<<<<<< HEAD
export class PowerTrickTag extends BattlerTag {
  constructor(sourceMove: Moves) {
    super(BattlerTagType.POWER_TRICK, BattlerTagLapseType.CUSTOM, 1, sourceMove);
  }
}

export function getBattlerTag(tagType: BattlerTagType, turnCount: integer, sourceMove: Moves, sourceId: integer): BattlerTag {
=======
/**
 * Tag that makes the target drop all of it type immunities
 * and all accuracy checks ignore its evasiveness stat.
 *
 * Applied by moves: {@linkcode Moves.ODOR_SLEUTH | Odor Sleuth},
 * {@linkcode Moves.MIRACLE_EYE | Miracle Eye} and {@linkcode Moves.FORESIGHT | Foresight}.
 *
 * @extends BattlerTag
 * @see {@linkcode ignoreImmunity}
 */
export class ExposedTag extends BattlerTag {
  private defenderType: Type;
  private allowedTypes: Type[];

  constructor(tagType: BattlerTagType, sourceMove: Moves, defenderType: Type, allowedTypes: Type[]) {
    super(tagType, BattlerTagLapseType.CUSTOM, 1, sourceMove);
    this.defenderType = defenderType;
    this.allowedTypes = allowedTypes;
  }

  /**
  * When given a battler tag or json representing one, load the data for it.
  * @param {BattlerTag | any} source A battler tag
  */
  loadTag(source: BattlerTag | any): void {
    super.loadTag(source);
    this.defenderType = source.defenderType as Type;
    this.allowedTypes = source.allowedTypes as Type[];
  }

  /**
   * @param types {@linkcode Type} of the defending Pokemon
   * @param moveType {@linkcode Type} of the move targetting it
   * @returns `true` if the move should be allowed to target the defender.
   */
  ignoreImmunity(type: Type, moveType: Type): boolean {
    return type === this.defenderType && this.allowedTypes.includes(moveType);
  }
}


export function getBattlerTag(tagType: BattlerTagType, turnCount: number, sourceMove: Moves, sourceId: number): BattlerTag {
>>>>>>> d004d905
  switch (tagType) {
  case BattlerTagType.RECHARGING:
    return new RechargingTag(sourceMove);
  case BattlerTagType.BEAK_BLAST_CHARGING:
    return new BeakBlastChargingTag();
  case BattlerTagType.SHELL_TRAP:
    return new ShellTrapTag();
  case BattlerTagType.FLINCHED:
    return new FlinchedTag(sourceMove);
  case BattlerTagType.INTERRUPTED:
    return new InterruptedTag(sourceMove);
  case BattlerTagType.CONFUSED:
    return new ConfusedTag(turnCount, sourceMove);
  case BattlerTagType.INFATUATED:
    return new InfatuatedTag(sourceMove, sourceId);
  case BattlerTagType.SEEDED:
    return new SeedTag(sourceId);
  case BattlerTagType.NIGHTMARE:
    return new NightmareTag();
  case BattlerTagType.FRENZY:
    return new FrenzyTag(turnCount, sourceMove, sourceId);
  case BattlerTagType.CHARGING:
    return new BattlerTag(tagType, BattlerTagLapseType.CUSTOM, 1, sourceMove, sourceId);
  case BattlerTagType.ENCORE:
    return new EncoreTag(sourceId);
  case BattlerTagType.HELPING_HAND:
    return new HelpingHandTag(sourceId);
  case BattlerTagType.INGRAIN:
    return new IngrainTag(sourceId);
  case BattlerTagType.AQUA_RING:
    return new AquaRingTag();
  case BattlerTagType.DROWSY:
    return new DrowsyTag();
  case BattlerTagType.TRAPPED:
    return new TrappedTag(tagType, BattlerTagLapseType.CUSTOM, turnCount, sourceMove, sourceId);
  case BattlerTagType.NO_RETREAT:
    return new NoRetreatTag(sourceId);
  case BattlerTagType.BIND:
    return new BindTag(turnCount, sourceId);
  case BattlerTagType.WRAP:
    return new WrapTag(turnCount, sourceId);
  case BattlerTagType.FIRE_SPIN:
    return new FireSpinTag(turnCount, sourceId);
  case BattlerTagType.WHIRLPOOL:
    return new WhirlpoolTag(turnCount, sourceId);
  case BattlerTagType.CLAMP:
    return new ClampTag(turnCount, sourceId);
  case BattlerTagType.SAND_TOMB:
    return new SandTombTag(turnCount, sourceId);
  case BattlerTagType.MAGMA_STORM:
    return new MagmaStormTag(turnCount, sourceId);
  case BattlerTagType.SNAP_TRAP:
    return new SnapTrapTag(turnCount, sourceId);
  case BattlerTagType.THUNDER_CAGE:
    return new ThunderCageTag(turnCount, sourceId);
  case BattlerTagType.INFESTATION:
    return new InfestationTag(turnCount, sourceId);
  case BattlerTagType.PROTECTED:
    return new ProtectedTag(sourceMove);
  case BattlerTagType.SPIKY_SHIELD:
    return new ContactDamageProtectedTag(sourceMove, 8);
  case BattlerTagType.KINGS_SHIELD:
    return new ContactStatStageChangeProtectedTag(sourceMove, tagType, Stat.ATK, -1);
  case BattlerTagType.OBSTRUCT:
    return new ContactStatStageChangeProtectedTag(sourceMove, tagType, Stat.DEF, -2);
  case BattlerTagType.SILK_TRAP:
    return new ContactStatStageChangeProtectedTag(sourceMove, tagType, Stat.SPD, -1);
  case BattlerTagType.BANEFUL_BUNKER:
    return new ContactPoisonProtectedTag(sourceMove);
  case BattlerTagType.BURNING_BULWARK:
    return new ContactBurnProtectedTag(sourceMove);
  case BattlerTagType.ENDURING:
    return new EnduringTag(sourceMove);
  case BattlerTagType.STURDY:
    return new SturdyTag(sourceMove);
  case BattlerTagType.PERISH_SONG:
    return new PerishSongTag(turnCount);
  case BattlerTagType.CENTER_OF_ATTENTION:
    return new CenterOfAttentionTag(sourceMove);
  case BattlerTagType.TRUANT:
    return new TruantTag();
  case BattlerTagType.SLOW_START:
    return new SlowStartTag();
  case BattlerTagType.PROTOSYNTHESIS:
    return new WeatherHighestStatBoostTag(tagType, Abilities.PROTOSYNTHESIS, WeatherType.SUNNY, WeatherType.HARSH_SUN);
  case BattlerTagType.QUARK_DRIVE:
    return new TerrainHighestStatBoostTag(tagType, Abilities.QUARK_DRIVE, TerrainType.ELECTRIC);
  case BattlerTagType.FLYING:
  case BattlerTagType.UNDERGROUND:
  case BattlerTagType.UNDERWATER:
  case BattlerTagType.HIDDEN:
    return new SemiInvulnerableTag(tagType, turnCount, sourceMove);
  case BattlerTagType.FIRE_BOOST:
    return new TypeBoostTag(tagType, sourceMove, Type.FIRE, 1.5, false);
  case BattlerTagType.CRIT_BOOST:
    return new CritBoostTag(tagType, sourceMove);
  case BattlerTagType.DRAGON_CHEER:
    return new DragonCheerTag();
  case BattlerTagType.ALWAYS_CRIT:
  case BattlerTagType.IGNORE_ACCURACY:
    return new BattlerTag(tagType, BattlerTagLapseType.TURN_END, 2, sourceMove);
  case BattlerTagType.ALWAYS_GET_HIT:
  case BattlerTagType.RECEIVE_DOUBLE_DAMAGE:
    return new BattlerTag(tagType, BattlerTagLapseType.PRE_MOVE, 1, sourceMove);
  case BattlerTagType.BYPASS_SLEEP:
    return new BattlerTag(tagType, BattlerTagLapseType.TURN_END, turnCount, sourceMove);
  case BattlerTagType.IGNORE_FLYING:
    return new GroundedTag(tagType, BattlerTagLapseType.CUSTOM, sourceMove);
  case BattlerTagType.ROOSTED:
    return new GroundedTag(tagType, BattlerTagLapseType.TURN_END, sourceMove);
  case BattlerTagType.SALT_CURED:
    return new SaltCuredTag(sourceId);
  case BattlerTagType.CURSED:
    return new CursedTag(sourceId);
  case BattlerTagType.CHARGED:
    return new TypeBoostTag(tagType, sourceMove, Type.ELECTRIC, 2, true);
  case BattlerTagType.MAGNET_RISEN:
    return new MagnetRisenTag(tagType, sourceMove);
  case BattlerTagType.MINIMIZED:
    return new MinimizeTag();
  case BattlerTagType.DESTINY_BOND:
    return new DestinyBondTag(sourceMove, sourceId);
  case BattlerTagType.ICE_FACE:
<<<<<<< HEAD
    return new IceFaceTag(sourceMove);
  case BattlerTagType.POWER_TRICK:
    return new PowerTrickTag(sourceMove);
=======
    return new IceFaceBlockDamageTag(tagType);
  case BattlerTagType.DISGUISE:
    return new FormBlockDamageTag(tagType);
  case BattlerTagType.STOCKPILING:
    return new StockpilingTag(sourceMove);
  case BattlerTagType.OCTOLOCK:
    return new OctolockTag(sourceId);
  case BattlerTagType.IGNORE_GHOST:
    return new ExposedTag(tagType, sourceMove, Type.GHOST, [Type.NORMAL, Type.FIGHTING]);
  case BattlerTagType.IGNORE_DARK:
    return new ExposedTag(tagType, sourceMove, Type.DARK, [Type.PSYCHIC]);
  case BattlerTagType.GULP_MISSILE_ARROKUDA:
  case BattlerTagType.GULP_MISSILE_PIKACHU:
    return new GulpMissileTag(tagType, sourceMove);
>>>>>>> d004d905
  case BattlerTagType.NONE:
  default:
    return new BattlerTag(tagType, BattlerTagLapseType.CUSTOM, turnCount, sourceMove, sourceId);
  }
}

/**
* When given a battler tag or json representing one, creates an actual BattlerTag object with the same data.
* @param {BattlerTag | any} source A battler tag
* @return {BattlerTag} The valid battler tag
*/
export function loadBattlerTag(source: BattlerTag | any): BattlerTag {
  const tag = getBattlerTag(source.tagType, source.turnCount, source.sourceMove, source.sourceId);
  tag.loadTag(source);
  return tag;
}<|MERGE_RESOLUTION|>--- conflicted
+++ resolved
@@ -1821,15 +1821,6 @@
   }
 }
 
-<<<<<<< HEAD
-export class PowerTrickTag extends BattlerTag {
-  constructor(sourceMove: Moves) {
-    super(BattlerTagType.POWER_TRICK, BattlerTagLapseType.CUSTOM, 1, sourceMove);
-  }
-}
-
-export function getBattlerTag(tagType: BattlerTagType, turnCount: integer, sourceMove: Moves, sourceId: integer): BattlerTag {
-=======
 /**
  * Tag that makes the target drop all of it type immunities
  * and all accuracy checks ignore its evasiveness stat.
@@ -1872,7 +1863,6 @@
 
 
 export function getBattlerTag(tagType: BattlerTagType, turnCount: number, sourceMove: Moves, sourceId: number): BattlerTag {
->>>>>>> d004d905
   switch (tagType) {
   case BattlerTagType.RECHARGING:
     return new RechargingTag(sourceMove);
@@ -1996,11 +1986,6 @@
   case BattlerTagType.DESTINY_BOND:
     return new DestinyBondTag(sourceMove, sourceId);
   case BattlerTagType.ICE_FACE:
-<<<<<<< HEAD
-    return new IceFaceTag(sourceMove);
-  case BattlerTagType.POWER_TRICK:
-    return new PowerTrickTag(sourceMove);
-=======
     return new IceFaceBlockDamageTag(tagType);
   case BattlerTagType.DISGUISE:
     return new FormBlockDamageTag(tagType);
@@ -2015,7 +2000,6 @@
   case BattlerTagType.GULP_MISSILE_ARROKUDA:
   case BattlerTagType.GULP_MISSILE_PIKACHU:
     return new GulpMissileTag(tagType, sourceMove);
->>>>>>> d004d905
   case BattlerTagType.NONE:
   default:
     return new BattlerTag(tagType, BattlerTagLapseType.CUSTOM, turnCount, sourceMove, sourceId);
