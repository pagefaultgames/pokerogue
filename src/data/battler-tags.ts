--- conflicted
+++ resolved
@@ -850,22 +850,11 @@
 
   onRemove(pokemon: Pokemon): void {
     super.onRemove(pokemon);
-<<<<<<< HEAD
     if ([Moves.OUTRAGE, Moves.PETAL_DANCE, Moves.THRASH].includes(this.sourceMove)) {
+      if (this.turnCount < 2) { // Only add CONFUSED tag if a disruption occurs on the final confusion-inducing turn of FRENZY
       pokemon.addTag(BattlerTagType.CONFUSED, pokemon.randSeedIntRange(2, 4));
     }
-  }
-}
-
-export class ChargingTag extends BattlerTag {
-  constructor(sourceMove: Moves, sourceId: integer) {
-    super(BattlerTagType.CHARGING, BattlerTagLapseType.CUSTOM, 1, sourceMove, sourceId);
-=======
-
-    if (this.turnCount < 2) { // Only add CONFUSED tag if a disruption occurs on the final confusion-inducing turn of FRENZY
-      pokemon.addTag(BattlerTagType.CONFUSED, pokemon.randSeedIntRange(2, 4));
-    }
->>>>>>> 6030b780
+    }
   }
 }
 
