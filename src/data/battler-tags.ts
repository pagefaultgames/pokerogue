--- conflicted
+++ resolved
@@ -364,11 +364,7 @@
       if (pokemon.randSeedInt(3) === 0) {
         const atk = pokemon.getBattleStat(Stat.ATK);
         const def = pokemon.getBattleStat(Stat.DEF);
-<<<<<<< HEAD
-        const damage = Math.ceil(((((2 * pokemon.level / 5 + 2) * 40 * atk / def) / 50) + 2) * (pokemon.randSeedIntRange(85, 100) / 100));
-=======
-        const damage = Utils.toDmgValue(((((2 * pokemon.level / 5 + 2) * 40 * atk / def) / 50) + 2) * (pokemon.randSeedInt(15, 85) / 100));
->>>>>>> c20f37bc
+        const damage = Utils.toDmgValue(((((2 * pokemon.level / 5 + 2) * 40 * atk / def) / 50) + 2) * (pokemon.randSeedIntRange(85, 100) / 100));
         pokemon.scene.queueMessage(i18next.t("battlerTags:confusedLapseHurtItself"));
         pokemon.damageAndUpdate(damage);
         pokemon.battleData.hitCount++;
