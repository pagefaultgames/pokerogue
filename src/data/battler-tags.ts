import { CommonAnim, CommonBattleAnim } from "./battle-anims";
import { CommonAnimPhase, MoveEffectPhase, MovePhase, PokemonHealPhase, ShowAbilityPhase, StatChangeCallback, StatChangePhase } from "../phases";
import { getPokemonNameWithAffix } from "../messages";
import Pokemon, { MoveResult, HitResult } from "../field/pokemon";
import { Stat, getStatName } from "./pokemon-stat";
import { StatusEffect } from "./status-effect";
import * as Utils from "../utils";
import { ChargeAttr, MoveFlags, allMoves } from "./move";
import { Type } from "./type";
import { BlockNonDirectDamageAbAttr, FlinchEffectAbAttr, ReverseDrainAbAttr, applyAbAttrs } from "./ability";
import { TerrainType } from "./terrain";
import { WeatherType } from "./weather";
import { BattleStat } from "./battle-stat";
import { allAbilities } from "./ability";
import { SpeciesFormChangeManualTrigger } from "./pokemon-forms";
import { Abilities } from "#enums/abilities";
import { BattlerTagType } from "#enums/battler-tag-type";
import { Moves } from "#enums/moves";
import { Species } from "#enums/species";
import i18next from "#app/plugins/i18n.js";

export enum BattlerTagLapseType {
  FAINT,
  MOVE,
  PRE_MOVE,
  AFTER_MOVE,
  MOVE_EFFECT,
  TURN_END,
  CUSTOM
}

export class BattlerTag {
  public tagType: BattlerTagType;
<<<<<<< HEAD
  public lapseType: BattlerTagLapseType[];
=======
  public lapseTypes: BattlerTagLapseType[];
>>>>>>> 07b65631
  public turnCount: number;
  public sourceMove: Moves;
  public sourceId?: number;

  constructor(tagType: BattlerTagType, lapseType: BattlerTagLapseType | BattlerTagLapseType[], turnCount: number, sourceMove: Moves, sourceId?: number) {
    this.tagType = tagType;
<<<<<<< HEAD
    this.lapseType = typeof lapseType === "number" ? [ lapseType ] : lapseType;
=======
    this.lapseTypes = Array.isArray(lapseType) ? lapseType : [ lapseType ];
>>>>>>> 07b65631
    this.turnCount = turnCount;
    this.sourceMove = sourceMove;
    this.sourceId = sourceId;
  }

  canAdd(pokemon: Pokemon): boolean {
    return true;
  }

  onAdd(pokemon: Pokemon): void { }

  onRemove(pokemon: Pokemon): void { }

  onOverlap(pokemon: Pokemon): void { }

  lapse(pokemon: Pokemon, lapseType: BattlerTagLapseType): boolean {
    return --this.turnCount > 0;
  }

  getDescriptor(): string {
    return "";
  }

  isSourceLinked(): boolean {
    return false;
  }

  getMoveName(): string {
    return this.sourceMove
      ? allMoves[this.sourceMove].name
      : null;
  }

  /**
  * When given a battler tag or json representing one, load the data for it.
  * This is meant to be inherited from by any battler tag with custom attributes
  * @param {BattlerTag | any} source A battler tag
  */
  loadTag(source: BattlerTag | any): void {
    this.turnCount = source.turnCount;
    this.sourceMove = source.sourceMove;
    this.sourceId = source.sourceId;
  }
}

export interface WeatherBattlerTag {
  weatherTypes: WeatherType[];
}

export interface TerrainBattlerTag {
  terrainTypes: TerrainType[];
}

/**
 * BattlerTag that represents the "recharge" effects of moves like Hyper Beam.
 */
export class RechargingTag extends BattlerTag {
  constructor(sourceMove: Moves) {
    super(BattlerTagType.RECHARGING, [ BattlerTagLapseType.PRE_MOVE, BattlerTagLapseType.TURN_END ], 2, sourceMove);
  }

  onAdd(pokemon: Pokemon): void {
    super.onAdd(pokemon);

    // Queue a placeholder move for the Pokemon to "use" next turn
    pokemon.getMoveQueue().push({ move: Moves.NONE, targets: [] });
  }

  /** Cancels the source's move this turn and queues a "__ must recharge!" message */
  lapse(pokemon: Pokemon, lapseType: BattlerTagLapseType): boolean {
    if (lapseType === BattlerTagLapseType.PRE_MOVE) {
      pokemon.scene.queueMessage(i18next.t("battle:battlerTagsRechargingLapse", { pokemonNameWithAffix: getPokemonNameWithAffix(pokemon) }));
      (pokemon.scene.getCurrentPhase() as MovePhase).cancel();
      pokemon.getMoveQueue().shift();
    }
    return super.lapse(pokemon, lapseType);
  }
}

export class TrappedTag extends BattlerTag {
  constructor(tagType: BattlerTagType, lapseType: BattlerTagLapseType, turnCount: number, sourceMove: Moves, sourceId: number) {
    super(tagType, lapseType, turnCount, sourceMove, sourceId);
  }

  canAdd(pokemon: Pokemon): boolean {
    const isGhost = pokemon.isOfType(Type.GHOST);
    const isTrapped = pokemon.getTag(BattlerTagType.TRAPPED);

    return !isTrapped && !isGhost;
  }

  onAdd(pokemon: Pokemon): void {
    super.onAdd(pokemon);

    pokemon.scene.queueMessage(this.getTrapMessage(pokemon));
  }

  onRemove(pokemon: Pokemon): void {
    super.onRemove(pokemon);

    pokemon.scene.queueMessage(i18next.t("battle:battlerTagsTrappedOnRemove", {
      pokemonNameWithAffix: getPokemonNameWithAffix(pokemon),
      moveName: this.getMoveName()
    }));
  }

  getDescriptor(): string {
    return i18next.t("battlerTags:trappedDesc");
  }

  isSourceLinked(): boolean {
    return true;
  }

  getTrapMessage(pokemon: Pokemon): string {
    return i18next.t("battle:battlerTagsTrappedOnAdd", { pokemonNameWithAffix: getPokemonNameWithAffix(pokemon) });
  }
}

/**
 * BattlerTag that represents the {@link https://bulbapedia.bulbagarden.net/wiki/Flinch Flinch} status condition
 */
export class FlinchedTag extends BattlerTag {
  constructor(sourceMove: Moves) {
    super(BattlerTagType.FLINCHED, [ BattlerTagLapseType.PRE_MOVE, BattlerTagLapseType.TURN_END ], 0, sourceMove);
  }

  onAdd(pokemon: Pokemon): void {
    super.onAdd(pokemon);

    applyAbAttrs(FlinchEffectAbAttr, pokemon, null);
  }

  canAdd(pokemon: Pokemon): boolean {
    return !pokemon.isMax();
  }

  /**
   * Cancels the Pokemon's next Move on the turn this tag is applied
   * @param pokemon The {@linkcode Pokemon} with this tag
   * @param lapseType The {@linkcode BattlerTagLapseType lapse type} used for this function call
   * @returns `false` (This tag is always removed after applying its effects)
   */
  lapse(pokemon: Pokemon, lapseType: BattlerTagLapseType): boolean {
    if (lapseType === BattlerTagLapseType.PRE_MOVE) {
      (pokemon.scene.getCurrentPhase() as MovePhase).cancel();
      pokemon.scene.queueMessage(i18next.t("battle:battlerTagsFlinchedLapse", { pokemonNameWithAffix: getPokemonNameWithAffix(pokemon) }));
    }

    return super.lapse(pokemon, lapseType);
  }

  getDescriptor(): string {
    return i18next.t("battlerTags:flinchedDesc");
  }
}

export class InterruptedTag extends BattlerTag {
  constructor(sourceMove: Moves) {
    super(BattlerTagType.INTERRUPTED, BattlerTagLapseType.PRE_MOVE, 0, sourceMove);
  }

  canAdd(pokemon: Pokemon): boolean {
    return !!pokemon.getTag(BattlerTagType.FLYING);
  }

  onAdd(pokemon: Pokemon): void {
    super.onAdd(pokemon);

    pokemon.getMoveQueue().shift();
    pokemon.pushMoveHistory({move: Moves.NONE, result: MoveResult.OTHER});
  }

  lapse(pokemon: Pokemon, lapseType: BattlerTagLapseType): boolean {
    (pokemon.scene.getCurrentPhase() as MovePhase).cancel();
    return super.lapse(pokemon, lapseType);
  }
}

/**
 * BattlerTag that represents the {@link https://bulbapedia.bulbagarden.net/wiki/Confusion_(status_condition) Confusion} status condition
 */
export class ConfusedTag extends BattlerTag {
  constructor(turnCount: number, sourceMove: Moves) {
    super(BattlerTagType.CONFUSED, BattlerTagLapseType.MOVE, turnCount, sourceMove);
  }

  canAdd(pokemon: Pokemon): boolean {
    return pokemon.scene.arena.terrain?.terrainType !== TerrainType.MISTY || !pokemon.isGrounded();
  }

  onAdd(pokemon: Pokemon): void {
    super.onAdd(pokemon);

    pokemon.scene.unshiftPhase(new CommonAnimPhase(pokemon.scene, pokemon.getBattlerIndex(), undefined, CommonAnim.CONFUSION));
    pokemon.scene.queueMessage(i18next.t("battle:battlerTagsConfusedOnAdd", { pokemonNameWithAffix: getPokemonNameWithAffix(pokemon) }));
  }

  onRemove(pokemon: Pokemon): void {
    super.onRemove(pokemon);

    pokemon.scene.queueMessage(i18next.t("battle:battlerTagsConfusedOnRemove", { pokemonNameWithAffix: getPokemonNameWithAffix(pokemon) }));
  }

  onOverlap(pokemon: Pokemon): void {
    super.onOverlap(pokemon);

    pokemon.scene.queueMessage(i18next.t("battle:battlerTagsConfusedOnOverlap", { pokemonNameWithAffix: getPokemonNameWithAffix(pokemon) }));
  }

  lapse(pokemon: Pokemon, lapseType: BattlerTagLapseType): boolean {
    const ret = lapseType !== BattlerTagLapseType.CUSTOM && super.lapse(pokemon, lapseType);

    if (ret) {
      pokemon.scene.queueMessage(i18next.t("battle:battlerTagsConfusedLapse", { pokemonNameWithAffix: getPokemonNameWithAffix(pokemon) }));
      pokemon.scene.unshiftPhase(new CommonAnimPhase(pokemon.scene, pokemon.getBattlerIndex(), undefined, CommonAnim.CONFUSION));

      // 1/3 chance of hitting self with a 40 base power move
      if (pokemon.randSeedInt(3) === 0) {
        const atk = pokemon.getBattleStat(Stat.ATK);
        const def = pokemon.getBattleStat(Stat.DEF);
        const damage = Math.ceil(((((2 * pokemon.level / 5 + 2) * 40 * atk / def) / 50) + 2) * (pokemon.randSeedInt(15, 85) / 100));
        pokemon.scene.queueMessage(i18next.t("battle:battlerTagsConfusedLapseHurtItself"));
        pokemon.damageAndUpdate(damage);
        pokemon.battleData.hitCount++;
        (pokemon.scene.getCurrentPhase() as MovePhase).cancel();
      }
    }

    return ret;
  }

  getDescriptor(): string {
    return i18next.t("battlerTags:confusedDesc");
  }
}

/**
 * Tag applied to the {@linkcode Move.DESTINY_BOND} user.
 * @extends BattlerTag
 * @see {@linkcode apply}
 */
export class DestinyBondTag extends BattlerTag {
  constructor(sourceMove: Moves, sourceId: number) {
    super(BattlerTagType.DESTINY_BOND, BattlerTagLapseType.PRE_MOVE, 1, sourceMove, sourceId);
  }

  /**
   * Lapses either before the user's move and does nothing
   * or after receiving fatal damage. When the damage is fatal,
   * the attacking Pokemon is taken down as well, unless it's a boss.
   *
   * @param {Pokemon} pokemon Pokemon that is attacking the Destiny Bond user.
   * @param {BattlerTagLapseType} lapseType CUSTOM or PRE_MOVE
   * @returns false if the tag source fainted or one turn has passed since the application
   */
  lapse(pokemon: Pokemon, lapseType: BattlerTagLapseType): boolean {
    if (lapseType !== BattlerTagLapseType.CUSTOM) {
      return super.lapse(pokemon, lapseType);
    }
    const source = pokemon.scene.getPokemonById(this.sourceId);
    if (!source.isFainted()) {
      return true;
    }

    if (source.getAlly() === pokemon) {
      return false;
    }

    if (pokemon.isBossImmune()) {
      pokemon.scene.queueMessage(i18next.t("battle:battlerTagsDestinyBondLapseIsBoss", { pokemonNameWithAffix: getPokemonNameWithAffix(pokemon) }));
      return false;
    }

    pokemon.scene.queueMessage(
      i18next.t("battle:battlerTagsDestinyBondLapse", {
        pokemonNameWithAffix: getPokemonNameWithAffix(source),
        pokemonNameWithAffix2: getPokemonNameWithAffix(pokemon)
      })
    );
    pokemon.damageAndUpdate(pokemon.hp, HitResult.ONE_HIT_KO, false, false, true);
    return false;
  }
}

export class InfatuatedTag extends BattlerTag {
  constructor(sourceMove: number, sourceId: number) {
    super(BattlerTagType.INFATUATED, BattlerTagLapseType.MOVE, 1, sourceMove, sourceId);
  }

  canAdd(pokemon: Pokemon): boolean {
    return pokemon.isOppositeGender(pokemon.scene.getPokemonById(this.sourceId));
  }

  onAdd(pokemon: Pokemon): void {
    super.onAdd(pokemon);

    pokemon.scene.queueMessage(
      i18next.t("battle:battlerTagsInfatuatedOnAdd", {
        pokemonNameWithAffix: getPokemonNameWithAffix(pokemon),
        sourcePokemonName: getPokemonNameWithAffix(pokemon.scene.getPokemonById(this.sourceId))
      })
    );
  }

  onOverlap(pokemon: Pokemon): void {
    super.onOverlap(pokemon);

    pokemon.scene.queueMessage(i18next.t("battle:battlerTagsInfatuatedOnOverlap", { pokemonNameWithAffix: getPokemonNameWithAffix(pokemon) }));
  }

  lapse(pokemon: Pokemon, lapseType: BattlerTagLapseType): boolean {
    const ret = lapseType !== BattlerTagLapseType.CUSTOM || super.lapse(pokemon, lapseType);

    if (ret) {
      pokemon.scene.queueMessage(
        i18next.t("battle:battlerTagsInfatuatedLapse", {
          pokemonNameWithAffix: getPokemonNameWithAffix(pokemon),
          sourcePokemonName: getPokemonNameWithAffix(pokemon.scene.getPokemonById(this.sourceId))
        })
      );
      pokemon.scene.unshiftPhase(new CommonAnimPhase(pokemon.scene, pokemon.getBattlerIndex(), undefined, CommonAnim.ATTRACT));

      if (pokemon.randSeedInt(2)) {
        pokemon.scene.queueMessage(i18next.t("battle:battlerTagsInfatuatedLapseImmobilize", { pokemonNameWithAffix: getPokemonNameWithAffix(pokemon) }));
        (pokemon.scene.getCurrentPhase() as MovePhase).cancel();
      }
    }

    return ret;
  }

  onRemove(pokemon: Pokemon): void {
    super.onRemove(pokemon);

    pokemon.scene.queueMessage(i18next.t("battle:battlerTagsInfatuatedOnRemove", { pokemonNameWithAffix: getPokemonNameWithAffix(pokemon) }));
  }

  isSourceLinked(): boolean {
    return true;
  }

  getDescriptor(): string {
    return i18next.t("battlerTags:infatuatedDesc");
  }
}

export class SeedTag extends BattlerTag {
  private sourceIndex: number;

  constructor(sourceId: number) {
    super(BattlerTagType.SEEDED, BattlerTagLapseType.TURN_END, 1, Moves.LEECH_SEED, sourceId);
  }

  /**
  * When given a battler tag or json representing one, load the data for it.
  * @param {BattlerTag | any} source A battler tag
  */
  loadTag(source: BattlerTag | any): void {
    super.loadTag(source);
    this.sourceIndex = source.sourceIndex;
  }

  canAdd(pokemon: Pokemon): boolean {
    return !pokemon.isOfType(Type.GRASS);
  }

  onAdd(pokemon: Pokemon): void {
    super.onAdd(pokemon);

    pokemon.scene.queueMessage(i18next.t("battle:battlerTagsSeededOnAdd", { pokemonNameWithAffix: getPokemonNameWithAffix(pokemon) }));
    this.sourceIndex = pokemon.scene.getPokemonById(this.sourceId).getBattlerIndex();
  }

  lapse(pokemon: Pokemon, lapseType: BattlerTagLapseType): boolean {
    const ret = lapseType !== BattlerTagLapseType.CUSTOM || super.lapse(pokemon, lapseType);

    if (ret) {
      const source = pokemon.getOpponents().find(o => o.getBattlerIndex() === this.sourceIndex);
      if (source) {
        const cancelled = new Utils.BooleanHolder(false);
        applyAbAttrs(BlockNonDirectDamageAbAttr, pokemon, cancelled);

        if (!cancelled.value) {
          pokemon.scene.unshiftPhase(new CommonAnimPhase(pokemon.scene, source.getBattlerIndex(), pokemon.getBattlerIndex(), CommonAnim.LEECH_SEED));

          const damage = pokemon.damageAndUpdate(Math.max(Math.floor(pokemon.getMaxHp() / 8), 1));
          const reverseDrain = pokemon.hasAbilityWithAttr(ReverseDrainAbAttr, false);
          pokemon.scene.unshiftPhase(new PokemonHealPhase(pokemon.scene, source.getBattlerIndex(),
            !reverseDrain ? damage : damage * -1,
            !reverseDrain ? i18next.t("battle:battlerTagsSeededLapse", { pokemonNameWithAffix: getPokemonNameWithAffix(pokemon) }) : i18next.t("battle:battlerTagsSeededLapseShed", { pokemonNameWithAffix: getPokemonNameWithAffix(pokemon) }),
            false, true));
        }
      }
    }

    return ret;
  }

  getDescriptor(): string {
    return i18next.t("battlerTags:seedDesc");
  }
}

export class NightmareTag extends BattlerTag {
  constructor() {
    super(BattlerTagType.NIGHTMARE, BattlerTagLapseType.AFTER_MOVE, 1, Moves.NIGHTMARE);
  }

  onAdd(pokemon: Pokemon): void {
    super.onAdd(pokemon);

    pokemon.scene.queueMessage(i18next.t("battle:battlerTagsNightmareOnAdd", { pokemonNameWithAffix: getPokemonNameWithAffix(pokemon) }));
  }

  onOverlap(pokemon: Pokemon): void {
    super.onOverlap(pokemon);

    pokemon.scene.queueMessage(i18next.t("battle:battlerTagsNightmareOnOverlap", { pokemonNameWithAffix: getPokemonNameWithAffix(pokemon) }));
  }

  lapse(pokemon: Pokemon, lapseType: BattlerTagLapseType): boolean {
    const ret = lapseType !== BattlerTagLapseType.CUSTOM || super.lapse(pokemon, lapseType);

    if (ret) {
      pokemon.scene.queueMessage(i18next.t("battle:battlerTagsNightmareLapse", { pokemonNameWithAffix: getPokemonNameWithAffix(pokemon) }));
      pokemon.scene.unshiftPhase(new CommonAnimPhase(pokemon.scene, pokemon.getBattlerIndex(), undefined, CommonAnim.CURSE)); // TODO: Update animation type

      const cancelled = new Utils.BooleanHolder(false);
      applyAbAttrs(BlockNonDirectDamageAbAttr, pokemon, cancelled);

      if (!cancelled.value) {
        pokemon.damageAndUpdate(Math.ceil(pokemon.getMaxHp() / 4));
      }
    }

    return ret;
  }

  getDescriptor(): string {
    return i18next.t("battlerTags:nightmareDesc");
  }
}

export class FrenzyTag extends BattlerTag {
  constructor(turnCount: number, sourceMove: Moves, sourceId: number) {
    super(BattlerTagType.FRENZY, BattlerTagLapseType.CUSTOM, turnCount, sourceMove, sourceId);
  }

  onRemove(pokemon: Pokemon): void {
    super.onRemove(pokemon);

    if (this.turnCount < 2) { // Only add CONFUSED tag if a disruption occurs on the final confusion-inducing turn of FRENZY
      pokemon.addTag(BattlerTagType.CONFUSED, pokemon.randSeedIntRange(2, 4));
    }
<<<<<<< HEAD
  }
}

export class ChargingTag extends BattlerTag {
  constructor(sourceMove: Moves, sourceId: number) {
    super(BattlerTagType.CHARGING, BattlerTagLapseType.CUSTOM, 1, sourceMove, sourceId);
=======
>>>>>>> 07b65631
  }
}

export class EncoreTag extends BattlerTag {
  public moveId: Moves;

  constructor(sourceId: number) {
    super(BattlerTagType.ENCORE, BattlerTagLapseType.AFTER_MOVE, 3, Moves.ENCORE, sourceId);
  }

  /**
  * When given a battler tag or json representing one, load the data for it.
  * @param {BattlerTag | any} source A battler tag
  */
  loadTag(source: BattlerTag | any): void {
    super.loadTag(source);
    this.moveId = source.moveId as Moves;
  }

  canAdd(pokemon: Pokemon): boolean {
    if (pokemon.isMax()) {
      return false;
    }

    const lastMoves = pokemon.getLastXMoves(1);
    if (!lastMoves.length) {
      return false;
    }

    const repeatableMove = lastMoves[0];

    if (!repeatableMove.move || repeatableMove.virtual) {
      return false;
    }

    switch (repeatableMove.move) {
    case Moves.MIMIC:
    case Moves.MIRROR_MOVE:
    case Moves.TRANSFORM:
    case Moves.STRUGGLE:
    case Moves.SKETCH:
    case Moves.SLEEP_TALK:
    case Moves.ENCORE:
      return false;
    }

    if (allMoves[repeatableMove.move].hasAttr(ChargeAttr) && repeatableMove.result === MoveResult.OTHER) {
      return false;
    }

    this.moveId = repeatableMove.move;

    return true;
  }

  onAdd(pokemon: Pokemon): void {
    super.onRemove(pokemon);

    pokemon.scene.queueMessage(i18next.t("battle:battlerTagsEncoreOnAdd", { pokemonNameWithAffix: getPokemonNameWithAffix(pokemon) }));

    const movePhase = pokemon.scene.findPhase(m => m instanceof MovePhase && m.pokemon === pokemon);
    if (movePhase) {
      const movesetMove = pokemon.getMoveset().find(m => m.moveId === this.moveId);
      if (movesetMove) {
        const lastMove = pokemon.getLastXMoves(1)[0];
        pokemon.scene.tryReplacePhase((m => m instanceof MovePhase && m.pokemon === pokemon),
          new MovePhase(pokemon.scene, pokemon, lastMove.targets, movesetMove));
      }
    }
  }

  onRemove(pokemon: Pokemon): void {
    super.onRemove(pokemon);

    pokemon.scene.queueMessage(i18next.t("battle:battlerTagsEncoreOnRemove", { pokemonNameWithAffix: getPokemonNameWithAffix(pokemon) }));
  }
}

export class HelpingHandTag extends BattlerTag {
  constructor(sourceId: number) {
    super(BattlerTagType.HELPING_HAND, BattlerTagLapseType.TURN_END, 1, Moves.HELPING_HAND, sourceId);
  }

  onAdd(pokemon: Pokemon): void {
    pokemon.scene.queueMessage(
      i18next.t("battle:battlerTagsHelpingHandOnAdd", {
        pokemonNameWithAffix: getPokemonNameWithAffix(pokemon.scene.getPokemonById(this.sourceId)),
        pokemonName: getPokemonNameWithAffix(pokemon)
      })
    );
  }
}

/**
 * Applies the Ingrain tag to a pokemon
 * @extends TrappedTag
 */
export class IngrainTag extends TrappedTag {
  constructor(sourceId: number) {
    super(BattlerTagType.INGRAIN, BattlerTagLapseType.TURN_END, 1, Moves.INGRAIN, sourceId);
  }

  /**
   * Check if the Ingrain tag can be added to the pokemon
   * @param pokemon {@linkcode Pokemon} The pokemon to check if the tag can be added to
   * @returns boolean True if the tag can be added, false otherwise
   */
  canAdd(pokemon: Pokemon): boolean {
    const isTrapped = pokemon.getTag(BattlerTagType.TRAPPED);

    return !isTrapped;
  }

  lapse(pokemon: Pokemon, lapseType: BattlerTagLapseType): boolean {
    const ret = lapseType !== BattlerTagLapseType.CUSTOM || super.lapse(pokemon, lapseType);

    if (ret) {
      pokemon.scene.unshiftPhase(
        new PokemonHealPhase(
          pokemon.scene,
          pokemon.getBattlerIndex(),
          Math.floor(pokemon.getMaxHp() / 16),
          i18next.t("battle:battlerTagsIngrainLapse", { pokemonNameWithAffix: getPokemonNameWithAffix(pokemon) }),
          true
        )
      );
    }

    return ret;
  }

  getTrapMessage(pokemon: Pokemon): string {
    return i18next.t("battle:battlerTagsIngrainOnTrap", { pokemonNameWithAffix: getPokemonNameWithAffix(pokemon) });
  }

  getDescriptor(): string {
    return i18next.t("battlerTags:ingrainDesc");
  }
}

/**
 * Octolock traps the target pokemon and reduces its DEF and SPDEF by one stage at the
 * end of each turn.
 */
export class OctolockTag extends TrappedTag {
  constructor(sourceId: number) {
    super(BattlerTagType.OCTOLOCK, BattlerTagLapseType.TURN_END, 1, Moves.OCTOLOCK, sourceId);
  }

  canAdd(pokemon: Pokemon): boolean {
<<<<<<< HEAD
    const isOctolocked = pokemon.getTag(BattlerTagType.OCTOLOCK);
    return !isOctolocked;
=======
    return !pokemon.getTag(BattlerTagType.OCTOLOCK);
>>>>>>> 07b65631
  }

  lapse(pokemon: Pokemon, lapseType: BattlerTagLapseType): boolean {
    const shouldLapse = lapseType !== BattlerTagLapseType.CUSTOM || super.lapse(pokemon, lapseType);

    if (shouldLapse) {
      pokemon.scene.unshiftPhase(new StatChangePhase(pokemon.scene, pokemon.getBattlerIndex(), true, [BattleStat.DEF, BattleStat.SPDEF], -1));
      return true;
    }

    return false;
  }
}

export class AquaRingTag extends BattlerTag {
  constructor() {
    super(BattlerTagType.AQUA_RING, BattlerTagLapseType.TURN_END, 1, Moves.AQUA_RING, undefined);
  }

  onAdd(pokemon: Pokemon): void {
    super.onAdd(pokemon);

    pokemon.scene.queueMessage(i18next.t("battle:battlerTagsAquaRingOnAdd", { pokemonNameWithAffix: getPokemonNameWithAffix(pokemon) }));
  }

  lapse(pokemon: Pokemon, lapseType: BattlerTagLapseType): boolean {
    const ret = lapseType !== BattlerTagLapseType.CUSTOM || super.lapse(pokemon, lapseType);

    if (ret) {
      pokemon.scene.unshiftPhase(
        new PokemonHealPhase(
          pokemon.scene,
          pokemon.getBattlerIndex(),
          Math.floor(pokemon.getMaxHp() / 16),
          i18next.t("battle:battlerTagsAquaRingLapse", {
            moveName: this.getMoveName(),
            pokemonName: getPokemonNameWithAffix(pokemon)
          }),
          true));
    }

    return ret;
  }
}

/** Tag used to allow moves that interact with {@link Moves.MINIMIZE} to function */
export class MinimizeTag extends BattlerTag {
  constructor() {
    super(BattlerTagType.MINIMIZED, BattlerTagLapseType.TURN_END, 1, Moves.MINIMIZE, undefined);
  }

  canAdd(pokemon: Pokemon): boolean {
    return !pokemon.isMax();
  }

  onAdd(pokemon: Pokemon): void {
    super.onAdd(pokemon);
  }

  lapse(pokemon: Pokemon, lapseType: BattlerTagLapseType): boolean {
    //If a pokemon dynamaxes they lose minimized status
    if (pokemon.isMax()) {
      return false;
    }
    return lapseType !== BattlerTagLapseType.CUSTOM || super.lapse(pokemon, lapseType);
  }

  onRemove(pokemon: Pokemon): void {
    super.onRemove(pokemon);
  }
}

export class DrowsyTag extends BattlerTag {
  constructor() {
    super(BattlerTagType.DROWSY, BattlerTagLapseType.TURN_END, 2, Moves.YAWN);
  }

  canAdd(pokemon: Pokemon): boolean {
    return pokemon.scene.arena.terrain?.terrainType !== TerrainType.ELECTRIC || !pokemon.isGrounded();
  }

  onAdd(pokemon: Pokemon): void {
    super.onAdd(pokemon);

    pokemon.scene.queueMessage(i18next.t("battle:battlerTagsDrowsyOnAdd", { pokemonNameWithAffix: getPokemonNameWithAffix(pokemon) }));
  }

  lapse(pokemon: Pokemon, lapseType: BattlerTagLapseType): boolean {
    if (!super.lapse(pokemon, lapseType)) {
      pokemon.trySetStatus(StatusEffect.SLEEP, true);
      return false;
    }

    return true;
  }

  getDescriptor(): string {
    return i18next.t("battlerTags:drowsyDesc");
  }
}

export abstract class DamagingTrapTag extends TrappedTag {
  private commonAnim: CommonAnim;

  constructor(tagType: BattlerTagType, commonAnim: CommonAnim, turnCount: number, sourceMove: Moves, sourceId: number) {
    super(tagType, BattlerTagLapseType.TURN_END, turnCount, sourceMove, sourceId);

    this.commonAnim = commonAnim;
  }

  /**
  * When given a battler tag or json representing one, load the data for it.
  * @param {BattlerTag | any} source A battler tag
  */
  loadTag(source: BattlerTag | any): void {
    super.loadTag(source);
    this.commonAnim = source.commonAnim as CommonAnim;
  }

  canAdd(pokemon: Pokemon): boolean {
    return !pokemon.isOfType(Type.GHOST) && !pokemon.findTag(t => t instanceof DamagingTrapTag);
  }

  lapse(pokemon: Pokemon, lapseType: BattlerTagLapseType): boolean {
    const ret = super.lapse(pokemon, lapseType);

    if (ret) {
      pokemon.scene.queueMessage(
        i18next.t("battle:battlerTagsDamagingTrapLapse", {
          pokemonNameWithAffix: getPokemonNameWithAffix(pokemon),
          moveName: this.getMoveName()
        })
      );
      pokemon.scene.unshiftPhase(new CommonAnimPhase(pokemon.scene, pokemon.getBattlerIndex(), undefined, this.commonAnim));

      const cancelled = new Utils.BooleanHolder(false);
      applyAbAttrs(BlockNonDirectDamageAbAttr, pokemon, cancelled);

      if (!cancelled.value) {
        pokemon.damageAndUpdate(Math.ceil(pokemon.getMaxHp() / 8));
      }
    }

    return ret;
  }
}

export class BindTag extends DamagingTrapTag {
  constructor(turnCount: number, sourceId: number) {
    super(BattlerTagType.BIND, CommonAnim.BIND, turnCount, Moves.BIND, sourceId);
  }

  getTrapMessage(pokemon: Pokemon): string {
    return i18next.t("battle:battlerTagsBindOnTrap", {
      pokemonNameWithAffix: getPokemonNameWithAffix(pokemon),
      sourcePokemonName: getPokemonNameWithAffix(pokemon.scene.getPokemonById(this.sourceId)),
      moveName: this.getMoveName()
    });
  }
}

export class WrapTag extends DamagingTrapTag {
  constructor(turnCount: number, sourceId: number) {
    super(BattlerTagType.WRAP, CommonAnim.WRAP, turnCount, Moves.WRAP, sourceId);
  }

  getTrapMessage(pokemon: Pokemon): string {
    return i18next.t("battle:battlerTagsWrapOnTrap", {
      pokemonNameWithAffix: getPokemonNameWithAffix(pokemon),
      sourcePokemonName: getPokemonNameWithAffix(pokemon.scene.getPokemonById(this.sourceId))
    });
  }
}

export abstract class VortexTrapTag extends DamagingTrapTag {
  constructor(tagType: BattlerTagType, commonAnim: CommonAnim, turnCount: number, sourceMove: Moves, sourceId: number) {
    super(tagType, commonAnim, turnCount, sourceMove, sourceId);
  }

  getTrapMessage(pokemon: Pokemon): string {
    return i18next.t("battle:battlerTagsVortexOnTrap", { pokemonNameWithAffix: getPokemonNameWithAffix(pokemon) });
  }
}

export class FireSpinTag extends VortexTrapTag {
  constructor(turnCount: number, sourceId: number) {
    super(BattlerTagType.FIRE_SPIN, CommonAnim.FIRE_SPIN, turnCount, Moves.FIRE_SPIN, sourceId);
  }
}

export class WhirlpoolTag extends VortexTrapTag {
  constructor(turnCount: number, sourceId: number) {
    super(BattlerTagType.WHIRLPOOL, CommonAnim.WHIRLPOOL, turnCount, Moves.WHIRLPOOL, sourceId);
  }
}

export class ClampTag extends DamagingTrapTag {
  constructor(turnCount: number, sourceId: number) {
    super(BattlerTagType.CLAMP, CommonAnim.CLAMP, turnCount, Moves.CLAMP, sourceId);
  }

  getTrapMessage(pokemon: Pokemon): string {
    return i18next.t("battle:battlerTagsClampOnTrap", {
      sourcePokemonNameWithAffix: getPokemonNameWithAffix(pokemon.scene.getPokemonById(this.sourceId)),
      pokemonName: getPokemonNameWithAffix(pokemon),
    });
  }
}

export class SandTombTag extends DamagingTrapTag {
  constructor(turnCount: number, sourceId: number) {
    super(BattlerTagType.SAND_TOMB, CommonAnim.SAND_TOMB, turnCount, Moves.SAND_TOMB, sourceId);
  }

  getTrapMessage(pokemon: Pokemon): string {
    return i18next.t("battle:battlerTagsSandTombOnTrap", {
      pokemonNameWithAffix: getPokemonNameWithAffix(pokemon),
      moveName: this.getMoveName()
    });
  }
}

export class MagmaStormTag extends DamagingTrapTag {
  constructor(turnCount: number, sourceId: number) {
    super(BattlerTagType.MAGMA_STORM, CommonAnim.MAGMA_STORM, turnCount, Moves.MAGMA_STORM, sourceId);
  }

  getTrapMessage(pokemon: Pokemon): string {
    return i18next.t("battle:battlerTagsMagmaStormOnTrap", { pokemonNameWithAffix: getPokemonNameWithAffix(pokemon) });
  }
}

export class SnapTrapTag extends DamagingTrapTag {
  constructor(turnCount: number, sourceId: number) {
    super(BattlerTagType.SNAP_TRAP, CommonAnim.SNAP_TRAP, turnCount, Moves.SNAP_TRAP, sourceId);
  }

  getTrapMessage(pokemon: Pokemon): string {
    return i18next.t("battle:battlerTagsSnapTrapOnTrap", { pokemonNameWithAffix: getPokemonNameWithAffix(pokemon) });
  }
}

export class ThunderCageTag extends DamagingTrapTag {
  constructor(turnCount: number, sourceId: number) {
    super(BattlerTagType.THUNDER_CAGE, CommonAnim.THUNDER_CAGE, turnCount, Moves.THUNDER_CAGE, sourceId);
  }

  getTrapMessage(pokemon: Pokemon): string {
    return i18next.t("battle:battlerTagsThunderCageOnTrap", {
      pokemonNameWithAffix: getPokemonNameWithAffix(pokemon),
      sourcePokemonNameWithAffix: getPokemonNameWithAffix(pokemon.scene.getPokemonById(this.sourceId))
    });
  }
}

export class InfestationTag extends DamagingTrapTag {
  constructor(turnCount: number, sourceId: number) {
    super(BattlerTagType.INFESTATION, CommonAnim.INFESTATION, turnCount, Moves.INFESTATION, sourceId);
  }

  getTrapMessage(pokemon: Pokemon): string {
    return i18next.t("battle:battlerTagsInfestationOnTrap", {
      pokemonNameWithAffix: getPokemonNameWithAffix(pokemon),
      sourcePokemonNameWithAffix: getPokemonNameWithAffix(pokemon.scene.getPokemonById(this.sourceId))
    });
  }
}


export class ProtectedTag extends BattlerTag {
  constructor(sourceMove: Moves, tagType: BattlerTagType = BattlerTagType.PROTECTED) {
    super(tagType, BattlerTagLapseType.TURN_END, 0, sourceMove);
  }

  onAdd(pokemon: Pokemon): void {
    super.onAdd(pokemon);

    pokemon.scene.queueMessage(i18next.t("battle:battlerTagsProtectedOnAdd", { pokemonNameWithAffix: getPokemonNameWithAffix(pokemon) }));
  }

  lapse(pokemon: Pokemon, lapseType: BattlerTagLapseType): boolean {
    if (lapseType === BattlerTagLapseType.CUSTOM) {
      new CommonBattleAnim(CommonAnim.PROTECT, pokemon).play(pokemon.scene);
      pokemon.scene.queueMessage(i18next.t("battle:battlerTagsProtectedLapse", { pokemonNameWithAffix: getPokemonNameWithAffix(pokemon) }));

      // Stop multi-hit moves early
      const effectPhase = pokemon.scene.getCurrentPhase();
      if (effectPhase instanceof MoveEffectPhase) {
        effectPhase.stopMultiHit(pokemon);
      }
      return true;
    }

    return super.lapse(pokemon, lapseType);
  }
}

export class ContactDamageProtectedTag extends ProtectedTag {
  private damageRatio: number;

  constructor(sourceMove: Moves, damageRatio: number) {
    super(sourceMove, BattlerTagType.SPIKY_SHIELD);

    this.damageRatio = damageRatio;
  }

  /**
  * When given a battler tag or json representing one, load the data for it.
  * @param {BattlerTag | any} source A battler tag
  */
  loadTag(source: BattlerTag | any): void {
    super.loadTag(source);
    this.damageRatio = source.damageRatio;
  }

  lapse(pokemon: Pokemon, lapseType: BattlerTagLapseType): boolean {
    const ret = super.lapse(pokemon, lapseType);

    if (lapseType === BattlerTagLapseType.CUSTOM) {
      const effectPhase = pokemon.scene.getCurrentPhase();
      if (effectPhase instanceof MoveEffectPhase && effectPhase.move.getMove().hasFlag(MoveFlags.MAKES_CONTACT)) {
        const attacker = effectPhase.getPokemon();
        if (!attacker.hasAbilityWithAttr(BlockNonDirectDamageAbAttr)) {
          attacker.damageAndUpdate(Math.ceil(attacker.getMaxHp() * (1 / this.damageRatio)), HitResult.OTHER);
        }
      }
    }

    return ret;
  }
}

export class ContactStatChangeProtectedTag extends ProtectedTag {
  private stat: BattleStat;
  private levels: number;

  constructor(sourceMove: Moves, tagType: BattlerTagType, stat: BattleStat, levels: number) {
    super(sourceMove, tagType);

    this.stat = stat;
    this.levels = levels;
  }

  /**
  * When given a battler tag or json representing one, load the data for it.
  * @param {BattlerTag | any} source A battler tag
  */
  loadTag(source: BattlerTag | any): void {
    super.loadTag(source);
    this.stat = source.stat as BattleStat;
    this.levels = source.levels;
  }

  lapse(pokemon: Pokemon, lapseType: BattlerTagLapseType): boolean {
    const ret = super.lapse(pokemon, lapseType);

    if (lapseType === BattlerTagLapseType.CUSTOM) {
      const effectPhase = pokemon.scene.getCurrentPhase();
      if (effectPhase instanceof MoveEffectPhase && effectPhase.move.getMove().hasFlag(MoveFlags.MAKES_CONTACT)) {
        const attacker = effectPhase.getPokemon();
        pokemon.scene.unshiftPhase(new StatChangePhase(pokemon.scene, attacker.getBattlerIndex(), true, [ this.stat ], this.levels));
      }
    }

    return ret;
  }
}

export class ContactPoisonProtectedTag extends ProtectedTag {
  constructor(sourceMove: Moves) {
    super(sourceMove, BattlerTagType.BANEFUL_BUNKER);
  }

  lapse(pokemon: Pokemon, lapseType: BattlerTagLapseType): boolean {
    const ret = super.lapse(pokemon, lapseType);

    if (lapseType === BattlerTagLapseType.CUSTOM) {
      const effectPhase = pokemon.scene.getCurrentPhase();
      if (effectPhase instanceof MoveEffectPhase && effectPhase.move.getMove().hasFlag(MoveFlags.MAKES_CONTACT)) {
        const attacker = effectPhase.getPokemon();
        attacker.trySetStatus(StatusEffect.POISON, true, pokemon);
      }
    }

    return ret;
  }
}

export class ContactBurnProtectedTag extends ProtectedTag {
  constructor(sourceMove: Moves) {
    super(sourceMove, BattlerTagType.BURNING_BULWARK);
  }

  lapse(pokemon: Pokemon, lapseType: BattlerTagLapseType): boolean {
    const ret = super.lapse(pokemon, lapseType);

    if (lapseType === BattlerTagLapseType.CUSTOM) {
      const effectPhase = pokemon.scene.getCurrentPhase();
      if (effectPhase instanceof MoveEffectPhase && effectPhase.move.getMove().hasFlag(MoveFlags.MAKES_CONTACT)) {
        const attacker = effectPhase.getPokemon();
        attacker.trySetStatus(StatusEffect.BURN, true);
      }
    }

    return ret;
  }
}

export class EnduringTag extends BattlerTag {
  constructor(sourceMove: Moves) {
    super(BattlerTagType.ENDURING, BattlerTagLapseType.TURN_END, 0, sourceMove);
  }

  onAdd(pokemon: Pokemon): void {
    super.onAdd(pokemon);

    pokemon.scene.queueMessage(i18next.t("battle:battlerTagsEnduringOnAdd", { pokemonNameWithAffix: getPokemonNameWithAffix(pokemon) }));
  }

  lapse(pokemon: Pokemon, lapseType: BattlerTagLapseType): boolean {
    if (lapseType === BattlerTagLapseType.CUSTOM) {
      pokemon.scene.queueMessage(i18next.t("battle:battlerTagsEnduringLapse", { pokemonNameWithAffix: getPokemonNameWithAffix(pokemon) }));
      return true;
    }

    return super.lapse(pokemon, lapseType);
  }
}

export class SturdyTag extends BattlerTag {
  constructor(sourceMove: Moves) {
    super(BattlerTagType.STURDY, BattlerTagLapseType.TURN_END, 0, sourceMove);
  }

  lapse(pokemon: Pokemon, lapseType: BattlerTagLapseType): boolean {
    if (lapseType === BattlerTagLapseType.CUSTOM) {
      pokemon.scene.queueMessage(i18next.t("battle:battlerTagsSturdyLapse", { pokemonNameWithAffix: getPokemonNameWithAffix(pokemon) }));
      return true;
    }

    return super.lapse(pokemon, lapseType);
  }
}

export class PerishSongTag extends BattlerTag {
  constructor(turnCount: number) {
    super(BattlerTagType.PERISH_SONG, BattlerTagLapseType.TURN_END, turnCount, Moves.PERISH_SONG);
  }

  canAdd(pokemon: Pokemon): boolean {
    return !pokemon.isBossImmune();
  }

  lapse(pokemon: Pokemon, lapseType: BattlerTagLapseType): boolean {
    const ret = super.lapse(pokemon, lapseType);

    if (ret) {
      pokemon.scene.queueMessage(
        i18next.t("battle:battlerTagsPerishSongLapse", {
          pokemonNameWithAffix: getPokemonNameWithAffix(pokemon),
          turnCount: this.turnCount
        })
      );
    } else {
      pokemon.damageAndUpdate(pokemon.hp, HitResult.ONE_HIT_KO, false, true, true);
    }

    return ret;
  }
}

/**
 * Applies the "Center of Attention" volatile status effect, the effect applied by Follow Me, Rage Powder, and Spotlight.
 * @see {@link https://bulbapedia.bulbagarden.net/wiki/Center_of_attention | Center of Attention}
 */
export class CenterOfAttentionTag extends BattlerTag {
  public powder: boolean;

  constructor(sourceMove: Moves) {
    super(BattlerTagType.CENTER_OF_ATTENTION, BattlerTagLapseType.TURN_END, 1, sourceMove);

    this.powder = (this.sourceMove === Moves.RAGE_POWDER);
  }

  /** "Center of Attention" can't be added if an ally is already the Center of Attention. */
  canAdd(pokemon: Pokemon): boolean {
    const activeTeam = pokemon.isPlayer() ? pokemon.scene.getPlayerField() : pokemon.scene.getEnemyField();

    return !activeTeam.find(p => p.getTag(BattlerTagType.CENTER_OF_ATTENTION));
  }

  onAdd(pokemon: Pokemon): void {
    super.onAdd(pokemon);

    pokemon.scene.queueMessage(i18next.t("battle:battlerTagsCenterOfAttentionOnAdd", { pokemonNameWithAffix: getPokemonNameWithAffix(pokemon) }));
  }
}

export class AbilityBattlerTag extends BattlerTag {
  public ability: Abilities;

  constructor(tagType: BattlerTagType, ability: Abilities, lapseType: BattlerTagLapseType, turnCount: number) {
    super(tagType, lapseType, turnCount, undefined);

    this.ability = ability;
  }

  /**
  * When given a battler tag or json representing one, load the data for it.
  * @param {BattlerTag | any} source A battler tag
  */
  loadTag(source: BattlerTag | any): void {
    super.loadTag(source);
    this.ability = source.ability as Abilities;
  }
}

export class TruantTag extends AbilityBattlerTag {
  constructor() {
    super(BattlerTagType.TRUANT, Abilities.TRUANT, BattlerTagLapseType.MOVE, 1);
  }

  lapse(pokemon: Pokemon, lapseType: BattlerTagLapseType): boolean {
    if (!pokemon.hasAbility(Abilities.TRUANT)) {
      return super.lapse(pokemon, lapseType);
    }
    const passive = pokemon.getAbility().id !== Abilities.TRUANT;

    const lastMove = pokemon.getLastXMoves().find(() => true);

    if (lastMove && lastMove.move !== Moves.NONE) {
      (pokemon.scene.getCurrentPhase() as MovePhase).cancel();
      pokemon.scene.unshiftPhase(new ShowAbilityPhase(pokemon.scene, pokemon.id, passive));
      pokemon.scene.queueMessage(i18next.t("battle:battlerTagsTruantLapse", { pokemonNameWithAffix: getPokemonNameWithAffix(pokemon) }));
    }

    return true;
  }
}

export class SlowStartTag extends AbilityBattlerTag {
  constructor() {
    super(BattlerTagType.SLOW_START, Abilities.SLOW_START, BattlerTagLapseType.TURN_END, 5);
  }

  onAdd(pokemon: Pokemon): void {
    super.onAdd(pokemon);

    pokemon.scene.queueMessage(i18next.t("battle:battlerTagsSlowStartOnAdd", { pokemonNameWithAffix: getPokemonNameWithAffix(pokemon) }), null, false, null, true);
  }

  lapse(pokemon: Pokemon, lapseType: BattlerTagLapseType): boolean {
    if (!pokemon.hasAbility(this.ability)) {
      this.turnCount = 1;
    }

    return super.lapse(pokemon, lapseType);
  }

  onRemove(pokemon: Pokemon): void {
    super.onRemove(pokemon);

    pokemon.scene.queueMessage(i18next.t("battle:battlerTagsSlowStartOnRemove", { pokemonNameWithAffix: getPokemonNameWithAffix(pokemon) }), null, false, null);
  }
}

export class HighestStatBoostTag extends AbilityBattlerTag {
  public stat: Stat;
  public multiplier: number;

  constructor(tagType: BattlerTagType, ability: Abilities) {
    super(tagType, ability, BattlerTagLapseType.CUSTOM, 1);
  }

  /**
  * When given a battler tag or json representing one, load the data for it.
  * @param {BattlerTag | any} source A battler tag
  */
  loadTag(source: BattlerTag | any): void {
    super.loadTag(source);
    this.stat = source.stat as Stat;
    this.multiplier = source.multiplier;
  }

  onAdd(pokemon: Pokemon): void {
    super.onAdd(pokemon);

    const stats = [ Stat.ATK, Stat.DEF, Stat.SPATK, Stat.SPDEF, Stat.SPD ];
    let highestStat: Stat;
    stats.map(s => pokemon.getBattleStat(s)).reduce((highestValue: number, value: number, i: number) => {
      if (value > highestValue) {
        highestStat = stats[i];
        return value;
      }
      return highestValue;
    }, 0);

    this.stat = highestStat;

    switch (this.stat) {
    case Stat.SPD:
      this.multiplier = 1.5;
      break;
    default:
      this.multiplier = 1.3;
      break;
    }

    pokemon.scene.queueMessage(i18next.t("battle:battlerTagsHighestStatBoostOnAdd", { pokemonNameWithAffix: getPokemonNameWithAffix(pokemon), statName: getStatName(highestStat) }), null, false, null, true);
  }

  onRemove(pokemon: Pokemon): void {
    super.onRemove(pokemon);

    pokemon.scene.queueMessage(i18next.t("battle:battlerTagsHighestStatBoostOnRemove", { pokemonNameWithAffix: getPokemonNameWithAffix(pokemon), abilityName: allAbilities[this.ability].name }));
  }
}

export class WeatherHighestStatBoostTag extends HighestStatBoostTag implements WeatherBattlerTag {
  public weatherTypes: WeatherType[];

  constructor(tagType: BattlerTagType, ability: Abilities, ...weatherTypes: WeatherType[]) {
    super(tagType, ability);
    this.weatherTypes = weatherTypes;
  }

  /**
  * When given a battler tag or json representing one, load the data for it.
  * @param {BattlerTag | any} source A battler tag
  */
  loadTag(source: BattlerTag | any): void {
    super.loadTag(source);
    this.weatherTypes = source.weatherTypes.map(w => w as WeatherType);
  }
}

export class TerrainHighestStatBoostTag extends HighestStatBoostTag implements TerrainBattlerTag {
  public terrainTypes: TerrainType[];

  constructor(tagType: BattlerTagType, ability: Abilities, ...terrainTypes: TerrainType[]) {
    super(tagType, ability);
    this.terrainTypes = terrainTypes;
  }

  /**
  * When given a battler tag or json representing one, load the data for it.
  * @param {BattlerTag | any} source A battler tag
  */
  loadTag(source: BattlerTag | any): void {
    super.loadTag(source);
    this.terrainTypes = source.terrainTypes.map(w => w as TerrainType);
  }
}

export class SemiInvulnerableTag extends BattlerTag {
  constructor(tagType: BattlerTagType, turnCount: number, sourceMove: Moves) {
    super(tagType, BattlerTagLapseType.MOVE_EFFECT, turnCount, sourceMove);
  }

  onAdd(pokemon: Pokemon): void {
    super.onAdd(pokemon);

    pokemon.setVisible(false);
  }

  onRemove(pokemon: Pokemon): void {
    // Wait 2 frames before setting visible for battle animations that don't immediately show the sprite invisible
    pokemon.scene.tweens.addCounter({
      duration: Utils.getFrameMs(2),
      onComplete: () => pokemon.setVisible(true)
    });
  }
}

export class TypeImmuneTag extends BattlerTag {
  public immuneType: Type;

  constructor(tagType: BattlerTagType, sourceMove: Moves, immuneType: Type, length: number = 1) {
    super(tagType, BattlerTagLapseType.TURN_END, length, sourceMove);

    this.immuneType = immuneType;
  }

  /**
  * When given a battler tag or json representing one, load the data for it.
  * @param {BattlerTag | any} source A battler tag
  */
  loadTag(source: BattlerTag | any): void {
    super.loadTag(source);
    this.immuneType = source.immuneType as Type;
  }
}

export class MagnetRisenTag extends TypeImmuneTag {
  constructor(tagType: BattlerTagType, sourceMove: Moves) {
    super(tagType, sourceMove, Type.GROUND, 5);
  }

  onAdd(pokemon: Pokemon): void {
    super.onAdd(pokemon);

    pokemon.scene.queueMessage(i18next.t("battle:battlerTagsMagnetRisenOnAdd", { pokemonNameWithAffix: getPokemonNameWithAffix(pokemon) }));
  }

  onRemove(pokemon: Pokemon): void {
    super.onRemove(pokemon);

    pokemon.scene.queueMessage(i18next.t("battle:battlerTagsMagnetRisenOnRemove", { pokemonNameWithAffix: getPokemonNameWithAffix(pokemon) }));
  }
}

export class TypeBoostTag extends BattlerTag {
  public boostedType: Type;
  public boostValue: number;
  public oneUse: boolean;

  constructor(tagType: BattlerTagType, sourceMove: Moves, boostedType: Type, boostValue: number, oneUse: boolean) {
    super(tagType, BattlerTagLapseType.TURN_END, 1, sourceMove);

    this.boostedType = boostedType;
    this.boostValue = boostValue;
    this.oneUse = oneUse;
  }

  /**
  * When given a battler tag or json representing one, load the data for it.
  * @param {BattlerTag | any} source A battler tag
  */
  loadTag(source: BattlerTag | any): void {
    super.loadTag(source);
    this.boostedType = source.boostedType as Type;
    this.boostValue = source.boostValue;
    this.oneUse = source.oneUse;
  }

  lapse(pokemon: Pokemon, lapseType: BattlerTagLapseType): boolean {
    return lapseType !== BattlerTagLapseType.CUSTOM || super.lapse(pokemon, lapseType);
  }
}

export class CritBoostTag extends BattlerTag {
  constructor(tagType: BattlerTagType, sourceMove: Moves) {
    super(tagType, BattlerTagLapseType.TURN_END, 1, sourceMove);
  }

  onAdd(pokemon: Pokemon): void {
    super.onAdd(pokemon);

    pokemon.scene.queueMessage(i18next.t("battle:battlerTagsCritBoostOnAdd", { pokemonNameWithAffix: getPokemonNameWithAffix(pokemon) }));
  }

  lapse(pokemon: Pokemon, lapseType: BattlerTagLapseType): boolean {
    return lapseType !== BattlerTagLapseType.CUSTOM || super.lapse(pokemon, lapseType);
  }

  onRemove(pokemon: Pokemon): void {
    super.onRemove(pokemon);

    pokemon.scene.queueMessage(i18next.t("battle:battlerTagsCritBoostOnRemove", { pokemonNameWithAffix: getPokemonNameWithAffix(pokemon) }));
  }
}

<<<<<<< HEAD
export class AlwaysCritTag extends BattlerTag {
  constructor(sourceMove: Moves) {
    super(BattlerTagType.ALWAYS_CRIT, BattlerTagLapseType.TURN_END, 2, sourceMove);
  }
}

export class IgnoreAccuracyTag extends BattlerTag {
  constructor(sourceMove: Moves) {
    super(BattlerTagType.IGNORE_ACCURACY, BattlerTagLapseType.TURN_END, 2, sourceMove);
  }
}

export class AlwaysGetHitTag extends BattlerTag {
  constructor(sourceMove: Moves) {
    super(BattlerTagType.ALWAYS_GET_HIT, BattlerTagLapseType.PRE_MOVE, 1, sourceMove);
  }
}

export class ReceiveDoubleDamageTag extends BattlerTag {
  constructor(sourceMove: Moves) {
    super(BattlerTagType.RECEIVE_DOUBLE_DAMAGE, BattlerTagLapseType.PRE_MOVE, 1, sourceMove);
  }
}

=======
>>>>>>> 07b65631
export class SaltCuredTag extends BattlerTag {
  private sourceIndex: number;

  constructor(sourceId: number) {
    super(BattlerTagType.SALT_CURED, BattlerTagLapseType.TURN_END, 1, Moves.SALT_CURE, sourceId);
  }

  /**
  * When given a battler tag or json representing one, load the data for it.
  * @param {BattlerTag | any} source A battler tag
  */
  loadTag(source: BattlerTag | any): void {
    super.loadTag(source);
    this.sourceIndex = source.sourceIndex;
  }

  onAdd(pokemon: Pokemon): void {
    super.onAdd(pokemon);

    pokemon.scene.queueMessage(i18next.t("battle:battlerTagsSaltCuredOnAdd", { pokemonNameWithAffix: getPokemonNameWithAffix(pokemon) }));
    this.sourceIndex = pokemon.scene.getPokemonById(this.sourceId).getBattlerIndex();
  }

  lapse(pokemon: Pokemon, lapseType: BattlerTagLapseType): boolean {
    const ret = lapseType !== BattlerTagLapseType.CUSTOM || super.lapse(pokemon, lapseType);

    if (ret) {
      pokemon.scene.unshiftPhase(new CommonAnimPhase(pokemon.scene, pokemon.getBattlerIndex(), pokemon.getBattlerIndex(), CommonAnim.SALT_CURE));

      const cancelled = new Utils.BooleanHolder(false);
      applyAbAttrs(BlockNonDirectDamageAbAttr, pokemon, cancelled);

      if (!cancelled.value) {
        const pokemonSteelOrWater = pokemon.isOfType(Type.STEEL) || pokemon.isOfType(Type.WATER);
        pokemon.damageAndUpdate(Math.max(Math.floor(pokemonSteelOrWater ? pokemon.getMaxHp() / 4 : pokemon.getMaxHp() / 8), 1));

        pokemon.scene.queueMessage(
          i18next.t("battle:battlerTagsSaltCuredLapse", {
            pokemonNameWithAffix: getPokemonNameWithAffix(pokemon),
            moveName: this.getMoveName()
          })
        );
      }
    }

    return ret;
  }
}

export class CursedTag extends BattlerTag {
  private sourceIndex: number;

  constructor(sourceId: number) {
    super(BattlerTagType.CURSED, BattlerTagLapseType.TURN_END, 1, Moves.CURSE, sourceId);
  }

  /**
  * When given a battler tag or json representing one, load the data for it.
  * @param {BattlerTag | any} source A battler tag
  */
  loadTag(source: BattlerTag | any): void {
    super.loadTag(source);
    this.sourceIndex = source.sourceIndex;
  }

  onAdd(pokemon: Pokemon): void {
    super.onAdd(pokemon);
    this.sourceIndex = pokemon.scene.getPokemonById(this.sourceId).getBattlerIndex();
  }

  lapse(pokemon: Pokemon, lapseType: BattlerTagLapseType): boolean {
    const ret = lapseType !== BattlerTagLapseType.CUSTOM || super.lapse(pokemon, lapseType);

    if (ret) {
      pokemon.scene.unshiftPhase(new CommonAnimPhase(pokemon.scene, pokemon.getBattlerIndex(), pokemon.getBattlerIndex(), CommonAnim.SALT_CURE));

      const cancelled = new Utils.BooleanHolder(false);
      applyAbAttrs(BlockNonDirectDamageAbAttr, pokemon, cancelled);

      if (!cancelled.value) {
        pokemon.damageAndUpdate(Math.max(Math.floor(pokemon.getMaxHp() / 4), 1));
        pokemon.scene.queueMessage(i18next.t("battle:battlerTagsCursedLapse", { pokemonNameWithAffix: getPokemonNameWithAffix(pokemon) }));
      }
    }

    return ret;
  }
}

/**
 * Battler tag for effects that ground the source, allowing Ground-type moves to hit them. Encompasses two tag types:
 * @item `IGNORE_FLYING`: Persistent grounding effects (i.e. from Smack Down and Thousand Waves)
 * @item `ROOSTED`: One-turn grounding effects (i.e. from Roost)
 */
export class GroundedTag extends BattlerTag {
  constructor(tagType: BattlerTagType, lapseType: BattlerTagLapseType, sourceMove: Moves) {
    super(tagType, lapseType, 1, sourceMove);
  }
}

/**
 * Provides the Ice Face ability's effects.
 */
export class IceFaceTag extends BattlerTag {
  constructor(sourceMove: Moves) {
    super(BattlerTagType.ICE_FACE, BattlerTagLapseType.CUSTOM, 1, sourceMove);
  }

  /**
   * Determines if the Ice Face tag can be added to the Pokémon.
   * @param {Pokemon} pokemon - The Pokémon to which the tag might be added.
   * @returns {boolean} - True if the tag can be added, false otherwise.
   */
  canAdd(pokemon: Pokemon): boolean {
    const weatherType = pokemon.scene.arena.weather?.weatherType;
    const isWeatherSnowOrHail = weatherType === WeatherType.HAIL || weatherType === WeatherType.SNOW;
    const isFormIceFace = pokemon.formIndex === 0;


    // Hard code Eiscue for now, this is to prevent the game from crashing if fused pokemon has Ice Face
    if ((pokemon.species.speciesId === Species.EISCUE && isFormIceFace) ||  isWeatherSnowOrHail) {
      return true;
    }
    return false;
  }

  /**
   * Applies the Ice Face tag to the Pokémon.
   * Triggers a form change to Ice Face if the Pokémon is not in its Ice Face form.
   * @param {Pokemon} pokemon - The Pokémon to which the tag is added.
   */
  onAdd(pokemon: Pokemon): void {
    super.onAdd(pokemon);

    if (pokemon.formIndex !== 0) {
      pokemon.scene.triggerPokemonFormChange(pokemon, SpeciesFormChangeManualTrigger);
    }
  }

  /**
   * Removes the Ice Face tag from the Pokémon.
   * Triggers a form change to Noice when the tag is removed.
   * @param {Pokemon} pokemon - The Pokémon from which the tag is removed.
   */
  onRemove(pokemon: Pokemon): void {
    super.onRemove(pokemon);

    pokemon.scene.triggerPokemonFormChange(pokemon, SpeciesFormChangeManualTrigger);
  }
}


/**
 * Battler tag enabling the Stockpile mechanic. This tag handles:
 * - Stack tracking, including max limit enforcement (which is replicated in Stockpile for redundancy).
 *
 * - Stat changes on adding a stack. Adding a stockpile stack attempts to raise the pokemon's DEF and SPDEF by +1.
 *
 * - Stat changes on removal of (all) stacks.
 *   - Removing stacks decreases DEF and SPDEF, independently, by one stage for each stack that successfully changed
 *     the stat when added.
 */
export class StockpilingTag extends BattlerTag {
  public stockpiledCount: number = 0;
  public statChangeCounts: { [BattleStat.DEF]: number; [BattleStat.SPDEF]: number } = {
    [BattleStat.DEF]: 0,
    [BattleStat.SPDEF]: 0
  };

  constructor(sourceMove: Moves = Moves.NONE) {
    super(BattlerTagType.STOCKPILING, BattlerTagLapseType.CUSTOM, 1, sourceMove);
  }

  private onStatsChanged: StatChangeCallback = (_, statsChanged, statChanges) => {
    const defChange = statChanges[statsChanged.indexOf(BattleStat.DEF)] ?? 0;
    const spDefChange = statChanges[statsChanged.indexOf(BattleStat.SPDEF)] ?? 0;

    if (defChange) {
      this.statChangeCounts[BattleStat.DEF]++;
    }

    if (spDefChange) {
      this.statChangeCounts[BattleStat.SPDEF]++;
    }
  };

  loadTag(source: BattlerTag | any): void {
    super.loadTag(source);
    this.stockpiledCount = source.stockpiledCount || 0;
    this.statChangeCounts = {
<<<<<<< HEAD
      [BattleStat.DEF]: source.statChangeCounts?.[BattleStat.DEF] || 0,
      [BattleStat.SPDEF]: source.statChangeCounts?.[BattleStat.SPDEF] || 0,
=======
      [ BattleStat.DEF ]: source.statChangeCounts?.[ BattleStat.DEF ] ?? 0,
      [ BattleStat.SPDEF ]: source.statChangeCounts?.[ BattleStat.SPDEF ] ?? 0,
>>>>>>> 07b65631
    };
  }

  /**
   * Adds a stockpile stack to a pokemon, up to a maximum of 3 stacks. Note that onOverlap defers to this method.
   *
   * If a stack is added, a message is displayed and the pokemon's DEF and SPDEF are increased by 1.
   * For each stat, an internal counter is incremented (by 1) if the stat was successfully changed.
   */
  onAdd(pokemon: Pokemon): void {
    if (this.stockpiledCount < 3) {
      this.stockpiledCount++;

      pokemon.scene.queueMessage(i18next.t("battle:battlerTagsStockpilingOnAdd", {
        pokemonNameWithAffix: getPokemonNameWithAffix(pokemon),
        stockpiledCount: this.stockpiledCount
      }));

      // Attempt to increase DEF and SPDEF by one stage, keeping track of successful changes.
      pokemon.scene.unshiftPhase(new StatChangePhase(
        pokemon.scene, pokemon.getBattlerIndex(), true,
        [BattleStat.SPDEF, BattleStat.DEF], 1, true, false, true, this.onStatsChanged
      ));
    }
  }

  onOverlap(pokemon: Pokemon): void {
    this.onAdd(pokemon);
  }

  /**
   * Removing the tag removes all stacks, and the pokemon's DEF and SPDEF are decreased by
   * one stage for each stack which had successfully changed that particular stat during onAdd.
   */
  onRemove(pokemon: Pokemon): void {
    const defChange = this.statChangeCounts[BattleStat.DEF];
    const spDefChange = this.statChangeCounts[BattleStat.SPDEF];

    if (defChange) {
      pokemon.scene.unshiftPhase(new StatChangePhase(pokemon.scene, pokemon.getBattlerIndex(), true, [BattleStat.DEF], -defChange, true, false, true));
    }

    if (spDefChange) {
      pokemon.scene.unshiftPhase(new StatChangePhase(pokemon.scene, pokemon.getBattlerIndex(), true, [BattleStat.SPDEF], -spDefChange, true, false, true));
    }
  }
}

export function getBattlerTag(tagType: BattlerTagType, turnCount: number, sourceMove: Moves, sourceId: number): BattlerTag {
  switch (tagType) {
  case BattlerTagType.RECHARGING:
    return new RechargingTag(sourceMove);
  case BattlerTagType.FLINCHED:
    return new FlinchedTag(sourceMove);
  case BattlerTagType.INTERRUPTED:
    return new InterruptedTag(sourceMove);
  case BattlerTagType.CONFUSED:
    return new ConfusedTag(turnCount, sourceMove);
  case BattlerTagType.INFATUATED:
    return new InfatuatedTag(sourceMove, sourceId);
  case BattlerTagType.SEEDED:
    return new SeedTag(sourceId);
  case BattlerTagType.NIGHTMARE:
    return new NightmareTag();
  case BattlerTagType.FRENZY:
    return new FrenzyTag(turnCount, sourceMove, sourceId);
  case BattlerTagType.CHARGING:
    return new BattlerTag(tagType, BattlerTagLapseType.CUSTOM, 1, sourceMove, sourceId);
  case BattlerTagType.ENCORE:
    return new EncoreTag(sourceId);
  case BattlerTagType.HELPING_HAND:
    return new HelpingHandTag(sourceId);
  case BattlerTagType.INGRAIN:
    return new IngrainTag(sourceId);
  case BattlerTagType.AQUA_RING:
    return new AquaRingTag();
  case BattlerTagType.DROWSY:
    return new DrowsyTag();
  case BattlerTagType.TRAPPED:
    return new TrappedTag(tagType, BattlerTagLapseType.CUSTOM, turnCount, sourceMove, sourceId);
  case BattlerTagType.BIND:
    return new BindTag(turnCount, sourceId);
  case BattlerTagType.WRAP:
    return new WrapTag(turnCount, sourceId);
  case BattlerTagType.FIRE_SPIN:
    return new FireSpinTag(turnCount, sourceId);
  case BattlerTagType.WHIRLPOOL:
    return new WhirlpoolTag(turnCount, sourceId);
  case BattlerTagType.CLAMP:
    return new ClampTag(turnCount, sourceId);
  case BattlerTagType.SAND_TOMB:
    return new SandTombTag(turnCount, sourceId);
  case BattlerTagType.MAGMA_STORM:
    return new MagmaStormTag(turnCount, sourceId);
  case BattlerTagType.SNAP_TRAP:
    return new SnapTrapTag(turnCount, sourceId);
  case BattlerTagType.THUNDER_CAGE:
    return new ThunderCageTag(turnCount, sourceId);
  case BattlerTagType.INFESTATION:
    return new InfestationTag(turnCount, sourceId);
  case BattlerTagType.PROTECTED:
    return new ProtectedTag(sourceMove);
  case BattlerTagType.SPIKY_SHIELD:
    return new ContactDamageProtectedTag(sourceMove, 8);
  case BattlerTagType.KINGS_SHIELD:
    return new ContactStatChangeProtectedTag(sourceMove, tagType, BattleStat.ATK, -1);
  case BattlerTagType.OBSTRUCT:
    return new ContactStatChangeProtectedTag(sourceMove, tagType, BattleStat.DEF, -2);
  case BattlerTagType.SILK_TRAP:
    return new ContactStatChangeProtectedTag(sourceMove, tagType, BattleStat.SPD, -1);
  case BattlerTagType.BANEFUL_BUNKER:
    return new ContactPoisonProtectedTag(sourceMove);
  case BattlerTagType.BURNING_BULWARK:
    return new ContactBurnProtectedTag(sourceMove);
  case BattlerTagType.ENDURING:
    return new EnduringTag(sourceMove);
  case BattlerTagType.STURDY:
    return new SturdyTag(sourceMove);
  case BattlerTagType.PERISH_SONG:
    return new PerishSongTag(turnCount);
  case BattlerTagType.CENTER_OF_ATTENTION:
    return new CenterOfAttentionTag(sourceMove);
  case BattlerTagType.TRUANT:
    return new TruantTag();
  case BattlerTagType.SLOW_START:
    return new SlowStartTag();
  case BattlerTagType.PROTOSYNTHESIS:
    return new WeatherHighestStatBoostTag(tagType, Abilities.PROTOSYNTHESIS, WeatherType.SUNNY, WeatherType.HARSH_SUN);
  case BattlerTagType.QUARK_DRIVE:
    return new TerrainHighestStatBoostTag(tagType, Abilities.QUARK_DRIVE, TerrainType.ELECTRIC);
  case BattlerTagType.FLYING:
  case BattlerTagType.UNDERGROUND:
  case BattlerTagType.UNDERWATER:
  case BattlerTagType.HIDDEN:
    return new SemiInvulnerableTag(tagType, turnCount, sourceMove);
  case BattlerTagType.FIRE_BOOST:
    return new TypeBoostTag(tagType, sourceMove, Type.FIRE, 1.5, false);
  case BattlerTagType.CRIT_BOOST:
    return new CritBoostTag(tagType, sourceMove);
  case BattlerTagType.ALWAYS_CRIT:
  case BattlerTagType.IGNORE_ACCURACY:
    return new BattlerTag(tagType, BattlerTagLapseType.TURN_END, 2, sourceMove);
  case BattlerTagType.NO_CRIT:
    return new BattlerTag(tagType, BattlerTagLapseType.AFTER_MOVE, turnCount, sourceMove);
<<<<<<< HEAD
  case BattlerTagType.IGNORE_ACCURACY:
    return new IgnoreAccuracyTag(sourceMove);
  case BattlerTagType.ALWAYS_GET_HIT:
    return new AlwaysGetHitTag(sourceMove);
  case BattlerTagType.RECEIVE_DOUBLE_DAMAGE:
    return new ReceiveDoubleDamageTag(sourceMove);
=======
  case BattlerTagType.ALWAYS_GET_HIT:
  case BattlerTagType.RECEIVE_DOUBLE_DAMAGE:
    return new BattlerTag(tagType, BattlerTagLapseType.PRE_MOVE, 1, sourceMove);
>>>>>>> 07b65631
  case BattlerTagType.BYPASS_SLEEP:
    return new BattlerTag(BattlerTagType.BYPASS_SLEEP, BattlerTagLapseType.TURN_END, turnCount, sourceMove);
  case BattlerTagType.IGNORE_FLYING:
    return new GroundedTag(tagType, BattlerTagLapseType.CUSTOM, sourceMove);
  case BattlerTagType.ROOSTED:
    return new GroundedTag(tagType, BattlerTagLapseType.TURN_END, sourceMove);
  case BattlerTagType.SALT_CURED:
    return new SaltCuredTag(sourceId);
  case BattlerTagType.CURSED:
    return new CursedTag(sourceId);
  case BattlerTagType.CHARGED:
    return new TypeBoostTag(tagType, sourceMove, Type.ELECTRIC, 2, true);
  case BattlerTagType.MAGNET_RISEN:
    return new MagnetRisenTag(tagType, sourceMove);
  case BattlerTagType.MINIMIZED:
    return new MinimizeTag();
  case BattlerTagType.DESTINY_BOND:
    return new DestinyBondTag(sourceMove, sourceId);
  case BattlerTagType.ICE_FACE:
    return new IceFaceTag(sourceMove);
  case BattlerTagType.STOCKPILING:
    return new StockpilingTag(sourceMove);
  case BattlerTagType.OCTOLOCK:
    return new OctolockTag(sourceId);
  case BattlerTagType.NONE:
  default:
    return new BattlerTag(tagType, BattlerTagLapseType.CUSTOM, turnCount, sourceMove, sourceId);
  }
}

/**
* When given a battler tag or json representing one, creates an actual BattlerTag object with the same data.
* @param {BattlerTag | any} source A battler tag
* @return {BattlerTag} The valid battler tag
*/
export function loadBattlerTag(source: BattlerTag | any): BattlerTag {
  const tag = getBattlerTag(source.tagType, source.turnCount, source.sourceMove, source.sourceId);
  tag.loadTag(source);
  return tag;
}<|MERGE_RESOLUTION|>--- conflicted
+++ resolved
@@ -31,22 +31,14 @@
 
 export class BattlerTag {
   public tagType: BattlerTagType;
-<<<<<<< HEAD
-  public lapseType: BattlerTagLapseType[];
-=======
   public lapseTypes: BattlerTagLapseType[];
->>>>>>> 07b65631
   public turnCount: number;
   public sourceMove: Moves;
   public sourceId?: number;
 
   constructor(tagType: BattlerTagType, lapseType: BattlerTagLapseType | BattlerTagLapseType[], turnCount: number, sourceMove: Moves, sourceId?: number) {
     this.tagType = tagType;
-<<<<<<< HEAD
-    this.lapseType = typeof lapseType === "number" ? [ lapseType ] : lapseType;
-=======
     this.lapseTypes = Array.isArray(lapseType) ? lapseType : [ lapseType ];
->>>>>>> 07b65631
     this.turnCount = turnCount;
     this.sourceMove = sourceMove;
     this.sourceId = sourceId;
@@ -81,10 +73,10 @@
   }
 
   /**
-  * When given a battler tag or json representing one, load the data for it.
-  * This is meant to be inherited from by any battler tag with custom attributes
-  * @param {BattlerTag | any} source A battler tag
-  */
+   * When given a battler tag or json representing one, load the data for it.
+   * This is meant to be inherited from by any battler tag with custom attributes
+   * @param {BattlerTag | any} source A battler tag
+   */
   loadTag(source: BattlerTag | any): void {
     this.turnCount = source.turnCount;
     this.sourceMove = source.sourceMove;
@@ -402,9 +394,9 @@
   }
 
   /**
-  * When given a battler tag or json representing one, load the data for it.
-  * @param {BattlerTag | any} source A battler tag
-  */
+   * When given a battler tag or json representing one, load the data for it.
+   * @param {BattlerTag | any} source A battler tag
+   */
   loadTag(source: BattlerTag | any): void {
     super.loadTag(source);
     this.sourceIndex = source.sourceIndex;
@@ -502,15 +494,6 @@
     if (this.turnCount < 2) { // Only add CONFUSED tag if a disruption occurs on the final confusion-inducing turn of FRENZY
       pokemon.addTag(BattlerTagType.CONFUSED, pokemon.randSeedIntRange(2, 4));
     }
-<<<<<<< HEAD
-  }
-}
-
-export class ChargingTag extends BattlerTag {
-  constructor(sourceMove: Moves, sourceId: number) {
-    super(BattlerTagType.CHARGING, BattlerTagLapseType.CUSTOM, 1, sourceMove, sourceId);
-=======
->>>>>>> 07b65631
   }
 }
 
@@ -522,9 +505,9 @@
   }
 
   /**
-  * When given a battler tag or json representing one, load the data for it.
-  * @param {BattlerTag | any} source A battler tag
-  */
+   * When given a battler tag or json representing one, load the data for it.
+   * @param {BattlerTag | any} source A battler tag
+   */
   loadTag(source: BattlerTag | any): void {
     super.loadTag(source);
     this.moveId = source.moveId as Moves;
@@ -661,12 +644,7 @@
   }
 
   canAdd(pokemon: Pokemon): boolean {
-<<<<<<< HEAD
-    const isOctolocked = pokemon.getTag(BattlerTagType.OCTOLOCK);
-    return !isOctolocked;
-=======
     return !pokemon.getTag(BattlerTagType.OCTOLOCK);
->>>>>>> 07b65631
   }
 
   lapse(pokemon: Pokemon, lapseType: BattlerTagLapseType): boolean {
@@ -778,9 +756,9 @@
   }
 
   /**
-  * When given a battler tag or json representing one, load the data for it.
-  * @param {BattlerTag | any} source A battler tag
-  */
+   * When given a battler tag or json representing one, load the data for it.
+   * @param {BattlerTag | any} source A battler tag
+   */
   loadTag(source: BattlerTag | any): void {
     super.loadTag(source);
     this.commonAnim = source.commonAnim as CommonAnim;
@@ -974,9 +952,9 @@
   }
 
   /**
-  * When given a battler tag or json representing one, load the data for it.
-  * @param {BattlerTag | any} source A battler tag
-  */
+   * When given a battler tag or json representing one, load the data for it.
+   * @param {BattlerTag | any} source A battler tag
+   */
   loadTag(source: BattlerTag | any): void {
     super.loadTag(source);
     this.damageRatio = source.damageRatio;
@@ -1011,9 +989,9 @@
   }
 
   /**
-  * When given a battler tag or json representing one, load the data for it.
-  * @param {BattlerTag | any} source A battler tag
-  */
+   * When given a battler tag or json representing one, load the data for it.
+   * @param {BattlerTag | any} source A battler tag
+   */
   loadTag(source: BattlerTag | any): void {
     super.loadTag(source);
     this.stat = source.stat as BattleStat;
@@ -1175,9 +1153,9 @@
   }
 
   /**
-  * When given a battler tag or json representing one, load the data for it.
-  * @param {BattlerTag | any} source A battler tag
-  */
+   * When given a battler tag or json representing one, load the data for it.
+   * @param {BattlerTag | any} source A battler tag
+   */
   loadTag(source: BattlerTag | any): void {
     super.loadTag(source);
     this.ability = source.ability as Abilities;
@@ -1242,9 +1220,9 @@
   }
 
   /**
-  * When given a battler tag or json representing one, load the data for it.
-  * @param {BattlerTag | any} source A battler tag
-  */
+   * When given a battler tag or json representing one, load the data for it.
+   * @param {BattlerTag | any} source A battler tag
+   */
   loadTag(source: BattlerTag | any): void {
     super.loadTag(source);
     this.stat = source.stat as Stat;
@@ -1294,9 +1272,9 @@
   }
 
   /**
-  * When given a battler tag or json representing one, load the data for it.
-  * @param {BattlerTag | any} source A battler tag
-  */
+   * When given a battler tag or json representing one, load the data for it.
+   * @param {BattlerTag | any} source A battler tag
+   */
   loadTag(source: BattlerTag | any): void {
     super.loadTag(source);
     this.weatherTypes = source.weatherTypes.map(w => w as WeatherType);
@@ -1312,9 +1290,9 @@
   }
 
   /**
-  * When given a battler tag or json representing one, load the data for it.
-  * @param {BattlerTag | any} source A battler tag
-  */
+   * When given a battler tag or json representing one, load the data for it.
+   * @param {BattlerTag | any} source A battler tag
+   */
   loadTag(source: BattlerTag | any): void {
     super.loadTag(source);
     this.terrainTypes = source.terrainTypes.map(w => w as TerrainType);
@@ -1351,9 +1329,9 @@
   }
 
   /**
-  * When given a battler tag or json representing one, load the data for it.
-  * @param {BattlerTag | any} source A battler tag
-  */
+   * When given a battler tag or json representing one, load the data for it.
+   * @param {BattlerTag | any} source A battler tag
+   */
   loadTag(source: BattlerTag | any): void {
     super.loadTag(source);
     this.immuneType = source.immuneType as Type;
@@ -1392,9 +1370,9 @@
   }
 
   /**
-  * When given a battler tag or json representing one, load the data for it.
-  * @param {BattlerTag | any} source A battler tag
-  */
+   * When given a battler tag or json representing one, load the data for it.
+   * @param {BattlerTag | any} source A battler tag
+   */
   loadTag(source: BattlerTag | any): void {
     super.loadTag(source);
     this.boostedType = source.boostedType as Type;
@@ -1429,33 +1407,6 @@
   }
 }
 
-<<<<<<< HEAD
-export class AlwaysCritTag extends BattlerTag {
-  constructor(sourceMove: Moves) {
-    super(BattlerTagType.ALWAYS_CRIT, BattlerTagLapseType.TURN_END, 2, sourceMove);
-  }
-}
-
-export class IgnoreAccuracyTag extends BattlerTag {
-  constructor(sourceMove: Moves) {
-    super(BattlerTagType.IGNORE_ACCURACY, BattlerTagLapseType.TURN_END, 2, sourceMove);
-  }
-}
-
-export class AlwaysGetHitTag extends BattlerTag {
-  constructor(sourceMove: Moves) {
-    super(BattlerTagType.ALWAYS_GET_HIT, BattlerTagLapseType.PRE_MOVE, 1, sourceMove);
-  }
-}
-
-export class ReceiveDoubleDamageTag extends BattlerTag {
-  constructor(sourceMove: Moves) {
-    super(BattlerTagType.RECEIVE_DOUBLE_DAMAGE, BattlerTagLapseType.PRE_MOVE, 1, sourceMove);
-  }
-}
-
-=======
->>>>>>> 07b65631
 export class SaltCuredTag extends BattlerTag {
   private sourceIndex: number;
 
@@ -1464,9 +1415,9 @@
   }
 
   /**
-  * When given a battler tag or json representing one, load the data for it.
-  * @param {BattlerTag | any} source A battler tag
-  */
+   * When given a battler tag or json representing one, load the data for it.
+   * @param {BattlerTag | any} source A battler tag
+   */
   loadTag(source: BattlerTag | any): void {
     super.loadTag(source);
     this.sourceIndex = source.sourceIndex;
@@ -1513,9 +1464,9 @@
   }
 
   /**
-  * When given a battler tag or json representing one, load the data for it.
-  * @param {BattlerTag | any} source A battler tag
-  */
+   * When given a battler tag or json representing one, load the data for it.
+   * @param {BattlerTag | any} source A battler tag
+   */
   loadTag(source: BattlerTag | any): void {
     super.loadTag(source);
     this.sourceIndex = source.sourceIndex;
@@ -1646,13 +1597,8 @@
     super.loadTag(source);
     this.stockpiledCount = source.stockpiledCount || 0;
     this.statChangeCounts = {
-<<<<<<< HEAD
-      [BattleStat.DEF]: source.statChangeCounts?.[BattleStat.DEF] || 0,
-      [BattleStat.SPDEF]: source.statChangeCounts?.[BattleStat.SPDEF] || 0,
-=======
       [ BattleStat.DEF ]: source.statChangeCounts?.[ BattleStat.DEF ] ?? 0,
       [ BattleStat.SPDEF ]: source.statChangeCounts?.[ BattleStat.SPDEF ] ?? 0,
->>>>>>> 07b65631
     };
   }
 
@@ -1797,18 +1743,9 @@
     return new BattlerTag(tagType, BattlerTagLapseType.TURN_END, 2, sourceMove);
   case BattlerTagType.NO_CRIT:
     return new BattlerTag(tagType, BattlerTagLapseType.AFTER_MOVE, turnCount, sourceMove);
-<<<<<<< HEAD
-  case BattlerTagType.IGNORE_ACCURACY:
-    return new IgnoreAccuracyTag(sourceMove);
-  case BattlerTagType.ALWAYS_GET_HIT:
-    return new AlwaysGetHitTag(sourceMove);
-  case BattlerTagType.RECEIVE_DOUBLE_DAMAGE:
-    return new ReceiveDoubleDamageTag(sourceMove);
-=======
   case BattlerTagType.ALWAYS_GET_HIT:
   case BattlerTagType.RECEIVE_DOUBLE_DAMAGE:
     return new BattlerTag(tagType, BattlerTagLapseType.PRE_MOVE, 1, sourceMove);
->>>>>>> 07b65631
   case BattlerTagType.BYPASS_SLEEP:
     return new BattlerTag(BattlerTagType.BYPASS_SLEEP, BattlerTagLapseType.TURN_END, turnCount, sourceMove);
   case BattlerTagType.IGNORE_FLYING:
@@ -1840,10 +1777,10 @@
 }
 
 /**
-* When given a battler tag or json representing one, creates an actual BattlerTag object with the same data.
-* @param {BattlerTag | any} source A battler tag
-* @return {BattlerTag} The valid battler tag
-*/
+ * When given a battler tag or json representing one, creates an actual BattlerTag object with the same data.
+ * @param {BattlerTag | any} source A battler tag
+ * @return {BattlerTag} The valid battler tag
+ */
 export function loadBattlerTag(source: BattlerTag | any): BattlerTag {
   const tag = getBattlerTag(source.tagType, source.turnCount, source.sourceMove, source.sourceId);
   tag.loadTag(source);
