import { ChargeAnim, CommonAnim, CommonBattleAnim, MoveChargeAnim } from "./battle-anims";
import { getPokemonNameWithAffix } from "../messages";
import Pokemon, { MoveResult, HitResult } from "../field/pokemon";
import { StatusEffect } from "./status-effect";
import * as Utils from "../utils";
import { ChargeAttr, MoveFlags, allMoves, MoveCategory, applyMoveAttrs, StatusCategoryOnAllyAttr, HealOnAllyAttr, ConsecutiveUseDoublePowerAttr } from "./move";
import { Type } from "./type";
import { BlockNonDirectDamageAbAttr, FlinchEffectAbAttr, ReverseDrainAbAttr, applyAbAttrs, ProtectStatAbAttr } from "./ability";
import { TerrainType } from "./terrain";
import { WeatherType } from "./weather";
import { allAbilities } from "./ability";
import { SpeciesFormChangeManualTrigger } from "./pokemon-forms";
import { Abilities } from "#enums/abilities";
import { BattlerTagType } from "#enums/battler-tag-type";
import { Moves } from "#enums/moves";
import { Species } from "#enums/species";
import i18next from "#app/plugins/i18n";
import { Stat, type BattleStat, type EffectiveStat, EFFECTIVE_STATS, getStatKey } from "#app/enums/stat";
import { CommonAnimPhase } from "#app/phases/common-anim-phase";
import { MoveEffectPhase } from "#app/phases/move-effect-phase";
import { MovePhase } from "#app/phases/move-phase";
import { PokemonHealPhase } from "#app/phases/pokemon-heal-phase";
import { ShowAbilityPhase } from "#app/phases/show-ability-phase";
import { StatStageChangePhase, StatStageChangeCallback } from "#app/phases/stat-stage-change-phase";
import { PokemonAnimType } from "#app/enums/pokemon-anim-type";
import BattleScene from "#app/battle-scene";

export enum BattlerTagLapseType {
  FAINT,
  MOVE,
  PRE_MOVE,
  AFTER_MOVE,
  MOVE_EFFECT,
  TURN_END,
  HIT,
  CUSTOM
}

export class BattlerTag {
  public tagType: BattlerTagType;
  public lapseTypes: BattlerTagLapseType[];
  public turnCount: number;
  public sourceMove: Moves;
  public sourceId?: number;
  public isBatonPassable: boolean;

  constructor(tagType: BattlerTagType, lapseType: BattlerTagLapseType | BattlerTagLapseType[], turnCount: number, sourceMove?: Moves, sourceId?: number, isBatonPassable: boolean = false) {
    this.tagType = tagType;
    this.lapseTypes = Array.isArray(lapseType) ? lapseType : [ lapseType ];
    this.turnCount = turnCount;
    this.sourceMove = sourceMove!; // TODO: is this bang correct?
    this.sourceId = sourceId;
    this.isBatonPassable = isBatonPassable;
  }

  canAdd(pokemon: Pokemon): boolean {
    return true;
  }

  onAdd(pokemon: Pokemon): void { }

  onRemove(pokemon: Pokemon): void { }

  onOverlap(pokemon: Pokemon): void { }

  lapse(pokemon: Pokemon, lapseType: BattlerTagLapseType): boolean {
    return --this.turnCount > 0;
  }

  getDescriptor(): string {
    return "";
  }

  isSourceLinked(): boolean {
    return false;
  }

  getMoveName(): string | null {
    return this.sourceMove
      ? allMoves[this.sourceMove].name
      : null;
  }

  /**
  * When given a battler tag or json representing one, load the data for it.
  * This is meant to be inherited from by any battler tag with custom attributes
  * @param {BattlerTag | any} source A battler tag
  */
  loadTag(source: BattlerTag | any): void {
    this.turnCount = source.turnCount;
    this.sourceMove = source.sourceMove;
    this.sourceId = source.sourceId;
  }

  /**
   * Helper function that retrieves the source Pokemon object
   * @param scene medium to retrieve the source Pokemon
   * @returns The source {@linkcode Pokemon} or `null` if none is found
   */
  public getSourcePokemon(scene: BattleScene): Pokemon | null {
    return this.sourceId ? scene.getPokemonById(this.sourceId) : null;
  }
}

export interface WeatherBattlerTag {
  weatherTypes: WeatherType[];
}

export interface TerrainBattlerTag {
  terrainTypes: TerrainType[];
}

/**
 * Base class for tags that restrict the usage of moves. This effect is generally referred to as "disabling" a move
 * in-game. This is not to be confused with {@linkcode Moves.DISABLE}.
 *
 * Descendants can override {@linkcode isMoveRestricted} to restrict moves that
 * match a condition. A restricted move gets cancelled before it is used. Players and enemies should not be allowed
 * to select restricted moves.
 */
export abstract class MoveRestrictionBattlerTag extends BattlerTag {
  constructor(tagType: BattlerTagType, lapseType: BattlerTagLapseType | BattlerTagLapseType[], turnCount: integer, sourceMove?: Moves, sourceId?: integer) {
    super(tagType, lapseType, turnCount, sourceMove, sourceId);
  }

  /** @override */
  override lapse(pokemon: Pokemon, lapseType: BattlerTagLapseType): boolean {
    if (lapseType === BattlerTagLapseType.PRE_MOVE) {
      // Cancel the affected pokemon's selected move
      const phase = pokemon.scene.getCurrentPhase() as MovePhase;
      const move = phase.move;

      if (this.isMoveRestricted(move.moveId, pokemon)) {
        if (this.interruptedText(pokemon, move.moveId)) {
          pokemon.scene.queueMessage(this.interruptedText(pokemon, move.moveId));
        }
        phase.cancel();
      }

      return true;
    }

    return super.lapse(pokemon, lapseType);
  }

  /**
   * Gets whether this tag is restricting a move.
   *
   * @param move - {@linkcode Moves} ID to check restriction for.
   * @param user - The {@linkcode Pokemon} involved
   * @returns `true` if the move is restricted by this tag, otherwise `false`.
   */
  public abstract isMoveRestricted(move: Moves, user?: Pokemon): boolean;

  /**
   * Checks if this tag is restricting a move based on a user's decisions during the target selection phase
   *
   * @param {Moves} move {@linkcode Moves} move ID to check restriction for
   * @param {Pokemon} user {@linkcode Pokemon} the user of the above move
   * @param {Pokemon} target {@linkcode Pokemon} the target of the above move
   * @returns {boolean} `false` unless overridden by the child tag
   */
  isMoveTargetRestricted(move: Moves, user: Pokemon, target: Pokemon): boolean {
    return false;
  }

  /**
   * Gets the text to display when the player attempts to select a move that is restricted by this tag.
   *
   * @param {Pokemon} pokemon {@linkcode Pokemon} for which the player is attempting to select the restricted move
   * @param {Moves} move {@linkcode Moves} ID of the move that is having its selection denied
   * @returns {string} text to display when the player attempts to select the restricted move
   */
  abstract selectionDeniedText(pokemon: Pokemon, move: Moves): string;

  /**
   * Gets the text to display when a move's execution is prevented as a result of the restriction.
   * Because restriction effects also prevent selection of the move, this situation can only arise if a
   * pokemon first selects a move, then gets outsped by a pokemon using a move that restricts the selected move.
   *
   * @param {Pokemon} pokemon {@linkcode Pokemon} attempting to use the restricted move
   * @param {Moves} move {@linkcode Moves} ID of the move being interrupted
   * @returns {string} text to display when the move is interrupted
   */
  interruptedText(pokemon: Pokemon, move: Moves): string {
    return "";
  }
}

/**
 * Tag representing the "Throat Chop" effect. Pokemon with this tag cannot use sound-based moves.
 * @see {@link https://bulbapedia.bulbagarden.net/wiki/Throat_Chop_(move) | Throat Chop}
 * @extends MoveRestrictionBattlerTag
 */
export class ThroatChoppedTag extends MoveRestrictionBattlerTag {
  constructor() {
    super(BattlerTagType.THROAT_CHOPPED, [ BattlerTagLapseType.TURN_END, BattlerTagLapseType.PRE_MOVE ], 2, Moves.THROAT_CHOP);
  }

  /**
   * Checks if a {@linkcode Moves | move} is restricted by Throat Chop.
   * @override
   * @param {Moves} move the {@linkcode Moves | move} to check for sound-based restriction
   * @returns true if the move is sound-based
   */
  override isMoveRestricted(move: Moves): boolean {
    return allMoves[move].hasFlag(MoveFlags.SOUND_BASED);
  }

  /**
   * Shows a message when the player attempts to select a move that is restricted by Throat Chop.
   * @override
   * @param {Pokemon} pokemon the {@linkcode Pokemon} that is attempting to select the restricted move
   * @param {Moves} move the {@linkcode Moves | move} that is being restricted
   * @returns the message to display when the player attempts to select the restricted move
   */
  override selectionDeniedText(pokemon: Pokemon, move: Moves): string {
    return i18next.t("battle:moveCannotBeSelected", { moveName: allMoves[move].name });
  }

  /**
   * Shows a message when a move is interrupted by Throat Chop.
   * @override
   * @param {Pokemon} pokemon the interrupted {@linkcode Pokemon}
   * @param {Moves} move the {@linkcode Moves | move} that was interrupted
   * @returns the message to display when the move is interrupted
   */
  override interruptedText(pokemon: Pokemon, move: Moves): string {
    return i18next.t("battle:throatChopInterruptedMove", { pokemonName: getPokemonNameWithAffix(pokemon) });
  }
}

/**
 * Tag representing the "disabling" effect performed by {@linkcode Moves.DISABLE} and {@linkcode Abilities.CURSED_BODY}.
 * When the tag is added, the last-used move of the tag holder is set as the disabled move.
 */
export class DisabledTag extends MoveRestrictionBattlerTag {
  /** The move being disabled. Gets set when {@linkcode onAdd} is called for this tag. */
  private moveId: Moves = Moves.NONE;

  constructor(sourceId: number) {
    super(BattlerTagType.DISABLED, [ BattlerTagLapseType.PRE_MOVE, BattlerTagLapseType.TURN_END ], 4, Moves.DISABLE, sourceId);
  }

  /** @override */
  override isMoveRestricted(move: Moves): boolean {
    return move === this.moveId;
  }

  /**
   * @override
   *
   * Ensures that move history exists on `pokemon` and has a valid move. If so, sets the {@linkcode moveId} and shows a message.
   * Otherwise the move ID will not get assigned and this tag will get removed next turn.
   */
  override onAdd(pokemon: Pokemon): void {
    super.onAdd(pokemon);

    const move = pokemon.getLastXMoves()
      .find(m => m.move !== Moves.NONE && m.move !== Moves.STRUGGLE && !m.virtual);
    if (move === undefined) {
      return;
    }

    this.moveId = move.move;

    pokemon.scene.queueMessage(i18next.t("battlerTags:disabledOnAdd", { pokemonNameWithAffix: getPokemonNameWithAffix(pokemon), moveName: allMoves[this.moveId].name }));
  }

  /** @override */
  override onRemove(pokemon: Pokemon): void {
    super.onRemove(pokemon);

    pokemon.scene.queueMessage(i18next.t("battlerTags:disabledLapse", { pokemonNameWithAffix: getPokemonNameWithAffix(pokemon), moveName: allMoves[this.moveId].name }));
  }

  /** @override */
  override selectionDeniedText(pokemon: Pokemon, move: Moves): string {
    return i18next.t("battle:moveDisabled", { moveName: allMoves[move].name });
  }

  /**
   * @override
   * @param {Pokemon} pokemon {@linkcode Pokemon} attempting to use the restricted move
   * @param {Moves} move {@linkcode Moves} ID of the move being interrupted
   * @returns {string} text to display when the move is interrupted
   */
  override interruptedText(pokemon: Pokemon, move: Moves): string {
    return i18next.t("battle:disableInterruptedMove", { pokemonNameWithAffix: getPokemonNameWithAffix(pokemon), moveName: allMoves[move].name });
  }

  /** @override */
  override loadTag(source: BattlerTag | any): void {
    super.loadTag(source);
    this.moveId = source.moveId;
  }
}

/**
 * Tag used by Gorilla Tactics to restrict the user to using only one move.
 * @extends MoveRestrictionBattlerTag
 */
export class GorillaTacticsTag extends MoveRestrictionBattlerTag {
  private moveId = Moves.NONE;

  constructor() {
    super(BattlerTagType.GORILLA_TACTICS, BattlerTagLapseType.CUSTOM, 0);
  }

  /** @override */
  override isMoveRestricted(move: Moves): boolean {
    return move !== this.moveId;
  }

  /**
   * @override
   * @param {Pokemon} pokemon the {@linkcode Pokemon} to check if the tag can be added
   * @returns `true` if the pokemon has a valid move and no existing {@linkcode GorillaTacticsTag}; `false` otherwise
   */
  override canAdd(pokemon: Pokemon): boolean {
    return (this.getLastValidMove(pokemon) !== undefined) && !pokemon.getTag(GorillaTacticsTag);
  }

  /**
   * Ensures that move history exists on {@linkcode Pokemon} and has a valid move.
   * If so, sets the {@linkcode moveId} and increases the user's Attack by 50%.
   * @override
   * @param {Pokemon} pokemon the {@linkcode Pokemon} to add the tag to
   */
  override onAdd(pokemon: Pokemon): void {
    const lastValidMove = this.getLastValidMove(pokemon);

    if (!lastValidMove) {
      return;
    }

    this.moveId = lastValidMove;
    pokemon.setStat(Stat.ATK, pokemon.getStat(Stat.ATK, false) * 1.5, false);
  }

  /**
   * Loads the Gorilla Tactics Battler Tag along with its unique class variable moveId
   * @override
   * @param source Gorilla Tactics' {@linkcode BattlerTag} information
   */
  public override loadTag(source: BattlerTag | any): void {
    super.loadTag(source);
    this.moveId = source.moveId;
  }

  /**
   *
   * @override
   * @param {Pokemon} pokemon n/a
   * @param {Moves} move {@linkcode Moves} ID of the move being denied
   * @returns {string} text to display when the move is denied
  */
  override selectionDeniedText(pokemon: Pokemon, move: Moves): string {
    return i18next.t("battle:canOnlyUseMove", { moveName: allMoves[this.moveId].name, pokemonName: getPokemonNameWithAffix(pokemon) });
  }

  /**
   * Gets the last valid move from the pokemon's move history.
   * @param {Pokemon} pokemon {@linkcode Pokemon} to get the last valid move from
   * @returns {Moves | undefined} the last valid move from the pokemon's move history
   */
  getLastValidMove(pokemon: Pokemon): Moves | undefined {
    const move = pokemon.getLastXMoves()
      .find(m => m.move !== Moves.NONE && m.move !== Moves.STRUGGLE && !m.virtual);

    return move?.move;
  }
}

/**
 * BattlerTag that represents the "recharge" effects of moves like Hyper Beam.
 */
export class RechargingTag extends BattlerTag {
  constructor(sourceMove: Moves) {
    super(BattlerTagType.RECHARGING, [ BattlerTagLapseType.PRE_MOVE, BattlerTagLapseType.TURN_END ], 2, sourceMove);
  }

  onAdd(pokemon: Pokemon): void {
    super.onAdd(pokemon);

    // Queue a placeholder move for the Pokemon to "use" next turn
    pokemon.getMoveQueue().push({ move: Moves.NONE, targets: []});
  }

  /** Cancels the source's move this turn and queues a "__ must recharge!" message */
  lapse(pokemon: Pokemon, lapseType: BattlerTagLapseType): boolean {
    if (lapseType === BattlerTagLapseType.PRE_MOVE) {
      pokemon.scene.queueMessage(i18next.t("battlerTags:rechargingLapse", { pokemonNameWithAffix: getPokemonNameWithAffix(pokemon) }));
      (pokemon.scene.getCurrentPhase() as MovePhase).cancel();
      pokemon.getMoveQueue().shift();
    }
    return super.lapse(pokemon, lapseType);
  }
}

/**
 * BattlerTag representing the "charge phase" of Beak Blast.
 * Pokemon with this tag will inflict BURN status on any attacker that makes contact.
 * @see {@link https://bulbapedia.bulbagarden.net/wiki/Beak_Blast_(move) | Beak Blast}
 */
export class BeakBlastChargingTag extends BattlerTag {
  constructor() {
    super(BattlerTagType.BEAK_BLAST_CHARGING, [ BattlerTagLapseType.PRE_MOVE, BattlerTagLapseType.TURN_END ], 1, Moves.BEAK_BLAST);
  }

  onAdd(pokemon: Pokemon): void {
    // Play Beak Blast's charging animation
    new MoveChargeAnim(ChargeAnim.BEAK_BLAST_CHARGING, this.sourceMove, pokemon).play(pokemon.scene);

    // Queue Beak Blast's header message
    pokemon.scene.queueMessage(i18next.t("moveTriggers:startedHeatingUpBeak", { pokemonName: getPokemonNameWithAffix(pokemon) }));
  }

  /**
   * Inflicts `BURN` status on attackers that make contact, and causes this tag
   * to be removed after the source makes a move (or the turn ends, whichever comes first)
   * @param pokemon {@linkcode Pokemon} the owner of this tag
   * @param lapseType {@linkcode BattlerTagLapseType} the type of functionality invoked in battle
   * @returns `true` if invoked with the CUSTOM lapse type; `false` otherwise
   */
  lapse(pokemon: Pokemon, lapseType: BattlerTagLapseType): boolean {
    if (lapseType === BattlerTagLapseType.CUSTOM) {
      const effectPhase = pokemon.scene.getCurrentPhase();
      if (effectPhase instanceof MoveEffectPhase) {
        const attacker = effectPhase.getPokemon();
        if (effectPhase.move.getMove().checkFlag(MoveFlags.MAKES_CONTACT, attacker, pokemon)) {
          attacker.trySetStatus(StatusEffect.BURN, true, pokemon);
        }
      }
      return true;
    }
    return super.lapse(pokemon, lapseType);
  }
}

/**
 * BattlerTag implementing Shell Trap's pre-move behavior.
 * Pokemon with this tag will act immediately after being hit by a physical move.
 * @see {@link https://bulbapedia.bulbagarden.net/wiki/Shell_Trap_(move) | Shell Trap}
 */
export class ShellTrapTag extends BattlerTag {
  public activated: boolean;

  constructor() {
    super(BattlerTagType.SHELL_TRAP, BattlerTagLapseType.TURN_END, 1);
    this.activated = false;
  }

  onAdd(pokemon: Pokemon): void {
    pokemon.scene.queueMessage(i18next.t("moveTriggers:setUpShellTrap", { pokemonName: getPokemonNameWithAffix(pokemon) }));
  }

  /**
   * "Activates" the shell trap, causing the tag owner to move next.
   * @param pokemon {@linkcode Pokemon} the owner of this tag
   * @param lapseType {@linkcode BattlerTagLapseType} the type of functionality invoked in battle
   * @returns `true` if invoked with the `CUSTOM` lapse type; `false` otherwise
   */
  lapse(pokemon: Pokemon, lapseType: BattlerTagLapseType): boolean {
    if (lapseType === BattlerTagLapseType.CUSTOM) {
      const shellTrapPhaseIndex = pokemon.scene.phaseQueue.findIndex(
        phase => phase instanceof MovePhase && phase.pokemon === pokemon
      );
      const firstMovePhaseIndex = pokemon.scene.phaseQueue.findIndex(
        phase => phase instanceof MovePhase
      );

      if (shellTrapPhaseIndex !== -1 && shellTrapPhaseIndex !== firstMovePhaseIndex) {
        const shellTrapMovePhase = pokemon.scene.phaseQueue.splice(shellTrapPhaseIndex, 1)[0];
        pokemon.scene.prependToPhase(shellTrapMovePhase, MovePhase);
      }

      this.activated = true;
      return true;
    }
    return super.lapse(pokemon, lapseType);
  }
}

export class TrappedTag extends BattlerTag {
  constructor(tagType: BattlerTagType, lapseType: BattlerTagLapseType, turnCount: number, sourceMove: Moves, sourceId: number) {
    super(tagType, lapseType, turnCount, sourceMove, sourceId, true);
  }

  canAdd(pokemon: Pokemon): boolean {
    const source = pokemon.scene.getPokemonById(this.sourceId!)!;
    const move = allMoves[this.sourceMove];

    const isGhost = pokemon.isOfType(Type.GHOST);
    const isTrapped = pokemon.getTag(TrappedTag);
    const hasSubstitute = move.hitsSubstitute(source, pokemon);

    return !isTrapped && !isGhost && !hasSubstitute;
  }

  onAdd(pokemon: Pokemon): void {
    super.onAdd(pokemon);

    pokemon.scene.queueMessage(this.getTrapMessage(pokemon));
  }

  onRemove(pokemon: Pokemon): void {
    super.onRemove(pokemon);

    pokemon.scene.queueMessage(i18next.t("battlerTags:trappedOnRemove", {
      pokemonNameWithAffix: getPokemonNameWithAffix(pokemon),
      moveName: this.getMoveName()
    }));
  }

  getDescriptor(): string {
    return i18next.t("battlerTags:trappedDesc");
  }

  isSourceLinked(): boolean {
    return true;
  }

  getTrapMessage(pokemon: Pokemon): string {
    return i18next.t("battlerTags:trappedOnAdd", { pokemonNameWithAffix: getPokemonNameWithAffix(pokemon) });
  }
}

/**
 * BattlerTag implementing No Retreat's trapping effect.
 * This is treated separately from other trapping effects to prevent
 * Ghost-type Pokemon from being able to reuse the move.
 * @extends TrappedTag
 */
class NoRetreatTag extends TrappedTag {
  constructor(sourceId: number) {
    super(BattlerTagType.NO_RETREAT, BattlerTagLapseType.CUSTOM, 0, Moves.NO_RETREAT, sourceId);
  }

  /** overrides {@linkcode TrappedTag.apply}, removing the Ghost-type condition */
  canAdd(pokemon: Pokemon): boolean {
    return !pokemon.getTag(TrappedTag);
  }
}

/**
 * BattlerTag that represents the {@link https://bulbapedia.bulbagarden.net/wiki/Flinch Flinch} status condition
 */
export class FlinchedTag extends BattlerTag {
  constructor(sourceMove: Moves) {
    super(BattlerTagType.FLINCHED, [ BattlerTagLapseType.PRE_MOVE, BattlerTagLapseType.TURN_END ], 0, sourceMove);
  }

  onAdd(pokemon: Pokemon): void {
    super.onAdd(pokemon);

    applyAbAttrs(FlinchEffectAbAttr, pokemon, null);
  }

  /**
   * Cancels the Pokemon's next Move on the turn this tag is applied
   * @param pokemon The {@linkcode Pokemon} with this tag
   * @param lapseType The {@linkcode BattlerTagLapseType lapse type} used for this function call
   * @returns `false` (This tag is always removed after applying its effects)
   */
  lapse(pokemon: Pokemon, lapseType: BattlerTagLapseType): boolean {
    if (lapseType === BattlerTagLapseType.PRE_MOVE) {
      (pokemon.scene.getCurrentPhase() as MovePhase).cancel();
      pokemon.scene.queueMessage(i18next.t("battlerTags:flinchedLapse", { pokemonNameWithAffix: getPokemonNameWithAffix(pokemon) }));
    }

    return super.lapse(pokemon, lapseType);
  }

  getDescriptor(): string {
    return i18next.t("battlerTags:flinchedDesc");
  }
}

export class InterruptedTag extends BattlerTag {
  constructor(sourceMove: Moves) {
    super(BattlerTagType.INTERRUPTED, BattlerTagLapseType.PRE_MOVE, 0, sourceMove);
  }

  canAdd(pokemon: Pokemon): boolean {
    return !!pokemon.getTag(BattlerTagType.FLYING);
  }

  onAdd(pokemon: Pokemon): void {
    super.onAdd(pokemon);

    pokemon.getMoveQueue().shift();
    pokemon.pushMoveHistory({ move: Moves.NONE, result: MoveResult.OTHER });
  }

  lapse(pokemon: Pokemon, lapseType: BattlerTagLapseType): boolean {
    (pokemon.scene.getCurrentPhase() as MovePhase).cancel();
    return super.lapse(pokemon, lapseType);
  }
}

/**
 * BattlerTag that represents the {@link https://bulbapedia.bulbagarden.net/wiki/Confusion_(status_condition) Confusion} status condition
 */
export class ConfusedTag extends BattlerTag {
  constructor(turnCount: number, sourceMove: Moves) {
    super(BattlerTagType.CONFUSED, BattlerTagLapseType.MOVE, turnCount, sourceMove, undefined, true);
  }

  canAdd(pokemon: Pokemon): boolean {
    return pokemon.scene.arena.terrain?.terrainType !== TerrainType.MISTY || !pokemon.isGrounded();
  }

  onAdd(pokemon: Pokemon): void {
    super.onAdd(pokemon);

    pokemon.scene.unshiftPhase(new CommonAnimPhase(pokemon.scene, pokemon.getBattlerIndex(), undefined, CommonAnim.CONFUSION));
    pokemon.scene.queueMessage(i18next.t("battlerTags:confusedOnAdd", { pokemonNameWithAffix: getPokemonNameWithAffix(pokemon) }));
  }

  onRemove(pokemon: Pokemon): void {
    super.onRemove(pokemon);

    pokemon.scene.queueMessage(i18next.t("battlerTags:confusedOnRemove", { pokemonNameWithAffix: getPokemonNameWithAffix(pokemon) }));
  }

  onOverlap(pokemon: Pokemon): void {
    super.onOverlap(pokemon);

    pokemon.scene.queueMessage(i18next.t("battlerTags:confusedOnOverlap", { pokemonNameWithAffix: getPokemonNameWithAffix(pokemon) }));
  }

  lapse(pokemon: Pokemon, lapseType: BattlerTagLapseType): boolean {
    const ret = lapseType !== BattlerTagLapseType.CUSTOM && super.lapse(pokemon, lapseType);

    if (ret) {
      pokemon.scene.queueMessage(i18next.t("battlerTags:confusedLapse", { pokemonNameWithAffix: getPokemonNameWithAffix(pokemon) }));
      pokemon.scene.unshiftPhase(new CommonAnimPhase(pokemon.scene, pokemon.getBattlerIndex(), undefined, CommonAnim.CONFUSION));

      // 1/3 chance of hitting self with a 40 base power move
      if (pokemon.randSeedInt(3) === 0) {
        const atk = pokemon.getEffectiveStat(Stat.ATK);
        const def = pokemon.getEffectiveStat(Stat.DEF);
        const damage = Utils.toDmgValue(((((2 * pokemon.level / 5 + 2) * 40 * atk / def) / 50) + 2) * (pokemon.randSeedIntRange(85, 100) / 100));
        pokemon.scene.queueMessage(i18next.t("battlerTags:confusedLapseHurtItself"));
        pokemon.damageAndUpdate(damage);
        pokemon.battleData.hitCount++;
        (pokemon.scene.getCurrentPhase() as MovePhase).cancel();
      }
    }

    return ret;
  }

  getDescriptor(): string {
    return i18next.t("battlerTags:confusedDesc");
  }
}

/**
 * Tag applied to the {@linkcode Move.DESTINY_BOND} user.
 * @extends BattlerTag
 * @see {@linkcode apply}
 */
export class DestinyBondTag extends BattlerTag {
  constructor(sourceMove: Moves, sourceId: number) {
    super(BattlerTagType.DESTINY_BOND, BattlerTagLapseType.PRE_MOVE, 1, sourceMove, sourceId, true);
  }

  /**
   * Lapses either before the user's move and does nothing
   * or after receiving fatal damage. When the damage is fatal,
   * the attacking Pokemon is taken down as well, unless it's a boss.
   *
   * @param {Pokemon} pokemon Pokemon that is attacking the Destiny Bond user.
   * @param {BattlerTagLapseType} lapseType CUSTOM or PRE_MOVE
   * @returns false if the tag source fainted or one turn has passed since the application
   */
  lapse(pokemon: Pokemon, lapseType: BattlerTagLapseType): boolean {
    if (lapseType !== BattlerTagLapseType.CUSTOM) {
      return super.lapse(pokemon, lapseType);
    }
    const source = this.sourceId ? pokemon.scene.getPokemonById(this.sourceId) : null;
    if (!source?.isFainted()) {
      return true;
    }

    if (source?.getAlly() === pokemon) {
      return false;
    }

    if (pokemon.isBossImmune()) {
      pokemon.scene.queueMessage(i18next.t("battlerTags:destinyBondLapseIsBoss", { pokemonNameWithAffix: getPokemonNameWithAffix(pokemon) }));
      return false;
    }

    pokemon.scene.queueMessage(
      i18next.t("battlerTags:destinyBondLapse", {
        pokemonNameWithAffix: getPokemonNameWithAffix(source),
        pokemonNameWithAffix2: getPokemonNameWithAffix(pokemon)
      })
    );
    pokemon.damageAndUpdate(pokemon.hp, HitResult.ONE_HIT_KO, false, false, true);
    return false;
  }
}

export class InfatuatedTag extends BattlerTag {
  constructor(sourceMove: number, sourceId: number) {
    super(BattlerTagType.INFATUATED, BattlerTagLapseType.MOVE, 1, sourceMove, sourceId);
  }

  canAdd(pokemon: Pokemon): boolean {
    if (this.sourceId) {
      const pkm = pokemon.scene.getPokemonById(this.sourceId);

      if (pkm) {
        return pokemon.isOppositeGender(pkm);
      } else  {
        console.warn("canAdd: this.sourceId is not a valid pokemon id!", this.sourceId);
        return false;
      }
    } else {
      console.warn("canAdd: this.sourceId is undefined");
      return false;
    }
  }

  onAdd(pokemon: Pokemon): void {
    super.onAdd(pokemon);

    pokemon.scene.queueMessage(
      i18next.t("battlerTags:infatuatedOnAdd", {
        pokemonNameWithAffix: getPokemonNameWithAffix(pokemon),
        sourcePokemonName: getPokemonNameWithAffix(pokemon.scene.getPokemonById(this.sourceId!) ?? undefined) // TODO: is that bang correct?
      })
    );
  }

  onOverlap(pokemon: Pokemon): void {
    super.onOverlap(pokemon);

    pokemon.scene.queueMessage(i18next.t("battlerTags:infatuatedOnOverlap", { pokemonNameWithAffix: getPokemonNameWithAffix(pokemon) }));
  }

  lapse(pokemon: Pokemon, lapseType: BattlerTagLapseType): boolean {
    const ret = lapseType !== BattlerTagLapseType.CUSTOM || super.lapse(pokemon, lapseType);

    if (ret) {
      pokemon.scene.queueMessage(
        i18next.t("battlerTags:infatuatedLapse", {
          pokemonNameWithAffix: getPokemonNameWithAffix(pokemon),
          sourcePokemonName: getPokemonNameWithAffix(pokemon.scene.getPokemonById(this.sourceId!) ?? undefined) // TODO: is that bang correct?
        })
      );
      pokemon.scene.unshiftPhase(new CommonAnimPhase(pokemon.scene, pokemon.getBattlerIndex(), undefined, CommonAnim.ATTRACT));

      if (pokemon.randSeedInt(2)) {
        pokemon.scene.queueMessage(i18next.t("battlerTags:infatuatedLapseImmobilize", { pokemonNameWithAffix: getPokemonNameWithAffix(pokemon) }));
        (pokemon.scene.getCurrentPhase() as MovePhase).cancel();
      }
    }

    return ret;
  }

  onRemove(pokemon: Pokemon): void {
    super.onRemove(pokemon);

    pokemon.scene.queueMessage(i18next.t("battlerTags:infatuatedOnRemove", { pokemonNameWithAffix: getPokemonNameWithAffix(pokemon) }));
  }

  isSourceLinked(): boolean {
    return true;
  }

  getDescriptor(): string {
    return i18next.t("battlerTags:infatuatedDesc");
  }
}

export class SeedTag extends BattlerTag {
  private sourceIndex: number;

  constructor(sourceId: number) {
    super(BattlerTagType.SEEDED, BattlerTagLapseType.TURN_END, 1, Moves.LEECH_SEED, sourceId, true);
  }

  /**
  * When given a battler tag or json representing one, load the data for it.
  * @param {BattlerTag | any} source A battler tag
  */
  loadTag(source: BattlerTag | any): void {
    super.loadTag(source);
    this.sourceIndex = source.sourceIndex;
  }

  canAdd(pokemon: Pokemon): boolean {
    return !pokemon.isOfType(Type.GRASS);
  }

  onAdd(pokemon: Pokemon): void {
    super.onAdd(pokemon);

    pokemon.scene.queueMessage(i18next.t("battlerTags:seededOnAdd", { pokemonNameWithAffix: getPokemonNameWithAffix(pokemon) }));
    this.sourceIndex = pokemon.scene.getPokemonById(this.sourceId!)!.getBattlerIndex(); // TODO: are those bangs correct?
  }

  lapse(pokemon: Pokemon, lapseType: BattlerTagLapseType): boolean {
    const ret = lapseType !== BattlerTagLapseType.CUSTOM || super.lapse(pokemon, lapseType);

    if (ret) {
      const source = pokemon.getOpponents().find(o => o.getBattlerIndex() === this.sourceIndex);
      if (source) {
        const cancelled = new Utils.BooleanHolder(false);
        applyAbAttrs(BlockNonDirectDamageAbAttr, pokemon, cancelled);

        if (!cancelled.value) {
          pokemon.scene.unshiftPhase(new CommonAnimPhase(pokemon.scene, source.getBattlerIndex(), pokemon.getBattlerIndex(), CommonAnim.LEECH_SEED));

          const damage = pokemon.damageAndUpdate(Utils.toDmgValue(pokemon.getMaxHp() / 8));
          const reverseDrain = pokemon.hasAbilityWithAttr(ReverseDrainAbAttr, false);
          pokemon.scene.unshiftPhase(new PokemonHealPhase(pokemon.scene, source.getBattlerIndex(),
            !reverseDrain ? damage : damage * -1,
            !reverseDrain ? i18next.t("battlerTags:seededLapse", { pokemonNameWithAffix: getPokemonNameWithAffix(pokemon) }) : i18next.t("battlerTags:seededLapseShed", { pokemonNameWithAffix: getPokemonNameWithAffix(pokemon) }),
            false, true));
        }
      }
    }

    return ret;
  }

  getDescriptor(): string {
    return i18next.t("battlerTags:seedDesc");
  }
}

export class NightmareTag extends BattlerTag {
  constructor() {
    super(BattlerTagType.NIGHTMARE, BattlerTagLapseType.TURN_END, 1, Moves.NIGHTMARE);
  }

  onAdd(pokemon: Pokemon): void {
    super.onAdd(pokemon);

    pokemon.scene.queueMessage(i18next.t("battlerTags:nightmareOnAdd", { pokemonNameWithAffix: getPokemonNameWithAffix(pokemon) }));
  }

  onOverlap(pokemon: Pokemon): void {
    super.onOverlap(pokemon);

    pokemon.scene.queueMessage(i18next.t("battlerTags:nightmareOnOverlap", { pokemonNameWithAffix: getPokemonNameWithAffix(pokemon) }));
  }

  lapse(pokemon: Pokemon, lapseType: BattlerTagLapseType): boolean {
    const ret = lapseType !== BattlerTagLapseType.CUSTOM || super.lapse(pokemon, lapseType);

    if (ret) {
      pokemon.scene.queueMessage(i18next.t("battlerTags:nightmareLapse", { pokemonNameWithAffix: getPokemonNameWithAffix(pokemon) }));
      pokemon.scene.unshiftPhase(new CommonAnimPhase(pokemon.scene, pokemon.getBattlerIndex(), undefined, CommonAnim.CURSE)); // TODO: Update animation type

      const cancelled = new Utils.BooleanHolder(false);
      applyAbAttrs(BlockNonDirectDamageAbAttr, pokemon, cancelled);

      if (!cancelled.value) {
        pokemon.damageAndUpdate(Utils.toDmgValue(pokemon.getMaxHp() / 4));
      }
    }

    return ret;
  }

  getDescriptor(): string {
    return i18next.t("battlerTags:nightmareDesc");
  }
}

export class FrenzyTag extends BattlerTag {
  constructor(turnCount: number, sourceMove: Moves, sourceId: number) {
    super(BattlerTagType.FRENZY, BattlerTagLapseType.CUSTOM, turnCount, sourceMove, sourceId);
  }

  onRemove(pokemon: Pokemon): void {
    super.onRemove(pokemon);

    if (this.turnCount < 2) { // Only add CONFUSED tag if a disruption occurs on the final confusion-inducing turn of FRENZY
      pokemon.addTag(BattlerTagType.CONFUSED, pokemon.randSeedIntRange(2, 4));
    }
  }
}

export class EncoreTag extends BattlerTag {
  public moveId: Moves;

  constructor(sourceId: number) {
    super(BattlerTagType.ENCORE, BattlerTagLapseType.AFTER_MOVE, 3, Moves.ENCORE, sourceId);
  }

  /**
  * When given a battler tag or json representing one, load the data for it.
  * @param {BattlerTag | any} source A battler tag
  */
  loadTag(source: BattlerTag | any): void {
    super.loadTag(source);
    this.moveId = source.moveId as Moves;
  }

  canAdd(pokemon: Pokemon): boolean {
    const lastMoves = pokemon.getLastXMoves(1);
    if (!lastMoves.length) {
      return false;
    }

    const repeatableMove = lastMoves[0];

    if (!repeatableMove.move || repeatableMove.virtual) {
      return false;
    }

    switch (repeatableMove.move) {
      case Moves.MIMIC:
      case Moves.MIRROR_MOVE:
      case Moves.TRANSFORM:
      case Moves.STRUGGLE:
      case Moves.SKETCH:
      case Moves.SLEEP_TALK:
      case Moves.ENCORE:
        return false;
    }

    if (allMoves[repeatableMove.move].hasAttr(ChargeAttr) && repeatableMove.result === MoveResult.OTHER) {
      return false;
    }

    this.moveId = repeatableMove.move;

    return true;
  }

  onAdd(pokemon: Pokemon): void {
    super.onRemove(pokemon);

    pokemon.scene.queueMessage(i18next.t("battlerTags:encoreOnAdd", { pokemonNameWithAffix: getPokemonNameWithAffix(pokemon) }));

    const movePhase = pokemon.scene.findPhase(m => m instanceof MovePhase && m.pokemon === pokemon);
    if (movePhase) {
      const movesetMove = pokemon.getMoveset().find(m => m!.moveId === this.moveId); // TODO: is this bang correct?
      if (movesetMove) {
        const lastMove = pokemon.getLastXMoves(1)[0];
        pokemon.scene.tryReplacePhase((m => m instanceof MovePhase && m.pokemon === pokemon),
          new MovePhase(pokemon.scene, pokemon, lastMove.targets!, movesetMove)); // TODO: is this bang correct?
      }
    }
  }

  onRemove(pokemon: Pokemon): void {
    super.onRemove(pokemon);

    pokemon.scene.queueMessage(i18next.t("battlerTags:encoreOnRemove", { pokemonNameWithAffix: getPokemonNameWithAffix(pokemon) }));
  }
}

export class HelpingHandTag extends BattlerTag {
  constructor(sourceId: number) {
    super(BattlerTagType.HELPING_HAND, BattlerTagLapseType.TURN_END, 1, Moves.HELPING_HAND, sourceId);
  }

  onAdd(pokemon: Pokemon): void {
    pokemon.scene.queueMessage(
      i18next.t("battlerTags:helpingHandOnAdd", {
        pokemonNameWithAffix: getPokemonNameWithAffix(pokemon.scene.getPokemonById(this.sourceId!) ?? undefined), // TODO: is that bang correct?
        pokemonName: getPokemonNameWithAffix(pokemon)
      })
    );
  }
}

/**
 * Applies the Ingrain tag to a pokemon
 * @extends TrappedTag
 */
export class IngrainTag extends TrappedTag {
  constructor(sourceId: number) {
    super(BattlerTagType.INGRAIN, BattlerTagLapseType.TURN_END, 1, Moves.INGRAIN, sourceId);
  }

  /**
   * Check if the Ingrain tag can be added to the pokemon
   * @param pokemon {@linkcode Pokemon} The pokemon to check if the tag can be added to
   * @returns boolean True if the tag can be added, false otherwise
   */
  canAdd(pokemon: Pokemon): boolean {
    const isTrapped = pokemon.getTag(BattlerTagType.TRAPPED);

    return !isTrapped;
  }

  lapse(pokemon: Pokemon, lapseType: BattlerTagLapseType): boolean {
    const ret = lapseType !== BattlerTagLapseType.CUSTOM || super.lapse(pokemon, lapseType);

    if (ret) {
      pokemon.scene.unshiftPhase(
        new PokemonHealPhase(
          pokemon.scene,
          pokemon.getBattlerIndex(),
          Utils.toDmgValue(pokemon.getMaxHp() / 16),
          i18next.t("battlerTags:ingrainLapse", { pokemonNameWithAffix: getPokemonNameWithAffix(pokemon) }),
          true
        )
      );
    }

    return ret;
  }

  getTrapMessage(pokemon: Pokemon): string {
    return i18next.t("battlerTags:ingrainOnTrap", { pokemonNameWithAffix: getPokemonNameWithAffix(pokemon) });
  }

  getDescriptor(): string {
    return i18next.t("battlerTags:ingrainDesc");
  }
}

/**
 * Octolock traps the target pokemon and reduces its DEF and SPDEF by one stage at the
 * end of each turn.
 */
export class OctolockTag extends TrappedTag {
  constructor(sourceId: number) {
    super(BattlerTagType.OCTOLOCK, BattlerTagLapseType.TURN_END, 1, Moves.OCTOLOCK, sourceId);
  }

  canAdd(pokemon: Pokemon): boolean {
    return !pokemon.getTag(BattlerTagType.OCTOLOCK);
  }

  lapse(pokemon: Pokemon, lapseType: BattlerTagLapseType): boolean {
    const shouldLapse = lapseType !== BattlerTagLapseType.CUSTOM || super.lapse(pokemon, lapseType);

    if (shouldLapse) {
      pokemon.scene.unshiftPhase(new StatStageChangePhase(pokemon.scene, pokemon.getBattlerIndex(), false, [ Stat.DEF, Stat.SPDEF ], -1));
      return true;
    }

    return false;
  }
}

export class AquaRingTag extends BattlerTag {
  constructor() {
    super(BattlerTagType.AQUA_RING, BattlerTagLapseType.TURN_END, 1, Moves.AQUA_RING, undefined, true);
  }

  onAdd(pokemon: Pokemon): void {
    super.onAdd(pokemon);

    pokemon.scene.queueMessage(i18next.t("battlerTags:aquaRingOnAdd", { pokemonNameWithAffix: getPokemonNameWithAffix(pokemon) }));
  }

  lapse(pokemon: Pokemon, lapseType: BattlerTagLapseType): boolean {
    const ret = lapseType !== BattlerTagLapseType.CUSTOM || super.lapse(pokemon, lapseType);

    if (ret) {
      pokemon.scene.unshiftPhase(
        new PokemonHealPhase(
          pokemon.scene,
          pokemon.getBattlerIndex(),
          Utils.toDmgValue(pokemon.getMaxHp() / 16),
          i18next.t("battlerTags:aquaRingLapse", {
            moveName: this.getMoveName(),
            pokemonName: getPokemonNameWithAffix(pokemon)
          }),
          true));
    }

    return ret;
  }
}

/** Tag used to allow moves that interact with {@link Moves.MINIMIZE} to function */
export class MinimizeTag extends BattlerTag {
  constructor() {
    super(BattlerTagType.MINIMIZED, BattlerTagLapseType.TURN_END, 1, Moves.MINIMIZE);
  }

  onAdd(pokemon: Pokemon): void {
    super.onAdd(pokemon);
  }

  lapse(pokemon: Pokemon, lapseType: BattlerTagLapseType): boolean {
    return lapseType !== BattlerTagLapseType.CUSTOM || super.lapse(pokemon, lapseType);
  }

  onRemove(pokemon: Pokemon): void {
    super.onRemove(pokemon);
  }
}

export class DrowsyTag extends BattlerTag {
  constructor() {
    super(BattlerTagType.DROWSY, BattlerTagLapseType.TURN_END, 2, Moves.YAWN);
  }

  canAdd(pokemon: Pokemon): boolean {
    return pokemon.scene.arena.terrain?.terrainType !== TerrainType.ELECTRIC || !pokemon.isGrounded();
  }

  onAdd(pokemon: Pokemon): void {
    super.onAdd(pokemon);

    pokemon.scene.queueMessage(i18next.t("battlerTags:drowsyOnAdd", { pokemonNameWithAffix: getPokemonNameWithAffix(pokemon) }));
  }

  lapse(pokemon: Pokemon, lapseType: BattlerTagLapseType): boolean {
    if (!super.lapse(pokemon, lapseType)) {
      pokemon.trySetStatus(StatusEffect.SLEEP, true);
      return false;
    }

    return true;
  }

  getDescriptor(): string {
    return i18next.t("battlerTags:drowsyDesc");
  }
}

export abstract class DamagingTrapTag extends TrappedTag {
  private commonAnim: CommonAnim;

  constructor(tagType: BattlerTagType, commonAnim: CommonAnim, turnCount: number, sourceMove: Moves, sourceId: number) {
    super(tagType, BattlerTagLapseType.TURN_END, turnCount, sourceMove, sourceId);

    this.commonAnim = commonAnim;
  }

  /**
  * When given a battler tag or json representing one, load the data for it.
  * @param {BattlerTag | any} source A battler tag
  */
  loadTag(source: BattlerTag | any): void {
    super.loadTag(source);
    this.commonAnim = source.commonAnim as CommonAnim;
  }

  canAdd(pokemon: Pokemon): boolean {
    return !pokemon.getTag(TrappedTag) && !pokemon.getTag(BattlerTagType.SUBSTITUTE);
  }

  lapse(pokemon: Pokemon, lapseType: BattlerTagLapseType): boolean {
    const ret = super.lapse(pokemon, lapseType);

    if (ret) {
      pokemon.scene.queueMessage(
        i18next.t("battlerTags:damagingTrapLapse", {
          pokemonNameWithAffix: getPokemonNameWithAffix(pokemon),
          moveName: this.getMoveName()
        })
      );
      pokemon.scene.unshiftPhase(new CommonAnimPhase(pokemon.scene, pokemon.getBattlerIndex(), undefined, this.commonAnim));

      const cancelled = new Utils.BooleanHolder(false);
      applyAbAttrs(BlockNonDirectDamageAbAttr, pokemon, cancelled);

      if (!cancelled.value) {
        pokemon.damageAndUpdate(Utils.toDmgValue(pokemon.getMaxHp() / 8));
      }
    }

    return ret;
  }
}

export class BindTag extends DamagingTrapTag {
  constructor(turnCount: number, sourceId: number) {
    super(BattlerTagType.BIND, CommonAnim.BIND, turnCount, Moves.BIND, sourceId);
  }

  getTrapMessage(pokemon: Pokemon): string {
    return i18next.t("battlerTags:bindOnTrap", {
      pokemonNameWithAffix: getPokemonNameWithAffix(pokemon),
      sourcePokemonName: getPokemonNameWithAffix(pokemon.scene.getPokemonById(this.sourceId!) ?? undefined), // TODO: is that bang correct?
      moveName: this.getMoveName()
    });
  }
}

export class WrapTag extends DamagingTrapTag {
  constructor(turnCount: number, sourceId: number) {
    super(BattlerTagType.WRAP, CommonAnim.WRAP, turnCount, Moves.WRAP, sourceId);
  }

  getTrapMessage(pokemon: Pokemon): string {
    return i18next.t("battlerTags:wrapOnTrap", {
      pokemonNameWithAffix: getPokemonNameWithAffix(pokemon),
      sourcePokemonName: getPokemonNameWithAffix(pokemon.scene.getPokemonById(this.sourceId!) ?? undefined), // TODO: is that bang correct?
    });
  }
}

export abstract class VortexTrapTag extends DamagingTrapTag {
  constructor(tagType: BattlerTagType, commonAnim: CommonAnim, turnCount: number, sourceMove: Moves, sourceId: number) {
    super(tagType, commonAnim, turnCount, sourceMove, sourceId);
  }

  getTrapMessage(pokemon: Pokemon): string {
    return i18next.t("battlerTags:vortexOnTrap", { pokemonNameWithAffix: getPokemonNameWithAffix(pokemon) });
  }
}

export class FireSpinTag extends VortexTrapTag {
  constructor(turnCount: number, sourceId: number) {
    super(BattlerTagType.FIRE_SPIN, CommonAnim.FIRE_SPIN, turnCount, Moves.FIRE_SPIN, sourceId);
  }
}

export class WhirlpoolTag extends VortexTrapTag {
  constructor(turnCount: number, sourceId: number) {
    super(BattlerTagType.WHIRLPOOL, CommonAnim.WHIRLPOOL, turnCount, Moves.WHIRLPOOL, sourceId);
  }
}

export class ClampTag extends DamagingTrapTag {
  constructor(turnCount: number, sourceId: number) {
    super(BattlerTagType.CLAMP, CommonAnim.CLAMP, turnCount, Moves.CLAMP, sourceId);
  }

  getTrapMessage(pokemon: Pokemon): string {
    return i18next.t("battlerTags:clampOnTrap", {
      sourcePokemonNameWithAffix: getPokemonNameWithAffix(pokemon.scene.getPokemonById(this.sourceId!) ?? undefined), // TODO: is that bang correct?
      pokemonName: getPokemonNameWithAffix(pokemon),
    });
  }
}

export class SandTombTag extends DamagingTrapTag {
  constructor(turnCount: number, sourceId: number) {
    super(BattlerTagType.SAND_TOMB, CommonAnim.SAND_TOMB, turnCount, Moves.SAND_TOMB, sourceId);
  }

  getTrapMessage(pokemon: Pokemon): string {
    return i18next.t("battlerTags:sandTombOnTrap", {
      pokemonNameWithAffix: getPokemonNameWithAffix(pokemon),
      moveName: this.getMoveName()
    });
  }
}

export class MagmaStormTag extends DamagingTrapTag {
  constructor(turnCount: number, sourceId: number) {
    super(BattlerTagType.MAGMA_STORM, CommonAnim.MAGMA_STORM, turnCount, Moves.MAGMA_STORM, sourceId);
  }

  getTrapMessage(pokemon: Pokemon): string {
    return i18next.t("battlerTags:magmaStormOnTrap", { pokemonNameWithAffix: getPokemonNameWithAffix(pokemon) });
  }
}

export class SnapTrapTag extends DamagingTrapTag {
  constructor(turnCount: number, sourceId: number) {
    super(BattlerTagType.SNAP_TRAP, CommonAnim.SNAP_TRAP, turnCount, Moves.SNAP_TRAP, sourceId);
  }

  getTrapMessage(pokemon: Pokemon): string {
    return i18next.t("battlerTags:snapTrapOnTrap", { pokemonNameWithAffix: getPokemonNameWithAffix(pokemon) });
  }
}

export class ThunderCageTag extends DamagingTrapTag {
  constructor(turnCount: number, sourceId: number) {
    super(BattlerTagType.THUNDER_CAGE, CommonAnim.THUNDER_CAGE, turnCount, Moves.THUNDER_CAGE, sourceId);
  }

  getTrapMessage(pokemon: Pokemon): string {
    return i18next.t("battlerTags:thunderCageOnTrap", {
      pokemonNameWithAffix: getPokemonNameWithAffix(pokemon),
      sourcePokemonNameWithAffix: getPokemonNameWithAffix(pokemon.scene.getPokemonById(this.sourceId!) ?? undefined), // TODO: is that bang correct?
    });
  }
}

export class InfestationTag extends DamagingTrapTag {
  constructor(turnCount: number, sourceId: number) {
    super(BattlerTagType.INFESTATION, CommonAnim.INFESTATION, turnCount, Moves.INFESTATION, sourceId);
  }

  getTrapMessage(pokemon: Pokemon): string {
    return i18next.t("battlerTags:infestationOnTrap", {
      pokemonNameWithAffix: getPokemonNameWithAffix(pokemon),
      sourcePokemonNameWithAffix: getPokemonNameWithAffix(pokemon.scene.getPokemonById(this.sourceId!) ?? undefined), // TODO: is that bang correct?
    });
  }
}


export class ProtectedTag extends BattlerTag {
  constructor(sourceMove: Moves, tagType: BattlerTagType = BattlerTagType.PROTECTED) {
    super(tagType, BattlerTagLapseType.TURN_END, 0, sourceMove);
  }

  onAdd(pokemon: Pokemon): void {
    super.onAdd(pokemon);

    pokemon.scene.queueMessage(i18next.t("battlerTags:protectedOnAdd", { pokemonNameWithAffix: getPokemonNameWithAffix(pokemon) }));
  }

  lapse(pokemon: Pokemon, lapseType: BattlerTagLapseType): boolean {
    if (lapseType === BattlerTagLapseType.CUSTOM) {
      new CommonBattleAnim(CommonAnim.PROTECT, pokemon).play(pokemon.scene);
      pokemon.scene.queueMessage(i18next.t("battlerTags:protectedLapse", { pokemonNameWithAffix: getPokemonNameWithAffix(pokemon) }));

      // Stop multi-hit moves early
      const effectPhase = pokemon.scene.getCurrentPhase();
      if (effectPhase instanceof MoveEffectPhase) {
        effectPhase.stopMultiHit(pokemon);
      }
      return true;
    }

    return super.lapse(pokemon, lapseType);
  }
}

/** Base class for `BattlerTag`s that block damaging moves but not status moves */
export class DamageProtectedTag extends ProtectedTag {}

/**
 * `BattlerTag` class for moves that block damaging moves damage the enemy if the enemy's move makes contact
 * Used by {@linkcode Moves.SPIKY_SHIELD}
 */
export class ContactDamageProtectedTag extends ProtectedTag {
  private damageRatio: number;

  constructor(sourceMove: Moves, damageRatio: number) {
    super(sourceMove, BattlerTagType.SPIKY_SHIELD);

    this.damageRatio = damageRatio;
  }

  /**
  * When given a battler tag or json representing one, load the data for it.
  * @param {BattlerTag | any} source A battler tag
  */
  loadTag(source: BattlerTag | any): void {
    super.loadTag(source);
    this.damageRatio = source.damageRatio;
  }

  lapse(pokemon: Pokemon, lapseType: BattlerTagLapseType): boolean {
    const ret = super.lapse(pokemon, lapseType);

    if (lapseType === BattlerTagLapseType.CUSTOM) {
      const effectPhase = pokemon.scene.getCurrentPhase();
      if (effectPhase instanceof MoveEffectPhase && effectPhase.move.getMove().hasFlag(MoveFlags.MAKES_CONTACT)) {
        const attacker = effectPhase.getPokemon();
        if (!attacker.hasAbilityWithAttr(BlockNonDirectDamageAbAttr)) {
          attacker.damageAndUpdate(Utils.toDmgValue(attacker.getMaxHp() * (1 / this.damageRatio)), HitResult.OTHER);
        }
      }
    }

    return ret;
  }
}

/**
 * `BattlerTag` class for moves that block damaging moves and lower enemy stats if the enemy's move makes contact
 * Used by {@linkcode Moves.KINGS_SHIELD}, {@linkcode Moves.OBSTRUCT}, {@linkcode Moves.SILK_TRAP}
 */
export class ContactStatStageChangeProtectedTag extends DamageProtectedTag {
  private stat: BattleStat;
  private levels: number;

  constructor(sourceMove: Moves, tagType: BattlerTagType, stat: BattleStat, levels: number) {
    super(sourceMove, tagType);

    this.stat = stat;
    this.levels = levels;
  }

  /**
  * When given a battler tag or json representing one, load the data for it.
  * @param {BattlerTag | any} source A battler tag
  */
  loadTag(source: BattlerTag | any): void {
    super.loadTag(source);
    this.stat = source.stat;
    this.levels = source.levels;
  }

  lapse(pokemon: Pokemon, lapseType: BattlerTagLapseType): boolean {
    const ret = super.lapse(pokemon, lapseType);

    if (lapseType === BattlerTagLapseType.CUSTOM) {
      const effectPhase = pokemon.scene.getCurrentPhase();
      if (effectPhase instanceof MoveEffectPhase && effectPhase.move.getMove().hasFlag(MoveFlags.MAKES_CONTACT)) {
        const attacker = effectPhase.getPokemon();
        pokemon.scene.unshiftPhase(new StatStageChangePhase(pokemon.scene, attacker.getBattlerIndex(), false, [ this.stat ], this.levels));
      }
    }

    return ret;
  }
}

export class ContactPoisonProtectedTag extends ProtectedTag {
  constructor(sourceMove: Moves) {
    super(sourceMove, BattlerTagType.BANEFUL_BUNKER);
  }

  lapse(pokemon: Pokemon, lapseType: BattlerTagLapseType): boolean {
    const ret = super.lapse(pokemon, lapseType);

    if (lapseType === BattlerTagLapseType.CUSTOM) {
      const effectPhase = pokemon.scene.getCurrentPhase();
      if (effectPhase instanceof MoveEffectPhase && effectPhase.move.getMove().hasFlag(MoveFlags.MAKES_CONTACT)) {
        const attacker = effectPhase.getPokemon();
        attacker.trySetStatus(StatusEffect.POISON, true, pokemon);
      }
    }

    return ret;
  }
}

/**
 * `BattlerTag` class for moves that block damaging moves and burn the enemy if the enemy's move makes contact
 * Used by {@linkcode Moves.BURNING_BULWARK}
 */
export class ContactBurnProtectedTag extends DamageProtectedTag {
  constructor(sourceMove: Moves) {
    super(sourceMove, BattlerTagType.BURNING_BULWARK);
  }

  lapse(pokemon: Pokemon, lapseType: BattlerTagLapseType): boolean {
    const ret = super.lapse(pokemon, lapseType);

    if (lapseType === BattlerTagLapseType.CUSTOM) {
      const effectPhase = pokemon.scene.getCurrentPhase();
      if (effectPhase instanceof MoveEffectPhase && effectPhase.move.getMove().hasFlag(MoveFlags.MAKES_CONTACT)) {
        const attacker = effectPhase.getPokemon();
        attacker.trySetStatus(StatusEffect.BURN, true);
      }
    }

    return ret;
  }
}

export class EnduringTag extends BattlerTag {
  constructor(sourceMove: Moves) {
    super(BattlerTagType.ENDURING, BattlerTagLapseType.TURN_END, 0, sourceMove);
  }

  onAdd(pokemon: Pokemon): void {
    super.onAdd(pokemon);

    pokemon.scene.queueMessage(i18next.t("battlerTags:enduringOnAdd", { pokemonNameWithAffix: getPokemonNameWithAffix(pokemon) }));
  }

  lapse(pokemon: Pokemon, lapseType: BattlerTagLapseType): boolean {
    if (lapseType === BattlerTagLapseType.CUSTOM) {
      pokemon.scene.queueMessage(i18next.t("battlerTags:enduringLapse", { pokemonNameWithAffix: getPokemonNameWithAffix(pokemon) }));
      return true;
    }

    return super.lapse(pokemon, lapseType);
  }
}

export class SturdyTag extends BattlerTag {
  constructor(sourceMove: Moves) {
    super(BattlerTagType.STURDY, BattlerTagLapseType.TURN_END, 0, sourceMove);
  }

  lapse(pokemon: Pokemon, lapseType: BattlerTagLapseType): boolean {
    if (lapseType === BattlerTagLapseType.CUSTOM) {
      pokemon.scene.queueMessage(i18next.t("battlerTags:sturdyLapse", { pokemonNameWithAffix: getPokemonNameWithAffix(pokemon) }));
      return true;
    }

    return super.lapse(pokemon, lapseType);
  }
}

export class PerishSongTag extends BattlerTag {
  constructor(turnCount: number) {
    super(BattlerTagType.PERISH_SONG, BattlerTagLapseType.TURN_END, turnCount, Moves.PERISH_SONG, undefined, true);
  }

  canAdd(pokemon: Pokemon): boolean {
    return !pokemon.isBossImmune();
  }

  lapse(pokemon: Pokemon, lapseType: BattlerTagLapseType): boolean {
    const ret = super.lapse(pokemon, lapseType);

    if (ret) {
      pokemon.scene.queueMessage(
        i18next.t("battlerTags:perishSongLapse", {
          pokemonNameWithAffix: getPokemonNameWithAffix(pokemon),
          turnCount: this.turnCount
        })
      );
    } else {
      pokemon.damageAndUpdate(pokemon.hp, HitResult.ONE_HIT_KO, false, true, true);
    }

    return ret;
  }
}

/**
 * Applies the "Center of Attention" volatile status effect, the effect applied by Follow Me, Rage Powder, and Spotlight.
 * @see {@link https://bulbapedia.bulbagarden.net/wiki/Center_of_attention | Center of Attention}
 */
export class CenterOfAttentionTag extends BattlerTag {
  public powder: boolean;

  constructor(sourceMove: Moves) {
    super(BattlerTagType.CENTER_OF_ATTENTION, BattlerTagLapseType.TURN_END, 1, sourceMove);

    this.powder = (this.sourceMove === Moves.RAGE_POWDER);
  }

  /** "Center of Attention" can't be added if an ally is already the Center of Attention. */
  canAdd(pokemon: Pokemon): boolean {
    const activeTeam = pokemon.isPlayer() ? pokemon.scene.getPlayerField() : pokemon.scene.getEnemyField();

    return !activeTeam.find(p => p.getTag(BattlerTagType.CENTER_OF_ATTENTION));
  }

  onAdd(pokemon: Pokemon): void {
    super.onAdd(pokemon);

    pokemon.scene.queueMessage(i18next.t("battlerTags:centerOfAttentionOnAdd", { pokemonNameWithAffix: getPokemonNameWithAffix(pokemon) }));
  }
}

export class AbilityBattlerTag extends BattlerTag {
  public ability: Abilities;

  constructor(tagType: BattlerTagType, ability: Abilities, lapseType: BattlerTagLapseType, turnCount: number) {
    super(tagType, lapseType, turnCount);

    this.ability = ability;
  }

  /**
  * When given a battler tag or json representing one, load the data for it.
  * @param {BattlerTag | any} source A battler tag
  */
  loadTag(source: BattlerTag | any): void {
    super.loadTag(source);
    this.ability = source.ability as Abilities;
  }
}

export class TruantTag extends AbilityBattlerTag {
  constructor() {
    super(BattlerTagType.TRUANT, Abilities.TRUANT, BattlerTagLapseType.MOVE, 1);
  }

  lapse(pokemon: Pokemon, lapseType: BattlerTagLapseType): boolean {
    if (!pokemon.hasAbility(Abilities.TRUANT)) {
      return super.lapse(pokemon, lapseType);
    }
    const passive = pokemon.getAbility().id !== Abilities.TRUANT;

    const lastMove = pokemon.getLastXMoves().find(() => true);

    if (lastMove && lastMove.move !== Moves.NONE) {
      (pokemon.scene.getCurrentPhase() as MovePhase).cancel();
      pokemon.scene.unshiftPhase(new ShowAbilityPhase(pokemon.scene, pokemon.id, passive));
      pokemon.scene.queueMessage(i18next.t("battlerTags:truantLapse", { pokemonNameWithAffix: getPokemonNameWithAffix(pokemon) }));
    }

    return true;
  }
}

export class SlowStartTag extends AbilityBattlerTag {
  constructor() {
    super(BattlerTagType.SLOW_START, Abilities.SLOW_START, BattlerTagLapseType.TURN_END, 5);
  }

  onAdd(pokemon: Pokemon): void {
    super.onAdd(pokemon);

    pokemon.scene.queueMessage(i18next.t("battlerTags:slowStartOnAdd", { pokemonNameWithAffix: getPokemonNameWithAffix(pokemon) }), null, false, null, true);
  }

  lapse(pokemon: Pokemon, lapseType: BattlerTagLapseType): boolean {
    if (!pokemon.hasAbility(this.ability)) {
      this.turnCount = 1;
    }

    return super.lapse(pokemon, lapseType);
  }

  onRemove(pokemon: Pokemon): void {
    super.onRemove(pokemon);

    pokemon.scene.queueMessage(i18next.t("battlerTags:slowStartOnRemove", { pokemonNameWithAffix: getPokemonNameWithAffix(pokemon) }), null, false, null);
  }
}

export class HighestStatBoostTag extends AbilityBattlerTag {
  public stat: Stat;
  public multiplier: number;

  constructor(tagType: BattlerTagType, ability: Abilities) {
    super(tagType, ability, BattlerTagLapseType.CUSTOM, 1);
  }

  /**
  * When given a battler tag or json representing one, load the data for it.
  * @param {BattlerTag | any} source A battler tag
  */
  loadTag(source: BattlerTag | any): void {
    super.loadTag(source);
    this.stat = source.stat as Stat;
    this.multiplier = source.multiplier;
  }

  onAdd(pokemon: Pokemon): void {
    super.onAdd(pokemon);

    let highestStat: EffectiveStat;
    EFFECTIVE_STATS.map(s => pokemon.getEffectiveStat(s)).reduce((highestValue: number, value: number, i: number) => {
      if (value > highestValue) {
        highestStat = EFFECTIVE_STATS[i];
        return value;
      }
      return highestValue;
    }, 0);

    highestStat = highestStat!; // tell TS compiler it's defined!
    this.stat = highestStat;

    switch (this.stat) {
      case Stat.SPD:
        this.multiplier = 1.5;
        break;
      default:
        this.multiplier = 1.3;
        break;
    }

    pokemon.scene.queueMessage(i18next.t("battlerTags:highestStatBoostOnAdd", { pokemonNameWithAffix: getPokemonNameWithAffix(pokemon), statName: i18next.t(getStatKey(highestStat)) }), null, false, null, true);
  }

  onRemove(pokemon: Pokemon): void {
    super.onRemove(pokemon);

    pokemon.scene.queueMessage(i18next.t("battlerTags:highestStatBoostOnRemove", { pokemonNameWithAffix: getPokemonNameWithAffix(pokemon), abilityName: allAbilities[this.ability].name }));
  }
}

export class WeatherHighestStatBoostTag extends HighestStatBoostTag implements WeatherBattlerTag {
  public weatherTypes: WeatherType[];

  constructor(tagType: BattlerTagType, ability: Abilities, ...weatherTypes: WeatherType[]) {
    super(tagType, ability);
    this.weatherTypes = weatherTypes;
  }

  /**
  * When given a battler tag or json representing one, load the data for it.
  * @param {BattlerTag | any} source A battler tag
  */
  loadTag(source: BattlerTag | any): void {
    super.loadTag(source);
    this.weatherTypes = source.weatherTypes.map(w => w as WeatherType);
  }
}

export class TerrainHighestStatBoostTag extends HighestStatBoostTag implements TerrainBattlerTag {
  public terrainTypes: TerrainType[];

  constructor(tagType: BattlerTagType, ability: Abilities, ...terrainTypes: TerrainType[]) {
    super(tagType, ability);
    this.terrainTypes = terrainTypes;
  }

  /**
  * When given a battler tag or json representing one, load the data for it.
  * @param {BattlerTag | any} source A battler tag
  */
  loadTag(source: BattlerTag | any): void {
    super.loadTag(source);
    this.terrainTypes = source.terrainTypes.map(w => w as TerrainType);
  }
}

export class SemiInvulnerableTag extends BattlerTag {
  constructor(tagType: BattlerTagType, turnCount: number, sourceMove: Moves) {
    super(tagType, BattlerTagLapseType.MOVE_EFFECT, turnCount, sourceMove);
  }

  onAdd(pokemon: Pokemon): void {
    super.onAdd(pokemon);

    pokemon.setVisible(false);
  }

  onRemove(pokemon: Pokemon): void {
    // Wait 2 frames before setting visible for battle animations that don't immediately show the sprite invisible
    pokemon.scene.tweens.addCounter({
      duration: Utils.getFrameMs(2),
      onComplete: () => pokemon.setVisible(true)
    });
  }
}

export class TypeImmuneTag extends BattlerTag {
  public immuneType: Type;

  constructor(tagType: BattlerTagType, sourceMove: Moves, immuneType: Type, length: number = 1) {
    super(tagType, BattlerTagLapseType.TURN_END, length, sourceMove, undefined, true);

    this.immuneType = immuneType;
  }

  /**
  * When given a battler tag or json representing one, load the data for it.
  * @param {BattlerTag | any} source A battler tag
  */
  loadTag(source: BattlerTag | any): void {
    super.loadTag(source);
    this.immuneType = source.immuneType as Type;
  }
}

/**
 * Battler Tag that lifts the affected Pokemon into the air and provides immunity to Ground type moves.
 * @see {@link https://bulbapedia.bulbagarden.net/wiki/Magnet_Rise_(move) | Moves.MAGNET_RISE}
 * @see {@link https://bulbapedia.bulbagarden.net/wiki/Telekinesis_(move) | Moves.TELEKINESIS}
 */
export class FloatingTag extends TypeImmuneTag {
  constructor(tagType: BattlerTagType, sourceMove: Moves) {
    super(tagType, sourceMove, Type.GROUND, 5);
  }

  onAdd(pokemon: Pokemon): void {
    super.onAdd(pokemon);

    if (this.sourceMove === Moves.MAGNET_RISE) {
      pokemon.scene.queueMessage(i18next.t("battlerTags:magnetRisenOnAdd", { pokemonNameWithAffix: getPokemonNameWithAffix(pokemon) }));
    }

  }

  onRemove(pokemon: Pokemon): void {
    super.onRemove(pokemon);
    if (this.sourceMove === Moves.MAGNET_RISE) {
      pokemon.scene.queueMessage(i18next.t("battlerTags:magnetRisenOnRemove", { pokemonNameWithAffix: getPokemonNameWithAffix(pokemon) }));
    }
  }
}

export class TypeBoostTag extends BattlerTag {
  public boostedType: Type;
  public boostValue: number;
  public oneUse: boolean;

  constructor(tagType: BattlerTagType, sourceMove: Moves, boostedType: Type, boostValue: number, oneUse: boolean) {
    super(tagType, BattlerTagLapseType.TURN_END, 1, sourceMove);

    this.boostedType = boostedType;
    this.boostValue = boostValue;
    this.oneUse = oneUse;
  }

  /**
  * When given a battler tag or json representing one, load the data for it.
  * @param {BattlerTag | any} source A battler tag
  */
  loadTag(source: BattlerTag | any): void {
    super.loadTag(source);
    this.boostedType = source.boostedType as Type;
    this.boostValue = source.boostValue;
    this.oneUse = source.oneUse;
  }

  lapse(pokemon: Pokemon, lapseType: BattlerTagLapseType): boolean {
    return lapseType !== BattlerTagLapseType.CUSTOM || super.lapse(pokemon, lapseType);
  }
}

export class CritBoostTag extends BattlerTag {
  constructor(tagType: BattlerTagType, sourceMove: Moves) {
    super(tagType, BattlerTagLapseType.TURN_END, 1, sourceMove, undefined, true);
  }

  onAdd(pokemon: Pokemon): void {
    super.onAdd(pokemon);

    pokemon.scene.queueMessage(i18next.t("battlerTags:critBoostOnAdd", { pokemonNameWithAffix: getPokemonNameWithAffix(pokemon) }));
  }

  lapse(pokemon: Pokemon, lapseType: BattlerTagLapseType): boolean {
    return lapseType !== BattlerTagLapseType.CUSTOM || super.lapse(pokemon, lapseType);
  }

  onRemove(pokemon: Pokemon): void {
    super.onRemove(pokemon);

    pokemon.scene.queueMessage(i18next.t("battlerTags:critBoostOnRemove", { pokemonNameWithAffix: getPokemonNameWithAffix(pokemon) }));
  }
}

/**
 * Tag for the effects of Dragon Cheer, which boosts the critical hit ratio of the user's allies.
 * @extends {CritBoostTag}
 */
export class DragonCheerTag extends CritBoostTag {
  /** The types of the user's ally when the tag is added */
  public typesOnAdd: Type[];

  constructor() {
    super(BattlerTagType.CRIT_BOOST, Moves.DRAGON_CHEER);
  }

  onAdd(pokemon: Pokemon): void {
    super.onAdd(pokemon);

    this.typesOnAdd = pokemon.getTypes(true);
  }
}

export class SaltCuredTag extends BattlerTag {
  private sourceIndex: number;

  constructor(sourceId: number) {
    super(BattlerTagType.SALT_CURED, BattlerTagLapseType.TURN_END, 1, Moves.SALT_CURE, sourceId);
  }

  /**
  * When given a battler tag or json representing one, load the data for it.
  * @param {BattlerTag | any} source A battler tag
  */
  loadTag(source: BattlerTag | any): void {
    super.loadTag(source);
    this.sourceIndex = source.sourceIndex;
  }

  onAdd(pokemon: Pokemon): void {
    super.onAdd(pokemon);

    pokemon.scene.queueMessage(i18next.t("battlerTags:saltCuredOnAdd", { pokemonNameWithAffix: getPokemonNameWithAffix(pokemon) }));
    this.sourceIndex = pokemon.scene.getPokemonById(this.sourceId!)!.getBattlerIndex(); // TODO: are those bangs correct?
  }

  lapse(pokemon: Pokemon, lapseType: BattlerTagLapseType): boolean {
    const ret = lapseType !== BattlerTagLapseType.CUSTOM || super.lapse(pokemon, lapseType);

    if (ret) {
      pokemon.scene.unshiftPhase(new CommonAnimPhase(pokemon.scene, pokemon.getBattlerIndex(), pokemon.getBattlerIndex(), CommonAnim.SALT_CURE));

      const cancelled = new Utils.BooleanHolder(false);
      applyAbAttrs(BlockNonDirectDamageAbAttr, pokemon, cancelled);

      if (!cancelled.value) {
        const pokemonSteelOrWater = pokemon.isOfType(Type.STEEL) || pokemon.isOfType(Type.WATER);
        pokemon.damageAndUpdate(Utils.toDmgValue(pokemonSteelOrWater ? pokemon.getMaxHp() / 4 : pokemon.getMaxHp() / 8));

        pokemon.scene.queueMessage(
          i18next.t("battlerTags:saltCuredLapse", {
            pokemonNameWithAffix: getPokemonNameWithAffix(pokemon),
            moveName: this.getMoveName()
          })
        );
      }
    }

    return ret;
  }
}

export class CursedTag extends BattlerTag {
  private sourceIndex: number;

  constructor(sourceId: number) {
    super(BattlerTagType.CURSED, BattlerTagLapseType.TURN_END, 1, Moves.CURSE, sourceId, true);
  }

  /**
  * When given a battler tag or json representing one, load the data for it.
  * @param {BattlerTag | any} source A battler tag
  */
  loadTag(source: BattlerTag | any): void {
    super.loadTag(source);
    this.sourceIndex = source.sourceIndex;
  }

  onAdd(pokemon: Pokemon): void {
    super.onAdd(pokemon);
    this.sourceIndex = pokemon.scene.getPokemonById(this.sourceId!)!.getBattlerIndex(); // TODO: are those bangs correct?
  }

  lapse(pokemon: Pokemon, lapseType: BattlerTagLapseType): boolean {
    const ret = lapseType !== BattlerTagLapseType.CUSTOM || super.lapse(pokemon, lapseType);

    if (ret) {
      pokemon.scene.unshiftPhase(new CommonAnimPhase(pokemon.scene, pokemon.getBattlerIndex(), pokemon.getBattlerIndex(), CommonAnim.SALT_CURE));

      const cancelled = new Utils.BooleanHolder(false);
      applyAbAttrs(BlockNonDirectDamageAbAttr, pokemon, cancelled);

      if (!cancelled.value) {
        pokemon.damageAndUpdate(Utils.toDmgValue(pokemon.getMaxHp() / 4));
        pokemon.scene.queueMessage(i18next.t("battlerTags:cursedLapse", { pokemonNameWithAffix: getPokemonNameWithAffix(pokemon) }));
      }
    }

    return ret;
  }
}
/**
 * Battler tag for attacks that remove a type post use.
 */
export class RemovedTypeTag extends BattlerTag {
  constructor(tagType: BattlerTagType, lapseType: BattlerTagLapseType, sourceMove: Moves) {
    super(tagType, lapseType, 1, sourceMove);
  }
}

/**
 * Battler tag for effects that ground the source, allowing Ground-type moves to hit them.
 * @description `IGNORE_FLYING`: Persistent grounding effects (i.e. from Smack Down and Thousand Waves)
 */
export class GroundedTag extends BattlerTag {
  constructor(tagType: BattlerTagType, lapseType: BattlerTagLapseType, sourceMove: Moves) {
    super(tagType, lapseType, 1, sourceMove);
  }
}

/**
 * @description `ROOSTED`: Tag for temporary grounding if only source of ungrounding is flying and pokemon uses Roost.
 * Roost removes flying type from a pokemon for a single turn.
 */

export class RoostedTag extends BattlerTag {
  private isBaseFlying : boolean;
  private isBasePureFlying : boolean;

  constructor() {
    super(BattlerTagType.ROOSTED, BattlerTagLapseType.TURN_END, 1, Moves.ROOST);
  }

  onRemove(pokemon: Pokemon): void {
    const currentTypes = pokemon.getTypes();
    const baseTypes = pokemon.getTypes(false, false, true);

    const forestsCurseApplied: boolean = currentTypes.includes(Type.GRASS) && !baseTypes.includes(Type.GRASS);
    const trickOrTreatApplied: boolean = currentTypes.includes(Type.GHOST) && !baseTypes.includes(Type.GHOST);

    if (this.isBaseFlying) {
      let modifiedTypes: Type[] = [];
      if (this.isBasePureFlying) {
        if (forestsCurseApplied || trickOrTreatApplied) {
          modifiedTypes = currentTypes.filter(type => type !== Type.NORMAL);
          modifiedTypes.push(Type.FLYING);
        } else {
          modifiedTypes = [ Type.FLYING ];
        }
      } else {
        modifiedTypes = [ ...currentTypes ];
        modifiedTypes.push(Type.FLYING);
      }
      pokemon.summonData.types = modifiedTypes;
      pokemon.updateInfo();
    }
  }

  onAdd(pokemon: Pokemon): void {
    const currentTypes = pokemon.getTypes();
    const baseTypes = pokemon.getTypes(false, false, true);

    const isOriginallyDualType = baseTypes.length === 2;
    const isCurrentlyDualType = currentTypes.length === 2;
    this.isBaseFlying = baseTypes.includes(Type.FLYING);
    this.isBasePureFlying = baseTypes[0] === Type.FLYING && baseTypes.length === 1;

    if (this.isBaseFlying) {
      let modifiedTypes: Type[];
      if (this.isBasePureFlying && !isCurrentlyDualType) {
        modifiedTypes = [ Type.NORMAL ];
      } else {
        if (!!pokemon.getTag(RemovedTypeTag) && isOriginallyDualType && !isCurrentlyDualType) {
          modifiedTypes = [ Type.UNKNOWN ];
        } else {
          modifiedTypes = currentTypes.filter(type => type !== Type.FLYING);
        }
      }
      pokemon.summonData.types = modifiedTypes;
      pokemon.updateInfo();
    }
  }
}

/** Common attributes of form change abilities that block damage */
export class FormBlockDamageTag extends BattlerTag {
  constructor(tagType: BattlerTagType) {
    super(tagType, BattlerTagLapseType.CUSTOM, 1);
  }

  /**
   * Determines if the tag can be added to the Pokémon.
   * @param {Pokemon} pokemon The Pokémon to which the tag might be added.
   * @returns {boolean} True if the tag can be added, false otherwise.
   */
  canAdd(pokemon: Pokemon): boolean {
    return pokemon.formIndex === 0;
  }

  /**
   * Applies the tag to the Pokémon.
   * Triggers a form change if the Pokémon is not in its defense form.
   * @param {Pokemon} pokemon The Pokémon to which the tag is added.
   */
  onAdd(pokemon: Pokemon): void {
    super.onAdd(pokemon);

    if (pokemon.formIndex !== 0) {
      pokemon.scene.triggerPokemonFormChange(pokemon, SpeciesFormChangeManualTrigger);
    }
  }

  /**
   * Removes the tag from the Pokémon.
   * Triggers a form change when the tag is removed.
   * @param {Pokemon} pokemon The Pokémon from which the tag is removed.
   */
  onRemove(pokemon: Pokemon): void {
    super.onRemove(pokemon);

    pokemon.scene.triggerPokemonFormChange(pokemon, SpeciesFormChangeManualTrigger);
  }
}
/** Provides the additional weather-based effects of the Ice Face ability */
export class IceFaceBlockDamageTag extends FormBlockDamageTag {
  constructor(tagType: BattlerTagType) {
    super(tagType);
  }

  /**
   * Determines if the tag can be added to the Pokémon.
   * @param {Pokemon} pokemon The Pokémon to which the tag might be added.
   * @returns {boolean} True if the tag can be added, false otherwise.
   */
  canAdd(pokemon: Pokemon): boolean {
    const weatherType = pokemon.scene.arena.weather?.weatherType;
    const isWeatherSnowOrHail = weatherType === WeatherType.HAIL || weatherType === WeatherType.SNOW;

    return super.canAdd(pokemon) || isWeatherSnowOrHail;
  }
}

/**
 * Battler tag indicating a Tatsugiri with {@link https://bulbapedia.bulbagarden.net/wiki/Commander_(Ability) | Commander}
 * has entered the tagged Pokemon's mouth.
 */
export class CommandedTag extends BattlerTag {
  private _tatsugiriFormKey: string;

  constructor(sourceId: number) {
    super(BattlerTagType.COMMANDED, BattlerTagLapseType.CUSTOM, 0, Moves.NONE, sourceId);
  }

  public get tatsugiriFormKey(): string {
    return this._tatsugiriFormKey;
  }

  /** Caches the Tatsugiri's form key and sharply boosts the tagged Pokemon's stats */
  override onAdd(pokemon: Pokemon): void {
    this._tatsugiriFormKey = this.getSourcePokemon(pokemon.scene)?.getFormKey() ?? "curly";
    pokemon.scene.unshiftPhase(new StatStageChangePhase(
      pokemon.scene, pokemon.getBattlerIndex(), true, [ Stat.ATK, Stat.DEF, Stat.SPATK, Stat.SPDEF, Stat.SPD ], 2
    ));
  }

  /** Triggers an {@linkcode PokemonAnimType | animation} of the tagged Pokemon "spitting out" Tatsugiri */
  override onRemove(pokemon: Pokemon): void {
    if (this.getSourcePokemon(pokemon.scene)?.isActive(true)) {
      pokemon.scene.triggerPokemonBattleAnim(pokemon, PokemonAnimType.COMMANDER_REMOVE);
    }
  }
}

/**
 * Battler tag enabling the Stockpile mechanic. This tag handles:
 * - Stack tracking, including max limit enforcement (which is replicated in Stockpile for redundancy).
 *
 * - Stat changes on adding a stack. Adding a stockpile stack attempts to raise the pokemon's DEF and SPDEF by +1.
 *
 * - Stat changes on removal of (all) stacks.
 *   - Removing stacks decreases DEF and SPDEF, independently, by one stage for each stack that successfully changed
 *     the stat when added.
 */
export class StockpilingTag extends BattlerTag {
  public stockpiledCount: number = 0;
  public statChangeCounts: { [Stat.DEF]: number; [Stat.SPDEF]: number } = {
    [Stat.DEF]: 0,
    [Stat.SPDEF]: 0
  };

  constructor(sourceMove: Moves = Moves.NONE) {
    super(BattlerTagType.STOCKPILING, BattlerTagLapseType.CUSTOM, 1, sourceMove);
  }

  private onStatStagesChanged: StatStageChangeCallback = (_, statsChanged, statChanges) => {
    const defChange = statChanges[statsChanged.indexOf(Stat.DEF)] ?? 0;
    const spDefChange = statChanges[statsChanged.indexOf(Stat.SPDEF)] ?? 0;

    if (defChange) {
      this.statChangeCounts[Stat.DEF]++;
    }
    if (spDefChange) {
      this.statChangeCounts[Stat.SPDEF]++;
    }
  };

  loadTag(source: BattlerTag | any): void {
    super.loadTag(source);
    this.stockpiledCount = source.stockpiledCount || 0;
    this.statChangeCounts = {
      [Stat.DEF]: source.statChangeCounts?.[Stat.DEF] ?? 0,
      [Stat.SPDEF]: source.statChangeCounts?.[Stat.SPDEF] ?? 0,
    };
  }

  /**
   * Adds a stockpile stack to a pokemon, up to a maximum of 3 stacks. Note that onOverlap defers to this method.
   *
   * If a stack is added, a message is displayed and the pokemon's DEF and SPDEF are increased by 1.
   * For each stat, an internal counter is incremented (by 1) if the stat was successfully changed.
   */
  onAdd(pokemon: Pokemon): void {
    if (this.stockpiledCount < 3) {
      this.stockpiledCount++;

      pokemon.scene.queueMessage(i18next.t("battlerTags:stockpilingOnAdd", {
        pokemonNameWithAffix: getPokemonNameWithAffix(pokemon),
        stockpiledCount: this.stockpiledCount
      }));

      // Attempt to increase DEF and SPDEF by one stage, keeping track of successful changes.
      pokemon.scene.unshiftPhase(new StatStageChangePhase(
        pokemon.scene, pokemon.getBattlerIndex(), true,
        [ Stat.SPDEF, Stat.DEF ], 1, true, false, true, this.onStatStagesChanged
      ));
    }
  }

  onOverlap(pokemon: Pokemon): void {
    this.onAdd(pokemon);
  }

  /**
   * Removing the tag removes all stacks, and the pokemon's DEF and SPDEF are decreased by
   * one stage for each stack which had successfully changed that particular stat during onAdd.
   */
  onRemove(pokemon: Pokemon): void {
    const defChange = this.statChangeCounts[Stat.DEF];
    const spDefChange = this.statChangeCounts[Stat.SPDEF];

    if (defChange) {
      pokemon.scene.unshiftPhase(new StatStageChangePhase(pokemon.scene, pokemon.getBattlerIndex(), true, [ Stat.DEF ], -defChange, true, false, true));
    }

    if (spDefChange) {
      pokemon.scene.unshiftPhase(new StatStageChangePhase(pokemon.scene, pokemon.getBattlerIndex(), true, [ Stat.SPDEF ], -spDefChange, true, false, true));
    }
  }
}

/**
 * Battler tag for Gulp Missile used by Cramorant.
 * @extends BattlerTag
 */
export class GulpMissileTag extends BattlerTag {
  constructor(tagType: BattlerTagType, sourceMove: Moves) {
    super(tagType, BattlerTagLapseType.HIT, 0, sourceMove);
  }

  override lapse(pokemon: Pokemon, lapseType: BattlerTagLapseType): boolean {
    if (pokemon.getTag(BattlerTagType.UNDERWATER)) {
      return true;
    }

    const moveEffectPhase = pokemon.scene.getCurrentPhase();
    if (moveEffectPhase instanceof MoveEffectPhase) {
      const attacker = moveEffectPhase.getUserPokemon();

      if (!attacker) {
        return false;
      }

      if (moveEffectPhase.move.getMove().hitsSubstitute(attacker, pokemon)) {
        return true;
      }

      const cancelled = new Utils.BooleanHolder(false);
      applyAbAttrs(BlockNonDirectDamageAbAttr, attacker, cancelled);

      if (!cancelled.value) {
        attacker.damageAndUpdate(Math.max(1, Math.floor(attacker.getMaxHp() / 4)), HitResult.OTHER);
      }

      if (this.tagType === BattlerTagType.GULP_MISSILE_ARROKUDA) {
        pokemon.scene.unshiftPhase(new StatStageChangePhase(pokemon.scene, attacker.getBattlerIndex(), false, [ Stat.DEF ], -1));
      } else {
        attacker.trySetStatus(StatusEffect.PARALYSIS, true, pokemon);
      }
    }
    return false;
  }

  /**
   * Gulp Missile's initial form changes are triggered by using Surf and Dive.
   * @param {Pokemon} pokemon The Pokemon with Gulp Missile ability.
   * @returns Whether the BattlerTag can be added.
   */
  canAdd(pokemon: Pokemon): boolean {
    const isSurfOrDive = [ Moves.SURF, Moves.DIVE ].includes(this.sourceMove);
    const isNormalForm = pokemon.formIndex === 0 && !pokemon.getTag(BattlerTagType.GULP_MISSILE_ARROKUDA) && !pokemon.getTag(BattlerTagType.GULP_MISSILE_PIKACHU);
    const isCramorant = pokemon.species.speciesId === Species.CRAMORANT;

    return isSurfOrDive && isNormalForm && isCramorant;
  }

  onAdd(pokemon: Pokemon): void {
    super.onAdd(pokemon);
    pokemon.scene.triggerPokemonFormChange(pokemon, SpeciesFormChangeManualTrigger);
  }

  onRemove(pokemon: Pokemon): void {
    super.onRemove(pokemon);
    pokemon.scene.triggerPokemonFormChange(pokemon, SpeciesFormChangeManualTrigger);
  }
}

/**
 * Tag that makes the target drop all of it type immunities
 * and all accuracy checks ignore its evasiveness stat.
 *
 * Applied by moves: {@linkcode Moves.ODOR_SLEUTH | Odor Sleuth},
 * {@linkcode Moves.MIRACLE_EYE | Miracle Eye} and {@linkcode Moves.FORESIGHT | Foresight}.
 *
 * @extends BattlerTag
 * @see {@linkcode ignoreImmunity}
 */
export class ExposedTag extends BattlerTag {
  private defenderType: Type;
  private allowedTypes: Type[];

  constructor(tagType: BattlerTagType, sourceMove: Moves, defenderType: Type, allowedTypes: Type[]) {
    super(tagType, BattlerTagLapseType.CUSTOM, 1, sourceMove);
    this.defenderType = defenderType;
    this.allowedTypes = allowedTypes;
  }

  /**
  * When given a battler tag or json representing one, load the data for it.
  * @param {BattlerTag | any} source A battler tag
  */
  loadTag(source: BattlerTag | any): void {
    super.loadTag(source);
    this.defenderType = source.defenderType as Type;
    this.allowedTypes = source.allowedTypes as Type[];
  }

  /**
   * @param types {@linkcode Type} of the defending Pokemon
   * @param moveType {@linkcode Type} of the move targetting it
   * @returns `true` if the move should be allowed to target the defender.
   */
  ignoreImmunity(type: Type, moveType: Type): boolean {
    return type === this.defenderType && this.allowedTypes.includes(moveType);
  }
}

/**
 * Tag that prevents HP recovery from held items and move effects. It also blocks the usage of recovery moves.
 * Applied by moves:  {@linkcode Moves.HEAL_BLOCK | Heal Block (5 turns)}, {@linkcode Moves.PSYCHIC_NOISE | Psychic Noise (2 turns)}
 *
 * @extends MoveRestrictionBattlerTag
 */
export class HealBlockTag extends MoveRestrictionBattlerTag {
  constructor(turnCount: number, sourceMove: Moves) {
    super(BattlerTagType.HEAL_BLOCK, [ BattlerTagLapseType.PRE_MOVE, BattlerTagLapseType.TURN_END ], turnCount, sourceMove);
  }

  onActivation(pokemon: Pokemon): string {
    return i18next.t("battle:battlerTagsHealBlock", { pokemonNameWithAffix: getPokemonNameWithAffix(pokemon) });
  }

  /**
   * Checks if a move is disabled under Heal Block
   * @param {Moves} move {@linkcode Moves} the move ID
   * @returns `true` if the move has a TRIAGE_MOVE flag and is a status move
   */
  override isMoveRestricted(move: Moves): boolean {
    if (allMoves[move].hasFlag(MoveFlags.TRIAGE_MOVE) && allMoves[move].category === MoveCategory.STATUS) {
      return true;
    }
    return false;
  }

  /**
   * Checks if a move is disabled under Heal Block because of its choice of target
   * Implemented b/c of Pollen Puff
   * @param {Moves} move {@linkcode Moves} the move ID
   * @param {Pokemon} user {@linkcode Pokemon} the move user
   * @param {Pokemon} target {@linkcode Pokemon} the target of the move
   * @returns `true` if the move cannot be used because the target is an ally
   */
  override isMoveTargetRestricted(move: Moves, user: Pokemon, target: Pokemon) {
    const moveCategory = new Utils.IntegerHolder(allMoves[move].category);
    applyMoveAttrs(StatusCategoryOnAllyAttr, user, target, allMoves[move], moveCategory);
    if (allMoves[move].hasAttr(HealOnAllyAttr) && moveCategory.value === MoveCategory.STATUS ) {
      return true;
    }
    return false;
  }

  /**
   * Uses DisabledTag's selectionDeniedText() message
   */
  override selectionDeniedText(pokemon: Pokemon, move: Moves): string {
    return i18next.t("battle:moveDisabledHealBlock", { pokemonNameWithAffix: getPokemonNameWithAffix(pokemon), moveName: allMoves[move].name, healBlockName: allMoves[Moves.HEAL_BLOCK].name });
  }

  /**
   * @override
   * @param {Pokemon} pokemon {@linkcode Pokemon} attempting to use the restricted move
   * @param {Moves} move {@linkcode Moves} ID of the move being interrupted
   * @returns {string} text to display when the move is interrupted
   */
  override interruptedText(pokemon: Pokemon, move: Moves): string {
    return i18next.t("battle:moveDisabledHealBlock", { pokemonNameWithAffix: getPokemonNameWithAffix(pokemon), moveName: allMoves[move].name, healBlockName: allMoves[Moves.HEAL_BLOCK].name });
  }

  override onRemove(pokemon: Pokemon): void {
    super.onRemove(pokemon);

    pokemon.scene.queueMessage(i18next.t("battle:battlerTagsHealBlockOnRemove", { pokemonNameWithAffix: getPokemonNameWithAffix(pokemon) }), null, false, null);
  }
}

/**
 * Tag that doubles the type effectiveness of Fire-type moves.
 * @extends BattlerTag
 */
export class TarShotTag extends BattlerTag {
  constructor() {
    super(BattlerTagType.TAR_SHOT, BattlerTagLapseType.CUSTOM, 0);
  }

  /**
   * If the Pokemon is terastallized, the tag cannot be added.
   * @param {Pokemon} pokemon the {@linkcode Pokemon} to which the tag is added
   * @returns whether the tag is applied
   */
  override canAdd(pokemon: Pokemon): boolean {
    return !pokemon.isTerastallized();
  }

  override onAdd(pokemon: Pokemon): void {
    pokemon.scene.queueMessage(i18next.t("battlerTags:tarShotOnAdd", { pokemonNameWithAffix: getPokemonNameWithAffix(pokemon) }));
  }
}

/**
 * Battler Tag implementing the type-changing effect of {@link https://bulbapedia.bulbagarden.net/wiki/Electrify_(move) | Electrify}.
 * While this tag is in effect, the afflicted Pokemon's moves are changed to Electric type.
 */
export class ElectrifiedTag extends BattlerTag {
  constructor() {
    super(BattlerTagType.ELECTRIFIED, BattlerTagLapseType.TURN_END, 1, Moves.ELECTRIFY);
  }

  override onAdd(pokemon: Pokemon): void {
    // "{pokemonNameWithAffix}'s moves have been electrified!"
    pokemon.scene.queueMessage(i18next.t("battlerTags:electrifiedOnAdd", { pokemonNameWithAffix: getPokemonNameWithAffix(pokemon) }));
  }
}

/**
 * Battler Tag that keeps track of how many times the user has Autotomized
 * Each count of Autotomization reduces the weight by 100kg
 */
export class AutotomizedTag extends BattlerTag {
  public autotomizeCount: number = 0;
  constructor(sourceMove: Moves = Moves.AUTOTOMIZE) {
    super(BattlerTagType.AUTOTOMIZED, BattlerTagLapseType.CUSTOM, 1, sourceMove);
  }

  /**
   * Adds an autotomize count to the Pokemon. Each stack reduces weight by 100kg
   * If the Pokemon is over 0.1kg it also displays a message.
   * @param pokemon The Pokemon that is being autotomized
   */
  onAdd(pokemon: Pokemon): void {
    const minWeight = 0.1;
    if (pokemon.getWeight() > minWeight) {
      pokemon.scene.queueMessage(i18next.t("battlerTags:autotomizeOnAdd", {
        pokemonNameWithAffix: getPokemonNameWithAffix(pokemon)
      }));
    }
    this.autotomizeCount += 1;
  }

  onOverlap(pokemon: Pokemon): void {
    this.onAdd(pokemon);
  }
}

/**
 * Tag implementing the {@link https://bulbapedia.bulbagarden.net/wiki/Substitute_(doll)#Effect | Substitute Doll} effect,
 * for use with the moves Substitute and Shed Tail. Pokemon with this tag deflect most forms of received attack damage
 * onto the tag. This tag also grants immunity to most Status moves and several move effects.
 */
export class SubstituteTag extends BattlerTag {
  /** The substitute's remaining HP. If HP is depleted, the Substitute fades. */
  public hp: number;
  /** A reference to the sprite representing the Substitute doll */
  public sprite: Phaser.GameObjects.Sprite;
  /** Is the source Pokemon "in focus," i.e. is it fully visible on the field? */
  public sourceInFocus: boolean;

  constructor(sourceMove: Moves, sourceId: integer) {
    super(BattlerTagType.SUBSTITUTE, [ BattlerTagLapseType.PRE_MOVE, BattlerTagLapseType.AFTER_MOVE, BattlerTagLapseType.HIT ], 0, sourceMove, sourceId, true);
  }

  /** Sets the Substitute's HP and queues an on-add battle animation that initializes the Substitute's sprite. */
  onAdd(pokemon: Pokemon): void {
    this.hp = Math.floor(pokemon.scene.getPokemonById(this.sourceId!)!.getMaxHp() / 4);
    this.sourceInFocus = false;

    // Queue battle animation and message
    pokemon.scene.triggerPokemonBattleAnim(pokemon, PokemonAnimType.SUBSTITUTE_ADD);
    if (this.sourceMove === Moves.SHED_TAIL) {
      pokemon.scene.queueMessage(i18next.t("battlerTags:shedTailOnAdd", { pokemonNameWithAffix: getPokemonNameWithAffix(pokemon) }), 1500);
    } else {
      pokemon.scene.queueMessage(i18next.t("battlerTags:substituteOnAdd", { pokemonNameWithAffix: getPokemonNameWithAffix(pokemon) }), 1500);
    }

    // Remove any binding effects from the user
    pokemon.findAndRemoveTags(tag => tag instanceof DamagingTrapTag);
  }

  /** Queues an on-remove battle animation that removes the Substitute's sprite. */
  onRemove(pokemon: Pokemon): void {
    // Only play the animation if the cause of removal isn't from the source's own move
    if (!this.sourceInFocus) {
      pokemon.scene.triggerPokemonBattleAnim(pokemon, PokemonAnimType.SUBSTITUTE_REMOVE, [ this.sprite ]);
    } else {
      this.sprite.destroy();
    }
    pokemon.scene.queueMessage(i18next.t("battlerTags:substituteOnRemove", { pokemonNameWithAffix: getPokemonNameWithAffix(pokemon) }));
  }

  lapse(pokemon: Pokemon, lapseType: BattlerTagLapseType): boolean {
    switch (lapseType) {
      case BattlerTagLapseType.PRE_MOVE:
        this.onPreMove(pokemon);
        break;
      case BattlerTagLapseType.AFTER_MOVE:
        this.onAfterMove(pokemon);
        break;
      case BattlerTagLapseType.HIT:
        this.onHit(pokemon);
        break;
    }
    return lapseType !== BattlerTagLapseType.CUSTOM; // only remove this tag on custom lapse
  }

  /** Triggers an animation that brings the Pokemon into focus before it uses a move */
  onPreMove(pokemon: Pokemon): void {
    pokemon.scene.triggerPokemonBattleAnim(pokemon, PokemonAnimType.SUBSTITUTE_PRE_MOVE, [ this.sprite ]);
    this.sourceInFocus = true;
  }

  /** Triggers an animation that brings the Pokemon out of focus after it uses a move */
  onAfterMove(pokemon: Pokemon): void {
    pokemon.scene.triggerPokemonBattleAnim(pokemon, PokemonAnimType.SUBSTITUTE_POST_MOVE, [ this.sprite ]);
    this.sourceInFocus = false;
  }

  /** If the Substitute redirects damage, queue a message to indicate it. */
  onHit(pokemon: Pokemon): void {
    const moveEffectPhase = pokemon.scene.getCurrentPhase();
    if (moveEffectPhase instanceof MoveEffectPhase) {
      const attacker = moveEffectPhase.getUserPokemon()!;
      const move = moveEffectPhase.move.getMove();
      const firstHit = (attacker.turnData.hitCount === attacker.turnData.hitsLeft);

      if (firstHit && move.hitsSubstitute(attacker, pokemon)) {
        pokemon.scene.queueMessage(i18next.t("battlerTags:substituteOnHit", { pokemonNameWithAffix: getPokemonNameWithAffix(pokemon) }));
      }
    }
  }

  /**
  * When given a battler tag or json representing one, load the data for it.
  * @param {BattlerTag | any} source A battler tag
  */
  loadTag(source: BattlerTag | any): void {
    super.loadTag(source);
    this.hp = source.hp;
  }
}

/**
 * Tag that adds extra post-summon effects to a battle for a specific Pokemon.
 * These post-summon effects are performed through {@linkcode Pokemon.mysteryEncounterBattleEffects},
 * and can be used to unshift special phases, etc.
 * Currently used only in MysteryEncounters to provide start of fight stat buffs.
 */
export class MysteryEncounterPostSummonTag extends BattlerTag {
  constructor() {
    super(BattlerTagType.MYSTERY_ENCOUNTER_POST_SUMMON, BattlerTagLapseType.CUSTOM, 1);
  }

  /** Event when tag is added */
  onAdd(pokemon: Pokemon): void {
    super.onAdd(pokemon);
  }

  /** Performs post-summon effects through {@linkcode Pokemon.mysteryEncounterBattleEffects} */
  lapse(pokemon: Pokemon, lapseType: BattlerTagLapseType): boolean {
    const ret = super.lapse(pokemon, lapseType);

    if (lapseType === BattlerTagLapseType.CUSTOM) {
      const cancelled = new Utils.BooleanHolder(false);
      applyAbAttrs(ProtectStatAbAttr, pokemon, cancelled);
      if (!cancelled.value) {
        if (pokemon.mysteryEncounterBattleEffects) {
          pokemon.mysteryEncounterBattleEffects(pokemon);
        }
      }
    }

    return ret;
  }

  /** Event when tag is removed */
  onRemove(pokemon: Pokemon): void {
    super.onRemove(pokemon);
  }
}

/**
 * Battle Tag that applies the move Torment to the target Pokemon
 * Torment restricts the use of moves twice in a row.
 * The tag is only removed if the target leaves the battle.
 * Torment does not interrupt the move if the move is performed consecutively in the same turn and right after Torment is applied
 */
export class TormentTag extends MoveRestrictionBattlerTag {
  constructor(sourceId: number) {
    super(BattlerTagType.TORMENT, BattlerTagLapseType.AFTER_MOVE, 1, Moves.TORMENT, sourceId);
  }

  /**
   * Adds the battler tag to the target Pokemon and defines the private class variable 'target'
   * 'Target' is used to track the Pokemon's current status
   * @param {Pokemon} pokemon the Pokemon tormented
   */
  override onAdd(pokemon: Pokemon) {
    super.onAdd(pokemon);
    pokemon.scene.queueMessage(i18next.t("battlerTags:tormentOnAdd", { pokemonNameWithAffix: getPokemonNameWithAffix(pokemon) }), 1500);
  }

  /**
   * Torment only ends when the affected Pokemon leaves the battle field
   * @param {Pokemon} pokemon the Pokemon under the effects of Torment
   * @param _tagType
   * @returns `true` if still present | `false` if not
   */
  override lapse(pokemon: Pokemon, _tagType: BattlerTagLapseType): boolean {
    return pokemon.isActive(true);
  }

  /**
   * This checks if the current move used is identical to the last used move with a {@linkcode MoveResult} of `SUCCESS`/`MISS`
   * @param {Moves} move the move under investigation
   * @returns `true` if there is valid consecutive usage | `false` if the moves are different from each other
   */
  public override isMoveRestricted(move: Moves, user: Pokemon): boolean {
    if (!user) {
      return false;
    }
    const lastMove = user.getLastXMoves(1)[0];
    if ( !lastMove ) {
      return false;
    }
    // This checks for locking / momentum moves like Rollout and Hydro Cannon + if the user is under the influence of BattlerTagType.FRENZY
    // Because Uproar's unique behavior is not implemented, it does not check for Uproar. Torment has been marked as partial in moves.ts
    const moveObj = allMoves[lastMove.move];
    const isUnaffected = moveObj.hasAttr(ConsecutiveUseDoublePowerAttr) || user.getTag(BattlerTagType.FRENZY) || moveObj.hasAttr(ChargeAttr);
    const validLastMoveResult = (lastMove.result === MoveResult.SUCCESS) || (lastMove.result === MoveResult.MISS);
    if (lastMove.move === move && validLastMoveResult && lastMove.move !== Moves.STRUGGLE && !isUnaffected) {
      return true;
    }
    return false;
  }

  override selectionDeniedText(pokemon: Pokemon, _move: Moves): string {
    return i18next.t("battle:moveDisabledTorment", { pokemonNameWithAffix: getPokemonNameWithAffix(pokemon) });
  }
}

/**
 * BattlerTag that applies the effects of Taunt to the target Pokemon
 * Taunt restricts the use of status moves.
 * The tag is removed after 4 turns.
 */
export class TauntTag extends MoveRestrictionBattlerTag {
  constructor() {
    super(BattlerTagType.TAUNT, [ BattlerTagLapseType.PRE_MOVE, BattlerTagLapseType.AFTER_MOVE ], 4, Moves.TAUNT);
  }

  override onAdd(pokemon: Pokemon) {
    super.onAdd(pokemon);
    pokemon.scene.queueMessage(i18next.t("battlerTags:tauntOnAdd", { pokemonNameWithAffix: getPokemonNameWithAffix(pokemon) }), 1500);
  }

  /**
   * Checks if a move is a status move and determines its restriction status on that basis
   * @param {Moves} move the move under investigation
   * @returns `true` if the move is a status move
   */
  override isMoveRestricted(move: Moves): boolean {
    return allMoves[move].category === MoveCategory.STATUS;
  }

  override selectionDeniedText(pokemon: Pokemon, move: Moves): string {
    return i18next.t("battle:moveDisabledTaunt", { pokemonNameWithAffix: getPokemonNameWithAffix(pokemon), moveName: allMoves[move].name });
  }

  override interruptedText(pokemon: Pokemon, move: Moves): string {
    return i18next.t("battle:moveDisabledTaunt", { pokemonNameWithAffix: getPokemonNameWithAffix(pokemon), moveName: allMoves[move].name });
  }
}

/**
 * BattlerTag that applies the effects of Imprison to the target Pokemon
 * Imprison restricts the opposing side's usage of moves shared by the source-user of Imprison.
 * The tag is only removed when the source-user is removed from the field.
 */
export class ImprisonTag extends MoveRestrictionBattlerTag {
  constructor(sourceId: number) {
    super(BattlerTagType.IMPRISON, [ BattlerTagLapseType.PRE_MOVE, BattlerTagLapseType.AFTER_MOVE ], 1, Moves.IMPRISON, sourceId);
  }

  /**
   * Checks if the source of Imprison is still active
   * @override
   * @param pokemon The pokemon this tag is attached to
   * @returns `true` if the source is still active
   */
  public override lapse(pokemon: Pokemon, lapseType: BattlerTagLapseType): boolean {
    const source = this.getSourcePokemon(pokemon.scene);
    if (source) {
      if (lapseType === BattlerTagLapseType.PRE_MOVE) {
        return super.lapse(pokemon, lapseType) && source.isActive(true);
      } else {
        return source.isActive(true);
      }
    }
    return false;
  }

  /**
   * Checks if the source of the tag has the parameter move in its moveset and that the source is still active
   * @override
   * @param {Moves} move the move under investigation
   * @returns `false` if either condition is not met
   */
  public override isMoveRestricted(move: Moves, user: Pokemon): boolean {
    const source = this.getSourcePokemon(user.scene);
    if (source) {
      const sourceMoveset = source.getMoveset().map(m => m!.moveId);
      return sourceMoveset?.includes(move) && source.isActive(true);
    }
    return false;
  }

  override selectionDeniedText(pokemon: Pokemon, move: Moves): string {
    return i18next.t("battle:moveDisabledImprison", { pokemonNameWithAffix: getPokemonNameWithAffix(pokemon), moveName: allMoves[move].name });
  }

  override interruptedText(pokemon: Pokemon, move: Moves): string {
    return i18next.t("battle:moveDisabledImprison", { pokemonNameWithAffix: getPokemonNameWithAffix(pokemon), moveName: allMoves[move].name });
  }
}

/**
 * Battler Tag that applies the effects of Syrup Bomb to the target Pokemon.
 * For three turns, starting from the turn of hit, at the end of each turn, the target Pokemon's speed will decrease by 1.
 * The tag can also expire by taking the target Pokemon off the field, or the Pokemon that originally used the move.
 */
export class SyrupBombTag extends BattlerTag {
  constructor(sourceId: number) {
    super(BattlerTagType.SYRUP_BOMB, BattlerTagLapseType.TURN_END, 3, Moves.SYRUP_BOMB, sourceId);
  }

  /**
   * Adds the Syrup Bomb battler tag to the target Pokemon.
   * @param pokemon - The target {@linkcode Pokemon}
   */
  override onAdd(pokemon: Pokemon) {
    super.onAdd(pokemon);
    pokemon.scene.queueMessage(i18next.t("battlerTags:syrupBombOnAdd", { pokemonNameWithAffix: getPokemonNameWithAffix(pokemon) }));
  }

  /**
   * Applies the single-stage speed down to the target Pokemon and decrements the tag's turn count
   * @param pokemon - The target {@linkcode Pokemon}
   * @param _lapseType - N/A
   * @returns `true` if the `turnCount` is still greater than `0`; `false` if the `turnCount` is `0` or the target or source Pokemon has been removed from the field
   */
  override lapse(pokemon: Pokemon, _lapseType: BattlerTagLapseType): boolean {
    if (this.sourceId && !pokemon.scene.getPokemonById(this.sourceId)?.isActive(true)) {
      return false;
    }
    // Custom message in lieu of an animation in mainline
    pokemon.scene.queueMessage(i18next.t("battlerTags:syrupBombLapse", { pokemonNameWithAffix: getPokemonNameWithAffix(pokemon) }));
    pokemon.scene.unshiftPhase(new StatStageChangePhase(
      pokemon.scene, pokemon.getBattlerIndex(), true,
      [ Stat.SPD ], -1, true, false, true
    ));
    return --this.turnCount > 0;
  }
}

/**
 * Telekinesis raises the target into the air for three turns and causes all moves used against the target (aside from OHKO moves) to hit the target unless the target is in a semi-invulnerable state from Fly/Dig.
 * The first effect is provided by {@linkcode FloatingTag}, the accuracy-bypass effect is provided by TelekinesisTag
 * The effects of Telekinesis can be baton passed to a teammate. Unlike the mainline games, Telekinesis can be baton-passed to Mega Gengar.
 * @see {@link https://bulbapedia.bulbagarden.net/wiki/Telekinesis_(move) | Moves.TELEKINESIS}
 */
export class TelekinesisTag extends BattlerTag {
  constructor(sourceMove: Moves) {
    super(BattlerTagType.TELEKINESIS, [ BattlerTagLapseType.PRE_MOVE, BattlerTagLapseType.AFTER_MOVE ], 3, sourceMove, undefined, true);
  }

  override onAdd(pokemon: Pokemon)  {
    pokemon.scene.queueMessage(i18next.t("battlerTags:telekinesisOnAdd", { pokemonNameWithAffix: getPokemonNameWithAffix(pokemon) }));
  }
}

/**
 * Tag that swaps the user's base ATK stat with its base DEF stat.
 * @extends BattlerTag
 */
export class PowerTrickTag extends BattlerTag {
  constructor(sourceMove: Moves, sourceId: number) {
    super(BattlerTagType.POWER_TRICK, BattlerTagLapseType.CUSTOM, 0, sourceMove, sourceId, true);
  }

  onAdd(pokemon: Pokemon): void {
    this.swapStat(pokemon);
    pokemon.scene.queueMessage(i18next.t("battlerTags:powerTrickActive", { pokemonNameWithAffix: getPokemonNameWithAffix(pokemon) }));
  }

  onRemove(pokemon: Pokemon): void {
    this.swapStat(pokemon);
    pokemon.scene.queueMessage(i18next.t("battlerTags:powerTrickActive", { pokemonNameWithAffix: getPokemonNameWithAffix(pokemon) }));
  }

  /**
   * Removes the Power Trick tag and reverts any stat changes if the tag is already applied.
   * @param {Pokemon} pokemon The {@linkcode Pokemon} that already has the Power Trick tag.
   */
  onOverlap(pokemon: Pokemon): void {
    pokemon.removeTag(this.tagType);
  }

  /**
   * Swaps the user's base ATK stat with its base DEF stat.
   * @param {Pokemon} pokemon The {@linkcode Pokemon} whose stats will be swapped.
   */
  swapStat(pokemon: Pokemon): void {
    const temp = pokemon.getStat(Stat.ATK, false);
    pokemon.setStat(Stat.ATK, pokemon.getStat(Stat.DEF, false), false);
    pokemon.setStat(Stat.DEF, temp, false);
  }
}

/**
 * Retrieves a {@linkcode BattlerTag} based on the provided tag type, turn count, source move, and source ID.
 * @param sourceId - The ID of the pokemon adding the tag
 * @returns The corresponding {@linkcode BattlerTag} object.
 */
export function getBattlerTag(tagType: BattlerTagType, turnCount: number, sourceMove: Moves, sourceId: number): BattlerTag {
  switch (tagType) {
<<<<<<< HEAD
  case BattlerTagType.RECHARGING:
    return new RechargingTag(sourceMove);
  case BattlerTagType.BEAK_BLAST_CHARGING:
    return new BeakBlastChargingTag();
  case BattlerTagType.SHELL_TRAP:
    return new ShellTrapTag();
  case BattlerTagType.FLINCHED:
    return new FlinchedTag(sourceMove);
  case BattlerTagType.INTERRUPTED:
    return new InterruptedTag(sourceMove);
  case BattlerTagType.CONFUSED:
    return new ConfusedTag(turnCount, sourceMove);
  case BattlerTagType.INFATUATED:
    return new InfatuatedTag(sourceMove, sourceId);
  case BattlerTagType.SEEDED:
    return new SeedTag(sourceId);
  case BattlerTagType.NIGHTMARE:
    return new NightmareTag();
  case BattlerTagType.FRENZY:
    return new FrenzyTag(turnCount, sourceMove, sourceId);
  case BattlerTagType.CHARGING:
    return new BattlerTag(tagType, BattlerTagLapseType.CUSTOM, 1, sourceMove, sourceId);
  case BattlerTagType.ENCORE:
    return new EncoreTag(sourceId);
  case BattlerTagType.HELPING_HAND:
    return new HelpingHandTag(sourceId);
  case BattlerTagType.INGRAIN:
    return new IngrainTag(sourceId);
  case BattlerTagType.AQUA_RING:
    return new AquaRingTag();
  case BattlerTagType.DROWSY:
    return new DrowsyTag();
  case BattlerTagType.TRAPPED:
    return new TrappedTag(tagType, BattlerTagLapseType.CUSTOM, turnCount, sourceMove, sourceId);
  case BattlerTagType.NO_RETREAT:
    return new NoRetreatTag(sourceId);
  case BattlerTagType.BIND:
    return new BindTag(turnCount, sourceId);
  case BattlerTagType.WRAP:
    return new WrapTag(turnCount, sourceId);
  case BattlerTagType.FIRE_SPIN:
    return new FireSpinTag(turnCount, sourceId);
  case BattlerTagType.WHIRLPOOL:
    return new WhirlpoolTag(turnCount, sourceId);
  case BattlerTagType.CLAMP:
    return new ClampTag(turnCount, sourceId);
  case BattlerTagType.SAND_TOMB:
    return new SandTombTag(turnCount, sourceId);
  case BattlerTagType.MAGMA_STORM:
    return new MagmaStormTag(turnCount, sourceId);
  case BattlerTagType.SNAP_TRAP:
    return new SnapTrapTag(turnCount, sourceId);
  case BattlerTagType.THUNDER_CAGE:
    return new ThunderCageTag(turnCount, sourceId);
  case BattlerTagType.INFESTATION:
    return new InfestationTag(turnCount, sourceId);
  case BattlerTagType.PROTECTED:
    return new ProtectedTag(sourceMove);
  case BattlerTagType.SPIKY_SHIELD:
    return new ContactDamageProtectedTag(sourceMove, 8);
  case BattlerTagType.KINGS_SHIELD:
    return new ContactStatStageChangeProtectedTag(sourceMove, tagType, Stat.ATK, -1);
  case BattlerTagType.OBSTRUCT:
    return new ContactStatStageChangeProtectedTag(sourceMove, tagType, Stat.DEF, -2);
  case BattlerTagType.SILK_TRAP:
    return new ContactStatStageChangeProtectedTag(sourceMove, tagType, Stat.SPD, -1);
  case BattlerTagType.BANEFUL_BUNKER:
    return new ContactPoisonProtectedTag(sourceMove);
  case BattlerTagType.BURNING_BULWARK:
    return new ContactBurnProtectedTag(sourceMove);
  case BattlerTagType.ENDURING:
    return new EnduringTag(sourceMove);
  case BattlerTagType.STURDY:
    return new SturdyTag(sourceMove);
  case BattlerTagType.PERISH_SONG:
    return new PerishSongTag(turnCount);
  case BattlerTagType.CENTER_OF_ATTENTION:
    return new CenterOfAttentionTag(sourceMove);
  case BattlerTagType.TRUANT:
    return new TruantTag();
  case BattlerTagType.SLOW_START:
    return new SlowStartTag();
  case BattlerTagType.PROTOSYNTHESIS:
    return new WeatherHighestStatBoostTag(tagType, Abilities.PROTOSYNTHESIS, WeatherType.SUNNY, WeatherType.HARSH_SUN);
  case BattlerTagType.QUARK_DRIVE:
    return new TerrainHighestStatBoostTag(tagType, Abilities.QUARK_DRIVE, TerrainType.ELECTRIC);
  case BattlerTagType.FLYING:
  case BattlerTagType.UNDERGROUND:
  case BattlerTagType.UNDERWATER:
  case BattlerTagType.HIDDEN:
    return new SemiInvulnerableTag(tagType, turnCount, sourceMove);
  case BattlerTagType.FIRE_BOOST:
    return new TypeBoostTag(tagType, sourceMove, Type.FIRE, 1.5, false);
  case BattlerTagType.CRIT_BOOST:
    return new CritBoostTag(tagType, sourceMove);
  case BattlerTagType.DRAGON_CHEER:
    return new DragonCheerTag();
  case BattlerTagType.ALWAYS_CRIT:
  case BattlerTagType.IGNORE_ACCURACY:
    return new BattlerTag(tagType, BattlerTagLapseType.TURN_END, 2, sourceMove);
  case BattlerTagType.ALWAYS_GET_HIT:
  case BattlerTagType.RECEIVE_DOUBLE_DAMAGE:
    return new BattlerTag(tagType, BattlerTagLapseType.PRE_MOVE, 1, sourceMove);
  case BattlerTagType.BYPASS_SLEEP:
    return new BattlerTag(tagType, BattlerTagLapseType.TURN_END, turnCount, sourceMove);
  case BattlerTagType.IGNORE_FLYING:
    return new GroundedTag(tagType, BattlerTagLapseType.CUSTOM, sourceMove);
  case BattlerTagType.ROOSTED:
    return new RoostedTag();
  case BattlerTagType.BURNED_UP:
    return new RemovedTypeTag(tagType, BattlerTagLapseType.CUSTOM, sourceMove);
  case BattlerTagType.DOUBLE_SHOCKED:
    return new RemovedTypeTag(tagType, BattlerTagLapseType.CUSTOM, sourceMove);
  case BattlerTagType.SALT_CURED:
    return new SaltCuredTag(sourceId);
  case BattlerTagType.CURSED:
    return new CursedTag(sourceId);
  case BattlerTagType.CHARGED:
    return new TypeBoostTag(tagType, sourceMove, Type.ELECTRIC, 2, true);
  case BattlerTagType.FLOATING:
    return new FloatingTag(tagType, sourceMove);
  case BattlerTagType.MINIMIZED:
    return new MinimizeTag();
  case BattlerTagType.DESTINY_BOND:
    return new DestinyBondTag(sourceMove, sourceId);
  case BattlerTagType.ICE_FACE:
    return new IceFaceBlockDamageTag(tagType);
  case BattlerTagType.DISGUISE:
    return new FormBlockDamageTag(tagType);
  case BattlerTagType.COMMANDED:
    return new CommandedTag(sourceId);
  case BattlerTagType.STOCKPILING:
    return new StockpilingTag(sourceMove);
  case BattlerTagType.OCTOLOCK:
    return new OctolockTag(sourceId);
  case BattlerTagType.DISABLED:
    return new DisabledTag(sourceId);
  case BattlerTagType.IGNORE_GHOST:
    return new ExposedTag(tagType, sourceMove, Type.GHOST, [ Type.NORMAL, Type.FIGHTING ]);
  case BattlerTagType.IGNORE_DARK:
    return new ExposedTag(tagType, sourceMove, Type.DARK, [ Type.PSYCHIC ]);
  case BattlerTagType.GULP_MISSILE_ARROKUDA:
  case BattlerTagType.GULP_MISSILE_PIKACHU:
    return new GulpMissileTag(tagType, sourceMove);
  case BattlerTagType.TAR_SHOT:
    return new TarShotTag();
  case BattlerTagType.ELECTRIFIED:
    return new ElectrifiedTag();
  case BattlerTagType.THROAT_CHOPPED:
    return new ThroatChoppedTag();
  case BattlerTagType.GORILLA_TACTICS:
    return new GorillaTacticsTag();
  case BattlerTagType.SUBSTITUTE:
    return new SubstituteTag(sourceMove, sourceId);
  case BattlerTagType.AUTOTOMIZED:
    return new AutotomizedTag();
  case BattlerTagType.MYSTERY_ENCOUNTER_POST_SUMMON:
    return new MysteryEncounterPostSummonTag();
  case BattlerTagType.HEAL_BLOCK:
    return new HealBlockTag(turnCount, sourceMove);
  case BattlerTagType.TORMENT:
    return new TormentTag(sourceId);
  case BattlerTagType.TAUNT:
    return new TauntTag();
  case BattlerTagType.IMPRISON:
    return new ImprisonTag(sourceId);
  case BattlerTagType.SYRUP_BOMB:
    return new SyrupBombTag(sourceId);
  case BattlerTagType.TELEKINESIS:
    return new TelekinesisTag(sourceMove);
  case BattlerTagType.POWER_TRICK:
    return new PowerTrickTag(sourceMove, sourceId);
  case BattlerTagType.NONE:
  default:
    return new BattlerTag(tagType, BattlerTagLapseType.CUSTOM, turnCount, sourceMove, sourceId);
=======
    case BattlerTagType.RECHARGING:
      return new RechargingTag(sourceMove);
    case BattlerTagType.BEAK_BLAST_CHARGING:
      return new BeakBlastChargingTag();
    case BattlerTagType.SHELL_TRAP:
      return new ShellTrapTag();
    case BattlerTagType.FLINCHED:
      return new FlinchedTag(sourceMove);
    case BattlerTagType.INTERRUPTED:
      return new InterruptedTag(sourceMove);
    case BattlerTagType.CONFUSED:
      return new ConfusedTag(turnCount, sourceMove);
    case BattlerTagType.INFATUATED:
      return new InfatuatedTag(sourceMove, sourceId);
    case BattlerTagType.SEEDED:
      return new SeedTag(sourceId);
    case BattlerTagType.NIGHTMARE:
      return new NightmareTag();
    case BattlerTagType.FRENZY:
      return new FrenzyTag(turnCount, sourceMove, sourceId);
    case BattlerTagType.CHARGING:
      return new BattlerTag(tagType, BattlerTagLapseType.CUSTOM, 1, sourceMove, sourceId);
    case BattlerTagType.ENCORE:
      return new EncoreTag(sourceId);
    case BattlerTagType.HELPING_HAND:
      return new HelpingHandTag(sourceId);
    case BattlerTagType.INGRAIN:
      return new IngrainTag(sourceId);
    case BattlerTagType.AQUA_RING:
      return new AquaRingTag();
    case BattlerTagType.DROWSY:
      return new DrowsyTag();
    case BattlerTagType.TRAPPED:
      return new TrappedTag(tagType, BattlerTagLapseType.CUSTOM, turnCount, sourceMove, sourceId);
    case BattlerTagType.NO_RETREAT:
      return new NoRetreatTag(sourceId);
    case BattlerTagType.BIND:
      return new BindTag(turnCount, sourceId);
    case BattlerTagType.WRAP:
      return new WrapTag(turnCount, sourceId);
    case BattlerTagType.FIRE_SPIN:
      return new FireSpinTag(turnCount, sourceId);
    case BattlerTagType.WHIRLPOOL:
      return new WhirlpoolTag(turnCount, sourceId);
    case BattlerTagType.CLAMP:
      return new ClampTag(turnCount, sourceId);
    case BattlerTagType.SAND_TOMB:
      return new SandTombTag(turnCount, sourceId);
    case BattlerTagType.MAGMA_STORM:
      return new MagmaStormTag(turnCount, sourceId);
    case BattlerTagType.SNAP_TRAP:
      return new SnapTrapTag(turnCount, sourceId);
    case BattlerTagType.THUNDER_CAGE:
      return new ThunderCageTag(turnCount, sourceId);
    case BattlerTagType.INFESTATION:
      return new InfestationTag(turnCount, sourceId);
    case BattlerTagType.PROTECTED:
      return new ProtectedTag(sourceMove);
    case BattlerTagType.SPIKY_SHIELD:
      return new ContactDamageProtectedTag(sourceMove, 8);
    case BattlerTagType.KINGS_SHIELD:
      return new ContactStatStageChangeProtectedTag(sourceMove, tagType, Stat.ATK, -1);
    case BattlerTagType.OBSTRUCT:
      return new ContactStatStageChangeProtectedTag(sourceMove, tagType, Stat.DEF, -2);
    case BattlerTagType.SILK_TRAP:
      return new ContactStatStageChangeProtectedTag(sourceMove, tagType, Stat.SPD, -1);
    case BattlerTagType.BANEFUL_BUNKER:
      return new ContactPoisonProtectedTag(sourceMove);
    case BattlerTagType.BURNING_BULWARK:
      return new ContactBurnProtectedTag(sourceMove);
    case BattlerTagType.ENDURING:
      return new EnduringTag(sourceMove);
    case BattlerTagType.STURDY:
      return new SturdyTag(sourceMove);
    case BattlerTagType.PERISH_SONG:
      return new PerishSongTag(turnCount);
    case BattlerTagType.CENTER_OF_ATTENTION:
      return new CenterOfAttentionTag(sourceMove);
    case BattlerTagType.TRUANT:
      return new TruantTag();
    case BattlerTagType.SLOW_START:
      return new SlowStartTag();
    case BattlerTagType.PROTOSYNTHESIS:
      return new WeatherHighestStatBoostTag(tagType, Abilities.PROTOSYNTHESIS, WeatherType.SUNNY, WeatherType.HARSH_SUN);
    case BattlerTagType.QUARK_DRIVE:
      return new TerrainHighestStatBoostTag(tagType, Abilities.QUARK_DRIVE, TerrainType.ELECTRIC);
    case BattlerTagType.FLYING:
    case BattlerTagType.UNDERGROUND:
    case BattlerTagType.UNDERWATER:
    case BattlerTagType.HIDDEN:
      return new SemiInvulnerableTag(tagType, turnCount, sourceMove);
    case BattlerTagType.FIRE_BOOST:
      return new TypeBoostTag(tagType, sourceMove, Type.FIRE, 1.5, false);
    case BattlerTagType.CRIT_BOOST:
      return new CritBoostTag(tagType, sourceMove);
    case BattlerTagType.DRAGON_CHEER:
      return new DragonCheerTag();
    case BattlerTagType.ALWAYS_CRIT:
    case BattlerTagType.IGNORE_ACCURACY:
      return new BattlerTag(tagType, BattlerTagLapseType.TURN_END, 2, sourceMove);
    case BattlerTagType.ALWAYS_GET_HIT:
    case BattlerTagType.RECEIVE_DOUBLE_DAMAGE:
      return new BattlerTag(tagType, BattlerTagLapseType.PRE_MOVE, 1, sourceMove);
    case BattlerTagType.BYPASS_SLEEP:
      return new BattlerTag(tagType, BattlerTagLapseType.TURN_END, turnCount, sourceMove);
    case BattlerTagType.IGNORE_FLYING:
      return new GroundedTag(tagType, BattlerTagLapseType.CUSTOM, sourceMove);
    case BattlerTagType.ROOSTED:
      return new RoostedTag();
    case BattlerTagType.BURNED_UP:
      return new RemovedTypeTag(tagType, BattlerTagLapseType.CUSTOM, sourceMove);
    case BattlerTagType.DOUBLE_SHOCKED:
      return new RemovedTypeTag(tagType, BattlerTagLapseType.CUSTOM, sourceMove);
    case BattlerTagType.SALT_CURED:
      return new SaltCuredTag(sourceId);
    case BattlerTagType.CURSED:
      return new CursedTag(sourceId);
    case BattlerTagType.CHARGED:
      return new TypeBoostTag(tagType, sourceMove, Type.ELECTRIC, 2, true);
    case BattlerTagType.FLOATING:
      return new FloatingTag(tagType, sourceMove);
    case BattlerTagType.MINIMIZED:
      return new MinimizeTag();
    case BattlerTagType.DESTINY_BOND:
      return new DestinyBondTag(sourceMove, sourceId);
    case BattlerTagType.ICE_FACE:
      return new IceFaceBlockDamageTag(tagType);
    case BattlerTagType.DISGUISE:
      return new FormBlockDamageTag(tagType);
    case BattlerTagType.STOCKPILING:
      return new StockpilingTag(sourceMove);
    case BattlerTagType.OCTOLOCK:
      return new OctolockTag(sourceId);
    case BattlerTagType.DISABLED:
      return new DisabledTag(sourceId);
    case BattlerTagType.IGNORE_GHOST:
      return new ExposedTag(tagType, sourceMove, Type.GHOST, [ Type.NORMAL, Type.FIGHTING ]);
    case BattlerTagType.IGNORE_DARK:
      return new ExposedTag(tagType, sourceMove, Type.DARK, [ Type.PSYCHIC ]);
    case BattlerTagType.GULP_MISSILE_ARROKUDA:
    case BattlerTagType.GULP_MISSILE_PIKACHU:
      return new GulpMissileTag(tagType, sourceMove);
    case BattlerTagType.TAR_SHOT:
      return new TarShotTag();
    case BattlerTagType.ELECTRIFIED:
      return new ElectrifiedTag();
    case BattlerTagType.THROAT_CHOPPED:
      return new ThroatChoppedTag();
    case BattlerTagType.GORILLA_TACTICS:
      return new GorillaTacticsTag();
    case BattlerTagType.SUBSTITUTE:
      return new SubstituteTag(sourceMove, sourceId);
    case BattlerTagType.AUTOTOMIZED:
      return new AutotomizedTag();
    case BattlerTagType.MYSTERY_ENCOUNTER_POST_SUMMON:
      return new MysteryEncounterPostSummonTag();
    case BattlerTagType.HEAL_BLOCK:
      return new HealBlockTag(turnCount, sourceMove);
    case BattlerTagType.TORMENT:
      return new TormentTag(sourceId);
    case BattlerTagType.TAUNT:
      return new TauntTag();
    case BattlerTagType.IMPRISON:
      return new ImprisonTag(sourceId);
    case BattlerTagType.SYRUP_BOMB:
      return new SyrupBombTag(sourceId);
    case BattlerTagType.TELEKINESIS:
      return new TelekinesisTag(sourceMove);
    case BattlerTagType.POWER_TRICK:
      return new PowerTrickTag(sourceMove, sourceId);
    case BattlerTagType.NONE:
    default:
      return new BattlerTag(tagType, BattlerTagLapseType.CUSTOM, turnCount, sourceMove, sourceId);
>>>>>>> c2eb9de9
  }
}

/**
* When given a battler tag or json representing one, creates an actual BattlerTag object with the same data.
* @param {BattlerTag | any} source A battler tag
* @return {BattlerTag} The valid battler tag
*/
export function loadBattlerTag(source: BattlerTag | any): BattlerTag {
  const tag = getBattlerTag(source.tagType, source.turnCount, source.sourceMove, source.sourceId);
  tag.loadTag(source);
  return tag;
}<|MERGE_RESOLUTION|>--- conflicted
+++ resolved
@@ -2800,183 +2800,6 @@
  */
 export function getBattlerTag(tagType: BattlerTagType, turnCount: number, sourceMove: Moves, sourceId: number): BattlerTag {
   switch (tagType) {
-<<<<<<< HEAD
-  case BattlerTagType.RECHARGING:
-    return new RechargingTag(sourceMove);
-  case BattlerTagType.BEAK_BLAST_CHARGING:
-    return new BeakBlastChargingTag();
-  case BattlerTagType.SHELL_TRAP:
-    return new ShellTrapTag();
-  case BattlerTagType.FLINCHED:
-    return new FlinchedTag(sourceMove);
-  case BattlerTagType.INTERRUPTED:
-    return new InterruptedTag(sourceMove);
-  case BattlerTagType.CONFUSED:
-    return new ConfusedTag(turnCount, sourceMove);
-  case BattlerTagType.INFATUATED:
-    return new InfatuatedTag(sourceMove, sourceId);
-  case BattlerTagType.SEEDED:
-    return new SeedTag(sourceId);
-  case BattlerTagType.NIGHTMARE:
-    return new NightmareTag();
-  case BattlerTagType.FRENZY:
-    return new FrenzyTag(turnCount, sourceMove, sourceId);
-  case BattlerTagType.CHARGING:
-    return new BattlerTag(tagType, BattlerTagLapseType.CUSTOM, 1, sourceMove, sourceId);
-  case BattlerTagType.ENCORE:
-    return new EncoreTag(sourceId);
-  case BattlerTagType.HELPING_HAND:
-    return new HelpingHandTag(sourceId);
-  case BattlerTagType.INGRAIN:
-    return new IngrainTag(sourceId);
-  case BattlerTagType.AQUA_RING:
-    return new AquaRingTag();
-  case BattlerTagType.DROWSY:
-    return new DrowsyTag();
-  case BattlerTagType.TRAPPED:
-    return new TrappedTag(tagType, BattlerTagLapseType.CUSTOM, turnCount, sourceMove, sourceId);
-  case BattlerTagType.NO_RETREAT:
-    return new NoRetreatTag(sourceId);
-  case BattlerTagType.BIND:
-    return new BindTag(turnCount, sourceId);
-  case BattlerTagType.WRAP:
-    return new WrapTag(turnCount, sourceId);
-  case BattlerTagType.FIRE_SPIN:
-    return new FireSpinTag(turnCount, sourceId);
-  case BattlerTagType.WHIRLPOOL:
-    return new WhirlpoolTag(turnCount, sourceId);
-  case BattlerTagType.CLAMP:
-    return new ClampTag(turnCount, sourceId);
-  case BattlerTagType.SAND_TOMB:
-    return new SandTombTag(turnCount, sourceId);
-  case BattlerTagType.MAGMA_STORM:
-    return new MagmaStormTag(turnCount, sourceId);
-  case BattlerTagType.SNAP_TRAP:
-    return new SnapTrapTag(turnCount, sourceId);
-  case BattlerTagType.THUNDER_CAGE:
-    return new ThunderCageTag(turnCount, sourceId);
-  case BattlerTagType.INFESTATION:
-    return new InfestationTag(turnCount, sourceId);
-  case BattlerTagType.PROTECTED:
-    return new ProtectedTag(sourceMove);
-  case BattlerTagType.SPIKY_SHIELD:
-    return new ContactDamageProtectedTag(sourceMove, 8);
-  case BattlerTagType.KINGS_SHIELD:
-    return new ContactStatStageChangeProtectedTag(sourceMove, tagType, Stat.ATK, -1);
-  case BattlerTagType.OBSTRUCT:
-    return new ContactStatStageChangeProtectedTag(sourceMove, tagType, Stat.DEF, -2);
-  case BattlerTagType.SILK_TRAP:
-    return new ContactStatStageChangeProtectedTag(sourceMove, tagType, Stat.SPD, -1);
-  case BattlerTagType.BANEFUL_BUNKER:
-    return new ContactPoisonProtectedTag(sourceMove);
-  case BattlerTagType.BURNING_BULWARK:
-    return new ContactBurnProtectedTag(sourceMove);
-  case BattlerTagType.ENDURING:
-    return new EnduringTag(sourceMove);
-  case BattlerTagType.STURDY:
-    return new SturdyTag(sourceMove);
-  case BattlerTagType.PERISH_SONG:
-    return new PerishSongTag(turnCount);
-  case BattlerTagType.CENTER_OF_ATTENTION:
-    return new CenterOfAttentionTag(sourceMove);
-  case BattlerTagType.TRUANT:
-    return new TruantTag();
-  case BattlerTagType.SLOW_START:
-    return new SlowStartTag();
-  case BattlerTagType.PROTOSYNTHESIS:
-    return new WeatherHighestStatBoostTag(tagType, Abilities.PROTOSYNTHESIS, WeatherType.SUNNY, WeatherType.HARSH_SUN);
-  case BattlerTagType.QUARK_DRIVE:
-    return new TerrainHighestStatBoostTag(tagType, Abilities.QUARK_DRIVE, TerrainType.ELECTRIC);
-  case BattlerTagType.FLYING:
-  case BattlerTagType.UNDERGROUND:
-  case BattlerTagType.UNDERWATER:
-  case BattlerTagType.HIDDEN:
-    return new SemiInvulnerableTag(tagType, turnCount, sourceMove);
-  case BattlerTagType.FIRE_BOOST:
-    return new TypeBoostTag(tagType, sourceMove, Type.FIRE, 1.5, false);
-  case BattlerTagType.CRIT_BOOST:
-    return new CritBoostTag(tagType, sourceMove);
-  case BattlerTagType.DRAGON_CHEER:
-    return new DragonCheerTag();
-  case BattlerTagType.ALWAYS_CRIT:
-  case BattlerTagType.IGNORE_ACCURACY:
-    return new BattlerTag(tagType, BattlerTagLapseType.TURN_END, 2, sourceMove);
-  case BattlerTagType.ALWAYS_GET_HIT:
-  case BattlerTagType.RECEIVE_DOUBLE_DAMAGE:
-    return new BattlerTag(tagType, BattlerTagLapseType.PRE_MOVE, 1, sourceMove);
-  case BattlerTagType.BYPASS_SLEEP:
-    return new BattlerTag(tagType, BattlerTagLapseType.TURN_END, turnCount, sourceMove);
-  case BattlerTagType.IGNORE_FLYING:
-    return new GroundedTag(tagType, BattlerTagLapseType.CUSTOM, sourceMove);
-  case BattlerTagType.ROOSTED:
-    return new RoostedTag();
-  case BattlerTagType.BURNED_UP:
-    return new RemovedTypeTag(tagType, BattlerTagLapseType.CUSTOM, sourceMove);
-  case BattlerTagType.DOUBLE_SHOCKED:
-    return new RemovedTypeTag(tagType, BattlerTagLapseType.CUSTOM, sourceMove);
-  case BattlerTagType.SALT_CURED:
-    return new SaltCuredTag(sourceId);
-  case BattlerTagType.CURSED:
-    return new CursedTag(sourceId);
-  case BattlerTagType.CHARGED:
-    return new TypeBoostTag(tagType, sourceMove, Type.ELECTRIC, 2, true);
-  case BattlerTagType.FLOATING:
-    return new FloatingTag(tagType, sourceMove);
-  case BattlerTagType.MINIMIZED:
-    return new MinimizeTag();
-  case BattlerTagType.DESTINY_BOND:
-    return new DestinyBondTag(sourceMove, sourceId);
-  case BattlerTagType.ICE_FACE:
-    return new IceFaceBlockDamageTag(tagType);
-  case BattlerTagType.DISGUISE:
-    return new FormBlockDamageTag(tagType);
-  case BattlerTagType.COMMANDED:
-    return new CommandedTag(sourceId);
-  case BattlerTagType.STOCKPILING:
-    return new StockpilingTag(sourceMove);
-  case BattlerTagType.OCTOLOCK:
-    return new OctolockTag(sourceId);
-  case BattlerTagType.DISABLED:
-    return new DisabledTag(sourceId);
-  case BattlerTagType.IGNORE_GHOST:
-    return new ExposedTag(tagType, sourceMove, Type.GHOST, [ Type.NORMAL, Type.FIGHTING ]);
-  case BattlerTagType.IGNORE_DARK:
-    return new ExposedTag(tagType, sourceMove, Type.DARK, [ Type.PSYCHIC ]);
-  case BattlerTagType.GULP_MISSILE_ARROKUDA:
-  case BattlerTagType.GULP_MISSILE_PIKACHU:
-    return new GulpMissileTag(tagType, sourceMove);
-  case BattlerTagType.TAR_SHOT:
-    return new TarShotTag();
-  case BattlerTagType.ELECTRIFIED:
-    return new ElectrifiedTag();
-  case BattlerTagType.THROAT_CHOPPED:
-    return new ThroatChoppedTag();
-  case BattlerTagType.GORILLA_TACTICS:
-    return new GorillaTacticsTag();
-  case BattlerTagType.SUBSTITUTE:
-    return new SubstituteTag(sourceMove, sourceId);
-  case BattlerTagType.AUTOTOMIZED:
-    return new AutotomizedTag();
-  case BattlerTagType.MYSTERY_ENCOUNTER_POST_SUMMON:
-    return new MysteryEncounterPostSummonTag();
-  case BattlerTagType.HEAL_BLOCK:
-    return new HealBlockTag(turnCount, sourceMove);
-  case BattlerTagType.TORMENT:
-    return new TormentTag(sourceId);
-  case BattlerTagType.TAUNT:
-    return new TauntTag();
-  case BattlerTagType.IMPRISON:
-    return new ImprisonTag(sourceId);
-  case BattlerTagType.SYRUP_BOMB:
-    return new SyrupBombTag(sourceId);
-  case BattlerTagType.TELEKINESIS:
-    return new TelekinesisTag(sourceMove);
-  case BattlerTagType.POWER_TRICK:
-    return new PowerTrickTag(sourceMove, sourceId);
-  case BattlerTagType.NONE:
-  default:
-    return new BattlerTag(tagType, BattlerTagLapseType.CUSTOM, turnCount, sourceMove, sourceId);
-=======
     case BattlerTagType.RECHARGING:
       return new RechargingTag(sourceMove);
     case BattlerTagType.BEAK_BLAST_CHARGING:
@@ -3106,6 +2929,8 @@
       return new IceFaceBlockDamageTag(tagType);
     case BattlerTagType.DISGUISE:
       return new FormBlockDamageTag(tagType);
+    case BattlerTagType.COMMANDED:
+      return new CommandedTag(sourceId);
     case BattlerTagType.STOCKPILING:
       return new StockpilingTag(sourceMove);
     case BattlerTagType.OCTOLOCK:
@@ -3150,7 +2975,6 @@
     case BattlerTagType.NONE:
     default:
       return new BattlerTag(tagType, BattlerTagLapseType.CUSTOM, turnCount, sourceMove, sourceId);
->>>>>>> c2eb9de9
   }
 }
 
