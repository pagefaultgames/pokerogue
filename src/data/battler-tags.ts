import { CommonAnim, CommonBattleAnim } from "./battle-anims";
import { CommonAnimPhase, MoveEffectPhase, MovePhase, PokemonHealPhase, ShowAbilityPhase, StatChangePhase } from "../phases";
import { getPokemonNameWithAffix } from "../messages";
import Pokemon, { MoveResult, HitResult } from "../field/pokemon";
import { Stat, getStatName } from "./pokemon-stat";
import { StatusEffect } from "./status-effect";
import * as Utils from "../utils";
import { ChargeAttr, MoveFlags, allMoves } from "./move";
import { Type } from "./type";
import { BlockNonDirectDamageAbAttr, FlinchEffectAbAttr, ReverseDrainAbAttr, applyAbAttrs } from "./ability";
import { TerrainType } from "./terrain";
import { WeatherType } from "./weather";
import { BattleStat } from "./battle-stat";
import { allAbilities } from "./ability";
import { SpeciesFormChangeManualTrigger } from "./pokemon-forms";
<<<<<<< HEAD
import { Species } from "./enums/species";
import i18next from "#app/plugins/i18n.js";
=======
import { Abilities } from "#enums/abilities";
import { BattlerTagType } from "#enums/battler-tag-type";
import { Moves } from "#enums/moves";
import { Species } from "#enums/species";
>>>>>>> 5bdc6537

export enum BattlerTagLapseType {
  FAINT,
  MOVE,
  PRE_MOVE,
  AFTER_MOVE,
  MOVE_EFFECT,
  TURN_END,
  CUSTOM
}

export class BattlerTag {
  public tagType: BattlerTagType;
  public lapseType: BattlerTagLapseType;
  public turnCount: integer;
  public sourceMove: Moves;
  public sourceId?: integer;

  constructor(tagType: BattlerTagType, lapseType: BattlerTagLapseType, turnCount: integer, sourceMove: Moves, sourceId?: integer) {
    this.tagType = tagType;
    this.lapseType = lapseType;
    this.turnCount = turnCount;
    this.sourceMove = sourceMove;
    this.sourceId = sourceId;
  }

  canAdd(pokemon: Pokemon): boolean {
    return true;
  }

  onAdd(pokemon: Pokemon): void { }

  onRemove(pokemon: Pokemon): void { }

  onOverlap(pokemon: Pokemon): void { }

  lapse(pokemon: Pokemon, lapseType: BattlerTagLapseType): boolean {
    return --this.turnCount > 0;
  }

  getDescriptor(): string {
    return "";
  }

  isSourceLinked(): boolean {
    return false;
  }

  getMoveName(): string {
    return this.sourceMove
      ? allMoves[this.sourceMove].name
      : null;
  }

  /**
  * When given a battler tag or json representing one, load the data for it.
  * This is meant to be inherited from by any battler tag with custom attributes
  * @param {BattlerTag | any} source A battler tag
  */
  loadTag(source: BattlerTag | any): void {
    this.turnCount = source.turnCount;
    this.sourceMove = source.sourceMove;
    this.sourceId = source.sourceId;
  }
}

export interface WeatherBattlerTag {
  weatherTypes: WeatherType[];
}

export interface TerrainBattlerTag {
  terrainTypes: TerrainType[];
}

export class RechargingTag extends BattlerTag {
  constructor(sourceMove: Moves) {
    super(BattlerTagType.RECHARGING, BattlerTagLapseType.PRE_MOVE, 1, sourceMove);
  }

  onAdd(pokemon: Pokemon): void {
    super.onAdd(pokemon);

    pokemon.getMoveQueue().push({ move: Moves.NONE, targets: [] });
  }

  lapse(pokemon: Pokemon, lapseType: BattlerTagLapseType): boolean {
    super.lapse(pokemon, lapseType);

    pokemon.scene.queueMessage(i18next.t("battle:battlerTagsRechargingLapse", { pokemonNameWithAffix: getPokemonNameWithAffix(pokemon) }));
    (pokemon.scene.getCurrentPhase() as MovePhase).cancel();
    pokemon.getMoveQueue().shift();

    return true;
  }
}

export class TrappedTag extends BattlerTag {
  constructor(tagType: BattlerTagType, lapseType: BattlerTagLapseType, turnCount: integer, sourceMove: Moves, sourceId: integer) {
    super(tagType, lapseType, turnCount, sourceMove, sourceId);
  }

  canAdd(pokemon: Pokemon): boolean {
    const isGhost = pokemon.isOfType(Type.GHOST);
    const isTrapped = pokemon.getTag(BattlerTagType.TRAPPED);

    return !isTrapped && !isGhost;
  }

  onAdd(pokemon: Pokemon): void {
    super.onAdd(pokemon);

    pokemon.scene.queueMessage(this.getTrapMessage(pokemon));
  }

  onRemove(pokemon: Pokemon): void {
    super.onRemove(pokemon);

    pokemon.scene.queueMessage(i18next.t("battle:battlerTagsTrappedOnRemove", {
      pokemonNameWithAffix: getPokemonNameWithAffix(pokemon),
      moveName: this.getMoveName()
    }));
  }

  getDescriptor(): string {
    return "trapping";
  }

  isSourceLinked(): boolean {
    return true;
  }

  getTrapMessage(pokemon: Pokemon): string {
    return i18next.t("battle:battlerTagsTrappedOnAdd", { pokemonNameWithAffix: getPokemonNameWithAffix(pokemon) });
  }
}

export class FlinchedTag extends BattlerTag {
  constructor(sourceMove: Moves) {
    super(BattlerTagType.FLINCHED, BattlerTagLapseType.PRE_MOVE, 0, sourceMove);
  }

  onAdd(pokemon: Pokemon): void {
    super.onAdd(pokemon);

    applyAbAttrs(FlinchEffectAbAttr, pokemon, null);
  }

  canAdd(pokemon: Pokemon): boolean {
    return !pokemon.isMax();
  }

  lapse(pokemon: Pokemon, lapseType: BattlerTagLapseType): boolean {
    super.lapse(pokemon, lapseType);

    (pokemon.scene.getCurrentPhase() as MovePhase).cancel();
    pokemon.scene.queueMessage(i18next.t("battle:battlerTagsFlinchedLapse", { pokemonNameWithAffix: getPokemonNameWithAffix(pokemon) }));

    return true;
  }

  getDescriptor(): string {
    return "flinching";
  }
}

export class InterruptedTag extends BattlerTag {
  constructor(sourceMove: Moves) {
    super(BattlerTagType.INTERRUPTED, BattlerTagLapseType.PRE_MOVE, 0, sourceMove);
  }

  canAdd(pokemon: Pokemon): boolean {
    return !!pokemon.getTag(BattlerTagType.FLYING);
  }

  onAdd(pokemon: Pokemon): void {
    super.onAdd(pokemon);

    pokemon.getMoveQueue().shift();
    pokemon.pushMoveHistory({move: Moves.NONE, result: MoveResult.OTHER});
  }

  lapse(pokemon: Pokemon, lapseType: BattlerTagLapseType): boolean {
    super.lapse(pokemon, lapseType);
    (pokemon.scene.getCurrentPhase() as MovePhase).cancel();
    return true;
  }
}

/**
 * BattlerTag that represents the {@link https://bulbapedia.bulbagarden.net/wiki/Confusion_(status_condition)}
 */
export class ConfusedTag extends BattlerTag {
  constructor(turnCount: integer, sourceMove: Moves) {
    super(BattlerTagType.CONFUSED, BattlerTagLapseType.MOVE, turnCount, sourceMove);
  }

  canAdd(pokemon: Pokemon): boolean {
    return pokemon.scene.arena.terrain?.terrainType !== TerrainType.MISTY || !pokemon.isGrounded();
  }

  onAdd(pokemon: Pokemon): void {
    super.onAdd(pokemon);

    pokemon.scene.unshiftPhase(new CommonAnimPhase(pokemon.scene, pokemon.getBattlerIndex(), undefined, CommonAnim.CONFUSION));
    pokemon.scene.queueMessage(i18next.t("battle:battlerTagsConfusedOnAdd", { pokemonNameWithAffix: getPokemonNameWithAffix(pokemon) }));
  }

  onRemove(pokemon: Pokemon): void {
    super.onRemove(pokemon);

    pokemon.scene.queueMessage(i18next.t("battle:battlerTagsConfusedOnRemove", { pokemonNameWithAffix: getPokemonNameWithAffix(pokemon) }));
  }

  onOverlap(pokemon: Pokemon): void {
    super.onOverlap(pokemon);

    pokemon.scene.queueMessage(i18next.t("battle:battlerTagsConfusedOnOverlap", { pokemonNameWithAffix: getPokemonNameWithAffix(pokemon) }));
  }

  lapse(pokemon: Pokemon, lapseType: BattlerTagLapseType): boolean {
    const ret = lapseType !== BattlerTagLapseType.CUSTOM && super.lapse(pokemon, lapseType);

    if (ret) {
      pokemon.scene.queueMessage(i18next.t("battle:battlerTagsConfusedLapse", { pokemonNameWithAffix: getPokemonNameWithAffix(pokemon) }));
      pokemon.scene.unshiftPhase(new CommonAnimPhase(pokemon.scene, pokemon.getBattlerIndex(), undefined, CommonAnim.CONFUSION));

      // 1/3 chance of hitting self with a 40 base power move
      if (pokemon.randSeedInt(3) === 0) {
        const atk = pokemon.getBattleStat(Stat.ATK);
        const def = pokemon.getBattleStat(Stat.DEF);
        const damage = Math.ceil(((((2 * pokemon.level / 5 + 2) * 40 * atk / def) / 50) + 2) * (pokemon.randSeedInt(15, 85) / 100));
        pokemon.scene.queueMessage(i18next.t("battle:battlerTagsConfusedLapseHurtItself"));
        pokemon.damageAndUpdate(damage);
        pokemon.battleData.hitCount++;
        (pokemon.scene.getCurrentPhase() as MovePhase).cancel();
      }
    }

    return ret;
  }

  getDescriptor(): string {
    return "confusion";
  }
}

/**
 * Tag applied to the {@linkcode Move.DESTINY_BOND} user.
 * @extends BattlerTag
 * @see {@linkcode apply}
 */
export class DestinyBondTag extends BattlerTag {
  constructor(sourceMove: Moves, sourceId: integer) {
    super(BattlerTagType.DESTINY_BOND, BattlerTagLapseType.PRE_MOVE, 1, sourceMove, sourceId);
  }

  /**
   * Lapses either before the user's move and does nothing
   * or after receiving fatal damage. When the damage is fatal,
   * the attacking Pokemon is taken down as well, unless it's a boss.
   *
   * @param {Pokemon} pokemon Pokemon that is attacking the Destiny Bond user.
   * @param {BattlerTagLapseType} lapseType CUSTOM or PRE_MOVE
   * @returns false if the tag source fainted or one turn has passed since the application
   */
  lapse(pokemon: Pokemon, lapseType: BattlerTagLapseType): boolean {
    if (lapseType !== BattlerTagLapseType.CUSTOM) {
      return super.lapse(pokemon, lapseType);
    }
    const source = pokemon.scene.getPokemonById(this.sourceId);
    if (!source.isFainted()) {
      return true;
    }

    if (source.getAlly() === pokemon) {
      return false;
    }

    if (pokemon.isBossImmune()) {
      pokemon.scene.queueMessage(i18next.t("battle:battlerTagsDestinyBondLapseIsBoss", { pokemonNameWithAffix: getPokemonNameWithAffix(pokemon) }));
      return false;
    }

    pokemon.scene.queueMessage(
      i18next.t("battle:battlerTagsDestinyBondLapse", {
        pokemonNameWithAffix: getPokemonNameWithAffix(source),
        pokemonNameWithAffix2: getPokemonNameWithAffix(pokemon)
      })
    );
    pokemon.damageAndUpdate(pokemon.hp, HitResult.ONE_HIT_KO, false, false, true);
    return false;
  }
}

export class InfatuatedTag extends BattlerTag {
  constructor(sourceMove: integer, sourceId: integer) {
    super(BattlerTagType.INFATUATED, BattlerTagLapseType.MOVE, 1, sourceMove, sourceId);
  }

  canAdd(pokemon: Pokemon): boolean {
    return pokemon.isOppositeGender(pokemon.scene.getPokemonById(this.sourceId));
  }

  onAdd(pokemon: Pokemon): void {
    super.onAdd(pokemon);

    pokemon.scene.queueMessage(
      i18next.t("battle:battlerTagsInfatuatedOnAdd", {
        pokemonNameWithAffix: getPokemonNameWithAffix(pokemon),
        sourcePokemonName: pokemon.scene.getPokemonById(this.sourceId).name
      })
    );
  }

  onOverlap(pokemon: Pokemon): void {
    super.onOverlap(pokemon);

    pokemon.scene.queueMessage(i18next.t("battle:battlerTagsInfatuatedOnOverlap", { pokemonNameWithAffix: getPokemonNameWithAffix(pokemon) }));
  }

  lapse(pokemon: Pokemon, lapseType: BattlerTagLapseType): boolean {
    const ret = lapseType !== BattlerTagLapseType.CUSTOM || super.lapse(pokemon, lapseType);

    if (ret) {
      pokemon.scene.queueMessage(
        i18next.t("battle:battlerTagsInfatuatedLapse", {
          pokemonNameWithAffix: getPokemonNameWithAffix(pokemon),
          sourcePokemonName: pokemon.scene.getPokemonById(this.sourceId).name
        })
      );
      pokemon.scene.unshiftPhase(new CommonAnimPhase(pokemon.scene, pokemon.getBattlerIndex(), undefined, CommonAnim.ATTRACT));

      if (pokemon.randSeedInt(2)) {
        pokemon.scene.queueMessage(i18next.t("battle:battlerTagsInfatuatedLapseImmobilize", { pokemonNameWithAffix: getPokemonNameWithAffix(pokemon) }));
        (pokemon.scene.getCurrentPhase() as MovePhase).cancel();
      }
    }

    return ret;
  }

  onRemove(pokemon: Pokemon): void {
    super.onRemove(pokemon);

    pokemon.scene.queueMessage(i18next.t("battle:battlerTagsInfatuatedOnRemove", { pokemonNameWithAffix: getPokemonNameWithAffix(pokemon) }));
  }

  isSourceLinked(): boolean {
    return true;
  }

  getDescriptor(): string {
    return "infatuation";
  }
}

export class SeedTag extends BattlerTag {
  private sourceIndex: integer;

  constructor(sourceId: integer) {
    super(BattlerTagType.SEEDED, BattlerTagLapseType.TURN_END, 1, Moves.LEECH_SEED, sourceId);
  }

  /**
  * When given a battler tag or json representing one, load the data for it.
  * @param {BattlerTag | any} source A battler tag
  */
  loadTag(source: BattlerTag | any): void {
    super.loadTag(source);
    this.sourceIndex = source.sourceIndex;
  }

  canAdd(pokemon: Pokemon): boolean {
    return !pokemon.isOfType(Type.GRASS);
  }

  onAdd(pokemon: Pokemon): void {
    super.onAdd(pokemon);

    pokemon.scene.queueMessage(i18next.t("battle:battlerTagsSeededOnAdd", { pokemonNameWithAffix: getPokemonNameWithAffix(pokemon) }));
    this.sourceIndex = pokemon.scene.getPokemonById(this.sourceId).getBattlerIndex();
  }

  lapse(pokemon: Pokemon, lapseType: BattlerTagLapseType): boolean {
    const ret = lapseType !== BattlerTagLapseType.CUSTOM || super.lapse(pokemon, lapseType);

    if (ret) {
      const source = pokemon.getOpponents().find(o => o.getBattlerIndex() === this.sourceIndex);
      if (source) {
        const cancelled = new Utils.BooleanHolder(false);
        applyAbAttrs(BlockNonDirectDamageAbAttr, pokemon, cancelled);

        if (!cancelled.value) {
          pokemon.scene.unshiftPhase(new CommonAnimPhase(pokemon.scene, source.getBattlerIndex(), pokemon.getBattlerIndex(), CommonAnim.LEECH_SEED));

          const damage = pokemon.damageAndUpdate(Math.max(Math.floor(pokemon.getMaxHp() / 8), 1));
          const reverseDrain = pokemon.hasAbilityWithAttr(ReverseDrainAbAttr, false);
          pokemon.scene.unshiftPhase(new PokemonHealPhase(pokemon.scene, source.getBattlerIndex(),
            !reverseDrain ? damage : damage * -1,
            !reverseDrain ? i18next.t("battle:battlerTagsSeededLapse", { pokemonNameWithAffix: getPokemonNameWithAffix(pokemon) }) : i18next.t("battle:battlerTagsSeededLapseShed", { pokemonNameWithAffix: getPokemonNameWithAffix(pokemon) }),
            false, true));
        }
      }
    }

    return ret;
  }

  getDescriptor(): string {
    return "seeding";
  }
}

export class NightmareTag extends BattlerTag {
  constructor() {
    super(BattlerTagType.NIGHTMARE, BattlerTagLapseType.AFTER_MOVE, 1, Moves.NIGHTMARE);
  }

  onAdd(pokemon: Pokemon): void {
    super.onAdd(pokemon);

    pokemon.scene.queueMessage(i18next.t("battle:battlerTagsNightmareOnAdd", { pokemonNameWithAffix: getPokemonNameWithAffix(pokemon) }));
  }

  onOverlap(pokemon: Pokemon): void {
    super.onOverlap(pokemon);

    pokemon.scene.queueMessage(i18next.t("battle:battlerTagsNightmareOnOverlap", { pokemonNameWithAffix: getPokemonNameWithAffix(pokemon) }));
  }

  lapse(pokemon: Pokemon, lapseType: BattlerTagLapseType): boolean {
    const ret = lapseType !== BattlerTagLapseType.CUSTOM || super.lapse(pokemon, lapseType);

    if (ret) {
      pokemon.scene.queueMessage(i18next.t("battle:battlerTagsNightmareLapse", { pokemonNameWithAffix: getPokemonNameWithAffix(pokemon) }));
      pokemon.scene.unshiftPhase(new CommonAnimPhase(pokemon.scene, pokemon.getBattlerIndex(), undefined, CommonAnim.CURSE)); // TODO: Update animation type

      const cancelled = new Utils.BooleanHolder(false);
      applyAbAttrs(BlockNonDirectDamageAbAttr, pokemon, cancelled);

      if (!cancelled.value) {
        pokemon.damageAndUpdate(Math.ceil(pokemon.getMaxHp() / 4));
      }
    }

    return ret;
  }

  getDescriptor(): string {
    return "nightmares";
  }
}

export class FrenzyTag extends BattlerTag {
  constructor(sourceMove: Moves, sourceId: integer) {
    super(BattlerTagType.FRENZY, BattlerTagLapseType.CUSTOM, 1, sourceMove, sourceId);
  }

  onRemove(pokemon: Pokemon): void {
    super.onRemove(pokemon);

    pokemon.addTag(BattlerTagType.CONFUSED, pokemon.randSeedIntRange(2, 4));
  }
}

export class ChargingTag extends BattlerTag {
  constructor(sourceMove: Moves, sourceId: integer) {
    super(BattlerTagType.CHARGING, BattlerTagLapseType.CUSTOM, 1, sourceMove, sourceId);
  }
}

export class EncoreTag extends BattlerTag {
  public moveId: Moves;

  constructor(sourceId: integer) {
    super(BattlerTagType.ENCORE, BattlerTagLapseType.AFTER_MOVE, 3, Moves.ENCORE, sourceId);
  }

  /**
  * When given a battler tag or json representing one, load the data for it.
  * @param {BattlerTag | any} source A battler tag
  */
  loadTag(source: BattlerTag | any): void {
    super.loadTag(source);
    this.moveId = source.moveId as Moves;
  }

  canAdd(pokemon: Pokemon): boolean {
    if (pokemon.isMax()) {
      return false;
    }

    const lastMoves = pokemon.getLastXMoves(1);
    if (!lastMoves.length) {
      return false;
    }

    const repeatableMove = lastMoves[0];

    if (!repeatableMove.move || repeatableMove.virtual) {
      return false;
    }

    switch (repeatableMove.move) {
    case Moves.MIMIC:
    case Moves.MIRROR_MOVE:
    case Moves.TRANSFORM:
    case Moves.STRUGGLE:
    case Moves.SKETCH:
    case Moves.SLEEP_TALK:
    case Moves.ENCORE:
      return false;
    }

    if (allMoves[repeatableMove.move].hasAttr(ChargeAttr) && repeatableMove.result === MoveResult.OTHER) {
      return false;
    }

    this.moveId = repeatableMove.move;

    return true;
  }

  onAdd(pokemon: Pokemon): void {
    super.onRemove(pokemon);

    pokemon.scene.queueMessage(i18next.t("battle:battlerTagsEncoreOnAdd", { pokemonNameWithAffix: getPokemonNameWithAffix(pokemon) }));

    const movePhase = pokemon.scene.findPhase(m => m instanceof MovePhase && m.pokemon === pokemon);
    if (movePhase) {
      const movesetMove = pokemon.getMoveset().find(m => m.moveId === this.moveId);
      if (movesetMove) {
        const lastMove = pokemon.getLastXMoves(1)[0];
        pokemon.scene.tryReplacePhase((m => m instanceof MovePhase && m.pokemon === pokemon),
          new MovePhase(pokemon.scene, pokemon, lastMove.targets, movesetMove));
      }
    }
  }

  onRemove(pokemon: Pokemon): void {
    super.onRemove(pokemon);

    pokemon.scene.queueMessage(i18next.t("battle:battlerTagsEncoreOnRemove", { pokemonNameWithAffix: getPokemonNameWithAffix(pokemon) }));
  }
}

export class HelpingHandTag extends BattlerTag {
  constructor(sourceId: integer) {
    super(BattlerTagType.HELPING_HAND, BattlerTagLapseType.TURN_END, 1, Moves.HELPING_HAND, sourceId);
  }

  onAdd(pokemon: Pokemon): void {
    pokemon.scene.queueMessage(
      i18next.t("battle:battlerTagsHelpingHandOnAdd", {
        pokemonNameWithAffix: pokemon.scene.getPokemonById(this.sourceId),
        pokemonName: pokemon.name
      })
    );
  }
}

/**
 * Applies the Ingrain tag to a pokemon
 * @extends TrappedTag
 */
export class IngrainTag extends TrappedTag {
  constructor(sourceId: integer) {
    super(BattlerTagType.INGRAIN, BattlerTagLapseType.TURN_END, 1, Moves.INGRAIN, sourceId);
  }

  /**
   * Check if the Ingrain tag can be added to the pokemon
   * @param pokemon {@linkcode Pokemon} The pokemon to check if the tag can be added to
   * @returns boolean True if the tag can be added, false otherwise
   */
  canAdd(pokemon: Pokemon): boolean {
    const isTrapped = pokemon.getTag(BattlerTagType.TRAPPED);

    return !isTrapped;
  }

  lapse(pokemon: Pokemon, lapseType: BattlerTagLapseType): boolean {
    const ret = lapseType !== BattlerTagLapseType.CUSTOM || super.lapse(pokemon, lapseType);

    if (ret) {
      pokemon.scene.unshiftPhase(
        new PokemonHealPhase(
          pokemon.scene,
          pokemon.getBattlerIndex(),
          Math.floor(pokemon.getMaxHp() / 16),
          i18next.t("battle:battlerTagsIngrainLapse", { pokemonNameWithAffix: getPokemonNameWithAffix(pokemon) }),
          true
        )
      );
    }

    return ret;
  }

  getTrapMessage(pokemon: Pokemon): string {
    return i18next.t("battle:battlerTagsIngrainOnTrap", { pokemonNameWithAffix: getPokemonNameWithAffix(pokemon) });
  }

  getDescriptor(): string {
    return "roots";
  }
}

export class AquaRingTag extends BattlerTag {
  constructor() {
    super(BattlerTagType.AQUA_RING, BattlerTagLapseType.TURN_END, 1, Moves.AQUA_RING, undefined);
  }

  onAdd(pokemon: Pokemon): void {
    super.onAdd(pokemon);

    pokemon.scene.queueMessage(i18next.t("battle:battlerTagsAquaRingOnAdd", { pokemonNameWithAffix: getPokemonNameWithAffix(pokemon) }));
  }

  lapse(pokemon: Pokemon, lapseType: BattlerTagLapseType): boolean {
    const ret = lapseType !== BattlerTagLapseType.CUSTOM || super.lapse(pokemon, lapseType);

    if (ret) {
      pokemon.scene.unshiftPhase(
        new PokemonHealPhase(
          pokemon.scene,
          pokemon.getBattlerIndex(),
          Math.floor(pokemon.getMaxHp() / 16),
          i18next.t("battle:battlerTagsAquaRingLapse", {
            moveName: this.getMoveName(),
            pokemonName: pokemon.name
          }),
          true));
    }

    return ret;
  }
}

/** Tag used to allow moves that interact with {@link Moves.MINIMIZE} to function */
export class MinimizeTag extends BattlerTag {
  constructor() {
    super(BattlerTagType.MINIMIZED, BattlerTagLapseType.TURN_END, 1, Moves.MINIMIZE, undefined);
  }

  canAdd(pokemon: Pokemon): boolean {
    return !pokemon.isMax();
  }

  onAdd(pokemon: Pokemon): void {
    super.onAdd(pokemon);
  }

  lapse(pokemon: Pokemon, lapseType: BattlerTagLapseType): boolean {
    //If a pokemon dynamaxes they lose minimized status
    if (pokemon.isMax()) {
      return false;
    }
    return lapseType !== BattlerTagLapseType.CUSTOM || super.lapse(pokemon, lapseType);
  }

  onRemove(pokemon: Pokemon): void {
    super.onRemove(pokemon);
  }
}

export class DrowsyTag extends BattlerTag {
  constructor() {
    super(BattlerTagType.DROWSY, BattlerTagLapseType.TURN_END, 2, Moves.YAWN);
  }

  canAdd(pokemon: Pokemon): boolean {
    return pokemon.scene.arena.terrain?.terrainType !== TerrainType.ELECTRIC || !pokemon.isGrounded();
  }

  onAdd(pokemon: Pokemon): void {
    super.onAdd(pokemon);

    pokemon.scene.queueMessage(i18next.t("battle:battlerTagsDrowsyOnAdd", { pokemonNameWithAffix: getPokemonNameWithAffix(pokemon) }));
  }

  lapse(pokemon: Pokemon, lapseType: BattlerTagLapseType): boolean {
    if (!super.lapse(pokemon, lapseType)) {
      pokemon.trySetStatus(StatusEffect.SLEEP, true);
      return false;
    }

    return true;
  }

  getDescriptor(): string {
    return "drowsiness";
  }
}

export abstract class DamagingTrapTag extends TrappedTag {
  private commonAnim: CommonAnim;

  constructor(tagType: BattlerTagType, commonAnim: CommonAnim, turnCount: integer, sourceMove: Moves, sourceId: integer) {
    super(tagType, BattlerTagLapseType.TURN_END, turnCount, sourceMove, sourceId);

    this.commonAnim = commonAnim;
  }

  /**
  * When given a battler tag or json representing one, load the data for it.
  * @param {BattlerTag | any} source A battler tag
  */
  loadTag(source: BattlerTag | any): void {
    super.loadTag(source);
    this.commonAnim = source.commonAnim as CommonAnim;
  }

  canAdd(pokemon: Pokemon): boolean {
    return !pokemon.isOfType(Type.GHOST) && !pokemon.findTag(t => t instanceof DamagingTrapTag);
  }

  lapse(pokemon: Pokemon, lapseType: BattlerTagLapseType): boolean {
    const ret = super.lapse(pokemon, lapseType);

    if (ret) {
      pokemon.scene.queueMessage(
        i18next.t("battle:battlerTagsDamagingTrapLapse", {
          pokemonNameWithAffix: getPokemonNameWithAffix(pokemon),
          moveName: this.getMoveName()
        })
      );
      pokemon.scene.unshiftPhase(new CommonAnimPhase(pokemon.scene, pokemon.getBattlerIndex(), undefined, this.commonAnim));

      const cancelled = new Utils.BooleanHolder(false);
      applyAbAttrs(BlockNonDirectDamageAbAttr, pokemon, cancelled);

      if (!cancelled.value) {
        pokemon.damageAndUpdate(Math.ceil(pokemon.getMaxHp() / 8));
      }
    }

    return ret;
  }
}

export class BindTag extends DamagingTrapTag {
  constructor(turnCount: integer, sourceId: integer) {
    super(BattlerTagType.BIND, CommonAnim.BIND, turnCount, Moves.BIND, sourceId);
  }

  getTrapMessage(pokemon: Pokemon): string {
    return i18next.t("battle:battlerTagsBindOnTrap", {
      pokemonNameWithAffix: getPokemonNameWithAffix(pokemon),
      sourcePokemonName: pokemon.scene.getPokemonById(this.sourceId).name,
      moveName: this.getMoveName()
    });
  }
}

export class WrapTag extends DamagingTrapTag {
  constructor(turnCount: integer, sourceId: integer) {
    super(BattlerTagType.WRAP, CommonAnim.WRAP, turnCount, Moves.WRAP, sourceId);
  }

  getTrapMessage(pokemon: Pokemon): string {
    return i18next.t("battle:battlerTagsWrapOnTrap", {
      pokemonNameWithAffix: getPokemonNameWithAffix(pokemon),
      sourcePokemonName: pokemon.scene.getPokemonById(this.sourceId).name
    });
  }
}

export abstract class VortexTrapTag extends DamagingTrapTag {
  constructor(tagType: BattlerTagType, commonAnim: CommonAnim, turnCount: integer, sourceMove: Moves, sourceId: integer) {
    super(tagType, commonAnim, turnCount, sourceMove, sourceId);
  }

  getTrapMessage(pokemon: Pokemon): string {
    return i18next.t("battle:battlerTagsVortexOnTrap", { pokemonNameWithAffix: getPokemonNameWithAffix(pokemon) });
  }
}

export class FireSpinTag extends VortexTrapTag {
  constructor(turnCount: integer, sourceId: integer) {
    super(BattlerTagType.FIRE_SPIN, CommonAnim.FIRE_SPIN, turnCount, Moves.FIRE_SPIN, sourceId);
  }
}

export class WhirlpoolTag extends VortexTrapTag {
  constructor(turnCount: integer, sourceId: integer) {
    super(BattlerTagType.WHIRLPOOL, CommonAnim.WHIRLPOOL, turnCount, Moves.WHIRLPOOL, sourceId);
  }
}

export class ClampTag extends DamagingTrapTag {
  constructor(turnCount: integer, sourceId: integer) {
    super(BattlerTagType.CLAMP, CommonAnim.CLAMP, turnCount, Moves.CLAMP, sourceId);
  }

  getTrapMessage(pokemon: Pokemon): string {
    return i18next.t("battle:battlerTagsClampOnTrap", {
      sourcePokemonNameWithAffix: getPokemonNameWithAffix(pokemon.scene.getPokemonById(this.sourceId)),
      pokemonName: pokemon.name,
    });
  }
}

export class SandTombTag extends DamagingTrapTag {
  constructor(turnCount: integer, sourceId: integer) {
    super(BattlerTagType.SAND_TOMB, CommonAnim.SAND_TOMB, turnCount, Moves.SAND_TOMB, sourceId);
  }

  getTrapMessage(pokemon: Pokemon): string {
    return i18next.t("battle:battlerTagsSandTombOnTrap", {
      pokemonNameWithAffix: getPokemonNameWithAffix(pokemon),
      moveName: this.getMoveName()
    });
  }
}

export class MagmaStormTag extends DamagingTrapTag {
  constructor(turnCount: integer, sourceId: integer) {
    super(BattlerTagType.MAGMA_STORM, CommonAnim.MAGMA_STORM, turnCount, Moves.MAGMA_STORM, sourceId);
  }

  getTrapMessage(pokemon: Pokemon): string {
    return i18next.t("battle:battlerTagsMagmaStormOnTrap", { pokemonNameWithAffix: getPokemonNameWithAffix(pokemon) });
  }
}

export class SnapTrapTag extends DamagingTrapTag {
  constructor(turnCount: integer, sourceId: integer) {
    super(BattlerTagType.SNAP_TRAP, CommonAnim.SNAP_TRAP, turnCount, Moves.SNAP_TRAP, sourceId);
  }

  getTrapMessage(pokemon: Pokemon): string {
    return i18next.t("battle:battlerTagsSnapTrapOnTrap", { pokemonNameWithAffix: getPokemonNameWithAffix(pokemon) });
  }
}

export class ThunderCageTag extends DamagingTrapTag {
  constructor(turnCount: integer, sourceId: integer) {
    super(BattlerTagType.THUNDER_CAGE, CommonAnim.THUNDER_CAGE, turnCount, Moves.THUNDER_CAGE, sourceId);
  }

  getTrapMessage(pokemon: Pokemon): string {
    return i18next.t("battle:battlerTagsThunderCageOnTrap", {
      pokemonNameWithAffix: getPokemonNameWithAffix(pokemon),
      sourcePokemonNameWithAffix: getPokemonNameWithAffix(pokemon.scene.getPokemonById(this.sourceId))
    });
  }
}

export class InfestationTag extends DamagingTrapTag {
  constructor(turnCount: integer, sourceId: integer) {
    super(BattlerTagType.INFESTATION, CommonAnim.INFESTATION, turnCount, Moves.INFESTATION, sourceId);
  }

  getTrapMessage(pokemon: Pokemon): string {
    return i18next.t("battle:battlerTagsInfestationOnTrap", {
      pokemonNameWithAffix: getPokemonNameWithAffix(pokemon),
      sourcePokemonNameWithAffix: getPokemonNameWithAffix(pokemon.scene.getPokemonById(this.sourceId))
    });
  }
}


export class ProtectedTag extends BattlerTag {
  constructor(sourceMove: Moves, tagType: BattlerTagType = BattlerTagType.PROTECTED) {
    super(tagType, BattlerTagLapseType.CUSTOM, 0, sourceMove);
  }

  onAdd(pokemon: Pokemon): void {
    super.onAdd(pokemon);

    pokemon.scene.queueMessage(i18next.t("battle:battlerTagsProtectedOnAdd", { pokemonNameWithAffix: getPokemonNameWithAffix(pokemon) }));
  }

  lapse(pokemon: Pokemon, lapseType: BattlerTagLapseType): boolean {
    if (lapseType === BattlerTagLapseType.CUSTOM) {
      new CommonBattleAnim(CommonAnim.PROTECT, pokemon).play(pokemon.scene);
      pokemon.scene.queueMessage(i18next.t("battle:battlerTagsProtectedLapse", { pokemonNameWithAffix: getPokemonNameWithAffix(pokemon) }));
      return true;
    }

    return super.lapse(pokemon, lapseType);
  }
}

export class ContactDamageProtectedTag extends ProtectedTag {
  private damageRatio: integer;

  constructor(sourceMove: Moves, damageRatio: integer) {
    super(sourceMove, BattlerTagType.SPIKY_SHIELD);

    this.damageRatio = damageRatio;
  }

  /**
  * When given a battler tag or json representing one, load the data for it.
  * @param {BattlerTag | any} source A battler tag
  */
  loadTag(source: BattlerTag | any): void {
    super.loadTag(source);
    this.damageRatio = source.damageRatio;
  }

  lapse(pokemon: Pokemon, lapseType: BattlerTagLapseType): boolean {
    const ret = super.lapse(pokemon, lapseType);

    if (lapseType === BattlerTagLapseType.CUSTOM) {
      const effectPhase = pokemon.scene.getCurrentPhase();
      if (effectPhase instanceof MoveEffectPhase && effectPhase.move.getMove().hasFlag(MoveFlags.MAKES_CONTACT)) {
        const attacker = effectPhase.getPokemon();
        attacker.damageAndUpdate(Math.ceil(attacker.getMaxHp() * (1 / this.damageRatio)), HitResult.OTHER);
      }
    }

    return ret;
  }
}

export class ContactStatChangeProtectedTag extends ProtectedTag {
  private stat: BattleStat;
  private levels: integer;

  constructor(sourceMove: Moves, tagType: BattlerTagType, stat: BattleStat, levels: integer) {
    super(sourceMove, tagType);

    this.stat = stat;
    this.levels = levels;
  }

  /**
  * When given a battler tag or json representing one, load the data for it.
  * @param {BattlerTag | any} source A battler tag
  */
  loadTag(source: BattlerTag | any): void {
    super.loadTag(source);
    this.stat = source.stat as BattleStat;
    this.levels = source.levels;
  }

  lapse(pokemon: Pokemon, lapseType: BattlerTagLapseType): boolean {
    const ret = super.lapse(pokemon, lapseType);

    if (lapseType === BattlerTagLapseType.CUSTOM) {
      const effectPhase = pokemon.scene.getCurrentPhase();
      if (effectPhase instanceof MoveEffectPhase && effectPhase.move.getMove().hasFlag(MoveFlags.MAKES_CONTACT)) {
        const attacker = effectPhase.getPokemon();
        pokemon.scene.unshiftPhase(new StatChangePhase(pokemon.scene, attacker.getBattlerIndex(), true, [ this.stat ], this.levels));
      }
    }

    return ret;
  }
}

export class ContactPoisonProtectedTag extends ProtectedTag {
  constructor(sourceMove: Moves) {
    super(sourceMove, BattlerTagType.BANEFUL_BUNKER);
  }

  lapse(pokemon: Pokemon, lapseType: BattlerTagLapseType): boolean {
    const ret = super.lapse(pokemon, lapseType);

    if (lapseType === BattlerTagLapseType.CUSTOM) {
      const effectPhase = pokemon.scene.getCurrentPhase();
      if (effectPhase instanceof MoveEffectPhase && effectPhase.move.getMove().hasFlag(MoveFlags.MAKES_CONTACT)) {
        const attacker = effectPhase.getPokemon();
        attacker.trySetStatus(StatusEffect.POISON, true, pokemon);
      }
    }

    return ret;
  }
}

export class ContactBurnProtectedTag extends ProtectedTag {
  constructor(sourceMove: Moves) {
    super(sourceMove, BattlerTagType.BURNING_BULWARK);
  }

  lapse(pokemon: Pokemon, lapseType: BattlerTagLapseType): boolean {
    const ret = super.lapse(pokemon, lapseType);

    if (lapseType === BattlerTagLapseType.CUSTOM) {
      const effectPhase = pokemon.scene.getCurrentPhase();
      if (effectPhase instanceof MoveEffectPhase && effectPhase.move.getMove().hasFlag(MoveFlags.MAKES_CONTACT)) {
        const attacker = effectPhase.getPokemon();
        attacker.trySetStatus(StatusEffect.BURN, true);
      }
    }

    return ret;
  }
}

export class EnduringTag extends BattlerTag {
  constructor(sourceMove: Moves) {
    super(BattlerTagType.ENDURING, BattlerTagLapseType.TURN_END, 0, sourceMove);
  }

  onAdd(pokemon: Pokemon): void {
    super.onAdd(pokemon);

    pokemon.scene.queueMessage(i18next.t("battle:battlerTagsEnduringOnAdd", { pokemonNameWithAffix: getPokemonNameWithAffix(pokemon) }));
  }

  lapse(pokemon: Pokemon, lapseType: BattlerTagLapseType): boolean {
    if (lapseType === BattlerTagLapseType.CUSTOM) {
      pokemon.scene.queueMessage(i18next.t("battle:battlerTagsEnduringLapse", { pokemonNameWithAffix: getPokemonNameWithAffix(pokemon) }));
      return true;
    }

    return super.lapse(pokemon, lapseType);
  }
}

export class SturdyTag extends BattlerTag {
  constructor(sourceMove: Moves) {
    super(BattlerTagType.STURDY, BattlerTagLapseType.TURN_END, 0, sourceMove);
  }

  lapse(pokemon: Pokemon, lapseType: BattlerTagLapseType): boolean {
    if (lapseType === BattlerTagLapseType.CUSTOM) {
      pokemon.scene.queueMessage(i18next.t("battle:battlerTagsSturdyLapse", { pokemonNameWithAffix: getPokemonNameWithAffix(pokemon) }));
      return true;
    }

    return super.lapse(pokemon, lapseType);
  }
}

export class PerishSongTag extends BattlerTag {
  constructor(turnCount: integer) {
    super(BattlerTagType.PERISH_SONG, BattlerTagLapseType.TURN_END, turnCount, Moves.PERISH_SONG);
  }

  canAdd(pokemon: Pokemon): boolean {
    return !pokemon.isBossImmune();
  }

  lapse(pokemon: Pokemon, lapseType: BattlerTagLapseType): boolean {
    const ret = super.lapse(pokemon, lapseType);

    if (ret) {
      pokemon.scene.queueMessage(
        i18next.t("battle:battlerTagsPerishSongLapse", {
          pokemonNameWithAffix: getPokemonNameWithAffix(pokemon),
          turnCount: this.turnCount
        })
      );
    } else {
      pokemon.damageAndUpdate(pokemon.hp, HitResult.ONE_HIT_KO, false, true, true);
    }

    return ret;
  }
}

export class AbilityBattlerTag extends BattlerTag {
  public ability: Abilities;

  constructor(tagType: BattlerTagType, ability: Abilities, lapseType: BattlerTagLapseType, turnCount: integer) {
    super(tagType, lapseType, turnCount, undefined);

    this.ability = ability;
  }

  /**
  * When given a battler tag or json representing one, load the data for it.
  * @param {BattlerTag | any} source A battler tag
  */
  loadTag(source: BattlerTag | any): void {
    super.loadTag(source);
    this.ability = source.ability as Abilities;
  }
}

export class TruantTag extends AbilityBattlerTag {
  constructor() {
    super(BattlerTagType.TRUANT, Abilities.TRUANT, BattlerTagLapseType.MOVE, 1);
  }

  lapse(pokemon: Pokemon, lapseType: BattlerTagLapseType): boolean {
    if (!pokemon.hasAbility(Abilities.TRUANT)) {
      return super.lapse(pokemon, lapseType);
    }
    const passive = pokemon.getAbility().id !== Abilities.TRUANT;

    const lastMove = pokemon.getLastXMoves().find(() => true);

    if (lastMove && lastMove.move !== Moves.NONE) {
      (pokemon.scene.getCurrentPhase() as MovePhase).cancel();
      pokemon.scene.unshiftPhase(new ShowAbilityPhase(pokemon.scene, pokemon.id, passive));
      pokemon.scene.queueMessage(i18next.t("battle:battlerTagsTruantLapse", { pokemonNameWithAffix: getPokemonNameWithAffix(pokemon) }));
    }

    return true;
  }
}

export class SlowStartTag extends AbilityBattlerTag {
  constructor() {
    super(BattlerTagType.SLOW_START, Abilities.SLOW_START, BattlerTagLapseType.TURN_END, 5);
  }

  onAdd(pokemon: Pokemon): void {
    super.onAdd(pokemon);

    pokemon.scene.queueMessage(i18next.t("battle:battlerTagsSlowStartOnAdd", { pokemonNameWithAffix: getPokemonNameWithAffix(pokemon) }), null, false, null, true);
  }

  lapse(pokemon: Pokemon, lapseType: BattlerTagLapseType): boolean {
    if (!pokemon.hasAbility(this.ability)) {
      this.turnCount = 1;
    }

    return super.lapse(pokemon, lapseType);
  }

  onRemove(pokemon: Pokemon): void {
    super.onRemove(pokemon);

    pokemon.scene.queueMessage(i18next.t("battle:battlerTagsSlowStartOnRemove", { pokemonNameWithAffix: getPokemonNameWithAffix(pokemon) }), null, false, null);
  }
}

export class HighestStatBoostTag extends AbilityBattlerTag {
  public stat: Stat;
  public multiplier: number;

  constructor(tagType: BattlerTagType, ability: Abilities) {
    super(tagType, ability, BattlerTagLapseType.CUSTOM, 1);
  }

  /**
  * When given a battler tag or json representing one, load the data for it.
  * @param {BattlerTag | any} source A battler tag
  */
  loadTag(source: BattlerTag | any): void {
    super.loadTag(source);
    this.stat = source.stat as Stat;
    this.multiplier = source.multiplier;
  }

  onAdd(pokemon: Pokemon): void {
    super.onAdd(pokemon);

    const stats = [ Stat.ATK, Stat.DEF, Stat.SPATK, Stat.SPDEF, Stat.SPD ];
    let highestStat: Stat;
    stats.map(s => pokemon.getBattleStat(s)).reduce((highestValue: integer, value: integer, i: integer) => {
      if (value > highestValue) {
        highestStat = stats[i];
        return value;
      }
      return highestValue;
    }, 0);

    this.stat = highestStat;

    switch (this.stat) {
    case Stat.SPD:
      this.multiplier = 1.5;
      break;
    default:
      this.multiplier = 1.3;
      break;
    }

    pokemon.scene.queueMessage(i18next.t("battle:battlerTagsHighestStatBoostOnAdd", { pokemonNameWithAffix: getPokemonNameWithAffix(pokemon), statName: getStatName(highestStat) }), null, false, null, true);
  }

  onRemove(pokemon: Pokemon): void {
    super.onRemove(pokemon);

    pokemon.scene.queueMessage(i18next.t("battle:battlerTagsHighestStatBoostOnRemove", { pokemonNameWithAffix: getPokemonNameWithAffix(pokemon), abilityName: allAbilities[this.ability].name }));
  }
}

export class WeatherHighestStatBoostTag extends HighestStatBoostTag implements WeatherBattlerTag {
  public weatherTypes: WeatherType[];

  constructor(tagType: BattlerTagType, ability: Abilities, ...weatherTypes: WeatherType[]) {
    super(tagType, ability);
    this.weatherTypes = weatherTypes;
  }

  /**
  * When given a battler tag or json representing one, load the data for it.
  * @param {BattlerTag | any} source A battler tag
  */
  loadTag(source: BattlerTag | any): void {
    super.loadTag(source);
    this.weatherTypes = source.weatherTypes.map(w => w as WeatherType);
  }
}

export class TerrainHighestStatBoostTag extends HighestStatBoostTag implements TerrainBattlerTag {
  public terrainTypes: TerrainType[];

  constructor(tagType: BattlerTagType, ability: Abilities, ...terrainTypes: TerrainType[]) {
    super(tagType, ability);
    this.terrainTypes = terrainTypes;
  }

  /**
  * When given a battler tag or json representing one, load the data for it.
  * @param {BattlerTag | any} source A battler tag
  */
  loadTag(source: BattlerTag | any): void {
    super.loadTag(source);
    this.terrainTypes = source.terrainTypes.map(w => w as TerrainType);
  }
}

export class HideSpriteTag extends BattlerTag {
  constructor(tagType: BattlerTagType, turnCount: integer, sourceMove: Moves) {
    super(tagType, BattlerTagLapseType.MOVE_EFFECT, turnCount, sourceMove);
  }

  onAdd(pokemon: Pokemon): void {
    super.onAdd(pokemon);

    pokemon.setVisible(false);
  }

  onRemove(pokemon: Pokemon): void {
    // Wait 2 frames before setting visible for battle animations that don't immediately show the sprite invisible
    pokemon.scene.tweens.addCounter({
      duration: Utils.getFrameMs(2),
      onComplete: () => pokemon.setVisible(true)
    });
  }
}

export class TypeImmuneTag extends BattlerTag {
  public immuneType: Type;
  constructor(tagType: BattlerTagType, sourceMove: Moves, immuneType: Type, length: number) {
    super(tagType, BattlerTagLapseType.TURN_END, 1, sourceMove);
  }

  /**
  * When given a battler tag or json representing one, load the data for it.
  * @param {BattlerTag | any} source A battler tag
  */
  loadTag(source: BattlerTag | any): void {
    super.loadTag(source);
    this.immuneType = source.immuneType as Type;
  }
}

export class MagnetRisenTag extends TypeImmuneTag {
  constructor(tagType: BattlerTagType, sourceMove: Moves) {
    super(tagType, sourceMove, Type.GROUND, 5);
  }
}

export class TypeBoostTag extends BattlerTag {
  public boostedType: Type;
  public boostValue: number;
  public oneUse: boolean;

  constructor(tagType: BattlerTagType, sourceMove: Moves, boostedType: Type, boostValue: number, oneUse: boolean) {
    super(tagType, BattlerTagLapseType.TURN_END, 1, sourceMove);

    this.boostedType = boostedType;
    this.boostValue = boostValue;
    this.oneUse = oneUse;
  }

  /**
  * When given a battler tag or json representing one, load the data for it.
  * @param {BattlerTag | any} source A battler tag
  */
  loadTag(source: BattlerTag | any): void {
    super.loadTag(source);
    this.boostedType = source.boostedType as Type;
    this.boostValue = source.boostValue;
    this.oneUse = source.oneUse;
  }

  lapse(pokemon: Pokemon, lapseType: BattlerTagLapseType): boolean {
    return lapseType !== BattlerTagLapseType.CUSTOM || super.lapse(pokemon, lapseType);
  }
}

export class CritBoostTag extends BattlerTag {
  constructor(tagType: BattlerTagType, sourceMove: Moves) {
    super(tagType, BattlerTagLapseType.TURN_END, 1, sourceMove);
  }

  onAdd(pokemon: Pokemon): void {
    super.onAdd(pokemon);

    pokemon.scene.queueMessage(i18next.t("battle:battlerTagsCritBoostOnAdd", { pokemonNameWithAffix: getPokemonNameWithAffix(pokemon) }));
  }

  lapse(pokemon: Pokemon, lapseType: BattlerTagLapseType): boolean {
    return lapseType !== BattlerTagLapseType.CUSTOM || super.lapse(pokemon, lapseType);
  }

  onRemove(pokemon: Pokemon): void {
    super.onRemove(pokemon);

    pokemon.scene.queueMessage(i18next.t("battle:battlerTagsCritBoostOnRemove", { pokemonNameWithAffix: getPokemonNameWithAffix(pokemon) }));
  }
}

export class AlwaysCritTag extends BattlerTag {
  constructor(sourceMove: Moves) {
    super(BattlerTagType.ALWAYS_CRIT, BattlerTagLapseType.TURN_END, 2, sourceMove);
  }
}

export class IgnoreAccuracyTag extends BattlerTag {
  constructor(sourceMove: Moves) {
    super(BattlerTagType.IGNORE_ACCURACY, BattlerTagLapseType.TURN_END, 2, sourceMove);
  }
}

export class SaltCuredTag extends BattlerTag {
  private sourceIndex: integer;

  constructor(sourceId: integer) {
    super(BattlerTagType.SALT_CURED, BattlerTagLapseType.TURN_END, 1, Moves.SALT_CURE, sourceId);
  }

  /**
  * When given a battler tag or json representing one, load the data for it.
  * @param {BattlerTag | any} source A battler tag
  */
  loadTag(source: BattlerTag | any): void {
    super.loadTag(source);
    this.sourceIndex = source.sourceIndex;
  }

  onAdd(pokemon: Pokemon): void {
    super.onAdd(pokemon);

    pokemon.scene.queueMessage(i18next.t("battle:battlerTagsSaltCuredOnAdd", { pokemonNameWithAffix: getPokemonNameWithAffix(pokemon) }));
    this.sourceIndex = pokemon.scene.getPokemonById(this.sourceId).getBattlerIndex();
  }

  lapse(pokemon: Pokemon, lapseType: BattlerTagLapseType): boolean {
    const ret = lapseType !== BattlerTagLapseType.CUSTOM || super.lapse(pokemon, lapseType);

    if (ret) {
      pokemon.scene.unshiftPhase(new CommonAnimPhase(pokemon.scene, pokemon.getBattlerIndex(), pokemon.getBattlerIndex(), CommonAnim.SALT_CURE));

      const cancelled = new Utils.BooleanHolder(false);
      applyAbAttrs(BlockNonDirectDamageAbAttr, pokemon, cancelled);

      if (!cancelled.value) {
        const pokemonSteelOrWater = pokemon.isOfType(Type.STEEL) || pokemon.isOfType(Type.WATER);
        pokemon.damageAndUpdate(Math.max(Math.floor(pokemonSteelOrWater ? pokemon.getMaxHp() / 4 : pokemon.getMaxHp() / 8), 1));

        pokemon.scene.queueMessage(
          i18next.t("battle:battlerTagsSaltCuredLapse", {
            pokemonNameWithAffix: getPokemonNameWithAffix(pokemon),
            moveName: this.getMoveName()
          })
        );
      }
    }

    return ret;
  }
}

export class CursedTag extends BattlerTag {
  private sourceIndex: integer;

  constructor(sourceId: integer) {
    super(BattlerTagType.CURSED, BattlerTagLapseType.TURN_END, 1, Moves.CURSE, sourceId);
  }

  /**
  * When given a battler tag or json representing one, load the data for it.
  * @param {BattlerTag | any} source A battler tag
  */
  loadTag(source: BattlerTag | any): void {
    super.loadTag(source);
    this.sourceIndex = source.sourceIndex;
  }

  onAdd(pokemon: Pokemon): void {
    super.onAdd(pokemon);
    this.sourceIndex = pokemon.scene.getPokemonById(this.sourceId).getBattlerIndex();
  }

  lapse(pokemon: Pokemon, lapseType: BattlerTagLapseType): boolean {
    const ret = lapseType !== BattlerTagLapseType.CUSTOM || super.lapse(pokemon, lapseType);

    if (ret) {
      pokemon.scene.unshiftPhase(new CommonAnimPhase(pokemon.scene, pokemon.getBattlerIndex(), pokemon.getBattlerIndex(), CommonAnim.SALT_CURE));

      const cancelled = new Utils.BooleanHolder(false);
      applyAbAttrs(BlockNonDirectDamageAbAttr, pokemon, cancelled);

      if (!cancelled.value) {
        pokemon.damageAndUpdate(Math.max(Math.floor(pokemon.getMaxHp() / 4), 1));
        pokemon.scene.queueMessage(i18next.t("battle:battlerTagsCursedLapse", { pokemonNameWithAffix: getPokemonNameWithAffix(pokemon) }));
      }
    }

    return ret;
  }
}

/**
 * Provides the Ice Face ability's effects.
 */
export class IceFaceTag extends BattlerTag {
  constructor(sourceMove: Moves) {
    super(BattlerTagType.ICE_FACE, BattlerTagLapseType.CUSTOM, 1, sourceMove);
  }

  /**
   * Determines if the Ice Face tag can be added to the Pokémon.
   * @param {Pokemon} pokemon - The Pokémon to which the tag might be added.
   * @returns {boolean} - True if the tag can be added, false otherwise.
   */
  canAdd(pokemon: Pokemon): boolean {
    const weatherType = pokemon.scene.arena.weather?.weatherType;
    const isWeatherSnowOrHail = weatherType === WeatherType.HAIL || weatherType === WeatherType.SNOW;
    const isFormIceFace = pokemon.formIndex === 0;


    // Hard code Eiscue for now, this is to prevent the game from crashing if fused pokemon has Ice Face
    if ((pokemon.species.speciesId === Species.EISCUE && isFormIceFace) ||  isWeatherSnowOrHail) {
      return true;
    }
    return false;
  }

  /**
   * Applies the Ice Face tag to the Pokémon.
   * Triggers a form change to Ice Face if the Pokémon is not in its Ice Face form.
   * @param {Pokemon} pokemon - The Pokémon to which the tag is added.
   */
  onAdd(pokemon: Pokemon): void {
    super.onAdd(pokemon);

    if (pokemon.formIndex !== 0) {
      pokemon.scene.triggerPokemonFormChange(pokemon, SpeciesFormChangeManualTrigger);
    }
  }

  /**
   * Removes the Ice Face tag from the Pokémon.
   * Triggers a form change to Noice when the tag is removed.
   * @param {Pokemon} pokemon - The Pokémon from which the tag is removed.
   */
  onRemove(pokemon: Pokemon): void {
    super.onRemove(pokemon);

    pokemon.scene.triggerPokemonFormChange(pokemon, SpeciesFormChangeManualTrigger);
  }
}

export function getBattlerTag(tagType: BattlerTagType, turnCount: integer, sourceMove: Moves, sourceId: integer): BattlerTag {
  switch (tagType) {
  case BattlerTagType.RECHARGING:
    return new RechargingTag(sourceMove);
  case BattlerTagType.FLINCHED:
    return new FlinchedTag(sourceMove);
  case BattlerTagType.INTERRUPTED:
    return new InterruptedTag(sourceMove);
  case BattlerTagType.CONFUSED:
    return new ConfusedTag(turnCount, sourceMove);
  case BattlerTagType.INFATUATED:
    return new InfatuatedTag(sourceMove, sourceId);
  case BattlerTagType.SEEDED:
    return new SeedTag(sourceId);
  case BattlerTagType.NIGHTMARE:
    return new NightmareTag();
  case BattlerTagType.FRENZY:
    return new FrenzyTag(sourceMove, sourceId);
  case BattlerTagType.CHARGING:
    return new ChargingTag(sourceMove, sourceId);
  case BattlerTagType.ENCORE:
    return new EncoreTag(sourceId);
  case BattlerTagType.HELPING_HAND:
    return new HelpingHandTag(sourceId);
  case BattlerTagType.INGRAIN:
    return new IngrainTag(sourceId);
  case BattlerTagType.AQUA_RING:
    return new AquaRingTag();
  case BattlerTagType.DROWSY:
    return new DrowsyTag();
  case BattlerTagType.TRAPPED:
    return new TrappedTag(tagType, BattlerTagLapseType.CUSTOM, turnCount, sourceMove, sourceId);
  case BattlerTagType.BIND:
    return new BindTag(turnCount, sourceId);
  case BattlerTagType.WRAP:
    return new WrapTag(turnCount, sourceId);
  case BattlerTagType.FIRE_SPIN:
    return new FireSpinTag(turnCount, sourceId);
  case BattlerTagType.WHIRLPOOL:
    return new WhirlpoolTag(turnCount, sourceId);
  case BattlerTagType.CLAMP:
    return new ClampTag(turnCount, sourceId);
  case BattlerTagType.SAND_TOMB:
    return new SandTombTag(turnCount, sourceId);
  case BattlerTagType.MAGMA_STORM:
    return new MagmaStormTag(turnCount, sourceId);
  case BattlerTagType.SNAP_TRAP:
    return new SnapTrapTag(turnCount, sourceId);
  case BattlerTagType.THUNDER_CAGE:
    return new ThunderCageTag(turnCount, sourceId);
  case BattlerTagType.INFESTATION:
    return new InfestationTag(turnCount, sourceId);
  case BattlerTagType.PROTECTED:
    return new ProtectedTag(sourceMove);
  case BattlerTagType.SPIKY_SHIELD:
    return new ContactDamageProtectedTag(sourceMove, 8);
  case BattlerTagType.KINGS_SHIELD:
    return new ContactStatChangeProtectedTag(sourceMove, tagType, BattleStat.ATK, -1);
  case BattlerTagType.OBSTRUCT:
    return new ContactStatChangeProtectedTag(sourceMove, tagType, BattleStat.DEF, -2);
  case BattlerTagType.SILK_TRAP:
    return new ContactStatChangeProtectedTag(sourceMove, tagType, BattleStat.SPD, -1);
  case BattlerTagType.BANEFUL_BUNKER:
    return new ContactPoisonProtectedTag(sourceMove);
  case BattlerTagType.BURNING_BULWARK:
    return new ContactBurnProtectedTag(sourceMove);
  case BattlerTagType.ENDURING:
    return new EnduringTag(sourceMove);
  case BattlerTagType.STURDY:
    return new SturdyTag(sourceMove);
  case BattlerTagType.PERISH_SONG:
    return new PerishSongTag(turnCount);
  case BattlerTagType.TRUANT:
    return new TruantTag();
  case BattlerTagType.SLOW_START:
    return new SlowStartTag();
  case BattlerTagType.PROTOSYNTHESIS:
    return new WeatherHighestStatBoostTag(tagType, Abilities.PROTOSYNTHESIS, WeatherType.SUNNY, WeatherType.HARSH_SUN);
  case BattlerTagType.QUARK_DRIVE:
    return new TerrainHighestStatBoostTag(tagType, Abilities.QUARK_DRIVE, TerrainType.ELECTRIC);
  case BattlerTagType.FLYING:
  case BattlerTagType.UNDERGROUND:
  case BattlerTagType.UNDERWATER:
  case BattlerTagType.HIDDEN:
    return new HideSpriteTag(tagType, turnCount, sourceMove);
  case BattlerTagType.FIRE_BOOST:
    return new TypeBoostTag(tagType, sourceMove, Type.FIRE, 1.5, false);
  case BattlerTagType.CRIT_BOOST:
    return new CritBoostTag(tagType, sourceMove);
  case BattlerTagType.ALWAYS_CRIT:
    return new AlwaysCritTag(sourceMove);
  case BattlerTagType.NO_CRIT:
    return new BattlerTag(tagType, BattlerTagLapseType.AFTER_MOVE, turnCount, sourceMove);
  case BattlerTagType.IGNORE_ACCURACY:
    return new IgnoreAccuracyTag(sourceMove);
  case BattlerTagType.BYPASS_SLEEP:
    return new BattlerTag(BattlerTagType.BYPASS_SLEEP, BattlerTagLapseType.TURN_END, turnCount, sourceMove);
  case BattlerTagType.IGNORE_FLYING:
    return new BattlerTag(tagType, BattlerTagLapseType.TURN_END, turnCount, sourceMove);
  case BattlerTagType.GROUNDED:
    return new BattlerTag(tagType, BattlerTagLapseType.TURN_END, turnCount - 1, sourceMove);
  case BattlerTagType.SALT_CURED:
    return new SaltCuredTag(sourceId);
  case BattlerTagType.CURSED:
    return new CursedTag(sourceId);
  case BattlerTagType.CHARGED:
    return new TypeBoostTag(tagType, sourceMove, Type.ELECTRIC, 2, true);
  case BattlerTagType.MAGNET_RISEN:
    return new MagnetRisenTag(tagType, sourceMove);
  case BattlerTagType.MINIMIZED:
    return new MinimizeTag();
  case BattlerTagType.DESTINY_BOND:
    return new DestinyBondTag(sourceMove, sourceId);
  case BattlerTagType.ICE_FACE:
    return new IceFaceTag(sourceMove);
  case BattlerTagType.NONE:
  default:
    return new BattlerTag(tagType, BattlerTagLapseType.CUSTOM, turnCount, sourceMove, sourceId);
  }
}

/**
* When given a battler tag or json representing one, creates an actual BattlerTag object with the same data.
* @param {BattlerTag | any} source A battler tag
* @return {BattlerTag} The valid battler tag
*/
export function loadBattlerTag(source: BattlerTag | any): BattlerTag {
  const tag = getBattlerTag(source.tagType, source.turnCount, source.sourceMove, source.sourceId);
  tag.loadTag(source);
  return tag;
}<|MERGE_RESOLUTION|>--- conflicted
+++ resolved
@@ -13,15 +13,11 @@
 import { BattleStat } from "./battle-stat";
 import { allAbilities } from "./ability";
 import { SpeciesFormChangeManualTrigger } from "./pokemon-forms";
-<<<<<<< HEAD
-import { Species } from "./enums/species";
-import i18next from "#app/plugins/i18n.js";
-=======
 import { Abilities } from "#enums/abilities";
 import { BattlerTagType } from "#enums/battler-tag-type";
 import { Moves } from "#enums/moves";
 import { Species } from "#enums/species";
->>>>>>> 5bdc6537
+import i18next from "#app/plugins/i18n.js";
 
 export enum BattlerTagLapseType {
   FAINT,
