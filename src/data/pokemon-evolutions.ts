--- conflicted
+++ resolved
@@ -1619,20 +1619,7 @@
 
 export const pokemonPrevolutions: PokemonPrevolutions = {};
 
-<<<<<<< HEAD
 export function initPokemonPrevolutions(): void {
-    const megaFormKeys = [ SpeciesFormKey.MEGA, '', SpeciesFormKey.MEGA_X, '', SpeciesFormKey.MEGA_Y ].map(sfk => sfk as string);
-    const prevolutionKeys = Object.keys(pokemonEvolutions);
-    prevolutionKeys.forEach(pk => {
-      const evolutions = pokemonEvolutions[pk];
-      for (let ev of evolutions) {
-        if (ev.evoFormKey && megaFormKeys.indexOf(ev.evoFormKey) > -1)
-          continue;
-        pokemonPrevolutions[ev.speciesId] = parseInt(pk) as Species;
-      }
-    });
-=======
-{
   const megaFormKeys = [ SpeciesFormKey.MEGA, "", SpeciesFormKey.MEGA_X, "", SpeciesFormKey.MEGA_Y ].map(sfk => sfk as string);
   const prevolutionKeys = Object.keys(pokemonEvolutions);
   prevolutionKeys.forEach(pk => {
@@ -1644,5 +1631,4 @@
       pokemonPrevolutions[ev.speciesId] = parseInt(pk) as Species;
     }
   });
->>>>>>> bac6c229
 }