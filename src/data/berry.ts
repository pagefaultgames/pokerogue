--- conflicted
+++ resolved
@@ -35,16 +35,10 @@
   case BerryType.SALAC:
     return (pokemon: Pokemon) => {
       const threshold = new Utils.NumberHolder(0.25);
-<<<<<<< HEAD
       // Offset BerryType such that LIECHI -> Stat.ATK = 1, GANLON -> Stat.DEF = 2, so on and so forth
       const stat: BattleStat = berryType - BerryType.ENIGMA;
-      applyAbAttrs(ReduceBerryUseThresholdAbAttr, pokemon, null, threshold);
+      applyAbAttrs(ReduceBerryUseThresholdAbAttr, pokemon, null, false, threshold);
       return pokemon.getHpRatio() < threshold.value && pokemon.getStatStage(stat) < 6;
-=======
-      const battleStat = (berryType - BerryType.LIECHI) as BattleStat;
-      applyAbAttrs(ReduceBerryUseThresholdAbAttr, pokemon, null, false, threshold);
-      return pokemon.getHpRatio() < threshold.value && pokemon.summonData.battleStats[battleStat] < 6;
->>>>>>> 82889731
     };
   case BerryType.LANSAT:
     return (pokemon: Pokemon) => {
@@ -102,18 +96,11 @@
       if (pokemon.battleData) {
         pokemon.battleData.berriesEaten.push(berryType);
       }
-<<<<<<< HEAD
       // Offset BerryType such that LIECHI -> Stat.ATK = 1, GANLON -> Stat.DEF = 2, so on and so forth
       const stat: BattleStat = berryType - BerryType.ENIGMA;
       const statStages = new Utils.NumberHolder(1);
-      applyAbAttrs(DoubleBerryEffectAbAttr, pokemon, null, statStages);
+      applyAbAttrs(DoubleBerryEffectAbAttr, pokemon, null, false, statStages);
       pokemon.scene.unshiftPhase(new StatStageChangePhase(pokemon.scene, pokemon.getBattlerIndex(), true, [ stat ], statStages.value));
-=======
-      const battleStat = (berryType - BerryType.LIECHI) as BattleStat;
-      const statLevels = new Utils.NumberHolder(1);
-      applyAbAttrs(DoubleBerryEffectAbAttr, pokemon, null, false, statLevels);
-      pokemon.scene.unshiftPhase(new StatChangePhase(pokemon.scene, pokemon.getBattlerIndex(), true, [ battleStat ], statLevels.value));
->>>>>>> 82889731
     };
   case BerryType.LANSAT:
     return (pokemon: Pokemon) => {
@@ -127,16 +114,10 @@
       if (pokemon.battleData) {
         pokemon.battleData.berriesEaten.push(berryType);
       }
-<<<<<<< HEAD
       const randStat = Utils.randSeedInt(Stat.SPD, Stat.ATK);
       const stages = new Utils.NumberHolder(2);
-      applyAbAttrs(DoubleBerryEffectAbAttr, pokemon, null, stages);
+      applyAbAttrs(DoubleBerryEffectAbAttr, pokemon, null, false, stages);
       pokemon.scene.unshiftPhase(new StatStageChangePhase(pokemon.scene, pokemon.getBattlerIndex(), true, [ randStat ], stages.value));
-=======
-      const statLevels = new Utils.NumberHolder(2);
-      applyAbAttrs(DoubleBerryEffectAbAttr, pokemon, null, false, statLevels);
-      pokemon.scene.unshiftPhase(new StatChangePhase(pokemon.scene, pokemon.getBattlerIndex(), true, [ BattleStat.RAND ], statLevels.value));
->>>>>>> 82889731
     };
   case BerryType.LEPPA:
     return (pokemon: Pokemon) => {
