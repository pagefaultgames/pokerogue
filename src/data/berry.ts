--- conflicted
+++ resolved
@@ -1,7 +1,3 @@
-<<<<<<< HEAD
-import { PokemonHealPhase, StatStageChangePhase } from "../phases";
-=======
->>>>>>> ae2ab120
 import { getPokemonNameWithAffix } from "../messages";
 import Pokemon, { HitResult } from "../field/pokemon";
 import { getStatusEffectHealText } from "./status-effect";
@@ -10,12 +6,9 @@
 import i18next from "i18next";
 import { BattlerTagType } from "#enums/battler-tag-type";
 import { BerryType } from "#enums/berry-type";
-<<<<<<< HEAD
 import { Stat, type BattleStat } from "#app/enums/stat";
-=======
 import { PokemonHealPhase } from "#app/phases/pokemon-heal-phase.js";
-import { StatChangePhase } from "#app/phases/stat-change-phase.js";
->>>>>>> ae2ab120
+import { StatStageChangePhase } from "#app/phases/stat-stage-change-phase.js";
 
 export function getBerryName(berryType: BerryType): string {
   return i18next.t(`berry:${BerryType[berryType]}.name`);
