import { getPokemonNameWithAffix } from "../messages";
import Pokemon, { HitResult } from "../field/pokemon";
import { getStatusEffectHealText } from "./status-effect";
import * as Utils from "../utils";
import { DoubleBerryEffectAbAttr, PostItemLostAbAttr, ReduceBerryUseThresholdAbAttr, applyAbAttrs, applyPostItemLostAbAttrs } from "./ability";
import i18next from "i18next";
import { BattlerTagType } from "#enums/battler-tag-type";
import { BerryType } from "#enums/berry-type";
import { Stat, type BattleStat } from "#app/enums/stat";
import { PokemonHealPhase } from "#app/phases/pokemon-heal-phase";
import { StatStageChangePhase } from "#app/phases/stat-stage-change-phase";
import { globalScene } from "#app/battle-scene";

export function getBerryName(berryType: BerryType): string {
  return i18next.t(`berry:${BerryType[berryType]}.name`);
}

export function getBerryEffectDescription(berryType: BerryType): string {
  return i18next.t(`berry:${BerryType[berryType]}.effect`);
}

export type BerryPredicate = (pokemon: Pokemon) => boolean;

export function getBerryPredicate(berryType: BerryType): BerryPredicate {
  switch (berryType) {
    case BerryType.SITRUS:
      return (pokemon: Pokemon) => pokemon.getHpRatio() < 0.5;
    case BerryType.LUM:
      return (pokemon: Pokemon) => !!pokemon.status || !!pokemon.getTag(BattlerTagType.CONFUSED);
    case BerryType.ENIGMA:
      return (pokemon: Pokemon) => !!pokemon.turnData.attacksReceived.filter(a => a.result === HitResult.SUPER_EFFECTIVE).length;
    case BerryType.LIECHI:
    case BerryType.GANLON:
    case BerryType.PETAYA:
    case BerryType.APICOT:
    case BerryType.SALAC:
      return (pokemon: Pokemon) => {
        const threshold = new Utils.NumberHolder(0.25);
        // Offset BerryType such that LIECHI -> Stat.ATK = 1, GANLON -> Stat.DEF = 2, so on and so forth
        const stat: BattleStat = berryType - BerryType.ENIGMA;
        applyAbAttrs(ReduceBerryUseThresholdAbAttr, pokemon, null, false, threshold);
        return pokemon.getHpRatio() < threshold.value && pokemon.getStatStage(stat) < 6;
      };
    case BerryType.LANSAT:
      return (pokemon: Pokemon) => {
        const threshold = new Utils.NumberHolder(0.25);
        applyAbAttrs(ReduceBerryUseThresholdAbAttr, pokemon, null, false, threshold);
        return pokemon.getHpRatio() < 0.25 && !pokemon.getTag(BattlerTagType.CRIT_BOOST);
      };
    case BerryType.STARF:
      return (pokemon: Pokemon) => {
        const threshold = new Utils.NumberHolder(0.25);
        applyAbAttrs(ReduceBerryUseThresholdAbAttr, pokemon, null, false, threshold);
        return pokemon.getHpRatio() < 0.25;
      };
    case BerryType.LEPPA:
      return (pokemon: Pokemon) => {
        const threshold = new Utils.NumberHolder(0.25);
        applyAbAttrs(ReduceBerryUseThresholdAbAttr, pokemon, null, false, threshold);
        return !!pokemon.getMoveset().find(m => !m?.getPpRatio());
      };
  }
}

export type BerryEffectFunc = (pokemon: Pokemon, berryOwner?: Pokemon) => void;

export function getBerryEffectFunc(berryType: BerryType): BerryEffectFunc {
  switch (berryType) {
    case BerryType.SITRUS:
    case BerryType.ENIGMA:
      return (pokemon: Pokemon, berryOwner?: Pokemon) => {
        if (pokemon.battleData) {
          pokemon.battleData.berriesEaten.push(berryType);
        }
        const hpHealed = new Utils.NumberHolder(Utils.toDmgValue(pokemon.getMaxHp() / 4));
        applyAbAttrs(DoubleBerryEffectAbAttr, pokemon, null, false, hpHealed);
        globalScene.unshiftPhase(new PokemonHealPhase(pokemon.getBattlerIndex(),
          hpHealed.value, i18next.t("battle:hpHealBerry", { pokemonNameWithAffix: getPokemonNameWithAffix(pokemon), berryName: getBerryName(berryType) }), true));
        applyPostItemLostAbAttrs(PostItemLostAbAttr, berryOwner ?? pokemon, false);
      };
    case BerryType.LUM:
      return (pokemon: Pokemon, berryOwner?: Pokemon) => {
        if (pokemon.battleData) {
          pokemon.battleData.berriesEaten.push(berryType);
        }
        if (pokemon.status) {
          globalScene.queueMessage(getStatusEffectHealText(pokemon.status.effect, getPokemonNameWithAffix(pokemon)));
        }
        pokemon.resetStatus(true, true);
        pokemon.updateInfo();
        applyPostItemLostAbAttrs(PostItemLostAbAttr, berryOwner ?? pokemon, false);
      };
    case BerryType.LIECHI:
    case BerryType.GANLON:
    case BerryType.PETAYA:
    case BerryType.APICOT:
    case BerryType.SALAC:
      return (pokemon: Pokemon, berryOwner?: Pokemon) => {
        if (pokemon.battleData) {
          pokemon.battleData.berriesEaten.push(berryType);
        }
        // Offset BerryType such that LIECHI -> Stat.ATK = 1, GANLON -> Stat.DEF = 2, so on and so forth
        const stat: BattleStat = berryType - BerryType.ENIGMA;
        const statStages = new Utils.NumberHolder(1);
        applyAbAttrs(DoubleBerryEffectAbAttr, pokemon, null, false, statStages);
<<<<<<< HEAD
        globalScene.unshiftPhase(new StatStageChangePhase(pokemon.getBattlerIndex(), true, [ stat ], statStages.value));
=======
        pokemon.scene.unshiftPhase(new StatStageChangePhase(pokemon.scene, pokemon.getBattlerIndex(), true, [ stat ], statStages.value));
        applyPostItemLostAbAttrs(PostItemLostAbAttr, berryOwner ?? pokemon, false);
>>>>>>> f2a2281f
      };
    case BerryType.LANSAT:
      return (pokemon: Pokemon, berryOwner?: Pokemon) => {
        if (pokemon.battleData) {
          pokemon.battleData.berriesEaten.push(berryType);
        }
        pokemon.addTag(BattlerTagType.CRIT_BOOST);
        applyPostItemLostAbAttrs(PostItemLostAbAttr, berryOwner ?? pokemon, false);
      };
    case BerryType.STARF:
      return (pokemon: Pokemon, berryOwner?: Pokemon) => {
        if (pokemon.battleData) {
          pokemon.battleData.berriesEaten.push(berryType);
        }
        const randStat = Utils.randSeedInt(Stat.SPD, Stat.ATK);
        const stages = new Utils.NumberHolder(2);
        applyAbAttrs(DoubleBerryEffectAbAttr, pokemon, null, false, stages);
<<<<<<< HEAD
        globalScene.unshiftPhase(new StatStageChangePhase(pokemon.getBattlerIndex(), true, [ randStat ], stages.value));
=======
        pokemon.scene.unshiftPhase(new StatStageChangePhase(pokemon.scene, pokemon.getBattlerIndex(), true, [ randStat ], stages.value));
        applyPostItemLostAbAttrs(PostItemLostAbAttr, berryOwner ?? pokemon, false);
>>>>>>> f2a2281f
      };
    case BerryType.LEPPA:
      return (pokemon: Pokemon, berryOwner?: Pokemon) => {
        if (pokemon.battleData) {
          pokemon.battleData.berriesEaten.push(berryType);
        }
        const ppRestoreMove = pokemon.getMoveset().find(m => !m?.getPpRatio()) ? pokemon.getMoveset().find(m => !m?.getPpRatio()) : pokemon.getMoveset().find(m => m!.getPpRatio() < 1); // TODO: is this bang correct?
        if (ppRestoreMove !== undefined) {
        ppRestoreMove!.ppUsed = Math.max(ppRestoreMove!.ppUsed - 10, 0);
<<<<<<< HEAD
        globalScene.queueMessage(i18next.t("battle:ppHealBerry", { pokemonNameWithAffix: getPokemonNameWithAffix(pokemon), moveName: ppRestoreMove!.getName(), berryName: getBerryName(berryType) }));
=======
        pokemon.scene.queueMessage(i18next.t("battle:ppHealBerry", { pokemonNameWithAffix: getPokemonNameWithAffix(pokemon), moveName: ppRestoreMove!.getName(), berryName: getBerryName(berryType) }));
        applyPostItemLostAbAttrs(PostItemLostAbAttr, berryOwner ?? pokemon, false);
>>>>>>> f2a2281f
        }
      };
  }
}<|MERGE_RESOLUTION|>--- conflicted
+++ resolved
@@ -103,12 +103,8 @@
         const stat: BattleStat = berryType - BerryType.ENIGMA;
         const statStages = new Utils.NumberHolder(1);
         applyAbAttrs(DoubleBerryEffectAbAttr, pokemon, null, false, statStages);
-<<<<<<< HEAD
         globalScene.unshiftPhase(new StatStageChangePhase(pokemon.getBattlerIndex(), true, [ stat ], statStages.value));
-=======
-        pokemon.scene.unshiftPhase(new StatStageChangePhase(pokemon.scene, pokemon.getBattlerIndex(), true, [ stat ], statStages.value));
         applyPostItemLostAbAttrs(PostItemLostAbAttr, berryOwner ?? pokemon, false);
->>>>>>> f2a2281f
       };
     case BerryType.LANSAT:
       return (pokemon: Pokemon, berryOwner?: Pokemon) => {
@@ -126,12 +122,8 @@
         const randStat = Utils.randSeedInt(Stat.SPD, Stat.ATK);
         const stages = new Utils.NumberHolder(2);
         applyAbAttrs(DoubleBerryEffectAbAttr, pokemon, null, false, stages);
-<<<<<<< HEAD
         globalScene.unshiftPhase(new StatStageChangePhase(pokemon.getBattlerIndex(), true, [ randStat ], stages.value));
-=======
-        pokemon.scene.unshiftPhase(new StatStageChangePhase(pokemon.scene, pokemon.getBattlerIndex(), true, [ randStat ], stages.value));
         applyPostItemLostAbAttrs(PostItemLostAbAttr, berryOwner ?? pokemon, false);
->>>>>>> f2a2281f
       };
     case BerryType.LEPPA:
       return (pokemon: Pokemon, berryOwner?: Pokemon) => {
@@ -141,12 +133,8 @@
         const ppRestoreMove = pokemon.getMoveset().find(m => !m?.getPpRatio()) ? pokemon.getMoveset().find(m => !m?.getPpRatio()) : pokemon.getMoveset().find(m => m!.getPpRatio() < 1); // TODO: is this bang correct?
         if (ppRestoreMove !== undefined) {
         ppRestoreMove!.ppUsed = Math.max(ppRestoreMove!.ppUsed - 10, 0);
-<<<<<<< HEAD
         globalScene.queueMessage(i18next.t("battle:ppHealBerry", { pokemonNameWithAffix: getPokemonNameWithAffix(pokemon), moveName: ppRestoreMove!.getName(), berryName: getBerryName(berryType) }));
-=======
-        pokemon.scene.queueMessage(i18next.t("battle:ppHealBerry", { pokemonNameWithAffix: getPokemonNameWithAffix(pokemon), moveName: ppRestoreMove!.getName(), berryName: getBerryName(berryType) }));
         applyPostItemLostAbAttrs(PostItemLostAbAttr, berryOwner ?? pokemon, false);
->>>>>>> f2a2281f
         }
       };
   }
