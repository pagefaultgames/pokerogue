--- conflicted
+++ resolved
@@ -1,15 +1,9 @@
 import type { Ability } from "#abilities/ability";
 import type { PokemonSpecies } from "#data/pokemon-species";
-<<<<<<< HEAD
-import type { HeldItemId } from "#enums/held-item-id";
-import type { TrainerItemId } from "#enums/trainer-item-id";
-import type { CosmeticHeldItem, HeldItem } from "#items/held-item";
-=======
 import type { SpeciesId } from "#enums/species-id";
 import type { TrainerItemId } from "#enums/trainer-item-id";
 // biome-ignore lint/correctness/noUnusedImports: used in TSDoc comment
 import type { AllHeldItems } from "#items/all-held-items";
->>>>>>> 53ae8900
 import type { TrainerItem } from "#items/trainer-item";
 import type { Move } from "#moves/move";
 import type { BiomeDepths, CatchableSpecies } from "#types/biomes";
@@ -19,11 +13,6 @@
 export const allSpecies: readonly PokemonSpecies[] = [];
 
 //@ts-expect-error
-<<<<<<< HEAD
-export const allHeldItems: Record<HeldItemId, HeldItem | CosmeticHeldItem> = {};
-//@ts-expect-error
-export const allTrainerItems: Record<TrainerItemId, TrainerItem> = {};
-=======
 export const allTrainerItems: Record<TrainerItemId, TrainerItem> = {};
 // TODO: Figure out what this is used for and provide an appropriate tsdoc comment
 
@@ -35,5 +24,4 @@
  * Map of all held items, indexed by their {@linkcode ItemID}
  * @see {@linkcode AllHeldItems}
  */
-export const allHeldItems = {};
->>>>>>> 53ae8900
+export const allHeldItems = {};