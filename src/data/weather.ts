--- conflicted
+++ resolved
@@ -1,10 +1,6 @@
 import { Biome } from "#enums/biome";
-<<<<<<< HEAD
 import { WeatherType } from "#enums/weather-type";
-import { getPokemonMessage, getPokemonNameWithAffix } from "../messages";
-=======
 import { getPokemonNameWithAffix } from "../messages";
->>>>>>> ffbc922e
 import Pokemon from "../field/pokemon";
 import { Type } from "./type";
 import Move, { AttackMove } from "./move";
