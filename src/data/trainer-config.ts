--- conflicted
+++ resolved
@@ -1268,20 +1268,7 @@
   };
 }
 
-<<<<<<< HEAD
-=======
-function getRandomTeraModifiers(party: EnemyPokemon[], count: number, types?: Type[]): PersistentModifier[] {
-  const ret: PersistentModifier[] = [];
-  const partyMemberIndexes = new Array(party.length).fill(null).map((_, i) => i);
-  for (let t = 0; t < Math.min(count, party.length); t++) {
-    const randomIndex = Utils.randSeedItem(partyMemberIndexes);
-    partyMemberIndexes.splice(partyMemberIndexes.indexOf(randomIndex), 1);
-    ret.push(modifierTypes.TERA_SHARD().generateType([], [ Utils.randSeedItem(types ? types : party[randomIndex].getTypes()) ])!.withIdFromFunc(modifierTypes.TERA_SHARD).newModifier(party[randomIndex]) as PersistentModifier); // TODO: is the bang correct?
-  }
-  return ret;
-}
-
->>>>>>> c363d2b9
+
 type SignatureSpecies = {
     [key in string]: (Species | Species[])[];
 };
