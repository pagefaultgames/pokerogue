--- conflicted
+++ resolved
@@ -1143,11 +1143,6 @@
   return getWavePartyTemplate(scene, trainerPartyTemplates.GYM_LEADER_1, trainerPartyTemplates.GYM_LEADER_2, trainerPartyTemplates.GYM_LEADER_3, trainerPartyTemplates.GYM_LEADER_4, trainerPartyTemplates.GYM_LEADER_5);
 }
 
-<<<<<<< HEAD
-function getRandomPartyMemberFunc(speciesPool: Species[], trainerSlot: TrainerSlot = TrainerSlot.TRAINER, ignoreEvolution: boolean = false, postProcess?: (enemyPokemon: EnemyPokemon) => void): PartyMemberFunc {
-  return (scene: BattleScene, level: integer, strength: PartyMemberStrength) => {
-    let species = Utils.randSeedItem(speciesPool, "Get random party member");
-=======
 /**
  * Randomly selects one of the `Species` from `speciesPool`, determines its evolution, level, and strength.
  * Then adds Pokemon to scene.
@@ -1158,8 +1153,7 @@
  */
 export function getRandomPartyMemberFunc(speciesPool: Species[], trainerSlot: TrainerSlot = TrainerSlot.TRAINER, ignoreEvolution: boolean = false, postProcess?: (enemyPokemon: EnemyPokemon) => void) {
   return (scene: BattleScene, level: number, strength: PartyMemberStrength) => {
-    let species = Utils.randSeedItem(speciesPool);
->>>>>>> 9f31e36d
+    let species = Utils.randSeedItem(speciesPool, "Get random party member");
     if (!ignoreEvolution) {
       species = getPokemonSpecies(species).getTrainerSpeciesForLevel(level, true, strength, scene.currentBattle.waveIndex);
     }
@@ -2072,13 +2066,8 @@
     .setPartyMemberFunc(0, getRandomPartyMemberFunc([ Species.GENESECT ], TrainerSlot.TRAINER, true, p => {
       p.setBoss(true, 2);
       p.generateAndPopulateMoveset();
-<<<<<<< HEAD
-      p.pokeball = PokeballType.MASTER_BALL;
-      p.formIndex = Utils.randSeedInt(5, undefined, "Random form for Genesect");
-=======
-      p.pokeball = PokeballType.ULTRA_BALL;
-      p.formIndex = Utils.randSeedInt(4, 1); // Shock, Burn, Chill, or Douse Drive
->>>>>>> 9f31e36d
+      p.pokeball = PokeballType.ULTRA_BALL;
+      p.formIndex = Utils.randSeedInt(4, 1, "Random form for Genesect"); // Shock, Burn, Chill, or Douse Drive
     }))
     .setPartyMemberFunc(1, getRandomPartyMemberFunc([ Species.BASCULEGION, Species.JELLICENT ], TrainerSlot.TRAINER, true, p => {
       p.generateAndPopulateMoveset();
