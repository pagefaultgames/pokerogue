--- conflicted
+++ resolved
@@ -169,304 +169,6 @@
 }
 
 export class TrainerConfig {
-<<<<<<< HEAD
-  public trainerType: TrainerType;
-  public name: string;
-  public nameFemale: string;
-  public nameDouble: string;
-  public title: string;
-  public hasGenders: boolean = false;
-  public hasDouble: boolean = false;
-  public hasCharSprite: boolean = false;
-  public doubleOnly: boolean = false;
-  public moneyMultiplier: number = 1;
-  public isBoss: boolean = false;
-  public hasStaticParty: boolean = false;
-  public useSameSeedForAllMembers: boolean = false;
-  public battleBgm: string;
-  public encounterBgm: string;
-  public femaleEncounterBgm: string;
-  public doubleEncounterBgm: string;
-  public victoryBgm: string;
-  public genModifiersFunc: GenModifiersFunc;
-  public modifierRewardFuncs: ModifierTypeFunc[] = [];
-  public partyTemplates: TrainerPartyTemplate[];
-  public partyTemplateFunc: PartyTemplateFunc;
-  public partyMemberFuncs: PartyMemberFuncs = {};
-  public speciesPools: TrainerTierPools;
-  public speciesFilter: PokemonSpeciesFilter;
-  public specialtyTypes: Type[] = [];
-
-  public encounterMessages: string[] = [];
-  public victoryMessages: string[] = [];
-  public defeatMessages: string[] = [];
-
-  public femaleEncounterMessages: string[];
-  public femaleVictoryMessages: string[];
-  public femaleDefeatMessages: string[];
-
-  public doubleEncounterMessages: string[];
-  public doubleVictoryMessages: string[];
-  public doubleDefeatMessages: string[];
-
-  constructor(trainerType: TrainerType, allowLegendaries?: boolean) {
-    this.trainerType = trainerType;
-    this.name = Utils.toReadableString(TrainerType[this.getDerivedType()]);
-    this.battleBgm = 'battle_trainer';
-    this.victoryBgm = 'victory_trainer';
-    this.partyTemplates = [ trainerPartyTemplates.TWO_AVG ];
-    this.speciesFilter = species => (allowLegendaries || (!species.legendary && !species.subLegendary && !species.mythical)) && !species.isTrainerForbidden();
-  }
-
-  getKey(): string {
-    return TrainerType[this.getDerivedType()].toString().toLowerCase();
-  }
-
-  getSpriteKey(female?: boolean): string {
-    let ret = this.getKey();
-    if (this.hasGenders)
-      ret += `_${female ? 'f' : 'm'}`;
-    return ret;
-  }
-
-  setName(name: string): TrainerConfig {
-    this.name = name;
-    return this;
-  }
-
-  setTitle(title: string): TrainerConfig {
-    this.title = title;
-    return this;
-  }
-
-  getDerivedType(): TrainerType {
-    let trainerType = this.trainerType;
-    switch (trainerType) {
-      case TrainerType.RIVAL_2:
-      case TrainerType.RIVAL_3:
-      case TrainerType.RIVAL_4:
-      case TrainerType.RIVAL_5:
-      case TrainerType.RIVAL_6:
-        trainerType = TrainerType.RIVAL;
-        break;
-      case TrainerType.LANCE_CHAMPION:
-        trainerType = TrainerType.LANCE;
-        break;
-      case TrainerType.LARRY_ELITE:
-        trainerType = TrainerType.LARRY;
-        break;
-    }
-
-    return trainerType;
-  }
-
-  setHasGenders(nameFemale?: string, femaleEncounterBgm?: TrainerType | string): TrainerConfig {
-    this.hasGenders = true;
-    this.nameFemale = nameFemale;
-    if (femaleEncounterBgm)
-      this.femaleEncounterBgm = typeof femaleEncounterBgm === 'number' ? TrainerType[femaleEncounterBgm].toString().replace(/\_/g, ' ').toLowerCase() : femaleEncounterBgm;
-    return this;
-  }
-
-  setHasDouble(nameDouble: string, doubleEncounterBgm?: TrainerType | string): TrainerConfig {
-    this.hasDouble = true;
-    this.nameDouble = nameDouble;
-    if (doubleEncounterBgm)
-      this.doubleEncounterBgm = typeof doubleEncounterBgm === 'number' ? TrainerType[doubleEncounterBgm].toString().replace(/\_/g, ' ').toLowerCase() : doubleEncounterBgm;
-    return this;
-  }
-
-  setHasCharSprite(): TrainerConfig {
-    this.hasCharSprite = true;
-    return this;
-  }
-
-  setDoubleOnly(): TrainerConfig {
-    this.doubleOnly = true;
-    return this;
-  }
-
-  setMoneyMultiplier(moneyMultiplier: number): TrainerConfig {
-    this.moneyMultiplier = moneyMultiplier;
-    return this;
-  }
-
-  setBoss(): TrainerConfig {
-    this.isBoss = true;
-    return this;
-  }
-
-  setStaticParty(): TrainerConfig {
-    this.hasStaticParty = true;
-    return this;
-  }
-
-  setUseSameSeedForAllMembers(): TrainerConfig {
-    this.useSameSeedForAllMembers = true;
-    return this;
-  }
-
-  setBattleBgm(battleBgm: string): TrainerConfig {
-    this.battleBgm = battleBgm;
-    return this;
-  }
-
-  setEncounterBgm(encounterBgm: TrainerType | string): TrainerConfig {
-    this.encounterBgm = typeof encounterBgm === 'number' ? TrainerType[encounterBgm].toString().toLowerCase() : encounterBgm;
-    return this;
-  }
-
-  setVictoryBgm(victoryBgm: string): TrainerConfig {
-    this.victoryBgm = victoryBgm;
-    return this;
-  }
-
-  setPartyTemplates(...partyTemplates: TrainerPartyTemplate[]): TrainerConfig {
-    this.partyTemplates = partyTemplates;
-    return this;
-  }
-
-  setPartyTemplateFunc(partyTemplateFunc: PartyTemplateFunc): TrainerConfig {
-    this.partyTemplateFunc = partyTemplateFunc;
-    return this;
-  }
-
-  setPartyMemberFunc(slotIndex: integer, partyMemberFunc: PartyMemberFunc): TrainerConfig {
-    this.partyMemberFuncs[slotIndex] = partyMemberFunc;
-    return this;
-  }
-
-  setSpeciesPools(speciesPools: TrainerTierPools | Species[]): TrainerConfig {
-    this.speciesPools = (Array.isArray(speciesPools) ? { [TrainerPoolTier.COMMON]: speciesPools } : speciesPools) as unknown as TrainerTierPools;
-    return this;
-  }
-
-  setSpeciesFilter(speciesFilter: PokemonSpeciesFilter, allowLegendaries?: boolean): TrainerConfig {
-    const baseFilter = this.speciesFilter;
-    this.speciesFilter = allowLegendaries ? speciesFilter : species => speciesFilter(species) && baseFilter(species);
-    return this;
-  }
-
-  setSpecialtyTypes(...specialtyTypes: Type[]): TrainerConfig {
-    this.specialtyTypes = specialtyTypes;
-    return this;
-  }
-
-  setGenModifiersFunc(genModifiersFunc: GenModifiersFunc): TrainerConfig {
-    this.genModifiersFunc = genModifiersFunc;
-    return this;
-  }
-
-  setModifierRewardFuncs(...modifierTypeFuncs: (() => ModifierTypeFunc)[]): TrainerConfig {
-    this.modifierRewardFuncs = modifierTypeFuncs.map(func => () => {
-      const modifierTypeFunc = func();
-      const modifierType = modifierTypeFunc();
-      modifierType.withIdFromFunc(modifierTypeFunc);
-      return modifierType;
-    });
-    return this;
-  }
-
-  initForGymLeader(signatureSpecies: (Species | Species[])[], ...specialtyTypes: Type[]): TrainerConfig {
-    this.setPartyTemplateFunc(getGymLeaderPartyTemplate);
-    signatureSpecies.forEach((speciesPool, s) => {
-      if (!Array.isArray(speciesPool))
-        speciesPool = [ speciesPool ];
-      this.setPartyMemberFunc(-(s + 1), getRandomPartyMemberFunc(speciesPool));
-    });
-    if (specialtyTypes.length) {
-      this.setSpeciesFilter(p => specialtyTypes.find(t => p.isOfType(t)) !== undefined);
-      this.setSpecialtyTypes(...specialtyTypes);
-    }
-    this.setTitle('Gym Leader');
-    this.setMoneyMultiplier(2.5);
-    this.setBoss();
-    this.setStaticParty();
-    this.setBattleBgm('battle_unova_gym');
-    this.setVictoryBgm('victory_gym');
-    this.setGenModifiersFunc(party => {
-      const waveIndex = party[0].scene.currentBattle.waveIndex;
-      return getRandomTeraModifiers(party, waveIndex >= 100 ? 1 : 0, specialtyTypes.length ? specialtyTypes : null);
-    });
-    return this;
-  }
-
-  initForEliteFour(signatureSpecies: (Species | Species[])[], ...specialtyTypes: Type[]): TrainerConfig {
-    this.setPartyTemplates(trainerPartyTemplates.ELITE_FOUR);
-    signatureSpecies.forEach((speciesPool, s) => {
-      if (!Array.isArray(speciesPool))
-        speciesPool = [ speciesPool ];
-      this.setPartyMemberFunc(-(s + 1), getRandomPartyMemberFunc(speciesPool));
-    });
-    if (specialtyTypes.length) {
-      this.setSpeciesFilter(p => specialtyTypes.find(t => p.isOfType(t)) && p.baseTotal >= 450);
-      this.setSpecialtyTypes(...specialtyTypes);
-    } else
-      this.setSpeciesFilter(p => p.baseTotal >= 450);
-    this.setTitle('Elite Four');
-    this.setMoneyMultiplier(3.25);
-    this.setBoss();
-    this.setStaticParty();
-    this.setBattleBgm('battle_elite');
-    this.setVictoryBgm('victory_gym');
-    this.setGenModifiersFunc(party => getRandomTeraModifiers(party, 2, specialtyTypes.length ? specialtyTypes : null));
-    return this;
-  }
-
-  initForChampion(signatureSpecies: (Species | Species[])[]): TrainerConfig {
-    this.setPartyTemplates(trainerPartyTemplates.CHAMPION);
-    signatureSpecies.forEach((speciesPool, s) => {
-      if (!Array.isArray(speciesPool))
-        speciesPool = [ speciesPool ];
-      this.setPartyMemberFunc(-(s + 1), getRandomPartyMemberFunc(speciesPool));
-    });
-    this.setSpeciesFilter(p => p.baseTotal >= 470);
-    this.setTitle('Champion');
-    this.setMoneyMultiplier(10);
-    this.setBoss();
-    this.setStaticParty();
-    this.setBattleBgm('battle_champion_alder');
-    this.setVictoryBgm('victory_champion');
-    this.setGenModifiersFunc(party => getRandomTeraModifiers(party, 3));
-    return this;
-  }
-
-  getTitle(trainerSlot: TrainerSlot = TrainerSlot.NONE, variant: TrainerVariant): string {
-    if (trainerSlot === TrainerSlot.NONE && variant === TrainerVariant.DOUBLE && this.nameDouble)
-      return this.nameDouble;
-    
-    if (!this.hasGenders) 
-      return this.name;
-
-    if (this.nameFemale && (variant === TrainerVariant.FEMALE || (variant === TrainerVariant.DOUBLE && trainerSlot === TrainerSlot.TRAINER_PARTNER))) 
-      return this.nameFemale;
-
-    return `${this.name}${variant === TrainerVariant.DEFAULT ? '♂' : '♀'}`;
-  }
-
-  loadAssets(scene: BattleScene, variant: TrainerVariant): Promise<void> {
-    return new Promise(resolve => {
-      const isDouble = variant === TrainerVariant.DOUBLE;
-      const trainerKey = this.getSpriteKey(variant === TrainerVariant.FEMALE);
-      const partnerTrainerKey = this.getSpriteKey(true);
-      scene.loadAtlas(trainerKey, 'trainer');
-      if (isDouble)
-        scene.loadAtlas(partnerTrainerKey, 'trainer');
-      scene.load.once(Phaser.Loader.Events.COMPLETE, () => {
-        const originalWarn = console.warn;
-        // Ignore warnings for missing frames, because there will be a lot
-        console.warn = () => {};
-        const frameNames = scene.anims.generateFrameNames(trainerKey, { zeroPad: 4, suffix: ".png", start: 1, end: 128 });
-        const partnerFrameNames = isDouble
-          ? scene.anims.generateFrameNames(partnerTrainerKey, { zeroPad: 4, suffix: ".png", start: 1, end: 128 })
-          : null;
-        console.warn = originalWarn;
-        scene.anims.create({
-          key: trainerKey,
-          frames: frameNames,
-          frameRate: 24,
-          repeat: -1
-=======
     public trainerType: TrainerType;
     public name: string;
     public nameFemale: string;
@@ -737,7 +439,6 @@
                 speciesPool = [speciesPool];
             // Set a function to get a random party member from the species pool.
             this.setPartyMemberFunc(-(s + 1), getRandomPartyMemberFunc(speciesPool));
->>>>>>> 460e9472
         });
 
         // If specialty types are provided, set species filter and specialty types.
@@ -868,37 +569,29 @@
      * @returns {string} - The title of the trainer.
      **/
     getTitle(trainerSlot: TrainerSlot = TrainerSlot.NONE, variant: TrainerVariant): string {
-        let ret = this.name;
-
         // Check if the variant is double and the name for double exists
-        if (!trainerSlot && variant === TrainerVariant.DOUBLE && this.nameDouble)
+        if (trainerSlot === TrainerSlot.NONE && variant === TrainerVariant.DOUBLE && this.nameDouble)
             return this.nameDouble;
 
-        // Female variant
-        if (this.hasGenders) {
-            // If the name is already set
-            if (this.nameFemale) {
-                // Check if the variant is either female or this is for the partner in a double battle
-                if (variant === TrainerVariant.FEMALE || (variant === TrainerVariant.DOUBLE && trainerSlot === TrainerSlot.TRAINER_PARTNER))
-                    return this.nameFemale;
-            } else
-                // Check if !variant is true, if so return the name, else return the name with _female appended
-                if (variant) {
-                    if (!getIsInitialized()) {
-                        initI18n();
-                    }
-                    // Check if the female version exists in the i18n file
-                    if (i18next.exists(`trainerClasses:${this.name.toLowerCase().replace()}`)) {
-                        // If it does, return
-                        return ret + "_female";
-                    } else {
-                        // If it doesn't, we do not do anything and go to the normal return
-                        // This is to prevent the game from displaying an error if a female version of the trainer does not exist in the localization
-                    }
-                }
-        }
-
-        return ret;
+        if (!this.hasGenders) 
+          return this.name;
+
+        // If the name is already set
+        // Check if the variant is either female or this is for the partner in a double battle
+        if (this.nameFemale && (variant === TrainerVariant.FEMALE || (variant === TrainerVariant.DOUBLE && trainerSlot === TrainerSlot.TRAINER_PARTNER))) 
+          return this.nameFemale;
+
+        // Check if variant is default, if so return the name, else return the name with _female appended
+        if (variant === TrainerVariant.DEFAULT) 
+          return this.name;
+
+        if (!getIsInitialized())
+            initI18n();
+        
+        // Check if the female version exists in the i18n file
+        // If it doesn't, we do not do anything and go to the normal return
+        // This is to prevent the game from displaying an error if a female version of the trainer does not exist in the localization
+        return i18next.exists(`trainerClasses:${this.name.toLowerCase().replace()}`) ? `${this.name}_female` : this.name;
     }
 
     loadAssets(scene: BattleScene, variant: TrainerVariant): Promise<void> {
