--- conflicted
+++ resolved
@@ -12,15 +12,12 @@
 import {TrainerVariant} from "../field/trainer";
 import {getIsInitialized, initI18n} from "#app/plugins/i18n";
 import i18next from "i18next";
-<<<<<<< HEAD
-import {Gender} from "#app/data/gender";
-import {Nature} from "#app/data/nature";
-=======
 import { Moves } from "#enums/moves";
 import { PartyMemberStrength } from "#enums/party-member-strength";
 import { Species } from "#enums/species";
 import { TrainerType } from "#enums/trainer-type";
->>>>>>> 5bdc6537
+import {Gender} from "#app/data/gender";
+import {Nature} from "#app/data/nature";
 
 export enum TrainerPoolTier {
   COMMON,
