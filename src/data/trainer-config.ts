import BattleScene, {startingWave} from "../battle-scene";
import {ModifierTypeFunc, modifierTypes} from "../modifier/modifier-type";
import {EnemyPokemon} from "../field/pokemon";
import * as Utils from "../utils";
import {PokeballType} from "./pokeball";
import {pokemonEvolutions, pokemonPrevolutions} from "./pokemon-evolutions";
import PokemonSpecies, {getPokemonSpecies, PokemonSpeciesFilter} from "./pokemon-species";
import {tmSpecies} from "./tms";
import {Type} from "./type";
import {doubleBattleDialogue} from "./dialogue";
import {PersistentModifier} from "../modifier/modifier";
import {TrainerVariant} from "../field/trainer";
import {getIsInitialized, initI18n} from "#app/plugins/i18n";
import i18next from "i18next";
import { Moves } from "#enums/moves";
import { PartyMemberStrength } from "#enums/party-member-strength";
import { Species } from "#enums/species";
import { TrainerType } from "#enums/trainer-type";

export enum TrainerPoolTier {
  COMMON,
  UNCOMMON,
  RARE,
  SUPER_RARE,
  ULTRA_RARE
}

export interface TrainerTierPools {
  [key: integer]: Species[]
}

export enum TrainerSlot {
  NONE,
  TRAINER,
  TRAINER_PARTNER
}

export class TrainerPartyTemplate {
  public size: integer;
  public strength: PartyMemberStrength;
  public sameSpecies: boolean;
  public balanced: boolean;

  constructor(size: integer, strength: PartyMemberStrength, sameSpecies?: boolean, balanced?: boolean) {
    this.size = size;
    this.strength = strength;
    this.sameSpecies = !!sameSpecies;
    this.balanced = !!balanced;
  }

  getStrength(index: integer): PartyMemberStrength {
    return this.strength;
  }

  isSameSpecies(index: integer): boolean {
    return this.sameSpecies;
  }

  isBalanced(index: integer): boolean {
    return this.balanced;
  }
}

export class TrainerPartyCompoundTemplate extends TrainerPartyTemplate {
  public templates: TrainerPartyTemplate[];

  constructor(...templates: TrainerPartyTemplate[]) {
    super(templates.reduce((total: integer, template: TrainerPartyTemplate) => {
      total += template.size;
      return total;
    }, 0), PartyMemberStrength.AVERAGE);
    this.templates = templates;
  }

  getStrength(index: integer): PartyMemberStrength {
    let t = 0;
    for (const template of this.templates) {
      if (t + template.size > index) {
        return template.getStrength(index - t);
      }
      t += template.size;
    }

    return super.getStrength(index);
  }

  isSameSpecies(index: integer): boolean {
    let t = 0;
    for (const template of this.templates) {
      if (t + template.size > index) {
        return template.isSameSpecies(index - t);
      }
      t += template.size;
    }

    return super.isSameSpecies(index);
  }

  isBalanced(index: integer): boolean {
    let t = 0;
    for (const template of this.templates) {
      if (t + template.size > index) {
        return template.isBalanced(index - t);
      }
      t += template.size;
    }

    return super.isBalanced(index);
  }
}

export const trainerPartyTemplates = {
  ONE_WEAK_ONE_STRONG: new TrainerPartyCompoundTemplate(new TrainerPartyTemplate(1, PartyMemberStrength.WEAK), new TrainerPartyTemplate(1, PartyMemberStrength.STRONG)),
  ONE_AVG: new TrainerPartyTemplate(1, PartyMemberStrength.AVERAGE),
  ONE_AVG_ONE_STRONG: new TrainerPartyCompoundTemplate(new TrainerPartyTemplate(1, PartyMemberStrength.AVERAGE), new TrainerPartyTemplate(1, PartyMemberStrength.STRONG)),
  ONE_STRONG: new TrainerPartyTemplate(1, PartyMemberStrength.STRONG),
  ONE_STRONGER: new TrainerPartyTemplate(1, PartyMemberStrength.STRONGER),
  TWO_WEAKER: new TrainerPartyTemplate(2, PartyMemberStrength.WEAKER),
  TWO_WEAK: new TrainerPartyTemplate(2, PartyMemberStrength.WEAK),
  TWO_WEAK_ONE_AVG: new TrainerPartyCompoundTemplate(new TrainerPartyTemplate(2, PartyMemberStrength.WEAK), new TrainerPartyTemplate(1, PartyMemberStrength.AVERAGE)),
  TWO_WEAK_SAME_ONE_AVG: new TrainerPartyCompoundTemplate(new TrainerPartyTemplate(2, PartyMemberStrength.WEAK, true), new TrainerPartyTemplate(1, PartyMemberStrength.AVERAGE)),
  TWO_WEAK_SAME_TWO_WEAK_SAME: new TrainerPartyCompoundTemplate(new TrainerPartyTemplate(2, PartyMemberStrength.WEAK, true), new TrainerPartyTemplate(2, PartyMemberStrength.WEAK, true)),
  TWO_WEAK_ONE_STRONG: new TrainerPartyCompoundTemplate(new TrainerPartyTemplate(2, PartyMemberStrength.WEAK), new TrainerPartyTemplate(1, PartyMemberStrength.STRONG)),
  TWO_AVG: new TrainerPartyTemplate(2, PartyMemberStrength.AVERAGE),
  TWO_AVG_ONE_STRONG: new TrainerPartyCompoundTemplate(new TrainerPartyTemplate(2, PartyMemberStrength.AVERAGE), new TrainerPartyTemplate(1, PartyMemberStrength.STRONG)),
  TWO_AVG_SAME_ONE_AVG: new TrainerPartyCompoundTemplate(new TrainerPartyTemplate(2, PartyMemberStrength.AVERAGE, true), new TrainerPartyTemplate(1, PartyMemberStrength.AVERAGE)),
  TWO_AVG_SAME_ONE_STRONG: new TrainerPartyCompoundTemplate(new TrainerPartyTemplate(2, PartyMemberStrength.AVERAGE, true), new TrainerPartyTemplate(1, PartyMemberStrength.STRONG)),
  TWO_AVG_SAME_TWO_AVG_SAME: new TrainerPartyCompoundTemplate(new TrainerPartyTemplate(2, PartyMemberStrength.AVERAGE, true), new TrainerPartyTemplate(2, PartyMemberStrength.AVERAGE, true)),
  TWO_STRONG: new TrainerPartyTemplate(2, PartyMemberStrength.STRONG),
  THREE_WEAK: new TrainerPartyTemplate(3, PartyMemberStrength.WEAK),
  THREE_WEAK_SAME: new TrainerPartyTemplate(3, PartyMemberStrength.WEAK, true),
  THREE_AVG: new TrainerPartyTemplate(3, PartyMemberStrength.AVERAGE),
  THREE_AVG_SAME: new TrainerPartyTemplate(3, PartyMemberStrength.AVERAGE, true),
  THREE_WEAK_BALANCED: new TrainerPartyTemplate(3, PartyMemberStrength.WEAK, false, true),
  FOUR_WEAKER: new TrainerPartyTemplate(4, PartyMemberStrength.WEAKER),
  FOUR_WEAKER_SAME: new TrainerPartyTemplate(4, PartyMemberStrength.WEAKER, true),
  FOUR_WEAK: new TrainerPartyTemplate(4, PartyMemberStrength.WEAK),
  FOUR_WEAK_SAME: new TrainerPartyTemplate(4, PartyMemberStrength.WEAK, true),
  FOUR_WEAK_BALANCED: new TrainerPartyTemplate(4, PartyMemberStrength.WEAK, false, true),
  FIVE_WEAKER: new TrainerPartyTemplate(5, PartyMemberStrength.WEAKER),
  FIVE_WEAK: new TrainerPartyTemplate(5, PartyMemberStrength.WEAK),
  FIVE_WEAK_BALANCED: new TrainerPartyTemplate(5, PartyMemberStrength.WEAK, false, true),
  SIX_WEAKER: new TrainerPartyTemplate(6, PartyMemberStrength.WEAKER),
  SIX_WEAKER_SAME: new TrainerPartyTemplate(6, PartyMemberStrength.WEAKER, true),
  SIX_WEAK_SAME: new TrainerPartyTemplate(6, PartyMemberStrength.WEAKER, true),
  SIX_WEAK_BALANCED: new TrainerPartyTemplate(6, PartyMemberStrength.WEAK, false, true),

  GYM_LEADER_1: new TrainerPartyCompoundTemplate(new TrainerPartyTemplate(1, PartyMemberStrength.AVERAGE), new TrainerPartyTemplate(1, PartyMemberStrength.STRONG)),
  GYM_LEADER_2: new TrainerPartyCompoundTemplate(new TrainerPartyTemplate(1, PartyMemberStrength.AVERAGE), new TrainerPartyTemplate(1, PartyMemberStrength.STRONG), new TrainerPartyTemplate(1, PartyMemberStrength.STRONGER)),
  GYM_LEADER_3: new TrainerPartyCompoundTemplate(new TrainerPartyTemplate(2, PartyMemberStrength.AVERAGE), new TrainerPartyTemplate(1, PartyMemberStrength.STRONG), new TrainerPartyTemplate(1, PartyMemberStrength.STRONGER)),
  GYM_LEADER_4: new TrainerPartyCompoundTemplate(new TrainerPartyTemplate(3, PartyMemberStrength.AVERAGE), new TrainerPartyTemplate(1, PartyMemberStrength.STRONG), new TrainerPartyTemplate(1, PartyMemberStrength.STRONGER)),
  GYM_LEADER_5: new TrainerPartyCompoundTemplate(new TrainerPartyTemplate(3, PartyMemberStrength.AVERAGE), new TrainerPartyTemplate(2, PartyMemberStrength.STRONG), new TrainerPartyTemplate(1, PartyMemberStrength.STRONGER)),

  ELITE_FOUR: new TrainerPartyCompoundTemplate(new TrainerPartyTemplate(2, PartyMemberStrength.AVERAGE), new TrainerPartyTemplate(3, PartyMemberStrength.STRONG), new TrainerPartyTemplate(1, PartyMemberStrength.STRONGER)),

  CHAMPION: new TrainerPartyCompoundTemplate(new TrainerPartyTemplate(1, PartyMemberStrength.STRONGER), new TrainerPartyTemplate(5, PartyMemberStrength.STRONG, false, true)),

  RIVAL: new TrainerPartyCompoundTemplate(new TrainerPartyTemplate(1, PartyMemberStrength.STRONG), new TrainerPartyTemplate(1, PartyMemberStrength.AVERAGE)),
  RIVAL_2: new TrainerPartyCompoundTemplate(new TrainerPartyTemplate(1, PartyMemberStrength.STRONG), new TrainerPartyTemplate(1, PartyMemberStrength.AVERAGE), new TrainerPartyTemplate(1, PartyMemberStrength.WEAK, false, true)),
  RIVAL_3: new TrainerPartyCompoundTemplate(new TrainerPartyTemplate(1, PartyMemberStrength.STRONG), new TrainerPartyTemplate(1, PartyMemberStrength.AVERAGE), new TrainerPartyTemplate(1, PartyMemberStrength.AVERAGE, false, true), new TrainerPartyTemplate(1, PartyMemberStrength.WEAK, false, true)),
  RIVAL_4: new TrainerPartyCompoundTemplate(new TrainerPartyTemplate(1, PartyMemberStrength.STRONG), new TrainerPartyTemplate(1, PartyMemberStrength.AVERAGE), new TrainerPartyTemplate(2, PartyMemberStrength.AVERAGE, false, true), new TrainerPartyTemplate(1, PartyMemberStrength.WEAK, false, true)),
  RIVAL_5: new TrainerPartyCompoundTemplate(new TrainerPartyTemplate(1, PartyMemberStrength.STRONG), new TrainerPartyTemplate(1, PartyMemberStrength.AVERAGE), new TrainerPartyTemplate(3, PartyMemberStrength.AVERAGE, false, true), new TrainerPartyTemplate(1, PartyMemberStrength.STRONG)),
  RIVAL_6: new TrainerPartyCompoundTemplate(new TrainerPartyTemplate(1, PartyMemberStrength.STRONG), new TrainerPartyTemplate(1, PartyMemberStrength.AVERAGE), new TrainerPartyTemplate(3, PartyMemberStrength.AVERAGE, false, true), new TrainerPartyTemplate(1, PartyMemberStrength.STRONGER))
};

type PartyTemplateFunc = (scene: BattleScene) => TrainerPartyTemplate;
type PartyMemberFunc = (scene: BattleScene, level: integer, strength: PartyMemberStrength) => EnemyPokemon;
type GenModifiersFunc = (party: EnemyPokemon[]) => PersistentModifier[];

export interface PartyMemberFuncs {
  [key: integer]: PartyMemberFunc
}

export class TrainerConfig {
  public trainerType: TrainerType;
  public trainerTypeDouble: TrainerType;
  public name: string;
  public nameFemale: string;
  public nameDouble: string;
  public title: string;
  public titleDouble: string;
  public hasGenders: boolean = false;
  public hasDouble: boolean = false;
  public hasCharSprite: boolean = false;
  public doubleOnly: boolean = false;
  public moneyMultiplier: number = 1;
  public isBoss: boolean = false;
  public hasStaticParty: boolean = false;
  public useSameSeedForAllMembers: boolean = false;
  public mixedBattleBgm: string;
  public battleBgm: string;
  public encounterBgm: string;
  public femaleEncounterBgm: string;
  public doubleEncounterBgm: string;
  public victoryBgm: string;
  public genModifiersFunc: GenModifiersFunc;
  public modifierRewardFuncs: ModifierTypeFunc[] = [];
  public partyTemplates: TrainerPartyTemplate[];
  public partyTemplateFunc: PartyTemplateFunc;
  public partyMemberFuncs: PartyMemberFuncs = {};
  public speciesPools: TrainerTierPools;
  public speciesFilter: PokemonSpeciesFilter;
  public specialtyTypes: Type[] = [];

  public encounterMessages: string[] = [];
  public victoryMessages: string[] = [];
  public defeatMessages: string[] = [];

  public femaleEncounterMessages: string[];
  public femaleVictoryMessages: string[];
  public femaleDefeatMessages: string[];

  public doubleEncounterMessages: string[];
  public doubleVictoryMessages: string[];
  public doubleDefeatMessages: string[];

  constructor(trainerType: TrainerType, allowLegendaries?: boolean) {
    this.trainerType = trainerType;
    this.name = Utils.toReadableString(TrainerType[this.getDerivedType()]);
    this.battleBgm = "battle_trainer";
    this.mixedBattleBgm = "battle_trainer";
    this.victoryBgm = "victory_trainer";
    this.partyTemplates = [trainerPartyTemplates.TWO_AVG];
    this.speciesFilter = species => (allowLegendaries || (!species.legendary && !species.subLegendary && !species.mythical)) && !species.isTrainerForbidden();
  }

  getKey(): string {
    return TrainerType[this.getDerivedType()].toString().toLowerCase();
  }

  getSpriteKey(female?: boolean,isDouble: boolean = false): string {
    let ret = this.getKey();
    if (this.hasGenders) {
      ret += `_${female ? "f" : "m"}`;
    }
    // If a special double trainer class was set, set it as the sprite key
    if (this.trainerTypeDouble && female && isDouble) {
      // Get the derived type for the double trainer since the sprite key is based on the derived type
      ret = TrainerType[this.getDerivedType(this.trainerTypeDouble)].toString().toLowerCase();
    }
    return ret;
  }

  setName(name: string): TrainerConfig {
    if (name === "Finn") {
      // Give the rival a localized name
      // First check if i18n is initialized
      if (!getIsInitialized()) {
        initI18n();
      }
      // This is only the male name, because the female name is handled in a different function (setHasGenders)
      if (name === "Finn") {
        name = i18next.t("trainerNames:rival");
      }
    }
    this.name = name;
    return this;
  }

  setTitle(title: string): TrainerConfig {
    // First check if i18n is initialized
    if (!getIsInitialized()) {
      initI18n();
    }

    // Make the title lowercase and replace spaces with underscores
    title = title.toLowerCase().replace(/\s/g, "_");

    // Get the title from the i18n file
    this.title = i18next.t(`titles:${title}`);


    return this;
  }


  /**
   * Returns the derived trainer type for a given trainer type.
   * @param trainerTypeToDeriveFrom - The trainer type to derive from. (If null, the this.trainerType property will be used.)
   * @returns {TrainerType} - The derived trainer type.
   */
  getDerivedType(trainerTypeToDeriveFrom: TrainerType = null): TrainerType {
    let trainerType = trainerTypeToDeriveFrom ? trainerTypeToDeriveFrom : this.trainerType;
    switch (trainerType) {
    case TrainerType.RIVAL_2:
    case TrainerType.RIVAL_3:
    case TrainerType.RIVAL_4:
    case TrainerType.RIVAL_5:
    case TrainerType.RIVAL_6:
      trainerType = TrainerType.RIVAL;
      break;
    case TrainerType.LANCE_CHAMPION:
      trainerType = TrainerType.LANCE;
      break;
    case TrainerType.LARRY_ELITE:
      trainerType = TrainerType.LARRY;
      break;
    case TrainerType.ROCKET_BOSS_GIOVANNI_1:
    case TrainerType.ROCKET_BOSS_GIOVANNI_2:
      trainerType = TrainerType.GIOVANNI;
      break;
    case TrainerType.MAXIE_2:
      trainerType = TrainerType.MAXIE;
      break;
    case TrainerType.ARCHIE_2:
      trainerType = TrainerType.ARCHIE;
      break;
    case TrainerType.CYRUS_2:
      trainerType = TrainerType.CYRUS;
      break;
    case TrainerType.GHETSIS_2:
      trainerType = TrainerType.GHETSIS;
      break;
    case TrainerType.LYSANDRE_2:
      trainerType = TrainerType.LYSANDRE;
      break;
    case TrainerType.GUZMA_2:
      trainerType = TrainerType.GUZMA;
      break;
    case TrainerType.ROSE_2:
      trainerType = TrainerType.ROSE;
      break;	  
    case TrainerType.MARNIE_ELITE:
      trainerType = TrainerType.MARNIE;
      break;
    case TrainerType.NESSA_ELITE:
      trainerType = TrainerType.NESSA;
      break;
    case TrainerType.BEA_ELITE:
      trainerType = TrainerType.BEA;
      break;
    case TrainerType.ALLISTER_ELITE:
      trainerType = TrainerType.ALLISTER;
      break;
    case TrainerType.RAIHAN_ELITE:
      trainerType = TrainerType.RAIHAN;
      break;
    }

    return trainerType;
  }

  /**
   * Sets the configuration for trainers with genders, including the female name and encounter background music (BGM).
   * @param {string} [nameFemale] - The name of the female trainer. If 'Ivy', a localized name will be assigned.
   * @param {TrainerType | string} [femaleEncounterBgm] - The encounter BGM for the female trainer, which can be a TrainerType or a string.
   * @returns {TrainerConfig} - The updated TrainerConfig instance.
   **/
  setHasGenders(nameFemale?: string, femaleEncounterBgm?: TrainerType | string): TrainerConfig {
    // If the female name is 'Ivy' (the rival), assign a localized name.
    if (nameFemale === "Ivy") {
      // Check if the internationalization (i18n) system is initialized.
      if (!getIsInitialized()) {
        // Initialize the i18n system if it is not already initialized.
        initI18n();
      }
      // Set the localized name for the female rival.
      this.nameFemale = i18next.t("trainerNames:rival_female");
    } else {
      // Otherwise, assign the provided female name.
      this.nameFemale = nameFemale;
    }

    // Indicate that this trainer configuration includes genders.
    this.hasGenders = true;

    // If a female encounter BGM is provided.
    if (femaleEncounterBgm) {
      // If the BGM is a TrainerType (number), convert it to a string, replace underscores with spaces, and convert to lowercase.
      // Otherwise, assign the provided string as the BGM.
      this.femaleEncounterBgm = typeof femaleEncounterBgm === "number"
        ? TrainerType[femaleEncounterBgm].toString().replace(/_/g, " ").toLowerCase()
        : femaleEncounterBgm;
    }

    // Return the updated TrainerConfig instance.
    return this;
  }

  /**
   * Sets the configuration for trainers with double battles, including the name of the double trainer and the encounter BGM.
   * @param nameDouble - The name of the double trainer (e.g., "Ace Duo" for Trainer Class Doubles or "red_blue_double" for NAMED trainer doubles).
   * @param doubleEncounterBgm - The encounter BGM for the double trainer, which can be a TrainerType or a string.
   * @returns {TrainerConfig} - The updated TrainerConfig instance.
   */
  setHasDouble(nameDouble: string, doubleEncounterBgm?: TrainerType | string): TrainerConfig {
    this.hasDouble = true;
    this.nameDouble = nameDouble;
    if (doubleEncounterBgm) {
      this.doubleEncounterBgm = typeof doubleEncounterBgm === "number" ? TrainerType[doubleEncounterBgm].toString().replace(/\_/g, " ").toLowerCase() : doubleEncounterBgm;
    }
    return this;
  }

  /**
   * Sets the trainer type for double battles.
   * @param trainerTypeDouble - The TrainerType of the partner in a double battle.
   * @returns {TrainerConfig} - The updated TrainerConfig instance.
   */
  setDoubleTrainerType(trainerTypeDouble: TrainerType): TrainerConfig {
    this.trainerTypeDouble = trainerTypeDouble;
    this.setDoubleMessages(this.nameDouble);
    return this;
  }

  /**
   * Sets the encounter and victory messages for double trainers.
   * @param nameDouble - The name of the pair (e.g. "red_blue_double").
   */
  setDoubleMessages(nameDouble: string) {
    // Check if there is double battle dialogue for this trainer
    if (doubleBattleDialogue[nameDouble]) {
      // Set encounter and victory messages for double trainers
      this.doubleEncounterMessages = doubleBattleDialogue[nameDouble].encounter;
      this.doubleVictoryMessages = doubleBattleDialogue[nameDouble].victory;
      this.doubleDefeatMessages = doubleBattleDialogue[nameDouble].defeat;
    }
  }

  /**
   * Sets the title for double trainers
   * @param titleDouble - the key for the title in the i18n file. (e.g., "champion_double").
   * @returns {TrainerConfig} - The updated TrainerConfig instance.
   */
  setDoubleTitle(titleDouble: string): TrainerConfig {
    // First check if i18n is initialized
    if (!getIsInitialized()) {
      initI18n();
    }

    // Make the title lowercase and replace spaces with underscores
    titleDouble = titleDouble.toLowerCase().replace(/\s/g, "_");

    // Get the title from the i18n file
    this.titleDouble = i18next.t(`titles:${titleDouble}`);

    return this;
  }

  setHasCharSprite(): TrainerConfig {
    this.hasCharSprite = true;
    return this;
  }

  setDoubleOnly(): TrainerConfig {
    this.doubleOnly = true;
    return this;
  }

  setMoneyMultiplier(moneyMultiplier: number): TrainerConfig {
    this.moneyMultiplier = moneyMultiplier;
    return this;
  }

  setBoss(): TrainerConfig {
    this.isBoss = true;
    return this;
  }

  setStaticParty(): TrainerConfig {
    this.hasStaticParty = true;
    return this;
  }

  setUseSameSeedForAllMembers(): TrainerConfig {
    this.useSameSeedForAllMembers = true;
    return this;
  }

  setMixedBattleBgm(mixedBattleBgm: string): TrainerConfig {
    this.mixedBattleBgm = mixedBattleBgm;
    return this;
  }

  setBattleBgm(battleBgm: string): TrainerConfig {
    this.battleBgm = battleBgm;
    return this;
  }

  setEncounterBgm(encounterBgm: TrainerType | string): TrainerConfig {
    this.encounterBgm = typeof encounterBgm === "number" ? TrainerType[encounterBgm].toString().toLowerCase() : encounterBgm;
    return this;
  }

  setVictoryBgm(victoryBgm: string): TrainerConfig {
    this.victoryBgm = victoryBgm;
    return this;
  }

  setPartyTemplates(...partyTemplates: TrainerPartyTemplate[]): TrainerConfig {
    this.partyTemplates = partyTemplates;
    return this;
  }

  setPartyTemplateFunc(partyTemplateFunc: PartyTemplateFunc): TrainerConfig {
    this.partyTemplateFunc = partyTemplateFunc;
    return this;
  }

  setPartyMemberFunc(slotIndex: integer, partyMemberFunc: PartyMemberFunc): TrainerConfig {
    this.partyMemberFuncs[slotIndex] = partyMemberFunc;
    return this;
  }

  setSpeciesPools(speciesPools: TrainerTierPools | Species[]): TrainerConfig {
    this.speciesPools = (Array.isArray(speciesPools) ? {[TrainerPoolTier.COMMON]: speciesPools} : speciesPools) as unknown as TrainerTierPools;
    return this;
  }

  setSpeciesFilter(speciesFilter: PokemonSpeciesFilter, allowLegendaries?: boolean): TrainerConfig {
    const baseFilter = this.speciesFilter;
    this.speciesFilter = allowLegendaries ? speciesFilter : species => speciesFilter(species) && baseFilter(species);
    return this;
  }

  setSpecialtyTypes(...specialtyTypes: Type[]): TrainerConfig {
    this.specialtyTypes = specialtyTypes;
    return this;
  }

  setGenModifiersFunc(genModifiersFunc: GenModifiersFunc): TrainerConfig {
    this.genModifiersFunc = genModifiersFunc;
    return this;
  }

  setModifierRewardFuncs(...modifierTypeFuncs: (() => ModifierTypeFunc)[]): TrainerConfig {
    this.modifierRewardFuncs = modifierTypeFuncs.map(func => () => {
      const modifierTypeFunc = func();
      const modifierType = modifierTypeFunc();
      modifierType.withIdFromFunc(modifierTypeFunc);
      return modifierType;
    });
    return this;
  }

  /**
     * Initializes the trainer configuration for an evil team leader. Temporarily hardcoding evil leader teams though.
     * @param {Species | Species[]} signatureSpecies - The signature species for the evil team leader.
     * @param {Type[]} specialtyTypes - The specialty types for the evil team Leader.
     * @param boolean whether or not this is the rematch fight
     * @returns {TrainerConfig} - The updated TrainerConfig instance.
     * **/
  initForEvilTeamLeader(title: string, signatureSpecies: (Species | Species[])[], rematch: boolean = false, ...specialtyTypes: Type[]): TrainerConfig {
    if (!getIsInitialized()) {
      initI18n();
    }
    if (rematch) {
      this.setPartyTemplates(trainerPartyTemplates.ELITE_FOUR);
    } else {
      this.setPartyTemplates(trainerPartyTemplates.RIVAL_5);
    }
    signatureSpecies.forEach((speciesPool, s) => {
      if (!Array.isArray(speciesPool)) {
        speciesPool = [speciesPool];
      }
      this.setPartyMemberFunc(-(s + 1), getRandomPartyMemberFunc(speciesPool));
    });
    if (specialtyTypes.length) {
      this.setSpeciesFilter(p => specialtyTypes.find(t => p.isOfType(t)) !== undefined);
      this.setSpecialtyTypes(...specialtyTypes);
    }
    const nameForCall = this.name.toLowerCase().replace(/\s/g, "_");
    this.name = i18next.t(`trainerNames:${nameForCall}`);
    this.setTitle(title);
    this.setMoneyMultiplier(2.25);
    this.setBoss();
    this.setStaticParty();
    this.setBattleBgm("battle_plasma_boss");
    this.setVictoryBgm("victory_team_plasma");

    return this;
  }

  /**
   * Initializes the trainer configuration for a Gym Leader.
   * @param {Species | Species[]} signatureSpecies - The signature species for the Gym Leader.
   * @param {Type[]} specialtyTypes - The specialty types for the Gym Leader.
   * @param isMale - Whether the Gym Leader is Male or Not (for localization of the title).
   * @returns {TrainerConfig} - The updated TrainerConfig instance.
   * **/
  initForGymLeader(signatureSpecies: (Species | Species[])[],isMale:boolean, ...specialtyTypes: Type[]): TrainerConfig {
    // Check if the internationalization (i18n) system is initialized.
    if (!getIsInitialized()) {
      initI18n();
    }

    // Set the function to generate the Gym Leader's party template.
    this.setPartyTemplateFunc(getGymLeaderPartyTemplate);

    // Set up party members with their corresponding species.
    signatureSpecies.forEach((speciesPool, s) => {
      // Ensure speciesPool is an array.
      if (!Array.isArray(speciesPool)) {
        speciesPool = [speciesPool];
      }
      // Set a function to get a random party member from the species pool.
      this.setPartyMemberFunc(-(s + 1), getRandomPartyMemberFunc(speciesPool));
    });

    // If specialty types are provided, set species filter and specialty types.
    if (specialtyTypes.length) {
      this.setSpeciesFilter(p => specialtyTypes.find(t => p.isOfType(t)) !== undefined);
      this.setSpecialtyTypes(...specialtyTypes);
    }

    // Localize the trainer's name by converting it to lowercase and replacing spaces with underscores.
    const nameForCall = this.name.toLowerCase().replace(/\s/g, "_");
    this.name = i18next.t(`trainerNames:${nameForCall}`);

    // Set the title to "gym_leader". (this is the key in the i18n file)
    this.setTitle("gym_leader");
    if (!isMale) {
      this.setTitle("gym_leader_female");
    }

    // Configure various properties for the Gym Leader.
    this.setMoneyMultiplier(2.5);
    this.setBoss();
    this.setStaticParty();
    this.setBattleBgm("battle_unova_gym");
    this.setVictoryBgm("victory_gym");
    this.setGenModifiersFunc(party => {
      const waveIndex = party[0].scene.currentBattle.waveIndex;
      return getRandomTeraModifiers(party, waveIndex >= 100 ? 1 : 0, specialtyTypes.length ? specialtyTypes : null);
    });

    return this;
  }

  /**
   * Initializes the trainer configuration for an Elite Four member.
   * @param {Species | Species[]} signatureSpecies - The signature species for the Elite Four member.
   * @param {Type[]} specialtyTypes - The specialty types for the Elite Four member.
   * @param isMale - Whether the Elite Four Member is Male or Female (for localization of the title).
   * @returns {TrainerConfig} - The updated TrainerConfig instance.
   **/
  initForEliteFour(signatureSpecies: (Species | Species[])[],isMale: boolean, ...specialtyTypes: Type[]): TrainerConfig {
    // Check if the internationalization (i18n) system is initialized.
    if (!getIsInitialized()) {
      initI18n();
    }

    // Set the party templates for the Elite Four.
    this.setPartyTemplates(trainerPartyTemplates.ELITE_FOUR);

    // Set up party members with their corresponding species.
    signatureSpecies.forEach((speciesPool, s) => {
      // Ensure speciesPool is an array.
      if (!Array.isArray(speciesPool)) {
        speciesPool = [speciesPool];
      }
      // Set a function to get a random party member from the species pool.
      this.setPartyMemberFunc(-(s + 1), getRandomPartyMemberFunc(speciesPool));
    });

    // Set species filter and specialty types if provided, otherwise filter by base total.
    if (specialtyTypes.length) {
      this.setSpeciesFilter(p => specialtyTypes.find(t => p.isOfType(t)) && p.baseTotal >= 450);
      this.setSpecialtyTypes(...specialtyTypes);
    } else {
      this.setSpeciesFilter(p => p.baseTotal >= 450);
    }

    // Localize the trainer's name by converting it to lowercase and replacing spaces with underscores.
    const nameForCall = this.name.toLowerCase().replace(/\s/g, "_");
    this.name = i18next.t(`trainerNames:${nameForCall}`);

    // Set the title to "elite_four". (this is the key in the i18n file)
    this.setTitle("elite_four");
    if (!isMale) {
      this.setTitle("elite_four_female");
    }

    // Configure various properties for the Elite Four member.
    this.setMoneyMultiplier(3.25);
    this.setBoss();
    this.setStaticParty();
    this.setBattleBgm("battle_unova_elite");
    this.setVictoryBgm("victory_gym");
    this.setGenModifiersFunc(party => getRandomTeraModifiers(party, 2, specialtyTypes.length ? specialtyTypes : null));

    return this;
  }

  /**
   * Initializes the trainer configuration for a Champion.
   * @param {Species | Species[]} signatureSpecies - The signature species for the Champion.
   * @param isMale - Whether the Champion is Male or Female (for localization of the title).
   * @returns {TrainerConfig} - The updated TrainerConfig instance.
   **/
  initForChampion(signatureSpecies: (Species | Species[])[], isMale: boolean): TrainerConfig {
    // Check if the internationalization (i18n) system is initialized.
    if (!getIsInitialized()) {
      initI18n();
    }

    // Set the party templates for the Champion.
    this.setPartyTemplates(trainerPartyTemplates.CHAMPION);

    // Set up party members with their corresponding species.
    signatureSpecies.forEach((speciesPool, s) => {
      // Ensure speciesPool is an array.
      if (!Array.isArray(speciesPool)) {
        speciesPool = [speciesPool];
      }
      // Set a function to get a random party member from the species pool.
      this.setPartyMemberFunc(-(s + 1), getRandomPartyMemberFunc(speciesPool));
    });

    // Set species filter to only include species with a base total of 470 or higher.
    this.setSpeciesFilter(p => p.baseTotal >= 470);

    // Localize the trainer's name by converting it to lowercase and replacing spaces with underscores.
    const nameForCall = this.name.toLowerCase().replace(/\s/g, "_");
    this.name = i18next.t(`trainerNames:${nameForCall}`);

    // Set the title to "champion". (this is the key in the i18n file)
    this.setTitle("champion");
    if (!isMale) {
      this.setTitle("champion_female");
    }


    // Configure various properties for the Champion.
    this.setMoneyMultiplier(10);
    this.setBoss();
    this.setStaticParty();
    this.setBattleBgm("battle_champion_alder");
    this.setVictoryBgm("victory_champion");
    this.setGenModifiersFunc(party => getRandomTeraModifiers(party, 3));

    return this;
  }

  /**
   * Retrieves the title for the trainer based on the provided trainer slot and variant.
   * @param {TrainerSlot} trainerSlot - The slot to determine which title to use. Defaults to TrainerSlot.NONE.
   * @param {TrainerVariant} variant - The variant of the trainer to determine the specific title.
   * @returns {string} - The title of the trainer.
   **/
  getTitle(trainerSlot: TrainerSlot = TrainerSlot.NONE, variant: TrainerVariant): string {
    const ret = this.name;

    // Check if the variant is double and the name for double exists
    if (!trainerSlot && variant === TrainerVariant.DOUBLE && this.nameDouble) {
      return this.nameDouble;
    }

    // Female variant
    if (this.hasGenders) {
      // If the name is already set
      if (this.nameFemale) {
        // Check if the variant is either female or this is for the partner in a double battle
        if (variant === TrainerVariant.FEMALE || (variant === TrainerVariant.DOUBLE && trainerSlot === TrainerSlot.TRAINER_PARTNER)) {
          return this.nameFemale;
        }
      } else
      // Check if !variant is true, if so return the name, else return the name with _female appended
        if (variant) {
          if (!getIsInitialized()) {
            initI18n();
          }
          // Check if the female version exists in the i18n file
          if (i18next.exists(`trainerClasses:${this.name.toLowerCase()}`)) {
          // If it does, return
            return ret + "_female";
          } else {
          // If it doesn't, we do not do anything and go to the normal return
          // This is to prevent the game from displaying an error if a female version of the trainer does not exist in the localization
          }
        }
    }

    return ret;
  }

  loadAssets(scene: BattleScene, variant: TrainerVariant): Promise<void> {
    return new Promise(resolve => {
      const isDouble = variant === TrainerVariant.DOUBLE;
      const trainerKey = this.getSpriteKey(variant === TrainerVariant.FEMALE, false);
      const partnerTrainerKey = this.getSpriteKey(true,true);
      scene.loadAtlas(trainerKey, "trainer");
      if (isDouble) {
        scene.loadAtlas(partnerTrainerKey, "trainer");
      }
      scene.load.once(Phaser.Loader.Events.COMPLETE, () => {
        const originalWarn = console.warn;
        // Ignore warnings for missing frames, because there will be a lot
        console.warn = () => {
        };
        const frameNames = scene.anims.generateFrameNames(trainerKey, {zeroPad: 4,suffix: ".png",start: 1,end: 128});
        const partnerFrameNames = isDouble
          ? scene.anims.generateFrameNames(partnerTrainerKey, {zeroPad: 4,suffix: ".png",start: 1,end: 128})
          : null;
        console.warn = originalWarn;
        if (!(scene.anims.exists(trainerKey))) {
          scene.anims.create({
            key: trainerKey,
            frames: frameNames,
            frameRate: 24,
            repeat: -1
          });
        }
        if (isDouble && !(scene.anims.exists(partnerTrainerKey))) {
          scene.anims.create({
            key: partnerTrainerKey,
            frames: partnerFrameNames,
            frameRate: 24,
            repeat: -1
          });
        }
        resolve();
      });
      if (!scene.load.isLoading()) {
        scene.load.start();
      }
    });
  }
}

let t = 0;

interface TrainerConfigs {
  [key: integer]: TrainerConfig
}

/**
 * The function to get variable strength grunts
 * @param scene the singleton scene being passed in
 * @returns the correct TrainerPartyTemplate
 */
function getEvilGruntPartyTemplate(scene: BattleScene): TrainerPartyTemplate {
  const waveIndex = scene.currentBattle?.waveIndex;
  if (waveIndex < 40) {
    return trainerPartyTemplates.TWO_AVG;
  } else if (waveIndex < 63) {
    return trainerPartyTemplates.THREE_AVG;
  } else if (waveIndex < 65) {
    return trainerPartyTemplates.TWO_AVG_ONE_STRONG;
  } else if (waveIndex < 112) {
    return trainerPartyTemplates.GYM_LEADER_4; // 3avg 1 strong 1 stronger
  } else {
    return trainerPartyTemplates.GYM_LEADER_5; // 3 avg 2 strong 1 stronger
  }
}

function getWavePartyTemplate(scene: BattleScene, ...templates: TrainerPartyTemplate[]) {
  return templates[Math.min(Math.max(Math.ceil((scene.gameMode.getWaveForDifficulty(scene.currentBattle?.waveIndex || startingWave, true) - 20) / 30), 0), templates.length - 1)];
}

function getGymLeaderPartyTemplate(scene: BattleScene) {
  return getWavePartyTemplate(scene, trainerPartyTemplates.GYM_LEADER_1, trainerPartyTemplates.GYM_LEADER_2, trainerPartyTemplates.GYM_LEADER_3, trainerPartyTemplates.GYM_LEADER_4, trainerPartyTemplates.GYM_LEADER_5);
}

function getRandomPartyMemberFunc(speciesPool: Species[], trainerSlot: TrainerSlot = TrainerSlot.TRAINER, ignoreEvolution: boolean = false, postProcess?: (enemyPokemon: EnemyPokemon) => void): PartyMemberFunc {
  return (scene: BattleScene, level: integer, strength: PartyMemberStrength) => {
    let species = Utils.randSeedItem(speciesPool);
    if (!ignoreEvolution) {
      species = getPokemonSpecies(species).getTrainerSpeciesForLevel(level, true, strength);
    }
    return scene.addEnemyPokemon(getPokemonSpecies(species), level, trainerSlot, undefined, undefined, postProcess);
  };
}

function getSpeciesFilterRandomPartyMemberFunc(speciesFilter: PokemonSpeciesFilter, trainerSlot: TrainerSlot = TrainerSlot.TRAINER, allowLegendaries?: boolean, postProcess?: (EnemyPokemon: EnemyPokemon) => void): PartyMemberFunc {
  const originalSpeciesFilter = speciesFilter;
  speciesFilter = (species: PokemonSpecies) => (allowLegendaries || (!species.legendary && !species.subLegendary && !species.mythical)) && !species.isTrainerForbidden() && originalSpeciesFilter(species);
  return (scene: BattleScene, level: integer, strength: PartyMemberStrength) => {
    const ret = scene.addEnemyPokemon(getPokemonSpecies(scene.randomSpecies(scene.currentBattle.waveIndex, level, false, speciesFilter).getTrainerSpeciesForLevel(level, true, strength)), level, trainerSlot, undefined, undefined, postProcess);
    return ret;
  };
}

function getRandomTeraModifiers(party: EnemyPokemon[], count: integer, types?: Type[]): PersistentModifier[] {
  const ret: PersistentModifier[] = [];
  const partyMemberIndexes = new Array(party.length).fill(null).map((_, i) => i);
  for (let t = 0; t < Math.min(count, party.length); t++) {
    const randomIndex = Utils.randSeedItem(partyMemberIndexes);
    partyMemberIndexes.splice(partyMemberIndexes.indexOf(randomIndex), 1);
    ret.push(modifierTypes.TERA_SHARD().generateType(null, [Utils.randSeedItem(types ? types : party[randomIndex].getTypes())]).withIdFromFunc(modifierTypes.TERA_SHARD).newModifier(party[randomIndex]) as PersistentModifier);
  }
  return ret;
}

type SignatureSpecies = {
  [key in string]: (Species | Species[])[];
};

/*
 * The signature species for each Gym Leader, Elite Four member, and Champion.
 * The key is the trainer type, and the value is an array of Species or Species arrays.
 * This is in a separate const so it can be accessed from other places and not just the trainerConfigs
 */
export const signatureSpecies: SignatureSpecies = {
  BROCK: [Species.GEODUDE, Species.ONIX],
  MISTY: [Species.STARYU, Species.PSYDUCK],
  LT_SURGE: [Species.VOLTORB, Species.PIKACHU, Species.ELECTABUZZ],
  ERIKA: [Species.ODDISH, Species.BELLSPROUT, Species.TANGELA, Species.HOPPIP],
  JANINE: [Species.VENONAT, Species.SPINARAK, Species.ZUBAT],
  SABRINA: [Species.ABRA, Species.MR_MIME, Species.ESPEON],
  BLAINE: [Species.GROWLITHE, Species.PONYTA, Species.MAGMAR],
  GIOVANNI: [Species.SANDILE, Species.MURKROW, Species.NIDORAN_M, Species.NIDORAN_F],
  FALKNER: [Species.PIDGEY, Species.HOOTHOOT, Species.DODUO],
  BUGSY: [Species.SCYTHER, Species.HERACROSS, Species.SHUCKLE, Species.PINSIR],
  WHITNEY: [Species.GIRAFARIG, Species.MILTANK],
  MORTY: [Species.GASTLY, Species.MISDREAVUS, Species.SABLEYE],
  CHUCK: [Species.POLIWRATH, Species.MANKEY],
  JASMINE: [Species.MAGNEMITE, Species.STEELIX],
  PRYCE: [Species.SEEL, Species.SWINUB],
  CLAIR: [Species.DRATINI, Species.HORSEA, Species.GYARADOS],
  ROXANNE: [Species.GEODUDE, Species.NOSEPASS],
  BRAWLY: [Species.MACHOP, Species.MAKUHITA],
  WATTSON: [Species.MAGNEMITE, Species.VOLTORB, Species.ELECTRIKE],
  FLANNERY: [Species.SLUGMA, Species.TORKOAL, Species.NUMEL],
  NORMAN: [Species.SLAKOTH, Species.SPINDA, Species.CHANSEY, Species.KANGASKHAN],
  WINONA: [Species.SWABLU, Species.WINGULL, Species.TROPIUS, Species.SKARMORY],
  TATE: [Species.SOLROCK, Species.NATU, Species.CHIMECHO, Species.GALLADE],
  LIZA: [Species.LUNATONE, Species.SPOINK, Species.BALTOY, Species.GARDEVOIR],
  JUAN: [Species.HORSEA, Species.BARBOACH, Species.SPHEAL, Species.RELICANTH],
  ROARK: [Species.CRANIDOS, Species.LARVITAR, Species.GEODUDE],
  GARDENIA: [Species.ROSELIA, Species.TANGELA, Species.TURTWIG],
  MAYLENE: [Species.LUCARIO, Species.MEDITITE, Species.CHIMCHAR],
  CRASHER_WAKE: [Species.BUIZEL, Species.MAGIKARP, Species.PIPLUP],
  FANTINA: [Species.MISDREAVUS, Species.DRIFLOON, Species.SPIRITOMB],
  BYRON: [Species.SHIELDON, Species.BRONZOR, Species.AGGRON],
  CANDICE: [Species.SNEASEL, Species.SNOVER, Species.SNORUNT],
  VOLKNER: [Species.SHINX, Species.CHINCHOU, Species.ROTOM],
  CILAN: [Species.PANSAGE, Species.COTTONEE, Species.PETILIL],
  CHILI: [Species.PANSEAR, Species.DARUMAKA, Species.HEATMOR],
  CRESS: [Species.PANPOUR, Species.BASCULIN, Species.TYMPOLE],
  CHEREN: [Species.LILLIPUP, Species.MINCCINO, Species.PATRAT],
  LENORA: [Species.KANGASKHAN, Species.DEERLING, Species.AUDINO],
  ROXIE: [Species.VENIPEDE, Species.TRUBBISH, Species.SKORUPI],
  BURGH: [Species.SEWADDLE, Species.SHELMET, Species.KARRABLAST],
  ELESA: [Species.EMOLGA, Species.BLITZLE, Species.JOLTIK],
  CLAY: [Species.DRILBUR, Species.SANDILE, Species.GOLETT],
  SKYLA: [Species.DUCKLETT, Species.WOOBAT, Species.RUFFLET],
  BRYCEN: [Species.CRYOGONAL, Species.VANILLITE, Species.CUBCHOO],
  DRAYDEN: [Species.DRUDDIGON, Species.AXEW, Species.DEINO],
  MARLON: [Species.WAILMER, Species.FRILLISH, Species.TIRTOUGA],
  VIOLA: [Species.SURSKIT, Species.SCATTERBUG],
  GRANT: [Species.AMAURA, Species.TYRUNT],
  KORRINA: [Species.HAWLUCHA, Species.LUCARIO, Species.MIENFOO],
  RAMOS: [Species.SKIDDO, Species.HOPPIP, Species.BELLSPROUT],
  CLEMONT: [Species.HELIOPTILE, Species.MAGNEMITE, Species.EMOLGA],
  VALERIE: [Species.SYLVEON, Species.MAWILE, Species.MR_MIME],
  OLYMPIA: [Species.ESPURR, Species.SIGILYPH, Species.SLOWKING],
  WULFRIC: [Species.BERGMITE, Species.SNOVER, Species.CRYOGONAL],
  MILO: [Species.GOSSIFLEUR, Species.APPLIN, Species.BOUNSWEET],
  NESSA: [Species.CHEWTLE, Species.ARROKUDA, Species.WIMPOD],
  KABU: [Species.SIZZLIPEDE, Species.VULPIX, Species.TORKOAL],
  BEA: [Species.GALAR_FARFETCHD, Species.MACHOP, Species.CLOBBOPUS],
  ALLISTER: [Species.GALAR_YAMASK, Species.GALAR_CORSOLA, Species.GASTLY],
  OPAL: [Species.MILCERY, Species.TOGETIC, Species.GALAR_WEEZING],
  BEDE: [Species.HATENNA, Species.GALAR_PONYTA, Species.GARDEVOIR],
  GORDIE: [Species.ROLYCOLY, Species.STONJOURNER, Species.BINACLE],
  MELONY: [Species.SNOM, Species.GALAR_DARUMAKA, Species.GALAR_MR_MIME],
  PIERS: [Species.GALAR_ZIGZAGOON, Species.SCRAGGY, Species.INKAY],
  MARNIE: [Species.IMPIDIMP, Species.PURRLOIN, Species.MORPEKO],
  RAIHAN: [Species.DURALUDON, Species.TURTONATOR, Species.GOOMY],
  KATY: [Species.NYMBLE, Species.TAROUNTULA, Species.HERACROSS],
  BRASSIUS: [Species.SMOLIV, Species.SHROOMISH, Species.ODDISH],
  IONO: [Species.TADBULB, Species.WATTREL, Species.VOLTORB],
  KOFU: [Species.VELUZA, Species.WIGLETT, Species.WINGULL],
  LARRY: [Species.STARLY, Species.DUNSPARCE, Species.KOMALA],
  RYME: [Species.GREAVARD, Species.SHUPPET, Species.MIMIKYU],
  TULIP: [Species.GIRAFARIG, Species.FLITTLE, Species.RALTS],
  GRUSHA: [Species.CETODDLE, Species.ALOLA_VULPIX, Species.CUBCHOO],
  LORELEI: [Species.JYNX, [Species.SLOWBRO, Species.GALAR_SLOWBRO], Species.LAPRAS, [Species.ALOLA_SANDSLASH, Species.CLOYSTER]],
  BRUNO: [Species.MACHAMP, Species.HITMONCHAN, Species.HITMONLEE, [Species.ALOLA_GOLEM, Species.GOLEM]],
  AGATHA: [Species.GENGAR, [Species.ARBOK, Species.WEEZING], Species.CROBAT, Species.ALOLA_MAROWAK],
  LANCE: [Species.DRAGONITE, Species.GYARADOS, Species.AERODACTYL, Species.ALOLA_EXEGGUTOR],
  WILL: [Species.XATU, Species.JYNX, [Species.SLOWBRO, Species.SLOWKING], Species.EXEGGUTOR],
  KOGA: [[Species.WEEZING, Species.MUK], [Species.VENOMOTH, Species.ARIADOS], Species.CROBAT, Species.TENTACRUEL],
  KAREN: [Species.UMBREON, Species.HONCHKROW, Species.HOUNDOOM, Species.WEAVILE],
  SIDNEY: [[Species.SHIFTRY, Species.CACTURNE], [Species.SHARPEDO, Species.CRAWDAUNT], Species.ABSOL, Species.MIGHTYENA],
  PHOEBE: [Species.SABLEYE, Species.DUSKNOIR, Species.BANETTE, [Species.MISMAGIUS, Species.DRIFBLIM]],
  GLACIA: [Species.GLALIE, Species.WALREIN, Species.FROSLASS, Species.ABOMASNOW],
  DRAKE: [Species.ALTARIA, Species.SALAMENCE, Species.FLYGON, Species.KINGDRA],
  AARON: [[Species.SCIZOR, Species.KLEAVOR], Species.HERACROSS, [Species.VESPIQUEN, Species.YANMEGA], Species.DRAPION],
  BERTHA: [Species.WHISCASH, Species.HIPPOWDON, Species.GLISCOR, Species.RHYPERIOR],
  FLINT: [[Species.FLAREON, Species.RAPIDASH], Species.MAGMORTAR, [Species.STEELIX, Species.LOPUNNY], Species.INFERNAPE],
  LUCIAN: [Species.MR_MIME, Species.GALLADE, Species.BRONZONG, [Species.ALAKAZAM, Species.ESPEON]],
  SHAUNTAL: [Species.COFAGRIGUS, Species.CHANDELURE, Species.GOLURK, Species.JELLICENT],
  MARSHAL: [Species.CONKELDURR, Species.MIENSHAO, Species.THROH, Species.SAWK],
  GRIMSLEY: [Species.LIEPARD, Species.KINGAMBIT, Species.SCRAFTY, Species.KROOKODILE],
  CAITLIN: [Species.MUSHARNA, Species.GOTHITELLE, Species.SIGILYPH, Species.REUNICLUS],
  MALVA: [Species.PYROAR, Species.TORKOAL, Species.CHANDELURE, Species.TALONFLAME],
  SIEBOLD: [Species.CLAWITZER, Species.GYARADOS, Species.BARBARACLE, Species.STARMIE],
  WIKSTROM: [Species.KLEFKI, Species.PROBOPASS, Species.SCIZOR, Species.AEGISLASH],
  DRASNA: [Species.DRAGALGE, Species.DRUDDIGON, Species.ALTARIA, Species.NOIVERN],
  HALA: [Species.HARIYAMA, Species.BEWEAR, Species.CRABOMINABLE, [Species.POLIWRATH, Species.ANNIHILAPE]],
  MOLAYNE: [Species.KLEFKI, Species.MAGNEZONE, Species.METAGROSS, Species.ALOLA_DUGTRIO],
  OLIVIA: [Species.RELICANTH, Species.CARBINK, Species.ALOLA_GOLEM, Species.LYCANROC],
  ACEROLA: [[Species.BANETTE, Species.DRIFBLIM], Species.MIMIKYU, Species.DHELMISE, Species.PALOSSAND],
  KAHILI: [[Species.BRAVIARY, Species.MANDIBUZZ], Species.HAWLUCHA, Species.ORICORIO, Species.TOUCANNON],
  MARNIE_ELITE: [Species.MORPEKO, Species.LIEPARD, [Species.TOXICROAK, Species.SCRAFTY], Species.GRIMMSNARL],
  NESSA_ELITE: [Species.GOLISOPOD, [Species.PELIPPER, Species.QUAGSIRE], Species.TOXAPEX, Species.DREDNAW],
  BEA_ELITE: [Species.HAWLUCHA, [Species.GRAPPLOCT, Species.SIRFETCHD], Species.FALINKS, Species.MACHAMP],
  ALLISTER_ELITE:[Species.DUSKNOIR, [Species.POLTEAGEIST, Species.RUNERIGUS], Species.CURSOLA, Species.GENGAR],
  RAIHAN_ELITE: [Species.GOODRA, [Species.TORKOAL, Species.TURTONATOR], Species.FLYGON, Species.ARCHALUDON],
  RIKA: [Species.WHISCASH, [Species.DONPHAN, Species.DUGTRIO], Species.CAMERUPT, Species.CLODSIRE],
  POPPY: [Species.COPPERAJAH, Species.BRONZONG, Species.CORVIKNIGHT, Species.TINKATON],
  LARRY_ELITE: [Species.STARAPTOR, Species.FLAMIGO, Species.ALTARIA, Species.TROPIUS],
  HASSEL: [Species.NOIVERN, [Species.FLAPPLE, Species.APPLETUN], Species.DRAGALGE, Species.BAXCALIBUR],
  CRISPIN: [Species.TALONFLAME, Species.CAMERUPT, Species.MAGMORTAR, Species.BLAZIKEN],
  AMARYS: [Species.SKARMORY, Species.EMPOLEON, Species.SCIZOR, Species.METAGROSS],
  LACEY: [Species.EXCADRILL, Species.PRIMARINA, [Species.ALCREMIE, Species.GRANBULL], Species.WHIMSICOTT],
  DRAYTON: [Species.DRAGONITE, Species.ARCHALUDON, Species.HAXORUS, Species.SCEPTILE],
  BLUE: [[Species.GYARADOS, Species.EXEGGUTOR, Species.ARCANINE], Species.HO_OH, [Species.RHYPERIOR, Species.MAGNEZONE]], // Alakazam lead, Mega Pidgeot
  RED: [Species.LUGIA, Species.SNORLAX, [Species.ESPEON, Species.UMBREON, Species.SYLVEON]], // GMax Pikachu lead, Mega gen 1 starter
  LANCE_CHAMPION: [Species.DRAGONITE, Species.KINGDRA, Species.ALOLA_EXEGGUTOR], // Aerodactyl lead, Mega Latias/Latios
  STEVEN: [Species.AGGRON, [Species.ARMALDO, Species.CRADILY], Species.DIALGA], // Skarmory lead, Mega Metagross
  WALLACE: [Species.MILOTIC, Species.PALKIA, Species.LUDICOLO], // Pelipper lead, Mega Swampert
  CYNTHIA: [Species.GIRATINA, Species.LUCARIO, Species.TOGEKISS], // Spiritomb lead, Mega Garchomp
  ALDER: [Species.VOLCARONA, Species.ZEKROM, [Species.ACCELGOR, Species.ESCAVALIER], Species.KELDEO], // Bouffalant/Braviary lead
  IRIS: [Species.HAXORUS, Species.RESHIRAM, Species.ARCHEOPS], // Druddigon lead, Gmax Lapras
  DIANTHA: [Species.HAWLUCHA, Species.XERNEAS, Species.GOODRA], // Gourgeist lead, Mega Gardevoir
  HAU: [[Species.SOLGALEO, Species.LUNALA], Species.NOIVERN, [Species.DECIDUEYE, Species.INCINEROAR, Species.PRIMARINA], [Species.TAPU_BULU, Species.TAPU_FINI, Species.TAPU_KOKO, Species.TAPU_LELE]], // Alola Raichu lead
  LEON: [Species.DRAGAPULT, [Species.ZACIAN, Species.ZAMAZENTA], Species.AEGISLASH], // Rillaboom/Cinderace/Inteleon lead, GMax Charizard
  GEETA: [Species.MIRAIDON, [Species.ESPATHRA, Species.VELUZA], [Species.AVALUGG, Species.HISUI_AVALUGG], Species.KINGAMBIT], // Glimmora lead
  NEMONA: [Species.KORAIDON, Species.PAWMOT, [Species.DUDUNSPARCE, Species.ORTHWORM], [Species.MEOWSCARADA, Species.SKELEDIRGE, Species.QUAQUAVAL]], // Lycanroc lead
  KIERAN: [[Species.GRIMMSNARL, Species.INCINEROAR, Species.PORYGON_Z], Species.OGERPON, Species.TERAPAGOS, Species.HYDRAPPLE], // Poliwrath/Politoed lead
};

export const trainerConfigs: TrainerConfigs = {
  [TrainerType.UNKNOWN]: new TrainerConfig(0).setHasGenders(),
  [TrainerType.ACE_TRAINER]: new TrainerConfig(++t).setHasGenders("Ace Trainer Female").setHasDouble("Ace Duo").setMoneyMultiplier(2.25).setEncounterBgm(TrainerType.ACE_TRAINER)
    .setPartyTemplateFunc(scene => getWavePartyTemplate(scene, trainerPartyTemplates.THREE_WEAK_BALANCED, trainerPartyTemplates.FOUR_WEAK_BALANCED, trainerPartyTemplates.FIVE_WEAK_BALANCED, trainerPartyTemplates.SIX_WEAK_BALANCED)),
  [TrainerType.ARTIST]: new TrainerConfig(++t).setEncounterBgm(TrainerType.RICH).setPartyTemplates(trainerPartyTemplates.ONE_STRONG, trainerPartyTemplates.TWO_AVG, trainerPartyTemplates.THREE_AVG)
    .setSpeciesPools([Species.SMEARGLE]),
  [TrainerType.BACKERS]: new TrainerConfig(++t).setHasGenders("Backers").setDoubleOnly().setEncounterBgm(TrainerType.CYCLIST),
  [TrainerType.BACKPACKER]: new TrainerConfig(++t).setHasGenders("Backpacker Female").setHasDouble("Backpackers").setSpeciesFilter(s => s.isOfType(Type.FLYING) || s.isOfType(Type.ROCK)).setEncounterBgm(TrainerType.BACKPACKER)
    .setPartyTemplates(trainerPartyTemplates.ONE_STRONG, trainerPartyTemplates.ONE_WEAK_ONE_STRONG, trainerPartyTemplates.ONE_AVG_ONE_STRONG)
    .setSpeciesPools({
      [TrainerPoolTier.COMMON]: [Species.RHYHORN, Species.AIPOM, Species.MAKUHITA, Species.MAWILE, Species.NUMEL, Species.LILLIPUP, Species.SANDILE, Species.WOOLOO],
      [TrainerPoolTier.UNCOMMON]: [Species.GIRAFARIG, Species.ZANGOOSE, Species.SEVIPER, Species.CUBCHOO, Species.PANCHAM, Species.SKIDDO, Species.MUDBRAY],
      [TrainerPoolTier.RARE]: [Species.TAUROS, Species.STANTLER, Species.DARUMAKA, Species.BOUFFALANT, Species.DEERLING, Species.IMPIDIMP],
      [TrainerPoolTier.SUPER_RARE]: [Species.GALAR_DARUMAKA, Species.TEDDIURSA]
    }),
  [TrainerType.BAKER]: new TrainerConfig(++t).setEncounterBgm(TrainerType.CLERK).setMoneyMultiplier(1.35).setSpeciesFilter(s => s.isOfType(Type.GRASS) || s.isOfType(Type.FIRE)),
  [TrainerType.BEAUTY]: new TrainerConfig(++t).setMoneyMultiplier(1.55).setEncounterBgm(TrainerType.PARASOL_LADY),
  [TrainerType.BIKER]: new TrainerConfig(++t).setMoneyMultiplier(1.4).setEncounterBgm(TrainerType.ROUGHNECK).setSpeciesFilter(s => s.isOfType(Type.POISON)),
  [TrainerType.BLACK_BELT]: new TrainerConfig(++t).setHasGenders("Battle Girl", TrainerType.PSYCHIC).setHasDouble("Crush Kin").setEncounterBgm(TrainerType.ROUGHNECK).setSpecialtyTypes(Type.FIGHTING)
    .setPartyTemplates(trainerPartyTemplates.TWO_WEAK_ONE_AVG, trainerPartyTemplates.TWO_WEAK_ONE_AVG, trainerPartyTemplates.TWO_AVG, trainerPartyTemplates.TWO_AVG, trainerPartyTemplates.TWO_WEAK_ONE_STRONG, trainerPartyTemplates.THREE_AVG, trainerPartyTemplates.TWO_AVG_ONE_STRONG)
    .setSpeciesPools({
      [TrainerPoolTier.COMMON]: [Species.NIDORAN_F, Species.NIDORAN_M, Species.MACHOP, Species.MAKUHITA, Species.MEDITITE, Species.CROAGUNK, Species.TIMBURR],
      [TrainerPoolTier.UNCOMMON]: [Species.MANKEY, Species.POLIWRATH, Species.TYROGUE, Species.BRELOOM, Species.SCRAGGY, Species.MIENFOO, Species.PANCHAM, Species.STUFFUL, Species.CRABRAWLER],
      [TrainerPoolTier.RARE]: [Species.HERACROSS, Species.RIOLU, Species.THROH, Species.SAWK, Species.PASSIMIAN, Species.CLOBBOPUS],
      [TrainerPoolTier.SUPER_RARE]: [Species.HITMONTOP, Species.INFERNAPE, Species.GALLADE, Species.HAWLUCHA, Species.HAKAMO_O],
      [TrainerPoolTier.ULTRA_RARE]: [Species.KUBFU]
    }),
  [TrainerType.BREEDER]: new TrainerConfig(++t).setMoneyMultiplier(1.325).setEncounterBgm(TrainerType.POKEFAN).setHasGenders("Breeder Female").setHasDouble("Breeders")
    .setPartyTemplateFunc(scene => getWavePartyTemplate(scene, trainerPartyTemplates.FOUR_WEAKER, trainerPartyTemplates.FIVE_WEAKER, trainerPartyTemplates.SIX_WEAKER))
    .setSpeciesFilter(s => s.baseTotal < 450),
  [TrainerType.CLERK]: new TrainerConfig(++t).setHasGenders("Clerk Female").setHasDouble("Colleagues").setEncounterBgm(TrainerType.CLERK)
    .setPartyTemplates(trainerPartyTemplates.TWO_WEAK, trainerPartyTemplates.THREE_WEAK, trainerPartyTemplates.ONE_AVG, trainerPartyTemplates.TWO_AVG, trainerPartyTemplates.TWO_WEAK_ONE_AVG)
    .setSpeciesPools({
      [TrainerPoolTier.COMMON]: [Species.MEOWTH, Species.PSYDUCK, Species.BUDEW, Species.PIDOVE, Species.CINCCINO, Species.LITLEO],
      [TrainerPoolTier.UNCOMMON]: [Species.JIGGLYPUFF, Species.MAGNEMITE, Species.MARILL, Species.COTTONEE, Species.SKIDDO],
      [TrainerPoolTier.RARE]: [Species.BUIZEL, Species.SNEASEL, Species.KLEFKI, Species.INDEEDEE]
    }),
  [TrainerType.CYCLIST]: new TrainerConfig(++t).setMoneyMultiplier(1.3).setHasGenders("Cyclist Female").setHasDouble("Cyclists").setEncounterBgm(TrainerType.CYCLIST)
    .setPartyTemplates(trainerPartyTemplates.TWO_WEAK, trainerPartyTemplates.ONE_AVG)
    .setSpeciesPools({
      [TrainerPoolTier.COMMON]: [Species.PICHU, Species.STARLY, Species.TAILLOW, Species.BOLTUND],
      [TrainerPoolTier.UNCOMMON]: [Species.DODUO, Species.ELECTRIKE, Species.BLITZLE, Species.WATTREL],
      [TrainerPoolTier.RARE]: [Species.YANMA, Species.NINJASK, Species.WHIRLIPEDE, Species.EMOLGA],
      [TrainerPoolTier.SUPER_RARE]: [Species.ACCELGOR, Species.DREEPY]
    }),
  [TrainerType.DANCER]: new TrainerConfig(++t).setMoneyMultiplier(1.55).setEncounterBgm(TrainerType.CYCLIST)
    .setPartyTemplates(trainerPartyTemplates.TWO_WEAK, trainerPartyTemplates.ONE_AVG, trainerPartyTemplates.TWO_AVG, trainerPartyTemplates.TWO_WEAK_SAME_TWO_WEAK_SAME)
    .setSpeciesPools({
      [TrainerPoolTier.COMMON]: [Species.RALTS, Species.SPOINK, Species.LOTAD, Species.BUDEW],
      [TrainerPoolTier.UNCOMMON]: [Species.SPINDA, Species.SWABLU, Species.MARACTUS,],
      [TrainerPoolTier.RARE]: [Species.BELLOSSOM, Species.HITMONTOP, Species.MIME_JR, Species.ORICORIO],
      [TrainerPoolTier.SUPER_RARE]: [Species.POPPLIO]
    }),
  [TrainerType.DEPOT_AGENT]: new TrainerConfig(++t).setMoneyMultiplier(1.45).setEncounterBgm(TrainerType.CLERK),
  [TrainerType.DOCTOR]: new TrainerConfig(++t).setHasGenders("Nurse", "lass").setHasDouble("Medical Team").setMoneyMultiplier(3).setEncounterBgm(TrainerType.CLERK)
    .setSpeciesFilter(s => !!s.getLevelMoves().find(plm => plm[1] === Moves.HEAL_PULSE)),
  [TrainerType.FIREBREATHER]: new TrainerConfig(++t).setMoneyMultiplier(1.4).setEncounterBgm(TrainerType.ROUGHNECK)
    .setSpeciesFilter(s => !!s.getLevelMoves().find(plm => plm[1] === Moves.SMOG) || s.isOfType(Type.FIRE)),
  [TrainerType.FISHERMAN]: new TrainerConfig(++t).setMoneyMultiplier(1.25).setEncounterBgm(TrainerType.BACKPACKER).setSpecialtyTypes(Type.WATER)
    .setPartyTemplates(trainerPartyTemplates.TWO_WEAK_SAME_ONE_AVG, trainerPartyTemplates.ONE_AVG, trainerPartyTemplates.THREE_WEAK_SAME, trainerPartyTemplates.ONE_STRONG, trainerPartyTemplates.SIX_WEAKER)
    .setSpeciesPools({
      [TrainerPoolTier.COMMON]: [Species.TENTACOOL, Species.MAGIKARP, Species.GOLDEEN, Species.STARYU, Species.REMORAID, Species.SKRELP, Species.CLAUNCHER, Species.ARROKUDA],
      [TrainerPoolTier.UNCOMMON]: [Species.POLIWAG, Species.SHELLDER, Species.KRABBY, Species.HORSEA, Species.CARVANHA, Species.BARBOACH, Species.CORPHISH, Species.FINNEON, Species.TYMPOLE, Species.BASCULIN, Species.FRILLISH, Species.INKAY],
      [TrainerPoolTier.RARE]: [Species.CHINCHOU, Species.CORSOLA, Species.WAILMER, Species.BARBOACH, Species.CLAMPERL, Species.LUVDISC, Species.MANTYKE, Species.ALOMOMOLA, Species.TATSUGIRI, Species.VELUZA],
      [TrainerPoolTier.SUPER_RARE]: [Species.LAPRAS, Species.FEEBAS, Species.RELICANTH, Species.DONDOZO]
    }),
  [TrainerType.GUITARIST]: new TrainerConfig(++t).setMoneyMultiplier(1.2).setEncounterBgm(TrainerType.ROUGHNECK).setSpecialtyTypes(Type.ELECTRIC).setSpeciesFilter(s => s.isOfType(Type.ELECTRIC)),
  [TrainerType.HARLEQUIN]: new TrainerConfig(++t).setEncounterBgm(TrainerType.PSYCHIC).setSpeciesFilter(s => tmSpecies[Moves.TRICK_ROOM].indexOf(s.speciesId) > -1),
  [TrainerType.HIKER]: new TrainerConfig(++t).setEncounterBgm(TrainerType.BACKPACKER)
    .setPartyTemplates(trainerPartyTemplates.TWO_AVG_SAME_ONE_AVG, trainerPartyTemplates.TWO_AVG_SAME_ONE_STRONG, trainerPartyTemplates.TWO_AVG, trainerPartyTemplates.FOUR_WEAK, trainerPartyTemplates.ONE_STRONG)
    .setSpeciesPools({
      [TrainerPoolTier.COMMON]: [Species.SANDSHREW, Species.DIGLETT, Species.GEODUDE, Species.MACHOP, Species.ARON, Species.ROGGENROLA, Species.DRILBUR, Species.NACLI],
      [TrainerPoolTier.UNCOMMON]: [Species.ZUBAT, Species.RHYHORN, Species.ONIX, Species.CUBONE, Species.WOOBAT, Species.SWINUB, Species.NOSEPASS, Species.HIPPOPOTAS, Species.DWEBBLE, Species.KLAWF, Species.TOEDSCOOL],
      [TrainerPoolTier.RARE]: [Species.TORKOAL, Species.TRAPINCH, Species.BARBOACH, Species.GOLETT, Species.ALOLA_DIGLETT, Species.ALOLA_GEODUDE, Species.GALAR_STUNFISK, Species.PALDEA_WOOPER],
      [TrainerPoolTier.SUPER_RARE]: [Species.MAGBY, Species.LARVITAR]
    }),
  [TrainerType.HOOLIGANS]: new TrainerConfig(++t).setDoubleOnly().setEncounterBgm(TrainerType.ROUGHNECK).setSpeciesFilter(s => s.isOfType(Type.POISON) || s.isOfType(Type.DARK)),
  [TrainerType.HOOPSTER]: new TrainerConfig(++t).setMoneyMultiplier(1.2).setEncounterBgm(TrainerType.CYCLIST),
  [TrainerType.INFIELDER]: new TrainerConfig(++t).setMoneyMultiplier(1.2).setEncounterBgm(TrainerType.CYCLIST),
  [TrainerType.JANITOR]: new TrainerConfig(++t).setMoneyMultiplier(1.1).setEncounterBgm(TrainerType.CLERK),
  [TrainerType.LINEBACKER]: new TrainerConfig(++t).setMoneyMultiplier(1.2).setEncounterBgm(TrainerType.CYCLIST),
  [TrainerType.MAID]: new TrainerConfig(++t).setMoneyMultiplier(1.6).setEncounterBgm(TrainerType.RICH),
  [TrainerType.MUSICIAN]: new TrainerConfig(++t).setEncounterBgm(TrainerType.ROUGHNECK).setSpeciesFilter(s => !!s.getLevelMoves().find(plm => plm[1] === Moves.SING)),
  [TrainerType.HEX_MANIAC]: new TrainerConfig(++t).setMoneyMultiplier(1.5).setEncounterBgm(TrainerType.PSYCHIC)
    .setPartyTemplates(trainerPartyTemplates.TWO_AVG, trainerPartyTemplates.ONE_AVG_ONE_STRONG, trainerPartyTemplates.TWO_AVG_SAME_ONE_AVG, trainerPartyTemplates.THREE_AVG, trainerPartyTemplates.TWO_STRONG)
    .setSpeciesFilter(s => s.isOfType(Type.GHOST)),
  [TrainerType.NURSERY_AIDE]: new TrainerConfig(++t).setMoneyMultiplier(1.3).setEncounterBgm("lass"),
  [TrainerType.OFFICER]: new TrainerConfig(++t).setMoneyMultiplier(1.55).setEncounterBgm(TrainerType.CLERK)
    .setPartyTemplates(trainerPartyTemplates.ONE_AVG, trainerPartyTemplates.ONE_STRONG, trainerPartyTemplates.TWO_AVG, trainerPartyTemplates.TWO_WEAK_SAME_ONE_AVG)
    .setSpeciesPools({
      [TrainerPoolTier.COMMON]: [Species.VULPIX, Species.GROWLITHE, Species.SNUBBULL, Species.POOCHYENA, Species.ELECTRIKE, Species.LILLIPUP, Species.YAMPER, Species.FIDOUGH],
      [TrainerPoolTier.UNCOMMON]: [Species.HOUNDOUR, Species.ROCKRUFF, Species.MASCHIFF],
      [TrainerPoolTier.RARE]: [Species.JOLTEON, Species.RIOLU],
      [TrainerPoolTier.SUPER_RARE]: [],
      [TrainerPoolTier.ULTRA_RARE]: [Species.ENTEI, Species.SUICUNE, Species.RAIKOU]
    }),
  [TrainerType.PARASOL_LADY]: new TrainerConfig(++t).setMoneyMultiplier(1.55).setEncounterBgm(TrainerType.PARASOL_LADY).setSpeciesFilter(s => s.isOfType(Type.WATER)),
  [TrainerType.PILOT]: new TrainerConfig(++t).setEncounterBgm(TrainerType.CLERK).setSpeciesFilter(s => tmSpecies[Moves.FLY].indexOf(s.speciesId) > -1),
  [TrainerType.POKEFAN]: new TrainerConfig(++t).setMoneyMultiplier(1.4).setName("PokéFan").setHasGenders("PokéFan Female").setHasDouble("PokéFan Family").setEncounterBgm(TrainerType.POKEFAN)
    .setPartyTemplates(trainerPartyTemplates.SIX_WEAKER, trainerPartyTemplates.FOUR_WEAK, trainerPartyTemplates.TWO_AVG, trainerPartyTemplates.ONE_STRONG, trainerPartyTemplates.FOUR_WEAK_SAME, trainerPartyTemplates.FIVE_WEAK, trainerPartyTemplates.SIX_WEAKER_SAME),
  [TrainerType.PRESCHOOLER]: new TrainerConfig(++t).setMoneyMultiplier(0.2).setEncounterBgm(TrainerType.YOUNGSTER).setHasGenders("Preschooler Female", "lass").setHasDouble("Preschoolers")
    .setPartyTemplates(trainerPartyTemplates.THREE_WEAK, trainerPartyTemplates.FOUR_WEAKER, trainerPartyTemplates.TWO_WEAK_SAME_ONE_AVG, trainerPartyTemplates.FIVE_WEAKER)
    .setSpeciesPools({
      [TrainerPoolTier.COMMON]: [Species.CATERPIE, Species.PICHU, Species.SANDSHREW, Species.LEDYBA, Species.BUDEW, Species.BURMY, Species.WOOLOO, Species.PAWMI, Species.SMOLIV],
      [TrainerPoolTier.UNCOMMON]: [Species.EEVEE, Species.CLEFFA, Species.IGGLYBUFF, Species.SWINUB, Species.WOOPER, Species.DRIFLOON, Species.DEDENNE, Species.STUFFUL],
      [TrainerPoolTier.RARE]: [Species.RALTS, Species.RIOLU, Species.JOLTIK, Species.TANDEMAUS],
      [TrainerPoolTier.SUPER_RARE]: [Species.DARUMAKA, Species.TINKATINK],
    }),
  [TrainerType.PSYCHIC]: new TrainerConfig(++t).setHasGenders("Psychic Female").setHasDouble("Psychics").setMoneyMultiplier(1.4).setEncounterBgm(TrainerType.PSYCHIC)
    .setPartyTemplates(trainerPartyTemplates.TWO_WEAK, trainerPartyTemplates.TWO_AVG, trainerPartyTemplates.TWO_WEAK_SAME_ONE_AVG, trainerPartyTemplates.TWO_WEAK_SAME_TWO_WEAK_SAME, trainerPartyTemplates.ONE_STRONGER)
    .setSpeciesPools({
      [TrainerPoolTier.COMMON]: [Species.ABRA, Species.DROWZEE, Species.RALTS, Species.SPOINK, Species.GOTHITA, Species.SOLOSIS, Species.BLIPBUG, Species.ESPURR, Species.HATENNA],
      [TrainerPoolTier.UNCOMMON]: [Species.MIME_JR, Species.EXEGGCUTE, Species.MEDITITE, Species.NATU, Species.EXEGGCUTE, Species.WOOBAT, Species.INKAY, Species.ORANGURU],
      [TrainerPoolTier.RARE]: [Species.ELGYEM, Species.SIGILYPH, Species.BALTOY, Species.GIRAFARIG, Species.MEOWSTIC],
      [TrainerPoolTier.SUPER_RARE]: [Species.BELDUM, Species.ESPEON, Species.STANTLER],
    }),
  [TrainerType.RANGER]: new TrainerConfig(++t).setMoneyMultiplier(1.4).setName("Pokémon Ranger").setEncounterBgm(TrainerType.BACKPACKER).setHasGenders("Pokémon Ranger Female").setHasDouble("Pokémon Rangers")
    .setSpeciesPools({
      [TrainerPoolTier.COMMON]: [Species.PICHU, Species.GROWLITHE, Species.PONYTA, Species.ZIGZAGOON, Species.SEEDOT, Species.BIDOOF, Species.RIOLU, Species.SEWADDLE, Species.SKIDDO, Species.SALANDIT, Species.YAMPER],
      [TrainerPoolTier.UNCOMMON]: [Species.AZURILL, Species.TAUROS, Species.MAREEP, Species.FARFETCHD, Species.TEDDIURSA, Species.SHROOMISH, Species.ELECTRIKE, Species.BUDEW, Species.BUIZEL, Species.MUDBRAY, Species.STUFFUL],
      [TrainerPoolTier.RARE]: [Species.EEVEE, Species.SCYTHER, Species.KANGASKHAN, Species.RALTS, Species.MUNCHLAX, Species.ZORUA, Species.PALDEA_TAUROS, Species.TINKATINK, Species.CYCLIZAR, Species.FLAMIGO],
      [TrainerPoolTier.SUPER_RARE]: [Species.LARVESTA],
    }),
  [TrainerType.RICH]: new TrainerConfig(++t).setMoneyMultiplier(5).setName("Gentleman").setHasGenders("Madame").setHasDouble("Rich Couple"),
  [TrainerType.RICH_KID]: new TrainerConfig(++t).setMoneyMultiplier(3.75).setName("Rich Boy").setHasGenders("Lady").setHasDouble("Rich Kids").setEncounterBgm(TrainerType.RICH),
  [TrainerType.ROUGHNECK]: new TrainerConfig(++t).setMoneyMultiplier(1.4).setEncounterBgm(TrainerType.ROUGHNECK).setSpeciesFilter(s => s.isOfType(Type.DARK)),
  [TrainerType.SAILOR]: new TrainerConfig(++t).setMoneyMultiplier(1.4).setEncounterBgm(TrainerType.BACKPACKER).setSpeciesFilter(s => s.isOfType(Type.WATER) || s.isOfType(Type.FIGHTING)),
  [TrainerType.SCIENTIST]: new TrainerConfig(++t).setHasGenders("Scientist Female").setHasDouble("Scientists").setMoneyMultiplier(1.7).setEncounterBgm(TrainerType.SCIENTIST)
    .setSpeciesPools({
      [TrainerPoolTier.COMMON]: [Species.MAGNEMITE, Species.GRIMER, Species.DROWZEE, Species.VOLTORB, Species.KOFFING],
      [TrainerPoolTier.UNCOMMON]: [Species.BALTOY, Species.BRONZOR, Species.FERROSEED, Species.KLINK, Species.CHARJABUG, Species.BLIPBUG, Species.HELIOPTILE],
      [TrainerPoolTier.RARE]: [Species.ABRA, Species.DITTO, Species.PORYGON, Species.ELEKID, Species.SOLOSIS, Species.GALAR_WEEZING],
      [TrainerPoolTier.SUPER_RARE]: [Species.OMANYTE, Species.KABUTO, Species.AERODACTYL, Species.LILEEP, Species.ANORITH, Species.CRANIDOS, Species.SHIELDON, Species.TIRTOUGA, Species.ARCHEN, Species.ARCTOVISH, Species.ARCTOZOLT, Species.DRACOVISH, Species.DRACOZOLT],
      [TrainerPoolTier.ULTRA_RARE]: [Species.ROTOM, Species.MELTAN]
    }),
  [TrainerType.SMASHER]: new TrainerConfig(++t).setMoneyMultiplier(1.2).setEncounterBgm(TrainerType.CYCLIST),
  [TrainerType.SNOW_WORKER]: new TrainerConfig(++t).setName("Worker").setHasGenders("Worker Female").setHasDouble("Workers").setMoneyMultiplier(1.7).setEncounterBgm(TrainerType.CLERK).setSpeciesFilter(s => s.isOfType(Type.ICE) || s.isOfType(Type.STEEL)),
  [TrainerType.STRIKER]: new TrainerConfig(++t).setMoneyMultiplier(1.2).setEncounterBgm(TrainerType.CYCLIST),
  [TrainerType.SCHOOL_KID]: new TrainerConfig(++t).setMoneyMultiplier(0.75).setEncounterBgm(TrainerType.YOUNGSTER).setHasGenders("School Kid Female", "lass").setHasDouble("School Kids")
    .setSpeciesPools({
      [TrainerPoolTier.COMMON]: [Species.ODDISH, Species.EXEGGCUTE, Species.TEDDIURSA, Species.WURMPLE, Species.RALTS, Species.SHROOMISH, Species.FLETCHLING],
      [TrainerPoolTier.UNCOMMON]: [Species.VOLTORB, Species.WHISMUR, Species.MEDITITE, Species.MIME_JR, Species.NYMBLE],
      [TrainerPoolTier.RARE]: [Species.TANGELA, Species.EEVEE, Species.YANMA],
      [TrainerPoolTier.SUPER_RARE]: [Species.TADBULB]
    }),
  [TrainerType.SWIMMER]: new TrainerConfig(++t).setMoneyMultiplier(1.3).setEncounterBgm(TrainerType.PARASOL_LADY).setHasGenders("Swimmer Female").setHasDouble("Swimmers").setSpecialtyTypes(Type.WATER).setSpeciesFilter(s => s.isOfType(Type.WATER)),
  [TrainerType.TWINS]: new TrainerConfig(++t).setDoubleOnly().setMoneyMultiplier(0.65).setUseSameSeedForAllMembers()
    .setPartyTemplateFunc(scene => getWavePartyTemplate(scene, trainerPartyTemplates.TWO_WEAK, trainerPartyTemplates.TWO_AVG, trainerPartyTemplates.TWO_STRONG))
    .setPartyMemberFunc(0, getRandomPartyMemberFunc([Species.PLUSLE, Species.VOLBEAT, Species.PACHIRISU, Species.SILCOON, Species.METAPOD, Species.IGGLYBUFF, Species.PETILIL, Species.EEVEE]))
    .setPartyMemberFunc(1, getRandomPartyMemberFunc([Species.MINUN, Species.ILLUMISE, Species.EMOLGA, Species.CASCOON, Species.KAKUNA, Species.CLEFFA, Species.COTTONEE, Species.EEVEE], TrainerSlot.TRAINER_PARTNER))
    .setEncounterBgm(TrainerType.TWINS),
  [TrainerType.VETERAN]: new TrainerConfig(++t).setHasGenders("Veteran Female").setHasDouble("Veteran Duo").setMoneyMultiplier(2.5).setEncounterBgm(TrainerType.ACE_TRAINER).setSpeciesFilter(s => s.isOfType(Type.DRAGON)),
  [TrainerType.WAITER]: new TrainerConfig(++t).setHasGenders("Waitress").setHasDouble("Restaurant Staff").setMoneyMultiplier(1.5).setEncounterBgm(TrainerType.CLERK)
    .setSpeciesPools({
      [TrainerPoolTier.COMMON]: [Species.CLEFFA, Species.CHATOT, Species.PANSAGE, Species.PANSEAR, Species.PANPOUR, Species.MINCCINO],
      [TrainerPoolTier.UNCOMMON]: [Species.TROPIUS, Species.PETILIL, Species.BOUNSWEET, Species.INDEEDEE],
      [TrainerPoolTier.RARE]: [Species.APPLIN, Species.SINISTEA, Species.POLTCHAGEIST]
    }),
  [TrainerType.WORKER]: new TrainerConfig(++t).setHasGenders("Worker Female").setHasDouble("Workers").setEncounterBgm(TrainerType.CLERK).setMoneyMultiplier(1.7).setSpeciesFilter(s => s.isOfType(Type.ROCK) || s.isOfType(Type.STEEL)),
  [TrainerType.YOUNGSTER]: new TrainerConfig(++t).setMoneyMultiplier(0.5).setEncounterBgm(TrainerType.YOUNGSTER).setHasGenders("Lass", "lass").setHasDouble("Beginners").setPartyTemplates(trainerPartyTemplates.TWO_WEAKER)
    .setSpeciesPools(
      [Species.CATERPIE, Species.WEEDLE, Species.RATTATA, Species.SENTRET, Species.POOCHYENA, Species.ZIGZAGOON, Species.WURMPLE, Species.BIDOOF, Species.PATRAT, Species.LILLIPUP]
    ),
  [TrainerType.ROCKET_GRUNT]: new TrainerConfig(++t).setHasGenders("Rocket Grunt Female").setHasDouble("Rocket Grunts").setMoneyMultiplier(1.0).setEncounterBgm(TrainerType.PLASMA_GRUNT).setBattleBgm("battle_plasma_grunt").setMixedBattleBgm("battle_rocket_grunt").setVictoryBgm("victory_team_plasma").setPartyTemplateFunc(scene => getEvilGruntPartyTemplate(scene))
    .setSpeciesPools({
      [TrainerPoolTier.COMMON]: [ Species.WEEDLE, Species.RATTATA, Species.EKANS, Species.SANDSHREW, Species.ZUBAT, Species.GEODUDE, Species.KOFFING, Species.GRIMER, Species.ODDISH],
      [TrainerPoolTier.UNCOMMON]: [ Species.GYARADOS, Species.TAUROS, Species.SCYTHER, Species.CUBONE, Species.GROWLITHE, Species.MURKROW, Species.GASTLY, Species.EXEGGCUTE, Species.VOLTORB],
      [TrainerPoolTier.RARE]: [Species.PORYGON, Species.ALOLA_RATTATA, Species.ALOLA_SANDSHREW, Species.ALOLA_MEOWTH, Species.ALOLA_GRIMER, Species.ALOLA_GEODUDE],
      [TrainerPoolTier.SUPER_RARE]: [Species.DRATINI, Species.LARVITAR]
    }),
  [TrainerType.MAGMA_GRUNT]: new TrainerConfig(++t).setHasGenders("Magma Grunt Female").setHasDouble("Magma Grunts").setMoneyMultiplier(1.0).setEncounterBgm(TrainerType.PLASMA_GRUNT).setBattleBgm("battle_plasma_grunt").setMixedBattleBgm("battle_aqua_magma_grunt").setVictoryBgm("victory_team_plasma").setPartyTemplateFunc(scene => getEvilGruntPartyTemplate(scene))
    .setSpeciesPools({
      [TrainerPoolTier.COMMON]: [Species.SLUGMA, Species.POOCHYENA, Species.NUMEL, Species.ZIGZAGOON, Species.DIGLETT, Species.MAGBY, Species.TORKOAL, Species.BALTOY, Species.BARBOACH],
      [TrainerPoolTier.UNCOMMON]: [Species.SOLROCK, Species.HIPPOPOTAS, Species.SANDACONDA, Species.PHANPY, Species.SWINUB, Species.GLIGAR],
      [TrainerPoolTier.RARE]: [Species.TRAPINCH, Species.HEATMOR],
      [TrainerPoolTier.SUPER_RARE]: [Species.SCOVILLAIN, Species.CHARCADET]
    }),
  [TrainerType.AQUA_GRUNT]: new TrainerConfig(++t).setHasGenders("Aqua Grunt Female").setHasDouble("Aqua Grunts").setMoneyMultiplier(1.0).setEncounterBgm(TrainerType.PLASMA_GRUNT).setBattleBgm("battle_plasma_grunt").setMixedBattleBgm("battle_aqua_magma_grunt").setVictoryBgm("victory_team_plasma").setPartyTemplateFunc(scene => getEvilGruntPartyTemplate(scene))
    .setSpeciesPools({
      [TrainerPoolTier.COMMON]: [ Species.CARVANHA, Species.WAILMER, Species.ZIGZAGOON, Species.LOTAD, Species.CORPHISH, Species.SPHEAL ],
      [TrainerPoolTier.UNCOMMON]: [Species.CLAMPERL, Species.CHINCHOU, Species.WOOPER, Species.WINGULL, Species.TENTACOOL, Species.QWILFISH ],
      [TrainerPoolTier.RARE]: [Species.MANTINE, Species.BASCULEGION, Species.REMORAID, Species.ARROKUDA],
      [TrainerPoolTier.SUPER_RARE]: [Species.DONDOZO]
    }),
  [TrainerType.GALACTIC_GRUNT]: new TrainerConfig(++t).setHasGenders("Galactic Grunt Female").setHasDouble("Galactic Grunts").setMoneyMultiplier(1.0).setEncounterBgm(TrainerType.PLASMA_GRUNT).setBattleBgm("battle_plasma_grunt").setMixedBattleBgm("battle_galactic_grunt").setVictoryBgm("victory_team_plasma").setPartyTemplateFunc(scene => getEvilGruntPartyTemplate(scene))
    .setSpeciesPools({
      [TrainerPoolTier.COMMON]: [ Species.GLAMEOW, Species.STUNKY, Species.CROAGUNK, Species.SHINX, Species.WURMPLE, Species.BRONZOR, Species.DRIFLOON, Species.BURMY],
      [TrainerPoolTier.UNCOMMON]: [ Species.CARNIVINE, Species.GROWLITHE, Species.QWILFISH, Species.SNEASEL ],
      [TrainerPoolTier.RARE]: [Species.HISUI_GROWLITHE, Species.HISUI_QWILFISH, Species.HISUI_SNEASEL],
      [TrainerPoolTier.SUPER_RARE]: [Species.HISUI_ZORUA, Species.HISUI_SLIGGOO]
    }),
  [TrainerType.PLASMA_GRUNT]: new TrainerConfig(++t).setHasGenders("Plasma Grunt Female").setHasDouble("Plasma Grunts").setMoneyMultiplier(1.0).setEncounterBgm(TrainerType.PLASMA_GRUNT).setBattleBgm("battle_plasma_grunt").setMixedBattleBgm("battle_plasma_grunt").setVictoryBgm("victory_team_plasma").setPartyTemplateFunc(scene => getEvilGruntPartyTemplate(scene))
    .setSpeciesPools({
      [TrainerPoolTier.COMMON]: [ Species.PATRAT, Species.LILLIPUP, Species.PURRLOIN, Species.SCRAFTY, Species.WOOBAT, Species.VANILLITE, Species.SANDILE, Species.TRUBBISH],
      [TrainerPoolTier.UNCOMMON]: [ Species.FRILLISH, Species.VENIPEDE,  Species.GOLETT, Species.TIMBURR, Species.DARUMAKA, Species.AMOONGUSS],
      [TrainerPoolTier.RARE]: [Species.PAWNIARD, Species.VULLABY, Species.ZORUA, Species.DRILBUR, Species.KLINK],
      [TrainerPoolTier.SUPER_RARE]: [Species.DRUDDIGON, Species.BOUFFALANT, Species.AXEW, Species.DEINO, Species.DURANT]
    }),
  [TrainerType.FLARE_GRUNT]: new TrainerConfig(++t).setHasGenders("Flare Grunt Female").setHasDouble("Flare Grunts").setMoneyMultiplier(1.0).setEncounterBgm(TrainerType.PLASMA_GRUNT).setBattleBgm("battle_plasma_grunt").setMixedBattleBgm("battle_flare_grunt").setVictoryBgm("victory_team_plasma").setPartyTemplateFunc(scene => getEvilGruntPartyTemplate(scene))
    .setSpeciesPools({
      [TrainerPoolTier.COMMON]: [ Species.FLETCHLING, Species.LITLEO, Species.PONYTA, Species.INKAY, Species.HOUNDOUR, Species.SKORUPI, Species.SCRAFTY, Species.CROAGUNK],
      [TrainerPoolTier.UNCOMMON]: [Species.HELIOPTILE, Species.ELECTRIKE, Species.SKRELP, Species.GULPIN, Species.PURRLOIN, Species.POOCHYENA, Species.SCATTERBUG],
      [TrainerPoolTier.RARE]: [Species.LITWICK, Species.SNEASEL, Species.PANCHAM, Species.PAWNIARD],
      [TrainerPoolTier.SUPER_RARE]: [Species.NOIVERN, Species.DRUDDIGON]
    }),
  [TrainerType.AETHER_GRUNT]: new TrainerConfig(++t).setHasGenders("Aether Grunt Female").setHasDouble("Aether Foundation Employees").setMoneyMultiplier(1.0).setEncounterBgm(TrainerType.PLASMA_GRUNT).setBattleBgm("battle_plasma_grunt").setMixedBattleBgm("battle_aether_grunt").setVictoryBgm("victory_team_plasma").setPartyTemplateFunc(scene => getEvilGruntPartyTemplate(scene))
    .setSpeciesPools({
      [TrainerPoolTier.COMMON]: [ Species.PIKIPEK, Species.SNUBBULL, Species.POLIWAG, Species.ROCKRUFF, Species.LILLIPUP, Species.MAREANIE, Species.ALOLA_DIGLETT, Species.YUNGOOS, Species.STARYU, Species.CORSOLA],
      [TrainerPoolTier.UNCOMMON]: [ Species.FOMANTIS, Species.ALOLA_SANDSHREW, Species.ALOLA_VULPIX, Species.ORICORIO, Species.STUFFUL, Species.BOUNSWEET, Species.MINIOR, Species.DEWPIDER, Species.ALOLA_GEODUDE, Species.TURTONATOR],
      [TrainerPoolTier.RARE]: [ Species.ALOLA_EXEGGUTOR, Species.ORANGURU, Species.TOGEDEMARU, Species.PORYGON, Species.ALOLA_RAICHU, Species.PASSIMIAN, Species.GALAR_CORSOLA],
      [TrainerPoolTier.SUPER_RARE]: [Species.JANGMO_O, Species.BAGON]
    }),
  [TrainerType.SKULL_GRUNT]: new TrainerConfig(++t).setHasGenders("Skull Grunt Female").setHasDouble("Team Skull Grunts").setMoneyMultiplier(1.0).setEncounterBgm(TrainerType.PLASMA_GRUNT).setBattleBgm("battle_plasma_grunt").setMixedBattleBgm("battle_skull_grunt").setVictoryBgm("victory_team_plasma").setPartyTemplateFunc(scene => getEvilGruntPartyTemplate(scene))
    .setSpeciesPools({
      [TrainerPoolTier.COMMON]: [ Species.SALANDIT, Species.ALOLA_RATTATA, Species.SCRAGGY, Species.KOFFING, Species.ALOLA_GRIMER, Species.MAREANIE, Species.YUNGOOS, Species.SPINARAK],
      [TrainerPoolTier.UNCOMMON]: [ Species.FOMANTIS, Species.SABLEYE, Species.SANDILE, Species.ZUBAT, Species.HOUNDOUR, Species.MURKROW, Species.TRUBBISH, Species.ALOLA_MEOWTH, Species.DROWZEE],
      [TrainerPoolTier.RARE]: [Species.ALOLA_MAROWAK, Species.SANDYGAST, Species.PAWNIARD, Species.MIMIKYU, Species.DHELMISE, Species.GASTLY, Species.WISHIWASHI, Species.PANCHAM],
      [TrainerPoolTier.SUPER_RARE]: [Species.GALAR_SLOWPOKE, Species.MANKEY]
    }),
  [TrainerType.MACRO_GRUNT]: new TrainerConfig(++t).setHasGenders("Macro Grunt Female").setHasDouble("Macro Cosmos Trainers").setMoneyMultiplier(1.0).setEncounterBgm(TrainerType.PLASMA_GRUNT).setBattleBgm("battle_plasma_grunt").setMixedBattleBgm("battle_macro_grunt").setVictoryBgm("victory_team_plasma").setPartyTemplateFunc(scene => getEvilGruntPartyTemplate(scene))
    .setSpeciesPools({
      [TrainerPoolTier.COMMON]: [ Species.CUFANT, Species.GALAR_MEOWTH, Species.GALAR_STUNFISK, Species.KLINK, Species.ROOKIDEE, Species.MAGNEMITE],
      [TrainerPoolTier.UNCOMMON]: [ Species.DRILBUR, Species.FERROSEED, Species.MAWILE, Species.BRONZOR, Species.FORRETRESS, Species.DURANT, Species.SKARMORY, Species.STEELIX],
      [TrainerPoolTier.RARE]: [Species.PROBOPASS, Species.TINKATINK, Species.ORTHWORM, Species.ARON, Species.VAROOM, Species.HONEDGE, Species.LUCARIO],
      [TrainerPoolTier.SUPER_RARE]: [Species.DURALUDON, Species.SCIZOR]
    }),
  [TrainerType.BROCK]: new TrainerConfig((t = TrainerType.BROCK)).initForGymLeader(signatureSpecies["BROCK"],true, Type.ROCK).setBattleBgm("battle_kanto_gym").setMixedBattleBgm("battle_kanto_gym"),
  [TrainerType.MISTY]: new TrainerConfig(++t).initForGymLeader(signatureSpecies["MISTY"],false, Type.WATER).setBattleBgm("battle_kanto_gym").setMixedBattleBgm("battle_kanto_gym"),
  [TrainerType.LT_SURGE]: new TrainerConfig(++t).initForGymLeader(signatureSpecies["LT_SURGE"],true, Type.ELECTRIC).setBattleBgm("battle_kanto_gym").setMixedBattleBgm("battle_kanto_gym"),
  [TrainerType.ERIKA]: new TrainerConfig(++t).initForGymLeader(signatureSpecies["ERIKA"],false, Type.GRASS).setBattleBgm("battle_kanto_gym").setMixedBattleBgm("battle_kanto_gym"),
  [TrainerType.JANINE]: new TrainerConfig(++t).initForGymLeader(signatureSpecies["JANINE"],false, Type.POISON).setBattleBgm("battle_kanto_gym").setMixedBattleBgm("battle_kanto_gym"),
  [TrainerType.SABRINA]: new TrainerConfig(++t).initForGymLeader(signatureSpecies["SABRINA"],false, Type.PSYCHIC).setBattleBgm("battle_kanto_gym").setMixedBattleBgm("battle_kanto_gym"),
  [TrainerType.BLAINE]: new TrainerConfig(++t).initForGymLeader(signatureSpecies["BLAINE"],true, Type.FIRE).setBattleBgm("battle_kanto_gym").setMixedBattleBgm("battle_kanto_gym"),
  [TrainerType.GIOVANNI]: new TrainerConfig(++t).initForGymLeader(signatureSpecies["GIOVANNI"],true, Type.DARK).setBattleBgm("battle_kanto_gym").setMixedBattleBgm("battle_kanto_gym"),
  [TrainerType.FALKNER]: new TrainerConfig(++t).initForGymLeader(signatureSpecies["FALKNER"],true, Type.FLYING).setBattleBgm("battle_johto_gym").setMixedBattleBgm("battle_johto_gym"),
  [TrainerType.BUGSY]: new TrainerConfig(++t).initForGymLeader(signatureSpecies["BUGSY"],true, Type.BUG).setBattleBgm("battle_johto_gym").setMixedBattleBgm("battle_johto_gym"),
  [TrainerType.WHITNEY]: new TrainerConfig(++t).initForGymLeader(signatureSpecies["WHITNEY"],false, Type.NORMAL).setBattleBgm("battle_johto_gym").setMixedBattleBgm("battle_johto_gym"),
  [TrainerType.MORTY]: new TrainerConfig(++t).initForGymLeader(signatureSpecies["MORTY"],true, Type.GHOST).setBattleBgm("battle_johto_gym").setMixedBattleBgm("battle_johto_gym"),
  [TrainerType.CHUCK]: new TrainerConfig(++t).initForGymLeader(signatureSpecies["CHUCK"],true, Type.FIGHTING).setBattleBgm("battle_johto_gym").setMixedBattleBgm("battle_johto_gym"),
  [TrainerType.JASMINE]: new TrainerConfig(++t).initForGymLeader(signatureSpecies["JASMINE"],false, Type.STEEL).setBattleBgm("battle_johto_gym").setMixedBattleBgm("battle_johto_gym"),
  [TrainerType.PRYCE]: new TrainerConfig(++t).initForGymLeader(signatureSpecies["PRYCE"],true, Type.ICE).setBattleBgm("battle_johto_gym").setMixedBattleBgm("battle_johto_gym"),
  [TrainerType.CLAIR]: new TrainerConfig(++t).initForGymLeader(signatureSpecies["CLAIR"],false, Type.DRAGON).setBattleBgm("battle_johto_gym").setMixedBattleBgm("battle_johto_gym"),
  [TrainerType.ROXANNE]: new TrainerConfig(++t).initForGymLeader(signatureSpecies["ROXANNE"],false, Type.ROCK).setBattleBgm("battle_hoenn_gym").setMixedBattleBgm("battle_hoenn_gym"),
  [TrainerType.BRAWLY]: new TrainerConfig(++t).initForGymLeader(signatureSpecies["BRAWLY"],true, Type.FIGHTING).setBattleBgm("battle_hoenn_gym").setMixedBattleBgm("battle_hoenn_gym"),
  [TrainerType.WATTSON]: new TrainerConfig(++t).initForGymLeader(signatureSpecies["WATTSON"],true, Type.ELECTRIC).setBattleBgm("battle_hoenn_gym").setMixedBattleBgm("battle_hoenn_gym"),
  [TrainerType.FLANNERY]: new TrainerConfig(++t).initForGymLeader(signatureSpecies["FLANNERY"],false, Type.FIRE).setBattleBgm("battle_hoenn_gym").setMixedBattleBgm("battle_hoenn_gym"),
  [TrainerType.NORMAN]: new TrainerConfig(++t).initForGymLeader(signatureSpecies["NORMAN"],true, Type.NORMAL).setBattleBgm("battle_hoenn_gym").setMixedBattleBgm("battle_hoenn_gym"),
  [TrainerType.WINONA]: new TrainerConfig(++t).initForGymLeader(signatureSpecies["WINONA"],false, Type.FLYING).setBattleBgm("battle_hoenn_gym").setMixedBattleBgm("battle_hoenn_gym"),
  [TrainerType.TATE]: new TrainerConfig(++t).initForGymLeader(signatureSpecies["TATE"],true, Type.PSYCHIC).setBattleBgm("battle_hoenn_gym").setMixedBattleBgm("battle_hoenn_gym").setHasDouble("tate_liza_double").setDoubleTrainerType(TrainerType.LIZA).setDoubleTitle("gym_leader_double"),
  [TrainerType.LIZA]: new TrainerConfig(++t).initForGymLeader(signatureSpecies["LIZA"],false, Type.PSYCHIC).setBattleBgm("battle_hoenn_gym").setMixedBattleBgm("battle_hoenn_gym").setHasDouble("liza_tate_double").setDoubleTrainerType(TrainerType.TATE).setDoubleTitle("gym_leader_double"),
  [TrainerType.JUAN]: new TrainerConfig(++t).initForGymLeader(signatureSpecies["JUAN"],true, Type.WATER).setBattleBgm("battle_hoenn_gym").setMixedBattleBgm("battle_hoenn_gym"),
  [TrainerType.ROARK]: new TrainerConfig(++t).initForGymLeader(signatureSpecies["ROARK"],true, Type.ROCK).setBattleBgm("battle_sinnoh_gym").setMixedBattleBgm("battle_sinnoh_gym"),
  [TrainerType.GARDENIA]: new TrainerConfig(++t).initForGymLeader(signatureSpecies["GARDENIA"],false, Type.GRASS).setBattleBgm("battle_sinnoh_gym").setMixedBattleBgm("battle_sinnoh_gym"),
  [TrainerType.MAYLENE]: new TrainerConfig(++t).initForGymLeader(signatureSpecies["MAYLENE"],false, Type.FIGHTING).setBattleBgm("battle_sinnoh_gym").setMixedBattleBgm("battle_sinnoh_gym"),
  [TrainerType.CRASHER_WAKE]: new TrainerConfig(++t).initForGymLeader(signatureSpecies["CRASHER_WAKE"],true, Type.WATER).setBattleBgm("battle_sinnoh_gym").setMixedBattleBgm("battle_sinnoh_gym"),
  [TrainerType.FANTINA]: new TrainerConfig(++t).initForGymLeader(signatureSpecies["FANTINA"],false, Type.GHOST).setBattleBgm("battle_sinnoh_gym").setMixedBattleBgm("battle_sinnoh_gym"),
  [TrainerType.BYRON]: new TrainerConfig(++t).initForGymLeader(signatureSpecies["BYRON"],true, Type.STEEL).setBattleBgm("battle_sinnoh_gym").setMixedBattleBgm("battle_sinnoh_gym"),
  [TrainerType.CANDICE]: new TrainerConfig(++t).initForGymLeader(signatureSpecies["CANDICE"],false, Type.ICE).setBattleBgm("battle_sinnoh_gym").setMixedBattleBgm("battle_sinnoh_gym"),
  [TrainerType.VOLKNER]: new TrainerConfig(++t).initForGymLeader(signatureSpecies["VOLKNER"],true, Type.ELECTRIC).setBattleBgm("battle_sinnoh_gym").setMixedBattleBgm("battle_sinnoh_gym"),
  [TrainerType.CILAN]: new TrainerConfig(++t).initForGymLeader(signatureSpecies["CILAN"],true, Type.GRASS).setMixedBattleBgm("battle_unova_gym"),
  [TrainerType.CHILI]: new TrainerConfig(++t).initForGymLeader(signatureSpecies["CHILI"],true, Type.FIRE).setMixedBattleBgm("battle_unova_gym"),
  [TrainerType.CRESS]: new TrainerConfig(++t).initForGymLeader(signatureSpecies["CRESS"],true, Type.WATER).setMixedBattleBgm("battle_unova_gym"),
  [TrainerType.CHEREN]: new TrainerConfig(++t).initForGymLeader(signatureSpecies["CHEREN"],true, Type.NORMAL).setMixedBattleBgm("battle_unova_gym"),
  [TrainerType.LENORA]: new TrainerConfig(++t).initForGymLeader(signatureSpecies["LENORA"],false, Type.NORMAL).setMixedBattleBgm("battle_unova_gym"),
  [TrainerType.ROXIE]: new TrainerConfig(++t).initForGymLeader(signatureSpecies["ROXIE"],false, Type.POISON).setMixedBattleBgm("battle_unova_gym"),
  [TrainerType.BURGH]: new TrainerConfig(++t).initForGymLeader(signatureSpecies["BURGH"],true, Type.BUG).setMixedBattleBgm("battle_unova_gym"),
  [TrainerType.ELESA]: new TrainerConfig(++t).initForGymLeader(signatureSpecies["ELESA"],false, Type.ELECTRIC).setMixedBattleBgm("battle_unova_gym"),
  [TrainerType.CLAY]: new TrainerConfig(++t).initForGymLeader(signatureSpecies["CLAY"],true, Type.GROUND).setMixedBattleBgm("battle_unova_gym"),
  [TrainerType.SKYLA]: new TrainerConfig(++t).initForGymLeader(signatureSpecies["SKYLA"],false, Type.FLYING).setMixedBattleBgm("battle_unova_gym"),
  [TrainerType.BRYCEN]: new TrainerConfig(++t).initForGymLeader(signatureSpecies["BRYCEN"],true, Type.ICE).setMixedBattleBgm("battle_unova_gym"),
  [TrainerType.DRAYDEN]: new TrainerConfig(++t).initForGymLeader(signatureSpecies["DRAYDEN"],true, Type.DRAGON).setMixedBattleBgm("battle_unova_gym"),
  [TrainerType.MARLON]: new TrainerConfig(++t).initForGymLeader(signatureSpecies["MARLON"],true, Type.WATER).setMixedBattleBgm("battle_unova_gym"),
  [TrainerType.VIOLA]: new TrainerConfig(++t).initForGymLeader(signatureSpecies["VIOLA"],false, Type.BUG).setMixedBattleBgm("battle_kalos_gym"),
  [TrainerType.GRANT]: new TrainerConfig(++t).initForGymLeader(signatureSpecies["GRANT"],true, Type.ROCK).setMixedBattleBgm("battle_kalos_gym"),
  [TrainerType.KORRINA]: new TrainerConfig(++t).initForGymLeader(signatureSpecies["KORRINA"],false, Type.FIGHTING).setMixedBattleBgm("battle_kalos_gym"),
  [TrainerType.RAMOS]: new TrainerConfig(++t).initForGymLeader(signatureSpecies["RAMOS"],true, Type.GRASS).setMixedBattleBgm("battle_kalos_gym"),
  [TrainerType.CLEMONT]: new TrainerConfig(++t).initForGymLeader(signatureSpecies["CLEMONT"],true, Type.ELECTRIC).setMixedBattleBgm("battle_kalos_gym"),
  [TrainerType.VALERIE]: new TrainerConfig(++t).initForGymLeader(signatureSpecies["VALERIE"],false, Type.FAIRY).setMixedBattleBgm("battle_kalos_gym"),
  [TrainerType.OLYMPIA]: new TrainerConfig(++t).initForGymLeader(signatureSpecies["OLYMPIA"],false, Type.PSYCHIC).setMixedBattleBgm("battle_kalos_gym"),
  [TrainerType.WULFRIC]: new TrainerConfig(++t).initForGymLeader(signatureSpecies["WULFRIC"],true, Type.ICE).setMixedBattleBgm("battle_kalos_gym"),
  [TrainerType.MILO]: new TrainerConfig(++t).initForGymLeader(signatureSpecies["MILO"],true, Type.GRASS).setMixedBattleBgm("battle_galar_gym"),
  [TrainerType.NESSA]: new TrainerConfig(++t).setName("Nessa").initForGymLeader(signatureSpecies["NESSA"],false, Type.WATER).setMixedBattleBgm("battle_galar_gym"),
  [TrainerType.KABU]: new TrainerConfig(++t).initForGymLeader(signatureSpecies["KABU"],true, Type.FIRE).setMixedBattleBgm("battle_galar_gym"),
  [TrainerType.BEA]: new TrainerConfig(++t).setName("Bea").initForGymLeader(signatureSpecies["BEA"],false, Type.FIGHTING).setMixedBattleBgm("battle_galar_gym"),
  [TrainerType.ALLISTER]: new TrainerConfig(++t).setName("Allister").initForGymLeader(signatureSpecies["ALLISTER"],true, Type.GHOST).setMixedBattleBgm("battle_galar_gym"),
  [TrainerType.OPAL]: new TrainerConfig(++t).initForGymLeader(signatureSpecies["OPAL"],false, Type.FAIRY).setMixedBattleBgm("battle_galar_gym"),
  [TrainerType.BEDE]: new TrainerConfig(++t).initForGymLeader(signatureSpecies["BEDE"],true, Type.FAIRY).setMixedBattleBgm("battle_galar_gym"),
  [TrainerType.GORDIE]: new TrainerConfig(++t).initForGymLeader(signatureSpecies["GORDIE"],true, Type.ROCK).setMixedBattleBgm("battle_galar_gym"),
  [TrainerType.MELONY]: new TrainerConfig(++t).initForGymLeader(signatureSpecies["MELONY"],false, Type.ICE).setMixedBattleBgm("battle_galar_gym"),
  [TrainerType.PIERS]: new TrainerConfig(++t).initForGymLeader(signatureSpecies["PIERS"],true, Type.DARK).setHasDouble("piers_marnie_double").setDoubleTrainerType(TrainerType.MARNIE).setDoubleTitle("gym_leader_double").setMixedBattleBgm("battle_galar_gym"),
  [TrainerType.MARNIE]: new TrainerConfig(++t).setName("Marnie").initForGymLeader(signatureSpecies["MARNIE"],false, Type.DARK).setHasDouble("marnie_piers_double").setDoubleTrainerType(TrainerType.PIERS).setDoubleTitle("gym_leader_double").setMixedBattleBgm("battle_galar_gym"),
  [TrainerType.RAIHAN]: new TrainerConfig(++t).setName("Raihan").initForGymLeader(signatureSpecies["RAIHAN"],true, Type.DRAGON).setMixedBattleBgm("battle_galar_gym"),
  [TrainerType.KATY]: new TrainerConfig(++t).initForGymLeader(signatureSpecies["KATY"],false, Type.BUG).setMixedBattleBgm("battle_paldea_gym"),
  [TrainerType.BRASSIUS]: new TrainerConfig(++t).initForGymLeader(signatureSpecies["BRASSIUS"],true, Type.GRASS).setMixedBattleBgm("battle_paldea_gym"),
  [TrainerType.IONO]: new TrainerConfig(++t).initForGymLeader(signatureSpecies["IONO"],false, Type.ELECTRIC).setMixedBattleBgm("battle_paldea_gym"),
  [TrainerType.KOFU]: new TrainerConfig(++t).initForGymLeader(signatureSpecies["KOFU"],true, Type.WATER).setMixedBattleBgm("battle_paldea_gym"),
  [TrainerType.LARRY]: new TrainerConfig(++t).setName("Larry").initForGymLeader(signatureSpecies["LARRY"],true, Type.NORMAL).setMixedBattleBgm("battle_paldea_gym"),
  [TrainerType.RYME]: new TrainerConfig(++t).initForGymLeader(signatureSpecies["RYME"],false, Type.GHOST).setMixedBattleBgm("battle_paldea_gym"),
  [TrainerType.TULIP]: new TrainerConfig(++t).initForGymLeader(signatureSpecies["TULIP"],false, Type.PSYCHIC).setMixedBattleBgm("battle_paldea_gym"),
  [TrainerType.GRUSHA]: new TrainerConfig(++t).initForGymLeader(signatureSpecies["GRUSHA"],true, Type.ICE).setMixedBattleBgm("battle_paldea_gym"),

  [TrainerType.LORELEI]: new TrainerConfig((t = TrainerType.LORELEI)).initForEliteFour(signatureSpecies["LORELEI"],false, Type.ICE).setBattleBgm("battle_kanto_gym").setMixedBattleBgm("battle_kanto_gym"),
  [TrainerType.BRUNO]: new TrainerConfig(++t).initForEliteFour(signatureSpecies["BRUNO"], true, Type.FIGHTING).setBattleBgm("battle_kanto_gym").setMixedBattleBgm("battle_kanto_gym"),
  [TrainerType.AGATHA]: new TrainerConfig(++t).initForEliteFour(signatureSpecies["AGATHA"], false,Type.GHOST).setBattleBgm("battle_kanto_gym").setMixedBattleBgm("battle_kanto_gym"),
  [TrainerType.LANCE]: new TrainerConfig(++t).setName("Lance").initForEliteFour(signatureSpecies["LANCE"],true, Type.DRAGON).setBattleBgm("battle_kanto_gym").setMixedBattleBgm("battle_kanto_gym"),
  [TrainerType.WILL]: new TrainerConfig(++t).initForEliteFour(signatureSpecies["WILL"],true, Type.PSYCHIC).setBattleBgm("battle_johto_gym").setMixedBattleBgm("battle_johto_gym"),
  [TrainerType.KOGA]: new TrainerConfig(++t).initForEliteFour(signatureSpecies["KOGA"], true, Type.POISON).setBattleBgm("battle_johto_gym").setMixedBattleBgm("battle_johto_gym"),
  [TrainerType.KAREN]: new TrainerConfig(++t).initForEliteFour(signatureSpecies["KAREN"],false, Type.DARK).setBattleBgm("battle_johto_gym").setMixedBattleBgm("battle_johto_gym"),
  [TrainerType.SIDNEY]: new TrainerConfig(++t).initForEliteFour(signatureSpecies["SIDNEY"],true, Type.DARK).setMixedBattleBgm("battle_hoenn_elite"),
  [TrainerType.PHOEBE]: new TrainerConfig(++t).initForEliteFour(signatureSpecies["PHOEBE"],false, Type.GHOST).setMixedBattleBgm("battle_hoenn_elite"),
  [TrainerType.GLACIA]: new TrainerConfig(++t).initForEliteFour(signatureSpecies["GLACIA"],false, Type.ICE).setMixedBattleBgm("battle_hoenn_elite"),
  [TrainerType.DRAKE]: new TrainerConfig(++t).initForEliteFour(signatureSpecies["DRAKE"],true, Type.DRAGON).setMixedBattleBgm("battle_hoenn_elite"),
  [TrainerType.AARON]: new TrainerConfig(++t).initForEliteFour(signatureSpecies["AARON"],true, Type.BUG).setBattleBgm("battle_sinnoh_gym").setMixedBattleBgm("battle_sinnoh_gym"),
  [TrainerType.BERTHA]: new TrainerConfig(++t).initForEliteFour(signatureSpecies["BERTHA"],false, Type.GROUND).setBattleBgm("battle_sinnoh_gym").setMixedBattleBgm("battle_sinnoh_gym"),
  [TrainerType.FLINT]: new TrainerConfig(++t).initForEliteFour(signatureSpecies["FLINT"],true, Type.FIRE).setBattleBgm("battle_sinnoh_gym").setMixedBattleBgm("battle_sinnoh_gym"),
  [TrainerType.LUCIAN]: new TrainerConfig(++t).initForEliteFour(signatureSpecies["LUCIAN"], true,Type.PSYCHIC).setBattleBgm("battle_sinnoh_gym").setMixedBattleBgm("battle_sinnoh_gym"),
  [TrainerType.SHAUNTAL]: new TrainerConfig(++t).initForEliteFour(signatureSpecies["SHAUNTAL"],false, Type.GHOST).setMixedBattleBgm("battle_unova_elite"),
  [TrainerType.MARSHAL]: new TrainerConfig(++t).initForEliteFour(signatureSpecies["MARSHAL"],true, Type.FIGHTING).setMixedBattleBgm("battle_unova_elite"),
  [TrainerType.GRIMSLEY]: new TrainerConfig(++t).initForEliteFour(signatureSpecies["GRIMSLEY"],true, Type.DARK).setMixedBattleBgm("battle_unova_elite"),
  [TrainerType.CAITLIN]: new TrainerConfig(++t).initForEliteFour(signatureSpecies["CAITLIN"],false, Type.PSYCHIC).setMixedBattleBgm("battle_unova_elite"),
  [TrainerType.MALVA]: new TrainerConfig(++t).initForEliteFour(signatureSpecies["MALVA"], false,Type.FIRE).setMixedBattleBgm("battle_kalos_elite"),
  [TrainerType.SIEBOLD]: new TrainerConfig(++t).initForEliteFour(signatureSpecies["SIEBOLD"], true,Type.WATER).setMixedBattleBgm("battle_kalos_elite"),
  [TrainerType.WIKSTROM]: new TrainerConfig(++t).initForEliteFour(signatureSpecies["WIKSTROM"],true, Type.STEEL).setMixedBattleBgm("battle_kalos_elite"),
  [TrainerType.DRASNA]: new TrainerConfig(++t).initForEliteFour(signatureSpecies["DRASNA"],false, Type.DRAGON).setMixedBattleBgm("battle_kalos_elite"),
  [TrainerType.HALA]: new TrainerConfig(++t).initForEliteFour(signatureSpecies["HALA"],true, Type.FIGHTING).setMixedBattleBgm("battle_alola_elite"),
  [TrainerType.MOLAYNE]: new TrainerConfig(++t).initForEliteFour(signatureSpecies["MOLAYNE"],true, Type.STEEL).setMixedBattleBgm("battle_alola_elite"),
  [TrainerType.OLIVIA]: new TrainerConfig(++t).initForEliteFour(signatureSpecies["OLIVIA"],false, Type.ROCK).setMixedBattleBgm("battle_alola_elite"),
  [TrainerType.ACEROLA]: new TrainerConfig(++t).initForEliteFour(signatureSpecies["ACEROLA"],false, Type.GHOST).setMixedBattleBgm("battle_alola_elite"),
  [TrainerType.KAHILI]: new TrainerConfig(++t).initForEliteFour(signatureSpecies["KAHILI"],false, Type.FLYING).setMixedBattleBgm("battle_alola_elite"),
  [TrainerType.MARNIE_ELITE]: new TrainerConfig(++t).setName("Marnie").initForEliteFour(signatureSpecies["MARNIE_ELITE"],false, Type.DARK).setMixedBattleBgm("battle_galar_elite"),
  [TrainerType.NESSA_ELITE]: new TrainerConfig(++t).setName("Nessa").initForEliteFour(signatureSpecies["NESSA_ELITE"],false, Type.WATER).setMixedBattleBgm("battle_galar_elite"),
  [TrainerType.BEA_ELITE]: new TrainerConfig(++t).setName("Bea").initForEliteFour(signatureSpecies["BEA_ELITE"],false, Type.FIGHTING).setMixedBattleBgm("battle_galar_elite"),
  [TrainerType.ALLISTER_ELITE]: new TrainerConfig(++t).setName("Allister").initForEliteFour(signatureSpecies["ALLISTER_ELITE"],true, Type.GHOST).setMixedBattleBgm("battle_galar_elite"),
  [TrainerType.RAIHAN_ELITE]: new TrainerConfig(++t).setName("Raihan").initForEliteFour(signatureSpecies["RAIHAN_ELITE"],true, Type.DRAGON).setMixedBattleBgm("battle_galar_elite"),
  [TrainerType.RIKA]: new TrainerConfig(++t).initForEliteFour(signatureSpecies["RIKA"],false, Type.GROUND).setMixedBattleBgm("battle_paldea_elite"),
  [TrainerType.POPPY]: new TrainerConfig(++t).initForEliteFour(signatureSpecies["POPPY"],false, Type.STEEL).setMixedBattleBgm("battle_paldea_elite"),
  [TrainerType.LARRY_ELITE]: new TrainerConfig(++t).setName("Larry").initForEliteFour(signatureSpecies["LARRY_ELITE"],true, Type.NORMAL, Type.FLYING).setMixedBattleBgm("battle_paldea_elite"),
  [TrainerType.HASSEL]: new TrainerConfig(++t).initForEliteFour(signatureSpecies["HASSEL"],true, Type.DRAGON).setMixedBattleBgm("battle_paldea_elite"),
  [TrainerType.CRISPIN]: new TrainerConfig(++t).initForEliteFour(signatureSpecies["CRISPIN"],true, Type.FIRE).setMixedBattleBgm("battle_bb_elite"),
  [TrainerType.AMARYS]: new TrainerConfig(++t).initForEliteFour(signatureSpecies["AMARYS"],false, Type.STEEL).setMixedBattleBgm("battle_bb_elite"),
  [TrainerType.LACEY]: new TrainerConfig(++t).initForEliteFour(signatureSpecies["LACEY"],false, Type.FAIRY).setMixedBattleBgm("battle_bb_elite"),
  [TrainerType.DRAYTON]: new TrainerConfig(++t).initForEliteFour(signatureSpecies["DRAYTON"],true, Type.DRAGON).setMixedBattleBgm("battle_bb_elite"),

  [TrainerType.BLUE]: new TrainerConfig((t = TrainerType.BLUE)).initForChampion(signatureSpecies["BLUE"],true).setBattleBgm("battle_kanto_champion").setMixedBattleBgm("battle_kanto_champion").setHasDouble("blue_red_double").setDoubleTrainerType(TrainerType.RED).setDoubleTitle("champion_double")
    .setPartyMemberFunc(0, getRandomPartyMemberFunc([Species.ALAKAZAM], TrainerSlot.TRAINER, true, p => {
      p.generateAndPopulateMoveset();
    }))
    .setPartyMemberFunc(1, getRandomPartyMemberFunc([Species.PIDGEOT], TrainerSlot.TRAINER, true, p => {
      p.formIndex = 1;
      p.generateAndPopulateMoveset();
      p.generateName();
    })),
  [TrainerType.RED]: new TrainerConfig(++t).initForChampion(signatureSpecies["RED"],true).setBattleBgm("battle_johto_champion").setMixedBattleBgm("battle_johto_champion").setHasDouble("red_blue_double").setDoubleTrainerType(TrainerType.BLUE).setDoubleTitle("champion_double")
    .setPartyMemberFunc(0, getRandomPartyMemberFunc([Species.PIKACHU], TrainerSlot.TRAINER, true, p => {
      p.formIndex = 8;
      p.generateAndPopulateMoveset();
      p.generateName();
    }))
    .setPartyMemberFunc(1, getRandomPartyMemberFunc([Species.VENUSAUR, Species.CHARIZARD, Species.BLASTOISE], TrainerSlot.TRAINER, true, p => {
      p.formIndex = 1;
      p.generateAndPopulateMoveset();
      p.generateName();
    })),
  [TrainerType.LANCE_CHAMPION]: new TrainerConfig(++t).setName("Lance").initForChampion(signatureSpecies["LANCE_CHAMPION"],true).setBattleBgm("battle_johto_champion").setMixedBattleBgm("battle_johto_champion")
    .setPartyMemberFunc(0, getRandomPartyMemberFunc([Species.AERODACTYL], TrainerSlot.TRAINER, true, p => {
      p.generateAndPopulateMoveset();
    }))
    .setPartyMemberFunc(1, getRandomPartyMemberFunc([Species.LATIAS, Species.LATIOS], TrainerSlot.TRAINER, true, p => {
      p.formIndex = 1;
      p.generateAndPopulateMoveset();
      p.generateName();
    })),
  [TrainerType.STEVEN]: new TrainerConfig(++t).initForChampion(signatureSpecies["STEVEN"],true).setBattleBgm("battle_hoenn_champion").setMixedBattleBgm("battle_hoenn_champion").setHasDouble("steven_wallace_double").setDoubleTrainerType(TrainerType.WALLACE).setDoubleTitle("champion_double")
    .setPartyMemberFunc(0, getRandomPartyMemberFunc([Species.SKARMORY], TrainerSlot.TRAINER, true, p => {
      p.generateAndPopulateMoveset();
    }))
    .setPartyMemberFunc(1, getRandomPartyMemberFunc([Species.METAGROSS], TrainerSlot.TRAINER, true, p => {
      p.formIndex = 1;
      p.generateAndPopulateMoveset();
      p.generateName();
    })),
  [TrainerType.WALLACE]: new TrainerConfig(++t).initForChampion(signatureSpecies["WALLACE"],true).setBattleBgm("battle_hoenn_champion").setMixedBattleBgm("battle_hoenn_champion").setHasDouble("wallace_steven_double").setDoubleTrainerType(TrainerType.STEVEN).setDoubleTitle("champion_double")
    .setPartyMemberFunc(0, getRandomPartyMemberFunc([Species.PELIPPER], TrainerSlot.TRAINER, true, p => {
      p.abilityIndex = 1; // Drizzle
      p.generateAndPopulateMoveset();
    }))
    .setPartyMemberFunc(1, getRandomPartyMemberFunc([Species.SWAMPERT], TrainerSlot.TRAINER, true, p => {
      p.formIndex = 1;
      p.generateAndPopulateMoveset();
    })),
  [TrainerType.CYNTHIA]: new TrainerConfig(++t).initForChampion(signatureSpecies["CYNTHIA"],false).setBattleBgm("battle_sinnoh_champion").setMixedBattleBgm("battle_sinnoh_champion")
    .setPartyMemberFunc(0, getRandomPartyMemberFunc([Species.SPIRITOMB], TrainerSlot.TRAINER, true, p => {
      p.generateAndPopulateMoveset();
    }))
    .setPartyMemberFunc(1, getRandomPartyMemberFunc([Species.GARCHOMP], TrainerSlot.TRAINER, true, p => {
      p.formIndex = 1;
      p.generateAndPopulateMoveset();
      p.generateName();
    })),
  [TrainerType.ALDER]: new TrainerConfig(++t).initForChampion(signatureSpecies["ALDER"],true).setHasDouble("alder_iris_double").setDoubleTrainerType(TrainerType.IRIS).setDoubleTitle("champion_double").setBattleBgm("battle_champion_alder").setMixedBattleBgm("battle_champion_alder")
    .setPartyMemberFunc(0, getRandomPartyMemberFunc([Species.BOUFFALANT, Species.BRAVIARY], TrainerSlot.TRAINER, true, p => {
      p.generateAndPopulateMoveset();
    })),
  [TrainerType.IRIS]: new TrainerConfig(++t).initForChampion(signatureSpecies["IRIS"],false).setBattleBgm("battle_champion_iris").setMixedBattleBgm("battle_champion_iris").setHasDouble("iris_alder_double").setDoubleTrainerType(TrainerType.ALDER).setDoubleTitle("champion_double")
    .setPartyMemberFunc(0, getRandomPartyMemberFunc([Species.DRUDDIGON], TrainerSlot.TRAINER, true, p => {
      p.generateAndPopulateMoveset();
    }))
    .setPartyMemberFunc(1, getRandomPartyMemberFunc([Species.LAPRAS], TrainerSlot.TRAINER, true, p => {
      p.formIndex = 1;
      p.generateAndPopulateMoveset();
      p.generateName();
    })),
  [TrainerType.DIANTHA]: new TrainerConfig(++t).initForChampion(signatureSpecies["DIANTHA"],false).setMixedBattleBgm("battle_kalos_champion")
    .setPartyMemberFunc(0, getRandomPartyMemberFunc([Species.GOURGEIST], TrainerSlot.TRAINER, true, p => {
      p.generateAndPopulateMoveset();
    }))
    .setPartyMemberFunc(1, getRandomPartyMemberFunc([Species.GARDEVOIR], TrainerSlot.TRAINER, true, p => {
      p.formIndex = 1;
      p.generateAndPopulateMoveset();
      p.generateName();
    })),
  [TrainerType.HAU]: new TrainerConfig(++t).initForChampion(signatureSpecies["HAU"],true).setMixedBattleBgm("battle_alola_champion")
    .setPartyMemberFunc(0, getRandomPartyMemberFunc([Species.ALOLA_RAICHU], TrainerSlot.TRAINER, true, p => {
      p.generateAndPopulateMoveset();
    })),
  [TrainerType.LEON]: new TrainerConfig(++t).initForChampion(signatureSpecies["LEON"],true).setMixedBattleBgm("battle_galar_champion")
    .setPartyMemberFunc(0, getRandomPartyMemberFunc([Species.RILLABOOM, Species.CINDERACE, Species.INTELEON], TrainerSlot.TRAINER, true, p => {
      p.generateAndPopulateMoveset();
    }))
    .setPartyMemberFunc(1, getRandomPartyMemberFunc([Species.CHARIZARD], TrainerSlot.TRAINER, true, p => {
      p.formIndex = 3;
      p.generateAndPopulateMoveset();
      p.generateName();
    })),
  [TrainerType.GEETA]: new TrainerConfig(++t).initForChampion(signatureSpecies["GEETA"],false).setMixedBattleBgm("battle_champion_geeta")
    .setPartyMemberFunc(0, getRandomPartyMemberFunc([Species.GLIMMORA], TrainerSlot.TRAINER, true, p => {
      p.generateAndPopulateMoveset();
    })),
  [TrainerType.NEMONA]: new TrainerConfig(++t).initForChampion(signatureSpecies["NEMONA"],false).setMixedBattleBgm("battle_champion_nemona")
    .setPartyMemberFunc(0, getRandomPartyMemberFunc([Species.LYCANROC], TrainerSlot.TRAINER, true, p => {
      p.formIndex = 0; // Midday form
      p.generateAndPopulateMoveset();
    })),
  [TrainerType.KIERAN]: new TrainerConfig(++t).initForChampion(signatureSpecies["KIERAN"],true).setMixedBattleBgm("battle_champion_kieran")
    .setPartyMemberFunc(0, getRandomPartyMemberFunc([Species.POLIWRATH, Species.POLITOED], TrainerSlot.TRAINER, true, p => {
      p.generateAndPopulateMoveset();
    })),

  [TrainerType.RIVAL]: new TrainerConfig((t = TrainerType.RIVAL)).setName("Finn").setHasGenders("Ivy").setHasCharSprite().setTitle("Rival").setStaticParty().setEncounterBgm(TrainerType.RIVAL).setBattleBgm("battle_rival").setMixedBattleBgm("battle_rival").setPartyTemplates(trainerPartyTemplates.RIVAL)
    .setModifierRewardFuncs(() => modifierTypes.SUPER_EXP_CHARM, () => modifierTypes.EXP_SHARE)
    .setPartyMemberFunc(0, getRandomPartyMemberFunc([Species.BULBASAUR, Species.CHARMANDER, Species.SQUIRTLE, Species.CHIKORITA, Species.CYNDAQUIL, Species.TOTODILE, Species.TREECKO, Species.TORCHIC, Species.MUDKIP, Species.TURTWIG, Species.CHIMCHAR, Species.PIPLUP, Species.SNIVY, Species.TEPIG, Species.OSHAWOTT, Species.CHESPIN, Species.FENNEKIN, Species.FROAKIE, Species.ROWLET, Species.LITTEN, Species.POPPLIO, Species.GROOKEY, Species.SCORBUNNY, Species.SOBBLE, Species.SPRIGATITO, Species.FUECOCO, Species.QUAXLY], TrainerSlot.TRAINER, true))
    .setPartyMemberFunc(1, getRandomPartyMemberFunc([Species.PIDGEY, Species.HOOTHOOT, Species.TAILLOW, Species.STARLY, Species.PIDOVE, Species.FLETCHLING, Species.PIKIPEK, Species.ROOKIDEE, Species.WATTREL], TrainerSlot.TRAINER, true)),
  [TrainerType.RIVAL_2]: new TrainerConfig(++t).setName("Finn").setHasGenders("Ivy").setHasCharSprite().setTitle("Rival").setStaticParty().setMoneyMultiplier(1.25).setEncounterBgm(TrainerType.RIVAL).setBattleBgm("battle_rival").setMixedBattleBgm("battle_rival").setPartyTemplates(trainerPartyTemplates.RIVAL_2)
    .setModifierRewardFuncs(() => modifierTypes.EXP_SHARE)
    .setPartyMemberFunc(0, getRandomPartyMemberFunc([Species.IVYSAUR, Species.CHARMELEON, Species.WARTORTLE, Species.BAYLEEF, Species.QUILAVA, Species.CROCONAW, Species.GROVYLE, Species.COMBUSKEN, Species.MARSHTOMP, Species.GROTLE, Species.MONFERNO, Species.PRINPLUP, Species.SERVINE, Species.PIGNITE, Species.DEWOTT, Species.QUILLADIN, Species.BRAIXEN, Species.FROGADIER, Species.DARTRIX, Species.TORRACAT, Species.BRIONNE, Species.THWACKEY, Species.RABOOT, Species.DRIZZILE, Species.FLORAGATO, Species.CROCALOR, Species.QUAXWELL], TrainerSlot.TRAINER, true))
    .setPartyMemberFunc(1, getRandomPartyMemberFunc([Species.PIDGEOTTO, Species.HOOTHOOT, Species.TAILLOW, Species.STARAVIA, Species.TRANQUILL, Species.FLETCHINDER, Species.TRUMBEAK, Species.CORVISQUIRE, Species.WATTREL], TrainerSlot.TRAINER, true))
    .setPartyMemberFunc(2, getSpeciesFilterRandomPartyMemberFunc((species: PokemonSpecies) => !pokemonEvolutions.hasOwnProperty(species.speciesId) && !pokemonPrevolutions.hasOwnProperty(species.speciesId) && species.baseTotal >= 450)),
  [TrainerType.RIVAL_3]: new TrainerConfig(++t).setName("Finn").setHasGenders("Ivy").setHasCharSprite().setTitle("Rival").setStaticParty().setMoneyMultiplier(1.5).setEncounterBgm(TrainerType.RIVAL).setBattleBgm("battle_rival").setMixedBattleBgm("battle_rival").setPartyTemplates(trainerPartyTemplates.RIVAL_3)
    .setPartyMemberFunc(0, getRandomPartyMemberFunc([Species.VENUSAUR, Species.CHARIZARD, Species.BLASTOISE, Species.MEGANIUM, Species.TYPHLOSION, Species.FERALIGATR, Species.SCEPTILE, Species.BLAZIKEN, Species.SWAMPERT, Species.TORTERRA, Species.INFERNAPE, Species.EMPOLEON, Species.SERPERIOR, Species.EMBOAR, Species.SAMUROTT, Species.CHESNAUGHT, Species.DELPHOX, Species.GRENINJA, Species.DECIDUEYE, Species.INCINEROAR, Species.PRIMARINA, Species.RILLABOOM, Species.CINDERACE, Species.INTELEON, Species.MEOWSCARADA, Species.SKELEDIRGE, Species.QUAQUAVAL], TrainerSlot.TRAINER, true))
    .setPartyMemberFunc(1, getRandomPartyMemberFunc([Species.PIDGEOT, Species.NOCTOWL, Species.SWELLOW, Species.STARAPTOR, Species.UNFEZANT, Species.TALONFLAME, Species.TOUCANNON, Species.CORVIKNIGHT, Species.KILOWATTREL], TrainerSlot.TRAINER, true))
    .setPartyMemberFunc(2, getSpeciesFilterRandomPartyMemberFunc((species: PokemonSpecies) => !pokemonEvolutions.hasOwnProperty(species.speciesId) && !pokemonPrevolutions.hasOwnProperty(species.speciesId) && species.baseTotal >= 450))
    .setSpeciesFilter(species => species.baseTotal >= 540),
  [TrainerType.RIVAL_4]: new TrainerConfig(++t).setName("Finn").setHasGenders("Ivy").setHasCharSprite().setTitle("Rival").setBoss().setStaticParty().setMoneyMultiplier(1.75).setEncounterBgm(TrainerType.RIVAL).setBattleBgm("battle_rival_2").setMixedBattleBgm("battle_rival_2").setPartyTemplates(trainerPartyTemplates.RIVAL_4)
    .setPartyMemberFunc(0, getRandomPartyMemberFunc([Species.VENUSAUR, Species.CHARIZARD, Species.BLASTOISE, Species.MEGANIUM, Species.TYPHLOSION, Species.FERALIGATR, Species.SCEPTILE, Species.BLAZIKEN, Species.SWAMPERT, Species.TORTERRA, Species.INFERNAPE, Species.EMPOLEON, Species.SERPERIOR, Species.EMBOAR, Species.SAMUROTT, Species.CHESNAUGHT, Species.DELPHOX, Species.GRENINJA, Species.DECIDUEYE, Species.INCINEROAR, Species.PRIMARINA, Species.RILLABOOM, Species.CINDERACE, Species.INTELEON, Species.MEOWSCARADA, Species.SKELEDIRGE, Species.QUAQUAVAL], TrainerSlot.TRAINER, true))
    .setPartyMemberFunc(1, getRandomPartyMemberFunc([Species.PIDGEOT, Species.NOCTOWL, Species.SWELLOW, Species.STARAPTOR, Species.UNFEZANT, Species.TALONFLAME, Species.TOUCANNON, Species.CORVIKNIGHT, Species.KILOWATTREL], TrainerSlot.TRAINER, true))
    .setPartyMemberFunc(2, getSpeciesFilterRandomPartyMemberFunc((species: PokemonSpecies) => !pokemonEvolutions.hasOwnProperty(species.speciesId) && !pokemonPrevolutions.hasOwnProperty(species.speciesId) && species.baseTotal >= 450))
    .setSpeciesFilter(species => species.baseTotal >= 540)
    .setGenModifiersFunc(party => {
      const starter = party[0];
      return [modifierTypes.TERA_SHARD().generateType(null, [starter.species.type1]).withIdFromFunc(modifierTypes.TERA_SHARD).newModifier(starter) as PersistentModifier];
    }),
  [TrainerType.RIVAL_5]: new TrainerConfig(++t).setName("Finn").setHasGenders("Ivy").setHasCharSprite().setTitle("Rival").setBoss().setStaticParty().setMoneyMultiplier(2.25).setEncounterBgm(TrainerType.RIVAL).setBattleBgm("battle_rival_3").setMixedBattleBgm("battle_rival_3").setPartyTemplates(trainerPartyTemplates.RIVAL_5)
    .setPartyMemberFunc(0, getRandomPartyMemberFunc([Species.VENUSAUR, Species.CHARIZARD, Species.BLASTOISE, Species.MEGANIUM, Species.TYPHLOSION, Species.FERALIGATR, Species.SCEPTILE, Species.BLAZIKEN, Species.SWAMPERT, Species.TORTERRA, Species.INFERNAPE, Species.EMPOLEON, Species.SERPERIOR, Species.EMBOAR, Species.SAMUROTT, Species.CHESNAUGHT, Species.DELPHOX, Species.GRENINJA, Species.DECIDUEYE, Species.INCINEROAR, Species.PRIMARINA, Species.RILLABOOM, Species.CINDERACE, Species.INTELEON, Species.MEOWSCARADA, Species.SKELEDIRGE, Species.QUAQUAVAL], TrainerSlot.TRAINER, true,
      p => p.setBoss(true, 2)))
    .setPartyMemberFunc(1, getRandomPartyMemberFunc([Species.PIDGEOT, Species.NOCTOWL, Species.SWELLOW, Species.STARAPTOR, Species.UNFEZANT, Species.TALONFLAME, Species.TOUCANNON, Species.CORVIKNIGHT, Species.KILOWATTREL], TrainerSlot.TRAINER, true))
    .setPartyMemberFunc(2, getSpeciesFilterRandomPartyMemberFunc((species: PokemonSpecies) => !pokemonEvolutions.hasOwnProperty(species.speciesId) && !pokemonPrevolutions.hasOwnProperty(species.speciesId) && species.baseTotal >= 450))
    .setSpeciesFilter(species => species.baseTotal >= 540)
    .setPartyMemberFunc(5, getRandomPartyMemberFunc([Species.RAYQUAZA], TrainerSlot.TRAINER, true, p => {
      p.setBoss(true, 3);
      p.pokeball = PokeballType.MASTER_BALL;
      p.shiny = true;
      p.variant = 1;
    }))
    .setGenModifiersFunc(party => {
      const starter = party[0];
      return [modifierTypes.TERA_SHARD().generateType(null, [starter.species.type1]).withIdFromFunc(modifierTypes.TERA_SHARD).newModifier(starter) as PersistentModifier];
    }),
  [TrainerType.RIVAL_6]: new TrainerConfig(++t).setName("Finn").setHasGenders("Ivy").setHasCharSprite().setTitle("Rival").setBoss().setStaticParty().setMoneyMultiplier(3).setEncounterBgm("final").setBattleBgm("battle_rival_3").setMixedBattleBgm("battle_rival_3").setPartyTemplates(trainerPartyTemplates.RIVAL_6)
    .setPartyMemberFunc(0, getRandomPartyMemberFunc([Species.VENUSAUR, Species.CHARIZARD, Species.BLASTOISE, Species.MEGANIUM, Species.TYPHLOSION, Species.FERALIGATR, Species.SCEPTILE, Species.BLAZIKEN, Species.SWAMPERT, Species.TORTERRA, Species.INFERNAPE, Species.EMPOLEON, Species.SERPERIOR, Species.EMBOAR, Species.SAMUROTT, Species.CHESNAUGHT, Species.DELPHOX, Species.GRENINJA, Species.DECIDUEYE, Species.INCINEROAR, Species.PRIMARINA, Species.RILLABOOM, Species.CINDERACE, Species.INTELEON, Species.MEOWSCARADA, Species.SKELEDIRGE, Species.QUAQUAVAL], TrainerSlot.TRAINER, true,
      p => {
        p.setBoss(true, 3);
        p.generateAndPopulateMoveset();
      }))
    .setPartyMemberFunc(1, getRandomPartyMemberFunc([Species.PIDGEOT, Species.NOCTOWL, Species.SWELLOW, Species.STARAPTOR, Species.UNFEZANT, Species.TALONFLAME, Species.TOUCANNON, Species.CORVIKNIGHT, Species.KILOWATTREL], TrainerSlot.TRAINER, true,
      p => {
        p.setBoss(true, 2);
        p.generateAndPopulateMoveset();
      }))
    .setPartyMemberFunc(2, getSpeciesFilterRandomPartyMemberFunc((species: PokemonSpecies) => !pokemonEvolutions.hasOwnProperty(species.speciesId) && !pokemonPrevolutions.hasOwnProperty(species.speciesId) && species.baseTotal >= 450))
    .setSpeciesFilter(species => species.baseTotal >= 540)
    .setPartyMemberFunc(5, getRandomPartyMemberFunc([Species.RAYQUAZA], TrainerSlot.TRAINER, true, p => {
      p.setBoss();
      p.generateAndPopulateMoveset();
      p.pokeball = PokeballType.MASTER_BALL;
      p.shiny = true;
      p.variant = 1;
      p.formIndex = 1;
      p.generateName();
    }))
    .setGenModifiersFunc(party => {
      const starter = party[0];
      return [modifierTypes.TERA_SHARD().generateType(null, [starter.species.type1]).withIdFromFunc(modifierTypes.TERA_SHARD).newModifier(starter) as PersistentModifier];
    }),

  [TrainerType.ROCKET_BOSS_GIOVANNI_1]: new TrainerConfig(t = TrainerType.ROCKET_BOSS_GIOVANNI_1).setName("Giovanni").initForEvilTeamLeader("Rocket Boss",[]).setMixedBattleBgm("battle_rocket_boss").setVictoryBgm("victory_team_plasma")
    .setPartyMemberFunc(0, getRandomPartyMemberFunc([ Species.PERSIAN , Species.ALOLA_PERSIAN]))
    .setPartyMemberFunc(1, getRandomPartyMemberFunc([ Species.NIDOKING , Species.NIDOQUEEN ]))
    .setPartyMemberFunc(2, getRandomPartyMemberFunc([ Species.RHYPERIOR ]))
    .setPartyMemberFunc(3, getRandomPartyMemberFunc([ Species.DUGTRIO, Species.ALOLA_DUGTRIO ]))
    .setPartyMemberFunc(4, getRandomPartyMemberFunc([ Species.MAROWAK , Species.ALOLA_MAROWAK]))
    .setPartyMemberFunc(5, getRandomPartyMemberFunc([ Species.KANGASKHAN ], TrainerSlot.TRAINER, true, p => {
      p.setBoss(true, 2);
      p.generateAndPopulateMoveset();
      p.pokeball = PokeballType.ULTRA_BALL;
      p.formIndex = 1;
      p.generateName();
    })),
  [TrainerType.ROCKET_BOSS_GIOVANNI_2]: new TrainerConfig(++t).setName("Giovanni").initForEvilTeamLeader("Rocket Boss", [], true).setMixedBattleBgm("battle_rocket_boss").setVictoryBgm("victory_team_plasma")
    .setPartyMemberFunc(0, getRandomPartyMemberFunc([ Species.TYRANITAR, Species.IRON_THORNS ], TrainerSlot.TRAINER, true, p => {
      p.setBoss(true, 2);
      p.generateAndPopulateMoveset();
      p.pokeball = PokeballType.ULTRA_BALL;
    }))
    .setPartyMemberFunc(1, getRandomPartyMemberFunc([ Species.HIPPOWDON ]))
    .setPartyMemberFunc(2, getRandomPartyMemberFunc([ Species.EXCADRILL ]))
    .setPartyMemberFunc(3, getRandomPartyMemberFunc([ Species.KANGASKHAN ], TrainerSlot.TRAINER, true, p => {
      p.setBoss(true, 2);
      p.generateAndPopulateMoveset();
      p.pokeball = PokeballType.ULTRA_BALL;
      p.formIndex = 1;
      p.generateName();
    }))
    .setPartyMemberFunc(4, getRandomPartyMemberFunc([ Species.GASTRODON]))
    .setPartyMemberFunc(5, getRandomPartyMemberFunc([ Species.MEWTWO ], TrainerSlot.TRAINER, true, p => {
      p.setBoss(true, 2);
      p.generateAndPopulateMoveset();
      p.pokeball = PokeballType.MASTER_BALL;
    })),
  [TrainerType.MAXIE]: new TrainerConfig(++t).setName("Maxie").initForEvilTeamLeader("Magma Boss",[]).setMixedBattleBgm("battle_aqua_magma_boss").setVictoryBgm("victory_team_plasma")
    .setPartyMemberFunc(0, getRandomPartyMemberFunc([ Species.MIGHTYENA ]))
    .setPartyMemberFunc(1, getRandomPartyMemberFunc([ Species.CROBAT, Species.GLISCOR ]))
    .setPartyMemberFunc(2, getRandomPartyMemberFunc([ Species.WEEZING, Species.GALAR_WEEZING ]))
    .setPartyMemberFunc(3, getRandomPartyMemberFunc([ Species.MAGMORTAR, Species.TORKOAL ]))
    .setPartyMemberFunc(4, getRandomPartyMemberFunc([ Species.FLYGON]))
    .setPartyMemberFunc(5, getRandomPartyMemberFunc([ Species.CAMERUPT ], TrainerSlot.TRAINER, true, p => {
      p.setBoss(true, 2);
      p.generateAndPopulateMoveset();
      p.pokeball = PokeballType.ULTRA_BALL;
      p.formIndex = 1;
      p.generateName();
    })),
  [TrainerType.MAXIE_2]: new TrainerConfig(++t).setName("Maxie").initForEvilTeamLeader("Magma Boss",[], true).setMixedBattleBgm("battle_aqua_magma_boss").setVictoryBgm("victory_team_plasma")
    .setPartyMemberFunc(0, getRandomPartyMemberFunc([ Species.SOLROCK, Species.TYPHLOSION ], TrainerSlot.TRAINER, true, p => {
      p.setBoss(true, 2);
      p.generateAndPopulateMoveset();
      p.pokeball = PokeballType.ULTRA_BALL;
    }))
    .setPartyMemberFunc(1, getRandomPartyMemberFunc([ Species.TORKOAL, Species.NINETALES ], TrainerSlot.TRAINER, true, p => {
      p.generateAndPopulateMoveset();
      p.abilityIndex = 2; // DROUGHT
    }))
    .setPartyMemberFunc(2, getRandomPartyMemberFunc([ Species.SHIFTRY, Species.SCOVILLAIN ], TrainerSlot.TRAINER, true, p => {
      p.generateAndPopulateMoveset();
      p.abilityIndex = 0; // Chlorophyll
    }))
    .setPartyMemberFunc(3, getRandomPartyMemberFunc([ Species.GREAT_TUSK ]))
    .setPartyMemberFunc(4, getRandomPartyMemberFunc([ Species.CAMERUPT ], TrainerSlot.TRAINER, true, p => {
      p.setBoss(true, 2);
      p.generateAndPopulateMoveset();
      p.pokeball = PokeballType.ULTRA_BALL;
      p.formIndex = 1;
      p.generateName();
    }))
    .setPartyMemberFunc(5, getRandomPartyMemberFunc([ Species.GROUDON ], TrainerSlot.TRAINER, true, p => {
      p.setBoss(true, 2);
      p.generateAndPopulateMoveset();
      p.pokeball = PokeballType.MASTER_BALL;
    })),
  [TrainerType.ARCHIE]: new TrainerConfig(++t).setName("Archie").initForEvilTeamLeader("Aqua Boss",[]).setMixedBattleBgm("battle_aqua_magma_boss").setVictoryBgm("victory_team_plasma")
    .setPartyMemberFunc(0, getRandomPartyMemberFunc([ Species.LINOONE ]))
    .setPartyMemberFunc(1, getRandomPartyMemberFunc([ Species.CROBAT, Species.PELIPPER ]))
    .setPartyMemberFunc(2, getRandomPartyMemberFunc([ Species.MUK, Species.ALOLA_MUK ]))
    .setPartyMemberFunc(3, getRandomPartyMemberFunc([ Species.TENTACRUEL ]))
    .setPartyMemberFunc(4, getRandomPartyMemberFunc([ Species.RELICANTH, Species.WAILORD ]))
    .setPartyMemberFunc(5, getRandomPartyMemberFunc([ Species.SHARPEDO ], TrainerSlot.TRAINER, true, p => {
      p.setBoss(true, 2);
      p.generateAndPopulateMoveset();
      p.pokeball = PokeballType.ULTRA_BALL;
      p.formIndex = 1;
      p.generateName();
    })),
  [TrainerType.ARCHIE_2]: new TrainerConfig(++t).setName("Archie").initForEvilTeamLeader("Aqua Boss",[], true).setMixedBattleBgm("battle_aqua_magma_boss").setVictoryBgm("victory_team_plasma")
    .setPartyMemberFunc(0, getRandomPartyMemberFunc([ Species.KINGDRA, Species.LUDICOLO ], TrainerSlot.TRAINER, true, p => {
      p.setBoss(true, 2);
      p.generateAndPopulateMoveset();
      p.pokeball = PokeballType.ULTRA_BALL;
    }))
    .setPartyMemberFunc(1, getRandomPartyMemberFunc([ Species.POLITOED, Species.PELIPPER ], TrainerSlot.TRAINER, true, p => {
      p.generateAndPopulateMoveset();
      p.abilityIndex = 2; // Drizzle
    }))
    .setPartyMemberFunc(2, getRandomPartyMemberFunc([ Species.BEARTIC, Species.ARMALDO ], TrainerSlot.TRAINER, true, p => {
      p.generateAndPopulateMoveset();
      p.abilityIndex = 2; // Swift Swim
    }))
    .setPartyMemberFunc(3, getRandomPartyMemberFunc([ Species.OVERQWIL ], TrainerSlot.TRAINER, true, p => {
      p.generateAndPopulateMoveset();
      p.abilityIndex = 1; // Swift Swim
    }))
    .setPartyMemberFunc(4, getRandomPartyMemberFunc([ Species.SHARPEDO ], TrainerSlot.TRAINER, true, p => {
      p.setBoss(true, 2);
      p.generateAndPopulateMoveset();
      p.pokeball = PokeballType.ULTRA_BALL;
      p.formIndex = 1;
      p.generateName();
    }))
    .setPartyMemberFunc(5, getRandomPartyMemberFunc([ Species.KYOGRE ], TrainerSlot.TRAINER, true, p => {
      p.setBoss(true, 2);
      p.generateAndPopulateMoveset();
      p.pokeball = PokeballType.MASTER_BALL;
    })),
  [TrainerType.CYRUS]: new TrainerConfig(++t).setName("Cyrus").initForEvilTeamLeader("Galactic Boss",[]).setMixedBattleBgm("battle_galactic_boss").setVictoryBgm("victory_team_plasma")
    .setPartyMemberFunc(0, getRandomPartyMemberFunc([ Species.GYARADOS ]))
    .setPartyMemberFunc(1, getRandomPartyMemberFunc([ Species.HONCHKROW, Species.HISUI_BRAVIARY ]))
    .setPartyMemberFunc(2, getRandomPartyMemberFunc([ Species.CROBAT, Species.GLISCOR ]))
    .setPartyMemberFunc(3, getRandomPartyMemberFunc([ Species.AZELF, Species.UXIE, Species.MESPRIT ]))
    .setPartyMemberFunc(4, getRandomPartyMemberFunc([ Species.HOUNDOOM ], TrainerSlot.TRAINER, true, p => {
      p.generateAndPopulateMoveset();
      p.pokeball = PokeballType.ULTRA_BALL;
      p.formIndex = 1;
      p.generateName();
    }))
    .setPartyMemberFunc(5, getRandomPartyMemberFunc([ Species.WEAVILE ], TrainerSlot.TRAINER, true, p => {
      p.setBoss(true, 2);
      p.generateAndPopulateMoveset();
      p.pokeball = PokeballType.ULTRA_BALL;
    })),
  [TrainerType.CYRUS_2]: new TrainerConfig(++t).setName("Cyrus").initForEvilTeamLeader("Galactic Boss",[], true).setMixedBattleBgm("battle_galactic_boss").setVictoryBgm("victory_team_plasma")
    .setPartyMemberFunc(0, getRandomPartyMemberFunc([ Species.AZELF, Species.UXIE, Species.MESPRIT ], TrainerSlot.TRAINER, true, p => {
      p.setBoss(true, 2);
      p.generateAndPopulateMoveset();
    }))
    .setPartyMemberFunc(1, getRandomPartyMemberFunc([ Species.ELECTRODE, Species.HISUI_ELECTRODE ]))
    .setPartyMemberFunc(2, getRandomPartyMemberFunc([ Species.SALAMENCE, Species.ROARING_MOON ]))
    .setPartyMemberFunc(3, getRandomPartyMemberFunc([ Species.HOUNDOOM ], TrainerSlot.TRAINER, true, p => {
      p.generateAndPopulateMoveset();
      p.pokeball = PokeballType.ULTRA_BALL;
      p.formIndex = 1;
      p.generateName();
    }))
    .setPartyMemberFunc(4, getRandomPartyMemberFunc([ Species.WEAVILE ], TrainerSlot.TRAINER, true, p => {
      p.setBoss(true, 2);
      p.generateAndPopulateMoveset();
      p.pokeball = PokeballType.ULTRA_BALL;
    }))
    .setPartyMemberFunc(5, getRandomPartyMemberFunc([ Species.DARKRAI ], TrainerSlot.TRAINER, true, p => {
      p.setBoss(true, 2);
      p.generateAndPopulateMoveset();
      p.pokeball = PokeballType.MASTER_BALL;
    })),
  [TrainerType.GHETSIS]: new TrainerConfig(++t).setName("Ghetsis").initForEvilTeamLeader("Plasma Boss",[]).setMixedBattleBgm("battle_plasma_boss").setVictoryBgm("victory_team_plasma")
    .setPartyMemberFunc(0, getRandomPartyMemberFunc([ Species.COFAGRIGUS, Species.RUNERIGUS ]))
    .setPartyMemberFunc(1, getRandomPartyMemberFunc([ Species.BOUFFALANT ]))
    .setPartyMemberFunc(2, getRandomPartyMemberFunc([ Species.SEISMITOAD, Species.CARRACOSTA ]))
    .setPartyMemberFunc(3, getRandomPartyMemberFunc([ Species.EELEKTROSS, Species.GALVANTULA ]))
    .setPartyMemberFunc(4, getRandomPartyMemberFunc([ Species.VOLCARONA ]))
    .setPartyMemberFunc(5, getRandomPartyMemberFunc([ Species.HYDREIGON ], TrainerSlot.TRAINER, true, p => {
      p.setBoss(true, 2);
      p.generateAndPopulateMoveset();
      p.pokeball = PokeballType.ULTRA_BALL;
    })),
  [TrainerType.GHETSIS_2]: new TrainerConfig(++t).setName("Ghetsis").initForEvilTeamLeader("Plasma Boss",[], true).setMixedBattleBgm("battle_plasma_boss").setVictoryBgm("victory_team_plasma")
    .setPartyMemberFunc(0, getRandomPartyMemberFunc([ Species.HYDREIGON, Species.IRON_JUGULIS ], TrainerSlot.TRAINER, true, p => {
      p.setBoss(true, 2);
      p.generateAndPopulateMoveset();
      p.pokeball = PokeballType.ULTRA_BALL;
    }))
    .setPartyMemberFunc(1, getRandomPartyMemberFunc([ Species.VOLCARONA ]))
    .setPartyMemberFunc(2, getRandomPartyMemberFunc([ Species.BASCULEGION ]))
    .setPartyMemberFunc(3, getRandomPartyMemberFunc([ Species.KINGAMBIT ]))
    .setPartyMemberFunc(4, getRandomPartyMemberFunc([ Species.GENESECT ], TrainerSlot.TRAINER, true, p => {
      p.setBoss(true, 2);
      p.generateAndPopulateMoveset();
      p.pokeball = PokeballType.MASTER_BALL;
      p.formIndex = 4;
      p.shiny = true;
    }))
    .setPartyMemberFunc(5, getRandomPartyMemberFunc([ Species.KYUREM ], TrainerSlot.TRAINER, true, p => {
      p.setBoss(true, 2);
      p.generateAndPopulateMoveset();
      p.pokeball = PokeballType.MASTER_BALL;
    })),
  [TrainerType.LYSANDRE]: new TrainerConfig(++t).setName("Lysandre").initForEvilTeamLeader("Flare Boss",[]).setMixedBattleBgm("battle_flare_boss").setVictoryBgm("victory_team_plasma")
    .setPartyMemberFunc(0, getRandomPartyMemberFunc([ Species.MIENSHAO ]))
    .setPartyMemberFunc(1, getRandomPartyMemberFunc([ Species.HONCHKROW, Species.TALONFLAME ]))
    .setPartyMemberFunc(2, getRandomPartyMemberFunc([ Species.PYROAR ]))
    .setPartyMemberFunc(3, getRandomPartyMemberFunc([ Species.AURORUS, Species.TYRANTRUM ]))
    .setPartyMemberFunc(4, getRandomPartyMemberFunc([ Species.FLORGES ]))
    .setPartyMemberFunc(5, getRandomPartyMemberFunc([ Species.GYARADOS ], TrainerSlot.TRAINER, true, p => {
      p.setBoss(true, 2);
      p.generateAndPopulateMoveset();
      p.pokeball = PokeballType.ULTRA_BALL;
      p.formIndex = 1;
<<<<<<< HEAD
      p.shiny = true;
=======
      p.generateName();
>>>>>>> a2edc214
    })),
  [TrainerType.LYSANDRE_2]: new TrainerConfig(++t).setName("Lysandre").initForEvilTeamLeader("Flare Boss",[], true).setMixedBattleBgm("battle_flare_boss").setVictoryBgm("victory_team_plasma")
    .setPartyMemberFunc(0, getRandomPartyMemberFunc([ Species.ETERNAL_FLOETTE ], TrainerSlot.TRAINER, true, p => {
      p.setBoss(true, 2);
      p.generateAndPopulateMoveset();
      p.pokeball = PokeballType.MASTER_BALL;
    }))
    .setPartyMemberFunc(1, getRandomPartyMemberFunc([ Species.PYROAR ]))
    .setPartyMemberFunc(2, getRandomPartyMemberFunc([ Species.IRON_MOTH ]))
    .setPartyMemberFunc(3, getRandomPartyMemberFunc([ Species.GOODRA, Species.HISUI_GOODRA ]))
    .setPartyMemberFunc(4, getRandomPartyMemberFunc([ Species.GYARADOS ], TrainerSlot.TRAINER, true, p => {
      p.setBoss(true, 2);
      p.generateAndPopulateMoveset();
      p.pokeball = PokeballType.ULTRA_BALL;
      p.formIndex = 1;
<<<<<<< HEAD
      p.shiny = true;
=======
      p.generateName();
>>>>>>> a2edc214
    }))
    .setPartyMemberFunc(5, getRandomPartyMemberFunc([ Species.YVELTAL ], TrainerSlot.TRAINER, true, p => {
      p.setBoss(true, 2);
      p.generateAndPopulateMoveset();
      p.pokeball = PokeballType.MASTER_BALL;
    })),
  [TrainerType.LUSAMINE]: new TrainerConfig(++t).setName("Lusamine").initForEvilTeamLeader("Aether Boss",[]).setMixedBattleBgm("battle_aether_boss").setVictoryBgm("victory_team_plasma")
    .setPartyMemberFunc(0, getRandomPartyMemberFunc([ Species.MILOTIC ]))
    .setPartyMemberFunc(1, getRandomPartyMemberFunc([ Species.LILLIGANT, Species.HISUI_LILLIGANT ]))
    .setPartyMemberFunc(2, getRandomPartyMemberFunc([ Species.MISMAGIUS, Species.WIGGLYTUFF ]))
    .setPartyMemberFunc(3, getRandomPartyMemberFunc([ Species.ESPATHRA ]))
    .setPartyMemberFunc(4, getRandomPartyMemberFunc([ Species.LOPUNNY ], TrainerSlot.TRAINER, true, p => {
      p.generateAndPopulateMoveset();
      p.formIndex = 1;
    }))
    .setPartyMemberFunc(5, getRandomPartyMemberFunc([ Species.CLEFABLE ], TrainerSlot.TRAINER, true, p => {
      p.setBoss(true, 2);
      p.generateAndPopulateMoveset();
    })),
  [TrainerType.LUSAMINE_2]: new TrainerConfig(++t).setName("Lusamine").initForEvilTeamLeader("Aether Boss",[], true).setMixedBattleBgm("battle_aether_boss").setVictoryBgm("victory_team_plasma")
    .setPartyMemberFunc(0, getRandomPartyMemberFunc([ Species.CLEFABLE ], TrainerSlot.TRAINER, true, p => {
      p.setBoss(true, 2);
      p.generateAndPopulateMoveset();
    }))
    .setPartyMemberFunc(1, getRandomPartyMemberFunc([ Species.MILOTIC ]))
    .setPartyMemberFunc(2, getRandomPartyMemberFunc([ Species.FLUTTER_MANE, Species.SCREAM_TAIL ]))
    .setPartyMemberFunc(3, getRandomPartyMemberFunc([ Species.LOPUNNY ], TrainerSlot.TRAINER, true, p => {
      p.generateAndPopulateMoveset();
      p.formIndex = 1;
    }))
    .setPartyMemberFunc(4, getRandomPartyMemberFunc([ Species.MAGEARNA ], TrainerSlot.TRAINER, true, p => {
      p.setBoss(true, 2);
      p.generateAndPopulateMoveset();
      p.pokeball = PokeballType.MASTER_BALL;
    }))
    .setPartyMemberFunc(5, getRandomPartyMemberFunc([ Species.NIHILEGO ], TrainerSlot.TRAINER, true, p => {
      p.setBoss(true, 2);
      p.generateAndPopulateMoveset();
      p.pokeball = PokeballType.MASTER_BALL;
    })),
  [TrainerType.GUZMA]: new TrainerConfig(++t).setName("Guzma").initForEvilTeamLeader("Skull Boss",[]).setMixedBattleBgm("battle_skull_boss").setVictoryBgm("victory_team_plasma")
    .setPartyMemberFunc(0, getRandomPartyMemberFunc([ Species.GOLISOPOD ], TrainerSlot.TRAINER, true, p => {
      p.setBoss(true, 2);
      p.generateAndPopulateMoveset();
    }))
    .setPartyMemberFunc(1, getRandomPartyMemberFunc([ Species.MASQUERAIN ]))
    .setPartyMemberFunc(2, getRandomPartyMemberFunc([ Species.HERACROSS ]))
    .setPartyMemberFunc(3, getRandomPartyMemberFunc([ Species.SCIZOR, Species.KLEAVOR ]))
    .setPartyMemberFunc(4, getRandomPartyMemberFunc([ Species.GALVANTULA, Species.VIKAVOLT]))
    .setPartyMemberFunc(5, getRandomPartyMemberFunc([ Species.PINSIR ], TrainerSlot.TRAINER, true, p => {
      p.generateAndPopulateMoveset();
      p.pokeball = PokeballType.ULTRA_BALL;
      p.formIndex = 1;
    })),
  [TrainerType.GUZMA_2]: new TrainerConfig(++t).setName("Guzma").initForEvilTeamLeader("Skull Boss",[]).setMixedBattleBgm("battle_skull_boss").setVictoryBgm("victory_team_plasma")
    .setPartyMemberFunc(0, getRandomPartyMemberFunc([ Species.GOLISOPOD ], TrainerSlot.TRAINER, true, p => {
      p.setBoss(true, 2);
      p.generateAndPopulateMoveset();
    }))
    .setPartyMemberFunc(1, getRandomPartyMemberFunc([ Species.LOKIX , Species.YANMEGA ]))
    .setPartyMemberFunc(2, getRandomPartyMemberFunc([ Species.BUZZWOLE ], TrainerSlot.TRAINER, true, p => {
      p.generateAndPopulateMoveset();
      p.pokeball = PokeballType.MASTER_BALL;
    }))
    .setPartyMemberFunc(3, getRandomPartyMemberFunc([ Species.XURKITREE ], TrainerSlot.TRAINER, true, p => {
      p.setBoss(true, 2);
      p.generateAndPopulateMoveset();
      p.pokeball = PokeballType.MASTER_BALL;
    }))
    .setPartyMemberFunc(4, getRandomPartyMemberFunc([ Species.SCIZOR, Species.KLEAVOR ]))
    .setPartyMemberFunc(5, getRandomPartyMemberFunc([ Species.PINSIR ], TrainerSlot.TRAINER, true, p => {
      p.setBoss(true, 2);
      p.generateAndPopulateMoveset();
      p.pokeball = PokeballType.ULTRA_BALL;
      p.formIndex = 1;
    })),	
  [TrainerType.ROSE]: new TrainerConfig(++t).setName("Rose").initForEvilTeamLeader("Macro Boss",[]).setMixedBattleBgm("battle_macro_boss").setVictoryBgm("victory_team_plasma")
    .setPartyMemberFunc(0, getRandomPartyMemberFunc([ Species.ARCHALUDON ]))
    .setPartyMemberFunc(1, getRandomPartyMemberFunc([ Species.FERROTHORN ]))
    .setPartyMemberFunc(2, getRandomPartyMemberFunc([ Species.TINKATON ]))
    .setPartyMemberFunc(3, getRandomPartyMemberFunc([ Species.CORVIKNIGHT, Species.SKARMORY ]))
    .setPartyMemberFunc(4, getRandomPartyMemberFunc([ Species.PERRSERKER ]))
    .setPartyMemberFunc(5, getRandomPartyMemberFunc([ Species.COPPERAJAH ], TrainerSlot.TRAINER, true, p => {
      p.setBoss(true, 2);
      p.generateAndPopulateMoveset();
      p.formIndex = 1;
    })),
  [TrainerType.ROSE_2]: new TrainerConfig(++t).setName("Rose").initForEvilTeamLeader("Macro Boss",[], true).setMixedBattleBgm("battle_macro_boss").setVictoryBgm("victory_team_plasma")
    .setPartyMemberFunc(0, getRandomPartyMemberFunc([ Species.ARCHALUDON ], TrainerSlot.TRAINER, true, p => {
      p.setBoss(true, 2);
      p.generateAndPopulateMoveset();
    }))
    .setPartyMemberFunc(1, getRandomPartyMemberFunc([ Species.EMPOLEON ]))
    .setPartyMemberFunc(2, getRandomPartyMemberFunc([ Species.AEGISLASH, Species.GHOLDENGO ]))
    .setPartyMemberFunc(3, getRandomPartyMemberFunc([ Species.IRON_CROWN ], TrainerSlot.TRAINER, true, p => {
      p.generateAndPopulateMoveset();
      p.pokeball = PokeballType.MASTER_BALL;
    }))
    .setPartyMemberFunc(4, getRandomPartyMemberFunc([ Species.MELMETAL ], TrainerSlot.TRAINER, true, p => {
      p.setBoss(true, 2);
      p.generateAndPopulateMoveset();
      p.pokeball = PokeballType.MASTER_BALL;
      p.formIndex = 1;
    }))
    .setPartyMemberFunc(5, getRandomPartyMemberFunc([ Species.COPPERAJAH ], TrainerSlot.TRAINER, true, p => {
      p.setBoss(true, 2);
      p.generateAndPopulateMoveset();
      p.formIndex = 1;
    })),	
};<|MERGE_RESOLUTION|>--- conflicted
+++ resolved
@@ -1736,11 +1736,8 @@
       p.generateAndPopulateMoveset();
       p.pokeball = PokeballType.ULTRA_BALL;
       p.formIndex = 1;
-<<<<<<< HEAD
       p.shiny = true;
-=======
-      p.generateName();
->>>>>>> a2edc214
+      p.generateName();
     })),
   [TrainerType.LYSANDRE_2]: new TrainerConfig(++t).setName("Lysandre").initForEvilTeamLeader("Flare Boss",[], true).setMixedBattleBgm("battle_flare_boss").setVictoryBgm("victory_team_plasma")
     .setPartyMemberFunc(0, getRandomPartyMemberFunc([ Species.ETERNAL_FLOETTE ], TrainerSlot.TRAINER, true, p => {
@@ -1756,11 +1753,8 @@
       p.generateAndPopulateMoveset();
       p.pokeball = PokeballType.ULTRA_BALL;
       p.formIndex = 1;
-<<<<<<< HEAD
       p.shiny = true;
-=======
-      p.generateName();
->>>>>>> a2edc214
+      p.generateName();
     }))
     .setPartyMemberFunc(5, getRandomPartyMemberFunc([ Species.YVELTAL ], TrainerSlot.TRAINER, true, p => {
       p.setBoss(true, 2);
