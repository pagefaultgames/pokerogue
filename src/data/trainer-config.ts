--- conflicted
+++ resolved
@@ -264,6 +264,8 @@
     return this;
   }
 
+ 
+
   getDerivedType(): TrainerType {
     let trainerType = this.trainerType;
     switch (trainerType) {
@@ -280,48 +282,25 @@
     case TrainerType.LARRY_ELITE:
       trainerType = TrainerType.LARRY;
       break;
-    }
-
-<<<<<<< HEAD
-    getDerivedType(): TrainerType {
-        let trainerType = this.trainerType;
-        switch (trainerType) {
-            case TrainerType.RIVAL_2:
-            case TrainerType.RIVAL_3:
-            case TrainerType.RIVAL_4:
-            case TrainerType.RIVAL_5:
-            case TrainerType.RIVAL_6:
-                trainerType = TrainerType.RIVAL;
-                break;
-            case TrainerType.LANCE_CHAMPION:
-                trainerType = TrainerType.LANCE;
-                break;
-            case TrainerType.LARRY_ELITE:
-                trainerType = TrainerType.LARRY;
-                break;
-            case TrainerType.MARNIE_ELITE:
-                trainerType = TrainerType.MARNIE;
-                break;
-            case TrainerType.NESSA_ELITE:
-                trainerType = TrainerType.NESSA;
-                break;
-            case TrainerType.BEA_ELITE:
-                trainerType = TrainerType.BEA;
-                break;
-            case TrainerType.ALLISTER_ELITE:
-                trainerType = TrainerType.ALLISTER;
-                break;
-            case TrainerType.RAIHAN_ELITE:
-                trainerType = TrainerType.RAIHAN;
-                break;
-        }
-
-        return trainerType;
-    }
-=======
+    case TrainerType.MARNIE_ELITE:
+      trainerType = TrainerType.MARNIE;
+      break;
+    case TrainerType.NESSA_ELITE:
+      trainerType = TrainerType.NESSA;
+      break;
+    case TrainerType.BEA_ELITE:
+      trainerType = TrainerType.BEA;
+      break;
+    case TrainerType.ALLISTER_ELITE:
+      trainerType = TrainerType.ALLISTER;
+      break;
+    case TrainerType.RAIHAN_ELITE:
+      trainerType = TrainerType.RAIHAN;
+      break;
+    }
+
     return trainerType;
   }
->>>>>>> bac6c229
 
   /**
      * Sets the configuration for trainers with genders, including the female name and encounter background music (BGM).
