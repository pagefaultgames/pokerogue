--- conflicted
+++ resolved
@@ -421,7 +421,12 @@
         return this;
     }
 
-<<<<<<< HEAD
+    /**
+     * Initializes the trainer configuration for an evil team leader. Temporarily hardcoding evil leader teams though.
+     * @param {Species | Species[]} signatureSpecies - The signature species for the evil team leader.
+     * @param {Type[]} specialtyTypes - The specialty types for the evil team Leader.
+     * @returns {TrainerConfig} - The updated TrainerConfig instance.
+     * **/
     initForEvilTeamLeader(title: string, signatureSpecies: (Species | Species[])[], ...specialtyTypes: Type[]): TrainerConfig {
       if (!getIsInitialized()) {
         initI18n();
@@ -450,14 +455,12 @@
       return this;
     }
 
-=======
     /**
      * Initializes the trainer configuration for a Gym Leader.
      * @param {Species | Species[]} signatureSpecies - The signature species for the Gym Leader.
      * @param {Type[]} specialtyTypes - The specialty types for the Gym Leader.
      * @returns {TrainerConfig} - The updated TrainerConfig instance.
      * **/
->>>>>>> df7cb209
     initForGymLeader(signatureSpecies: (Species | Species[])[], ...specialtyTypes: Type[]): TrainerConfig {
         // Check if the internationalization (i18n) system is initialized.
         if (!getIsInitialized()) {
