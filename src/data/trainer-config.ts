import BattleScene, {startingWave} from "../battle-scene";
import {ModifierTypeFunc, modifierTypes} from "../modifier/modifier-type";
import {EnemyPokemon} from "../field/pokemon";
import * as Utils from "../utils";
import {PokeballType} from "./pokeball";
import {pokemonEvolutions, pokemonPrevolutions} from "./pokemon-evolutions";
import PokemonSpecies, {getPokemonSpecies, PokemonSpeciesFilter} from "./pokemon-species";
import {tmSpecies} from "./tms";
import {Type} from "./type";
import {doubleBattleDialogue} from "./dialogue";
import {PersistentModifier} from "../modifier/modifier";
import {TrainerVariant} from "../field/trainer";
import {getIsInitialized, initI18n} from "#app/plugins/i18n";
import i18next from "i18next";
import {Moves} from "#enums/moves";
import {PartyMemberStrength} from "#enums/party-member-strength";
import {Species} from "#enums/species";
import {TrainerType} from "#enums/trainer-type";

export enum TrainerPoolTier {
    COMMON,
    UNCOMMON,
    RARE,
    SUPER_RARE,
    ULTRA_RARE
}

export interface TrainerTierPools {
    [key: integer]: Species[]
}

export enum TrainerSlot {
    NONE,
    TRAINER,
    TRAINER_PARTNER
}

export class TrainerPartyTemplate {
  public size: integer;
  public strength: PartyMemberStrength;
  public sameSpecies: boolean;
  public balanced: boolean;

  constructor(size: integer, strength: PartyMemberStrength, sameSpecies?: boolean, balanced?: boolean) {
    this.size = size;
    this.strength = strength;
    this.sameSpecies = !!sameSpecies;
    this.balanced = !!balanced;
  }

  getStrength(index: integer): PartyMemberStrength {
    return this.strength;
  }

  isSameSpecies(index: integer): boolean {
    return this.sameSpecies;
  }

  isBalanced(index: integer): boolean {
    return this.balanced;
  }
}

export class TrainerPartyCompoundTemplate extends TrainerPartyTemplate {
  public templates: TrainerPartyTemplate[];

  constructor(...templates: TrainerPartyTemplate[]) {
    super(templates.reduce((total: integer, template: TrainerPartyTemplate) => {
      total += template.size;
      return total;
    }, 0), PartyMemberStrength.AVERAGE);
    this.templates = templates;
  }

  getStrength(index: integer): PartyMemberStrength {
    let t = 0;
    for (const template of this.templates) {
      if (t + template.size > index) {
        return template.getStrength(index - t);
      }
      t += template.size;
    }

    return super.getStrength(index);
  }

  isSameSpecies(index: integer): boolean {
    let t = 0;
    for (const template of this.templates) {
      if (t + template.size > index) {
        return template.isSameSpecies(index - t);
      }
      t += template.size;
    }

    return super.isSameSpecies(index);
  }

  isBalanced(index: integer): boolean {
    let t = 0;
    for (const template of this.templates) {
      if (t + template.size > index) {
        return template.isBalanced(index - t);
      }
      t += template.size;
    }

    return super.isBalanced(index);
  }
}

export const trainerPartyTemplates = {
  ONE_WEAK_ONE_STRONG: new TrainerPartyCompoundTemplate(new TrainerPartyTemplate(1, PartyMemberStrength.WEAK), new TrainerPartyTemplate(1, PartyMemberStrength.STRONG)),
  ONE_AVG: new TrainerPartyTemplate(1, PartyMemberStrength.AVERAGE),
  ONE_AVG_ONE_STRONG: new TrainerPartyCompoundTemplate(new TrainerPartyTemplate(1, PartyMemberStrength.AVERAGE), new TrainerPartyTemplate(1, PartyMemberStrength.STRONG)),
  ONE_STRONG: new TrainerPartyTemplate(1, PartyMemberStrength.STRONG),
  ONE_STRONGER: new TrainerPartyTemplate(1, PartyMemberStrength.STRONGER),
  TWO_WEAKER: new TrainerPartyTemplate(2, PartyMemberStrength.WEAKER),
  TWO_WEAK: new TrainerPartyTemplate(2, PartyMemberStrength.WEAK),
  TWO_WEAK_ONE_AVG: new TrainerPartyCompoundTemplate(new TrainerPartyTemplate(2, PartyMemberStrength.WEAK), new TrainerPartyTemplate(1, PartyMemberStrength.AVERAGE)),
  TWO_WEAK_SAME_ONE_AVG: new TrainerPartyCompoundTemplate(new TrainerPartyTemplate(2, PartyMemberStrength.WEAK, true), new TrainerPartyTemplate(1, PartyMemberStrength.AVERAGE)),
  TWO_WEAK_SAME_TWO_WEAK_SAME: new TrainerPartyCompoundTemplate(new TrainerPartyTemplate(2, PartyMemberStrength.WEAK, true), new TrainerPartyTemplate(2, PartyMemberStrength.WEAK, true)),
  TWO_WEAK_ONE_STRONG: new TrainerPartyCompoundTemplate(new TrainerPartyTemplate(2, PartyMemberStrength.WEAK), new TrainerPartyTemplate(1, PartyMemberStrength.STRONG)),
  TWO_AVG: new TrainerPartyTemplate(2, PartyMemberStrength.AVERAGE),
  TWO_AVG_ONE_STRONG: new TrainerPartyCompoundTemplate(new TrainerPartyTemplate(2, PartyMemberStrength.AVERAGE), new TrainerPartyTemplate(1, PartyMemberStrength.STRONG)),
  TWO_AVG_SAME_ONE_AVG: new TrainerPartyCompoundTemplate(new TrainerPartyTemplate(2, PartyMemberStrength.AVERAGE, true), new TrainerPartyTemplate(1, PartyMemberStrength.AVERAGE)),
  TWO_AVG_SAME_ONE_STRONG: new TrainerPartyCompoundTemplate(new TrainerPartyTemplate(2, PartyMemberStrength.AVERAGE, true), new TrainerPartyTemplate(1, PartyMemberStrength.STRONG)),
  TWO_AVG_SAME_TWO_AVG_SAME: new TrainerPartyCompoundTemplate(new TrainerPartyTemplate(2, PartyMemberStrength.AVERAGE, true), new TrainerPartyTemplate(2, PartyMemberStrength.AVERAGE, true)),
  TWO_STRONG: new TrainerPartyTemplate(2, PartyMemberStrength.STRONG),
  THREE_WEAK: new TrainerPartyTemplate(3, PartyMemberStrength.WEAK),
  THREE_WEAK_SAME: new TrainerPartyTemplate(3, PartyMemberStrength.WEAK, true),
  THREE_AVG: new TrainerPartyTemplate(3, PartyMemberStrength.AVERAGE),
  THREE_AVG_SAME: new TrainerPartyTemplate(3, PartyMemberStrength.AVERAGE, true),
  THREE_WEAK_BALANCED: new TrainerPartyTemplate(3, PartyMemberStrength.WEAK, false, true),
  FOUR_WEAKER: new TrainerPartyTemplate(4, PartyMemberStrength.WEAKER),
  FOUR_WEAKER_SAME: new TrainerPartyTemplate(4, PartyMemberStrength.WEAKER, true),
  FOUR_WEAK: new TrainerPartyTemplate(4, PartyMemberStrength.WEAK),
  FOUR_WEAK_SAME: new TrainerPartyTemplate(4, PartyMemberStrength.WEAK, true),
  FOUR_WEAK_BALANCED: new TrainerPartyTemplate(4, PartyMemberStrength.WEAK, false, true),
  FIVE_WEAKER: new TrainerPartyTemplate(5, PartyMemberStrength.WEAKER),
  FIVE_WEAK: new TrainerPartyTemplate(5, PartyMemberStrength.WEAK),
  FIVE_WEAK_BALANCED: new TrainerPartyTemplate(5, PartyMemberStrength.WEAK, false, true),
  SIX_WEAKER: new TrainerPartyTemplate(6, PartyMemberStrength.WEAKER),
  SIX_WEAKER_SAME: new TrainerPartyTemplate(6, PartyMemberStrength.WEAKER, true),
  SIX_WEAK_SAME: new TrainerPartyTemplate(6, PartyMemberStrength.WEAKER, true),
  SIX_WEAK_BALANCED: new TrainerPartyTemplate(6, PartyMemberStrength.WEAK, false, true),

  GYM_LEADER_1: new TrainerPartyCompoundTemplate(new TrainerPartyTemplate(1, PartyMemberStrength.AVERAGE), new TrainerPartyTemplate(1, PartyMemberStrength.STRONG)),
  GYM_LEADER_2: new TrainerPartyCompoundTemplate(new TrainerPartyTemplate(1, PartyMemberStrength.AVERAGE), new TrainerPartyTemplate(1, PartyMemberStrength.STRONG), new TrainerPartyTemplate(1, PartyMemberStrength.STRONGER)),
  GYM_LEADER_3: new TrainerPartyCompoundTemplate(new TrainerPartyTemplate(2, PartyMemberStrength.AVERAGE), new TrainerPartyTemplate(1, PartyMemberStrength.STRONG), new TrainerPartyTemplate(1, PartyMemberStrength.STRONGER)),
  GYM_LEADER_4: new TrainerPartyCompoundTemplate(new TrainerPartyTemplate(3, PartyMemberStrength.AVERAGE), new TrainerPartyTemplate(1, PartyMemberStrength.STRONG), new TrainerPartyTemplate(1, PartyMemberStrength.STRONGER)),
  GYM_LEADER_5: new TrainerPartyCompoundTemplate(new TrainerPartyTemplate(3, PartyMemberStrength.AVERAGE), new TrainerPartyTemplate(2, PartyMemberStrength.STRONG), new TrainerPartyTemplate(1, PartyMemberStrength.STRONGER)),

  ELITE_FOUR: new TrainerPartyCompoundTemplate(new TrainerPartyTemplate(2, PartyMemberStrength.AVERAGE), new TrainerPartyTemplate(3, PartyMemberStrength.STRONG), new TrainerPartyTemplate(1, PartyMemberStrength.STRONGER)),

  CHAMPION: new TrainerPartyCompoundTemplate(new TrainerPartyTemplate(1, PartyMemberStrength.STRONGER), new TrainerPartyTemplate(5, PartyMemberStrength.STRONG, false, true)),

  RIVAL: new TrainerPartyCompoundTemplate(new TrainerPartyTemplate(1, PartyMemberStrength.STRONG), new TrainerPartyTemplate(1, PartyMemberStrength.AVERAGE)),
  RIVAL_2: new TrainerPartyCompoundTemplate(new TrainerPartyTemplate(1, PartyMemberStrength.STRONG), new TrainerPartyTemplate(1, PartyMemberStrength.AVERAGE), new TrainerPartyTemplate(1, PartyMemberStrength.WEAK, false, true)),
  RIVAL_3: new TrainerPartyCompoundTemplate(new TrainerPartyTemplate(1, PartyMemberStrength.STRONG), new TrainerPartyTemplate(1, PartyMemberStrength.AVERAGE), new TrainerPartyTemplate(1, PartyMemberStrength.AVERAGE, false, true), new TrainerPartyTemplate(1, PartyMemberStrength.WEAK, false, true)),
  RIVAL_4: new TrainerPartyCompoundTemplate(new TrainerPartyTemplate(1, PartyMemberStrength.STRONG), new TrainerPartyTemplate(1, PartyMemberStrength.AVERAGE), new TrainerPartyTemplate(2, PartyMemberStrength.AVERAGE, false, true), new TrainerPartyTemplate(1, PartyMemberStrength.WEAK, false, true)),
  RIVAL_5: new TrainerPartyCompoundTemplate(new TrainerPartyTemplate(1, PartyMemberStrength.STRONG), new TrainerPartyTemplate(1, PartyMemberStrength.AVERAGE), new TrainerPartyTemplate(3, PartyMemberStrength.AVERAGE, false, true), new TrainerPartyTemplate(1, PartyMemberStrength.STRONG)),
  RIVAL_6: new TrainerPartyCompoundTemplate(new TrainerPartyTemplate(1, PartyMemberStrength.STRONG), new TrainerPartyTemplate(1, PartyMemberStrength.AVERAGE), new TrainerPartyTemplate(3, PartyMemberStrength.AVERAGE, false, true), new TrainerPartyTemplate(1, PartyMemberStrength.STRONGER))
};

type PartyTemplateFunc = (scene: BattleScene) => TrainerPartyTemplate;
type PartyMemberFunc = (scene: BattleScene, level: integer, strength: PartyMemberStrength) => EnemyPokemon;
type GenModifiersFunc = (party: EnemyPokemon[]) => PersistentModifier[];

export interface PartyMemberFuncs {
    [key: integer]: PartyMemberFunc
}

export class TrainerConfig {
  public trainerType: TrainerType;
  public trainerTypeDouble: TrainerType;
  public name: string;
  public nameFemale: string;
  public nameDouble: string;
  public title: string;
  public titleDouble: string;
  public hasGenders: boolean = false;
  public hasDouble: boolean = false;
  public hasCharSprite: boolean = false;
  public doubleOnly: boolean = false;
  public moneyMultiplier: number = 1;
  public isBoss: boolean = false;
  public hasStaticParty: boolean = false;
  public useSameSeedForAllMembers: boolean = false;
  public mixedBattleBgm: string;
  public battleBgm: string;
  public encounterBgm: string;
  public femaleEncounterBgm: string;
  public doubleEncounterBgm: string;
  public victoryBgm: string;
  public genModifiersFunc: GenModifiersFunc;
  public modifierRewardFuncs: ModifierTypeFunc[] = [];
  public partyTemplates: TrainerPartyTemplate[];
  public partyTemplateFunc: PartyTemplateFunc;
  public partyMemberFuncs: PartyMemberFuncs = {};
  public speciesPools: TrainerTierPools;
  public speciesFilter: PokemonSpeciesFilter;
  public specialtyTypes: Type[] = [];
  public hasVoucher: boolean = false;

  public encounterMessages: string[] = [];
  public victoryMessages: string[] = [];
  public defeatMessages: string[] = [];

  public femaleEncounterMessages: string[];
  public femaleVictoryMessages: string[];
  public femaleDefeatMessages: string[];

  public doubleEncounterMessages: string[];
  public doubleVictoryMessages: string[];
  public doubleDefeatMessages: string[];

  constructor(trainerType: TrainerType, allowLegendaries?: boolean) {
    this.trainerType = trainerType;
    this.name = Utils.toReadableString(TrainerType[this.getDerivedType()]);
    this.battleBgm = "battle_trainer";
    this.mixedBattleBgm = "battle_trainer";
    this.victoryBgm = "victory_trainer";
    this.partyTemplates = [trainerPartyTemplates.TWO_AVG];
    this.speciesFilter = species => (allowLegendaries || (!species.legendary && !species.subLegendary && !species.mythical)) && !species.isTrainerForbidden();
  }

  getKey(): string {
    return TrainerType[this.getDerivedType()].toString().toLowerCase();
  }

  getSpriteKey(female?: boolean, isDouble: boolean = false): string {
    let ret = this.getKey();
    if (this.hasGenders) {
      ret += `_${female ? "f" : "m"}`;
    }
    // If a special double trainer class was set, set it as the sprite key
    if (this.trainerTypeDouble && female && isDouble) {
      // Get the derived type for the double trainer since the sprite key is based on the derived type
      ret = TrainerType[this.getDerivedType(this.trainerTypeDouble)].toString().toLowerCase();
    }
    return ret;
  }

  setName(name: string): TrainerConfig {
    if (name === "Finn") {
      // Give the rival a localized name
      // First check if i18n is initialized
      if (!getIsInitialized()) {
        initI18n();
      }
      // This is only the male name, because the female name is handled in a different function (setHasGenders)
      if (name === "Finn") {
        name = i18next.t("trainerNames:rival");
      }
    }
    this.name = name;
    return this;
  }

  /**
   * Sets if a boss trainer will have a voucher or not.
   * @param hasVoucher - If the boss trainer will have a voucher.
   */
  setHasVoucher(hasVoucher: boolean): void {
    this.hasVoucher = hasVoucher;
  }

  setTitle(title: string): TrainerConfig {
    // First check if i18n is initialized
    if (!getIsInitialized()) {
      initI18n();
    }

    // Make the title lowercase and replace spaces with underscores
    title = title.toLowerCase().replace(/\s/g, "_");

    // Get the title from the i18n file
    this.title = i18next.t(`titles:${title}`);


    return this;
  }


  /**
<<<<<<< HEAD
   * Returns the derived trainer type for a given trainer type.
   * @param trainerTypeToDeriveFrom - The trainer type to derive from. (If null, the this.trainerType property will be used.)
   * @returns {TrainerType} - The derived trainer type.
   */
  getDerivedType(trainerTypeToDeriveFrom: TrainerType | null = null): TrainerType {
=======
     * Returns the derived trainer type for a given trainer type.
     * @param trainerTypeToDeriveFrom - The trainer type to derive from. (If null, the this.trainerType property will be used.)
     * @returns {TrainerType} - The derived trainer type.
     */
  getDerivedType(trainerTypeToDeriveFrom: TrainerType = null): TrainerType {
>>>>>>> db3fae11
    let trainerType = trainerTypeToDeriveFrom ? trainerTypeToDeriveFrom : this.trainerType;
    switch (trainerType) {
    case TrainerType.RIVAL_2:
    case TrainerType.RIVAL_3:
    case TrainerType.RIVAL_4:
    case TrainerType.RIVAL_5:
    case TrainerType.RIVAL_6:
      trainerType = TrainerType.RIVAL;
      break;
    case TrainerType.LANCE_CHAMPION:
      trainerType = TrainerType.LANCE;
      break;
    case TrainerType.LARRY_ELITE:
      trainerType = TrainerType.LARRY;
      break;
    case TrainerType.ROCKET_BOSS_GIOVANNI_1:
    case TrainerType.ROCKET_BOSS_GIOVANNI_2:
      trainerType = TrainerType.GIOVANNI;
      break;
    case TrainerType.MAXIE_2:
      trainerType = TrainerType.MAXIE;
      break;
    case TrainerType.ARCHIE_2:
      trainerType = TrainerType.ARCHIE;
      break;
    case TrainerType.CYRUS_2:
      trainerType = TrainerType.CYRUS;
      break;
    case TrainerType.GHETSIS_2:
      trainerType = TrainerType.GHETSIS;
      break;
    case TrainerType.LYSANDRE_2:
      trainerType = TrainerType.LYSANDRE;
      break;
    case TrainerType.MARNIE_ELITE:
      trainerType = TrainerType.MARNIE;
      break;
    case TrainerType.NESSA_ELITE:
      trainerType = TrainerType.NESSA;
      break;
    case TrainerType.BEA_ELITE:
      trainerType = TrainerType.BEA;
      break;
    case TrainerType.ALLISTER_ELITE:
      trainerType = TrainerType.ALLISTER;
      break;
    case TrainerType.RAIHAN_ELITE:
      trainerType = TrainerType.RAIHAN;
      break;
    }

    return trainerType;
  }

  /**
     * Sets the configuration for trainers with genders, including the female name and encounter background music (BGM).
     * @param {string} [nameFemale] - The name of the female trainer. If 'Ivy', a localized name will be assigned.
     * @param {TrainerType | string} [femaleEncounterBgm] - The encounter BGM for the female trainer, which can be a TrainerType or a string.
     * @returns {TrainerConfig} - The updated TrainerConfig instance.
     **/
  setHasGenders(nameFemale?: string, femaleEncounterBgm?: TrainerType | string): TrainerConfig {
    // If the female name is 'Ivy' (the rival), assign a localized name.
    if (nameFemale === "Ivy") {
      // Check if the internationalization (i18n) system is initialized.
      if (!getIsInitialized()) {
        // Initialize the i18n system if it is not already initialized.
        initI18n();
      }
      // Set the localized name for the female rival.
      this.nameFemale = i18next.t("trainerNames:rival_female");
    } else {
      // Otherwise, assign the provided female name.
      this.nameFemale = nameFemale!; // TODO: is this bang correct?
    }

    // Indicate that this trainer configuration includes genders.
    this.hasGenders = true;

    // If a female encounter BGM is provided.
    if (femaleEncounterBgm) {
      // If the BGM is a TrainerType (number), convert it to a string, replace underscores with spaces, and convert to lowercase.
      // Otherwise, assign the provided string as the BGM.
      this.femaleEncounterBgm = typeof femaleEncounterBgm === "number"
        ? TrainerType[femaleEncounterBgm].toString().replace(/_/g, " ").toLowerCase()
        : femaleEncounterBgm;
    }

    // Return the updated TrainerConfig instance.
    return this;
  }

  /**
     * Sets the configuration for trainers with double battles, including the name of the double trainer and the encounter BGM.
     * @param nameDouble - The name of the double trainer (e.g., "Ace Duo" for Trainer Class Doubles or "red_blue_double" for NAMED trainer doubles).
     * @param doubleEncounterBgm - The encounter BGM for the double trainer, which can be a TrainerType or a string.
     * @returns {TrainerConfig} - The updated TrainerConfig instance.
     */
  setHasDouble(nameDouble: string, doubleEncounterBgm?: TrainerType | string): TrainerConfig {
    this.hasDouble = true;
    this.nameDouble = nameDouble;
    if (doubleEncounterBgm) {
      this.doubleEncounterBgm = typeof doubleEncounterBgm === "number" ? TrainerType[doubleEncounterBgm].toString().replace(/\_/g, " ").toLowerCase() : doubleEncounterBgm;
    }
    return this;
  }

  /**
     * Sets the trainer type for double battles.
     * @param trainerTypeDouble - The TrainerType of the partner in a double battle.
     * @returns {TrainerConfig} - The updated TrainerConfig instance.
     */
  setDoubleTrainerType(trainerTypeDouble: TrainerType): TrainerConfig {
    this.trainerTypeDouble = trainerTypeDouble;
    this.setDoubleMessages(this.nameDouble);
    return this;
  }

  /**
     * Sets the encounter and victory messages for double trainers.
     * @param nameDouble - The name of the pair (e.g. "red_blue_double").
     */
  setDoubleMessages(nameDouble: string) {
    // Check if there is double battle dialogue for this trainer
    if (doubleBattleDialogue[nameDouble]) {
      // Set encounter and victory messages for double trainers
      this.doubleEncounterMessages = doubleBattleDialogue[nameDouble].encounter;
      this.doubleVictoryMessages = doubleBattleDialogue[nameDouble].victory;
      this.doubleDefeatMessages = doubleBattleDialogue[nameDouble].defeat;
    }
  }

  /**
     * Sets the title for double trainers
     * @param titleDouble - the key for the title in the i18n file. (e.g., "champion_double").
     * @returns {TrainerConfig} - The updated TrainerConfig instance.
     */
  setDoubleTitle(titleDouble: string): TrainerConfig {
    // First check if i18n is initialized
    if (!getIsInitialized()) {
      initI18n();
    }

    // Make the title lowercase and replace spaces with underscores
    titleDouble = titleDouble.toLowerCase().replace(/\s/g, "_");

    // Get the title from the i18n file
    this.titleDouble = i18next.t(`titles:${titleDouble}`);

    return this;
  }

  setHasCharSprite(): TrainerConfig {
    this.hasCharSprite = true;
    return this;
  }

  setDoubleOnly(): TrainerConfig {
    this.doubleOnly = true;
    return this;
  }

  setMoneyMultiplier(moneyMultiplier: number): TrainerConfig {
    this.moneyMultiplier = moneyMultiplier;
    return this;
  }

  setBoss(): TrainerConfig {
    this.isBoss = true;
    return this;
  }

  setStaticParty(): TrainerConfig {
    this.hasStaticParty = true;
    return this;
  }

  setUseSameSeedForAllMembers(): TrainerConfig {
    this.useSameSeedForAllMembers = true;
    return this;
  }

  setMixedBattleBgm(mixedBattleBgm: string): TrainerConfig {
    this.mixedBattleBgm = mixedBattleBgm;
    return this;
  }

  setBattleBgm(battleBgm: string): TrainerConfig {
    this.battleBgm = battleBgm;
    return this;
  }

  setEncounterBgm(encounterBgm: TrainerType | string): TrainerConfig {
    this.encounterBgm = typeof encounterBgm === "number" ? TrainerType[encounterBgm].toString().toLowerCase() : encounterBgm;
    return this;
  }

  setVictoryBgm(victoryBgm: string): TrainerConfig {
    this.victoryBgm = victoryBgm;
    return this;
  }

  setPartyTemplates(...partyTemplates: TrainerPartyTemplate[]): TrainerConfig {
    this.partyTemplates = partyTemplates;
    return this;
  }

  setPartyTemplateFunc(partyTemplateFunc: PartyTemplateFunc): TrainerConfig {
    this.partyTemplateFunc = partyTemplateFunc;
    return this;
  }

  setPartyMemberFunc(slotIndex: integer, partyMemberFunc: PartyMemberFunc): TrainerConfig {
    this.partyMemberFuncs[slotIndex] = partyMemberFunc;
    return this;
  }

  setSpeciesPools(speciesPools: TrainerTierPools | Species[]): TrainerConfig {
    this.speciesPools = (Array.isArray(speciesPools) ? {[TrainerPoolTier.COMMON]: speciesPools} : speciesPools) as unknown as TrainerTierPools;
    return this;
  }

  setSpeciesFilter(speciesFilter: PokemonSpeciesFilter, allowLegendaries?: boolean): TrainerConfig {
    const baseFilter = this.speciesFilter;
    this.speciesFilter = allowLegendaries ? speciesFilter : species => speciesFilter(species) && baseFilter(species);
    return this;
  }

  setSpecialtyTypes(...specialtyTypes: Type[]): TrainerConfig {
    this.specialtyTypes = specialtyTypes;
    return this;
  }

  setGenModifiersFunc(genModifiersFunc: GenModifiersFunc): TrainerConfig {
    this.genModifiersFunc = genModifiersFunc;
    return this;
  }

  setModifierRewardFuncs(...modifierTypeFuncs: (() => ModifierTypeFunc)[]): TrainerConfig {
    this.modifierRewardFuncs = modifierTypeFuncs.map(func => () => {
      const modifierTypeFunc = func();
      const modifierType = modifierTypeFunc();
      modifierType.withIdFromFunc(modifierTypeFunc);
      return modifierType;
    });
    return this;
  }

  /**
  * Returns the pool of species for an evil team admin
  * @param team - The evil team the admin belongs to.
  * @returns {TrainerTierPools}
  */
  speciesPoolPerEvilTeamAdmin(team): TrainerTierPools {
    team = team.toLowerCase();
    switch (team) {
    case "rocket": {
      return {
        [TrainerPoolTier.COMMON]: [Species.RATTATA, Species.KOFFING, Species.EKANS, Species.GYARADOS, Species.TAUROS, Species.SCYTHER, Species.CUBONE, Species.GROWLITHE, Species.MURKROW, Species.GASTLY, Species.EXEGGCUTE, Species.VOLTORB],
        [TrainerPoolTier.UNCOMMON]: [Species.PORYGON, Species.ALOLA_RATTATA, Species.ALOLA_SANDSHREW, Species.ALOLA_MEOWTH, Species.ALOLA_GRIMER, Species.ALOLA_GEODUDE],
        [TrainerPoolTier.RARE]: [Species.DRATINI, Species.LARVITAR]
      };
    }
    case "magma": {
      return {
        [TrainerPoolTier.COMMON]: [Species.NUMEL, Species.POOCHYENA, Species.SLUGMA, Species.SOLROCK, Species.HIPPOPOTAS, Species.SANDACONDA, Species.PHANPY, Species.SWINUB, Species.GLIGAR],
        [TrainerPoolTier.UNCOMMON]: [Species.TRAPINCH, Species.HEATMOR],
        [TrainerPoolTier.RARE]: [Species.TURTONATOR, Species.CHARCADET]
      };
    }
    case "aqua": {
      return {
        [TrainerPoolTier.COMMON]: [Species.CARVANHA, Species.CORPHISH, Species.ZIGZAGOON, Species.CLAMPERL, Species.CHINCHOU, Species.WOOPER, Species.WINGULL, Species.TENTACOOL, Species.QWILFISH],
        [TrainerPoolTier.UNCOMMON]: [Species.MANTINE, Species.BASCULEGION, Species.REMORAID, Species.ARROKUDA],
        [TrainerPoolTier.RARE]: [Species.DONDOZO]
      };
    }
    case "galactic": {
      return {
        [TrainerPoolTier.COMMON]: [Species.GLAMEOW, Species.STUNKY, Species.BRONZOR, Species.CARNIVINE, Species.GROWLITHE, Species.QWILFISH, Species.SNEASEL],
        [TrainerPoolTier.UNCOMMON]: [Species.HISUI_GROWLITHE, Species.HISUI_QWILFISH, Species.HISUI_SNEASEL],
        [TrainerPoolTier.RARE]: [Species.HISUI_ZORUA, Species.HISUI_SLIGGOO]
      };
    }
    case "plasma": {
      return {
        [TrainerPoolTier.COMMON]: [Species.SCRAFTY, Species.LILLIPUP, Species.PURRLOIN, Species.FRILLISH, Species.VENIPEDE, Species.GOLETT, Species.TIMBURR, Species.DARUMAKA, Species.AMOONGUSS],
        [TrainerPoolTier.UNCOMMON]: [Species.PAWNIARD, Species.VULLABY, Species.ZORUA, Species.DRILBUR, Species.KLINK],
        [TrainerPoolTier.RARE]: [Species.DRUDDIGON, Species.BOUFFALANT, Species.AXEW, Species.DEINO, Species.DURANT]
      };
    }
    case "flare": {
      return {
        [TrainerPoolTier.COMMON]: [Species.FLETCHLING, Species.LITLEO, Species.INKAY, Species.HELIOPTILE, Species.ELECTRIKE, Species.SKRELP, Species.GULPIN, Species.PURRLOIN, Species.POOCHYENA, Species.SCATTERBUG],
        [TrainerPoolTier.UNCOMMON]: [Species.LITWICK, Species.SNEASEL, Species.PANCHAM, Species.PAWNIARD],
        [TrainerPoolTier.RARE]: [Species.NOIVERN, Species.DRUDDIGON]
      };
    }
    }
  }

  /**
     * Initializes the trainer configuration for an evil team admin.
     * @param title - The title of the evil team admin.
     * @param poolName - The evil team the admin belongs to.
     * @param {Species | Species[]} signatureSpecies - The signature species for the evil team leader.
     * @returns {TrainerConfig} - The updated TrainerConfig instance.
     * **/
  initForEvilTeamAdmin(title: string, poolName: string, signatureSpecies: (Species | Species[])[],): TrainerConfig {
    if (!getIsInitialized()) {
      initI18n();
    }
    this.setPartyTemplates(trainerPartyTemplates.RIVAL_5);

    // Set the species pools for the evil team admin.
    this.speciesPools = this.speciesPoolPerEvilTeamAdmin(poolName);

    signatureSpecies.forEach((speciesPool, s) => {
      if (!Array.isArray(speciesPool)) {
        speciesPool = [speciesPool];
      }
      this.setPartyMemberFunc(-(s + 1), getRandomPartyMemberFunc(speciesPool));
    });

    const nameForCall = this.name.toLowerCase().replace(/\s/g, "_");
    this.name = i18next.t(`trainerNames:${nameForCall}`);
    this.setHasVoucher(false);
    this.setTitle(title);
    this.setMoneyMultiplier(1.5);
    this.setBoss();
    this.setStaticParty();
    this.setBattleBgm("battle_plasma_boss");
    this.setVictoryBgm("victory_team_plasma");

    return this;
  }

  /**
     * Initializes the trainer configuration for an evil team leader. Temporarily hardcoding evil leader teams though.
     * @param {Species | Species[]} signatureSpecies - The signature species for the evil team leader.
     * @param {Type[]} specialtyTypes - The specialty types for the evil team Leader.
     * @param boolean whether or not this is the rematch fight
     * @returns {TrainerConfig} - The updated TrainerConfig instance.
     * **/
  initForEvilTeamLeader(title: string, signatureSpecies: (Species | Species[])[], rematch: boolean = false, ...specialtyTypes: Type[]): TrainerConfig {
    if (!getIsInitialized()) {
      initI18n();
    }
    if (rematch) {
      this.setPartyTemplates(trainerPartyTemplates.ELITE_FOUR);
    } else {
      this.setPartyTemplates(trainerPartyTemplates.RIVAL_5);
    }
    signatureSpecies.forEach((speciesPool, s) => {
      if (!Array.isArray(speciesPool)) {
        speciesPool = [speciesPool];
      }
      this.setPartyMemberFunc(-(s + 1), getRandomPartyMemberFunc(speciesPool));
    });
    if (specialtyTypes.length) {
      this.setSpeciesFilter(p => specialtyTypes.find(t => p.isOfType(t)) !== undefined);
      this.setSpecialtyTypes(...specialtyTypes);
    }
    const nameForCall = this.name.toLowerCase().replace(/\s/g, "_");
    this.name = i18next.t(`trainerNames:${nameForCall}`);
    this.setTitle(title);
    this.setMoneyMultiplier(2.5);
    this.setBoss();
    this.setStaticParty();
    this.setHasVoucher(true);
    this.setBattleBgm("battle_plasma_boss");
    this.setVictoryBgm("victory_team_plasma");

    return this;
  }

  /**
     * Initializes the trainer configuration for a Gym Leader.
     * @param {Species | Species[]} signatureSpecies - The signature species for the Gym Leader.
     * @param {Type[]} specialtyTypes - The specialty types for the Gym Leader.
     * @param isMale - Whether the Gym Leader is Male or Not (for localization of the title).
     * @returns {TrainerConfig} - The updated TrainerConfig instance.
     * **/
  initForGymLeader(signatureSpecies: (Species | Species[])[], isMale: boolean, ...specialtyTypes: Type[]): TrainerConfig {
    // Check if the internationalization (i18n) system is initialized.
    if (!getIsInitialized()) {
      initI18n();
    }

    // Set the function to generate the Gym Leader's party template.
    this.setPartyTemplateFunc(getGymLeaderPartyTemplate);

    // Set up party members with their corresponding species.
    signatureSpecies.forEach((speciesPool, s) => {
      // Ensure speciesPool is an array.
      if (!Array.isArray(speciesPool)) {
        speciesPool = [speciesPool];
      }
      // Set a function to get a random party member from the species pool.
      this.setPartyMemberFunc(-(s + 1), getRandomPartyMemberFunc(speciesPool));
    });

    // If specialty types are provided, set species filter and specialty types.
    if (specialtyTypes.length) {
      this.setSpeciesFilter(p => specialtyTypes.find(t => p.isOfType(t)) !== undefined);
      this.setSpecialtyTypes(...specialtyTypes);
    }

    // Localize the trainer's name by converting it to lowercase and replacing spaces with underscores.
    const nameForCall = this.name.toLowerCase().replace(/\s/g, "_");
    this.name = i18next.t(`trainerNames:${nameForCall}`);

    // Set the title to "gym_leader". (this is the key in the i18n file)
    this.setTitle("gym_leader");
    if (!isMale) {
      this.setTitle("gym_leader_female");
    }

    // Configure various properties for the Gym Leader.
    this.setMoneyMultiplier(2.5);
    this.setBoss();
    this.setStaticParty();
    this.setHasVoucher(true);
    this.setBattleBgm("battle_unova_gym");
    this.setVictoryBgm("victory_gym");
    this.setGenModifiersFunc(party => {
      const waveIndex = party[0].scene.currentBattle.waveIndex;
      return getRandomTeraModifiers(party, waveIndex >= 100 ? 1 : 0, specialtyTypes.length ? specialtyTypes : undefined);
    });

    return this;
  }

  /**
     * Initializes the trainer configuration for an Elite Four member.
     * @param {Species | Species[]} signatureSpecies - The signature species for the Elite Four member.
     * @param {Type[]} specialtyTypes - The specialty types for the Elite Four member.
     * @param isMale - Whether the Elite Four Member is Male or Female (for localization of the title).
     * @returns {TrainerConfig} - The updated TrainerConfig instance.
     **/
  initForEliteFour(signatureSpecies: (Species | Species[])[], isMale: boolean, ...specialtyTypes: Type[]): TrainerConfig {
    // Check if the internationalization (i18n) system is initialized.
    if (!getIsInitialized()) {
      initI18n();
    }

    // Set the party templates for the Elite Four.
    this.setPartyTemplates(trainerPartyTemplates.ELITE_FOUR);

    // Set up party members with their corresponding species.
    signatureSpecies.forEach((speciesPool, s) => {
      // Ensure speciesPool is an array.
      if (!Array.isArray(speciesPool)) {
        speciesPool = [speciesPool];
      }
      // Set a function to get a random party member from the species pool.
      this.setPartyMemberFunc(-(s + 1), getRandomPartyMemberFunc(speciesPool));
    });

    // Set species filter and specialty types if provided, otherwise filter by base total.
    if (specialtyTypes.length) {
      this.setSpeciesFilter(p => specialtyTypes.some(t => p.isOfType(t)) && p.baseTotal >= 450);
      this.setSpecialtyTypes(...specialtyTypes);
    } else {
      this.setSpeciesFilter(p => p.baseTotal >= 450);
    }

    // Localize the trainer's name by converting it to lowercase and replacing spaces with underscores.
    const nameForCall = this.name.toLowerCase().replace(/\s/g, "_");
    this.name = i18next.t(`trainerNames:${nameForCall}`);

    // Set the title to "elite_four". (this is the key in the i18n file)
    this.setTitle("elite_four");
    if (!isMale) {
      this.setTitle("elite_four_female");
    }

    // Configure various properties for the Elite Four member.
    this.setMoneyMultiplier(3.25);
    this.setBoss();
    this.setStaticParty();
    this.setHasVoucher(true);
    this.setBattleBgm("battle_unova_elite");
    this.setVictoryBgm("victory_gym");
    this.setGenModifiersFunc(party => getRandomTeraModifiers(party, 2, specialtyTypes.length ? specialtyTypes : undefined));

    return this;
  }

  /**
     * Initializes the trainer configuration for a Champion.
     * @param {Species | Species[]} signatureSpecies - The signature species for the Champion.
     * @param isMale - Whether the Champion is Male or Female (for localization of the title).
     * @returns {TrainerConfig} - The updated TrainerConfig instance.
     **/
  initForChampion(signatureSpecies: (Species | Species[])[], isMale: boolean): TrainerConfig {
    // Check if the internationalization (i18n) system is initialized.
    if (!getIsInitialized()) {
      initI18n();
    }

    // Set the party templates for the Champion.
    this.setPartyTemplates(trainerPartyTemplates.CHAMPION);

    // Set up party members with their corresponding species.
    signatureSpecies.forEach((speciesPool, s) => {
      // Ensure speciesPool is an array.
      if (!Array.isArray(speciesPool)) {
        speciesPool = [speciesPool];
      }
      // Set a function to get a random party member from the species pool.
      this.setPartyMemberFunc(-(s + 1), getRandomPartyMemberFunc(speciesPool));
    });

    // Set species filter to only include species with a base total of 470 or higher.
    this.setSpeciesFilter(p => p.baseTotal >= 470);

    // Localize the trainer's name by converting it to lowercase and replacing spaces with underscores.
    const nameForCall = this.name.toLowerCase().replace(/\s/g, "_");
    this.name = i18next.t(`trainerNames:${nameForCall}`);

    // Set the title to "champion". (this is the key in the i18n file)
    this.setTitle("champion");
    if (!isMale) {
      this.setTitle("champion_female");
    }


    // Configure various properties for the Champion.
    this.setMoneyMultiplier(10);
    this.setBoss();
    this.setStaticParty();
    this.setHasVoucher(true);
    this.setBattleBgm("battle_champion_alder");
    this.setVictoryBgm("victory_champion");
    this.setGenModifiersFunc(party => getRandomTeraModifiers(party, 3));

    return this;
  }

  /**
     * Retrieves the title for the trainer based on the provided trainer slot and variant.
     * @param {TrainerSlot} trainerSlot - The slot to determine which title to use. Defaults to TrainerSlot.NONE.
     * @param {TrainerVariant} variant - The variant of the trainer to determine the specific title.
     * @returns {string} - The title of the trainer.
     **/
  getTitle(trainerSlot: TrainerSlot = TrainerSlot.NONE, variant: TrainerVariant): string {
    const ret = this.name;

    // Check if the variant is double and the name for double exists
    if (!trainerSlot && variant === TrainerVariant.DOUBLE && this.nameDouble) {
      return this.nameDouble;
    }

    // Female variant
    if (this.hasGenders) {
      // If the name is already set
      if (this.nameFemale) {
        // Check if the variant is either female or this is for the partner in a double battle
        if (variant === TrainerVariant.FEMALE || (variant === TrainerVariant.DOUBLE && trainerSlot === TrainerSlot.TRAINER_PARTNER)) {
          return this.nameFemale;
        }
      } else
      // Check if !variant is true, if so return the name, else return the name with _female appended
        if (variant) {
          if (!getIsInitialized()) {
            initI18n();
          }
          // Check if the female version exists in the i18n file
          if (i18next.exists(`trainerClasses:${this.name.toLowerCase()}`)) {
            // If it does, return
            return ret + "_female";
          } else {
            // If it doesn't, we do not do anything and go to the normal return
            // This is to prevent the game from displaying an error if a female version of the trainer does not exist in the localization
          }
        }
    }

    return ret;
  }

  loadAssets(scene: BattleScene, variant: TrainerVariant): Promise<void> {
    return new Promise(resolve => {
      const isDouble = variant === TrainerVariant.DOUBLE;
      const trainerKey = this.getSpriteKey(variant === TrainerVariant.FEMALE, false);
      const partnerTrainerKey = this.getSpriteKey(true, true);
      scene.loadAtlas(trainerKey, "trainer");
      if (isDouble) {
        scene.loadAtlas(partnerTrainerKey, "trainer");
      }
      scene.load.once(Phaser.Loader.Events.COMPLETE, () => {
        const originalWarn = console.warn;
        // Ignore warnings for missing frames, because there will be a lot
        console.warn = () => {
        };
        const frameNames = scene.anims.generateFrameNames(trainerKey, {
          zeroPad: 4,
          suffix: ".png",
          start: 1,
          end: 128
        });
        const partnerFrameNames = isDouble
<<<<<<< HEAD
          ? scene.anims.generateFrameNames(partnerTrainerKey, {zeroPad: 4,suffix: ".png",start: 1,end: 128})
          : "";
=======
          ? scene.anims.generateFrameNames(partnerTrainerKey, {
            zeroPad: 4,
            suffix: ".png",
            start: 1,
            end: 128
          })
          : null;
>>>>>>> db3fae11
        console.warn = originalWarn;
        if (!(scene.anims.exists(trainerKey))) {
          scene.anims.create({
            key: trainerKey,
            frames: frameNames,
            frameRate: 24,
            repeat: -1
          });
        }
        if (isDouble && !(scene.anims.exists(partnerTrainerKey))) {
          scene.anims.create({
            key: partnerTrainerKey,
            frames: partnerFrameNames,
            frameRate: 24,
            repeat: -1
          });
        }
        resolve();
      });
      if (!scene.load.isLoading()) {
        scene.load.start();
      }
    });
  }
}

let t = 0;

interface TrainerConfigs {
    [key: integer]: TrainerConfig
}

/**
 * The function to get variable strength grunts
 * @param scene the singleton scene being passed in
 * @returns the correct TrainerPartyTemplate
 */
function getEvilGruntPartyTemplate(scene: BattleScene): TrainerPartyTemplate {
  const waveIndex = scene.currentBattle?.waveIndex;
  if (waveIndex < 40) {
    return trainerPartyTemplates.TWO_AVG;
  } else if (waveIndex < 63) {
    return trainerPartyTemplates.THREE_AVG;
  } else if (waveIndex < 65) {
    return trainerPartyTemplates.TWO_AVG_ONE_STRONG;
  } else if (waveIndex < 112) {
    return trainerPartyTemplates.GYM_LEADER_4; // 3avg 1 strong 1 stronger
  } else {
    return trainerPartyTemplates.GYM_LEADER_5; // 3 avg 2 strong 1 stronger
  }
}

function getWavePartyTemplate(scene: BattleScene, ...templates: TrainerPartyTemplate[]) {
  return templates[Math.min(Math.max(Math.ceil((scene.gameMode.getWaveForDifficulty(scene.currentBattle?.waveIndex || startingWave, true) - 20) / 30), 0), templates.length - 1)];
}

function getGymLeaderPartyTemplate(scene: BattleScene) {
  return getWavePartyTemplate(scene, trainerPartyTemplates.GYM_LEADER_1, trainerPartyTemplates.GYM_LEADER_2, trainerPartyTemplates.GYM_LEADER_3, trainerPartyTemplates.GYM_LEADER_4, trainerPartyTemplates.GYM_LEADER_5);
}

function getRandomPartyMemberFunc(speciesPool: Species[], trainerSlot: TrainerSlot = TrainerSlot.TRAINER, ignoreEvolution: boolean = false, postProcess?: (enemyPokemon: EnemyPokemon) => void): PartyMemberFunc {
  return (scene: BattleScene, level: integer, strength: PartyMemberStrength) => {
    let species = Utils.randSeedItem(speciesPool);
    if (!ignoreEvolution) {
      species = getPokemonSpecies(species).getTrainerSpeciesForLevel(level, true, strength);
    }
    return scene.addEnemyPokemon(getPokemonSpecies(species), level, trainerSlot, undefined, undefined, postProcess);
  };
}

function getSpeciesFilterRandomPartyMemberFunc(speciesFilter: PokemonSpeciesFilter, trainerSlot: TrainerSlot = TrainerSlot.TRAINER, allowLegendaries?: boolean, postProcess?: (EnemyPokemon: EnemyPokemon) => void): PartyMemberFunc {
  const originalSpeciesFilter = speciesFilter;
  speciesFilter = (species: PokemonSpecies) => (allowLegendaries || (!species.legendary && !species.subLegendary && !species.mythical)) && !species.isTrainerForbidden() && originalSpeciesFilter(species);
  return (scene: BattleScene, level: integer, strength: PartyMemberStrength) => {
    const ret = scene.addEnemyPokemon(getPokemonSpecies(scene.randomSpecies(scene.currentBattle.waveIndex, level, false, speciesFilter).getTrainerSpeciesForLevel(level, true, strength)), level, trainerSlot, undefined, undefined, postProcess);
    return ret;
  };
}

function getRandomTeraModifiers(party: EnemyPokemon[], count: integer, types?: Type[]): PersistentModifier[] {
  const ret: PersistentModifier[] = [];
  const partyMemberIndexes = new Array(party.length).fill(null).map((_, i) => i);
  for (let t = 0; t < Math.min(count, party.length); t++) {
    const randomIndex = Utils.randSeedItem(partyMemberIndexes);
    partyMemberIndexes.splice(partyMemberIndexes.indexOf(randomIndex), 1);
    ret.push(modifierTypes.TERA_SHARD().generateType([], [Utils.randSeedItem(types ? types : party[randomIndex].getTypes())])!.withIdFromFunc(modifierTypes.TERA_SHARD).newModifier(party[randomIndex]) as PersistentModifier); // TODO: is the bang correct?
  }
  return ret;
}

type SignatureSpecies = {
    [key in string]: (Species | Species[])[];
};

/*
 * The signature species for each Gym Leader, Elite Four member, and Champion.
 * The key is the trainer type, and the value is an array of Species or Species arrays.
 * This is in a separate const so it can be accessed from other places and not just the trainerConfigs
 */
export const signatureSpecies: SignatureSpecies = {
  BROCK: [Species.GEODUDE, Species.ONIX],
  MISTY: [Species.STARYU, Species.PSYDUCK],
  LT_SURGE: [Species.VOLTORB, Species.PIKACHU, Species.ELECTABUZZ],
  ERIKA: [Species.ODDISH, Species.BELLSPROUT, Species.TANGELA, Species.HOPPIP],
  JANINE: [Species.VENONAT, Species.SPINARAK, Species.ZUBAT],
  SABRINA: [Species.ABRA, Species.MR_MIME, Species.ESPEON],
  BLAINE: [Species.GROWLITHE, Species.PONYTA, Species.MAGMAR],
  GIOVANNI: [Species.SANDILE, Species.MURKROW, Species.NIDORAN_M, Species.NIDORAN_F],
  FALKNER: [Species.PIDGEY, Species.HOOTHOOT, Species.DODUO],
  BUGSY: [Species.SCYTHER, Species.HERACROSS, Species.SHUCKLE, Species.PINSIR],
  WHITNEY: [Species.GIRAFARIG, Species.MILTANK],
  MORTY: [Species.GASTLY, Species.MISDREAVUS, Species.SABLEYE],
  CHUCK: [Species.POLIWRATH, Species.MANKEY],
  JASMINE: [Species.MAGNEMITE, Species.STEELIX],
  PRYCE: [Species.SEEL, Species.SWINUB],
  CLAIR: [Species.DRATINI, Species.HORSEA, Species.GYARADOS],
  ROXANNE: [Species.GEODUDE, Species.NOSEPASS],
  BRAWLY: [Species.MACHOP, Species.MAKUHITA],
  WATTSON: [Species.MAGNEMITE, Species.VOLTORB, Species.ELECTRIKE],
  FLANNERY: [Species.SLUGMA, Species.TORKOAL, Species.NUMEL],
  NORMAN: [Species.SLAKOTH, Species.SPINDA, Species.CHANSEY, Species.KANGASKHAN],
  WINONA: [Species.SWABLU, Species.WINGULL, Species.TROPIUS, Species.SKARMORY],
  TATE: [Species.SOLROCK, Species.NATU, Species.CHIMECHO, Species.GALLADE],
  LIZA: [Species.LUNATONE, Species.SPOINK, Species.BALTOY, Species.GARDEVOIR],
  JUAN: [Species.HORSEA, Species.BARBOACH, Species.SPHEAL, Species.RELICANTH],
  ROARK: [Species.CRANIDOS, Species.LARVITAR, Species.GEODUDE],
  GARDENIA: [Species.ROSELIA, Species.TANGELA, Species.TURTWIG],
  MAYLENE: [Species.LUCARIO, Species.MEDITITE, Species.CHIMCHAR],
  CRASHER_WAKE: [Species.BUIZEL, Species.MAGIKARP, Species.PIPLUP],
  FANTINA: [Species.MISDREAVUS, Species.DRIFLOON, Species.SPIRITOMB],
  BYRON: [Species.SHIELDON, Species.BRONZOR, Species.AGGRON],
  CANDICE: [Species.SNEASEL, Species.SNOVER, Species.SNORUNT],
  VOLKNER: [Species.SHINX, Species.CHINCHOU, Species.ROTOM],
  CILAN: [Species.PANSAGE, Species.COTTONEE, Species.PETILIL],
  CHILI: [Species.PANSEAR, Species.DARUMAKA, Species.HEATMOR],
  CRESS: [Species.PANPOUR, Species.BASCULIN, Species.TYMPOLE],
  CHEREN: [Species.LILLIPUP, Species.MINCCINO, Species.PATRAT],
  LENORA: [Species.KANGASKHAN, Species.DEERLING, Species.AUDINO],
  ROXIE: [Species.VENIPEDE, Species.TRUBBISH, Species.SKORUPI],
  BURGH: [Species.SEWADDLE, Species.SHELMET, Species.KARRABLAST],
  ELESA: [Species.EMOLGA, Species.BLITZLE, Species.JOLTIK],
  CLAY: [Species.DRILBUR, Species.SANDILE, Species.GOLETT],
  SKYLA: [Species.DUCKLETT, Species.WOOBAT, Species.RUFFLET],
  BRYCEN: [Species.CRYOGONAL, Species.VANILLITE, Species.CUBCHOO],
  DRAYDEN: [Species.DRUDDIGON, Species.AXEW, Species.DEINO],
  MARLON: [Species.WAILMER, Species.FRILLISH, Species.TIRTOUGA],
  VIOLA: [Species.SURSKIT, Species.SCATTERBUG],
  GRANT: [Species.AMAURA, Species.TYRUNT],
  KORRINA: [Species.HAWLUCHA, Species.LUCARIO, Species.MIENFOO],
  RAMOS: [Species.SKIDDO, Species.HOPPIP, Species.BELLSPROUT],
  CLEMONT: [Species.HELIOPTILE, Species.MAGNEMITE, Species.EMOLGA],
  VALERIE: [Species.SYLVEON, Species.MAWILE, Species.MR_MIME],
  OLYMPIA: [Species.ESPURR, Species.SIGILYPH, Species.SLOWKING],
  WULFRIC: [Species.BERGMITE, Species.SNOVER, Species.CRYOGONAL],
  MILO: [Species.GOSSIFLEUR, Species.APPLIN, Species.BOUNSWEET],
  NESSA: [Species.CHEWTLE, Species.ARROKUDA, Species.WIMPOD],
  KABU: [Species.SIZZLIPEDE, Species.VULPIX, Species.TORKOAL],
  BEA: [Species.GALAR_FARFETCHD, Species.MACHOP, Species.CLOBBOPUS],
  ALLISTER: [Species.GALAR_YAMASK, Species.GALAR_CORSOLA, Species.GASTLY],
  OPAL: [Species.MILCERY, Species.TOGETIC, Species.GALAR_WEEZING],
  BEDE: [Species.HATENNA, Species.GALAR_PONYTA, Species.GARDEVOIR],
  GORDIE: [Species.ROLYCOLY, Species.STONJOURNER, Species.BINACLE],
  MELONY: [Species.SNOM, Species.GALAR_DARUMAKA, Species.GALAR_MR_MIME],
  PIERS: [Species.GALAR_ZIGZAGOON, Species.SCRAGGY, Species.INKAY],
  MARNIE: [Species.IMPIDIMP, Species.PURRLOIN, Species.MORPEKO],
  RAIHAN: [Species.DURALUDON, Species.TURTONATOR, Species.GOOMY],
  KATY: [Species.NYMBLE, Species.TAROUNTULA, Species.HERACROSS],
  BRASSIUS: [Species.SMOLIV, Species.SHROOMISH, Species.ODDISH],
  IONO: [Species.TADBULB, Species.WATTREL, Species.VOLTORB],
  KOFU: [Species.VELUZA, Species.WIGLETT, Species.WINGULL],
  LARRY: [Species.STARLY, Species.DUNSPARCE, Species.KOMALA],
  RYME: [Species.GREAVARD, Species.SHUPPET, Species.MIMIKYU],
  TULIP: [Species.GIRAFARIG, Species.FLITTLE, Species.RALTS],
  GRUSHA: [Species.CETODDLE, Species.ALOLA_VULPIX, Species.CUBCHOO],
  LORELEI: [Species.JYNX, [Species.SLOWBRO, Species.GALAR_SLOWBRO], Species.LAPRAS, [Species.ALOLA_SANDSLASH, Species.CLOYSTER]],
  BRUNO: [Species.MACHAMP, Species.HITMONCHAN, Species.HITMONLEE, [Species.ALOLA_GOLEM, Species.GOLEM]],
  AGATHA: [Species.GENGAR, [Species.ARBOK, Species.WEEZING], Species.CROBAT, Species.ALOLA_MAROWAK],
  LANCE: [Species.DRAGONITE, Species.GYARADOS, Species.AERODACTYL, Species.ALOLA_EXEGGUTOR],
  WILL: [Species.XATU, Species.JYNX, [Species.SLOWBRO, Species.SLOWKING], Species.EXEGGUTOR],
  KOGA: [[Species.WEEZING, Species.MUK], [Species.VENOMOTH, Species.ARIADOS], Species.CROBAT, Species.TENTACRUEL],
  KAREN: [Species.UMBREON, Species.HONCHKROW, Species.HOUNDOOM, Species.WEAVILE],
  SIDNEY: [[Species.SHIFTRY, Species.CACTURNE], [Species.SHARPEDO, Species.CRAWDAUNT], Species.ABSOL, Species.MIGHTYENA],
  PHOEBE: [Species.SABLEYE, Species.DUSKNOIR, Species.BANETTE, [Species.MISMAGIUS, Species.DRIFBLIM]],
  GLACIA: [Species.GLALIE, Species.WALREIN, Species.FROSLASS, Species.ABOMASNOW],
  DRAKE: [Species.ALTARIA, Species.SALAMENCE, Species.FLYGON, Species.KINGDRA],
  AARON: [[Species.SCIZOR, Species.KLEAVOR], Species.HERACROSS, [Species.VESPIQUEN, Species.YANMEGA], Species.DRAPION],
  BERTHA: [Species.WHISCASH, Species.HIPPOWDON, Species.GLISCOR, Species.RHYPERIOR],
  FLINT: [[Species.FLAREON, Species.RAPIDASH], Species.MAGMORTAR, [Species.STEELIX, Species.LOPUNNY], Species.INFERNAPE],
  LUCIAN: [Species.MR_MIME, Species.GALLADE, Species.BRONZONG, [Species.ALAKAZAM, Species.ESPEON]],
  SHAUNTAL: [Species.COFAGRIGUS, Species.CHANDELURE, Species.GOLURK, Species.JELLICENT],
  MARSHAL: [Species.CONKELDURR, Species.MIENSHAO, Species.THROH, Species.SAWK],
  GRIMSLEY: [Species.LIEPARD, Species.KINGAMBIT, Species.SCRAFTY, Species.KROOKODILE],
  CAITLIN: [Species.MUSHARNA, Species.GOTHITELLE, Species.SIGILYPH, Species.REUNICLUS],
  MALVA: [Species.PYROAR, Species.TORKOAL, Species.CHANDELURE, Species.TALONFLAME],
  SIEBOLD: [Species.CLAWITZER, Species.GYARADOS, Species.BARBARACLE, Species.STARMIE],
  WIKSTROM: [Species.KLEFKI, Species.PROBOPASS, Species.SCIZOR, Species.AEGISLASH],
  DRASNA: [Species.DRAGALGE, Species.DRUDDIGON, Species.ALTARIA, Species.NOIVERN],
  HALA: [Species.HARIYAMA, Species.BEWEAR, Species.CRABOMINABLE, [Species.POLIWRATH, Species.ANNIHILAPE]],
  MOLAYNE: [Species.KLEFKI, Species.MAGNEZONE, Species.METAGROSS, Species.ALOLA_DUGTRIO],
  OLIVIA: [Species.RELICANTH, Species.CARBINK, Species.ALOLA_GOLEM, Species.LYCANROC],
  ACEROLA: [[Species.BANETTE, Species.DRIFBLIM], Species.MIMIKYU, Species.DHELMISE, Species.PALOSSAND],
  KAHILI: [[Species.BRAVIARY, Species.MANDIBUZZ], Species.HAWLUCHA, Species.ORICORIO, Species.TOUCANNON],
  MARNIE_ELITE: [Species.MORPEKO, Species.LIEPARD, [Species.TOXICROAK, Species.SCRAFTY], Species.GRIMMSNARL],
  NESSA_ELITE: [Species.GOLISOPOD, [Species.PELIPPER, Species.QUAGSIRE], Species.TOXAPEX, Species.DREDNAW],
  BEA_ELITE: [Species.HAWLUCHA, [Species.GRAPPLOCT, Species.SIRFETCHD], Species.FALINKS, Species.MACHAMP],
  ALLISTER_ELITE: [Species.DUSKNOIR, [Species.POLTEAGEIST, Species.RUNERIGUS], Species.CURSOLA, Species.GENGAR],
  RAIHAN_ELITE: [Species.GOODRA, [Species.TORKOAL, Species.TURTONATOR], Species.FLYGON, Species.ARCHALUDON],
  RIKA: [Species.WHISCASH, [Species.DONPHAN, Species.DUGTRIO], Species.CAMERUPT, Species.CLODSIRE],
  POPPY: [Species.COPPERAJAH, Species.BRONZONG, Species.CORVIKNIGHT, Species.TINKATON],
  LARRY_ELITE: [Species.STARAPTOR, Species.FLAMIGO, Species.ALTARIA, Species.TROPIUS],
  HASSEL: [Species.NOIVERN, [Species.FLAPPLE, Species.APPLETUN], Species.DRAGALGE, Species.BAXCALIBUR],
  CRISPIN: [Species.TALONFLAME, Species.CAMERUPT, Species.MAGMORTAR, Species.BLAZIKEN],
  AMARYS: [Species.SKARMORY, Species.EMPOLEON, Species.SCIZOR, Species.METAGROSS],
  LACEY: [Species.EXCADRILL, Species.PRIMARINA, [Species.ALCREMIE, Species.GRANBULL], Species.WHIMSICOTT],
  DRAYTON: [Species.DRAGONITE, Species.ARCHALUDON, Species.HAXORUS, Species.SCEPTILE],
  BLUE: [[Species.GYARADOS, Species.EXEGGUTOR, Species.ARCANINE], Species.HO_OH, [Species.RHYPERIOR, Species.MAGNEZONE]], // Alakazam lead, Mega Pidgeot
  RED: [Species.LUGIA, Species.SNORLAX, [Species.ESPEON, Species.UMBREON, Species.SYLVEON]], // GMax Pikachu lead, Mega gen 1 starter
  LANCE_CHAMPION: [Species.DRAGONITE, Species.KINGDRA, Species.ALOLA_EXEGGUTOR], // Aerodactyl lead, Mega Latias/Latios
  STEVEN: [Species.AGGRON, [Species.ARMALDO, Species.CRADILY], Species.DIALGA], // Skarmory lead, Mega Metagross
  WALLACE: [Species.MILOTIC, Species.PALKIA, Species.LUDICOLO], // Pelipper lead, Mega Swampert
  CYNTHIA: [Species.GIRATINA, Species.LUCARIO, Species.TOGEKISS], // Spiritomb lead, Mega Garchomp
  ALDER: [Species.VOLCARONA, Species.ZEKROM, [Species.ACCELGOR, Species.ESCAVALIER], Species.KELDEO], // Bouffalant/Braviary lead
  IRIS: [Species.HAXORUS, Species.RESHIRAM, Species.ARCHEOPS], // Druddigon lead, Gmax Lapras
  DIANTHA: [Species.HAWLUCHA, Species.XERNEAS, Species.GOODRA], // Gourgeist lead, Mega Gardevoir
  HAU: [[Species.SOLGALEO, Species.LUNALA], Species.NOIVERN, [Species.DECIDUEYE, Species.INCINEROAR, Species.PRIMARINA], [Species.TAPU_BULU, Species.TAPU_FINI, Species.TAPU_KOKO, Species.TAPU_LELE]], // Alola Raichu lead
  LEON: [Species.DRAGAPULT, [Species.ZACIAN, Species.ZAMAZENTA], Species.AEGISLASH], // Rillaboom/Cinderace/Inteleon lead, GMax Charizard
  GEETA: [Species.MIRAIDON, [Species.ESPATHRA, Species.VELUZA], [Species.AVALUGG, Species.HISUI_AVALUGG], Species.KINGAMBIT], // Glimmora lead
  NEMONA: [Species.KORAIDON, Species.PAWMOT, [Species.DUDUNSPARCE, Species.ORTHWORM], [Species.MEOWSCARADA, Species.SKELEDIRGE, Species.QUAQUAVAL]], // Lycanroc lead
  KIERAN: [[Species.GRIMMSNARL, Species.INCINEROAR, Species.PORYGON_Z], Species.OGERPON, Species.TERAPAGOS, Species.HYDRAPPLE], // Poliwrath/Politoed lead
};

export const trainerConfigs: TrainerConfigs = {
  [TrainerType.UNKNOWN]: new TrainerConfig(0).setHasGenders(),
  [TrainerType.ACE_TRAINER]: new TrainerConfig(++t).setHasGenders("Ace Trainer Female").setHasDouble("Ace Duo").setMoneyMultiplier(2.25).setEncounterBgm(TrainerType.ACE_TRAINER)
    .setPartyTemplateFunc(scene => getWavePartyTemplate(scene, trainerPartyTemplates.THREE_WEAK_BALANCED, trainerPartyTemplates.FOUR_WEAK_BALANCED, trainerPartyTemplates.FIVE_WEAK_BALANCED, trainerPartyTemplates.SIX_WEAK_BALANCED)),
  [TrainerType.ARTIST]: new TrainerConfig(++t).setEncounterBgm(TrainerType.RICH).setPartyTemplates(trainerPartyTemplates.ONE_STRONG, trainerPartyTemplates.TWO_AVG, trainerPartyTemplates.THREE_AVG)
    .setSpeciesPools([Species.SMEARGLE]),
  [TrainerType.BACKERS]: new TrainerConfig(++t).setHasGenders("Backers").setDoubleOnly().setEncounterBgm(TrainerType.CYCLIST),
  [TrainerType.BACKPACKER]: new TrainerConfig(++t).setHasGenders("Backpacker Female").setHasDouble("Backpackers").setSpeciesFilter(s => s.isOfType(Type.FLYING) || s.isOfType(Type.ROCK)).setEncounterBgm(TrainerType.BACKPACKER)
    .setPartyTemplates(trainerPartyTemplates.ONE_STRONG, trainerPartyTemplates.ONE_WEAK_ONE_STRONG, trainerPartyTemplates.ONE_AVG_ONE_STRONG)
    .setSpeciesPools({
      [TrainerPoolTier.COMMON]: [Species.RHYHORN, Species.AIPOM, Species.MAKUHITA, Species.MAWILE, Species.NUMEL, Species.LILLIPUP, Species.SANDILE, Species.WOOLOO],
      [TrainerPoolTier.UNCOMMON]: [Species.GIRAFARIG, Species.ZANGOOSE, Species.SEVIPER, Species.CUBCHOO, Species.PANCHAM, Species.SKIDDO, Species.MUDBRAY],
      [TrainerPoolTier.RARE]: [Species.TAUROS, Species.STANTLER, Species.DARUMAKA, Species.BOUFFALANT, Species.DEERLING, Species.IMPIDIMP],
      [TrainerPoolTier.SUPER_RARE]: [Species.GALAR_DARUMAKA, Species.TEDDIURSA]
    }),
  [TrainerType.BAKER]: new TrainerConfig(++t).setEncounterBgm(TrainerType.CLERK).setMoneyMultiplier(1.35).setSpeciesFilter(s => s.isOfType(Type.GRASS) || s.isOfType(Type.FIRE)),
  [TrainerType.BEAUTY]: new TrainerConfig(++t).setMoneyMultiplier(1.55).setEncounterBgm(TrainerType.PARASOL_LADY),
  [TrainerType.BIKER]: new TrainerConfig(++t).setMoneyMultiplier(1.4).setEncounterBgm(TrainerType.ROUGHNECK).setSpeciesFilter(s => s.isOfType(Type.POISON)),
  [TrainerType.BLACK_BELT]: new TrainerConfig(++t).setHasGenders("Battle Girl", TrainerType.PSYCHIC).setHasDouble("Crush Kin").setEncounterBgm(TrainerType.ROUGHNECK).setSpecialtyTypes(Type.FIGHTING)
    .setPartyTemplates(trainerPartyTemplates.TWO_WEAK_ONE_AVG, trainerPartyTemplates.TWO_WEAK_ONE_AVG, trainerPartyTemplates.TWO_AVG, trainerPartyTemplates.TWO_AVG, trainerPartyTemplates.TWO_WEAK_ONE_STRONG, trainerPartyTemplates.THREE_AVG, trainerPartyTemplates.TWO_AVG_ONE_STRONG)
    .setSpeciesPools({
      [TrainerPoolTier.COMMON]: [Species.NIDORAN_F, Species.NIDORAN_M, Species.MACHOP, Species.MAKUHITA, Species.MEDITITE, Species.CROAGUNK, Species.TIMBURR],
      [TrainerPoolTier.UNCOMMON]: [Species.MANKEY, Species.POLIWRATH, Species.TYROGUE, Species.BRELOOM, Species.SCRAGGY, Species.MIENFOO, Species.PANCHAM, Species.STUFFUL, Species.CRABRAWLER],
      [TrainerPoolTier.RARE]: [Species.HERACROSS, Species.RIOLU, Species.THROH, Species.SAWK, Species.PASSIMIAN, Species.CLOBBOPUS],
      [TrainerPoolTier.SUPER_RARE]: [Species.HITMONTOP, Species.INFERNAPE, Species.GALLADE, Species.HAWLUCHA, Species.HAKAMO_O],
      [TrainerPoolTier.ULTRA_RARE]: [Species.KUBFU]
    }),
  [TrainerType.BREEDER]: new TrainerConfig(++t).setMoneyMultiplier(1.325).setEncounterBgm(TrainerType.POKEFAN).setHasGenders("Breeder Female").setHasDouble("Breeders")
    .setPartyTemplateFunc(scene => getWavePartyTemplate(scene, trainerPartyTemplates.FOUR_WEAKER, trainerPartyTemplates.FIVE_WEAKER, trainerPartyTemplates.SIX_WEAKER))
    .setSpeciesFilter(s => s.baseTotal < 450),
  [TrainerType.CLERK]: new TrainerConfig(++t).setHasGenders("Clerk Female").setHasDouble("Colleagues").setEncounterBgm(TrainerType.CLERK)
    .setPartyTemplates(trainerPartyTemplates.TWO_WEAK, trainerPartyTemplates.THREE_WEAK, trainerPartyTemplates.ONE_AVG, trainerPartyTemplates.TWO_AVG, trainerPartyTemplates.TWO_WEAK_ONE_AVG)
    .setSpeciesPools({
      [TrainerPoolTier.COMMON]: [Species.MEOWTH, Species.PSYDUCK, Species.BUDEW, Species.PIDOVE, Species.CINCCINO, Species.LITLEO],
      [TrainerPoolTier.UNCOMMON]: [Species.JIGGLYPUFF, Species.MAGNEMITE, Species.MARILL, Species.COTTONEE, Species.SKIDDO],
      [TrainerPoolTier.RARE]: [Species.BUIZEL, Species.SNEASEL, Species.KLEFKI, Species.INDEEDEE]
    }),
  [TrainerType.CYCLIST]: new TrainerConfig(++t).setMoneyMultiplier(1.3).setHasGenders("Cyclist Female").setHasDouble("Cyclists").setEncounterBgm(TrainerType.CYCLIST)
    .setPartyTemplates(trainerPartyTemplates.TWO_WEAK, trainerPartyTemplates.ONE_AVG)
    .setSpeciesPools({
      [TrainerPoolTier.COMMON]: [Species.PICHU, Species.STARLY, Species.TAILLOW, Species.BOLTUND],
      [TrainerPoolTier.UNCOMMON]: [Species.DODUO, Species.ELECTRIKE, Species.BLITZLE, Species.WATTREL],
      [TrainerPoolTier.RARE]: [Species.YANMA, Species.NINJASK, Species.WHIRLIPEDE, Species.EMOLGA],
      [TrainerPoolTier.SUPER_RARE]: [Species.ACCELGOR, Species.DREEPY]
    }),
  [TrainerType.DANCER]: new TrainerConfig(++t).setMoneyMultiplier(1.55).setEncounterBgm(TrainerType.CYCLIST)
    .setPartyTemplates(trainerPartyTemplates.TWO_WEAK, trainerPartyTemplates.ONE_AVG, trainerPartyTemplates.TWO_AVG, trainerPartyTemplates.TWO_WEAK_SAME_TWO_WEAK_SAME)
    .setSpeciesPools({
      [TrainerPoolTier.COMMON]: [Species.RALTS, Species.SPOINK, Species.LOTAD, Species.BUDEW],
      [TrainerPoolTier.UNCOMMON]: [Species.SPINDA, Species.SWABLU, Species.MARACTUS,],
      [TrainerPoolTier.RARE]: [Species.BELLOSSOM, Species.HITMONTOP, Species.MIME_JR, Species.ORICORIO],
      [TrainerPoolTier.SUPER_RARE]: [Species.POPPLIO]
    }),
  [TrainerType.DEPOT_AGENT]: new TrainerConfig(++t).setMoneyMultiplier(1.45).setEncounterBgm(TrainerType.CLERK),
  [TrainerType.DOCTOR]: new TrainerConfig(++t).setHasGenders("Nurse", "lass").setHasDouble("Medical Team").setMoneyMultiplier(3).setEncounterBgm(TrainerType.CLERK)
    .setSpeciesFilter(s => !!s.getLevelMoves().find(plm => plm[1] === Moves.HEAL_PULSE)),
  [TrainerType.FIREBREATHER]: new TrainerConfig(++t).setMoneyMultiplier(1.4).setEncounterBgm(TrainerType.ROUGHNECK)
    .setSpeciesFilter(s => !!s.getLevelMoves().find(plm => plm[1] === Moves.SMOG) || s.isOfType(Type.FIRE)),
  [TrainerType.FISHERMAN]: new TrainerConfig(++t).setMoneyMultiplier(1.25).setEncounterBgm(TrainerType.BACKPACKER).setSpecialtyTypes(Type.WATER)
    .setPartyTemplates(trainerPartyTemplates.TWO_WEAK_SAME_ONE_AVG, trainerPartyTemplates.ONE_AVG, trainerPartyTemplates.THREE_WEAK_SAME, trainerPartyTemplates.ONE_STRONG, trainerPartyTemplates.SIX_WEAKER)
    .setSpeciesPools({
      [TrainerPoolTier.COMMON]: [Species.TENTACOOL, Species.MAGIKARP, Species.GOLDEEN, Species.STARYU, Species.REMORAID, Species.SKRELP, Species.CLAUNCHER, Species.ARROKUDA],
      [TrainerPoolTier.UNCOMMON]: [Species.POLIWAG, Species.SHELLDER, Species.KRABBY, Species.HORSEA, Species.CARVANHA, Species.BARBOACH, Species.CORPHISH, Species.FINNEON, Species.TYMPOLE, Species.BASCULIN, Species.FRILLISH, Species.INKAY],
      [TrainerPoolTier.RARE]: [Species.CHINCHOU, Species.CORSOLA, Species.WAILMER, Species.BARBOACH, Species.CLAMPERL, Species.LUVDISC, Species.MANTYKE, Species.ALOMOMOLA, Species.TATSUGIRI, Species.VELUZA],
      [TrainerPoolTier.SUPER_RARE]: [Species.LAPRAS, Species.FEEBAS, Species.RELICANTH, Species.DONDOZO]
    }),
  [TrainerType.GUITARIST]: new TrainerConfig(++t).setMoneyMultiplier(1.2).setEncounterBgm(TrainerType.ROUGHNECK).setSpecialtyTypes(Type.ELECTRIC).setSpeciesFilter(s => s.isOfType(Type.ELECTRIC)),
  [TrainerType.HARLEQUIN]: new TrainerConfig(++t).setEncounterBgm(TrainerType.PSYCHIC).setSpeciesFilter(s => tmSpecies[Moves.TRICK_ROOM].indexOf(s.speciesId) > -1),
  [TrainerType.HIKER]: new TrainerConfig(++t).setEncounterBgm(TrainerType.BACKPACKER)
    .setPartyTemplates(trainerPartyTemplates.TWO_AVG_SAME_ONE_AVG, trainerPartyTemplates.TWO_AVG_SAME_ONE_STRONG, trainerPartyTemplates.TWO_AVG, trainerPartyTemplates.FOUR_WEAK, trainerPartyTemplates.ONE_STRONG)
    .setSpeciesPools({
      [TrainerPoolTier.COMMON]: [Species.SANDSHREW, Species.DIGLETT, Species.GEODUDE, Species.MACHOP, Species.ARON, Species.ROGGENROLA, Species.DRILBUR, Species.NACLI],
      [TrainerPoolTier.UNCOMMON]: [Species.ZUBAT, Species.RHYHORN, Species.ONIX, Species.CUBONE, Species.WOOBAT, Species.SWINUB, Species.NOSEPASS, Species.HIPPOPOTAS, Species.DWEBBLE, Species.KLAWF, Species.TOEDSCOOL],
      [TrainerPoolTier.RARE]: [Species.TORKOAL, Species.TRAPINCH, Species.BARBOACH, Species.GOLETT, Species.ALOLA_DIGLETT, Species.ALOLA_GEODUDE, Species.GALAR_STUNFISK, Species.PALDEA_WOOPER],
      [TrainerPoolTier.SUPER_RARE]: [Species.MAGBY, Species.LARVITAR]
    }),
  [TrainerType.HOOLIGANS]: new TrainerConfig(++t).setDoubleOnly().setEncounterBgm(TrainerType.ROUGHNECK).setSpeciesFilter(s => s.isOfType(Type.POISON) || s.isOfType(Type.DARK)),
  [TrainerType.HOOPSTER]: new TrainerConfig(++t).setMoneyMultiplier(1.2).setEncounterBgm(TrainerType.CYCLIST),
  [TrainerType.INFIELDER]: new TrainerConfig(++t).setMoneyMultiplier(1.2).setEncounterBgm(TrainerType.CYCLIST),
  [TrainerType.JANITOR]: new TrainerConfig(++t).setMoneyMultiplier(1.1).setEncounterBgm(TrainerType.CLERK),
  [TrainerType.LINEBACKER]: new TrainerConfig(++t).setMoneyMultiplier(1.2).setEncounterBgm(TrainerType.CYCLIST),
  [TrainerType.MAID]: new TrainerConfig(++t).setMoneyMultiplier(1.6).setEncounterBgm(TrainerType.RICH),
  [TrainerType.MUSICIAN]: new TrainerConfig(++t).setEncounterBgm(TrainerType.ROUGHNECK).setSpeciesFilter(s => !!s.getLevelMoves().find(plm => plm[1] === Moves.SING)),
  [TrainerType.HEX_MANIAC]: new TrainerConfig(++t).setMoneyMultiplier(1.5).setEncounterBgm(TrainerType.PSYCHIC)
    .setPartyTemplates(trainerPartyTemplates.TWO_AVG, trainerPartyTemplates.ONE_AVG_ONE_STRONG, trainerPartyTemplates.TWO_AVG_SAME_ONE_AVG, trainerPartyTemplates.THREE_AVG, trainerPartyTemplates.TWO_STRONG)
    .setSpeciesFilter(s => s.isOfType(Type.GHOST)),
  [TrainerType.NURSERY_AIDE]: new TrainerConfig(++t).setMoneyMultiplier(1.3).setEncounterBgm("lass"),
  [TrainerType.OFFICER]: new TrainerConfig(++t).setMoneyMultiplier(1.55).setEncounterBgm(TrainerType.CLERK)
    .setPartyTemplates(trainerPartyTemplates.ONE_AVG, trainerPartyTemplates.ONE_STRONG, trainerPartyTemplates.TWO_AVG, trainerPartyTemplates.TWO_WEAK_SAME_ONE_AVG)
    .setSpeciesPools({
      [TrainerPoolTier.COMMON]: [Species.VULPIX, Species.GROWLITHE, Species.SNUBBULL, Species.POOCHYENA, Species.ELECTRIKE, Species.LILLIPUP, Species.YAMPER, Species.FIDOUGH],
      [TrainerPoolTier.UNCOMMON]: [Species.HOUNDOUR, Species.ROCKRUFF, Species.MASCHIFF],
      [TrainerPoolTier.RARE]: [Species.JOLTEON, Species.RIOLU],
      [TrainerPoolTier.SUPER_RARE]: [],
      [TrainerPoolTier.ULTRA_RARE]: [Species.ENTEI, Species.SUICUNE, Species.RAIKOU]
    }),
  [TrainerType.PARASOL_LADY]: new TrainerConfig(++t).setMoneyMultiplier(1.55).setEncounterBgm(TrainerType.PARASOL_LADY).setSpeciesFilter(s => s.isOfType(Type.WATER)),
  [TrainerType.PILOT]: new TrainerConfig(++t).setEncounterBgm(TrainerType.CLERK).setSpeciesFilter(s => tmSpecies[Moves.FLY].indexOf(s.speciesId) > -1),
  [TrainerType.POKEFAN]: new TrainerConfig(++t).setMoneyMultiplier(1.4).setName("PokéFan").setHasGenders("PokéFan Female").setHasDouble("PokéFan Family").setEncounterBgm(TrainerType.POKEFAN)
    .setPartyTemplates(trainerPartyTemplates.SIX_WEAKER, trainerPartyTemplates.FOUR_WEAK, trainerPartyTemplates.TWO_AVG, trainerPartyTemplates.ONE_STRONG, trainerPartyTemplates.FOUR_WEAK_SAME, trainerPartyTemplates.FIVE_WEAK, trainerPartyTemplates.SIX_WEAKER_SAME),
  [TrainerType.PRESCHOOLER]: new TrainerConfig(++t).setMoneyMultiplier(0.2).setEncounterBgm(TrainerType.YOUNGSTER).setHasGenders("Preschooler Female", "lass").setHasDouble("Preschoolers")
    .setPartyTemplates(trainerPartyTemplates.THREE_WEAK, trainerPartyTemplates.FOUR_WEAKER, trainerPartyTemplates.TWO_WEAK_SAME_ONE_AVG, trainerPartyTemplates.FIVE_WEAKER)
    .setSpeciesPools({
      [TrainerPoolTier.COMMON]: [Species.CATERPIE, Species.PICHU, Species.SANDSHREW, Species.LEDYBA, Species.BUDEW, Species.BURMY, Species.WOOLOO, Species.PAWMI, Species.SMOLIV],
      [TrainerPoolTier.UNCOMMON]: [Species.EEVEE, Species.CLEFFA, Species.IGGLYBUFF, Species.SWINUB, Species.WOOPER, Species.DRIFLOON, Species.DEDENNE, Species.STUFFUL],
      [TrainerPoolTier.RARE]: [Species.RALTS, Species.RIOLU, Species.JOLTIK, Species.TANDEMAUS],
      [TrainerPoolTier.SUPER_RARE]: [Species.DARUMAKA, Species.TINKATINK],
    }),
  [TrainerType.PSYCHIC]: new TrainerConfig(++t).setHasGenders("Psychic Female").setHasDouble("Psychics").setMoneyMultiplier(1.4).setEncounterBgm(TrainerType.PSYCHIC)
    .setPartyTemplates(trainerPartyTemplates.TWO_WEAK, trainerPartyTemplates.TWO_AVG, trainerPartyTemplates.TWO_WEAK_SAME_ONE_AVG, trainerPartyTemplates.TWO_WEAK_SAME_TWO_WEAK_SAME, trainerPartyTemplates.ONE_STRONGER)
    .setSpeciesPools({
      [TrainerPoolTier.COMMON]: [Species.ABRA, Species.DROWZEE, Species.RALTS, Species.SPOINK, Species.GOTHITA, Species.SOLOSIS, Species.BLIPBUG, Species.ESPURR, Species.HATENNA],
      [TrainerPoolTier.UNCOMMON]: [Species.MIME_JR, Species.EXEGGCUTE, Species.MEDITITE, Species.NATU, Species.EXEGGCUTE, Species.WOOBAT, Species.INKAY, Species.ORANGURU],
      [TrainerPoolTier.RARE]: [Species.ELGYEM, Species.SIGILYPH, Species.BALTOY, Species.GIRAFARIG, Species.MEOWSTIC],
      [TrainerPoolTier.SUPER_RARE]: [Species.BELDUM, Species.ESPEON, Species.STANTLER],
    }),
  [TrainerType.RANGER]: new TrainerConfig(++t).setMoneyMultiplier(1.4).setName("Pokémon Ranger").setEncounterBgm(TrainerType.BACKPACKER).setHasGenders("Pokémon Ranger Female").setHasDouble("Pokémon Rangers")
    .setSpeciesPools({
      [TrainerPoolTier.COMMON]: [Species.PICHU, Species.GROWLITHE, Species.PONYTA, Species.ZIGZAGOON, Species.SEEDOT, Species.BIDOOF, Species.RIOLU, Species.SEWADDLE, Species.SKIDDO, Species.SALANDIT, Species.YAMPER],
      [TrainerPoolTier.UNCOMMON]: [Species.AZURILL, Species.TAUROS, Species.MAREEP, Species.FARFETCHD, Species.TEDDIURSA, Species.SHROOMISH, Species.ELECTRIKE, Species.BUDEW, Species.BUIZEL, Species.MUDBRAY, Species.STUFFUL],
      [TrainerPoolTier.RARE]: [Species.EEVEE, Species.SCYTHER, Species.KANGASKHAN, Species.RALTS, Species.MUNCHLAX, Species.ZORUA, Species.PALDEA_TAUROS, Species.TINKATINK, Species.CYCLIZAR, Species.FLAMIGO],
      [TrainerPoolTier.SUPER_RARE]: [Species.LARVESTA],
    }),
  [TrainerType.RICH]: new TrainerConfig(++t).setMoneyMultiplier(5).setName("Gentleman").setHasGenders("Madame").setHasDouble("Rich Couple"),
  [TrainerType.RICH_KID]: new TrainerConfig(++t).setMoneyMultiplier(3.75).setName("Rich Boy").setHasGenders("Lady").setHasDouble("Rich Kids").setEncounterBgm(TrainerType.RICH),
  [TrainerType.ROUGHNECK]: new TrainerConfig(++t).setMoneyMultiplier(1.4).setEncounterBgm(TrainerType.ROUGHNECK).setSpeciesFilter(s => s.isOfType(Type.DARK)),
  [TrainerType.SAILOR]: new TrainerConfig(++t).setMoneyMultiplier(1.4).setEncounterBgm(TrainerType.BACKPACKER).setSpeciesFilter(s => s.isOfType(Type.WATER) || s.isOfType(Type.FIGHTING)),
  [TrainerType.SCIENTIST]: new TrainerConfig(++t).setHasGenders("Scientist Female").setHasDouble("Scientists").setMoneyMultiplier(1.7).setEncounterBgm(TrainerType.SCIENTIST)
    .setSpeciesPools({
      [TrainerPoolTier.COMMON]: [Species.MAGNEMITE, Species.GRIMER, Species.DROWZEE, Species.VOLTORB, Species.KOFFING],
      [TrainerPoolTier.UNCOMMON]: [Species.BALTOY, Species.BRONZOR, Species.FERROSEED, Species.KLINK, Species.CHARJABUG, Species.BLIPBUG, Species.HELIOPTILE],
      [TrainerPoolTier.RARE]: [Species.ABRA, Species.DITTO, Species.PORYGON, Species.ELEKID, Species.SOLOSIS, Species.GALAR_WEEZING],
      [TrainerPoolTier.SUPER_RARE]: [Species.OMANYTE, Species.KABUTO, Species.AERODACTYL, Species.LILEEP, Species.ANORITH, Species.CRANIDOS, Species.SHIELDON, Species.TIRTOUGA, Species.ARCHEN, Species.ARCTOVISH, Species.ARCTOZOLT, Species.DRACOVISH, Species.DRACOZOLT],
      [TrainerPoolTier.ULTRA_RARE]: [Species.ROTOM, Species.MELTAN]
    }),
  [TrainerType.SMASHER]: new TrainerConfig(++t).setMoneyMultiplier(1.2).setEncounterBgm(TrainerType.CYCLIST),
  [TrainerType.SNOW_WORKER]: new TrainerConfig(++t).setName("Worker").setHasGenders("Worker Female").setHasDouble("Workers").setMoneyMultiplier(1.7).setEncounterBgm(TrainerType.CLERK).setSpeciesFilter(s => s.isOfType(Type.ICE) || s.isOfType(Type.STEEL)),
  [TrainerType.STRIKER]: new TrainerConfig(++t).setMoneyMultiplier(1.2).setEncounterBgm(TrainerType.CYCLIST),
  [TrainerType.SCHOOL_KID]: new TrainerConfig(++t).setMoneyMultiplier(0.75).setEncounterBgm(TrainerType.YOUNGSTER).setHasGenders("School Kid Female", "lass").setHasDouble("School Kids")
    .setSpeciesPools({
      [TrainerPoolTier.COMMON]: [Species.ODDISH, Species.EXEGGCUTE, Species.TEDDIURSA, Species.WURMPLE, Species.RALTS, Species.SHROOMISH, Species.FLETCHLING],
      [TrainerPoolTier.UNCOMMON]: [Species.VOLTORB, Species.WHISMUR, Species.MEDITITE, Species.MIME_JR, Species.NYMBLE],
      [TrainerPoolTier.RARE]: [Species.TANGELA, Species.EEVEE, Species.YANMA],
      [TrainerPoolTier.SUPER_RARE]: [Species.TADBULB]
    }),
  [TrainerType.SWIMMER]: new TrainerConfig(++t).setMoneyMultiplier(1.3).setEncounterBgm(TrainerType.PARASOL_LADY).setHasGenders("Swimmer Female").setHasDouble("Swimmers").setSpecialtyTypes(Type.WATER).setSpeciesFilter(s => s.isOfType(Type.WATER)),
  [TrainerType.TWINS]: new TrainerConfig(++t).setDoubleOnly().setMoneyMultiplier(0.65).setUseSameSeedForAllMembers()
    .setPartyTemplateFunc(scene => getWavePartyTemplate(scene, trainerPartyTemplates.TWO_WEAK, trainerPartyTemplates.TWO_AVG, trainerPartyTemplates.TWO_STRONG))
    .setPartyMemberFunc(0, getRandomPartyMemberFunc([Species.PLUSLE, Species.VOLBEAT, Species.PACHIRISU, Species.SILCOON, Species.METAPOD, Species.IGGLYBUFF, Species.PETILIL, Species.EEVEE]))
    .setPartyMemberFunc(1, getRandomPartyMemberFunc([Species.MINUN, Species.ILLUMISE, Species.EMOLGA, Species.CASCOON, Species.KAKUNA, Species.CLEFFA, Species.COTTONEE, Species.EEVEE], TrainerSlot.TRAINER_PARTNER))
    .setEncounterBgm(TrainerType.TWINS),
  [TrainerType.VETERAN]: new TrainerConfig(++t).setHasGenders("Veteran Female").setHasDouble("Veteran Duo").setMoneyMultiplier(2.5).setEncounterBgm(TrainerType.ACE_TRAINER).setSpeciesFilter(s => s.isOfType(Type.DRAGON)),
  [TrainerType.WAITER]: new TrainerConfig(++t).setHasGenders("Waitress").setHasDouble("Restaurant Staff").setMoneyMultiplier(1.5).setEncounterBgm(TrainerType.CLERK)
    .setSpeciesPools({
      [TrainerPoolTier.COMMON]: [Species.CLEFFA, Species.CHATOT, Species.PANSAGE, Species.PANSEAR, Species.PANPOUR, Species.MINCCINO],
      [TrainerPoolTier.UNCOMMON]: [Species.TROPIUS, Species.PETILIL, Species.BOUNSWEET, Species.INDEEDEE],
      [TrainerPoolTier.RARE]: [Species.APPLIN, Species.SINISTEA, Species.POLTCHAGEIST]
    }),
  [TrainerType.WORKER]: new TrainerConfig(++t).setHasGenders("Worker Female").setHasDouble("Workers").setEncounterBgm(TrainerType.CLERK).setMoneyMultiplier(1.7).setSpeciesFilter(s => s.isOfType(Type.ROCK) || s.isOfType(Type.STEEL)),
  [TrainerType.YOUNGSTER]: new TrainerConfig(++t).setMoneyMultiplier(0.5).setEncounterBgm(TrainerType.YOUNGSTER).setHasGenders("Lass", "lass").setHasDouble("Beginners").setPartyTemplates(trainerPartyTemplates.TWO_WEAKER)
    .setSpeciesPools(
      [Species.CATERPIE, Species.WEEDLE, Species.RATTATA, Species.SENTRET, Species.POOCHYENA, Species.ZIGZAGOON, Species.WURMPLE, Species.BIDOOF, Species.PATRAT, Species.LILLIPUP]
    ),
  [TrainerType.ROCKET_GRUNT]: new TrainerConfig(++t).setHasGenders("Rocket Grunt Female").setHasDouble("Rocket Grunts").setMoneyMultiplier(1.0).setEncounterBgm(TrainerType.PLASMA_GRUNT).setBattleBgm("battle_plasma_grunt").setMixedBattleBgm("battle_rocket_grunt").setVictoryBgm("victory_team_plasma").setPartyTemplateFunc(scene => getEvilGruntPartyTemplate(scene))
    .setSpeciesPools({
      [TrainerPoolTier.COMMON]: [Species.WEEDLE, Species.RATTATA, Species.EKANS, Species.SANDSHREW, Species.ZUBAT, Species.GEODUDE, Species.KOFFING, Species.GRIMER, Species.ODDISH],
      [TrainerPoolTier.UNCOMMON]: [Species.GYARADOS, Species.TAUROS, Species.SCYTHER, Species.CUBONE, Species.GROWLITHE, Species.MURKROW, Species.GASTLY, Species.EXEGGCUTE, Species.VOLTORB],
      [TrainerPoolTier.RARE]: [Species.PORYGON, Species.ALOLA_RATTATA, Species.ALOLA_SANDSHREW, Species.ALOLA_MEOWTH, Species.ALOLA_GRIMER, Species.ALOLA_GEODUDE],
      [TrainerPoolTier.SUPER_RARE]: [Species.DRATINI, Species.LARVITAR]
    }),
  [TrainerType.ARCHER]: new TrainerConfig(++t).setMoneyMultiplier(1.5).initForEvilTeamAdmin("rocket_admin", "rocket", [Species.HOUNDOOM]).setEncounterBgm(TrainerType.PLASMA_GRUNT).setBattleBgm("battle_plasma_grunt").setMixedBattleBgm("battle_rocket_grunt").setVictoryBgm("victory_team_plasma").setPartyTemplateFunc(scene => getEvilGruntPartyTemplate(scene)),
  [TrainerType.ARIANA]: new TrainerConfig(++t).setMoneyMultiplier(1.5).initForEvilTeamAdmin("rocket_admin_female", "rocket", [Species.ARBOK]).setEncounterBgm(TrainerType.PLASMA_GRUNT).setBattleBgm("battle_plasma_grunt").setMixedBattleBgm("battle_rocket_grunt").setVictoryBgm("victory_team_plasma").setPartyTemplateFunc(scene => getEvilGruntPartyTemplate(scene)),
  [TrainerType.PROTON]: new TrainerConfig(++t).setMoneyMultiplier(1.5).initForEvilTeamAdmin("rocket_admin", "rocket", [Species.CROBAT]).setEncounterBgm(TrainerType.PLASMA_GRUNT).setBattleBgm("battle_plasma_grunt").setMixedBattleBgm("battle_rocket_grunt").setVictoryBgm("victory_team_plasma").setPartyTemplateFunc(scene => getEvilGruntPartyTemplate(scene)),
  [TrainerType.PETREL]: new TrainerConfig(++t).setMoneyMultiplier(1.5).initForEvilTeamAdmin("rocket_admin", "rocket", [Species.WEEZING]).setEncounterBgm(TrainerType.PLASMA_GRUNT).setBattleBgm("battle_plasma_grunt").setMixedBattleBgm("battle_rocket_grunt").setVictoryBgm("victory_team_plasma").setPartyTemplateFunc(scene => getEvilGruntPartyTemplate(scene)),
  [TrainerType.MAGMA_GRUNT]: new TrainerConfig(++t).setHasGenders("Magma Grunt Female").setHasDouble("Magma Grunts").setMoneyMultiplier(1.0).setEncounterBgm(TrainerType.PLASMA_GRUNT).setBattleBgm("battle_plasma_grunt").setMixedBattleBgm("battle_aqua_magma_grunt").setVictoryBgm("victory_team_plasma").setPartyTemplateFunc(scene => getEvilGruntPartyTemplate(scene))
    .setSpeciesPools({
      [TrainerPoolTier.COMMON]: [Species.SLUGMA, Species.POOCHYENA, Species.NUMEL, Species.ZIGZAGOON, Species.DIGLETT, Species.MAGBY, Species.TORKOAL, Species.BALTOY, Species.BARBOACH],
      [TrainerPoolTier.UNCOMMON]: [Species.SOLROCK, Species.HIPPOPOTAS, Species.SANDACONDA, Species.PHANPY, Species.SWINUB, Species.GLIGAR],
      [TrainerPoolTier.RARE]: [Species.TRAPINCH, Species.HEATMOR],
      [TrainerPoolTier.SUPER_RARE]: [Species.TURTONATOR, Species.CHARCADET]
    }),
  [TrainerType.TABITHA]: new TrainerConfig(++t).setMoneyMultiplier(1.5).initForEvilTeamAdmin("magma_admin", "magma", [Species.CAMERUPT]).setEncounterBgm(TrainerType.PLASMA_GRUNT).setBattleBgm("battle_plasma_grunt").setMixedBattleBgm("battle_aqua_magma_grunt").setVictoryBgm("victory_team_plasma").setPartyTemplateFunc(scene => getEvilGruntPartyTemplate(scene)),
  [TrainerType.COURTNEY]: new TrainerConfig(++t).setMoneyMultiplier(1.5).initForEvilTeamAdmin("magma_admin_female", "magma", [Species.CAMERUPT]).setEncounterBgm(TrainerType.PLASMA_GRUNT).setBattleBgm("battle_plasma_grunt").setMixedBattleBgm("battle_aqua_magma_grunt").setVictoryBgm("victory_team_plasma").setPartyTemplateFunc(scene => getEvilGruntPartyTemplate(scene)),
  [TrainerType.AQUA_GRUNT]: new TrainerConfig(++t).setHasGenders("Aqua Grunt Female").setHasDouble("Aqua Grunts").setMoneyMultiplier(1.0).setEncounterBgm(TrainerType.PLASMA_GRUNT).setBattleBgm("battle_plasma_grunt").setMixedBattleBgm("battle_aqua_magma_grunt").setVictoryBgm("victory_team_plasma").setPartyTemplateFunc(scene => getEvilGruntPartyTemplate(scene))
    .setSpeciesPools({
      [TrainerPoolTier.COMMON]: [Species.CARVANHA, Species.WAILMER, Species.ZIGZAGOON, Species.LOTAD, Species.CORPHISH, Species.SPHEAL],
      [TrainerPoolTier.UNCOMMON]: [Species.CLAMPERL, Species.CHINCHOU, Species.WOOPER, Species.WINGULL, Species.TENTACOOL, Species.QWILFISH],
      [TrainerPoolTier.RARE]: [Species.MANTINE, Species.BASCULEGION, Species.REMORAID, Species.ARROKUDA],
      [TrainerPoolTier.SUPER_RARE]: [Species.DONDOZO]
    }),
  [TrainerType.MATT]: new TrainerConfig(++t).setMoneyMultiplier(1.5).initForEvilTeamAdmin("aqua_admin", "aqua", [Species.SHARPEDO]).setEncounterBgm(TrainerType.PLASMA_GRUNT).setBattleBgm("battle_plasma_grunt").setMixedBattleBgm("battle_aqua_magma_grunt").setVictoryBgm("victory_team_plasma").setPartyTemplateFunc(scene => getEvilGruntPartyTemplate(scene)),
  [TrainerType.SHELLY]: new TrainerConfig(++t).setMoneyMultiplier(1.5).initForEvilTeamAdmin("aqua_admin_female", "aqua", [Species.SHARPEDO]).setEncounterBgm(TrainerType.PLASMA_GRUNT).setBattleBgm("battle_plasma_grunt").setMixedBattleBgm("battle_aqua_magma_grunt").setVictoryBgm("victory_team_plasma").setPartyTemplateFunc(scene => getEvilGruntPartyTemplate(scene)),
  [TrainerType.GALACTIC_GRUNT]: new TrainerConfig(++t).setHasGenders("Galactic Grunt Female").setHasDouble("Galactic Grunts").setMoneyMultiplier(1.0).setEncounterBgm(TrainerType.PLASMA_GRUNT).setBattleBgm("battle_plasma_grunt").setMixedBattleBgm("battle_galactic_grunt").setVictoryBgm("victory_team_plasma").setPartyTemplateFunc(scene => getEvilGruntPartyTemplate(scene))
    .setSpeciesPools({
      [TrainerPoolTier.COMMON]: [Species.GLAMEOW, Species.STUNKY, Species.CROAGUNK, Species.SHINX, Species.WURMPLE, Species.BRONZOR, Species.DRIFLOON, Species.BURMY],
      [TrainerPoolTier.UNCOMMON]: [Species.CARNIVINE, Species.GROWLITHE, Species.QWILFISH, Species.SNEASEL],
      [TrainerPoolTier.RARE]: [Species.HISUI_GROWLITHE, Species.HISUI_QWILFISH, Species.HISUI_SNEASEL],
      [TrainerPoolTier.SUPER_RARE]: [Species.HISUI_ZORUA, Species.HISUI_SLIGGOO]
    }),

  [TrainerType.JUPITER]: new TrainerConfig(++t).setMoneyMultiplier(1.5).initForEvilTeamAdmin("galactic_commander_female", "galactic", [Species.SKUNTANK]).setEncounterBgm(TrainerType.PLASMA_GRUNT).setBattleBgm("battle_plasma_grunt").setMixedBattleBgm("battle_galactic_grunt").setVictoryBgm("victory_team_plasma").setPartyTemplateFunc(scene => getEvilGruntPartyTemplate(scene)),
  [TrainerType.MARS]: new TrainerConfig(++t).setMoneyMultiplier(1.5).initForEvilTeamAdmin("galactic_commander_female", "galactic", [Species.PURUGLY]).setEncounterBgm(TrainerType.PLASMA_GRUNT).setBattleBgm("battle_plasma_grunt").setMixedBattleBgm("battle_galactic_grunt").setVictoryBgm("victory_team_plasma").setPartyTemplateFunc(scene => getEvilGruntPartyTemplate(scene)),
  [TrainerType.SATURN]: new TrainerConfig(++t).setMoneyMultiplier(1.5).initForEvilTeamAdmin("galactic_commander", "galactic", [Species.TOXICROAK]).setEncounterBgm(TrainerType.PLASMA_GRUNT).setBattleBgm("battle_plasma_grunt").setMixedBattleBgm("battle_galactic_grunt").setVictoryBgm("victory_team_plasma").setPartyTemplateFunc(scene => getEvilGruntPartyTemplate(scene)),
  [TrainerType.PLASMA_GRUNT]: new TrainerConfig(++t).setHasGenders("Plasma Grunt Female").setHasDouble("Plasma Grunts").setMoneyMultiplier(1.0).setEncounterBgm(TrainerType.PLASMA_GRUNT).setBattleBgm("battle_plasma_grunt").setMixedBattleBgm("battle_plasma_grunt").setVictoryBgm("victory_team_plasma").setPartyTemplateFunc(scene => getEvilGruntPartyTemplate(scene))
    .setSpeciesPools({
      [TrainerPoolTier.COMMON]: [Species.PATRAT, Species.LILLIPUP, Species.PURRLOIN, Species.SCRAFTY, Species.WOOBAT, Species.VANILLITE, Species.SANDILE, Species.TRUBBISH],
      [TrainerPoolTier.UNCOMMON]: [Species.FRILLISH, Species.VENIPEDE, Species.GOLETT, Species.TIMBURR, Species.DARUMAKA, Species.AMOONGUSS],
      [TrainerPoolTier.RARE]: [Species.PAWNIARD, Species.VULLABY, Species.ZORUA, Species.DRILBUR, Species.KLINK],
      [TrainerPoolTier.SUPER_RARE]: [Species.DRUDDIGON, Species.BOUFFALANT, Species.AXEW, Species.DEINO, Species.DURANT]
    }),
  [TrainerType.ZINZOLIN]: new TrainerConfig(++t).setMoneyMultiplier(1.5).initForEvilTeamAdmin("plasma_sage", "plasma", [Species.CRYOGONAL]).setEncounterBgm(TrainerType.PLASMA_GRUNT).setBattleBgm("battle_plasma_grunt").setMixedBattleBgm("battle_plasma_grunt").setVictoryBgm("victory_team_plasma").setPartyTemplateFunc(scene => getEvilGruntPartyTemplate(scene)),
  [TrainerType.ROOD]: new TrainerConfig(++t).setMoneyMultiplier(1.5).initForEvilTeamAdmin("plasma_sage", "plasma", [Species.SWOOBAT]).setEncounterBgm(TrainerType.PLASMA_GRUNT).setBattleBgm("battle_plasma_grunt").setMixedBattleBgm("battle_plasma_grunt").setVictoryBgm("victory_team_plasma").setPartyTemplateFunc(scene => getEvilGruntPartyTemplate(scene)),

  [TrainerType.FLARE_GRUNT]: new TrainerConfig(++t).setHasGenders("Flare Grunt Female").setHasDouble("Flare Grunts").setMoneyMultiplier(1.0).setEncounterBgm(TrainerType.PLASMA_GRUNT).setBattleBgm("battle_plasma_grunt").setMixedBattleBgm("battle_flare_grunt").setVictoryBgm("victory_team_plasma").setPartyTemplateFunc(scene => getEvilGruntPartyTemplate(scene))
    .setSpeciesPools({
      [TrainerPoolTier.COMMON]: [Species.FLETCHLING, Species.LITLEO, Species.PONYTA, Species.INKAY, Species.HOUNDOUR, Species.SKORUPI, Species.SCRAFTY, Species.CROAGUNK],
      [TrainerPoolTier.UNCOMMON]: [Species.HELIOPTILE, Species.ELECTRIKE, Species.SKRELP, Species.GULPIN, Species.PURRLOIN, Species.POOCHYENA, Species.SCATTERBUG],
      [TrainerPoolTier.RARE]: [Species.LITWICK, Species.SNEASEL, Species.PANCHAM, Species.PAWNIARD],
      [TrainerPoolTier.SUPER_RARE]: [Species.NOIVERN, Species.DRUDDIGON]
    }),
  [TrainerType.BRYONY]: new TrainerConfig(++t).setMoneyMultiplier(1.5).initForEvilTeamAdmin("flare_admin_female", "flare", [Species.LIEPARD]).setEncounterBgm(TrainerType.PLASMA_GRUNT).setBattleBgm("battle_plasma_grunt").setMixedBattleBgm("battle_flare_grunt").setVictoryBgm("victory_team_plasma").setPartyTemplateFunc(scene => getEvilGruntPartyTemplate(scene)),
  [TrainerType.XEROSIC]: new TrainerConfig(++t).setMoneyMultiplier(1.5).initForEvilTeamAdmin("flare_admin", "flare", [Species.MALAMAR]).setEncounterBgm(TrainerType.PLASMA_GRUNT).setBattleBgm("battle_plasma_grunt").setMixedBattleBgm("battle_flare_grunt").setVictoryBgm("victory_team_plasma").setPartyTemplateFunc(scene => getEvilGruntPartyTemplate(scene)),
  [TrainerType.BROCK]: new TrainerConfig((t = TrainerType.BROCK)).initForGymLeader(signatureSpecies["BROCK"], true, Type.ROCK).setBattleBgm("battle_kanto_gym").setMixedBattleBgm("battle_kanto_gym"),
  [TrainerType.MISTY]: new TrainerConfig(++t).initForGymLeader(signatureSpecies["MISTY"], false, Type.WATER).setBattleBgm("battle_kanto_gym").setMixedBattleBgm("battle_kanto_gym"),
  [TrainerType.LT_SURGE]: new TrainerConfig(++t).initForGymLeader(signatureSpecies["LT_SURGE"], true, Type.ELECTRIC).setBattleBgm("battle_kanto_gym").setMixedBattleBgm("battle_kanto_gym"),
  [TrainerType.ERIKA]: new TrainerConfig(++t).initForGymLeader(signatureSpecies["ERIKA"], false, Type.GRASS).setBattleBgm("battle_kanto_gym").setMixedBattleBgm("battle_kanto_gym"),
  [TrainerType.JANINE]: new TrainerConfig(++t).initForGymLeader(signatureSpecies["JANINE"], false, Type.POISON).setBattleBgm("battle_kanto_gym").setMixedBattleBgm("battle_kanto_gym"),
  [TrainerType.SABRINA]: new TrainerConfig(++t).initForGymLeader(signatureSpecies["SABRINA"], false, Type.PSYCHIC).setBattleBgm("battle_kanto_gym").setMixedBattleBgm("battle_kanto_gym"),
  [TrainerType.BLAINE]: new TrainerConfig(++t).initForGymLeader(signatureSpecies["BLAINE"], true, Type.FIRE).setBattleBgm("battle_kanto_gym").setMixedBattleBgm("battle_kanto_gym"),
  [TrainerType.GIOVANNI]: new TrainerConfig(++t).initForGymLeader(signatureSpecies["GIOVANNI"], true, Type.DARK).setBattleBgm("battle_kanto_gym").setMixedBattleBgm("battle_kanto_gym"),
  [TrainerType.FALKNER]: new TrainerConfig(++t).initForGymLeader(signatureSpecies["FALKNER"], true, Type.FLYING).setBattleBgm("battle_johto_gym").setMixedBattleBgm("battle_johto_gym"),
  [TrainerType.BUGSY]: new TrainerConfig(++t).initForGymLeader(signatureSpecies["BUGSY"], true, Type.BUG).setBattleBgm("battle_johto_gym").setMixedBattleBgm("battle_johto_gym"),
  [TrainerType.WHITNEY]: new TrainerConfig(++t).initForGymLeader(signatureSpecies["WHITNEY"], false, Type.NORMAL).setBattleBgm("battle_johto_gym").setMixedBattleBgm("battle_johto_gym"),
  [TrainerType.MORTY]: new TrainerConfig(++t).initForGymLeader(signatureSpecies["MORTY"], true, Type.GHOST).setBattleBgm("battle_johto_gym").setMixedBattleBgm("battle_johto_gym"),
  [TrainerType.CHUCK]: new TrainerConfig(++t).initForGymLeader(signatureSpecies["CHUCK"], true, Type.FIGHTING).setBattleBgm("battle_johto_gym").setMixedBattleBgm("battle_johto_gym"),
  [TrainerType.JASMINE]: new TrainerConfig(++t).initForGymLeader(signatureSpecies["JASMINE"], false, Type.STEEL).setBattleBgm("battle_johto_gym").setMixedBattleBgm("battle_johto_gym"),
  [TrainerType.PRYCE]: new TrainerConfig(++t).initForGymLeader(signatureSpecies["PRYCE"], true, Type.ICE).setBattleBgm("battle_johto_gym").setMixedBattleBgm("battle_johto_gym"),
  [TrainerType.CLAIR]: new TrainerConfig(++t).initForGymLeader(signatureSpecies["CLAIR"], false, Type.DRAGON).setBattleBgm("battle_johto_gym").setMixedBattleBgm("battle_johto_gym"),
  [TrainerType.ROXANNE]: new TrainerConfig(++t).initForGymLeader(signatureSpecies["ROXANNE"], false, Type.ROCK).setBattleBgm("battle_hoenn_gym").setMixedBattleBgm("battle_hoenn_gym"),
  [TrainerType.BRAWLY]: new TrainerConfig(++t).initForGymLeader(signatureSpecies["BRAWLY"], true, Type.FIGHTING).setBattleBgm("battle_hoenn_gym").setMixedBattleBgm("battle_hoenn_gym"),
  [TrainerType.WATTSON]: new TrainerConfig(++t).initForGymLeader(signatureSpecies["WATTSON"], true, Type.ELECTRIC).setBattleBgm("battle_hoenn_gym").setMixedBattleBgm("battle_hoenn_gym"),
  [TrainerType.FLANNERY]: new TrainerConfig(++t).initForGymLeader(signatureSpecies["FLANNERY"], false, Type.FIRE).setBattleBgm("battle_hoenn_gym").setMixedBattleBgm("battle_hoenn_gym"),
  [TrainerType.NORMAN]: new TrainerConfig(++t).initForGymLeader(signatureSpecies["NORMAN"], true, Type.NORMAL).setBattleBgm("battle_hoenn_gym").setMixedBattleBgm("battle_hoenn_gym"),
  [TrainerType.WINONA]: new TrainerConfig(++t).initForGymLeader(signatureSpecies["WINONA"], false, Type.FLYING).setBattleBgm("battle_hoenn_gym").setMixedBattleBgm("battle_hoenn_gym"),
  [TrainerType.TATE]: new TrainerConfig(++t).initForGymLeader(signatureSpecies["TATE"], true, Type.PSYCHIC).setBattleBgm("battle_hoenn_gym").setMixedBattleBgm("battle_hoenn_gym").setHasDouble("tate_liza_double").setDoubleTrainerType(TrainerType.LIZA).setDoubleTitle("gym_leader_double"),
  [TrainerType.LIZA]: new TrainerConfig(++t).initForGymLeader(signatureSpecies["LIZA"], false, Type.PSYCHIC).setBattleBgm("battle_hoenn_gym").setMixedBattleBgm("battle_hoenn_gym").setHasDouble("liza_tate_double").setDoubleTrainerType(TrainerType.TATE).setDoubleTitle("gym_leader_double"),
  [TrainerType.JUAN]: new TrainerConfig(++t).initForGymLeader(signatureSpecies["JUAN"], true, Type.WATER).setBattleBgm("battle_hoenn_gym").setMixedBattleBgm("battle_hoenn_gym"),
  [TrainerType.ROARK]: new TrainerConfig(++t).initForGymLeader(signatureSpecies["ROARK"], true, Type.ROCK).setBattleBgm("battle_sinnoh_gym").setMixedBattleBgm("battle_sinnoh_gym"),
  [TrainerType.GARDENIA]: new TrainerConfig(++t).initForGymLeader(signatureSpecies["GARDENIA"], false, Type.GRASS).setBattleBgm("battle_sinnoh_gym").setMixedBattleBgm("battle_sinnoh_gym"),
  [TrainerType.MAYLENE]: new TrainerConfig(++t).initForGymLeader(signatureSpecies["MAYLENE"], false, Type.FIGHTING).setBattleBgm("battle_sinnoh_gym").setMixedBattleBgm("battle_sinnoh_gym"),
  [TrainerType.CRASHER_WAKE]: new TrainerConfig(++t).initForGymLeader(signatureSpecies["CRASHER_WAKE"], true, Type.WATER).setBattleBgm("battle_sinnoh_gym").setMixedBattleBgm("battle_sinnoh_gym"),
  [TrainerType.FANTINA]: new TrainerConfig(++t).initForGymLeader(signatureSpecies["FANTINA"], false, Type.GHOST).setBattleBgm("battle_sinnoh_gym").setMixedBattleBgm("battle_sinnoh_gym"),
  [TrainerType.BYRON]: new TrainerConfig(++t).initForGymLeader(signatureSpecies["BYRON"], true, Type.STEEL).setBattleBgm("battle_sinnoh_gym").setMixedBattleBgm("battle_sinnoh_gym"),
  [TrainerType.CANDICE]: new TrainerConfig(++t).initForGymLeader(signatureSpecies["CANDICE"], false, Type.ICE).setBattleBgm("battle_sinnoh_gym").setMixedBattleBgm("battle_sinnoh_gym"),
  [TrainerType.VOLKNER]: new TrainerConfig(++t).initForGymLeader(signatureSpecies["VOLKNER"], true, Type.ELECTRIC).setBattleBgm("battle_sinnoh_gym").setMixedBattleBgm("battle_sinnoh_gym"),
  [TrainerType.CILAN]: new TrainerConfig(++t).initForGymLeader(signatureSpecies["CILAN"], true, Type.GRASS).setMixedBattleBgm("battle_unova_gym"),
  [TrainerType.CHILI]: new TrainerConfig(++t).initForGymLeader(signatureSpecies["CHILI"], true, Type.FIRE).setMixedBattleBgm("battle_unova_gym"),
  [TrainerType.CRESS]: new TrainerConfig(++t).initForGymLeader(signatureSpecies["CRESS"], true, Type.WATER).setMixedBattleBgm("battle_unova_gym"),
  [TrainerType.CHEREN]: new TrainerConfig(++t).initForGymLeader(signatureSpecies["CHEREN"], true, Type.NORMAL).setMixedBattleBgm("battle_unova_gym"),
  [TrainerType.LENORA]: new TrainerConfig(++t).initForGymLeader(signatureSpecies["LENORA"], false, Type.NORMAL).setMixedBattleBgm("battle_unova_gym"),
  [TrainerType.ROXIE]: new TrainerConfig(++t).initForGymLeader(signatureSpecies["ROXIE"], false, Type.POISON).setMixedBattleBgm("battle_unova_gym"),
  [TrainerType.BURGH]: new TrainerConfig(++t).initForGymLeader(signatureSpecies["BURGH"], true, Type.BUG).setMixedBattleBgm("battle_unova_gym"),
  [TrainerType.ELESA]: new TrainerConfig(++t).initForGymLeader(signatureSpecies["ELESA"], false, Type.ELECTRIC).setMixedBattleBgm("battle_unova_gym"),
  [TrainerType.CLAY]: new TrainerConfig(++t).initForGymLeader(signatureSpecies["CLAY"], true, Type.GROUND).setMixedBattleBgm("battle_unova_gym"),
  [TrainerType.SKYLA]: new TrainerConfig(++t).initForGymLeader(signatureSpecies["SKYLA"], false, Type.FLYING).setMixedBattleBgm("battle_unova_gym"),
  [TrainerType.BRYCEN]: new TrainerConfig(++t).initForGymLeader(signatureSpecies["BRYCEN"], true, Type.ICE).setMixedBattleBgm("battle_unova_gym"),
  [TrainerType.DRAYDEN]: new TrainerConfig(++t).initForGymLeader(signatureSpecies["DRAYDEN"], true, Type.DRAGON).setMixedBattleBgm("battle_unova_gym"),
  [TrainerType.MARLON]: new TrainerConfig(++t).initForGymLeader(signatureSpecies["MARLON"], true, Type.WATER).setMixedBattleBgm("battle_unova_gym"),
  [TrainerType.VIOLA]: new TrainerConfig(++t).initForGymLeader(signatureSpecies["VIOLA"], false, Type.BUG).setMixedBattleBgm("battle_kalos_gym"),
  [TrainerType.GRANT]: new TrainerConfig(++t).initForGymLeader(signatureSpecies["GRANT"], true, Type.ROCK).setMixedBattleBgm("battle_kalos_gym"),
  [TrainerType.KORRINA]: new TrainerConfig(++t).initForGymLeader(signatureSpecies["KORRINA"], false, Type.FIGHTING).setMixedBattleBgm("battle_kalos_gym"),
  [TrainerType.RAMOS]: new TrainerConfig(++t).initForGymLeader(signatureSpecies["RAMOS"], true, Type.GRASS).setMixedBattleBgm("battle_kalos_gym"),
  [TrainerType.CLEMONT]: new TrainerConfig(++t).initForGymLeader(signatureSpecies["CLEMONT"], true, Type.ELECTRIC).setMixedBattleBgm("battle_kalos_gym"),
  [TrainerType.VALERIE]: new TrainerConfig(++t).initForGymLeader(signatureSpecies["VALERIE"], false, Type.FAIRY).setMixedBattleBgm("battle_kalos_gym"),
  [TrainerType.OLYMPIA]: new TrainerConfig(++t).initForGymLeader(signatureSpecies["OLYMPIA"], false, Type.PSYCHIC).setMixedBattleBgm("battle_kalos_gym"),
  [TrainerType.WULFRIC]: new TrainerConfig(++t).initForGymLeader(signatureSpecies["WULFRIC"], true, Type.ICE).setMixedBattleBgm("battle_kalos_gym"),
  [TrainerType.MILO]: new TrainerConfig(++t).initForGymLeader(signatureSpecies["MILO"], true, Type.GRASS).setMixedBattleBgm("battle_galar_gym"),
  [TrainerType.NESSA]: new TrainerConfig(++t).setName("Nessa").initForGymLeader(signatureSpecies["NESSA"], false, Type.WATER).setMixedBattleBgm("battle_galar_gym"),
  [TrainerType.KABU]: new TrainerConfig(++t).initForGymLeader(signatureSpecies["KABU"], true, Type.FIRE).setMixedBattleBgm("battle_galar_gym"),
  [TrainerType.BEA]: new TrainerConfig(++t).setName("Bea").initForGymLeader(signatureSpecies["BEA"], false, Type.FIGHTING).setMixedBattleBgm("battle_galar_gym"),
  [TrainerType.ALLISTER]: new TrainerConfig(++t).setName("Allister").initForGymLeader(signatureSpecies["ALLISTER"], true, Type.GHOST).setMixedBattleBgm("battle_galar_gym"),
  [TrainerType.OPAL]: new TrainerConfig(++t).initForGymLeader(signatureSpecies["OPAL"], false, Type.FAIRY).setMixedBattleBgm("battle_galar_gym"),
  [TrainerType.BEDE]: new TrainerConfig(++t).initForGymLeader(signatureSpecies["BEDE"], true, Type.FAIRY).setMixedBattleBgm("battle_galar_gym"),
  [TrainerType.GORDIE]: new TrainerConfig(++t).initForGymLeader(signatureSpecies["GORDIE"], true, Type.ROCK).setMixedBattleBgm("battle_galar_gym"),
  [TrainerType.MELONY]: new TrainerConfig(++t).initForGymLeader(signatureSpecies["MELONY"], false, Type.ICE).setMixedBattleBgm("battle_galar_gym"),
  [TrainerType.PIERS]: new TrainerConfig(++t).initForGymLeader(signatureSpecies["PIERS"], true, Type.DARK).setHasDouble("piers_marnie_double").setDoubleTrainerType(TrainerType.MARNIE).setDoubleTitle("gym_leader_double").setMixedBattleBgm("battle_galar_gym"),
  [TrainerType.MARNIE]: new TrainerConfig(++t).setName("Marnie").initForGymLeader(signatureSpecies["MARNIE"], false, Type.DARK).setHasDouble("marnie_piers_double").setDoubleTrainerType(TrainerType.PIERS).setDoubleTitle("gym_leader_double").setMixedBattleBgm("battle_galar_gym"),
  [TrainerType.RAIHAN]: new TrainerConfig(++t).setName("Raihan").initForGymLeader(signatureSpecies["RAIHAN"], true, Type.DRAGON).setMixedBattleBgm("battle_galar_gym"),
  [TrainerType.KATY]: new TrainerConfig(++t).initForGymLeader(signatureSpecies["KATY"], false, Type.BUG).setMixedBattleBgm("battle_paldea_gym"),
  [TrainerType.BRASSIUS]: new TrainerConfig(++t).initForGymLeader(signatureSpecies["BRASSIUS"], true, Type.GRASS).setMixedBattleBgm("battle_paldea_gym"),
  [TrainerType.IONO]: new TrainerConfig(++t).initForGymLeader(signatureSpecies["IONO"], false, Type.ELECTRIC).setMixedBattleBgm("battle_paldea_gym"),
  [TrainerType.KOFU]: new TrainerConfig(++t).initForGymLeader(signatureSpecies["KOFU"], true, Type.WATER).setMixedBattleBgm("battle_paldea_gym"),
  [TrainerType.LARRY]: new TrainerConfig(++t).setName("Larry").initForGymLeader(signatureSpecies["LARRY"], true, Type.NORMAL).setMixedBattleBgm("battle_paldea_gym"),
  [TrainerType.RYME]: new TrainerConfig(++t).initForGymLeader(signatureSpecies["RYME"], false, Type.GHOST).setMixedBattleBgm("battle_paldea_gym"),
  [TrainerType.TULIP]: new TrainerConfig(++t).initForGymLeader(signatureSpecies["TULIP"], false, Type.PSYCHIC).setMixedBattleBgm("battle_paldea_gym"),
  [TrainerType.GRUSHA]: new TrainerConfig(++t).initForGymLeader(signatureSpecies["GRUSHA"], true, Type.ICE).setMixedBattleBgm("battle_paldea_gym"),

  [TrainerType.LORELEI]: new TrainerConfig((t = TrainerType.LORELEI)).initForEliteFour(signatureSpecies["LORELEI"], false, Type.ICE).setBattleBgm("battle_kanto_gym").setMixedBattleBgm("battle_kanto_gym"),
  [TrainerType.BRUNO]: new TrainerConfig(++t).initForEliteFour(signatureSpecies["BRUNO"], true, Type.FIGHTING).setBattleBgm("battle_kanto_gym").setMixedBattleBgm("battle_kanto_gym"),
  [TrainerType.AGATHA]: new TrainerConfig(++t).initForEliteFour(signatureSpecies["AGATHA"], false, Type.GHOST).setBattleBgm("battle_kanto_gym").setMixedBattleBgm("battle_kanto_gym"),
  [TrainerType.LANCE]: new TrainerConfig(++t).setName("Lance").initForEliteFour(signatureSpecies["LANCE"], true, Type.DRAGON).setBattleBgm("battle_kanto_gym").setMixedBattleBgm("battle_kanto_gym"),
  [TrainerType.WILL]: new TrainerConfig(++t).initForEliteFour(signatureSpecies["WILL"], true, Type.PSYCHIC).setBattleBgm("battle_johto_gym").setMixedBattleBgm("battle_johto_gym"),
  [TrainerType.KOGA]: new TrainerConfig(++t).initForEliteFour(signatureSpecies["KOGA"], true, Type.POISON).setBattleBgm("battle_johto_gym").setMixedBattleBgm("battle_johto_gym"),
  [TrainerType.KAREN]: new TrainerConfig(++t).initForEliteFour(signatureSpecies["KAREN"], false, Type.DARK).setBattleBgm("battle_johto_gym").setMixedBattleBgm("battle_johto_gym"),
  [TrainerType.SIDNEY]: new TrainerConfig(++t).initForEliteFour(signatureSpecies["SIDNEY"], true, Type.DARK).setMixedBattleBgm("battle_hoenn_elite"),
  [TrainerType.PHOEBE]: new TrainerConfig(++t).initForEliteFour(signatureSpecies["PHOEBE"], false, Type.GHOST).setMixedBattleBgm("battle_hoenn_elite"),
  [TrainerType.GLACIA]: new TrainerConfig(++t).initForEliteFour(signatureSpecies["GLACIA"], false, Type.ICE).setMixedBattleBgm("battle_hoenn_elite"),
  [TrainerType.DRAKE]: new TrainerConfig(++t).initForEliteFour(signatureSpecies["DRAKE"], true, Type.DRAGON).setMixedBattleBgm("battle_hoenn_elite"),
  [TrainerType.AARON]: new TrainerConfig(++t).initForEliteFour(signatureSpecies["AARON"], true, Type.BUG).setBattleBgm("battle_sinnoh_gym").setMixedBattleBgm("battle_sinnoh_gym"),
  [TrainerType.BERTHA]: new TrainerConfig(++t).initForEliteFour(signatureSpecies["BERTHA"], false, Type.GROUND).setBattleBgm("battle_sinnoh_gym").setMixedBattleBgm("battle_sinnoh_gym"),
  [TrainerType.FLINT]: new TrainerConfig(++t).initForEliteFour(signatureSpecies["FLINT"], true, Type.FIRE).setBattleBgm("battle_sinnoh_gym").setMixedBattleBgm("battle_sinnoh_gym"),
  [TrainerType.LUCIAN]: new TrainerConfig(++t).initForEliteFour(signatureSpecies["LUCIAN"], true, Type.PSYCHIC).setBattleBgm("battle_sinnoh_gym").setMixedBattleBgm("battle_sinnoh_gym"),
  [TrainerType.SHAUNTAL]: new TrainerConfig(++t).initForEliteFour(signatureSpecies["SHAUNTAL"], false, Type.GHOST).setMixedBattleBgm("battle_unova_elite"),
  [TrainerType.MARSHAL]: new TrainerConfig(++t).initForEliteFour(signatureSpecies["MARSHAL"], true, Type.FIGHTING).setMixedBattleBgm("battle_unova_elite"),
  [TrainerType.GRIMSLEY]: new TrainerConfig(++t).initForEliteFour(signatureSpecies["GRIMSLEY"], true, Type.DARK).setMixedBattleBgm("battle_unova_elite"),
  [TrainerType.CAITLIN]: new TrainerConfig(++t).initForEliteFour(signatureSpecies["CAITLIN"], false, Type.PSYCHIC).setMixedBattleBgm("battle_unova_elite"),
  [TrainerType.MALVA]: new TrainerConfig(++t).initForEliteFour(signatureSpecies["MALVA"], false, Type.FIRE).setMixedBattleBgm("battle_kalos_elite"),
  [TrainerType.SIEBOLD]: new TrainerConfig(++t).initForEliteFour(signatureSpecies["SIEBOLD"], true, Type.WATER).setMixedBattleBgm("battle_kalos_elite"),
  [TrainerType.WIKSTROM]: new TrainerConfig(++t).initForEliteFour(signatureSpecies["WIKSTROM"], true, Type.STEEL).setMixedBattleBgm("battle_kalos_elite"),
  [TrainerType.DRASNA]: new TrainerConfig(++t).initForEliteFour(signatureSpecies["DRASNA"], false, Type.DRAGON).setMixedBattleBgm("battle_kalos_elite"),
  [TrainerType.HALA]: new TrainerConfig(++t).initForEliteFour(signatureSpecies["HALA"], true, Type.FIGHTING).setMixedBattleBgm("battle_alola_elite"),
  [TrainerType.MOLAYNE]: new TrainerConfig(++t).initForEliteFour(signatureSpecies["MOLAYNE"], true, Type.STEEL).setMixedBattleBgm("battle_alola_elite"),
  [TrainerType.OLIVIA]: new TrainerConfig(++t).initForEliteFour(signatureSpecies["OLIVIA"], false, Type.ROCK).setMixedBattleBgm("battle_alola_elite"),
  [TrainerType.ACEROLA]: new TrainerConfig(++t).initForEliteFour(signatureSpecies["ACEROLA"], false, Type.GHOST).setMixedBattleBgm("battle_alola_elite"),
  [TrainerType.KAHILI]: new TrainerConfig(++t).initForEliteFour(signatureSpecies["KAHILI"], false, Type.FLYING).setMixedBattleBgm("battle_alola_elite"),
  [TrainerType.MARNIE_ELITE]: new TrainerConfig(++t).setName("Marnie").initForEliteFour(signatureSpecies["MARNIE_ELITE"], false, Type.DARK).setMixedBattleBgm("battle_galar_elite"),
  [TrainerType.NESSA_ELITE]: new TrainerConfig(++t).setName("Nessa").initForEliteFour(signatureSpecies["NESSA_ELITE"], false, Type.WATER).setMixedBattleBgm("battle_galar_elite"),
  [TrainerType.BEA_ELITE]: new TrainerConfig(++t).setName("Bea").initForEliteFour(signatureSpecies["BEA_ELITE"], false, Type.FIGHTING).setMixedBattleBgm("battle_galar_elite"),
  [TrainerType.ALLISTER_ELITE]: new TrainerConfig(++t).setName("Allister").initForEliteFour(signatureSpecies["ALLISTER_ELITE"], true, Type.GHOST).setMixedBattleBgm("battle_galar_elite"),
  [TrainerType.RAIHAN_ELITE]: new TrainerConfig(++t).setName("Raihan").initForEliteFour(signatureSpecies["RAIHAN_ELITE"], true, Type.DRAGON).setMixedBattleBgm("battle_galar_elite"),
  [TrainerType.RIKA]: new TrainerConfig(++t).initForEliteFour(signatureSpecies["RIKA"], false, Type.GROUND).setMixedBattleBgm("battle_paldea_elite"),
  [TrainerType.POPPY]: new TrainerConfig(++t).initForEliteFour(signatureSpecies["POPPY"], false, Type.STEEL).setMixedBattleBgm("battle_paldea_elite"),
  [TrainerType.LARRY_ELITE]: new TrainerConfig(++t).setName("Larry").initForEliteFour(signatureSpecies["LARRY_ELITE"], true, Type.NORMAL, Type.FLYING).setMixedBattleBgm("battle_paldea_elite"),
  [TrainerType.HASSEL]: new TrainerConfig(++t).initForEliteFour(signatureSpecies["HASSEL"], true, Type.DRAGON).setMixedBattleBgm("battle_paldea_elite"),
  [TrainerType.CRISPIN]: new TrainerConfig(++t).initForEliteFour(signatureSpecies["CRISPIN"], true, Type.FIRE).setMixedBattleBgm("battle_bb_elite"),
  [TrainerType.AMARYS]: new TrainerConfig(++t).initForEliteFour(signatureSpecies["AMARYS"], false, Type.STEEL).setMixedBattleBgm("battle_bb_elite"),
  [TrainerType.LACEY]: new TrainerConfig(++t).initForEliteFour(signatureSpecies["LACEY"], false, Type.FAIRY).setMixedBattleBgm("battle_bb_elite"),
  [TrainerType.DRAYTON]: new TrainerConfig(++t).initForEliteFour(signatureSpecies["DRAYTON"], true, Type.DRAGON).setMixedBattleBgm("battle_bb_elite"),

  [TrainerType.BLUE]: new TrainerConfig((t = TrainerType.BLUE)).initForChampion(signatureSpecies["BLUE"], true).setBattleBgm("battle_kanto_champion").setMixedBattleBgm("battle_kanto_champion").setHasDouble("blue_red_double").setDoubleTrainerType(TrainerType.RED).setDoubleTitle("champion_double")
    .setPartyMemberFunc(0, getRandomPartyMemberFunc([Species.ALAKAZAM], TrainerSlot.TRAINER, true, p => {
      p.generateAndPopulateMoveset();
    }))
    .setPartyMemberFunc(1, getRandomPartyMemberFunc([Species.PIDGEOT], TrainerSlot.TRAINER, true, p => {
      p.formIndex = 1;
      p.generateAndPopulateMoveset();
      p.generateName();
    })),
  [TrainerType.RED]: new TrainerConfig(++t).initForChampion(signatureSpecies["RED"], true).setBattleBgm("battle_johto_champion").setMixedBattleBgm("battle_johto_champion").setHasDouble("red_blue_double").setDoubleTrainerType(TrainerType.BLUE).setDoubleTitle("champion_double")
    .setPartyMemberFunc(0, getRandomPartyMemberFunc([Species.PIKACHU], TrainerSlot.TRAINER, true, p => {
      p.formIndex = 8;
      p.generateAndPopulateMoveset();
      p.generateName();
    }))
    .setPartyMemberFunc(1, getRandomPartyMemberFunc([Species.VENUSAUR, Species.CHARIZARD, Species.BLASTOISE], TrainerSlot.TRAINER, true, p => {
      p.formIndex = 1;
      p.generateAndPopulateMoveset();
      p.generateName();
    })),
  [TrainerType.LANCE_CHAMPION]: new TrainerConfig(++t).setName("Lance").initForChampion(signatureSpecies["LANCE_CHAMPION"], true).setBattleBgm("battle_johto_champion").setMixedBattleBgm("battle_johto_champion")
    .setPartyMemberFunc(0, getRandomPartyMemberFunc([Species.AERODACTYL], TrainerSlot.TRAINER, true, p => {
      p.generateAndPopulateMoveset();
    }))
    .setPartyMemberFunc(1, getRandomPartyMemberFunc([Species.LATIAS, Species.LATIOS], TrainerSlot.TRAINER, true, p => {
      p.formIndex = 1;
      p.generateAndPopulateMoveset();
      p.generateName();
    })),
  [TrainerType.STEVEN]: new TrainerConfig(++t).initForChampion(signatureSpecies["STEVEN"], true).setBattleBgm("battle_hoenn_champion_g5").setMixedBattleBgm("battle_hoenn_champion_g6").setHasDouble("steven_wallace_double").setDoubleTrainerType(TrainerType.WALLACE).setDoubleTitle("champion_double")
    .setPartyMemberFunc(0, getRandomPartyMemberFunc([Species.SKARMORY], TrainerSlot.TRAINER, true, p => {
      p.generateAndPopulateMoveset();
    }))
    .setPartyMemberFunc(1, getRandomPartyMemberFunc([Species.METAGROSS], TrainerSlot.TRAINER, true, p => {
      p.formIndex = 1;
      p.generateAndPopulateMoveset();
      p.generateName();
    })),
  [TrainerType.WALLACE]: new TrainerConfig(++t).initForChampion(signatureSpecies["WALLACE"], true).setBattleBgm("battle_hoenn_champion_g5").setMixedBattleBgm("battle_hoenn_champion_g6").setHasDouble("wallace_steven_double").setDoubleTrainerType(TrainerType.STEVEN).setDoubleTitle("champion_double")
    .setPartyMemberFunc(0, getRandomPartyMemberFunc([Species.PELIPPER], TrainerSlot.TRAINER, true, p => {
      p.abilityIndex = 1; // Drizzle
      p.generateAndPopulateMoveset();
    }))
    .setPartyMemberFunc(1, getRandomPartyMemberFunc([Species.SWAMPERT], TrainerSlot.TRAINER, true, p => {
      p.formIndex = 1;
      p.generateAndPopulateMoveset();
    })),
  [TrainerType.CYNTHIA]: new TrainerConfig(++t).initForChampion(signatureSpecies["CYNTHIA"], false).setBattleBgm("battle_sinnoh_champion").setMixedBattleBgm("battle_sinnoh_champion")
    .setPartyMemberFunc(0, getRandomPartyMemberFunc([Species.SPIRITOMB], TrainerSlot.TRAINER, true, p => {
      p.generateAndPopulateMoveset();
    }))
    .setPartyMemberFunc(1, getRandomPartyMemberFunc([Species.GARCHOMP], TrainerSlot.TRAINER, true, p => {
      p.formIndex = 1;
      p.generateAndPopulateMoveset();
      p.generateName();
    })),
  [TrainerType.ALDER]: new TrainerConfig(++t).initForChampion(signatureSpecies["ALDER"], true).setHasDouble("alder_iris_double").setDoubleTrainerType(TrainerType.IRIS).setDoubleTitle("champion_double").setBattleBgm("battle_champion_alder").setMixedBattleBgm("battle_champion_alder")
    .setPartyMemberFunc(0, getRandomPartyMemberFunc([Species.BOUFFALANT, Species.BRAVIARY], TrainerSlot.TRAINER, true, p => {
      p.generateAndPopulateMoveset();
    })),
  [TrainerType.IRIS]: new TrainerConfig(++t).initForChampion(signatureSpecies["IRIS"], false).setBattleBgm("battle_champion_iris").setMixedBattleBgm("battle_champion_iris").setHasDouble("iris_alder_double").setDoubleTrainerType(TrainerType.ALDER).setDoubleTitle("champion_double")
    .setPartyMemberFunc(0, getRandomPartyMemberFunc([Species.DRUDDIGON], TrainerSlot.TRAINER, true, p => {
      p.generateAndPopulateMoveset();
    }))
    .setPartyMemberFunc(1, getRandomPartyMemberFunc([Species.LAPRAS], TrainerSlot.TRAINER, true, p => {
      p.formIndex = 1;
      p.generateAndPopulateMoveset();
      p.generateName();
    })),
  [TrainerType.DIANTHA]: new TrainerConfig(++t).initForChampion(signatureSpecies["DIANTHA"], false).setMixedBattleBgm("battle_kalos_champion")
    .setPartyMemberFunc(0, getRandomPartyMemberFunc([Species.GOURGEIST], TrainerSlot.TRAINER, true, p => {
      p.generateAndPopulateMoveset();
    }))
    .setPartyMemberFunc(1, getRandomPartyMemberFunc([Species.GARDEVOIR], TrainerSlot.TRAINER, true, p => {
      p.formIndex = 1;
      p.generateAndPopulateMoveset();
      p.generateName();
    })),
  [TrainerType.HAU]: new TrainerConfig(++t).initForChampion(signatureSpecies["HAU"], true).setMixedBattleBgm("battle_alola_champion")
    .setPartyMemberFunc(0, getRandomPartyMemberFunc([Species.ALOLA_RAICHU], TrainerSlot.TRAINER, true, p => {
      p.generateAndPopulateMoveset();
    })),
  [TrainerType.LEON]: new TrainerConfig(++t).initForChampion(signatureSpecies["LEON"], true).setMixedBattleBgm("battle_galar_champion")
    .setPartyMemberFunc(0, getRandomPartyMemberFunc([Species.RILLABOOM, Species.CINDERACE, Species.INTELEON], TrainerSlot.TRAINER, true, p => {
      p.generateAndPopulateMoveset();
    }))
    .setPartyMemberFunc(1, getRandomPartyMemberFunc([Species.CHARIZARD], TrainerSlot.TRAINER, true, p => {
      p.formIndex = 3;
      p.generateAndPopulateMoveset();
      p.generateName();
    })),
  [TrainerType.GEETA]: new TrainerConfig(++t).initForChampion(signatureSpecies["GEETA"], false).setMixedBattleBgm("battle_champion_geeta")
    .setPartyMemberFunc(0, getRandomPartyMemberFunc([Species.GLIMMORA], TrainerSlot.TRAINER, true, p => {
      p.generateAndPopulateMoveset();
    })),
  [TrainerType.NEMONA]: new TrainerConfig(++t).initForChampion(signatureSpecies["NEMONA"], false).setMixedBattleBgm("battle_champion_nemona")
    .setPartyMemberFunc(0, getRandomPartyMemberFunc([Species.LYCANROC], TrainerSlot.TRAINER, true, p => {
      p.formIndex = 0; // Midday form
      p.generateAndPopulateMoveset();
    })),
  [TrainerType.KIERAN]: new TrainerConfig(++t).initForChampion(signatureSpecies["KIERAN"], true).setMixedBattleBgm("battle_champion_kieran")
    .setPartyMemberFunc(0, getRandomPartyMemberFunc([Species.POLIWRATH, Species.POLITOED], TrainerSlot.TRAINER, true, p => {
      p.generateAndPopulateMoveset();
    })),

  [TrainerType.RIVAL]: new TrainerConfig((t = TrainerType.RIVAL)).setName("Finn").setHasGenders("Ivy").setHasCharSprite().setTitle("Rival").setStaticParty().setEncounterBgm(TrainerType.RIVAL).setBattleBgm("battle_rival").setMixedBattleBgm("battle_rival").setPartyTemplates(trainerPartyTemplates.RIVAL)
    .setModifierRewardFuncs(() => modifierTypes.SUPER_EXP_CHARM, () => modifierTypes.EXP_SHARE)
    .setPartyMemberFunc(0, getRandomPartyMemberFunc([Species.BULBASAUR, Species.CHARMANDER, Species.SQUIRTLE, Species.CHIKORITA, Species.CYNDAQUIL, Species.TOTODILE, Species.TREECKO, Species.TORCHIC, Species.MUDKIP, Species.TURTWIG, Species.CHIMCHAR, Species.PIPLUP, Species.SNIVY, Species.TEPIG, Species.OSHAWOTT, Species.CHESPIN, Species.FENNEKIN, Species.FROAKIE, Species.ROWLET, Species.LITTEN, Species.POPPLIO, Species.GROOKEY, Species.SCORBUNNY, Species.SOBBLE, Species.SPRIGATITO, Species.FUECOCO, Species.QUAXLY], TrainerSlot.TRAINER, true))
    .setPartyMemberFunc(1, getRandomPartyMemberFunc([Species.PIDGEY, Species.HOOTHOOT, Species.TAILLOW, Species.STARLY, Species.PIDOVE, Species.FLETCHLING, Species.PIKIPEK, Species.ROOKIDEE, Species.WATTREL], TrainerSlot.TRAINER, true)),
  [TrainerType.RIVAL_2]: new TrainerConfig(++t).setName("Finn").setHasGenders("Ivy").setHasCharSprite().setTitle("Rival").setStaticParty().setMoneyMultiplier(1.25).setEncounterBgm(TrainerType.RIVAL).setBattleBgm("battle_rival").setMixedBattleBgm("battle_rival").setPartyTemplates(trainerPartyTemplates.RIVAL_2)
    .setModifierRewardFuncs(() => modifierTypes.EXP_SHARE)
    .setPartyMemberFunc(0, getRandomPartyMemberFunc([Species.IVYSAUR, Species.CHARMELEON, Species.WARTORTLE, Species.BAYLEEF, Species.QUILAVA, Species.CROCONAW, Species.GROVYLE, Species.COMBUSKEN, Species.MARSHTOMP, Species.GROTLE, Species.MONFERNO, Species.PRINPLUP, Species.SERVINE, Species.PIGNITE, Species.DEWOTT, Species.QUILLADIN, Species.BRAIXEN, Species.FROGADIER, Species.DARTRIX, Species.TORRACAT, Species.BRIONNE, Species.THWACKEY, Species.RABOOT, Species.DRIZZILE, Species.FLORAGATO, Species.CROCALOR, Species.QUAXWELL], TrainerSlot.TRAINER, true))
    .setPartyMemberFunc(1, getRandomPartyMemberFunc([Species.PIDGEOTTO, Species.HOOTHOOT, Species.TAILLOW, Species.STARAVIA, Species.TRANQUILL, Species.FLETCHINDER, Species.TRUMBEAK, Species.CORVISQUIRE, Species.WATTREL], TrainerSlot.TRAINER, true))
    .setPartyMemberFunc(2, getSpeciesFilterRandomPartyMemberFunc((species: PokemonSpecies) => !pokemonEvolutions.hasOwnProperty(species.speciesId) && !pokemonPrevolutions.hasOwnProperty(species.speciesId) && species.baseTotal >= 450)),
  [TrainerType.RIVAL_3]: new TrainerConfig(++t).setName("Finn").setHasGenders("Ivy").setHasCharSprite().setTitle("Rival").setStaticParty().setMoneyMultiplier(1.5).setEncounterBgm(TrainerType.RIVAL).setBattleBgm("battle_rival").setMixedBattleBgm("battle_rival").setPartyTemplates(trainerPartyTemplates.RIVAL_3)
    .setPartyMemberFunc(0, getRandomPartyMemberFunc([Species.VENUSAUR, Species.CHARIZARD, Species.BLASTOISE, Species.MEGANIUM, Species.TYPHLOSION, Species.FERALIGATR, Species.SCEPTILE, Species.BLAZIKEN, Species.SWAMPERT, Species.TORTERRA, Species.INFERNAPE, Species.EMPOLEON, Species.SERPERIOR, Species.EMBOAR, Species.SAMUROTT, Species.CHESNAUGHT, Species.DELPHOX, Species.GRENINJA, Species.DECIDUEYE, Species.INCINEROAR, Species.PRIMARINA, Species.RILLABOOM, Species.CINDERACE, Species.INTELEON, Species.MEOWSCARADA, Species.SKELEDIRGE, Species.QUAQUAVAL], TrainerSlot.TRAINER, true))
    .setPartyMemberFunc(1, getRandomPartyMemberFunc([Species.PIDGEOT, Species.NOCTOWL, Species.SWELLOW, Species.STARAPTOR, Species.UNFEZANT, Species.TALONFLAME, Species.TOUCANNON, Species.CORVIKNIGHT, Species.KILOWATTREL], TrainerSlot.TRAINER, true))
    .setPartyMemberFunc(2, getSpeciesFilterRandomPartyMemberFunc((species: PokemonSpecies) => !pokemonEvolutions.hasOwnProperty(species.speciesId) && !pokemonPrevolutions.hasOwnProperty(species.speciesId) && species.baseTotal >= 450))
    .setSpeciesFilter(species => species.baseTotal >= 540),
  [TrainerType.RIVAL_4]: new TrainerConfig(++t).setName("Finn").setHasGenders("Ivy").setHasCharSprite().setTitle("Rival").setBoss().setStaticParty().setMoneyMultiplier(1.75).setEncounterBgm(TrainerType.RIVAL).setBattleBgm("battle_rival_2").setMixedBattleBgm("battle_rival_2").setPartyTemplates(trainerPartyTemplates.RIVAL_4)
    .setPartyMemberFunc(0, getRandomPartyMemberFunc([Species.VENUSAUR, Species.CHARIZARD, Species.BLASTOISE, Species.MEGANIUM, Species.TYPHLOSION, Species.FERALIGATR, Species.SCEPTILE, Species.BLAZIKEN, Species.SWAMPERT, Species.TORTERRA, Species.INFERNAPE, Species.EMPOLEON, Species.SERPERIOR, Species.EMBOAR, Species.SAMUROTT, Species.CHESNAUGHT, Species.DELPHOX, Species.GRENINJA, Species.DECIDUEYE, Species.INCINEROAR, Species.PRIMARINA, Species.RILLABOOM, Species.CINDERACE, Species.INTELEON, Species.MEOWSCARADA, Species.SKELEDIRGE, Species.QUAQUAVAL], TrainerSlot.TRAINER, true))
    .setPartyMemberFunc(1, getRandomPartyMemberFunc([Species.PIDGEOT, Species.NOCTOWL, Species.SWELLOW, Species.STARAPTOR, Species.UNFEZANT, Species.TALONFLAME, Species.TOUCANNON, Species.CORVIKNIGHT, Species.KILOWATTREL], TrainerSlot.TRAINER, true))
    .setPartyMemberFunc(2, getSpeciesFilterRandomPartyMemberFunc((species: PokemonSpecies) => !pokemonEvolutions.hasOwnProperty(species.speciesId) && !pokemonPrevolutions.hasOwnProperty(species.speciesId) && species.baseTotal >= 450))
    .setSpeciesFilter(species => species.baseTotal >= 540)
    .setGenModifiersFunc(party => {
      const starter = party[0];
      return [modifierTypes.TERA_SHARD().generateType([], [starter.species.type1])!.withIdFromFunc(modifierTypes.TERA_SHARD).newModifier(starter) as PersistentModifier]; // TODO: is the bang correct?
    }),
  [TrainerType.RIVAL_5]: new TrainerConfig(++t).setName("Finn").setHasGenders("Ivy").setHasCharSprite().setTitle("Rival").setBoss().setStaticParty().setMoneyMultiplier(2.25).setEncounterBgm(TrainerType.RIVAL).setBattleBgm("battle_rival_3").setMixedBattleBgm("battle_rival_3").setPartyTemplates(trainerPartyTemplates.RIVAL_5)
    .setPartyMemberFunc(0, getRandomPartyMemberFunc([Species.VENUSAUR, Species.CHARIZARD, Species.BLASTOISE, Species.MEGANIUM, Species.TYPHLOSION, Species.FERALIGATR, Species.SCEPTILE, Species.BLAZIKEN, Species.SWAMPERT, Species.TORTERRA, Species.INFERNAPE, Species.EMPOLEON, Species.SERPERIOR, Species.EMBOAR, Species.SAMUROTT, Species.CHESNAUGHT, Species.DELPHOX, Species.GRENINJA, Species.DECIDUEYE, Species.INCINEROAR, Species.PRIMARINA, Species.RILLABOOM, Species.CINDERACE, Species.INTELEON, Species.MEOWSCARADA, Species.SKELEDIRGE, Species.QUAQUAVAL], TrainerSlot.TRAINER, true,
      p => p.setBoss(true, 2)))
    .setPartyMemberFunc(1, getRandomPartyMemberFunc([Species.PIDGEOT, Species.NOCTOWL, Species.SWELLOW, Species.STARAPTOR, Species.UNFEZANT, Species.TALONFLAME, Species.TOUCANNON, Species.CORVIKNIGHT, Species.KILOWATTREL], TrainerSlot.TRAINER, true))
    .setPartyMemberFunc(2, getSpeciesFilterRandomPartyMemberFunc((species: PokemonSpecies) => !pokemonEvolutions.hasOwnProperty(species.speciesId) && !pokemonPrevolutions.hasOwnProperty(species.speciesId) && species.baseTotal >= 450))
    .setSpeciesFilter(species => species.baseTotal >= 540)
    .setPartyMemberFunc(5, getRandomPartyMemberFunc([Species.RAYQUAZA], TrainerSlot.TRAINER, true, p => {
      p.setBoss(true, 3);
      p.pokeball = PokeballType.MASTER_BALL;
      p.shiny = true;
      p.variant = 1;
    }))
    .setGenModifiersFunc(party => {
      const starter = party[0];
      return [modifierTypes.TERA_SHARD().generateType([], [starter.species.type1])!.withIdFromFunc(modifierTypes.TERA_SHARD).newModifier(starter) as PersistentModifier]; //TODO: is the bang correct?
    }),
  [TrainerType.RIVAL_6]: new TrainerConfig(++t).setName("Finn").setHasGenders("Ivy").setHasCharSprite().setTitle("Rival").setBoss().setStaticParty().setMoneyMultiplier(3).setEncounterBgm("final").setBattleBgm("battle_rival_3").setMixedBattleBgm("battle_rival_3").setPartyTemplates(trainerPartyTemplates.RIVAL_6)
    .setPartyMemberFunc(0, getRandomPartyMemberFunc([Species.VENUSAUR, Species.CHARIZARD, Species.BLASTOISE, Species.MEGANIUM, Species.TYPHLOSION, Species.FERALIGATR, Species.SCEPTILE, Species.BLAZIKEN, Species.SWAMPERT, Species.TORTERRA, Species.INFERNAPE, Species.EMPOLEON, Species.SERPERIOR, Species.EMBOAR, Species.SAMUROTT, Species.CHESNAUGHT, Species.DELPHOX, Species.GRENINJA, Species.DECIDUEYE, Species.INCINEROAR, Species.PRIMARINA, Species.RILLABOOM, Species.CINDERACE, Species.INTELEON, Species.MEOWSCARADA, Species.SKELEDIRGE, Species.QUAQUAVAL], TrainerSlot.TRAINER, true,
      p => {
        p.setBoss(true, 3);
        p.generateAndPopulateMoveset();
      }))
    .setPartyMemberFunc(1, getRandomPartyMemberFunc([Species.PIDGEOT, Species.NOCTOWL, Species.SWELLOW, Species.STARAPTOR, Species.UNFEZANT, Species.TALONFLAME, Species.TOUCANNON, Species.CORVIKNIGHT, Species.KILOWATTREL], TrainerSlot.TRAINER, true,
      p => {
        p.setBoss(true, 2);
        p.generateAndPopulateMoveset();
      }))
    .setPartyMemberFunc(2, getSpeciesFilterRandomPartyMemberFunc((species: PokemonSpecies) => !pokemonEvolutions.hasOwnProperty(species.speciesId) && !pokemonPrevolutions.hasOwnProperty(species.speciesId) && species.baseTotal >= 450))
    .setSpeciesFilter(species => species.baseTotal >= 540)
    .setPartyMemberFunc(5, getRandomPartyMemberFunc([Species.RAYQUAZA], TrainerSlot.TRAINER, true, p => {
      p.setBoss();
      p.generateAndPopulateMoveset();
      p.pokeball = PokeballType.MASTER_BALL;
      p.shiny = true;
      p.variant = 1;
      p.formIndex = 1;
      p.generateName();
    }))
    .setGenModifiersFunc(party => {
      const starter = party[0];
      return [modifierTypes.TERA_SHARD().generateType([], [starter.species.type1])!.withIdFromFunc(modifierTypes.TERA_SHARD).newModifier(starter) as PersistentModifier]; // TODO: is the bang correct?
    }),

  [TrainerType.ROCKET_BOSS_GIOVANNI_1]: new TrainerConfig(t = TrainerType.ROCKET_BOSS_GIOVANNI_1).setName("Giovanni").initForEvilTeamLeader("Rocket Boss", []).setMixedBattleBgm("battle_rocket_boss").setVictoryBgm("victory_team_plasma")
    .setPartyMemberFunc(0, getRandomPartyMemberFunc([Species.PERSIAN, Species.ALOLA_PERSIAN]))
    .setPartyMemberFunc(1, getRandomPartyMemberFunc([Species.NIDOKING, Species.NIDOQUEEN]))
    .setPartyMemberFunc(2, getRandomPartyMemberFunc([Species.RHYPERIOR]))
    .setPartyMemberFunc(3, getRandomPartyMemberFunc([Species.DUGTRIO, Species.ALOLA_DUGTRIO]))
    .setPartyMemberFunc(4, getRandomPartyMemberFunc([Species.MAROWAK, Species.ALOLA_MAROWAK]))
    .setPartyMemberFunc(5, getRandomPartyMemberFunc([Species.KANGASKHAN], TrainerSlot.TRAINER, true, p => {
      p.setBoss(true, 2);
      p.generateAndPopulateMoveset();
      p.pokeball = PokeballType.ULTRA_BALL;
      p.formIndex = 1;
      p.generateName();
    })),
  [TrainerType.ROCKET_BOSS_GIOVANNI_2]: new TrainerConfig(++t).setName("Giovanni").initForEvilTeamLeader("Rocket Boss", [], true).setMixedBattleBgm("battle_rocket_boss").setVictoryBgm("victory_team_plasma")
    .setPartyMemberFunc(0, getRandomPartyMemberFunc([Species.TYRANITAR, Species.IRON_THORNS], TrainerSlot.TRAINER, true, p => {
      p.setBoss(true, 2);
      p.generateAndPopulateMoveset();
      p.pokeball = PokeballType.ULTRA_BALL;
    }))
    .setPartyMemberFunc(1, getRandomPartyMemberFunc([Species.HIPPOWDON]))
    .setPartyMemberFunc(2, getRandomPartyMemberFunc([Species.EXCADRILL]))
    .setPartyMemberFunc(3, getRandomPartyMemberFunc([Species.KANGASKHAN], TrainerSlot.TRAINER, true, p => {
      p.setBoss(true, 2);
      p.generateAndPopulateMoveset();
      p.pokeball = PokeballType.ULTRA_BALL;
      p.formIndex = 1;
      p.generateName();
    }))
    .setPartyMemberFunc(4, getRandomPartyMemberFunc([Species.GASTRODON]))
    .setPartyMemberFunc(5, getRandomPartyMemberFunc([Species.MEWTWO], TrainerSlot.TRAINER, true, p => {
      p.setBoss(true, 2);
      p.generateAndPopulateMoveset();
      p.pokeball = PokeballType.MASTER_BALL;
    })),
  [TrainerType.MAXIE]: new TrainerConfig(++t).setName("Maxie").initForEvilTeamLeader("Magma Boss", []).setMixedBattleBgm("battle_aqua_magma_boss").setVictoryBgm("victory_team_plasma")
    .setPartyMemberFunc(0, getRandomPartyMemberFunc([Species.MIGHTYENA]))
    .setPartyMemberFunc(1, getRandomPartyMemberFunc([Species.CROBAT, Species.GLISCOR]))
    .setPartyMemberFunc(2, getRandomPartyMemberFunc([Species.WEEZING, Species.GALAR_WEEZING]))
    .setPartyMemberFunc(3, getRandomPartyMemberFunc([Species.MAGMORTAR, Species.TORKOAL]))
    .setPartyMemberFunc(4, getRandomPartyMemberFunc([Species.FLYGON]))
    .setPartyMemberFunc(5, getRandomPartyMemberFunc([Species.CAMERUPT], TrainerSlot.TRAINER, true, p => {
      p.setBoss(true, 2);
      p.generateAndPopulateMoveset();
      p.pokeball = PokeballType.ULTRA_BALL;
      p.formIndex = 1;
      p.generateName();
    })),
  [TrainerType.MAXIE_2]: new TrainerConfig(++t).setName("Maxie").initForEvilTeamLeader("Magma Boss", [], true).setMixedBattleBgm("battle_aqua_magma_boss").setVictoryBgm("victory_team_plasma")
    .setPartyMemberFunc(0, getRandomPartyMemberFunc([Species.SOLROCK, Species.TYPHLOSION], TrainerSlot.TRAINER, true, p => {
      p.setBoss(true, 2);
      p.generateAndPopulateMoveset();
      p.pokeball = PokeballType.ULTRA_BALL;
    }))
    .setPartyMemberFunc(1, getRandomPartyMemberFunc([Species.TORKOAL, Species.NINETALES], TrainerSlot.TRAINER, true, p => {
      p.generateAndPopulateMoveset();
      p.abilityIndex = 2; // DROUGHT
    }))
    .setPartyMemberFunc(2, getRandomPartyMemberFunc([Species.SHIFTRY, Species.SCOVILLAIN], TrainerSlot.TRAINER, true, p => {
      p.generateAndPopulateMoveset();
      p.abilityIndex = 0; // Chlorophyll
    }))
    .setPartyMemberFunc(3, getRandomPartyMemberFunc([Species.GREAT_TUSK]))
    .setPartyMemberFunc(4, getRandomPartyMemberFunc([Species.CAMERUPT], TrainerSlot.TRAINER, true, p => {
      p.setBoss(true, 2);
      p.generateAndPopulateMoveset();
      p.pokeball = PokeballType.ULTRA_BALL;
      p.formIndex = 1;
      p.generateName();
    }))
    .setPartyMemberFunc(5, getRandomPartyMemberFunc([Species.GROUDON], TrainerSlot.TRAINER, true, p => {
      p.setBoss(true, 2);
      p.generateAndPopulateMoveset();
      p.pokeball = PokeballType.MASTER_BALL;
    })),
  [TrainerType.ARCHIE]: new TrainerConfig(++t).setName("Archie").initForEvilTeamLeader("Aqua Boss", []).setMixedBattleBgm("battle_aqua_magma_boss").setVictoryBgm("victory_team_plasma")
    .setPartyMemberFunc(0, getRandomPartyMemberFunc([Species.LINOONE]))
    .setPartyMemberFunc(1, getRandomPartyMemberFunc([Species.CROBAT, Species.PELIPPER]))
    .setPartyMemberFunc(2, getRandomPartyMemberFunc([Species.MUK, Species.ALOLA_MUK]))
    .setPartyMemberFunc(3, getRandomPartyMemberFunc([Species.TENTACRUEL]))
    .setPartyMemberFunc(4, getRandomPartyMemberFunc([Species.RELICANTH, Species.WAILORD]))
    .setPartyMemberFunc(5, getRandomPartyMemberFunc([Species.SHARPEDO], TrainerSlot.TRAINER, true, p => {
      p.setBoss(true, 2);
      p.generateAndPopulateMoveset();
      p.pokeball = PokeballType.ULTRA_BALL;
      p.formIndex = 1;
      p.generateName();
    })),
  [TrainerType.ARCHIE_2]: new TrainerConfig(++t).setName("Archie").initForEvilTeamLeader("Aqua Boss", [], true).setMixedBattleBgm("battle_aqua_magma_boss").setVictoryBgm("victory_team_plasma")
    .setPartyMemberFunc(0, getRandomPartyMemberFunc([Species.KINGDRA, Species.LUDICOLO], TrainerSlot.TRAINER, true, p => {
      p.setBoss(true, 2);
      p.generateAndPopulateMoveset();
      p.pokeball = PokeballType.ULTRA_BALL;
    }))
    .setPartyMemberFunc(1, getRandomPartyMemberFunc([Species.POLITOED, Species.PELIPPER], TrainerSlot.TRAINER, true, p => {
      p.generateAndPopulateMoveset();
      p.abilityIndex = 2; // Drizzle
    }))
    .setPartyMemberFunc(2, getRandomPartyMemberFunc([Species.BEARTIC, Species.ARMALDO], TrainerSlot.TRAINER, true, p => {
      p.generateAndPopulateMoveset();
      p.abilityIndex = 2; // Swift Swim
    }))
    .setPartyMemberFunc(3, getRandomPartyMemberFunc([Species.HUNTAIL, Species.GOREBYSS], TrainerSlot.TRAINER, true, p => {
      p.generateAndPopulateMoveset();
      p.abilityIndex = 0; // Swift Swim
    }))
    .setPartyMemberFunc(4, getRandomPartyMemberFunc([Species.SHARPEDO], TrainerSlot.TRAINER, true, p => {
      p.setBoss(true, 2);
      p.generateAndPopulateMoveset();
      p.pokeball = PokeballType.ULTRA_BALL;
      p.formIndex = 1;
      p.generateName();
    }))
    .setPartyMemberFunc(5, getRandomPartyMemberFunc([Species.KYOGRE], TrainerSlot.TRAINER, true, p => {
      p.setBoss(true, 2);
      p.generateAndPopulateMoveset();
      p.pokeball = PokeballType.MASTER_BALL;
    })),
  [TrainerType.CYRUS]: new TrainerConfig(++t).setName("Cyrus").initForEvilTeamLeader("Galactic Boss", []).setMixedBattleBgm("battle_galactic_boss").setVictoryBgm("victory_team_plasma")
    .setPartyMemberFunc(0, getRandomPartyMemberFunc([Species.GYARADOS, Species.BASCULEGION]))
    .setPartyMemberFunc(1, getRandomPartyMemberFunc([Species.HONCHKROW, Species.HISUI_BRAVIARY]))
    .setPartyMemberFunc(2, getRandomPartyMemberFunc([Species.CROBAT, Species.OVERQWIL]))
    .setPartyMemberFunc(3, getRandomPartyMemberFunc([Species.AZELF, Species.UXIE, Species.MESPRIT]))
    .setPartyMemberFunc(4, getRandomPartyMemberFunc([Species.HOUNDOOM], TrainerSlot.TRAINER, true, p => {
      p.generateAndPopulateMoveset();
      p.pokeball = PokeballType.ULTRA_BALL;
      p.formIndex = 1;
      p.generateName();
    }))
    .setPartyMemberFunc(5, getRandomPartyMemberFunc([Species.WEAVILE], TrainerSlot.TRAINER, true, p => {
      p.setBoss(true, 2);
      p.generateAndPopulateMoveset();
      p.pokeball = PokeballType.ULTRA_BALL;
    })),
  [TrainerType.CYRUS_2]: new TrainerConfig(++t).setName("Cyrus").initForEvilTeamLeader("Galactic Boss", [], true).setMixedBattleBgm("battle_galactic_boss").setVictoryBgm("victory_team_plasma")
    .setPartyMemberFunc(0, getRandomPartyMemberFunc([Species.AZELF, Species.UXIE, Species.MESPRIT], TrainerSlot.TRAINER, true, p => {
      p.setBoss(true, 2);
      p.generateAndPopulateMoveset();
    }))
    .setPartyMemberFunc(1, getRandomPartyMemberFunc([Species.ELECTRODE, Species.HISUI_ELECTRODE]))
    .setPartyMemberFunc(2, getRandomPartyMemberFunc([Species.SALAMENCE, Species.ROARING_MOON]))
    .setPartyMemberFunc(3, getRandomPartyMemberFunc([Species.HOUNDOOM], TrainerSlot.TRAINER, true, p => {
      p.generateAndPopulateMoveset();
      p.pokeball = PokeballType.ULTRA_BALL;
      p.formIndex = 1;
      p.generateName();
    }))
    .setPartyMemberFunc(4, getRandomPartyMemberFunc([Species.WEAVILE], TrainerSlot.TRAINER, true, p => {
      p.setBoss(true, 2);
      p.generateAndPopulateMoveset();
      p.pokeball = PokeballType.ULTRA_BALL;
    }))
    .setPartyMemberFunc(5, getRandomPartyMemberFunc([Species.DARKRAI], TrainerSlot.TRAINER, true, p => {
      p.setBoss(true, 2);
      p.generateAndPopulateMoveset();
      p.pokeball = PokeballType.MASTER_BALL;
    })),
  [TrainerType.GHETSIS]: new TrainerConfig(++t).setName("Ghetsis").initForEvilTeamLeader("Plasma Boss", []).setMixedBattleBgm("battle_plasma_boss").setVictoryBgm("victory_team_plasma")
    .setPartyMemberFunc(0, getRandomPartyMemberFunc([Species.COFAGRIGUS, Species.RUNERIGUS]))
    .setPartyMemberFunc(1, getRandomPartyMemberFunc([Species.BOUFFALANT]))
    .setPartyMemberFunc(2, getRandomPartyMemberFunc([Species.SEISMITOAD, Species.CARRACOSTA]))
    .setPartyMemberFunc(3, getRandomPartyMemberFunc([Species.EELEKTROSS, Species.GALVANTULA]))
    .setPartyMemberFunc(4, getRandomPartyMemberFunc([Species.VOLCARONA]))
    .setPartyMemberFunc(5, getRandomPartyMemberFunc([Species.HYDREIGON], TrainerSlot.TRAINER, true, p => {
      p.setBoss(true, 2);
      p.generateAndPopulateMoveset();
      p.pokeball = PokeballType.ULTRA_BALL;
    })),
  [TrainerType.GHETSIS_2]: new TrainerConfig(++t).setName("Ghetsis").initForEvilTeamLeader("Plasma Boss", [], true).setMixedBattleBgm("battle_plasma_boss").setVictoryBgm("victory_team_plasma")
    .setPartyMemberFunc(0, getRandomPartyMemberFunc([Species.SLITHER_WING, Species.IRON_MOTH], TrainerSlot.TRAINER, true, p => {
      p.setBoss(true, 2);
      p.generateAndPopulateMoveset();
      p.pokeball = PokeballType.ULTRA_BALL;
    }))
    .setPartyMemberFunc(1, getRandomPartyMemberFunc([Species.DURANT]))
    .setPartyMemberFunc(2, getRandomPartyMemberFunc([Species.DARMANITAN, Species.GALAR_DARMANITAN]))
    .setPartyMemberFunc(3, getRandomPartyMemberFunc([Species.KINGAMBIT]))
    .setPartyMemberFunc(4, getRandomPartyMemberFunc([Species.HYDREIGON, Species.IRON_JUGULIS], TrainerSlot.TRAINER, true, p => {
      p.setBoss(true, 2);
      p.generateAndPopulateMoveset();
      p.pokeball = PokeballType.ULTRA_BALL;
    }))
    .setPartyMemberFunc(5, getRandomPartyMemberFunc([Species.KYUREM], TrainerSlot.TRAINER, true, p => {
      p.setBoss(true, 2);
      p.generateAndPopulateMoveset();
      p.pokeball = PokeballType.MASTER_BALL;
    })),
  [TrainerType.LYSANDRE]: new TrainerConfig(++t).setName("Lysandre").initForEvilTeamLeader("Flare Boss", []).setMixedBattleBgm("battle_flare_boss").setVictoryBgm("victory_team_plasma")
    .setPartyMemberFunc(0, getRandomPartyMemberFunc([Species.MIENSHAO]))
    .setPartyMemberFunc(1, getRandomPartyMemberFunc([Species.HONCHKROW, Species.TALONFLAME]))
    .setPartyMemberFunc(2, getRandomPartyMemberFunc([Species.PYROAR]))
    .setPartyMemberFunc(3, getRandomPartyMemberFunc([Species.MILOTIC]))
    .setPartyMemberFunc(4, getRandomPartyMemberFunc([Species.HELIOLISK]))
    .setPartyMemberFunc(5, getRandomPartyMemberFunc([Species.GYARADOS], TrainerSlot.TRAINER, true, p => {
      p.setBoss(true, 2);
      p.generateAndPopulateMoveset();
      p.pokeball = PokeballType.ULTRA_BALL;
      p.formIndex = 1;
      p.generateName();
    })),
  [TrainerType.LYSANDRE_2]: new TrainerConfig(++t).setName("Lysandre").initForEvilTeamLeader("Flare Boss", [], true).setMixedBattleBgm("battle_flare_boss").setVictoryBgm("victory_team_plasma")
    .setPartyMemberFunc(0, getRandomPartyMemberFunc([Species.SCREAM_TAIL, Species.FLUTTER_MANE], TrainerSlot.TRAINER, true, p => {
      p.setBoss(true, 2);
      p.generateAndPopulateMoveset();
      p.pokeball = PokeballType.ULTRA_BALL;
    }))
    .setPartyMemberFunc(1, getRandomPartyMemberFunc([Species.GHOLDENGO, Species.AEGISLASH]))
    .setPartyMemberFunc(2, getRandomPartyMemberFunc([Species.PYROAR]))
    .setPartyMemberFunc(3, getRandomPartyMemberFunc([Species.GOODRA, Species.HISUI_GOODRA]))
    .setPartyMemberFunc(4, getRandomPartyMemberFunc([Species.GYARADOS], TrainerSlot.TRAINER, true, p => {
      p.setBoss(true, 2);
      p.generateAndPopulateMoveset();
      p.pokeball = PokeballType.ULTRA_BALL;
      p.formIndex = 1;
      p.generateName();
    }))
    .setPartyMemberFunc(5, getRandomPartyMemberFunc([Species.YVELTAL], TrainerSlot.TRAINER, true, p => {
      p.setBoss(true, 2);
      p.generateAndPopulateMoveset();
      p.pokeball = PokeballType.MASTER_BALL;
    })),
};<|MERGE_RESOLUTION|>--- conflicted
+++ resolved
@@ -284,19 +284,11 @@
 
 
   /**
-<<<<<<< HEAD
-   * Returns the derived trainer type for a given trainer type.
-   * @param trainerTypeToDeriveFrom - The trainer type to derive from. (If null, the this.trainerType property will be used.)
-   * @returns {TrainerType} - The derived trainer type.
-   */
-  getDerivedType(trainerTypeToDeriveFrom: TrainerType | null = null): TrainerType {
-=======
      * Returns the derived trainer type for a given trainer type.
      * @param trainerTypeToDeriveFrom - The trainer type to derive from. (If null, the this.trainerType property will be used.)
      * @returns {TrainerType} - The derived trainer type.
      */
-  getDerivedType(trainerTypeToDeriveFrom: TrainerType = null): TrainerType {
->>>>>>> db3fae11
+  getDerivedType(trainerTypeToDeriveFrom: TrainerType | null = null): TrainerType {
     let trainerType = trainerTypeToDeriveFrom ? trainerTypeToDeriveFrom : this.trainerType;
     switch (trainerType) {
     case TrainerType.RIVAL_2:
@@ -899,18 +891,13 @@
           end: 128
         });
         const partnerFrameNames = isDouble
-<<<<<<< HEAD
-          ? scene.anims.generateFrameNames(partnerTrainerKey, {zeroPad: 4,suffix: ".png",start: 1,end: 128})
-          : "";
-=======
           ? scene.anims.generateFrameNames(partnerTrainerKey, {
             zeroPad: 4,
             suffix: ".png",
             start: 1,
             end: 128
           })
-          : null;
->>>>>>> db3fae11
+          : "";
         console.warn = originalWarn;
         if (!(scene.anims.exists(trainerKey))) {
           scene.anims.create({
