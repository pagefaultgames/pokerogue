import { startingWave } from "#app/battle-scene";
import { globalScene } from "#app/global-scene";
import type { ModifierTypeFunc } from "#app/modifier/modifier-type";
import { modifierTypes } from "#app/modifier/modifier-type";
import type { EnemyPokemon } from "#app/field/pokemon";
import { PokemonMove } from "#app/field/pokemon";
import * as Utils from "#app/utils";
import { PokeballType } from "#enums/pokeball";
import { pokemonEvolutions, pokemonPrevolutions } from "#app/data/balance/pokemon-evolutions";
import type { PokemonSpeciesFilter } from "#app/data/pokemon-species";
import type PokemonSpecies from "#app/data/pokemon-species";
import { getPokemonSpecies } from "#app/data/pokemon-species";
import { tmSpecies } from "#app/data/balance/tms";
import { Type } from "#enums/type";
import { doubleBattleDialogue } from "#app/data/dialogue";
import type { PersistentModifier } from "#app/modifier/modifier";
import { TrainerVariant } from "#app/field/trainer";
import { getIsInitialized, initI18n } from "#app/plugins/i18n";
import i18next from "i18next";
import { Moves } from "#enums/moves";
import { PartyMemberStrength } from "#enums/party-member-strength";
import { Species } from "#enums/species";
import { TrainerType } from "#enums/trainer-type";
import { Gender } from "#app/data/gender";

/** Minimum BST for Pokemon generated onto the Elite Four's teams */
const ELITE_FOUR_MINIMUM_BST = 460;

export enum TrainerPoolTier {
    COMMON,
    UNCOMMON,
    RARE,
    SUPER_RARE,
    ULTRA_RARE
}

export interface TrainerTierPools {
    [key: integer]: Species[]
}

export enum TrainerSlot {
    NONE,
    TRAINER,
    TRAINER_PARTNER
}

export class TrainerPartyTemplate {
  public size: integer;
  public strength: PartyMemberStrength;
  public sameSpecies: boolean;
  public balanced: boolean;

  constructor(size: integer, strength: PartyMemberStrength, sameSpecies?: boolean, balanced?: boolean) {
    this.size = size;
    this.strength = strength;
    this.sameSpecies = !!sameSpecies;
    this.balanced = !!balanced;
  }

  getStrength(index: integer): PartyMemberStrength {
    return this.strength;
  }

  isSameSpecies(index: integer): boolean {
    return this.sameSpecies;
  }

  isBalanced(index: integer): boolean {
    return this.balanced;
  }
}

export class TrainerPartyCompoundTemplate extends TrainerPartyTemplate {
  public templates: TrainerPartyTemplate[];

  constructor(...templates: TrainerPartyTemplate[]) {
    super(templates.reduce((total: integer, template: TrainerPartyTemplate) => {
      total += template.size;
      return total;
    }, 0), PartyMemberStrength.AVERAGE);
    this.templates = templates;
  }

  getStrength(index: integer): PartyMemberStrength {
    let t = 0;
    for (const template of this.templates) {
      if (t + template.size > index) {
        return template.getStrength(index - t);
      }
      t += template.size;
    }

    return super.getStrength(index);
  }

  isSameSpecies(index: integer): boolean {
    let t = 0;
    for (const template of this.templates) {
      if (t + template.size > index) {
        return template.isSameSpecies(index - t);
      }
      t += template.size;
    }

    return super.isSameSpecies(index);
  }

  isBalanced(index: integer): boolean {
    let t = 0;
    for (const template of this.templates) {
      if (t + template.size > index) {
        return template.isBalanced(index - t);
      }
      t += template.size;
    }

    return super.isBalanced(index);
  }
}

export const trainerPartyTemplates = {
  ONE_WEAK_ONE_STRONG: new TrainerPartyCompoundTemplate(new TrainerPartyTemplate(1, PartyMemberStrength.WEAK), new TrainerPartyTemplate(1, PartyMemberStrength.STRONG)),
  ONE_AVG: new TrainerPartyTemplate(1, PartyMemberStrength.AVERAGE),
  ONE_AVG_ONE_STRONG: new TrainerPartyCompoundTemplate(new TrainerPartyTemplate(1, PartyMemberStrength.AVERAGE), new TrainerPartyTemplate(1, PartyMemberStrength.STRONG)),
  ONE_STRONG: new TrainerPartyTemplate(1, PartyMemberStrength.STRONG),
  ONE_STRONGER: new TrainerPartyTemplate(1, PartyMemberStrength.STRONGER),
  TWO_WEAKER: new TrainerPartyTemplate(2, PartyMemberStrength.WEAKER),
  TWO_WEAK: new TrainerPartyTemplate(2, PartyMemberStrength.WEAK),
  TWO_WEAK_ONE_AVG: new TrainerPartyCompoundTemplate(new TrainerPartyTemplate(2, PartyMemberStrength.WEAK), new TrainerPartyTemplate(1, PartyMemberStrength.AVERAGE)),
  TWO_WEAK_SAME_ONE_AVG: new TrainerPartyCompoundTemplate(new TrainerPartyTemplate(2, PartyMemberStrength.WEAK, true), new TrainerPartyTemplate(1, PartyMemberStrength.AVERAGE)),
  TWO_WEAK_SAME_TWO_WEAK_SAME: new TrainerPartyCompoundTemplate(new TrainerPartyTemplate(2, PartyMemberStrength.WEAK, true), new TrainerPartyTemplate(2, PartyMemberStrength.WEAK, true)),
  TWO_WEAK_ONE_STRONG: new TrainerPartyCompoundTemplate(new TrainerPartyTemplate(2, PartyMemberStrength.WEAK), new TrainerPartyTemplate(1, PartyMemberStrength.STRONG)),
  TWO_AVG: new TrainerPartyTemplate(2, PartyMemberStrength.AVERAGE),
  TWO_AVG_ONE_STRONG: new TrainerPartyCompoundTemplate(new TrainerPartyTemplate(2, PartyMemberStrength.AVERAGE), new TrainerPartyTemplate(1, PartyMemberStrength.STRONG)),
  TWO_AVG_SAME_ONE_AVG: new TrainerPartyCompoundTemplate(new TrainerPartyTemplate(2, PartyMemberStrength.AVERAGE, true), new TrainerPartyTemplate(1, PartyMemberStrength.AVERAGE)),
  TWO_AVG_SAME_ONE_STRONG: new TrainerPartyCompoundTemplate(new TrainerPartyTemplate(2, PartyMemberStrength.AVERAGE, true), new TrainerPartyTemplate(1, PartyMemberStrength.STRONG)),
  TWO_AVG_SAME_TWO_AVG_SAME: new TrainerPartyCompoundTemplate(new TrainerPartyTemplate(2, PartyMemberStrength.AVERAGE, true), new TrainerPartyTemplate(2, PartyMemberStrength.AVERAGE, true)),
  TWO_STRONG: new TrainerPartyTemplate(2, PartyMemberStrength.STRONG),
  THREE_WEAK: new TrainerPartyTemplate(3, PartyMemberStrength.WEAK),
  THREE_WEAK_SAME: new TrainerPartyTemplate(3, PartyMemberStrength.WEAK, true),
  THREE_AVG: new TrainerPartyTemplate(3, PartyMemberStrength.AVERAGE),
  THREE_AVG_SAME: new TrainerPartyTemplate(3, PartyMemberStrength.AVERAGE, true),
  THREE_WEAK_BALANCED: new TrainerPartyTemplate(3, PartyMemberStrength.WEAK, false, true),
  FOUR_WEAKER: new TrainerPartyTemplate(4, PartyMemberStrength.WEAKER),
  FOUR_WEAKER_SAME: new TrainerPartyTemplate(4, PartyMemberStrength.WEAKER, true),
  FOUR_WEAK: new TrainerPartyTemplate(4, PartyMemberStrength.WEAK),
  FOUR_WEAK_SAME: new TrainerPartyTemplate(4, PartyMemberStrength.WEAK, true),
  FOUR_WEAK_BALANCED: new TrainerPartyTemplate(4, PartyMemberStrength.WEAK, false, true),
  FIVE_WEAKER: new TrainerPartyTemplate(5, PartyMemberStrength.WEAKER),
  FIVE_WEAK: new TrainerPartyTemplate(5, PartyMemberStrength.WEAK),
  FIVE_WEAK_BALANCED: new TrainerPartyTemplate(5, PartyMemberStrength.WEAK, false, true),
  SIX_WEAKER: new TrainerPartyTemplate(6, PartyMemberStrength.WEAKER),
  SIX_WEAKER_SAME: new TrainerPartyTemplate(6, PartyMemberStrength.WEAKER, true),
  SIX_WEAK_SAME: new TrainerPartyTemplate(6, PartyMemberStrength.WEAK, true),
  SIX_WEAK_BALANCED: new TrainerPartyTemplate(6, PartyMemberStrength.WEAK, false, true),

  GYM_LEADER_1: new TrainerPartyCompoundTemplate(new TrainerPartyTemplate(1, PartyMemberStrength.AVERAGE), new TrainerPartyTemplate(1, PartyMemberStrength.STRONG)),
  GYM_LEADER_2: new TrainerPartyCompoundTemplate(new TrainerPartyTemplate(1, PartyMemberStrength.AVERAGE), new TrainerPartyTemplate(1, PartyMemberStrength.STRONG), new TrainerPartyTemplate(1, PartyMemberStrength.STRONGER)),
  GYM_LEADER_3: new TrainerPartyCompoundTemplate(new TrainerPartyTemplate(2, PartyMemberStrength.AVERAGE), new TrainerPartyTemplate(1, PartyMemberStrength.STRONG), new TrainerPartyTemplate(1, PartyMemberStrength.STRONGER)),
  GYM_LEADER_4: new TrainerPartyCompoundTemplate(new TrainerPartyTemplate(3, PartyMemberStrength.AVERAGE), new TrainerPartyTemplate(1, PartyMemberStrength.STRONG), new TrainerPartyTemplate(1, PartyMemberStrength.STRONGER)),
  GYM_LEADER_5: new TrainerPartyCompoundTemplate(new TrainerPartyTemplate(3, PartyMemberStrength.AVERAGE), new TrainerPartyTemplate(2, PartyMemberStrength.STRONG), new TrainerPartyTemplate(1, PartyMemberStrength.STRONGER)),

  ELITE_FOUR: new TrainerPartyCompoundTemplate(new TrainerPartyTemplate(2, PartyMemberStrength.AVERAGE), new TrainerPartyTemplate(3, PartyMemberStrength.STRONG), new TrainerPartyTemplate(1, PartyMemberStrength.STRONGER)),

  CHAMPION: new TrainerPartyCompoundTemplate(new TrainerPartyTemplate(4, PartyMemberStrength.STRONG), new TrainerPartyTemplate(2, PartyMemberStrength.STRONGER, false, true)),

  RIVAL: new TrainerPartyCompoundTemplate(new TrainerPartyTemplate(1, PartyMemberStrength.STRONG), new TrainerPartyTemplate(1, PartyMemberStrength.AVERAGE)),
  RIVAL_2: new TrainerPartyCompoundTemplate(new TrainerPartyTemplate(1, PartyMemberStrength.STRONG), new TrainerPartyTemplate(1, PartyMemberStrength.AVERAGE), new TrainerPartyTemplate(1, PartyMemberStrength.WEAK, false, true)),
  RIVAL_3: new TrainerPartyCompoundTemplate(new TrainerPartyTemplate(1, PartyMemberStrength.STRONG), new TrainerPartyTemplate(1, PartyMemberStrength.AVERAGE), new TrainerPartyTemplate(1, PartyMemberStrength.AVERAGE, false, true), new TrainerPartyTemplate(1, PartyMemberStrength.WEAK, false, true)),
  RIVAL_4: new TrainerPartyCompoundTemplate(new TrainerPartyTemplate(1, PartyMemberStrength.STRONG), new TrainerPartyTemplate(1, PartyMemberStrength.AVERAGE), new TrainerPartyTemplate(2, PartyMemberStrength.AVERAGE, false, true), new TrainerPartyTemplate(1, PartyMemberStrength.WEAK, false, true)),
  RIVAL_5: new TrainerPartyCompoundTemplate(new TrainerPartyTemplate(1, PartyMemberStrength.STRONG), new TrainerPartyTemplate(1, PartyMemberStrength.AVERAGE), new TrainerPartyTemplate(3, PartyMemberStrength.AVERAGE, false, true), new TrainerPartyTemplate(1, PartyMemberStrength.STRONG)),
  RIVAL_6: new TrainerPartyCompoundTemplate(new TrainerPartyTemplate(1, PartyMemberStrength.STRONG), new TrainerPartyTemplate(1, PartyMemberStrength.AVERAGE), new TrainerPartyTemplate(3, PartyMemberStrength.AVERAGE, false, true), new TrainerPartyTemplate(1, PartyMemberStrength.STRONGER))
};

type PartyTemplateFunc = () => TrainerPartyTemplate;
type PartyMemberFunc = (level: integer, strength: PartyMemberStrength) => EnemyPokemon;
type GenModifiersFunc = (party: EnemyPokemon[]) => PersistentModifier[];
type GenAIFunc = (party: EnemyPokemon[]) => void;

export interface PartyMemberFuncs {
    [key: integer]: PartyMemberFunc
}

export enum TeraAIMode {
  NO_TERA,
  INSTANT_TERA,
  SMART_TERA
}

/**
 * Stores data and helper functions about a trainers AI options.
 */
export class TrainerAI {
  public teraMode: TeraAIMode = TeraAIMode.NO_TERA;
  public instantTeras: number[];

  /**
   * @param canTerastallize Whether this trainer is allowed to tera
   */
  constructor(teraMode: TeraAIMode = TeraAIMode.NO_TERA) {
    this.teraMode = teraMode;
    this.instantTeras = [];
  }

  /**
   * Checks if a trainer can tera
   * @returns Whether this trainer can currently tera
   */
  public canTerastallize() {
    return this.teraMode !== TeraAIMode.NO_TERA;
  }

  /**
   * Sets a pokemon on this AI to just instantly tera on first move used
   * @param index The index of the pokemon to instantly tera
   */
  public setInstantTera(index: number) {
    this.teraMode = TeraAIMode.INSTANT_TERA;
    this.instantTeras.push(index);
  }
}

export class TrainerConfig {
  public trainerType: TrainerType;
  public trainerTypeDouble: TrainerType;
  public name: string;
  public nameFemale: string;
  public nameDouble: string;
  public title: string;
  public titleDouble: string;
  public hasGenders: boolean = false;
  public hasDouble: boolean = false;
  public hasCharSprite: boolean = false;
  public doubleOnly: boolean = false;
  public moneyMultiplier: number = 1;
  public isBoss: boolean = false;
  public hasStaticParty: boolean = false;
  public useSameSeedForAllMembers: boolean = false;
  public mixedBattleBgm: string;
  public battleBgm: string;
  public encounterBgm: string;
  public femaleEncounterBgm: string;
  public doubleEncounterBgm: string;
  public victoryBgm: string;
  public genModifiersFunc: GenModifiersFunc;
  public genAIFuncs: GenAIFunc[] = [];
  public modifierRewardFuncs: ModifierTypeFunc[] = [];
  public partyTemplates: TrainerPartyTemplate[];
  public partyTemplateFunc: PartyTemplateFunc;
  public eventRewardFuncs: ModifierTypeFunc[] = [];
  public partyMemberFuncs: PartyMemberFuncs = {};
  public speciesPools: TrainerTierPools;
  public speciesFilter: PokemonSpeciesFilter;
  public specialtyTypes: Type[] = [];
  public hasVoucher: boolean = false;
  public trainerAI: TrainerAI;

  public encounterMessages: string[] = [];
  public victoryMessages: string[] = [];
  public defeatMessages: string[] = [];

  public femaleEncounterMessages: string[];
  public femaleVictoryMessages: string[];
  public femaleDefeatMessages: string[];

  public doubleEncounterMessages: string[];
  public doubleVictoryMessages: string[];
  public doubleDefeatMessages: string[];

  constructor(trainerType: TrainerType, allowLegendaries?: boolean) {
    this.trainerType = trainerType;
    this.trainerAI = new TrainerAI();
    this.name = Utils.toReadableString(TrainerType[this.getDerivedType()]);
    this.battleBgm = "battle_trainer";
    this.mixedBattleBgm = "battle_trainer";
    this.victoryBgm = "victory_trainer";
    this.partyTemplates = [ trainerPartyTemplates.TWO_AVG ];
    this.speciesFilter = species => (allowLegendaries || (!species.legendary && !species.subLegendary && !species.mythical)) && !species.isTrainerForbidden();
  }

  getKey(): string {
    return TrainerType[this.getDerivedType()].toString().toLowerCase();
  }

  getSpriteKey(female?: boolean, isDouble: boolean = false): string {
    let ret = this.getKey();
    if (this.hasGenders) {
      ret += `_${female ? "f" : "m"}`;
    }
    // If a special double trainer class was set, set it as the sprite key
    if (this.trainerTypeDouble && female && isDouble) {
      // Get the derived type for the double trainer since the sprite key is based on the derived type
      ret = TrainerType[this.getDerivedType(this.trainerTypeDouble)].toString().toLowerCase();
    }
    return ret;
  }

  setName(name: string): TrainerConfig {
    if (name === "Finn") {
      // Give the rival a localized name
      // First check if i18n is initialized
      if (!getIsInitialized()) {
        initI18n();
      }
      // This is only the male name, because the female name is handled in a different function (setHasGenders)
      if (name === "Finn") {
        name = i18next.t("trainerNames:rival");
      }
    }

    this.name = name;

    return this;
  }

  /**
   * Sets if a boss trainer will have a voucher or not.
   * @param hasVoucher - If the boss trainer will have a voucher.
   */
  setHasVoucher(hasVoucher: boolean): void {
    this.hasVoucher = hasVoucher;
  }

  setTitle(title: string): TrainerConfig {
    // First check if i18n is initialized
    if (!getIsInitialized()) {
      initI18n();
    }

    // Make the title lowercase and replace spaces with underscores
    title = title.toLowerCase().replace(/\s/g, "_");

    // Get the title from the i18n file
    this.title = i18next.t(`titles:${title}`);


    return this;
  }


  /**
     * Returns the derived trainer type for a given trainer type.
     * @param trainerTypeToDeriveFrom - The trainer type to derive from. (If null, the this.trainerType property will be used.)
     * @returns {TrainerType} - The derived trainer type.
     */
  getDerivedType(trainerTypeToDeriveFrom: TrainerType | null = null): TrainerType {
    let trainerType = trainerTypeToDeriveFrom ? trainerTypeToDeriveFrom : this.trainerType;
    switch (trainerType) {
      case TrainerType.RIVAL_2:
      case TrainerType.RIVAL_3:
      case TrainerType.RIVAL_4:
      case TrainerType.RIVAL_5:
      case TrainerType.RIVAL_6:
        trainerType = TrainerType.RIVAL;
        break;
      case TrainerType.LANCE_CHAMPION:
        trainerType = TrainerType.LANCE;
        break;
      case TrainerType.LARRY_ELITE:
        trainerType = TrainerType.LARRY;
        break;
      case TrainerType.ROCKET_BOSS_GIOVANNI_1:
      case TrainerType.ROCKET_BOSS_GIOVANNI_2:
        trainerType = TrainerType.GIOVANNI;
        break;
      case TrainerType.MAXIE_2:
        trainerType = TrainerType.MAXIE;
        break;
      case TrainerType.ARCHIE_2:
        trainerType = TrainerType.ARCHIE;
        break;
      case TrainerType.CYRUS_2:
        trainerType = TrainerType.CYRUS;
        break;
      case TrainerType.GHETSIS_2:
        trainerType = TrainerType.GHETSIS;
        break;
      case TrainerType.LYSANDRE_2:
        trainerType = TrainerType.LYSANDRE;
        break;
      case TrainerType.LUSAMINE_2:
        trainerType = TrainerType.LUSAMINE;
        break;
      case TrainerType.GUZMA_2:
        trainerType = TrainerType.GUZMA;
        break;
      case TrainerType.ROSE_2:
        trainerType = TrainerType.ROSE;
        break;
      case TrainerType.PENNY_2:
        trainerType = TrainerType.PENNY;
        break;
      case TrainerType.MARNIE_ELITE:
        trainerType = TrainerType.MARNIE;
        break;
      case TrainerType.NESSA_ELITE:
        trainerType = TrainerType.NESSA;
        break;
      case TrainerType.BEA_ELITE:
        trainerType = TrainerType.BEA;
        break;
      case TrainerType.ALLISTER_ELITE:
        trainerType = TrainerType.ALLISTER;
        break;
      case TrainerType.RAIHAN_ELITE:
        trainerType = TrainerType.RAIHAN;
        break;
    }

    return trainerType;
  }

  /**
     * Sets the configuration for trainers with genders, including the female name and encounter background music (BGM).
     * @param {string} [nameFemale] The name of the female trainer. If 'Ivy', a localized name will be assigned.
     * @param {TrainerType | string} [femaleEncounterBgm] The encounter BGM for the female trainer, which can be a TrainerType or a string.
     * @returns {TrainerConfig} The updated TrainerConfig instance.
     **/
  setHasGenders(nameFemale?: string, femaleEncounterBgm?: TrainerType | string): TrainerConfig {
    // If the female name is 'Ivy' (the rival), assign a localized name.
    if (nameFemale === "Ivy") {
      // Check if the internationalization (i18n) system is initialized.
      if (!getIsInitialized()) {
        // Initialize the i18n system if it is not already initialized.
        initI18n();
      }
      // Set the localized name for the female rival.
      this.nameFemale = i18next.t("trainerNames:rival_female");
    } else {
      // Otherwise, assign the provided female name.
      this.nameFemale = nameFemale!; // TODO: is this bang correct?
    }

    // Indicate that this trainer configuration includes genders.
    this.hasGenders = true;

    // If a female encounter BGM is provided.
    if (femaleEncounterBgm) {
      // If the BGM is a TrainerType (number), convert it to a string, replace underscores with spaces, and convert to lowercase.
      // Otherwise, assign the provided string as the BGM.
      this.femaleEncounterBgm = typeof femaleEncounterBgm === "number"
        ? TrainerType[femaleEncounterBgm].toString().replace(/_/g, " ").toLowerCase()
        : femaleEncounterBgm;
    }

    // Return the updated TrainerConfig instance.
    return this;
  }

  /**
     * Sets the configuration for trainers with double battles, including the name of the double trainer and the encounter BGM.
     * @param nameDouble The name of the double trainer (e.g., "Ace Duo" for Trainer Class Doubles or "red_blue_double" for NAMED trainer doubles).
     * @param doubleEncounterBgm The encounter BGM for the double trainer, which can be a TrainerType or a string.
     * @returns {TrainerConfig} The updated TrainerConfig instance.
     */
  setHasDouble(nameDouble: string, doubleEncounterBgm?: TrainerType | string): TrainerConfig {
    this.hasDouble = true;
    this.nameDouble = nameDouble;
    if (doubleEncounterBgm) {
      this.doubleEncounterBgm = typeof doubleEncounterBgm === "number" ? TrainerType[doubleEncounterBgm].toString().replace(/\_/g, " ").toLowerCase() : doubleEncounterBgm;
    }
    return this;
  }

  /**
     * Sets the trainer type for double battles.
     * @param trainerTypeDouble The TrainerType of the partner in a double battle.
     * @returns {TrainerConfig} The updated TrainerConfig instance.
     */
  setDoubleTrainerType(trainerTypeDouble: TrainerType): TrainerConfig {
    this.trainerTypeDouble = trainerTypeDouble;
    this.setDoubleMessages(this.nameDouble);
    return this;
  }

  /**
     * Sets the encounter and victory messages for double trainers.
     * @param nameDouble - The name of the pair (e.g. "red_blue_double").
     */
  setDoubleMessages(nameDouble: string) {
    // Check if there is double battle dialogue for this trainer
    if (doubleBattleDialogue[nameDouble]) {
      // Set encounter and victory messages for double trainers
      this.doubleEncounterMessages = doubleBattleDialogue[nameDouble].encounter;
      this.doubleVictoryMessages = doubleBattleDialogue[nameDouble].victory;
      this.doubleDefeatMessages = doubleBattleDialogue[nameDouble].defeat;
    }
  }

  /**
     * Sets the title for double trainers
     * @param titleDouble The key for the title in the i18n file. (e.g., "champion_double").
     * @returns {TrainerConfig} The updated TrainerConfig instance.
     */
  setDoubleTitle(titleDouble: string): TrainerConfig {
    // First check if i18n is initialized
    if (!getIsInitialized()) {
      initI18n();
    }

    // Make the title lowercase and replace spaces with underscores
    titleDouble = titleDouble.toLowerCase().replace(/\s/g, "_");

    // Get the title from the i18n file
    this.titleDouble = i18next.t(`titles:${titleDouble}`);

    return this;
  }

  setHasCharSprite(): TrainerConfig {
    this.hasCharSprite = true;
    return this;
  }

  setDoubleOnly(): TrainerConfig {
    this.doubleOnly = true;
    return this;
  }

  setMoneyMultiplier(moneyMultiplier: number): TrainerConfig {
    this.moneyMultiplier = moneyMultiplier;
    return this;
  }

  setBoss(): TrainerConfig {
    this.isBoss = true;
    return this;
  }

  setStaticParty(): TrainerConfig {
    this.hasStaticParty = true;
    return this;
  }

  setUseSameSeedForAllMembers(): TrainerConfig {
    this.useSameSeedForAllMembers = true;
    return this;
  }

  setMixedBattleBgm(mixedBattleBgm: string): TrainerConfig {
    this.mixedBattleBgm = mixedBattleBgm;
    return this;
  }

  setBattleBgm(battleBgm: string): TrainerConfig {
    this.battleBgm = battleBgm;
    return this;
  }

  setEncounterBgm(encounterBgm: TrainerType | string): TrainerConfig {
    this.encounterBgm = typeof encounterBgm === "number" ? TrainerType[encounterBgm].toString().toLowerCase() : encounterBgm;
    return this;
  }

  setVictoryBgm(victoryBgm: string): TrainerConfig {
    this.victoryBgm = victoryBgm;
    return this;
  }

  setPartyTemplates(...partyTemplates: TrainerPartyTemplate[]): TrainerConfig {
    this.partyTemplates = partyTemplates;
    return this;
  }

  setPartyTemplateFunc(partyTemplateFunc: PartyTemplateFunc): TrainerConfig {
    this.partyTemplateFunc = partyTemplateFunc;
    return this;
  }

  setPartyMemberFunc(slotIndex: integer, partyMemberFunc: PartyMemberFunc): TrainerConfig {
    this.partyMemberFuncs[slotIndex] = partyMemberFunc;
    return this;
  }

  setSpeciesPools(speciesPools: TrainerTierPools | Species[]): TrainerConfig {
    this.speciesPools = (Array.isArray(speciesPools) ? { [TrainerPoolTier.COMMON]: speciesPools } : speciesPools) as unknown as TrainerTierPools;
    return this;
  }

  setSpeciesFilter(speciesFilter: PokemonSpeciesFilter, allowLegendaries?: boolean): TrainerConfig {
    const baseFilter = this.speciesFilter;
    this.speciesFilter = allowLegendaries ? speciesFilter : species => speciesFilter(species) && baseFilter(species);
    return this;
  }

  setSpecialtyTypes(...specialtyTypes: Type[]): TrainerConfig {
    this.specialtyTypes = specialtyTypes;
    return this;
  }

  setGenModifiersFunc(genModifiersFunc: GenModifiersFunc): TrainerConfig {
    this.genModifiersFunc = genModifiersFunc;
    return this;
  }

  setRandomTeraModifiers(count: () => integer): TrainerConfig {
    this.genAIFuncs.push((party: EnemyPokemon[]) => {
      const partyMemberIndexes = new Array(party.length).fill(null).map((_, i) => i);
      for (let t = 0; t < Math.min(count(), party.length); t++) {
        const randomIndex = Utils.randSeedItem(partyMemberIndexes);
        partyMemberIndexes.splice(partyMemberIndexes.indexOf(randomIndex), 1);
        if (this.specialtyTypes?.length) {
          party[randomIndex].teraType = Utils.randSeedItem(this.specialtyTypes);
        }
        this.trainerAI.setInstantTera(randomIndex);
      }
    });
    return this;
  }

  setInstantTera(index: integer): TrainerConfig {
    this.trainerAI.setInstantTera(index);
    return this;
  }

  // function getRandomTeraModifiers(party: EnemyPokemon[], count: integer, types?: Type[]): PersistentModifier[] {
  //   const ret: PersistentModifier[] = [];
  //   const partyMemberIndexes = new Array(party.length).fill(null).map((_, i) => i);
  //   for (let t = 0; t < Math.min(count, party.length); t++) {
  //     const randomIndex = Utils.randSeedItem(partyMemberIndexes);
  //     partyMemberIndexes.splice(partyMemberIndexes.indexOf(randomIndex), 1);
  //     ret.push(modifierTypes.TERA_SHARD().generateType([], [ Utils.randSeedItem(types ? types : party[randomIndex].getTypes()) ])!.withIdFromFunc(modifierTypes.TERA_SHARD).newModifier(party[randomIndex]) as PersistentModifier); // TODO: is the bang correct?
  //   }
  //   return ret;
  // }

  setEventModifierRewardFuncs(...modifierTypeFuncs: (() => ModifierTypeFunc)[]): TrainerConfig {
    this.eventRewardFuncs = modifierTypeFuncs.map(func => () => {
      const modifierTypeFunc = func();
      const modifierType = modifierTypeFunc();
      modifierType.withIdFromFunc(modifierTypeFunc);
      return modifierType;
    });
    return this;
  }


  setModifierRewardFuncs(...modifierTypeFuncs: (() => ModifierTypeFunc)[]): TrainerConfig {
    this.modifierRewardFuncs = modifierTypeFuncs.map(func => () => {
      const modifierTypeFunc = func();
      const modifierType = modifierTypeFunc();
      modifierType.withIdFromFunc(modifierTypeFunc);
      return modifierType;
    });
    return this;
  }

  /**
  * Returns the pool of species for an evil team admin
  * @param team - The evil team the admin belongs to.
  * @returns {TrainerTierPools}
  */
  speciesPoolPerEvilTeamAdmin(team): TrainerTierPools {
    team = team.toLowerCase();
    switch (team) {
      case "rocket": {
        return {
          [TrainerPoolTier.COMMON]: [ Species.RATTATA, Species.KOFFING, Species.EKANS, Species.ZUBAT, Species.MAGIKARP, Species.HOUNDOUR, Species.ONIX, Species.CUBONE, Species.GROWLITHE, Species.MURKROW, Species.GASTLY, Species.EXEGGCUTE, Species.VOLTORB, Species.DROWZEE, Species.VILEPLUME ],
          [TrainerPoolTier.UNCOMMON]: [ Species.PORYGON, Species.MANKEY, Species.MAGNEMITE, Species.ALOLA_SANDSHREW, Species.ALOLA_MEOWTH, Species.ALOLA_GRIMER, Species.ALOLA_GEODUDE, Species.PALDEA_TAUROS, Species.OMANYTE, Species.KABUTO, Species.MAGBY, Species.ELEKID ],
          [TrainerPoolTier.RARE]: [ Species.DRATINI, Species.LARVITAR ]
        };
      }
      case "magma": {
        return {
          [TrainerPoolTier.COMMON]: [ Species.GROWLITHE, Species.SLUGMA, Species.SOLROCK, Species.HIPPOPOTAS, Species.BALTOY, Species.ROLYCOLY, Species.GLIGAR, Species.TORKOAL, Species.HOUNDOUR, Species.MAGBY ],
          [TrainerPoolTier.UNCOMMON]: [ Species.TRAPINCH, Species.SILICOBRA, Species.RHYHORN, Species.ANORITH, Species.LILEEP, Species.HISUI_GROWLITHE, Species.TURTONATOR, Species.ARON, Species.TOEDSCOOL ],
          [TrainerPoolTier.RARE]: [ Species.CAPSAKID, Species.CHARCADET ]
        };
      }
      case "aqua": {
        return {
          [TrainerPoolTier.COMMON]: [ Species.CORPHISH, Species.SPHEAL, Species.CLAMPERL, Species.CHINCHOU, Species.WOOPER, Species.WINGULL, Species.TENTACOOL, Species.AZURILL, Species.LOTAD, Species.WAILMER, Species.REMORAID, Species.BARBOACH ],
          [TrainerPoolTier.UNCOMMON]: [ Species.MANTYKE, Species.HISUI_QWILFISH, Species.ARROKUDA, Species.DHELMISE, Species.CLOBBOPUS, Species.FEEBAS, Species.PALDEA_WOOPER, Species.HORSEA, Species.SKRELP ],
          [TrainerPoolTier.RARE]: [ Species.DONDOZO, Species.BASCULEGION ]
        };
      }
      case "galactic": {
        return {
          [TrainerPoolTier.COMMON]: [ Species.BRONZOR, Species.SWINUB, Species.YANMA, Species.LICKITUNG, Species.TANGELA, Species.MAGBY, Species.ELEKID, Species.SKORUPI, Species.ZUBAT, Species.MURKROW, Species.MAGIKARP, Species.VOLTORB ],
          [TrainerPoolTier.UNCOMMON]: [ Species.HISUI_GROWLITHE, Species.HISUI_QWILFISH, Species.SNEASEL, Species.DUSKULL, Species.ROTOM, Species.HISUI_VOLTORB, Species.GLIGAR, Species.ABRA ],
          [TrainerPoolTier.RARE]: [ Species.URSALUNA, Species.HISUI_LILLIGANT, Species.SPIRITOMB, Species.HISUI_SNEASEL ]
        };
      }
      case "plasma": {
        return {
          [TrainerPoolTier.COMMON]: [ Species.YAMASK, Species.ROGGENROLA, Species.JOLTIK, Species.TYMPOLE, Species.FRILLISH, Species.FERROSEED, Species.SANDILE, Species.TIMBURR, Species.DARUMAKA, Species.FOONGUS, Species.CUBCHOO, Species.VANILLITE ],
          [TrainerPoolTier.UNCOMMON]: [ Species.PAWNIARD, Species.VULLABY, Species.ZORUA, Species.DRILBUR, Species.KLINK, Species.TYNAMO, Species.GALAR_DARUMAKA, Species.GOLETT, Species.MIENFOO, Species.DURANT, Species.SIGILYPH ],
          [TrainerPoolTier.RARE]: [ Species.HISUI_ZORUA, Species.AXEW, Species.DEINO, Species.HISUI_BRAVIARY ]
        };
      }
      case "flare": {
        return {
          [TrainerPoolTier.COMMON]: [ Species.FLETCHLING, Species.LITLEO, Species.INKAY, Species.FOONGUS, Species.HELIOPTILE, Species.ELECTRIKE, Species.SKORUPI, Species.PURRLOIN, Species.CLAWITZER, Species.PANCHAM, Species.ESPURR, Species.BUNNELBY ],
          [TrainerPoolTier.UNCOMMON]: [ Species.LITWICK, Species.SNEASEL, Species.PUMPKABOO, Species.PHANTUMP, Species.HONEDGE, Species.BINACLE, Species.HOUNDOUR, Species.SKRELP, Species.SLIGGOO ],
          [TrainerPoolTier.RARE]: [ Species.NOIBAT, Species.HISUI_AVALUGG, Species.HISUI_SLIGGOO ]
        };
      }
      case "aether": {
        return {
          [TrainerPoolTier.COMMON]: [ Species.BRUXISH, Species.SLOWPOKE, Species.BALTOY, Species.EXEGGCUTE, Species.ABRA, Species.ALOLA_RAICHU, Species.ELGYEM, Species.NATU, Species.BLIPBUG, Species.GIRAFARIG, Species.ORANGURU ],
          [TrainerPoolTier.UNCOMMON]: [ Species.GALAR_SLOWPOKE, Species.MEDITITE, Species.BELDUM, Species.HATENNA, Species.INKAY, Species.RALTS, Species.GALAR_MR_MIME ],
          [TrainerPoolTier.RARE]: [ Species.ARMAROUGE, Species.HISUI_BRAVIARY, Species.PORYGON ]
        };
      }
      case "skull": {
        return {
          [TrainerPoolTier.COMMON]: [ Species.MAREANIE, Species.ALOLA_GRIMER, Species.GASTLY, Species.ZUBAT, Species.FOMANTIS, Species.VENIPEDE, Species.BUDEW, Species.KOFFING, Species.STUNKY, Species.CROAGUNK, Species.NIDORAN_F ],
          [TrainerPoolTier.UNCOMMON]: [ Species.GALAR_SLOWPOKE, Species.SKORUPI, Species.PALDEA_WOOPER, Species.VULLABY, Species.HISUI_QWILFISH, Species.GLIMMET ],
          [TrainerPoolTier.RARE]: [ Species.SKRELP, Species.HISUI_SNEASEL ]
        };
      }
      case "macro": {
        return {
          [TrainerPoolTier.COMMON]: [ Species.HATENNA, Species.FEEBAS, Species.BOUNSWEET, Species.SALANDIT, Species.GALAR_PONYTA, Species.GOTHITA, Species.FROSLASS, Species.VULPIX, Species.FRILLISH, Species.ODDISH, Species.SINISTEA ],
          [TrainerPoolTier.UNCOMMON]: [ Species.VULLABY, Species.MAREANIE, Species.ALOLA_VULPIX, Species.TOGEPI, Species.GALAR_CORSOLA, Species.APPLIN ],
          [TrainerPoolTier.RARE]: [ Species.TINKATINK, Species.HISUI_LILLIGANT ]
        };
      }
      case "star_1": {
        return {
          [TrainerPoolTier.COMMON]: [ Species.MURKROW, Species.SEEDOT, Species.CACNEA, Species.STUNKY, Species.SANDILE, Species.NYMBLE, Species.MASCHIFF, Species.GALAR_ZIGZAGOON ],
          [TrainerPoolTier.UNCOMMON]: [ Species.UMBREON, Species.SNEASEL, Species.CORPHISH, Species.ZORUA, Species.INKAY, Species.BOMBIRDIER ],
          [TrainerPoolTier.RARE]: [ Species.DEINO, Species.SPRIGATITO ]
        };
      }
      case "star_2": {
        return {
          [TrainerPoolTier.COMMON]: [ Species.GROWLITHE, Species.HOUNDOUR, Species.NUMEL, Species.LITWICK, Species.FLETCHLING, Species.LITLEO, Species.ROLYCOLY, Species.CAPSAKID ],
          [TrainerPoolTier.UNCOMMON]: [ Species.PONYTA, Species.FLAREON, Species.MAGBY, Species.TORKOAL, Species.SALANDIT, Species.TURTONATOR ],
          [TrainerPoolTier.RARE]: [ Species.LARVESTA, Species.FUECOCO ]
        };
      }
      case "star_3": {
        return {
          [TrainerPoolTier.COMMON]: [ Species.ZUBAT, Species.GRIMER, Species.STUNKY, Species.FOONGUS, Species.MAREANIE, Species.TOXEL, Species.SHROODLE, Species.PALDEA_WOOPER ],
          [TrainerPoolTier.UNCOMMON]: [ Species.GASTLY, Species.SEVIPER, Species.SKRELP, Species.ALOLA_GRIMER, Species.GALAR_SLOWPOKE, Species.HISUI_QWILFISH ],
          [TrainerPoolTier.RARE]: [ Species.GLIMMET, Species.BULBASAUR ]
        };
      }
      case "star_4": {
        return {
          [TrainerPoolTier.COMMON]: [ Species.CLEFFA, Species.IGGLYBUFF, Species.AZURILL, Species.COTTONEE, Species.FLABEBE, Species.HATENNA, Species.IMPIDIMP, Species.TINKATINK ],
          [TrainerPoolTier.UNCOMMON]: [ Species.TOGEPI, Species.GARDEVOIR, Species.SYLVEON, Species.KLEFKI, Species.MIMIKYU, Species.ALOLA_VULPIX ],
          [TrainerPoolTier.RARE]: [ Species.GALAR_PONYTA, Species.POPPLIO ]
        };
      }
      case "star_5": {
        return {
          [TrainerPoolTier.COMMON]: [ Species.SHROOMISH, Species.MAKUHITA, Species.MEDITITE, Species.CROAGUNK, Species.SCRAGGY, Species.MIENFOO, Species.PAWMI, Species.PALDEA_TAUROS ],
          [TrainerPoolTier.UNCOMMON]: [ Species.RIOLU, Species.TIMBURR, Species.HAWLUCHA, Species.PASSIMIAN, Species.FALINKS, Species.FLAMIGO ],
          [TrainerPoolTier.RARE]: [ Species.JANGMO_O, Species.QUAXLY ]
        };
      }
    }

    console.warn(`Evil team admin for ${team} not found. Returning empty species pools.`);
    return [];
  }

  /**
     * Initializes the trainer configuration for an evil team admin.
     * @param title The title of the evil team admin.
     * @param poolName The evil team the admin belongs to.
     * @param {Species | Species[]} signatureSpecies The signature species for the evil team leader.
     * @returns {TrainerConfig} The updated TrainerConfig instance.
     * **/
  initForEvilTeamAdmin(title: string, poolName: string, signatureSpecies: (Species | Species[])[],): TrainerConfig {
    if (!getIsInitialized()) {
      initI18n();
    }
    this.setPartyTemplates(trainerPartyTemplates.RIVAL_5);

    // Set the species pools for the evil team admin.
    this.speciesPools = this.speciesPoolPerEvilTeamAdmin(poolName);

    signatureSpecies.forEach((speciesPool, s) => {
      if (!Array.isArray(speciesPool)) {
        speciesPool = [ speciesPool ];
      }
      this.setPartyMemberFunc(-(s + 1), getRandomPartyMemberFunc(speciesPool));
    });

    const nameForCall = this.name.toLowerCase().replace(/\s/g, "_");
    this.name = i18next.t(`trainerNames:${nameForCall}`);
    this.setHasVoucher(false);
    this.setTitle(title);
    this.setMoneyMultiplier(1.5);
    this.setBoss();
    this.setStaticParty();
    this.setBattleBgm("battle_plasma_boss");
    this.setVictoryBgm("victory_team_plasma");

    return this;
  }

  /**
   * Initializes the trainer configuration for a Stat Trainer, as part of the Trainer's Test Mystery Encounter.
   * @param {Species | Species[]} signatureSpecies The signature species for the Elite Four member.
   * @param {Type[]} specialtyTypes The specialty types for the Stat Trainer.
   * @param isMale Whether the Elite Four Member is Male or Female (for localization of the title).
   * @returns {TrainerConfig} The updated TrainerConfig instance.
   **/
  initForStatTrainer(signatureSpecies: (Species | Species[])[], isMale: boolean, ...specialtyTypes: Type[]): TrainerConfig {
    if (!getIsInitialized()) {
      initI18n();
    }

    this.setPartyTemplates(trainerPartyTemplates.ELITE_FOUR);

    signatureSpecies.forEach((speciesPool, s) => {
      if (!Array.isArray(speciesPool)) {
        speciesPool = [ speciesPool ];
      }
      this.setPartyMemberFunc(-(s + 1), getRandomPartyMemberFunc(speciesPool));
    });
    if (specialtyTypes.length) {
      this.setSpeciesFilter(p => specialtyTypes.find(t => p.isOfType(t)) !== undefined);
      this.setSpecialtyTypes(...specialtyTypes);
    }
    const nameForCall = this.name.toLowerCase().replace(/\s/g, "_");
    this.name = i18next.t(`trainerNames:${nameForCall}`);
    this.setMoneyMultiplier(2);
    this.setBoss();
    this.setStaticParty();

    // TODO: replace with more suitable music?
    this.setBattleBgm("battle_trainer");
    this.setVictoryBgm("victory_trainer");

    return this;
  }

  /**
     * Initializes the trainer configuration for an evil team leader. Temporarily hardcoding evil leader teams though.
     * @param {Species | Species[]} signatureSpecies The signature species for the evil team leader.
     * @param {Type[]} specialtyTypes The specialty types for the evil team Leader.
     * @param boolean Whether or not this is the rematch fight
     * @returns {TrainerConfig} The updated TrainerConfig instance.
     * **/
  initForEvilTeamLeader(title: string, signatureSpecies: (Species | Species[])[], rematch: boolean = false, ...specialtyTypes: Type[]): TrainerConfig {
    if (!getIsInitialized()) {
      initI18n();
    }
    if (rematch) {
      this.setPartyTemplates(trainerPartyTemplates.ELITE_FOUR);
    } else {
      this.setPartyTemplates(trainerPartyTemplates.RIVAL_5);
    }
    signatureSpecies.forEach((speciesPool, s) => {
      if (!Array.isArray(speciesPool)) {
        speciesPool = [ speciesPool ];
      }
      this.setPartyMemberFunc(-(s + 1), getRandomPartyMemberFunc(speciesPool));
    });
    if (specialtyTypes.length) {
      this.setSpeciesFilter(p => specialtyTypes.find(t => p.isOfType(t)) !== undefined);
      this.setSpecialtyTypes(...specialtyTypes);
    }
    const nameForCall = this.name.toLowerCase().replace(/\s/g, "_");
    this.name = i18next.t(`trainerNames:${nameForCall}`);
    this.setTitle(title);
    this.setMoneyMultiplier(2.5);
    this.setBoss();
    this.setStaticParty();
    this.setHasVoucher(true);
    this.setBattleBgm("battle_plasma_boss");
    this.setVictoryBgm("victory_team_plasma");

    return this;
  }

  /**
     * Initializes the trainer configuration for a Gym Leader.
     * @param {Species | Species[]} signatureSpecies The signature species for the Gym Leader.
     * @param {Type[]} specialtyTypes The specialty types for the Gym Leader.
     * @param isMale Whether the Gym Leader is Male or Not (for localization of the title).
     * @returns {TrainerConfig} The updated TrainerConfig instance.
     * **/
  initForGymLeader(signatureSpecies: (Species | Species[])[], isMale: boolean, ...specialtyTypes: Type[]): TrainerConfig {
    // Check if the internationalization (i18n) system is initialized.
    if (!getIsInitialized()) {
      initI18n();
    }

    // Set the function to generate the Gym Leader's party template.
    this.setPartyTemplateFunc(getGymLeaderPartyTemplate);

    // Set up party members with their corresponding species.
    signatureSpecies.forEach((speciesPool, s) => {
      // Ensure speciesPool is an array.
      if (!Array.isArray(speciesPool)) {
        speciesPool = [ speciesPool ];
      }
      // Set a function to get a random party member from the species pool.
      this.setPartyMemberFunc(-(s + 1), getRandomPartyMemberFunc(speciesPool));
    });

    // If specialty types are provided, set species filter and specialty types.
    if (specialtyTypes.length) {
      this.setSpeciesFilter(p => specialtyTypes.find(t => p.isOfType(t)) !== undefined);
      this.setSpecialtyTypes(...specialtyTypes);
    }

    // Localize the trainer's name by converting it to lowercase and replacing spaces with underscores.
    const nameForCall = this.name.toLowerCase().replace(/\s/g, "_");
    this.name = i18next.t(`trainerNames:${nameForCall}`);

    // Set the title to "gym_leader". (this is the key in the i18n file)
    this.setTitle("gym_leader");
    if (!isMale) {
      this.setTitle("gym_leader_female");
    }

    // Configure various properties for the Gym Leader.
    this.setMoneyMultiplier(2.5);
    this.setBoss();
    this.setStaticParty();
    this.setHasVoucher(true);
    this.setBattleBgm("battle_unova_gym");
    this.setVictoryBgm("victory_gym");
    this.setRandomTeraModifiers(() => globalScene.currentBattle.waveIndex >= 100 ? 1 : 0);

    return this;
  }

  /**
     * Initializes the trainer configuration for an Elite Four member.
     * @param {Species | Species[]} signatureSpecies The signature species for the Elite Four member.
     * @param {Type[]} specialtyTypes The specialty types for the Elite Four member.
     * @param isMale Whether the Elite Four Member is Male or Female (for localization of the title).
     * @returns {TrainerConfig} The updated TrainerConfig instance.
     **/
  initForEliteFour(signatureSpecies: (Species | Species[])[], isMale: boolean, ...specialtyTypes: Type[]): TrainerConfig {
    // Check if the internationalization (i18n) system is initialized.
    if (!getIsInitialized()) {
      initI18n();
    }

    // Set the party templates for the Elite Four.
    this.setPartyTemplates(trainerPartyTemplates.ELITE_FOUR);

    // Set up party members with their corresponding species.
    signatureSpecies.forEach((speciesPool, s) => {
      // Ensure speciesPool is an array.
      if (!Array.isArray(speciesPool)) {
        speciesPool = [ speciesPool ];
      }
      // Set a function to get a random party member from the species pool.
      this.setPartyMemberFunc(-(s + 1), getRandomPartyMemberFunc(speciesPool));
    });

    // Set species filter and specialty types if provided, otherwise filter by base total.
    if (specialtyTypes.length) {
      this.setSpeciesFilter(p => specialtyTypes.some(t => p.isOfType(t)) && p.baseTotal >= ELITE_FOUR_MINIMUM_BST);
      this.setSpecialtyTypes(...specialtyTypes);
    } else {
      this.setSpeciesFilter(p => p.baseTotal >= ELITE_FOUR_MINIMUM_BST);
    }

    // Localize the trainer's name by converting it to lowercase and replacing spaces with underscores.
    const nameForCall = this.name.toLowerCase().replace(/\s/g, "_");
    this.name = i18next.t(`trainerNames:${nameForCall}`);

    // Set the title to "elite_four". (this is the key in the i18n file)
    this.setTitle("elite_four");
    if (!isMale) {
      this.setTitle("elite_four_female");
    }

    // Configure various properties for the Elite Four member.
    this.setMoneyMultiplier(3.25);
    this.setBoss();
    this.setStaticParty();
    this.setHasVoucher(true);
    this.setBattleBgm("battle_unova_elite");
    this.setVictoryBgm("victory_gym");
<<<<<<< HEAD
    this.setRandomTeraModifiers(() => 2);
=======
    this.setGenModifiersFunc(party => getRandomTeraModifiers(party, 1, specialtyTypes.length ? specialtyTypes : undefined));
>>>>>>> db37dcc2

    return this;
  }

  /**
     * Initializes the trainer configuration for a Champion.
     * @param {Species | Species[]} signatureSpecies The signature species for the Champion.
     * @param isMale Whether the Champion is Male or Female (for localization of the title).
     * @returns {TrainerConfig} The updated TrainerConfig instance.
     **/
  initForChampion(isMale: boolean): TrainerConfig {
    // Check if the internationalization (i18n) system is initialized.
    if (!getIsInitialized()) {
      initI18n();
    }

    // Set the party templates for the Champion.
    this.setPartyTemplates(trainerPartyTemplates.CHAMPION);

    // Localize the trainer's name by converting it to lowercase and replacing spaces with underscores.
    const nameForCall = this.name.toLowerCase().replace(/\s/g, "_");
    this.name = i18next.t(`trainerNames:${nameForCall}`);

    // Set the title to "champion". (this is the key in the i18n file)
    this.setTitle("champion");
    if (!isMale) {
      this.setTitle("champion_female");
    }


    // Configure various properties for the Champion.
    this.setMoneyMultiplier(10);
    this.setBoss();
    this.setStaticParty();
    this.setHasVoucher(true);
    this.setBattleBgm("battle_champion_alder");
    this.setVictoryBgm("victory_champion");
<<<<<<< HEAD
    this.setRandomTeraModifiers(() => 3);
=======
>>>>>>> db37dcc2

    return this;
  }

  /**
   * Sets a localized name for the trainer. This should only be used for trainers that dont use a "initFor" function and are considered "named" trainers
   * @param name - The name of the trainer.
   * @returns {TrainerConfig} The updated TrainerConfig instance.
   */
  setLocalizedName(name: string): TrainerConfig {
    // Check if the internationalization (i18n) system is initialized.
    if (!getIsInitialized()) {
      initI18n();
    }
    this.name = i18next.t(`trainerNames:${name.toLowerCase().replace(/\s/g, "_")}`);
    return this;
  }

  /**
     * Retrieves the title for the trainer based on the provided trainer slot and variant.
     * @param {TrainerSlot} trainerSlot - The slot to determine which title to use. Defaults to TrainerSlot.NONE.
     * @param {TrainerVariant} variant - The variant of the trainer to determine the specific title.
     * @returns {string} - The title of the trainer.
     **/
  getTitle(trainerSlot: TrainerSlot = TrainerSlot.NONE, variant: TrainerVariant): string {
    const ret = this.name;

    // Check if the variant is double and the name for double exists
    if (!trainerSlot && variant === TrainerVariant.DOUBLE && this.nameDouble) {
      return this.nameDouble;
    }

    // Female variant
    if (this.hasGenders) {
      // If the name is already set
      if (this.nameFemale) {
        // Check if the variant is either female or this is for the partner in a double battle
        if (variant === TrainerVariant.FEMALE || (variant === TrainerVariant.DOUBLE && trainerSlot === TrainerSlot.TRAINER_PARTNER)) {
          return this.nameFemale;
        }
      } else
      // Check if !variant is true, if so return the name, else return the name with _female appended
        if (variant) {
          if (!getIsInitialized()) {
            initI18n();
          }
          // Check if the female version exists in the i18n file
          if (i18next.exists(`trainerClasses:${this.name.toLowerCase()}`)) {
            // If it does, return
            return ret + "_female";
          } else {
            // If it doesn't, we do not do anything and go to the normal return
            // This is to prevent the game from displaying an error if a female version of the trainer does not exist in the localization
          }
        }
    }

    return ret;
  }

  loadAssets(variant: TrainerVariant): Promise<void> {
    return new Promise(resolve => {
      const isDouble = variant === TrainerVariant.DOUBLE;
      const trainerKey = this.getSpriteKey(variant === TrainerVariant.FEMALE, false);
      const partnerTrainerKey = this.getSpriteKey(true, true);
      globalScene.loadAtlas(trainerKey, "trainer");
      if (isDouble) {
        globalScene.loadAtlas(partnerTrainerKey, "trainer");
      }
      globalScene.load.once(Phaser.Loader.Events.COMPLETE, () => {
        const originalWarn = console.warn;
        // Ignore warnings for missing frames, because there will be a lot
        console.warn = () => {
        };
        const frameNames = globalScene.anims.generateFrameNames(trainerKey, {
          zeroPad: 4,
          suffix: ".png",
          start: 1,
          end: 128
        });
        const partnerFrameNames = isDouble
          ? globalScene.anims.generateFrameNames(partnerTrainerKey, {
            zeroPad: 4,
            suffix: ".png",
            start: 1,
            end: 128
          })
          : "";
        console.warn = originalWarn;
        if (!(globalScene.anims.exists(trainerKey))) {
          globalScene.anims.create({
            key: trainerKey,
            frames: frameNames,
            frameRate: 24,
            repeat: -1
          });
        }
        if (isDouble && !(globalScene.anims.exists(partnerTrainerKey))) {
          globalScene.anims.create({
            key: partnerTrainerKey,
            frames: partnerFrameNames,
            frameRate: 24,
            repeat: -1
          });
        }
        resolve();
      });
      if (!globalScene.load.isLoading()) {
        globalScene.load.start();
      }
    });
  }

  /**
   * Creates a shallow copy of a trainer config so that it can be modified without affecting the {@link trainerConfigs} source map
   */
  clone(): TrainerConfig {
    let clone = new TrainerConfig(this.trainerType);
    clone = this.trainerTypeDouble ? clone.setDoubleTrainerType(this.trainerTypeDouble) : clone;
    clone = this.name ? clone.setName(this.name) : clone;
    clone = this.hasGenders ? clone.setHasGenders(this.nameFemale, this.femaleEncounterBgm) : clone;
    clone = this.hasDouble ? clone.setHasDouble(this.nameDouble, this.doubleEncounterBgm) : clone;
    clone = this.title ? clone.setTitle(this.title) : clone;
    clone = this.titleDouble ? clone.setDoubleTitle(this.titleDouble) : clone;
    clone = this.hasCharSprite ? clone.setHasCharSprite() : clone;
    clone = this.doubleOnly ? clone.setDoubleOnly() : clone;
    clone = this.moneyMultiplier ? clone.setMoneyMultiplier(this.moneyMultiplier) : clone;
    clone = this.isBoss ? clone.setBoss() : clone;
    clone = this.hasStaticParty ? clone.setStaticParty() : clone;
    clone = this.useSameSeedForAllMembers ? clone.setUseSameSeedForAllMembers() : clone;
    clone = this.battleBgm ? clone.setBattleBgm(this.battleBgm) : clone;
    clone = this.encounterBgm ? clone.setEncounterBgm(this.encounterBgm) : clone;
    clone = this.victoryBgm ? clone.setVictoryBgm(this.victoryBgm) : clone;
    clone = this.genModifiersFunc ? clone.setGenModifiersFunc(this.genModifiersFunc) : clone;

    if (this.modifierRewardFuncs) {
      // Clones array instead of passing ref
      clone.modifierRewardFuncs = this.modifierRewardFuncs.slice(0);
    }

    if (this.partyTemplates) {
      clone.partyTemplates = this.partyTemplates.slice(0);
    }

    clone = this.partyTemplateFunc ? clone.setPartyTemplateFunc(this.partyTemplateFunc) : clone;

    if (this.partyMemberFuncs) {
      Object.keys(this.partyMemberFuncs).forEach((index) => {
        clone = clone.setPartyMemberFunc(parseInt(index, 10), this.partyMemberFuncs[index]);
      });
    }

    clone = this.speciesPools ? clone.setSpeciesPools(this.speciesPools) : clone;
    clone = this.speciesFilter ? clone.setSpeciesFilter(this.speciesFilter) : clone;
    if (this.specialtyTypes) {
      clone.specialtyTypes = this.specialtyTypes.slice(0);
    }

    clone.encounterMessages = this.encounterMessages?.slice(0);
    clone.victoryMessages = this.victoryMessages?.slice(0);
    clone.defeatMessages = this.defeatMessages?.slice(0);

    clone.femaleEncounterMessages = this.femaleEncounterMessages?.slice(0);
    clone.femaleVictoryMessages = this.femaleVictoryMessages?.slice(0);
    clone.femaleDefeatMessages = this.femaleDefeatMessages?.slice(0);

    clone.doubleEncounterMessages = this.doubleEncounterMessages?.slice(0);
    clone.doubleVictoryMessages = this.doubleVictoryMessages?.slice(0);
    clone.doubleDefeatMessages = this.doubleDefeatMessages?.slice(0);

    return clone;
  }
}

let t = 0;

interface TrainerConfigs {
    [key: integer]: TrainerConfig
}

/**
 * The function to get variable strength grunts
 * @returns the correct TrainerPartyTemplate
 */
function getEvilGruntPartyTemplate(): TrainerPartyTemplate {
  const waveIndex = globalScene.currentBattle?.waveIndex;
  if (waveIndex < 40) {
    return trainerPartyTemplates.TWO_AVG;
  } else if (waveIndex < 63) {
    return trainerPartyTemplates.THREE_AVG;
  } else if (waveIndex < 65) {
    return trainerPartyTemplates.TWO_AVG_ONE_STRONG;
  } else if (waveIndex < 112) {
    return trainerPartyTemplates.GYM_LEADER_4; // 3avg 1 strong 1 stronger
  } else {
    return trainerPartyTemplates.GYM_LEADER_5; // 3 avg 2 strong 1 stronger
  }
}

function getWavePartyTemplate(...templates: TrainerPartyTemplate[]) {
  return templates[Math.min(Math.max(Math.ceil((globalScene.gameMode.getWaveForDifficulty(globalScene.currentBattle?.waveIndex || startingWave, true) - 20) / 30), 0), templates.length - 1)];
}

function getGymLeaderPartyTemplate() {
  return getWavePartyTemplate(trainerPartyTemplates.GYM_LEADER_1, trainerPartyTemplates.GYM_LEADER_2, trainerPartyTemplates.GYM_LEADER_3, trainerPartyTemplates.GYM_LEADER_4, trainerPartyTemplates.GYM_LEADER_5);
}

/**
 * Randomly selects one of the `Species` from `speciesPool`, determines its evolution, level, and strength.
 * Then adds Pokemon to globalScene.
 * @param speciesPool
 * @param trainerSlot
 * @param ignoreEvolution
 * @param postProcess
 */
export function getRandomPartyMemberFunc(speciesPool: Species[], trainerSlot: TrainerSlot = TrainerSlot.TRAINER, ignoreEvolution: boolean = false, postProcess?: (enemyPokemon: EnemyPokemon) => void) {
  return (level: number, strength: PartyMemberStrength) => {
    let species = Utils.randSeedItem(speciesPool);
    if (globalScene.gameMode.isClassic && globalScene.currentBattle.waveIndex === 20) {
      ignoreEvolution = true;
    }
    if (!ignoreEvolution) {
      species = getPokemonSpecies(species).getTrainerSpeciesForLevel(level, true, strength, globalScene.currentBattle.waveIndex);
    }
    return globalScene.addEnemyPokemon(getPokemonSpecies(species), level, trainerSlot, undefined, false, undefined, postProcess);
  };
}

function getSpeciesFilterRandomPartyMemberFunc(
  originalSpeciesFilter: PokemonSpeciesFilter,
  trainerSlot: TrainerSlot = TrainerSlot.TRAINER,
  allowLegendaries?: boolean,
  postProcess?: (EnemyPokemon: EnemyPokemon) => void
): PartyMemberFunc {

  const speciesFilter = (species: PokemonSpecies): boolean => {
    const notLegendary = !species.legendary && !species.subLegendary && !species.mythical;
    return (allowLegendaries || notLegendary) && !species.isTrainerForbidden() && originalSpeciesFilter(species);
  };

  return (level: number, strength: PartyMemberStrength) => {
    const waveIndex = globalScene.currentBattle.waveIndex;
    const species = getPokemonSpecies(globalScene.randomSpecies(waveIndex, level, false, speciesFilter)
      .getTrainerSpeciesForLevel(level, true, strength, waveIndex));

    return globalScene.addEnemyPokemon(species, level, trainerSlot, undefined, false, undefined, postProcess);
  };
}

type SignatureSpecies = {
    [key in string]: (Species | Species[])[];
};

/*
 * The signature species for each Gym Leader, Elite Four member, and Champion.
 * The key is the trainer type, and the value is an array of Species or Species arrays.
 * This is in a separate const so it can be accessed from other places and not just the trainerConfigs
 */
export const signatureSpecies: SignatureSpecies = {
  BROCK: [ Species.GEODUDE, Species.ONIX ],
  MISTY: [ Species.STARYU, Species.PSYDUCK ],
  LT_SURGE: [ Species.VOLTORB, Species.PIKACHU, Species.ELECTABUZZ ],
  ERIKA: [ Species.ODDISH, Species.BELLSPROUT, Species.TANGELA, Species.HOPPIP ],
  JANINE: [ Species.VENONAT, Species.SPINARAK, Species.ZUBAT ],
  SABRINA: [ Species.ABRA, Species.MR_MIME, Species.ESPEON ],
  BLAINE: [ Species.GROWLITHE, Species.PONYTA, Species.MAGMAR ],
  GIOVANNI: [ Species.SANDILE, Species.MURKROW, Species.NIDORAN_M, Species.NIDORAN_F ],
  FALKNER: [ Species.PIDGEY, Species.HOOTHOOT, Species.DODUO ],
  BUGSY: [ Species.SCYTHER, Species.HERACROSS, Species.SHUCKLE, Species.PINSIR ],
  WHITNEY: [ Species.JIGGLYPUFF, Species.MILTANK, Species.AIPOM, Species.GIRAFARIG ],
  MORTY: [ Species.GASTLY, Species.MISDREAVUS, Species.SABLEYE ],
  CHUCK: [ Species.POLIWRATH, Species.MANKEY ],
  JASMINE: [ Species.MAGNEMITE, Species.STEELIX ],
  PRYCE: [ Species.SEEL, Species.SWINUB ],
  CLAIR: [ Species.DRATINI, Species.HORSEA, Species.GYARADOS ],
  ROXANNE: [ Species.GEODUDE, Species.NOSEPASS ],
  BRAWLY: [ Species.MACHOP, Species.MAKUHITA ],
  WATTSON: [ Species.MAGNEMITE, Species.VOLTORB, Species.ELECTRIKE ],
  FLANNERY: [ Species.SLUGMA, Species.TORKOAL, Species.NUMEL ],
  NORMAN: [ Species.SLAKOTH, Species.SPINDA, Species.ZIGZAGOON, Species.KECLEON ],
  WINONA: [ Species.SWABLU, Species.WINGULL, Species.TROPIUS, Species.SKARMORY ],
  TATE: [ Species.SOLROCK, Species.NATU, Species.CHIMECHO, Species.GALLADE ],
  LIZA: [ Species.LUNATONE, Species.SPOINK, Species.BALTOY, Species.GARDEVOIR ],
  JUAN: [ Species.HORSEA, Species.BARBOACH, Species.SPHEAL, Species.RELICANTH ],
  ROARK: [ Species.CRANIDOS, Species.LARVITAR, Species.GEODUDE ],
  GARDENIA: [ Species.ROSELIA, Species.TANGELA, Species.TURTWIG ],
  MAYLENE: [ Species.LUCARIO, Species.MEDITITE, Species.CHIMCHAR ],
  CRASHER_WAKE: [ Species.BUIZEL, Species.WOOPER, Species.PIPLUP, Species.MAGIKARP ],
  FANTINA: [ Species.MISDREAVUS, Species.DRIFLOON, Species.SPIRITOMB ],
  BYRON: [ Species.SHIELDON, Species.BRONZOR, Species.AGGRON ],
  CANDICE: [ Species.SNEASEL, Species.SNOVER, Species.SNORUNT ],
  VOLKNER: [ Species.SHINX, Species.CHINCHOU, Species.ROTOM ],
  CILAN: [ Species.PANSAGE, Species.FOONGUS, Species.PETILIL ],
  CHILI: [ Species.PANSEAR, Species.DARUMAKA, Species.NUMEL ],
  CRESS: [ Species.PANPOUR, Species.TYMPOLE, Species.SLOWPOKE ],
  CHEREN: [ Species.LILLIPUP, Species.MINCCINO, Species.PIDOVE ],
  LENORA: [ Species.PATRAT, Species.DEERLING, Species.AUDINO ],
  ROXIE: [ Species.VENIPEDE, Species.TRUBBISH, Species.SKORUPI ],
  BURGH: [ Species.SEWADDLE, Species.SHELMET, Species.KARRABLAST ],
  ELESA: [ Species.EMOLGA, Species.BLITZLE, Species.JOLTIK ],
  CLAY: [ Species.DRILBUR, Species.SANDILE, Species.GOLETT ],
  SKYLA: [ Species.DUCKLETT, Species.WOOBAT, Species.RUFFLET ],
  BRYCEN: [ Species.CRYOGONAL, Species.VANILLITE, Species.CUBCHOO ],
  DRAYDEN: [ Species.DRUDDIGON, Species.AXEW, Species.DEINO ],
  MARLON: [ Species.WAILMER, Species.FRILLISH, Species.TIRTOUGA ],
  VIOLA: [ Species.SURSKIT, Species.SCATTERBUG ],
  GRANT: [ Species.AMAURA, Species.TYRUNT ],
  KORRINA: [ Species.HAWLUCHA, Species.LUCARIO, Species.MIENFOO ],
  RAMOS: [ Species.SKIDDO, Species.HOPPIP, Species.BELLSPROUT ],
  CLEMONT: [ Species.HELIOPTILE, Species.MAGNEMITE, Species.EMOLGA ],
  VALERIE: [ Species.SYLVEON, Species.MAWILE, Species.MR_MIME ],
  OLYMPIA: [ Species.ESPURR, Species.SIGILYPH, Species.SLOWKING ],
  WULFRIC: [ Species.BERGMITE, Species.SNOVER, Species.CRYOGONAL ],
  MILO: [ Species.GOSSIFLEUR, Species.APPLIN, Species.BOUNSWEET ],
  NESSA: [ Species.CHEWTLE, Species.ARROKUDA, Species.WIMPOD ],
  KABU: [ Species.SIZZLIPEDE, Species.VULPIX, Species.TORKOAL ],
  BEA: [ Species.GALAR_FARFETCHD, Species.MACHOP, Species.CLOBBOPUS ],
  ALLISTER: [ Species.GALAR_YAMASK, Species.GALAR_CORSOLA, Species.GASTLY ],
  OPAL: [ Species.MILCERY, Species.TOGETIC, Species.GALAR_WEEZING ],
  BEDE: [ Species.HATENNA, Species.GALAR_PONYTA, Species.GARDEVOIR ],
  GORDIE: [ Species.ROLYCOLY, Species.STONJOURNER, Species.BINACLE ],
  MELONY: [ Species.SNOM, Species.GALAR_DARUMAKA, Species.GALAR_MR_MIME ],
  PIERS: [ Species.GALAR_ZIGZAGOON, Species.SCRAGGY, Species.INKAY ],
  MARNIE: [ Species.IMPIDIMP, Species.PURRLOIN, Species.MORPEKO ],
  RAIHAN: [ Species.DURALUDON, Species.TURTONATOR, Species.GOOMY ],
  KATY: [ Species.NYMBLE, Species.TAROUNTULA, Species.HERACROSS ],
  BRASSIUS: [ Species.SMOLIV, Species.SHROOMISH, Species.ODDISH ],
  IONO: [ Species.TADBULB, Species.WATTREL, Species.VOLTORB ],
  KOFU: [ Species.VELUZA, Species.WIGLETT, Species.WINGULL ],
  LARRY: [ Species.STARLY, Species.DUNSPARCE, Species.LECHONK, Species.KOMALA ],
  RYME: [ Species.GREAVARD, Species.SHUPPET, Species.MIMIKYU ],
  TULIP: [ Species.GIRAFARIG, Species.FLITTLE, Species.RALTS ],
  GRUSHA: [ Species.CETODDLE, Species.ALOLA_VULPIX, Species.CUBCHOO ],
  LORELEI: [ Species.JYNX, [ Species.SLOWBRO, Species.GALAR_SLOWBRO ], Species.LAPRAS, [ Species.ALOLA_SANDSLASH, Species.CLOYSTER ]],
  BRUNO: [ Species.MACHAMP, Species.HITMONCHAN, Species.HITMONLEE, [ Species.ALOLA_GOLEM, Species.GOLEM ]],
  AGATHA: [ Species.GENGAR, [ Species.ARBOK, Species.WEEZING ], Species.CROBAT, Species.ALOLA_MAROWAK ],
  LANCE: [ Species.DRAGONITE, Species.GYARADOS, Species.AERODACTYL, Species.ALOLA_EXEGGUTOR ],
  WILL: [ Species.XATU, Species.JYNX, [ Species.SLOWBRO, Species.SLOWKING ], Species.EXEGGUTOR ],
  KOGA: [[ Species.WEEZING, Species.MUK ], [ Species.VENOMOTH, Species.ARIADOS ], Species.CROBAT, Species.TENTACRUEL ],
  KAREN: [ Species.UMBREON, Species.HONCHKROW, Species.HOUNDOOM, Species.WEAVILE ],
  SIDNEY: [[ Species.SHIFTRY, Species.CACTURNE ], [ Species.SHARPEDO, Species.CRAWDAUNT ], Species.ABSOL, Species.MIGHTYENA ],
  PHOEBE: [ Species.SABLEYE, Species.DUSKNOIR, Species.BANETTE, [ Species.MISMAGIUS, Species.DRIFBLIM ]],
  GLACIA: [ Species.GLALIE, Species.WALREIN, Species.FROSLASS, Species.ABOMASNOW ],
  DRAKE: [ Species.ALTARIA, Species.SALAMENCE, Species.FLYGON, Species.KINGDRA ],
  AARON: [[ Species.SCIZOR, Species.KLEAVOR ], Species.HERACROSS, [ Species.VESPIQUEN, Species.YANMEGA ], Species.DRAPION ],
  BERTHA: [ Species.WHISCASH, Species.HIPPOWDON, Species.GLISCOR, Species.RHYPERIOR ],
  FLINT: [[ Species.FLAREON, Species.RAPIDASH ], Species.MAGMORTAR, [ Species.STEELIX, Species.LOPUNNY ], Species.INFERNAPE ],
  LUCIAN: [ Species.MR_MIME, Species.GALLADE, Species.BRONZONG, [ Species.ALAKAZAM, Species.ESPEON ]],
  SHAUNTAL: [ Species.COFAGRIGUS, Species.CHANDELURE, Species.GOLURK, Species.JELLICENT ],
  MARSHAL: [ Species.CONKELDURR, Species.MIENSHAO, Species.THROH, Species.SAWK ],
  GRIMSLEY: [ Species.LIEPARD, Species.KINGAMBIT, Species.SCRAFTY, Species.KROOKODILE ],
  CAITLIN: [ Species.MUSHARNA, Species.GOTHITELLE, Species.SIGILYPH, Species.REUNICLUS ],
  MALVA: [ Species.PYROAR, Species.TORKOAL, Species.CHANDELURE, Species.TALONFLAME ],
  SIEBOLD: [ Species.CLAWITZER, Species.GYARADOS, Species.BARBARACLE, Species.STARMIE ],
  WIKSTROM: [ Species.KLEFKI, Species.PROBOPASS, Species.SCIZOR, Species.AEGISLASH ],
  DRASNA: [ Species.DRAGALGE, Species.DRUDDIGON, Species.ALTARIA, Species.NOIVERN ],
  HALA: [ Species.HARIYAMA, Species.BEWEAR, Species.CRABOMINABLE, [ Species.POLIWRATH, Species.ANNIHILAPE ]],
  MOLAYNE: [ Species.KLEFKI, Species.MAGNEZONE, Species.METAGROSS, Species.ALOLA_DUGTRIO ],
  OLIVIA: [ Species.RELICANTH, Species.CARBINK, Species.ALOLA_GOLEM, Species.LYCANROC ],
  ACEROLA: [[ Species.BANETTE, Species.DRIFBLIM ], Species.MIMIKYU, Species.DHELMISE, Species.PALOSSAND ],
  KAHILI: [[ Species.BRAVIARY, Species.MANDIBUZZ ], Species.HAWLUCHA, Species.ORICORIO, Species.TOUCANNON ],
  MARNIE_ELITE: [ Species.MORPEKO, Species.LIEPARD, [ Species.TOXICROAK, Species.SCRAFTY ], Species.GRIMMSNARL ],
  NESSA_ELITE: [ Species.GOLISOPOD, [ Species.PELIPPER, Species.QUAGSIRE ], Species.TOXAPEX, Species.DREDNAW ],
  BEA_ELITE: [ Species.HAWLUCHA, [ Species.GRAPPLOCT, Species.SIRFETCHD ], Species.FALINKS, Species.MACHAMP ],
  ALLISTER_ELITE: [ Species.DUSKNOIR, [ Species.POLTEAGEIST, Species.RUNERIGUS ], Species.CURSOLA, Species.GENGAR ],
  RAIHAN_ELITE: [ Species.GOODRA, [ Species.TORKOAL, Species.TURTONATOR ], Species.FLYGON, Species.ARCHALUDON ],
  RIKA: [ Species.WHISCASH, [ Species.DONPHAN, Species.DUGTRIO ], Species.CAMERUPT, Species.CLODSIRE ],
  POPPY: [ Species.COPPERAJAH, Species.BRONZONG, Species.CORVIKNIGHT, Species.TINKATON ],
  LARRY_ELITE: [ Species.STARAPTOR, Species.FLAMIGO, Species.ALTARIA, Species.TROPIUS ],
  HASSEL: [ Species.NOIVERN, [ Species.FLAPPLE, Species.APPLETUN ], Species.DRAGALGE, Species.BAXCALIBUR ],
  CRISPIN: [ Species.TALONFLAME, Species.CAMERUPT, Species.MAGMORTAR, Species.BLAZIKEN ],
  AMARYS: [ Species.SKARMORY, Species.EMPOLEON, Species.SCIZOR, Species.METAGROSS ],
  LACEY: [ Species.EXCADRILL, Species.PRIMARINA, [ Species.ALCREMIE, Species.GRANBULL ], Species.WHIMSICOTT ],
  DRAYTON: [ Species.DRAGONITE, Species.ARCHALUDON, Species.HAXORUS, Species.SCEPTILE ],
};

export const trainerConfigs: TrainerConfigs = {
  [TrainerType.UNKNOWN]: new TrainerConfig(0).setHasGenders(),
  [TrainerType.ACE_TRAINER]: new TrainerConfig(++t).setHasGenders("Ace Trainer Female").setHasDouble("Ace Duo").setMoneyMultiplier(2.25).setEncounterBgm(TrainerType.ACE_TRAINER)
    .setPartyTemplateFunc(() => getWavePartyTemplate(trainerPartyTemplates.THREE_WEAK_BALANCED, trainerPartyTemplates.FOUR_WEAK_BALANCED, trainerPartyTemplates.FIVE_WEAK_BALANCED, trainerPartyTemplates.SIX_WEAK_BALANCED)),
  [TrainerType.ARTIST]: new TrainerConfig(++t).setEncounterBgm(TrainerType.RICH).setPartyTemplates(trainerPartyTemplates.ONE_STRONG, trainerPartyTemplates.TWO_AVG, trainerPartyTemplates.THREE_AVG)
    .setSpeciesPools([ Species.SMEARGLE ]),
  [TrainerType.BACKERS]: new TrainerConfig(++t).setHasGenders("Backers").setDoubleOnly().setEncounterBgm(TrainerType.CYCLIST),
  [TrainerType.BACKPACKER]: new TrainerConfig(++t).setHasGenders("Backpacker Female").setHasDouble("Backpackers").setSpeciesFilter(s => s.isOfType(Type.FLYING) || s.isOfType(Type.ROCK)).setEncounterBgm(TrainerType.BACKPACKER)
    .setPartyTemplates(trainerPartyTemplates.ONE_STRONG, trainerPartyTemplates.ONE_WEAK_ONE_STRONG, trainerPartyTemplates.ONE_AVG_ONE_STRONG)
    .setSpeciesPools({
      [TrainerPoolTier.COMMON]: [ Species.RHYHORN, Species.AIPOM, Species.MAKUHITA, Species.MAWILE, Species.NUMEL, Species.LILLIPUP, Species.SANDILE, Species.WOOLOO ],
      [TrainerPoolTier.UNCOMMON]: [ Species.GIRAFARIG, Species.ZANGOOSE, Species.SEVIPER, Species.CUBCHOO, Species.PANCHAM, Species.SKIDDO, Species.MUDBRAY ],
      [TrainerPoolTier.RARE]: [ Species.TAUROS, Species.STANTLER, Species.DARUMAKA, Species.BOUFFALANT, Species.DEERLING, Species.IMPIDIMP ],
      [TrainerPoolTier.SUPER_RARE]: [ Species.GALAR_DARUMAKA, Species.TEDDIURSA ]
    }),
  [TrainerType.BAKER]: new TrainerConfig(++t).setEncounterBgm(TrainerType.CLERK).setMoneyMultiplier(1.35).setSpeciesFilter(s => s.isOfType(Type.GRASS) || s.isOfType(Type.FIRE)),
  [TrainerType.BEAUTY]: new TrainerConfig(++t).setMoneyMultiplier(1.55).setEncounterBgm(TrainerType.PARASOL_LADY),
  [TrainerType.BIKER]: new TrainerConfig(++t).setMoneyMultiplier(1.4).setEncounterBgm(TrainerType.ROUGHNECK).setSpeciesFilter(s => s.isOfType(Type.POISON)),
  [TrainerType.BLACK_BELT]: new TrainerConfig(++t).setHasGenders("Battle Girl", TrainerType.PSYCHIC).setHasDouble("Crush Kin").setEncounterBgm(TrainerType.ROUGHNECK).setSpecialtyTypes(Type.FIGHTING)
    .setPartyTemplates(trainerPartyTemplates.TWO_WEAK_ONE_AVG, trainerPartyTemplates.TWO_WEAK_ONE_AVG, trainerPartyTemplates.TWO_AVG, trainerPartyTemplates.TWO_AVG, trainerPartyTemplates.TWO_WEAK_ONE_STRONG, trainerPartyTemplates.THREE_AVG, trainerPartyTemplates.TWO_AVG_ONE_STRONG)
    .setSpeciesPools({
      [TrainerPoolTier.COMMON]: [ Species.NIDORAN_F, Species.NIDORAN_M, Species.MACHOP, Species.MAKUHITA, Species.MEDITITE, Species.CROAGUNK, Species.TIMBURR ],
      [TrainerPoolTier.UNCOMMON]: [ Species.MANKEY, Species.POLIWRATH, Species.TYROGUE, Species.BRELOOM, Species.SCRAGGY, Species.MIENFOO, Species.PANCHAM, Species.STUFFUL, Species.CRABRAWLER ],
      [TrainerPoolTier.RARE]: [ Species.HERACROSS, Species.RIOLU, Species.THROH, Species.SAWK, Species.PASSIMIAN, Species.CLOBBOPUS ],
      [TrainerPoolTier.SUPER_RARE]: [ Species.HITMONTOP, Species.INFERNAPE, Species.GALLADE, Species.HAWLUCHA, Species.HAKAMO_O ],
      [TrainerPoolTier.ULTRA_RARE]: [ Species.KUBFU ]
    }),
  [TrainerType.BREEDER]: new TrainerConfig(++t).setMoneyMultiplier(1.325).setEncounterBgm(TrainerType.POKEFAN).setHasGenders("Breeder Female").setHasDouble("Breeders")
    .setPartyTemplateFunc(() => getWavePartyTemplate(trainerPartyTemplates.FOUR_WEAKER, trainerPartyTemplates.FIVE_WEAKER, trainerPartyTemplates.SIX_WEAKER))
    .setSpeciesFilter(s => s.baseTotal < 450),
  [TrainerType.CLERK]: new TrainerConfig(++t).setHasGenders("Clerk Female").setHasDouble("Colleagues").setEncounterBgm(TrainerType.CLERK)
    .setPartyTemplates(trainerPartyTemplates.TWO_WEAK, trainerPartyTemplates.THREE_WEAK, trainerPartyTemplates.ONE_AVG, trainerPartyTemplates.TWO_AVG, trainerPartyTemplates.TWO_WEAK_ONE_AVG)
    .setSpeciesPools({
      [TrainerPoolTier.COMMON]: [ Species.MEOWTH, Species.PSYDUCK, Species.BUDEW, Species.PIDOVE, Species.CINCCINO, Species.LITLEO ],
      [TrainerPoolTier.UNCOMMON]: [ Species.JIGGLYPUFF, Species.MAGNEMITE, Species.MARILL, Species.COTTONEE, Species.SKIDDO ],
      [TrainerPoolTier.RARE]: [ Species.BUIZEL, Species.SNEASEL, Species.KLEFKI, Species.INDEEDEE ]
    }),
  [TrainerType.CYCLIST]: new TrainerConfig(++t).setMoneyMultiplier(1.3).setHasGenders("Cyclist Female").setHasDouble("Cyclists").setEncounterBgm(TrainerType.CYCLIST)
    .setPartyTemplates(trainerPartyTemplates.TWO_WEAK, trainerPartyTemplates.ONE_AVG)
    .setSpeciesPools({
      [TrainerPoolTier.COMMON]: [ Species.PICHU, Species.STARLY, Species.TAILLOW, Species.BOLTUND ],
      [TrainerPoolTier.UNCOMMON]: [ Species.DODUO, Species.ELECTRIKE, Species.BLITZLE, Species.WATTREL ],
      [TrainerPoolTier.RARE]: [ Species.YANMA, Species.NINJASK, Species.WHIRLIPEDE, Species.EMOLGA ],
      [TrainerPoolTier.SUPER_RARE]: [ Species.ACCELGOR, Species.DREEPY ]
    }),
  [TrainerType.DANCER]: new TrainerConfig(++t).setMoneyMultiplier(1.55).setEncounterBgm(TrainerType.CYCLIST)
    .setPartyTemplates(trainerPartyTemplates.TWO_WEAK, trainerPartyTemplates.ONE_AVG, trainerPartyTemplates.TWO_AVG, trainerPartyTemplates.TWO_WEAK_SAME_TWO_WEAK_SAME)
    .setSpeciesPools({
      [TrainerPoolTier.COMMON]: [ Species.RALTS, Species.SPOINK, Species.LOTAD, Species.BUDEW ],
      [TrainerPoolTier.UNCOMMON]: [ Species.SPINDA, Species.SWABLU, Species.MARACTUS, ],
      [TrainerPoolTier.RARE]: [ Species.BELLOSSOM, Species.HITMONTOP, Species.MIME_JR, Species.ORICORIO ],
      [TrainerPoolTier.SUPER_RARE]: [ Species.POPPLIO ]
    }),
  [TrainerType.DEPOT_AGENT]: new TrainerConfig(++t).setMoneyMultiplier(1.45).setEncounterBgm(TrainerType.CLERK),
  [TrainerType.DOCTOR]: new TrainerConfig(++t).setHasGenders("Nurse", "lass").setHasDouble("Medical Team").setMoneyMultiplier(3).setEncounterBgm(TrainerType.CLERK)
    .setSpeciesFilter(s => !!s.getLevelMoves().find(plm => plm[1] === Moves.HEAL_PULSE)),
  [TrainerType.FIREBREATHER]: new TrainerConfig(++t).setMoneyMultiplier(1.4).setEncounterBgm(TrainerType.ROUGHNECK)
    .setSpeciesFilter(s => !!s.getLevelMoves().find(plm => plm[1] === Moves.SMOG) || s.isOfType(Type.FIRE)),
  [TrainerType.FISHERMAN]: new TrainerConfig(++t).setMoneyMultiplier(1.25).setEncounterBgm(TrainerType.BACKPACKER).setSpecialtyTypes(Type.WATER)
    .setPartyTemplates(trainerPartyTemplates.TWO_WEAK_SAME_ONE_AVG, trainerPartyTemplates.ONE_AVG, trainerPartyTemplates.THREE_WEAK_SAME, trainerPartyTemplates.ONE_STRONG, trainerPartyTemplates.SIX_WEAKER)
    .setSpeciesPools({
      [TrainerPoolTier.COMMON]: [ Species.TENTACOOL, Species.MAGIKARP, Species.GOLDEEN, Species.STARYU, Species.REMORAID, Species.SKRELP, Species.CLAUNCHER, Species.ARROKUDA ],
      [TrainerPoolTier.UNCOMMON]: [ Species.POLIWAG, Species.SHELLDER, Species.KRABBY, Species.HORSEA, Species.CARVANHA, Species.BARBOACH, Species.CORPHISH, Species.FINNEON, Species.TYMPOLE, Species.BASCULIN, Species.FRILLISH, Species.INKAY ],
      [TrainerPoolTier.RARE]: [ Species.CHINCHOU, Species.CORSOLA, Species.WAILMER, Species.BARBOACH, Species.CLAMPERL, Species.LUVDISC, Species.MANTYKE, Species.ALOMOMOLA, Species.TATSUGIRI, Species.VELUZA ],
      [TrainerPoolTier.SUPER_RARE]: [ Species.LAPRAS, Species.FEEBAS, Species.RELICANTH, Species.DONDOZO ]
    }),
  [TrainerType.GUITARIST]: new TrainerConfig(++t).setMoneyMultiplier(1.2).setEncounterBgm(TrainerType.ROUGHNECK).setSpecialtyTypes(Type.ELECTRIC).setSpeciesFilter(s => s.isOfType(Type.ELECTRIC)),
  [TrainerType.HARLEQUIN]: new TrainerConfig(++t).setEncounterBgm(TrainerType.PSYCHIC).setSpeciesFilter(s => tmSpecies[Moves.TRICK_ROOM].indexOf(s.speciesId) > -1),
  [TrainerType.HIKER]: new TrainerConfig(++t).setEncounterBgm(TrainerType.BACKPACKER)
    .setPartyTemplates(trainerPartyTemplates.TWO_AVG_SAME_ONE_AVG, trainerPartyTemplates.TWO_AVG_SAME_ONE_STRONG, trainerPartyTemplates.TWO_AVG, trainerPartyTemplates.FOUR_WEAK, trainerPartyTemplates.ONE_STRONG)
    .setSpeciesPools({
      [TrainerPoolTier.COMMON]: [ Species.SANDSHREW, Species.DIGLETT, Species.GEODUDE, Species.MACHOP, Species.ARON, Species.ROGGENROLA, Species.DRILBUR, Species.NACLI ],
      [TrainerPoolTier.UNCOMMON]: [ Species.ZUBAT, Species.RHYHORN, Species.ONIX, Species.CUBONE, Species.WOOBAT, Species.SWINUB, Species.NOSEPASS, Species.HIPPOPOTAS, Species.DWEBBLE, Species.KLAWF, Species.TOEDSCOOL ],
      [TrainerPoolTier.RARE]: [ Species.TORKOAL, Species.TRAPINCH, Species.BARBOACH, Species.GOLETT, Species.ALOLA_DIGLETT, Species.ALOLA_GEODUDE, Species.GALAR_STUNFISK, Species.PALDEA_WOOPER ],
      [TrainerPoolTier.SUPER_RARE]: [ Species.MAGBY, Species.LARVITAR ]
    }),
  [TrainerType.HOOLIGANS]: new TrainerConfig(++t).setDoubleOnly().setEncounterBgm(TrainerType.ROUGHNECK).setSpeciesFilter(s => s.isOfType(Type.POISON) || s.isOfType(Type.DARK)),
  [TrainerType.HOOPSTER]: new TrainerConfig(++t).setMoneyMultiplier(1.2).setEncounterBgm(TrainerType.CYCLIST),
  [TrainerType.INFIELDER]: new TrainerConfig(++t).setMoneyMultiplier(1.2).setEncounterBgm(TrainerType.CYCLIST),
  [TrainerType.JANITOR]: new TrainerConfig(++t).setMoneyMultiplier(1.1).setEncounterBgm(TrainerType.CLERK),
  [TrainerType.LINEBACKER]: new TrainerConfig(++t).setMoneyMultiplier(1.2).setEncounterBgm(TrainerType.CYCLIST),
  [TrainerType.MAID]: new TrainerConfig(++t).setMoneyMultiplier(1.6).setEncounterBgm(TrainerType.RICH),
  [TrainerType.MUSICIAN]: new TrainerConfig(++t).setEncounterBgm(TrainerType.ROUGHNECK).setSpeciesFilter(s => !!s.getLevelMoves().find(plm => plm[1] === Moves.SING)),
  [TrainerType.HEX_MANIAC]: new TrainerConfig(++t).setMoneyMultiplier(1.5).setEncounterBgm(TrainerType.PSYCHIC)
    .setPartyTemplates(trainerPartyTemplates.TWO_AVG, trainerPartyTemplates.ONE_AVG_ONE_STRONG, trainerPartyTemplates.TWO_AVG_SAME_ONE_AVG, trainerPartyTemplates.THREE_AVG, trainerPartyTemplates.TWO_STRONG)
    .setSpeciesFilter(s => s.isOfType(Type.GHOST)),
  [TrainerType.NURSERY_AIDE]: new TrainerConfig(++t).setMoneyMultiplier(1.3).setEncounterBgm("lass"),
  [TrainerType.OFFICER]: new TrainerConfig(++t).setMoneyMultiplier(1.55).setEncounterBgm(TrainerType.CLERK)
    .setPartyTemplates(trainerPartyTemplates.ONE_AVG, trainerPartyTemplates.ONE_STRONG, trainerPartyTemplates.TWO_AVG, trainerPartyTemplates.TWO_WEAK_SAME_ONE_AVG)
    .setSpeciesPools({
      [TrainerPoolTier.COMMON]: [ Species.VULPIX, Species.GROWLITHE, Species.SNUBBULL, Species.POOCHYENA, Species.ELECTRIKE, Species.LILLIPUP, Species.YAMPER, Species.FIDOUGH ],
      [TrainerPoolTier.UNCOMMON]: [ Species.HOUNDOUR, Species.ROCKRUFF, Species.MASCHIFF ],
      [TrainerPoolTier.RARE]: [ Species.JOLTEON, Species.RIOLU ],
      [TrainerPoolTier.SUPER_RARE]: [],
      [TrainerPoolTier.ULTRA_RARE]: [ Species.ENTEI, Species.SUICUNE, Species.RAIKOU ]
    }),
  [TrainerType.PARASOL_LADY]: new TrainerConfig(++t).setMoneyMultiplier(1.55).setEncounterBgm(TrainerType.PARASOL_LADY).setSpeciesFilter(s => s.isOfType(Type.WATER)),
  [TrainerType.PILOT]: new TrainerConfig(++t).setEncounterBgm(TrainerType.CLERK).setSpeciesFilter(s => tmSpecies[Moves.FLY].indexOf(s.speciesId) > -1),
  [TrainerType.POKEFAN]: new TrainerConfig(++t).setMoneyMultiplier(1.4).setName("PokéFan").setHasGenders("PokéFan Female").setHasDouble("PokéFan Family").setEncounterBgm(TrainerType.POKEFAN)
    .setPartyTemplates(trainerPartyTemplates.SIX_WEAKER, trainerPartyTemplates.FOUR_WEAK, trainerPartyTemplates.TWO_AVG, trainerPartyTemplates.ONE_STRONG, trainerPartyTemplates.FOUR_WEAK_SAME, trainerPartyTemplates.FIVE_WEAK, trainerPartyTemplates.SIX_WEAKER_SAME),
  [TrainerType.PRESCHOOLER]: new TrainerConfig(++t).setMoneyMultiplier(0.2).setEncounterBgm(TrainerType.YOUNGSTER).setHasGenders("Preschooler Female", "lass").setHasDouble("Preschoolers")
    .setPartyTemplates(trainerPartyTemplates.THREE_WEAK, trainerPartyTemplates.FOUR_WEAKER, trainerPartyTemplates.TWO_WEAK_SAME_ONE_AVG, trainerPartyTemplates.FIVE_WEAKER)
    .setSpeciesPools({
      [TrainerPoolTier.COMMON]: [ Species.CATERPIE, Species.PICHU, Species.SANDSHREW, Species.LEDYBA, Species.BUDEW, Species.BURMY, Species.WOOLOO, Species.PAWMI, Species.SMOLIV ],
      [TrainerPoolTier.UNCOMMON]: [ Species.EEVEE, Species.CLEFFA, Species.IGGLYBUFF, Species.SWINUB, Species.WOOPER, Species.DRIFLOON, Species.DEDENNE, Species.STUFFUL ],
      [TrainerPoolTier.RARE]: [ Species.RALTS, Species.RIOLU, Species.JOLTIK, Species.TANDEMAUS ],
      [TrainerPoolTier.SUPER_RARE]: [ Species.DARUMAKA, Species.TINKATINK ],
    }),
  [TrainerType.PSYCHIC]: new TrainerConfig(++t).setHasGenders("Psychic Female").setHasDouble("Psychics").setMoneyMultiplier(1.4).setEncounterBgm(TrainerType.PSYCHIC)
    .setPartyTemplates(trainerPartyTemplates.TWO_WEAK, trainerPartyTemplates.TWO_AVG, trainerPartyTemplates.TWO_WEAK_SAME_ONE_AVG, trainerPartyTemplates.TWO_WEAK_SAME_TWO_WEAK_SAME, trainerPartyTemplates.ONE_STRONGER)
    .setSpeciesPools({
      [TrainerPoolTier.COMMON]: [ Species.ABRA, Species.DROWZEE, Species.RALTS, Species.SPOINK, Species.GOTHITA, Species.SOLOSIS, Species.BLIPBUG, Species.ESPURR, Species.HATENNA ],
      [TrainerPoolTier.UNCOMMON]: [ Species.MIME_JR, Species.EXEGGCUTE, Species.MEDITITE, Species.NATU, Species.EXEGGCUTE, Species.WOOBAT, Species.INKAY, Species.ORANGURU ],
      [TrainerPoolTier.RARE]: [ Species.ELGYEM, Species.SIGILYPH, Species.BALTOY, Species.GIRAFARIG, Species.MEOWSTIC ],
      [TrainerPoolTier.SUPER_RARE]: [ Species.BELDUM, Species.ESPEON, Species.STANTLER ],
    }),
  [TrainerType.RANGER]: new TrainerConfig(++t).setMoneyMultiplier(1.4).setName("Pokémon Ranger").setEncounterBgm(TrainerType.BACKPACKER).setHasGenders("Pokémon Ranger Female").setHasDouble("Pokémon Rangers")
    .setSpeciesPools({
      [TrainerPoolTier.COMMON]: [ Species.PICHU, Species.GROWLITHE, Species.PONYTA, Species.ZIGZAGOON, Species.SEEDOT, Species.BIDOOF, Species.RIOLU, Species.SEWADDLE, Species.SKIDDO, Species.SALANDIT, Species.YAMPER ],
      [TrainerPoolTier.UNCOMMON]: [ Species.AZURILL, Species.TAUROS, Species.MAREEP, Species.FARFETCHD, Species.TEDDIURSA, Species.SHROOMISH, Species.ELECTRIKE, Species.BUDEW, Species.BUIZEL, Species.MUDBRAY, Species.STUFFUL ],
      [TrainerPoolTier.RARE]: [ Species.EEVEE, Species.SCYTHER, Species.KANGASKHAN, Species.RALTS, Species.MUNCHLAX, Species.ZORUA, Species.PALDEA_TAUROS, Species.TINKATINK, Species.CYCLIZAR, Species.FLAMIGO ],
      [TrainerPoolTier.SUPER_RARE]: [ Species.LARVESTA ],
    }),
  [TrainerType.RICH]: new TrainerConfig(++t).setMoneyMultiplier(5).setName("Gentleman").setHasGenders("Madame").setHasDouble("Rich Couple"),
  [TrainerType.RICH_KID]: new TrainerConfig(++t).setMoneyMultiplier(3.75).setName("Rich Boy").setHasGenders("Lady").setHasDouble("Rich Kids").setEncounterBgm(TrainerType.RICH),
  [TrainerType.ROUGHNECK]: new TrainerConfig(++t).setMoneyMultiplier(1.4).setEncounterBgm(TrainerType.ROUGHNECK).setSpeciesFilter(s => s.isOfType(Type.DARK)),
  [TrainerType.SAILOR]: new TrainerConfig(++t).setMoneyMultiplier(1.4).setEncounterBgm(TrainerType.BACKPACKER).setSpeciesFilter(s => s.isOfType(Type.WATER) || s.isOfType(Type.FIGHTING)),
  [TrainerType.SCIENTIST]: new TrainerConfig(++t).setHasGenders("Scientist Female").setHasDouble("Scientists").setMoneyMultiplier(1.7).setEncounterBgm(TrainerType.SCIENTIST)
    .setSpeciesPools({
      [TrainerPoolTier.COMMON]: [ Species.MAGNEMITE, Species.GRIMER, Species.DROWZEE, Species.VOLTORB, Species.KOFFING ],
      [TrainerPoolTier.UNCOMMON]: [ Species.BALTOY, Species.BRONZOR, Species.FERROSEED, Species.KLINK, Species.CHARJABUG, Species.BLIPBUG, Species.HELIOPTILE ],
      [TrainerPoolTier.RARE]: [ Species.ABRA, Species.DITTO, Species.PORYGON, Species.ELEKID, Species.SOLOSIS, Species.GALAR_WEEZING ],
      [TrainerPoolTier.SUPER_RARE]: [ Species.OMANYTE, Species.KABUTO, Species.AERODACTYL, Species.LILEEP, Species.ANORITH, Species.CRANIDOS, Species.SHIELDON, Species.TIRTOUGA, Species.ARCHEN, Species.ARCTOVISH, Species.ARCTOZOLT, Species.DRACOVISH, Species.DRACOZOLT ],
      [TrainerPoolTier.ULTRA_RARE]: [ Species.ROTOM, Species.MELTAN ]
    }),
  [TrainerType.SMASHER]: new TrainerConfig(++t).setMoneyMultiplier(1.2).setEncounterBgm(TrainerType.CYCLIST),
  [TrainerType.SNOW_WORKER]: new TrainerConfig(++t).setName("Worker").setHasDouble("Workers").setMoneyMultiplier(1.7).setEncounterBgm(TrainerType.CLERK).setSpeciesFilter(s => s.isOfType(Type.ICE) || s.isOfType(Type.STEEL)),
  [TrainerType.STRIKER]: new TrainerConfig(++t).setMoneyMultiplier(1.2).setEncounterBgm(TrainerType.CYCLIST),
  [TrainerType.SCHOOL_KID]: new TrainerConfig(++t).setMoneyMultiplier(0.75).setEncounterBgm(TrainerType.YOUNGSTER).setHasGenders("School Kid Female", "lass").setHasDouble("School Kids")
    .setSpeciesPools({
      [TrainerPoolTier.COMMON]: [ Species.ODDISH, Species.EXEGGCUTE, Species.TEDDIURSA, Species.WURMPLE, Species.RALTS, Species.SHROOMISH, Species.FLETCHLING ],
      [TrainerPoolTier.UNCOMMON]: [ Species.VOLTORB, Species.WHISMUR, Species.MEDITITE, Species.MIME_JR, Species.NYMBLE ],
      [TrainerPoolTier.RARE]: [ Species.TANGELA, Species.EEVEE, Species.YANMA ],
      [TrainerPoolTier.SUPER_RARE]: [ Species.TADBULB ]
    }),
  [TrainerType.SWIMMER]: new TrainerConfig(++t).setMoneyMultiplier(1.3).setEncounterBgm(TrainerType.PARASOL_LADY).setHasGenders("Swimmer Female").setHasDouble("Swimmers").setSpecialtyTypes(Type.WATER).setSpeciesFilter(s => s.isOfType(Type.WATER)),
  [TrainerType.TWINS]: new TrainerConfig(++t).setDoubleOnly().setMoneyMultiplier(0.65).setUseSameSeedForAllMembers()
    .setPartyTemplateFunc(() => getWavePartyTemplate(trainerPartyTemplates.TWO_WEAK, trainerPartyTemplates.TWO_AVG, trainerPartyTemplates.TWO_STRONG))
    .setPartyMemberFunc(0, getRandomPartyMemberFunc([ Species.PLUSLE, Species.VOLBEAT, Species.PACHIRISU, Species.SILCOON, Species.METAPOD, Species.IGGLYBUFF, Species.PETILIL, Species.EEVEE ]))
    .setPartyMemberFunc(1, getRandomPartyMemberFunc([ Species.MINUN, Species.ILLUMISE, Species.EMOLGA, Species.CASCOON, Species.KAKUNA, Species.CLEFFA, Species.COTTONEE, Species.EEVEE ], TrainerSlot.TRAINER_PARTNER))
    .setEncounterBgm(TrainerType.TWINS),
  [TrainerType.VETERAN]: new TrainerConfig(++t).setHasGenders("Veteran Female").setHasDouble("Veteran Duo").setMoneyMultiplier(2.5).setEncounterBgm(TrainerType.ACE_TRAINER).setSpeciesFilter(s => s.isOfType(Type.DRAGON)),
  [TrainerType.WAITER]: new TrainerConfig(++t).setHasGenders("Waitress").setHasDouble("Restaurant Staff").setMoneyMultiplier(1.5).setEncounterBgm(TrainerType.CLERK)
    .setSpeciesPools({
      [TrainerPoolTier.COMMON]: [ Species.CLEFFA, Species.CHATOT, Species.PANSAGE, Species.PANSEAR, Species.PANPOUR, Species.MINCCINO ],
      [TrainerPoolTier.UNCOMMON]: [ Species.TROPIUS, Species.PETILIL, Species.BOUNSWEET, Species.INDEEDEE ],
      [TrainerPoolTier.RARE]: [ Species.APPLIN, Species.SINISTEA, Species.POLTCHAGEIST ]
    }),
  [TrainerType.WORKER]: new TrainerConfig(++t).setHasGenders("Worker Female").setHasDouble("Workers").setEncounterBgm(TrainerType.CLERK).setMoneyMultiplier(1.7).setSpeciesFilter(s => s.isOfType(Type.ROCK) || s.isOfType(Type.STEEL)),
  [TrainerType.YOUNGSTER]: new TrainerConfig(++t).setMoneyMultiplier(0.5).setEncounterBgm(TrainerType.YOUNGSTER).setHasGenders("Lass", "lass").setHasDouble("Beginners").setPartyTemplates(trainerPartyTemplates.TWO_WEAKER)
    .setSpeciesPools(
      [ Species.CATERPIE, Species.WEEDLE, Species.RATTATA, Species.SENTRET, Species.POOCHYENA, Species.ZIGZAGOON, Species.WURMPLE, Species.BIDOOF, Species.PATRAT, Species.LILLIPUP ]
    ),
  [TrainerType.ROCKET_GRUNT]: new TrainerConfig(++t).setHasGenders("Rocket Grunt Female").setHasDouble("Rocket Grunts").setMoneyMultiplier(1.0).setEncounterBgm(TrainerType.PLASMA_GRUNT).setBattleBgm("battle_plasma_grunt").setMixedBattleBgm("battle_rocket_grunt").setVictoryBgm("victory_team_plasma").setPartyTemplateFunc(() => getEvilGruntPartyTemplate())
    .setSpeciesPools({
      [TrainerPoolTier.COMMON]: [ Species.WEEDLE, Species.RATTATA, Species.EKANS, Species.SANDSHREW, Species.ZUBAT, Species.GEODUDE, Species.KOFFING, Species.GRIMER, Species.ODDISH, Species.SLOWPOKE ],
      [TrainerPoolTier.UNCOMMON]: [ Species.GYARADOS, Species.LICKITUNG, Species.TAUROS, Species.MANKEY, Species.SCYTHER, Species.ELEKID, Species.MAGBY, Species.CUBONE, Species.GROWLITHE, Species.MURKROW, Species.GASTLY, Species.EXEGGCUTE, Species.VOLTORB, Species.MAGNEMITE ],
      [TrainerPoolTier.RARE]: [ Species.PORYGON, Species.ALOLA_RATTATA, Species.ALOLA_SANDSHREW, Species.ALOLA_MEOWTH, Species.ALOLA_GRIMER, Species.ALOLA_GEODUDE, Species.PALDEA_TAUROS, Species.OMANYTE, Species.KABUTO ],
      [TrainerPoolTier.SUPER_RARE]: [ Species.DRATINI, Species.LARVITAR ]
    }),
  [TrainerType.ARCHER]: new TrainerConfig(++t).setMoneyMultiplier(1.5).initForEvilTeamAdmin("rocket_admin", "rocket", [ Species.HOUNDOOM ]).setEncounterBgm(TrainerType.PLASMA_GRUNT).setBattleBgm("battle_plasma_grunt").setMixedBattleBgm("battle_rocket_grunt").setVictoryBgm("victory_team_plasma").setPartyTemplateFunc(() => getEvilGruntPartyTemplate()),
  [TrainerType.ARIANA]: new TrainerConfig(++t).setMoneyMultiplier(1.5).initForEvilTeamAdmin("rocket_admin_female", "rocket", [ Species.ARBOK ]).setEncounterBgm(TrainerType.PLASMA_GRUNT).setBattleBgm("battle_plasma_grunt").setMixedBattleBgm("battle_rocket_grunt").setVictoryBgm("victory_team_plasma").setPartyTemplateFunc(() => getEvilGruntPartyTemplate()),
  [TrainerType.PROTON]: new TrainerConfig(++t).setMoneyMultiplier(1.5).initForEvilTeamAdmin("rocket_admin", "rocket", [ Species.CROBAT ]).setEncounterBgm(TrainerType.PLASMA_GRUNT).setBattleBgm("battle_plasma_grunt").setMixedBattleBgm("battle_rocket_grunt").setVictoryBgm("victory_team_plasma").setPartyTemplateFunc(() => getEvilGruntPartyTemplate()),
  [TrainerType.PETREL]: new TrainerConfig(++t).setMoneyMultiplier(1.5).initForEvilTeamAdmin("rocket_admin", "rocket", [ Species.WEEZING ]).setEncounterBgm(TrainerType.PLASMA_GRUNT).setBattleBgm("battle_plasma_grunt").setMixedBattleBgm("battle_rocket_grunt").setVictoryBgm("victory_team_plasma").setPartyTemplateFunc(() => getEvilGruntPartyTemplate()),
  [TrainerType.MAGMA_GRUNT]: new TrainerConfig(++t).setHasGenders("Magma Grunt Female").setHasDouble("Magma Grunts").setMoneyMultiplier(1.0).setEncounterBgm(TrainerType.PLASMA_GRUNT).setBattleBgm("battle_plasma_grunt").setMixedBattleBgm("battle_aqua_magma_grunt").setVictoryBgm("victory_team_plasma").setPartyTemplateFunc(() => getEvilGruntPartyTemplate())
    .setSpeciesPools({
      [TrainerPoolTier.COMMON]: [ Species.SLUGMA, Species.POOCHYENA, Species.NUMEL, Species.ZIGZAGOON, Species.DIGLETT, Species.MAGBY, Species.TORKOAL, Species.GROWLITHE, Species.BALTOY ],
      [TrainerPoolTier.UNCOMMON]: [ Species.SOLROCK, Species.HIPPOPOTAS, Species.SANDACONDA, Species.PHANPY, Species.ROLYCOLY, Species.GLIGAR, Species.RHYHORN, Species.HEATMOR ],
      [TrainerPoolTier.RARE]: [ Species.TRAPINCH, Species.LILEEP, Species.ANORITH, Species.HISUI_GROWLITHE, Species.TURTONATOR, Species.ARON, Species.TOEDSCOOL ],
      [TrainerPoolTier.SUPER_RARE]: [ Species.CAPSAKID, Species.CHARCADET ]
    }),
  [TrainerType.TABITHA]: new TrainerConfig(++t).setMoneyMultiplier(1.5).initForEvilTeamAdmin("magma_admin", "magma", [ Species.CAMERUPT ]).setEncounterBgm(TrainerType.PLASMA_GRUNT).setBattleBgm("battle_plasma_grunt").setMixedBattleBgm("battle_aqua_magma_grunt").setVictoryBgm("victory_team_plasma").setPartyTemplateFunc(() => getEvilGruntPartyTemplate()),
  [TrainerType.COURTNEY]: new TrainerConfig(++t).setMoneyMultiplier(1.5).initForEvilTeamAdmin("magma_admin_female", "magma", [ Species.CAMERUPT ]).setEncounterBgm(TrainerType.PLASMA_GRUNT).setBattleBgm("battle_plasma_grunt").setMixedBattleBgm("battle_aqua_magma_grunt").setVictoryBgm("victory_team_plasma").setPartyTemplateFunc(() => getEvilGruntPartyTemplate()),
  [TrainerType.AQUA_GRUNT]: new TrainerConfig(++t).setHasGenders("Aqua Grunt Female").setHasDouble("Aqua Grunts").setMoneyMultiplier(1.0).setEncounterBgm(TrainerType.PLASMA_GRUNT).setBattleBgm("battle_plasma_grunt").setMixedBattleBgm("battle_aqua_magma_grunt").setVictoryBgm("victory_team_plasma").setPartyTemplateFunc(() => getEvilGruntPartyTemplate())
    .setSpeciesPools({
      [TrainerPoolTier.COMMON]: [ Species.CARVANHA, Species.WAILMER, Species.ZIGZAGOON, Species.LOTAD, Species.CORPHISH, Species.SPHEAL, Species.REMORAID, Species.QWILFISH, Species.BARBOACH ],
      [TrainerPoolTier.UNCOMMON]: [ Species.CLAMPERL, Species.CHINCHOU, Species.WOOPER, Species.WINGULL, Species.TENTACOOL, Species.AZURILL, Species.CLOBBOPUS, Species.HORSEA ],
      [TrainerPoolTier.RARE]: [ Species.MANTYKE, Species.DHELMISE, Species.HISUI_QWILFISH, Species.ARROKUDA, Species.PALDEA_WOOPER, Species.SKRELP ],
      [TrainerPoolTier.SUPER_RARE]: [ Species.DONDOZO, Species.BASCULEGION ]
    }),
  [TrainerType.MATT]: new TrainerConfig(++t).setMoneyMultiplier(1.5).initForEvilTeamAdmin("aqua_admin", "aqua", [ Species.SHARPEDO ]).setEncounterBgm(TrainerType.PLASMA_GRUNT).setBattleBgm("battle_plasma_grunt").setMixedBattleBgm("battle_aqua_magma_grunt").setVictoryBgm("victory_team_plasma").setPartyTemplateFunc(() => getEvilGruntPartyTemplate()),
  [TrainerType.SHELLY]: new TrainerConfig(++t).setMoneyMultiplier(1.5).initForEvilTeamAdmin("aqua_admin_female", "aqua", [ Species.SHARPEDO ]).setEncounterBgm(TrainerType.PLASMA_GRUNT).setBattleBgm("battle_plasma_grunt").setMixedBattleBgm("battle_aqua_magma_grunt").setVictoryBgm("victory_team_plasma").setPartyTemplateFunc(() => getEvilGruntPartyTemplate()),
  [TrainerType.GALACTIC_GRUNT]: new TrainerConfig(++t).setHasGenders("Galactic Grunt Female").setHasDouble("Galactic Grunts").setMoneyMultiplier(1.0).setEncounterBgm(TrainerType.PLASMA_GRUNT).setBattleBgm("battle_plasma_grunt").setMixedBattleBgm("battle_galactic_grunt").setVictoryBgm("victory_team_plasma").setPartyTemplateFunc(() => getEvilGruntPartyTemplate())
    .setSpeciesPools({
      [TrainerPoolTier.COMMON]: [ Species.GLAMEOW, Species.STUNKY, Species.CROAGUNK, Species.SHINX, Species.WURMPLE, Species.BRONZOR, Species.DRIFLOON, Species.BURMY, Species.CARNIVINE ],
      [TrainerPoolTier.UNCOMMON]: [ Species.LICKITUNG, Species.RHYHORN, Species.TANGELA, Species.ZUBAT, Species.YANMA, Species.SKORUPI, Species.GLIGAR, Species.SWINUB ],
      [TrainerPoolTier.RARE]: [ Species.HISUI_GROWLITHE, Species.HISUI_QWILFISH, Species.SNEASEL, Species.ELEKID, Species.MAGBY, Species.DUSKULL ],
      [TrainerPoolTier.SUPER_RARE]: [ Species.ROTOM, Species.SPIRITOMB, Species.HISUI_SNEASEL ]
    }),
  [TrainerType.JUPITER]: new TrainerConfig(++t).setMoneyMultiplier(1.5).initForEvilTeamAdmin("galactic_commander_female", "galactic", [ Species.SKUNTANK ]).setEncounterBgm(TrainerType.PLASMA_GRUNT).setBattleBgm("battle_plasma_grunt").setMixedBattleBgm("battle_galactic_admin").setVictoryBgm("victory_team_plasma").setPartyTemplateFunc(() => getEvilGruntPartyTemplate()),
  [TrainerType.MARS]: new TrainerConfig(++t).setMoneyMultiplier(1.5).initForEvilTeamAdmin("galactic_commander_female", "galactic", [ Species.PURUGLY ]).setEncounterBgm(TrainerType.PLASMA_GRUNT).setBattleBgm("battle_plasma_grunt").setMixedBattleBgm("battle_galactic_admin").setVictoryBgm("victory_team_plasma").setPartyTemplateFunc(() => getEvilGruntPartyTemplate()),
  [TrainerType.SATURN]: new TrainerConfig(++t).setMoneyMultiplier(1.5).initForEvilTeamAdmin("galactic_commander", "galactic", [ Species.TOXICROAK ]).setEncounterBgm(TrainerType.PLASMA_GRUNT).setBattleBgm("battle_plasma_grunt").setMixedBattleBgm("battle_galactic_admin").setVictoryBgm("victory_team_plasma").setPartyTemplateFunc(() => getEvilGruntPartyTemplate()),
  [TrainerType.PLASMA_GRUNT]: new TrainerConfig(++t).setHasGenders("Plasma Grunt Female").setHasDouble("Plasma Grunts").setMoneyMultiplier(1.0).setEncounterBgm(TrainerType.PLASMA_GRUNT).setBattleBgm("battle_plasma_grunt").setMixedBattleBgm("battle_plasma_grunt").setVictoryBgm("victory_team_plasma").setPartyTemplateFunc(() => getEvilGruntPartyTemplate())
    .setSpeciesPools({
      [TrainerPoolTier.COMMON]: [ Species.PATRAT, Species.LILLIPUP, Species.PURRLOIN, Species.SCRAFTY, Species.WOOBAT, Species.VANILLITE, Species.SANDILE, Species.TRUBBISH, Species.TYMPOLE ],
      [TrainerPoolTier.UNCOMMON]: [ Species.FRILLISH, Species.VENIPEDE, Species.GOLETT, Species.TIMBURR, Species.DARUMAKA, Species.FOONGUS, Species.JOLTIK, Species.CUBCHOO, Species.KLINK ],
      [TrainerPoolTier.RARE]: [ Species.PAWNIARD, Species.RUFFLET, Species.VULLABY, Species.ZORUA, Species.DRILBUR, Species.MIENFOO, Species.DURANT, Species.BOUFFALANT ],
      [TrainerPoolTier.SUPER_RARE]: [ Species.DRUDDIGON, Species.HISUI_ZORUA, Species.AXEW, Species.DEINO ]
    }),
  [TrainerType.ZINZOLIN]: new TrainerConfig(++t).setMoneyMultiplier(1.5).initForEvilTeamAdmin("plasma_sage", "plasma", [ Species.CRYOGONAL ]).setEncounterBgm(TrainerType.PLASMA_GRUNT).setBattleBgm("battle_plasma_grunt").setMixedBattleBgm("battle_plasma_grunt").setVictoryBgm("victory_team_plasma").setPartyTemplateFunc(() => getEvilGruntPartyTemplate()),
  [TrainerType.ROOD]: new TrainerConfig(++t).setMoneyMultiplier(1.5).initForEvilTeamAdmin("plasma_sage", "plasma", [ Species.SWOOBAT ]).setEncounterBgm(TrainerType.PLASMA_GRUNT).setBattleBgm("battle_plasma_grunt").setMixedBattleBgm("battle_plasma_grunt").setVictoryBgm("victory_team_plasma").setPartyTemplateFunc(() => getEvilGruntPartyTemplate()),
  [TrainerType.FLARE_GRUNT]: new TrainerConfig(++t).setHasGenders("Flare Grunt Female").setHasDouble("Flare Grunts").setMoneyMultiplier(1.0).setEncounterBgm(TrainerType.PLASMA_GRUNT).setBattleBgm("battle_plasma_grunt").setMixedBattleBgm("battle_flare_grunt").setVictoryBgm("victory_team_plasma").setPartyTemplateFunc(() => getEvilGruntPartyTemplate())
    .setSpeciesPools({
      [TrainerPoolTier.COMMON]: [ Species.FLETCHLING, Species.LITLEO, Species.PONYTA, Species.INKAY, Species.HOUNDOUR, Species.SKORUPI, Species.SCRAFTY, Species.CROAGUNK, Species.SCATTERBUG, Species.ESPURR ],
      [TrainerPoolTier.UNCOMMON]: [ Species.HELIOPTILE, Species.ELECTRIKE, Species.SKRELP, Species.PANCHAM, Species.PURRLOIN, Species.POOCHYENA, Species.BINACLE, Species.CLAUNCHER, Species.PUMPKABOO, Species.PHANTUMP, Species.FOONGUS ],
      [TrainerPoolTier.RARE]: [ Species.LITWICK, Species.SNEASEL, Species.PAWNIARD, Species.SLIGGOO ],
      [TrainerPoolTier.SUPER_RARE]: [ Species.NOIBAT, Species.HISUI_SLIGGOO, Species.HISUI_AVALUGG ]
    }),
  [TrainerType.BRYONY]: new TrainerConfig(++t).setMoneyMultiplier(1.5).initForEvilTeamAdmin("flare_admin_female", "flare", [ Species.LIEPARD ]).setEncounterBgm(TrainerType.PLASMA_GRUNT).setBattleBgm("battle_plasma_grunt").setMixedBattleBgm("battle_flare_grunt").setVictoryBgm("victory_team_plasma").setPartyTemplateFunc(() => getEvilGruntPartyTemplate()),
  [TrainerType.XEROSIC]: new TrainerConfig(++t).setMoneyMultiplier(1.5).initForEvilTeamAdmin("flare_admin", "flare", [ Species.MALAMAR ]).setEncounterBgm(TrainerType.PLASMA_GRUNT).setBattleBgm("battle_plasma_grunt").setMixedBattleBgm("battle_flare_grunt").setVictoryBgm("victory_team_plasma").setPartyTemplateFunc(() => getEvilGruntPartyTemplate()),
  [TrainerType.AETHER_GRUNT]: new TrainerConfig(++t).setHasGenders("Aether Grunt Female").setHasDouble("Aether Grunts").setMoneyMultiplier(1.0).setEncounterBgm(TrainerType.PLASMA_GRUNT).setBattleBgm("battle_plasma_grunt").setMixedBattleBgm("battle_aether_grunt").setVictoryBgm("victory_team_plasma").setPartyTemplateFunc(() => getEvilGruntPartyTemplate())
    .setSpeciesPools({
      [TrainerPoolTier.COMMON]: [ Species.PIKIPEK, Species.ROCKRUFF, Species.ALOLA_DIGLETT, Species.ALOLA_EXEGGUTOR, Species.YUNGOOS, Species.CORSOLA, Species.ALOLA_GEODUDE, Species.ALOLA_RAICHU, Species.BOUNSWEET, Species.LILLIPUP, Species.KOMALA, Species.MORELULL, Species.COMFEY, Species.TOGEDEMARU ],
      [TrainerPoolTier.UNCOMMON]: [ Species.POLIWAG, Species.STUFFUL, Species.ORANGURU, Species.PASSIMIAN, Species.BRUXISH, Species.MINIOR, Species.WISHIWASHI, Species.ALOLA_SANDSHREW, Species.ALOLA_VULPIX, Species.CRABRAWLER, Species.CUTIEFLY, Species.ORICORIO, Species.MUDBRAY, Species.PYUKUMUKU, Species.ALOLA_MAROWAK ],
      [TrainerPoolTier.RARE]: [ Species.GALAR_CORSOLA, Species.TURTONATOR, Species.MIMIKYU, Species.MAGNEMITE, Species.DRAMPA ],
      [TrainerPoolTier.SUPER_RARE]: [ Species.JANGMO_O, Species.PORYGON ]
    }),
  [TrainerType.FABA]: new TrainerConfig(++t).setMoneyMultiplier(1.5).initForEvilTeamAdmin("aether_admin", "aether", [ Species.HYPNO ]).setEncounterBgm(TrainerType.PLASMA_GRUNT).setBattleBgm("battle_plasma_grunt").setMixedBattleBgm("battle_aether_grunt").setVictoryBgm("victory_team_plasma").setPartyTemplateFunc(() => getEvilGruntPartyTemplate()),
  [TrainerType.SKULL_GRUNT]: new TrainerConfig(++t).setHasGenders("Skull Grunt Female").setHasDouble("Skull Grunts").setMoneyMultiplier(1.0).setEncounterBgm(TrainerType.PLASMA_GRUNT).setBattleBgm("battle_plasma_grunt").setMixedBattleBgm("battle_skull_grunt").setVictoryBgm("victory_team_plasma").setPartyTemplateFunc(() => getEvilGruntPartyTemplate())
    .setSpeciesPools({
      [TrainerPoolTier.COMMON]: [ Species.SALANDIT, Species.ALOLA_RATTATA, Species.EKANS, Species.ALOLA_MEOWTH, Species.SCRAGGY, Species.KOFFING, Species.ALOLA_GRIMER, Species.MAREANIE, Species.SPINARAK, Species.TRUBBISH, Species.DROWZEE ],
      [TrainerPoolTier.UNCOMMON]: [ Species.FOMANTIS, Species.SABLEYE, Species.SANDILE, Species.HOUNDOUR, Species.ALOLA_MAROWAK, Species.GASTLY, Species.PANCHAM, Species.ZUBAT, Species.VENIPEDE, Species.VULLABY ],
      [TrainerPoolTier.RARE]: [ Species.SANDYGAST, Species.PAWNIARD, Species.MIMIKYU, Species.DHELMISE, Species.WISHIWASHI, Species.NYMBLE ],
      [TrainerPoolTier.SUPER_RARE]: [ Species.GRUBBIN, Species.DEWPIDER ]
    }),
  [TrainerType.PLUMERIA]: new TrainerConfig(++t).setMoneyMultiplier(1.5).initForEvilTeamAdmin("skull_admin", "skull", [ Species.SALAZZLE ]).setEncounterBgm(TrainerType.PLASMA_GRUNT).setBattleBgm("battle_plasma_grunt").setMixedBattleBgm("battle_skull_admin").setVictoryBgm("victory_team_plasma").setPartyTemplateFunc(() => getEvilGruntPartyTemplate()),
  [TrainerType.MACRO_GRUNT]: new TrainerConfig(++t).setHasGenders("Macro Grunt Female").setHasDouble("Macro Grunts").setMoneyMultiplier(1.0).setEncounterBgm(TrainerType.PLASMA_GRUNT).setBattleBgm("battle_plasma_grunt").setMixedBattleBgm("battle_macro_grunt").setVictoryBgm("victory_team_plasma").setPartyTemplateFunc(() => getEvilGruntPartyTemplate())
    .setSpeciesPools({
      [TrainerPoolTier.COMMON]: [ Species.CUFANT, Species.GALAR_MEOWTH, Species.KLINK, Species.ROOKIDEE, Species.CRAMORANT, Species.GALAR_ZIGZAGOON, Species.SKWOVET, Species.STEELIX, Species.MAWILE, Species.FERROSEED ],
      [TrainerPoolTier.UNCOMMON]: [ Species.DRILBUR, Species.MAGNEMITE, Species.HATENNA, Species.ARROKUDA, Species.APPLIN, Species.GALAR_PONYTA, Species.GALAR_YAMASK, Species.SINISTEA, Species.RIOLU ],
      [TrainerPoolTier.RARE]: [ Species.FALINKS, Species.BELDUM, Species.GALAR_FARFETCHD, Species.GALAR_MR_MIME, Species.HONEDGE, Species.SCIZOR, Species.GALAR_DARUMAKA ],
      [TrainerPoolTier.SUPER_RARE]: [ Species.DURALUDON, Species.DREEPY ]
    }),
  [TrainerType.OLEANA]: new TrainerConfig(++t).setMoneyMultiplier(1.5).initForEvilTeamAdmin("macro_admin", "macro", [ Species.GARBODOR ]).setEncounterBgm(TrainerType.PLASMA_GRUNT).setBattleBgm("battle_plasma_grunt").setMixedBattleBgm("battle_oleana").setVictoryBgm("victory_team_plasma").setPartyTemplateFunc(() => getEvilGruntPartyTemplate()),
  [TrainerType.STAR_GRUNT]: new TrainerConfig(++t).setHasGenders("Star Grunt Female").setHasDouble("Star Grunts").setMoneyMultiplier(1.0).setEncounterBgm(TrainerType.PLASMA_GRUNT).setBattleBgm("battle_plasma_grunt").setMixedBattleBgm("battle_star_grunt").setVictoryBgm("victory_team_plasma").setPartyTemplateFunc(() => getEvilGruntPartyTemplate())
    .setSpeciesPools({
      [TrainerPoolTier.COMMON]: [ Species.DUNSPARCE, Species.HOUNDOUR, Species.AZURILL, Species.GULPIN, Species.FOONGUS, Species.FLETCHLING, Species.LITLEO, Species.FLABEBE, Species.CRABRAWLER, Species.NYMBLE, Species.PAWMI, Species.FIDOUGH, Species.SQUAWKABILLY, Species.MASCHIFF, Species.SHROODLE, Species.KLAWF, Species.WIGLETT, Species.PALDEA_WOOPER ],
      [TrainerPoolTier.UNCOMMON]: [ Species.KOFFING, Species.EEVEE, Species.GIRAFARIG, Species.RALTS, Species.TORKOAL, Species.SEVIPER, Species.SCRAGGY, Species.ZORUA, Species.MIMIKYU, Species.IMPIDIMP, Species.FALINKS, Species.CAPSAKID, Species.TINKATINK, Species.BOMBIRDIER, Species.CYCLIZAR, Species.FLAMIGO, Species.PALDEA_TAUROS ],
      [TrainerPoolTier.RARE]: [ Species.MANKEY, Species.PAWNIARD, Species.CHARCADET, Species.FLITTLE, Species.VAROOM, Species.ORTHWORM ],
      [TrainerPoolTier.SUPER_RARE]: [ Species.DONDOZO, Species.GIMMIGHOUL ]
    }),
  [TrainerType.GIACOMO]: new TrainerConfig(++t).setMoneyMultiplier(1.5).initForEvilTeamAdmin("star_admin", "star_1", [ Species.KINGAMBIT ]).setEncounterBgm(TrainerType.PLASMA_GRUNT).setBattleBgm("battle_plasma_grunt").setMixedBattleBgm("battle_star_admin").setVictoryBgm("victory_team_plasma").setPartyTemplateFunc(() => getEvilGruntPartyTemplate())
    .setPartyMemberFunc(3, getRandomPartyMemberFunc([ Species.REVAVROOM ], TrainerSlot.TRAINER, true, p => {
      p.formIndex = 1; // Segin Starmobile
      p.moveset = [ new PokemonMove(Moves.WICKED_TORQUE), new PokemonMove(Moves.SPIN_OUT), new PokemonMove(Moves.SHIFT_GEAR), new PokemonMove(Moves.HIGH_HORSEPOWER) ];
    })),
  [TrainerType.MELA]: new TrainerConfig(++t).setMoneyMultiplier(1.5).initForEvilTeamAdmin("star_admin", "star_2", [ Species.ARMAROUGE ]).setEncounterBgm(TrainerType.PLASMA_GRUNT).setBattleBgm("battle_plasma_grunt").setMixedBattleBgm("battle_star_admin").setVictoryBgm("victory_team_plasma").setPartyTemplateFunc(() => getEvilGruntPartyTemplate())
    .setPartyMemberFunc(3, getRandomPartyMemberFunc([ Species.REVAVROOM ], TrainerSlot.TRAINER, true, p => {
      p.formIndex = 2; // Schedar Starmobile
      p.moveset = [ new PokemonMove(Moves.BLAZING_TORQUE), new PokemonMove(Moves.SPIN_OUT), new PokemonMove(Moves.SHIFT_GEAR), new PokemonMove(Moves.HIGH_HORSEPOWER) ];
    })),
  [TrainerType.ATTICUS]: new TrainerConfig(++t).setMoneyMultiplier(1.5).initForEvilTeamAdmin("star_admin", "star_3", [ Species.REVAVROOM ]).setEncounterBgm(TrainerType.PLASMA_GRUNT).setBattleBgm("battle_plasma_grunt").setMixedBattleBgm("battle_star_admin").setVictoryBgm("victory_team_plasma").setPartyTemplateFunc(() => getEvilGruntPartyTemplate())
    .setPartyMemberFunc(3, getRandomPartyMemberFunc([ Species.REVAVROOM ], TrainerSlot.TRAINER, true, p => {
      p.formIndex = 3; // Navi Starmobile
      p.moveset = [ new PokemonMove(Moves.NOXIOUS_TORQUE), new PokemonMove(Moves.SPIN_OUT), new PokemonMove(Moves.SHIFT_GEAR), new PokemonMove(Moves.HIGH_HORSEPOWER) ];
    })),
  [TrainerType.ORTEGA]: new TrainerConfig(++t).setMoneyMultiplier(1.5).initForEvilTeamAdmin("star_admin", "star_4", [ Species.DACHSBUN ]).setEncounterBgm(TrainerType.PLASMA_GRUNT).setBattleBgm("battle_plasma_grunt").setMixedBattleBgm("battle_star_admin").setVictoryBgm("victory_team_plasma").setPartyTemplateFunc(() => getEvilGruntPartyTemplate())
    .setPartyMemberFunc(3, getRandomPartyMemberFunc([ Species.REVAVROOM ], TrainerSlot.TRAINER, true, p => {
      p.formIndex = 4; // Ruchbah Starmobile
      p.moveset = [ new PokemonMove(Moves.MAGICAL_TORQUE), new PokemonMove(Moves.SPIN_OUT), new PokemonMove(Moves.SHIFT_GEAR), new PokemonMove(Moves.HIGH_HORSEPOWER) ];
    })),
  [TrainerType.ERI]: new TrainerConfig(++t).setMoneyMultiplier(1.5).initForEvilTeamAdmin("star_admin", "star_5", [ Species.ANNIHILAPE ]).setEncounterBgm(TrainerType.PLASMA_GRUNT).setBattleBgm("battle_plasma_grunt").setMixedBattleBgm("battle_star_admin").setVictoryBgm("victory_team_plasma").setPartyTemplateFunc(() => getEvilGruntPartyTemplate())
    .setPartyMemberFunc(3, getRandomPartyMemberFunc([ Species.REVAVROOM ], TrainerSlot.TRAINER, true, p => {
      p.formIndex = 5; // Caph Starmobile
      p.moveset = [ new PokemonMove(Moves.COMBAT_TORQUE), new PokemonMove(Moves.SPIN_OUT), new PokemonMove(Moves.SHIFT_GEAR), new PokemonMove(Moves.HIGH_HORSEPOWER) ];
    })),

  [TrainerType.BROCK]: new TrainerConfig((t = TrainerType.BROCK)).initForGymLeader(signatureSpecies["BROCK"], true, Type.ROCK).setBattleBgm("battle_kanto_gym").setMixedBattleBgm("battle_kanto_gym"),
  [TrainerType.MISTY]: new TrainerConfig(++t).initForGymLeader(signatureSpecies["MISTY"], false, Type.WATER).setBattleBgm("battle_kanto_gym").setMixedBattleBgm("battle_kanto_gym"),
  [TrainerType.LT_SURGE]: new TrainerConfig(++t).initForGymLeader(signatureSpecies["LT_SURGE"], true, Type.ELECTRIC).setBattleBgm("battle_kanto_gym").setMixedBattleBgm("battle_kanto_gym"),
  [TrainerType.ERIKA]: new TrainerConfig(++t).initForGymLeader(signatureSpecies["ERIKA"], false, Type.GRASS).setBattleBgm("battle_kanto_gym").setMixedBattleBgm("battle_kanto_gym"),
  [TrainerType.JANINE]: new TrainerConfig(++t).initForGymLeader(signatureSpecies["JANINE"], false, Type.POISON).setBattleBgm("battle_kanto_gym").setMixedBattleBgm("battle_kanto_gym"),
  [TrainerType.SABRINA]: new TrainerConfig(++t).initForGymLeader(signatureSpecies["SABRINA"], false, Type.PSYCHIC).setBattleBgm("battle_kanto_gym").setMixedBattleBgm("battle_kanto_gym"),
  [TrainerType.BLAINE]: new TrainerConfig(++t).initForGymLeader(signatureSpecies["BLAINE"], true, Type.FIRE).setBattleBgm("battle_kanto_gym").setMixedBattleBgm("battle_kanto_gym"),
  [TrainerType.GIOVANNI]: new TrainerConfig(++t).initForGymLeader(signatureSpecies["GIOVANNI"], true, Type.DARK).setBattleBgm("battle_kanto_gym").setMixedBattleBgm("battle_kanto_gym"),
  [TrainerType.FALKNER]: new TrainerConfig(++t).initForGymLeader(signatureSpecies["FALKNER"], true, Type.FLYING).setBattleBgm("battle_johto_gym").setMixedBattleBgm("battle_johto_gym"),
  [TrainerType.BUGSY]: new TrainerConfig(++t).initForGymLeader(signatureSpecies["BUGSY"], true, Type.BUG).setBattleBgm("battle_johto_gym").setMixedBattleBgm("battle_johto_gym"),
  [TrainerType.WHITNEY]: new TrainerConfig(++t).initForGymLeader(signatureSpecies["WHITNEY"], false, Type.NORMAL).setBattleBgm("battle_johto_gym").setMixedBattleBgm("battle_johto_gym"),
  [TrainerType.MORTY]: new TrainerConfig(++t).initForGymLeader(signatureSpecies["MORTY"], true, Type.GHOST).setBattleBgm("battle_johto_gym").setMixedBattleBgm("battle_johto_gym"),
  [TrainerType.CHUCK]: new TrainerConfig(++t).initForGymLeader(signatureSpecies["CHUCK"], true, Type.FIGHTING).setBattleBgm("battle_johto_gym").setMixedBattleBgm("battle_johto_gym"),
  [TrainerType.JASMINE]: new TrainerConfig(++t).initForGymLeader(signatureSpecies["JASMINE"], false, Type.STEEL).setBattleBgm("battle_johto_gym").setMixedBattleBgm("battle_johto_gym"),
  [TrainerType.PRYCE]: new TrainerConfig(++t).initForGymLeader(signatureSpecies["PRYCE"], true, Type.ICE).setBattleBgm("battle_johto_gym").setMixedBattleBgm("battle_johto_gym"),
  [TrainerType.CLAIR]: new TrainerConfig(++t).initForGymLeader(signatureSpecies["CLAIR"], false, Type.DRAGON).setBattleBgm("battle_johto_gym").setMixedBattleBgm("battle_johto_gym"),
  [TrainerType.ROXANNE]: new TrainerConfig(++t).initForGymLeader(signatureSpecies["ROXANNE"], false, Type.ROCK).setBattleBgm("battle_hoenn_gym").setMixedBattleBgm("battle_hoenn_gym"),
  [TrainerType.BRAWLY]: new TrainerConfig(++t).initForGymLeader(signatureSpecies["BRAWLY"], true, Type.FIGHTING).setBattleBgm("battle_hoenn_gym").setMixedBattleBgm("battle_hoenn_gym"),
  [TrainerType.WATTSON]: new TrainerConfig(++t).initForGymLeader(signatureSpecies["WATTSON"], true, Type.ELECTRIC).setBattleBgm("battle_hoenn_gym").setMixedBattleBgm("battle_hoenn_gym"),
  [TrainerType.FLANNERY]: new TrainerConfig(++t).initForGymLeader(signatureSpecies["FLANNERY"], false, Type.FIRE).setBattleBgm("battle_hoenn_gym").setMixedBattleBgm("battle_hoenn_gym"),
  [TrainerType.NORMAN]: new TrainerConfig(++t).initForGymLeader(signatureSpecies["NORMAN"], true, Type.NORMAL).setBattleBgm("battle_hoenn_gym").setMixedBattleBgm("battle_hoenn_gym"),
  [TrainerType.WINONA]: new TrainerConfig(++t).initForGymLeader(signatureSpecies["WINONA"], false, Type.FLYING).setBattleBgm("battle_hoenn_gym").setMixedBattleBgm("battle_hoenn_gym"),
  [TrainerType.TATE]: new TrainerConfig(++t).initForGymLeader(signatureSpecies["TATE"], true, Type.PSYCHIC).setBattleBgm("battle_hoenn_gym").setMixedBattleBgm("battle_hoenn_gym").setHasDouble("tate_liza_double").setDoubleTrainerType(TrainerType.LIZA).setDoubleTitle("gym_leader_double"),
  [TrainerType.LIZA]: new TrainerConfig(++t).initForGymLeader(signatureSpecies["LIZA"], false, Type.PSYCHIC).setBattleBgm("battle_hoenn_gym").setMixedBattleBgm("battle_hoenn_gym").setHasDouble("liza_tate_double").setDoubleTrainerType(TrainerType.TATE).setDoubleTitle("gym_leader_double"),
  [TrainerType.JUAN]: new TrainerConfig(++t).initForGymLeader(signatureSpecies["JUAN"], true, Type.WATER).setBattleBgm("battle_hoenn_gym").setMixedBattleBgm("battle_hoenn_gym"),
  [TrainerType.ROARK]: new TrainerConfig(++t).initForGymLeader(signatureSpecies["ROARK"], true, Type.ROCK).setBattleBgm("battle_sinnoh_gym").setMixedBattleBgm("battle_sinnoh_gym"),
  [TrainerType.GARDENIA]: new TrainerConfig(++t).initForGymLeader(signatureSpecies["GARDENIA"], false, Type.GRASS).setBattleBgm("battle_sinnoh_gym").setMixedBattleBgm("battle_sinnoh_gym"),
  [TrainerType.MAYLENE]: new TrainerConfig(++t).initForGymLeader(signatureSpecies["MAYLENE"], false, Type.FIGHTING).setBattleBgm("battle_sinnoh_gym").setMixedBattleBgm("battle_sinnoh_gym"),
  [TrainerType.CRASHER_WAKE]: new TrainerConfig(++t).initForGymLeader(signatureSpecies["CRASHER_WAKE"], true, Type.WATER).setBattleBgm("battle_sinnoh_gym").setMixedBattleBgm("battle_sinnoh_gym"),
  [TrainerType.FANTINA]: new TrainerConfig(++t).initForGymLeader(signatureSpecies["FANTINA"], false, Type.GHOST).setBattleBgm("battle_sinnoh_gym").setMixedBattleBgm("battle_sinnoh_gym"),
  [TrainerType.BYRON]: new TrainerConfig(++t).initForGymLeader(signatureSpecies["BYRON"], true, Type.STEEL).setBattleBgm("battle_sinnoh_gym").setMixedBattleBgm("battle_sinnoh_gym"),
  [TrainerType.CANDICE]: new TrainerConfig(++t).initForGymLeader(signatureSpecies["CANDICE"], false, Type.ICE).setBattleBgm("battle_sinnoh_gym").setMixedBattleBgm("battle_sinnoh_gym"),
  [TrainerType.VOLKNER]: new TrainerConfig(++t).initForGymLeader(signatureSpecies["VOLKNER"], true, Type.ELECTRIC).setBattleBgm("battle_sinnoh_gym").setMixedBattleBgm("battle_sinnoh_gym"),
  [TrainerType.CILAN]: new TrainerConfig(++t).initForGymLeader(signatureSpecies["CILAN"], true, Type.GRASS).setMixedBattleBgm("battle_unova_gym"),
  [TrainerType.CHILI]: new TrainerConfig(++t).initForGymLeader(signatureSpecies["CHILI"], true, Type.FIRE).setMixedBattleBgm("battle_unova_gym"),
  [TrainerType.CRESS]: new TrainerConfig(++t).initForGymLeader(signatureSpecies["CRESS"], true, Type.WATER).setMixedBattleBgm("battle_unova_gym"),
  [TrainerType.CHEREN]: new TrainerConfig(++t).initForGymLeader(signatureSpecies["CHEREN"], true, Type.NORMAL).setMixedBattleBgm("battle_unova_gym"),
  [TrainerType.LENORA]: new TrainerConfig(++t).initForGymLeader(signatureSpecies["LENORA"], false, Type.NORMAL).setMixedBattleBgm("battle_unova_gym"),
  [TrainerType.ROXIE]: new TrainerConfig(++t).initForGymLeader(signatureSpecies["ROXIE"], false, Type.POISON).setMixedBattleBgm("battle_unova_gym"),
  [TrainerType.BURGH]: new TrainerConfig(++t).initForGymLeader(signatureSpecies["BURGH"], true, Type.BUG).setMixedBattleBgm("battle_unova_gym"),
  [TrainerType.ELESA]: new TrainerConfig(++t).initForGymLeader(signatureSpecies["ELESA"], false, Type.ELECTRIC).setMixedBattleBgm("battle_unova_gym"),
  [TrainerType.CLAY]: new TrainerConfig(++t).initForGymLeader(signatureSpecies["CLAY"], true, Type.GROUND).setMixedBattleBgm("battle_unova_gym"),
  [TrainerType.SKYLA]: new TrainerConfig(++t).initForGymLeader(signatureSpecies["SKYLA"], false, Type.FLYING).setMixedBattleBgm("battle_unova_gym"),
  [TrainerType.BRYCEN]: new TrainerConfig(++t).initForGymLeader(signatureSpecies["BRYCEN"], true, Type.ICE).setMixedBattleBgm("battle_unova_gym"),
  [TrainerType.DRAYDEN]: new TrainerConfig(++t).initForGymLeader(signatureSpecies["DRAYDEN"], true, Type.DRAGON).setMixedBattleBgm("battle_unova_gym"),
  [TrainerType.MARLON]: new TrainerConfig(++t).initForGymLeader(signatureSpecies["MARLON"], true, Type.WATER).setMixedBattleBgm("battle_unova_gym"),
  [TrainerType.VIOLA]: new TrainerConfig(++t).initForGymLeader(signatureSpecies["VIOLA"], false, Type.BUG).setMixedBattleBgm("battle_kalos_gym"),
  [TrainerType.GRANT]: new TrainerConfig(++t).initForGymLeader(signatureSpecies["GRANT"], true, Type.ROCK).setMixedBattleBgm("battle_kalos_gym"),
  [TrainerType.KORRINA]: new TrainerConfig(++t).initForGymLeader(signatureSpecies["KORRINA"], false, Type.FIGHTING).setMixedBattleBgm("battle_kalos_gym"),
  [TrainerType.RAMOS]: new TrainerConfig(++t).initForGymLeader(signatureSpecies["RAMOS"], true, Type.GRASS).setMixedBattleBgm("battle_kalos_gym"),
  [TrainerType.CLEMONT]: new TrainerConfig(++t).initForGymLeader(signatureSpecies["CLEMONT"], true, Type.ELECTRIC).setMixedBattleBgm("battle_kalos_gym"),
  [TrainerType.VALERIE]: new TrainerConfig(++t).initForGymLeader(signatureSpecies["VALERIE"], false, Type.FAIRY).setMixedBattleBgm("battle_kalos_gym"),
  [TrainerType.OLYMPIA]: new TrainerConfig(++t).initForGymLeader(signatureSpecies["OLYMPIA"], false, Type.PSYCHIC).setMixedBattleBgm("battle_kalos_gym"),
  [TrainerType.WULFRIC]: new TrainerConfig(++t).initForGymLeader(signatureSpecies["WULFRIC"], true, Type.ICE).setMixedBattleBgm("battle_kalos_gym"),
  [TrainerType.MILO]: new TrainerConfig(++t).initForGymLeader(signatureSpecies["MILO"], true, Type.GRASS).setMixedBattleBgm("battle_galar_gym"),
  [TrainerType.NESSA]: new TrainerConfig(++t).setName("Nessa").initForGymLeader(signatureSpecies["NESSA"], false, Type.WATER).setMixedBattleBgm("battle_galar_gym"),
  [TrainerType.KABU]: new TrainerConfig(++t).initForGymLeader(signatureSpecies["KABU"], true, Type.FIRE).setMixedBattleBgm("battle_galar_gym"),
  [TrainerType.BEA]: new TrainerConfig(++t).setName("Bea").initForGymLeader(signatureSpecies["BEA"], false, Type.FIGHTING).setMixedBattleBgm("battle_galar_gym"),
  [TrainerType.ALLISTER]: new TrainerConfig(++t).setName("Allister").initForGymLeader(signatureSpecies["ALLISTER"], true, Type.GHOST).setMixedBattleBgm("battle_galar_gym"),
  [TrainerType.OPAL]: new TrainerConfig(++t).initForGymLeader(signatureSpecies["OPAL"], false, Type.FAIRY).setMixedBattleBgm("battle_galar_gym"),
  [TrainerType.BEDE]: new TrainerConfig(++t).initForGymLeader(signatureSpecies["BEDE"], true, Type.FAIRY).setMixedBattleBgm("battle_galar_gym"),
  [TrainerType.GORDIE]: new TrainerConfig(++t).initForGymLeader(signatureSpecies["GORDIE"], true, Type.ROCK).setMixedBattleBgm("battle_galar_gym"),
  [TrainerType.MELONY]: new TrainerConfig(++t).initForGymLeader(signatureSpecies["MELONY"], false, Type.ICE).setMixedBattleBgm("battle_galar_gym"),
  [TrainerType.PIERS]: new TrainerConfig(++t).initForGymLeader(signatureSpecies["PIERS"], true, Type.DARK).setHasDouble("piers_marnie_double").setDoubleTrainerType(TrainerType.MARNIE).setDoubleTitle("gym_leader_double").setMixedBattleBgm("battle_galar_gym"),
  [TrainerType.MARNIE]: new TrainerConfig(++t).setName("Marnie").initForGymLeader(signatureSpecies["MARNIE"], false, Type.DARK).setHasDouble("marnie_piers_double").setDoubleTrainerType(TrainerType.PIERS).setDoubleTitle("gym_leader_double").setMixedBattleBgm("battle_galar_gym"),
  [TrainerType.RAIHAN]: new TrainerConfig(++t).setName("Raihan").initForGymLeader(signatureSpecies["RAIHAN"], true, Type.DRAGON).setMixedBattleBgm("battle_galar_gym"),
  [TrainerType.KATY]: new TrainerConfig(++t).initForGymLeader(signatureSpecies["KATY"], false, Type.BUG).setMixedBattleBgm("battle_paldea_gym"),
  [TrainerType.BRASSIUS]: new TrainerConfig(++t).initForGymLeader(signatureSpecies["BRASSIUS"], true, Type.GRASS).setMixedBattleBgm("battle_paldea_gym"),
  [TrainerType.IONO]: new TrainerConfig(++t).initForGymLeader(signatureSpecies["IONO"], false, Type.ELECTRIC).setMixedBattleBgm("battle_paldea_gym"),
  [TrainerType.KOFU]: new TrainerConfig(++t).initForGymLeader(signatureSpecies["KOFU"], true, Type.WATER).setMixedBattleBgm("battle_paldea_gym"),
  [TrainerType.LARRY]: new TrainerConfig(++t).setName("Larry").initForGymLeader(signatureSpecies["LARRY"], true, Type.NORMAL).setMixedBattleBgm("battle_paldea_gym"),
  [TrainerType.RYME]: new TrainerConfig(++t).initForGymLeader(signatureSpecies["RYME"], false, Type.GHOST).setMixedBattleBgm("battle_paldea_gym"),
  [TrainerType.TULIP]: new TrainerConfig(++t).initForGymLeader(signatureSpecies["TULIP"], false, Type.PSYCHIC).setMixedBattleBgm("battle_paldea_gym"),
  [TrainerType.GRUSHA]: new TrainerConfig(++t).initForGymLeader(signatureSpecies["GRUSHA"], true, Type.ICE).setMixedBattleBgm("battle_paldea_gym"),

  [TrainerType.LORELEI]: new TrainerConfig((t = TrainerType.LORELEI)).initForEliteFour(signatureSpecies["LORELEI"], false, Type.ICE).setBattleBgm("battle_kanto_gym").setMixedBattleBgm("battle_kanto_gym"),
  [TrainerType.BRUNO]: new TrainerConfig(++t).initForEliteFour(signatureSpecies["BRUNO"], true, Type.FIGHTING).setBattleBgm("battle_kanto_gym").setMixedBattleBgm("battle_kanto_gym"),
  [TrainerType.AGATHA]: new TrainerConfig(++t).initForEliteFour(signatureSpecies["AGATHA"], false, Type.GHOST).setBattleBgm("battle_kanto_gym").setMixedBattleBgm("battle_kanto_gym"),
  [TrainerType.LANCE]: new TrainerConfig(++t).setName("Lance").initForEliteFour(signatureSpecies["LANCE"], true, Type.DRAGON).setBattleBgm("battle_kanto_gym").setMixedBattleBgm("battle_kanto_gym"),
  [TrainerType.WILL]: new TrainerConfig(++t).initForEliteFour(signatureSpecies["WILL"], true, Type.PSYCHIC).setBattleBgm("battle_johto_gym").setMixedBattleBgm("battle_johto_gym"),
  [TrainerType.KOGA]: new TrainerConfig(++t).initForEliteFour(signatureSpecies["KOGA"], true, Type.POISON).setBattleBgm("battle_johto_gym").setMixedBattleBgm("battle_johto_gym"),
  [TrainerType.KAREN]: new TrainerConfig(++t).initForEliteFour(signatureSpecies["KAREN"], false, Type.DARK).setBattleBgm("battle_johto_gym").setMixedBattleBgm("battle_johto_gym"),
  [TrainerType.SIDNEY]: new TrainerConfig(++t).initForEliteFour(signatureSpecies["SIDNEY"], true, Type.DARK).setMixedBattleBgm("battle_hoenn_elite"),
  [TrainerType.PHOEBE]: new TrainerConfig(++t).initForEliteFour(signatureSpecies["PHOEBE"], false, Type.GHOST).setMixedBattleBgm("battle_hoenn_elite"),
  [TrainerType.GLACIA]: new TrainerConfig(++t).initForEliteFour(signatureSpecies["GLACIA"], false, Type.ICE).setMixedBattleBgm("battle_hoenn_elite"),
  [TrainerType.DRAKE]: new TrainerConfig(++t).initForEliteFour(signatureSpecies["DRAKE"], true, Type.DRAGON).setMixedBattleBgm("battle_hoenn_elite"),
  [TrainerType.AARON]: new TrainerConfig(++t).initForEliteFour(signatureSpecies["AARON"], true, Type.BUG).setBattleBgm("battle_sinnoh_gym").setMixedBattleBgm("battle_sinnoh_gym"),
  [TrainerType.BERTHA]: new TrainerConfig(++t).initForEliteFour(signatureSpecies["BERTHA"], false, Type.GROUND).setBattleBgm("battle_sinnoh_gym").setMixedBattleBgm("battle_sinnoh_gym"),
  [TrainerType.FLINT]: new TrainerConfig(++t).initForEliteFour(signatureSpecies["FLINT"], true, Type.FIRE).setBattleBgm("battle_sinnoh_gym").setMixedBattleBgm("battle_sinnoh_gym"),
  [TrainerType.LUCIAN]: new TrainerConfig(++t).initForEliteFour(signatureSpecies["LUCIAN"], true, Type.PSYCHIC).setBattleBgm("battle_sinnoh_gym").setMixedBattleBgm("battle_sinnoh_gym"),
  [TrainerType.SHAUNTAL]: new TrainerConfig(++t).initForEliteFour(signatureSpecies["SHAUNTAL"], false, Type.GHOST).setMixedBattleBgm("battle_unova_elite"),
  [TrainerType.MARSHAL]: new TrainerConfig(++t).initForEliteFour(signatureSpecies["MARSHAL"], true, Type.FIGHTING).setMixedBattleBgm("battle_unova_elite"),
  [TrainerType.GRIMSLEY]: new TrainerConfig(++t).initForEliteFour(signatureSpecies["GRIMSLEY"], true, Type.DARK).setMixedBattleBgm("battle_unova_elite"),
  [TrainerType.CAITLIN]: new TrainerConfig(++t).initForEliteFour(signatureSpecies["CAITLIN"], false, Type.PSYCHIC).setMixedBattleBgm("battle_unova_elite"),
  [TrainerType.MALVA]: new TrainerConfig(++t).initForEliteFour(signatureSpecies["MALVA"], false, Type.FIRE).setMixedBattleBgm("battle_kalos_elite"),
  [TrainerType.SIEBOLD]: new TrainerConfig(++t).initForEliteFour(signatureSpecies["SIEBOLD"], true, Type.WATER).setMixedBattleBgm("battle_kalos_elite"),
  [TrainerType.WIKSTROM]: new TrainerConfig(++t).initForEliteFour(signatureSpecies["WIKSTROM"], true, Type.STEEL).setMixedBattleBgm("battle_kalos_elite"),
  [TrainerType.DRASNA]: new TrainerConfig(++t).initForEliteFour(signatureSpecies["DRASNA"], false, Type.DRAGON).setMixedBattleBgm("battle_kalos_elite"),
  [TrainerType.HALA]: new TrainerConfig(++t).initForEliteFour(signatureSpecies["HALA"], true, Type.FIGHTING).setMixedBattleBgm("battle_alola_elite"),
  [TrainerType.MOLAYNE]: new TrainerConfig(++t).initForEliteFour(signatureSpecies["MOLAYNE"], true, Type.STEEL).setMixedBattleBgm("battle_alola_elite"),
  [TrainerType.OLIVIA]: new TrainerConfig(++t).initForEliteFour(signatureSpecies["OLIVIA"], false, Type.ROCK).setMixedBattleBgm("battle_alola_elite"),
  [TrainerType.ACEROLA]: new TrainerConfig(++t).initForEliteFour(signatureSpecies["ACEROLA"], false, Type.GHOST).setMixedBattleBgm("battle_alola_elite"),
  [TrainerType.KAHILI]: new TrainerConfig(++t).initForEliteFour(signatureSpecies["KAHILI"], false, Type.FLYING).setMixedBattleBgm("battle_alola_elite"),
  [TrainerType.MARNIE_ELITE]: new TrainerConfig(++t).setName("Marnie").initForEliteFour(signatureSpecies["MARNIE_ELITE"], false, Type.DARK).setMixedBattleBgm("battle_galar_elite"),
  [TrainerType.NESSA_ELITE]: new TrainerConfig(++t).setName("Nessa").initForEliteFour(signatureSpecies["NESSA_ELITE"], false, Type.WATER).setMixedBattleBgm("battle_galar_elite"),
  [TrainerType.BEA_ELITE]: new TrainerConfig(++t).setName("Bea").initForEliteFour(signatureSpecies["BEA_ELITE"], false, Type.FIGHTING).setMixedBattleBgm("battle_galar_elite"),
  [TrainerType.ALLISTER_ELITE]: new TrainerConfig(++t).setName("Allister").initForEliteFour(signatureSpecies["ALLISTER_ELITE"], true, Type.GHOST).setMixedBattleBgm("battle_galar_elite"),
  [TrainerType.RAIHAN_ELITE]: new TrainerConfig(++t).setName("Raihan").initForEliteFour(signatureSpecies["RAIHAN_ELITE"], true, Type.DRAGON).setMixedBattleBgm("battle_galar_elite"),
  [TrainerType.RIKA]: new TrainerConfig(++t).initForEliteFour(signatureSpecies["RIKA"], false, Type.GROUND).setMixedBattleBgm("battle_paldea_elite"),
  [TrainerType.POPPY]: new TrainerConfig(++t).initForEliteFour(signatureSpecies["POPPY"], false, Type.STEEL).setMixedBattleBgm("battle_paldea_elite"),
  [TrainerType.LARRY_ELITE]: new TrainerConfig(++t).setName("Larry").initForEliteFour(signatureSpecies["LARRY_ELITE"], true, Type.NORMAL, Type.FLYING).setMixedBattleBgm("battle_paldea_elite"),
  [TrainerType.HASSEL]: new TrainerConfig(++t).initForEliteFour(signatureSpecies["HASSEL"], true, Type.DRAGON).setMixedBattleBgm("battle_paldea_elite"),
  [TrainerType.CRISPIN]: new TrainerConfig(++t).initForEliteFour(signatureSpecies["CRISPIN"], true, Type.FIRE).setMixedBattleBgm("battle_bb_elite"),
  [TrainerType.AMARYS]: new TrainerConfig(++t).initForEliteFour(signatureSpecies["AMARYS"], false, Type.STEEL).setMixedBattleBgm("battle_bb_elite"),
  [TrainerType.LACEY]: new TrainerConfig(++t).initForEliteFour(signatureSpecies["LACEY"], false, Type.FAIRY).setMixedBattleBgm("battle_bb_elite"),
  [TrainerType.DRAYTON]: new TrainerConfig(++t).initForEliteFour(signatureSpecies["DRAYTON"], true, Type.DRAGON).setMixedBattleBgm("battle_bb_elite"),

  [TrainerType.BLUE]: new TrainerConfig((t = TrainerType.BLUE)).initForChampion(true).setBattleBgm("battle_kanto_champion").setMixedBattleBgm("battle_kanto_champion").setHasDouble("blue_red_double").setDoubleTrainerType(TrainerType.RED).setDoubleTitle("champion_double")
    .setPartyMemberFunc(0, getRandomPartyMemberFunc([ Species.ALAKAZAM ]))
    .setPartyMemberFunc(1, getRandomPartyMemberFunc([ Species.MACHAMP ]))
    .setPartyMemberFunc(2, getRandomPartyMemberFunc([ Species.HO_OH ], TrainerSlot.TRAINER, true, p => {
      p.generateAndPopulateMoveset();
      p.pokeball = PokeballType.MASTER_BALL;
    }))
    .setPartyMemberFunc(3, getRandomPartyMemberFunc([ Species.RHYPERIOR, Species.ELECTIVIRE, Species.MAGMORTAR ]))
    .setPartyMemberFunc(4, getRandomPartyMemberFunc([ Species.ARCANINE, Species.EXEGGUTOR, Species.GYARADOS ], TrainerSlot.TRAINER, true, p => {
      p.generateAndPopulateMoveset();
      p.setBoss(true, 2);
    }))
    .setPartyMemberFunc(5, getRandomPartyMemberFunc([ Species.PIDGEOT ], TrainerSlot.TRAINER, true, p => {
      p.formIndex = 1; // Mega Pidgeot
      p.generateAndPopulateMoveset();
      p.generateName();
      p.gender = Gender.MALE;
    }))
    .setGenModifiersFunc(party => {
      const teraPokemon = party[3];
      return [ modifierTypes.TERA_SHARD().generateType([], [ teraPokemon.species.type1 ])!.withIdFromFunc(modifierTypes.TERA_SHARD).newModifier(teraPokemon) as PersistentModifier ];
    }),
  [TrainerType.RED]: new TrainerConfig(++t).initForChampion(true).setBattleBgm("battle_johto_champion").setMixedBattleBgm("battle_johto_champion").setHasDouble("red_blue_double").setDoubleTrainerType(TrainerType.BLUE).setDoubleTitle("champion_double")
    .setPartyMemberFunc(0, getRandomPartyMemberFunc([ Species.PIKACHU ], TrainerSlot.TRAINER, true, p => {
      p.formIndex = 8; // G-Max Pikachu
      p.generateAndPopulateMoveset();
      p.generateName();
      p.gender = Gender.MALE;
    }))
    .setPartyMemberFunc(1, getRandomPartyMemberFunc([ Species.ESPEON, Species.UMBREON, Species.SYLVEON ]))
    .setPartyMemberFunc(2, getRandomPartyMemberFunc([ Species.LUGIA ], TrainerSlot.TRAINER, true, p => {
      p.generateAndPopulateMoveset();
      p.pokeball = PokeballType.MASTER_BALL;
    }))
    .setPartyMemberFunc(3, getRandomPartyMemberFunc([ Species.MEGANIUM, Species.TYPHLOSION, Species.FERALIGATR ]))
    .setPartyMemberFunc(4, getRandomPartyMemberFunc([ Species.SNORLAX ], TrainerSlot.TRAINER, true, p => {
      p.generateAndPopulateMoveset();
      p.setBoss(true, 2);
    }))
    .setPartyMemberFunc(5, getRandomPartyMemberFunc([ Species.VENUSAUR, Species.CHARIZARD, Species.BLASTOISE ], TrainerSlot.TRAINER, true, p => {
      p.formIndex = 1; // Mega Venusaur, Mega Charizard X, or Mega Blastoise
      p.generateAndPopulateMoveset();
      p.generateName();
      p.gender = Gender.MALE;
    }))
    .setGenModifiersFunc(party => {
      const teraPokemon = party[3];
      return [ modifierTypes.TERA_SHARD().generateType([], [ teraPokemon.species.type1 ])!.withIdFromFunc(modifierTypes.TERA_SHARD).newModifier(teraPokemon) as PersistentModifier ];
    }),
  [TrainerType.LANCE_CHAMPION]: new TrainerConfig(++t).setName("Lance").initForChampion(true).setBattleBgm("battle_johto_champion").setMixedBattleBgm("battle_johto_champion")
    .setPartyMemberFunc(0, getRandomPartyMemberFunc([ Species.GYARADOS, Species.KINGDRA ]))
    .setPartyMemberFunc(1, getRandomPartyMemberFunc([ Species.AERODACTYL ]))
    .setPartyMemberFunc(2, getRandomPartyMemberFunc([ Species.SALAMENCE ], TrainerSlot.TRAINER, true, p => {
      p.formIndex = 1; // Mega Salamence
      p.generateAndPopulateMoveset();
      p.generateName();
    }))
    .setPartyMemberFunc(3, getRandomPartyMemberFunc([ Species.CHARIZARD ]))
    .setPartyMemberFunc(4, getRandomPartyMemberFunc([ Species.TYRANITAR, Species.GARCHOMP, Species.KOMMO_O ]))
    .setPartyMemberFunc(5, getRandomPartyMemberFunc([ Species.DRAGONITE ], TrainerSlot.TRAINER, true, p => {
      p.generateAndPopulateMoveset();
      p.gender = Gender.MALE;
      p.setBoss(true, 2);
    }))
    .setGenModifiersFunc(party => {
      const teraPokemon = party[4];
      return [ modifierTypes.TERA_SHARD().generateType([], [ teraPokemon.species.type1 ])!.withIdFromFunc(modifierTypes.TERA_SHARD).newModifier(teraPokemon) as PersistentModifier ];
    }),
  [TrainerType.STEVEN]: new TrainerConfig(++t).initForChampion(true).setBattleBgm("battle_hoenn_champion_g5").setMixedBattleBgm("battle_hoenn_champion_g6").setHasDouble("steven_wallace_double").setDoubleTrainerType(TrainerType.WALLACE).setDoubleTitle("champion_double")
    .setPartyMemberFunc(0, getRandomPartyMemberFunc([ Species.SKARMORY ]))
    .setPartyMemberFunc(1, getRandomPartyMemberFunc([ Species.CRADILY, Species.ARMALDO ]))
    .setPartyMemberFunc(2, getRandomPartyMemberFunc([ Species.AGGRON ], TrainerSlot.TRAINER, true, p => {
      p.generateAndPopulateMoveset();
      p.setBoss(true, 2);
    }))
    .setPartyMemberFunc(3, getRandomPartyMemberFunc([ Species.GOLURK, Species.RUNERIGUS ]))
    .setPartyMemberFunc(4, getRandomPartyMemberFunc([ Species.REGIROCK, Species.REGICE, Species.REGISTEEL ], TrainerSlot.TRAINER, true, p => {
      p.generateAndPopulateMoveset();
      p.pokeball = PokeballType.ULTRA_BALL;
    }))
    .setPartyMemberFunc(5, getRandomPartyMemberFunc([ Species.METAGROSS ], TrainerSlot.TRAINER, true, p => {
      p.formIndex = 1; // Mega Metagross
      p.generateAndPopulateMoveset();
      p.generateName();
    }))
    .setGenModifiersFunc(party => {
      const teraPokemon = party[4];
      return [ modifierTypes.TERA_SHARD().generateType([], [ teraPokemon.species.type1 ])!.withIdFromFunc(modifierTypes.TERA_SHARD).newModifier(teraPokemon) as PersistentModifier ];
    }),
  [TrainerType.WALLACE]: new TrainerConfig(++t).initForChampion(true).setBattleBgm("battle_hoenn_champion_g5").setMixedBattleBgm("battle_hoenn_champion_g6").setHasDouble("wallace_steven_double").setDoubleTrainerType(TrainerType.STEVEN).setDoubleTitle("champion_double")
    .setPartyMemberFunc(0, getRandomPartyMemberFunc([ Species.PELIPPER ], TrainerSlot.TRAINER, true, p => {
      p.abilityIndex = 1; // Drizzle
      p.generateAndPopulateMoveset();
    }))
    .setPartyMemberFunc(1, getRandomPartyMemberFunc([ Species.LUDICOLO ]))
    .setPartyMemberFunc(2, getRandomPartyMemberFunc([ Species.LATIAS, Species.LATIOS ], TrainerSlot.TRAINER, true, p => {
      p.formIndex = 1; // Mega Latios or Mega Latias
      p.generateAndPopulateMoveset();
      p.generateName();
      p.pokeball = PokeballType.MASTER_BALL;
    }))
    .setPartyMemberFunc(3, getRandomPartyMemberFunc([ Species.SWAMPERT, Species.GASTRODON, Species.SEISMITOAD ]))
    .setPartyMemberFunc(4, getRandomPartyMemberFunc([ Species.REGIELEKI, Species.REGIDRAGO ], TrainerSlot.TRAINER, true, p => {
      p.generateAndPopulateMoveset();
      p.pokeball = PokeballType.ULTRA_BALL;
    }))
    .setPartyMemberFunc(5, getRandomPartyMemberFunc([ Species.MILOTIC ], TrainerSlot.TRAINER, true, p => {
      p.generateAndPopulateMoveset();
      p.gender = Gender.FEMALE;
      p.setBoss(true, 2);
    }))
    .setGenModifiersFunc(party => {
      const teraPokemon = party[4];
      return [ modifierTypes.TERA_SHARD().generateType([], [ teraPokemon.species.type1 ])!.withIdFromFunc(modifierTypes.TERA_SHARD).newModifier(teraPokemon) as PersistentModifier ];
    }),
  [TrainerType.CYNTHIA]: new TrainerConfig(++t).initForChampion(false).setBattleBgm("battle_sinnoh_champion").setMixedBattleBgm("battle_sinnoh_champion")
    .setPartyMemberFunc(0, getRandomPartyMemberFunc([ Species.SPIRITOMB ], TrainerSlot.TRAINER, true, p => {
      p.generateAndPopulateMoveset();
    }))
    .setPartyMemberFunc(1, getRandomPartyMemberFunc([ Species.LUCARIO ]))
    .setPartyMemberFunc(2, getRandomPartyMemberFunc([ Species.GIRATINA ], TrainerSlot.TRAINER, true, p => {
      p.generateAndPopulateMoveset();
	  p.pokeball = PokeballType.MASTER_BALL;
    }))
    .setPartyMemberFunc(3, getRandomPartyMemberFunc([ Species.MILOTIC, Species.ROSERADE, Species.HISUI_ARCANINE ]))
    .setPartyMemberFunc(4, getRandomPartyMemberFunc([ Species.TOGEKISS ], TrainerSlot.TRAINER, true, p => {
      p.generateAndPopulateMoveset();
      p.setBoss(true, 2);
    }))
    .setPartyMemberFunc(5, getRandomPartyMemberFunc([ Species.GARCHOMP ], TrainerSlot.TRAINER, true, p => {
      p.formIndex = 1; // Mega Garchomp
      p.generateAndPopulateMoveset();
      p.generateName();
      p.gender = Gender.FEMALE;
    }))
    .setGenModifiersFunc(party => {
      const teraPokemon = party[3];
      return [ modifierTypes.TERA_SHARD().generateType([], [ teraPokemon.species.type1 ])!.withIdFromFunc(modifierTypes.TERA_SHARD).newModifier(teraPokemon) as PersistentModifier ];
    }),
  [TrainerType.ALDER]: new TrainerConfig(++t).initForChampion(true).setHasDouble("alder_iris_double").setDoubleTrainerType(TrainerType.IRIS).setDoubleTitle("champion_double").setBattleBgm("battle_champion_alder").setMixedBattleBgm("battle_champion_alder")
    .setPartyMemberFunc(0, getRandomPartyMemberFunc([ Species.BOUFFALANT, Species.BRAVIARY ]))
    .setPartyMemberFunc(1, getRandomPartyMemberFunc([ Species.HISUI_LILLIGANT, Species.HISUI_ZOROARK, Species.BASCULEGION ], TrainerSlot.TRAINER, true, p => {
      p.generateAndPopulateMoveset();
      p.pokeball = PokeballType.ROGUE_BALL;
    }))
    .setPartyMemberFunc(2, getRandomPartyMemberFunc([ Species.ZEKROM ], TrainerSlot.TRAINER, true, p => {
      p.generateAndPopulateMoveset();
      p.pokeball = PokeballType.MASTER_BALL;
    }))
    .setPartyMemberFunc(3, getRandomPartyMemberFunc([ Species.KELDEO ], TrainerSlot.TRAINER, true, p => {
      p.generateAndPopulateMoveset();
      p.pokeball = PokeballType.ULTRA_BALL;
    }))
    .setPartyMemberFunc(4, getRandomPartyMemberFunc([ Species.CHANDELURE, Species.KROOKODILE, Species.REUNICLUS, Species.CONKELDURR ]))
    .setPartyMemberFunc(5, getRandomPartyMemberFunc([ Species.VOLCARONA ], TrainerSlot.TRAINER, true, p => {
      p.generateAndPopulateMoveset();
      p.gender = Gender.MALE;
      p.setBoss(true, 2);
    }))
    .setGenModifiersFunc(party => {
      const pokemon = party[4];
      return [ modifierTypes.TERA_SHARD().generateType([], [ pokemon.species.speciesId === Species.KROOKODILE ? pokemon.species.type2 : pokemon.species.type1 ])!.withIdFromFunc(modifierTypes.TERA_SHARD).newModifier(pokemon) as PersistentModifier ];
    }),
  [TrainerType.IRIS]: new TrainerConfig(++t).initForChampion(false).setBattleBgm("battle_champion_iris").setMixedBattleBgm("battle_champion_iris").setHasDouble("iris_alder_double").setDoubleTrainerType(TrainerType.ALDER).setDoubleTitle("champion_double")
    .setPartyMemberFunc(0, getRandomPartyMemberFunc([ Species.DRUDDIGON ]))
    .setPartyMemberFunc(1, getRandomPartyMemberFunc([ Species.ARCHEOPS ]))
    .setPartyMemberFunc(2, getRandomPartyMemberFunc([ Species.RESHIRAM ], TrainerSlot.TRAINER, true, p => {
      p.generateAndPopulateMoveset();
      p.pokeball = PokeballType.MASTER_BALL;
    }))
    .setPartyMemberFunc(3, getRandomPartyMemberFunc([ Species.SALAMENCE, Species.HYDREIGON, Species.ARCHALUDON ]))
    .setPartyMemberFunc(4, getRandomPartyMemberFunc([ Species.LAPRAS ], TrainerSlot.TRAINER, true, p => {
      p.formIndex = 1; // G-Max Lapras
      p.generateAndPopulateMoveset();
      p.generateName();
    }))
    .setPartyMemberFunc(5, getRandomPartyMemberFunc([ Species.HAXORUS ], TrainerSlot.TRAINER, true, p => {
      p.abilityIndex = 1; // Mold Breaker
      p.generateAndPopulateMoveset();
      p.gender = Gender.FEMALE;
      p.setBoss(true, 2);
    }))
    .setGenModifiersFunc(party => {
      const teraPokemon = party[3];
      return [ modifierTypes.TERA_SHARD().generateType([], [ Type.DRAGON ])!.withIdFromFunc(modifierTypes.TERA_SHARD).newModifier(teraPokemon) as PersistentModifier ];
    }),
  [TrainerType.DIANTHA]: new TrainerConfig(++t).initForChampion(false).setMixedBattleBgm("battle_kalos_champion")
    .setPartyMemberFunc(0, getRandomPartyMemberFunc([ Species.HAWLUCHA ], TrainerSlot.TRAINER, true, p => {
      p.generateAndPopulateMoveset();
    }))
    .setPartyMemberFunc(1, getRandomPartyMemberFunc([ Species.TREVENANT, Species.GOURGEIST ]))
    .setPartyMemberFunc(2, getRandomPartyMemberFunc([ Species.XERNEAS ], TrainerSlot.TRAINER, true, p => {
      p.generateAndPopulateMoveset();
      p.pokeball = PokeballType.MASTER_BALL;
    }))
    .setPartyMemberFunc(3, getRandomPartyMemberFunc([ Species.TYRANTRUM, Species.AURORUS ], TrainerSlot.TRAINER, true, p => {
      p.generateAndPopulateMoveset();
      p.abilityIndex = 2; // Rock Head Tyrantrum, Snow Warning Aurorus
    }))
    .setPartyMemberFunc(4, getRandomPartyMemberFunc([ Species.GOODRA ], TrainerSlot.TRAINER, true, p => {
      p.generateAndPopulateMoveset();
      p.setBoss(true, 2);
    }))
    .setPartyMemberFunc(5, getRandomPartyMemberFunc([ Species.GARDEVOIR ], TrainerSlot.TRAINER, true, p => {
      p.formIndex = 1; // Mega Gardevoir
      p.generateAndPopulateMoveset();
      p.generateName();
      p.gender = Gender.FEMALE;
    }))
    .setGenModifiersFunc(party => {
      const teraPokemon = party[3];
      return [ modifierTypes.TERA_SHARD().generateType([], [ teraPokemon.species.type2 ])!.withIdFromFunc(modifierTypes.TERA_SHARD).newModifier(teraPokemon) as PersistentModifier ];
    }),
  [TrainerType.HAU]: new TrainerConfig(++t).initForChampion(true).setMixedBattleBgm("battle_alola_champion")
    .setPartyMemberFunc(0, getRandomPartyMemberFunc([ Species.ALOLA_RAICHU ], TrainerSlot.TRAINER, true, p => {
      p.generateAndPopulateMoveset();
    }))
    .setPartyMemberFunc(1, getRandomPartyMemberFunc([ Species.NOIVERN ]))
    .setPartyMemberFunc(2, getRandomPartyMemberFunc([ Species.SOLGALEO ], TrainerSlot.TRAINER, true, p => {
      p.generateAndPopulateMoveset();
      p.pokeball = PokeballType.MASTER_BALL;
    }))
    .setPartyMemberFunc(3, getRandomPartyMemberFunc([ Species.TAPU_KOKO, Species.TAPU_LELE, Species.TAPU_BULU, Species.TAPU_FINI ], TrainerSlot.TRAINER, true, p => {
      p.generateAndPopulateMoveset();
      p.pokeball = PokeballType.ULTRA_BALL;
    }))
    .setPartyMemberFunc(4, getRandomPartyMemberFunc([ Species.ZYGARDE ], TrainerSlot.TRAINER, true, p => {
      p.formIndex = 1; // Zygarde 10% forme, Aura Break
      p.generateAndPopulateMoveset();
      p.pokeball = PokeballType.ROGUE_BALL;
    }))
    .setPartyMemberFunc(5, getRandomPartyMemberFunc([ Species.DECIDUEYE, Species.INCINEROAR, Species.PRIMARINA ], TrainerSlot.TRAINER, true, p => {
      p.generateAndPopulateMoveset();
      p.setBoss(true, 2);
      p.gender = p.species.speciesId === Species.PRIMARINA ? Gender.FEMALE : Gender.MALE;
    }))
    .setGenModifiersFunc(party => {
      const teraPokemon = party[3];
      return [ modifierTypes.TERA_SHARD().generateType([], [ teraPokemon.species.type1 ])!.withIdFromFunc(modifierTypes.TERA_SHARD).newModifier(teraPokemon) as PersistentModifier ];
    }),
  [TrainerType.LEON]: new TrainerConfig(++t).initForChampion(true).setMixedBattleBgm("battle_galar_champion")
    .setPartyMemberFunc(0, getRandomPartyMemberFunc([ Species.AEGISLASH ], TrainerSlot.TRAINER, true, p => {
      p.generateAndPopulateMoveset();
    }))
    .setPartyMemberFunc(1, getRandomPartyMemberFunc([ Species.RHYPERIOR, Species.SEISMITOAD, Species.MR_RIME ]))
    .setPartyMemberFunc(2, getRandomPartyMemberFunc([ Species.ZACIAN ], TrainerSlot.TRAINER, true, p => {
      p.generateAndPopulateMoveset();
      p.pokeball = PokeballType.MASTER_BALL;
    }))
    .setPartyMemberFunc(3, getRandomPartyMemberFunc([ Species.DRAGAPULT ]))
    .setPartyMemberFunc(4, getRandomPartyMemberFunc([ Species.RILLABOOM, Species.CINDERACE, Species.INTELEON ], TrainerSlot.TRAINER, true, p => {
      p.generateAndPopulateMoveset();
      p.setBoss(true, 2);
    }))
    .setPartyMemberFunc(5, getRandomPartyMemberFunc([ Species.CHARIZARD ], TrainerSlot.TRAINER, true, p => {
      p.formIndex = 3; // G-Max Charizard
      p.generateAndPopulateMoveset();
      p.generateName();
      p.gender = Gender.MALE;
    }))
    .setGenModifiersFunc(party => {
      const teraPokemon = party[3];
      return [ modifierTypes.TERA_SHARD().generateType([], [ teraPokemon.species.type1 ])!.withIdFromFunc(modifierTypes.TERA_SHARD).newModifier(teraPokemon) as PersistentModifier ];
    }),
  [TrainerType.GEETA]: new TrainerConfig(++t).initForChampion(false).setMixedBattleBgm("battle_champion_geeta")
    .setPartyMemberFunc(0, getRandomPartyMemberFunc([ Species.GLIMMORA ], TrainerSlot.TRAINER, true, p => {
      p.generateAndPopulateMoveset();
      p.gender = Gender.MALE;
      p.setBoss(true, 2);
    }))
    .setPartyMemberFunc(1, getRandomPartyMemberFunc([ Species.ESPATHRA, Species.VELUZA ]))
    .setPartyMemberFunc(2, getRandomPartyMemberFunc([ Species.MIRAIDON ], TrainerSlot.TRAINER, true, p => {
      p.generateAndPopulateMoveset();
      p.pokeball = PokeballType.MASTER_BALL;
    }))
    .setPartyMemberFunc(3, getRandomPartyMemberFunc([ Species.BAXCALIBUR ]))
    .setPartyMemberFunc(4, getRandomPartyMemberFunc([ Species.CHESNAUGHT, Species.DELPHOX, Species.GRENINJA ]))
    .setPartyMemberFunc(5, getRandomPartyMemberFunc([ Species.KINGAMBIT ], TrainerSlot.TRAINER, true, p => {
      p.generateAndPopulateMoveset();
      p.abilityIndex = 1; // Supreme Overlord
    }))
    .setGenModifiersFunc(party => {
      const teraPokemon = party[5];
      return [ modifierTypes.TERA_SHARD().generateType([], [ Type.FLYING ])!.withIdFromFunc(modifierTypes.TERA_SHARD).newModifier(teraPokemon) as PersistentModifier ];
    }),
  [TrainerType.NEMONA]: new TrainerConfig(++t).initForChampion(false).setMixedBattleBgm("battle_champion_nemona")
    .setPartyMemberFunc(0, getRandomPartyMemberFunc([ Species.LYCANROC ], TrainerSlot.TRAINER, true, p => {
      p.formIndex = 0; // Midday form
      p.generateAndPopulateMoveset();
    }))
    .setPartyMemberFunc(1, getRandomPartyMemberFunc([ Species.PAWMOT ]))
    .setPartyMemberFunc(2, getRandomPartyMemberFunc([ Species.KORAIDON ], TrainerSlot.TRAINER, true, p => {
      p.generateAndPopulateMoveset();
      p.pokeball = PokeballType.MASTER_BALL;
    }))
    .setPartyMemberFunc(3, getRandomPartyMemberFunc([ Species.GHOLDENGO ]))
    .setPartyMemberFunc(4, getRandomPartyMemberFunc([ Species.ARMAROUGE, Species.CERULEDGE ]))
    .setPartyMemberFunc(5, getRandomPartyMemberFunc([ Species.MEOWSCARADA, Species.SKELEDIRGE, Species.QUAQUAVAL ], TrainerSlot.TRAINER, true, p => {
      p.generateAndPopulateMoveset();
      p.gender = Gender.MALE;
      p.setBoss(true, 2);
    }))
    .setGenModifiersFunc(party => {
      const teraPokemon = party[4];
      return [ modifierTypes.TERA_SHARD().generateType([], [ teraPokemon.species.type2 ])!.withIdFromFunc(modifierTypes.TERA_SHARD).newModifier(teraPokemon) as PersistentModifier ];
    }),
  [TrainerType.KIERAN]: new TrainerConfig(++t).initForChampion(true).setMixedBattleBgm("battle_champion_kieran")
    .setPartyMemberFunc(0, getRandomPartyMemberFunc([ Species.POLIWRATH, Species.POLITOED ], TrainerSlot.TRAINER, true, p => {
      p.generateAndPopulateMoveset();
    }))
    .setPartyMemberFunc(1, getRandomPartyMemberFunc([ Species.INCINEROAR, Species.GRIMMSNARL ], TrainerSlot.TRAINER, true, p => {
      // Intimidate Incineroar, Prankster Grimmsnarl
      p.generateAndPopulateMoveset();
      if (p.species.speciesId === Species.INCINEROAR) {
        p.abilityIndex = 2;
      } else if (p.species.speciesId === Species.GRIMMSNARL) {
        p.abilityIndex = 0;
      }
    }))
    .setPartyMemberFunc(2, getRandomPartyMemberFunc([ Species.TERAPAGOS ], TrainerSlot.TRAINER, true, p => {
      p.generateAndPopulateMoveset();
      p.pokeball = PokeballType.MASTER_BALL;
    }))
    .setPartyMemberFunc(3, getRandomPartyMemberFunc([ Species.URSALUNA, Species.BLOODMOON_URSALUNA ], TrainerSlot.TRAINER, true, p => {
      p.generateAndPopulateMoveset();
      p.pokeball = PokeballType.ULTRA_BALL;
    }))
    .setPartyMemberFunc(4, getRandomPartyMemberFunc([ Species.OGERPON ], TrainerSlot.TRAINER, true, p => {
      p.formIndex = Utils.randSeedInt(4, 4); // Random Ogerpon Tera Mask
      p.generateAndPopulateMoveset();
      p.pokeball = PokeballType.ULTRA_BALL;
      if (!p.moveset.some(move => !Utils.isNullOrUndefined(move) && move.moveId === Moves.IVY_CUDGEL)) { // Check if Ivy Cudgel is in the moveset, if not, replace the first move with Ivy Cudgel.
        p.moveset[0] = new PokemonMove(Moves.IVY_CUDGEL);
      }
    }))
    .setPartyMemberFunc(5, getRandomPartyMemberFunc([ Species.HYDRAPPLE ], TrainerSlot.TRAINER, true, p => {
      p.generateAndPopulateMoveset();
      p.gender = Gender.MALE;
      p.setBoss(true, 2);
    }))
    .setGenModifiersFunc(party => {
      const starter = party[4];
      let teraShardType: Type;
      const pokemonType2 = starter.species.forms[starter.formIndex].type2;
      if (starter.formIndex === 4 || Utils.isNullOrUndefined(pokemonType2)) {
        teraShardType = starter.species.type1;
      } else {
        teraShardType = pokemonType2;
      }
      return [ modifierTypes.TERA_SHARD().generateType([], [ teraShardType ])!.withIdFromFunc(modifierTypes.TERA_SHARD).newModifier(starter) as PersistentModifier ];
    }),

  [TrainerType.RIVAL]: new TrainerConfig((t = TrainerType.RIVAL)).setName("Finn").setHasGenders("Ivy").setHasCharSprite().setTitle("Rival").setStaticParty().setEncounterBgm(TrainerType.RIVAL).setBattleBgm("battle_rival").setMixedBattleBgm("battle_rival").setPartyTemplates(trainerPartyTemplates.RIVAL)
    .setModifierRewardFuncs(() => modifierTypes.SUPER_EXP_CHARM, () => modifierTypes.EXP_SHARE)
    .setEventModifierRewardFuncs(() => modifierTypes.SHINY_CHARM, () => modifierTypes.ABILITY_CHARM, () => modifierTypes.CATCHING_CHARM)
    .setPartyMemberFunc(0, getRandomPartyMemberFunc([ Species.BULBASAUR, Species.CHARMANDER, Species.SQUIRTLE, Species.CHIKORITA, Species.CYNDAQUIL, Species.TOTODILE, Species.TREECKO, Species.TORCHIC, Species.MUDKIP, Species.TURTWIG, Species.CHIMCHAR, Species.PIPLUP, Species.SNIVY, Species.TEPIG, Species.OSHAWOTT, Species.CHESPIN, Species.FENNEKIN, Species.FROAKIE, Species.ROWLET, Species.LITTEN, Species.POPPLIO, Species.GROOKEY, Species.SCORBUNNY, Species.SOBBLE, Species.SPRIGATITO, Species.FUECOCO, Species.QUAXLY ], TrainerSlot.TRAINER, true,
      (p => p.abilityIndex = 0)))
    .setPartyMemberFunc(1, getRandomPartyMemberFunc([ Species.PIDGEY, Species.HOOTHOOT, Species.TAILLOW, Species.STARLY, Species.PIDOVE, Species.FLETCHLING, Species.PIKIPEK, Species.ROOKIDEE, Species.WATTREL ], TrainerSlot.TRAINER, true)),
  [TrainerType.RIVAL_2]: new TrainerConfig(++t).setName("Finn").setHasGenders("Ivy").setHasCharSprite().setTitle("Rival").setStaticParty().setMoneyMultiplier(1.25).setEncounterBgm(TrainerType.RIVAL).setBattleBgm("battle_rival").setMixedBattleBgm("battle_rival").setPartyTemplates(trainerPartyTemplates.RIVAL_2)
    .setModifierRewardFuncs(() => modifierTypes.EXP_SHARE)
    .setEventModifierRewardFuncs(() => modifierTypes.SHINY_CHARM)
    .setPartyMemberFunc(0, getRandomPartyMemberFunc([ Species.IVYSAUR, Species.CHARMELEON, Species.WARTORTLE, Species.BAYLEEF, Species.QUILAVA, Species.CROCONAW, Species.GROVYLE, Species.COMBUSKEN, Species.MARSHTOMP, Species.GROTLE, Species.MONFERNO, Species.PRINPLUP, Species.SERVINE, Species.PIGNITE, Species.DEWOTT, Species.QUILLADIN, Species.BRAIXEN, Species.FROGADIER, Species.DARTRIX, Species.TORRACAT, Species.BRIONNE, Species.THWACKEY, Species.RABOOT, Species.DRIZZILE, Species.FLORAGATO, Species.CROCALOR, Species.QUAXWELL ], TrainerSlot.TRAINER, true,
      (p => p.abilityIndex = 0)))
    .setPartyMemberFunc(1, getRandomPartyMemberFunc([ Species.PIDGEOTTO, Species.HOOTHOOT, Species.TAILLOW, Species.STARAVIA, Species.TRANQUILL, Species.FLETCHINDER, Species.TRUMBEAK, Species.CORVISQUIRE, Species.WATTREL ], TrainerSlot.TRAINER, true))
    .setPartyMemberFunc(2, getSpeciesFilterRandomPartyMemberFunc((species: PokemonSpecies) => !pokemonEvolutions.hasOwnProperty(species.speciesId) && !pokemonPrevolutions.hasOwnProperty(species.speciesId) && species.baseTotal >= 450)),
  [TrainerType.RIVAL_3]: new TrainerConfig(++t).setName("Finn").setHasGenders("Ivy").setHasCharSprite().setTitle("Rival").setStaticParty().setMoneyMultiplier(1.5).setEncounterBgm(TrainerType.RIVAL).setBattleBgm("battle_rival").setMixedBattleBgm("battle_rival").setPartyTemplates(trainerPartyTemplates.RIVAL_3)
    .setPartyMemberFunc(0, getRandomPartyMemberFunc([ Species.VENUSAUR, Species.CHARIZARD, Species.BLASTOISE, Species.MEGANIUM, Species.TYPHLOSION, Species.FERALIGATR, Species.SCEPTILE, Species.BLAZIKEN, Species.SWAMPERT, Species.TORTERRA, Species.INFERNAPE, Species.EMPOLEON, Species.SERPERIOR, Species.EMBOAR, Species.SAMUROTT, Species.CHESNAUGHT, Species.DELPHOX, Species.GRENINJA, Species.DECIDUEYE, Species.INCINEROAR, Species.PRIMARINA, Species.RILLABOOM, Species.CINDERACE, Species.INTELEON, Species.MEOWSCARADA, Species.SKELEDIRGE, Species.QUAQUAVAL ], TrainerSlot.TRAINER, true,
      (p => p.abilityIndex = 0)))
    .setPartyMemberFunc(1, getRandomPartyMemberFunc([ Species.PIDGEOT, Species.NOCTOWL, Species.SWELLOW, Species.STARAPTOR, Species.UNFEZANT, Species.TALONFLAME, Species.TOUCANNON, Species.CORVIKNIGHT, Species.KILOWATTREL ], TrainerSlot.TRAINER, true))
    .setPartyMemberFunc(2, getSpeciesFilterRandomPartyMemberFunc((species: PokemonSpecies) => !pokemonEvolutions.hasOwnProperty(species.speciesId) && !pokemonPrevolutions.hasOwnProperty(species.speciesId) && species.baseTotal >= 450))
    .setSpeciesFilter(species => species.baseTotal >= 540),
  [TrainerType.RIVAL_4]: new TrainerConfig(++t).setName("Finn").setHasGenders("Ivy").setHasCharSprite().setTitle("Rival").setBoss().setStaticParty().setMoneyMultiplier(1.75).setEncounterBgm(TrainerType.RIVAL).setBattleBgm("battle_rival_2").setMixedBattleBgm("battle_rival_2").setPartyTemplates(trainerPartyTemplates.RIVAL_4)
    .setPartyMemberFunc(0, getRandomPartyMemberFunc([ Species.VENUSAUR, Species.CHARIZARD, Species.BLASTOISE, Species.MEGANIUM, Species.TYPHLOSION, Species.FERALIGATR, Species.SCEPTILE, Species.BLAZIKEN, Species.SWAMPERT, Species.TORTERRA, Species.INFERNAPE, Species.EMPOLEON, Species.SERPERIOR, Species.EMBOAR, Species.SAMUROTT, Species.CHESNAUGHT, Species.DELPHOX, Species.GRENINJA, Species.DECIDUEYE, Species.INCINEROAR, Species.PRIMARINA, Species.RILLABOOM, Species.CINDERACE, Species.INTELEON, Species.MEOWSCARADA, Species.SKELEDIRGE, Species.QUAQUAVAL ], TrainerSlot.TRAINER, true,
      (p => {
        p.abilityIndex = 0;
        p.teraType = p.species.type1;
      })))
    .setPartyMemberFunc(1, getRandomPartyMemberFunc([ Species.PIDGEOT, Species.NOCTOWL, Species.SWELLOW, Species.STARAPTOR, Species.UNFEZANT, Species.TALONFLAME, Species.TOUCANNON, Species.CORVIKNIGHT, Species.KILOWATTREL ], TrainerSlot.TRAINER, true))
    .setPartyMemberFunc(2, getSpeciesFilterRandomPartyMemberFunc((species: PokemonSpecies) => !pokemonEvolutions.hasOwnProperty(species.speciesId) && !pokemonPrevolutions.hasOwnProperty(species.speciesId) && species.baseTotal >= 450))
    .setSpeciesFilter(species => species.baseTotal >= 540)
    .setInstantTera(0),
  [TrainerType.RIVAL_5]: new TrainerConfig(++t).setName("Finn").setHasGenders("Ivy").setHasCharSprite().setTitle("Rival").setBoss().setStaticParty().setMoneyMultiplier(2.25).setEncounterBgm(TrainerType.RIVAL).setBattleBgm("battle_rival_3").setMixedBattleBgm("battle_rival_3").setPartyTemplates(trainerPartyTemplates.RIVAL_5)
    .setPartyMemberFunc(0, getRandomPartyMemberFunc([ Species.VENUSAUR, Species.CHARIZARD, Species.BLASTOISE, Species.MEGANIUM, Species.TYPHLOSION, Species.FERALIGATR, Species.SCEPTILE, Species.BLAZIKEN, Species.SWAMPERT, Species.TORTERRA, Species.INFERNAPE, Species.EMPOLEON, Species.SERPERIOR, Species.EMBOAR, Species.SAMUROTT, Species.CHESNAUGHT, Species.DELPHOX, Species.GRENINJA, Species.DECIDUEYE, Species.INCINEROAR, Species.PRIMARINA, Species.RILLABOOM, Species.CINDERACE, Species.INTELEON, Species.MEOWSCARADA, Species.SKELEDIRGE, Species.QUAQUAVAL ], TrainerSlot.TRAINER, true,
      p => {
        p.setBoss(true, 2);
        p.abilityIndex = 0;
        p.teraType = p.species.type1;
      }))
    .setPartyMemberFunc(1, getRandomPartyMemberFunc([ Species.PIDGEOT, Species.NOCTOWL, Species.SWELLOW, Species.STARAPTOR, Species.UNFEZANT, Species.TALONFLAME, Species.TOUCANNON, Species.CORVIKNIGHT, Species.KILOWATTREL ], TrainerSlot.TRAINER, true))
    .setPartyMemberFunc(2, getSpeciesFilterRandomPartyMemberFunc((species: PokemonSpecies) => !pokemonEvolutions.hasOwnProperty(species.speciesId) && !pokemonPrevolutions.hasOwnProperty(species.speciesId) && species.baseTotal >= 450))
    .setSpeciesFilter(species => species.baseTotal >= 540)
    .setPartyMemberFunc(5, getRandomPartyMemberFunc([ Species.RAYQUAZA ], TrainerSlot.TRAINER, true, p => {
      p.setBoss(true, 3);
      p.pokeball = PokeballType.MASTER_BALL;
      p.shiny = true;
      p.variant = 1;
    }))
    .setInstantTera(0),
  [TrainerType.RIVAL_6]: new TrainerConfig(++t).setName("Finn").setHasGenders("Ivy").setHasCharSprite().setTitle("Rival").setBoss().setStaticParty().setMoneyMultiplier(3).setEncounterBgm("final").setBattleBgm("battle_rival_3").setMixedBattleBgm("battle_rival_3").setPartyTemplates(trainerPartyTemplates.RIVAL_6)
    .setPartyMemberFunc(0, getRandomPartyMemberFunc([ Species.VENUSAUR, Species.CHARIZARD, Species.BLASTOISE, Species.MEGANIUM, Species.TYPHLOSION, Species.FERALIGATR, Species.SCEPTILE, Species.BLAZIKEN, Species.SWAMPERT, Species.TORTERRA, Species.INFERNAPE, Species.EMPOLEON, Species.SERPERIOR, Species.EMBOAR, Species.SAMUROTT, Species.CHESNAUGHT, Species.DELPHOX, Species.GRENINJA, Species.DECIDUEYE, Species.INCINEROAR, Species.PRIMARINA, Species.RILLABOOM, Species.CINDERACE, Species.INTELEON, Species.MEOWSCARADA, Species.SKELEDIRGE, Species.QUAQUAVAL ], TrainerSlot.TRAINER, true,
      p => {
        p.setBoss(true, 3);
        p.abilityIndex = 0;
        p.teraType = p.species.type1;
        p.generateAndPopulateMoveset();
      }))
    .setPartyMemberFunc(1, getRandomPartyMemberFunc([ Species.PIDGEOT, Species.NOCTOWL, Species.SWELLOW, Species.STARAPTOR, Species.UNFEZANT, Species.TALONFLAME, Species.TOUCANNON, Species.CORVIKNIGHT, Species.KILOWATTREL ], TrainerSlot.TRAINER, true,
      p => {
        p.setBoss(true, 2);
        p.generateAndPopulateMoveset();
      }))
    .setPartyMemberFunc(2, getSpeciesFilterRandomPartyMemberFunc((species: PokemonSpecies) => !pokemonEvolutions.hasOwnProperty(species.speciesId) && !pokemonPrevolutions.hasOwnProperty(species.speciesId) && species.baseTotal >= 450))
    .setSpeciesFilter(species => species.baseTotal >= 540)
    .setPartyMemberFunc(5, getRandomPartyMemberFunc([ Species.RAYQUAZA ], TrainerSlot.TRAINER, true, p => {
      p.setBoss();
      p.generateAndPopulateMoveset();
      p.pokeball = PokeballType.MASTER_BALL;
      p.shiny = true;
      p.variant = 1;
      p.formIndex = 1; // Mega Rayquaza
      p.generateName();
    }))
    .setInstantTera(0),

  [TrainerType.ROCKET_BOSS_GIOVANNI_1]: new TrainerConfig(t = TrainerType.ROCKET_BOSS_GIOVANNI_1).setName("Giovanni").initForEvilTeamLeader("Rocket Boss", []).setMixedBattleBgm("battle_rocket_boss").setVictoryBgm("victory_team_plasma")
    .setPartyMemberFunc(0, getRandomPartyMemberFunc([ Species.PERSIAN ], TrainerSlot.TRAINER, true, p => {
      p.generateAndPopulateMoveset();
      p.gender = Gender.MALE;
    }))
    .setPartyMemberFunc(1, getRandomPartyMemberFunc([ Species.DUGTRIO, Species.ALOLA_DUGTRIO ]))
    .setPartyMemberFunc(2, getRandomPartyMemberFunc([ Species.HONCHKROW ]))
    .setPartyMemberFunc(3, getRandomPartyMemberFunc([ Species.NIDOQUEEN, Species.NIDOKING ]))
    .setPartyMemberFunc(4, getRandomPartyMemberFunc([ Species.RHYPERIOR ]))
    .setPartyMemberFunc(5, getRandomPartyMemberFunc([ Species.KANGASKHAN ], TrainerSlot.TRAINER, true, p => {
      p.setBoss(true, 2);
      p.generateAndPopulateMoveset();
      p.pokeball = PokeballType.ULTRA_BALL;
      p.formIndex = 1; // Mega Kangaskhan
      p.generateName();
    })),
  [TrainerType.ROCKET_BOSS_GIOVANNI_2]: new TrainerConfig(++t).setName("Giovanni").initForEvilTeamLeader("Rocket Boss", [], true).setMixedBattleBgm("battle_rocket_boss").setVictoryBgm("victory_team_plasma")
    .setPartyMemberFunc(0, getRandomPartyMemberFunc([ Species.TYRANITAR, Species.IRON_THORNS ], TrainerSlot.TRAINER, true, p => {
      p.setBoss(true, 2);
      p.generateAndPopulateMoveset();
      p.pokeball = PokeballType.ULTRA_BALL;
    }))
    .setPartyMemberFunc(1, getRandomPartyMemberFunc([ Species.HIPPOWDON ]))
    .setPartyMemberFunc(2, getRandomPartyMemberFunc([ Species.GARCHOMP, Species.EXCADRILL ]))
    .setPartyMemberFunc(3, getRandomPartyMemberFunc([ Species.GASTRODON, Species.SEISMITOAD ], TrainerSlot.TRAINER, true, p => {
      if (p.species.speciesId === Species.GASTRODON) {
        p.abilityIndex = 0; // Storm Drain
      } else if (p.species.speciesId === Species.SEISMITOAD) {
        p.abilityIndex = 2; // Water Absorb
      }
    }))
    .setPartyMemberFunc(4, getRandomPartyMemberFunc([ Species.KANGASKHAN ], TrainerSlot.TRAINER, true, p => {
      p.setBoss(true, 2);
      p.generateAndPopulateMoveset();
      p.pokeball = PokeballType.ULTRA_BALL;
      p.formIndex = 1; // Mega Kangaskhan
      p.generateName();
    }))
    .setPartyMemberFunc(5, getRandomPartyMemberFunc([ Species.MEWTWO ], TrainerSlot.TRAINER, true, p => {
      p.setBoss(true, 2);
      p.generateAndPopulateMoveset();
      p.pokeball = PokeballType.MASTER_BALL;
    })),
  [TrainerType.MAXIE]: new TrainerConfig(++t).setName("Maxie").initForEvilTeamLeader("Magma Boss", []).setMixedBattleBgm("battle_aqua_magma_boss").setVictoryBgm("victory_team_plasma")
    .setPartyMemberFunc(0, getRandomPartyMemberFunc([ Species.SOLROCK ]))
    .setPartyMemberFunc(1, getRandomPartyMemberFunc([ Species.TALONFLAME ]))
    .setPartyMemberFunc(2, getRandomPartyMemberFunc([ Species.WEEZING, Species.GALAR_WEEZING ]))
    .setPartyMemberFunc(3, getRandomPartyMemberFunc([ Species.TORKOAL ], TrainerSlot.TRAINER, true, p => {
      p.generateAndPopulateMoveset();
      p.abilityIndex = 1; // Drought
    }))
    .setPartyMemberFunc(4, getRandomPartyMemberFunc([ Species.DONPHAN ]))
    .setPartyMemberFunc(5, getRandomPartyMemberFunc([ Species.CAMERUPT ], TrainerSlot.TRAINER, true, p => {
      p.setBoss(true, 2);
      p.generateAndPopulateMoveset();
      p.pokeball = PokeballType.ULTRA_BALL;
      p.formIndex = 1; // Mega Camerupt
      p.generateName();
      p.gender = Gender.MALE;
    })),
  [TrainerType.MAXIE_2]: new TrainerConfig(++t).setName("Maxie").initForEvilTeamLeader("Magma Boss", [], true).setMixedBattleBgm("battle_aqua_magma_boss").setVictoryBgm("victory_team_plasma")
    .setPartyMemberFunc(0, getRandomPartyMemberFunc([ Species.TYPHLOSION, Species.SOLROCK ], TrainerSlot.TRAINER, true, p => {
      p.setBoss(true, 2);
      p.generateAndPopulateMoveset();
      p.pokeball = PokeballType.ULTRA_BALL;
    }))
    .setPartyMemberFunc(1, getRandomPartyMemberFunc([ Species.NINETALES, Species.TORKOAL ], TrainerSlot.TRAINER, true, p => {
      p.generateAndPopulateMoveset();
      if (p.species.speciesId === Species.NINETALES) {
        p.abilityIndex = 2; // Drought
      } else if (p.species.speciesId === Species.TORKOAL) {
        p.abilityIndex = 1; // Drought
      }
    }))
    .setPartyMemberFunc(2, getRandomPartyMemberFunc([ Species.SCOVILLAIN ], TrainerSlot.TRAINER, true, p => {
      p.generateAndPopulateMoveset();
      p.abilityIndex = 0; // Chlorophyll
    }))
    .setPartyMemberFunc(3, getRandomPartyMemberFunc([ Species.GREAT_TUSK ]))
    .setPartyMemberFunc(4, getRandomPartyMemberFunc([ Species.CAMERUPT ], TrainerSlot.TRAINER, true, p => {
      p.setBoss(true, 2);
      p.generateAndPopulateMoveset();
      p.pokeball = PokeballType.ULTRA_BALL;
      p.formIndex = 1; // Mega Camerupt
      p.generateName();
      p.gender = Gender.MALE;
    }))
    .setPartyMemberFunc(5, getRandomPartyMemberFunc([ Species.GROUDON ], TrainerSlot.TRAINER, true, p => {
      p.setBoss(true, 2);
      p.generateAndPopulateMoveset();
      p.pokeball = PokeballType.MASTER_BALL;
    })),
  [TrainerType.ARCHIE]: new TrainerConfig(++t).setName("Archie").initForEvilTeamLeader("Aqua Boss", []).setMixedBattleBgm("battle_aqua_magma_boss").setVictoryBgm("victory_team_plasma")
    .setPartyMemberFunc(0, getRandomPartyMemberFunc([ Species.LUDICOLO ]))
    .setPartyMemberFunc(1, getRandomPartyMemberFunc([ Species.PELIPPER ], TrainerSlot.TRAINER, true, p => {
      p.generateAndPopulateMoveset();
      p.abilityIndex = 1; // Drizzle
    }))
    .setPartyMemberFunc(2, getRandomPartyMemberFunc([ Species.MUK, Species.ALOLA_MUK ]))
    .setPartyMemberFunc(3, getRandomPartyMemberFunc([ Species.WAILORD ]))
    .setPartyMemberFunc(4, getRandomPartyMemberFunc([ Species.QWILFISH ], TrainerSlot.TRAINER, true, p => {
      p.generateAndPopulateMoveset();
      p.abilityIndex = 1; // Swift Swim
    }))
    .setPartyMemberFunc(5, getRandomPartyMemberFunc([ Species.SHARPEDO ], TrainerSlot.TRAINER, true, p => {
      p.setBoss(true, 2);
      p.generateAndPopulateMoveset();
      p.pokeball = PokeballType.ULTRA_BALL;
      p.formIndex = 1; // Mega Sharpedo
      p.generateName();
      p.gender = Gender.MALE;
    })),
  [TrainerType.ARCHIE_2]: new TrainerConfig(++t).setName("Archie").initForEvilTeamLeader("Aqua Boss", [], true).setMixedBattleBgm("battle_aqua_magma_boss").setVictoryBgm("victory_team_plasma")
    .setPartyMemberFunc(0, getRandomPartyMemberFunc([ Species.LUDICOLO, Species.EMPOLEON ], TrainerSlot.TRAINER, true, p => {
      p.setBoss(true, 2);
      p.generateAndPopulateMoveset();
      p.pokeball = PokeballType.ULTRA_BALL;
    }))
    .setPartyMemberFunc(1, getRandomPartyMemberFunc([ Species.POLITOED, Species.PELIPPER ], TrainerSlot.TRAINER, true, p => {
      p.generateAndPopulateMoveset();
      if (p.species.speciesId === Species.POLITOED) {
        p.abilityIndex = 2; // Drizzle
      } else if (p.species.speciesId === Species.PELIPPER) {
        p.abilityIndex = 1; // Drizzle
      }
    }))
    .setPartyMemberFunc(2, getRandomPartyMemberFunc([ Species.DHELMISE ]))
    .setPartyMemberFunc(3, getRandomPartyMemberFunc([ Species.OVERQWIL ], TrainerSlot.TRAINER, true, p => {
      p.generateAndPopulateMoveset();
      p.abilityIndex = 1; // Swift Swim
    }))
    .setPartyMemberFunc(4, getRandomPartyMemberFunc([ Species.SHARPEDO ], TrainerSlot.TRAINER, true, p => {
      p.setBoss(true, 2);
      p.generateAndPopulateMoveset();
      p.pokeball = PokeballType.ULTRA_BALL;
      p.formIndex = 1; // Mega Sharpedo
      p.generateName();
      p.gender = Gender.MALE;
    }))
    .setPartyMemberFunc(5, getRandomPartyMemberFunc([ Species.KYOGRE ], TrainerSlot.TRAINER, true, p => {
      p.setBoss(true, 2);
      p.generateAndPopulateMoveset();
      p.pokeball = PokeballType.MASTER_BALL;
    })),
  [TrainerType.CYRUS]: new TrainerConfig(++t).setName("Cyrus").initForEvilTeamLeader("Galactic Boss", []).setMixedBattleBgm("battle_galactic_boss").setVictoryBgm("victory_team_plasma")
    .setPartyMemberFunc(0, getRandomPartyMemberFunc([ Species.GYARADOS ]))
    .setPartyMemberFunc(1, getRandomPartyMemberFunc([ Species.HONCHKROW, Species.HISUI_BRAVIARY ]))
    .setPartyMemberFunc(2, getRandomPartyMemberFunc([ Species.MAGNEZONE ]))
    .setPartyMemberFunc(3, getRandomPartyMemberFunc([ Species.UXIE, Species.MESPRIT, Species.AZELF ]))
    .setPartyMemberFunc(4, getRandomPartyMemberFunc([ Species.HOUNDOOM ], TrainerSlot.TRAINER, true, p => {
      p.generateAndPopulateMoveset();
      p.pokeball = PokeballType.ULTRA_BALL;
      p.formIndex = 1; // Mega Houndoom
      p.generateName();
    }))
    .setPartyMemberFunc(5, getRandomPartyMemberFunc([ Species.WEAVILE ], TrainerSlot.TRAINER, true, p => {
      p.setBoss(true, 2);
      p.generateAndPopulateMoveset();
      p.pokeball = PokeballType.ULTRA_BALL;
      p.gender = Gender.MALE;
    })),
  [TrainerType.CYRUS_2]: new TrainerConfig(++t).setName("Cyrus").initForEvilTeamLeader("Galactic Boss", [], true).setMixedBattleBgm("battle_galactic_boss").setVictoryBgm("victory_team_plasma")
    .setPartyMemberFunc(0, getRandomPartyMemberFunc([ Species.CROBAT ], TrainerSlot.TRAINER, true, p => {
      p.setBoss(true, 2);
      p.generateAndPopulateMoveset();
    }))
    .setPartyMemberFunc(1, getRandomPartyMemberFunc([ Species.MAGNEZONE ]))
    .setPartyMemberFunc(2, getRandomPartyMemberFunc([ Species.UXIE, Species.MESPRIT, Species.AZELF ]))
    .setPartyMemberFunc(3, getRandomPartyMemberFunc([ Species.HOUNDOOM ], TrainerSlot.TRAINER, true, p => {
      p.generateAndPopulateMoveset();
      p.pokeball = PokeballType.ULTRA_BALL;
      p.formIndex = 1; // Mega Houndoom
      p.generateName();
    }))
    .setPartyMemberFunc(4, getRandomPartyMemberFunc([ Species.WEAVILE ], TrainerSlot.TRAINER, true, p => {
      p.setBoss(true, 2);
      p.generateAndPopulateMoveset();
      p.pokeball = PokeballType.ULTRA_BALL;
      p.gender = Gender.MALE;
    }))
    .setPartyMemberFunc(5, getRandomPartyMemberFunc([ Species.DIALGA, Species.PALKIA ], TrainerSlot.TRAINER, true, p => {
      p.setBoss(true, 2);
      p.generateAndPopulateMoveset();
      p.pokeball = PokeballType.MASTER_BALL;
    })),
  [TrainerType.GHETSIS]: new TrainerConfig(++t).setName("Ghetsis").initForEvilTeamLeader("Plasma Boss", []).setMixedBattleBgm("battle_plasma_boss").setVictoryBgm("victory_team_plasma")
    .setPartyMemberFunc(0, getRandomPartyMemberFunc([ Species.COFAGRIGUS ]))
    .setPartyMemberFunc(1, getRandomPartyMemberFunc([ Species.SEISMITOAD ]))
    .setPartyMemberFunc(2, getRandomPartyMemberFunc([ Species.GALVANTULA, Species.EELEKTROSS ]))
    .setPartyMemberFunc(3, getRandomPartyMemberFunc([ Species.DRAPION, Species.TOXICROAK ]))
    .setPartyMemberFunc(4, getRandomPartyMemberFunc([ Species.KINGAMBIT ]))
    .setPartyMemberFunc(5, getRandomPartyMemberFunc([ Species.HYDREIGON ], TrainerSlot.TRAINER, true, p => {
      p.setBoss(true, 2);
      p.generateAndPopulateMoveset();
      p.pokeball = PokeballType.ULTRA_BALL;
      p.gender = Gender.MALE;
    })),
  [TrainerType.GHETSIS_2]: new TrainerConfig(++t).setName("Ghetsis").initForEvilTeamLeader("Plasma Boss", [], true).setMixedBattleBgm("battle_plasma_boss").setVictoryBgm("victory_team_plasma")
    .setPartyMemberFunc(0, getRandomPartyMemberFunc([ Species.RUNERIGUS ], TrainerSlot.TRAINER, true, p => {
      p.setBoss(true, 2);
      p.generateAndPopulateMoveset();
    }))
    .setPartyMemberFunc(1, getRandomPartyMemberFunc([ Species.JELLICENT, Species.BASCULEGION ], TrainerSlot.TRAINER, true, p => {
      p.generateAndPopulateMoveset();
      p.gender = Gender.MALE;
      p.formIndex = 0;
    }))
    .setPartyMemberFunc(2, getRandomPartyMemberFunc([ Species.KINGAMBIT ]))
    .setPartyMemberFunc(3, getRandomPartyMemberFunc([ Species.VOLCARONA, Species.IRON_MOTH ]))
    .setPartyMemberFunc(4, getRandomPartyMemberFunc([ Species.HYDREIGON, Species.IRON_JUGULIS ], TrainerSlot.TRAINER, true, p => {
      p.setBoss(true, 2);
      p.generateAndPopulateMoveset();
      p.pokeball = PokeballType.ULTRA_BALL;
      if (p.species.speciesId === Species.HYDREIGON) {
        p.gender = Gender.MALE;
      } else if (p.species.speciesId === Species.IRON_JUGULIS) {
        p.gender = Gender.GENDERLESS;
      }
    }))
    .setPartyMemberFunc(5, getRandomPartyMemberFunc([ Species.KYUREM ], TrainerSlot.TRAINER, true, p => {
      p.setBoss(true, 2);
      p.generateAndPopulateMoveset();
      p.pokeball = PokeballType.MASTER_BALL;
    })),
  [TrainerType.LYSANDRE]: new TrainerConfig(++t).setName("Lysandre").initForEvilTeamLeader("Flare Boss", []).setMixedBattleBgm("battle_flare_boss").setVictoryBgm("victory_team_plasma")
    .setPartyMemberFunc(0, getRandomPartyMemberFunc([ Species.MIENSHAO ]))
    .setPartyMemberFunc(1, getRandomPartyMemberFunc([ Species.HONCHKROW, Species.TALONFLAME ]))
    .setPartyMemberFunc(2, getRandomPartyMemberFunc([ Species.PYROAR ], TrainerSlot.TRAINER, true, p => {
      p.generateAndPopulateMoveset();
      p.gender = Gender.MALE;
    }))
    .setPartyMemberFunc(3, getRandomPartyMemberFunc([ Species.DRAGALGE, Species.CLAWITZER ]))
    .setPartyMemberFunc(4, getRandomPartyMemberFunc([ Species.GALLADE ], TrainerSlot.TRAINER, true, p => {
      p.generateAndPopulateMoveset();
      p.abilityIndex = 1; // Sharpness
    }))
    .setPartyMemberFunc(5, getRandomPartyMemberFunc([ Species.GYARADOS ], TrainerSlot.TRAINER, true, p => {
      p.setBoss(true, 2);
      p.generateAndPopulateMoveset();
      p.pokeball = PokeballType.ULTRA_BALL;
      p.formIndex = 1; // Mega Gyarados
      p.generateName();
      p.gender = Gender.MALE;
    })),
  [TrainerType.LYSANDRE_2]: new TrainerConfig(++t).setName("Lysandre").initForEvilTeamLeader("Flare Boss", [], true).setMixedBattleBgm("battle_flare_boss").setVictoryBgm("victory_team_plasma")
    .setPartyMemberFunc(0, getRandomPartyMemberFunc([ Species.PYROAR ], TrainerSlot.TRAINER, true, p => {
      p.setBoss(true, 2);
      p.generateAndPopulateMoveset();
      p.gender = Gender.MALE;
    }))
    .setPartyMemberFunc(1, getRandomPartyMemberFunc([ Species.DRAGALGE, Species.CLAWITZER ]))
    .setPartyMemberFunc(2, getRandomPartyMemberFunc([ Species.AEGISLASH, Species.HISUI_GOODRA ]))
    .setPartyMemberFunc(3, getRandomPartyMemberFunc([ Species.IRON_VALIANT ], TrainerSlot.TRAINER, true, p => {
      p.generateAndPopulateMoveset();
      p.pokeball = PokeballType.ROGUE_BALL;
    }))
    .setPartyMemberFunc(4, getRandomPartyMemberFunc([ Species.GYARADOS ], TrainerSlot.TRAINER, true, p => {
      p.setBoss(true, 2);
      p.generateAndPopulateMoveset();
      p.pokeball = PokeballType.ULTRA_BALL;
      p.formIndex = 1; // Mega Gyardos
      p.generateName();
      p.gender = Gender.MALE;
    }))
    .setPartyMemberFunc(5, getRandomPartyMemberFunc([ Species.ZYGARDE ], TrainerSlot.TRAINER, true, p => {
      p.setBoss(true, 2);
      p.generateAndPopulateMoveset();
      p.pokeball = PokeballType.MASTER_BALL;
      p.formIndex = 0; // 50% Forme, Aura Break
    })),
  [TrainerType.LUSAMINE]: new TrainerConfig(++t).setName("Lusamine").initForEvilTeamLeader("Aether Boss", []).setMixedBattleBgm("battle_aether_boss").setVictoryBgm("victory_team_plasma")
    .setPartyMemberFunc(0, getRandomPartyMemberFunc([ Species.CLEFABLE ], TrainerSlot.TRAINER, true, p => {
      p.generateAndPopulateMoveset();
      p.gender = Gender.FEMALE;
    }))
    .setPartyMemberFunc(1, getRandomPartyMemberFunc([ Species.LILLIGANT, Species.HISUI_LILLIGANT ]))
    .setPartyMemberFunc(2, getRandomPartyMemberFunc([ Species.MILOTIC, Species.PRIMARINA ]))
    .setPartyMemberFunc(3, getRandomPartyMemberFunc([ Species.GALAR_SLOWBRO, Species.GALAR_SLOWKING ]))
    .setPartyMemberFunc(4, getRandomPartyMemberFunc([ Species.BEWEAR ]))
    .setPartyMemberFunc(5, getRandomPartyMemberFunc([ Species.NIHILEGO ], TrainerSlot.TRAINER, true, p => {
      p.setBoss(true, 2);
      p.generateAndPopulateMoveset();
      p.pokeball = PokeballType.ROGUE_BALL;
    })),
  [TrainerType.LUSAMINE_2]: new TrainerConfig(++t).setName("Lusamine").initForEvilTeamLeader("Aether Boss", [], true).setMixedBattleBgm("battle_aether_boss").setVictoryBgm("victory_team_plasma")
    .setPartyMemberFunc(0, getRandomPartyMemberFunc([ Species.CLEFABLE ], TrainerSlot.TRAINER, true, p => {
      p.setBoss(true, 2);
      p.generateAndPopulateMoveset();
      p.gender = Gender.FEMALE;
    }))
    .setPartyMemberFunc(1, getRandomPartyMemberFunc([ Species.MILOTIC, Species.PRIMARINA ]))
    .setPartyMemberFunc(2, getRandomPartyMemberFunc([ Species.SILVALLY ], TrainerSlot.TRAINER, true, p => {
      p.formIndex = Utils.randSeedInt(18); // Random Silvally Form
      p.generateAndPopulateMoveset();
      p.pokeball = PokeballType.ROGUE_BALL;
      if (!p.moveset.some(move => !Utils.isNullOrUndefined(move) && move.moveId === Moves.MULTI_ATTACK)) { // Check if Multi Attack is in the moveset, if not, replace the first move with Multi Attack.
        p.moveset[0] = new PokemonMove(Moves.MULTI_ATTACK);
      }
    }))
    .setPartyMemberFunc(3, getRandomPartyMemberFunc([ Species.PHEROMOSA ], TrainerSlot.TRAINER, true, p => {
      p.generateAndPopulateMoveset();
      p.pokeball = PokeballType.ROGUE_BALL;
    }))
    .setPartyMemberFunc(4, getRandomPartyMemberFunc([ Species.NIHILEGO ], TrainerSlot.TRAINER, true, p => {
      p.setBoss(true, 2);
      p.generateAndPopulateMoveset();
      p.pokeball = PokeballType.ROGUE_BALL;
    }))
    .setPartyMemberFunc(5, getRandomPartyMemberFunc([ Species.NECROZMA ], TrainerSlot.TRAINER, true, p => {
      p.setBoss(true, 2);
      p.formIndex = 2; // Dawn Wings
      p.generateAndPopulateMoveset();
      p.pokeball = PokeballType.MASTER_BALL;
    })),
  [TrainerType.GUZMA]: new TrainerConfig(++t).setName("Guzma").initForEvilTeamLeader("Skull Boss", []).setMixedBattleBgm("battle_skull_boss").setVictoryBgm("victory_team_plasma")
    .setPartyMemberFunc(0, getRandomPartyMemberFunc([ Species.YANMEGA, Species.LOKIX ], TrainerSlot.TRAINER, true, p => {
      p.generateAndPopulateMoveset();
      if (p.species.speciesId === Species.YANMEGA) {
        p.abilityIndex = 1; // Tinted Lens
      } else if (p.species.speciesId === Species.LOKIX) {
        p.abilityIndex = 2; // Tinted Lens
      }
    }))
    .setPartyMemberFunc(1, getRandomPartyMemberFunc([ Species.HERACROSS ]))
    .setPartyMemberFunc(2, getRandomPartyMemberFunc([ Species.SCIZOR, Species.KLEAVOR ], TrainerSlot.TRAINER, true, p => {
      p.generateAndPopulateMoveset();
      if (p.species.speciesId === Species.SCIZOR) {
        p.abilityIndex = 1; // Technician
      } else if (p.species.speciesId === Species.KLEAVOR) {
        p.abilityIndex = 2; // Sharpness
      }
    }))
    .setPartyMemberFunc(3, getRandomPartyMemberFunc([ Species.GALVANTULA, Species.VIKAVOLT ]))
    .setPartyMemberFunc(4, getRandomPartyMemberFunc([ Species.PINSIR ], TrainerSlot.TRAINER, true, p => {
      p.generateAndPopulateMoveset();
      p.formIndex = 1; // Mega Pinsir
      p.pokeball = PokeballType.ULTRA_BALL;
      p.generateName();
    }))
    .setPartyMemberFunc(5, getRandomPartyMemberFunc([ Species.GOLISOPOD ], TrainerSlot.TRAINER, true, p => {
      p.setBoss(true, 2);
      p.generateAndPopulateMoveset();
      p.gender = Gender.MALE;
    })),
  [TrainerType.GUZMA_2]: new TrainerConfig(++t).setName("Guzma").initForEvilTeamLeader("Skull Boss", [], true).setMixedBattleBgm("battle_skull_boss").setVictoryBgm("victory_team_plasma")
    .setPartyMemberFunc(0, getRandomPartyMemberFunc([ Species.GOLISOPOD ], TrainerSlot.TRAINER, true, p => {
      p.setBoss(true, 2);
      p.generateAndPopulateMoveset();
      p.abilityIndex = 2; // Anticipation
      p.gender = Gender.MALE;
    }))
    .setPartyMemberFunc(1, getRandomPartyMemberFunc([ Species.BUZZWOLE ], TrainerSlot.TRAINER, true, p => {
      p.generateAndPopulateMoveset();
      p.pokeball = PokeballType.ROGUE_BALL;
    }))
    .setPartyMemberFunc(2, getRandomPartyMemberFunc([ Species.CRAWDAUNT, Species.HISUI_SAMUROTT ], TrainerSlot.TRAINER, true, p => {
      p.generateAndPopulateMoveset();
      p.abilityIndex = 2; // Sharpness Hisui Samurott, Adaptability Crawdaunt
    }))
    .setPartyMemberFunc(3, getRandomPartyMemberFunc([ Species.XURKITREE ], TrainerSlot.TRAINER, true, p => {
      p.generateAndPopulateMoveset();
      p.pokeball = PokeballType.ROGUE_BALL;
    }))
    .setPartyMemberFunc(4, getRandomPartyMemberFunc([ Species.GENESECT ], TrainerSlot.TRAINER, true, p => {
      p.setBoss(true, 2);
      p.generateAndPopulateMoveset();
      p.pokeball = PokeballType.ULTRA_BALL;
      p.formIndex = Utils.randSeedInt(4, 1); // Shock, Burn, Chill, or Douse Drive
      if (!p.moveset.some(move => !Utils.isNullOrUndefined(move) && move.moveId === Moves.TECHNO_BLAST)) { // Check if Techno Blast is in the moveset, if not, replace the first move with Techno Blast.
        p.moveset[0] = new PokemonMove(Moves.TECHNO_BLAST);
      }
    }))
    .setPartyMemberFunc(5, getRandomPartyMemberFunc([ Species.PINSIR ], TrainerSlot.TRAINER, true, p => {
      p.setBoss(true, 2);
      p.formIndex = 1; // Mega Pinsir
      p.generateAndPopulateMoveset();
      p.generateName();
      p.pokeball = PokeballType.ULTRA_BALL;
    })),
  [TrainerType.ROSE]: new TrainerConfig(++t).setName("Rose").initForEvilTeamLeader("Macro Boss", []).setMixedBattleBgm("battle_macro_boss").setVictoryBgm("victory_team_plasma")
    .setPartyMemberFunc(0, getRandomPartyMemberFunc([ Species.ARCHALUDON ]))
    .setPartyMemberFunc(1, getRandomPartyMemberFunc([ Species.ESCAVALIER, Species.FERROTHORN ]))
    .setPartyMemberFunc(2, getRandomPartyMemberFunc([ Species.SIRFETCHD, Species.MR_RIME ]))
    .setPartyMemberFunc(3, getRandomPartyMemberFunc([ Species.CORVIKNIGHT ]))
    .setPartyMemberFunc(4, getRandomPartyMemberFunc([ Species.KLINKLANG, Species.PERRSERKER ]))
    .setPartyMemberFunc(5, getRandomPartyMemberFunc([ Species.COPPERAJAH ], TrainerSlot.TRAINER, true, p => {
      p.setBoss(true, 2);
      p.generateAndPopulateMoveset();
      p.formIndex = 1; // G-Max Copperajah
      p.generateName();
      p.pokeball = PokeballType.ULTRA_BALL;
      p.gender = Gender.FEMALE;
    })),
  [TrainerType.ROSE_2]: new TrainerConfig(++t).setName("Rose").initForEvilTeamLeader("Macro Boss", [], true).setMixedBattleBgm("battle_macro_boss").setVictoryBgm("victory_team_plasma")
    .setPartyMemberFunc(0, getRandomPartyMemberFunc([ Species.ARCHALUDON ], TrainerSlot.TRAINER, true, p => {
      p.setBoss(true, 2);
      p.generateAndPopulateMoveset();
    }))
    .setPartyMemberFunc(1, getRandomPartyMemberFunc([ Species.AEGISLASH, Species.GHOLDENGO ]))
    .setPartyMemberFunc(2, getRandomPartyMemberFunc([ Species.DRACOZOLT, Species.DRACOVISH ], TrainerSlot.TRAINER, true, p => {
      p.generateAndPopulateMoveset();
      p.abilityIndex = 1; //Strong Jaw Dracovish, Hustle Dracozolt
    }))
    .setPartyMemberFunc(3, getRandomPartyMemberFunc([ Species.MELMETAL ]))
    .setPartyMemberFunc(4, getRandomPartyMemberFunc([ Species.GALAR_ARTICUNO, Species.GALAR_ZAPDOS, Species.GALAR_MOLTRES ], TrainerSlot.TRAINER, true, p => {
      p.setBoss(true, 2);
      p.generateAndPopulateMoveset();
      p.pokeball = PokeballType.ULTRA_BALL;
    }))
    .setPartyMemberFunc(5, getRandomPartyMemberFunc([ Species.COPPERAJAH ], TrainerSlot.TRAINER, true, p => {
      p.setBoss(true, 2);
      p.generateAndPopulateMoveset();
      p.formIndex = 1; // G-Max Copperajah
      p.generateName();
      p.pokeball = PokeballType.ULTRA_BALL;
      p.gender = Gender.FEMALE;
    })),
  [TrainerType.PENNY]: new TrainerConfig(++t).setName("Cassiopeia").initForEvilTeamLeader("Star Boss", []).setMixedBattleBgm("battle_star_boss").setVictoryBgm("victory_team_plasma")
    .setPartyMemberFunc(0, getRandomPartyMemberFunc([ Species.JOLTEON, Species.LEAFEON ]))
    .setPartyMemberFunc(1, getRandomPartyMemberFunc([ Species.VAPOREON, Species.UMBREON ]))
    .setPartyMemberFunc(2, getRandomPartyMemberFunc([ Species.ESPEON, Species.GLACEON ]))
    .setPartyMemberFunc(3, getRandomPartyMemberFunc([ Species.FLAREON ]))
    .setPartyMemberFunc(4, getRandomPartyMemberFunc([ Species.SYLVEON ], TrainerSlot.TRAINER, true, p => {
      p.abilityIndex = 2; // Pixilate
      p.generateAndPopulateMoveset();
      p.gender = Gender.FEMALE;
    }))
    .setPartyMemberFunc(5, getRandomPartyMemberFunc([ Species.EEVEE ], TrainerSlot.TRAINER, true, p => {
      p.setBoss(true, 2);
      p.generateAndPopulateMoveset();
      p.formIndex = 2; // G-Max Eevee
      p.pokeball = PokeballType.ULTRA_BALL;
      p.generateName();
    }))
    .setInstantTera(4),
  [TrainerType.PENNY_2]: new TrainerConfig(++t).setName("Cassiopeia").initForEvilTeamLeader("Star Boss", [], true).setMixedBattleBgm("battle_star_boss").setVictoryBgm("victory_team_plasma")
    .setPartyMemberFunc(0, getRandomPartyMemberFunc([ Species.SYLVEON ], TrainerSlot.TRAINER, true, p => {
      p.setBoss(true, 2);
      p.abilityIndex = 2; // Pixilate
      p.generateAndPopulateMoveset();
      p.gender = Gender.FEMALE;
    }))
    .setPartyMemberFunc(1, getRandomPartyMemberFunc([ Species.ROTOM ], TrainerSlot.TRAINER, true, p => {
      p.generateAndPopulateMoveset();
      p.formIndex = Utils.randSeedInt(5, 1); // Heat, Wash, Frost, Fan, or Mow
    }))
    .setPartyMemberFunc(2, getRandomPartyMemberFunc([ Species.RAIKOU, Species.ENTEI, Species.SUICUNE ]))
    .setPartyMemberFunc(3, getRandomPartyMemberFunc([ Species.REVAVROOM ], TrainerSlot.TRAINER, true, p => {
      p.formIndex = Utils.randSeedInt(5, 1); // Random Starmobile form
      p.generateAndPopulateMoveset();
      p.pokeball = PokeballType.ROGUE_BALL;
    }))
    .setPartyMemberFunc(4, getRandomPartyMemberFunc([ Species.ZAMAZENTA ], TrainerSlot.TRAINER, true, p => {
      p.setBoss(true, 2);
      p.generateAndPopulateMoveset();
      p.pokeball = PokeballType.MASTER_BALL;
    }))
    .setPartyMemberFunc(5, getRandomPartyMemberFunc([ Species.EEVEE ], TrainerSlot.TRAINER, true, p => {
      p.setBoss(true, 2);
      p.generateAndPopulateMoveset();
      p.formIndex = 2;
      p.generateName();
      p.pokeball = PokeballType.ULTRA_BALL;
    }))
    .setInstantTera(0),
  [TrainerType.BUCK]: new TrainerConfig(++t).setName("Buck").initForStatTrainer([], true)
    .setPartyMemberFunc(0, getRandomPartyMemberFunc([ Species.CLAYDOL ], TrainerSlot.TRAINER, true, p => {
      p.setBoss(true, 3);
      p.generateAndPopulateMoveset();
      p.pokeball = PokeballType.ULTRA_BALL;
    }))
    .setPartyMemberFunc(1, getRandomPartyMemberFunc([ Species.VENUSAUR, Species.COALOSSAL ], TrainerSlot.TRAINER, true, p => {
      p.generateAndPopulateMoveset();
      p.pokeball = PokeballType.GREAT_BALL;
      if (p.species.speciesId === Species.VENUSAUR) {
        p.formIndex = 2; // Gmax
        p.abilityIndex = 2; // Venusaur gets Chlorophyll
      } else {
        p.formIndex = 1; // Gmax
      }
      p.generateName();
    }))
    .setPartyMemberFunc(2, getRandomPartyMemberFunc([ Species.AGGRON ], TrainerSlot.TRAINER, true, p => {
      p.generateAndPopulateMoveset();
      p.formIndex = 1; // Mega
      p.generateName();
    }))
    .setPartyMemberFunc(3, getRandomPartyMemberFunc([ Species.TORKOAL ], TrainerSlot.TRAINER, true, p => {
      p.generateAndPopulateMoveset();
      p.abilityIndex = 1; // Drought
    }))
    .setPartyMemberFunc(4, getRandomPartyMemberFunc([ Species.GREAT_TUSK ], TrainerSlot.TRAINER, true))
    .setPartyMemberFunc(5, getRandomPartyMemberFunc([ Species.HEATRAN ], TrainerSlot.TRAINER, true, p => {
      p.setBoss(true, 2);
      p.generateAndPopulateMoveset();
      p.pokeball = PokeballType.MASTER_BALL;
    })),
  [TrainerType.CHERYL]: new TrainerConfig(++t).setName("Cheryl").initForStatTrainer([], false)
    .setPartyMemberFunc(0, getRandomPartyMemberFunc([ Species.BLISSEY ], TrainerSlot.TRAINER, true, p => {
      p.setBoss(true, 3);
      p.generateAndPopulateMoveset();
      p.pokeball = PokeballType.ULTRA_BALL;
    }))
    .setPartyMemberFunc(1, getRandomPartyMemberFunc([ Species.SNORLAX, Species.LAPRAS ], TrainerSlot.TRAINER, true, p => {
      p.generateAndPopulateMoveset();
      p.pokeball = PokeballType.GREAT_BALL;
      p.formIndex = 1; // Gmax
      p.generateName();
    }))
    .setPartyMemberFunc(2, getRandomPartyMemberFunc([ Species.AUDINO ], TrainerSlot.TRAINER, true, p => {
      p.generateAndPopulateMoveset();
      p.formIndex = 1; // Mega
      p.generateName();
    }))
    .setPartyMemberFunc(3, getRandomPartyMemberFunc([ Species.GOODRA ], TrainerSlot.TRAINER, true))
    .setPartyMemberFunc(4, getRandomPartyMemberFunc([ Species.IRON_HANDS ], TrainerSlot.TRAINER, true))
    .setPartyMemberFunc(5, getRandomPartyMemberFunc([ Species.CRESSELIA, Species.ENAMORUS ], TrainerSlot.TRAINER, true, p => {
      p.setBoss(true, 2);
      p.generateAndPopulateMoveset();
      if (p.species.speciesId === Species.ENAMORUS) {
        p.formIndex = 1; // Therian
        p.generateName();
      }
      p.pokeball = PokeballType.MASTER_BALL;
    })),
  [TrainerType.MARLEY]: new TrainerConfig(++t).setName("Marley").initForStatTrainer([], false)
    .setPartyMemberFunc(0, getRandomPartyMemberFunc([ Species.ARCANINE ], TrainerSlot.TRAINER, true, p => {
      p.setBoss(true, 3);
      p.generateAndPopulateMoveset();
      p.pokeball = PokeballType.ULTRA_BALL;
    }))
    .setPartyMemberFunc(1, getRandomPartyMemberFunc([ Species.CINDERACE, Species.INTELEON ], TrainerSlot.TRAINER, true, p => {
      p.generateAndPopulateMoveset();
      p.pokeball = PokeballType.GREAT_BALL;
      p.formIndex = 1; // Gmax
      p.generateName();
    }))
    .setPartyMemberFunc(2, getRandomPartyMemberFunc([ Species.AERODACTYL ], TrainerSlot.TRAINER, true, p => {
      p.generateAndPopulateMoveset();
      p.formIndex = 1; // Mega
      p.generateName();
    }))
    .setPartyMemberFunc(3, getRandomPartyMemberFunc([ Species.DRAGAPULT ], TrainerSlot.TRAINER, true))
    .setPartyMemberFunc(4, getRandomPartyMemberFunc([ Species.IRON_BUNDLE ], TrainerSlot.TRAINER, true))
    .setPartyMemberFunc(5, getRandomPartyMemberFunc([ Species.REGIELEKI ], TrainerSlot.TRAINER, true, p => {
      p.setBoss(true, 2);
      p.generateAndPopulateMoveset();
      p.pokeball = PokeballType.MASTER_BALL;
    })),
  [TrainerType.MIRA]: new TrainerConfig(++t).setName("Mira").initForStatTrainer([], false)
    .setPartyMemberFunc(0, getRandomPartyMemberFunc([ Species.ALAKAZAM ], TrainerSlot.TRAINER, true, p => {
      p.setBoss(true, 2);
      p.generateAndPopulateMoveset();
      p.formIndex = 1;
      p.pokeball = PokeballType.ULTRA_BALL;
      p.generateName();
    }))
    .setPartyMemberFunc(1, getRandomPartyMemberFunc([ Species.GENGAR, Species.HATTERENE ], TrainerSlot.TRAINER, true, p => {
      p.generateAndPopulateMoveset();
      p.pokeball = PokeballType.GREAT_BALL;
      p.formIndex = p.species.speciesId === Species.GENGAR ? 2 : 1; // Gmax
      p.generateName();
    }))
    .setPartyMemberFunc(2, getRandomPartyMemberFunc([ Species.FLUTTER_MANE ], TrainerSlot.TRAINER, true))
    .setPartyMemberFunc(3, getRandomPartyMemberFunc([ Species.HYDREIGON ], TrainerSlot.TRAINER, true))
    .setPartyMemberFunc(4, getRandomPartyMemberFunc([ Species.MAGNEZONE ], TrainerSlot.TRAINER, true))
    .setPartyMemberFunc(5, getRandomPartyMemberFunc([ Species.LATIOS, Species.LATIAS ], TrainerSlot.TRAINER, true, p => {
      p.setBoss(true, 2);
      p.generateAndPopulateMoveset();
      p.pokeball = PokeballType.MASTER_BALL;
    })),
  [TrainerType.RILEY]: new TrainerConfig(++t).setName("Riley").initForStatTrainer([], true)
    .setPartyMemberFunc(0, getRandomPartyMemberFunc([ Species.LUCARIO ], TrainerSlot.TRAINER, true, p => {
      p.setBoss(true, 2);
      p.generateAndPopulateMoveset();
      p.formIndex = 1;
      p.pokeball = PokeballType.ULTRA_BALL;
      p.generateName();
    }))
    .setPartyMemberFunc(1, getRandomPartyMemberFunc([ Species.RILLABOOM, Species.CENTISKORCH ], TrainerSlot.TRAINER, true, p => {
      p.generateAndPopulateMoveset();
      p.pokeball = PokeballType.GREAT_BALL;
      p.formIndex = 1; // Gmax
      p.generateName();
    }))
    .setPartyMemberFunc(2, getRandomPartyMemberFunc([ Species.TYRANITAR ], TrainerSlot.TRAINER, true))
    .setPartyMemberFunc(3, getRandomPartyMemberFunc([ Species.ROARING_MOON ], TrainerSlot.TRAINER, true))
    .setPartyMemberFunc(4, getRandomPartyMemberFunc([ Species.URSALUNA ], TrainerSlot.TRAINER, true))
    .setPartyMemberFunc(5, getRandomPartyMemberFunc([ Species.REGIGIGAS, Species.LANDORUS ], TrainerSlot.TRAINER, true, p => {
      p.setBoss(true, 2);
      p.generateAndPopulateMoveset();
      if (p.species.speciesId === Species.LANDORUS) {
        p.formIndex = 1; // Therian
        p.generateName();
      }
      p.pokeball = PokeballType.MASTER_BALL;
    })),
  [TrainerType.VICTOR]: new TrainerConfig(++t).setTitle("The Winstrates").setLocalizedName("Victor")
    .setMoneyMultiplier(1) // The Winstrate trainers have total money multiplier of 6
    .setPartyTemplates(trainerPartyTemplates.ONE_AVG_ONE_STRONG),
  [TrainerType.VICTORIA]: new TrainerConfig(++t).setTitle("The Winstrates").setLocalizedName("Victoria")
    .setMoneyMultiplier(1)
    .setPartyTemplates(trainerPartyTemplates.ONE_AVG_ONE_STRONG),
  [TrainerType.VIVI]: new TrainerConfig(++t).setTitle("The Winstrates").setLocalizedName("Vivi")
    .setMoneyMultiplier(1)
    .setPartyTemplates(trainerPartyTemplates.TWO_AVG_ONE_STRONG),
  [TrainerType.VICKY]: new TrainerConfig(++t).setTitle("The Winstrates").setLocalizedName("Vicky")
    .setMoneyMultiplier(1)
    .setPartyTemplates(trainerPartyTemplates.ONE_AVG),
  [TrainerType.VITO]: new TrainerConfig(++t).setTitle("The Winstrates").setLocalizedName("Vito")
    .setMoneyMultiplier(2)
    .setPartyTemplates(new TrainerPartyCompoundTemplate(new TrainerPartyTemplate(3, PartyMemberStrength.AVERAGE), new TrainerPartyTemplate(2, PartyMemberStrength.STRONG))),
  [TrainerType.BUG_TYPE_SUPERFAN]: new TrainerConfig(++t).setMoneyMultiplier(2.25).setEncounterBgm(TrainerType.ACE_TRAINER)
    .setPartyTemplates(new TrainerPartyTemplate(2, PartyMemberStrength.AVERAGE)),
  [TrainerType.EXPERT_POKEMON_BREEDER]: new TrainerConfig(++t).setMoneyMultiplier(3).setEncounterBgm(TrainerType.ACE_TRAINER).setLocalizedName("Expert Pokemon Breeder")
    .setPartyTemplates(new TrainerPartyTemplate(3, PartyMemberStrength.AVERAGE)),
  [TrainerType.FUTURE_SELF_M]: new TrainerConfig(++t)
    .setMoneyMultiplier(0)
    .setEncounterBgm("mystery_encounter_weird_dream")
    .setBattleBgm("mystery_encounter_weird_dream")
    .setMixedBattleBgm("mystery_encounter_weird_dream")
    .setVictoryBgm("mystery_encounter_weird_dream")
    .setLocalizedName("Future Self M")
    .setPartyTemplates(new TrainerPartyTemplate(6, PartyMemberStrength.STRONG)),
  [TrainerType.FUTURE_SELF_F]: new TrainerConfig(++t)
    .setMoneyMultiplier(0)
    .setEncounterBgm("mystery_encounter_weird_dream")
    .setBattleBgm("mystery_encounter_weird_dream")
    .setMixedBattleBgm("mystery_encounter_weird_dream")
    .setVictoryBgm("mystery_encounter_weird_dream")
    .setLocalizedName("Future Self F")
    .setPartyTemplates(new TrainerPartyTemplate(6, PartyMemberStrength.STRONG))
};
<|MERGE_RESOLUTION|>--- conflicted
+++ resolved
@@ -974,11 +974,7 @@
     this.setHasVoucher(true);
     this.setBattleBgm("battle_unova_elite");
     this.setVictoryBgm("victory_gym");
-<<<<<<< HEAD
-    this.setRandomTeraModifiers(() => 2);
-=======
-    this.setGenModifiersFunc(party => getRandomTeraModifiers(party, 1, specialtyTypes.length ? specialtyTypes : undefined));
->>>>>>> db37dcc2
+    this.setRandomTeraModifiers(() => 1);
 
     return this;
   }
@@ -1016,10 +1012,6 @@
     this.setHasVoucher(true);
     this.setBattleBgm("battle_champion_alder");
     this.setVictoryBgm("victory_champion");
-<<<<<<< HEAD
-    this.setRandomTeraModifiers(() => 3);
-=======
->>>>>>> db37dcc2
 
     return this;
   }
@@ -2678,6 +2670,11 @@
       p.generateName();
       p.pokeball = PokeballType.ULTRA_BALL;
     }))
+    .setPartyMemberFunc(5, getRandomPartyMemberFunc([ Species.ZAMAZENTA ], TrainerSlot.TRAINER, true, p => {
+      p.setBoss(true, 2);
+      p.generateAndPopulateMoveset();
+      p.pokeball = PokeballType.MASTER_BALL;
+    }))
     .setInstantTera(0),
   [TrainerType.BUCK]: new TrainerConfig(++t).setName("Buck").initForStatTrainer([], true)
     .setPartyMemberFunc(0, getRandomPartyMemberFunc([ Species.CLAYDOL ], TrainerSlot.TRAINER, true, p => {
