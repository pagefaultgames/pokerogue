--- conflicted
+++ resolved
@@ -14,11 +14,7 @@
 import { TimeOfDay } from "#enums/time-of-day";
 import { WeatherType } from "#enums/weather-type";
 import type { PlayerPokemon } from "#field/pokemon";
-<<<<<<< HEAD
-import { coerceArray, isNullOrUndefined } from "#utils/common";
-=======
 import { coerceArray } from "#utils/array";
->>>>>>> 53ae8900
 
 export interface EncounterRequirement {
   meetsRequirement(): boolean; // Boolean to see if a requirement is met
@@ -731,13 +727,6 @@
  * If you want to trigger the event based on the form change enabler, use PersistentModifierRequirement.
  */
 export class CanFormChangeWithItemRequirement extends EncounterPokemonRequirement {
-<<<<<<< HEAD
-  requiredFormChangeItem: FormChangeItemId[];
-  minNumberOfPokemon: number;
-  invertQuery: boolean;
-
-  constructor(formChangeItem: FormChangeItemId | FormChangeItemId[], minNumberOfPokemon = 1, invertQuery = false) {
-=======
   requiredFormChangeItem: readonly FormChangeItemId[];
   minNumberOfPokemon: number;
   invertQuery: boolean;
@@ -747,7 +736,6 @@
     minNumberOfPokemon = 1,
     invertQuery = false,
   ) {
->>>>>>> 53ae8900
     super();
     this.minNumberOfPokemon = minNumberOfPokemon;
     this.invertQuery = invertQuery;
@@ -863,21 +851,13 @@
 }
 
 export class HeldItemRequirement extends EncounterSceneRequirement {
-<<<<<<< HEAD
-  requiredHeldItems: (HeldItemId | HeldItemCategoryId)[];
-=======
   requiredHeldItems: readonly (HeldItemId | HeldItemCategoryId)[];
->>>>>>> 53ae8900
   minNumberOfItems: number;
   invertQuery: boolean;
   requireTransferable: boolean;
 
   constructor(
-<<<<<<< HEAD
-    heldItem: HeldItemId | HeldItemCategoryId | (HeldItemId | HeldItemCategoryId)[],
-=======
     heldItem: HeldItemId | HeldItemCategoryId | readonly (HeldItemId | HeldItemCategoryId)[],
->>>>>>> 53ae8900
     minNumberOfItems = 1,
     invertQuery = false,
     requireTransferable = true,
