--- conflicted
+++ resolved
@@ -573,7 +573,6 @@
   override queryParty(partyPokemon: PlayerPokemon[]): PlayerPokemon[] {
     if (!this.invertQuery) {
       // get the Pokemon with at least one move in the required moves list
-<<<<<<< HEAD
       return partyPokemon.filter((pokemon) =>
         (!this.excludeDisallowedPokemon || pokemon.isAllowedInBattle())
         && pokemon.moveset.some((move) => move.moveId && this.requiredMoves.includes(move.moveId)));
@@ -582,28 +581,11 @@
       return partyPokemon.filter((pokemon) =>
         (!this.excludeDisallowedPokemon || pokemon.isAllowedInBattle())
         && !pokemon.moveset.some((move) => move.moveId && this.requiredMoves.includes(move.moveId)));
-=======
-      return partyPokemon.filter(
-        pokemon =>
-          (!this.excludeDisallowedPokemon || pokemon.isAllowedInBattle()) &&
-          pokemon.moveset.some(move => move?.moveId && this.requiredMoves.includes(move.moveId)),
-      );
->>>>>>> 02ae7952
-    }
-    // for an inverted query, we only want to get the pokemon that don't have ANY of the listed moves
-    return partyPokemon.filter(
-      pokemon =>
-        (!this.excludeDisallowedPokemon || pokemon.isAllowedInBattle()) &&
-        !pokemon.moveset.some(move => move?.moveId && this.requiredMoves.includes(move.moveId)),
-    );
-  }
-
-  override getDialogueToken(pokemon?: PlayerPokemon): [string, string] {
-<<<<<<< HEAD
+    }
+  }
+
+  override getDialogueToken(pokemon?: PlayerPokemon): [string, string] {
     const includedMoves = pokemon?.moveset.filter((move) => move.moveId && this.requiredMoves.includes(move.moveId));
-=======
-    const includedMoves = pokemon?.moveset.filter(move => move?.moveId && this.requiredMoves.includes(move.moveId));
->>>>>>> 02ae7952
     if (includedMoves && includedMoves.length > 0 && includedMoves[0]) {
       return ["move", includedMoves[0].getName()];
     }
@@ -638,37 +620,15 @@
 
   override queryParty(partyPokemon: PlayerPokemon[]): PlayerPokemon[] {
     if (!this.invertQuery) {
-<<<<<<< HEAD
       return partyPokemon.filter((pokemon) => this.requiredMoves.filter((learnableMove) => pokemon.compatibleTms.filter(tm => !pokemon.moveset.find(m => m.moveId === tm)).includes(learnableMove)).length > 0);
     } else {
       // for an inverted query, we only want to get the pokemon that don't have ANY of the listed learnableMoves
       return partyPokemon.filter((pokemon) => this.requiredMoves.filter((learnableMove) => pokemon.compatibleTms.filter(tm => !pokemon.moveset.find(m => m.moveId === tm)).includes(learnableMove)).length === 0);
-=======
-      return partyPokemon.filter(
-        pokemon =>
-          this.requiredMoves.filter(learnableMove =>
-            pokemon.compatibleTms.filter(tm => !pokemon.moveset.find(m => m?.moveId === tm)).includes(learnableMove),
-          ).length > 0,
-      );
->>>>>>> 02ae7952
-    }
-    // for an inverted query, we only want to get the pokemon that don't have ANY of the listed learnableMoves
-    return partyPokemon.filter(
-      pokemon =>
-        this.requiredMoves.filter(learnableMove =>
-          pokemon.compatibleTms.filter(tm => !pokemon.moveset.find(m => m?.moveId === tm)).includes(learnableMove),
-        ).length === 0,
-    );
-  }
-
-  override getDialogueToken(pokemon?: PlayerPokemon): [string, string] {
-<<<<<<< HEAD
+    }
+  }
+
+  override getDialogueToken(pokemon?: PlayerPokemon): [string, string] {
     const includedCompatMoves = this.requiredMoves.filter((reqMove) => pokemon?.compatibleTms.filter((tm) => !pokemon.moveset.find(m => m.moveId === tm)).includes(reqMove));
-=======
-    const includedCompatMoves = this.requiredMoves.filter(reqMove =>
-      pokemon?.compatibleTms.filter(tm => !pokemon.moveset.find(m => m?.moveId === tm)).includes(reqMove),
-    );
->>>>>>> 02ae7952
     if (includedCompatMoves.length > 0) {
       return ["compatibleMove", Moves[includedCompatMoves[0]]];
     }
