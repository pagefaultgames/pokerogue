import { globalScene } from "#app/global-scene";
import { allAbilities } from "#data/data-lists";
import { SpeciesFormChangeItemTrigger } from "#data/form-change-triggers";
import { pokemonFormChanges } from "#data/pokemon-forms";
import type { AbilityId } from "#enums/ability-id";
import type { FormChangeItemId } from "#enums/form-change-item-id";
import { getHeldItemCategory, type HeldItemCategoryId, type HeldItemId } from "#enums/held-item-id";
import { MoveId } from "#enums/move-id";
import type { MysteryEncounterType } from "#enums/mystery-encounter-type";
import { Nature } from "#enums/nature";
import { PokemonType } from "#enums/pokemon-type";
import { SpeciesId } from "#enums/species-id";
import { StatusEffect } from "#enums/status-effect";
import { TimeOfDay } from "#enums/time-of-day";
import { WeatherType } from "#enums/weather-type";
import type { PlayerPokemon } from "#field/pokemon";
<<<<<<< HEAD
import { allHeldItems } from "#items/all-held-items";
import { coerceArray } from "#utils/common";
=======
import { AttackTypeBoosterModifier } from "#modifiers/modifier";
import type { AttackTypeBoosterModifierType } from "#modifiers/modifier-type";
import { coerceArray } from "#utils/array";
>>>>>>> 73e8c6c1

export interface EncounterRequirement {
  meetsRequirement(): boolean; // Boolean to see if a requirement is met
  getDialogueToken(pokemon?: PlayerPokemon): [string, string];
}

export abstract class EncounterSceneRequirement implements EncounterRequirement {
  /**
   * Returns whether the EncounterSceneRequirement's... requirements, are met by the given scene
   */
  abstract meetsRequirement(): boolean;
  /**
   * Returns a dialogue token key/value pair for a given Requirement.
   * Should be overridden by child Requirement classes.
   * @param pokemon
   */
  abstract getDialogueToken(pokemon?: PlayerPokemon): [string, string];
}

/**
 * Combination of multiple {@linkcode EncounterSceneRequirement | EncounterSceneRequirements} (OR/AND possible. See {@linkcode isAnd})
 */
export class CombinationSceneRequirement extends EncounterSceneRequirement {
  /** If `true`, all requirements must be met (AND). If `false`, any requirement must be met (OR) */
  private isAnd: boolean;
  requirements: EncounterSceneRequirement[];

  public static Some(...requirements: EncounterSceneRequirement[]): CombinationSceneRequirement {
    return new CombinationSceneRequirement(false, ...requirements);
  }

  public static Every(...requirements: EncounterSceneRequirement[]): CombinationSceneRequirement {
    return new CombinationSceneRequirement(true, ...requirements);
  }

  private constructor(isAnd: boolean, ...requirements: EncounterSceneRequirement[]) {
    super();
    this.isAnd = isAnd;
    this.requirements = requirements;
  }

  /**
   * Checks if all/any requirements are met (depends on {@linkcode isAnd})
   * @returns true if all/any requirements are met (depends on {@linkcode isAnd})
   */
  override meetsRequirement(): boolean {
    return this.isAnd
      ? this.requirements.every(req => req.meetsRequirement())
      : this.requirements.some(req => req.meetsRequirement());
  }

  /**
   * Retrieves a dialogue token key/value pair for the given {@linkcode EncounterSceneRequirement | requirements}.
   * @param pokemon The {@linkcode PlayerPokemon} to check against
   * @returns A dialogue token key/value pair
   * @throws An {@linkcode Error} if {@linkcode isAnd} is `true` (not supported)
   */
  override getDialogueToken(pokemon?: PlayerPokemon): [string, string] {
    if (this.isAnd) {
      throw new Error("Not implemented (Sorry)");
    }
    for (const req of this.requirements) {
      if (req.meetsRequirement()) {
        return req.getDialogueToken(pokemon);
      }
    }

    return this.requirements[0].getDialogueToken(pokemon);
  }
}

export abstract class EncounterPokemonRequirement implements EncounterRequirement {
  public minNumberOfPokemon: number;
  public invertQuery: boolean;

  /**
   * Returns whether the EncounterPokemonRequirement's... requirements, are met by the given scene
   */
  abstract meetsRequirement(): boolean;

  /**
   * Returns all party members that are compatible with this requirement. For non pokemon related requirements, the entire party is returned.
   * @param partyPokemon
   */
  abstract queryParty(partyPokemon: PlayerPokemon[]): PlayerPokemon[];

  /**
   * Returns a dialogue token key/value pair for a given Requirement.
   * Should be overridden by child Requirement classes.
   * @param pokemon
   */
  abstract getDialogueToken(pokemon?: PlayerPokemon): [string, string];
}

/**
 * Combination of multiple {@linkcode EncounterPokemonRequirement | EncounterPokemonRequirements} (OR/AND possible. See {@linkcode isAnd})
 */
export class CombinationPokemonRequirement extends EncounterPokemonRequirement {
  /** If `true`, all requirements must be met (AND). If `false`, any requirement must be met (OR) */
  private isAnd: boolean;
  private requirements: EncounterPokemonRequirement[];

  public static Some(...requirements: EncounterPokemonRequirement[]): CombinationPokemonRequirement {
    return new CombinationPokemonRequirement(false, ...requirements);
  }

  public static Every(...requirements: EncounterPokemonRequirement[]): CombinationPokemonRequirement {
    return new CombinationPokemonRequirement(true, ...requirements);
  }

  private constructor(isAnd: boolean, ...requirements: EncounterPokemonRequirement[]) {
    super();
    this.isAnd = isAnd;
    this.invertQuery = false;
    this.minNumberOfPokemon = 1;
    this.requirements = requirements;
  }

  /**
   * Checks if all/any requirements are met (depends on {@linkcode isAnd})
   * @returns true if all/any requirements are met (depends on {@linkcode isAnd})
   */
  override meetsRequirement(): boolean {
    return this.isAnd
      ? this.requirements.every(req => req.meetsRequirement())
      : this.requirements.some(req => req.meetsRequirement());
  }

  /**
   * Queries the players party for all party members that are compatible with all/any requirements (depends on {@linkcode isAnd})
   * @param partyPokemon The party of {@linkcode PlayerPokemon}
   * @returns All party members that are compatible with all/any requirements (depends on {@linkcode isAnd})
   */
  override queryParty(partyPokemon: PlayerPokemon[]): PlayerPokemon[] {
    if (this.isAnd) {
      return this.requirements.reduce((relevantPokemon, req) => req.queryParty(relevantPokemon), partyPokemon);
    }
    const matchingRequirement = this.requirements.find(req => req.queryParty(partyPokemon).length > 0);
    return matchingRequirement ? matchingRequirement.queryParty(partyPokemon) : [];
  }

  /**
   * Retrieves a dialogue token key/value pair for the given {@linkcode EncounterPokemonRequirement | requirements}.
   * @param pokemon The {@linkcode PlayerPokemon} to check against
   * @returns A dialogue token key/value pair
   * @throws An {@linkcode Error} if {@linkcode isAnd} is `true` (not supported)
   */
  override getDialogueToken(pokemon?: PlayerPokemon): [string, string] {
    if (this.isAnd) {
      throw new Error("Not implemented (Sorry)");
    }
    for (const req of this.requirements) {
      if (req.meetsRequirement()) {
        return req.getDialogueToken(pokemon);
      }
    }

    return this.requirements[0].getDialogueToken(pokemon);
  }
}

export class PreviousEncounterRequirement extends EncounterSceneRequirement {
  previousEncounterRequirement: MysteryEncounterType;

  /**
   * Used for specifying an encounter that must be seen before this encounter can spawn
   * @param previousEncounterRequirement
   */
  constructor(previousEncounterRequirement: MysteryEncounterType) {
    super();
    this.previousEncounterRequirement = previousEncounterRequirement;
  }

  override meetsRequirement(): boolean {
    return globalScene.mysteryEncounterSaveData.encounteredEvents.some(
      e => e.type === this.previousEncounterRequirement,
    );
  }

  override getDialogueToken(_pokemon?: PlayerPokemon): [string, string] {
    return [
      "previousEncounter",
      globalScene.mysteryEncounterSaveData.encounteredEvents
        .find(e => e.type === this.previousEncounterRequirement)?.[0]
        .toString() ?? "",
    ];
  }
}

export class WaveRangeRequirement extends EncounterSceneRequirement {
  waveRange: [number, number];

  /**
   * Used for specifying a unique wave or wave range requirement
   * If minWaveIndex and maxWaveIndex are equivalent, will check for exact wave number
   * @param waveRange [min, max]
   */
  constructor(waveRange: [number, number]) {
    super();
    this.waveRange = waveRange;
  }

  override meetsRequirement(): boolean {
    if (this.waveRange != null && this.waveRange[0] <= this.waveRange[1]) {
      const waveIndex = globalScene.currentBattle.waveIndex;
      if (
        (waveIndex >= 0 && this.waveRange[0] >= 0 && this.waveRange[0] > waveIndex)
        || (this.waveRange[1] >= 0 && this.waveRange[1] < waveIndex)
      ) {
        return false;
      }
    }
    return true;
  }

  override getDialogueToken(_pokemon?: PlayerPokemon): [string, string] {
    return ["waveIndex", globalScene.currentBattle.waveIndex.toString()];
  }
}

export class WaveModulusRequirement extends EncounterSceneRequirement {
  waveModuli: number[];
  modulusValue: number;

  /**
   * Used for specifying a modulus requirement on the wave index
   * For example, can be used to require the wave index to end with 1, 2, or 3
   * @param waveModuli The allowed modulus results
   * @param modulusValue The modulus calculation value
   *
   * Example:
   * new WaveModulusRequirement([1, 2, 3], 10) will check for 1st/2nd/3rd waves that are immediately after a multiple of 10 wave
   * So waves 21, 32, 53 all return true. 58, 14, 99 return false.
   */
  constructor(waveModuli: number[], modulusValue: number) {
    super();
    this.waveModuli = waveModuli;
    this.modulusValue = modulusValue;
  }

  override meetsRequirement(): boolean {
    return this.waveModuli.includes(globalScene.currentBattle.waveIndex % this.modulusValue);
  }

  override getDialogueToken(_pokemon?: PlayerPokemon): [string, string] {
    return ["waveIndex", globalScene.currentBattle.waveIndex.toString()];
  }
}

export class TimeOfDayRequirement extends EncounterSceneRequirement {
  requiredTimeOfDay: TimeOfDay[];

  constructor(timeOfDay: TimeOfDay | TimeOfDay[]) {
    super();
    this.requiredTimeOfDay = coerceArray(timeOfDay);
  }

  override meetsRequirement(): boolean {
    const timeOfDay = globalScene.arena?.getTimeOfDay();
    return !(timeOfDay != null && this.requiredTimeOfDay?.length > 0 && !this.requiredTimeOfDay.includes(timeOfDay));
  }

  override getDialogueToken(_pokemon?: PlayerPokemon): [string, string] {
    return ["timeOfDay", TimeOfDay[globalScene.arena.getTimeOfDay()].toLocaleLowerCase()];
  }
}

export class WeatherRequirement extends EncounterSceneRequirement {
  requiredWeather: WeatherType[];

  constructor(weather: WeatherType | WeatherType[]) {
    super();
    this.requiredWeather = coerceArray(weather);
  }

  override meetsRequirement(): boolean {
    const currentWeather = globalScene.arena.weather?.weatherType;
    return !(
      currentWeather != null
      && this.requiredWeather?.length > 0
      && !this.requiredWeather.includes(currentWeather!)
    );
  }

  override getDialogueToken(_pokemon?: PlayerPokemon): [string, string] {
    const currentWeather = globalScene.arena.weather?.weatherType;
    let token = "";
    if (currentWeather != null) {
      token = WeatherType[currentWeather].replace("_", " ").toLocaleLowerCase();
    }
    return ["weather", token];
  }
}

export class PartySizeRequirement extends EncounterSceneRequirement {
  partySizeRange: [number, number];
  excludeDisallowedPokemon: boolean;

  /**
   * Used for specifying a party size requirement
   * If min and max are equivalent, will check for exact size
   * @param partySizeRange
   * @param excludeDisallowedPokemon
   */
  constructor(partySizeRange: [number, number], excludeDisallowedPokemon: boolean) {
    super();
    this.partySizeRange = partySizeRange;
    this.excludeDisallowedPokemon = excludeDisallowedPokemon;
  }

  override meetsRequirement(): boolean {
    if (this.partySizeRange != null && this.partySizeRange[0] <= this.partySizeRange[1]) {
      const partySize = this.excludeDisallowedPokemon
        ? globalScene.getPokemonAllowedInBattle().length
        : globalScene.getPlayerParty().length;
      if (
        (partySize >= 0 && this.partySizeRange[0] >= 0 && this.partySizeRange[0] > partySize)
        || (this.partySizeRange[1] >= 0 && this.partySizeRange[1] < partySize)
      ) {
        return false;
      }
    }

    return true;
  }

  override getDialogueToken(_pokemon?: PlayerPokemon): [string, string] {
    return ["partySize", globalScene.getPlayerParty().length.toString()];
  }
}

export class MoneyRequirement extends EncounterSceneRequirement {
  requiredMoney: number; // Static value
  scalingMultiplier: number; // Calculates required money based off wave index

  constructor(requiredMoney: number, scalingMultiplier?: number) {
    super();
    this.requiredMoney = requiredMoney ?? 0;
    this.scalingMultiplier = scalingMultiplier ?? 0;
  }

  override meetsRequirement(): boolean {
    const money = globalScene.money;
    if (money == null) {
      return false;
    }

    if (this.scalingMultiplier > 0) {
      this.requiredMoney = globalScene.getWaveMoneyAmount(this.scalingMultiplier);
    }
    return !(this.requiredMoney > 0 && this.requiredMoney > money);
  }

  override getDialogueToken(_pokemon?: PlayerPokemon): [string, string] {
    const value =
      this.scalingMultiplier > 0
        ? globalScene.getWaveMoneyAmount(this.scalingMultiplier).toString()
        : this.requiredMoney.toString();
    return ["money", value];
  }
}

export class SpeciesRequirement extends EncounterPokemonRequirement {
  requiredSpecies: SpeciesId[];
  minNumberOfPokemon: number;
  invertQuery: boolean;

  constructor(species: SpeciesId | SpeciesId[], minNumberOfPokemon = 1, invertQuery = false) {
    super();
    this.minNumberOfPokemon = minNumberOfPokemon;
    this.invertQuery = invertQuery;
    this.requiredSpecies = coerceArray(species);
  }

  override meetsRequirement(): boolean {
    const partyPokemon = globalScene.getPlayerParty();
    if (partyPokemon == null || this.requiredSpecies?.length < 0) {
      return false;
    }
    return this.queryParty(partyPokemon).length >= this.minNumberOfPokemon;
  }

  override queryParty(partyPokemon: PlayerPokemon[]): PlayerPokemon[] {
    if (!this.invertQuery) {
      return partyPokemon.filter(
        pokemon => this.requiredSpecies.filter(species => pokemon.species.speciesId === species).length > 0,
      );
    }
    // for an inverted query, we only want to get the pokemon that don't have ANY of the listed speciess
    return partyPokemon.filter(
      pokemon => this.requiredSpecies.filter(species => pokemon.species.speciesId === species).length === 0,
    );
  }

  override getDialogueToken(pokemon?: PlayerPokemon): [string, string] {
    if (pokemon?.species.speciesId && this.requiredSpecies.includes(pokemon.species.speciesId)) {
      return ["species", SpeciesId[pokemon.species.speciesId]];
    }
    return ["species", ""];
  }
}

export class NatureRequirement extends EncounterPokemonRequirement {
  requiredNature: Nature[];
  minNumberOfPokemon: number;
  invertQuery: boolean;

  constructor(nature: Nature | Nature[], minNumberOfPokemon = 1, invertQuery = false) {
    super();
    this.minNumberOfPokemon = minNumberOfPokemon;
    this.invertQuery = invertQuery;
    this.requiredNature = coerceArray(nature);
  }

  override meetsRequirement(): boolean {
    const partyPokemon = globalScene.getPlayerParty();
    if (partyPokemon == null || this.requiredNature?.length < 0) {
      return false;
    }
    return this.queryParty(partyPokemon).length >= this.minNumberOfPokemon;
  }

  override queryParty(partyPokemon: PlayerPokemon[]): PlayerPokemon[] {
    if (!this.invertQuery) {
      return partyPokemon.filter(pokemon => this.requiredNature.filter(nature => pokemon.nature === nature).length > 0);
    }
    // for an inverted query, we only want to get the pokemon that don't have ANY of the listed natures
    return partyPokemon.filter(pokemon => this.requiredNature.filter(nature => pokemon.nature === nature).length === 0);
  }

  override getDialogueToken(pokemon?: PlayerPokemon): [string, string] {
    if (pokemon?.nature != null && this.requiredNature.includes(pokemon.nature)) {
      return ["nature", Nature[pokemon.nature]];
    }
    return ["nature", ""];
  }
}

export class TypeRequirement extends EncounterPokemonRequirement {
  requiredType: PokemonType[];
  excludeFainted: boolean;
  minNumberOfPokemon: number;
  invertQuery: boolean;

  constructor(type: PokemonType | PokemonType[], excludeFainted = true, minNumberOfPokemon = 1, invertQuery = false) {
    super();
    this.excludeFainted = excludeFainted;
    this.minNumberOfPokemon = minNumberOfPokemon;
    this.invertQuery = invertQuery;
    this.requiredType = coerceArray(type);
  }

  override meetsRequirement(): boolean {
    let partyPokemon = globalScene.getPlayerParty();

    if (partyPokemon == null) {
      return false;
    }

    if (this.excludeFainted) {
      partyPokemon = partyPokemon.filter(pokemon => !pokemon.isFainted());
    }

    return this.queryParty(partyPokemon).length >= this.minNumberOfPokemon;
  }

  override queryParty(partyPokemon: PlayerPokemon[]): PlayerPokemon[] {
    if (!this.invertQuery) {
      return partyPokemon.filter(
        pokemon => this.requiredType.filter(type => pokemon.getTypes().includes(type)).length > 0,
      );
    }
    // for an inverted query, we only want to get the pokemon that don't have ANY of the listed types
    return partyPokemon.filter(
      pokemon => this.requiredType.filter(type => pokemon.getTypes().includes(type)).length === 0,
    );
  }

  override getDialogueToken(pokemon?: PlayerPokemon): [string, string] {
    const includedTypes = this.requiredType.filter(ty => pokemon?.getTypes().includes(ty));
    if (includedTypes.length > 0) {
      return ["type", PokemonType[includedTypes[0]]];
    }
    return ["type", ""];
  }
}

export class MoveRequirement extends EncounterPokemonRequirement {
  requiredMoves: MoveId[] = [];
  minNumberOfPokemon: number;
  invertQuery: boolean;
  excludeDisallowedPokemon: boolean;

  constructor(
    moves: MoveId | MoveId[],
    excludeDisallowedPokemon: boolean,
    minNumberOfPokemon = 1,
    invertQuery = false,
  ) {
    super();
    this.excludeDisallowedPokemon = excludeDisallowedPokemon;
    this.minNumberOfPokemon = minNumberOfPokemon;
    this.invertQuery = invertQuery;
    this.requiredMoves = coerceArray(moves);
  }

  override meetsRequirement(): boolean {
    const partyPokemon = globalScene.getPlayerParty();
    if (partyPokemon == null || this.requiredMoves?.length < 0) {
      return false;
    }
    return this.queryParty(partyPokemon).length >= this.minNumberOfPokemon;
  }

  override queryParty(partyPokemon: PlayerPokemon[]): PlayerPokemon[] {
    if (!this.invertQuery) {
      // get the Pokemon with at least one move in the required moves list
      return partyPokemon.filter(
        pokemon =>
          (!this.excludeDisallowedPokemon || pokemon.isAllowedInBattle())
          && pokemon.moveset.some(move => move.moveId && this.requiredMoves.includes(move.moveId)),
      );
    }
    // for an inverted query, we only want to get the pokemon that don't have ANY of the listed moves
    return partyPokemon.filter(
      pokemon =>
        (!this.excludeDisallowedPokemon || pokemon.isAllowedInBattle())
        && !pokemon.moveset.some(move => move.moveId && this.requiredMoves.includes(move.moveId)),
    );
  }

  override getDialogueToken(pokemon?: PlayerPokemon): [string, string] {
    const includedMoves = pokemon?.moveset.filter(move => move.moveId && this.requiredMoves.includes(move.moveId));
    if (includedMoves && includedMoves.length > 0 && includedMoves[0]) {
      return ["move", includedMoves[0].getName()];
    }
    return ["move", ""];
  }
}

/**
 * Find out if Pokemon in the party are able to learn one of many specific moves by TM.
 * NOTE: Egg moves are not included as learnable.
 * NOTE: If the Pokemon already knows the move, this requirement will fail, since it's not technically learnable.
 */
export class CompatibleMoveRequirement extends EncounterPokemonRequirement {
  requiredMoves: MoveId[];
  minNumberOfPokemon: number;
  invertQuery: boolean;

  constructor(learnableMove: MoveId | MoveId[], minNumberOfPokemon = 1, invertQuery = false) {
    super();
    this.minNumberOfPokemon = minNumberOfPokemon;
    this.invertQuery = invertQuery;
    this.requiredMoves = coerceArray(learnableMove);
  }

  override meetsRequirement(): boolean {
    const partyPokemon = globalScene.getPlayerParty();
    if (partyPokemon == null || this.requiredMoves?.length < 0) {
      return false;
    }
    return this.queryParty(partyPokemon).length >= this.minNumberOfPokemon;
  }

  override queryParty(partyPokemon: PlayerPokemon[]): PlayerPokemon[] {
    if (!this.invertQuery) {
      return partyPokemon.filter(
        pokemon =>
          this.requiredMoves.filter(learnableMove =>
            pokemon.compatibleTms.filter(tm => !pokemon.moveset.find(m => m.moveId === tm)).includes(learnableMove),
          ).length > 0,
      );
    }
    // for an inverted query, we only want to get the pokemon that don't have ANY of the listed learnableMoves
    return partyPokemon.filter(
      pokemon =>
        this.requiredMoves.filter(learnableMove =>
          pokemon.compatibleTms.filter(tm => !pokemon.moveset.find(m => m.moveId === tm)).includes(learnableMove),
        ).length === 0,
    );
  }

  override getDialogueToken(pokemon?: PlayerPokemon): [string, string] {
    const includedCompatMoves = this.requiredMoves.filter(reqMove =>
      pokemon?.compatibleTms.filter(tm => !pokemon.moveset.find(m => m.moveId === tm)).includes(reqMove),
    );
    if (includedCompatMoves.length > 0) {
      return ["compatibleMove", MoveId[includedCompatMoves[0]]];
    }
    return ["compatibleMove", ""];
  }
}

export class AbilityRequirement extends EncounterPokemonRequirement {
  requiredAbilities: AbilityId[];
  minNumberOfPokemon: number;
  invertQuery: boolean;
  excludeDisallowedPokemon: boolean;

  constructor(
    abilities: AbilityId | AbilityId[],
    excludeDisallowedPokemon: boolean,
    minNumberOfPokemon = 1,
    invertQuery = false,
  ) {
    super();
    this.excludeDisallowedPokemon = excludeDisallowedPokemon;
    this.minNumberOfPokemon = minNumberOfPokemon;
    this.invertQuery = invertQuery;
    this.requiredAbilities = coerceArray(abilities);
  }

  override meetsRequirement(): boolean {
    const partyPokemon = globalScene.getPlayerParty();
    if (partyPokemon == null || this.requiredAbilities?.length < 0) {
      return false;
    }
    return this.queryParty(partyPokemon).length >= this.minNumberOfPokemon;
  }

  override queryParty(partyPokemon: PlayerPokemon[]): PlayerPokemon[] {
    if (!this.invertQuery) {
      return partyPokemon.filter(
        pokemon =>
          (!this.excludeDisallowedPokemon || pokemon.isAllowedInBattle())
          && this.requiredAbilities.some(ability => pokemon.hasAbility(ability, false)),
      );
    }
    // for an inverted query, we only want to get the pokemon that don't have ANY of the listed abilities
    return partyPokemon.filter(
      pokemon =>
        (!this.excludeDisallowedPokemon || pokemon.isAllowedInBattle())
        && this.requiredAbilities.filter(ability => pokemon.hasAbility(ability, false)).length === 0,
    );
  }

  override getDialogueToken(pokemon?: PlayerPokemon): [string, string] {
    const matchingAbility = this.requiredAbilities.find(a => pokemon?.hasAbility(a, false));
    if (matchingAbility != null) {
      return ["ability", allAbilities[matchingAbility].name];
    }
    return ["ability", ""];
  }
}

export class StatusEffectRequirement extends EncounterPokemonRequirement {
  requiredStatusEffect: readonly StatusEffect[];
  minNumberOfPokemon: number;
  invertQuery: boolean;

  constructor(statusEffect: StatusEffect | readonly StatusEffect[], minNumberOfPokemon = 1, invertQuery = false) {
    super();
    this.minNumberOfPokemon = minNumberOfPokemon;
    this.invertQuery = invertQuery;
    this.requiredStatusEffect = coerceArray(statusEffect);
  }

  override meetsRequirement(): boolean {
    const partyPokemon = globalScene.getPlayerParty();
    if (partyPokemon == null || this.requiredStatusEffect?.length < 0) {
      return false;
    }
    const x = this.queryParty(partyPokemon).length >= this.minNumberOfPokemon;
    console.log(x);
    return x;
  }

  override queryParty(partyPokemon: readonly PlayerPokemon[]): PlayerPokemon[] {
    if (!this.invertQuery) {
      return partyPokemon.filter(pokemon => {
        return this.requiredStatusEffect.some(statusEffect => {
          if (statusEffect === StatusEffect.NONE) {
            // StatusEffect.NONE also checks for null or undefined status
            return pokemon.status == null || pokemon.status.effect == null || pokemon.status.effect === statusEffect;
          }
          return pokemon.status?.effect === statusEffect;
        });
      });
    }
    // for an inverted query, we only want to get the pokemon that don't have ANY of the listed StatusEffects
    return partyPokemon.filter(pokemon => {
      return !this.requiredStatusEffect.some(statusEffect => {
        if (statusEffect === StatusEffect.NONE) {
          // StatusEffect.NONE also checks for null or undefined status
          return pokemon.status == null || pokemon.status.effect == null || pokemon.status.effect === statusEffect;
        }
        return pokemon.status?.effect === statusEffect;
      });
    });
  }

  override getDialogueToken(pokemon?: PlayerPokemon): [string, string] {
    const reqStatus = this.requiredStatusEffect.filter(a => {
      if (a === StatusEffect.NONE) {
        return pokemon?.status == null || pokemon.status.effect == null || pokemon.status.effect === a;
      }
      return pokemon!.status?.effect === a;
    });
    if (reqStatus.length > 0) {
      return ["status", StatusEffect[reqStatus[0]]];
    }
    return ["status", ""];
  }
}

/**
 * Finds if there are pokemon that can form change with a given item.
 * Notice that we mean specific items, like Charizardite, not the Mega Bracelet.
 * If you want to trigger the event based on the form change enabler, use PersistentModifierRequirement.
 */
export class CanFormChangeWithItemRequirement extends EncounterPokemonRequirement {
<<<<<<< HEAD
  requiredFormChangeItem: FormChangeItemId[];
  minNumberOfPokemon: number;
  invertQuery: boolean;

  constructor(formChangeItem: FormChangeItemId | FormChangeItemId[], minNumberOfPokemon = 1, invertQuery = false) {
=======
  requiredFormChangeItem: readonly FormChangeItem[];
  minNumberOfPokemon: number;
  invertQuery: boolean;

  constructor(formChangeItem: FormChangeItem | readonly FormChangeItem[], minNumberOfPokemon = 1, invertQuery = false) {
>>>>>>> 73e8c6c1
    super();
    this.minNumberOfPokemon = minNumberOfPokemon;
    this.invertQuery = invertQuery;
    this.requiredFormChangeItem = coerceArray(formChangeItem);
  }

  override meetsRequirement(): boolean {
    const partyPokemon = globalScene.getPlayerParty();
    if (partyPokemon == null || this.requiredFormChangeItem?.length < 0) {
      return false;
    }
    return this.queryParty(partyPokemon).length >= this.minNumberOfPokemon;
  }

  filterByForm(pokemon, formChangeItem) {
    return (
      pokemonFormChanges.hasOwnProperty(pokemon.species.speciesId) // Get all form changes for this species with an item trigger, including any compound triggers
      && pokemonFormChanges[pokemon.species.speciesId]
        .filter(fc => fc.trigger.hasTriggerType(SpeciesFormChangeItemTrigger))
        // Returns true if any form changes match this item
        .flatMap(fc => fc.findTrigger(SpeciesFormChangeItemTrigger) as SpeciesFormChangeItemTrigger)
        .flatMap(fc => fc.item)
        .includes(formChangeItem)
    );
  }

  override queryParty(partyPokemon: readonly PlayerPokemon[]): PlayerPokemon[] {
    if (!this.invertQuery) {
      return partyPokemon.filter(
        pokemon =>
          this.requiredFormChangeItem.filter(formChangeItem => this.filterByForm(pokemon, formChangeItem)).length > 0,
      );
    }
    // for an inverted query, we only want to get the pokemon that don't have ANY of the listed formChangeItems
    return partyPokemon.filter(
      pokemon =>
        this.requiredFormChangeItem.filter(formChangeItem => this.filterByForm(pokemon, formChangeItem)).length === 0,
    );
  }

  override getDialogueToken(pokemon?: PlayerPokemon): [string, string] {
    const requiredItems = this.requiredFormChangeItem.filter(formChangeItem =>
      this.filterByForm(pokemon, formChangeItem),
    );
    if (requiredItems.length > 0) {
      return ["formChangeItem", allHeldItems[requiredItems[0]].name];
    }
    return ["formChangeItem", ""];
  }
}

export class HoldingItemRequirement extends EncounterPokemonRequirement {
  requiredHeldItems: (HeldItemId | HeldItemCategoryId)[];
  minNumberOfPokemon: number;
  invertQuery: boolean;
  requireTransferable: boolean;

  constructor(
    heldItem: HeldItemId | HeldItemCategoryId | (HeldItemId | HeldItemCategoryId)[],
    minNumberOfPokemon = 1,
    invertQuery = false,
    requireTransferable = true,
  ) {
    super();
    this.minNumberOfPokemon = minNumberOfPokemon;
    this.invertQuery = invertQuery;
    this.requiredHeldItems = coerceArray(heldItem);
    this.requireTransferable = requireTransferable;
  }

  override meetsRequirement(): boolean {
    const partyPokemon = globalScene.getPlayerParty();
    if (partyPokemon == null) {
      return false;
    }
    return this.queryParty(partyPokemon).length >= this.minNumberOfPokemon;
  }

  override queryParty(partyPokemon: PlayerPokemon[]): PlayerPokemon[] {
    if (!this.invertQuery) {
      return partyPokemon.filter(pokemon =>
        this.requiredHeldItems.some(heldItem => {
          return this.requireTransferable
            ? pokemon.heldItemManager.hasTransferableItem(heldItem)
            : pokemon.heldItemManager.hasItem(heldItem);
        }),
      );
    }
    // for an inverted query, we only want to get the pokemon that have any held items that are NOT in requiredHeldItemModifiers
    // E.g. functions as a blacklist
    return partyPokemon.filter(pokemon =>
      pokemon.getHeldItems().some(item => {
        return (
          !this.requiredHeldItems.some(heldItem => item === heldItem || getHeldItemCategory(item) === heldItem)
          && (!this.requireTransferable || allHeldItems[item].isTransferable)
        );
      }),
    );
  }

  override getDialogueToken(pokemon?: PlayerPokemon): [string, string] {
    const requiredItems = pokemon?.getHeldItems().filter(item => {
      return (
        this.requiredHeldItems.some(heldItem => item === heldItem)
        && (!this.requireTransferable || allHeldItems[item].isTransferable)
      );
    });
    if (requiredItems && requiredItems.length > 0) {
      return ["heldItem", allHeldItems[requiredItems[0]].name];
    }
    return ["heldItem", ""];
  }
}

<<<<<<< HEAD
export class HeldItemRequirement extends EncounterSceneRequirement {
  requiredHeldItems: (HeldItemId | HeldItemCategoryId)[];
  minNumberOfItems: number;
=======
export class AttackTypeBoosterHeldItemTypeRequirement extends EncounterPokemonRequirement {
  requiredHeldItemTypes: readonly PokemonType[];
  minNumberOfPokemon: number;
>>>>>>> 73e8c6c1
  invertQuery: boolean;
  requireTransferable: boolean;

  constructor(
<<<<<<< HEAD
    heldItem: HeldItemId | HeldItemCategoryId | (HeldItemId | HeldItemCategoryId)[],
    minNumberOfItems = 1,
=======
    heldItemTypes: PokemonType | readonly PokemonType[],
    minNumberOfPokemon = 1,
>>>>>>> 73e8c6c1
    invertQuery = false,
    requireTransferable = true,
  ) {
    super();
    this.minNumberOfItems = minNumberOfItems;
    this.invertQuery = invertQuery;
    this.requiredHeldItems = coerceArray(heldItem);
    this.requireTransferable = requireTransferable;
  }

  override meetsRequirement(): boolean {
    const partyPokemon = globalScene.getPlayerParty();
    if (isNullOrUndefined(partyPokemon)) {
      return false;
    }
    console.log("COUNTED:", this.queryPartyForItems(partyPokemon), this.minNumberOfItems);
    return this.queryPartyForItems(partyPokemon) >= this.minNumberOfItems;
  }

  queryPartyForItems(partyPokemon: PlayerPokemon[]): number {
    let count = 0;
    for (const pokemon of partyPokemon) {
      for (const item of pokemon.getHeldItems()) {
        const itemInList = this.requiredHeldItems.some(
          heldItem => item === heldItem || getHeldItemCategory(item) === heldItem,
        );
        const requiredItem = this.invertQuery ? !itemInList : itemInList;
        if (requiredItem && (!this.requireTransferable || allHeldItems[item].isTransferable)) {
          count += pokemon.heldItemManager.getStack(item);
        }
      }
    }
    return count;
  }

  override getDialogueToken(pokemon?: PlayerPokemon): [string, string] {
    const requiredItems = pokemon?.getHeldItems().filter(item => {
      return (
        this.requiredHeldItems.some(heldItem => item === heldItem)
        && (!this.requireTransferable || allHeldItems[item].isTransferable)
      );
    });
    if (requiredItems && requiredItems.length > 0) {
      return ["heldItem", allHeldItems[requiredItems[0]].name];
    }
    return ["heldItem", ""];
  }
}

export class LevelRequirement extends EncounterPokemonRequirement {
  requiredLevelRange: [number, number];
  minNumberOfPokemon: number;
  invertQuery: boolean;

  constructor(requiredLevelRange: [number, number], minNumberOfPokemon = 1, invertQuery = false) {
    super();
    this.minNumberOfPokemon = minNumberOfPokemon;
    this.invertQuery = invertQuery;
    this.requiredLevelRange = requiredLevelRange;
  }

  override meetsRequirement(): boolean {
    // Party Pokemon inside required level range
    if (this.requiredLevelRange != null && this.requiredLevelRange[0] <= this.requiredLevelRange[1]) {
      const partyPokemon = globalScene.getPlayerParty();
      const pokemonInRange = this.queryParty(partyPokemon);
      if (pokemonInRange.length < this.minNumberOfPokemon) {
        return false;
      }
    }
    return true;
  }

  override queryParty(partyPokemon: PlayerPokemon[]): PlayerPokemon[] {
    if (!this.invertQuery) {
      return partyPokemon.filter(
        pokemon => pokemon.level >= this.requiredLevelRange[0] && pokemon.level <= this.requiredLevelRange[1],
      );
    }
    // for an inverted query, we only want to get the pokemon that don't have ANY of the listed requiredLevelRanges
    return partyPokemon.filter(
      pokemon => pokemon.level < this.requiredLevelRange[0] || pokemon.level > this.requiredLevelRange[1],
    );
  }

  override getDialogueToken(pokemon?: PlayerPokemon): [string, string] {
    return ["level", pokemon?.level.toString() ?? ""];
  }
}

export class FriendshipRequirement extends EncounterPokemonRequirement {
  requiredFriendshipRange: [number, number];
  minNumberOfPokemon: number;
  invertQuery: boolean;

  constructor(requiredFriendshipRange: [number, number], minNumberOfPokemon = 1, invertQuery = false) {
    super();
    this.minNumberOfPokemon = minNumberOfPokemon;
    this.invertQuery = invertQuery;
    this.requiredFriendshipRange = requiredFriendshipRange;
  }

  override meetsRequirement(): boolean {
    // Party Pokemon inside required friendship range
    if (this.requiredFriendshipRange != null && this.requiredFriendshipRange[0] <= this.requiredFriendshipRange[1]) {
      const partyPokemon = globalScene.getPlayerParty();
      const pokemonInRange = this.queryParty(partyPokemon);
      if (pokemonInRange.length < this.minNumberOfPokemon) {
        return false;
      }
    }
    return true;
  }

  override queryParty(partyPokemon: PlayerPokemon[]): PlayerPokemon[] {
    if (!this.invertQuery) {
      return partyPokemon.filter(
        pokemon =>
          pokemon.friendship >= this.requiredFriendshipRange[0]
          && pokemon.friendship <= this.requiredFriendshipRange[1],
      );
    }
    // for an inverted query, we only want to get the pokemon that don't have ANY of the listed requiredFriendshipRanges
    return partyPokemon.filter(
      pokemon =>
        pokemon.friendship < this.requiredFriendshipRange[0] || pokemon.friendship > this.requiredFriendshipRange[1],
    );
  }

  override getDialogueToken(pokemon?: PlayerPokemon): [string, string] {
    return ["friendship", pokemon?.friendship.toString() ?? ""];
  }
}

/**
 * .1 -> 10% hp
 * .5 -> 50% hp
 * 1 -> 100% hp
 */
export class HealthRatioRequirement extends EncounterPokemonRequirement {
  requiredHealthRange: [number, number];
  minNumberOfPokemon: number;
  invertQuery: boolean;

  constructor(requiredHealthRange: [number, number], minNumberOfPokemon = 1, invertQuery = false) {
    super();
    this.minNumberOfPokemon = minNumberOfPokemon;
    this.invertQuery = invertQuery;
    this.requiredHealthRange = requiredHealthRange;
  }

  override meetsRequirement(): boolean {
    // Party Pokemon's health inside required health range
    if (this.requiredHealthRange != null && this.requiredHealthRange[0] <= this.requiredHealthRange[1]) {
      const partyPokemon = globalScene.getPlayerParty();
      const pokemonInRange = this.queryParty(partyPokemon);
      if (pokemonInRange.length < this.minNumberOfPokemon) {
        return false;
      }
    }
    return true;
  }

  override queryParty(partyPokemon: PlayerPokemon[]): PlayerPokemon[] {
    if (!this.invertQuery) {
      return partyPokemon.filter(pokemon => {
        return (
          pokemon.getHpRatio() >= this.requiredHealthRange[0] && pokemon.getHpRatio() <= this.requiredHealthRange[1]
        );
      });
    }
    // for an inverted query, we only want to get the pokemon that don't have ANY of the listed requiredHealthRanges
    return partyPokemon.filter(
      pokemon =>
        pokemon.getHpRatio() < this.requiredHealthRange[0] || pokemon.getHpRatio() > this.requiredHealthRange[1],
    );
  }

  override getDialogueToken(pokemon?: PlayerPokemon): [string, string] {
    const hpRatio = pokemon?.getHpRatio();
    if (hpRatio != null) {
      return ["healthRatio", Math.floor(hpRatio * 100).toString() + "%"];
    }
    return ["healthRatio", ""];
  }
}

export class WeightRequirement extends EncounterPokemonRequirement {
  requiredWeightRange: [number, number];
  minNumberOfPokemon: number;
  invertQuery: boolean;

  constructor(requiredWeightRange: [number, number], minNumberOfPokemon = 1, invertQuery = false) {
    super();
    this.minNumberOfPokemon = minNumberOfPokemon;
    this.invertQuery = invertQuery;
    this.requiredWeightRange = requiredWeightRange;
  }

  override meetsRequirement(): boolean {
    // Party Pokemon's weight inside required weight range
    if (this.requiredWeightRange != null && this.requiredWeightRange[0] <= this.requiredWeightRange[1]) {
      const partyPokemon = globalScene.getPlayerParty();
      const pokemonInRange = this.queryParty(partyPokemon);
      if (pokemonInRange.length < this.minNumberOfPokemon) {
        return false;
      }
    }
    return true;
  }

  override queryParty(partyPokemon: PlayerPokemon[]): PlayerPokemon[] {
    if (!this.invertQuery) {
      return partyPokemon.filter(
        pokemon =>
          pokemon.getWeight() >= this.requiredWeightRange[0] && pokemon.getWeight() <= this.requiredWeightRange[1],
      );
    }
    // for an inverted query, we only want to get the pokemon that don't have ANY of the listed requiredWeightRanges
    return partyPokemon.filter(
      pokemon => pokemon.getWeight() < this.requiredWeightRange[0] || pokemon.getWeight() > this.requiredWeightRange[1],
    );
  }

  override getDialogueToken(pokemon?: PlayerPokemon): [string, string] {
    return ["weight", pokemon?.getWeight().toString() ?? ""];
  }
}<|MERGE_RESOLUTION|>--- conflicted
+++ resolved
@@ -14,14 +14,8 @@
 import { TimeOfDay } from "#enums/time-of-day";
 import { WeatherType } from "#enums/weather-type";
 import type { PlayerPokemon } from "#field/pokemon";
-<<<<<<< HEAD
 import { allHeldItems } from "#items/all-held-items";
-import { coerceArray } from "#utils/common";
-=======
-import { AttackTypeBoosterModifier } from "#modifiers/modifier";
-import type { AttackTypeBoosterModifierType } from "#modifiers/modifier-type";
 import { coerceArray } from "#utils/array";
->>>>>>> 73e8c6c1
 
 export interface EncounterRequirement {
   meetsRequirement(): boolean; // Boolean to see if a requirement is met
@@ -734,19 +728,11 @@
  * If you want to trigger the event based on the form change enabler, use PersistentModifierRequirement.
  */
 export class CanFormChangeWithItemRequirement extends EncounterPokemonRequirement {
-<<<<<<< HEAD
-  requiredFormChangeItem: FormChangeItemId[];
-  minNumberOfPokemon: number;
-  invertQuery: boolean;
-
-  constructor(formChangeItem: FormChangeItemId | FormChangeItemId[], minNumberOfPokemon = 1, invertQuery = false) {
-=======
-  requiredFormChangeItem: readonly FormChangeItem[];
-  minNumberOfPokemon: number;
-  invertQuery: boolean;
-
-  constructor(formChangeItem: FormChangeItem | readonly FormChangeItem[], minNumberOfPokemon = 1, invertQuery = false) {
->>>>>>> 73e8c6c1
+  requiredFormChangeItem: readonly FormChangeItemId[];
+  minNumberOfPokemon: number;
+  invertQuery: boolean;
+
+  constructor(formChangeItem: FormChangeItemId | readonly FormChangeItemId[], minNumberOfPokemon = 1, invertQuery = false) {
     super();
     this.minNumberOfPokemon = minNumberOfPokemon;
     this.invertQuery = invertQuery;
@@ -861,26 +847,15 @@
   }
 }
 
-<<<<<<< HEAD
 export class HeldItemRequirement extends EncounterSceneRequirement {
-  requiredHeldItems: (HeldItemId | HeldItemCategoryId)[];
+  requiredHeldItems: readonly (HeldItemId | HeldItemCategoryId)[];
   minNumberOfItems: number;
-=======
-export class AttackTypeBoosterHeldItemTypeRequirement extends EncounterPokemonRequirement {
-  requiredHeldItemTypes: readonly PokemonType[];
-  minNumberOfPokemon: number;
->>>>>>> 73e8c6c1
   invertQuery: boolean;
   requireTransferable: boolean;
 
   constructor(
-<<<<<<< HEAD
-    heldItem: HeldItemId | HeldItemCategoryId | (HeldItemId | HeldItemCategoryId)[],
+    heldItem: HeldItemId | HeldItemCategoryId | readonly (HeldItemId | HeldItemCategoryId)[],
     minNumberOfItems = 1,
-=======
-    heldItemTypes: PokemonType | readonly PokemonType[],
-    minNumberOfPokemon = 1,
->>>>>>> 73e8c6c1
     invertQuery = false,
     requireTransferable = true,
   ) {
@@ -893,7 +868,7 @@
 
   override meetsRequirement(): boolean {
     const partyPokemon = globalScene.getPlayerParty();
-    if (isNullOrUndefined(partyPokemon)) {
+    if (partyPokemon == null) {
       return false;
     }
     console.log("COUNTED:", this.queryPartyForItems(partyPokemon), this.minNumberOfItems);
