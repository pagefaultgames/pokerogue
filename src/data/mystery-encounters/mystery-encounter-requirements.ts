import { globalScene } from "#app/global-scene";
import { allAbilities, allHeldItems } from "#data/data-lists";
import { SpeciesFormChangeItemTrigger } from "#data/form-change-triggers";
import { pokemonFormChanges } from "#data/pokemon-forms";
import type { AbilityId } from "#enums/ability-id";
import type { FormChangeItemId } from "#enums/form-change-item-id";
import { getHeldItemCategory, type HeldItemCategoryId, type HeldItemId } from "#enums/held-item-id";
import { MoveId } from "#enums/move-id";
import type { MysteryEncounterType } from "#enums/mystery-encounter-type";
import { Nature } from "#enums/nature";
import { PokemonType } from "#enums/pokemon-type";
import { SpeciesId } from "#enums/species-id";
import { StatusEffect } from "#enums/status-effect";
import { TimeOfDay } from "#enums/time-of-day";
import { WeatherType } from "#enums/weather-type";
import type { PlayerPokemon } from "#field/pokemon";
import { coerceArray, isNullOrUndefined } from "#utils/common";

export interface EncounterRequirement {
  meetsRequirement(): boolean; // Boolean to see if a requirement is met
  getDialogueToken(pokemon?: PlayerPokemon): [string, string];
}

export abstract class EncounterSceneRequirement implements EncounterRequirement {
  /**
   * Returns whether the EncounterSceneRequirement's... requirements, are met by the given scene
   */
  abstract meetsRequirement(): boolean;
  /**
   * Returns a dialogue token key/value pair for a given Requirement.
   * Should be overridden by child Requirement classes.
   * @param pokemon
   */
  abstract getDialogueToken(pokemon?: PlayerPokemon): [string, string];
}

/**
 * Combination of multiple {@linkcode EncounterSceneRequirement | EncounterSceneRequirements} (OR/AND possible. See {@linkcode isAnd})
 */
export class CombinationSceneRequirement extends EncounterSceneRequirement {
  /** If `true`, all requirements must be met (AND). If `false`, any requirement must be met (OR) */
  private isAnd: boolean;
  requirements: EncounterSceneRequirement[];

  public static Some(...requirements: EncounterSceneRequirement[]): CombinationSceneRequirement {
    return new CombinationSceneRequirement(false, ...requirements);
  }

  public static Every(...requirements: EncounterSceneRequirement[]): CombinationSceneRequirement {
    return new CombinationSceneRequirement(true, ...requirements);
  }

  private constructor(isAnd: boolean, ...requirements: EncounterSceneRequirement[]) {
    super();
    this.isAnd = isAnd;
    this.requirements = requirements;
  }

  /**
   * Checks if all/any requirements are met (depends on {@linkcode isAnd})
   * @returns true if all/any requirements are met (depends on {@linkcode isAnd})
   */
  override meetsRequirement(): boolean {
    return this.isAnd
      ? this.requirements.every(req => req.meetsRequirement())
      : this.requirements.some(req => req.meetsRequirement());
  }

  /**
   * Retrieves a dialogue token key/value pair for the given {@linkcode EncounterSceneRequirement | requirements}.
   * @param pokemon The {@linkcode PlayerPokemon} to check against
   * @returns A dialogue token key/value pair
   * @throws An {@linkcode Error} if {@linkcode isAnd} is `true` (not supported)
   */
  override getDialogueToken(pokemon?: PlayerPokemon): [string, string] {
    if (this.isAnd) {
      throw new Error("Not implemented (Sorry)");
    }
    for (const req of this.requirements) {
      if (req.meetsRequirement()) {
        return req.getDialogueToken(pokemon);
      }
    }

    return this.requirements[0].getDialogueToken(pokemon);
  }
}

export abstract class EncounterPokemonRequirement implements EncounterRequirement {
  public minNumberOfPokemon: number;
  public invertQuery: boolean;

  /**
   * Returns whether the EncounterPokemonRequirement's... requirements, are met by the given scene
   */
  abstract meetsRequirement(): boolean;

  /**
   * Returns all party members that are compatible with this requirement. For non pokemon related requirements, the entire party is returned.
   * @param partyPokemon
   */
  abstract queryParty(partyPokemon: PlayerPokemon[]): PlayerPokemon[];

  /**
   * Returns a dialogue token key/value pair for a given Requirement.
   * Should be overridden by child Requirement classes.
   * @param pokemon
   */
  abstract getDialogueToken(pokemon?: PlayerPokemon): [string, string];
}

/**
 * Combination of multiple {@linkcode EncounterPokemonRequirement | EncounterPokemonRequirements} (OR/AND possible. See {@linkcode isAnd})
 */
export class CombinationPokemonRequirement extends EncounterPokemonRequirement {
  /** If `true`, all requirements must be met (AND). If `false`, any requirement must be met (OR) */
  private isAnd: boolean;
  private requirements: EncounterPokemonRequirement[];

  public static Some(...requirements: EncounterPokemonRequirement[]): CombinationPokemonRequirement {
    return new CombinationPokemonRequirement(false, ...requirements);
  }

  public static Every(...requirements: EncounterPokemonRequirement[]): CombinationPokemonRequirement {
    return new CombinationPokemonRequirement(true, ...requirements);
  }

  private constructor(isAnd: boolean, ...requirements: EncounterPokemonRequirement[]) {
    super();
    this.isAnd = isAnd;
    this.invertQuery = false;
    this.minNumberOfPokemon = 1;
    this.requirements = requirements;
  }

  /**
   * Checks if all/any requirements are met (depends on {@linkcode isAnd})
   * @returns true if all/any requirements are met (depends on {@linkcode isAnd})
   */
  override meetsRequirement(): boolean {
    return this.isAnd
      ? this.requirements.every(req => req.meetsRequirement())
      : this.requirements.some(req => req.meetsRequirement());
  }

  /**
   * Queries the players party for all party members that are compatible with all/any requirements (depends on {@linkcode isAnd})
   * @param partyPokemon The party of {@linkcode PlayerPokemon}
   * @returns All party members that are compatible with all/any requirements (depends on {@linkcode isAnd})
   */
  override queryParty(partyPokemon: PlayerPokemon[]): PlayerPokemon[] {
    if (this.isAnd) {
      return this.requirements.reduce((relevantPokemon, req) => req.queryParty(relevantPokemon), partyPokemon);
    }
    const matchingRequirement = this.requirements.find(req => req.queryParty(partyPokemon).length > 0);
    return matchingRequirement ? matchingRequirement.queryParty(partyPokemon) : [];
  }

  /**
   * Retrieves a dialogue token key/value pair for the given {@linkcode EncounterPokemonRequirement | requirements}.
   * @param pokemon The {@linkcode PlayerPokemon} to check against
   * @returns A dialogue token key/value pair
   * @throws An {@linkcode Error} if {@linkcode isAnd} is `true` (not supported)
   */
  override getDialogueToken(pokemon?: PlayerPokemon): [string, string] {
    if (this.isAnd) {
      throw new Error("Not implemented (Sorry)");
    }
    for (const req of this.requirements) {
      if (req.meetsRequirement()) {
        return req.getDialogueToken(pokemon);
      }
    }

    return this.requirements[0].getDialogueToken(pokemon);
  }
}

export class PreviousEncounterRequirement extends EncounterSceneRequirement {
  previousEncounterRequirement: MysteryEncounterType;

  /**
   * Used for specifying an encounter that must be seen before this encounter can spawn
   * @param previousEncounterRequirement
   */
  constructor(previousEncounterRequirement: MysteryEncounterType) {
    super();
    this.previousEncounterRequirement = previousEncounterRequirement;
  }

  override meetsRequirement(): boolean {
    return globalScene.mysteryEncounterSaveData.encounteredEvents.some(
      e => e.type === this.previousEncounterRequirement,
    );
  }

  override getDialogueToken(_pokemon?: PlayerPokemon): [string, string] {
    return [
      "previousEncounter",
      globalScene.mysteryEncounterSaveData.encounteredEvents
        .find(e => e.type === this.previousEncounterRequirement)?.[0]
        .toString() ?? "",
    ];
  }
}

export class WaveRangeRequirement extends EncounterSceneRequirement {
  waveRange: [number, number];

  /**
   * Used for specifying a unique wave or wave range requirement
   * If minWaveIndex and maxWaveIndex are equivalent, will check for exact wave number
   * @param waveRange [min, max]
   */
  constructor(waveRange: [number, number]) {
    super();
    this.waveRange = waveRange;
  }

  override meetsRequirement(): boolean {
    if (!isNullOrUndefined(this.waveRange) && this.waveRange[0] <= this.waveRange[1]) {
      const waveIndex = globalScene.currentBattle.waveIndex;
      if (
        (waveIndex >= 0 && this.waveRange[0] >= 0 && this.waveRange[0] > waveIndex)
        || (this.waveRange[1] >= 0 && this.waveRange[1] < waveIndex)
      ) {
        return false;
      }
    }
    return true;
  }

  override getDialogueToken(_pokemon?: PlayerPokemon): [string, string] {
    return ["waveIndex", globalScene.currentBattle.waveIndex.toString()];
  }
}

export class WaveModulusRequirement extends EncounterSceneRequirement {
  waveModuli: number[];
  modulusValue: number;

  /**
   * Used for specifying a modulus requirement on the wave index
   * For example, can be used to require the wave index to end with 1, 2, or 3
   * @param waveModuli The allowed modulus results
   * @param modulusValue The modulus calculation value
   *
   * Example:
   * new WaveModulusRequirement([1, 2, 3], 10) will check for 1st/2nd/3rd waves that are immediately after a multiple of 10 wave
   * So waves 21, 32, 53 all return true. 58, 14, 99 return false.
   */
  constructor(waveModuli: number[], modulusValue: number) {
    super();
    this.waveModuli = waveModuli;
    this.modulusValue = modulusValue;
  }

  override meetsRequirement(): boolean {
    return this.waveModuli.includes(globalScene.currentBattle.waveIndex % this.modulusValue);
  }

  override getDialogueToken(_pokemon?: PlayerPokemon): [string, string] {
    return ["waveIndex", globalScene.currentBattle.waveIndex.toString()];
  }
}

export class TimeOfDayRequirement extends EncounterSceneRequirement {
  requiredTimeOfDay: TimeOfDay[];

  constructor(timeOfDay: TimeOfDay | TimeOfDay[]) {
    super();
    this.requiredTimeOfDay = coerceArray(timeOfDay);
  }

  override meetsRequirement(): boolean {
    const timeOfDay = globalScene.arena?.getTimeOfDay();
    return !(
      !isNullOrUndefined(timeOfDay)
      && this.requiredTimeOfDay?.length > 0
      && !this.requiredTimeOfDay.includes(timeOfDay)
    );
  }

  override getDialogueToken(_pokemon?: PlayerPokemon): [string, string] {
    return ["timeOfDay", TimeOfDay[globalScene.arena.getTimeOfDay()].toLocaleLowerCase()];
  }
}

export class WeatherRequirement extends EncounterSceneRequirement {
  requiredWeather: WeatherType[];

  constructor(weather: WeatherType | WeatherType[]) {
    super();
    this.requiredWeather = coerceArray(weather);
  }

  override meetsRequirement(): boolean {
    const currentWeather = globalScene.arena.weather?.weatherType;
    return !(
      !isNullOrUndefined(currentWeather)
      && this.requiredWeather?.length > 0
      && !this.requiredWeather.includes(currentWeather!)
    );
  }

  override getDialogueToken(_pokemon?: PlayerPokemon): [string, string] {
    const currentWeather = globalScene.arena.weather?.weatherType;
    let token = "";
    if (!isNullOrUndefined(currentWeather)) {
      token = WeatherType[currentWeather].replace("_", " ").toLocaleLowerCase();
    }
    return ["weather", token];
  }
}

export class PartySizeRequirement extends EncounterSceneRequirement {
  partySizeRange: [number, number];
  excludeDisallowedPokemon: boolean;

  /**
   * Used for specifying a party size requirement
   * If min and max are equivalent, will check for exact size
   * @param partySizeRange
   * @param excludeDisallowedPokemon
   */
  constructor(partySizeRange: [number, number], excludeDisallowedPokemon: boolean) {
    super();
    this.partySizeRange = partySizeRange;
    this.excludeDisallowedPokemon = excludeDisallowedPokemon;
  }

  override meetsRequirement(): boolean {
    if (!isNullOrUndefined(this.partySizeRange) && this.partySizeRange[0] <= this.partySizeRange[1]) {
      const partySize = this.excludeDisallowedPokemon
        ? globalScene.getPokemonAllowedInBattle().length
        : globalScene.getPlayerParty().length;
      if (
        (partySize >= 0 && this.partySizeRange[0] >= 0 && this.partySizeRange[0] > partySize)
        || (this.partySizeRange[1] >= 0 && this.partySizeRange[1] < partySize)
      ) {
        return false;
      }
    }

    return true;
  }

  override getDialogueToken(_pokemon?: PlayerPokemon): [string, string] {
    return ["partySize", globalScene.getPlayerParty().length.toString()];
  }
}

export class MoneyRequirement extends EncounterSceneRequirement {
  requiredMoney: number; // Static value
  scalingMultiplier: number; // Calculates required money based off wave index

  constructor(requiredMoney: number, scalingMultiplier?: number) {
    super();
    this.requiredMoney = requiredMoney ?? 0;
    this.scalingMultiplier = scalingMultiplier ?? 0;
  }

  override meetsRequirement(): boolean {
    const money = globalScene.money;
    if (isNullOrUndefined(money)) {
      return false;
    }

    if (this.scalingMultiplier > 0) {
      this.requiredMoney = globalScene.getWaveMoneyAmount(this.scalingMultiplier);
    }
    return !(this.requiredMoney > 0 && this.requiredMoney > money);
  }

  override getDialogueToken(_pokemon?: PlayerPokemon): [string, string] {
    const value =
      this.scalingMultiplier > 0
        ? globalScene.getWaveMoneyAmount(this.scalingMultiplier).toString()
        : this.requiredMoney.toString();
    return ["money", value];
  }
}

export class SpeciesRequirement extends EncounterPokemonRequirement {
  requiredSpecies: SpeciesId[];
  minNumberOfPokemon: number;
  invertQuery: boolean;

  constructor(species: SpeciesId | SpeciesId[], minNumberOfPokemon = 1, invertQuery = false) {
    super();
    this.minNumberOfPokemon = minNumberOfPokemon;
    this.invertQuery = invertQuery;
    this.requiredSpecies = coerceArray(species);
  }

  override meetsRequirement(): boolean {
    const partyPokemon = globalScene.getPlayerParty();
    if (isNullOrUndefined(partyPokemon) || this.requiredSpecies?.length < 0) {
      return false;
    }
    return this.queryParty(partyPokemon).length >= this.minNumberOfPokemon;
  }

  override queryParty(partyPokemon: PlayerPokemon[]): PlayerPokemon[] {
    if (!this.invertQuery) {
      return partyPokemon.filter(
        pokemon => this.requiredSpecies.filter(species => pokemon.species.speciesId === species).length > 0,
      );
    }
    // for an inverted query, we only want to get the pokemon that don't have ANY of the listed speciess
    return partyPokemon.filter(
      pokemon => this.requiredSpecies.filter(species => pokemon.species.speciesId === species).length === 0,
    );
  }

  override getDialogueToken(pokemon?: PlayerPokemon): [string, string] {
    if (pokemon?.species.speciesId && this.requiredSpecies.includes(pokemon.species.speciesId)) {
      return ["species", SpeciesId[pokemon.species.speciesId]];
    }
    return ["species", ""];
  }
}

export class NatureRequirement extends EncounterPokemonRequirement {
  requiredNature: Nature[];
  minNumberOfPokemon: number;
  invertQuery: boolean;

  constructor(nature: Nature | Nature[], minNumberOfPokemon = 1, invertQuery = false) {
    super();
    this.minNumberOfPokemon = minNumberOfPokemon;
    this.invertQuery = invertQuery;
    this.requiredNature = coerceArray(nature);
  }

  override meetsRequirement(): boolean {
    const partyPokemon = globalScene.getPlayerParty();
    if (isNullOrUndefined(partyPokemon) || this.requiredNature?.length < 0) {
      return false;
    }
    return this.queryParty(partyPokemon).length >= this.minNumberOfPokemon;
  }

  override queryParty(partyPokemon: PlayerPokemon[]): PlayerPokemon[] {
    if (!this.invertQuery) {
      return partyPokemon.filter(pokemon => this.requiredNature.filter(nature => pokemon.nature === nature).length > 0);
    }
    // for an inverted query, we only want to get the pokemon that don't have ANY of the listed natures
    return partyPokemon.filter(pokemon => this.requiredNature.filter(nature => pokemon.nature === nature).length === 0);
  }

  override getDialogueToken(pokemon?: PlayerPokemon): [string, string] {
    if (!isNullOrUndefined(pokemon?.nature) && this.requiredNature.includes(pokemon.nature)) {
      return ["nature", Nature[pokemon.nature]];
    }
    return ["nature", ""];
  }
}

export class TypeRequirement extends EncounterPokemonRequirement {
  requiredType: PokemonType[];
  excludeFainted: boolean;
  minNumberOfPokemon: number;
  invertQuery: boolean;

  constructor(type: PokemonType | PokemonType[], excludeFainted = true, minNumberOfPokemon = 1, invertQuery = false) {
    super();
    this.excludeFainted = excludeFainted;
    this.minNumberOfPokemon = minNumberOfPokemon;
    this.invertQuery = invertQuery;
    this.requiredType = coerceArray(type);
  }

  override meetsRequirement(): boolean {
    let partyPokemon = globalScene.getPlayerParty();

    if (isNullOrUndefined(partyPokemon)) {
      return false;
    }

    if (this.excludeFainted) {
      partyPokemon = partyPokemon.filter(pokemon => !pokemon.isFainted());
    }

    return this.queryParty(partyPokemon).length >= this.minNumberOfPokemon;
  }

  override queryParty(partyPokemon: PlayerPokemon[]): PlayerPokemon[] {
    if (!this.invertQuery) {
      return partyPokemon.filter(
        pokemon => this.requiredType.filter(type => pokemon.getTypes().includes(type)).length > 0,
      );
    }
    // for an inverted query, we only want to get the pokemon that don't have ANY of the listed types
    return partyPokemon.filter(
      pokemon => this.requiredType.filter(type => pokemon.getTypes().includes(type)).length === 0,
    );
  }

  override getDialogueToken(pokemon?: PlayerPokemon): [string, string] {
    const includedTypes = this.requiredType.filter(ty => pokemon?.getTypes().includes(ty));
    if (includedTypes.length > 0) {
      return ["type", PokemonType[includedTypes[0]]];
    }
    return ["type", ""];
  }
}

export class MoveRequirement extends EncounterPokemonRequirement {
  requiredMoves: MoveId[] = [];
  minNumberOfPokemon: number;
  invertQuery: boolean;
  excludeDisallowedPokemon: boolean;

  constructor(
    moves: MoveId | MoveId[],
    excludeDisallowedPokemon: boolean,
    minNumberOfPokemon = 1,
    invertQuery = false,
  ) {
    super();
    this.excludeDisallowedPokemon = excludeDisallowedPokemon;
    this.minNumberOfPokemon = minNumberOfPokemon;
    this.invertQuery = invertQuery;
    this.requiredMoves = coerceArray(moves);
  }

  override meetsRequirement(): boolean {
    const partyPokemon = globalScene.getPlayerParty();
    if (isNullOrUndefined(partyPokemon) || this.requiredMoves?.length < 0) {
      return false;
    }
    return this.queryParty(partyPokemon).length >= this.minNumberOfPokemon;
  }

  override queryParty(partyPokemon: PlayerPokemon[]): PlayerPokemon[] {
    if (!this.invertQuery) {
      // get the Pokemon with at least one move in the required moves list
      return partyPokemon.filter(
        pokemon =>
          (!this.excludeDisallowedPokemon || pokemon.isAllowedInBattle())
          && pokemon.moveset.some(move => move.moveId && this.requiredMoves.includes(move.moveId)),
      );
    }
    // for an inverted query, we only want to get the pokemon that don't have ANY of the listed moves
    return partyPokemon.filter(
      pokemon =>
        (!this.excludeDisallowedPokemon || pokemon.isAllowedInBattle())
        && !pokemon.moveset.some(move => move.moveId && this.requiredMoves.includes(move.moveId)),
    );
  }

  override getDialogueToken(pokemon?: PlayerPokemon): [string, string] {
    const includedMoves = pokemon?.moveset.filter(move => move.moveId && this.requiredMoves.includes(move.moveId));
    if (includedMoves && includedMoves.length > 0 && includedMoves[0]) {
      return ["move", includedMoves[0].getName()];
    }
    return ["move", ""];
  }
}

/**
 * Find out if Pokemon in the party are able to learn one of many specific moves by TM.
 * NOTE: Egg moves are not included as learnable.
 * NOTE: If the Pokemon already knows the move, this requirement will fail, since it's not technically learnable.
 */
export class CompatibleMoveRequirement extends EncounterPokemonRequirement {
  requiredMoves: MoveId[];
  minNumberOfPokemon: number;
  invertQuery: boolean;

  constructor(learnableMove: MoveId | MoveId[], minNumberOfPokemon = 1, invertQuery = false) {
    super();
    this.minNumberOfPokemon = minNumberOfPokemon;
    this.invertQuery = invertQuery;
    this.requiredMoves = coerceArray(learnableMove);
  }

  override meetsRequirement(): boolean {
    const partyPokemon = globalScene.getPlayerParty();
    if (isNullOrUndefined(partyPokemon) || this.requiredMoves?.length < 0) {
      return false;
    }
    return this.queryParty(partyPokemon).length >= this.minNumberOfPokemon;
  }

  override queryParty(partyPokemon: PlayerPokemon[]): PlayerPokemon[] {
    if (!this.invertQuery) {
      return partyPokemon.filter(
        pokemon =>
          this.requiredMoves.filter(learnableMove =>
            pokemon.compatibleTms.filter(tm => !pokemon.moveset.find(m => m.moveId === tm)).includes(learnableMove),
          ).length > 0,
      );
    }
    // for an inverted query, we only want to get the pokemon that don't have ANY of the listed learnableMoves
    return partyPokemon.filter(
      pokemon =>
        this.requiredMoves.filter(learnableMove =>
          pokemon.compatibleTms.filter(tm => !pokemon.moveset.find(m => m.moveId === tm)).includes(learnableMove),
        ).length === 0,
    );
  }

  override getDialogueToken(pokemon?: PlayerPokemon): [string, string] {
    const includedCompatMoves = this.requiredMoves.filter(reqMove =>
      pokemon?.compatibleTms.filter(tm => !pokemon.moveset.find(m => m.moveId === tm)).includes(reqMove),
    );
    if (includedCompatMoves.length > 0) {
      return ["compatibleMove", MoveId[includedCompatMoves[0]]];
    }
    return ["compatibleMove", ""];
  }
}

export class AbilityRequirement extends EncounterPokemonRequirement {
  requiredAbilities: AbilityId[];
  minNumberOfPokemon: number;
  invertQuery: boolean;
  excludeDisallowedPokemon: boolean;

  constructor(
    abilities: AbilityId | AbilityId[],
    excludeDisallowedPokemon: boolean,
    minNumberOfPokemon = 1,
    invertQuery = false,
  ) {
    super();
    this.excludeDisallowedPokemon = excludeDisallowedPokemon;
    this.minNumberOfPokemon = minNumberOfPokemon;
    this.invertQuery = invertQuery;
    this.requiredAbilities = coerceArray(abilities);
  }

  override meetsRequirement(): boolean {
    const partyPokemon = globalScene.getPlayerParty();
    if (isNullOrUndefined(partyPokemon) || this.requiredAbilities?.length < 0) {
      return false;
    }
    return this.queryParty(partyPokemon).length >= this.minNumberOfPokemon;
  }

  override queryParty(partyPokemon: PlayerPokemon[]): PlayerPokemon[] {
    if (!this.invertQuery) {
      return partyPokemon.filter(
        pokemon =>
          (!this.excludeDisallowedPokemon || pokemon.isAllowedInBattle())
          && this.requiredAbilities.some(ability => pokemon.hasAbility(ability, false)),
      );
    }
    // for an inverted query, we only want to get the pokemon that don't have ANY of the listed abilities
    return partyPokemon.filter(
      pokemon =>
        (!this.excludeDisallowedPokemon || pokemon.isAllowedInBattle())
        && this.requiredAbilities.filter(ability => pokemon.hasAbility(ability, false)).length === 0,
    );
  }

  override getDialogueToken(pokemon?: PlayerPokemon): [string, string] {
    const matchingAbility = this.requiredAbilities.find(a => pokemon?.hasAbility(a, false));
    if (!isNullOrUndefined(matchingAbility)) {
      return ["ability", allAbilities[matchingAbility].name];
    }
    return ["ability", ""];
  }
}

export class StatusEffectRequirement extends EncounterPokemonRequirement {
  requiredStatusEffect: StatusEffect[];
  minNumberOfPokemon: number;
  invertQuery: boolean;

  constructor(statusEffect: StatusEffect | StatusEffect[], minNumberOfPokemon = 1, invertQuery = false) {
    super();
    this.minNumberOfPokemon = minNumberOfPokemon;
    this.invertQuery = invertQuery;
    this.requiredStatusEffect = coerceArray(statusEffect);
  }

  override meetsRequirement(): boolean {
    const partyPokemon = globalScene.getPlayerParty();
    if (isNullOrUndefined(partyPokemon) || this.requiredStatusEffect?.length < 0) {
      return false;
    }
    const x = this.queryParty(partyPokemon).length >= this.minNumberOfPokemon;
    console.log(x);
    return x;
  }

  override queryParty(partyPokemon: PlayerPokemon[]): PlayerPokemon[] {
    if (!this.invertQuery) {
      return partyPokemon.filter(pokemon => {
        return this.requiredStatusEffect.some(statusEffect => {
          if (statusEffect === StatusEffect.NONE) {
            // StatusEffect.NONE also checks for null or undefined status
            return (
              isNullOrUndefined(pokemon.status)
              || isNullOrUndefined(pokemon.status.effect)
              || pokemon.status.effect === statusEffect
            );
          }
          return pokemon.status?.effect === statusEffect;
        });
      });
    }
    // for an inverted query, we only want to get the pokemon that don't have ANY of the listed StatusEffects
    return partyPokemon.filter(pokemon => {
      return !this.requiredStatusEffect.some(statusEffect => {
        if (statusEffect === StatusEffect.NONE) {
          // StatusEffect.NONE also checks for null or undefined status
          return (
            isNullOrUndefined(pokemon.status)
            || isNullOrUndefined(pokemon.status.effect)
            || pokemon.status.effect === statusEffect
          );
        }
        return pokemon.status?.effect === statusEffect;
      });
    });
  }

  override getDialogueToken(pokemon?: PlayerPokemon): [string, string] {
    const reqStatus = this.requiredStatusEffect.filter(a => {
      if (a === StatusEffect.NONE) {
        return (
          isNullOrUndefined(pokemon?.status) || isNullOrUndefined(pokemon.status.effect) || pokemon.status.effect === a
        );
      }
      return pokemon!.status?.effect === a;
    });
    if (reqStatus.length > 0) {
      return ["status", StatusEffect[reqStatus[0]]];
    }
    return ["status", ""];
  }
}

/**
 * Finds if there are pokemon that can form change with a given item.
 * Notice that we mean specific items, like Charizardite, not the Mega Bracelet.
 * If you want to trigger the event based on the form change enabler, use PersistentModifierRequirement.
 */
export class CanFormChangeWithItemRequirement extends EncounterPokemonRequirement {
  requiredFormChangeItem: FormChangeItemId[];
  minNumberOfPokemon: number;
  invertQuery: boolean;

  constructor(formChangeItem: FormChangeItemId | FormChangeItemId[], minNumberOfPokemon = 1, invertQuery = false) {
    super();
    this.minNumberOfPokemon = minNumberOfPokemon;
    this.invertQuery = invertQuery;
    this.requiredFormChangeItem = coerceArray(formChangeItem);
  }

  override meetsRequirement(): boolean {
    const partyPokemon = globalScene.getPlayerParty();
    if (isNullOrUndefined(partyPokemon) || this.requiredFormChangeItem?.length < 0) {
      return false;
    }
    return this.queryParty(partyPokemon).length >= this.minNumberOfPokemon;
  }

  filterByForm(pokemon, formChangeItem) {
    return (
      pokemonFormChanges.hasOwnProperty(pokemon.species.speciesId) // Get all form changes for this species with an item trigger, including any compound triggers
      && pokemonFormChanges[pokemon.species.speciesId]
        .filter(fc => fc.trigger.hasTriggerType(SpeciesFormChangeItemTrigger))
        // Returns true if any form changes match this item
        .flatMap(fc => fc.findTrigger(SpeciesFormChangeItemTrigger) as SpeciesFormChangeItemTrigger)
        .flatMap(fc => fc.item)
        .includes(formChangeItem)
    );
  }

  override queryParty(partyPokemon: PlayerPokemon[]): PlayerPokemon[] {
    if (!this.invertQuery) {
      return partyPokemon.filter(
        pokemon =>
          this.requiredFormChangeItem.filter(formChangeItem => this.filterByForm(pokemon, formChangeItem)).length > 0,
      );
    }
    // for an inverted query, we only want to get the pokemon that don't have ANY of the listed formChangeItems
    return partyPokemon.filter(
      pokemon =>
        this.requiredFormChangeItem.filter(formChangeItem => this.filterByForm(pokemon, formChangeItem)).length === 0,
    );
  }

  override getDialogueToken(pokemon?: PlayerPokemon): [string, string] {
    const requiredItems = this.requiredFormChangeItem.filter(formChangeItem =>
      this.filterByForm(pokemon, formChangeItem),
    );
    if (requiredItems.length > 0) {
      return ["formChangeItem", allHeldItems[requiredItems[0]].name];
    }
    return ["formChangeItem", ""];
  }
}

export class HoldingItemRequirement extends EncounterPokemonRequirement {
  requiredHeldItems: (HeldItemId | HeldItemCategoryId)[];
  minNumberOfPokemon: number;
  invertQuery: boolean;
  requireTransferable: boolean;

  constructor(
    heldItem: HeldItemId | HeldItemCategoryId | (HeldItemId | HeldItemCategoryId)[],
    minNumberOfPokemon = 1,
    invertQuery = false,
    requireTransferable = true,
  ) {
    super();
    this.minNumberOfPokemon = minNumberOfPokemon;
    this.invertQuery = invertQuery;
    this.requiredHeldItems = coerceArray(heldItem);
    this.requireTransferable = requireTransferable;
  }

  override meetsRequirement(): boolean {
    const partyPokemon = globalScene.getPlayerParty();
    if (isNullOrUndefined(partyPokemon)) {
      return false;
    }
    return this.queryParty(partyPokemon).length >= this.minNumberOfPokemon;
  }

  override queryParty(partyPokemon: PlayerPokemon[]): PlayerPokemon[] {
    if (!this.invertQuery) {
      return partyPokemon.filter(pokemon =>
        this.requiredHeldItems.some(heldItem => {
          return this.requireTransferable
            ? pokemon.heldItemManager.hasTransferableItem(heldItem)
            : pokemon.heldItemManager.hasItem(heldItem);
        }),
      );
    }
    // for an inverted query, we only want to get the pokemon that have any held items that are NOT in requiredHeldItemModifiers
    // E.g. functions as a blacklist
<<<<<<< HEAD
    return partyPokemon.filter(pokemon =>
      pokemon.getHeldItems().some(item => {
        return (
          !this.requiredHeldItems.some(heldItem => item === heldItem || getHeldItemCategory(item) === heldItem) &&
          (!this.requireTransferable || allHeldItems[item].isTransferable)
        );
      }),
=======
    return partyPokemon.filter(
      pokemon =>
        pokemon.getHeldItems().filter(it => {
          return (
            !this.requiredHeldItemModifiers.some(heldItem => it.constructor.name === heldItem)
            && (!this.requireTransferable || it.isTransferable)
          );
        }).length > 0,
>>>>>>> d3462a14
    );
  }

  override getDialogueToken(pokemon?: PlayerPokemon): [string, string] {
    const requiredItems = pokemon?.getHeldItems().filter(item => {
      return (
<<<<<<< HEAD
        this.requiredHeldItems.some(heldItem => item === heldItem) &&
        (!this.requireTransferable || allHeldItems[item].isTransferable)
=======
        this.requiredHeldItemModifiers.some(heldItem => it.constructor.name === heldItem)
        && (!this.requireTransferable || it.isTransferable)
>>>>>>> d3462a14
      );
    });
    if (requiredItems && requiredItems.length > 0) {
      return ["heldItem", allHeldItems[requiredItems[0]].name];
    }
    return ["heldItem", ""];
  }
}

export class HeldItemRequirement extends EncounterSceneRequirement {
  requiredHeldItems: (HeldItemId | HeldItemCategoryId)[];
  minNumberOfItems: number;
  invertQuery: boolean;
  requireTransferable: boolean;

  constructor(
    heldItem: HeldItemId | HeldItemCategoryId | (HeldItemId | HeldItemCategoryId)[],
    minNumberOfItems = 1,
    invertQuery = false,
    requireTransferable = true,
  ) {
    super();
    this.minNumberOfItems = minNumberOfItems;
    this.invertQuery = invertQuery;
    this.requiredHeldItems = coerceArray(heldItem);
    this.requireTransferable = requireTransferable;
  }

  override meetsRequirement(): boolean {
    const partyPokemon = globalScene.getPlayerParty();
    if (isNullOrUndefined(partyPokemon)) {
      return false;
    }
    console.log("COUNTED:", this.queryPartyForItems(partyPokemon), this.minNumberOfItems);
    return this.queryPartyForItems(partyPokemon) >= this.minNumberOfItems;
  }

<<<<<<< HEAD
  queryPartyForItems(partyPokemon: PlayerPokemon[]): number {
    let count = 0;
    for (const pokemon of partyPokemon) {
      for (const item of pokemon.getHeldItems()) {
        const itemInList = this.requiredHeldItems.some(
          heldItem => item === heldItem || getHeldItemCategory(item) === heldItem,
        );
        const requiredItem = this.invertQuery ? !itemInList : itemInList;
        if (requiredItem && (!this.requireTransferable || allHeldItems[item].isTransferable)) {
          count += pokemon.heldItemManager.getStack(item);
        }
      }
    }
    return count;
=======
  override queryParty(partyPokemon: PlayerPokemon[]): PlayerPokemon[] {
    if (!this.invertQuery) {
      return partyPokemon.filter(pokemon =>
        this.requiredHeldItemTypes.some(heldItemType => {
          return pokemon.getHeldItems().some(it => {
            return (
              it instanceof AttackTypeBoosterModifier
              && (it.type as AttackTypeBoosterModifierType).moveType === heldItemType
              && (!this.requireTransferable || it.isTransferable)
            );
          });
        }),
      );
    }
    // for an inverted query, we only want to get the pokemon that have any held items that are NOT in requiredHeldItemModifiers
    // E.g. functions as a blacklist
    return partyPokemon.filter(
      pokemon =>
        pokemon.getHeldItems().filter(it => {
          return !this.requiredHeldItemTypes.some(
            heldItemType =>
              it instanceof AttackTypeBoosterModifier
              && (it.type as AttackTypeBoosterModifierType).moveType === heldItemType
              && (!this.requireTransferable || it.isTransferable),
          );
        }).length > 0,
    );
>>>>>>> d3462a14
  }

  override getDialogueToken(pokemon?: PlayerPokemon): [string, string] {
    const requiredItems = pokemon?.getHeldItems().filter(item => {
      return (
<<<<<<< HEAD
        this.requiredHeldItems.some(heldItem => item === heldItem) &&
        (!this.requireTransferable || allHeldItems[item].isTransferable)
=======
        this.requiredHeldItemTypes.some(
          heldItemType =>
            it instanceof AttackTypeBoosterModifier
            && (it.type as AttackTypeBoosterModifierType).moveType === heldItemType,
        )
        && (!this.requireTransferable || it.isTransferable)
>>>>>>> d3462a14
      );
    });
    if (requiredItems && requiredItems.length > 0) {
      return ["heldItem", allHeldItems[requiredItems[0]].name];
    }
    return ["heldItem", ""];
  }
}

export class LevelRequirement extends EncounterPokemonRequirement {
  requiredLevelRange: [number, number];
  minNumberOfPokemon: number;
  invertQuery: boolean;

  constructor(requiredLevelRange: [number, number], minNumberOfPokemon = 1, invertQuery = false) {
    super();
    this.minNumberOfPokemon = minNumberOfPokemon;
    this.invertQuery = invertQuery;
    this.requiredLevelRange = requiredLevelRange;
  }

  override meetsRequirement(): boolean {
    // Party Pokemon inside required level range
    if (!isNullOrUndefined(this.requiredLevelRange) && this.requiredLevelRange[0] <= this.requiredLevelRange[1]) {
      const partyPokemon = globalScene.getPlayerParty();
      const pokemonInRange = this.queryParty(partyPokemon);
      if (pokemonInRange.length < this.minNumberOfPokemon) {
        return false;
      }
    }
    return true;
  }

  override queryParty(partyPokemon: PlayerPokemon[]): PlayerPokemon[] {
    if (!this.invertQuery) {
      return partyPokemon.filter(
        pokemon => pokemon.level >= this.requiredLevelRange[0] && pokemon.level <= this.requiredLevelRange[1],
      );
    }
    // for an inverted query, we only want to get the pokemon that don't have ANY of the listed requiredLevelRanges
    return partyPokemon.filter(
      pokemon => pokemon.level < this.requiredLevelRange[0] || pokemon.level > this.requiredLevelRange[1],
    );
  }

  override getDialogueToken(pokemon?: PlayerPokemon): [string, string] {
    return ["level", pokemon?.level.toString() ?? ""];
  }
}

export class FriendshipRequirement extends EncounterPokemonRequirement {
  requiredFriendshipRange: [number, number];
  minNumberOfPokemon: number;
  invertQuery: boolean;

  constructor(requiredFriendshipRange: [number, number], minNumberOfPokemon = 1, invertQuery = false) {
    super();
    this.minNumberOfPokemon = minNumberOfPokemon;
    this.invertQuery = invertQuery;
    this.requiredFriendshipRange = requiredFriendshipRange;
  }

  override meetsRequirement(): boolean {
    // Party Pokemon inside required friendship range
    if (
      !isNullOrUndefined(this.requiredFriendshipRange)
      && this.requiredFriendshipRange[0] <= this.requiredFriendshipRange[1]
    ) {
      const partyPokemon = globalScene.getPlayerParty();
      const pokemonInRange = this.queryParty(partyPokemon);
      if (pokemonInRange.length < this.minNumberOfPokemon) {
        return false;
      }
    }
    return true;
  }

  override queryParty(partyPokemon: PlayerPokemon[]): PlayerPokemon[] {
    if (!this.invertQuery) {
      return partyPokemon.filter(
        pokemon =>
          pokemon.friendship >= this.requiredFriendshipRange[0]
          && pokemon.friendship <= this.requiredFriendshipRange[1],
      );
    }
    // for an inverted query, we only want to get the pokemon that don't have ANY of the listed requiredFriendshipRanges
    return partyPokemon.filter(
      pokemon =>
        pokemon.friendship < this.requiredFriendshipRange[0] || pokemon.friendship > this.requiredFriendshipRange[1],
    );
  }

  override getDialogueToken(pokemon?: PlayerPokemon): [string, string] {
    return ["friendship", pokemon?.friendship.toString() ?? ""];
  }
}

/**
 * .1 -> 10% hp
 * .5 -> 50% hp
 * 1 -> 100% hp
 */
export class HealthRatioRequirement extends EncounterPokemonRequirement {
  requiredHealthRange: [number, number];
  minNumberOfPokemon: number;
  invertQuery: boolean;

  constructor(requiredHealthRange: [number, number], minNumberOfPokemon = 1, invertQuery = false) {
    super();
    this.minNumberOfPokemon = minNumberOfPokemon;
    this.invertQuery = invertQuery;
    this.requiredHealthRange = requiredHealthRange;
  }

  override meetsRequirement(): boolean {
    // Party Pokemon's health inside required health range
    if (!isNullOrUndefined(this.requiredHealthRange) && this.requiredHealthRange[0] <= this.requiredHealthRange[1]) {
      const partyPokemon = globalScene.getPlayerParty();
      const pokemonInRange = this.queryParty(partyPokemon);
      if (pokemonInRange.length < this.minNumberOfPokemon) {
        return false;
      }
    }
    return true;
  }

  override queryParty(partyPokemon: PlayerPokemon[]): PlayerPokemon[] {
    if (!this.invertQuery) {
      return partyPokemon.filter(pokemon => {
        return (
          pokemon.getHpRatio() >= this.requiredHealthRange[0] && pokemon.getHpRatio() <= this.requiredHealthRange[1]
        );
      });
    }
    // for an inverted query, we only want to get the pokemon that don't have ANY of the listed requiredHealthRanges
    return partyPokemon.filter(
      pokemon =>
        pokemon.getHpRatio() < this.requiredHealthRange[0] || pokemon.getHpRatio() > this.requiredHealthRange[1],
    );
  }

  override getDialogueToken(pokemon?: PlayerPokemon): [string, string] {
    const hpRatio = pokemon?.getHpRatio();
    if (!isNullOrUndefined(hpRatio)) {
      return ["healthRatio", Math.floor(hpRatio * 100).toString() + "%"];
    }
    return ["healthRatio", ""];
  }
}

export class WeightRequirement extends EncounterPokemonRequirement {
  requiredWeightRange: [number, number];
  minNumberOfPokemon: number;
  invertQuery: boolean;

  constructor(requiredWeightRange: [number, number], minNumberOfPokemon = 1, invertQuery = false) {
    super();
    this.minNumberOfPokemon = minNumberOfPokemon;
    this.invertQuery = invertQuery;
    this.requiredWeightRange = requiredWeightRange;
  }

  override meetsRequirement(): boolean {
    // Party Pokemon's weight inside required weight range
    if (!isNullOrUndefined(this.requiredWeightRange) && this.requiredWeightRange[0] <= this.requiredWeightRange[1]) {
      const partyPokemon = globalScene.getPlayerParty();
      const pokemonInRange = this.queryParty(partyPokemon);
      if (pokemonInRange.length < this.minNumberOfPokemon) {
        return false;
      }
    }
    return true;
  }

  override queryParty(partyPokemon: PlayerPokemon[]): PlayerPokemon[] {
    if (!this.invertQuery) {
      return partyPokemon.filter(
        pokemon =>
          pokemon.getWeight() >= this.requiredWeightRange[0] && pokemon.getWeight() <= this.requiredWeightRange[1],
      );
    }
    // for an inverted query, we only want to get the pokemon that don't have ANY of the listed requiredWeightRanges
    return partyPokemon.filter(
      pokemon => pokemon.getWeight() < this.requiredWeightRange[0] || pokemon.getWeight() > this.requiredWeightRange[1],
    );
  }

  override getDialogueToken(pokemon?: PlayerPokemon): [string, string] {
    return ["weight", pokemon?.getWeight().toString() ?? ""];
  }
}<|MERGE_RESOLUTION|>--- conflicted
+++ resolved
@@ -836,37 +836,21 @@
     }
     // for an inverted query, we only want to get the pokemon that have any held items that are NOT in requiredHeldItemModifiers
     // E.g. functions as a blacklist
-<<<<<<< HEAD
     return partyPokemon.filter(pokemon =>
       pokemon.getHeldItems().some(item => {
         return (
-          !this.requiredHeldItems.some(heldItem => item === heldItem || getHeldItemCategory(item) === heldItem) &&
-          (!this.requireTransferable || allHeldItems[item].isTransferable)
+          !this.requiredHeldItems.some(heldItem => item === heldItem || getHeldItemCategory(item) === heldItem)
+          && (!this.requireTransferable || allHeldItems[item].isTransferable)
         );
       }),
-=======
-    return partyPokemon.filter(
-      pokemon =>
-        pokemon.getHeldItems().filter(it => {
-          return (
-            !this.requiredHeldItemModifiers.some(heldItem => it.constructor.name === heldItem)
-            && (!this.requireTransferable || it.isTransferable)
-          );
-        }).length > 0,
->>>>>>> d3462a14
     );
   }
 
   override getDialogueToken(pokemon?: PlayerPokemon): [string, string] {
     const requiredItems = pokemon?.getHeldItems().filter(item => {
       return (
-<<<<<<< HEAD
-        this.requiredHeldItems.some(heldItem => item === heldItem) &&
-        (!this.requireTransferable || allHeldItems[item].isTransferable)
-=======
-        this.requiredHeldItemModifiers.some(heldItem => it.constructor.name === heldItem)
-        && (!this.requireTransferable || it.isTransferable)
->>>>>>> d3462a14
+        this.requiredHeldItems.some(heldItem => item === heldItem)
+        && (!this.requireTransferable || allHeldItems[item].isTransferable)
       );
     });
     if (requiredItems && requiredItems.length > 0) {
@@ -904,7 +888,6 @@
     return this.queryPartyForItems(partyPokemon) >= this.minNumberOfItems;
   }
 
-<<<<<<< HEAD
   queryPartyForItems(partyPokemon: PlayerPokemon[]): number {
     let count = 0;
     for (const pokemon of partyPokemon) {
@@ -919,51 +902,13 @@
       }
     }
     return count;
-=======
-  override queryParty(partyPokemon: PlayerPokemon[]): PlayerPokemon[] {
-    if (!this.invertQuery) {
-      return partyPokemon.filter(pokemon =>
-        this.requiredHeldItemTypes.some(heldItemType => {
-          return pokemon.getHeldItems().some(it => {
-            return (
-              it instanceof AttackTypeBoosterModifier
-              && (it.type as AttackTypeBoosterModifierType).moveType === heldItemType
-              && (!this.requireTransferable || it.isTransferable)
-            );
-          });
-        }),
-      );
-    }
-    // for an inverted query, we only want to get the pokemon that have any held items that are NOT in requiredHeldItemModifiers
-    // E.g. functions as a blacklist
-    return partyPokemon.filter(
-      pokemon =>
-        pokemon.getHeldItems().filter(it => {
-          return !this.requiredHeldItemTypes.some(
-            heldItemType =>
-              it instanceof AttackTypeBoosterModifier
-              && (it.type as AttackTypeBoosterModifierType).moveType === heldItemType
-              && (!this.requireTransferable || it.isTransferable),
-          );
-        }).length > 0,
-    );
->>>>>>> d3462a14
   }
 
   override getDialogueToken(pokemon?: PlayerPokemon): [string, string] {
     const requiredItems = pokemon?.getHeldItems().filter(item => {
       return (
-<<<<<<< HEAD
         this.requiredHeldItems.some(heldItem => item === heldItem) &&
         (!this.requireTransferable || allHeldItems[item].isTransferable)
-=======
-        this.requiredHeldItemTypes.some(
-          heldItemType =>
-            it instanceof AttackTypeBoosterModifier
-            && (it.type as AttackTypeBoosterModifierType).moveType === heldItemType,
-        )
-        && (!this.requireTransferable || it.isTransferable)
->>>>>>> d3462a14
       );
     });
     if (requiredItems && requiredItems.length > 0) {
