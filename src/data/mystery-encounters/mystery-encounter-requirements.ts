--- conflicted
+++ resolved
@@ -587,12 +587,6 @@
 
   override queryParty(partyPokemon: PlayerPokemon[]): PlayerPokemon[] {
     if (!this.invertQuery) {
-<<<<<<< HEAD
-      return partyPokemon.filter((pokemon) => this.requiredAbilities.some((ability) => pokemon.getAbility().id === ability || pokemon.getPassiveAbility().id === ability));
-    } else {
-      // for an inverted query, we only want to get the pokemon that don't have ANY of the listed abilities
-      return partyPokemon.filter((pokemon) => this.requiredAbilities.filter((ability) => pokemon.getAbility().id === ability || pokemon.getPassiveAbility().id === ability).length === 0);
-=======
       return partyPokemon.filter((pokemon) =>
         (!this.excludeDisallowedPokemon || pokemon.isAllowedInBattle())
         && this.requiredAbilities.some((ability) => pokemon.hasAbility(ability, false)));
@@ -601,7 +595,6 @@
       return partyPokemon.filter((pokemon) =>
         (!this.excludeDisallowedPokemon || pokemon.isAllowedInBattle())
         && this.requiredAbilities.filter((ability) => pokemon.hasAbility(ability, false)).length === 0);
->>>>>>> b76e54fe
     }
   }
 
