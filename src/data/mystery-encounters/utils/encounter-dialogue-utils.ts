--- conflicted
+++ resolved
@@ -10,22 +10,14 @@
  * @param keyOrString
  * @param primaryStyle Can define a text style to be applied to the entire string. Must be defined for BBCodeText styles to be applied correctly
  */
-<<<<<<< HEAD
-export function getEncounterText(keyOrString?: string, primaryStyle?: TextStyle, uiTheme: UiTheme = UiTheme.DEFAULT): string | null {
-=======
-export function getEncounterText(scene: BattleScene, keyOrString?: string, primaryStyle?: TextStyle): string | null {
->>>>>>> e930536e
+export function getEncounterText(keyOrString?: string, primaryStyle?: TextStyle): string | null {
   if (isNullOrUndefined(keyOrString)) {
     return null;
   }
 
-<<<<<<< HEAD
+  const uiTheme = globalScene.uiTheme ?? UiTheme.DEFAULT;
+
   let textString: string | null = getTextWithDialogueTokens(keyOrString);
-=======
-  const uiTheme = scene.uiTheme ?? UiTheme.DEFAULT;
-
-  let textString: string | null = getTextWithDialogueTokens(scene, keyOrString);
->>>>>>> e930536e
 
   // Can only color the text if a Primary Style is defined
   // primaryStyle is applied to all text that does not have its own specified style
