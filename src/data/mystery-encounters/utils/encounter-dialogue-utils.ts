import { globalScene } from "#app/global-scene";
<<<<<<< HEAD
import type { TextStyle } from "#enums/text-style";
import { getTextWithColors } from "#app/ui/text";
=======
>>>>>>> 68630446
import { UiTheme } from "#enums/ui-theme";
import type { TextStyle } from "#ui/text";
import { getTextWithColors } from "#ui/text";
import { isNullOrUndefined } from "#utils/common";
import i18next from "i18next";

/**
 * Will inject all relevant dialogue tokens that exist in the {@linkcode BattlegScene.currentBattle.mysteryEncounter.dialogueTokens}, into i18n text.
 * Also adds BBCodeText fragments for colored text, if applicable
 * @param keyOrString
 * @param primaryStyle Can define a text style to be applied to the entire string. Must be defined for BBCodeText styles to be applied correctly
 */
export function getEncounterText(keyOrString?: string, primaryStyle?: TextStyle): string | null {
  if (isNullOrUndefined(keyOrString)) {
    return null;
  }

  const uiTheme = globalScene.uiTheme ?? UiTheme.DEFAULT;

  let textString: string | null = getTextWithDialogueTokens(keyOrString);

  // Can only color the text if a Primary Style is defined
  // primaryStyle is applied to all text that does not have its own specified style
  if (primaryStyle && textString) {
    textString = getTextWithColors(textString, primaryStyle, uiTheme, true);
  }

  return textString;
}

/**
 * Helper function to inject {@linkcode globalScene.currentBattle.mysteryEncounter.dialogueTokens} into a given content string
 * @param scene
 * @param keyOrString
 */
function getTextWithDialogueTokens(keyOrString: string): string | null {
  const tokens = globalScene.currentBattle?.mysteryEncounter?.dialogueTokens;

  if (i18next.exists(keyOrString, tokens)) {
    return i18next.t(keyOrString, tokens) as string;
  }

  return keyOrString ?? null;
}

/**
 * Will queue a message in UI with injected encounter data tokens
 * @param scene
 * @param contentKey
 */
export function queueEncounterMessage(contentKey: string): void {
  const text: string | null = getEncounterText(contentKey);
  globalScene.phaseManager.queueMessage(text ?? "", null, true);
}

/**
 * Will display a message in UI with injected encounter data tokens
 * @param scene
 * @param contentKey
 * @param delay
 * @param prompt
 * @param callbackDelay
 * @param promptDelay
 */
export function showEncounterText(
  contentKey: string,
  delay: number | null = null,
  callbackDelay = 0,
  prompt = true,
  promptDelay: number | null = null,
): Promise<void> {
  return new Promise<void>(resolve => {
    const text: string | null = getEncounterText(contentKey);
    globalScene.ui.showText(text ?? "", delay, () => resolve(), callbackDelay, prompt, promptDelay);
  });
}

/**
 * Will display a dialogue (with speaker title) in UI with injected encounter data tokens
 * @param scene
 * @param textContentKey
 * @param delay
 * @param speakerContentKey
 * @param callbackDelay
 */
export function showEncounterDialogue(
  textContentKey: string,
  speakerContentKey: string,
  delay: number | null = null,
  callbackDelay = 0,
): Promise<void> {
  return new Promise<void>(resolve => {
    const text: string | null = getEncounterText(textContentKey);
    const speaker: string | null = getEncounterText(speakerContentKey);
    globalScene.ui.showDialogue(text ?? "", speaker ?? "", delay, () => resolve(), callbackDelay);
  });
}<|MERGE_RESOLUTION|>--- conflicted
+++ resolved
@@ -1,11 +1,6 @@
 import { globalScene } from "#app/global-scene";
-<<<<<<< HEAD
 import type { TextStyle } from "#enums/text-style";
-import { getTextWithColors } from "#app/ui/text";
-=======
->>>>>>> 68630446
 import { UiTheme } from "#enums/ui-theme";
-import type { TextStyle } from "#ui/text";
 import { getTextWithColors } from "#ui/text";
 import { isNullOrUndefined } from "#utils/common";
 import i18next from "i18next";
