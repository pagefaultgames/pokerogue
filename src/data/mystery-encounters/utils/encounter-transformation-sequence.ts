import { PlayerPokemon } from "#app/field/pokemon";
import { getFrameMs } from "#app/utils";
import { cos, sin } from "#app/field/anims";
import { getTypeRgb } from "#app/data/type";
import { globalScene } from "#app/global-scene";

export enum TransformationScreenPosition {
  CENTER,
  LEFT,
  RIGHT
}

/**
 * Initiates an "evolution-like" animation to transform a previousPokemon (presumably from the player's party) into a new one, not necessarily an evolution species.
 * @param scene
 * @param previousPokemon
 * @param transformPokemon
 * @param screenPosition
 */
export function doPokemonTransformationSequence(previousPokemon: PlayerPokemon, transformPokemon: PlayerPokemon, screenPosition: TransformationScreenPosition) {
  return new Promise<void>(resolve => {
    const transformationContainer = globalScene.fieldUI.getByName("Dream Background") as Phaser.GameObjects.Container;
    const transformationBaseBg = globalScene.add.image(0, 0, "default_bg");
    transformationBaseBg.setOrigin(0, 0);
    transformationBaseBg.setVisible(false);
    transformationContainer.add(transformationBaseBg);

    let pokemonSprite: Phaser.GameObjects.Sprite;
    let pokemonTintSprite: Phaser.GameObjects.Sprite;
    let pokemonEvoSprite: Phaser.GameObjects.Sprite;
    let pokemonEvoTintSprite: Phaser.GameObjects.Sprite;

    const xOffset = screenPosition === TransformationScreenPosition.CENTER ? 0 :
      screenPosition === TransformationScreenPosition.RIGHT ? 100 : -100;
    // Centered transformations occur at a lower y Position
    const yOffset = screenPosition !== TransformationScreenPosition.CENTER ? -15 : 0;

    const getPokemonSprite = () => {
      const ret = globalScene.addPokemonSprite(previousPokemon, transformationBaseBg.displayWidth / 2 + xOffset, transformationBaseBg.displayHeight / 2 + yOffset, "pkmn__sub");
      ret.setPipeline(globalScene.spritePipeline, { tone: [ 0.0, 0.0, 0.0, 0.0 ], ignoreTimeTint: true });
      return ret;
    };

    transformationContainer.add((pokemonSprite = getPokemonSprite()));
    transformationContainer.add((pokemonTintSprite = getPokemonSprite()));
    transformationContainer.add((pokemonEvoSprite = getPokemonSprite()));
    transformationContainer.add((pokemonEvoTintSprite = getPokemonSprite()));

    pokemonSprite.setAlpha(0);
    pokemonTintSprite.setAlpha(0);
    pokemonTintSprite.setTintFill(0xFFFFFF);
    pokemonEvoSprite.setVisible(false);
    pokemonEvoTintSprite.setVisible(false);
    pokemonEvoTintSprite.setTintFill(0xFFFFFF);

    [ pokemonSprite, pokemonTintSprite, pokemonEvoSprite, pokemonEvoTintSprite ].map(sprite => {
<<<<<<< HEAD
      sprite.play(previousPokemon.getSpriteKey(true));
      sprite.setPipeline(globalScene.spritePipeline, { tone: [ 0.0, 0.0, 0.0, 0.0 ], hasShadow: false, teraColor: getTypeRgb(previousPokemon.getTeraType()) });
=======
      const spriteKey = previousPokemon.getSpriteKey(true);
      try {
        sprite.play(spriteKey);
      } catch (err: unknown) {
        console.error(`Failed to play animation for ${spriteKey}`, err);
      }

      sprite.setPipeline(scene.spritePipeline, { tone: [ 0.0, 0.0, 0.0, 0.0 ], hasShadow: false, teraColor: getTypeRgb(previousPokemon.getTeraType()) });
>>>>>>> e930536e
      sprite.setPipelineData("ignoreTimeTint", true);
      sprite.setPipelineData("spriteKey", previousPokemon.getSpriteKey());
      sprite.setPipelineData("shiny", previousPokemon.shiny);
      sprite.setPipelineData("variant", previousPokemon.variant);
      [ "spriteColors", "fusionSpriteColors" ].map(k => {
        if (previousPokemon.summonData?.speciesForm) {
          k += "Base";
        }
        sprite.pipelineData[k] = previousPokemon.getSprite().pipelineData[k];
      });
    });

    [ pokemonEvoSprite, pokemonEvoTintSprite ].map(sprite => {
      const spriteKey = transformPokemon.getSpriteKey(true);
      try {
        sprite.play(spriteKey);
      } catch (err: unknown) {
        console.error(`Failed to play animation for ${spriteKey}`, err);
      }

      sprite.setPipelineData("ignoreTimeTint", true);
      sprite.setPipelineData("spriteKey", transformPokemon.getSpriteKey());
      sprite.setPipelineData("shiny", transformPokemon.shiny);
      sprite.setPipelineData("variant", transformPokemon.variant);
      [ "spriteColors", "fusionSpriteColors" ].map(k => {
        if (transformPokemon.summonData?.speciesForm) {
          k += "Base";
        }
        sprite.pipelineData[k] = transformPokemon.getSprite().pipelineData[k];
      });
    });

    globalScene.tweens.add({
      targets: pokemonSprite,
      alpha: 1,
      ease: "Cubic.easeInOut",
      duration: 2000,
      onComplete: () => {
        doSpiralUpward(transformationBaseBg, transformationContainer, xOffset, yOffset);
        globalScene.tweens.addCounter({
          from: 0,
          to: 1,
          duration: 1000,
          onUpdate: t => {
            pokemonTintSprite.setAlpha(t.getValue());
          },
          onComplete: () => {
            pokemonSprite.setVisible(false);
            globalScene.time.delayedCall(700, () => {
              doArcDownward(transformationBaseBg, transformationContainer, xOffset, yOffset);
              globalScene.time.delayedCall(1000, () => {
                pokemonEvoTintSprite.setScale(0.25);
                pokemonEvoTintSprite.setVisible(true);
                doCycle(1.5, 6, pokemonTintSprite, pokemonEvoTintSprite).then(() => {
                  pokemonEvoSprite.setVisible(true);
                  doCircleInward(transformationBaseBg, transformationContainer, xOffset, yOffset);

                  globalScene.time.delayedCall(900, () => {
                    globalScene.tweens.add({
                      targets: pokemonEvoTintSprite,
                      alpha: 0,
                      duration: 1500,
                      delay: 150,
                      easing: "Sine.easeIn",
                      onComplete: () => {
                        globalScene.time.delayedCall(3000, () => {
                          resolve();
                          globalScene.tweens.add({
                            targets: pokemonEvoSprite,
                            alpha: 0,
                            duration: 2000,
                            delay: 150,
                            easing: "Sine.easeIn",
                            onComplete: () => {
                              previousPokemon.destroy();
                              transformPokemon.setVisible(false);
                              transformPokemon.setAlpha(1);
                            }
                          });
                        });
                      }
                    });
                  });
                });
              });
            });
          }
        });
      }
    });
  });
}

/**
 * Animates particles that "spiral" upwards at start of transform animation
 * @param scene
 * @param transformationBaseBg
 * @param transformationContainer
 * @param xOffset
 * @param yOffset
 */
function doSpiralUpward(transformationBaseBg: Phaser.GameObjects.Image, transformationContainer: Phaser.GameObjects.Container, xOffset: number, yOffset: number) {
  let f = 0;

  globalScene.tweens.addCounter({
    repeat: 64,
    duration: getFrameMs(1),
    onRepeat: () => {
      if (f < 64) {
        if (!(f & 7)) {
          for (let i = 0; i < 4; i++) {
            doSpiralUpwardParticle((f & 120) * 2 + i * 64, transformationBaseBg, transformationContainer, xOffset, yOffset);
          }
        }
        f++;
      }
    }
  });
}

/**
 * Animates particles that arc downwards after the upwards spiral
 * @param scene
 * @param transformationBaseBg
 * @param transformationContainer
 * @param xOffset
 * @param yOffset
 */
function doArcDownward(transformationBaseBg: Phaser.GameObjects.Image, transformationContainer: Phaser.GameObjects.Container, xOffset: number, yOffset: number) {
  let f = 0;

  globalScene.tweens.addCounter({
    repeat: 96,
    duration: getFrameMs(1),
    onRepeat: () => {
      if (f < 96) {
        if (f < 6) {
          for (let i = 0; i < 9; i++) {
            doArcDownParticle(i * 16, transformationBaseBg, transformationContainer, xOffset, yOffset);
          }
        }
        f++;
      }
    }
  });
}

/**
 * Animates the transformation between the old pokemon form and new pokemon form
 * @param scene
 * @param l
 * @param lastCycle
 * @param pokemonTintSprite
 * @param pokemonEvoTintSprite
 */
function doCycle(l: number, lastCycle: number, pokemonTintSprite: Phaser.GameObjects.Sprite, pokemonEvoTintSprite: Phaser.GameObjects.Sprite): Promise<boolean> {
  return new Promise(resolve => {
    const isLastCycle = l === lastCycle;
    globalScene.tweens.add({
      targets: pokemonTintSprite,
      scale: 0.25,
      ease: "Cubic.easeInOut",
      duration: 500 / l,
      yoyo: !isLastCycle
    });
    globalScene.tweens.add({
      targets: pokemonEvoTintSprite,
      scale: 1,
      ease: "Cubic.easeInOut",
      duration: 500 / l,
      yoyo: !isLastCycle,
      onComplete: () => {
        if (l < lastCycle) {
          doCycle(l + 0.5, lastCycle, pokemonTintSprite, pokemonEvoTintSprite).then(success => resolve(success));
        } else {
          pokemonTintSprite.setVisible(false);
          resolve(true);
        }
      }
    });
  });
}

/**
 * Animates particles in a circle pattern
 * @param scene
 * @param transformationBaseBg
 * @param transformationContainer
 * @param xOffset
 * @param yOffset
 */
function doCircleInward(transformationBaseBg: Phaser.GameObjects.Image, transformationContainer: Phaser.GameObjects.Container, xOffset: number, yOffset: number) {
  let f = 0;

  globalScene.tweens.addCounter({
    repeat: 48,
    duration: getFrameMs(1),
    onRepeat: () => {
      if (!f) {
        for (let i = 0; i < 16; i++) {
          doCircleInwardParticle(i * 16, 4, transformationBaseBg, transformationContainer, xOffset, yOffset);
        }
      } else if (f === 32) {
        for (let i = 0; i < 16; i++) {
          doCircleInwardParticle(i * 16, 8, transformationBaseBg, transformationContainer, xOffset, yOffset);
        }
      }
      f++;
    }
  });
}

/**
 * Helper function for {@linkcode doSpiralUpward}, handles a single particle
 * @param scene
 * @param trigIndex
 * @param transformationBaseBg
 * @param transformationContainer
 * @param xOffset
 * @param yOffset
 */
function doSpiralUpwardParticle(trigIndex: number, transformationBaseBg: Phaser.GameObjects.Image, transformationContainer: Phaser.GameObjects.Container, xOffset: number, yOffset: number) {
  const initialX = transformationBaseBg.displayWidth / 2 + xOffset;
  const particle = globalScene.add.image(initialX, 0, "evo_sparkle");
  transformationContainer.add(particle);

  let f = 0;
  let amp = 48;

  const particleTimer = globalScene.tweens.addCounter({
    repeat: -1,
    duration: getFrameMs(1),
    onRepeat: () => {
      updateParticle();
    }
  });

  const updateParticle = () => {
    if (!f || particle.y > 8) {
      particle.setPosition(initialX, 88 - (f * f) / 80 + yOffset);
      particle.y += sin(trigIndex, amp) / 4;
      particle.x += cos(trigIndex, amp);
      particle.setScale(1 - (f / 80));
      trigIndex += 4;
      if (f & 1) {
        amp--;
      }
      f++;
    } else {
      particle.destroy();
      particleTimer.remove();
    }
  };

  updateParticle();
}

/**
 * Helper function for {@linkcode doArcDownward}, handles a single particle
 * @param scene
 * @param trigIndex
 * @param transformationBaseBg
 * @param transformationContainer
 * @param xOffset
 * @param yOffset
 */
function doArcDownParticle(trigIndex: number, transformationBaseBg: Phaser.GameObjects.Image, transformationContainer: Phaser.GameObjects.Container, xOffset: number, yOffset: number) {
  const initialX = transformationBaseBg.displayWidth / 2 + xOffset;
  const particle = globalScene.add.image(initialX, 0, "evo_sparkle");
  particle.setScale(0.5);
  transformationContainer.add(particle);

  let f = 0;
  let amp = 8;

  const particleTimer = globalScene.tweens.addCounter({
    repeat: -1,
    duration: getFrameMs(1),
    onRepeat: () => {
      updateParticle();
    }
  });

  const updateParticle = () => {
    if (!f || particle.y < 88) {
      particle.setPosition(initialX, 8 + (f * f) / 5 + yOffset);
      particle.y += sin(trigIndex, amp) / 4;
      particle.x += cos(trigIndex, amp);
      amp = 8 + sin(f * 4, 40);
      f++;
    } else {
      particle.destroy();
      particleTimer.remove();
    }
  };

  updateParticle();
}

/**
 * Helper function for @{link doCircleInward}, handles a single particle
 * @param scene
 * @param trigIndex
 * @param speed
 * @param transformationBaseBg
 * @param transformationContainer
 * @param xOffset
 * @param yOffset
 */
function doCircleInwardParticle(trigIndex: number, speed: number, transformationBaseBg: Phaser.GameObjects.Image, transformationContainer: Phaser.GameObjects.Container, xOffset: number, yOffset: number) {
  const initialX = transformationBaseBg.displayWidth / 2 + xOffset;
  const initialY = transformationBaseBg.displayHeight / 2 + yOffset;
  const particle = globalScene.add.image(initialX, initialY, "evo_sparkle");
  transformationContainer.add(particle);

  let amp = 120;

  const particleTimer = globalScene.tweens.addCounter({
    repeat: -1,
    duration: getFrameMs(1),
    onRepeat: () => {
      updateParticle();
    }
  });

  const updateParticle = () => {
    if (amp > 8) {
      particle.setPosition(initialX, initialY);
      particle.y += sin(trigIndex, amp);
      particle.x += cos(trigIndex, amp);
      amp -= speed;
      trigIndex += 4;
    } else {
      particle.destroy();
      particleTimer.remove();
    }
  };

  updateParticle();
}<|MERGE_RESOLUTION|>--- conflicted
+++ resolved
@@ -54,10 +54,6 @@
     pokemonEvoTintSprite.setTintFill(0xFFFFFF);
 
     [ pokemonSprite, pokemonTintSprite, pokemonEvoSprite, pokemonEvoTintSprite ].map(sprite => {
-<<<<<<< HEAD
-      sprite.play(previousPokemon.getSpriteKey(true));
-      sprite.setPipeline(globalScene.spritePipeline, { tone: [ 0.0, 0.0, 0.0, 0.0 ], hasShadow: false, teraColor: getTypeRgb(previousPokemon.getTeraType()) });
-=======
       const spriteKey = previousPokemon.getSpriteKey(true);
       try {
         sprite.play(spriteKey);
@@ -65,8 +61,7 @@
         console.error(`Failed to play animation for ${spriteKey}`, err);
       }
 
-      sprite.setPipeline(scene.spritePipeline, { tone: [ 0.0, 0.0, 0.0, 0.0 ], hasShadow: false, teraColor: getTypeRgb(previousPokemon.getTeraType()) });
->>>>>>> e930536e
+      sprite.setPipeline(globalScene.spritePipeline, { tone: [ 0.0, 0.0, 0.0, 0.0 ], hasShadow: false, teraColor: getTypeRgb(previousPokemon.getTeraType()) });
       sprite.setPipelineData("ignoreTimeTint", true);
       sprite.setPipelineData("spriteKey", previousPokemon.getSpriteKey());
       sprite.setPipelineData("shiny", previousPokemon.shiny);
