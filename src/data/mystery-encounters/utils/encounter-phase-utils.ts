--- conflicted
+++ resolved
@@ -38,22 +38,14 @@
 import type { PokemonData } from "#system/pokemon-data";
 import type { TrainerConfig } from "#trainers/trainer-config";
 import { trainerConfigs } from "#trainers/trainer-config";
-<<<<<<< HEAD
 import type { HeldItemConfiguration } from "#types/held-item-data-types";
-=======
-import type { HeldModifierConfig } from "#types/held-modifier-config";
 import type { RandomEncounterParams } from "#types/pokemon-common";
->>>>>>> ae6726ea
 import type { OptionSelectConfig, OptionSelectItem } from "#ui/abstract-option-select-ui-handler";
 import type { PartyOption, PokemonSelectFilter } from "#ui/party-ui-handler";
 import { PartyUiMode } from "#ui/party-ui-handler";
 import { coerceArray } from "#utils/array";
-<<<<<<< HEAD
-import { randomString, randSeedInt, randSeedItem } from "#utils/common";
+import { BooleanHolder, randomString, randSeedInt, randSeedItem } from "#utils/common";
 import { getPartyLuckValue } from "#utils/party";
-=======
-import { BooleanHolder, randomString, randSeedInt, randSeedItem } from "#utils/common";
->>>>>>> ae6726ea
 import { getPokemonSpecies } from "#utils/pokemon-utils";
 import i18next from "i18next";
 
