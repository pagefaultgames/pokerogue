import type { Battle } from "#app/battle";
import { AVERAGE_ENCOUNTERS_PER_RUN_TARGET, WEIGHT_INCREMENT_ON_SPAWN_MISS } from "#app/constants";
import { timedEventManager } from "#app/global-event-manager";
import { globalScene } from "#app/global-scene";
import { getPokemonNameWithAffix } from "#app/messages";
<<<<<<< HEAD
import { BiomePoolTier, biomeLinks } from "#balance/biomes";
import { BASE_HIDDEN_ABILITY_CHANCE, BASE_SHINY_CHANCE } from "#balance/rates";
=======
import { biomeLinks } from "#balance/biomes";
>>>>>>> 82181c52
import { initMoveAnim, loadMoveAnimAssets } from "#data/battle-anims";
import { modifierTypes } from "#data/data-lists";
import type { IEggOptions } from "#data/egg";
import { Egg } from "#data/egg";
import type { Gender } from "#data/gender";
import { getNatureName } from "#data/nature";
import type { CustomPokemonData } from "#data/pokemon-data";
import type { PokemonSpecies } from "#data/pokemon-species";
import { Status } from "#data/status-effect";
import type { AiType } from "#enums/ai-type";
import { BattleType } from "#enums/battle-type";
import type { BattlerTagType } from "#enums/battler-tag-type";
import { BiomeId } from "#enums/biome-id";
import { BiomePoolTier } from "#enums/biome-pool-tier";
import { FieldPosition } from "#enums/field-position";
import { ModifierPoolType } from "#enums/modifier-pool-type";
import type { MoveId } from "#enums/move-id";
import { MysteryEncounterMode } from "#enums/mystery-encounter-mode";
import type { Nature } from "#enums/nature";
import { PokemonType } from "#enums/pokemon-type";
import { StatusEffect } from "#enums/status-effect";
import { TrainerSlot } from "#enums/trainer-slot";
import type { TrainerType } from "#enums/trainer-type";
import { TrainerVariant } from "#enums/trainer-variant";
import { UiMode } from "#enums/ui-mode";
import type { PlayerPokemon, Pokemon } from "#field/pokemon";
import { EnemyPokemon } from "#field/pokemon";
import { Trainer } from "#field/trainer";
import type { CustomModifierSettings, ModifierType } from "#modifiers/modifier-type";
import {
  getPartyLuckValue,
  ModifierTypeGenerator,
  ModifierTypeOption,
  regenerateModifierPoolThresholds,
} from "#modifiers/modifier-type";
import { PokemonMove } from "#moves/pokemon-move";
import { showEncounterText } from "#mystery-encounters/encounter-dialogue-utils";
import type { MysteryEncounterOption } from "#mystery-encounters/mystery-encounter-option";
import type { Variant } from "#sprites/variant";
import type { PokemonData } from "#system/pokemon-data";
import type { TrainerConfig } from "#trainers/trainer-config";
import { trainerConfigs } from "#trainers/trainer-config";
import type { HeldModifierConfig } from "#types/held-modifier-config";
import type { RandomEncounterParams } from "#types/pokemon-common";
import type { OptionSelectConfig, OptionSelectItem } from "#ui/abstract-option-select-ui-handler";
import type { PartyOption, PokemonSelectFilter } from "#ui/party-ui-handler";
import { PartyUiMode } from "#ui/party-ui-handler";
<<<<<<< HEAD
import { BooleanHolder, coerceArray, randomString, randSeedInt, randSeedItem } from "#utils/common";
=======
import { coerceArray } from "#utils/array";
import { randomString, randSeedInt, randSeedItem } from "#utils/common";
>>>>>>> 82181c52
import { getPokemonSpecies } from "#utils/pokemon-utils";
import i18next from "i18next";

/**
 * Animates exclamation sprite over trainer's head at start of encounter
 * @param scene
 */
export function doTrainerExclamation(): void {
  const exclamationSprite = globalScene.add.sprite(0, 0, "encounter_exclaim");
  exclamationSprite.setName("exclamation");
  globalScene.field.add(exclamationSprite);
  globalScene.field.moveTo(exclamationSprite, globalScene.field.getAll().length - 1);
  exclamationSprite.setVisible(true);
  exclamationSprite.setPosition(110, 68);
  globalScene.tweens.add({
    targets: exclamationSprite,
    y: "-=25",
    ease: "Cubic.easeOut",
    duration: 300,
    yoyo: true,
    onComplete: () => {
      globalScene.time.delayedCall(800, () => {
        globalScene.field.remove(exclamationSprite, true);
      });
    },
  });

  globalScene.playSound("battle_anims/GEN8- Exclaim", { volume: 0.7 });
}

export interface EnemyPokemonConfig {
  species: PokemonSpecies;
  isBoss: boolean;
  nickname?: string;
  bossSegments?: number;
  bossSegmentModifier?: number; // Additive to the determined segment number
  customPokemonData?: CustomPokemonData;
  formIndex?: number;
  abilityIndex?: number;
  level?: number;
  gender?: Gender;
  passive?: boolean;
  moveSet?: MoveId[];
  nature?: Nature;
  ivs?: [number, number, number, number, number, number];
  shiny?: boolean;
  /** Is only checked if Pokemon is shiny */
  variant?: Variant;
  /** Can set just the status, or pass a timer on the status turns */
  status?: StatusEffect | [StatusEffect, number];
  mysteryEncounterBattleEffects?: (pokemon: Pokemon) => void;
  modifierConfigs?: HeldModifierConfig[];
  tags?: BattlerTagType[];
  dataSource?: PokemonData;
  tera?: PokemonType;
  aiType?: AiType;
  friendship?: number;
}

export interface EnemyPartyConfig {
  /** Formula for enemy level: level += waveIndex / 10 * levelAdditiveModifier */
  levelAdditiveModifier?: number;
  doubleBattle?: boolean;
  /** Generates trainer battle solely off trainer type */
  trainerType?: TrainerType;
  /** More customizable option for configuring trainer battle */
  trainerConfig?: TrainerConfig;
  pokemonConfigs?: EnemyPokemonConfig[];
  /** `true` for female trainer, false for male */
  female?: boolean;
  /** `true` will prevent player from switching */
  disableSwitch?: boolean;
  /** `true` or leaving undefined will increment dex seen count for the encounter battle, `false` will not */
  countAsSeen?: boolean;
}

/**
 * Generates an enemy party for a mystery encounter battle
 * This will override and replace any standard encounter generation logic
 * Useful for tailoring specific battles to mystery encounters
 * @param partyConfig Can pass various customizable attributes for the enemy party, see EnemyPartyConfig
 */
export async function initBattleWithEnemyConfig(partyConfig: EnemyPartyConfig): Promise<void> {
  const loaded: boolean = false;
  const loadEnemyAssets: Promise<void>[] = [];

  const battle: Battle = globalScene.currentBattle;

  let doubleBattle: boolean = partyConfig?.doubleBattle ?? false;

  // Trainer
  const trainerType = partyConfig?.trainerType;
  const partyTrainerConfig = partyConfig?.trainerConfig;
  let trainerConfig: TrainerConfig;
  if (trainerType != null || partyTrainerConfig) {
    globalScene.currentBattle.mysteryEncounter!.encounterMode = MysteryEncounterMode.TRAINER_BATTLE;
    if (globalScene.currentBattle.trainer) {
      globalScene.currentBattle.trainer.setVisible(false);
      globalScene.currentBattle.trainer.destroy();
    }

    trainerConfig = partyTrainerConfig ? partyTrainerConfig : trainerConfigs[trainerType!];

    const doubleTrainer = trainerConfig.doubleOnly || (trainerConfig.hasDouble && !!partyConfig.doubleBattle);
    doubleBattle = doubleTrainer;
    const trainerFemale = partyConfig.female == null ? !!randSeedInt(2) : partyConfig.female;
    const newTrainer = new Trainer(
      trainerConfig.trainerType,
      doubleTrainer ? TrainerVariant.DOUBLE : trainerFemale ? TrainerVariant.FEMALE : TrainerVariant.DEFAULT,
      undefined,
      undefined,
      undefined,
      trainerConfig,
    );
    newTrainer.x += 300;
    newTrainer.setVisible(false);
    globalScene.field.add(newTrainer);
    globalScene.currentBattle.trainer = newTrainer;
    loadEnemyAssets.push(newTrainer.loadAssets().then(() => newTrainer.initSprite()));

    battle.enemyLevels = globalScene.currentBattle.trainer.getPartyLevels(globalScene.currentBattle.waveIndex);
  } else {
    // Wild
    globalScene.currentBattle.mysteryEncounter!.encounterMode = MysteryEncounterMode.WILD_BATTLE;
    const numEnemies =
      partyConfig?.pokemonConfigs && partyConfig.pokemonConfigs.length > 0
        ? partyConfig?.pokemonConfigs?.length
        : doubleBattle
          ? 2
          : 1;
    battle.enemyLevels = new Array(numEnemies).fill(null).map(() => globalScene.currentBattle.getLevelForWave());
  }

  globalScene.getEnemyParty().forEach(enemyPokemon => {
    enemyPokemon.leaveField(true, true, true);
  });
  battle.enemyParty = [];
  battle.double = doubleBattle;

  // ME levels are modified by an additive value that scales with wave index
  // Base scaling: Every 10 waves, modifier gets +1 level
  // This can be amplified or counteracted by setting levelAdditiveModifier in config
  // levelAdditiveModifier value of 0.5 will halve the modifier scaling, 2 will double it, etc.
  // Leaving null/undefined will disable level scaling
  const mult = partyConfig.levelAdditiveModifier ?? 0;
  const additive = Math.max(Math.round((globalScene.currentBattle.waveIndex / 10) * mult), 0);
  battle.enemyLevels = battle.enemyLevels.map(level => level + additive);

  battle.enemyLevels.forEach((level, e) => {
    let enemySpecies: PokemonSpecies | undefined;
    let dataSource: PokemonData | undefined;
    let isBoss = false;
    if (!loaded) {
      if ((trainerType != null || trainerConfig) && battle.trainer) {
        // Allows overriding a trainer's pokemon to use specific species/data
        if (partyConfig?.pokemonConfigs && e < partyConfig.pokemonConfigs.length) {
          const config = partyConfig.pokemonConfigs[e];
          level = config.level ? config.level : level;
          dataSource = config.dataSource;
          enemySpecies = config.species;
          isBoss = config.isBoss;
          battle.enemyParty[e] = globalScene.addEnemyPokemon(
            enemySpecies,
            level,
            TrainerSlot.TRAINER,
            isBoss,
            false,
            dataSource,
          );
        } else {
          battle.enemyParty[e] = battle.trainer.genPartyMember(e);
        }
      } else {
        if (partyConfig?.pokemonConfigs && e < partyConfig.pokemonConfigs.length) {
          const config = partyConfig.pokemonConfigs[e];
          level = config.level ? config.level : level;
          dataSource = config.dataSource;
          enemySpecies = config.species;
          isBoss = config.isBoss;
          if (isBoss) {
            globalScene.currentBattle.mysteryEncounter!.encounterMode = MysteryEncounterMode.BOSS_BATTLE;
          }
        } else {
          enemySpecies = globalScene.randomSpecies(battle.waveIndex, level, true);
        }

        battle.enemyParty[e] = globalScene.addEnemyPokemon(
          enemySpecies,
          level,
          TrainerSlot.NONE,
          isBoss,
          false,
          dataSource,
        );
      }
    }

    const enemyPokemon = globalScene.getEnemyParty()[e];

    // Make sure basic data is clean
    enemyPokemon.hp = enemyPokemon.getMaxHp();
    enemyPokemon.status = null;
    enemyPokemon.passive = false;

    if (e < (doubleBattle ? 2 : 1)) {
      enemyPokemon.setX(-66 + enemyPokemon.getFieldPositionOffset()[0]);
      enemyPokemon.resetSummonData();
    }

    if ((!loaded && partyConfig.countAsSeen == null) || partyConfig.countAsSeen) {
      globalScene.gameData.setPokemonSeen(enemyPokemon, true, !!(trainerType || trainerConfig));
    }

    if (partyConfig?.pokemonConfigs && e < partyConfig.pokemonConfigs.length) {
      const config = partyConfig.pokemonConfigs[e];

      // Set form
      if (config.nickname != null) {
        enemyPokemon.nickname = btoa(unescape(encodeURIComponent(config.nickname)));
      }

      // Generate new id, reset status and HP in case using data source
      if (config.dataSource) {
        enemyPokemon.id = randSeedInt(4294967296);
      }

      // Set form
      if (config.formIndex != null) {
        enemyPokemon.formIndex = config.formIndex;
      }

      // Set shiny
      if (config.shiny != null) {
        enemyPokemon.shiny = config.shiny;
      }

      // Set Variant
      if (enemyPokemon.shiny && config.variant != null) {
        enemyPokemon.variant = config.variant;
      }

      // Set custom mystery encounter data fields (such as sprite scale, custom abilities, types, etc.)
      if (config.customPokemonData != null) {
        enemyPokemon.customPokemonData = config.customPokemonData;
      }

      // Set Boss
      if (config.isBoss) {
        let segments =
          config.bossSegments
          ?? globalScene.getEncounterBossSegments(globalScene.currentBattle.waveIndex, level, enemySpecies, true);
        if (config.bossSegmentModifier != null) {
          segments += config.bossSegmentModifier;
        }
        enemyPokemon.setBoss(true, segments);
      }

      // Set Passive
      if (config.passive) {
        enemyPokemon.passive = true;
      }

      // Set Nature
      if (config.nature) {
        enemyPokemon.nature = config.nature;
      }

      // Set IVs
      if (config.ivs) {
        enemyPokemon.ivs = config.ivs;
      }

      // Set Status
      const statusEffects = config.status;
      if (statusEffects) {
        // Default to cureturn 3 for sleep
        const status = Array.isArray(statusEffects) ? statusEffects[0] : statusEffects;
        const cureTurn = Array.isArray(statusEffects)
          ? statusEffects[1]
          : statusEffects === StatusEffect.SLEEP
            ? 3
            : undefined;
        enemyPokemon.status = new Status(status, 0, cureTurn);
      }

      // Set ability
      if (config.abilityIndex != null) {
        enemyPokemon.abilityIndex = config.abilityIndex;
      }

      // Set gender
      if (config.gender != null) {
        enemyPokemon.gender = config.gender!;
        enemyPokemon.summonData.gender = config.gender;
      }

      // Set AI type
      if (config.aiType != null) {
        enemyPokemon.aiType = config.aiType;
      }

      // Set friendship
      if (config.friendship != null) {
        enemyPokemon.friendship = config.friendship;
      }

      // Set moves
      if (config?.moveSet && config.moveSet.length > 0) {
        const moves = config.moveSet.map(m => new PokemonMove(m));
        enemyPokemon.moveset = moves;
        enemyPokemon.summonData.moveset = moves;
      }

      // Set tags
      if (config.tags && config.tags.length > 0) {
        const tags = config.tags;
        tags.forEach(tag => enemyPokemon.addTag(tag));
      }

      // Set tera
      if (config.tera && config.tera !== PokemonType.UNKNOWN) {
        enemyPokemon.teraType = config.tera;
        if (battle.trainer) {
          battle.trainer.config.setInstantTera(e);
        }
      }

      // mysteryEncounterBattleEffects will only be used if MYSTERY_ENCOUNTER_POST_SUMMON tag is applied
      if (config.mysteryEncounterBattleEffects) {
        enemyPokemon.mysteryEncounterBattleEffects = config.mysteryEncounterBattleEffects;
      }

      if (enemyPokemon.isShiny() && !enemyPokemon["shinySparkle"]) {
        enemyPokemon.initShinySparkle();
      }
      enemyPokemon.initBattleInfo();
      enemyPokemon.getBattleInfo().initInfo(enemyPokemon);
      enemyPokemon.generateName();
    }

    loadEnemyAssets.push(enemyPokemon.loadAssets());

    const stats: string[] = [
      `HP: ${enemyPokemon.stats[0]} (${enemyPokemon.ivs[0]})`,
      ` Atk: ${enemyPokemon.stats[1]} (${enemyPokemon.ivs[1]})`,
      ` Def: ${enemyPokemon.stats[2]} (${enemyPokemon.ivs[2]})`,
      ` Spatk: ${enemyPokemon.stats[3]} (${enemyPokemon.ivs[3]})`,
      ` Spdef: ${enemyPokemon.stats[4]} (${enemyPokemon.ivs[4]})`,
      ` Spd: ${enemyPokemon.stats[5]} (${enemyPokemon.ivs[5]})`,
    ];
    const moveset: string[] = [];
    enemyPokemon.getMoveset().forEach(move => {
      moveset.push(move!.getName()); // TODO: remove `!` after moveset-null removal PR
    });

    console.log(
      `Pokemon: ${getPokemonNameWithAffix(enemyPokemon)}`,
      `| Species ID: ${enemyPokemon.species.speciesId}`,
      `| Level: ${enemyPokemon.level}`,
      `| Nature: ${getNatureName(enemyPokemon.nature, true, true, true)}`,
      `| Friendship: ${enemyPokemon.friendship}`,
    );
    console.log(`Stats (IVs): ${stats}`);
    console.log(
      `Ability: ${enemyPokemon.getAbility().name}`,
      `| Passive Ability${enemyPokemon.hasPassive() ? "" : " (inactive)"}: ${enemyPokemon.getPassiveAbility().name}`,
      `${enemyPokemon.isBoss() ? `| Boss Bars: ${enemyPokemon.bossSegments}` : ""}`,
    );
    console.log("Moveset:", moveset);
  });

  globalScene.phaseManager.pushNew("MysteryEncounterBattlePhase", partyConfig.disableSwitch);

  await Promise.all(loadEnemyAssets);
  battle.enemyParty.forEach((enemyPokemon_2, e_1) => {
    if (e_1 < (doubleBattle ? 2 : 1)) {
      enemyPokemon_2.setVisible(false);
      if (battle.double) {
        enemyPokemon_2.setFieldPosition(e_1 ? FieldPosition.RIGHT : FieldPosition.LEFT);
      }
      // Spawns at current visible field instead of on "next encounter" field (off screen to the left)
      enemyPokemon_2.x += 300;
    }
  });
  if (!loaded) {
    regenerateModifierPoolThresholds(
      globalScene.getEnemyField(),
      battle.battleType === BattleType.TRAINER ? ModifierPoolType.TRAINER : ModifierPoolType.WILD,
    );
    const customModifierTypes = partyConfig?.pokemonConfigs
      ?.filter(config => config?.modifierConfigs)
      .map(config => config.modifierConfigs!);
    globalScene.generateEnemyModifiers(customModifierTypes);
  }
}

/**
 * Load special move animations/sfx for hard-coded encounter-specific moves that a pokemon uses at the start of an encounter
 * See: [startOfBattleEffects](IMysteryEncounter.startOfBattleEffects) for more details
 *
 * This promise does not need to be awaited on if called in an encounter onInit (will just load lazily)
 * @param moves
 */
export async function loadCustomMovesForEncounter(moves: MoveId | MoveId[]): Promise<void> {
  const movesArray: MoveId[] = coerceArray(moves);
  return Promise.all(movesArray.map((move: MoveId) => initMoveAnim(move))).then(() => loadMoveAnimAssets(movesArray));
}

/**
 * Will update player money, and animate change (sound optional)
 * @param changeValue
 * @param playSound
 * @param showMessage
 */
export function updatePlayerMoney(changeValue: number, playSound = true, showMessage = true): void {
  globalScene.money = Math.min(Math.max(globalScene.money + changeValue, 0), Number.MAX_SAFE_INTEGER);
  globalScene.updateMoneyText();
  globalScene.animateMoneyChanged(false);
  if (playSound) {
    globalScene.playSound("se/buy");
  }
  if (showMessage) {
    if (changeValue < 0) {
      globalScene.phaseManager.queueMessage(
        i18next.t("mysteryEncounterMessages:paidMoney", {
          amount: -changeValue,
        }),
        null,
        true,
      );
    } else {
      globalScene.phaseManager.queueMessage(
        i18next.t("mysteryEncounterMessages:receiveMoney", {
          amount: changeValue,
        }),
        null,
        true,
      );
    }
  }
}

/**
 * Converts modifier bullshit to an actual item
 * @param modifier
 * @param pregenArgs Can specify BerryType for berries, TM for TMs, AttackBoostType for item, etc.
 */
export function generateModifierType(modifier: () => ModifierType, pregenArgs?: any[]): ModifierType | null {
  const modifierId = Object.keys(modifierTypes).find(k => modifierTypes[k] === modifier);
  if (!modifierId) {
    return null;
  }

  let result: ModifierType = modifierTypes[modifierId]();

  // Populates item id and tier (order matters)
  result = result
    .withIdFromFunc(modifierTypes[modifierId])
    .withTierFromPool(ModifierPoolType.PLAYER, globalScene.getPlayerParty());

  return result instanceof ModifierTypeGenerator
    ? result.generateType(globalScene.getPlayerParty(), pregenArgs)
    : result;
}

/**
 * Converts modifier bullshit to an actual item
 * @param modifier
 * @param pregenArgs - can specify BerryType for berries, TM for TMs, AttackBoostType for item, etc.
 */
export function generateModifierTypeOption(
  modifier: () => ModifierType,
  pregenArgs?: any[],
): ModifierTypeOption | null {
  const result = generateModifierType(modifier, pregenArgs);
  if (result) {
    return new ModifierTypeOption(result, 0);
  }
  return result;
}

/**
 * This function is intended for use inside onPreOptionPhase() of an encounter option
 * @param onPokemonSelected - Any logic that needs to be performed when Pokemon is chosen
 * If a second option needs to be selected, onPokemonSelected should return a OptionSelectItem[] object
 * @param onPokemonNotSelected - Any logic that needs to be performed if no Pokemon is chosen
 * @param selectablePokemonFilter
 */
export function selectPokemonForOption(
  // biome-ignore lint/suspicious/noConfusingVoidType: Takes a function that either returns void or an array of OptionSelectItem
  onPokemonSelected: (pokemon: PlayerPokemon) => void | OptionSelectItem[],
  onPokemonNotSelected?: () => void,
  selectablePokemonFilter?: PokemonSelectFilter,
): Promise<boolean> {
  return new Promise(resolve => {
    const modeToSetOnExit = globalScene.ui.getMode();

    // Open party screen to choose pokemon
    globalScene.ui.setMode(
      UiMode.PARTY,
      PartyUiMode.SELECT,
      -1,
      async (slotIndex: number, _option: PartyOption) => {
        await globalScene.ui.setMode(modeToSetOnExit);
        if (slotIndex >= globalScene.getPlayerParty().length) {
          onPokemonNotSelected?.();
          resolve(false);
          return;
        }

        const pokemon = globalScene.getPlayerParty()[slotIndex];
        const secondaryOptions = onPokemonSelected(pokemon);
        if (!secondaryOptions) {
          globalScene.currentBattle.mysteryEncounter!.setDialogueToken("selectedPokemon", pokemon.getNameToRender());
          resolve(true);
          return;
        }

        // There is a second option to choose after selecting the Pokemon
        await globalScene.ui.setMode(UiMode.MESSAGE);
        // TODO: fix this
        const displayOptions = () => {
          // Always appends a cancel option to bottom of options
          const fullOptions = secondaryOptions
            .map(option => {
              // Update handler to resolve promise
              const onSelect = option.handler;
              option.handler = () => {
                onSelect();
                globalScene.currentBattle.mysteryEncounter!.setDialogueToken(
                  "selectedPokemon",
                  pokemon.getNameToRender(),
                );
                resolve(true);
                return true;
              };
              return option;
            })
            .concat({
              label: i18next.t("menu:cancel"),
              handler: () => {
                globalScene.ui.clearText();
                globalScene.ui.setMode(modeToSetOnExit);
                resolve(false);
                return true;
              },
              onHover: () => {
                showEncounterText(i18next.t("mysteryEncounterMessages:cancelOption"), 0, 0, false);
              },
            });

          const config: OptionSelectConfig = {
            options: fullOptions,
            maxOptions: 7,
            yOffset: 0,
            supportHover: true,
          };

          // Do hover over the starting selection option
          if (fullOptions[0]?.onHover) {
            fullOptions[0].onHover();
          }
          globalScene.ui.setModeWithoutClear(UiMode.OPTION_SELECT, config, null, true);
        };

        const textPromptKey = globalScene.currentBattle.mysteryEncounter?.selectedOption?.dialogue?.secondOptionPrompt;
        if (textPromptKey) {
          await showEncounterText(textPromptKey);
        }
        displayOptions();
      },
      selectablePokemonFilter,
    );
  });
}

interface PokemonAndOptionSelected {
  selectedPokemonIndex: number;
  selectedOptionIndex: number;
}

/**
 * This function is intended for use inside `onPreOptionPhase()` of an encounter option
 *
 * If a second option needs to be selected, `onPokemonSelected` should return a {@linkcode OptionSelectItem}`[]` object
 * @param options
 * @param optionSelectPromptKey
 * @param selectablePokemonFilter
 * @param onHoverOverCancelOption
 */
export function selectOptionThenPokemon(
  options: OptionSelectItem[],
  optionSelectPromptKey: string,
  selectablePokemonFilter?: PokemonSelectFilter,
  onHoverOverCancelOption?: () => void,
): Promise<PokemonAndOptionSelected | null> {
  return new Promise<PokemonAndOptionSelected | null>(resolve => {
    const modeToSetOnExit = globalScene.ui.getMode();

    const displayOptions = async (config: OptionSelectConfig) => {
      await globalScene.ui.setMode(UiMode.MESSAGE);
      if (optionSelectPromptKey) {
        showEncounterText(optionSelectPromptKey);
      }
      // Do hover over the starting selection option
      if (fullOptions[0]?.onHover) {
        fullOptions[0].onHover();
      }
      globalScene.ui.setMode(UiMode.OPTION_SELECT, config);
    };

    const selectPokemonAfterOption = (selectedOptionIndex: number) => {
      // Open party screen to choose a Pokemon
      globalScene.ui.setMode(
        UiMode.PARTY,
        PartyUiMode.SELECT,
        -1,
        (slotIndex: number, _option: PartyOption) => {
          if (slotIndex < globalScene.getPlayerParty().length) {
            // Pokemon and option selected
            globalScene.ui.setMode(modeToSetOnExit).then(() => {
              const result: PokemonAndOptionSelected = {
                selectedPokemonIndex: slotIndex,
                selectedOptionIndex,
              };
              resolve(result);
            });
          } else {
            // Back to first option select screen
            displayOptions(config);
          }
        },
        selectablePokemonFilter,
      );
    };

    // Always appends a cancel option to bottom of options
    const fullOptions = options
      .map((option, index) => {
        // Update handler to resolve promise
        const onSelect = option.handler;
        option.handler = () => {
          onSelect();
          selectPokemonAfterOption(index);
          return true;
        };
        return option;
      })
      .concat({
        label: i18next.t("menu:cancel"),
        handler: () => {
          globalScene.ui.clearText();
          globalScene.ui.setMode(modeToSetOnExit);
          resolve(null);
          return true;
        },
        onHover: () => {
          if (onHoverOverCancelOption) {
            onHoverOverCancelOption();
          }
          showEncounterText(i18next.t("mysteryEncounterMessages:cancelOption"), 0, 0, false);
        },
      });

    const config: OptionSelectConfig = {
      options: fullOptions,
      maxOptions: 7,
      yOffset: 0,
      supportHover: true,
    };

    displayOptions(config);
  });
}

/**
 * Will initialize reward phases to follow the mystery encounter
 * Can have shop displayed or skipped
 * @param customShopRewards - adds a shop phase with the specified rewards / reward tiers
 * @param eggRewards
 * @param preRewardsCallback - can execute an arbitrary callback before the new phases if necessary (useful for updating items/party/injecting new phases before {@linkcode MysteryEncounterRewardsPhase})
 */
export function setEncounterRewards(
  customShopRewards?: CustomModifierSettings,
  eggRewards?: IEggOptions[],
  preRewardsCallback?: Function,
): void {
  globalScene.currentBattle.mysteryEncounter!.doEncounterRewards = () => {
    if (preRewardsCallback) {
      preRewardsCallback();
    }

    if (customShopRewards) {
      globalScene.phaseManager.unshiftNew("SelectModifierPhase", 0, undefined, customShopRewards);
    } else {
      globalScene.phaseManager.removeAllPhasesOfType("MysteryEncounterRewardsPhase");
    }

    if (eggRewards) {
      eggRewards.forEach(eggOptions => {
        const egg = new Egg(eggOptions);
        egg.addEggToGameData();
      });
    }

    return true;
  };
}

/**
 * Will initialize exp phases into the phase queue (these are in addition to any combat or other exp earned)
 * Exp Share and Exp Balance will still function as normal
 * @param participantId - id/s of party pokemon that get full exp value. Other party members will receive Exp Share amounts
 * @param baseExpValue - gives exp equivalent to a pokemon of the wave index's level.
 *
 * Guidelines:
 * ```md
 * 36 - Sunkern (lowest in game)
 * 62-64 - regional starter base evos
 * 100 - Scyther
 * 170 - Spiritomb
 * 250 - Gengar
 * 290 - trio legendaries
 * 340 - box legendaries
 * 608 - Blissey (highest in game)
 * ```
 * https://bulbapedia.bulbagarden.net/wiki/List_of_Pok%C3%A9mon_by_effort_value_yield_(Generation_IX)
 * @param useWaveIndex - set to false when directly passing the the full exp value instead of baseExpValue
 */
export function setEncounterExp(participantId: number | number[], baseExpValue: number, useWaveIndex = true) {
  const participantIds = coerceArray(participantId);

  globalScene.currentBattle.mysteryEncounter!.doEncounterExp = () => {
    globalScene.phaseManager.unshiftNew("PartyExpPhase", baseExpValue, useWaveIndex, new Set(participantIds));

    return true;
  };
}

export class OptionSelectSettings {
  hideDescription?: boolean;
  slideInDescription?: boolean;
  overrideTitle?: string;
  overrideDescription?: string;
  overrideQuery?: string;
  overrideOptions?: MysteryEncounterOption[];
  startingCursorIndex?: number;
}

/**
 * Can be used to queue a new series of Options to select for an Encounter
 * MUST be used only in onOptionPhase, will not work in onPreOptionPhase or onPostOptionPhase
 * @param optionSelectSettings
 */
export function initSubsequentOptionSelect(optionSelectSettings: OptionSelectSettings): void {
  globalScene.phaseManager.pushNew("MysteryEncounterPhase", optionSelectSettings);
}

/**
 * Can be used to exit an encounter without any battles or followup
 * Will skip any shops and rewards, and queue the next encounter phase as normal
 * @param addHealPhase - when true, will add a shop phase to end of encounter with 0 rewards but healing items are available
 * @param encounterMode - Can set custom encounter mode if necessary (may be required for forcing Pokemon to return before next phase)
 */
export function leaveEncounterWithoutBattle(
  addHealPhase = false,
  encounterMode: MysteryEncounterMode = MysteryEncounterMode.NO_BATTLE,
): void {
  globalScene.currentBattle.mysteryEncounter!.encounterMode = encounterMode;
  globalScene.phaseManager.clearPhaseQueue(true);
  handleMysteryEncounterVictory(addHealPhase);
}

/**
 *
 * @param addHealPhase - Adds an empty shop phase to allow player to purchase healing items
 * @param doNotContinue - default `false`. If set to true, will not end the battle and continue to next wave
 */
export function handleMysteryEncounterVictory(addHealPhase = false, doNotContinue = false): void {
  const allowedPkm = globalScene.getPlayerParty().filter(pkm => pkm.isAllowedInBattle());

  if (allowedPkm.length === 0) {
    globalScene.phaseManager.clearPhaseQueue(true);
    globalScene.phaseManager.unshiftNew("GameOverPhase");
    return;
  }

  // If in repeated encounter variant, do nothing
  // Variant must eventually be swapped in order to handle "true" end of the encounter
  const encounter = globalScene.currentBattle.mysteryEncounter!;
  if (encounter.continuousEncounter || doNotContinue) {
    return;
  }
  if (encounter.encounterMode === MysteryEncounterMode.NO_BATTLE) {
    globalScene.phaseManager.pushNew("MysteryEncounterRewardsPhase", addHealPhase);
    globalScene.phaseManager.pushNew("EggLapsePhase");
  } else if (
    !globalScene
      .getEnemyParty()
      .find(p =>
        encounter.encounterMode !== MysteryEncounterMode.TRAINER_BATTLE ? p.isOnField() : !p?.isFainted(true),
      )
  ) {
    globalScene.phaseManager.pushNew("BattleEndPhase", true);
    if (encounter.encounterMode === MysteryEncounterMode.TRAINER_BATTLE) {
      globalScene.phaseManager.pushNew("TrainerVictoryPhase");
    }
    if (globalScene.gameMode.isEndless || !globalScene.gameMode.isWaveFinal(globalScene.currentBattle.waveIndex)) {
      globalScene.phaseManager.pushNew("MysteryEncounterRewardsPhase", addHealPhase);
      if (!encounter.doContinueEncounter) {
        // Only lapse eggs once for multi-battle encounters
        globalScene.phaseManager.pushNew("EggLapsePhase");
      }
    }
  }
}

/**
 * Similar to {@linkcode handleMysteryEncounterVictory}, but for cases where the player lost a battle or failed a challenge
 * @param addHealPhase
 */
export function handleMysteryEncounterBattleFailed(addHealPhase = false, doNotContinue = false): void {
  const allowedPkm = globalScene.getPlayerParty().filter(pkm => pkm.isAllowedInBattle());

  if (allowedPkm.length === 0) {
    globalScene.phaseManager.clearPhaseQueue(true);
    globalScene.phaseManager.unshiftNew("GameOverPhase");
    return;
  }

  // If in repeated encounter variant, do nothing
  // Variant must eventually be swapped in order to handle "true" end of the encounter
  const encounter = globalScene.currentBattle.mysteryEncounter!;
  if (encounter.continuousEncounter || doNotContinue) {
    return;
  }
  if (encounter.encounterMode !== MysteryEncounterMode.NO_BATTLE) {
    globalScene.phaseManager.pushNew("BattleEndPhase", false);
  }

  globalScene.phaseManager.pushNew("MysteryEncounterRewardsPhase", addHealPhase);

  if (!encounter.doContinueEncounter) {
    // Only lapse eggs once for multi-battle encounters
    globalScene.phaseManager.pushNew("EggLapsePhase");
  }
}

/**
 *
 * @param hide - If true, performs ease out and hide visuals. If false, eases in visuals. Defaults to true
 * @param destroy - If true, will destroy visuals ONLY ON HIDE TRANSITION. Does nothing on show. Defaults to true
 * @param duration
 */
export function transitionMysteryEncounterIntroVisuals(hide = true, destroy = true, duration = 750): Promise<boolean> {
  return new Promise(resolve => {
    const introVisuals = globalScene.currentBattle.mysteryEncounter!.introVisuals;
    const enemyPokemon = globalScene.getEnemyField();
    if (enemyPokemon) {
      globalScene.currentBattle.enemyParty = [];
    }
    if (introVisuals) {
      if (!hide) {
        // Make sure visuals are in proper state for showing
        introVisuals.setVisible(true);
        introVisuals.x = 244;
        introVisuals.y = 60;
        introVisuals.alpha = 0;
      }

      // Transition
      globalScene.tweens.add({
        targets: [introVisuals, enemyPokemon],
        x: `${hide ? "+" : "-"}=16`,
        y: `${hide ? "-" : "+"}=16`,
        alpha: hide ? 0 : 1,
        ease: "Sine.easeInOut",
        duration,
        onComplete: () => {
          if (hide && destroy) {
            globalScene.field.remove(introVisuals, true);

            enemyPokemon.forEach(pokemon => {
              pokemon.leaveField(true, true, true);
            });

            globalScene.currentBattle.mysteryEncounter!.introVisuals = undefined;
          }
          resolve(true);
        },
      });
    } else {
      resolve(true);
    }
  });
}

/**
 * Will queue moves for any pokemon to use before the first CommandPhase of a battle
 * Mostly useful for allowing {@linkcode MysteryEncounter} enemies to "cheat" and use moves before the first turn
 */
export function handleMysteryEncounterBattleStartEffects(): void {
  const encounter = globalScene.currentBattle.mysteryEncounter;
  if (
    globalScene.currentBattle.isBattleMysteryEncounter()
    && encounter
    && encounter.encounterMode !== MysteryEncounterMode.NO_BATTLE
    && !encounter.startOfBattleEffectsComplete
  ) {
    const effects = encounter.startOfBattleEffects;
    effects.forEach(effect => {
      const source = effect.sourcePokemon ?? globalScene.getField()[effect.sourceBattlerIndex ?? 0];
      globalScene.phaseManager.pushNew("MovePhase", source, effect.targets, effect.move, effect.useMode);
    });

    // Pseudo turn end phase to reset flinch states, Endure, etc.
    globalScene.phaseManager.pushNew("MysteryEncounterBattleStartCleanupPhase");

    encounter.startOfBattleEffectsComplete = true;
  }
}

/**
 * Can queue extra phases or logic during {@linkcode TurnInitPhase}
 * Should mostly just be used for injecting custom phases into the battle system on turn start
 * @returns boolean - if true, will skip the remainder of the {@linkcode TurnInitPhase}
 */
export function handleMysteryEncounterTurnStartEffects(): boolean {
  const encounter = globalScene.currentBattle.mysteryEncounter;
  if (globalScene.currentBattle.isBattleMysteryEncounter() && encounter && encounter.onTurnStart) {
    return encounter.onTurnStart();
  }

  return false;
}

/**
 * Helper function for encounters such as {@linkcode UncommonBreedEncounter} which call for a random species including event encounters.
 * If the mon is from the event encounter list, it will do an extra shiny roll.
 * @param level the level of the mon, which differs between MEs
 * @param isBoss whether the mon should be a Boss
 * @param eventChance the chance out of 100 to pick an event encounter
 * @param hiddenRerolls number of rerolls for HA that should be attempted
 * @param shinyRerolls number of rerolls for shininess/variant tier that should be attempted
 * @param eventHiddenRerolls number of extra HA rerolls for event mons
 * @param eventShinyRerolls number of extra shiny rerolls for event mons
 * @param hiddenAbilityChance the overridden HA chance, defaults to base
 * @param shinyChance the overridden shiny chance, defaults to base
 * @param maxShinyChance the max shiny threshold after modifiers are applied
 * @param excluded {@linkcode PokemonSpecies} excluded from consideration
 * @returns the EnemyPokemon for the requested encounter
 */
export function getRandomEncounterPokemon(params: RandomEncounterParams): EnemyPokemon {
  let {
    level,
    speciesFunction,
    isBoss = false,
    includeSubLegendary = true,
    includeLegendary = true,
    includeMythical = true,
    eventChance = 50,
    hiddenRerolls = 0,
    shinyRerolls = 0,
    eventHiddenRerolls = 0,
    eventShinyRerolls = 0,
    hiddenAbilityChance = BASE_HIDDEN_ABILITY_CHANCE,
    shinyChance = BASE_SHINY_CHANCE,
    maxShinyChance = 0,
    speciesFilter = () => true,
    isEventEncounter = new BooleanHolder(false),
  } = params;
  let bossSpecies: PokemonSpecies;
  const eventEncounters = timedEventManager.getAllValidEventEncounters(
    includeSubLegendary,
    includeLegendary,
    includeMythical,
    speciesFilter,
  );
  let formIndex: number | undefined;

  if (eventChance && eventEncounters.length > 0 && (eventChance === 100 || randSeedInt(100) < eventChance)) {
    const eventEncounter = randSeedItem(eventEncounters);
    const levelSpecies = getPokemonSpecies(eventEncounter.species).getWildSpeciesForLevel(
      level,
      !eventEncounter.blockEvolution,
      isBoss,
      globalScene.gameMode,
    );
    isEventEncounter.value = true;
    bossSpecies = getPokemonSpecies(levelSpecies);
    formIndex = eventEncounter.formIndex;
  } else if (speciesFunction) {
    bossSpecies = speciesFunction();
  } else {
    bossSpecies = globalScene.arena.randomSpecies(
      globalScene.currentBattle.waveIndex,
      level,
      0,
      getPartyLuckValue(globalScene.getPlayerParty()),
      isBoss,
    );
  }
  const ret = new EnemyPokemon(bossSpecies, level, TrainerSlot.NONE, isBoss);
  if (formIndex) {
    ret.formIndex = formIndex;
  }

  if (isEventEncounter) {
    hiddenRerolls += eventHiddenRerolls;
    shinyRerolls += eventShinyRerolls;
  }

  while (shinyRerolls > 0) {
    ret.trySetShinySeed(shinyChance, true, maxShinyChance);
    shinyRerolls--;
  }

  while (hiddenRerolls > 0) {
    ret.tryRerollHiddenAbilitySeed(hiddenAbilityChance, true);
    hiddenRerolls--;
  }

  return ret;
}

/**
 * TODO: remove once encounter spawn rate is finalized
 * Just a helper function to calculate aggregate stats for MEs in a Classic run
 * @param baseSpawnWeight
 */
export function calculateMEAggregateStats(baseSpawnWeight: number): void {
  const numRuns = 1000;
  let run = 0;
  const biomes = Object.keys(BiomeId).filter(key => Number.isNaN(Number(key)));
  const alwaysPickTheseBiomes = [
    BiomeId.ISLAND,
    BiomeId.ABYSS,
    BiomeId.WASTELAND,
    BiomeId.FAIRY_CAVE,
    BiomeId.TEMPLE,
    BiomeId.LABORATORY,
    BiomeId.SPACE,
    BiomeId.WASTELAND,
  ];

  const calculateNumEncounters = (): any[] => {
    let encounterRate = baseSpawnWeight; // BASE_MYSTERY_ENCOUNTER_SPAWN_WEIGHT
    const numEncounters = [0, 0, 0, 0];
    let mostRecentEncounterWave = 0;
    const encountersByBiome = new Map<string, number>(biomes.map(b => [b, 0]));
    const validMEfloorsByBiome = new Map<string, number>(biomes.map(b => [b, 0]));
    let currentBiome = BiomeId.TOWN;
    let currentArena = globalScene.newArena(currentBiome);
    globalScene.setSeed(randomString(24));
    globalScene.resetSeed();
    for (let i = 10; i < 180; i++) {
      // Boss
      if (i % 10 === 0) {
        continue;
      }

      // New biome
      if (i % 10 === 1) {
        if (Array.isArray(biomeLinks[currentBiome])) {
          let biomes: BiomeId[];
          globalScene.executeWithSeedOffset(() => {
            biomes = (biomeLinks[currentBiome] as (BiomeId | [BiomeId, number])[])
              .filter(b => {
                return !Array.isArray(b) || !randSeedInt(b[1]);
              })
              .map(b => (Array.isArray(b) ? b[0] : b));
          }, i * 100);
          if (biomes! && biomes.length > 0) {
            const specialBiomes = biomes.filter(b => alwaysPickTheseBiomes.includes(b));
            if (specialBiomes.length > 0) {
              // TODO: should this use `randSeedItem`?
              currentBiome = specialBiomes[randSeedInt(specialBiomes.length)];
            } else {
              // TODO: should this use `randSeedItem`?
              currentBiome = biomes[randSeedInt(biomes.length)];
            }
          }
        } else if (biomeLinks.hasOwnProperty(currentBiome)) {
          currentBiome = biomeLinks[currentBiome] as BiomeId;
        } else if (i % 50 === 0) {
          currentBiome = BiomeId.END;
        } else {
          currentBiome = globalScene.generateRandomBiome(i);
        }

        currentArena = globalScene.newArena(currentBiome);
      }

      // Fixed battle
      if (globalScene.gameMode.isFixedBattle(i)) {
        continue;
      }

      // Trainer
      if (globalScene.gameMode.isWaveTrainer(i, currentArena)) {
        continue;
      }

      // Otherwise, roll encounter

      const roll = randSeedInt(256);
      validMEfloorsByBiome.set(BiomeId[currentBiome], (validMEfloorsByBiome.get(BiomeId[currentBiome]) ?? 0) + 1);

      // If total number of encounters is lower than expected for the run, slightly favor a new encounter
      // Do the reverse as well
      const expectedEncountersByFloor = (AVERAGE_ENCOUNTERS_PER_RUN_TARGET / (180 - 10)) * (i - 10);
      const currentRunDiffFromAvg = expectedEncountersByFloor - numEncounters.reduce((a, b) => a + b);
      const favoredEncounterRate = encounterRate + currentRunDiffFromAvg * 15;

      // If the most recent ME was 3 or fewer waves ago, can never spawn a ME
      const canSpawn = i - mostRecentEncounterWave > 3;

      if (canSpawn && roll < favoredEncounterRate) {
        mostRecentEncounterWave = i;
        encounterRate = baseSpawnWeight;

        // Calculate encounter rarity
        // Common / Uncommon / Rare / Super Rare (base is out of 128)
        const tierWeights = [66, 40, 19, 3];

        // Adjust tier weights by currently encountered events (pity system that lowers odds of multiple Common/Great)
        tierWeights[0] = tierWeights[0] - 6 * numEncounters[0];
        tierWeights[1] = tierWeights[1] - 4 * numEncounters[1];

        const totalWeight = tierWeights.reduce((a, b) => a + b);
        const tierValue = randSeedInt(totalWeight);
        const commonThreshold = totalWeight - tierWeights[0]; // 64 - 32 = 32
        const uncommonThreshold = totalWeight - tierWeights[0] - tierWeights[1]; // 64 - 32 - 16 = 16
        const rareThreshold = totalWeight - tierWeights[0] - tierWeights[1] - tierWeights[2]; // 64 - 32 - 16 - 10 = 6

        tierValue > commonThreshold
          ? ++numEncounters[0]
          : tierValue > uncommonThreshold
            ? ++numEncounters[1]
            : tierValue > rareThreshold
              ? ++numEncounters[2]
              : ++numEncounters[3];
        encountersByBiome.set(BiomeId[currentBiome], (encountersByBiome.get(BiomeId[currentBiome]) ?? 0) + 1);
      } else {
        encounterRate += WEIGHT_INCREMENT_ON_SPAWN_MISS;
      }
    }

    return [numEncounters, encountersByBiome, validMEfloorsByBiome];
  };

  const encounterRuns: number[][] = [];
  const encountersByBiomeRuns: Map<string, number>[] = [];
  const validFloorsByBiome: Map<string, number>[] = [];
  while (run < numRuns) {
    globalScene.executeWithSeedOffset(() => {
      const [numEncounters, encountersByBiome, validMEfloorsByBiome] = calculateNumEncounters();
      encounterRuns.push(numEncounters);
      encountersByBiomeRuns.push(encountersByBiome);
      validFloorsByBiome.push(validMEfloorsByBiome);
    }, 1000 * run);
    run++;
  }

  const n = encounterRuns.length;
  const totalEncountersInRun = encounterRuns.map(run => run.reduce((a, b) => a + b));
  const totalMean = totalEncountersInRun.reduce((a, b) => a + b) / n;
  const totalStd = Math.sqrt(totalEncountersInRun.map(x => Math.pow(x - totalMean, 2)).reduce((a, b) => a + b) / n);
  const commonMean = encounterRuns.reduce((a, b) => a + b[0], 0) / n;
  const uncommonMean = encounterRuns.reduce((a, b) => a + b[1], 0) / n;
  const rareMean = encounterRuns.reduce((a, b) => a + b[2], 0) / n;
  const superRareMean = encounterRuns.reduce((a, b) => a + b[3], 0) / n;

  const encountersPerRunPerBiome = encountersByBiomeRuns.reduce((a, b) => {
    for (const biome of a.keys()) {
      a.set(biome, a.get(biome)! + b.get(biome)!);
    }
    return a;
  });
  const meanEncountersPerRunPerBiome: Map<string, number> = new Map<string, number>();
  encountersPerRunPerBiome.forEach((value, key) => {
    meanEncountersPerRunPerBiome.set(key, value / n);
  });

  const validMEFloorsPerRunPerBiome = validFloorsByBiome.reduce((a, b) => {
    for (const biome of a.keys()) {
      a.set(biome, a.get(biome)! + b.get(biome)!);
    }
    return a;
  });
  const meanMEFloorsPerRunPerBiome: Map<string, number> = new Map<string, number>();
  validMEFloorsPerRunPerBiome.forEach((value, key) => {
    meanMEFloorsPerRunPerBiome.set(key, value / n);
  });

  let stats = `Starting weight: ${baseSpawnWeight}\nAverage MEs per run: ${totalMean}\nStandard Deviation: ${totalStd}\nAvg Commons: ${commonMean}\nAvg Greats: ${uncommonMean}\nAvg Ultras: ${rareMean}\nAvg Rogues: ${superRareMean}\n`;

  const meanEncountersPerRunPerBiomeSorted = [...meanEncountersPerRunPerBiome.entries()].sort(
    (e1, e2) => e2[1] - e1[1],
  );

  for (const value of meanEncountersPerRunPerBiomeSorted) {
    stats += value[0] + "avg valid floors " + meanMEFloorsPerRunPerBiome.get(value[0]) + `, avg MEs ${value[1]},\n`;
  }

  console.log(stats);
}

/**
 * TODO: remove once encounter spawn rate is finalized
 * Just a helper function to calculate aggregate stats for MEs in a Classic run
 * @param luckValue - 0 to 14
 */
export function calculateRareSpawnAggregateStats(luckValue: number): void {
  const numRuns = 1000;
  let run = 0;

  const calculateNumRareEncounters = (): any[] => {
    const bossEncountersByRarity = [0, 0, 0, 0];
    globalScene.setSeed(randomString(24));
    globalScene.resetSeed();
    // There are 12 wild boss floors
    for (let i = 0; i < 12; i++) {
      // Roll boss tier
      // luck influences encounter rarity
      let luckModifier = 0;
      if (!Number.isNaN(luckValue)) {
        luckModifier = luckValue * 0.5;
      }
      const tierValue = randSeedInt(64 - luckModifier);
      const tier =
        tierValue >= 20
          ? BiomePoolTier.BOSS
          : tierValue >= 6
            ? BiomePoolTier.BOSS_RARE
            : tierValue >= 1
              ? BiomePoolTier.BOSS_SUPER_RARE
              : BiomePoolTier.BOSS_ULTRA_RARE;

      switch (tier) {
        case BiomePoolTier.BOSS_RARE:
          ++bossEncountersByRarity[1];
          break;
        case BiomePoolTier.BOSS_SUPER_RARE:
          ++bossEncountersByRarity[2];
          break;
        case BiomePoolTier.BOSS_ULTRA_RARE:
          ++bossEncountersByRarity[3];
          break;
        case BiomePoolTier.BOSS:
        default:
          ++bossEncountersByRarity[0];
          break;
      }
    }

    return bossEncountersByRarity;
  };

  const encounterRuns: number[][] = [];
  while (run < numRuns) {
    globalScene.executeWithSeedOffset(() => {
      const bossEncountersByRarity = calculateNumRareEncounters();
      encounterRuns.push(bossEncountersByRarity);
    }, 1000 * run);
    run++;
  }

  const n = encounterRuns.length;
  // const totalEncountersInRun = encounterRuns.map(run => run.reduce((a, b) => a + b));
  // const totalMean = totalEncountersInRun.reduce((a, b) => a + b) / n;
  // const totalStd = Math.sqrt(totalEncountersInRun.map(x => Math.pow(x - totalMean, 2)).reduce((a, b) => a + b) / n);
  const commonMean = encounterRuns.reduce((a, b) => a + b[0], 0) / n;
  const rareMean = encounterRuns.reduce((a, b) => a + b[1], 0) / n;
  const superRareMean = encounterRuns.reduce((a, b) => a + b[2], 0) / n;
  const ultraRareMean = encounterRuns.reduce((a, b) => a + b[3], 0) / n;

  const stats = `Avg Commons: ${commonMean}\nAvg Rare: ${rareMean}\nAvg Super Rare: ${superRareMean}\nAvg Ultra Rare: ${ultraRareMean}\n`;

  console.log(stats);
}<|MERGE_RESOLUTION|>--- conflicted
+++ resolved
@@ -3,12 +3,8 @@
 import { timedEventManager } from "#app/global-event-manager";
 import { globalScene } from "#app/global-scene";
 import { getPokemonNameWithAffix } from "#app/messages";
-<<<<<<< HEAD
-import { BiomePoolTier, biomeLinks } from "#balance/biomes";
 import { BASE_HIDDEN_ABILITY_CHANCE, BASE_SHINY_CHANCE } from "#balance/rates";
-=======
 import { biomeLinks } from "#balance/biomes";
->>>>>>> 82181c52
 import { initMoveAnim, loadMoveAnimAssets } from "#data/battle-anims";
 import { modifierTypes } from "#data/data-lists";
 import type { IEggOptions } from "#data/egg";
@@ -56,12 +52,8 @@
 import type { OptionSelectConfig, OptionSelectItem } from "#ui/abstract-option-select-ui-handler";
 import type { PartyOption, PokemonSelectFilter } from "#ui/party-ui-handler";
 import { PartyUiMode } from "#ui/party-ui-handler";
-<<<<<<< HEAD
-import { BooleanHolder, coerceArray, randomString, randSeedInt, randSeedItem } from "#utils/common";
-=======
 import { coerceArray } from "#utils/array";
-import { randomString, randSeedInt, randSeedItem } from "#utils/common";
->>>>>>> 82181c52
+import { BooleanHolder, randomString, randSeedInt, randSeedItem } from "#utils/common";
 import { getPokemonSpecies } from "#utils/pokemon-utils";
 import i18next from "i18next";
 
