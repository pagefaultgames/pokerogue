--- conflicted
+++ resolved
@@ -36,11 +36,8 @@
 import { SelectModifierPhase } from "#app/phases/select-modifier-phase";
 import { PartyExpPhase } from "#app/phases/party-exp-phase";
 import { Variant } from "#app/data/variant";
-<<<<<<< HEAD
+import { StatusEffect } from "#enums/status-effect";
 import { globalScene } from "#app/battle-scene";
-=======
-import { StatusEffect } from "#enums/status-effect";
->>>>>>> f2a2281f
 
 /**
  * Animates exclamation sprite over trainer's head at start of encounter
@@ -422,13 +419,9 @@
   // Populates item id and tier (order matters)
   result = result
     .withIdFromFunc(modifierTypes[modifierId])
-    .withTierFromPool(ModifierPoolType.PLAYER, scene.getPlayerParty());
-
-<<<<<<< HEAD
-  return result instanceof ModifierTypeGenerator ? result.generateType(globalScene.getParty(), pregenArgs) : result;
-=======
-  return result instanceof ModifierTypeGenerator ? result.generateType(scene.getPlayerParty(), pregenArgs) : result;
->>>>>>> f2a2281f
+    .withTierFromPool(ModifierPoolType.PLAYER, globalScene.getPlayerParty());
+
+  return result instanceof ModifierTypeGenerator ? result.generateType(globalScene.getPlayerParty(), pregenArgs) : result;
 }
 
 /**
@@ -458,17 +451,10 @@
     const modeToSetOnExit = globalScene.ui.getMode();
 
     // Open party screen to choose pokemon
-<<<<<<< HEAD
     globalScene.ui.setMode(Mode.PARTY, PartyUiMode.SELECT, -1, (slotIndex: number, option: PartyOption) => {
-      if (slotIndex < globalScene.getParty().length) {
+      if (slotIndex < globalScene.getPlayerParty().length) {
         globalScene.ui.setMode(modeToSetOnExit).then(() => {
-          const pokemon = globalScene.getParty()[slotIndex];
-=======
-    scene.ui.setMode(Mode.PARTY, PartyUiMode.SELECT, -1, (slotIndex: number, option: PartyOption) => {
-      if (slotIndex < scene.getPlayerParty().length) {
-        scene.ui.setMode(modeToSetOnExit).then(() => {
-          const pokemon = scene.getPlayerParty()[slotIndex];
->>>>>>> f2a2281f
+          const pokemon = globalScene.getPlayerParty()[slotIndex];
           const secondaryOptions = onPokemonSelected(pokemon);
           if (!secondaryOptions) {
             globalScene.currentBattle.mysteryEncounter!.setDialogueToken("selectedPokemon", pokemon.getNameToRender());
@@ -577,13 +563,8 @@
 
     const selectPokemonAfterOption = (selectedOptionIndex: number) => {
       // Open party screen to choose a Pokemon
-<<<<<<< HEAD
       globalScene.ui.setMode(Mode.PARTY, PartyUiMode.SELECT, -1, (slotIndex: number, option: PartyOption) => {
-        if (slotIndex < globalScene.getParty().length) {
-=======
-      scene.ui.setMode(Mode.PARTY, PartyUiMode.SELECT, -1, (slotIndex: number, option: PartyOption) => {
-        if (slotIndex < scene.getPlayerParty().length) {
->>>>>>> f2a2281f
+        if (slotIndex < globalScene.getPlayerParty().length) {
           // Pokemon and option selected
           globalScene.ui.setMode(modeToSetOnExit).then(() => {
             const result: PokemonAndOptionSelected = { selectedPokemonIndex: slotIndex, selectedOptionIndex: selectedOptionIndex };
@@ -732,13 +713,8 @@
  * @param addHealPhase - Adds an empty shop phase to allow player to purchase healing items
  * @param doNotContinue - default `false`. If set to true, will not end the battle and continue to next wave
  */
-<<<<<<< HEAD
 export function handleMysteryEncounterVictory(addHealPhase: boolean = false, doNotContinue: boolean = false) {
-  const allowedPkm = globalScene.getParty().filter((pkm) => pkm.isAllowedInBattle());
-=======
-export function handleMysteryEncounterVictory(scene: BattleScene, addHealPhase: boolean = false, doNotContinue: boolean = false) {
-  const allowedPkm = scene.getPlayerParty().filter((pkm) => pkm.isAllowedInBattle());
->>>>>>> f2a2281f
+  const allowedPkm = globalScene.getPlayerParty().filter((pkm) => pkm.isAllowedInBattle());
 
   if (allowedPkm.length === 0) {
     globalScene.clearPhaseQueue();
@@ -774,13 +750,8 @@
  * @param scene
  * @param addHealPhase
  */
-<<<<<<< HEAD
 export function handleMysteryEncounterBattleFailed(addHealPhase: boolean = false, doNotContinue: boolean = false) {
-  const allowedPkm = globalScene.getParty().filter((pkm) => pkm.isAllowedInBattle());
-=======
-export function handleMysteryEncounterBattleFailed(scene: BattleScene, addHealPhase: boolean = false, doNotContinue: boolean = false) {
-  const allowedPkm = scene.getPlayerParty().filter((pkm) => pkm.isAllowedInBattle());
->>>>>>> f2a2281f
+  const allowedPkm = globalScene.getPlayerParty().filter((pkm) => pkm.isAllowedInBattle());
 
   if (allowedPkm.length === 0) {
     globalScene.clearPhaseQueue();
