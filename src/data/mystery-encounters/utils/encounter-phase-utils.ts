--- conflicted
+++ resolved
@@ -1,17 +1,12 @@
-<<<<<<< HEAD
-import type Battle from "#app/battle";
-import { biomeLinks, BiomePoolTier } from "#app/data/balance/biomes";
-import type MysteryEncounterOption from "#app/data/mystery-encounters/mystery-encounter-option";
-=======
 import type { Battle } from "#app/battle";
->>>>>>> 8cf1b9f7
 import { AVERAGE_ENCOUNTERS_PER_RUN_TARGET, WEIGHT_INCREMENT_ON_SPAWN_MISS } from "#app/constants";
 import { timedEventManager } from "#app/global-event-manager";
 import { globalScene } from "#app/global-scene";
+import type { HeldItemConfiguration, PokemonItemMap } from "#app/items/held-item-data-types";
 import { getPokemonNameWithAffix } from "#app/messages";
 import { BiomePoolTier, biomeLinks } from "#balance/biomes";
 import { initMoveAnim, loadMoveAnimAssets } from "#data/battle-anims";
-import { modifierTypes } from "#data/data-lists";
+import { allHeldItems, modifierTypes } from "#data/data-lists";
 import type { IEggOptions } from "#data/egg";
 import { Egg } from "#data/egg";
 import type { Gender } from "#data/gender";
@@ -20,52 +15,10 @@
 import type { PokemonSpecies } from "#data/pokemon-species";
 import { Status } from "#data/status-effect";
 import type { AiType } from "#enums/ai-type";
-import { BattleType } from "#enums/battle-type";
 import type { BattlerTagType } from "#enums/battler-tag-type";
 import { BiomeId } from "#enums/biome-id";
 import { FieldPosition } from "#enums/field-position";
-<<<<<<< HEAD
-import type { CustomModifierSettings, ModifierType } from "#app/modifier/modifier-type";
-import { getPartyLuckValue, ModifierTypeGenerator, ModifierTypeOption } from "#app/modifier/modifier-type";
-import { modifierTypes } from "#app/data/data-lists";
-import { ModifierPoolType } from "#enums/modifier-pool-type";
-import type PokemonData from "#app/system/pokemon-data";
-import type { OptionSelectConfig, OptionSelectItem } from "#app/ui/abstact-option-select-ui-handler";
-import type { PartyOption, PokemonSelectFilter } from "#app/ui/party-ui-handler";
-import { PartyUiMode } from "#app/ui/party-ui-handler";
-import { UiMode } from "#enums/ui-mode";
-import { isNullOrUndefined, randSeedInt, randomString, randSeedItem, coerceArray } from "#app/utils/common";
-import type { BattlerTagType } from "#enums/battler-tag-type";
-import { BiomeId } from "#enums/biome-id";
-import type { TrainerType } from "#enums/trainer-type";
-import i18next from "i18next";
-import Trainer from "#app/field/trainer";
-import { TrainerVariant } from "#enums/trainer-variant";
-import type { Gender } from "#app/data/gender";
-import type { Nature } from "#enums/nature";
-import type { MoveId } from "#enums/move-id";
-import { initMoveAnim, loadMoveAnimAssets } from "#app/data/battle-anims";
-import { MysteryEncounterMode } from "#enums/mystery-encounter-mode";
-import { Status } from "#app/data/status-effect";
-import type { TrainerConfig } from "#app/data/trainers/trainer-config";
-import { trainerConfigs } from "#app/data/trainers/trainer-config";
-import { TrainerSlot } from "#enums/trainer-slot";
-import type PokemonSpecies from "#app/data/pokemon-species";
-import type { IEggOptions } from "#app/data/egg";
-import { Egg } from "#app/data/egg";
-import type { CustomPokemonData } from "#app/data/pokemon/pokemon-data";
-import type { Variant } from "#app/sprites/variant";
-import { StatusEffect } from "#enums/status-effect";
-import { globalScene } from "#app/global-scene";
-import { getPokemonSpecies } from "#app/utils/pokemon-utils";
-import { PokemonType } from "#enums/pokemon-type";
-import { getNatureName } from "#app/data/nature";
-import { getPokemonNameWithAffix } from "#app/messages";
-import { timedEventManager } from "#app/global-event-manager";
-import type { HeldItemConfiguration, PokemonItemMap } from "#app/items/held-item-data-types";
 import { HeldItemCategoryId, type HeldItemId, isItemInCategory } from "#enums/held-item-id";
-import { allHeldItems } from "#app/data/data-lists";
-=======
 import { ModifierPoolType } from "#enums/modifier-pool-type";
 import type { MoveId } from "#enums/move-id";
 import { MysteryEncounterMode } from "#enums/mystery-encounter-mode";
@@ -80,12 +33,7 @@
 import { EnemyPokemon } from "#field/pokemon";
 import { Trainer } from "#field/trainer";
 import type { CustomModifierSettings, ModifierType } from "#modifiers/modifier-type";
-import {
-  getPartyLuckValue,
-  ModifierTypeGenerator,
-  ModifierTypeOption,
-  regenerateModifierPoolThresholds,
-} from "#modifiers/modifier-type";
+import { getPartyLuckValue, ModifierTypeGenerator, ModifierTypeOption } from "#modifiers/modifier-type";
 import { PokemonMove } from "#moves/pokemon-move";
 import { showEncounterText } from "#mystery-encounters/encounter-dialogue-utils";
 import type { MysteryEncounterOption } from "#mystery-encounters/mystery-encounter-option";
@@ -93,14 +41,12 @@
 import type { PokemonData } from "#system/pokemon-data";
 import type { TrainerConfig } from "#trainers/trainer-config";
 import { trainerConfigs } from "#trainers/trainer-config";
-import type { HeldModifierConfig } from "#types/held-modifier-config";
 import type { OptionSelectConfig, OptionSelectItem } from "#ui/abstact-option-select-ui-handler";
 import type { PartyOption, PokemonSelectFilter } from "#ui/party-ui-handler";
 import { PartyUiMode } from "#ui/party-ui-handler";
 import { coerceArray, isNullOrUndefined, randomString, randSeedInt, randSeedItem } from "#utils/common";
 import { getPokemonSpecies } from "#utils/pokemon-utils";
 import i18next from "i18next";
->>>>>>> 8cf1b9f7
 
 /**
  * Animates exclamation sprite over trainer's head at start of encounter
