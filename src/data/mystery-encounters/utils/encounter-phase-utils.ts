--- conflicted
+++ resolved
@@ -184,11 +184,7 @@
           dataSource = config.dataSource;
           enemySpecies = config.species;
           isBoss = config.isBoss;
-<<<<<<< HEAD
-          battle.enemyParty[e] = globalScene.addEnemyPokemon(enemySpecies, level, TrainerSlot.TRAINER, isBoss, dataSource);
-=======
-          battle.enemyParty[e] = scene.addEnemyPokemon(enemySpecies, level, TrainerSlot.TRAINER, isBoss, false, dataSource);
->>>>>>> e930536e
+          battle.enemyParty[e] = globalScene.addEnemyPokemon(enemySpecies, level, TrainerSlot.TRAINER, isBoss, false, dataSource);
         } else {
           battle.enemyParty[e] = battle.trainer.genPartyMember(e);
         }
@@ -206,11 +202,7 @@
           enemySpecies = globalScene.randomSpecies(battle.waveIndex, level, true);
         }
 
-<<<<<<< HEAD
-        battle.enemyParty[e] = globalScene.addEnemyPokemon(enemySpecies, level, TrainerSlot.NONE, isBoss, dataSource);
-=======
-        battle.enemyParty[e] = scene.addEnemyPokemon(enemySpecies, level, TrainerSlot.NONE, isBoss, false, dataSource);
->>>>>>> e930536e
+        battle.enemyParty[e] = globalScene.addEnemyPokemon(enemySpecies, level, TrainerSlot.NONE, isBoss, false, dataSource);
       }
     }
 
@@ -736,17 +728,10 @@
   if (encounter.continuousEncounter || doNotContinue) {
     return;
   } else if (encounter.encounterMode === MysteryEncounterMode.NO_BATTLE) {
-<<<<<<< HEAD
     globalScene.pushPhase(new MysteryEncounterRewardsPhase(addHealPhase));
     globalScene.pushPhase(new EggLapsePhase());
   } else if (!globalScene.getEnemyParty().find(p => encounter.encounterMode !== MysteryEncounterMode.TRAINER_BATTLE ? p.isOnField() : !p?.isFainted(true))) {
-    globalScene.pushPhase(new BattleEndPhase());
-=======
-    scene.pushPhase(new MysteryEncounterRewardsPhase(scene, addHealPhase));
-    scene.pushPhase(new EggLapsePhase(scene));
-  } else if (!scene.getEnemyParty().find(p => encounter.encounterMode !== MysteryEncounterMode.TRAINER_BATTLE ? p.isOnField() : !p?.isFainted(true))) {
-    scene.pushPhase(new BattleEndPhase(scene, true));
->>>>>>> e930536e
+    globalScene.pushPhase(new BattleEndPhase(true));
     if (encounter.encounterMode === MysteryEncounterMode.TRAINER_BATTLE) {
       globalScene.pushPhase(new TrainerVictoryPhase());
     }
