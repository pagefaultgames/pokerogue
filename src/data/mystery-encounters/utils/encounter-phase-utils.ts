import type { Battle } from "#app/battle";
import { AVERAGE_ENCOUNTERS_PER_RUN_TARGET, WEIGHT_INCREMENT_ON_SPAWN_MISS } from "#app/constants";
import { timedEventManager } from "#app/global-event-manager";
import { globalScene } from "#app/global-scene";
import { getPokemonNameWithAffix } from "#app/messages";
import { biomeLinks } from "#balance/biomes";
import { initMoveAnim, loadMoveAnimAssets } from "#data/battle-anims";
import type { IEggOptions } from "#data/egg";
import { Egg } from "#data/egg";
import type { Gender } from "#data/gender";
import { getNatureName } from "#data/nature";
import type { CustomPokemonData } from "#data/pokemon-data";
import type { PokemonSpecies } from "#data/pokemon-species";
import { Status } from "#data/status-effect";
import type { AiType } from "#enums/ai-type";
import type { BattlerTagType } from "#enums/battler-tag-type";
import { BiomeId } from "#enums/biome-id";
import { BiomePoolTier } from "#enums/biome-pool-tier";
import { FieldPosition } from "#enums/field-position";
import type { MoveId } from "#enums/move-id";
import { MysteryEncounterMode } from "#enums/mystery-encounter-mode";
import type { Nature } from "#enums/nature";
import { PokemonType } from "#enums/pokemon-type";
import { StatusEffect } from "#enums/status-effect";
import { TrainerSlot } from "#enums/trainer-slot";
import type { TrainerType } from "#enums/trainer-type";
import { TrainerVariant } from "#enums/trainer-variant";
import { UiMode } from "#enums/ui-mode";
import type { PlayerPokemon, Pokemon } from "#field/pokemon";
import { EnemyPokemon } from "#field/pokemon";
import { Trainer } from "#field/trainer";
import type { CustomRewardSettings } from "#items/reward-pool-utils";
import { PokemonMove } from "#moves/pokemon-move";
import { showEncounterText } from "#mystery-encounters/encounter-dialogue-utils";
import type { MysteryEncounterOption } from "#mystery-encounters/mystery-encounter-option";
import type { Variant } from "#sprites/variant";
import type { PokemonData } from "#system/pokemon-data";
import type { TrainerConfig } from "#trainers/trainer-config";
import { trainerConfigs } from "#trainers/trainer-config";
import type { HeldItemConfiguration } from "#types/held-item-data-types";
import type { OptionSelectConfig, OptionSelectItem } from "#ui/abstract-option-select-ui-handler";
import type { PartyOption, PokemonSelectFilter } from "#ui/party-ui-handler";
import { PartyUiMode } from "#ui/party-ui-handler";
<<<<<<< HEAD
import { coerceArray, randomString, randSeedInt, randSeedItem } from "#utils/common";
import { getPartyLuckValue } from "#utils/party";
=======
import { coerceArray } from "#utils/array";
import { randomString, randSeedInt, randSeedItem } from "#utils/common";
>>>>>>> 73e8c6c1
import { getPokemonSpecies } from "#utils/pokemon-utils";
import i18next from "i18next";

/**
 * Animates exclamation sprite over trainer's head at start of encounter
 * @param scene
 */
export function doTrainerExclamation(): void {
  const exclamationSprite = globalScene.add.sprite(0, 0, "encounter_exclaim");
  exclamationSprite.setName("exclamation");
  globalScene.field.add(exclamationSprite);
  globalScene.field.moveTo(exclamationSprite, globalScene.field.getAll().length - 1);
  exclamationSprite.setVisible(true);
  exclamationSprite.setPosition(110, 68);
  globalScene.tweens.add({
    targets: exclamationSprite,
    y: "-=25",
    ease: "Cubic.easeOut",
    duration: 300,
    yoyo: true,
    onComplete: () => {
      globalScene.time.delayedCall(800, () => {
        globalScene.field.remove(exclamationSprite, true);
      });
    },
  });

  globalScene.playSound("battle_anims/GEN8- Exclaim", { volume: 0.7 });
}

export interface EnemyPokemonConfig {
  species: PokemonSpecies;
  isBoss: boolean;
  nickname?: string;
  bossSegments?: number;
  bossSegmentModifier?: number; // Additive to the determined segment number
  customPokemonData?: CustomPokemonData;
  formIndex?: number;
  abilityIndex?: number;
  level?: number;
  gender?: Gender;
  passive?: boolean;
  moveSet?: MoveId[];
  nature?: Nature;
  ivs?: [number, number, number, number, number, number];
  shiny?: boolean;
  /** Is only checked if Pokemon is shiny */
  variant?: Variant;
  /** Can set just the status, or pass a timer on the status turns */
  status?: StatusEffect | [StatusEffect, number];
  mysteryEncounterBattleEffects?: (pokemon: Pokemon) => void;
  heldItemConfig?: HeldItemConfiguration;
  tags?: BattlerTagType[];
  dataSource?: PokemonData;
  tera?: PokemonType;
  aiType?: AiType;
  friendship?: number;
}

export interface EnemyPartyConfig {
  /** Formula for enemy level: level += waveIndex / 10 * levelAdditiveModifier */
  levelAdditiveModifier?: number;
  doubleBattle?: boolean;
  /** Generates trainer battle solely off trainer type */
  trainerType?: TrainerType;
  /** More customizable option for configuring trainer battle */
  trainerConfig?: TrainerConfig;
  pokemonConfigs?: EnemyPokemonConfig[];
  /** `true` for female trainer, false for male */
  female?: boolean;
  /** `true` will prevent player from switching */
  disableSwitch?: boolean;
  /** `true` or leaving undefined will increment dex seen count for the encounter battle, `false` will not */
  countAsSeen?: boolean;
}

/**
 * Generates an enemy party for a mystery encounter battle
 * This will override and replace any standard encounter generation logic
 * Useful for tailoring specific battles to mystery encounters
 * @param partyConfig Can pass various customizable attributes for the enemy party, see EnemyPartyConfig
 */
export async function initBattleWithEnemyConfig(partyConfig: EnemyPartyConfig): Promise<void> {
  const loaded: boolean = false;
  const loadEnemyAssets: Promise<void>[] = [];

  const battle: Battle = globalScene.currentBattle;

  let doubleBattle: boolean = partyConfig?.doubleBattle ?? false;

  // Trainer
  const trainerType = partyConfig?.trainerType;
  const partyTrainerConfig = partyConfig?.trainerConfig;
  let trainerConfig: TrainerConfig;
  if (trainerType != null || partyTrainerConfig) {
    globalScene.currentBattle.mysteryEncounter!.encounterMode = MysteryEncounterMode.TRAINER_BATTLE;
    if (globalScene.currentBattle.trainer) {
      globalScene.currentBattle.trainer.setVisible(false);
      globalScene.currentBattle.trainer.destroy();
    }

    trainerConfig = partyTrainerConfig ? partyTrainerConfig : trainerConfigs[trainerType!];

    const doubleTrainer = trainerConfig.doubleOnly || (trainerConfig.hasDouble && !!partyConfig.doubleBattle);
    doubleBattle = doubleTrainer;
    const trainerFemale = partyConfig.female == null ? !!randSeedInt(2) : partyConfig.female;
    const newTrainer = new Trainer(
      trainerConfig.trainerType,
      doubleTrainer ? TrainerVariant.DOUBLE : trainerFemale ? TrainerVariant.FEMALE : TrainerVariant.DEFAULT,
      undefined,
      undefined,
      undefined,
      trainerConfig,
    );
    newTrainer.x += 300;
    newTrainer.setVisible(false);
    globalScene.field.add(newTrainer);
    globalScene.currentBattle.trainer = newTrainer;
    loadEnemyAssets.push(newTrainer.loadAssets().then(() => newTrainer.initSprite()));

    battle.enemyLevels = globalScene.currentBattle.trainer.getPartyLevels(globalScene.currentBattle.waveIndex);
  } else {
    // Wild
    globalScene.currentBattle.mysteryEncounter!.encounterMode = MysteryEncounterMode.WILD_BATTLE;
    const numEnemies =
      partyConfig?.pokemonConfigs && partyConfig.pokemonConfigs.length > 0
        ? partyConfig?.pokemonConfigs?.length
        : doubleBattle
          ? 2
          : 1;
    battle.enemyLevels = new Array(numEnemies).fill(null).map(() => globalScene.currentBattle.getLevelForWave());
  }

  globalScene.getEnemyParty().forEach(enemyPokemon => {
    enemyPokemon.leaveField(true, true, true);
  });
  battle.enemyParty = [];
  battle.double = doubleBattle;

  // ME levels are modified by an additive value that scales with wave index
  // Base scaling: Every 10 waves, modifier gets +1 level
  // This can be amplified or counteracted by setting levelAdditiveModifier in config
  // levelAdditiveModifier value of 0.5 will halve the modifier scaling, 2 will double it, etc.
  // Leaving null/undefined will disable level scaling
  const mult = partyConfig.levelAdditiveModifier ?? 0;
  const additive = Math.max(Math.round((globalScene.currentBattle.waveIndex / 10) * mult), 0);
  battle.enemyLevels = battle.enemyLevels.map(level => level + additive);

  battle.enemyLevels.forEach((level, e) => {
    let enemySpecies: PokemonSpecies | undefined;
    let heldItemConfig: HeldItemConfiguration = [];
    let dataSource: PokemonData | undefined;
    let isBoss = false;
    if (!loaded) {
      if ((trainerType != null || trainerConfig) && battle.trainer) {
        // Allows overriding a trainer's pokemon to use specific species/data
        if (partyConfig?.pokemonConfigs && e < partyConfig.pokemonConfigs.length) {
          const config = partyConfig.pokemonConfigs[e];
          level = config.level ? config.level : level;
          dataSource = config.dataSource;
          enemySpecies = config.species;
          isBoss = config.isBoss;
          heldItemConfig = config.heldItemConfig ?? [];
          battle.enemyParty[e] = globalScene.addEnemyPokemon(
            enemySpecies,
            level,
            TrainerSlot.TRAINER,
            isBoss,
            false,
            heldItemConfig,
            dataSource,
          );
        } else {
          battle.enemyParty[e] = battle.trainer.genPartyMember(e);
        }
      } else {
        if (partyConfig?.pokemonConfigs && e < partyConfig.pokemonConfigs.length) {
          const config = partyConfig.pokemonConfigs[e];
          level = config.level ? config.level : level;
          heldItemConfig = config.heldItemConfig ?? [];
          dataSource = config.dataSource;
          enemySpecies = config.species;
          isBoss = config.isBoss;
          if (isBoss) {
            globalScene.currentBattle.mysteryEncounter!.encounterMode = MysteryEncounterMode.BOSS_BATTLE;
          }
        } else {
          enemySpecies = globalScene.randomSpecies(battle.waveIndex, level, true);
        }

        battle.enemyParty[e] = globalScene.addEnemyPokemon(
          enemySpecies,
          level,
          TrainerSlot.NONE,
          isBoss,
          false,
          heldItemConfig,
          dataSource,
        );
      }
    }

    const enemyPokemon = globalScene.getEnemyParty()[e];

    // Make sure basic data is clean
    enemyPokemon.hp = enemyPokemon.getMaxHp();
    enemyPokemon.status = null;
    enemyPokemon.passive = false;

    if (e < (doubleBattle ? 2 : 1)) {
      enemyPokemon.setX(-66 + enemyPokemon.getFieldPositionOffset()[0]);
      enemyPokemon.resetSummonData();
    }

    if ((!loaded && partyConfig.countAsSeen == null) || partyConfig.countAsSeen) {
      globalScene.gameData.setPokemonSeen(enemyPokemon, true, !!(trainerType || trainerConfig));
    }

    if (partyConfig?.pokemonConfigs && e < partyConfig.pokemonConfigs.length) {
      const config = partyConfig.pokemonConfigs[e];

      // Set form
      if (config.nickname != null) {
        enemyPokemon.nickname = btoa(unescape(encodeURIComponent(config.nickname)));
      }

      // Generate new id, reset status and HP in case using data source
      if (config.dataSource) {
        enemyPokemon.id = randSeedInt(4294967296);
      }

      // Set form
      if (config.formIndex != null) {
        enemyPokemon.formIndex = config.formIndex;
      }

      // Set shiny
      if (config.shiny != null) {
        enemyPokemon.shiny = config.shiny;
      }

      // Set Variant
      if (enemyPokemon.shiny && config.variant != null) {
        enemyPokemon.variant = config.variant;
      }

      // Set custom mystery encounter data fields (such as sprite scale, custom abilities, types, etc.)
      if (config.customPokemonData != null) {
        enemyPokemon.customPokemonData = config.customPokemonData;
      }

      // Set Boss
      if (config.isBoss) {
        let segments =
          config.bossSegments
          ?? globalScene.getEncounterBossSegments(globalScene.currentBattle.waveIndex, level, enemySpecies, true);
        if (config.bossSegmentModifier != null) {
          segments += config.bossSegmentModifier;
        }
        enemyPokemon.setBoss(true, segments);
      }

      // Set Passive
      if (config.passive) {
        enemyPokemon.passive = true;
      }

      // Set Nature
      if (config.nature) {
        enemyPokemon.nature = config.nature;
      }

      // Set IVs
      if (config.ivs) {
        enemyPokemon.ivs = config.ivs;
      }

      // Set Status
      const statusEffects = config.status;
      if (statusEffects) {
        // Default to cureturn 3 for sleep
        const status = Array.isArray(statusEffects) ? statusEffects[0] : statusEffects;
        const cureTurn = Array.isArray(statusEffects)
          ? statusEffects[1]
          : statusEffects === StatusEffect.SLEEP
            ? 3
            : undefined;
        enemyPokemon.status = new Status(status, 0, cureTurn);
      }

      // Set ability
      if (config.abilityIndex != null) {
        enemyPokemon.abilityIndex = config.abilityIndex;
      }

      // Set gender
      if (config.gender != null) {
        enemyPokemon.gender = config.gender!;
        enemyPokemon.summonData.gender = config.gender;
      }

      // Set AI type
      if (config.aiType != null) {
        enemyPokemon.aiType = config.aiType;
      }

      // Set friendship
      if (config.friendship != null) {
        enemyPokemon.friendship = config.friendship;
      }

      // Set moves
      if (config?.moveSet && config.moveSet.length > 0) {
        const moves = config.moveSet.map(m => new PokemonMove(m));
        enemyPokemon.moveset = moves;
        enemyPokemon.summonData.moveset = moves;
      }

      // Set tags
      if (config.tags && config.tags.length > 0) {
        const tags = config.tags;
        tags.forEach(tag => enemyPokemon.addTag(tag));
      }

      // Set tera
      if (config.tera && config.tera !== PokemonType.UNKNOWN) {
        enemyPokemon.teraType = config.tera;
        if (battle.trainer) {
          battle.trainer.config.setInstantTera(e);
        }
      }

      // mysteryEncounterBattleEffects will only be used if MYSTERY_ENCOUNTER_POST_SUMMON tag is applied
      if (config.mysteryEncounterBattleEffects) {
        enemyPokemon.mysteryEncounterBattleEffects = config.mysteryEncounterBattleEffects;
      }

      if (enemyPokemon.isShiny() && !enemyPokemon["shinySparkle"]) {
        enemyPokemon.initShinySparkle();
      }
      enemyPokemon.initBattleInfo();
      enemyPokemon.getBattleInfo().initInfo(enemyPokemon);
      enemyPokemon.generateName();
    }

    loadEnemyAssets.push(enemyPokemon.loadAssets());

    const stats: string[] = [
      `HP: ${enemyPokemon.stats[0]} (${enemyPokemon.ivs[0]})`,
      ` Atk: ${enemyPokemon.stats[1]} (${enemyPokemon.ivs[1]})`,
      ` Def: ${enemyPokemon.stats[2]} (${enemyPokemon.ivs[2]})`,
      ` Spatk: ${enemyPokemon.stats[3]} (${enemyPokemon.ivs[3]})`,
      ` Spdef: ${enemyPokemon.stats[4]} (${enemyPokemon.ivs[4]})`,
      ` Spd: ${enemyPokemon.stats[5]} (${enemyPokemon.ivs[5]})`,
    ];
    const moveset: string[] = [];
    enemyPokemon.getMoveset().forEach(move => {
      moveset.push(move!.getName()); // TODO: remove `!` after moveset-null removal PR
    });

    console.log(
      `Pokemon: ${getPokemonNameWithAffix(enemyPokemon)}`,
      `| Species ID: ${enemyPokemon.species.speciesId}`,
      `| Level: ${enemyPokemon.level}`,
      `| Nature: ${getNatureName(enemyPokemon.nature, true, true, true)}`,
      `| Friendship: ${enemyPokemon.friendship}`,
    );
    console.log(`Stats (IVs): ${stats}`);
    console.log(
      `Ability: ${enemyPokemon.getAbility().name}`,
      `| Passive Ability${enemyPokemon.hasPassive() ? "" : " (inactive)"}: ${enemyPokemon.getPassiveAbility().name}`,
      `${enemyPokemon.isBoss() ? `| Boss Bars: ${enemyPokemon.bossSegments}` : ""}`,
    );
    console.log("Moveset:", moveset);
  });

  globalScene.phaseManager.pushNew("MysteryEncounterBattlePhase", partyConfig.disableSwitch);

  await Promise.all(loadEnemyAssets);
  battle.enemyParty.forEach((enemyPokemon_2, e_1) => {
    if (e_1 < (doubleBattle ? 2 : 1)) {
      enemyPokemon_2.setVisible(false);
      if (battle.double) {
        enemyPokemon_2.setFieldPosition(e_1 ? FieldPosition.RIGHT : FieldPosition.LEFT);
      }
      // Spawns at current visible field instead of on "next encounter" field (off screen to the left)
      enemyPokemon_2.x += 300;
    }
  });
}

/**
 * Load special move animations/sfx for hard-coded encounter-specific moves that a pokemon uses at the start of an encounter
 * See: [startOfBattleEffects](IMysteryEncounter.startOfBattleEffects) for more details
 *
 * This promise does not need to be awaited on if called in an encounter onInit (will just load lazily)
 * @param moves
 */
export async function loadCustomMovesForEncounter(moves: MoveId | MoveId[]): Promise<void> {
  const movesArray: MoveId[] = coerceArray(moves);
  return Promise.all(movesArray.map((move: MoveId) => initMoveAnim(move))).then(() => loadMoveAnimAssets(movesArray));
}

/**
 * Will update player money, and animate change (sound optional)
 * @param changeValue
 * @param playSound
 * @param showMessage
 */
export function updatePlayerMoney(changeValue: number, playSound = true, showMessage = true): void {
  globalScene.money = Math.min(Math.max(globalScene.money + changeValue, 0), Number.MAX_SAFE_INTEGER);
  globalScene.updateMoneyText();
  globalScene.animateMoneyChanged(false);
  if (playSound) {
    globalScene.playSound("se/buy");
  }
  if (showMessage) {
    if (changeValue < 0) {
      globalScene.phaseManager.queueMessage(
        i18next.t("mysteryEncounterMessages:paidMoney", {
          amount: -changeValue,
        }),
        null,
        true,
      );
    } else {
      globalScene.phaseManager.queueMessage(
        i18next.t("mysteryEncounterMessages:receiveMoney", {
          amount: changeValue,
        }),
        null,
        true,
      );
    }
  }
}

/**
 * This function is intended for use inside onPreOptionPhase() of an encounter option
 * @param onPokemonSelected - Any logic that needs to be performed when Pokemon is chosen
 * If a second option needs to be selected, onPokemonSelected should return a OptionSelectItem[] object
 * @param onPokemonNotSelected - Any logic that needs to be performed if no Pokemon is chosen
 * @param selectablePokemonFilter
 */
export function selectPokemonForOption(
  // biome-ignore lint/suspicious/noConfusingVoidType: Takes a function that either returns void or an array of OptionSelectItem
  onPokemonSelected: (pokemon: PlayerPokemon) => void | OptionSelectItem[],
  onPokemonNotSelected?: () => void,
  selectablePokemonFilter?: PokemonSelectFilter,
): Promise<boolean> {
  return new Promise(resolve => {
    const modeToSetOnExit = globalScene.ui.getMode();

    // Open party screen to choose pokemon
    globalScene.ui.setMode(
      UiMode.PARTY,
      PartyUiMode.SELECT,
      -1,
      async (slotIndex: number, _option: PartyOption) => {
        await globalScene.ui.setMode(modeToSetOnExit);
        if (slotIndex >= globalScene.getPlayerParty().length) {
          onPokemonNotSelected?.();
          resolve(false);
          return;
        }

        const pokemon = globalScene.getPlayerParty()[slotIndex];
        const secondaryOptions = onPokemonSelected(pokemon);
        if (!secondaryOptions) {
          globalScene.currentBattle.mysteryEncounter!.setDialogueToken("selectedPokemon", pokemon.getNameToRender());
          resolve(true);
          return;
        }

        // There is a second option to choose after selecting the Pokemon
        await globalScene.ui.setMode(UiMode.MESSAGE);
        // TODO: fix this
        const displayOptions = () => {
          // Always appends a cancel option to bottom of options
          const fullOptions = secondaryOptions
            .map(option => {
              // Update handler to resolve promise
              const onSelect = option.handler;
              option.handler = () => {
                onSelect();
                globalScene.currentBattle.mysteryEncounter!.setDialogueToken(
                  "selectedPokemon",
                  pokemon.getNameToRender(),
                );
                resolve(true);
                return true;
              };
              return option;
            })
            .concat({
              label: i18next.t("menu:cancel"),
              handler: () => {
                globalScene.ui.clearText();
                globalScene.ui.setMode(modeToSetOnExit);
                resolve(false);
                return true;
              },
              onHover: () => {
                showEncounterText(i18next.t("mysteryEncounterMessages:cancelOption"), 0, 0, false);
              },
            });

          const config: OptionSelectConfig = {
            options: fullOptions,
            maxOptions: 7,
            yOffset: 0,
            supportHover: true,
          };

          // Do hover over the starting selection option
          if (fullOptions[0]?.onHover) {
            fullOptions[0].onHover();
          }
          globalScene.ui.setModeWithoutClear(UiMode.OPTION_SELECT, config, null, true);
        };

        const textPromptKey = globalScene.currentBattle.mysteryEncounter?.selectedOption?.dialogue?.secondOptionPrompt;
        if (textPromptKey) {
          await showEncounterText(textPromptKey);
        }
        displayOptions();
      },
      selectablePokemonFilter,
    );
  });
}

interface PokemonAndOptionSelected {
  selectedPokemonIndex: number;
  selectedOptionIndex: number;
}

/**
 * This function is intended for use inside `onPreOptionPhase()` of an encounter option
 *
 * If a second option needs to be selected, `onPokemonSelected` should return a {@linkcode OptionSelectItem}`[]` object
 * @param options
 * @param optionSelectPromptKey
 * @param selectablePokemonFilter
 * @param onHoverOverCancelOption
 */
export function selectOptionThenPokemon(
  options: OptionSelectItem[],
  optionSelectPromptKey: string,
  selectablePokemonFilter?: PokemonSelectFilter,
  onHoverOverCancelOption?: () => void,
): Promise<PokemonAndOptionSelected | null> {
  return new Promise<PokemonAndOptionSelected | null>(resolve => {
    const modeToSetOnExit = globalScene.ui.getMode();

    const displayOptions = async (config: OptionSelectConfig) => {
      await globalScene.ui.setMode(UiMode.MESSAGE);
      if (optionSelectPromptKey) {
        showEncounterText(optionSelectPromptKey);
      }
      // Do hover over the starting selection option
      if (fullOptions[0]?.onHover) {
        fullOptions[0].onHover();
      }
      globalScene.ui.setMode(UiMode.OPTION_SELECT, config);
    };

    const selectPokemonAfterOption = (selectedOptionIndex: number) => {
      // Open party screen to choose a Pokemon
      globalScene.ui.setMode(
        UiMode.PARTY,
        PartyUiMode.SELECT,
        -1,
        (slotIndex: number, _option: PartyOption) => {
          if (slotIndex < globalScene.getPlayerParty().length) {
            // Pokemon and option selected
            globalScene.ui.setMode(modeToSetOnExit).then(() => {
              const result: PokemonAndOptionSelected = {
                selectedPokemonIndex: slotIndex,
                selectedOptionIndex,
              };
              resolve(result);
            });
          } else {
            // Back to first option select screen
            displayOptions(config);
          }
        },
        selectablePokemonFilter,
      );
    };

    // Always appends a cancel option to bottom of options
    const fullOptions = options
      .map((option, index) => {
        // Update handler to resolve promise
        const onSelect = option.handler;
        option.handler = () => {
          onSelect();
          selectPokemonAfterOption(index);
          return true;
        };
        return option;
      })
      .concat({
        label: i18next.t("menu:cancel"),
        handler: () => {
          globalScene.ui.clearText();
          globalScene.ui.setMode(modeToSetOnExit);
          resolve(null);
          return true;
        },
        onHover: () => {
          if (onHoverOverCancelOption) {
            onHoverOverCancelOption();
          }
          showEncounterText(i18next.t("mysteryEncounterMessages:cancelOption"), 0, 0, false);
        },
      });

    const config: OptionSelectConfig = {
      options: fullOptions,
      maxOptions: 7,
      yOffset: 0,
      supportHover: true,
    };

    displayOptions(config);
  });
}

/**
 * Will initialize reward phases to follow the mystery encounter
 * Can have shop displayed or skipped
 * @param customShopRewards - adds a shop phase with the specified reward tiers
 * @param eggRewards
 * @param preRewardsCallback - can execute an arbitrary callback before the new phases if necessary (useful for updating items/party/injecting new phases before {@linkcode MysteryEncounterRewardsPhase})
 */
export function setEncounterRewards(
  customShopRewards?: CustomRewardSettings,
  eggRewards?: IEggOptions[],
  preRewardsCallback?: Function,
): void {
  globalScene.currentBattle.mysteryEncounter!.doEncounterRewards = () => {
    if (preRewardsCallback) {
      preRewardsCallback();
    }

    if (customShopRewards) {
      globalScene.phaseManager.unshiftNew("SelectRewardPhase", 0, undefined, customShopRewards);
    } else {
      globalScene.phaseManager.removeAllPhasesOfType("MysteryEncounterRewardsPhase");
    }

    if (eggRewards) {
      eggRewards.forEach(eggOptions => {
        const egg = new Egg(eggOptions);
        egg.addEggToGameData();
      });
    }

    return true;
  };
}

/**
 * Will initialize exp phases into the phase queue (these are in addition to any combat or other exp earned)
 * Exp Share and Exp Balance will still function as normal
 * @param participantId - id/s of party pokemon that get full exp value. Other party members will receive Exp Share amounts
 * @param baseExpValue - gives exp equivalent to a pokemon of the wave index's level.
 *
 * Guidelines:
 * ```md
 * 36 - Sunkern (lowest in game)
 * 62-64 - regional starter base evos
 * 100 - Scyther
 * 170 - Spiritomb
 * 250 - Gengar
 * 290 - trio legendaries
 * 340 - box legendaries
 * 608 - Blissey (highest in game)
 * ```
 * https://bulbapedia.bulbagarden.net/wiki/List_of_Pok%C3%A9mon_by_effort_value_yield_(Generation_IX)
 * @param useWaveIndex - set to false when directly passing the the full exp value instead of baseExpValue
 */
export function setEncounterExp(participantId: number | number[], baseExpValue: number, useWaveIndex = true) {
  const participantIds = coerceArray(participantId);

  globalScene.currentBattle.mysteryEncounter!.doEncounterExp = () => {
    globalScene.phaseManager.unshiftNew("PartyExpPhase", baseExpValue, useWaveIndex, new Set(participantIds));

    return true;
  };
}

export class OptionSelectSettings {
  hideDescription?: boolean;
  slideInDescription?: boolean;
  overrideTitle?: string;
  overrideDescription?: string;
  overrideQuery?: string;
  overrideOptions?: MysteryEncounterOption[];
  startingCursorIndex?: number;
}

/**
 * Can be used to queue a new series of Options to select for an Encounter
 * MUST be used only in onOptionPhase, will not work in onPreOptionPhase or onPostOptionPhase
 * @param optionSelectSettings
 */
export function initSubsequentOptionSelect(optionSelectSettings: OptionSelectSettings): void {
  globalScene.phaseManager.pushNew("MysteryEncounterPhase", optionSelectSettings);
}

/**
 * Can be used to exit an encounter without any battles or followup
 * Will skip any shops and rewards, and queue the next encounter phase as normal
 * @param addHealPhase - when true, will add a shop phase to end of encounter with 0 rewards but healing items are available
 * @param encounterMode - Can set custom encounter mode if necessary (may be required for forcing Pokemon to return before next phase)
 */
export function leaveEncounterWithoutBattle(
  addHealPhase = false,
  encounterMode: MysteryEncounterMode = MysteryEncounterMode.NO_BATTLE,
): void {
  globalScene.currentBattle.mysteryEncounter!.encounterMode = encounterMode;
  globalScene.phaseManager.clearPhaseQueue(true);
  handleMysteryEncounterVictory(addHealPhase);
}

/**
 *
 * @param addHealPhase - Adds an empty shop phase to allow player to purchase healing items
 * @param doNotContinue - default `false`. If set to true, will not end the battle and continue to next wave
 */
export function handleMysteryEncounterVictory(addHealPhase = false, doNotContinue = false): void {
  const allowedPkm = globalScene.getPlayerParty().filter(pkm => pkm.isAllowedInBattle());

  if (allowedPkm.length === 0) {
    globalScene.phaseManager.clearPhaseQueue(true);
    globalScene.phaseManager.unshiftNew("GameOverPhase");
    return;
  }

  // If in repeated encounter variant, do nothing
  // Variant must eventually be swapped in order to handle "true" end of the encounter
  const encounter = globalScene.currentBattle.mysteryEncounter!;
  if (encounter.continuousEncounter || doNotContinue) {
    return;
  }
  if (encounter.encounterMode === MysteryEncounterMode.NO_BATTLE) {
    globalScene.phaseManager.pushNew("MysteryEncounterRewardsPhase", addHealPhase);
    globalScene.phaseManager.pushNew("EggLapsePhase");
  } else if (
    !globalScene
      .getEnemyParty()
      .find(p =>
        encounter.encounterMode !== MysteryEncounterMode.TRAINER_BATTLE ? p.isOnField() : !p?.isFainted(true),
      )
  ) {
    globalScene.phaseManager.pushNew("BattleEndPhase", true);
    if (encounter.encounterMode === MysteryEncounterMode.TRAINER_BATTLE) {
      globalScene.phaseManager.pushNew("TrainerVictoryPhase");
    }
    if (globalScene.gameMode.isEndless || !globalScene.gameMode.isWaveFinal(globalScene.currentBattle.waveIndex)) {
      globalScene.phaseManager.pushNew("MysteryEncounterRewardsPhase", addHealPhase);
      if (!encounter.doContinueEncounter) {
        // Only lapse eggs once for multi-battle encounters
        globalScene.phaseManager.pushNew("EggLapsePhase");
      }
    }
  }
}

/**
 * Similar to {@linkcode handleMysteryEncounterVictory}, but for cases where the player lost a battle or failed a challenge
 * @param addHealPhase
 */
export function handleMysteryEncounterBattleFailed(addHealPhase = false, doNotContinue = false): void {
  const allowedPkm = globalScene.getPlayerParty().filter(pkm => pkm.isAllowedInBattle());

  if (allowedPkm.length === 0) {
    globalScene.phaseManager.clearPhaseQueue(true);
    globalScene.phaseManager.unshiftNew("GameOverPhase");
    return;
  }

  // If in repeated encounter variant, do nothing
  // Variant must eventually be swapped in order to handle "true" end of the encounter
  const encounter = globalScene.currentBattle.mysteryEncounter!;
  if (encounter.continuousEncounter || doNotContinue) {
    return;
  }
  if (encounter.encounterMode !== MysteryEncounterMode.NO_BATTLE) {
    globalScene.phaseManager.pushNew("BattleEndPhase", false);
  }

  globalScene.phaseManager.pushNew("MysteryEncounterRewardsPhase", addHealPhase);

  if (!encounter.doContinueEncounter) {
    // Only lapse eggs once for multi-battle encounters
    globalScene.phaseManager.pushNew("EggLapsePhase");
  }
}

/**
 *
 * @param hide - If true, performs ease out and hide visuals. If false, eases in visuals. Defaults to true
 * @param destroy - If true, will destroy visuals ONLY ON HIDE TRANSITION. Does nothing on show. Defaults to true
 * @param duration
 */
export function transitionMysteryEncounterIntroVisuals(hide = true, destroy = true, duration = 750): Promise<boolean> {
  return new Promise(resolve => {
    const introVisuals = globalScene.currentBattle.mysteryEncounter!.introVisuals;
    const enemyPokemon = globalScene.getEnemyField();
    if (enemyPokemon) {
      globalScene.currentBattle.enemyParty = [];
    }
    if (introVisuals) {
      if (!hide) {
        // Make sure visuals are in proper state for showing
        introVisuals.setVisible(true);
        introVisuals.x = 244;
        introVisuals.y = 60;
        introVisuals.alpha = 0;
      }

      // Transition
      globalScene.tweens.add({
        targets: [introVisuals, enemyPokemon],
        x: `${hide ? "+" : "-"}=16`,
        y: `${hide ? "-" : "+"}=16`,
        alpha: hide ? 0 : 1,
        ease: "Sine.easeInOut",
        duration,
        onComplete: () => {
          if (hide && destroy) {
            globalScene.field.remove(introVisuals, true);

            enemyPokemon.forEach(pokemon => {
              pokemon.leaveField(true, true, true);
            });

            globalScene.currentBattle.mysteryEncounter!.introVisuals = undefined;
          }
          resolve(true);
        },
      });
    } else {
      resolve(true);
    }
  });
}

/**
 * Will queue moves for any pokemon to use before the first CommandPhase of a battle
 * Mostly useful for allowing {@linkcode MysteryEncounter} enemies to "cheat" and use moves before the first turn
 */
export function handleMysteryEncounterBattleStartEffects(): void {
  const encounter = globalScene.currentBattle.mysteryEncounter;
  if (
    globalScene.currentBattle.isBattleMysteryEncounter()
    && encounter
    && encounter.encounterMode !== MysteryEncounterMode.NO_BATTLE
    && !encounter.startOfBattleEffectsComplete
  ) {
    const effects = encounter.startOfBattleEffects;
    effects.forEach(effect => {
      const source = effect.sourcePokemon ?? globalScene.getField()[effect.sourceBattlerIndex ?? 0];
      globalScene.phaseManager.pushNew("MovePhase", source, effect.targets, effect.move, effect.useMode);
    });

    // Pseudo turn end phase to reset flinch states, Endure, etc.
    globalScene.phaseManager.pushNew("MysteryEncounterBattleStartCleanupPhase");

    encounter.startOfBattleEffectsComplete = true;
  }
}

/**
 * Can queue extra phases or logic during {@linkcode TurnInitPhase}
 * Should mostly just be used for injecting custom phases into the battle system on turn start
 * @returns boolean - if true, will skip the remainder of the {@linkcode TurnInitPhase}
 */
export function handleMysteryEncounterTurnStartEffects(): boolean {
  const encounter = globalScene.currentBattle.mysteryEncounter;
  if (globalScene.currentBattle.isBattleMysteryEncounter() && encounter && encounter.onTurnStart) {
    return encounter.onTurnStart();
  }

  return false;
}

/**
 * Helper function for encounters such as {@linkcode UncommonBreedEncounter} which call for a random species including event encounters.
 * If the mon is from the event encounter list, it will do an extra shiny roll.
 * @param level the level of the mon, which differs between MEs
 * @param isBoss whether the mon should be a Boss
 * @param rerollHidden whether the mon should get an extra roll for Hidden Ability
 * @returns for the requested encounter
 */
export function getRandomEncounterSpecies(level: number, isBoss = false, rerollHidden = false): EnemyPokemon {
  let bossSpecies: PokemonSpecies;
  let isEventEncounter = false;
  const eventEncounters = timedEventManager.getEventEncounters();
  let formIndex: number | undefined;

  if (eventEncounters.length > 0 && randSeedInt(2) === 1) {
    const eventEncounter = randSeedItem(eventEncounters);
    const levelSpecies = getPokemonSpecies(eventEncounter.species).getWildSpeciesForLevel(
      level,
      !eventEncounter.blockEvolution,
      isBoss,
      globalScene.gameMode,
    );
    isEventEncounter = true;
    bossSpecies = getPokemonSpecies(levelSpecies);
    formIndex = eventEncounter.formIndex;
  } else {
    bossSpecies = globalScene.arena.randomSpecies(
      globalScene.currentBattle.waveIndex,
      level,
      0,
      getPartyLuckValue(globalScene.getPlayerParty()),
      isBoss,
    );
  }
  const ret = new EnemyPokemon(bossSpecies, level, TrainerSlot.NONE, isBoss);
  if (formIndex) {
    ret.formIndex = formIndex;
  }

  //Reroll shiny or variant for event encounters
  if (isEventEncounter) {
    ret.trySetShinySeed();
  }
  //Reroll hidden ability
  if (rerollHidden && ret.abilityIndex !== 2 && ret.species.abilityHidden) {
    ret.tryRerollHiddenAbilitySeed();
  }

  return ret;
}

/**
 * TODO: remove once encounter spawn rate is finalized
 * Just a helper function to calculate aggregate stats for MEs in a Classic run
 * @param baseSpawnWeight
 */
export function calculateMEAggregateStats(baseSpawnWeight: number): void {
  const numRuns = 1000;
  let run = 0;
  const biomes = Object.keys(BiomeId).filter(key => Number.isNaN(Number(key)));
  const alwaysPickTheseBiomes = [
    BiomeId.ISLAND,
    BiomeId.ABYSS,
    BiomeId.WASTELAND,
    BiomeId.FAIRY_CAVE,
    BiomeId.TEMPLE,
    BiomeId.LABORATORY,
    BiomeId.SPACE,
    BiomeId.WASTELAND,
  ];

  const calculateNumEncounters = (): any[] => {
    let encounterRate = baseSpawnWeight; // BASE_MYSTERY_ENCOUNTER_SPAWN_WEIGHT
    const numEncounters = [0, 0, 0, 0];
    let mostRecentEncounterWave = 0;
    const encountersByBiome = new Map<string, number>(biomes.map(b => [b, 0]));
    const validMEfloorsByBiome = new Map<string, number>(biomes.map(b => [b, 0]));
    let currentBiome = BiomeId.TOWN;
    let currentArena = globalScene.newArena(currentBiome);
    globalScene.setSeed(randomString(24));
    globalScene.resetSeed();
    for (let i = 10; i < 180; i++) {
      // Boss
      if (i % 10 === 0) {
        continue;
      }

      // New biome
      if (i % 10 === 1) {
        if (Array.isArray(biomeLinks[currentBiome])) {
          let biomes: BiomeId[];
          globalScene.executeWithSeedOffset(() => {
            biomes = (biomeLinks[currentBiome] as (BiomeId | [BiomeId, number])[])
              .filter(b => {
                return !Array.isArray(b) || !randSeedInt(b[1]);
              })
              .map(b => (Array.isArray(b) ? b[0] : b));
          }, i * 100);
          if (biomes! && biomes.length > 0) {
            const specialBiomes = biomes.filter(b => alwaysPickTheseBiomes.includes(b));
            if (specialBiomes.length > 0) {
              // TODO: should this use `randSeedItem`?
              currentBiome = specialBiomes[randSeedInt(specialBiomes.length)];
            } else {
              // TODO: should this use `randSeedItem`?
              currentBiome = biomes[randSeedInt(biomes.length)];
            }
          }
        } else if (biomeLinks.hasOwnProperty(currentBiome)) {
          currentBiome = biomeLinks[currentBiome] as BiomeId;
        } else if (i % 50 === 0) {
          currentBiome = BiomeId.END;
        } else {
          currentBiome = globalScene.generateRandomBiome(i);
        }

        currentArena = globalScene.newArena(currentBiome);
      }

      // Fixed battle
      if (globalScene.gameMode.isFixedBattle(i)) {
        continue;
      }

      // Trainer
      if (globalScene.gameMode.isWaveTrainer(i, currentArena)) {
        continue;
      }

      // Otherwise, roll encounter

      const roll = randSeedInt(256);
      validMEfloorsByBiome.set(BiomeId[currentBiome], (validMEfloorsByBiome.get(BiomeId[currentBiome]) ?? 0) + 1);

      // If total number of encounters is lower than expected for the run, slightly favor a new encounter
      // Do the reverse as well
      const expectedEncountersByFloor = (AVERAGE_ENCOUNTERS_PER_RUN_TARGET / (180 - 10)) * (i - 10);
      const currentRunDiffFromAvg = expectedEncountersByFloor - numEncounters.reduce((a, b) => a + b);
      const favoredEncounterRate = encounterRate + currentRunDiffFromAvg * 15;

      // If the most recent ME was 3 or fewer waves ago, can never spawn a ME
      const canSpawn = i - mostRecentEncounterWave > 3;

      if (canSpawn && roll < favoredEncounterRate) {
        mostRecentEncounterWave = i;
        encounterRate = baseSpawnWeight;

        // Calculate encounter rarity
        // Common / Uncommon / Rare / Super Rare (base is out of 128)
        const tierWeights = [66, 40, 19, 3];

        // Adjust tier weights by currently encountered events (pity system that lowers odds of multiple Common/Great)
        tierWeights[0] = tierWeights[0] - 6 * numEncounters[0];
        tierWeights[1] = tierWeights[1] - 4 * numEncounters[1];

        const totalWeight = tierWeights.reduce((a, b) => a + b);
        const tierValue = randSeedInt(totalWeight);
        const commonThreshold = totalWeight - tierWeights[0]; // 64 - 32 = 32
        const uncommonThreshold = totalWeight - tierWeights[0] - tierWeights[1]; // 64 - 32 - 16 = 16
        const rareThreshold = totalWeight - tierWeights[0] - tierWeights[1] - tierWeights[2]; // 64 - 32 - 16 - 10 = 6

        tierValue > commonThreshold
          ? ++numEncounters[0]
          : tierValue > uncommonThreshold
            ? ++numEncounters[1]
            : tierValue > rareThreshold
              ? ++numEncounters[2]
              : ++numEncounters[3];
        encountersByBiome.set(BiomeId[currentBiome], (encountersByBiome.get(BiomeId[currentBiome]) ?? 0) + 1);
      } else {
        encounterRate += WEIGHT_INCREMENT_ON_SPAWN_MISS;
      }
    }

    return [numEncounters, encountersByBiome, validMEfloorsByBiome];
  };

  const encounterRuns: number[][] = [];
  const encountersByBiomeRuns: Map<string, number>[] = [];
  const validFloorsByBiome: Map<string, number>[] = [];
  while (run < numRuns) {
    globalScene.executeWithSeedOffset(() => {
      const [numEncounters, encountersByBiome, validMEfloorsByBiome] = calculateNumEncounters();
      encounterRuns.push(numEncounters);
      encountersByBiomeRuns.push(encountersByBiome);
      validFloorsByBiome.push(validMEfloorsByBiome);
    }, 1000 * run);
    run++;
  }

  const n = encounterRuns.length;
  const totalEncountersInRun = encounterRuns.map(run => run.reduce((a, b) => a + b));
  const totalMean = totalEncountersInRun.reduce((a, b) => a + b) / n;
  const totalStd = Math.sqrt(totalEncountersInRun.map(x => Math.pow(x - totalMean, 2)).reduce((a, b) => a + b) / n);
  const commonMean = encounterRuns.reduce((a, b) => a + b[0], 0) / n;
  const uncommonMean = encounterRuns.reduce((a, b) => a + b[1], 0) / n;
  const rareMean = encounterRuns.reduce((a, b) => a + b[2], 0) / n;
  const superRareMean = encounterRuns.reduce((a, b) => a + b[3], 0) / n;

  const encountersPerRunPerBiome = encountersByBiomeRuns.reduce((a, b) => {
    for (const biome of a.keys()) {
      a.set(biome, a.get(biome)! + b.get(biome)!);
    }
    return a;
  });
  const meanEncountersPerRunPerBiome: Map<string, number> = new Map<string, number>();
  encountersPerRunPerBiome.forEach((value, key) => {
    meanEncountersPerRunPerBiome.set(key, value / n);
  });

  const validMEFloorsPerRunPerBiome = validFloorsByBiome.reduce((a, b) => {
    for (const biome of a.keys()) {
      a.set(biome, a.get(biome)! + b.get(biome)!);
    }
    return a;
  });
  const meanMEFloorsPerRunPerBiome: Map<string, number> = new Map<string, number>();
  validMEFloorsPerRunPerBiome.forEach((value, key) => {
    meanMEFloorsPerRunPerBiome.set(key, value / n);
  });

  let stats = `Starting weight: ${baseSpawnWeight}\nAverage MEs per run: ${totalMean}\nStandard Deviation: ${totalStd}\nAvg Commons: ${commonMean}\nAvg Greats: ${uncommonMean}\nAvg Ultras: ${rareMean}\nAvg Rogues: ${superRareMean}\n`;

  const meanEncountersPerRunPerBiomeSorted = [...meanEncountersPerRunPerBiome.entries()].sort(
    (e1, e2) => e2[1] - e1[1],
  );

  for (const value of meanEncountersPerRunPerBiomeSorted) {
    stats += value[0] + "avg valid floors " + meanMEFloorsPerRunPerBiome.get(value[0]) + `, avg MEs ${value[1]},\n`;
  }

  console.log(stats);
}

/**
 * TODO: remove once encounter spawn rate is finalized
 * Just a helper function to calculate aggregate stats for MEs in a Classic run
 * @param luckValue - 0 to 14
 */
export function calculateRareSpawnAggregateStats(luckValue: number): void {
  const numRuns = 1000;
  let run = 0;

  const calculateNumRareEncounters = (): any[] => {
    const bossEncountersByRarity = [0, 0, 0, 0];
    globalScene.setSeed(randomString(24));
    globalScene.resetSeed();
    // There are 12 wild boss floors
    for (let i = 0; i < 12; i++) {
      // Roll boss tier
      // luck influences encounter rarity
      let luckModifier = 0;
      if (!Number.isNaN(luckValue)) {
        luckModifier = luckValue * 0.5;
      }
      const tierValue = randSeedInt(64 - luckModifier);
      const tier =
        tierValue >= 20
          ? BiomePoolTier.BOSS
          : tierValue >= 6
            ? BiomePoolTier.BOSS_RARE
            : tierValue >= 1
              ? BiomePoolTier.BOSS_SUPER_RARE
              : BiomePoolTier.BOSS_ULTRA_RARE;

      switch (tier) {
        case BiomePoolTier.BOSS_RARE:
          ++bossEncountersByRarity[1];
          break;
        case BiomePoolTier.BOSS_SUPER_RARE:
          ++bossEncountersByRarity[2];
          break;
        case BiomePoolTier.BOSS_ULTRA_RARE:
          ++bossEncountersByRarity[3];
          break;
        case BiomePoolTier.BOSS:
        default:
          ++bossEncountersByRarity[0];
          break;
      }
    }

    return bossEncountersByRarity;
  };

  const encounterRuns: number[][] = [];
  while (run < numRuns) {
    globalScene.executeWithSeedOffset(() => {
      const bossEncountersByRarity = calculateNumRareEncounters();
      encounterRuns.push(bossEncountersByRarity);
    }, 1000 * run);
    run++;
  }

  const n = encounterRuns.length;
  // const totalEncountersInRun = encounterRuns.map(run => run.reduce((a, b) => a + b));
  // const totalMean = totalEncountersInRun.reduce((a, b) => a + b) / n;
  // const totalStd = Math.sqrt(totalEncountersInRun.map(x => Math.pow(x - totalMean, 2)).reduce((a, b) => a + b) / n);
  const commonMean = encounterRuns.reduce((a, b) => a + b[0], 0) / n;
  const rareMean = encounterRuns.reduce((a, b) => a + b[1], 0) / n;
  const superRareMean = encounterRuns.reduce((a, b) => a + b[2], 0) / n;
  const ultraRareMean = encounterRuns.reduce((a, b) => a + b[3], 0) / n;

  const stats = `Avg Commons: ${commonMean}\nAvg Rare: ${rareMean}\nAvg Super Rare: ${superRareMean}\nAvg Ultra Rare: ${ultraRareMean}\n`;

  console.log(stats);
}<|MERGE_RESOLUTION|>--- conflicted
+++ resolved
@@ -41,13 +41,9 @@
 import type { OptionSelectConfig, OptionSelectItem } from "#ui/abstract-option-select-ui-handler";
 import type { PartyOption, PokemonSelectFilter } from "#ui/party-ui-handler";
 import { PartyUiMode } from "#ui/party-ui-handler";
-<<<<<<< HEAD
-import { coerceArray, randomString, randSeedInt, randSeedItem } from "#utils/common";
-import { getPartyLuckValue } from "#utils/party";
-=======
 import { coerceArray } from "#utils/array";
 import { randomString, randSeedInt, randSeedItem } from "#utils/common";
->>>>>>> 73e8c6c1
+import { getPartyLuckValue } from "#utils/party";
 import { getPokemonSpecies } from "#utils/pokemon-utils";
 import i18next from "i18next";
 
