import { globalScene } from "#app/global-scene";
import { getPokemonNameWithAffix } from "#app/messages";
import { speciesStarterCosts } from "#balance/starters";
import { Gender } from "#data/gender";
import {
  doPokeballBounceAnim,
  getPokeballAtlasKey,
  getPokeballCatchMultiplier,
  getPokeballTintColor,
} from "#data/pokeball";
import { CustomPokemonData } from "#data/pokemon-data";
import type { PokemonSpecies } from "#data/pokemon-species";
import { getStatusEffectCatchRateMultiplier } from "#data/status-effect";
import type { AbilityId } from "#enums/ability-id";
<<<<<<< HEAD
import type { HeldItemId } from "#enums/held-item-id";
=======
import { ChallengeType } from "#enums/challenge-type";
>>>>>>> e8623348
import { PlayerGender } from "#enums/player-gender";
import type { PokeballType } from "#enums/pokeball";
import type { PokemonType } from "#enums/pokemon-type";
import { SpeciesId } from "#enums/species-id";
import type { PermanentStat } from "#enums/stat";
import { StatusEffect } from "#enums/status-effect";
import { UiMode } from "#enums/ui-mode";
import { addPokeballCaptureStars, addPokeballOpenParticles } from "#field/anims";
import type { EnemyPokemon, PlayerPokemon, Pokemon } from "#field/pokemon";
import {
  getEncounterText,
  queueEncounterMessage,
  showEncounterText,
} from "#mystery-encounters/encounter-dialogue-utils";
import { achvs } from "#system/achv";
import type { PartyOption } from "#ui/party-ui-handler";
import { PartyUiMode } from "#ui/party-ui-handler";
import { SummaryUiMode } from "#ui/summary-ui-handler";
import { applyChallenges } from "#utils/challenge-utils";
import { BooleanHolder, isNullOrUndefined, randSeedInt } from "#utils/common";
import { getPokemonSpecies } from "#utils/pokemon-utils";
import i18next from "i18next";

/** Will give +1 level every 10 waves */
export const STANDARD_ENCOUNTER_BOOSTED_LEVEL_MODIFIER = 1;

/**
 * Gets the sprite key and file root for a given PokemonSpecies (accounts for gender, shiny, variants, forms, and experimental)
 * @param species
 * @param female
 * @param formIndex
 * @param shiny
 * @param variant
 */
export function getSpriteKeysFromSpecies(
  species: SpeciesId,
  female?: boolean,
  formIndex?: number,
  shiny?: boolean,
  variant?: number,
): { spriteKey: string; fileRoot: string } {
  const spriteKey = getPokemonSpecies(species).getSpriteKey(
    female ?? false,
    formIndex ?? 0,
    shiny ?? false,
    variant ?? 0,
  );
  const fileRoot = getPokemonSpecies(species).getSpriteAtlasPath(
    female ?? false,
    formIndex ?? 0,
    shiny ?? false,
    variant ?? 0,
  );
  return { spriteKey, fileRoot };
}

/**
 * Gets the sprite key and file root for a given Pokemon (accounts for gender, shiny, variants, forms, and experimental)
 */
export function getSpriteKeysFromPokemon(pokemon: Pokemon): {
  spriteKey: string;
  fileRoot: string;
} {
  const spriteKey = pokemon
    .getSpeciesForm()
    .getSpriteKey(pokemon.getGender() === Gender.FEMALE, pokemon.formIndex, pokemon.shiny, pokemon.variant);
  const fileRoot = pokemon
    .getSpeciesForm()
    .getSpriteAtlasPath(pokemon.getGender() === Gender.FEMALE, pokemon.formIndex, pokemon.shiny, pokemon.variant);

  return { spriteKey, fileRoot };
}

/**
 * Will never remove the player's last non-fainted Pokemon (if they only have 1).
 * Otherwise, picks a Pokemon completely at random and removes from the party
 * @param isAllowed Default `false`. If `true`, only picks from legal mons. If no legal mons are found (or there is 1, with `doNotReturnLastAllowedMon = true`), will return a mon that is not allowed.
 * @param isFainted Default `false`. If `true`, includes fainted mons.
 * @param doNotReturnLastAllowedMon Default `false`. If `true`, will never return the last unfainted pokemon in the party. Useful when this function is being used to determine what Pokemon to remove from the party (Don't want to remove last unfainted)
 * @returns
 */
export function getRandomPlayerPokemon(
  isAllowed = false,
  isFainted = false,
  doNotReturnLastAllowedMon = false,
): PlayerPokemon {
  const party = globalScene.getPlayerParty();
  let chosenIndex: number;
  let chosenPokemon: PlayerPokemon | null = null;
  const fullyLegalMons = party.filter(p => (!isAllowed || p.isAllowedInChallenge()) && (isFainted || !p.isFainted()));
  const allowedOnlyMons = party.filter(p => p.isAllowedInChallenge());

  if (doNotReturnLastAllowedMon && fullyLegalMons.length === 1) {
    // If there is only 1 legal/unfainted mon left, select from fainted legal mons
    const faintedLegalMons = party.filter(p => (!isAllowed || p.isAllowedInChallenge()) && p.isFainted());
    if (faintedLegalMons.length > 0) {
      // TODO: should this use `randSeedItem`?
      chosenIndex = randSeedInt(faintedLegalMons.length);
      chosenPokemon = faintedLegalMons[chosenIndex];
    }
  }
  if (!chosenPokemon && fullyLegalMons.length > 0) {
    // TODO: should this use `randSeedItem`?
    chosenIndex = randSeedInt(fullyLegalMons.length);
    chosenPokemon = fullyLegalMons[chosenIndex];
  }
  if (!chosenPokemon && isAllowed && allowedOnlyMons.length > 0) {
    // TODO: should this use `randSeedItem`?
    chosenIndex = randSeedInt(allowedOnlyMons.length);
    chosenPokemon = allowedOnlyMons[chosenIndex];
  }
  if (!chosenPokemon) {
    // If no other options worked, returns fully random
    // TODO: should this use `randSeedItem`?
    chosenIndex = randSeedInt(party.length);
    chosenPokemon = party[chosenIndex];
  }

  return chosenPokemon;
}

/**
 * Ties are broken by whatever mon is closer to the front of the party
 * @param scene
 * @param isAllowed Default false. If true, only picks from legal mons.
 * @param isFainted Default false. If true, includes fainted mons.
 * @returns
 */
export function getHighestLevelPlayerPokemon(isAllowed = false, isFainted = false): PlayerPokemon {
  const party = globalScene.getPlayerParty();
  let pokemon: PlayerPokemon | null = null;

  for (const p of party) {
    if (isAllowed && !p.isAllowedInChallenge()) {
      continue;
    }
    if (!isFainted && p.isFainted()) {
      continue;
    }

    pokemon = pokemon ? (pokemon?.level < p?.level ? p : pokemon) : p;
  }

  return pokemon!;
}

/**
 * Ties are broken by whatever mon is closer to the front of the party
 * @param scene
 * @param stat Stat to search for
 * @param isAllowed Default false. If true, only picks from legal mons.
 * @param isFainted Default false. If true, includes fainted mons.
 * @returns
 */
export function getHighestStatPlayerPokemon(stat: PermanentStat, isAllowed = false, isFainted = false): PlayerPokemon {
  const party = globalScene.getPlayerParty();
  let pokemon: PlayerPokemon | null = null;

  for (const p of party) {
    if (isAllowed && !p.isAllowedInChallenge()) {
      continue;
    }
    if (!isFainted && p.isFainted()) {
      continue;
    }

    pokemon = pokemon ? (pokemon.getStat(stat) < p?.getStat(stat) ? p : pokemon) : p;
  }

  return pokemon!;
}

/**
 * Ties are broken by whatever mon is closer to the front of the party
 * @param scene
 * @param isAllowed Default false. If true, only picks from legal mons.
 * @param isFainted Default false. If true, includes fainted mons.
 * @returns
 */
export function getLowestLevelPlayerPokemon(isAllowed = false, isFainted = false): PlayerPokemon {
  const party = globalScene.getPlayerParty();
  let pokemon: PlayerPokemon | null = null;

  for (const p of party) {
    if (isAllowed && !p.isAllowedInChallenge()) {
      continue;
    }
    if (!isFainted && p.isFainted()) {
      continue;
    }

    pokemon = pokemon ? (pokemon?.level > p?.level ? p : pokemon) : p;
  }

  return pokemon!;
}

/**
 * Ties are broken by whatever mon is closer to the front of the party
 * @param scene
 * @param isAllowed Default false. If true, only picks from legal mons.
 * @param isFainted Default false. If true, includes fainted mons.
 * @returns
 */
export function getHighestStatTotalPlayerPokemon(isAllowed = false, isFainted = false): PlayerPokemon {
  const party = globalScene.getPlayerParty();
  let pokemon: PlayerPokemon | null = null;

  for (const p of party) {
    if (isAllowed && !p.isAllowedInChallenge()) {
      continue;
    }
    if (!isFainted && p.isFainted()) {
      continue;
    }

    pokemon = pokemon ? (pokemon?.stats.reduce((a, b) => a + b) < p?.stats.reduce((a, b) => a + b) ? p : pokemon) : p;
  }

  return pokemon!;
}

/**
 *
 * NOTE: This returns ANY random species, including those locked behind eggs, etc.
 * @param starterTiers
 * @param excludedSpecies
 * @param types
 * @param allowSubLegendary
 * @param allowLegendary
 * @param allowMythical
 * @returns
 */
export function getRandomSpeciesByStarterCost(
  starterTiers: number | [number, number],
  excludedSpecies?: SpeciesId[],
  types?: PokemonType[],
  allowSubLegendary = true,
  allowLegendary = true,
  allowMythical = true,
): SpeciesId {
  let min = Array.isArray(starterTiers) ? starterTiers[0] : starterTiers;
  let max = Array.isArray(starterTiers) ? starterTiers[1] : starterTiers;

  let filteredSpecies: [PokemonSpecies, number][] = Object.keys(speciesStarterCosts)
    .map(s => [Number.parseInt(s) as SpeciesId, speciesStarterCosts[s] as number])
    .filter(s => {
      const pokemonSpecies = getPokemonSpecies(s[0]);
      return (
        pokemonSpecies &&
        (!excludedSpecies || !excludedSpecies.includes(s[0])) &&
        (allowSubLegendary || !pokemonSpecies.subLegendary) &&
        (allowLegendary || !pokemonSpecies.legendary) &&
        (allowMythical || !pokemonSpecies.mythical)
      );
    })
    .map(s => [getPokemonSpecies(s[0]), s[1]]);

  if (types && types.length > 0) {
    filteredSpecies = filteredSpecies.filter(
      s => types.includes(s[0].type1) || (!isNullOrUndefined(s[0].type2) && types.includes(s[0].type2)),
    );
  }

  // If no filtered mons exist at specified starter tiers, will expand starter search range until there are
  // Starts by decrementing starter tier min until it is 0, then increments tier max up to 10
  let tryFilterStarterTiers: [PokemonSpecies, number][] = filteredSpecies.filter(s => s[1] >= min && s[1] <= max);
  while (tryFilterStarterTiers.length === 0 && !(min === 0 && max === 10)) {
    if (min > 0) {
      min--;
    } else {
      max++;
    }

    tryFilterStarterTiers = filteredSpecies.filter(s => s[1] >= min && s[1] <= max);
  }

  if (tryFilterStarterTiers.length > 0) {
    const index = randSeedInt(tryFilterStarterTiers.length);
    return Phaser.Math.RND.shuffle(tryFilterStarterTiers)[index][0].speciesId;
  }

  return SpeciesId.BULBASAUR;
}

/**
 * Takes care of handling player pokemon KO (with all its side effects)
 *
 * @param scene the battle scene
 * @param pokemon the player pokemon to KO
 */
export function koPlayerPokemon(pokemon: PlayerPokemon) {
  pokemon.hp = 0;
  pokemon.trySetStatus(StatusEffect.FAINT);
  pokemon.updateInfo();
  queueEncounterMessage(
    i18next.t("battle:fainted", {
      pokemonNameWithAffix: getPokemonNameWithAffix(pokemon),
    }),
  );
}

/**
 * Handles applying hp changes to a player pokemon.
 * Takes care of not going below `0`, above max-hp, adding `FNT` status correctly and updating the pokemon info.
 * TODO: should we handle special cases like wonder-guard/shedinja?
 * @param scene the battle scene
 * @param pokemon the player pokemon to apply the hp change to
 * @param value the hp change amount. Positive for heal. Negative for damage
 *
 */
function applyHpChangeToPokemon(pokemon: PlayerPokemon, value: number) {
  const hpChange = Math.round(pokemon.hp + value);
  const nextHp = Math.max(Math.min(hpChange, pokemon.getMaxHp()), 0);
  if (nextHp === 0) {
    koPlayerPokemon(pokemon);
  } else {
    pokemon.hp = nextHp;
  }
}

/**
 * Handles applying damage to a player pokemon
 * @param scene the battle scene
 * @param pokemon the player pokemon to apply damage to
 * @param damage the amount of damage to apply
 * @see {@linkcode applyHpChangeToPokemon}
 */
export function applyDamageToPokemon(pokemon: PlayerPokemon, damage: number) {
  if (damage <= 0) {
    console.warn(
      "Healing pokemon with `applyDamageToPokemon` is not recommended! Please use `applyHealToPokemon` instead.",
    );
  }
  // If a Pokemon would faint from the damage applied, its HP is instead set to 1.
  if (pokemon.isAllowedInBattle() && pokemon.hp - damage <= 0) {
    damage = pokemon.hp - 1;
  }
  applyHpChangeToPokemon(pokemon, -damage);
}

/**
 * Handles applying heal to a player pokemon
 * @param scene the battle scene
 * @param pokemon the player pokemon to apply heal to
 * @param heal the amount of heal to apply
 * @see {@linkcode applyHpChangeToPokemon}
 */
export function applyHealToPokemon(pokemon: PlayerPokemon, heal: number) {
  if (heal <= 0) {
    console.warn(
      "Damaging pokemon with `applyHealToPokemon` is not recommended! Please use `applyDamageToPokemon` instead.",
    );
  }

  applyHpChangeToPokemon(pokemon, heal);
}

export function applyHeldItemWithFallback(pokemon: Pokemon, item: HeldItemId, fallbackItem?: HeldItemId) {
  const added = pokemon.heldItemManager.add(item);
  if (!added && fallbackItem) {
    pokemon.heldItemManager.add(fallbackItem);
  }
}

/**
 * Alternative to using AttemptCapturePhase
 * Assumes player sprite is visible on the screen (this is intended for non-combat uses)
 *
 * Can await returned promise to wait for throw animation completion before continuing
 *
 * @param scene
 * @param pokemon
 * @param pokeballType
 * @param ballTwitchRate - can pass custom ball catch rates (for special events, like safari)
 */
export function trainerThrowPokeball(
  pokemon: EnemyPokemon,
  pokeballType: PokeballType,
  ballTwitchRate?: number,
): Promise<boolean> {
  const originalY: number = pokemon.y;

  if (!ballTwitchRate) {
    const _3m = 3 * pokemon.getMaxHp();
    const _2h = 2 * pokemon.hp;
    const catchRate = pokemon.species.catchRate;
    const pokeballMultiplier = getPokeballCatchMultiplier(pokeballType);
    const statusMultiplier = pokemon.status ? getStatusEffectCatchRateMultiplier(pokemon.status.effect) : 1;
    const x = Math.round((((_3m - _2h) * catchRate * pokeballMultiplier) / _3m) * statusMultiplier);
    ballTwitchRate = Math.round(65536 / Math.sqrt(Math.sqrt(255 / x)));
  }

  const fpOffset = pokemon.getFieldPositionOffset();
  const pokeballAtlasKey = getPokeballAtlasKey(pokeballType);
  const pokeball: Phaser.GameObjects.Sprite = globalScene.addFieldSprite(16 + 75, 80 + 25, "pb", pokeballAtlasKey);
  pokeball.setOrigin(0.5, 0.625);
  globalScene.field.add(pokeball);

  globalScene.time.delayedCall(300, () => {
    globalScene.field.moveBelow(pokeball as Phaser.GameObjects.GameObject, pokemon);
  });

  return new Promise(resolve => {
    globalScene.trainer.setTexture(
      `trainer_${globalScene.gameData.gender === PlayerGender.FEMALE ? "f" : "m"}_back_pb`,
    );
    globalScene.time.delayedCall(512, () => {
      globalScene.playSound("se/pb_throw");

      // Trainer throw frames
      globalScene.trainer.setFrame("2");
      globalScene.time.delayedCall(256, () => {
        globalScene.trainer.setFrame("3");
        globalScene.time.delayedCall(768, () => {
          globalScene.trainer.setTexture(
            `trainer_${globalScene.gameData.gender === PlayerGender.FEMALE ? "f" : "m"}_back`,
          );
        });
      });

      // Pokeball move and catch logic
      globalScene.tweens.add({
        targets: pokeball,
        x: { value: 236 + fpOffset[0], ease: "Linear" },
        y: { value: 16 + fpOffset[1], ease: "Cubic.easeOut" },
        duration: 500,
        onComplete: () => {
          pokeball.setTexture("pb", `${pokeballAtlasKey}_opening`);
          globalScene.time.delayedCall(17, () => pokeball.setTexture("pb", `${pokeballAtlasKey}_open`));
          globalScene.playSound("se/pb_rel");
          pokemon.tint(getPokeballTintColor(pokeballType));

          addPokeballOpenParticles(pokeball.x, pokeball.y, pokeballType);

          globalScene.tweens.add({
            targets: pokemon,
            duration: 500,
            ease: "Sine.easeIn",
            scale: 0.25,
            y: 20,
            onComplete: () => {
              pokeball.setTexture("pb", `${pokeballAtlasKey}_opening`);
              pokemon.setVisible(false);
              globalScene.playSound("se/pb_catch");
              globalScene.time.delayedCall(17, () => pokeball.setTexture("pb", `${pokeballAtlasKey}`));

              const doShake = () => {
                let shakeCount = 0;
                const pbX = pokeball.x;
                const shakeCounter = globalScene.tweens.addCounter({
                  from: 0,
                  to: 1,
                  repeat: 4,
                  yoyo: true,
                  ease: "Cubic.easeOut",
                  duration: 250,
                  repeatDelay: 500,
                  onUpdate: t => {
                    if (shakeCount && shakeCount < 4) {
                      const value = t.getValue() ?? 0;
                      const directionMultiplier = shakeCount % 2 === 1 ? 1 : -1;
                      pokeball.setX(pbX + value * 4 * directionMultiplier);
                      pokeball.setAngle(value * 27.5 * directionMultiplier);
                    }
                  },
                  onRepeat: () => {
                    if (!pokemon.species.isObtainable()) {
                      shakeCounter.stop();
                      failCatch(pokemon, originalY, pokeball, pokeballType).then(() => resolve(false));
                    } else if (shakeCount++ < 3) {
                      if (randSeedInt(65536) < ballTwitchRate) {
                        globalScene.playSound("se/pb_move");
                      } else {
                        shakeCounter.stop();
                        failCatch(pokemon, originalY, pokeball, pokeballType).then(() => resolve(false));
                      }
                    } else {
                      globalScene.playSound("se/pb_lock");
                      addPokeballCaptureStars(pokeball);

                      const pbTint = globalScene.add.sprite(pokeball.x, pokeball.y, "pb", "pb");
                      pbTint.setOrigin(pokeball.originX, pokeball.originY);
                      pbTint.setTintFill(0);
                      pbTint.setAlpha(0);
                      globalScene.field.add(pbTint);
                      globalScene.tweens.add({
                        targets: pbTint,
                        alpha: 0.375,
                        duration: 200,
                        easing: "Sine.easeOut",
                        onComplete: () => {
                          globalScene.tweens.add({
                            targets: pbTint,
                            alpha: 0,
                            duration: 200,
                            easing: "Sine.easeIn",
                            onComplete: () => pbTint.destroy(),
                          });
                        },
                      });
                    }
                  },
                  onComplete: () => {
                    catchPokemon(pokemon, pokeball, pokeballType).then(() => resolve(true));
                  },
                });
              };

              globalScene.time.delayedCall(250, () => doPokeballBounceAnim(pokeball, 16, 72, 350, doShake));
            },
          });
        },
      });
    });
  });
}

/**
 * Animates pokeball opening and messages when an attempted catch fails
 * @param scene
 * @param pokemon
 * @param originalY
 * @param pokeball
 * @param pokeballType
 */
function failCatch(
  pokemon: EnemyPokemon,
  originalY: number,
  pokeball: Phaser.GameObjects.Sprite,
  pokeballType: PokeballType,
) {
  return new Promise<void>(resolve => {
    globalScene.playSound("se/pb_rel");
    pokemon.setY(originalY);
    if (pokemon.status?.effect !== StatusEffect.SLEEP) {
      pokemon.cry(pokemon.getHpRatio() > 0.25 ? undefined : { rate: 0.85 });
    }
    pokemon.tint(getPokeballTintColor(pokeballType));
    pokemon.setVisible(true);
    pokemon.untint(250, "Sine.easeOut");

    const pokeballAtlasKey = getPokeballAtlasKey(pokeballType);
    pokeball.setTexture("pb", `${pokeballAtlasKey}_opening`);
    globalScene.time.delayedCall(17, () => pokeball.setTexture("pb", `${pokeballAtlasKey}_open`));

    globalScene.tweens.add({
      targets: pokemon,
      duration: 250,
      ease: "Sine.easeOut",
      scale: 1,
    });

    globalScene.currentBattle.lastUsedPokeball = pokeballType;
    removePb(pokeball);

    globalScene.ui.showText(
      i18next.t("battle:pokemonBrokeFree", {
        pokemonName: pokemon.getNameToRender(),
      }),
      null,
      () => resolve(),
      null,
      true,
    );
  });
}

/**
 *
 * @param scene
 * @param pokemon
 * @param pokeball
 * @param pokeballType
 * @param showCatchObtainMessage
 * @param isObtain
 */
export async function catchPokemon(
  pokemon: EnemyPokemon,
  pokeball: Phaser.GameObjects.Sprite | null,
  pokeballType: PokeballType,
  showCatchObtainMessage = true,
  isObtain = false,
): Promise<void> {
  const speciesForm = !pokemon.fusionSpecies ? pokemon.getSpeciesForm() : pokemon.getFusionSpeciesForm();

  if (
    speciesForm.abilityHidden &&
    (pokemon.fusionSpecies ? pokemon.fusionAbilityIndex : pokemon.abilityIndex) === speciesForm.getAbilityCount() - 1
  ) {
    globalScene.validateAchv(achvs.HIDDEN_ABILITY);
  }

  if (pokemon.species.subLegendary) {
    globalScene.validateAchv(achvs.CATCH_SUB_LEGENDARY);
  }

  if (pokemon.species.legendary) {
    globalScene.validateAchv(achvs.CATCH_LEGENDARY);
  }

  if (pokemon.species.mythical) {
    globalScene.validateAchv(achvs.CATCH_MYTHICAL);
  }

  globalScene.pokemonInfoContainer.show(pokemon, true);

  globalScene.gameData.updateSpeciesDexIvs(pokemon.species.getRootSpeciesId(true), pokemon.ivs);

  return new Promise(resolve => {
    const doPokemonCatchMenu = () => {
      const end = () => {
        // Ensure the pokemon is in the enemy party in all situations
        if (!globalScene.getEnemyParty().some(p => p.id === pokemon.id)) {
          globalScene.getEnemyParty().push(pokemon);
        }
        globalScene.phaseManager.unshiftNew("VictoryPhase", pokemon.id, true);
        globalScene.pokemonInfoContainer.hide();
        if (pokeball) {
          removePb(pokeball);
        }
        resolve();
      };
      const removePokemon = () => {
        if (pokemon) {
          pokemon.leaveField(false, true, true);
        }
      };
      const addToParty = (slotIndex?: number) => {
        pokemon.addToParty(pokeballType, slotIndex);
        if (globalScene.getPlayerParty().filter(p => p.isShiny()).length === 6) {
          globalScene.validateAchv(achvs.SHINY_PARTY);
        }
      };
      Promise.all([pokemon.hideInfo(), globalScene.gameData.setPokemonCaught(pokemon)]).then(() => {
        const addStatus = new BooleanHolder(true);
        applyChallenges(ChallengeType.POKEMON_ADD_TO_PARTY, pokemon, addStatus);
        if (!addStatus.value) {
          removePokemon();
          end();
          return;
        }
        if (globalScene.getPlayerParty().length === 6) {
          const promptRelease = () => {
            globalScene.ui.showText(
              i18next.t("battle:partyFull", {
                pokemonName: pokemon.getNameToRender(),
              }),
              null,
              () => {
                globalScene.pokemonInfoContainer.makeRoomForConfirmUi(1, true);
                globalScene.ui.setMode(
                  UiMode.CONFIRM,
                  () => {
                    const newPokemon = globalScene.addPlayerPokemon(
                      pokemon.species,
                      pokemon.level,
                      pokemon.abilityIndex,
                      pokemon.formIndex,
                      pokemon.gender,
                      pokemon.shiny,
                      pokemon.variant,
                      pokemon.ivs,
                      pokemon.nature,
                      pokemon.heldItemManager.generateHeldItemConfiguration(),
                      pokemon,
                    );
                    globalScene.ui.setMode(
                      UiMode.SUMMARY,
                      newPokemon,
                      0,
                      SummaryUiMode.DEFAULT,
                      () => {
                        globalScene.ui.setMode(UiMode.MESSAGE).then(() => {
                          promptRelease();
                        });
                      },
                      false,
                    );
                  },
                  () => {
                    const attributes = {
                      shiny: pokemon.shiny,
                      variant: pokemon.variant,
                      form: pokemon.formIndex,
                      female: pokemon.gender === Gender.FEMALE,
                    };
                    globalScene.ui.setOverlayMode(
                      UiMode.POKEDEX_PAGE,
                      pokemon.species,
                      pokemon.formIndex,
                      [attributes],
                      null,
                      () => {
                        globalScene.ui.setMode(UiMode.MESSAGE).then(() => {
                          promptRelease();
                        });
                      },
                    );
                  },
                  () => {
                    globalScene.ui.setMode(
                      UiMode.PARTY,
                      PartyUiMode.RELEASE,
                      0,
                      (slotIndex: number, _option: PartyOption) => {
                        globalScene.ui.setMode(UiMode.MESSAGE).then(() => {
                          if (slotIndex < 6) {
                            addToParty(slotIndex);
                          } else {
                            promptRelease();
                          }
                        });
                      },
                    );
                  },
                  () => {
                    globalScene.ui.setMode(UiMode.MESSAGE).then(() => {
                      removePokemon();
                      end();
                    });
                  },
                  "fullParty",
                );
              },
            );
          };
          promptRelease();
        } else {
          addToParty();
        }
      });
    };

    if (showCatchObtainMessage) {
      globalScene.ui.showText(
        i18next.t(isObtain ? "battle:pokemonObtained" : "battle:pokemonCaught", {
          pokemonName: pokemon.getNameToRender(),
        }),
        null,
        doPokemonCatchMenu,
        0,
        true,
      );
    } else {
      doPokemonCatchMenu();
    }
  });
}

/**
 * Animates pokeball disappearing then destroys the object
 * @param scene
 * @param pokeball
 */
function removePb(pokeball: Phaser.GameObjects.Sprite) {
  if (pokeball) {
    globalScene.tweens.add({
      targets: pokeball,
      duration: 250,
      delay: 250,
      ease: "Sine.easeIn",
      alpha: 0,
      onComplete: () => {
        pokeball.destroy();
      },
    });
  }
}

/**
 * Animates a wild pokemon "fleeing", including sfx and messaging
 * @param scene
 * @param pokemon
 */
export async function doPokemonFlee(pokemon: EnemyPokemon): Promise<void> {
  await new Promise<void>(resolve => {
    globalScene.playSound("se/flee");
    // Ease pokemon out
    globalScene.tweens.add({
      targets: pokemon,
      x: "+=16",
      y: "-=16",
      alpha: 0,
      duration: 1000,
      ease: "Sine.easeIn",
      scale: pokemon.getSpriteScale(),
      onComplete: () => {
        pokemon.setVisible(false);
        pokemon.leaveField(true, true, true);
        showEncounterText(
          i18next.t("battle:pokemonFled", {
            pokemonName: pokemon.getNameToRender(),
          }),
          null,
          600,
          false,
        ).then(() => {
          resolve();
        });
      },
    });
  });
}

/**
 * Handles the player fleeing from a wild pokemon, including sfx and messaging
 * @param scene
 * @param pokemon
 */
export function doPlayerFlee(pokemon: EnemyPokemon): Promise<void> {
  return new Promise<void>(resolve => {
    // Ease pokemon out
    globalScene.tweens.add({
      targets: pokemon,
      x: "+=16",
      y: "-=16",
      alpha: 0,
      duration: 1000,
      ease: "Sine.easeIn",
      scale: pokemon.getSpriteScale(),
      onComplete: () => {
        pokemon.setVisible(false);
        pokemon.leaveField(true, true, true);
        showEncounterText(
          i18next.t("battle:playerFled", {
            pokemonName: pokemon.getNameToRender(),
          }),
          null,
          600,
          false,
        ).then(() => {
          resolve();
        });
      },
    });
  });
}

/**
 * Bug Species and their corresponding weights
 */
const GOLDEN_BUG_NET_SPECIES_POOL: [SpeciesId, number][] = [
  [SpeciesId.SCYTHER, 40],
  [SpeciesId.SCIZOR, 40],
  [SpeciesId.KLEAVOR, 40],
  [SpeciesId.PINSIR, 40],
  [SpeciesId.HERACROSS, 40],
  [SpeciesId.YANMA, 40],
  [SpeciesId.YANMEGA, 40],
  [SpeciesId.SHUCKLE, 40],
  [SpeciesId.ANORITH, 40],
  [SpeciesId.ARMALDO, 40],
  [SpeciesId.ESCAVALIER, 40],
  [SpeciesId.ACCELGOR, 40],
  [SpeciesId.JOLTIK, 40],
  [SpeciesId.GALVANTULA, 40],
  [SpeciesId.DURANT, 40],
  [SpeciesId.LARVESTA, 40],
  [SpeciesId.VOLCARONA, 40],
  [SpeciesId.DEWPIDER, 40],
  [SpeciesId.ARAQUANID, 40],
  [SpeciesId.WIMPOD, 40],
  [SpeciesId.GOLISOPOD, 40],
  [SpeciesId.SIZZLIPEDE, 40],
  [SpeciesId.CENTISKORCH, 40],
  [SpeciesId.NYMBLE, 40],
  [SpeciesId.LOKIX, 40],
  [SpeciesId.BUZZWOLE, 1],
  [SpeciesId.PHEROMOSA, 1],
];

/**
 * Will randomly return one of the species from GOLDEN_BUG_NET_SPECIES_POOL, based on their weights.
 * Will also check for and evolve pokemon based on level.
 */
export function getGoldenBugNetSpecies(level: number): PokemonSpecies {
  const totalWeight = GOLDEN_BUG_NET_SPECIES_POOL.reduce((a, b) => a + b[1], 0);
  const roll = randSeedInt(totalWeight);

  let w = 0;
  for (const speciesWeightPair of GOLDEN_BUG_NET_SPECIES_POOL) {
    w += speciesWeightPair[1];
    if (roll < w) {
      const initialSpecies = getPokemonSpecies(speciesWeightPair[0]);
      return getPokemonSpecies(initialSpecies.getSpeciesForLevel(level, true));
    }
  }

  // Defaults to Scyther
  return getPokemonSpecies(SpeciesId.SCYTHER);
}

/**
 * Generates a Pokemon level for a given wave, with an option to increase/decrease by a scaling modifier
 * @param scene
 * @param levelAdditiveModifier Default 0. will add +(1 level / 10 waves * levelAdditiveModifier) to the level calculation
 */
export function getEncounterPokemonLevelForWave(levelAdditiveModifier = 0) {
  const currentBattle = globalScene.currentBattle;
  const baseLevel = currentBattle.getLevelForWave();

  // Add a level scaling modifier that is (+1 level per 10 waves) * levelAdditiveModifier
  return baseLevel + Math.max(Math.round((currentBattle.waveIndex / 10) * levelAdditiveModifier), 0);
}

export async function addPokemonDataToDexAndValidateAchievements(pokemon: PlayerPokemon) {
  const speciesForm = !pokemon.fusionSpecies ? pokemon.getSpeciesForm() : pokemon.getFusionSpeciesForm();

  if (
    speciesForm.abilityHidden &&
    (pokemon.fusionSpecies ? pokemon.fusionAbilityIndex : pokemon.abilityIndex) === speciesForm.getAbilityCount() - 1
  ) {
    globalScene.validateAchv(achvs.HIDDEN_ABILITY);
  }

  if (pokemon.species.subLegendary) {
    globalScene.validateAchv(achvs.CATCH_SUB_LEGENDARY);
  }

  if (pokemon.species.legendary) {
    globalScene.validateAchv(achvs.CATCH_LEGENDARY);
  }

  if (pokemon.species.mythical) {
    globalScene.validateAchv(achvs.CATCH_MYTHICAL);
  }

  globalScene.gameData.updateSpeciesDexIvs(pokemon.species.getRootSpeciesId(true), pokemon.ivs);
  return globalScene.gameData.setPokemonCaught(pokemon, true, false, false);
}

/**
 * Checks if a Pokemon is allowed under a challenge, and allowed in battle.
 * If both are true, returns `null`.
 * If one of them is not true, returns message content that the Pokemon is invalid.
 * Typically used for cheecking whether a Pokemon can be selected for a {@linkcode MysteryEncounterOption}
 * @param pokemon
 * @param scene
 * @param invalidSelectionKey
 */
export function isPokemonValidForEncounterOptionSelection(
  pokemon: Pokemon,
  invalidSelectionKey: string,
): string | null {
  if (!pokemon.isAllowedInChallenge()) {
    return (
      i18next.t("partyUiHandler:cantBeUsed", {
        pokemonName: pokemon.getNameToRender(),
      }) ?? null
    );
  }
  if (!pokemon.isAllowedInBattle()) {
    return getEncounterText(invalidSelectionKey) ?? null;
  }

  return null;
}

/**
 * Permanently overrides the ability (not passive) of a pokemon.
 * If the pokemon is a fusion, instead overrides the fused pokemon's ability.
 */
export function applyAbilityOverrideToPokemon(pokemon: Pokemon, ability: AbilityId) {
  if (pokemon.isFusion()) {
    if (!pokemon.fusionCustomPokemonData) {
      pokemon.fusionCustomPokemonData = new CustomPokemonData();
    }
    pokemon.fusionCustomPokemonData.ability = ability;
  } else {
    pokemon.customPokemonData.ability = ability;
  }
}<|MERGE_RESOLUTION|>--- conflicted
+++ resolved
@@ -12,11 +12,8 @@
 import type { PokemonSpecies } from "#data/pokemon-species";
 import { getStatusEffectCatchRateMultiplier } from "#data/status-effect";
 import type { AbilityId } from "#enums/ability-id";
-<<<<<<< HEAD
 import type { HeldItemId } from "#enums/held-item-id";
-=======
 import { ChallengeType } from "#enums/challenge-type";
->>>>>>> e8623348
 import { PlayerGender } from "#enums/player-gender";
 import type { PokeballType } from "#enums/pokeball";
 import type { PokemonType } from "#enums/pokemon-type";
@@ -650,6 +647,18 @@
         if (globalScene.getPlayerParty().filter(p => p.isShiny()).length === 6) {
           globalScene.validateAchv(achvs.SHINY_PARTY);
         }
+      };
+      Promise.all([pokemon.hideInfo(), globalScene.gameData.setPokemonCaught(pokemon)]).then(() => {
+        const addStatus = new BooleanHolder(true);
+        applyChallenges(ChallengeType.POKEMON_ADD_TO_PARTY, pokemon, addStatus);
+        if (!addStatus.value) {
+          removePokemon();
+          if (newPokemon) {
+            newPokemon.loadAssets().then(end);
+          } else {
+            end();
+          }
+        });
       };
       Promise.all([pokemon.hideInfo(), globalScene.gameData.setPokemonCaught(pokemon)]).then(() => {
         const addStatus = new BooleanHolder(true);
