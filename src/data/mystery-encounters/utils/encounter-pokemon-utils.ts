import { globalScene } from "#app/global-scene";
import { getPokemonNameWithAffix } from "#app/messages";
import { speciesStarterCosts } from "#balance/starters";
import { Gender } from "#data/gender";
import {
  doPokeballBounceAnim,
  getPokeballAtlasKey,
  getPokeballCatchMultiplier,
  getPokeballTintColor,
} from "#data/pokeball";
import { CustomPokemonData } from "#data/pokemon-data";
import type { PokemonSpecies } from "#data/pokemon-species";
import { getStatusEffectCatchRateMultiplier } from "#data/status-effect";
import type { AbilityId } from "#enums/ability-id";
import { ChallengeType } from "#enums/challenge-type";
import type { HeldItemId } from "#enums/held-item-id";
import { PlayerGender } from "#enums/player-gender";
import type { PokeballType } from "#enums/pokeball";
import type { PokemonType } from "#enums/pokemon-type";
import { SpeciesId } from "#enums/species-id";
import type { PermanentStat } from "#enums/stat";
import { StatusEffect } from "#enums/status-effect";
import { UiMode } from "#enums/ui-mode";
import { addPokeballCaptureStars, addPokeballOpenParticles } from "#field/anims";
import type { EnemyPokemon, PlayerPokemon, Pokemon } from "#field/pokemon";
import {
  getEncounterText,
  queueEncounterMessage,
  showEncounterText,
} from "#mystery-encounters/encounter-dialogue-utils";
import { achvs } from "#system/achv";
import type { PartyOption } from "#ui/handlers/party-ui-handler";
import { PartyUiMode } from "#ui/handlers/party-ui-handler";
import { SummaryUiMode } from "#ui/handlers/summary-ui-handler";
import { applyChallenges } from "#utils/challenge-utils";
import { BooleanHolder, isNullOrUndefined, randSeedInt } from "#utils/common";
import { getPokemonSpecies } from "#utils/pokemon-utils";
import i18next from "i18next";

/** Will give +1 level every 10 waves */
export const STANDARD_ENCOUNTER_BOOSTED_LEVEL_MODIFIER = 1;

/**
 * Gets the sprite key and file root for a given PokemonSpecies (accounts for gender, shiny, variants, forms, and experimental)
 * @param species
 * @param female
 * @param formIndex
 * @param shiny
 * @param variant
 */
export function getSpriteKeysFromSpecies(
  species: SpeciesId,
  female?: boolean,
  formIndex?: number,
  shiny?: boolean,
  variant?: number,
): { spriteKey: string; fileRoot: string } {
  const spriteKey = getPokemonSpecies(species).getSpriteKey(
    female ?? false,
    formIndex ?? 0,
    shiny ?? false,
    variant ?? 0,
  );
  const fileRoot = getPokemonSpecies(species).getSpriteAtlasPath(
    female ?? false,
    formIndex ?? 0,
    shiny ?? false,
    variant ?? 0,
  );
  return { spriteKey, fileRoot };
}

/**
 * Gets the sprite key and file root for a given Pokemon (accounts for gender, shiny, variants, forms, and experimental)
 */
export function getSpriteKeysFromPokemon(pokemon: Pokemon): {
  spriteKey: string;
  fileRoot: string;
} {
  const spriteKey = pokemon
    .getSpeciesForm()
    .getSpriteKey(pokemon.getGender() === Gender.FEMALE, pokemon.formIndex, pokemon.shiny, pokemon.variant);
  const fileRoot = pokemon
    .getSpeciesForm()
    .getSpriteAtlasPath(pokemon.getGender() === Gender.FEMALE, pokemon.formIndex, pokemon.shiny, pokemon.variant);

  return { spriteKey, fileRoot };
}

/**
 * Will never remove the player's last non-fainted Pokemon (if they only have 1).
 * Otherwise, picks a Pokemon completely at random and removes from the party
 * @param isAllowed Default `false`. If `true`, only picks from legal mons. If no legal mons are found (or there is 1, with `doNotReturnLastAllowedMon = true`), will return a mon that is not allowed.
 * @param isFainted Default `false`. If `true`, includes fainted mons.
 * @param doNotReturnLastAllowedMon Default `false`. If `true`, will never return the last unfainted pokemon in the party. Useful when this function is being used to determine what Pokemon to remove from the party (Don't want to remove last unfainted)
 * @returns
 */
export function getRandomPlayerPokemon(
  isAllowed = false,
  isFainted = false,
  doNotReturnLastAllowedMon = false,
): PlayerPokemon {
  const party = globalScene.getPlayerParty();
  let chosenIndex: number;
  let chosenPokemon: PlayerPokemon | null = null;
  const fullyLegalMons = party.filter(p => (!isAllowed || p.isAllowedInChallenge()) && (isFainted || !p.isFainted()));
  const allowedOnlyMons = party.filter(p => p.isAllowedInChallenge());

  if (doNotReturnLastAllowedMon && fullyLegalMons.length === 1) {
    // If there is only 1 legal/unfainted mon left, select from fainted legal mons
    const faintedLegalMons = party.filter(p => (!isAllowed || p.isAllowedInChallenge()) && p.isFainted());
    if (faintedLegalMons.length > 0) {
      // TODO: should this use `randSeedItem`?
      chosenIndex = randSeedInt(faintedLegalMons.length);
      chosenPokemon = faintedLegalMons[chosenIndex];
    }
  }
  if (!chosenPokemon && fullyLegalMons.length > 0) {
    // TODO: should this use `randSeedItem`?
    chosenIndex = randSeedInt(fullyLegalMons.length);
    chosenPokemon = fullyLegalMons[chosenIndex];
  }
  if (!chosenPokemon && isAllowed && allowedOnlyMons.length > 0) {
    // TODO: should this use `randSeedItem`?
    chosenIndex = randSeedInt(allowedOnlyMons.length);
    chosenPokemon = allowedOnlyMons[chosenIndex];
  }
  if (!chosenPokemon) {
    // If no other options worked, returns fully random
    // TODO: should this use `randSeedItem`?
    chosenIndex = randSeedInt(party.length);
    chosenPokemon = party[chosenIndex];
  }

  return chosenPokemon;
}

/**
 * Ties are broken by whatever mon is closer to the front of the party
 * @param scene
 * @param isAllowed Default false. If true, only picks from legal mons.
 * @param isFainted Default false. If true, includes fainted mons.
 * @returns
 */
export function getHighestLevelPlayerPokemon(isAllowed = false, isFainted = false): PlayerPokemon {
  const party = globalScene.getPlayerParty();
  let pokemon: PlayerPokemon | null = null;

  for (const p of party) {
    if (isAllowed && !p.isAllowedInChallenge()) {
      continue;
    }
    if (!isFainted && p.isFainted()) {
      continue;
    }

    pokemon = pokemon ? (pokemon?.level < p?.level ? p : pokemon) : p;
  }

  return pokemon!;
}

/**
 * Ties are broken by whatever mon is closer to the front of the party
 * @param scene
 * @param stat Stat to search for
 * @param isAllowed Default false. If true, only picks from legal mons.
 * @param isFainted Default false. If true, includes fainted mons.
 * @returns
 */
export function getHighestStatPlayerPokemon(stat: PermanentStat, isAllowed = false, isFainted = false): PlayerPokemon {
  const party = globalScene.getPlayerParty();
  let pokemon: PlayerPokemon | null = null;

  for (const p of party) {
    if (isAllowed && !p.isAllowedInChallenge()) {
      continue;
    }
    if (!isFainted && p.isFainted()) {
      continue;
    }

    pokemon = pokemon ? (pokemon.getStat(stat) < p?.getStat(stat) ? p : pokemon) : p;
  }

  return pokemon!;
}

/**
 * Ties are broken by whatever mon is closer to the front of the party
 * @param scene
 * @param isAllowed Default false. If true, only picks from legal mons.
 * @param isFainted Default false. If true, includes fainted mons.
 * @returns
 */
export function getLowestLevelPlayerPokemon(isAllowed = false, isFainted = false): PlayerPokemon {
  const party = globalScene.getPlayerParty();
  let pokemon: PlayerPokemon | null = null;

  for (const p of party) {
    if (isAllowed && !p.isAllowedInChallenge()) {
      continue;
    }
    if (!isFainted && p.isFainted()) {
      continue;
    }

    pokemon = pokemon ? (pokemon?.level > p?.level ? p : pokemon) : p;
  }

  return pokemon!;
}

/**
 * Ties are broken by whatever mon is closer to the front of the party
 * @param scene
 * @param isAllowed Default false. If true, only picks from legal mons.
 * @param isFainted Default false. If true, includes fainted mons.
 * @returns
 */
export function getHighestStatTotalPlayerPokemon(isAllowed = false, isFainted = false): PlayerPokemon {
  const party = globalScene.getPlayerParty();
  let pokemon: PlayerPokemon | null = null;

  for (const p of party) {
    if (isAllowed && !p.isAllowedInChallenge()) {
      continue;
    }
    if (!isFainted && p.isFainted()) {
      continue;
    }

    pokemon = pokemon ? (pokemon?.stats.reduce((a, b) => a + b) < p?.stats.reduce((a, b) => a + b) ? p : pokemon) : p;
  }

  return pokemon!;
}

/**
 *
 * NOTE: This returns ANY random species, including those locked behind eggs, etc.
 * @param starterTiers
 * @param excludedSpecies
 * @param types
 * @param allowSubLegendary
 * @param allowLegendary
 * @param allowMythical
 * @returns
 */
export function getRandomSpeciesByStarterCost(
  starterTiers: number | [number, number],
  excludedSpecies?: SpeciesId[],
  types?: PokemonType[],
  allowSubLegendary = true,
  allowLegendary = true,
  allowMythical = true,
): SpeciesId {
  let min = Array.isArray(starterTiers) ? starterTiers[0] : starterTiers;
  let max = Array.isArray(starterTiers) ? starterTiers[1] : starterTiers;

  let filteredSpecies: [PokemonSpecies, number][] = Object.keys(speciesStarterCosts)
    .map(s => [Number.parseInt(s) as SpeciesId, speciesStarterCosts[s] as number])
    .filter(s => {
      const pokemonSpecies = getPokemonSpecies(s[0]);
      return (
        pokemonSpecies
        && (!excludedSpecies || !excludedSpecies.includes(s[0]))
        && (allowSubLegendary || !pokemonSpecies.subLegendary)
        && (allowLegendary || !pokemonSpecies.legendary)
        && (allowMythical || !pokemonSpecies.mythical)
      );
    })
    .map(s => [getPokemonSpecies(s[0]), s[1]]);

  if (types && types.length > 0) {
    filteredSpecies = filteredSpecies.filter(
      s => types.includes(s[0].type1) || (!isNullOrUndefined(s[0].type2) && types.includes(s[0].type2)),
    );
  }

  // If no filtered mons exist at specified starter tiers, will expand starter search range until there are
  // Starts by decrementing starter tier min until it is 0, then increments tier max up to 10
  let tryFilterStarterTiers: [PokemonSpecies, number][] = filteredSpecies.filter(s => s[1] >= min && s[1] <= max);
  while (tryFilterStarterTiers.length === 0 && !(min === 0 && max === 10)) {
    if (min > 0) {
      min--;
    } else {
      max++;
    }

    tryFilterStarterTiers = filteredSpecies.filter(s => s[1] >= min && s[1] <= max);
  }

  if (tryFilterStarterTiers.length > 0) {
    const index = randSeedInt(tryFilterStarterTiers.length);
    return Phaser.Math.RND.shuffle(tryFilterStarterTiers)[index][0].speciesId;
  }

  return SpeciesId.BULBASAUR;
}

/**
 * Takes care of handling player pokemon KO (with all its side effects)
 *
 * @param scene the battle scene
 * @param pokemon the player pokemon to KO
 */
export function koPlayerPokemon(pokemon: PlayerPokemon) {
  pokemon.hp = 0;
  pokemon.doSetStatus(StatusEffect.FAINT);
  pokemon.updateInfo();
  queueEncounterMessage(
    i18next.t("battle:fainted", {
      pokemonNameWithAffix: getPokemonNameWithAffix(pokemon),
    }),
  );
}

/**
 * Handles applying hp changes to a player pokemon.
 * Takes care of not going below `0`, above max-hp, adding `FNT` status correctly and updating the pokemon info.
 * TODO: should we handle special cases like wonder-guard/shedinja?
 * @param scene the battle scene
 * @param pokemon the player pokemon to apply the hp change to
 * @param value the hp change amount. Positive for heal. Negative for damage
 *
 */
function applyHpChangeToPokemon(pokemon: PlayerPokemon, value: number) {
  const hpChange = Math.round(pokemon.hp + value);
  const nextHp = Math.max(Math.min(hpChange, pokemon.getMaxHp()), 0);
  if (nextHp === 0) {
    koPlayerPokemon(pokemon);
  } else {
    pokemon.hp = nextHp;
  }
}

/**
 * Handles applying damage to a player pokemon
 * @param scene the battle scene
 * @param pokemon the player pokemon to apply damage to
 * @param damage the amount of damage to apply
 * @see {@linkcode applyHpChangeToPokemon}
 */
export function applyDamageToPokemon(pokemon: PlayerPokemon, damage: number) {
  if (damage <= 0) {
    console.warn(
      "Healing pokemon with `applyDamageToPokemon` is not recommended! Please use `applyHealToPokemon` instead.",
    );
  }
  // If a Pokemon would faint from the damage applied, its HP is instead set to 1.
  if (pokemon.isAllowedInBattle() && pokemon.hp - damage <= 0) {
    damage = pokemon.hp - 1;
  }
  applyHpChangeToPokemon(pokemon, -damage);
}

/**
 * Handles applying heal to a player pokemon
 * @param scene the battle scene
 * @param pokemon the player pokemon to apply heal to
 * @param heal the amount of heal to apply
 * @see {@linkcode applyHpChangeToPokemon}
 */
export function applyHealToPokemon(pokemon: PlayerPokemon, heal: number) {
  if (heal <= 0) {
    console.warn(
      "Damaging pokemon with `applyHealToPokemon` is not recommended! Please use `applyDamageToPokemon` instead.",
    );
  }

  applyHpChangeToPokemon(pokemon, heal);
}

export function applyHeldItemWithFallback(pokemon: Pokemon, item: HeldItemId, fallbackItem?: HeldItemId) {
  const added = pokemon.heldItemManager.add(item);
  if (!added && fallbackItem) {
    pokemon.heldItemManager.add(fallbackItem);
  }
}

/**
<<<<<<< HEAD
=======
 * Will attempt to add a new modifier to a Pokemon.
 * If the Pokemon already has max stacks of that item, it will instead apply 'fallbackModifierType', if specified.
 * @param scene
 * @param pokemon
 * @param modType
 * @param fallbackModifierType
 */
export async function applyModifierTypeToPlayerPokemon(
  pokemon: PlayerPokemon,
  modType: PokemonHeldItemModifierType,
  fallbackModifierType?: PokemonHeldItemModifierType,
) {
  // Check if the Pokemon has max stacks of that item already
  const modifier = modType.newModifier(pokemon);
  const existing = globalScene.findModifier(
    (m): m is PokemonHeldItemModifier =>
      m instanceof PokemonHeldItemModifier
      && m.type.id === modType.id
      && m.pokemonId === pokemon.id
      && m.matchType(modifier),
  ) as PokemonHeldItemModifier | undefined;

  // At max stacks
  if (existing && existing.getStackCount() >= existing.getMaxStackCount()) {
    if (!fallbackModifierType) {
      return;
    }

    // Apply fallback
    return applyModifierTypeToPlayerPokemon(pokemon, fallbackModifierType);
  }

  globalScene.addModifier(modifier, false, false, false, true);
}

/**
>>>>>>> d3462a14
 * Alternative to using AttemptCapturePhase
 * Assumes player sprite is visible on the screen (this is intended for non-combat uses)
 *
 * Can await returned promise to wait for throw animation completion before continuing
 *
 * @param scene
 * @param pokemon
 * @param pokeballType
 * @param ballTwitchRate - can pass custom ball catch rates (for special events, like safari)
 */
export function trainerThrowPokeball(
  pokemon: EnemyPokemon,
  pokeballType: PokeballType,
  ballTwitchRate?: number,
): Promise<boolean> {
  const originalY: number = pokemon.y;

  if (!ballTwitchRate) {
    const _3m = 3 * pokemon.getMaxHp();
    const _2h = 2 * pokemon.hp;
    const catchRate = pokemon.species.catchRate;
    const pokeballMultiplier = getPokeballCatchMultiplier(pokeballType);
    const statusMultiplier = pokemon.status ? getStatusEffectCatchRateMultiplier(pokemon.status.effect) : 1;
    const x = Math.round((((_3m - _2h) * catchRate * pokeballMultiplier) / _3m) * statusMultiplier);
    ballTwitchRate = Math.round(65536 / Math.sqrt(Math.sqrt(255 / x)));
  }

  const fpOffset = pokemon.getFieldPositionOffset();
  const pokeballAtlasKey = getPokeballAtlasKey(pokeballType);
  const pokeball: Phaser.GameObjects.Sprite = globalScene.addFieldSprite(16 + 75, 80 + 25, "pb", pokeballAtlasKey);
  pokeball.setOrigin(0.5, 0.625);
  globalScene.field.add(pokeball);

  globalScene.time.delayedCall(300, () => {
    globalScene.field.moveBelow(pokeball as Phaser.GameObjects.GameObject, pokemon);
  });

  return new Promise(resolve => {
    globalScene.trainer.setTexture(
      `trainer_${globalScene.gameData.gender === PlayerGender.FEMALE ? "f" : "m"}_back_pb`,
    );
    globalScene.time.delayedCall(512, () => {
      globalScene.playSound("se/pb_throw");

      // Trainer throw frames
      globalScene.trainer.setFrame("2");
      globalScene.time.delayedCall(256, () => {
        globalScene.trainer.setFrame("3");
        globalScene.time.delayedCall(768, () => {
          globalScene.trainer.setTexture(
            `trainer_${globalScene.gameData.gender === PlayerGender.FEMALE ? "f" : "m"}_back`,
          );
        });
      });

      // Pokeball move and catch logic
      globalScene.tweens.add({
        targets: pokeball,
        x: { value: 236 + fpOffset[0], ease: "Linear" },
        y: { value: 16 + fpOffset[1], ease: "Cubic.easeOut" },
        duration: 500,
        onComplete: () => {
          pokeball.setTexture("pb", `${pokeballAtlasKey}_opening`);
          globalScene.time.delayedCall(17, () => pokeball.setTexture("pb", `${pokeballAtlasKey}_open`));
          globalScene.playSound("se/pb_rel");
          pokemon.tint(getPokeballTintColor(pokeballType));

          addPokeballOpenParticles(pokeball.x, pokeball.y, pokeballType);

          globalScene.tweens.add({
            targets: pokemon,
            duration: 500,
            ease: "Sine.easeIn",
            scale: 0.25,
            y: 20,
            onComplete: () => {
              pokeball.setTexture("pb", `${pokeballAtlasKey}_opening`);
              pokemon.setVisible(false);
              globalScene.playSound("se/pb_catch");
              globalScene.time.delayedCall(17, () => pokeball.setTexture("pb", `${pokeballAtlasKey}`));

              const doShake = () => {
                let shakeCount = 0;
                const pbX = pokeball.x;
                const shakeCounter = globalScene.tweens.addCounter({
                  from: 0,
                  to: 1,
                  repeat: 4,
                  yoyo: true,
                  ease: "Cubic.easeOut",
                  duration: 250,
                  repeatDelay: 500,
                  onUpdate: t => {
                    if (shakeCount && shakeCount < 4) {
                      const value = t.getValue() ?? 0;
                      const directionMultiplier = shakeCount % 2 === 1 ? 1 : -1;
                      pokeball.setX(pbX + value * 4 * directionMultiplier);
                      pokeball.setAngle(value * 27.5 * directionMultiplier);
                    }
                  },
                  onRepeat: () => {
                    if (!pokemon.species.isObtainable()) {
                      shakeCounter.stop();
                      failCatch(pokemon, originalY, pokeball, pokeballType).then(() => resolve(false));
                    } else if (shakeCount++ < 3) {
                      if (randSeedInt(65536) < ballTwitchRate) {
                        globalScene.playSound("se/pb_move");
                      } else {
                        shakeCounter.stop();
                        failCatch(pokemon, originalY, pokeball, pokeballType).then(() => resolve(false));
                      }
                    } else {
                      globalScene.playSound("se/pb_lock");
                      addPokeballCaptureStars(pokeball);

                      const pbTint = globalScene.add.sprite(pokeball.x, pokeball.y, "pb", "pb");
                      pbTint.setOrigin(pokeball.originX, pokeball.originY);
                      pbTint.setTintFill(0);
                      pbTint.setAlpha(0);
                      globalScene.field.add(pbTint);
                      globalScene.tweens.add({
                        targets: pbTint,
                        alpha: 0.375,
                        duration: 200,
                        easing: "Sine.easeOut",
                        onComplete: () => {
                          globalScene.tweens.add({
                            targets: pbTint,
                            alpha: 0,
                            duration: 200,
                            easing: "Sine.easeIn",
                            onComplete: () => pbTint.destroy(),
                          });
                        },
                      });
                    }
                  },
                  onComplete: () => {
                    catchPokemon(pokemon, pokeball, pokeballType).then(() => resolve(true));
                  },
                });
              };

              globalScene.time.delayedCall(250, () => doPokeballBounceAnim(pokeball, 16, 72, 350, doShake));
            },
          });
        },
      });
    });
  });
}

/**
 * Animates pokeball opening and messages when an attempted catch fails
 * @param scene
 * @param pokemon
 * @param originalY
 * @param pokeball
 * @param pokeballType
 */
function failCatch(
  pokemon: EnemyPokemon,
  originalY: number,
  pokeball: Phaser.GameObjects.Sprite,
  pokeballType: PokeballType,
) {
  return new Promise<void>(resolve => {
    globalScene.playSound("se/pb_rel");
    pokemon.setY(originalY);
    if (pokemon.status?.effect !== StatusEffect.SLEEP) {
      pokemon.cry(pokemon.getHpRatio() > 0.25 ? undefined : { rate: 0.85 });
    }
    pokemon.tint(getPokeballTintColor(pokeballType));
    pokemon.setVisible(true);
    pokemon.untint(250, "Sine.easeOut");

    const pokeballAtlasKey = getPokeballAtlasKey(pokeballType);
    pokeball.setTexture("pb", `${pokeballAtlasKey}_opening`);
    globalScene.time.delayedCall(17, () => pokeball.setTexture("pb", `${pokeballAtlasKey}_open`));

    globalScene.tweens.add({
      targets: pokemon,
      duration: 250,
      ease: "Sine.easeOut",
      scale: 1,
    });

    globalScene.currentBattle.lastUsedPokeball = pokeballType;
    removePb(pokeball);

    globalScene.ui.showText(
      i18next.t("battle:pokemonBrokeFree", {
        pokemonName: pokemon.getNameToRender(),
      }),
      null,
      () => resolve(),
      null,
      true,
    );
  });
}

/**
 *
 * @param scene
 * @param pokemon
 * @param pokeball
 * @param pokeballType
 * @param showCatchObtainMessage
 * @param isObtain
 */
export async function catchPokemon(
  pokemon: EnemyPokemon,
  pokeball: Phaser.GameObjects.Sprite | null,
  pokeballType: PokeballType,
  showCatchObtainMessage = true,
  isObtain = false,
): Promise<void> {
  const speciesForm = !pokemon.fusionSpecies ? pokemon.getSpeciesForm() : pokemon.getFusionSpeciesForm();

  if (
    speciesForm.abilityHidden
    && (pokemon.fusionSpecies ? pokemon.fusionAbilityIndex : pokemon.abilityIndex) === speciesForm.getAbilityCount() - 1
  ) {
    globalScene.validateAchv(achvs.HIDDEN_ABILITY);
  }

  if (pokemon.species.subLegendary) {
    globalScene.validateAchv(achvs.CATCH_SUB_LEGENDARY);
  }

  if (pokemon.species.legendary) {
    globalScene.validateAchv(achvs.CATCH_LEGENDARY);
  }

  if (pokemon.species.mythical) {
    globalScene.validateAchv(achvs.CATCH_MYTHICAL);
  }

  globalScene.pokemonInfoContainer.show(pokemon, true);

  globalScene.gameData.updateSpeciesDexIvs(pokemon.species.getRootSpeciesId(true), pokemon.ivs);

  return new Promise(resolve => {
    const addStatus = new BooleanHolder(true);
    applyChallenges(ChallengeType.POKEMON_ADD_TO_PARTY, pokemon, addStatus);
    const doPokemonCatchMenu = () => {
      const end = () => {
        // Ensure the pokemon is in the enemy party in all situations
        if (!globalScene.getEnemyParty().some(p => p.id === pokemon.id)) {
          globalScene.getEnemyParty().push(pokemon);
        }
        globalScene.phaseManager.unshiftNew("VictoryPhase", pokemon.id, true);
        globalScene.pokemonInfoContainer.hide();
        if (pokeball) {
          removePb(pokeball);
        }
        resolve();
      };
      const removePokemon = () => {
        if (pokemon) {
          pokemon.leaveField(false, true, true);
        }
      };
      const addToParty = (slotIndex?: number) => {
        const newPokemon = pokemon.addToParty(pokeballType, slotIndex);
        if (globalScene.getPlayerParty().filter(p => p.isShiny()).length === 6) {
          globalScene.validateAchv(achvs.SHINY_PARTY);
        }
        globalScene.updateItems(true);
        removePokemon();
        if (newPokemon) {
          newPokemon.loadAssets().then(end);
        } else {
          end();
        }
      };
      Promise.all([pokemon.hideInfo(), globalScene.gameData.setPokemonCaught(pokemon)]).then(() => {
        if (!(isObtain || addStatus.value)) {
          removePokemon();
          end();
          return;
        }
        if (globalScene.getPlayerParty().length === 6) {
          const promptRelease = () => {
            globalScene.ui.showText(
              i18next.t("battle:partyFull", {
                pokemonName: pokemon.getNameToRender(),
              }),
              null,
              () => {
                globalScene.pokemonInfoContainer.makeRoomForConfirmUi(1, true);
                globalScene.ui.setMode(
                  UiMode.CONFIRM,
                  () => {
                    const newPokemon = globalScene.addPlayerPokemon(
                      pokemon.species,
                      pokemon.level,
                      pokemon.abilityIndex,
                      pokemon.formIndex,
                      pokemon.gender,
                      pokemon.shiny,
                      pokemon.variant,
                      pokemon.ivs,
                      pokemon.nature,
                      pokemon.heldItemManager.generateHeldItemConfiguration(),
                      pokemon,
                    );
                    globalScene.ui.setMode(
                      UiMode.SUMMARY,
                      newPokemon,
                      0,
                      SummaryUiMode.DEFAULT,
                      () => {
                        globalScene.ui.setMode(UiMode.MESSAGE).then(() => {
                          promptRelease();
                        });
                      },
                      false,
                    );
                  },
                  () => {
                    const attributes = {
                      shiny: pokemon.shiny,
                      variant: pokemon.variant,
                      form: pokemon.formIndex,
                      female: pokemon.gender === Gender.FEMALE,
                    };
                    globalScene.ui.setOverlayMode(
                      UiMode.POKEDEX_PAGE,
                      pokemon.species,
                      pokemon.formIndex,
                      [attributes],
                      null,
                      () => {
                        globalScene.ui.setMode(UiMode.MESSAGE).then(() => {
                          promptRelease();
                        });
                      },
                    );
                  },
                  () => {
                    globalScene.ui.setMode(
                      UiMode.PARTY,
                      PartyUiMode.RELEASE,
                      0,
                      (slotIndex: number, _option: PartyOption) => {
                        globalScene.ui.setMode(UiMode.MESSAGE).then(() => {
                          if (slotIndex < 6) {
                            addToParty(slotIndex);
                          } else {
                            promptRelease();
                          }
                        });
                      },
                    );
                  },
                  () => {
                    globalScene.ui.setMode(UiMode.MESSAGE).then(() => {
                      removePokemon();
                      end();
                    });
                  },
                  "fullParty",
                );
              },
            );
          };
          promptRelease();
        } else {
          addToParty();
        }
      });
    };

    if (showCatchObtainMessage) {
      let catchMessage: string;
      if (isObtain) {
        catchMessage = "battle:pokemonObtained";
      } else if (addStatus.value) {
        catchMessage = "battle:pokemonCaught";
      } else {
        catchMessage = "battle:pokemonCaughtButChallenge";
      }
      globalScene.ui.showText(
        i18next.t(catchMessage, { pokemonName: pokemon.getNameToRender() }),
        null,
        doPokemonCatchMenu,
        0,
        true,
      );
    } else {
      doPokemonCatchMenu();
    }
  });
}

/**
 * Animates pokeball disappearing then destroys the object
 * @param scene
 * @param pokeball
 */
function removePb(pokeball: Phaser.GameObjects.Sprite) {
  if (pokeball) {
    globalScene.tweens.add({
      targets: pokeball,
      duration: 250,
      delay: 250,
      ease: "Sine.easeIn",
      alpha: 0,
      onComplete: () => {
        pokeball.destroy();
      },
    });
  }
}

/**
 * Animates a wild pokemon "fleeing", including sfx and messaging
 * @param scene
 * @param pokemon
 */
export async function doPokemonFlee(pokemon: EnemyPokemon): Promise<void> {
  await new Promise<void>(resolve => {
    globalScene.playSound("se/flee");
    // Ease pokemon out
    globalScene.tweens.add({
      targets: pokemon,
      x: "+=16",
      y: "-=16",
      alpha: 0,
      duration: 1000,
      ease: "Sine.easeIn",
      scale: pokemon.getSpriteScale(),
      onComplete: () => {
        pokemon.setVisible(false);
        pokemon.leaveField(true, true, true);
        showEncounterText(
          i18next.t("battle:pokemonFled", {
            pokemonName: pokemon.getNameToRender(),
          }),
          null,
          600,
          false,
        ).then(() => {
          resolve();
        });
      },
    });
  });
}

/**
 * Handles the player fleeing from a wild pokemon, including sfx and messaging
 * @param scene
 * @param pokemon
 */
export function doPlayerFlee(pokemon: EnemyPokemon): Promise<void> {
  return new Promise<void>(resolve => {
    // Ease pokemon out
    globalScene.tweens.add({
      targets: pokemon,
      x: "+=16",
      y: "-=16",
      alpha: 0,
      duration: 1000,
      ease: "Sine.easeIn",
      scale: pokemon.getSpriteScale(),
      onComplete: () => {
        pokemon.setVisible(false);
        pokemon.leaveField(true, true, true);
        showEncounterText(
          i18next.t("battle:playerFled", {
            pokemonName: pokemon.getNameToRender(),
          }),
          null,
          600,
          false,
        ).then(() => {
          resolve();
        });
      },
    });
  });
}

/**
 * Bug Species and their corresponding weights
 */
const GOLDEN_BUG_NET_SPECIES_POOL: [SpeciesId, number][] = [
  [SpeciesId.SCYTHER, 40],
  [SpeciesId.SCIZOR, 40],
  [SpeciesId.KLEAVOR, 40],
  [SpeciesId.PINSIR, 40],
  [SpeciesId.HERACROSS, 40],
  [SpeciesId.YANMA, 40],
  [SpeciesId.YANMEGA, 40],
  [SpeciesId.SHUCKLE, 40],
  [SpeciesId.ANORITH, 40],
  [SpeciesId.ARMALDO, 40],
  [SpeciesId.ESCAVALIER, 40],
  [SpeciesId.ACCELGOR, 40],
  [SpeciesId.JOLTIK, 40],
  [SpeciesId.GALVANTULA, 40],
  [SpeciesId.DURANT, 40],
  [SpeciesId.LARVESTA, 40],
  [SpeciesId.VOLCARONA, 40],
  [SpeciesId.DEWPIDER, 40],
  [SpeciesId.ARAQUANID, 40],
  [SpeciesId.WIMPOD, 40],
  [SpeciesId.GOLISOPOD, 40],
  [SpeciesId.SIZZLIPEDE, 40],
  [SpeciesId.CENTISKORCH, 40],
  [SpeciesId.NYMBLE, 40],
  [SpeciesId.LOKIX, 40],
  [SpeciesId.BUZZWOLE, 1],
  [SpeciesId.PHEROMOSA, 1],
];

/**
 * Will randomly return one of the species from GOLDEN_BUG_NET_SPECIES_POOL, based on their weights.
 * Will also check for and evolve pokemon based on level.
 */
export function getGoldenBugNetSpecies(level: number): PokemonSpecies {
  const totalWeight = GOLDEN_BUG_NET_SPECIES_POOL.reduce((a, b) => a + b[1], 0);
  const roll = randSeedInt(totalWeight);

  let w = 0;
  for (const speciesWeightPair of GOLDEN_BUG_NET_SPECIES_POOL) {
    w += speciesWeightPair[1];
    if (roll < w) {
      const initialSpecies = getPokemonSpecies(speciesWeightPair[0]);
      return getPokemonSpecies(initialSpecies.getSpeciesForLevel(level, true));
    }
  }

  // Defaults to Scyther
  return getPokemonSpecies(SpeciesId.SCYTHER);
}

/**
 * Generates a Pokemon level for a given wave, with an option to increase/decrease by a scaling modifier
 * @param scene
 * @param levelAdditiveModifier Default 0. will add +(1 level / 10 waves * levelAdditiveModifier) to the level calculation
 */
export function getEncounterPokemonLevelForWave(levelAdditiveModifier = 0) {
  const currentBattle = globalScene.currentBattle;
  const baseLevel = currentBattle.getLevelForWave();

  // Add a level scaling modifier that is (+1 level per 10 waves) * levelAdditiveModifier
  return baseLevel + Math.max(Math.round((currentBattle.waveIndex / 10) * levelAdditiveModifier), 0);
}

export async function addPokemonDataToDexAndValidateAchievements(pokemon: PlayerPokemon) {
  const speciesForm = !pokemon.fusionSpecies ? pokemon.getSpeciesForm() : pokemon.getFusionSpeciesForm();

  if (
    speciesForm.abilityHidden
    && (pokemon.fusionSpecies ? pokemon.fusionAbilityIndex : pokemon.abilityIndex) === speciesForm.getAbilityCount() - 1
  ) {
    globalScene.validateAchv(achvs.HIDDEN_ABILITY);
  }

  if (pokemon.species.subLegendary) {
    globalScene.validateAchv(achvs.CATCH_SUB_LEGENDARY);
  }

  if (pokemon.species.legendary) {
    globalScene.validateAchv(achvs.CATCH_LEGENDARY);
  }

  if (pokemon.species.mythical) {
    globalScene.validateAchv(achvs.CATCH_MYTHICAL);
  }

  globalScene.gameData.updateSpeciesDexIvs(pokemon.species.getRootSpeciesId(true), pokemon.ivs);
  return globalScene.gameData.setPokemonCaught(pokemon, true, false, false);
}

/**
 * Checks if a Pokemon is allowed under a challenge, and allowed in battle.
 * If both are true, returns `null`.
 * If one of them is not true, returns message content that the Pokemon is invalid.
 * Typically used for cheecking whether a Pokemon can be selected for a {@linkcode MysteryEncounterOption}
 * @param pokemon
 * @param scene
 * @param invalidSelectionKey
 */
export function isPokemonValidForEncounterOptionSelection(
  pokemon: Pokemon,
  invalidSelectionKey: string,
): string | null {
  if (!pokemon.isAllowedInChallenge()) {
    return (
      i18next.t("partyUiHandler:cantBeUsed", {
        pokemonName: pokemon.getNameToRender(),
      }) ?? null
    );
  }
  if (!pokemon.isAllowedInBattle()) {
    return getEncounterText(invalidSelectionKey) ?? null;
  }

  return null;
}

/**
 * Permanently overrides the ability (not passive) of a pokemon.
 * If the pokemon is a fusion, instead overrides the fused pokemon's ability.
 */
export function applyAbilityOverrideToPokemon(pokemon: Pokemon, ability: AbilityId) {
  if (pokemon.isFusion()) {
    if (!pokemon.fusionCustomPokemonData) {
      pokemon.fusionCustomPokemonData = new CustomPokemonData();
    }
    pokemon.fusionCustomPokemonData.ability = ability;
  } else {
    pokemon.customPokemonData.ability = ability;
  }
}<|MERGE_RESOLUTION|>--- conflicted
+++ resolved
@@ -380,45 +380,6 @@
 }
 
 /**
-<<<<<<< HEAD
-=======
- * Will attempt to add a new modifier to a Pokemon.
- * If the Pokemon already has max stacks of that item, it will instead apply 'fallbackModifierType', if specified.
- * @param scene
- * @param pokemon
- * @param modType
- * @param fallbackModifierType
- */
-export async function applyModifierTypeToPlayerPokemon(
-  pokemon: PlayerPokemon,
-  modType: PokemonHeldItemModifierType,
-  fallbackModifierType?: PokemonHeldItemModifierType,
-) {
-  // Check if the Pokemon has max stacks of that item already
-  const modifier = modType.newModifier(pokemon);
-  const existing = globalScene.findModifier(
-    (m): m is PokemonHeldItemModifier =>
-      m instanceof PokemonHeldItemModifier
-      && m.type.id === modType.id
-      && m.pokemonId === pokemon.id
-      && m.matchType(modifier),
-  ) as PokemonHeldItemModifier | undefined;
-
-  // At max stacks
-  if (existing && existing.getStackCount() >= existing.getMaxStackCount()) {
-    if (!fallbackModifierType) {
-      return;
-    }
-
-    // Apply fallback
-    return applyModifierTypeToPlayerPokemon(pokemon, fallbackModifierType);
-  }
-
-  globalScene.addModifier(modifier, false, false, false, true);
-}
-
-/**
->>>>>>> d3462a14
  * Alternative to using AttemptCapturePhase
  * Assumes player sprite is visible on the screen (this is intended for non-combat uses)
  *
