--- conflicted
+++ resolved
@@ -33,13 +33,8 @@
 import { Gender } from "#app/data/gender";
 import type { PermanentStat } from "#enums/stat";
 import { SummaryUiMode } from "#app/ui/summary-ui-handler";
-<<<<<<< HEAD
 import { CustomPokemonData } from "#app/data/pokemon/pokemon-data";
-import type { Abilities } from "#enums/abilities";
-=======
-import { CustomPokemonData } from "#app/data/custom-pokemon-data";
 import type { AbilityId } from "#enums/ability-id";
->>>>>>> 73e0a290
 import type { PokeballType } from "#enums/pokeball";
 import { StatusEffect } from "#enums/status-effect";
 
