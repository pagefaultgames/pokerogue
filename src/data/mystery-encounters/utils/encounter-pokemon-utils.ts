import { globalScene } from "#app/global-scene";
import i18next from "i18next";
import { isNullOrUndefined, randSeedInt } from "#app/utils/common";
import { PokemonHeldItemModifier } from "#app/modifier/modifier";
import type { EnemyPokemon, PlayerPokemon } from "#app/field/pokemon";
import type Pokemon from "#app/field/pokemon";
import {
  doPokeballBounceAnim,
  getPokeballAtlasKey,
  getPokeballCatchMultiplier,
  getPokeballTintColor,
} from "#app/data/pokeball";
import { PlayerGender } from "#enums/player-gender";
import { addPokeballCaptureStars, addPokeballOpenParticles } from "#app/field/anims";
import { getStatusEffectCatchRateMultiplier } from "#app/data/status-effect";
import { achvs } from "#app/system/achv";
import { UiMode } from "#enums/ui-mode";
import type { PartyOption } from "#app/ui/party-ui-handler";
import { PartyUiMode } from "#app/ui/party-ui-handler";
import { SpeciesId } from "#enums/species-id";
import type { PokemonType } from "#enums/pokemon-type";
import type PokemonSpecies from "#app/data/pokemon-species";
import { getPokemonSpecies } from "#app/data/pokemon-species";
import { speciesStarterCosts } from "#app/data/balance/starters";
import {
  getEncounterText,
  queueEncounterMessage,
  showEncounterText,
} from "#app/data/mystery-encounters/utils/encounter-dialogue-utils";
import { getPokemonNameWithAffix } from "#app/messages";
import type { PokemonHeldItemModifierType } from "#app/modifier/modifier-type";
import { modifierTypes } from "#app/modifier/modifier-type";
import { Gender } from "#app/data/gender";
import type { PermanentStat } from "#enums/stat";
import { VictoryPhase } from "#app/phases/victory-phase";
import { SummaryUiMode } from "#app/ui/summary-ui-handler";
import { CustomPokemonData } from "#app/data/custom-pokemon-data";
import type { AbilityId } from "#enums/ability-id";
import type { PokeballType } from "#enums/pokeball";
import { StatusEffect } from "#enums/status-effect";

/** Will give +1 level every 10 waves */
export const STANDARD_ENCOUNTER_BOOSTED_LEVEL_MODIFIER = 1;

/**
 * Gets the sprite key and file root for a given PokemonSpecies (accounts for gender, shiny, variants, forms, and experimental)
 * @param species
 * @param female
 * @param formIndex
 * @param shiny
 * @param variant
 */
export function getSpriteKeysFromSpecies(
  species: SpeciesId,
  female?: boolean,
  formIndex?: number,
  shiny?: boolean,
  variant?: number,
): { spriteKey: string; fileRoot: string } {
  const spriteKey = getPokemonSpecies(species).getSpriteKey(
    female ?? false,
    formIndex ?? 0,
    shiny ?? false,
    variant ?? 0,
  );
  const fileRoot = getPokemonSpecies(species).getSpriteAtlasPath(
    female ?? false,
    formIndex ?? 0,
    shiny ?? false,
    variant ?? 0,
  );
  return { spriteKey, fileRoot };
}

/**
 * Gets the sprite key and file root for a given Pokemon (accounts for gender, shiny, variants, forms, and experimental)
 */
export function getSpriteKeysFromPokemon(pokemon: Pokemon): {
  spriteKey: string;
  fileRoot: string;
} {
  const spriteKey = pokemon
    .getSpeciesForm()
    .getSpriteKey(pokemon.getGender() === Gender.FEMALE, pokemon.formIndex, pokemon.shiny, pokemon.variant);
  const fileRoot = pokemon
    .getSpeciesForm()
    .getSpriteAtlasPath(pokemon.getGender() === Gender.FEMALE, pokemon.formIndex, pokemon.shiny, pokemon.variant);

  return { spriteKey, fileRoot };
}

/**
 * Will never remove the player's last non-fainted Pokemon (if they only have 1).
 * Otherwise, picks a Pokemon completely at random and removes from the party
 * @param isAllowed Default `false`. If `true`, only picks from legal mons. If no legal mons are found (or there is 1, with `doNotReturnLastAllowedMon = true`), will return a mon that is not allowed.
 * @param isFainted Default `false`. If `true`, includes fainted mons.
 * @param doNotReturnLastAllowedMon Default `false`. If `true`, will never return the last unfainted pokemon in the party. Useful when this function is being used to determine what Pokemon to remove from the party (Don't want to remove last unfainted)
 * @returns
 */
export function getRandomPlayerPokemon(
  isAllowed = false,
  isFainted = false,
  doNotReturnLastAllowedMon = false,
): PlayerPokemon {
  const party = globalScene.getPlayerParty();
  let chosenIndex: number;
  let chosenPokemon: PlayerPokemon | null = null;
  const fullyLegalMons = party.filter(p => (!isAllowed || p.isAllowedInChallenge()) && (isFainted || !p.isFainted()));
  const allowedOnlyMons = party.filter(p => p.isAllowedInChallenge());

  if (doNotReturnLastAllowedMon && fullyLegalMons.length === 1) {
    // If there is only 1 legal/unfainted mon left, select from fainted legal mons
    const faintedLegalMons = party.filter(p => (!isAllowed || p.isAllowedInChallenge()) && p.isFainted());
    if (faintedLegalMons.length > 0) {
      chosenIndex = randSeedInt(faintedLegalMons.length);
      chosenPokemon = faintedLegalMons[chosenIndex];
    }
  }
  if (!chosenPokemon && fullyLegalMons.length > 0) {
    chosenIndex = randSeedInt(fullyLegalMons.length);
    chosenPokemon = fullyLegalMons[chosenIndex];
  }
  if (!chosenPokemon && isAllowed && allowedOnlyMons.length > 0) {
    chosenIndex = randSeedInt(allowedOnlyMons.length);
    chosenPokemon = allowedOnlyMons[chosenIndex];
  }
  if (!chosenPokemon) {
    // If no other options worked, returns fully random
    chosenIndex = randSeedInt(party.length);
    chosenPokemon = party[chosenIndex];
  }

  return chosenPokemon;
}

/**
 * Ties are broken by whatever mon is closer to the front of the party
 * @param scene
 * @param isAllowed Default false. If true, only picks from legal mons.
 * @param isFainted Default false. If true, includes fainted mons.
 * @returns
 */
export function getHighestLevelPlayerPokemon(isAllowed = false, isFainted = false): PlayerPokemon {
  const party = globalScene.getPlayerParty();
  let pokemon: PlayerPokemon | null = null;

  for (const p of party) {
    if (isAllowed && !p.isAllowedInChallenge()) {
      continue;
    }
    if (!isFainted && p.isFainted()) {
      continue;
    }

    pokemon = pokemon ? (pokemon?.level < p?.level ? p : pokemon) : p;
  }

  return pokemon!;
}

/**
 * Ties are broken by whatever mon is closer to the front of the party
 * @param scene
 * @param stat Stat to search for
 * @param isAllowed Default false. If true, only picks from legal mons.
 * @param isFainted Default false. If true, includes fainted mons.
 * @returns
 */
export function getHighestStatPlayerPokemon(stat: PermanentStat, isAllowed = false, isFainted = false): PlayerPokemon {
  const party = globalScene.getPlayerParty();
  let pokemon: PlayerPokemon | null = null;

  for (const p of party) {
    if (isAllowed && !p.isAllowedInChallenge()) {
      continue;
    }
    if (!isFainted && p.isFainted()) {
      continue;
    }

    pokemon = pokemon ? (pokemon.getStat(stat) < p?.getStat(stat) ? p : pokemon) : p;
  }

  return pokemon!;
}

/**
 * Ties are broken by whatever mon is closer to the front of the party
 * @param scene
 * @param isAllowed Default false. If true, only picks from legal mons.
 * @param isFainted Default false. If true, includes fainted mons.
 * @returns
 */
export function getLowestLevelPlayerPokemon(isAllowed = false, isFainted = false): PlayerPokemon {
  const party = globalScene.getPlayerParty();
  let pokemon: PlayerPokemon | null = null;

  for (const p of party) {
    if (isAllowed && !p.isAllowedInChallenge()) {
      continue;
    }
    if (!isFainted && p.isFainted()) {
      continue;
    }

    pokemon = pokemon ? (pokemon?.level > p?.level ? p : pokemon) : p;
  }

  return pokemon!;
}

/**
 * Ties are broken by whatever mon is closer to the front of the party
 * @param scene
 * @param isAllowed Default false. If true, only picks from legal mons.
 * @param isFainted Default false. If true, includes fainted mons.
 * @returns
 */
export function getHighestStatTotalPlayerPokemon(isAllowed = false, isFainted = false): PlayerPokemon {
  const party = globalScene.getPlayerParty();
  let pokemon: PlayerPokemon | null = null;

  for (const p of party) {
    if (isAllowed && !p.isAllowedInChallenge()) {
      continue;
    }
    if (!isFainted && p.isFainted()) {
      continue;
    }

    pokemon = pokemon ? (pokemon?.stats.reduce((a, b) => a + b) < p?.stats.reduce((a, b) => a + b) ? p : pokemon) : p;
  }

  return pokemon!;
}

/**
 *
 * NOTE: This returns ANY random species, including those locked behind eggs, etc.
 * @param starterTiers
 * @param excludedSpecies
 * @param types
 * @param allowSubLegendary
 * @param allowLegendary
 * @param allowMythical
 * @returns
 */
export function getRandomSpeciesByStarterCost(
  starterTiers: number | [number, number],
  excludedSpecies?: SpeciesId[],
  types?: PokemonType[],
  allowSubLegendary = true,
  allowLegendary = true,
  allowMythical = true,
): SpeciesId {
  let min = Array.isArray(starterTiers) ? starterTiers[0] : starterTiers;
  let max = Array.isArray(starterTiers) ? starterTiers[1] : starterTiers;

  let filteredSpecies: [PokemonSpecies, number][] = Object.keys(speciesStarterCosts)
    .map(s => [Number.parseInt(s) as SpeciesId, speciesStarterCosts[s] as number])
    .filter(s => {
      const pokemonSpecies = getPokemonSpecies(s[0]);
      return (
        pokemonSpecies &&
        (!excludedSpecies || !excludedSpecies.includes(s[0])) &&
        (allowSubLegendary || !pokemonSpecies.subLegendary) &&
        (allowLegendary || !pokemonSpecies.legendary) &&
        (allowMythical || !pokemonSpecies.mythical)
      );
    })
    .map(s => [getPokemonSpecies(s[0]), s[1]]);

  if (types && types.length > 0) {
    filteredSpecies = filteredSpecies.filter(
      s => types.includes(s[0].type1) || (!isNullOrUndefined(s[0].type2) && types.includes(s[0].type2)),
    );
  }

  // If no filtered mons exist at specified starter tiers, will expand starter search range until there are
  // Starts by decrementing starter tier min until it is 0, then increments tier max up to 10
  let tryFilterStarterTiers: [PokemonSpecies, number][] = filteredSpecies.filter(s => s[1] >= min && s[1] <= max);
  while (tryFilterStarterTiers.length === 0 && !(min === 0 && max === 10)) {
    if (min > 0) {
      min--;
    } else {
      max++;
    }

    tryFilterStarterTiers = filteredSpecies.filter(s => s[1] >= min && s[1] <= max);
  }

  if (tryFilterStarterTiers.length > 0) {
    const index = randSeedInt(tryFilterStarterTiers.length);
    return Phaser.Math.RND.shuffle(tryFilterStarterTiers)[index][0].speciesId;
  }

  return SpeciesId.BULBASAUR;
}

/**
 * Takes care of handling player pokemon KO (with all its side effects)
 *
 * @param scene the battle scene
 * @param pokemon the player pokemon to KO
 */
export function koPlayerPokemon(pokemon: PlayerPokemon) {
  pokemon.hp = 0;
  pokemon.trySetStatus(StatusEffect.FAINT);
  pokemon.updateInfo();
  queueEncounterMessage(
    i18next.t("battle:fainted", {
      pokemonNameWithAffix: getPokemonNameWithAffix(pokemon),
    }),
  );
}

/**
 * Handles applying hp changes to a player pokemon.
 * Takes care of not going below `0`, above max-hp, adding `FNT` status correctly and updating the pokemon info.
 * TODO: should we handle special cases like wonder-guard/shedinja?
 * @param scene the battle scene
 * @param pokemon the player pokemon to apply the hp change to
 * @param value the hp change amount. Positive for heal. Negative for damage
 *
 */
function applyHpChangeToPokemon(pokemon: PlayerPokemon, value: number) {
  const hpChange = Math.round(pokemon.hp + value);
  const nextHp = Math.max(Math.min(hpChange, pokemon.getMaxHp()), 0);
  if (nextHp === 0) {
    koPlayerPokemon(pokemon);
  } else {
    pokemon.hp = nextHp;
  }
}

/**
 * Handles applying damage to a player pokemon
 * @param scene the battle scene
 * @param pokemon the player pokemon to apply damage to
 * @param damage the amount of damage to apply
 * @see {@linkcode applyHpChangeToPokemon}
 */
export function applyDamageToPokemon(pokemon: PlayerPokemon, damage: number) {
  if (damage <= 0) {
    console.warn(
      "Healing pokemon with `applyDamageToPokemon` is not recommended! Please use `applyHealToPokemon` instead.",
    );
  }
  // If a Pokemon would faint from the damage applied, its HP is instead set to 1.
  if (pokemon.isAllowedInBattle() && pokemon.hp - damage <= 0) {
    damage = pokemon.hp - 1;
  }
  applyHpChangeToPokemon(pokemon, -damage);
}

/**
 * Handles applying heal to a player pokemon
 * @param scene the battle scene
 * @param pokemon the player pokemon to apply heal to
 * @param heal the amount of heal to apply
 * @see {@linkcode applyHpChangeToPokemon}
 */
export function applyHealToPokemon(pokemon: PlayerPokemon, heal: number) {
  if (heal <= 0) {
    console.warn(
      "Damaging pokemon with `applyHealToPokemon` is not recommended! Please use `applyDamageToPokemon` instead.",
    );
  }

  applyHpChangeToPokemon(pokemon, heal);
}

/**
 * Will modify all of a Pokemon's base stats by a flat value
 * Base stats can never go below 1
 * @param pokemon
 * @param value
 */
export async function modifyPlayerPokemonBST(pokemon: PlayerPokemon, value: number) {
  const modType = modifierTypes
    .MYSTERY_ENCOUNTER_SHUCKLE_JUICE()
    .generateType(globalScene.getPlayerParty(), [value])
    ?.withIdFromFunc(modifierTypes.MYSTERY_ENCOUNTER_SHUCKLE_JUICE);
  const modifier = modType?.newModifier(pokemon);
  if (modifier) {
    globalScene.addModifier(modifier, false, false, false, true);
    pokemon.calculateStats();
  }
}

/**
 * Will attempt to add a new modifier to a Pokemon.
 * If the Pokemon already has max stacks of that item, it will instead apply 'fallbackModifierType', if specified.
 * @param scene
 * @param pokemon
 * @param modType
 * @param fallbackModifierType
 */
export async function applyModifierTypeToPlayerPokemon(
  pokemon: PlayerPokemon,
  modType: PokemonHeldItemModifierType,
  fallbackModifierType?: PokemonHeldItemModifierType,
) {
  // Check if the Pokemon has max stacks of that item already
  const modifier = modType.newModifier(pokemon);
  const existing = globalScene.findModifier(
    m =>
      m instanceof PokemonHeldItemModifier &&
      m.type.id === modType.id &&
      m.pokemonId === pokemon.id &&
      m.matchType(modifier),
  ) as PokemonHeldItemModifier;

  // At max stacks
  if (existing && existing.getStackCount() >= existing.getMaxStackCount()) {
    if (!fallbackModifierType) {
      return;
    }

    // Apply fallback
    return applyModifierTypeToPlayerPokemon(pokemon, fallbackModifierType);
  }

  globalScene.addModifier(modifier, false, false, false, true);
}

/**
 * Alternative to using AttemptCapturePhase
 * Assumes player sprite is visible on the screen (this is intended for non-combat uses)
 *
 * Can await returned promise to wait for throw animation completion before continuing
 *
 * @param scene
 * @param pokemon
 * @param pokeballType
 * @param ballTwitchRate - can pass custom ball catch rates (for special events, like safari)
 */
export function trainerThrowPokeball(
  pokemon: EnemyPokemon,
  pokeballType: PokeballType,
  ballTwitchRate?: number,
): Promise<boolean> {
  const originalY: number = pokemon.y;

  if (!ballTwitchRate) {
    const _3m = 3 * pokemon.getMaxHp();
    const _2h = 2 * pokemon.hp;
    const catchRate = pokemon.species.catchRate;
    const pokeballMultiplier = getPokeballCatchMultiplier(pokeballType);
    const statusMultiplier = pokemon.status ? getStatusEffectCatchRateMultiplier(pokemon.status.effect) : 1;
    const x = Math.round((((_3m - _2h) * catchRate * pokeballMultiplier) / _3m) * statusMultiplier);
    ballTwitchRate = Math.round(65536 / Math.sqrt(Math.sqrt(255 / x)));
  }

  const fpOffset = pokemon.getFieldPositionOffset();
  const pokeballAtlasKey = getPokeballAtlasKey(pokeballType);
  const pokeball: Phaser.GameObjects.Sprite = globalScene.addFieldSprite(16 + 75, 80 + 25, "pb", pokeballAtlasKey);
  pokeball.setOrigin(0.5, 0.625);
  globalScene.field.add(pokeball);

  globalScene.time.delayedCall(300, () => {
    globalScene.field.moveBelow(pokeball as Phaser.GameObjects.GameObject, pokemon);
  });

  return new Promise(resolve => {
    globalScene.trainer.setTexture(
      `trainer_${globalScene.gameData.gender === PlayerGender.FEMALE ? "f" : "m"}_back_pb`,
    );
    globalScene.time.delayedCall(512, () => {
      globalScene.playSound("se/pb_throw");

      // Trainer throw frames
      globalScene.trainer.setFrame("2");
      globalScene.time.delayedCall(256, () => {
        globalScene.trainer.setFrame("3");
        globalScene.time.delayedCall(768, () => {
          globalScene.trainer.setTexture(
            `trainer_${globalScene.gameData.gender === PlayerGender.FEMALE ? "f" : "m"}_back`,
          );
        });
      });

      // Pokeball move and catch logic
      globalScene.tweens.add({
        targets: pokeball,
        x: { value: 236 + fpOffset[0], ease: "Linear" },
        y: { value: 16 + fpOffset[1], ease: "Cubic.easeOut" },
        duration: 500,
        onComplete: () => {
          pokeball.setTexture("pb", `${pokeballAtlasKey}_opening`);
          globalScene.time.delayedCall(17, () => pokeball.setTexture("pb", `${pokeballAtlasKey}_open`));
          globalScene.playSound("se/pb_rel");
          pokemon.tint(getPokeballTintColor(pokeballType));

          addPokeballOpenParticles(pokeball.x, pokeball.y, pokeballType);

          globalScene.tweens.add({
            targets: pokemon,
            duration: 500,
            ease: "Sine.easeIn",
            scale: 0.25,
            y: 20,
            onComplete: () => {
              pokeball.setTexture("pb", `${pokeballAtlasKey}_opening`);
              pokemon.setVisible(false);
              globalScene.playSound("se/pb_catch");
              globalScene.time.delayedCall(17, () => pokeball.setTexture("pb", `${pokeballAtlasKey}`));

              const doShake = () => {
                let shakeCount = 0;
                const pbX = pokeball.x;
                const shakeCounter = globalScene.tweens.addCounter({
                  from: 0,
                  to: 1,
                  repeat: 4,
                  yoyo: true,
                  ease: "Cubic.easeOut",
                  duration: 250,
                  repeatDelay: 500,
                  onUpdate: t => {
                    if (shakeCount && shakeCount < 4) {
                      const value = t.getValue();
                      const directionMultiplier = shakeCount % 2 === 1 ? 1 : -1;
                      pokeball.setX(pbX + value * 4 * directionMultiplier);
                      pokeball.setAngle(value * 27.5 * directionMultiplier);
                    }
                  },
                  onRepeat: () => {
                    if (!pokemon.species.isObtainable()) {
                      shakeCounter.stop();
                      failCatch(pokemon, originalY, pokeball, pokeballType).then(() => resolve(false));
                    } else if (shakeCount++ < 3) {
                      if (randSeedInt(65536) < ballTwitchRate) {
                        globalScene.playSound("se/pb_move");
                      } else {
                        shakeCounter.stop();
                        failCatch(pokemon, originalY, pokeball, pokeballType).then(() => resolve(false));
                      }
                    } else {
                      globalScene.playSound("se/pb_lock");
                      addPokeballCaptureStars(pokeball);

                      const pbTint = globalScene.add.sprite(pokeball.x, pokeball.y, "pb", "pb");
                      pbTint.setOrigin(pokeball.originX, pokeball.originY);
                      pbTint.setTintFill(0);
                      pbTint.setAlpha(0);
                      globalScene.field.add(pbTint);
                      globalScene.tweens.add({
                        targets: pbTint,
                        alpha: 0.375,
                        duration: 200,
                        easing: "Sine.easeOut",
                        onComplete: () => {
                          globalScene.tweens.add({
                            targets: pbTint,
                            alpha: 0,
                            duration: 200,
                            easing: "Sine.easeIn",
                            onComplete: () => pbTint.destroy(),
                          });
                        },
                      });
                    }
                  },
                  onComplete: () => {
                    catchPokemon(pokemon, pokeball, pokeballType).then(() => resolve(true));
                  },
                });
              };

              globalScene.time.delayedCall(250, () => doPokeballBounceAnim(pokeball, 16, 72, 350, doShake));
            },
          });
        },
      });
    });
  });
}

/**
 * Animates pokeball opening and messages when an attempted catch fails
 * @param scene
 * @param pokemon
 * @param originalY
 * @param pokeball
 * @param pokeballType
 */
function failCatch(
  pokemon: EnemyPokemon,
  originalY: number,
  pokeball: Phaser.GameObjects.Sprite,
  pokeballType: PokeballType,
) {
  return new Promise<void>(resolve => {
    globalScene.playSound("se/pb_rel");
    pokemon.setY(originalY);
    if (pokemon.status?.effect !== StatusEffect.SLEEP) {
      pokemon.cry(pokemon.getHpRatio() > 0.25 ? undefined : { rate: 0.85 });
    }
    pokemon.tint(getPokeballTintColor(pokeballType));
    pokemon.setVisible(true);
    pokemon.untint(250, "Sine.easeOut");

    const pokeballAtlasKey = getPokeballAtlasKey(pokeballType);
    pokeball.setTexture("pb", `${pokeballAtlasKey}_opening`);
    globalScene.time.delayedCall(17, () => pokeball.setTexture("pb", `${pokeballAtlasKey}_open`));

    globalScene.tweens.add({
      targets: pokemon,
      duration: 250,
      ease: "Sine.easeOut",
      scale: 1,
    });

    globalScene.currentBattle.lastUsedPokeball = pokeballType;
    removePb(pokeball);

    globalScene.ui.showText(
      i18next.t("battle:pokemonBrokeFree", {
        pokemonName: pokemon.getNameToRender(),
      }),
      null,
      () => resolve(),
      null,
      true,
    );
  });
}

/**
 *
 * @param scene
 * @param pokemon
 * @param pokeball
 * @param pokeballType
 * @param showCatchObtainMessage
 * @param isObtain
 */
export async function catchPokemon(
  pokemon: EnemyPokemon,
  pokeball: Phaser.GameObjects.Sprite | null,
  pokeballType: PokeballType,
  showCatchObtainMessage = true,
  isObtain = false,
): Promise<void> {
  const speciesForm = !pokemon.fusionSpecies ? pokemon.getSpeciesForm() : pokemon.getFusionSpeciesForm();

  if (
    speciesForm.abilityHidden &&
    (pokemon.fusionSpecies ? pokemon.fusionAbilityIndex : pokemon.abilityIndex) === speciesForm.getAbilityCount() - 1
  ) {
    globalScene.validateAchv(achvs.HIDDEN_ABILITY);
  }

  if (pokemon.species.subLegendary) {
    globalScene.validateAchv(achvs.CATCH_SUB_LEGENDARY);
  }

  if (pokemon.species.legendary) {
    globalScene.validateAchv(achvs.CATCH_LEGENDARY);
  }

  if (pokemon.species.mythical) {
    globalScene.validateAchv(achvs.CATCH_MYTHICAL);
  }

  globalScene.pokemonInfoContainer.show(pokemon, true);

  globalScene.gameData.updateSpeciesDexIvs(pokemon.species.getRootSpeciesId(true), pokemon.ivs);

  return new Promise(resolve => {
    const doPokemonCatchMenu = () => {
      const end = () => {
        // Ensure the pokemon is in the enemy party in all situations
        if (!globalScene.getEnemyParty().some(p => p.id === pokemon.id)) {
          globalScene.getEnemyParty().push(pokemon);
        }
        globalScene.unshiftPhase(new VictoryPhase(pokemon.id, true));
        globalScene.pokemonInfoContainer.hide();
        if (pokeball) {
          removePb(pokeball);
        }
        resolve();
      };
      const removePokemon = () => {
        if (pokemon) {
          pokemon.leaveField(false, true, true);
        }
      };
      const addToParty = (slotIndex?: number) => {
        const newPokemon = pokemon.addToParty(pokeballType, slotIndex);
        const modifiers = globalScene.findModifiers(m => m instanceof PokemonHeldItemModifier, false);
        if (globalScene.getPlayerParty().filter(p => p.isShiny()).length === 6) {
          globalScene.validateAchv(achvs.SHINY_PARTY);
        }
        Promise.all(modifiers.map(m => globalScene.addModifier(m, true))).then(() => {
          globalScene.updateModifiers(true);
          removePokemon();
          if (newPokemon) {
            newPokemon.loadAssets().then(end);
          } else {
            end();
          }
        });
      };
      Promise.all([pokemon.hideInfo(), globalScene.gameData.setPokemonCaught(pokemon)]).then(() => {
        if (globalScene.getPlayerParty().length === 6) {
          const promptRelease = () => {
            globalScene.ui.showText(
              i18next.t("battle:partyFull", {
                pokemonName: pokemon.getNameToRender(),
              }),
              null,
              () => {
                globalScene.pokemonInfoContainer.makeRoomForConfirmUi(1, true);
                globalScene.ui.setMode(
                  UiMode.CONFIRM,
                  () => {
                    const newPokemon = globalScene.addPlayerPokemon(
                      pokemon.species,
                      pokemon.level,
                      pokemon.abilityIndex,
                      pokemon.formIndex,
                      pokemon.gender,
                      pokemon.shiny,
                      pokemon.variant,
                      pokemon.ivs,
                      pokemon.nature,
                      pokemon,
                    );
                    globalScene.ui.setMode(
                      UiMode.SUMMARY,
                      newPokemon,
                      0,
                      SummaryUiMode.DEFAULT,
                      () => {
                        globalScene.ui.setMode(UiMode.MESSAGE).then(() => {
                          promptRelease();
                        });
                      },
                      false,
                    );
                  },
                  () => {
                    const attributes = {
                      shiny: pokemon.shiny,
                      variant: pokemon.variant,
                      form: pokemon.formIndex,
                      female: pokemon.gender === Gender.FEMALE,
                    };
                    globalScene.ui.setOverlayMode(
                      UiMode.POKEDEX_PAGE,
                      pokemon.species,
                      pokemon.formIndex,
                      attributes,
                      null,
                      () => {
                        globalScene.ui.setMode(UiMode.MESSAGE).then(() => {
                          promptRelease();
                        });
                      },
                    );
                  },
                  () => {
                    globalScene.ui.setMode(
                      UiMode.PARTY,
                      PartyUiMode.RELEASE,
                      0,
                      (slotIndex: number, _option: PartyOption) => {
                        globalScene.ui.setMode(UiMode.MESSAGE).then(() => {
                          if (slotIndex < 6) {
                            addToParty(slotIndex);
                          } else {
                            promptRelease();
                          }
                        });
                      },
                    );
                  },
                  () => {
                    globalScene.ui.setMode(UiMode.MESSAGE).then(() => {
                      removePokemon();
                      end();
                    });
                  },
                  "fullParty",
                );
              },
            );
          };
          promptRelease();
        } else {
          addToParty();
        }
      });
    };

    if (showCatchObtainMessage) {
      globalScene.ui.showText(
        i18next.t(isObtain ? "battle:pokemonObtained" : "battle:pokemonCaught", {
          pokemonName: pokemon.getNameToRender(),
        }),
        null,
        doPokemonCatchMenu,
        0,
        true,
      );
    } else {
      doPokemonCatchMenu();
    }
  });
}

/**
 * Animates pokeball disappearing then destroys the object
 * @param scene
 * @param pokeball
 */
function removePb(pokeball: Phaser.GameObjects.Sprite) {
  if (pokeball) {
    globalScene.tweens.add({
      targets: pokeball,
      duration: 250,
      delay: 250,
      ease: "Sine.easeIn",
      alpha: 0,
      onComplete: () => {
        pokeball.destroy();
      },
    });
  }
}

/**
 * Animates a wild pokemon "fleeing", including sfx and messaging
 * @param scene
 * @param pokemon
 */
export async function doPokemonFlee(pokemon: EnemyPokemon): Promise<void> {
  await new Promise<void>(resolve => {
    globalScene.playSound("se/flee");
    // Ease pokemon out
    globalScene.tweens.add({
      targets: pokemon,
      x: "+=16",
      y: "-=16",
      alpha: 0,
      duration: 1000,
      ease: "Sine.easeIn",
      scale: pokemon.getSpriteScale(),
      onComplete: () => {
        pokemon.setVisible(false);
        pokemon.leaveField(true, true, true);
        showEncounterText(
          i18next.t("battle:pokemonFled", {
            pokemonName: pokemon.getNameToRender(),
          }),
          null,
          600,
          false,
        ).then(() => {
          resolve();
        });
      },
    });
  });
}

/**
 * Handles the player fleeing from a wild pokemon, including sfx and messaging
 * @param scene
 * @param pokemon
 */
export function doPlayerFlee(pokemon: EnemyPokemon): Promise<void> {
  return new Promise<void>(resolve => {
    // Ease pokemon out
    globalScene.tweens.add({
      targets: pokemon,
      x: "+=16",
      y: "-=16",
      alpha: 0,
      duration: 1000,
      ease: "Sine.easeIn",
      scale: pokemon.getSpriteScale(),
      onComplete: () => {
        pokemon.setVisible(false);
        pokemon.leaveField(true, true, true);
        showEncounterText(
          i18next.t("battle:playerFled", {
            pokemonName: pokemon.getNameToRender(),
          }),
          null,
          600,
          false,
        ).then(() => {
          resolve();
        });
      },
    });
  });
}

/**
 * Bug Species and their corresponding weights
 */
const GOLDEN_BUG_NET_SPECIES_POOL: [SpeciesId, number][] = [
  [SpeciesId.SCYTHER, 40],
  [SpeciesId.SCIZOR, 40],
  [SpeciesId.KLEAVOR, 40],
  [SpeciesId.PINSIR, 40],
  [SpeciesId.HERACROSS, 40],
  [SpeciesId.YANMA, 40],
  [SpeciesId.YANMEGA, 40],
  [SpeciesId.SHUCKLE, 40],
  [SpeciesId.ANORITH, 40],
  [SpeciesId.ARMALDO, 40],
  [SpeciesId.ESCAVALIER, 40],
  [SpeciesId.ACCELGOR, 40],
  [SpeciesId.JOLTIK, 40],
  [SpeciesId.GALVANTULA, 40],
  [SpeciesId.DURANT, 40],
  [SpeciesId.LARVESTA, 40],
  [SpeciesId.VOLCARONA, 40],
  [SpeciesId.DEWPIDER, 40],
  [SpeciesId.ARAQUANID, 40],
  [SpeciesId.WIMPOD, 40],
  [SpeciesId.GOLISOPOD, 40],
  [SpeciesId.SIZZLIPEDE, 40],
  [SpeciesId.CENTISKORCH, 40],
  [SpeciesId.NYMBLE, 40],
  [SpeciesId.LOKIX, 40],
  [SpeciesId.BUZZWOLE, 1],
  [SpeciesId.PHEROMOSA, 1],
];

/**
 * Will randomly return one of the species from GOLDEN_BUG_NET_SPECIES_POOL, based on their weights.
 * Will also check for and evolve pokemon based on level.
 */
export function getGoldenBugNetSpecies(level: number): PokemonSpecies {
  const totalWeight = GOLDEN_BUG_NET_SPECIES_POOL.reduce((a, b) => a + b[1], 0);
  const roll = randSeedInt(totalWeight);

  let w = 0;
  for (const speciesWeightPair of GOLDEN_BUG_NET_SPECIES_POOL) {
    w += speciesWeightPair[1];
    if (roll < w) {
      const initialSpecies = getPokemonSpecies(speciesWeightPair[0]);
      return getPokemonSpecies(initialSpecies.getSpeciesForLevel(level, true));
    }
  }

  // Defaults to Scyther
  return getPokemonSpecies(SpeciesId.SCYTHER);
}

/**
 * Generates a Pokemon level for a given wave, with an option to increase/decrease by a scaling modifier
 * @param scene
 * @param levelAdditiveModifier Default 0. will add +(1 level / 10 waves * levelAdditiveModifier) to the level calculation
 */
export function getEncounterPokemonLevelForWave(levelAdditiveModifier = 0) {
  const currentBattle = globalScene.currentBattle;
  const baseLevel = currentBattle.getLevelForWave();

  // Add a level scaling modifier that is (+1 level per 10 waves) * levelAdditiveModifier
  return baseLevel + Math.max(Math.round((currentBattle.waveIndex / 10) * levelAdditiveModifier), 0);
}

export async function addPokemonDataToDexAndValidateAchievements(pokemon: PlayerPokemon) {
  const speciesForm = !pokemon.fusionSpecies ? pokemon.getSpeciesForm() : pokemon.getFusionSpeciesForm();

  if (
    speciesForm.abilityHidden &&
    (pokemon.fusionSpecies ? pokemon.fusionAbilityIndex : pokemon.abilityIndex) === speciesForm.getAbilityCount() - 1
  ) {
    globalScene.validateAchv(achvs.HIDDEN_ABILITY);
  }

  if (pokemon.species.subLegendary) {
    globalScene.validateAchv(achvs.CATCH_SUB_LEGENDARY);
  }

  if (pokemon.species.legendary) {
    globalScene.validateAchv(achvs.CATCH_LEGENDARY);
  }

  if (pokemon.species.mythical) {
    globalScene.validateAchv(achvs.CATCH_MYTHICAL);
  }

  globalScene.gameData.updateSpeciesDexIvs(pokemon.species.getRootSpeciesId(true), pokemon.ivs);
  return globalScene.gameData.setPokemonCaught(pokemon, true, false, false);
}

/**
 * Checks if a Pokemon is allowed under a challenge, and allowed in battle.
 * If both are true, returns `null`.
 * If one of them is not true, returns message content that the Pokemon is invalid.
 * Typically used for cheecking whether a Pokemon can be selected for a {@linkcode MysteryEncounterOption}
 * @param pokemon
 * @param scene
 * @param invalidSelectionKey
 */
export function isPokemonValidForEncounterOptionSelection(
  pokemon: Pokemon,
  invalidSelectionKey: string,
): string | null {
  if (!pokemon.isAllowedInChallenge()) {
    return (
      i18next.t("partyUiHandler:cantBeUsed", {
        pokemonName: pokemon.getNameToRender(),
      }) ?? null
    );
  }
  if (!pokemon.isAllowedInBattle()) {
    return getEncounterText(invalidSelectionKey) ?? null;
  }

  return null;
}

/**
 * Permanently overrides the ability (not passive) of a pokemon.
 * If the pokemon is a fusion, instead overrides the fused pokemon's ability.
 * @param ability
 * @param pokemon
 * @param flagAcceptAbility
 */
<<<<<<< HEAD
export function applyAbilityOverrideToPokemon(pokemon: Pokemon, ability: Abilities, flagAcceptAbility: boolean) {
  const isFusion = pokemon.isFusion();
  const data = isFusion
    ? (pokemon.fusionCustomPokemonData ??= new CustomPokemonData())
    : (pokemon.customPokemonData ??= new CustomPokemonData());

  const shouldOverride = data.ability !== ability || flagAcceptAbility;

  if (shouldOverride) {
    data.ability = ability;
    return true;
=======
export function applyAbilityOverrideToPokemon(pokemon: Pokemon, ability: AbilityId) {
  if (pokemon.isFusion()) {
    if (!pokemon.fusionCustomPokemonData) {
      pokemon.fusionCustomPokemonData = new CustomPokemonData();
    }
    pokemon.fusionCustomPokemonData.ability = ability;
  } else {
    pokemon.customPokemonData.ability = ability;
>>>>>>> c5db8273
  }

  return false;
}<|MERGE_RESOLUTION|>--- conflicted
+++ resolved
@@ -1027,7 +1027,7 @@
  * @param pokemon
  * @param flagAcceptAbility
  */
-<<<<<<< HEAD
+
 export function applyAbilityOverrideToPokemon(pokemon: Pokemon, ability: Abilities, flagAcceptAbility: boolean) {
   const isFusion = pokemon.isFusion();
   const data = isFusion
@@ -1039,16 +1039,6 @@
   if (shouldOverride) {
     data.ability = ability;
     return true;
-=======
-export function applyAbilityOverrideToPokemon(pokemon: Pokemon, ability: AbilityId) {
-  if (pokemon.isFusion()) {
-    if (!pokemon.fusionCustomPokemonData) {
-      pokemon.fusionCustomPokemonData = new CustomPokemonData();
-    }
-    pokemon.fusionCustomPokemonData.ability = ability;
-  } else {
-    pokemon.customPokemonData.ability = ability;
->>>>>>> c5db8273
   }
 
   return false;
