--- conflicted
+++ resolved
@@ -180,14 +180,13 @@
     return Object.assign(this, { secondaryPokemonRequirements: this.secondaryPokemonRequirements });
   }
 
-<<<<<<< HEAD
+  withDisabledOnRequirementsNotMet(disabled: boolean): this & Required<Pick<MysteryEncounterOption, "isDisabledOnRequirementsNotMet">> {
+    this.isDisabledOnRequirementsNotMet = disabled;
+    return Object.assign(this, { isDisabledOnRequirementsNotMet: this.isDisabledOnRequirementsNotMet });
+  }
+
   withDialogue(dialogue: OptionTextDisplay) {
     this.dialogue = dialogue;
     return this;
-=======
-  withDisabledOnRequirementsNotMet(disabled: boolean): this & Required<Pick<MysteryEncounterOption, "isDisabledOnRequirementsNotMet">> {
-    this.isDisabledOnRequirementsNotMet = disabled;
-    return Object.assign(this, { isDisabledOnRequirementsNotMet: this.isDisabledOnRequirementsNotMet });
->>>>>>> c0a900cd
   }
 }