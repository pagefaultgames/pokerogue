--- conflicted
+++ resolved
@@ -1,13 +1,8 @@
 import { OptionTextDisplay } from "#app/data/mystery-encounters/mystery-encounter-dialogue";
 import { Moves } from "#app/enums/moves";
 import Pokemon, { PlayerPokemon } from "#app/field/pokemon";
-<<<<<<< HEAD
 import { globalScene } from "#app/battle-scene";
-import { Type } from "../type";
-=======
-import BattleScene from "#app/battle-scene";
 import { Type } from "#enums/type";
->>>>>>> f2a2281f
 import { EncounterPokemonRequirement, EncounterSceneRequirement, MoneyRequirement, TypeRequirement } from "#app/data/mystery-encounters/mystery-encounter-requirements";
 import { CanLearnMoveRequirement, CanLearnMoveRequirementOptions } from "./requirements/can-learn-move-requirement";
 import { isNullOrUndefined, randSeedInt } from "#app/utils";
@@ -92,13 +87,8 @@
    * @param scene
    * @param pokemon
    */
-<<<<<<< HEAD
   pokemonMeetsPrimaryRequirements(pokemon: Pokemon): boolean {
-    return !this.primaryPokemonRequirements.some(req => !req.queryParty(globalScene.getParty()).map(p => p.id).includes(pokemon.id));
-=======
-  pokemonMeetsPrimaryRequirements(scene: BattleScene, pokemon: Pokemon): boolean {
-    return !this.primaryPokemonRequirements.some(req => !req.queryParty(scene.getPlayerParty()).map(p => p.id).includes(pokemon.id));
->>>>>>> f2a2281f
+    return !this.primaryPokemonRequirements.some(req => !req.queryParty(globalScene.getPlayerParty()).map(p => p.id).includes(pokemon.id));
   }
 
   /**
@@ -112,17 +102,10 @@
     if (!this.primaryPokemonRequirements || this.primaryPokemonRequirements.length === 0) {
       return true;
     }
-<<<<<<< HEAD
-    let qualified: PlayerPokemon[] = globalScene.getParty();
+    let qualified: PlayerPokemon[] = globalScene.getPlayerParty();
     for (const req of this.primaryPokemonRequirements) {
       if (req.meetsRequirement()) {
-        const queryParty = req.queryParty(globalScene.getParty());
-=======
-    let qualified: PlayerPokemon[] = scene.getPlayerParty();
-    for (const req of this.primaryPokemonRequirements) {
-      if (req.meetsRequirement(scene)) {
-        const queryParty = req.queryParty(scene.getPlayerParty());
->>>>>>> f2a2281f
+        const queryParty = req.queryParty(globalScene.getPlayerParty());
         qualified = qualified.filter(pkmn => queryParty.includes(pkmn));
       } else {
         this.primaryPokemon = undefined;
@@ -179,17 +162,10 @@
       return true;
     }
 
-<<<<<<< HEAD
-    let qualified: PlayerPokemon[] = globalScene.getParty();
+    let qualified: PlayerPokemon[] = globalScene.getPlayerParty();
     for (const req of this.secondaryPokemonRequirements) {
       if (req.meetsRequirement()) {
-        const queryParty = req.queryParty(globalScene.getParty());
-=======
-    let qualified: PlayerPokemon[] = scene.getPlayerParty();
-    for (const req of this.secondaryPokemonRequirements) {
-      if (req.meetsRequirement(scene)) {
-        const queryParty = req.queryParty(scene.getPlayerParty());
->>>>>>> f2a2281f
+        const queryParty = req.queryParty(globalScene.getPlayerParty());
         qualified = qualified.filter(pkmn => queryParty.includes(pkmn));
       } else {
         this.secondaryPokemon = [];
