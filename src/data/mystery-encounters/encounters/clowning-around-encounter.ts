import { EnemyPartyConfig, generateModifierType, initBattleWithEnemyConfig, leaveEncounterWithoutBattle, loadCustomMovesForEncounter, selectPokemonForOption, setEncounterRewards, transitionMysteryEncounterIntroVisuals } from "#app/data/mystery-encounters/utils/encounter-phase-utils";
import { trainerConfigs, TrainerPartyCompoundTemplate, TrainerPartyTemplate, } from "#app/data/trainer-config";
import { ModifierTier } from "#app/modifier/modifier-tier";
import { ModifierPoolType, modifierTypes, PokemonHeldItemModifierType } from "#app/modifier/modifier-type";
import { MysteryEncounterType } from "#enums/mystery-encounter-type";
import { PartyMemberStrength } from "#enums/party-member-strength";
import { globalScene } from "#app/global-scene";
import MysteryEncounter, { MysteryEncounterBuilder } from "#app/data/mystery-encounters/mystery-encounter";
import { MysteryEncounterTier } from "#enums/mystery-encounter-tier";
import { Species } from "#enums/species";
import { TrainerType } from "#enums/trainer-type";
import { getPokemonSpecies } from "#app/data/pokemon-species";
import { Abilities } from "#enums/abilities";
import { applyAbilityOverrideToPokemon, applyModifierTypeToPlayerPokemon } from "#app/data/mystery-encounters/utils/encounter-pokemon-utils";
import { Type } from "#enums/type";
import { MysteryEncounterOptionBuilder } from "#app/data/mystery-encounters/mystery-encounter-option";
import { MysteryEncounterOptionMode } from "#enums/mystery-encounter-option-mode";
import { randSeedInt, randSeedShuffle } from "#app/utils";
import { showEncounterDialogue, showEncounterText } from "#app/data/mystery-encounters/utils/encounter-dialogue-utils";
import { Mode } from "#app/ui/ui";
import i18next from "i18next";
import { OptionSelectConfig } from "#app/ui/abstact-option-select-ui-handler";
import { PlayerPokemon, PokemonMove } from "#app/field/pokemon";
import { Ability } from "#app/data/ability";
import { BerryModifier } from "#app/modifier/modifier";
import { BerryType } from "#enums/berry-type";
import { BattlerIndex } from "#app/battle";
import { Moves } from "#enums/moves";
import { EncounterBattleAnim } from "#app/data/battle-anims";
import { MoveCategory } from "#app/data/move";
import { CustomPokemonData } from "#app/data/custom-pokemon-data";
import { CLASSIC_MODE_MYSTERY_ENCOUNTER_WAVES } from "#app/game-mode";
import { EncounterAnim } from "#enums/encounter-anims";
import { Challenges } from "#enums/challenges";

/** the i18n namespace for the encounter */
const namespace = "mysteryEncounters/clowningAround";

const RANDOM_ABILITY_POOL = [
  Abilities.STURDY,
  Abilities.PICKUP,
  Abilities.INTIMIDATE,
  Abilities.GUTS,
  Abilities.DROUGHT,
  Abilities.DRIZZLE,
  Abilities.SNOW_WARNING,
  Abilities.SAND_STREAM,
  Abilities.ELECTRIC_SURGE,
  Abilities.PSYCHIC_SURGE,
  Abilities.GRASSY_SURGE,
  Abilities.MISTY_SURGE,
  Abilities.MAGICIAN,
  Abilities.SHEER_FORCE,
  Abilities.PRANKSTER
];

/**
 * Clowning Around encounter.
 * @see {@link https://github.com/pagefaultgames/pokerogue/issues/3807 | GitHub Issue #3807}
 * @see For biome requirements check {@linkcode mysteryEncountersByBiome}
 */
export const ClowningAroundEncounter: MysteryEncounter =
  MysteryEncounterBuilder.withEncounterType(MysteryEncounterType.CLOWNING_AROUND)
    .withEncounterTier(MysteryEncounterTier.ULTRA)
    .withDisallowedChallenges(Challenges.SINGLE_TYPE)
    .withSceneWaveRangeRequirement(80, CLASSIC_MODE_MYSTERY_ENCOUNTER_WAVES[1])
    .withAnimations(EncounterAnim.SMOKESCREEN)
    .withAutoHideIntroVisuals(false)
    .withIntroSpriteConfigs([
      {
        spriteKey: Species.MR_MIME.toString(),
        fileRoot: "pokemon",
        hasShadow: true,
        repeat: true,
        x: -25,
        tint: 0.3,
        y: -3,
        yShadow: -3
      },
      {
        spriteKey: Species.BLACEPHALON.toString(),
        fileRoot: "pokemon/exp",
        hasShadow: true,
        repeat: true,
        x: 25,
        tint: 0.3,
        y: -3,
        yShadow: -3
      },
      {
        spriteKey: "harlequin",
        fileRoot: "trainer",
        hasShadow: true,
        x: 0,
        y: 2,
        yShadow: 2
      },
    ])
    .withIntroDialogue([
      {
        text: `${namespace}:intro`,
      },
      {
        text: `${namespace}:intro_dialogue`,
        speaker: `${namespace}:speaker`
      },
    ])
    .withOnInit(() => {
      const encounter = globalScene.currentBattle.mysteryEncounter!;

      const clownTrainerType = TrainerType.HARLEQUIN;
      const clownConfig = trainerConfigs[clownTrainerType].clone();
      const clownPartyTemplate = new TrainerPartyCompoundTemplate(
        new TrainerPartyTemplate(1, PartyMemberStrength.STRONG),
        new TrainerPartyTemplate(1, PartyMemberStrength.STRONGER));
      clownConfig.setPartyTemplates(clownPartyTemplate);
      clownConfig.setDoubleOnly();
      // @ts-ignore
      clownConfig.partyTemplateFunc = null; // Overrides party template func if it exists

      // Generate random ability for Blacephalon from pool
      const ability = RANDOM_ABILITY_POOL[randSeedInt(RANDOM_ABILITY_POOL.length)];
      encounter.setDialogueToken("ability", new Ability(ability, 3).name);
      encounter.misc = { ability };

      encounter.enemyPartyConfigs.push({
        trainerConfig: clownConfig,
        pokemonConfigs: [ // Overrides first 2 pokemon to be Mr. Mime and Blacephalon
          {
            species: getPokemonSpecies(Species.MR_MIME),
            isBoss: true,
            moveSet: [ Moves.TEETER_DANCE, Moves.ALLY_SWITCH, Moves.DAZZLING_GLEAM, Moves.PSYCHIC ]
          },
          { // Blacephalon has the random ability from pool, and 2 entirely random types to fit with the theme of the encounter
            species: getPokemonSpecies(Species.BLACEPHALON),
            customPokemonData: new CustomPokemonData({ ability: ability, types: [ randSeedInt(18), randSeedInt(18) ]}),
            isBoss: true,
            moveSet: [ Moves.TRICK, Moves.HYPNOSIS, Moves.SHADOW_BALL, Moves.MIND_BLOWN ]
          },
        ],
        doubleBattle: true
      });

      // Load animations/sfx for start of fight moves
      loadCustomMovesForEncounter([ Moves.ROLE_PLAY, Moves.TAUNT ]);

      encounter.setDialogueToken("blacephalonName", getPokemonSpecies(Species.BLACEPHALON).getName());

      return true;
    })
    .setLocalizationKey(`${namespace}`)
    .withTitle(`${namespace}:title`)
    .withDescription(`${namespace}:description`)
    .withQuery(`${namespace}:query`)
    .withOption(
      MysteryEncounterOptionBuilder
        .newOptionWithMode(MysteryEncounterOptionMode.DEFAULT)
        .withDialogue({
          buttonLabel: `${namespace}:option.1.label`,
          buttonTooltip: `${namespace}:option.1.tooltip`,
          selected: [
            {
              text: `${namespace}:option.1.selected`,
              speaker: `${namespace}:speaker`
            },
          ],
        })
        .withOptionPhase(async () => {
          const encounter = globalScene.currentBattle.mysteryEncounter!;
          // Spawn battle
          const config: EnemyPartyConfig = encounter.enemyPartyConfigs[0];

          setEncounterRewards({ fillRemaining: true });

          // TODO: when Magic Room and Wonder Room are implemented, add those to start of battle
          encounter.startOfBattleEffects.push(
            { // Mr. Mime copies the Blacephalon's random ability
              sourceBattlerIndex: BattlerIndex.ENEMY,
              targets: [ BattlerIndex.ENEMY_2 ],
              move: new PokemonMove(Moves.ROLE_PLAY),
              ignorePp: true
            },
            {
              sourceBattlerIndex: BattlerIndex.ENEMY_2,
              targets: [ BattlerIndex.PLAYER ],
              move: new PokemonMove(Moves.TAUNT),
              ignorePp: true
            },
            {
              sourceBattlerIndex: BattlerIndex.ENEMY_2,
              targets: [ BattlerIndex.PLAYER_2 ],
              move: new PokemonMove(Moves.TAUNT),
              ignorePp: true
            });

          await transitionMysteryEncounterIntroVisuals();
          await initBattleWithEnemyConfig(config);
        })
        .withPostOptionPhase(async (): Promise<boolean> => {
          // After the battle, offer the player the opportunity to permanently swap ability
          const abilityWasSwapped = await handleSwapAbility();
          if (abilityWasSwapped) {
            await showEncounterText(`${namespace}:option.1.ability_gained`);
          }

          // Play animations once ability swap is complete
          // Trainer sprite that is shown at end of battle is not the same as mystery encounter intro visuals
          globalScene.tweens.add({
            targets: globalScene.currentBattle.trainer,
            x: "+=16",
            y: "-=16",
            alpha: 0,
            ease: "Sine.easeInOut",
            duration: 250
          });
          const background = new EncounterBattleAnim(EncounterAnim.SMOKESCREEN, globalScene.getPlayerPokemon()!, globalScene.getPlayerPokemon());
          background.playWithoutTargets(230, 40, 2);
          return true;
        })
        .build()
    )
    .withOption(
      MysteryEncounterOptionBuilder
        .newOptionWithMode(MysteryEncounterOptionMode.DEFAULT)
        .withDialogue({
          buttonLabel: `${namespace}:option.2.label`,
          buttonTooltip: `${namespace}:option.2.tooltip`,
          selected: [
            {
              text: `${namespace}:option.2.selected`,
              speaker: `${namespace}:speaker`
            },
            {
              text: `${namespace}:option.2.selected_2`,
            },
            {
              text: `${namespace}:option.2.selected_3`,
              speaker: `${namespace}:speaker`
            },
          ],
        })
        .withPreOptionPhase(async () => {
          // Swap player's items on pokemon with the most items
          // Item comparisons look at whichever Pokemon has the greatest number of TRANSFERABLE, non-berry items
          // So Vitamins, form change items, etc. are not included
          const encounter = globalScene.currentBattle.mysteryEncounter!;

          const party = globalScene.getPlayerParty();
          let mostHeldItemsPokemon = party[0];
          let count = mostHeldItemsPokemon.getHeldItems()
            .filter(m => m.isTransferable && !(m instanceof BerryModifier))
            .reduce((v, m) => v + m.stackCount, 0);

          party.forEach(pokemon => {
            const nextCount = pokemon.getHeldItems()
              .filter(m => m.isTransferable && !(m instanceof BerryModifier))
              .reduce((v, m) => v + m.stackCount, 0);
            if (nextCount > count) {
              mostHeldItemsPokemon = pokemon;
              count = nextCount;
            }
          });

          encounter.setDialogueToken("switchPokemon", mostHeldItemsPokemon.getNameToRender());

          const items = mostHeldItemsPokemon.getHeldItems();

          // Shuffles Berries (if they have any)
          let numBerries = 0;
          items.filter(m => m instanceof BerryModifier)
            .forEach(m => {
              numBerries += m.stackCount;
              globalScene.removeModifier(m);
            });

          generateItemsOfTier(mostHeldItemsPokemon, numBerries, "Berries");

          // Shuffle Transferable held items in the same tier (only shuffles Ultra and Rogue atm)
          // For the purpose of this ME, Soothe Bells and Lucky Eggs are counted as Ultra tier
          // And Golden Eggs as Rogue tier
          let numUltra = 0;
          let numRogue = 0;
          items.filter(m => m.isTransferable && !(m instanceof BerryModifier))
            .forEach(m => {
              const type = m.type.withTierFromPool(ModifierPoolType.PLAYER, party);
              const tier = type.tier ?? ModifierTier.ULTRA;
              if (type.id === "GOLDEN_EGG" || tier === ModifierTier.ROGUE) {
                numRogue += m.stackCount;
<<<<<<< HEAD
                globalScene.removeModifier(m);
              } else if (type.id === "LUCKY_EGG" || tier === ModifierTier.ULTRA) {
=======
                scene.removeModifier(m);
              } else if (type.id === "LUCKY_EGG" || type.id === "SOOTHE_BELL" || tier === ModifierTier.ULTRA) {
>>>>>>> e930536e
                numUltra += m.stackCount;
                globalScene.removeModifier(m);
              }
            });

          generateItemsOfTier(mostHeldItemsPokemon, numUltra, ModifierTier.ULTRA);
          generateItemsOfTier(mostHeldItemsPokemon, numRogue, ModifierTier.ROGUE);
        })
        .withOptionPhase(async () => {
          leaveEncounterWithoutBattle(true);
        })
        .withPostOptionPhase(async () => {
          // Play animations
          const background = new EncounterBattleAnim(EncounterAnim.SMOKESCREEN, globalScene.getPlayerPokemon()!, globalScene.getPlayerPokemon());
          background.playWithoutTargets(230, 40, 2);
          await transitionMysteryEncounterIntroVisuals(true, true, 200);
        })
        .build()
    )
    .withOption(
      MysteryEncounterOptionBuilder
        .newOptionWithMode(MysteryEncounterOptionMode.DEFAULT)
        .withDialogue({
          buttonLabel: `${namespace}:option.3.label`,
          buttonTooltip: `${namespace}:option.3.tooltip`,
          selected: [
            {
              text: `${namespace}:option.3.selected`,
              speaker: `${namespace}:speaker`
            },
            {
              text: `${namespace}:option.3.selected_2`,
            },
            {
              text: `${namespace}:option.3.selected_3`,
              speaker: `${namespace}:speaker`
            },
          ],
        })
        .withPreOptionPhase(async () => {
          // Randomize the second type of all player's pokemon
          // If the pokemon does not normally have a second type, it will gain 1
          for (const pokemon of globalScene.getPlayerParty()) {
            const originalTypes = pokemon.getTypes(false, false, true);

            // If the Pokemon has non-status moves that don't match the Pokemon's type, prioritizes those as the new type
            // Makes the "randomness" of the shuffle slightly less punishing
            let priorityTypes = pokemon.moveset
              .filter(move => move && !originalTypes.includes(move.getMove().type) && move.getMove().category !== MoveCategory.STATUS)
              .map(move => move!.getMove().type);
            if (priorityTypes?.length > 0) {
              priorityTypes = [ ...new Set(priorityTypes) ].sort();
              priorityTypes = randSeedShuffle(priorityTypes);
            }

            const newTypes = [ originalTypes[0] ];
            let secondType: Type | null = null;
            while (secondType === null || secondType === newTypes[0] || originalTypes.includes(secondType)) {
              if (priorityTypes.length > 0) {
                secondType = priorityTypes.pop() ?? null;
              } else {
                secondType = randSeedInt(18) as Type;
              }
            }
            newTypes.push(secondType);

            // Apply the type changes (to both base and fusion, if pokemon is fused)
            if (!pokemon.customPokemonData) {
              pokemon.customPokemonData = new CustomPokemonData();
            }
            pokemon.customPokemonData.types = newTypes;
            if (pokemon.isFusion()) {
              if (!pokemon.fusionCustomPokemonData) {
                pokemon.fusionCustomPokemonData = new CustomPokemonData();
              }
              pokemon.fusionCustomPokemonData.types = newTypes;
            }
          }
        })
        .withOptionPhase(async () => {
          leaveEncounterWithoutBattle(true);
        })
        .withPostOptionPhase(async () => {
          // Play animations
          const background = new EncounterBattleAnim(EncounterAnim.SMOKESCREEN, globalScene.getPlayerPokemon()!, globalScene.getPlayerPokemon());
          background.playWithoutTargets(230, 40, 2);
          await transitionMysteryEncounterIntroVisuals(true, true, 200);
        })
        .build()
    )
    .withOutroDialogue([
      {
        text: `${namespace}:outro`,
      },
    ])
    .build();

async function handleSwapAbility() {
  return new Promise<boolean>(async resolve => {
    await showEncounterDialogue(`${namespace}:option.1.apply_ability_dialogue`, `${namespace}:speaker`);
    await showEncounterText(`${namespace}:option.1.apply_ability_message`);

    globalScene.ui.setMode(Mode.MESSAGE).then(() => {
      displayYesNoOptions(resolve);
    });
  });
}

function displayYesNoOptions(resolve) {
  showEncounterText(`${namespace}:option.1.ability_prompt`, null, 500, false);
  const fullOptions = [
    {
      label: i18next.t("menu:yes"),
      handler: () => {
        onYesAbilitySwap(resolve);
        return true;
      }
    },
    {
      label: i18next.t("menu:no"),
      handler: () => {
        resolve(false);
        return true;
      }
    }
  ];

  const config: OptionSelectConfig = {
    options: fullOptions,
    maxOptions: 7,
    yOffset: 0
  };
  globalScene.ui.setModeWithoutClear(Mode.OPTION_SELECT, config, null, true);
}

function onYesAbilitySwap(resolve) {
  const onPokemonSelected = (pokemon: PlayerPokemon) => {
    // Do ability swap
    const encounter = globalScene.currentBattle.mysteryEncounter!;

    applyAbilityOverrideToPokemon(pokemon, encounter.misc.ability);
    encounter.setDialogueToken("chosenPokemon", pokemon.getNameToRender());
    globalScene.ui.setMode(Mode.MESSAGE).then(() => resolve(true));
  };

  const onPokemonNotSelected = () => {
    globalScene.ui.setMode(Mode.MESSAGE).then(() => {
      displayYesNoOptions(resolve);
    });
  };

  selectPokemonForOption(onPokemonSelected, onPokemonNotSelected);
}

function generateItemsOfTier(pokemon: PlayerPokemon, numItems: number, tier: ModifierTier | "Berries") {
  // These pools have to be defined at runtime so that modifierTypes exist
  // Pools have instances of the modifier type equal to the max stacks that modifier can be applied to any one pokemon
  // This is to prevent "over-generating" a random item of a certain type during item swaps
  const ultraPool = [
    [ modifierTypes.REVIVER_SEED, 1 ],
    [ modifierTypes.GOLDEN_PUNCH, 5 ],
    [ modifierTypes.ATTACK_TYPE_BOOSTER, 99 ],
    [ modifierTypes.QUICK_CLAW, 3 ],
    [ modifierTypes.WIDE_LENS, 3 ]
  ];

  const roguePool = [
    [ modifierTypes.LEFTOVERS, 4 ],
    [ modifierTypes.SHELL_BELL, 4 ],
    [ modifierTypes.SOUL_DEW, 10 ],
    [ modifierTypes.SCOPE_LENS, 1 ],
    [ modifierTypes.BATON, 1 ],
    [ modifierTypes.FOCUS_BAND, 5 ],
    [ modifierTypes.KINGS_ROCK, 3 ],
    [ modifierTypes.GRIP_CLAW, 5 ]
  ];

  const berryPool = [
    [ BerryType.APICOT, 3 ],
    [ BerryType.ENIGMA, 2 ],
    [ BerryType.GANLON, 3 ],
    [ BerryType.LANSAT, 3 ],
    [ BerryType.LEPPA, 2 ],
    [ BerryType.LIECHI, 3 ],
    [ BerryType.LUM, 2 ],
    [ BerryType.PETAYA, 3 ],
    [ BerryType.SALAC, 2 ],
    [ BerryType.SITRUS, 2 ],
    [ BerryType.STARF, 3 ]
  ];

  let pool: any[];
  if (tier === "Berries") {
    pool = berryPool;
  } else {
    pool = tier === ModifierTier.ULTRA ? ultraPool : roguePool;
  }

  for (let i = 0; i < numItems; i++) {
    if (pool.length === 0) {
      // Stop generating new items if somehow runs out of items to spawn
      return;
    }
    const randIndex = randSeedInt(pool.length);
    const newItemType = pool[randIndex];
    let newMod: PokemonHeldItemModifierType;
    if (tier === "Berries") {
      newMod = generateModifierType(modifierTypes.BERRY, [ newItemType[0] ]) as PokemonHeldItemModifierType;
    } else {
      newMod = generateModifierType(newItemType[0]) as PokemonHeldItemModifierType;
    }
    applyModifierTypeToPlayerPokemon(pokemon, newMod);
    // Decrement max stacks and remove from pool if at max
    newItemType[1]--;
    if (newItemType[1] <= 0) {
      pool.splice(randIndex, 1);
    }
  }
}<|MERGE_RESOLUTION|>--- conflicted
+++ resolved
@@ -286,13 +286,8 @@
               const tier = type.tier ?? ModifierTier.ULTRA;
               if (type.id === "GOLDEN_EGG" || tier === ModifierTier.ROGUE) {
                 numRogue += m.stackCount;
-<<<<<<< HEAD
                 globalScene.removeModifier(m);
-              } else if (type.id === "LUCKY_EGG" || tier === ModifierTier.ULTRA) {
-=======
-                scene.removeModifier(m);
               } else if (type.id === "LUCKY_EGG" || type.id === "SOOTHE_BELL" || tier === ModifierTier.ULTRA) {
->>>>>>> e930536e
                 numUltra += m.stackCount;
                 globalScene.removeModifier(m);
               }
