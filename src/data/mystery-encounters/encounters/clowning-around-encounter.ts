--- conflicted
+++ resolved
@@ -13,7 +13,6 @@
 import { TrainerPartyTemplate } from "#app/data/trainers/TrainerPartyTemplate";
 import { ModifierTier } from "#enums/modifier-tier";
 import type { PokemonHeldItemModifierType } from "#app/modifier/modifier-type";
-import { modifierTypes } from "#app/data/data-lists";
 import { ModifierPoolType } from "#enums/modifier-pool-type";
 import { MysteryEncounterType } from "#enums/mystery-encounter-type";
 import { PartyMemberStrength } from "#enums/party-member-strength";
@@ -49,11 +48,8 @@
 import { CLASSIC_MODE_MYSTERY_ENCOUNTER_WAVES } from "#app/constants";
 import { EncounterAnim } from "#enums/encounter-anims";
 import { Challenges } from "#enums/challenges";
-<<<<<<< HEAD
 import { MoveUseMode } from "#enums/move-use-mode";
-=======
-import { allAbilities } from "#app/data/data-lists";
->>>>>>> ff9aefb0
+import { allAbilities, modifierTypes } from "#app/data/data-lists";
 
 /** the i18n namespace for the encounter */
 const namespace = "mysteryEncounters/clowningAround";
