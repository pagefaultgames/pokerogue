--- conflicted
+++ resolved
@@ -7,14 +7,8 @@
 import { BattlerIndex } from "#enums/battler-index";
 import { Challenges } from "#enums/challenges";
 import { EncounterAnim } from "#enums/encounter-anims";
-<<<<<<< HEAD
 import { HeldItemCategoryId, HeldItemId, isItemInCategory } from "#enums/held-item-id";
-import { MoveCategory } from "#enums/MoveCategory";
-=======
-import { ModifierPoolType } from "#enums/modifier-pool-type";
-import { ModifierTier } from "#enums/modifier-tier";
 import { MoveCategory } from "#enums/move-category";
->>>>>>> 51d4c33d
 import { MoveId } from "#enums/move-id";
 import { MoveUseMode } from "#enums/move-use-mode";
 import { MysteryEncounterOptionMode } from "#enums/mystery-encounter-option-mode";
