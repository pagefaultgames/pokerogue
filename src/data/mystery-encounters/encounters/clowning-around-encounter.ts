import type { EnemyPartyConfig } from "#app/data/mystery-encounters/utils/encounter-phase-utils";
import {
  generateModifierType,
  initBattleWithEnemyConfig,
  leaveEncounterWithoutBattle,
  loadCustomMovesForEncounter,
  selectPokemonForOption,
  setEncounterRewards,
  transitionMysteryEncounterIntroVisuals,
} from "#app/data/mystery-encounters/utils/encounter-phase-utils";
import { trainerConfigs } from "#app/data/trainers/trainer-config";
import { TrainerPartyCompoundTemplate } from "#app/data/trainers/TrainerPartyTemplate";
import { TrainerPartyTemplate } from "#app/data/trainers/TrainerPartyTemplate";
import { ModifierTier } from "#app/modifier/modifier-tier";
import type { PokemonHeldItemModifierType } from "#app/modifier/modifier-type";
import { ModifierPoolType, modifierTypes } from "#app/modifier/modifier-type";
import { MysteryEncounterType } from "#enums/mystery-encounter-type";
import { PartyMemberStrength } from "#enums/party-member-strength";
import { globalScene } from "#app/global-scene";
import type MysteryEncounter from "#app/data/mystery-encounters/mystery-encounter";
import { MysteryEncounterBuilder } from "#app/data/mystery-encounters/mystery-encounter";
import { MysteryEncounterTier } from "#enums/mystery-encounter-tier";
import { SpeciesId } from "#enums/species-id";
import { TrainerType } from "#enums/trainer-type";
import { getPokemonSpecies } from "#app/data/pokemon-species";
import { AbilityId } from "#enums/ability-id";
import {
  applyAbilityOverrideToPokemon,
  applyModifierTypeToPlayerPokemon,
} from "#app/data/mystery-encounters/utils/encounter-pokemon-utils";
import { PokemonType } from "#enums/pokemon-type";
import { MysteryEncounterOptionBuilder } from "#app/data/mystery-encounters/mystery-encounter-option";
import { MysteryEncounterOptionMode } from "#enums/mystery-encounter-option-mode";
import { randSeedInt, randSeedShuffle } from "#app/utils/common";
import { showEncounterDialogue, showEncounterText } from "#app/data/mystery-encounters/utils/encounter-dialogue-utils";
import { UiMode } from "#enums/ui-mode";
import i18next from "i18next";
import type { OptionSelectConfig } from "#app/ui/abstact-option-select-ui-handler";
import type { PlayerPokemon } from "#app/field/pokemon";
import { PokemonMove } from "#app/field/pokemon";
import { Ability } from "#app/data/abilities/ability-class";
import { BerryModifier } from "#app/modifier/modifier";
import { BerryType } from "#enums/berry-type";
import { BattlerIndex } from "#app/battle";
import { MoveId } from "#enums/move-id";
import { EncounterBattleAnim } from "#app/data/battle-anims";
import { MoveCategory } from "#enums/MoveCategory";
import { CustomPokemonData } from "#app/data/custom-pokemon-data";
import { CLASSIC_MODE_MYSTERY_ENCOUNTER_WAVES } from "#app/constants";
import { EncounterAnim } from "#enums/encounter-anims";
import { Challenges } from "#enums/challenges";
import { MoveUseType } from "#enums/move-use-type";

/** the i18n namespace for the encounter */
const namespace = "mysteryEncounters/clowningAround";

const RANDOM_ABILITY_POOL = [
  AbilityId.STURDY,
  AbilityId.PICKUP,
  AbilityId.INTIMIDATE,
  AbilityId.GUTS,
  AbilityId.DROUGHT,
  AbilityId.DRIZZLE,
  AbilityId.SNOW_WARNING,
  AbilityId.SAND_STREAM,
  AbilityId.ELECTRIC_SURGE,
  AbilityId.PSYCHIC_SURGE,
  AbilityId.GRASSY_SURGE,
  AbilityId.MISTY_SURGE,
  AbilityId.MAGICIAN,
  AbilityId.SHEER_FORCE,
  AbilityId.PRANKSTER,
];

/**
 * Clowning Around encounter.
 * @see {@link https://github.com/pagefaultgames/pokerogue/issues/3807 | GitHub Issue #3807}
 * @see For biome requirements check {@linkcode mysteryEncountersByBiome}
 */
export const ClowningAroundEncounter: MysteryEncounter = MysteryEncounterBuilder.withEncounterType(
  MysteryEncounterType.CLOWNING_AROUND,
)
  .withEncounterTier(MysteryEncounterTier.ULTRA)
  .withDisallowedChallenges(Challenges.SINGLE_TYPE)
  .withSceneWaveRangeRequirement(80, CLASSIC_MODE_MYSTERY_ENCOUNTER_WAVES[1])
  .withAnimations(EncounterAnim.SMOKESCREEN)
  .withAutoHideIntroVisuals(false)
  .withIntroSpriteConfigs([
    {
      spriteKey: SpeciesId.MR_MIME.toString(),
      fileRoot: "pokemon",
      hasShadow: true,
      repeat: true,
      x: -25,
      tint: 0.3,
      y: -3,
      yShadow: -3,
    },
    {
      spriteKey: SpeciesId.BLACEPHALON.toString(),
      fileRoot: "pokemon/exp",
      hasShadow: true,
      repeat: true,
      x: 25,
      tint: 0.3,
      y: -3,
      yShadow: -3,
    },
    {
      spriteKey: "harlequin",
      fileRoot: "trainer",
      hasShadow: true,
      x: 0,
      y: 2,
      yShadow: 2,
    },
  ])
  .withIntroDialogue([
    {
      text: `${namespace}:intro`,
    },
    {
      text: `${namespace}:intro_dialogue`,
      speaker: `${namespace}:speaker`,
    },
  ])
  .withOnInit(() => {
    const encounter = globalScene.currentBattle.mysteryEncounter!;

    const clownTrainerType = TrainerType.HARLEQUIN;
    const clownConfig = trainerConfigs[clownTrainerType].clone();
    const clownPartyTemplate = new TrainerPartyCompoundTemplate(
      new TrainerPartyTemplate(1, PartyMemberStrength.STRONG),
      new TrainerPartyTemplate(1, PartyMemberStrength.STRONGER),
    );
    clownConfig.setPartyTemplates(clownPartyTemplate);
    clownConfig.setDoubleOnly();
    // @ts-ignore
    clownConfig.partyTemplateFunc = null; // Overrides party template func if it exists

    // Generate random ability for Blacephalon from pool
    const ability = RANDOM_ABILITY_POOL[randSeedInt(RANDOM_ABILITY_POOL.length)];
    encounter.setDialogueToken("ability", new Ability(ability, 3).name);
    encounter.misc = { ability };

    // Decide the random types for Blacephalon. They should not be the same.
    const firstType: number = randSeedInt(18);
    let secondType: number = randSeedInt(17);
    if (secondType >= firstType) {
      secondType++;
    }

    encounter.enemyPartyConfigs.push({
      trainerConfig: clownConfig,
      pokemonConfigs: [
        // Overrides first 2 pokemon to be Mr. Mime and Blacephalon
        {
          species: getPokemonSpecies(SpeciesId.MR_MIME),
          isBoss: true,
          moveSet: [MoveId.TEETER_DANCE, MoveId.ALLY_SWITCH, MoveId.DAZZLING_GLEAM, MoveId.PSYCHIC],
        },
        {
          // Blacephalon has the random ability from pool, and 2 entirely random types to fit with the theme of the encounter
          species: getPokemonSpecies(SpeciesId.BLACEPHALON),
          customPokemonData: new CustomPokemonData({
            ability: ability,
            types: [firstType, secondType],
          }),
          isBoss: true,
          moveSet: [MoveId.TRICK, MoveId.HYPNOSIS, MoveId.SHADOW_BALL, MoveId.MIND_BLOWN],
        },
      ],
      doubleBattle: true,
    });

    // Load animations/sfx for start of fight moves
    loadCustomMovesForEncounter([MoveId.ROLE_PLAY, MoveId.TAUNT]);

    encounter.setDialogueToken("blacephalonName", getPokemonSpecies(SpeciesId.BLACEPHALON).getName());

    return true;
  })
  .setLocalizationKey(`${namespace}`)
  .withTitle(`${namespace}:title`)
  .withDescription(`${namespace}:description`)
  .withQuery(`${namespace}:query`)
  .withOption(
    MysteryEncounterOptionBuilder.newOptionWithMode(MysteryEncounterOptionMode.DEFAULT)
      .withDialogue({
        buttonLabel: `${namespace}:option.1.label`,
        buttonTooltip: `${namespace}:option.1.tooltip`,
        selected: [
          {
            text: `${namespace}:option.1.selected`,
            speaker: `${namespace}:speaker`,
          },
        ],
      })
      .withOptionPhase(async () => {
        const encounter = globalScene.currentBattle.mysteryEncounter!;
        // Spawn battle
        const config: EnemyPartyConfig = encounter.enemyPartyConfigs[0];

        setEncounterRewards({ fillRemaining: true });

        // TODO: when Magic Room and Wonder Room are implemented, add those to start of battle
        encounter.startOfBattleEffects.push(
          {
            // Mr. Mime copies the Blacephalon's random ability
            sourceBattlerIndex: BattlerIndex.ENEMY,
            targets: [BattlerIndex.ENEMY_2],
<<<<<<< HEAD
            move: new PokemonMove(Moves.ROLE_PLAY),
            useType: MoveUseType.IGNORE_PP,
=======
            move: new PokemonMove(MoveId.ROLE_PLAY),
            ignorePp: true,
>>>>>>> fb6d6f5b
          },
          {
            sourceBattlerIndex: BattlerIndex.ENEMY_2,
            targets: [BattlerIndex.PLAYER],
<<<<<<< HEAD
            move: new PokemonMove(Moves.TAUNT),
            useType: MoveUseType.IGNORE_PP,
=======
            move: new PokemonMove(MoveId.TAUNT),
            ignorePp: true,
>>>>>>> fb6d6f5b
          },
          {
            sourceBattlerIndex: BattlerIndex.ENEMY_2,
            targets: [BattlerIndex.PLAYER_2],
<<<<<<< HEAD
            move: new PokemonMove(Moves.TAUNT),
            useType: MoveUseType.IGNORE_PP,
=======
            move: new PokemonMove(MoveId.TAUNT),
            ignorePp: true,
>>>>>>> fb6d6f5b
          },
        );

        await transitionMysteryEncounterIntroVisuals();
        await initBattleWithEnemyConfig(config);
      })
      .withPostOptionPhase(async (): Promise<boolean> => {
        // After the battle, offer the player the opportunity to permanently swap ability
        const abilityWasSwapped = await handleSwapAbility();
        if (abilityWasSwapped) {
          await showEncounterText(`${namespace}:option.1.ability_gained`);
        }

        // Play animations once ability swap is complete
        // Trainer sprite that is shown at end of battle is not the same as mystery encounter intro visuals
        globalScene.tweens.add({
          targets: globalScene.currentBattle.trainer,
          x: "+=16",
          y: "-=16",
          alpha: 0,
          ease: "Sine.easeInOut",
          duration: 250,
        });
        const background = new EncounterBattleAnim(
          EncounterAnim.SMOKESCREEN,
          globalScene.getPlayerPokemon()!,
          globalScene.getPlayerPokemon(),
        );
        background.playWithoutTargets(230, 40, 2);
        return true;
      })
      .build(),
  )
  .withOption(
    MysteryEncounterOptionBuilder.newOptionWithMode(MysteryEncounterOptionMode.DEFAULT)
      .withDialogue({
        buttonLabel: `${namespace}:option.2.label`,
        buttonTooltip: `${namespace}:option.2.tooltip`,
        selected: [
          {
            text: `${namespace}:option.2.selected`,
            speaker: `${namespace}:speaker`,
          },
          {
            text: `${namespace}:option.2.selected_2`,
          },
          {
            text: `${namespace}:option.2.selected_3`,
            speaker: `${namespace}:speaker`,
          },
        ],
      })
      .withPreOptionPhase(async () => {
        // Swap player's items on pokemon with the most items
        // Item comparisons look at whichever Pokemon has the greatest number of TRANSFERABLE, non-berry items
        // So Vitamins, form change items, etc. are not included
        const encounter = globalScene.currentBattle.mysteryEncounter!;

        const party = globalScene.getPlayerParty();
        let mostHeldItemsPokemon = party[0];
        let count = mostHeldItemsPokemon
          .getHeldItems()
          .filter(m => m.isTransferable && !(m instanceof BerryModifier))
          .reduce((v, m) => v + m.stackCount, 0);

        for (const pokemon of party) {
          const nextCount = pokemon
            .getHeldItems()
            .filter(m => m.isTransferable && !(m instanceof BerryModifier))
            .reduce((v, m) => v + m.stackCount, 0);
          if (nextCount > count) {
            mostHeldItemsPokemon = pokemon;
            count = nextCount;
          }
        }

        encounter.setDialogueToken("switchPokemon", mostHeldItemsPokemon.getNameToRender());

        const items = mostHeldItemsPokemon.getHeldItems();

        // Shuffles Berries (if they have any)
        let numBerries = 0;
        for (const m of items.filter(m => m instanceof BerryModifier)) {
          numBerries += m.stackCount;
          globalScene.removeModifier(m);
        }

        generateItemsOfTier(mostHeldItemsPokemon, numBerries, "Berries");

        // Shuffle Transferable held items in the same tier (only shuffles Ultra and Rogue atm)
        // For the purpose of this ME, Soothe Bells and Lucky Eggs are counted as Ultra tier
        // And Golden Eggs as Rogue tier
        let numUltra = 0;
        let numRogue = 0;

        for (const m of items.filter(m => m.isTransferable && !(m instanceof BerryModifier))) {
          const type = m.type.withTierFromPool(ModifierPoolType.PLAYER, party);
          const tier = type.tier ?? ModifierTier.ULTRA;
          if (type.id === "GOLDEN_EGG" || tier === ModifierTier.ROGUE) {
            numRogue += m.stackCount;
            globalScene.removeModifier(m);
          } else if (type.id === "LUCKY_EGG" || type.id === "SOOTHE_BELL" || tier === ModifierTier.ULTRA) {
            numUltra += m.stackCount;
            globalScene.removeModifier(m);
          }
        }

        generateItemsOfTier(mostHeldItemsPokemon, numUltra, ModifierTier.ULTRA);
        generateItemsOfTier(mostHeldItemsPokemon, numRogue, ModifierTier.ROGUE);
      })
      .withOptionPhase(async () => {
        leaveEncounterWithoutBattle(true);
      })
      .withPostOptionPhase(async () => {
        // Play animations
        const background = new EncounterBattleAnim(
          EncounterAnim.SMOKESCREEN,
          globalScene.getPlayerPokemon()!,
          globalScene.getPlayerPokemon(),
        );
        background.playWithoutTargets(230, 40, 2);
        await transitionMysteryEncounterIntroVisuals(true, true, 200);
      })
      .build(),
  )
  .withOption(
    MysteryEncounterOptionBuilder.newOptionWithMode(MysteryEncounterOptionMode.DEFAULT)
      .withDialogue({
        buttonLabel: `${namespace}:option.3.label`,
        buttonTooltip: `${namespace}:option.3.tooltip`,
        selected: [
          {
            text: `${namespace}:option.3.selected`,
            speaker: `${namespace}:speaker`,
          },
          {
            text: `${namespace}:option.3.selected_2`,
          },
          {
            text: `${namespace}:option.3.selected_3`,
            speaker: `${namespace}:speaker`,
          },
        ],
      })
      .withPreOptionPhase(async () => {
        // Randomize the second type of all player's pokemon
        // If the pokemon does not normally have a second type, it will gain 1
        for (const pokemon of globalScene.getPlayerParty()) {
          const originalTypes = pokemon.getTypes(false, false, true);

          // If the Pokemon has non-status moves that don't match the Pokemon's type, prioritizes those as the new type
          // Makes the "randomness" of the shuffle slightly less punishing
          let priorityTypes = pokemon.moveset
            .filter(
              move =>
                move && !originalTypes.includes(move.getMove().type) && move.getMove().category !== MoveCategory.STATUS,
            )
            .map(move => move!.getMove().type);
          if (priorityTypes?.length > 0) {
            priorityTypes = [...new Set(priorityTypes)].sort();
            priorityTypes = randSeedShuffle(priorityTypes);
          }

          const newTypes = [PokemonType.UNKNOWN];
          let secondType: PokemonType | null = null;
          while (secondType === null || secondType === newTypes[0] || originalTypes.includes(secondType)) {
            if (priorityTypes.length > 0) {
              secondType = priorityTypes.pop() ?? null;
            } else {
              secondType = randSeedInt(18) as PokemonType;
            }
          }
          newTypes.push(secondType);

          // Apply the type changes (to both base and fusion, if pokemon is fused)
          pokemon.customPokemonData.types = newTypes;
          if (pokemon.isFusion()) {
            if (!pokemon.fusionCustomPokemonData) {
              pokemon.fusionCustomPokemonData = new CustomPokemonData();
            }
            pokemon.fusionCustomPokemonData.types = newTypes;
          }
        }
      })
      .withOptionPhase(async () => {
        leaveEncounterWithoutBattle(true);
      })
      .withPostOptionPhase(async () => {
        // Play animations
        const background = new EncounterBattleAnim(
          EncounterAnim.SMOKESCREEN,
          globalScene.getPlayerPokemon()!,
          globalScene.getPlayerPokemon(),
        );
        background.playWithoutTargets(230, 40, 2);
        await transitionMysteryEncounterIntroVisuals(true, true, 200);
      })
      .build(),
  )
  .withOutroDialogue([
    {
      text: `${namespace}:outro`,
    },
  ])
  .build();

async function handleSwapAbility() {
  // biome-ignore lint/suspicious/noAsyncPromiseExecutor: TODO: Consider refactoring to avoid async promise executor
  return new Promise<boolean>(async resolve => {
    await showEncounterDialogue(`${namespace}:option.1.apply_ability_dialogue`, `${namespace}:speaker`);
    await showEncounterText(`${namespace}:option.1.apply_ability_message`);

    globalScene.ui.setMode(UiMode.MESSAGE).then(() => {
      displayYesNoOptions(resolve);
    });
  });
}

function displayYesNoOptions(resolve) {
  showEncounterText(`${namespace}:option.1.ability_prompt`, null, 500, false);
  const fullOptions = [
    {
      label: i18next.t("menu:yes"),
      handler: () => {
        onYesAbilitySwap(resolve);
        return true;
      },
    },
    {
      label: i18next.t("menu:no"),
      handler: () => {
        resolve(false);
        return true;
      },
    },
  ];

  const config: OptionSelectConfig = {
    options: fullOptions,
    maxOptions: 7,
    yOffset: 0,
  };
  globalScene.ui.setModeWithoutClear(UiMode.OPTION_SELECT, config, null, true);
}

function onYesAbilitySwap(resolve) {
  const onPokemonSelected = (pokemon: PlayerPokemon) => {
    // Do ability swap
    const encounter = globalScene.currentBattle.mysteryEncounter!;

    applyAbilityOverrideToPokemon(pokemon, encounter.misc.ability);
    encounter.setDialogueToken("chosenPokemon", pokemon.getNameToRender());
    globalScene.ui.setMode(UiMode.MESSAGE).then(() => resolve(true));
  };

  const onPokemonNotSelected = () => {
    globalScene.ui.setMode(UiMode.MESSAGE).then(() => {
      displayYesNoOptions(resolve);
    });
  };

  selectPokemonForOption(onPokemonSelected, onPokemonNotSelected);
}

function generateItemsOfTier(pokemon: PlayerPokemon, numItems: number, tier: ModifierTier | "Berries") {
  // These pools have to be defined at runtime so that modifierTypes exist
  // Pools have instances of the modifier type equal to the max stacks that modifier can be applied to any one pokemon
  // This is to prevent "over-generating" a random item of a certain type during item swaps
  const ultraPool = [
    [modifierTypes.REVIVER_SEED, 1],
    [modifierTypes.GOLDEN_PUNCH, 5],
    [modifierTypes.ATTACK_TYPE_BOOSTER, 99],
    [modifierTypes.QUICK_CLAW, 3],
    [modifierTypes.WIDE_LENS, 3],
  ];

  const roguePool = [
    [modifierTypes.LEFTOVERS, 4],
    [modifierTypes.SHELL_BELL, 4],
    [modifierTypes.SOUL_DEW, 10],
    [modifierTypes.SCOPE_LENS, 1],
    [modifierTypes.BATON, 1],
    [modifierTypes.FOCUS_BAND, 5],
    [modifierTypes.KINGS_ROCK, 3],
    [modifierTypes.GRIP_CLAW, 5],
  ];

  const berryPool = [
    [BerryType.APICOT, 3],
    [BerryType.ENIGMA, 2],
    [BerryType.GANLON, 3],
    [BerryType.LANSAT, 3],
    [BerryType.LEPPA, 2],
    [BerryType.LIECHI, 3],
    [BerryType.LUM, 2],
    [BerryType.PETAYA, 3],
    [BerryType.SALAC, 2],
    [BerryType.SITRUS, 2],
    [BerryType.STARF, 3],
  ];

  let pool: any[];
  if (tier === "Berries") {
    pool = berryPool;
  } else {
    pool = tier === ModifierTier.ULTRA ? ultraPool : roguePool;
  }

  for (let i = 0; i < numItems; i++) {
    if (pool.length === 0) {
      // Stop generating new items if somehow runs out of items to spawn
      return;
    }
    const randIndex = randSeedInt(pool.length);
    const newItemType = pool[randIndex];
    let newMod: PokemonHeldItemModifierType;
    if (tier === "Berries") {
      newMod = generateModifierType(modifierTypes.BERRY, [newItemType[0]]) as PokemonHeldItemModifierType;
    } else {
      newMod = generateModifierType(newItemType[0]) as PokemonHeldItemModifierType;
    }
    applyModifierTypeToPlayerPokemon(pokemon, newMod);
    // Decrement max stacks and remove from pool if at max
    newItemType[1]--;
    if (newItemType[1] <= 0) {
      pool.splice(randIndex, 1);
    }
  }
}<|MERGE_RESOLUTION|>--- conflicted
+++ resolved
@@ -209,35 +209,20 @@
             // Mr. Mime copies the Blacephalon's random ability
             sourceBattlerIndex: BattlerIndex.ENEMY,
             targets: [BattlerIndex.ENEMY_2],
-<<<<<<< HEAD
-            move: new PokemonMove(Moves.ROLE_PLAY),
+            move: new PokemonMove(MoveId.ROLE_PLAY),
             useType: MoveUseType.IGNORE_PP,
-=======
-            move: new PokemonMove(MoveId.ROLE_PLAY),
-            ignorePp: true,
->>>>>>> fb6d6f5b
           },
           {
             sourceBattlerIndex: BattlerIndex.ENEMY_2,
             targets: [BattlerIndex.PLAYER],
-<<<<<<< HEAD
-            move: new PokemonMove(Moves.TAUNT),
+            move: new PokemonMove(MoveId.TAUNT),
             useType: MoveUseType.IGNORE_PP,
-=======
-            move: new PokemonMove(MoveId.TAUNT),
-            ignorePp: true,
->>>>>>> fb6d6f5b
           },
           {
             sourceBattlerIndex: BattlerIndex.ENEMY_2,
             targets: [BattlerIndex.PLAYER_2],
-<<<<<<< HEAD
-            move: new PokemonMove(Moves.TAUNT),
+            move: new PokemonMove(MoveId.TAUNT),
             useType: MoveUseType.IGNORE_PP,
-=======
-            move: new PokemonMove(MoveId.TAUNT),
-            ignorePp: true,
->>>>>>> fb6d6f5b
           },
         );
 
