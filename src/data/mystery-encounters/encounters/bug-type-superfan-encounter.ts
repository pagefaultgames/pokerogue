--- conflicted
+++ resolved
@@ -676,31 +676,7 @@
       moveInfoOverlay.setVisible(false);
     }
 
-<<<<<<< HEAD
-    // TODO: add menu to confirm player doesn't want to teach a move
-    // while (!result && !forceExit) {
-    //   // Didn't teach a move, ask the player to confirm they don't want to teach a move
-    //   await showEncounterDialogue(scene, `${namespace}:confirm_no_teach`, `${namespace}:speaker`);
-    //   const confirm = await new Promise<boolean>(confirmResolve => {
-    //     scene.ui.setMode(Mode.CONFIRM, () => confirmResolve(true), () => confirmResolve(false));
-    //   });
-    //   scene.ui.clearText();
-    //   await scene.ui.setMode(Mode.MESSAGE);
-    //   if (confirm) {
-    //     // No teach, break out of loop
-    //     forceExit = true;
-    //   } else {
-    //     // Re-show learn menu
-    //     result = await selectOptionThenPokemon(scene, optionSelectItems, `${namespace}:teach_move_prompt`, undefined, onHoverOverCancel);
-    //     if (!result) {
-    //       moveInfoOverlay.active = false;
-    //       moveInfoOverlay.setVisible(false);
-    //     }
-    //   }
-    // }
-=======
     // TODO: add menu to confirm player doesn't want to teach a move?
->>>>>>> 145b80f4
 
     // Option select complete, handle if they are learning a move
     if (result && result.selectedOptionIndex < moveOptions.length) {
