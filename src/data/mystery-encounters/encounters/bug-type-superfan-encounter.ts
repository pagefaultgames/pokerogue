--- conflicted
+++ resolved
@@ -332,11 +332,7 @@
         const encounter = globalScene.currentBattle.mysteryEncounter!;
 
         // Player gets different rewards depending on the number of bug types they have
-<<<<<<< HEAD
-        const numBugTypes = globalScene.getParty().filter(p => p.isOfType(Type.BUG, true)).length;
-=======
-        const numBugTypes = scene.getPlayerParty().filter(p => p.isOfType(Type.BUG, true)).length;
->>>>>>> f2a2281f
+        const numBugTypes = globalScene.getPlayerParty().filter(p => p.isOfType(Type.BUG, true)).length;
         const numBugTypesText = i18next.t(`${namespace}:numBugTypes`, { count: numBugTypes });
         encounter.setDialogueToken("numBugTypes", numBugTypesText);
 
@@ -484,17 +480,8 @@
         const modifier = encounter.misc.chosenModifier;
         const chosenPokemon: PlayerPokemon = encounter.misc.chosenPokemon;
 
-<<<<<<< HEAD
-        // Remove the modifier if its stacks go to 0
-        modifier.stackCount -= 1;
-        if (modifier.stackCount === 0) {
-          globalScene.removeModifier(modifier);
-        }
+        chosenPokemon.loseHeldItem(modifier, false);
         globalScene.updateModifiers(true, true);
-=======
-        chosenPokemon.loseHeldItem(modifier, false);
-        scene.updateModifiers(true, true);
->>>>>>> f2a2281f
 
         const bugNet = generateModifierTypeOption(modifierTypes.MYSTERY_ENCOUNTER_GOLDEN_BUG_NET)!;
         bugNet.type.tier = ModifierTier.ROGUE;
