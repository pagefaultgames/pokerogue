--- conflicted
+++ resolved
@@ -1,24 +1,17 @@
-<<<<<<< HEAD
-import { STEALING_MOVES } from "#app/data/mystery-encounters/requirements/requirement-groups";
-import { modifierTypes } from "#app/data/data-lists";
-=======
 import { globalScene } from "#app/global-scene";
 import { modifierTypes } from "#data/data-lists";
 import { CustomPokemonData } from "#data/pokemon-data";
 import { AiType } from "#enums/ai-type";
 import { BattlerIndex } from "#enums/battler-index";
-import { BerryType } from "#enums/berry-type";
+import { HeldItemId } from "#enums/held-item-id";
 import { MoveId } from "#enums/move-id";
 import { MoveUseMode } from "#enums/move-use-mode";
 import { MysteryEncounterOptionMode } from "#enums/mystery-encounter-option-mode";
 import { MysteryEncounterTier } from "#enums/mystery-encounter-tier";
->>>>>>> 8cf1b9f7
 import { MysteryEncounterType } from "#enums/mystery-encounter-type";
 import { Nature } from "#enums/nature";
 import { SpeciesId } from "#enums/species-id";
-import { Stat } from "#enums/stat";
 import { StatusEffect } from "#enums/status-effect";
-import type { PokemonHeldItemModifierType } from "#modifiers/modifier-type";
 import { PokemonMove } from "#moves/pokemon-move";
 import { queueEncounterMessage } from "#mystery-encounters/encounter-dialogue-utils";
 import type { EnemyPartyConfig, EnemyPokemonConfig } from "#mystery-encounters/encounter-phase-utils";
@@ -28,22 +21,6 @@
   loadCustomMovesForEncounter,
   setEncounterExp,
   setEncounterRewards,
-<<<<<<< HEAD
-} from "../utils/encounter-phase-utils";
-import { queueEncounterMessage } from "#app/data/mystery-encounters/utils/encounter-dialogue-utils";
-import { Nature } from "#enums/nature";
-import { MoveId } from "#enums/move-id";
-import { BattlerIndex } from "#enums/battler-index";
-import { PokemonMove } from "#app/data/moves/pokemon-move";
-import { AiType } from "#enums/ai-type";
-import { getPokemonSpecies } from "#app/utils/pokemon-utils";
-import { MysteryEncounterTier } from "#enums/mystery-encounter-tier";
-import { MysteryEncounterOptionMode } from "#enums/mystery-encounter-option-mode";
-import { CustomPokemonData } from "#app/data/pokemon/pokemon-data";
-import { randSeedInt } from "#app/utils/common";
-import { HeldItemId } from "#enums/held-item-id";
-import { MoveUseMode } from "#enums/move-use-mode";
-=======
 } from "#mystery-encounters/encounter-phase-utils";
 import type { MysteryEncounter } from "#mystery-encounters/mystery-encounter";
 import { MysteryEncounterBuilder } from "#mystery-encounters/mystery-encounter";
@@ -52,7 +29,6 @@
 import { STEALING_MOVES } from "#mystery-encounters/requirement-groups";
 import { randSeedInt } from "#utils/common";
 import { getPokemonSpecies } from "#utils/pokemon-utils";
->>>>>>> 8cf1b9f7
 
 /** i18n namespace for the encounter */
 const namespace = "mysteryEncounters/slumberingSnorlax";
