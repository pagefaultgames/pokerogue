--- conflicted
+++ resolved
@@ -136,11 +136,7 @@
       encounter.startOfBattleEffects.push({
         sourceBattlerIndex: BattlerIndex.ENEMY,
         targets: [BattlerIndex.PLAYER],
-<<<<<<< HEAD
-        move: new PokemonMove(Moves.SNORE),
-=======
         move: new PokemonMove(MoveId.SNORE),
->>>>>>> 73e0a290
         ignorePp: true,
       });
       await initBattleWithEnemyConfig(encounter.enemyPartyConfigs[0]);
