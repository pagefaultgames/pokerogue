import { STEALING_MOVES } from "#app/data/mystery-encounters/requirements/requirement-groups";
import { modifierTypes } from "#app/data/data-lists";
import { MysteryEncounterType } from "#enums/mystery-encounter-type";
import { SpeciesId } from "#enums/species-id";
import { globalScene } from "#app/global-scene";
import { StatusEffect } from "#enums/status-effect";
import type MysteryEncounter from "#app/data/mystery-encounters/mystery-encounter";
import { MysteryEncounterBuilder } from "#app/data/mystery-encounters/mystery-encounter";
import { MysteryEncounterOptionBuilder } from "#app/data/mystery-encounters/mystery-encounter-option";
import { MoveRequirement } from "#app/data/mystery-encounters/mystery-encounter-requirements";
import type { EnemyPartyConfig, EnemyPokemonConfig } from "../utils/encounter-phase-utils";
import {
  initBattleWithEnemyConfig,
  leaveEncounterWithoutBattle,
  loadCustomMovesForEncounter,
  setEncounterExp,
  setEncounterRewards,
} from "../utils/encounter-phase-utils";
import { queueEncounterMessage } from "#app/data/mystery-encounters/utils/encounter-dialogue-utils";
import { Nature } from "#enums/nature";
import { MoveId } from "#enums/move-id";
import { BattlerIndex } from "#enums/battler-index";
import { PokemonMove } from "#app/data/moves/pokemon-move";
import { AiType } from "#enums/ai-type";
import { getPokemonSpecies } from "#app/utils/pokemon-utils";
import { MysteryEncounterTier } from "#enums/mystery-encounter-tier";
import { MysteryEncounterOptionMode } from "#enums/mystery-encounter-option-mode";
<<<<<<< HEAD
import { CustomPokemonData } from "#app/data/custom-pokemon-data";
=======
import { BerryType } from "#enums/berry-type";
import { Stat } from "#enums/stat";
import { CustomPokemonData } from "#app/data/pokemon/pokemon-data";
>>>>>>> c3bad86a
import { randSeedInt } from "#app/utils/common";
import { HeldItemId } from "#enums/held-item-id";
import { MoveUseMode } from "#enums/move-use-mode";

/** i18n namespace for the encounter */
const namespace = "mysteryEncounters/slumberingSnorlax";

/**
 * Sleeping Snorlax encounter.
 * @see {@link https://github.com/pagefaultgames/pokerogue/issues/3815 | GitHub Issue #3815}
 * @see For biome requirements check {@linkcode mysteryEncountersByBiome}
 */
export const SlumberingSnorlaxEncounter: MysteryEncounter = MysteryEncounterBuilder.withEncounterType(
  MysteryEncounterType.SLUMBERING_SNORLAX,
)
  .withEncounterTier(MysteryEncounterTier.GREAT)
  .withSceneWaveRangeRequirement(15, 150)
  .withCatchAllowed(true)
  .withHideWildIntroMessage(true)
  .withFleeAllowed(false)
  .withIntroSpriteConfigs([
    {
      spriteKey: SpeciesId.SNORLAX.toString(),
      fileRoot: "pokemon",
      hasShadow: true,
      tint: 0.25,
      scale: 1.25,
      repeat: true,
      y: 5,
    },
  ])
  .withIntroDialogue([
    {
      text: `${namespace}:intro`,
    },
  ])
  .withOnInit(() => {
    const encounter = globalScene.currentBattle.mysteryEncounter!;
    console.log(encounter);

    // Calculate boss mon
    const bossSpecies = getPokemonSpecies(SpeciesId.SNORLAX);
    const pokemonConfig: EnemyPokemonConfig = {
      species: bossSpecies,
      isBoss: true,
      shiny: false, // Shiny lock because shiny is rolled only if the battle option is picked
      status: [StatusEffect.SLEEP, 6], // Extra turns on timer for Snorlax's start of fight moves
      nature: Nature.DOCILE,
      moveSet: [MoveId.BODY_SLAM, MoveId.CRUNCH, MoveId.SLEEP_TALK, MoveId.REST],
      heldItemConfig: [
        { entry: HeldItemId.SITRUS_BERRY, count: 1 },
        { entry: HeldItemId.ENIGMA_BERRY, count: 1 },
        { entry: HeldItemId.HP_UP, count: 1 },
        { entry: HeldItemId.SOOTHE_BELL, count: randSeedInt(2, 0) },
        { entry: HeldItemId.LUCKY_EGG, count: randSeedInt(2, 0) },
      ],
      customPokemonData: new CustomPokemonData({ spriteScale: 1.25 }),
      aiType: AiType.SMART, // Required to ensure Snorlax uses Sleep Talk while it is asleep
    };
    const config: EnemyPartyConfig = {
      levelAdditiveModifier: 0.5,
      pokemonConfigs: [pokemonConfig],
    };
    encounter.enemyPartyConfigs = [config];

    // Load animations/sfx for Snorlax fight start moves
    loadCustomMovesForEncounter([MoveId.SNORE]);

    encounter.setDialogueToken("snorlaxName", getPokemonSpecies(SpeciesId.SNORLAX).getName());

    return true;
  })
  .setLocalizationKey(`${namespace}`)
  .withTitle(`${namespace}:title`)
  .withDescription(`${namespace}:description`)
  .withQuery(`${namespace}:query`)
  .withSimpleOption(
    {
      buttonLabel: `${namespace}:option.1.label`,
      buttonTooltip: `${namespace}:option.1.tooltip`,
      selected: [
        {
          text: `${namespace}:option.1.selected`,
        },
      ],
    },
    async () => {
      // Pick battle
      const encounter = globalScene.currentBattle.mysteryEncounter!;
      setEncounterRewards({
        guaranteedModifierTypeFuncs: [modifierTypes.LEFTOVERS],
        fillRemaining: true,
      });
      encounter.startOfBattleEffects.push({
        sourceBattlerIndex: BattlerIndex.ENEMY,
        targets: [BattlerIndex.PLAYER],
        move: new PokemonMove(MoveId.SNORE),
        useMode: MoveUseMode.IGNORE_PP,
      });
      await initBattleWithEnemyConfig(encounter.enemyPartyConfigs[0]);
    },
  )
  .withSimpleOption(
    {
      buttonLabel: `${namespace}:option.2.label`,
      buttonTooltip: `${namespace}:option.2.tooltip`,
      selected: [
        {
          text: `${namespace}:option.2.selected`,
        },
      ],
    },
    async () => {
      // Fall asleep waiting for Snorlax
      // Full heal party
      globalScene.phaseManager.unshiftNew("PartyHealPhase", true);
      queueEncounterMessage(`${namespace}:option.2.rest_result`);
      leaveEncounterWithoutBattle();
    },
  )
  .withOption(
    MysteryEncounterOptionBuilder.newOptionWithMode(MysteryEncounterOptionMode.DISABLED_OR_SPECIAL)
      .withPrimaryPokemonRequirement(new MoveRequirement(STEALING_MOVES, true))
      .withDialogue({
        buttonLabel: `${namespace}:option.3.label`,
        buttonTooltip: `${namespace}:option.3.tooltip`,
        disabledButtonTooltip: `${namespace}:option.3.disabled_tooltip`,
        selected: [
          {
            text: `${namespace}:option.3.selected`,
          },
        ],
      })
      .withOptionPhase(async () => {
        // Steal the Snorlax's Leftovers
        const instance = globalScene.currentBattle.mysteryEncounter!;
        setEncounterRewards({
          guaranteedModifierTypeFuncs: [modifierTypes.LEFTOVERS],
          fillRemaining: false,
        });
        // Snorlax exp to Pokemon that did the stealing
        setEncounterExp(instance.primaryPokemon!.id, getPokemonSpecies(SpeciesId.SNORLAX).baseExp);
        leaveEncounterWithoutBattle();
      })
      .build(),
  )
  .build();<|MERGE_RESOLUTION|>--- conflicted
+++ resolved
@@ -25,13 +25,7 @@
 import { getPokemonSpecies } from "#app/utils/pokemon-utils";
 import { MysteryEncounterTier } from "#enums/mystery-encounter-tier";
 import { MysteryEncounterOptionMode } from "#enums/mystery-encounter-option-mode";
-<<<<<<< HEAD
-import { CustomPokemonData } from "#app/data/custom-pokemon-data";
-=======
-import { BerryType } from "#enums/berry-type";
-import { Stat } from "#enums/stat";
 import { CustomPokemonData } from "#app/data/pokemon/pokemon-data";
->>>>>>> c3bad86a
 import { randSeedInt } from "#app/utils/common";
 import { HeldItemId } from "#enums/held-item-id";
 import { MoveUseMode } from "#enums/move-use-mode";
