import { STEALING_MOVES } from "#app/data/mystery-encounters/requirements/requirement-groups";
import type { PokemonHeldItemModifierType } from "#app/modifier/modifier-type";
import { modifierTypes } from "#app/modifier/modifier-type";
import { MysteryEncounterType } from "#enums/mystery-encounter-type";
import { SpeciesId } from "#enums/species-id";
import { globalScene } from "#app/global-scene";
import { StatusEffect } from "#enums/status-effect";
import type MysteryEncounter from "#app/data/mystery-encounters/mystery-encounter";
import { MysteryEncounterBuilder } from "#app/data/mystery-encounters/mystery-encounter";
import { MysteryEncounterOptionBuilder } from "#app/data/mystery-encounters/mystery-encounter-option";
import { MoveRequirement } from "#app/data/mystery-encounters/mystery-encounter-requirements";
import type { EnemyPartyConfig, EnemyPokemonConfig } from "../utils/encounter-phase-utils";
import {
  generateModifierType,
  initBattleWithEnemyConfig,
  leaveEncounterWithoutBattle,
  loadCustomMovesForEncounter,
  setEncounterExp,
  setEncounterRewards,
} from "../utils/encounter-phase-utils";
import { queueEncounterMessage } from "#app/data/mystery-encounters/utils/encounter-dialogue-utils";
import { Nature } from "#enums/nature";
import { MoveId } from "#enums/move-id";
import { BattlerIndex } from "#app/battle";
import { AiType, PokemonMove } from "#app/field/pokemon";
import { getPokemonSpecies } from "#app/data/pokemon-species";
import { MysteryEncounterTier } from "#enums/mystery-encounter-tier";
import { MysteryEncounterOptionMode } from "#enums/mystery-encounter-option-mode";
import { PartyHealPhase } from "#app/phases/party-heal-phase";
import { BerryType } from "#enums/berry-type";
import { Stat } from "#enums/stat";
import { CustomPokemonData } from "#app/data/custom-pokemon-data";
import { randSeedInt } from "#app/utils/common";
import { MoveUseType } from "#enums/move-use-type";

/** i18n namespace for the encounter */
const namespace = "mysteryEncounters/slumberingSnorlax";

/**
 * Sleeping Snorlax encounter.
 * @see {@link https://github.com/pagefaultgames/pokerogue/issues/3815 | GitHub Issue #3815}
 * @see For biome requirements check {@linkcode mysteryEncountersByBiome}
 */
export const SlumberingSnorlaxEncounter: MysteryEncounter = MysteryEncounterBuilder.withEncounterType(
  MysteryEncounterType.SLUMBERING_SNORLAX,
)
  .withEncounterTier(MysteryEncounterTier.GREAT)
  .withSceneWaveRangeRequirement(15, 150)
  .withCatchAllowed(true)
  .withHideWildIntroMessage(true)
  .withFleeAllowed(false)
  .withIntroSpriteConfigs([
    {
      spriteKey: SpeciesId.SNORLAX.toString(),
      fileRoot: "pokemon",
      hasShadow: true,
      tint: 0.25,
      scale: 1.25,
      repeat: true,
      y: 5,
    },
  ])
  .withIntroDialogue([
    {
      text: `${namespace}:intro`,
    },
  ])
  .withOnInit(() => {
    const encounter = globalScene.currentBattle.mysteryEncounter!;
    console.log(encounter);

    // Calculate boss mon
    const bossSpecies = getPokemonSpecies(SpeciesId.SNORLAX);
    const pokemonConfig: EnemyPokemonConfig = {
      species: bossSpecies,
      isBoss: true,
      shiny: false, // Shiny lock because shiny is rolled only if the battle option is picked
      status: [StatusEffect.SLEEP, 6], // Extra turns on timer for Snorlax's start of fight moves
      nature: Nature.DOCILE,
      moveSet: [MoveId.BODY_SLAM, MoveId.CRUNCH, MoveId.SLEEP_TALK, MoveId.REST],
      modifierConfigs: [
        {
          modifier: generateModifierType(modifierTypes.BERRY, [BerryType.SITRUS]) as PokemonHeldItemModifierType,
        },
        {
          modifier: generateModifierType(modifierTypes.BERRY, [BerryType.ENIGMA]) as PokemonHeldItemModifierType,
        },
        {
          modifier: generateModifierType(modifierTypes.BASE_STAT_BOOSTER, [Stat.HP]) as PokemonHeldItemModifierType,
        },
        {
          modifier: generateModifierType(modifierTypes.SOOTHE_BELL) as PokemonHeldItemModifierType,
          stackCount: randSeedInt(2, 0),
        },
        {
          modifier: generateModifierType(modifierTypes.LUCKY_EGG) as PokemonHeldItemModifierType,
          stackCount: randSeedInt(2, 0),
        },
      ],
      customPokemonData: new CustomPokemonData({ spriteScale: 1.25 }),
      aiType: AiType.SMART, // Required to ensure Snorlax uses Sleep Talk while it is asleep
    };
    const config: EnemyPartyConfig = {
      levelAdditiveModifier: 0.5,
      pokemonConfigs: [pokemonConfig],
    };
    encounter.enemyPartyConfigs = [config];

    // Load animations/sfx for Snorlax fight start moves
    loadCustomMovesForEncounter([MoveId.SNORE]);

    encounter.setDialogueToken("snorlaxName", getPokemonSpecies(SpeciesId.SNORLAX).getName());

    return true;
  })
  .setLocalizationKey(`${namespace}`)
  .withTitle(`${namespace}:title`)
  .withDescription(`${namespace}:description`)
  .withQuery(`${namespace}:query`)
  .withSimpleOption(
    {
      buttonLabel: `${namespace}:option.1.label`,
      buttonTooltip: `${namespace}:option.1.tooltip`,
      selected: [
        {
          text: `${namespace}:option.1.selected`,
        },
      ],
    },
    async () => {
      // Pick battle
      const encounter = globalScene.currentBattle.mysteryEncounter!;
      setEncounterRewards({
        guaranteedModifierTypeFuncs: [modifierTypes.LEFTOVERS],
        fillRemaining: true,
      });
      encounter.startOfBattleEffects.push({
        sourceBattlerIndex: BattlerIndex.ENEMY,
        targets: [BattlerIndex.PLAYER],
<<<<<<< HEAD
        move: new PokemonMove(Moves.SNORE),
        useType: MoveUseType.IGNORE_PP,
=======
        move: new PokemonMove(MoveId.SNORE),
        ignorePp: true,
>>>>>>> fb6d6f5b
      });
      await initBattleWithEnemyConfig(encounter.enemyPartyConfigs[0]);
    },
  )
  .withSimpleOption(
    {
      buttonLabel: `${namespace}:option.2.label`,
      buttonTooltip: `${namespace}:option.2.tooltip`,
      selected: [
        {
          text: `${namespace}:option.2.selected`,
        },
      ],
    },
    async () => {
      // Fall asleep waiting for Snorlax
      // Full heal party
      globalScene.unshiftPhase(new PartyHealPhase(true));
      queueEncounterMessage(`${namespace}:option.2.rest_result`);
      leaveEncounterWithoutBattle();
    },
  )
  .withOption(
    MysteryEncounterOptionBuilder.newOptionWithMode(MysteryEncounterOptionMode.DISABLED_OR_SPECIAL)
      .withPrimaryPokemonRequirement(new MoveRequirement(STEALING_MOVES, true))
      .withDialogue({
        buttonLabel: `${namespace}:option.3.label`,
        buttonTooltip: `${namespace}:option.3.tooltip`,
        disabledButtonTooltip: `${namespace}:option.3.disabled_tooltip`,
        selected: [
          {
            text: `${namespace}:option.3.selected`,
          },
        ],
      })
      .withOptionPhase(async () => {
        // Steal the Snorlax's Leftovers
        const instance = globalScene.currentBattle.mysteryEncounter!;
        setEncounterRewards({
          guaranteedModifierTypeFuncs: [modifierTypes.LEFTOVERS],
          fillRemaining: false,
        });
        // Snorlax exp to Pokemon that did the stealing
        setEncounterExp(instance.primaryPokemon!.id, getPokemonSpecies(SpeciesId.SNORLAX).baseExp);
        leaveEncounterWithoutBattle();
      })
      .build(),
  )
  .build();<|MERGE_RESOLUTION|>--- conflicted
+++ resolved
@@ -137,13 +137,8 @@
       encounter.startOfBattleEffects.push({
         sourceBattlerIndex: BattlerIndex.ENEMY,
         targets: [BattlerIndex.PLAYER],
-<<<<<<< HEAD
-        move: new PokemonMove(Moves.SNORE),
+        move: new PokemonMove(MoveId.SNORE),
         useType: MoveUseType.IGNORE_PP,
-=======
-        move: new PokemonMove(MoveId.SNORE),
-        ignorePp: true,
->>>>>>> fb6d6f5b
       });
       await initBattleWithEnemyConfig(encounter.enemyPartyConfigs[0]);
     },
