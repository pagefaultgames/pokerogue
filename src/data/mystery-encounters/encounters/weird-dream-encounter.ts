--- conflicted
+++ resolved
@@ -451,18 +451,10 @@
 
     // Any pokemon that is below 570 BST gets +20 permanent BST to 3 stats
     if (shouldGetOldGateau(newPokemon)) {
-<<<<<<< HEAD
       heldItemConfiguration.push({
         entry: HeldItemId.OLD_GATEAU,
         count: 1,
       });
-=======
-      const modType = modifierTypes.MYSTERY_ENCOUNTER_OLD_GATEAU();
-      const modifier = modType.withIdFromFunc(modifierTypes.MYSTERY_ENCOUNTER_OLD_GATEAU).newModifier(newPokemon);
-      if (modifier) {
-        globalScene.addModifier(modifier, false, false, false, true);
-      }
->>>>>>> 0086773c
     }
 
     newPokemon.calculateStats();
