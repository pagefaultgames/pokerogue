import { globalScene } from "#app/global-scene";
import { allSpecies } from "#data/data-lists";
import { getLevelTotalExp } from "#data/exp";
import type { PokemonSpecies } from "#data/pokemon-species";
import { AbilityId } from "#enums/ability-id";
import { Challenges } from "#enums/challenges";
import { HeldItemId } from "#enums/held-item-id";
import { MysteryEncounterOptionMode } from "#enums/mystery-encounter-option-mode";
import { MysteryEncounterTier } from "#enums/mystery-encounter-tier";
import { MysteryEncounterType } from "#enums/mystery-encounter-type";
import { Nature } from "#enums/nature";
import { PartyMemberStrength } from "#enums/party-member-strength";
import { PlayerGender } from "#enums/player-gender";
import { MAX_POKEMON_TYPE, PokemonType } from "#enums/pokemon-type";
import { RewardId } from "#enums/reward-id";
import { RarityTier } from "#enums/reward-tier";
import { SpeciesId } from "#enums/species-id";
import { StatusEffect } from "#enums/status-effect";
import { TrainerItemEffect } from "#enums/trainer-item-effect";
import { TrainerType } from "#enums/trainer-type";
import type { PlayerPokemon, Pokemon } from "#field/pokemon";
import { PokemonMove } from "#moves/pokemon-move";
import { showEncounterText } from "#mystery-encounters/encounter-dialogue-utils";
import type { EnemyPartyConfig, EnemyPokemonConfig } from "#mystery-encounters/encounter-phase-utils";
import {
  initBattleWithEnemyConfig,
  leaveEncounterWithoutBattle,
  setEncounterRewards,
} from "#mystery-encounters/encounter-phase-utils";
import {
  doPokemonTransformationSequence,
  TransformationScreenPosition,
} from "#mystery-encounters/encounter-transformation-sequence";
import type { MysteryEncounter } from "#mystery-encounters/mystery-encounter";
import { MysteryEncounterBuilder } from "#mystery-encounters/mystery-encounter";
import { MysteryEncounterOptionBuilder } from "#mystery-encounters/mystery-encounter-option";
import i18next from "#plugins/i18n";
import { achvs } from "#system/achv";
import { PokemonData } from "#system/pokemon-data";
import { trainerConfigs } from "#trainers/trainer-config";
import { TrainerPartyTemplate } from "#trainers/trainer-party-template";
<<<<<<< HEAD
import type { HeldItemConfiguration } from "#types/held-item-data-types";
import { isNullOrUndefined, NumberHolder, randSeedInt, randSeedShuffle } from "#utils/common";
=======
import type { HeldModifierConfig } from "#types/held-modifier-config";
import { NumberHolder, randSeedInt, randSeedShuffle } from "#utils/common";
>>>>>>> 62109bda
import { getPokemonSpecies } from "#utils/pokemon-utils";

/** i18n namespace for encounter */
const namespace = "mysteryEncounters/weirdDream";

/** Exclude Ultra Beasts, Paradox, Eternatus, and all legendary/mythical/trio pokemon that are below 570 BST */
const EXCLUDED_TRANSFORMATION_SPECIES = [
  SpeciesId.ARCEUS,
  SpeciesId.ETERNATUS,
  /** UBs */
  SpeciesId.NIHILEGO,
  SpeciesId.BUZZWOLE,
  SpeciesId.PHEROMOSA,
  SpeciesId.XURKITREE,
  SpeciesId.CELESTEELA,
  SpeciesId.KARTANA,
  SpeciesId.GUZZLORD,
  SpeciesId.POIPOLE,
  SpeciesId.NAGANADEL,
  SpeciesId.STAKATAKA,
  SpeciesId.BLACEPHALON,
  /** Paradox */
  SpeciesId.GREAT_TUSK,
  SpeciesId.SCREAM_TAIL,
  SpeciesId.BRUTE_BONNET,
  SpeciesId.FLUTTER_MANE,
  SpeciesId.SLITHER_WING,
  SpeciesId.SANDY_SHOCKS,
  SpeciesId.ROARING_MOON,
  SpeciesId.WALKING_WAKE,
  SpeciesId.GOUGING_FIRE,
  SpeciesId.RAGING_BOLT,
  SpeciesId.IRON_TREADS,
  SpeciesId.IRON_BUNDLE,
  SpeciesId.IRON_HANDS,
  SpeciesId.IRON_JUGULIS,
  SpeciesId.IRON_MOTH,
  SpeciesId.IRON_THORNS,
  SpeciesId.IRON_VALIANT,
  SpeciesId.IRON_LEAVES,
  SpeciesId.IRON_BOULDER,
  SpeciesId.IRON_CROWN,
  /** These are banned so they don't appear in the < 570 BST pool */
  SpeciesId.PHIONE,
  SpeciesId.TYPE_NULL,
  SpeciesId.COSMOG,
  SpeciesId.COSMOEM,
  SpeciesId.MELTAN,
  SpeciesId.KUBFU,
  SpeciesId.URSHIFU,
  SpeciesId.CALYREX,
  SpeciesId.OGERPON,
  SpeciesId.OKIDOGI,
  SpeciesId.MUNKIDORI,
  SpeciesId.FEZANDIPITI,
  SpeciesId.TERAPAGOS,
];

const SUPER_LEGENDARY_BST_THRESHOLD = 600;
const NON_LEGENDARY_BST_THRESHOLD = 570;

/** 0-100 */
const PERCENT_LEVEL_LOSS_ON_REFUSE = 10;

/**
 * Value ranges of the resulting species BST transformations after adding values to original species
 * 2 Pokemon in the party use this range
 */
const HIGH_BST_TRANSFORM_BASE_VALUES: [number, number] = [90, 110];
/**
 * Value ranges of the resulting species BST transformations after adding values to original species
 * All remaining Pokemon in the party use this range
 */
const STANDARD_BST_TRANSFORM_BASE_VALUES: [number, number] = [40, 50];

/**
 * Weird Dream encounter.
 * @see {@link https://github.com/pagefaultgames/pokerogue/issues/3822 | GitHub Issue #3822}
 * @see For biome requirements check {@linkcode mysteryEncountersByBiome}
 */
export const WeirdDreamEncounter: MysteryEncounter = MysteryEncounterBuilder.withEncounterType(
  MysteryEncounterType.WEIRD_DREAM,
)
  .withEncounterTier(MysteryEncounterTier.ROGUE)
  .withDisallowedChallenges(Challenges.SINGLE_TYPE, Challenges.SINGLE_GENERATION)
  // TODO: should reset minimum wave to 10 when there are more Rogue tiers in pool. Matching Dark Deal minimum for now.
  .withSceneWaveRangeRequirement(30, 140)
  .withIntroSpriteConfigs([
    {
      spriteKey: "weird_dream_woman",
      fileRoot: "mystery-encounters",
      hasShadow: true,
      y: 11,
      yShadow: 6,
      x: 4,
    },
  ])
  .withIntroDialogue([
    {
      text: `${namespace}:intro`,
    },
    {
      speaker: `${namespace}:speaker`,
      text: `${namespace}:introDialogue`,
    },
  ])
  .setLocalizationKey(`${namespace}`)
  .withTitle(`${namespace}:title`)
  .withDescription(`${namespace}:description`)
  .withQuery(`${namespace}:query`)
  .withOnInit(() => {
    globalScene.loadBgm("mystery_encounter_weird_dream", "mystery_encounter_weird_dream.mp3");

    // Calculate all the newly transformed Pokemon and begin asset load
    const teamTransformations = getTeamTransformations();
    const loadAssets = teamTransformations.map(t => (t.newPokemon as PlayerPokemon).loadAssets());
    globalScene.currentBattle.mysteryEncounter!.misc = {
      teamTransformations,
      loadAssets,
    };

    return true;
  })
  .withOnVisualsStart(() => {
    globalScene.fadeAndSwitchBgm("mystery_encounter_weird_dream");
    return true;
  })
  .withOption(
    MysteryEncounterOptionBuilder.newOptionWithMode(MysteryEncounterOptionMode.DEFAULT)
      .withHasDexProgress(true)
      .withDialogue({
        buttonLabel: `${namespace}:option.1.label`,
        buttonTooltip: `${namespace}:option.1.tooltip`,
        selected: [
          {
            text: `${namespace}:option.1.selected`,
          },
        ],
      })
      .withPreOptionPhase(async () => {
        // Play the animation as the player goes through the dialogue
        globalScene.time.delayedCall(1000, () => {
          doShowDreamBackground();
        });

        for (const transformation of globalScene.currentBattle.mysteryEncounter!.misc.teamTransformations) {
          globalScene.removePokemonFromPlayerParty(transformation.previousPokemon, false);
          globalScene.getPlayerParty().push(transformation.newPokemon);
        }
      })
      .withOptionPhase(async () => {
        // Starts cutscene dialogue, but does not await so that cutscene plays as player goes through dialogue
        const cutsceneDialoguePromise = showEncounterText(`${namespace}:option.1.cutscene`);

        // Change the entire player's party
        // Wait for all new Pokemon assets to be loaded before showing transformation animations
        await Promise.all(globalScene.currentBattle.mysteryEncounter!.misc.loadAssets);
        const transformations = globalScene.currentBattle.mysteryEncounter!.misc.teamTransformations;

        // If there are 1-3 transformations, do them centered back to back
        // Otherwise, the first 3 transformations are executed side-by-side, then any remaining 1-3 transformations occur in those same respective positions
        if (transformations.length <= 3) {
          for (const transformation of transformations) {
            const pokemon1 = transformation.previousPokemon;
            const pokemon2 = transformation.newPokemon;

            await doPokemonTransformationSequence(pokemon1, pokemon2, TransformationScreenPosition.CENTER);
          }
        } else {
          await doSideBySideTransformations(transformations);
        }

        // Make sure player has finished cutscene dialogue
        await cutsceneDialoguePromise;

        doHideDreamBackground();
        await showEncounterText(`${namespace}:option.1.dreamComplete`);

        await doNewTeamPostProcess(transformations);
        globalScene.phaseManager.unshiftNew("PartyHealPhase", true);
        setEncounterRewards({
          guaranteedRewardSpecs: [
            RewardId.MEMORY_MUSHROOM,
            RewardId.ROGUE_BALL,
            RewardId.MINT,
            RewardId.MINT,
            RewardId.MINT,
            RewardId.MINT,
          ],
          fillRemaining: false,
        });
        leaveEncounterWithoutBattle(false);
      })
      .build(),
  )
  .withSimpleOption(
    {
      buttonLabel: `${namespace}:option.2.label`,
      buttonTooltip: `${namespace}:option.2.tooltip`,
      selected: [
        {
          text: `${namespace}:option.2.selected`,
        },
      ],
    },
    async () => {
      // Battle your "future" team for some item RewardId
      const transformations: PokemonTransformation[] =
        globalScene.currentBattle.mysteryEncounter!.misc.teamTransformations;

      // Uses the pokemon that player's party would have transformed into
      const enemyPokemonConfigs: EnemyPokemonConfig[] = [];
      for (const transformation of transformations) {
        const newPokemon = transformation.newPokemon;
        const previousPokemon = transformation.previousPokemon;

        await postProcessTransformedPokemon(previousPokemon, newPokemon, newPokemon.species.getRootSpeciesId(), true);

        const dataSource = new PokemonData(newPokemon);
        dataSource.player = false;

        // Copy held items to new pokemon
        // TODO: Make items untransferable
        const newPokemonHeldItemConfig = transformation.heldItems;

        // Any pokemon that is below 570 BST gets +20 permanent BST to 3 stats
        if (shouldGetOldGateau(newPokemon)) {
          newPokemonHeldItemConfig.push({
            entry: HeldItemId.OLD_GATEAU,
            count: 1,
          });
        }

        const enemyConfig: EnemyPokemonConfig = {
          species: transformation.newSpecies,
          isBoss: newPokemon.getSpeciesForm().getBaseStatTotal() > NON_LEGENDARY_BST_THRESHOLD,
          level: previousPokemon.level,
          dataSource,
          heldItemConfig: newPokemonHeldItemConfig,
        };

        enemyPokemonConfigs.push(enemyConfig);
      }

      const genderIndex = globalScene.gameData.gender ?? PlayerGender.UNSET;
      const trainerConfig =
        trainerConfigs[
          genderIndex === PlayerGender.FEMALE ? TrainerType.FUTURE_SELF_F : TrainerType.FUTURE_SELF_M
        ].clone();
      trainerConfig.setPartyTemplates(new TrainerPartyTemplate(transformations.length, PartyMemberStrength.STRONG));
      const enemyPartyConfig: EnemyPartyConfig = {
        trainerConfig,
        pokemonConfigs: enemyPokemonConfigs,
        female: genderIndex === PlayerGender.FEMALE,
      };

      const onBeforeRewards = () => {
        // Before battle RewardId, unlock the passive on a pokemon in the player's team for the rest of the run (not permanently)
        // One random pokemon will get its passive unlocked
        const passiveDisabledPokemon = globalScene.getPlayerParty().filter(p => !p.passive);
        if (passiveDisabledPokemon?.length > 0) {
          // TODO: should this use `randSeedItem`?
          const enablePassiveMon = passiveDisabledPokemon[randSeedInt(passiveDisabledPokemon.length)];
          enablePassiveMon.passive = true;
          enablePassiveMon.updateInfo(true);
        }
      };

      setEncounterRewards(
        {
          guaranteedRarityTiers: [
            RarityTier.ROGUE,
            RarityTier.ROGUE,
            RarityTier.ULTRA,
            RarityTier.ULTRA,
            RarityTier.GREAT,
            RarityTier.GREAT,
          ],
          fillRemaining: false,
        },
        undefined,
        onBeforeRewards,
      );

      await showEncounterText(`${namespace}:option.2.selected2`, null, undefined, true);
      await initBattleWithEnemyConfig(enemyPartyConfig);
    },
  )
  .withSimpleOption(
    {
      buttonLabel: `${namespace}:option.3.label`,
      buttonTooltip: `${namespace}:option.3.tooltip`,
      selected: [
        {
          text: `${namespace}:option.3.selected`,
        },
      ],
    },
    async () => {
      // Leave, reduce party levels by 10%
      for (const pokemon of globalScene.getPlayerParty()) {
        pokemon.level = Math.max(Math.ceil(((100 - PERCENT_LEVEL_LOSS_ON_REFUSE) / 100) * pokemon.level), 1);
        pokemon.exp = getLevelTotalExp(pokemon.level, pokemon.species.growthRate);
        pokemon.levelExp = 0;

        pokemon.calculateStats();
        pokemon.getBattleInfo().setLevel(pokemon.level);
        await pokemon.updateInfo();
      }

      leaveEncounterWithoutBattle(true);
      return true;
    },
  )
  .build();

interface PokemonTransformation {
  previousPokemon: PlayerPokemon;
  newSpecies: PokemonSpecies;
  newPokemon: PlayerPokemon;
  heldItems: HeldItemConfiguration;
}

function getTeamTransformations(): PokemonTransformation[] {
  const party = globalScene.getPlayerParty();
  // Removes all pokemon from the party
  const alreadyUsedSpecies: PokemonSpecies[] = party.map(p => p.species);
  const pokemonTransformations: PokemonTransformation[] = party.map(p => {
    return {
      previousPokemon: p,
    } as PokemonTransformation;
  });

  // Only 1 Pokemon can be transformed into BST higher than 600
  let hasPokemonInSuperLegendaryBstThreshold = false;
  // Only 1 other Pokemon can be transformed into BST between 570-600
  let hasPokemonInLegendaryBstThreshold = false;

  // First, roll 2 of the party members to new Pokemon at a +90 to +110 BST difference
  // Then, roll the remainder of the party members at a +40 to +50 BST difference
  const numPokemon = party.length;
  const removedPokemon = randSeedShuffle(party.slice(0));
  for (let i = 0; i < numPokemon; i++) {
    const removed = removedPokemon[i];
    const index = pokemonTransformations.findIndex(p => p.previousPokemon.id === removed.id);
    pokemonTransformations[index].heldItems = removed.heldItemManager.generateHeldItemConfiguration();

    const bst = removed.getSpeciesForm().getBaseStatTotal();
    let newBstRange: [number, number];
    if (i < 2) {
      newBstRange = HIGH_BST_TRANSFORM_BASE_VALUES;
    } else {
      newBstRange = STANDARD_BST_TRANSFORM_BASE_VALUES;
    }

    const newSpecies = getTransformedSpecies(
      bst,
      newBstRange,
      hasPokemonInSuperLegendaryBstThreshold,
      hasPokemonInLegendaryBstThreshold,
      alreadyUsedSpecies,
    );

    const newSpeciesBst = newSpecies.getBaseStatTotal();
    if (newSpeciesBst > SUPER_LEGENDARY_BST_THRESHOLD) {
      hasPokemonInSuperLegendaryBstThreshold = true;
    }
    if (newSpeciesBst <= SUPER_LEGENDARY_BST_THRESHOLD && newSpeciesBst >= NON_LEGENDARY_BST_THRESHOLD) {
      hasPokemonInLegendaryBstThreshold = true;
    }

    pokemonTransformations[index].newSpecies = newSpecies;
    console.log("New species: " + JSON.stringify(newSpecies));
    alreadyUsedSpecies.push(newSpecies);
  }

  for (const transformation of pokemonTransformations) {
    const newAbilityIndex = randSeedInt(transformation.newSpecies.getAbilityCount());
    transformation.newPokemon = globalScene.addPlayerPokemon(
      transformation.newSpecies,
      transformation.previousPokemon.level,
      newAbilityIndex,
      undefined,
    );

    transformation.newPokemon.teraType = randSeedInt(MAX_POKEMON_TYPE);
  }

  return pokemonTransformations;
}

async function doNewTeamPostProcess(transformations: PokemonTransformation[]) {
  let atLeastOneNewStarter = false;
  for (const transformation of transformations) {
    const previousPokemon = transformation.previousPokemon;
    const oldHpRatio = previousPokemon.getHpRatio(true);
    const oldStatus = previousPokemon.status;
    const newPokemon = transformation.newPokemon;
    const speciesRootForm = newPokemon.species.getRootSpeciesId();

    if (await postProcessTransformedPokemon(previousPokemon, newPokemon, speciesRootForm)) {
      atLeastOneNewStarter = true;
    }

    // Copy old items to new pokemon
    const heldItemConfiguration = transformation.heldItems;

    // Any pokemon that is below 570 BST gets +20 permanent BST to 3 stats
    if (shouldGetOldGateau(newPokemon)) {
      heldItemConfiguration.push({
        entry: HeldItemId.OLD_GATEAU,
        count: 1,
      });
    }

    newPokemon.calculateStats();
    if (oldHpRatio > 0) {
      newPokemon.hp = Math.ceil(oldHpRatio * newPokemon.getMaxHp());
      // Assume that the `status` instance can always safely be transferred to the new pokemon
      // This is the case (as of version 1.10.4)
      // Safeguard against COMATOSE here
      if (!newPokemon.hasAbility(AbilityId.COMATOSE, false, true)) {
        newPokemon.status = oldStatus;
      }
    } else {
      newPokemon.hp = 0;
      newPokemon.doSetStatus(StatusEffect.FAINT);
    }

    await newPokemon.updateInfo();
  }

  // One random pokemon will get its passive unlocked
  const passiveDisabledPokemon = globalScene.getPlayerParty().filter(p => !p.passive);
  if (passiveDisabledPokemon?.length > 0) {
    // TODO: should this use `randSeedItem`?
    const enablePassiveMon = passiveDisabledPokemon[randSeedInt(passiveDisabledPokemon.length)];
    enablePassiveMon.passive = true;
    await enablePassiveMon.updateInfo(true);
  }

  // If at least one new starter was unlocked, play 1 fanfare
  if (atLeastOneNewStarter) {
    globalScene.playSound("level_up_fanfare");
  }
}

/**
 * Applies special changes to the newly transformed pokemon, such as passing previous moves, gaining egg moves, etc.
 * Returns whether the transformed pokemon unlocks a new starter for the player.
 * @param previousPokemon
 * @param newPokemon
 * @param speciesRootForm
 * @param forBattle Default `false`. If false, will perform achievements and dex unlocks for the player.
 */
async function postProcessTransformedPokemon(
  previousPokemon: PlayerPokemon,
  newPokemon: PlayerPokemon,
  speciesRootForm: SpeciesId,
  forBattle = false,
): Promise<boolean> {
  let isNewStarter = false;
  // Roll HA a second time
  if (newPokemon.species.abilityHidden) {
    const hiddenIndex = newPokemon.species.ability2 ? 2 : 1;
    if (newPokemon.abilityIndex < hiddenIndex) {
      const hiddenAbilityChance = new NumberHolder(256);
      globalScene.applyPlayerItems(TrainerItemEffect.HIDDEN_ABILITY_CHANCE_BOOSTER, {
        numberHolder: hiddenAbilityChance,
      });

      const hasHiddenAbility = !randSeedInt(hiddenAbilityChance.value);

      if (hasHiddenAbility) {
        newPokemon.abilityIndex = hiddenIndex;
      }
    }
  }

  // Roll IVs a second time
  newPokemon.ivs = newPokemon.ivs.map(iv => {
    const newValue = randSeedInt(31);
    return newValue > iv ? newValue : iv;
  });

  // Roll a neutral nature
  newPokemon.nature = [Nature.HARDY, Nature.DOCILE, Nature.BASHFUL, Nature.QUIRKY, Nature.SERIOUS][randSeedInt(5)];

  // For pokemon at/below 570 BST or any shiny pokemon, unlock it permanently as if you had caught it
  if (
    !forBattle
    && (newPokemon.getSpeciesForm().getBaseStatTotal() <= NON_LEGENDARY_BST_THRESHOLD || newPokemon.isShiny())
  ) {
    if (
      newPokemon.getSpeciesForm().abilityHidden
      && newPokemon.abilityIndex === newPokemon.getSpeciesForm().getAbilityCount() - 1
    ) {
      globalScene.validateAchv(achvs.HIDDEN_ABILITY);
    }

    if (newPokemon.species.subLegendary) {
      globalScene.validateAchv(achvs.CATCH_SUB_LEGENDARY);
    }

    if (newPokemon.species.legendary) {
      globalScene.validateAchv(achvs.CATCH_LEGENDARY);
    }

    if (newPokemon.species.mythical) {
      globalScene.validateAchv(achvs.CATCH_MYTHICAL);
    }

    globalScene.gameData.updateSpeciesDexIvs(newPokemon.species.getRootSpeciesId(true), newPokemon.ivs);
    const newStarterUnlocked = await globalScene.gameData.setPokemonCaught(newPokemon, true, false, false);
    if (newStarterUnlocked) {
      isNewStarter = true;
      await showEncounterText(
        i18next.t("battle:addedAsAStarter", {
          pokemonName: getPokemonSpecies(speciesRootForm).getName(),
        }),
      );
    }
  }

  // If the previous pokemon had pokerus, transfer to new pokemon
  newPokemon.pokerus = previousPokemon.pokerus;

  // Transfer previous Pokemon's luck value
  newPokemon.luck = previousPokemon.getLuck();

  // If the previous pokemon had higher IVs, override to those (after updating dex IVs > prevents perfect 31s on a new unlock)
  newPokemon.ivs = newPokemon.ivs.map((iv, index) => {
    return previousPokemon.ivs[index] > iv ? previousPokemon.ivs[index] : iv;
  });

  // For pokemon that the player owns (including ones just caught), gain a candy
  if (!forBattle && !!globalScene.gameData.dexData[speciesRootForm].caughtAttr) {
    globalScene.gameData.addStarterCandy(getPokemonSpecies(speciesRootForm), 1);
  }

  // Set the moveset of the new pokemon to be the same as previous, but with 1 egg move and 1 (attempted) STAB move of the new species
  newPokemon.generateAndPopulateMoveset();
  // Store a copy of a "standard" generated moveset for the new pokemon, will be used later for finding a favored move
  const newPokemonGeneratedMoveset = newPokemon.moveset;

  newPokemon.moveset = previousPokemon.moveset.slice(0);

  const newEggMoveIndex = await addEggMoveToNewPokemonMoveset(newPokemon, speciesRootForm, forBattle);

  // Try to add a favored STAB move (might fail if Pokemon already knows a bunch of moves from newPokemonGeneratedMoveset)
  addFavoredMoveToNewPokemonMoveset(newPokemon, newPokemonGeneratedMoveset, newEggMoveIndex);

  // Randomize the second type of the pokemon
  // If the pokemon does not normally have a second type, it will gain 1
  const newTypes = [PokemonType.UNKNOWN];
  let newType = randSeedInt(18) as PokemonType;
  while (newType === newTypes[0]) {
    newType = randSeedInt(18) as PokemonType;
  }
  newTypes.push(newType);
  newPokemon.customPokemonData.types = newTypes;

  // Enable passive if previous had it
  newPokemon.passive = previousPokemon.passive;

  return isNewStarter;
}

/**
 * @returns `true` if a given Pokemon has valid BST to be given an Old Gateau
 */
function shouldGetOldGateau(pokemon: Pokemon): boolean {
  return pokemon.getSpeciesForm().getBaseStatTotal() < NON_LEGENDARY_BST_THRESHOLD;
}

function getTransformedSpecies(
  originalBst: number,
  bstSearchRange: [number, number],
  hasPokemonBstHigherThan600: boolean,
  hasPokemonBstBetween570And600: boolean,
  alreadyUsedSpecies: PokemonSpecies[],
): PokemonSpecies {
  let newSpecies: PokemonSpecies | undefined;
  while (newSpecies == null) {
    const bstCap = originalBst + bstSearchRange[1];
    const bstMin = Math.max(originalBst + bstSearchRange[0], 0);

    // Get any/all species that fall within the Bst range requirements
    let validSpecies = allSpecies.filter(s => {
      const speciesBst = s.getBaseStatTotal();
      const bstInRange = speciesBst >= bstMin && speciesBst <= bstCap;
      // Checks that a Pokemon has not already been added in the +600 or 570-600 slots;
      const validBst =
        (!hasPokemonBstBetween570And600
          || speciesBst < NON_LEGENDARY_BST_THRESHOLD
          || speciesBst > SUPER_LEGENDARY_BST_THRESHOLD)
        && (!hasPokemonBstHigherThan600 || speciesBst <= SUPER_LEGENDARY_BST_THRESHOLD);
      return bstInRange && validBst && !EXCLUDED_TRANSFORMATION_SPECIES.includes(s.speciesId);
    });

    // There must be at least 20 species available before it will choose one
    if (validSpecies?.length > 20) {
      validSpecies = randSeedShuffle(validSpecies);
      newSpecies = validSpecies.pop();
      while (newSpecies == null || alreadyUsedSpecies.includes(newSpecies)) {
        newSpecies = validSpecies.pop();
      }
    } else {
      // Expands search rand until a Pokemon is found
      bstSearchRange[0] -= 10;
      bstSearchRange[1] += 10;
    }
  }

  return newSpecies;
}

function doShowDreamBackground() {
  const transformationContainer = globalScene.add.container(0, -globalScene.scaledCanvas.height);
  transformationContainer.name = "Dream Background";

  // In case it takes a bit for video to load
  const transformationStaticBg = globalScene.add.rectangle(
    0,
    0,
    globalScene.scaledCanvas.width,
    globalScene.scaledCanvas.height,
    0,
  );
  transformationStaticBg.setName("Black Background");
  transformationStaticBg.setOrigin(0, 0);
  transformationContainer.add(transformationStaticBg);
  transformationStaticBg.setVisible(true);

  const transformationVideoBg: Phaser.GameObjects.Video = globalScene.add.video(0, 0, "evo_bg").stop();
  transformationVideoBg.setLoop(true);
  transformationVideoBg.setOrigin(0, 0);
  transformationVideoBg.setScale(0.4359673025);
  transformationContainer.add(transformationVideoBg);

  globalScene.fieldUI.add(transformationContainer);
  globalScene.fieldUI.bringToTop(transformationContainer);
  transformationVideoBg.play();

  transformationContainer.setVisible(true);
  transformationContainer.alpha = 0;

  globalScene.tweens.add({
    targets: transformationContainer,
    alpha: 1,
    duration: 3000,
    ease: "Sine.easeInOut",
  });
}

function doHideDreamBackground() {
  const transformationContainer = globalScene.fieldUI.getByName("Dream Background");

  globalScene.tweens.add({
    targets: transformationContainer,
    alpha: 0,
    duration: 3000,
    ease: "Sine.easeInOut",
    onComplete: () => {
      globalScene.fieldUI.remove(transformationContainer, true);
    },
  });
}

function doSideBySideTransformations(transformations: PokemonTransformation[]) {
  return new Promise<void>(resolve => {
    const allTransformationPromises: Promise<void>[] = [];
    for (let i = 0; i < 3; i++) {
      const delay = i * 4000;
      globalScene.time.delayedCall(delay, () => {
        const transformation = transformations[i];
        const pokemon1 = transformation.previousPokemon;
        const pokemon2 = transformation.newPokemon;
        const screenPosition = i as TransformationScreenPosition;

        const transformationPromise = doPokemonTransformationSequence(pokemon1, pokemon2, screenPosition).then(() => {
          if (transformations.length > i + 3) {
            const nextTransformationAtPosition = transformations[i + 3];
            const nextPokemon1 = nextTransformationAtPosition.previousPokemon;
            const nextPokemon2 = nextTransformationAtPosition.newPokemon;

            allTransformationPromises.push(doPokemonTransformationSequence(nextPokemon1, nextPokemon2, screenPosition));
          }
        });
        allTransformationPromises.push(transformationPromise);
      });
    }

    // Wait for all transformations to be loaded into promise array
    const id = setInterval(checkAllPromisesExist, 500);
    async function checkAllPromisesExist() {
      if (allTransformationPromises.length === transformations.length) {
        clearInterval(id);
        await Promise.all(allTransformationPromises);
        resolve();
      }
    }
  });
}

/**
 * Returns index of the new egg move within the Pokemon's moveset (not the index of the move in `speciesEggMoves`)
 * @param newPokemon
 * @param speciesRootForm
 */
async function addEggMoveToNewPokemonMoveset(
  newPokemon: PlayerPokemon,
  speciesRootForm: SpeciesId,
  forBattle = false,
): Promise<number | null> {
  let eggMoveIndex: null | number = null;
  const eggMoves = newPokemon.getEggMoves()?.slice(0);
  if (eggMoves) {
    const eggMoveIndices = randSeedShuffle([0, 1, 2, 3]);
    let randomEggMoveIndex = eggMoveIndices.pop();
    let randomEggMove = randomEggMoveIndex != null ? eggMoves[randomEggMoveIndex] : null;
    let retries = 0;
    while (retries < 3 && (!randomEggMove || newPokemon.moveset.some(m => m.moveId === randomEggMove))) {
      // If Pokemon already knows this move, roll for another egg move
      randomEggMoveIndex = eggMoveIndices.pop();
      randomEggMove = randomEggMoveIndex != null ? eggMoves[randomEggMoveIndex] : null;
      retries++;
    }

    if (randomEggMove) {
      if (!newPokemon.moveset.some(m => m.moveId === randomEggMove)) {
        if (newPokemon.moveset.length < 4) {
          newPokemon.moveset.push(new PokemonMove(randomEggMove));
        } else {
          eggMoveIndex = randSeedInt(4);
          newPokemon.moveset[eggMoveIndex] = new PokemonMove(randomEggMove);
        }
      }

      // For pokemon that the player owns (including ones just caught), unlock the egg move
      if (!forBattle && randomEggMoveIndex != null && !!globalScene.gameData.dexData[speciesRootForm].caughtAttr) {
        await globalScene.gameData.setEggMoveUnlocked(getPokemonSpecies(speciesRootForm), randomEggMoveIndex, true);
      }
    }
  }

  return eggMoveIndex;
}

/**
 * Returns index of the new egg move within the Pokemon's moveset (not the index of the move in `speciesEggMoves`)
 * @param newPokemon
 * @param newPokemonGeneratedMoveset
 * @param newEggMoveIndex
 */
function addFavoredMoveToNewPokemonMoveset(
  newPokemon: PlayerPokemon,
  newPokemonGeneratedMoveset: PokemonMove[],
  newEggMoveIndex: number | null,
) {
  let favoredMove: PokemonMove | null = null;
  for (const move of newPokemonGeneratedMoveset) {
    // Needs to match first type, second type will be replaced
    if (move?.getMove().type === newPokemon.getTypes()[0] && !newPokemon.moveset.some(m => m.moveId === move.moveId)) {
      favoredMove = move;
      break;
    }
  }
  // If was unable to find a favored move, uses first move in moveset that isn't already known (typically a high power STAB move)
  // Otherwise, it gains no favored move
  if (!favoredMove) {
    for (const move of newPokemonGeneratedMoveset) {
      // Needs to match first type, second type will be replaced
      if (!newPokemon.moveset.some(m => m.moveId === move.moveId)) {
        favoredMove = move;
        break;
      }
    }
  }
  // Finally, assign favored move to random index that isn't the new egg move index
  if (favoredMove) {
    if (newPokemon.moveset.length < 4) {
      newPokemon.moveset.push(favoredMove);
    } else {
      let favoredMoveIndex = randSeedInt(4);
      while (newEggMoveIndex !== null && favoredMoveIndex === newEggMoveIndex) {
        favoredMoveIndex = randSeedInt(4);
      }

      newPokemon.moveset[favoredMoveIndex] = favoredMove;
    }
  }
}<|MERGE_RESOLUTION|>--- conflicted
+++ resolved
@@ -39,13 +39,8 @@
 import { PokemonData } from "#system/pokemon-data";
 import { trainerConfigs } from "#trainers/trainer-config";
 import { TrainerPartyTemplate } from "#trainers/trainer-party-template";
-<<<<<<< HEAD
 import type { HeldItemConfiguration } from "#types/held-item-data-types";
-import { isNullOrUndefined, NumberHolder, randSeedInt, randSeedShuffle } from "#utils/common";
-=======
-import type { HeldModifierConfig } from "#types/held-modifier-config";
 import { NumberHolder, randSeedInt, randSeedShuffle } from "#utils/common";
->>>>>>> 62109bda
 import { getPokemonSpecies } from "#utils/pokemon-utils";
 
 /** i18n namespace for encounter */
