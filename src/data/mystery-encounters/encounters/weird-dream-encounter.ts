import { PokemonType } from "#enums/pokemon-type";
import { MysteryEncounterType } from "#enums/mystery-encounter-type";
import { Species } from "#enums/species";
import { globalScene } from "#app/global-scene";
import type MysteryEncounter from "#app/data/mystery-encounters/mystery-encounter";
import { MysteryEncounterBuilder } from "#app/data/mystery-encounters/mystery-encounter";
import { MysteryEncounterOptionBuilder } from "#app/data/mystery-encounters/mystery-encounter-option";
import type { EnemyPartyConfig, EnemyPokemonConfig } from "../utils/encounter-phase-utils";
import {
  generateModifierType,
  initBattleWithEnemyConfig,
  leaveEncounterWithoutBattle,
  setEncounterRewards,
} from "../utils/encounter-phase-utils";
import { MysteryEncounterTier } from "#enums/mystery-encounter-tier";
import { MysteryEncounterOptionMode } from "#enums/mystery-encounter-option-mode";
import type { PlayerPokemon } from "#app/field/pokemon";
import type Pokemon from "#app/field/pokemon";
import { PokemonMove } from "#app/field/pokemon";
import { NumberHolder, isNullOrUndefined, randSeedInt, randSeedShuffle } from "#app/utils";
import type PokemonSpecies from "#app/data/pokemon-species";
import { allSpecies, getPokemonSpecies } from "#app/data/pokemon-species";
import type { PokemonHeldItemModifier } from "#app/modifier/modifier";
import { HiddenAbilityRateBoosterModifier, PokemonFormChangeItemModifier } from "#app/modifier/modifier";
import { achvs } from "#app/system/achv";
import { CustomPokemonData } from "#app/data/custom-pokemon-data";
import { showEncounterText } from "#app/data/mystery-encounters/utils/encounter-dialogue-utils";
import type { PokemonHeldItemModifierType } from "#app/modifier/modifier-type";
import { modifierTypes } from "#app/modifier/modifier-type";
import i18next from "#app/plugins/i18n";
import {
  doPokemonTransformationSequence,
  TransformationScreenPosition,
} from "#app/data/mystery-encounters/utils/encounter-transformation-sequence";
import { getLevelTotalExp } from "#app/data/exp";
import { Stat } from "#enums/stat";
import { Challenges } from "#enums/challenges";
import { ModifierTier } from "#app/modifier/modifier-tier";
import { PlayerGender } from "#enums/player-gender";
import { TrainerType } from "#enums/trainer-type";
import PokemonData from "#app/system/pokemon-data";
import { Nature } from "#enums/nature";
import type HeldModifierConfig from "#app/interfaces/held-modifier-config";
import { trainerConfigs, TrainerPartyTemplate } from "#app/data/trainer-config";
import { PartyMemberStrength } from "#enums/party-member-strength";

/** i18n namespace for encounter */
const namespace = "mysteryEncounters/weirdDream";

/** Exclude Ultra Beasts, Paradox, Eternatus, and all legendary/mythical/trio pokemon that are below 570 BST */
const EXCLUDED_TRANSFORMATION_SPECIES = [
  Species.ETERNATUS,
  /** UBs */
  Species.NIHILEGO,
  Species.BUZZWOLE,
  Species.PHEROMOSA,
  Species.XURKITREE,
  Species.CELESTEELA,
  Species.KARTANA,
  Species.GUZZLORD,
  Species.POIPOLE,
  Species.NAGANADEL,
  Species.STAKATAKA,
  Species.BLACEPHALON,
  /** Paradox */
  Species.GREAT_TUSK,
  Species.SCREAM_TAIL,
  Species.BRUTE_BONNET,
  Species.FLUTTER_MANE,
  Species.SLITHER_WING,
  Species.SANDY_SHOCKS,
  Species.ROARING_MOON,
  Species.WALKING_WAKE,
  Species.GOUGING_FIRE,
  Species.RAGING_BOLT,
  Species.IRON_TREADS,
  Species.IRON_BUNDLE,
  Species.IRON_HANDS,
  Species.IRON_JUGULIS,
  Species.IRON_MOTH,
  Species.IRON_THORNS,
  Species.IRON_VALIANT,
  Species.IRON_LEAVES,
  Species.IRON_BOULDER,
  Species.IRON_CROWN,
  /** These are banned so they don't appear in the < 570 BST pool */
  Species.COSMOG,
  Species.MELTAN,
  Species.KUBFU,
  Species.COSMOEM,
  Species.POIPOLE,
  Species.TERAPAGOS,
  Species.TYPE_NULL,
  Species.CALYREX,
  Species.NAGANADEL,
  Species.URSHIFU,
  Species.OGERPON,
  Species.OKIDOGI,
  Species.MUNKIDORI,
  Species.FEZANDIPITI,
];

const SUPER_LEGENDARY_BST_THRESHOLD = 600;
const NON_LEGENDARY_BST_THRESHOLD = 570;

const OLD_GATEAU_STATS_UP = 20;

/** 0-100 */
const PERCENT_LEVEL_LOSS_ON_REFUSE = 10;

/**
 * Value ranges of the resulting species BST transformations after adding values to original species
 * 2 Pokemon in the party use this range
 */
const HIGH_BST_TRANSFORM_BASE_VALUES: [number, number] = [90, 110];
/**
 * Value ranges of the resulting species BST transformations after adding values to original species
 * All remaining Pokemon in the party use this range
 */
const STANDARD_BST_TRANSFORM_BASE_VALUES: [number, number] = [40, 50];

/**
 * Weird Dream encounter.
 * @see {@link https://github.com/pagefaultgames/pokerogue/issues/3822 | GitHub Issue #3822}
 * @see For biome requirements check {@linkcode mysteryEncountersByBiome}
 */
export const WeirdDreamEncounter: MysteryEncounter = MysteryEncounterBuilder.withEncounterType(
  MysteryEncounterType.WEIRD_DREAM,
)
  .withEncounterTier(MysteryEncounterTier.ROGUE)
  .withDisallowedChallenges(Challenges.SINGLE_TYPE, Challenges.SINGLE_GENERATION)
  // TODO: should reset minimum wave to 10 when there are more Rogue tiers in pool. Matching Dark Deal minimum for now.
  .withSceneWaveRangeRequirement(30, 140)
  .withIntroSpriteConfigs([
    {
      spriteKey: "weird_dream_woman",
      fileRoot: "mystery-encounters",
      hasShadow: true,
      y: 11,
      yShadow: 6,
      x: 4,
    },
  ])
  .withIntroDialogue([
    {
      text: `${namespace}:intro`,
    },
    {
      speaker: `${namespace}:speaker`,
      text: `${namespace}:intro_dialogue`,
    },
  ])
  .setLocalizationKey(`${namespace}`)
  .withTitle(`${namespace}:title`)
  .withDescription(`${namespace}:description`)
  .withQuery(`${namespace}:query`)
  .withOnInit(() => {
    globalScene.loadBgm("mystery_encounter_weird_dream", "mystery_encounter_weird_dream.mp3");

    // Calculate all the newly transformed Pokemon and begin asset load
    const teamTransformations = getTeamTransformations();
    const loadAssets = teamTransformations.map(t => (t.newPokemon as PlayerPokemon).loadAssets());
    globalScene.currentBattle.mysteryEncounter!.misc = {
      teamTransformations,
      loadAssets,
    };

    return true;
  })
  .withOnVisualsStart(() => {
    globalScene.fadeAndSwitchBgm("mystery_encounter_weird_dream");
    return true;
  })
  .withOption(
    MysteryEncounterOptionBuilder.newOptionWithMode(MysteryEncounterOptionMode.DEFAULT)
      .withHasDexProgress(true)
      .withDialogue({
        buttonLabel: `${namespace}:option.1.label`,
        buttonTooltip: `${namespace}:option.1.tooltip`,
        selected: [
          {
            text: `${namespace}:option.1.selected`,
          },
        ],
      })
      .withPreOptionPhase(async () => {
        // Play the animation as the player goes through the dialogue
        globalScene.time.delayedCall(1000, () => {
          doShowDreamBackground();
        });

        for (const transformation of globalScene.currentBattle.mysteryEncounter!.misc.teamTransformations) {
          globalScene.removePokemonFromPlayerParty(transformation.previousPokemon, false);
          globalScene.getPlayerParty().push(transformation.newPokemon);
        }
      })
      .withOptionPhase(async () => {
        // Starts cutscene dialogue, but does not await so that cutscene plays as player goes through dialogue
        const cutsceneDialoguePromise = showEncounterText(`${namespace}:option.1.cutscene`);

        // Change the entire player's party
        // Wait for all new Pokemon assets to be loaded before showing transformation animations
        await Promise.all(globalScene.currentBattle.mysteryEncounter!.misc.loadAssets);
        const transformations = globalScene.currentBattle.mysteryEncounter!.misc.teamTransformations;

        // If there are 1-3 transformations, do them centered back to back
        // Otherwise, the first 3 transformations are executed side-by-side, then any remaining 1-3 transformations occur in those same respective positions
        if (transformations.length <= 3) {
          for (const transformation of transformations) {
            const pokemon1 = transformation.previousPokemon;
            const pokemon2 = transformation.newPokemon;

            await doPokemonTransformationSequence(pokemon1, pokemon2, TransformationScreenPosition.CENTER);
          }
        } else {
          await doSideBySideTransformations(transformations);
        }

        // Make sure player has finished cutscene dialogue
        await cutsceneDialoguePromise;

        doHideDreamBackground();
        await showEncounterText(`${namespace}:option.1.dream_complete`);

        await doNewTeamPostProcess(transformations);
        setEncounterRewards({
          guaranteedModifierTypeFuncs: [
            modifierTypes.MEMORY_MUSHROOM,
            modifierTypes.ROGUE_BALL,
            modifierTypes.MINT,
            modifierTypes.MINT,
            modifierTypes.MINT,
          ],
          fillRemaining: false,
        });
        leaveEncounterWithoutBattle(true);
      })
      .build(),
  )
  .withSimpleOption(
    {
      buttonLabel: `${namespace}:option.2.label`,
      buttonTooltip: `${namespace}:option.2.tooltip`,
      selected: [
        {
          text: `${namespace}:option.2.selected`,
        },
      ],
    },
    async () => {
      // Battle your "future" team for some item rewards
      const transformations: PokemonTransformation[] =
        globalScene.currentBattle.mysteryEncounter!.misc.teamTransformations;

      // Uses the pokemon that player's party would have transformed into
      const enemyPokemonConfigs: EnemyPokemonConfig[] = [];
      for (const transformation of transformations) {
        const newPokemon = transformation.newPokemon;
        const previousPokemon = transformation.previousPokemon;

        await postProcessTransformedPokemon(previousPokemon, newPokemon, newPokemon.species.getRootSpeciesId(), true);

        const dataSource = new PokemonData(newPokemon);
        dataSource.player = false;

        // Copy held items to new pokemon
        const newPokemonHeldItemConfigs: HeldModifierConfig[] = [];
        for (const item of transformation.heldItems) {
          newPokemonHeldItemConfigs.push({
            modifier: item.clone() as PokemonHeldItemModifier,
            stackCount: item.getStackCount(),
            isTransferable: false,
          });
        }
        // Any pokemon that is below 570 BST gets +20 permanent BST to 3 stats
        if (shouldGetOldGateau(newPokemon)) {
          const stats = getOldGateauBoostedStats(newPokemon);
          newPokemonHeldItemConfigs.push({
            modifier: generateModifierType(modifierTypes.MYSTERY_ENCOUNTER_OLD_GATEAU, [
              OLD_GATEAU_STATS_UP,
              stats,
            ]) as PokemonHeldItemModifierType,
            stackCount: 1,
            isTransferable: false,
          });
        }

        const enemyConfig: EnemyPokemonConfig = {
          species: transformation.newSpecies,
          isBoss: newPokemon.getSpeciesForm().getBaseStatTotal() > NON_LEGENDARY_BST_THRESHOLD,
          level: previousPokemon.level,
          dataSource: dataSource,
          modifierConfigs: newPokemonHeldItemConfigs,
        };

        enemyPokemonConfigs.push(enemyConfig);
      }

      const genderIndex = globalScene.gameData.gender ?? PlayerGender.UNSET;
      const trainerConfig =
        trainerConfigs[
          genderIndex === PlayerGender.FEMALE ? TrainerType.FUTURE_SELF_F : TrainerType.FUTURE_SELF_M
        ].clone();
      trainerConfig.setPartyTemplates(new TrainerPartyTemplate(transformations.length, PartyMemberStrength.STRONG));
      const enemyPartyConfig: EnemyPartyConfig = {
        trainerConfig: trainerConfig,
        pokemonConfigs: enemyPokemonConfigs,
        female: genderIndex === PlayerGender.FEMALE,
      };

      const onBeforeRewards = () => {
        // Before battle rewards, unlock the passive on a pokemon in the player's team for the rest of the run (not permanently)
        // One random pokemon will get its passive unlocked
        const passiveDisabledPokemon = globalScene.getPlayerParty().filter(p => !p.passive);
        if (passiveDisabledPokemon?.length > 0) {
          const enablePassiveMon = passiveDisabledPokemon[randSeedInt(passiveDisabledPokemon.length)];
          enablePassiveMon.passive = true;
          enablePassiveMon.updateInfo(true);
        }
      };

      setEncounterRewards(
        {
          guaranteedModifierTiers: [
            ModifierTier.ROGUE,
            ModifierTier.ROGUE,
            ModifierTier.ULTRA,
            ModifierTier.ULTRA,
            ModifierTier.GREAT,
            ModifierTier.GREAT,
          ],
          fillRemaining: false,
        },
        undefined,
        onBeforeRewards,
      );

      await showEncounterText(`${namespace}:option.2.selected_2`, null, undefined, true);
      await initBattleWithEnemyConfig(enemyPartyConfig);
    },
  )
  .withSimpleOption(
    {
      buttonLabel: `${namespace}:option.3.label`,
      buttonTooltip: `${namespace}:option.3.tooltip`,
      selected: [
        {
          text: `${namespace}:option.3.selected`,
        },
      ],
    },
    async () => {
      // Leave, reduce party levels by 10%
      for (const pokemon of globalScene.getPlayerParty()) {
        pokemon.level = Math.max(Math.ceil(((100 - PERCENT_LEVEL_LOSS_ON_REFUSE) / 100) * pokemon.level), 1);
        pokemon.exp = getLevelTotalExp(pokemon.level, pokemon.species.growthRate);
        pokemon.levelExp = 0;

        pokemon.calculateStats();
        pokemon.getBattleInfo().setLevel(pokemon.level);
        await pokemon.updateInfo();
      }

      leaveEncounterWithoutBattle(true);
      return true;
    },
  )
  .build();

interface PokemonTransformation {
  previousPokemon: PlayerPokemon;
  newSpecies: PokemonSpecies;
  newPokemon: PlayerPokemon;
  heldItems: PokemonHeldItemModifier[];
}

function getTeamTransformations(): PokemonTransformation[] {
  const party = globalScene.getPlayerParty();
  // Removes all pokemon from the party
  const alreadyUsedSpecies: PokemonSpecies[] = party.map(p => p.species);
  const pokemonTransformations: PokemonTransformation[] = party.map(p => {
    return {
      previousPokemon: p,
    } as PokemonTransformation;
  });

  // Only 1 Pokemon can be transformed into BST higher than 600
  let hasPokemonInSuperLegendaryBstThreshold = false;
  // Only 1 other Pokemon can be transformed into BST between 570-600
  let hasPokemonInLegendaryBstThreshold = false;

  // First, roll 2 of the party members to new Pokemon at a +90 to +110 BST difference
  // Then, roll the remainder of the party members at a +40 to +50 BST difference
  const numPokemon = party.length;
  const removedPokemon = randSeedShuffle(party.slice(0));
  for (let i = 0; i < numPokemon; i++) {
    const removed = removedPokemon[i];
    const index = pokemonTransformations.findIndex(p => p.previousPokemon.id === removed.id);
    pokemonTransformations[index].heldItems = removed
      .getHeldItems()
      .filter(m => !(m instanceof PokemonFormChangeItemModifier));

    const bst = removed.getSpeciesForm().getBaseStatTotal();
    let newBstRange: [number, number];
    if (i < 2) {
      newBstRange = HIGH_BST_TRANSFORM_BASE_VALUES;
    } else {
      newBstRange = STANDARD_BST_TRANSFORM_BASE_VALUES;
    }

    const newSpecies = getTransformedSpecies(
      bst,
      newBstRange,
      hasPokemonInSuperLegendaryBstThreshold,
      hasPokemonInLegendaryBstThreshold,
      alreadyUsedSpecies,
    );

    const newSpeciesBst = newSpecies.getBaseStatTotal();
    if (newSpeciesBst > SUPER_LEGENDARY_BST_THRESHOLD) {
      hasPokemonInSuperLegendaryBstThreshold = true;
    }
    if (newSpeciesBst <= SUPER_LEGENDARY_BST_THRESHOLD && newSpeciesBst >= NON_LEGENDARY_BST_THRESHOLD) {
      hasPokemonInLegendaryBstThreshold = true;
    }

    pokemonTransformations[index].newSpecies = newSpecies;
    console.log("New species: " + JSON.stringify(newSpecies));
    alreadyUsedSpecies.push(newSpecies);
  }

  for (const transformation of pokemonTransformations) {
    const newAbilityIndex = randSeedInt(transformation.newSpecies.getAbilityCount());
    transformation.newPokemon = globalScene.addPlayerPokemon(
      transformation.newSpecies,
      transformation.previousPokemon.level,
      newAbilityIndex,
      undefined,
    );
  }

  return pokemonTransformations;
}

async function doNewTeamPostProcess(transformations: PokemonTransformation[]) {
  let atLeastOneNewStarter = false;
  for (const transformation of transformations) {
    const previousPokemon = transformation.previousPokemon;
    const newPokemon = transformation.newPokemon;
    const speciesRootForm = newPokemon.species.getRootSpeciesId();

    if (await postProcessTransformedPokemon(previousPokemon, newPokemon, speciesRootForm)) {
      atLeastOneNewStarter = true;
    }

    // Copy old items to new pokemon
    for (const item of transformation.heldItems) {
      item.pokemonId = newPokemon.id;
      globalScene.addModifier(item, false, false, false, true);
    }
    // Any pokemon that is below 570 BST gets +20 permanent BST to 3 stats
    if (shouldGetOldGateau(newPokemon)) {
      const stats = getOldGateauBoostedStats(newPokemon);
      const modType = modifierTypes
        .MYSTERY_ENCOUNTER_OLD_GATEAU()
        .generateType(globalScene.getPlayerParty(), [OLD_GATEAU_STATS_UP, stats])
        ?.withIdFromFunc(modifierTypes.MYSTERY_ENCOUNTER_OLD_GATEAU);
      const modifier = modType?.newModifier(newPokemon);
      if (modifier) {
        globalScene.addModifier(modifier, false, false, false, true);
      }
    }

    newPokemon.calculateStats();
    await newPokemon.updateInfo();
  }

  // One random pokemon will get its passive unlocked
  const passiveDisabledPokemon = globalScene.getPlayerParty().filter(p => !p.passive);
  if (passiveDisabledPokemon?.length > 0) {
    const enablePassiveMon = passiveDisabledPokemon[randSeedInt(passiveDisabledPokemon.length)];
    enablePassiveMon.passive = true;
    await enablePassiveMon.updateInfo(true);
  }

  // If at least one new starter was unlocked, play 1 fanfare
  if (atLeastOneNewStarter) {
    globalScene.playSound("level_up_fanfare");
  }
}

/**
 * Applies special changes to the newly transformed pokemon, such as passing previous moves, gaining egg moves, etc.
 * Returns whether the transformed pokemon unlocks a new starter for the player.
 * @param previousPokemon
 * @param newPokemon
 * @param speciesRootForm
 * @param forBattle Default `false`. If false, will perform achievements and dex unlocks for the player.
 */
async function postProcessTransformedPokemon(
  previousPokemon: PlayerPokemon,
  newPokemon: PlayerPokemon,
  speciesRootForm: Species,
  forBattle = false,
): Promise<boolean> {
  let isNewStarter = false;
  // Roll HA a second time
  if (newPokemon.species.abilityHidden) {
    const hiddenIndex = newPokemon.species.ability2 ? 2 : 1;
    if (newPokemon.abilityIndex < hiddenIndex) {
      const hiddenAbilityChance = new NumberHolder(256);
      globalScene.applyModifiers(HiddenAbilityRateBoosterModifier, true, hiddenAbilityChance);

      const hasHiddenAbility = !randSeedInt(hiddenAbilityChance.value);

      if (hasHiddenAbility) {
        newPokemon.abilityIndex = hiddenIndex;
      }
    }
  }

  // Roll IVs a second time
  newPokemon.ivs = newPokemon.ivs.map(iv => {
    const newValue = randSeedInt(31);
    return newValue > iv ? newValue : iv;
  });

  // Roll a neutral nature
  newPokemon.nature = [Nature.HARDY, Nature.DOCILE, Nature.BASHFUL, Nature.QUIRKY, Nature.SERIOUS][randSeedInt(5)];

  // For pokemon at/below 570 BST or any shiny pokemon, unlock it permanently as if you had caught it
  if (
    !forBattle &&
    (newPokemon.getSpeciesForm().getBaseStatTotal() <= NON_LEGENDARY_BST_THRESHOLD || newPokemon.isShiny())
  ) {
    if (
      newPokemon.getSpeciesForm().abilityHidden &&
      newPokemon.abilityIndex === newPokemon.getSpeciesForm().getAbilityCount() - 1
    ) {
      globalScene.validateAchv(achvs.HIDDEN_ABILITY);
    }

    if (newPokemon.species.subLegendary) {
      globalScene.validateAchv(achvs.CATCH_SUB_LEGENDARY);
    }

    if (newPokemon.species.legendary) {
      globalScene.validateAchv(achvs.CATCH_LEGENDARY);
    }

    if (newPokemon.species.mythical) {
      globalScene.validateAchv(achvs.CATCH_MYTHICAL);
    }

    globalScene.gameData.updateSpeciesDexIvs(newPokemon.species.getRootSpeciesId(true), newPokemon.ivs);
    const newStarterUnlocked = await globalScene.gameData.setPokemonCaught(newPokemon, true, false, false);
    if (newStarterUnlocked) {
      isNewStarter = true;
      await showEncounterText(
        i18next.t("battle:addedAsAStarter", {
          pokemonName: getPokemonSpecies(speciesRootForm).getName(),
        }),
      );
    }
  }

  // If the previous pokemon had pokerus, transfer to new pokemon
  newPokemon.pokerus = previousPokemon.pokerus;

  // Transfer previous Pokemon's luck value
  newPokemon.luck = previousPokemon.getLuck();

  // If the previous pokemon had higher IVs, override to those (after updating dex IVs > prevents perfect 31s on a new unlock)
  newPokemon.ivs = newPokemon.ivs.map((iv, index) => {
    return previousPokemon.ivs[index] > iv ? previousPokemon.ivs[index] : iv;
  });

  // For pokemon that the player owns (including ones just caught), gain a candy
  if (!forBattle && !!globalScene.gameData.dexData[speciesRootForm].caughtAttr) {
    globalScene.gameData.addStarterCandy(getPokemonSpecies(speciesRootForm), 1);
  }

  // Set the moveset of the new pokemon to be the same as previous, but with 1 egg move and 1 (attempted) STAB move of the new species
  newPokemon.generateAndPopulateMoveset();
  // Store a copy of a "standard" generated moveset for the new pokemon, will be used later for finding a favored move
  const newPokemonGeneratedMoveset = newPokemon.moveset;

  newPokemon.moveset = previousPokemon.moveset.slice(0);

  const newEggMoveIndex = await addEggMoveToNewPokemonMoveset(newPokemon, speciesRootForm, forBattle);

  // Try to add a favored STAB move (might fail if Pokemon already knows a bunch of moves from newPokemonGeneratedMoveset)
  addFavoredMoveToNewPokemonMoveset(newPokemon, newPokemonGeneratedMoveset, newEggMoveIndex);

  // Randomize the second type of the pokemon
  // If the pokemon does not normally have a second type, it will gain 1
  const newTypes = [PokemonType.UNKNOWN];
  let newType = randSeedInt(18) as PokemonType;
  while (newType === newTypes[0]) {
    newType = randSeedInt(18) as PokemonType;
  }
  newTypes.push(newType);
  if (!newPokemon.customPokemonData) {
    newPokemon.customPokemonData = new CustomPokemonData();
  }
  newPokemon.customPokemonData.types = newTypes;

  // Enable passive if previous had it
  newPokemon.passive = previousPokemon.passive;

  return isNewStarter;
}

/**
 * @returns `true` if a given Pokemon has valid BST to be given an Old Gateau
 */
function shouldGetOldGateau(pokemon: Pokemon): boolean {
  return pokemon.getSpeciesForm().getBaseStatTotal() < NON_LEGENDARY_BST_THRESHOLD;
}

/**
 * Get the lowest of HP/Spd, lowest of Atk/SpAtk, and lowest of Def/SpDef
 * @returns Array of 3 {@linkcode Stat}s to boost
 */
function getOldGateauBoostedStats(pokemon: Pokemon): Stat[] {
  const stats: Stat[] = [];
  const baseStats = pokemon.getSpeciesForm().baseStats.slice(0);
  // HP or Speed
  stats.push(baseStats[Stat.HP] < baseStats[Stat.SPD] ? Stat.HP : Stat.SPD);
  // Attack or SpAtk
  stats.push(baseStats[Stat.ATK] < baseStats[Stat.SPATK] ? Stat.ATK : Stat.SPATK);
  // Def or SpDef
  stats.push(baseStats[Stat.DEF] < baseStats[Stat.SPDEF] ? Stat.DEF : Stat.SPDEF);
  return stats;
}

function getTransformedSpecies(
  originalBst: number,
  bstSearchRange: [number, number],
  hasPokemonBstHigherThan600: boolean,
  hasPokemonBstBetween570And600: boolean,
  alreadyUsedSpecies: PokemonSpecies[],
): PokemonSpecies {
  let newSpecies: PokemonSpecies | undefined;
  while (isNullOrUndefined(newSpecies)) {
    const bstCap = originalBst + bstSearchRange[1];
    const bstMin = Math.max(originalBst + bstSearchRange[0], 0);

    // Get any/all species that fall within the Bst range requirements
    let validSpecies = allSpecies.filter(s => {
      const speciesBst = s.getBaseStatTotal();
      const bstInRange = speciesBst >= bstMin && speciesBst <= bstCap;
      // Checks that a Pokemon has not already been added in the +600 or 570-600 slots;
      const validBst =
        (!hasPokemonBstBetween570And600 ||
          speciesBst < NON_LEGENDARY_BST_THRESHOLD ||
          speciesBst > SUPER_LEGENDARY_BST_THRESHOLD) &&
        (!hasPokemonBstHigherThan600 || speciesBst <= SUPER_LEGENDARY_BST_THRESHOLD);
      return bstInRange && validBst && !EXCLUDED_TRANSFORMATION_SPECIES.includes(s.speciesId);
    });

    // There must be at least 20 species available before it will choose one
    if (validSpecies?.length > 20) {
      validSpecies = randSeedShuffle(validSpecies);
      newSpecies = validSpecies.pop();
      while (isNullOrUndefined(newSpecies) || alreadyUsedSpecies.includes(newSpecies)) {
        newSpecies = validSpecies.pop();
      }
    } else {
      // Expands search rand until a Pokemon is found
      bstSearchRange[0] -= 10;
      bstSearchRange[1] += 10;
    }
  }

  return newSpecies;
}

function doShowDreamBackground() {
  const transformationContainer = globalScene.add.container(0, -globalScene.game.canvas.height / 6);
  transformationContainer.name = "Dream Background";

  // In case it takes a bit for video to load
  const transformationStaticBg = globalScene.add.rectangle(
    0,
    0,
    globalScene.game.canvas.width / 6,
    globalScene.game.canvas.height / 6,
    0,
  );
  transformationStaticBg.setName("Black Background");
  transformationStaticBg.setOrigin(0, 0);
  transformationContainer.add(transformationStaticBg);
  transformationStaticBg.setVisible(true);

  const transformationVideoBg: Phaser.GameObjects.Video = globalScene.add.video(0, 0, "evo_bg").stop();
  transformationVideoBg.setLoop(true);
  transformationVideoBg.setOrigin(0, 0);
  transformationVideoBg.setScale(0.4359673025);
  transformationContainer.add(transformationVideoBg);

  globalScene.fieldUI.add(transformationContainer);
  globalScene.fieldUI.bringToTop(transformationContainer);
  transformationVideoBg.play();

  transformationContainer.setVisible(true);
  transformationContainer.alpha = 0;

  globalScene.tweens.add({
    targets: transformationContainer,
    alpha: 1,
    duration: 3000,
    ease: "Sine.easeInOut",
  });
}

function doHideDreamBackground() {
  const transformationContainer = globalScene.fieldUI.getByName("Dream Background");

  globalScene.tweens.add({
    targets: transformationContainer,
    alpha: 0,
    duration: 3000,
    ease: "Sine.easeInOut",
    onComplete: () => {
      globalScene.fieldUI.remove(transformationContainer, true);
    },
  });
}

function doSideBySideTransformations(transformations: PokemonTransformation[]) {
  return new Promise<void>(resolve => {
    const allTransformationPromises: Promise<void>[] = [];
    for (let i = 0; i < 3; i++) {
      const delay = i * 4000;
      globalScene.time.delayedCall(delay, () => {
        const transformation = transformations[i];
        const pokemon1 = transformation.previousPokemon;
        const pokemon2 = transformation.newPokemon;
        const screenPosition = i as TransformationScreenPosition;

        const transformationPromise = doPokemonTransformationSequence(pokemon1, pokemon2, screenPosition).then(() => {
          if (transformations.length > i + 3) {
            const nextTransformationAtPosition = transformations[i + 3];
            const nextPokemon1 = nextTransformationAtPosition.previousPokemon;
            const nextPokemon2 = nextTransformationAtPosition.newPokemon;

            allTransformationPromises.push(doPokemonTransformationSequence(nextPokemon1, nextPokemon2, screenPosition));
          }
        });
        allTransformationPromises.push(transformationPromise);
      });
    }

    // Wait for all transformations to be loaded into promise array
    const id = setInterval(checkAllPromisesExist, 500);
    async function checkAllPromisesExist() {
      if (allTransformationPromises.length === transformations.length) {
        clearInterval(id);
        await Promise.all(allTransformationPromises);
        resolve();
      }
    }
  });
}

/**
 * Returns index of the new egg move within the Pokemon's moveset (not the index of the move in `speciesEggMoves`)
 * @param newPokemon
 * @param speciesRootForm
 */
async function addEggMoveToNewPokemonMoveset(
  newPokemon: PlayerPokemon,
  speciesRootForm: Species,
  forBattle = false,
): Promise<number | null> {
  let eggMoveIndex: null | number = null;
  const eggMoves = newPokemon.getEggMoves()?.slice(0);
  if (eggMoves) {
    const eggMoveIndices = randSeedShuffle([0, 1, 2, 3]);
    let randomEggMoveIndex = eggMoveIndices.pop();
    let randomEggMove = !isNullOrUndefined(randomEggMoveIndex) ? eggMoves[randomEggMoveIndex] : null;
    let retries = 0;
    while (retries < 3 && (!randomEggMove || newPokemon.moveset.some(m => m.moveId === randomEggMove))) {
      // If Pokemon already knows this move, roll for another egg move
      randomEggMoveIndex = eggMoveIndices.pop();
      randomEggMove = !isNullOrUndefined(randomEggMoveIndex) ? eggMoves[randomEggMoveIndex] : null;
      retries++;
    }

    if (randomEggMove) {
      if (!newPokemon.moveset.some(m => m.moveId === randomEggMove)) {
        if (newPokemon.moveset.length < 4) {
          newPokemon.moveset.push(new PokemonMove(randomEggMove));
        } else {
          eggMoveIndex = randSeedInt(4);
          newPokemon.moveset[eggMoveIndex] = new PokemonMove(randomEggMove);
        }
      }

      // For pokemon that the player owns (including ones just caught), unlock the egg move
      if (
        !forBattle &&
        !isNullOrUndefined(randomEggMoveIndex) &&
        !!globalScene.gameData.dexData[speciesRootForm].caughtAttr
      ) {
        await globalScene.gameData.setEggMoveUnlocked(getPokemonSpecies(speciesRootForm), randomEggMoveIndex, true);
      }
    }
  }

  return eggMoveIndex;
}

/**
 * Returns index of the new egg move within the Pokemon's moveset (not the index of the move in `speciesEggMoves`)
 * @param newPokemon
 * @param newPokemonGeneratedMoveset
 * @param newEggMoveIndex
 */
<<<<<<< HEAD
function addFavoredMoveToNewPokemonMoveset(newPokemon: PlayerPokemon, newPokemonGeneratedMoveset: (PokemonMove)[], newEggMoveIndex: number | null) {
  let favoredMove: PokemonMove | null = null;
  for (const move of newPokemonGeneratedMoveset) {
    // Needs to match first type, second type will be replaced
    if (move?.getMove().type === newPokemon.getTypes()[0] && !newPokemon.moveset.some(m => m.moveId === move.moveId)) {
=======
function addFavoredMoveToNewPokemonMoveset(
  newPokemon: PlayerPokemon,
  newPokemonGeneratedMoveset: (PokemonMove | null)[],
  newEggMoveIndex: number | null,
) {
  let favoredMove: PokemonMove | null = null;
  for (const move of newPokemonGeneratedMoveset) {
    // Needs to match first type, second type will be replaced
    if (
      move?.getMove().type === newPokemon.getTypes()[0] &&
      !newPokemon.moveset.some(m => m?.moveId === move?.moveId)
    ) {
>>>>>>> 02ae7952
      favoredMove = move;
      break;
    }
  }
  // If was unable to find a favored move, uses first move in moveset that isn't already known (typically a high power STAB move)
  // Otherwise, it gains no favored move
  if (!favoredMove) {
    for (const move of newPokemonGeneratedMoveset) {
      // Needs to match first type, second type will be replaced
      if (!newPokemon.moveset.some(m => m.moveId === move.moveId)) {
        favoredMove = move;
        break;
      }
    }
  }
  // Finally, assign favored move to random index that isn't the new egg move index
  if (favoredMove) {
    if (newPokemon.moveset.length < 4) {
      newPokemon.moveset.push(favoredMove);
    } else {
      let favoredMoveIndex = randSeedInt(4);
      while (newEggMoveIndex !== null && favoredMoveIndex === newEggMoveIndex) {
        favoredMoveIndex = randSeedInt(4);
      }

      newPokemon.moveset[favoredMoveIndex] = favoredMove;
    }
  }
}<|MERGE_RESOLUTION|>--- conflicted
+++ resolved
@@ -818,26 +818,11 @@
  * @param newPokemonGeneratedMoveset
  * @param newEggMoveIndex
  */
-<<<<<<< HEAD
 function addFavoredMoveToNewPokemonMoveset(newPokemon: PlayerPokemon, newPokemonGeneratedMoveset: (PokemonMove)[], newEggMoveIndex: number | null) {
   let favoredMove: PokemonMove | null = null;
   for (const move of newPokemonGeneratedMoveset) {
     // Needs to match first type, second type will be replaced
     if (move?.getMove().type === newPokemon.getTypes()[0] && !newPokemon.moveset.some(m => m.moveId === move.moveId)) {
-=======
-function addFavoredMoveToNewPokemonMoveset(
-  newPokemon: PlayerPokemon,
-  newPokemonGeneratedMoveset: (PokemonMove | null)[],
-  newEggMoveIndex: number | null,
-) {
-  let favoredMove: PokemonMove | null = null;
-  for (const move of newPokemonGeneratedMoveset) {
-    // Needs to match first type, second type will be replaced
-    if (
-      move?.getMove().type === newPokemon.getTypes()[0] &&
-      !newPokemon.moveset.some(m => m?.moveId === move?.moveId)
-    ) {
->>>>>>> 02ae7952
       favoredMove = move;
       break;
     }
