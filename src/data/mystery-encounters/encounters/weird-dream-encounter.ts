--- conflicted
+++ resolved
@@ -176,7 +176,7 @@
 
           for (const transformation of scene.currentBattle.mysteryEncounter!.misc.teamTransformations) {
             scene.removePokemonFromPlayerParty(transformation.previousPokemon, false);
-            scene.getParty().push(transformation.newPokemon);
+            scene.getPlayerParty().push(transformation.newPokemon);
           }
         })
         .withOptionPhase(async (scene: BattleScene) => {
@@ -224,10 +224,6 @@
         ],
       },
       async (scene: BattleScene) => {
-<<<<<<< HEAD
-        // Reduce party levels by 20%
-        for (const pokemon of scene.getPlayerParty()) {
-=======
         // Battle your "future" team for some item rewards
         const transformations: PokemonTransformation[] = scene.currentBattle.mysteryEncounter!.misc.teamTransformations;
 
@@ -284,7 +280,7 @@
         const onBeforeRewards = () => {
           // Before battle rewards, unlock the passive on a pokemon in the player's team for the rest of the run (not permanently)
           // One random pokemon will get its passive unlocked
-          const passiveDisabledPokemon = scene.getParty().filter(p => !p.passive);
+          const passiveDisabledPokemon = scene.getPlayerParty().filter(p => !p.passive);
           if (passiveDisabledPokemon?.length > 0) {
             const enablePassiveMon = passiveDisabledPokemon[randSeedInt(passiveDisabledPokemon.length)];
             enablePassiveMon.passive = true;
@@ -310,8 +306,7 @@
       },
       async (scene: BattleScene) => {
         // Leave, reduce party levels by 10%
-        for (const pokemon of scene.getParty()) {
->>>>>>> 65269f93
+        for (const pokemon of scene.getPlayerParty()) {
           pokemon.level = Math.max(Math.ceil((100 - PERCENT_LEVEL_LOSS_ON_REFUSE) / 100 * pokemon.level), 1);
           pokemon.exp = getLevelTotalExp(pokemon.level, pokemon.species.growthRate);
           pokemon.levelExp = 0;
@@ -383,13 +378,7 @@
 
   for (const transformation of pokemonTransformations) {
     const newAbilityIndex = randSeedInt(transformation.newSpecies.getAbilityCount());
-<<<<<<< HEAD
-    const newPlayerPokemon = scene.addPlayerPokemon(transformation.newSpecies, transformation.previousPokemon.level, newAbilityIndex, undefined);
-    transformation.newPokemon = newPlayerPokemon;
-    scene.getPlayerParty().push(newPlayerPokemon);
-=======
     transformation.newPokemon = scene.addPlayerPokemon(transformation.newSpecies, transformation.previousPokemon.level, newAbilityIndex, undefined);
->>>>>>> 65269f93
   }
 
   return pokemonTransformations;
@@ -415,11 +404,7 @@
     if (shouldGetOldGateau(newPokemon)) {
       const stats = getOldGateauBoostedStats(newPokemon);
       const modType = modifierTypes.MYSTERY_ENCOUNTER_OLD_GATEAU()
-<<<<<<< HEAD
-        .generateType(scene.getPlayerParty(), [ 20, stats ])
-=======
-        .generateType(scene.getParty(), [ OLD_GATEAU_STATS_UP, stats ])
->>>>>>> 65269f93
+        .generateType(scene.getPlayerParty(), [ OLD_GATEAU_STATS_UP, stats ])
         ?.withIdFromFunc(modifierTypes.MYSTERY_ENCOUNTER_OLD_GATEAU);
       const modifier = modType?.newModifier(newPokemon);
       if (modifier) {
