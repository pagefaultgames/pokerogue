import { globalScene } from "#app/global-scene";
import { allSpecies } from "#data/data-lists";
import { getLevelTotalExp } from "#data/exp";
import type { PokemonSpecies } from "#data/pokemon-species";
import { AbilityId } from "#enums/ability-id";
import { Challenges } from "#enums/challenges";
import { HeldItemId } from "#enums/held-item-id";
import { MysteryEncounterOptionMode } from "#enums/mystery-encounter-option-mode";
import { MysteryEncounterTier } from "#enums/mystery-encounter-tier";
import { MysteryEncounterType } from "#enums/mystery-encounter-type";
import { Nature } from "#enums/nature";
import { PartyMemberStrength } from "#enums/party-member-strength";
import { PlayerGender } from "#enums/player-gender";
import { MAX_POKEMON_TYPE, PokemonType } from "#enums/pokemon-type";
import { RewardId } from "#enums/reward-id";
import { RarityTier } from "#enums/reward-tier";
import { SpeciesId } from "#enums/species-id";
import { StatusEffect } from "#enums/status-effect";
import { TrainerItemEffect } from "#enums/trainer-item-effect";
import { TrainerType } from "#enums/trainer-type";
import type { PlayerPokemon, Pokemon } from "#field/pokemon";
import { PokemonMove } from "#moves/pokemon-move";
import { showEncounterText } from "#mystery-encounters/encounter-dialogue-utils";
import type { EnemyPartyConfig, EnemyPokemonConfig } from "#mystery-encounters/encounter-phase-utils";
import {
  initBattleWithEnemyConfig,
  leaveEncounterWithoutBattle,
  setEncounterRewards,
} from "#mystery-encounters/encounter-phase-utils";
import {
  doPokemonTransformationSequence,
  TransformationScreenPosition,
} from "#mystery-encounters/encounter-transformation-sequence";
import type { MysteryEncounter } from "#mystery-encounters/mystery-encounter";
import { MysteryEncounterBuilder } from "#mystery-encounters/mystery-encounter";
import { MysteryEncounterOptionBuilder } from "#mystery-encounters/mystery-encounter-option";
import i18next from "#plugins/i18n";
import { achvs } from "#system/achv";
import { PokemonData } from "#system/pokemon-data";
import { trainerConfigs } from "#trainers/trainer-config";
import { TrainerPartyTemplate } from "#trainers/trainer-party-template";
import type { HeldItemConfiguration } from "#types/held-item-data-types";
import { isNullOrUndefined, NumberHolder, randSeedInt, randSeedShuffle } from "#utils/common";
import { getPokemonSpecies } from "#utils/pokemon-utils";

/** i18n namespace for encounter */
const namespace = "mysteryEncounters/weirdDream";

/** Exclude Ultra Beasts, Paradox, Eternatus, and all legendary/mythical/trio pokemon that are below 570 BST */
const EXCLUDED_TRANSFORMATION_SPECIES = [
  SpeciesId.ARCEUS,
  SpeciesId.ETERNATUS,
  /** UBs */
  SpeciesId.NIHILEGO,
  SpeciesId.BUZZWOLE,
  SpeciesId.PHEROMOSA,
  SpeciesId.XURKITREE,
  SpeciesId.CELESTEELA,
  SpeciesId.KARTANA,
  SpeciesId.GUZZLORD,
  SpeciesId.POIPOLE,
  SpeciesId.NAGANADEL,
  SpeciesId.STAKATAKA,
  SpeciesId.BLACEPHALON,
  /** Paradox */
  SpeciesId.GREAT_TUSK,
  SpeciesId.SCREAM_TAIL,
  SpeciesId.BRUTE_BONNET,
  SpeciesId.FLUTTER_MANE,
  SpeciesId.SLITHER_WING,
  SpeciesId.SANDY_SHOCKS,
  SpeciesId.ROARING_MOON,
  SpeciesId.WALKING_WAKE,
  SpeciesId.GOUGING_FIRE,
  SpeciesId.RAGING_BOLT,
  SpeciesId.IRON_TREADS,
  SpeciesId.IRON_BUNDLE,
  SpeciesId.IRON_HANDS,
  SpeciesId.IRON_JUGULIS,
  SpeciesId.IRON_MOTH,
  SpeciesId.IRON_THORNS,
  SpeciesId.IRON_VALIANT,
  SpeciesId.IRON_LEAVES,
  SpeciesId.IRON_BOULDER,
  SpeciesId.IRON_CROWN,
  /** These are banned so they don't appear in the < 570 BST pool */
  SpeciesId.PHIONE,
  SpeciesId.TYPE_NULL,
  SpeciesId.COSMOG,
  SpeciesId.COSMOEM,
  SpeciesId.MELTAN,
  SpeciesId.KUBFU,
  SpeciesId.URSHIFU,
  SpeciesId.CALYREX,
  SpeciesId.OGERPON,
  SpeciesId.OKIDOGI,
  SpeciesId.MUNKIDORI,
  SpeciesId.FEZANDIPITI,
  SpeciesId.TERAPAGOS,
];

const SUPER_LEGENDARY_BST_THRESHOLD = 600;
const NON_LEGENDARY_BST_THRESHOLD = 570;

/** 0-100 */
const PERCENT_LEVEL_LOSS_ON_REFUSE = 10;

/**
 * Value ranges of the resulting species BST transformations after adding values to original species
 * 2 Pokemon in the party use this range
 */
const HIGH_BST_TRANSFORM_BASE_VALUES: [number, number] = [90, 110];
/**
 * Value ranges of the resulting species BST transformations after adding values to original species
 * All remaining Pokemon in the party use this range
 */
const STANDARD_BST_TRANSFORM_BASE_VALUES: [number, number] = [40, 50];

/**
 * Weird Dream encounter.
 * @see {@link https://github.com/pagefaultgames/pokerogue/issues/3822 | GitHub Issue #3822}
 * @see For biome requirements check {@linkcode mysteryEncountersByBiome}
 */
export const WeirdDreamEncounter: MysteryEncounter = MysteryEncounterBuilder.withEncounterType(
  MysteryEncounterType.WEIRD_DREAM,
)
  .withEncounterTier(MysteryEncounterTier.ROGUE)
  .withDisallowedChallenges(Challenges.SINGLE_TYPE, Challenges.SINGLE_GENERATION)
  // TODO: should reset minimum wave to 10 when there are more Rogue tiers in pool. Matching Dark Deal minimum for now.
  .withSceneWaveRangeRequirement(30, 140)
  .withIntroSpriteConfigs([
    {
      spriteKey: "weird_dream_woman",
      fileRoot: "mystery-encounters",
      hasShadow: true,
      y: 11,
      yShadow: 6,
      x: 4,
    },
  ])
  .withIntroDialogue([
    {
      text: `${namespace}:intro`,
    },
    {
      speaker: `${namespace}:speaker`,
      text: `${namespace}:introDialogue`,
    },
  ])
  .setLocalizationKey(`${namespace}`)
  .withTitle(`${namespace}:title`)
  .withDescription(`${namespace}:description`)
  .withQuery(`${namespace}:query`)
  .withOnInit(() => {
    globalScene.loadBgm("mystery_encounter_weird_dream", "mystery_encounter_weird_dream.mp3");

    // Calculate all the newly transformed Pokemon and begin asset load
    const teamTransformations = getTeamTransformations();
    const loadAssets = teamTransformations.map(t => (t.newPokemon as PlayerPokemon).loadAssets());
    globalScene.currentBattle.mysteryEncounter!.misc = {
      teamTransformations,
      loadAssets,
    };

    return true;
  })
  .withOnVisualsStart(() => {
    globalScene.fadeAndSwitchBgm("mystery_encounter_weird_dream");
    return true;
  })
  .withOption(
    MysteryEncounterOptionBuilder.newOptionWithMode(MysteryEncounterOptionMode.DEFAULT)
      .withHasDexProgress(true)
      .withDialogue({
        buttonLabel: `${namespace}:option.1.label`,
        buttonTooltip: `${namespace}:option.1.tooltip`,
        selected: [
          {
            text: `${namespace}:option.1.selected`,
          },
        ],
      })
      .withPreOptionPhase(async () => {
        // Play the animation as the player goes through the dialogue
        globalScene.time.delayedCall(1000, () => {
          doShowDreamBackground();
        });

        for (const transformation of globalScene.currentBattle.mysteryEncounter!.misc.teamTransformations) {
          globalScene.removePokemonFromPlayerParty(transformation.previousPokemon, false);
          globalScene.getPlayerParty().push(transformation.newPokemon);
        }
      })
      .withOptionPhase(async () => {
        // Starts cutscene dialogue, but does not await so that cutscene plays as player goes through dialogue
        const cutsceneDialoguePromise = showEncounterText(`${namespace}:option.1.cutscene`);

        // Change the entire player's party
        // Wait for all new Pokemon assets to be loaded before showing transformation animations
        await Promise.all(globalScene.currentBattle.mysteryEncounter!.misc.loadAssets);
        const transformations = globalScene.currentBattle.mysteryEncounter!.misc.teamTransformations;

        // If there are 1-3 transformations, do them centered back to back
        // Otherwise, the first 3 transformations are executed side-by-side, then any remaining 1-3 transformations occur in those same respective positions
        if (transformations.length <= 3) {
          for (const transformation of transformations) {
            const pokemon1 = transformation.previousPokemon;
            const pokemon2 = transformation.newPokemon;

            await doPokemonTransformationSequence(pokemon1, pokemon2, TransformationScreenPosition.CENTER);
          }
        } else {
          await doSideBySideTransformations(transformations);
        }

        // Make sure player has finished cutscene dialogue
        await cutsceneDialoguePromise;

        doHideDreamBackground();
        await showEncounterText(`${namespace}:option.1.dreamComplete`);

        await doNewTeamPostProcess(transformations);
        globalScene.phaseManager.unshiftNew("PartyHealPhase", true);
        setEncounterRewards({
          guaranteedRewardSpecs: [
            RewardId.MEMORY_MUSHROOM,
            RewardId.ROGUE_BALL,
            RewardId.MINT,
            RewardId.MINT,
            RewardId.MINT,
            RewardId.MINT,
          ],
          fillRemaining: false,
        });
        leaveEncounterWithoutBattle(false);
      })
      .build(),
  )
  .withSimpleOption(
    {
      buttonLabel: `${namespace}:option.2.label`,
      buttonTooltip: `${namespace}:option.2.tooltip`,
      selected: [
        {
          text: `${namespace}:option.2.selected`,
        },
      ],
    },
    async () => {
      // Battle your "future" team for some item RewardId
      const transformations: PokemonTransformation[] =
        globalScene.currentBattle.mysteryEncounter!.misc.teamTransformations;

      // Uses the pokemon that player's party would have transformed into
      const enemyPokemonConfigs: EnemyPokemonConfig[] = [];
      for (const transformation of transformations) {
        const newPokemon = transformation.newPokemon;
        const previousPokemon = transformation.previousPokemon;

        await postProcessTransformedPokemon(previousPokemon, newPokemon, newPokemon.species.getRootSpeciesId(), true);

        const dataSource = new PokemonData(newPokemon);
        dataSource.player = false;

        // Copy held items to new pokemon
        // TODO: Make items untransferable
        const newPokemonHeldItemConfig = transformation.heldItems;

        // Any pokemon that is below 570 BST gets +20 permanent BST to 3 stats
        if (shouldGetOldGateau(newPokemon)) {
          newPokemonHeldItemConfig.push({
            entry: HeldItemId.OLD_GATEAU,
            count: 1,
          });
        }

        const enemyConfig: EnemyPokemonConfig = {
          species: transformation.newSpecies,
          isBoss: newPokemon.getSpeciesForm().getBaseStatTotal() > NON_LEGENDARY_BST_THRESHOLD,
          level: previousPokemon.level,
<<<<<<< HEAD
          dataSource: dataSource,
          heldItemConfig: newPokemonHeldItemConfig,
=======
          dataSource,
          modifierConfigs: newPokemonHeldItemConfigs,
>>>>>>> d3462a14
        };

        enemyPokemonConfigs.push(enemyConfig);
      }

      const genderIndex = globalScene.gameData.gender ?? PlayerGender.UNSET;
      const trainerConfig =
        trainerConfigs[
          genderIndex === PlayerGender.FEMALE ? TrainerType.FUTURE_SELF_F : TrainerType.FUTURE_SELF_M
        ].clone();
      trainerConfig.setPartyTemplates(new TrainerPartyTemplate(transformations.length, PartyMemberStrength.STRONG));
      const enemyPartyConfig: EnemyPartyConfig = {
        trainerConfig,
        pokemonConfigs: enemyPokemonConfigs,
        female: genderIndex === PlayerGender.FEMALE,
      };

      const onBeforeRewards = () => {
        // Before battle RewardId, unlock the passive on a pokemon in the player's team for the rest of the run (not permanently)
        // One random pokemon will get its passive unlocked
        const passiveDisabledPokemon = globalScene.getPlayerParty().filter(p => !p.passive);
        if (passiveDisabledPokemon?.length > 0) {
          // TODO: should this use `randSeedItem`?
          const enablePassiveMon = passiveDisabledPokemon[randSeedInt(passiveDisabledPokemon.length)];
          enablePassiveMon.passive = true;
          enablePassiveMon.updateInfo(true);
        }
      };

      setEncounterRewards(
        {
          guaranteedRarityTiers: [
            RarityTier.ROGUE,
            RarityTier.ROGUE,
            RarityTier.ULTRA,
            RarityTier.ULTRA,
            RarityTier.GREAT,
            RarityTier.GREAT,
          ],
          fillRemaining: false,
        },
        undefined,
        onBeforeRewards,
      );

      await showEncounterText(`${namespace}:option.2.selected2`, null, undefined, true);
      await initBattleWithEnemyConfig(enemyPartyConfig);
    },
  )
  .withSimpleOption(
    {
      buttonLabel: `${namespace}:option.3.label`,
      buttonTooltip: `${namespace}:option.3.tooltip`,
      selected: [
        {
          text: `${namespace}:option.3.selected`,
        },
      ],
    },
    async () => {
      // Leave, reduce party levels by 10%
      for (const pokemon of globalScene.getPlayerParty()) {
        pokemon.level = Math.max(Math.ceil(((100 - PERCENT_LEVEL_LOSS_ON_REFUSE) / 100) * pokemon.level), 1);
        pokemon.exp = getLevelTotalExp(pokemon.level, pokemon.species.growthRate);
        pokemon.levelExp = 0;

        pokemon.calculateStats();
        pokemon.getBattleInfo().setLevel(pokemon.level);
        await pokemon.updateInfo();
      }

      leaveEncounterWithoutBattle(true);
      return true;
    },
  )
  .build();

interface PokemonTransformation {
  previousPokemon: PlayerPokemon;
  newSpecies: PokemonSpecies;
  newPokemon: PlayerPokemon;
  heldItems: HeldItemConfiguration;
}

function getTeamTransformations(): PokemonTransformation[] {
  const party = globalScene.getPlayerParty();
  // Removes all pokemon from the party
  const alreadyUsedSpecies: PokemonSpecies[] = party.map(p => p.species);
  const pokemonTransformations: PokemonTransformation[] = party.map(p => {
    return {
      previousPokemon: p,
    } as PokemonTransformation;
  });

  // Only 1 Pokemon can be transformed into BST higher than 600
  let hasPokemonInSuperLegendaryBstThreshold = false;
  // Only 1 other Pokemon can be transformed into BST between 570-600
  let hasPokemonInLegendaryBstThreshold = false;

  // First, roll 2 of the party members to new Pokemon at a +90 to +110 BST difference
  // Then, roll the remainder of the party members at a +40 to +50 BST difference
  const numPokemon = party.length;
  const removedPokemon = randSeedShuffle(party.slice(0));
  for (let i = 0; i < numPokemon; i++) {
    const removed = removedPokemon[i];
    const index = pokemonTransformations.findIndex(p => p.previousPokemon.id === removed.id);
    pokemonTransformations[index].heldItems = removed.heldItemManager.generateHeldItemConfiguration();

    const bst = removed.getSpeciesForm().getBaseStatTotal();
    let newBstRange: [number, number];
    if (i < 2) {
      newBstRange = HIGH_BST_TRANSFORM_BASE_VALUES;
    } else {
      newBstRange = STANDARD_BST_TRANSFORM_BASE_VALUES;
    }

    const newSpecies = getTransformedSpecies(
      bst,
      newBstRange,
      hasPokemonInSuperLegendaryBstThreshold,
      hasPokemonInLegendaryBstThreshold,
      alreadyUsedSpecies,
    );

    const newSpeciesBst = newSpecies.getBaseStatTotal();
    if (newSpeciesBst > SUPER_LEGENDARY_BST_THRESHOLD) {
      hasPokemonInSuperLegendaryBstThreshold = true;
    }
    if (newSpeciesBst <= SUPER_LEGENDARY_BST_THRESHOLD && newSpeciesBst >= NON_LEGENDARY_BST_THRESHOLD) {
      hasPokemonInLegendaryBstThreshold = true;
    }

    pokemonTransformations[index].newSpecies = newSpecies;
    console.log("New species: " + JSON.stringify(newSpecies));
    alreadyUsedSpecies.push(newSpecies);
  }

  for (const transformation of pokemonTransformations) {
    const newAbilityIndex = randSeedInt(transformation.newSpecies.getAbilityCount());
    transformation.newPokemon = globalScene.addPlayerPokemon(
      transformation.newSpecies,
      transformation.previousPokemon.level,
      newAbilityIndex,
      undefined,
    );

    transformation.newPokemon.teraType = randSeedInt(MAX_POKEMON_TYPE);
  }

  return pokemonTransformations;
}

async function doNewTeamPostProcess(transformations: PokemonTransformation[]) {
  let atLeastOneNewStarter = false;
  for (const transformation of transformations) {
    const previousPokemon = transformation.previousPokemon;
    const oldHpRatio = previousPokemon.getHpRatio(true);
    const oldStatus = previousPokemon.status;
    const newPokemon = transformation.newPokemon;
    const speciesRootForm = newPokemon.species.getRootSpeciesId();

    if (await postProcessTransformedPokemon(previousPokemon, newPokemon, speciesRootForm)) {
      atLeastOneNewStarter = true;
    }

    // Copy old items to new pokemon
    const heldItemConfiguration = transformation.heldItems;

    // Any pokemon that is below 570 BST gets +20 permanent BST to 3 stats
    if (shouldGetOldGateau(newPokemon)) {
      heldItemConfiguration.push({
        entry: HeldItemId.OLD_GATEAU,
        count: 1,
      });
    }

    newPokemon.calculateStats();
    if (oldHpRatio > 0) {
      newPokemon.hp = Math.ceil(oldHpRatio * newPokemon.getMaxHp());
      // Assume that the `status` instance can always safely be transferred to the new pokemon
      // This is the case (as of version 1.10.4)
      // Safeguard against COMATOSE here
      if (!newPokemon.hasAbility(AbilityId.COMATOSE, false, true)) {
        newPokemon.status = oldStatus;
      }
    } else {
      newPokemon.hp = 0;
      newPokemon.doSetStatus(StatusEffect.FAINT);
    }

    await newPokemon.updateInfo();
  }

  // One random pokemon will get its passive unlocked
  const passiveDisabledPokemon = globalScene.getPlayerParty().filter(p => !p.passive);
  if (passiveDisabledPokemon?.length > 0) {
    // TODO: should this use `randSeedItem`?
    const enablePassiveMon = passiveDisabledPokemon[randSeedInt(passiveDisabledPokemon.length)];
    enablePassiveMon.passive = true;
    await enablePassiveMon.updateInfo(true);
  }

  // If at least one new starter was unlocked, play 1 fanfare
  if (atLeastOneNewStarter) {
    globalScene.playSound("level_up_fanfare");
  }
}

/**
 * Applies special changes to the newly transformed pokemon, such as passing previous moves, gaining egg moves, etc.
 * Returns whether the transformed pokemon unlocks a new starter for the player.
 * @param previousPokemon
 * @param newPokemon
 * @param speciesRootForm
 * @param forBattle Default `false`. If false, will perform achievements and dex unlocks for the player.
 */
async function postProcessTransformedPokemon(
  previousPokemon: PlayerPokemon,
  newPokemon: PlayerPokemon,
  speciesRootForm: SpeciesId,
  forBattle = false,
): Promise<boolean> {
  let isNewStarter = false;
  // Roll HA a second time
  if (newPokemon.species.abilityHidden) {
    const hiddenIndex = newPokemon.species.ability2 ? 2 : 1;
    if (newPokemon.abilityIndex < hiddenIndex) {
      const hiddenAbilityChance = new NumberHolder(256);
      globalScene.applyPlayerItems(TrainerItemEffect.HIDDEN_ABILITY_CHANCE_BOOSTER, {
        numberHolder: hiddenAbilityChance,
      });

      const hasHiddenAbility = !randSeedInt(hiddenAbilityChance.value);

      if (hasHiddenAbility) {
        newPokemon.abilityIndex = hiddenIndex;
      }
    }
  }

  // Roll IVs a second time
  newPokemon.ivs = newPokemon.ivs.map(iv => {
    const newValue = randSeedInt(31);
    return newValue > iv ? newValue : iv;
  });

  // Roll a neutral nature
  newPokemon.nature = [Nature.HARDY, Nature.DOCILE, Nature.BASHFUL, Nature.QUIRKY, Nature.SERIOUS][randSeedInt(5)];

  // For pokemon at/below 570 BST or any shiny pokemon, unlock it permanently as if you had caught it
  if (
    !forBattle
    && (newPokemon.getSpeciesForm().getBaseStatTotal() <= NON_LEGENDARY_BST_THRESHOLD || newPokemon.isShiny())
  ) {
    if (
      newPokemon.getSpeciesForm().abilityHidden
      && newPokemon.abilityIndex === newPokemon.getSpeciesForm().getAbilityCount() - 1
    ) {
      globalScene.validateAchv(achvs.HIDDEN_ABILITY);
    }

    if (newPokemon.species.subLegendary) {
      globalScene.validateAchv(achvs.CATCH_SUB_LEGENDARY);
    }

    if (newPokemon.species.legendary) {
      globalScene.validateAchv(achvs.CATCH_LEGENDARY);
    }

    if (newPokemon.species.mythical) {
      globalScene.validateAchv(achvs.CATCH_MYTHICAL);
    }

    globalScene.gameData.updateSpeciesDexIvs(newPokemon.species.getRootSpeciesId(true), newPokemon.ivs);
    const newStarterUnlocked = await globalScene.gameData.setPokemonCaught(newPokemon, true, false, false);
    if (newStarterUnlocked) {
      isNewStarter = true;
      await showEncounterText(
        i18next.t("battle:addedAsAStarter", {
          pokemonName: getPokemonSpecies(speciesRootForm).getName(),
        }),
      );
    }
  }

  // If the previous pokemon had pokerus, transfer to new pokemon
  newPokemon.pokerus = previousPokemon.pokerus;

  // Transfer previous Pokemon's luck value
  newPokemon.luck = previousPokemon.getLuck();

  // If the previous pokemon had higher IVs, override to those (after updating dex IVs > prevents perfect 31s on a new unlock)
  newPokemon.ivs = newPokemon.ivs.map((iv, index) => {
    return previousPokemon.ivs[index] > iv ? previousPokemon.ivs[index] : iv;
  });

  // For pokemon that the player owns (including ones just caught), gain a candy
  if (!forBattle && !!globalScene.gameData.dexData[speciesRootForm].caughtAttr) {
    globalScene.gameData.addStarterCandy(getPokemonSpecies(speciesRootForm), 1);
  }

  // Set the moveset of the new pokemon to be the same as previous, but with 1 egg move and 1 (attempted) STAB move of the new species
  newPokemon.generateAndPopulateMoveset();
  // Store a copy of a "standard" generated moveset for the new pokemon, will be used later for finding a favored move
  const newPokemonGeneratedMoveset = newPokemon.moveset;

  newPokemon.moveset = previousPokemon.moveset.slice(0);

  const newEggMoveIndex = await addEggMoveToNewPokemonMoveset(newPokemon, speciesRootForm, forBattle);

  // Try to add a favored STAB move (might fail if Pokemon already knows a bunch of moves from newPokemonGeneratedMoveset)
  addFavoredMoveToNewPokemonMoveset(newPokemon, newPokemonGeneratedMoveset, newEggMoveIndex);

  // Randomize the second type of the pokemon
  // If the pokemon does not normally have a second type, it will gain 1
  const newTypes = [PokemonType.UNKNOWN];
  let newType = randSeedInt(18) as PokemonType;
  while (newType === newTypes[0]) {
    newType = randSeedInt(18) as PokemonType;
  }
  newTypes.push(newType);
  newPokemon.customPokemonData.types = newTypes;

  // Enable passive if previous had it
  newPokemon.passive = previousPokemon.passive;

  return isNewStarter;
}

/**
 * @returns `true` if a given Pokemon has valid BST to be given an Old Gateau
 */
function shouldGetOldGateau(pokemon: Pokemon): boolean {
  return pokemon.getSpeciesForm().getBaseStatTotal() < NON_LEGENDARY_BST_THRESHOLD;
}

function getTransformedSpecies(
  originalBst: number,
  bstSearchRange: [number, number],
  hasPokemonBstHigherThan600: boolean,
  hasPokemonBstBetween570And600: boolean,
  alreadyUsedSpecies: PokemonSpecies[],
): PokemonSpecies {
  let newSpecies: PokemonSpecies | undefined;
  while (isNullOrUndefined(newSpecies)) {
    const bstCap = originalBst + bstSearchRange[1];
    const bstMin = Math.max(originalBst + bstSearchRange[0], 0);

    // Get any/all species that fall within the Bst range requirements
    let validSpecies = allSpecies.filter(s => {
      const speciesBst = s.getBaseStatTotal();
      const bstInRange = speciesBst >= bstMin && speciesBst <= bstCap;
      // Checks that a Pokemon has not already been added in the +600 or 570-600 slots;
      const validBst =
        (!hasPokemonBstBetween570And600
          || speciesBst < NON_LEGENDARY_BST_THRESHOLD
          || speciesBst > SUPER_LEGENDARY_BST_THRESHOLD)
        && (!hasPokemonBstHigherThan600 || speciesBst <= SUPER_LEGENDARY_BST_THRESHOLD);
      return bstInRange && validBst && !EXCLUDED_TRANSFORMATION_SPECIES.includes(s.speciesId);
    });

    // There must be at least 20 species available before it will choose one
    if (validSpecies?.length > 20) {
      validSpecies = randSeedShuffle(validSpecies);
      newSpecies = validSpecies.pop();
      while (isNullOrUndefined(newSpecies) || alreadyUsedSpecies.includes(newSpecies)) {
        newSpecies = validSpecies.pop();
      }
    } else {
      // Expands search rand until a Pokemon is found
      bstSearchRange[0] -= 10;
      bstSearchRange[1] += 10;
    }
  }

  return newSpecies;
}

function doShowDreamBackground() {
  const transformationContainer = globalScene.add.container(0, -globalScene.scaledCanvas.height);
  transformationContainer.name = "Dream Background";

  // In case it takes a bit for video to load
  const transformationStaticBg = globalScene.add.rectangle(
    0,
    0,
    globalScene.scaledCanvas.width,
    globalScene.scaledCanvas.height,
    0,
  );
  transformationStaticBg.setName("Black Background");
  transformationStaticBg.setOrigin(0, 0);
  transformationContainer.add(transformationStaticBg);
  transformationStaticBg.setVisible(true);

  const transformationVideoBg: Phaser.GameObjects.Video = globalScene.add.video(0, 0, "evo_bg").stop();
  transformationVideoBg.setLoop(true);
  transformationVideoBg.setOrigin(0, 0);
  transformationVideoBg.setScale(0.4359673025);
  transformationContainer.add(transformationVideoBg);

  globalScene.fieldUI.add(transformationContainer);
  globalScene.fieldUI.bringToTop(transformationContainer);
  transformationVideoBg.play();

  transformationContainer.setVisible(true);
  transformationContainer.alpha = 0;

  globalScene.tweens.add({
    targets: transformationContainer,
    alpha: 1,
    duration: 3000,
    ease: "Sine.easeInOut",
  });
}

function doHideDreamBackground() {
  const transformationContainer = globalScene.fieldUI.getByName("Dream Background");

  globalScene.tweens.add({
    targets: transformationContainer,
    alpha: 0,
    duration: 3000,
    ease: "Sine.easeInOut",
    onComplete: () => {
      globalScene.fieldUI.remove(transformationContainer, true);
    },
  });
}

function doSideBySideTransformations(transformations: PokemonTransformation[]) {
  return new Promise<void>(resolve => {
    const allTransformationPromises: Promise<void>[] = [];
    for (let i = 0; i < 3; i++) {
      const delay = i * 4000;
      globalScene.time.delayedCall(delay, () => {
        const transformation = transformations[i];
        const pokemon1 = transformation.previousPokemon;
        const pokemon2 = transformation.newPokemon;
        const screenPosition = i as TransformationScreenPosition;

        const transformationPromise = doPokemonTransformationSequence(pokemon1, pokemon2, screenPosition).then(() => {
          if (transformations.length > i + 3) {
            const nextTransformationAtPosition = transformations[i + 3];
            const nextPokemon1 = nextTransformationAtPosition.previousPokemon;
            const nextPokemon2 = nextTransformationAtPosition.newPokemon;

            allTransformationPromises.push(doPokemonTransformationSequence(nextPokemon1, nextPokemon2, screenPosition));
          }
        });
        allTransformationPromises.push(transformationPromise);
      });
    }

    // Wait for all transformations to be loaded into promise array
    const id = setInterval(checkAllPromisesExist, 500);
    async function checkAllPromisesExist() {
      if (allTransformationPromises.length === transformations.length) {
        clearInterval(id);
        await Promise.all(allTransformationPromises);
        resolve();
      }
    }
  });
}

/**
 * Returns index of the new egg move within the Pokemon's moveset (not the index of the move in `speciesEggMoves`)
 * @param newPokemon
 * @param speciesRootForm
 */
async function addEggMoveToNewPokemonMoveset(
  newPokemon: PlayerPokemon,
  speciesRootForm: SpeciesId,
  forBattle = false,
): Promise<number | null> {
  let eggMoveIndex: null | number = null;
  const eggMoves = newPokemon.getEggMoves()?.slice(0);
  if (eggMoves) {
    const eggMoveIndices = randSeedShuffle([0, 1, 2, 3]);
    let randomEggMoveIndex = eggMoveIndices.pop();
    let randomEggMove = !isNullOrUndefined(randomEggMoveIndex) ? eggMoves[randomEggMoveIndex] : null;
    let retries = 0;
    while (retries < 3 && (!randomEggMove || newPokemon.moveset.some(m => m.moveId === randomEggMove))) {
      // If Pokemon already knows this move, roll for another egg move
      randomEggMoveIndex = eggMoveIndices.pop();
      randomEggMove = !isNullOrUndefined(randomEggMoveIndex) ? eggMoves[randomEggMoveIndex] : null;
      retries++;
    }

    if (randomEggMove) {
      if (!newPokemon.moveset.some(m => m.moveId === randomEggMove)) {
        if (newPokemon.moveset.length < 4) {
          newPokemon.moveset.push(new PokemonMove(randomEggMove));
        } else {
          eggMoveIndex = randSeedInt(4);
          newPokemon.moveset[eggMoveIndex] = new PokemonMove(randomEggMove);
        }
      }

      // For pokemon that the player owns (including ones just caught), unlock the egg move
      if (
        !forBattle
        && !isNullOrUndefined(randomEggMoveIndex)
        && !!globalScene.gameData.dexData[speciesRootForm].caughtAttr
      ) {
        await globalScene.gameData.setEggMoveUnlocked(getPokemonSpecies(speciesRootForm), randomEggMoveIndex, true);
      }
    }
  }

  return eggMoveIndex;
}

/**
 * Returns index of the new egg move within the Pokemon's moveset (not the index of the move in `speciesEggMoves`)
 * @param newPokemon
 * @param newPokemonGeneratedMoveset
 * @param newEggMoveIndex
 */
function addFavoredMoveToNewPokemonMoveset(
  newPokemon: PlayerPokemon,
  newPokemonGeneratedMoveset: PokemonMove[],
  newEggMoveIndex: number | null,
) {
  let favoredMove: PokemonMove | null = null;
  for (const move of newPokemonGeneratedMoveset) {
    // Needs to match first type, second type will be replaced
    if (move?.getMove().type === newPokemon.getTypes()[0] && !newPokemon.moveset.some(m => m.moveId === move.moveId)) {
      favoredMove = move;
      break;
    }
  }
  // If was unable to find a favored move, uses first move in moveset that isn't already known (typically a high power STAB move)
  // Otherwise, it gains no favored move
  if (!favoredMove) {
    for (const move of newPokemonGeneratedMoveset) {
      // Needs to match first type, second type will be replaced
      if (!newPokemon.moveset.some(m => m.moveId === move.moveId)) {
        favoredMove = move;
        break;
      }
    }
  }
  // Finally, assign favored move to random index that isn't the new egg move index
  if (favoredMove) {
    if (newPokemon.moveset.length < 4) {
      newPokemon.moveset.push(favoredMove);
    } else {
      let favoredMoveIndex = randSeedInt(4);
      while (newEggMoveIndex !== null && favoredMoveIndex === newEggMoveIndex) {
        favoredMoveIndex = randSeedInt(4);
      }

      newPokemon.moveset[favoredMoveIndex] = favoredMove;
    }
  }
}<|MERGE_RESOLUTION|>--- conflicted
+++ resolved
@@ -278,13 +278,8 @@
           species: transformation.newSpecies,
           isBoss: newPokemon.getSpeciesForm().getBaseStatTotal() > NON_LEGENDARY_BST_THRESHOLD,
           level: previousPokemon.level,
-<<<<<<< HEAD
-          dataSource: dataSource,
+          dataSource,
           heldItemConfig: newPokemonHeldItemConfig,
-=======
-          dataSource,
-          modifierConfigs: newPokemonHeldItemConfigs,
->>>>>>> d3462a14
         };
 
         enemyPokemonConfigs.push(enemyConfig);
