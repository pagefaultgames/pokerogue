--- conflicted
+++ resolved
@@ -111,16 +111,7 @@
 
         // Only Pokemon that are not KOed/legal can be selected
         const selectableFilter = (pokemon: Pokemon) => {
-<<<<<<< HEAD
-          const meetsReqs = pokemon.isAllowedInBattle();
-          if (!meetsReqs) {
-            return getEncounterText(scene, `${namespace}:invalid_selection`) ?? null;
-          }
-
-          return null;
-=======
-          return isPokemonValidForEncounterOptionSelection(pokemon, scene, `${namespace}.invalid_selection`);
->>>>>>> c387f498
+          return isPokemonValidForEncounterOptionSelection(pokemon, scene, `${namespace}:invalid_selection`);
         };
 
         return selectPokemonForOption(scene, onPokemonSelected, undefined, selectableFilter);
