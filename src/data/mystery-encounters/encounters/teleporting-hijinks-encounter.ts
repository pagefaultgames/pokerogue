--- conflicted
+++ resolved
@@ -133,15 +133,9 @@
         const encounter = globalScene.currentBattle.mysteryEncounter!;
 
         // Init enemy
-<<<<<<< HEAD
         const level = getEncounterPokemonLevelForWave(STANDARD_ENCOUNTER_BOOSTED_LEVEL_MODIFIER);
-        const bossSpecies = globalScene.arena.randomSpecies(globalScene.currentBattle.waveIndex, level, 0, getPartyLuckValue(globalScene.getParty()), true);
+        const bossSpecies = globalScene.arena.randomSpecies(globalScene.currentBattle.waveIndex, level, 0, getPartyLuckValue(globalScene.getPlayerParty()), true);
         const bossPokemon = new EnemyPokemon(bossSpecies, level, TrainerSlot.NONE, true);
-=======
-        const level = getEncounterPokemonLevelForWave(scene, STANDARD_ENCOUNTER_BOOSTED_LEVEL_MODIFIER);
-        const bossSpecies = scene.arena.randomSpecies(scene.currentBattle.waveIndex, level, 0, getPartyLuckValue(scene.getPlayerParty()), true);
-        const bossPokemon = new EnemyPokemon(scene, bossSpecies, level, TrainerSlot.NONE, true);
->>>>>>> f2a2281f
         encounter.setDialogueToken("enemyPokemon", getPokemonNameWithAffix(bossPokemon));
         const config: EnemyPartyConfig = {
           pokemonConfigs: [{
@@ -175,15 +169,9 @@
   await showEncounterText(`${namespace}:attacked`);
 
   // Init enemy
-<<<<<<< HEAD
   const level = getEncounterPokemonLevelForWave(STANDARD_ENCOUNTER_BOOSTED_LEVEL_MODIFIER);
-  const bossSpecies = globalScene.arena.randomSpecies(globalScene.currentBattle.waveIndex, level, 0, getPartyLuckValue(globalScene.getParty()), true);
+  const bossSpecies = globalScene.arena.randomSpecies(globalScene.currentBattle.waveIndex, level, 0, getPartyLuckValue(globalScene.getPlayerParty()), true);
   const bossPokemon = new EnemyPokemon(bossSpecies, level, TrainerSlot.NONE, true);
-=======
-  const level = getEncounterPokemonLevelForWave(scene, STANDARD_ENCOUNTER_BOOSTED_LEVEL_MODIFIER);
-  const bossSpecies = scene.arena.randomSpecies(scene.currentBattle.waveIndex, level, 0, getPartyLuckValue(scene.getPlayerParty()), true);
-  const bossPokemon = new EnemyPokemon(scene, bossSpecies, level, TrainerSlot.NONE, true);
->>>>>>> f2a2281f
   encounter.setDialogueToken("enemyPokemon", getPokemonNameWithAffix(bossPokemon));
 
   // Defense/Spd buffs below wave 50, +1 to all stats otherwise
