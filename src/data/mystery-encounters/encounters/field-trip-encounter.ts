--- conflicted
+++ resolved
@@ -214,11 +214,7 @@
         text: `${namespace}:incorrect_exp`,
       },
     ];
-<<<<<<< HEAD
-    setEncounterExp(globalScene.getParty().map((p) => p.id), 50);
-=======
-    setEncounterExp(scene, scene.getPlayerParty().map((p) => p.id), 50);
->>>>>>> f2a2281f
+    setEncounterExp(globalScene.getPlayerParty().map((p) => p.id), 50);
   } else {
     encounter.selectedOption!.dialogue!.selected = [
       {
