--- conflicted
+++ resolved
@@ -74,17 +74,9 @@
       if (randSeedInt(SHINY_MAGIKARP_WEIGHT) === 0 || isNullOrUndefined(species.abilityHidden) || species.abilityHidden === Abilities.NONE) {
         // If no HA mon found or you roll 1%, give shiny Magikarp with random variant
         species = getPokemonSpecies(Species.MAGIKARP);
-<<<<<<< HEAD
-        const hiddenIndex = species.ability2 ? 2 : 1;
-        pokemon = new PlayerPokemon(species, 5, hiddenIndex, species.formIndex, undefined, true, 0);
+        pokemon = new PlayerPokemon(species, 5, 2, species.formIndex, undefined, true);
       } else {
-        const hiddenIndex = species.ability2 ? 2 : 1;
-        pokemon = new PlayerPokemon(species, 5, hiddenIndex, species.formIndex);
-=======
-        pokemon = new PlayerPokemon(scene, species, 5, 2, species.formIndex, undefined, true);
-      } else {
-        pokemon = new PlayerPokemon(scene, species, 5, 2, species.formIndex);
->>>>>>> e930536e
+        pokemon = new PlayerPokemon(species, 5, 2, species.formIndex);
       }
       pokemon.generateAndPopulateMoveset();
 
