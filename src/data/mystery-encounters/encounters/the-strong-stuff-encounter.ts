--- conflicted
+++ resolved
@@ -14,11 +14,7 @@
 import { BattlerTagType } from "#enums/battler-tag-type";
 import { BerryType } from "#enums/berry-type";
 import { MysteryEncounterTier } from "#enums/mystery-encounter-tier";
-<<<<<<< HEAD
-import { CustomPokemonData } from "#app/data/mystery-encounters/custom-pokemon-data";
-=======
 import { CustomPokemonData } from "#app/data/custom-pokemon-data";
->>>>>>> b76e54fe
 import { Stat } from "#enums/stat";
 import { StatStageChangePhase } from "#app/phases/stat-stage-change-phase";
 import { CLASSIC_MODE_MYSTERY_ENCOUNTER_WAVES } from "#app/game-mode";
@@ -83,11 +79,7 @@
             species: getPokemonSpecies(Species.SHUCKLE),
             isBoss: true,
             bossSegments: 5,
-<<<<<<< HEAD
-            mysteryEncounterPokemonData: new CustomPokemonData({ spriteScale: 1.25 }),
-=======
             customPokemonData: new CustomPokemonData({ spriteScale: 1.25 }),
->>>>>>> b76e54fe
             nature: Nature.BOLD,
             moveSet: [ Moves.INFESTATION, Moves.SALT_CURE, Moves.GASTRO_ACID, Moves.HEAL_ORDER ],
             modifierConfigs: [
