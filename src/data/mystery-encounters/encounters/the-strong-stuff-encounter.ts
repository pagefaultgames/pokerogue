import { EnemyPartyConfig, initBattleWithEnemyConfig, loadCustomMovesForEncounter, leaveEncounterWithoutBattle, setEncounterRewards, transitionMysteryEncounterIntroVisuals, generateModifierType } from "#app/data/mystery-encounters/utils/encounter-phase-utils";
import { modifierTypes, PokemonHeldItemModifierType, } from "#app/modifier/modifier-type";
import { MysteryEncounterType } from "#enums/mystery-encounter-type";
import { globalScene } from "#app/battle-scene";
import MysteryEncounter, { MysteryEncounterBuilder } from "#app/data/mystery-encounters/mystery-encounter";
import { getPokemonSpecies } from "#app/data/pokemon-species";
import { Species } from "#enums/species";
import { Nature } from "#enums/nature";
import Pokemon, { PokemonMove } from "#app/field/pokemon";
import { queueEncounterMessage, showEncounterText } from "#app/data/mystery-encounters/utils/encounter-dialogue-utils";
import { modifyPlayerPokemonBST } from "#app/data/mystery-encounters/utils/encounter-pokemon-utils";
import { Moves } from "#enums/moves";
import { BattlerIndex } from "#app/battle";
import { BattlerTagType } from "#enums/battler-tag-type";
import { BerryType } from "#enums/berry-type";
import { MysteryEncounterTier } from "#enums/mystery-encounter-tier";
import { CustomPokemonData } from "#app/data/custom-pokemon-data";
import { Stat } from "#enums/stat";
import { StatStageChangePhase } from "#app/phases/stat-stage-change-phase";
import { CLASSIC_MODE_MYSTERY_ENCOUNTER_WAVES } from "#app/game-mode";

/** the i18n namespace for the encounter */
const namespace = "mysteryEncounters/theStrongStuff";

// Halved for HP stat
const HIGH_BST_REDUCTION_VALUE = 15;
const BST_INCREASE_VALUE = 10;

/**
 * The Strong Stuff encounter.
 * @see {@link https://github.com/pagefaultgames/pokerogue/issues/3803 | GitHub Issue #3803}
 * @see For biome requirements check {@linkcode mysteryEncountersByBiome}
 */
export const TheStrongStuffEncounter: MysteryEncounter =
  MysteryEncounterBuilder.withEncounterType(MysteryEncounterType.THE_STRONG_STUFF)
    .withEncounterTier(MysteryEncounterTier.COMMON)
    .withSceneWaveRangeRequirement(...CLASSIC_MODE_MYSTERY_ENCOUNTER_WAVES)
    .withScenePartySizeRequirement(3, 6) // Must have at least 3 pokemon in party
    .withMaxAllowedEncounters(1)
    .withHideWildIntroMessage(true)
    .withAutoHideIntroVisuals(false)
    .withFleeAllowed(false)
    .withIntroSpriteConfigs([
      {
        spriteKey: "berry_juice",
        fileRoot: "items",
        hasShadow: true,
        isItem: true,
        scale: 1.25,
        x: -15,
        y: 3,
        disableAnimation: true
      },
      {
        spriteKey: Species.SHUCKLE.toString(),
        fileRoot: "pokemon",
        hasShadow: true,
        repeat: true,
        scale: 1.25,
        x: 20,
        y: 10,
        yShadow: 7
      },
    ]) // Set in onInit()
    .withIntroDialogue([
      {
        text: `${namespace}:intro`,
      },
    ])
    .withOnInit(() => {
      const encounter = globalScene.currentBattle.mysteryEncounter!;

      // Calculate boss mon
      const config: EnemyPartyConfig = {
        levelAdditiveModifier: 1,
        disableSwitch: true,
        pokemonConfigs: [
          {
            species: getPokemonSpecies(Species.SHUCKLE),
            isBoss: true,
            bossSegments: 5,
            customPokemonData: new CustomPokemonData({ spriteScale: 1.25 }),
            nature: Nature.BOLD,
            moveSet: [ Moves.INFESTATION, Moves.SALT_CURE, Moves.GASTRO_ACID, Moves.HEAL_ORDER ],
            modifierConfigs: [
              {
                modifier: generateModifierType(modifierTypes.BERRY, [ BerryType.SITRUS ]) as PokemonHeldItemModifierType
              },
              {
                modifier: generateModifierType(modifierTypes.BERRY, [ BerryType.ENIGMA ]) as PokemonHeldItemModifierType
              },
              {
                modifier: generateModifierType(modifierTypes.BERRY, [ BerryType.APICOT ]) as PokemonHeldItemModifierType
              },
              {
                modifier: generateModifierType(modifierTypes.BERRY, [ BerryType.GANLON ]) as PokemonHeldItemModifierType
              },
              {
                modifier: generateModifierType(modifierTypes.BERRY, [ BerryType.LUM ]) as PokemonHeldItemModifierType,
                stackCount: 2
              }
            ],
            tags: [ BattlerTagType.MYSTERY_ENCOUNTER_POST_SUMMON ],
            mysteryEncounterBattleEffects: (pokemon: Pokemon) => {
              queueEncounterMessage(`${namespace}:option.2.stat_boost`);
              globalScene.unshiftPhase(new StatStageChangePhase(pokemon.getBattlerIndex(), true, [ Stat.DEF, Stat.SPDEF ], 2));
            }
          }
        ],
      };

      encounter.enemyPartyConfigs = [ config ];

      loadCustomMovesForEncounter([ Moves.GASTRO_ACID, Moves.STEALTH_ROCK ]);

      encounter.setDialogueToken("shuckleName", getPokemonSpecies(Species.SHUCKLE).getName());

      return true;
    })
    .setLocalizationKey(`${namespace}`)
    .withTitle(`${namespace}:title`)
    .withDescription(`${namespace}:description`)
    .withQuery(`${namespace}:query`)
    .withSimpleOption(
      {
        buttonLabel: `${namespace}:option.1.label`,
        buttonTooltip: `${namespace}:option.1.tooltip`,
        selected: [
          {
            text: `${namespace}:option.1.selected`
          }
        ]
      },
      async () => {
        const encounter = globalScene.currentBattle.mysteryEncounter!;
        // Do blackout and hide intro visuals during blackout
        globalScene.time.delayedCall(750, () => {
          transitionMysteryEncounterIntroVisuals(true, true, 50);
        });

        // -15 to all base stats of highest BST (halved for HP), +10 to all base stats of rest of party (halved for HP)
        // Sort party by bst
<<<<<<< HEAD
        const sortedParty = globalScene.getParty().slice(0)
=======
        const sortedParty = scene.getPlayerParty().slice(0)
>>>>>>> f2a2281f
          .sort((pokemon1, pokemon2) => {
            const pokemon1Bst = pokemon1.calculateBaseStats().reduce((a, b) => a + b, 0);
            const pokemon2Bst = pokemon2.calculateBaseStats().reduce((a, b) => a + b, 0);
            return pokemon2Bst - pokemon1Bst;
          });

        sortedParty.forEach((pokemon, index) => {
          if (index < 2) {
            // -15 to the two highest BST mons
            modifyPlayerPokemonBST(pokemon, -HIGH_BST_REDUCTION_VALUE);
            encounter.setDialogueToken("highBstPokemon" + (index + 1), pokemon.getNameToRender());
          } else {
            // +10 for the rest
            modifyPlayerPokemonBST(pokemon, BST_INCREASE_VALUE);
          }
        });

        encounter.setDialogueToken("reductionValue", HIGH_BST_REDUCTION_VALUE.toString());
        encounter.setDialogueToken("increaseValue", BST_INCREASE_VALUE.toString());
        await showEncounterText(`${namespace}:option.1.selected_2`, null, undefined, true);

        encounter.dialogue.outro = [
          {
            text: `${namespace}:outro`,
          }
        ];
        setEncounterRewards({ fillRemaining: true });
        leaveEncounterWithoutBattle(true);
        return true;
      }
    )
    .withSimpleOption(
      {
        buttonLabel: `${namespace}:option.2.label`,
        buttonTooltip: `${namespace}:option.2.tooltip`,
        selected: [
          {
            text: `${namespace}:option.2.selected`,
          },
        ],
      },
      async () => {
        // Pick battle
        const encounter = globalScene.currentBattle.mysteryEncounter!;
        setEncounterRewards({ guaranteedModifierTypeFuncs: [ modifierTypes.SOUL_DEW ], fillRemaining: true });
        encounter.startOfBattleEffects.push(
          {
            sourceBattlerIndex: BattlerIndex.ENEMY,
            targets: [ BattlerIndex.PLAYER ],
            move: new PokemonMove(Moves.GASTRO_ACID),
            ignorePp: true
          },
          {
            sourceBattlerIndex: BattlerIndex.ENEMY,
            targets: [ BattlerIndex.PLAYER ],
            move: new PokemonMove(Moves.STEALTH_ROCK),
            ignorePp: true
          });

        encounter.dialogue.outro = [];
        await transitionMysteryEncounterIntroVisuals(true, true, 500);
        await initBattleWithEnemyConfig(encounter.enemyPartyConfigs[0]);
      }
    )
    .build();<|MERGE_RESOLUTION|>--- conflicted
+++ resolved
@@ -140,11 +140,7 @@
 
         // -15 to all base stats of highest BST (halved for HP), +10 to all base stats of rest of party (halved for HP)
         // Sort party by bst
-<<<<<<< HEAD
-        const sortedParty = globalScene.getParty().slice(0)
-=======
-        const sortedParty = scene.getPlayerParty().slice(0)
->>>>>>> f2a2281f
+        const sortedParty = globalScene.getPlayerParty().slice(0)
           .sort((pokemon1, pokemon2) => {
             const pokemon1Bst = pokemon1.calculateBaseStats().reduce((a, b) => a + b, 0);
             const pokemon2Bst = pokemon2.calculateBaseStats().reduce((a, b) => a + b, 0);
