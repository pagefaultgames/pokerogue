import type { EnemyPartyConfig } from "#app/data/mystery-encounters/utils/encounter-phase-utils";
import {
  initBattleWithEnemyConfig,
  loadCustomMovesForEncounter,
  leaveEncounterWithoutBattle,
  setEncounterRewards,
  transitionMysteryEncounterIntroVisuals,
} from "#app/data/mystery-encounters/utils/encounter-phase-utils";
import { modifierTypes } from "#app/data/data-lists";
import { MysteryEncounterType } from "#enums/mystery-encounter-type";
import { globalScene } from "#app/global-scene";
import type MysteryEncounter from "#app/data/mystery-encounters/mystery-encounter";
import { MysteryEncounterBuilder } from "#app/data/mystery-encounters/mystery-encounter";
import { getPokemonSpecies } from "#app/utils/pokemon-utils";
import { SpeciesId } from "#enums/species-id";
import { Nature } from "#enums/nature";
import type Pokemon from "#app/field/pokemon";
import { PokemonMove } from "#app/data/moves/pokemon-move";
import { queueEncounterMessage, showEncounterText } from "#app/data/mystery-encounters/utils/encounter-dialogue-utils";
import { modifyPlayerPokemonBST } from "#app/data/mystery-encounters/utils/encounter-pokemon-utils";
import { MoveId } from "#enums/move-id";
import { BattlerIndex } from "#enums/battler-index";
import { BattlerTagType } from "#enums/battler-tag-type";
import { MysteryEncounterTier } from "#enums/mystery-encounter-tier";
import { CustomPokemonData } from "#app/data/custom-pokemon-data";
import { Stat } from "#enums/stat";
import { CLASSIC_MODE_MYSTERY_ENCOUNTER_WAVES } from "#app/constants";
<<<<<<< HEAD
import { HeldItemId } from "#enums/held-item-id";
=======
import { MoveUseMode } from "#enums/move-use-mode";
>>>>>>> 6ff258fb

/** the i18n namespace for the encounter */
const namespace = "mysteryEncounters/theStrongStuff";

// Halved for HP stat
const HIGH_BST_REDUCTION_VALUE = 15;
const BST_INCREASE_VALUE = 10;

/**
 * The Strong Stuff encounter.
 * @see {@link https://github.com/pagefaultgames/pokerogue/issues/3803 | GitHub Issue #3803}
 * @see For biome requirements check {@linkcode mysteryEncountersByBiome}
 */
export const TheStrongStuffEncounter: MysteryEncounter = MysteryEncounterBuilder.withEncounterType(
  MysteryEncounterType.THE_STRONG_STUFF,
)
  .withEncounterTier(MysteryEncounterTier.COMMON)
  .withSceneWaveRangeRequirement(...CLASSIC_MODE_MYSTERY_ENCOUNTER_WAVES)
  .withScenePartySizeRequirement(3, 6) // Must have at least 3 pokemon in party
  .withMaxAllowedEncounters(1)
  .withHideWildIntroMessage(true)
  .withAutoHideIntroVisuals(false)
  .withFleeAllowed(false)
  .withIntroSpriteConfigs([
    {
      spriteKey: "berry_juice",
      fileRoot: "items",
      hasShadow: true,
      isItem: true,
      scale: 1.25,
      x: -15,
      y: 3,
      disableAnimation: true,
    },
    {
      spriteKey: SpeciesId.SHUCKLE.toString(),
      fileRoot: "pokemon",
      hasShadow: true,
      repeat: true,
      scale: 1.25,
      x: 20,
      y: 10,
      yShadow: 7,
    },
  ]) // Set in onInit()
  .withIntroDialogue([
    {
      text: `${namespace}:intro`,
    },
  ])
  .withOnInit(() => {
    const encounter = globalScene.currentBattle.mysteryEncounter!;

    // Calculate boss mon
    const config: EnemyPartyConfig = {
      levelAdditiveModifier: 1,
      disableSwitch: true,
      pokemonConfigs: [
        {
          species: getPokemonSpecies(SpeciesId.SHUCKLE),
          isBoss: true,
          bossSegments: 5,
          shiny: false, // Shiny lock because shiny is rolled only if the battle option is picked
          customPokemonData: new CustomPokemonData({ spriteScale: 1.25 }),
          nature: Nature.HARDY,
          moveSet: [MoveId.INFESTATION, MoveId.SALT_CURE, MoveId.GASTRO_ACID, MoveId.HEAL_ORDER],
          heldItemConfig: {
            [HeldItemId.SITRUS_BERRY]: { stack: 1 },
            [HeldItemId.ENIGMA_BERRY]: { stack: 1 },
            [HeldItemId.APICOT_BERRY]: { stack: 1 },
            [HeldItemId.GANLON_BERRY]: { stack: 1 },
            [HeldItemId.LUM_BERRY]: { stack: 2 },
          },
          tags: [BattlerTagType.MYSTERY_ENCOUNTER_POST_SUMMON],
          mysteryEncounterBattleEffects: (pokemon: Pokemon) => {
            queueEncounterMessage(`${namespace}:option.2.stat_boost`);
            globalScene.phaseManager.unshiftNew(
              "StatStageChangePhase",
              pokemon.getBattlerIndex(),
              true,
              [Stat.DEF, Stat.SPDEF],
              1,
            );
          },
        },
      ],
    };

    encounter.enemyPartyConfigs = [config];

    loadCustomMovesForEncounter([MoveId.GASTRO_ACID, MoveId.STEALTH_ROCK]);

    encounter.setDialogueToken("shuckleName", getPokemonSpecies(SpeciesId.SHUCKLE).getName());

    return true;
  })
  .setLocalizationKey(`${namespace}`)
  .withTitle(`${namespace}:title`)
  .withDescription(`${namespace}:description`)
  .withQuery(`${namespace}:query`)
  .withSimpleOption(
    {
      buttonLabel: `${namespace}:option.1.label`,
      buttonTooltip: `${namespace}:option.1.tooltip`,
      selected: [
        {
          text: `${namespace}:option.1.selected`,
        },
      ],
    },
    async () => {
      const encounter = globalScene.currentBattle.mysteryEncounter!;
      // Do blackout and hide intro visuals during blackout
      globalScene.time.delayedCall(750, () => {
        transitionMysteryEncounterIntroVisuals(true, true, 50);
      });

      // -15 to all base stats of highest BST (halved for HP), +10 to all base stats of rest of party (halved for HP)
      // Sort party by bst
      const sortedParty = globalScene
        .getPlayerParty()
        .slice(0)
        .sort((pokemon1, pokemon2) => {
          const pokemon1Bst = pokemon1.getSpeciesForm().getBaseStatTotal();
          const pokemon2Bst = pokemon2.getSpeciesForm().getBaseStatTotal();
          return pokemon2Bst - pokemon1Bst;
        });

      sortedParty.forEach((pokemon, index) => {
        if (index < 2) {
          // -15 to the two highest BST mons
          modifyPlayerPokemonBST(pokemon, -HIGH_BST_REDUCTION_VALUE);
          encounter.setDialogueToken("highBstPokemon" + (index + 1), pokemon.getNameToRender());
        } else {
          // +10 for the rest
          modifyPlayerPokemonBST(pokemon, BST_INCREASE_VALUE);
        }
      });

      encounter.setDialogueToken("reductionValue", HIGH_BST_REDUCTION_VALUE.toString());
      encounter.setDialogueToken("increaseValue", BST_INCREASE_VALUE.toString());
      await showEncounterText(`${namespace}:option.1.selected_2`, null, undefined, true);

      encounter.dialogue.outro = [
        {
          text: `${namespace}:outro`,
        },
      ];
      setEncounterRewards({ fillRemaining: true });
      leaveEncounterWithoutBattle(true);
      return true;
    },
  )
  .withSimpleOption(
    {
      buttonLabel: `${namespace}:option.2.label`,
      buttonTooltip: `${namespace}:option.2.tooltip`,
      selected: [
        {
          text: `${namespace}:option.2.selected`,
        },
      ],
    },
    async () => {
      // Pick battle
      const encounter = globalScene.currentBattle.mysteryEncounter!;
      setEncounterRewards({
        guaranteedModifierTypeFuncs: [modifierTypes.SOUL_DEW],
        fillRemaining: true,
      });
      encounter.startOfBattleEffects.push(
        {
          sourceBattlerIndex: BattlerIndex.ENEMY,
          targets: [BattlerIndex.PLAYER],
          move: new PokemonMove(MoveId.GASTRO_ACID),
          useMode: MoveUseMode.IGNORE_PP,
        },
        {
          sourceBattlerIndex: BattlerIndex.ENEMY,
          targets: [BattlerIndex.PLAYER],
          move: new PokemonMove(MoveId.STEALTH_ROCK),
          useMode: MoveUseMode.IGNORE_PP,
        },
      );

      encounter.dialogue.outro = [];
      await transitionMysteryEncounterIntroVisuals(true, true, 500);
      await initBattleWithEnemyConfig(encounter.enemyPartyConfigs[0]);
    },
  )
  .build();<|MERGE_RESOLUTION|>--- conflicted
+++ resolved
@@ -25,11 +25,8 @@
 import { CustomPokemonData } from "#app/data/custom-pokemon-data";
 import { Stat } from "#enums/stat";
 import { CLASSIC_MODE_MYSTERY_ENCOUNTER_WAVES } from "#app/constants";
-<<<<<<< HEAD
 import { HeldItemId } from "#enums/held-item-id";
-=======
 import { MoveUseMode } from "#enums/move-use-mode";
->>>>>>> 6ff258fb
 
 /** the i18n namespace for the encounter */
 const namespace = "mysteryEncounters/theStrongStuff";
