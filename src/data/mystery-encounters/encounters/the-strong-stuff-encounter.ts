--- conflicted
+++ resolved
@@ -211,24 +211,14 @@
         {
           sourceBattlerIndex: BattlerIndex.ENEMY,
           targets: [BattlerIndex.PLAYER],
-<<<<<<< HEAD
-          move: new PokemonMove(Moves.GASTRO_ACID),
+          move: new PokemonMove(MoveId.GASTRO_ACID),
           useType: MoveUseType.IGNORE_PP,
-=======
-          move: new PokemonMove(MoveId.GASTRO_ACID),
-          ignorePp: true,
->>>>>>> fb6d6f5b
         },
         {
           sourceBattlerIndex: BattlerIndex.ENEMY,
           targets: [BattlerIndex.PLAYER],
-<<<<<<< HEAD
-          move: new PokemonMove(Moves.STEALTH_ROCK),
+          move: new PokemonMove(MoveId.STEALTH_ROCK),
           useType: MoveUseType.IGNORE_PP,
-=======
-          move: new PokemonMove(MoveId.STEALTH_ROCK),
-          ignorePp: true,
->>>>>>> fb6d6f5b
         },
       );
 
