import type { EnemyPartyConfig } from "#app/data/mystery-encounters/utils/encounter-phase-utils";
import {
  initBattleWithEnemyConfig,
  loadCustomMovesForEncounter,
  leaveEncounterWithoutBattle,
  setEncounterRewards,
  transitionMysteryEncounterIntroVisuals,
} from "#app/data/mystery-encounters/utils/encounter-phase-utils";
import { modifierTypes } from "#app/data/data-lists";
import { MysteryEncounterType } from "#enums/mystery-encounter-type";
import { globalScene } from "#app/global-scene";
import type MysteryEncounter from "#app/data/mystery-encounters/mystery-encounter";
import { MysteryEncounterBuilder } from "#app/data/mystery-encounters/mystery-encounter";
import { getPokemonSpecies } from "#app/utils/pokemon-utils";
import { SpeciesId } from "#enums/species-id";
import { Nature } from "#enums/nature";
import type Pokemon from "#app/field/pokemon";
import { PokemonMove } from "#app/data/moves/pokemon-move";
import { queueEncounterMessage, showEncounterText } from "#app/data/mystery-encounters/utils/encounter-dialogue-utils";
import { MoveId } from "#enums/move-id";
import { BattlerIndex } from "#enums/battler-index";
import { BattlerTagType } from "#enums/battler-tag-type";
import { MysteryEncounterTier } from "#enums/mystery-encounter-tier";
import { CustomPokemonData } from "#app/data/pokemon/pokemon-data";
import { Stat } from "#enums/stat";
import { CLASSIC_MODE_MYSTERY_ENCOUNTER_WAVES } from "#app/constants";
import { HeldItemId } from "#enums/held-item-id";
import { MoveUseMode } from "#enums/move-use-mode";

/** the i18n namespace for the encounter */
const namespace = "mysteryEncounters/theStrongStuff";

// Halved for HP stat
const HIGH_BST_REDUCTION_VALUE = 15;
const BST_INCREASE_VALUE = 10;

/**
 * The Strong Stuff encounter.
 * @see {@link https://github.com/pagefaultgames/pokerogue/issues/3803 | GitHub Issue #3803}
 * @see For biome requirements check {@linkcode mysteryEncountersByBiome}
 */
export const TheStrongStuffEncounter: MysteryEncounter = MysteryEncounterBuilder.withEncounterType(
  MysteryEncounterType.THE_STRONG_STUFF,
)
  .withEncounterTier(MysteryEncounterTier.COMMON)
  .withSceneWaveRangeRequirement(...CLASSIC_MODE_MYSTERY_ENCOUNTER_WAVES)
  .withScenePartySizeRequirement(3, 6) // Must have at least 3 pokemon in party
  .withMaxAllowedEncounters(1)
  .withHideWildIntroMessage(true)
  .withAutoHideIntroVisuals(false)
  .withFleeAllowed(false)
  .withIntroSpriteConfigs([
    {
      spriteKey: "berry_juice_good",
      fileRoot: "items",
      hasShadow: true,
      isItem: true,
      scale: 1.25,
      x: -15,
      y: 3,
      disableAnimation: true,
    },
    {
      spriteKey: SpeciesId.SHUCKLE.toString(),
      fileRoot: "pokemon",
      hasShadow: true,
      repeat: true,
      scale: 1.25,
      x: 20,
      y: 10,
      yShadow: 7,
    },
  ]) // Set in onInit()
  .withIntroDialogue([
    {
      text: `${namespace}:intro`,
    },
  ])
  .withOnInit(() => {
    const encounter = globalScene.currentBattle.mysteryEncounter!;

    // Calculate boss mon
    const config: EnemyPartyConfig = {
      levelAdditiveModifier: 1,
      disableSwitch: true,
      pokemonConfigs: [
        {
          species: getPokemonSpecies(SpeciesId.SHUCKLE),
          isBoss: true,
          bossSegments: 5,
          shiny: false, // Shiny lock because shiny is rolled only if the battle option is picked
          customPokemonData: new CustomPokemonData({ spriteScale: 1.25 }),
          nature: Nature.HARDY,
          moveSet: [MoveId.INFESTATION, MoveId.SALT_CURE, MoveId.GASTRO_ACID, MoveId.HEAL_ORDER],
          heldItemConfig: [
            { entry: HeldItemId.SITRUS_BERRY, count: 1 },
            { entry: HeldItemId.ENIGMA_BERRY, count: 1 },
            { entry: HeldItemId.APICOT_BERRY, count: 1 },
            { entry: HeldItemId.GANLON_BERRY, count: 1 },
            { entry: HeldItemId.LUM_BERRY, count: 2 },
          ],
          tags: [BattlerTagType.MYSTERY_ENCOUNTER_POST_SUMMON],
          mysteryEncounterBattleEffects: (pokemon: Pokemon) => {
            queueEncounterMessage(`${namespace}:option.2.stat_boost`);
            globalScene.phaseManager.unshiftNew(
              "StatStageChangePhase",
              pokemon.getBattlerIndex(),
              true,
              [Stat.DEF, Stat.SPDEF],
              1,
            );
          },
        },
      ],
    };

    encounter.enemyPartyConfigs = [config];

    loadCustomMovesForEncounter([MoveId.GASTRO_ACID, MoveId.STEALTH_ROCK]);

    encounter.setDialogueToken("shuckleName", getPokemonSpecies(SpeciesId.SHUCKLE).getName());

    return true;
  })
  .setLocalizationKey(`${namespace}`)
  .withTitle(`${namespace}:title`)
  .withDescription(`${namespace}:description`)
  .withQuery(`${namespace}:query`)
  .withSimpleOption(
    {
      buttonLabel: `${namespace}:option.1.label`,
      buttonTooltip: `${namespace}:option.1.tooltip`,
      selected: [
        {
          text: `${namespace}:option.1.selected`,
        },
      ],
    },
    async () => {
      const encounter = globalScene.currentBattle.mysteryEncounter!;
      // Do blackout and hide intro visuals during blackout
      globalScene.time.delayedCall(750, () => {
        transitionMysteryEncounterIntroVisuals(true, true, 50);
      });

      // -15 to all base stats of highest BST (halved for HP), +10 to all base stats of rest of party (halved for HP)
      // Sort party by bst
      const sortedParty = globalScene
        .getPlayerParty()
        .slice(0)
        .sort((pokemon1, pokemon2) => {
          const pokemon1Bst = pokemon1.getSpeciesForm().getBaseStatTotal();
          const pokemon2Bst = pokemon2.getSpeciesForm().getBaseStatTotal();
          return pokemon2Bst - pokemon1Bst;
        });

      sortedParty.forEach((pokemon, index) => {
        if (index < 2) {
          // -15 to the two highest BST mons
<<<<<<< HEAD
          pokemon.heldItemManager.add(HeldItemId.SHUCKLE_JUICE_BAD);
          encounter.setDialogueToken("highBstPokemon" + (index + 1), pokemon.getNameToRender());
        } else {
          // +10 for the rest
          pokemon.heldItemManager.add(HeldItemId.SHUCKLE_JUICE_GOOD);
=======
          modifyPlayerPokemonBST(pokemon, false);
          encounter.setDialogueToken("highBstPokemon" + (index + 1), pokemon.getNameToRender());
        } else {
          // +10 for the rest
          modifyPlayerPokemonBST(pokemon, true);
>>>>>>> c3bad86a
        }
      });

      encounter.setDialogueToken("reductionValue", HIGH_BST_REDUCTION_VALUE.toString());
      encounter.setDialogueToken("increaseValue", BST_INCREASE_VALUE.toString());
      await showEncounterText(`${namespace}:option.1.selected_2`, null, undefined, true);

      encounter.dialogue.outro = [
        {
          text: `${namespace}:outro`,
        },
      ];
      setEncounterRewards({ fillRemaining: true });
      leaveEncounterWithoutBattle(true);
      return true;
    },
  )
  .withSimpleOption(
    {
      buttonLabel: `${namespace}:option.2.label`,
      buttonTooltip: `${namespace}:option.2.tooltip`,
      selected: [
        {
          text: `${namespace}:option.2.selected`,
        },
      ],
    },
    async () => {
      // Pick battle
      const encounter = globalScene.currentBattle.mysteryEncounter!;
      setEncounterRewards({
        guaranteedModifierTypeFuncs: [modifierTypes.SOUL_DEW],
        fillRemaining: true,
      });
      encounter.startOfBattleEffects.push(
        {
          sourceBattlerIndex: BattlerIndex.ENEMY,
          targets: [BattlerIndex.PLAYER],
          move: new PokemonMove(MoveId.GASTRO_ACID),
          useMode: MoveUseMode.IGNORE_PP,
        },
        {
          sourceBattlerIndex: BattlerIndex.ENEMY,
          targets: [BattlerIndex.PLAYER],
          move: new PokemonMove(MoveId.STEALTH_ROCK),
          useMode: MoveUseMode.IGNORE_PP,
        },
      );

      encounter.dialogue.outro = [];
      await transitionMysteryEncounterIntroVisuals(true, true, 500);
      await initBattleWithEnemyConfig(encounter.enemyPartyConfigs[0]);
    },
  )
  .build();<|MERGE_RESOLUTION|>--- conflicted
+++ resolved
@@ -157,19 +157,11 @@
       sortedParty.forEach((pokemon, index) => {
         if (index < 2) {
           // -15 to the two highest BST mons
-<<<<<<< HEAD
           pokemon.heldItemManager.add(HeldItemId.SHUCKLE_JUICE_BAD);
           encounter.setDialogueToken("highBstPokemon" + (index + 1), pokemon.getNameToRender());
         } else {
           // +10 for the rest
           pokemon.heldItemManager.add(HeldItemId.SHUCKLE_JUICE_GOOD);
-=======
-          modifyPlayerPokemonBST(pokemon, false);
-          encounter.setDialogueToken("highBstPokemon" + (index + 1), pokemon.getNameToRender());
-        } else {
-          // +10 for the rest
-          modifyPlayerPokemonBST(pokemon, true);
->>>>>>> c3bad86a
         }
       });
 
