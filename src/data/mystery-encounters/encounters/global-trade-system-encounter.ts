import {
  leaveEncounterWithoutBattle,
  selectPokemonForOption,
  setEncounterRewards,
} from "#app/data/mystery-encounters/utils/encounter-phase-utils";
import { TrainerSlot } from "#app/data/trainer-config";
import { ModifierTier } from "#app/modifier/modifier-tier";
import { MusicPreference } from "#app/system/settings/settings";
import type { ModifierTypeOption } from "#app/modifier/modifier-type";
import {
  getPlayerModifierTypeOptions,
  ModifierPoolType,
  regenerateModifierPoolThresholds,
} from "#app/modifier/modifier-type";
import { MysteryEncounterType } from "#enums/mystery-encounter-type";
import { globalScene } from "#app/global-scene";
import type MysteryEncounter from "#app/data/mystery-encounters/mystery-encounter";
import { MysteryEncounterBuilder } from "#app/data/mystery-encounters/mystery-encounter";
import { MysteryEncounterTier } from "#enums/mystery-encounter-tier";
import { Species } from "#enums/species";
import type PokemonSpecies from "#app/data/pokemon-species";
import { allSpecies, getPokemonSpecies } from "#app/data/pokemon-species";
import { getTypeRgb } from "#app/data/type";
import { MysteryEncounterOptionBuilder } from "#app/data/mystery-encounters/mystery-encounter-option";
import { MysteryEncounterOptionMode } from "#enums/mystery-encounter-option-mode";
import { NumberHolder, isNullOrUndefined, randInt, randSeedInt, randSeedShuffle } from "#app/utils";
import type { PlayerPokemon } from "#app/field/pokemon";
import type Pokemon from "#app/field/pokemon";
import { EnemyPokemon, PokemonMove } from "#app/field/pokemon";
import type { PokemonHeldItemModifier } from "#app/modifier/modifier";
import {
  HiddenAbilityRateBoosterModifier,
  PokemonFormChangeItemModifier,
  ShinyRateBoosterModifier,
  SpeciesStatBoosterModifier,
} from "#app/modifier/modifier";
import type { OptionSelectItem } from "#app/ui/abstact-option-select-ui-handler";
import PokemonData from "#app/system/pokemon-data";
import i18next from "i18next";
import { Gender, getGenderSymbol } from "#app/data/gender";
import { getNatureName } from "#app/data/nature";
import { getPokeballAtlasKey, getPokeballTintColor } from "#app/data/pokeball";
import { getEncounterText, showEncounterText } from "#app/data/mystery-encounters/utils/encounter-dialogue-utils";
import { trainerNamePools } from "#app/data/trainer-names";
import { CLASSIC_MODE_MYSTERY_ENCOUNTER_WAVES } from "#app/game-mode";
import { addPokemonDataToDexAndValidateAchievements } from "#app/data/mystery-encounters/utils/encounter-pokemon-utils";
import type { PokeballType } from "#enums/pokeball";
import { doShinySparkleAnim } from "#app/field/anims";

/** the i18n namespace for the encounter */
const namespace = "mysteryEncounters/globalTradeSystem";

/** Base shiny chance of 512/65536 -> 1/128 odds, affected by events and Shiny Charms. Cannot exceed 1/16 odds. */
const WONDER_TRADE_SHINY_CHANCE = 512;
/** Max shiny chance of 4096/65536 -> 1/16 odds. */
const MAX_WONDER_TRADE_SHINY_CHANCE = 4096;

const LEGENDARY_TRADE_POOLS = {
  1: [Species.RATTATA, Species.PIDGEY, Species.WEEDLE],
  2: [Species.SENTRET, Species.HOOTHOOT, Species.LEDYBA],
  3: [Species.POOCHYENA, Species.ZIGZAGOON, Species.TAILLOW],
  4: [Species.BIDOOF, Species.STARLY, Species.KRICKETOT],
  5: [Species.PATRAT, Species.PURRLOIN, Species.PIDOVE],
  6: [Species.BUNNELBY, Species.LITLEO, Species.SCATTERBUG],
  7: [Species.PIKIPEK, Species.YUNGOOS, Species.ROCKRUFF],
  8: [Species.SKWOVET, Species.WOOLOO, Species.ROOKIDEE],
  9: [Species.LECHONK, Species.FIDOUGH, Species.TAROUNTULA],
};

/** Exclude Paradox mons as they aren't considered legendary/mythical */
const EXCLUDED_TRADE_SPECIES = [
  Species.GREAT_TUSK,
  Species.SCREAM_TAIL,
  Species.BRUTE_BONNET,
  Species.FLUTTER_MANE,
  Species.SLITHER_WING,
  Species.SANDY_SHOCKS,
  Species.ROARING_MOON,
  Species.WALKING_WAKE,
  Species.GOUGING_FIRE,
  Species.RAGING_BOLT,
  Species.IRON_TREADS,
  Species.IRON_BUNDLE,
  Species.IRON_HANDS,
  Species.IRON_JUGULIS,
  Species.IRON_MOTH,
  Species.IRON_THORNS,
  Species.IRON_VALIANT,
  Species.IRON_LEAVES,
  Species.IRON_BOULDER,
  Species.IRON_CROWN,
];

/**
 * Global Trade System encounter.
 * @see {@link https://github.com/pagefaultgames/pokerogue/issues/3812 | GitHub Issue #3812}
 * @see For biome requirements check {@linkcode mysteryEncountersByBiome}
 */
export const GlobalTradeSystemEncounter: MysteryEncounter = MysteryEncounterBuilder.withEncounterType(
  MysteryEncounterType.GLOBAL_TRADE_SYSTEM,
)
  .withEncounterTier(MysteryEncounterTier.COMMON)
  .withSceneWaveRangeRequirement(...CLASSIC_MODE_MYSTERY_ENCOUNTER_WAVES)
  .withAutoHideIntroVisuals(false)
  .withIntroSpriteConfigs([
    {
      spriteKey: "global_trade_system",
      fileRoot: "mystery-encounters",
      hasShadow: true,
      disableAnimation: true,
      x: 3,
      y: 5,
      yShadow: 1,
    },
  ])
  .withIntroDialogue([
    {
      text: `${namespace}:intro`,
    },
  ])
  .setLocalizationKey(`${namespace}`)
  .withTitle(`${namespace}:title`)
  .withDescription(`${namespace}:description`)
  .withQuery(`${namespace}:query`)
  .withOnInit(() => {
    const encounter = globalScene.currentBattle.mysteryEncounter!;

    // Load bgm
    let bgmKey: string;
    if (globalScene.musicPreference === MusicPreference.GENFIVE) {
      bgmKey = "mystery_encounter_gen_5_gts";
      globalScene.loadBgm(bgmKey, `${bgmKey}.mp3`);
    } else {
      // Mixed option
      bgmKey = "mystery_encounter_gen_6_gts";
      globalScene.loadBgm(bgmKey, `${bgmKey}.mp3`);
    }

    // Load possible trade options
    // Maps current party member's id to 3 EnemyPokemon objects
    // None of the trade options can be the same species
    const tradeOptionsMap: Map<number, EnemyPokemon[]> = getPokemonTradeOptions();
    encounter.misc = {
      tradeOptionsMap,
      bgmKey,
    };

    return true;
  })
  .withOnVisualsStart(() => {
    globalScene.fadeAndSwitchBgm(globalScene.currentBattle.mysteryEncounter!.misc.bgmKey);
    return true;
  })
  .withOption(
    MysteryEncounterOptionBuilder.newOptionWithMode(MysteryEncounterOptionMode.DEFAULT)
      .withHasDexProgress(true)
      .withDialogue({
        buttonLabel: `${namespace}:option.1.label`,
        buttonTooltip: `${namespace}:option.1.tooltip`,
        secondOptionPrompt: `${namespace}:option.1.trade_options_prompt`,
      })
      .withPreOptionPhase(async (): Promise<boolean> => {
        const encounter = globalScene.currentBattle.mysteryEncounter!;
        const onPokemonSelected = (pokemon: PlayerPokemon) => {
          // Get the trade species options for the selected pokemon
          const tradeOptionsMap: Map<number, EnemyPokemon[]> = encounter.misc.tradeOptionsMap;
          const tradeOptions = tradeOptionsMap.get(pokemon.id);
          if (!tradeOptions) {
            return [];
          }

          return tradeOptions.map((tradePokemon: EnemyPokemon) => {
            const option: OptionSelectItem = {
              label: tradePokemon.getNameToRender(),
              handler: () => {
                // Pokemon trade selected
                encounter.setDialogueToken("tradedPokemon", pokemon.getNameToRender());
                encounter.setDialogueToken("received", tradePokemon.getNameToRender());
                encounter.misc.tradedPokemon = pokemon;
                encounter.misc.receivedPokemon = tradePokemon;
                return true;
              },
              onHover: () => {
                const formName =
                  tradePokemon.species.forms && tradePokemon.species.forms.length > tradePokemon.formIndex
                    ? tradePokemon.species.forms[tradePokemon.formIndex].formName
                    : null;
                const line1 = `${i18next.t("pokemonInfoContainer:ability")} ${tradePokemon.getAbility().name}${
                  tradePokemon.getGender() !== Gender.GENDERLESS
                    ? `     |     ${i18next.t("pokemonInfoContainer:gender")} ${getGenderSymbol(tradePokemon.getGender())}`
                    : ""
                }`;
                const line2 =
                  i18next.t("pokemonInfoContainer:nature") +
                  " " +
                  getNatureName(tradePokemon.getNature()) +
                  (formName ? `     |     ${i18next.t("pokemonInfoContainer:form")} ${formName}` : "");
                showEncounterText(`${line1}\n${line2}`, 0, 0, false);
              },
            };
            return option;
          });
        };

        return selectPokemonForOption(onPokemonSelected);
      })
      .withOptionPhase(async () => {
        const encounter = globalScene.currentBattle.mysteryEncounter!;
        const tradedPokemon: PlayerPokemon = encounter.misc.tradedPokemon;
        const receivedPokemonData: EnemyPokemon = encounter.misc.receivedPokemon;
        const modifiers = tradedPokemon
          .getHeldItems()
          .filter(m => !(m instanceof PokemonFormChangeItemModifier) && !(m instanceof SpeciesStatBoosterModifier));

        // Generate a trainer name
        const traderName = generateRandomTraderName();
        encounter.setDialogueToken("tradeTrainerName", traderName.trim());

        // Remove the original party member from party
        globalScene.removePokemonFromPlayerParty(tradedPokemon, false);

        // Set data properly, then generate the new Pokemon's assets
        receivedPokemonData.passive = tradedPokemon.passive;
        // Pokeball to Ultra ball, randomly
        receivedPokemonData.pokeball = randInt(4) as PokeballType;
        const dataSource = new PokemonData(receivedPokemonData);
        const newPlayerPokemon = globalScene.addPlayerPokemon(
          receivedPokemonData.species,
          receivedPokemonData.level,
          dataSource.abilityIndex,
          dataSource.formIndex,
          dataSource.gender,
          dataSource.shiny,
          dataSource.variant,
          dataSource.ivs,
          dataSource.nature,
          dataSource,
        );
        globalScene.getPlayerParty().push(newPlayerPokemon);
        await newPlayerPokemon.loadAssets();

        for (const mod of modifiers) {
          mod.pokemonId = newPlayerPokemon.id;
          globalScene.addModifier(mod, true, false, false, true);
        }

        // Show the trade animation
        await showTradeBackground();
        await doPokemonTradeSequence(tradedPokemon, newPlayerPokemon);
        await showEncounterText(`${namespace}:trade_received`, null, 0, true, 4000);
        globalScene.playBgm(encounter.misc.bgmKey);
        await addPokemonDataToDexAndValidateAchievements(newPlayerPokemon);
        await hideTradeBackground();
        tradedPokemon.destroy();

        leaveEncounterWithoutBattle(true);
      })
      .build(),
  )
  .withOption(
    MysteryEncounterOptionBuilder.newOptionWithMode(MysteryEncounterOptionMode.DEFAULT)
      .withHasDexProgress(true)
      .withDialogue({
        buttonLabel: `${namespace}:option.2.label`,
        buttonTooltip: `${namespace}:option.2.tooltip`,
      })
      .withPreOptionPhase(async (): Promise<boolean> => {
        const encounter = globalScene.currentBattle.mysteryEncounter!;
        const onPokemonSelected = (pokemon: PlayerPokemon) => {
          // Randomly generate a Wonder Trade pokemon
          const randomTradeOption = generateTradeOption(globalScene.getPlayerParty().map(p => p.species));
          const tradePokemon = new EnemyPokemon(randomTradeOption, pokemon.level, TrainerSlot.NONE, false);
          // Extra shiny roll at 1/128 odds (boosted by events and charms)
          if (!tradePokemon.shiny) {
            const shinyThreshold = new NumberHolder(WONDER_TRADE_SHINY_CHANCE);
            if (globalScene.eventManager.isEventActive()) {
              shinyThreshold.value *= globalScene.eventManager.getShinyMultiplier();
            }
            globalScene.applyModifiers(ShinyRateBoosterModifier, true, shinyThreshold);

            // Base shiny chance of 512/65536 -> 1/128, affected by events and Shiny Charms
            // Maximum shiny chance of 4096/65536 -> 1/16, cannot improve further after that
            const shinyChance = Math.min(shinyThreshold.value, MAX_WONDER_TRADE_SHINY_CHANCE);

            tradePokemon.trySetShinySeed(shinyChance, false);
          }

          // Extra HA roll at base 1/64 odds (boosted by events and charms)
          const hiddenIndex = tradePokemon.species.ability2 ? 2 : 1;
          if (tradePokemon.species.abilityHidden) {
            if (tradePokemon.abilityIndex < hiddenIndex) {
              const hiddenAbilityChance = new NumberHolder(64);
              globalScene.applyModifiers(HiddenAbilityRateBoosterModifier, true, hiddenAbilityChance);

              const hasHiddenAbility = !randSeedInt(hiddenAbilityChance.value);

              if (hasHiddenAbility) {
                tradePokemon.abilityIndex = hiddenIndex;
              }
            }
          }

<<<<<<< HEAD
            // If Pokemon is still not shiny or with HA, give the Pokemon a random Common egg move in its moveset
            if (!tradePokemon.shiny && (!tradePokemon.species.abilityHidden || tradePokemon.abilityIndex < hiddenIndex)) {
              const eggMoves = tradePokemon.getEggMoves();
              if (eggMoves) {
                // Cannot gen the rare egg move, only 1 of the first 3 common moves
                const eggMove = eggMoves[randSeedInt(3)];
                if (!tradePokemon.moveset.some(m => m.moveId === eggMove)) {
                  if (tradePokemon.moveset.length < 4) {
                    tradePokemon.moveset.push(new PokemonMove(eggMove));
                  } else {
                    const eggMoveIndex = randSeedInt(4);
                    tradePokemon.moveset[eggMoveIndex] = new PokemonMove(eggMove);
                  }
=======
          // If Pokemon is still not shiny or with HA, give the Pokemon a random Common egg move in its moveset
          if (!tradePokemon.shiny && (!tradePokemon.species.abilityHidden || tradePokemon.abilityIndex < hiddenIndex)) {
            const eggMoves = tradePokemon.getEggMoves();
            if (eggMoves) {
              // Cannot gen the rare egg move, only 1 of the first 3 common moves
              const eggMove = eggMoves[randSeedInt(3)];
              if (!tradePokemon.moveset.some(m => m?.moveId === eggMove)) {
                if (tradePokemon.moveset.length < 4) {
                  tradePokemon.moveset.push(new PokemonMove(eggMove));
                } else {
                  const eggMoveIndex = randSeedInt(4);
                  tradePokemon.moveset[eggMoveIndex] = new PokemonMove(eggMove);
>>>>>>> 02ae7952
                }
              }
            }
          }

          encounter.setDialogueToken("tradedPokemon", pokemon.getNameToRender());
          encounter.setDialogueToken("received", tradePokemon.getNameToRender());
          encounter.misc.tradedPokemon = pokemon;
          encounter.misc.receivedPokemon = tradePokemon;
        };

        return selectPokemonForOption(onPokemonSelected);
      })
      .withOptionPhase(async () => {
        const encounter = globalScene.currentBattle.mysteryEncounter!;
        const tradedPokemon: PlayerPokemon = encounter.misc.tradedPokemon;
        const receivedPokemonData: EnemyPokemon = encounter.misc.receivedPokemon;
        const modifiers = tradedPokemon
          .getHeldItems()
          .filter(m => !(m instanceof PokemonFormChangeItemModifier) && !(m instanceof SpeciesStatBoosterModifier));

        // Generate a trainer name
        const traderName = generateRandomTraderName();
        encounter.setDialogueToken("tradeTrainerName", traderName.trim());

        // Remove the original party member from party
        globalScene.removePokemonFromPlayerParty(tradedPokemon, false);

        // Set data properly, then generate the new Pokemon's assets
        receivedPokemonData.passive = tradedPokemon.passive;
        receivedPokemonData.pokeball = randInt(4) as PokeballType;
        const dataSource = new PokemonData(receivedPokemonData);
        const newPlayerPokemon = globalScene.addPlayerPokemon(
          receivedPokemonData.species,
          receivedPokemonData.level,
          dataSource.abilityIndex,
          dataSource.formIndex,
          dataSource.gender,
          dataSource.shiny,
          dataSource.variant,
          dataSource.ivs,
          dataSource.nature,
          dataSource,
        );
        globalScene.getPlayerParty().push(newPlayerPokemon);
        await newPlayerPokemon.loadAssets();

        for (const mod of modifiers) {
          mod.pokemonId = newPlayerPokemon.id;
          globalScene.addModifier(mod, true, false, false, true);
        }

        // Show the trade animation
        await showTradeBackground();
        await doPokemonTradeSequence(tradedPokemon, newPlayerPokemon);
        await showEncounterText(`${namespace}:trade_received`, null, 0, true, 4000);
        globalScene.playBgm(encounter.misc.bgmKey);
        await addPokemonDataToDexAndValidateAchievements(newPlayerPokemon);
        await hideTradeBackground();
        tradedPokemon.destroy();

        leaveEncounterWithoutBattle(true);
      })
      .build(),
  )
  .withOption(
    MysteryEncounterOptionBuilder.newOptionWithMode(MysteryEncounterOptionMode.DEFAULT)
      .withDialogue({
        buttonLabel: `${namespace}:option.3.label`,
        buttonTooltip: `${namespace}:option.3.tooltip`,
        secondOptionPrompt: `${namespace}:option.3.trade_options_prompt`,
      })
      .withPreOptionPhase(async (): Promise<boolean> => {
        const encounter = globalScene.currentBattle.mysteryEncounter!;
        const onPokemonSelected = (pokemon: PlayerPokemon) => {
          // Get Pokemon held items and filter for valid ones
          const validItems = pokemon.getHeldItems().filter(it => {
            return it.isTransferable;
          });

          return validItems.map((modifier: PokemonHeldItemModifier) => {
            const option: OptionSelectItem = {
              label: modifier.type.name,
              handler: () => {
                // Pokemon and item selected
                encounter.setDialogueToken("chosenItem", modifier.type.name);
                encounter.misc.chosenModifier = modifier;
                encounter.misc.chosenPokemon = pokemon;
                return true;
              },
            };
            return option;
          });
        };

        const selectableFilter = (pokemon: Pokemon) => {
          // If pokemon has items to trade
          const meetsReqs =
            pokemon.getHeldItems().filter(it => {
              return it.isTransferable;
            }).length > 0;
          if (!meetsReqs) {
            return getEncounterText(`${namespace}:option.3.invalid_selection`) ?? null;
          }

          return null;
        };

        return selectPokemonForOption(onPokemonSelected, undefined, selectableFilter);
      })
      .withOptionPhase(async () => {
        const encounter = globalScene.currentBattle.mysteryEncounter!;
        const modifier = encounter.misc.chosenModifier as PokemonHeldItemModifier;
        const party = globalScene.getPlayerParty();
        const chosenPokemon: PlayerPokemon = encounter.misc.chosenPokemon;

        // Check tier of the traded item, the received item will be one tier up
        const type = modifier.type.withTierFromPool(ModifierPoolType.PLAYER, party);
        let tier = type.tier ?? ModifierTier.GREAT;
        // Eggs and White Herb are not in the pool
        if (type.id === "WHITE_HERB") {
          tier = ModifierTier.GREAT;
        } else if (type.id === "LUCKY_EGG") {
          tier = ModifierTier.ULTRA;
        } else if (type.id === "GOLDEN_EGG") {
          tier = ModifierTier.ROGUE;
        }
        // Increment tier by 1
        if (tier < ModifierTier.MASTER) {
          tier++;
        }

        regenerateModifierPoolThresholds(party, ModifierPoolType.PLAYER, 0);
        let item: ModifierTypeOption | null = null;
        // TMs excluded from possible rewards
        while (!item || item.type.id.includes("TM_")) {
          item = getPlayerModifierTypeOptions(1, party, [], {
            guaranteedModifierTiers: [tier],
            allowLuckUpgrades: false,
          })[0];
        }

        encounter.setDialogueToken("itemName", item.type.name);
        setEncounterRewards({
          guaranteedModifierTypeOptions: [item],
          fillRemaining: false,
        });

        chosenPokemon.loseHeldItem(modifier, false);
        await globalScene.updateModifiers(true, true);

        // Generate a trainer name
        const traderName = generateRandomTraderName();
        encounter.setDialogueToken("tradeTrainerName", traderName.trim());
        await showEncounterText(`${namespace}:item_trade_selected`);
        leaveEncounterWithoutBattle();
      })
      .build(),
  )
  .withSimpleOption(
    {
      buttonLabel: `${namespace}:option.4.label`,
      buttonTooltip: `${namespace}:option.4.tooltip`,
      selected: [
        {
          text: `${namespace}:option.4.selected`,
        },
      ],
    },
    async () => {
      // Leave encounter with no rewards or exp
      leaveEncounterWithoutBattle(true);
      return true;
    },
  )
  .build();

function getPokemonTradeOptions(): Map<number, EnemyPokemon[]> {
  const tradeOptionsMap: Map<number, EnemyPokemon[]> = new Map<number, EnemyPokemon[]>();
  // Starts by filtering out any current party members as valid resulting species
  const alreadyUsedSpecies: PokemonSpecies[] = globalScene.getPlayerParty().map(p => p.species);

  for (const pokemon of globalScene.getPlayerParty()) {
    // If the party member is legendary/mythical, the only trade options available are always pulled from generation-specific legendary trade pools
    if (pokemon.species.legendary || pokemon.species.subLegendary || pokemon.species.mythical) {
      const generation = pokemon.species.generation;
      const tradeOptions: EnemyPokemon[] = LEGENDARY_TRADE_POOLS[generation].map(s => {
        const pokemonSpecies = getPokemonSpecies(s);
        return new EnemyPokemon(pokemonSpecies, 5, TrainerSlot.NONE, false);
      });
      tradeOptionsMap.set(pokemon.id, tradeOptions);
    } else {
      const originalBst = pokemon.getSpeciesForm().getBaseStatTotal();

      const tradeOptions: PokemonSpecies[] = [];
      for (let i = 0; i < 3; i++) {
        const speciesTradeOption = generateTradeOption(alreadyUsedSpecies, originalBst);
        alreadyUsedSpecies.push(speciesTradeOption);
        tradeOptions.push(speciesTradeOption);
      }

      // Add trade options to map
      tradeOptionsMap.set(
        pokemon.id,
        tradeOptions.map(s => {
          return new EnemyPokemon(s, pokemon.level, TrainerSlot.NONE, false);
        }),
      );
    }
  }

  return tradeOptionsMap;
}

function generateTradeOption(alreadyUsedSpecies: PokemonSpecies[], originalBst?: number): PokemonSpecies {
  let newSpecies: PokemonSpecies | undefined;
  let bstCap = 9999;
  let bstMin = 0;
  if (originalBst) {
    bstCap = originalBst + 100;
    bstMin = originalBst - 100;
  }
  while (isNullOrUndefined(newSpecies)) {
    // Get all non-legendary species that fall within the Bst range requirements
    let validSpecies = allSpecies.filter(s => {
      const isLegendaryOrMythical = s.legendary || s.subLegendary || s.mythical;
      const speciesBst = s.getBaseStatTotal();
      const bstInRange = speciesBst >= bstMin && speciesBst <= bstCap;
      return !isLegendaryOrMythical && bstInRange && !EXCLUDED_TRADE_SPECIES.includes(s.speciesId);
    });

    // There must be at least 20 species available before it will choose one
    if (validSpecies?.length > 20) {
      validSpecies = randSeedShuffle(validSpecies);
      newSpecies = validSpecies.pop();
      while (isNullOrUndefined(newSpecies) || alreadyUsedSpecies.includes(newSpecies)) {
        newSpecies = validSpecies.pop();
      }
    } else {
      // Expands search range until at least 20 are in the pool
      bstMin -= 10;
      bstCap += 10;
    }
  }

  return newSpecies!;
}

function showTradeBackground() {
  return new Promise<void>(resolve => {
    const tradeContainer = globalScene.add.container(0, -globalScene.game.canvas.height / 6);
    tradeContainer.setName("Trade Background");

    const flyByStaticBg = globalScene.add.rectangle(
      0,
      0,
      globalScene.game.canvas.width / 6,
      globalScene.game.canvas.height / 6,
      0,
    );
    flyByStaticBg.setName("Black Background");
    flyByStaticBg.setOrigin(0, 0);
    flyByStaticBg.setVisible(false);
    tradeContainer.add(flyByStaticBg);

    const tradeBaseBg = globalScene.add.image(0, 0, "default_bg");
    tradeBaseBg.setName("Trade Background Image");
    tradeBaseBg.setOrigin(0, 0);
    tradeContainer.add(tradeBaseBg);

    globalScene.fieldUI.add(tradeContainer);
    globalScene.fieldUI.bringToTop(tradeContainer);
    tradeContainer.setVisible(true);
    tradeContainer.alpha = 0;

    globalScene.tweens.add({
      targets: tradeContainer,
      alpha: 1,
      duration: 500,
      ease: "Sine.easeInOut",
      onComplete: () => {
        resolve();
      },
    });
  });
}

function hideTradeBackground() {
  return new Promise<void>(resolve => {
    const transformationContainer = globalScene.fieldUI.getByName("Trade Background");

    globalScene.tweens.add({
      targets: transformationContainer,
      alpha: 0,
      duration: 1000,
      ease: "Sine.easeInOut",
      onComplete: () => {
        globalScene.fieldUI.remove(transformationContainer, true);
        resolve();
      },
    });
  });
}

/**
 * Initiates an "evolution-like" animation to transform a previousPokemon (presumably from the player's party) into a new one, not necessarily an evolution species.
 * @param tradedPokemon
 * @param receivedPokemon
 */
function doPokemonTradeSequence(tradedPokemon: PlayerPokemon, receivedPokemon: PlayerPokemon) {
  return new Promise<void>(resolve => {
    const tradeContainer = globalScene.fieldUI.getByName("Trade Background") as Phaser.GameObjects.Container;
    const tradeBaseBg = tradeContainer.getByName("Trade Background Image") as Phaser.GameObjects.Image;

    let tradedPokemonSprite: Phaser.GameObjects.Sprite;
    let tradedPokemonTintSprite: Phaser.GameObjects.Sprite;
    let receivedPokemonSprite: Phaser.GameObjects.Sprite;
    let receivedPokemonTintSprite: Phaser.GameObjects.Sprite;

    const getPokemonSprite = () => {
      const ret = globalScene.addPokemonSprite(
        tradedPokemon,
        tradeBaseBg.displayWidth / 2,
        tradeBaseBg.displayHeight / 2,
        "pkmn__sub",
      );
      ret.setPipeline(globalScene.spritePipeline, {
        tone: [0.0, 0.0, 0.0, 0.0],
        ignoreTimeTint: true,
      });
      return ret;
    };

    tradeContainer.add((tradedPokemonSprite = getPokemonSprite()));
    tradeContainer.add((tradedPokemonTintSprite = getPokemonSprite()));
    tradeContainer.add((receivedPokemonSprite = getPokemonSprite()));
    tradeContainer.add((receivedPokemonTintSprite = getPokemonSprite()));

    tradedPokemonSprite.setAlpha(0);
    tradedPokemonTintSprite.setAlpha(0);
    tradedPokemonTintSprite.setTintFill(getPokeballTintColor(tradedPokemon.pokeball));
    receivedPokemonSprite.setVisible(false);
    receivedPokemonTintSprite.setVisible(false);
    receivedPokemonTintSprite.setTintFill(getPokeballTintColor(receivedPokemon.pokeball));

    [tradedPokemonSprite, tradedPokemonTintSprite].map(sprite => {
      const spriteKey = tradedPokemon.getSpriteKey(true);
      try {
        sprite.play(spriteKey);
      } catch (err: unknown) {
        console.error(`Failed to play animation for ${spriteKey}`, err);
      }

      sprite.setPipeline(globalScene.spritePipeline, {
        tone: [0.0, 0.0, 0.0, 0.0],
        hasShadow: false,
        teraColor: getTypeRgb(tradedPokemon.getTeraType()),
        isTerastallized: tradedPokemon.isTerastallized,
      });
      sprite.setPipelineData("ignoreTimeTint", true);
      sprite.setPipelineData("spriteKey", tradedPokemon.getSpriteKey());
      sprite.setPipelineData("shiny", tradedPokemon.shiny);
      sprite.setPipelineData("variant", tradedPokemon.variant);
      ["spriteColors", "fusionSpriteColors"].map(k => {
        if (tradedPokemon.summonData?.speciesForm) {
          k += "Base";
        }
        sprite.pipelineData[k] = tradedPokemon.getSprite().pipelineData[k];
      });
    });

    [receivedPokemonSprite, receivedPokemonTintSprite].map(sprite => {
      const spriteKey = receivedPokemon.getSpriteKey(true);
      try {
        sprite.play(spriteKey);
      } catch (err: unknown) {
        console.error(`Failed to play animation for ${spriteKey}`, err);
      }

      sprite.setPipeline(globalScene.spritePipeline, {
        tone: [0.0, 0.0, 0.0, 0.0],
        hasShadow: false,
        teraColor: getTypeRgb(tradedPokemon.getTeraType()),
        isTerastallized: tradedPokemon.isTerastallized,
      });
      sprite.setPipelineData("ignoreTimeTint", true);
      sprite.setPipelineData("spriteKey", receivedPokemon.getSpriteKey());
      sprite.setPipelineData("shiny", receivedPokemon.shiny);
      sprite.setPipelineData("variant", receivedPokemon.variant);
      ["spriteColors", "fusionSpriteColors"].map(k => {
        if (receivedPokemon.summonData?.speciesForm) {
          k += "Base";
        }
        sprite.pipelineData[k] = receivedPokemon.getSprite().pipelineData[k];
      });
    });

    // Traded pokemon pokeball
    const tradedPbAtlasKey = getPokeballAtlasKey(tradedPokemon.pokeball);
    const tradedPokeball: Phaser.GameObjects.Sprite = globalScene.add.sprite(
      tradeBaseBg.displayWidth / 2,
      tradeBaseBg.displayHeight / 2,
      "pb",
      tradedPbAtlasKey,
    );
    tradedPokeball.setVisible(false);
    tradeContainer.add(tradedPokeball);

    // Received pokemon pokeball
    const receivedPbAtlasKey = getPokeballAtlasKey(receivedPokemon.pokeball);
    const receivedPokeball: Phaser.GameObjects.Sprite = globalScene.add.sprite(
      tradeBaseBg.displayWidth / 2,
      tradeBaseBg.displayHeight / 2,
      "pb",
      receivedPbAtlasKey,
    );
    receivedPokeball.setVisible(false);
    tradeContainer.add(receivedPokeball);

    globalScene.tweens.add({
      targets: tradedPokemonSprite,
      alpha: 1,
      ease: "Cubic.easeInOut",
      duration: 500,
      onComplete: async () => {
        globalScene.fadeOutBgm(1000, false);
        await showEncounterText(`${namespace}:pokemon_trade_selected`);
        tradedPokemon.cry();
        globalScene.playBgm("evolution");
        await showEncounterText(`${namespace}:pokemon_trade_goodbye`);

        tradedPokeball.setAlpha(0);
        tradedPokeball.setVisible(true);
        globalScene.tweens.add({
          targets: tradedPokeball,
          alpha: 1,
          ease: "Cubic.easeInOut",
          duration: 250,
          onComplete: () => {
            tradedPokeball.setTexture("pb", `${tradedPbAtlasKey}_opening`);
            globalScene.time.delayedCall(17, () => tradedPokeball.setTexture("pb", `${tradedPbAtlasKey}_open`));
            globalScene.playSound("se/pb_rel");
            tradedPokemonTintSprite.setVisible(true);

            // TODO: need to add particles to fieldUI instead of field
            // addPokeballOpenParticles(tradedPokemon.x, tradedPokemon.y, tradedPokemon.pokeball);

            globalScene.tweens.add({
              targets: [tradedPokemonTintSprite, tradedPokemonSprite],
              duration: 500,
              ease: "Sine.easeIn",
              scale: 0.25,
              onComplete: () => {
                tradedPokemonSprite.setVisible(false);
                tradedPokeball.setTexture("pb", `${tradedPbAtlasKey}_opening`);
                tradedPokemonTintSprite.setVisible(false);
                globalScene.playSound("se/pb_catch");
                globalScene.time.delayedCall(17, () => tradedPokeball.setTexture("pb", `${tradedPbAtlasKey}`));

                globalScene.tweens.add({
                  targets: tradedPokeball,
                  y: "+=10",
                  duration: 200,
                  delay: 250,
                  ease: "Cubic.easeIn",
                  onComplete: () => {
                    globalScene.playSound("se/pb_bounce_1");

                    globalScene.tweens.add({
                      targets: tradedPokeball,
                      y: "-=100",
                      duration: 200,
                      delay: 1000,
                      ease: "Cubic.easeInOut",
                      onStart: () => {
                        globalScene.playSound("se/pb_throw");
                      },
                      onComplete: async () => {
                        await doPokemonTradeFlyBySequence(tradedPokemonSprite, receivedPokemonSprite);
                        await doTradeReceivedSequence(
                          receivedPokemon,
                          receivedPokemonSprite,
                          receivedPokemonTintSprite,
                          receivedPokeball,
                          receivedPbAtlasKey,
                        );
                        resolve();
                      },
                    });
                  },
                });
              },
            });
          },
        });
      },
    });
  });
}

function doPokemonTradeFlyBySequence(
  tradedPokemonSprite: Phaser.GameObjects.Sprite,
  receivedPokemonSprite: Phaser.GameObjects.Sprite,
) {
  return new Promise<void>(resolve => {
    const tradeContainer = globalScene.fieldUI.getByName("Trade Background") as Phaser.GameObjects.Container;
    const tradeBaseBg = tradeContainer.getByName("Trade Background Image") as Phaser.GameObjects.Image;
    const flyByStaticBg = tradeContainer.getByName("Black Background") as Phaser.GameObjects.Rectangle;
    flyByStaticBg.setVisible(true);
    tradeContainer.bringToTop(tradedPokemonSprite);
    tradeContainer.bringToTop(receivedPokemonSprite);

    tradedPokemonSprite.x = tradeBaseBg.displayWidth / 4;
    tradedPokemonSprite.y = 200;
    tradedPokemonSprite.scale = 1;
    tradedPokemonSprite.setVisible(true);
    receivedPokemonSprite.x = (tradeBaseBg.displayWidth * 3) / 4;
    receivedPokemonSprite.y = -200;
    receivedPokemonSprite.scale = 1;
    receivedPokemonSprite.setVisible(true);

    const FADE_DELAY = 300;
    const ANIM_DELAY = 750;
    const BASE_ANIM_DURATION = 1000;

    // Fade out trade background
    globalScene.tweens.add({
      targets: tradeBaseBg,
      alpha: 0,
      ease: "Cubic.easeInOut",
      duration: FADE_DELAY,
      onComplete: () => {
        globalScene.tweens.add({
          targets: [receivedPokemonSprite, tradedPokemonSprite],
          y: tradeBaseBg.displayWidth / 2 - 100,
          ease: "Cubic.easeInOut",
          duration: BASE_ANIM_DURATION * 3,
          onComplete: () => {
            globalScene.tweens.add({
              targets: receivedPokemonSprite,
              x: tradeBaseBg.displayWidth / 4,
              ease: "Cubic.easeInOut",
              duration: BASE_ANIM_DURATION / 2,
              delay: ANIM_DELAY,
            });
            globalScene.tweens.add({
              targets: tradedPokemonSprite,
              x: (tradeBaseBg.displayWidth * 3) / 4,
              ease: "Cubic.easeInOut",
              duration: BASE_ANIM_DURATION / 2,
              delay: ANIM_DELAY,
              onComplete: () => {
                globalScene.tweens.add({
                  targets: receivedPokemonSprite,
                  y: "+=200",
                  ease: "Cubic.easeInOut",
                  duration: BASE_ANIM_DURATION * 2,
                  delay: ANIM_DELAY,
                });
                globalScene.tweens.add({
                  targets: tradedPokemonSprite,
                  y: "-=200",
                  ease: "Cubic.easeInOut",
                  duration: BASE_ANIM_DURATION * 2,
                  delay: ANIM_DELAY,
                  onComplete: () => {
                    globalScene.tweens.add({
                      targets: tradeBaseBg,
                      alpha: 1,
                      ease: "Cubic.easeInOut",
                      duration: FADE_DELAY,
                      onComplete: () => {
                        resolve();
                      },
                    });
                  },
                });
              },
            });
          },
        });
      },
    });
  });
}

function doTradeReceivedSequence(
  receivedPokemon: PlayerPokemon,
  receivedPokemonSprite: Phaser.GameObjects.Sprite,
  receivedPokemonTintSprite: Phaser.GameObjects.Sprite,
  receivedPokeballSprite: Phaser.GameObjects.Sprite,
  receivedPbAtlasKey: string,
) {
  return new Promise<void>(resolve => {
    const tradeContainer = globalScene.fieldUI.getByName("Trade Background") as Phaser.GameObjects.Container;
    const tradeBaseBg = tradeContainer.getByName("Trade Background Image") as Phaser.GameObjects.Image;

    receivedPokemonSprite.setVisible(false);
    receivedPokemonSprite.x = tradeBaseBg.displayWidth / 2;
    receivedPokemonSprite.y = tradeBaseBg.displayHeight / 2;
    receivedPokemonTintSprite.setVisible(false);
    receivedPokemonTintSprite.x = tradeBaseBg.displayWidth / 2;
    receivedPokemonTintSprite.y = tradeBaseBg.displayHeight / 2;

    receivedPokeballSprite.setVisible(true);
    receivedPokeballSprite.x = tradeBaseBg.displayWidth / 2;
    receivedPokeballSprite.y = tradeBaseBg.displayHeight / 2 - 100;

    // Received pokemon sparkles
    let pokemonShinySparkle: Phaser.GameObjects.Sprite;
    if (receivedPokemon.shiny) {
      pokemonShinySparkle = globalScene.add.sprite(receivedPokemonSprite.x, receivedPokemonSprite.y, "shiny");
      pokemonShinySparkle.setVisible(false);
      tradeContainer.add(pokemonShinySparkle);
    }

    const BASE_ANIM_DURATION = 1000;

    // Pokeball falls to the screen
    globalScene.playSound("se/pb_throw");
    globalScene.tweens.add({
      targets: receivedPokeballSprite,
      y: "+=100",
      ease: "Cubic.easeInOut",
      duration: BASE_ANIM_DURATION,
      onComplete: () => {
        globalScene.playSound("se/pb_bounce_1");
        globalScene.time.delayedCall(100, () => globalScene.playSound("se/pb_bounce_1"));

        globalScene.time.delayedCall(2000, () => {
          globalScene.playSound("se/pb_rel");
          globalScene.fadeOutBgm(500, false);
          receivedPokemon.cry();
          receivedPokemonTintSprite.scale = 0.25;
          receivedPokemonTintSprite.alpha = 1;
          receivedPokemonSprite.setVisible(true);
          receivedPokemonSprite.scale = 0.25;
          receivedPokemonTintSprite.alpha = 1;
          receivedPokemonTintSprite.setVisible(true);
          receivedPokeballSprite.setTexture("pb", `${receivedPbAtlasKey}_opening`);
          globalScene.time.delayedCall(17, () => receivedPokeballSprite.setTexture("pb", `${receivedPbAtlasKey}_open`));
          globalScene.tweens.add({
            targets: receivedPokemonSprite,
            duration: 250,
            ease: "Sine.easeOut",
            scale: 1,
          });
          globalScene.tweens.add({
            targets: receivedPokemonTintSprite,
            duration: 250,
            ease: "Sine.easeOut",
            scale: 1,
            alpha: 0,
            onComplete: () => {
              if (receivedPokemon.shiny) {
                globalScene.time.delayedCall(500, () => {
                  doShinySparkleAnim(pokemonShinySparkle, receivedPokemon.variant);
                });
              }
              receivedPokeballSprite.destroy();
              globalScene.time.delayedCall(2000, () => resolve());
            },
          });
        });
      },
    });
  });
}

function generateRandomTraderName() {
  const length = Object.keys(trainerNamePools).length;
  // +1 avoids TrainerType.UNKNOWN
  let trainerTypePool = trainerNamePools[randInt(length) + 1];
  while (!trainerTypePool) {
    trainerTypePool = trainerNamePools[randInt(length) + 1];
  }
  // Some trainers have 2 gendered pools, some do not
  const genderedPool = trainerTypePool[randInt(trainerTypePool.length)];
  const trainerNameString = Array.isArray(genderedPool) ? genderedPool[randInt(genderedPool.length)] : genderedPool;
  // Some names have an '&' symbol and need to be trimmed to a single name instead of a double name
  const trainerNames = trainerNameString.split(" & ");
  return trainerNames[randInt(trainerNames.length)];
}<|MERGE_RESOLUTION|>--- conflicted
+++ resolved
@@ -300,7 +300,6 @@
             }
           }
 
-<<<<<<< HEAD
             // If Pokemon is still not shiny or with HA, give the Pokemon a random Common egg move in its moveset
             if (!tradePokemon.shiny && (!tradePokemon.species.abilityHidden || tradePokemon.abilityIndex < hiddenIndex)) {
               const eggMoves = tradePokemon.getEggMoves();
@@ -314,20 +313,6 @@
                     const eggMoveIndex = randSeedInt(4);
                     tradePokemon.moveset[eggMoveIndex] = new PokemonMove(eggMove);
                   }
-=======
-          // If Pokemon is still not shiny or with HA, give the Pokemon a random Common egg move in its moveset
-          if (!tradePokemon.shiny && (!tradePokemon.species.abilityHidden || tradePokemon.abilityIndex < hiddenIndex)) {
-            const eggMoves = tradePokemon.getEggMoves();
-            if (eggMoves) {
-              // Cannot gen the rare egg move, only 1 of the first 3 common moves
-              const eggMove = eggMoves[randSeedInt(3)];
-              if (!tradePokemon.moveset.some(m => m?.moveId === eggMove)) {
-                if (tradePokemon.moveset.length < 4) {
-                  tradePokemon.moveset.push(new PokemonMove(eggMove));
-                } else {
-                  const eggMoveIndex = randSeedInt(4);
-                  tradePokemon.moveset[eggMoveIndex] = new PokemonMove(eggMove);
->>>>>>> 02ae7952
                 }
               }
             }
