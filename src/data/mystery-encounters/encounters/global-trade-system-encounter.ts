--- conflicted
+++ resolved
@@ -21,16 +21,9 @@
 import { doShinySparkleAnim } from "#field/anims";
 import type { PlayerPokemon, Pokemon } from "#field/pokemon";
 import { EnemyPokemon } from "#field/pokemon";
-<<<<<<< HEAD
 import type { RewardOption } from "#items/reward";
 import { generatePlayerRewardOptions, generateRewardPoolWeights, getRewardPoolForType } from "#items/reward-pool-utils";
 import { isTmReward } from "#items/reward-utils";
-=======
-import type { PokemonHeldItemModifier } from "#modifiers/modifier";
-import { PokemonFormChangeItemModifier, SpeciesStatBoosterModifier } from "#modifiers/modifier";
-import type { ModifierTypeOption } from "#modifiers/modifier-type";
-import { getPlayerModifierTypeOptions, regenerateModifierPoolThresholds } from "#modifiers/modifier-type";
->>>>>>> ae6726ea
 import { PokemonMove } from "#moves/pokemon-move";
 import { getEncounterText, showEncounterText } from "#mystery-encounters/encounter-dialogue-utils";
 import {
@@ -275,39 +268,6 @@
         const encounter = globalScene.currentBattle.mysteryEncounter!;
         const onPokemonSelected = (pokemon: PlayerPokemon) => {
           // Randomly generate a Wonder Trade pokemon
-<<<<<<< HEAD
-          const randomTradeOption = generateTradeOption(globalScene.getPlayerParty().map(p => p.species));
-          const tradePokemon = new EnemyPokemon(randomTradeOption, pokemon.level, TrainerSlot.NONE, false);
-          // Extra shiny roll at 1/128 odds (boosted by events and charms)
-          if (!tradePokemon.shiny) {
-            const shinyThreshold = new NumberHolder(WONDER_TRADE_SHINY_CHANCE);
-            if (timedEventManager.isEventActive()) {
-              shinyThreshold.value *= timedEventManager.getShinyMultiplier();
-            }
-            globalScene.applyPlayerItems(TrainerItemEffect.SHINY_RATE_BOOSTER, { numberHolder: shinyThreshold });
-
-            // Base shiny chance of 512/65536 -> 1/128, affected by events and Shiny Charms
-            // Maximum shiny chance of 4096/65536 -> 1/16, cannot improve further after that
-            const shinyChance = Math.min(shinyThreshold.value, MAX_WONDER_TRADE_SHINY_CHANCE);
-
-            tradePokemon.trySetShinySeed(shinyChance, false);
-          }
-
-          // Extra HA roll at base 1/64 odds (boosted by events and charms)
-          const hiddenIndex = tradePokemon.species.ability2 ? 2 : 1;
-          if (tradePokemon.species.abilityHidden && tradePokemon.abilityIndex < hiddenIndex) {
-            const hiddenAbilityChance = new NumberHolder(64);
-            globalScene.applyPlayerItems(TrainerItemEffect.HIDDEN_ABILITY_CHANCE_BOOSTER, {
-              numberHolder: hiddenAbilityChance,
-            });
-
-            const hasHiddenAbility = !randSeedInt(hiddenAbilityChance.value);
-
-            if (hasHiddenAbility) {
-              tradePokemon.abilityIndex = hiddenIndex;
-            }
-          }
-=======
           const tradePokemon = getRandomEncounterPokemon({
             level: pokemon.level,
             speciesFunction: () => generateTradeOption(globalScene.getPlayerParty().map(p => p.species)),
@@ -322,7 +282,6 @@
             maxShinyChance: MAX_WONDER_TRADE_SHINY_CHANCE,
             speciesFilter: s => !globalScene.getPlayerParty().some(p => p.species === s),
           });
->>>>>>> ae6726ea
 
           // If Pokemon is still not shiny or with HA, give the Pokemon a random Common egg move in its moveset
           if (!tradePokemon.shiny && (!tradePokemon.species.abilityHidden || tradePokemon.abilityIndex < 2)) {
