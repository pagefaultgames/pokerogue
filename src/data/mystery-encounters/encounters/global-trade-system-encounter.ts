<<<<<<< HEAD
import {
  leaveEncounterWithoutBattle,
  selectPokemonForOption,
  setEncounterRewards,
} from "#app/data/mystery-encounters/utils/encounter-phase-utils";
import { TrainerSlot } from "#enums/trainer-slot";
import { MusicPreference } from "#app/system/settings/settings";
import type { ModifierTypeOption } from "#app/modifier/modifier-type";
import { getPlayerModifierTypeOptions, regenerateModifierPoolThresholds } from "#app/modifier/modifier-type";
import { ModifierPoolType } from "#enums/modifier-pool-type";
import { MysteryEncounterType } from "#enums/mystery-encounter-type";
=======
import { CLASSIC_MODE_MYSTERY_ENCOUNTER_WAVES } from "#app/constants";
import { timedEventManager } from "#app/global-event-manager";
>>>>>>> 8cf1b9f7
import { globalScene } from "#app/global-scene";
import { allSpecies } from "#data/data-lists";
import { Gender, getGenderSymbol } from "#data/gender";
import { getNatureName } from "#data/nature";
import { getPokeballAtlasKey, getPokeballTintColor } from "#data/pokeball";
import type { PokemonSpecies } from "#data/pokemon-species";
import { getTypeRgb } from "#data/type";
import { ModifierPoolType } from "#enums/modifier-pool-type";
import { ModifierTier } from "#enums/modifier-tier";
import { MysteryEncounterOptionMode } from "#enums/mystery-encounter-option-mode";
import { MysteryEncounterTier } from "#enums/mystery-encounter-tier";
import { MysteryEncounterType } from "#enums/mystery-encounter-type";
import type { PokeballType } from "#enums/pokeball";
import { SpeciesId } from "#enums/species-id";
<<<<<<< HEAD
import type PokemonSpecies from "#app/data/pokemon-species";
import { getPokemonSpecies } from "#app/utils/pokemon-utils";
import { allSpecies } from "#app/data/data-lists";
import { getTypeRgb } from "#app/data/type";
import { MysteryEncounterOptionBuilder } from "#app/data/mystery-encounters/mystery-encounter-option";
import { MysteryEncounterOptionMode } from "#enums/mystery-encounter-option-mode";
import {
  NumberHolder,
  isNullOrUndefined,
  randInt,
  randSeedInt,
  randSeedShuffle,
  randSeedItem,
} from "#app/utils/common";
import type { PlayerPokemon } from "#app/field/pokemon";
import type Pokemon from "#app/field/pokemon";
import { EnemyPokemon } from "#app/field/pokemon";
import { PokemonMove } from "#app/data/moves/pokemon-move";
import type { OptionSelectItem } from "#app/ui/abstact-option-select-ui-handler";
import PokemonData from "#app/system/pokemon-data";
import i18next from "i18next";
import { Gender, getGenderSymbol } from "#app/data/gender";
import { getNatureName } from "#app/data/nature";
import { getPokeballAtlasKey, getPokeballTintColor } from "#app/data/pokeball";
import { getEncounterText, showEncounterText } from "#app/data/mystery-encounters/utils/encounter-dialogue-utils";
import { CLASSIC_MODE_MYSTERY_ENCOUNTER_WAVES } from "#app/constants";
import { addPokemonDataToDexAndValidateAchievements } from "#app/data/mystery-encounters/utils/encounter-pokemon-utils";
import type { PokeballType } from "#enums/pokeball";
import { doShinySparkleAnim } from "#app/field/anims";
import { TrainerType } from "#enums/trainer-type";
import { timedEventManager } from "#app/global-event-manager";
import { HeldItemCategoryId, type HeldItemId, isItemInCategory } from "#enums/held-item-id";
import { allHeldItems } from "#app/data/data-lists";
import { RewardTier } from "#enums/reward-tier";
import { getHeldItemTier } from "#app/items/held-item-tiers";
import { TrainerItemEffect } from "#app/items/trainer-item";
=======
import { TrainerSlot } from "#enums/trainer-slot";
import { TrainerType } from "#enums/trainer-type";
import { doShinySparkleAnim } from "#field/anims";
import type { PlayerPokemon, Pokemon } from "#field/pokemon";
import { EnemyPokemon } from "#field/pokemon";
import type { PokemonHeldItemModifier } from "#modifiers/modifier";
import {
  HiddenAbilityRateBoosterModifier,
  PokemonFormChangeItemModifier,
  ShinyRateBoosterModifier,
  SpeciesStatBoosterModifier,
} from "#modifiers/modifier";
import type { ModifierTypeOption } from "#modifiers/modifier-type";
import { getPlayerModifierTypeOptions, regenerateModifierPoolThresholds } from "#modifiers/modifier-type";
import { PokemonMove } from "#moves/pokemon-move";
import { getEncounterText, showEncounterText } from "#mystery-encounters/encounter-dialogue-utils";
import {
  leaveEncounterWithoutBattle,
  selectPokemonForOption,
  setEncounterRewards,
} from "#mystery-encounters/encounter-phase-utils";
import { addPokemonDataToDexAndValidateAchievements } from "#mystery-encounters/encounter-pokemon-utils";
import type { MysteryEncounter } from "#mystery-encounters/mystery-encounter";
import { MysteryEncounterBuilder } from "#mystery-encounters/mystery-encounter";
import { MysteryEncounterOptionBuilder } from "#mystery-encounters/mystery-encounter-option";
import { PokemonData } from "#system/pokemon-data";
import { MusicPreference } from "#system/settings";
import type { OptionSelectItem } from "#ui/abstact-option-select-ui-handler";
import { isNullOrUndefined, NumberHolder, randInt, randSeedInt, randSeedItem, randSeedShuffle } from "#utils/common";
import { getPokemonSpecies } from "#utils/pokemon-utils";
import i18next from "i18next";
>>>>>>> 8cf1b9f7

/** the i18n namespace for the encounter */
const namespace = "mysteryEncounters/globalTradeSystem";

/** Base shiny chance of 512/65536 -> 1/128 odds, affected by events and Shiny Charms. Cannot exceed 1/16 odds. */
const WONDER_TRADE_SHINY_CHANCE = 512;
/** Max shiny chance of 4096/65536 -> 1/16 odds. */
const MAX_WONDER_TRADE_SHINY_CHANCE = 4096;

const LEGENDARY_TRADE_POOLS = {
  1: [SpeciesId.RATTATA, SpeciesId.PIDGEY, SpeciesId.WEEDLE],
  2: [SpeciesId.SENTRET, SpeciesId.HOOTHOOT, SpeciesId.LEDYBA],
  3: [SpeciesId.POOCHYENA, SpeciesId.ZIGZAGOON, SpeciesId.TAILLOW],
  4: [SpeciesId.BIDOOF, SpeciesId.STARLY, SpeciesId.KRICKETOT],
  5: [SpeciesId.PATRAT, SpeciesId.PURRLOIN, SpeciesId.PIDOVE],
  6: [SpeciesId.BUNNELBY, SpeciesId.LITLEO, SpeciesId.SCATTERBUG],
  7: [SpeciesId.PIKIPEK, SpeciesId.YUNGOOS, SpeciesId.ROCKRUFF],
  8: [SpeciesId.SKWOVET, SpeciesId.WOOLOO, SpeciesId.ROOKIDEE],
  9: [SpeciesId.LECHONK, SpeciesId.FIDOUGH, SpeciesId.TAROUNTULA],
};

/** Exclude Paradox mons as they aren't considered legendary/mythical */
const EXCLUDED_TRADE_SPECIES = [
  SpeciesId.GREAT_TUSK,
  SpeciesId.SCREAM_TAIL,
  SpeciesId.BRUTE_BONNET,
  SpeciesId.FLUTTER_MANE,
  SpeciesId.SLITHER_WING,
  SpeciesId.SANDY_SHOCKS,
  SpeciesId.ROARING_MOON,
  SpeciesId.WALKING_WAKE,
  SpeciesId.GOUGING_FIRE,
  SpeciesId.RAGING_BOLT,
  SpeciesId.IRON_TREADS,
  SpeciesId.IRON_BUNDLE,
  SpeciesId.IRON_HANDS,
  SpeciesId.IRON_JUGULIS,
  SpeciesId.IRON_MOTH,
  SpeciesId.IRON_THORNS,
  SpeciesId.IRON_VALIANT,
  SpeciesId.IRON_LEAVES,
  SpeciesId.IRON_BOULDER,
  SpeciesId.IRON_CROWN,
];

/**
 * Global Trade System encounter.
 * @see {@link https://github.com/pagefaultgames/pokerogue/issues/3812 | GitHub Issue #3812}
 * @see For biome requirements check {@linkcode mysteryEncountersByBiome}
 */
export const GlobalTradeSystemEncounter: MysteryEncounter = MysteryEncounterBuilder.withEncounterType(
  MysteryEncounterType.GLOBAL_TRADE_SYSTEM,
)
  .withEncounterTier(MysteryEncounterTier.COMMON)
  .withSceneWaveRangeRequirement(...CLASSIC_MODE_MYSTERY_ENCOUNTER_WAVES)
  .withAutoHideIntroVisuals(false)
  .withIntroSpriteConfigs([
    {
      spriteKey: "global_trade_system",
      fileRoot: "mystery-encounters",
      hasShadow: true,
      disableAnimation: true,
      x: 3,
      y: 5,
      yShadow: 1,
    },
  ])
  .withIntroDialogue([
    {
      text: `${namespace}:intro`,
    },
  ])
  .setLocalizationKey(`${namespace}`)
  .withTitle(`${namespace}:title`)
  .withDescription(`${namespace}:description`)
  .withQuery(`${namespace}:query`)
  .withOnInit(() => {
    const encounter = globalScene.currentBattle.mysteryEncounter!;

    // Load bgm
    let bgmKey: string;
    if (globalScene.musicPreference === MusicPreference.GENFIVE) {
      bgmKey = "mystery_encounter_gen_5_gts";
      globalScene.loadBgm(bgmKey, `${bgmKey}.mp3`);
    } else {
      // Mixed option
      bgmKey = "mystery_encounter_gen_6_gts";
      globalScene.loadBgm(bgmKey, `${bgmKey}.mp3`);
    }

    // Load possible trade options
    // Maps current party member's id to 3 EnemyPokemon objects
    // None of the trade options can be the same species
    const tradeOptionsMap: Map<number, EnemyPokemon[]> = getPokemonTradeOptions();
    encounter.misc = {
      tradeOptionsMap,
      bgmKey,
    };

    return true;
  })
  .withOnVisualsStart(() => {
    globalScene.fadeAndSwitchBgm(globalScene.currentBattle.mysteryEncounter!.misc.bgmKey);
    return true;
  })
  .withOption(
    MysteryEncounterOptionBuilder.newOptionWithMode(MysteryEncounterOptionMode.DEFAULT)
      .withHasDexProgress(true)
      .withDialogue({
        buttonLabel: `${namespace}:option.1.label`,
        buttonTooltip: `${namespace}:option.1.tooltip`,
        secondOptionPrompt: `${namespace}:option.1.trade_options_prompt`,
      })
      .withPreOptionPhase(async (): Promise<boolean> => {
        const encounter = globalScene.currentBattle.mysteryEncounter!;
        const onPokemonSelected = (pokemon: PlayerPokemon) => {
          // Get the trade species options for the selected pokemon
          const tradeOptionsMap: Map<number, EnemyPokemon[]> = encounter.misc.tradeOptionsMap;
          const tradeOptions = tradeOptionsMap.get(pokemon.id);
          if (!tradeOptions) {
            return [];
          }

          return tradeOptions.map((tradePokemon: EnemyPokemon) => {
            const option: OptionSelectItem = {
              label: tradePokemon.getNameToRender(),
              handler: () => {
                // Pokemon trade selected
                encounter.setDialogueToken("tradedPokemon", pokemon.getNameToRender());
                encounter.setDialogueToken("received", tradePokemon.getNameToRender());
                encounter.misc.tradedPokemon = pokemon;
                encounter.misc.receivedPokemon = tradePokemon;
                return true;
              },
              onHover: () => {
                const formName =
                  tradePokemon.species.forms && tradePokemon.species.forms.length > tradePokemon.formIndex
                    ? tradePokemon.species.forms[tradePokemon.formIndex].formName
                    : null;
                const line1 = `${i18next.t("pokemonInfoContainer:ability")} ${tradePokemon.getAbility().name}${
                  tradePokemon.getGender() !== Gender.GENDERLESS
                    ? `     |     ${i18next.t("pokemonInfoContainer:gender")} ${getGenderSymbol(tradePokemon.getGender())}`
                    : ""
                }`;
                const line2 =
                  i18next.t("pokemonInfoContainer:nature") +
                  " " +
                  getNatureName(tradePokemon.getNature()) +
                  (formName ? `     |     ${i18next.t("pokemonInfoContainer:form")} ${formName}` : "");
                showEncounterText(`${line1}\n${line2}`, 0, 0, false);
              },
            };
            return option;
          });
        };

        return selectPokemonForOption(onPokemonSelected);
      })
      .withOptionPhase(async () => {
        const encounter = globalScene.currentBattle.mysteryEncounter!;
        const tradedPokemon: PlayerPokemon = encounter.misc.tradedPokemon;
        const receivedPokemonData: EnemyPokemon = encounter.misc.receivedPokemon;
        const heldItemConfig = tradedPokemon.heldItemManager
          .generateHeldItemConfiguration()
          .filter(ic => !isItemInCategory(ic.entry as HeldItemId, HeldItemCategoryId.SPECIES_STAT_BOOSTER));

        // Generate a trainer name
        const traderName = generateRandomTraderName();
        encounter.setDialogueToken("tradeTrainerName", traderName.trim());

        // Remove the original party member from party
        globalScene.removePokemonFromPlayerParty(tradedPokemon, false);

        // Set data properly, then generate the new Pokemon's assets
        receivedPokemonData.passive = tradedPokemon.passive;
        // Pokeball to Ultra ball, randomly
        receivedPokemonData.pokeball = randInt(4) as PokeballType;
        const dataSource = new PokemonData(receivedPokemonData);
        const newPlayerPokemon = globalScene.addPlayerPokemon(
          receivedPokemonData.species,
          receivedPokemonData.level,
          dataSource.abilityIndex,
          dataSource.formIndex,
          dataSource.gender,
          dataSource.shiny,
          dataSource.variant,
          dataSource.ivs,
          dataSource.nature,
          heldItemConfig,
          dataSource,
        );
        globalScene.getPlayerParty().push(newPlayerPokemon);
        await newPlayerPokemon.loadAssets();

        // Show the trade animation
        await showTradeBackground();
        await doPokemonTradeSequence(tradedPokemon, newPlayerPokemon);
        await showEncounterText(`${namespace}:trade_received`, null, 0, true, 4000);
        globalScene.playBgm(encounter.misc.bgmKey);
        await addPokemonDataToDexAndValidateAchievements(newPlayerPokemon);
        await hideTradeBackground();
        tradedPokemon.destroy();

        leaveEncounterWithoutBattle(true);
      })
      .build(),
  )
  .withOption(
    MysteryEncounterOptionBuilder.newOptionWithMode(MysteryEncounterOptionMode.DEFAULT)
      .withHasDexProgress(true)
      .withDialogue({
        buttonLabel: `${namespace}:option.2.label`,
        buttonTooltip: `${namespace}:option.2.tooltip`,
      })
      .withPreOptionPhase(async (): Promise<boolean> => {
        const encounter = globalScene.currentBattle.mysteryEncounter!;
        const onPokemonSelected = (pokemon: PlayerPokemon) => {
          // Randomly generate a Wonder Trade pokemon
          const randomTradeOption = generateTradeOption(globalScene.getPlayerParty().map(p => p.species));
          const tradePokemon = new EnemyPokemon(randomTradeOption, pokemon.level, TrainerSlot.NONE, false);
          // Extra shiny roll at 1/128 odds (boosted by events and charms)
          if (!tradePokemon.shiny) {
            const shinyThreshold = new NumberHolder(WONDER_TRADE_SHINY_CHANCE);
            if (timedEventManager.isEventActive()) {
              shinyThreshold.value *= timedEventManager.getShinyMultiplier();
            }
            globalScene.applyPlayerItems(TrainerItemEffect.SHINY_RATE_BOOSTER, { numberHolder: shinyThreshold });

            // Base shiny chance of 512/65536 -> 1/128, affected by events and Shiny Charms
            // Maximum shiny chance of 4096/65536 -> 1/16, cannot improve further after that
            const shinyChance = Math.min(shinyThreshold.value, MAX_WONDER_TRADE_SHINY_CHANCE);

            tradePokemon.trySetShinySeed(shinyChance, false);
          }

          // Extra HA roll at base 1/64 odds (boosted by events and charms)
          const hiddenIndex = tradePokemon.species.ability2 ? 2 : 1;
          if (tradePokemon.species.abilityHidden) {
            if (tradePokemon.abilityIndex < hiddenIndex) {
              const hiddenAbilityChance = new NumberHolder(64);
              globalScene.applyPlayerItems(TrainerItemEffect.HIDDEN_ABILITY_CHANCE_BOOSTER, {
                numberHolder: hiddenAbilityChance,
              });

              const hasHiddenAbility = !randSeedInt(hiddenAbilityChance.value);

              if (hasHiddenAbility) {
                tradePokemon.abilityIndex = hiddenIndex;
              }
            }
          }

          // If Pokemon is still not shiny or with HA, give the Pokemon a random Common egg move in its moveset
          if (!tradePokemon.shiny && (!tradePokemon.species.abilityHidden || tradePokemon.abilityIndex < hiddenIndex)) {
            const eggMoves = tradePokemon.getEggMoves();
            if (eggMoves) {
              // Cannot gen the rare egg move, only 1 of the first 3 common moves
              const eggMove = eggMoves[randSeedInt(3)];
              if (!tradePokemon.moveset.some(m => m.moveId === eggMove)) {
                if (tradePokemon.moveset.length < 4) {
                  tradePokemon.moveset.push(new PokemonMove(eggMove));
                } else {
                  const eggMoveIndex = randSeedInt(4);
                  tradePokemon.moveset[eggMoveIndex] = new PokemonMove(eggMove);
                }
              }
            }
          }

          encounter.setDialogueToken("tradedPokemon", pokemon.getNameToRender());
          encounter.setDialogueToken("received", tradePokemon.getNameToRender());
          encounter.misc.tradedPokemon = pokemon;
          encounter.misc.receivedPokemon = tradePokemon;
        };

        return selectPokemonForOption(onPokemonSelected);
      })
      .withOptionPhase(async () => {
        const encounter = globalScene.currentBattle.mysteryEncounter!;
        const tradedPokemon: PlayerPokemon = encounter.misc.tradedPokemon;
        const receivedPokemonData: EnemyPokemon = encounter.misc.receivedPokemon;
        const heldItemConfig = tradedPokemon.heldItemManager
          .generateHeldItemConfiguration()
          .filter(ic => !isItemInCategory(ic.entry as HeldItemId, HeldItemCategoryId.SPECIES_STAT_BOOSTER));

        // Generate a trainer name
        const traderName = generateRandomTraderName();
        encounter.setDialogueToken("tradeTrainerName", traderName.trim());

        // Remove the original party member from party
        globalScene.removePokemonFromPlayerParty(tradedPokemon, false);

        // Set data properly, then generate the new Pokemon's assets
        receivedPokemonData.passive = tradedPokemon.passive;
        receivedPokemonData.pokeball = randInt(4) as PokeballType;
        const dataSource = new PokemonData(receivedPokemonData);
        const newPlayerPokemon = globalScene.addPlayerPokemon(
          receivedPokemonData.species,
          receivedPokemonData.level,
          dataSource.abilityIndex,
          dataSource.formIndex,
          dataSource.gender,
          dataSource.shiny,
          dataSource.variant,
          dataSource.ivs,
          dataSource.nature,
          heldItemConfig,
          dataSource,
        );
        globalScene.getPlayerParty().push(newPlayerPokemon);
        await newPlayerPokemon.loadAssets();

        // Show the trade animation
        await showTradeBackground();
        await doPokemonTradeSequence(tradedPokemon, newPlayerPokemon);
        await showEncounterText(`${namespace}:trade_received`, null, 0, true, 4000);
        globalScene.playBgm(encounter.misc.bgmKey);
        await addPokemonDataToDexAndValidateAchievements(newPlayerPokemon);
        await hideTradeBackground();
        tradedPokemon.destroy();

        leaveEncounterWithoutBattle(true);
      })
      .build(),
  )
  .withOption(
    MysteryEncounterOptionBuilder.newOptionWithMode(MysteryEncounterOptionMode.DEFAULT)
      .withDialogue({
        buttonLabel: `${namespace}:option.3.label`,
        buttonTooltip: `${namespace}:option.3.tooltip`,
        secondOptionPrompt: `${namespace}:option.3.trade_options_prompt`,
      })
      .withPreOptionPhase(async (): Promise<boolean> => {
        const encounter = globalScene.currentBattle.mysteryEncounter!;
        const onPokemonSelected = (pokemon: PlayerPokemon) => {
          // Get Pokemon held items and filter for valid ones
          const validItems = pokemon.heldItemManager.getTransferableHeldItems();

          return validItems.map((id: HeldItemId) => {
            const option: OptionSelectItem = {
              label: allHeldItems[id].name,
              handler: () => {
                // Pokemon and item selected
                encounter.setDialogueToken("chosenItem", allHeldItems[id].name);
                encounter.misc.chosenHeldItem = id;
                encounter.misc.chosenPokemon = pokemon;
                return true;
              },
            };
            return option;
          });
        };

        const selectableFilter = (pokemon: Pokemon) => {
          // If pokemon has items to trade
          const meetsReqs = pokemon.heldItemManager.getTransferableHeldItems().length > 0;
          if (!meetsReqs) {
            return getEncounterText(`${namespace}:option.3.invalid_selection`) ?? null;
          }

          return null;
        };

        return selectPokemonForOption(onPokemonSelected, undefined, selectableFilter);
      })
      .withOptionPhase(async () => {
        const encounter = globalScene.currentBattle.mysteryEncounter!;
        const heldItemId = encounter.misc.chosenHeldItem as HeldItemId;
        const party = globalScene.getPlayerParty();
        const chosenPokemon: PlayerPokemon = encounter.misc.chosenPokemon;

        // Check tier of the traded item, the received item will be one tier up
        let tier = getHeldItemTier(heldItemId) ?? RewardTier.GREAT;

        // Increment tier by 1
        if (tier < RewardTier.MASTER) {
          tier++;
        }

        regenerateModifierPoolThresholds(party, ModifierPoolType.PLAYER, 0);
        let item: ModifierTypeOption | null = null;
        // TMs excluded from possible rewards
        while (!item || item.type.id.includes("TM_")) {
          item = getPlayerModifierTypeOptions(1, party, [], {
            guaranteedModifierTiers: [tier],
            allowLuckUpgrades: false,
          })[0];
        }

        encounter.setDialogueToken("itemName", item.type.name);
        setEncounterRewards({
          guaranteedModifierTypeOptions: [item],
          fillRemaining: false,
        });

        chosenPokemon.heldItemManager.remove(heldItemId);
        await globalScene.updateItems(true);

        // Generate a trainer name
        const traderName = generateRandomTraderName();
        encounter.setDialogueToken("tradeTrainerName", traderName.trim());
        await showEncounterText(`${namespace}:item_trade_selected`);
        leaveEncounterWithoutBattle();
      })
      .build(),
  )
  .withSimpleOption(
    {
      buttonLabel: `${namespace}:option.4.label`,
      buttonTooltip: `${namespace}:option.4.tooltip`,
      selected: [
        {
          text: `${namespace}:option.4.selected`,
        },
      ],
    },
    async () => {
      // Leave encounter with no rewards or exp
      leaveEncounterWithoutBattle(true);
      return true;
    },
  )
  .build();

function getPokemonTradeOptions(): Map<number, EnemyPokemon[]> {
  const tradeOptionsMap: Map<number, EnemyPokemon[]> = new Map<number, EnemyPokemon[]>();
  // Starts by filtering out any current party members as valid resulting species
  const alreadyUsedSpecies: PokemonSpecies[] = globalScene.getPlayerParty().map(p => p.species);

  for (const pokemon of globalScene.getPlayerParty()) {
    // If the party member is legendary/mythical, the only trade options available are always pulled from generation-specific legendary trade pools
    if (pokemon.species.legendary || pokemon.species.subLegendary || pokemon.species.mythical) {
      const generation = pokemon.species.generation;
      const tradeOptions: EnemyPokemon[] = LEGENDARY_TRADE_POOLS[generation].map(s => {
        const pokemonSpecies = getPokemonSpecies(s);
        return new EnemyPokemon(pokemonSpecies, 5, TrainerSlot.NONE, false);
      });
      tradeOptionsMap.set(pokemon.id, tradeOptions);
    } else {
      const originalBst = pokemon.getSpeciesForm().getBaseStatTotal();

      const tradeOptions: PokemonSpecies[] = [];
      for (let i = 0; i < 3; i++) {
        const speciesTradeOption = generateTradeOption(alreadyUsedSpecies, originalBst);
        alreadyUsedSpecies.push(speciesTradeOption);
        tradeOptions.push(speciesTradeOption);
      }

      // Add trade options to map
      tradeOptionsMap.set(
        pokemon.id,
        tradeOptions.map(s => {
          return new EnemyPokemon(s, pokemon.level, TrainerSlot.NONE, false);
        }),
      );
    }
  }

  return tradeOptionsMap;
}

function generateTradeOption(alreadyUsedSpecies: PokemonSpecies[], originalBst?: number): PokemonSpecies {
  let newSpecies: PokemonSpecies | undefined;
  let bstCap = 9999;
  let bstMin = 0;
  if (originalBst) {
    bstCap = originalBst + 100;
    bstMin = originalBst - 100;
  }
  while (isNullOrUndefined(newSpecies)) {
    // Get all non-legendary species that fall within the Bst range requirements
    let validSpecies = allSpecies.filter(s => {
      const isLegendaryOrMythical = s.legendary || s.subLegendary || s.mythical;
      const speciesBst = s.getBaseStatTotal();
      const bstInRange = speciesBst >= bstMin && speciesBst <= bstCap;
      return !isLegendaryOrMythical && bstInRange && !EXCLUDED_TRADE_SPECIES.includes(s.speciesId);
    });

    // There must be at least 20 species available before it will choose one
    if (validSpecies?.length > 20) {
      validSpecies = randSeedShuffle(validSpecies);
      newSpecies = validSpecies.pop();
      while (isNullOrUndefined(newSpecies) || alreadyUsedSpecies.includes(newSpecies)) {
        newSpecies = validSpecies.pop();
      }
    } else {
      // Expands search range until at least 20 are in the pool
      bstMin -= 10;
      bstCap += 10;
    }
  }

  return newSpecies!;
}

function showTradeBackground() {
  return new Promise<void>(resolve => {
    const tradeContainer = globalScene.add.container(0, -globalScene.game.canvas.height / 6);
    tradeContainer.setName("Trade Background");

    const flyByStaticBg = globalScene.add.rectangle(
      0,
      0,
      globalScene.game.canvas.width / 6,
      globalScene.game.canvas.height / 6,
      0,
    );
    flyByStaticBg.setName("Black Background");
    flyByStaticBg.setOrigin(0, 0);
    flyByStaticBg.setVisible(false);
    tradeContainer.add(flyByStaticBg);

    const tradeBaseBg = globalScene.add.image(0, 0, "default_bg");
    tradeBaseBg.setName("Trade Background Image");
    tradeBaseBg.setOrigin(0, 0);
    tradeContainer.add(tradeBaseBg);

    globalScene.fieldUI.add(tradeContainer);
    globalScene.fieldUI.bringToTop(tradeContainer);
    tradeContainer.setVisible(true);
    tradeContainer.alpha = 0;

    globalScene.tweens.add({
      targets: tradeContainer,
      alpha: 1,
      duration: 500,
      ease: "Sine.easeInOut",
      onComplete: () => {
        resolve();
      },
    });
  });
}

function hideTradeBackground() {
  return new Promise<void>(resolve => {
    const transformationContainer = globalScene.fieldUI.getByName("Trade Background");

    globalScene.tweens.add({
      targets: transformationContainer,
      alpha: 0,
      duration: 1000,
      ease: "Sine.easeInOut",
      onComplete: () => {
        globalScene.fieldUI.remove(transformationContainer, true);
        resolve();
      },
    });
  });
}

/**
 * Initiates an "evolution-like" animation to transform a previousPokemon (presumably from the player's party) into a new one, not necessarily an evolution species.
 * @param tradedPokemon
 * @param receivedPokemon
 */
function doPokemonTradeSequence(tradedPokemon: PlayerPokemon, receivedPokemon: PlayerPokemon) {
  return new Promise<void>(resolve => {
    const tradeContainer = globalScene.fieldUI.getByName("Trade Background") as Phaser.GameObjects.Container;
    const tradeBaseBg = tradeContainer.getByName("Trade Background Image") as Phaser.GameObjects.Image;

    let tradedPokemonSprite: Phaser.GameObjects.Sprite;
    let tradedPokemonTintSprite: Phaser.GameObjects.Sprite;
    let receivedPokemonSprite: Phaser.GameObjects.Sprite;
    let receivedPokemonTintSprite: Phaser.GameObjects.Sprite;

    const getPokemonSprite = () => {
      const ret = globalScene.addPokemonSprite(
        tradedPokemon,
        tradeBaseBg.displayWidth / 2,
        tradeBaseBg.displayHeight / 2,
        "pkmn__sub",
      );
      ret.setPipeline(globalScene.spritePipeline, {
        tone: [0.0, 0.0, 0.0, 0.0],
        ignoreTimeTint: true,
      });
      return ret;
    };

    tradeContainer.add((tradedPokemonSprite = getPokemonSprite()));
    tradeContainer.add((tradedPokemonTintSprite = getPokemonSprite()));
    tradeContainer.add((receivedPokemonSprite = getPokemonSprite()));
    tradeContainer.add((receivedPokemonTintSprite = getPokemonSprite()));

    tradedPokemonSprite.setAlpha(0);
    tradedPokemonTintSprite.setAlpha(0);
    tradedPokemonTintSprite.setTintFill(getPokeballTintColor(tradedPokemon.pokeball));
    receivedPokemonSprite.setVisible(false);
    receivedPokemonTintSprite.setVisible(false);
    receivedPokemonTintSprite.setTintFill(getPokeballTintColor(receivedPokemon.pokeball));

    [tradedPokemonSprite, tradedPokemonTintSprite].map(sprite => {
      const spriteKey = tradedPokemon.getSpriteKey(true);
      try {
        sprite.play(spriteKey);
      } catch (err: unknown) {
        console.error(`Failed to play animation for ${spriteKey}`, err);
      }

      sprite.setPipeline(globalScene.spritePipeline, {
        tone: [0.0, 0.0, 0.0, 0.0],
        hasShadow: false,
        teraColor: getTypeRgb(tradedPokemon.getTeraType()),
        isTerastallized: tradedPokemon.isTerastallized,
      });
      sprite.setPipelineData("ignoreTimeTint", true);
      sprite.setPipelineData("spriteKey", tradedPokemon.getSpriteKey());
      sprite.setPipelineData("shiny", tradedPokemon.shiny);
      sprite.setPipelineData("variant", tradedPokemon.variant);
      ["spriteColors", "fusionSpriteColors"].map(k => {
        if (tradedPokemon.summonData.speciesForm) {
          k += "Base";
        }
        sprite.pipelineData[k] = tradedPokemon.getSprite().pipelineData[k];
      });
    });

    [receivedPokemonSprite, receivedPokemonTintSprite].map(sprite => {
      const spriteKey = receivedPokemon.getSpriteKey(true);
      try {
        sprite.play(spriteKey);
      } catch (err: unknown) {
        console.error(`Failed to play animation for ${spriteKey}`, err);
      }

      sprite.setPipeline(globalScene.spritePipeline, {
        tone: [0.0, 0.0, 0.0, 0.0],
        hasShadow: false,
        teraColor: getTypeRgb(tradedPokemon.getTeraType()),
        isTerastallized: tradedPokemon.isTerastallized,
      });
      sprite.setPipelineData("ignoreTimeTint", true);
      sprite.setPipelineData("spriteKey", receivedPokemon.getSpriteKey());
      sprite.setPipelineData("shiny", receivedPokemon.shiny);
      sprite.setPipelineData("variant", receivedPokemon.variant);
      ["spriteColors", "fusionSpriteColors"].map(k => {
        if (receivedPokemon.summonData.speciesForm) {
          k += "Base";
        }
        sprite.pipelineData[k] = receivedPokemon.getSprite().pipelineData[k];
      });
    });

    // Traded pokemon pokeball
    const tradedPbAtlasKey = getPokeballAtlasKey(tradedPokemon.pokeball);
    const tradedPokeball: Phaser.GameObjects.Sprite = globalScene.add.sprite(
      tradeBaseBg.displayWidth / 2,
      tradeBaseBg.displayHeight / 2,
      "pb",
      tradedPbAtlasKey,
    );
    tradedPokeball.setVisible(false);
    tradeContainer.add(tradedPokeball);

    // Received pokemon pokeball
    const receivedPbAtlasKey = getPokeballAtlasKey(receivedPokemon.pokeball);
    const receivedPokeball: Phaser.GameObjects.Sprite = globalScene.add.sprite(
      tradeBaseBg.displayWidth / 2,
      tradeBaseBg.displayHeight / 2,
      "pb",
      receivedPbAtlasKey,
    );
    receivedPokeball.setVisible(false);
    tradeContainer.add(receivedPokeball);

    globalScene.tweens.add({
      targets: tradedPokemonSprite,
      alpha: 1,
      ease: "Cubic.easeInOut",
      duration: 500,
      onComplete: async () => {
        globalScene.fadeOutBgm(1000, false);
        await showEncounterText(`${namespace}:pokemon_trade_selected`);
        tradedPokemon.cry();
        globalScene.playBgm("evolution");
        await showEncounterText(`${namespace}:pokemon_trade_goodbye`);

        tradedPokeball.setAlpha(0);
        tradedPokeball.setVisible(true);
        globalScene.tweens.add({
          targets: tradedPokeball,
          alpha: 1,
          ease: "Cubic.easeInOut",
          duration: 250,
          onComplete: () => {
            tradedPokeball.setTexture("pb", `${tradedPbAtlasKey}_opening`);
            globalScene.time.delayedCall(17, () => tradedPokeball.setTexture("pb", `${tradedPbAtlasKey}_open`));
            globalScene.playSound("se/pb_rel");
            tradedPokemonTintSprite.setVisible(true);

            // TODO: need to add particles to fieldUI instead of field
            // addPokeballOpenParticles(tradedPokemon.x, tradedPokemon.y, tradedPokemon.pokeball);

            globalScene.tweens.add({
              targets: [tradedPokemonTintSprite, tradedPokemonSprite],
              duration: 500,
              ease: "Sine.easeIn",
              scale: 0.25,
              onComplete: () => {
                tradedPokemonSprite.setVisible(false);
                tradedPokeball.setTexture("pb", `${tradedPbAtlasKey}_opening`);
                tradedPokemonTintSprite.setVisible(false);
                globalScene.playSound("se/pb_catch");
                globalScene.time.delayedCall(17, () => tradedPokeball.setTexture("pb", `${tradedPbAtlasKey}`));

                globalScene.tweens.add({
                  targets: tradedPokeball,
                  y: "+=10",
                  duration: 200,
                  delay: 250,
                  ease: "Cubic.easeIn",
                  onComplete: () => {
                    globalScene.playSound("se/pb_bounce_1");

                    globalScene.tweens.add({
                      targets: tradedPokeball,
                      y: "-=100",
                      duration: 200,
                      delay: 1000,
                      ease: "Cubic.easeInOut",
                      onStart: () => {
                        globalScene.playSound("se/pb_throw");
                      },
                      onComplete: async () => {
                        await doPokemonTradeFlyBySequence(tradedPokemonSprite, receivedPokemonSprite);
                        await doTradeReceivedSequence(
                          receivedPokemon,
                          receivedPokemonSprite,
                          receivedPokemonTintSprite,
                          receivedPokeball,
                          receivedPbAtlasKey,
                        );
                        resolve();
                      },
                    });
                  },
                });
              },
            });
          },
        });
      },
    });
  });
}

function doPokemonTradeFlyBySequence(
  tradedPokemonSprite: Phaser.GameObjects.Sprite,
  receivedPokemonSprite: Phaser.GameObjects.Sprite,
) {
  return new Promise<void>(resolve => {
    const tradeContainer = globalScene.fieldUI.getByName("Trade Background") as Phaser.GameObjects.Container;
    const tradeBaseBg = tradeContainer.getByName("Trade Background Image") as Phaser.GameObjects.Image;
    const flyByStaticBg = tradeContainer.getByName("Black Background") as Phaser.GameObjects.Rectangle;
    flyByStaticBg.setVisible(true);
    tradeContainer.bringToTop(tradedPokemonSprite);
    tradeContainer.bringToTop(receivedPokemonSprite);

    tradedPokemonSprite.x = tradeBaseBg.displayWidth / 4;
    tradedPokemonSprite.y = 200;
    tradedPokemonSprite.scale = 1;
    tradedPokemonSprite.setVisible(true);
    receivedPokemonSprite.x = (tradeBaseBg.displayWidth * 3) / 4;
    receivedPokemonSprite.y = -200;
    receivedPokemonSprite.scale = 1;
    receivedPokemonSprite.setVisible(true);

    const FADE_DELAY = 300;
    const ANIM_DELAY = 750;
    const BASE_ANIM_DURATION = 1000;

    // Fade out trade background
    globalScene.tweens.add({
      targets: tradeBaseBg,
      alpha: 0,
      ease: "Cubic.easeInOut",
      duration: FADE_DELAY,
      onComplete: () => {
        globalScene.tweens.add({
          targets: [receivedPokemonSprite, tradedPokemonSprite],
          y: tradeBaseBg.displayWidth / 2 - 100,
          ease: "Cubic.easeInOut",
          duration: BASE_ANIM_DURATION * 3,
          onComplete: () => {
            globalScene.tweens.add({
              targets: receivedPokemonSprite,
              x: tradeBaseBg.displayWidth / 4,
              ease: "Cubic.easeInOut",
              duration: BASE_ANIM_DURATION / 2,
              delay: ANIM_DELAY,
            });
            globalScene.tweens.add({
              targets: tradedPokemonSprite,
              x: (tradeBaseBg.displayWidth * 3) / 4,
              ease: "Cubic.easeInOut",
              duration: BASE_ANIM_DURATION / 2,
              delay: ANIM_DELAY,
              onComplete: () => {
                globalScene.tweens.add({
                  targets: receivedPokemonSprite,
                  y: "+=200",
                  ease: "Cubic.easeInOut",
                  duration: BASE_ANIM_DURATION * 2,
                  delay: ANIM_DELAY,
                });
                globalScene.tweens.add({
                  targets: tradedPokemonSprite,
                  y: "-=200",
                  ease: "Cubic.easeInOut",
                  duration: BASE_ANIM_DURATION * 2,
                  delay: ANIM_DELAY,
                  onComplete: () => {
                    globalScene.tweens.add({
                      targets: tradeBaseBg,
                      alpha: 1,
                      ease: "Cubic.easeInOut",
                      duration: FADE_DELAY,
                      onComplete: () => {
                        resolve();
                      },
                    });
                  },
                });
              },
            });
          },
        });
      },
    });
  });
}

function doTradeReceivedSequence(
  receivedPokemon: PlayerPokemon,
  receivedPokemonSprite: Phaser.GameObjects.Sprite,
  receivedPokemonTintSprite: Phaser.GameObjects.Sprite,
  receivedPokeballSprite: Phaser.GameObjects.Sprite,
  receivedPbAtlasKey: string,
) {
  return new Promise<void>(resolve => {
    const tradeContainer = globalScene.fieldUI.getByName("Trade Background") as Phaser.GameObjects.Container;
    const tradeBaseBg = tradeContainer.getByName("Trade Background Image") as Phaser.GameObjects.Image;

    receivedPokemonSprite.setVisible(false);
    receivedPokemonSprite.x = tradeBaseBg.displayWidth / 2;
    receivedPokemonSprite.y = tradeBaseBg.displayHeight / 2;
    receivedPokemonTintSprite.setVisible(false);
    receivedPokemonTintSprite.x = tradeBaseBg.displayWidth / 2;
    receivedPokemonTintSprite.y = tradeBaseBg.displayHeight / 2;

    receivedPokeballSprite.setVisible(true);
    receivedPokeballSprite.x = tradeBaseBg.displayWidth / 2;
    receivedPokeballSprite.y = tradeBaseBg.displayHeight / 2 - 100;

    // Received pokemon sparkles
    let pokemonShinySparkle: Phaser.GameObjects.Sprite;
    if (receivedPokemon.shiny) {
      pokemonShinySparkle = globalScene.add.sprite(receivedPokemonSprite.x, receivedPokemonSprite.y, "shiny");
      pokemonShinySparkle.setVisible(false);
      tradeContainer.add(pokemonShinySparkle);
    }

    const BASE_ANIM_DURATION = 1000;

    // Pokeball falls to the screen
    globalScene.playSound("se/pb_throw");
    globalScene.tweens.add({
      targets: receivedPokeballSprite,
      y: "+=100",
      ease: "Cubic.easeInOut",
      duration: BASE_ANIM_DURATION,
      onComplete: () => {
        globalScene.playSound("se/pb_bounce_1");
        globalScene.time.delayedCall(100, () => globalScene.playSound("se/pb_bounce_1"));

        globalScene.time.delayedCall(2000, () => {
          globalScene.playSound("se/pb_rel");
          globalScene.fadeOutBgm(500, false);
          receivedPokemon.cry();
          receivedPokemonTintSprite.scale = 0.25;
          receivedPokemonTintSprite.alpha = 1;
          receivedPokemonSprite.setVisible(true);
          receivedPokemonSprite.scale = 0.25;
          receivedPokemonTintSprite.alpha = 1;
          receivedPokemonTintSprite.setVisible(true);
          receivedPokeballSprite.setTexture("pb", `${receivedPbAtlasKey}_opening`);
          globalScene.time.delayedCall(17, () => receivedPokeballSprite.setTexture("pb", `${receivedPbAtlasKey}_open`));
          globalScene.tweens.add({
            targets: receivedPokemonSprite,
            duration: 250,
            ease: "Sine.easeOut",
            scale: 1,
          });
          globalScene.tweens.add({
            targets: receivedPokemonTintSprite,
            duration: 250,
            ease: "Sine.easeOut",
            scale: 1,
            alpha: 0,
            onComplete: () => {
              if (receivedPokemon.shiny) {
                globalScene.time.delayedCall(500, () => {
                  doShinySparkleAnim(pokemonShinySparkle, receivedPokemon.variant);
                });
              }
              receivedPokeballSprite.destroy();
              globalScene.time.delayedCall(2000, () => resolve());
            },
          });
        });
      },
    });
  });
}

function generateRandomTraderName() {
  const length = TrainerType.YOUNGSTER - TrainerType.ACE_TRAINER + 1;
  // +1 avoids TrainerType.UNKNOWN
  const classKey = `trainersCommon:${TrainerType[randInt(length) + 1]}`;
  // Some trainers have 2 gendered pools, some do not
  const genderKey = i18next.exists(`${classKey}.MALE`) ? (randInt(2) === 0 ? ".MALE" : ".FEMALE") : "";
  const trainerNameKey = randSeedItem(Object.keys(i18next.t(`${classKey}${genderKey}`, { returnObjects: true })));
  const trainerNameString = i18next.t(`${classKey}${genderKey}.${trainerNameKey}`);
  // Some names have an '&' symbol and need to be trimmed to a single name instead of a double name
  const trainerNames = trainerNameString.split(" & ");
  return trainerNames[randInt(trainerNames.length)];
}<|MERGE_RESOLUTION|>--- conflicted
+++ resolved
@@ -1,83 +1,27 @@
-<<<<<<< HEAD
-import {
-  leaveEncounterWithoutBattle,
-  selectPokemonForOption,
-  setEncounterRewards,
-} from "#app/data/mystery-encounters/utils/encounter-phase-utils";
-import { TrainerSlot } from "#enums/trainer-slot";
-import { MusicPreference } from "#app/system/settings/settings";
-import type { ModifierTypeOption } from "#app/modifier/modifier-type";
-import { getPlayerModifierTypeOptions, regenerateModifierPoolThresholds } from "#app/modifier/modifier-type";
-import { ModifierPoolType } from "#enums/modifier-pool-type";
-import { MysteryEncounterType } from "#enums/mystery-encounter-type";
-=======
 import { CLASSIC_MODE_MYSTERY_ENCOUNTER_WAVES } from "#app/constants";
 import { timedEventManager } from "#app/global-event-manager";
->>>>>>> 8cf1b9f7
 import { globalScene } from "#app/global-scene";
-import { allSpecies } from "#data/data-lists";
+import { getHeldItemTier } from "#app/items/held-item-tiers";
+import { TrainerItemEffect } from "#app/items/trainer-item";
+import { allHeldItems, allSpecies } from "#data/data-lists";
 import { Gender, getGenderSymbol } from "#data/gender";
 import { getNatureName } from "#data/nature";
 import { getPokeballAtlasKey, getPokeballTintColor } from "#data/pokeball";
 import type { PokemonSpecies } from "#data/pokemon-species";
 import { getTypeRgb } from "#data/type";
+import { HeldItemCategoryId, type HeldItemId, isItemInCategory } from "#enums/held-item-id";
 import { ModifierPoolType } from "#enums/modifier-pool-type";
-import { ModifierTier } from "#enums/modifier-tier";
 import { MysteryEncounterOptionMode } from "#enums/mystery-encounter-option-mode";
 import { MysteryEncounterTier } from "#enums/mystery-encounter-tier";
 import { MysteryEncounterType } from "#enums/mystery-encounter-type";
 import type { PokeballType } from "#enums/pokeball";
+import { RewardTier } from "#enums/reward-tier";
 import { SpeciesId } from "#enums/species-id";
-<<<<<<< HEAD
-import type PokemonSpecies from "#app/data/pokemon-species";
-import { getPokemonSpecies } from "#app/utils/pokemon-utils";
-import { allSpecies } from "#app/data/data-lists";
-import { getTypeRgb } from "#app/data/type";
-import { MysteryEncounterOptionBuilder } from "#app/data/mystery-encounters/mystery-encounter-option";
-import { MysteryEncounterOptionMode } from "#enums/mystery-encounter-option-mode";
-import {
-  NumberHolder,
-  isNullOrUndefined,
-  randInt,
-  randSeedInt,
-  randSeedShuffle,
-  randSeedItem,
-} from "#app/utils/common";
-import type { PlayerPokemon } from "#app/field/pokemon";
-import type Pokemon from "#app/field/pokemon";
-import { EnemyPokemon } from "#app/field/pokemon";
-import { PokemonMove } from "#app/data/moves/pokemon-move";
-import type { OptionSelectItem } from "#app/ui/abstact-option-select-ui-handler";
-import PokemonData from "#app/system/pokemon-data";
-import i18next from "i18next";
-import { Gender, getGenderSymbol } from "#app/data/gender";
-import { getNatureName } from "#app/data/nature";
-import { getPokeballAtlasKey, getPokeballTintColor } from "#app/data/pokeball";
-import { getEncounterText, showEncounterText } from "#app/data/mystery-encounters/utils/encounter-dialogue-utils";
-import { CLASSIC_MODE_MYSTERY_ENCOUNTER_WAVES } from "#app/constants";
-import { addPokemonDataToDexAndValidateAchievements } from "#app/data/mystery-encounters/utils/encounter-pokemon-utils";
-import type { PokeballType } from "#enums/pokeball";
-import { doShinySparkleAnim } from "#app/field/anims";
-import { TrainerType } from "#enums/trainer-type";
-import { timedEventManager } from "#app/global-event-manager";
-import { HeldItemCategoryId, type HeldItemId, isItemInCategory } from "#enums/held-item-id";
-import { allHeldItems } from "#app/data/data-lists";
-import { RewardTier } from "#enums/reward-tier";
-import { getHeldItemTier } from "#app/items/held-item-tiers";
-import { TrainerItemEffect } from "#app/items/trainer-item";
-=======
 import { TrainerSlot } from "#enums/trainer-slot";
 import { TrainerType } from "#enums/trainer-type";
 import { doShinySparkleAnim } from "#field/anims";
 import type { PlayerPokemon, Pokemon } from "#field/pokemon";
 import { EnemyPokemon } from "#field/pokemon";
-import type { PokemonHeldItemModifier } from "#modifiers/modifier";
-import {
-  HiddenAbilityRateBoosterModifier,
-  PokemonFormChangeItemModifier,
-  ShinyRateBoosterModifier,
-  SpeciesStatBoosterModifier,
-} from "#modifiers/modifier";
 import type { ModifierTypeOption } from "#modifiers/modifier-type";
 import { getPlayerModifierTypeOptions, regenerateModifierPoolThresholds } from "#modifiers/modifier-type";
 import { PokemonMove } from "#moves/pokemon-move";
@@ -97,7 +41,6 @@
 import { isNullOrUndefined, NumberHolder, randInt, randSeedInt, randSeedItem, randSeedShuffle } from "#utils/common";
 import { getPokemonSpecies } from "#utils/pokemon-utils";
 import i18next from "i18next";
->>>>>>> 8cf1b9f7
 
 /** the i18n namespace for the encounter */
 const namespace = "mysteryEncounters/globalTradeSystem";
