import { leaveEncounterWithoutBattle, selectPokemonForOption, setEncounterRewards } from "#app/data/mystery-encounters/utils/encounter-phase-utils";
import { TrainerSlot, } from "#app/data/trainer-config";
import { ModifierTier } from "#app/modifier/modifier-tier";
import { MusicPreference } from "#app/system/settings/settings";
import { getPlayerModifierTypeOptions, ModifierPoolType, ModifierTypeOption, regenerateModifierPoolThresholds } from "#app/modifier/modifier-type";
import { MysteryEncounterType } from "#enums/mystery-encounter-type";
import { globalScene } from "#app/global-scene";
import MysteryEncounter, { MysteryEncounterBuilder } from "#app/data/mystery-encounters/mystery-encounter";
import { MysteryEncounterTier } from "#enums/mystery-encounter-tier";
import { Species } from "#enums/species";
import PokemonSpecies, { allSpecies, getPokemonSpecies } from "#app/data/pokemon-species";
import { getTypeRgb } from "#app/data/type";
import { MysteryEncounterOptionBuilder } from "#app/data/mystery-encounters/mystery-encounter-option";
import { MysteryEncounterOptionMode } from "#enums/mystery-encounter-option-mode";
import { NumberHolder, isNullOrUndefined, randInt, randSeedInt, randSeedShuffle } from "#app/utils";
import Pokemon, { EnemyPokemon, PlayerPokemon, PokemonMove } from "#app/field/pokemon";
import { HiddenAbilityRateBoosterModifier, PokemonFormChangeItemModifier, PokemonHeldItemModifier, ShinyRateBoosterModifier, SpeciesStatBoosterModifier } from "#app/modifier/modifier";
import { OptionSelectItem } from "#app/ui/abstact-option-select-ui-handler";
import PokemonData from "#app/system/pokemon-data";
import i18next from "i18next";
import { Gender, getGenderSymbol } from "#app/data/gender";
import { getNatureName } from "#app/data/nature";
import { getPokeballAtlasKey, getPokeballTintColor } from "#app/data/pokeball";
import { getEncounterText, showEncounterText } from "#app/data/mystery-encounters/utils/encounter-dialogue-utils";
import { trainerNamePools } from "#app/data/trainer-names";
import { CLASSIC_MODE_MYSTERY_ENCOUNTER_WAVES } from "#app/game-mode";
import { addPokemonDataToDexAndValidateAchievements } from "#app/data/mystery-encounters/utils/encounter-pokemon-utils";
import type { PokeballType } from "#enums/pokeball";
import { doShinySparkleAnim } from "#app/field/anims";

/** the i18n namespace for the encounter */
const namespace = "mysteryEncounters/globalTradeSystem";

/** Base shiny chance of 512/65536 -> 1/128 odds, affected by events and Shiny Charms. Cannot exceed 1/16 odds. */
const WONDER_TRADE_SHINY_CHANCE = 512;
/** Max shiny chance of 4096/65536 -> 1/16 odds. */
const MAX_WONDER_TRADE_SHINY_CHANCE = 4096;

const LEGENDARY_TRADE_POOLS = {
  1: [ Species.RATTATA, Species.PIDGEY, Species.WEEDLE ],
  2: [ Species.SENTRET, Species.HOOTHOOT, Species.LEDYBA ],
  3: [ Species.POOCHYENA, Species.ZIGZAGOON, Species.TAILLOW ],
  4: [ Species.BIDOOF, Species.STARLY, Species.KRICKETOT ],
  5: [ Species.PATRAT, Species.PURRLOIN, Species.PIDOVE ],
  6: [ Species.BUNNELBY, Species.LITLEO, Species.SCATTERBUG ],
  7: [ Species.PIKIPEK, Species.YUNGOOS, Species.ROCKRUFF ],
  8: [ Species.SKWOVET, Species.WOOLOO, Species.ROOKIDEE ],
  9: [ Species.LECHONK, Species.FIDOUGH, Species.TAROUNTULA ]
};

/** Exclude Paradox mons as they aren't considered legendary/mythical */
const EXCLUDED_TRADE_SPECIES = [
  Species.GREAT_TUSK,
  Species.SCREAM_TAIL,
  Species.BRUTE_BONNET,
  Species.FLUTTER_MANE,
  Species.SLITHER_WING,
  Species.SANDY_SHOCKS,
  Species.ROARING_MOON,
  Species.WALKING_WAKE,
  Species.GOUGING_FIRE,
  Species.RAGING_BOLT,
  Species.IRON_TREADS,
  Species.IRON_BUNDLE,
  Species.IRON_HANDS,
  Species.IRON_JUGULIS,
  Species.IRON_MOTH,
  Species.IRON_THORNS,
  Species.IRON_VALIANT,
  Species.IRON_LEAVES,
  Species.IRON_BOULDER,
  Species.IRON_CROWN
];

/**
 * Global Trade System encounter.
 * @see {@link https://github.com/pagefaultgames/pokerogue/issues/3812 | GitHub Issue #3812}
 * @see For biome requirements check {@linkcode mysteryEncountersByBiome}
 */
export const GlobalTradeSystemEncounter: MysteryEncounter =
  MysteryEncounterBuilder.withEncounterType(MysteryEncounterType.GLOBAL_TRADE_SYSTEM)
    .withEncounterTier(MysteryEncounterTier.COMMON)
    .withSceneWaveRangeRequirement(...CLASSIC_MODE_MYSTERY_ENCOUNTER_WAVES)
    .withAutoHideIntroVisuals(false)
    .withIntroSpriteConfigs([
      {
        spriteKey: "global_trade_system",
        fileRoot: "mystery-encounters",
        hasShadow: true,
        disableAnimation: true,
        x: 3,
        y: 5,
        yShadow: 1
      }
    ])
    .withIntroDialogue([
      {
        text: `${namespace}:intro`,
      }
    ])
    .setLocalizationKey(`${namespace}`)
    .withTitle(`${namespace}:title`)
    .withDescription(`${namespace}:description`)
    .withQuery(`${namespace}:query`)
    .withOnInit(() => {
      const encounter = globalScene.currentBattle.mysteryEncounter!;

      // Load bgm
      let bgmKey: string;
<<<<<<< HEAD
      if (globalScene.musicPreference === MusicPreference.CONSISTENT) {
=======
      if (scene.musicPreference === MusicPreference.GENFIVE) {
>>>>>>> d0db6a35
        bgmKey = "mystery_encounter_gen_5_gts";
        globalScene.loadBgm(bgmKey, `${bgmKey}.mp3`);
      } else {
        // Mixed option
        bgmKey = "mystery_encounter_gen_6_gts";
        globalScene.loadBgm(bgmKey, `${bgmKey}.mp3`);
      }

      // Load possible trade options
      // Maps current party member's id to 3 EnemyPokemon objects
      // None of the trade options can be the same species
      const tradeOptionsMap: Map<number, EnemyPokemon[]> = getPokemonTradeOptions();
      encounter.misc = {
        tradeOptionsMap,
        bgmKey
      };

      return true;
    })
    .withOnVisualsStart(() => {
      globalScene.fadeAndSwitchBgm(globalScene.currentBattle.mysteryEncounter!.misc.bgmKey);
      return true;
    })
    .withOption(
      MysteryEncounterOptionBuilder
        .newOptionWithMode(MysteryEncounterOptionMode.DEFAULT)
        .withHasDexProgress(true)
        .withDialogue({
          buttonLabel: `${namespace}:option.1.label`,
          buttonTooltip: `${namespace}:option.1.tooltip`,
          secondOptionPrompt: `${namespace}:option.1.trade_options_prompt`,
        })
        .withPreOptionPhase(async (): Promise<boolean> => {
          const encounter = globalScene.currentBattle.mysteryEncounter!;
          const onPokemonSelected = (pokemon: PlayerPokemon) => {
            // Get the trade species options for the selected pokemon
            const tradeOptionsMap: Map<number, EnemyPokemon[]> = encounter.misc.tradeOptionsMap;
            const tradeOptions = tradeOptionsMap.get(pokemon.id);
            if (!tradeOptions) {
              return [];
            }

            return tradeOptions.map((tradePokemon: EnemyPokemon) => {
              const option: OptionSelectItem = {
                label: tradePokemon.getNameToRender(),
                handler: () => {
                  // Pokemon trade selected
                  encounter.setDialogueToken("tradedPokemon", pokemon.getNameToRender());
                  encounter.setDialogueToken("received", tradePokemon.getNameToRender());
                  encounter.misc.tradedPokemon = pokemon;
                  encounter.misc.receivedPokemon = tradePokemon;
                  return true;
                },
                onHover: () => {
                  const formName = tradePokemon.species.forms && tradePokemon.species.forms.length > tradePokemon.formIndex ? tradePokemon.species.forms[tradePokemon.formIndex].formName : null;
                  const line1 = i18next.t("pokemonInfoContainer:ability") + " " + tradePokemon.getAbility().name + (tradePokemon.getGender() !== Gender.GENDERLESS ? "     |     " + i18next.t("pokemonInfoContainer:gender") + " " + getGenderSymbol(tradePokemon.getGender()) : "");
                  const line2 = i18next.t("pokemonInfoContainer:nature") + " " + getNatureName(tradePokemon.getNature()) + (formName ? "     |     " + i18next.t("pokemonInfoContainer:form") + " " + formName : "");
                  showEncounterText(`${line1}\n${line2}`, 0, 0, false);
                },
              };
              return option;
            });
          };

          return selectPokemonForOption(onPokemonSelected);
        })
        .withOptionPhase(async () => {
          const encounter = globalScene.currentBattle.mysteryEncounter!;
          const tradedPokemon: PlayerPokemon = encounter.misc.tradedPokemon;
          const receivedPokemonData: EnemyPokemon = encounter.misc.receivedPokemon;
          const modifiers = tradedPokemon.getHeldItems().filter(m => !(m instanceof PokemonFormChangeItemModifier) && !(m instanceof SpeciesStatBoosterModifier));

          // Generate a trainer name
          const traderName = generateRandomTraderName();
          encounter.setDialogueToken("tradeTrainerName", traderName.trim());

          // Remove the original party member from party
          globalScene.removePokemonFromPlayerParty(tradedPokemon, false);

          // Set data properly, then generate the new Pokemon's assets
          receivedPokemonData.passive = tradedPokemon.passive;
          // Pokeball to Ultra ball, randomly
          receivedPokemonData.pokeball = randInt(4) as PokeballType;
          const dataSource = new PokemonData(receivedPokemonData);
          const newPlayerPokemon = globalScene.addPlayerPokemon(receivedPokemonData.species, receivedPokemonData.level, dataSource.abilityIndex, dataSource.formIndex, dataSource.gender, dataSource.shiny, dataSource.variant, dataSource.ivs, dataSource.nature, dataSource);
          globalScene.getPlayerParty().push(newPlayerPokemon);
          await newPlayerPokemon.loadAssets();

          for (const mod of modifiers) {
            mod.pokemonId = newPlayerPokemon.id;
            globalScene.addModifier(mod, true, false, false, true);
          }

          // Show the trade animation
          await showTradeBackground();
          await doPokemonTradeSequence(tradedPokemon, newPlayerPokemon);
          await showEncounterText(`${namespace}:trade_received`, null, 0, true, 4000);
          globalScene.playBgm(encounter.misc.bgmKey);
          await addPokemonDataToDexAndValidateAchievements(newPlayerPokemon);
          await hideTradeBackground();
          tradedPokemon.destroy();

          leaveEncounterWithoutBattle(true);
        })
        .build()
    )
    .withOption(
      MysteryEncounterOptionBuilder
        .newOptionWithMode(MysteryEncounterOptionMode.DEFAULT)
        .withHasDexProgress(true)
        .withDialogue({
          buttonLabel: `${namespace}:option.2.label`,
          buttonTooltip: `${namespace}:option.2.tooltip`,
        })
        .withPreOptionPhase(async (): Promise<boolean> => {
          const encounter = globalScene.currentBattle.mysteryEncounter!;
          const onPokemonSelected = (pokemon: PlayerPokemon) => {
            // Randomly generate a Wonder Trade pokemon
            const randomTradeOption = generateTradeOption(globalScene.getPlayerParty().map(p => p.species));
            const tradePokemon = new EnemyPokemon(randomTradeOption, pokemon.level, TrainerSlot.NONE, false);
            // Extra shiny roll at 1/128 odds (boosted by events and charms)
            if (!tradePokemon.shiny) {
              const shinyThreshold = new NumberHolder(WONDER_TRADE_SHINY_CHANCE);
              if (globalScene.eventManager.isEventActive()) {
                shinyThreshold.value *= globalScene.eventManager.getShinyMultiplier();
              }
              globalScene.applyModifiers(ShinyRateBoosterModifier, true, shinyThreshold);

              // Base shiny chance of 512/65536 -> 1/128, affected by events and Shiny Charms
              // Maximum shiny chance of 4096/65536 -> 1/16, cannot improve further after that
              const shinyChance = Math.min(shinyThreshold.value, MAX_WONDER_TRADE_SHINY_CHANCE);

              tradePokemon.trySetShinySeed(shinyChance, false);
            }

            // Extra HA roll at base 1/64 odds (boosted by events and charms)
            const hiddenIndex = tradePokemon.species.ability2 ? 2 : 1;
            if (tradePokemon.species.abilityHidden) {
              if (tradePokemon.abilityIndex < hiddenIndex) {
                const hiddenAbilityChance = new NumberHolder(64);
                globalScene.applyModifiers(HiddenAbilityRateBoosterModifier, true, hiddenAbilityChance);

                const hasHiddenAbility = !randSeedInt(hiddenAbilityChance.value);

                if (hasHiddenAbility) {
                  tradePokemon.abilityIndex = hiddenIndex;
                }
              }
            }

            // If Pokemon is still not shiny or with HA, give the Pokemon a random Common egg move in its moveset
            if (!tradePokemon.shiny && (!tradePokemon.species.abilityHidden || tradePokemon.abilityIndex < hiddenIndex)) {
              const eggMoves = tradePokemon.getEggMoves();
              if (eggMoves) {
                // Cannot gen the rare egg move, only 1 of the first 3 common moves
                const eggMove = eggMoves[randSeedInt(3)];
                if (!tradePokemon.moveset.some(m => m?.moveId === eggMove)) {
                  if (tradePokemon.moveset.length < 4) {
                    tradePokemon.moveset.push(new PokemonMove(eggMove));
                  } else {
                    const eggMoveIndex = randSeedInt(4);
                    tradePokemon.moveset[eggMoveIndex] = new PokemonMove(eggMove);
                  }
                }
              }
            }

            encounter.setDialogueToken("tradedPokemon", pokemon.getNameToRender());
            encounter.setDialogueToken("received", tradePokemon.getNameToRender());
            encounter.misc.tradedPokemon = pokemon;
            encounter.misc.receivedPokemon = tradePokemon;
          };

          return selectPokemonForOption(onPokemonSelected);
        })
        .withOptionPhase(async () => {
          const encounter = globalScene.currentBattle.mysteryEncounter!;
          const tradedPokemon: PlayerPokemon = encounter.misc.tradedPokemon;
          const receivedPokemonData: EnemyPokemon = encounter.misc.receivedPokemon;
          const modifiers = tradedPokemon.getHeldItems().filter(m => !(m instanceof PokemonFormChangeItemModifier) && !(m instanceof SpeciesStatBoosterModifier));

          // Generate a trainer name
          const traderName = generateRandomTraderName();
          encounter.setDialogueToken("tradeTrainerName", traderName.trim());

          // Remove the original party member from party
          globalScene.removePokemonFromPlayerParty(tradedPokemon, false);

          // Set data properly, then generate the new Pokemon's assets
          receivedPokemonData.passive = tradedPokemon.passive;
          receivedPokemonData.pokeball = randInt(4) as PokeballType;
          const dataSource = new PokemonData(receivedPokemonData);
          const newPlayerPokemon = globalScene.addPlayerPokemon(receivedPokemonData.species, receivedPokemonData.level, dataSource.abilityIndex, dataSource.formIndex, dataSource.gender, dataSource.shiny, dataSource.variant, dataSource.ivs, dataSource.nature, dataSource);
          globalScene.getPlayerParty().push(newPlayerPokemon);
          await newPlayerPokemon.loadAssets();

          for (const mod of modifiers) {
            mod.pokemonId = newPlayerPokemon.id;
            globalScene.addModifier(mod, true, false, false, true);
          }

          // Show the trade animation
          await showTradeBackground();
          await doPokemonTradeSequence(tradedPokemon, newPlayerPokemon);
          await showEncounterText(`${namespace}:trade_received`, null, 0, true, 4000);
          globalScene.playBgm(encounter.misc.bgmKey);
          await addPokemonDataToDexAndValidateAchievements(newPlayerPokemon);
          await hideTradeBackground();
          tradedPokemon.destroy();

          leaveEncounterWithoutBattle(true);
        })
        .build()
    )
    .withOption(
      MysteryEncounterOptionBuilder
        .newOptionWithMode(MysteryEncounterOptionMode.DEFAULT)
        .withDialogue({
          buttonLabel: `${namespace}:option.3.label`,
          buttonTooltip: `${namespace}:option.3.tooltip`,
          secondOptionPrompt: `${namespace}:option.3.trade_options_prompt`,
        })
        .withPreOptionPhase(async (): Promise<boolean> => {
          const encounter = globalScene.currentBattle.mysteryEncounter!;
          const onPokemonSelected = (pokemon: PlayerPokemon) => {
            // Get Pokemon held items and filter for valid ones
            const validItems = pokemon.getHeldItems().filter((it) => {
              return it.isTransferable;
            });

            return validItems.map((modifier: PokemonHeldItemModifier) => {
              const option: OptionSelectItem = {
                label: modifier.type.name,
                handler: () => {
                  // Pokemon and item selected
                  encounter.setDialogueToken("chosenItem", modifier.type.name);
                  encounter.misc.chosenModifier = modifier;
                  encounter.misc.chosenPokemon = pokemon;
                  return true;
                },
              };
              return option;
            });
          };

          const selectableFilter = (pokemon: Pokemon) => {
            // If pokemon has items to trade
            const meetsReqs = pokemon.getHeldItems().filter((it) => {
              return it.isTransferable;
            }).length > 0;
            if (!meetsReqs) {
              return getEncounterText(`${namespace}:option.3.invalid_selection`) ?? null;
            }

            return null;
          };

          return selectPokemonForOption(onPokemonSelected, undefined, selectableFilter);
        })
        .withOptionPhase(async () => {
          const encounter = globalScene.currentBattle.mysteryEncounter!;
          const modifier = encounter.misc.chosenModifier as PokemonHeldItemModifier;
          const party = globalScene.getPlayerParty();
          const chosenPokemon: PlayerPokemon = encounter.misc.chosenPokemon;

          // Check tier of the traded item, the received item will be one tier up
          const type = modifier.type.withTierFromPool(ModifierPoolType.PLAYER, party);
          let tier = type.tier ?? ModifierTier.GREAT;
          // Eggs and White Herb are not in the pool
          if (type.id === "WHITE_HERB") {
            tier = ModifierTier.GREAT;
          } else if (type.id === "LUCKY_EGG") {
            tier = ModifierTier.ULTRA;
          } else if (type.id === "GOLDEN_EGG") {
            tier = ModifierTier.ROGUE;
          }
          // Increment tier by 1
          if (tier < ModifierTier.MASTER) {
            tier++;
          }

          regenerateModifierPoolThresholds(party, ModifierPoolType.PLAYER, 0);
          let item: ModifierTypeOption | null = null;
          // TMs excluded from possible rewards
          while (!item || item.type.id.includes("TM_")) {
            item = getPlayerModifierTypeOptions(1, party, [], { guaranteedModifierTiers: [ tier ], allowLuckUpgrades: false })[0];
          }

          encounter.setDialogueToken("itemName", item.type.name);
          setEncounterRewards({ guaranteedModifierTypeOptions: [ item ], fillRemaining: false });

          chosenPokemon.loseHeldItem(modifier, false);
          await globalScene.updateModifiers(true, true);

          // Generate a trainer name
          const traderName = generateRandomTraderName();
          encounter.setDialogueToken("tradeTrainerName", traderName.trim());
          await showEncounterText(`${namespace}:item_trade_selected`);
          leaveEncounterWithoutBattle();
        })
        .build()
    )
    .withSimpleOption(
      {
        buttonLabel: `${namespace}:option.4.label`,
        buttonTooltip: `${namespace}:option.4.tooltip`,
        selected: [
          {
            text: `${namespace}:option.4.selected`,
          },
        ],
      },
      async () => {
        // Leave encounter with no rewards or exp
        leaveEncounterWithoutBattle(true);
        return true;
      }
    )
    .build();

function getPokemonTradeOptions(): Map<number, EnemyPokemon[]> {
  const tradeOptionsMap: Map<number, EnemyPokemon[]> = new Map<number, EnemyPokemon[]>();
  // Starts by filtering out any current party members as valid resulting species
  const alreadyUsedSpecies: PokemonSpecies[] = globalScene.getPlayerParty().map(p => p.species);

  globalScene.getPlayerParty().forEach(pokemon => {
    // If the party member is legendary/mythical, the only trade options available are always pulled from generation-specific legendary trade pools
    if (pokemon.species.legendary || pokemon.species.subLegendary || pokemon.species.mythical) {
      const generation = pokemon.species.generation;
      const tradeOptions: EnemyPokemon[] = LEGENDARY_TRADE_POOLS[generation].map(s => {
        const pokemonSpecies = getPokemonSpecies(s);
        return new EnemyPokemon(pokemonSpecies, 5, TrainerSlot.NONE, false);
      });
      tradeOptionsMap.set(pokemon.id, tradeOptions);
    } else {
      const originalBst = pokemon.calculateBaseStats().reduce((a, b) => a + b, 0);

      const tradeOptions: PokemonSpecies[] = [];
      for (let i = 0; i < 3; i++) {
        const speciesTradeOption = generateTradeOption(alreadyUsedSpecies, originalBst);
        alreadyUsedSpecies.push(speciesTradeOption);
        tradeOptions.push(speciesTradeOption);
      }

      // Add trade options to map
      tradeOptionsMap.set(pokemon.id, tradeOptions.map(s => {
        return new EnemyPokemon(s, pokemon.level, TrainerSlot.NONE, false);
      }));
    }
  });

  return tradeOptionsMap;
}

function generateTradeOption(alreadyUsedSpecies: PokemonSpecies[], originalBst?: number): PokemonSpecies {
  let newSpecies: PokemonSpecies | undefined;
  let bstCap = 9999;
  let bstMin = 0;
  if (originalBst) {
    bstCap = originalBst + 100;
    bstMin = originalBst - 100;
  }
  while (isNullOrUndefined(newSpecies)) {
    // Get all non-legendary species that fall within the Bst range requirements
    let validSpecies = allSpecies
      .filter(s => {
        const isLegendaryOrMythical = s.legendary || s.subLegendary || s.mythical;
        const speciesBst = s.getBaseStatTotal();
        const bstInRange = speciesBst >= bstMin && speciesBst <= bstCap;
        return !isLegendaryOrMythical && bstInRange && !EXCLUDED_TRADE_SPECIES.includes(s.speciesId);
      });

    // There must be at least 20 species available before it will choose one
    if (validSpecies?.length > 20) {
      validSpecies = randSeedShuffle(validSpecies);
      newSpecies = validSpecies.pop();
      while (isNullOrUndefined(newSpecies) || alreadyUsedSpecies.includes(newSpecies)) {
        newSpecies = validSpecies.pop();
      }
    } else {
      // Expands search range until at least 20 are in the pool
      bstMin -= 10;
      bstCap += 10;
    }
  }

  return newSpecies!;
}

function showTradeBackground() {
  return new Promise<void>(resolve => {
    const tradeContainer = globalScene.add.container(0, -globalScene.game.canvas.height / 6);
    tradeContainer.setName("Trade Background");

    const flyByStaticBg = globalScene.add.rectangle(0, 0, globalScene.game.canvas.width / 6, globalScene.game.canvas.height / 6, 0);
    flyByStaticBg.setName("Black Background");
    flyByStaticBg.setOrigin(0, 0);
    flyByStaticBg.setVisible(false);
    tradeContainer.add(flyByStaticBg);

    const tradeBaseBg = globalScene.add.image(0, 0, "default_bg");
    tradeBaseBg.setName("Trade Background Image");
    tradeBaseBg.setOrigin(0, 0);
    tradeContainer.add(tradeBaseBg);

    globalScene.fieldUI.add(tradeContainer);
    globalScene.fieldUI.bringToTop(tradeContainer);
    tradeContainer.setVisible(true);
    tradeContainer.alpha = 0;

    globalScene.tweens.add({
      targets: tradeContainer,
      alpha: 1,
      duration: 500,
      ease: "Sine.easeInOut",
      onComplete: () => {
        resolve();
      }
    });
  });
}

function hideTradeBackground() {
  return new Promise<void>(resolve => {
    const transformationContainer = globalScene.fieldUI.getByName("Trade Background");

    globalScene.tweens.add({
      targets: transformationContainer,
      alpha: 0,
      duration: 1000,
      ease: "Sine.easeInOut",
      onComplete: () => {
        globalScene.fieldUI.remove(transformationContainer, true);
        resolve();
      }
    });
  });
}

/**
 * Initiates an "evolution-like" animation to transform a previousPokemon (presumably from the player's party) into a new one, not necessarily an evolution species.
 * @param tradedPokemon
 * @param receivedPokemon
 */
function doPokemonTradeSequence(tradedPokemon: PlayerPokemon, receivedPokemon: PlayerPokemon) {
  return new Promise<void>(resolve => {
    const tradeContainer = globalScene.fieldUI.getByName("Trade Background") as Phaser.GameObjects.Container;
    const tradeBaseBg = tradeContainer.getByName("Trade Background Image") as Phaser.GameObjects.Image;

    let tradedPokemonSprite: Phaser.GameObjects.Sprite;
    let tradedPokemonTintSprite: Phaser.GameObjects.Sprite;
    let receivedPokemonSprite: Phaser.GameObjects.Sprite;
    let receivedPokemonTintSprite: Phaser.GameObjects.Sprite;

    const getPokemonSprite = () => {
      const ret = globalScene.addPokemonSprite(tradedPokemon, tradeBaseBg.displayWidth / 2, tradeBaseBg.displayHeight / 2, "pkmn__sub");
      ret.setPipeline(globalScene.spritePipeline, { tone: [ 0.0, 0.0, 0.0, 0.0 ], ignoreTimeTint: true });
      return ret;
    };

    tradeContainer.add((tradedPokemonSprite = getPokemonSprite()));
    tradeContainer.add((tradedPokemonTintSprite = getPokemonSprite()));
    tradeContainer.add((receivedPokemonSprite = getPokemonSprite()));
    tradeContainer.add((receivedPokemonTintSprite = getPokemonSprite()));

    tradedPokemonSprite.setAlpha(0);
    tradedPokemonTintSprite.setAlpha(0);
    tradedPokemonTintSprite.setTintFill(getPokeballTintColor(tradedPokemon.pokeball));
    receivedPokemonSprite.setVisible(false);
    receivedPokemonTintSprite.setVisible(false);
    receivedPokemonTintSprite.setTintFill(getPokeballTintColor(receivedPokemon.pokeball));

    [ tradedPokemonSprite, tradedPokemonTintSprite ].map(sprite => {
      const spriteKey = tradedPokemon.getSpriteKey(true);
      try {
        sprite.play(spriteKey);
      } catch (err: unknown) {
        console.error(`Failed to play animation for ${spriteKey}`, err);
      }

      sprite.setPipeline(globalScene.spritePipeline, { tone: [ 0.0, 0.0, 0.0, 0.0 ], hasShadow: false, teraColor: getTypeRgb(tradedPokemon.getTeraType()) });
      sprite.setPipelineData("ignoreTimeTint", true);
      sprite.setPipelineData("spriteKey", tradedPokemon.getSpriteKey());
      sprite.setPipelineData("shiny", tradedPokemon.shiny);
      sprite.setPipelineData("variant", tradedPokemon.variant);
      [ "spriteColors", "fusionSpriteColors" ].map(k => {
        if (tradedPokemon.summonData?.speciesForm) {
          k += "Base";
        }
        sprite.pipelineData[k] = tradedPokemon.getSprite().pipelineData[k];
      });
    });

    [ receivedPokemonSprite, receivedPokemonTintSprite ].map(sprite => {
      const spriteKey = receivedPokemon.getSpriteKey(true);
      try {
        sprite.play(spriteKey);
      } catch (err: unknown) {
        console.error(`Failed to play animation for ${spriteKey}`, err);
      }

      sprite.setPipeline(globalScene.spritePipeline, { tone: [ 0.0, 0.0, 0.0, 0.0 ], hasShadow: false, teraColor: getTypeRgb(tradedPokemon.getTeraType()) });
      sprite.setPipelineData("ignoreTimeTint", true);
      sprite.setPipelineData("spriteKey", receivedPokemon.getSpriteKey());
      sprite.setPipelineData("shiny", receivedPokemon.shiny);
      sprite.setPipelineData("variant", receivedPokemon.variant);
      [ "spriteColors", "fusionSpriteColors" ].map(k => {
        if (receivedPokemon.summonData?.speciesForm) {
          k += "Base";
        }
        sprite.pipelineData[k] = receivedPokemon.getSprite().pipelineData[k];
      });
    });

    // Traded pokemon pokeball
    const tradedPbAtlasKey = getPokeballAtlasKey(tradedPokemon.pokeball);
    const tradedPokeball: Phaser.GameObjects.Sprite = globalScene.add.sprite(tradeBaseBg.displayWidth / 2, tradeBaseBg.displayHeight / 2, "pb", tradedPbAtlasKey);
    tradedPokeball.setVisible(false);
    tradeContainer.add(tradedPokeball);

    // Received pokemon pokeball
    const receivedPbAtlasKey = getPokeballAtlasKey(receivedPokemon.pokeball);
    const receivedPokeball: Phaser.GameObjects.Sprite = globalScene.add.sprite(tradeBaseBg.displayWidth / 2, tradeBaseBg.displayHeight / 2, "pb", receivedPbAtlasKey);
    receivedPokeball.setVisible(false);
    tradeContainer.add(receivedPokeball);

    globalScene.tweens.add({
      targets: tradedPokemonSprite,
      alpha: 1,
      ease: "Cubic.easeInOut",
      duration: 500,
      onComplete: async () => {
        globalScene.fadeOutBgm(1000, false);
        await showEncounterText(`${namespace}:pokemon_trade_selected`);
        tradedPokemon.cry();
        globalScene.playBgm("evolution");
        await showEncounterText(`${namespace}:pokemon_trade_goodbye`);

        tradedPokeball.setAlpha(0);
        tradedPokeball.setVisible(true);
        globalScene.tweens.add({
          targets: tradedPokeball,
          alpha: 1,
          ease: "Cubic.easeInOut",
          duration: 250,
          onComplete: () => {
            tradedPokeball.setTexture("pb", `${tradedPbAtlasKey}_opening`);
            globalScene.time.delayedCall(17, () => tradedPokeball.setTexture("pb", `${tradedPbAtlasKey}_open`));
            globalScene.playSound("se/pb_rel");
            tradedPokemonTintSprite.setVisible(true);

            // TODO: need to add particles to fieldUI instead of field
            // addPokeballOpenParticles(tradedPokemon.x, tradedPokemon.y, tradedPokemon.pokeball);

            globalScene.tweens.add({
              targets: [ tradedPokemonTintSprite, tradedPokemonSprite ],
              duration: 500,
              ease: "Sine.easeIn",
              scale: 0.25,
              onComplete: () => {
                tradedPokemonSprite.setVisible(false);
                tradedPokeball.setTexture("pb", `${tradedPbAtlasKey}_opening`);
                tradedPokemonTintSprite.setVisible(false);
                globalScene.playSound("se/pb_catch");
                globalScene.time.delayedCall(17, () => tradedPokeball.setTexture("pb", `${tradedPbAtlasKey}`));

                globalScene.tweens.add({
                  targets: tradedPokeball,
                  y: "+=10",
                  duration: 200,
                  delay: 250,
                  ease: "Cubic.easeIn",
                  onComplete: () => {
                    globalScene.playSound("se/pb_bounce_1");

                    globalScene.tweens.add({
                      targets: tradedPokeball,
                      y: "-=100",
                      duration: 200,
                      delay: 1000,
                      ease: "Cubic.easeInOut",
                      onStart: () => {
                        globalScene.playSound("se/pb_throw");
                      },
                      onComplete: async () => {
                        await doPokemonTradeFlyBySequence(tradedPokemonSprite, receivedPokemonSprite);
                        await doTradeReceivedSequence(receivedPokemon, receivedPokemonSprite, receivedPokemonTintSprite, receivedPokeball, receivedPbAtlasKey);
                        resolve();
                      }
                    });
                  }
                });
              }
            });
          }
        });
      }
    });
  });
}

function doPokemonTradeFlyBySequence(tradedPokemonSprite: Phaser.GameObjects.Sprite, receivedPokemonSprite: Phaser.GameObjects.Sprite) {
  return new Promise<void>(resolve => {
    const tradeContainer = globalScene.fieldUI.getByName("Trade Background") as Phaser.GameObjects.Container;
    const tradeBaseBg = tradeContainer.getByName("Trade Background Image") as Phaser.GameObjects.Image;
    const flyByStaticBg = tradeContainer.getByName("Black Background") as Phaser.GameObjects.Rectangle;
    flyByStaticBg.setVisible(true);
    tradeContainer.bringToTop(tradedPokemonSprite);
    tradeContainer.bringToTop(receivedPokemonSprite);

    tradedPokemonSprite.x = tradeBaseBg.displayWidth / 4;
    tradedPokemonSprite.y = 200;
    tradedPokemonSprite.scale = 1;
    tradedPokemonSprite.setVisible(true);
    receivedPokemonSprite.x = tradeBaseBg.displayWidth * 3 / 4;
    receivedPokemonSprite.y = -200;
    receivedPokemonSprite.scale = 1;
    receivedPokemonSprite.setVisible(true);

    const FADE_DELAY = 300;
    const ANIM_DELAY = 750;
    const BASE_ANIM_DURATION = 1000;

    // Fade out trade background
    globalScene.tweens.add({
      targets: tradeBaseBg,
      alpha: 0,
      ease: "Cubic.easeInOut",
      duration: FADE_DELAY,
      onComplete: () => {
        globalScene.tweens.add({
          targets: [ receivedPokemonSprite, tradedPokemonSprite ],
          y: tradeBaseBg.displayWidth / 2 - 100,
          ease: "Cubic.easeInOut",
          duration: BASE_ANIM_DURATION * 3,
          onComplete: () => {
            globalScene.tweens.add({
              targets: receivedPokemonSprite,
              x: tradeBaseBg.displayWidth / 4,
              ease: "Cubic.easeInOut",
              duration: BASE_ANIM_DURATION / 2,
              delay: ANIM_DELAY
            });
            globalScene.tweens.add({
              targets: tradedPokemonSprite,
              x: tradeBaseBg.displayWidth * 3 / 4,
              ease: "Cubic.easeInOut",
              duration: BASE_ANIM_DURATION / 2,
              delay: ANIM_DELAY,
              onComplete: () => {
                globalScene.tweens.add({
                  targets: receivedPokemonSprite,
                  y: "+=200",
                  ease: "Cubic.easeInOut",
                  duration: BASE_ANIM_DURATION * 2,
                  delay: ANIM_DELAY,
                });
                globalScene.tweens.add({
                  targets: tradedPokemonSprite,
                  y: "-=200",
                  ease: "Cubic.easeInOut",
                  duration: BASE_ANIM_DURATION * 2,
                  delay: ANIM_DELAY,
                  onComplete: () => {
                    globalScene.tweens.add({
                      targets: tradeBaseBg,
                      alpha: 1,
                      ease: "Cubic.easeInOut",
                      duration: FADE_DELAY,
                      onComplete: () => {
                        resolve();
                      }
                    });
                  }
                });
              }
            });
          }
        });
      }
    });
  });
}

function doTradeReceivedSequence(receivedPokemon: PlayerPokemon, receivedPokemonSprite: Phaser.GameObjects.Sprite, receivedPokemonTintSprite: Phaser.GameObjects.Sprite, receivedPokeballSprite: Phaser.GameObjects.Sprite, receivedPbAtlasKey: string) {
  return new Promise<void>(resolve => {
    const tradeContainer = globalScene.fieldUI.getByName("Trade Background") as Phaser.GameObjects.Container;
    const tradeBaseBg = tradeContainer.getByName("Trade Background Image") as Phaser.GameObjects.Image;

    receivedPokemonSprite.setVisible(false);
    receivedPokemonSprite.x = tradeBaseBg.displayWidth / 2;
    receivedPokemonSprite.y = tradeBaseBg.displayHeight / 2;
    receivedPokemonTintSprite.setVisible(false);
    receivedPokemonTintSprite.x = tradeBaseBg.displayWidth / 2;
    receivedPokemonTintSprite.y = tradeBaseBg.displayHeight / 2;

    receivedPokeballSprite.setVisible(true);
    receivedPokeballSprite.x = tradeBaseBg.displayWidth / 2;
    receivedPokeballSprite.y = tradeBaseBg.displayHeight / 2 - 100;

    // Received pokemon sparkles
    let pokemonShinySparkle: Phaser.GameObjects.Sprite;
    if (receivedPokemon.shiny) {
      pokemonShinySparkle = globalScene.add.sprite(receivedPokemonSprite.x, receivedPokemonSprite.y, "shiny");
      pokemonShinySparkle.setVisible(false);
      tradeContainer.add(pokemonShinySparkle);
    }

    const BASE_ANIM_DURATION = 1000;

    // Pokeball falls to the screen
    globalScene.playSound("se/pb_throw");
    globalScene.tweens.add({
      targets: receivedPokeballSprite,
      y: "+=100",
      ease: "Cubic.easeInOut",
      duration: BASE_ANIM_DURATION,
      onComplete: () => {
        globalScene.playSound("se/pb_bounce_1");
        globalScene.time.delayedCall(100, () => globalScene.playSound("se/pb_bounce_1"));

        globalScene.time.delayedCall(2000, () => {
          globalScene.playSound("se/pb_rel");
          globalScene.fadeOutBgm(500, false);
          receivedPokemon.cry();
          receivedPokemonTintSprite.scale = 0.25;
          receivedPokemonTintSprite.alpha = 1;
          receivedPokemonSprite.setVisible(true);
          receivedPokemonSprite.scale = 0.25;
          receivedPokemonTintSprite.alpha = 1;
          receivedPokemonTintSprite.setVisible(true);
          receivedPokeballSprite.setTexture("pb", `${receivedPbAtlasKey}_opening`);
          globalScene.time.delayedCall(17, () => receivedPokeballSprite.setTexture("pb", `${receivedPbAtlasKey}_open`));
          globalScene.tweens.add({
            targets: receivedPokemonSprite,
            duration: 250,
            ease: "Sine.easeOut",
            scale: 1
          });
          globalScene.tweens.add({
            targets: receivedPokemonTintSprite,
            duration: 250,
            ease: "Sine.easeOut",
            scale: 1,
            alpha: 0,
            onComplete: () => {
              if (receivedPokemon.shiny) {
                globalScene.time.delayedCall(500, () => {
                  doShinySparkleAnim(pokemonShinySparkle, receivedPokemon.variant);
                });
              }
              receivedPokeballSprite.destroy();
              globalScene.time.delayedCall(2000, () => resolve());
            }
          });
        });
      }
    });
  });
}

function generateRandomTraderName() {
  const length = Object.keys(trainerNamePools).length;
  // +1 avoids TrainerType.UNKNOWN
  let trainerTypePool = trainerNamePools[randInt(length) + 1];
  while (!trainerTypePool) {
    trainerTypePool = trainerNamePools[randInt(length) + 1];
  }
  // Some trainers have 2 gendered pools, some do not
  const genderedPool = trainerTypePool[randInt(trainerTypePool.length)];
  const trainerNameString = genderedPool instanceof Array ? genderedPool[randInt(genderedPool.length)] : genderedPool;
  // Some names have an '&' symbol and need to be trimmed to a single name instead of a double name
  const trainerNames = trainerNameString.split(" & ");
  return trainerNames[randInt(trainerNames.length)];
}<|MERGE_RESOLUTION|>--- conflicted
+++ resolved
@@ -107,11 +107,7 @@
 
       // Load bgm
       let bgmKey: string;
-<<<<<<< HEAD
-      if (globalScene.musicPreference === MusicPreference.CONSISTENT) {
-=======
-      if (scene.musicPreference === MusicPreference.GENFIVE) {
->>>>>>> d0db6a35
+      if (globalScene.musicPreference === MusicPreference.GENFIVE) {
         bgmKey = "mystery_encounter_gen_5_gts";
         globalScene.loadBgm(bgmKey, `${bgmKey}.mp3`);
       } else {
