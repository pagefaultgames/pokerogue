import { MysteryEncounterOptionBuilder } from "#app/data/mystery-encounters/mystery-encounter-option";
import type { EnemyPartyConfig } from "#app/data/mystery-encounters/utils/encounter-phase-utils";
import {
  initBattleWithEnemyConfig,
  loadCustomMovesForEncounter,
  leaveEncounterWithoutBattle,
  setEncounterExp,
  setEncounterRewards,
  transitionMysteryEncounterIntroVisuals,
  generateModifierType,
} from "#app/data/mystery-encounters/utils/encounter-phase-utils";
import type { AttackTypeBoosterModifierType } from "#app/modifier/modifier-type";
import { modifierTypes } from "#app/modifier/modifier-type";
import { MysteryEncounterType } from "#enums/mystery-encounter-type";
import { globalScene } from "#app/global-scene";
import type MysteryEncounter from "#app/data/mystery-encounters/mystery-encounter";
import { MysteryEncounterBuilder } from "#app/data/mystery-encounters/mystery-encounter";
import {
  AbilityRequirement,
  CombinationPokemonRequirement,
  TypeRequirement,
} from "#app/data/mystery-encounters/mystery-encounter-requirements";
import { SpeciesId } from "#enums/species-id";
import { getPokemonSpecies } from "#app/data/pokemon-species";
import { Gender } from "#app/data/gender";
import { PokemonType } from "#enums/pokemon-type";
import { BattlerIndex } from "#app/battle";
import type Pokemon from "#app/field/pokemon";
import { PokemonMove } from "#app/field/pokemon";
import { MoveId } from "#enums/move-id";
import { EncounterBattleAnim } from "#app/data/battle-anims";
import { WeatherType } from "#enums/weather-type";
import { isNullOrUndefined, randSeedInt } from "#app/utils/common";
import { StatusEffect } from "#enums/status-effect";
import { queueEncounterMessage } from "#app/data/mystery-encounters/utils/encounter-dialogue-utils";
import {
  applyAbilityOverrideToPokemon,
  applyDamageToPokemon,
  applyModifierTypeToPlayerPokemon,
} from "#app/data/mystery-encounters/utils/encounter-pokemon-utils";
import { MysteryEncounterTier } from "#enums/mystery-encounter-tier";
import { MysteryEncounterOptionMode } from "#enums/mystery-encounter-option-mode";
import { EncounterAnim } from "#enums/encounter-anims";
import { CLASSIC_MODE_MYSTERY_ENCOUNTER_WAVES } from "#app/constants";
import { AbilityId } from "#enums/ability-id";
import { BattlerTagType } from "#enums/battler-tag-type";
import { StatStageChangePhase } from "#app/phases/stat-stage-change-phase";
import { Stat } from "#enums/stat";
import { Ability } from "#app/data/abilities/ability-class";
import { FIRE_RESISTANT_ABILITIES } from "#app/data/mystery-encounters/requirements/requirement-groups";
import { MoveUseType } from "#enums/move-use-type";

/** the i18n namespace for the encounter */
const namespace = "mysteryEncounters/fieryFallout";

/**
 * Damage percentage taken when suffering the heat.
 * Can be a number between `0` - `100`.
 * The higher the more damage taken (100% = instant KO).
 */
const DAMAGE_PERCENTAGE: number = 20;

/**
 * Fiery Fallout encounter.
 * @see {@link https://github.com/pagefaultgames/pokerogue/issues/3814 | GitHub Issue #3814}
 * @see For biome requirements check {@linkcode mysteryEncountersByBiome}
 */
export const FieryFalloutEncounter: MysteryEncounter = MysteryEncounterBuilder.withEncounterType(
  MysteryEncounterType.FIERY_FALLOUT,
)
  .withEncounterTier(MysteryEncounterTier.COMMON)
  .withSceneWaveRangeRequirement(40, CLASSIC_MODE_MYSTERY_ENCOUNTER_WAVES[1])
  .withCatchAllowed(true)
  .withIntroSpriteConfigs([]) // Set in onInit()
  .withAnimations(EncounterAnim.MAGMA_BG, EncounterAnim.MAGMA_SPOUT)
  .withAutoHideIntroVisuals(false)
  .withFleeAllowed(false)
  .withIntroDialogue([
    {
      text: `${namespace}:intro`,
    },
  ])
  .withOnInit(() => {
    const encounter = globalScene.currentBattle.mysteryEncounter!;

    // Calculate boss mons
    const volcaronaSpecies = getPokemonSpecies(SpeciesId.VOLCARONA);
    const config: EnemyPartyConfig = {
      pokemonConfigs: [
        {
          species: volcaronaSpecies,
          isBoss: false,
          gender: Gender.MALE,
          tags: [BattlerTagType.MYSTERY_ENCOUNTER_POST_SUMMON],
          mysteryEncounterBattleEffects: (pokemon: Pokemon) => {
            globalScene.unshiftPhase(
              new StatStageChangePhase(pokemon.getBattlerIndex(), true, [Stat.SPDEF, Stat.SPD], 1),
            );
          },
        },
        {
          species: volcaronaSpecies,
          isBoss: false,
          gender: Gender.FEMALE,
          tags: [BattlerTagType.MYSTERY_ENCOUNTER_POST_SUMMON],
          mysteryEncounterBattleEffects: (pokemon: Pokemon) => {
            globalScene.unshiftPhase(
              new StatStageChangePhase(pokemon.getBattlerIndex(), true, [Stat.SPDEF, Stat.SPD], 1),
            );
          },
        },
      ],
      doubleBattle: true,
      disableSwitch: true,
    };
    encounter.enemyPartyConfigs = [config];

    // Load hidden Volcarona sprites
    encounter.spriteConfigs = [
      {
        spriteKey: "",
        fileRoot: "",
        species: SpeciesId.VOLCARONA,
        repeat: true,
        hidden: true,
        hasShadow: true,
        x: -20,
        startFrame: 20,
      },
      {
        spriteKey: "",
        fileRoot: "",
        species: SpeciesId.VOLCARONA,
        repeat: true,
        hidden: true,
        hasShadow: true,
        x: 20,
      },
    ];

    // Load animations/sfx for Volcarona moves
    loadCustomMovesForEncounter([MoveId.FIRE_SPIN, MoveId.QUIVER_DANCE]);

    const pokemon = globalScene.getEnemyPokemon();
    globalScene.arena.trySetWeather(WeatherType.SUNNY, pokemon);

    encounter.setDialogueToken("volcaronaName", getPokemonSpecies(SpeciesId.VOLCARONA).getName());

    return true;
  })
  .withOnVisualsStart(() => {
    // Play animations
    const background = new EncounterBattleAnim(
      EncounterAnim.MAGMA_BG,
      globalScene.getPlayerPokemon()!,
      globalScene.getPlayerPokemon(),
    );
    background.playWithoutTargets(200, 70, 2, 3);
    const animation = new EncounterBattleAnim(
      EncounterAnim.MAGMA_SPOUT,
      globalScene.getPlayerPokemon()!,
      globalScene.getPlayerPokemon(),
    );
    animation.playWithoutTargets(80, 100, 2);
    globalScene.time.delayedCall(600, () => {
      animation.playWithoutTargets(-20, 100, 2);
    });
    globalScene.time.delayedCall(1200, () => {
      animation.playWithoutTargets(140, 150, 2);
    });

    return true;
  })
  .setLocalizationKey(`${namespace}`)
  .withTitle(`${namespace}:title`)
  .withDescription(`${namespace}:description`)
  .withQuery(`${namespace}:query`)
  .withSimpleOption(
    {
      buttonLabel: `${namespace}:option.1.label`,
      buttonTooltip: `${namespace}:option.1.tooltip`,
      selected: [
        {
          text: `${namespace}:option.1.selected`,
        },
      ],
    },
    async () => {
      // Pick battle
      const encounter = globalScene.currentBattle.mysteryEncounter!;
      setEncounterRewards({ fillRemaining: true }, undefined, () => giveLeadPokemonAttackTypeBoostItem());

      encounter.startOfBattleEffects.push(
        {
          sourceBattlerIndex: BattlerIndex.ENEMY,
          targets: [BattlerIndex.PLAYER],
<<<<<<< HEAD
          move: new PokemonMove(Moves.FIRE_SPIN),
          useType: MoveUseType.IGNORE_PP,
=======
          move: new PokemonMove(MoveId.FIRE_SPIN),
          ignorePp: true,
>>>>>>> fb6d6f5b
        },
        {
          sourceBattlerIndex: BattlerIndex.ENEMY_2,
          targets: [BattlerIndex.PLAYER_2],
<<<<<<< HEAD
          move: new PokemonMove(Moves.FIRE_SPIN),
          useType: MoveUseType.IGNORE_PP,
=======
          move: new PokemonMove(MoveId.FIRE_SPIN),
          ignorePp: true,
>>>>>>> fb6d6f5b
        },
      );
      await initBattleWithEnemyConfig(globalScene.currentBattle.mysteryEncounter!.enemyPartyConfigs[0]);
    },
  )
  .withSimpleOption(
    {
      buttonLabel: `${namespace}:option.2.label`,
      buttonTooltip: `${namespace}:option.2.tooltip`,
      selected: [
        {
          text: `${namespace}:option.2.selected`,
        },
      ],
    },
    async () => {
      // Damage non-fire types and burn 1 random non-fire type member + give it Heatproof
      const encounter = globalScene.currentBattle.mysteryEncounter!;
      const nonFireTypes = globalScene
        .getPlayerParty()
        .filter(p => p.isAllowedInBattle() && !p.getTypes().includes(PokemonType.FIRE));

      for (const pkm of nonFireTypes) {
        const percentage = DAMAGE_PERCENTAGE / 100;
        const damage = Math.floor(pkm.getMaxHp() * percentage);
        applyDamageToPokemon(pkm, damage);
      }

      // Burn random member
      const burnable = nonFireTypes.filter(
        p => isNullOrUndefined(p.status) || isNullOrUndefined(p.status.effect) || p.status.effect === StatusEffect.NONE,
      );
      if (burnable?.length > 0) {
        const roll = randSeedInt(burnable.length);
        const chosenPokemon = burnable[roll];
        if (chosenPokemon.trySetStatus(StatusEffect.BURN)) {
          // Burn applied
          encounter.setDialogueToken("burnedPokemon", chosenPokemon.getNameToRender());
          encounter.setDialogueToken("abilityName", new Ability(AbilityId.HEATPROOF, 3).name);
          queueEncounterMessage(`${namespace}:option.2.target_burned`);

          // Also permanently change the burned Pokemon's ability to Heatproof
          applyAbilityOverrideToPokemon(chosenPokemon, AbilityId.HEATPROOF);
        }
      }

      // No rewards
      leaveEncounterWithoutBattle(true);
    },
  )
  .withOption(
    MysteryEncounterOptionBuilder.newOptionWithMode(MysteryEncounterOptionMode.DISABLED_OR_SPECIAL)
      .withPrimaryPokemonRequirement(
        CombinationPokemonRequirement.Some(
          new TypeRequirement(PokemonType.FIRE, true, 1),
          new AbilityRequirement(FIRE_RESISTANT_ABILITIES, true),
        ),
      ) // Will set option3PrimaryName dialogue token automatically
      .withDialogue({
        buttonLabel: `${namespace}:option.3.label`,
        buttonTooltip: `${namespace}:option.3.tooltip`,
        disabledButtonTooltip: `${namespace}:option.3.disabled_tooltip`,
        selected: [
          {
            text: `${namespace}:option.3.selected`,
          },
        ],
      })
      .withPreOptionPhase(async () => {
        // Do NOT await this, to prevent player from repeatedly pressing options
        transitionMysteryEncounterIntroVisuals(false, false, 2000);
      })
      .withOptionPhase(async () => {
        // Fire types help calm the Volcarona
        const encounter = globalScene.currentBattle.mysteryEncounter!;
        await transitionMysteryEncounterIntroVisuals();
        setEncounterRewards({ fillRemaining: true }, undefined, () => {
          giveLeadPokemonAttackTypeBoostItem();
        });

        const primary = encounter.options[2].primaryPokemon!;

        setEncounterExp([primary.id], getPokemonSpecies(SpeciesId.VOLCARONA).baseExp * 2);
        leaveEncounterWithoutBattle();
      })
      .build(),
  )
  .build();

function giveLeadPokemonAttackTypeBoostItem() {
  // Give first party pokemon attack type boost item for free at end of battle
  const leadPokemon = globalScene.getPlayerParty()?.[0];
  if (leadPokemon) {
    // Generate type booster held item, default to Charcoal if item fails to generate
    let boosterModifierType = generateModifierType(modifierTypes.ATTACK_TYPE_BOOSTER) as AttackTypeBoosterModifierType;
    if (!boosterModifierType) {
      boosterModifierType = generateModifierType(modifierTypes.ATTACK_TYPE_BOOSTER, [
        PokemonType.FIRE,
      ]) as AttackTypeBoosterModifierType;
    }
    applyModifierTypeToPlayerPokemon(leadPokemon, boosterModifierType);

    const encounter = globalScene.currentBattle.mysteryEncounter!;
    encounter.setDialogueToken("itemName", boosterModifierType.name);
    encounter.setDialogueToken("leadPokemon", leadPokemon.getNameToRender());
    queueEncounterMessage(`${namespace}:found_item`);
  }
}<|MERGE_RESOLUTION|>--- conflicted
+++ resolved
@@ -194,24 +194,14 @@
         {
           sourceBattlerIndex: BattlerIndex.ENEMY,
           targets: [BattlerIndex.PLAYER],
-<<<<<<< HEAD
-          move: new PokemonMove(Moves.FIRE_SPIN),
+          move: new PokemonMove(MoveId.FIRE_SPIN),
           useType: MoveUseType.IGNORE_PP,
-=======
-          move: new PokemonMove(MoveId.FIRE_SPIN),
-          ignorePp: true,
->>>>>>> fb6d6f5b
         },
         {
           sourceBattlerIndex: BattlerIndex.ENEMY_2,
           targets: [BattlerIndex.PLAYER_2],
-<<<<<<< HEAD
-          move: new PokemonMove(Moves.FIRE_SPIN),
+          move: new PokemonMove(MoveId.FIRE_SPIN),
           useType: MoveUseType.IGNORE_PP,
-=======
-          move: new PokemonMove(MoveId.FIRE_SPIN),
-          ignorePp: true,
->>>>>>> fb6d6f5b
         },
       );
       await initBattleWithEnemyConfig(globalScene.currentBattle.mysteryEncounter!.enemyPartyConfigs[0]);
