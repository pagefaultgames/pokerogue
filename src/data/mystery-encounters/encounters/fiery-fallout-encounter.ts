--- conflicted
+++ resolved
@@ -255,15 +255,9 @@
     )
     .build();
 
-<<<<<<< HEAD
-function giveLeadPokemonCharcoal(scene: BattleScene) {
-  // Give first party pokemon Charcoal for free at end of battle
-  const leadPokemon = scene.getPlayerParty()?.[0];
-=======
 function giveLeadPokemonAttackTypeBoostItem(scene: BattleScene) {
   // Give first party pokemon attack type boost item for free at end of battle
-  const leadPokemon = scene.getParty()?.[0];
->>>>>>> 65269f93
+  const leadPokemon = scene.getPlayerParty()?.[0];
   if (leadPokemon) {
     // Generate type booster held item, default to Charcoal if item fails to generate
     let boosterModifierType = generateModifierType(scene, modifierTypes.ATTACK_TYPE_BOOSTER) as AttackTypeBoosterModifierType;
