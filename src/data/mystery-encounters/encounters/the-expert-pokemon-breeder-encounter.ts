--- conflicted
+++ resolved
@@ -517,19 +517,8 @@
   ];
 }
 
-<<<<<<< HEAD
-function checkAchievement() {
-  if (globalScene.arena.biomeType === Biome.SPACE) {
-    globalScene.validateAchv(achvs.BREEDERS_IN_SPACE);
-  }
-}
-
 function restorePartyAndHeldItems() {
   const encounter = globalScene.currentBattle.mysteryEncounter!;
-=======
-function restorePartyAndHeldItems(scene: BattleScene) {
-  const encounter = scene.currentBattle.mysteryEncounter!;
->>>>>>> e930536e
   // Restore original party
   globalScene.getPlayerParty().push(...encounter.misc.originalParty);
 
@@ -619,11 +608,6 @@
 function doPostEncounterCleanup() {
   const encounter = globalScene.currentBattle.mysteryEncounter!;
   if (!encounter.misc.encounterFailed) {
-<<<<<<< HEAD
-    // Give achievement if in Space biome
-    checkAchievement();
-=======
->>>>>>> e930536e
     // Give 20 friendship to the chosen pokemon
     encounter.misc.chosenPokemon.addFriendship(FRIENDSHIP_ADDED);
     restorePartyAndHeldItems();
