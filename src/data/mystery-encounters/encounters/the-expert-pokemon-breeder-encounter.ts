import { EnemyPartyConfig, generateModifierType, initBattleWithEnemyConfig, setEncounterRewards, } from "#app/data/mystery-encounters/utils/encounter-phase-utils";
import { trainerConfigs } from "#app/data/trainer-config";
import { modifierTypes, PokemonHeldItemModifierType } from "#app/modifier/modifier-type";
import { MysteryEncounterType } from "#enums/mystery-encounter-type";
import BattleScene from "#app/battle-scene";
import { randSeedShuffle } from "#app/utils";
import MysteryEncounter, { MysteryEncounterBuilder } from "../mystery-encounter";
import { MysteryEncounterTier } from "#enums/mystery-encounter-tier";
import { CLASSIC_MODE_MYSTERY_ENCOUNTER_WAVES } from "#app/game-mode";
import { Biome } from "#enums/biome";
import { TrainerType } from "#enums/trainer-type";
import i18next from "i18next";
import { Species } from "#enums/species";
import { getPokemonSpecies, speciesStarters } from "#app/data/pokemon-species";
import { Nature } from "#enums/nature";
import { Moves } from "#enums/moves";
import { Type } from "#app/data/type";
import { Stat } from "#enums/stat";
import { PlayerPokemon } from "#app/field/pokemon";
import { getEncounterText } from "#app/data/mystery-encounters/utils/encounter-dialogue-utils";
import { IEggOptions } from "#app/data/egg";
import { EggSourceType } from "#enums/egg-source-types";
import { EggTier } from "#enums/egg-type";
import { MysteryEncounterOptionBuilder } from "#app/data/mystery-encounters/mystery-encounter-option";
import { MysteryEncounterOptionMode } from "#enums/mystery-encounter-option-mode";
import { achvs } from "#app/system/achv";

/** the i18n namespace for the encounter */
const namespace = "mysteryEncounters/theExpertPokemonBreeder";

const trainerNameKey = "trainerNames:expert_pokemon_breeder";

const FIRST_STAGE_EVOLUTION_WAVE = 30;
const SECOND_STAGE_EVOLUTION_WAVE = 45;
const FINAL_STAGE_EVOLUTION_WAVE = 60;

const FRIENDSHIP_ADDED = 20;

class BreederSpeciesEvolution  {
  species: Species;
  evolution: number;

  constructor(species: Species, evolution: number) {
    this.species = species;
    this.evolution = evolution;
  }
}

const POOL_1_POKEMON: (Species | BreederSpeciesEvolution)[][] = [
  [Species.MUNCHLAX, new BreederSpeciesEvolution(Species.SNORLAX, SECOND_STAGE_EVOLUTION_WAVE)],
  [Species.HAPPINY, new BreederSpeciesEvolution(Species.CHANSEY, FIRST_STAGE_EVOLUTION_WAVE), new BreederSpeciesEvolution(Species.BLISSEY, FINAL_STAGE_EVOLUTION_WAVE)],
  [Species.MAGBY, new BreederSpeciesEvolution(Species.MAGMAR, FIRST_STAGE_EVOLUTION_WAVE), new BreederSpeciesEvolution(Species.MAGMORTAR, FINAL_STAGE_EVOLUTION_WAVE)],
  [Species.ELEKID, new BreederSpeciesEvolution(Species.ELECTABUZZ, FIRST_STAGE_EVOLUTION_WAVE), new BreederSpeciesEvolution(Species.ELECTIVIRE, FINAL_STAGE_EVOLUTION_WAVE)],
  [Species.RIOLU, new BreederSpeciesEvolution(Species.LUCARIO, SECOND_STAGE_EVOLUTION_WAVE)],
  [Species.BUDEW, new BreederSpeciesEvolution(Species.ROSELIA, FIRST_STAGE_EVOLUTION_WAVE), new BreederSpeciesEvolution(Species.ROSERADE, FINAL_STAGE_EVOLUTION_WAVE)],
  [Species.TOXEL, new BreederSpeciesEvolution(Species.TOXTRICITY, SECOND_STAGE_EVOLUTION_WAVE)],
  [Species.MIME_JR, new BreederSpeciesEvolution(Species.GALAR_MR_MIME, FIRST_STAGE_EVOLUTION_WAVE), new BreederSpeciesEvolution(Species.MR_RIME, FINAL_STAGE_EVOLUTION_WAVE)]
];

const POOL_2_POKEMON: (Species | BreederSpeciesEvolution)[][] = [
  [Species.PICHU, new BreederSpeciesEvolution(Species.PIKACHU, FIRST_STAGE_EVOLUTION_WAVE), new BreederSpeciesEvolution(Species.RAICHU, FINAL_STAGE_EVOLUTION_WAVE)],
  [Species.PICHU, new BreederSpeciesEvolution(Species.PIKACHU, FIRST_STAGE_EVOLUTION_WAVE), new BreederSpeciesEvolution(Species.ALOLA_RAICHU, FINAL_STAGE_EVOLUTION_WAVE)],
  [Species.JYNX],
  [Species.TYROGUE, new BreederSpeciesEvolution(Species.HITMONLEE, SECOND_STAGE_EVOLUTION_WAVE)],
  [Species.TYROGUE, new BreederSpeciesEvolution(Species.HITMONCHAN, SECOND_STAGE_EVOLUTION_WAVE)],
  [Species.TYROGUE, new BreederSpeciesEvolution(Species.HITMONTOP, SECOND_STAGE_EVOLUTION_WAVE)],
  [Species.IGGLYBUFF, new BreederSpeciesEvolution(Species.JIGGLYPUFF, FIRST_STAGE_EVOLUTION_WAVE), new BreederSpeciesEvolution(Species.WIGGLYTUFF, FINAL_STAGE_EVOLUTION_WAVE)],
  [Species.AZURILL, new BreederSpeciesEvolution(Species.MARILL, FIRST_STAGE_EVOLUTION_WAVE), new BreederSpeciesEvolution(Species.AZUMARILL, FINAL_STAGE_EVOLUTION_WAVE)],
  [Species.WYNAUT, new BreederSpeciesEvolution(Species.WOBBUFFET, SECOND_STAGE_EVOLUTION_WAVE)],
  [Species.CHINGLING, new BreederSpeciesEvolution(Species.CHIMECHO, SECOND_STAGE_EVOLUTION_WAVE)],
  [Species.BONSLY, new BreederSpeciesEvolution(Species.SUDOWOODO, SECOND_STAGE_EVOLUTION_WAVE)],
  [Species.MANTYKE, new BreederSpeciesEvolution(Species.MANTINE, SECOND_STAGE_EVOLUTION_WAVE)]
];

/**
 * The Expert Pokémon Breeder encounter.
 * @see {@link https://github.com/pagefaultgames/pokerogue/issues/3818 | GitHub Issue #3818}
 * @see For biome requirements check {@linkcode mysteryEncountersByBiome}
 */
export const TheExpertPokemonBreederEncounter: MysteryEncounter =
  MysteryEncounterBuilder.withEncounterType(MysteryEncounterType.THE_EXPERT_POKEMON_BREEDER)
    .withEncounterTier(MysteryEncounterTier.ULTRA)
    .withSceneWaveRangeRequirement(...CLASSIC_MODE_MYSTERY_ENCOUNTER_WAVES)
    .withScenePartySizeRequirement(4, 6, true) // Must have at least 4 legal pokemon in party
    .withIntroSpriteConfigs([]) // These are set in onInit()
    .withIntroDialogue([
      {
        text: `${namespace}:intro`,
      },
      {
        speaker: trainerNameKey,
        text: `${namespace}:intro_dialogue`,
      },
    ])
    .withOnInit((scene: BattleScene) => {
      const encounter = scene.currentBattle.mysteryEncounter!;
      const waveIndex = scene.currentBattle.waveIndex;
      // Calculates what trainers are available for battle in the encounter

      // If player is in space biome, uses special "Space" version of the trainer
      encounter.enemyPartyConfigs = [
        getPartyConfig(scene)
      ];

      const cleffaSpecies = waveIndex < FIRST_STAGE_EVOLUTION_WAVE ? Species.CLEFFA : waveIndex < FINAL_STAGE_EVOLUTION_WAVE ? Species.CLEFAIRY : Species.CLEFABLE;
      encounter.spriteConfigs = [
        {
          spriteKey: cleffaSpecies.toString(),
          fileRoot: "pokemon",
          hasShadow: true,
          repeat: true,
          x: 14,
          y: -2,
          yShadow: -2
        },
        {
          spriteKey: "expert_pokemon_breeder",
          fileRoot: "trainer",
          hasShadow: true,
          x: -14,
          y: 4,
          yShadow: 2
        },
      ];

      // Determine the 3 pokemon the player can battle with
      let partyCopy = scene.getParty().slice(0);
      partyCopy = partyCopy
        .filter(p => p.isAllowedInBattle())
        .sort((a, b) => a.friendship - b.friendship);

      const pokemon1 = partyCopy[0];
      const pokemon2 = partyCopy[1];
      const pokemon3 = partyCopy[2];
      encounter.setDialogueToken("pokemon1Name", pokemon1.getNameToRender());
      encounter.setDialogueToken("pokemon2Name", pokemon2.getNameToRender());
      encounter.setDialogueToken("pokemon3Name", pokemon3.getNameToRender());

      // Dialogue and egg calcs for Pokemon 1
      const [pokemon1CommonEggs, pokemon1RareEggs] = calculateEggRewardsForPokemon(pokemon1);
      let pokemon1Tooltip = getEncounterText(scene, `${namespace}:option.1.tooltip_base`)!;
      if (pokemon1RareEggs > 0) {
        const eggsText = i18next.t(`${namespace}:numEggs`, { count: pokemon1RareEggs, rarity: i18next.t("egg:greatTier") });
        pokemon1Tooltip += i18next.t(`${namespace}:eggs_tooltip`, { eggs: eggsText });
        encounter.setDialogueToken("pokemon1RareEggs", eggsText);
      }
      if (pokemon1CommonEggs > 0) {
        const eggsText = i18next.t(`${namespace}:numEggs`, { count: pokemon1CommonEggs, rarity: i18next.t("egg:defaultTier") });
        pokemon1Tooltip += i18next.t(`${namespace}:eggs_tooltip`, { eggs: eggsText });
        encounter.setDialogueToken("pokemon1CommonEggs", eggsText);
      }
      encounter.options[0].dialogue!.buttonTooltip = pokemon1Tooltip;

      // Dialogue and egg calcs for Pokemon 2
      const [pokemon2CommonEggs, pokemon2RareEggs] = calculateEggRewardsForPokemon(pokemon2);
      let pokemon2Tooltip = getEncounterText(scene, `${namespace}:option.2.tooltip_base`)!;
      if (pokemon2RareEggs > 0) {
        const eggsText = i18next.t(`${namespace}:numEggs`, { count: pokemon2RareEggs, rarity: i18next.t("egg:greatTier") });
        pokemon2Tooltip += i18next.t(`${namespace}:eggs_tooltip`, { eggs: eggsText });
        encounter.setDialogueToken("pokemon2RareEggs", eggsText);
      }
      if (pokemon2CommonEggs > 0) {
        const eggsText = i18next.t(`${namespace}:numEggs`, { count: pokemon2CommonEggs, rarity: i18next.t("egg:defaultTier") });
        pokemon2Tooltip += i18next.t(`${namespace}:eggs_tooltip`, { eggs: eggsText });
        encounter.setDialogueToken("pokemon1CommonEggs", eggsText);
      }
      encounter.options[1].dialogue!.buttonTooltip = pokemon2Tooltip;

      // Dialogue and egg calcs for Pokemon 3
      const [pokemon3CommonEggs, pokemon3RareEggs] = calculateEggRewardsForPokemon(pokemon3);
      let pokemon3Tooltip = getEncounterText(scene, `${namespace}:option.3.tooltip_base`)!;
      if (pokemon3RareEggs > 0) {
        const eggsText = i18next.t(`${namespace}:numEggs`, { count: pokemon3RareEggs, rarity: i18next.t("egg:greatTier") });
        pokemon3Tooltip += i18next.t(`${namespace}:eggs_tooltip`, { eggs: eggsText });
        encounter.setDialogueToken("pokemon3RareEggs", eggsText);
      }
      if (pokemon3CommonEggs > 0) {
        const eggsText = i18next.t(`${namespace}:numEggs`, { count: pokemon3CommonEggs, rarity: i18next.t("egg:defaultTier") });
        pokemon3Tooltip += i18next.t(`${namespace}:eggs_tooltip`, { eggs: eggsText });
        encounter.setDialogueToken("pokemon3CommonEggs", eggsText);
      }
      encounter.options[2].dialogue!.buttonTooltip = pokemon3Tooltip;

      encounter.misc = {
        pokemon1,
        pokemon1CommonEggs,
        pokemon1RareEggs,
        pokemon2,
        pokemon2CommonEggs,
        pokemon2RareEggs,
        pokemon3,
        pokemon3CommonEggs,
        pokemon3RareEggs
      };

      return true;
    })
    .withTitle(`${namespace}:title`)
    .withDescription(`${namespace}:description`)
    .withQuery(`${namespace}:query`)
    .withOption(
      MysteryEncounterOptionBuilder
        .newOptionWithMode(MysteryEncounterOptionMode.DEFAULT)
        .withDialogue({
          buttonLabel: `${namespace}:option.1.label`,
          selected: [
            {
              speaker: trainerNameKey,
              text: `${namespace}:option.selected`,
            },
          ],
        })
        .withOptionPhase(async (scene: BattleScene) => {
          const encounter = scene.currentBattle.mysteryEncounter!;
          // Spawn battle with first pokemon
          const config: EnemyPartyConfig = encounter.enemyPartyConfigs[0];

          const { pokemon1, pokemon1CommonEggs, pokemon1RareEggs } = encounter.misc;
          encounter.setDialogueToken("chosenPokemon", pokemon1.getNameToRender());
          const eggOptions = getEggOptions(scene, pokemon1CommonEggs, pokemon1RareEggs);
          setEncounterRewards(scene, { fillRemaining: true }, eggOptions);

          // Remove all Pokemon from the party except the chosen Pokemon
          removePokemonFromPartyAndStoreHeldItems(scene, encounter, pokemon1);

          // Configure outro dialogue for egg rewards
          encounter.dialogue.outro = [
            {
              speaker: trainerNameKey,
              text: `${namespace}:outro`,
            },
          ];
          if (encounter.dialogueTokens.hasOwnProperty("pokemon1CommonEggs")) {
            encounter.dialogue.outro.push({
              text: i18next.t(`${namespace}:gained_eggs`, { numEggs: encounter.dialogueTokens["pokemon1CommonEggs"] }),
            });
          }
          if (encounter.dialogueTokens.hasOwnProperty("pokemon1RareEggs")) {
            encounter.dialogue.outro.push({
              text: i18next.t(`${namespace}:gained_eggs`, { numEggs: encounter.dialogueTokens["pokemon1RareEggs"] }),
            });
          }

          initBattleWithEnemyConfig(scene, config);
        })
        .withPostOptionPhase(async (scene: BattleScene) => {
          // Give achievement if in Space biome
          checkAchievement(scene);
          // Give 20 friendship to the chosen pokemon
          scene.currentBattle.mysteryEncounter!.misc.pokemon1.addFriendship(FRIENDSHIP_ADDED);
          await restorePartyAndHeldItems(scene);
        })
        .build()
    )
    .withOption(
      MysteryEncounterOptionBuilder
        .newOptionWithMode(MysteryEncounterOptionMode.DEFAULT)
        .withDialogue({
          buttonLabel: `${namespace}:option.2.label`,
          selected: [
            {
              speaker: trainerNameKey,
              text: `${namespace}:option.selected`,
            },
          ],
        })
        .withOptionPhase(async (scene: BattleScene) => {
          const encounter = scene.currentBattle.mysteryEncounter!;
          // Spawn battle with second pokemon
          const config: EnemyPartyConfig = encounter.enemyPartyConfigs[0];

          const { pokemon2, pokemon2CommonEggs, pokemon2RareEggs } = encounter.misc;
          encounter.setDialogueToken("chosenPokemon", pokemon2.getNameToRender());
          const eggOptions = getEggOptions(scene, pokemon2CommonEggs, pokemon2RareEggs);
          setEncounterRewards(scene, { fillRemaining: true }, eggOptions);

          // Remove all Pokemon from the party except the chosen Pokemon
          removePokemonFromPartyAndStoreHeldItems(scene, encounter, pokemon2);

          // Configure outro dialogue for egg rewards
          encounter.dialogue.outro = [
            {
              speaker: trainerNameKey,
              text: `${namespace}:outro`,
            },
          ];
          if (encounter.dialogueTokens.hasOwnProperty("pokemon2CommonEggs")) {
            encounter.dialogue.outro.push({
              text: i18next.t(`${namespace}:gained_eggs`, { numEggs: encounter.dialogueTokens["pokemon2CommonEggs"] }),
            });
          }
          if (encounter.dialogueTokens.hasOwnProperty("pokemon2RareEggs")) {
            encounter.dialogue.outro.push({
              text: i18next.t(`${namespace}:gained_eggs`, { numEggs: encounter.dialogueTokens["pokemon2RareEggs"] }),
            });
          }

          initBattleWithEnemyConfig(scene, config);
        })
        .withPostOptionPhase(async (scene: BattleScene) => {
          // Give achievement if in Space biome
          checkAchievement(scene);
          // Give 20 friendship to the chosen pokemon
          scene.currentBattle.mysteryEncounter!.misc.pokemon2.addFriendship(FRIENDSHIP_ADDED);
          await restorePartyAndHeldItems(scene);
        })
        .build()
    )
    .withOption(
      MysteryEncounterOptionBuilder
        .newOptionWithMode(MysteryEncounterOptionMode.DEFAULT)
        .withDialogue({
          buttonLabel: `${namespace}:option.3.label`,
          selected: [
            {
              speaker: trainerNameKey,
              text: `${namespace}:option.selected`,
            },
          ],
        })
        .withOptionPhase(async (scene: BattleScene) => {
          const encounter = scene.currentBattle.mysteryEncounter!;
          // Spawn battle with third pokemon
          const config: EnemyPartyConfig = encounter.enemyPartyConfigs[0];

          const { pokemon3, pokemon3CommonEggs, pokemon3RareEggs } = encounter.misc;
          encounter.setDialogueToken("chosenPokemon", pokemon3.getNameToRender());
          const eggOptions = getEggOptions(scene, pokemon3CommonEggs, pokemon3RareEggs);
          setEncounterRewards(scene, { fillRemaining: true }, eggOptions);

          // Remove all Pokemon from the party except the chosen Pokemon
          removePokemonFromPartyAndStoreHeldItems(scene, encounter, pokemon3);

          // Configure outro dialogue for egg rewards
          encounter.dialogue.outro = [
            {
              speaker: trainerNameKey,
              text: `${namespace}:outro`,
            },
          ];
          if (encounter.dialogueTokens.hasOwnProperty("pokemon3CommonEggs")) {
            encounter.dialogue.outro.push({
              text: i18next.t(`${namespace}:gained_eggs`, { numEggs: encounter.dialogueTokens["pokemon3CommonEggs"] }),
            });
          }
          if (encounter.dialogueTokens.hasOwnProperty("pokemon3RareEggs")) {
            encounter.dialogue.outro.push({
              text: i18next.t(`${namespace}:gained_eggs`, { numEggs: encounter.dialogueTokens["pokemon3RareEggs"] }),
            });
          }

          initBattleWithEnemyConfig(scene, config);
        })
        .withPostOptionPhase(async (scene: BattleScene) => {
          // Give achievement if in Space biome
          checkAchievement(scene);
          // Give 20 friendship to the chosen pokemon
          scene.currentBattle.mysteryEncounter!.misc.pokemon3.addFriendship(FRIENDSHIP_ADDED);
          await restorePartyAndHeldItems(scene);
        })
        .build()
    )
    .withOutroDialogue([
      {
        text: `${namespace}:outro`,
      },
    ])
    .build();

function getPartyConfig(scene: BattleScene): EnemyPartyConfig {
  // Bug type superfan trainer config
  const waveIndex = scene.currentBattle.waveIndex;
  const breederConfig = trainerConfigs[TrainerType.EXPERT_POKEMON_BREEDER].clone();
  breederConfig.name = i18next.t(trainerNameKey);

  // First mon is *always* this special cleffa
  const cleffaSpecies = waveIndex < FIRST_STAGE_EVOLUTION_WAVE ? Species.CLEFFA : waveIndex < FINAL_STAGE_EVOLUTION_WAVE ? Species.CLEFAIRY : Species.CLEFABLE;
  const baseConfig: EnemyPartyConfig = {
    trainerType: TrainerType.EXPERT_POKEMON_BREEDER,
    pokemonConfigs: [
      {
<<<<<<< HEAD
        nickname: i18next.t(`${namespace}:cleffa_1_nickname`),
=======
        nickname: i18next.t(`${namespace}.cleffa_1_nickname`, { speciesName: getPokemonSpecies(cleffaSpecies).getName() }),
>>>>>>> 0aac6c66
        species: getPokemonSpecies(cleffaSpecies),
        isBoss: false,
        abilityIndex: 1, // Magic Guard
        shiny: false,
        nature: Nature.ADAMANT,
        moveSet: [Moves.METEOR_MASH, Moves.FIRE_PUNCH, Moves.ICE_PUNCH, Moves.THUNDER_PUNCH],
        ivs: [31, 31, 31, 31, 31, 31],
        modifierConfigs: [
          {
            modifier: generateModifierType(scene, modifierTypes.TERA_SHARD, [Type.STEEL]) as PokemonHeldItemModifierType,
          },
          {
            modifier: generateModifierType(scene, modifierTypes.BASE_STAT_BOOSTER, [Stat.ATK]) as PokemonHeldItemModifierType,
            stackCount: 1 + Math.floor(waveIndex / 20), // +1 Protein every 20 waves
          },
          {
            modifier: generateModifierType(scene, modifierTypes.BASE_STAT_BOOSTER, [Stat.SPD]) as PokemonHeldItemModifierType,
            stackCount: 1 + Math.floor(waveIndex / 40), // +1 Carbos every 40 waves
          },
        ]
      }
    ]
  };

  if (scene.arena.biomeType === Biome.SPACE) {
    // All 3 members always Cleffa line, but different configs
    baseConfig.pokemonConfigs!.push({
<<<<<<< HEAD
      nickname: i18next.t(`${namespace}:cleffa_2_nickname`),
=======
      nickname: i18next.t(`${namespace}.cleffa_2_nickname`, { speciesName: getPokemonSpecies(cleffaSpecies).getName() }),
>>>>>>> 0aac6c66
      species: getPokemonSpecies(cleffaSpecies),
      isBoss: false,
      abilityIndex: 1, // Magic Guard
      shiny: true,
      variant: 1,
      nature: Nature.MODEST,
      moveSet: [Moves.MOONBLAST, Moves.MYSTICAL_FIRE, Moves.ICE_BEAM, Moves.THUNDERBOLT],
      ivs: [31, 31, 31, 31, 31, 31]
    },
    {
      nickname: i18next.t(`${namespace}:cleffa_3_nickname`, { speciesName: getPokemonSpecies(cleffaSpecies).getName() }),
      species: getPokemonSpecies(cleffaSpecies),
      isBoss: false,
      abilityIndex: 2, // Friend Guard / Unaware
      shiny: true,
      variant: 2,
      nature: Nature.BOLD,
      moveSet: [Moves.TRI_ATTACK, Moves.STORED_POWER, Moves.TAKE_HEART, Moves.MOONLIGHT],
      ivs: [31, 31, 31, 31, 31, 31]
    });
  } else {
    // Second member from pool 1
    const pool1Species = getSpeciesFromPool(POOL_1_POKEMON, waveIndex);
    // Third member from pool 2
    const pool2Species = getSpeciesFromPool(POOL_2_POKEMON, waveIndex);

    baseConfig.pokemonConfigs!.push({
      species: getPokemonSpecies(pool1Species),
      isBoss: false,
      ivs: [31, 31, 31, 31, 31, 31]
    },
    {
      species: getPokemonSpecies(pool2Species),
      isBoss: false,
      ivs: [31, 31, 31, 31, 31, 31]
    });
  }

  return baseConfig;
}

function getSpeciesFromPool(speciesPool: (Species | BreederSpeciesEvolution)[][], waveIndex: number): Species {
  const poolCopy = speciesPool.slice(0);
  randSeedShuffle(poolCopy);
  const speciesEvolutions = poolCopy.pop()!.slice(0);
  let speciesObject = speciesEvolutions.pop()!;
  while (speciesObject instanceof BreederSpeciesEvolution && speciesObject.evolution > waveIndex) {
    speciesObject = speciesEvolutions.pop()!;
  }
  return speciesObject instanceof BreederSpeciesEvolution ? speciesObject.species : speciesObject;
}

function calculateEggRewardsForPokemon(pokemon: PlayerPokemon): [number, number] {
  const bst = pokemon.calculateBaseStats().reduce((a, b) => a + b, 0);
  // 1 point for every 20 points below 680 BST the pokemon is, (max 18, min 1)
  const pointsFromBst = Math.min(Math.max(Math.floor((680 - bst) / 20), 1), 18);

  const rootSpecies = pokemon.species.getRootSpeciesId(true);
  let pointsFromStarterTier = 0;
  // 2 points for every 1 below 7 that the pokemon's starter tier is (max 12, min 0)
  if (speciesStarters.hasOwnProperty(rootSpecies)) {
    const starterTier = speciesStarters[rootSpecies];
    pointsFromStarterTier = Math.min(Math.max(Math.floor(7 - starterTier) * 2, 0), 12);
  }

  // Maximum of 30 points
  const totalPoints = Math.min(pointsFromStarterTier + pointsFromBst, 30);

  // 1 Rare egg for every 6 points
  const numRares = Math.floor(totalPoints / 6);
  // 1 Common egg for every point leftover
  const numCommons = totalPoints % 6;

  return [numCommons, numRares];
}

function getEggOptions(scene: BattleScene, commonEggs: number, rareEggs: number) {
  const eggDescription = i18next.t(`${namespace}:title`) + ":\n" + i18next.t(trainerNameKey);
  const eggOptions: IEggOptions[] = [];

  if (commonEggs > 0) {
    for (let i = 0; i < commonEggs; i++) {
      eggOptions.push({
        scene,
        pulled: false,
        sourceType: EggSourceType.EVENT,
        eggDescriptor: eggDescription,
        tier: EggTier.COMMON
      });
    }
  }
  if (rareEggs > 0) {
    for (let i = 0; i < rareEggs; i++) {
      eggOptions.push({
        scene,
        pulled: false,
        sourceType: EggSourceType.EVENT,
        eggDescriptor: eggDescription,
        tier: EggTier.GREAT
      });
    }
  }

  return eggOptions;
}

function removePokemonFromPartyAndStoreHeldItems(scene: BattleScene, encounter: MysteryEncounter, chosenPokemon: PlayerPokemon) {
  const party = scene.getParty();
  const chosenIndex = party.indexOf(chosenPokemon);
  party[chosenIndex] = party[0];
  party[0] = chosenPokemon;
  encounter.misc.originalParty = scene.getParty().slice(1);
  encounter.misc.originalPartyHeldItems = encounter.misc.originalParty
    .map(p => p.getHeldItems());
  scene["party"] = [
    chosenPokemon
  ];
}

function checkAchievement(scene: BattleScene) {
  if (scene.arena.biomeType === Biome.SPACE) {
    scene.validateAchv(achvs.BREEDERS_IN_SPACE);
  }
}

async function restorePartyAndHeldItems(scene: BattleScene) {
  const encounter = scene.currentBattle.mysteryEncounter!;
  // Restore original party
  scene.getParty().push(...encounter.misc.originalParty);

  // Restore held items
  const originalHeldItems = encounter.misc.originalPartyHeldItems;
  originalHeldItems.forEach(pokemonHeldItemsList => {
    pokemonHeldItemsList.forEach(heldItem => {
      scene.addModifier(heldItem, true, false, false, true);
    });
  });
  await scene.updateModifiers(true);
}<|MERGE_RESOLUTION|>--- conflicted
+++ resolved
@@ -379,11 +379,7 @@
     trainerType: TrainerType.EXPERT_POKEMON_BREEDER,
     pokemonConfigs: [
       {
-<<<<<<< HEAD
-        nickname: i18next.t(`${namespace}:cleffa_1_nickname`),
-=======
-        nickname: i18next.t(`${namespace}.cleffa_1_nickname`, { speciesName: getPokemonSpecies(cleffaSpecies).getName() }),
->>>>>>> 0aac6c66
+        nickname: i18next.t(`${namespace}:cleffa_1_nickname`, { speciesName: getPokemonSpecies(cleffaSpecies).getName() }),
         species: getPokemonSpecies(cleffaSpecies),
         isBoss: false,
         abilityIndex: 1, // Magic Guard
@@ -411,11 +407,7 @@
   if (scene.arena.biomeType === Biome.SPACE) {
     // All 3 members always Cleffa line, but different configs
     baseConfig.pokemonConfigs!.push({
-<<<<<<< HEAD
-      nickname: i18next.t(`${namespace}:cleffa_2_nickname`),
-=======
-      nickname: i18next.t(`${namespace}.cleffa_2_nickname`, { speciesName: getPokemonSpecies(cleffaSpecies).getName() }),
->>>>>>> 0aac6c66
+      nickname: i18next.t(`${namespace}:cleffa_2_nickname`, { speciesName: getPokemonSpecies(cleffaSpecies).getName() }),
       species: getPokemonSpecies(cleffaSpecies),
       isBoss: false,
       abilityIndex: 1, // Magic Guard
