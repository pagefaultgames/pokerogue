--- conflicted
+++ resolved
@@ -126,11 +126,7 @@
       ];
 
       // Determine the 3 pokemon the player can battle with
-<<<<<<< HEAD
-      let partyCopy = globalScene.getParty().slice(0);
-=======
-      let partyCopy = scene.getPlayerParty().slice(0);
->>>>>>> f2a2281f
+      let partyCopy = globalScene.getPlayerParty().slice(0);
       partyCopy = partyCopy
         .filter(p => p.isAllowedInBattle())
         .sort((a, b) => a.friendship - b.friendship);
@@ -509,21 +505,12 @@
   return eggOptions;
 }
 
-<<<<<<< HEAD
 function removePokemonFromPartyAndStoreHeldItems(encounter: MysteryEncounter, chosenPokemon: PlayerPokemon) {
-  const party = globalScene.getParty();
+  const party = globalScene.getPlayerParty();
   const chosenIndex = party.indexOf(chosenPokemon);
   party[chosenIndex] = party[0];
   party[0] = chosenPokemon;
-  encounter.misc.originalParty = globalScene.getParty().slice(1);
-=======
-function removePokemonFromPartyAndStoreHeldItems(scene: BattleScene, encounter: MysteryEncounter, chosenPokemon: PlayerPokemon) {
-  const party = scene.getPlayerParty();
-  const chosenIndex = party.indexOf(chosenPokemon);
-  party[chosenIndex] = party[0];
-  party[0] = chosenPokemon;
-  encounter.misc.originalParty = scene.getPlayerParty().slice(1);
->>>>>>> f2a2281f
+  encounter.misc.originalParty = globalScene.getPlayerParty().slice(1);
   encounter.misc.originalPartyHeldItems = encounter.misc.originalParty
     .map(p => p.getHeldItems());
   globalScene["party"] = [
@@ -540,11 +527,7 @@
 function restorePartyAndHeldItems() {
   const encounter = globalScene.currentBattle.mysteryEncounter!;
   // Restore original party
-<<<<<<< HEAD
-  globalScene.getParty().push(...encounter.misc.originalParty);
-=======
-  scene.getPlayerParty().push(...encounter.misc.originalParty);
->>>>>>> f2a2281f
+  globalScene.getPlayerParty().push(...encounter.misc.originalParty);
 
   // Restore held items
   const originalHeldItems = encounter.misc.originalPartyHeldItems;
