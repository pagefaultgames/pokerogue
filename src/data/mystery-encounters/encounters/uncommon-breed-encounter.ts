import { CLASSIC_MODE_MYSTERY_ENCOUNTER_WAVES } from "#app/constants";
import { globalScene } from "#app/global-scene";
import { BattlerIndex } from "#enums/battler-index";
import { BattlerTagType } from "#enums/battler-tag-type";
import { HeldItemCategoryId, type HeldItemId } from "#enums/held-item-id";
import type { MoveId } from "#enums/move-id";
import { MoveUseMode } from "#enums/move-use-mode";
import { MysteryEncounterOptionMode } from "#enums/mystery-encounter-option-mode";
import { MysteryEncounterTier } from "#enums/mystery-encounter-tier";
import { MysteryEncounterType } from "#enums/mystery-encounter-type";
import { PokeballType } from "#enums/pokeball";
import { Stat } from "#enums/stat";
import type { EnemyPokemon, Pokemon } from "#field/pokemon";
import { getPartyBerries } from "#items/item-utility";
import { PokemonMove } from "#moves/pokemon-move";
import { queueEncounterMessage } from "#mystery-encounters/encounter-dialogue-utils";
import type { EnemyPartyConfig } from "#mystery-encounters/encounter-phase-utils";
import {
  getRandomEncounterSpecies,
  initBattleWithEnemyConfig,
  leaveEncounterWithoutBattle,
  setEncounterExp,
  setEncounterRewards,
} from "#mystery-encounters/encounter-phase-utils";
import {
  catchPokemon,
  getHighestLevelPlayerPokemon,
  getSpriteKeysFromPokemon,
} from "#mystery-encounters/encounter-pokemon-utils";
import type { MysteryEncounter } from "#mystery-encounters/mystery-encounter";
import { MysteryEncounterBuilder } from "#mystery-encounters/mystery-encounter";
import { MysteryEncounterOptionBuilder } from "#mystery-encounters/mystery-encounter-option";
import { HeldItemRequirement, MoveRequirement } from "#mystery-encounters/mystery-encounter-requirements";
import { CHARMING_MOVES } from "#mystery-encounters/requirement-groups";
import { PokemonData } from "#system/pokemon-data";
<<<<<<< HEAD
import type { HeldItemSpecs } from "#types/held-item-data-types";
import { isNullOrUndefined, pickWeightedIndex, randSeedInt } from "#utils/common";
=======
import { randSeedInt } from "#utils/common";
>>>>>>> 62109bda

/** the i18n namespace for the encounter */
const namespace = "mysteryEncounters/uncommonBreed";

/**
 * Uncommon Breed encounter.
 * @see {@link https://github.com/pagefaultgames/pokerogue/issues/3811 | GitHub Issue #3811}
 * @see For biome requirements check {@linkcode mysteryEncountersByBiome}
 */
export const UncommonBreedEncounter: MysteryEncounter = MysteryEncounterBuilder.withEncounterType(
  MysteryEncounterType.UNCOMMON_BREED,
)
  .withEncounterTier(MysteryEncounterTier.COMMON)
  .withSceneWaveRangeRequirement(...CLASSIC_MODE_MYSTERY_ENCOUNTER_WAVES)
  .withCatchAllowed(true)
  .withHideWildIntroMessage(true)
  .withFleeAllowed(false)
  .withIntroSpriteConfigs([]) // Set in onInit()
  .withIntroDialogue([
    {
      text: `${namespace}:intro`,
    },
  ])
  .withOnInit(() => {
    const encounter = globalScene.currentBattle.mysteryEncounter!;

    // Calculate boss mon
    // Level equal to 2 below highest party member
    const level = getHighestLevelPlayerPokemon(false, true).level - 2;
    const pokemon = getRandomEncounterSpecies(level, true, true);

    // Pokemon will always have one of its egg moves in its moveset
    const eggMoves = pokemon.getEggMoves();
    if (eggMoves) {
      const eggMoveIndex = randSeedInt(4);
      const randomEggMove: MoveId = eggMoves[eggMoveIndex];
      encounter.misc = {
        eggMove: randomEggMove,
        pokemon,
      };
      if (pokemon.moveset.length < 4) {
        pokemon.moveset.push(new PokemonMove(randomEggMove));
      } else {
        pokemon.moveset[0] = new PokemonMove(randomEggMove);
      }
    } else {
      encounter.misc.pokemon = pokemon;
    }

    // Defense/Spd buffs below wave 50, +1 to all stats otherwise
    const statChangesForBattle: (Stat.ATK | Stat.DEF | Stat.SPATK | Stat.SPDEF | Stat.SPD | Stat.ACC | Stat.EVA)[] =
      globalScene.currentBattle.waveIndex < 50
        ? [Stat.DEF, Stat.SPDEF, Stat.SPD]
        : [Stat.ATK, Stat.DEF, Stat.SPATK, Stat.SPDEF, Stat.SPD];

    const config: EnemyPartyConfig = {
      pokemonConfigs: [
        {
          level,
          species: pokemon.species,
          dataSource: new PokemonData(pokemon),
          isBoss: false,
          tags: [BattlerTagType.MYSTERY_ENCOUNTER_POST_SUMMON],
          mysteryEncounterBattleEffects: (pokemon: Pokemon) => {
            queueEncounterMessage(`${namespace}:option.1.statBoost`);
            globalScene.phaseManager.unshiftNew(
              "StatStageChangePhase",
              pokemon.getBattlerIndex(),
              true,
              statChangesForBattle,
              1,
            );
          },
        },
      ],
    };
    encounter.enemyPartyConfigs = [config];

    const { spriteKey, fileRoot } = getSpriteKeysFromPokemon(pokemon);
    encounter.spriteConfigs = [
      {
        spriteKey,
        fileRoot,
        hasShadow: true,
        x: -5,
        repeat: true,
        isPokemon: true,
        isShiny: pokemon.shiny,
        variant: pokemon.variant,
      },
    ];

    encounter.setDialogueToken("enemyPokemon", pokemon.getNameToRender());
    globalScene.loadSe("PRSFX- Spotlight2", "battle_anims", "PRSFX- Spotlight2.wav");
    return true;
  })
  .withOnVisualsStart(() => {
    // Animate the pokemon
    const encounter = globalScene.currentBattle.mysteryEncounter!;
    const pokemonSprite = encounter.introVisuals!.getSprites();

    // Bounce at the end, then shiny sparkle if the Pokemon is shiny
    globalScene.tweens.add({
      targets: pokemonSprite,
      duration: 300,
      ease: "Cubic.easeOut",
      yoyo: true,
      y: "-=20",
      loop: 1,
      onComplete: () => encounter.introVisuals?.playShinySparkles(),
    });

    globalScene.time.delayedCall(500, () => globalScene.playSound("battle_anims/PRSFX- Spotlight2"));
    return true;
  })
  .setLocalizationKey(`${namespace}`)
  .withTitle(`${namespace}:title`)
  .withDescription(`${namespace}:description`)
  .withQuery(`${namespace}:query`)
  .withSimpleOption(
    {
      buttonLabel: `${namespace}:option.1.label`,
      buttonTooltip: `${namespace}:option.1.tooltip`,
      selected: [
        {
          text: `${namespace}:option.1.selected`,
        },
      ],
    },
    async () => {
      // Pick battle
      const encounter = globalScene.currentBattle.mysteryEncounter!;

      const eggMove = encounter.misc.eggMove;
      if (eggMove != null) {
        // Check what type of move the egg move is to determine target
        const pokemonMove = new PokemonMove(eggMove);
        const move = pokemonMove.getMove();
        const target = move.is("SelfStatusMove") ? BattlerIndex.ENEMY : BattlerIndex.PLAYER;

        encounter.startOfBattleEffects.push({
          sourceBattlerIndex: BattlerIndex.ENEMY,
          targets: [target],
          move: pokemonMove,
          useMode: MoveUseMode.IGNORE_PP,
        });
      }

      setEncounterRewards({ fillRemaining: true });
      await initBattleWithEnemyConfig(encounter.enemyPartyConfigs[0]);
    },
  )
  .withOption(
    MysteryEncounterOptionBuilder.newOptionWithMode(MysteryEncounterOptionMode.DISABLED_OR_SPECIAL)
      .withSceneRequirement(new HeldItemRequirement(HeldItemCategoryId.BERRY, 4)) // Will set option2PrimaryName and option2PrimaryMove dialogue tokens automatically
      .withDialogue({
        buttonLabel: `${namespace}:option.2.label`,
        buttonTooltip: `${namespace}:option.2.tooltip`,
        disabledButtonTooltip: `${namespace}:option.2.disabledTooltip`,
        selected: [
          {
            text: `${namespace}:option.2.selected`,
          },
        ],
      })
      .withOptionPhase(async () => {
        // Give it some food

        // Remove 4 random berries from player's party
        const berryMap = getPartyBerries();

        for (let i = 0; i < 4; i++) {
          const berryWeights = berryMap.map(b => (b.item as HeldItemSpecs).stack);
          const index = pickWeightedIndex(berryWeights) ?? 0;
          const randBerry = berryMap[index];
          globalScene.getPokemonById(randBerry.pokemonId)?.heldItemManager.remove(randBerry.item.id as HeldItemId);
          (randBerry.item as HeldItemSpecs).stack -= 1;
        }
        await globalScene.updateItems(true);

        // Pokemon joins the team, with 2 egg moves
        const encounter = globalScene.currentBattle.mysteryEncounter!;
        const pokemon = encounter.misc.pokemon;

        // Give 1 additional egg move
        givePokemonExtraEggMove(pokemon, encounter.misc.eggMove);

        await catchPokemon(pokemon, null, PokeballType.POKEBALL, false);
        setEncounterRewards({ fillRemaining: true });
        leaveEncounterWithoutBattle();
      })
      .build(),
  )
  .withOption(
    MysteryEncounterOptionBuilder.newOptionWithMode(MysteryEncounterOptionMode.DISABLED_OR_SPECIAL)
      .withPrimaryPokemonRequirement(new MoveRequirement(CHARMING_MOVES, true)) // Will set option2PrimaryName and option2PrimaryMove dialogue tokens automatically
      .withDialogue({
        buttonLabel: `${namespace}:option.3.label`,
        buttonTooltip: `${namespace}:option.3.tooltip`,
        disabledButtonTooltip: `${namespace}:option.3.disabledTooltip`,
        selected: [
          {
            text: `${namespace}:option.3.selected`,
          },
        ],
      })
      .withOptionPhase(async () => {
        // Attract the pokemon with a move
        // Pokemon joins the team, with 2 egg moves and IVs rolled an additional time
        const encounter = globalScene.currentBattle.mysteryEncounter!;
        const pokemon = encounter.misc.pokemon;

        // Give 1 additional egg move
        givePokemonExtraEggMove(pokemon, encounter.misc.eggMove);

        // Roll IVs a second time
        pokemon.ivs = pokemon.ivs.map(iv => {
          const newValue = randSeedInt(31);
          return newValue > iv ? newValue : iv;
        });

        await catchPokemon(pokemon, null, PokeballType.POKEBALL, false);
        if (encounter.selectedOption?.primaryPokemon?.id) {
          setEncounterExp(encounter.selectedOption.primaryPokemon.id, pokemon.getExpValue(), false);
        }
        setEncounterRewards({ fillRemaining: true });
        leaveEncounterWithoutBattle();
      })
      .build(),
  )
  .build();

function givePokemonExtraEggMove(pokemon: EnemyPokemon, previousEggMove: MoveId) {
  const eggMoves = pokemon.getEggMoves();
  if (eggMoves) {
    let randomEggMove: MoveId = eggMoves[randSeedInt(4)];
    while (randomEggMove === previousEggMove) {
      randomEggMove = eggMoves[randSeedInt(4)];
    }
    if (pokemon.moveset.length < 4) {
      pokemon.moveset.push(new PokemonMove(randomEggMove));
    } else {
      pokemon.moveset[1] = new PokemonMove(randomEggMove);
    }
  }
}<|MERGE_RESOLUTION|>--- conflicted
+++ resolved
@@ -33,12 +33,8 @@
 import { HeldItemRequirement, MoveRequirement } from "#mystery-encounters/mystery-encounter-requirements";
 import { CHARMING_MOVES } from "#mystery-encounters/requirement-groups";
 import { PokemonData } from "#system/pokemon-data";
-<<<<<<< HEAD
 import type { HeldItemSpecs } from "#types/held-item-data-types";
-import { isNullOrUndefined, pickWeightedIndex, randSeedInt } from "#utils/common";
-=======
-import { randSeedInt } from "#utils/common";
->>>>>>> 62109bda
+import { pickWeightedIndex, randSeedInt } from "#utils/common";
 
 /** the i18n namespace for the encounter */
 const namespace = "mysteryEncounters/uncommonBreed";
