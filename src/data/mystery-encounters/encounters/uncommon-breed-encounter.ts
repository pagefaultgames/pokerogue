--- conflicted
+++ resolved
@@ -83,13 +83,8 @@
           isBoss: false,
           tags: [BattlerTagType.MYSTERY_ENCOUNTER_POST_SUMMON],
           mysteryEncounterBattleEffects: (pokemon: Pokemon) => {
-<<<<<<< HEAD
             queueEncounterMessage(pokemon.scene, `${namespace}:option.1.stat_boost`);
-            pokemon.scene.unshiftPhase(new StatStageChangePhase(pokemon.scene, pokemon.getBattlerIndex(), true, [Stat.ATK, Stat.DEF, Stat.SPATK, Stat.SPDEF, Stat.SPD], 1));
-=======
-            queueEncounterMessage(pokemon.scene, `${namespace}.option.1.stat_boost`);
             pokemon.scene.unshiftPhase(new StatStageChangePhase(pokemon.scene, pokemon.getBattlerIndex(), true, statChangesForBattle, 1));
->>>>>>> 254ffcf6
           }
         }],
       };
