--- conflicted
+++ resolved
@@ -129,8 +129,8 @@
         const encounter = globalScene.currentBattle.mysteryEncounter!;
 
         setEncounterRewards({
-          guaranteedModifierTypeFuncs: [modifierTypes.LEFTOVERS],
-          guaranteedModifierTiers: [ModifierTier.ROGUE, ModifierTier.ULTRA, ModifierTier.GREAT],
+          guaranteedRewardSpecs: [HeldItemId.LEFTOVERS],
+          guaranteedRarityTiers: [RarityTier.ROGUE, RarityTier.ULTRA, RarityTier.GREAT],
           fillRemaining: true,
         });
         encounter.startOfBattleEffects.push(
@@ -190,51 +190,6 @@
       })
       .build(),
   )
-<<<<<<< HEAD
-  .withOption(
-    MysteryEncounterOptionBuilder.newOptionWithMode(MysteryEncounterOptionMode.DEFAULT)
-      .withDialogue({
-        buttonLabel: `${namespace}:option.2.label`,
-        buttonTooltip: `${namespace}:option.2.tooltip`,
-        selected: [
-          {
-            text: `${namespace}:option.2.selected`,
-          },
-        ],
-      })
-      .withOptionPhase(async () => {
-        // Investigate garbage, battle Gmax Garbodor
-        globalScene.setFieldScale(0.75);
-        await showEncounterText(`${namespace}:option.2.selected2`);
-        await transitionMysteryEncounterIntroVisuals();
-
-        const encounter = globalScene.currentBattle.mysteryEncounter!;
-
-        setEncounterRewards({
-          guaranteedRewardSpecs: [HeldItemId.LEFTOVERS],
-          guaranteedRarityTiers: [RarityTier.ROGUE, RarityTier.ULTRA, RarityTier.GREAT],
-          fillRemaining: true,
-        });
-        encounter.startOfBattleEffects.push(
-          {
-            sourceBattlerIndex: BattlerIndex.ENEMY,
-            targets: [BattlerIndex.PLAYER],
-            move: new PokemonMove(MoveId.TOXIC),
-            useMode: MoveUseMode.IGNORE_PP,
-          },
-          {
-            sourceBattlerIndex: BattlerIndex.ENEMY,
-            targets: [BattlerIndex.ENEMY],
-            move: new PokemonMove(MoveId.STOCKPILE),
-            useMode: MoveUseMode.IGNORE_PP,
-          },
-        );
-        await initBattleWithEnemyConfig(encounter.enemyPartyConfigs[0]);
-      })
-      .build(),
-  )
-=======
->>>>>>> ae6726ea
   .build();
 
 async function tryApplyDigRewardItems() {
