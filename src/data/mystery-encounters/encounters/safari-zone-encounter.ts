import { CLASSIC_MODE_MYSTERY_ENCOUNTER_WAVES } from "#app/constants";
import { globalScene } from "#app/global-scene";
import { getPokemonNameWithAffix } from "#app/messages";
import { NON_LEGEND_PARADOX_POKEMON } from "#balance/special-species-groups";
import type { PokemonSpecies } from "#data/pokemon-species";
import { BattlerIndex } from "#enums/battler-index";
import { MysteryEncounterOptionMode } from "#enums/mystery-encounter-option-mode";
import { MysteryEncounterTier } from "#enums/mystery-encounter-tier";
import { MysteryEncounterType } from "#enums/mystery-encounter-type";
import { PlayerGender } from "#enums/player-gender";
import { PokeballType } from "#enums/pokeball";
<<<<<<< HEAD
import { TrainerItemEffect } from "#enums/trainer-item-effect";
import { TrainerItemId } from "#enums/trainer-item-id";
import { TrainerSlot } from "#enums/trainer-slot";
import type { EnemyPokemon } from "#field/pokemon";
=======
import type { EnemyPokemon } from "#field/pokemon";
import { IvScannerModifier } from "#modifiers/modifier";
>>>>>>> ae6726ea
import { getEncounterText, showEncounterText } from "#mystery-encounters/encounter-dialogue-utils";
import {
  getRandomEncounterPokemon,
  initSubsequentOptionSelect,
  leaveEncounterWithoutBattle,
  transitionMysteryEncounterIntroVisuals,
  updatePlayerMoney,
} from "#mystery-encounters/encounter-phase-utils";
import {
  doPlayerFlee,
  doPokemonFlee,
  getRandomSpeciesByStarterCost,
  trainerThrowPokeball,
} from "#mystery-encounters/encounter-pokemon-utils";
import type { MysteryEncounter } from "#mystery-encounters/mystery-encounter";
import { MysteryEncounterBuilder } from "#mystery-encounters/mystery-encounter";
import type { MysteryEncounterOption } from "#mystery-encounters/mystery-encounter-option";
import { MysteryEncounterOptionBuilder } from "#mystery-encounters/mystery-encounter-option";
import { MoneyRequirement } from "#mystery-encounters/mystery-encounter-requirements";
import { BooleanHolder, NumberHolder, randSeedInt } from "#utils/common";
import { getPokemonSpecies } from "#utils/pokemon-utils";

/** the i18n namespace for the encounter */
const namespace = "mysteryEncounters/safariZone";

const TRAINER_THROW_ANIMATION_TIMES = [512, 184, 768];

const SAFARI_MONEY_MULTIPLIER = 2;

const NUM_SAFARI_ENCOUNTERS = 3;

const eventEncs = new NumberHolder(0);
const eventChance = new NumberHolder(50);

/**
 * Safari Zone encounter.
 * @see {@link https://github.com/pagefaultgames/pokerogue/issues/3800 | GitHub Issue #3800}
 * @see For biome requirements check {@linkcode mysteryEncountersByBiome}
 */
export const SafariZoneEncounter: MysteryEncounter = MysteryEncounterBuilder.withEncounterType(
  MysteryEncounterType.SAFARI_ZONE,
)
  .withEncounterTier(MysteryEncounterTier.GREAT)
  .withSceneWaveRangeRequirement(...CLASSIC_MODE_MYSTERY_ENCOUNTER_WAVES)
  .withSceneRequirement(new MoneyRequirement(0, SAFARI_MONEY_MULTIPLIER)) // Cost equal to 1 Max Revive
  .withAutoHideIntroVisuals(false)
  .withIntroSpriteConfigs([
    {
      spriteKey: "safari_zone",
      fileRoot: "mystery-encounters",
      hasShadow: false,
      x: 4,
      y: 6,
    },
  ])
  .withIntroDialogue([
    {
      text: `${namespace}:intro`,
    },
  ])
  .setLocalizationKey(`${namespace}`)
  .withTitle(`${namespace}:title`)
  .withDescription(`${namespace}:description`)
  .withQuery(`${namespace}:query`)
  .withOnInit(() => {
    globalScene.currentBattle.mysteryEncounter?.setDialogueToken("numEncounters", NUM_SAFARI_ENCOUNTERS.toString());
    eventEncs.value = 0;
    eventChance.value = 50;
    return true;
  })
  .withOption(
    MysteryEncounterOptionBuilder.newOptionWithMode(MysteryEncounterOptionMode.DISABLED_OR_DEFAULT)
      .withSceneRequirement(new MoneyRequirement(0, SAFARI_MONEY_MULTIPLIER)) // Cost equal to 1 Max Revive
      .withDialogue({
        buttonLabel: `${namespace}:option.1.label`,
        buttonTooltip: `${namespace}:option.1.tooltip`,
        selected: [
          {
            text: `${namespace}:option.1.selected`,
          },
        ],
      })
      .withOptionPhase(async () => {
        // Start safari encounter
        const encounter = globalScene.currentBattle.mysteryEncounter!;
        encounter.continuousEncounter = true;
        encounter.misc = {
          safariPokemonRemaining: NUM_SAFARI_ENCOUNTERS,
        };
        updatePlayerMoney(-(encounter.options[0].requirements[0] as MoneyRequirement).requiredMoney);
        // Load bait/mud assets
        globalScene.loadSe("PRSFX- Bug Bite", "battle_anims", "PRSFX- Bug Bite.wav");
        globalScene.loadSe("PRSFX- Sludge Bomb2", "battle_anims", "PRSFX- Sludge Bomb2.wav");
        globalScene.loadSe("PRSFX- Taunt2", "battle_anims", "PRSFX- Taunt2.wav");
        globalScene.loadAtlas("safari_zone_bait", "mystery-encounters");
        globalScene.loadAtlas("safari_zone_mud", "mystery-encounters");
        // Clear enemy party
        globalScene.currentBattle.enemyParty = [];
        await transitionMysteryEncounterIntroVisuals();
        await summonSafariPokemon();
        initSubsequentOptionSelect({
          overrideOptions: safariZoneGameOptions,
          hideDescription: true,
        });
        return true;
      })
      .build(),
  )
  .withSimpleOption(
    {
      buttonLabel: `${namespace}:option.2.label`,
      buttonTooltip: `${namespace}:option.2.tooltip`,
      selected: [
        {
          text: `${namespace}:option.2.selected`,
        },
      ],
    },
    async () => {
      // Leave encounter with no rewards or exp
      leaveEncounterWithoutBattle(true);
      return true;
    },
  )
  .build();

/**
 * SAFARI ZONE MINIGAME OPTIONS
 *
 * Catch and flee rate stages are calculated in the same way stat changes are (they range from -6/+6)
 * https://bulbapedia.bulbagarden.net/wiki/Catch_rate#Great_Marsh_and_Johto_Safari_Zone
 *
 * Catch Rate calculation:
 * catchRate = speciesCatchRate [1 to 255] * catchStageMultiplier [2/8 to 8/2] * ballCatchRate [1.5]
 *
 * Flee calculation:
 * The harder a species is to catch, the higher its flee rate is
 * (Caps at 50% base chance to flee for the hardest to catch Pokemon, before factoring in flee stage)
 * fleeRate = ((255^2 - speciesCatchRate^2) / 255 / 2) [0 to 127.5] * fleeStageMultiplier [2/8 to 8/2]
 * Flee chance = fleeRate / 255
 */
const safariZoneGameOptions: MysteryEncounterOption[] = [
  MysteryEncounterOptionBuilder.newOptionWithMode(MysteryEncounterOptionMode.DEFAULT)
    .withDialogue({
      buttonLabel: `${namespace}:safari.1.label`,
      buttonTooltip: `${namespace}:safari.1.tooltip`,
      selected: [
        {
          text: `${namespace}:safari.1.selected`,
        },
      ],
    })
    .withOptionPhase(async () => {
      // Throw a ball option
      const encounter = globalScene.currentBattle.mysteryEncounter!;
      const pokemon = encounter.misc.pokemon;
      const catchResult = await throwPokeball(pokemon);

      if (catchResult) {
        // You caught pokemon
        // Check how many safari pokemon left
        if (encounter.misc.safariPokemonRemaining > 0) {
          await summonSafariPokemon();
          initSubsequentOptionSelect({
            overrideOptions: safariZoneGameOptions,
            startingCursorIndex: 0,
            hideDescription: true,
          });
        } else {
          // End safari mode
          encounter.continuousEncounter = false;
          leaveEncounterWithoutBattle(true);
        }
      } else {
        // Pokemon catch failed, end turn
        await doEndTurn(0);
      }
      return true;
    })
    .build(),
  MysteryEncounterOptionBuilder.newOptionWithMode(MysteryEncounterOptionMode.DEFAULT)
    .withDialogue({
      buttonLabel: `${namespace}:safari.2.label`,
      buttonTooltip: `${namespace}:safari.2.tooltip`,
      selected: [
        {
          text: `${namespace}:safari.2.selected`,
        },
      ],
    })
    .withOptionPhase(async () => {
      // Throw bait option
      const pokemon = globalScene.currentBattle.mysteryEncounter!.misc.pokemon;
      await throwBait(pokemon);

      // 100% chance to increase catch stage +2
      tryChangeCatchStage(2);
      // 80% chance to increase flee stage +1
      const fleeChangeResult = tryChangeFleeStage(1, 8);
      if (!fleeChangeResult) {
        await showEncounterText(getEncounterText(`${namespace}:safari.busyEating`) ?? "", null, 1000, false);
      } else {
        await showEncounterText(getEncounterText(`${namespace}:safari.eating`) ?? "", null, 1000, false);
      }

      await doEndTurn(1);
      return true;
    })
    .build(),
  MysteryEncounterOptionBuilder.newOptionWithMode(MysteryEncounterOptionMode.DEFAULT)
    .withDialogue({
      buttonLabel: `${namespace}:safari.3.label`,
      buttonTooltip: `${namespace}:safari.3.tooltip`,
      selected: [
        {
          text: `${namespace}:safari.3.selected`,
        },
      ],
    })
    .withOptionPhase(async () => {
      // Throw mud option
      const pokemon = globalScene.currentBattle.mysteryEncounter!.misc.pokemon;
      await throwMud(pokemon);
      // 100% chance to decrease flee stage -2
      tryChangeFleeStage(-2);
      // 80% chance to decrease catch stage -1
      const catchChangeResult = tryChangeCatchStage(-1, 8);
      if (!catchChangeResult) {
        await showEncounterText(getEncounterText(`${namespace}:safari.besideItselfAngry`) ?? "", null, 1000, false);
      } else {
        await showEncounterText(getEncounterText(`${namespace}:safari.angry`) ?? "", null, 1000, false);
      }

      await doEndTurn(2);
      return true;
    })
    .build(),
  MysteryEncounterOptionBuilder.newOptionWithMode(MysteryEncounterOptionMode.DEFAULT)
    .withDialogue({
      buttonLabel: `${namespace}:safari.4.label`,
      buttonTooltip: `${namespace}:safari.4.tooltip`,
    })
    .withOptionPhase(async () => {
      // Flee option
      const encounter = globalScene.currentBattle.mysteryEncounter!;
      const pokemon = encounter.misc.pokemon;
      await doPlayerFlee(pokemon);
      // Check how many safari pokemon left
      if (encounter.misc.safariPokemonRemaining > 0) {
        await summonSafariPokemon();
        initSubsequentOptionSelect({
          overrideOptions: safariZoneGameOptions,
          startingCursorIndex: 3,
          hideDescription: true,
        });
      } else {
        // End safari mode
        encounter.continuousEncounter = false;
        leaveEncounterWithoutBattle(true);
      }
      return true;
    })
    .build(),
];

async function summonSafariPokemon() {
  const encounter = globalScene.currentBattle.mysteryEncounter!;
  // Message pokemon remaining
  encounter.setDialogueToken("remainingCount", encounter.misc.safariPokemonRemaining);
  globalScene.phaseManager.queueMessage(getEncounterText(`${namespace}:safari.remainingCount`) ?? "", null, true);

  // Generate pokemon using safariPokemonRemaining so they are always the same pokemon no matter how many turns are taken
  // Safari pokemon roll twice on shiny and HA chances, but are otherwise normal
  let pokemon: any;
  globalScene.executeWithSeedOffset(
    () => {
<<<<<<< HEAD
      enemySpecies = getSafariSpeciesSpawn();
      const level = globalScene.currentBattle.getLevelForWave();
      enemySpecies = getPokemonSpecies(enemySpecies.getWildSpeciesForLevel(level, true, false, globalScene.gameMode));
      pokemon = globalScene.addEnemyPokemon(enemySpecies, level, TrainerSlot.NONE, false);

      // Roll shiny twice
      if (!pokemon.shiny) {
        pokemon.trySetShinySeed();
      }

      // Roll HA twice
      if (pokemon.species.abilityHidden) {
        const hiddenIndex = pokemon.species.ability2 ? 2 : 1;
        if (pokemon.abilityIndex < hiddenIndex) {
          const hiddenAbilityChance = new NumberHolder(256);
          globalScene.applyPlayerItems(TrainerItemEffect.HIDDEN_ABILITY_CHANCE_BOOSTER, {
            numberHolder: hiddenAbilityChance,
          });
=======
      console.log("Event chance %d", eventChance.value);
      const fromEvent = new BooleanHolder(false);
      pokemon = getRandomEncounterPokemon({
        level: globalScene.currentBattle.getLevelForWave(),
        includeLegendary: false,
        includeSubLegendary: false,
        includeMythical: false,
        speciesFunction: getSafariSpeciesSpawn,
        shinyRerolls: 1,
        eventShinyRerolls: 1,
        hiddenRerolls: 1,
        eventHiddenRerolls: 1,
        eventChance: eventChance.value,
        isEventEncounter: fromEvent,
      });
>>>>>>> ae6726ea

      pokemon.init();

      // Increase chance of event encounter by 25% until one spawns
      if (fromEvent.value) {
        console.log("Safari zone encounter is from event");
        eventEncs.value++;
        eventChance.value = 50;
      } else if (eventEncs.value === 0) {
        console.log("Safari zone encounter is not from event");
        eventChance.value += 25;
      }

      globalScene.currentBattle.enemyParty.unshift(pokemon);
    },
    globalScene.currentBattle.waveIndex * 1000 * encounter.misc.safariPokemonRemaining,
  );

  globalScene.gameData.setPokemonSeen(pokemon, true);
  await pokemon.loadAssets();

  // Reset safari catch and flee rates
  encounter.misc.catchStage = 0;
  encounter.misc.fleeStage = 0;
  encounter.misc.pokemon = pokemon;
  encounter.misc.safariPokemonRemaining -= 1;

  globalScene.phaseManager.unshiftNew("SummonPhase", 0, false);
  globalScene.phaseManager.unshiftNew("PostSummonPhase", BattlerIndex.ENEMY);

  encounter.setDialogueToken("pokemonName", getPokemonNameWithAffix(pokemon));

  // TODO: If we await showEncounterText here, then the text will display without
  // the wild Pokemon on screen, but if we don't await it, then the text never
  // shows up and the IV scanner breaks. For now, we place the IV scanner code
  // separately so that at least the IV scanner works.

  if (globalScene.trainerItems.hasItem(TrainerItemId.IV_SCANNER)) {
    globalScene.phaseManager.pushNew("ScanIvsPhase", pokemon.getBattlerIndex());
  }
}

function throwPokeball(pokemon: EnemyPokemon): Promise<boolean> {
  const baseCatchRate = pokemon.species.catchRate;
  // Catch stage ranges from -6 to +6 (like stat boost stages)
  const safariCatchStage = globalScene.currentBattle.mysteryEncounter!.misc.catchStage;
  // Catch modifier ranges from 2/8 (-6 stage) to 8/2 (+6)
  const safariModifier =
    (2 + Math.min(Math.max(safariCatchStage, 0), 6)) / (2 - Math.max(Math.min(safariCatchStage, 0), -6));
  // Catch rate same as safari ball
  const pokeballMultiplier = 1.5;
  const catchRate = Math.round(baseCatchRate * pokeballMultiplier * safariModifier);
  const ballTwitchRate = Math.round(1048560 / Math.sqrt(Math.sqrt(16711680 / catchRate)));
  return trainerThrowPokeball(pokemon, PokeballType.POKEBALL, ballTwitchRate);
}

async function throwBait(pokemon: EnemyPokemon): Promise<boolean> {
  const originalY: number = pokemon.y;

  const fpOffset = pokemon.getFieldPositionOffset();
  const bait: Phaser.GameObjects.Sprite = globalScene.addFieldSprite(16 + 75, 80 + 25, "safari_zone_bait", "0001.png");
  bait.setOrigin(0.5, 0.625);
  globalScene.field.add(bait);

  return new Promise(resolve => {
    globalScene.trainer.setTexture(
      `trainer_${globalScene.gameData.gender === PlayerGender.FEMALE ? "f" : "m"}_back_pb`,
    );
    globalScene.time.delayedCall(TRAINER_THROW_ANIMATION_TIMES[0], () => {
      globalScene.playSound("se/pb_throw");

      // Trainer throw frames
      globalScene.trainer.setFrame("2");
      globalScene.time.delayedCall(TRAINER_THROW_ANIMATION_TIMES[1], () => {
        globalScene.trainer.setFrame("3");
        globalScene.time.delayedCall(TRAINER_THROW_ANIMATION_TIMES[2], () => {
          globalScene.trainer.setTexture(
            `trainer_${globalScene.gameData.gender === PlayerGender.FEMALE ? "f" : "m"}_back`,
          );
        });
      });

      // Pokeball move and catch logic
      globalScene.tweens.add({
        targets: bait,
        x: { value: 210 + fpOffset[0], ease: "Linear" },
        y: { value: 55 + fpOffset[1], ease: "Cubic.easeOut" },
        duration: 500,
        onComplete: () => {
          let index = 1;
          globalScene.time.delayedCall(768, () => {
            globalScene.tweens.add({
              targets: pokemon,
              duration: 150,
              ease: "Cubic.easeOut",
              yoyo: true,
              y: originalY - 5,
              loop: 6,
              onStart: () => {
                globalScene.playSound("battle_anims/PRSFX- Bug Bite");
                bait.setFrame("0002.png");
              },
              onLoop: () => {
                if (index % 2 === 0) {
                  globalScene.playSound("battle_anims/PRSFX- Bug Bite");
                }
                if (index === 4) {
                  bait.setFrame("0003.png");
                }
                index++;
              },
              onComplete: () => {
                globalScene.time.delayedCall(256, () => {
                  bait.destroy();
                  resolve(true);
                });
              },
            });
          });
        },
      });
    });
  });
}

async function throwMud(pokemon: EnemyPokemon): Promise<boolean> {
  const originalY: number = pokemon.y;

  const fpOffset = pokemon.getFieldPositionOffset();
  const mud: Phaser.GameObjects.Sprite = globalScene.addFieldSprite(16 + 75, 80 + 35, "safari_zone_mud", "0001.png");
  mud.setOrigin(0.5, 0.625);
  globalScene.field.add(mud);

  return new Promise(resolve => {
    globalScene.trainer.setTexture(
      `trainer_${globalScene.gameData.gender === PlayerGender.FEMALE ? "f" : "m"}_back_pb`,
    );
    globalScene.time.delayedCall(TRAINER_THROW_ANIMATION_TIMES[0], () => {
      globalScene.playSound("se/pb_throw");

      // Trainer throw frames
      globalScene.trainer.setFrame("2");
      globalScene.time.delayedCall(TRAINER_THROW_ANIMATION_TIMES[1], () => {
        globalScene.trainer.setFrame("3");
        globalScene.time.delayedCall(TRAINER_THROW_ANIMATION_TIMES[2], () => {
          globalScene.trainer.setTexture(
            `trainer_${globalScene.gameData.gender === PlayerGender.FEMALE ? "f" : "m"}_back`,
          );
        });
      });

      // Mud throw and splat
      globalScene.tweens.add({
        targets: mud,
        x: { value: 230 + fpOffset[0], ease: "Linear" },
        y: { value: 55 + fpOffset[1], ease: "Cubic.easeOut" },
        duration: 500,
        onComplete: () => {
          // Mud frame 2
          globalScene.playSound("battle_anims/PRSFX- Sludge Bomb2");
          mud.setFrame("0002.png");
          // Mud splat
          globalScene.time.delayedCall(200, () => {
            mud.setFrame("0003.png");
            globalScene.time.delayedCall(400, () => {
              mud.setFrame("0004.png");
            });
          });

          // Fade mud then angry animation
          globalScene.tweens.add({
            targets: mud,
            alpha: 0,
            ease: "Cubic.easeIn",
            duration: 1000,
            onComplete: () => {
              mud.destroy();
              globalScene.tweens.add({
                targets: pokemon,
                duration: 300,
                ease: "Cubic.easeOut",
                yoyo: true,
                y: originalY - 20,
                loop: 1,
                onStart: () => {
                  globalScene.playSound("battle_anims/PRSFX- Taunt2");
                },
                onLoop: () => {
                  globalScene.playSound("battle_anims/PRSFX- Taunt2");
                },
                onComplete: () => {
                  resolve(true);
                },
              });
            },
          });
        },
      });
    });
  });
}

function isPokemonFlee(pokemon: EnemyPokemon, fleeStage: number): boolean {
  const speciesCatchRate = pokemon.species.catchRate;
  const fleeModifier = (2 + Math.min(Math.max(fleeStage, 0), 6)) / (2 - Math.max(Math.min(fleeStage, 0), -6));
  const fleeRate = ((255 * 255 - speciesCatchRate * speciesCatchRate) / 255 / 2) * fleeModifier;
  console.log("Flee rate: " + fleeRate);
  const roll = randSeedInt(256);
  console.log("Roll: " + roll);
  return roll < fleeRate;
}

function tryChangeFleeStage(change: number, chance?: number): boolean {
  if (chance && randSeedInt(10) >= chance) {
    return false;
  }
  const currentFleeStage = globalScene.currentBattle.mysteryEncounter!.misc.fleeStage ?? 0;
  globalScene.currentBattle.mysteryEncounter!.misc.fleeStage = Math.min(Math.max(currentFleeStage + change, -6), 6);
  return true;
}

function tryChangeCatchStage(change: number, chance?: number): boolean {
  if (chance && randSeedInt(10) >= chance) {
    return false;
  }
  const currentCatchStage = globalScene.currentBattle.mysteryEncounter!.misc.catchStage ?? 0;
  globalScene.currentBattle.mysteryEncounter!.misc.catchStage = Math.min(Math.max(currentCatchStage + change, -6), 6);
  return true;
}

async function doEndTurn(cursorIndex: number) {
  // First cleanup and destroy old Pokemon objects that were left in the enemyParty
  // They are left in enemyParty temporarily so that VictoryPhase properly handles EXP
  const party = globalScene.getEnemyParty();
  if (party.length > 1) {
    for (let i = 1; i < party.length; i++) {
      party[i].destroy();
    }
    globalScene.currentBattle.enemyParty = party.slice(0, 1);
  }

  const encounter = globalScene.currentBattle.mysteryEncounter!;
  const pokemon = encounter.misc.pokemon;
  const isFlee = isPokemonFlee(pokemon, encounter.misc.fleeStage);
  if (isFlee) {
    // Pokemon flees!
    await doPokemonFlee(pokemon);
    // Check how many safari pokemon left
    if (encounter.misc.safariPokemonRemaining > 0) {
      await summonSafariPokemon();
      initSubsequentOptionSelect({
        overrideOptions: safariZoneGameOptions,
        startingCursorIndex: cursorIndex,
        hideDescription: true,
      });
    } else {
      // End safari mode
      encounter.continuousEncounter = false;
      leaveEncounterWithoutBattle(true);
    }
  } else {
    globalScene.phaseManager.queueMessage(getEncounterText(`${namespace}:safari.watching`) ?? "", 0, null, 1000);
    initSubsequentOptionSelect({
      overrideOptions: safariZoneGameOptions,
      startingCursorIndex: cursorIndex,
      hideDescription: true,
    });
  }
}

/**
 * @returns A function to get a random species that has at most 5 starter cost and is not Mythical, Paradox, etc.
 */
export function getSafariSpeciesSpawn(): PokemonSpecies {
  return getPokemonSpecies(
    getRandomSpeciesByStarterCost([0, 5], NON_LEGEND_PARADOX_POKEMON, undefined, false, false, false),
  );
}<|MERGE_RESOLUTION|>--- conflicted
+++ resolved
@@ -9,15 +9,9 @@
 import { MysteryEncounterType } from "#enums/mystery-encounter-type";
 import { PlayerGender } from "#enums/player-gender";
 import { PokeballType } from "#enums/pokeball";
-<<<<<<< HEAD
 import { TrainerItemEffect } from "#enums/trainer-item-effect";
 import { TrainerItemId } from "#enums/trainer-item-id";
-import { TrainerSlot } from "#enums/trainer-slot";
 import type { EnemyPokemon } from "#field/pokemon";
-=======
-import type { EnemyPokemon } from "#field/pokemon";
-import { IvScannerModifier } from "#modifiers/modifier";
->>>>>>> ae6726ea
 import { getEncounterText, showEncounterText } from "#mystery-encounters/encounter-dialogue-utils";
 import {
   getRandomEncounterPokemon,
@@ -294,26 +288,6 @@
   let pokemon: any;
   globalScene.executeWithSeedOffset(
     () => {
-<<<<<<< HEAD
-      enemySpecies = getSafariSpeciesSpawn();
-      const level = globalScene.currentBattle.getLevelForWave();
-      enemySpecies = getPokemonSpecies(enemySpecies.getWildSpeciesForLevel(level, true, false, globalScene.gameMode));
-      pokemon = globalScene.addEnemyPokemon(enemySpecies, level, TrainerSlot.NONE, false);
-
-      // Roll shiny twice
-      if (!pokemon.shiny) {
-        pokemon.trySetShinySeed();
-      }
-
-      // Roll HA twice
-      if (pokemon.species.abilityHidden) {
-        const hiddenIndex = pokemon.species.ability2 ? 2 : 1;
-        if (pokemon.abilityIndex < hiddenIndex) {
-          const hiddenAbilityChance = new NumberHolder(256);
-          globalScene.applyPlayerItems(TrainerItemEffect.HIDDEN_ABILITY_CHANCE_BOOSTER, {
-            numberHolder: hiddenAbilityChance,
-          });
-=======
       console.log("Event chance %d", eventChance.value);
       const fromEvent = new BooleanHolder(false);
       pokemon = getRandomEncounterPokemon({
@@ -329,7 +303,6 @@
         eventChance: eventChance.value,
         isEventEncounter: fromEvent,
       });
->>>>>>> ae6726ea
 
       pokemon.init();
 
