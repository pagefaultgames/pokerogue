import { initSubsequentOptionSelect, leaveEncounterWithoutBattle, transitionMysteryEncounterIntroVisuals, updatePlayerMoney, } from "#app/data/mystery-encounters/utils/encounter-phase-utils";
import { MysteryEncounterType } from "#enums/mystery-encounter-type";
import { globalScene } from "#app/global-scene";
import MysteryEncounter, { MysteryEncounterBuilder } from "#app/data/mystery-encounters/mystery-encounter";
import MysteryEncounterOption, { MysteryEncounterOptionBuilder } from "#app/data/mystery-encounters/mystery-encounter-option";
import { TrainerSlot } from "#app/data/trainer-config";
import { HiddenAbilityRateBoosterModifier, IvScannerModifier } from "#app/modifier/modifier";
import { EnemyPokemon } from "#app/field/pokemon";
import { PokeballType } from "#enums/pokeball";
import { PlayerGender } from "#enums/player-gender";
import { IntegerHolder, randSeedInt } from "#app/utils";
import PokemonSpecies, { getPokemonSpecies } from "#app/data/pokemon-species";
import { MoneyRequirement } from "#app/data/mystery-encounters/mystery-encounter-requirements";
import { doPlayerFlee, doPokemonFlee, getRandomSpeciesByStarterCost, trainerThrowPokeball } from "#app/data/mystery-encounters/utils/encounter-pokemon-utils";
import { getEncounterText, showEncounterText } from "#app/data/mystery-encounters/utils/encounter-dialogue-utils";
import { getPokemonNameWithAffix } from "#app/messages";
import { MysteryEncounterTier } from "#enums/mystery-encounter-tier";
import { MysteryEncounterOptionMode } from "#enums/mystery-encounter-option-mode";
import { ScanIvsPhase } from "#app/phases/scan-ivs-phase";
import { SummonPhase } from "#app/phases/summon-phase";
import { CLASSIC_MODE_MYSTERY_ENCOUNTER_WAVES } from "#app/game-mode";
import { NON_LEGEND_PARADOX_POKEMON } from "#app/data/balance/special-species-groups";

/** the i18n namespace for the encounter */
const namespace = "mysteryEncounters/safariZone";

const TRAINER_THROW_ANIMATION_TIMES = [ 512, 184, 768 ];

const SAFARI_MONEY_MULTIPLIER = 2;

const NUM_SAFARI_ENCOUNTERS = 3;

/**
 * Safari Zone encounter.
 * @see {@link https://github.com/pagefaultgames/pokerogue/issues/3800 | GitHub Issue #3800}
 * @see For biome requirements check {@linkcode mysteryEncountersByBiome}
 */
export const SafariZoneEncounter: MysteryEncounter =
  MysteryEncounterBuilder.withEncounterType(MysteryEncounterType.SAFARI_ZONE)
    .withEncounterTier(MysteryEncounterTier.GREAT)
    .withSceneWaveRangeRequirement(...CLASSIC_MODE_MYSTERY_ENCOUNTER_WAVES)
    .withSceneRequirement(new MoneyRequirement(0, SAFARI_MONEY_MULTIPLIER)) // Cost equal to 1 Max Revive
    .withAutoHideIntroVisuals(false)
    .withIntroSpriteConfigs([
      {
        spriteKey: "safari_zone",
        fileRoot: "mystery-encounters",
        hasShadow: false,
        x: 4,
        y: 6
      },
    ])
    .withIntroDialogue([
      {
        text: `${namespace}:intro`,
      },
    ])
    .setLocalizationKey(`${namespace}`)
    .withTitle(`${namespace}:title`)
    .withDescription(`${namespace}:description`)
    .withQuery(`${namespace}:query`)
    .withOnInit(() => {
      globalScene.currentBattle.mysteryEncounter?.setDialogueToken("numEncounters", NUM_SAFARI_ENCOUNTERS.toString());
      return true;
    })
    .withOption(MysteryEncounterOptionBuilder
      .newOptionWithMode(MysteryEncounterOptionMode.DISABLED_OR_DEFAULT)
      .withSceneRequirement(new MoneyRequirement(0, SAFARI_MONEY_MULTIPLIER)) // Cost equal to 1 Max Revive
      .withDialogue({
        buttonLabel: `${namespace}:option.1.label`,
        buttonTooltip: `${namespace}:option.1.tooltip`,
        selected: [
          {
            text: `${namespace}:option.1.selected`,
          },
        ],
      })
      .withOptionPhase(async () => {
        // Start safari encounter
        const encounter = globalScene.currentBattle.mysteryEncounter!;
        encounter.continuousEncounter = true;
        encounter.misc = {
          safariPokemonRemaining: NUM_SAFARI_ENCOUNTERS
        };
        updatePlayerMoney(-(encounter.options[0].requirements[0] as MoneyRequirement).requiredMoney);
        // Load bait/mud assets
        globalScene.loadSe("PRSFX- Bug Bite", "battle_anims", "PRSFX- Bug Bite.wav");
        globalScene.loadSe("PRSFX- Sludge Bomb2", "battle_anims", "PRSFX- Sludge Bomb2.wav");
        globalScene.loadSe("PRSFX- Taunt2", "battle_anims", "PRSFX- Taunt2.wav");
        globalScene.loadAtlas("safari_zone_bait", "mystery-encounters");
        globalScene.loadAtlas("safari_zone_mud", "mystery-encounters");
        // Clear enemy party
        globalScene.currentBattle.enemyParty = [];
        await transitionMysteryEncounterIntroVisuals();
        await summonSafariPokemon();
        initSubsequentOptionSelect({ overrideOptions: safariZoneGameOptions, hideDescription: true });
        return true;
      })
      .build()
    )
    .withSimpleOption(
      {
        buttonLabel: `${namespace}:option.2.label`,
        buttonTooltip: `${namespace}:option.2.tooltip`,
        selected: [
          {
            text: `${namespace}:option.2.selected`,
          },
        ],
      },
      async () => {
        // Leave encounter with no rewards or exp
        leaveEncounterWithoutBattle(true);
        return true;
      }
    )
    .build();

/**
 * SAFARI ZONE MINIGAME OPTIONS
 *
 * Catch and flee rate stages are calculated in the same way stat changes are (they range from -6/+6)
 * https://bulbapedia.bulbagarden.net/wiki/Catch_rate#Great_Marsh_and_Johto_Safari_Zone
 *
 * Catch Rate calculation:
 * catchRate = speciesCatchRate [1 to 255] * catchStageMultiplier [2/8 to 8/2] * ballCatchRate [1.5]
 *
 * Flee calculation:
 * The harder a species is to catch, the higher its flee rate is
 * (Caps at 50% base chance to flee for the hardest to catch Pokemon, before factoring in flee stage)
 * fleeRate = ((255^2 - speciesCatchRate^2) / 255 / 2) [0 to 127.5] * fleeStageMultiplier [2/8 to 8/2]
 * Flee chance = fleeRate / 255
 */
const safariZoneGameOptions: MysteryEncounterOption[] = [
  MysteryEncounterOptionBuilder
    .newOptionWithMode(MysteryEncounterOptionMode.DEFAULT)
    .withDialogue({
      buttonLabel: `${namespace}:safari.1.label`,
      buttonTooltip: `${namespace}:safari.1.tooltip`,
      selected: [
        {
          text: `${namespace}:safari.1.selected`,
        }
      ],
    })
    .withOptionPhase(async () => {
      // Throw a ball option
      const encounter = globalScene.currentBattle.mysteryEncounter!;
      const pokemon = encounter.misc.pokemon;
      const catchResult = await throwPokeball(pokemon);

      if (catchResult) {
        // You caught pokemon
        // Check how many safari pokemon left
        if (encounter.misc.safariPokemonRemaining > 0) {
          await summonSafariPokemon();
          initSubsequentOptionSelect({ overrideOptions: safariZoneGameOptions, startingCursorIndex: 0, hideDescription: true });
        } else {
          // End safari mode
          encounter.continuousEncounter = false;
          leaveEncounterWithoutBattle(true);
        }
      } else {
        // Pokemon catch failed, end turn
        await doEndTurn(0);
      }
      return true;
    })
    .build(),
  MysteryEncounterOptionBuilder
    .newOptionWithMode(MysteryEncounterOptionMode.DEFAULT)
    .withDialogue({
      buttonLabel: `${namespace}:safari.2.label`,
      buttonTooltip: `${namespace}:safari.2.tooltip`,
      selected: [
        {
          text: `${namespace}:safari.2.selected`,
        },
      ],
    })
    .withOptionPhase(async () => {
      // Throw bait option
      const pokemon = globalScene.currentBattle.mysteryEncounter!.misc.pokemon;
      await throwBait(pokemon);

      // 100% chance to increase catch stage +2
      tryChangeCatchStage(2);
      // 80% chance to increase flee stage +1
      const fleeChangeResult = tryChangeFleeStage(1, 8);
      if (!fleeChangeResult) {
        await showEncounterText(getEncounterText(`${namespace}:safari.busy_eating`) ?? "", null, 1000, false );
      } else {
        await showEncounterText(getEncounterText(`${namespace}:safari.eating`) ?? "", null, 1000, false);
      }

      await doEndTurn(1);
      return true;
    })
    .build(),
  MysteryEncounterOptionBuilder
    .newOptionWithMode(MysteryEncounterOptionMode.DEFAULT)
    .withDialogue({
      buttonLabel: `${namespace}:safari.3.label`,
      buttonTooltip: `${namespace}:safari.3.tooltip`,
      selected: [
        {
          text: `${namespace}:safari.3.selected`,
        },
      ],
    })
    .withOptionPhase(async () => {
      // Throw mud option
      const pokemon = globalScene.currentBattle.mysteryEncounter!.misc.pokemon;
      await throwMud(pokemon);
      // 100% chance to decrease flee stage -2
      tryChangeFleeStage(-2);
      // 80% chance to decrease catch stage -1
      const catchChangeResult = tryChangeCatchStage(-1, 8);
      if (!catchChangeResult) {
        await showEncounterText(getEncounterText(`${namespace}:safari.beside_itself_angry`) ?? "", null, 1000, false );
      } else {
        await showEncounterText(getEncounterText(`${namespace}:safari.angry`) ?? "", null, 1000, false );
      }

      await doEndTurn(2);
      return true;
    })
    .build(),
  MysteryEncounterOptionBuilder
    .newOptionWithMode(MysteryEncounterOptionMode.DEFAULT)
    .withDialogue({
      buttonLabel: `${namespace}:safari.4.label`,
      buttonTooltip: `${namespace}:safari.4.tooltip`,
    })
    .withOptionPhase(async () => {
      // Flee option
      const encounter = globalScene.currentBattle.mysteryEncounter!;
      const pokemon = encounter.misc.pokemon;
      await doPlayerFlee(pokemon);
      // Check how many safari pokemon left
      if (encounter.misc.safariPokemonRemaining > 0) {
        await summonSafariPokemon();
        initSubsequentOptionSelect({ overrideOptions: safariZoneGameOptions, startingCursorIndex: 3, hideDescription: true });
      } else {
        // End safari mode
        encounter.continuousEncounter = false;
        leaveEncounterWithoutBattle(true);
      }
      return true;
    })
    .build()
];

async function summonSafariPokemon() {
  const encounter = globalScene.currentBattle.mysteryEncounter!;
  // Message pokemon remaining
  encounter.setDialogueToken("remainingCount", encounter.misc.safariPokemonRemaining);
  globalScene.queueMessage(getEncounterText(`${namespace}:safari.remaining_count`) ?? "", null, true);

  // Generate pokemon using safariPokemonRemaining so they are always the same pokemon no matter how many turns are taken
  // Safari pokemon roll twice on shiny and HA chances, but are otherwise normal
  let enemySpecies;
  let pokemon;
<<<<<<< HEAD
  globalScene.executeWithSeedOffset(() => {
    enemySpecies = getPokemonSpecies(getRandomSpeciesByStarterTier([ 0, 5 ], undefined, undefined, false, false, false));
    const level = globalScene.currentBattle.getLevelForWave();
    enemySpecies = getPokemonSpecies(enemySpecies.getWildSpeciesForLevel(level, true, false, globalScene.gameMode));
    pokemon = globalScene.addEnemyPokemon(enemySpecies, level, TrainerSlot.NONE, false);
=======
  scene.executeWithSeedOffset(() => {
    enemySpecies = getSafariSpeciesSpawn();
    const level = scene.currentBattle.getLevelForWave();
    enemySpecies = getPokemonSpecies(enemySpecies.getWildSpeciesForLevel(level, true, false, scene.gameMode));
    pokemon = scene.addEnemyPokemon(enemySpecies, level, TrainerSlot.NONE, false);
>>>>>>> e930536e

    // Roll shiny twice
    if (!pokemon.shiny) {
      pokemon.trySetShinySeed();
    }

    // Roll HA twice
    if (pokemon.species.abilityHidden) {
      const hiddenIndex = pokemon.species.ability2 ? 2 : 1;
      if (pokemon.abilityIndex < hiddenIndex) {
        const hiddenAbilityChance = new IntegerHolder(256);
        globalScene.applyModifiers(HiddenAbilityRateBoosterModifier, true, hiddenAbilityChance);

        const hasHiddenAbility = !randSeedInt(hiddenAbilityChance.value);

        if (hasHiddenAbility) {
          pokemon.abilityIndex = hiddenIndex;
        }
      }
    }

    pokemon.calculateStats();

    globalScene.currentBattle.enemyParty.unshift(pokemon);
  }, globalScene.currentBattle.waveIndex * 1000 * encounter.misc.safariPokemonRemaining);

  globalScene.gameData.setPokemonSeen(pokemon, true);
  await pokemon.loadAssets();

  // Reset safari catch and flee rates
  encounter.misc.catchStage = 0;
  encounter.misc.fleeStage = 0;
  encounter.misc.pokemon = pokemon;
  encounter.misc.safariPokemonRemaining -= 1;

  globalScene.unshiftPhase(new SummonPhase(0, false));

  encounter.setDialogueToken("pokemonName", getPokemonNameWithAffix(pokemon));

  // TODO: If we await showEncounterText here, then the text will display without
  // the wild Pokemon on screen, but if we don't await it, then the text never
  // shows up and the IV scanner breaks. For now, we place the IV scanner code
  // separately so that at least the IV scanner works.

  const ivScannerModifier = globalScene.findModifier(m => m instanceof IvScannerModifier);
  if (ivScannerModifier) {
    globalScene.pushPhase(new ScanIvsPhase(pokemon.getBattlerIndex(), Math.min(ivScannerModifier.getStackCount() * 2, 6)));
  }
}

function throwPokeball(pokemon: EnemyPokemon): Promise<boolean> {
  const baseCatchRate = pokemon.species.catchRate;
  // Catch stage ranges from -6 to +6 (like stat boost stages)
  const safariCatchStage = globalScene.currentBattle.mysteryEncounter!.misc.catchStage;
  // Catch modifier ranges from 2/8 (-6 stage) to 8/2 (+6)
  const safariModifier = (2 + Math.min(Math.max(safariCatchStage, 0), 6)) / (2 - Math.max(Math.min(safariCatchStage, 0), -6));
  // Catch rate same as safari ball
  const pokeballMultiplier = 1.5;
  const catchRate = Math.round(baseCatchRate * pokeballMultiplier * safariModifier);
  const ballTwitchRate = Math.round(1048560 / Math.sqrt(Math.sqrt(16711680 / catchRate)));
  return trainerThrowPokeball(pokemon, PokeballType.POKEBALL, ballTwitchRate);
}

async function throwBait(pokemon: EnemyPokemon): Promise<boolean> {
  const originalY: number = pokemon.y;

  const fpOffset = pokemon.getFieldPositionOffset();
  const bait: Phaser.GameObjects.Sprite = globalScene.addFieldSprite(16 + 75, 80 + 25, "safari_zone_bait", "0001.png");
  bait.setOrigin(0.5, 0.625);
  globalScene.field.add(bait);

  return new Promise(resolve => {
    globalScene.trainer.setTexture(`trainer_${globalScene.gameData.gender === PlayerGender.FEMALE ? "f" : "m"}_back_pb`);
    globalScene.time.delayedCall(TRAINER_THROW_ANIMATION_TIMES[0], () => {
      globalScene.playSound("se/pb_throw");

      // Trainer throw frames
      globalScene.trainer.setFrame("2");
      globalScene.time.delayedCall(TRAINER_THROW_ANIMATION_TIMES[1], () => {
        globalScene.trainer.setFrame("3");
        globalScene.time.delayedCall(TRAINER_THROW_ANIMATION_TIMES[2], () => {
          globalScene.trainer.setTexture(`trainer_${globalScene.gameData.gender === PlayerGender.FEMALE ? "f" : "m"}_back`);
        });
      });

      // Pokeball move and catch logic
      globalScene.tweens.add({
        targets: bait,
        x: { value: 210 + fpOffset[0], ease: "Linear" },
        y: { value: 55 + fpOffset[1], ease: "Cubic.easeOut" },
        duration: 500,
        onComplete: () => {

          let index = 1;
          globalScene.time.delayedCall(768, () => {
            globalScene.tweens.add({
              targets: pokemon,
              duration: 150,
              ease: "Cubic.easeOut",
              yoyo: true,
              y: originalY - 5,
              loop: 6,
              onStart: () => {
                globalScene.playSound("battle_anims/PRSFX- Bug Bite");
                bait.setFrame("0002.png");
              },
              onLoop: () => {
                if (index % 2 === 0) {
                  globalScene.playSound("battle_anims/PRSFX- Bug Bite");
                }
                if (index === 4) {
                  bait.setFrame("0003.png");
                }
                index++;
              },
              onComplete: () => {
                globalScene.time.delayedCall(256, () => {
                  bait.destroy();
                  resolve(true);
                });
              }
            });
          });
        }
      });
    });
  });
}

async function throwMud(pokemon: EnemyPokemon): Promise<boolean> {
  const originalY: number = pokemon.y;

  const fpOffset = pokemon.getFieldPositionOffset();
  const mud: Phaser.GameObjects.Sprite = globalScene.addFieldSprite(16 + 75, 80 + 35, "safari_zone_mud", "0001.png");
  mud.setOrigin(0.5, 0.625);
  globalScene.field.add(mud);

  return new Promise(resolve => {
    globalScene.trainer.setTexture(`trainer_${globalScene.gameData.gender === PlayerGender.FEMALE ? "f" : "m"}_back_pb`);
    globalScene.time.delayedCall(TRAINER_THROW_ANIMATION_TIMES[0], () => {
      globalScene.playSound("se/pb_throw");

      // Trainer throw frames
      globalScene.trainer.setFrame("2");
      globalScene.time.delayedCall(TRAINER_THROW_ANIMATION_TIMES[1], () => {
        globalScene.trainer.setFrame("3");
        globalScene.time.delayedCall(TRAINER_THROW_ANIMATION_TIMES[2], () => {
          globalScene.trainer.setTexture(`trainer_${globalScene.gameData.gender === PlayerGender.FEMALE ? "f" : "m"}_back`);
        });
      });

      // Mud throw and splat
      globalScene.tweens.add({
        targets: mud,
        x: { value: 230 + fpOffset[0], ease: "Linear" },
        y: { value: 55 + fpOffset[1], ease: "Cubic.easeOut" },
        duration: 500,
        onComplete: () => {
          // Mud frame 2
          globalScene.playSound("battle_anims/PRSFX- Sludge Bomb2");
          mud.setFrame("0002.png");
          // Mud splat
          globalScene.time.delayedCall(200, () => {
            mud.setFrame("0003.png");
            globalScene.time.delayedCall(400, () => {
              mud.setFrame("0004.png");
            });
          });

          // Fade mud then angry animation
          globalScene.tweens.add({
            targets: mud,
            alpha: 0,
            ease: "Cubic.easeIn",
            duration: 1000,
            onComplete: () => {
              mud.destroy();
              globalScene.tweens.add({
                targets: pokemon,
                duration: 300,
                ease: "Cubic.easeOut",
                yoyo: true,
                y: originalY - 20,
                loop: 1,
                onStart: () => {
                  globalScene.playSound("battle_anims/PRSFX- Taunt2");
                },
                onLoop: () => {
                  globalScene.playSound("battle_anims/PRSFX- Taunt2");
                },
                onComplete: () => {
                  resolve(true);
                }
              });
            }
          });
        }
      });
    });
  });
}

function isPokemonFlee(pokemon: EnemyPokemon, fleeStage: number): boolean {
  const speciesCatchRate = pokemon.species.catchRate;
  const fleeModifier = (2 + Math.min(Math.max(fleeStage, 0), 6)) / (2 - Math.max(Math.min(fleeStage, 0), -6));
  const fleeRate = (255 * 255 - speciesCatchRate * speciesCatchRate) / 255 / 2 * fleeModifier;
  console.log("Flee rate: " + fleeRate);
  const roll = randSeedInt(256);
  console.log("Roll: " + roll);
  return roll < fleeRate;
}

function tryChangeFleeStage(change: number, chance?: number): boolean {
  if (chance && randSeedInt(10) >= chance) {
    return false;
  }
  const currentFleeStage = globalScene.currentBattle.mysteryEncounter!.misc.fleeStage ?? 0;
  globalScene.currentBattle.mysteryEncounter!.misc.fleeStage = Math.min(Math.max(currentFleeStage + change, -6), 6);
  return true;
}

function tryChangeCatchStage(change: number, chance?: number): boolean {
  if (chance && randSeedInt(10) >= chance) {
    return false;
  }
  const currentCatchStage = globalScene.currentBattle.mysteryEncounter!.misc.catchStage ?? 0;
  globalScene.currentBattle.mysteryEncounter!.misc.catchStage = Math.min(Math.max(currentCatchStage + change, -6), 6);
  return true;
}

async function doEndTurn(cursorIndex: number) {
  // First cleanup and destroy old Pokemon objects that were left in the enemyParty
  // They are left in enemyParty temporarily so that VictoryPhase properly handles EXP
  const party = globalScene.getEnemyParty();
  if (party.length > 1) {
    for (let i = 1; i < party.length; i++) {
      party[i].destroy();
    }
    globalScene.currentBattle.enemyParty = party.slice(0, 1);
  }

  const encounter = globalScene.currentBattle.mysteryEncounter!;
  const pokemon = encounter.misc.pokemon;
  const isFlee = isPokemonFlee(pokemon, encounter.misc.fleeStage);
  if (isFlee) {
    // Pokemon flees!
    await doPokemonFlee(pokemon);
    // Check how many safari pokemon left
    if (encounter.misc.safariPokemonRemaining > 0) {
      await summonSafariPokemon();
      initSubsequentOptionSelect({ overrideOptions: safariZoneGameOptions, startingCursorIndex: cursorIndex, hideDescription: true });
    } else {
      // End safari mode
      encounter.continuousEncounter = false;
      leaveEncounterWithoutBattle(true);
    }
  } else {
    globalScene.queueMessage(getEncounterText(`${namespace}:safari.watching`) ?? "", 0, null, 1000);
    initSubsequentOptionSelect({ overrideOptions: safariZoneGameOptions, startingCursorIndex: cursorIndex, hideDescription: true });
  }
}

/**
 * @returns A random species that has at most 5 starter cost and is not Mythical, Paradox, etc.
 */
export function getSafariSpeciesSpawn(): PokemonSpecies {
  return getPokemonSpecies(getRandomSpeciesByStarterCost([ 0, 5 ], NON_LEGEND_PARADOX_POKEMON, undefined, false, false, false));
}<|MERGE_RESOLUTION|>--- conflicted
+++ resolved
@@ -261,19 +261,11 @@
   // Safari pokemon roll twice on shiny and HA chances, but are otherwise normal
   let enemySpecies;
   let pokemon;
-<<<<<<< HEAD
   globalScene.executeWithSeedOffset(() => {
-    enemySpecies = getPokemonSpecies(getRandomSpeciesByStarterTier([ 0, 5 ], undefined, undefined, false, false, false));
+    enemySpecies = getSafariSpeciesSpawn();
     const level = globalScene.currentBattle.getLevelForWave();
     enemySpecies = getPokemonSpecies(enemySpecies.getWildSpeciesForLevel(level, true, false, globalScene.gameMode));
     pokemon = globalScene.addEnemyPokemon(enemySpecies, level, TrainerSlot.NONE, false);
-=======
-  scene.executeWithSeedOffset(() => {
-    enemySpecies = getSafariSpeciesSpawn();
-    const level = scene.currentBattle.getLevelForWave();
-    enemySpecies = getPokemonSpecies(enemySpecies.getWildSpeciesForLevel(level, true, false, scene.gameMode));
-    pokemon = scene.addEnemyPokemon(enemySpecies, level, TrainerSlot.NONE, false);
->>>>>>> e930536e
 
     // Roll shiny twice
     if (!pokemon.shiny) {
