--- conflicted
+++ resolved
@@ -164,13 +164,8 @@
       encounter.setDialogueToken("eggType", i18next.t(`${namespace}:eggTypes.epic`));
       setEncounterRewards(
         {
-<<<<<<< HEAD
-          guaranteedRewardSpecs: [RewardId.SACRED_ASH],
-          guaranteedRarityTiers: [RarityTier.ROGUE, RarityTier.ULTRA],
-=======
-          guaranteedModifierTypeFuncs: [modifierTypes.RELIC_GOLD],
-          guaranteedModifierTiers: [ModifierTier.ROGUE, ModifierTier.ROGUE],
->>>>>>> e8623348
+          guaranteedRewardSpecs: [RewardId.RELIC_GOLD],
+          guaranteedRarityTiers: [RarityTier.ROGUE, RarityTier.ROGUE],
           fillRemaining: true,
         },
         [eggOptions],
