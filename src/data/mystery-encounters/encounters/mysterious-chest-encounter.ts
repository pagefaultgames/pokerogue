--- conflicted
+++ resolved
@@ -1,4 +1,4 @@
-import BattleScene from "#app/battle-scene";
+import { globalScene } from "#app/battle-scene";
 import MysteryEncounter, { MysteryEncounterBuilder } from "#app/data/mystery-encounters/mystery-encounter";
 import { MysteryEncounterOptionBuilder } from "#app/data/mystery-encounters/mystery-encounter-option";
 import { queueEncounterMessage, showEncounterText } from "#app/data/mystery-encounters/utils/encounter-dialogue-utils";
@@ -9,15 +9,7 @@
 import { ModifierTier } from "#app/modifier/modifier-tier";
 import { GameOverPhase } from "#app/phases/game-over-phase";
 import { randSeedInt } from "#app/utils";
-<<<<<<< HEAD
-import { MysteryEncounterType } from "#enums/mystery-encounter-type";
-import { globalScene } from "#app/battle-scene";
-import MysteryEncounter, { MysteryEncounterBuilder } from "#app/data/mystery-encounters/mystery-encounter";
-import { MysteryEncounterOptionBuilder } from "#app/data/mystery-encounters/mystery-encounter-option";
-import { MysteryEncounterTier } from "#enums/mystery-encounter-tier";
-=======
 import { Moves } from "#enums/moves";
->>>>>>> f2a2281f
 import { MysteryEncounterOptionMode } from "#enums/mystery-encounter-option-mode";
 import { MysteryEncounterTier } from "#enums/mystery-encounter-tier";
 import { MysteryEncounterType } from "#enums/mystery-encounter-type";
@@ -185,11 +177,7 @@
             await showEncounterText(`${namespace}:option.1.bad`);
 
             // Handle game over edge case
-<<<<<<< HEAD
-            const allowedPokemon = globalScene.getParty().filter(p => p.isAllowedInBattle());
-=======
-            const allowedPokemon = scene.getPokemonAllowedInBattle();
->>>>>>> f2a2281f
+            const allowedPokemon = globalScene.getPokemonAllowedInBattle();
             if (allowedPokemon.length === 0) {
               // If there are no longer any legal pokemon in the party, game over.
               globalScene.clearPhaseQueue();
