import { queueEncounterMessage, showEncounterText } from "#app/data/mystery-encounters/utils/encounter-dialogue-utils";
import { EnemyPartyConfig, initBattleWithEnemyConfig, leaveEncounterWithoutBattle, setEncounterRewards, transitionMysteryEncounterIntroVisuals } from "#app/data/mystery-encounters/utils/encounter-phase-utils";
import { getHighestLevelPlayerPokemon, koPlayerPokemon } from "#app/data/mystery-encounters/utils/encounter-pokemon-utils";
import { ModifierTier } from "#app/modifier/modifier-tier";
import { randSeedInt } from "#app/utils";
import { MysteryEncounterType } from "#enums/mystery-encounter-type";
import BattleScene from "#app/battle-scene";
import MysteryEncounter, { MysteryEncounterBuilder } from "#app/data/mystery-encounters/mystery-encounter";
import { MysteryEncounterOptionBuilder } from "#app/data/mystery-encounters/mystery-encounter-option";
import { MysteryEncounterTier } from "#enums/mystery-encounter-tier";
import { MysteryEncounterOptionMode } from "#enums/mystery-encounter-option-mode";
import { getPokemonSpecies } from "#app/data/pokemon-species";
import { Species } from "#enums/species";
import { Moves } from "#enums/moves";
import { GameOverPhase } from "#app/phases/game-over-phase";
import { CLASSIC_MODE_MYSTERY_ENCOUNTER_WAVES } from "#app/game-mode";

/** i18n namespace for encounter */
const namespace = "mysteryEncounters/mysteriousChest";

const RAND_LENGTH = 100;
const COMMON_REWARDS_WEIGHT = 20; // 20%
const ULTRA_REWARDS_WEIGHT = 50; // 30%
const ROGUE_REWARDS_WEIGHT = 60; // 10%
const MASTER_REWARDS_WEIGHT = 65; // 5%

/**
 * Mysterious Chest encounter.
 * @see {@link https://github.com/pagefaultgames/pokerogue/issues/3796 | GitHub Issue #3796}
 * @see For biome requirements check {@linkcode mysteryEncountersByBiome}
 */
export const MysteriousChestEncounter: MysteryEncounter =
  MysteryEncounterBuilder.withEncounterType(MysteryEncounterType.MYSTERIOUS_CHEST)
    .withEncounterTier(MysteryEncounterTier.COMMON)
    .withSceneWaveRangeRequirement(...CLASSIC_MODE_MYSTERY_ENCOUNTER_WAVES)
    .withAutoHideIntroVisuals(false)
    .withCatchAllowed(true)
    .withIntroSpriteConfigs([
      {
        spriteKey: "mysterious_chest_blue",
        fileRoot: "mystery-encounters",
        hasShadow: true,
        y: 8,
        yShadow: 6,
        alpha: 1,
        disableAnimation: true, // Re-enabled after option select
      },
      {
        spriteKey: "mysterious_chest_red",
        fileRoot: "mystery-encounters",
        hasShadow: false,
        y: 8,
        yShadow: 6,
        alpha: 0,
        disableAnimation: true, // Re-enabled after option select
      }
    ])
    .withIntroDialogue([
      {
        text: `${namespace}:intro`,
      }
    ])
    .withTitle(`${namespace}:title`)
    .withDescription(`${namespace}:description`)
    .withQuery(`${namespace}:query`)
    .withOnInit((scene: BattleScene) => {
      const encounter = scene.currentBattle.mysteryEncounter!;

      // Calculate boss mon
      const config: EnemyPartyConfig = {
        levelAdditiveModifier: 0.5,
        disableSwitch: true,
        pokemonConfigs: [
          {
            species: getPokemonSpecies(Species.GIMMIGHOUL),
            formIndex: 0,
            isBoss: true,
            moveSet: [Moves.NASTY_PLOT, Moves.SHADOW_BALL, Moves.POWER_GEM, Moves.THIEF]
          }
        ],
      };

      encounter.enemyPartyConfigs = [config];

      encounter.setDialogueToken("gimmighoulName", getPokemonSpecies(Species.GIMMIGHOUL).getName());

      return true;
    })
    .withOption(
      MysteryEncounterOptionBuilder
        .newOptionWithMode(MysteryEncounterOptionMode.DEFAULT)
        .withDialogue({
          buttonLabel: `${namespace}:option.1.label`,
          buttonTooltip: `${namespace}:option.1.tooltip`,
          selected: [
            {
              text: `${namespace}:option.1.selected`,
            },
          ],
        })
        .withPreOptionPhase(async (scene: BattleScene) => {
          // Play animation
          const encounter = scene.currentBattle.mysteryEncounter!;
          const introVisuals = encounter.introVisuals!;

          // Determine roll first
          const roll = randSeedInt(RAND_LENGTH);
          encounter.misc = {
            roll
          };

          if (roll >= MASTER_REWARDS_WEIGHT) {
            // Chest is springing trap, change to red chest sprite
            const blueChestSprites = introVisuals.getSpriteAtIndex(0);
            const redChestSprites = introVisuals.getSpriteAtIndex(1);
            redChestSprites[0].setAlpha(1);
            blueChestSprites[0].setAlpha(0.001);
          }
          introVisuals.spriteConfigs[0].disableAnimation = false;
          introVisuals.spriteConfigs[1].disableAnimation = false;
          introVisuals.playAnim();
        })
        .withOptionPhase(async (scene: BattleScene) => {
          // Open the chest
          const encounter = scene.currentBattle.mysteryEncounter!;
          const roll = encounter.misc.roll;
          if (roll < COMMON_REWARDS_WEIGHT) {
            // Choose between 2 COMMON / 2 GREAT tier items (20%)
            setEncounterRewards(scene, {
              guaranteedModifierTiers: [
                ModifierTier.COMMON,
                ModifierTier.COMMON,
                ModifierTier.GREAT,
                ModifierTier.GREAT,
              ],
            });
            // Display result message then proceed to rewards
            queueEncounterMessage(scene, `${namespace}:option.1.normal`);
            leaveEncounterWithoutBattle(scene);
          } else if (roll < ULTRA_REWARDS_WEIGHT) {
            // Choose between 3 ULTRA tier items (30%)
            setEncounterRewards(scene, {
              guaranteedModifierTiers: [
                ModifierTier.ULTRA,
                ModifierTier.ULTRA,
                ModifierTier.ULTRA,
              ],
            });
            // Display result message then proceed to rewards
            queueEncounterMessage(scene, `${namespace}:option.1.good`);
            leaveEncounterWithoutBattle(scene);
          } else if (roll < ROGUE_REWARDS_WEIGHT) {
            // Choose between 2 ROGUE tier items (10%)
            setEncounterRewards(scene, { guaranteedModifierTiers: [ModifierTier.ROGUE, ModifierTier.ROGUE] });
            // Display result message then proceed to rewards
            queueEncounterMessage(scene, `${namespace}:option.1.great`);
            leaveEncounterWithoutBattle(scene);
          } else if (roll < MASTER_REWARDS_WEIGHT) {
            // Choose 1 MASTER tier item (5%)
            setEncounterRewards(scene, { guaranteedModifierTiers: [ModifierTier.MASTER] });
            // Display result message then proceed to rewards
            queueEncounterMessage(scene, `${namespace}:option.1.amazing`);
            leaveEncounterWithoutBattle(scene);
          } else {
            // Your highest level unfainted Pokemon gets OHKO. Start battle against a Gimmighoul (35%)
            const highestLevelPokemon = getHighestLevelPlayerPokemon(scene, true, false);
            koPlayerPokemon(scene, highestLevelPokemon);

            encounter.setDialogueToken("pokeName", highestLevelPokemon.getNameToRender());
            await showEncounterText(scene, `${namespace}.option.1.bad`);

            // Handle game over edge case
            const allowedPokemon = scene.getParty().filter(p => p.isAllowedInBattle());
            if (allowedPokemon.length === 0) {
              // If there are no longer any legal pokemon in the party, game over.
              scene.clearPhaseQueue();
              scene.unshiftPhase(new GameOverPhase(scene));
            } else {
              // Show which Pokemon was KOed, then start battle against Gimmighoul
<<<<<<< HEAD
              encounter.setDialogueToken("pokeName", highestLevelPokemon.getNameToRender());
              await showEncounterText(scene, `${namespace}:option.1.bad`);
=======
>>>>>>> c387f498
              transitionMysteryEncounterIntroVisuals(scene, true, true, 500);
              setEncounterRewards(scene, { fillRemaining: true });
              await initBattleWithEnemyConfig(scene, encounter.enemyPartyConfigs[0]);
            }
          }
        })
        .build()
    )
    .withSimpleOption(
      {
        buttonLabel: `${namespace}:option.2.label`,
        buttonTooltip: `${namespace}:option.2.tooltip`,
        selected: [
          {
            text: `${namespace}:option.2.selected`,
          },
        ],
      },
      async (scene: BattleScene) => {
        // Leave encounter with no rewards or exp
        leaveEncounterWithoutBattle(scene, true);
        return true;
      }
    )
    .build();<|MERGE_RESOLUTION|>--- conflicted
+++ resolved
@@ -177,11 +177,6 @@
               scene.unshiftPhase(new GameOverPhase(scene));
             } else {
               // Show which Pokemon was KOed, then start battle against Gimmighoul
-<<<<<<< HEAD
-              encounter.setDialogueToken("pokeName", highestLevelPokemon.getNameToRender());
-              await showEncounterText(scene, `${namespace}:option.1.bad`);
-=======
->>>>>>> c387f498
               transitionMysteryEncounterIntroVisuals(scene, true, true, 500);
               setEncounterRewards(scene, { fillRemaining: true });
               await initBattleWithEnemyConfig(scene, encounter.enemyPartyConfigs[0]);
