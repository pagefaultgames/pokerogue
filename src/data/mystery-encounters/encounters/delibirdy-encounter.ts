import { globalScene } from "#app/global-scene";
import type MysteryEncounter from "#app/data/mystery-encounters/mystery-encounter";
import { MysteryEncounterBuilder } from "#app/data/mystery-encounters/mystery-encounter";
import { MysteryEncounterOptionBuilder } from "#app/data/mystery-encounters/mystery-encounter-option";
import { CombinationPokemonRequirement, HeldItemRequirement, MoneyRequirement } from "#app/data/mystery-encounters/mystery-encounter-requirements";
import { getEncounterText, showEncounterText } from "#app/data/mystery-encounters/utils/encounter-dialogue-utils";
import { generateModifierType, leaveEncounterWithoutBattle, selectPokemonForOption, updatePlayerMoney, } from "#app/data/mystery-encounters/utils/encounter-phase-utils";
import { applyModifierTypeToPlayerPokemon } from "#app/data/mystery-encounters/utils/encounter-pokemon-utils";
import { getPokemonSpecies } from "#app/data/pokemon-species";
import type { PlayerPokemon } from "#app/field/pokemon";
import type Pokemon from "#app/field/pokemon";
import { CLASSIC_MODE_MYSTERY_ENCOUNTER_WAVES } from "#app/game-mode";
import type { PokemonHeldItemModifier, PokemonInstantReviveModifier } from "#app/modifier/modifier";
import { BerryModifier, HealingBoosterModifier, LevelIncrementBoosterModifier, MoneyMultiplierModifier, PreserveBerryModifier } from "#app/modifier/modifier";
import type { PokemonHeldItemModifierType } from "#app/modifier/modifier-type";
import { modifierTypes } from "#app/modifier/modifier-type";
import { ModifierRewardPhase } from "#app/phases/modifier-reward-phase";
import i18next from "#app/plugins/i18n";
import type { OptionSelectItem } from "#app/ui/abstact-option-select-ui-handler";
import { randSeedItem } from "#app/utils";
import { MysteryEncounterOptionMode } from "#enums/mystery-encounter-option-mode";
import { MysteryEncounterTier } from "#enums/mystery-encounter-tier";
import { MysteryEncounterType } from "#enums/mystery-encounter-type";
import { Species } from "#enums/species";

/** the i18n namespace for this encounter */
const namespace = "mysteryEncounters/delibirdy";

/** Berries only */
const OPTION_2_ALLOWED_MODIFIERS = [ "BerryModifier", "PokemonInstantReviveModifier" ];

/** Disallowed items are berries, Reviver Seeds, and Vitamins (form change items and fusion items are not PokemonHeldItemModifiers) */
const OPTION_3_DISALLOWED_MODIFIERS = [
  "BerryModifier",
  "PokemonInstantReviveModifier",
  "TerastallizeModifier",
  "PokemonBaseStatModifier",
  "PokemonBaseStatTotalModifier"
];

const DELIBIRDY_MONEY_PRICE_MULTIPLIER = 2;

<<<<<<< HEAD
const doEventReward = (scene: BattleScene) => {
  const event_buff = scene.eventManager.getDelibirdyBuff();
=======
const doEventReward = () => {
  const event_buff = globalScene.eventManager.activeEvent()?.delibirdyBuff ?? [];
>>>>>>> 3a3ebfb7
  if (event_buff.length > 0) {
    const candidates = event_buff.filter((c => {
      const mtype = generateModifierType(modifierTypes[c]);
      const existingCharm = globalScene.findModifier(m => m.type.id === mtype?.id);
      return !(existingCharm && existingCharm.getStackCount() >= existingCharm.getMaxStackCount());
    }));
    if (candidates.length > 0) {
      globalScene.unshiftPhase(new ModifierRewardPhase(modifierTypes[randSeedItem(candidates)]));
    } else {
      // At max stacks, give a Voucher instead
      globalScene.unshiftPhase(new ModifierRewardPhase(modifierTypes.VOUCHER));
    }
  }
};

/**
 * Delibird-y encounter.
 * @see {@link https://github.com/pagefaultgames/pokerogue/issues/3804 | GitHub Issue #3804}
 * @see For biome requirements check {@linkcode mysteryEncountersByBiome}
 */
export const DelibirdyEncounter: MysteryEncounter =
  MysteryEncounterBuilder.withEncounterType(MysteryEncounterType.DELIBIRDY)
    .withEncounterTier(MysteryEncounterTier.GREAT)
    .withSceneWaveRangeRequirement(...CLASSIC_MODE_MYSTERY_ENCOUNTER_WAVES)
    .withSceneRequirement(new MoneyRequirement(0, DELIBIRDY_MONEY_PRICE_MULTIPLIER)) // Must have enough money for it to spawn at the very least
    .withPrimaryPokemonRequirement(
      CombinationPokemonRequirement.Some(
        // Must also have either option 2 or 3 available to spawn
        new HeldItemRequirement(OPTION_2_ALLOWED_MODIFIERS),
        new HeldItemRequirement(OPTION_3_DISALLOWED_MODIFIERS, 1, true)
      )
    )
    .withIntroSpriteConfigs([
      {
        spriteKey: "",
        fileRoot: "",
        species: Species.DELIBIRD,
        hasShadow: true,
        repeat: true,
        startFrame: 38,
        scale: 0.94
      },
      {
        spriteKey: "",
        fileRoot: "",
        species: Species.DELIBIRD,
        hasShadow: true,
        repeat: true,
        scale: 1.06
      },
      {
        spriteKey: "",
        fileRoot: "",
        species: Species.DELIBIRD,
        hasShadow: true,
        repeat: true,
        startFrame: 65,
        x: 1,
        y: 5,
        yShadow: 5
      },
    ])
    .withIntroDialogue([
      {
        text: `${namespace}:intro`,
      }
    ])
    .setLocalizationKey(`${namespace}`)
    .withTitle(`${namespace}:title`)
    .withDescription(`${namespace}:description`)
    .withQuery(`${namespace}:query`)
    .withOutroDialogue([
      {
        text: `${namespace}:outro`,
      }
    ])
    .withOnInit(() => {
      const encounter = globalScene.currentBattle.mysteryEncounter!;
      encounter.setDialogueToken("delibirdName", getPokemonSpecies(Species.DELIBIRD).getName());

      globalScene.loadBgm("mystery_encounter_delibirdy", "mystery_encounter_delibirdy.mp3");
      return true;
    })
    .withOnVisualsStart(() => {
      globalScene.fadeAndSwitchBgm("mystery_encounter_delibirdy");
      return true;
    })
    .withOption(
      MysteryEncounterOptionBuilder
        .newOptionWithMode(MysteryEncounterOptionMode.DISABLED_OR_DEFAULT)
        .withSceneMoneyRequirement(0, DELIBIRDY_MONEY_PRICE_MULTIPLIER) // Must have money to spawn
        .withDialogue({
          buttonLabel: `${namespace}:option.1.label`,
          buttonTooltip: `${namespace}:option.1.tooltip`,
          selected: [
            {
              text: `${namespace}:option.1.selected`,
            },
          ],
        })
        .withPreOptionPhase(async (): Promise<boolean> => {
          const encounter = globalScene.currentBattle.mysteryEncounter!;
          updatePlayerMoney(-(encounter.options[0].requirements[0] as MoneyRequirement).requiredMoney, true, false);
          return true;
        })
        .withOptionPhase(async () => {
          // Give the player an Amulet Coin
          // Check if the player has max stacks of that item already
          const existing = globalScene.findModifier(m => m instanceof MoneyMultiplierModifier) as MoneyMultiplierModifier;

          if (existing && existing.getStackCount() >= existing.getMaxStackCount()) {
            // At max stacks, give the first party pokemon a Shell Bell instead
            const shellBell = generateModifierType(modifierTypes.SHELL_BELL) as PokemonHeldItemModifierType;
            await applyModifierTypeToPlayerPokemon(globalScene.getPlayerPokemon()!, shellBell);
            globalScene.playSound("item_fanfare");
            await showEncounterText(i18next.t("battle:rewardGain", { modifierName: shellBell.name }), null, undefined, true);
            doEventReward();
          } else {
            globalScene.unshiftPhase(new ModifierRewardPhase(modifierTypes.AMULET_COIN));
            doEventReward();
          }

          leaveEncounterWithoutBattle(true);
        })
        .build()
    )
    .withOption(
      MysteryEncounterOptionBuilder
        .newOptionWithMode(MysteryEncounterOptionMode.DISABLED_OR_DEFAULT)
        .withPrimaryPokemonRequirement(new HeldItemRequirement(OPTION_2_ALLOWED_MODIFIERS))
        .withDialogue({
          buttonLabel: `${namespace}:option.2.label`,
          buttonTooltip: `${namespace}:option.2.tooltip`,
          secondOptionPrompt: `${namespace}:option.2.select_prompt`,
          selected: [
            {
              text: `${namespace}:option.2.selected`,
            },
          ],
        })
        .withPreOptionPhase(async (): Promise<boolean> => {
          const encounter = globalScene.currentBattle.mysteryEncounter!;
          const onPokemonSelected = (pokemon: PlayerPokemon) => {
            // Get Pokemon held items and filter for valid ones
            const validItems = pokemon.getHeldItems().filter((it) => {
              return OPTION_2_ALLOWED_MODIFIERS.some(heldItem => it.constructor.name === heldItem) && it.isTransferable;
            });

            return validItems.map((modifier: PokemonHeldItemModifier) => {
              const option: OptionSelectItem = {
                label: modifier.type.name,
                handler: () => {
                  // Pokemon and item selected
                  encounter.setDialogueToken("chosenItem", modifier.type.name);
                  encounter.misc = {
                    chosenPokemon: pokemon,
                    chosenModifier: modifier,
                  };
                  return true;
                },
              };
              return option;
            });
          };

          const selectableFilter = (pokemon: Pokemon) => {
            // If pokemon has valid item, it can be selected
            const meetsReqs = encounter.options[1].pokemonMeetsPrimaryRequirements(pokemon);
            if (!meetsReqs) {
              return getEncounterText(`${namespace}:invalid_selection`) ?? null;
            }

            return null;
          };

          return selectPokemonForOption(onPokemonSelected, undefined, selectableFilter);
        })
        .withOptionPhase(async () => {
          const encounter = globalScene.currentBattle.mysteryEncounter!;
          const modifier: BerryModifier | PokemonInstantReviveModifier = encounter.misc.chosenModifier;
          const chosenPokemon: PlayerPokemon = encounter.misc.chosenPokemon;

          // Give the player a Candy Jar if they gave a Berry, and a Berry Pouch for Reviver Seed
          if (modifier instanceof BerryModifier) {
            // Check if the player has max stacks of that Candy Jar already
            const existing = globalScene.findModifier(m => m instanceof LevelIncrementBoosterModifier) as LevelIncrementBoosterModifier;

            if (existing && existing.getStackCount() >= existing.getMaxStackCount()) {
              // At max stacks, give the first party pokemon a Shell Bell instead
              const shellBell = generateModifierType(modifierTypes.SHELL_BELL) as PokemonHeldItemModifierType;
              await applyModifierTypeToPlayerPokemon(globalScene.getPlayerPokemon()!, shellBell);
              globalScene.playSound("item_fanfare");
              await showEncounterText(i18next.t("battle:rewardGain", { modifierName: shellBell.name }), null, undefined, true);
              doEventReward();
            } else {
              globalScene.unshiftPhase(new ModifierRewardPhase(modifierTypes.CANDY_JAR));
              doEventReward();
            }
          } else {
            // Check if the player has max stacks of that Berry Pouch already
            const existing = globalScene.findModifier(m => m instanceof PreserveBerryModifier) as PreserveBerryModifier;

            if (existing && existing.getStackCount() >= existing.getMaxStackCount()) {
              // At max stacks, give the first party pokemon a Shell Bell instead
              const shellBell = generateModifierType(modifierTypes.SHELL_BELL) as PokemonHeldItemModifierType;
              await applyModifierTypeToPlayerPokemon(globalScene.getPlayerPokemon()!, shellBell);
              globalScene.playSound("item_fanfare");
              await showEncounterText(i18next.t("battle:rewardGain", { modifierName: shellBell.name }), null, undefined, true);
              doEventReward();
            } else {
              globalScene.unshiftPhase(new ModifierRewardPhase(modifierTypes.BERRY_POUCH));
              doEventReward();
            }
          }

          chosenPokemon.loseHeldItem(modifier, false);

          leaveEncounterWithoutBattle(true);
        })
        .build()
    )
    .withOption(
      MysteryEncounterOptionBuilder
        .newOptionWithMode(MysteryEncounterOptionMode.DISABLED_OR_DEFAULT)
        .withPrimaryPokemonRequirement(new HeldItemRequirement(OPTION_3_DISALLOWED_MODIFIERS, 1, true))
        .withDialogue({
          buttonLabel: `${namespace}:option.3.label`,
          buttonTooltip: `${namespace}:option.3.tooltip`,
          secondOptionPrompt: `${namespace}:option.3.select_prompt`,
          selected: [
            {
              text: `${namespace}:option.3.selected`,
            },
          ],
        })
        .withPreOptionPhase(async (): Promise<boolean> => {
          const encounter = globalScene.currentBattle.mysteryEncounter!;
          const onPokemonSelected = (pokemon: PlayerPokemon) => {
            // Get Pokemon held items and filter for valid ones
            const validItems = pokemon.getHeldItems().filter((it) => {
              return !OPTION_3_DISALLOWED_MODIFIERS.some(heldItem => it.constructor.name === heldItem) && it.isTransferable;
            });

            return validItems.map((modifier: PokemonHeldItemModifier) => {
              const option: OptionSelectItem = {
                label: modifier.type.name,
                handler: () => {
                  // Pokemon and item selected
                  encounter.setDialogueToken("chosenItem", modifier.type.name);
                  encounter.misc = {
                    chosenPokemon: pokemon,
                    chosenModifier: modifier,
                  };
                  return true;
                },
              };
              return option;
            });
          };

          const selectableFilter = (pokemon: Pokemon) => {
            // If pokemon has valid item, it can be selected
            const meetsReqs = encounter.options[2].pokemonMeetsPrimaryRequirements(pokemon);
            if (!meetsReqs) {
              return getEncounterText(`${namespace}:invalid_selection`) ?? null;
            }

            return null;
          };

          return selectPokemonForOption(onPokemonSelected, undefined, selectableFilter);
        })
        .withOptionPhase(async () => {
          const encounter = globalScene.currentBattle.mysteryEncounter!;
          const modifier = encounter.misc.chosenModifier;
          const chosenPokemon: PlayerPokemon = encounter.misc.chosenPokemon;

          // Check if the player has max stacks of Healing Charm already
          const existing = globalScene.findModifier(m => m instanceof HealingBoosterModifier) as HealingBoosterModifier;

          if (existing && existing.getStackCount() >= existing.getMaxStackCount()) {
            // At max stacks, give the first party pokemon a Shell Bell instead
            const shellBell = generateModifierType(modifierTypes.SHELL_BELL) as PokemonHeldItemModifierType;
            await applyModifierTypeToPlayerPokemon(globalScene.getPlayerParty()[0], shellBell);
            globalScene.playSound("item_fanfare");
            await showEncounterText(i18next.t("battle:rewardGain", { modifierName: shellBell.name }), null, undefined, true);
            doEventReward();
          } else {
            globalScene.unshiftPhase(new ModifierRewardPhase(modifierTypes.HEALING_CHARM));
            doEventReward();
          }

          chosenPokemon.loseHeldItem(modifier, false);

          leaveEncounterWithoutBattle(true);
        })
        .build()
    )
    .build();<|MERGE_RESOLUTION|>--- conflicted
+++ resolved
@@ -40,13 +40,8 @@
 
 const DELIBIRDY_MONEY_PRICE_MULTIPLIER = 2;
 
-<<<<<<< HEAD
-const doEventReward = (scene: BattleScene) => {
-  const event_buff = scene.eventManager.getDelibirdyBuff();
-=======
 const doEventReward = () => {
-  const event_buff = globalScene.eventManager.activeEvent()?.delibirdyBuff ?? [];
->>>>>>> 3a3ebfb7
+  const event_buff = globalScene.eventManager.getDelibirdyBuff();
   if (event_buff.length > 0) {
     const candidates = event_buff.filter((c => {
       const mtype = generateModifierType(modifierTypes[c]);
