<<<<<<< HEAD
import { generateModifierType, leaveEncounterWithoutBattle, selectPokemonForOption, updatePlayerMoney, } from "#app/data/mystery-encounters/utils/encounter-phase-utils";
import Pokemon, { PlayerPokemon } from "#app/field/pokemon";
import { modifierTypes, PokemonHeldItemModifierType } from "#app/modifier/modifier-type";
import { MysteryEncounterType } from "#enums/mystery-encounter-type";
import { Species } from "#enums/species";
import { globalScene } from "#app/battle-scene";
=======
import BattleScene from "#app/battle-scene";
>>>>>>> f2a2281f
import MysteryEncounter, { MysteryEncounterBuilder } from "#app/data/mystery-encounters/mystery-encounter";
import { MysteryEncounterOptionBuilder } from "#app/data/mystery-encounters/mystery-encounter-option";
import { CombinationPokemonRequirement, HeldItemRequirement, MoneyRequirement } from "#app/data/mystery-encounters/mystery-encounter-requirements";
import { getEncounterText, showEncounterText } from "#app/data/mystery-encounters/utils/encounter-dialogue-utils";
import { generateModifierType, leaveEncounterWithoutBattle, selectPokemonForOption, updatePlayerMoney, } from "#app/data/mystery-encounters/utils/encounter-phase-utils";
import { applyModifierTypeToPlayerPokemon } from "#app/data/mystery-encounters/utils/encounter-pokemon-utils";
import { getPokemonSpecies } from "#app/data/pokemon-species";
import Pokemon, { PlayerPokemon } from "#app/field/pokemon";
import { CLASSIC_MODE_MYSTERY_ENCOUNTER_WAVES } from "#app/game-mode";
import { BerryModifier, HealingBoosterModifier, LevelIncrementBoosterModifier, MoneyMultiplierModifier, PokemonHeldItemModifier, PokemonInstantReviveModifier, PreserveBerryModifier } from "#app/modifier/modifier";
import { modifierTypes, PokemonHeldItemModifierType } from "#app/modifier/modifier-type";
import { ModifierRewardPhase } from "#app/phases/modifier-reward-phase";
import i18next from "#app/plugins/i18n";
import { OptionSelectItem } from "#app/ui/abstact-option-select-ui-handler";
import { MysteryEncounterOptionMode } from "#enums/mystery-encounter-option-mode";
import { MysteryEncounterTier } from "#enums/mystery-encounter-tier";
import { MysteryEncounterType } from "#enums/mystery-encounter-type";
import { Species } from "#enums/species";

/** the i18n namespace for this encounter */
const namespace = "mysteryEncounters/delibirdy";

/** Berries only */
const OPTION_2_ALLOWED_MODIFIERS = [ "BerryModifier", "PokemonInstantReviveModifier" ];

/** Disallowed items are berries, Reviver Seeds, and Vitamins (form change items and fusion items are not PokemonHeldItemModifiers) */
const OPTION_3_DISALLOWED_MODIFIERS = [
  "BerryModifier",
  "PokemonInstantReviveModifier",
  "TerastallizeModifier",
  "PokemonBaseStatModifier",
  "PokemonBaseStatTotalModifier"
];

const DELIBIRDY_MONEY_PRICE_MULTIPLIER = 2;

/**
 * Delibird-y encounter.
 * @see {@link https://github.com/pagefaultgames/pokerogue/issues/3804 | GitHub Issue #3804}
 * @see For biome requirements check {@linkcode mysteryEncountersByBiome}
 */
export const DelibirdyEncounter: MysteryEncounter =
  MysteryEncounterBuilder.withEncounterType(MysteryEncounterType.DELIBIRDY)
    .withEncounterTier(MysteryEncounterTier.GREAT)
    .withSceneWaveRangeRequirement(...CLASSIC_MODE_MYSTERY_ENCOUNTER_WAVES)
    .withSceneRequirement(new MoneyRequirement(0, DELIBIRDY_MONEY_PRICE_MULTIPLIER)) // Must have enough money for it to spawn at the very least
    .withPrimaryPokemonRequirement(
      CombinationPokemonRequirement.Some(
        // Must also have either option 2 or 3 available to spawn
        new HeldItemRequirement(OPTION_2_ALLOWED_MODIFIERS),
        new HeldItemRequirement(OPTION_3_DISALLOWED_MODIFIERS, 1, true)
      )
    )
    .withIntroSpriteConfigs([
      {
        spriteKey: "",
        fileRoot: "",
        species: Species.DELIBIRD,
        hasShadow: true,
        repeat: true,
        startFrame: 38,
        scale: 0.94
      },
      {
        spriteKey: "",
        fileRoot: "",
        species: Species.DELIBIRD,
        hasShadow: true,
        repeat: true,
        scale: 1.06
      },
      {
        spriteKey: "",
        fileRoot: "",
        species: Species.DELIBIRD,
        hasShadow: true,
        repeat: true,
        startFrame: 65,
        x: 1,
        y: 5,
        yShadow: 5
      },
    ])
    .withIntroDialogue([
      {
        text: `${namespace}:intro`,
      }
    ])
    .setLocalizationKey(`${namespace}`)
    .withTitle(`${namespace}:title`)
    .withDescription(`${namespace}:description`)
    .withQuery(`${namespace}:query`)
    .withOutroDialogue([
      {
        text: `${namespace}:outro`,
      }
    ])
    .withOnInit(() => {
      const encounter = globalScene.currentBattle.mysteryEncounter!;
      encounter.setDialogueToken("delibirdName", getPokemonSpecies(Species.DELIBIRD).getName());

      globalScene.loadBgm("mystery_encounter_delibirdy", "mystery_encounter_delibirdy.mp3");
      return true;
    })
    .withOnVisualsStart(() => {
      globalScene.fadeAndSwitchBgm("mystery_encounter_delibirdy");
      return true;
    })
    .withOption(
      MysteryEncounterOptionBuilder
        .newOptionWithMode(MysteryEncounterOptionMode.DISABLED_OR_DEFAULT)
        .withSceneMoneyRequirement(0, DELIBIRDY_MONEY_PRICE_MULTIPLIER) // Must have money to spawn
        .withDialogue({
          buttonLabel: `${namespace}:option.1.label`,
          buttonTooltip: `${namespace}:option.1.tooltip`,
          selected: [
            {
              text: `${namespace}:option.1.selected`,
            },
          ],
        })
        .withPreOptionPhase(async (): Promise<boolean> => {
          const encounter = globalScene.currentBattle.mysteryEncounter!;
          updatePlayerMoney(-(encounter.options[0].requirements[0] as MoneyRequirement).requiredMoney, true, false);
          return true;
        })
        .withOptionPhase(async () => {
          // Give the player an Amulet Coin
          // Check if the player has max stacks of that item already
          const existing = globalScene.findModifier(m => m instanceof MoneyMultiplierModifier) as MoneyMultiplierModifier;

          if (existing && existing.getStackCount() >= existing.getMaxStackCount()) {
            // At max stacks, give the first party pokemon a Shell Bell instead
<<<<<<< HEAD
            const shellBell = generateModifierType(modifierTypes.SHELL_BELL) as PokemonHeldItemModifierType;
            await applyModifierTypeToPlayerPokemon(globalScene.getParty()[0], shellBell);
            globalScene.playSound("item_fanfare");
            await showEncounterText(i18next.t("battle:rewardGain", { modifierName: shellBell.name }), null, undefined, true);
=======
            const shellBell = generateModifierType(scene, modifierTypes.SHELL_BELL) as PokemonHeldItemModifierType;
            await applyModifierTypeToPlayerPokemon(scene, scene.getPlayerPokemon()!, shellBell);
            scene.playSound("item_fanfare");
            await showEncounterText(scene, i18next.t("battle:rewardGain", { modifierName: shellBell.name }), null, undefined, true);
>>>>>>> f2a2281f
          } else {
            globalScene.unshiftPhase(new ModifierRewardPhase(modifierTypes.AMULET_COIN));
          }

          leaveEncounterWithoutBattle(true);
        })
        .build()
    )
    .withOption(
      MysteryEncounterOptionBuilder
        .newOptionWithMode(MysteryEncounterOptionMode.DISABLED_OR_DEFAULT)
        .withPrimaryPokemonRequirement(new HeldItemRequirement(OPTION_2_ALLOWED_MODIFIERS))
        .withDialogue({
          buttonLabel: `${namespace}:option.2.label`,
          buttonTooltip: `${namespace}:option.2.tooltip`,
          secondOptionPrompt: `${namespace}:option.2.select_prompt`,
          selected: [
            {
              text: `${namespace}:option.2.selected`,
            },
          ],
        })
        .withPreOptionPhase(async (): Promise<boolean> => {
          const encounter = globalScene.currentBattle.mysteryEncounter!;
          const onPokemonSelected = (pokemon: PlayerPokemon) => {
            // Get Pokemon held items and filter for valid ones
            const validItems = pokemon.getHeldItems().filter((it) => {
              return OPTION_2_ALLOWED_MODIFIERS.some(heldItem => it.constructor.name === heldItem) && it.isTransferable;
            });

            return validItems.map((modifier: PokemonHeldItemModifier) => {
              const option: OptionSelectItem = {
                label: modifier.type.name,
                handler: () => {
                  // Pokemon and item selected
                  encounter.setDialogueToken("chosenItem", modifier.type.name);
                  encounter.misc = {
                    chosenPokemon: pokemon,
                    chosenModifier: modifier,
                  };
                  return true;
                },
              };
              return option;
            });
          };

          const selectableFilter = (pokemon: Pokemon) => {
            // If pokemon has valid item, it can be selected
            const meetsReqs = encounter.options[1].pokemonMeetsPrimaryRequirements(pokemon);
            if (!meetsReqs) {
              return getEncounterText(`${namespace}:invalid_selection`) ?? null;
            }

            return null;
          };

          return selectPokemonForOption(onPokemonSelected, undefined, selectableFilter);
        })
<<<<<<< HEAD
        .withOptionPhase(async () => {
          const encounter = globalScene.currentBattle.mysteryEncounter!;
          const modifier: BerryModifier | HealingBoosterModifier = encounter.misc.chosenModifier;
=======
        .withOptionPhase(async (scene: BattleScene) => {
          const encounter = scene.currentBattle.mysteryEncounter!;
          const modifier: BerryModifier | PokemonInstantReviveModifier = encounter.misc.chosenModifier;
          const chosenPokemon: PlayerPokemon = encounter.misc.chosenPokemon;
>>>>>>> f2a2281f

          // Give the player a Candy Jar if they gave a Berry, and a Berry Pouch for Reviver Seed
          if (modifier instanceof BerryModifier) {
            // Check if the player has max stacks of that Candy Jar already
            const existing = globalScene.findModifier(m => m instanceof LevelIncrementBoosterModifier) as LevelIncrementBoosterModifier;

            if (existing && existing.getStackCount() >= existing.getMaxStackCount()) {
              // At max stacks, give the first party pokemon a Shell Bell instead
<<<<<<< HEAD
              const shellBell = generateModifierType(modifierTypes.SHELL_BELL) as PokemonHeldItemModifierType;
              await applyModifierTypeToPlayerPokemon(globalScene.getParty()[0], shellBell);
              globalScene.playSound("item_fanfare");
              await showEncounterText(i18next.t("battle:rewardGain", { modifierName: shellBell.name }), null, undefined, true);
=======
              const shellBell = generateModifierType(scene, modifierTypes.SHELL_BELL) as PokemonHeldItemModifierType;
              await applyModifierTypeToPlayerPokemon(scene, scene.getPlayerPokemon()!, shellBell);
              scene.playSound("item_fanfare");
              await showEncounterText(scene, i18next.t("battle:rewardGain", { modifierName: shellBell.name }), null, undefined, true);
>>>>>>> f2a2281f
            } else {
              globalScene.unshiftPhase(new ModifierRewardPhase(modifierTypes.CANDY_JAR));
            }
          } else {
            // Check if the player has max stacks of that Berry Pouch already
            const existing = globalScene.findModifier(m => m instanceof PreserveBerryModifier) as PreserveBerryModifier;

            if (existing && existing.getStackCount() >= existing.getMaxStackCount()) {
              // At max stacks, give the first party pokemon a Shell Bell instead
<<<<<<< HEAD
              const shellBell = generateModifierType(modifierTypes.SHELL_BELL) as PokemonHeldItemModifierType;
              await applyModifierTypeToPlayerPokemon(globalScene.getParty()[0], shellBell);
              globalScene.playSound("item_fanfare");
              await showEncounterText(i18next.t("battle:rewardGain", { modifierName: shellBell.name }), null, undefined, true);
=======
              const shellBell = generateModifierType(scene, modifierTypes.SHELL_BELL) as PokemonHeldItemModifierType;
              await applyModifierTypeToPlayerPokemon(scene, scene.getPlayerPokemon()!, shellBell);
              scene.playSound("item_fanfare");
              await showEncounterText(scene, i18next.t("battle:rewardGain", { modifierName: shellBell.name }), null, undefined, true);
>>>>>>> f2a2281f
            } else {
              globalScene.unshiftPhase(new ModifierRewardPhase(modifierTypes.BERRY_POUCH));
            }
          }

<<<<<<< HEAD
          // Remove the modifier if its stacks go to 0
          modifier.stackCount -= 1;
          if (modifier.stackCount === 0) {
            globalScene.removeModifier(modifier);
          }
=======
          chosenPokemon.loseHeldItem(modifier, false);
>>>>>>> f2a2281f

          leaveEncounterWithoutBattle(true);
        })
        .build()
    )
    .withOption(
      MysteryEncounterOptionBuilder
        .newOptionWithMode(MysteryEncounterOptionMode.DISABLED_OR_DEFAULT)
        .withPrimaryPokemonRequirement(new HeldItemRequirement(OPTION_3_DISALLOWED_MODIFIERS, 1, true))
        .withDialogue({
          buttonLabel: `${namespace}:option.3.label`,
          buttonTooltip: `${namespace}:option.3.tooltip`,
          secondOptionPrompt: `${namespace}:option.3.select_prompt`,
          selected: [
            {
              text: `${namespace}:option.3.selected`,
            },
          ],
        })
        .withPreOptionPhase(async (): Promise<boolean> => {
          const encounter = globalScene.currentBattle.mysteryEncounter!;
          const onPokemonSelected = (pokemon: PlayerPokemon) => {
            // Get Pokemon held items and filter for valid ones
            const validItems = pokemon.getHeldItems().filter((it) => {
              return !OPTION_3_DISALLOWED_MODIFIERS.some(heldItem => it.constructor.name === heldItem) && it.isTransferable;
            });

            return validItems.map((modifier: PokemonHeldItemModifier) => {
              const option: OptionSelectItem = {
                label: modifier.type.name,
                handler: () => {
                  // Pokemon and item selected
                  encounter.setDialogueToken("chosenItem", modifier.type.name);
                  encounter.misc = {
                    chosenPokemon: pokemon,
                    chosenModifier: modifier,
                  };
                  return true;
                },
              };
              return option;
            });
          };

          const selectableFilter = (pokemon: Pokemon) => {
            // If pokemon has valid item, it can be selected
            const meetsReqs = encounter.options[2].pokemonMeetsPrimaryRequirements(pokemon);
            if (!meetsReqs) {
              return getEncounterText(`${namespace}:invalid_selection`) ?? null;
            }

            return null;
          };

          return selectPokemonForOption(onPokemonSelected, undefined, selectableFilter);
        })
        .withOptionPhase(async () => {
          const encounter = globalScene.currentBattle.mysteryEncounter!;
          const modifier = encounter.misc.chosenModifier;
          const chosenPokemon: PlayerPokemon = encounter.misc.chosenPokemon;

          // Check if the player has max stacks of Healing Charm already
          const existing = globalScene.findModifier(m => m instanceof HealingBoosterModifier) as HealingBoosterModifier;

          if (existing && existing.getStackCount() >= existing.getMaxStackCount()) {
            // At max stacks, give the first party pokemon a Shell Bell instead
<<<<<<< HEAD
            const shellBell = generateModifierType(modifierTypes.SHELL_BELL) as PokemonHeldItemModifierType;
            await applyModifierTypeToPlayerPokemon(globalScene.getParty()[0], shellBell);
            globalScene.playSound("item_fanfare");
            await showEncounterText(i18next.t("battle:rewardGain", { modifierName: shellBell.name }), null, undefined, true);
=======
            const shellBell = generateModifierType(scene, modifierTypes.SHELL_BELL) as PokemonHeldItemModifierType;
            await applyModifierTypeToPlayerPokemon(scene, scene.getPlayerParty()[0], shellBell);
            scene.playSound("item_fanfare");
            await showEncounterText(scene, i18next.t("battle:rewardGain", { modifierName: shellBell.name }), null, undefined, true);
>>>>>>> f2a2281f
          } else {
            globalScene.unshiftPhase(new ModifierRewardPhase(modifierTypes.HEALING_CHARM));
          }

<<<<<<< HEAD
          // Remove the modifier if its stacks go to 0
          modifier.stackCount -= 1;
          if (modifier.stackCount === 0) {
            globalScene.removeModifier(modifier);
          }
=======
          chosenPokemon.loseHeldItem(modifier, false);
>>>>>>> f2a2281f

          leaveEncounterWithoutBattle(true);
        })
        .build()
    )
    .build();<|MERGE_RESOLUTION|>--- conflicted
+++ resolved
@@ -1,13 +1,4 @@
-<<<<<<< HEAD
-import { generateModifierType, leaveEncounterWithoutBattle, selectPokemonForOption, updatePlayerMoney, } from "#app/data/mystery-encounters/utils/encounter-phase-utils";
-import Pokemon, { PlayerPokemon } from "#app/field/pokemon";
-import { modifierTypes, PokemonHeldItemModifierType } from "#app/modifier/modifier-type";
-import { MysteryEncounterType } from "#enums/mystery-encounter-type";
-import { Species } from "#enums/species";
 import { globalScene } from "#app/battle-scene";
-=======
-import BattleScene from "#app/battle-scene";
->>>>>>> f2a2281f
 import MysteryEncounter, { MysteryEncounterBuilder } from "#app/data/mystery-encounters/mystery-encounter";
 import { MysteryEncounterOptionBuilder } from "#app/data/mystery-encounters/mystery-encounter-option";
 import { CombinationPokemonRequirement, HeldItemRequirement, MoneyRequirement } from "#app/data/mystery-encounters/mystery-encounter-requirements";
@@ -141,17 +132,10 @@
 
           if (existing && existing.getStackCount() >= existing.getMaxStackCount()) {
             // At max stacks, give the first party pokemon a Shell Bell instead
-<<<<<<< HEAD
             const shellBell = generateModifierType(modifierTypes.SHELL_BELL) as PokemonHeldItemModifierType;
-            await applyModifierTypeToPlayerPokemon(globalScene.getParty()[0], shellBell);
+            await applyModifierTypeToPlayerPokemon(globalScene.getPlayerPokemon()!, shellBell);
             globalScene.playSound("item_fanfare");
             await showEncounterText(i18next.t("battle:rewardGain", { modifierName: shellBell.name }), null, undefined, true);
-=======
-            const shellBell = generateModifierType(scene, modifierTypes.SHELL_BELL) as PokemonHeldItemModifierType;
-            await applyModifierTypeToPlayerPokemon(scene, scene.getPlayerPokemon()!, shellBell);
-            scene.playSound("item_fanfare");
-            await showEncounterText(scene, i18next.t("battle:rewardGain", { modifierName: shellBell.name }), null, undefined, true);
->>>>>>> f2a2281f
           } else {
             globalScene.unshiftPhase(new ModifierRewardPhase(modifierTypes.AMULET_COIN));
           }
@@ -211,16 +195,10 @@
 
           return selectPokemonForOption(onPokemonSelected, undefined, selectableFilter);
         })
-<<<<<<< HEAD
         .withOptionPhase(async () => {
           const encounter = globalScene.currentBattle.mysteryEncounter!;
-          const modifier: BerryModifier | HealingBoosterModifier = encounter.misc.chosenModifier;
-=======
-        .withOptionPhase(async (scene: BattleScene) => {
-          const encounter = scene.currentBattle.mysteryEncounter!;
           const modifier: BerryModifier | PokemonInstantReviveModifier = encounter.misc.chosenModifier;
           const chosenPokemon: PlayerPokemon = encounter.misc.chosenPokemon;
->>>>>>> f2a2281f
 
           // Give the player a Candy Jar if they gave a Berry, and a Berry Pouch for Reviver Seed
           if (modifier instanceof BerryModifier) {
@@ -229,17 +207,10 @@
 
             if (existing && existing.getStackCount() >= existing.getMaxStackCount()) {
               // At max stacks, give the first party pokemon a Shell Bell instead
-<<<<<<< HEAD
               const shellBell = generateModifierType(modifierTypes.SHELL_BELL) as PokemonHeldItemModifierType;
-              await applyModifierTypeToPlayerPokemon(globalScene.getParty()[0], shellBell);
+              await applyModifierTypeToPlayerPokemon(globalScene.getPlayerPokemon()!, shellBell);
               globalScene.playSound("item_fanfare");
               await showEncounterText(i18next.t("battle:rewardGain", { modifierName: shellBell.name }), null, undefined, true);
-=======
-              const shellBell = generateModifierType(scene, modifierTypes.SHELL_BELL) as PokemonHeldItemModifierType;
-              await applyModifierTypeToPlayerPokemon(scene, scene.getPlayerPokemon()!, shellBell);
-              scene.playSound("item_fanfare");
-              await showEncounterText(scene, i18next.t("battle:rewardGain", { modifierName: shellBell.name }), null, undefined, true);
->>>>>>> f2a2281f
             } else {
               globalScene.unshiftPhase(new ModifierRewardPhase(modifierTypes.CANDY_JAR));
             }
@@ -249,31 +220,16 @@
 
             if (existing && existing.getStackCount() >= existing.getMaxStackCount()) {
               // At max stacks, give the first party pokemon a Shell Bell instead
-<<<<<<< HEAD
               const shellBell = generateModifierType(modifierTypes.SHELL_BELL) as PokemonHeldItemModifierType;
-              await applyModifierTypeToPlayerPokemon(globalScene.getParty()[0], shellBell);
+              await applyModifierTypeToPlayerPokemon(globalScene.getPlayerPokemon()!, shellBell);
               globalScene.playSound("item_fanfare");
               await showEncounterText(i18next.t("battle:rewardGain", { modifierName: shellBell.name }), null, undefined, true);
-=======
-              const shellBell = generateModifierType(scene, modifierTypes.SHELL_BELL) as PokemonHeldItemModifierType;
-              await applyModifierTypeToPlayerPokemon(scene, scene.getPlayerPokemon()!, shellBell);
-              scene.playSound("item_fanfare");
-              await showEncounterText(scene, i18next.t("battle:rewardGain", { modifierName: shellBell.name }), null, undefined, true);
->>>>>>> f2a2281f
             } else {
               globalScene.unshiftPhase(new ModifierRewardPhase(modifierTypes.BERRY_POUCH));
             }
           }
 
-<<<<<<< HEAD
-          // Remove the modifier if its stacks go to 0
-          modifier.stackCount -= 1;
-          if (modifier.stackCount === 0) {
-            globalScene.removeModifier(modifier);
-          }
-=======
           chosenPokemon.loseHeldItem(modifier, false);
->>>>>>> f2a2281f
 
           leaveEncounterWithoutBattle(true);
         })
@@ -340,30 +296,15 @@
 
           if (existing && existing.getStackCount() >= existing.getMaxStackCount()) {
             // At max stacks, give the first party pokemon a Shell Bell instead
-<<<<<<< HEAD
             const shellBell = generateModifierType(modifierTypes.SHELL_BELL) as PokemonHeldItemModifierType;
-            await applyModifierTypeToPlayerPokemon(globalScene.getParty()[0], shellBell);
+            await applyModifierTypeToPlayerPokemon(globalScene.getPlayerParty()[0], shellBell);
             globalScene.playSound("item_fanfare");
             await showEncounterText(i18next.t("battle:rewardGain", { modifierName: shellBell.name }), null, undefined, true);
-=======
-            const shellBell = generateModifierType(scene, modifierTypes.SHELL_BELL) as PokemonHeldItemModifierType;
-            await applyModifierTypeToPlayerPokemon(scene, scene.getPlayerParty()[0], shellBell);
-            scene.playSound("item_fanfare");
-            await showEncounterText(scene, i18next.t("battle:rewardGain", { modifierName: shellBell.name }), null, undefined, true);
->>>>>>> f2a2281f
           } else {
             globalScene.unshiftPhase(new ModifierRewardPhase(modifierTypes.HEALING_CHARM));
           }
 
-<<<<<<< HEAD
-          // Remove the modifier if its stacks go to 0
-          modifier.stackCount -= 1;
-          if (modifier.stackCount === 0) {
-            globalScene.removeModifier(modifier);
-          }
-=======
           chosenPokemon.loseHeldItem(modifier, false);
->>>>>>> f2a2281f
 
           leaveEncounterWithoutBattle(true);
         })
