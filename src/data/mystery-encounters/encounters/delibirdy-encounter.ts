import { globalScene } from "#app/global-scene";
import MysteryEncounter, { MysteryEncounterBuilder } from "#app/data/mystery-encounters/mystery-encounter";
import { MysteryEncounterOptionBuilder } from "#app/data/mystery-encounters/mystery-encounter-option";
import { CombinationPokemonRequirement, HeldItemRequirement, MoneyRequirement } from "#app/data/mystery-encounters/mystery-encounter-requirements";
import { getEncounterText, showEncounterText } from "#app/data/mystery-encounters/utils/encounter-dialogue-utils";
import { generateModifierType, leaveEncounterWithoutBattle, selectPokemonForOption, updatePlayerMoney, } from "#app/data/mystery-encounters/utils/encounter-phase-utils";
import { applyModifierTypeToPlayerPokemon } from "#app/data/mystery-encounters/utils/encounter-pokemon-utils";
import { getPokemonSpecies } from "#app/data/pokemon-species";
import Pokemon, { PlayerPokemon } from "#app/field/pokemon";
import { CLASSIC_MODE_MYSTERY_ENCOUNTER_WAVES } from "#app/game-mode";
import { BerryModifier, HealingBoosterModifier, LevelIncrementBoosterModifier, MoneyMultiplierModifier, PokemonHeldItemModifier, PokemonInstantReviveModifier, PreserveBerryModifier } from "#app/modifier/modifier";
import { modifierTypes, PokemonHeldItemModifierType } from "#app/modifier/modifier-type";
import { ModifierRewardPhase } from "#app/phases/modifier-reward-phase";
import i18next from "#app/plugins/i18n";
import { OptionSelectItem } from "#app/ui/abstact-option-select-ui-handler";
import { randSeedItem } from "#app/utils";
import { MysteryEncounterOptionMode } from "#enums/mystery-encounter-option-mode";
import { MysteryEncounterTier } from "#enums/mystery-encounter-tier";
import { MysteryEncounterType } from "#enums/mystery-encounter-type";
import { Species } from "#enums/species";

/** the i18n namespace for this encounter */
const namespace = "mysteryEncounters/delibirdy";

/** Berries only */
const OPTION_2_ALLOWED_MODIFIERS = [ "BerryModifier", "PokemonInstantReviveModifier" ];

/** Disallowed items are berries, Reviver Seeds, and Vitamins (form change items and fusion items are not PokemonHeldItemModifiers) */
const OPTION_3_DISALLOWED_MODIFIERS = [
  "BerryModifier",
  "PokemonInstantReviveModifier",
  "TerastallizeModifier",
  "PokemonBaseStatModifier",
  "PokemonBaseStatTotalModifier"
];

const DELIBIRDY_MONEY_PRICE_MULTIPLIER = 2;

const doEventReward = (scene: BattleScene) => {
  const event_buff = scene.eventManager.activeEvent()?.delibirdyBuff ?? [];
  if (event_buff.length > 0) {
    const candidates = event_buff.filter((c => {
      const mtype = generateModifierType(scene, modifierTypes[c]);
      const existingCharm = scene.findModifier(m => m.type.id === mtype?.id);
      return !(existingCharm && existingCharm.getStackCount() >= existingCharm.getMaxStackCount(scene));
    }));
    if (candidates.length > 0) {
      scene.unshiftPhase(new ModifierRewardPhase(scene, modifierTypes[randSeedItem(candidates)]));
    } else {
      // At max stacks, give a Voucher instead
      scene.unshiftPhase(new ModifierRewardPhase(scene, modifierTypes.VOUCHER));
    }
  }
};

/**
 * Delibird-y encounter.
 * @see {@link https://github.com/pagefaultgames/pokerogue/issues/3804 | GitHub Issue #3804}
 * @see For biome requirements check {@linkcode mysteryEncountersByBiome}
 */
export const DelibirdyEncounter: MysteryEncounter =
  MysteryEncounterBuilder.withEncounterType(MysteryEncounterType.DELIBIRDY)
    .withEncounterTier(MysteryEncounterTier.GREAT)
    .withSceneWaveRangeRequirement(...CLASSIC_MODE_MYSTERY_ENCOUNTER_WAVES)
    .withSceneRequirement(new MoneyRequirement(0, DELIBIRDY_MONEY_PRICE_MULTIPLIER)) // Must have enough money for it to spawn at the very least
    .withPrimaryPokemonRequirement(
      CombinationPokemonRequirement.Some(
        // Must also have either option 2 or 3 available to spawn
        new HeldItemRequirement(OPTION_2_ALLOWED_MODIFIERS),
        new HeldItemRequirement(OPTION_3_DISALLOWED_MODIFIERS, 1, true)
      )
    )
    .withIntroSpriteConfigs([
      {
        spriteKey: "",
        fileRoot: "",
        species: Species.DELIBIRD,
        hasShadow: true,
        repeat: true,
        startFrame: 38,
        scale: 0.94
      },
      {
        spriteKey: "",
        fileRoot: "",
        species: Species.DELIBIRD,
        hasShadow: true,
        repeat: true,
        scale: 1.06
      },
      {
        spriteKey: "",
        fileRoot: "",
        species: Species.DELIBIRD,
        hasShadow: true,
        repeat: true,
        startFrame: 65,
        x: 1,
        y: 5,
        yShadow: 5
      },
    ])
    .withIntroDialogue([
      {
        text: `${namespace}:intro`,
      }
    ])
    .setLocalizationKey(`${namespace}`)
    .withTitle(`${namespace}:title`)
    .withDescription(`${namespace}:description`)
    .withQuery(`${namespace}:query`)
    .withOutroDialogue([
      {
        text: `${namespace}:outro`,
      }
    ])
    .withOnInit(() => {
      const encounter = globalScene.currentBattle.mysteryEncounter!;
      encounter.setDialogueToken("delibirdName", getPokemonSpecies(Species.DELIBIRD).getName());

      globalScene.loadBgm("mystery_encounter_delibirdy", "mystery_encounter_delibirdy.mp3");
      return true;
    })
    .withOnVisualsStart(() => {
      globalScene.fadeAndSwitchBgm("mystery_encounter_delibirdy");
      return true;
    })
    .withOption(
      MysteryEncounterOptionBuilder
        .newOptionWithMode(MysteryEncounterOptionMode.DISABLED_OR_DEFAULT)
        .withSceneMoneyRequirement(0, DELIBIRDY_MONEY_PRICE_MULTIPLIER) // Must have money to spawn
        .withDialogue({
          buttonLabel: `${namespace}:option.1.label`,
          buttonTooltip: `${namespace}:option.1.tooltip`,
          selected: [
            {
              text: `${namespace}:option.1.selected`,
            },
          ],
        })
        .withPreOptionPhase(async (): Promise<boolean> => {
          const encounter = globalScene.currentBattle.mysteryEncounter!;
          updatePlayerMoney(-(encounter.options[0].requirements[0] as MoneyRequirement).requiredMoney, true, false);
          return true;
        })
        .withOptionPhase(async () => {
          // Give the player an Amulet Coin
          // Check if the player has max stacks of that item already
          const existing = globalScene.findModifier(m => m instanceof MoneyMultiplierModifier) as MoneyMultiplierModifier;

          if (existing && existing.getStackCount() >= existing.getMaxStackCount()) {
            // At max stacks, give the first party pokemon a Shell Bell instead
<<<<<<< HEAD
            const shellBell = generateModifierType(modifierTypes.SHELL_BELL) as PokemonHeldItemModifierType;
            await applyModifierTypeToPlayerPokemon(globalScene.getPlayerPokemon()!, shellBell);
            globalScene.playSound("item_fanfare");
            await showEncounterText(i18next.t("battle:rewardGain", { modifierName: shellBell.name }), null, undefined, true);
          } else {
            globalScene.unshiftPhase(new ModifierRewardPhase(modifierTypes.AMULET_COIN));
=======
            const shellBell = generateModifierType(scene, modifierTypes.SHELL_BELL) as PokemonHeldItemModifierType;
            await applyModifierTypeToPlayerPokemon(scene, scene.getPlayerPokemon()!, shellBell);
            scene.playSound("item_fanfare");
            await showEncounterText(scene, i18next.t("battle:rewardGain", { modifierName: shellBell.name }), null, undefined, true);
            doEventReward(scene);
          } else {
            scene.unshiftPhase(new ModifierRewardPhase(scene, modifierTypes.AMULET_COIN));
            doEventReward(scene);
>>>>>>> d0db6a35
          }

          leaveEncounterWithoutBattle(true);
        })
        .build()
    )
    .withOption(
      MysteryEncounterOptionBuilder
        .newOptionWithMode(MysteryEncounterOptionMode.DISABLED_OR_DEFAULT)
        .withPrimaryPokemonRequirement(new HeldItemRequirement(OPTION_2_ALLOWED_MODIFIERS))
        .withDialogue({
          buttonLabel: `${namespace}:option.2.label`,
          buttonTooltip: `${namespace}:option.2.tooltip`,
          secondOptionPrompt: `${namespace}:option.2.select_prompt`,
          selected: [
            {
              text: `${namespace}:option.2.selected`,
            },
          ],
        })
        .withPreOptionPhase(async (): Promise<boolean> => {
          const encounter = globalScene.currentBattle.mysteryEncounter!;
          const onPokemonSelected = (pokemon: PlayerPokemon) => {
            // Get Pokemon held items and filter for valid ones
            const validItems = pokemon.getHeldItems().filter((it) => {
              return OPTION_2_ALLOWED_MODIFIERS.some(heldItem => it.constructor.name === heldItem) && it.isTransferable;
            });

            return validItems.map((modifier: PokemonHeldItemModifier) => {
              const option: OptionSelectItem = {
                label: modifier.type.name,
                handler: () => {
                  // Pokemon and item selected
                  encounter.setDialogueToken("chosenItem", modifier.type.name);
                  encounter.misc = {
                    chosenPokemon: pokemon,
                    chosenModifier: modifier,
                  };
                  return true;
                },
              };
              return option;
            });
          };

          const selectableFilter = (pokemon: Pokemon) => {
            // If pokemon has valid item, it can be selected
            const meetsReqs = encounter.options[1].pokemonMeetsPrimaryRequirements(pokemon);
            if (!meetsReqs) {
              return getEncounterText(`${namespace}:invalid_selection`) ?? null;
            }

            return null;
          };

          return selectPokemonForOption(onPokemonSelected, undefined, selectableFilter);
        })
        .withOptionPhase(async () => {
          const encounter = globalScene.currentBattle.mysteryEncounter!;
          const modifier: BerryModifier | PokemonInstantReviveModifier = encounter.misc.chosenModifier;
          const chosenPokemon: PlayerPokemon = encounter.misc.chosenPokemon;

          // Give the player a Candy Jar if they gave a Berry, and a Berry Pouch for Reviver Seed
          if (modifier instanceof BerryModifier) {
            // Check if the player has max stacks of that Candy Jar already
            const existing = globalScene.findModifier(m => m instanceof LevelIncrementBoosterModifier) as LevelIncrementBoosterModifier;

            if (existing && existing.getStackCount() >= existing.getMaxStackCount()) {
              // At max stacks, give the first party pokemon a Shell Bell instead
<<<<<<< HEAD
              const shellBell = generateModifierType(modifierTypes.SHELL_BELL) as PokemonHeldItemModifierType;
              await applyModifierTypeToPlayerPokemon(globalScene.getPlayerPokemon()!, shellBell);
              globalScene.playSound("item_fanfare");
              await showEncounterText(i18next.t("battle:rewardGain", { modifierName: shellBell.name }), null, undefined, true);
            } else {
              globalScene.unshiftPhase(new ModifierRewardPhase(modifierTypes.CANDY_JAR));
=======
              const shellBell = generateModifierType(scene, modifierTypes.SHELL_BELL) as PokemonHeldItemModifierType;
              await applyModifierTypeToPlayerPokemon(scene, scene.getPlayerPokemon()!, shellBell);
              scene.playSound("item_fanfare");
              await showEncounterText(scene, i18next.t("battle:rewardGain", { modifierName: shellBell.name }), null, undefined, true);
              doEventReward(scene);
            } else {
              scene.unshiftPhase(new ModifierRewardPhase(scene, modifierTypes.CANDY_JAR));
              doEventReward(scene);
>>>>>>> d0db6a35
            }
          } else {
            // Check if the player has max stacks of that Berry Pouch already
            const existing = globalScene.findModifier(m => m instanceof PreserveBerryModifier) as PreserveBerryModifier;

            if (existing && existing.getStackCount() >= existing.getMaxStackCount()) {
              // At max stacks, give the first party pokemon a Shell Bell instead
<<<<<<< HEAD
              const shellBell = generateModifierType(modifierTypes.SHELL_BELL) as PokemonHeldItemModifierType;
              await applyModifierTypeToPlayerPokemon(globalScene.getPlayerPokemon()!, shellBell);
              globalScene.playSound("item_fanfare");
              await showEncounterText(i18next.t("battle:rewardGain", { modifierName: shellBell.name }), null, undefined, true);
            } else {
              globalScene.unshiftPhase(new ModifierRewardPhase(modifierTypes.BERRY_POUCH));
=======
              const shellBell = generateModifierType(scene, modifierTypes.SHELL_BELL) as PokemonHeldItemModifierType;
              await applyModifierTypeToPlayerPokemon(scene, scene.getPlayerPokemon()!, shellBell);
              scene.playSound("item_fanfare");
              await showEncounterText(scene, i18next.t("battle:rewardGain", { modifierName: shellBell.name }), null, undefined, true);
              doEventReward(scene);
            } else {
              scene.unshiftPhase(new ModifierRewardPhase(scene, modifierTypes.BERRY_POUCH));
              doEventReward(scene);
>>>>>>> d0db6a35
            }
          }

          chosenPokemon.loseHeldItem(modifier, false);

          leaveEncounterWithoutBattle(true);
        })
        .build()
    )
    .withOption(
      MysteryEncounterOptionBuilder
        .newOptionWithMode(MysteryEncounterOptionMode.DISABLED_OR_DEFAULT)
        .withPrimaryPokemonRequirement(new HeldItemRequirement(OPTION_3_DISALLOWED_MODIFIERS, 1, true))
        .withDialogue({
          buttonLabel: `${namespace}:option.3.label`,
          buttonTooltip: `${namespace}:option.3.tooltip`,
          secondOptionPrompt: `${namespace}:option.3.select_prompt`,
          selected: [
            {
              text: `${namespace}:option.3.selected`,
            },
          ],
        })
        .withPreOptionPhase(async (): Promise<boolean> => {
          const encounter = globalScene.currentBattle.mysteryEncounter!;
          const onPokemonSelected = (pokemon: PlayerPokemon) => {
            // Get Pokemon held items and filter for valid ones
            const validItems = pokemon.getHeldItems().filter((it) => {
              return !OPTION_3_DISALLOWED_MODIFIERS.some(heldItem => it.constructor.name === heldItem) && it.isTransferable;
            });

            return validItems.map((modifier: PokemonHeldItemModifier) => {
              const option: OptionSelectItem = {
                label: modifier.type.name,
                handler: () => {
                  // Pokemon and item selected
                  encounter.setDialogueToken("chosenItem", modifier.type.name);
                  encounter.misc = {
                    chosenPokemon: pokemon,
                    chosenModifier: modifier,
                  };
                  return true;
                },
              };
              return option;
            });
          };

          const selectableFilter = (pokemon: Pokemon) => {
            // If pokemon has valid item, it can be selected
            const meetsReqs = encounter.options[2].pokemonMeetsPrimaryRequirements(pokemon);
            if (!meetsReqs) {
              return getEncounterText(`${namespace}:invalid_selection`) ?? null;
            }

            return null;
          };

          return selectPokemonForOption(onPokemonSelected, undefined, selectableFilter);
        })
        .withOptionPhase(async () => {
          const encounter = globalScene.currentBattle.mysteryEncounter!;
          const modifier = encounter.misc.chosenModifier;
          const chosenPokemon: PlayerPokemon = encounter.misc.chosenPokemon;

          // Check if the player has max stacks of Healing Charm already
          const existing = globalScene.findModifier(m => m instanceof HealingBoosterModifier) as HealingBoosterModifier;

          if (existing && existing.getStackCount() >= existing.getMaxStackCount()) {
            // At max stacks, give the first party pokemon a Shell Bell instead
<<<<<<< HEAD
            const shellBell = generateModifierType(modifierTypes.SHELL_BELL) as PokemonHeldItemModifierType;
            await applyModifierTypeToPlayerPokemon(globalScene.getPlayerParty()[0], shellBell);
            globalScene.playSound("item_fanfare");
            await showEncounterText(i18next.t("battle:rewardGain", { modifierName: shellBell.name }), null, undefined, true);
          } else {
            globalScene.unshiftPhase(new ModifierRewardPhase(modifierTypes.HEALING_CHARM));
=======
            const shellBell = generateModifierType(scene, modifierTypes.SHELL_BELL) as PokemonHeldItemModifierType;
            await applyModifierTypeToPlayerPokemon(scene, scene.getPlayerParty()[0], shellBell);
            scene.playSound("item_fanfare");
            await showEncounterText(scene, i18next.t("battle:rewardGain", { modifierName: shellBell.name }), null, undefined, true);
            doEventReward(scene);
          } else {
            scene.unshiftPhase(new ModifierRewardPhase(scene, modifierTypes.HEALING_CHARM));
            doEventReward(scene);
>>>>>>> d0db6a35
          }

          chosenPokemon.loseHeldItem(modifier, false);

          leaveEncounterWithoutBattle(true);
        })
        .build()
    )
    .build();<|MERGE_RESOLUTION|>--- conflicted
+++ resolved
@@ -150,23 +150,14 @@
 
           if (existing && existing.getStackCount() >= existing.getMaxStackCount()) {
             // At max stacks, give the first party pokemon a Shell Bell instead
-<<<<<<< HEAD
             const shellBell = generateModifierType(modifierTypes.SHELL_BELL) as PokemonHeldItemModifierType;
             await applyModifierTypeToPlayerPokemon(globalScene.getPlayerPokemon()!, shellBell);
             globalScene.playSound("item_fanfare");
             await showEncounterText(i18next.t("battle:rewardGain", { modifierName: shellBell.name }), null, undefined, true);
+            doEventReward(scene);
           } else {
             globalScene.unshiftPhase(new ModifierRewardPhase(modifierTypes.AMULET_COIN));
-=======
-            const shellBell = generateModifierType(scene, modifierTypes.SHELL_BELL) as PokemonHeldItemModifierType;
-            await applyModifierTypeToPlayerPokemon(scene, scene.getPlayerPokemon()!, shellBell);
-            scene.playSound("item_fanfare");
-            await showEncounterText(scene, i18next.t("battle:rewardGain", { modifierName: shellBell.name }), null, undefined, true);
             doEventReward(scene);
-          } else {
-            scene.unshiftPhase(new ModifierRewardPhase(scene, modifierTypes.AMULET_COIN));
-            doEventReward(scene);
->>>>>>> d0db6a35
           }
 
           leaveEncounterWithoutBattle(true);
@@ -236,23 +227,14 @@
 
             if (existing && existing.getStackCount() >= existing.getMaxStackCount()) {
               // At max stacks, give the first party pokemon a Shell Bell instead
-<<<<<<< HEAD
               const shellBell = generateModifierType(modifierTypes.SHELL_BELL) as PokemonHeldItemModifierType;
               await applyModifierTypeToPlayerPokemon(globalScene.getPlayerPokemon()!, shellBell);
               globalScene.playSound("item_fanfare");
               await showEncounterText(i18next.t("battle:rewardGain", { modifierName: shellBell.name }), null, undefined, true);
+              doEventReward(scene);
             } else {
               globalScene.unshiftPhase(new ModifierRewardPhase(modifierTypes.CANDY_JAR));
-=======
-              const shellBell = generateModifierType(scene, modifierTypes.SHELL_BELL) as PokemonHeldItemModifierType;
-              await applyModifierTypeToPlayerPokemon(scene, scene.getPlayerPokemon()!, shellBell);
-              scene.playSound("item_fanfare");
-              await showEncounterText(scene, i18next.t("battle:rewardGain", { modifierName: shellBell.name }), null, undefined, true);
               doEventReward(scene);
-            } else {
-              scene.unshiftPhase(new ModifierRewardPhase(scene, modifierTypes.CANDY_JAR));
-              doEventReward(scene);
->>>>>>> d0db6a35
             }
           } else {
             // Check if the player has max stacks of that Berry Pouch already
@@ -260,23 +242,14 @@
 
             if (existing && existing.getStackCount() >= existing.getMaxStackCount()) {
               // At max stacks, give the first party pokemon a Shell Bell instead
-<<<<<<< HEAD
               const shellBell = generateModifierType(modifierTypes.SHELL_BELL) as PokemonHeldItemModifierType;
               await applyModifierTypeToPlayerPokemon(globalScene.getPlayerPokemon()!, shellBell);
               globalScene.playSound("item_fanfare");
               await showEncounterText(i18next.t("battle:rewardGain", { modifierName: shellBell.name }), null, undefined, true);
+              doEventReward(scene);
             } else {
               globalScene.unshiftPhase(new ModifierRewardPhase(modifierTypes.BERRY_POUCH));
-=======
-              const shellBell = generateModifierType(scene, modifierTypes.SHELL_BELL) as PokemonHeldItemModifierType;
-              await applyModifierTypeToPlayerPokemon(scene, scene.getPlayerPokemon()!, shellBell);
-              scene.playSound("item_fanfare");
-              await showEncounterText(scene, i18next.t("battle:rewardGain", { modifierName: shellBell.name }), null, undefined, true);
               doEventReward(scene);
-            } else {
-              scene.unshiftPhase(new ModifierRewardPhase(scene, modifierTypes.BERRY_POUCH));
-              doEventReward(scene);
->>>>>>> d0db6a35
             }
           }
 
@@ -347,23 +320,14 @@
 
           if (existing && existing.getStackCount() >= existing.getMaxStackCount()) {
             // At max stacks, give the first party pokemon a Shell Bell instead
-<<<<<<< HEAD
             const shellBell = generateModifierType(modifierTypes.SHELL_BELL) as PokemonHeldItemModifierType;
             await applyModifierTypeToPlayerPokemon(globalScene.getPlayerParty()[0], shellBell);
             globalScene.playSound("item_fanfare");
             await showEncounterText(i18next.t("battle:rewardGain", { modifierName: shellBell.name }), null, undefined, true);
+            doEventReward(scene);
           } else {
             globalScene.unshiftPhase(new ModifierRewardPhase(modifierTypes.HEALING_CHARM));
-=======
-            const shellBell = generateModifierType(scene, modifierTypes.SHELL_BELL) as PokemonHeldItemModifierType;
-            await applyModifierTypeToPlayerPokemon(scene, scene.getPlayerParty()[0], shellBell);
-            scene.playSound("item_fanfare");
-            await showEncounterText(scene, i18next.t("battle:rewardGain", { modifierName: shellBell.name }), null, undefined, true);
             doEventReward(scene);
-          } else {
-            scene.unshiftPhase(new ModifierRewardPhase(scene, modifierTypes.HEALING_CHARM));
-            doEventReward(scene);
->>>>>>> d0db6a35
           }
 
           chosenPokemon.loseHeldItem(modifier, false);
