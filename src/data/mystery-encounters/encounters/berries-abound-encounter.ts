--- conflicted
+++ resolved
@@ -128,11 +128,7 @@
         const numBerries = encounter.misc.numBerries;
 
         const doBerryRewards = () => {
-<<<<<<< HEAD
-          const berryText = numBerries + " " + i18next.t(`${namespace}:berries`);
-=======
-          const berryText = i18next.t(`${namespace}.berries`);
->>>>>>> 579975df
+          const berryText = i18next.t(`${namespace}:berries`);
 
           scene.playSound("item_fanfare");
           queueEncounterMessage(scene, i18next.t("battle:rewardGainCount", { modifierName: berryText, count: numBerries }));
@@ -183,11 +179,7 @@
           if (speedDiff < 1) {
             // Caught and attacked by boss, gets +1 to all stats at start of fight
             const doBerryRewards = () => {
-<<<<<<< HEAD
-              const berryText = numBerries + " " + i18next.t(`${namespace}:berries`);
-=======
-              const berryText = i18next.t(`${namespace}.berries`);
->>>>>>> 579975df
+              const berryText = i18next.t(`${namespace}:berries`);
 
               scene.playSound("item_fanfare");
               queueEncounterMessage(scene, i18next.t("battle:rewardGainCount", { modifierName: berryText, count: numBerries }));
@@ -218,11 +210,7 @@
             const numBerriesGrabbed = Math.max(Math.min(Math.round((speedDiff - 1)/0.08), numBerries), 2);
             encounter.setDialogueToken("numBerries", String(numBerriesGrabbed));
             const doFasterBerryRewards = () => {
-<<<<<<< HEAD
-              const berryText = numBerriesGrabbed + " " + i18next.t(`${namespace}:berries`);
-=======
-              const berryText = i18next.t(`${namespace}.berries`);
->>>>>>> 579975df
+              const berryText = i18next.t(`${namespace}:berries`);
 
               scene.playSound("item_fanfare");
               queueEncounterMessage(scene, i18next.t("battle:rewardGainCount", { modifierName: berryText, count: numBerriesGrabbed }));
