import { MysteryEncounterOptionBuilder } from "#app/data/mystery-encounters/mystery-encounter-option";
import type {
  EnemyPartyConfig } from "#app/data/mystery-encounters/utils/encounter-phase-utils";
import {
  generateModifierType,
  generateModifierTypeOption,
  initBattleWithEnemyConfig,
  leaveEncounterWithoutBattle,
  setEncounterExp,
  setEncounterRewards
} from "#app/data/mystery-encounters/utils/encounter-phase-utils";
import type { PlayerPokemon } from "#app/field/pokemon";
import type Pokemon from "#app/field/pokemon";
import { EnemyPokemon } from "#app/field/pokemon";
import type {
  BerryModifierType,
  ModifierTypeOption } from "#app/modifier/modifier-type";
import {
  getPartyLuckValue,
  ModifierPoolType,
  modifierTypes,
  regenerateModifierPoolThresholds,
} from "#app/modifier/modifier-type";
import { randSeedInt, randSeedItem } from "#app/utils";
import { BattlerTagType } from "#enums/battler-tag-type";
import { MysteryEncounterType } from "#enums/mystery-encounter-type";
import { globalScene } from "#app/global-scene";
import type MysteryEncounter from "#app/data/mystery-encounters/mystery-encounter";
import { MysteryEncounterBuilder } from "#app/data/mystery-encounters/mystery-encounter";
import { queueEncounterMessage, showEncounterText } from "#app/data/mystery-encounters/utils/encounter-dialogue-utils";
import { getPokemonNameWithAffix } from "#app/messages";
import { MysteryEncounterTier } from "#enums/mystery-encounter-tier";
import { MysteryEncounterOptionMode } from "#enums/mystery-encounter-option-mode";
import { TrainerSlot } from "#app/data/trainer-config";
import { applyModifierTypeToPlayerPokemon, getEncounterPokemonLevelForWave, getHighestStatPlayerPokemon, getSpriteKeysFromPokemon, STANDARD_ENCOUNTER_BOOSTED_LEVEL_MODIFIER } from "#app/data/mystery-encounters/utils/encounter-pokemon-utils";
import PokemonData from "#app/system/pokemon-data";
import { BerryModifier } from "#app/modifier/modifier";
import i18next from "#app/plugins/i18n";
import { BerryType } from "#enums/berry-type";
import { PERMANENT_STATS, Stat } from "#enums/stat";
import { StatStageChangePhase } from "#app/phases/stat-stage-change-phase";
import { CLASSIC_MODE_MYSTERY_ENCOUNTER_WAVES } from "#app/game-mode";
import type PokemonSpecies from "#app/data/pokemon-species";
import { getPokemonSpecies } from "#app/data/pokemon-species";

/** the i18n namespace for the encounter */
const namespace = "mysteryEncounters/berriesAbound";

/**
 * Berries Abound encounter.
 * @see {@link https://github.com/pagefaultgames/pokerogue/issues/3810 | GitHub Issue #3810}
 * @see For biome requirements check {@linkcode mysteryEncountersByBiome}
 */
export const BerriesAboundEncounter: MysteryEncounter =
  MysteryEncounterBuilder.withEncounterType(MysteryEncounterType.BERRIES_ABOUND)
    .withEncounterTier(MysteryEncounterTier.COMMON)
    .withSceneWaveRangeRequirement(...CLASSIC_MODE_MYSTERY_ENCOUNTER_WAVES)
    .withCatchAllowed(true)
    .withHideWildIntroMessage(true)
    .withFleeAllowed(false)
    .withIntroSpriteConfigs([]) // Set in onInit()
    .withIntroDialogue([
      {
        text: `${namespace}:intro`,
      },
    ])
    .withOnInit(() => {
      const encounter = globalScene.currentBattle.mysteryEncounter!;

      // Calculate boss mon
      const level = getEncounterPokemonLevelForWave(STANDARD_ENCOUNTER_BOOSTED_LEVEL_MODIFIER);
      let bossSpecies: PokemonSpecies;
<<<<<<< HEAD
      const eventEncounters = scene.eventManager.getEventEncounters();
      if (eventEncounters.length > 0 && randSeedInt(2) === 1) {
        const eventEncounter = randSeedItem(eventEncounters);
        const levelSpecies = getPokemonSpecies(eventEncounter.species).getWildSpeciesForLevel(level, !(eventEncounter.blockEvolution ?? true), true, scene.gameMode);
=======
      if (globalScene.eventManager.isEventActive() && globalScene.eventManager.activeEvent()?.uncommonBreedEncounters && randSeedInt(2) === 1) {
        const eventEncounter = randSeedItem(globalScene.eventManager.activeEvent()!.uncommonBreedEncounters!);
        const levelSpecies = getPokemonSpecies(eventEncounter.species).getWildSpeciesForLevel(level, eventEncounter.allowEvolution ?? false, true, globalScene.gameMode);
>>>>>>> 3a3ebfb7
        bossSpecies = getPokemonSpecies( levelSpecies );
      } else {
        bossSpecies = globalScene.arena.randomSpecies(globalScene.currentBattle.waveIndex, level, 0, getPartyLuckValue(globalScene.getPlayerParty()), true);
      }
      const bossPokemon = new EnemyPokemon(bossSpecies, level, TrainerSlot.NONE, true);
      encounter.setDialogueToken("enemyPokemon", getPokemonNameWithAffix(bossPokemon));
      const config: EnemyPartyConfig = {
        pokemonConfigs: [{
          level: level,
          species: bossSpecies,
          dataSource: new PokemonData(bossPokemon),
          isBoss: true
        }],
      };
      encounter.enemyPartyConfigs = [ config ];

      // Calculate the number of extra berries that player receives
      // 10-40: 2, 40-120: 4, 120-160: 5, 160-180: 7
      const numBerries =
        globalScene.currentBattle.waveIndex > 160 ? 7
          : globalScene.currentBattle.waveIndex > 120 ? 5
            : globalScene.currentBattle.waveIndex > 40 ? 4 : 2;
      regenerateModifierPoolThresholds(globalScene.getPlayerParty(), ModifierPoolType.PLAYER, 0);
      encounter.misc = { numBerries };

      const { spriteKey, fileRoot } = getSpriteKeysFromPokemon(bossPokemon);
      encounter.spriteConfigs = [
        {
          spriteKey: "berries_abound_bush",
          fileRoot: "mystery-encounters",
          x: 25,
          y: -6,
          yShadow: -7,
          disableAnimation: true,
          hasShadow: true
        },
        {
          spriteKey: spriteKey,
          fileRoot: fileRoot,
          hasShadow: true,
          tint: 0.25,
          x: -5,
          repeat: true,
          isPokemon: true,
          isShiny: bossPokemon.shiny,
          variant: bossPokemon.variant
        }
      ];

      // Get fastest party pokemon for option 2
      const fastestPokemon = getHighestStatPlayerPokemon(PERMANENT_STATS[Stat.SPD], true, false);
      encounter.misc.fastestPokemon = fastestPokemon;
      encounter.misc.enemySpeed = bossPokemon.getStat(Stat.SPD);
      encounter.setDialogueToken("fastestPokemon", fastestPokemon.getNameToRender());

      return true;
    })
    .setLocalizationKey(`${namespace}`)
    .withTitle(`${namespace}:title`)
    .withDescription(`${namespace}:description`)
    .withQuery(`${namespace}:query`)
    .withSimpleOption(
      {
        buttonLabel: `${namespace}:option.1.label`,
        buttonTooltip: `${namespace}:option.1.tooltip`,
        selected: [
          {
            text: `${namespace}:option.1.selected`,
          },
        ],
      },
      async () => {
        // Pick battle
        const encounter = globalScene.currentBattle.mysteryEncounter!;
        const numBerries = encounter.misc.numBerries;

        const doBerryRewards = () => {
          const berryText = i18next.t(`${namespace}:berries`);

          globalScene.playSound("item_fanfare");
          queueEncounterMessage(i18next.t("battle:rewardGainCount", { modifierName: berryText, count: numBerries }));

          // Generate a random berry and give it to the first Pokemon with room for it
          for (let i = 0; i < numBerries; i++) {
            tryGiveBerry();
          }
        };

        const shopOptions: ModifierTypeOption[] = [];
        for (let i = 0; i < 5; i++) {
          // Generate shop berries
          const mod = generateModifierTypeOption(modifierTypes.BERRY);
          if (mod) {
            shopOptions.push(mod);
          }
        }

        setEncounterRewards({ guaranteedModifierTypeOptions: shopOptions, fillRemaining: false }, undefined, doBerryRewards);
        await initBattleWithEnemyConfig(globalScene.currentBattle.mysteryEncounter!.enemyPartyConfigs[0]);
      }
    )
    .withOption(
      MysteryEncounterOptionBuilder
        .newOptionWithMode(MysteryEncounterOptionMode.DEFAULT)
        .withDialogue({
          buttonLabel: `${namespace}:option.2.label`,
          buttonTooltip: `${namespace}:option.2.tooltip`
        })
        .withOptionPhase(async () => {
          // Pick race for berries
          const encounter = globalScene.currentBattle.mysteryEncounter!;
          const fastestPokemon: PlayerPokemon = encounter.misc.fastestPokemon;
          const enemySpeed: number = encounter.misc.enemySpeed;
          const speedDiff = fastestPokemon.getStat(Stat.SPD) / (enemySpeed * 1.1);
          const numBerries: number = encounter.misc.numBerries;

          const shopOptions: ModifierTypeOption[] = [];
          for (let i = 0; i < 5; i++) {
            // Generate shop berries
            const mod = generateModifierTypeOption(modifierTypes.BERRY);
            if (mod) {
              shopOptions.push(mod);
            }
          }

          if (speedDiff < 1) {
            // Caught and attacked by boss, gets +1 to all stats at start of fight
            const doBerryRewards = () => {
              const berryText = i18next.t(`${namespace}:berries`);

              globalScene.playSound("item_fanfare");
              queueEncounterMessage(i18next.t("battle:rewardGainCount", { modifierName: berryText, count: numBerries }));

              // Generate a random berry and give it to the first Pokemon with room for it
              for (let i = 0; i < numBerries; i++) {
                tryGiveBerry();
              }
            };

            // Defense/Spd buffs below wave 50, +1 to all stats otherwise
            const statChangesForBattle: (Stat.ATK | Stat.DEF | Stat.SPATK | Stat.SPDEF | Stat.SPD | Stat.ACC | Stat.EVA)[] = globalScene.currentBattle.waveIndex < 50 ?
              [ Stat.DEF, Stat.SPDEF, Stat.SPD ] :
              [ Stat.ATK, Stat.DEF, Stat.SPATK, Stat.SPDEF, Stat.SPD ];

            const config = globalScene.currentBattle.mysteryEncounter!.enemyPartyConfigs[0];
            config.pokemonConfigs![0].tags = [ BattlerTagType.MYSTERY_ENCOUNTER_POST_SUMMON ];
            config.pokemonConfigs![0].mysteryEncounterBattleEffects = (pokemon: Pokemon) => {
              queueEncounterMessage(`${namespace}:option.2.boss_enraged`);
              globalScene.unshiftPhase(new StatStageChangePhase(pokemon.getBattlerIndex(), true, statChangesForBattle, 1));
            };
            setEncounterRewards({ guaranteedModifierTypeOptions: shopOptions, fillRemaining: false }, undefined, doBerryRewards);
            await showEncounterText(`${namespace}:option.2.selected_bad`);
            await initBattleWithEnemyConfig(config);
            return;
          } else {
            // Gains 1 berry for every 10% faster the player's pokemon is than the enemy, up to a max of numBerries, minimum of 2
            const numBerriesGrabbed = Math.max(Math.min(Math.round((speedDiff - 1) / 0.08), numBerries), 2);
            encounter.setDialogueToken("numBerries", String(numBerriesGrabbed));
            const doFasterBerryRewards = () => {
              const berryText = i18next.t(`${namespace}:berries`);

              globalScene.playSound("item_fanfare");
              queueEncounterMessage(i18next.t("battle:rewardGainCount", { modifierName: berryText, count: numBerriesGrabbed }));

              // Generate a random berry and give it to the first Pokemon with room for it (trying to give to fastest first)
              for (let i = 0; i < numBerriesGrabbed; i++) {
                tryGiveBerry(fastestPokemon);
              }
            };

            setEncounterExp(fastestPokemon.id, encounter.enemyPartyConfigs[0].pokemonConfigs![0].species.baseExp);
            setEncounterRewards({ guaranteedModifierTypeOptions: shopOptions, fillRemaining: false }, undefined, doFasterBerryRewards);
            await showEncounterText(`${namespace}:option.2.selected`);
            leaveEncounterWithoutBattle();
          }
        })
        .build()
    )
    .withSimpleOption(
      {
        buttonLabel: `${namespace}:option.3.label`,
        buttonTooltip: `${namespace}:option.3.tooltip`,
        selected: [
          {
            text: `${namespace}:option.3.selected`,
          },
        ],
      },
      async () => {
        // Leave encounter with no rewards or exp
        leaveEncounterWithoutBattle(true);
        return true;
      }
    )
    .build();

function tryGiveBerry(prioritizedPokemon?: PlayerPokemon) {
  const berryType = randSeedInt(Object.keys(BerryType).filter(s => !isNaN(Number(s))).length) as BerryType;
  const berry = generateModifierType(modifierTypes.BERRY, [ berryType ]) as BerryModifierType;

  const party = globalScene.getPlayerParty();

  // Will try to apply to prioritized pokemon first, then do normal application method if it fails
  if (prioritizedPokemon) {
    const heldBerriesOfType = globalScene.findModifier(m => m instanceof BerryModifier
      && m.pokemonId === prioritizedPokemon.id && (m as BerryModifier).berryType === berryType, true) as BerryModifier;

    if (!heldBerriesOfType || heldBerriesOfType.getStackCount() < heldBerriesOfType.getMaxStackCount()) {
      applyModifierTypeToPlayerPokemon(prioritizedPokemon, berry);
      return;
    }
  }

  // Iterate over the party until berry was successfully given
  for (const pokemon of party) {
    const heldBerriesOfType = globalScene.findModifier(m => m instanceof BerryModifier
      && m.pokemonId === pokemon.id && (m as BerryModifier).berryType === berryType, true) as BerryModifier;

    if (!heldBerriesOfType || heldBerriesOfType.getStackCount() < heldBerriesOfType.getMaxStackCount()) {
      applyModifierTypeToPlayerPokemon(pokemon, berry);
      return;
    }
  }
}<|MERGE_RESOLUTION|>--- conflicted
+++ resolved
@@ -70,16 +70,10 @@
       // Calculate boss mon
       const level = getEncounterPokemonLevelForWave(STANDARD_ENCOUNTER_BOOSTED_LEVEL_MODIFIER);
       let bossSpecies: PokemonSpecies;
-<<<<<<< HEAD
-      const eventEncounters = scene.eventManager.getEventEncounters();
+      const eventEncounters = globalScene.eventManager.getEventEncounters();
       if (eventEncounters.length > 0 && randSeedInt(2) === 1) {
         const eventEncounter = randSeedItem(eventEncounters);
-        const levelSpecies = getPokemonSpecies(eventEncounter.species).getWildSpeciesForLevel(level, !(eventEncounter.blockEvolution ?? true), true, scene.gameMode);
-=======
-      if (globalScene.eventManager.isEventActive() && globalScene.eventManager.activeEvent()?.uncommonBreedEncounters && randSeedInt(2) === 1) {
-        const eventEncounter = randSeedItem(globalScene.eventManager.activeEvent()!.uncommonBreedEncounters!);
-        const levelSpecies = getPokemonSpecies(eventEncounter.species).getWildSpeciesForLevel(level, eventEncounter.allowEvolution ?? false, true, globalScene.gameMode);
->>>>>>> 3a3ebfb7
+        const levelSpecies = getPokemonSpecies(eventEncounter.species).getWildSpeciesForLevel(level, !(eventEncounter.blockEvolution ?? true), true, globalScene.gameMode);
         bossSpecies = getPokemonSpecies( levelSpecies );
       } else {
         bossSpecies = globalScene.arena.randomSpecies(globalScene.currentBattle.waveIndex, level, 0, getPartyLuckValue(globalScene.getPlayerParty()), true);
