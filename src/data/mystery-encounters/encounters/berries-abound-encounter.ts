import { MysteryEncounterOptionBuilder } from "#app/data/mystery-encounters/mystery-encounter-option";
import {
  EnemyPartyConfig, generateModifierType, generateModifierTypeOption,
  initBattleWithEnemyConfig,
  leaveEncounterWithoutBattle, setEncounterExp,
  setEncounterRewards
} from "#app/data/mystery-encounters/utils/encounter-phase-utils";
import Pokemon, { EnemyPokemon, PlayerPokemon } from "#app/field/pokemon";
import {
  BerryModifierType,
  getPartyLuckValue,
  ModifierPoolType,
  ModifierTypeOption, modifierTypes,
  regenerateModifierPoolThresholds,
} from "#app/modifier/modifier-type";
import { randSeedInt } from "#app/utils";
import { BattlerTagType } from "#enums/battler-tag-type";
import { MysteryEncounterType } from "#enums/mystery-encounter-type";
import BattleScene from "#app/battle-scene";
import MysteryEncounter, { MysteryEncounterBuilder } from "#app/data/mystery-encounters/mystery-encounter";
import { queueEncounterMessage, showEncounterText } from "#app/data/mystery-encounters/utils/encounter-dialogue-utils";
import { getPokemonNameWithAffix } from "#app/messages";
import { MysteryEncounterTier } from "#enums/mystery-encounter-tier";
import { MysteryEncounterOptionMode } from "#enums/mystery-encounter-option-mode";
import { TrainerSlot } from "#app/data/trainer-config";
import { applyModifierTypeToPlayerPokemon, getEncounterPokemonLevelForWave, getHighestStatPlayerPokemon, getSpriteKeysFromPokemon, STANDARD_ENCOUNTER_BOOSTED_LEVEL_MODIFIER } from "#app/data/mystery-encounters/utils/encounter-pokemon-utils";
import PokemonData from "#app/system/pokemon-data";
import { BerryModifier } from "#app/modifier/modifier";
import i18next from "#app/plugins/i18n";
import { BerryType } from "#enums/berry-type";
import { PERMANENT_STATS, Stat } from "#enums/stat";
import { StatStageChangePhase } from "#app/phases/stat-stage-change-phase";
import { CLASSIC_MODE_MYSTERY_ENCOUNTER_WAVES } from "#app/game-mode";

/** the i18n namespace for the encounter */
const namespace = "mysteryEncounter:berriesAbound";

/**
 * Berries Abound encounter.
 * @see {@link https://github.com/pagefaultgames/pokerogue/issues/3810 | GitHub Issue #3810}
 * @see For biome requirements check {@linkcode mysteryEncountersByBiome}
 */
export const BerriesAboundEncounter: MysteryEncounter =
  MysteryEncounterBuilder.withEncounterType(MysteryEncounterType.BERRIES_ABOUND)
    .withEncounterTier(MysteryEncounterTier.COMMON)
    .withSceneWaveRangeRequirement(...CLASSIC_MODE_MYSTERY_ENCOUNTER_WAVES)
    .withCatchAllowed(true)
    .withHideWildIntroMessage(true)
    .withIntroSpriteConfigs([]) // Set in onInit()
    .withIntroDialogue([
      {
        text: `${namespace}.intro`,
      },
    ])
    .withOnInit((scene: BattleScene) => {
      const encounter = scene.currentBattle.mysteryEncounter!;

      // Calculate boss mon
      const level = getEncounterPokemonLevelForWave(scene, STANDARD_ENCOUNTER_BOOSTED_LEVEL_MODIFIER);
      const bossSpecies = scene.arena.randomSpecies(scene.currentBattle.waveIndex, level, 0, getPartyLuckValue(scene.getParty()), true);
      const bossPokemon = new EnemyPokemon(scene, bossSpecies, level, TrainerSlot.NONE, true);
      encounter.setDialogueToken("enemyPokemon", getPokemonNameWithAffix(bossPokemon));
      const config: EnemyPartyConfig = {
        pokemonConfigs: [{
          level: level,
          species: bossSpecies,
          dataSource: new PokemonData(bossPokemon),
          isBoss: true
        }],
      };
      encounter.enemyPartyConfigs = [config];

      // Calculate the number of extra berries that player receives
      // 10-40: 2, 40-120: 4, 120-160: 5, 160-180: 7
      const numBerries =
        scene.currentBattle.waveIndex > 160 ? 7
          : scene.currentBattle.waveIndex > 120 ? 5
            : scene.currentBattle.waveIndex > 40 ? 4 : 2;
      regenerateModifierPoolThresholds(scene.getParty(), ModifierPoolType.PLAYER, 0);
      encounter.misc = { numBerries };

      const { spriteKey, fileRoot } = getSpriteKeysFromPokemon(bossPokemon);
      encounter.spriteConfigs = [
        {
          spriteKey: "berries_abound_bush",
          fileRoot: "mystery-encounters",
          x: 25,
          y: -6,
          yShadow: -7,
          disableAnimation: true,
          hasShadow: true
        },
        {
          spriteKey: spriteKey,
          fileRoot: fileRoot,
          hasShadow: true,
          tint: 0.25,
          x: -5,
          repeat: true,
          isPokemon: true
        }
      ];

      // Get fastest party pokemon for option 2
      const fastestPokemon = getHighestStatPlayerPokemon(scene, PERMANENT_STATS[Stat.SPD], true, false);
      encounter.misc.fastestPokemon = fastestPokemon;
      encounter.misc.enemySpeed = bossPokemon.getStat(Stat.SPD);
      encounter.setDialogueToken("fastestPokemon", fastestPokemon.getNameToRender());

      return true;
    })
    .withTitle(`${namespace}.title`)
    .withDescription(`${namespace}.description`)
    .withQuery(`${namespace}.query`)
    .withSimpleOption(
      {
        buttonLabel: `${namespace}.option.1.label`,
        buttonTooltip: `${namespace}.option.1.tooltip`,
        selected: [
          {
            text: `${namespace}.option.1.selected`,
          },
        ],
      },
      async (scene: BattleScene) => {
        // Pick battle
        const encounter = scene.currentBattle.mysteryEncounter!;
        const numBerries = encounter.misc.numBerries;

<<<<<<< HEAD
        const doBerryRewards = async () => {
          const berryText = i18next.t(`${namespace}.berries`);
=======
        const doBerryRewards = () => {
          const berryText = numBerries + " " + i18next.t(`${namespace}.berries`);
>>>>>>> 9af89414

          scene.playSound("item_fanfare");
          queueEncounterMessage(scene, i18next.t("battle:rewardGainCount", { modifierName: berryText, rewardCount: numBerries }));

          // Generate a random berry and give it to the first Pokemon with room for it
          for (let i = 0; i < numBerries; i++) {
            tryGiveBerry(scene);
          }
        };

        const shopOptions: ModifierTypeOption[] = [];
        for (let i = 0; i < 5; i++) {
          // Generate shop berries
          const mod = generateModifierTypeOption(scene, modifierTypes.BERRY);
          if (mod) {
            shopOptions.push(mod);
          }
        }

        setEncounterRewards(scene, { guaranteedModifierTypeOptions: shopOptions, fillRemaining: false }, undefined, doBerryRewards);
        await initBattleWithEnemyConfig(scene, scene.currentBattle.mysteryEncounter!.enemyPartyConfigs[0]);
      }
    )
    .withOption(
      MysteryEncounterOptionBuilder
        .newOptionWithMode(MysteryEncounterOptionMode.DEFAULT)
        .withDialogue({
          buttonLabel: `${namespace}.option.2.label`,
          buttonTooltip: `${namespace}.option.2.tooltip`
        })
        .withOptionPhase(async (scene: BattleScene) => {
          // Pick race for berries
          const encounter = scene.currentBattle.mysteryEncounter!;
          const fastestPokemon: PlayerPokemon = encounter.misc.fastestPokemon;
          const enemySpeed: number = encounter.misc.enemySpeed;
          const speedDiff = fastestPokemon.getStat(Stat.SPD) / (enemySpeed * 1.1);
          const numBerries: number = encounter.misc.numBerries;

          const shopOptions: ModifierTypeOption[] = [];
          for (let i = 0; i < 5; i++) {
            // Generate shop berries
            const mod = generateModifierTypeOption(scene, modifierTypes.BERRY);
            if (mod) {
              shopOptions.push(mod);
            }
          }

          if (speedDiff < 1) {
            // Caught and attacked by boss, gets +1 to all stats at start of fight
<<<<<<< HEAD
            const doBerryRewards = async () => {
              const berryText = i18next.t(`${namespace}.berries`);
=======
            const doBerryRewards = () => {
              const berryText = numBerries + " " + i18next.t(`${namespace}.berries`);
>>>>>>> 9af89414

              scene.playSound("item_fanfare");
              queueEncounterMessage(scene, i18next.t("battle:rewardGainCount", { modifierName: berryText, rewardCount: numBerries }));

              // Generate a random berry and give it to the first Pokemon with room for it
              for (let i = 0; i < numBerries; i++) {
                tryGiveBerry(scene);
              }
            };

            // Defense/Spd buffs below wave 50, +1 to all stats otherwise
            const statChangesForBattle: (Stat.ATK | Stat.DEF | Stat.SPATK | Stat.SPDEF | Stat.SPD | Stat.ACC | Stat.EVA)[] = scene.currentBattle.waveIndex < 50 ?
              [Stat.DEF, Stat.SPDEF, Stat.SPD] :
              [Stat.ATK, Stat.DEF, Stat.SPATK, Stat.SPDEF, Stat.SPD];

            const config = scene.currentBattle.mysteryEncounter!.enemyPartyConfigs[0];
            config.pokemonConfigs![0].tags = [BattlerTagType.MYSTERY_ENCOUNTER_POST_SUMMON];
            config.pokemonConfigs![0].mysteryEncounterBattleEffects = (pokemon: Pokemon) => {
              queueEncounterMessage(pokemon.scene, `${namespace}.option.2.boss_enraged`);
              pokemon.scene.unshiftPhase(new StatStageChangePhase(pokemon.scene, pokemon.getBattlerIndex(), true, statChangesForBattle, 1));
            };
            setEncounterRewards(scene, { guaranteedModifierTypeOptions: shopOptions, fillRemaining: false }, undefined, doBerryRewards);
            await showEncounterText(scene, `${namespace}.option.2.selected_bad`);
            await initBattleWithEnemyConfig(scene, config);
            return;
          } else {
            // Gains 1 berry for every 10% faster the player's pokemon is than the enemy, up to a max of numBerries, minimum of 2
            const numBerriesGrabbed = Math.max(Math.min(Math.round((speedDiff - 1)/0.08), numBerries), 2);
            encounter.setDialogueToken("numBerries", String(numBerriesGrabbed));
<<<<<<< HEAD
            const doFasterBerryRewards = async () => {
              const berryText = i18next.t(`${namespace}.berries`);
=======
            const doFasterBerryRewards = () => {
              const berryText = numBerriesGrabbed + " " + i18next.t(`${namespace}.berries`);
>>>>>>> 9af89414

              scene.playSound("item_fanfare");
              queueEncounterMessage(scene, i18next.t("battle:rewardGainCount", { modifierName: berryText, rewardCount: numBerriesGrabbed }));

              // Generate a random berry and give it to the first Pokemon with room for it (trying to give to fastest first)
              for (let i = 0; i < numBerriesGrabbed; i++) {
                tryGiveBerry(scene, fastestPokemon);
              }
            };

            setEncounterExp(scene, fastestPokemon.id, encounter.enemyPartyConfigs[0].pokemonConfigs![0].species.baseExp);
            setEncounterRewards(scene, { guaranteedModifierTypeOptions: shopOptions, fillRemaining: false }, undefined, doFasterBerryRewards);
            await showEncounterText(scene, `${namespace}.option.2.selected`);
            leaveEncounterWithoutBattle(scene);
          }
        })
        .build()
    )
    .withSimpleOption(
      {
        buttonLabel: `${namespace}.option.3.label`,
        buttonTooltip: `${namespace}.option.3.tooltip`,
        selected: [
          {
            text: `${namespace}.option.3.selected`,
          },
        ],
      },
      async (scene: BattleScene) => {
        // Leave encounter with no rewards or exp
        leaveEncounterWithoutBattle(scene, true);
        return true;
      }
    )
    .build();

function tryGiveBerry(scene: BattleScene, prioritizedPokemon?: PlayerPokemon) {
  const berryType = randSeedInt(Object.keys(BerryType).filter(s => !isNaN(Number(s))).length) as BerryType;
  const berry = generateModifierType(scene, modifierTypes.BERRY, [berryType]) as BerryModifierType;

  const party = scene.getParty();

  // Will try to apply to prioritized pokemon first, then do normal application method if it fails
  if (prioritizedPokemon) {
    const heldBerriesOfType = scene.findModifier(m => m instanceof BerryModifier
      && m.pokemonId === prioritizedPokemon.id && (m as BerryModifier).berryType === berryType, true) as BerryModifier;

    if (!heldBerriesOfType || heldBerriesOfType.getStackCount() < heldBerriesOfType.getMaxStackCount(scene)) {
      applyModifierTypeToPlayerPokemon(scene, prioritizedPokemon, berry);
      return;
    }
  }

  // Iterate over the party until berry was successfully given
  for (const pokemon of party) {
    const heldBerriesOfType = scene.findModifier(m => m instanceof BerryModifier
      && m.pokemonId === pokemon.id && (m as BerryModifier).berryType === berryType, true) as BerryModifier;

    if (!heldBerriesOfType || heldBerriesOfType.getStackCount() < heldBerriesOfType.getMaxStackCount(scene)) {
      applyModifierTypeToPlayerPokemon(scene, pokemon, berry);
      return;
    }
  }
}<|MERGE_RESOLUTION|>--- conflicted
+++ resolved
@@ -127,13 +127,8 @@
         const encounter = scene.currentBattle.mysteryEncounter!;
         const numBerries = encounter.misc.numBerries;
 
-<<<<<<< HEAD
         const doBerryRewards = async () => {
           const berryText = i18next.t(`${namespace}.berries`);
-=======
-        const doBerryRewards = () => {
-          const berryText = numBerries + " " + i18next.t(`${namespace}.berries`);
->>>>>>> 9af89414
 
           scene.playSound("item_fanfare");
           queueEncounterMessage(scene, i18next.t("battle:rewardGainCount", { modifierName: berryText, rewardCount: numBerries }));
@@ -183,13 +178,8 @@
 
           if (speedDiff < 1) {
             // Caught and attacked by boss, gets +1 to all stats at start of fight
-<<<<<<< HEAD
             const doBerryRewards = async () => {
               const berryText = i18next.t(`${namespace}.berries`);
-=======
-            const doBerryRewards = () => {
-              const berryText = numBerries + " " + i18next.t(`${namespace}.berries`);
->>>>>>> 9af89414
 
               scene.playSound("item_fanfare");
               queueEncounterMessage(scene, i18next.t("battle:rewardGainCount", { modifierName: berryText, rewardCount: numBerries }));
@@ -219,13 +209,8 @@
             // Gains 1 berry for every 10% faster the player's pokemon is than the enemy, up to a max of numBerries, minimum of 2
             const numBerriesGrabbed = Math.max(Math.min(Math.round((speedDiff - 1)/0.08), numBerries), 2);
             encounter.setDialogueToken("numBerries", String(numBerriesGrabbed));
-<<<<<<< HEAD
             const doFasterBerryRewards = async () => {
               const berryText = i18next.t(`${namespace}.berries`);
-=======
-            const doFasterBerryRewards = () => {
-              const berryText = numBerriesGrabbed + " " + i18next.t(`${namespace}.berries`);
->>>>>>> 9af89414
 
               scene.playSound("item_fanfare");
               queueEncounterMessage(scene, i18next.t("battle:rewardGainCount", { modifierName: berryText, rewardCount: numBerriesGrabbed }));
