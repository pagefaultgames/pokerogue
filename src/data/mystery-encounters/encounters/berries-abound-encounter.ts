--- conflicted
+++ resolved
@@ -61,15 +61,9 @@
       const encounter = globalScene.currentBattle.mysteryEncounter!;
 
       // Calculate boss mon
-<<<<<<< HEAD
       const level = getEncounterPokemonLevelForWave(STANDARD_ENCOUNTER_BOOSTED_LEVEL_MODIFIER);
-      const bossSpecies = globalScene.arena.randomSpecies(globalScene.currentBattle.waveIndex, level, 0, getPartyLuckValue(globalScene.getParty()), true);
+      const bossSpecies = globalScene.arena.randomSpecies(globalScene.currentBattle.waveIndex, level, 0, getPartyLuckValue(globalScene.getPlayerParty()), true);
       const bossPokemon = new EnemyPokemon(bossSpecies, level, TrainerSlot.NONE, true);
-=======
-      const level = getEncounterPokemonLevelForWave(scene, STANDARD_ENCOUNTER_BOOSTED_LEVEL_MODIFIER);
-      const bossSpecies = scene.arena.randomSpecies(scene.currentBattle.waveIndex, level, 0, getPartyLuckValue(scene.getPlayerParty()), true);
-      const bossPokemon = new EnemyPokemon(scene, bossSpecies, level, TrainerSlot.NONE, true);
->>>>>>> f2a2281f
       encounter.setDialogueToken("enemyPokemon", getPokemonNameWithAffix(bossPokemon));
       const config: EnemyPartyConfig = {
         pokemonConfigs: [{
@@ -84,17 +78,10 @@
       // Calculate the number of extra berries that player receives
       // 10-40: 2, 40-120: 4, 120-160: 5, 160-180: 7
       const numBerries =
-<<<<<<< HEAD
         globalScene.currentBattle.waveIndex > 160 ? 7
           : globalScene.currentBattle.waveIndex > 120 ? 5
             : globalScene.currentBattle.waveIndex > 40 ? 4 : 2;
-      regenerateModifierPoolThresholds(globalScene.getParty(), ModifierPoolType.PLAYER, 0);
-=======
-        scene.currentBattle.waveIndex > 160 ? 7
-          : scene.currentBattle.waveIndex > 120 ? 5
-            : scene.currentBattle.waveIndex > 40 ? 4 : 2;
-      regenerateModifierPoolThresholds(scene.getPlayerParty(), ModifierPoolType.PLAYER, 0);
->>>>>>> f2a2281f
+      regenerateModifierPoolThresholds(globalScene.getPlayerParty(), ModifierPoolType.PLAYER, 0);
       encounter.misc = { numBerries };
 
       const { spriteKey, fileRoot } = getSpriteKeysFromPokemon(bossPokemon);
@@ -270,11 +257,7 @@
   const berryType = randSeedInt(Object.keys(BerryType).filter(s => !isNaN(Number(s))).length) as BerryType;
   const berry = generateModifierType(modifierTypes.BERRY, [ berryType ]) as BerryModifierType;
 
-<<<<<<< HEAD
-  const party = globalScene.getParty();
-=======
-  const party = scene.getPlayerParty();
->>>>>>> f2a2281f
+  const party = globalScene.getPlayerParty();
 
   // Will try to apply to prioritized pokemon first, then do normal application method if it fails
   if (prioritizedPokemon) {
