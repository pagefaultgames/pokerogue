--- conflicted
+++ resolved
@@ -62,22 +62,16 @@
       const encounter = globalScene.currentBattle.mysteryEncounter!;
 
       // Calculate boss mon
-<<<<<<< HEAD
       const level = getEncounterPokemonLevelForWave(STANDARD_ENCOUNTER_BOOSTED_LEVEL_MODIFIER);
-      const bossSpecies = globalScene.arena.randomSpecies(globalScene.currentBattle.waveIndex, level, 0, getPartyLuckValue(globalScene.getPlayerParty()), true);
-      const bossPokemon = new EnemyPokemon(bossSpecies, level, TrainerSlot.NONE, true);
-=======
-      const level = getEncounterPokemonLevelForWave(scene, STANDARD_ENCOUNTER_BOOSTED_LEVEL_MODIFIER);
       let bossSpecies: PokemonSpecies;
-      if (scene.eventManager.isEventActive() && scene.eventManager.activeEvent()?.uncommonBreedEncounters && randSeedInt(2) === 1) {
-        const eventEncounter = randSeedItem(scene.eventManager.activeEvent()!.uncommonBreedEncounters!);
-        const levelSpecies = getPokemonSpecies(eventEncounter.species).getWildSpeciesForLevel(level, eventEncounter.allowEvolution ?? false, true, scene.gameMode);
+      if (globalScene.eventManager.isEventActive() && globalScene.eventManager.activeEvent()?.uncommonBreedEncounters && randSeedInt(2) === 1) {
+        const eventEncounter = randSeedItem(globalScene.eventManager.activeEvent()!.uncommonBreedEncounters!);
+        const levelSpecies = getPokemonSpecies(eventEncounter.species).getWildSpeciesForLevel(level, eventEncounter.allowEvolution ?? false, true, globalScene.gameMode);
         bossSpecies = getPokemonSpecies( levelSpecies );
       } else {
-        bossSpecies = scene.arena.randomSpecies(scene.currentBattle.waveIndex, level, 0, getPartyLuckValue(scene.getPlayerParty()), true);
+        bossSpecies = globalScene.arena.randomSpecies(globalScene.currentBattle.waveIndex, level, 0, getPartyLuckValue(globalScene.getPlayerParty()), true);
       }
-      const bossPokemon = new EnemyPokemon(scene, bossSpecies, level, TrainerSlot.NONE, true);
->>>>>>> d0db6a35
+      const bossPokemon = new EnemyPokemon(bossSpecies, level, TrainerSlot.NONE, true);
       encounter.setDialogueToken("enemyPokemon", getPokemonNameWithAffix(bossPokemon));
       const config: EnemyPartyConfig = {
         pokemonConfigs: [{
