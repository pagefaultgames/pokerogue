--- conflicted
+++ resolved
@@ -226,13 +226,8 @@
           const onBeforeRewardsPhase = () => {
             queueEncounterMessage(`${namespace}:option.2.finished`);
             // Add the pokemon back to party with Nature change
-<<<<<<< HEAD
-            playerPokemon.setNature(encounter.misc.chosenNature);
-            globalScene.gameData.setPokemonCaught(playerPokemon, false);
-=======
             playerPokemon.setCustomNature(encounter.misc.chosenNature);
-            scene.gameData.unlockSpeciesNature(playerPokemon.species, encounter.misc.chosenNature);
->>>>>>> e930536e
+            globalScene.gameData.unlockSpeciesNature(playerPokemon.species, encounter.misc.chosenNature);
 
             // Add pokemon and modifiers back
             globalScene.getPlayerParty().push(playerPokemon);
