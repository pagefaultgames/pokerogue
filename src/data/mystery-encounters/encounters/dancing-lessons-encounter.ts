import { BattlerIndex } from "#app/battle";
import { globalScene } from "#app/global-scene";
import { EncounterBattleAnim } from "#app/data/battle-anims";
import type MysteryEncounter from "#app/data/mystery-encounters/mystery-encounter";
import { MysteryEncounterBuilder } from "#app/data/mystery-encounters/mystery-encounter";
import { MysteryEncounterOptionBuilder } from "#app/data/mystery-encounters/mystery-encounter-option";
import { MoveRequirement } from "#app/data/mystery-encounters/mystery-encounter-requirements";
import { DANCING_MOVES } from "#app/data/mystery-encounters/requirements/requirement-groups";
import { getEncounterText, queueEncounterMessage } from "#app/data/mystery-encounters/utils/encounter-dialogue-utils";
import type { EnemyPartyConfig } from "#app/data/mystery-encounters/utils/encounter-phase-utils";
import {
  initBattleWithEnemyConfig,
  leaveEncounterWithoutBattle,
  selectPokemonForOption,
  setEncounterRewards,
} from "#app/data/mystery-encounters/utils/encounter-phase-utils";
import {
  catchPokemon,
  getEncounterPokemonLevelForWave,
  STANDARD_ENCOUNTER_BOOSTED_LEVEL_MODIFIER,
} from "#app/data/mystery-encounters/utils/encounter-pokemon-utils";
import { getPokemonSpecies } from "#app/data/pokemon-species";
import { TrainerSlot } from "#enums/trainer-slot";
import type { PlayerPokemon } from "#app/field/pokemon";
import type Pokemon from "#app/field/pokemon";
import { EnemyPokemon, PokemonMove } from "#app/field/pokemon";
import { CLASSIC_MODE_MYSTERY_ENCOUNTER_WAVES } from "#app/constants";
import { modifierTypes } from "#app/modifier/modifier-type";
import { LearnMovePhase } from "#app/phases/learn-move-phase";
import { StatStageChangePhase } from "#app/phases/stat-stage-change-phase";
import PokemonData from "#app/system/pokemon-data";
import type { OptionSelectItem } from "#app/ui/abstact-option-select-ui-handler";
import { BattlerTagType } from "#enums/battler-tag-type";
import { BiomeId } from "#enums/biome-id";
import { EncounterAnim } from "#enums/encounter-anims";
import { MoveId } from "#enums/move-id";
import { MysteryEncounterOptionMode } from "#enums/mystery-encounter-option-mode";
import { MysteryEncounterTier } from "#enums/mystery-encounter-tier";
import { MysteryEncounterType } from "#enums/mystery-encounter-type";
import { PokeballType } from "#enums/pokeball";
import { SpeciesId } from "#enums/species-id";
import { Stat } from "#enums/stat";
import i18next from "i18next";
import { MoveUseType } from "#enums/move-use-type";

/** the i18n namespace for this encounter */
const namespace = "mysteryEncounters/dancingLessons";

// Fire form
const BAILE_STYLE_BIOMES = [
  BiomeId.VOLCANO,
  BiomeId.BEACH,
  BiomeId.ISLAND,
  BiomeId.WASTELAND,
  BiomeId.MOUNTAIN,
  BiomeId.BADLANDS,
  BiomeId.DESERT,
];

// Electric form
const POM_POM_STYLE_BIOMES = [
  BiomeId.CONSTRUCTION_SITE,
  BiomeId.POWER_PLANT,
  BiomeId.FACTORY,
  BiomeId.LABORATORY,
  BiomeId.SLUM,
  BiomeId.METROPOLIS,
  BiomeId.DOJO,
];

// Psychic form
const PAU_STYLE_BIOMES = [
  BiomeId.JUNGLE,
  BiomeId.FAIRY_CAVE,
  BiomeId.MEADOW,
  BiomeId.PLAINS,
  BiomeId.GRASS,
  BiomeId.TALL_GRASS,
  BiomeId.FOREST,
];

// Ghost form
const SENSU_STYLE_BIOMES = [
  BiomeId.RUINS,
  BiomeId.SWAMP,
  BiomeId.CAVE,
  BiomeId.ABYSS,
  BiomeId.GRAVEYARD,
  BiomeId.LAKE,
  BiomeId.TEMPLE,
];

/**
 * Dancing Lessons encounter.
 * @see {@link https://github.com/pagefaultgames/pokerogue/issues/3823 | GitHub Issue #3823}
 * @see For biome requirements check {@linkcode mysteryEncountersByBiome}
 */
export const DancingLessonsEncounter: MysteryEncounter = MysteryEncounterBuilder.withEncounterType(
  MysteryEncounterType.DANCING_LESSONS,
)
  .withEncounterTier(MysteryEncounterTier.GREAT)
  .withSceneWaveRangeRequirement(...CLASSIC_MODE_MYSTERY_ENCOUNTER_WAVES)
  .withIntroSpriteConfigs([]) // Uses a real Pokemon sprite instead of ME Intro Visuals
  .withAnimations(EncounterAnim.DANCE)
  .withHideWildIntroMessage(true)
  .withAutoHideIntroVisuals(false)
  .withCatchAllowed(true)
  .withFleeAllowed(false)
  .withOnVisualsStart(() => {
    const oricorio = globalScene.getEnemyPokemon()!;
    const danceAnim = new EncounterBattleAnim(EncounterAnim.DANCE, oricorio, globalScene.getPlayerPokemon()!);
    danceAnim.play(false, () => {
      if (oricorio.shiny) {
        oricorio.sparkle();
      }
    });
    return true;
  })
  .withIntroDialogue([
    {
      text: `${namespace}:intro`,
    },
  ])
  .setLocalizationKey(`${namespace}`)
  .withTitle(`${namespace}:title`)
  .withDescription(`${namespace}:description`)
  .withQuery(`${namespace}:query`)
  .withOnInit(() => {
    const encounter = globalScene.currentBattle.mysteryEncounter!;

    const species = getPokemonSpecies(SpeciesId.ORICORIO);
    const level = getEncounterPokemonLevelForWave(STANDARD_ENCOUNTER_BOOSTED_LEVEL_MODIFIER);
    const enemyPokemon = new EnemyPokemon(species, level, TrainerSlot.NONE, false);
    if (!enemyPokemon.moveset.some(m => m && m.getMove().id === MoveId.REVELATION_DANCE)) {
      if (enemyPokemon.moveset.length < 4) {
        enemyPokemon.moveset.push(new PokemonMove(MoveId.REVELATION_DANCE));
      } else {
        enemyPokemon.moveset[0] = new PokemonMove(MoveId.REVELATION_DANCE);
      }
    }

    // Set the form index based on the biome
    // Defaults to Baile style if somehow nothing matches
    const currentBiome = globalScene.arena.biomeType;
    if (BAILE_STYLE_BIOMES.includes(currentBiome)) {
      enemyPokemon.formIndex = 0;
    } else if (POM_POM_STYLE_BIOMES.includes(currentBiome)) {
      enemyPokemon.formIndex = 1;
    } else if (PAU_STYLE_BIOMES.includes(currentBiome)) {
      enemyPokemon.formIndex = 2;
    } else if (SENSU_STYLE_BIOMES.includes(currentBiome)) {
      enemyPokemon.formIndex = 3;
    } else {
      enemyPokemon.formIndex = 0;
    }

    const oricorioData = new PokemonData(enemyPokemon);
    const oricorio = globalScene.addEnemyPokemon(species, level, TrainerSlot.NONE, false, false, oricorioData);

    // Adds a real Pokemon sprite to the field (required for the animation)
    for (const enemyPokemon of globalScene.getEnemyParty()) {
      enemyPokemon.leaveField(true, true, true);
    }
    globalScene.currentBattle.enemyParty = [oricorio];
    globalScene.field.add(oricorio);
    // Spawns on offscreen field
    oricorio.x -= 300;
    encounter.loadAssets.push(oricorio.loadAssets());

    const config: EnemyPartyConfig = {
      pokemonConfigs: [
        {
          species: species,
          dataSource: oricorioData,
          isBoss: true,
          // Gets +1 to all stats except SPD on battle start
          tags: [BattlerTagType.MYSTERY_ENCOUNTER_POST_SUMMON],
          mysteryEncounterBattleEffects: (pokemon: Pokemon) => {
            queueEncounterMessage(`${namespace}:option.1.boss_enraged`);
            globalScene.unshiftPhase(
              new StatStageChangePhase(
                pokemon.getBattlerIndex(),
                true,
                [Stat.ATK, Stat.DEF, Stat.SPATK, Stat.SPDEF],
                1,
              ),
            );
          },
        },
      ],
    };
    encounter.enemyPartyConfigs = [config];
    encounter.misc = {
      oricorioData,
    };

    encounter.setDialogueToken("oricorioName", getPokemonSpecies(SpeciesId.ORICORIO).getName());

    return true;
  })
  .withOption(
    MysteryEncounterOptionBuilder.newOptionWithMode(MysteryEncounterOptionMode.DEFAULT)
      .withDialogue({
        buttonLabel: `${namespace}:option.1.label`,
        buttonTooltip: `${namespace}:option.1.tooltip`,
        selected: [
          {
            text: `${namespace}:option.1.selected`,
          },
        ],
      })
      .withOptionPhase(async () => {
        // Pick battle
        const encounter = globalScene.currentBattle.mysteryEncounter!;

        encounter.startOfBattleEffects.push({
          sourceBattlerIndex: BattlerIndex.ENEMY,
          targets: [BattlerIndex.PLAYER],
<<<<<<< HEAD
          move: new PokemonMove(Moves.REVELATION_DANCE),
          useType: MoveUseType.IGNORE_PP,
=======
          move: new PokemonMove(MoveId.REVELATION_DANCE),
          ignorePp: true,
>>>>>>> fb6d6f5b
        });

        await hideOricorioPokemon();
        setEncounterRewards({
          guaranteedModifierTypeFuncs: [modifierTypes.BATON],
          fillRemaining: true,
        });
        await initBattleWithEnemyConfig(encounter.enemyPartyConfigs[0]);
      })
      .build(),
  )
  .withOption(
    MysteryEncounterOptionBuilder.newOptionWithMode(MysteryEncounterOptionMode.DEFAULT)
      .withDialogue({
        buttonLabel: `${namespace}:option.2.label`,
        buttonTooltip: `${namespace}:option.2.tooltip`,
        selected: [
          {
            text: `${namespace}:option.2.selected`,
          },
        ],
      })
      .withPreOptionPhase(async () => {
        // Learn its Dance
        const encounter = globalScene.currentBattle.mysteryEncounter!;

        const onPokemonSelected = (pokemon: PlayerPokemon) => {
          encounter.setDialogueToken("selectedPokemon", pokemon.getNameToRender());
          globalScene.unshiftPhase(
            new LearnMovePhase(globalScene.getPlayerParty().indexOf(pokemon), MoveId.REVELATION_DANCE),
          );

          // Play animation again to "learn" the dance
          const danceAnim = new EncounterBattleAnim(
            EncounterAnim.DANCE,
            globalScene.getEnemyPokemon()!,
            globalScene.getPlayerPokemon(),
          );
          danceAnim.play();
        };

        return selectPokemonForOption(onPokemonSelected);
      })
      .withOptionPhase(async () => {
        // Learn its Dance
        await hideOricorioPokemon();
        leaveEncounterWithoutBattle(true);
      })
      .build(),
  )
  .withOption(
    MysteryEncounterOptionBuilder.newOptionWithMode(MysteryEncounterOptionMode.DISABLED_OR_SPECIAL)
      .withPrimaryPokemonRequirement(new MoveRequirement(DANCING_MOVES, true)) // Will set option3PrimaryName and option3PrimaryMove dialogue tokens automatically
      .withDialogue({
        buttonLabel: `${namespace}:option.3.label`,
        buttonTooltip: `${namespace}:option.3.tooltip`,
        disabledButtonTooltip: `${namespace}:option.3.disabled_tooltip`,
        secondOptionPrompt: `${namespace}:option.3.select_prompt`,
        selected: [
          {
            text: `${namespace}:option.3.selected`,
          },
        ],
      })
      .withPreOptionPhase(async () => {
        // Open menu for selecting pokemon with a Dancing move
        const encounter = globalScene.currentBattle.mysteryEncounter!;
        const onPokemonSelected = (pokemon: PlayerPokemon) => {
          // Return the options for nature selection
          return pokemon.moveset
            .filter(move => move && DANCING_MOVES.includes(move.getMove().id))
            .map((move: PokemonMove) => {
              const option: OptionSelectItem = {
                label: move.getName(),
                handler: () => {
                  // Pokemon and second option selected
                  encounter.setDialogueToken("selectedPokemon", pokemon.getNameToRender());
                  encounter.setDialogueToken("selectedMove", move.getName());
                  encounter.misc.selectedMove = move;

                  return true;
                },
              };
              return option;
            });
        };

        // Only challenge legal/unfainted Pokemon that have a Dancing move can be selected
        const selectableFilter = (pokemon: Pokemon) => {
          // If pokemon meets primary pokemon reqs, it can be selected
          if (!pokemon.isAllowedInBattle()) {
            return (
              i18next.t("partyUiHandler:cantBeUsed", {
                pokemonName: pokemon.getNameToRender(),
              }) ?? null
            );
          }
          const meetsReqs = encounter.options[2].pokemonMeetsPrimaryRequirements(pokemon);
          if (!meetsReqs) {
            return getEncounterText(`${namespace}:invalid_selection`) ?? null;
          }

          return null;
        };

        return selectPokemonForOption(onPokemonSelected, undefined, selectableFilter);
      })
      .withOptionPhase(async () => {
        // Show the Oricorio a dance, and recruit it
        const encounter = globalScene.currentBattle.mysteryEncounter!;
        const oricorio = encounter.misc.oricorioData.toPokemon();
        oricorio.passive = true;

        // Ensure the Oricorio's moveset gains the Dance move the player used
        const move = encounter.misc.selectedMove?.getMove().id;
        if (!oricorio.moveset.some(m => m.getMove().id === move)) {
          if (oricorio.moveset.length < 4) {
            oricorio.moveset.push(new PokemonMove(move));
          } else {
            oricorio.moveset[3] = new PokemonMove(move);
          }
        }

        await hideOricorioPokemon();
        await catchPokemon(oricorio, null, PokeballType.POKEBALL, false);
        leaveEncounterWithoutBattle(true);
      })
      .build(),
  )
  .build();

function hideOricorioPokemon() {
  return new Promise<void>(resolve => {
    const oricorioSprite = globalScene.getEnemyParty()[0];
    globalScene.tweens.add({
      targets: oricorioSprite,
      x: "+=16",
      y: "-=16",
      alpha: 0,
      ease: "Sine.easeInOut",
      duration: 750,
      onComplete: () => {
        globalScene.field.remove(oricorioSprite, true);
        resolve();
      },
    });
  });
}<|MERGE_RESOLUTION|>--- conflicted
+++ resolved
@@ -216,13 +216,8 @@
         encounter.startOfBattleEffects.push({
           sourceBattlerIndex: BattlerIndex.ENEMY,
           targets: [BattlerIndex.PLAYER],
-<<<<<<< HEAD
-          move: new PokemonMove(Moves.REVELATION_DANCE),
+          move: new PokemonMove(MoveId.REVELATION_DANCE),
           useType: MoveUseType.IGNORE_PP,
-=======
-          move: new PokemonMove(MoveId.REVELATION_DANCE),
-          ignorePp: true,
->>>>>>> fb6d6f5b
         });
 
         await hideOricorioPokemon();
