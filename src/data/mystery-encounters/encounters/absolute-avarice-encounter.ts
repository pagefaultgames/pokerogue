--- conflicted
+++ resolved
@@ -303,13 +303,8 @@
         encounter.startOfBattleEffects.push({
           sourceBattlerIndex: BattlerIndex.ENEMY,
           targets: [BattlerIndex.ENEMY],
-<<<<<<< HEAD
-          move: new PokemonMove(Moves.STUFF_CHEEKS),
+          move: new PokemonMove(MoveId.STUFF_CHEEKS),
           useType: MoveUseType.IGNORE_PP,
-=======
-          move: new PokemonMove(MoveId.STUFF_CHEEKS),
-          ignorePp: true,
->>>>>>> fb6d6f5b
         });
 
         await transitionMysteryEncounterIntroVisuals(true, true, 500);
