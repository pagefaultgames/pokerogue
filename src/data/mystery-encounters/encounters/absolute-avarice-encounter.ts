--- conflicted
+++ resolved
@@ -181,11 +181,7 @@
 
       // Sort berries by party member ID to more easily re-add later if necessary
       const berryItemsMap = new Map<number, BerryModifier[]>();
-<<<<<<< HEAD
-      globalScene.getParty().forEach(pokemon => {
-=======
-      scene.getPlayerParty().forEach(pokemon => {
->>>>>>> f2a2281f
+      globalScene.getPlayerParty().forEach(pokemon => {
         const pokemonBerries = berryItems.filter(b => b.pokemonId === pokemon.id);
         if (pokemonBerries?.length > 0) {
           berryItemsMap.set(pokemon.id, pokemonBerries);
@@ -271,11 +267,7 @@
           const revSeed = generateModifierType(modifierTypes.REVIVER_SEED);
           encounter.setDialogueToken("foodReward", revSeed?.name ?? i18next.t("modifierType:ModifierType.REVIVER_SEED.name"));
           const givePartyPokemonReviverSeeds = () => {
-<<<<<<< HEAD
-            const party = globalScene.getParty();
-=======
-            const party = scene.getPlayerParty();
->>>>>>> f2a2281f
+            const party = globalScene.getPlayerParty();
             party.forEach(p => {
               const heldItems = p.getHeldItems();
               if (revSeed && !heldItems.some(item => item instanceof PokemonInstantReviveModifier)) {
@@ -316,11 +308,7 @@
           const berryMap = encounter.misc.berryItemsMap;
 
           // Returns 2/5 of the berries stolen to each Pokemon
-<<<<<<< HEAD
-          const party = globalScene.getParty();
-=======
-          const party = scene.getPlayerParty();
->>>>>>> f2a2281f
+          const party = globalScene.getPlayerParty();
           party.forEach(pokemon => {
             const stolenBerries: BerryModifier[] = berryMap.get(pokemon.id);
             const berryTypesAsArray: BerryType[] = [];
