--- conflicted
+++ resolved
@@ -425,13 +425,8 @@
     moveAnim.bgSprite.setOrigin(0, 0);
     moveAnim.bgSprite.setScale(1.25);
     moveAnim.bgSprite.setAlpha(this.opacity / 255);
-<<<<<<< HEAD
     globalScene.field.add(moveAnim.bgSprite);
-    const fieldPokemon = globalScene.getNonSwitchedEnemyPokemon() || globalScene.getNonSwitchedPlayerPokemon();
-=======
-    scene.field.add(moveAnim.bgSprite);
-    const fieldPokemon = scene.getEnemyPokemon(false) ?? scene.getPlayerPokemon(false);
->>>>>>> f2a2281f
+    const fieldPokemon = globalScene.getEnemyPokemon(false) ?? globalScene.getPlayerPokemon(false);
     if (!isNullOrUndefined(priority)) {
       globalScene.field.moveTo(moveAnim.bgSprite as Phaser.GameObjects.GameObject, priority);
     } else if (fieldPokemon?.isOnField()) {
@@ -1002,11 +997,7 @@
                 const setSpritePriority = (priority: integer) => {
                   switch (priority) {
                     case 0:
-<<<<<<< HEAD
-                      globalScene.field.moveBelow(moveSprite as Phaser.GameObjects.GameObject, globalScene.getNonSwitchedEnemyPokemon() || globalScene.getNonSwitchedPlayerPokemon()!); // This bang assumes that if (the EnemyPokemon is undefined, then the PlayerPokemon function must return an object), correct assumption?
-=======
-                      scene.field.moveBelow(moveSprite as Phaser.GameObjects.GameObject, scene.getEnemyPokemon(false) ?? scene.getPlayerPokemon(false)!); // TODO: is this bang correct?
->>>>>>> f2a2281f
+                      globalScene.field.moveBelow(moveSprite as Phaser.GameObjects.GameObject, globalScene.getEnemyPokemon(false) ?? globalScene.getPlayerPokemon(false)!); // TODO: is this bang correct?
                       break;
                     case 1:
                       globalScene.field.moveTo(moveSprite, globalScene.field.getAll().length - 1);
