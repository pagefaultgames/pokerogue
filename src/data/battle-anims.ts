//import { battleAnimRawData } from "./battle-anim-raw-data";
import BattleScene from "../battle-scene";
import { AttackMove, ChargeAttr, DelayedAttackAttr, MoveFlags, SelfStatusMove, allMoves } from "./move";
import Pokemon from "../field/pokemon";
import * as Utils from "../utils";
import { BattlerIndex } from "../battle";
import { Element } from "json-stable-stringify";
import { Moves } from "./enums/moves";
//import fs from 'vite-plugin-fs/browser';

export enum AnimFrameTarget {
    USER,
    TARGET,
    GRAPHIC
}

enum AnimFocus {
    TARGET = 1,
    USER,
    USER_TARGET,
    SCREEN
}

enum AnimBlendType {
    NORMAL,
    ADD,
    SUBTRACT
}

export enum ChargeAnim {
    FLY_CHARGING = 1000,
    BOUNCE_CHARGING,
    DIG_CHARGING,
    FUTURE_SIGHT_CHARGING,
    DIVE_CHARGING,
    SOLAR_BEAM_CHARGING,
    SHADOW_FORCE_CHARGING,
    SKULL_BASH_CHARGING,
    FREEZE_SHOCK_CHARGING,
    SKY_DROP_CHARGING,
    SKY_ATTACK_CHARGING,
    ICE_BURN_CHARGING,
    DOOM_DESIRE_CHARGING,
    RAZOR_WIND_CHARGING,
    PHANTOM_FORCE_CHARGING,
    GEOMANCY_CHARGING,
    SHADOW_BLADE_CHARGING,
    SOLAR_BLADE_CHARGING,
    BEAK_BLAST_CHARGING,
    METEOR_BEAM_CHARGING,
    ELECTRO_SHOT_CHARGING
}

export enum CommonAnim {
    USE_ITEM = 2000,
    HEALTH_UP,
    POISON = 2010,
    TOXIC,
    PARALYSIS,
    SLEEP,
    FROZEN,
    BURN,
    CONFUSION,
    ATTRACT,
    BIND,
    WRAP,
    CURSE_NO_GHOST,
    LEECH_SEED,
    FIRE_SPIN,
    PROTECT,
    COVET,
    WHIRLPOOL,
    BIDE,
    SAND_TOMB,
    QUICK_GUARD,
    WIDE_GUARD,
    CURSE,
    MAGMA_STORM,
    CLAMP,
    SNAP_TRAP,
    THUNDER_CAGE,
    INFESTATION,
    ORDER_UP_CURLY,
    ORDER_UP_DROOPY,
    ORDER_UP_STRETCHY,
    RAGING_BULL_FIRE,
    RAGING_BULL_WATER,
    SALT_CURE,
    SUNNY = 2100,
    RAIN,
    SANDSTORM,
    HAIL,
    SNOW,
    WIND,
    HEAVY_RAIN,
    HARSH_SUN,
    STRONG_WINDS,
    MISTY_TERRAIN = 2110,
    ELECTRIC_TERRAIN,
    GRASSY_TERRAIN,
    PSYCHIC_TERRAIN,
    LOCK_ON = 2120
}

export class AnimConfig {
  public id: integer;
  public graphic: string;
  public frames: AnimFrame[][];
  public frameTimedEvents: Map<integer, AnimTimedEvent[]>;
  public position: integer;
  public hue: integer;

  constructor(source?: any) {
    this.frameTimedEvents = new Map<integer, AnimTimedEvent[]>;

    if (source) {
      this.id = source.id;
      this.graphic = source.graphic;
      const frames: any[][] = source.frames;
      frames.map(animFrames => {
        for (let f = 0; f < animFrames.length; f++) {
          animFrames[f] = new ImportedAnimFrame(animFrames[f]);
        }
      });
      this.frames = frames;

      const frameTimedEvents = source.frameTimedEvents;
      for (const fte of Object.keys(frameTimedEvents)) {
        const timedEvents: AnimTimedEvent[] = [];
        for (const te of frameTimedEvents[fte]) {
          let timedEvent: AnimTimedEvent;
          switch (te.eventType) {
          case "AnimTimedSoundEvent":
            timedEvent = new AnimTimedSoundEvent(te.frameIndex, te.resourceName, te);
            break;
          case "AnimTimedAddBgEvent":
            timedEvent = new AnimTimedAddBgEvent(te.frameIndex, te.resourceName, te);
            break;
          case "AnimTimedUpdateBgEvent":
            timedEvent = new AnimTimedUpdateBgEvent(te.frameIndex, te.resourceName, te);
            break;
          }
          timedEvents.push(timedEvent);
        }
        this.frameTimedEvents.set(parseInt(fte), timedEvents);
      }

      this.position = source.position;
      this.hue = source.hue;
    } else {
      this.frames = [];
    }
  }

  getSoundResourceNames(): string[] {
    const sounds = new Set<string>();

    for (const ftes of this.frameTimedEvents.values()) {
      for (const fte of ftes) {
        if (fte instanceof AnimTimedSoundEvent && fte.resourceName) {
          sounds.add(fte.resourceName);
        }
      }
    }

    return Array.from(sounds.values());
  }

  getBackgroundResourceNames(): string[] {
    const backgrounds = new Set<string>();

    for (const ftes of this.frameTimedEvents.values()) {
      for (const fte of ftes) {
        if (fte instanceof AnimTimedAddBgEvent && fte.resourceName) {
          backgrounds.add(fte.resourceName);
        }
      }
    }

    return Array.from(backgrounds.values());
  }
}

class AnimFrame {
  public x: number;
  public y: number;
  public zoomX: number;
  public zoomY: number;
  public angle: number;
  public mirror: boolean;
  public visible: boolean;
  public blendType: AnimBlendType;
  public target: AnimFrameTarget;
  public graphicFrame: integer;
  public opacity: integer;
  public color: integer[];
  public tone: integer[];
  public flash: integer[];
  public locked: boolean;
  public priority: integer;
  public focus: AnimFocus;

  constructor(x: number, y: number, zoomX: number, zoomY: number, angle: number, mirror: boolean, visible: boolean, blendType: AnimBlendType, pattern: integer,
    opacity: integer, colorR: integer, colorG: integer, colorB: integer, colorA: integer, toneR: integer, toneG: integer, toneB: integer, toneA: integer,
    flashR: integer, flashG: integer, flashB: integer, flashA: integer, locked: boolean, priority: integer, focus: AnimFocus, init?: boolean) {
    this.x = !init ? ((x || 0) - 128) * 0.5 : x;
    this.y = !init ? ((y || 0) - 224) * 0.5 : y;
    if (zoomX) {
      this.zoomX = zoomX;
    } else if (init) {
      this.zoomX = 0;
    }
    if (zoomY) {
      this.zoomY = zoomY;
    } else if (init) {
      this.zoomY = 0;
    }
    if (angle) {
      this.angle = angle;
    } else if (init) {
      this.angle = 0;
    }
    if (mirror) {
      this.mirror = mirror;
    } else if (init) {
      this.mirror = false;
    }
    if (visible) {
      this.visible = visible;
    } else if (init) {
      this.visible = false;
    }
    if (blendType) {
      this.blendType = blendType;
    } else if (init) {
      this.blendType = AnimBlendType.NORMAL;
    }
    if (!init) {
      let target = AnimFrameTarget.GRAPHIC;
      switch (pattern) {
      case -2:
        target = AnimFrameTarget.TARGET;
        break;
      case -1:
        target = AnimFrameTarget.USER;
        break;
      }
      this.target = target;
      this.graphicFrame = pattern >= 0 ? pattern : 0;
    }
    if (opacity) {
      this.opacity = opacity;
    } else if (init) {
      this.opacity = 0;
    }
    if (colorR || colorG || colorB || colorA) {
      this.color = [ colorR || 0, colorG || 0, colorB || 0, colorA || 0 ];
    } else if (init) {
      this.color = [ 0, 0, 0, 0 ];
    }
    if (toneR || toneG || toneB || toneA) {
      this.tone = [ toneR || 0, toneG || 0, toneB || 0, toneA || 0 ];
    } else if (init) {
      this.tone = [ 0, 0, 0, 0 ];
    }
    if (flashR || flashG || flashB || flashA) {
      this.flash = [ flashR || 0, flashG || 0, flashB || 0, flashA || 0 ];
    } else if (init) {
      this.flash = [ 0, 0, 0, 0 ];
    }
    if (locked) {
      this.locked = locked;
    } else if (init) {
      this.locked = false;
    }
    if (priority) {
      this.priority = priority;
    } else if (init) {
      this.priority = 0;
    }
    this.focus = focus || AnimFocus.TARGET;
  }
}

class ImportedAnimFrame extends AnimFrame {
  constructor(source: any) {
    const color: integer[] = source.color || [ 0, 0, 0, 0 ];
    const tone: integer[] = source.tone || [ 0, 0, 0, 0 ];
    const flash: integer[] = source.flash || [ 0, 0, 0, 0 ];
    super(source.x, source.y, source.zoomX, source.zoomY, source.angle, source.mirror, source.visible, source.blendType, source.graphicFrame, source.opacity, color[0], color[1], color[2], color[3], tone[0], tone[1], tone[2], tone[3], flash[0], flash[1], flash[2], flash[3], source.locked, source.priority, source.focus, true);
    this.target = source.target;
    this.graphicFrame = source.graphicFrame;
  }
}

abstract class AnimTimedEvent {
  public frameIndex: integer;
  public resourceName: string;
    
  constructor(frameIndex: integer, resourceName: string) {
    this.frameIndex = frameIndex;
    this.resourceName = resourceName;
  }

    abstract execute(scene: BattleScene, battleAnim: BattleAnim): integer;

    abstract getEventType(): string;
}

class AnimTimedSoundEvent extends AnimTimedEvent {
  public volume: number = 100;
  public pitch: number = 100;
    
  constructor(frameIndex: integer, resourceName: string, source?: any) {
    super(frameIndex, resourceName);

    if (source) {
      this.volume = source.volume;
      this.pitch = source.pitch;
    }
  }

  execute(scene: BattleScene, battleAnim: BattleAnim): integer {
    const soundConfig = { rate: (this.pitch * 0.01), volume: (this.volume * 0.01) };
    if (this.resourceName) {
      try {
        scene.playSound(this.resourceName, soundConfig);
      } catch (err) {
        console.error(err);
      }
      return Math.ceil((scene.sound.get(this.resourceName).totalDuration * 1000) / 33.33);
    } else {
      return Math.ceil((battleAnim.user.cry(soundConfig).totalDuration * 1000) / 33.33);
    }
  }

  getEventType(): string {
    return "AnimTimedSoundEvent";
  }
}

abstract class AnimTimedBgEvent extends AnimTimedEvent {
  public bgX: number = 0;
  public bgY: number = 0;
  public opacity: integer = 0;
  /*public colorRed: integer = 0;
    public colorGreen: integer = 0;
    public colorBlue: integer = 0;
    public colorAlpha: integer = 0;*/
  public duration: integer = 0;
  /*public flashScope: integer = 0;
    public flashRed: integer = 0;
    public flashGreen: integer = 0;
    public flashBlue: integer = 0;
    public flashAlpha: integer = 0;
    public flashDuration: integer = 0;*/

  constructor(frameIndex: integer, resourceName: string, source: any) {
    super(frameIndex, resourceName);

    if (source) {
      this.bgX = source.bgX;
      this.bgY = source.bgY;
      this.opacity = source.opacity;
      /*this.colorRed = source.colorRed;
            this.colorGreen = source.colorGreen;
            this.colorBlue = source.colorBlue;
            this.colorAlpha = source.colorAlpha;*/
      this.duration = source.duration;
      /*this.flashScope = source.flashScope;
            this.flashRed = source.flashRed;
            this.flashGreen = source.flashGreen;
            this.flashBlue = source.flashBlue;
            this.flashAlpha = source.flashAlpha;
            this.flashDuration = source.flashDuration;*/
    }
  }
}

class AnimTimedUpdateBgEvent extends AnimTimedBgEvent {
  constructor(frameIndex: integer, resourceName: string, source?: any) {
    super(frameIndex, resourceName, source);
  }

  execute(scene: BattleScene, moveAnim: MoveAnim): integer {
    const tweenProps = {};
    if (this.bgX !== undefined) {
      tweenProps["x"] = (this.bgX * 0.5) - 320;
    }
    if (this.bgY !== undefined) {
      tweenProps["y"] = (this.bgY * 0.5) - 284;
    }
    if (this.opacity !== undefined) {
      tweenProps["alpha"] = (this.opacity || 0) / 255;
    }
    if (Object.keys(tweenProps).length) {
      scene.tweens.add(Object.assign({
        targets: moveAnim.bgSprite,
        duration: Utils.getFrameMs(this.duration * 3)
      }, tweenProps));
    }
    return this.duration * 2;
  }

  getEventType(): string {
    return "AnimTimedUpdateBgEvent";
  }
}

class AnimTimedAddBgEvent extends AnimTimedBgEvent {
  constructor(frameIndex: integer, resourceName: string, source?: any) {
    super(frameIndex, resourceName, source);
  }

  execute(scene: BattleScene, moveAnim: MoveAnim): integer {
    if (moveAnim.bgSprite) {
      moveAnim.bgSprite.destroy();
    }
    moveAnim.bgSprite = this.resourceName
      ? scene.add.tileSprite(this.bgX - 320, this.bgY - 284, 896, 576, this.resourceName)
      : scene.add.rectangle(this.bgX - 320, this.bgY - 284, 896, 576, 0);
    moveAnim.bgSprite.setOrigin(0, 0);
    moveAnim.bgSprite.setScale(1.25);
    moveAnim.bgSprite.setAlpha(this.opacity / 255);
    scene.field.add(moveAnim.bgSprite);
    const fieldPokemon = scene.getEnemyPokemon() || scene.getPlayerPokemon();
    if (fieldPokemon?.isOnField()) {
      scene.field.moveBelow(moveAnim.bgSprite as Phaser.GameObjects.GameObject, fieldPokemon);
    }

    scene.tweens.add({
      targets: moveAnim.bgSprite,
      duration: Utils.getFrameMs(this.duration * 3)
    });

    return this.duration * 2;
  }

  getEventType(): string {
    return "AnimTimedAddBgEvent";
  }
}

export const moveAnims = new Map<Moves, AnimConfig | [AnimConfig, AnimConfig]>();
export const chargeAnims = new Map<ChargeAnim, AnimConfig | [AnimConfig, AnimConfig]>();
export const commonAnims = new Map<CommonAnim, AnimConfig>();

export function initCommonAnims(scene: BattleScene): Promise<void> {
  return new Promise(resolve => {
    const commonAnimNames = Utils.getEnumKeys(CommonAnim);
    const commonAnimIds = Utils.getEnumValues(CommonAnim);
    const commonAnimFetches = [];
    for (let ca = 0; ca < commonAnimIds.length; ca++) {
      const commonAnimId = commonAnimIds[ca];
      commonAnimFetches.push(scene.cachedFetch(`./battle-anims/common-${commonAnimNames[ca].toLowerCase().replace(/\_/g, "-")}.json`)
        .then(response => response.json())
        .then(cas => commonAnims.set(commonAnimId, new AnimConfig(cas))));
    }
    Promise.allSettled(commonAnimFetches).then(() => resolve());
  });
}

export function initMoveAnim(scene: BattleScene, move: Moves): Promise<void> {
  return new Promise(resolve => {
    if (moveAnims.has(move)) {
      if (moveAnims.get(move) !== null) {
        resolve();
      } else {
        const loadedCheckTimer = setInterval(() => {
          if (moveAnims.get(move) !== null) {
            const chargeAttr = allMoves[move].getAttrs(ChargeAttr).find(() => true) as ChargeAttr || allMoves[move].getAttrs(DelayedAttackAttr).find(() => true) as DelayedAttackAttr;
            if (chargeAttr && chargeAnims.get(chargeAttr.chargeAnim) === null) {
              return;
            }
            clearInterval(loadedCheckTimer);
            resolve();
          }
        }, 50);
      }
    } else {
      moveAnims.set(move, null);
      const defaultMoveAnim = allMoves[move] instanceof AttackMove ? Moves.TACKLE : allMoves[move] instanceof SelfStatusMove ? Moves.FOCUS_ENERGY : Moves.TAIL_WHIP;
      const moveName = Moves[move].toLowerCase().replace(/\_/g, "-");
      const fetchAnimAndResolve = (move: Moves) => {
        scene.cachedFetch(`./battle-anims/${moveName}.json`)
          .then(response => {
            if (!response.ok) {
              console.error(`Could not load animation file for move '${moveName}'`, response.status, response.statusText);
              populateMoveAnim(move, moveAnims.get(defaultMoveAnim));
              return resolve();
            }
            return response.json();
          })
          .then(ba => {
            if (Array.isArray(ba)) {
              populateMoveAnim(move, ba[0]);
              populateMoveAnim(move, ba[1]);
            } else {
              populateMoveAnim(move, ba);
            }
            const chargeAttr = allMoves[move].getAttrs(ChargeAttr).find(() => true) as ChargeAttr || allMoves[move].getAttrs(DelayedAttackAttr).find(() => true) as DelayedAttackAttr;
            if (chargeAttr) {
              initMoveChargeAnim(scene, chargeAttr.chargeAnim).then(() => resolve());
            } else {
              resolve();
            }
          });
      };
      fetchAnimAndResolve(move);
    }
  });
}

export function initMoveChargeAnim(scene: BattleScene, chargeAnim: ChargeAnim): Promise<void> {
  return new Promise(resolve => {
    if (chargeAnims.has(chargeAnim)) {
      if (chargeAnims.get(chargeAnim) !== null) {
        resolve();
      } else {
        const loadedCheckTimer = setInterval(() => {
          if (chargeAnims.get(chargeAnim) !== null) {
            clearInterval(loadedCheckTimer);
            resolve();
          }
        }, 50);
      }
    } else {
      chargeAnims.set(chargeAnim, null);
      scene.cachedFetch(`./battle-anims/${ChargeAnim[chargeAnim].toLowerCase().replace(/\_/g, "-")}.json`)
        .then(response => response.json())
        .then(ca => {
          if (Array.isArray(ca)) {
            populateMoveChargeAnim(chargeAnim, ca[0]);
            populateMoveChargeAnim(chargeAnim, ca[1]);
          } else {
            populateMoveChargeAnim(chargeAnim, ca);
          }
          resolve();
        });
    }
  });
}

function populateMoveAnim(move: Moves, animSource: any): void {
  const moveAnim = new AnimConfig(animSource);
  if (moveAnims.get(move) === null) {
    moveAnims.set(move, moveAnim);
    return;
  }
  moveAnims.set(move, [ moveAnims.get(move) as AnimConfig, moveAnim ]);
}

function populateMoveChargeAnim(chargeAnim: ChargeAnim, animSource: any) {
  const moveChargeAnim = new AnimConfig(animSource);
  if (chargeAnims.get(chargeAnim) === null) {
    chargeAnims.set(chargeAnim, moveChargeAnim);
    return;
  }
  chargeAnims.set(chargeAnim, [ chargeAnims.get(chargeAnim) as AnimConfig, moveChargeAnim ]);
}

export function loadCommonAnimAssets(scene: BattleScene, startLoad?: boolean): Promise<void> {
  return new Promise(resolve => {
    loadAnimAssets(scene, Array.from(commonAnims.values()), startLoad).then(() => resolve());
  });
}

export function loadMoveAnimAssets(scene: BattleScene, moveIds: Moves[], startLoad?: boolean): Promise<void> {
  return new Promise(resolve => {
    const moveAnimations = moveIds.map(m => moveAnims.get(m) as AnimConfig).flat();
    for (const moveId of moveIds) {
      const chargeAttr = allMoves[moveId].getAttrs(ChargeAttr).find(() => true) as ChargeAttr || allMoves[moveId].getAttrs(DelayedAttackAttr).find(() => true) as DelayedAttackAttr;
      if (chargeAttr) {
        const moveChargeAnims = chargeAnims.get(chargeAttr.chargeAnim);
        moveAnimations.push(moveChargeAnims instanceof AnimConfig ? moveChargeAnims : moveChargeAnims[0]);
        if (Array.isArray(moveChargeAnims)) {
          moveAnimations.push(moveChargeAnims[1]);
        }
      }
    }
    loadAnimAssets(scene, moveAnimations, startLoad).then(() => resolve());
  });
}

function loadAnimAssets(scene: BattleScene, anims: AnimConfig[], startLoad?: boolean): Promise<void> {
  return new Promise(resolve => {
    const backgrounds = new Set<string>();
    const sounds = new Set<string>();
    for (const a of anims) {
      if (!a.frames?.length) {
        continue;
      }
      const animSounds = a.getSoundResourceNames();
      for (const ms of animSounds) {
        sounds.add(ms);
      }
      const animBackgrounds = a.getBackgroundResourceNames();
      for (const abg of animBackgrounds) {
        backgrounds.add(abg);
      }
      if (a.graphic) {
        scene.loadSpritesheet(a.graphic, "battle_anims", 96);
      }
    }
    for (const bg of backgrounds) {
      scene.loadImage(bg, "battle_anims");
    }
    for (const s of sounds) {
      scene.loadSe(s, "battle_anims", s);
    }
    if (startLoad) {
      scene.load.once(Phaser.Loader.Events.COMPLETE, () => resolve());
      if (!scene.load.isLoading()) {
        scene.load.start();
      }
    } else {
      resolve();
    }
  });
}

interface GraphicFrameData {
    x: number,
    y: number,
    scaleX: number,
    scaleY: number,
    angle: number
}

const userFocusX = 106;
const userFocusY = 148 - 32;
const targetFocusX = 234;
const targetFocusY = 84 - 32;

function transformPoint(x1: number, y1: number, x2: number, y2: number, x3: number, y3: number, x4: number, y4: number, px: number, py: number): [ x: number, y: number ] {
  const yIntersect = yAxisIntersect(x1, y1, x2, y2, px, py);
  return repositionY(x3, y3, x4, y4, yIntersect[0], yIntersect[1]);
}

function yAxisIntersect(x1: number, y1: number, x2: number, y2: number, px: number, py: number): [ x: number, y: number ] {
  const dx = x2 - x1;
  const dy = y2 - y1;
  const x = dx === 0 ? 0 : (px - x1) / dx;
  const y = dy === 0 ? 0 : (py - y1) / dy;
  return [ x, y ];
}

function repositionY(x1: number, y1: number, x2: number, y2: number, tx: number, ty: number): [ x: number, y: number ]  {
  const dx = x2 - x1;
  const dy = y2 - y1;
  const x = x1 + (tx * dx);
  const y = y1 + (ty * dy);
  return [ x, y ];
}

function isReversed(src1: number, src2: number, dst1: number, dst2: number) {
  if (src1 === src2) {
    return false;
  }
  if (src1 < src2) {
    return dst1 > dst2;
  }
  return dst1 < dst2;
}

interface SpriteCache {
    [key: integer]: Phaser.GameObjects.Sprite[]
}

export abstract class BattleAnim {
  public user: Pokemon;
  public target: Pokemon;
  public sprites: Phaser.GameObjects.Sprite[];
  public bgSprite: Phaser.GameObjects.TileSprite | Phaser.GameObjects.Rectangle;

  private srcLine: number[];
  private dstLine: number[];

  constructor(user: Pokemon, target: Pokemon) {
    this.user = user;
    this.target = target;
    this.sprites = [];
  }

    abstract getAnim(): AnimConfig;

    abstract isOppAnim(): boolean;

    protected isHideUser(): boolean {
      return false;
    }

    protected isHideTarget(): boolean {
      return false;
    }

    private getGraphicFrameData(scene: BattleScene, frames: AnimFrame[]): Map<integer, Map<AnimFrameTarget, GraphicFrameData>> {
      const ret: Map<integer, Map<AnimFrameTarget, GraphicFrameData>> = new Map([
        [AnimFrameTarget.GRAPHIC, new Map<AnimFrameTarget, GraphicFrameData>() ],
        [AnimFrameTarget.USER, new Map<AnimFrameTarget, GraphicFrameData>() ],
        [AnimFrameTarget.TARGET, new Map<AnimFrameTarget, GraphicFrameData>() ]
      ]);

      const isOppAnim = this.isOppAnim();
      const user = !isOppAnim ? this.user : this.target;
      const target = !isOppAnim ? this.target : this.user;

      const userInitialX = user.x;
      const userInitialY = user.y;
      const userHalfHeight = user.getSprite().displayHeight / 2;
      const targetInitialX = target.x;
      const targetInitialY = target.y;
      const targetHalfHeight = target.getSprite().displayHeight / 2;

      let g = 0;
      let u = 0;
      let t = 0;

      for (const frame of frames) {
        let x = frame.x + 106;
        let y = frame.y + 116;
        let scaleX = (frame.zoomX / 100) * (!frame.mirror ? 1 : -1);
        const scaleY = (frame.zoomY / 100);
        switch (frame.focus) {
        case AnimFocus.TARGET:
          x += targetInitialX - targetFocusX;
          y += (targetInitialY - targetHalfHeight) - targetFocusY;
          break;
        case AnimFocus.USER:
          x += userInitialX - userFocusX;
          y += (userInitialY - userHalfHeight) - userFocusY;
          break;
        case AnimFocus.USER_TARGET:
          const point = transformPoint(this.srcLine[0], this.srcLine[1], this.srcLine[2], this.srcLine[3],
            this.dstLine[0], this.dstLine[1] - userHalfHeight, this.dstLine[2], this.dstLine[3] - targetHalfHeight, x, y);
          x = point[0];
          y = point[1];
          if (frame.target === AnimFrameTarget.GRAPHIC && isReversed(this.srcLine[0], this.srcLine[2], this.dstLine[0], this.dstLine[2])) {
            scaleX = scaleX * -1;
          }
          break;
        }
        const angle = -frame.angle;
        const key = frame.target === AnimFrameTarget.GRAPHIC ? g++ : frame.target === AnimFrameTarget.USER ? u++ : t++;
        ret.get(frame.target).set(key, { x: x, y: y, scaleX: scaleX, scaleY: scaleY, angle: angle });
      }

      return ret;
    }

    play(scene: BattleScene, callback?: Function) {
      const isOppAnim = this.isOppAnim();
      const user = !isOppAnim ? this.user : this.target;
      const target = !isOppAnim ? this.target : this.user;

      if (!target.isOnField()) {
        if (callback) {
          callback();
        }
        return;
      }

      const userSprite = user.getSprite();
      const targetSprite = target.getSprite();

      const spriteCache: SpriteCache = {
        [AnimFrameTarget.GRAPHIC]: [],
        [AnimFrameTarget.USER]: [],
        [AnimFrameTarget.TARGET]: []
      };
      const spritePriorities: integer[] = [];

      const cleanUpAndComplete = () => {
        userSprite.setPosition(0, 0);
        userSprite.setScale(1);
        userSprite.setAlpha(1);
        userSprite.pipelineData["tone"] = [ 0.0, 0.0, 0.0, 0.0 ];
        userSprite.setAngle(0);
        targetSprite.setPosition(0, 0);
        targetSprite.setScale(1);
        targetSprite.setAlpha(1);
        targetSprite.pipelineData["tone"] = [ 0.0, 0.0, 0.0, 0.0 ];
        targetSprite.setAngle(0);
        if (!this.isHideUser()) {
          userSprite.setVisible(true);
        }
        if (!this.isHideTarget() && (targetSprite !== userSprite || !this.isHideUser())) {
          targetSprite.setVisible(true);
        }
        for (const ms of Object.values(spriteCache).flat()) {
          if (ms) {
            ms.destroy();
          }
        }
        if (this.bgSprite) {
          this.bgSprite.destroy();
        }
        if (callback) {
          callback();
        }
      };

      if (!scene.moveAnimations) {
        return cleanUpAndComplete();
      }

      const anim = this.getAnim();

      const userInitialX = user.x;
      const userInitialY = user.y;
      const targetInitialX = target.x;
      const targetInitialY = target.y;

      this.srcLine = [ userFocusX, userFocusY, targetFocusX, targetFocusY ];
      this.dstLine = [ userInitialX, userInitialY, targetInitialX, targetInitialY ];
        
      let r = anim.frames.length;
      let f = 0;

      scene.tweens.addCounter({
        duration: Utils.getFrameMs(3),
        repeat: anim.frames.length,
        onRepeat: () => {
          if (!f) {
            userSprite.setVisible(false);
            targetSprite.setVisible(false);
          }

          const spriteFrames = anim.frames[f];
          const frameData = this.getGraphicFrameData(scene, anim.frames[f]);
          let u = 0;
          let t = 0;
          let g = 0;
          for (const frame of spriteFrames) {
            if (frame.target !== AnimFrameTarget.GRAPHIC) {
              const isUser = frame.target === AnimFrameTarget.USER;
              if (isUser && target === user) {
                continue;
              }
              const sprites = spriteCache[isUser ? AnimFrameTarget.USER : AnimFrameTarget.TARGET];
              const spriteSource = isUser ? userSprite : targetSprite;
              if ((isUser ? u : t) === sprites.length) {
<<<<<<< HEAD
                let sprite: Phaser.GameObjects.Sprite;
                sprite = scene.addPokemonSprite(isUser ? user : target, 0, 0, spriteSource.texture, spriteSource.frame.name, true);
=======
                const sprite = scene.addPokemonSprite(isUser ? user : target, 0, 0, spriteSource.texture, spriteSource.frame.name, true);
>>>>>>> bac6c229
                [ "spriteColors", "fusionSpriteColors" ].map(k => sprite.pipelineData[k] = (isUser ? user : target).getSprite().pipelineData[k]);
                sprite.setPipelineData("spriteKey", (isUser ? user : target).getBattleSpriteKey());
                sprite.setPipelineData("shiny", (isUser ? user : target).shiny);
                sprite.setPipelineData("variant", (isUser ? user : target).variant);
                sprite.setPipelineData("ignoreFieldPos", true);
                spriteSource.on("animationupdate", (_anim, frame) => sprite.setFrame(frame.textureFrame));
                scene.field.add(sprite);
                sprites.push(sprite);
              }

              const spriteIndex = isUser ? u++ : t++;
              const pokemonSprite = sprites[spriteIndex];
              const graphicFrameData = frameData.get(frame.target).get(spriteIndex);
              pokemonSprite.setPosition(graphicFrameData.x, graphicFrameData.y - ((spriteSource.height / 2) * (spriteSource.parentContainer.scale - 1)));
                        
              pokemonSprite.setAngle(graphicFrameData.angle);
              pokemonSprite.setScale(graphicFrameData.scaleX * spriteSource.parentContainer.scale,  graphicFrameData.scaleY * spriteSource.parentContainer.scale);

              pokemonSprite.setData("locked", frame.locked);

              pokemonSprite.setAlpha(frame.opacity / 255);
              pokemonSprite.pipelineData["tone"] = frame.tone;
              pokemonSprite.setVisible(frame.visible && (isUser ? user.visible : target.visible));
              pokemonSprite.setBlendMode(frame.blendType === AnimBlendType.NORMAL ? Phaser.BlendModes.NORMAL : frame.blendType === AnimBlendType.ADD ? Phaser.BlendModes.ADD : Phaser.BlendModes.DIFFERENCE);
            } else {
              const sprites = spriteCache[AnimFrameTarget.GRAPHIC];
              if (g === sprites.length) {
                const newSprite: Phaser.GameObjects.Sprite = scene.addFieldSprite(0, 0, anim.graphic, 1);
                sprites.push(newSprite);
                scene.field.add(newSprite);
                spritePriorities.push(1);
              }
                        
              const graphicIndex = g++;
              const moveSprite = sprites[graphicIndex];
              if (spritePriorities[graphicIndex] !== frame.priority) {
                spritePriorities[graphicIndex] = frame.priority;
                const setSpritePriority = (priority: integer) => {
                  switch (priority) {
                  case 0:
                    scene.field.moveBelow(moveSprite as Phaser.GameObjects.GameObject, scene.getEnemyPokemon() || scene.getPlayerPokemon());
                    break;
                  case 1:
                    scene.field.moveTo(moveSprite, scene.field.getAll().length - 1);
                    break;
                  case 2:
                    switch (frame.focus) {
                    case AnimFocus.USER:
                      if (this.bgSprite) {
                        scene.field.moveAbove(moveSprite as Phaser.GameObjects.GameObject, this.bgSprite);
                      } else {
                        scene.field.moveBelow(moveSprite as Phaser.GameObjects.GameObject, this.user);
                      }
                      break;
                    case AnimFocus.TARGET:
                      scene.field.moveBelow(moveSprite as Phaser.GameObjects.GameObject, this.target);
                      break;
                    default:
                      setSpritePriority(1);
                      break;
                    }
                    break;
                  case 3:
                    switch (frame.focus) {
                    case AnimFocus.USER:
                      scene.field.moveAbove(moveSprite as Phaser.GameObjects.GameObject, this.user);
                      break;
                    case AnimFocus.TARGET:
                      scene.field.moveAbove(moveSprite as Phaser.GameObjects.GameObject, this.target);
                      break;
                    default:
                      setSpritePriority(1);
                      break;
                    }
                    break;
                  default:
                    setSpritePriority(1);
                  }
                };
                setSpritePriority(frame.priority);
              }
              moveSprite.setFrame(frame.graphicFrame);
              //console.log(AnimFocus[frame.focus]);
                        
              const graphicFrameData = frameData.get(frame.target).get(graphicIndex);
              moveSprite.setPosition(graphicFrameData.x, graphicFrameData.y);
              moveSprite.setAngle(graphicFrameData.angle);
              moveSprite.setScale(graphicFrameData.scaleX,  graphicFrameData.scaleY);

              moveSprite.setAlpha(frame.opacity / 255);
              moveSprite.setVisible(frame.visible);
              moveSprite.setBlendMode(frame.blendType === AnimBlendType.NORMAL ? Phaser.BlendModes.NORMAL : frame.blendType === AnimBlendType.ADD ? Phaser.BlendModes.ADD : Phaser.BlendModes.DIFFERENCE);
            }
          }
          if (anim.frameTimedEvents.has(f)) {
            for (const event of anim.frameTimedEvents.get(f)) {
              r = Math.max((anim.frames.length - f) + event.execute(scene, this), r);
            }
          }
          const targets = Utils.getEnumValues(AnimFrameTarget);
          for (const i of targets) {
            const count = i === AnimFrameTarget.GRAPHIC ? g : i === AnimFrameTarget.USER ? u : t;
            if (count < spriteCache[i].length) {
              const spritesToRemove = spriteCache[i].slice(count, spriteCache[i].length);
              for (const rs of spritesToRemove) {
                if (!rs.getData("locked") as boolean) {
                  const spriteCacheIndex = spriteCache[i].indexOf(rs);
                  spriteCache[i].splice(spriteCacheIndex, 1);
                  if (i === AnimFrameTarget.GRAPHIC) {
                    spritePriorities.splice(spriteCacheIndex, 1);
                  }
                  rs.destroy();
                }
              }
            }
          }
          f++;
          r--;
        },
        onComplete: () => {
          for (const ms of Object.values(spriteCache).flat()) {
            if (ms && !ms.getData("locked")) {
              ms.destroy();
            }
          }
          if (r) {
            scene.tweens.addCounter({
              duration: Utils.getFrameMs(r),
              onComplete: () => cleanUpAndComplete()
            });
          } else {
            cleanUpAndComplete();
          }
        }
      });
    }
}

export class CommonBattleAnim extends BattleAnim {
  public commonAnim: CommonAnim;

  constructor(commonAnim: CommonAnim, user: Pokemon, target?: Pokemon) {
    super(user, target || user);

    this.commonAnim = commonAnim;
  }

  getAnim(): AnimConfig {
    return commonAnims.get(this.commonAnim);
  }

  isOppAnim(): boolean {
    return false;
  }
}

export class MoveAnim extends BattleAnim {
  public move: Moves;
    
  constructor(move: Moves, user: Pokemon, target: BattlerIndex) {
    super(user, user.scene.getField()[target]);

    this.move = move;
  }

  getAnim(): AnimConfig {
    return moveAnims.get(this.move) instanceof AnimConfig
      ? moveAnims.get(this.move) as AnimConfig
      : moveAnims.get(this.move)[this.user.isPlayer() ? 0 : 1] as AnimConfig;
  }

  isOppAnim(): boolean {
    return !this.user.isPlayer() && Array.isArray(moveAnims.get(this.move));
  }

  protected isHideUser(): boolean {
    return allMoves[this.move].hasFlag(MoveFlags.HIDE_USER);
  }

  protected isHideTarget(): boolean {
    return allMoves[this.move].hasFlag(MoveFlags.HIDE_TARGET);
  }
}

export class MoveChargeAnim extends MoveAnim {
  private chargeAnim: ChargeAnim;
    
  constructor(chargeAnim: ChargeAnim, move: Moves, user: Pokemon) {
    super(move, user, 0);

    this.chargeAnim = chargeAnim;
  }

  isOppAnim(): boolean {
    return !this.user.isPlayer() && Array.isArray(chargeAnims.get(this.chargeAnim));
  }

  getAnim(): AnimConfig {
    return chargeAnims.get(this.chargeAnim) instanceof AnimConfig
      ? chargeAnims.get(this.chargeAnim) as AnimConfig
      : chargeAnims.get(this.chargeAnim)[this.user.isPlayer() ? 0 : 1] as AnimConfig;
  }
}

export async function populateAnims() {
  const commonAnimNames = Utils.getEnumKeys(CommonAnim).map(k => k.toLowerCase());
  const commonAnimMatchNames = commonAnimNames.map(k => k.replace(/\_/g, ""));
  const commonAnimIds = Utils.getEnumValues(CommonAnim) as CommonAnim[];
  const chargeAnimNames = Utils.getEnumKeys(ChargeAnim).map(k => k.toLowerCase());
  const chargeAnimMatchNames = chargeAnimNames.map(k => k.replace(/\_/g, " "));
  const chargeAnimIds = Utils.getEnumValues(ChargeAnim) as ChargeAnim[];
  const commonNamePattern = /name: (?:Common:)?(Opp )?(.*)/;
  const moveNameToId = {};
  for (const move of Utils.getEnumValues(Moves).slice(1)) {
    const moveName = Moves[move].toUpperCase().replace(/\_/g, "");
    moveNameToId[moveName] = move;
  }

  const seNames = [];//(await fs.readdir('./public/audio/se/battle_anims/')).map(se => se.toString());
    
  const animsData = [];//battleAnimRawData.split('!ruby/array:PBAnimation').slice(1);
  for (let a = 0; a < animsData.length; a++) {
    const fields = animsData[a].split("@").slice(1);

    const nameField = fields.find(f => f.startsWith("name: "));
        
    let isOppMove: boolean;
    let commonAnimId: CommonAnim;
    let chargeAnimId: ChargeAnim;
    if (!nameField.startsWith("name: Move:") && !(isOppMove = nameField.startsWith("name: OppMove:"))) {
      const nameMatch = commonNamePattern.exec(nameField);
      const name = nameMatch[2].toLowerCase();
      if (commonAnimMatchNames.indexOf(name) > -1) {
        commonAnimId = commonAnimIds[commonAnimMatchNames.indexOf(name)];
      } else if (chargeAnimMatchNames.indexOf(name) > -1) {
        isOppMove = nameField.startsWith("name: Opp ");
        chargeAnimId = chargeAnimIds[chargeAnimMatchNames.indexOf(name)];
      }
    }
    const nameIndex = nameField.indexOf(":", 5) + 1;
    const animName = nameField.slice(nameIndex, nameField.indexOf("\n", nameIndex));
    if (!moveNameToId.hasOwnProperty(animName) && !commonAnimId && !chargeAnimId) {
      continue;
    }
    const anim = commonAnimId || chargeAnimId ? new AnimConfig() : new AnimConfig();
    if (anim instanceof AnimConfig) {
      (anim as AnimConfig).id = moveNameToId[animName];
    }
    if (commonAnimId) {
      commonAnims.set(commonAnimId, anim);
    } else if (chargeAnimId) {
      chargeAnims.set(chargeAnimId, !isOppMove ? anim : [ chargeAnims.get(chargeAnimId) as AnimConfig, anim ]);
    } else {
      moveAnims.set(moveNameToId[animName], !isOppMove ? anim as AnimConfig : [ moveAnims.get(moveNameToId[animName]) as AnimConfig, anim as AnimConfig ]);
    }
    for (let f = 0; f < fields.length; f++) {
      const field = fields[f];
      const fieldName = field.slice(0, field.indexOf(":"));
      const fieldData = field.slice(fieldName.length + 1, field.lastIndexOf("\n")).trim();
      switch (fieldName) {
      case "array":
        const framesData = fieldData.split("  - - - ").slice(1);
        for (let fd = 0; fd < framesData.length; fd++) {
          anim.frames.push([]);
          const frameData = framesData[fd];
          const focusFramesData = frameData.split("    - - ");
          for (let tf = 0; tf < focusFramesData.length; tf++) {
            const values = focusFramesData[tf].replace(/      \- /g, "").split("\n");
            const targetFrame = new AnimFrame(parseFloat(values[0]), parseFloat(values[1]), parseFloat(values[2]), parseFloat(values[11]), parseFloat(values[3]),
              parseInt(values[4]) === 1, parseInt(values[6]) === 1, parseInt(values[5]), parseInt(values[7]), parseInt(values[8]), parseInt(values[12]), parseInt(values[13]),
              parseInt(values[14]), parseInt(values[15]), parseInt(values[16]), parseInt(values[17]), parseInt(values[18]), parseInt(values[19]),
              parseInt(values[21]), parseInt(values[22]), parseInt(values[23]), parseInt(values[24]), parseInt(values[20]) === 1, parseInt(values[25]), parseInt(values[26]) as AnimFocus);
            anim.frames[fd].push(targetFrame);
          }
        }
        break;
      case "graphic":
        const graphic = fieldData !== "''" ? fieldData : "";
        anim.graphic = graphic.indexOf(".") > -1
          ? graphic.slice(0, fieldData.indexOf("."))
          : graphic;
        break;
      case "timing":
        const timingEntries = fieldData.split("- !ruby/object:PBAnimTiming ").slice(1);
        for (let t = 0; t < timingEntries.length; t++) {
          const timingData = timingEntries[t].replace(/\n/g, " ").replace(/[ ]{2,}/g, " ").replace(/[a-z]+: ! '', /ig, "").replace(/name: (.*?),/, "name: \"$1\",")
            .replace(/flashColor: !ruby\/object:Color { alpha: ([\d\.]+), blue: ([\d\.]+), green: ([\d\.]+), red: ([\d\.]+)}/, "flashRed: $4, flashGreen: $3, flashBlue: $2, flashAlpha: $1");
          const frameIndex = parseInt(/frame: (\d+)/.exec(timingData)[1]);
          let resourceName = /name: "(.*?)"/.exec(timingData)[1].replace("''", "");
          const timingType = parseInt(/timingType: (\d)/.exec(timingData)[1]);
          let timedEvent: AnimTimedEvent;
          switch (timingType) {
          case 0:
            if (resourceName && resourceName.indexOf(".") === -1) {
              let ext: string;
              [ "wav", "mp3", "m4a" ].every(e => {
                if (seNames.indexOf(`${resourceName}.${e}`) > -1) {
                  ext = e;
                  return false;
                }
                return true;
              });
              if (!ext) {
                ext = ".wav";
              }
              resourceName += `.${ext}`;
            }
            timedEvent = new AnimTimedSoundEvent(frameIndex, resourceName);
            break;
          case 1:
            timedEvent = new AnimTimedAddBgEvent(frameIndex, resourceName.slice(0, resourceName.indexOf(".")));
            break;
          case 2:
            timedEvent = new AnimTimedUpdateBgEvent(frameIndex, resourceName.slice(0, resourceName.indexOf(".")));
            break;
          }
          if (!timedEvent) {
            continue;
          }
          const propPattern = /([a-z]+): (.*?)(?:,|\})/ig;
          let propMatch: RegExpExecArray;
          while ((propMatch = propPattern.exec(timingData))) {
            const prop = propMatch[1];
            let value: any = propMatch[2];
            switch (prop) {
            case "bgX":
            case "bgY":
              value = parseFloat(value);
              break;
            case "volume":
            case "pitch":
            case "opacity":
            case "colorRed":
            case "colorGreen":
            case "colorBlue":
            case "colorAlpha":
            case "duration":
            case "flashScope":
            case "flashRed":
            case "flashGreen":
            case "flashBlue":
            case "flashAlpha":
            case "flashDuration":
              value = parseInt(value);
              break;
            }
            if (timedEvent.hasOwnProperty(prop)) {
              timedEvent[prop] = value;
            }
          }
          if (!anim.frameTimedEvents.has(frameIndex)) {
            anim.frameTimedEvents.set(frameIndex, []);
          }
          anim.frameTimedEvents.get(frameIndex).push(timedEvent);
        }
        break;
      case "position":
        anim.position = parseInt(fieldData);
        break;
      case "hue":
        anim.hue = parseInt(fieldData);
        break;
      }
    }
  }

<<<<<<< HEAD
=======
  // used in commented code
  // eslint-disable-next-line @typescript-eslint/no-unused-vars
>>>>>>> bac6c229
  const animReplacer = (k, v) => {
    if (k === "id" && !v) {
      return undefined;
    }
    if (v instanceof Map) {
      return Object.fromEntries(v);
    }
    if (v instanceof AnimTimedEvent) {
      v["eventType"] = v.getEventType();
    }
    return v;
  };

  const animConfigProps = [ "id", "graphic", "frames", "frameTimedEvents", "position", "hue" ];
  const animFrameProps = [ "x", "y", "zoomX", "zoomY", "angle", "mirror", "visible", "blendType", "target", "graphicFrame", "opacity", "color", "tone", "flash", "locked", "priority", "focus" ];
  const propSets = [ animConfigProps, animFrameProps ];

<<<<<<< HEAD
  const animComparator = (a: Element, b: Element) => {
    let props: string[];
    const p = 0;
=======
  // used in commented code
  // eslint-disable-next-line @typescript-eslint/no-unused-vars
  const animComparator = (a: Element, b: Element) => {
    let props: string[];
>>>>>>> bac6c229
    for (let p = 0; p < propSets.length; p++) {
      props = propSets[p];
      const ai = props.indexOf(a.key);
      if (ai === -1) {
        continue;
      }
      const bi = props.indexOf(b.key);

      return ai < bi ? -1 : ai > bi ? 1 : 0;
    }

    return 0;
  };

  /*for (let ma of moveAnims.keys()) {
        const data = moveAnims.get(ma);
        (async () => {
            await fs.writeFile(`../public/battle-anims/${Moves[ma].toLowerCase().replace(/\_/g, '-')}.json`, stringify(data, { replacer: animReplacer, cmp: animComparator, space: '  ' }));
        })();
    }

    for (let ca of chargeAnims.keys()) {
        const data = chargeAnims.get(ca);
        (async () => {
            await fs.writeFile(`../public/battle-anims/${chargeAnimNames[chargeAnimIds.indexOf(ca)].replace(/\_/g, '-')}.json`, stringify(data, { replacer: animReplacer, cmp: animComparator, space: '  ' }));
        })();
    }

    for (let cma of commonAnims.keys()) {
        const data = commonAnims.get(cma);
        (async () => {
            await fs.writeFile(`../public/battle-anims/common-${commonAnimNames[commonAnimIds.indexOf(cma)].replace(/\_/g, '-')}.json`, stringify(data, { replacer: animReplacer, cmp: animComparator, space: '  ' }));
        })();
    }*/
}<|MERGE_RESOLUTION|>--- conflicted
+++ resolved
@@ -840,12 +840,7 @@
               const sprites = spriteCache[isUser ? AnimFrameTarget.USER : AnimFrameTarget.TARGET];
               const spriteSource = isUser ? userSprite : targetSprite;
               if ((isUser ? u : t) === sprites.length) {
-<<<<<<< HEAD
-                let sprite: Phaser.GameObjects.Sprite;
-                sprite = scene.addPokemonSprite(isUser ? user : target, 0, 0, spriteSource.texture, spriteSource.frame.name, true);
-=======
                 const sprite = scene.addPokemonSprite(isUser ? user : target, 0, 0, spriteSource.texture, spriteSource.frame.name, true);
->>>>>>> bac6c229
                 [ "spriteColors", "fusionSpriteColors" ].map(k => sprite.pipelineData[k] = (isUser ? user : target).getSprite().pipelineData[k]);
                 sprite.setPipelineData("spriteKey", (isUser ? user : target).getBattleSpriteKey());
                 sprite.setPipelineData("shiny", (isUser ? user : target).shiny);
@@ -1212,11 +1207,8 @@
     }
   }
 
-<<<<<<< HEAD
-=======
   // used in commented code
   // eslint-disable-next-line @typescript-eslint/no-unused-vars
->>>>>>> bac6c229
   const animReplacer = (k, v) => {
     if (k === "id" && !v) {
       return undefined;
@@ -1234,16 +1226,10 @@
   const animFrameProps = [ "x", "y", "zoomX", "zoomY", "angle", "mirror", "visible", "blendType", "target", "graphicFrame", "opacity", "color", "tone", "flash", "locked", "priority", "focus" ];
   const propSets = [ animConfigProps, animFrameProps ];
 
-<<<<<<< HEAD
-  const animComparator = (a: Element, b: Element) => {
-    let props: string[];
-    const p = 0;
-=======
   // used in commented code
   // eslint-disable-next-line @typescript-eslint/no-unused-vars
   const animComparator = (a: Element, b: Element) => {
     let props: string[];
->>>>>>> bac6c229
     for (let p = 0; p < propSets.length; p++) {
       props = propSets[p];
       const ai = props.indexOf(a.key);
