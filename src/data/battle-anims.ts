--- conflicted
+++ resolved
@@ -4,26 +4,17 @@
 import { BattlerTagType } from "#enums/battler-tag-type";
 import { EncounterAnim } from "#enums/encounter-anims";
 import { MoveFlags } from "#enums/MoveFlags";
-<<<<<<< HEAD
-import type Pokemon from "#app/field/pokemon";
-import { type nil, getFrameMs, animationFileName, coerceArray, isNullOrUndefined } from "#app/utils/common";
-import { getEnumKeys, getEnumValues } from "#app/utils/enums";
-import type { BattlerIndex } from "#enums/battler-index";
-import { MoveId } from "#enums/move-id";
-=======
 import { AnimBlendType, AnimFocus, AnimFrameTarget, ChargeAnim, CommonAnim } from "#enums/move-anims-common";
 import { MoveId } from "#enums/move-id";
 import type { Pokemon } from "#field/pokemon";
 import {
   animationFileName,
   coerceArray,
-  getEnumKeys,
-  getEnumValues,
   getFrameMs,
   isNullOrUndefined,
   type nil,
 } from "#utils/common";
->>>>>>> 2e06b10f
+import { getEnumKeys, getEnumValues } from "#utils/enums";
 import Phaser from "phaser";
 
 export class AnimConfig {
