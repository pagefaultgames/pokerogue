--- conflicted
+++ resolved
@@ -428,15 +428,10 @@
     moveAnim.bgSprite.setScale(1.25);
     moveAnim.bgSprite.setAlpha(this.opacity / 255);
     scene.field.add(moveAnim.bgSprite);
-<<<<<<< HEAD
     const fieldPokemon = scene.getNonSwitchedEnemyPokemon() || scene.getNonSwitchedPlayerPokemon();
-    if (fieldPokemon?.isOnField()) {
-=======
-    const fieldPokemon = scene.getEnemyPokemon() || scene.getPlayerPokemon();
     if (!isNullOrUndefined(priority)) {
       scene.field.moveTo(moveAnim.bgSprite as Phaser.GameObjects.GameObject, priority!);
     } else if (fieldPokemon?.isOnField()) {
->>>>>>> 763c1922
       scene.field.moveBelow(moveAnim.bgSprite as Phaser.GameObjects.GameObject, fieldPokemon);
     }
 
