--- conflicted
+++ resolved
@@ -1,12 +1,6 @@
 import Pokemon from "../field/pokemon";
 import Move from "./move";
-<<<<<<< HEAD
 import { Type } from "#enums/type";
-import * as Utils from "../utils";
-import { ChangeMovePriorityAbAttr, applyAbAttrs } from "./ability";
-=======
-import { Type } from "./type";
->>>>>>> 58d40b90
 import { ProtectAttr } from "./move";
 import { BattlerIndex } from "#app/battle";
 import i18next from "i18next";
