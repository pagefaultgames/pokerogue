import BattleScene from "../battle-scene";
import PokemonSpecies, { getPokemonSpecies, speciesStarters } from "./pokemon-species";
import { VariantTier } from "../enums/variant-tiers";
import * as Utils from "../utils";
import Overrides from "#app/overrides";
import { pokemonPrevolutions } from "./pokemon-evolutions";
import { PlayerPokemon } from "#app/field/pokemon";
import i18next from "i18next";
import { EggTier } from "#enums/egg-type";
import { Species } from "#enums/species";
import { EggSourceType } from "#app/enums/egg-source-types.js";

export const EGG_SEED = 1073741824;

// Rates for specific random properties in 1/x
const DEFAULT_SHINY_RATE = 128;
const GACHA_SHINY_UP_SHINY_RATE = 64;
const SAME_SPECIES_EGG_SHINY_RATE = 24;
const SAME_SPECIES_EGG_HA_RATE = 8;
const MANAPHY_EGG_MANAPHY_RATE = 8;
const GACHA_EGG_HA_RATE = 192;

// 1/x for legendary eggs, 1/x*2 for epic eggs, 1/x*4 for rare eggs, and 1/x*8 for common eggs
const DEFAULT_RARE_EGGMOVE_RATE = 6;
const SAME_SPECIES_EGG_RARE_EGGMOVE_RATE = 3;
const GACHA_MOVE_UP_RARE_EGGMOVE_RATE = 3;

/** Egg options to override egg properties */
export interface IEggOptions {
  /** Id. Used to check if egg type will be manaphy (id % 204 === 0) */
  id?: number;
  /** Timestamp when this egg got created */
  timestamp?: number;
  /** Defines if the egg got pulled from a gacha or not. If true, egg pity and pull statistics will be applyed.
   * Egg will be automaticly added to the game data.
   * NEEDS scene eggOption to work.
   */
  pulled?: boolean;
  /** Defines where the egg comes from. Applies specific modifiers.
   * Will also define the text displayed in the egg list.
   */
  sourceType?: EggSourceType;
  /** Needs to be defined if eggOption pulled is defined or if no species or isShiny is degined since this will be needed to generate them. */
  scene?: BattleScene;
  /** Sets the tier of the egg. Only species of this tier can be hatched from this egg.
   * Tier will be overriden if species eggOption is set.
   */
  tier?: EggTier;
  /** Sets how many waves it will take till this egg hatches. */
  hatchWaves?: number;
  /** Sets the exact species that will hatch from this egg.
   * Needs scene eggOption if not provided.
   */
  species?: Species;
  /** Defines if the hatched pokemon will be a shiny. */
  isShiny?: boolean;
  /** Defines the variant of the pokemon that will hatch from this egg. If no variantTier is given the normal variant rates will apply. */
  variantTier?: VariantTier;
  /** Defines which egg move will be unlocked. 3 = rare egg move. */
  eggMoveIndex?: number;
  /** Defines if the egg will hatch with the hidden ability of this species.
   *  If no hidden ability exist, a random one will get choosen.
   */
  overrideHiddenAbility?: boolean
}

export class Egg {

  ////
  // #region Private properties
  ////

  private _id: number;
  private _tier: EggTier;
  private _sourceType: EggSourceType | undefined;
  private _hatchWaves: number;
  private _timestamp: number;

  private _species: Species;
  private _isShiny: boolean;
  private _variantTier: VariantTier;
  private _eggMoveIndex: number;

  private _overrideHiddenAbility: boolean;

  ////
  // #endregion
  ////

  ////
  // #region Public facing properties
  ////
  get id(): number {
    return this._id;
  }

  get tier(): EggTier {
    return this._tier;
  }

  get sourceType(): EggSourceType | undefined {
    return this._sourceType;
  }

  get hatchWaves(): number {
    return this._hatchWaves;
  }

  set hatchWaves(value: number) {
    this._hatchWaves = value;
  }

  get timestamp(): number {
    return this._timestamp;
  }

  get species(): Species {
    return this._species;
  }

  get isShiny(): boolean {
    return this._isShiny;
  }

  get variantTier(): VariantTier {
    return this._variantTier;
  }

  get eggMoveIndex(): number {
    return this._eggMoveIndex;
  }

  get overrideHiddenAbility(): boolean {
    return this._overrideHiddenAbility;
  }

  ////
  // #endregion
  ////

  constructor(eggOptions?: IEggOptions) {
    //if (eggOptions.tier && eggOptions.species) throw Error("Error egg can't have species and tier as option. only choose one of them.")

    this._sourceType = eggOptions?.sourceType!; // TODO: is this bang correct?
    // Ensure _sourceType is defined before invoking rollEggTier(), as it is referenced
    this._tier = eggOptions?.tier ?? (Overrides.EGG_TIER_OVERRIDE ?? this.rollEggTier());
    // If egg was pulled, check if egg pity needs to override the egg tier
    if (eggOptions?.pulled) {
      // Needs this._tier and this._sourceType to work
      this.checkForPityTierOverrides(eggOptions.scene!); // TODO: is this bang correct?
    }

    this._id = eggOptions?.id ?? Utils.randInt(EGG_SEED, EGG_SEED * this._tier);

    this._sourceType = eggOptions?.sourceType ?? undefined;
    this._hatchWaves = eggOptions?.hatchWaves ?? this.getEggTierDefaultHatchWaves();
    this._timestamp = eggOptions?.timestamp ?? new Date().getTime();

    // First roll shiny and variant so we can filter if species with an variant exist
    this._isShiny = eggOptions?.isShiny ?? (Overrides.EGG_SHINY_OVERRIDE || this.rollShiny());
    this._variantTier = eggOptions?.variantTier ?? (Overrides.EGG_VARIANT_OVERRIDE ?? this.rollVariant());
    this._species = eggOptions?.species ?? this.rollSpecies(eggOptions!.scene!)!; // TODO: Are those bangs correct?

    this._overrideHiddenAbility = eggOptions?.overrideHiddenAbility ?? false;

    // Override egg tier and hatchwaves if species was given
    if (eggOptions?.species) {
      this._tier = this.getEggTierFromSpeciesStarterValue();
      this._hatchWaves = eggOptions.hatchWaves ?? this.getEggTierDefaultHatchWaves();
    }
    // If species has no variant, set variantTier to common. This needs to
    // be done because species with no variants get filtered at rollSpecies but if the
    // species is set via options or the legendary gacha pokemon gets choosen the check never happens
    if (this._species && !getPokemonSpecies(this._species).hasVariants()) {
      this._variantTier = VariantTier.COMMON;
    }
    // Needs this._tier so it needs to be generated afer the tier override if bought from same species
    this._eggMoveIndex = eggOptions?.eggMoveIndex ?? this.rollEggMoveIndex();
    if (eggOptions?.pulled) {
      this.increasePullStatistic(eggOptions.scene!); // TODO: is this bang correct?
      this.addEggToGameData(eggOptions.scene!); // TODO: is this bang correct?
    }
  }

  ////
  // #region Public methods
  ////

  public isManaphyEgg(): boolean {
    return (this._species === Species.PHIONE || this._species === Species.MANAPHY) ||
       this._tier === EggTier.COMMON && !(this._id % 204) && !this._species;
  }

  public getKey(): string {
    if (this.isManaphyEgg()) {
      return "manaphy";
    }
    return this._tier.toString();
  }

  // Generates a PlayerPokemon from an egg
  public generatePlayerPokemon(scene: BattleScene): PlayerPokemon {
    // Legacy egg wants to hatch. Generate missing properties
    if (!this._species) {
      this._isShiny = this.rollShiny();
      this._species = this.rollSpecies(scene!)!; // TODO: are these bangs correct?
    }

    let pokemonSpecies = getPokemonSpecies(this._species);
    // Special condition to have Phione eggs also have a chance of generating Manaphy
    if (this._species === Species.PHIONE) {
      pokemonSpecies = getPokemonSpecies(Utils.randSeedInt(MANAPHY_EGG_MANAPHY_RATE) ? Species.PHIONE : Species.MANAPHY);
    }

<<<<<<< HEAD
    // Sets the hidden ability if a hidden ability exists and the override is set
    // or if the same species egg hits the chance
    let abilityIndex = undefined;
    if (pokemonSpecies.abilityHidden && (this._overrideHiddenAbility
      || (this._sourceType === EggSourceType.SAME_SPECIES_EGG && !Utils.randSeedInt(SAME_SPECIES_EGG_HA_RATE)))) {
      abilityIndex = pokemonSpecies.ability2 ? 2 : 1;
=======
    // Sets the hidden ability if a hidden ability exists and
    // the override is set or the egg hits the chance
    let abilityIndex: number | undefined = undefined;
    const sameSpeciesEggHACheck = (this._sourceType === EggSourceType.SAME_SPECIES_EGG && !Utils.randSeedInt(SAME_SPECIES_EGG_HA_RATE));
    const gachaEggHACheck = (!(this._sourceType === EggSourceType.SAME_SPECIES_EGG) && !Utils.randSeedInt(GACHA_EGG_HA_RATE));
    if (pokemonSpecies.abilityHidden && (this._overrideHiddenAbility || sameSpeciesEggHACheck || gachaEggHACheck)) {
      abilityIndex = 2;
>>>>>>> 79463828
    }

    // This function has way to many optional parameters
    const ret: PlayerPokemon = scene.addPlayerPokemon(pokemonSpecies, 1, abilityIndex, undefined, undefined, false);
    ret.shiny = this._isShiny;
    ret.variant = this._variantTier;

    const secondaryIvs = Utils.getIvsFromId(Utils.randSeedInt(4294967295));

    for (let s = 0; s < ret.ivs.length; s++) {
      ret.ivs[s] = Math.max(ret.ivs[s], secondaryIvs[s]);
    }

    return ret;
  }

  // Doesn't need to be called if the egg got pulled by a gacha machiene
  public addEggToGameData(scene: BattleScene): void {
    scene.gameData.eggs.push(this);
  }

  public getEggDescriptor(): string {
    if (this.isManaphyEgg()) {
      return "Manaphy";
    }
    switch (this.tier) {
    case EggTier.GREAT:
      return i18next.t("egg:greatTier");
    case EggTier.ULTRA:
      return i18next.t("egg:ultraTier");
    case EggTier.MASTER:
      return i18next.t("egg:masterTier");
    default:
      return i18next.t("egg:defaultTier");
    }
  }

  public getEggHatchWavesMessage(): string {
    if (this.hatchWaves <= 5) {
      return i18next.t("egg:hatchWavesMessageSoon");
    }
    if (this.hatchWaves <= 15) {
      return i18next.t("egg:hatchWavesMessageClose");
    }
    if (this.hatchWaves <= 50) {
      return i18next.t("egg:hatchWavesMessageNotClose");
    }
    return i18next.t("egg:hatchWavesMessageLongTime");
  }

  public getEggTypeDescriptor(scene: BattleScene): string {
    switch (this.sourceType) {
    case EggSourceType.SAME_SPECIES_EGG:
      return i18next.t("egg:sameSpeciesEgg", { species: getPokemonSpecies(this._species).getName()});
    case EggSourceType.GACHA_LEGENDARY:
      return `${i18next.t("egg:gachaTypeLegendary")} (${getPokemonSpecies(getLegendaryGachaSpeciesForTimestamp(scene, this.timestamp)).getName()})`;
    case EggSourceType.GACHA_SHINY:
      return i18next.t("egg:gachaTypeShiny");
    case EggSourceType.GACHA_MOVE:
      return i18next.t("egg:gachaTypeMove");
    default:
      console.warn("getEggTypeDescriptor case not defined. Returning default empty string");
      return "";
    }
  }

  ////
  // #endregion
  ////

  ////
  // #region Private methods
  ////

  private rollEggMoveIndex() {
    let baseChance = DEFAULT_RARE_EGGMOVE_RATE;
    switch (this._sourceType) {
    case EggSourceType.SAME_SPECIES_EGG:
      baseChance = SAME_SPECIES_EGG_RARE_EGGMOVE_RATE;
      break;
    case EggSourceType.GACHA_MOVE:
      baseChance = GACHA_MOVE_UP_RARE_EGGMOVE_RATE;
      break;
    default:
      break;
    }

    return Utils.randSeedInt(baseChance * Math.pow(2, 3 - this.tier)) ? Utils.randSeedInt(3) : 3;
  }

  private getEggTierDefaultHatchWaves(eggTier?: EggTier): number {
    if (this._species === Species.PHIONE || this._species === Species.MANAPHY) {
      return 50;
    }

    switch (eggTier ?? this._tier) {
    case EggTier.COMMON:
      return 10;
    case EggTier.GREAT:
      return 25;
    case EggTier.ULTRA:
      return 50;
    }
    return 100;
  }

  private rollEggTier(): EggTier {
    const tierValueOffset = this._sourceType === EggSourceType.GACHA_LEGENDARY ? 1 : 0;
    const tierValue = Utils.randInt(256);
    return tierValue >= 52 + tierValueOffset ? EggTier.COMMON : tierValue >= 8 + tierValueOffset ? EggTier.GREAT : tierValue >= 1 + tierValueOffset ? EggTier.ULTRA : EggTier.MASTER;
  }

  private rollSpecies(scene: BattleScene): Species | null {
    if (!scene) {
      return null;
    }
    /**
     * Manaphy eggs have a 1/8 chance of being Manaphy and 7/8 chance of being Phione
     * Legendary eggs pulled from the legendary gacha have a 50% of being converted into
     * the species that was the legendary focus at the time
     */
    if (this.isManaphyEgg()) {
      const rand = Utils.randSeedInt(MANAPHY_EGG_MANAPHY_RATE);
      return rand ? Species.PHIONE : Species.MANAPHY;
    } else if (this.tier === EggTier.MASTER
      && this._sourceType === EggSourceType.GACHA_LEGENDARY) {
      if (!Utils.randSeedInt(2)) {
        return getLegendaryGachaSpeciesForTimestamp(scene, this.timestamp);
      }
    }

    let minStarterValue: integer;
    let maxStarterValue: integer;

    switch (this.tier) {
    case EggTier.GREAT:
      minStarterValue = 4;
      maxStarterValue = 5;
      break;
    case EggTier.ULTRA:
      minStarterValue = 6;
      maxStarterValue = 7;
      break;
    case EggTier.MASTER:
      minStarterValue = 8;
      maxStarterValue = 9;
      break;
    default:
      minStarterValue = 1;
      maxStarterValue = 3;
      break;
    }

    const ignoredSpecies = [Species.PHIONE, Species.MANAPHY, Species.ETERNATUS];

    let speciesPool = Object.keys(speciesStarters)
      .filter(s => speciesStarters[s] >= minStarterValue && speciesStarters[s] <= maxStarterValue)
      .map(s => parseInt(s) as Species)
      .filter(s => !pokemonPrevolutions.hasOwnProperty(s) && getPokemonSpecies(s).isObtainable() && ignoredSpecies.indexOf(s) === -1);

    // If this is the 10th egg without unlocking something new, attempt to force it.
    if (scene.gameData.unlockPity[this.tier] >= 9) {
      const lockedPool = speciesPool.filter(s => !scene.gameData.dexData[s].caughtAttr && !scene.gameData.eggs.some(e => e.species === s));
      if (lockedPool.length) { // Skip this if everything is unlocked
        speciesPool = lockedPool;
      }
    }

    // If egg variant is set to RARE or EPIC, filter species pool to only include ones with variants.
    if (this.variantTier && (this.variantTier === VariantTier.RARE || this.variantTier === VariantTier.EPIC)) {
      speciesPool = speciesPool.filter(s => getPokemonSpecies(s).hasVariants());
    }

    /**
     * Pokemon that are cheaper in their tier get a weight boost. Regionals get a weight penalty
     * 1 cost mons get 2x
     * 2 cost mons get 1.5x
     * 4, 6, 8 cost mons get 1.75x
     * 3, 5, 7, 9 cost mons get 1x
     * Alolan, Galarian, Hisui, and Paldean mons get 0.5x
     *
     * The total weight is also being calculated EACH time there is an egg hatch instead of being generated once
     * and being the same each time
     */
    let totalWeight = 0;
    const speciesWeights : number[] = [];
    for (const speciesId of speciesPool) {
      let weight = Math.floor((((maxStarterValue - speciesStarters[speciesId]) / ((maxStarterValue - minStarterValue) + 1)) * 1.5 + 1) * 100);
      const species = getPokemonSpecies(speciesId);
      if (species.isRegional()) {
        weight = Math.floor(weight / 2);
      }
      speciesWeights.push(totalWeight + weight);
      totalWeight += weight;
    }

    let species: Species;

    const rand = Utils.randSeedInt(totalWeight);
    for (let s = 0; s < speciesWeights.length; s++) {
      if (rand < speciesWeights[s]) {
        species = speciesPool[s];
        break;
      }
    }
    species = species!; // tell TS compiled it's defined now!

    if (!!scene.gameData.dexData[species].caughtAttr || scene.gameData.eggs.some(e => e.species === species)) {
      scene.gameData.unlockPity[this.tier] = Math.min(scene.gameData.unlockPity[this.tier] + 1, 10);
    } else {
      scene.gameData.unlockPity[this.tier] = 0;
    }

    return species;
  }

  /**
  * Rolls whether the egg is shiny or not.
  * @returns True if the egg is shiny
  **/
  private rollShiny(): boolean {
    let shinyChance = DEFAULT_SHINY_RATE;
    switch (this._sourceType) {
    case EggSourceType.GACHA_SHINY:
      shinyChance = GACHA_SHINY_UP_SHINY_RATE;
      break;
    case EggSourceType.SAME_SPECIES_EGG:
      shinyChance = SAME_SPECIES_EGG_SHINY_RATE;
      break;
    default:
      break;
    }

    return !Utils.randSeedInt(shinyChance);
  }

  // Uses the same logic as pokemon.generateVariant(). I would like to only have this logic in one
  // place but I don't want to touch the pokemon class.
  private rollVariant(): VariantTier {
    if (!this.isShiny) {
      return VariantTier.COMMON;
    }

    const rand = Utils.randSeedInt(10);
    if (rand >= 4) {
      return VariantTier.COMMON; // 6/10
    } else if (rand >= 1) {
      return VariantTier.RARE;   // 3/10
    } else {
      return VariantTier.EPIC;   // 1/10
    }
  }

  private checkForPityTierOverrides(scene: BattleScene): void {
    const tierValueOffset = this._sourceType === EggSourceType.GACHA_LEGENDARY ? 1 : 0;
    scene.gameData.eggPity[EggTier.GREAT] += 1;
    scene.gameData.eggPity[EggTier.ULTRA] += 1;
    scene.gameData.eggPity[EggTier.MASTER] += 1 + tierValueOffset;
    // These numbers are roughly the 80% mark. That is, 80% of the time you'll get an egg before this gets triggered.
    if (scene.gameData.eggPity[EggTier.MASTER] >= 412 && this._tier === EggTier.COMMON) {
      this._tier = EggTier.MASTER;
    } else if (scene.gameData.eggPity[EggTier.ULTRA] >= 59 && this._tier === EggTier.COMMON) {
      this._tier = EggTier.ULTRA;
    } else if (scene.gameData.eggPity[EggTier.GREAT] >= 9 && this._tier === EggTier.COMMON) {
      this._tier = EggTier.GREAT;
    }
    scene.gameData.eggPity[this._tier] = 0;
  }

  private increasePullStatistic(scene: BattleScene): void {
    scene.gameData.gameStats.eggsPulled++;
    if (this.isManaphyEgg()) {
      scene.gameData.gameStats.manaphyEggsPulled++;
      this._hatchWaves = this.getEggTierDefaultHatchWaves(EggTier.ULTRA);
      return;
    }
    switch (this.tier) {
    case EggTier.GREAT:
      scene.gameData.gameStats.rareEggsPulled++;
      break;
    case EggTier.ULTRA:
      scene.gameData.gameStats.epicEggsPulled++;
      break;
    case EggTier.MASTER:
      scene.gameData.gameStats.legendaryEggsPulled++;
      break;
    }
  }

  private getEggTierFromSpeciesStarterValue(): EggTier {
    const speciesStartValue = speciesStarters[this.species];
    if (speciesStartValue >= 1 && speciesStartValue <= 3) {
      return EggTier.COMMON;
    }
    if (speciesStartValue >= 4 && speciesStartValue <= 5) {
      return EggTier.GREAT;
    }
    if (speciesStartValue >= 6 && speciesStartValue <= 7) {
      return EggTier.ULTRA;
    }
    if (speciesStartValue >= 8) {
      return EggTier.MASTER;
    }

    return EggTier.COMMON;
  }

  ////
  // #endregion
  ////
}

export function getLegendaryGachaSpeciesForTimestamp(scene: BattleScene, timestamp: number): Species {
  const legendarySpecies = Object.entries(speciesStarters)
    .filter(s => s[1] >= 8 && s[1] <= 9)
    .map(s => parseInt(s[0]))
    .filter(s => getPokemonSpecies(s).isObtainable());

  let ret: Species;

  // 86400000 is the number of miliseconds in one day
  const timeDate = new Date(timestamp);
  const dayTimestamp = timeDate.getTime(); // Timestamp of current week
  const offset = Math.floor(Math.floor(dayTimestamp / 86400000) / legendarySpecies.length); // Cycle number
  const index = Math.floor(dayTimestamp / 86400000) % legendarySpecies.length; // Index within cycle

  scene.executeWithSeedOffset(() => {
    ret = Phaser.Math.RND.shuffle(legendarySpecies)[index];
  }, offset, EGG_SEED.toString());
  ret = ret!; // tell TS compiler it's

  return ret;
}

/**
 * Check for a given species EggTier Value
 * @param species - Species for wich we will check the egg tier it belongs to
 * @returns The egg tier of a given pokemon species
 */
export function getEggTierForSpecies(pokemonSpecies :PokemonSpecies): EggTier {
  const speciesBaseValue = speciesStarters[pokemonSpecies.getRootSpeciesId()];
  if (speciesBaseValue <= 3) {
    return EggTier.COMMON;
  } else if (speciesBaseValue <= 5) {
    return EggTier.GREAT;
  } else if (speciesBaseValue <= 7) {
    return EggTier.ULTRA;
  }
  return EggTier.MASTER;
}<|MERGE_RESOLUTION|>--- conflicted
+++ resolved
@@ -212,14 +212,6 @@
       pokemonSpecies = getPokemonSpecies(Utils.randSeedInt(MANAPHY_EGG_MANAPHY_RATE) ? Species.PHIONE : Species.MANAPHY);
     }
 
-<<<<<<< HEAD
-    // Sets the hidden ability if a hidden ability exists and the override is set
-    // or if the same species egg hits the chance
-    let abilityIndex = undefined;
-    if (pokemonSpecies.abilityHidden && (this._overrideHiddenAbility
-      || (this._sourceType === EggSourceType.SAME_SPECIES_EGG && !Utils.randSeedInt(SAME_SPECIES_EGG_HA_RATE)))) {
-      abilityIndex = pokemonSpecies.ability2 ? 2 : 1;
-=======
     // Sets the hidden ability if a hidden ability exists and
     // the override is set or the egg hits the chance
     let abilityIndex: number | undefined = undefined;
@@ -227,7 +219,6 @@
     const gachaEggHACheck = (!(this._sourceType === EggSourceType.SAME_SPECIES_EGG) && !Utils.randSeedInt(GACHA_EGG_HA_RATE));
     if (pokemonSpecies.abilityHidden && (this._overrideHiddenAbility || sameSpeciesEggHACheck || gachaEggHACheck)) {
       abilityIndex = 2;
->>>>>>> 79463828
     }
 
     // This function has way to many optional parameters
