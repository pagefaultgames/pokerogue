--- conflicted
+++ resolved
@@ -18,23 +18,13 @@
 
 /** Egg options to override egg properties */
 export interface IEggOptions {
-<<<<<<< HEAD
-  /** Id. Used to check if egg type will be manaphy (`id % 204 === 0`) */
-=======
   /** ID. Used to check if egg type will be manaphy (`id % 204 === 0`) */
->>>>>>> e930536e
   id?: number;
   /** Timestamp when this egg got created */
   timestamp?: number;
   /**
-<<<<<<< HEAD
    * Defines if the egg got pulled from a gacha or not. If true, egg pity and pull statistics will be applied.
    * Egg will be automaticly added to the game data.
-=======
-   * Defines if the egg got pulled from a gacha or not. If true, egg pity and pull statistics will be applyed.
-   * Egg will be automaticly added to the game data.
-   * NEEDS `scene` `eggOption` to work.
->>>>>>> e930536e
    */
   pulled?: boolean;
   /**
@@ -42,31 +32,16 @@
    * Will also define the text displayed in the egg list.
    */
   sourceType?: EggSourceType;
-<<<<<<< HEAD
   /** Legacy field, kept for backwards-compatibility */
   scene?: BattleScene;
   /**
    * Sets the tier of the egg. Only species of this tier can be hatched from this egg.
-   * Tier will be overriden if species eggOption is set.
-=======
-  /** Needs to be defined if `eggOption` pulled is defined or if no species or `isShiny` is defined since this will be needed to generate them. */
-  scene?: BattleScene;
-  /**
-   * Sets the tier of the egg. Only species of this tier can be hatched from this egg.
    * Tier will be overriden if species `eggOption` is set.
->>>>>>> e930536e
    */
   tier?: EggTier;
   /** Sets how many waves it will take till this egg hatches. */
   hatchWaves?: number;
-<<<<<<< HEAD
   /** Sets the exact species that will hatch from this egg. */
-=======
-  /**
-   * Sets the exact species that will hatch from this egg.
-   * Needs `scene` `eggOption` if not provided.
-   */
->>>>>>> e930536e
   species?: Species;
   /** Defines if the hatched pokemon will be a shiny. */
   isShiny?: boolean;
