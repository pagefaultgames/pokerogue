import BattleScene from "../battle-scene";
import PokemonSpecies, { getPokemonSpecies, speciesStarters } from "./pokemon-species";
<<<<<<< HEAD
import i18next from "../plugins/i18n";
import { VariantTier } from "../enums/variant-tiers";
import * as Utils from "../utils";
import * as Overrides from "../overrides";
import { pokemonPrevolutions } from "./pokemon-evolutions";
import { PlayerPokemon } from "#app/field/pokemon";
=======
import i18next from "i18next";
>>>>>>> 74e49b24
import { EggTier } from "#enums/egg-type";
import { Species } from "#enums/species";
import { EggSourceType } from "#app/enums/egg-source-types.js";

export const EGG_SEED = 1073741824;

// Rates for specific random properties in 1/x
const DEFAULT_SHINY_RATE = 128;
const GACHA_SHINY_UP_SHINY_RATE = 64;
const SAME_SPECIES_EGG_SHINY_RATE = 32; // eslint-disable-line @typescript-eslint/no-unused-vars
const SAME_SPECIES_EGG_HA_RATE = 32; // eslint-disable-line @typescript-eslint/no-unused-vars
const MANAPHY_EGG_MANAPHY_RATE = 8;

// 1/x for legendary eggs, 1/x*2 for epic eggs, 1/x*4 for rare eggs, and 1/x*8 for common eggs
const DEFAULT_RARE_EGGMOVE_RATE = 6;
const SAME_SPECIES_EGG_RARE_EGGMOVE_RATE = 3; // eslint-disable-line @typescript-eslint/no-unused-vars
const GACHA_MOVE_UP_RARE_EGGMOVE_RATE = 3;

/** Egg options to override egg properties */
export interface IEggOptions {
  /** Id. Used to check if egg type will be manaphy (id % 204 === 0) */
  id?: number;
  /** Timestamp when this egg got created */
  timestamp?: number;
  /** Defines if the egg got pulled from a gacha or not. If true, egg pity and pull statistics will be applyed.
   * Egg will be automaticly added to the game data.
   * NEEDS scene eggOption to work.
   */
  pulled?: boolean;
  /** Defines where the egg comes from. Applies specific modifiers.
   * Will also define the text displayed in the egg list.
   */
  sourceType?: EggSourceType;
  /** Needs to be defined if eggOption pulled is defined or if no species or isShiny is degined since this will be needed to generate them. */
  scene?: BattleScene;
  /** Sets the tier of the egg. Only species of this tier can be hatched from this egg.
   * Tier will be overriden if species eggOption is set.
   */
  tier?: EggTier;
  /** Sets how many waves it will take till this egg hatches. */
  hatchWaves?: number;
  /** Sets the exact species that will hatch from this egg.
   * Needs scene eggOption if not provided.
   */
  species?: Species;
  /** Defines if the hatched pokemon will be a shiny. */
  isShiny?: boolean;
  /** Defines the variant of the pokemon that will hatch from this egg. If no variantTier is given the normal variant rates will apply. */
  variantTier?: VariantTier;
  /** Defines which egg move will be unlocked. 3 = rare egg move. */
  eggMoveIndex?: number;
  /** Defines if the egg will hatch with the hidden ability of this species.
   *  If no hidden ability exist, a random one will get choosen.
   */
  overrideHiddenAbility?: boolean
}

export class Egg {

  ////
  // #region Privat properties
  ////

  private _id: number;
  private _tier: EggTier;
  private _sourceType: EggSourceType | undefined;
  private _hatchWaves: number;
  private _timestamp: number;

  private _species: Species;
  private _isShiny: boolean;
  private _variantTier: VariantTier;
  private _eggMoveIndex: number;

  private _overrideHiddenAbility: boolean;

  ////
  // #endregion
  ////

  ////
  // #region Public facing properties
  ////
  get id(): number {
    return this._id;
  }

  get tier(): EggTier {
    return this._tier;
  }

  get sourceType(): EggSourceType | undefined {
    return this._sourceType;
  }

  get hatchWaves(): number {
    return this._hatchWaves;
  }

  set hatchWaves(value: number) {
    this._hatchWaves = value;
  }

  get timestamp(): number {
    return this._timestamp;
  }

  get species(): Species {
    return this._species;
  }

  get isShiny(): boolean {
    return this._isShiny;
  }

  get variantTier(): VariantTier {
    return this._variantTier;
  }

  get eggMoveIndex(): number {
    return this._eggMoveIndex;
  }

  get overrideHiddenAbility(): boolean {
    return this._overrideHiddenAbility;
  }

  ////
  // #endregion
  ////

  constructor(eggOptions?: IEggOptions) {
    //if (eggOptions.tier && eggOptions.species) throw Error("Error egg can't have species and tier as option. only choose one of them.")

    this._tier = eggOptions.tier ?? (Overrides.EGG_TIER_OVERRIDE ?? this.rollEggTier());
    if (eggOptions.pulled) {
      this.checkForPityTierOverrides(eggOptions.scene);
      this.increasePullStatistic(eggOptions.scene);
    }

    this._id = eggOptions.id ?? Utils.randInt(EGG_SEED, EGG_SEED * this._tier);
    this._sourceType = eggOptions.sourceType ?? undefined;
    this._hatchWaves = eggOptions.hatchWaves ?? this.getEggTierDefaultHatchWaves();
    this._timestamp = eggOptions.timestamp ?? new Date().getTime();

    // First roll shiny and variant so we can filter if species with an variant exist
    this._isShiny = eggOptions.isShiny ?? (Overrides.EGG_SHINY_OVERRIDE || this.rollShiny());
    this._variantTier = eggOptions.variantTier ?? (Overrides.EGG_VARIANT_OVERRIDE ?? this.rollVariant());
    this._species = eggOptions.species ?? this.rollSpecies(eggOptions.scene);

    this._overrideHiddenAbility = eggOptions.overrideHiddenAbility ?? false;
    this._eggMoveIndex = eggOptions.eggMoveIndex ?? this.rollEggMoveIndex();

    // Override egg tier and hatchwaves if species was given
    if (eggOptions.species) {
      this._tier = this.getEggTierFromSpeciesStarterValue();
      this._hatchWaves = eggOptions.hatchWaves ?? this.getEggTierDefaultHatchWaves();
    }
    if (eggOptions.pulled) {
      this.addEggToGameData(eggOptions.scene);
    }
  }

  ////
  // #region Public methodes
  ////

  public isManaphyEgg(): boolean {
    return (this._species === Species.PHIONE || this._species === Species.MANAPHY) ||
       this._tier === EggTier.COMMON && !(this._id % 204);
  }

  public getKey(): string {
    if (this.isManaphyEgg()) {
      return "manaphy";
    }
    return this._tier.toString();
  }

  // Generates a PlayerPokemon from an egg
  public generatePlayerPokemon(scene: BattleScene): PlayerPokemon {
    // Legacy egg wants to hatch. Generate missing properties
    if (!this._species) {
      this._isShiny = this.rollShiny();
      this._species = this.rollSpecies(scene);
    }

    const pokemonSpecies = getPokemonSpecies(this._species);

    // Sets the hidden ability if a hidden ability exists and the override is set
    // or if the same species egg hits the chance
    let abilityIndex = undefined;
    if (pokemonSpecies.abilityHidden && (this._overrideHiddenAbility
    )) { // REPLACE LINE IF SAME SPECEIS EGG HAS CHANGED RATES || (this._sourceType === EggSourceType.SAME_SPECIES_EGG && !Utils.randSeedInt(SAME_SPECIES_EGG_HA_RATE)))) {
      abilityIndex = pokemonSpecies.ability2 ? 2 : 1;
    }

    // This function has way to many optional parameters
    const ret: PlayerPokemon = scene.addPlayerPokemon(pokemonSpecies, 1, abilityIndex, undefined, undefined, false);
    ret.shiny = this._isShiny;
    ret.variant = this._variantTier;

    const secondaryIvs = Utils.getIvsFromId(Utils.randSeedInt(4294967295));

    for (let s = 0; s < ret.ivs.length; s++) {
      ret.ivs[s] = Math.max(ret.ivs[s], secondaryIvs[s]);
    }

    return ret;
  }

  // Doesn't need to be called if the egg got pulled by a gacha machiene
  public addEggToGameData(scene: BattleScene): void {
    scene.gameData.eggs.push(this);
  }

  public getEggDescriptor(): string {
    if (this.isManaphyEgg()) {
      return "Manaphy";
    }
    switch (this.tier) {
    case EggTier.GREAT:
      return i18next.t("egg:greatTier");
    case EggTier.ULTRA:
      return i18next.t("egg:ultraTier");
    case EggTier.MASTER:
      return i18next.t("egg:masterTier");
    default:
      return i18next.t("egg:defaultTier");
    }
  }

  public getEggHatchWavesMessage(): string {
    if (this.hatchWaves <= 5) {
      return i18next.t("egg:hatchWavesMessageSoon");
    }
    if (this.hatchWaves <= 15) {
      return i18next.t("egg:hatchWavesMessageClose");
    }
    if (this.hatchWaves <= 50) {
      return i18next.t("egg:hatchWavesMessageNotClose");
    }
    return i18next.t("egg:hatchWavesMessageLongTime");
  }

  public getEggTypeDescriptor(scene: BattleScene): string {
    switch (this.sourceType) {
    case EggSourceType.GACHA_LEGENDARY:
      return `${i18next.t("egg:gachaTypeLegendary")} (${getPokemonSpecies(getLegendaryGachaSpeciesForTimestamp(scene, this.timestamp)).getName()})`;
    case EggSourceType.GACHA_MOVE:
      return i18next.t("egg:gachaTypeMove");
    case EggSourceType.GACHA_SHINY:
      return i18next.t("egg:gachaTypeShiny");
    case EggSourceType.SAME_SPECIES_EGG:
      return i18next.t("egg:sameSpeciesEgg", { species: getPokemonSpecies(this._species).getName()});
    }
  }

  ////
  // #endregion
  ////

  ////
  // #region Private methodes
  ////

  private rollEggMoveIndex() {
    let baseChance = DEFAULT_RARE_EGGMOVE_RATE;
    switch (this._sourceType) {
    case EggSourceType.GACHA_MOVE:
      baseChance = GACHA_MOVE_UP_RARE_EGGMOVE_RATE;
      break;
      // case EggSourceType.SAME_SPECIES_EGG:
      //   baseChance = SAME_SPECIES_EGG_RARE_EGGMOVE_RATE;
      //   break;
    default:
      break;
    }

    return Utils.randSeedInt(baseChance * Math.pow(2, 3 - this.tier)) ? Utils.randSeedInt(3) : 3;
  }

  private getEggTierDefaultHatchWaves(eggTier?: EggTier): number {
    if (this._species === Species.PHIONE || this._species === Species.MANAPHY) {
      return 50;
    }

    switch (eggTier ?? this._tier) {
    case EggTier.COMMON:
      return 10;
    case EggTier.GREAT:
      return 25;
    case EggTier.ULTRA:
      return 50;
    }
    return 100;
  }

  private rollEggTier(): EggTier {
    const tierValueOffset = this._sourceType === EggSourceType.GACHA_LEGENDARY ? 1 : 0;
    const tierValue = Utils.randInt(256);
    return tierValue >= 52 + tierValueOffset ? EggTier.COMMON : tierValue >= 8 + tierValueOffset ? EggTier.GREAT : tierValue >= 1 + tierValueOffset ? EggTier.ULTRA : EggTier.MASTER;
  }

  private rollSpecies(scene: BattleScene): Species {
    if (!scene) {
      return undefined;
    }
    /**
     * Manaphy eggs have a 1/8 chance of being Manaphy and 7/8 chance of being Phione
     * Legendary eggs pulled from the legendary gacha have a 50% of being converted into
     * the species that was the legendary focus at the time
     */
    if (this.isManaphyEgg()) {
      const rand = Utils.randSeedInt(MANAPHY_EGG_MANAPHY_RATE);
      return rand ? Species.PHIONE : Species.MANAPHY;
    } else if (this.tier === EggTier.MASTER
      && this._sourceType === EggSourceType.GACHA_LEGENDARY) {
      if (!Utils.randSeedInt(2)) {
        return getLegendaryGachaSpeciesForTimestamp(scene, this.timestamp);
      }
    }

    let minStarterValue: integer;
    let maxStarterValue: integer;

    switch (this.tier) {
    case EggTier.GREAT:
      minStarterValue = 4;
      maxStarterValue = 5;
      break;
    case EggTier.ULTRA:
      minStarterValue = 6;
      maxStarterValue = 7;
      break;
    case EggTier.MASTER:
      minStarterValue = 8;
      maxStarterValue = 9;
      break;
    default:
      minStarterValue = 1;
      maxStarterValue = 3;
      break;
    }

    const ignoredSpecies = [Species.PHIONE, Species.MANAPHY, Species.ETERNATUS];

    let speciesPool = Object.keys(speciesStarters)
      .filter(s => speciesStarters[s] >= minStarterValue && speciesStarters[s] <= maxStarterValue)
      .map(s => parseInt(s) as Species)
      .filter(s => !pokemonPrevolutions.hasOwnProperty(s) && getPokemonSpecies(s).isObtainable() && ignoredSpecies.indexOf(s) === -1);

    // If this is the 10th egg without unlocking something new, attempt to force it.
    if (scene.gameData.unlockPity[this.tier] >= 9) {
      const lockedPool = speciesPool.filter(s => !scene.gameData.dexData[s].caughtAttr);
      if (lockedPool.length) { // Skip this if everything is unlocked
        speciesPool = lockedPool;
      }
    }

    // If egg variant is set to RARE or EPIC, filter species pool to only include ones with variants.
    if (this.variantTier && (this.variantTier === VariantTier.RARE || this.variantTier === VariantTier.EPIC)) {
      speciesPool = speciesPool.filter(s => getPokemonSpecies(s).hasVariants());
    }

    /**
     * Pokemon that are cheaper in their tier get a weight boost. Regionals get a weight penalty
     * 1 cost mons get 2x
     * 2 cost mons get 1.5x
     * 4, 6, 8 cost mons get 1.75x
     * 3, 5, 7, 9 cost mons get 1x
     * Alolan, Galarian, and Paldean mons get 0.5x
     * Hisui mons get 0.125x
     *
     * The total weight is also being calculated EACH time there is an egg hatch instead of being generated once
     * and being the same each time
     */
    let totalWeight = 0;
    const speciesWeights = [];
    for (const speciesId of speciesPool) {
      let weight = Math.floor((((maxStarterValue - speciesStarters[speciesId]) / ((maxStarterValue - minStarterValue) + 1)) * 1.5 + 1) * 100);
      const species = getPokemonSpecies(speciesId);
      if (species.isRegional()) {
        weight = Math.floor(weight / (species.isRareRegional() ? 8 : 2));
      }
      speciesWeights.push(totalWeight + weight);
      totalWeight += weight;
    }

    let species: Species;

    const rand = Utils.randSeedInt(totalWeight);
    for (let s = 0; s < speciesWeights.length; s++) {
      if (rand < speciesWeights[s]) {
        species = speciesPool[s];
        break;
      }
    }

    if (!!scene.gameData.dexData[species].caughtAttr) {
      scene.gameData.unlockPity[this.tier] = Math.min(scene.gameData.unlockPity[this.tier] + 1, 10);
    } else {
      scene.gameData.unlockPity[this.tier] = 0;
    }

    return species;
  }

  /**
  * Rolls whether the egg is shiny or not.
  * @returns True if the egg is shiny
  **/
  private rollShiny(): boolean {
    let shinyChance = DEFAULT_SHINY_RATE;
    switch (this._sourceType) {
    case EggSourceType.GACHA_SHINY:
      shinyChance = GACHA_SHINY_UP_SHINY_RATE;
      break;
      // case EggSourceType.SAME_SPECIES_EGG:
      //   shinyChance = SAME_SPECIES_EGG_SHINY_RATE;
      //   break;
    default:
      break;
    }

    return !Utils.randSeedInt(shinyChance);
  }

  // Uses the same logic as pokemon.generateVariant(). I would like to only have this logic in one
  // place but I don't want to touch the pokemon class.
  private rollVariant(): VariantTier {
    if (!this.isShiny) {
      return VariantTier.COMMON;
    }

    const rand = Utils.randSeedInt(10);
    if (rand >= 4) {
      return VariantTier.COMMON; // 6/10
    } else if (rand >= 1) {
      return VariantTier.RARE;   // 3/10
    } else {
      return VariantTier.EPIC;   // 1/10
    }
  }

  private checkForPityTierOverrides(scene: BattleScene): void {
    scene.gameData.eggPity[EggTier.GREAT] += 1;
    scene.gameData.eggPity[EggTier.ULTRA] += 1;
    scene.gameData.eggPity[EggTier.MASTER] += 1 + this._sourceType === EggSourceType.GACHA_LEGENDARY ? 1 : 0;
    // These numbers are roughly the 80% mark. That is, 80% of the time you'll get an egg before this gets triggered.
    if (scene.gameData.eggPity[EggTier.MASTER] >= 412 && this._tier === EggTier.COMMON) {
      this._tier = EggTier.MASTER;
    } else if (scene.gameData.eggPity[EggTier.ULTRA] >= 59 && this._tier === EggTier.COMMON) {
      this._tier = EggTier.ULTRA;
    } else if (scene.gameData.eggPity[EggTier.GREAT] >= 9 && this._tier === EggTier.COMMON) {
      this._tier = EggTier.GREAT;
    }
    scene.gameData.eggPity[this._tier] = 0;
  }

  private increasePullStatistic(scene: BattleScene): void {
    scene.gameData.gameStats.eggsPulled++;
    if (this.isManaphyEgg()) {
      scene.gameData.gameStats.manaphyEggsPulled++;
      this._hatchWaves = this.getEggTierDefaultHatchWaves(EggTier.ULTRA);
      return;
    }
    switch (this.tier) {
    case EggTier.GREAT:
      scene.gameData.gameStats.rareEggsPulled++;
      break;
    case EggTier.ULTRA:
      scene.gameData.gameStats.epicEggsPulled++;
      break;
    case EggTier.MASTER:
      scene.gameData.gameStats.legendaryEggsPulled++;
      break;
    }
  }

  private getEggTierFromSpeciesStarterValue(): EggTier {
    const speciesStartValue = speciesStarters[this.species];
    if (speciesStartValue >= 1 && speciesStartValue <= 3) {
      return EggTier.COMMON;
    }
    if (speciesStartValue >= 4 && speciesStartValue <= 5) {
      return EggTier.GREAT;
    }
    if (speciesStartValue >= 6 && speciesStartValue <= 7) {
      return EggTier.ULTRA;
    }
    if (speciesStartValue >= 8) {
      return EggTier.MASTER;
    }
  }

  ////
  // #endregion
  ////
}

export function getLegendaryGachaSpeciesForTimestamp(scene: BattleScene, timestamp: number): Species {
  const legendarySpecies = Object.entries(speciesStarters)
    .filter(s => s[1] >= 8 && s[1] <= 9)
    .map(s => parseInt(s[0]))
    .filter(s => getPokemonSpecies(s).isObtainable());

  let ret: Species;

  // 86400000 is the number of miliseconds in one day
  const timeDate = new Date(timestamp);
  const dayTimestamp = timeDate.getTime(); // Timestamp of current week
  const offset = Math.floor(Math.floor(dayTimestamp / 86400000) / legendarySpecies.length); // Cycle number
  const index = Math.floor(dayTimestamp / 86400000) % legendarySpecies.length; // Index within cycle

  scene.executeWithSeedOffset(() => {
    ret = Phaser.Math.RND.shuffle(legendarySpecies)[index];
  }, offset, EGG_SEED.toString());

  return ret;
}

/**
 * Check for a given species EggTier Value
 * @param species - Species for wich we will check the egg tier it belongs to
 * @returns The egg tier of a given pokemon species
 */
export function getEggTierForSpecies(pokemonSpecies :PokemonSpecies): EggTier {
  const speciesBaseValue = speciesStarters[pokemonSpecies.getRootSpeciesId()];
  if (speciesBaseValue <= 3) {
    return EggTier.COMMON;
  } else if (speciesBaseValue <= 5) {
    return EggTier.GREAT;
  } else if (speciesBaseValue <= 7) {
    return EggTier.ULTRA;
  }
  return EggTier.MASTER;
}<|MERGE_RESOLUTION|>--- conflicted
+++ resolved
@@ -1,15 +1,11 @@
 import BattleScene from "../battle-scene";
 import PokemonSpecies, { getPokemonSpecies, speciesStarters } from "./pokemon-species";
-<<<<<<< HEAD
-import i18next from "../plugins/i18n";
 import { VariantTier } from "../enums/variant-tiers";
 import * as Utils from "../utils";
 import * as Overrides from "../overrides";
 import { pokemonPrevolutions } from "./pokemon-evolutions";
 import { PlayerPokemon } from "#app/field/pokemon";
-=======
 import i18next from "i18next";
->>>>>>> 74e49b24
 import { EggTier } from "#enums/egg-type";
 import { Species } from "#enums/species";
 import { EggSourceType } from "#app/enums/egg-source-types.js";
