--- conflicted
+++ resolved
@@ -229,13 +229,8 @@
 
       let pokemonSpecies = getPokemonSpecies(this._species);
       // Special condition to have Phione eggs also have a chance of generating Manaphy
-<<<<<<< HEAD
-      if (this._species === Species.PHIONE) {
+      if (this._species === Species.PHIONE && this._sourceType === EggSourceType.SAME_SPECIES_EGG) {
         pokemonSpecies = getPokemonSpecies(Utils.randSeedInt(MANAPHY_EGG_MANAPHY_RATE, undefined, "Chance of Manaphy Egg not scamming you") ? Species.PHIONE : Species.MANAPHY);
-=======
-      if (this._species === Species.PHIONE && this._sourceType === EggSourceType.SAME_SPECIES_EGG) {
-        pokemonSpecies = getPokemonSpecies(Utils.randSeedInt(MANAPHY_EGG_MANAPHY_RATE) ? Species.PHIONE : Species.MANAPHY);
->>>>>>> 9f31e36d
       }
 
       // Sets the hidden ability if a hidden ability exists and
@@ -340,12 +335,8 @@
       break;
     }
 
-<<<<<<< HEAD
-    return Utils.randSeedInt(baseChance * Math.pow(2, 3 - this.tier), undefined, "Choosing whether to give Rare Egg Move or not") ? Utils.randSeedInt(3, undefined, "Common Egg Move selection") : 3;
-=======
     const tierMultiplier = this.isManaphyEgg() ? 2 : Math.pow(2, 3 - this.tier);
-    return Utils.randSeedInt(baseChance * tierMultiplier) ? Utils.randSeedInt(3) : 3;
->>>>>>> 9f31e36d
+    return Utils.randSeedInt(baseChance * tierMultiplier, undefined, "Choosing whether to give Rare Egg Move or not") ? Utils.randSeedInt(3, undefined, "Common Egg Move selection") : 3;
   }
 
   private getEggTierDefaultHatchWaves(eggTier?: EggTier): number {
@@ -380,16 +371,12 @@
      * the species that was the legendary focus at the time
      */
     if (this.isManaphyEgg()) {
-<<<<<<< HEAD
-      const rand = Utils.randSeedInt(MANAPHY_EGG_MANAPHY_RATE, undefined, "Manaphy Egg chance");
-=======
       /**
        * Adding a technicality to make unit tests easier: By making this check pass
        * when Utils.randSeedInt(8) = 1, and by making the generatePlayerPokemon() species
        * check pass when Utils.randSeedInt(8) = 0, we can tell them apart during tests.
        */
-      const rand = (Utils.randSeedInt(MANAPHY_EGG_MANAPHY_RATE) !== 1);
->>>>>>> 9f31e36d
+      const rand = (Utils.randSeedInt(MANAPHY_EGG_MANAPHY_RATE, undefined, "Manaphy Egg chance") !== 1);
       return rand ? Species.PHIONE : Species.MANAPHY;
     } else if (this.tier === EggTier.MASTER
       && this._sourceType === EggSourceType.GACHA_LEGENDARY) {
