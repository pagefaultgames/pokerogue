--- conflicted
+++ resolved
@@ -5936,7 +5936,6 @@
     this.invalidMoves = invalidMoves;
   }
 
-<<<<<<< HEAD
   /**
    * User calls a random moveId
    * @param {Pokemon} user Pokemon that used the move and will call a random move
@@ -5951,38 +5950,6 @@
     let moveId: Moves = Moves.NONE;
     do {
       moveId = moveIds[user.randSeedInt(moveIds.length)];
-=======
-  apply(user: Pokemon, target: Pokemon, move: Move, args: any[]): boolean {
-    const moveset = (!this.enemyMoveset ? user : target).getMoveset();
-    const moves = moveset.filter(m => !m?.getMove().hasFlag(MoveFlags.IGNORE_VIRTUAL));
-    if (moves.length) {
-      const move = moves[user.randSeedInt(moves.length)];
-      const moveIndex = moveset.findIndex(m => m?.moveId === move?.moveId);
-      const moveTargets = getMoveTargets(user, move?.moveId!); // TODO: is this bang correct?
-      if (!moveTargets.targets.length) {
-        return false;
-      }
-      let selectTargets: BattlerIndex[];
-      switch (true) {
-        case (moveTargets.multiple || moveTargets.targets.length === 1): {
-          selectTargets = moveTargets.targets;
-          break;
-        }
-        case (moveTargets.targets.indexOf(target.getBattlerIndex()) > -1): {
-          selectTargets = [ target.getBattlerIndex() ];
-          break;
-        }
-        default: {
-          moveTargets.targets.splice(moveTargets.targets.indexOf(user.getAlly().getBattlerIndex()));
-          selectTargets =  [ moveTargets.targets[user.randSeedInt(moveTargets.targets.length)] ];
-          break;
-        }
-      }
-      const targets = selectTargets;
-      user.getMoveQueue().push({ move: move?.moveId!, targets: targets, ignorePP: true }); // TODO: is this bang correct?
-      user.scene.unshiftPhase(new MovePhase(user.scene, user, targets, moveset[moveIndex]!, true)); // There's a PR to re-do the move(s) that use this Attr, gonna put `!` for now
-      return true;
->>>>>>> f7797603
     }
     while (moveId === Moves.NONE);
     return super.apply(user, target, allMoves[moveId], args);
