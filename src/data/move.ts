import { ChargeAnim, MoveChargeAnim, initMoveAnim, loadMoveAnimAssets } from "./battle-anims";
<<<<<<< HEAD
import { BattleStat, getBattleStatName } from "./battle-stat";
import { EncoreTag, GulpMissileTag, HelpingHandTag, SemiInvulnerableTag, ShellTrapTag, StockpilingTag, TrappedTag, SubstituteTag, TypeBoostTag } from "./battler-tags";
=======
import { EncoreTag, GulpMissileTag, HelpingHandTag, SemiInvulnerableTag, ShellTrapTag, StockpilingTag, TrappedTag, TypeBoostTag } from "./battler-tags";
>>>>>>> 684d7b30
import { getPokemonNameWithAffix } from "../messages";
import Pokemon, { AttackMoveResult, EnemyPokemon, HitResult, MoveResult, PlayerPokemon, PokemonMove, TurnMove } from "../field/pokemon";
import { StatusEffect, getStatusEffectHealText, isNonVolatileStatusEffect, getNonVolatileStatusEffects } from "./status-effect";
import { getTypeDamageMultiplier, Type } from "./type";
import { Constructor } from "#app/utils";
import * as Utils from "../utils";
import { WeatherType } from "./weather";
import { ArenaTagSide, ArenaTrapTag, WeakenMoveTypeTag } from "./arena-tag";
import { UnswappableAbilityAbAttr, UncopiableAbilityAbAttr, UnsuppressableAbilityAbAttr, BlockRecoilDamageAttr, BlockOneHitKOAbAttr, IgnoreContactAbAttr, MaxMultiHitAbAttr, applyAbAttrs, BlockNonDirectDamageAbAttr, MoveAbilityBypassAbAttr, ReverseDrainAbAttr, FieldPreventExplosiveMovesAbAttr, ForceSwitchOutImmunityAbAttr, BlockItemTheftAbAttr, applyPostAttackAbAttrs, ConfusionOnStatusEffectAbAttr, HealFromBerryUseAbAttr, IgnoreProtectOnContactAbAttr, IgnoreMoveEffectsAbAttr, applyPreDefendAbAttrs, MoveEffectChanceMultiplierAbAttr, WonderSkinAbAttr, applyPreAttackAbAttrs, MoveTypeChangeAbAttr, UserFieldMoveTypePowerBoostAbAttr, FieldMoveTypePowerBoostAbAttr, AllyMoveCategoryPowerBoostAbAttr, VariableMovePowerAbAttr } from "./ability";
import { allAbilities } from "./ability";
import { PokemonHeldItemModifier, BerryModifier, PreserveBerryModifier, PokemonMoveAccuracyBoosterModifier, AttackTypeBoosterModifier, PokemonMultiHitModifier } from "../modifier/modifier";
import { BattlerIndex, BattleType } from "../battle";
import { TerrainType } from "./terrain";
import { ModifierPoolType } from "#app/modifier/modifier-type";
import { Command } from "../ui/command-ui-handler";
import i18next from "i18next";
import { Localizable } from "#app/interfaces/locales";
import { getBerryEffectFunc } from "./berry";
import { Abilities } from "#enums/abilities";
import { ArenaTagType } from "#enums/arena-tag-type";
import { BattlerTagType } from "#enums/battler-tag-type";
import { Biome } from "#enums/biome";
import { Moves } from "#enums/moves";
import { Species } from "#enums/species";
import { MoveUsedEvent } from "#app/events/battle-scene";
import { Stat, type BattleStat, type EffectiveStat, BATTLE_STATS, EFFECTIVE_STATS, getStatKey } from "#app/enums/stat";
import { PartyStatusCurePhase } from "#app/phases/party-status-cure-phase";
import { BattleEndPhase } from "#app/phases/battle-end-phase";
import { MoveEndPhase } from "#app/phases/move-end-phase";
import { MovePhase } from "#app/phases/move-phase";
import { NewBattlePhase } from "#app/phases/new-battle-phase";
import { PokemonHealPhase } from "#app/phases/pokemon-heal-phase";
import { StatStageChangePhase } from "#app/phases/stat-stage-change-phase";
import { SwitchPhase } from "#app/phases/switch-phase";
import { SwitchSummonPhase } from "#app/phases/switch-summon-phase";
import { SpeciesFormChangeRevertWeatherFormTrigger } from "./pokemon-forms";
import { NumberHolder } from "#app/utils";
import { GameMode } from "#app/game-mode";
import { applyChallenges, ChallengeType } from "./challenge";

export enum MoveCategory {
  PHYSICAL,
  SPECIAL,
  STATUS
}

export enum MoveTarget {
  /** {@link https://bulbapedia.bulbagarden.net/wiki/Category:Moves_that_target_the_user Moves that target the User} */
  USER,
  OTHER,
  ALL_OTHERS,
  NEAR_OTHER,
  /** {@link https://bulbapedia.bulbagarden.net/wiki/Category:Moves_that_target_all_adjacent_Pok%C3%A9mon Moves that target all adjacent Pokemon} */
  ALL_NEAR_OTHERS,
  NEAR_ENEMY,
  /** {@link https://bulbapedia.bulbagarden.net/wiki/Category:Moves_that_target_all_adjacent_foes Moves that target all adjacent foes} */
  ALL_NEAR_ENEMIES,
  RANDOM_NEAR_ENEMY,
  ALL_ENEMIES,
  /** {@link https://bulbapedia.bulbagarden.net/wiki/Category:Counterattacks Counterattacks} */
  ATTACKER,
  /** {@link https://bulbapedia.bulbagarden.net/wiki/Category:Moves_that_target_one_adjacent_ally Moves that target one adjacent ally} */
  NEAR_ALLY,
  ALLY,
  USER_OR_NEAR_ALLY,
  USER_AND_ALLIES,
  /** {@link https://bulbapedia.bulbagarden.net/wiki/Category:Moves_that_target_all_Pok%C3%A9mon Moves that target all Pokemon} */
  ALL,
  USER_SIDE,
  /** {@link https://bulbapedia.bulbagarden.net/wiki/Category:Entry_hazard-creating_moves Entry hazard-creating moves} */
  ENEMY_SIDE,
  BOTH_SIDES,
  PARTY,
  CURSE
}

export enum MoveFlags {
  NONE              = 0,
  MAKES_CONTACT     = 1 << 0,
  IGNORE_PROTECT    = 1 << 1,
  IGNORE_VIRTUAL    = 1 << 2,
  SOUND_BASED       = 1 << 3,
  HIDE_USER         = 1 << 4,
  HIDE_TARGET       = 1 << 5,
  BITING_MOVE       = 1 << 6,
  PULSE_MOVE        = 1 << 7,
  PUNCHING_MOVE     = 1 << 8,
  SLICING_MOVE      = 1 << 9,
  /**
   * Indicates a move should be affected by {@linkcode Abilities.RECKLESS}
   * @see {@linkcode Move.recklessMove()}
   */
  RECKLESS_MOVE     = 1 << 10,
  BALLBOMB_MOVE     = 1 << 11,
  POWDER_MOVE       = 1 << 12,
  DANCE_MOVE        = 1 << 13,
  WIND_MOVE         = 1 << 14,
  TRIAGE_MOVE       = 1 << 15,
  IGNORE_ABILITIES  = 1 << 16,
  /**
   * Enables all hits of a multi-hit move to be accuracy checked individually
   */
  CHECK_ALL_HITS    = 1 << 17,
  /**
   * Indicates a move is able to bypass its target's Substitute (if the target has one)
   */
  IGNORE_SUBSTITUTE = 1 << 18,
  /**
   * Indicates a move is able to be redirected to allies in a double battle if the attacker faints
   */
  REDIRECT_COUNTER  = 1 << 19,
}

type MoveConditionFunc = (user: Pokemon, target: Pokemon, move: Move) => boolean;
type UserMoveConditionFunc = (user: Pokemon, move: Move) => boolean;

export default class Move implements Localizable {
  public id: Moves;
  public name: string;
  private _type: Type;
  private _category: MoveCategory;
  public moveTarget: MoveTarget;
  public power: integer;
  public accuracy: integer;
  public pp: integer;
  public effect: string;
  public chance: integer;
  public priority: integer;
  public generation: integer;
  public attrs: MoveAttr[];
  private conditions: MoveCondition[];
  private flags: integer;
  private nameAppend: string;

  constructor(id: Moves, type: Type, category: MoveCategory, defaultMoveTarget: MoveTarget, power: integer, accuracy: integer, pp: integer, chance: integer, priority: integer, generation: integer) {
    this.id = id;

    this.nameAppend = "";
    this._type = type;
    this._category = category;
    this.moveTarget = defaultMoveTarget;
    this.power = power;
    this.accuracy = accuracy;
    this.pp = pp;
    this.chance = chance;
    this.priority = priority;
    this.generation = generation;

    this.attrs = [];
    this.conditions = [];

    this.flags = 0;
    if (defaultMoveTarget === MoveTarget.USER) {
      this.setFlag(MoveFlags.IGNORE_PROTECT, true);
    }
    if (category === MoveCategory.PHYSICAL) {
      this.setFlag(MoveFlags.MAKES_CONTACT, true);
    }

    this.localize();
  }

  get type() {
    return this._type;
  }
  get category() {
    return this._category;
  }

  localize(): void {
    const i18nKey = Moves[this.id].split("_").filter(f => f).map((f, i) => i ? `${f[0]}${f.slice(1).toLowerCase()}` : f.toLowerCase()).join("") as unknown as string;

    this.name = this.id ? `${i18next.t(`move:${i18nKey}.name`)}${this.nameAppend}` : "";
    this.effect = this.id ? `${i18next.t(`move:${i18nKey}.effect`)}${this.nameAppend}` : "";
  }

  /**
   * Get all move attributes that match `attrType`
   * @param attrType any attribute that extends {@linkcode MoveAttr}
   * @returns Array of attributes that match `attrType`, Empty Array if none match.
   */
  getAttrs<T extends MoveAttr>(attrType: Constructor<T>): T[] {
    return this.attrs.filter((a): a is T => a instanceof attrType);
  }

  /**
   * Check if a move has an attribute that matches `attrType`
   * @param attrType any attribute that extends {@linkcode MoveAttr}
   * @returns true if the move has attribute `attrType`
   */
  hasAttr<T extends MoveAttr>(attrType: Constructor<T>): boolean {
    return this.attrs.some((attr) => attr instanceof attrType);
  }

  /**
   * Takes as input a boolean function and returns the first MoveAttr in attrs that matches true
   * @param attrPredicate
   * @returns the first {@linkcode MoveAttr} element in attrs that makes the input function return true
   */
  findAttr(attrPredicate: (attr: MoveAttr) => boolean): MoveAttr {
    return this.attrs.find(attrPredicate)!; // TODO: is the bang correct?
  }

  /**
   * Adds a new MoveAttr to the move (appends to the attr array)
   * if the MoveAttr also comes with a condition, also adds that to the conditions array: {@linkcode MoveCondition}
   * @param AttrType {@linkcode MoveAttr} the constructor of a MoveAttr class
   * @param args the args needed to instantiate a the given class
   * @returns the called object {@linkcode Move}
   */
  attr<T extends Constructor<MoveAttr>>(AttrType: T, ...args: ConstructorParameters<T>): this {
    const attr = new AttrType(...args);
    this.attrs.push(attr);
    let attrCondition = attr.getCondition();
    if (attrCondition) {
      if (typeof attrCondition === "function") {
        attrCondition = new MoveCondition(attrCondition);
      }
      this.conditions.push(attrCondition);
    }

    return this;
  }

  /**
   * Adds a new MoveAttr to the move (appends to the attr array)
   * if the MoveAttr also comes with a condition, also adds that to the conditions array: {@linkcode MoveCondition}
   * Almost identical to {@link attr}, except you are passing in a MoveAttr object, instead of a constructor and it's arguments
   * @param attrAdd {@linkcode MoveAttr} the attribute to add
   * @returns the called object {@linkcode Move}
   */
  addAttr(attrAdd: MoveAttr): this {
    this.attrs.push(attrAdd);
    let attrCondition = attrAdd.getCondition();
    if (attrCondition) {
      if (typeof attrCondition === "function") {
        attrCondition = new MoveCondition(attrCondition);
      }
      this.conditions.push(attrCondition);
    }

    return this;
  }

  /**
   * Sets the move target of this move
   * @param moveTarget {@linkcode MoveTarget} the move target to set
   * @returns the called object {@linkcode Move}
   */
  target(moveTarget: MoveTarget): this {
    this.moveTarget = moveTarget;
    return this;
  }

  /**
   * Getter function that returns if this Move has a MoveFlag
   * @param flag {@linkcode MoveFlags} to check
   * @returns boolean
   */
  hasFlag(flag: MoveFlags): boolean {
    // internally it is taking the bitwise AND (MoveFlags are represented as bit-shifts) and returning False if result is 0 and true otherwise
    return !!(this.flags & flag);
  }

  /**
   * Getter function that returns if the move hits multiple targets
   * @returns boolean
   */
  isMultiTarget(): boolean {
    switch (this.moveTarget) {
    case MoveTarget.ALL_OTHERS:
    case MoveTarget.ALL_NEAR_OTHERS:
    case MoveTarget.ALL_NEAR_ENEMIES:
    case MoveTarget.ALL_ENEMIES:
    case MoveTarget.USER_AND_ALLIES:
    case MoveTarget.ALL:
    case MoveTarget.USER_SIDE:
    case MoveTarget.ENEMY_SIDE:
    case MoveTarget.BOTH_SIDES:
      return true;
    }
    return false;
  }

  /**
   * Getter function that returns if the move targets itself or an ally
   * @returns boolean
   */

  isAllyTarget(): boolean {
    switch (this.moveTarget) {
    case MoveTarget.USER:
    case MoveTarget.NEAR_ALLY:
    case MoveTarget.ALLY:
    case MoveTarget.USER_OR_NEAR_ALLY:
    case MoveTarget.USER_AND_ALLIES:
    case MoveTarget.USER_SIDE:
      return true;
    }
    return false;
  }

  /**
   * Checks if the move is immune to certain types.
   * Currently looks at cases of Grass types with powder moves and Dark types with moves affected by Prankster.
   * @param {Pokemon} user the source of this move
   * @param {Pokemon} target the target of this move
   * @param {Type} type the type of the move's target
   * @returns boolean
   */
  isTypeImmune(user: Pokemon, target: Pokemon, type: Type): boolean {
    if (this.moveTarget === MoveTarget.USER) {
      return false;
    }

    switch (type) {
    case Type.GRASS:
      if (this.hasFlag(MoveFlags.POWDER_MOVE)) {
        return true;
      }
      break;
    case Type.DARK:
      if (user.hasAbility(Abilities.PRANKSTER) && this.category === MoveCategory.STATUS && (user.isPlayer() !== target.isPlayer())) {
        return true;
      }
      break;
    }
    return false;
  }

  /**
   * Checks if the move would hit its target's Substitute instead of the target itself.
   * @param user The {@linkcode Pokemon} using this move
   * @param target The {@linkcode Pokemon} targeted by this move
   * @returns `true` if the move can bypass the target's Substitute; `false` otherwise.
   */
  hitsSubstitute(user: Pokemon, target: Pokemon | null): boolean {
    if (this.moveTarget === MoveTarget.USER || !target?.getTag(BattlerTagType.SUBSTITUTE)) {
      return false;
    }

    return !user.hasAbility(Abilities.INFILTRATOR)
        && !this.hasFlag(MoveFlags.SOUND_BASED)
        && !this.hasFlag(MoveFlags.IGNORE_SUBSTITUTE);
  }

  /**
   * Adds a move condition to the move
   * @param condition {@linkcode MoveCondition} or {@linkcode MoveConditionFunc}, appends to conditions array a new MoveCondition object
   * @returns the called object {@linkcode Move}
   */
  condition(condition: MoveCondition | MoveConditionFunc): this {
    if (typeof condition === "function") {
      condition = new MoveCondition(condition as MoveConditionFunc);
    }
    this.conditions.push(condition);

    return this;
  }

  /**
   * Marks the move as "partial": appends texts to the move name
   * @returns the called object {@linkcode Move}
   */
  partial(): this {
    this.nameAppend += " (P)";
    return this;
  }

  /**
   * Marks the move as "unimplemented": appends texts to the move name
   * @returns the called object {@linkcode Move}
   */
  unimplemented(): this {
    this.nameAppend += " (N)";
    return this;
  }

  /**
   * Sets the flags of the move
   * @param flag {@linkcode MoveFlags}
   * @param on a boolean, if True, then "ORs" the flag onto existing ones, if False then "XORs" the flag onto existing ones
   */
  private setFlag(flag: MoveFlags, on: boolean): void {
    // bitwise OR and bitwise XOR respectively
    if (on) {
      this.flags |= flag;
    } else {
      this.flags ^= flag;
    }
  }

  /**
   * Sets the {@linkcode MoveFlags.MAKES_CONTACT} flag for the calling Move
   * @param makesContact The value (boolean) to set the flag to
   * @returns The {@linkcode Move} that called this function
   */
  makesContact(makesContact: boolean = true): this { // TODO: is true the correct default?
    this.setFlag(MoveFlags.MAKES_CONTACT, makesContact);
    return this;
  }

  /**
   * Sets the {@linkcode MoveFlags.IGNORE_PROTECT} flag for the calling Move
   * @param ignoresProtect The value (boolean) to set the flag to
   * example: @see {@linkcode Moves.CURSE}
   * @returns The {@linkcode Move} that called this function
   */
  ignoresProtect(ignoresProtect: boolean = true): this { // TODO: is `true` the correct default?
    this.setFlag(MoveFlags.IGNORE_PROTECT, ignoresProtect);
    return this;
  }

  /**
   * Sets the {@linkcode MoveFlags.IGNORE_VIRTUAL} flag for the calling Move
   * @param ignoresVirtual The value (boolean) to set the flag to
   * example: @see {@linkcode Moves.NATURE_POWER}
   * @returns The {@linkcode Move} that called this function
   */
  ignoresVirtual(ignoresVirtual: boolean = true): this { // TODO: is `true` the correct default?
    this.setFlag(MoveFlags.IGNORE_VIRTUAL, ignoresVirtual);
    return this;
  }

  /**
   * Sets the {@linkcode MoveFlags.SOUND_BASED} flag for the calling Move
   * @param soundBased The value (boolean) to set the flag to
   * example: @see {@linkcode Moves.UPROAR}
   * @returns The {@linkcode Move} that called this function
   */
  soundBased(soundBased: boolean = true): this { // TODO: is `true` the correct default?
    this.setFlag(MoveFlags.SOUND_BASED, soundBased);
    return this;
  }

  /**
   * Sets the {@linkcode MoveFlags.HIDE_USER} flag for the calling Move
   * @param hidesUser The value (boolean) to set the flag to
   * example: @see {@linkcode Moves.TELEPORT}
   * @returns The {@linkcode Move} that called this function
   */
  hidesUser(hidesUser: boolean = true): this { // TODO: is `true` the correct default?
    this.setFlag(MoveFlags.HIDE_USER, hidesUser);
    return this;
  }

  /**
   * Sets the {@linkcode MoveFlags.HIDE_TARGET} flag for the calling Move
   * @param hidesTarget The value (boolean) to set the flag to
   * example: @see {@linkcode Moves.WHIRLWIND}
   * @returns The {@linkcode Move} that called this function
   */
  hidesTarget(hidesTarget: boolean = true): this { // TODO: is `true` the correct default?
    this.setFlag(MoveFlags.HIDE_TARGET, hidesTarget);
    return this;
  }

  /**
   * Sets the {@linkcode MoveFlags.BITING_MOVE} flag for the calling Move
   * @param bitingMove The value (boolean) to set the flag to
   * example: @see {@linkcode Moves.BITE}
   * @returns The {@linkcode Move} that called this function
   */
  bitingMove(bitingMove: boolean = true): this { // TODO: is `true` the correct default?
    this.setFlag(MoveFlags.BITING_MOVE, bitingMove);
    return this;
  }

  /**
   * Sets the {@linkcode MoveFlags.PULSE_MOVE} flag for the calling Move
   * @param pulseMove The value (boolean) to set the flag to
   * example: @see {@linkcode Moves.WATER_PULSE}
   * @returns The {@linkcode Move} that called this function
   */
  pulseMove(pulseMove: boolean = true): this { // TODO: is `true` the correct default?
    this.setFlag(MoveFlags.PULSE_MOVE, pulseMove);
    return this;
  }

  /**
   * Sets the {@linkcode MoveFlags.PUNCHING_MOVE} flag for the calling Move
   * @param punchingMove The value (boolean) to set the flag to
   * example: @see {@linkcode Moves.DRAIN_PUNCH}
   * @returns The {@linkcode Move} that called this function
   */
  punchingMove(punchingMove: boolean = true): this { // TODO: is `true` the correct default?
    this.setFlag(MoveFlags.PUNCHING_MOVE, punchingMove);
    return this;
  }

  /**
   * Sets the {@linkcode MoveFlags.SLICING_MOVE} flag for the calling Move
   * @param slicingMove The value (boolean) to set the flag to
   * example: @see {@linkcode Moves.X_SCISSOR}
   * @returns The {@linkcode Move} that called this function
   */
  slicingMove(slicingMove: boolean = true): this { // TODO: is `true` the correct default?
    this.setFlag(MoveFlags.SLICING_MOVE, slicingMove);
    return this;
  }

  /**
   * Sets the {@linkcode MoveFlags.RECKLESS_MOVE} flag for the calling Move
   * @see {@linkcode Abilities.RECKLESS}
   * @param recklessMove The value to set the flag to
   * @returns The {@linkcode Move} that called this function
   */
  recklessMove(recklessMove: boolean = true): this { // TODO: is `true` the correct default?
    this.setFlag(MoveFlags.RECKLESS_MOVE, recklessMove);
    return this;
  }

  /**
   * Sets the {@linkcode MoveFlags.BALLBOMB_MOVE} flag for the calling Move
   * @param ballBombMove The value (boolean) to set the flag to
   * example: @see {@linkcode Moves.ELECTRO_BALL}
   * @returns The {@linkcode Move} that called this function
   */
  ballBombMove(ballBombMove: boolean = true): this { // TODO: is `true` the correct default?
    this.setFlag(MoveFlags.BALLBOMB_MOVE, ballBombMove);
    return this;
  }

  /**
   * Sets the {@linkcode MoveFlags.POWDER_MOVE} flag for the calling Move
   * @param powderMove The value (boolean) to set the flag to
   * example: @see {@linkcode Moves.STUN_SPORE}
   * @returns The {@linkcode Move} that called this function
   */
  powderMove(powderMove: boolean = true): this { // TODO: is `true` the correct default?
    this.setFlag(MoveFlags.POWDER_MOVE, powderMove);
    return this;
  }

  /**
   * Sets the {@linkcode MoveFlags.DANCE_MOVE} flag for the calling Move
   * @param danceMove The value (boolean) to set the flag to
   * example: @see {@linkcode Moves.PETAL_DANCE}
   * @returns The {@linkcode Move} that called this function
   */
  danceMove(danceMove: boolean = true): this { // TODO: is `true` the correct default?
    this.setFlag(MoveFlags.DANCE_MOVE, danceMove);
    return this;
  }

  /**
   * Sets the {@linkcode MoveFlags.WIND_MOVE} flag for the calling Move
   * @param windMove The value (boolean) to set the flag to
   * example: @see {@linkcode Moves.HURRICANE}
   * @returns The {@linkcode Move} that called this function
   */
  windMove(windMove: boolean = true): this { // TODO: is `true` the correct default?
    this.setFlag(MoveFlags.WIND_MOVE, windMove);
    return this;
  }

  /**
   * Sets the {@linkcode MoveFlags.TRIAGE_MOVE} flag for the calling Move
   * @param triageMove The value (boolean) to set the flag to
   * example: @see {@linkcode Moves.ABSORB}
   * @returns The {@linkcode Move} that called this function
   */
  triageMove(triageMove: boolean = true): this { // TODO: is `true` the correct default?
    this.setFlag(MoveFlags.TRIAGE_MOVE, triageMove);
    return this;
  }

  /**
   * Sets the {@linkcode MoveFlags.IGNORE_ABILITIES} flag for the calling Move
   * @param ignoresAbilities sThe value (boolean) to set the flag to
   * example: @see {@linkcode Moves.SUNSTEEL_STRIKE}
   * @returns The {@linkcode Move} that called this function
   */
  ignoresAbilities(ignoresAbilities: boolean = true): this { // TODO: is `true` the correct default?
    this.setFlag(MoveFlags.IGNORE_ABILITIES, ignoresAbilities);
    return this;
  }

  /**
   * Sets the {@linkcode MoveFlags.CHECK_ALL_HITS} flag for the calling Move
   * @param checkAllHits The value (boolean) to set the flag to
   * example: @see {@linkcode Moves.TRIPLE_AXEL}
   * @returns The {@linkcode Move} that called this function
   */
  checkAllHits(checkAllHits: boolean = true): this { // TODO: is `true` the correct default?
    this.setFlag(MoveFlags.CHECK_ALL_HITS, checkAllHits);
    return this;
  }

  /**
   * Sets the {@linkcode MoveFlags.IGNORE_SUBSTITUTE} flag for the calling Move
   * @param ignoresSubstitute The value (boolean) to set the flag to
   * example: @see {@linkcode Moves.WHIRLWIND}
   * @returns The {@linkcode Move} that called this function
   */
  ignoresSubstitute(ignoresSubstitute: boolean = true): this {
    this.setFlag(MoveFlags.IGNORE_SUBSTITUTE, ignoresSubstitute);
    return this;
  }

  /**
   * Sets the {@linkcode MoveFlags.REDIRECT_COUNTER} flag for the calling Move
   * @param redirectCounter The value (boolean) to set the flag to
   * example: @see {@linkcode Moves.METAL_BURST}
   * @returns The {@linkcode Move} that called this function
   */
  redirectCounter(redirectCounter: boolean = true): this { // TODO: is `true` the correct default?
    this.setFlag(MoveFlags.REDIRECT_COUNTER, redirectCounter);
    return this;
  }

  /**
   * Checks if the move flag applies to the pokemon(s) using/receiving the move
   * @param flag {@linkcode MoveFlags} MoveFlag to check on user and/or target
   * @param user {@linkcode Pokemon} the Pokemon using the move
   * @param target {@linkcode Pokemon} the Pokemon receiving the move
   * @returns boolean
   */
  checkFlag(flag: MoveFlags, user: Pokemon, target: Pokemon | null): boolean {
    // special cases below, eg: if the move flag is MAKES_CONTACT, and the user pokemon has an ability that ignores contact (like "Long Reach"), then overrides and move does not make contact
    switch (flag) {
    case MoveFlags.MAKES_CONTACT:
      if (user.hasAbilityWithAttr(IgnoreContactAbAttr) || this.hitsSubstitute(user, target)) {
        return false;
      }
      break;
    case MoveFlags.IGNORE_ABILITIES:
      if (user.hasAbilityWithAttr(MoveAbilityBypassAbAttr)) {
        const abilityEffectsIgnored = new Utils.BooleanHolder(false);
        applyAbAttrs(MoveAbilityBypassAbAttr, user, abilityEffectsIgnored, false, this);
        if (abilityEffectsIgnored.value) {
          return true;
        }
      }
      break;
    case MoveFlags.IGNORE_PROTECT:
      if (user.hasAbilityWithAttr(IgnoreProtectOnContactAbAttr)
          && this.checkFlag(MoveFlags.MAKES_CONTACT, user, null)) {
        return true;
      }
      break;
    }

    return !!(this.flags & flag);
  }

  /**
   * Applies each {@linkcode MoveCondition} of this move to the params
   * @param user {@linkcode Pokemon} to apply conditions to
   * @param target {@linkcode Pokemon} to apply conditions to
   * @param move {@linkcode Move} to apply conditions to
   * @returns boolean: false if any of the apply()'s return false, else true
   */
  applyConditions(user: Pokemon, target: Pokemon, move: Move): boolean {
    for (const condition of this.conditions) {
      if (!condition.apply(user, target, move)) {
        return false;
      }
    }

    return true;
  }

  /**
   * Sees if, given the target pokemon, a move fails on it (by looking at each {@linkcode MoveAttr} of this move
   * @param user {@linkcode Pokemon} using the move
   * @param target {@linkcode Pokemon} receiving the move
   * @param move {@linkcode Move} using the move
   * @param cancelled {@linkcode Utils.BooleanHolder} to hold boolean value
   * @returns string of the failed text, or null
   */
  getFailedText(user: Pokemon, target: Pokemon, move: Move, cancelled: Utils.BooleanHolder): string | null {
    for (const attr of this.attrs) {
      const failedText = attr.getFailedText(user, target, move, cancelled);
      if (failedText !== null) {
        return failedText;
      }
    }
    return null;
  }

  /**
   * Calculates the userBenefitScore across all the attributes and conditions
   * @param user {@linkcode Pokemon} using the move
   * @param target {@linkcode Pokemon} receiving the move
   * @param move {@linkcode Move} using the move
   * @returns integer representing the total benefitScore
   */
  getUserBenefitScore(user: Pokemon, target: Pokemon, move: Move): integer {
    let score = 0;

    for (const attr of this.attrs) {
      score += attr.getUserBenefitScore(user, target, move);
    }

    for (const condition of this.conditions) {
      score += condition.getUserBenefitScore(user, target, move);
    }

    return score;
  }

  /**
   * Calculates the targetBenefitScore across all the attributes
   * @param user {@linkcode Pokemon} using the move
   * @param target {@linkcode Pokemon} receiving the move
   * @param move {@linkcode Move} using the move
   * @returns integer representing the total benefitScore
   */
  getTargetBenefitScore(user: Pokemon, target: Pokemon, move: Move): integer {
    let score = 0;

    for (const attr of this.attrs) {
      // conditionals to check if the move is self targeting (if so then you are applying the move to yourself, not the target)
      score += attr.getTargetBenefitScore(user, !attr.selfTarget ? target : user, move) * (target !== user && attr.selfTarget ? -1 : 1);
    }

    return score;
  }

  /**
   * Calculates the accuracy of a move in battle based on various conditions and attributes.
   *
   * @param user {@linkcode Pokemon} The Pokémon using the move.
   * @param target {@linkcode Pokemon} The Pokémon being targeted by the move.
   * @returns The calculated accuracy of the move.
   */
  calculateBattleAccuracy(user: Pokemon, target: Pokemon, simulated: boolean = false) {
    const moveAccuracy = new Utils.NumberHolder(this.accuracy);

    applyMoveAttrs(VariableAccuracyAttr, user, target, this, moveAccuracy);
    applyPreDefendAbAttrs(WonderSkinAbAttr, target, user, this, { value: false }, simulated, moveAccuracy);

    if (moveAccuracy.value === -1) {
      return moveAccuracy.value;
    }

    const isOhko = this.hasAttr(OneHitKOAccuracyAttr);

    if (!isOhko) {
      user.scene.applyModifiers(PokemonMoveAccuracyBoosterModifier, user.isPlayer(), user, moveAccuracy);
    }

    if (user.scene.arena.weather?.weatherType === WeatherType.FOG) {
      /**
       *  The 0.9 multiplier is PokeRogue-only implementation, Bulbapedia uses 3/5
       *  See Fog {@link https://bulbapedia.bulbagarden.net/wiki/Fog}
       */
      moveAccuracy.value = Math.floor(moveAccuracy.value * 0.9);
    }

    if (!isOhko && user.scene.arena.getTag(ArenaTagType.GRAVITY)) {
      moveAccuracy.value = Math.floor(moveAccuracy.value * 1.67);
    }

    return moveAccuracy.value;
  }

  /**
   * Calculates the power of a move in battle based on various conditions and attributes.
   *
   * @param source {@linkcode Pokemon} The Pokémon using the move.
   * @param target {@linkcode Pokemon} The Pokémon being targeted by the move.
   * @returns The calculated power of the move.
   */
  calculateBattlePower(source: Pokemon, target: Pokemon, simulated: boolean = false): number {
    if (this.category === MoveCategory.STATUS) {
      return -1;
    }

    const power = new Utils.NumberHolder(this.power);
    const typeChangeMovePowerMultiplier = new Utils.NumberHolder(1);

    applyPreAttackAbAttrs(MoveTypeChangeAbAttr, source, target, this, true, null, typeChangeMovePowerMultiplier);

    const sourceTeraType = source.getTeraType();
    if (sourceTeraType !== Type.UNKNOWN && sourceTeraType === this.type && power.value < 60 && this.priority <= 0 && !this.hasAttr(MultiHitAttr) && !source.scene.findModifier(m => m instanceof PokemonMultiHitModifier && m.pokemonId === source.id)) {
      power.value = 60;
    }

    applyPreAttackAbAttrs(VariableMovePowerAbAttr, source, target, this, simulated, power);

    if (source.getAlly()) {
      applyPreAttackAbAttrs(AllyMoveCategoryPowerBoostAbAttr, source.getAlly(), target, this, simulated, power);
    }

    const fieldAuras = new Set(
      source.scene.getField(true)
        .map((p) => p.getAbilityAttrs(FieldMoveTypePowerBoostAbAttr) as FieldMoveTypePowerBoostAbAttr[])
        .flat(),
    );
    for (const aura of fieldAuras) {
      // The only relevant values are `move` and the `power` holder
      aura.applyPreAttack(null, null, simulated, null, this, [power]);
    }

    const alliedField: Pokemon[] = source instanceof PlayerPokemon ? source.scene.getPlayerField() : source.scene.getEnemyField();
    alliedField.forEach(p => applyPreAttackAbAttrs(UserFieldMoveTypePowerBoostAbAttr, p, target, this, simulated, power));

    power.value *= typeChangeMovePowerMultiplier.value;

    const typeBoost = source.findTag(t => t instanceof TypeBoostTag && t.boostedType === this.type) as TypeBoostTag;
    if (typeBoost) {
      power.value *= typeBoost.boostValue;
    }

    if (source.scene.arena.getTerrainType() === TerrainType.GRASSY && target.isGrounded() && this.type === Type.GROUND && this.moveTarget === MoveTarget.ALL_NEAR_OTHERS) {
      power.value /= 2;
    }

    applyMoveAttrs(VariablePowerAttr, source, target, this, power);

    source.scene.applyModifiers(PokemonMultiHitModifier, source.isPlayer(), source, new Utils.IntegerHolder(0), power);

    if (!this.hasAttr(TypelessAttr)) {
      source.scene.arena.applyTags(WeakenMoveTypeTag, this.type, power);
      source.scene.applyModifiers(AttackTypeBoosterModifier, source.isPlayer(), source, this.type, power);
    }

    if (source.getTag(HelpingHandTag)) {
      power.value *= 1.5;
    }

    return power.value;
  }
}

export class AttackMove extends Move {
  constructor(id: Moves, type: Type, category: MoveCategory, power: integer, accuracy: integer, pp: integer, chance: integer, priority: integer, generation: integer) {
    super(id, type, category, MoveTarget.NEAR_OTHER, power, accuracy, pp, chance, priority, generation);

    /**
     * {@link https://bulbapedia.bulbagarden.net/wiki/Freeze_(status_condition)}
     * > All damaging Fire-type moves can now thaw a frozen target, regardless of whether or not they have a chance to burn;
     */
    if (this.type === Type.FIRE) {
      this.addAttr(new HealStatusEffectAttr(false, StatusEffect.FREEZE));
    }
  }

  getTargetBenefitScore(user: Pokemon, target: Pokemon, move: Move): integer {
    let ret = super.getTargetBenefitScore(user, target, move);

    let attackScore = 0;

    const effectiveness = target.getAttackTypeEffectiveness(this.type, user);
    attackScore = Math.pow(effectiveness - 1, 2) * effectiveness < 1 ? -2 : 2;
    if (attackScore) {
      if (this.category === MoveCategory.PHYSICAL) {
        const atk = new Utils.IntegerHolder(user.getEffectiveStat(Stat.ATK, target));
        applyMoveAttrs(VariableAtkAttr, user, target, move, atk);
        if (atk.value > user.getEffectiveStat(Stat.SPATK, target)) {
          const statRatio = user.getEffectiveStat(Stat.SPATK, target) / atk.value;
          if (statRatio <= 0.75) {
            attackScore *= 2;
          } else if (statRatio <= 0.875) {
            attackScore *= 1.5;
          }
        }
      } else {
        const spAtk = new Utils.IntegerHolder(user.getEffectiveStat(Stat.SPATK, target));
        applyMoveAttrs(VariableAtkAttr, user, target, move, spAtk);
        if (spAtk.value > user.getEffectiveStat(Stat.ATK, target)) {
          const statRatio = user.getEffectiveStat(Stat.ATK, target) / spAtk.value;
          if (statRatio <= 0.75) {
            attackScore *= 2;
          } else if (statRatio <= 0.875) {
            attackScore *= 1.5;
          }
        }
      }

      const power = new Utils.NumberHolder(this.power);
      applyMoveAttrs(VariablePowerAttr, user, target, move, power);

      attackScore += Math.floor(power.value / 5);
    }

    ret -= attackScore;

    return ret;
  }
}

export class StatusMove extends Move {
  constructor(id: Moves, type: Type, accuracy: integer, pp: integer, chance: integer, priority: integer, generation: integer) {
    super(id, type, MoveCategory.STATUS, MoveTarget.NEAR_OTHER, -1, accuracy, pp, chance, priority, generation);
  }
}

export class SelfStatusMove extends Move {
  constructor(id: Moves, type: Type, accuracy: integer, pp: integer, chance: integer, priority: integer, generation: integer) {
    super(id, type, MoveCategory.STATUS, MoveTarget.USER, -1, accuracy, pp, chance, priority, generation);
  }
}

/**
 * Base class defining all {@linkcode Move} Attributes
 * @abstract
 * @see {@linkcode apply}
 */
export abstract class MoveAttr {
  /** Should this {@linkcode Move} target the user? */
  public selfTarget: boolean;

  constructor(selfTarget: boolean = false) {
    this.selfTarget = selfTarget;
  }

  /**
   * Applies move attributes
   * @see {@linkcode applyMoveAttrsInternal}
   * @virtual
   * @param user {@linkcode Pokemon} using the move
   * @param target {@linkcode Pokemon} target of the move
   * @param move {@linkcode Move} with this attribute
   * @param args Set of unique arguments needed by this attribute
   * @returns true if application of the ability succeeds
   */
  apply(user: Pokemon | null, target: Pokemon | null, move: Move, args: any[]): boolean | Promise<boolean> {
    return true;
  }

  /**
   * @virtual
   * @returns the {@linkcode MoveCondition} or {@linkcode MoveConditionFunc} for this {@linkcode Move}
   */
  getCondition(): MoveCondition | MoveConditionFunc | null {
    return null;
  }

  /**
   * @virtual
   * @param user {@linkcode Pokemon} using the move
   * @param target {@linkcode Pokemon} target of the move
   * @param move {@linkcode Move} with this attribute
   * @param cancelled {@linkcode Utils.BooleanHolder} which stores if the move should fail
   * @returns the string representing failure of this {@linkcode Move}
   */
  getFailedText(user: Pokemon, target: Pokemon, move: Move, cancelled: Utils.BooleanHolder): string | null {
    return null;
  }

  /**
   * Used by the Enemy AI to rank an attack based on a given user
   * @see {@linkcode EnemyPokemon.getNextMove}
   * @virtual
   */
  getUserBenefitScore(user: Pokemon, target: Pokemon, move: Move): integer {
    return 0;
  }

  /**
   * Used by the Enemy AI to rank an attack based on a given target
   * @see {@linkcode EnemyPokemon.getNextMove}
   * @virtual
   */
  getTargetBenefitScore(user: Pokemon, target: Pokemon, move: Move): integer {
    return 0;
  }
}

export enum MoveEffectTrigger {
  PRE_APPLY,
  POST_APPLY,
  HIT,
  /** Triggers one time after all target effects have applied */
  POST_TARGET,
}

/** Base class defining all Move Effect Attributes
 * @extends MoveAttr
 * @see {@linkcode apply}
 */
export class MoveEffectAttr extends MoveAttr {
  /** Defines when this effect should trigger in the move's effect order
   * @see {@linkcode phases.MoveEffectPhase.start}
   */
  public trigger: MoveEffectTrigger;
  /** Should this effect only apply on the first hit? */
  public firstHitOnly: boolean;
  /** Should this effect only apply on the last hit? */
  public lastHitOnly: boolean;
  /** Should this effect only apply on the first target hit? */
  public firstTargetOnly: boolean;

  constructor(selfTarget?: boolean, trigger?: MoveEffectTrigger, firstHitOnly: boolean = false, lastHitOnly: boolean = false, firstTargetOnly: boolean = false) {
    super(selfTarget);
    this.trigger = trigger !== undefined ? trigger : MoveEffectTrigger.POST_APPLY;
    this.firstHitOnly = firstHitOnly;
    this.lastHitOnly = lastHitOnly;
    this.firstTargetOnly = firstTargetOnly;
  }

  /**
   * Determines whether the {@linkcode Move}'s effects are valid to {@linkcode apply}
   * @virtual
   * @param user {@linkcode Pokemon} using the move
   * @param target {@linkcode Pokemon} target of the move
   * @param move {@linkcode Move} with this attribute
   * @param args Set of unique arguments needed by this attribute
   * @returns true if basic application of the ability attribute should be possible
   */
  canApply(user: Pokemon, target: Pokemon, move: Move, args?: any[]) {
    return !! (this.selfTarget ? user.hp && !user.getTag(BattlerTagType.FRENZY) : target.hp)
           && (this.selfTarget || !target.getTag(BattlerTagType.PROTECTED) ||
                move.checkFlag(MoveFlags.IGNORE_PROTECT, user, target));
  }

  /** Applies move effects so long as they are able based on {@linkcode canApply} */
  apply(user: Pokemon, target: Pokemon, move: Move, args?: any[]): boolean | Promise<boolean> {
    return this.canApply(user, target, move, args);
  }

  /**
   * Gets the used move's additional effect chance.
   * If user's ability has MoveEffectChanceMultiplierAbAttr or IgnoreMoveEffectsAbAttr modifies the base chance.
   * @param user {@linkcode Pokemon} using this move
   * @param target {@linkcode Pokemon} target of this move
   * @param move {@linkcode Move} being used
   * @param selfEffect {@linkcode Boolean} if move targets user.
   * @returns Move chance value.
   */
  getMoveChance(user: Pokemon, target: Pokemon, move: Move, selfEffect?: Boolean, showAbility?: Boolean): integer {
    const moveChance = new Utils.NumberHolder(move.chance);
    applyAbAttrs(MoveEffectChanceMultiplierAbAttr, user, null, false, moveChance, move, target, selfEffect, showAbility);
    if (!selfEffect) {
      applyPreDefendAbAttrs(IgnoreMoveEffectsAbAttr, target, user, null, null, false, moveChance);
    }
    return moveChance.value;
  }
}

/**
 * Base class defining all Move Header attributes.
 * Move Header effects apply at the beginning of a turn before any moves are resolved.
 * They can be used to apply effects to the field (e.g. queueing a message) or to the user
 * (e.g. adding a battler tag).
 */
export class MoveHeaderAttr extends MoveAttr {
  constructor() {
    super(true);
  }
}

/**
 * Header attribute to queue a message at the beginning of a turn.
 * @see {@link MoveHeaderAttr}
 */
export class MessageHeaderAttr extends MoveHeaderAttr {
  private message: string | ((user: Pokemon, move: Move) => string);

  constructor(message: string | ((user: Pokemon, move: Move) => string)) {
    super();
    this.message = message;
  }

  apply(user: Pokemon, target: Pokemon, move: Move, args: any[]): boolean {
    const message = typeof this.message === "string"
      ? this.message
      : this.message(user, move);

    if (message) {
      user.scene.queueMessage(message);
      return true;
    }
    return false;
  }
}

/**
 * Header attribute to add a battler tag to the user at the beginning of a turn.
 * @see {@linkcode MoveHeaderAttr}
 */
export class AddBattlerTagHeaderAttr extends MoveHeaderAttr {
  private tagType: BattlerTagType;

  constructor(tagType: BattlerTagType) {
    super();
    this.tagType = tagType;
  }

  apply(user: Pokemon, target: Pokemon, move: Move, args: any[]): boolean {
    user.addTag(this.tagType);
    return true;
  }
}

/**
 * Header attribute to implement the "charge phase" of Beak Blast at the
 * beginning of a turn.
 * @see {@link https://bulbapedia.bulbagarden.net/wiki/Beak_Blast_(move) | Beak Blast}
 * @see {@linkcode BeakBlastChargingTag}
 */
export class BeakBlastHeaderAttr extends AddBattlerTagHeaderAttr {
  /** Required to initialize Beak Blast's charge animation correctly */
  public chargeAnim = ChargeAnim.BEAK_BLAST_CHARGING;

  constructor() {
    super(BattlerTagType.BEAK_BLAST_CHARGING);
  }
}

export class PreMoveMessageAttr extends MoveAttr {
  private message: string | ((user: Pokemon, target: Pokemon, move: Move) => string);

  constructor(message: string | ((user: Pokemon, target: Pokemon, move: Move) => string)) {
    super();
    this.message = message;
  }

  apply(user: Pokemon, target: Pokemon, move: Move, args: any[]): boolean {
    const message = typeof this.message === "string"
      ? this.message as string
      : this.message(user, target, move);
    if (message) {
      user.scene.queueMessage(message, 500);
      return true;
    }
    return false;
  }
}

/**
 * Attribute for Status moves that take attack type effectiveness
 * into consideration (i.e. {@linkcode https://bulbapedia.bulbagarden.net/wiki/Thunder_Wave_(move) | Thunder Wave})
 * @extends MoveAttr
 */
export class RespectAttackTypeImmunityAttr extends MoveAttr { }

export class IgnoreOpponentStatStagesAttr extends MoveAttr {
  apply(user: Pokemon, target: Pokemon, move: Move, args: any[]): boolean {
    (args[0] as Utils.BooleanHolder).value = true;

    return true;
  }
}

export class HighCritAttr extends MoveAttr {
  apply(user: Pokemon, target: Pokemon, move: Move, args: any[]): boolean {
    (args[0] as Utils.IntegerHolder).value++;

    return true;
  }

  getUserBenefitScore(user: Pokemon, target: Pokemon, move: Move): integer {
    return 3;
  }
}

export class CritOnlyAttr extends MoveAttr {
  apply(user: Pokemon, target: Pokemon, move: Move, args: any[]): boolean {
    (args[0] as Utils.BooleanHolder).value = true;

    return true;
  }

  getUserBenefitScore(user: Pokemon, target: Pokemon, move: Move): integer {
    return 5;
  }
}

export class FixedDamageAttr extends MoveAttr {
  private damage: integer;

  constructor(damage: integer) {
    super();

    this.damage = damage;
  }

  apply(user: Pokemon, target: Pokemon, move: Move, args: any[]): boolean {
    (args[0] as Utils.IntegerHolder).value = this.getDamage(user, target, move);

    return true;
  }

  getDamage(user: Pokemon, target: Pokemon, move: Move): integer {
    return this.damage;
  }
}

export class UserHpDamageAttr extends FixedDamageAttr {
  constructor() {
    super(0);
  }

  apply(user: Pokemon, target: Pokemon, move: Move, args: any[]): boolean {
    (args[0] as Utils.IntegerHolder).value = user.hp;

    return true;
  }
}

export class TargetHalfHpDamageAttr extends FixedDamageAttr {
  constructor() {
    super(0);
  }

  apply(user: Pokemon, target: Pokemon, move: Move, args: any[]): boolean {
    (args[0] as Utils.IntegerHolder).value = Utils.toDmgValue(target.hp / 2);

    return true;
  }

  getTargetBenefitScore(user: Pokemon, target: Pokemon, move: Move): number {
    return target.getHpRatio() > 0.5 ? Math.floor(((target.getHpRatio() - 0.5) * -24) + 4) : -20;
  }
}

export class MatchHpAttr extends FixedDamageAttr {
  constructor() {
    super(0);
  }

  apply(user: Pokemon, target: Pokemon, move: Move, args: any[]): boolean {
    (args[0] as Utils.IntegerHolder).value = target.hp - user.hp;

    return true;
  }

  getCondition(): MoveConditionFunc {
    return (user, target, move) => user.hp <= target.hp;
  }

  // TODO
  /*getUserBenefitScore(user: Pokemon, target: Pokemon, move: Move): integer {
    return 0;
  }*/
}

type MoveFilter = (move: Move) => boolean;

export class CounterDamageAttr extends FixedDamageAttr {
  private moveFilter: MoveFilter;
  private multiplier: number;

  constructor(moveFilter: MoveFilter, multiplier: integer) {
    super(0);

    this.moveFilter = moveFilter;
    this.multiplier = multiplier;
  }

  apply(user: Pokemon, target: Pokemon, move: Move, args: any[]): boolean {
    const damage = user.turnData.attacksReceived.filter(ar => this.moveFilter(allMoves[ar.move])).reduce((total: integer, ar: AttackMoveResult) => total + ar.damage, 0);
    (args[0] as Utils.IntegerHolder).value = Utils.toDmgValue(damage * this.multiplier);

    return true;
  }

  getCondition(): MoveConditionFunc {
    return (user, target, move) => !!user.turnData.attacksReceived.filter(ar => this.moveFilter(allMoves[ar.move])).length;
  }
}

export class LevelDamageAttr extends FixedDamageAttr {
  constructor() {
    super(0);
  }

  getDamage(user: Pokemon, target: Pokemon, move: Move): number {
    return user.level;
  }
}

export class RandomLevelDamageAttr extends FixedDamageAttr {
  constructor() {
    super(0);
  }

  getDamage(user: Pokemon, target: Pokemon, move: Move): number {
    return Utils.toDmgValue(user.level * (user.randSeedIntRange(50, 150) * 0.01));
  }
}

export class ModifiedDamageAttr extends MoveAttr {
  apply(user: Pokemon, target: Pokemon, move: Move, args: any[]): boolean {
    const initialDamage = args[0] as Utils.IntegerHolder;
    initialDamage.value = this.getModifiedDamage(user, target, move, initialDamage.value);

    return true;
  }

  getModifiedDamage(user: Pokemon, target: Pokemon, move: Move, damage: integer): integer {
    return damage;
  }
}

export class SurviveDamageAttr extends ModifiedDamageAttr {
  getModifiedDamage(user: Pokemon, target: Pokemon, move: Move, damage: number): number {
    return Math.min(damage, target.hp - 1);
  }

  getCondition(): MoveConditionFunc {
    return (user, target, move) => target.hp > 1;
  }

  getUserBenefitScore(user: Pokemon, target: Pokemon, move: Move): integer {
    return target.hp > 1 ? 0 : -20;
  }
}

export class RecoilAttr extends MoveEffectAttr {
  private useHp: boolean;
  private damageRatio: number;
  private unblockable: boolean;

  constructor(useHp: boolean = false, damageRatio: number = 0.25, unblockable: boolean = false) {
    super(true, MoveEffectTrigger.POST_APPLY, false, true);

    this.useHp = useHp;
    this.damageRatio = damageRatio;
    this.unblockable = unblockable;
  }

  apply(user: Pokemon, target: Pokemon, move: Move, args: any[]): boolean {
    if (!super.apply(user, target, move, args)) {
      return false;
    }

    const cancelled = new Utils.BooleanHolder(false);
    if (!this.unblockable) {
      applyAbAttrs(BlockRecoilDamageAttr, user, cancelled);
      applyAbAttrs(BlockNonDirectDamageAbAttr, user, cancelled);
    }

    if (cancelled.value) {
      return false;
    }

    const damageValue = (!this.useHp ? user.turnData.damageDealt : user.getMaxHp()) * this.damageRatio;
    const minValue = user.turnData.damageDealt ? 1 : 0;
    const recoilDamage = Utils.toDmgValue(damageValue, minValue);
    if (!recoilDamage) {
      return false;
    }

    if (cancelled.value) {
      return false;
    }

    user.damageAndUpdate(recoilDamage, HitResult.OTHER, false, true, true);
    user.scene.queueMessage(i18next.t("moveTriggers:hitWithRecoil", {pokemonName: getPokemonNameWithAffix(user)}));
    user.turnData.damageTaken += recoilDamage;

    return true;
  }

  getUserBenefitScore(user: Pokemon, target: Pokemon, move: Move): integer {
    return Math.floor((move.power / 5) / -4);
  }
}


/**
 * Attribute used for moves which self KO the user regardless if the move hits a target
 * @extends MoveEffectAttr
 * @see {@linkcode apply}
 **/
export class SacrificialAttr extends MoveEffectAttr {
  constructor() {
    super(true, MoveEffectTrigger.POST_TARGET);
  }

  /**
   * Deals damage to the user equal to their current hp
   * @param user {@linkcode Pokemon} that used the move
   * @param target {@linkcode Pokemon} target of the move
   * @param move {@linkcode Move} with this attribute
   * @param args N/A
   * @returns true if the function succeeds
   **/
  apply(user: Pokemon, target: Pokemon, move: Move, args: any[]): boolean {
    user.damageAndUpdate(user.hp, HitResult.OTHER, false, true, true);
	  user.turnData.damageTaken += user.hp;

    return true;
  }

  getUserBenefitScore(user: Pokemon, target: Pokemon, move: Move): integer {
    if (user.isBoss()) {
      return -20;
    }
    return Math.ceil(((1 - user.getHpRatio()) * 10 - 10) * (target.getAttackTypeEffectiveness(move.type, user) - 0.5));
  }
}

/**
 * Attribute used for moves which self KO the user but only if the move hits a target
 * @extends MoveEffectAttr
 * @see {@linkcode apply}
 **/
export class SacrificialAttrOnHit extends MoveEffectAttr {
  constructor() {
    super(true, MoveEffectTrigger.HIT);
  }

  /**
   * Deals damage to the user equal to their current hp if the move lands
   * @param user {@linkcode Pokemon} that used the move
   * @param target {@linkcode Pokemon} target of the move
   * @param move {@linkcode Move} with this attribute
   * @param args N/A
   * @returns true if the function succeeds
   **/
  apply(user: Pokemon, target: Pokemon, move: Move, args: any[]): boolean {
    // If the move fails to hit a target, then the user does not faint and the function returns false
    if (!super.apply(user, target, move, args)) {
      return false;
    }

    user.damageAndUpdate(user.hp, HitResult.OTHER, false, true, true);
    user.turnData.damageTaken += user.hp;

    return true;
  }

  getUserBenefitScore(user: Pokemon, target: Pokemon, move: Move): integer {
    if (user.isBoss()) {
      return -20;
    }
    return Math.ceil(((1 - user.getHpRatio()) * 10 - 10) * (target.getAttackTypeEffectiveness(move.type, user) - 0.5));
  }
}

/**
 * Attribute used for moves which cut the user's Max HP in half.
 * Triggers using {@linkcode MoveEffectTrigger.POST_TARGET}.
 * @extends MoveEffectAttr
 * @see {@linkcode apply}
 */
export class HalfSacrificialAttr extends MoveEffectAttr {
  constructor() {
    super(true, MoveEffectTrigger.POST_TARGET);
  }

  /**
   * Cut's the user's Max HP in half and displays the appropriate recoil message
   * @param user {@linkcode Pokemon} that used the move
   * @param target N/A
   * @param move {@linkcode Move} with this attribute
   * @param args N/A
   * @returns true if the function succeeds
   */
  apply(user: Pokemon, target: Pokemon, move: Move, args: any[]): boolean {
    if (!super.apply(user, target, move, args)) {
      return false;
    }

    const cancelled = new Utils.BooleanHolder(false);
    // Check to see if the Pokemon has an ability that blocks non-direct damage
    applyAbAttrs(BlockNonDirectDamageAbAttr, user, cancelled);
    if (!cancelled.value) {
      user.damageAndUpdate(Utils.toDmgValue(user.getMaxHp()/2), HitResult.OTHER, false, true, true);
      user.scene.queueMessage(i18next.t("moveTriggers:cutHpPowerUpMove", {pokemonName: getPokemonNameWithAffix(user)})); // Queue recoil message
    }
    return true;
  }

  getUserBenefitScore(user: Pokemon, target: Pokemon, move: Move): integer {
    if (user.isBoss()) {
      return -10;
    }
    return Math.ceil(((1 - user.getHpRatio()/2) * 10 - 10) * (target.getAttackTypeEffectiveness(move.type, user) - 0.5));
  }
}

/**
 * Attribute to put in a {@link https://bulbapedia.bulbagarden.net/wiki/Substitute_(doll) | Substitute Doll}
 * for the user.
 * @extends MoveEffectAttr
 * @see {@linkcode apply}
 */
export class AddSubstituteAttr extends MoveEffectAttr {
  constructor() {
    super(true);
  }

  /**
   * Removes 1/4 of the user's maximum HP (rounded down) to create a substitute for the user
   * @param user the {@linkcode Pokemon} that used the move.
   * @param target n/a
   * @param move the {@linkcode Move} with this attribute.
   * @param args n/a
   * @returns true if the attribute successfully applies, false otherwise
   */
  apply(user: Pokemon, target: Pokemon, move: Move, args: any[]): boolean {
    if (!super.apply(user, target, move, args)) {
      return false;
    }

    const hpCost = Math.floor(user.getMaxHp() / 4);
    user.damageAndUpdate(hpCost, HitResult.OTHER, false, true, true);
    user.addTag(BattlerTagType.SUBSTITUTE, 0, move.id, user.id);
    return true;
  }

  getUserBenefitScore(user: Pokemon, target: Pokemon, move: Move): number {
    if (user.isBoss()) {
      return -10;
    }
    return 5;
  }

  getCondition(): MoveConditionFunc {
    return (user, target, move) => !user.getTag(SubstituteTag) && user.hp > Math.floor(user.getMaxHp() / 4) && user.getMaxHp() > 1;
  }

  getFailedText(user: Pokemon, target: Pokemon, move: Move, cancelled: Utils.BooleanHolder): string | null {
    if (user.getTag(SubstituteTag)) {
      return i18next.t("moveTriggers:substituteOnOverlap", { pokemonName: getPokemonNameWithAffix(user) });
    } else if (user.hp <= Math.floor(user.getMaxHp() / 4) || user.getMaxHp() === 1) {
      return i18next.t("moveTriggers:substituteNotEnoughHp");
    } else {
      return i18next.t("battle:attackFailed");
    }
  }
}

export enum MultiHitType {
  _2,
  _2_TO_5,
  _3,
  _10,
  BEAT_UP,
}

/**
 * Heals the user or target by {@linkcode healRatio} depending on the value of {@linkcode selfTarget}
 * @extends MoveEffectAttr
 * @see {@linkcode apply}
 */
export class HealAttr extends MoveEffectAttr {
  /** The percentage of {@linkcode Stat.HP} to heal */
  private healRatio: number;
  /** Should an animation be shown? */
  private showAnim: boolean;

  constructor(healRatio?: number, showAnim?: boolean, selfTarget?: boolean) {
    super(selfTarget === undefined || selfTarget);

    this.healRatio = healRatio || 1;
    this.showAnim = !!showAnim;
  }

  apply(user: Pokemon, target: Pokemon, move: Move, args: any[]): boolean {
    this.addHealPhase(this.selfTarget ? user : target, this.healRatio);
    return true;
  }

  /**
   * Creates a new {@linkcode PokemonHealPhase}.
   * This heals the target and shows the appropriate message.
   */
  addHealPhase(target: Pokemon, healRatio: number) {
    target.scene.unshiftPhase(new PokemonHealPhase(target.scene, target.getBattlerIndex(),
      Utils.toDmgValue(target.getMaxHp() * healRatio), i18next.t("moveTriggers:healHp", {pokemonName: getPokemonNameWithAffix(target)}), true, !this.showAnim));
  }

  getTargetBenefitScore(user: Pokemon, target: Pokemon, move: Move): integer {
    const score = ((1 - (this.selfTarget ? user : target).getHpRatio()) * 20) - this.healRatio * 10;
    return Math.round(score / (1 - this.healRatio / 2));
  }
}

/**
 * Cures the user's party of non-volatile status conditions, ie. Heal Bell, Aromatherapy
 * @extends MoveEffectAttr
 * @see {@linkcode apply}
 */
export class PartyStatusCureAttr extends MoveEffectAttr {
  /** Message to display after using move */
  private message: string;
  /** Skips mons with this ability, ie. Soundproof */
  private abilityCondition: Abilities;

  constructor(message: string | null, abilityCondition: Abilities) {
    super();

    this.message = message!; // TODO: is this bang correct?
    this.abilityCondition = abilityCondition;
  }

  //The same as MoveEffectAttr.canApply, except it doesn't check for the target's HP.
  canApply(user: Pokemon, target: Pokemon, move: Move, args: any[]) {
    const isTargetValid =
      (this.selfTarget && user.hp && !user.getTag(BattlerTagType.FRENZY)) ||
      (!this.selfTarget && (!target.getTag(BattlerTagType.PROTECTED) || move.hasFlag(MoveFlags.IGNORE_PROTECT)));
    return !!isTargetValid;
  }

  apply(user: Pokemon, target: Pokemon, move: Move, args: any[]): boolean {
    if (!this.canApply(user, target, move, args)) {
      return false;
    }
    this.addPartyCurePhase(user);
    return true;
  }

  addPartyCurePhase(user: Pokemon) {
    user.scene.unshiftPhase(new PartyStatusCurePhase(user.scene, user, this.message, this.abilityCondition));
  }
}

/**
 * Applies damage to the target's ally equal to 1/16 of that ally's max HP.
 * @extends MoveEffectAttr
 */
export class FlameBurstAttr extends MoveEffectAttr {
  /**
   * @param user - n/a
   * @param target - The target Pokémon.
   * @param move - n/a
   * @param args - n/a
   * @returns A boolean indicating whether the effect was successfully applied.
   */
  apply(user: Pokemon, target: Pokemon, move: Move, args: any[]): boolean | Promise<boolean> {
    const targetAlly = target.getAlly();
    const cancelled = new Utils.BooleanHolder(false);

    if (targetAlly) {
      applyAbAttrs(BlockNonDirectDamageAbAttr, targetAlly, cancelled);
    }

    if (cancelled.value || !targetAlly) {
      return false;
    }

    targetAlly.damageAndUpdate(Math.max(1, Math.floor(1/16 * targetAlly.getMaxHp())), HitResult.OTHER);
    return true;
  }

  getTargetBenefitScore(user: Pokemon, target: Pokemon, move: Move): integer {
    return target.getAlly() ? -5 : 0;
  }
}

export class SacrificialFullRestoreAttr extends SacrificialAttr {
  constructor() {
    super();
  }

  apply(user: Pokemon, target: Pokemon, move: Move, args: any[]): boolean {
    if (!super.apply(user, target, move, args)) {
      return false;
    }

    // We don't know which party member will be chosen, so pick the highest max HP in the party
    const maxPartyMemberHp = user.scene.getParty().map(p => p.getMaxHp()).reduce((maxHp: integer, hp: integer) => Math.max(hp, maxHp), 0);

    user.scene.pushPhase(new PokemonHealPhase(user.scene, user.getBattlerIndex(),
      maxPartyMemberHp, i18next.t("moveTriggers:sacrificialFullRestore", {pokemonName: getPokemonNameWithAffix(user)}), true, false, false, true), true);

    return true;
  }

  getUserBenefitScore(user: Pokemon, target: Pokemon, move: Move): integer {
    return -20;
  }

  getCondition(): MoveConditionFunc {
    return (user, target, move) => user.scene.getParty().filter(p => p.isActive()).length > user.scene.currentBattle.getBattlerCount();
  }
}

/**
 * Attribute used for moves which ignore type-based debuffs from weather, namely Hydro Steam.
 * Called during damage calculation after getting said debuff from getAttackTypeMultiplier in the Pokemon class.
 * @extends MoveAttr
 * @see {@linkcode apply}
 */
export class IgnoreWeatherTypeDebuffAttr extends MoveAttr {
  /** The {@linkcode WeatherType} this move ignores */
  public weather: WeatherType;

  constructor(weather: WeatherType) {
    super();
    this.weather = weather;
  }
  /**
   * Changes the type-based weather modifier if this move's power would be reduced by it
   * @param user {@linkcode Pokemon} that used the move
   * @param target N/A
   * @param move {@linkcode Move} with this attribute
   * @param args [0] {@linkcode Utils.NumberHolder} for arenaAttackTypeMultiplier
   * @returns true if the function succeeds
   */
  apply(user: Pokemon, target: Pokemon, move: Move, args: any[]): boolean {
    const weatherModifier=args[0] as Utils.NumberHolder;
    //If the type-based attack power modifier due to weather (e.g. Water moves in Sun) is below 1, set it to 1
    if (user.scene.arena.weather?.weatherType === this.weather) {
      weatherModifier.value = Math.max(weatherModifier.value, 1);
    }
    return true;
  }
}

export abstract class WeatherHealAttr extends HealAttr {
  constructor() {
    super(0.5);
  }

  apply(user: Pokemon, target: Pokemon, move: Move, args: any[]): boolean {
    let healRatio = 0.5;
    if (!user.scene.arena.weather?.isEffectSuppressed(user.scene)) {
      const weatherType = user.scene.arena.weather?.weatherType || WeatherType.NONE;
      healRatio = this.getWeatherHealRatio(weatherType);
    }
    this.addHealPhase(user, healRatio);
    return true;
  }

  abstract getWeatherHealRatio(weatherType: WeatherType): number;
}

export class PlantHealAttr extends WeatherHealAttr {
  getWeatherHealRatio(weatherType: WeatherType): number {
    switch (weatherType) {
    case WeatherType.SUNNY:
    case WeatherType.HARSH_SUN:
      return 2 / 3;
    case WeatherType.RAIN:
    case WeatherType.SANDSTORM:
    case WeatherType.HAIL:
    case WeatherType.SNOW:
    case WeatherType.HEAVY_RAIN:
      return 0.25;
    default:
      return 0.5;
    }
  }
}

export class SandHealAttr extends WeatherHealAttr {
  getWeatherHealRatio(weatherType: WeatherType): number {
    switch (weatherType) {
    case WeatherType.SANDSTORM:
      return 2 / 3;
    default:
      return 0.5;
    }
  }
}

/**
 * Heals the target or the user by either {@linkcode normalHealRatio} or {@linkcode boostedHealRatio}
 * depending on the evaluation of {@linkcode condition}
 * @extends HealAttr
 * @see {@linkcode apply}
 */
export class BoostHealAttr extends HealAttr {
  /** Healing received when {@linkcode condition} is false */
  private normalHealRatio: number;
  /** Healing received when {@linkcode condition} is true */
  private boostedHealRatio: number;
  /** The lambda expression to check against when boosting the healing value */
  private condition?: MoveConditionFunc;

  constructor(normalHealRatio?: number, boostedHealRatio?: number, showAnim?: boolean, selfTarget?: boolean, condition?: MoveConditionFunc) {
    super(normalHealRatio, showAnim, selfTarget);
    this.normalHealRatio = normalHealRatio!; // TODO: is this bang correct?
    this.boostedHealRatio = boostedHealRatio!; // TODO: is this bang correct?
    this.condition = condition;
  }

  /**
   * @param user {@linkcode Pokemon} using the move
   * @param target {@linkcode Pokemon} target of the move
   * @param move {@linkcode Move} with this attribute
   * @param args N/A
   * @returns true if the move was successful
   */
  apply(user: Pokemon, target: Pokemon, move: Move, args: any[]): boolean {
    const healRatio: number = (this.condition ? this.condition(user, target, move) : false) ? this.boostedHealRatio : this.normalHealRatio;
    this.addHealPhase(target, healRatio);
    return true;
  }
}

/**
 * Heals the target only if it is the ally
 * @extends HealAttr
 * @see {@linkcode apply}
 */
export class HealOnAllyAttr extends HealAttr {
  /**
   * @param user {@linkcode Pokemon} using the move
   * @param target {@linkcode Pokemon} target of the move
   * @param move {@linkcode Move} with this attribute
   * @param args N/A
   * @returns true if the function succeeds
   */
  apply(user: Pokemon, target: Pokemon, move: Move, args: any[]): boolean {
    if (user.getAlly() === target) {
      super.apply(user, target, move, args);
      return true;
    }

    return false;
  }
}

/**
 * Heals user as a side effect of a move that hits a target.
 * Healing is based on {@linkcode healRatio} * the amount of damage dealt or a stat of the target.
 * @extends MoveEffectAttr
 * @see {@linkcode apply}
 * @see {@linkcode getUserBenefitScore}
 */
export class HitHealAttr extends MoveEffectAttr {
  private healRatio: number;
  private healStat: EffectiveStat | null;

  constructor(healRatio?: number | null, healStat?: EffectiveStat) {
    super(true, MoveEffectTrigger.HIT);

    this.healRatio = healRatio ?? 0.5;
    this.healStat = healStat ?? null;
  }
  /**
   * Heals the user the determined amount and possibly displays a message about regaining health.
   * If the target has the {@linkcode ReverseDrainAbAttr}, all healing is instead converted
   * to damage to the user.
   * @param user {@linkcode Pokemon} using this move
   * @param target {@linkcode Pokemon} target of this move
   * @param move {@linkcode Move} being used
   * @param args N/A
   * @returns true if the function succeeds
   */
  apply(user: Pokemon, target: Pokemon, move: Move, args: any[]): boolean {
    let healAmount = 0;
    let message = "";
    const reverseDrain = target.hasAbilityWithAttr(ReverseDrainAbAttr, false);
    if (this.healStat !== null) {
      // Strength Sap formula
      healAmount = target.getEffectiveStat(this.healStat);
      message = i18next.t("battle:drainMessage", {pokemonName: getPokemonNameWithAffix(target)});
    } else {
      // Default healing formula used by draining moves like Absorb, Draining Kiss, Bitter Blade, etc.
      healAmount = Utils.toDmgValue(user.turnData.currDamageDealt * this.healRatio);
      message = i18next.t("battle:regainHealth", {pokemonName: getPokemonNameWithAffix(user)});
    }
    if (reverseDrain) {
      if (user.hasAbilityWithAttr(BlockNonDirectDamageAbAttr)) {
        healAmount = 0;
        message = "";
      } else {
        user.turnData.damageTaken += healAmount;
        healAmount = healAmount * -1;
        message = "";
      }
    }
    user.scene.unshiftPhase(new PokemonHealPhase(user.scene, user.getBattlerIndex(), healAmount, message, false, true));
    return true;
  }

  /**
   * Used by the Enemy AI to rank an attack based on a given user
   * @param user {@linkcode Pokemon} using this move
   * @param target {@linkcode Pokemon} target of this move
   * @param move {@linkcode Move} being used
   * @returns an integer. Higher means enemy is more likely to use that move.
   */
  getUserBenefitScore(user: Pokemon, target: Pokemon, move: Move): integer {
    if (this.healStat) {
      const healAmount = target.getEffectiveStat(this.healStat);
      return Math.floor(Math.max(0, (Math.min(1, (healAmount+user.hp)/user.getMaxHp() - 0.33))) / user.getHpRatio());
    }
    return Math.floor(Math.max((1 - user.getHpRatio()) - 0.33, 0) * (move.power / 4));
  }
}

/**
 * Attribute used for moves that change priority in a turn given a condition,
 * e.g. Grassy Glide
 * Called when move order is calculated in {@linkcode TurnStartPhase}.
 * @extends MoveAttr
 * @see {@linkcode apply}
 */
export class IncrementMovePriorityAttr extends MoveAttr {
  /** The condition for a move's priority being incremented */
  private moveIncrementFunc: (pokemon: Pokemon, target:Pokemon, move: Move) => boolean;
  /** The amount to increment priority by, if condition passes. */
  private increaseAmount: integer;

  constructor(moveIncrementFunc: (pokemon: Pokemon, target:Pokemon, move: Move) => boolean, increaseAmount = 1) {
    super();

    this.moveIncrementFunc = moveIncrementFunc;
    this.increaseAmount = increaseAmount;
  }

  /**
   * Increments move priority by set amount if condition passes
   * @param user {@linkcode Pokemon} using this move
   * @param target {@linkcode Pokemon} target of this move
   * @param move {@linkcode Move} being used
   * @param args [0] {@linkcode Utils.IntegerHolder} for move priority.
   * @returns true if function succeeds
   */
  apply(user: Pokemon, target: Pokemon, move: Move, args: any[]): boolean {
    if (!this.moveIncrementFunc(user, target, move)) {
      return false;
    }

    (args[0] as Utils.IntegerHolder).value += this.increaseAmount;
    return true;
  }
}

/**
 * Attribute used for attack moves that hit multiple times per use, e.g. Bullet Seed.
 *
 * Applied at the beginning of {@linkcode MoveEffectPhase}.
 *
 * @extends MoveAttr
 * @see {@linkcode apply}
 */
export class MultiHitAttr extends MoveAttr {
  private multiHitType: MultiHitType;

  constructor(multiHitType?: MultiHitType) {
    super();

    this.multiHitType = multiHitType !== undefined ? multiHitType : MultiHitType._2_TO_5;
  }

  /**
   * Set the hit count of an attack based on this attribute instance's {@linkcode MultiHitType}.
   * If the target has an immunity to this attack's types, the hit count will always be 1.
   *
   * @param user {@linkcode Pokemon} that used the attack
   * @param target {@linkcode Pokemon} targeted by the attack
   * @param move {@linkcode Move} being used
   * @param args [0] {@linkcode Utils.IntegerHolder} storing the hit count of the attack
   * @returns True
   */
  apply(user: Pokemon, target: Pokemon, move: Move, args: any[]): boolean {
    const hitType = new Utils.NumberHolder(this.multiHitType);
    applyMoveAttrs(ChangeMultiHitTypeAttr, user, target, move, hitType);
    this.multiHitType = hitType.value;

    (args[0] as Utils.NumberHolder).value = this.getHitCount(user, target);
    return true;
  }

  getTargetBenefitScore(user: Pokemon, target: Pokemon, move: Move): number {
    return -5;
  }

  /**
   * Calculate the number of hits that an attack should have given this attribute's
   * {@linkcode MultiHitType}.
   *
   * @param user {@linkcode Pokemon} using the attack
   * @param target {@linkcode Pokemon} targeted by the attack
   * @returns The number of hits this attack should deal
   */
  getHitCount(user: Pokemon, target: Pokemon): integer {
    switch (this.multiHitType) {
    case MultiHitType._2_TO_5:
    {
      const rand = user.randSeedInt(16);
      const hitValue = new Utils.IntegerHolder(rand);
      applyAbAttrs(MaxMultiHitAbAttr, user, null, false, hitValue);
      if (hitValue.value >= 10) {
        return 2;
      } else if (hitValue.value >= 4) {
        return 3;
      } else if (hitValue.value >= 2) {
        return 4;
      } else {
        return 5;
      }
    }
    case MultiHitType._2:
      return 2;
    case MultiHitType._3:
      return 3;
    case MultiHitType._10:
      return 10;
    case MultiHitType.BEAT_UP:
      const party = user.isPlayer() ? user.scene.getParty() : user.scene.getEnemyParty();
      // No status means the ally pokemon can contribute to Beat Up
      return party.reduce((total, pokemon) => {
        return total + (pokemon.id === user.id ? 1 : pokemon?.status && pokemon.status.effect !== StatusEffect.NONE ? 0 : 1);
      }, 0);
    }
  }
}

export class ChangeMultiHitTypeAttr extends MoveAttr {
  apply(user: Pokemon, target: Pokemon, move: Move, args: any[]): boolean {
    //const hitType = args[0] as Utils.NumberHolder;
    return false;
  }
}

export class WaterShurikenMultiHitTypeAttr extends ChangeMultiHitTypeAttr {
  apply(user: Pokemon, target: Pokemon, move: Move, args: any[]): boolean {
    if (user.species.speciesId === Species.GRENINJA && user.hasAbility(Abilities.BATTLE_BOND) && user.formIndex === 2) {
      (args[0] as Utils.IntegerHolder).value = MultiHitType._3;
      return true;
    }
    return false;
  }
}

export class StatusEffectAttr extends MoveEffectAttr {
  public effect: StatusEffect;
  public cureTurn: integer | null;
  public overrideStatus: boolean;

  constructor(effect: StatusEffect, selfTarget?: boolean, cureTurn?: integer, overrideStatus?: boolean) {
    super(selfTarget, MoveEffectTrigger.HIT);

    this.effect = effect;
    this.cureTurn = cureTurn!; // TODO: is this bang correct?
    this.overrideStatus = !!overrideStatus;
  }

  apply(user: Pokemon, target: Pokemon, move: Move, args: any[]): boolean {
    if (!this.selfTarget && move.hitsSubstitute(user, target)) {
      return false;
    }

    const moveChance = this.getMoveChance(user, target, move, this.selfTarget, true);
    const statusCheck = moveChance < 0 || moveChance === 100 || user.randSeedInt(100) < moveChance;
    if (statusCheck) {
      const pokemon = this.selfTarget ? user : target;
      if (pokemon.status) {
        if (this.overrideStatus) {
          pokemon.resetStatus();
        } else {
          return false;
        }
      }

      if (user !== target && target.scene.arena.getTagOnSide(ArenaTagType.SAFEGUARD, target.isPlayer() ? ArenaTagSide.PLAYER : ArenaTagSide.ENEMY)) {
        if (move.category === MoveCategory.STATUS) {
          user.scene.queueMessage(i18next.t("moveTriggers:safeguard", { targetName: getPokemonNameWithAffix(target)}));
        }
        return false;
      }
      if ((!pokemon.status || (pokemon.status.effect === this.effect && moveChance < 0))
        && pokemon.trySetStatus(this.effect, true, user, this.cureTurn)) {
        applyPostAttackAbAttrs(ConfusionOnStatusEffectAbAttr, user, target, move, null, false, this.effect);
        return true;
      }
    }
    return false;
  }

  getTargetBenefitScore(user: Pokemon, target: Pokemon, move: Move): number {
    const moveChance = this.getMoveChance(user, target, move, this.selfTarget, false);
    return !(this.selfTarget ? user : target).status && (this.selfTarget ? user : target).canSetStatus(this.effect, true, false, user) ? Math.floor(moveChance * -0.1) : 0;
  }
}

export class MultiStatusEffectAttr extends StatusEffectAttr {
  public effects: StatusEffect[];

  constructor(effects: StatusEffect[], selfTarget?: boolean, cureTurn?: integer, overrideStatus?: boolean) {
    super(effects[0], selfTarget, cureTurn, overrideStatus);
    this.effects = effects;
  }

  apply(user: Pokemon, target: Pokemon, move: Move, args: any[]): boolean {
    this.effect = Utils.randSeedItem(this.effects);
    const result = super.apply(user, target, move, args);
    return result;
  }

  getTargetBenefitScore(user: Pokemon, target: Pokemon, move: Move): number {
    const moveChance = this.getMoveChance(user, target, move, this.selfTarget, false);
    return !(this.selfTarget ? user : target).status && (this.selfTarget ? user : target).canSetStatus(this.effect, true, false, user) ? Math.floor(moveChance * -0.1) : 0;
  }
}

export class PsychoShiftEffectAttr extends MoveEffectAttr {
  constructor() {
    super(false, MoveEffectTrigger.HIT);
  }

  apply(user: Pokemon, target: Pokemon, move: Move, args: any[]): boolean {
    const statusToApply: StatusEffect | undefined = user.status?.effect ?? (user.hasAbility(Abilities.COMATOSE) ? StatusEffect.SLEEP : undefined);

    if (target.status) {
      return false;
    }
    //@ts-ignore - how can target.status.effect be checked when we return `false` before when it's defined?
    if (!target.status || (target.status.effect === statusToApply && move.chance < 0)) { // TODO: resolve ts-ignore
      const statusAfflictResult = target.trySetStatus(statusToApply, true, user);
      if (statusAfflictResult) {
        if (user.status) {
          user.scene.queueMessage(getStatusEffectHealText(user.status.effect, getPokemonNameWithAffix(user)));
        }
        user.resetStatus();
        user.updateInfo();
      }
      return statusAfflictResult;
    }

    return false;
  }

  getTargetBenefitScore(user: Pokemon, target: Pokemon, move: Move): number {
    return !(this.selfTarget ? user : target).status && (this.selfTarget ? user : target).canSetStatus(user.status?.effect, true, false, user) ? Math.floor(move.chance * -0.1) : 0;
  }
}
/**
 * The following needs to be implemented for Thief
 * "If the user faints due to the target's Ability (Rough Skin or Iron Barbs) or held Rocky Helmet, it cannot remove the target's held item."
 * "If Knock Off causes a Pokémon with the Sticky Hold Ability to faint, it can now remove that Pokémon's held item."
 */
export class StealHeldItemChanceAttr extends MoveEffectAttr {
  private chance: number;

  constructor(chance: number) {
    super(false, MoveEffectTrigger.HIT);
    this.chance = chance;
  }

  apply(user: Pokemon, target: Pokemon, move: Move, args: any[]): Promise<boolean> {
    return new Promise<boolean>(resolve => {
      if (move.hitsSubstitute(user, target)) {
        return resolve(false);
      }
      const rand = Phaser.Math.RND.realInRange(0, 1);
      if (rand >= this.chance) {
        return resolve(false);
      }
      const heldItems = this.getTargetHeldItems(target).filter(i => i.isTransferrable);
      if (heldItems.length) {
        const poolType = target.isPlayer() ? ModifierPoolType.PLAYER : target.hasTrainer() ? ModifierPoolType.TRAINER : ModifierPoolType.WILD;
        const highestItemTier = heldItems.map(m => m.type.getOrInferTier(poolType)).reduce((highestTier, tier) => Math.max(tier!, highestTier), 0); // TODO: is the bang after tier correct?
        const tierHeldItems = heldItems.filter(m => m.type.getOrInferTier(poolType) === highestItemTier);
        const stolenItem = tierHeldItems[user.randSeedInt(tierHeldItems.length)];
        user.scene.tryTransferHeldItemModifier(stolenItem, user, false).then(success => {
          if (success) {
            user.scene.queueMessage(i18next.t("moveTriggers:stoleItem", {pokemonName: getPokemonNameWithAffix(user), targetName: getPokemonNameWithAffix(target), itemName: stolenItem.type.name}));
          }
          resolve(success);
        });
        return;
      }

      resolve(false);
    });
  }

  getTargetHeldItems(target: Pokemon): PokemonHeldItemModifier[] {
    return target.scene.findModifiers(m => m instanceof PokemonHeldItemModifier
      && m.pokemonId === target.id, target.isPlayer()) as PokemonHeldItemModifier[];
  }

  getUserBenefitScore(user: Pokemon, target: Pokemon, move: Move): number {
    const heldItems = this.getTargetHeldItems(target);
    return heldItems.length ? 5 : 0;
  }

  getTargetBenefitScore(user: Pokemon, target: Pokemon, move: Move): number {
    const heldItems = this.getTargetHeldItems(target);
    return heldItems.length ? -5 : 0;
  }
}

/**
 * Removes a random held item (or berry) from target.
 * Used for Incinerate and Knock Off.
 * Not Implemented Cases: (Same applies for Thief)
 * "If the user faints due to the target's Ability (Rough Skin or Iron Barbs) or held Rocky Helmet, it cannot remove the target's held item."
 * "If Knock Off causes a Pokémon with the Sticky Hold Ability to faint, it can now remove that Pokémon's held item."
 */
export class RemoveHeldItemAttr extends MoveEffectAttr {

  /** Optional restriction for item pool to berries only i.e. Differentiating Incinerate and Knock Off */
  private berriesOnly: boolean;

  constructor(berriesOnly: boolean) {
    super(false, MoveEffectTrigger.HIT);
    this.berriesOnly = berriesOnly;
  }

  /**
   *
   * @param user {@linkcode Pokemon} that used the move
   * @param target Target {@linkcode Pokemon} that the moves applies to
   * @param move {@linkcode Move} that is used
   * @param args N/A
   * @returns {boolean} True if an item was removed
   */
  apply(user: Pokemon, target: Pokemon, move: Move, args: any[]): boolean {
    if (!this.berriesOnly && target.isPlayer()) { // "Wild Pokemon cannot knock off Player Pokemon's held items" (See Bulbapedia)
      return false;
    }

    if (move.hitsSubstitute(user, target)) {
      return false;
    }

    const cancelled = new Utils.BooleanHolder(false);
    applyAbAttrs(BlockItemTheftAbAttr, target, cancelled); // Check for abilities that block item theft

    if (cancelled.value === true) {
      return false;
    }

    // Considers entire transferrable item pool by default (Knock Off). Otherwise berries only if specified (Incinerate).
    let heldItems = this.getTargetHeldItems(target).filter(i => i.isTransferrable);

    if (this.berriesOnly) {
      heldItems = heldItems.filter(m => m instanceof BerryModifier && m.pokemonId === target.id, target.isPlayer());
    }

    if (heldItems.length) {
      const removedItem = heldItems[user.randSeedInt(heldItems.length)];

      // Decrease item amount and update icon
      !--removedItem.stackCount;
      target.scene.updateModifiers(target.isPlayer());

      if (this.berriesOnly) {
        user.scene.queueMessage(i18next.t("moveTriggers:incineratedItem", {pokemonName: getPokemonNameWithAffix(user), targetName: getPokemonNameWithAffix(target), itemName: removedItem.type.name}));
      } else {
        user.scene.queueMessage(i18next.t("moveTriggers:knockedOffItem", {pokemonName: getPokemonNameWithAffix(user), targetName: getPokemonNameWithAffix(target), itemName: removedItem.type.name}));
      }
    }

    return true;
  }

  getTargetHeldItems(target: Pokemon): PokemonHeldItemModifier[] {
    return target.scene.findModifiers(m => m instanceof PokemonHeldItemModifier
      && m.pokemonId === target.id, target.isPlayer()) as PokemonHeldItemModifier[];
  }

  getUserBenefitScore(user: Pokemon, target: Pokemon, move: Move): number {
    const heldItems = this.getTargetHeldItems(target);
    return heldItems.length ? 5 : 0;
  }

  getTargetBenefitScore(user: Pokemon, target: Pokemon, move: Move): number {
    const heldItems = this.getTargetHeldItems(target);
    return heldItems.length ? -5 : 0;
  }
}

/**
 * Attribute that causes targets of the move to eat a berry. Used for Teatime, Stuff Cheeks
 */
export class EatBerryAttr extends MoveEffectAttr {
  protected chosenBerry: BerryModifier | undefined;
  constructor() {
    super(true, MoveEffectTrigger.HIT);
  }
  /**
   * Causes the target to eat a berry.
   * @param user {@linkcode Pokemon} Pokemon that used the move
   * @param target {@linkcode Pokemon} Pokemon that will eat a berry
   * @param move {@linkcode Move} The move being used
   * @param args Unused
   * @returns {boolean} true if the function succeeds
   */
  apply(user: Pokemon, target: Pokemon, move: Move, args: any[]): boolean {
    if (!super.apply(user, target, move, args)) {
      return false;
    }

    const heldBerries = this.getTargetHeldBerries(target);
    if (heldBerries.length <= 0) {
      return false;
    }
    this.chosenBerry = heldBerries[user.randSeedInt(heldBerries.length)];
    const preserve = new Utils.BooleanHolder(false);
    target.scene.applyModifiers(PreserveBerryModifier, target.isPlayer(), target, preserve); // check for berry pouch preservation
    if (!preserve.value) {
      this.reduceBerryModifier(target);
    }
    this.eatBerry(target);
    return true;
  }

  getTargetHeldBerries(target: Pokemon): BerryModifier[] {
    return target.scene.findModifiers(m => m instanceof BerryModifier
      && (m as BerryModifier).pokemonId === target.id, target.isPlayer()) as BerryModifier[];
  }

  reduceBerryModifier(target: Pokemon) {
    if (this.chosenBerry?.stackCount === 1) {
      target.scene.removeModifier(this.chosenBerry, !target.isPlayer());
    } else if (this.chosenBerry !== undefined && this.chosenBerry.stackCount > 1) {
      this.chosenBerry.stackCount--;
    }
    target.scene.updateModifiers(target.isPlayer());
  }

  eatBerry(consumer: Pokemon) {
    getBerryEffectFunc(this.chosenBerry!.berryType)(consumer); // consumer eats the berry
    applyAbAttrs(HealFromBerryUseAbAttr, consumer, new Utils.BooleanHolder(false));
  }
}

/**
 *  Attribute used for moves that steal a random berry from the target. The user then eats the stolen berry.
 *  Used for Pluck & Bug Bite.
 */
export class StealEatBerryAttr extends EatBerryAttr {
  constructor() {
    super();
  }
  /**
   * User steals a random berry from the target and then eats it.
   * @param {Pokemon} user Pokemon that used the move and will eat the stolen berry
   * @param {Pokemon} target Pokemon that will have its berry stolen
   * @param {Move} move Move being used
   * @param {any[]} args Unused
   * @returns {boolean} true if the function succeeds
   */
  apply(user: Pokemon, target: Pokemon, move: Move, args: any[]): boolean {
    if (move.hitsSubstitute(user, target)) {
      return false;
    }
    const cancelled = new Utils.BooleanHolder(false);
    applyAbAttrs(BlockItemTheftAbAttr, target, cancelled); // check for abilities that block item theft
    if (cancelled.value === true) {
      return false;
    }

    const heldBerries = this.getTargetHeldBerries(target);
    if (heldBerries.length <= 0) {
      return false;
    }
    // if the target has berries, pick a random berry and steal it
    this.chosenBerry = heldBerries[user.randSeedInt(heldBerries.length)];
    const message = i18next.t("battle:stealEatBerry", {pokemonName: user.name, targetName: target.name, berryName: this.chosenBerry.type.name});
    user.scene.queueMessage(message);
    this.reduceBerryModifier(target);
    this.eatBerry(user);
    return true;
  }
}

/**
 * Move attribute that signals that the move should cure a status effect
 * @extends MoveEffectAttr
 * @see {@linkcode apply()}
 */
export class HealStatusEffectAttr extends MoveEffectAttr {
  /** List of Status Effects to cure */
  private effects: StatusEffect[];

  /**
   * @param selfTarget - Whether this move targets the user
   * @param ...effects - List of status effects to cure
   */
  constructor(selfTarget: boolean, ...effects: StatusEffect[]) {
    super(selfTarget, MoveEffectTrigger.POST_APPLY, false, true);

    this.effects = effects;
  }

  /**
   * @param user {@linkcode Pokemon} source of the move
   * @param target {@linkcode Pokemon} target of the move
   * @param move the {@linkcode Move} being used
   * @returns true if the status is cured
   */
  apply(user: Pokemon, target: Pokemon, move: Move, args: any[]): boolean {
    if (!super.apply(user, target, move, args)) {
      return false;
    }

    if (!this.selfTarget && move.hitsSubstitute(user, target)) {
      return false;
    }

    // Special edge case for shield dust blocking Sparkling Aria curing burn
    const moveTargets = getMoveTargets(user, move.id);
    if (target.hasAbilityWithAttr(IgnoreMoveEffectsAbAttr) && move.id === Moves.SPARKLING_ARIA && moveTargets.targets.length === 1) {
      return false;
    }

    const pokemon = this.selfTarget ? user : target;
    if (pokemon.status && this.effects.includes(pokemon.status.effect)) {
      pokemon.scene.queueMessage(getStatusEffectHealText(pokemon.status.effect, getPokemonNameWithAffix(pokemon)));
      pokemon.resetStatus();
      pokemon.updateInfo();

      return true;
    }

    return false;
  }

  isOfEffect(effect: StatusEffect): boolean {
    return this.effects.includes(effect);
  }

  getUserBenefitScore(user: Pokemon, target: Pokemon, move: Move): integer {
    return user.status ? 10 : 0;
  }
}

export class BypassSleepAttr extends MoveAttr {
  apply(user: Pokemon, target: Pokemon, move: Move, args: any[]): boolean {
    if (user.status?.effect === StatusEffect.SLEEP) {
      user.addTag(BattlerTagType.BYPASS_SLEEP, 1, move.id, user.id);
      return true;
    }

    return false;
  }
}

/**
 * Attribute used for moves that bypass the burn damage reduction of physical moves, currently only facade
 * Called during damage calculation
 * @extends MoveAttr
 * @see {@linkcode apply}
 */
export class BypassBurnDamageReductionAttr extends MoveAttr {
  /** Prevents the move's damage from being reduced by burn
   * @param user N/A
   * @param target N/A
   * @param move {@linkcode Move} with this attribute
   * @param args [0] {@linkcode Utils.BooleanHolder} for burnDamageReductionCancelled
   * @returns true if the function succeeds
   */
  apply(user: Pokemon, target: Pokemon, move: Move, args: any[]): boolean {
    (args[0] as Utils.BooleanHolder).value = true;

    return true;
  }
}

export class WeatherChangeAttr extends MoveEffectAttr {
  private weatherType: WeatherType;

  constructor(weatherType: WeatherType) {
    super();

    this.weatherType = weatherType;
  }

  apply(user: Pokemon, target: Pokemon, move: Move, args: any[]): boolean {
    return user.scene.arena.trySetWeather(this.weatherType, true);
  }

  getCondition(): MoveConditionFunc {
    return (user, target, move) => !user.scene.arena.weather || (user.scene.arena.weather.weatherType !== this.weatherType && !user.scene.arena.weather.isImmutable());
  }
}

export class ClearWeatherAttr extends MoveEffectAttr {
  private weatherType: WeatherType;

  constructor(weatherType: WeatherType) {
    super();

    this.weatherType = weatherType;
  }

  apply(user: Pokemon, target: Pokemon, move: Move, args: any[]): boolean {
    if (user.scene.arena.weather?.weatherType === this.weatherType) {
      return user.scene.arena.trySetWeather(WeatherType.NONE, true);
    }

    return false;
  }
}

export class TerrainChangeAttr extends MoveEffectAttr {
  private terrainType: TerrainType;

  constructor(terrainType: TerrainType) {
    super();

    this.terrainType = terrainType;
  }

  apply(user: Pokemon, target: Pokemon, move: Move, args: any[]): boolean {
    return user.scene.arena.trySetTerrain(this.terrainType, true, true);
  }

  getCondition(): MoveConditionFunc {
    return (user, target, move) => !user.scene.arena.terrain || (user.scene.arena.terrain.terrainType !== this.terrainType);
  }

  getUserBenefitScore(user: Pokemon, target: Pokemon, move: Move): number {
    // TODO: Expand on this
    return user.scene.arena.terrain ? 0 : 6;
  }
}

export class ClearTerrainAttr extends MoveEffectAttr {
  constructor() {
    super();
  }

  apply(user: Pokemon, target: Pokemon, move: Move, args: any[]): boolean {
    return user.scene.arena.trySetTerrain(TerrainType.NONE, true, true);
  }
}

export class OneHitKOAttr extends MoveAttr {
  apply(user: Pokemon, target: Pokemon, move: Move, args: any[]): boolean {
    if (target.isBossImmune()) {
      return false;
    }

    (args[0] as Utils.BooleanHolder).value = true;

    return true;
  }

  getCondition(): MoveConditionFunc {
    return (user, target, move) => {
      const cancelled = new Utils.BooleanHolder(false);
      applyAbAttrs(BlockOneHitKOAbAttr, target, cancelled);
      return !cancelled.value && user.level >= target.level;
    };
  }
}

export class OverrideMoveEffectAttr extends MoveAttr {
  apply(user: Pokemon, target: Pokemon, move: Move, args: any[]): boolean | Promise<boolean> {
    //const overridden = args[0] as Utils.BooleanHolder;
    //const virtual = arg[1] as boolean;
    return true;
  }
}

export class ChargeAttr extends OverrideMoveEffectAttr {
  public chargeAnim: ChargeAnim;
  private chargeText: string;
  private tagType: BattlerTagType | null;
  private chargeEffect: boolean;
  public followUpPriority: integer | null;

  constructor(chargeAnim: ChargeAnim, chargeText: string, tagType?: BattlerTagType | null, chargeEffect: boolean = false) {
    super();

    this.chargeAnim = chargeAnim;
    this.chargeText = chargeText;
    this.tagType = tagType!; // TODO: is this bang correct?
    this.chargeEffect = chargeEffect;
  }

  apply(user: Pokemon, target: Pokemon, move: Move, args: any[]): Promise<boolean> {
    return new Promise(resolve => {
      const lastMove = user.getLastXMoves().find(() => true);
      if (!lastMove || lastMove.move !== move.id || (lastMove.result !== MoveResult.OTHER && lastMove.turn !== user.scene.currentBattle.turn)) {
        (args[0] as Utils.BooleanHolder).value = true;
        new MoveChargeAnim(this.chargeAnim, move.id, user).play(user.scene, false, () => {
          user.scene.queueMessage(this.chargeText.replace("{TARGET}", getPokemonNameWithAffix(target)).replace("{USER}", getPokemonNameWithAffix(user)));
          if (this.tagType) {
            user.addTag(this.tagType, 1, move.id, user.id);
          }
          if (this.chargeEffect) {
            applyMoveAttrs(MoveEffectAttr, user, target, move);
          }
          user.pushMoveHistory({ move: move.id, targets: [ target.getBattlerIndex() ], result: MoveResult.OTHER });
          user.getMoveQueue().push({ move: move.id, targets: [ target.getBattlerIndex() ], ignorePP: true });
          user.addTag(BattlerTagType.CHARGING, 1, move.id, user.id);
          resolve(true);
        });
      } else {
        user.lapseTag(BattlerTagType.CHARGING);
        resolve(false);
      }
    });
  }

  usedChargeEffect(user: Pokemon, target: Pokemon | null, move: Move): boolean {
    if (!this.chargeEffect) {
      return false;
    }
    // Account for move history being populated when this function is called
    const lastMoves = user.getLastXMoves(2);
    return lastMoves.length === 2 && lastMoves[1].move === move.id && lastMoves[1].result === MoveResult.OTHER;
  }
}

export class SunlightChargeAttr extends ChargeAttr {
  constructor(chargeAnim: ChargeAnim, chargeText: string) {
    super(chargeAnim, chargeText);
  }

  apply(user: Pokemon, target: Pokemon, move: Move, args: any[]): Promise<boolean> {
    return new Promise(resolve => {
      const weatherType = user.scene.arena.weather?.weatherType;
      if (!user.scene.arena.weather?.isEffectSuppressed(user.scene) && (weatherType === WeatherType.SUNNY || weatherType === WeatherType.HARSH_SUN)) {
        resolve(false);
      } else {
        super.apply(user, target, move, args).then(result => resolve(result));
      }
    });
  }
}

export class ElectroShotChargeAttr extends ChargeAttr {
  private statIncreaseApplied: boolean;
  constructor() {
    super(ChargeAnim.ELECTRO_SHOT_CHARGING, i18next.t("moveTriggers:absorbedElectricity", {pokemonName: "{USER}"}), null, true);
    // Add a flag because ChargeAttr skills use themselves twice instead of once over one-to-two turns
    this.statIncreaseApplied = false;
  }

  apply(user: Pokemon, target: Pokemon, move: Move, args: any[]): Promise<boolean> {
    return new Promise(resolve => {
      const weatherType = user.scene.arena.weather?.weatherType;
      if (!user.scene.arena.weather?.isEffectSuppressed(user.scene) && (weatherType === WeatherType.RAIN || weatherType === WeatherType.HEAVY_RAIN)) {
        // Apply the SPATK increase every call when used in the rain
        const statChangeAttr = new StatStageChangeAttr([ Stat.SPATK ], 1, true);
        statChangeAttr.apply(user, target, move, args);
        // After the SPATK is raised, execute the move resolution e.g. deal damage
        resolve(false);
      } else {
        if (!this.statIncreaseApplied) {
          // Apply the SPATK increase only if it hasn't been applied before e.g. on the first turn charge up animation
          const statChangeAttr = new StatStageChangeAttr([ Stat.SPATK ], 1, true);
          statChangeAttr.apply(user, target, move, args);
          // Set the flag to true so that on the following turn it doesn't raise SPATK a second time
          this.statIncreaseApplied = true;
        }
        super.apply(user, target, move, args).then(result => {
          if (!result) {
            // On the second turn, reset the statIncreaseApplied flag without applying the SPATK increase
            this.statIncreaseApplied = false;
          }
          resolve(result);
        });
      }
    });
  }
}

export class DelayedAttackAttr extends OverrideMoveEffectAttr {
  public tagType: ArenaTagType;
  public chargeAnim: ChargeAnim;
  private chargeText: string;

  constructor(tagType: ArenaTagType, chargeAnim: ChargeAnim, chargeText: string) {
    super();

    this.tagType = tagType;
    this.chargeAnim = chargeAnim;
    this.chargeText = chargeText;
  }

  apply(user: Pokemon, target: Pokemon, move: Move, args: any[]): Promise<boolean> {
    return new Promise(resolve => {
      if (args.length < 2 || !args[1]) {
        new MoveChargeAnim(this.chargeAnim, move.id, user).play(user.scene, false, () => {
          (args[0] as Utils.BooleanHolder).value = true;
          user.scene.queueMessage(this.chargeText.replace("{TARGET}", getPokemonNameWithAffix(target)).replace("{USER}", getPokemonNameWithAffix(user)));
          user.pushMoveHistory({ move: move.id, targets: [ target.getBattlerIndex() ], result: MoveResult.OTHER });
          user.scene.arena.addTag(this.tagType, 3, move.id, user.id, ArenaTagSide.BOTH, false, target.getBattlerIndex());

          resolve(true);
        });
      } else {
        user.scene.ui.showText(i18next.t("moveTriggers:tookMoveAttack", {pokemonName: getPokemonNameWithAffix(user.scene.getPokemonById(target.id) ?? undefined), moveName: move.name}), null, () => resolve(true));
      }
    });
  }
}

export class StatStageChangeAttr extends MoveEffectAttr {
  public stats: BattleStat[];
  public stages: integer;
  private condition: MoveConditionFunc | null;
  private showMessage: boolean;

  constructor(stats: BattleStat[], stages: integer, selfTarget?: boolean, condition?: MoveConditionFunc | null, showMessage: boolean = true, firstHitOnly: boolean = false, moveEffectTrigger: MoveEffectTrigger = MoveEffectTrigger.HIT, firstTargetOnly: boolean = false) {
    super(selfTarget, moveEffectTrigger, firstHitOnly, false, firstTargetOnly);
    this.stats = stats;
    this.stages = stages;
    this.condition = condition!; // TODO: is this bang correct?
    this.showMessage = showMessage;
  }

  apply(user: Pokemon, target: Pokemon, move: Move, args?: any[]): boolean | Promise<boolean> {
    if (!super.apply(user, target, move, args) || (this.condition && !this.condition(user, target, move))) {
      return false;
    }

    if (!this.selfTarget && move.hitsSubstitute(user, target)) {
      return false;
    }

    const moveChance = this.getMoveChance(user, target, move, this.selfTarget, true);
    if (moveChance < 0 || moveChance === 100 || user.randSeedInt(100) < moveChance) {
      const stages = this.getLevels(user);
      user.scene.unshiftPhase(new StatStageChangePhase(user.scene, (this.selfTarget ? user : target).getBattlerIndex(), this.selfTarget, this.stats, stages, this.showMessage));
      return true;
    }

    return false;
  }

  getLevels(_user: Pokemon): integer {
    return this.stages;
  }

  getTargetBenefitScore(user: Pokemon, target: Pokemon, move: Move): integer {
    let ret = 0;
    const moveLevels = this.getLevels(user);
    for (const stat of this.stats) {
      let levels = moveLevels;
      const statStage = target.getStatStage(stat);
      if (levels > 0) {
        levels = Math.min(statStage + levels, 6) - statStage;
      } else {
        levels = Math.max(statStage + levels, -6) - statStage;
      }
      let noEffect = false;
      switch (stat) {
      case Stat.ATK:
        if (this.selfTarget) {
          noEffect = !user.getMoveset().find(m => m instanceof AttackMove && m.category === MoveCategory.PHYSICAL);
        }
        break;
      case Stat.DEF:
        if (!this.selfTarget) {
          noEffect = !user.getMoveset().find(m => m instanceof AttackMove && m.category === MoveCategory.PHYSICAL);
        }
        break;
      case Stat.SPATK:
        if (this.selfTarget) {
          noEffect = !user.getMoveset().find(m => m instanceof AttackMove && m.category === MoveCategory.SPECIAL);
        }
        break;
      case Stat.SPDEF:
        if (!this.selfTarget) {
          noEffect = !user.getMoveset().find(m => m instanceof AttackMove && m.category === MoveCategory.SPECIAL);
        }
        break;
      }
      if (noEffect) {
        continue;
      }
      ret += (levels * 4) + (levels > 0 ? -2 : 2);
    }
    return ret;
  }
}

export class PostVictoryStatStageChangeAttr extends MoveAttr {
  private stats: BattleStat[];
  private stages: number;
  private condition: MoveConditionFunc | null;
  private showMessage: boolean;

  constructor(stats: BattleStat[], stages: number, selfTarget?: boolean, condition?: MoveConditionFunc, showMessage: boolean = true, firstHitOnly: boolean = false) {
    super();
    this.stats = stats;
    this.stages = stages;
    this.condition = condition!; // TODO: is this bang correct?
    this.showMessage = showMessage;
  }
  applyPostVictory(user: Pokemon, target: Pokemon, move: Move): void {
    if (this.condition && !this.condition(user, target, move)) {
      return;
    }
    const statChangeAttr = new StatStageChangeAttr(this.stats, this.stages, this.showMessage);
    statChangeAttr.apply(user, target, move);
  }
}

export class AcupressureStatStageChangeAttr extends MoveEffectAttr {
  constructor() {
    super();
  }

  apply(user: Pokemon, target: Pokemon, move: Move, args: any[]): boolean | Promise<boolean> {
    const randStats = BATTLE_STATS.filter(s => target.getStatStage(s) < 6);
    if (randStats.length > 0) {
      const boostStat = [randStats[Utils.randInt(randStats.length)]];
      user.scene.unshiftPhase(new StatStageChangePhase(user.scene, target.getBattlerIndex(), this.selfTarget, boostStat, 2));
      return true;
    }
    return false;
  }
}

export class GrowthStatStageChangeAttr extends StatStageChangeAttr {
  constructor() {
    super([ Stat.ATK, Stat.SPATK ], 1, true);
  }

  getLevels(user: Pokemon): number {
    if (!user.scene.arena.weather?.isEffectSuppressed(user.scene)) {
      const weatherType = user.scene.arena.weather?.weatherType;
      if (weatherType === WeatherType.SUNNY || weatherType === WeatherType.HARSH_SUN) {
        return this.stages + 1;
      }
    }
    return this.stages;
  }
}

export class CutHpStatStageBoostAttr extends StatStageChangeAttr {
  private cutRatio: integer;
  private messageCallback: ((user: Pokemon) => void) | undefined;

  constructor(stat: BattleStat[], levels: integer, cutRatio: integer, messageCallback?: ((user: Pokemon) => void) | undefined) {
    super(stat, levels, true, null, true);

    this.cutRatio = cutRatio;
    this.messageCallback = messageCallback;
  }

  apply(user: Pokemon, target: Pokemon, move: Move, args: any[]): Promise<boolean> {
    return new Promise<boolean>(resolve => {
      user.damageAndUpdate(Utils.toDmgValue(user.getMaxHp() / this.cutRatio), HitResult.OTHER, false, true);
      user.updateInfo().then(() => {
        const ret = super.apply(user, target, move, args);
        if (this.messageCallback) {
          this.messageCallback(user);
        }
        resolve(ret);
      });
    });
  }

  getCondition(): MoveConditionFunc {
    return (user, _target, _move) => user.getHpRatio() > 1 / this.cutRatio && this.stats.some(s => user.getStatStage(s) < 6);
  }
}

export class CopyStatsAttr extends MoveEffectAttr {
  apply(user: Pokemon, target: Pokemon, move: Move, args: any[]): boolean {
    if (!super.apply(user, target, move, args)) {
      return false;
    }

    // Copy all stat stages
    for (const s of BATTLE_STATS) {
      user.setStatStage(s, target.getStatStage(s));
    }

    if (target.getTag(BattlerTagType.CRIT_BOOST)) {
      user.addTag(BattlerTagType.CRIT_BOOST, 0, move.id);
    } else {
      user.removeTag(BattlerTagType.CRIT_BOOST);
    }
    target.updateInfo();
    user.updateInfo();
    target.scene.queueMessage(i18next.t("moveTriggers:copiedStatChanges", {pokemonName: getPokemonNameWithAffix(user), targetName: getPokemonNameWithAffix(target)}));

    return true;
  }
}

export class InvertStatsAttr extends MoveEffectAttr {
  apply(user: Pokemon, target: Pokemon, move: Move, args: any[]): boolean {
    if (!super.apply(user, target, move, args)) {
      return false;
    }

    for (const s of BATTLE_STATS) {
      target.setStatStage(s, -target.getStatStage(s));
    }

    target.updateInfo();
    user.updateInfo();

    target.scene.queueMessage(i18next.t("moveTriggers:invertStats", {pokemonName: getPokemonNameWithAffix(target)}));

    return true;
  }
}

export class ResetStatsAttr extends MoveEffectAttr {
  private targetAllPokemon: boolean;
  constructor(targetAllPokemon: boolean) {
    super();
    this.targetAllPokemon = targetAllPokemon;
  }
  apply(user: Pokemon, target: Pokemon, move: Move, args: any[]): boolean {
    if (!super.apply(user, target, move, args)) {
      return false;
    }

    if (move.hitsSubstitute(user, target)) {
      return false;
    }

    if (this.targetAllPokemon) { // Target all pokemon on the field when Freezy Frost or Haze are used
      const activePokemon = user.scene.getField(true);
      activePokemon.forEach(p => this.resetStats(p));
      target.scene.queueMessage(i18next.t("moveTriggers:statEliminated"));
    } else { // Affects only the single target when Clear Smog is used
      this.resetStats(target);
      target.scene.queueMessage(i18next.t("moveTriggers:resetStats", {pokemonName: getPokemonNameWithAffix(target)}));
    }

    return true;
  }

  resetStats(pokemon: Pokemon) {
    for (const s of BATTLE_STATS) {
      pokemon.setStatStage(s, 0);
    }
    pokemon.updateInfo();
  }
}

/**
 * Attribute used for status moves, specifically Heart, Guard, and Power Swap,
 * that swaps the user's and target's corresponding stat stages.
 * @extends MoveEffectAttr
 * @see {@linkcode apply}
 */
export class SwapStatStagesAttr extends MoveEffectAttr {
  /** The stat stages to be swapped between the user and the target */
  private stats: readonly BattleStat[];

  constructor(stats: readonly BattleStat[]) {
    super();

    this.stats = stats;
  }

  /**
   * For all {@linkcode stats}, swaps the user's and target's corresponding stat
   * stage.
   * @param user the {@linkcode Pokemon} that used the move
   * @param target the {@linkcode Pokemon} that the move was used on
   * @param move N/A
   * @param args N/A
   * @returns true if attribute application succeeds
   */
  apply(user: Pokemon, target: Pokemon, move: Move, args: any []): boolean {
    if (super.apply(user, target, move, args)) {
      for (const s of BATTLE_STATS) {
        const temp = user.getStatStage(s);
        user.setStatStage(s, target.getStatStage(s));
        target.setStatStage(s, temp);
      }

      target.updateInfo();
      user.updateInfo();

      if (this.stats.length === 7) {
        user.scene.queueMessage(i18next.t("moveTriggers:switchedStatChanges", { pokemonName: getPokemonNameWithAffix(user) }));
      } else if (this.stats.length === 2) {
        user.scene.queueMessage(i18next.t("moveTriggers:switchedTwoStatChanges", {
          pokemonName: getPokemonNameWithAffix(user),
          firstStat: i18next.t(getStatKey(this.stats[0])),
          secondStat: i18next.t(getStatKey(this.stats[1]))
        }));
      }
      return true;
    }
    return false;
  }
}

export class HpSplitAttr extends MoveEffectAttr {
  apply(user: Pokemon, target: Pokemon, move: Move, args: any[]): Promise<boolean> {
    return new Promise(resolve => {
      if (!super.apply(user, target, move, args)) {
        return resolve(false);
      }

      const infoUpdates: Promise<void>[] = [];

      const hpValue = Math.floor((target.hp + user.hp) / 2);
      if (user.hp < hpValue) {
        const healing = user.heal(hpValue - user.hp);
        if (healing) {
          user.scene.damageNumberHandler.add(user, healing, HitResult.HEAL);
        }
      } else if (user.hp > hpValue) {
        const damage = user.damage(user.hp - hpValue, true);
        if (damage) {
          user.scene.damageNumberHandler.add(user, damage);
        }
      }
      infoUpdates.push(user.updateInfo());

      if (target.hp < hpValue) {
        const healing = target.heal(hpValue - target.hp);
        if (healing) {
          user.scene.damageNumberHandler.add(user, healing, HitResult.HEAL);
        }
      } else if (target.hp > hpValue) {
        const damage = target.damage(target.hp - hpValue, true);
        if (damage) {
          target.scene.damageNumberHandler.add(target, damage);
        }
      }
      infoUpdates.push(target.updateInfo());

      return Promise.all(infoUpdates).then(() => resolve(true));
    });
  }
}

export class VariablePowerAttr extends MoveAttr {
  apply(user: Pokemon, target: Pokemon, move: Move, args: any[]): boolean {
    //const power = args[0] as Utils.NumberHolder;
    return false;
  }
}

export class LessPPMorePowerAttr extends VariablePowerAttr {
  /**
   * Power up moves when less PP user has
   * @param user {@linkcode Pokemon} using this move
   * @param target {@linkcode Pokemon} target of this move
   * @param move {@linkcode Move} being used
   * @param args [0] {@linkcode Utils.NumberHolder} of power
   * @returns true if the function succeeds
   */
  apply(user: Pokemon, target: Pokemon, move: Move, args: any[]): boolean {
    const ppMax = move.pp;
    const ppUsed = user.moveset.find((m) => m?.moveId === move.id)?.ppUsed!; // TODO: is the bang correct?

    let ppRemains = ppMax - ppUsed;
    /** Reduce to 0 to avoid negative numbers if user has 1PP before attack and target has Ability.PRESSURE */
    if (ppRemains < 0) {
      ppRemains = 0;
    }

    const power = args[0] as Utils.NumberHolder;

    switch (ppRemains) {
    case 0:
      power.value = 200;
      break;
    case 1:
      power.value = 80;
      break;
    case 2:
      power.value = 60;
      break;
    case 3:
      power.value = 50;
      break;
    default:
      power.value = 40;
      break;
    }
    return true;
  }
}

export class MovePowerMultiplierAttr extends VariablePowerAttr {
  private powerMultiplierFunc: (user: Pokemon, target: Pokemon, move: Move) => number;

  constructor(powerMultiplier: (user: Pokemon, target: Pokemon, move: Move) => number) {
    super();

    this.powerMultiplierFunc = powerMultiplier;
  }

  apply(user: Pokemon, target: Pokemon, move: Move, args: any[]): boolean {
    const power = args[0] as Utils.NumberHolder;
    power.value *= this.powerMultiplierFunc(user, target, move);

    return true;
  }
}

/**
 * Helper function to calculate the the base power of an ally's hit when using Beat Up.
 * @param user The Pokemon that used Beat Up.
 * @param allyIndex The party position of the ally contributing to Beat Up.
 * @returns The base power of the Beat Up hit.
 */
const beatUpFunc = (user: Pokemon, allyIndex: number): number => {
  const party = user.isPlayer() ? user.scene.getParty() : user.scene.getEnemyParty();

  for (let i = allyIndex; i < party.length; i++) {
    const pokemon = party[i];

    // The user contributes to Beat Up regardless of status condition.
    // Allies can contribute only if they do not have a non-volatile status condition.
    if (pokemon.id !== user.id && pokemon?.status && pokemon.status.effect !== StatusEffect.NONE) {
      continue;
    }
    return (pokemon.species.getBaseStat(Stat.ATK) / 10) + 5;
  }
  return 0;
};

export class BeatUpAttr extends VariablePowerAttr {

  /**
   * Gets the next party member to contribute to a Beat Up hit, and calculates the base power for it.
   * @param user Pokemon that used the move
   * @param _target N/A
   * @param _move Move with this attribute
   * @param args N/A
   * @returns true if the function succeeds
   */
  apply(user: Pokemon, target: Pokemon, move: Move, args: any[]): boolean {
    const power = args[0] as Utils.NumberHolder;

    const party = user.isPlayer() ? user.scene.getParty() : user.scene.getEnemyParty();
    const allyCount = party.filter(pokemon => {
      return pokemon.id === user.id || !pokemon.status?.effect;
    }).length;
    const allyIndex = (user.turnData.hitCount - user.turnData.hitsLeft) % allyCount;
    power.value = beatUpFunc(user, allyIndex);
    return true;
  }
}

const doublePowerChanceMessageFunc = (user: Pokemon, target: Pokemon, move: Move) => {
  let message: string = "";
  user.scene.executeWithSeedOffset(() => {
    const rand = Utils.randSeedInt(100);
    if (rand < move.chance) {
      message = i18next.t("moveTriggers:goingAllOutForAttack", {pokemonName: getPokemonNameWithAffix(user)});
    }
  }, user.scene.currentBattle.turn << 6, user.scene.waveSeed);
  return message;
};

export class DoublePowerChanceAttr extends VariablePowerAttr {
  apply(user: Pokemon, target: Pokemon, move: Move, args: any[]): boolean {
    let rand: integer;
    user.scene.executeWithSeedOffset(() => rand = Utils.randSeedInt(100), user.scene.currentBattle.turn << 6, user.scene.waveSeed);
    if (rand! < move.chance) {
      const power = args[0] as Utils.NumberHolder;
      power.value *= 2;
      return true;
    }

    return false;
  }
}

export abstract class ConsecutiveUsePowerMultiplierAttr extends MovePowerMultiplierAttr {
  constructor(limit: integer, resetOnFail: boolean, resetOnLimit?: boolean, ...comboMoves: Moves[]) {
    super((user: Pokemon, target: Pokemon, move: Move): number => {
      const moveHistory = user.getLastXMoves(limit + 1).slice(1);

      let count = 0;
      let turnMove: TurnMove | undefined;

      while (((turnMove = moveHistory.shift())?.move === move.id || (comboMoves.length && comboMoves.includes(turnMove?.move!))) && (!resetOnFail || turnMove?.result === MoveResult.SUCCESS)) { // TODO: is this bang correct?
        if (count < (limit - 1)) {
          count++;
        } else if (resetOnLimit) {
          count = 0;
        } else {
          break;
        }
      }

      return this.getMultiplier(count);
    });
  }

  abstract getMultiplier(count: integer): number;
}

export class ConsecutiveUseDoublePowerAttr extends ConsecutiveUsePowerMultiplierAttr {
  getMultiplier(count: number): number {
    return Math.pow(2, count);
  }
}

export class ConsecutiveUseMultiBasePowerAttr extends ConsecutiveUsePowerMultiplierAttr {
  getMultiplier(count: number): number {
    return (count + 1);
  }
}

export class WeightPowerAttr extends VariablePowerAttr {
  apply(user: Pokemon, target: Pokemon, move: Move, args: any[]): boolean {
    const power = args[0] as Utils.NumberHolder;

    const targetWeight = target.getWeight();
    const weightThresholds = [ 10, 25, 50, 100, 200 ];

    let w = 0;
    while (targetWeight >= weightThresholds[w]) {
      if (++w === weightThresholds.length) {
        break;
      }
    }

    power.value = (w + 1) * 20;

    return true;
  }
}

/**
 * Attribute used for Electro Ball move.
 * @extends VariablePowerAttr
 * @see {@linkcode apply}
 **/
export class ElectroBallPowerAttr extends VariablePowerAttr {
  /**
   * Move that deals more damage the faster {@linkcode Stat.SPD}
   * the user is compared to the target.
   * @param user Pokemon that used the move
   * @param target The target of the move
   * @param move Move with this attribute
   * @param args N/A
   * @returns true if the function succeeds
   */
  apply(user: Pokemon, target: Pokemon, move: Move, args: any[]): boolean {
    const power = args[0] as Utils.NumberHolder;

    const statRatio = target.getEffectiveStat(Stat.SPD) / user.getEffectiveStat(Stat.SPD);
    const statThresholds = [ 0.25, 1 / 3, 0.5, 1, -1 ];
    const statThresholdPowers = [ 150, 120, 80, 60, 40 ];

    let w = 0;
    while (w < statThresholds.length - 1 && statRatio > statThresholds[w]) {
      if (++w === statThresholds.length) {
        break;
      }
    }

    power.value = statThresholdPowers[w];
    return true;
  }
}


/**
 * Attribute used for Gyro Ball move.
 * @extends VariablePowerAttr
 * @see {@linkcode apply}
 **/
export class GyroBallPowerAttr extends VariablePowerAttr {
  /**
   * Move that deals more damage the slower {@linkcode Stat.SPD}
   * the user is compared to the target.
   * @param user Pokemon that used the move
   * @param target The target of the move
   * @param move Move with this attribute
   * @param args N/A
   * @returns true if the function succeeds
   */
  apply(user: Pokemon, target: Pokemon, move: Move, args: any[]): boolean {
    const power = args[0] as Utils.NumberHolder;
    const userSpeed = user.getEffectiveStat(Stat.SPD);
    if (userSpeed < 1) {
      // Gen 6+ always have 1 base power
      power.value = 1;
      return true;
    }

    power.value = Math.floor(Math.min(150, 25 * target.getEffectiveStat(Stat.SPD) / userSpeed + 1));
    return true;
  }
}

export class LowHpPowerAttr extends VariablePowerAttr {
  apply(user: Pokemon, target: Pokemon, move: Move, args: any[]): boolean {
    const power = args[0] as Utils.NumberHolder;
    const hpRatio = user.getHpRatio();

    switch (true) {
    case (hpRatio < 0.0417):
      power.value = 200;
      break;
    case (hpRatio < 0.1042):
      power.value = 150;
      break;
    case (hpRatio < 0.2083):
      power.value = 100;
      break;
    case (hpRatio < 0.3542):
      power.value = 80;
      break;
    case (hpRatio < 0.6875):
      power.value = 40;
      break;
    default:
      power.value = 20;
      break;
    }

    return true;
  }
}

export class CompareWeightPowerAttr extends VariablePowerAttr {
  apply(user: Pokemon, target: Pokemon, move: Move, args: any[]): boolean {
    const power = args[0] as Utils.NumberHolder;
    const userWeight = user.getWeight();
    const targetWeight = target.getWeight();

    if (!userWeight || userWeight === 0) {
      return false;
    }

    const relativeWeight = (targetWeight / userWeight) * 100;

    switch (true) {
    case (relativeWeight < 20.01):
      power.value = 120;
      break;
    case (relativeWeight < 25.01):
      power.value = 100;
      break;
    case (relativeWeight < 33.35):
      power.value = 80;
      break;
    case (relativeWeight < 50.01):
      power.value = 60;
      break;
    default:
      power.value = 40;
      break;
    }

    return true;
  }
}

export class HpPowerAttr extends VariablePowerAttr {
  apply(user: Pokemon, target: Pokemon, move: Move, args: any[]): boolean {
    (args[0] as Utils.NumberHolder).value = Utils.toDmgValue(150 * user.getHpRatio());

    return true;
  }
}

/**
 * Attribute used for moves whose base power scales with the opponent's HP
 * Used for Crush Grip, Wring Out, and Hard Press
 * maxBasePower 100 for Hard Press, 120 for others
 */
export class OpponentHighHpPowerAttr extends VariablePowerAttr {
  maxBasePower: number;

  constructor(maxBasePower: number) {
    super();
    this.maxBasePower = maxBasePower;
  }

  /**
   * Changes the base power of the move to be the target's HP ratio times the maxBasePower with a min value of 1
   * @param user n/a
   * @param target the Pokemon being attacked
   * @param move n/a
   * @param args holds the base power of the move at args[0]
   * @returns true
   */
  apply(user: Pokemon, target: Pokemon, move: Move, args: any[]): boolean {
    (args[0] as Utils.NumberHolder).value = Utils.toDmgValue(this.maxBasePower * target.getHpRatio());

    return true;
  }
}

export class FirstAttackDoublePowerAttr extends VariablePowerAttr {
  apply(user: Pokemon, target: Pokemon, move: Move, args: any[]): boolean {
    console.log(target.getLastXMoves(1), target.scene.currentBattle.turn);
    if (!target.getLastXMoves(1).find(m => m.turn === target.scene.currentBattle.turn)) {
      (args[0] as Utils.NumberHolder).value *= 2;
      return true;
    }

    return false;
  }
}


export class TurnDamagedDoublePowerAttr extends VariablePowerAttr {
  apply(user: Pokemon, target: Pokemon, move: Move, args: any[]): boolean {
    if (user.turnData.attacksReceived.find(r => r.damage && r.sourceId === target.id)) {
      (args[0] as Utils.NumberHolder).value *= 2;
      return true;
    }

    return false;
  }
}

const magnitudeMessageFunc = (user: Pokemon, target: Pokemon, move: Move) => {
  let message: string;
  user.scene.executeWithSeedOffset(() => {
    const magnitudeThresholds = [ 5, 15, 35, 65, 75, 95 ];

    const rand = Utils.randSeedInt(100);

    let m = 0;
    for (; m < magnitudeThresholds.length; m++) {
      if (rand < magnitudeThresholds[m]) {
        break;
      }
    }

    message = i18next.t("moveTriggers:magnitudeMessage", {magnitude: m + 4});
  }, user.scene.currentBattle.turn << 6, user.scene.waveSeed);
  return message!;
};

export class MagnitudePowerAttr extends VariablePowerAttr {
  apply(user: Pokemon, target: Pokemon, move: Move, args: any[]): boolean {
    const power = args[0] as Utils.NumberHolder;

    const magnitudeThresholds = [ 5, 15, 35, 65, 75, 95 ];
    const magnitudePowers = [ 10, 30, 50, 70, 90, 100, 110, 150 ];

    let rand: integer;

    user.scene.executeWithSeedOffset(() => rand = Utils.randSeedInt(100), user.scene.currentBattle.turn << 6, user.scene.waveSeed);

    let m = 0;
    for (; m < magnitudeThresholds.length; m++) {
      if (rand! < magnitudeThresholds[m]) {
        break;
      }
    }

    power.value = magnitudePowers[m];

    return true;
  }
}

export class AntiSunlightPowerDecreaseAttr extends VariablePowerAttr {
  apply(user: Pokemon, target: Pokemon, move: Move, args: any[]): boolean {
    if (!user.scene.arena.weather?.isEffectSuppressed(user.scene)) {
      const power = args[0] as Utils.NumberHolder;
      const weatherType = user.scene.arena.weather?.weatherType || WeatherType.NONE;
      switch (weatherType) {
      case WeatherType.RAIN:
      case WeatherType.SANDSTORM:
      case WeatherType.HAIL:
      case WeatherType.SNOW:
      case WeatherType.HEAVY_RAIN:
        power.value *= 0.5;
        return true;
      }
    }

    return false;
  }
}

export class FriendshipPowerAttr extends VariablePowerAttr {
  private invert: boolean;

  constructor(invert?: boolean) {
    super();

    this.invert = !!invert;
  }

  apply(user: Pokemon, target: Pokemon, move: Move, args: any[]): boolean {
    const power = args[0] as Utils.NumberHolder;

    const friendshipPower = Math.floor(Math.min(user instanceof PlayerPokemon ? user.friendship : user.species.baseFriendship, 255) / 2.5);
    power.value = Math.max(!this.invert ? friendshipPower : 102 - friendshipPower, 1);

    return true;
  }
}

export class HitCountPowerAttr extends VariablePowerAttr {
  apply(user: Pokemon, target: Pokemon, move: Move, args: any[]): boolean {
    (args[0] as Utils.NumberHolder).value += Math.min(user.battleData.hitCount, 6) * 50;

    return true;
  }
}

/**
 * Tallies the number of positive stages for a given {@linkcode Pokemon}.
 * @param pokemon The {@linkcode Pokemon} that is being used to calculate the count of positive stats
 * @returns the amount of positive stats
 */
const countPositiveStatStages = (pokemon: Pokemon): number => {
  return pokemon.getStatStages().reduce((total, stat) => (stat && stat > 0) ? total + stat : total, 0);
};

/**
 * Attribute that increases power based on the amount of positive stat stage increases.
 */
export class PositiveStatStagePowerAttr extends VariablePowerAttr {

  /**
   * @param {Pokemon} user The pokemon that is being used to calculate the amount of positive stats
   * @param {Pokemon} target N/A
   * @param {Move} move N/A
   * @param {any[]} args The argument for VariablePowerAttr, accumulates and sets the amount of power multiplied by stats
   * @returns {boolean} Returns true if attribute is applied
   */
  apply(user: Pokemon, target: Pokemon, move: Move, args: any[]): boolean {
    const positiveStatStages: number = countPositiveStatStages(user);

    (args[0] as Utils.NumberHolder).value += positiveStatStages * 20;
    return true;
  }
}

/**
 * Punishment normally has a base power of 60,
 * but gains 20 power for every increased stat stage the target has,
 * up to a maximum of 200 base power in total.
 */
export class PunishmentPowerAttr extends VariablePowerAttr {
  private PUNISHMENT_MIN_BASE_POWER = 60;
  private PUNISHMENT_MAX_BASE_POWER = 200;

  /**
     * @param {Pokemon} user N/A
     * @param {Pokemon} target The pokemon that the move is being used against, as well as calculating the stats for the min/max base power
     * @param {Move} move N/A
     * @param {any[]} args The value that is being changed due to VariablePowerAttr
     * @returns Returns true if attribute is applied
     */
  apply(user: Pokemon, target: Pokemon, move: Move, args: any[]): boolean {
    const positiveStatStages: number = countPositiveStatStages(target);
    (args[0] as Utils.NumberHolder).value = Math.min(
      this.PUNISHMENT_MAX_BASE_POWER,
      this.PUNISHMENT_MIN_BASE_POWER + positiveStatStages * 20
    );
    return true;
  }
}

export class PresentPowerAttr extends VariablePowerAttr {
  apply(user: Pokemon, target: Pokemon, move: Move, args: any[]): boolean {
    /**
     * If this move is multi-hit, and this attribute is applied to any hit
     * other than the first, this move cannot result in a heal.
     */
    const firstHit = (user.turnData.hitCount === user.turnData.hitsLeft);

    const powerSeed = Utils.randSeedInt(firstHit ? 100 : 80);
    if (powerSeed <= 40) {
      (args[0] as Utils.NumberHolder).value = 40;
    } else if (40 < powerSeed && powerSeed <= 70) {
      (args[0] as Utils.NumberHolder).value = 80;
    } else if (70 < powerSeed && powerSeed <= 80) {
      (args[0] as Utils.NumberHolder).value = 120;
    } else if (80 < powerSeed && powerSeed <= 100) {
      // If this move is multi-hit, disable all other hits
      user.stopMultiHit();
      target.scene.unshiftPhase(new PokemonHealPhase(target.scene, target.getBattlerIndex(),
        Utils.toDmgValue(target.getMaxHp() / 4), i18next.t("moveTriggers:regainedHealth", {pokemonName: getPokemonNameWithAffix(target)}), true));
    }

    return true;
  }
}

export class WaterShurikenPowerAttr extends VariablePowerAttr {
  apply(user: Pokemon, target: Pokemon, move: Move, args: any[]): boolean {
    if (user.species.speciesId === Species.GRENINJA && user.hasAbility(Abilities.BATTLE_BOND) && user.formIndex === 2) {
      (args[0] as Utils.IntegerHolder).value = 20;
      return true;
    }
    return false;
  }
}

/**
 * Attribute used to calculate the power of attacks that scale with Stockpile stacks (i.e. Spit Up).
 */
export class SpitUpPowerAttr extends VariablePowerAttr {
  private multiplier: number = 0;

  constructor(multiplier: number) {
    super();
    this.multiplier = multiplier;
  }

  apply(user: Pokemon, target: Pokemon, move: Move, args: any[]): boolean {
    const stockpilingTag = user.getTag(StockpilingTag);

    if (stockpilingTag !== null && stockpilingTag.stockpiledCount > 0) {
      const power = args[0] as Utils.IntegerHolder;
      power.value = this.multiplier * stockpilingTag.stockpiledCount;
      return true;
    }

    return false;
  }
}

/**
 * Attribute used to apply Swallow's healing, which scales with Stockpile stacks.
 * Does NOT remove stockpiled stacks.
 */
export class SwallowHealAttr extends HealAttr {
  apply(user: Pokemon, target: Pokemon, move: Move, args: any[]): boolean {
    const stockpilingTag = user.getTag(StockpilingTag);

    if (stockpilingTag !== null && stockpilingTag?.stockpiledCount > 0) {
      const stockpiled = stockpilingTag.stockpiledCount;
      let healRatio: number;

      if (stockpiled === 1) {
        healRatio = 0.25;
      } else if (stockpiled === 2) {
        healRatio = 0.50;
      } else { // stockpiled >= 3
        healRatio = 1.00;
      }

      if (healRatio) {
        this.addHealPhase(user, healRatio);
        return true;
      }
    }

    return false;
  }
}

const hasStockpileStacksCondition: MoveConditionFunc = (user) => {
  const hasStockpilingTag = user.getTag(StockpilingTag);
  return !!hasStockpilingTag && hasStockpilingTag.stockpiledCount > 0;
};

/**
 * Attribute used for multi-hit moves that increase power in increments of the
 * move's base power for each hit, namely Triple Kick and Triple Axel.
 * @extends VariablePowerAttr
 * @see {@linkcode apply}
 */
export class MultiHitPowerIncrementAttr extends VariablePowerAttr {
  /** The max number of base power increments allowed for this move */
  private maxHits: integer;

  constructor(maxHits: integer) {
    super();

    this.maxHits = maxHits;
  }

  /**
   * Increases power of move in increments of the base power for the amount of times
   * the move hit. In the case that the move is extended, it will circle back to the
   * original base power of the move after incrementing past the maximum amount of
   * hits.
   * @param user {@linkcode Pokemon} that used the move
   * @param target {@linkcode Pokemon} that the move was used on
   * @param move {@linkcode Move} with this attribute
   * @param args [0] {@linkcode Utils.NumberHolder} for final calculated power of move
   * @returns true if attribute application succeeds
   */
  apply(user: Pokemon, target: Pokemon, move: Move, args: any[]): boolean {
    const hitsTotal = user.turnData.hitCount - Math.max(user.turnData.hitsLeft, 0);
    const power = args[0] as Utils.NumberHolder;

    power.value = move.power * (1 + hitsTotal % this.maxHits);

    return true;
  }
}

/**
 * Attribute used for moves that double in power if the given move immediately
 * preceded the move applying the attribute, namely Fusion Flare and
 * Fusion Bolt.
 * @extends VariablePowerAttr
 * @see {@linkcode apply}
 */
export class LastMoveDoublePowerAttr extends VariablePowerAttr {
  /** The move that must precede the current move */
  private move: Moves;

  constructor(move: Moves) {
    super();

    this.move = move;
  }

  /**
   * Doubles power of move if the given move is found to precede the current
   * move with no other moves being executed in between, only ignoring failed
   * moves if any.
   * @param user {@linkcode Pokemon} that used the move
   * @param target N/A
   * @param move N/A
   * @param args [0] {@linkcode Utils.NumberHolder} that holds the resulting power of the move
   * @returns true if attribute application succeeds, false otherwise
   */
  apply(user: Pokemon, _target: Pokemon, _move: Move, args: any[]): boolean {
    const power = args[0] as Utils.NumberHolder;
    const enemy = user.getOpponent(0);
    const pokemonActed: Pokemon[] = [];

    if (enemy?.turnData.acted) {
      pokemonActed.push(enemy);
    }

    if (user.scene.currentBattle.double) {
      const userAlly = user.getAlly();
      const enemyAlly = enemy?.getAlly();

      if (userAlly && userAlly.turnData.acted) {
        pokemonActed.push(userAlly);
      }
      if (enemyAlly && enemyAlly.turnData.acted) {
        pokemonActed.push(enemyAlly);
      }
    }

    pokemonActed.sort((a, b) => b.turnData.order - a.turnData.order);

    for (const p of pokemonActed) {
      const [ lastMove ] = p.getLastXMoves(1);
      if (lastMove.result !== MoveResult.FAIL) {
        if ((lastMove.result === MoveResult.SUCCESS) && (lastMove.move === this.move)) {
          power.value *= 2;
          return true;
        } else {
          break;
        }
      }
    }

    return false;
  }
}

export class VariableAtkAttr extends MoveAttr {
  constructor() {
    super();
  }

  apply(user: Pokemon, target: Pokemon, move: Move, args: any[]): boolean {
    //const atk = args[0] as Utils.IntegerHolder;
    return false;
  }
}

export class TargetAtkUserAtkAttr extends VariableAtkAttr {
  constructor() {
    super();
  }
  apply(user: Pokemon, target: Pokemon, move: Move, args: any[]): boolean {
    (args[0] as Utils.IntegerHolder).value = target.getEffectiveStat(Stat.ATK, target);
    return true;
  }
}

export class DefAtkAttr extends VariableAtkAttr {
  constructor() {
    super();
  }

  apply(user: Pokemon, target: Pokemon, move: Move, args: any[]): boolean {
    (args[0] as Utils.IntegerHolder).value = user.getEffectiveStat(Stat.DEF, target);
    return true;
  }
}

export class VariableDefAttr extends MoveAttr {
  constructor() {
    super();
  }

  apply(user: Pokemon, target: Pokemon, move: Move, args: any[]): boolean {
    //const def = args[0] as Utils.IntegerHolder;
    return false;
  }
}

export class DefDefAttr extends VariableDefAttr {
  constructor() {
    super();
  }

  apply(user: Pokemon, target: Pokemon, move: Move, args: any[]): boolean {
    (args[0] as Utils.IntegerHolder).value = target.getEffectiveStat(Stat.DEF, user);
    return true;
  }
}

export class VariableAccuracyAttr extends MoveAttr {
  apply(user: Pokemon, target: Pokemon, move: Move, args: any[]): boolean {
    //const accuracy = args[0] as Utils.NumberHolder;
    return false;
  }
}

/**
 * Attribute used for Thunder and Hurricane that sets accuracy to 50 in sun and never miss in rain
 */
export class ThunderAccuracyAttr extends VariableAccuracyAttr {
  apply(user: Pokemon, target: Pokemon, move: Move, args: any[]): boolean {
    if (!user.scene.arena.weather?.isEffectSuppressed(user.scene)) {
      const accuracy = args[0] as Utils.NumberHolder;
      const weatherType = user.scene.arena.weather?.weatherType || WeatherType.NONE;
      switch (weatherType) {
      case WeatherType.SUNNY:
      case WeatherType.HARSH_SUN:
        accuracy.value = 50;
        return true;
      case WeatherType.RAIN:
      case WeatherType.HEAVY_RAIN:
        accuracy.value = -1;
        return true;
      }
    }

    return false;
  }
}

/**
 * Attribute used for Bleakwind Storm, Wildbolt Storm, and Sandsear Storm that sets accuracy to never
 * miss in rain
 * Springtide Storm does NOT have this property
 */
export class StormAccuracyAttr extends VariableAccuracyAttr {
  apply(user: Pokemon, target: Pokemon, move: Move, args: any[]): boolean {
    if (!user.scene.arena.weather?.isEffectSuppressed(user.scene)) {
      const accuracy = args[0] as Utils.NumberHolder;
      const weatherType = user.scene.arena.weather?.weatherType || WeatherType.NONE;
      switch (weatherType) {
      case WeatherType.RAIN:
      case WeatherType.HEAVY_RAIN:
        accuracy.value = -1;
        return true;
      }
    }

    return false;
  }
}

/**
 * Attribute used for moves which never miss
 * against Pokemon with the {@linkcode BattlerTagType.MINIMIZED}
 * @extends VariableAccuracyAttr
 * @see {@linkcode apply}
 */
export class MinimizeAccuracyAttr extends VariableAccuracyAttr {
  /**
   * @see {@linkcode apply}
   * @param user N/A
   * @param target {@linkcode Pokemon} target of the move
   * @param move N/A
   * @param args [0] Accuracy of the move to be modified
   * @returns true if the function succeeds
   */
  apply(user: Pokemon, target: Pokemon, move: Move, args: any[]): boolean {
    if (target.getTag(BattlerTagType.MINIMIZED)) {
      const accuracy = args[0] as Utils.NumberHolder;
      accuracy.value = -1;

      return true;
    }

    return false;
  }
}

export class ToxicAccuracyAttr extends VariableAccuracyAttr {
  apply(user: Pokemon, target: Pokemon, move: Move, args: any[]): boolean {
    if (user.isOfType(Type.POISON)) {
      const accuracy = args[0] as Utils.NumberHolder;
      accuracy.value = -1;
      return true;
    }

    return false;
  }
}

export class BlizzardAccuracyAttr extends VariableAccuracyAttr {
  apply(user: Pokemon, target: Pokemon, move: Move, args: any[]): boolean {
    if (!user.scene.arena.weather?.isEffectSuppressed(user.scene)) {
      const accuracy = args[0] as Utils.NumberHolder;
      const weatherType = user.scene.arena.weather?.weatherType || WeatherType.NONE;
      if (weatherType === WeatherType.HAIL || weatherType === WeatherType.SNOW) {
        accuracy.value = -1;
        return true;
      }
    }

    return false;
  }
}

export class VariableMoveCategoryAttr extends MoveAttr {
  apply(user: Pokemon, target: Pokemon, move: Move, args: any[]): boolean {
    return false;
  }
}

export class PhotonGeyserCategoryAttr extends VariableMoveCategoryAttr {
  apply(user: Pokemon, target: Pokemon, move: Move, args: any[]): boolean {
    const category = (args[0] as Utils.NumberHolder);

    if (user.getEffectiveStat(Stat.ATK, target, move) > user.getEffectiveStat(Stat.SPATK, target, move)) {
      category.value = MoveCategory.PHYSICAL;
      return true;
    }

    return false;
  }
}

export class TeraBlastCategoryAttr extends VariableMoveCategoryAttr {
  apply(user: Pokemon, target: Pokemon, move: Move, args: any[]): boolean {
    const category = (args[0] as Utils.NumberHolder);

    if (user.isTerastallized() && user.getEffectiveStat(Stat.ATK, target, move) > user.getEffectiveStat(Stat.SPATK, target, move)) {
      category.value = MoveCategory.PHYSICAL;
      return true;
    }

    return false;
  }
}

/**
 * Increases the power of Tera Blast if the user is Terastallized into Stellar type
 * @extends VariablePowerAttr
 */
export class TeraBlastPowerAttr extends VariablePowerAttr {
  /**
   * Sets Tera Blast's power to 100 if the user is terastallized with
   * the Stellar tera type.
   * @param user {@linkcode Pokemon} the Pokemon using this move
   * @param target n/a
   * @param move {@linkcode Move} the Move with this attribute (i.e. Tera Blast)
   * @param args
   *   - [0] {@linkcode Utils.NumberHolder} the applied move's power, factoring in
   *       previously applied power modifiers.
   * @returns
   */
  apply(user: Pokemon, target: Pokemon, move: Move, args: any[]): boolean {
    const power = args[0] as Utils.NumberHolder;
    if (user.isTerastallized() && user.getTeraType() === Type.STELLAR) {
      power.value = 100;
      return true;
    }

    return false;
  }
}

/**
 * Change the move category to status when used on the ally
 * @extends VariableMoveCategoryAttr
 * @see {@linkcode apply}
 */
export class StatusCategoryOnAllyAttr extends VariableMoveCategoryAttr {
  /**
   * @param user {@linkcode Pokemon} using the move
   * @param target {@linkcode Pokemon} target of the move
   * @param move {@linkcode Move} with this attribute
   * @param args [0] {@linkcode Utils.IntegerHolder} The category of the move
   * @returns true if the function succeeds
   */
  apply(user: Pokemon, target: Pokemon, move: Move, args: any[]): boolean {
    const category = (args[0] as Utils.IntegerHolder);

    if (user.getAlly() === target) {
      category.value = MoveCategory.STATUS;
      return true;
    }

    return false;
  }
}

export class ShellSideArmCategoryAttr extends VariableMoveCategoryAttr {
  apply(user: Pokemon, target: Pokemon, move: Move, args: any[]): boolean {
    const category = (args[0] as Utils.IntegerHolder);
    const atkRatio = user.getEffectiveStat(Stat.ATK, target, move) / target.getEffectiveStat(Stat.DEF, user, move);
    const specialRatio = user.getEffectiveStat(Stat.SPATK, target, move) / target.getEffectiveStat(Stat.SPDEF, user, move);

    // Shell Side Arm is much more complicated than it looks, this is a partial implementation to try to achieve something similar to the games
    if (atkRatio > specialRatio) {
      category.value = MoveCategory.PHYSICAL;
      return true;
    } else if (atkRatio === specialRatio && user.randSeedInt(2) === 0) {
      category.value = MoveCategory.PHYSICAL;
      return true;
    }

    return false;
  }
}

export class VariableMoveTypeAttr extends MoveAttr {
  apply(user: Pokemon, target: Pokemon, move: Move, args: any[]): boolean {
    return false;
  }
}

export class FormChangeItemTypeAttr extends VariableMoveTypeAttr {
  apply(user: Pokemon, target: Pokemon, move: Move, args: any[]): boolean {
    const moveType = args[0];
    if (!(moveType instanceof Utils.NumberHolder)) {
      return false;
    }

    if ([user.species.speciesId, user.fusionSpecies?.speciesId].includes(Species.ARCEUS) || [user.species.speciesId, user.fusionSpecies?.speciesId].includes(Species.SILVALLY)) {
      const form = user.species.speciesId === Species.ARCEUS || user.species.speciesId === Species.SILVALLY ? user.formIndex : user.fusionSpecies?.formIndex!; // TODO: is this bang correct?

      moveType.value = Type[Type[form]];
      return true;
    }

    return false;
  }
}

export class TechnoBlastTypeAttr extends VariableMoveTypeAttr {
  apply(user: Pokemon, target: Pokemon, move: Move, args: any[]): boolean {
    const moveType = args[0];
    if (!(moveType instanceof Utils.NumberHolder)) {
      return false;
    }

    if ([user.species.speciesId, user.fusionSpecies?.speciesId].includes(Species.GENESECT)) {
      const form = user.species.speciesId === Species.GENESECT ? user.formIndex : user.fusionSpecies?.formIndex;

      switch (form) {
      case 1: // Shock Drive
        moveType.value = Type.ELECTRIC;
        break;
      case 2: // Burn Drive
        moveType.value = Type.FIRE;
        break;
      case 3: // Chill Drive
        moveType.value = Type.ICE;
        break;
      case 4: // Douse Drive
        moveType.value = Type.WATER;
        break;
      default:
        moveType.value = Type.NORMAL;
        break;
      }
      return true;
    }

    return false;
  }
}

export class AuraWheelTypeAttr extends VariableMoveTypeAttr {
  apply(user: Pokemon, target: Pokemon, move: Move, args: any[]): boolean {
    const moveType = args[0];
    if (!(moveType instanceof Utils.NumberHolder)) {
      return false;
    }

    if ([user.species.speciesId, user.fusionSpecies?.speciesId].includes(Species.MORPEKO)) {
      const form = user.species.speciesId === Species.MORPEKO ? user.formIndex : user.fusionSpecies?.formIndex;

      switch (form) {
      case 1: // Hangry Mode
        moveType.value = Type.DARK;
        break;
      default: // Full Belly Mode
        moveType.value = Type.ELECTRIC;
        break;
      }
      return true;
    }

    return false;
  }
}

export class RagingBullTypeAttr extends VariableMoveTypeAttr {
  apply(user: Pokemon, target: Pokemon, move: Move, args: any[]): boolean {
    const moveType = args[0];
    if (!(moveType instanceof Utils.NumberHolder)) {
      return false;
    }

    if ([user.species.speciesId, user.fusionSpecies?.speciesId].includes(Species.PALDEA_TAUROS)) {
      const form = user.species.speciesId === Species.PALDEA_TAUROS ? user.formIndex : user.fusionSpecies?.formIndex;

      switch (form) {
      case 1: // Blaze breed
        moveType.value = Type.FIRE;
        break;
      case 2: // Aqua breed
        moveType.value = Type.WATER;
        break;
      default:
        moveType.value = Type.FIGHTING;
        break;
      }
      return true;
    }

    return false;
  }
}

export class IvyCudgelTypeAttr extends VariableMoveTypeAttr {
  apply(user: Pokemon, target: Pokemon, move: Move, args: any[]): boolean {
    const moveType = args[0];
    if (!(moveType instanceof Utils.NumberHolder)) {
      return false;
    }

    if ([user.species.speciesId, user.fusionSpecies?.speciesId].includes(Species.OGERPON)) {
      const form = user.species.speciesId === Species.OGERPON ? user.formIndex : user.fusionSpecies?.formIndex;

      switch (form) {
      case 1: // Wellspring Mask
      case 5: // Wellspring Mask Tera
        moveType.value = Type.WATER;
        break;
      case 2: // Hearthflame Mask
      case 6: // Hearthflame Mask Tera
        moveType.value = Type.FIRE;
        break;
      case 3: // Cornerstone Mask
      case 7: // Cornerstone Mask Tera
        moveType.value = Type.ROCK;
        break;
      case 4: // Teal Mask Tera
      default:
        moveType.value = Type.GRASS;
        break;
      }
      return true;
    }

    return false;
  }
}

export class WeatherBallTypeAttr extends VariableMoveTypeAttr {
  apply(user: Pokemon, target: Pokemon, move: Move, args: any[]): boolean {
    const moveType = args[0];
    if (!(moveType instanceof Utils.NumberHolder)) {
      return false;
    }

    if (!user.scene.arena.weather?.isEffectSuppressed(user.scene)) {
      switch (user.scene.arena.weather?.weatherType) {
      case WeatherType.SUNNY:
      case WeatherType.HARSH_SUN:
        moveType.value = Type.FIRE;
        break;
      case WeatherType.RAIN:
      case WeatherType.HEAVY_RAIN:
        moveType.value = Type.WATER;
        break;
      case WeatherType.SANDSTORM:
        moveType.value = Type.ROCK;
        break;
      case WeatherType.HAIL:
      case WeatherType.SNOW:
        moveType.value = Type.ICE;
        break;
      default:
        return false;
      }
      return true;
    }

    return false;
  }
}

/**
 * Changes the move's type to match the current terrain.
 * Has no effect if the user is not grounded.
 * @extends VariableMoveTypeAttr
 * @see {@linkcode apply}
 */
export class TerrainPulseTypeAttr extends VariableMoveTypeAttr {
  /**
   * @param user {@linkcode Pokemon} using this move
   * @param target N/A
   * @param move N/A
   * @param args [0] {@linkcode Utils.NumberHolder} The move's type to be modified
   * @returns true if the function succeeds
   */
  apply(user: Pokemon, target: Pokemon, move: Move, args: any[]): boolean {
    const moveType = args[0];
    if (!(moveType instanceof Utils.NumberHolder)) {
      return false;
    }

    if (!user.isGrounded()) {
      return false;
    }

    const currentTerrain = user.scene.arena.getTerrainType();
    switch (currentTerrain) {
    case TerrainType.MISTY:
      moveType.value = Type.FAIRY;
      break;
    case TerrainType.ELECTRIC:
      moveType.value = Type.ELECTRIC;
      break;
    case TerrainType.GRASSY:
      moveType.value = Type.GRASS;
      break;
    case TerrainType.PSYCHIC:
      moveType.value = Type.PSYCHIC;
      break;
    default:
      return false;
    }
    return true;
  }
}

/**
 * Changes type based on the user's IVs
 * @extends VariableMoveTypeAttr
 */
export class HiddenPowerTypeAttr extends VariableMoveTypeAttr {
  apply(user: Pokemon, target: Pokemon, move: Move, args: any[]): boolean {
    const moveType = args[0];
    if (!(moveType instanceof Utils.NumberHolder)) {
      return false;
    }

    const iv_val = Math.floor(((user.ivs[Stat.HP] & 1)
      +(user.ivs[Stat.ATK] & 1) * 2
      +(user.ivs[Stat.DEF] & 1) * 4
      +(user.ivs[Stat.SPD] & 1) * 8
      +(user.ivs[Stat.SPATK] & 1) * 16
      +(user.ivs[Stat.SPDEF] & 1) * 32) * 15/63);

    moveType.value = [
      Type.FIGHTING, Type.FLYING, Type.POISON, Type.GROUND,
      Type.ROCK, Type.BUG, Type.GHOST, Type.STEEL,
      Type.FIRE, Type.WATER, Type.GRASS, Type.ELECTRIC,
      Type.PSYCHIC, Type.ICE, Type.DRAGON, Type.DARK][iv_val];

    return true;
  }
}

/**
 * Changes the type of Tera Blast to match the user's tera type
 * @extends VariableMoveTypeAttr
 */
export class TeraBlastTypeAttr extends VariableMoveTypeAttr {
  /**
   * @param user {@linkcode Pokemon} the user of the move
   * @param target {@linkcode Pokemon} N/A
   * @param move {@linkcode Move} the move with this attribute
   * @param args `[0]` the move's type to be modified
   * @returns `true` if the move's type was modified; `false` otherwise
   */
  apply(user: Pokemon, target: Pokemon, move: Move, args: any[]): boolean {
    const moveType = args[0];
    if (!(moveType instanceof Utils.NumberHolder)) {
      return false;
    }

    if (user.isTerastallized()) {
      moveType.value = user.getTeraType(); // changes move type to tera type
      return true;
    }

    return false;
  }
}

export class MatchUserTypeAttr extends VariableMoveTypeAttr {
  apply(user: Pokemon, target: Pokemon, move: Move, args: any[]): boolean {
    const moveType = args[0];
    if (!(moveType instanceof Utils.NumberHolder)) {
      return false;
    }
    const userTypes = user.getTypes(true);

    if (userTypes.includes(Type.STELLAR)) { // will not change to stellar type
      const nonTeraTypes = user.getTypes();
      moveType.value = nonTeraTypes[0];
      return true;
    } else if (userTypes.length > 0) {
      moveType.value = userTypes[0];
      return true;
    } else {
      return false;
    }

  }
}

export class VariableMoveTypeMultiplierAttr extends MoveAttr {
  apply(user: Pokemon, target: Pokemon, move: Move, args: any[]): boolean {
    return false;
  }
}

export class NeutralDamageAgainstFlyingTypeMultiplierAttr extends VariableMoveTypeMultiplierAttr {
  apply(user: Pokemon, target: Pokemon, move: Move, args: any[]): boolean {
    if (!target.getTag(BattlerTagType.IGNORE_FLYING)) {
      const multiplier = args[0] as Utils.NumberHolder;
      //When a flying type is hit, the first hit is always 1x multiplier.
      if (target.isOfType(Type.FLYING)) {
        multiplier.value = 1;
      }
      return true;
    }

    return false;
  }
}

export class WaterSuperEffectTypeMultiplierAttr extends VariableMoveTypeMultiplierAttr {
  apply(user: Pokemon, target: Pokemon, move: Move, args: any[]): boolean {
    const multiplier = args[0] as Utils.NumberHolder;
    if (target.isOfType(Type.WATER)) {
      const effectivenessAgainstWater = new Utils.NumberHolder(getTypeDamageMultiplier(move.type, Type.WATER));
      applyChallenges(user.scene.gameMode, ChallengeType.TYPE_EFFECTIVENESS, effectivenessAgainstWater);
      if (effectivenessAgainstWater.value !== 0) {
        multiplier.value *= 2 / effectivenessAgainstWater.value;
        return true;
      }
    }

    return false;
  }
}

export class IceNoEffectTypeAttr extends VariableMoveTypeMultiplierAttr {
  /**
   * Checks to see if the Target is Ice-Type or not. If so, the move will have no effect.
   * @param {Pokemon} user N/A
   * @param {Pokemon} target Pokemon that is being checked whether Ice-Type or not.
   * @param {Move} move N/A
   * @param {any[]} args Sets to false if the target is Ice-Type, so it should do no damage/no effect.
   * @returns {boolean} Returns true if move is successful, false if Ice-Type.
   */
  apply(user: Pokemon, target: Pokemon, move: Move, args: any[]): boolean {
    if (target.isOfType(Type.ICE)) {
      (args[0] as Utils.BooleanHolder).value = false;
      return false;
    }
    return true;
  }
}

export class FlyingTypeMultiplierAttr extends VariableMoveTypeMultiplierAttr {
  apply(user: Pokemon, target: Pokemon, move: Move, args: any[]): boolean {
    const multiplier = args[0] as Utils.NumberHolder;
    multiplier.value *= target.getAttackTypeEffectiveness(Type.FLYING, user);
    return true;
  }
}

export class OneHitKOAccuracyAttr extends VariableAccuracyAttr {
  apply(user: Pokemon, target: Pokemon, move: Move, args: any[]): boolean {
    const accuracy = args[0] as Utils.NumberHolder;
    if (user.level < target.level) {
      accuracy.value = 0;
    } else {
      accuracy.value = Math.min(Math.max(30 + 100 * (1 - target.level / user.level), 0), 100);
    }
    return true;
  }
}

export class SheerColdAccuracyAttr extends OneHitKOAccuracyAttr {
  /**
   * Changes the normal One Hit KO Accuracy Attr to implement the Gen VII changes,
   * where if the user is Ice-Type, it has more accuracy.
   * @param {Pokemon} user Pokemon that is using the move; checks the Pokemon's level.
   * @param {Pokemon} target Pokemon that is receiving the move; checks the Pokemon's level.
   * @param {Move} move N/A
   * @param {any[]} args Uses the accuracy argument, allowing to change it from either 0 if it doesn't pass
   * the first if/else, or 30/20 depending on the type of the user Pokemon.
   * @returns Returns true if move is successful, false if misses.
   */
  apply(user: Pokemon, target: Pokemon, move: Move, args: any[]): boolean {
    const accuracy = args[0] as Utils.NumberHolder;
    if (user.level < target.level) {
      accuracy.value = 0;
    } else {
      const baseAccuracy = user.isOfType(Type.ICE) ? 30 : 20;
      accuracy.value = Math.min(Math.max(baseAccuracy + 100 * (1 - target.level / user.level), 0), 100);
    }
    return true;
  }
}

export class MissEffectAttr extends MoveAttr {
  private missEffectFunc: UserMoveConditionFunc;

  constructor(missEffectFunc: UserMoveConditionFunc) {
    super();

    this.missEffectFunc = missEffectFunc;
  }

  apply(user: Pokemon, target: Pokemon, move: Move, args: any[]): boolean {
    this.missEffectFunc(user, move);
    return true;
  }
}

export class NoEffectAttr extends MoveAttr {
  private noEffectFunc: UserMoveConditionFunc;

  constructor(noEffectFunc: UserMoveConditionFunc) {
    super();

    this.noEffectFunc = noEffectFunc;
  }

  apply(user: Pokemon, target: Pokemon, move: Move, args: any[]): boolean {
    this.noEffectFunc(user, move);
    return true;
  }
}

const crashDamageFunc = (user: Pokemon, move: Move) => {
  const cancelled = new Utils.BooleanHolder(false);
  applyAbAttrs(BlockNonDirectDamageAbAttr, user, cancelled);
  if (cancelled.value) {
    return false;
  }

  user.damageAndUpdate(Utils.toDmgValue(user.getMaxHp() / 2), HitResult.OTHER, false, true);
  user.scene.queueMessage(i18next.t("moveTriggers:keptGoingAndCrashed", {pokemonName: getPokemonNameWithAffix(user)}));
  user.turnData.damageTaken += Utils.toDmgValue(user.getMaxHp() / 2);

  return true;
};

export class TypelessAttr extends MoveAttr { }
/**
* Attribute used for moves which ignore redirection effects, and always target their original target, i.e. Snipe Shot
* Bypasses Storm Drain, Follow Me, Ally Switch, and the like.
*/
export class BypassRedirectAttr extends MoveAttr { }

export class DisableMoveAttr extends MoveEffectAttr {
  constructor() {
    super(false);
  }

  apply(user: Pokemon, target: Pokemon, move: Move, args: any[]): boolean {
    if (!super.apply(user, target, move, args)) {
      return false;
    }

    const moveQueue = target.getLastXMoves();
    let turnMove: TurnMove | undefined;
    while (moveQueue.length) {
      turnMove = moveQueue.shift();
      if (turnMove?.virtual) {
        continue;
      }

      const moveIndex = target.getMoveset().findIndex(m => m?.moveId === turnMove?.move);
      if (moveIndex === -1) {
        return false;
      }

      const disabledMove = target.getMoveset()[moveIndex];
      target.summonData.disabledMove = disabledMove?.moveId!; // TODO: is this bang correct?
      target.summonData.disabledTurns = 4;

      user.scene.queueMessage(i18next.t("abilityTriggers:postDefendMoveDisable", { pokemonNameWithAffix: getPokemonNameWithAffix(target), moveName: disabledMove?.getName()}));

      return true;
    }

    return false;
  }

  getCondition(): MoveConditionFunc {
    return (user, target, move): boolean => { // TODO: Not sure what to do here
      if (target.summonData.disabledMove || target.isMax()) {
        return false;
      }

      const moveQueue = target.getLastXMoves();
      let turnMove: TurnMove | undefined;
      while (moveQueue.length) {
        turnMove = moveQueue.shift();
        if (turnMove?.virtual) {
          continue;
        }

        const move = target.getMoveset().find(m => m?.moveId === turnMove?.move);
        if (!move) {
          continue;
        }

        return true;
      }

      return false;
    };
  }

  getTargetBenefitScore(user: Pokemon, target: Pokemon, move: Move): integer {
    return -5;
  }
}

export class FrenzyAttr extends MoveEffectAttr {
  constructor() {
    super(true, MoveEffectTrigger.HIT, false, true);
  }

  canApply(user: Pokemon, target: Pokemon, move: Move, args: any[]) {
    return !(this.selfTarget ? user : target).isFainted();
  }

  apply(user: Pokemon, target: Pokemon, move: Move, args: any[]): boolean {
    if (!super.apply(user, target, move, args)) {
      return false;
    }

    if (!user.getTag(BattlerTagType.FRENZY) && !user.getMoveQueue().length) {
      const turnCount = user.randSeedIntRange(1, 2);
      new Array(turnCount).fill(null).map(() => user.getMoveQueue().push({ move: move.id, targets: [ target.getBattlerIndex() ], ignorePP: true }));
      user.addTag(BattlerTagType.FRENZY, turnCount, move.id, user.id);
    } else {
      applyMoveAttrs(AddBattlerTagAttr, user, target, move, args);
      user.lapseTag(BattlerTagType.FRENZY); // if FRENZY is already in effect (moveQueue.length > 0), lapse the tag
    }

    return true;
  }
}

export const frenzyMissFunc: UserMoveConditionFunc = (user: Pokemon, move: Move) => {
  while (user.getMoveQueue().length && user.getMoveQueue()[0].move === move.id) {
    user.getMoveQueue().shift();
  }
  user.removeTag(BattlerTagType.FRENZY); // FRENZY tag should be disrupted on miss/no effect

  return true;
};

export class AddBattlerTagAttr extends MoveEffectAttr {
  public tagType: BattlerTagType;
  public turnCountMin: integer;
  public turnCountMax: integer;
  protected cancelOnFail: boolean;
  private failOnOverlap: boolean;

  constructor(tagType: BattlerTagType, selfTarget: boolean = false, failOnOverlap: boolean = false, turnCountMin: integer = 0, turnCountMax?: integer, lastHitOnly: boolean = false, cancelOnFail: boolean = false) {
    super(selfTarget, MoveEffectTrigger.POST_APPLY, false, lastHitOnly);

    this.tagType = tagType;
    this.turnCountMin = turnCountMin;
    this.turnCountMax = turnCountMax !== undefined ? turnCountMax : turnCountMin;
    this.failOnOverlap = !!failOnOverlap;
    this.cancelOnFail = cancelOnFail;
  }

  canApply(user: Pokemon, target: Pokemon, move: Move, args: any[]): boolean {
    if (!super.canApply(user, target, move, args) || (this.cancelOnFail === true && user.getLastXMoves(1)[0].result === MoveResult.FAIL)) {
      return false;
    } else {
      return true;
    }
  }

  apply(user: Pokemon, target: Pokemon, move: Move, args: any[]): boolean {
    if (!super.apply(user, target, move, args)) {
      return false;
    }

    const moveChance = this.getMoveChance(user, target, move, this.selfTarget, true);
    if (moveChance < 0 || moveChance === 100 || user.randSeedInt(100) < moveChance) {
      return (this.selfTarget ? user : target).addTag(this.tagType,  user.randSeedInt(this.turnCountMax - this.turnCountMin, this.turnCountMin), move.id, user.id);
    }

    return false;
  }

  getCondition(): MoveConditionFunc | null {
    return this.failOnOverlap
      ? (user, target, move) => !(this.selfTarget ? user : target).getTag(this.tagType)
      : null;
  }

  getTagTargetBenefitScore(user: Pokemon, target: Pokemon, move: Move): integer | void {
    switch (this.tagType) {
    case BattlerTagType.RECHARGING:
    case BattlerTagType.PERISH_SONG:
      return -16;
    case BattlerTagType.FLINCHED:
    case BattlerTagType.CONFUSED:
    case BattlerTagType.INFATUATED:
    case BattlerTagType.NIGHTMARE:
    case BattlerTagType.DROWSY:
      return -5;
    case BattlerTagType.SEEDED:
    case BattlerTagType.SALT_CURED:
    case BattlerTagType.CURSED:
    case BattlerTagType.FRENZY:
    case BattlerTagType.TRAPPED:
    case BattlerTagType.BIND:
    case BattlerTagType.WRAP:
    case BattlerTagType.FIRE_SPIN:
    case BattlerTagType.WHIRLPOOL:
    case BattlerTagType.CLAMP:
    case BattlerTagType.SAND_TOMB:
    case BattlerTagType.MAGMA_STORM:
    case BattlerTagType.SNAP_TRAP:
    case BattlerTagType.THUNDER_CAGE:
    case BattlerTagType.INFESTATION:
      return -3;
    case BattlerTagType.ENCORE:
      return -2;
    case BattlerTagType.MINIMIZED:
      return 0;
    case BattlerTagType.INGRAIN:
    case BattlerTagType.IGNORE_ACCURACY:
    case BattlerTagType.AQUA_RING:
      return 3;
    case BattlerTagType.PROTECTED:
    case BattlerTagType.FLYING:
    case BattlerTagType.CRIT_BOOST:
    case BattlerTagType.ALWAYS_CRIT:
      return 5;
    }
  }

  getTargetBenefitScore(user: Pokemon, target: Pokemon, move: Move): integer {
    let moveChance = this.getMoveChance(user, target, move, this.selfTarget, false);
    if (moveChance < 0) {
      moveChance = 100;
    }
    return Math.floor(this.getTagTargetBenefitScore(user, target, move)! * (moveChance / 100)); // TODO: is the bang correct?
  }
}

/**
 * Adds the appropriate battler tag for Gulp Missile when Surf or Dive is used.
 * @extends MoveEffectAttr
 */
export class GulpMissileTagAttr extends MoveEffectAttr {
  constructor() {
    super(true);
  }

  /**
   * Adds BattlerTagType from GulpMissileTag based on the Pokemon's HP ratio.
   * @param {Pokemon} user The Pokemon using the move.
   * @param {Pokemon} target The Pokemon being targeted by the move.
   * @param {Move} move The move being used.
   * @param {any[]} args Additional arguments, if any.
   * @returns Whether the BattlerTag is applied.
   */
  apply(user: Pokemon, target: Pokemon, move: Move, args: any[]): boolean | Promise<boolean> {
    if (!super.apply(user, target, move, args)) {
      return false;
    }

    if (user.hasAbility(Abilities.GULP_MISSILE) && user.species.speciesId === Species.CRAMORANT) {
      if (user.getHpRatio() >= .5) {
        user.addTag(BattlerTagType.GULP_MISSILE_ARROKUDA, 0, move.id);
      } else {
        user.addTag(BattlerTagType.GULP_MISSILE_PIKACHU, 0, move.id);
      }
      return true;
    }

    return false;
  }

  getUserBenefitScore(user: Pokemon, target: Pokemon, move: Move): integer {
    const isCramorant = user.hasAbility(Abilities.GULP_MISSILE) && user.species.speciesId === Species.CRAMORANT;
    return isCramorant && !user.getTag(GulpMissileTag) ? 10 : 0;
  }
}

/**
 * Attribute to implement Jaw Lock's linked trapping effect between the user and target
 * @extends AddBattlerTagAttr
 */
export class JawLockAttr extends AddBattlerTagAttr {
  constructor() {
    super(BattlerTagType.TRAPPED);
  }

  apply(user: Pokemon, target: Pokemon, move: Move, args: any[]): boolean {
    if (!super.canApply(user, target, move, args)) {
      return false;
    }

    // If either the user or the target already has the tag, do not apply
    if (user.getTag(TrappedTag) || target.getTag(TrappedTag)) {
      return false;
    }

    const moveChance = this.getMoveChance(user, target, move, this.selfTarget);
    if (moveChance < 0 || moveChance === 100 || user.randSeedInt(100) < moveChance) {
      /**
       * Add the tag to both the user and the target.
       * The target's tag source is considered to be the user and vice versa
       */
      return target.addTag(BattlerTagType.TRAPPED, 1, move.id, user.id)
          && user.addTag(BattlerTagType.TRAPPED, 1, move.id, target.id);
    }

    return false;
  }
}

export class CurseAttr extends MoveEffectAttr {

  apply(user: Pokemon, target: Pokemon, move:Move, args: any[]): boolean {
    if (user.getTypes(true).includes(Type.GHOST)) {
      if (target.getTag(BattlerTagType.CURSED)) {
        user.scene.queueMessage(i18next.t("battle:attackFailed"));
        return false;
      }
      const curseRecoilDamage = Math.max(1, Math.floor(user.getMaxHp() / 2));
      user.damageAndUpdate(curseRecoilDamage, HitResult.OTHER, false, true, true);
      user.scene.queueMessage(
        i18next.t("battlerTags:cursedOnAdd", {
          pokemonNameWithAffix: getPokemonNameWithAffix(user),
          pokemonName: getPokemonNameWithAffix(target)
        })
      );

      target.addTag(BattlerTagType.CURSED, 0, move.id, user.id);
      return true;
    } else {
      user.scene.unshiftPhase(new StatStageChangePhase(user.scene, user.getBattlerIndex(), true, [ Stat.ATK, Stat.DEF], 1));
      user.scene.unshiftPhase(new StatStageChangePhase(user.scene, user.getBattlerIndex(), true, [ Stat.SPD ], -1));
      return true;
    }
  }
}

export class LapseBattlerTagAttr extends MoveEffectAttr {
  public tagTypes: BattlerTagType[];

  constructor(tagTypes: BattlerTagType[], selfTarget: boolean = false) {
    super(selfTarget);

    this.tagTypes = tagTypes;
  }

  apply(user: Pokemon, target: Pokemon, move: Move, args: any[]): boolean {
    if (!super.apply(user, target, move, args)) {
      return false;
    }

    for (const tagType of this.tagTypes) {
      (this.selfTarget ? user : target).lapseTag(tagType);
    }

    return true;
  }
}

export class RemoveBattlerTagAttr extends MoveEffectAttr {
  public tagTypes: BattlerTagType[];

  constructor(tagTypes: BattlerTagType[], selfTarget: boolean = false) {
    super(selfTarget);

    this.tagTypes = tagTypes;
  }

  apply(user: Pokemon, target: Pokemon, move: Move, args: any[]): boolean {
    if (!super.apply(user, target, move, args)) {
      return false;
    }

    for (const tagType of this.tagTypes) {
      (this.selfTarget ? user : target).removeTag(tagType);
    }

    return true;
  }
}

export class FlinchAttr extends AddBattlerTagAttr {
  constructor() {
    super(BattlerTagType.FLINCHED, false);
  }

  apply(user: Pokemon, target: Pokemon, move: Move, args: any[]): boolean {
    if (!move.hitsSubstitute(user, target)) {
      return super.apply(user, target, move, args);
    }
    return false;
  }
}

export class ConfuseAttr extends AddBattlerTagAttr {
  constructor(selfTarget?: boolean) {
    super(BattlerTagType.CONFUSED, selfTarget, false, 2, 5);
  }

  apply(user: Pokemon, target: Pokemon, move: Move, args: any[]): boolean {
<<<<<<< HEAD
    if (!move.hitsSubstitute(user, target)) {
      return super.apply(user, target, move, args);
    }
    return false;
=======
    if (!this.selfTarget && target.scene.arena.getTagOnSide(ArenaTagType.SAFEGUARD, target.isPlayer() ? ArenaTagSide.PLAYER : ArenaTagSide.ENEMY)) {
      if (move.category === MoveCategory.STATUS) {
        user.scene.queueMessage(i18next.t("moveTriggers:safeguard", { targetName: getPokemonNameWithAffix(target)}));
      }
      return false;
    }

    return super.apply(user, target, move, args);
>>>>>>> 684d7b30
  }
}

export class RechargeAttr extends AddBattlerTagAttr {
  constructor() {
    super(BattlerTagType.RECHARGING, true, false, 1, 1, true, true);
  }
}

export class TrapAttr extends AddBattlerTagAttr {
  constructor(tagType: BattlerTagType) {
    super(tagType, false, false, 4, 5);
  }
}

export class ProtectAttr extends AddBattlerTagAttr {
  constructor(tagType: BattlerTagType = BattlerTagType.PROTECTED) {
    super(tagType, true);
  }

  getCondition(): MoveConditionFunc {
    return ((user, target, move): boolean => {
      let timesUsed = 0;
      const moveHistory = user.getLastXMoves();
      let turnMove: TurnMove | undefined;

      while (moveHistory.length) {
        turnMove = moveHistory.shift();
        if (!allMoves[turnMove?.move!].hasAttr(ProtectAttr) || turnMove?.result !== MoveResult.SUCCESS) { // TODO: is the bang correct?
          break;
        }
        timesUsed++;
      }
      if (timesUsed) {
        return !user.randSeedInt(Math.pow(3, timesUsed));
      }
      return true;
    });
  }
}

export class IgnoreAccuracyAttr extends AddBattlerTagAttr {
  constructor() {
    super(BattlerTagType.IGNORE_ACCURACY, true, false, 2);
  }

  apply(user: Pokemon, target: Pokemon, move: Move, args: any[]): boolean {
    if (!super.apply(user, target, move, args)) {
      return false;
    }

    user.scene.queueMessage(i18next.t("moveTriggers:tookAimAtTarget", {pokemonName: getPokemonNameWithAffix(user), targetName: getPokemonNameWithAffix(target)}));

    return true;
  }
}

export class FaintCountdownAttr extends AddBattlerTagAttr {
  constructor() {
    super(BattlerTagType.PERISH_SONG, false, true, 4);
  }

  apply(user: Pokemon, target: Pokemon, move: Move, args: any[]): boolean {
    if (!super.apply(user, target, move, args)) {
      return false;
    }

    user.scene.queueMessage(i18next.t("moveTriggers:faintCountdown", {pokemonName: getPokemonNameWithAffix(target), turnCount: this.turnCountMin - 1}));

    return true;
  }
}

/**
 * Attribute to remove all Substitutes from the field.
 * @extends MoveEffectAttr
 * @see {@link https://bulbapedia.bulbagarden.net/wiki/Tidy_Up_(move) | Tidy Up}
 * @see {@linkcode SubstituteTag}
 */
export class RemoveAllSubstitutesAttr extends MoveEffectAttr {
  constructor() {
    super(true);
  }

  /**
   * Remove's the Substitute Doll effect from all active Pokemon on the field
   * @param user {@linkcode Pokemon} the Pokemon using this move
   * @param target n/a
   * @param move {@linkcode Move} the move applying this effect
   * @param args n/a
   * @returns `true` if the effect successfully applies
   */
  apply(user: Pokemon, target: Pokemon, move: Move, args: any[]): boolean {
    if (!super.apply(user, target, move, args)) {
      return false;
    }

    user.scene.getField(true).forEach(pokemon =>
      pokemon.findAndRemoveTags(tag => tag.tagType === BattlerTagType.SUBSTITUTE));
    return true;
  }
}

/**
 * Attribute used when a move hits a {@linkcode BattlerTagType} for double damage
 * @extends MoveAttr
*/
export class HitsTagAttr extends MoveAttr {
  /** The {@linkcode BattlerTagType} this move hits */
  public tagType: BattlerTagType;
  /** Should this move deal double damage against {@linkcode HitsTagAttr.tagType}? */
  public doubleDamage: boolean;

  constructor(tagType: BattlerTagType, doubleDamage?: boolean) {
    super();

    this.tagType = tagType;
    this.doubleDamage = !!doubleDamage;
  }

  getTargetBenefitScore(user: Pokemon, target: Pokemon, move: Move): integer {
    return target.getTag(this.tagType) ? this.doubleDamage ? 10 : 5 : 0;
  }
}

export class AddArenaTagAttr extends MoveEffectAttr {
  public tagType: ArenaTagType;
  public turnCount: integer;
  private failOnOverlap: boolean;
  public selfSideTarget: boolean;

  constructor(tagType: ArenaTagType, turnCount?: integer | null, failOnOverlap: boolean = false, selfSideTarget: boolean = false) {
    super(true, MoveEffectTrigger.POST_APPLY);

    this.tagType = tagType;
    this.turnCount = turnCount!; // TODO: is the bang correct?
    this.failOnOverlap = failOnOverlap;
    this.selfSideTarget = selfSideTarget;
  }

  apply(user: Pokemon, target: Pokemon, move: Move, args: any[]): boolean {
    if (!super.apply(user, target, move, args)) {
      return false;
    }

    if (move.chance < 0 || move.chance === 100 || user.randSeedInt(100) < move.chance) {
      user.scene.arena.addTag(this.tagType, this.turnCount, move.id, user.id, (this.selfSideTarget ? user : target).isPlayer() ? ArenaTagSide.PLAYER : ArenaTagSide.ENEMY);
      return true;
    }

    return false;
  }

  getCondition(): MoveConditionFunc | null {
    return this.failOnOverlap
      ? (user, target, move) => !user.scene.arena.getTagOnSide(this.tagType, target.isPlayer() ? ArenaTagSide.PLAYER : ArenaTagSide.ENEMY)
      : null;
  }
}

/**
 * Generic class for removing arena tags
 * @param tagTypes: The types of tags that can be removed
 * @param selfSideTarget: Is the user removing tags from its own side?
 */
export class RemoveArenaTagsAttr extends MoveEffectAttr {
  public tagTypes: ArenaTagType[];
  public selfSideTarget: boolean;

  constructor(tagTypes: ArenaTagType[], selfSideTarget: boolean) {
    super(true, MoveEffectTrigger.POST_APPLY);

    this.tagTypes = tagTypes;
    this.selfSideTarget = selfSideTarget;
  }

  apply(user: Pokemon, target: Pokemon, move: Move, args: any[]): boolean {
    if (!super.apply(user, target, move, args)) {
      return false;
    }

    const side = (this.selfSideTarget ? user : target).isPlayer() ? ArenaTagSide.PLAYER : ArenaTagSide.ENEMY;

    for (const tagType of this.tagTypes) {
      user.scene.arena.removeTagOnSide(tagType, side);
    }

    return true;
  }
}

export class AddArenaTrapTagAttr extends AddArenaTagAttr {
  getCondition(): MoveConditionFunc {
    return (user, target, move) => {
      const side = (this.selfSideTarget ? user : target).isPlayer() ? ArenaTagSide.PLAYER : ArenaTagSide.ENEMY;
      const tag = user.scene.arena.getTagOnSide(this.tagType, side) as ArenaTrapTag;
      if (!tag) {
        return true;
      }
      return tag.layers < tag.maxLayers;
    };
  }
}

/**
 * Attribute used for Stone Axe and Ceaseless Edge.
 * Applies the given ArenaTrapTag when move is used.
 * @extends AddArenaTagAttr
 * @see {@linkcode apply}
 */
export class AddArenaTrapTagHitAttr extends AddArenaTagAttr {
  /**
   * @param user {@linkcode Pokemon} using this move
   * @param target {@linkcode Pokemon} target of this move
   * @param move {@linkcode Move} being used
   */
  apply(user: Pokemon, target: Pokemon, move: Move, args: any[]): boolean {
    const moveChance = this.getMoveChance(user, target, move, this.selfTarget, true);
    const side = (this.selfSideTarget ? user : target).isPlayer() ? ArenaTagSide.PLAYER : ArenaTagSide.ENEMY;
    const tag = user.scene.arena.getTagOnSide(this.tagType, side) as ArenaTrapTag;
    if ((moveChance < 0 || moveChance === 100 || user.randSeedInt(100) < moveChance) && user.getLastXMoves(1)[0].result === MoveResult.SUCCESS) {
      user.scene.arena.addTag(this.tagType, 0, move.id, user.id, side);
      if (!tag) {
        return true;
      }
      return tag.layers < tag.maxLayers;
    }
    return false;
  }
}

export class RemoveArenaTrapAttr extends MoveEffectAttr {

  private targetBothSides: boolean;

  constructor(targetBothSides: boolean = false) {
    super(true, MoveEffectTrigger.PRE_APPLY);
    this.targetBothSides = targetBothSides;
  }

  apply(user: Pokemon, target: Pokemon, move: Move, args: any[]): boolean {

    if (!super.apply(user, target, move, args)) {
      return false;
    }

    if (this.targetBothSides) {
      user.scene.arena.removeTagOnSide(ArenaTagType.SPIKES, ArenaTagSide.PLAYER);
      user.scene.arena.removeTagOnSide(ArenaTagType.TOXIC_SPIKES, ArenaTagSide.PLAYER);
      user.scene.arena.removeTagOnSide(ArenaTagType.STEALTH_ROCK, ArenaTagSide.PLAYER);
      user.scene.arena.removeTagOnSide(ArenaTagType.STICKY_WEB, ArenaTagSide.PLAYER);

      user.scene.arena.removeTagOnSide(ArenaTagType.SPIKES, ArenaTagSide.ENEMY);
      user.scene.arena.removeTagOnSide(ArenaTagType.TOXIC_SPIKES, ArenaTagSide.ENEMY);
      user.scene.arena.removeTagOnSide(ArenaTagType.STEALTH_ROCK, ArenaTagSide.ENEMY);
      user.scene.arena.removeTagOnSide(ArenaTagType.STICKY_WEB, ArenaTagSide.ENEMY);
    } else {
      user.scene.arena.removeTagOnSide(ArenaTagType.SPIKES, target.isPlayer() ? ArenaTagSide.ENEMY : ArenaTagSide.PLAYER);
      user.scene.arena.removeTagOnSide(ArenaTagType.TOXIC_SPIKES, target.isPlayer() ? ArenaTagSide.ENEMY : ArenaTagSide.PLAYER);
      user.scene.arena.removeTagOnSide(ArenaTagType.STEALTH_ROCK, target.isPlayer() ? ArenaTagSide.ENEMY : ArenaTagSide.PLAYER);
      user.scene.arena.removeTagOnSide(ArenaTagType.STICKY_WEB, target.isPlayer() ? ArenaTagSide.ENEMY : ArenaTagSide.PLAYER);
    }

    return true;
  }
}

export class RemoveScreensAttr extends MoveEffectAttr {

  private targetBothSides: boolean;

  constructor(targetBothSides: boolean = false) {
    super(true, MoveEffectTrigger.PRE_APPLY);
    this.targetBothSides = targetBothSides;
  }

  apply(user: Pokemon, target: Pokemon, move: Move, args: any[]): boolean {

    if (!super.apply(user, target, move, args)) {
      return false;
    }

    if (this.targetBothSides) {
      user.scene.arena.removeTagOnSide(ArenaTagType.REFLECT, ArenaTagSide.PLAYER);
      user.scene.arena.removeTagOnSide(ArenaTagType.LIGHT_SCREEN, ArenaTagSide.PLAYER);
      user.scene.arena.removeTagOnSide(ArenaTagType.AURORA_VEIL, ArenaTagSide.PLAYER);

      user.scene.arena.removeTagOnSide(ArenaTagType.REFLECT, ArenaTagSide.ENEMY);
      user.scene.arena.removeTagOnSide(ArenaTagType.LIGHT_SCREEN, ArenaTagSide.ENEMY);
      user.scene.arena.removeTagOnSide(ArenaTagType.AURORA_VEIL, ArenaTagSide.ENEMY);
    } else {
      user.scene.arena.removeTagOnSide(ArenaTagType.REFLECT, target.isPlayer() ? ArenaTagSide.PLAYER : ArenaTagSide.ENEMY);
      user.scene.arena.removeTagOnSide(ArenaTagType.LIGHT_SCREEN, target.isPlayer() ? ArenaTagSide.PLAYER : ArenaTagSide.ENEMY);
      user.scene.arena.removeTagOnSide(ArenaTagType.AURORA_VEIL, target.isPlayer() ? ArenaTagSide.PLAYER : ArenaTagSide.ENEMY);
    }

    return true;

  }
}

/*Swaps arena effects between the player and enemy side
  * @extends MoveEffectAttr
  * @see {@linkcode apply}
*/
export class SwapArenaTagsAttr extends MoveEffectAttr {
  public SwapTags: ArenaTagType[];


  constructor(SwapTags: ArenaTagType[]) {
    super(true, MoveEffectTrigger.POST_APPLY);
    this.SwapTags = SwapTags;
  }

  apply(user:Pokemon, target:Pokemon, move:Move, args: any[]): boolean {
    if (!super.apply(user, target, move, args)) {
      return false;
    }

    const tagPlayerTemp = user.scene.arena.findTagsOnSide((t => this.SwapTags.includes(t.tagType)), ArenaTagSide.PLAYER);
    const tagEnemyTemp = user.scene.arena.findTagsOnSide((t => this.SwapTags.includes(t.tagType)), ArenaTagSide.ENEMY);


    if (tagPlayerTemp) {
      for (const swapTagsType of tagPlayerTemp) {
        user.scene.arena.removeTagOnSide(swapTagsType.tagType, ArenaTagSide.PLAYER, true);
        user.scene.arena.addTag(swapTagsType.tagType, swapTagsType.turnCount, swapTagsType.sourceMove, swapTagsType.sourceId!, ArenaTagSide.ENEMY, true); // TODO: is the bang correct?
      }
    }
    if (tagEnemyTemp) {
      for (const swapTagsType of tagEnemyTemp) {
        user.scene.arena.removeTagOnSide(swapTagsType.tagType, ArenaTagSide.ENEMY, true);
        user.scene.arena.addTag(swapTagsType.tagType, swapTagsType.turnCount, swapTagsType.sourceMove, swapTagsType.sourceId!, ArenaTagSide.PLAYER, true); // TODO: is the bang correct?
      }
    }


    user.scene.queueMessage(i18next.t("moveTriggers:swapArenaTags", {pokemonName: getPokemonNameWithAffix(user)}));
    return true;
  }
}

/**
 * Attribute used for Revival Blessing.
 * @extends MoveEffectAttr
 * @see {@linkcode apply}
 */
export class RevivalBlessingAttr extends MoveEffectAttr {
  constructor(user?: boolean) {
    super(true);
  }

  /**
   *
   * @param user {@linkcode Pokemon} using this move
   * @param target {@linkcode Pokemon} target of this move
   * @param move {@linkcode Move} being used
   * @param args N/A
   * @returns Promise, true if function succeeds.
   */
  apply(user: Pokemon, target: Pokemon, move: Move, args: any[]): Promise<boolean> {
    return new Promise(resolve => {
      // If user is player, checks if the user has fainted pokemon
      if (user instanceof PlayerPokemon
        && user.scene.getParty().findIndex(p => p.isFainted())>-1) {
        (user as PlayerPokemon).revivalBlessing().then(() => {
          resolve(true);
        });
      // If user is enemy, checks that it is a trainer, and it has fainted non-boss pokemon in party
      } else if (user instanceof EnemyPokemon
        && user.hasTrainer()
        && user.scene.getEnemyParty().findIndex(p => p.isFainted() && !p.isBoss()) > -1) {
        // Selects a random fainted pokemon
        const faintedPokemon = user.scene.getEnemyParty().filter(p => p.isFainted() && !p.isBoss());
        const pokemon = faintedPokemon[user.randSeedInt(faintedPokemon.length)];
        const slotIndex = user.scene.getEnemyParty().findIndex(p => pokemon.id === p.id);
        pokemon.resetStatus();
        pokemon.heal(Math.min(Utils.toDmgValue(0.5 * pokemon.getMaxHp()), pokemon.getMaxHp()));
        user.scene.queueMessage(i18next.t("moveTriggers:revivalBlessing", {pokemonName: getPokemonNameWithAffix(pokemon)}), 0, true);

        if (user.scene.currentBattle.double && user.scene.getEnemyParty().length > 1) {
          const allyPokemon = user.getAlly();
          if (slotIndex<=1) {
            user.scene.unshiftPhase(new SwitchSummonPhase(user.scene, pokemon.getFieldIndex(), slotIndex, false, false, false));
          } else if (allyPokemon.isFainted()) {
            user.scene.unshiftPhase(new SwitchSummonPhase(user.scene, allyPokemon.getFieldIndex(), slotIndex, false, false, false));
          }
        }
        resolve(true);
      } else {
        user.scene.queueMessage(i18next.t("battle:attackFailed"));
        resolve(false);
      }
    });
  }

  getUserBenefitScore(user: Pokemon, target: Pokemon, move: Move): integer {
    if (user.hasTrainer() && user.scene.getEnemyParty().findIndex(p => p.isFainted() && !p.isBoss()) > -1) {
      return 20;
    }

    return -20;
  }
}

export class ForceSwitchOutAttr extends MoveEffectAttr {
  private user: boolean;
  private batonPass: boolean;

  constructor(user?: boolean, batonPass?: boolean) {
    super(false, MoveEffectTrigger.POST_APPLY, false, true);
    this.user = !!user;
    this.batonPass = !!batonPass;
  }

  isBatonPass() {
    return this.batonPass;
  }

  apply(user: Pokemon, target: Pokemon, move: Move, args: any[]): Promise<boolean> {
    return new Promise(resolve => {

  	// Check if the move category is not STATUS or if the switch out condition is not met
      if (!this.getSwitchOutCondition()(user, target, move)) {
        return resolve(false);
      }

  	// Move the switch out logic inside the conditional block
  	// This ensures that the switch out only happens when the conditions are met
	  const switchOutTarget = this.user ? user : target;
	  if (switchOutTarget instanceof PlayerPokemon) {
        switchOutTarget.leaveField(!this.batonPass);

        if (switchOutTarget.hp > 0) {
          user.scene.prependToPhase(new SwitchPhase(user.scene, switchOutTarget.getFieldIndex(), true, true), MoveEndPhase);
          resolve(true);
        } else {
          resolve(false);
        }
	  	return;
	  } else if (user.scene.currentBattle.battleType !== BattleType.WILD) {
	  	// Switch out logic for trainer battles
        switchOutTarget.leaveField(!this.batonPass);

	  	if (switchOutTarget.hp > 0) {
        // for opponent switching out
          user.scene.prependToPhase(new SwitchSummonPhase(user.scene, switchOutTarget.getFieldIndex(), (user.scene.currentBattle.trainer ? user.scene.currentBattle.trainer.getNextSummonIndex((switchOutTarget as EnemyPokemon).trainerSlot) : 0), false, this.batonPass, false), MoveEndPhase);
        }
	  } else {
	    // Switch out logic for everything else (eg: WILD battles)
	  	switchOutTarget.leaveField(false);

	  	if (switchOutTarget.hp) {
          switchOutTarget.setWildFlee(true);
	  	  user.scene.queueMessage(i18next.t("moveTriggers:fled", {pokemonName: getPokemonNameWithAffix(switchOutTarget)}), null, true, 500);

          // in double battles redirect potential moves off fled pokemon
          if (switchOutTarget.scene.currentBattle.double) {
            const allyPokemon = switchOutTarget.getAlly();
            switchOutTarget.scene.redirectPokemonMoves(switchOutTarget, allyPokemon);
          }
	  	}

	  	if (!switchOutTarget.getAlly()?.isActive(true)) {
	  	  user.scene.clearEnemyHeldItemModifiers();

	  	  if (switchOutTarget.hp) {
	  	  	user.scene.pushPhase(new BattleEndPhase(user.scene));
	  	  	user.scene.pushPhase(new NewBattlePhase(user.scene));
	  	  }
	  	}
	  }

	  resolve(true);
	  });
  }

  getCondition(): MoveConditionFunc {
    return (user, target, move) => (move.category !== MoveCategory.STATUS || this.getSwitchOutCondition()(user, target, move));
  }

  getFailedText(user: Pokemon, target: Pokemon, move: Move, cancelled: Utils.BooleanHolder): string | null {
    const blockedByAbility = new Utils.BooleanHolder(false);
    applyAbAttrs(ForceSwitchOutImmunityAbAttr, target, blockedByAbility);
    return blockedByAbility.value ? i18next.t("moveTriggers:cannotBeSwitchedOut", {pokemonName: getPokemonNameWithAffix(target)}) : null;
  }

  getSwitchOutCondition(): MoveConditionFunc {
    return (user, target, move) => {
      const switchOutTarget = (this.user ? user : target);
      const player = switchOutTarget instanceof PlayerPokemon;

      if (!this.user && move.hitsSubstitute(user, target)) {
        return false;
      }

      if (!this.user && move.category === MoveCategory.STATUS && (target.hasAbilityWithAttr(ForceSwitchOutImmunityAbAttr) || target.isMax())) {
        return false;
      }

      if (!player && !user.scene.currentBattle.battleType) {
        if (this.batonPass) {
          return false;
        }
        // Don't allow wild opponents to flee on the boss stage since it can ruin a run early on
        if (!(user.scene.currentBattle.waveIndex % 10)) {
          return false;
        }
      }

      const party = player ? user.scene.getParty() : user.scene.getEnemyParty();
      return (!player && !user.scene.currentBattle.battleType) || party.filter(p => p.isAllowedInBattle() && (player || (p as EnemyPokemon).trainerSlot === (switchOutTarget as EnemyPokemon).trainerSlot)).length > user.scene.currentBattle.getBattlerCount();
    };
  }

  getUserBenefitScore(user: Pokemon, target: Pokemon, move: Move): integer {
    if (!user.scene.getEnemyParty().find(p => p.isActive() && !p.isOnField())) {
      return -20;
    }
    let ret = this.user ? Math.floor((1 - user.getHpRatio()) * 20) : super.getUserBenefitScore(user, target, move);
    if (this.user && this.batonPass) {
      const statStageTotal = user.getStatStages().reduce((s: integer, total: integer) => total += s, 0);
      ret = ret / 2 + (Phaser.Tweens.Builders.GetEaseFunction("Sine.easeOut")(Math.min(Math.abs(statStageTotal), 10) / 10) * (statStageTotal >= 0 ? 10 : -10));
    }
    return ret;
  }
}

export class RemoveTypeAttr extends MoveEffectAttr {

  private removedType: Type;
  private messageCallback: ((user: Pokemon) => void) | undefined;

  constructor(removedType: Type, messageCallback?: (user: Pokemon) => void) {
    super(true, MoveEffectTrigger.POST_TARGET);
    this.removedType = removedType;
    this.messageCallback = messageCallback;

  }

  apply(user: Pokemon, target: Pokemon, move: Move, args: any[]): boolean {
    if (!super.apply(user, target, move, args)) {
      return false;
    }

    if (user.isTerastallized() && user.getTeraType() === this.removedType) { // active tera types cannot be removed
      return false;
    }

    const userTypes = user.getTypes(true);
    const modifiedTypes = userTypes.filter(type => type !== this.removedType);
    user.summonData.types = modifiedTypes;
    user.updateInfo();


    if (this.messageCallback) {
      this.messageCallback(user);
    }

    return true;
  }
}

export class CopyTypeAttr extends MoveEffectAttr {
  constructor() {
    super(false);
  }

  apply(user: Pokemon, target: Pokemon, move: Move, args: any[]): boolean {
    if (!super.apply(user, target, move, args)) {
      return false;
    }

    user.summonData.types = target.getTypes(true);
    user.updateInfo();

    user.scene.queueMessage(i18next.t("moveTriggers:copyType", {pokemonName: getPokemonNameWithAffix(user), targetPokemonName: getPokemonNameWithAffix(target)}));

    return true;
  }

  getCondition(): MoveConditionFunc {
    return (user, target, move) => target.getTypes()[0] !== Type.UNKNOWN;
  }
}

export class CopyBiomeTypeAttr extends MoveEffectAttr {
  constructor() {
    super(true);
  }

  apply(user: Pokemon, target: Pokemon, move: Move, args: any[]): boolean {
    if (!super.apply(user, target, move, args)) {
      return false;
    }

    const biomeType = user.scene.arena.getTypeForBiome();

    user.summonData.types = [ biomeType ];
    user.updateInfo();

    user.scene.queueMessage(i18next.t("moveTriggers:transformedIntoType", {pokemonName: getPokemonNameWithAffix(user), typeName: i18next.t(`pokemonInfo:Type.${Type[biomeType]}`)}));

    return true;
  }
}

export class ChangeTypeAttr extends MoveEffectAttr {
  private type: Type;

  constructor(type: Type) {
    super(false, MoveEffectTrigger.HIT);

    this.type = type;
  }

  apply(user: Pokemon, target: Pokemon, move: Move, args: any[]): boolean {
    target.summonData.types = [this.type];
    target.updateInfo();

    user.scene.queueMessage(i18next.t("moveTriggers:transformedIntoType", {pokemonName: getPokemonNameWithAffix(target), typeName: i18next.t(`pokemonInfo:Type.${Type[this.type]}`)}));

    return true;
  }

  getCondition(): MoveConditionFunc {
    return (user, target, move) => !target.isTerastallized() && !target.hasAbility(Abilities.MULTITYPE) && !target.hasAbility(Abilities.RKS_SYSTEM) && !(target.getTypes().length === 1 && target.getTypes()[0] === this.type);
  }
}

export class AddTypeAttr extends MoveEffectAttr {
  private type: Type;

  constructor(type: Type) {
    super(false, MoveEffectTrigger.HIT);

    this.type = type;
  }

  apply(user: Pokemon, target: Pokemon, move: Move, args: any[]): boolean {
    const types = target.getTypes().slice(0, 2).filter(t => t !== Type.UNKNOWN); // TODO: Figure out some way to actually check if another version of this effect is already applied
    if (this.type !== Type.UNKNOWN) {
      types.push(this.type);
    }
    target.summonData.types = types;
    target.updateInfo();

    user.scene.queueMessage(i18next.t("moveTriggers:addType", {typeName: i18next.t(`pokemonInfo:Type.${Type[this.type]}`), pokemonName: getPokemonNameWithAffix(target)}));

    return true;
  }

  getCondition(): MoveConditionFunc {
    return (user, target, move) => !target.isTerastallized()&& !target.getTypes().includes(this.type);
  }
}

export class FirstMoveTypeAttr extends MoveEffectAttr {
  constructor() {
    super(true);
  }

  apply(user: Pokemon, target: Pokemon, move: Move, args: any[]): boolean {
    if (!super.apply(user, target, move, args)) {
      return false;
    }

    const firstMoveType = target.getMoveset()[0]?.getMove().type!; // TODO: is this bang correct?
    user.summonData.types = [ firstMoveType ];
    user.scene.queueMessage(i18next.t("battle:transformedIntoType", {pokemonName: getPokemonNameWithAffix(user), type: i18next.t(`pokemonInfo:Type.${Type[firstMoveType]}`)}));

    return true;
  }
}

export class RandomMovesetMoveAttr extends OverrideMoveEffectAttr {
  private enemyMoveset: boolean | null;

  constructor(enemyMoveset?: boolean) {
    super();

    this.enemyMoveset = enemyMoveset!; // TODO: is this bang correct?
  }

  apply(user: Pokemon, target: Pokemon, move: Move, args: any[]): boolean {
    const moveset = (!this.enemyMoveset ? user : target).getMoveset();
    const moves = moveset.filter(m => !m?.getMove().hasFlag(MoveFlags.IGNORE_VIRTUAL));
    if (moves.length) {
      const move = moves[user.randSeedInt(moves.length)];
      const moveIndex = moveset.findIndex(m => m?.moveId === move?.moveId);
      const moveTargets = getMoveTargets(user, move?.moveId!); // TODO: is this bang correct?
      if (!moveTargets.targets.length) {
        return false;
      }
      let selectTargets: BattlerIndex[];
      switch (true) {
      case (moveTargets.multiple || moveTargets.targets.length === 1): {
        selectTargets = moveTargets.targets;
        break;
      }
      case (moveTargets.targets.indexOf(target.getBattlerIndex()) > -1): {
        selectTargets = [ target.getBattlerIndex() ];
        break;
      }
      default: {
        moveTargets.targets.splice(moveTargets.targets.indexOf(user.getAlly().getBattlerIndex()));
        selectTargets =  [ moveTargets.targets[user.randSeedInt(moveTargets.targets.length)] ];
        break;
      }
      }
      const targets = selectTargets;
      user.getMoveQueue().push({ move: move?.moveId!, targets: targets, ignorePP: true }); // TODO: is this bang correct?
      user.scene.unshiftPhase(new MovePhase(user.scene, user, targets, moveset[moveIndex]!, true)); // There's a PR to re-do the move(s) that use this Attr, gonna put `!` for now
      return true;
    }

    return false;
  }
}

export class RandomMoveAttr extends OverrideMoveEffectAttr {
  apply(user: Pokemon, target: Pokemon, move: Move, args: any[]): Promise<boolean> {
    return new Promise(resolve => {
      const moveIds = Utils.getEnumValues(Moves).filter(m => !allMoves[m].hasFlag(MoveFlags.IGNORE_VIRTUAL) && !allMoves[m].name.endsWith(" (N)"));
      const moveId = moveIds[user.randSeedInt(moveIds.length)];

      const moveTargets = getMoveTargets(user, moveId);
      if (!moveTargets.targets.length) {
        resolve(false);
        return;
      }
      const targets = moveTargets.multiple || moveTargets.targets.length === 1
        ? moveTargets.targets
        : moveTargets.targets.indexOf(target.getBattlerIndex()) > -1
          ? [ target.getBattlerIndex() ]
          : [ moveTargets.targets[user.randSeedInt(moveTargets.targets.length)] ];
      user.getMoveQueue().push({ move: moveId, targets: targets, ignorePP: true });
      user.scene.unshiftPhase(new MovePhase(user.scene, user, targets, new PokemonMove(moveId, 0, 0, true), true));
      initMoveAnim(user.scene, moveId).then(() => {
        loadMoveAnimAssets(user.scene, [ moveId ], true)
          .then(() => resolve(true));
      });
    });
  }
}

export class NaturePowerAttr extends OverrideMoveEffectAttr {
  apply(user: Pokemon, target: Pokemon, move: Move, args: any[]): Promise<boolean> {
    return new Promise(resolve => {
      let moveId;
      switch (user.scene.arena.getTerrainType()) {
      // this allows terrains to 'override' the biome move
      case TerrainType.NONE:
        switch (user.scene.arena.biomeType) {
        case Biome.TOWN:
          moveId = Moves.ROUND;
          break;
        case Biome.METROPOLIS:
          moveId = Moves.TRI_ATTACK;
          break;
        case Biome.SLUM:
          moveId = Moves.SLUDGE_BOMB;
          break;
        case Biome.PLAINS:
          moveId = Moves.SILVER_WIND;
          break;
        case Biome.GRASS:
          moveId = Moves.GRASS_KNOT;
          break;
        case Biome.TALL_GRASS:
          moveId = Moves.POLLEN_PUFF;
          break;
        case Biome.MEADOW:
          moveId = Moves.GIGA_DRAIN;
          break;
        case Biome.FOREST:
          moveId = Moves.BUG_BUZZ;
          break;
        case Biome.JUNGLE:
          moveId = Moves.LEAF_STORM;
          break;
        case Biome.SEA:
          moveId = Moves.HYDRO_PUMP;
          break;
        case Biome.SWAMP:
          moveId = Moves.MUD_BOMB;
          break;
        case Biome.BEACH:
          moveId = Moves.SCALD;
          break;
        case Biome.LAKE:
          moveId = Moves.BUBBLE_BEAM;
          break;
        case Biome.SEABED:
          moveId = Moves.BRINE;
          break;
        case Biome.ISLAND:
          moveId = Moves.LEAF_TORNADO;
          break;
        case Biome.MOUNTAIN:
          moveId = Moves.AIR_SLASH;
          break;
        case Biome.BADLANDS:
          moveId = Moves.EARTH_POWER;
          break;
        case Biome.DESERT:
          moveId = Moves.SCORCHING_SANDS;
          break;
        case Biome.WASTELAND:
          moveId = Moves.DRAGON_PULSE;
          break;
        case Biome.CONSTRUCTION_SITE:
          moveId = Moves.STEEL_BEAM;
          break;
        case Biome.CAVE:
          moveId = Moves.POWER_GEM;
          break;
        case Biome.ICE_CAVE:
          moveId = Moves.ICE_BEAM;
          break;
        case Biome.SNOWY_FOREST:
          moveId = Moves.FROST_BREATH;
          break;
        case Biome.VOLCANO:
          moveId = Moves.LAVA_PLUME;
          break;
        case Biome.GRAVEYARD:
          moveId = Moves.SHADOW_BALL;
          break;
        case Biome.RUINS:
          moveId = Moves.ANCIENT_POWER;
          break;
        case Biome.TEMPLE:
          moveId = Moves.EXTRASENSORY;
          break;
        case Biome.DOJO:
          moveId = Moves.FOCUS_BLAST;
          break;
        case Biome.FAIRY_CAVE:
          moveId = Moves.ALLURING_VOICE;
          break;
        case Biome.ABYSS:
          moveId = Moves.OMINOUS_WIND;
          break;
        case Biome.SPACE:
          moveId = Moves.DRACO_METEOR;
          break;
        case Biome.FACTORY:
          moveId = Moves.FLASH_CANNON;
          break;
        case Biome.LABORATORY:
          moveId = Moves.ZAP_CANNON;
          break;
        case Biome.POWER_PLANT:
          moveId = Moves.CHARGE_BEAM;
          break;
        case Biome.END:
          moveId = Moves.ETERNABEAM;
          break;
        }
        break;
      case TerrainType.MISTY:
        moveId = Moves.MOONBLAST;
        break;
      case TerrainType.ELECTRIC:
        moveId = Moves.THUNDERBOLT;
        break;
      case TerrainType.GRASSY:
        moveId = Moves.ENERGY_BALL;
        break;
      case TerrainType.PSYCHIC:
        moveId = Moves.PSYCHIC;
        break;
      default:
        // Just in case there's no match
        moveId = Moves.TRI_ATTACK;
        break;
      }

      user.getMoveQueue().push({ move: moveId, targets: [target.getBattlerIndex()], ignorePP: true });
      user.scene.unshiftPhase(new MovePhase(user.scene, user, [target.getBattlerIndex()], new PokemonMove(moveId, 0, 0, true), true));
      initMoveAnim(user.scene, moveId).then(() => {
        loadMoveAnimAssets(user.scene, [ moveId ], true)
          .then(() => resolve(true));
      });
    });
  }
}

const lastMoveCopiableCondition: MoveConditionFunc = (user, target, move) => {
  const copiableMove = user.scene.currentBattle.lastMove;

  if (!copiableMove) {
    return false;
  }

  if (allMoves[copiableMove].hasAttr(ChargeAttr)) {
    return false;
  }

  // TODO: Add last turn of Bide

  return true;
};

export class CopyMoveAttr extends OverrideMoveEffectAttr {
  apply(user: Pokemon, target: Pokemon, move: Move, args: any[]): boolean {
    const lastMove = user.scene.currentBattle.lastMove;

    const moveTargets = getMoveTargets(user, lastMove);
    if (!moveTargets.targets.length) {
      return false;
    }

    const targets = moveTargets.multiple || moveTargets.targets.length === 1
      ? moveTargets.targets
      : moveTargets.targets.indexOf(target.getBattlerIndex()) > -1
        ? [ target.getBattlerIndex() ]
        : [ moveTargets.targets[user.randSeedInt(moveTargets.targets.length)] ];
    user.getMoveQueue().push({ move: lastMove, targets: targets, ignorePP: true });

    user.scene.unshiftPhase(new MovePhase(user.scene, user as PlayerPokemon, targets, new PokemonMove(lastMove, 0, 0, true), true));

    return true;
  }

  getCondition(): MoveConditionFunc {
    return lastMoveCopiableCondition;
  }
}

/**
 *  Attribute used for moves that reduce PP of the target's last used move.
 *  Used for Spite.
 */
export class ReducePpMoveAttr extends MoveEffectAttr {
  protected reduction: number;
  constructor(reduction: number) {
    super();
    this.reduction = reduction;
  }

  /**
   * Reduces the PP of the target's last-used move by an amount based on this attribute instance's {@linkcode reduction}.
   *
   * @param user {@linkcode Pokemon} that used the attack
   * @param target {@linkcode Pokemon} targeted by the attack
   * @param move {@linkcode Move} being used
   * @param args N/A
   * @returns {boolean} true
   */
  apply(user: Pokemon, target: Pokemon, move: Move, args: any[]): boolean {
    // Null checks can be skipped due to condition function
    const lastMove = target.getLastXMoves().find(() => true);
    const movesetMove = target.getMoveset().find(m => m?.moveId === lastMove?.move);
    const lastPpUsed = movesetMove?.ppUsed!; // TODO: is the bang correct?
    movesetMove!.ppUsed = Math.min((movesetMove?.ppUsed!) + this.reduction, movesetMove?.getMovePp()!); // TODO: is the bang correct?

    const message = i18next.t("battle:ppReduced", {targetName: getPokemonNameWithAffix(target), moveName: movesetMove?.getName(), reduction: (movesetMove?.ppUsed!) - lastPpUsed}); // TODO: is the bang correct?
    user.scene.eventTarget.dispatchEvent(new MoveUsedEvent(target?.id, movesetMove?.getMove()!, movesetMove?.ppUsed!)); // TODO: are these bangs correct?
    user.scene.queueMessage(message);

    return true;
  }

  getCondition(): MoveConditionFunc {
    return (user, target, move) => {
      const lastMove = target.getLastXMoves().find(() => true);
      if (lastMove) {
        const movesetMove = target.getMoveset().find(m => m?.moveId === lastMove.move);
        return !!movesetMove?.getPpRatio();
      }
      return false;
    };
  }

  getTargetBenefitScore(user: Pokemon, target: Pokemon, move: Move): number {
    const lastMove = target.getLastXMoves().find(() => true);
    if (lastMove) {
      const movesetMove = target.getMoveset().find(m => m?.moveId === lastMove.move);
      if (movesetMove) {
        const maxPp = movesetMove.getMovePp();
        const ppLeft = maxPp - movesetMove.ppUsed;
        const value = -(8 - Math.ceil(Math.min(maxPp, 30) / 5));
        if (ppLeft < 4) {
          return (value / 4) * ppLeft;
        }
        return value;
      }
    }

    return 0;
  }
}

/**
 *  Attribute used for moves that damage target, and then reduce PP of the target's last used move.
 *  Used for Eerie Spell.
 */
export class AttackReducePpMoveAttr extends ReducePpMoveAttr {
  constructor(reduction: number) {
    super(reduction);
  }

  /**
   * Checks if the target has used a move prior to the attack. PP-reduction is applied through the super class if so.
   *
   * @param user {@linkcode Pokemon} that used the attack
   * @param target {@linkcode Pokemon} targeted by the attack
   * @param move {@linkcode Move} being used
   * @param args N/A
   * @returns {boolean} true
   */
  apply(user: Pokemon, target: Pokemon, move: Move, args: any[]): boolean {
    const lastMove = target.getLastXMoves().find(() => true);
    if (lastMove) {
      const movesetMove = target.getMoveset().find(m => m?.moveId === lastMove.move);
      if (Boolean(movesetMove?.getPpRatio())) {
        super.apply(user, target, move, args);
      }
    }

    return true;
  }

  // Override condition function to always perform damage. Instead, perform pp-reduction condition check in apply function above
  getCondition(): MoveConditionFunc {
    return (user, target, move) => true;
  }
}

// TODO: Review this
const targetMoveCopiableCondition: MoveConditionFunc = (user, target, move) => {
  const targetMoves = target.getMoveHistory().filter(m => !m.virtual);
  if (!targetMoves.length) {
    return false;
  }

  const copiableMove = targetMoves[0];

  if (!copiableMove.move) {
    return false;
  }

  if (allMoves[copiableMove.move].hasAttr(ChargeAttr) && copiableMove.result === MoveResult.OTHER) {
    return false;
  }

  // TODO: Add last turn of Bide

  return true;
};

export class MovesetCopyMoveAttr extends OverrideMoveEffectAttr {
  apply(user: Pokemon, target: Pokemon, move: Move, args: any[]): boolean {
    const targetMoves = target.getMoveHistory().filter(m => !m.virtual);
    if (!targetMoves.length) {
      return false;
    }

    const copiedMove = allMoves[targetMoves[0].move];

    const thisMoveIndex = user.getMoveset().findIndex(m => m?.moveId === move.id);

    if (thisMoveIndex === -1) {
      return false;
    }

    user.summonData.moveset = user.getMoveset().slice(0);
    user.summonData.moveset[thisMoveIndex] = new PokemonMove(copiedMove.id, 0, 0);

    user.scene.queueMessage(i18next.t("moveTriggers:copiedMove", {pokemonName: getPokemonNameWithAffix(user), moveName: copiedMove.name}));

    return true;
  }

  getCondition(): MoveConditionFunc {
    return targetMoveCopiableCondition;
  }
}

/**
 * Attribute for {@linkcode Moves.SKETCH} that causes the user to copy the opponent's last used move
 * This move copies the last used non-virtual move
 *  e.g. if Metronome is used, it copies Metronome itself, not the virtual move called by Metronome
 * Fails if the opponent has not yet used a move.
 * Fails if used on an uncopiable move, listed in unsketchableMoves in getCondition
 * Fails if the move is already in the user's moveset
 */
export class SketchAttr extends MoveEffectAttr {
  constructor() {
    super(true);
  }
  /**
   * User copies the opponent's last used move, if possible
   * @param {Pokemon} user Pokemon that used the move and will replace Sketch with the copied move
   * @param {Pokemon} target Pokemon that the user wants to copy a move from
   * @param {Move} move Move being used
   * @param {any[]} args Unused
   * @returns {boolean} true if the function succeeds, otherwise false
   */

  apply(user: Pokemon, target: Pokemon, move: Move, args: any[]): boolean {
    if (!super.apply(user, target, move, args)) {
      return false;
    }

    const targetMove = target.getMoveHistory().filter(m => !m.virtual).at(-1);
    if (!targetMove) {
      return false;
    }

    const sketchedMove = allMoves[targetMove.move];
    const sketchIndex = user.getMoveset().findIndex(m => m?.moveId === move.id);
    if (sketchIndex === -1) {
      return false;
    }

    user.setMove(sketchIndex, sketchedMove.id);

    user.scene.queueMessage(i18next.t("moveTriggers:sketchedMove", {pokemonName: getPokemonNameWithAffix(user), moveName: sketchedMove.name}));

    return true;
  }

  getCondition(): MoveConditionFunc {
    return (user, target, move) => {
      if (!targetMoveCopiableCondition(user, target, move)) {
        return false;
      }

      const targetMove = target.getMoveHistory().filter(m => !m.virtual).at(-1);
      if (!targetMove) {
        return false;
      }

      const unsketchableMoves = [
        Moves.CHATTER,
        Moves.MIRROR_MOVE,
        Moves.SLEEP_TALK,
        Moves.STRUGGLE,
        Moves.SKETCH,
        Moves.REVIVAL_BLESSING,
        Moves.TERA_STARSTORM,
        Moves.BREAKNECK_BLITZ__PHYSICAL,
        Moves.BREAKNECK_BLITZ__SPECIAL
      ];

      if (unsketchableMoves.includes(targetMove.move)) {
        return false;
      }

      if (user.getMoveset().find(m => m?.moveId === targetMove.move)) {
        return false;
      }

      return true;
    };
  }
}

export class AbilityChangeAttr extends MoveEffectAttr {
  public ability: Abilities;

  constructor(ability: Abilities, selfTarget?: boolean) {
    super(selfTarget, MoveEffectTrigger.HIT);

    this.ability = ability;
  }

  apply(user: Pokemon, target: Pokemon, move: Move, args: any[]): boolean {
    if (!super.apply(user, target, move, args)) {
      return false;
    }

    const moveTarget = this.selfTarget ? user : target;

    moveTarget.summonData.ability = this.ability;
    user.scene.triggerPokemonFormChange(moveTarget, SpeciesFormChangeRevertWeatherFormTrigger);

    user.scene.queueMessage(i18next.t("moveTriggers:acquiredAbility", {pokemonName: getPokemonNameWithAffix((this.selfTarget ? user : target)), abilityName: allAbilities[this.ability].name}));

    return true;
  }

  getCondition(): MoveConditionFunc {
    return (user, target, move) => !(this.selfTarget ? user : target).getAbility().hasAttr(UnsuppressableAbilityAbAttr) && (this.selfTarget ? user : target).getAbility().id !== this.ability;
  }
}

export class AbilityCopyAttr extends MoveEffectAttr {
  public copyToPartner: boolean;

  constructor(copyToPartner: boolean = false) {
    super(false, MoveEffectTrigger.HIT);

    this.copyToPartner = copyToPartner;
  }

  apply(user: Pokemon, target: Pokemon, move: Move, args: any[]): boolean {
    if (!super.apply(user, target, move, args)) {
      return false;
    }

    user.summonData.ability = target.getAbility().id;

    user.scene.queueMessage(i18next.t("moveTriggers:copiedTargetAbility", {pokemonName: getPokemonNameWithAffix(user), targetName: getPokemonNameWithAffix(target), abilityName: allAbilities[target.getAbility().id].name}));

    if (this.copyToPartner && user.scene.currentBattle?.double && user.getAlly().hp) {
      user.getAlly().summonData.ability = target.getAbility().id;
      user.getAlly().scene.queueMessage(i18next.t("moveTriggers:copiedTargetAbility", {pokemonName: getPokemonNameWithAffix(user.getAlly()), targetName: getPokemonNameWithAffix(target), abilityName: allAbilities[target.getAbility().id].name}));
    }

    return true;
  }

  getCondition(): MoveConditionFunc {
    return (user, target, move) => {
      let ret = !target.getAbility().hasAttr(UncopiableAbilityAbAttr) && !user.getAbility().hasAttr(UnsuppressableAbilityAbAttr);
      if (this.copyToPartner && user.scene.currentBattle?.double) {
        ret = ret && (!user.getAlly().hp || !user.getAlly().getAbility().hasAttr(UnsuppressableAbilityAbAttr));
      } else {
        ret = ret && user.getAbility().id !== target.getAbility().id;
      }
      return ret;
    };
  }
}

export class AbilityGiveAttr extends MoveEffectAttr {
  public copyToPartner: boolean;

  constructor() {
    super(false, MoveEffectTrigger.HIT);
  }

  apply(user: Pokemon, target: Pokemon, move: Move, args: any[]): boolean {
    if (!super.apply(user, target, move, args)) {
      return false;
    }

    target.summonData.ability = user.getAbility().id;

    user.scene.queueMessage(i18next.t("moveTriggers:acquiredAbility", {pokemonName: getPokemonNameWithAffix(target), abilityName: allAbilities[user.getAbility().id].name}));

    return true;
  }

  getCondition(): MoveConditionFunc {
    return (user, target, move) => !user.getAbility().hasAttr(UncopiableAbilityAbAttr) && !target.getAbility().hasAttr(UnsuppressableAbilityAbAttr) && user.getAbility().id !== target.getAbility().id;
  }
}

export class SwitchAbilitiesAttr extends MoveEffectAttr {
  apply(user: Pokemon, target: Pokemon, move: Move, args: any[]): boolean {
    if (!super.apply(user, target, move, args)) {
      return false;
    }

    const tempAbilityId = user.getAbility().id;
    user.summonData.ability = target.getAbility().id;
    target.summonData.ability = tempAbilityId;

    user.scene.queueMessage(i18next.t("moveTriggers:swappedAbilitiesWithTarget", {pokemonName: getPokemonNameWithAffix(user)}));
    // Swaps Forecast/Flower Gift from Castform/Cherrim
    user.scene.arena.triggerWeatherBasedFormChangesToNormal();
    // Swaps Forecast/Flower Gift to Castform/Cherrim (edge case)
    user.scene.arena.triggerWeatherBasedFormChanges();

    return true;
  }

  getCondition(): MoveConditionFunc {
    return (user, target, move) => !user.getAbility().hasAttr(UnswappableAbilityAbAttr) && !target.getAbility().hasAttr(UnswappableAbilityAbAttr);
  }
}

/**
 * Attribute used for moves that suppress abilities like {@linkcode Moves.GASTRO_ACID}.
 * A suppressed ability cannot be activated.
 *
 * @extends MoveEffectAttr
 * @see {@linkcode apply}
 * @see {@linkcode getCondition}
 */
export class SuppressAbilitiesAttr extends MoveEffectAttr {
  /** Sets ability suppression for the target pokemon and displays a message. */
  apply(user: Pokemon, target: Pokemon, move: Move, args: any[]): boolean {
    if (!super.apply(user, target, move, args)) {
      return false;
    }

    target.summonData.abilitySuppressed = true;
    target.scene.arena.triggerWeatherBasedFormChangesToNormal();

    target.scene.queueMessage(i18next.t("moveTriggers:suppressAbilities", {pokemonName: getPokemonNameWithAffix(target)}));

    return true;
  }

  /** Causes the effect to fail when the target's ability is unsupressable or already suppressed. */
  getCondition(): MoveConditionFunc {
    return (user, target, move) => !target.getAbility().hasAttr(UnsuppressableAbilityAbAttr) && !target.summonData.abilitySuppressed;
  }
}

/**
 * Applies the effects of {@linkcode SuppressAbilitiesAttr} if the target has already moved this turn.
 * @extends MoveEffectAttr
 * @see {@linkcode Moves.CORE_ENFORCER} (the move which uses this effect)
 */
export class SuppressAbilitiesIfActedAttr extends MoveEffectAttr {
  /**
   * If the target has already acted this turn, apply a {@linkcode SuppressAbilitiesAttr} effect unless the
   * abillity cannot be suppressed. This is a secondary effect and has no bearing on the success or failure of the move.
   *
   * @returns True if the move occurred, otherwise false. Note that true will be returned even if the target has not
   * yet moved or if the suppression failed to apply.
   */
  apply(user: Pokemon, target: Pokemon, move: Move, args: any[]): boolean {
    if (!super.apply(user, target, move, args)) {
      return false;
    }

    if (target.turnData.acted) {
      const suppressAttr = new SuppressAbilitiesAttr();
      if (suppressAttr.getCondition()(user, target, move)) {
        suppressAttr.apply(user, target, move, args);
      }
    }

    return true;
  }
}

export class TransformAttr extends MoveEffectAttr {
  apply(user: Pokemon, target: Pokemon, move: Move, args: any[]): Promise<boolean> {
    return new Promise(resolve => {
      if (!super.apply(user, target, move, args)) {
        return resolve(false);
      }

      user.summonData.speciesForm = target.getSpeciesForm();
      user.summonData.fusionSpeciesForm = target.getFusionSpeciesForm();
      user.summonData.ability = target.getAbility().id;
      user.summonData.gender = target.getGender();
      user.summonData.fusionGender = target.getFusionGender();

      // Copy all stats (except HP)
      for (const s of EFFECTIVE_STATS) {
        user.setStat(s, target.getStat(s, false), false);
      }

      // Copy all stat stages
      for (const s of BATTLE_STATS) {
        user.setStatStage(s, target.getStatStage(s));
      }

      user.summonData.moveset = target.getMoveset().map(m => new PokemonMove(m?.moveId!, m?.ppUsed, m?.ppUp)); // TODO: is this bang correct?
      user.summonData.types = target.getTypes();

      user.scene.queueMessage(i18next.t("moveTriggers:transformedIntoTarget", {pokemonName: getPokemonNameWithAffix(user), targetName: getPokemonNameWithAffix(target)}));

      user.loadAssets(false).then(() => {
        user.playAnim();
        user.updateInfo();
        resolve(true);
      });
    });
  }
}

/**
 * Attribute used for status moves, namely Speed Swap,
 * that swaps the user's and target's corresponding stats.
 * @extends MoveEffectAttr
 * @see {@linkcode apply}
 */
export class SwapStatAttr extends MoveEffectAttr {
  /** The stat to be swapped between the user and the target */
  private stat: EffectiveStat;

  constructor(stat: EffectiveStat) {
    super();

    this.stat = stat;
  }

  /**
   * Takes the average of the user's and target's corresponding current
   * {@linkcode stat} values and sets that stat to the average for both
   * temporarily.
   * @param user the {@linkcode Pokemon} that used the move
   * @param target the {@linkcode Pokemon} that the move was used on
   * @param move N/A
   * @param args N/A
   * @returns true if attribute application succeeds
   */
  apply(user: Pokemon, target: Pokemon, move: Move, args: any[]): boolean {
    if (super.apply(user, target, move, args)) {
      const temp = user.getStat(this.stat, false);
      user.setStat(this.stat, target.getStat(this.stat, false), false);
      target.setStat(this.stat, temp, false);

      user.scene.queueMessage(i18next.t("moveTriggers:switchedStat", {
        pokemonName: getPokemonNameWithAffix(user),
        stat: i18next.t(getStatKey(this.stat)),
      }));

      return true;
    }
    return false;
  }
}

/**
 * Attribute used for status moves, namely Power Split and Guard Split,
 * that take the average of a user's and target's corresponding
 * stats and assign that average back to each corresponding stat.
 * @extends MoveEffectAttr
 * @see {@linkcode apply}
 */
export class AverageStatsAttr extends MoveEffectAttr {
  /** The stats to be averaged individually between the user and the target */
  private stats: readonly EffectiveStat[];
  private msgKey: string;

  constructor(stats: readonly EffectiveStat[], msgKey: string) {
    super();

    this.stats = stats;
    this.msgKey = msgKey;
  }

  /**
   * Takes the average of the user's and target's corresponding {@linkcode stat}
   * values and sets those stats to the corresponding average for both
   * temporarily.
   * @param user the {@linkcode Pokemon} that used the move
   * @param target the {@linkcode Pokemon} that the move was used on
   * @param move N/A
   * @param args N/A
   * @returns true if attribute application succeeds
   */
  apply(user: Pokemon, target: Pokemon, move: Move, args: any[]): boolean {
    if (super.apply(user, target, move, args)) {
      for (const s of this.stats) {
        const avg = Math.floor((user.getStat(s, false) + target.getStat(s, false)) / 2);

        user.setStat(s, avg, false);
        target.setStat(s, avg, false);
      }

      user.scene.queueMessage(i18next.t(this.msgKey, { pokemonName: getPokemonNameWithAffix(user) }));

      return true;
    }
    return false;
  }
}

export class DiscourageFrequentUseAttr extends MoveAttr {
  getUserBenefitScore(user: Pokemon, target: Pokemon, move: Move): integer {
    const lastMoves = user.getLastXMoves(4);
    console.log(lastMoves);
    for (let m = 0; m < lastMoves.length; m++) {
      if (lastMoves[m].move === move.id) {
        return (4 - (m + 1)) * -10;
      }
    }

    return 0;
  }
}

export class MoneyAttr extends MoveEffectAttr {
  constructor() {
    super(true, MoveEffectTrigger.HIT, true);
  }

  apply(user: Pokemon, target: Pokemon, move: Move): boolean {
    user.scene.currentBattle.moneyScattered += user.scene.getWaveMoneyAmount(0.2);
    user.scene.queueMessage(i18next.t("moveTriggers:coinsScatteredEverywhere"));
    return true;
  }
}

/**
 * Applies {@linkcode BattlerTagType.DESTINY_BOND} to the user.
 *
 * @extends MoveEffectAttr
 */
export class DestinyBondAttr extends MoveEffectAttr {
  constructor() {
    super(true, MoveEffectTrigger.PRE_APPLY);
  }

  /**
   * Applies {@linkcode BattlerTagType.DESTINY_BOND} to the user.
   * @param user {@linkcode Pokemon} that is having the tag applied to.
   * @param target {@linkcode Pokemon} N/A
   * @param move {@linkcode Move} {@linkcode Move.DESTINY_BOND}
   * @param {any[]} args N/A
   * @returns true
   */
  apply(user: Pokemon, target: Pokemon, move: Move, args: any[]): boolean {
    user.scene.queueMessage(`${i18next.t("moveTriggers:tryingToTakeFoeDown", {pokemonName: getPokemonNameWithAffix(user)})}`);
    user.addTag(BattlerTagType.DESTINY_BOND, undefined, move.id, user.id);
    return true;
  }
}

/**
 * Attribute to apply a battler tag to the target if they have had their stats boosted this turn.
 * @extends AddBattlerTagAttr
 */
export class AddBattlerTagIfBoostedAttr extends AddBattlerTagAttr {
  constructor(tag: BattlerTagType) {
    super(tag, false, false, 2, 5);
  }

  /**
   * @param user {@linkcode Pokemon} using this move
   * @param target {@linkcode Pokemon} target of this move
   * @param move {@linkcode Move} being used
   * @param {any[]} args N/A
   * @returns true
   */
  apply(user: Pokemon, target: Pokemon, move: Move, args: any[]): boolean {
    if (target.turnData.statStagesIncreased) {
      super.apply(user, target, move, args);
    }
    return true;
  }
}

/**
 * Attribute to apply a status effect to the target if they have had their stats boosted this turn.
 * @extends MoveEffectAttr
 */
export class StatusIfBoostedAttr extends MoveEffectAttr {
  public effect: StatusEffect;

  constructor(effect: StatusEffect) {
    super(true, MoveEffectTrigger.HIT);
    this.effect = effect;
  }

  /**
   * @param user {@linkcode Pokemon} using this move
   * @param target {@linkcode Pokemon} target of this move
   * @param move {@linkcode Move} N/A
   * @param {any[]} args N/A
   * @returns true
   */
  apply(user: Pokemon, target: Pokemon, move: Move, args: any[]): boolean {
    if (target.turnData.statStagesIncreased) {
      target.trySetStatus(this.effect, true, user);
    }
    return true;
  }
}

export class LastResortAttr extends MoveAttr {
  getCondition(): MoveConditionFunc {
    return (user: Pokemon, target: Pokemon, move: Move) => {
      const uniqueUsedMoveIds = new Set<Moves>();
      const movesetMoveIds = user.getMoveset().map(m => m?.moveId);
      user.getMoveHistory().map(m => {
        if (m.move !== move.id && movesetMoveIds.find(mm => mm === m.move)) {
          uniqueUsedMoveIds.add(m.move);
        }
      });
      return uniqueUsedMoveIds.size >= movesetMoveIds.length - 1;
    };
  }
}


/**
 * The move only works if the target has a transferable held item
 * @extends MoveAttr
 * @see {@linkcode getCondition}
 */
export class AttackedByItemAttr extends MoveAttr {
  /**
   * @returns the {@linkcode MoveConditionFunc} for this {@linkcode Move}
   */
  getCondition(): MoveConditionFunc {
    return (user: Pokemon, target: Pokemon, move: Move) => {
      const heldItems = target.getHeldItems().filter(i => i.isTransferrable);
      if (heldItems.length === 0) {
        return false;
      }

      const itemName = heldItems[0]?.type?.name ?? "item";
      target.scene.queueMessage(i18next.t("moveTriggers:attackedByItem", {pokemonName: getPokemonNameWithAffix(target), itemName: itemName}));

      return true;
    };
  }
}

export class VariableTargetAttr extends MoveAttr {
  private targetChangeFunc: (user: Pokemon, target: Pokemon, move: Move) => number;

  constructor(targetChange: (user: Pokemon, target: Pokemon, move: Move) => number) {
    super();

    this.targetChangeFunc = targetChange;
  }

  apply(user: Pokemon, target: Pokemon, move: Move, args: any[]): boolean {
    const targetVal = args[0] as Utils.NumberHolder;
    targetVal.value = this.targetChangeFunc(user, target, move);
    return true;
  }
}

const failOnGravityCondition: MoveConditionFunc = (user, target, move) => !user.scene.arena.getTag(ArenaTagType.GRAVITY);

const failOnBossCondition: MoveConditionFunc = (user, target, move) => !target.isBossImmune();

const failOnMaxCondition: MoveConditionFunc = (user, target, move) => !target.isMax();

const failIfDampCondition: MoveConditionFunc = (user, target, move) => {
  const cancelled = new Utils.BooleanHolder(false);
  user.scene.getField(true).map(p=>applyAbAttrs(FieldPreventExplosiveMovesAbAttr, p, cancelled));
  // Queue a message if an ability prevented usage of the move
  if (cancelled.value) {
    user.scene.queueMessage(i18next.t("moveTriggers:cannotUseMove", {pokemonName: getPokemonNameWithAffix(user), moveName: move.name}));
  }
  return !cancelled.value;
};

const userSleptOrComatoseCondition: MoveConditionFunc = (user: Pokemon, target: Pokemon, move: Move) =>  user.status?.effect === StatusEffect.SLEEP || user.hasAbility(Abilities.COMATOSE);

const targetSleptOrComatoseCondition: MoveConditionFunc = (user: Pokemon, target: Pokemon, move: Move) =>  target.status?.effect === StatusEffect.SLEEP || target.hasAbility(Abilities.COMATOSE);

export type MoveAttrFilter = (attr: MoveAttr) => boolean;

function applyMoveAttrsInternal(attrFilter: MoveAttrFilter, user: Pokemon | null, target: Pokemon | null, move: Move, args: any[]): Promise<void> {
  return new Promise(resolve => {
    const attrPromises: Promise<boolean>[] = [];
    const moveAttrs = move.attrs.filter(a => attrFilter(a));
    for (const attr of moveAttrs) {
      const result = attr.apply(user, target, move, args);
      if (result instanceof Promise) {
        attrPromises.push(result);
      }
    }
    Promise.allSettled(attrPromises).then(() => resolve());
  });
}

export function applyMoveAttrs(attrType: Constructor<MoveAttr>, user: Pokemon | null, target: Pokemon | null, move: Move, ...args: any[]): Promise<void> {
  return applyMoveAttrsInternal((attr: MoveAttr) => attr instanceof attrType, user, target, move, args);
}

export function applyFilteredMoveAttrs(attrFilter: MoveAttrFilter, user: Pokemon, target: Pokemon | null, move: Move, ...args: any[]): Promise<void> {
  return applyMoveAttrsInternal(attrFilter, user, target, move, args);
}

export class MoveCondition {
  protected func: MoveConditionFunc;

  constructor(func: MoveConditionFunc) {
    this.func = func;
  }

  apply(user: Pokemon, target: Pokemon, move: Move): boolean {
    return this.func(user, target, move);
  }

  getUserBenefitScore(user: Pokemon, target: Pokemon, move: Move): integer {
    return 0;
  }
}

export class FirstMoveCondition extends MoveCondition {
  constructor() {
    super((user, target, move) => user.battleSummonData?.turnCount === 1);
  }

  getUserBenefitScore(user: Pokemon, target: Pokemon, move: Move): integer {
    return this.apply(user, target, move) ? 10 : -20;
  }
}

export class hitsSameTypeAttr extends VariableMoveTypeMultiplierAttr {
  apply(user: Pokemon, target: Pokemon, move: Move, args: any[]): boolean {
    const multiplier = args[0] as Utils.NumberHolder;
    if (!user.getTypes().some(type => target.getTypes().includes(type))) {
      multiplier.value = 0;
      return true;
    }
    return false;
  }
}

/**
 * Attribute used for Conversion 2, to convert the user's type to a random type that resists the target's last used move.
 * Fails if the user already has ALL types that resist the target's last used move.
 * Fails if the opponent has not used a move yet
 * Fails if the type is unknown or stellar
 *
 * TODO:
 * If a move has its type changed (e.g. {@linkcode Moves.HIDDEN_POWER}), it will check the new type.
 */
export class ResistLastMoveTypeAttr extends MoveEffectAttr {
  constructor() {
    super(true);
  }
  /**
   * User changes its type to a random type that resists the target's last used move
   * @param {Pokemon} user Pokemon that used the move and will change types
   * @param {Pokemon} target Opposing pokemon that recently used a move
   * @param {Move} move Move being used
   * @param {any[]} args Unused
   * @returns {boolean} true if the function succeeds
   */
  apply(user: Pokemon, target: Pokemon, move: Move, args: any[]): boolean {
    if (!super.apply(user, target, move, args)) {
      return false;
    }

    const [targetMove] = target.getLastXMoves(1); // target's most recent move
    if (!targetMove) {
      return false;
    }

    const moveData = allMoves[targetMove.move];
    if (moveData.type === Type.STELLAR || moveData.type === Type.UNKNOWN) {
      return false;
    }
    const userTypes = user.getTypes();
    const validTypes = this.getTypeResistances(user.scene.gameMode, moveData.type).filter(t => !userTypes.includes(t)); // valid types are ones that are not already the user's types
    if (!validTypes.length) {
      return false;
    }
    const type = validTypes[user.randSeedInt(validTypes.length)];
    user.summonData.types = [ type ];
    user.scene.queueMessage(i18next.t("battle:transformedIntoType", {pokemonName: getPokemonNameWithAffix(user), type: Utils.toReadableString(Type[type])}));
    user.updateInfo();

    return true;
  }

  /**
   * Retrieve the types resisting a given type. Used by Conversion 2
   * @returns An array populated with Types, or an empty array if no resistances exist (Unknown or Stellar type)
   */
  getTypeResistances(gameMode: GameMode, type: number): Type[] {
    const typeResistances: Type[] = [];

    for (let i = 0; i < Object.keys(Type).length; i++) {
      const multiplier = new NumberHolder(1);
      multiplier.value = getTypeDamageMultiplier(type, i);
      applyChallenges(gameMode, ChallengeType.TYPE_EFFECTIVENESS, multiplier);
      if (multiplier.value < 1) {
        typeResistances.push(i);
      }
    }

    return typeResistances;
  }

  getCondition(): MoveConditionFunc {
    return (user, target, move) => {
      const moveHistory = target.getLastXMoves();
      return moveHistory.length !== 0;
    };
  }
}

/**
 * Drops the target's immunity to types it is immune to
 * and makes its evasiveness be ignored during accuracy
 * checks. Used by: {@linkcode Moves.ODOR_SLEUTH | Odor Sleuth}, {@linkcode Moves.MIRACLE_EYE | Miracle Eye} and {@linkcode Moves.FORESIGHT | Foresight}
 *
 * @extends AddBattlerTagAttr
 * @see {@linkcode apply}
 */
export class ExposedMoveAttr extends AddBattlerTagAttr {
  constructor(tagType: BattlerTagType) {
    super(tagType, false, true);
  }

  /**
   * Applies {@linkcode ExposedTag} to the target.
   * @param user {@linkcode Pokemon} using this move
   * @param target {@linkcode Pokemon} target of this move
   * @param move {@linkcode Move} being used
   * @param args N/A
   * @returns `true` if the function succeeds
   */
  apply(user: Pokemon, target: Pokemon, move: Move, args: any[]): boolean {
    if (!super.apply(user, target, move, args)) {
      return false;
    }

    user.scene.queueMessage(i18next.t("moveTriggers:exposedMove", { pokemonName: getPokemonNameWithAffix(user), targetPokemonName: getPokemonNameWithAffix(target)}));

    return true;
  }
}


const unknownTypeCondition: MoveConditionFunc = (user, target, move) => !user.getTypes().includes(Type.UNKNOWN);

export type MoveTargetSet = {
  targets: BattlerIndex[];
  multiple: boolean;
};

export function getMoveTargets(user: Pokemon, move: Moves): MoveTargetSet {
  const variableTarget = new Utils.NumberHolder(0);
  user.getOpponents().forEach(p => applyMoveAttrs(VariableTargetAttr, user, p, allMoves[move], variableTarget));

  const moveTarget = allMoves[move].hasAttr(VariableTargetAttr) ? variableTarget.value : move ? allMoves[move].moveTarget : move === undefined ? MoveTarget.NEAR_ENEMY : [];
  const opponents = user.getOpponents();

  let set: Pokemon[] = [];
  let multiple = false;

  switch (moveTarget) {
  case MoveTarget.USER:
  case MoveTarget.PARTY:
    set = [ user ];
    break;
  case MoveTarget.NEAR_OTHER:
  case MoveTarget.OTHER:
  case MoveTarget.ALL_NEAR_OTHERS:
  case MoveTarget.ALL_OTHERS:
    set = (opponents.concat([ user.getAlly() ]));
    multiple = moveTarget === MoveTarget.ALL_NEAR_OTHERS || moveTarget === MoveTarget.ALL_OTHERS;
    break;
  case MoveTarget.NEAR_ENEMY:
  case MoveTarget.ALL_NEAR_ENEMIES:
  case MoveTarget.ALL_ENEMIES:
  case MoveTarget.ENEMY_SIDE:
    set = opponents;
    multiple = moveTarget !== MoveTarget.NEAR_ENEMY;
    break;
  case MoveTarget.RANDOM_NEAR_ENEMY:
    set = [ opponents[user.randSeedInt(opponents.length)] ];
    break;
  case MoveTarget.ATTACKER:
    return { targets: [ -1 as BattlerIndex ], multiple: false };
  case MoveTarget.NEAR_ALLY:
  case MoveTarget.ALLY:
    set = [ user.getAlly() ];
    break;
  case MoveTarget.USER_OR_NEAR_ALLY:
  case MoveTarget.USER_AND_ALLIES:
  case MoveTarget.USER_SIDE:
    set = [ user, user.getAlly() ];
    multiple = moveTarget !== MoveTarget.USER_OR_NEAR_ALLY;
    break;
  case MoveTarget.ALL:
  case MoveTarget.BOTH_SIDES:
    set = [ user, user.getAlly() ].concat(opponents);
    multiple = true;
    break;
  case MoveTarget.CURSE:
    set = user.getTypes(true).includes(Type.GHOST) ? (opponents.concat([ user.getAlly() ])) : [ user ];
    break;
  }

  return { targets: set.filter(p => p?.isActive(true)).map(p => p.getBattlerIndex()).filter(t => t !== undefined), multiple };
}

export const allMoves: Move[] = [
  new SelfStatusMove(Moves.NONE, Type.NORMAL, MoveCategory.STATUS, -1, -1, 0, 1),
];

export const selfStatLowerMoves: Moves[] = [];

export function initMoves() {
  allMoves.push(
    new AttackMove(Moves.POUND, Type.NORMAL, MoveCategory.PHYSICAL, 40, 100, 35, -1, 0, 1),
    new AttackMove(Moves.KARATE_CHOP, Type.FIGHTING, MoveCategory.PHYSICAL, 50, 100, 25, -1, 0, 1)
      .attr(HighCritAttr),
    new AttackMove(Moves.DOUBLE_SLAP, Type.NORMAL, MoveCategory.PHYSICAL, 15, 85, 10, -1, 0, 1)
      .attr(MultiHitAttr),
    new AttackMove(Moves.COMET_PUNCH, Type.NORMAL, MoveCategory.PHYSICAL, 18, 85, 15, -1, 0, 1)
      .attr(MultiHitAttr)
      .punchingMove(),
    new AttackMove(Moves.MEGA_PUNCH, Type.NORMAL, MoveCategory.PHYSICAL, 80, 85, 20, -1, 0, 1)
      .punchingMove(),
    new AttackMove(Moves.PAY_DAY, Type.NORMAL, MoveCategory.PHYSICAL, 40, 100, 20, -1, 0, 1)
      .attr(MoneyAttr)
      .makesContact(false),
    new AttackMove(Moves.FIRE_PUNCH, Type.FIRE, MoveCategory.PHYSICAL, 75, 100, 15, 10, 0, 1)
      .attr(StatusEffectAttr, StatusEffect.BURN)
      .punchingMove(),
    new AttackMove(Moves.ICE_PUNCH, Type.ICE, MoveCategory.PHYSICAL, 75, 100, 15, 10, 0, 1)
      .attr(StatusEffectAttr, StatusEffect.FREEZE)
      .punchingMove(),
    new AttackMove(Moves.THUNDER_PUNCH, Type.ELECTRIC, MoveCategory.PHYSICAL, 75, 100, 15, 10, 0, 1)
      .attr(StatusEffectAttr, StatusEffect.PARALYSIS)
      .punchingMove(),
    new AttackMove(Moves.SCRATCH, Type.NORMAL, MoveCategory.PHYSICAL, 40, 100, 35, -1, 0, 1),
    new AttackMove(Moves.VISE_GRIP, Type.NORMAL, MoveCategory.PHYSICAL, 55, 100, 30, -1, 0, 1),
    new AttackMove(Moves.GUILLOTINE, Type.NORMAL, MoveCategory.PHYSICAL, 200, 30, 5, -1, 0, 1)
      .attr(OneHitKOAttr)
      .attr(OneHitKOAccuracyAttr),
    new AttackMove(Moves.RAZOR_WIND, Type.NORMAL, MoveCategory.SPECIAL, 80, 100, 10, -1, 0, 1)
      .attr(ChargeAttr, ChargeAnim.RAZOR_WIND_CHARGING, i18next.t("moveTriggers:whippedUpAWhirlwind", {pokemonName: "{USER}"}))
      .attr(HighCritAttr)
      .windMove()
      .ignoresVirtual()
      .target(MoveTarget.ALL_NEAR_ENEMIES),
    new SelfStatusMove(Moves.SWORDS_DANCE, Type.NORMAL, -1, 20, -1, 0, 1)
      .attr(StatStageChangeAttr, [ Stat.ATK ], 2, true)
      .danceMove(),
    new AttackMove(Moves.CUT, Type.NORMAL, MoveCategory.PHYSICAL, 50, 95, 30, -1, 0, 1)
      .slicingMove(),
    new AttackMove(Moves.GUST, Type.FLYING, MoveCategory.SPECIAL, 40, 100, 35, -1, 0, 1)
      .attr(HitsTagAttr, BattlerTagType.FLYING, true)
      .windMove(),
    new AttackMove(Moves.WING_ATTACK, Type.FLYING, MoveCategory.PHYSICAL, 60, 100, 35, -1, 0, 1),
    new StatusMove(Moves.WHIRLWIND, Type.NORMAL, -1, 20, -1, -6, 1)
      .attr(ForceSwitchOutAttr)
      .attr(HitsTagAttr, BattlerTagType.FLYING, false)
      .ignoresSubstitute()
      .hidesTarget()
      .windMove(),
    new AttackMove(Moves.FLY, Type.FLYING, MoveCategory.PHYSICAL, 90, 95, 15, -1, 0, 1)
      .attr(ChargeAttr, ChargeAnim.FLY_CHARGING, i18next.t("moveTriggers:flewUpHigh", {pokemonName: "{USER}"}), BattlerTagType.FLYING)
      .condition(failOnGravityCondition)
      .ignoresVirtual(),
    new AttackMove(Moves.BIND, Type.NORMAL, MoveCategory.PHYSICAL, 15, 85, 20, -1, 0, 1)
      .attr(TrapAttr, BattlerTagType.BIND),
    new AttackMove(Moves.SLAM, Type.NORMAL, MoveCategory.PHYSICAL, 80, 75, 20, -1, 0, 1),
    new AttackMove(Moves.VINE_WHIP, Type.GRASS, MoveCategory.PHYSICAL, 45, 100, 25, -1, 0, 1),
    new AttackMove(Moves.STOMP, Type.NORMAL, MoveCategory.PHYSICAL, 65, 100, 20, 30, 0, 1)
      .attr(MinimizeAccuracyAttr)
      .attr(HitsTagAttr, BattlerTagType.MINIMIZED, true)
      .attr(FlinchAttr),
    new AttackMove(Moves.DOUBLE_KICK, Type.FIGHTING, MoveCategory.PHYSICAL, 30, 100, 30, -1, 0, 1)
      .attr(MultiHitAttr, MultiHitType._2),
    new AttackMove(Moves.MEGA_KICK, Type.NORMAL, MoveCategory.PHYSICAL, 120, 75, 5, -1, 0, 1),
    new AttackMove(Moves.JUMP_KICK, Type.FIGHTING, MoveCategory.PHYSICAL, 100, 95, 10, -1, 0, 1)
      .attr(MissEffectAttr, crashDamageFunc)
      .attr(NoEffectAttr, crashDamageFunc)
      .condition(failOnGravityCondition)
      .recklessMove(),
    new AttackMove(Moves.ROLLING_KICK, Type.FIGHTING, MoveCategory.PHYSICAL, 60, 85, 15, 30, 0, 1)
      .attr(FlinchAttr),
    new StatusMove(Moves.SAND_ATTACK, Type.GROUND, 100, 15, -1, 0, 1)
      .attr(StatStageChangeAttr, [ Stat.ACC ], -1),
    new AttackMove(Moves.HEADBUTT, Type.NORMAL, MoveCategory.PHYSICAL, 70, 100, 15, 30, 0, 1)
      .attr(FlinchAttr),
    new AttackMove(Moves.HORN_ATTACK, Type.NORMAL, MoveCategory.PHYSICAL, 65, 100, 25, -1, 0, 1),
    new AttackMove(Moves.FURY_ATTACK, Type.NORMAL, MoveCategory.PHYSICAL, 15, 85, 20, -1, 0, 1)
      .attr(MultiHitAttr),
    new AttackMove(Moves.HORN_DRILL, Type.NORMAL, MoveCategory.PHYSICAL, 200, 30, 5, -1, 0, 1)
      .attr(OneHitKOAttr)
      .attr(OneHitKOAccuracyAttr),
    new AttackMove(Moves.TACKLE, Type.NORMAL, MoveCategory.PHYSICAL, 40, 100, 35, -1, 0, 1),
    new AttackMove(Moves.BODY_SLAM, Type.NORMAL, MoveCategory.PHYSICAL, 85, 100, 15, 30, 0, 1)
      .attr(MinimizeAccuracyAttr)
      .attr(HitsTagAttr, BattlerTagType.MINIMIZED, true)
      .attr(StatusEffectAttr, StatusEffect.PARALYSIS),
    new AttackMove(Moves.WRAP, Type.NORMAL, MoveCategory.PHYSICAL, 15, 90, 20, -1, 0, 1)
      .attr(TrapAttr, BattlerTagType.WRAP),
    new AttackMove(Moves.TAKE_DOWN, Type.NORMAL, MoveCategory.PHYSICAL, 90, 85, 20, -1, 0, 1)
      .attr(RecoilAttr)
      .recklessMove(),
    new AttackMove(Moves.THRASH, Type.NORMAL, MoveCategory.PHYSICAL, 120, 100, 10, -1, 0, 1)
      .attr(FrenzyAttr)
      .attr(MissEffectAttr, frenzyMissFunc)
      .attr(NoEffectAttr, frenzyMissFunc)
      .target(MoveTarget.RANDOM_NEAR_ENEMY),
    new AttackMove(Moves.DOUBLE_EDGE, Type.NORMAL, MoveCategory.PHYSICAL, 120, 100, 15, -1, 0, 1)
      .attr(RecoilAttr, false, 0.33)
      .recklessMove(),
    new StatusMove(Moves.TAIL_WHIP, Type.NORMAL, 100, 30, -1, 0, 1)
      .attr(StatStageChangeAttr, [ Stat.DEF ], -1)
      .target(MoveTarget.ALL_NEAR_ENEMIES),
    new AttackMove(Moves.POISON_STING, Type.POISON, MoveCategory.PHYSICAL, 15, 100, 35, 30, 0, 1)
      .attr(StatusEffectAttr, StatusEffect.POISON)
      .makesContact(false),
    new AttackMove(Moves.TWINEEDLE, Type.BUG, MoveCategory.PHYSICAL, 25, 100, 20, 20, 0, 1)
      .attr(MultiHitAttr, MultiHitType._2)
      .attr(StatusEffectAttr, StatusEffect.POISON)
      .makesContact(false),
    new AttackMove(Moves.PIN_MISSILE, Type.BUG, MoveCategory.PHYSICAL, 25, 95, 20, -1, 0, 1)
      .attr(MultiHitAttr)
      .makesContact(false),
    new StatusMove(Moves.LEER, Type.NORMAL, 100, 30, -1, 0, 1)
      .attr(StatStageChangeAttr, [ Stat.DEF ], -1)
      .target(MoveTarget.ALL_NEAR_ENEMIES),
    new AttackMove(Moves.BITE, Type.DARK, MoveCategory.PHYSICAL, 60, 100, 25, 30, 0, 1)
      .attr(FlinchAttr)
      .bitingMove(),
    new StatusMove(Moves.GROWL, Type.NORMAL, 100, 40, -1, 0, 1)
      .attr(StatStageChangeAttr, [ Stat.ATK ], -1)
      .soundBased()
      .target(MoveTarget.ALL_NEAR_ENEMIES),
    new StatusMove(Moves.ROAR, Type.NORMAL, -1, 20, -1, -6, 1)
      .attr(ForceSwitchOutAttr)
      .soundBased()
      .hidesTarget(),
    new StatusMove(Moves.SING, Type.NORMAL, 55, 15, -1, 0, 1)
      .attr(StatusEffectAttr, StatusEffect.SLEEP)
      .soundBased(),
    new StatusMove(Moves.SUPERSONIC, Type.NORMAL, 55, 20, -1, 0, 1)
      .attr(ConfuseAttr)
      .soundBased(),
    new AttackMove(Moves.SONIC_BOOM, Type.NORMAL, MoveCategory.SPECIAL, -1, 90, 20, -1, 0, 1)
      .attr(FixedDamageAttr, 20),
    new StatusMove(Moves.DISABLE, Type.NORMAL, 100, 20, -1, 0, 1)
      .attr(DisableMoveAttr)
      .ignoresSubstitute()
      .condition(failOnMaxCondition),
    new AttackMove(Moves.ACID, Type.POISON, MoveCategory.SPECIAL, 40, 100, 30, 10, 0, 1)
      .attr(StatStageChangeAttr, [ Stat.SPDEF ], -1)
      .target(MoveTarget.ALL_NEAR_ENEMIES),
    new AttackMove(Moves.EMBER, Type.FIRE, MoveCategory.SPECIAL, 40, 100, 25, 10, 0, 1)
      .attr(StatusEffectAttr, StatusEffect.BURN),
    new AttackMove(Moves.FLAMETHROWER, Type.FIRE, MoveCategory.SPECIAL, 90, 100, 15, 10, 0, 1)
      .attr(StatusEffectAttr, StatusEffect.BURN),
    new StatusMove(Moves.MIST, Type.ICE, -1, 30, -1, 0, 1)
      .attr(AddArenaTagAttr, ArenaTagType.MIST, 5, true)
      .target(MoveTarget.USER_SIDE),
    new AttackMove(Moves.WATER_GUN, Type.WATER, MoveCategory.SPECIAL, 40, 100, 25, -1, 0, 1),
    new AttackMove(Moves.HYDRO_PUMP, Type.WATER, MoveCategory.SPECIAL, 110, 80, 5, -1, 0, 1),
    new AttackMove(Moves.SURF, Type.WATER, MoveCategory.SPECIAL, 90, 100, 15, -1, 0, 1)
      .target(MoveTarget.ALL_NEAR_OTHERS)
      .attr(HitsTagAttr, BattlerTagType.UNDERWATER, true)
      .attr(GulpMissileTagAttr),
    new AttackMove(Moves.ICE_BEAM, Type.ICE, MoveCategory.SPECIAL, 90, 100, 10, 10, 0, 1)
      .attr(StatusEffectAttr, StatusEffect.FREEZE),
    new AttackMove(Moves.BLIZZARD, Type.ICE, MoveCategory.SPECIAL, 110, 70, 5, 10, 0, 1)
      .attr(BlizzardAccuracyAttr)
      .attr(StatusEffectAttr, StatusEffect.FREEZE)
      .windMove()
      .target(MoveTarget.ALL_NEAR_ENEMIES),
    new AttackMove(Moves.PSYBEAM, Type.PSYCHIC, MoveCategory.SPECIAL, 65, 100, 20, 10, 0, 1)
      .attr(ConfuseAttr),
    new AttackMove(Moves.BUBBLE_BEAM, Type.WATER, MoveCategory.SPECIAL, 65, 100, 20, 10, 0, 1)
      .attr(StatStageChangeAttr, [ Stat.SPD ], -1),
    new AttackMove(Moves.AURORA_BEAM, Type.ICE, MoveCategory.SPECIAL, 65, 100, 20, 10, 0, 1)
      .attr(StatStageChangeAttr, [ Stat.ATK ], -1),
    new AttackMove(Moves.HYPER_BEAM, Type.NORMAL, MoveCategory.SPECIAL, 150, 90, 5, -1, 0, 1)
      .attr(RechargeAttr),
    new AttackMove(Moves.PECK, Type.FLYING, MoveCategory.PHYSICAL, 35, 100, 35, -1, 0, 1),
    new AttackMove(Moves.DRILL_PECK, Type.FLYING, MoveCategory.PHYSICAL, 80, 100, 20, -1, 0, 1),
    new AttackMove(Moves.SUBMISSION, Type.FIGHTING, MoveCategory.PHYSICAL, 80, 80, 20, -1, 0, 1)
      .attr(RecoilAttr)
      .recklessMove(),
    new AttackMove(Moves.LOW_KICK, Type.FIGHTING, MoveCategory.PHYSICAL, -1, 100, 20, -1, 0, 1)
      .attr(WeightPowerAttr)
      .condition(failOnMaxCondition),
    new AttackMove(Moves.COUNTER, Type.FIGHTING, MoveCategory.PHYSICAL, -1, 100, 20, -1, -5, 1)
      .attr(CounterDamageAttr, (move: Move) => move.category === MoveCategory.PHYSICAL, 2)
      .target(MoveTarget.ATTACKER),
    new AttackMove(Moves.SEISMIC_TOSS, Type.FIGHTING, MoveCategory.PHYSICAL, -1, 100, 20, -1, 0, 1)
      .attr(LevelDamageAttr),
    new AttackMove(Moves.STRENGTH, Type.NORMAL, MoveCategory.PHYSICAL, 80, 100, 15, -1, 0, 1),
    new AttackMove(Moves.ABSORB, Type.GRASS, MoveCategory.SPECIAL, 20, 100, 25, -1, 0, 1)
      .attr(HitHealAttr)
      .triageMove(),
    new AttackMove(Moves.MEGA_DRAIN, Type.GRASS, MoveCategory.SPECIAL, 40, 100, 15, -1, 0, 1)
      .attr(HitHealAttr)
      .triageMove(),
    new StatusMove(Moves.LEECH_SEED, Type.GRASS, 90, 10, -1, 0, 1)
      .attr(AddBattlerTagAttr, BattlerTagType.SEEDED)
      .condition((user, target, move) => !target.getTag(BattlerTagType.SEEDED) && !target.isOfType(Type.GRASS)),
    new SelfStatusMove(Moves.GROWTH, Type.NORMAL, -1, 20, -1, 0, 1)
      .attr(GrowthStatStageChangeAttr),
    new AttackMove(Moves.RAZOR_LEAF, Type.GRASS, MoveCategory.PHYSICAL, 55, 95, 25, -1, 0, 1)
      .attr(HighCritAttr)
      .makesContact(false)
      .slicingMove()
      .target(MoveTarget.ALL_NEAR_ENEMIES),
    new AttackMove(Moves.SOLAR_BEAM, Type.GRASS, MoveCategory.SPECIAL, 120, 100, 10, -1, 0, 1)
      .attr(SunlightChargeAttr, ChargeAnim.SOLAR_BEAM_CHARGING, i18next.t("moveTriggers:tookInSunlight", {pokemonName: "{USER}"}))
      .attr(AntiSunlightPowerDecreaseAttr)
      .ignoresVirtual(),
    new StatusMove(Moves.POISON_POWDER, Type.POISON, 75, 35, -1, 0, 1)
      .attr(StatusEffectAttr, StatusEffect.POISON)
      .powderMove(),
    new StatusMove(Moves.STUN_SPORE, Type.GRASS, 75, 30, -1, 0, 1)
      .attr(StatusEffectAttr, StatusEffect.PARALYSIS)
      .powderMove(),
    new StatusMove(Moves.SLEEP_POWDER, Type.GRASS, 75, 15, -1, 0, 1)
      .attr(StatusEffectAttr, StatusEffect.SLEEP)
      .powderMove(),
    new AttackMove(Moves.PETAL_DANCE, Type.GRASS, MoveCategory.SPECIAL, 120, 100, 10, -1, 0, 1)
      .attr(FrenzyAttr)
      .attr(MissEffectAttr, frenzyMissFunc)
      .attr(NoEffectAttr, frenzyMissFunc)
      .makesContact()
      .danceMove()
      .target(MoveTarget.RANDOM_NEAR_ENEMY),
    new StatusMove(Moves.STRING_SHOT, Type.BUG, 95, 40, -1, 0, 1)
      .attr(StatStageChangeAttr, [ Stat.SPD ], -2)
      .target(MoveTarget.ALL_NEAR_ENEMIES),
    new AttackMove(Moves.DRAGON_RAGE, Type.DRAGON, MoveCategory.SPECIAL, -1, 100, 10, -1, 0, 1)
      .attr(FixedDamageAttr, 40),
    new AttackMove(Moves.FIRE_SPIN, Type.FIRE, MoveCategory.SPECIAL, 35, 85, 15, -1, 0, 1)
      .attr(TrapAttr, BattlerTagType.FIRE_SPIN),
    new AttackMove(Moves.THUNDER_SHOCK, Type.ELECTRIC, MoveCategory.SPECIAL, 40, 100, 30, 10, 0, 1)
      .attr(StatusEffectAttr, StatusEffect.PARALYSIS),
    new AttackMove(Moves.THUNDERBOLT, Type.ELECTRIC, MoveCategory.SPECIAL, 90, 100, 15, 10, 0, 1)
      .attr(StatusEffectAttr, StatusEffect.PARALYSIS),
    new StatusMove(Moves.THUNDER_WAVE, Type.ELECTRIC, 90, 20, -1, 0, 1)
      .attr(StatusEffectAttr, StatusEffect.PARALYSIS)
      .attr(RespectAttackTypeImmunityAttr),
    new AttackMove(Moves.THUNDER, Type.ELECTRIC, MoveCategory.SPECIAL, 110, 70, 10, 30, 0, 1)
      .attr(StatusEffectAttr, StatusEffect.PARALYSIS)
      .attr(ThunderAccuracyAttr)
      .attr(HitsTagAttr, BattlerTagType.FLYING, false),
    new AttackMove(Moves.ROCK_THROW, Type.ROCK, MoveCategory.PHYSICAL, 50, 90, 15, -1, 0, 1)
      .makesContact(false),
    new AttackMove(Moves.EARTHQUAKE, Type.GROUND, MoveCategory.PHYSICAL, 100, 100, 10, -1, 0, 1)
      .attr(HitsTagAttr, BattlerTagType.UNDERGROUND, true)
      .makesContact(false)
      .target(MoveTarget.ALL_NEAR_OTHERS),
    new AttackMove(Moves.FISSURE, Type.GROUND, MoveCategory.PHYSICAL, 200, 30, 5, -1, 0, 1)
      .attr(OneHitKOAttr)
      .attr(OneHitKOAccuracyAttr)
      .attr(HitsTagAttr, BattlerTagType.UNDERGROUND, false)
      .makesContact(false),
    new AttackMove(Moves.DIG, Type.GROUND, MoveCategory.PHYSICAL, 80, 100, 10, -1, 0, 1)
      .attr(ChargeAttr, ChargeAnim.DIG_CHARGING, i18next.t("moveTriggers:dugAHole", {pokemonName: "{USER}"}), BattlerTagType.UNDERGROUND)
      .ignoresVirtual(),
    new StatusMove(Moves.TOXIC, Type.POISON, 90, 10, -1, 0, 1)
      .attr(StatusEffectAttr, StatusEffect.TOXIC)
      .attr(ToxicAccuracyAttr),
    new AttackMove(Moves.CONFUSION, Type.PSYCHIC, MoveCategory.SPECIAL, 50, 100, 25, 10, 0, 1)
      .attr(ConfuseAttr),
    new AttackMove(Moves.PSYCHIC, Type.PSYCHIC, MoveCategory.SPECIAL, 90, 100, 10, 10, 0, 1)
      .attr(StatStageChangeAttr, [ Stat.SPDEF ], -1),
    new StatusMove(Moves.HYPNOSIS, Type.PSYCHIC, 60, 20, -1, 0, 1)
      .attr(StatusEffectAttr, StatusEffect.SLEEP),
    new SelfStatusMove(Moves.MEDITATE, Type.PSYCHIC, -1, 40, -1, 0, 1)
      .attr(StatStageChangeAttr, [ Stat.ATK ], 1, true),
    new SelfStatusMove(Moves.AGILITY, Type.PSYCHIC, -1, 30, -1, 0, 1)
      .attr(StatStageChangeAttr, [ Stat.SPD ], 2, true),
    new AttackMove(Moves.QUICK_ATTACK, Type.NORMAL, MoveCategory.PHYSICAL, 40, 100, 30, -1, 1, 1),
    new AttackMove(Moves.RAGE, Type.NORMAL, MoveCategory.PHYSICAL, 20, 100, 20, -1, 0, 1)
      .partial(),
    new SelfStatusMove(Moves.TELEPORT, Type.PSYCHIC, -1, 20, -1, -6, 1)
      .attr(ForceSwitchOutAttr, true)
      .hidesUser(),
    new AttackMove(Moves.NIGHT_SHADE, Type.GHOST, MoveCategory.SPECIAL, -1, 100, 15, -1, 0, 1)
      .attr(LevelDamageAttr),
    new StatusMove(Moves.MIMIC, Type.NORMAL, -1, 10, -1, 0, 1)
      .attr(MovesetCopyMoveAttr)
      .ignoresSubstitute()
      .ignoresVirtual(),
    new StatusMove(Moves.SCREECH, Type.NORMAL, 85, 40, -1, 0, 1)
      .attr(StatStageChangeAttr, [ Stat.DEF ], -2)
      .soundBased(),
    new SelfStatusMove(Moves.DOUBLE_TEAM, Type.NORMAL, -1, 15, -1, 0, 1)
      .attr(StatStageChangeAttr, [ Stat.EVA ], 1, true),
    new SelfStatusMove(Moves.RECOVER, Type.NORMAL, -1, 5, -1, 0, 1)
      .attr(HealAttr, 0.5)
      .triageMove(),
    new SelfStatusMove(Moves.HARDEN, Type.NORMAL, -1, 30, -1, 0, 1)
      .attr(StatStageChangeAttr, [ Stat.DEF ], 1, true),
    new SelfStatusMove(Moves.MINIMIZE, Type.NORMAL, -1, 10, -1, 0, 1)
      .attr(AddBattlerTagAttr, BattlerTagType.MINIMIZED, true, false)
      .attr(StatStageChangeAttr, [ Stat.EVA ], 2, true),
    new StatusMove(Moves.SMOKESCREEN, Type.NORMAL, 100, 20, -1, 0, 1)
      .attr(StatStageChangeAttr, [ Stat.ACC ], -1),
    new StatusMove(Moves.CONFUSE_RAY, Type.GHOST, 100, 10, -1, 0, 1)
      .attr(ConfuseAttr),
    new SelfStatusMove(Moves.WITHDRAW, Type.WATER, -1, 40, -1, 0, 1)
      .attr(StatStageChangeAttr, [ Stat.DEF ], 1, true),
    new SelfStatusMove(Moves.DEFENSE_CURL, Type.NORMAL, -1, 40, -1, 0, 1)
      .attr(StatStageChangeAttr, [ Stat.DEF ], 1, true),
    new SelfStatusMove(Moves.BARRIER, Type.PSYCHIC, -1, 20, -1, 0, 1)
      .attr(StatStageChangeAttr, [ Stat.DEF ], 2, true),
    new StatusMove(Moves.LIGHT_SCREEN, Type.PSYCHIC, -1, 30, -1, 0, 1)
      .attr(AddArenaTagAttr, ArenaTagType.LIGHT_SCREEN, 5, true)
      .target(MoveTarget.USER_SIDE),
    new SelfStatusMove(Moves.HAZE, Type.ICE, -1, 30, -1, 0, 1)
      .ignoresSubstitute()
      .attr(ResetStatsAttr, true),
    new StatusMove(Moves.REFLECT, Type.PSYCHIC, -1, 20, -1, 0, 1)
      .attr(AddArenaTagAttr, ArenaTagType.REFLECT, 5, true)
      .target(MoveTarget.USER_SIDE),
    new SelfStatusMove(Moves.FOCUS_ENERGY, Type.NORMAL, -1, 30, -1, 0, 1)
      .attr(AddBattlerTagAttr, BattlerTagType.CRIT_BOOST, true, true),
    new AttackMove(Moves.BIDE, Type.NORMAL, MoveCategory.PHYSICAL, -1, -1, 10, -1, 1, 1)
      .ignoresVirtual()
      .target(MoveTarget.USER)
      .unimplemented(),
    new SelfStatusMove(Moves.METRONOME, Type.NORMAL, -1, 10, -1, 0, 1)
      .attr(RandomMoveAttr)
      .ignoresVirtual(),
    new StatusMove(Moves.MIRROR_MOVE, Type.FLYING, -1, 20, -1, 0, 1)
      .attr(CopyMoveAttr)
      .ignoresVirtual(),
    new AttackMove(Moves.SELF_DESTRUCT, Type.NORMAL, MoveCategory.PHYSICAL, 200, 100, 5, -1, 0, 1)
      .attr(SacrificialAttr)
      .makesContact(false)
      .condition(failIfDampCondition)
      .target(MoveTarget.ALL_NEAR_OTHERS),
    new AttackMove(Moves.EGG_BOMB, Type.NORMAL, MoveCategory.PHYSICAL, 100, 75, 10, -1, 0, 1)
      .makesContact(false)
      .ballBombMove(),
    new AttackMove(Moves.LICK, Type.GHOST, MoveCategory.PHYSICAL, 30, 100, 30, 30, 0, 1)
      .attr(StatusEffectAttr, StatusEffect.PARALYSIS),
    new AttackMove(Moves.SMOG, Type.POISON, MoveCategory.SPECIAL, 30, 70, 20, 40, 0, 1)
      .attr(StatusEffectAttr, StatusEffect.POISON),
    new AttackMove(Moves.SLUDGE, Type.POISON, MoveCategory.SPECIAL, 65, 100, 20, 30, 0, 1)
      .attr(StatusEffectAttr, StatusEffect.POISON),
    new AttackMove(Moves.BONE_CLUB, Type.GROUND, MoveCategory.PHYSICAL, 65, 85, 20, 10, 0, 1)
      .attr(FlinchAttr)
      .makesContact(false),
    new AttackMove(Moves.FIRE_BLAST, Type.FIRE, MoveCategory.SPECIAL, 110, 85, 5, 10, 0, 1)
      .attr(StatusEffectAttr, StatusEffect.BURN),
    new AttackMove(Moves.WATERFALL, Type.WATER, MoveCategory.PHYSICAL, 80, 100, 15, 20, 0, 1)
      .attr(FlinchAttr),
    new AttackMove(Moves.CLAMP, Type.WATER, MoveCategory.PHYSICAL, 35, 85, 15, -1, 0, 1)
      .attr(TrapAttr, BattlerTagType.CLAMP),
    new AttackMove(Moves.SWIFT, Type.NORMAL, MoveCategory.SPECIAL, 60, -1, 20, -1, 0, 1)
      .target(MoveTarget.ALL_NEAR_ENEMIES),
    new AttackMove(Moves.SKULL_BASH, Type.NORMAL, MoveCategory.PHYSICAL, 130, 100, 10, -1, 0, 1)
      .attr(ChargeAttr, ChargeAnim.SKULL_BASH_CHARGING, i18next.t("moveTriggers:loweredItsHead", {pokemonName: "{USER}"}), null, true)
      .attr(StatStageChangeAttr, [ Stat.DEF ], 1, true)
      .ignoresVirtual(),
    new AttackMove(Moves.SPIKE_CANNON, Type.NORMAL, MoveCategory.PHYSICAL, 20, 100, 15, -1, 0, 1)
      .attr(MultiHitAttr)
      .makesContact(false),
    new AttackMove(Moves.CONSTRICT, Type.NORMAL, MoveCategory.PHYSICAL, 10, 100, 35, 10, 0, 1)
      .attr(StatStageChangeAttr, [ Stat.SPD ], -1),
    new SelfStatusMove(Moves.AMNESIA, Type.PSYCHIC, -1, 20, -1, 0, 1)
      .attr(StatStageChangeAttr, [ Stat.SPDEF ], 2, true),
    new StatusMove(Moves.KINESIS, Type.PSYCHIC, 80, 15, -1, 0, 1)
      .attr(StatStageChangeAttr, [ Stat.ACC ], -1),
    new SelfStatusMove(Moves.SOFT_BOILED, Type.NORMAL, -1, 5, -1, 0, 1)
      .attr(HealAttr, 0.5)
      .triageMove(),
    new AttackMove(Moves.HIGH_JUMP_KICK, Type.FIGHTING, MoveCategory.PHYSICAL, 130, 90, 10, -1, 0, 1)
      .attr(MissEffectAttr, crashDamageFunc)
      .attr(NoEffectAttr, crashDamageFunc)
      .condition(failOnGravityCondition)
      .recklessMove(),
    new StatusMove(Moves.GLARE, Type.NORMAL, 100, 30, -1, 0, 1)
      .attr(StatusEffectAttr, StatusEffect.PARALYSIS),
    new AttackMove(Moves.DREAM_EATER, Type.PSYCHIC, MoveCategory.SPECIAL, 100, 100, 15, -1, 0, 1)
      .attr(HitHealAttr)
      .condition(targetSleptOrComatoseCondition)
      .triageMove(),
    new StatusMove(Moves.POISON_GAS, Type.POISON, 90, 40, -1, 0, 1)
      .attr(StatusEffectAttr, StatusEffect.POISON)
      .target(MoveTarget.ALL_NEAR_ENEMIES),
    new AttackMove(Moves.BARRAGE, Type.NORMAL, MoveCategory.PHYSICAL, 15, 85, 20, -1, 0, 1)
      .attr(MultiHitAttr)
      .makesContact(false)
      .ballBombMove(),
    new AttackMove(Moves.LEECH_LIFE, Type.BUG, MoveCategory.PHYSICAL, 80, 100, 10, -1, 0, 1)
      .attr(HitHealAttr)
      .triageMove(),
    new StatusMove(Moves.LOVELY_KISS, Type.NORMAL, 75, 10, -1, 0, 1)
      .attr(StatusEffectAttr, StatusEffect.SLEEP),
    new AttackMove(Moves.SKY_ATTACK, Type.FLYING, MoveCategory.PHYSICAL, 140, 90, 5, 30, 0, 1)
      .attr(ChargeAttr, ChargeAnim.SKY_ATTACK_CHARGING, i18next.t("moveTriggers:isGlowing", {pokemonName: "{USER}"}))
      .attr(HighCritAttr)
      .attr(FlinchAttr)
      .makesContact(false)
      .ignoresVirtual(),
    new StatusMove(Moves.TRANSFORM, Type.NORMAL, -1, 10, -1, 0, 1)
      .attr(TransformAttr)
      .ignoresProtect(),
    new AttackMove(Moves.BUBBLE, Type.WATER, MoveCategory.SPECIAL, 40, 100, 30, 10, 0, 1)
      .attr(StatStageChangeAttr, [ Stat.SPD ], -1)
      .target(MoveTarget.ALL_NEAR_ENEMIES),
    new AttackMove(Moves.DIZZY_PUNCH, Type.NORMAL, MoveCategory.PHYSICAL, 70, 100, 10, 20, 0, 1)
      .attr(ConfuseAttr)
      .punchingMove(),
    new StatusMove(Moves.SPORE, Type.GRASS, 100, 15, -1, 0, 1)
      .attr(StatusEffectAttr, StatusEffect.SLEEP)
      .powderMove(),
    new StatusMove(Moves.FLASH, Type.NORMAL, 100, 20, -1, 0, 1)
      .attr(StatStageChangeAttr, [ Stat.ACC ], -1),
    new AttackMove(Moves.PSYWAVE, Type.PSYCHIC, MoveCategory.SPECIAL, -1, 100, 15, -1, 0, 1)
      .attr(RandomLevelDamageAttr),
    new SelfStatusMove(Moves.SPLASH, Type.NORMAL, -1, 40, -1, 0, 1)
      .condition(failOnGravityCondition),
    new SelfStatusMove(Moves.ACID_ARMOR, Type.POISON, -1, 20, -1, 0, 1)
      .attr(StatStageChangeAttr, [ Stat.DEF ], 2, true),
    new AttackMove(Moves.CRABHAMMER, Type.WATER, MoveCategory.PHYSICAL, 100, 90, 10, -1, 0, 1)
      .attr(HighCritAttr),
    new AttackMove(Moves.EXPLOSION, Type.NORMAL, MoveCategory.PHYSICAL, 250, 100, 5, -1, 0, 1)
      .condition(failIfDampCondition)
      .attr(SacrificialAttr)
      .makesContact(false)
      .target(MoveTarget.ALL_NEAR_OTHERS),
    new AttackMove(Moves.FURY_SWIPES, Type.NORMAL, MoveCategory.PHYSICAL, 18, 80, 15, -1, 0, 1)
      .attr(MultiHitAttr),
    new AttackMove(Moves.BONEMERANG, Type.GROUND, MoveCategory.PHYSICAL, 50, 90, 10, -1, 0, 1)
      .attr(MultiHitAttr, MultiHitType._2)
      .makesContact(false),
    new SelfStatusMove(Moves.REST, Type.PSYCHIC, -1, 5, -1, 0, 1)
      .attr(StatusEffectAttr, StatusEffect.SLEEP, true, 3, true)
      .attr(HealAttr, 1, true)
      .condition((user, target, move) => !user.isFullHp() && user.canSetStatus(StatusEffect.SLEEP, true, true))
      .triageMove(),
    new AttackMove(Moves.ROCK_SLIDE, Type.ROCK, MoveCategory.PHYSICAL, 75, 90, 10, 30, 0, 1)
      .attr(FlinchAttr)
      .makesContact(false)
      .target(MoveTarget.ALL_NEAR_ENEMIES),
    new AttackMove(Moves.HYPER_FANG, Type.NORMAL, MoveCategory.PHYSICAL, 80, 90, 15, 10, 0, 1)
      .attr(FlinchAttr)
      .bitingMove(),
    new SelfStatusMove(Moves.SHARPEN, Type.NORMAL, -1, 30, -1, 0, 1)
      .attr(StatStageChangeAttr, [ Stat.ATK ], 1, true),
    new SelfStatusMove(Moves.CONVERSION, Type.NORMAL, -1, 30, -1, 0, 1)
      .attr(FirstMoveTypeAttr),
    new AttackMove(Moves.TRI_ATTACK, Type.NORMAL, MoveCategory.SPECIAL, 80, 100, 10, 20, 0, 1)
      .attr(MultiStatusEffectAttr, [StatusEffect.BURN, StatusEffect.FREEZE, StatusEffect.PARALYSIS]),
    new AttackMove(Moves.SUPER_FANG, Type.NORMAL, MoveCategory.PHYSICAL, -1, 90, 10, -1, 0, 1)
      .attr(TargetHalfHpDamageAttr),
    new AttackMove(Moves.SLASH, Type.NORMAL, MoveCategory.PHYSICAL, 70, 100, 20, -1, 0, 1)
      .attr(HighCritAttr)
      .slicingMove(),
    new SelfStatusMove(Moves.SUBSTITUTE, Type.NORMAL, -1, 10, -1, 0, 1)
      .attr(AddSubstituteAttr),
    new AttackMove(Moves.STRUGGLE, Type.NORMAL, MoveCategory.PHYSICAL, 50, -1, 1, -1, 0, 1)
      .attr(RecoilAttr, true, 0.25, true)
      .attr(TypelessAttr)
      .ignoresVirtual()
      .target(MoveTarget.RANDOM_NEAR_ENEMY),
    new StatusMove(Moves.SKETCH, Type.NORMAL, -1, 1, -1, 0, 2)
      .ignoresSubstitute()
      .attr(SketchAttr)
      .ignoresVirtual(),
    new AttackMove(Moves.TRIPLE_KICK, Type.FIGHTING, MoveCategory.PHYSICAL, 10, 90, 10, -1, 0, 2)
      .attr(MultiHitAttr, MultiHitType._3)
      .attr(MultiHitPowerIncrementAttr, 3)
      .checkAllHits(),
    new AttackMove(Moves.THIEF, Type.DARK, MoveCategory.PHYSICAL, 60, 100, 25, -1, 0, 2)
      .attr(StealHeldItemChanceAttr, 0.3),
    new StatusMove(Moves.SPIDER_WEB, Type.BUG, -1, 10, -1, 0, 2)
      .attr(AddBattlerTagAttr, BattlerTagType.TRAPPED, false, true, 1),
    new StatusMove(Moves.MIND_READER, Type.NORMAL, -1, 5, -1, 0, 2)
      .attr(IgnoreAccuracyAttr),
    new StatusMove(Moves.NIGHTMARE, Type.GHOST, 100, 15, -1, 0, 2)
      .attr(AddBattlerTagAttr, BattlerTagType.NIGHTMARE)
      .condition(targetSleptOrComatoseCondition),
    new AttackMove(Moves.FLAME_WHEEL, Type.FIRE, MoveCategory.PHYSICAL, 60, 100, 25, 10, 0, 2)
      .attr(HealStatusEffectAttr, true, StatusEffect.FREEZE)
      .attr(StatusEffectAttr, StatusEffect.BURN),
    new AttackMove(Moves.SNORE, Type.NORMAL, MoveCategory.SPECIAL, 50, 100, 15, 30, 0, 2)
      .attr(BypassSleepAttr)
      .attr(FlinchAttr)
      .condition(userSleptOrComatoseCondition)
      .soundBased(),
    new StatusMove(Moves.CURSE, Type.GHOST, -1, 10, -1, 0, 2)
      .attr(CurseAttr)
      .ignoresSubstitute()
      .ignoresProtect(true)
      .target(MoveTarget.CURSE),
    new AttackMove(Moves.FLAIL, Type.NORMAL, MoveCategory.PHYSICAL, -1, 100, 15, -1, 0, 2)
      .attr(LowHpPowerAttr),
    new StatusMove(Moves.CONVERSION_2, Type.NORMAL, -1, 30, -1, 0, 2)
      .attr(ResistLastMoveTypeAttr)
      .ignoresSubstitute()
      .partial(), // Checks the move's original typing and not if its type is changed through some other means
    new AttackMove(Moves.AEROBLAST, Type.FLYING, MoveCategory.SPECIAL, 100, 95, 5, -1, 0, 2)
      .windMove()
      .attr(HighCritAttr),
    new StatusMove(Moves.COTTON_SPORE, Type.GRASS, 100, 40, -1, 0, 2)
      .attr(StatStageChangeAttr, [ Stat.SPD ], -2)
      .powderMove()
      .target(MoveTarget.ALL_NEAR_ENEMIES),
    new AttackMove(Moves.REVERSAL, Type.FIGHTING, MoveCategory.PHYSICAL, -1, 100, 15, -1, 0, 2)
      .attr(LowHpPowerAttr),
    new StatusMove(Moves.SPITE, Type.GHOST, 100, 10, -1, 0, 2)
      .ignoresSubstitute()
      .attr(ReducePpMoveAttr, 4),
    new AttackMove(Moves.POWDER_SNOW, Type.ICE, MoveCategory.SPECIAL, 40, 100, 25, 10, 0, 2)
      .attr(StatusEffectAttr, StatusEffect.FREEZE)
      .target(MoveTarget.ALL_NEAR_ENEMIES),
    new SelfStatusMove(Moves.PROTECT, Type.NORMAL, -1, 10, -1, 4, 2)
      .attr(ProtectAttr),
    new AttackMove(Moves.MACH_PUNCH, Type.FIGHTING, MoveCategory.PHYSICAL, 40, 100, 30, -1, 1, 2)
      .punchingMove(),
    new StatusMove(Moves.SCARY_FACE, Type.NORMAL, 100, 10, -1, 0, 2)
      .attr(StatStageChangeAttr, [ Stat.SPD ], -2),
    new AttackMove(Moves.FEINT_ATTACK, Type.DARK, MoveCategory.PHYSICAL, 60, -1, 20, -1, 0, 2),
    new StatusMove(Moves.SWEET_KISS, Type.FAIRY, 75, 10, -1, 0, 2)
      .attr(ConfuseAttr),
    new SelfStatusMove(Moves.BELLY_DRUM, Type.NORMAL, -1, 10, -1, 0, 2)
      .attr(CutHpStatStageBoostAttr, [ Stat.ATK ], 12, 2, (user) => {
        user.scene.queueMessage(i18next.t("moveTriggers:cutOwnHpAndMaximizedStat", { pokemonName: getPokemonNameWithAffix(user), statName: i18next.t(getStatKey(Stat.ATK)) }));
      }),
    new AttackMove(Moves.SLUDGE_BOMB, Type.POISON, MoveCategory.SPECIAL, 90, 100, 10, 30, 0, 2)
      .attr(StatusEffectAttr, StatusEffect.POISON)
      .ballBombMove(),
    new AttackMove(Moves.MUD_SLAP, Type.GROUND, MoveCategory.SPECIAL, 20, 100, 10, 100, 0, 2)
      .attr(StatStageChangeAttr, [ Stat.ACC ], -1),
    new AttackMove(Moves.OCTAZOOKA, Type.WATER, MoveCategory.SPECIAL, 65, 85, 10, 50, 0, 2)
      .attr(StatStageChangeAttr, [ Stat.ACC ], -1)
      .ballBombMove(),
    new StatusMove(Moves.SPIKES, Type.GROUND, -1, 20, -1, 0, 2)
      .attr(AddArenaTrapTagAttr, ArenaTagType.SPIKES)
      .target(MoveTarget.ENEMY_SIDE),
    new AttackMove(Moves.ZAP_CANNON, Type.ELECTRIC, MoveCategory.SPECIAL, 120, 50, 5, 100, 0, 2)
      .attr(StatusEffectAttr, StatusEffect.PARALYSIS)
      .ballBombMove(),
    new StatusMove(Moves.FORESIGHT, Type.NORMAL, -1, 40, -1, 0, 2)
      .attr(ExposedMoveAttr, BattlerTagType.IGNORE_GHOST)
      .ignoresSubstitute(),
    new SelfStatusMove(Moves.DESTINY_BOND, Type.GHOST, -1, 5, -1, 0, 2)
      .ignoresProtect()
      .attr(DestinyBondAttr)
      .condition((user, target, move) => {
        // Retrieves user's previous move, returns empty array if no moves have been used
        const lastTurnMove = user.getLastXMoves(1);
        // Checks last move and allows destiny bond to be used if:
        // - no previous moves have been made
        // - the previous move used was not destiny bond
        // - the previous move was unsuccessful
        return lastTurnMove.length === 0 || lastTurnMove[0].move !== move.id || lastTurnMove[0].result !== MoveResult.SUCCESS;
      }),
    new StatusMove(Moves.PERISH_SONG, Type.NORMAL, -1, 5, -1, 0, 2)
      .attr(FaintCountdownAttr)
      .ignoresProtect()
      .soundBased()
      .condition(failOnBossCondition)
      .target(MoveTarget.ALL),
    new AttackMove(Moves.ICY_WIND, Type.ICE, MoveCategory.SPECIAL, 55, 95, 15, 100, 0, 2)
      .attr(StatStageChangeAttr, [ Stat.SPD ], -1)
      .windMove()
      .target(MoveTarget.ALL_NEAR_ENEMIES),
    new SelfStatusMove(Moves.DETECT, Type.FIGHTING, -1, 5, -1, 4, 2)
      .attr(ProtectAttr),
    new AttackMove(Moves.BONE_RUSH, Type.GROUND, MoveCategory.PHYSICAL, 25, 90, 10, -1, 0, 2)
      .attr(MultiHitAttr)
      .makesContact(false),
    new StatusMove(Moves.LOCK_ON, Type.NORMAL, -1, 5, -1, 0, 2)
      .attr(IgnoreAccuracyAttr),
    new AttackMove(Moves.OUTRAGE, Type.DRAGON, MoveCategory.PHYSICAL, 120, 100, 10, -1, 0, 2)
      .attr(FrenzyAttr)
      .attr(MissEffectAttr, frenzyMissFunc)
      .attr(NoEffectAttr, frenzyMissFunc)
      .target(MoveTarget.RANDOM_NEAR_ENEMY),
    new StatusMove(Moves.SANDSTORM, Type.ROCK, -1, 10, -1, 0, 2)
      .attr(WeatherChangeAttr, WeatherType.SANDSTORM)
      .target(MoveTarget.BOTH_SIDES),
    new AttackMove(Moves.GIGA_DRAIN, Type.GRASS, MoveCategory.SPECIAL, 75, 100, 10, -1, 0, 2)
      .attr(HitHealAttr)
      .triageMove(),
    new SelfStatusMove(Moves.ENDURE, Type.NORMAL, -1, 10, -1, 4, 2)
      .attr(ProtectAttr, BattlerTagType.ENDURING),
    new StatusMove(Moves.CHARM, Type.FAIRY, 100, 20, -1, 0, 2)
      .attr(StatStageChangeAttr, [ Stat.ATK ], -2),
    new AttackMove(Moves.ROLLOUT, Type.ROCK, MoveCategory.PHYSICAL, 30, 90, 20, -1, 0, 2)
      .attr(ConsecutiveUseDoublePowerAttr, 5, true, true, Moves.DEFENSE_CURL),
    new AttackMove(Moves.FALSE_SWIPE, Type.NORMAL, MoveCategory.PHYSICAL, 40, 100, 40, -1, 0, 2)
      .attr(SurviveDamageAttr),
    new StatusMove(Moves.SWAGGER, Type.NORMAL, 85, 15, -1, 0, 2)
      .attr(StatStageChangeAttr, [ Stat.ATK ], 2)
      .attr(ConfuseAttr),
    new SelfStatusMove(Moves.MILK_DRINK, Type.NORMAL, -1, 5, -1, 0, 2)
      .attr(HealAttr, 0.5)
      .triageMove(),
    new AttackMove(Moves.SPARK, Type.ELECTRIC, MoveCategory.PHYSICAL, 65, 100, 20, 30, 0, 2)
      .attr(StatusEffectAttr, StatusEffect.PARALYSIS),
    new AttackMove(Moves.FURY_CUTTER, Type.BUG, MoveCategory.PHYSICAL, 40, 95, 20, -1, 0, 2)
      .attr(ConsecutiveUseDoublePowerAttr, 3, true)
      .slicingMove(),
    new AttackMove(Moves.STEEL_WING, Type.STEEL, MoveCategory.PHYSICAL, 70, 90, 25, 10, 0, 2)
      .attr(StatStageChangeAttr, [ Stat.DEF ], 1, true),
    new StatusMove(Moves.MEAN_LOOK, Type.NORMAL, -1, 5, -1, 0, 2)
      .attr(AddBattlerTagAttr, BattlerTagType.TRAPPED, false, true, 1),
    new StatusMove(Moves.ATTRACT, Type.NORMAL, 100, 15, -1, 0, 2)
      .attr(AddBattlerTagAttr, BattlerTagType.INFATUATED)
      .ignoresSubstitute()
      .condition((user, target, move) => user.isOppositeGender(target)),
    new SelfStatusMove(Moves.SLEEP_TALK, Type.NORMAL, -1, 10, -1, 0, 2)
      .attr(BypassSleepAttr)
      .attr(RandomMovesetMoveAttr)
      .condition(userSleptOrComatoseCondition)
      .target(MoveTarget.ALL_ENEMIES)
      .ignoresVirtual(),
    new StatusMove(Moves.HEAL_BELL, Type.NORMAL, -1, 5, -1, 0, 2)
      .attr(PartyStatusCureAttr, i18next.t("moveTriggers:bellChimed"), Abilities.SOUNDPROOF)
      .soundBased()
      .target(MoveTarget.PARTY),
    new AttackMove(Moves.RETURN, Type.NORMAL, MoveCategory.PHYSICAL, -1, 100, 20, -1, 0, 2)
      .attr(FriendshipPowerAttr),
    new AttackMove(Moves.PRESENT, Type.NORMAL, MoveCategory.PHYSICAL, -1, 90, 15, -1, 0, 2)
      .attr(PresentPowerAttr)
      .makesContact(false),
    new AttackMove(Moves.FRUSTRATION, Type.NORMAL, MoveCategory.PHYSICAL, -1, 100, 20, -1, 0, 2)
      .attr(FriendshipPowerAttr, true),
    new StatusMove(Moves.SAFEGUARD, Type.NORMAL, -1, 25, -1, 0, 2)
      .target(MoveTarget.USER_SIDE)
      .attr(AddArenaTagAttr, ArenaTagType.SAFEGUARD, 5, true, true),
    new StatusMove(Moves.PAIN_SPLIT, Type.NORMAL, -1, 20, -1, 0, 2)
      .attr(HpSplitAttr)
      .condition(failOnBossCondition),
    new AttackMove(Moves.SACRED_FIRE, Type.FIRE, MoveCategory.PHYSICAL, 100, 95, 5, 50, 0, 2)
      .attr(HealStatusEffectAttr, true, StatusEffect.FREEZE)
      .attr(StatusEffectAttr, StatusEffect.BURN)
      .makesContact(false),
    new AttackMove(Moves.MAGNITUDE, Type.GROUND, MoveCategory.PHYSICAL, -1, 100, 30, -1, 0, 2)
      .attr(PreMoveMessageAttr, magnitudeMessageFunc)
      .attr(MagnitudePowerAttr)
      .attr(HitsTagAttr, BattlerTagType.UNDERGROUND, true)
      .makesContact(false)
      .target(MoveTarget.ALL_NEAR_OTHERS),
    new AttackMove(Moves.DYNAMIC_PUNCH, Type.FIGHTING, MoveCategory.PHYSICAL, 100, 50, 5, 100, 0, 2)
      .attr(ConfuseAttr)
      .punchingMove(),
    new AttackMove(Moves.MEGAHORN, Type.BUG, MoveCategory.PHYSICAL, 120, 85, 10, -1, 0, 2),
    new AttackMove(Moves.DRAGON_BREATH, Type.DRAGON, MoveCategory.SPECIAL, 60, 100, 20, 30, 0, 2)
      .attr(StatusEffectAttr, StatusEffect.PARALYSIS),
    new SelfStatusMove(Moves.BATON_PASS, Type.NORMAL, -1, 40, -1, 0, 2)
      .attr(ForceSwitchOutAttr, true, true)
      .hidesUser(),
    new StatusMove(Moves.ENCORE, Type.NORMAL, 100, 5, -1, 0, 2)
      .attr(AddBattlerTagAttr, BattlerTagType.ENCORE, false, true)
      .ignoresSubstitute()
      .condition((user, target, move) => new EncoreTag(user.id).canAdd(target)),
    new AttackMove(Moves.PURSUIT, Type.DARK, MoveCategory.PHYSICAL, 40, 100, 20, -1, 0, 2)
      .partial(),
    new AttackMove(Moves.RAPID_SPIN, Type.NORMAL, MoveCategory.PHYSICAL, 50, 100, 40, 100, 0, 2)
      .attr(StatStageChangeAttr, [ Stat.SPD ], 1, true)
      .attr(RemoveBattlerTagAttr, [
        BattlerTagType.BIND,
        BattlerTagType.WRAP,
        BattlerTagType.FIRE_SPIN,
        BattlerTagType.WHIRLPOOL,
        BattlerTagType.CLAMP,
        BattlerTagType.SAND_TOMB,
        BattlerTagType.MAGMA_STORM,
        BattlerTagType.SNAP_TRAP,
        BattlerTagType.THUNDER_CAGE,
        BattlerTagType.SEEDED,
        BattlerTagType.INFESTATION
      ], true)
      .attr(RemoveArenaTrapAttr),
    new StatusMove(Moves.SWEET_SCENT, Type.NORMAL, 100, 20, -1, 0, 2)
      .attr(StatStageChangeAttr, [ Stat.EVA ], -2)
      .target(MoveTarget.ALL_NEAR_ENEMIES),
    new AttackMove(Moves.IRON_TAIL, Type.STEEL, MoveCategory.PHYSICAL, 100, 75, 15, 30, 0, 2)
      .attr(StatStageChangeAttr, [ Stat.DEF ], -1),
    new AttackMove(Moves.METAL_CLAW, Type.STEEL, MoveCategory.PHYSICAL, 50, 95, 35, 10, 0, 2)
      .attr(StatStageChangeAttr, [ Stat.ATK ], 1, true),
    new AttackMove(Moves.VITAL_THROW, Type.FIGHTING, MoveCategory.PHYSICAL, 70, -1, 10, -1, -1, 2),
    new SelfStatusMove(Moves.MORNING_SUN, Type.NORMAL, -1, 5, -1, 0, 2)
      .attr(PlantHealAttr)
      .triageMove(),
    new SelfStatusMove(Moves.SYNTHESIS, Type.GRASS, -1, 5, -1, 0, 2)
      .attr(PlantHealAttr)
      .triageMove(),
    new SelfStatusMove(Moves.MOONLIGHT, Type.FAIRY, -1, 5, -1, 0, 2)
      .attr(PlantHealAttr)
      .triageMove(),
    new AttackMove(Moves.HIDDEN_POWER, Type.NORMAL, MoveCategory.SPECIAL, 60, 100, 15, -1, 0, 2)
      .attr(HiddenPowerTypeAttr),
    new AttackMove(Moves.CROSS_CHOP, Type.FIGHTING, MoveCategory.PHYSICAL, 100, 80, 5, -1, 0, 2)
      .attr(HighCritAttr),
    new AttackMove(Moves.TWISTER, Type.DRAGON, MoveCategory.SPECIAL, 40, 100, 20, 20, 0, 2)
      .attr(HitsTagAttr, BattlerTagType.FLYING, true)
      .attr(FlinchAttr)
      .windMove()
      .target(MoveTarget.ALL_NEAR_ENEMIES),
    new StatusMove(Moves.RAIN_DANCE, Type.WATER, -1, 5, -1, 0, 2)
      .attr(WeatherChangeAttr, WeatherType.RAIN)
      .target(MoveTarget.BOTH_SIDES),
    new StatusMove(Moves.SUNNY_DAY, Type.FIRE, -1, 5, -1, 0, 2)
      .attr(WeatherChangeAttr, WeatherType.SUNNY)
      .target(MoveTarget.BOTH_SIDES),
    new AttackMove(Moves.CRUNCH, Type.DARK, MoveCategory.PHYSICAL, 80, 100, 15, 20, 0, 2)
      .attr(StatStageChangeAttr, [ Stat.DEF ], -1)
      .bitingMove(),
    new AttackMove(Moves.MIRROR_COAT, Type.PSYCHIC, MoveCategory.SPECIAL, -1, 100, 20, -1, -5, 2)
      .attr(CounterDamageAttr, (move: Move) => move.category === MoveCategory.SPECIAL, 2)
      .target(MoveTarget.ATTACKER),
    new StatusMove(Moves.PSYCH_UP, Type.NORMAL, -1, 10, -1, 0, 2)
      .ignoresSubstitute()
      .attr(CopyStatsAttr),
    new AttackMove(Moves.EXTREME_SPEED, Type.NORMAL, MoveCategory.PHYSICAL, 80, 100, 5, -1, 2, 2),
    new AttackMove(Moves.ANCIENT_POWER, Type.ROCK, MoveCategory.SPECIAL, 60, 100, 5, 10, 0, 2)
      .attr(StatStageChangeAttr, [ Stat.ATK, Stat.DEF, Stat.SPATK, Stat.SPDEF, Stat.SPD ], 1, true),
    new AttackMove(Moves.SHADOW_BALL, Type.GHOST, MoveCategory.SPECIAL, 80, 100, 15, 20, 0, 2)
      .attr(StatStageChangeAttr, [ Stat.SPDEF ], -1)
      .ballBombMove(),
    new AttackMove(Moves.FUTURE_SIGHT, Type.PSYCHIC, MoveCategory.SPECIAL, 120, 100, 10, -1, 0, 2)
      .partial()
      .attr(DelayedAttackAttr, ArenaTagType.FUTURE_SIGHT, ChargeAnim.FUTURE_SIGHT_CHARGING, i18next.t("moveTriggers:foresawAnAttack", {pokemonName: "{USER}"})),
    new AttackMove(Moves.ROCK_SMASH, Type.FIGHTING, MoveCategory.PHYSICAL, 40, 100, 15, 50, 0, 2)
      .attr(StatStageChangeAttr, [ Stat.DEF ], -1),
    new AttackMove(Moves.WHIRLPOOL, Type.WATER, MoveCategory.SPECIAL, 35, 85, 15, -1, 0, 2)
      .attr(TrapAttr, BattlerTagType.WHIRLPOOL)
      .attr(HitsTagAttr, BattlerTagType.UNDERWATER, true),
    new AttackMove(Moves.BEAT_UP, Type.DARK, MoveCategory.PHYSICAL, -1, 100, 10, -1, 0, 2)
      .attr(MultiHitAttr, MultiHitType.BEAT_UP)
      .attr(BeatUpAttr)
      .makesContact(false),
    new AttackMove(Moves.FAKE_OUT, Type.NORMAL, MoveCategory.PHYSICAL, 40, 100, 10, 100, 3, 3)
      .attr(FlinchAttr)
      .condition(new FirstMoveCondition()),
    new AttackMove(Moves.UPROAR, Type.NORMAL, MoveCategory.SPECIAL, 90, 100, 10, -1, 0, 3)
      .ignoresVirtual()
      .soundBased()
      .target(MoveTarget.RANDOM_NEAR_ENEMY)
      .partial(),
    new SelfStatusMove(Moves.STOCKPILE, Type.NORMAL, -1, 20, -1, 0, 3)
      .condition(user => (user.getTag(StockpilingTag)?.stockpiledCount ?? 0) < 3)
      .attr(AddBattlerTagAttr, BattlerTagType.STOCKPILING, true),
    new AttackMove(Moves.SPIT_UP, Type.NORMAL, MoveCategory.SPECIAL, -1, -1, 10, -1, 0, 3)
      .condition(hasStockpileStacksCondition)
      .attr(SpitUpPowerAttr, 100)
      .attr(RemoveBattlerTagAttr, [BattlerTagType.STOCKPILING], true),
    new SelfStatusMove(Moves.SWALLOW, Type.NORMAL, -1, 10, -1, 0, 3)
      .condition(hasStockpileStacksCondition)
      .attr(SwallowHealAttr)
      .attr(RemoveBattlerTagAttr, [BattlerTagType.STOCKPILING], true)
      .triageMove(),
    new AttackMove(Moves.HEAT_WAVE, Type.FIRE, MoveCategory.SPECIAL, 95, 90, 10, 10, 0, 3)
      .attr(HealStatusEffectAttr, true, StatusEffect.FREEZE)
      .attr(StatusEffectAttr, StatusEffect.BURN)
      .windMove()
      .target(MoveTarget.ALL_NEAR_ENEMIES),
    new StatusMove(Moves.HAIL, Type.ICE, -1, 10, -1, 0, 3)
      .attr(WeatherChangeAttr, WeatherType.HAIL)
      .target(MoveTarget.BOTH_SIDES),
    new StatusMove(Moves.TORMENT, Type.DARK, 100, 15, -1, 0, 3)
      .ignoresSubstitute()
      .unimplemented(),
    new StatusMove(Moves.FLATTER, Type.DARK, 100, 15, -1, 0, 3)
      .attr(StatStageChangeAttr, [ Stat.SPATK ], 1)
      .attr(ConfuseAttr),
    new StatusMove(Moves.WILL_O_WISP, Type.FIRE, 85, 15, -1, 0, 3)
      .attr(StatusEffectAttr, StatusEffect.BURN),
    new StatusMove(Moves.MEMENTO, Type.DARK, 100, 10, -1, 0, 3)
      .attr(SacrificialAttrOnHit)
      .attr(StatStageChangeAttr, [ Stat.ATK, Stat.SPATK ], -2),
    new AttackMove(Moves.FACADE, Type.NORMAL, MoveCategory.PHYSICAL, 70, 100, 20, -1, 0, 3)
      .attr(MovePowerMultiplierAttr, (user, target, move) => user.status
        && (user.status.effect === StatusEffect.BURN || user.status.effect === StatusEffect.POISON || user.status.effect === StatusEffect.TOXIC || user.status.effect === StatusEffect.PARALYSIS) ? 2 : 1)
      .attr(BypassBurnDamageReductionAttr),
    new AttackMove(Moves.FOCUS_PUNCH, Type.FIGHTING, MoveCategory.PHYSICAL, 150, 100, 20, -1, -3, 3)
      .attr(MessageHeaderAttr, (user, move) => i18next.t("moveTriggers:isTighteningFocus", {pokemonName: getPokemonNameWithAffix(user)}))
      .punchingMove()
      .ignoresVirtual()
      .condition((user, target, move) => !user.turnData.attacksReceived.find(r => r.damage)),
    new AttackMove(Moves.SMELLING_SALTS, Type.NORMAL, MoveCategory.PHYSICAL, 70, 100, 10, -1, 0, 3)
      .attr(MovePowerMultiplierAttr, (user, target, move) => target.status?.effect === StatusEffect.PARALYSIS ? 2 : 1)
      .attr(HealStatusEffectAttr, true, StatusEffect.PARALYSIS),
    new SelfStatusMove(Moves.FOLLOW_ME, Type.NORMAL, -1, 20, -1, 2, 3)
      .attr(AddBattlerTagAttr, BattlerTagType.CENTER_OF_ATTENTION, true),
    new StatusMove(Moves.NATURE_POWER, Type.NORMAL, -1, 20, -1, 0, 3)
      .attr(NaturePowerAttr)
      .ignoresVirtual(),
    new SelfStatusMove(Moves.CHARGE, Type.ELECTRIC, -1, 20, -1, 0, 3)
      .attr(StatStageChangeAttr, [ Stat.SPDEF ], 1, true)
      .attr(AddBattlerTagAttr, BattlerTagType.CHARGED, true, false),
    new StatusMove(Moves.TAUNT, Type.DARK, 100, 20, -1, 0, 3)
      .ignoresSubstitute()
      .unimplemented(),
    new StatusMove(Moves.HELPING_HAND, Type.NORMAL, -1, 20, -1, 5, 3)
      .attr(AddBattlerTagAttr, BattlerTagType.HELPING_HAND)
      .ignoresSubstitute()
      .target(MoveTarget.NEAR_ALLY),
    new StatusMove(Moves.TRICK, Type.PSYCHIC, 100, 10, -1, 0, 3)
      .unimplemented(),
    new StatusMove(Moves.ROLE_PLAY, Type.PSYCHIC, -1, 10, -1, 0, 3)
      .ignoresSubstitute()
      .attr(AbilityCopyAttr),
    new SelfStatusMove(Moves.WISH, Type.NORMAL, -1, 10, -1, 0, 3)
      .triageMove()
      .attr(AddArenaTagAttr, ArenaTagType.WISH, 2, true),
    new SelfStatusMove(Moves.ASSIST, Type.NORMAL, -1, 20, -1, 0, 3)
      .attr(RandomMovesetMoveAttr, true)
      .ignoresVirtual(),
    new SelfStatusMove(Moves.INGRAIN, Type.GRASS, -1, 20, -1, 0, 3)
      .attr(AddBattlerTagAttr, BattlerTagType.INGRAIN, true, true),
    new AttackMove(Moves.SUPERPOWER, Type.FIGHTING, MoveCategory.PHYSICAL, 120, 100, 5, -1, 0, 3)
      .attr(StatStageChangeAttr, [ Stat.ATK, Stat.DEF ], -1, true),
    new SelfStatusMove(Moves.MAGIC_COAT, Type.PSYCHIC, -1, 15, -1, 4, 3)
      .unimplemented(),
    new SelfStatusMove(Moves.RECYCLE, Type.NORMAL, -1, 10, -1, 0, 3)
      .unimplemented(),
    new AttackMove(Moves.REVENGE, Type.FIGHTING, MoveCategory.PHYSICAL, 60, 100, 10, -1, -4, 3)
      .attr(TurnDamagedDoublePowerAttr),
    new AttackMove(Moves.BRICK_BREAK, Type.FIGHTING, MoveCategory.PHYSICAL, 75, 100, 15, -1, 0, 3)
      .attr(RemoveScreensAttr),
    new StatusMove(Moves.YAWN, Type.NORMAL, -1, 10, -1, 0, 3)
      .attr(AddBattlerTagAttr, BattlerTagType.DROWSY, false, true)
      .condition((user, target, move) => !target.status && !target.scene.arena.getTagOnSide(ArenaTagType.SAFEGUARD, target.isPlayer() ? ArenaTagSide.PLAYER : ArenaTagSide.ENEMY)),
    new AttackMove(Moves.KNOCK_OFF, Type.DARK, MoveCategory.PHYSICAL, 65, 100, 20, -1, 0, 3)
      .attr(MovePowerMultiplierAttr, (user, target, move) => target.getHeldItems().filter(i => i.isTransferrable).length > 0 ? 1.5 : 1)
      .attr(RemoveHeldItemAttr, false),
    new AttackMove(Moves.ENDEAVOR, Type.NORMAL, MoveCategory.PHYSICAL, -1, 100, 5, -1, 0, 3)
      .attr(MatchHpAttr)
      .condition(failOnBossCondition),
    new AttackMove(Moves.ERUPTION, Type.FIRE, MoveCategory.SPECIAL, 150, 100, 5, -1, 0, 3)
      .attr(HpPowerAttr)
      .target(MoveTarget.ALL_NEAR_ENEMIES),
    new StatusMove(Moves.SKILL_SWAP, Type.PSYCHIC, -1, 10, -1, 0, 3)
      .ignoresSubstitute()
      .attr(SwitchAbilitiesAttr),
    new SelfStatusMove(Moves.IMPRISON, Type.PSYCHIC, -1, 10, -1, 0, 3)
      .ignoresSubstitute()
      .unimplemented(),
    new SelfStatusMove(Moves.REFRESH, Type.NORMAL, -1, 20, -1, 0, 3)
      .attr(HealStatusEffectAttr, true, StatusEffect.PARALYSIS, StatusEffect.POISON, StatusEffect.TOXIC, StatusEffect.BURN)
      .condition((user, target, move) => !!user.status && (user.status.effect === StatusEffect.PARALYSIS || user.status.effect === StatusEffect.POISON || user.status.effect === StatusEffect.TOXIC || user.status.effect === StatusEffect.BURN)),
    new SelfStatusMove(Moves.GRUDGE, Type.GHOST, -1, 5, -1, 0, 3)
      .unimplemented(),
    new SelfStatusMove(Moves.SNATCH, Type.DARK, -1, 10, -1, 4, 3)
      .unimplemented(),
    new AttackMove(Moves.SECRET_POWER, Type.NORMAL, MoveCategory.PHYSICAL, 70, 100, 20, 30, 0, 3)
      .makesContact(false)
      .partial(),
    new AttackMove(Moves.DIVE, Type.WATER, MoveCategory.PHYSICAL, 80, 100, 10, -1, 0, 3)
      .attr(ChargeAttr, ChargeAnim.DIVE_CHARGING, i18next.t("moveTriggers:hidUnderwater", {pokemonName: "{USER}"}), BattlerTagType.UNDERWATER, true)
      .attr(GulpMissileTagAttr)
      .ignoresVirtual(),
    new AttackMove(Moves.ARM_THRUST, Type.FIGHTING, MoveCategory.PHYSICAL, 15, 100, 20, -1, 0, 3)
      .attr(MultiHitAttr),
    new SelfStatusMove(Moves.CAMOUFLAGE, Type.NORMAL, -1, 20, -1, 0, 3)
      .attr(CopyBiomeTypeAttr),
    new SelfStatusMove(Moves.TAIL_GLOW, Type.BUG, -1, 20, -1, 0, 3)
      .attr(StatStageChangeAttr, [ Stat.SPATK ], 3, true),
    new AttackMove(Moves.LUSTER_PURGE, Type.PSYCHIC, MoveCategory.SPECIAL, 95, 100, 5, 50, 0, 3)
      .attr(StatStageChangeAttr, [ Stat.SPDEF ], -1),
    new AttackMove(Moves.MIST_BALL, Type.PSYCHIC, MoveCategory.SPECIAL, 95, 100, 5, 50, 0, 3)
      .attr(StatStageChangeAttr, [ Stat.SPATK ], -1)
      .ballBombMove(),
    new StatusMove(Moves.FEATHER_DANCE, Type.FLYING, 100, 15, -1, 0, 3)
      .attr(StatStageChangeAttr, [ Stat.ATK ], -2)
      .danceMove(),
    new StatusMove(Moves.TEETER_DANCE, Type.NORMAL, 100, 20, -1, 0, 3)
      .attr(ConfuseAttr)
      .danceMove()
      .target(MoveTarget.ALL_NEAR_OTHERS),
    new AttackMove(Moves.BLAZE_KICK, Type.FIRE, MoveCategory.PHYSICAL, 85, 90, 10, 10, 0, 3)
      .attr(HighCritAttr)
      .attr(StatusEffectAttr, StatusEffect.BURN),
    new StatusMove(Moves.MUD_SPORT, Type.GROUND, -1, 15, -1, 0, 3)
      .attr(AddArenaTagAttr, ArenaTagType.MUD_SPORT, 5)
      .target(MoveTarget.BOTH_SIDES),
    new AttackMove(Moves.ICE_BALL, Type.ICE, MoveCategory.PHYSICAL, 30, 90, 20, -1, 0, 3)
      .attr(ConsecutiveUseDoublePowerAttr, 5, true, true, Moves.DEFENSE_CURL)
      .ballBombMove(),
    new AttackMove(Moves.NEEDLE_ARM, Type.GRASS, MoveCategory.PHYSICAL, 60, 100, 15, 30, 0, 3)
      .attr(FlinchAttr),
    new SelfStatusMove(Moves.SLACK_OFF, Type.NORMAL, -1, 5, -1, 0, 3)
      .attr(HealAttr, 0.5)
      .triageMove(),
    new AttackMove(Moves.HYPER_VOICE, Type.NORMAL, MoveCategory.SPECIAL, 90, 100, 10, -1, 0, 3)
      .soundBased()
      .target(MoveTarget.ALL_NEAR_ENEMIES),
    new AttackMove(Moves.POISON_FANG, Type.POISON, MoveCategory.PHYSICAL, 50, 100, 15, 50, 0, 3)
      .attr(StatusEffectAttr, StatusEffect.TOXIC)
      .bitingMove(),
    new AttackMove(Moves.CRUSH_CLAW, Type.NORMAL, MoveCategory.PHYSICAL, 75, 95, 10, 50, 0, 3)
      .attr(StatStageChangeAttr, [ Stat.DEF ], -1),
    new AttackMove(Moves.BLAST_BURN, Type.FIRE, MoveCategory.SPECIAL, 150, 90, 5, -1, 0, 3)
      .attr(RechargeAttr),
    new AttackMove(Moves.HYDRO_CANNON, Type.WATER, MoveCategory.SPECIAL, 150, 90, 5, -1, 0, 3)
      .attr(RechargeAttr),
    new AttackMove(Moves.METEOR_MASH, Type.STEEL, MoveCategory.PHYSICAL, 90, 90, 10, 20, 0, 3)
      .attr(StatStageChangeAttr, [ Stat.ATK ], 1, true)
      .punchingMove(),
    new AttackMove(Moves.ASTONISH, Type.GHOST, MoveCategory.PHYSICAL, 30, 100, 15, 30, 0, 3)
      .attr(FlinchAttr),
    new AttackMove(Moves.WEATHER_BALL, Type.NORMAL, MoveCategory.SPECIAL, 50, 100, 10, -1, 0, 3)
      .attr(WeatherBallTypeAttr)
      .attr(MovePowerMultiplierAttr, (user, target, move) => [WeatherType.SUNNY, WeatherType.RAIN, WeatherType.SANDSTORM, WeatherType.HAIL, WeatherType.SNOW, WeatherType.FOG, WeatherType.HEAVY_RAIN, WeatherType.HARSH_SUN].includes(user.scene.arena.weather?.weatherType!) && !user.scene.arena.weather?.isEffectSuppressed(user.scene) ? 2 : 1) // TODO: is this bang correct?
      .ballBombMove(),
    new StatusMove(Moves.AROMATHERAPY, Type.GRASS, -1, 5, -1, 0, 3)
      .attr(PartyStatusCureAttr, i18next.t("moveTriggers:soothingAromaWaftedThroughArea"), Abilities.SAP_SIPPER)
      .target(MoveTarget.PARTY),
    new StatusMove(Moves.FAKE_TEARS, Type.DARK, 100, 20, -1, 0, 3)
      .attr(StatStageChangeAttr, [ Stat.SPDEF ], -2),
    new AttackMove(Moves.AIR_CUTTER, Type.FLYING, MoveCategory.SPECIAL, 60, 95, 25, -1, 0, 3)
      .attr(HighCritAttr)
      .slicingMove()
      .windMove()
      .target(MoveTarget.ALL_NEAR_ENEMIES),
    new AttackMove(Moves.OVERHEAT, Type.FIRE, MoveCategory.SPECIAL, 130, 90, 5, -1, 0, 3)
      .attr(StatStageChangeAttr, [ Stat.SPATK ], -2, true)
      .attr(HealStatusEffectAttr, true, StatusEffect.FREEZE),
    new StatusMove(Moves.ODOR_SLEUTH, Type.NORMAL, -1, 40, -1, 0, 3)
      .attr(ExposedMoveAttr, BattlerTagType.IGNORE_GHOST)
      .ignoresSubstitute(),
    new AttackMove(Moves.ROCK_TOMB, Type.ROCK, MoveCategory.PHYSICAL, 60, 95, 15, 100, 0, 3)
      .attr(StatStageChangeAttr, [ Stat.SPD ], -1)
      .makesContact(false),
    new AttackMove(Moves.SILVER_WIND, Type.BUG, MoveCategory.SPECIAL, 60, 100, 5, 10, 0, 3)
      .attr(StatStageChangeAttr, [ Stat.ATK, Stat.DEF, Stat.SPATK, Stat.SPDEF, Stat.SPD ], 1, true)
      .windMove(),
    new StatusMove(Moves.METAL_SOUND, Type.STEEL, 85, 40, -1, 0, 3)
      .attr(StatStageChangeAttr, [ Stat.SPDEF ], -2)
      .soundBased(),
    new StatusMove(Moves.GRASS_WHISTLE, Type.GRASS, 55, 15, -1, 0, 3)
      .attr(StatusEffectAttr, StatusEffect.SLEEP)
      .soundBased(),
    new StatusMove(Moves.TICKLE, Type.NORMAL, 100, 20, -1, 0, 3)
      .attr(StatStageChangeAttr, [ Stat.ATK, Stat.DEF ], -1),
    new SelfStatusMove(Moves.COSMIC_POWER, Type.PSYCHIC, -1, 20, -1, 0, 3)
      .attr(StatStageChangeAttr, [ Stat.DEF, Stat.SPDEF ], 1, true),
    new AttackMove(Moves.WATER_SPOUT, Type.WATER, MoveCategory.SPECIAL, 150, 100, 5, -1, 0, 3)
      .attr(HpPowerAttr)
      .target(MoveTarget.ALL_NEAR_ENEMIES),
    new AttackMove(Moves.SIGNAL_BEAM, Type.BUG, MoveCategory.SPECIAL, 75, 100, 15, 10, 0, 3)
      .attr(ConfuseAttr),
    new AttackMove(Moves.SHADOW_PUNCH, Type.GHOST, MoveCategory.PHYSICAL, 60, -1, 20, -1, 0, 3)
      .punchingMove(),
    new AttackMove(Moves.EXTRASENSORY, Type.PSYCHIC, MoveCategory.SPECIAL, 80, 100, 20, 10, 0, 3)
      .attr(FlinchAttr),
    new AttackMove(Moves.SKY_UPPERCUT, Type.FIGHTING, MoveCategory.PHYSICAL, 85, 90, 15, -1, 0, 3)
      .attr(HitsTagAttr, BattlerTagType.FLYING)
      .punchingMove(),
    new AttackMove(Moves.SAND_TOMB, Type.GROUND, MoveCategory.PHYSICAL, 35, 85, 15, -1, 0, 3)
      .attr(TrapAttr, BattlerTagType.SAND_TOMB)
      .makesContact(false),
    new AttackMove(Moves.SHEER_COLD, Type.ICE, MoveCategory.SPECIAL, 200, 20, 5, -1, 0, 3)
      .attr(IceNoEffectTypeAttr)
      .attr(OneHitKOAttr)
      .attr(SheerColdAccuracyAttr),
    new AttackMove(Moves.MUDDY_WATER, Type.WATER, MoveCategory.SPECIAL, 90, 85, 10, 30, 0, 3)
      .attr(StatStageChangeAttr, [ Stat.ACC ], -1)
      .target(MoveTarget.ALL_NEAR_ENEMIES),
    new AttackMove(Moves.BULLET_SEED, Type.GRASS, MoveCategory.PHYSICAL, 25, 100, 30, -1, 0, 3)
      .attr(MultiHitAttr)
      .makesContact(false)
      .ballBombMove(),
    new AttackMove(Moves.AERIAL_ACE, Type.FLYING, MoveCategory.PHYSICAL, 60, -1, 20, -1, 0, 3)
      .slicingMove(),
    new AttackMove(Moves.ICICLE_SPEAR, Type.ICE, MoveCategory.PHYSICAL, 25, 100, 30, -1, 0, 3)
      .attr(MultiHitAttr)
      .makesContact(false),
    new SelfStatusMove(Moves.IRON_DEFENSE, Type.STEEL, -1, 15, -1, 0, 3)
      .attr(StatStageChangeAttr, [ Stat.DEF ], 2, true),
    new StatusMove(Moves.BLOCK, Type.NORMAL, -1, 5, -1, 0, 3)
      .attr(AddBattlerTagAttr, BattlerTagType.TRAPPED, false, true, 1),
    new StatusMove(Moves.HOWL, Type.NORMAL, -1, 40, -1, 0, 3)
      .attr(StatStageChangeAttr, [ Stat.ATK ], 1)
      .soundBased()
      .target(MoveTarget.USER_AND_ALLIES),
    new AttackMove(Moves.DRAGON_CLAW, Type.DRAGON, MoveCategory.PHYSICAL, 80, 100, 15, -1, 0, 3),
    new AttackMove(Moves.FRENZY_PLANT, Type.GRASS, MoveCategory.SPECIAL, 150, 90, 5, -1, 0, 3)
      .attr(RechargeAttr),
    new SelfStatusMove(Moves.BULK_UP, Type.FIGHTING, -1, 20, -1, 0, 3)
      .attr(StatStageChangeAttr, [ Stat.ATK, Stat.DEF ], 1, true),
    new AttackMove(Moves.BOUNCE, Type.FLYING, MoveCategory.PHYSICAL, 85, 85, 5, 30, 0, 3)
      .attr(ChargeAttr, ChargeAnim.BOUNCE_CHARGING, i18next.t("moveTriggers:sprangUp", {pokemonName: "{USER}"}), BattlerTagType.FLYING)
      .attr(StatusEffectAttr, StatusEffect.PARALYSIS)
      .condition(failOnGravityCondition)
      .ignoresVirtual(),
    new AttackMove(Moves.MUD_SHOT, Type.GROUND, MoveCategory.SPECIAL, 55, 95, 15, 100, 0, 3)
      .attr(StatStageChangeAttr, [ Stat.SPD ], -1),
    new AttackMove(Moves.POISON_TAIL, Type.POISON, MoveCategory.PHYSICAL, 50, 100, 25, 10, 0, 3)
      .attr(HighCritAttr)
      .attr(StatusEffectAttr, StatusEffect.POISON),
    new AttackMove(Moves.COVET, Type.NORMAL, MoveCategory.PHYSICAL, 60, 100, 25, -1, 0, 3)
      .attr(StealHeldItemChanceAttr, 0.3),
    new AttackMove(Moves.VOLT_TACKLE, Type.ELECTRIC, MoveCategory.PHYSICAL, 120, 100, 15, 10, 0, 3)
      .attr(RecoilAttr, false, 0.33)
      .attr(StatusEffectAttr, StatusEffect.PARALYSIS)
      .recklessMove(),
    new AttackMove(Moves.MAGICAL_LEAF, Type.GRASS, MoveCategory.SPECIAL, 60, -1, 20, -1, 0, 3),
    new StatusMove(Moves.WATER_SPORT, Type.WATER, -1, 15, -1, 0, 3)
      .attr(AddArenaTagAttr, ArenaTagType.WATER_SPORT, 5)
      .target(MoveTarget.BOTH_SIDES),
    new SelfStatusMove(Moves.CALM_MIND, Type.PSYCHIC, -1, 20, -1, 0, 3)
      .attr(StatStageChangeAttr, [ Stat.SPATK, Stat.SPDEF ], 1, true),
    new AttackMove(Moves.LEAF_BLADE, Type.GRASS, MoveCategory.PHYSICAL, 90, 100, 15, -1, 0, 3)
      .attr(HighCritAttr)
      .slicingMove(),
    new SelfStatusMove(Moves.DRAGON_DANCE, Type.DRAGON, -1, 20, -1, 0, 3)
      .attr(StatStageChangeAttr, [ Stat.ATK, Stat.SPD ], 1, true)
      .danceMove(),
    new AttackMove(Moves.ROCK_BLAST, Type.ROCK, MoveCategory.PHYSICAL, 25, 90, 10, -1, 0, 3)
      .attr(MultiHitAttr)
      .makesContact(false)
      .ballBombMove(),
    new AttackMove(Moves.SHOCK_WAVE, Type.ELECTRIC, MoveCategory.SPECIAL, 60, -1, 20, -1, 0, 3),
    new AttackMove(Moves.WATER_PULSE, Type.WATER, MoveCategory.SPECIAL, 60, 100, 20, 20, 0, 3)
      .attr(ConfuseAttr)
      .pulseMove(),
    new AttackMove(Moves.DOOM_DESIRE, Type.STEEL, MoveCategory.SPECIAL, 140, 100, 5, -1, 0, 3)
      .partial()
      .attr(DelayedAttackAttr, ArenaTagType.DOOM_DESIRE, ChargeAnim.DOOM_DESIRE_CHARGING, i18next.t("moveTriggers:choseDoomDesireAsDestiny", {pokemonName: "{USER}"})),
    new AttackMove(Moves.PSYCHO_BOOST, Type.PSYCHIC, MoveCategory.SPECIAL, 140, 90, 5, -1, 0, 3)
      .attr(StatStageChangeAttr, [ Stat.SPATK ], -2, true),
    new SelfStatusMove(Moves.ROOST, Type.FLYING, -1, 5, -1, 0, 4)
      .attr(HealAttr, 0.5)
      .attr(AddBattlerTagAttr, BattlerTagType.ROOSTED, true, false)
      .triageMove(),
    new StatusMove(Moves.GRAVITY, Type.PSYCHIC, -1, 5, -1, 0, 4)
      .attr(AddArenaTagAttr, ArenaTagType.GRAVITY, 5)
      .target(MoveTarget.BOTH_SIDES),
    new StatusMove(Moves.MIRACLE_EYE, Type.PSYCHIC, -1, 40, -1, 0, 4)
      .attr(ExposedMoveAttr, BattlerTagType.IGNORE_DARK)
      .ignoresSubstitute(),
    new AttackMove(Moves.WAKE_UP_SLAP, Type.FIGHTING, MoveCategory.PHYSICAL, 70, 100, 10, -1, 0, 4)
      .attr(MovePowerMultiplierAttr, (user, target, move) => targetSleptOrComatoseCondition(user, target, move) ? 2 : 1)
      .attr(HealStatusEffectAttr, false, StatusEffect.SLEEP),
    new AttackMove(Moves.HAMMER_ARM, Type.FIGHTING, MoveCategory.PHYSICAL, 100, 90, 10, -1, 0, 4)
      .attr(StatStageChangeAttr, [ Stat.SPD ], -1, true)
      .punchingMove(),
    new AttackMove(Moves.GYRO_BALL, Type.STEEL, MoveCategory.PHYSICAL, -1, 100, 5, -1, 0, 4)
      .attr(GyroBallPowerAttr)
      .ballBombMove(),
    new SelfStatusMove(Moves.HEALING_WISH, Type.PSYCHIC, -1, 10, -1, 0, 4)
      .attr(SacrificialFullRestoreAttr)
      .triageMove(),
    new AttackMove(Moves.BRINE, Type.WATER, MoveCategory.SPECIAL, 65, 100, 10, -1, 0, 4)
      .attr(MovePowerMultiplierAttr, (user, target, move) => target.getHpRatio() < 0.5 ? 2 : 1),
    new AttackMove(Moves.NATURAL_GIFT, Type.NORMAL, MoveCategory.PHYSICAL, -1, 100, 15, -1, 0, 4)
      .makesContact(false)
      .unimplemented(),
    new AttackMove(Moves.FEINT, Type.NORMAL, MoveCategory.PHYSICAL, 30, 100, 10, -1, 2, 4)
      .attr(RemoveBattlerTagAttr, [ BattlerTagType.PROTECTED ])
      .attr(RemoveArenaTagsAttr, [ ArenaTagType.QUICK_GUARD, ArenaTagType.WIDE_GUARD, ArenaTagType.MAT_BLOCK, ArenaTagType.CRAFTY_SHIELD ], false)
      .makesContact(false)
      .ignoresProtect(),
    new AttackMove(Moves.PLUCK, Type.FLYING, MoveCategory.PHYSICAL, 60, 100, 20, -1, 0, 4)
      .attr(StealEatBerryAttr),
    new StatusMove(Moves.TAILWIND, Type.FLYING, -1, 15, -1, 0, 4)
      .windMove()
      .attr(AddArenaTagAttr, ArenaTagType.TAILWIND, 4, true)
      .target(MoveTarget.USER_SIDE),
    new StatusMove(Moves.ACUPRESSURE, Type.NORMAL, -1, 30, -1, 0, 4)
      .attr(AcupressureStatStageChangeAttr)
      .target(MoveTarget.USER_OR_NEAR_ALLY),
    new AttackMove(Moves.METAL_BURST, Type.STEEL, MoveCategory.PHYSICAL, -1, 100, 10, -1, 0, 4)
      .attr(CounterDamageAttr, (move: Move) => (move.category === MoveCategory.PHYSICAL || move.category === MoveCategory.SPECIAL), 1.5)
      .redirectCounter()
      .makesContact(false)
      .target(MoveTarget.ATTACKER),
    new AttackMove(Moves.U_TURN, Type.BUG, MoveCategory.PHYSICAL, 70, 100, 20, -1, 0, 4)
      .attr(ForceSwitchOutAttr, true, false),
    new AttackMove(Moves.CLOSE_COMBAT, Type.FIGHTING, MoveCategory.PHYSICAL, 120, 100, 5, -1, 0, 4)
      .attr(StatStageChangeAttr, [ Stat.DEF, Stat.SPDEF ], -1, true),
    new AttackMove(Moves.PAYBACK, Type.DARK, MoveCategory.PHYSICAL, 50, 100, 10, -1, 0, 4)
      .attr(MovePowerMultiplierAttr, (user, target, move) => target.getLastXMoves(1).find(m => m.turn === target.scene.currentBattle.turn) || user.scene.currentBattle.turnCommands[target.getBattlerIndex()]?.command === Command.BALL ? 2 : 1),
    new AttackMove(Moves.ASSURANCE, Type.DARK, MoveCategory.PHYSICAL, 60, 100, 10, -1, 0, 4)
      .attr(MovePowerMultiplierAttr, (user, target, move) => target.turnData.damageTaken > 0 ? 2 : 1),
    new StatusMove(Moves.EMBARGO, Type.DARK, 100, 15, -1, 0, 4)
      .unimplemented(),
    new AttackMove(Moves.FLING, Type.DARK, MoveCategory.PHYSICAL, -1, 100, 10, -1, 0, 4)
      .makesContact(false)
      .unimplemented(),
    new StatusMove(Moves.PSYCHO_SHIFT, Type.PSYCHIC, 100, 10, -1, 0, 4)
      .attr(PsychoShiftEffectAttr)
      .condition((user, target, move) => {
        let statusToApply = user.hasAbility(Abilities.COMATOSE) ? StatusEffect.SLEEP : undefined;
        if (user.status?.effect && isNonVolatileStatusEffect(user.status.effect)) {
          statusToApply = user.status.effect;
        }
        return !!statusToApply && target.canSetStatus(statusToApply, false, false, user);
      }
      ),
    new AttackMove(Moves.TRUMP_CARD, Type.NORMAL, MoveCategory.SPECIAL, -1, -1, 5, -1, 0, 4)
      .makesContact()
      .attr(LessPPMorePowerAttr),
    new StatusMove(Moves.HEAL_BLOCK, Type.PSYCHIC, 100, 15, -1, 0, 4)
      .target(MoveTarget.ALL_NEAR_ENEMIES)
      .unimplemented(),
    new AttackMove(Moves.WRING_OUT, Type.NORMAL, MoveCategory.SPECIAL, -1, 100, 5, -1, 0, 4)
      .attr(OpponentHighHpPowerAttr, 120)
      .makesContact(),
    new SelfStatusMove(Moves.POWER_TRICK, Type.PSYCHIC, -1, 10, -1, 0, 4)
      .unimplemented(),
    new StatusMove(Moves.GASTRO_ACID, Type.POISON, 100, 10, -1, 0, 4)
      .attr(SuppressAbilitiesAttr),
    new StatusMove(Moves.LUCKY_CHANT, Type.NORMAL, -1, 30, -1, 0, 4)
      .attr(AddArenaTagAttr, ArenaTagType.NO_CRIT, 5, true, true)
      .target(MoveTarget.USER_SIDE),
    new StatusMove(Moves.ME_FIRST, Type.NORMAL, -1, 20, -1, 0, 4)
      .ignoresSubstitute()
      .ignoresVirtual()
      .target(MoveTarget.NEAR_ENEMY)
      .unimplemented(),
    new SelfStatusMove(Moves.COPYCAT, Type.NORMAL, -1, 20, -1, 0, 4)
      .attr(CopyMoveAttr)
      .ignoresVirtual(),
    new StatusMove(Moves.POWER_SWAP, Type.PSYCHIC, -1, 10, 100, 0, 4)
<<<<<<< HEAD
      .ignoresSubstitute()
      .unimplemented(),
    new StatusMove(Moves.GUARD_SWAP, Type.PSYCHIC, -1, 10, 100, 0, 4)
      .ignoresSubstitute()
      .unimplemented(),
=======
      .attr(SwapStatStagesAttr, [ Stat.ATK, Stat.SPATK ]),
    new StatusMove(Moves.GUARD_SWAP, Type.PSYCHIC, -1, 10, 100, 0, 4)
      .attr(SwapStatStagesAttr, [ Stat.DEF, Stat.SPDEF ]),
>>>>>>> 684d7b30
    new AttackMove(Moves.PUNISHMENT, Type.DARK, MoveCategory.PHYSICAL, -1, 100, 5, -1, 0, 4)
      .makesContact(true)
      .attr(PunishmentPowerAttr),
    new AttackMove(Moves.LAST_RESORT, Type.NORMAL, MoveCategory.PHYSICAL, 140, 100, 5, -1, 0, 4)
      .attr(LastResortAttr),
    new StatusMove(Moves.WORRY_SEED, Type.GRASS, 100, 10, -1, 0, 4)
      .attr(AbilityChangeAttr, Abilities.INSOMNIA),
    new AttackMove(Moves.SUCKER_PUNCH, Type.DARK, MoveCategory.PHYSICAL, 70, 100, 5, -1, 1, 4)
      .condition((user, target, move) => user.scene.currentBattle.turnCommands[target.getBattlerIndex()]?.command === Command.FIGHT && !target.turnData.acted && allMoves[user.scene.currentBattle.turnCommands[target.getBattlerIndex()]?.move?.move!].category !== MoveCategory.STATUS), // TODO: is this bang correct?
    new StatusMove(Moves.TOXIC_SPIKES, Type.POISON, -1, 20, -1, 0, 4)
      .attr(AddArenaTrapTagAttr, ArenaTagType.TOXIC_SPIKES)
      .target(MoveTarget.ENEMY_SIDE),
    new StatusMove(Moves.HEART_SWAP, Type.PSYCHIC, -1, 10, -1, 0, 4)
<<<<<<< HEAD
      .ignoresSubstitute()
      .attr(SwapStatsAttr),
=======
      .attr(SwapStatStagesAttr, BATTLE_STATS),
>>>>>>> 684d7b30
    new SelfStatusMove(Moves.AQUA_RING, Type.WATER, -1, 20, -1, 0, 4)
      .attr(AddBattlerTagAttr, BattlerTagType.AQUA_RING, true, true),
    new SelfStatusMove(Moves.MAGNET_RISE, Type.ELECTRIC, -1, 10, -1, 0, 4)
      .attr(AddBattlerTagAttr, BattlerTagType.MAGNET_RISEN, true, true)
      .condition((user, target, move) => !user.scene.arena.getTag(ArenaTagType.GRAVITY) && [BattlerTagType.MAGNET_RISEN, BattlerTagType.IGNORE_FLYING, BattlerTagType.INGRAIN].every((tag) => !user.getTag(tag))),
    new AttackMove(Moves.FLARE_BLITZ, Type.FIRE, MoveCategory.PHYSICAL, 120, 100, 15, 10, 0, 4)
      .attr(RecoilAttr, false, 0.33)
      .attr(HealStatusEffectAttr, true, StatusEffect.FREEZE)
      .attr(StatusEffectAttr, StatusEffect.BURN)
      .recklessMove(),
    new AttackMove(Moves.FORCE_PALM, Type.FIGHTING, MoveCategory.PHYSICAL, 60, 100, 10, 30, 0, 4)
      .attr(StatusEffectAttr, StatusEffect.PARALYSIS),
    new AttackMove(Moves.AURA_SPHERE, Type.FIGHTING, MoveCategory.SPECIAL, 80, -1, 20, -1, 0, 4)
      .pulseMove()
      .ballBombMove(),
    new SelfStatusMove(Moves.ROCK_POLISH, Type.ROCK, -1, 20, -1, 0, 4)
      .attr(StatStageChangeAttr, [ Stat.SPD ], 2, true),
    new AttackMove(Moves.POISON_JAB, Type.POISON, MoveCategory.PHYSICAL, 80, 100, 20, 30, 0, 4)
      .attr(StatusEffectAttr, StatusEffect.POISON),
    new AttackMove(Moves.DARK_PULSE, Type.DARK, MoveCategory.SPECIAL, 80, 100, 15, 20, 0, 4)
      .attr(FlinchAttr)
      .pulseMove(),
    new AttackMove(Moves.NIGHT_SLASH, Type.DARK, MoveCategory.PHYSICAL, 70, 100, 15, -1, 0, 4)
      .attr(HighCritAttr)
      .slicingMove(),
    new AttackMove(Moves.AQUA_TAIL, Type.WATER, MoveCategory.PHYSICAL, 90, 90, 10, -1, 0, 4),
    new AttackMove(Moves.SEED_BOMB, Type.GRASS, MoveCategory.PHYSICAL, 80, 100, 15, -1, 0, 4)
      .makesContact(false)
      .ballBombMove(),
    new AttackMove(Moves.AIR_SLASH, Type.FLYING, MoveCategory.SPECIAL, 75, 95, 15, 30, 0, 4)
      .attr(FlinchAttr)
      .slicingMove(),
    new AttackMove(Moves.X_SCISSOR, Type.BUG, MoveCategory.PHYSICAL, 80, 100, 15, -1, 0, 4)
      .slicingMove(),
    new AttackMove(Moves.BUG_BUZZ, Type.BUG, MoveCategory.SPECIAL, 90, 100, 10, 10, 0, 4)
      .attr(StatStageChangeAttr, [ Stat.SPDEF ], -1)
      .soundBased(),
    new AttackMove(Moves.DRAGON_PULSE, Type.DRAGON, MoveCategory.SPECIAL, 85, 100, 10, -1, 0, 4)
      .pulseMove(),
    new AttackMove(Moves.DRAGON_RUSH, Type.DRAGON, MoveCategory.PHYSICAL, 100, 75, 10, 20, 0, 4)
      .attr(MinimizeAccuracyAttr)
      .attr(HitsTagAttr, BattlerTagType.MINIMIZED, true)
      .attr(FlinchAttr),
    new AttackMove(Moves.POWER_GEM, Type.ROCK, MoveCategory.SPECIAL, 80, 100, 20, -1, 0, 4),
    new AttackMove(Moves.DRAIN_PUNCH, Type.FIGHTING, MoveCategory.PHYSICAL, 75, 100, 10, -1, 0, 4)
      .attr(HitHealAttr)
      .punchingMove()
      .triageMove(),
    new AttackMove(Moves.VACUUM_WAVE, Type.FIGHTING, MoveCategory.SPECIAL, 40, 100, 30, -1, 1, 4),
    new AttackMove(Moves.FOCUS_BLAST, Type.FIGHTING, MoveCategory.SPECIAL, 120, 70, 5, 10, 0, 4)
      .attr(StatStageChangeAttr, [ Stat.SPDEF ], -1)
      .ballBombMove(),
    new AttackMove(Moves.ENERGY_BALL, Type.GRASS, MoveCategory.SPECIAL, 90, 100, 10, 10, 0, 4)
      .attr(StatStageChangeAttr, [ Stat.SPDEF ], -1)
      .ballBombMove(),
    new AttackMove(Moves.BRAVE_BIRD, Type.FLYING, MoveCategory.PHYSICAL, 120, 100, 15, -1, 0, 4)
      .attr(RecoilAttr, false, 0.33)
      .recklessMove(),
    new AttackMove(Moves.EARTH_POWER, Type.GROUND, MoveCategory.SPECIAL, 90, 100, 10, 10, 0, 4)
      .attr(StatStageChangeAttr, [ Stat.SPDEF ], -1),
    new StatusMove(Moves.SWITCHEROO, Type.DARK, 100, 10, -1, 0, 4)
      .unimplemented(),
    new AttackMove(Moves.GIGA_IMPACT, Type.NORMAL, MoveCategory.PHYSICAL, 150, 90, 5, -1, 0, 4)
      .attr(RechargeAttr),
    new SelfStatusMove(Moves.NASTY_PLOT, Type.DARK, -1, 20, -1, 0, 4)
      .attr(StatStageChangeAttr, [ Stat.SPATK ], 2, true),
    new AttackMove(Moves.BULLET_PUNCH, Type.STEEL, MoveCategory.PHYSICAL, 40, 100, 30, -1, 1, 4)
      .punchingMove(),
    new AttackMove(Moves.AVALANCHE, Type.ICE, MoveCategory.PHYSICAL, 60, 100, 10, -1, -4, 4)
      .attr(TurnDamagedDoublePowerAttr),
    new AttackMove(Moves.ICE_SHARD, Type.ICE, MoveCategory.PHYSICAL, 40, 100, 30, -1, 1, 4)
      .makesContact(false),
    new AttackMove(Moves.SHADOW_CLAW, Type.GHOST, MoveCategory.PHYSICAL, 70, 100, 15, -1, 0, 4)
      .attr(HighCritAttr),
    new AttackMove(Moves.THUNDER_FANG, Type.ELECTRIC, MoveCategory.PHYSICAL, 65, 95, 15, 10, 0, 4)
      .attr(FlinchAttr)
      .attr(StatusEffectAttr, StatusEffect.PARALYSIS)
      .bitingMove(),
    new AttackMove(Moves.ICE_FANG, Type.ICE, MoveCategory.PHYSICAL, 65, 95, 15, 10, 0, 4)
      .attr(FlinchAttr)
      .attr(StatusEffectAttr, StatusEffect.FREEZE)
      .bitingMove(),
    new AttackMove(Moves.FIRE_FANG, Type.FIRE, MoveCategory.PHYSICAL, 65, 95, 15, 10, 0, 4)
      .attr(FlinchAttr)
      .attr(StatusEffectAttr, StatusEffect.BURN)
      .bitingMove(),
    new AttackMove(Moves.SHADOW_SNEAK, Type.GHOST, MoveCategory.PHYSICAL, 40, 100, 30, -1, 1, 4),
    new AttackMove(Moves.MUD_BOMB, Type.GROUND, MoveCategory.SPECIAL, 65, 85, 10, 30, 0, 4)
      .attr(StatStageChangeAttr, [ Stat.ACC ], -1)
      .ballBombMove(),
    new AttackMove(Moves.PSYCHO_CUT, Type.PSYCHIC, MoveCategory.PHYSICAL, 70, 100, 20, -1, 0, 4)
      .attr(HighCritAttr)
      .slicingMove()
      .makesContact(false),
    new AttackMove(Moves.ZEN_HEADBUTT, Type.PSYCHIC, MoveCategory.PHYSICAL, 80, 90, 15, 20, 0, 4)
      .attr(FlinchAttr),
    new AttackMove(Moves.MIRROR_SHOT, Type.STEEL, MoveCategory.SPECIAL, 65, 85, 10, 30, 0, 4)
      .attr(StatStageChangeAttr, [ Stat.ACC ], -1),
    new AttackMove(Moves.FLASH_CANNON, Type.STEEL, MoveCategory.SPECIAL, 80, 100, 10, 10, 0, 4)
      .attr(StatStageChangeAttr, [ Stat.SPDEF ], -1),
    new AttackMove(Moves.ROCK_CLIMB, Type.NORMAL, MoveCategory.PHYSICAL, 90, 85, 20, 20, 0, 4)
      .attr(ConfuseAttr),
    new StatusMove(Moves.DEFOG, Type.FLYING, -1, 15, -1, 0, 4)
      .attr(StatStageChangeAttr, [ Stat.EVA ], -1)
      .attr(ClearWeatherAttr, WeatherType.FOG)
      .attr(ClearTerrainAttr)
      .attr(RemoveScreensAttr, false)
      .attr(RemoveArenaTrapAttr, true),
    new StatusMove(Moves.TRICK_ROOM, Type.PSYCHIC, -1, 5, -1, -7, 4)
      .attr(AddArenaTagAttr, ArenaTagType.TRICK_ROOM, 5)
      .ignoresProtect()
      .target(MoveTarget.BOTH_SIDES),
    new AttackMove(Moves.DRACO_METEOR, Type.DRAGON, MoveCategory.SPECIAL, 130, 90, 5, -1, 0, 4)
      .attr(StatStageChangeAttr, [ Stat.SPATK ], -2, true),
    new AttackMove(Moves.DISCHARGE, Type.ELECTRIC, MoveCategory.SPECIAL, 80, 100, 15, 30, 0, 4)
      .attr(StatusEffectAttr, StatusEffect.PARALYSIS)
      .target(MoveTarget.ALL_NEAR_OTHERS),
    new AttackMove(Moves.LAVA_PLUME, Type.FIRE, MoveCategory.SPECIAL, 80, 100, 15, 30, 0, 4)
      .attr(StatusEffectAttr, StatusEffect.BURN)
      .target(MoveTarget.ALL_NEAR_OTHERS),
    new AttackMove(Moves.LEAF_STORM, Type.GRASS, MoveCategory.SPECIAL, 130, 90, 5, -1, 0, 4)
      .attr(StatStageChangeAttr, [ Stat.SPATK ], -2, true),
    new AttackMove(Moves.POWER_WHIP, Type.GRASS, MoveCategory.PHYSICAL, 120, 85, 10, -1, 0, 4),
    new AttackMove(Moves.ROCK_WRECKER, Type.ROCK, MoveCategory.PHYSICAL, 150, 90, 5, -1, 0, 4)
      .attr(RechargeAttr)
      .makesContact(false)
      .ballBombMove(),
    new AttackMove(Moves.CROSS_POISON, Type.POISON, MoveCategory.PHYSICAL, 70, 100, 20, 10, 0, 4)
      .attr(HighCritAttr)
      .attr(StatusEffectAttr, StatusEffect.POISON)
      .slicingMove(),
    new AttackMove(Moves.GUNK_SHOT, Type.POISON, MoveCategory.PHYSICAL, 120, 80, 5, 30, 0, 4)
      .attr(StatusEffectAttr, StatusEffect.POISON)
      .makesContact(false),
    new AttackMove(Moves.IRON_HEAD, Type.STEEL, MoveCategory.PHYSICAL, 80, 100, 15, 30, 0, 4)
      .attr(FlinchAttr),
    new AttackMove(Moves.MAGNET_BOMB, Type.STEEL, MoveCategory.PHYSICAL, 60, -1, 20, -1, 0, 4)
      .makesContact(false)
      .ballBombMove(),
    new AttackMove(Moves.STONE_EDGE, Type.ROCK, MoveCategory.PHYSICAL, 100, 80, 5, -1, 0, 4)
      .attr(HighCritAttr)
      .makesContact(false),
    new StatusMove(Moves.CAPTIVATE, Type.NORMAL, 100, 20, -1, 0, 4)
      .attr(StatStageChangeAttr, [ Stat.SPATK ], -2)
      .condition((user, target, move) => target.isOppositeGender(user))
      .target(MoveTarget.ALL_NEAR_ENEMIES),
    new StatusMove(Moves.STEALTH_ROCK, Type.ROCK, -1, 20, -1, 0, 4)
      .attr(AddArenaTrapTagAttr, ArenaTagType.STEALTH_ROCK)
      .target(MoveTarget.ENEMY_SIDE),
    new AttackMove(Moves.GRASS_KNOT, Type.GRASS, MoveCategory.SPECIAL, -1, 100, 20, -1, 0, 4)
      .attr(WeightPowerAttr)
      .makesContact()
      .condition(failOnMaxCondition),
    new AttackMove(Moves.CHATTER, Type.FLYING, MoveCategory.SPECIAL, 65, 100, 20, 100, 0, 4)
      .attr(ConfuseAttr)
      .soundBased(),
    new AttackMove(Moves.JUDGMENT, Type.NORMAL, MoveCategory.SPECIAL, 100, 100, 10, -1, 0, 4)
      .attr(FormChangeItemTypeAttr),
    new AttackMove(Moves.BUG_BITE, Type.BUG, MoveCategory.PHYSICAL, 60, 100, 20, -1, 0, 4)
      .attr(StealEatBerryAttr),
    new AttackMove(Moves.CHARGE_BEAM, Type.ELECTRIC, MoveCategory.SPECIAL, 50, 90, 10, 70, 0, 4)
      .attr(StatStageChangeAttr, [ Stat.SPATK ], 1, true),
    new AttackMove(Moves.WOOD_HAMMER, Type.GRASS, MoveCategory.PHYSICAL, 120, 100, 15, -1, 0, 4)
      .attr(RecoilAttr, false, 0.33)
      .recklessMove(),
    new AttackMove(Moves.AQUA_JET, Type.WATER, MoveCategory.PHYSICAL, 40, 100, 20, -1, 1, 4),
    new AttackMove(Moves.ATTACK_ORDER, Type.BUG, MoveCategory.PHYSICAL, 90, 100, 15, -1, 0, 4)
      .attr(HighCritAttr)
      .makesContact(false),
    new SelfStatusMove(Moves.DEFEND_ORDER, Type.BUG, -1, 10, -1, 0, 4)
      .attr(StatStageChangeAttr, [ Stat.DEF, Stat.SPDEF ], 1, true),
    new SelfStatusMove(Moves.HEAL_ORDER, Type.BUG, -1, 10, -1, 0, 4)
      .attr(HealAttr, 0.5)
      .triageMove(),
    new AttackMove(Moves.HEAD_SMASH, Type.ROCK, MoveCategory.PHYSICAL, 150, 80, 5, -1, 0, 4)
      .attr(RecoilAttr, false, 0.5)
      .recklessMove(),
    new AttackMove(Moves.DOUBLE_HIT, Type.NORMAL, MoveCategory.PHYSICAL, 35, 90, 10, -1, 0, 4)
      .attr(MultiHitAttr, MultiHitType._2),
    new AttackMove(Moves.ROAR_OF_TIME, Type.DRAGON, MoveCategory.SPECIAL, 150, 90, 5, -1, 0, 4)
      .attr(RechargeAttr),
    new AttackMove(Moves.SPACIAL_REND, Type.DRAGON, MoveCategory.SPECIAL, 100, 95, 5, -1, 0, 4)
      .attr(HighCritAttr),
    new SelfStatusMove(Moves.LUNAR_DANCE, Type.PSYCHIC, -1, 10, -1, 0, 4)
      .attr(SacrificialAttrOnHit)
      .danceMove()
      .triageMove()
      .unimplemented(),
    new AttackMove(Moves.CRUSH_GRIP, Type.NORMAL, MoveCategory.PHYSICAL, -1, 100, 5, -1, 0, 4)
      .attr(OpponentHighHpPowerAttr, 120),
    new AttackMove(Moves.MAGMA_STORM, Type.FIRE, MoveCategory.SPECIAL, 100, 75, 5, -1, 0, 4)
      .attr(TrapAttr, BattlerTagType.MAGMA_STORM),
    new StatusMove(Moves.DARK_VOID, Type.DARK, 80, 10, -1, 0, 4)  //Accuracy from Generations 4-6
      .attr(StatusEffectAttr, StatusEffect.SLEEP)
      .target(MoveTarget.ALL_NEAR_ENEMIES),
    new AttackMove(Moves.SEED_FLARE, Type.GRASS, MoveCategory.SPECIAL, 120, 85, 5, 40, 0, 4)
      .attr(StatStageChangeAttr, [ Stat.SPDEF ], -2),
    new AttackMove(Moves.OMINOUS_WIND, Type.GHOST, MoveCategory.SPECIAL, 60, 100, 5, 10, 0, 4)
      .attr(StatStageChangeAttr, [ Stat.ATK, Stat.DEF, Stat.SPATK, Stat.SPDEF, Stat.SPD ], 1, true)
      .windMove(),
    new AttackMove(Moves.SHADOW_FORCE, Type.GHOST, MoveCategory.PHYSICAL, 120, 100, 5, -1, 0, 4)
      .attr(ChargeAttr, ChargeAnim.SHADOW_FORCE_CHARGING, i18next.t("moveTriggers:vanishedInstantly", {pokemonName: "{USER}"}), BattlerTagType.HIDDEN)
      .ignoresProtect()
      .ignoresVirtual(),
    new SelfStatusMove(Moves.HONE_CLAWS, Type.DARK, -1, 15, -1, 0, 5)
      .attr(StatStageChangeAttr, [ Stat.ATK, Stat.ACC ], 1, true),
    new StatusMove(Moves.WIDE_GUARD, Type.ROCK, -1, 10, -1, 3, 5)
      .target(MoveTarget.USER_SIDE)
      .attr(AddArenaTagAttr, ArenaTagType.WIDE_GUARD, 1, true, true),
    new StatusMove(Moves.GUARD_SPLIT, Type.PSYCHIC, -1, 10, -1, 0, 5)
      .attr(AverageStatsAttr, [ Stat.DEF, Stat.SPDEF ], "moveTriggers:sharedGuard"),
    new StatusMove(Moves.POWER_SPLIT, Type.PSYCHIC, -1, 10, -1, 0, 5)
      .attr(AverageStatsAttr, [ Stat.ATK, Stat.SPATK ], "moveTriggers:sharedPower"),
    new StatusMove(Moves.WONDER_ROOM, Type.PSYCHIC, -1, 10, -1, 0, 5)
      .ignoresProtect()
      .target(MoveTarget.BOTH_SIDES)
      .unimplemented(),
    new AttackMove(Moves.PSYSHOCK, Type.PSYCHIC, MoveCategory.SPECIAL, 80, 100, 10, -1, 0, 5)
      .attr(DefDefAttr),
    new AttackMove(Moves.VENOSHOCK, Type.POISON, MoveCategory.SPECIAL, 65, 100, 10, -1, 0, 5)
      .attr(MovePowerMultiplierAttr, (user, target, move) => target.status && (target.status.effect === StatusEffect.POISON || target.status.effect === StatusEffect.TOXIC) ? 2 : 1),
    new SelfStatusMove(Moves.AUTOTOMIZE, Type.STEEL, -1, 15, -1, 0, 5)
      .attr(StatStageChangeAttr, [ Stat.SPD ], 2, true)
      .partial(),
    new SelfStatusMove(Moves.RAGE_POWDER, Type.BUG, -1, 20, -1, 2, 5)
      .powderMove()
      .attr(AddBattlerTagAttr, BattlerTagType.CENTER_OF_ATTENTION, true),
    new StatusMove(Moves.TELEKINESIS, Type.PSYCHIC, -1, 15, -1, 0, 5)
      .condition(failOnGravityCondition)
      .unimplemented(),
    new StatusMove(Moves.MAGIC_ROOM, Type.PSYCHIC, -1, 10, -1, 0, 5)
      .ignoresProtect()
      .target(MoveTarget.BOTH_SIDES)
      .unimplemented(),
    new AttackMove(Moves.SMACK_DOWN, Type.ROCK, MoveCategory.PHYSICAL, 50, 100, 15, 100, 0, 5)
      .attr(AddBattlerTagAttr, BattlerTagType.IGNORE_FLYING, false, false, 1, 1, true)
      .attr(AddBattlerTagAttr, BattlerTagType.INTERRUPTED)
      .attr(RemoveBattlerTagAttr, [BattlerTagType.FLYING, BattlerTagType.MAGNET_RISEN])
      .attr(HitsTagAttr, BattlerTagType.FLYING, false)
      .makesContact(false),
    new AttackMove(Moves.STORM_THROW, Type.FIGHTING, MoveCategory.PHYSICAL, 60, 100, 10, -1, 0, 5)
      .attr(CritOnlyAttr),
    new AttackMove(Moves.FLAME_BURST, Type.FIRE, MoveCategory.SPECIAL, 70, 100, 15, -1, 0, 5)
      .attr(FlameBurstAttr),
    new AttackMove(Moves.SLUDGE_WAVE, Type.POISON, MoveCategory.SPECIAL, 95, 100, 10, 10, 0, 5)
      .attr(StatusEffectAttr, StatusEffect.POISON)
      .target(MoveTarget.ALL_NEAR_OTHERS),
    new SelfStatusMove(Moves.QUIVER_DANCE, Type.BUG, -1, 20, -1, 0, 5)
      .attr(StatStageChangeAttr, [ Stat.SPATK, Stat.SPDEF, Stat.SPD ], 1, true)
      .danceMove(),
    new AttackMove(Moves.HEAVY_SLAM, Type.STEEL, MoveCategory.PHYSICAL, -1, 100, 10, -1, 0, 5)
      .attr(MinimizeAccuracyAttr)
      .attr(CompareWeightPowerAttr)
      .attr(HitsTagAttr, BattlerTagType.MINIMIZED, true)
      .condition(failOnMaxCondition),
    new AttackMove(Moves.SYNCHRONOISE, Type.PSYCHIC, MoveCategory.SPECIAL, 120, 100, 10, -1, 0, 5)
      .target(MoveTarget.ALL_NEAR_OTHERS)
      .condition(unknownTypeCondition)
      .attr(hitsSameTypeAttr),
    new AttackMove(Moves.ELECTRO_BALL, Type.ELECTRIC, MoveCategory.SPECIAL, -1, 100, 10, -1, 0, 5)
      .attr(ElectroBallPowerAttr)
      .ballBombMove(),
    new StatusMove(Moves.SOAK, Type.WATER, 100, 20, -1, 0, 5)
      .attr(ChangeTypeAttr, Type.WATER),
    new AttackMove(Moves.FLAME_CHARGE, Type.FIRE, MoveCategory.PHYSICAL, 50, 100, 20, 100, 0, 5)
      .attr(StatStageChangeAttr, [ Stat.SPD ], 1, true),
    new SelfStatusMove(Moves.COIL, Type.POISON, -1, 20, -1, 0, 5)
      .attr(StatStageChangeAttr, [ Stat.ATK, Stat.DEF, Stat.ACC ], 1, true),
    new AttackMove(Moves.LOW_SWEEP, Type.FIGHTING, MoveCategory.PHYSICAL, 65, 100, 20, 100, 0, 5)
      .attr(StatStageChangeAttr, [ Stat.SPD ], -1),
    new AttackMove(Moves.ACID_SPRAY, Type.POISON, MoveCategory.SPECIAL, 40, 100, 20, 100, 0, 5)
      .attr(StatStageChangeAttr, [ Stat.SPDEF ], -2)
      .ballBombMove(),
    new AttackMove(Moves.FOUL_PLAY, Type.DARK, MoveCategory.PHYSICAL, 95, 100, 15, -1, 0, 5)
      .attr(TargetAtkUserAtkAttr),
    new StatusMove(Moves.SIMPLE_BEAM, Type.NORMAL, 100, 15, -1, 0, 5)
      .attr(AbilityChangeAttr, Abilities.SIMPLE),
    new StatusMove(Moves.ENTRAINMENT, Type.NORMAL, 100, 15, -1, 0, 5)
      .attr(AbilityGiveAttr),
    new StatusMove(Moves.AFTER_YOU, Type.NORMAL, -1, 15, -1, 0, 5)
      .ignoresProtect()
      .ignoresSubstitute()
      .unimplemented(),
    new AttackMove(Moves.ROUND, Type.NORMAL, MoveCategory.SPECIAL, 60, 100, 15, -1, 0, 5)
      .soundBased()
      .partial(),
    new AttackMove(Moves.ECHOED_VOICE, Type.NORMAL, MoveCategory.SPECIAL, 40, 100, 15, -1, 0, 5)
      .attr(ConsecutiveUseMultiBasePowerAttr, 5, false)
      .soundBased(),
    new AttackMove(Moves.CHIP_AWAY, Type.NORMAL, MoveCategory.PHYSICAL, 70, 100, 20, -1, 0, 5)
      .attr(IgnoreOpponentStatStagesAttr),
    new AttackMove(Moves.CLEAR_SMOG, Type.POISON, MoveCategory.SPECIAL, 50, -1, 15, -1, 0, 5)
      .attr(ResetStatsAttr, false),
    new AttackMove(Moves.STORED_POWER, Type.PSYCHIC, MoveCategory.SPECIAL, 20, 100, 10, -1, 0, 5)
      .attr(PositiveStatStagePowerAttr),
    new StatusMove(Moves.QUICK_GUARD, Type.FIGHTING, -1, 15, -1, 3, 5)
      .target(MoveTarget.USER_SIDE)
      .attr(AddArenaTagAttr, ArenaTagType.QUICK_GUARD, 1, true, true),
    new SelfStatusMove(Moves.ALLY_SWITCH, Type.PSYCHIC, -1, 15, -1, 2, 5)
      .ignoresProtect()
      .unimplemented(),
    new AttackMove(Moves.SCALD, Type.WATER, MoveCategory.SPECIAL, 80, 100, 15, 30, 0, 5)
      .attr(HealStatusEffectAttr, false, StatusEffect.FREEZE)
      .attr(HealStatusEffectAttr, true, StatusEffect.FREEZE)
      .attr(StatusEffectAttr, StatusEffect.BURN),
    new SelfStatusMove(Moves.SHELL_SMASH, Type.NORMAL, -1, 15, -1, 0, 5)
      .attr(StatStageChangeAttr, [ Stat.ATK, Stat.SPATK, Stat.SPD ], 2, true)
      .attr(StatStageChangeAttr, [ Stat.DEF, Stat.SPDEF ], -1, true),
    new StatusMove(Moves.HEAL_PULSE, Type.PSYCHIC, -1, 10, -1, 0, 5)
      .attr(HealAttr, 0.5, false, false)
      .pulseMove()
      .triageMove(),
    new AttackMove(Moves.HEX, Type.GHOST, MoveCategory.SPECIAL, 65, 100, 10, -1, 0, 5)
      .attr(
        MovePowerMultiplierAttr,
        (user, target, move) =>  target.status || target.hasAbility(Abilities.COMATOSE)? 2 : 1),
    new AttackMove(Moves.SKY_DROP, Type.FLYING, MoveCategory.PHYSICAL, 60, 100, 10, -1, 0, 5)
      .attr(ChargeAttr, ChargeAnim.SKY_DROP_CHARGING, i18next.t("moveTriggers:tookTargetIntoSky", {pokemonName: "{USER}", targetName: "{TARGET}"}), BattlerTagType.FLYING) // TODO: Add 2nd turn message
      .condition(failOnGravityCondition)
      .condition((user, target, move) => !target.getTag(BattlerTagType.SUBSTITUTE))
      .ignoresVirtual(),
    new SelfStatusMove(Moves.SHIFT_GEAR, Type.STEEL, -1, 10, -1, 0, 5)
      .attr(StatStageChangeAttr, [ Stat.ATK ], 1, true)
      .attr(StatStageChangeAttr, [ Stat.SPD ], 2, true),
    new AttackMove(Moves.CIRCLE_THROW, Type.FIGHTING, MoveCategory.PHYSICAL, 60, 90, 10, -1, -6, 5)
      .attr(ForceSwitchOutAttr),
    new AttackMove(Moves.INCINERATE, Type.FIRE, MoveCategory.SPECIAL, 60, 100, 15, -1, 0, 5)
      .target(MoveTarget.ALL_NEAR_ENEMIES)
      .attr(RemoveHeldItemAttr, true),
    new StatusMove(Moves.QUASH, Type.DARK, 100, 15, -1, 0, 5)
      .unimplemented(),
    new AttackMove(Moves.ACROBATICS, Type.FLYING, MoveCategory.PHYSICAL, 55, 100, 15, -1, 0, 5)
      .attr(MovePowerMultiplierAttr, (user, target, move) => Math.max(1, 2 - 0.2 * user.getHeldItems().filter(i => i.isTransferrable).reduce((v, m) => v + m.stackCount, 0))),
    new StatusMove(Moves.REFLECT_TYPE, Type.NORMAL, -1, 15, -1, 0, 5)
      .ignoresSubstitute()
      .attr(CopyTypeAttr),
    new AttackMove(Moves.RETALIATE, Type.NORMAL, MoveCategory.PHYSICAL, 70, 100, 5, -1, 0, 5)
      .partial(),
    new AttackMove(Moves.FINAL_GAMBIT, Type.FIGHTING, MoveCategory.SPECIAL, -1, 100, 5, -1, 0, 5)
      .attr(UserHpDamageAttr)
      .attr(SacrificialAttrOnHit),
    new StatusMove(Moves.BESTOW, Type.NORMAL, -1, 15, -1, 0, 5)
      .ignoresProtect()
      .ignoresSubstitute()
      .unimplemented(),
    new AttackMove(Moves.INFERNO, Type.FIRE, MoveCategory.SPECIAL, 100, 50, 5, 100, 0, 5)
      .attr(StatusEffectAttr, StatusEffect.BURN),
    new AttackMove(Moves.WATER_PLEDGE, Type.WATER, MoveCategory.SPECIAL, 80, 100, 10, -1, 0, 5)
      .partial(),
    new AttackMove(Moves.FIRE_PLEDGE, Type.FIRE, MoveCategory.SPECIAL, 80, 100, 10, -1, 0, 5)
      .partial(),
    new AttackMove(Moves.GRASS_PLEDGE, Type.GRASS, MoveCategory.SPECIAL, 80, 100, 10, -1, 0, 5)
      .partial(),
    new AttackMove(Moves.VOLT_SWITCH, Type.ELECTRIC, MoveCategory.SPECIAL, 70, 100, 20, -1, 0, 5)
      .attr(ForceSwitchOutAttr, true, false),
    new AttackMove(Moves.STRUGGLE_BUG, Type.BUG, MoveCategory.SPECIAL, 50, 100, 20, 100, 0, 5)
      .attr(StatStageChangeAttr, [ Stat.SPATK ], -1)
      .target(MoveTarget.ALL_NEAR_ENEMIES),
    new AttackMove(Moves.BULLDOZE, Type.GROUND, MoveCategory.PHYSICAL, 60, 100, 20, 100, 0, 5)
      .attr(StatStageChangeAttr, [ Stat.SPD ], -1)
      .makesContact(false)
      .target(MoveTarget.ALL_NEAR_OTHERS),
    new AttackMove(Moves.FROST_BREATH, Type.ICE, MoveCategory.SPECIAL, 60, 90, 10, 100, 0, 5)
      .attr(CritOnlyAttr),
    new AttackMove(Moves.DRAGON_TAIL, Type.DRAGON, MoveCategory.PHYSICAL, 60, 90, 10, -1, -6, 5)
      .attr(ForceSwitchOutAttr)
      .hidesTarget(),
    new SelfStatusMove(Moves.WORK_UP, Type.NORMAL, -1, 30, -1, 0, 5)
      .attr(StatStageChangeAttr, [ Stat.ATK, Stat.SPATK ], 1, true),
    new AttackMove(Moves.ELECTROWEB, Type.ELECTRIC, MoveCategory.SPECIAL, 55, 95, 15, 100, 0, 5)
      .attr(StatStageChangeAttr, [ Stat.SPD ], -1)
      .target(MoveTarget.ALL_NEAR_ENEMIES),
    new AttackMove(Moves.WILD_CHARGE, Type.ELECTRIC, MoveCategory.PHYSICAL, 90, 100, 15, -1, 0, 5)
      .attr(RecoilAttr)
      .recklessMove(),
    new AttackMove(Moves.DRILL_RUN, Type.GROUND, MoveCategory.PHYSICAL, 80, 95, 10, -1, 0, 5)
      .attr(HighCritAttr),
    new AttackMove(Moves.DUAL_CHOP, Type.DRAGON, MoveCategory.PHYSICAL, 40, 90, 15, -1, 0, 5)
      .attr(MultiHitAttr, MultiHitType._2),
    new AttackMove(Moves.HEART_STAMP, Type.PSYCHIC, MoveCategory.PHYSICAL, 60, 100, 25, 30, 0, 5)
      .attr(FlinchAttr),
    new AttackMove(Moves.HORN_LEECH, Type.GRASS, MoveCategory.PHYSICAL, 75, 100, 10, -1, 0, 5)
      .attr(HitHealAttr)
      .triageMove(),
    new AttackMove(Moves.SACRED_SWORD, Type.FIGHTING, MoveCategory.PHYSICAL, 90, 100, 15, -1, 0, 5)
      .attr(IgnoreOpponentStatStagesAttr)
      .slicingMove(),
    new AttackMove(Moves.RAZOR_SHELL, Type.WATER, MoveCategory.PHYSICAL, 75, 95, 10, 50, 0, 5)
      .attr(StatStageChangeAttr, [ Stat.DEF ], -1)
      .slicingMove(),
    new AttackMove(Moves.HEAT_CRASH, Type.FIRE, MoveCategory.PHYSICAL, -1, 100, 10, -1, 0, 5)
      .attr(MinimizeAccuracyAttr)
      .attr(CompareWeightPowerAttr)
      .attr(HitsTagAttr, BattlerTagType.MINIMIZED, true)
      .condition(failOnMaxCondition),
    new AttackMove(Moves.LEAF_TORNADO, Type.GRASS, MoveCategory.SPECIAL, 65, 90, 10, 50, 0, 5)
      .attr(StatStageChangeAttr, [ Stat.ACC ], -1),
    new AttackMove(Moves.STEAMROLLER, Type.BUG, MoveCategory.PHYSICAL, 65, 100, 20, 30, 0, 5)
      .attr(FlinchAttr),
    new SelfStatusMove(Moves.COTTON_GUARD, Type.GRASS, -1, 10, -1, 0, 5)
      .attr(StatStageChangeAttr, [ Stat.DEF ], 3, true),
    new AttackMove(Moves.NIGHT_DAZE, Type.DARK, MoveCategory.SPECIAL, 85, 95, 10, 40, 0, 5)
      .attr(StatStageChangeAttr, [ Stat.ACC ], -1),
    new AttackMove(Moves.PSYSTRIKE, Type.PSYCHIC, MoveCategory.SPECIAL, 100, 100, 10, -1, 0, 5)
      .attr(DefDefAttr),
    new AttackMove(Moves.TAIL_SLAP, Type.NORMAL, MoveCategory.PHYSICAL, 25, 85, 10, -1, 0, 5)
      .attr(MultiHitAttr),
    new AttackMove(Moves.HURRICANE, Type.FLYING, MoveCategory.SPECIAL, 110, 70, 10, 30, 0, 5)
      .attr(ThunderAccuracyAttr)
      .attr(ConfuseAttr)
      .attr(HitsTagAttr, BattlerTagType.FLYING, false)
      .windMove(),
    new AttackMove(Moves.HEAD_CHARGE, Type.NORMAL, MoveCategory.PHYSICAL, 120, 100, 15, -1, 0, 5)
      .attr(RecoilAttr)
      .recklessMove(),
    new AttackMove(Moves.GEAR_GRIND, Type.STEEL, MoveCategory.PHYSICAL, 50, 85, 15, -1, 0, 5)
      .attr(MultiHitAttr, MultiHitType._2),
    new AttackMove(Moves.SEARING_SHOT, Type.FIRE, MoveCategory.SPECIAL, 100, 100, 5, 30, 0, 5)
      .attr(StatusEffectAttr, StatusEffect.BURN)
      .ballBombMove()
      .target(MoveTarget.ALL_NEAR_OTHERS),
    new AttackMove(Moves.TECHNO_BLAST, Type.NORMAL, MoveCategory.SPECIAL, 120, 100, 5, -1, 0, 5)
      .attr(TechnoBlastTypeAttr),
    new AttackMove(Moves.RELIC_SONG, Type.NORMAL, MoveCategory.SPECIAL, 75, 100, 10, 10, 0, 5)
      .attr(StatusEffectAttr, StatusEffect.SLEEP)
      .soundBased()
      .target(MoveTarget.ALL_NEAR_ENEMIES),
    new AttackMove(Moves.SECRET_SWORD, Type.FIGHTING, MoveCategory.SPECIAL, 85, 100, 10, -1, 0, 5)
      .attr(DefDefAttr)
      .slicingMove(),
    new AttackMove(Moves.GLACIATE, Type.ICE, MoveCategory.SPECIAL, 65, 95, 10, 100, 0, 5)
      .attr(StatStageChangeAttr, [ Stat.SPD ], -1)
      .target(MoveTarget.ALL_NEAR_ENEMIES),
    new AttackMove(Moves.BOLT_STRIKE, Type.ELECTRIC, MoveCategory.PHYSICAL, 130, 85, 5, 20, 0, 5)
      .attr(StatusEffectAttr, StatusEffect.PARALYSIS),
    new AttackMove(Moves.BLUE_FLARE, Type.FIRE, MoveCategory.SPECIAL, 130, 85, 5, 20, 0, 5)
      .attr(StatusEffectAttr, StatusEffect.BURN),
    new AttackMove(Moves.FIERY_DANCE, Type.FIRE, MoveCategory.SPECIAL, 80, 100, 10, 50, 0, 5)
      .attr(StatStageChangeAttr, [ Stat.SPATK ], 1, true)
      .danceMove(),
    new AttackMove(Moves.FREEZE_SHOCK, Type.ICE, MoveCategory.PHYSICAL, 140, 90, 5, 30, 0, 5)
      .attr(ChargeAttr, ChargeAnim.FREEZE_SHOCK_CHARGING, i18next.t("moveTriggers:becameCloakedInFreezingLight", {pokemonName: "{USER}"}))
      .attr(StatusEffectAttr, StatusEffect.PARALYSIS)
      .makesContact(false),
    new AttackMove(Moves.ICE_BURN, Type.ICE, MoveCategory.SPECIAL, 140, 90, 5, 30, 0, 5)
      .attr(ChargeAttr, ChargeAnim.ICE_BURN_CHARGING, i18next.t("moveTriggers:becameCloakedInFreezingAir", {pokemonName: "{USER}"}))
      .attr(StatusEffectAttr, StatusEffect.BURN)
      .ignoresVirtual(),
    new AttackMove(Moves.SNARL, Type.DARK, MoveCategory.SPECIAL, 55, 95, 15, 100, 0, 5)
      .attr(StatStageChangeAttr, [ Stat.SPATK ], -1)
      .soundBased()
      .target(MoveTarget.ALL_NEAR_ENEMIES),
    new AttackMove(Moves.ICICLE_CRASH, Type.ICE, MoveCategory.PHYSICAL, 85, 90, 10, 30, 0, 5)
      .attr(FlinchAttr)
      .makesContact(false),
    new AttackMove(Moves.V_CREATE, Type.FIRE, MoveCategory.PHYSICAL, 180, 95, 5, -1, 0, 5)
      .attr(StatStageChangeAttr, [ Stat.DEF, Stat.SPDEF, Stat.SPD ], -1, true),
    new AttackMove(Moves.FUSION_FLARE, Type.FIRE, MoveCategory.SPECIAL, 100, 100, 5, -1, 0, 5)
      .attr(HealStatusEffectAttr, true, StatusEffect.FREEZE)
      .attr(LastMoveDoublePowerAttr, Moves.FUSION_BOLT),
    new AttackMove(Moves.FUSION_BOLT, Type.ELECTRIC, MoveCategory.PHYSICAL, 100, 100, 5, -1, 0, 5)
      .attr(LastMoveDoublePowerAttr, Moves.FUSION_FLARE)
      .makesContact(false),
    new AttackMove(Moves.FLYING_PRESS, Type.FIGHTING, MoveCategory.PHYSICAL, 100, 95, 10, -1, 0, 6)
      .attr(MinimizeAccuracyAttr)
      .attr(FlyingTypeMultiplierAttr)
      .attr(HitsTagAttr, BattlerTagType.MINIMIZED, true)
      .condition(failOnGravityCondition),
    new StatusMove(Moves.MAT_BLOCK, Type.FIGHTING, -1, 10, -1, 0, 6)
      .target(MoveTarget.USER_SIDE)
      .attr(AddArenaTagAttr, ArenaTagType.MAT_BLOCK, 1, true, true)
      .condition(new FirstMoveCondition()),
    new AttackMove(Moves.BELCH, Type.POISON, MoveCategory.SPECIAL, 120, 90, 10, -1, 0, 6)
      .condition((user, target, move) => user.battleData.berriesEaten.length > 0),
    new StatusMove(Moves.ROTOTILLER, Type.GROUND, -1, 10, -1, 0, 6)
      .target(MoveTarget.ALL)
      .condition((user, target, move) => {
        // If any fielded pokémon is grass-type and grounded.
        return [...user.scene.getEnemyParty(), ...user.scene.getParty()].some((poke) => poke.isOfType(Type.GRASS) && poke.isGrounded());
      })
      .attr(StatStageChangeAttr, [ Stat.ATK, Stat.SPATK ], 1, false, (user, target, move) => target.isOfType(Type.GRASS) && target.isGrounded()),
    new StatusMove(Moves.STICKY_WEB, Type.BUG, -1, 20, -1, 0, 6)
      .attr(AddArenaTrapTagAttr, ArenaTagType.STICKY_WEB)
      .target(MoveTarget.ENEMY_SIDE),
    new AttackMove(Moves.FELL_STINGER, Type.BUG, MoveCategory.PHYSICAL, 50, 100, 25, -1, 0, 6)
      .attr(PostVictoryStatStageChangeAttr, [ Stat.ATK ], 3, true ),
    new AttackMove(Moves.PHANTOM_FORCE, Type.GHOST, MoveCategory.PHYSICAL, 90, 100, 10, -1, 0, 6)
      .attr(ChargeAttr, ChargeAnim.PHANTOM_FORCE_CHARGING, i18next.t("moveTriggers:vanishedInstantly", {pokemonName: "{USER}"}), BattlerTagType.HIDDEN)
      .ignoresProtect()
      .ignoresVirtual(),
    new StatusMove(Moves.TRICK_OR_TREAT, Type.GHOST, 100, 20, -1, 0, 6)
      .attr(AddTypeAttr, Type.GHOST)
      .partial(),
    new StatusMove(Moves.NOBLE_ROAR, Type.NORMAL, 100, 30, -1, 0, 6)
      .attr(StatStageChangeAttr, [ Stat.ATK, Stat.SPATK ], -1)
      .soundBased(),
    new StatusMove(Moves.ION_DELUGE, Type.ELECTRIC, -1, 25, -1, 1, 6)
      .target(MoveTarget.BOTH_SIDES)
      .unimplemented(),
    new AttackMove(Moves.PARABOLIC_CHARGE, Type.ELECTRIC, MoveCategory.SPECIAL, 65, 100, 20, -1, 0, 6)
      .attr(HitHealAttr)
      .target(MoveTarget.ALL_NEAR_OTHERS)
      .triageMove(),
    new StatusMove(Moves.FORESTS_CURSE, Type.GRASS, 100, 20, -1, 0, 6)
      .attr(AddTypeAttr, Type.GRASS)
      .partial(),
    new AttackMove(Moves.PETAL_BLIZZARD, Type.GRASS, MoveCategory.PHYSICAL, 90, 100, 15, -1, 0, 6)
      .windMove()
      .makesContact(false)
      .target(MoveTarget.ALL_NEAR_OTHERS),
    new AttackMove(Moves.FREEZE_DRY, Type.ICE, MoveCategory.SPECIAL, 70, 100, 20, 10, 0, 6)
      .attr(StatusEffectAttr, StatusEffect.FREEZE)
      .attr(WaterSuperEffectTypeMultiplierAttr)
      .partial(), // This currently just multiplies the move's power instead of changing its effectiveness. It also doesn't account for abilities that modify type effectiveness such as tera shell.
    new AttackMove(Moves.DISARMING_VOICE, Type.FAIRY, MoveCategory.SPECIAL, 40, -1, 15, -1, 0, 6)
      .soundBased()
      .target(MoveTarget.ALL_NEAR_ENEMIES),
    new StatusMove(Moves.PARTING_SHOT, Type.DARK, 100, 20, -1, 0, 6)
      .attr(StatStageChangeAttr, [ Stat.ATK, Stat.SPATK ], -1, false, null, true, true, MoveEffectTrigger.PRE_APPLY)
      .attr(ForceSwitchOutAttr, true, false)
      .soundBased(),
    new StatusMove(Moves.TOPSY_TURVY, Type.DARK, -1, 20, -1, 0, 6)
      .attr(InvertStatsAttr),
    new AttackMove(Moves.DRAINING_KISS, Type.FAIRY, MoveCategory.SPECIAL, 50, 100, 10, -1, 0, 6)
      .attr(HitHealAttr, 0.75)
      .makesContact()
      .triageMove(),
    new StatusMove(Moves.CRAFTY_SHIELD, Type.FAIRY, -1, 10, -1, 3, 6)
      .target(MoveTarget.USER_SIDE)
      .attr(AddArenaTagAttr, ArenaTagType.CRAFTY_SHIELD, 1, true, true),
    new StatusMove(Moves.FLOWER_SHIELD, Type.FAIRY, -1, 10, -1, 0, 6)
      .target(MoveTarget.ALL)
      .attr(StatStageChangeAttr, [ Stat.DEF ], 1, false, (user, target, move) => target.getTypes().includes(Type.GRASS) && !target.getTag(SemiInvulnerableTag)),
    new StatusMove(Moves.GRASSY_TERRAIN, Type.GRASS, -1, 10, -1, 0, 6)
      .attr(TerrainChangeAttr, TerrainType.GRASSY)
      .target(MoveTarget.BOTH_SIDES),
    new StatusMove(Moves.MISTY_TERRAIN, Type.FAIRY, -1, 10, -1, 0, 6)
      .attr(TerrainChangeAttr, TerrainType.MISTY)
      .target(MoveTarget.BOTH_SIDES),
    new StatusMove(Moves.ELECTRIFY, Type.ELECTRIC, -1, 20, -1, 0, 6)
      .unimplemented(),
    new AttackMove(Moves.PLAY_ROUGH, Type.FAIRY, MoveCategory.PHYSICAL, 90, 90, 10, 10, 0, 6)
      .attr(StatStageChangeAttr, [ Stat.ATK ], -1),
    new AttackMove(Moves.FAIRY_WIND, Type.FAIRY, MoveCategory.SPECIAL, 40, 100, 30, -1, 0, 6)
      .windMove(),
    new AttackMove(Moves.MOONBLAST, Type.FAIRY, MoveCategory.SPECIAL, 95, 100, 15, 30, 0, 6)
      .attr(StatStageChangeAttr, [ Stat.SPATK ], -1),
    new AttackMove(Moves.BOOMBURST, Type.NORMAL, MoveCategory.SPECIAL, 140, 100, 10, -1, 0, 6)
      .soundBased()
      .target(MoveTarget.ALL_NEAR_OTHERS),
    new StatusMove(Moves.FAIRY_LOCK, Type.FAIRY, -1, 10, -1, 0, 6)
      .ignoresSubstitute()
      .target(MoveTarget.BOTH_SIDES)
      .unimplemented(),
    new SelfStatusMove(Moves.KINGS_SHIELD, Type.STEEL, -1, 10, -1, 4, 6)
      .attr(ProtectAttr, BattlerTagType.KINGS_SHIELD),
    new StatusMove(Moves.PLAY_NICE, Type.NORMAL, -1, 20, -1, 0, 6)
<<<<<<< HEAD
      .attr(StatChangeAttr, BattleStat.ATK, -1)
      .ignoresSubstitute(),
=======
      .attr(StatStageChangeAttr, [ Stat.ATK ], -1),
>>>>>>> 684d7b30
    new StatusMove(Moves.CONFIDE, Type.NORMAL, -1, 20, -1, 0, 6)
      .attr(StatStageChangeAttr, [ Stat.SPATK ], -1)
      .soundBased(),
    new AttackMove(Moves.DIAMOND_STORM, Type.ROCK, MoveCategory.PHYSICAL, 100, 95, 5, 50, 0, 6)
      .attr(StatStageChangeAttr, [ Stat.DEF ], 2, true)
      .makesContact(false)
      .target(MoveTarget.ALL_NEAR_ENEMIES),
    new AttackMove(Moves.STEAM_ERUPTION, Type.WATER, MoveCategory.SPECIAL, 110, 95, 5, 30, 0, 6)
      .attr(HealStatusEffectAttr, true, StatusEffect.FREEZE)
      .attr(HealStatusEffectAttr, false, StatusEffect.FREEZE)
      .attr(StatusEffectAttr, StatusEffect.BURN),
    new AttackMove(Moves.HYPERSPACE_HOLE, Type.PSYCHIC, MoveCategory.SPECIAL, 80, -1, 5, -1, 0, 6)
      .ignoresProtect()
      .ignoresSubstitute(),
    new AttackMove(Moves.WATER_SHURIKEN, Type.WATER, MoveCategory.SPECIAL, 15, 100, 20, -1, 1, 6)
      .attr(MultiHitAttr)
      .attr(WaterShurikenPowerAttr)
      .attr(WaterShurikenMultiHitTypeAttr),
    new AttackMove(Moves.MYSTICAL_FIRE, Type.FIRE, MoveCategory.SPECIAL, 75, 100, 10, 100, 0, 6)
      .attr(StatStageChangeAttr, [ Stat.SPATK ], -1),
    new SelfStatusMove(Moves.SPIKY_SHIELD, Type.GRASS, -1, 10, -1, 4, 6)
      .attr(ProtectAttr, BattlerTagType.SPIKY_SHIELD),
    new StatusMove(Moves.AROMATIC_MIST, Type.FAIRY, -1, 20, -1, 0, 6)
<<<<<<< HEAD
      .attr(StatChangeAttr, BattleStat.SPDEF, 1)
      .ignoresSubstitute()
=======
      .attr(StatStageChangeAttr, [ Stat.SPDEF ], 1)
>>>>>>> 684d7b30
      .target(MoveTarget.NEAR_ALLY),
    new StatusMove(Moves.EERIE_IMPULSE, Type.ELECTRIC, 100, 15, -1, 0, 6)
      .attr(StatStageChangeAttr, [ Stat.SPATK ], -2),
    new StatusMove(Moves.VENOM_DRENCH, Type.POISON, 100, 20, -1, 0, 6)
      .attr(StatStageChangeAttr, [ Stat.ATK, Stat.SPATK, Stat.SPD ], -1, false, (user, target, move) => target.status?.effect === StatusEffect.POISON || target.status?.effect === StatusEffect.TOXIC)
      .target(MoveTarget.ALL_NEAR_ENEMIES),
    new StatusMove(Moves.POWDER, Type.BUG, 100, 20, -1, 1, 6)
      .ignoresSubstitute()
      .powderMove()
      .unimplemented(),
    new SelfStatusMove(Moves.GEOMANCY, Type.FAIRY, -1, 10, -1, 0, 6)
      .attr(ChargeAttr, ChargeAnim.GEOMANCY_CHARGING, i18next.t("moveTriggers:isChargingPower", {pokemonName: "{USER}"}))
      .attr(StatStageChangeAttr, [ Stat.SPATK, Stat.SPDEF, Stat.SPD ], 2, true)
      .ignoresVirtual(),
    new StatusMove(Moves.MAGNETIC_FLUX, Type.ELECTRIC, -1, 20, -1, 0, 6)
<<<<<<< HEAD
      .attr(StatChangeAttr, [ BattleStat.DEF, BattleStat.SPDEF ], 1, false, (user, target, move) => !![ Abilities.PLUS, Abilities.MINUS].find(a => target.hasAbility(a, false)))
      .ignoresSubstitute()
=======
      .attr(StatStageChangeAttr, [ Stat.DEF, Stat.SPDEF ], 1, false, (user, target, move) => !![ Abilities.PLUS, Abilities.MINUS].find(a => target.hasAbility(a, false)))
>>>>>>> 684d7b30
      .target(MoveTarget.USER_AND_ALLIES)
      .condition((user, target, move) => !![ user, user.getAlly() ].filter(p => p?.isActive()).find(p => !![ Abilities.PLUS, Abilities.MINUS].find(a => p.hasAbility(a, false)))),
    new StatusMove(Moves.HAPPY_HOUR, Type.NORMAL, -1, 30, -1, 0, 6) // No animation
      .attr(AddArenaTagAttr, ArenaTagType.HAPPY_HOUR, null, true)
      .target(MoveTarget.USER_SIDE),
    new StatusMove(Moves.ELECTRIC_TERRAIN, Type.ELECTRIC, -1, 10, -1, 0, 6)
      .attr(TerrainChangeAttr, TerrainType.ELECTRIC)
      .target(MoveTarget.BOTH_SIDES),
    new AttackMove(Moves.DAZZLING_GLEAM, Type.FAIRY, MoveCategory.SPECIAL, 80, 100, 10, -1, 0, 6)
      .target(MoveTarget.ALL_NEAR_ENEMIES),
    new SelfStatusMove(Moves.CELEBRATE, Type.NORMAL, -1, 40, -1, 0, 6),
    new StatusMove(Moves.HOLD_HANDS, Type.NORMAL, -1, 40, -1, 0, 6)
      .ignoresSubstitute()
      .target(MoveTarget.NEAR_ALLY),
    new StatusMove(Moves.BABY_DOLL_EYES, Type.FAIRY, 100, 30, -1, 1, 6)
      .attr(StatStageChangeAttr, [ Stat.ATK ], -1),
    new AttackMove(Moves.NUZZLE, Type.ELECTRIC, MoveCategory.PHYSICAL, 20, 100, 20, 100, 0, 6)
      .attr(StatusEffectAttr, StatusEffect.PARALYSIS),
    new AttackMove(Moves.HOLD_BACK, Type.NORMAL, MoveCategory.PHYSICAL, 40, 100, 40, -1, 0, 6)
      .attr(SurviveDamageAttr),
    new AttackMove(Moves.INFESTATION, Type.BUG, MoveCategory.SPECIAL, 20, 100, 20, -1, 0, 6)
      .makesContact()
      .attr(TrapAttr, BattlerTagType.INFESTATION),
    new AttackMove(Moves.POWER_UP_PUNCH, Type.FIGHTING, MoveCategory.PHYSICAL, 40, 100, 20, 100, 0, 6)
      .attr(StatStageChangeAttr, [ Stat.ATK ], 1, true)
      .punchingMove(),
    new AttackMove(Moves.OBLIVION_WING, Type.FLYING, MoveCategory.SPECIAL, 80, 100, 10, -1, 0, 6)
      .attr(HitHealAttr, 0.75)
      .triageMove(),
    new AttackMove(Moves.THOUSAND_ARROWS, Type.GROUND, MoveCategory.PHYSICAL, 90, 100, 10, -1, 0, 6)
      .attr(NeutralDamageAgainstFlyingTypeMultiplierAttr)
      .attr(AddBattlerTagAttr, BattlerTagType.IGNORE_FLYING, false, false, 1, 1, true)
      .attr(HitsTagAttr, BattlerTagType.FLYING, false)
      .attr(HitsTagAttr, BattlerTagType.MAGNET_RISEN, false)
      .attr(AddBattlerTagAttr, BattlerTagType.INTERRUPTED)
      .attr(RemoveBattlerTagAttr, [BattlerTagType.FLYING, BattlerTagType.MAGNET_RISEN])
      .makesContact(false)
      .target(MoveTarget.ALL_NEAR_ENEMIES),
    new AttackMove(Moves.THOUSAND_WAVES, Type.GROUND, MoveCategory.PHYSICAL, 90, 100, 10, -1, 0, 6)
      .attr(AddBattlerTagAttr, BattlerTagType.TRAPPED, false, false, 1, 1, true)
      .makesContact(false)
      .target(MoveTarget.ALL_NEAR_ENEMIES),
    new AttackMove(Moves.LANDS_WRATH, Type.GROUND, MoveCategory.PHYSICAL, 90, 100, 10, -1, 0, 6)
      .makesContact(false)
      .target(MoveTarget.ALL_NEAR_ENEMIES),
    new AttackMove(Moves.LIGHT_OF_RUIN, Type.FAIRY, MoveCategory.SPECIAL, 140, 90, 5, -1, 0, 6)
      .attr(RecoilAttr, false, 0.5)
      .recklessMove(),
    new AttackMove(Moves.ORIGIN_PULSE, Type.WATER, MoveCategory.SPECIAL, 110, 85, 10, -1, 0, 6)
      .pulseMove()
      .target(MoveTarget.ALL_NEAR_ENEMIES),
    new AttackMove(Moves.PRECIPICE_BLADES, Type.GROUND, MoveCategory.PHYSICAL, 120, 85, 10, -1, 0, 6)
      .makesContact(false)
      .target(MoveTarget.ALL_NEAR_ENEMIES),
    new AttackMove(Moves.DRAGON_ASCENT, Type.FLYING, MoveCategory.PHYSICAL, 120, 100, 5, -1, 0, 6)
      .attr(StatStageChangeAttr, [ Stat.DEF, Stat.SPDEF ], -1, true),
    new AttackMove(Moves.HYPERSPACE_FURY, Type.DARK, MoveCategory.PHYSICAL, 100, -1, 5, -1, 0, 6)
<<<<<<< HEAD
      .attr(StatChangeAttr, BattleStat.DEF, -1, true)
      .ignoresSubstitute()
=======
      .attr(StatStageChangeAttr, [ Stat.DEF ], -1, true)
>>>>>>> 684d7b30
      .makesContact(false)
      .ignoresProtect(),
    /* Unused */
    new AttackMove(Moves.BREAKNECK_BLITZ__PHYSICAL, Type.NORMAL, MoveCategory.PHYSICAL, -1, -1, 1, -1, 0, 7)
      .unimplemented()
      .ignoresVirtual(),
    new AttackMove(Moves.BREAKNECK_BLITZ__SPECIAL, Type.NORMAL, MoveCategory.SPECIAL, -1, -1, 1, -1, 0, 7)
      .unimplemented()
      .ignoresVirtual(),
    new AttackMove(Moves.ALL_OUT_PUMMELING__PHYSICAL, Type.FIGHTING, MoveCategory.PHYSICAL, -1, -1, 1, -1, 0, 7)
      .unimplemented()
      .ignoresVirtual(),
    new AttackMove(Moves.ALL_OUT_PUMMELING__SPECIAL, Type.FIGHTING, MoveCategory.SPECIAL, -1, -1, 1, -1, 0, 7)
      .unimplemented()
      .ignoresVirtual(),
    new AttackMove(Moves.SUPERSONIC_SKYSTRIKE__PHYSICAL, Type.FLYING, MoveCategory.PHYSICAL, -1, -1, 1, -1, 0, 7)
      .unimplemented()
      .ignoresVirtual(),
    new AttackMove(Moves.SUPERSONIC_SKYSTRIKE__SPECIAL, Type.FLYING, MoveCategory.SPECIAL, -1, -1, 1, -1, 0, 7)
      .unimplemented()
      .ignoresVirtual(),
    new AttackMove(Moves.ACID_DOWNPOUR__PHYSICAL, Type.POISON, MoveCategory.PHYSICAL, -1, -1, 1, -1, 0, 7)
      .unimplemented()
      .ignoresVirtual(),
    new AttackMove(Moves.ACID_DOWNPOUR__SPECIAL, Type.POISON, MoveCategory.SPECIAL, -1, -1, 1, -1, 0, 7)
      .unimplemented()
      .ignoresVirtual(),
    new AttackMove(Moves.TECTONIC_RAGE__PHYSICAL, Type.GROUND, MoveCategory.PHYSICAL, -1, -1, 1, -1, 0, 7)
      .unimplemented()
      .ignoresVirtual(),
    new AttackMove(Moves.TECTONIC_RAGE__SPECIAL, Type.GROUND, MoveCategory.SPECIAL, -1, -1, 1, -1, 0, 7)
      .unimplemented()
      .ignoresVirtual(),
    new AttackMove(Moves.CONTINENTAL_CRUSH__PHYSICAL, Type.ROCK, MoveCategory.PHYSICAL, -1, -1, 1, -1, 0, 7)
      .unimplemented()
      .ignoresVirtual(),
    new AttackMove(Moves.CONTINENTAL_CRUSH__SPECIAL, Type.ROCK, MoveCategory.SPECIAL, -1, -1, 1, -1, 0, 7)
      .unimplemented()
      .ignoresVirtual(),
    new AttackMove(Moves.SAVAGE_SPIN_OUT__PHYSICAL, Type.BUG, MoveCategory.PHYSICAL, -1, -1, 1, -1, 0, 7)
      .unimplemented()
      .ignoresVirtual(),
    new AttackMove(Moves.SAVAGE_SPIN_OUT__SPECIAL, Type.BUG, MoveCategory.SPECIAL, -1, -1, 1, -1, 0, 7)
      .unimplemented()
      .ignoresVirtual(),
    new AttackMove(Moves.NEVER_ENDING_NIGHTMARE__PHYSICAL, Type.GHOST, MoveCategory.PHYSICAL, -1, -1, 1, -1, 0, 7)
      .unimplemented()
      .ignoresVirtual(),
    new AttackMove(Moves.NEVER_ENDING_NIGHTMARE__SPECIAL, Type.GHOST, MoveCategory.SPECIAL, -1, -1, 1, -1, 0, 7)
      .unimplemented()
      .ignoresVirtual(),
    new AttackMove(Moves.CORKSCREW_CRASH__PHYSICAL, Type.STEEL, MoveCategory.PHYSICAL, -1, -1, 1, -1, 0, 7)
      .unimplemented()
      .ignoresVirtual(),
    new AttackMove(Moves.CORKSCREW_CRASH__SPECIAL, Type.STEEL, MoveCategory.SPECIAL, -1, -1, 1, -1, 0, 7)
      .unimplemented()
      .ignoresVirtual(),
    new AttackMove(Moves.INFERNO_OVERDRIVE__PHYSICAL, Type.FIRE, MoveCategory.PHYSICAL, -1, -1, 1, -1, 0, 7)
      .unimplemented()
      .ignoresVirtual(),
    new AttackMove(Moves.INFERNO_OVERDRIVE__SPECIAL, Type.FIRE, MoveCategory.SPECIAL, -1, -1, 1, -1, 0, 7)
      .unimplemented()
      .ignoresVirtual(),
    new AttackMove(Moves.HYDRO_VORTEX__PHYSICAL, Type.WATER, MoveCategory.PHYSICAL, -1, -1, 1, -1, 0, 7)
      .unimplemented()
      .ignoresVirtual(),
    new AttackMove(Moves.HYDRO_VORTEX__SPECIAL, Type.WATER, MoveCategory.SPECIAL, -1, -1, 1, -1, 0, 7)
      .unimplemented()
      .ignoresVirtual(),
    new AttackMove(Moves.BLOOM_DOOM__PHYSICAL, Type.GRASS, MoveCategory.PHYSICAL, -1, -1, 1, -1, 0, 7)
      .unimplemented()
      .ignoresVirtual(),
    new AttackMove(Moves.BLOOM_DOOM__SPECIAL, Type.GRASS, MoveCategory.SPECIAL, -1, -1, 1, -1, 0, 7)
      .unimplemented()
      .ignoresVirtual(),
    new AttackMove(Moves.GIGAVOLT_HAVOC__PHYSICAL, Type.ELECTRIC, MoveCategory.PHYSICAL, -1, -1, 1, -1, 0, 7)
      .unimplemented()
      .ignoresVirtual(),
    new AttackMove(Moves.GIGAVOLT_HAVOC__SPECIAL, Type.ELECTRIC, MoveCategory.SPECIAL, -1, -1, 1, -1, 0, 7)
      .unimplemented()
      .ignoresVirtual(),
    new AttackMove(Moves.SHATTERED_PSYCHE__PHYSICAL, Type.PSYCHIC, MoveCategory.PHYSICAL, -1, -1, 1, -1, 0, 7)
      .unimplemented()
      .ignoresVirtual(),
    new AttackMove(Moves.SHATTERED_PSYCHE__SPECIAL, Type.PSYCHIC, MoveCategory.SPECIAL, -1, -1, 1, -1, 0, 7)
      .unimplemented()
      .ignoresVirtual(),
    new AttackMove(Moves.SUBZERO_SLAMMER__PHYSICAL, Type.ICE, MoveCategory.PHYSICAL, -1, -1, 1, -1, 0, 7)
      .unimplemented()
      .ignoresVirtual(),
    new AttackMove(Moves.SUBZERO_SLAMMER__SPECIAL, Type.ICE, MoveCategory.SPECIAL, -1, -1, 1, -1, 0, 7)
      .unimplemented()
      .ignoresVirtual(),
    new AttackMove(Moves.DEVASTATING_DRAKE__PHYSICAL, Type.DRAGON, MoveCategory.PHYSICAL, -1, -1, 1, -1, 0, 7)
      .unimplemented()
      .ignoresVirtual(),
    new AttackMove(Moves.DEVASTATING_DRAKE__SPECIAL, Type.DRAGON, MoveCategory.SPECIAL, -1, -1, 1, -1, 0, 7)
      .unimplemented()
      .ignoresVirtual(),
    new AttackMove(Moves.BLACK_HOLE_ECLIPSE__PHYSICAL, Type.DARK, MoveCategory.PHYSICAL, -1, -1, 1, -1, 0, 7)
      .unimplemented()
      .ignoresVirtual(),
    new AttackMove(Moves.BLACK_HOLE_ECLIPSE__SPECIAL, Type.DARK, MoveCategory.SPECIAL, -1, -1, 1, -1, 0, 7)
      .unimplemented()
      .ignoresVirtual(),
    new AttackMove(Moves.TWINKLE_TACKLE__PHYSICAL, Type.FAIRY, MoveCategory.PHYSICAL, -1, -1, 1, -1, 0, 7)
      .unimplemented()
      .ignoresVirtual(),
    new AttackMove(Moves.TWINKLE_TACKLE__SPECIAL, Type.FAIRY, MoveCategory.SPECIAL, -1, -1, 1, -1, 0, 7)
      .unimplemented()
      .ignoresVirtual(),
    new AttackMove(Moves.CATASTROPIKA, Type.ELECTRIC, MoveCategory.PHYSICAL, 210, -1, 1, -1, 0, 7)
      .unimplemented()
      .ignoresVirtual(),
    /* End Unused */
    new SelfStatusMove(Moves.SHORE_UP, Type.GROUND, -1, 5, -1, 0, 7)
      .attr(SandHealAttr)
      .triageMove(),
    new AttackMove(Moves.FIRST_IMPRESSION, Type.BUG, MoveCategory.PHYSICAL, 90, 100, 10, -1, 2, 7)
      .condition(new FirstMoveCondition()),
    new SelfStatusMove(Moves.BANEFUL_BUNKER, Type.POISON, -1, 10, -1, 4, 7)
      .attr(ProtectAttr, BattlerTagType.BANEFUL_BUNKER),
    new AttackMove(Moves.SPIRIT_SHACKLE, Type.GHOST, MoveCategory.PHYSICAL, 80, 100, 10, 100, 0, 7)
      .attr(AddBattlerTagAttr, BattlerTagType.TRAPPED, false, false, 1, 1, true)
      .makesContact(false),
    new AttackMove(Moves.DARKEST_LARIAT, Type.DARK, MoveCategory.PHYSICAL, 85, 100, 10, -1, 0, 7)
      .attr(IgnoreOpponentStatStagesAttr),
    new AttackMove(Moves.SPARKLING_ARIA, Type.WATER, MoveCategory.SPECIAL, 90, 100, 10, 100, 0, 7)
      .attr(HealStatusEffectAttr, false, StatusEffect.BURN)
      .soundBased()
      .target(MoveTarget.ALL_NEAR_OTHERS),
    new AttackMove(Moves.ICE_HAMMER, Type.ICE, MoveCategory.PHYSICAL, 100, 90, 10, -1, 0, 7)
      .attr(StatStageChangeAttr, [ Stat.SPD ], -1, true)
      .punchingMove(),
    new StatusMove(Moves.FLORAL_HEALING, Type.FAIRY, -1, 10, -1, 0, 7)
      .attr(BoostHealAttr, 0.5, 2/3, true, false, (user, target, move) => user.scene.arena.terrain?.terrainType === TerrainType.GRASSY)
      .triageMove(),
    new AttackMove(Moves.HIGH_HORSEPOWER, Type.GROUND, MoveCategory.PHYSICAL, 95, 95, 10, -1, 0, 7),
    new StatusMove(Moves.STRENGTH_SAP, Type.GRASS, 100, 10, -1, 0, 7)
      .attr(HitHealAttr, null, Stat.ATK)
      .attr(StatStageChangeAttr, [ Stat.ATK ], -1)
      .condition((user, target, move) => target.getStatStage(Stat.ATK) > -6)
      .triageMove(),
    new AttackMove(Moves.SOLAR_BLADE, Type.GRASS, MoveCategory.PHYSICAL, 125, 100, 10, -1, 0, 7)
      .attr(SunlightChargeAttr, ChargeAnim.SOLAR_BLADE_CHARGING, i18next.t("moveTriggers:isGlowing", {pokemonName: "{USER}"}))
      .attr(AntiSunlightPowerDecreaseAttr)
      .slicingMove(),
    new AttackMove(Moves.LEAFAGE, Type.GRASS, MoveCategory.PHYSICAL, 40, 100, 40, -1, 0, 7)
      .makesContact(false),
    new StatusMove(Moves.SPOTLIGHT, Type.NORMAL, -1, 15, -1, 3, 7)
      .attr(AddBattlerTagAttr, BattlerTagType.CENTER_OF_ATTENTION, false),
    new StatusMove(Moves.TOXIC_THREAD, Type.POISON, 100, 20, -1, 0, 7)
      .attr(StatusEffectAttr, StatusEffect.POISON)
      .attr(StatStageChangeAttr, [ Stat.SPD ], -1),
    new SelfStatusMove(Moves.LASER_FOCUS, Type.NORMAL, -1, 30, -1, 0, 7)
      .attr(AddBattlerTagAttr, BattlerTagType.ALWAYS_CRIT, true, false),
    new StatusMove(Moves.GEAR_UP, Type.STEEL, -1, 20, -1, 0, 7)
<<<<<<< HEAD
      .attr(StatChangeAttr, [ BattleStat.ATK, BattleStat.SPATK ], 1, false, (user, target, move) => !![ Abilities.PLUS, Abilities.MINUS].find(a => target.hasAbility(a, false)))
      .ignoresSubstitute()
=======
      .attr(StatStageChangeAttr, [ Stat.ATK, Stat.SPATK ], 1, false, (user, target, move) => !![ Abilities.PLUS, Abilities.MINUS].find(a => target.hasAbility(a, false)))
>>>>>>> 684d7b30
      .target(MoveTarget.USER_AND_ALLIES)
      .condition((user, target, move) => !![ user, user.getAlly() ].filter(p => p?.isActive()).find(p => !![ Abilities.PLUS, Abilities.MINUS].find(a => p.hasAbility(a, false)))),
    new AttackMove(Moves.THROAT_CHOP, Type.DARK, MoveCategory.PHYSICAL, 80, 100, 15, 100, 0, 7)
      .partial(),
    new AttackMove(Moves.POLLEN_PUFF, Type.BUG, MoveCategory.SPECIAL, 90, 100, 15, -1, 0, 7)
      .attr(StatusCategoryOnAllyAttr)
      .attr(HealOnAllyAttr, 0.5, true, false)
      .ballBombMove(),
    new AttackMove(Moves.ANCHOR_SHOT, Type.STEEL, MoveCategory.PHYSICAL, 80, 100, 20, 100, 0, 7)
      .attr(AddBattlerTagAttr, BattlerTagType.TRAPPED, false, false, 1, 1, true),
    new StatusMove(Moves.PSYCHIC_TERRAIN, Type.PSYCHIC, -1, 10, -1, 0, 7)
      .attr(TerrainChangeAttr, TerrainType.PSYCHIC)
      .target(MoveTarget.BOTH_SIDES),
    new AttackMove(Moves.LUNGE, Type.BUG, MoveCategory.PHYSICAL, 80, 100, 15, 100, 0, 7)
      .attr(StatStageChangeAttr, [ Stat.ATK ], -1),
    new AttackMove(Moves.FIRE_LASH, Type.FIRE, MoveCategory.PHYSICAL, 80, 100, 15, 100, 0, 7)
      .attr(StatStageChangeAttr, [ Stat.DEF ], -1),
    new AttackMove(Moves.POWER_TRIP, Type.DARK, MoveCategory.PHYSICAL, 20, 100, 10, -1, 0, 7)
      .attr(PositiveStatStagePowerAttr),
    new AttackMove(Moves.BURN_UP, Type.FIRE, MoveCategory.SPECIAL, 130, 100, 5, -1, 0, 7)
      .condition((user) => {
        const userTypes = user.getTypes(true);
        return userTypes.includes(Type.FIRE);
      })
      .attr(HealStatusEffectAttr, true, StatusEffect.FREEZE)
      .attr(RemoveTypeAttr, Type.FIRE, (user) => {
        user.scene.queueMessage(i18next.t("moveTriggers:burnedItselfOut", {pokemonName: getPokemonNameWithAffix(user)}));
      }),
    new StatusMove(Moves.SPEED_SWAP, Type.PSYCHIC, -1, 10, -1, 0, 7)
<<<<<<< HEAD
      .ignoresSubstitute()
      .unimplemented(),
=======
      .attr(SwapStatAttr, Stat.SPD),
>>>>>>> 684d7b30
    new AttackMove(Moves.SMART_STRIKE, Type.STEEL, MoveCategory.PHYSICAL, 70, -1, 10, -1, 0, 7),
    new StatusMove(Moves.PURIFY, Type.POISON, -1, 20, -1, 0, 7)
      .condition(
        (user: Pokemon, target: Pokemon, move: Move) => isNonVolatileStatusEffect(target.status?.effect!)) // TODO: is this bang correct?
      .attr(HealAttr, 0.5)
      .attr(HealStatusEffectAttr, false, ...getNonVolatileStatusEffects())
      .triageMove(),
    new AttackMove(Moves.REVELATION_DANCE, Type.NORMAL, MoveCategory.SPECIAL, 90, 100, 15, -1, 0, 7)
      .danceMove()
      .attr(MatchUserTypeAttr),
    new AttackMove(Moves.CORE_ENFORCER, Type.DRAGON, MoveCategory.SPECIAL, 100, 100, 10, -1, 0, 7)
      .target(MoveTarget.ALL_NEAR_ENEMIES)
      .attr(SuppressAbilitiesIfActedAttr),
    new AttackMove(Moves.TROP_KICK, Type.GRASS, MoveCategory.PHYSICAL, 70, 100, 15, 100, 0, 7)
      .attr(StatStageChangeAttr, [ Stat.ATK ], -1),
    new StatusMove(Moves.INSTRUCT, Type.PSYCHIC, -1, 15, -1, 0, 7)
      .ignoresSubstitute()
      .unimplemented(),
    new AttackMove(Moves.BEAK_BLAST, Type.FLYING, MoveCategory.PHYSICAL, 100, 100, 15, -1, -3, 7)
      .attr(BeakBlastHeaderAttr)
      .ballBombMove()
      .makesContact(false),
    new AttackMove(Moves.CLANGING_SCALES, Type.DRAGON, MoveCategory.SPECIAL, 110, 100, 5, -1, 0, 7)
      .attr(StatStageChangeAttr, [ Stat.DEF ], -1, true, null, true, false, MoveEffectTrigger.HIT, true)
      .soundBased()
      .target(MoveTarget.ALL_NEAR_ENEMIES),
    new AttackMove(Moves.DRAGON_HAMMER, Type.DRAGON, MoveCategory.PHYSICAL, 90, 100, 15, -1, 0, 7),
    new AttackMove(Moves.BRUTAL_SWING, Type.DARK, MoveCategory.PHYSICAL, 60, 100, 20, -1, 0, 7)
      .target(MoveTarget.ALL_NEAR_OTHERS),
    new StatusMove(Moves.AURORA_VEIL, Type.ICE, -1, 20, -1, 0, 7)
      .condition((user, target, move) => (user.scene.arena.weather?.weatherType === WeatherType.HAIL || user.scene.arena.weather?.weatherType === WeatherType.SNOW) && !user.scene.arena.weather?.isEffectSuppressed(user.scene))
      .attr(AddArenaTagAttr, ArenaTagType.AURORA_VEIL, 5, true)
      .target(MoveTarget.USER_SIDE),
    /* Unused */
    new AttackMove(Moves.SINISTER_ARROW_RAID, Type.GHOST, MoveCategory.PHYSICAL, 180, -1, 1, -1, 0, 7)
      .makesContact(false)
      .partial()
      .ignoresVirtual(),
    new AttackMove(Moves.MALICIOUS_MOONSAULT, Type.DARK, MoveCategory.PHYSICAL, 180, -1, 1, -1, 0, 7)
      .partial()
      .ignoresVirtual(),
    new AttackMove(Moves.OCEANIC_OPERETTA, Type.WATER, MoveCategory.SPECIAL, 195, -1, 1, -1, 0, 7)
      .partial()
      .ignoresVirtual(),
    new AttackMove(Moves.GUARDIAN_OF_ALOLA, Type.FAIRY, MoveCategory.SPECIAL, -1, -1, 1, -1, 0, 7)
      .unimplemented()
      .ignoresVirtual(),
    new AttackMove(Moves.SOUL_STEALING_7_STAR_STRIKE, Type.GHOST, MoveCategory.PHYSICAL, 195, -1, 1, -1, 0, 7)
      .unimplemented()
      .ignoresVirtual(),
    new AttackMove(Moves.STOKED_SPARKSURFER, Type.ELECTRIC, MoveCategory.SPECIAL, 175, -1, 1, 100, 0, 7)
      .partial()
      .ignoresVirtual(),
    new AttackMove(Moves.PULVERIZING_PANCAKE, Type.NORMAL, MoveCategory.PHYSICAL, 210, -1, 1, -1, 0, 7)
      .partial()
      .ignoresVirtual(),
    new SelfStatusMove(Moves.EXTREME_EVOBOOST, Type.NORMAL, -1, 1, -1, 0, 7)
      .attr(StatStageChangeAttr, [ Stat.ATK, Stat.DEF, Stat.SPATK, Stat.SPDEF, Stat.SPD ], 2, true)
      .ignoresVirtual(),
    new AttackMove(Moves.GENESIS_SUPERNOVA, Type.PSYCHIC, MoveCategory.SPECIAL, 185, -1, 1, 100, 0, 7)
      .attr(TerrainChangeAttr, TerrainType.PSYCHIC)
      .ignoresVirtual(),
    /* End Unused */
    new AttackMove(Moves.SHELL_TRAP, Type.FIRE, MoveCategory.SPECIAL, 150, 100, 5, -1, -3, 7)
      .attr(AddBattlerTagHeaderAttr, BattlerTagType.SHELL_TRAP)
      .target(MoveTarget.ALL_NEAR_ENEMIES)
      // Fails if the user was not hit by a physical attack during the turn
      .condition((user, target, move) => user.getTag(ShellTrapTag)?.activated === true),
    new AttackMove(Moves.FLEUR_CANNON, Type.FAIRY, MoveCategory.SPECIAL, 130, 90, 5, -1, 0, 7)
      .attr(StatStageChangeAttr, [ Stat.SPATK ], -2, true),
    new AttackMove(Moves.PSYCHIC_FANGS, Type.PSYCHIC, MoveCategory.PHYSICAL, 85, 100, 10, -1, 0, 7)
      .bitingMove()
      .attr(RemoveScreensAttr),
    new AttackMove(Moves.STOMPING_TANTRUM, Type.GROUND, MoveCategory.PHYSICAL, 75, 100, 10, -1, 0, 7)
      .attr(MovePowerMultiplierAttr, (user, target, move) => user.getLastXMoves(2)[1]?.result === MoveResult.MISS || user.getLastXMoves(2)[1]?.result === MoveResult.FAIL ? 2 : 1),
    new AttackMove(Moves.SHADOW_BONE, Type.GHOST, MoveCategory.PHYSICAL, 85, 100, 10, 20, 0, 7)
      .attr(StatStageChangeAttr, [ Stat.DEF ], -1)
      .makesContact(false),
    new AttackMove(Moves.ACCELEROCK, Type.ROCK, MoveCategory.PHYSICAL, 40, 100, 20, -1, 1, 7),
    new AttackMove(Moves.LIQUIDATION, Type.WATER, MoveCategory.PHYSICAL, 85, 100, 10, 20, 0, 7)
      .attr(StatStageChangeAttr, [ Stat.DEF ], -1),
    new AttackMove(Moves.PRISMATIC_LASER, Type.PSYCHIC, MoveCategory.SPECIAL, 160, 100, 10, -1, 0, 7)
      .attr(RechargeAttr),
    new AttackMove(Moves.SPECTRAL_THIEF, Type.GHOST, MoveCategory.PHYSICAL, 90, 100, 10, -1, 0, 7)
      .ignoresSubstitute()
      .partial(),
    new AttackMove(Moves.SUNSTEEL_STRIKE, Type.STEEL, MoveCategory.PHYSICAL, 100, 100, 5, -1, 0, 7)
      .ignoresAbilities()
      .partial(),
    new AttackMove(Moves.MOONGEIST_BEAM, Type.GHOST, MoveCategory.SPECIAL, 100, 100, 5, -1, 0, 7)
      .ignoresAbilities()
      .partial(),
    new StatusMove(Moves.TEARFUL_LOOK, Type.NORMAL, -1, 20, -1, 0, 7)
      .attr(StatStageChangeAttr, [ Stat.ATK, Stat.SPATK ], -1),
    new AttackMove(Moves.ZING_ZAP, Type.ELECTRIC, MoveCategory.PHYSICAL, 80, 100, 10, 30, 0, 7)
      .attr(FlinchAttr),
    new AttackMove(Moves.NATURES_MADNESS, Type.FAIRY, MoveCategory.SPECIAL, -1, 90, 10, -1, 0, 7)
      .attr(TargetHalfHpDamageAttr),
    new AttackMove(Moves.MULTI_ATTACK, Type.NORMAL, MoveCategory.PHYSICAL, 120, 100, 10, -1, 0, 7)
      .attr(FormChangeItemTypeAttr),
    /* Unused */
    new AttackMove(Moves.TEN_MILLION_VOLT_THUNDERBOLT, Type.ELECTRIC, MoveCategory.SPECIAL, 195, -1, 1, -1, 0, 7)
      .partial()
      .ignoresVirtual(),
    /* End Unused */
    new AttackMove(Moves.MIND_BLOWN, Type.FIRE, MoveCategory.SPECIAL, 150, 100, 5, -1, 0, 7)
      .condition(failIfDampCondition)
      .attr(HalfSacrificialAttr)
      .target(MoveTarget.ALL_NEAR_OTHERS),
    new AttackMove(Moves.PLASMA_FISTS, Type.ELECTRIC, MoveCategory.PHYSICAL, 100, 100, 15, -1, 0, 7)
      .punchingMove()
      .partial(),
    new AttackMove(Moves.PHOTON_GEYSER, Type.PSYCHIC, MoveCategory.SPECIAL, 100, 100, 5, -1, 0, 7)
      .attr(PhotonGeyserCategoryAttr)
      .ignoresAbilities()
      .partial(),
    /* Unused */
    new AttackMove(Moves.LIGHT_THAT_BURNS_THE_SKY, Type.PSYCHIC, MoveCategory.SPECIAL, 200, -1, 1, -1, 0, 7)
      .attr(PhotonGeyserCategoryAttr)
      .ignoresAbilities()
      .ignoresVirtual(),
    new AttackMove(Moves.SEARING_SUNRAZE_SMASH, Type.STEEL, MoveCategory.PHYSICAL, 200, -1, 1, -1, 0, 7)
      .ignoresAbilities()
      .ignoresVirtual(),
    new AttackMove(Moves.MENACING_MOONRAZE_MAELSTROM, Type.GHOST, MoveCategory.SPECIAL, 200, -1, 1, -1, 0, 7)
      .ignoresAbilities()
      .ignoresVirtual(),
    new AttackMove(Moves.LETS_SNUGGLE_FOREVER, Type.FAIRY, MoveCategory.PHYSICAL, 190, -1, 1, -1, 0, 7)
      .partial()
      .ignoresVirtual(),
    new AttackMove(Moves.SPLINTERED_STORMSHARDS, Type.ROCK, MoveCategory.PHYSICAL, 190, -1, 1, -1, 0, 7)
      .attr(ClearTerrainAttr)
      .makesContact(false)
      .ignoresVirtual(),
    new AttackMove(Moves.CLANGOROUS_SOULBLAZE, Type.DRAGON, MoveCategory.SPECIAL, 185, -1, 1, 100, 0, 7)
      .attr(StatStageChangeAttr, [ Stat.ATK, Stat.DEF, Stat.SPATK, Stat.SPDEF, Stat.SPD ], 1, true)
      .soundBased()
      .target(MoveTarget.ALL_NEAR_ENEMIES)
      .partial()
      .ignoresVirtual(),
    /* End Unused */
    new AttackMove(Moves.ZIPPY_ZAP, Type.ELECTRIC, MoveCategory.PHYSICAL, 50, 100, 15, 100, 2, 7) //LGPE Implementation
      .attr(CritOnlyAttr),
    new AttackMove(Moves.SPLISHY_SPLASH, Type.WATER, MoveCategory.SPECIAL, 90, 100, 15, 30, 0, 7)
      .attr(StatusEffectAttr, StatusEffect.PARALYSIS)
      .target(MoveTarget.ALL_NEAR_ENEMIES),
    new AttackMove(Moves.FLOATY_FALL, Type.FLYING, MoveCategory.PHYSICAL, 90, 95, 15, 30, 0, 7)
      .attr(FlinchAttr),
    new AttackMove(Moves.PIKA_PAPOW, Type.ELECTRIC, MoveCategory.SPECIAL, -1, -1, 20, -1, 0, 7)
      .attr(FriendshipPowerAttr),
    new AttackMove(Moves.BOUNCY_BUBBLE, Type.WATER, MoveCategory.SPECIAL, 60, 100, 20, -1, 0, 7)
      .attr(HitHealAttr, 1.0)
      .triageMove()
      .target(MoveTarget.ALL_NEAR_ENEMIES),
    new AttackMove(Moves.BUZZY_BUZZ, Type.ELECTRIC, MoveCategory.SPECIAL, 60, 100, 20, 100, 0, 7)
      .attr(StatusEffectAttr, StatusEffect.PARALYSIS),
    new AttackMove(Moves.SIZZLY_SLIDE, Type.FIRE, MoveCategory.PHYSICAL, 60, 100, 20, 100, 0, 7)
      .attr(StatusEffectAttr, StatusEffect.BURN),
    new AttackMove(Moves.GLITZY_GLOW, Type.PSYCHIC, MoveCategory.SPECIAL, 80, 95, 15, -1, 0, 7)
      .attr(AddArenaTagAttr, ArenaTagType.LIGHT_SCREEN, 5, false, true),
    new AttackMove(Moves.BADDY_BAD, Type.DARK, MoveCategory.SPECIAL, 80, 95, 15, -1, 0, 7)
      .attr(AddArenaTagAttr, ArenaTagType.REFLECT, 5, false, true),
    new AttackMove(Moves.SAPPY_SEED, Type.GRASS, MoveCategory.PHYSICAL, 100, 90, 10, 100, 0, 7)
      .makesContact(false)
      .attr(AddBattlerTagAttr, BattlerTagType.SEEDED),
    new AttackMove(Moves.FREEZY_FROST, Type.ICE, MoveCategory.SPECIAL, 100, 90, 10, -1, 0, 7)
      .attr(ResetStatsAttr, true),
    new AttackMove(Moves.SPARKLY_SWIRL, Type.FAIRY, MoveCategory.SPECIAL, 120, 85, 5, -1, 0, 7)
      .attr(PartyStatusCureAttr, null, Abilities.NONE),
    new AttackMove(Moves.VEEVEE_VOLLEY, Type.NORMAL, MoveCategory.PHYSICAL, -1, -1, 20, -1, 0, 7)
      .attr(FriendshipPowerAttr),
    new AttackMove(Moves.DOUBLE_IRON_BASH, Type.STEEL, MoveCategory.PHYSICAL, 60, 100, 5, 30, 0, 7)
      .attr(MultiHitAttr, MultiHitType._2)
      .attr(FlinchAttr)
      .punchingMove(),
    /* Unused */
    new SelfStatusMove(Moves.MAX_GUARD, Type.NORMAL, -1, 10, -1, 4, 8)
      .attr(ProtectAttr)
      .ignoresVirtual(),
    /* End Unused */
    new AttackMove(Moves.DYNAMAX_CANNON, Type.DRAGON, MoveCategory.SPECIAL, 100, 100, 5, -1, 0, 8)
      .attr(MovePowerMultiplierAttr, (user, target, move) => {
      // Move is only stronger against overleveled foes.
        if (target.level > target.scene.getMaxExpLevel()) {
          const dynamaxCannonPercentMarginBeforeFullDamage = 0.05; // How much % above MaxExpLevel of wave will the target need to be to take full damage.
          // The move's power scales as the margin is approached, reaching double power when it does or goes over it.
          return 1 + Math.min(1, (target.level - target.scene.getMaxExpLevel()) / (target.scene.getMaxExpLevel() * dynamaxCannonPercentMarginBeforeFullDamage));
        } else {
          return 1;
        }
      })
      .attr(DiscourageFrequentUseAttr)
      .ignoresVirtual(),

    new AttackMove(Moves.SNIPE_SHOT, Type.WATER, MoveCategory.SPECIAL, 80, 100, 15, -1, 0, 8)
      .attr(HighCritAttr)
      .attr(BypassRedirectAttr),
    new AttackMove(Moves.JAW_LOCK, Type.DARK, MoveCategory.PHYSICAL, 80, 100, 10, -1, 0, 8)
      .attr(JawLockAttr)
      .bitingMove(),
    new SelfStatusMove(Moves.STUFF_CHEEKS, Type.NORMAL, -1, 10, -1, 0, 8) // TODO: Stuff Cheeks should not be selectable when the user does not have a berry, see wiki
      .attr(EatBerryAttr)
      .attr(StatStageChangeAttr, [ Stat.DEF ], 2, true)
      .condition((user) => {
        const userBerries = user.scene.findModifiers(m => m instanceof BerryModifier, user.isPlayer());
        return userBerries.length > 0;
      })
      .partial(),
    new SelfStatusMove(Moves.NO_RETREAT, Type.FIGHTING, -1, 5, -1, 0, 8)
      .attr(StatStageChangeAttr, [ Stat.ATK, Stat.DEF, Stat.SPATK, Stat.SPDEF, Stat.SPD ], 1, true)
      .attr(AddBattlerTagAttr, BattlerTagType.NO_RETREAT, true, false)
      .condition((user, target, move) => user.getTag(TrappedTag)?.sourceMove !== Moves.NO_RETREAT), // fails if the user is currently trapped by No Retreat
    new StatusMove(Moves.TAR_SHOT, Type.ROCK, 100, 15, -1, 0, 8)
      .attr(StatStageChangeAttr, [ Stat.SPD ], -1)
      .partial(),
    new StatusMove(Moves.MAGIC_POWDER, Type.PSYCHIC, 100, 20, -1, 0, 8)
      .attr(ChangeTypeAttr, Type.PSYCHIC)
      .powderMove(),
    new AttackMove(Moves.DRAGON_DARTS, Type.DRAGON, MoveCategory.PHYSICAL, 50, 100, 10, -1, 0, 8)
      .attr(MultiHitAttr, MultiHitType._2)
      .makesContact(false)
      .partial(),
    new StatusMove(Moves.TEATIME, Type.NORMAL, -1, 10, -1, 0, 8)
      .attr(EatBerryAttr)
      .target(MoveTarget.ALL),
    new StatusMove(Moves.OCTOLOCK, Type.FIGHTING, 100, 15, -1, 0, 8)
      .attr(AddBattlerTagAttr, BattlerTagType.OCTOLOCK, false, true, 1),
    new AttackMove(Moves.BOLT_BEAK, Type.ELECTRIC, MoveCategory.PHYSICAL, 85, 100, 10, -1, 0, 8)
      .attr(FirstAttackDoublePowerAttr),
    new AttackMove(Moves.FISHIOUS_REND, Type.WATER, MoveCategory.PHYSICAL, 85, 100, 10, -1, 0, 8)
      .attr(FirstAttackDoublePowerAttr)
      .bitingMove(),
    new StatusMove(Moves.COURT_CHANGE, Type.NORMAL, 100, 10, -1, 0, 8)
      .attr(SwapArenaTagsAttr, [ArenaTagType.AURORA_VEIL, ArenaTagType.LIGHT_SCREEN, ArenaTagType.MIST, ArenaTagType.REFLECT, ArenaTagType.SPIKES, ArenaTagType.STEALTH_ROCK, ArenaTagType.STICKY_WEB, ArenaTagType.TAILWIND, ArenaTagType.TOXIC_SPIKES]),
    new AttackMove(Moves.MAX_FLARE, Type.FIRE, MoveCategory.PHYSICAL, 10, -1, 10, -1, 0, 8)
      .target(MoveTarget.NEAR_ENEMY)
      .unimplemented()
      .ignoresVirtual(),
    new AttackMove(Moves.MAX_FLUTTERBY, Type.BUG, MoveCategory.PHYSICAL, 10, -1, 10, -1, 0, 8)
      .target(MoveTarget.NEAR_ENEMY)
      .unimplemented()
      .ignoresVirtual(),
    new AttackMove(Moves.MAX_LIGHTNING, Type.ELECTRIC, MoveCategory.PHYSICAL, 10, -1, 10, -1, 0, 8)
      .target(MoveTarget.NEAR_ENEMY)
      .unimplemented()
      .ignoresVirtual(),
    new AttackMove(Moves.MAX_STRIKE, Type.NORMAL, MoveCategory.PHYSICAL, 10, -1, 10, -1, 0, 8)
      .target(MoveTarget.NEAR_ENEMY)
      .unimplemented()
      .ignoresVirtual(),
    new AttackMove(Moves.MAX_KNUCKLE, Type.FIGHTING, MoveCategory.PHYSICAL, 10, -1, 10, -1, 0, 8)
      .target(MoveTarget.NEAR_ENEMY)
      .unimplemented()
      .ignoresVirtual(),
    new AttackMove(Moves.MAX_PHANTASM, Type.GHOST, MoveCategory.PHYSICAL, 10, -1, 10, -1, 0, 8)
      .target(MoveTarget.NEAR_ENEMY)
      .unimplemented()
      .ignoresVirtual(),
    new AttackMove(Moves.MAX_HAILSTORM, Type.ICE, MoveCategory.PHYSICAL, 10, -1, 10, -1, 0, 8)
      .target(MoveTarget.NEAR_ENEMY)
      .unimplemented()
      .ignoresVirtual(),
    new AttackMove(Moves.MAX_OOZE, Type.POISON, MoveCategory.PHYSICAL, 10, -1, 10, -1, 0, 8)
      .target(MoveTarget.NEAR_ENEMY)
      .unimplemented()
      .ignoresVirtual(),
    new AttackMove(Moves.MAX_GEYSER, Type.WATER, MoveCategory.PHYSICAL, 10, -1, 10, -1, 0, 8)
      .target(MoveTarget.NEAR_ENEMY)
      .unimplemented()
      .ignoresVirtual(),
    new AttackMove(Moves.MAX_AIRSTREAM, Type.FLYING, MoveCategory.PHYSICAL, 10, -1, 10, -1, 0, 8)
      .target(MoveTarget.NEAR_ENEMY)
      .unimplemented()
      .ignoresVirtual(),
    new AttackMove(Moves.MAX_STARFALL, Type.FAIRY, MoveCategory.PHYSICAL, 10, -1, 10, -1, 0, 8)
      .target(MoveTarget.NEAR_ENEMY)
      .unimplemented()
      .ignoresVirtual(),
    new AttackMove(Moves.MAX_WYRMWIND, Type.DRAGON, MoveCategory.PHYSICAL, 10, -1, 10, -1, 0, 8)
      .target(MoveTarget.NEAR_ENEMY)
      .unimplemented()
      .ignoresVirtual(),
    new AttackMove(Moves.MAX_MINDSTORM, Type.PSYCHIC, MoveCategory.PHYSICAL, 10, -1, 10, -1, 0, 8)
      .target(MoveTarget.NEAR_ENEMY)
      .unimplemented()
      .ignoresVirtual(),
    new AttackMove(Moves.MAX_ROCKFALL, Type.ROCK, MoveCategory.PHYSICAL, 10, -1, 10, -1, 0, 8)
      .target(MoveTarget.NEAR_ENEMY)
      .unimplemented()
      .ignoresVirtual(),
    new AttackMove(Moves.MAX_QUAKE, Type.GROUND, MoveCategory.PHYSICAL, 10, -1, 10, -1, 0, 8)
      .target(MoveTarget.NEAR_ENEMY)
      .unimplemented()
      .ignoresVirtual(),
    new AttackMove(Moves.MAX_DARKNESS, Type.DARK, MoveCategory.PHYSICAL, 10, -1, 10, -1, 0, 8)
      .target(MoveTarget.NEAR_ENEMY)
      .unimplemented()
      .ignoresVirtual(),
    new AttackMove(Moves.MAX_OVERGROWTH, Type.GRASS, MoveCategory.PHYSICAL, 10, -1, 10, -1, 0, 8)
      .target(MoveTarget.NEAR_ENEMY)
      .unimplemented()
      .ignoresVirtual(),
    new AttackMove(Moves.MAX_STEELSPIKE, Type.STEEL, MoveCategory.PHYSICAL, 10, -1, 10, -1, 0, 8)
      .target(MoveTarget.NEAR_ENEMY)
      .unimplemented()
      .ignoresVirtual(),
    /* End Unused */
    new SelfStatusMove(Moves.CLANGOROUS_SOUL, Type.DRAGON, 100, 5, -1, 0, 8)
      .attr(CutHpStatStageBoostAttr, [ Stat.ATK, Stat.DEF, Stat.SPATK, Stat.SPDEF, Stat.SPD ], 1, 3)
      .soundBased()
      .danceMove(),
    new AttackMove(Moves.BODY_PRESS, Type.FIGHTING, MoveCategory.PHYSICAL, 80, 100, 10, -1, 0, 8)
      .attr(DefAtkAttr),
    new StatusMove(Moves.DECORATE, Type.FAIRY, -1, 15, -1, 0, 8)
      .attr(StatStageChangeAttr, [ Stat.ATK, Stat.SPATK ], 2)
      .ignoresProtect(),
    new AttackMove(Moves.DRUM_BEATING, Type.GRASS, MoveCategory.PHYSICAL, 80, 100, 10, 100, 0, 8)
      .attr(StatStageChangeAttr, [ Stat.SPD ], -1)
      .makesContact(false),
    new AttackMove(Moves.SNAP_TRAP, Type.GRASS, MoveCategory.PHYSICAL, 35, 100, 15, -1, 0, 8)
      .attr(TrapAttr, BattlerTagType.SNAP_TRAP),
    new AttackMove(Moves.PYRO_BALL, Type.FIRE, MoveCategory.PHYSICAL, 120, 90, 5, 10, 0, 8)
      .attr(HealStatusEffectAttr, true, StatusEffect.FREEZE)
      .attr(StatusEffectAttr, StatusEffect.BURN)
      .ballBombMove()
      .makesContact(false),
    new AttackMove(Moves.BEHEMOTH_BLADE, Type.STEEL, MoveCategory.PHYSICAL, 100, 100, 5, -1, 0, 8)
      .slicingMove(),
    new AttackMove(Moves.BEHEMOTH_BASH, Type.STEEL, MoveCategory.PHYSICAL, 100, 100, 5, -1, 0, 8),
    new AttackMove(Moves.AURA_WHEEL, Type.ELECTRIC, MoveCategory.PHYSICAL, 110, 100, 10, 100, 0, 8)
      .attr(StatStageChangeAttr, [ Stat.SPD ], 1, true)
      .makesContact(false)
      .attr(AuraWheelTypeAttr)
      .condition((user, target, move) => [user.species.speciesId, user.fusionSpecies?.speciesId].includes(Species.MORPEKO)), // Missing custom fail message
    new AttackMove(Moves.BREAKING_SWIPE, Type.DRAGON, MoveCategory.PHYSICAL, 60, 100, 15, 100, 0, 8)
      .target(MoveTarget.ALL_NEAR_ENEMIES)
      .attr(StatStageChangeAttr, [ Stat.ATK ], -1),
    new AttackMove(Moves.BRANCH_POKE, Type.GRASS, MoveCategory.PHYSICAL, 40, 100, 40, -1, 0, 8),
    new AttackMove(Moves.OVERDRIVE, Type.ELECTRIC, MoveCategory.SPECIAL, 80, 100, 10, -1, 0, 8)
      .soundBased()
      .target(MoveTarget.ALL_NEAR_ENEMIES),
    new AttackMove(Moves.APPLE_ACID, Type.GRASS, MoveCategory.SPECIAL, 80, 100, 10, 100, 0, 8)
      .attr(StatStageChangeAttr, [ Stat.SPDEF ], -1),
    new AttackMove(Moves.GRAV_APPLE, Type.GRASS, MoveCategory.PHYSICAL, 80, 100, 10, 100, 0, 8)
      .attr(StatStageChangeAttr, [ Stat.DEF ], -1)
      .attr(MovePowerMultiplierAttr, (user, target, move) => user.scene.arena.getTag(ArenaTagType.GRAVITY) ? 1.5 : 1)
      .makesContact(false),
    new AttackMove(Moves.SPIRIT_BREAK, Type.FAIRY, MoveCategory.PHYSICAL, 75, 100, 15, 100, 0, 8)
      .attr(StatStageChangeAttr, [ Stat.SPATK ], -1),
    new AttackMove(Moves.STRANGE_STEAM, Type.FAIRY, MoveCategory.SPECIAL, 90, 95, 10, 20, 0, 8)
      .attr(ConfuseAttr),
    new StatusMove(Moves.LIFE_DEW, Type.WATER, -1, 10, -1, 0, 8)
      .attr(HealAttr, 0.25, true, false)
      .target(MoveTarget.USER_AND_ALLIES)
      .ignoresProtect(),
    new SelfStatusMove(Moves.OBSTRUCT, Type.DARK, 100, 10, -1, 4, 8)
      .attr(ProtectAttr, BattlerTagType.OBSTRUCT),
    new AttackMove(Moves.FALSE_SURRENDER, Type.DARK, MoveCategory.PHYSICAL, 80, -1, 10, -1, 0, 8),
    new AttackMove(Moves.METEOR_ASSAULT, Type.FIGHTING, MoveCategory.PHYSICAL, 150, 100, 5, -1, 0, 8)
      .attr(RechargeAttr)
      .makesContact(false),
    new AttackMove(Moves.ETERNABEAM, Type.DRAGON, MoveCategory.SPECIAL, 160, 90, 5, -1, 0, 8)
      .attr(RechargeAttr),
    new AttackMove(Moves.STEEL_BEAM, Type.STEEL, MoveCategory.SPECIAL, 140, 95, 5, -1, 0, 8)
      .attr(HalfSacrificialAttr),
    new AttackMove(Moves.EXPANDING_FORCE, Type.PSYCHIC, MoveCategory.SPECIAL, 80, 100, 10, -1, 0, 8)
      .attr(MovePowerMultiplierAttr, (user, target, move) => user.scene.arena.getTerrainType() === TerrainType.PSYCHIC && user.isGrounded() ? 1.5 : 1)
      .attr(VariableTargetAttr, (user, target, move) => user.scene.arena.getTerrainType() === TerrainType.PSYCHIC && user.isGrounded() ? 6 : 3),
    new AttackMove(Moves.STEEL_ROLLER, Type.STEEL, MoveCategory.PHYSICAL, 130, 100, 5, -1, 0, 8)
      .attr(ClearTerrainAttr)
      .condition((user, target, move) => !!user.scene.arena.terrain),
    new AttackMove(Moves.SCALE_SHOT, Type.DRAGON, MoveCategory.PHYSICAL, 25, 90, 20, -1, 0, 8)
      //.attr(StatStageChangeAttr, Stat.SPD, 1, true) // TODO: Have boosts only apply at end of move, not after every hit
      //.attr(StatStageChangeAttr, Stat.DEF, -1, true)
      .attr(MultiHitAttr)
      .makesContact(false)
      .partial(),
    new AttackMove(Moves.METEOR_BEAM, Type.ROCK, MoveCategory.SPECIAL, 120, 90, 10, 100, 0, 8)
      .attr(ChargeAttr, ChargeAnim.METEOR_BEAM_CHARGING, i18next.t("moveTriggers:isOverflowingWithSpacePower", {pokemonName: "{USER}"}), null, true)
      .attr(StatStageChangeAttr, [ Stat.SPATK ], 1, true)
      .ignoresVirtual(),
    new AttackMove(Moves.SHELL_SIDE_ARM, Type.POISON, MoveCategory.SPECIAL, 90, 100, 10, 20, 0, 8)
      .attr(ShellSideArmCategoryAttr)
      .attr(StatusEffectAttr, StatusEffect.POISON)
      .partial(),
    new AttackMove(Moves.MISTY_EXPLOSION, Type.FAIRY, MoveCategory.SPECIAL, 100, 100, 5, -1, 0, 8)
      .attr(SacrificialAttr)
      .target(MoveTarget.ALL_NEAR_OTHERS)
      .attr(MovePowerMultiplierAttr, (user, target, move) => user.scene.arena.getTerrainType() === TerrainType.MISTY && user.isGrounded() ? 1.5 : 1)
      .condition(failIfDampCondition)
      .makesContact(false),
    new AttackMove(Moves.GRASSY_GLIDE, Type.GRASS, MoveCategory.PHYSICAL, 55, 100, 20, -1, 0, 8)
      .attr(IncrementMovePriorityAttr, (user, target, move) =>user.scene.arena.getTerrainType()===TerrainType.GRASSY&&user.isGrounded()),
    new AttackMove(Moves.RISING_VOLTAGE, Type.ELECTRIC, MoveCategory.SPECIAL, 70, 100, 20, -1, 0, 8)
      .attr(MovePowerMultiplierAttr, (user, target, move) => user.scene.arena.getTerrainType() === TerrainType.ELECTRIC && target.isGrounded() ? 2 : 1),
    new AttackMove(Moves.TERRAIN_PULSE, Type.NORMAL, MoveCategory.SPECIAL, 50, 100, 10, -1, 0, 8)
      .attr(TerrainPulseTypeAttr)
      .attr(MovePowerMultiplierAttr, (user, target, move) => user.scene.arena.getTerrainType() !== TerrainType.NONE && user.isGrounded() ? 2 : 1)
      .pulseMove(),
    new AttackMove(Moves.SKITTER_SMACK, Type.BUG, MoveCategory.PHYSICAL, 70, 90, 10, 100, 0, 8)
      .attr(StatStageChangeAttr, [ Stat.SPATK ], -1),
    new AttackMove(Moves.BURNING_JEALOUSY, Type.FIRE, MoveCategory.SPECIAL, 70, 100, 5, 100, 0, 8)
      .attr(StatusIfBoostedAttr, StatusEffect.BURN)
      .target(MoveTarget.ALL_NEAR_ENEMIES),
    new AttackMove(Moves.LASH_OUT, Type.DARK, MoveCategory.PHYSICAL, 75, 100, 5, -1, 0, 8)
      .attr(MovePowerMultiplierAttr, (user, _target, _move) => user.turnData.statStagesDecreased ? 2 : 1),
    new AttackMove(Moves.POLTERGEIST, Type.GHOST, MoveCategory.PHYSICAL, 110, 90, 5, -1, 0, 8)
      .attr(AttackedByItemAttr)
      .makesContact(false),
    new StatusMove(Moves.CORROSIVE_GAS, Type.POISON, 100, 40, -1, 0, 8)
      .target(MoveTarget.ALL_NEAR_OTHERS)
      .unimplemented(),
    new StatusMove(Moves.COACHING, Type.FIGHTING, -1, 10, -1, 0, 8)
      .attr(StatStageChangeAttr, [ Stat.ATK, Stat.DEF ], 1)
      .target(MoveTarget.NEAR_ALLY),
    new AttackMove(Moves.FLIP_TURN, Type.WATER, MoveCategory.PHYSICAL, 60, 100, 20, -1, 0, 8)
      .attr(ForceSwitchOutAttr, true, false),
    new AttackMove(Moves.TRIPLE_AXEL, Type.ICE, MoveCategory.PHYSICAL, 20, 90, 10, -1, 0, 8)
      .attr(MultiHitAttr, MultiHitType._3)
      .attr(MultiHitPowerIncrementAttr, 3)
      .checkAllHits(),
    new AttackMove(Moves.DUAL_WINGBEAT, Type.FLYING, MoveCategory.PHYSICAL, 40, 90, 10, -1, 0, 8)
      .attr(MultiHitAttr, MultiHitType._2),
    new AttackMove(Moves.SCORCHING_SANDS, Type.GROUND, MoveCategory.SPECIAL, 70, 100, 10, 30, 0, 8)
      .attr(HealStatusEffectAttr, true, StatusEffect.FREEZE)
      .attr(HealStatusEffectAttr, false, StatusEffect.FREEZE)
      .attr(StatusEffectAttr, StatusEffect.BURN),
    new StatusMove(Moves.JUNGLE_HEALING, Type.GRASS, -1, 10, -1, 0, 8)
      .attr(HealAttr, 0.25, true, false)
      .attr(HealStatusEffectAttr, false, StatusEffect.PARALYSIS, StatusEffect.POISON, StatusEffect.TOXIC, StatusEffect.BURN, StatusEffect.SLEEP)
      .target(MoveTarget.USER_AND_ALLIES),
    new AttackMove(Moves.WICKED_BLOW, Type.DARK, MoveCategory.PHYSICAL, 75, 100, 5, -1, 0, 8)
      .attr(CritOnlyAttr)
      .punchingMove(),
    new AttackMove(Moves.SURGING_STRIKES, Type.WATER, MoveCategory.PHYSICAL, 25, 100, 5, -1, 0, 8)
      .attr(MultiHitAttr, MultiHitType._3)
      .attr(CritOnlyAttr)
      .punchingMove(),
    new AttackMove(Moves.THUNDER_CAGE, Type.ELECTRIC, MoveCategory.SPECIAL, 80, 90, 15, -1, 0, 8)
      .attr(TrapAttr, BattlerTagType.THUNDER_CAGE),
    new AttackMove(Moves.DRAGON_ENERGY, Type.DRAGON, MoveCategory.SPECIAL, 150, 100, 5, -1, 0, 8)
      .attr(HpPowerAttr)
      .target(MoveTarget.ALL_NEAR_ENEMIES),
    new AttackMove(Moves.FREEZING_GLARE, Type.PSYCHIC, MoveCategory.SPECIAL, 90, 100, 10, 10, 0, 8)
      .attr(StatusEffectAttr, StatusEffect.FREEZE),
    new AttackMove(Moves.FIERY_WRATH, Type.DARK, MoveCategory.SPECIAL, 90, 100, 10, 20, 0, 8)
      .attr(FlinchAttr)
      .target(MoveTarget.ALL_NEAR_ENEMIES),
    new AttackMove(Moves.THUNDEROUS_KICK, Type.FIGHTING, MoveCategory.PHYSICAL, 90, 100, 10, 100, 0, 8)
      .attr(StatStageChangeAttr, [ Stat.DEF ], -1),
    new AttackMove(Moves.GLACIAL_LANCE, Type.ICE, MoveCategory.PHYSICAL, 120, 100, 5, -1, 0, 8)
      .target(MoveTarget.ALL_NEAR_ENEMIES)
      .makesContact(false),
    new AttackMove(Moves.ASTRAL_BARRAGE, Type.GHOST, MoveCategory.SPECIAL, 120, 100, 5, -1, 0, 8)
      .target(MoveTarget.ALL_NEAR_ENEMIES),
    new AttackMove(Moves.EERIE_SPELL, Type.PSYCHIC, MoveCategory.SPECIAL, 80, 100, 5, 100, 0, 8)
      .attr(AttackReducePpMoveAttr, 3)
      .soundBased(),
    new AttackMove(Moves.DIRE_CLAW, Type.POISON, MoveCategory.PHYSICAL, 80, 100, 15, 50, 0, 8)
      .attr(MultiStatusEffectAttr, [StatusEffect.POISON, StatusEffect.PARALYSIS, StatusEffect.SLEEP]),
    new AttackMove(Moves.PSYSHIELD_BASH, Type.PSYCHIC, MoveCategory.PHYSICAL, 70, 90, 10, 100, 0, 8)
      .attr(StatStageChangeAttr, [ Stat.DEF ], 1, true),
    new SelfStatusMove(Moves.POWER_SHIFT, Type.NORMAL, -1, 10, -1, 0, 8)
      .unimplemented(),
    new AttackMove(Moves.STONE_AXE, Type.ROCK, MoveCategory.PHYSICAL, 65, 90, 15, 100, 0, 8)
      .attr(AddArenaTrapTagHitAttr, ArenaTagType.STEALTH_ROCK)
      .slicingMove(),
    new AttackMove(Moves.SPRINGTIDE_STORM, Type.FAIRY, MoveCategory.SPECIAL, 100, 80, 5, 30, 0, 8)
      .attr(StatStageChangeAttr, [ Stat.ATK ], -1)
      .windMove()
      .target(MoveTarget.ALL_NEAR_ENEMIES),
    new AttackMove(Moves.MYSTICAL_POWER, Type.PSYCHIC, MoveCategory.SPECIAL, 70, 90, 10, 100, 0, 8)
      .attr(StatStageChangeAttr, [ Stat.SPATK ], 1, true),
    new AttackMove(Moves.RAGING_FURY, Type.FIRE, MoveCategory.PHYSICAL, 120, 100, 10, -1, 0, 8)
      .makesContact(false)
      .attr(FrenzyAttr)
      .attr(MissEffectAttr, frenzyMissFunc)
      .attr(NoEffectAttr, frenzyMissFunc)
      .target(MoveTarget.RANDOM_NEAR_ENEMY),
    new AttackMove(Moves.WAVE_CRASH, Type.WATER, MoveCategory.PHYSICAL, 120, 100, 10, -1, 0, 8)
      .attr(RecoilAttr, false, 0.33)
      .recklessMove(),
    new AttackMove(Moves.CHLOROBLAST, Type.GRASS, MoveCategory.SPECIAL, 150, 95, 5, -1, 0, 8)
      .attr(RecoilAttr, true, 0.5),
    new AttackMove(Moves.MOUNTAIN_GALE, Type.ICE, MoveCategory.PHYSICAL, 100, 85, 10, 30, 0, 8)
      .makesContact(false)
      .attr(FlinchAttr),
    new SelfStatusMove(Moves.VICTORY_DANCE, Type.FIGHTING, -1, 10, -1, 0, 8)
      .attr(StatStageChangeAttr, [ Stat.ATK, Stat.DEF, Stat.SPD ], 1, true)
      .danceMove(),
    new AttackMove(Moves.HEADLONG_RUSH, Type.GROUND, MoveCategory.PHYSICAL, 120, 100, 5, -1, 0, 8)
      .attr(StatStageChangeAttr, [ Stat.DEF, Stat.SPDEF ], -1, true)
      .punchingMove(),
    new AttackMove(Moves.BARB_BARRAGE, Type.POISON, MoveCategory.PHYSICAL, 60, 100, 10, 50, 0, 8)
      .makesContact(false)
      .attr(MovePowerMultiplierAttr, (user, target, move) => target.status && (target.status.effect === StatusEffect.POISON || target.status.effect === StatusEffect.TOXIC) ? 2 : 1)
      .attr(StatusEffectAttr, StatusEffect.POISON),
    new AttackMove(Moves.ESPER_WING, Type.PSYCHIC, MoveCategory.SPECIAL, 80, 100, 10, 100, 0, 8)
      .attr(HighCritAttr)
      .attr(StatStageChangeAttr, [ Stat.SPD ], 1, true),
    new AttackMove(Moves.BITTER_MALICE, Type.GHOST, MoveCategory.SPECIAL, 75, 100, 10, 100, 0, 8)
      .attr(StatStageChangeAttr, [ Stat.ATK ], -1),
    new SelfStatusMove(Moves.SHELTER, Type.STEEL, -1, 10, 100, 0, 8)
      .attr(StatStageChangeAttr, [ Stat.DEF ], 2, true),
    new AttackMove(Moves.TRIPLE_ARROWS, Type.FIGHTING, MoveCategory.PHYSICAL, 90, 100, 10, 30, 0, 8)
      .makesContact(false)
      .attr(HighCritAttr)
      .attr(StatStageChangeAttr, [ Stat.DEF ], -1)
      .attr(FlinchAttr)
      .partial(),
    new AttackMove(Moves.INFERNAL_PARADE, Type.GHOST, MoveCategory.SPECIAL, 60, 100, 15, 30, 0, 8)
      .attr(StatusEffectAttr, StatusEffect.BURN)
      .attr(MovePowerMultiplierAttr, (user, target, move) => target.status ? 2 : 1),
    new AttackMove(Moves.CEASELESS_EDGE, Type.DARK, MoveCategory.PHYSICAL, 65, 90, 15, 100, 0, 8)
      .attr(AddArenaTrapTagHitAttr, ArenaTagType.SPIKES)
      .slicingMove(),
    new AttackMove(Moves.BLEAKWIND_STORM, Type.FLYING, MoveCategory.SPECIAL, 100, 80, 10, 30, 0, 8)
      .attr(StormAccuracyAttr)
      .attr(StatStageChangeAttr, [ Stat.SPD ], -1)
      .windMove()
      .target(MoveTarget.ALL_NEAR_ENEMIES),
    new AttackMove(Moves.WILDBOLT_STORM, Type.ELECTRIC, MoveCategory.SPECIAL, 100, 80, 10, 20, 0, 8)
      .attr(StormAccuracyAttr)
      .attr(StatusEffectAttr, StatusEffect.PARALYSIS)
      .windMove()
      .target(MoveTarget.ALL_NEAR_ENEMIES),
    new AttackMove(Moves.SANDSEAR_STORM, Type.GROUND, MoveCategory.SPECIAL, 100, 80, 10, 20, 0, 8)
      .attr(StormAccuracyAttr)
      .attr(StatusEffectAttr, StatusEffect.BURN)
      .windMove()
      .target(MoveTarget.ALL_NEAR_ENEMIES),
    new StatusMove(Moves.LUNAR_BLESSING, Type.PSYCHIC, -1, 5, -1, 0, 8)
      .attr(HealAttr, 0.25, true, false)
      .attr(HealStatusEffectAttr, false, StatusEffect.PARALYSIS, StatusEffect.POISON, StatusEffect.TOXIC, StatusEffect.BURN, StatusEffect.SLEEP)
      .target(MoveTarget.USER_AND_ALLIES)
      .triageMove(),
    new SelfStatusMove(Moves.TAKE_HEART, Type.PSYCHIC, -1, 10, -1, 0, 8)
      .attr(StatStageChangeAttr, [ Stat.SPATK, Stat.SPDEF ], 1, true)
      .attr(HealStatusEffectAttr, true, StatusEffect.PARALYSIS, StatusEffect.POISON, StatusEffect.TOXIC, StatusEffect.BURN, StatusEffect.SLEEP),
    /* Unused
    new AttackMove(Moves.G_MAX_WILDFIRE, Type.FIRE, MoveCategory.PHYSICAL, 10, -1, 10, -1, 0, 8)
      .target(MoveTarget.ALL_NEAR_ENEMIES)
      .unimplemented(),
    new AttackMove(Moves.G_MAX_BEFUDDLE, Type.BUG, MoveCategory.PHYSICAL, 10, -1, 10, -1, 0, 8)
      .target(MoveTarget.ALL_NEAR_ENEMIES)
      .unimplemented(),
    new AttackMove(Moves.G_MAX_VOLT_CRASH, Type.ELECTRIC, MoveCategory.PHYSICAL, 10, -1, 10, -1, 0, 8)
      .target(MoveTarget.ALL_NEAR_ENEMIES)
      .unimplemented(),
    new AttackMove(Moves.G_MAX_GOLD_RUSH, Type.NORMAL, MoveCategory.PHYSICAL, 10, -1, 10, -1, 0, 8)
      .target(MoveTarget.ALL_NEAR_ENEMIES)
      .unimplemented(),
    new AttackMove(Moves.G_MAX_CHI_STRIKE, Type.FIGHTING, MoveCategory.PHYSICAL, 10, -1, 10, -1, 0, 8)
      .target(MoveTarget.ALL_NEAR_ENEMIES)
      .unimplemented(),
    new AttackMove(Moves.G_MAX_TERROR, Type.GHOST, MoveCategory.PHYSICAL, 10, -1, 10, -1, 0, 8)
      .target(MoveTarget.ALL_NEAR_ENEMIES)
      .unimplemented(),
    new AttackMove(Moves.G_MAX_RESONANCE, Type.ICE, MoveCategory.PHYSICAL, 10, -1, 10, -1, 0, 8)
      .target(MoveTarget.ALL_NEAR_ENEMIES)
      .unimplemented(),
    new AttackMove(Moves.G_MAX_CUDDLE, Type.NORMAL, MoveCategory.PHYSICAL, 10, -1, 10, -1, 0, 8)
      .target(MoveTarget.ALL_NEAR_ENEMIES)
      .unimplemented(),
    new AttackMove(Moves.G_MAX_REPLENISH, Type.NORMAL, MoveCategory.PHYSICAL, 10, -1, 10, -1, 0, 8)
      .target(MoveTarget.ALL_NEAR_ENEMIES)
      .unimplemented(),
    new AttackMove(Moves.G_MAX_MALODOR, Type.POISON, MoveCategory.PHYSICAL, 10, -1, 10, -1, 0, 8)
      .target(MoveTarget.ALL_NEAR_ENEMIES)
      .unimplemented(),
    new AttackMove(Moves.G_MAX_STONESURGE, Type.WATER, MoveCategory.PHYSICAL, 10, -1, 10, -1, 0, 8)
      .target(MoveTarget.ALL_NEAR_ENEMIES)
      .unimplemented(),
    new AttackMove(Moves.G_MAX_WIND_RAGE, Type.FLYING, MoveCategory.PHYSICAL, 10, -1, 10, -1, 0, 8)
      .target(MoveTarget.ALL_NEAR_ENEMIES)
      .unimplemented(),
    new AttackMove(Moves.G_MAX_STUN_SHOCK, Type.ELECTRIC, MoveCategory.PHYSICAL, 10, -1, 10, -1, 0, 8)
      .target(MoveTarget.ALL_NEAR_ENEMIES)
      .unimplemented(),
    new AttackMove(Moves.G_MAX_FINALE, Type.FAIRY, MoveCategory.PHYSICAL, 10, -1, 10, -1, 0, 8)
      .target(MoveTarget.ALL_NEAR_ENEMIES)
      .unimplemented(),
    new AttackMove(Moves.G_MAX_DEPLETION, Type.DRAGON, MoveCategory.PHYSICAL, 10, -1, 10, -1, 0, 8)
      .target(MoveTarget.ALL_NEAR_ENEMIES)
      .unimplemented(),
    new AttackMove(Moves.G_MAX_GRAVITAS, Type.PSYCHIC, MoveCategory.PHYSICAL, 10, -1, 10, -1, 0, 8)
      .target(MoveTarget.ALL_NEAR_ENEMIES)
      .unimplemented(),
    new AttackMove(Moves.G_MAX_VOLCALITH, Type.ROCK, MoveCategory.PHYSICAL, 10, -1, 10, -1, 0, 8)
      .target(MoveTarget.ALL_NEAR_ENEMIES)
      .unimplemented(),
    new AttackMove(Moves.G_MAX_SANDBLAST, Type.GROUND, MoveCategory.PHYSICAL, 10, -1, 10, -1, 0, 8)
      .target(MoveTarget.ALL_NEAR_ENEMIES)
      .unimplemented(),
    new AttackMove(Moves.G_MAX_SNOOZE, Type.DARK, MoveCategory.PHYSICAL, 10, -1, 10, -1, 0, 8)
      .target(MoveTarget.ALL_NEAR_ENEMIES)
      .unimplemented(),
    new AttackMove(Moves.G_MAX_TARTNESS, Type.GRASS, MoveCategory.PHYSICAL, 10, -1, 10, -1, 0, 8)
      .target(MoveTarget.ALL_NEAR_ENEMIES)
      .unimplemented(),
    new AttackMove(Moves.G_MAX_SWEETNESS, Type.GRASS, MoveCategory.PHYSICAL, 10, -1, 10, -1, 0, 8)
      .target(MoveTarget.ALL_NEAR_ENEMIES)
      .unimplemented(),
    new AttackMove(Moves.G_MAX_SMITE, Type.FAIRY, MoveCategory.PHYSICAL, 10, -1, 10, -1, 0, 8)
      .target(MoveTarget.ALL_NEAR_ENEMIES)
      .unimplemented(),
    new AttackMove(Moves.G_MAX_STEELSURGE, Type.STEEL, MoveCategory.PHYSICAL, 10, -1, 10, -1, 0, 8)
      .target(MoveTarget.ALL_NEAR_ENEMIES)
      .unimplemented(),
    new AttackMove(Moves.G_MAX_MELTDOWN, Type.STEEL, MoveCategory.PHYSICAL, 10, -1, 10, -1, 0, 8)
      .target(MoveTarget.ALL_NEAR_ENEMIES)
      .unimplemented(),
    new AttackMove(Moves.G_MAX_FOAM_BURST, Type.WATER, MoveCategory.PHYSICAL, 10, -1, 10, -1, 0, 8)
      .target(MoveTarget.ALL_NEAR_ENEMIES)
      .unimplemented(),
    new AttackMove(Moves.G_MAX_CENTIFERNO, Type.FIRE, MoveCategory.PHYSICAL, 10, -1, 10, -1, 0, 8)
      .target(MoveTarget.ALL_NEAR_ENEMIES)
      .unimplemented(),
    new AttackMove(Moves.G_MAX_VINE_LASH, Type.GRASS, MoveCategory.PHYSICAL, 10, -1, 10, -1, 0, 8)
      .target(MoveTarget.ALL_NEAR_ENEMIES)
      .unimplemented(),
    new AttackMove(Moves.G_MAX_CANNONADE, Type.WATER, MoveCategory.PHYSICAL, 10, -1, 10, -1, 0, 8)
      .target(MoveTarget.ALL_NEAR_ENEMIES)
      .unimplemented(),
    new AttackMove(Moves.G_MAX_DRUM_SOLO, Type.GRASS, MoveCategory.PHYSICAL, 10, -1, 10, -1, 0, 8)
      .target(MoveTarget.ALL_NEAR_ENEMIES)
      .unimplemented(),
    new AttackMove(Moves.G_MAX_FIREBALL, Type.FIRE, MoveCategory.PHYSICAL, 10, -1, 10, -1, 0, 8)
      .target(MoveTarget.ALL_NEAR_ENEMIES)
      .unimplemented(),
    new AttackMove(Moves.G_MAX_HYDROSNIPE, Type.WATER, MoveCategory.PHYSICAL, 10, -1, 10, -1, 0, 8)
      .target(MoveTarget.ALL_NEAR_ENEMIES)
      .unimplemented(),
    new AttackMove(Moves.G_MAX_ONE_BLOW, Type.DARK, MoveCategory.PHYSICAL, 10, -1, 10, -1, 0, 8)
      .target(MoveTarget.ALL_NEAR_ENEMIES)
      .unimplemented(),
    new AttackMove(Moves.G_MAX_RAPID_FLOW, Type.WATER, MoveCategory.PHYSICAL, 10, -1, 10, -1, 0, 8)
      .target(MoveTarget.ALL_NEAR_ENEMIES)
      .unimplemented(),
    End Unused */
    new AttackMove(Moves.TERA_BLAST, Type.NORMAL, MoveCategory.SPECIAL, 80, 100, 10, -1, 0, 9)
      .attr(TeraBlastCategoryAttr)
      .attr(TeraBlastTypeAttr)
      .attr(TeraBlastPowerAttr)
      .attr(StatStageChangeAttr, [ Stat.ATK, Stat.SPATK ], -1, true, (user, target, move) => user.isTerastallized() && user.isOfType(Type.STELLAR))
      .partial(),
    new SelfStatusMove(Moves.SILK_TRAP, Type.BUG, -1, 10, -1, 4, 9)
      .attr(ProtectAttr, BattlerTagType.SILK_TRAP),
    new AttackMove(Moves.AXE_KICK, Type.FIGHTING, MoveCategory.PHYSICAL, 120, 90, 10, 30, 0, 9)
      .attr(MissEffectAttr, crashDamageFunc)
      .attr(NoEffectAttr, crashDamageFunc)
      .attr(ConfuseAttr)
      .recklessMove(),
    new AttackMove(Moves.LAST_RESPECTS, Type.GHOST, MoveCategory.PHYSICAL, 50, 100, 10, -1, 0, 9)
      .attr(MovePowerMultiplierAttr, (user, target, move) => 1 + Math.min(user.isPlayer() ? user.scene.currentBattle.playerFaints : user.scene.currentBattle.enemyFaints, 100))
      .makesContact(false),
    new AttackMove(Moves.LUMINA_CRASH, Type.PSYCHIC, MoveCategory.SPECIAL, 80, 100, 10, 100, 0, 9)
      .attr(StatStageChangeAttr, [ Stat.SPDEF ], -2),
    new AttackMove(Moves.ORDER_UP, Type.DRAGON, MoveCategory.PHYSICAL, 80, 100, 10, 100, 0, 9)
      .makesContact(false)
      .partial(),
    new AttackMove(Moves.JET_PUNCH, Type.WATER, MoveCategory.PHYSICAL, 60, 100, 15, -1, 1, 9)
      .punchingMove(),
    new StatusMove(Moves.SPICY_EXTRACT, Type.GRASS, -1, 15, -1, 0, 9)
      .attr(StatStageChangeAttr, [ Stat.ATK ], 2)
      .attr(StatStageChangeAttr, [ Stat.DEF ], -2),
    new AttackMove(Moves.SPIN_OUT, Type.STEEL, MoveCategory.PHYSICAL, 100, 100, 5, -1, 0, 9)
      .attr(StatStageChangeAttr, [ Stat.SPD ], -2, true),
    new AttackMove(Moves.POPULATION_BOMB, Type.NORMAL, MoveCategory.PHYSICAL, 20, 90, 10, -1, 0, 9)
      .attr(MultiHitAttr, MultiHitType._10)
      .slicingMove()
      .checkAllHits(),
    new AttackMove(Moves.ICE_SPINNER, Type.ICE, MoveCategory.PHYSICAL, 80, 100, 15, -1, 0, 9)
      .attr(ClearTerrainAttr),
    new AttackMove(Moves.GLAIVE_RUSH, Type.DRAGON, MoveCategory.PHYSICAL, 120, 100, 5, -1, 0, 9)
      .attr(AddBattlerTagAttr, BattlerTagType.ALWAYS_GET_HIT, true, false, 0, 0, true)
      .attr(AddBattlerTagAttr, BattlerTagType.RECEIVE_DOUBLE_DAMAGE, true, false, 0, 0, true)
      .condition((user, target, move) => {
        return !(target.getTag(BattlerTagType.PROTECTED)?.tagType === "PROTECTED" || target.scene.arena.getTag(ArenaTagType.MAT_BLOCK)?.tagType === "MAT_BLOCK");
      }),
    new StatusMove(Moves.REVIVAL_BLESSING, Type.NORMAL, -1, 1, -1, 0, 9)
      .triageMove()
      .attr(RevivalBlessingAttr)
      .target(MoveTarget.USER),
    new AttackMove(Moves.SALT_CURE, Type.ROCK, MoveCategory.PHYSICAL, 40, 100, 15, 100, 0, 9)
      .attr(AddBattlerTagAttr, BattlerTagType.SALT_CURED)
      .makesContact(false),
    new AttackMove(Moves.TRIPLE_DIVE, Type.WATER, MoveCategory.PHYSICAL, 30, 95, 10, -1, 0, 9)
      .attr(MultiHitAttr, MultiHitType._3),
    new AttackMove(Moves.MORTAL_SPIN, Type.POISON, MoveCategory.PHYSICAL, 30, 100, 15, 100, 0, 9)
      .attr(LapseBattlerTagAttr, [
        BattlerTagType.BIND,
        BattlerTagType.WRAP,
        BattlerTagType.FIRE_SPIN,
        BattlerTagType.WHIRLPOOL,
        BattlerTagType.CLAMP,
        BattlerTagType.SAND_TOMB,
        BattlerTagType.MAGMA_STORM,
        BattlerTagType.SNAP_TRAP,
        BattlerTagType.THUNDER_CAGE,
        BattlerTagType.SEEDED,
        BattlerTagType.INFESTATION
      ], true)
      .attr(StatusEffectAttr, StatusEffect.POISON)
      .attr(RemoveArenaTrapAttr)
      .target(MoveTarget.ALL_NEAR_ENEMIES),
    new StatusMove(Moves.DOODLE, Type.NORMAL, 100, 10, -1, 0, 9)
      .attr(AbilityCopyAttr, true),
    new SelfStatusMove(Moves.FILLET_AWAY, Type.NORMAL, -1, 10, -1, 0, 9)
      .attr(CutHpStatStageBoostAttr, [ Stat.ATK, Stat.SPATK, Stat.SPD ], 2, 2),
    new AttackMove(Moves.KOWTOW_CLEAVE, Type.DARK, MoveCategory.PHYSICAL, 85, -1, 10, -1, 0, 9)
      .slicingMove(),
    new AttackMove(Moves.FLOWER_TRICK, Type.GRASS, MoveCategory.PHYSICAL, 70, -1, 10, 100, 0, 9)
      .attr(CritOnlyAttr)
      .makesContact(false),
    new AttackMove(Moves.TORCH_SONG, Type.FIRE, MoveCategory.SPECIAL, 80, 100, 10, 100, 0, 9)
      .attr(StatStageChangeAttr, [ Stat.SPATK ], 1, true)
      .soundBased(),
    new AttackMove(Moves.AQUA_STEP, Type.WATER, MoveCategory.PHYSICAL, 80, 100, 10, 100, 0, 9)
      .attr(StatStageChangeAttr, [ Stat.SPD ], 1, true)
      .danceMove(),
    new AttackMove(Moves.RAGING_BULL, Type.NORMAL, MoveCategory.PHYSICAL, 90, 100, 10, -1, 0, 9)
      .attr(RagingBullTypeAttr)
      .attr(RemoveScreensAttr),
    new AttackMove(Moves.MAKE_IT_RAIN, Type.STEEL, MoveCategory.SPECIAL, 120, 100, 5, -1, 0, 9)
      .attr(MoneyAttr)
      .attr(StatStageChangeAttr, [ Stat.SPATK ], -1, true, null, true, false, MoveEffectTrigger.HIT, true)
      .target(MoveTarget.ALL_NEAR_ENEMIES),
    new AttackMove(Moves.PSYBLADE, Type.PSYCHIC, MoveCategory.PHYSICAL, 80, 100, 15, -1, 0, 9)
      .attr(MovePowerMultiplierAttr, (user, target, move) => user.scene.arena.getTerrainType() === TerrainType.ELECTRIC && user.isGrounded() ? 1.5 : 1)
      .slicingMove(),
    new AttackMove(Moves.HYDRO_STEAM, Type.WATER, MoveCategory.SPECIAL, 80, 100, 15, -1, 0, 9)
      .attr(IgnoreWeatherTypeDebuffAttr, WeatherType.SUNNY)
      .attr(MovePowerMultiplierAttr, (user, target, move) => [WeatherType.SUNNY, WeatherType.HARSH_SUN].includes(user.scene.arena.weather?.weatherType!) && !user.scene.arena.weather?.isEffectSuppressed(user.scene) ? 1.5 : 1), // TODO: is this bang correct?
    new AttackMove(Moves.RUINATION, Type.DARK, MoveCategory.SPECIAL, -1, 90, 10, -1, 0, 9)
      .attr(TargetHalfHpDamageAttr),
    new AttackMove(Moves.COLLISION_COURSE, Type.FIGHTING, MoveCategory.PHYSICAL, 100, 100, 5, -1, 0, 9)
      .attr(MovePowerMultiplierAttr, (user, target, move) => target.getAttackTypeEffectiveness(move.type, user) >= 2 ? 5461/4096 : 1),
    new AttackMove(Moves.ELECTRO_DRIFT, Type.ELECTRIC, MoveCategory.SPECIAL, 100, 100, 5, -1, 0, 9)
      .attr(MovePowerMultiplierAttr, (user, target, move) => target.getAttackTypeEffectiveness(move.type, user) >= 2 ? 5461/4096 : 1)
      .makesContact(),
    new SelfStatusMove(Moves.SHED_TAIL, Type.NORMAL, -1, 10, -1, 0, 9)
      .unimplemented(),
    new StatusMove(Moves.CHILLY_RECEPTION, Type.ICE, -1, 10, -1, 0, 9)
      .attr(WeatherChangeAttr, WeatherType.SNOW)
      .attr(ForceSwitchOutAttr, true, false)
      .target(MoveTarget.BOTH_SIDES),
    new SelfStatusMove(Moves.TIDY_UP, Type.NORMAL, -1, 10, -1, 0, 9)
<<<<<<< HEAD
      .attr(StatChangeAttr, [ BattleStat.ATK, BattleStat.SPD ], 1, true, null, true, true)
      .attr(RemoveArenaTrapAttr, true)
      .attr(RemoveAllSubstitutesAttr),
=======
      .attr(StatStageChangeAttr, [ Stat.ATK, Stat.SPD ], 1, true, null, true, true)
      .attr(RemoveArenaTrapAttr, true),
>>>>>>> 684d7b30
    new StatusMove(Moves.SNOWSCAPE, Type.ICE, -1, 10, -1, 0, 9)
      .attr(WeatherChangeAttr, WeatherType.SNOW)
      .target(MoveTarget.BOTH_SIDES),
    new AttackMove(Moves.POUNCE, Type.BUG, MoveCategory.PHYSICAL, 50, 100, 20, 100, 0, 9)
      .attr(StatStageChangeAttr, [ Stat.SPD ], -1),
    new AttackMove(Moves.TRAILBLAZE, Type.GRASS, MoveCategory.PHYSICAL, 50, 100, 20, 100, 0, 9)
      .attr(StatStageChangeAttr, [ Stat.SPD ], 1, true),
    new AttackMove(Moves.CHILLING_WATER, Type.WATER, MoveCategory.SPECIAL, 50, 100, 20, 100, 0, 9)
      .attr(StatStageChangeAttr, [ Stat.ATK ], -1),
    new AttackMove(Moves.HYPER_DRILL, Type.NORMAL, MoveCategory.PHYSICAL, 100, 100, 5, -1, 0, 9)
      .ignoresProtect(),
    new AttackMove(Moves.TWIN_BEAM, Type.PSYCHIC, MoveCategory.SPECIAL, 40, 100, 10, -1, 0, 9)
      .attr(MultiHitAttr, MultiHitType._2),
    new AttackMove(Moves.RAGE_FIST, Type.GHOST, MoveCategory.PHYSICAL, 50, 100, 10, -1, 0, 9)
      .attr(HitCountPowerAttr)
      .punchingMove(),
    new AttackMove(Moves.ARMOR_CANNON, Type.FIRE, MoveCategory.SPECIAL, 120, 100, 5, -1, 0, 9)
      .attr(StatStageChangeAttr, [ Stat.DEF, Stat.SPDEF ], -1, true),
    new AttackMove(Moves.BITTER_BLADE, Type.FIRE, MoveCategory.PHYSICAL, 90, 100, 10, -1, 0, 9)
      .attr(HitHealAttr)
      .slicingMove()
      .triageMove(),
    new AttackMove(Moves.DOUBLE_SHOCK, Type.ELECTRIC, MoveCategory.PHYSICAL, 120, 100, 5, -1, 0, 9)
      .condition((user) => {
        const userTypes = user.getTypes(true);
        return userTypes.includes(Type.ELECTRIC);
      })
      .attr(RemoveTypeAttr, Type.ELECTRIC, (user) => {
        user.scene.queueMessage(i18next.t("moveTriggers:usedUpAllElectricity", {pokemonName: getPokemonNameWithAffix(user)}));
      }),
    new AttackMove(Moves.GIGATON_HAMMER, Type.STEEL, MoveCategory.PHYSICAL, 160, 100, 5, -1, 0, 9)
      .makesContact(false)
      .condition((user, target, move) => {
        const turnMove = user.getLastXMoves(1);
        return !turnMove.length || turnMove[0].move !== move.id || turnMove[0].result !== MoveResult.SUCCESS;
      }), // TODO Add Instruct/Encore interaction
    new AttackMove(Moves.COMEUPPANCE, Type.DARK, MoveCategory.PHYSICAL, -1, 100, 10, -1, 0, 9)
      .attr(CounterDamageAttr, (move: Move) => (move.category === MoveCategory.PHYSICAL || move.category === MoveCategory.SPECIAL), 1.5)
      .redirectCounter()
      .target(MoveTarget.ATTACKER),
    new AttackMove(Moves.AQUA_CUTTER, Type.WATER, MoveCategory.PHYSICAL, 70, 100, 20, -1, 0, 9)
      .attr(HighCritAttr)
      .slicingMove()
      .makesContact(false),
    new AttackMove(Moves.BLAZING_TORQUE, Type.FIRE, MoveCategory.PHYSICAL, 80, 100, 10, 30, 0, 9)
      .attr(StatusEffectAttr, StatusEffect.BURN)
      .makesContact(false),
    new AttackMove(Moves.WICKED_TORQUE, Type.DARK, MoveCategory.PHYSICAL, 80, 100, 10, 10, 0, 9)
      .attr(StatusEffectAttr, StatusEffect.SLEEP)
      .makesContact(false),
    new AttackMove(Moves.NOXIOUS_TORQUE, Type.POISON, MoveCategory.PHYSICAL, 100, 100, 10, 30, 0, 9)
      .attr(StatusEffectAttr, StatusEffect.POISON)
      .makesContact(false),
    new AttackMove(Moves.COMBAT_TORQUE, Type.FIGHTING, MoveCategory.PHYSICAL, 100, 100, 10, 30, 0, 9)
      .attr(StatusEffectAttr, StatusEffect.PARALYSIS)
      .makesContact(false),
    new AttackMove(Moves.MAGICAL_TORQUE, Type.FAIRY, MoveCategory.PHYSICAL, 100, 100, 10, 30, 0, 9)
      .attr(ConfuseAttr)
      .makesContact(false),
    new AttackMove(Moves.BLOOD_MOON, Type.NORMAL, MoveCategory.SPECIAL, 140, 100, 5, -1, 0, 9)
      .condition((user, target, move) => {
        const turnMove = user.getLastXMoves(1);
        return !turnMove.length || turnMove[0].move !== move.id || turnMove[0].result !== MoveResult.SUCCESS;
      }), // TODO Add Instruct/Encore interaction
    new AttackMove(Moves.MATCHA_GOTCHA, Type.GRASS, MoveCategory.SPECIAL, 80, 90, 15, 20, 0, 9)
      .attr(HitHealAttr)
      .attr(HealStatusEffectAttr, true, StatusEffect.FREEZE)
      .attr(HealStatusEffectAttr, false, StatusEffect.FREEZE)
      .attr(StatusEffectAttr, StatusEffect.BURN)
      .target(MoveTarget.ALL_NEAR_ENEMIES)
      .triageMove(),
    new AttackMove(Moves.SYRUP_BOMB, Type.GRASS, MoveCategory.SPECIAL, 60, 85, 10, -1, 0, 9)
      .attr(StatStageChangeAttr, [ Stat.SPD ], -1) //Temporary
      .ballBombMove()
      .partial(),
    new AttackMove(Moves.IVY_CUDGEL, Type.GRASS, MoveCategory.PHYSICAL, 100, 100, 10, -1, 0, 9)
      .attr(IvyCudgelTypeAttr)
      .attr(HighCritAttr)
      .makesContact(false),
    new AttackMove(Moves.ELECTRO_SHOT, Type.ELECTRIC, MoveCategory.SPECIAL, 130, 100, 10, 100, 0, 9)
      .attr(ElectroShotChargeAttr)
      .ignoresVirtual(),
    new AttackMove(Moves.TERA_STARSTORM, Type.NORMAL, MoveCategory.SPECIAL, 120, 100, 5, -1, 0, 9)
      .attr(TeraBlastCategoryAttr)
      .partial(),
    new AttackMove(Moves.FICKLE_BEAM, Type.DRAGON, MoveCategory.SPECIAL, 80, 100, 5, 30, 0, 9)
      .attr(PreMoveMessageAttr, doublePowerChanceMessageFunc)
      .attr(DoublePowerChanceAttr),
    new SelfStatusMove(Moves.BURNING_BULWARK, Type.FIRE, -1, 10, -1, 4, 9)
      .attr(ProtectAttr, BattlerTagType.BURNING_BULWARK),
    new AttackMove(Moves.THUNDERCLAP, Type.ELECTRIC, MoveCategory.SPECIAL, 70, 100, 5, -1, 1, 9)
      .condition((user, target, move) => user.scene.currentBattle.turnCommands[target.getBattlerIndex()]?.command === Command.FIGHT && !target.turnData.acted && allMoves[user.scene.currentBattle.turnCommands[target.getBattlerIndex()]?.move?.move!].category !== MoveCategory.STATUS), // TODO: is this bang correct?
    new AttackMove(Moves.MIGHTY_CLEAVE, Type.ROCK, MoveCategory.PHYSICAL, 95, 100, 5, -1, 0, 9)
      .slicingMove()
      .ignoresProtect(),
    new AttackMove(Moves.TACHYON_CUTTER, Type.STEEL, MoveCategory.SPECIAL, 50, -1, 10, -1, 0, 9)
      .attr(MultiHitAttr, MultiHitType._2)
      .slicingMove(),
    new AttackMove(Moves.HARD_PRESS, Type.STEEL, MoveCategory.PHYSICAL, -1, 100, 10, -1, 0, 9)
      .attr(OpponentHighHpPowerAttr, 100),
    new StatusMove(Moves.DRAGON_CHEER, Type.DRAGON, -1, 15, -1, 0, 9)
      .attr(AddBattlerTagAttr, BattlerTagType.DRAGON_CHEER, false, true)
      .target(MoveTarget.NEAR_ALLY),
    new AttackMove(Moves.ALLURING_VOICE, Type.FAIRY, MoveCategory.SPECIAL, 80, 100, 10, -1, 0, 9)
      .attr(AddBattlerTagIfBoostedAttr, BattlerTagType.CONFUSED)
      .soundBased(),
    new AttackMove(Moves.TEMPER_FLARE, Type.FIRE, MoveCategory.PHYSICAL, 75, 100, 10, -1, 0, 9)
      .attr(MovePowerMultiplierAttr, (user, target, move) => user.getLastXMoves(2)[1]?.result === MoveResult.MISS || user.getLastXMoves(2)[1]?.result === MoveResult.FAIL ? 2 : 1),
    new AttackMove(Moves.SUPERCELL_SLAM, Type.ELECTRIC, MoveCategory.PHYSICAL, 100, 95, 15, -1, 0, 9)
      .attr(MissEffectAttr, crashDamageFunc)
      .attr(NoEffectAttr, crashDamageFunc)
      .recklessMove(),
    new AttackMove(Moves.PSYCHIC_NOISE, Type.PSYCHIC, MoveCategory.SPECIAL, 75, 100, 10, -1, 0, 9)
      .soundBased()
      .partial(),
    new AttackMove(Moves.UPPER_HAND, Type.FIGHTING, MoveCategory.PHYSICAL, 65, 100, 15, 100, 3, 9)
      .attr(FlinchAttr)
      .condition((user, target, move) => user.scene.currentBattle.turnCommands[target.getBattlerIndex()]?.command === Command.FIGHT && !target.turnData.acted && allMoves[user.scene.currentBattle.turnCommands[target.getBattlerIndex()]?.move?.move!].category !== MoveCategory.STATUS && allMoves[user.scene.currentBattle.turnCommands[target.getBattlerIndex()]?.move?.move!].priority > 0 ) // TODO: is this bang correct?
      //TODO: Should also apply when target move priority increased by ability ex. gale wings
      .partial(),
    new AttackMove(Moves.MALIGNANT_CHAIN, Type.POISON, MoveCategory.SPECIAL, 100, 100, 5, 50, 0, 9)
      .attr(StatusEffectAttr, StatusEffect.TOXIC)
  );
  allMoves.map(m => {
    if (m.getAttrs(StatStageChangeAttr).some(a => a.selfTarget && a.stages < 0)) {
      selfStatLowerMoves.push(m.id);
    }
  });
}<|MERGE_RESOLUTION|>--- conflicted
+++ resolved
@@ -1,10 +1,5 @@
 import { ChargeAnim, MoveChargeAnim, initMoveAnim, loadMoveAnimAssets } from "./battle-anims";
-<<<<<<< HEAD
-import { BattleStat, getBattleStatName } from "./battle-stat";
 import { EncoreTag, GulpMissileTag, HelpingHandTag, SemiInvulnerableTag, ShellTrapTag, StockpilingTag, TrappedTag, SubstituteTag, TypeBoostTag } from "./battler-tags";
-=======
-import { EncoreTag, GulpMissileTag, HelpingHandTag, SemiInvulnerableTag, ShellTrapTag, StockpilingTag, TrappedTag, TypeBoostTag } from "./battler-tags";
->>>>>>> 684d7b30
 import { getPokemonNameWithAffix } from "../messages";
 import Pokemon, { AttackMoveResult, EnemyPokemon, HitResult, MoveResult, PlayerPokemon, PokemonMove, TurnMove } from "../field/pokemon";
 import { StatusEffect, getStatusEffectHealText, isNonVolatileStatusEffect, getNonVolatileStatusEffects } from "./status-effect";
@@ -4808,12 +4803,6 @@
   }
 
   apply(user: Pokemon, target: Pokemon, move: Move, args: any[]): boolean {
-<<<<<<< HEAD
-    if (!move.hitsSubstitute(user, target)) {
-      return super.apply(user, target, move, args);
-    }
-    return false;
-=======
     if (!this.selfTarget && target.scene.arena.getTagOnSide(ArenaTagType.SAFEGUARD, target.isPlayer() ? ArenaTagSide.PLAYER : ArenaTagSide.ENEMY)) {
       if (move.category === MoveCategory.STATUS) {
         user.scene.queueMessage(i18next.t("moveTriggers:safeguard", { targetName: getPokemonNameWithAffix(target)}));
@@ -4821,8 +4810,10 @@
       return false;
     }
 
-    return super.apply(user, target, move, args);
->>>>>>> 684d7b30
+    if (!move.hitsSubstitute(user, target)) {
+      return super.apply(user, target, move, args);
+    }
+    return false;
   }
 }
 
@@ -7810,17 +7801,11 @@
       .attr(CopyMoveAttr)
       .ignoresVirtual(),
     new StatusMove(Moves.POWER_SWAP, Type.PSYCHIC, -1, 10, 100, 0, 4)
-<<<<<<< HEAD
-      .ignoresSubstitute()
-      .unimplemented(),
+      .attr(SwapStatStagesAttr, [ Stat.ATK, Stat.SPATK ])
+      .ignoresSubstitute(),
     new StatusMove(Moves.GUARD_SWAP, Type.PSYCHIC, -1, 10, 100, 0, 4)
-      .ignoresSubstitute()
-      .unimplemented(),
-=======
-      .attr(SwapStatStagesAttr, [ Stat.ATK, Stat.SPATK ]),
-    new StatusMove(Moves.GUARD_SWAP, Type.PSYCHIC, -1, 10, 100, 0, 4)
-      .attr(SwapStatStagesAttr, [ Stat.DEF, Stat.SPDEF ]),
->>>>>>> 684d7b30
+      .attr(SwapStatStagesAttr, [ Stat.DEF, Stat.SPDEF ])
+      .ignoresSubstitute(),
     new AttackMove(Moves.PUNISHMENT, Type.DARK, MoveCategory.PHYSICAL, -1, 100, 5, -1, 0, 4)
       .makesContact(true)
       .attr(PunishmentPowerAttr),
@@ -7834,12 +7819,8 @@
       .attr(AddArenaTrapTagAttr, ArenaTagType.TOXIC_SPIKES)
       .target(MoveTarget.ENEMY_SIDE),
     new StatusMove(Moves.HEART_SWAP, Type.PSYCHIC, -1, 10, -1, 0, 4)
-<<<<<<< HEAD
-      .ignoresSubstitute()
-      .attr(SwapStatsAttr),
-=======
-      .attr(SwapStatStagesAttr, BATTLE_STATS),
->>>>>>> 684d7b30
+      .attr(SwapStatStagesAttr, BATTLE_STATS)
+      .ignoresSubstitute(),
     new SelfStatusMove(Moves.AQUA_RING, Type.WATER, -1, 20, -1, 0, 4)
       .attr(AddBattlerTagAttr, BattlerTagType.AQUA_RING, true, true),
     new SelfStatusMove(Moves.MAGNET_RISE, Type.ELECTRIC, -1, 10, -1, 0, 4)
@@ -8397,12 +8378,8 @@
     new SelfStatusMove(Moves.KINGS_SHIELD, Type.STEEL, -1, 10, -1, 4, 6)
       .attr(ProtectAttr, BattlerTagType.KINGS_SHIELD),
     new StatusMove(Moves.PLAY_NICE, Type.NORMAL, -1, 20, -1, 0, 6)
-<<<<<<< HEAD
-      .attr(StatChangeAttr, BattleStat.ATK, -1)
+      .attr(StatStageChangeAttr, [ Stat.ATK ], -1)
       .ignoresSubstitute(),
-=======
-      .attr(StatStageChangeAttr, [ Stat.ATK ], -1),
->>>>>>> 684d7b30
     new StatusMove(Moves.CONFIDE, Type.NORMAL, -1, 20, -1, 0, 6)
       .attr(StatStageChangeAttr, [ Stat.SPATK ], -1)
       .soundBased(),
@@ -8426,12 +8403,8 @@
     new SelfStatusMove(Moves.SPIKY_SHIELD, Type.GRASS, -1, 10, -1, 4, 6)
       .attr(ProtectAttr, BattlerTagType.SPIKY_SHIELD),
     new StatusMove(Moves.AROMATIC_MIST, Type.FAIRY, -1, 20, -1, 0, 6)
-<<<<<<< HEAD
-      .attr(StatChangeAttr, BattleStat.SPDEF, 1)
+      .attr(StatStageChangeAttr, [ Stat.SPDEF ], 1)
       .ignoresSubstitute()
-=======
-      .attr(StatStageChangeAttr, [ Stat.SPDEF ], 1)
->>>>>>> 684d7b30
       .target(MoveTarget.NEAR_ALLY),
     new StatusMove(Moves.EERIE_IMPULSE, Type.ELECTRIC, 100, 15, -1, 0, 6)
       .attr(StatStageChangeAttr, [ Stat.SPATK ], -2),
@@ -8447,12 +8420,8 @@
       .attr(StatStageChangeAttr, [ Stat.SPATK, Stat.SPDEF, Stat.SPD ], 2, true)
       .ignoresVirtual(),
     new StatusMove(Moves.MAGNETIC_FLUX, Type.ELECTRIC, -1, 20, -1, 0, 6)
-<<<<<<< HEAD
-      .attr(StatChangeAttr, [ BattleStat.DEF, BattleStat.SPDEF ], 1, false, (user, target, move) => !![ Abilities.PLUS, Abilities.MINUS].find(a => target.hasAbility(a, false)))
+      .attr(StatStageChangeAttr, [ Stat.DEF, Stat.SPDEF ], 1, false, (user, target, move) => !![ Abilities.PLUS, Abilities.MINUS].find(a => target.hasAbility(a, false)))
       .ignoresSubstitute()
-=======
-      .attr(StatStageChangeAttr, [ Stat.DEF, Stat.SPDEF ], 1, false, (user, target, move) => !![ Abilities.PLUS, Abilities.MINUS].find(a => target.hasAbility(a, false)))
->>>>>>> 684d7b30
       .target(MoveTarget.USER_AND_ALLIES)
       .condition((user, target, move) => !![ user, user.getAlly() ].filter(p => p?.isActive()).find(p => !![ Abilities.PLUS, Abilities.MINUS].find(a => p.hasAbility(a, false)))),
     new StatusMove(Moves.HAPPY_HOUR, Type.NORMAL, -1, 30, -1, 0, 6) // No animation
@@ -8510,12 +8479,8 @@
     new AttackMove(Moves.DRAGON_ASCENT, Type.FLYING, MoveCategory.PHYSICAL, 120, 100, 5, -1, 0, 6)
       .attr(StatStageChangeAttr, [ Stat.DEF, Stat.SPDEF ], -1, true),
     new AttackMove(Moves.HYPERSPACE_FURY, Type.DARK, MoveCategory.PHYSICAL, 100, -1, 5, -1, 0, 6)
-<<<<<<< HEAD
-      .attr(StatChangeAttr, BattleStat.DEF, -1, true)
+      .attr(StatStageChangeAttr, [ Stat.DEF ], -1, true)
       .ignoresSubstitute()
-=======
-      .attr(StatStageChangeAttr, [ Stat.DEF ], -1, true)
->>>>>>> 684d7b30
       .makesContact(false)
       .ignoresProtect(),
     /* Unused */
@@ -8673,12 +8638,8 @@
     new SelfStatusMove(Moves.LASER_FOCUS, Type.NORMAL, -1, 30, -1, 0, 7)
       .attr(AddBattlerTagAttr, BattlerTagType.ALWAYS_CRIT, true, false),
     new StatusMove(Moves.GEAR_UP, Type.STEEL, -1, 20, -1, 0, 7)
-<<<<<<< HEAD
-      .attr(StatChangeAttr, [ BattleStat.ATK, BattleStat.SPATK ], 1, false, (user, target, move) => !![ Abilities.PLUS, Abilities.MINUS].find(a => target.hasAbility(a, false)))
+      .attr(StatStageChangeAttr, [ Stat.ATK, Stat.SPATK ], 1, false, (user, target, move) => !![ Abilities.PLUS, Abilities.MINUS].find(a => target.hasAbility(a, false)))
       .ignoresSubstitute()
-=======
-      .attr(StatStageChangeAttr, [ Stat.ATK, Stat.SPATK ], 1, false, (user, target, move) => !![ Abilities.PLUS, Abilities.MINUS].find(a => target.hasAbility(a, false)))
->>>>>>> 684d7b30
       .target(MoveTarget.USER_AND_ALLIES)
       .condition((user, target, move) => !![ user, user.getAlly() ].filter(p => p?.isActive()).find(p => !![ Abilities.PLUS, Abilities.MINUS].find(a => p.hasAbility(a, false)))),
     new AttackMove(Moves.THROAT_CHOP, Type.DARK, MoveCategory.PHYSICAL, 80, 100, 15, 100, 0, 7)
@@ -8708,12 +8669,8 @@
         user.scene.queueMessage(i18next.t("moveTriggers:burnedItselfOut", {pokemonName: getPokemonNameWithAffix(user)}));
       }),
     new StatusMove(Moves.SPEED_SWAP, Type.PSYCHIC, -1, 10, -1, 0, 7)
-<<<<<<< HEAD
-      .ignoresSubstitute()
-      .unimplemented(),
-=======
-      .attr(SwapStatAttr, Stat.SPD),
->>>>>>> 684d7b30
+      .attr(SwapStatAttr, Stat.SPD)
+      .ignoresSubstitute(),
     new AttackMove(Moves.SMART_STRIKE, Type.STEEL, MoveCategory.PHYSICAL, 70, -1, 10, -1, 0, 7),
     new StatusMove(Moves.PURIFY, Type.POISON, -1, 20, -1, 0, 7)
       .condition(
@@ -9462,14 +9419,9 @@
       .attr(ForceSwitchOutAttr, true, false)
       .target(MoveTarget.BOTH_SIDES),
     new SelfStatusMove(Moves.TIDY_UP, Type.NORMAL, -1, 10, -1, 0, 9)
-<<<<<<< HEAD
-      .attr(StatChangeAttr, [ BattleStat.ATK, BattleStat.SPD ], 1, true, null, true, true)
+      .attr(StatStageChangeAttr, [ Stat.ATK, Stat.SPD ], 1, true, null, true, true)
       .attr(RemoveArenaTrapAttr, true)
       .attr(RemoveAllSubstitutesAttr),
-=======
-      .attr(StatStageChangeAttr, [ Stat.ATK, Stat.SPD ], 1, true, null, true, true)
-      .attr(RemoveArenaTrapAttr, true),
->>>>>>> 684d7b30
     new StatusMove(Moves.SNOWSCAPE, Type.ICE, -1, 10, -1, 0, 9)
       .attr(WeatherChangeAttr, WeatherType.SNOW)
       .target(MoveTarget.BOTH_SIDES),
