--- conflicted
+++ resolved
@@ -840,7 +840,6 @@
   }
 }
 
-<<<<<<< HEAD
 export class SwallowHealAttr extends HealAttr {
   apply(user: Pokemon, target: Pokemon, move: Move, args: any[]): boolean {
     const s = this.getStockpiles(user);
@@ -862,7 +861,9 @@
     }
 
     return s;
-=======
+  }
+}
+
 /**
  * Cures the user's party of non-volatile status conditions, ie. Heal Bell, Aromatherapy
  * @param {string} message Message to display after using move
@@ -888,7 +889,6 @@
 
   addPartyCurePhase(user: Pokemon) {
     user.scene.unshiftPhase(new PartyStatusCurePhase(user.scene, user, this.message, this.abilityCondition));
->>>>>>> 89ab9097
   }
 }
 
