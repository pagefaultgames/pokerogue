import { ChargeAnim, initMoveAnim, loadMoveAnimAssets, MoveChargeAnim } from "./battle-anims";
import { CommandedTag, EncoreTag, GulpMissileTag, HelpingHandTag, SemiInvulnerableTag, ShellTrapTag, StockpilingTag, SubstituteTag, TrappedTag, TypeBoostTag } from "./battler-tags";
import { getPokemonNameWithAffix } from "../messages";
import Pokemon, { AttackMoveResult, EnemyPokemon, HitResult, MoveResult, PlayerPokemon, PokemonMove, TurnMove } from "../field/pokemon";
import { getNonVolatileStatusEffects, getStatusEffectHealText, isNonVolatileStatusEffect } from "./status-effect";
import { getTypeDamageMultiplier } from "./type";
import { Type } from "#enums/type";
import { Constructor, NumberHolder } from "#app/utils";
import * as Utils from "../utils";
import { WeatherType } from "#enums/weather-type";
import { ArenaTagSide, ArenaTrapTag, WeakenMoveTypeTag } from "./arena-tag";
import { allAbilities, AllyMoveCategoryPowerBoostAbAttr, applyAbAttrs, applyPostAttackAbAttrs, applyPostItemLostAbAttrs, applyPreAttackAbAttrs, applyPreDefendAbAttrs, BlockItemTheftAbAttr, BlockNonDirectDamageAbAttr, BlockOneHitKOAbAttr, BlockRecoilDamageAttr, ChangeMovePriorityAbAttr, ConfusionOnStatusEffectAbAttr, FieldMoveTypePowerBoostAbAttr, FieldPreventExplosiveMovesAbAttr, ForceSwitchOutImmunityAbAttr, HealFromBerryUseAbAttr, IgnoreContactAbAttr, IgnoreMoveEffectsAbAttr, IgnoreProtectOnContactAbAttr, InfiltratorAbAttr, MaxMultiHitAbAttr, MoveAbilityBypassAbAttr, MoveEffectChanceMultiplierAbAttr, MoveTypeChangeAbAttr, PostDamageForceSwitchAbAttr, PostItemLostAbAttr, ReverseDrainAbAttr, UncopiableAbilityAbAttr, UnsuppressableAbilityAbAttr, UnswappableAbilityAbAttr, UserFieldMoveTypePowerBoostAbAttr, VariableMovePowerAbAttr, WonderSkinAbAttr } from "./ability";
import { AttackTypeBoosterModifier, BerryModifier, PokemonHeldItemModifier, PokemonMoveAccuracyBoosterModifier, PokemonMultiHitModifier, PreserveBerryModifier } from "../modifier/modifier";
import { BattlerIndex, BattleType } from "../battle";
import { TerrainType } from "./terrain";
import { ModifierPoolType } from "#app/modifier/modifier-type";
import { Command } from "../ui/command-ui-handler";
import i18next from "i18next";
import { Localizable } from "#app/interfaces/locales";
import { getBerryEffectFunc } from "./berry";
import { Abilities } from "#enums/abilities";
import { ArenaTagType } from "#enums/arena-tag-type";
import { BattlerTagType } from "#enums/battler-tag-type";
import { Biome } from "#enums/biome";
import { Moves } from "#enums/moves";
import { Species } from "#enums/species";
import { MoveUsedEvent } from "#app/events/battle-scene";
import { BATTLE_STATS, type BattleStat, EFFECTIVE_STATS, type EffectiveStat, getStatKey, Stat } from "#app/enums/stat";
import { BattleEndPhase } from "#app/phases/battle-end-phase";
import { MoveEndPhase } from "#app/phases/move-end-phase";
import { MovePhase } from "#app/phases/move-phase";
import { NewBattlePhase } from "#app/phases/new-battle-phase";
import { PokemonHealPhase } from "#app/phases/pokemon-heal-phase";
import { StatStageChangePhase } from "#app/phases/stat-stage-change-phase";
import { SwitchPhase } from "#app/phases/switch-phase";
import { SwitchSummonPhase } from "#app/phases/switch-summon-phase";
import { ShowAbilityPhase } from "#app/phases/show-ability-phase";
import { SpeciesFormChangeRevertWeatherFormTrigger } from "./pokemon-forms";
import { GameMode } from "#app/game-mode";
import { applyChallenges, ChallengeType } from "./challenge";
import { SwitchType } from "#enums/switch-type";
import { StatusEffect } from "enums/status-effect";
import { globalScene } from "#app/global-scene";

export enum MoveCategory {
  PHYSICAL,
  SPECIAL,
  STATUS
}

export enum MoveTarget {
  /** {@link https://bulbapedia.bulbagarden.net/wiki/Category:Moves_that_target_the_user Moves that target the User} */
  USER,
  OTHER,
  ALL_OTHERS,
  NEAR_OTHER,
  /** {@link https://bulbapedia.bulbagarden.net/wiki/Category:Moves_that_target_all_adjacent_Pok%C3%A9mon Moves that target all adjacent Pokemon} */
  ALL_NEAR_OTHERS,
  NEAR_ENEMY,
  /** {@link https://bulbapedia.bulbagarden.net/wiki/Category:Moves_that_target_all_adjacent_foes Moves that target all adjacent foes} */
  ALL_NEAR_ENEMIES,
  RANDOM_NEAR_ENEMY,
  ALL_ENEMIES,
  /** {@link https://bulbapedia.bulbagarden.net/wiki/Category:Counterattacks Counterattacks} */
  ATTACKER,
  /** {@link https://bulbapedia.bulbagarden.net/wiki/Category:Moves_that_target_one_adjacent_ally Moves that target one adjacent ally} */
  NEAR_ALLY,
  ALLY,
  USER_OR_NEAR_ALLY,
  USER_AND_ALLIES,
  /** {@link https://bulbapedia.bulbagarden.net/wiki/Category:Moves_that_target_all_Pok%C3%A9mon Moves that target all Pokemon} */
  ALL,
  USER_SIDE,
  /** {@link https://bulbapedia.bulbagarden.net/wiki/Category:Entry_hazard-creating_moves Entry hazard-creating moves} */
  ENEMY_SIDE,
  BOTH_SIDES,
  PARTY,
  CURSE
}

export enum MoveFlags {
  NONE              = 0,
  MAKES_CONTACT     = 1 << 0,
  IGNORE_PROTECT    = 1 << 1,
  IGNORE_VIRTUAL    = 1 << 2,
  /**
   * Sound-based moves have the following effects:
   * - Pokemon with the {@linkcode Abilities.SOUNDPROOF Soundproof Ability} are unaffected by other Pokemon's sound-based moves.
   * - Pokemon affected by {@linkcode Moves.THROAT_CHOP Throat Chop} cannot use sound-based moves for two turns.
   * - Sound-based moves used by a Pokemon with {@linkcode Abilities.LIQUID_VOICE Liquid Voice} become Water-type moves.
   * - Sound-based moves used by a Pokemon with {@linkcode Abilities.PUNK_ROCK Punk Rock} are boosted by 30%. Pokemon with Punk Rock also take half damage from sound-based moves.
   * - All sound-based moves (except Howl) can hit Pokemon behind an active {@linkcode Moves.SUBSTITUTE Substitute}.
   *
   * cf https://bulbapedia.bulbagarden.net/wiki/Sound-based_move
   */
  SOUND_BASED       = 1 << 3,
  HIDE_USER         = 1 << 4,
  HIDE_TARGET       = 1 << 5,
  BITING_MOVE       = 1 << 6,
  PULSE_MOVE        = 1 << 7,
  PUNCHING_MOVE     = 1 << 8,
  SLICING_MOVE      = 1 << 9,
  /**
   * Indicates a move should be affected by {@linkcode Abilities.RECKLESS}
   * @see {@linkcode Move.recklessMove()}
   */
  RECKLESS_MOVE     = 1 << 10,
  /** Indicates a move should be affected by {@linkcode Abilities.BULLETPROOF} */
  BALLBOMB_MOVE     = 1 << 11,
  /** Grass types and pokemon with {@linkcode Abilities.OVERCOAT} are immune to powder moves */
  POWDER_MOVE       = 1 << 12,
  /** Indicates a move should trigger {@linkcode Abilities.DANCER} */
  DANCE_MOVE        = 1 << 13,
  /** Indicates a move should trigger {@linkcode Abilities.WIND_RIDER} */
  WIND_MOVE         = 1 << 14,
  /** Indicates a move should trigger {@linkcode Abilities.TRIAGE} */
  TRIAGE_MOVE       = 1 << 15,
  IGNORE_ABILITIES  = 1 << 16,
  /** Enables all hits of a multi-hit move to be accuracy checked individually */
  CHECK_ALL_HITS    = 1 << 17,
  /** Indicates a move is able to bypass its target's Substitute (if the target has one) */
  IGNORE_SUBSTITUTE = 1 << 18,
  /** Indicates a move is able to be redirected to allies in a double battle if the attacker faints */
  REDIRECT_COUNTER = 1 << 19,
}

type MoveConditionFunc = (user: Pokemon, target: Pokemon, move: Move) => boolean;
type UserMoveConditionFunc = (user: Pokemon, move: Move) => boolean;

export default class Move implements Localizable {
  public id: Moves;
  public name: string;
  private _type: Type;
  private _category: MoveCategory;
  public moveTarget: MoveTarget;
  public power: number;
  public accuracy: number;
  public pp: number;
  public effect: string;
  /** The chance of a move's secondary effects activating */
  public chance: number;
  public priority: number;
  public generation: number;
  public attrs: MoveAttr[] = [];
  private conditions: MoveCondition[] = [];
  /** The move's {@linkcode MoveFlags} */
  private flags: number = 0;
  private nameAppend: string = "";

  constructor(id: Moves, type: Type, category: MoveCategory, defaultMoveTarget: MoveTarget, power: number, accuracy: number, pp: number, chance: number, priority: number, generation: number) {
    this.id = id;
    this._type = type;
    this._category = category;
    this.moveTarget = defaultMoveTarget;
    this.power = power;
    this.accuracy = accuracy;
    this.pp = pp;
    this.chance = chance;
    this.priority = priority;
    this.generation = generation;

    if (defaultMoveTarget === MoveTarget.USER) {
      this.setFlag(MoveFlags.IGNORE_PROTECT, true);
    }
    if (category === MoveCategory.PHYSICAL) {
      this.setFlag(MoveFlags.MAKES_CONTACT, true);
    }

    this.localize();
  }

  get type() {
    return this._type;
  }
  get category() {
    return this._category;
  }

  localize(): void {
    const i18nKey = Moves[this.id].split("_").filter(f => f).map((f, i) => i ? `${f[0]}${f.slice(1).toLowerCase()}` : f.toLowerCase()).join("") as unknown as string;

    this.name = this.id ? `${i18next.t(`move:${i18nKey}.name`)}${this.nameAppend}` : "";
    this.effect = this.id ? `${i18next.t(`move:${i18nKey}.effect`)}${this.nameAppend}` : "";
  }

  /**
   * Get all move attributes that match `attrType`
   * @param attrType any attribute that extends {@linkcode MoveAttr}
   * @returns Array of attributes that match `attrType`, Empty Array if none match.
   */
  getAttrs<T extends MoveAttr>(attrType: Constructor<T>): T[] {
    return this.attrs.filter((a): a is T => a instanceof attrType);
  }

  /**
   * Check if a move has an attribute that matches `attrType`
   * @param attrType any attribute that extends {@linkcode MoveAttr}
   * @returns true if the move has attribute `attrType`
   */
  hasAttr<T extends MoveAttr>(attrType: Constructor<T>): boolean {
    return this.attrs.some((attr) => attr instanceof attrType);
  }

  /**
   * Takes as input a boolean function and returns the first MoveAttr in attrs that matches true
   * @param attrPredicate
   * @returns the first {@linkcode MoveAttr} element in attrs that makes the input function return true
   */
  findAttr(attrPredicate: (attr: MoveAttr) => boolean): MoveAttr {
    return this.attrs.find(attrPredicate)!; // TODO: is the bang correct?
  }

  /**
   * Adds a new MoveAttr to the move (appends to the attr array)
   * if the MoveAttr also comes with a condition, also adds that to the conditions array: {@linkcode MoveCondition}
   * @param AttrType {@linkcode MoveAttr} the constructor of a MoveAttr class
   * @param args the args needed to instantiate a the given class
   * @returns the called object {@linkcode Move}
   */
  attr<T extends Constructor<MoveAttr>>(AttrType: T, ...args: ConstructorParameters<T>): this {
    const attr = new AttrType(...args);
    this.attrs.push(attr);
    let attrCondition = attr.getCondition();
    if (attrCondition) {
      if (typeof attrCondition === "function") {
        attrCondition = new MoveCondition(attrCondition);
      }
      this.conditions.push(attrCondition);
    }

    return this;
  }

  /**
   * Adds a new MoveAttr to the move (appends to the attr array)
   * if the MoveAttr also comes with a condition, also adds that to the conditions array: {@linkcode MoveCondition}
   * Almost identical to {@link attr}, except you are passing in a MoveAttr object, instead of a constructor and it's arguments
   * @param attrAdd {@linkcode MoveAttr} the attribute to add
   * @returns the called object {@linkcode Move}
   */
  addAttr(attrAdd: MoveAttr): this {
    this.attrs.push(attrAdd);
    let attrCondition = attrAdd.getCondition();
    if (attrCondition) {
      if (typeof attrCondition === "function") {
        attrCondition = new MoveCondition(attrCondition);
      }
      this.conditions.push(attrCondition);
    }

    return this;
  }

  /**
   * Sets the move target of this move
   * @param moveTarget {@linkcode MoveTarget} the move target to set
   * @returns the called object {@linkcode Move}
   */
  target(moveTarget: MoveTarget): this {
    this.moveTarget = moveTarget;
    return this;
  }

  /**
   * Getter function that returns if this Move has a MoveFlag
   * @param flag {@linkcode MoveFlags} to check
   * @returns boolean
   */
  hasFlag(flag: MoveFlags): boolean {
    // internally it is taking the bitwise AND (MoveFlags are represented as bit-shifts) and returning False if result is 0 and true otherwise
    return !!(this.flags & flag);
  }

  /**
   * Getter function that returns if the move hits multiple targets
   * @returns boolean
   */
  isMultiTarget(): boolean {
    switch (this.moveTarget) {
      case MoveTarget.ALL_OTHERS:
      case MoveTarget.ALL_NEAR_OTHERS:
      case MoveTarget.ALL_NEAR_ENEMIES:
      case MoveTarget.ALL_ENEMIES:
      case MoveTarget.USER_AND_ALLIES:
      case MoveTarget.ALL:
      case MoveTarget.USER_SIDE:
      case MoveTarget.ENEMY_SIDE:
      case MoveTarget.BOTH_SIDES:
        return true;
    }
    return false;
  }

  /**
   * Getter function that returns if the move targets the user or its ally
   * @returns boolean
   */
  isAllyTarget(): boolean {
    switch (this.moveTarget) {
      case MoveTarget.USER:
      case MoveTarget.NEAR_ALLY:
      case MoveTarget.ALLY:
      case MoveTarget.USER_OR_NEAR_ALLY:
      case MoveTarget.USER_AND_ALLIES:
      case MoveTarget.USER_SIDE:
        return true;
    }
    return false;
  }

  isChargingMove(): this is ChargingMove {
    return false;
  }

  /**
   * Checks if the move is immune to certain types.
   * Currently looks at cases of Grass types with powder moves and Dark types with moves affected by Prankster.
   * @param {Pokemon} user the source of this move
   * @param {Pokemon} target the target of this move
   * @param {Type} type the type of the move's target
   * @returns boolean
   */
  isTypeImmune(user: Pokemon, target: Pokemon, type: Type): boolean {
    if (this.moveTarget === MoveTarget.USER) {
      return false;
    }

    switch (type) {
      case Type.GRASS:
        if (this.hasFlag(MoveFlags.POWDER_MOVE)) {
          return true;
        }
        break;
      case Type.DARK:
        if (user.hasAbility(Abilities.PRANKSTER) && this.category === MoveCategory.STATUS && (user.isPlayer() !== target.isPlayer())) {
          return true;
        }
        break;
    }
    return false;
  }

  /**
   * Checks if the move would hit its target's Substitute instead of the target itself.
   * @param user The {@linkcode Pokemon} using this move
   * @param target The {@linkcode Pokemon} targeted by this move
   * @returns `true` if the move can bypass the target's Substitute; `false` otherwise.
   */
  hitsSubstitute(user: Pokemon, target: Pokemon | null): boolean {
    if ([ MoveTarget.USER, MoveTarget.USER_SIDE, MoveTarget.ENEMY_SIDE, MoveTarget.BOTH_SIDES ].includes(this.moveTarget)
        || !target?.getTag(BattlerTagType.SUBSTITUTE)) {
      return false;
    }

    const bypassed = new Utils.BooleanHolder(false);
    // TODO: Allow this to be simulated
    applyAbAttrs(InfiltratorAbAttr, user, null, false, bypassed);

    return !bypassed.value
        && !this.hasFlag(MoveFlags.SOUND_BASED)
        && !this.hasFlag(MoveFlags.IGNORE_SUBSTITUTE);
  }

  /**
   * Adds a move condition to the move
   * @param condition {@linkcode MoveCondition} or {@linkcode MoveConditionFunc}, appends to conditions array a new MoveCondition object
   * @returns the called object {@linkcode Move}
   */
  condition(condition: MoveCondition | MoveConditionFunc): this {
    if (typeof condition === "function") {
      condition = new MoveCondition(condition as MoveConditionFunc);
    }
    this.conditions.push(condition);

    return this;
  }

  /**
   * Internal dev flag for documenting edge cases. When using this, please document the known edge case.
   * @returns the called object {@linkcode Move}
   */
  edgeCase(): this {
    return this;
  }

  /**
   * Marks the move as "partial": appends texts to the move name
   * @returns the called object {@linkcode Move}
   */
  partial(): this {
    this.nameAppend += " (P)";
    return this;
  }

  /**
   * Marks the move as "unimplemented": appends texts to the move name
   * @returns the called object {@linkcode Move}
   */
  unimplemented(): this {
    this.nameAppend += " (N)";
    return this;
  }

  /**
   * Sets the flags of the move
   * @param flag {@linkcode MoveFlags}
   * @param on a boolean, if True, then "ORs" the flag onto existing ones, if False then "XORs" the flag onto existing ones
   */
  private setFlag(flag: MoveFlags, on: boolean): void {
    // bitwise OR and bitwise XOR respectively
    if (on) {
      this.flags |= flag;
    } else {
      this.flags ^= flag;
    }
  }

  /**
   * Sets the {@linkcode MoveFlags.MAKES_CONTACT} flag for the calling Move
   * @param setFlag Default `true`, set to `false` if the move doesn't make contact
   * @see {@linkcode Abilities.STATIC}
   * @returns The {@linkcode Move} that called this function
   */
  makesContact(setFlag: boolean = true): this {
    this.setFlag(MoveFlags.MAKES_CONTACT, setFlag);
    return this;
  }

  /**
   * Sets the {@linkcode MoveFlags.IGNORE_PROTECT} flag for the calling Move
   * @see {@linkcode Moves.CURSE}
   * @returns The {@linkcode Move} that called this function
   */
  ignoresProtect(): this {
    this.setFlag(MoveFlags.IGNORE_PROTECT, true);
    return this;
  }

  /**
   * Sets the {@linkcode MoveFlags.IGNORE_VIRTUAL} flag for the calling Move
   * @see {@linkcode Moves.NATURE_POWER}
   * @returns The {@linkcode Move} that called this function
   */
  ignoresVirtual(): this {
    this.setFlag(MoveFlags.IGNORE_VIRTUAL, true);
    return this;
  }

  /**
   * Sets the {@linkcode MoveFlags.SOUND_BASED} flag for the calling Move
   * @see {@linkcode Moves.UPROAR}
   * @returns The {@linkcode Move} that called this function
   */
  soundBased(): this {
    this.setFlag(MoveFlags.SOUND_BASED, true);
    return this;
  }

  /**
   * Sets the {@linkcode MoveFlags.HIDE_USER} flag for the calling Move
   * @see {@linkcode Moves.TELEPORT}
   * @returns The {@linkcode Move} that called this function
   */
  hidesUser(): this {
    this.setFlag(MoveFlags.HIDE_USER, true);
    return this;
  }

  /**
   * Sets the {@linkcode MoveFlags.HIDE_TARGET} flag for the calling Move
   * @see {@linkcode Moves.WHIRLWIND}
   * @returns The {@linkcode Move} that called this function
   */
  hidesTarget(): this {
    this.setFlag(MoveFlags.HIDE_TARGET, true);
    return this;
  }

  /**
   * Sets the {@linkcode MoveFlags.BITING_MOVE} flag for the calling Move
   * @see {@linkcode Moves.BITE}
   * @returns The {@linkcode Move} that called this function
   */
  bitingMove(): this {
    this.setFlag(MoveFlags.BITING_MOVE, true);
    return this;
  }

  /**
   * Sets the {@linkcode MoveFlags.PULSE_MOVE} flag for the calling Move
   * @see {@linkcode Moves.WATER_PULSE}
   * @returns The {@linkcode Move} that called this function
   */
  pulseMove(): this {
    this.setFlag(MoveFlags.PULSE_MOVE, true);
    return this;
  }

  /**
   * Sets the {@linkcode MoveFlags.PUNCHING_MOVE} flag for the calling Move
   * @see {@linkcode Moves.DRAIN_PUNCH}
   * @returns The {@linkcode Move} that called this function
   */
  punchingMove(): this {
    this.setFlag(MoveFlags.PUNCHING_MOVE, true);
    return this;
  }

  /**
   * Sets the {@linkcode MoveFlags.SLICING_MOVE} flag for the calling Move
   * @see {@linkcode Moves.X_SCISSOR}
   * @returns The {@linkcode Move} that called this function
   */
  slicingMove(): this {
    this.setFlag(MoveFlags.SLICING_MOVE, true);
    return this;
  }

  /**
   * Sets the {@linkcode MoveFlags.RECKLESS_MOVE} flag for the calling Move
   * @see {@linkcode Abilities.RECKLESS}
   * @returns The {@linkcode Move} that called this function
   */
  recklessMove(): this {
    this.setFlag(MoveFlags.RECKLESS_MOVE, true);
    return this;
  }

  /**
   * Sets the {@linkcode MoveFlags.BALLBOMB_MOVE} flag for the calling Move
   * @see {@linkcode Moves.ELECTRO_BALL}
   * @returns The {@linkcode Move} that called this function
   */
  ballBombMove(): this {
    this.setFlag(MoveFlags.BALLBOMB_MOVE, true);
    return this;
  }

  /**
   * Sets the {@linkcode MoveFlags.POWDER_MOVE} flag for the calling Move
   * @see {@linkcode Moves.STUN_SPORE}
   * @returns The {@linkcode Move} that called this function
   */
  powderMove(): this {
    this.setFlag(MoveFlags.POWDER_MOVE, true);
    return this;
  }

  /**
   * Sets the {@linkcode MoveFlags.DANCE_MOVE} flag for the calling Move
   * @see {@linkcode Moves.PETAL_DANCE}
   * @returns The {@linkcode Move} that called this function
   */
  danceMove(): this {
    this.setFlag(MoveFlags.DANCE_MOVE, true);
    return this;
  }

  /**
   * Sets the {@linkcode MoveFlags.WIND_MOVE} flag for the calling Move
   * @see {@linkcode Moves.HURRICANE}
   * @returns The {@linkcode Move} that called this function
   */
  windMove(): this {
    this.setFlag(MoveFlags.WIND_MOVE, true);
    return this;
  }

  /**
   * Sets the {@linkcode MoveFlags.TRIAGE_MOVE} flag for the calling Move
   * @see {@linkcode Moves.ABSORB}
   * @returns The {@linkcode Move} that called this function
   */
  triageMove(): this {
    this.setFlag(MoveFlags.TRIAGE_MOVE, true);
    return this;
  }

  /**
   * Sets the {@linkcode MoveFlags.IGNORE_ABILITIES} flag for the calling Move
   * @see {@linkcode Moves.SUNSTEEL_STRIKE}
   * @returns The {@linkcode Move} that called this function
   */
  ignoresAbilities(): this {
    this.setFlag(MoveFlags.IGNORE_ABILITIES, true);
    return this;
  }

  /**
   * Sets the {@linkcode MoveFlags.CHECK_ALL_HITS} flag for the calling Move
   * @see {@linkcode Moves.TRIPLE_AXEL}
   * @returns The {@linkcode Move} that called this function
   */
  checkAllHits(): this {
    this.setFlag(MoveFlags.CHECK_ALL_HITS, true);
    return this;
  }

  /**
   * Sets the {@linkcode MoveFlags.IGNORE_SUBSTITUTE} flag for the calling Move
   * @see {@linkcode Moves.WHIRLWIND}
   * @returns The {@linkcode Move} that called this function
   */
  ignoresSubstitute(): this {
    this.setFlag(MoveFlags.IGNORE_SUBSTITUTE, true);
    return this;
  }

  /**
   * Sets the {@linkcode MoveFlags.REDIRECT_COUNTER} flag for the calling Move
   * @see {@linkcode Moves.METAL_BURST}
   * @returns The {@linkcode Move} that called this function
   */
  redirectCounter(): this {
    this.setFlag(MoveFlags.REDIRECT_COUNTER, true);
    return this;
  }

  /**
   * Checks if the move flag applies to the pokemon(s) using/receiving the move
   * @param flag {@linkcode MoveFlags} MoveFlag to check on user and/or target
   * @param user {@linkcode Pokemon} the Pokemon using the move
   * @param target {@linkcode Pokemon} the Pokemon receiving the move
   * @returns boolean
   */
  checkFlag(flag: MoveFlags, user: Pokemon, target: Pokemon | null): boolean {
    // special cases below, eg: if the move flag is MAKES_CONTACT, and the user pokemon has an ability that ignores contact (like "Long Reach"), then overrides and move does not make contact
    switch (flag) {
      case MoveFlags.MAKES_CONTACT:
        if (user.hasAbilityWithAttr(IgnoreContactAbAttr) || this.hitsSubstitute(user, target)) {
          return false;
        }
        break;
      case MoveFlags.IGNORE_ABILITIES:
        if (user.hasAbilityWithAttr(MoveAbilityBypassAbAttr)) {
          const abilityEffectsIgnored = new Utils.BooleanHolder(false);
          applyAbAttrs(MoveAbilityBypassAbAttr, user, abilityEffectsIgnored, false, this);
          if (abilityEffectsIgnored.value) {
            return true;
          }
        }
        break;
      case MoveFlags.IGNORE_PROTECT:
        if (user.hasAbilityWithAttr(IgnoreProtectOnContactAbAttr)
          && this.checkFlag(MoveFlags.MAKES_CONTACT, user, null)) {
          return true;
        }
        break;
    }

    return !!(this.flags & flag);
  }

  /**
   * Applies each {@linkcode MoveCondition} function of this move to the params, determines if the move can be used prior to calling each attribute's apply()
   * @param user {@linkcode Pokemon} to apply conditions to
   * @param target {@linkcode Pokemon} to apply conditions to
   * @param move {@linkcode Move} to apply conditions to
   * @returns boolean: false if any of the apply()'s return false, else true
   */
  applyConditions(user: Pokemon, target: Pokemon, move: Move): boolean {
    for (const condition of this.conditions) {
      if (!condition.apply(user, target, move)) {
        return false;
      }
    }

    return true;
  }

  /**
   * Sees if a move has a custom failure text (by looking at each {@linkcode MoveAttr} of this move)
   * @param user {@linkcode Pokemon} using the move
   * @param target {@linkcode Pokemon} receiving the move
   * @param move {@linkcode Move} using the move
   * @param cancelled {@linkcode Utils.BooleanHolder} to hold boolean value
   * @returns string of the custom failure text, or `null` if it uses the default text ("But it failed!")
   */
  getFailedText(user: Pokemon, target: Pokemon, move: Move, cancelled: Utils.BooleanHolder): string | null {
    for (const attr of this.attrs) {
      const failedText = attr.getFailedText(user, target, move, cancelled);
      if (failedText !== null) {
        return failedText;
      }
    }
    return null;
  }

  /**
   * Calculates the userBenefitScore across all the attributes and conditions
   * @param user {@linkcode Pokemon} using the move
   * @param target {@linkcode Pokemon} receiving the move
   * @param move {@linkcode Move} using the move
   * @returns integer representing the total benefitScore
   */
  getUserBenefitScore(user: Pokemon, target: Pokemon, move: Move): integer {
    let score = 0;

    for (const attr of this.attrs) {
      score += attr.getUserBenefitScore(user, target, move);
    }

    for (const condition of this.conditions) {
      score += condition.getUserBenefitScore(user, target, move);
    }

    return score;
  }

  /**
   * Calculates the targetBenefitScore across all the attributes
   * @param user {@linkcode Pokemon} using the move
   * @param target {@linkcode Pokemon} receiving the move
   * @param move {@linkcode Move} using the move
   * @returns integer representing the total benefitScore
   */
  getTargetBenefitScore(user: Pokemon, target: Pokemon, move: Move): integer {
    let score = 0;

    if (target.getAlly()?.getTag(BattlerTagType.COMMANDED)?.getSourcePokemon() === target) {
      return 20 * (target.isPlayer() === user.isPlayer() ? -1 : 1); // always -20 with how the AI handles this score
    }

    for (const attr of this.attrs) {
      // conditionals to check if the move is self targeting (if so then you are applying the move to yourself, not the target)
      score += attr.getTargetBenefitScore(user, !attr.selfTarget ? target : user, move) * (target !== user && attr.selfTarget ? -1 : 1);
    }

    return score;
  }

  /**
   * Calculates the accuracy of a move in battle based on various conditions and attributes.
   *
   * @param user {@linkcode Pokemon} The Pokémon using the move.
   * @param target {@linkcode Pokemon} The Pokémon being targeted by the move.
   * @returns The calculated accuracy of the move.
   */
  calculateBattleAccuracy(user: Pokemon, target: Pokemon, simulated: boolean = false) {
    const moveAccuracy = new Utils.NumberHolder(this.accuracy);

    applyMoveAttrs(VariableAccuracyAttr, user, target, this, moveAccuracy);
    applyPreDefendAbAttrs(WonderSkinAbAttr, target, user, this, { value: false }, simulated, moveAccuracy);

    if (moveAccuracy.value === -1) {
      return moveAccuracy.value;
    }

    const isOhko = this.hasAttr(OneHitKOAccuracyAttr);

    if (!isOhko) {
      globalScene.applyModifiers(PokemonMoveAccuracyBoosterModifier, user.isPlayer(), user, moveAccuracy);
    }

    if (globalScene.arena.weather?.weatherType === WeatherType.FOG) {
      /**
       *  The 0.9 multiplier is PokeRogue-only implementation, Bulbapedia uses 3/5
       *  See Fog {@link https://bulbapedia.bulbagarden.net/wiki/Fog}
       */
      moveAccuracy.value = Math.floor(moveAccuracy.value * 0.9);
    }

    if (!isOhko && globalScene.arena.getTag(ArenaTagType.GRAVITY)) {
      moveAccuracy.value = Math.floor(moveAccuracy.value * 1.67);
    }

    return moveAccuracy.value;
  }

  /**
   * Calculates the power of a move in battle based on various conditions and attributes.
   *
   * @param source {@linkcode Pokemon} The Pokémon using the move.
   * @param target {@linkcode Pokemon} The Pokémon being targeted by the move.
   * @returns The calculated power of the move.
   */
  calculateBattlePower(source: Pokemon, target: Pokemon, simulated: boolean = false): number {
    if (this.category === MoveCategory.STATUS) {
      return -1;
    }

    const power = new Utils.NumberHolder(this.power);
    const typeChangeMovePowerMultiplier = new Utils.NumberHolder(1);

    applyPreAttackAbAttrs(MoveTypeChangeAbAttr, source, target, this, true, null, typeChangeMovePowerMultiplier);

    const sourceTeraType = source.getTeraType();
    if (sourceTeraType !== Type.UNKNOWN && sourceTeraType === this.type && power.value < 60 && this.priority <= 0 && !this.hasAttr(MultiHitAttr) && !globalScene.findModifier(m => m instanceof PokemonMultiHitModifier && m.pokemonId === source.id)) {
      power.value = 60;
    }

    applyPreAttackAbAttrs(VariableMovePowerAbAttr, source, target, this, simulated, power);

    if (source.getAlly()) {
      applyPreAttackAbAttrs(AllyMoveCategoryPowerBoostAbAttr, source.getAlly(), target, this, simulated, power);
    }

    const fieldAuras = new Set(
      globalScene.getField(true)
        .map((p) => p.getAbilityAttrs(FieldMoveTypePowerBoostAbAttr).filter(attr => {
          const condition = attr.getCondition();
          return (!condition || condition(p));
        }) as FieldMoveTypePowerBoostAbAttr[])
        .flat(),
    );
    for (const aura of fieldAuras) {
      aura.applyPreAttack(source, null, simulated, target, this, [ power ]);
    }

    const alliedField: Pokemon[] = source instanceof PlayerPokemon ? globalScene.getPlayerField() : globalScene.getEnemyField();
    alliedField.forEach(p => applyPreAttackAbAttrs(UserFieldMoveTypePowerBoostAbAttr, p, target, this, simulated, power));

    power.value *= typeChangeMovePowerMultiplier.value;

    const typeBoost = source.findTag(t => t instanceof TypeBoostTag && t.boostedType === this.type) as TypeBoostTag;
    if (typeBoost) {
      power.value *= typeBoost.boostValue;
    }

    applyMoveAttrs(VariablePowerAttr, source, target, this, power);

    if (!this.hasAttr(TypelessAttr)) {
      globalScene.arena.applyTags(WeakenMoveTypeTag, simulated, this.type, power);
      globalScene.applyModifiers(AttackTypeBoosterModifier, source.isPlayer(), source, this.type, power);
    }

    if (source.getTag(HelpingHandTag)) {
      power.value *= 1.5;
    }

    return power.value;
  }

  getPriority(user: Pokemon, simulated: boolean = true) {
    const priority = new Utils.NumberHolder(this.priority);

    applyMoveAttrs(IncrementMovePriorityAttr, user, null, this, priority);
    applyAbAttrs(ChangeMovePriorityAbAttr, user, null, simulated, this, priority);

    return priority.value;
  }

  /**
   * Returns `true` if this move can be given additional strikes
   * by enhancing effects.
   * Currently used for {@link https://bulbapedia.bulbagarden.net/wiki/Parental_Bond_(Ability) | Parental Bond}
   * and {@linkcode PokemonMultiHitModifier | Multi-Lens}.
   * @param user The {@linkcode Pokemon} using the move
   * @param restrictSpread `true` if the enhancing effect
   * should not affect multi-target moves (default `false`)
   */
  canBeMultiStrikeEnhanced(user: Pokemon, restrictSpread: boolean = false): boolean {
    // Multi-strike enhancers...

    // ...cannot enhance moves that hit multiple targets
    const { targets, multiple } = getMoveTargets(user, this.id);
    const isMultiTarget = multiple && targets.length > 1;

    // ...cannot enhance multi-hit or sacrificial moves
    const exceptAttrs: Constructor<MoveAttr>[] = [
      MultiHitAttr,
      SacrificialAttr,
      SacrificialAttrOnHit
    ];

    // ...and cannot enhance these specific moves.
    const exceptMoves: Moves[] = [
      Moves.FLING,
      Moves.UPROAR,
      Moves.ROLLOUT,
      Moves.ICE_BALL,
      Moves.ENDEAVOR
    ];

    return (!restrictSpread || !isMultiTarget)
      && !this.isChargingMove()
      && !exceptAttrs.some(attr => this.hasAttr(attr))
      && !exceptMoves.some(id => this.id === id)
      && this.category !== MoveCategory.STATUS;
  }
}

export class AttackMove extends Move {
  constructor(id: Moves, type: Type, category: MoveCategory, power: integer, accuracy: integer, pp: integer, chance: integer, priority: integer, generation: integer) {
    super(id, type, category, MoveTarget.NEAR_OTHER, power, accuracy, pp, chance, priority, generation);

    /**
     * {@link https://bulbapedia.bulbagarden.net/wiki/Freeze_(status_condition)}
     * > All damaging Fire-type moves can now thaw a frozen target, regardless of whether or not they have a chance to burn;
     */
    if (this.type === Type.FIRE) {
      this.addAttr(new HealStatusEffectAttr(false, StatusEffect.FREEZE));
    }
  }

  getTargetBenefitScore(user: Pokemon, target: Pokemon, move: Move): integer {
    let ret = super.getTargetBenefitScore(user, target, move);

    let attackScore = 0;

    const effectiveness = target.getAttackTypeEffectiveness(this.type, user, undefined, undefined, this);
    attackScore = Math.pow(effectiveness - 1, 2) * effectiveness < 1 ? -2 : 2;
    if (attackScore) {
      if (this.category === MoveCategory.PHYSICAL) {
        const atk = new Utils.IntegerHolder(user.getEffectiveStat(Stat.ATK, target));
        applyMoveAttrs(VariableAtkAttr, user, target, move, atk);
        if (atk.value > user.getEffectiveStat(Stat.SPATK, target)) {
          const statRatio = user.getEffectiveStat(Stat.SPATK, target) / atk.value;
          if (statRatio <= 0.75) {
            attackScore *= 2;
          } else if (statRatio <= 0.875) {
            attackScore *= 1.5;
          }
        }
      } else {
        const spAtk = new Utils.IntegerHolder(user.getEffectiveStat(Stat.SPATK, target));
        applyMoveAttrs(VariableAtkAttr, user, target, move, spAtk);
        if (spAtk.value > user.getEffectiveStat(Stat.ATK, target)) {
          const statRatio = user.getEffectiveStat(Stat.ATK, target) / spAtk.value;
          if (statRatio <= 0.75) {
            attackScore *= 2;
          } else if (statRatio <= 0.875) {
            attackScore *= 1.5;
          }
        }
      }

      const power = new Utils.NumberHolder(this.power);
      applyMoveAttrs(VariablePowerAttr, user, target, move, power);

      attackScore += Math.floor(power.value / 5);
    }

    ret -= attackScore;

    return ret;
  }
}

export class StatusMove extends Move {
  constructor(id: Moves, type: Type, accuracy: integer, pp: integer, chance: integer, priority: integer, generation: integer) {
    super(id, type, MoveCategory.STATUS, MoveTarget.NEAR_OTHER, -1, accuracy, pp, chance, priority, generation);
  }
}

export class SelfStatusMove extends Move {
  constructor(id: Moves, type: Type, accuracy: integer, pp: integer, chance: integer, priority: integer, generation: integer) {
    super(id, type, MoveCategory.STATUS, MoveTarget.USER, -1, accuracy, pp, chance, priority, generation);
  }
}

type SubMove = new (...args: any[]) => Move;

function ChargeMove<TBase extends SubMove>(Base: TBase) {
  return class extends Base {
    /** The animation to play during the move's charging phase */
    public readonly chargeAnim: ChargeAnim = ChargeAnim[`${Moves[this.id]}_CHARGING`];
    /** The message to show during the move's charging phase */
    private _chargeText: string;

    /** Move attributes that apply during the move's charging phase */
    public chargeAttrs: MoveAttr[] = [];

    override isChargingMove(): this is ChargingMove {
      return true;
    }

    /**
     * Sets the text to be displayed during this move's charging phase.
     * References to the user Pokemon should be written as "{USER}", and
     * references to the target Pokemon should be written as "{TARGET}".
     * @param chargeText the text to set
     * @returns this {@linkcode Move} (for chaining API purposes)
     */
    chargeText(chargeText: string): this {
      this._chargeText = chargeText;
      return this;
    }

    /**
     * Queues the charge text to display to the player
     * @param user the {@linkcode Pokemon} using this move
     * @param target the {@linkcode Pokemon} targeted by this move (optional)
     */
    showChargeText(user: Pokemon, target?: Pokemon): void {
      globalScene.queueMessage(this._chargeText
        .replace("{USER}", getPokemonNameWithAffix(user))
        .replace("{TARGET}", getPokemonNameWithAffix(target))
      );
    }

    /**
     * Gets all charge attributes of the given attribute type.
     * @param attrType any attribute that extends {@linkcode MoveAttr}
     * @returns Array of attributes that match `attrType`, or an empty array if
     * no matches are found.
     */
    getChargeAttrs<T extends MoveAttr>(attrType: Constructor<T>): T[] {
      return this.chargeAttrs.filter((attr): attr is T => attr instanceof attrType);
    }

    /**
     * Checks if this move has an attribute of the given type.
     * @param attrType any attribute that extends {@linkcode MoveAttr}
     * @returns `true` if a matching attribute is found; `false` otherwise
     */
    hasChargeAttr<T extends MoveAttr>(attrType: Constructor<T>): boolean {
      return this.chargeAttrs.some((attr) => attr instanceof attrType);
    }

    /**
     * Adds an attribute to this move to be applied during the move's charging phase
     * @param ChargeAttrType the type of {@linkcode MoveAttr} being added
     * @param args the parameters to construct the given {@linkcode MoveAttr} with
     * @returns this {@linkcode Move} (for chaining API purposes)
     */
    chargeAttr<T extends Constructor<MoveAttr>>(ChargeAttrType: T, ...args: ConstructorParameters<T>): this {
      const chargeAttr = new ChargeAttrType(...args);
      this.chargeAttrs.push(chargeAttr);

      return this;
    }
  };
}

export class ChargingAttackMove extends ChargeMove(AttackMove) {}
export class ChargingSelfStatusMove extends ChargeMove(SelfStatusMove) {}

export type ChargingMove = ChargingAttackMove | ChargingSelfStatusMove;

/**
 * Base class defining all {@linkcode Move} Attributes
 * @abstract
 * @see {@linkcode apply}
 */
export abstract class MoveAttr {
  /** Should this {@linkcode Move} target the user? */
  public selfTarget: boolean;

  constructor(selfTarget: boolean = false) {
    this.selfTarget = selfTarget;
  }

  /**
   * Applies move attributes
   * @see {@linkcode applyMoveAttrsInternal}
   * @virtual
   * @param user {@linkcode Pokemon} using the move
   * @param target {@linkcode Pokemon} target of the move
   * @param move {@linkcode Move} with this attribute
   * @param args Set of unique arguments needed by this attribute
   * @returns true if application of the ability succeeds
   */
  apply(user: Pokemon | null, target: Pokemon | null, move: Move, args: any[]): boolean | Promise<boolean> {
    return true;
  }

  /**
   * @virtual
   * @returns the {@linkcode MoveCondition} or {@linkcode MoveConditionFunc} for this {@linkcode Move}
   */
  getCondition(): MoveCondition | MoveConditionFunc | null {
    return null;
  }

  /**
   * @virtual
   * @param user {@linkcode Pokemon} using the move
   * @param target {@linkcode Pokemon} target of the move
   * @param move {@linkcode Move} with this attribute
   * @param cancelled {@linkcode Utils.BooleanHolder} which stores if the move should fail
   * @returns the string representing failure of this {@linkcode Move}
   */
  getFailedText(user: Pokemon, target: Pokemon, move: Move, cancelled: Utils.BooleanHolder): string | null {
    return null;
  }

  /**
   * Used by the Enemy AI to rank an attack based on a given user
   * @see {@linkcode EnemyPokemon.getNextMove}
   * @virtual
   */
  getUserBenefitScore(user: Pokemon, target: Pokemon, move: Move): integer {
    return 0;
  }

  /**
   * Used by the Enemy AI to rank an attack based on a given target
   * @see {@linkcode EnemyPokemon.getNextMove}
   * @virtual
   */
  getTargetBenefitScore(user: Pokemon, target: Pokemon, move: Move): integer {
    return 0;
  }
}

export enum MoveEffectTrigger {
  PRE_APPLY,
  POST_APPLY,
  HIT,
  /** Triggers one time after all target effects have applied */
  POST_TARGET,
}

interface MoveEffectAttrOptions {
  /**
   * Defines when this effect should trigger in the move's effect order
   * @see {@linkcode MoveEffectPhase}
   */
  trigger?: MoveEffectTrigger;
  /** Should this effect only apply on the first hit? */
  firstHitOnly?: boolean;
  /** Should this effect only apply on the last hit? */
  lastHitOnly?: boolean;
  /** Should this effect only apply on the first target hit? */
  firstTargetOnly?: boolean;
  /** Overrides the secondary effect chance for this attr if set. */
  effectChanceOverride?: number;
}

/** Base class defining all Move Effect Attributes
 * @extends MoveAttr
 * @see {@linkcode apply}
 */
export class MoveEffectAttr extends MoveAttr {
  /**
   * A container for this attribute's optional parameters
   * @see {@linkcode MoveEffectAttrOptions} for supported params.
   */
  protected options?: MoveEffectAttrOptions;

  constructor(selfTarget?: boolean, options?: MoveEffectAttrOptions) {
    super(selfTarget);
    this.options = options;
  }

  /**
   * Defines when this effect should trigger in the move's effect order.
   * @default MoveEffectTrigger.POST_APPLY
   * @see {@linkcode MoveEffectTrigger}
   */
  public get trigger () {
    return this.options?.trigger ?? MoveEffectTrigger.POST_APPLY;
  }

  /**
   * `true` if this effect should only trigger on the first hit of
   * multi-hit moves.
   * @default false
   */
  public get firstHitOnly () {
    return this.options?.firstHitOnly ?? false;
  }

  /**
   * `true` if this effect should only trigger on the last hit of
   * multi-hit moves.
   * @default false
   */
  public get lastHitOnly () {
    return this.options?.lastHitOnly ?? false;
  }

  /**
   * `true` if this effect should apply only upon hitting a target
   * for the first time when targeting multiple {@linkcode Pokemon}.
   * @default false
   */
  public get firstTargetOnly () {
    return this.options?.firstTargetOnly ?? false;
  }

  /**
   * If defined, overrides the move's base chance for this
   * secondary effect to trigger.
   */
  public get effectChanceOverride () {
    return this.options?.effectChanceOverride;
  }

  /**
   * Determines whether the {@linkcode Move}'s effects are valid to {@linkcode apply}
   * @virtual
   * @param user {@linkcode Pokemon} using the move
   * @param target {@linkcode Pokemon} target of the move
   * @param move {@linkcode Move} with this attribute
   * @param args Set of unique arguments needed by this attribute
   * @returns true if basic application of the ability attribute should be possible
   */
  canApply(user: Pokemon, target: Pokemon, move: Move, args?: any[]) {
    return !! (this.selfTarget ? user.hp && !user.getTag(BattlerTagType.FRENZY) : target.hp)
           && (this.selfTarget || !target.getTag(BattlerTagType.PROTECTED) ||
                move.checkFlag(MoveFlags.IGNORE_PROTECT, user, target));
  }

  /** Applies move effects so long as they are able based on {@linkcode canApply} */
  apply(user: Pokemon, target: Pokemon, move: Move, args?: any[]): boolean | Promise<boolean> {
    return this.canApply(user, target, move, args);
  }

  /**
   * Gets the used move's additional effect chance.
   * Chance is modified by {@linkcode MoveEffectChanceMultiplierAbAttr} and {@linkcode IgnoreMoveEffectsAbAttr}.
   * @param user {@linkcode Pokemon} using this move
   * @param target {@linkcode Pokemon | Target} of this move
   * @param move {@linkcode Move} being used
   * @param selfEffect `true` if move targets user.
   * @returns Move effect chance value.
   */
  getMoveChance(user: Pokemon, target: Pokemon, move: Move, selfEffect?: Boolean, showAbility?: Boolean): integer {
    const moveChance = new Utils.NumberHolder(this.effectChanceOverride ?? move.chance);

    applyAbAttrs(MoveEffectChanceMultiplierAbAttr, user, null, false, moveChance, move, target, selfEffect, showAbility);

    if ((!move.hasAttr(FlinchAttr) || moveChance.value <= move.chance) && !move.hasAttr(SecretPowerAttr)) {
      const userSide = user.isPlayer() ? ArenaTagSide.PLAYER : ArenaTagSide.ENEMY;
      globalScene.arena.applyTagsForSide(ArenaTagType.WATER_FIRE_PLEDGE, userSide, false, moveChance);
    }

    if (!selfEffect) {
      applyPreDefendAbAttrs(IgnoreMoveEffectsAbAttr, target, user, null, null, false, moveChance);
    }
    return moveChance.value;
  }
}

/**
 * Base class defining all Move Header attributes.
 * Move Header effects apply at the beginning of a turn before any moves are resolved.
 * They can be used to apply effects to the field (e.g. queueing a message) or to the user
 * (e.g. adding a battler tag).
 */
export class MoveHeaderAttr extends MoveAttr {
  constructor() {
    super(true);
  }
}

/**
 * Header attribute to queue a message at the beginning of a turn.
 * @see {@link MoveHeaderAttr}
 */
export class MessageHeaderAttr extends MoveHeaderAttr {
  private message: string | ((user: Pokemon, move: Move) => string);

  constructor(message: string | ((user: Pokemon, move: Move) => string)) {
    super();
    this.message = message;
  }

  apply(user: Pokemon, target: Pokemon, move: Move, args: any[]): boolean {
    const message = typeof this.message === "string"
      ? this.message
      : this.message(user, move);

    if (message) {
      globalScene.queueMessage(message);
      return true;
    }
    return false;
  }
}

/**
 * Header attribute to add a battler tag to the user at the beginning of a turn.
 * @see {@linkcode MoveHeaderAttr}
 */
export class AddBattlerTagHeaderAttr extends MoveHeaderAttr {
  private tagType: BattlerTagType;

  constructor(tagType: BattlerTagType) {
    super();
    this.tagType = tagType;
  }

  apply(user: Pokemon, target: Pokemon, move: Move, args: any[]): boolean {
    user.addTag(this.tagType);
    return true;
  }
}

/**
 * Header attribute to implement the "charge phase" of Beak Blast at the
 * beginning of a turn.
 * @see {@link https://bulbapedia.bulbagarden.net/wiki/Beak_Blast_(move) | Beak Blast}
 * @see {@linkcode BeakBlastChargingTag}
 */
export class BeakBlastHeaderAttr extends AddBattlerTagHeaderAttr {
  /** Required to initialize Beak Blast's charge animation correctly */
  public chargeAnim = ChargeAnim.BEAK_BLAST_CHARGING;

  constructor() {
    super(BattlerTagType.BEAK_BLAST_CHARGING);
  }
}

export class PreMoveMessageAttr extends MoveAttr {
  private message: string | ((user: Pokemon, target: Pokemon, move: Move) => string);

  constructor(message: string | ((user: Pokemon, target: Pokemon, move: Move) => string)) {
    super();
    this.message = message;
  }

  apply(user: Pokemon, target: Pokemon, move: Move, args: any[]): boolean {
    const message = typeof this.message === "string"
      ? this.message as string
      : this.message(user, target, move);
    if (message) {
      globalScene.queueMessage(message, 500);
      return true;
    }
    return false;
  }
}

/**
 * Attribute for Status moves that take attack type effectiveness
 * into consideration (i.e. {@linkcode https://bulbapedia.bulbagarden.net/wiki/Thunder_Wave_(move) | Thunder Wave})
 * @extends MoveAttr
 */
export class RespectAttackTypeImmunityAttr extends MoveAttr { }

export class IgnoreOpponentStatStagesAttr extends MoveAttr {
  apply(user: Pokemon, target: Pokemon, move: Move, args: any[]): boolean {
    (args[0] as Utils.BooleanHolder).value = true;

    return true;
  }
}

export class HighCritAttr extends MoveAttr {
  apply(user: Pokemon, target: Pokemon, move: Move, args: any[]): boolean {
    (args[0] as Utils.IntegerHolder).value++;

    return true;
  }

  getUserBenefitScore(user: Pokemon, target: Pokemon, move: Move): integer {
    return 3;
  }
}

export class CritOnlyAttr extends MoveAttr {
  apply(user: Pokemon, target: Pokemon, move: Move, args: any[]): boolean {
    (args[0] as Utils.BooleanHolder).value = true;

    return true;
  }

  getUserBenefitScore(user: Pokemon, target: Pokemon, move: Move): integer {
    return 5;
  }
}

export class FixedDamageAttr extends MoveAttr {
  private damage: integer;

  constructor(damage: integer) {
    super();

    this.damage = damage;
  }

  apply(user: Pokemon, target: Pokemon, move: Move, args: any[]): boolean {
    (args[0] as Utils.IntegerHolder).value = this.getDamage(user, target, move);

    return true;
  }

  getDamage(user: Pokemon, target: Pokemon, move: Move): integer {
    return this.damage;
  }
}

export class UserHpDamageAttr extends FixedDamageAttr {
  constructor() {
    super(0);
  }

  apply(user: Pokemon, target: Pokemon, move: Move, args: any[]): boolean {
    (args[0] as Utils.IntegerHolder).value = user.hp;

    return true;
  }
}

export class TargetHalfHpDamageAttr extends FixedDamageAttr {
  // the initial amount of hp the target had before the first hit
  // used for multi lens
  private initialHp: number;
  constructor() {
    super(0);
  }

  apply(user: Pokemon, target: Pokemon, move: Move, args: any[]): boolean {
    // first, determine if the hit is coming from multi lens or not
    const lensCount = user.getHeldItems().find(i => i instanceof PokemonMultiHitModifier)?.getStackCount() ?? 0;
    if (lensCount <= 0) {
      // no multi lenses; we can just halve the target's hp and call it a day
      (args[0] as Utils.NumberHolder).value = Utils.toDmgValue(target.hp / 2);
      return true;
    }

    // figure out what hit # we're on
    switch (user.turnData.hitCount - user.turnData.hitsLeft) {
      case 0:
        // first hit of move; update initialHp tracker
        this.initialHp = target.hp;
      default:
        // multi lens added hit; use initialHp tracker to ensure correct damage
        (args[0] as Utils.NumberHolder).value = Utils.toDmgValue(this.initialHp / 2);
        return true;
        break;
      case lensCount + 1:
        // parental bond added hit; calc damage as normal
        (args[0] as Utils.NumberHolder).value = Utils.toDmgValue(target.hp / 2);
        return true;
        break;
    }
  }

  getTargetBenefitScore(user: Pokemon, target: Pokemon, move: Move): number {
    return target.getHpRatio() > 0.5 ? Math.floor(((target.getHpRatio() - 0.5) * -24) + 4) : -20;
  }
}

export class MatchHpAttr extends FixedDamageAttr {
  constructor() {
    super(0);
  }

  apply(user: Pokemon, target: Pokemon, move: Move, args: any[]): boolean {
    (args[0] as Utils.IntegerHolder).value = target.hp - user.hp;

    return true;
  }

  getCondition(): MoveConditionFunc {
    return (user, target, move) => user.hp <= target.hp;
  }

  // TODO
  /*getUserBenefitScore(user: Pokemon, target: Pokemon, move: Move): integer {
    return 0;
  }*/
}

type MoveFilter = (move: Move) => boolean;

export class CounterDamageAttr extends FixedDamageAttr {
  private moveFilter: MoveFilter;
  private multiplier: number;

  constructor(moveFilter: MoveFilter, multiplier: integer) {
    super(0);

    this.moveFilter = moveFilter;
    this.multiplier = multiplier;
  }

  apply(user: Pokemon, target: Pokemon, move: Move, args: any[]): boolean {
    const damage = user.turnData.attacksReceived.filter(ar => this.moveFilter(allMoves[ar.move])).reduce((total: integer, ar: AttackMoveResult) => total + ar.damage, 0);
    (args[0] as Utils.IntegerHolder).value = Utils.toDmgValue(damage * this.multiplier);

    return true;
  }

  getCondition(): MoveConditionFunc {
    return (user, target, move) => !!user.turnData.attacksReceived.filter(ar => this.moveFilter(allMoves[ar.move])).length;
  }
}

export class LevelDamageAttr extends FixedDamageAttr {
  constructor() {
    super(0);
  }

  getDamage(user: Pokemon, target: Pokemon, move: Move): number {
    return user.level;
  }
}

export class RandomLevelDamageAttr extends FixedDamageAttr {
  constructor() {
    super(0);
  }

  getDamage(user: Pokemon, target: Pokemon, move: Move): number {
    return Utils.toDmgValue(user.level * (user.randSeedIntRange(50, 150) * 0.01));
  }
}

export class ModifiedDamageAttr extends MoveAttr {
  apply(user: Pokemon, target: Pokemon, move: Move, args: any[]): boolean {
    const initialDamage = args[0] as Utils.IntegerHolder;
    initialDamage.value = this.getModifiedDamage(user, target, move, initialDamage.value);

    return true;
  }

  getModifiedDamage(user: Pokemon, target: Pokemon, move: Move, damage: integer): integer {
    return damage;
  }
}

export class SurviveDamageAttr extends ModifiedDamageAttr {
  getModifiedDamage(user: Pokemon, target: Pokemon, move: Move, damage: number): number {
    return Math.min(damage, target.hp - 1);
  }

  getCondition(): MoveConditionFunc {
    return (user, target, move) => target.hp > 1;
  }

  getUserBenefitScore(user: Pokemon, target: Pokemon, move: Move): integer {
    return target.hp > 1 ? 0 : -20;
  }
}

export class RecoilAttr extends MoveEffectAttr {
  private useHp: boolean;
  private damageRatio: number;
  private unblockable: boolean;

  constructor(useHp: boolean = false, damageRatio: number = 0.25, unblockable: boolean = false) {
    super(true, { lastHitOnly: true });

    this.useHp = useHp;
    this.damageRatio = damageRatio;
    this.unblockable = unblockable;
  }

  apply(user: Pokemon, target: Pokemon, move: Move, args: any[]): boolean {
    if (!super.apply(user, target, move, args)) {
      return false;
    }

    const cancelled = new Utils.BooleanHolder(false);
    if (!this.unblockable) {
      applyAbAttrs(BlockRecoilDamageAttr, user, cancelled);
      applyAbAttrs(BlockNonDirectDamageAbAttr, user, cancelled);
    }

    if (cancelled.value) {
      return false;
    }

    // Chloroblast and Struggle should not deal recoil damage if the move was not successful
    if (this.useHp && [ MoveResult.FAIL, MoveResult.MISS ].includes(user.getLastXMoves(1)[0]?.result)) {
      return false;
    }

    const damageValue = (!this.useHp ? user.turnData.totalDamageDealt : user.getMaxHp()) * this.damageRatio;
    const minValue = user.turnData.totalDamageDealt ? 1 : 0;
    const recoilDamage = Utils.toDmgValue(damageValue, minValue);
    if (!recoilDamage) {
      return false;
    }

    if (cancelled.value) {
      return false;
    }

    user.damageAndUpdate(recoilDamage, HitResult.OTHER, false, true, true);
    globalScene.queueMessage(i18next.t("moveTriggers:hitWithRecoil", { pokemonName: getPokemonNameWithAffix(user) }));
    user.turnData.damageTaken += recoilDamage;

    return true;
  }

  getUserBenefitScore(user: Pokemon, target: Pokemon, move: Move): integer {
    return Math.floor((move.power / 5) / -4);
  }
}


/**
 * Attribute used for moves which self KO the user regardless if the move hits a target
 * @extends MoveEffectAttr
 * @see {@linkcode apply}
 **/
export class SacrificialAttr extends MoveEffectAttr {
  constructor() {
    super(true, { trigger: MoveEffectTrigger.POST_TARGET });
  }

  /**
   * Deals damage to the user equal to their current hp
   * @param user {@linkcode Pokemon} that used the move
   * @param target {@linkcode Pokemon} target of the move
   * @param move {@linkcode Move} with this attribute
   * @param args N/A
   * @returns true if the function succeeds
   **/
  apply(user: Pokemon, target: Pokemon, move: Move, args: any[]): boolean {
    user.damageAndUpdate(user.hp, HitResult.OTHER, false, true, true);
	  user.turnData.damageTaken += user.hp;

    return true;
  }

  getUserBenefitScore(user: Pokemon, target: Pokemon, move: Move): integer {
    if (user.isBoss()) {
      return -20;
    }
    return Math.ceil(((1 - user.getHpRatio()) * 10 - 10) * (target.getAttackTypeEffectiveness(move.type, user) - 0.5));
  }
}

/**
 * Attribute used for moves which self KO the user but only if the move hits a target
 * @extends MoveEffectAttr
 * @see {@linkcode apply}
 **/
export class SacrificialAttrOnHit extends MoveEffectAttr {
  constructor() {
    super(true, { trigger: MoveEffectTrigger.HIT });
  }

  /**
   * Deals damage to the user equal to their current hp if the move lands
   * @param user {@linkcode Pokemon} that used the move
   * @param target {@linkcode Pokemon} target of the move
   * @param move {@linkcode Move} with this attribute
   * @param args N/A
   * @returns true if the function succeeds
   **/
  apply(user: Pokemon, target: Pokemon, move: Move, args: any[]): boolean {
    // If the move fails to hit a target, then the user does not faint and the function returns false
    if (!super.apply(user, target, move, args)) {
      return false;
    }

    user.damageAndUpdate(user.hp, HitResult.OTHER, false, true, true);
    user.turnData.damageTaken += user.hp;

    return true;
  }

  getUserBenefitScore(user: Pokemon, target: Pokemon, move: Move): integer {
    if (user.isBoss()) {
      return -20;
    }
    return Math.ceil(((1 - user.getHpRatio()) * 10 - 10) * (target.getAttackTypeEffectiveness(move.type, user) - 0.5));
  }
}

/**
 * Attribute used for moves which cut the user's Max HP in half.
 * Triggers using {@linkcode MoveEffectTrigger.POST_TARGET}.
 * @extends MoveEffectAttr
 * @see {@linkcode apply}
 */
export class HalfSacrificialAttr extends MoveEffectAttr {
  constructor() {
    super(true, { trigger: MoveEffectTrigger.POST_TARGET });
  }

  /**
   * Cut's the user's Max HP in half and displays the appropriate recoil message
   * @param user {@linkcode Pokemon} that used the move
   * @param target N/A
   * @param move {@linkcode Move} with this attribute
   * @param args N/A
   * @returns true if the function succeeds
   */
  apply(user: Pokemon, target: Pokemon, move: Move, args: any[]): boolean {
    if (!super.apply(user, target, move, args)) {
      return false;
    }

    const cancelled = new Utils.BooleanHolder(false);
    // Check to see if the Pokemon has an ability that blocks non-direct damage
    applyAbAttrs(BlockNonDirectDamageAbAttr, user, cancelled);
    if (!cancelled.value) {
      user.damageAndUpdate(Utils.toDmgValue(user.getMaxHp() / 2), HitResult.OTHER, false, true, true);
      globalScene.queueMessage(i18next.t("moveTriggers:cutHpPowerUpMove", { pokemonName: getPokemonNameWithAffix(user) })); // Queue recoil message
    }
    return true;
  }

  getUserBenefitScore(user: Pokemon, target: Pokemon, move: Move): integer {
    if (user.isBoss()) {
      return -10;
    }
    return Math.ceil(((1 - user.getHpRatio() / 2) * 10 - 10) * (target.getAttackTypeEffectiveness(move.type, user) - 0.5));
  }
}

/**
 * Attribute to put in a {@link https://bulbapedia.bulbagarden.net/wiki/Substitute_(doll) | Substitute Doll}
 * for the user.
 * @extends MoveEffectAttr
 * @see {@linkcode apply}
 */
export class AddSubstituteAttr extends MoveEffectAttr {
  /** The ratio of the user's max HP that is required to apply this effect */
  private hpCost: number;

  constructor(hpCost: number = 0.25) {
    super(true);

    this.hpCost = hpCost;
  }

  /**
   * Removes 1/4 of the user's maximum HP (rounded down) to create a substitute for the user
   * @param user the {@linkcode Pokemon} that used the move.
   * @param target n/a
   * @param move the {@linkcode Move} with this attribute.
   * @param args n/a
   * @returns true if the attribute successfully applies, false otherwise
   */
  apply(user: Pokemon, target: Pokemon, move: Move, args: any[]): boolean {
    if (!super.apply(user, target, move, args)) {
      return false;
    }

    user.damageAndUpdate(Math.floor(user.getMaxHp() * this.hpCost), HitResult.OTHER, false, true, true);
    user.addTag(BattlerTagType.SUBSTITUTE, 0, move.id, user.id);
    return true;
  }

  getUserBenefitScore(user: Pokemon, target: Pokemon, move: Move): number {
    if (user.isBoss()) {
      return -10;
    }
    return 5;
  }

  getCondition(): MoveConditionFunc {
    return (user, target, move) => !user.getTag(SubstituteTag) && user.hp > Math.floor(user.getMaxHp() * this.hpCost) && user.getMaxHp() > 1;
  }

  getFailedText(user: Pokemon, target: Pokemon, move: Move, cancelled: Utils.BooleanHolder): string | null {
    if (user.getTag(SubstituteTag)) {
      return i18next.t("moveTriggers:substituteOnOverlap", { pokemonName: getPokemonNameWithAffix(user) });
    } else if (user.hp <= Math.floor(user.getMaxHp() / 4) || user.getMaxHp() === 1) {
      return i18next.t("moveTriggers:substituteNotEnoughHp");
    } else {
      return i18next.t("battle:attackFailed");
    }
  }
}

export enum MultiHitType {
  _2,
  _2_TO_5,
  _3,
  _10,
  BEAT_UP,
}

/**
 * Heals the user or target by {@linkcode healRatio} depending on the value of {@linkcode selfTarget}
 * @extends MoveEffectAttr
 * @see {@linkcode apply}
 */
export class HealAttr extends MoveEffectAttr {
  /** The percentage of {@linkcode Stat.HP} to heal */
  private healRatio: number;
  /** Should an animation be shown? */
  private showAnim: boolean;

  constructor(healRatio?: number, showAnim?: boolean, selfTarget?: boolean) {
    super(selfTarget === undefined || selfTarget);

    this.healRatio = healRatio || 1;
    this.showAnim = !!showAnim;
  }

  apply(user: Pokemon, target: Pokemon, move: Move, args: any[]): boolean {
    this.addHealPhase(this.selfTarget ? user : target, this.healRatio);
    return true;
  }

  /**
   * Creates a new {@linkcode PokemonHealPhase}.
   * This heals the target and shows the appropriate message.
   */
  addHealPhase(target: Pokemon, healRatio: number) {
    globalScene.unshiftPhase(new PokemonHealPhase(target.getBattlerIndex(),
      Utils.toDmgValue(target.getMaxHp() * healRatio), i18next.t("moveTriggers:healHp", { pokemonName: getPokemonNameWithAffix(target) }), true, !this.showAnim));
  }

  getTargetBenefitScore(user: Pokemon, target: Pokemon, move: Move): integer {
    const score = ((1 - (this.selfTarget ? user : target).getHpRatio()) * 20) - this.healRatio * 10;
    return Math.round(score / (1 - this.healRatio / 2));
  }
}

/**
 * Cures the user's party of non-volatile status conditions, ie. Heal Bell, Aromatherapy
 * @extends MoveEffectAttr
 * @see {@linkcode apply}
 */
export class PartyStatusCureAttr extends MoveEffectAttr {
  /** Message to display after using move */
  private message: string;
  /** Skips mons with this ability, ie. Soundproof */
  private abilityCondition: Abilities;

  constructor(message: string | null, abilityCondition: Abilities) {
    super();

    this.message = message!; // TODO: is this bang correct?
    this.abilityCondition = abilityCondition;
  }

  //The same as MoveEffectAttr.canApply, except it doesn't check for the target's HP.
  canApply(user: Pokemon, target: Pokemon, move: Move, args: any[]) {
    const isTargetValid =
      (this.selfTarget && user.hp && !user.getTag(BattlerTagType.FRENZY)) ||
      (!this.selfTarget && (!target.getTag(BattlerTagType.PROTECTED) || move.hasFlag(MoveFlags.IGNORE_PROTECT)));
    return !!isTargetValid;
  }

  apply(user: Pokemon, target: Pokemon, move: Move, args: any[]): boolean {
    if (!this.canApply(user, target, move, args)) {
      return false;
    }
    const partyPokemon = user.isPlayer() ? globalScene.getPlayerParty() : globalScene.getEnemyParty();
    partyPokemon.forEach(p => this.cureStatus(p, user.id));

    if (this.message) {
      globalScene.queueMessage(this.message);
    }

    return true;
  }

  /**
   * Tries to cure the status of the given {@linkcode Pokemon}
   * @param pokemon The {@linkcode Pokemon} to cure.
   * @param userId The ID of the (move) {@linkcode Pokemon | user}.
   */
  public cureStatus(pokemon: Pokemon, userId: number) {
    if (!pokemon.isOnField() || pokemon.id === userId) { // user always cures its own status, regardless of ability
      pokemon.resetStatus(false);
      pokemon.updateInfo();
    } else if (!pokemon.hasAbility(this.abilityCondition)) {
      pokemon.resetStatus();
      pokemon.updateInfo();
    } else {
      globalScene.unshiftPhase(new ShowAbilityPhase(pokemon.id, pokemon.getPassiveAbility()?.id === this.abilityCondition));
    }
  }
}

/**
 * Applies damage to the target's ally equal to 1/16 of that ally's max HP.
 * @extends MoveEffectAttr
 */
export class FlameBurstAttr extends MoveEffectAttr {
  /**
   * @param user - n/a
   * @param target - The target Pokémon.
   * @param move - n/a
   * @param args - n/a
   * @returns A boolean indicating whether the effect was successfully applied.
   */
  apply(user: Pokemon, target: Pokemon, move: Move, args: any[]): boolean | Promise<boolean> {
    const targetAlly = target.getAlly();
    const cancelled = new Utils.BooleanHolder(false);

    if (targetAlly) {
      applyAbAttrs(BlockNonDirectDamageAbAttr, targetAlly, cancelled);
    }

    if (cancelled.value || !targetAlly || targetAlly.switchOutStatus) {
      return false;
    }

    targetAlly.damageAndUpdate(Math.max(1, Math.floor(1 / 16 * targetAlly.getMaxHp())), HitResult.OTHER);
    return true;
  }

  getTargetBenefitScore(user: Pokemon, target: Pokemon, move: Move): integer {
    return target.getAlly() ? -5 : 0;
  }
}

export class SacrificialFullRestoreAttr extends SacrificialAttr {
  protected restorePP: boolean;
  protected moveMessage: string;

  constructor(restorePP: boolean, moveMessage: string) {
    super();

    this.restorePP = restorePP;
    this.moveMessage = moveMessage;
  }

  apply(user: Pokemon, target: Pokemon, move: Move, args: any[]): boolean {
    if (!super.apply(user, target, move, args)) {
      return false;
    }

    // We don't know which party member will be chosen, so pick the highest max HP in the party
    const maxPartyMemberHp = globalScene.getPlayerParty().map(p => p.getMaxHp()).reduce((maxHp: integer, hp: integer) => Math.max(hp, maxHp), 0);

<<<<<<< HEAD
    globalScene.pushPhase(new PokemonHealPhase(user.getBattlerIndex(),
      maxPartyMemberHp, i18next.t("moveTriggers:sacrificialFullRestore", { pokemonName: getPokemonNameWithAffix(user) }), true, false, false, true), true);
=======
    user.scene.pushPhase(
      new PokemonHealPhase(
        user.scene,
        user.getBattlerIndex(),
        maxPartyMemberHp,
        i18next.t(this.moveMessage, { pokemonName: getPokemonNameWithAffix(user) }),
        true,
        false,
        false,
        true,
        false,
        this.restorePP),
      true);
>>>>>>> 5db3074e

    return true;
  }

  getUserBenefitScore(user: Pokemon, target: Pokemon, move: Move): integer {
    return -20;
  }

  getCondition(): MoveConditionFunc {
    return (user, _target, _move) => globalScene.getPlayerParty().filter(p => p.isActive()).length > globalScene.currentBattle.getBattlerCount();
  }
}

/**
 * Attribute used for moves which ignore type-based debuffs from weather, namely Hydro Steam.
 * Called during damage calculation after getting said debuff from getAttackTypeMultiplier in the Pokemon class.
 * @extends MoveAttr
 * @see {@linkcode apply}
 */
export class IgnoreWeatherTypeDebuffAttr extends MoveAttr {
  /** The {@linkcode WeatherType} this move ignores */
  public weather: WeatherType;

  constructor(weather: WeatherType) {
    super();
    this.weather = weather;
  }
  /**
   * Changes the type-based weather modifier if this move's power would be reduced by it
   * @param user {@linkcode Pokemon} that used the move
   * @param target N/A
   * @param move {@linkcode Move} with this attribute
   * @param args [0] {@linkcode Utils.NumberHolder} for arenaAttackTypeMultiplier
   * @returns true if the function succeeds
   */
  apply(user: Pokemon, target: Pokemon, move: Move, args: any[]): boolean {
    const weatherModifier = args[0] as Utils.NumberHolder;
    //If the type-based attack power modifier due to weather (e.g. Water moves in Sun) is below 1, set it to 1
    if (globalScene.arena.weather?.weatherType === this.weather) {
      weatherModifier.value = Math.max(weatherModifier.value, 1);
    }
    return true;
  }
}

export abstract class WeatherHealAttr extends HealAttr {
  constructor() {
    super(0.5);
  }

  apply(user: Pokemon, target: Pokemon, move: Move, args: any[]): boolean {
    let healRatio = 0.5;
    if (!globalScene.arena.weather?.isEffectSuppressed()) {
      const weatherType = globalScene.arena.weather?.weatherType || WeatherType.NONE;
      healRatio = this.getWeatherHealRatio(weatherType);
    }
    this.addHealPhase(user, healRatio);
    return true;
  }

  abstract getWeatherHealRatio(weatherType: WeatherType): number;
}

export class PlantHealAttr extends WeatherHealAttr {
  getWeatherHealRatio(weatherType: WeatherType): number {
    switch (weatherType) {
      case WeatherType.SUNNY:
      case WeatherType.HARSH_SUN:
        return 2 / 3;
      case WeatherType.RAIN:
      case WeatherType.SANDSTORM:
      case WeatherType.HAIL:
      case WeatherType.SNOW:
      case WeatherType.HEAVY_RAIN:
        return 0.25;
      default:
        return 0.5;
    }
  }
}

export class SandHealAttr extends WeatherHealAttr {
  getWeatherHealRatio(weatherType: WeatherType): number {
    switch (weatherType) {
      case WeatherType.SANDSTORM:
        return 2 / 3;
      default:
        return 0.5;
    }
  }
}

/**
 * Heals the target or the user by either {@linkcode normalHealRatio} or {@linkcode boostedHealRatio}
 * depending on the evaluation of {@linkcode condition}
 * @extends HealAttr
 * @see {@linkcode apply}
 */
export class BoostHealAttr extends HealAttr {
  /** Healing received when {@linkcode condition} is false */
  private normalHealRatio: number;
  /** Healing received when {@linkcode condition} is true */
  private boostedHealRatio: number;
  /** The lambda expression to check against when boosting the healing value */
  private condition?: MoveConditionFunc;

  constructor(normalHealRatio?: number, boostedHealRatio?: number, showAnim?: boolean, selfTarget?: boolean, condition?: MoveConditionFunc) {
    super(normalHealRatio, showAnim, selfTarget);
    this.normalHealRatio = normalHealRatio!; // TODO: is this bang correct?
    this.boostedHealRatio = boostedHealRatio!; // TODO: is this bang correct?
    this.condition = condition;
  }

  /**
   * @param user {@linkcode Pokemon} using the move
   * @param target {@linkcode Pokemon} target of the move
   * @param move {@linkcode Move} with this attribute
   * @param args N/A
   * @returns true if the move was successful
   */
  apply(user: Pokemon, target: Pokemon, move: Move, args: any[]): boolean {
    const healRatio: number = (this.condition ? this.condition(user, target, move) : false) ? this.boostedHealRatio : this.normalHealRatio;
    this.addHealPhase(target, healRatio);
    return true;
  }
}

/**
 * Heals the target only if it is the ally
 * @extends HealAttr
 * @see {@linkcode apply}
 */
export class HealOnAllyAttr extends HealAttr {
  /**
   * @param user {@linkcode Pokemon} using the move
   * @param target {@linkcode Pokemon} target of the move
   * @param move {@linkcode Move} with this attribute
   * @param args N/A
   * @returns true if the function succeeds
   */
  apply(user: Pokemon, target: Pokemon, move: Move, args: any[]): boolean {
    if (user.getAlly() === target) {
      super.apply(user, target, move, args);
      return true;
    }

    return false;
  }
}

/**
 * Heals user as a side effect of a move that hits a target.
 * Healing is based on {@linkcode healRatio} * the amount of damage dealt or a stat of the target.
 * @extends MoveEffectAttr
 * @see {@linkcode apply}
 * @see {@linkcode getUserBenefitScore}
 */
export class HitHealAttr extends MoveEffectAttr {
  private healRatio: number;
  private healStat: EffectiveStat | null;

  constructor(healRatio?: number | null, healStat?: EffectiveStat) {
    super(true, { trigger: MoveEffectTrigger.HIT });

    this.healRatio = healRatio ?? 0.5;
    this.healStat = healStat ?? null;
  }
  /**
   * Heals the user the determined amount and possibly displays a message about regaining health.
   * If the target has the {@linkcode ReverseDrainAbAttr}, all healing is instead converted
   * to damage to the user.
   * @param user {@linkcode Pokemon} using this move
   * @param target {@linkcode Pokemon} target of this move
   * @param move {@linkcode Move} being used
   * @param args N/A
   * @returns true if the function succeeds
   */
  apply(user: Pokemon, target: Pokemon, move: Move, args: any[]): boolean {
    let healAmount = 0;
    let message = "";
    const reverseDrain = target.hasAbilityWithAttr(ReverseDrainAbAttr, false);
    if (this.healStat !== null) {
      // Strength Sap formula
      healAmount = target.getEffectiveStat(this.healStat);
      message = i18next.t("battle:drainMessage", { pokemonName: getPokemonNameWithAffix(target) });
    } else {
      // Default healing formula used by draining moves like Absorb, Draining Kiss, Bitter Blade, etc.
      healAmount = Utils.toDmgValue(user.turnData.singleHitDamageDealt * this.healRatio);
      message = i18next.t("battle:regainHealth", { pokemonName: getPokemonNameWithAffix(user) });
    }
    if (reverseDrain) {
      if (user.hasAbilityWithAttr(BlockNonDirectDamageAbAttr)) {
        healAmount = 0;
        message = "";
      } else {
        user.turnData.damageTaken += healAmount;
        healAmount = healAmount * -1;
        message = "";
      }
    }
    globalScene.unshiftPhase(new PokemonHealPhase(user.getBattlerIndex(), healAmount, message, false, true));
    return true;
  }

  /**
   * Used by the Enemy AI to rank an attack based on a given user
   * @param user {@linkcode Pokemon} using this move
   * @param target {@linkcode Pokemon} target of this move
   * @param move {@linkcode Move} being used
   * @returns an integer. Higher means enemy is more likely to use that move.
   */
  getUserBenefitScore(user: Pokemon, target: Pokemon, move: Move): integer {
    if (this.healStat) {
      const healAmount = target.getEffectiveStat(this.healStat);
      return Math.floor(Math.max(0, (Math.min(1, (healAmount + user.hp) / user.getMaxHp() - 0.33))) / user.getHpRatio());
    }
    return Math.floor(Math.max((1 - user.getHpRatio()) - 0.33, 0) * (move.power / 4));
  }
}

/**
 * Attribute used for moves that change priority in a turn given a condition,
 * e.g. Grassy Glide
 * Called when move order is calculated in {@linkcode TurnStartPhase}.
 * @extends MoveAttr
 * @see {@linkcode apply}
 */
export class IncrementMovePriorityAttr extends MoveAttr {
  /** The condition for a move's priority being incremented */
  private moveIncrementFunc: (pokemon: Pokemon, target:Pokemon, move: Move) => boolean;
  /** The amount to increment priority by, if condition passes. */
  private increaseAmount: integer;

  constructor(moveIncrementFunc: (pokemon: Pokemon, target:Pokemon, move: Move) => boolean, increaseAmount = 1) {
    super();

    this.moveIncrementFunc = moveIncrementFunc;
    this.increaseAmount = increaseAmount;
  }

  /**
   * Increments move priority by set amount if condition passes
   * @param user {@linkcode Pokemon} using this move
   * @param target {@linkcode Pokemon} target of this move
   * @param move {@linkcode Move} being used
   * @param args [0] {@linkcode Utils.IntegerHolder} for move priority.
   * @returns true if function succeeds
   */
  apply(user: Pokemon, target: Pokemon, move: Move, args: any[]): boolean {
    if (!this.moveIncrementFunc(user, target, move)) {
      return false;
    }

    (args[0] as Utils.IntegerHolder).value += this.increaseAmount;
    return true;
  }
}

/**
 * Attribute used for attack moves that hit multiple times per use, e.g. Bullet Seed.
 *
 * Applied at the beginning of {@linkcode MoveEffectPhase}.
 *
 * @extends MoveAttr
 * @see {@linkcode apply}
 */
export class MultiHitAttr extends MoveAttr {
  /** This move's intrinsic multi-hit type. It should never be modified. */
  private readonly intrinsicMultiHitType: MultiHitType;
  /** This move's current multi-hit type. It may be temporarily modified by abilities (e.g., Battle Bond). */
  private multiHitType: MultiHitType;

  constructor(multiHitType?: MultiHitType) {
    super();

    this.intrinsicMultiHitType = multiHitType !== undefined ? multiHitType : MultiHitType._2_TO_5;
    this.multiHitType = this.intrinsicMultiHitType;
  }

  // Currently used by `battle_bond.test.ts`
  getMultiHitType(): MultiHitType {
    return this.multiHitType;
  }

  /**
   * Set the hit count of an attack based on this attribute instance's {@linkcode MultiHitType}.
   * If the target has an immunity to this attack's types, the hit count will always be 1.
   *
   * @param user {@linkcode Pokemon} that used the attack
   * @param target {@linkcode Pokemon} targeted by the attack
   * @param move {@linkcode Move} being used
   * @param args [0] {@linkcode Utils.IntegerHolder} storing the hit count of the attack
   * @returns True
   */
  apply(user: Pokemon, target: Pokemon, move: Move, args: any[]): boolean {
    const hitType = new Utils.NumberHolder(this.intrinsicMultiHitType);
    applyMoveAttrs(ChangeMultiHitTypeAttr, user, target, move, hitType);
    this.multiHitType = hitType.value;

    (args[0] as Utils.NumberHolder).value = this.getHitCount(user, target);
    return true;
  }

  getTargetBenefitScore(user: Pokemon, target: Pokemon, move: Move): number {
    return -5;
  }

  /**
   * Calculate the number of hits that an attack should have given this attribute's
   * {@linkcode MultiHitType}.
   *
   * @param user {@linkcode Pokemon} using the attack
   * @param target {@linkcode Pokemon} targeted by the attack
   * @returns The number of hits this attack should deal
   */
  getHitCount(user: Pokemon, target: Pokemon): integer {
    switch (this.multiHitType) {
      case MultiHitType._2_TO_5:
      {
        const rand = user.randSeedInt(16);
        const hitValue = new Utils.IntegerHolder(rand);
        applyAbAttrs(MaxMultiHitAbAttr, user, null, false, hitValue);
        if (hitValue.value >= 10) {
          return 2;
        } else if (hitValue.value >= 4) {
          return 3;
        } else if (hitValue.value >= 2) {
          return 4;
        } else {
          return 5;
        }
      }
      case MultiHitType._2:
        return 2;
      case MultiHitType._3:
        return 3;
      case MultiHitType._10:
        return 10;
      case MultiHitType.BEAT_UP:
        const party = user.isPlayer() ? globalScene.getPlayerParty() : globalScene.getEnemyParty();
        // No status means the ally pokemon can contribute to Beat Up
        return party.reduce((total, pokemon) => {
          return total + (pokemon.id === user.id ? 1 : pokemon?.status && pokemon.status.effect !== StatusEffect.NONE ? 0 : 1);
        }, 0);
    }
  }
}

export class ChangeMultiHitTypeAttr extends MoveAttr {
  apply(user: Pokemon, target: Pokemon, move: Move, args: any[]): boolean {
    //const hitType = args[0] as Utils.NumberHolder;
    return false;
  }
}

export class WaterShurikenMultiHitTypeAttr extends ChangeMultiHitTypeAttr {
  apply(user: Pokemon, target: Pokemon, move: Move, args: any[]): boolean {
    if (user.species.speciesId === Species.GRENINJA && user.hasAbility(Abilities.BATTLE_BOND) && user.formIndex === 2) {
      (args[0] as Utils.IntegerHolder).value = MultiHitType._3;
      return true;
    }
    return false;
  }
}

export class StatusEffectAttr extends MoveEffectAttr {
  public effect: StatusEffect;
  public turnsRemaining?: number;
  public overrideStatus: boolean = false;

  constructor(effect: StatusEffect, selfTarget?: boolean, turnsRemaining?: number, overrideStatus: boolean = false) {
    super(selfTarget, { trigger: MoveEffectTrigger.HIT });

    this.effect = effect;
    this.turnsRemaining = turnsRemaining;
    this.overrideStatus = overrideStatus;
  }

  apply(user: Pokemon, target: Pokemon, move: Move, args: any[]): boolean {
    if (!this.selfTarget && move.hitsSubstitute(user, target)) {
      return false;
    }

    const moveChance = this.getMoveChance(user, target, move, this.selfTarget, true);
    const statusCheck = moveChance < 0 || moveChance === 100 || user.randSeedInt(100) < moveChance;
    if (statusCheck) {
      const pokemon = this.selfTarget ? user : target;
      if (pokemon.status) {
        if (this.overrideStatus) {
          pokemon.resetStatus();
        } else {
          return false;
        }
      }

      if (user !== target && target.isSafeguarded(user)) {
        if (move.category === MoveCategory.STATUS) {
          globalScene.queueMessage(i18next.t("moveTriggers:safeguard", { targetName: getPokemonNameWithAffix(target) }));
        }
        return false;
      }
      if ((!pokemon.status || (pokemon.status.effect === this.effect && moveChance < 0))
        && pokemon.trySetStatus(this.effect, true, user, this.turnsRemaining)) {
        applyPostAttackAbAttrs(ConfusionOnStatusEffectAbAttr, user, target, move, null, false, this.effect);
        return true;
      }
    }
    return false;
  }

  getTargetBenefitScore(user: Pokemon, target: Pokemon, move: Move): number {
    const moveChance = this.getMoveChance(user, target, move, this.selfTarget, false);
    const score = (moveChance < 0) ? -10 : Math.floor(moveChance * -0.1);
    const pokemon = this.selfTarget ? user : target;

    return !pokemon.status && pokemon.canSetStatus(this.effect, true, false, user) ? score : 0;
  }
}

export class MultiStatusEffectAttr extends StatusEffectAttr {
  public effects: StatusEffect[];

  constructor(effects: StatusEffect[], selfTarget?: boolean, turnsRemaining?: number, overrideStatus?: boolean) {
    super(effects[0], selfTarget, turnsRemaining, overrideStatus);
    this.effects = effects;
  }

  apply(user: Pokemon, target: Pokemon, move: Move, args: any[]): boolean {
    this.effect = Utils.randSeedItem(this.effects);
    const result = super.apply(user, target, move, args);
    return result;
  }

  getTargetBenefitScore(user: Pokemon, target: Pokemon, move: Move): number {
    const moveChance = this.getMoveChance(user, target, move, this.selfTarget, false);
    const score = (moveChance < 0) ? -10 : Math.floor(moveChance * -0.1);
    const pokemon = this.selfTarget ? user : target;

    return !pokemon.status && pokemon.canSetStatus(this.effect, true, false, user) ? score : 0;
  }
}

export class PsychoShiftEffectAttr extends MoveEffectAttr {
  constructor() {
    super(false, { trigger: MoveEffectTrigger.HIT });
  }

  /**
   * Applies the effect of Psycho Shift to its target
   * Psycho Shift takes the user's status effect and passes it onto the target. The user is then healed after the move has been successfully executed.
   * @returns `true` if Psycho Shift's effect is able to be applied to the target
   */
  apply(user: Pokemon, target: Pokemon, _move: Move, _args: any[]): boolean {
    const statusToApply: StatusEffect | undefined = user.status?.effect ?? (user.hasAbility(Abilities.COMATOSE) ? StatusEffect.SLEEP : undefined);

    if (target.status) {
      return false;
    } else {
      const canSetStatus = target.canSetStatus(statusToApply, true, false, user);
      const trySetStatus = canSetStatus ? target.trySetStatus(statusToApply, true, user) : false;

      if (trySetStatus && user.status) {
        // PsychoShiftTag is added to the user if move succeeds so that the user is healed of its status effect after its move
        user.addTag(BattlerTagType.PSYCHO_SHIFT);
      }

      return trySetStatus;
    }
  }

  getTargetBenefitScore(user: Pokemon, target: Pokemon, move: Move): number {
    return !target.status && target.canSetStatus(user.status?.effect, true, false, user) ? -10 : 0;
  }
}
/**
 * The following needs to be implemented for Thief
 * "If the user faints due to the target's Ability (Rough Skin or Iron Barbs) or held Rocky Helmet, it cannot remove the target's held item."
 * "If Knock Off causes a Pokémon with the Sticky Hold Ability to faint, it can now remove that Pokémon's held item."
 */
export class StealHeldItemChanceAttr extends MoveEffectAttr {
  private chance: number;

  constructor(chance: number) {
    super(false, { trigger: MoveEffectTrigger.HIT });
    this.chance = chance;
  }

  apply(user: Pokemon, target: Pokemon, move: Move, args: any[]): Promise<boolean> {
    return new Promise<boolean>(resolve => {
      if (move.hitsSubstitute(user, target)) {
        return resolve(false);
      }
      const rand = Phaser.Math.RND.realInRange(0, 1);
      if (rand >= this.chance) {
        return resolve(false);
      }
      const heldItems = this.getTargetHeldItems(target).filter(i => i.isTransferable);
      if (heldItems.length) {
        const poolType = target.isPlayer() ? ModifierPoolType.PLAYER : target.hasTrainer() ? ModifierPoolType.TRAINER : ModifierPoolType.WILD;
        const highestItemTier = heldItems.map(m => m.type.getOrInferTier(poolType)).reduce((highestTier, tier) => Math.max(tier!, highestTier), 0); // TODO: is the bang after tier correct?
        const tierHeldItems = heldItems.filter(m => m.type.getOrInferTier(poolType) === highestItemTier);
        const stolenItem = tierHeldItems[user.randSeedInt(tierHeldItems.length)];
        globalScene.tryTransferHeldItemModifier(stolenItem, user, false).then(success => {
          if (success) {
            globalScene.queueMessage(i18next.t("moveTriggers:stoleItem", { pokemonName: getPokemonNameWithAffix(user), targetName: getPokemonNameWithAffix(target), itemName: stolenItem.type.name }));
          }
          resolve(success);
        });
        return;
      }

      resolve(false);
    });
  }

  getTargetHeldItems(target: Pokemon): PokemonHeldItemModifier[] {
    return globalScene.findModifiers(m => m instanceof PokemonHeldItemModifier
      && m.pokemonId === target.id, target.isPlayer()) as PokemonHeldItemModifier[];
  }

  getUserBenefitScore(user: Pokemon, target: Pokemon, move: Move): number {
    const heldItems = this.getTargetHeldItems(target);
    return heldItems.length ? 5 : 0;
  }

  getTargetBenefitScore(user: Pokemon, target: Pokemon, move: Move): number {
    const heldItems = this.getTargetHeldItems(target);
    return heldItems.length ? -5 : 0;
  }
}

/**
 * Removes a random held item (or berry) from target.
 * Used for Incinerate and Knock Off.
 * Not Implemented Cases: (Same applies for Thief)
 * "If the user faints due to the target's Ability (Rough Skin or Iron Barbs) or held Rocky Helmet, it cannot remove the target's held item."
 * "If Knock Off causes a Pokémon with the Sticky Hold Ability to faint, it can now remove that Pokémon's held item."
 */
export class RemoveHeldItemAttr extends MoveEffectAttr {

  /** Optional restriction for item pool to berries only i.e. Differentiating Incinerate and Knock Off */
  private berriesOnly: boolean;

  constructor(berriesOnly: boolean) {
    super(false, { trigger: MoveEffectTrigger.HIT });
    this.berriesOnly = berriesOnly;
  }

  /**
   *
   * @param user {@linkcode Pokemon} that used the move
   * @param target Target {@linkcode Pokemon} that the moves applies to
   * @param move {@linkcode Move} that is used
   * @param args N/A
   * @returns {boolean} True if an item was removed
   */
  apply(user: Pokemon, target: Pokemon, move: Move, args: any[]): boolean {
    if (!this.berriesOnly && target.isPlayer()) { // "Wild Pokemon cannot knock off Player Pokemon's held items" (See Bulbapedia)
      return false;
    }

    if (move.hitsSubstitute(user, target)) {
      return false;
    }

    const cancelled = new Utils.BooleanHolder(false);
    applyAbAttrs(BlockItemTheftAbAttr, target, cancelled); // Check for abilities that block item theft

    if (cancelled.value === true) {
      return false;
    }

    // Considers entire transferrable item pool by default (Knock Off). Otherwise berries only if specified (Incinerate).
    let heldItems = this.getTargetHeldItems(target).filter(i => i.isTransferable);

    if (this.berriesOnly) {
      heldItems = heldItems.filter(m => m instanceof BerryModifier && m.pokemonId === target.id, target.isPlayer());
    }

    if (heldItems.length) {
      const removedItem = heldItems[user.randSeedInt(heldItems.length)];

      // Decrease item amount and update icon
      target.loseHeldItem(removedItem);
      globalScene.updateModifiers(target.isPlayer());


      if (this.berriesOnly) {
        globalScene.queueMessage(i18next.t("moveTriggers:incineratedItem", { pokemonName: getPokemonNameWithAffix(user), targetName: getPokemonNameWithAffix(target), itemName: removedItem.type.name }));
      } else {
        globalScene.queueMessage(i18next.t("moveTriggers:knockedOffItem", { pokemonName: getPokemonNameWithAffix(user), targetName: getPokemonNameWithAffix(target), itemName: removedItem.type.name }));
      }
    }

    return true;
  }

  getTargetHeldItems(target: Pokemon): PokemonHeldItemModifier[] {
    return globalScene.findModifiers(m => m instanceof PokemonHeldItemModifier
      && m.pokemonId === target.id, target.isPlayer()) as PokemonHeldItemModifier[];
  }

  getUserBenefitScore(user: Pokemon, target: Pokemon, move: Move): number {
    const heldItems = this.getTargetHeldItems(target);
    return heldItems.length ? 5 : 0;
  }

  getTargetBenefitScore(user: Pokemon, target: Pokemon, move: Move): number {
    const heldItems = this.getTargetHeldItems(target);
    return heldItems.length ? -5 : 0;
  }
}

/**
 * Attribute that causes targets of the move to eat a berry. Used for Teatime, Stuff Cheeks
 */
export class EatBerryAttr extends MoveEffectAttr {
  protected chosenBerry: BerryModifier | undefined;
  constructor() {
    super(true, { trigger: MoveEffectTrigger.HIT });
  }
  /**
   * Causes the target to eat a berry.
   * @param user {@linkcode Pokemon} Pokemon that used the move
   * @param target {@linkcode Pokemon} Pokemon that will eat a berry
   * @param move {@linkcode Move} The move being used
   * @param args Unused
   * @returns {boolean} true if the function succeeds
   */
  apply(user: Pokemon, target: Pokemon, move: Move, args: any[]): boolean {
    if (!super.apply(user, target, move, args)) {
      return false;
    }

    const heldBerries = this.getTargetHeldBerries(target);
    if (heldBerries.length <= 0) {
      return false;
    }
    this.chosenBerry = heldBerries[user.randSeedInt(heldBerries.length)];
    const preserve = new Utils.BooleanHolder(false);
    globalScene.applyModifiers(PreserveBerryModifier, target.isPlayer(), target, preserve); // check for berry pouch preservation
    if (!preserve.value) {
      this.reduceBerryModifier(target);
    }
    this.eatBerry(target);
    return true;
  }

  getTargetHeldBerries(target: Pokemon): BerryModifier[] {
    return globalScene.findModifiers(m => m instanceof BerryModifier
      && (m as BerryModifier).pokemonId === target.id, target.isPlayer()) as BerryModifier[];
  }

  reduceBerryModifier(target: Pokemon) {
    if (this.chosenBerry) {
      target.loseHeldItem(this.chosenBerry);
    }
    globalScene.updateModifiers(target.isPlayer());
  }

  eatBerry(consumer: Pokemon, berryOwner?: Pokemon) {
    getBerryEffectFunc(this.chosenBerry!.berryType)(consumer, berryOwner); // consumer eats the berry
    applyAbAttrs(HealFromBerryUseAbAttr, consumer, new Utils.BooleanHolder(false));
  }
}

/**
 *  Attribute used for moves that steal a random berry from the target. The user then eats the stolen berry.
 *  Used for Pluck & Bug Bite.
 */
export class StealEatBerryAttr extends EatBerryAttr {
  constructor() {
    super();
  }
  /**
   * User steals a random berry from the target and then eats it.
   * @param {Pokemon} user Pokemon that used the move and will eat the stolen berry
   * @param {Pokemon} target Pokemon that will have its berry stolen
   * @param {Move} move Move being used
   * @param {any[]} args Unused
   * @returns {boolean} true if the function succeeds
   */
  apply(user: Pokemon, target: Pokemon, move: Move, args: any[]): boolean {
    if (move.hitsSubstitute(user, target)) {
      return false;
    }
    const cancelled = new Utils.BooleanHolder(false);
    applyAbAttrs(BlockItemTheftAbAttr, target, cancelled); // check for abilities that block item theft
    if (cancelled.value === true) {
      return false;
    }

    const heldBerries = this.getTargetHeldBerries(target);
    if (heldBerries.length <= 0) {
      return false;
    }
    // if the target has berries, pick a random berry and steal it
    this.chosenBerry = heldBerries[user.randSeedInt(heldBerries.length)];
    applyPostItemLostAbAttrs(PostItemLostAbAttr, target, false);
    const message = i18next.t("battle:stealEatBerry", { pokemonName: user.name, targetName: target.name, berryName: this.chosenBerry.type.name });
    globalScene.queueMessage(message);
    this.reduceBerryModifier(target);
    this.eatBerry(user, target);
    return true;
  }
}

/**
 * Move attribute that signals that the move should cure a status effect
 * @extends MoveEffectAttr
 * @see {@linkcode apply()}
 */
export class HealStatusEffectAttr extends MoveEffectAttr {
  /** List of Status Effects to cure */
  private effects: StatusEffect[];

  /**
   * @param selfTarget - Whether this move targets the user
   * @param effects - status effect or list of status effects to cure
   */
  constructor(selfTarget: boolean, effects: StatusEffect | StatusEffect[]) {
    super(selfTarget, { lastHitOnly: true });
    this.effects = [ effects ].flat(1);
  }

  /**
   * @param user {@linkcode Pokemon} source of the move
   * @param target {@linkcode Pokemon} target of the move
   * @param move the {@linkcode Move} being used
   * @returns true if the status is cured
   */
  apply(user: Pokemon, target: Pokemon, move: Move, args: any[]): boolean {
    if (!super.apply(user, target, move, args)) {
      return false;
    }

    if (!this.selfTarget && move.hitsSubstitute(user, target)) {
      return false;
    }

    // Special edge case for shield dust blocking Sparkling Aria curing burn
    const moveTargets = getMoveTargets(user, move.id);
    if (target.hasAbilityWithAttr(IgnoreMoveEffectsAbAttr) && move.id === Moves.SPARKLING_ARIA && moveTargets.targets.length === 1) {
      return false;
    }

    const pokemon = this.selfTarget ? user : target;
    if (pokemon.status && this.effects.includes(pokemon.status.effect)) {
      globalScene.queueMessage(getStatusEffectHealText(pokemon.status.effect, getPokemonNameWithAffix(pokemon)));
      pokemon.resetStatus();
      pokemon.updateInfo();

      return true;
    }

    return false;
  }

  isOfEffect(effect: StatusEffect): boolean {
    return this.effects.includes(effect);
  }

  getUserBenefitScore(user: Pokemon, target: Pokemon, move: Move): integer {
    return user.status ? 10 : 0;
  }
}

export class BypassSleepAttr extends MoveAttr {
  apply(user: Pokemon, target: Pokemon, move: Move, args: any[]): boolean {
    if (user.status?.effect === StatusEffect.SLEEP) {
      user.addTag(BattlerTagType.BYPASS_SLEEP, 1, move.id, user.id);
      return true;
    }

    return false;
  }

  /**
   * Returns arbitrarily high score when Pokemon is asleep, otherwise shouldn't be used
   * @param user
   * @param target
   * @param move
   */
  getUserBenefitScore(user: Pokemon, target: Pokemon, move: Move): integer {
    return user.status && user.status.effect === StatusEffect.SLEEP ? 200 : -10;
  }
}

/**
 * Attribute used for moves that bypass the burn damage reduction of physical moves, currently only facade
 * Called during damage calculation
 * @extends MoveAttr
 * @see {@linkcode apply}
 */
export class BypassBurnDamageReductionAttr extends MoveAttr {
  /** Prevents the move's damage from being reduced by burn
   * @param user N/A
   * @param target N/A
   * @param move {@linkcode Move} with this attribute
   * @param args [0] {@linkcode Utils.BooleanHolder} for burnDamageReductionCancelled
   * @returns true if the function succeeds
   */
  apply(user: Pokemon, target: Pokemon, move: Move, args: any[]): boolean {
    (args[0] as Utils.BooleanHolder).value = true;

    return true;
  }
}

export class WeatherChangeAttr extends MoveEffectAttr {
  private weatherType: WeatherType;

  constructor(weatherType: WeatherType) {
    super();

    this.weatherType = weatherType;
  }

  apply(user: Pokemon, target: Pokemon, move: Move, args: any[]): boolean {
    return globalScene.arena.trySetWeather(this.weatherType, true);
  }

  getCondition(): MoveConditionFunc {
    return (user, target, move) => !globalScene.arena.weather || (globalScene.arena.weather.weatherType !== this.weatherType && !globalScene.arena.weather.isImmutable());
  }
}

export class ClearWeatherAttr extends MoveEffectAttr {
  private weatherType: WeatherType;

  constructor(weatherType: WeatherType) {
    super();

    this.weatherType = weatherType;
  }

  apply(user: Pokemon, target: Pokemon, move: Move, args: any[]): boolean {
    if (globalScene.arena.weather?.weatherType === this.weatherType) {
      return globalScene.arena.trySetWeather(WeatherType.NONE, true);
    }

    return false;
  }
}

export class TerrainChangeAttr extends MoveEffectAttr {
  private terrainType: TerrainType;

  constructor(terrainType: TerrainType) {
    super();

    this.terrainType = terrainType;
  }

  apply(user: Pokemon, target: Pokemon, move: Move, args: any[]): boolean {
    return globalScene.arena.trySetTerrain(this.terrainType, true, true);
  }

  getCondition(): MoveConditionFunc {
    return (user, target, move) => !globalScene.arena.terrain || (globalScene.arena.terrain.terrainType !== this.terrainType);
  }

  getUserBenefitScore(user: Pokemon, target: Pokemon, move: Move): number {
    // TODO: Expand on this
    return globalScene.arena.terrain ? 0 : 6;
  }
}

export class ClearTerrainAttr extends MoveEffectAttr {
  constructor() {
    super();
  }

  apply(user: Pokemon, target: Pokemon, move: Move, args: any[]): boolean {
    return globalScene.arena.trySetTerrain(TerrainType.NONE, true, true);
  }
}

export class OneHitKOAttr extends MoveAttr {
  apply(user: Pokemon, target: Pokemon, move: Move, args: any[]): boolean {
    if (target.isBossImmune()) {
      return false;
    }

    (args[0] as Utils.BooleanHolder).value = true;

    return true;
  }

  getCondition(): MoveConditionFunc {
    return (user, target, move) => {
      const cancelled = new Utils.BooleanHolder(false);
      applyAbAttrs(BlockOneHitKOAbAttr, target, cancelled);
      return !cancelled.value && user.level >= target.level;
    };
  }
}

/**
 * Attribute that allows charge moves to resolve in 1 turn under a given condition.
 * Should only be used for {@linkcode ChargingMove | ChargingMoves} as a `chargeAttr`.
 * @extends MoveAttr
 */
export class InstantChargeAttr extends MoveAttr {
  /** The condition in which the move with this attribute instantly charges */
  protected readonly condition: UserMoveConditionFunc;

  constructor(condition: UserMoveConditionFunc) {
    super(true);
    this.condition = condition;
  }

  /**
   * Flags the move with this attribute as instantly charged if this attribute's condition is met.
   * @param user the {@linkcode Pokemon} using the move
   * @param target n/a
   * @param move the {@linkcode Move} associated with this attribute
   * @param args
   *  - `[0]` a {@linkcode Utils.BooleanHolder | BooleanHolder} for the "instant charge" flag
   * @returns `true` if the instant charge condition is met; `false` otherwise.
   */
  override apply(user: Pokemon, target: Pokemon | null, move: Move, args: any[]): boolean {
    const instantCharge = args[0];
    if (!(instantCharge instanceof Utils.BooleanHolder)) {
      return false;
    }

    if (this.condition(user, move)) {
      instantCharge.value = true;
      return true;
    }
    return false;
  }
}

/**
 * Attribute that allows charge moves to resolve in 1 turn while specific {@linkcode WeatherType | Weather}
 * is active. Should only be used for {@linkcode ChargingMove | ChargingMoves} as a `chargeAttr`.
 * @extends InstantChargeAttr
 */
export class WeatherInstantChargeAttr extends InstantChargeAttr {
  constructor(weatherTypes: WeatherType[]) {
    super((user, move) => {
      const currentWeather = globalScene.arena.weather;

      if (Utils.isNullOrUndefined(currentWeather?.weatherType)) {
        return false;
      } else {
        return !currentWeather?.isEffectSuppressed()
          && weatherTypes.includes(currentWeather?.weatherType);
      }
    });
  }
}

export class OverrideMoveEffectAttr extends MoveAttr {
  apply(user: Pokemon, target: Pokemon, move: Move, args: any[]): boolean | Promise<boolean> {
    //const overridden = args[0] as Utils.BooleanHolder;
    //const virtual = arg[1] as boolean;
    return true;
  }
}

/**
 * Attack Move that doesn't hit the turn it is played and doesn't allow for multiple
 * uses on the same target. Examples are Future Sight or Doom Desire.
 * @extends OverrideMoveEffectAttr
 * @param tagType The {@linkcode ArenaTagType} that will be placed on the field when the move is used
 * @param chargeAnim The {@linkcode ChargeAnim | Charging Animation} used for the move
 * @param chargeText The text to display when the move is used
 */
export class DelayedAttackAttr extends OverrideMoveEffectAttr {
  public tagType: ArenaTagType;
  public chargeAnim: ChargeAnim;
  private chargeText: string;

  constructor(tagType: ArenaTagType, chargeAnim: ChargeAnim, chargeText: string) {
    super();

    this.tagType = tagType;
    this.chargeAnim = chargeAnim;
    this.chargeText = chargeText;
  }

  apply(user: Pokemon, target: Pokemon, move: Move, args: any[]): Promise<boolean> {
    // Edge case for the move applied on a pokemon that has fainted
    if (!target) {
      return Promise.resolve(true);
    }
    const side = target.isPlayer() ? ArenaTagSide.PLAYER : ArenaTagSide.ENEMY;
    return new Promise(resolve => {
      if (args.length < 2 || !args[1]) {
        new MoveChargeAnim(this.chargeAnim, move.id, user).play(false, () => {
          (args[0] as Utils.BooleanHolder).value = true;
          globalScene.queueMessage(this.chargeText.replace("{TARGET}", getPokemonNameWithAffix(target)).replace("{USER}", getPokemonNameWithAffix(user)));
          user.pushMoveHistory({ move: move.id, targets: [ target.getBattlerIndex() ], result: MoveResult.OTHER });
          globalScene.arena.addTag(this.tagType, 3, move.id, user.id, side, false, target.getBattlerIndex());

          resolve(true);
        });
      } else {
        globalScene.ui.showText(i18next.t("moveTriggers:tookMoveAttack", { pokemonName: getPokemonNameWithAffix(globalScene.getPokemonById(target.id) ?? undefined), moveName: move.name }), null, () => resolve(true));
      }
    });
  }
}

/**
 * Attribute that cancels the associated move's effects when set to be combined with the user's ally's
 * subsequent move this turn. Used for Grass Pledge, Water Pledge, and Fire Pledge.
 * @extends OverrideMoveEffectAttr
 */
export class AwaitCombinedPledgeAttr extends OverrideMoveEffectAttr {
  constructor() {
    super(true);
  }
  /**
   * If the user's ally is set to use a different move with this attribute,
   * defer this move's effects for a combined move on the ally's turn.
   * @param user the {@linkcode Pokemon} using this move
   * @param target n/a
   * @param move the {@linkcode Move} being used
   * @param args
   * - [0] a {@linkcode Utils.BooleanHolder} indicating whether the move's base
   * effects should be overridden this turn.
   * @returns `true` if base move effects were overridden; `false` otherwise
   */
  override apply(user: Pokemon, target: Pokemon, move: Move, args: any[]): boolean {
    if (user.turnData.combiningPledge) {
      // "The two moves have become one!\nIt's a combined move!"
      globalScene.queueMessage(i18next.t("moveTriggers:combiningPledge"));
      return false;
    }

    const overridden = args[0] as Utils.BooleanHolder;

    const allyMovePhase = globalScene.findPhase<MovePhase>((phase) => phase instanceof MovePhase && phase.pokemon.isPlayer() === user.isPlayer());
    if (allyMovePhase) {
      const allyMove = allyMovePhase.move.getMove();
      if (allyMove !== move && allyMove.hasAttr(AwaitCombinedPledgeAttr)) {
        [ user, allyMovePhase.pokemon ].forEach((p) => p.turnData.combiningPledge = move.id);

        // "{userPokemonName} is waiting for {allyPokemonName}'s move..."
        globalScene.queueMessage(i18next.t("moveTriggers:awaitingPledge", {
          userPokemonName: getPokemonNameWithAffix(user),
          allyPokemonName: getPokemonNameWithAffix(allyMovePhase.pokemon)
        }));

        // Move the ally's MovePhase (if needed) so that the ally moves next
        const allyMovePhaseIndex = globalScene.phaseQueue.indexOf(allyMovePhase);
        const firstMovePhaseIndex = globalScene.phaseQueue.findIndex((phase) => phase instanceof MovePhase);
        if (allyMovePhaseIndex !== firstMovePhaseIndex) {
          globalScene.prependToPhase(globalScene.phaseQueue.splice(allyMovePhaseIndex, 1)[0], MovePhase);
        }

        overridden.value = true;
        return true;
      }
    }
    return false;
  }
}

/**
 * Set of optional parameters that may be applied to stat stage changing effects
 * @extends MoveEffectAttrOptions
 * @see {@linkcode StatStageChangeAttr}
 */
interface StatStageChangeAttrOptions extends MoveEffectAttrOptions {
  /** If defined, needs to be met in order for the stat change to apply */
  condition?: MoveConditionFunc,
  /** `true` to display a message */
  showMessage?: boolean
}

/**
 * Attribute used for moves that change stat stages
 *
 * @param stats {@linkcode BattleStat} Array of stat(s) to change
 * @param stages How many stages to change the stat(s) by, [-6, 6]
 * @param selfTarget `true` if the move is self-targetting
 * @param options {@linkcode StatStageChangeAttrOptions} Container for any optional parameters for this attribute.
 *
 * @extends MoveEffectAttr
 * @see {@linkcode apply}
 */
export class StatStageChangeAttr extends MoveEffectAttr {
  public stats: BattleStat[];
  public stages: number;
  /**
   * Container for optional parameters to this attribute.
   * @see {@linkcode StatStageChangeAttrOptions} for available optional params
   */
  protected override options?: StatStageChangeAttrOptions;

  constructor(stats: BattleStat[], stages: number, selfTarget?: boolean, options?: StatStageChangeAttrOptions) {
    super(selfTarget, options);
    this.stats = stats;
    this.stages = stages;
    this.options = options;
  }

  /**
   * The condition required for the stat stage change to apply.
   * Defaults to `null` (i.e. no condition required).
   */
  private get condition () {
    return this.options?.condition ?? null;
  }

  /**
   * `true` to display a message for the stat change.
   * @default true
   */
  private get showMessage () {
    return this.options?.showMessage ?? true;
  }

  /**
   * Indicates when the stat change should trigger
   * @default MoveEffectTrigger.HIT
   */
  public override get trigger () {
    return this.options?.trigger ?? MoveEffectTrigger.HIT;
  }

  /**
   * Attempts to change stats of the user or target (depending on value of selfTarget) if conditions are met
   * @param user {@linkcode Pokemon} the user of the move
   * @param target {@linkcode Pokemon} the target of the move
   * @param move {@linkcode Move} the move
   * @param args unused
   * @returns whether stat stages were changed
   */
  apply(user: Pokemon, target: Pokemon, move: Move, args?: any[]): boolean | Promise<boolean> {
    if (!super.apply(user, target, move, args) || (this.condition && !this.condition(user, target, move))) {
      return false;
    }

    if (!this.selfTarget && move.hitsSubstitute(user, target)) {
      return false;
    }

    const moveChance = this.getMoveChance(user, target, move, this.selfTarget, true);
    if (moveChance < 0 || moveChance === 100 || user.randSeedInt(100) < moveChance) {
      const stages = this.getLevels(user);
      globalScene.unshiftPhase(new StatStageChangePhase((this.selfTarget ? user : target).getBattlerIndex(), this.selfTarget, this.stats, stages, this.showMessage));
      return true;
    }

    return false;
  }

  getLevels(_user: Pokemon): integer {
    return this.stages;
  }

  getTargetBenefitScore(user: Pokemon, target: Pokemon, move: Move): integer {
    let ret = 0;
    const moveLevels = this.getLevels(user);
    for (const stat of this.stats) {
      let levels = moveLevels;
      const statStage = target.getStatStage(stat);
      if (levels > 0) {
        levels = Math.min(statStage + levels, 6) - statStage;
      } else {
        levels = Math.max(statStage + levels, -6) - statStage;
      }
      let noEffect = false;
      switch (stat) {
        case Stat.ATK:
          if (this.selfTarget) {
            noEffect = !user.getMoveset().find(m => m instanceof AttackMove && m.category === MoveCategory.PHYSICAL);
          }
          break;
        case Stat.DEF:
          if (!this.selfTarget) {
            noEffect = !user.getMoveset().find(m => m instanceof AttackMove && m.category === MoveCategory.PHYSICAL);
          }
          break;
        case Stat.SPATK:
          if (this.selfTarget) {
            noEffect = !user.getMoveset().find(m => m instanceof AttackMove && m.category === MoveCategory.SPECIAL);
          }
          break;
        case Stat.SPDEF:
          if (!this.selfTarget) {
            noEffect = !user.getMoveset().find(m => m instanceof AttackMove && m.category === MoveCategory.SPECIAL);
          }
          break;
      }
      if (noEffect) {
        continue;
      }
      ret += (levels * 4) + (levels > 0 ? -2 : 2);
    }
    return ret;
  }
}

/**
 * Attribute used to determine the Biome/Terrain-based secondary effect of Secret Power
 */
export class SecretPowerAttr extends MoveEffectAttr {
  constructor() {
    super(false);
  }

  /**
   * Used to apply the secondary effect to the target Pokemon
   * @returns `true` if a secondary effect is successfully applied
   */
  override apply(user: Pokemon, target: Pokemon, move: Move, args?: any[]): boolean | Promise<boolean> {
    if (!super.apply(user, target, move, args)) {
      return false;
    }
    let secondaryEffect: MoveEffectAttr;
    const terrain = globalScene.arena.getTerrainType();
    if (terrain !== TerrainType.NONE) {
      secondaryEffect = this.determineTerrainEffect(terrain);
    } else {
      const biome = globalScene.arena.biomeType;
      secondaryEffect = this.determineBiomeEffect(biome);
    }
    return secondaryEffect.apply(user, target, move, []);
  }

  /**
   * Determines the secondary effect based on terrain.
   * Takes precedence over biome-based effects.
   * ```
   * Electric Terrain | Paralysis
   * Misty Terrain    | SpAtk -1
   * Grassy Terrain   | Sleep
   * Psychic Terrain  | Speed -1
   * ```
   * @param terrain - {@linkcode TerrainType} The current terrain
   * @returns the chosen secondary effect {@linkcode MoveEffectAttr}
   */
  private determineTerrainEffect(terrain: TerrainType): MoveEffectAttr {
    let secondaryEffect: MoveEffectAttr;
    switch (terrain) {
      case TerrainType.ELECTRIC:
      default:
        secondaryEffect = new StatusEffectAttr(StatusEffect.PARALYSIS, false);
        break;
      case TerrainType.MISTY:
        secondaryEffect = new StatStageChangeAttr([ Stat.SPATK ], -1, false);
        break;
      case TerrainType.GRASSY:
        secondaryEffect = new StatusEffectAttr(StatusEffect.SLEEP, false);
        break;
      case TerrainType.PSYCHIC:
        secondaryEffect = new StatStageChangeAttr([ Stat.SPD ], -1, false);
        break;
    }
    return secondaryEffect;
  }

  /**
   * Determines the secondary effect based on biome
   * ```
   * Town, Metropolis, Slum, Dojo, Laboratory, Power Plant + Default | Paralysis
   * Plains, Grass, Tall Grass, Forest, Jungle, Meadow               | Sleep
   * Swamp, Mountain, Temple, Ruins                                  | Speed -1
   * Ice Cave, Snowy Forest                                          | Freeze
   * Volcano                                                         | Burn
   * Fairy Cave                                                      | SpAtk -1
   * Desert, Construction Site, Beach, Island, Badlands              | Accuracy -1
   * Sea, Lake, Seabed                                               | Atk -1
   * Cave, Wasteland, Graveyard, Abyss, Space                        | Flinch
   * End                                                             | Def -1
   * ```
   * @param biome - The current {@linkcode Biome} the battle is set in
   * @returns the chosen secondary effect {@linkcode MoveEffectAttr}
   */
  private determineBiomeEffect(biome: Biome): MoveEffectAttr {
    let secondaryEffect: MoveEffectAttr;
    switch (biome) {
      case Biome.PLAINS:
      case Biome.GRASS:
      case Biome.TALL_GRASS:
      case Biome.FOREST:
      case Biome.JUNGLE:
      case Biome.MEADOW:
        secondaryEffect = new StatusEffectAttr(StatusEffect.SLEEP, false);
        break;
      case Biome.SWAMP:
      case Biome.MOUNTAIN:
      case Biome.TEMPLE:
      case Biome.RUINS:
        secondaryEffect = new StatStageChangeAttr([ Stat.SPD ], -1, false);
        break;
      case Biome.ICE_CAVE:
      case Biome.SNOWY_FOREST:
        secondaryEffect = new StatusEffectAttr(StatusEffect.FREEZE, false);
        break;
      case Biome.VOLCANO:
        secondaryEffect = new StatusEffectAttr(StatusEffect.BURN, false);
        break;
      case Biome.FAIRY_CAVE:
        secondaryEffect = new StatStageChangeAttr([ Stat.SPATK ], -1, false);
        break;
      case Biome.DESERT:
      case Biome.CONSTRUCTION_SITE:
      case Biome.BEACH:
      case Biome.ISLAND:
      case Biome.BADLANDS:
        secondaryEffect = new StatStageChangeAttr([ Stat.ACC ], -1, false);
        break;
      case Biome.SEA:
      case Biome.LAKE:
      case Biome.SEABED:
        secondaryEffect = new StatStageChangeAttr([ Stat.ATK ], -1, false);
        break;
      case Biome.CAVE:
      case Biome.WASTELAND:
      case Biome.GRAVEYARD:
      case Biome.ABYSS:
      case Biome.SPACE:
        secondaryEffect = new AddBattlerTagAttr(BattlerTagType.FLINCHED, false, true);
        break;
      case Biome.END:
        secondaryEffect = new StatStageChangeAttr([ Stat.DEF ], -1, false);
        break;
      case Biome.TOWN:
      case Biome.METROPOLIS:
      case Biome.SLUM:
      case Biome.DOJO:
      case Biome.FACTORY:
      case Biome.LABORATORY:
      case Biome.POWER_PLANT:
      default:
        secondaryEffect = new StatusEffectAttr(StatusEffect.PARALYSIS, false);
        break;
    }
    return secondaryEffect;
  }
}

export class PostVictoryStatStageChangeAttr extends MoveAttr {
  private stats: BattleStat[];
  private stages: number;
  private condition: MoveConditionFunc | null;
  private showMessage: boolean;

  constructor(stats: BattleStat[], stages: number, selfTarget?: boolean, condition?: MoveConditionFunc, showMessage: boolean = true, firstHitOnly: boolean = false) {
    super();
    this.stats = stats;
    this.stages = stages;
    this.condition = condition!; // TODO: is this bang correct?
    this.showMessage = showMessage;
  }
  applyPostVictory(user: Pokemon, target: Pokemon, move: Move): void {
    if (this.condition && !this.condition(user, target, move)) {
      return;
    }
    const statChangeAttr = new StatStageChangeAttr(this.stats, this.stages, this.showMessage);
    statChangeAttr.apply(user, target, move);
  }
}

export class AcupressureStatStageChangeAttr extends MoveEffectAttr {
  constructor() {
    super();
  }

  apply(user: Pokemon, target: Pokemon, move: Move, args: any[]): boolean | Promise<boolean> {
    const randStats = BATTLE_STATS.filter(s => target.getStatStage(s) < 6);
    if (randStats.length > 0) {
      const boostStat = [ randStats[user.randSeedInt(randStats.length)] ];
      globalScene.unshiftPhase(new StatStageChangePhase(target.getBattlerIndex(), this.selfTarget, boostStat, 2));
      return true;
    }
    return false;
  }
}

export class GrowthStatStageChangeAttr extends StatStageChangeAttr {
  constructor() {
    super([ Stat.ATK, Stat.SPATK ], 1, true);
  }

  getLevels(user: Pokemon): number {
    if (!globalScene.arena.weather?.isEffectSuppressed()) {
      const weatherType = globalScene.arena.weather?.weatherType;
      if (weatherType === WeatherType.SUNNY || weatherType === WeatherType.HARSH_SUN) {
        return this.stages + 1;
      }
    }
    return this.stages;
  }
}

export class CutHpStatStageBoostAttr extends StatStageChangeAttr {
  private cutRatio: integer;
  private messageCallback: ((user: Pokemon) => void) | undefined;

  constructor(stat: BattleStat[], levels: integer, cutRatio: integer, messageCallback?: ((user: Pokemon) => void) | undefined) {
    super(stat, levels, true);

    this.cutRatio = cutRatio;
    this.messageCallback = messageCallback;
  }

  apply(user: Pokemon, target: Pokemon, move: Move, args: any[]): Promise<boolean> {
    return new Promise<boolean>(resolve => {
      user.damageAndUpdate(Utils.toDmgValue(user.getMaxHp() / this.cutRatio), HitResult.OTHER, false, true);
      user.updateInfo().then(() => {
        const ret = super.apply(user, target, move, args);
        if (this.messageCallback) {
          this.messageCallback(user);
        }
        resolve(ret);
      });
    });
  }

  getCondition(): MoveConditionFunc {
    return (user, _target, _move) => user.getHpRatio() > 1 / this.cutRatio && this.stats.some(s => user.getStatStage(s) < 6);
  }
}

/**
 * Attribute implementing the stat boosting effect of {@link https://bulbapedia.bulbagarden.net/wiki/Order_Up_(move) | Order Up}.
 * If the user has a Pokemon with {@link https://bulbapedia.bulbagarden.net/wiki/Commander_(Ability) | Commander} in their mouth,
 * one of the user's stats are increased by 1 stage, depending on the "commanding" Pokemon's form. This effect does not respect
 * effect chance, but Order Up itself may be boosted by Sheer Force.
 */
export class OrderUpStatBoostAttr extends MoveEffectAttr {
  constructor() {
    super(true, { trigger: MoveEffectTrigger.HIT });
  }

  override apply(user: Pokemon, target: Pokemon, move: Move, args?: any[]): boolean {
    const commandedTag = user.getTag(CommandedTag);
    if (!commandedTag) {
      return false;
    }

    let increasedStat: EffectiveStat = Stat.ATK;
    switch (commandedTag.tatsugiriFormKey) {
      case "curly":
        increasedStat = Stat.ATK;
        break;
      case "droopy":
        increasedStat = Stat.DEF;
        break;
      case "stretchy":
        increasedStat = Stat.SPD;
        break;
    }

    globalScene.unshiftPhase(new StatStageChangePhase(user.getBattlerIndex(), this.selfTarget, [ increasedStat ], 1));
    return true;
  }
}

export class CopyStatsAttr extends MoveEffectAttr {
  apply(user: Pokemon, target: Pokemon, move: Move, args: any[]): boolean {
    if (!super.apply(user, target, move, args)) {
      return false;
    }

    // Copy all stat stages
    for (const s of BATTLE_STATS) {
      user.setStatStage(s, target.getStatStage(s));
    }

    if (target.getTag(BattlerTagType.CRIT_BOOST)) {
      user.addTag(BattlerTagType.CRIT_BOOST, 0, move.id);
    } else {
      user.removeTag(BattlerTagType.CRIT_BOOST);
    }
    target.updateInfo();
    user.updateInfo();
    globalScene.queueMessage(i18next.t("moveTriggers:copiedStatChanges", { pokemonName: getPokemonNameWithAffix(user), targetName: getPokemonNameWithAffix(target) }));

    return true;
  }
}

export class InvertStatsAttr extends MoveEffectAttr {
  apply(user: Pokemon, target: Pokemon, move: Move, args: any[]): boolean {
    if (!super.apply(user, target, move, args)) {
      return false;
    }

    for (const s of BATTLE_STATS) {
      target.setStatStage(s, -target.getStatStage(s));
    }

    target.updateInfo();
    user.updateInfo();

    globalScene.queueMessage(i18next.t("moveTriggers:invertStats", { pokemonName: getPokemonNameWithAffix(target) }));

    return true;
  }
}

export class ResetStatsAttr extends MoveEffectAttr {
  private targetAllPokemon: boolean;
  constructor(targetAllPokemon: boolean) {
    super();
    this.targetAllPokemon = targetAllPokemon;
  }
  async apply(user: Pokemon, target: Pokemon, move: Move, args: any[]): Promise<boolean> {
    const promises: Promise<void>[] = [];
    if (this.targetAllPokemon) { // Target all pokemon on the field when Freezy Frost or Haze are used
      const activePokemon = globalScene.getField(true);
      activePokemon.forEach(p => promises.push(this.resetStats(p)));
      globalScene.queueMessage(i18next.t("moveTriggers:statEliminated"));
    } else { // Affects only the single target when Clear Smog is used
      if (!move.hitsSubstitute(user, target)) {
        promises.push(this.resetStats(target));
        globalScene.queueMessage(i18next.t("moveTriggers:resetStats", { pokemonName: getPokemonNameWithAffix(target) }));
      }
    }

    await Promise.all(promises);
    return true;
  }

  async resetStats(pokemon: Pokemon): Promise<void> {
    for (const s of BATTLE_STATS) {
      pokemon.setStatStage(s, 0);
    }
    return pokemon.updateInfo();
  }
}

/**
 * Attribute used for status moves, specifically Heart, Guard, and Power Swap,
 * that swaps the user's and target's corresponding stat stages.
 * @extends MoveEffectAttr
 * @see {@linkcode apply}
 */
export class SwapStatStagesAttr extends MoveEffectAttr {
  /** The stat stages to be swapped between the user and the target */
  private stats: readonly BattleStat[];

  constructor(stats: readonly BattleStat[]) {
    super();

    this.stats = stats;
  }

  /**
   * For all {@linkcode stats}, swaps the user's and target's corresponding stat
   * stage.
   * @param user the {@linkcode Pokemon} that used the move
   * @param target the {@linkcode Pokemon} that the move was used on
   * @param move N/A
   * @param args N/A
   * @returns true if attribute application succeeds
   */
  apply(user: Pokemon, target: Pokemon, move: Move, args: any []): boolean {
    if (super.apply(user, target, move, args)) {
      for (const s of this.stats) {
        const temp = user.getStatStage(s);
        user.setStatStage(s, target.getStatStage(s));
        target.setStatStage(s, temp);
      }

      target.updateInfo();
      user.updateInfo();

      if (this.stats.length === 7) {
        globalScene.queueMessage(i18next.t("moveTriggers:switchedStatChanges", { pokemonName: getPokemonNameWithAffix(user) }));
      } else if (this.stats.length === 2) {
        globalScene.queueMessage(i18next.t("moveTriggers:switchedTwoStatChanges", {
          pokemonName: getPokemonNameWithAffix(user),
          firstStat: i18next.t(getStatKey(this.stats[0])),
          secondStat: i18next.t(getStatKey(this.stats[1]))
        }));
      }
      return true;
    }
    return false;
  }
}

export class HpSplitAttr extends MoveEffectAttr {
  apply(user: Pokemon, target: Pokemon, move: Move, args: any[]): Promise<boolean> {
    return new Promise(resolve => {
      if (!super.apply(user, target, move, args)) {
        return resolve(false);
      }

      const infoUpdates: Promise<void>[] = [];

      const hpValue = Math.floor((target.hp + user.hp) / 2);
      if (user.hp < hpValue) {
        const healing = user.heal(hpValue - user.hp);
        if (healing) {
          globalScene.damageNumberHandler.add(user, healing, HitResult.HEAL);
        }
      } else if (user.hp > hpValue) {
        const damage = user.damage(user.hp - hpValue, true);
        if (damage) {
          globalScene.damageNumberHandler.add(user, damage);
        }
      }
      infoUpdates.push(user.updateInfo());

      if (target.hp < hpValue) {
        const healing = target.heal(hpValue - target.hp);
        if (healing) {
          globalScene.damageNumberHandler.add(user, healing, HitResult.HEAL);
        }
      } else if (target.hp > hpValue) {
        const damage = target.damage(target.hp - hpValue, true);
        if (damage) {
          globalScene.damageNumberHandler.add(target, damage);
        }
      }
      infoUpdates.push(target.updateInfo());

      return Promise.all(infoUpdates).then(() => resolve(true));
    });
  }
}

export class VariablePowerAttr extends MoveAttr {
  apply(user: Pokemon, target: Pokemon, move: Move, args: any[]): boolean {
    //const power = args[0] as Utils.NumberHolder;
    return false;
  }
}

export class LessPPMorePowerAttr extends VariablePowerAttr {
  /**
   * Power up moves when less PP user has
   * @param user {@linkcode Pokemon} using this move
   * @param target {@linkcode Pokemon} target of this move
   * @param move {@linkcode Move} being used
   * @param args [0] {@linkcode Utils.NumberHolder} of power
   * @returns true if the function succeeds
   */
  apply(user: Pokemon, target: Pokemon, move: Move, args: any[]): boolean {
    const ppMax = move.pp;
    const ppUsed = user.moveset.find((m) => m?.moveId === move.id)?.ppUsed!; // TODO: is the bang correct?

    let ppRemains = ppMax - ppUsed;
    /** Reduce to 0 to avoid negative numbers if user has 1PP before attack and target has Ability.PRESSURE */
    if (ppRemains < 0) {
      ppRemains = 0;
    }

    const power = args[0] as Utils.NumberHolder;

    switch (ppRemains) {
      case 0:
        power.value = 200;
        break;
      case 1:
        power.value = 80;
        break;
      case 2:
        power.value = 60;
        break;
      case 3:
        power.value = 50;
        break;
      default:
        power.value = 40;
        break;
    }
    return true;
  }
}

export class MovePowerMultiplierAttr extends VariablePowerAttr {
  private powerMultiplierFunc: (user: Pokemon, target: Pokemon, move: Move) => number;

  constructor(powerMultiplier: (user: Pokemon, target: Pokemon, move: Move) => number) {
    super();

    this.powerMultiplierFunc = powerMultiplier;
  }

  apply(user: Pokemon, target: Pokemon, move: Move, args: any[]): boolean {
    const power = args[0] as Utils.NumberHolder;
    power.value *= this.powerMultiplierFunc(user, target, move);

    return true;
  }
}

/**
 * Helper function to calculate the the base power of an ally's hit when using Beat Up.
 * @param user The Pokemon that used Beat Up.
 * @param allyIndex The party position of the ally contributing to Beat Up.
 * @returns The base power of the Beat Up hit.
 */
const beatUpFunc = (user: Pokemon, allyIndex: number): number => {
  const party = user.isPlayer() ? globalScene.getPlayerParty() : globalScene.getEnemyParty();

  for (let i = allyIndex; i < party.length; i++) {
    const pokemon = party[i];

    // The user contributes to Beat Up regardless of status condition.
    // Allies can contribute only if they do not have a non-volatile status condition.
    if (pokemon.id !== user.id && pokemon?.status && pokemon.status.effect !== StatusEffect.NONE) {
      continue;
    }
    return (pokemon.species.getBaseStat(Stat.ATK) / 10) + 5;
  }
  return 0;
};

export class BeatUpAttr extends VariablePowerAttr {

  /**
   * Gets the next party member to contribute to a Beat Up hit, and calculates the base power for it.
   * @param user Pokemon that used the move
   * @param _target N/A
   * @param _move Move with this attribute
   * @param args N/A
   * @returns true if the function succeeds
   */
  apply(user: Pokemon, target: Pokemon, move: Move, args: any[]): boolean {
    const power = args[0] as Utils.NumberHolder;

    const party = user.isPlayer() ? globalScene.getPlayerParty() : globalScene.getEnemyParty();
    const allyCount = party.filter(pokemon => {
      return pokemon.id === user.id || !pokemon.status?.effect;
    }).length;
    const allyIndex = (user.turnData.hitCount - user.turnData.hitsLeft) % allyCount;
    power.value = beatUpFunc(user, allyIndex);
    return true;
  }
}

const doublePowerChanceMessageFunc = (user: Pokemon, target: Pokemon, move: Move) => {
  let message: string = "";
  globalScene.executeWithSeedOffset(() => {
    const rand = Utils.randSeedInt(100);
    if (rand < move.chance) {
      message = i18next.t("moveTriggers:goingAllOutForAttack", { pokemonName: getPokemonNameWithAffix(user) });
    }
  }, globalScene.currentBattle.turn << 6, globalScene.waveSeed);
  return message;
};

export class DoublePowerChanceAttr extends VariablePowerAttr {
  apply(user: Pokemon, target: Pokemon, move: Move, args: any[]): boolean {
    let rand: integer;
    globalScene.executeWithSeedOffset(() => rand = Utils.randSeedInt(100), globalScene.currentBattle.turn << 6, globalScene.waveSeed);
    if (rand! < move.chance) {
      const power = args[0] as Utils.NumberHolder;
      power.value *= 2;
      return true;
    }

    return false;
  }
}

export abstract class ConsecutiveUsePowerMultiplierAttr extends MovePowerMultiplierAttr {
  constructor(limit: integer, resetOnFail: boolean, resetOnLimit?: boolean, ...comboMoves: Moves[]) {
    super((user: Pokemon, target: Pokemon, move: Move): number => {
      const moveHistory = user.getLastXMoves(limit + 1).slice(1);

      let count = 0;
      let turnMove: TurnMove | undefined;

      while (((turnMove = moveHistory.shift())?.move === move.id || (comboMoves.length && comboMoves.includes(turnMove?.move!))) && (!resetOnFail || turnMove?.result === MoveResult.SUCCESS)) { // TODO: is this bang correct?
        if (count < (limit - 1)) {
          count++;
        } else if (resetOnLimit) {
          count = 0;
        } else {
          break;
        }
      }

      return this.getMultiplier(count);
    });
  }

  abstract getMultiplier(count: integer): number;
}

export class ConsecutiveUseDoublePowerAttr extends ConsecutiveUsePowerMultiplierAttr {
  getMultiplier(count: number): number {
    return Math.pow(2, count);
  }
}

export class ConsecutiveUseMultiBasePowerAttr extends ConsecutiveUsePowerMultiplierAttr {
  getMultiplier(count: number): number {
    return (count + 1);
  }
}

export class WeightPowerAttr extends VariablePowerAttr {
  apply(user: Pokemon, target: Pokemon, move: Move, args: any[]): boolean {
    const power = args[0] as Utils.NumberHolder;

    const targetWeight = target.getWeight();
    const weightThresholds = [ 10, 25, 50, 100, 200 ];

    let w = 0;
    while (targetWeight >= weightThresholds[w]) {
      if (++w === weightThresholds.length) {
        break;
      }
    }

    power.value = (w + 1) * 20;

    return true;
  }
}

/**
 * Attribute used for Electro Ball move.
 * @extends VariablePowerAttr
 * @see {@linkcode apply}
 **/
export class ElectroBallPowerAttr extends VariablePowerAttr {
  /**
   * Move that deals more damage the faster {@linkcode Stat.SPD}
   * the user is compared to the target.
   * @param user Pokemon that used the move
   * @param target The target of the move
   * @param move Move with this attribute
   * @param args N/A
   * @returns true if the function succeeds
   */
  apply(user: Pokemon, target: Pokemon, move: Move, args: any[]): boolean {
    const power = args[0] as Utils.NumberHolder;

    const statRatio = target.getEffectiveStat(Stat.SPD) / user.getEffectiveStat(Stat.SPD);
    const statThresholds = [ 0.25, 1 / 3, 0.5, 1, -1 ];
    const statThresholdPowers = [ 150, 120, 80, 60, 40 ];

    let w = 0;
    while (w < statThresholds.length - 1 && statRatio > statThresholds[w]) {
      if (++w === statThresholds.length) {
        break;
      }
    }

    power.value = statThresholdPowers[w];
    return true;
  }
}


/**
 * Attribute used for Gyro Ball move.
 * @extends VariablePowerAttr
 * @see {@linkcode apply}
 **/
export class GyroBallPowerAttr extends VariablePowerAttr {
  /**
   * Move that deals more damage the slower {@linkcode Stat.SPD}
   * the user is compared to the target.
   * @param user Pokemon that used the move
   * @param target The target of the move
   * @param move Move with this attribute
   * @param args N/A
   * @returns true if the function succeeds
   */
  apply(user: Pokemon, target: Pokemon, move: Move, args: any[]): boolean {
    const power = args[0] as Utils.NumberHolder;
    const userSpeed = user.getEffectiveStat(Stat.SPD);
    if (userSpeed < 1) {
      // Gen 6+ always have 1 base power
      power.value = 1;
      return true;
    }

    power.value = Math.floor(Math.min(150, 25 * target.getEffectiveStat(Stat.SPD) / userSpeed + 1));
    return true;
  }
}

export class LowHpPowerAttr extends VariablePowerAttr {
  apply(user: Pokemon, target: Pokemon, move: Move, args: any[]): boolean {
    const power = args[0] as Utils.NumberHolder;
    const hpRatio = user.getHpRatio();

    switch (true) {
      case (hpRatio < 0.0417):
        power.value = 200;
        break;
      case (hpRatio < 0.1042):
        power.value = 150;
        break;
      case (hpRatio < 0.2083):
        power.value = 100;
        break;
      case (hpRatio < 0.3542):
        power.value = 80;
        break;
      case (hpRatio < 0.6875):
        power.value = 40;
        break;
      default:
        power.value = 20;
        break;
    }

    return true;
  }
}

export class CompareWeightPowerAttr extends VariablePowerAttr {
  apply(user: Pokemon, target: Pokemon, move: Move, args: any[]): boolean {
    const power = args[0] as Utils.NumberHolder;
    const userWeight = user.getWeight();
    const targetWeight = target.getWeight();

    if (!userWeight || userWeight === 0) {
      return false;
    }

    const relativeWeight = (targetWeight / userWeight) * 100;

    switch (true) {
      case (relativeWeight < 20.01):
        power.value = 120;
        break;
      case (relativeWeight < 25.01):
        power.value = 100;
        break;
      case (relativeWeight < 33.35):
        power.value = 80;
        break;
      case (relativeWeight < 50.01):
        power.value = 60;
        break;
      default:
        power.value = 40;
        break;
    }

    return true;
  }
}

export class HpPowerAttr extends VariablePowerAttr {
  apply(user: Pokemon, target: Pokemon, move: Move, args: any[]): boolean {
    (args[0] as Utils.NumberHolder).value = Utils.toDmgValue(150 * user.getHpRatio());

    return true;
  }
}

/**
 * Attribute used for moves whose base power scales with the opponent's HP
 * Used for Crush Grip, Wring Out, and Hard Press
 * maxBasePower 100 for Hard Press, 120 for others
 */
export class OpponentHighHpPowerAttr extends VariablePowerAttr {
  maxBasePower: number;

  constructor(maxBasePower: number) {
    super();
    this.maxBasePower = maxBasePower;
  }

  /**
   * Changes the base power of the move to be the target's HP ratio times the maxBasePower with a min value of 1
   * @param user n/a
   * @param target the Pokemon being attacked
   * @param move n/a
   * @param args holds the base power of the move at args[0]
   * @returns true
   */
  apply(user: Pokemon, target: Pokemon, move: Move, args: any[]): boolean {
    (args[0] as Utils.NumberHolder).value = Utils.toDmgValue(this.maxBasePower * target.getHpRatio());

    return true;
  }
}

export class FirstAttackDoublePowerAttr extends VariablePowerAttr {
  apply(user: Pokemon, target: Pokemon, move: Move, args: any[]): boolean {
    console.log(target.getLastXMoves(1), globalScene.currentBattle.turn);
    if (!target.getLastXMoves(1).find(m => m.turn === globalScene.currentBattle.turn)) {
      (args[0] as Utils.NumberHolder).value *= 2;
      return true;
    }

    return false;
  }
}


export class TurnDamagedDoublePowerAttr extends VariablePowerAttr {
  apply(user: Pokemon, target: Pokemon, move: Move, args: any[]): boolean {
    if (user.turnData.attacksReceived.find(r => r.damage && r.sourceId === target.id)) {
      (args[0] as Utils.NumberHolder).value *= 2;
      return true;
    }

    return false;
  }
}

const magnitudeMessageFunc = (user: Pokemon, target: Pokemon, move: Move) => {
  let message: string;
  globalScene.executeWithSeedOffset(() => {
    const magnitudeThresholds = [ 5, 15, 35, 65, 75, 95 ];

    const rand = Utils.randSeedInt(100);

    let m = 0;
    for (; m < magnitudeThresholds.length; m++) {
      if (rand < magnitudeThresholds[m]) {
        break;
      }
    }

    message = i18next.t("moveTriggers:magnitudeMessage", { magnitude: m + 4 });
  }, globalScene.currentBattle.turn << 6, globalScene.waveSeed);
  return message!;
};

export class MagnitudePowerAttr extends VariablePowerAttr {
  apply(user: Pokemon, target: Pokemon, move: Move, args: any[]): boolean {
    const power = args[0] as Utils.NumberHolder;

    const magnitudeThresholds = [ 5, 15, 35, 65, 75, 95 ];
    const magnitudePowers = [ 10, 30, 50, 70, 90, 100, 110, 150 ];

    let rand: integer;

    globalScene.executeWithSeedOffset(() => rand = Utils.randSeedInt(100), globalScene.currentBattle.turn << 6, globalScene.waveSeed);

    let m = 0;
    for (; m < magnitudeThresholds.length; m++) {
      if (rand! < magnitudeThresholds[m]) {
        break;
      }
    }

    power.value = magnitudePowers[m];

    return true;
  }
}

export class AntiSunlightPowerDecreaseAttr extends VariablePowerAttr {
  apply(user: Pokemon, target: Pokemon, move: Move, args: any[]): boolean {
    if (!globalScene.arena.weather?.isEffectSuppressed()) {
      const power = args[0] as Utils.NumberHolder;
      const weatherType = globalScene.arena.weather?.weatherType || WeatherType.NONE;
      switch (weatherType) {
        case WeatherType.RAIN:
        case WeatherType.SANDSTORM:
        case WeatherType.HAIL:
        case WeatherType.SNOW:
        case WeatherType.HEAVY_RAIN:
          power.value *= 0.5;
          return true;
      }
    }

    return false;
  }
}

export class FriendshipPowerAttr extends VariablePowerAttr {
  private invert: boolean;

  constructor(invert?: boolean) {
    super();

    this.invert = !!invert;
  }

  apply(user: Pokemon, target: Pokemon, move: Move, args: any[]): boolean {
    const power = args[0] as Utils.NumberHolder;

    const friendshipPower = Math.floor(Math.min(user instanceof PlayerPokemon ? user.friendship : user.species.baseFriendship, 255) / 2.5);
    power.value = Math.max(!this.invert ? friendshipPower : 102 - friendshipPower, 1);

    return true;
  }
}

export class HitCountPowerAttr extends VariablePowerAttr {
  apply(user: Pokemon, target: Pokemon, move: Move, args: any[]): boolean {
    (args[0] as Utils.NumberHolder).value += Math.min(user.battleData.hitCount, 6) * 50;

    return true;
  }
}

/**
 * Tallies the number of positive stages for a given {@linkcode Pokemon}.
 * @param pokemon The {@linkcode Pokemon} that is being used to calculate the count of positive stats
 * @returns the amount of positive stats
 */
const countPositiveStatStages = (pokemon: Pokemon): number => {
  return pokemon.getStatStages().reduce((total, stat) => (stat && stat > 0) ? total + stat : total, 0);
};

/**
 * Attribute that increases power based on the amount of positive stat stage increases.
 */
export class PositiveStatStagePowerAttr extends VariablePowerAttr {

  /**
   * @param {Pokemon} user The pokemon that is being used to calculate the amount of positive stats
   * @param {Pokemon} target N/A
   * @param {Move} move N/A
   * @param {any[]} args The argument for VariablePowerAttr, accumulates and sets the amount of power multiplied by stats
   * @returns {boolean} Returns true if attribute is applied
   */
  apply(user: Pokemon, target: Pokemon, move: Move, args: any[]): boolean {
    const positiveStatStages: number = countPositiveStatStages(user);

    (args[0] as Utils.NumberHolder).value += positiveStatStages * 20;
    return true;
  }
}

/**
 * Punishment normally has a base power of 60,
 * but gains 20 power for every increased stat stage the target has,
 * up to a maximum of 200 base power in total.
 */
export class PunishmentPowerAttr extends VariablePowerAttr {
  private PUNISHMENT_MIN_BASE_POWER = 60;
  private PUNISHMENT_MAX_BASE_POWER = 200;

  /**
     * @param {Pokemon} user N/A
     * @param {Pokemon} target The pokemon that the move is being used against, as well as calculating the stats for the min/max base power
     * @param {Move} move N/A
     * @param {any[]} args The value that is being changed due to VariablePowerAttr
     * @returns Returns true if attribute is applied
     */
  apply(user: Pokemon, target: Pokemon, move: Move, args: any[]): boolean {
    const positiveStatStages: number = countPositiveStatStages(target);
    (args[0] as Utils.NumberHolder).value = Math.min(
      this.PUNISHMENT_MAX_BASE_POWER,
      this.PUNISHMENT_MIN_BASE_POWER + positiveStatStages * 20
    );
    return true;
  }
}

export class PresentPowerAttr extends VariablePowerAttr {
  apply(user: Pokemon, target: Pokemon, move: Move, args: any[]): boolean {
    /**
     * If this move is multi-hit, and this attribute is applied to any hit
     * other than the first, this move cannot result in a heal.
     */
    const firstHit = (user.turnData.hitCount === user.turnData.hitsLeft);

    const powerSeed = Utils.randSeedInt(firstHit ? 100 : 80);
    if (powerSeed <= 40) {
      (args[0] as Utils.NumberHolder).value = 40;
    } else if (40 < powerSeed && powerSeed <= 70) {
      (args[0] as Utils.NumberHolder).value = 80;
    } else if (70 < powerSeed && powerSeed <= 80) {
      (args[0] as Utils.NumberHolder).value = 120;
    } else if (80 < powerSeed && powerSeed <= 100) {
      // If this move is multi-hit, disable all other hits
      user.stopMultiHit();
      globalScene.unshiftPhase(new PokemonHealPhase(target.getBattlerIndex(),
        Utils.toDmgValue(target.getMaxHp() / 4), i18next.t("moveTriggers:regainedHealth", { pokemonName: getPokemonNameWithAffix(target) }), true));
    }

    return true;
  }
}

export class WaterShurikenPowerAttr extends VariablePowerAttr {
  apply(user: Pokemon, target: Pokemon, move: Move, args: any[]): boolean {
    if (user.species.speciesId === Species.GRENINJA && user.hasAbility(Abilities.BATTLE_BOND) && user.formIndex === 2) {
      (args[0] as Utils.IntegerHolder).value = 20;
      return true;
    }
    return false;
  }
}

/**
 * Attribute used to calculate the power of attacks that scale with Stockpile stacks (i.e. Spit Up).
 */
export class SpitUpPowerAttr extends VariablePowerAttr {
  private multiplier: number = 0;

  constructor(multiplier: number) {
    super();
    this.multiplier = multiplier;
  }

  apply(user: Pokemon, target: Pokemon, move: Move, args: any[]): boolean {
    const stockpilingTag = user.getTag(StockpilingTag);

    if (stockpilingTag && stockpilingTag.stockpiledCount > 0) {
      const power = args[0] as Utils.IntegerHolder;
      power.value = this.multiplier * stockpilingTag.stockpiledCount;
      return true;
    }

    return false;
  }
}

/**
 * Attribute used to apply Swallow's healing, which scales with Stockpile stacks.
 * Does NOT remove stockpiled stacks.
 */
export class SwallowHealAttr extends HealAttr {
  apply(user: Pokemon, target: Pokemon, move: Move, args: any[]): boolean {
    const stockpilingTag = user.getTag(StockpilingTag);

    if (stockpilingTag && stockpilingTag.stockpiledCount > 0) {
      const stockpiled = stockpilingTag.stockpiledCount;
      let healRatio: number;

      if (stockpiled === 1) {
        healRatio = 0.25;
      } else if (stockpiled === 2) {
        healRatio = 0.50;
      } else { // stockpiled >= 3
        healRatio = 1.00;
      }

      if (healRatio) {
        this.addHealPhase(user, healRatio);
        return true;
      }
    }

    return false;
  }
}

const hasStockpileStacksCondition: MoveConditionFunc = (user) => {
  const hasStockpilingTag = user.getTag(StockpilingTag);
  return !!hasStockpilingTag && hasStockpilingTag.stockpiledCount > 0;
};

/**
 * Attribute used for multi-hit moves that increase power in increments of the
 * move's base power for each hit, namely Triple Kick and Triple Axel.
 * @extends VariablePowerAttr
 * @see {@linkcode apply}
 */
export class MultiHitPowerIncrementAttr extends VariablePowerAttr {
  /** The max number of base power increments allowed for this move */
  private maxHits: integer;

  constructor(maxHits: integer) {
    super();

    this.maxHits = maxHits;
  }

  /**
   * Increases power of move in increments of the base power for the amount of times
   * the move hit. In the case that the move is extended, it will circle back to the
   * original base power of the move after incrementing past the maximum amount of
   * hits.
   * @param user {@linkcode Pokemon} that used the move
   * @param target {@linkcode Pokemon} that the move was used on
   * @param move {@linkcode Move} with this attribute
   * @param args [0] {@linkcode Utils.NumberHolder} for final calculated power of move
   * @returns true if attribute application succeeds
   */
  apply(user: Pokemon, target: Pokemon, move: Move, args: any[]): boolean {
    const hitsTotal = user.turnData.hitCount - Math.max(user.turnData.hitsLeft, 0);
    const power = args[0] as Utils.NumberHolder;

    power.value = move.power * (1 + hitsTotal % this.maxHits);

    return true;
  }
}

/**
 * Attribute used for moves that double in power if the given move immediately
 * preceded the move applying the attribute, namely Fusion Flare and
 * Fusion Bolt.
 * @extends VariablePowerAttr
 * @see {@linkcode apply}
 */
export class LastMoveDoublePowerAttr extends VariablePowerAttr {
  /** The move that must precede the current move */
  private move: Moves;

  constructor(move: Moves) {
    super();

    this.move = move;
  }

  /**
   * Doubles power of move if the given move is found to precede the current
   * move with no other moves being executed in between, only ignoring failed
   * moves if any.
   * @param user {@linkcode Pokemon} that used the move
   * @param target N/A
   * @param move N/A
   * @param args [0] {@linkcode Utils.NumberHolder} that holds the resulting power of the move
   * @returns true if attribute application succeeds, false otherwise
   */
  apply(user: Pokemon, _target: Pokemon, _move: Move, args: any[]): boolean {
    const power = args[0] as Utils.NumberHolder;
    const enemy = user.getOpponent(0);
    const pokemonActed: Pokemon[] = [];

    if (enemy?.turnData.acted) {
      pokemonActed.push(enemy);
    }

    if (globalScene.currentBattle.double) {
      const userAlly = user.getAlly();
      const enemyAlly = enemy?.getAlly();

      if (userAlly && userAlly.turnData.acted) {
        pokemonActed.push(userAlly);
      }
      if (enemyAlly && enemyAlly.turnData.acted) {
        pokemonActed.push(enemyAlly);
      }
    }

    pokemonActed.sort((a, b) => b.turnData.order - a.turnData.order);

    for (const p of pokemonActed) {
      const [ lastMove ] = p.getLastXMoves(1);
      if (lastMove?.result !== MoveResult.FAIL) {
        if ((lastMove?.result === MoveResult.SUCCESS) && (lastMove?.move === this.move)) {
          power.value *= 2;
          return true;
        } else {
          break;
        }
      }
    }

    return false;
  }
}

/**
 * Changes a Pledge move's power to 150 when combined with another unique Pledge
 * move from an ally.
 */
export class CombinedPledgePowerAttr extends VariablePowerAttr {
  override apply(user: Pokemon, target: Pokemon, move: Move, args: any[]): boolean {
    const power = args[0];
    if (!(power instanceof Utils.NumberHolder)) {
      return false;
    }
    const combinedPledgeMove = user.turnData.combiningPledge;

    if (combinedPledgeMove && combinedPledgeMove !== move.id) {
      power.value *= 150 / 80;
      return true;
    }
    return false;
  }
}

/**
 * Applies STAB to the given Pledge move if the move is part of a combined attack.
 */
export class CombinedPledgeStabBoostAttr extends MoveAttr {
  override apply(user: Pokemon, target: Pokemon, move: Move, args: any[]): boolean {
    const stabMultiplier = args[0];
    if (!(stabMultiplier instanceof Utils.NumberHolder)) {
      return false;
    }
    const combinedPledgeMove = user.turnData.combiningPledge;

    if (combinedPledgeMove && combinedPledgeMove !== move.id) {
      stabMultiplier.value = 1.5;
      return true;
    }
    return false;
  }
}

/**
 * Variable Power attribute for {@link https://bulbapedia.bulbagarden.net/wiki/Round_(move) | Round}.
 * Doubles power if another Pokemon has previously selected Round this turn.
 * @extends VariablePowerAttr
 */
export class RoundPowerAttr extends VariablePowerAttr {
  override apply(user: Pokemon, target: Pokemon, move: Move, args: any[]): boolean {
    const power = args[0];
    if (!(power instanceof Utils.NumberHolder)) {
      return false;
    }

    if (user.turnData?.joinedRound) {
      power.value *= 2;
      return true;
    }
    return false;
  }
}

/**
 * Attribute for the "combo" effect of {@link https://bulbapedia.bulbagarden.net/wiki/Round_(move) | Round}.
 * Preempts the next move in the turn order with the first instance of any Pokemon
 * using Round. Also marks the Pokemon using the cued Round to double the move's power.
 * @extends MoveEffectAttr
 * @see {@linkcode RoundPowerAttr}
 */
export class CueNextRoundAttr extends MoveEffectAttr {
  constructor() {
    super(true, { lastHitOnly: true });
  }

  override apply(user: Pokemon, target: Pokemon, move: Move, args?: any[]): boolean {
    const nextRoundPhase = globalScene.findPhase<MovePhase>(phase =>
      phase instanceof MovePhase && phase.move.moveId === Moves.ROUND
    );

    if (!nextRoundPhase) {
      return false;
    }

    // Update the phase queue so that the next Pokemon using Round moves next
    const nextRoundIndex = globalScene.phaseQueue.indexOf(nextRoundPhase);
    const nextMoveIndex = globalScene.phaseQueue.findIndex(phase => phase instanceof MovePhase);
    if (nextRoundIndex !== nextMoveIndex) {
      globalScene.prependToPhase(globalScene.phaseQueue.splice(nextRoundIndex, 1)[0], MovePhase);
    }

    // Mark the corresponding Pokemon as having "joined the Round" (for doubling power later)
    nextRoundPhase.pokemon.turnData.joinedRound = true;
    return true;
  }
}

export class VariableAtkAttr extends MoveAttr {
  constructor() {
    super();
  }

  apply(user: Pokemon, target: Pokemon, move: Move, args: any[]): boolean {
    //const atk = args[0] as Utils.IntegerHolder;
    return false;
  }
}

export class TargetAtkUserAtkAttr extends VariableAtkAttr {
  constructor() {
    super();
  }
  apply(user: Pokemon, target: Pokemon, move: Move, args: any[]): boolean {
    (args[0] as Utils.IntegerHolder).value = target.getEffectiveStat(Stat.ATK, target);
    return true;
  }
}

export class DefAtkAttr extends VariableAtkAttr {
  constructor() {
    super();
  }

  apply(user: Pokemon, target: Pokemon, move: Move, args: any[]): boolean {
    (args[0] as Utils.IntegerHolder).value = user.getEffectiveStat(Stat.DEF, target);
    return true;
  }
}

export class VariableDefAttr extends MoveAttr {
  constructor() {
    super();
  }

  apply(user: Pokemon, target: Pokemon, move: Move, args: any[]): boolean {
    //const def = args[0] as Utils.IntegerHolder;
    return false;
  }
}

export class DefDefAttr extends VariableDefAttr {
  constructor() {
    super();
  }

  apply(user: Pokemon, target: Pokemon, move: Move, args: any[]): boolean {
    (args[0] as Utils.IntegerHolder).value = target.getEffectiveStat(Stat.DEF, user);
    return true;
  }
}

export class VariableAccuracyAttr extends MoveAttr {
  apply(user: Pokemon, target: Pokemon, move: Move, args: any[]): boolean {
    //const accuracy = args[0] as Utils.NumberHolder;
    return false;
  }
}

/**
 * Attribute used for Thunder and Hurricane that sets accuracy to 50 in sun and never miss in rain
 */
export class ThunderAccuracyAttr extends VariableAccuracyAttr {
  apply(user: Pokemon, target: Pokemon, move: Move, args: any[]): boolean {
    if (!globalScene.arena.weather?.isEffectSuppressed()) {
      const accuracy = args[0] as Utils.NumberHolder;
      const weatherType = globalScene.arena.weather?.weatherType || WeatherType.NONE;
      switch (weatherType) {
        case WeatherType.SUNNY:
        case WeatherType.HARSH_SUN:
          accuracy.value = 50;
          return true;
        case WeatherType.RAIN:
        case WeatherType.HEAVY_RAIN:
          accuracy.value = -1;
          return true;
      }
    }

    return false;
  }
}

/**
 * Attribute used for Bleakwind Storm, Wildbolt Storm, and Sandsear Storm that sets accuracy to never
 * miss in rain
 * Springtide Storm does NOT have this property
 */
export class StormAccuracyAttr extends VariableAccuracyAttr {
  apply(user: Pokemon, target: Pokemon, move: Move, args: any[]): boolean {
    if (!globalScene.arena.weather?.isEffectSuppressed()) {
      const accuracy = args[0] as Utils.NumberHolder;
      const weatherType = globalScene.arena.weather?.weatherType || WeatherType.NONE;
      switch (weatherType) {
        case WeatherType.RAIN:
        case WeatherType.HEAVY_RAIN:
          accuracy.value = -1;
          return true;
      }
    }

    return false;
  }
}

/**
 * Attribute used for moves which never miss
 * against Pokemon with the {@linkcode BattlerTagType.MINIMIZED}
 * @extends VariableAccuracyAttr
 * @see {@linkcode apply}
 */
export class AlwaysHitMinimizeAttr extends VariableAccuracyAttr {
  /**
   * @see {@linkcode apply}
   * @param user N/A
   * @param target {@linkcode Pokemon} target of the move
   * @param move N/A
   * @param args [0] Accuracy of the move to be modified
   * @returns true if the function succeeds
   */
  apply(user: Pokemon, target: Pokemon, move: Move, args: any[]): boolean {
    if (target.getTag(BattlerTagType.MINIMIZED)) {
      const accuracy = args[0] as Utils.NumberHolder;
      accuracy.value = -1;

      return true;
    }

    return false;
  }
}

export class ToxicAccuracyAttr extends VariableAccuracyAttr {
  apply(user: Pokemon, target: Pokemon, move: Move, args: any[]): boolean {
    if (user.isOfType(Type.POISON)) {
      const accuracy = args[0] as Utils.NumberHolder;
      accuracy.value = -1;
      return true;
    }

    return false;
  }
}

export class BlizzardAccuracyAttr extends VariableAccuracyAttr {
  apply(user: Pokemon, target: Pokemon, move: Move, args: any[]): boolean {
    if (!globalScene.arena.weather?.isEffectSuppressed()) {
      const accuracy = args[0] as Utils.NumberHolder;
      const weatherType = globalScene.arena.weather?.weatherType || WeatherType.NONE;
      if (weatherType === WeatherType.HAIL || weatherType === WeatherType.SNOW) {
        accuracy.value = -1;
        return true;
      }
    }

    return false;
  }
}

export class VariableMoveCategoryAttr extends MoveAttr {
  apply(user: Pokemon, target: Pokemon, move: Move, args: any[]): boolean {
    return false;
  }
}

export class PhotonGeyserCategoryAttr extends VariableMoveCategoryAttr {
  apply(user: Pokemon, target: Pokemon, move: Move, args: any[]): boolean {
    const category = (args[0] as Utils.NumberHolder);

    if (user.getEffectiveStat(Stat.ATK, target, move) > user.getEffectiveStat(Stat.SPATK, target, move)) {
      category.value = MoveCategory.PHYSICAL;
      return true;
    }

    return false;
  }
}

/**
 * Attribute used for tera moves that change category based on the user's Atk and SpAtk stats
 * Note: Currently, `getEffectiveStat` does not ignore all abilities that affect stats except those
 * with the attribute of `StatMultiplierAbAttr`
 * TODO: Remove the `.partial()` tag from Tera Blast and Tera Starstorm when the above issue is resolved
 * @extends VariableMoveCategoryAttr
 */
export class TeraMoveCategoryAttr extends VariableMoveCategoryAttr {
  apply(user: Pokemon, target: Pokemon, move: Move, args: any[]): boolean {
    const category = (args[0] as Utils.NumberHolder);

    if (user.isTerastallized() && user.getEffectiveStat(Stat.ATK, target, move) > user.getEffectiveStat(Stat.SPATK, target, move)) {
      category.value = MoveCategory.PHYSICAL;
      return true;
    }

    return false;
  }
}

/**
 * Increases the power of Tera Blast if the user is Terastallized into Stellar type
 * @extends VariablePowerAttr
 */
export class TeraBlastPowerAttr extends VariablePowerAttr {
  /**
   * Sets Tera Blast's power to 100 if the user is terastallized with
   * the Stellar tera type.
   * @param user {@linkcode Pokemon} the Pokemon using this move
   * @param target n/a
   * @param move {@linkcode Move} the Move with this attribute (i.e. Tera Blast)
   * @param args
   *   - [0] {@linkcode Utils.NumberHolder} the applied move's power, factoring in
   *       previously applied power modifiers.
   * @returns
   */
  apply(user: Pokemon, target: Pokemon, move: Move, args: any[]): boolean {
    const power = args[0] as Utils.NumberHolder;
    if (user.isTerastallized() && user.getTeraType() === Type.STELLAR) {
      power.value = 100;
      return true;
    }

    return false;
  }
}

/**
 * Change the move category to status when used on the ally
 * @extends VariableMoveCategoryAttr
 * @see {@linkcode apply}
 */
export class StatusCategoryOnAllyAttr extends VariableMoveCategoryAttr {
  /**
   * @param user {@linkcode Pokemon} using the move
   * @param target {@linkcode Pokemon} target of the move
   * @param move {@linkcode Move} with this attribute
   * @param args [0] {@linkcode Utils.NumberHolder} The category of the move
   * @returns true if the function succeeds
   */
  apply(user: Pokemon, target: Pokemon, move: Move, args: any[]): boolean {
    const category = (args[0] as Utils.NumberHolder);

    if (user.getAlly() === target) {
      category.value = MoveCategory.STATUS;
      return true;
    }

    return false;
  }
}

export class ShellSideArmCategoryAttr extends VariableMoveCategoryAttr {
  apply(user: Pokemon, target: Pokemon, move: Move, args: any[]): boolean {
    const category = (args[0] as Utils.NumberHolder);

    const predictedPhysDmg = target.getBaseDamage(user, move, MoveCategory.PHYSICAL, true, true);
    const predictedSpecDmg = target.getBaseDamage(user, move, MoveCategory.SPECIAL, true, true);

    if (predictedPhysDmg > predictedSpecDmg) {
      category.value = MoveCategory.PHYSICAL;
      return true;
    } else if (predictedPhysDmg === predictedSpecDmg && user.randSeedInt(2) === 0) {
      category.value = MoveCategory.PHYSICAL;
      return true;
    }
    return false;
  }
}

export class VariableMoveTypeAttr extends MoveAttr {
  apply(user: Pokemon, target: Pokemon, move: Move, args: any[]): boolean {
    return false;
  }
}

/**
 * Attribute used for Tera Starstorm that changes the move type to Stellar
 * @extends VariableMoveTypeAttr
 */
export class TeraStarstormTypeAttr extends VariableMoveTypeAttr {
  /**
   *
   * @param user the {@linkcode Pokemon} using the move
   * @param target n/a
   * @param move n/a
   * @param args[0] {@linkcode Utils.NumberHolder} the move type
   * @returns `true` if the move type is changed to {@linkcode Type.STELLAR}, `false` otherwise
   */
  override apply(user: Pokemon, target: Pokemon, move: Move, args: any[]): boolean {
    if (user.isTerastallized() && (user.hasFusionSpecies(Species.TERAPAGOS) || user.species.speciesId === Species.TERAPAGOS)) {
      const moveType = args[0] as Utils.NumberHolder;

      moveType.value = Type.STELLAR;
      return true;
    }
    return false;
  }
}

export class FormChangeItemTypeAttr extends VariableMoveTypeAttr {
  apply(user: Pokemon, target: Pokemon, move: Move, args: any[]): boolean {
    const moveType = args[0];
    if (!(moveType instanceof Utils.NumberHolder)) {
      return false;
    }

    if ([ user.species.speciesId, user.fusionSpecies?.speciesId ].includes(Species.ARCEUS) || [ user.species.speciesId, user.fusionSpecies?.speciesId ].includes(Species.SILVALLY)) {
      const form = user.species.speciesId === Species.ARCEUS || user.species.speciesId === Species.SILVALLY ? user.formIndex : user.fusionSpecies?.formIndex!;

      moveType.value = Type[Type[form]];
      return true;
    }

    return false;
  }
}

export class TechnoBlastTypeAttr extends VariableMoveTypeAttr {
  apply(user: Pokemon, target: Pokemon, move: Move, args: any[]): boolean {
    const moveType = args[0];
    if (!(moveType instanceof Utils.NumberHolder)) {
      return false;
    }

    if ([ user.species.speciesId, user.fusionSpecies?.speciesId ].includes(Species.GENESECT)) {
      const form = user.species.speciesId === Species.GENESECT ? user.formIndex : user.fusionSpecies?.formIndex;

      switch (form) {
        case 1: // Shock Drive
          moveType.value = Type.ELECTRIC;
          break;
        case 2: // Burn Drive
          moveType.value = Type.FIRE;
          break;
        case 3: // Chill Drive
          moveType.value = Type.ICE;
          break;
        case 4: // Douse Drive
          moveType.value = Type.WATER;
          break;
        default:
          moveType.value = Type.NORMAL;
          break;
      }
      return true;
    }

    return false;
  }
}

export class AuraWheelTypeAttr extends VariableMoveTypeAttr {
  apply(user: Pokemon, target: Pokemon, move: Move, args: any[]): boolean {
    const moveType = args[0];
    if (!(moveType instanceof Utils.NumberHolder)) {
      return false;
    }

    if ([ user.species.speciesId, user.fusionSpecies?.speciesId ].includes(Species.MORPEKO)) {
      const form = user.species.speciesId === Species.MORPEKO ? user.formIndex : user.fusionSpecies?.formIndex;

      switch (form) {
        case 1: // Hangry Mode
          moveType.value = Type.DARK;
          break;
        default: // Full Belly Mode
          moveType.value = Type.ELECTRIC;
          break;
      }
      return true;
    }

    return false;
  }
}

export class RagingBullTypeAttr extends VariableMoveTypeAttr {
  apply(user: Pokemon, target: Pokemon, move: Move, args: any[]): boolean {
    const moveType = args[0];
    if (!(moveType instanceof Utils.NumberHolder)) {
      return false;
    }

    if ([ user.species.speciesId, user.fusionSpecies?.speciesId ].includes(Species.PALDEA_TAUROS)) {
      const form = user.species.speciesId === Species.PALDEA_TAUROS ? user.formIndex : user.fusionSpecies?.formIndex;

      switch (form) {
        case 1: // Blaze breed
          moveType.value = Type.FIRE;
          break;
        case 2: // Aqua breed
          moveType.value = Type.WATER;
          break;
        default:
          moveType.value = Type.FIGHTING;
          break;
      }
      return true;
    }

    return false;
  }
}

export class IvyCudgelTypeAttr extends VariableMoveTypeAttr {
  apply(user: Pokemon, target: Pokemon, move: Move, args: any[]): boolean {
    const moveType = args[0];
    if (!(moveType instanceof Utils.NumberHolder)) {
      return false;
    }

    if ([ user.species.speciesId, user.fusionSpecies?.speciesId ].includes(Species.OGERPON)) {
      const form = user.species.speciesId === Species.OGERPON ? user.formIndex : user.fusionSpecies?.formIndex;

      switch (form) {
        case 1: // Wellspring Mask
        case 5: // Wellspring Mask Tera
          moveType.value = Type.WATER;
          break;
        case 2: // Hearthflame Mask
        case 6: // Hearthflame Mask Tera
          moveType.value = Type.FIRE;
          break;
        case 3: // Cornerstone Mask
        case 7: // Cornerstone Mask Tera
          moveType.value = Type.ROCK;
          break;
        case 4: // Teal Mask Tera
        default:
          moveType.value = Type.GRASS;
          break;
      }
      return true;
    }

    return false;
  }
}

export class WeatherBallTypeAttr extends VariableMoveTypeAttr {
  apply(user: Pokemon, target: Pokemon, move: Move, args: any[]): boolean {
    const moveType = args[0];
    if (!(moveType instanceof Utils.NumberHolder)) {
      return false;
    }

    if (!globalScene.arena.weather?.isEffectSuppressed()) {
      switch (globalScene.arena.weather?.weatherType) {
        case WeatherType.SUNNY:
        case WeatherType.HARSH_SUN:
          moveType.value = Type.FIRE;
          break;
        case WeatherType.RAIN:
        case WeatherType.HEAVY_RAIN:
          moveType.value = Type.WATER;
          break;
        case WeatherType.SANDSTORM:
          moveType.value = Type.ROCK;
          break;
        case WeatherType.HAIL:
        case WeatherType.SNOW:
          moveType.value = Type.ICE;
          break;
        default:
          return false;
      }
      return true;
    }

    return false;
  }
}

/**
 * Changes the move's type to match the current terrain.
 * Has no effect if the user is not grounded.
 * @extends VariableMoveTypeAttr
 * @see {@linkcode apply}
 */
export class TerrainPulseTypeAttr extends VariableMoveTypeAttr {
  /**
   * @param user {@linkcode Pokemon} using this move
   * @param target N/A
   * @param move N/A
   * @param args [0] {@linkcode Utils.NumberHolder} The move's type to be modified
   * @returns true if the function succeeds
   */
  apply(user: Pokemon, target: Pokemon, move: Move, args: any[]): boolean {
    const moveType = args[0];
    if (!(moveType instanceof Utils.NumberHolder)) {
      return false;
    }

    if (!user.isGrounded()) {
      return false;
    }

    const currentTerrain = globalScene.arena.getTerrainType();
    switch (currentTerrain) {
      case TerrainType.MISTY:
        moveType.value = Type.FAIRY;
        break;
      case TerrainType.ELECTRIC:
        moveType.value = Type.ELECTRIC;
        break;
      case TerrainType.GRASSY:
        moveType.value = Type.GRASS;
        break;
      case TerrainType.PSYCHIC:
        moveType.value = Type.PSYCHIC;
        break;
      default:
        return false;
    }
    return true;
  }
}

/**
 * Changes type based on the user's IVs
 * @extends VariableMoveTypeAttr
 */
export class HiddenPowerTypeAttr extends VariableMoveTypeAttr {
  apply(user: Pokemon, target: Pokemon, move: Move, args: any[]): boolean {
    const moveType = args[0];
    if (!(moveType instanceof Utils.NumberHolder)) {
      return false;
    }

    const iv_val = Math.floor(((user.ivs[Stat.HP] & 1)
      + (user.ivs[Stat.ATK] & 1) * 2
      + (user.ivs[Stat.DEF] & 1) * 4
      + (user.ivs[Stat.SPD] & 1) * 8
      + (user.ivs[Stat.SPATK] & 1) * 16
      + (user.ivs[Stat.SPDEF] & 1) * 32) * 15 / 63);

    moveType.value = [
      Type.FIGHTING, Type.FLYING, Type.POISON, Type.GROUND,
      Type.ROCK, Type.BUG, Type.GHOST, Type.STEEL,
      Type.FIRE, Type.WATER, Type.GRASS, Type.ELECTRIC,
      Type.PSYCHIC, Type.ICE, Type.DRAGON, Type.DARK ][iv_val];

    return true;
  }
}

/**
 * Changes the type of Tera Blast to match the user's tera type
 * @extends VariableMoveTypeAttr
 */
export class TeraBlastTypeAttr extends VariableMoveTypeAttr {
  /**
   * @param user {@linkcode Pokemon} the user of the move
   * @param target {@linkcode Pokemon} N/A
   * @param move {@linkcode Move} the move with this attribute
   * @param args `[0]` the move's type to be modified
   * @returns `true` if the move's type was modified; `false` otherwise
   */
  apply(user: Pokemon, target: Pokemon, move: Move, args: any[]): boolean {
    const moveType = args[0];
    if (!(moveType instanceof Utils.NumberHolder)) {
      return false;
    }

    if (user.isTerastallized()) {
      moveType.value = user.getTeraType(); // changes move type to tera type
      return true;
    }

    return false;
  }
}

export class MatchUserTypeAttr extends VariableMoveTypeAttr {
  apply(user: Pokemon, target: Pokemon, move: Move, args: any[]): boolean {
    const moveType = args[0];
    if (!(moveType instanceof Utils.NumberHolder)) {
      return false;
    }
    const userTypes = user.getTypes(true);

    if (userTypes.includes(Type.STELLAR)) { // will not change to stellar type
      const nonTeraTypes = user.getTypes();
      moveType.value = nonTeraTypes[0];
      return true;
    } else if (userTypes.length > 0) {
      moveType.value = userTypes[0];
      return true;
    } else {
      return false;
    }

  }
}

/**
 * Changes the type of a Pledge move based on the Pledge move combined with it.
 * @extends VariableMoveTypeAttr
 */
export class CombinedPledgeTypeAttr extends VariableMoveTypeAttr {
  override apply(user: Pokemon, target: Pokemon, move: Move, args: any[]): boolean {
    const moveType = args[0];
    if (!(moveType instanceof Utils.NumberHolder)) {
      return false;
    }

    const combinedPledgeMove = user.turnData.combiningPledge;
    if (!combinedPledgeMove) {
      return false;
    }

    switch (move.id) {
      case Moves.FIRE_PLEDGE:
        if (combinedPledgeMove === Moves.WATER_PLEDGE) {
          moveType.value = Type.WATER;
          return true;
        }
        return false;
      case Moves.WATER_PLEDGE:
        if (combinedPledgeMove === Moves.GRASS_PLEDGE) {
          moveType.value = Type.GRASS;
          return true;
        }
        return false;
      case Moves.GRASS_PLEDGE:
        if (combinedPledgeMove === Moves.FIRE_PLEDGE) {
          moveType.value = Type.FIRE;
          return true;
        }
        return false;
      default:
        return false;
    }
  }
}

export class VariableMoveTypeMultiplierAttr extends MoveAttr {
  apply(user: Pokemon, target: Pokemon, move: Move, args: any[]): boolean {
    return false;
  }
}

export class NeutralDamageAgainstFlyingTypeMultiplierAttr extends VariableMoveTypeMultiplierAttr {
  apply(user: Pokemon, target: Pokemon, move: Move, args: any[]): boolean {
    if (!target.getTag(BattlerTagType.IGNORE_FLYING)) {
      const multiplier = args[0] as Utils.NumberHolder;
      //When a flying type is hit, the first hit is always 1x multiplier.
      if (target.isOfType(Type.FLYING)) {
        multiplier.value = 1;
      }
      return true;
    }

    return false;
  }
}

export class IceNoEffectTypeAttr extends VariableMoveTypeMultiplierAttr {
  /**
   * Checks to see if the Target is Ice-Type or not. If so, the move will have no effect.
   * @param user n/a
   * @param target The {@linkcode Pokemon} targeted by the move
   * @param move n/a
   * @param args `[0]` a {@linkcode Utils.NumberHolder | NumberHolder} containing a type effectiveness multiplier
   * @returns `true` if this Ice-type immunity applies; `false` otherwise
   */
  apply(user: Pokemon, target: Pokemon, move: Move, args: any[]): boolean {
    const multiplier = args[0] as Utils.NumberHolder;
    if (target.isOfType(Type.ICE)) {
      multiplier.value = 0;
      return true;
    }
    return false;
  }
}

export class FlyingTypeMultiplierAttr extends VariableMoveTypeMultiplierAttr {
  apply(user: Pokemon, target: Pokemon, move: Move, args: any[]): boolean {
    const multiplier = args[0] as Utils.NumberHolder;
    multiplier.value *= target.getAttackTypeEffectiveness(Type.FLYING, user);
    return true;
  }
}

/**
 * Attribute for moves which have a custom type chart interaction.
 */
export class VariableMoveTypeChartAttr extends MoveAttr {
  /**
   * @param user {@linkcode Pokemon} using the move
   * @param target {@linkcode Pokemon} target of the move
   * @param move {@linkcode Move} with this attribute
   * @param args [0] {@linkcode NumberHolder} holding the type effectiveness
   * @param args [1] A single defensive type of the target
   *
   * @returns true if application of the attribute succeeds
   */
  apply(user: Pokemon, target: Pokemon, move: Move, args: any[]): boolean {
    return false;
  }
}

/**
 * This class forces Freeze-Dry to be super effective against Water Type.
 */
export class FreezeDryAttr extends VariableMoveTypeChartAttr {
  apply(user: Pokemon, target: Pokemon, move: Move, args: any[]): boolean {
    const multiplier = args[0] as Utils.NumberHolder;
    const defType = args[1] as Type;

    if (defType === Type.WATER) {
      multiplier.value = 2;
      return true;
    } else {
      return false;
    }
  }
}

export class OneHitKOAccuracyAttr extends VariableAccuracyAttr {
  apply(user: Pokemon, target: Pokemon, move: Move, args: any[]): boolean {
    const accuracy = args[0] as Utils.NumberHolder;
    if (user.level < target.level) {
      accuracy.value = 0;
    } else {
      accuracy.value = Math.min(Math.max(30 + 100 * (1 - target.level / user.level), 0), 100);
    }
    return true;
  }
}

export class SheerColdAccuracyAttr extends OneHitKOAccuracyAttr {
  /**
   * Changes the normal One Hit KO Accuracy Attr to implement the Gen VII changes,
   * where if the user is Ice-Type, it has more accuracy.
   * @param {Pokemon} user Pokemon that is using the move; checks the Pokemon's level.
   * @param {Pokemon} target Pokemon that is receiving the move; checks the Pokemon's level.
   * @param {Move} move N/A
   * @param {any[]} args Uses the accuracy argument, allowing to change it from either 0 if it doesn't pass
   * the first if/else, or 30/20 depending on the type of the user Pokemon.
   * @returns Returns true if move is successful, false if misses.
   */
  apply(user: Pokemon, target: Pokemon, move: Move, args: any[]): boolean {
    const accuracy = args[0] as Utils.NumberHolder;
    if (user.level < target.level) {
      accuracy.value = 0;
    } else {
      const baseAccuracy = user.isOfType(Type.ICE) ? 30 : 20;
      accuracy.value = Math.min(Math.max(baseAccuracy + 100 * (1 - target.level / user.level), 0), 100);
    }
    return true;
  }
}

export class MissEffectAttr extends MoveAttr {
  private missEffectFunc: UserMoveConditionFunc;

  constructor(missEffectFunc: UserMoveConditionFunc) {
    super();

    this.missEffectFunc = missEffectFunc;
  }

  apply(user: Pokemon, target: Pokemon, move: Move, args: any[]): boolean {
    this.missEffectFunc(user, move);
    return true;
  }
}

export class NoEffectAttr extends MoveAttr {
  private noEffectFunc: UserMoveConditionFunc;

  constructor(noEffectFunc: UserMoveConditionFunc) {
    super();

    this.noEffectFunc = noEffectFunc;
  }

  apply(user: Pokemon, target: Pokemon, move: Move, args: any[]): boolean {
    this.noEffectFunc(user, move);
    return true;
  }
}

const crashDamageFunc = (user: Pokemon, move: Move) => {
  const cancelled = new Utils.BooleanHolder(false);
  applyAbAttrs(BlockNonDirectDamageAbAttr, user, cancelled);
  if (cancelled.value) {
    return false;
  }

  user.damageAndUpdate(Utils.toDmgValue(user.getMaxHp() / 2), HitResult.OTHER, false, true);
  globalScene.queueMessage(i18next.t("moveTriggers:keptGoingAndCrashed", { pokemonName: getPokemonNameWithAffix(user) }));
  user.turnData.damageTaken += Utils.toDmgValue(user.getMaxHp() / 2);

  return true;
};

export class TypelessAttr extends MoveAttr { }
/**
* Attribute used for moves which ignore redirection effects, and always target their original target, i.e. Snipe Shot
* Bypasses Storm Drain, Follow Me, Ally Switch, and the like.
*/
export class BypassRedirectAttr extends MoveAttr {
  /** `true` if this move only bypasses redirection from Abilities */
  public readonly abilitiesOnly: boolean;

  constructor(abilitiesOnly: boolean = false) {
    super();
    this.abilitiesOnly = abilitiesOnly;
  }
}

export class FrenzyAttr extends MoveEffectAttr {
  constructor() {
    super(true, { trigger: MoveEffectTrigger.HIT, lastHitOnly: true });
  }

  canApply(user: Pokemon, target: Pokemon, move: Move, args: any[]) {
    return !(this.selfTarget ? user : target).isFainted();
  }

  apply(user: Pokemon, target: Pokemon, move: Move, args: any[]): boolean {
    if (!super.apply(user, target, move, args)) {
      return false;
    }

    if (!user.getTag(BattlerTagType.FRENZY) && !user.getMoveQueue().length) {
      const turnCount = user.randSeedIntRange(1, 2);
      new Array(turnCount).fill(null).map(() => user.getMoveQueue().push({ move: move.id, targets: [ target.getBattlerIndex() ], ignorePP: true }));
      user.addTag(BattlerTagType.FRENZY, turnCount, move.id, user.id);
    } else {
      applyMoveAttrs(AddBattlerTagAttr, user, target, move, args);
      user.lapseTag(BattlerTagType.FRENZY); // if FRENZY is already in effect (moveQueue.length > 0), lapse the tag
    }

    return true;
  }
}

export const frenzyMissFunc: UserMoveConditionFunc = (user: Pokemon, move: Move) => {
  while (user.getMoveQueue().length && user.getMoveQueue()[0].move === move.id) {
    user.getMoveQueue().shift();
  }
  user.removeTag(BattlerTagType.FRENZY); // FRENZY tag should be disrupted on miss/no effect

  return true;
};

/**
 * Attribute that grants {@link https://bulbapedia.bulbagarden.net/wiki/Semi-invulnerable_turn | semi-invulnerability} to the user during
 * the associated move's charging phase. Should only be used for {@linkcode ChargingMove | ChargingMoves} as a `chargeAttr`.
 * @extends MoveEffectAttr
 */
export class SemiInvulnerableAttr extends MoveEffectAttr {
  /** The type of {@linkcode SemiInvulnerableTag} to grant to the user */
  public tagType: BattlerTagType;

  constructor(tagType: BattlerTagType) {
    super(true);
    this.tagType = tagType;
  }

  /**
   * Grants a {@linkcode SemiInvulnerableTag} to the associated move's user.
   * @param user the {@linkcode Pokemon} using the move
   * @param target n/a
   * @param move the {@linkcode Move} being used
   * @param args n/a
   * @returns `true` if semi-invulnerability was successfully granted; `false` otherwise.
   */
  override apply(user: Pokemon, target: Pokemon, move: Move, args?: any[]): boolean {
    if (!super.apply(user, target, move, args)) {
      return false;
    }

    return user.addTag(this.tagType, 1, move.id, user.id);
  }
}

export class AddBattlerTagAttr extends MoveEffectAttr {
  public tagType: BattlerTagType;
  public turnCountMin: integer;
  public turnCountMax: integer;
  protected cancelOnFail: boolean;
  private failOnOverlap: boolean;

  constructor(tagType: BattlerTagType, selfTarget: boolean = false, failOnOverlap: boolean = false, turnCountMin: integer = 0, turnCountMax?: integer, lastHitOnly: boolean = false, cancelOnFail: boolean = false) {
    super(selfTarget, { lastHitOnly: lastHitOnly });

    this.tagType = tagType;
    this.turnCountMin = turnCountMin;
    this.turnCountMax = turnCountMax !== undefined ? turnCountMax : turnCountMin;
    this.failOnOverlap = !!failOnOverlap;
    this.cancelOnFail = cancelOnFail;
  }

  canApply(user: Pokemon, target: Pokemon, move: Move, args: any[]): boolean {
    if (!super.canApply(user, target, move, args) || (this.cancelOnFail === true && user.getLastXMoves(1)[0]?.result === MoveResult.FAIL)) {
      return false;
    } else {
      return true;
    }
  }

  apply(user: Pokemon, target: Pokemon, move: Move, args: any[]): boolean {
    if (!super.apply(user, target, move, args)) {
      return false;
    }

    const moveChance = this.getMoveChance(user, target, move, this.selfTarget, true);
    if (moveChance < 0 || moveChance === 100 || user.randSeedInt(100) < moveChance) {
      return (this.selfTarget ? user : target).addTag(this.tagType,  user.randSeedIntRange(this.turnCountMin, this.turnCountMax), move.id, user.id);
    }

    return false;
  }

  getCondition(): MoveConditionFunc | null {
    return this.failOnOverlap
      ? (user, target, move) => !(this.selfTarget ? user : target).getTag(this.tagType)
      : null;
  }

  getTagTargetBenefitScore(user: Pokemon, target: Pokemon, move: Move): integer | void {
    switch (this.tagType) {
      case BattlerTagType.RECHARGING:
      case BattlerTagType.PERISH_SONG:
        return -16;
      case BattlerTagType.FLINCHED:
      case BattlerTagType.CONFUSED:
      case BattlerTagType.INFATUATED:
      case BattlerTagType.NIGHTMARE:
      case BattlerTagType.DROWSY:
      case BattlerTagType.DISABLED:
      case BattlerTagType.HEAL_BLOCK:
      case BattlerTagType.RECEIVE_DOUBLE_DAMAGE:
        return -5;
      case BattlerTagType.SEEDED:
      case BattlerTagType.SALT_CURED:
      case BattlerTagType.CURSED:
      case BattlerTagType.FRENZY:
      case BattlerTagType.TRAPPED:
      case BattlerTagType.BIND:
      case BattlerTagType.WRAP:
      case BattlerTagType.FIRE_SPIN:
      case BattlerTagType.WHIRLPOOL:
      case BattlerTagType.CLAMP:
      case BattlerTagType.SAND_TOMB:
      case BattlerTagType.MAGMA_STORM:
      case BattlerTagType.SNAP_TRAP:
      case BattlerTagType.THUNDER_CAGE:
      case BattlerTagType.INFESTATION:
        return -3;
      case BattlerTagType.ENCORE:
        return -2;
      case BattlerTagType.MINIMIZED:
      case BattlerTagType.ALWAYS_GET_HIT:
        return 0;
      case BattlerTagType.INGRAIN:
      case BattlerTagType.IGNORE_ACCURACY:
      case BattlerTagType.AQUA_RING:
        return 3;
      case BattlerTagType.PROTECTED:
      case BattlerTagType.FLYING:
      case BattlerTagType.CRIT_BOOST:
      case BattlerTagType.ALWAYS_CRIT:
        return 5;
    }
  }

  getTargetBenefitScore(user: Pokemon, target: Pokemon, move: Move): integer {
    let moveChance = this.getMoveChance(user, target, move, this.selfTarget, false);
    if (moveChance < 0) {
      moveChance = 100;
    }
    return Math.floor(this.getTagTargetBenefitScore(user, target, move)! * (moveChance / 100)); // TODO: is the bang correct?
  }
}

/**
 * Adds a {@link https://bulbapedia.bulbagarden.net/wiki/Seeding | Seeding} effect to the target
 * as seen with Leech Seed and Sappy Seed.
 * @extends AddBattlerTagAttr
 */
export class LeechSeedAttr extends AddBattlerTagAttr {
  constructor() {
    super(BattlerTagType.SEEDED);
  }

  /**
   * Adds a Seeding effect to the target if the target does not have an active Substitute.
   * @param user the {@linkcode Pokemon} using the move
   * @param target the {@linkcode Pokemon} targeted by the move
   * @param move the {@linkcode Move} invoking this effect
   * @param args n/a
   * @returns `true` if the effect successfully applies; `false` otherwise
   */
  apply(user: Pokemon, target: Pokemon, move: Move, args: any[]): boolean {
    return !move.hitsSubstitute(user, target)
      && super.apply(user, target, move, args);
  }
}

/**
 * Adds the appropriate battler tag for Gulp Missile when Surf or Dive is used.
 * @extends MoveEffectAttr
 */
export class GulpMissileTagAttr extends MoveEffectAttr {
  constructor() {
    super(true);
  }

  /**
   * Adds BattlerTagType from GulpMissileTag based on the Pokemon's HP ratio.
   * @param user The Pokemon using the move.
   * @param _target N/A
   * @param move The move being used.
   * @param _args N/A
   * @returns Whether the BattlerTag is applied.
   */
  apply(user: Pokemon, _target: Pokemon, move: Move, _args: any[]): boolean {
    if (!super.apply(user, _target, move, _args)) {
      return false;
    }

    if (user.hasAbility(Abilities.GULP_MISSILE) && user.species.speciesId === Species.CRAMORANT) {
      if (user.getHpRatio() >= .5) {
        user.addTag(BattlerTagType.GULP_MISSILE_ARROKUDA, 0, move.id);
      } else {
        user.addTag(BattlerTagType.GULP_MISSILE_PIKACHU, 0, move.id);
      }
      return true;
    }

    return false;
  }

  getUserBenefitScore(user: Pokemon, target: Pokemon, move: Move): integer {
    const isCramorant = user.hasAbility(Abilities.GULP_MISSILE) && user.species.speciesId === Species.CRAMORANT;
    return isCramorant && !user.getTag(GulpMissileTag) ? 10 : 0;
  }
}

/**
 * Attribute to implement Jaw Lock's linked trapping effect between the user and target
 * @extends AddBattlerTagAttr
 */
export class JawLockAttr extends AddBattlerTagAttr {
  constructor() {
    super(BattlerTagType.TRAPPED);
  }

  apply(user: Pokemon, target: Pokemon, move: Move, args: any[]): boolean {
    if (!super.canApply(user, target, move, args)) {
      return false;
    }

    // If either the user or the target already has the tag, do not apply
    if (user.getTag(TrappedTag) || target.getTag(TrappedTag)) {
      return false;
    }

    const moveChance = this.getMoveChance(user, target, move, this.selfTarget);
    if (moveChance < 0 || moveChance === 100 || user.randSeedInt(100) < moveChance) {
      /**
       * Add the tag to both the user and the target.
       * The target's tag source is considered to be the user and vice versa
       */
      return target.addTag(BattlerTagType.TRAPPED, 1, move.id, user.id)
          && user.addTag(BattlerTagType.TRAPPED, 1, move.id, target.id);
    }

    return false;
  }
}

export class CurseAttr extends MoveEffectAttr {

  apply(user: Pokemon, target: Pokemon, move:Move, args: any[]): boolean {
    if (user.getTypes(true).includes(Type.GHOST)) {
      if (target.getTag(BattlerTagType.CURSED)) {
        globalScene.queueMessage(i18next.t("battle:attackFailed"));
        return false;
      }
      const curseRecoilDamage = Math.max(1, Math.floor(user.getMaxHp() / 2));
      user.damageAndUpdate(curseRecoilDamage, HitResult.OTHER, false, true, true);
      globalScene.queueMessage(
        i18next.t("battlerTags:cursedOnAdd", {
          pokemonNameWithAffix: getPokemonNameWithAffix(user),
          pokemonName: getPokemonNameWithAffix(target)
        })
      );

      target.addTag(BattlerTagType.CURSED, 0, move.id, user.id);
      return true;
    } else {
      globalScene.unshiftPhase(new StatStageChangePhase(user.getBattlerIndex(), true, [ Stat.ATK, Stat.DEF ], 1));
      globalScene.unshiftPhase(new StatStageChangePhase(user.getBattlerIndex(), true, [ Stat.SPD ], -1));
      return true;
    }
  }
}

export class LapseBattlerTagAttr extends MoveEffectAttr {
  public tagTypes: BattlerTagType[];

  constructor(tagTypes: BattlerTagType[], selfTarget: boolean = false) {
    super(selfTarget);

    this.tagTypes = tagTypes;
  }

  apply(user: Pokemon, target: Pokemon, move: Move, args: any[]): boolean {
    if (!super.apply(user, target, move, args)) {
      return false;
    }

    for (const tagType of this.tagTypes) {
      (this.selfTarget ? user : target).lapseTag(tagType);
    }

    return true;
  }
}

export class RemoveBattlerTagAttr extends MoveEffectAttr {
  public tagTypes: BattlerTagType[];

  constructor(tagTypes: BattlerTagType[], selfTarget: boolean = false) {
    super(selfTarget);

    this.tagTypes = tagTypes;
  }

  apply(user: Pokemon, target: Pokemon, move: Move, args: any[]): boolean {
    if (!super.apply(user, target, move, args)) {
      return false;
    }

    for (const tagType of this.tagTypes) {
      (this.selfTarget ? user : target).removeTag(tagType);
    }

    return true;
  }
}

export class FlinchAttr extends AddBattlerTagAttr {
  constructor() {
    super(BattlerTagType.FLINCHED, false);
  }

  apply(user: Pokemon, target: Pokemon, move: Move, args: any[]): boolean {
    if (!move.hitsSubstitute(user, target)) {
      return super.apply(user, target, move, args);
    }
    return false;
  }
}

export class ConfuseAttr extends AddBattlerTagAttr {
  constructor(selfTarget?: boolean) {
    super(BattlerTagType.CONFUSED, selfTarget, false, 2, 5);
  }

  apply(user: Pokemon, target: Pokemon, move: Move, args: any[]): boolean {
    if (!this.selfTarget && target.isSafeguarded(user)) {
      if (move.category === MoveCategory.STATUS) {
        globalScene.queueMessage(i18next.t("moveTriggers:safeguard", { targetName: getPokemonNameWithAffix(target) }));
      }
      return false;
    }

    if (!move.hitsSubstitute(user, target)) {
      return super.apply(user, target, move, args);
    }
    return false;
  }
}

export class RechargeAttr extends AddBattlerTagAttr {
  constructor() {
    super(BattlerTagType.RECHARGING, true, false, 1, 1, true, true);
  }
}

export class TrapAttr extends AddBattlerTagAttr {
  constructor(tagType: BattlerTagType) {
    super(tagType, false, false, 4, 5);
  }
}

export class ProtectAttr extends AddBattlerTagAttr {
  constructor(tagType: BattlerTagType = BattlerTagType.PROTECTED) {
    super(tagType, true);
  }

  getCondition(): MoveConditionFunc {
    return ((user, target, move): boolean => {
      let timesUsed = 0;
      const moveHistory = user.getLastXMoves();
      let turnMove: TurnMove | undefined;

      while (moveHistory.length) {
        turnMove = moveHistory.shift();
        if (!allMoves[turnMove?.move!].hasAttr(ProtectAttr) || turnMove?.result !== MoveResult.SUCCESS) { // TODO: is the bang correct?
          break;
        }
        timesUsed++;
      }
      if (timesUsed) {
        return !user.randSeedInt(Math.pow(3, timesUsed));
      }
      return true;
    });
  }
}

export class IgnoreAccuracyAttr extends AddBattlerTagAttr {
  constructor() {
    super(BattlerTagType.IGNORE_ACCURACY, true, false, 2);
  }

  apply(user: Pokemon, target: Pokemon, move: Move, args: any[]): boolean {
    if (!super.apply(user, target, move, args)) {
      return false;
    }

    globalScene.queueMessage(i18next.t("moveTriggers:tookAimAtTarget", { pokemonName: getPokemonNameWithAffix(user), targetName: getPokemonNameWithAffix(target) }));

    return true;
  }
}

export class FaintCountdownAttr extends AddBattlerTagAttr {
  constructor() {
    super(BattlerTagType.PERISH_SONG, false, true, 4);
  }

  apply(user: Pokemon, target: Pokemon, move: Move, args: any[]): boolean {
    if (!super.apply(user, target, move, args)) {
      return false;
    }

    globalScene.queueMessage(i18next.t("moveTriggers:faintCountdown", { pokemonName: getPokemonNameWithAffix(target), turnCount: this.turnCountMin - 1 }));

    return true;
  }
}

/**
 * Attribute to remove all Substitutes from the field.
 * @extends MoveEffectAttr
 * @see {@link https://bulbapedia.bulbagarden.net/wiki/Tidy_Up_(move) | Tidy Up}
 * @see {@linkcode SubstituteTag}
 */
export class RemoveAllSubstitutesAttr extends MoveEffectAttr {
  constructor() {
    super(true);
  }

  /**
   * Remove's the Substitute Doll effect from all active Pokemon on the field
   * @param user {@linkcode Pokemon} the Pokemon using this move
   * @param target n/a
   * @param move {@linkcode Move} the move applying this effect
   * @param args n/a
   * @returns `true` if the effect successfully applies
   */
  apply(user: Pokemon, target: Pokemon, move: Move, args: any[]): boolean {
    if (!super.apply(user, target, move, args)) {
      return false;
    }

    globalScene.getField(true).forEach(pokemon =>
      pokemon.findAndRemoveTags(tag => tag.tagType === BattlerTagType.SUBSTITUTE));
    return true;
  }
}

/**
 * Attribute used when a move can deal damage to {@linkcode BattlerTagType}
 * Moves that always hit but do not deal double damage: Thunder, Fissure, Sky Uppercut,
 * Smack Down, Hurricane, Thousand Arrows
 * @extends MoveAttr
*/
export class HitsTagAttr extends MoveAttr {
  /** The {@linkcode BattlerTagType} this move hits */
  public tagType: BattlerTagType;
  /** Should this move deal double damage against {@linkcode HitsTagAttr.tagType}? */
  public doubleDamage: boolean;

  constructor(tagType: BattlerTagType, doubleDamage: boolean = false) {
    super();

    this.tagType = tagType;
    this.doubleDamage = !!doubleDamage;
  }

  getTargetBenefitScore(user: Pokemon, target: Pokemon, move: Move): integer {
    return target.getTag(this.tagType) ? this.doubleDamage ? 10 : 5 : 0;
  }
}

/**
 * Used for moves that will always hit for a given tag but also doubles damage.
 * Moves include: Gust, Stomp, Body Slam, Surf, Earthquake, Magnitude, Twister,
 * Whirlpool, Dragon Rush, Heat Crash, Steam Roller, Flying Press
 */
export class HitsTagForDoubleDamageAttr extends HitsTagAttr {
  constructor(tagType: BattlerTagType) {
    super(tagType, true);
  }
}

export class AddArenaTagAttr extends MoveEffectAttr {
  public tagType: ArenaTagType;
  public turnCount: integer;
  private failOnOverlap: boolean;
  public selfSideTarget: boolean;

  constructor(tagType: ArenaTagType, turnCount?: integer | null, failOnOverlap: boolean = false, selfSideTarget: boolean = false) {
    super(true);

    this.tagType = tagType;
    this.turnCount = turnCount!; // TODO: is the bang correct?
    this.failOnOverlap = failOnOverlap;
    this.selfSideTarget = selfSideTarget;
  }

  apply(user: Pokemon, target: Pokemon, move: Move, args: any[]): boolean {
    if (!super.apply(user, target, move, args)) {
      return false;
    }

    if ((move.chance < 0 || move.chance === 100 || user.randSeedInt(100) < move.chance) && user.getLastXMoves(1)[0]?.result === MoveResult.SUCCESS) {
      const side = (this.selfSideTarget ? user : target).isPlayer() ? ArenaTagSide.PLAYER : ArenaTagSide.ENEMY;
      globalScene.arena.addTag(this.tagType, this.turnCount, move.id, user.id, side);
      return true;
    }

    return false;
  }

  getCondition(): MoveConditionFunc | null {
    return this.failOnOverlap
      ? (user, target, move) => !globalScene.arena.getTagOnSide(this.tagType, target.isPlayer() ? ArenaTagSide.PLAYER : ArenaTagSide.ENEMY)
      : null;
  }
}

/**
 * Generic class for removing arena tags
 * @param tagTypes: The types of tags that can be removed
 * @param selfSideTarget: Is the user removing tags from its own side?
 */
export class RemoveArenaTagsAttr extends MoveEffectAttr {
  public tagTypes: ArenaTagType[];
  public selfSideTarget: boolean;

  constructor(tagTypes: ArenaTagType[], selfSideTarget: boolean) {
    super(true);

    this.tagTypes = tagTypes;
    this.selfSideTarget = selfSideTarget;
  }

  apply(user: Pokemon, target: Pokemon, move: Move, args: any[]): boolean {
    if (!super.apply(user, target, move, args)) {
      return false;
    }

    const side = (this.selfSideTarget ? user : target).isPlayer() ? ArenaTagSide.PLAYER : ArenaTagSide.ENEMY;

    for (const tagType of this.tagTypes) {
      globalScene.arena.removeTagOnSide(tagType, side);
    }

    return true;
  }
}

export class AddArenaTrapTagAttr extends AddArenaTagAttr {
  getCondition(): MoveConditionFunc {
    return (user, target, move) => {
      const side = (this.selfSideTarget ? user : target).isPlayer() ? ArenaTagSide.PLAYER : ArenaTagSide.ENEMY;
      const tag = globalScene.arena.getTagOnSide(this.tagType, side) as ArenaTrapTag;
      if (!tag) {
        return true;
      }
      return tag.layers < tag.maxLayers;
    };
  }
}

/**
 * Attribute used for Stone Axe and Ceaseless Edge.
 * Applies the given ArenaTrapTag when move is used.
 * @extends AddArenaTagAttr
 * @see {@linkcode apply}
 */
export class AddArenaTrapTagHitAttr extends AddArenaTagAttr {
  /**
   * @param user {@linkcode Pokemon} using this move
   * @param target {@linkcode Pokemon} target of this move
   * @param move {@linkcode Move} being used
   */
  apply(user: Pokemon, target: Pokemon, move: Move, args: any[]): boolean {
    const moveChance = this.getMoveChance(user, target, move, this.selfTarget, true);
    const side = (this.selfSideTarget ? user : target).isPlayer() ? ArenaTagSide.PLAYER : ArenaTagSide.ENEMY;
    const tag = globalScene.arena.getTagOnSide(this.tagType, side) as ArenaTrapTag;
    if ((moveChance < 0 || moveChance === 100 || user.randSeedInt(100) < moveChance) && user.getLastXMoves(1)[0]?.result === MoveResult.SUCCESS) {
      globalScene.arena.addTag(this.tagType, 0, move.id, user.id, side);
      if (!tag) {
        return true;
      }
      return tag.layers < tag.maxLayers;
    }
    return false;
  }
}

export class RemoveArenaTrapAttr extends MoveEffectAttr {

  private targetBothSides: boolean;

  constructor(targetBothSides: boolean = false) {
    super(true, { trigger: MoveEffectTrigger.PRE_APPLY });
    this.targetBothSides = targetBothSides;
  }

  apply(user: Pokemon, target: Pokemon, move: Move, args: any[]): boolean {

    if (!super.apply(user, target, move, args)) {
      return false;
    }

    if (this.targetBothSides) {
      globalScene.arena.removeTagOnSide(ArenaTagType.SPIKES, ArenaTagSide.PLAYER);
      globalScene.arena.removeTagOnSide(ArenaTagType.TOXIC_SPIKES, ArenaTagSide.PLAYER);
      globalScene.arena.removeTagOnSide(ArenaTagType.STEALTH_ROCK, ArenaTagSide.PLAYER);
      globalScene.arena.removeTagOnSide(ArenaTagType.STICKY_WEB, ArenaTagSide.PLAYER);

      globalScene.arena.removeTagOnSide(ArenaTagType.SPIKES, ArenaTagSide.ENEMY);
      globalScene.arena.removeTagOnSide(ArenaTagType.TOXIC_SPIKES, ArenaTagSide.ENEMY);
      globalScene.arena.removeTagOnSide(ArenaTagType.STEALTH_ROCK, ArenaTagSide.ENEMY);
      globalScene.arena.removeTagOnSide(ArenaTagType.STICKY_WEB, ArenaTagSide.ENEMY);
    } else {
      globalScene.arena.removeTagOnSide(ArenaTagType.SPIKES, target.isPlayer() ? ArenaTagSide.ENEMY : ArenaTagSide.PLAYER);
      globalScene.arena.removeTagOnSide(ArenaTagType.TOXIC_SPIKES, target.isPlayer() ? ArenaTagSide.ENEMY : ArenaTagSide.PLAYER);
      globalScene.arena.removeTagOnSide(ArenaTagType.STEALTH_ROCK, target.isPlayer() ? ArenaTagSide.ENEMY : ArenaTagSide.PLAYER);
      globalScene.arena.removeTagOnSide(ArenaTagType.STICKY_WEB, target.isPlayer() ? ArenaTagSide.ENEMY : ArenaTagSide.PLAYER);
    }

    return true;
  }
}

export class RemoveScreensAttr extends MoveEffectAttr {

  private targetBothSides: boolean;

  constructor(targetBothSides: boolean = false) {
    super(true, { trigger: MoveEffectTrigger.PRE_APPLY });
    this.targetBothSides = targetBothSides;
  }

  apply(user: Pokemon, target: Pokemon, move: Move, args: any[]): boolean {

    if (!super.apply(user, target, move, args)) {
      return false;
    }

    if (this.targetBothSides) {
      globalScene.arena.removeTagOnSide(ArenaTagType.REFLECT, ArenaTagSide.PLAYER);
      globalScene.arena.removeTagOnSide(ArenaTagType.LIGHT_SCREEN, ArenaTagSide.PLAYER);
      globalScene.arena.removeTagOnSide(ArenaTagType.AURORA_VEIL, ArenaTagSide.PLAYER);

      globalScene.arena.removeTagOnSide(ArenaTagType.REFLECT, ArenaTagSide.ENEMY);
      globalScene.arena.removeTagOnSide(ArenaTagType.LIGHT_SCREEN, ArenaTagSide.ENEMY);
      globalScene.arena.removeTagOnSide(ArenaTagType.AURORA_VEIL, ArenaTagSide.ENEMY);
    } else {
      globalScene.arena.removeTagOnSide(ArenaTagType.REFLECT, target.isPlayer() ? ArenaTagSide.PLAYER : ArenaTagSide.ENEMY);
      globalScene.arena.removeTagOnSide(ArenaTagType.LIGHT_SCREEN, target.isPlayer() ? ArenaTagSide.PLAYER : ArenaTagSide.ENEMY);
      globalScene.arena.removeTagOnSide(ArenaTagType.AURORA_VEIL, target.isPlayer() ? ArenaTagSide.PLAYER : ArenaTagSide.ENEMY);
    }

    return true;

  }
}

/*Swaps arena effects between the player and enemy side
  * @extends MoveEffectAttr
  * @see {@linkcode apply}
*/
export class SwapArenaTagsAttr extends MoveEffectAttr {
  public SwapTags: ArenaTagType[];


  constructor(SwapTags: ArenaTagType[]) {
    super(true);
    this.SwapTags = SwapTags;
  }

  apply(user:Pokemon, target:Pokemon, move:Move, args: any[]): boolean {
    if (!super.apply(user, target, move, args)) {
      return false;
    }

    const tagPlayerTemp = globalScene.arena.findTagsOnSide((t => this.SwapTags.includes(t.tagType)), ArenaTagSide.PLAYER);
    const tagEnemyTemp = globalScene.arena.findTagsOnSide((t => this.SwapTags.includes(t.tagType)), ArenaTagSide.ENEMY);


    if (tagPlayerTemp) {
      for (const swapTagsType of tagPlayerTemp) {
        globalScene.arena.removeTagOnSide(swapTagsType.tagType, ArenaTagSide.PLAYER, true);
        globalScene.arena.addTag(swapTagsType.tagType, swapTagsType.turnCount, swapTagsType.sourceMove, swapTagsType.sourceId!, ArenaTagSide.ENEMY, true); // TODO: is the bang correct?
      }
    }
    if (tagEnemyTemp) {
      for (const swapTagsType of tagEnemyTemp) {
        globalScene.arena.removeTagOnSide(swapTagsType.tagType, ArenaTagSide.ENEMY, true);
        globalScene.arena.addTag(swapTagsType.tagType, swapTagsType.turnCount, swapTagsType.sourceMove, swapTagsType.sourceId!, ArenaTagSide.PLAYER, true); // TODO: is the bang correct?
      }
    }


    globalScene.queueMessage(i18next.t("moveTriggers:swapArenaTags", { pokemonName: getPokemonNameWithAffix(user) }));
    return true;
  }
}

/**
 * Attribute that adds a secondary effect to the field when two unique Pledge moves
 * are combined. The effect added varies based on the two Pledge moves combined.
 */
export class AddPledgeEffectAttr extends AddArenaTagAttr {
  private readonly requiredPledge: Moves;

  constructor(tagType: ArenaTagType, requiredPledge: Moves, selfSideTarget: boolean = false) {
    super(tagType, 4, false, selfSideTarget);

    this.requiredPledge = requiredPledge;
  }

  override apply(user: Pokemon, target: Pokemon, move: Move, args: any[]): boolean {
    // TODO: add support for `HIT` effect triggering in AddArenaTagAttr to remove the need for this check
    if (user.getLastXMoves(1)[0]?.result !== MoveResult.SUCCESS) {
      return false;
    }

    if (user.turnData.combiningPledge === this.requiredPledge) {
      return super.apply(user, target, move, args);
    }
    return false;
  }
}

/**
 * Attribute used for Revival Blessing.
 * @extends MoveEffectAttr
 * @see {@linkcode apply}
 */
export class RevivalBlessingAttr extends MoveEffectAttr {
  constructor(user?: boolean) {
    super(true);
  }

  /**
   *
   * @param user {@linkcode Pokemon} using this move
   * @param target {@linkcode Pokemon} target of this move
   * @param move {@linkcode Move} being used
   * @param args N/A
   * @returns Promise, true if function succeeds.
   */
  apply(user: Pokemon, target: Pokemon, move: Move, args: any[]): Promise<boolean> {
    return new Promise(resolve => {
      // If user is player, checks if the user has fainted pokemon
      if (user instanceof PlayerPokemon
        && globalScene.getPlayerParty().findIndex(p => p.isFainted()) > -1) {
        (user as PlayerPokemon).revivalBlessing().then(() => {
          resolve(true);
        });
      // If user is enemy, checks that it is a trainer, and it has fainted non-boss pokemon in party
      } else if (user instanceof EnemyPokemon
        && user.hasTrainer()
        && globalScene.getEnemyParty().findIndex(p => p.isFainted() && !p.isBoss()) > -1) {
        // Selects a random fainted pokemon
        const faintedPokemon = globalScene.getEnemyParty().filter(p => p.isFainted() && !p.isBoss());
        const pokemon = faintedPokemon[user.randSeedInt(faintedPokemon.length)];
        const slotIndex = globalScene.getEnemyParty().findIndex(p => pokemon.id === p.id);
        pokemon.resetStatus();
        pokemon.heal(Math.min(Utils.toDmgValue(0.5 * pokemon.getMaxHp()), pokemon.getMaxHp()));
        globalScene.queueMessage(i18next.t("moveTriggers:revivalBlessing", { pokemonName: getPokemonNameWithAffix(pokemon) }), 0, true);

        if (globalScene.currentBattle.double && globalScene.getEnemyParty().length > 1) {
          const allyPokemon = user.getAlly();
          if (slotIndex <= 1) {
            globalScene.unshiftPhase(new SwitchSummonPhase(SwitchType.SWITCH, pokemon.getFieldIndex(), slotIndex, false, false));
          } else if (allyPokemon.isFainted()) {
            globalScene.unshiftPhase(new SwitchSummonPhase(SwitchType.SWITCH, allyPokemon.getFieldIndex(), slotIndex, false, false));
          }
        }
        resolve(true);
      } else {
        globalScene.queueMessage(i18next.t("battle:attackFailed"));
        resolve(false);
      }
    });
  }

  getUserBenefitScore(user: Pokemon, target: Pokemon, move: Move): integer {
    if (user.hasTrainer() && globalScene.getEnemyParty().findIndex(p => p.isFainted() && !p.isBoss()) > -1) {
      return 20;
    }

    return -20;
  }
}


export class ForceSwitchOutAttr extends MoveEffectAttr {
  constructor(
    private selfSwitch: boolean = false,
    private switchType: SwitchType = SwitchType.SWITCH
  ) {
    super(false, { lastHitOnly: true });
  }

  isBatonPass() {
    return this.switchType === SwitchType.BATON_PASS;
  }

  apply(user: Pokemon, target: Pokemon, move: Move, args: any[]): boolean {
    // Check if the move category is not STATUS or if the switch out condition is not met
    if (!this.getSwitchOutCondition()(user, target, move)) {
      return false;
    }

    /** The {@linkcode Pokemon} to be switched out with this effect */
    const switchOutTarget = this.selfSwitch ? user : target;

    // If the switch-out target is a Dondozo with a Tatsugiri in its mouth
    // (e.g. when it uses Flip Turn), make it spit out the Tatsugiri before switching out.
    switchOutTarget.lapseTag(BattlerTagType.COMMANDED);

    if (switchOutTarget instanceof PlayerPokemon) {
      /**
      * Check if Wimp Out/Emergency Exit activates due to being hit by U-turn or Volt Switch
      * If it did, the user of U-turn or Volt Switch will not be switched out.
      */
      if (target.getAbility().hasAttr(PostDamageForceSwitchAbAttr)
        && [ Moves.U_TURN, Moves.VOLT_SWITCH, Moves.FLIP_TURN ].includes(move.id)
      ) {
        if (this.hpDroppedBelowHalf(target)) {
          return false;
        }
      }

      // Find indices of off-field Pokemon that are eligible to be switched into
      const eligibleNewIndices: number[] = [];
      globalScene.getPlayerParty().forEach((pokemon, index) => {
        if (pokemon.isAllowedInBattle() && !pokemon.isOnField()) {
          eligibleNewIndices.push(index);
        }
      });

      if (eligibleNewIndices.length < 1) {
        return false;
      }

      if (switchOutTarget.hp > 0) {
        if (this.switchType === SwitchType.FORCE_SWITCH) {
          switchOutTarget.leaveField(true);
          const slotIndex = eligibleNewIndices[user.randSeedInt(eligibleNewIndices.length)];
          globalScene.prependToPhase(
            new SwitchSummonPhase(
              this.switchType,
              switchOutTarget.getFieldIndex(),
              slotIndex,
              false,
              true
            ),
            MoveEndPhase
          );
        } else {
          switchOutTarget.leaveField(this.switchType === SwitchType.SWITCH);
          globalScene.prependToPhase(
            new SwitchPhase(
              this.switchType,
              switchOutTarget.getFieldIndex(),
              true,
              true
            ),
            MoveEndPhase
          );
          return true;
        }
      }
      return false;
    } else if (globalScene.currentBattle.battleType !== BattleType.WILD) { // Switch out logic for enemy trainers
      // Find indices of off-field Pokemon that are eligible to be switched into
      const eligibleNewIndices: number[] = [];
      globalScene.getEnemyParty().forEach((pokemon, index) => {
        if (pokemon.isAllowedInBattle() && !pokemon.isOnField()) {
          eligibleNewIndices.push(index);
        }
      });

      if (eligibleNewIndices.length < 1) {
        return false;
      }

      if (switchOutTarget.hp > 0) {
        if (this.switchType === SwitchType.FORCE_SWITCH) {
          switchOutTarget.leaveField(true);
          const slotIndex = eligibleNewIndices[user.randSeedInt(eligibleNewIndices.length)];
          globalScene.prependToPhase(
            new SwitchSummonPhase(
              this.switchType,
              switchOutTarget.getFieldIndex(),
              slotIndex,
              false,
              false
            ),
            MoveEndPhase
          );
        } else {
          switchOutTarget.leaveField(this.switchType === SwitchType.SWITCH);
          globalScene.prependToPhase(
            new SwitchSummonPhase(
              this.switchType,
              switchOutTarget.getFieldIndex(),
              (globalScene.currentBattle.trainer ? globalScene.currentBattle.trainer.getNextSummonIndex((switchOutTarget as EnemyPokemon).trainerSlot) : 0),
              false,
              false
            ),
            MoveEndPhase
          );
        }
      }
    } else { // Switch out logic for wild pokemon
      /**
      * Check if Wimp Out/Emergency Exit activates due to being hit by U-turn or Volt Switch
      * If it did, the user of U-turn or Volt Switch will not be switched out.
      */
      if (target.getAbility().hasAttr(PostDamageForceSwitchAbAttr)
        && [ Moves.U_TURN, Moves.VOLT_SWITCH, Moves.FLIP_TURN ].includes(move.id)
      ) {
        if (this.hpDroppedBelowHalf(target)) {
          return false;
        }
      }

      if (globalScene.currentBattle.waveIndex % 10 === 0) {
        return false;
      }

      // Don't allow wild mons to flee with U-turn et al
      if (this.selfSwitch && !user.isPlayer() && move.category !== MoveCategory.STATUS) {
        return false;
      }

      if (switchOutTarget.hp > 0) {
        switchOutTarget.leaveField(false);
        globalScene.queueMessage(i18next.t("moveTriggers:fled", { pokemonName: getPokemonNameWithAffix(switchOutTarget) }), null, true, 500);

        // in double battles redirect potential moves off fled pokemon
        if (globalScene.currentBattle.double) {
          const allyPokemon = switchOutTarget.getAlly();
          globalScene.redirectPokemonMoves(switchOutTarget, allyPokemon);
        }
      }

      if (!switchOutTarget.getAlly()?.isActive(true)) {
        globalScene.clearEnemyHeldItemModifiers();

        if (switchOutTarget.hp) {
          globalScene.pushPhase(new BattleEndPhase(false));
          globalScene.pushPhase(new NewBattlePhase());
        }
      }
    }

	  return true;
  }

  getCondition(): MoveConditionFunc {
    return (user, target, move) => (move.category !== MoveCategory.STATUS || this.getSwitchOutCondition()(user, target, move));
  }

  getFailedText(user: Pokemon, target: Pokemon, move: Move, cancelled: Utils.BooleanHolder): string | null {
    const blockedByAbility = new Utils.BooleanHolder(false);
    applyAbAttrs(ForceSwitchOutImmunityAbAttr, target, blockedByAbility);
    return blockedByAbility.value ? i18next.t("moveTriggers:cannotBeSwitchedOut", { pokemonName: getPokemonNameWithAffix(target) }) : null;
  }

  getSwitchOutCondition(): MoveConditionFunc {
    return (user, target, move) => {
      const switchOutTarget = (this.selfSwitch ? user : target);
      const player = switchOutTarget instanceof PlayerPokemon;

      if (!this.selfSwitch) {
        if (move.hitsSubstitute(user, target)) {
          return false;
        }

        // Dondozo with an allied Tatsugiri in its mouth cannot be forced out
        const commandedTag = switchOutTarget.getTag(BattlerTagType.COMMANDED);
        if (commandedTag?.getSourcePokemon()?.isActive(true)) {
          return false;
        }

        if (!player && globalScene.currentBattle.isBattleMysteryEncounter() && !globalScene.currentBattle.mysteryEncounter?.fleeAllowed) {
          // Don't allow wild opponents to be force switched during MEs with flee disabled
          return false;
        }

        const blockedByAbility = new Utils.BooleanHolder(false);
        applyAbAttrs(ForceSwitchOutImmunityAbAttr, target, blockedByAbility);
        return !blockedByAbility.value;
      }

      if (!player && globalScene.currentBattle.battleType === BattleType.WILD) {
        if (this.isBatonPass()) {
          return false;
        }
        // Don't allow wild opponents to flee on the boss stage since it can ruin a run early on
        if (globalScene.currentBattle.waveIndex % 10 === 0) {
          return false;
        }
      }

      const party = player ? globalScene.getPlayerParty() : globalScene.getEnemyParty();
      return (!player && !globalScene.currentBattle.battleType)
        || party.filter(p => p.isAllowedInBattle()
          && (player || (p as EnemyPokemon).trainerSlot === (switchOutTarget as EnemyPokemon).trainerSlot)).length > globalScene.currentBattle.getBattlerCount();
    };
  }

  getUserBenefitScore(user: Pokemon, target: Pokemon, move: Move): integer {
    if (!globalScene.getEnemyParty().find(p => p.isActive() && !p.isOnField())) {
      return -20;
    }
    let ret = this.selfSwitch ? Math.floor((1 - user.getHpRatio()) * 20) : super.getUserBenefitScore(user, target, move);
    if (this.selfSwitch && this.isBatonPass()) {
      const statStageTotal = user.getStatStages().reduce((s: integer, total: integer) => total += s, 0);
      ret = ret / 2 + (Phaser.Tweens.Builders.GetEaseFunction("Sine.easeOut")(Math.min(Math.abs(statStageTotal), 10) / 10) * (statStageTotal >= 0 ? 10 : -10));
    }
    return ret;
  }

  /**
  * Helper function to check if the Pokémon's health is below half after taking damage.
  * Used for an edge case interaction with Wimp Out/Emergency Exit.
  * If the Ability activates due to being hit by U-turn or Volt Switch, the user of that move will not be switched out.
  */
  hpDroppedBelowHalf(target: Pokemon): boolean {
    const pokemonHealth = target.hp;
    const maxPokemonHealth = target.getMaxHp();
    const damageTaken = target.turnData.damageTaken;
    const initialHealth = pokemonHealth + damageTaken;

    // Check if the Pokémon's health has dropped below half after the damage
    return initialHealth >= maxPokemonHealth / 2 && pokemonHealth < maxPokemonHealth / 2;
  }
}

export class ChillyReceptionAttr extends ForceSwitchOutAttr {
  apply(user: Pokemon, target: Pokemon, move: Move, args: any[]): boolean {
    globalScene.arena.trySetWeather(WeatherType.SNOW, true);
    return super.apply(user, target, move, args);
  }

  getCondition(): MoveConditionFunc {
    // chilly reception move will go through if the weather is change-able to snow, or the user can switch out, else move will fail
    return (user, target, move) => globalScene.arena.weather?.weatherType !== WeatherType.SNOW || super.getSwitchOutCondition()(user, target, move);
  }
}
export class RemoveTypeAttr extends MoveEffectAttr {

  private removedType: Type;
  private messageCallback: ((user: Pokemon) => void) | undefined;

  constructor(removedType: Type, messageCallback?: (user: Pokemon) => void) {
    super(true, { trigger: MoveEffectTrigger.POST_TARGET });
    this.removedType = removedType;
    this.messageCallback = messageCallback;

  }

  apply(user: Pokemon, target: Pokemon, move: Move, args: any[]): boolean {
    if (!super.apply(user, target, move, args)) {
      return false;
    }

    if (user.isTerastallized() && user.getTeraType() === this.removedType) { // active tera types cannot be removed
      return false;
    }

    const userTypes = user.getTypes(true);
    const modifiedTypes = userTypes.filter(type => type !== this.removedType);
    if (modifiedTypes.length === 0) {
      modifiedTypes.push(Type.UNKNOWN);
    }
    user.summonData.types = modifiedTypes;
    user.updateInfo();


    if (this.messageCallback) {
      this.messageCallback(user);
    }

    return true;
  }
}

export class CopyTypeAttr extends MoveEffectAttr {
  constructor() {
    super(false);
  }

  apply(user: Pokemon, target: Pokemon, move: Move, args: any[]): boolean {
    if (!super.apply(user, target, move, args)) {
      return false;
    }

    const targetTypes = target.getTypes(true);
    if (targetTypes.includes(Type.UNKNOWN) && targetTypes.indexOf(Type.UNKNOWN) > -1) {
      targetTypes[targetTypes.indexOf(Type.UNKNOWN)] = Type.NORMAL;
    }
    user.summonData.types = targetTypes;
    user.updateInfo();

    globalScene.queueMessage(i18next.t("moveTriggers:copyType", { pokemonName: getPokemonNameWithAffix(user), targetPokemonName: getPokemonNameWithAffix(target) }));

    return true;
  }

  getCondition(): MoveConditionFunc {
    return (user, target, move) => target.getTypes()[0] !== Type.UNKNOWN || target.summonData.addedType !== null;
  }
}

export class CopyBiomeTypeAttr extends MoveEffectAttr {
  constructor() {
    super(true);
  }

  apply(user: Pokemon, target: Pokemon, move: Move, args: any[]): boolean {
    if (!super.apply(user, target, move, args)) {
      return false;
    }

    const terrainType = globalScene.arena.getTerrainType();
    let typeChange: Type;
    if (terrainType !== TerrainType.NONE) {
      typeChange = this.getTypeForTerrain(globalScene.arena.getTerrainType());
    } else {
      typeChange = this.getTypeForBiome(globalScene.arena.biomeType);
    }

    user.summonData.types = [ typeChange ];
    user.updateInfo();

    globalScene.queueMessage(i18next.t("moveTriggers:transformedIntoType", { pokemonName: getPokemonNameWithAffix(user), typeName: i18next.t(`pokemonInfo:Type.${Type[typeChange]}`) }));

    return true;
  }

  /**
   * Retrieves a type from the current terrain
   * @param terrainType {@linkcode TerrainType}
   * @returns {@linkcode Type}
   */
  private getTypeForTerrain(terrainType: TerrainType): Type {
    switch (terrainType) {
      case TerrainType.ELECTRIC:
        return Type.ELECTRIC;
      case TerrainType.MISTY:
        return Type.FAIRY;
      case TerrainType.GRASSY:
        return Type.GRASS;
      case TerrainType.PSYCHIC:
        return Type.PSYCHIC;
      case TerrainType.NONE:
      default:
        return Type.UNKNOWN;
    }
  }

  /**
   * Retrieves a type from the current biome
   * @param biomeType {@linkcode Biome}
   * @returns {@linkcode Type}
   */
  private getTypeForBiome(biomeType: Biome): Type {
    switch (biomeType) {
      case Biome.TOWN:
      case Biome.PLAINS:
      case Biome.METROPOLIS:
        return Type.NORMAL;
      case Biome.GRASS:
      case Biome.TALL_GRASS:
        return Type.GRASS;
      case Biome.FOREST:
      case Biome.JUNGLE:
        return Type.BUG;
      case Biome.SLUM:
      case Biome.SWAMP:
        return Type.POISON;
      case Biome.SEA:
      case Biome.BEACH:
      case Biome.LAKE:
      case Biome.SEABED:
        return Type.WATER;
      case Biome.MOUNTAIN:
        return Type.FLYING;
      case Biome.BADLANDS:
        return Type.GROUND;
      case Biome.CAVE:
      case Biome.DESERT:
        return Type.ROCK;
      case Biome.ICE_CAVE:
      case Biome.SNOWY_FOREST:
        return Type.ICE;
      case Biome.MEADOW:
      case Biome.FAIRY_CAVE:
      case Biome.ISLAND:
        return Type.FAIRY;
      case Biome.POWER_PLANT:
        return Type.ELECTRIC;
      case Biome.VOLCANO:
        return Type.FIRE;
      case Biome.GRAVEYARD:
      case Biome.TEMPLE:
        return Type.GHOST;
      case Biome.DOJO:
      case Biome.CONSTRUCTION_SITE:
        return Type.FIGHTING;
      case Biome.FACTORY:
      case Biome.LABORATORY:
        return Type.STEEL;
      case Biome.RUINS:
      case Biome.SPACE:
        return Type.PSYCHIC;
      case Biome.WASTELAND:
      case Biome.END:
        return Type.DRAGON;
      case Biome.ABYSS:
        return Type.DARK;
      default:
        return Type.UNKNOWN;
    }
  }
}

export class ChangeTypeAttr extends MoveEffectAttr {
  private type: Type;

  constructor(type: Type) {
    super(false, { trigger: MoveEffectTrigger.HIT });

    this.type = type;
  }

  apply(user: Pokemon, target: Pokemon, move: Move, args: any[]): boolean {
    target.summonData.types = [ this.type ];
    target.updateInfo();

    globalScene.queueMessage(i18next.t("moveTriggers:transformedIntoType", { pokemonName: getPokemonNameWithAffix(target), typeName: i18next.t(`pokemonInfo:Type.${Type[this.type]}`) }));

    return true;
  }

  getCondition(): MoveConditionFunc {
    return (user, target, move) => !target.isTerastallized() && !target.hasAbility(Abilities.MULTITYPE) && !target.hasAbility(Abilities.RKS_SYSTEM) && !(target.getTypes().length === 1 && target.getTypes()[0] === this.type);
  }
}

export class AddTypeAttr extends MoveEffectAttr {
  private type: Type;

  constructor(type: Type) {
    super(false, { trigger: MoveEffectTrigger.HIT });

    this.type = type;
  }

  apply(user: Pokemon, target: Pokemon, move: Move, args: any[]): boolean {
    target.summonData.addedType = this.type;
    target.updateInfo();

    globalScene.queueMessage(i18next.t("moveTriggers:addType", { typeName: i18next.t(`pokemonInfo:Type.${Type[this.type]}`), pokemonName: getPokemonNameWithAffix(target) }));

    return true;
  }

  getCondition(): MoveConditionFunc {
    return (user, target, move) => !target.isTerastallized() && !target.getTypes().includes(this.type);
  }
}

export class FirstMoveTypeAttr extends MoveEffectAttr {
  constructor() {
    super(true);
  }

  apply(user: Pokemon, target: Pokemon, move: Move, args: any[]): boolean {
    if (!super.apply(user, target, move, args)) {
      return false;
    }

    const firstMoveType = target.getMoveset()[0]?.getMove().type!; // TODO: is this bang correct?
    user.summonData.types = [ firstMoveType ];
    globalScene.queueMessage(i18next.t("battle:transformedIntoType", { pokemonName: getPokemonNameWithAffix(user), type: i18next.t(`pokemonInfo:Type.${Type[firstMoveType]}`) }));

    return true;
  }
}

export class RandomMovesetMoveAttr extends OverrideMoveEffectAttr {
  private enemyMoveset: boolean | null;

  constructor(enemyMoveset?: boolean) {
    super();

    this.enemyMoveset = enemyMoveset!; // TODO: is this bang correct?
  }

  apply(user: Pokemon, target: Pokemon, move: Move, args: any[]): boolean {
    const moveset = (!this.enemyMoveset ? user : target).getMoveset();
    const moves = moveset.filter(m => !m?.getMove().hasFlag(MoveFlags.IGNORE_VIRTUAL));
    if (moves.length) {
      const move = moves[user.randSeedInt(moves.length)];
      const moveIndex = moveset.findIndex(m => m?.moveId === move?.moveId);
      const moveTargets = getMoveTargets(user, move?.moveId!); // TODO: is this bang correct?
      if (!moveTargets.targets.length) {
        return false;
      }
      let selectTargets: BattlerIndex[];
      switch (true) {
        case (moveTargets.multiple || moveTargets.targets.length === 1): {
          selectTargets = moveTargets.targets;
          break;
        }
        case (moveTargets.targets.indexOf(target.getBattlerIndex()) > -1): {
          selectTargets = [ target.getBattlerIndex() ];
          break;
        }
        default: {
          moveTargets.targets.splice(moveTargets.targets.indexOf(user.getAlly().getBattlerIndex()));
          selectTargets =  [ moveTargets.targets[user.randSeedInt(moveTargets.targets.length)] ];
          break;
        }
      }
      const targets = selectTargets;
      user.getMoveQueue().push({ move: move?.moveId!, targets: targets, ignorePP: true }); // TODO: is this bang correct?
      globalScene.unshiftPhase(new MovePhase(user, targets, moveset[moveIndex]!, true)); // There's a PR to re-do the move(s) that use this Attr, gonna put `!` for now
      return true;
    }

    return false;
  }
}

export class RandomMoveAttr extends OverrideMoveEffectAttr {
  /**
   * This function exists solely to allow tests to override the randomly selected move by mocking this function.
   */
  public getMoveOverride(): Moves | null {
    return null;
  }

  apply(user: Pokemon, target: Pokemon, move: Move, args: any[]): Promise<boolean> {
    return new Promise(resolve => {
      const moveIds = Utils.getEnumValues(Moves).filter(m => !allMoves[m].hasFlag(MoveFlags.IGNORE_VIRTUAL) && !allMoves[m].name.endsWith(" (N)"));
      const moveId = this.getMoveOverride() ?? moveIds[user.randSeedInt(moveIds.length)];

      const moveTargets = getMoveTargets(user, moveId);
      if (!moveTargets.targets.length) {
        resolve(false);
        return;
      }
      const targets = moveTargets.multiple || moveTargets.targets.length === 1
        ? moveTargets.targets
        : moveTargets.targets.indexOf(target.getBattlerIndex()) > -1
          ? [ target.getBattlerIndex() ]
          : [ moveTargets.targets[user.randSeedInt(moveTargets.targets.length)] ];
      user.getMoveQueue().push({ move: moveId, targets: targets, ignorePP: true });
      globalScene.unshiftPhase(new MovePhase(user, targets, new PokemonMove(moveId, 0, 0, true), true));
      initMoveAnim(moveId).then(() => {
        loadMoveAnimAssets([ moveId ], true)
          .then(() => resolve(true));
      });
    });
  }
}

export class NaturePowerAttr extends OverrideMoveEffectAttr {
  apply(user: Pokemon, target: Pokemon, move: Move, args: any[]): Promise<boolean> {
    return new Promise(resolve => {
      let moveId;
      switch (globalScene.arena.getTerrainType()) {
      // this allows terrains to 'override' the biome move
        case TerrainType.NONE:
          switch (globalScene.arena.biomeType) {
            case Biome.TOWN:
              moveId = Moves.ROUND;
              break;
            case Biome.METROPOLIS:
              moveId = Moves.TRI_ATTACK;
              break;
            case Biome.SLUM:
              moveId = Moves.SLUDGE_BOMB;
              break;
            case Biome.PLAINS:
              moveId = Moves.SILVER_WIND;
              break;
            case Biome.GRASS:
              moveId = Moves.GRASS_KNOT;
              break;
            case Biome.TALL_GRASS:
              moveId = Moves.POLLEN_PUFF;
              break;
            case Biome.MEADOW:
              moveId = Moves.GIGA_DRAIN;
              break;
            case Biome.FOREST:
              moveId = Moves.BUG_BUZZ;
              break;
            case Biome.JUNGLE:
              moveId = Moves.LEAF_STORM;
              break;
            case Biome.SEA:
              moveId = Moves.HYDRO_PUMP;
              break;
            case Biome.SWAMP:
              moveId = Moves.MUD_BOMB;
              break;
            case Biome.BEACH:
              moveId = Moves.SCALD;
              break;
            case Biome.LAKE:
              moveId = Moves.BUBBLE_BEAM;
              break;
            case Biome.SEABED:
              moveId = Moves.BRINE;
              break;
            case Biome.ISLAND:
              moveId = Moves.LEAF_TORNADO;
              break;
            case Biome.MOUNTAIN:
              moveId = Moves.AIR_SLASH;
              break;
            case Biome.BADLANDS:
              moveId = Moves.EARTH_POWER;
              break;
            case Biome.DESERT:
              moveId = Moves.SCORCHING_SANDS;
              break;
            case Biome.WASTELAND:
              moveId = Moves.DRAGON_PULSE;
              break;
            case Biome.CONSTRUCTION_SITE:
              moveId = Moves.STEEL_BEAM;
              break;
            case Biome.CAVE:
              moveId = Moves.POWER_GEM;
              break;
            case Biome.ICE_CAVE:
              moveId = Moves.ICE_BEAM;
              break;
            case Biome.SNOWY_FOREST:
              moveId = Moves.FROST_BREATH;
              break;
            case Biome.VOLCANO:
              moveId = Moves.LAVA_PLUME;
              break;
            case Biome.GRAVEYARD:
              moveId = Moves.SHADOW_BALL;
              break;
            case Biome.RUINS:
              moveId = Moves.ANCIENT_POWER;
              break;
            case Biome.TEMPLE:
              moveId = Moves.EXTRASENSORY;
              break;
            case Biome.DOJO:
              moveId = Moves.FOCUS_BLAST;
              break;
            case Biome.FAIRY_CAVE:
              moveId = Moves.ALLURING_VOICE;
              break;
            case Biome.ABYSS:
              moveId = Moves.OMINOUS_WIND;
              break;
            case Biome.SPACE:
              moveId = Moves.DRACO_METEOR;
              break;
            case Biome.FACTORY:
              moveId = Moves.FLASH_CANNON;
              break;
            case Biome.LABORATORY:
              moveId = Moves.ZAP_CANNON;
              break;
            case Biome.POWER_PLANT:
              moveId = Moves.CHARGE_BEAM;
              break;
            case Biome.END:
              moveId = Moves.ETERNABEAM;
              break;
          }
          break;
        case TerrainType.MISTY:
          moveId = Moves.MOONBLAST;
          break;
        case TerrainType.ELECTRIC:
          moveId = Moves.THUNDERBOLT;
          break;
        case TerrainType.GRASSY:
          moveId = Moves.ENERGY_BALL;
          break;
        case TerrainType.PSYCHIC:
          moveId = Moves.PSYCHIC;
          break;
        default:
        // Just in case there's no match
          moveId = Moves.TRI_ATTACK;
          break;
      }

      user.getMoveQueue().push({ move: moveId, targets: [ target.getBattlerIndex() ], ignorePP: true });
      globalScene.unshiftPhase(new MovePhase(user, [ target.getBattlerIndex() ], new PokemonMove(moveId, 0, 0, true), true));
      initMoveAnim(moveId).then(() => {
        loadMoveAnimAssets([ moveId ], true)
          .then(() => resolve(true));
      });
    });
  }
}

const lastMoveCopiableCondition: MoveConditionFunc = (user, target, move) => {
  const copiableMove = globalScene.currentBattle.lastMove;

  if (!copiableMove) {
    return false;
  }

  if (allMoves[copiableMove].isChargingMove()) {
    return false;
  }

  // TODO: Add last turn of Bide

  return true;
};

export class CopyMoveAttr extends OverrideMoveEffectAttr {
  apply(user: Pokemon, target: Pokemon, move: Move, args: any[]): boolean {
    const lastMove = globalScene.currentBattle.lastMove;

    const moveTargets = getMoveTargets(user, lastMove);
    if (!moveTargets.targets.length) {
      return false;
    }

    const targets = moveTargets.multiple || moveTargets.targets.length === 1
      ? moveTargets.targets
      : moveTargets.targets.indexOf(target.getBattlerIndex()) > -1
        ? [ target.getBattlerIndex() ]
        : [ moveTargets.targets[user.randSeedInt(moveTargets.targets.length)] ];
    user.getMoveQueue().push({ move: lastMove, targets: targets, ignorePP: true });

    globalScene.unshiftPhase(new MovePhase(user as PlayerPokemon, targets, new PokemonMove(lastMove, 0, 0, true), true));

    return true;
  }

  getCondition(): MoveConditionFunc {
    return lastMoveCopiableCondition;
  }
}

/**
 * Attribute used for moves that causes the target to repeat their last used move.
 *
 * Used for [Instruct](https://bulbapedia.bulbagarden.net/wiki/Instruct_(move)).
*/
export class RepeatMoveAttr extends MoveEffectAttr {
  constructor() {
    super(false, { trigger: MoveEffectTrigger.POST_APPLY }); // needed to ensure correct protect interaction
  }

  /**
   * Forces the target to re-use their last used move again
   *
   * @param user {@linkcode Pokemon} that used the attack
   * @param target {@linkcode Pokemon} targeted by the attack
   * @param move N/A
   * @param args N/A
   * @returns `true` if the move succeeds
   */
  apply(user: Pokemon, target: Pokemon, move: Move, args: any[]): boolean {
    // get the last move used (excluding status based failures) as well as the corresponding moveset slot
    const lastMove = target.getLastXMoves(-1).find(m => m.move !== Moves.NONE)!;
    const movesetMove = target.getMoveset().find(m => m?.moveId === lastMove.move)!;
    const moveTargets = lastMove.targets ?? [];

    globalScene.queueMessage(i18next.t("moveTriggers:instructingMove", {
      userPokemonName: getPokemonNameWithAffix(user),
      targetPokemonName: getPokemonNameWithAffix(target)
    }));
    target.getMoveQueue().unshift({ move: lastMove.move, targets: moveTargets, ignorePP: false });
    target.turnData.extraTurns++;
    globalScene.appendToPhase(new MovePhase(target, moveTargets, movesetMove), MoveEndPhase);
    return true;
  }

  getCondition(): MoveConditionFunc {
    return (user, target, move) => {
      // TODO: Confirm behavior of instructing move known by target but called by another move
      const lastMove = target.getLastXMoves(-1).find(m => m.move !== Moves.NONE);
      const movesetMove = target.getMoveset().find(m => m?.moveId === lastMove?.move);
      const moveTargets = lastMove?.targets ?? [];
      // TODO: Add a way of adding moves to list procedurally rather than a pre-defined blacklist
      const unrepeatablemoves = [
        // Locking/Continually Executed moves
        Moves.OUTRAGE,
        Moves.RAGING_FURY,
        Moves.ROLLOUT,
        Moves.PETAL_DANCE,
        Moves.THRASH,
        Moves.ICE_BALL,
        // Multi-turn Moves
        Moves.BIDE,
        Moves.SHELL_TRAP,
        Moves.BEAK_BLAST,
        Moves.FOCUS_PUNCH,
        // "First Turn Only" moves
        Moves.FAKE_OUT,
        Moves.FIRST_IMPRESSION,
        Moves.MAT_BLOCK,
        // Moves with a recharge turn
        Moves.HYPER_BEAM,
        Moves.ETERNABEAM,
        Moves.FRENZY_PLANT,
        Moves.BLAST_BURN,
        Moves.HYDRO_CANNON,
        Moves.GIGA_IMPACT,
        Moves.PRISMATIC_LASER,
        Moves.ROAR_OF_TIME,
        Moves.ROCK_WRECKER,
        Moves.METEOR_ASSAULT,
        // Charging & 2-turn moves
        Moves.DIG,
        Moves.FLY,
        Moves.BOUNCE,
        Moves.SHADOW_FORCE,
        Moves.PHANTOM_FORCE,
        Moves.DIVE,
        Moves.ELECTRO_SHOT,
        Moves.ICE_BURN,
        Moves.GEOMANCY,
        Moves.FREEZE_SHOCK,
        Moves.SKY_DROP,
        Moves.SKY_ATTACK,
        Moves.SKULL_BASH,
        Moves.SOLAR_BEAM,
        Moves.SOLAR_BLADE,
        Moves.METEOR_BEAM,
        // Other moves
        Moves.INSTRUCT,
        Moves.KINGS_SHIELD,
        Moves.SKETCH,
        Moves.TRANSFORM,
        Moves.MIMIC,
        Moves.STRUGGLE,
        // TODO: Add Max/G-Move blockage if or when they are implemented
      ];

      if (!movesetMove // called move not in target's moveset (dancer, forgetting the move, etc.)
        || movesetMove.ppUsed === movesetMove.getMovePp() // move out of pp
        || allMoves[lastMove?.move ?? Moves.NONE].isChargingMove() // called move is a charging/recharging move
        || !moveTargets.length // called move has no targets
        || unrepeatablemoves.includes(lastMove?.move ?? Moves.NONE)) { // called move is explicitly in the banlist
        return false;
      }
      return true;
    };
  }

  getTargetBenefitScore(user: Pokemon, target: Pokemon, move: Move): integer {
    // TODO: Make the AI acutally use instruct
    /* Ideally, the AI would score instruct based on the scorings of the on-field pokemons'
    * last used moves at the time of using Instruct (by the time the instructor gets to act)
    * with respect to the user's side.
    * In 99.9% of cases, this would be the pokemon's ally (unless the target had last
    * used a move like Decorate on the user or its ally)
    */
    return 2;
  }
}

/**
 *  Attribute used for moves that reduce PP of the target's last used move.
 *  Used for Spite.
 */
export class ReducePpMoveAttr extends MoveEffectAttr {
  protected reduction: number;
  constructor(reduction: number) {
    super();
    this.reduction = reduction;
  }

  /**
   * Reduces the PP of the target's last-used move by an amount based on this attribute instance's {@linkcode reduction}.
   *
   * @param user {@linkcode Pokemon} that used the attack
   * @param target {@linkcode Pokemon} targeted by the attack
   * @param move {@linkcode Move} being used
   * @param args N/A
   * @returns {boolean} true
   */
  apply(user: Pokemon, target: Pokemon, move: Move, args: any[]): boolean {
    // Null checks can be skipped due to condition function
    const lastMove = target.getLastXMoves().find(() => true);
    const movesetMove = target.getMoveset().find(m => m?.moveId === lastMove?.move);
    const lastPpUsed = movesetMove?.ppUsed!; // TODO: is the bang correct?
    movesetMove!.ppUsed = Math.min((movesetMove?.ppUsed!) + this.reduction, movesetMove?.getMovePp()!); // TODO: is the bang correct?

    const message = i18next.t("battle:ppReduced", { targetName: getPokemonNameWithAffix(target), moveName: movesetMove?.getName(), reduction: (movesetMove?.ppUsed!) - lastPpUsed }); // TODO: is the bang correct?
    globalScene.eventTarget.dispatchEvent(new MoveUsedEvent(target?.id, movesetMove?.getMove()!, movesetMove?.ppUsed!)); // TODO: are these bangs correct?
    globalScene.queueMessage(message);

    return true;
  }

  getCondition(): MoveConditionFunc {
    return (user, target, move) => {
      const lastMove = target.getLastXMoves().find(() => true);
      if (lastMove) {
        const movesetMove = target.getMoveset().find(m => m?.moveId === lastMove.move);
        return !!movesetMove?.getPpRatio();
      }
      return false;
    };
  }

  getTargetBenefitScore(user: Pokemon, target: Pokemon, move: Move): number {
    const lastMove = target.getLastXMoves().find(() => true);
    if (lastMove) {
      const movesetMove = target.getMoveset().find(m => m?.moveId === lastMove.move);
      if (movesetMove) {
        const maxPp = movesetMove.getMovePp();
        const ppLeft = maxPp - movesetMove.ppUsed;
        const value = -(8 - Math.ceil(Math.min(maxPp, 30) / 5));
        if (ppLeft < 4) {
          return (value / 4) * ppLeft;
        }
        return value;
      }
    }

    return 0;
  }
}

/**
 *  Attribute used for moves that damage target, and then reduce PP of the target's last used move.
 *  Used for Eerie Spell.
 */
export class AttackReducePpMoveAttr extends ReducePpMoveAttr {
  constructor(reduction: number) {
    super(reduction);
  }

  /**
   * Checks if the target has used a move prior to the attack. PP-reduction is applied through the super class if so.
   *
   * @param user {@linkcode Pokemon} that used the attack
   * @param target {@linkcode Pokemon} targeted by the attack
   * @param move {@linkcode Move} being used
   * @param args N/A
   * @returns {boolean} true
   */
  apply(user: Pokemon, target: Pokemon, move: Move, args: any[]): boolean {
    const lastMove = target.getLastXMoves().find(() => true);
    if (lastMove) {
      const movesetMove = target.getMoveset().find(m => m?.moveId === lastMove.move);
      if (Boolean(movesetMove?.getPpRatio())) {
        super.apply(user, target, move, args);
      }
    }

    return true;
  }

  // Override condition function to always perform damage. Instead, perform pp-reduction condition check in apply function above
  getCondition(): MoveConditionFunc {
    return (user, target, move) => true;
  }
}

// TODO: Review this
const targetMoveCopiableCondition: MoveConditionFunc = (user, target, move) => {
  const targetMoves = target.getMoveHistory().filter(m => !m.virtual);
  if (!targetMoves.length) {
    return false;
  }

  const copiableMove = targetMoves[0];

  if (!copiableMove.move) {
    return false;
  }

  if (allMoves[copiableMove.move].isChargingMove() && copiableMove.result === MoveResult.OTHER) {
    return false;
  }

  // TODO: Add last turn of Bide

  return true;
};

export class MovesetCopyMoveAttr extends OverrideMoveEffectAttr {
  apply(user: Pokemon, target: Pokemon, move: Move, args: any[]): boolean {
    const targetMoves = target.getMoveHistory().filter(m => !m.virtual);
    if (!targetMoves.length) {
      return false;
    }

    const copiedMove = allMoves[targetMoves[0].move];

    const thisMoveIndex = user.getMoveset().findIndex(m => m?.moveId === move.id);

    if (thisMoveIndex === -1) {
      return false;
    }

    user.summonData.moveset = user.getMoveset().slice(0);
    user.summonData.moveset[thisMoveIndex] = new PokemonMove(copiedMove.id, 0, 0);

    globalScene.queueMessage(i18next.t("moveTriggers:copiedMove", { pokemonName: getPokemonNameWithAffix(user), moveName: copiedMove.name }));

    return true;
  }

  getCondition(): MoveConditionFunc {
    return targetMoveCopiableCondition;
  }
}

/**
 * Attribute for {@linkcode Moves.SKETCH} that causes the user to copy the opponent's last used move
 * This move copies the last used non-virtual move
 *  e.g. if Metronome is used, it copies Metronome itself, not the virtual move called by Metronome
 * Fails if the opponent has not yet used a move.
 * Fails if used on an uncopiable move, listed in unsketchableMoves in getCondition
 * Fails if the move is already in the user's moveset
 */
export class SketchAttr extends MoveEffectAttr {
  constructor() {
    super(true);
  }
  /**
   * User copies the opponent's last used move, if possible
   * @param {Pokemon} user Pokemon that used the move and will replace Sketch with the copied move
   * @param {Pokemon} target Pokemon that the user wants to copy a move from
   * @param {Move} move Move being used
   * @param {any[]} args Unused
   * @returns {boolean} true if the function succeeds, otherwise false
   */

  apply(user: Pokemon, target: Pokemon, move: Move, args: any[]): boolean {
    if (!super.apply(user, target, move, args)) {
      return false;
    }

    const targetMove = target.getLastXMoves(-1)
      .find(m => m.move !== Moves.NONE && m.move !== Moves.STRUGGLE && !m.virtual);
    if (!targetMove) {
      return false;
    }

    const sketchedMove = allMoves[targetMove.move];
    const sketchIndex = user.getMoveset().findIndex(m => m?.moveId === move.id);
    if (sketchIndex === -1) {
      return false;
    }

    user.setMove(sketchIndex, sketchedMove.id);

    globalScene.queueMessage(i18next.t("moveTriggers:sketchedMove", { pokemonName: getPokemonNameWithAffix(user), moveName: sketchedMove.name }));

    return true;
  }

  getCondition(): MoveConditionFunc {
    return (user, target, move) => {
      if (!targetMoveCopiableCondition(user, target, move)) {
        return false;
      }

      const targetMove = target.getMoveHistory().filter(m => !m.virtual).at(-1);
      if (!targetMove) {
        return false;
      }

      const unsketchableMoves = [
        Moves.CHATTER,
        Moves.MIRROR_MOVE,
        Moves.SLEEP_TALK,
        Moves.STRUGGLE,
        Moves.SKETCH,
        Moves.REVIVAL_BLESSING,
        Moves.TERA_STARSTORM,
        Moves.BREAKNECK_BLITZ__PHYSICAL,
        Moves.BREAKNECK_BLITZ__SPECIAL
      ];

      if (unsketchableMoves.includes(targetMove.move)) {
        return false;
      }

      if (user.getMoveset().find(m => m?.moveId === targetMove.move)) {
        return false;
      }

      return true;
    };
  }
}

export class AbilityChangeAttr extends MoveEffectAttr {
  public ability: Abilities;

  constructor(ability: Abilities, selfTarget?: boolean) {
    super(selfTarget, { trigger: MoveEffectTrigger.HIT });

    this.ability = ability;
  }

  apply(user: Pokemon, target: Pokemon, move: Move, args: any[]): boolean {
    if (!super.apply(user, target, move, args)) {
      return false;
    }

    const moveTarget = this.selfTarget ? user : target;

    moveTarget.summonData.ability = this.ability;
    globalScene.triggerPokemonFormChange(moveTarget, SpeciesFormChangeRevertWeatherFormTrigger);

    globalScene.queueMessage(i18next.t("moveTriggers:acquiredAbility", { pokemonName: getPokemonNameWithAffix((this.selfTarget ? user : target)), abilityName: allAbilities[this.ability].name }));

    return true;
  }

  getCondition(): MoveConditionFunc {
    return (user, target, move) => !(this.selfTarget ? user : target).getAbility().hasAttr(UnsuppressableAbilityAbAttr) && (this.selfTarget ? user : target).getAbility().id !== this.ability;
  }
}

export class AbilityCopyAttr extends MoveEffectAttr {
  public copyToPartner: boolean;

  constructor(copyToPartner: boolean = false) {
    super(false, { trigger: MoveEffectTrigger.HIT });

    this.copyToPartner = copyToPartner;
  }

  apply(user: Pokemon, target: Pokemon, move: Move, args: any[]): boolean {
    if (!super.apply(user, target, move, args)) {
      return false;
    }

    user.summonData.ability = target.getAbility().id;

    globalScene.queueMessage(i18next.t("moveTriggers:copiedTargetAbility", { pokemonName: getPokemonNameWithAffix(user), targetName: getPokemonNameWithAffix(target), abilityName: allAbilities[target.getAbility().id].name }));

    if (this.copyToPartner && globalScene.currentBattle?.double && user.getAlly().hp) {
      user.getAlly().summonData.ability = target.getAbility().id;
      globalScene.queueMessage(i18next.t("moveTriggers:copiedTargetAbility", { pokemonName: getPokemonNameWithAffix(user.getAlly()), targetName: getPokemonNameWithAffix(target), abilityName: allAbilities[target.getAbility().id].name }));
    }

    return true;
  }

  getCondition(): MoveConditionFunc {
    return (user, target, move) => {
      let ret = !target.getAbility().hasAttr(UncopiableAbilityAbAttr) && !user.getAbility().hasAttr(UnsuppressableAbilityAbAttr);
      if (this.copyToPartner && globalScene.currentBattle?.double) {
        ret = ret && (!user.getAlly().hp || !user.getAlly().getAbility().hasAttr(UnsuppressableAbilityAbAttr));
      } else {
        ret = ret && user.getAbility().id !== target.getAbility().id;
      }
      return ret;
    };
  }
}

export class AbilityGiveAttr extends MoveEffectAttr {
  public copyToPartner: boolean;

  constructor() {
    super(false, { trigger: MoveEffectTrigger.HIT });
  }

  apply(user: Pokemon, target: Pokemon, move: Move, args: any[]): boolean {
    if (!super.apply(user, target, move, args)) {
      return false;
    }

    target.summonData.ability = user.getAbility().id;

    globalScene.queueMessage(i18next.t("moveTriggers:acquiredAbility", { pokemonName: getPokemonNameWithAffix(target), abilityName: allAbilities[user.getAbility().id].name }));

    return true;
  }

  getCondition(): MoveConditionFunc {
    return (user, target, move) => !user.getAbility().hasAttr(UncopiableAbilityAbAttr) && !target.getAbility().hasAttr(UnsuppressableAbilityAbAttr) && user.getAbility().id !== target.getAbility().id;
  }
}

export class SwitchAbilitiesAttr extends MoveEffectAttr {
  apply(user: Pokemon, target: Pokemon, move: Move, args: any[]): boolean {
    if (!super.apply(user, target, move, args)) {
      return false;
    }

    const tempAbilityId = user.getAbility().id;
    user.summonData.ability = target.getAbility().id;
    target.summonData.ability = tempAbilityId;

    globalScene.queueMessage(i18next.t("moveTriggers:swappedAbilitiesWithTarget", { pokemonName: getPokemonNameWithAffix(user) }));
    // Swaps Forecast/Flower Gift from Castform/Cherrim
    globalScene.arena.triggerWeatherBasedFormChangesToNormal();
    // Swaps Forecast/Flower Gift to Castform/Cherrim (edge case)
    globalScene.arena.triggerWeatherBasedFormChanges();

    return true;
  }

  getCondition(): MoveConditionFunc {
    return (user, target, move) => !user.getAbility().hasAttr(UnswappableAbilityAbAttr) && !target.getAbility().hasAttr(UnswappableAbilityAbAttr);
  }
}

/**
 * Attribute used for moves that suppress abilities like {@linkcode Moves.GASTRO_ACID}.
 * A suppressed ability cannot be activated.
 *
 * @extends MoveEffectAttr
 * @see {@linkcode apply}
 * @see {@linkcode getCondition}
 */
export class SuppressAbilitiesAttr extends MoveEffectAttr {
  /** Sets ability suppression for the target pokemon and displays a message. */
  apply(user: Pokemon, target: Pokemon, move: Move, args: any[]): boolean {
    if (!super.apply(user, target, move, args)) {
      return false;
    }

    target.summonData.abilitySuppressed = true;
    globalScene.arena.triggerWeatherBasedFormChangesToNormal();

    globalScene.queueMessage(i18next.t("moveTriggers:suppressAbilities", { pokemonName: getPokemonNameWithAffix(target) }));

    return true;
  }

  /** Causes the effect to fail when the target's ability is unsupressable or already suppressed. */
  getCondition(): MoveConditionFunc {
    return (user, target, move) => !target.getAbility().hasAttr(UnsuppressableAbilityAbAttr) && !target.summonData.abilitySuppressed;
  }
}

/**
 * Applies the effects of {@linkcode SuppressAbilitiesAttr} if the target has already moved this turn.
 * @extends MoveEffectAttr
 * @see {@linkcode Moves.CORE_ENFORCER} (the move which uses this effect)
 */
export class SuppressAbilitiesIfActedAttr extends MoveEffectAttr {
  /**
   * If the target has already acted this turn, apply a {@linkcode SuppressAbilitiesAttr} effect unless the
   * abillity cannot be suppressed. This is a secondary effect and has no bearing on the success or failure of the move.
   *
   * @returns True if the move occurred, otherwise false. Note that true will be returned even if the target has not
   * yet moved or if the suppression failed to apply.
   */
  apply(user: Pokemon, target: Pokemon, move: Move, args: any[]): boolean {
    if (!super.apply(user, target, move, args)) {
      return false;
    }

    if (target.turnData.acted) {
      const suppressAttr = new SuppressAbilitiesAttr();
      if (suppressAttr.getCondition()(user, target, move)) {
        suppressAttr.apply(user, target, move, args);
      }
    }

    return true;
  }
}

/**
 * Used by Transform
 */
export class TransformAttr extends MoveEffectAttr {
  async apply(user: Pokemon, target: Pokemon, move: Move, args: any[]): Promise<boolean> {
    if (!super.apply(user, target, move, args)) {
      return false;
    }

    const promises: Promise<void>[] = [];
    user.summonData.speciesForm = target.getSpeciesForm();
    user.summonData.ability = target.getAbility().id;
    user.summonData.gender = target.getGender();

    // Power Trick's effect will not preserved after using Transform
    user.removeTag(BattlerTagType.POWER_TRICK);

    // Copy all stats (except HP)
    for (const s of EFFECTIVE_STATS) {
      user.setStat(s, target.getStat(s, false), false);
    }

    // Copy all stat stages
    for (const s of BATTLE_STATS) {
      user.setStatStage(s, target.getStatStage(s));
    }

    user.summonData.moveset = target.getMoveset().map((m) => {
      if (m) {
        // If PP value is less than 5, do nothing. If greater, we need to reduce the value to 5.
        return new PokemonMove(m.moveId, 0, 0, false, Math.min(m.getMove().pp, 5));
      } else {
        console.warn(`Transform: somehow iterating over a ${m} value when copying moveset!`);
        return new PokemonMove(Moves.NONE);
      }
    });
    user.summonData.types = target.getTypes();
    promises.push(user.updateInfo());

    globalScene.queueMessage(i18next.t("moveTriggers:transformedIntoTarget", { pokemonName: getPokemonNameWithAffix(user), targetName: getPokemonNameWithAffix(target) }));

    promises.push(user.loadAssets(false).then(() => {
      user.playAnim();
      user.updateInfo();
    }));

    await Promise.all(promises);
    return true;
  }
}

/**
 * Attribute used for status moves, namely Speed Swap,
 * that swaps the user's and target's corresponding stats.
 * @extends MoveEffectAttr
 * @see {@linkcode apply}
 */
export class SwapStatAttr extends MoveEffectAttr {
  /** The stat to be swapped between the user and the target */
  private stat: EffectiveStat;

  constructor(stat: EffectiveStat) {
    super();

    this.stat = stat;
  }

  /**
   * Swaps the user's and target's corresponding current
   * {@linkcode EffectiveStat | stat} values
   * @param user the {@linkcode Pokemon} that used the move
   * @param target the {@linkcode Pokemon} that the move was used on
   * @param move N/A
   * @param args N/A
   * @returns true if attribute application succeeds
   */
  apply(user: Pokemon, target: Pokemon, move: Move, args: any[]): boolean {
    if (super.apply(user, target, move, args)) {
      const temp = user.getStat(this.stat, false);
      user.setStat(this.stat, target.getStat(this.stat, false), false);
      target.setStat(this.stat, temp, false);

      globalScene.queueMessage(i18next.t("moveTriggers:switchedStat", {
        pokemonName: getPokemonNameWithAffix(user),
        stat: i18next.t(getStatKey(this.stat)),
      }));

      return true;
    }
    return false;
  }
}

/**
 * Attribute used to switch the user's own stats.
 * Used by Power Shift.
 * @extends MoveEffectAttr
 */
export class ShiftStatAttr extends MoveEffectAttr {
  private statToSwitch: EffectiveStat;
  private statToSwitchWith: EffectiveStat;

  constructor(statToSwitch: EffectiveStat, statToSwitchWith: EffectiveStat) {
    super();

    this.statToSwitch = statToSwitch;
    this.statToSwitchWith = statToSwitchWith;
  }

  /**
   * Switches the user's stats based on the {@linkcode statToSwitch} and {@linkcode statToSwitchWith} attributes.
   * @param {Pokemon} user the {@linkcode Pokemon} that used the move
   * @param target n/a
   * @param move n/a
   * @param args n/a
   * @returns whether the effect was applied
   */
  override apply(user: Pokemon, target: Pokemon, move: Move, args: any[]): boolean {
    if (!super.apply(user, target, move, args)) {
      return false;
    }

    const firstStat = user.getStat(this.statToSwitch, false);
    const secondStat = user.getStat(this.statToSwitchWith, false);

    user.setStat(this.statToSwitch, secondStat, false);
    user.setStat(this.statToSwitchWith, firstStat, false);

    globalScene.queueMessage(i18next.t("moveTriggers:shiftedStats", {
      pokemonName: getPokemonNameWithAffix(user),
      statToSwitch: i18next.t(getStatKey(this.statToSwitch)),
      statToSwitchWith: i18next.t(getStatKey(this.statToSwitchWith))
    }));

    return true;
  }

  /**
   * Encourages the user to use the move if the stat to switch with is greater than the stat to switch.
   * @param {Pokemon} user the {@linkcode Pokemon} that used the move
   * @param target n/a
   * @param move n/a
   * @returns number of points to add to the user's benefit score
   */
  override getUserBenefitScore(user: Pokemon, target: Pokemon, move: Move): integer {
    return user.getStat(this.statToSwitchWith, false) > user.getStat(this.statToSwitch, false) ? 10 : 0;
  }
}

/**
 * Attribute used for status moves, namely Power Split and Guard Split,
 * that take the average of a user's and target's corresponding
 * stats and assign that average back to each corresponding stat.
 * @extends MoveEffectAttr
 * @see {@linkcode apply}
 */
export class AverageStatsAttr extends MoveEffectAttr {
  /** The stats to be averaged individually between the user and the target */
  private stats: readonly EffectiveStat[];
  private msgKey: string;

  constructor(stats: readonly EffectiveStat[], msgKey: string) {
    super();

    this.stats = stats;
    this.msgKey = msgKey;
  }

  /**
   * Takes the average of the user's and target's corresponding {@linkcode stat}
   * values and sets those stats to the corresponding average for both
   * temporarily.
   * @param user the {@linkcode Pokemon} that used the move
   * @param target the {@linkcode Pokemon} that the move was used on
   * @param move N/A
   * @param args N/A
   * @returns true if attribute application succeeds
   */
  apply(user: Pokemon, target: Pokemon, move: Move, args: any[]): boolean {
    if (super.apply(user, target, move, args)) {
      for (const s of this.stats) {
        const avg = Math.floor((user.getStat(s, false) + target.getStat(s, false)) / 2);

        user.setStat(s, avg, false);
        target.setStat(s, avg, false);
      }

      globalScene.queueMessage(i18next.t(this.msgKey, { pokemonName: getPokemonNameWithAffix(user) }));

      return true;
    }
    return false;
  }
}

export class DiscourageFrequentUseAttr extends MoveAttr {
  getUserBenefitScore(user: Pokemon, target: Pokemon, move: Move): integer {
    const lastMoves = user.getLastXMoves(4);
    console.log(lastMoves);
    for (let m = 0; m < lastMoves.length; m++) {
      if (lastMoves[m].move === move.id) {
        return (4 - (m + 1)) * -10;
      }
    }

    return 0;
  }
}

export class MoneyAttr extends MoveEffectAttr {
  constructor() {
    super(true, { trigger: MoveEffectTrigger.HIT, firstHitOnly: true });
  }

  apply(user: Pokemon, target: Pokemon, move: Move): boolean {
    globalScene.currentBattle.moneyScattered += globalScene.getWaveMoneyAmount(0.2);
    globalScene.queueMessage(i18next.t("moveTriggers:coinsScatteredEverywhere"));
    return true;
  }
}

/**
 * Applies {@linkcode BattlerTagType.DESTINY_BOND} to the user.
 *
 * @extends MoveEffectAttr
 */
export class DestinyBondAttr extends MoveEffectAttr {
  constructor() {
    super(true, { trigger: MoveEffectTrigger.PRE_APPLY });
  }

  /**
   * Applies {@linkcode BattlerTagType.DESTINY_BOND} to the user.
   * @param user {@linkcode Pokemon} that is having the tag applied to.
   * @param target {@linkcode Pokemon} N/A
   * @param move {@linkcode Move} {@linkcode Move.DESTINY_BOND}
   * @param {any[]} args N/A
   * @returns true
   */
  apply(user: Pokemon, target: Pokemon, move: Move, args: any[]): boolean {
    globalScene.queueMessage(`${i18next.t("moveTriggers:tryingToTakeFoeDown", { pokemonName: getPokemonNameWithAffix(user) })}`);
    user.addTag(BattlerTagType.DESTINY_BOND, undefined, move.id, user.id);
    return true;
  }
}

/**
 * Attribute to apply a battler tag to the target if they have had their stats boosted this turn.
 * @extends AddBattlerTagAttr
 */
export class AddBattlerTagIfBoostedAttr extends AddBattlerTagAttr {
  constructor(tag: BattlerTagType) {
    super(tag, false, false, 2, 5);
  }

  /**
   * @param user {@linkcode Pokemon} using this move
   * @param target {@linkcode Pokemon} target of this move
   * @param move {@linkcode Move} being used
   * @param {any[]} args N/A
   * @returns true
   */
  apply(user: Pokemon, target: Pokemon, move: Move, args: any[]): boolean {
    if (target.turnData.statStagesIncreased) {
      super.apply(user, target, move, args);
    }
    return true;
  }
}

/**
 * Attribute to apply a status effect to the target if they have had their stats boosted this turn.
 * @extends MoveEffectAttr
 */
export class StatusIfBoostedAttr extends MoveEffectAttr {
  public effect: StatusEffect;

  constructor(effect: StatusEffect) {
    super(true, { trigger: MoveEffectTrigger.HIT });
    this.effect = effect;
  }

  /**
   * @param user {@linkcode Pokemon} using this move
   * @param target {@linkcode Pokemon} target of this move
   * @param move {@linkcode Move} N/A
   * @param {any[]} args N/A
   * @returns true
   */
  apply(user: Pokemon, target: Pokemon, move: Move, args: any[]): boolean {
    if (target.turnData.statStagesIncreased) {
      target.trySetStatus(this.effect, true, user);
    }
    return true;
  }
}

export class LastResortAttr extends MoveAttr {
  getCondition(): MoveConditionFunc {
    return (user: Pokemon, target: Pokemon, move: Move) => {
      const uniqueUsedMoveIds = new Set<Moves>();
      const movesetMoveIds = user.getMoveset().map(m => m?.moveId);
      user.getMoveHistory().map(m => {
        if (m.move !== move.id && movesetMoveIds.find(mm => mm === m.move)) {
          uniqueUsedMoveIds.add(m.move);
        }
      });
      return uniqueUsedMoveIds.size >= movesetMoveIds.length - 1;
    };
  }
}


/**
 * The move only works if the target has a transferable held item
 * @extends MoveAttr
 * @see {@linkcode getCondition}
 */
export class AttackedByItemAttr extends MoveAttr {
  /**
   * @returns the {@linkcode MoveConditionFunc} for this {@linkcode Move}
   */
  getCondition(): MoveConditionFunc {
    return (user: Pokemon, target: Pokemon, move: Move) => {
      const heldItems = target.getHeldItems().filter(i => i.isTransferable);
      if (heldItems.length === 0) {
        return false;
      }

      const itemName = heldItems[0]?.type?.name ?? "item";
      globalScene.queueMessage(i18next.t("moveTriggers:attackedByItem", { pokemonName: getPokemonNameWithAffix(target), itemName: itemName }));

      return true;
    };
  }
}

export class VariableTargetAttr extends MoveAttr {
  private targetChangeFunc: (user: Pokemon, target: Pokemon, move: Move) => number;

  constructor(targetChange: (user: Pokemon, target: Pokemon, move: Move) => number) {
    super();

    this.targetChangeFunc = targetChange;
  }

  apply(user: Pokemon, target: Pokemon, move: Move, args: any[]): boolean {
    const targetVal = args[0] as Utils.NumberHolder;
    targetVal.value = this.targetChangeFunc(user, target, move);
    return true;
  }
}

/**
 * Attribute for {@linkcode Moves.AFTER_YOU}
 *
 * [After You - Move | Bulbapedia](https://bulbapedia.bulbagarden.net/wiki/After_You_(move))
 */
export class AfterYouAttr extends MoveEffectAttr {
  /**
   * Allows the target of this move to act right after the user.
   *
   * @param user {@linkcode Pokemon} that is using the move.
   * @param target {@linkcode Pokemon} that will move right after this move is used.
   * @param move {@linkcode Move} {@linkcode Moves.AFTER_YOU}
   * @param _args N/A
   * @returns true
   */
  override apply(user: Pokemon, target: Pokemon, _move: Move, _args: any[]): boolean {
    globalScene.queueMessage(i18next.t("moveTriggers:afterYou", { targetName: getPokemonNameWithAffix(target) }));

    //Will find next acting phase of the targeted pokémon, delete it and queue it next on successful delete.
    const nextAttackPhase = globalScene.findPhase<MovePhase>((phase) => phase.pokemon === target);
    if (nextAttackPhase && globalScene.tryRemovePhase((phase: MovePhase) => phase.pokemon === target)) {
      globalScene.prependToPhase(new MovePhase(target, [ ...nextAttackPhase.targets ], nextAttackPhase.move), MovePhase);
    }

    return true;
  }
}

const failOnGravityCondition: MoveConditionFunc = (user, target, move) => !globalScene.arena.getTag(ArenaTagType.GRAVITY);

const failOnBossCondition: MoveConditionFunc = (user, target, move) => !target.isBossImmune();

const failIfSingleBattle: MoveConditionFunc = (user, target, move) => globalScene.currentBattle.double;

const failIfDampCondition: MoveConditionFunc = (user, target, move) => {
  const cancelled = new Utils.BooleanHolder(false);
  globalScene.getField(true).map(p=>applyAbAttrs(FieldPreventExplosiveMovesAbAttr, p, cancelled));
  // Queue a message if an ability prevented usage of the move
  if (cancelled.value) {
    globalScene.queueMessage(i18next.t("moveTriggers:cannotUseMove", { pokemonName: getPokemonNameWithAffix(user), moveName: move.name }));
  }
  return !cancelled.value;
};

const userSleptOrComatoseCondition: MoveConditionFunc = (user: Pokemon, target: Pokemon, move: Move) =>  user.status?.effect === StatusEffect.SLEEP || user.hasAbility(Abilities.COMATOSE);

const targetSleptOrComatoseCondition: MoveConditionFunc = (user: Pokemon, target: Pokemon, move: Move) =>  target.status?.effect === StatusEffect.SLEEP || target.hasAbility(Abilities.COMATOSE);

const failIfLastCondition: MoveConditionFunc = (user: Pokemon, target: Pokemon, move: Move) => globalScene.phaseQueue.find(phase => phase instanceof MovePhase) !== undefined;

const failIfLastInPartyCondition: MoveConditionFunc = (user: Pokemon, target: Pokemon, move: Move) => {
  const party: Pokemon[] = user.isPlayer() ? globalScene.getPlayerParty() : globalScene.getEnemyParty();
  return party.some(pokemon => pokemon.isActive() && !pokemon.isOnField());
};

const failIfGhostTypeCondition: MoveConditionFunc = (user: Pokemon, target: Pokemon, move: Move) => !target.isOfType(Type.GHOST);

export type MoveAttrFilter = (attr: MoveAttr) => boolean;

function applyMoveAttrsInternal(attrFilter: MoveAttrFilter, user: Pokemon | null, target: Pokemon | null, move: Move, args: any[]): Promise<void> {
  return new Promise(resolve => {
    const attrPromises: Promise<boolean>[] = [];
    const moveAttrs = move.attrs.filter(a => attrFilter(a));
    for (const attr of moveAttrs) {
      const result = attr.apply(user, target, move, args);
      if (result instanceof Promise) {
        attrPromises.push(result);
      }
    }
    Promise.allSettled(attrPromises).then(() => resolve());
  });
}

function applyMoveChargeAttrsInternal(attrFilter: MoveAttrFilter, user: Pokemon | null, target: Pokemon | null, move: ChargingMove, args: any[]): Promise<void> {
  return new Promise(resolve => {
    const chargeAttrPromises: Promise<boolean>[] = [];
    const chargeMoveAttrs = move.chargeAttrs.filter(a => attrFilter(a));
    for (const attr of chargeMoveAttrs) {
      const result = attr.apply(user, target, move, args);
      if (result instanceof Promise) {
        chargeAttrPromises.push(result);
      }
    }
    Promise.allSettled(chargeAttrPromises).then(() => resolve());
  });
}

export function applyMoveAttrs(attrType: Constructor<MoveAttr>, user: Pokemon | null, target: Pokemon | null, move: Move, ...args: any[]): Promise<void> {
  return applyMoveAttrsInternal((attr: MoveAttr) => attr instanceof attrType, user, target, move, args);
}

export function applyFilteredMoveAttrs(attrFilter: MoveAttrFilter, user: Pokemon, target: Pokemon | null, move: Move, ...args: any[]): Promise<void> {
  return applyMoveAttrsInternal(attrFilter, user, target, move, args);
}

export function applyMoveChargeAttrs(attrType: Constructor<MoveAttr>, user: Pokemon | null, target: Pokemon | null, move: ChargingMove, ...args: any[]): Promise<void> {
  return applyMoveChargeAttrsInternal((attr: MoveAttr) => attr instanceof attrType, user, target, move, args);
}

export class MoveCondition {
  protected func: MoveConditionFunc;

  constructor(func: MoveConditionFunc) {
    this.func = func;
  }

  apply(user: Pokemon, target: Pokemon, move: Move): boolean {
    return this.func(user, target, move);
  }

  getUserBenefitScore(user: Pokemon, target: Pokemon, move: Move): integer {
    return 0;
  }
}

export class FirstMoveCondition extends MoveCondition {
  constructor() {
    super((user, target, move) => user.battleSummonData?.waveTurnCount === 1);
  }

  getUserBenefitScore(user: Pokemon, target: Pokemon, move: Move): integer {
    return this.apply(user, target, move) ? 10 : -20;
  }
}

/**
 * Condition used by the move {@link https://bulbapedia.bulbagarden.net/wiki/Upper_Hand_(move) | Upper Hand}.
 * Moves with this condition are only successful when the target has selected
 * a high-priority attack (after factoring in priority-boosting effects) and
 * hasn't moved yet this turn.
 */
export class UpperHandCondition extends MoveCondition {
  constructor() {
    super((user, target, move) => {
      const targetCommand = globalScene.currentBattle.turnCommands[target.getBattlerIndex()];

      return !!targetCommand
        && targetCommand.command === Command.FIGHT
        && !target.turnData.acted
        && !!targetCommand.move?.move
        && allMoves[targetCommand.move.move].category !== MoveCategory.STATUS
        && allMoves[targetCommand.move.move].getPriority(target) > 0;
    });
  }
}

export class hitsSameTypeAttr extends VariableMoveTypeMultiplierAttr {
  apply(user: Pokemon, target: Pokemon, move: Move, args: any[]): boolean {
    const multiplier = args[0] as Utils.NumberHolder;
    if (!user.getTypes().some(type => target.getTypes().includes(type))) {
      multiplier.value = 0;
      return true;
    }
    return false;
  }
}

/**
 * Attribute used for Conversion 2, to convert the user's type to a random type that resists the target's last used move.
 * Fails if the user already has ALL types that resist the target's last used move.
 * Fails if the opponent has not used a move yet
 * Fails if the type is unknown or stellar
 *
 * TODO:
 * If a move has its type changed (e.g. {@linkcode Moves.HIDDEN_POWER}), it will check the new type.
 */
export class ResistLastMoveTypeAttr extends MoveEffectAttr {
  constructor() {
    super(true);
  }
  /**
   * User changes its type to a random type that resists the target's last used move
   * @param {Pokemon} user Pokemon that used the move and will change types
   * @param {Pokemon} target Opposing pokemon that recently used a move
   * @param {Move} move Move being used
   * @param {any[]} args Unused
   * @returns {boolean} true if the function succeeds
   */
  apply(user: Pokemon, target: Pokemon, move: Move, args: any[]): boolean {
    if (!super.apply(user, target, move, args)) {
      return false;
    }

    const [ targetMove ] = target.getLastXMoves(1); // target's most recent move
    if (!targetMove) {
      return false;
    }

    const moveData = allMoves[targetMove.move];
    if (moveData.type === Type.STELLAR || moveData.type === Type.UNKNOWN) {
      return false;
    }
    const userTypes = user.getTypes();
    const validTypes = this.getTypeResistances(globalScene.gameMode, moveData.type).filter(t => !userTypes.includes(t)); // valid types are ones that are not already the user's types
    if (!validTypes.length) {
      return false;
    }
    const type = validTypes[user.randSeedInt(validTypes.length)];
    user.summonData.types = [ type ];
    globalScene.queueMessage(i18next.t("battle:transformedIntoType", { pokemonName: getPokemonNameWithAffix(user), type: Utils.toReadableString(Type[type]) }));
    user.updateInfo();

    return true;
  }

  /**
   * Retrieve the types resisting a given type. Used by Conversion 2
   * @returns An array populated with Types, or an empty array if no resistances exist (Unknown or Stellar type)
   */
  getTypeResistances(gameMode: GameMode, type: number): Type[] {
    const typeResistances: Type[] = [];

    for (let i = 0; i < Object.keys(Type).length; i++) {
      const multiplier = new NumberHolder(1);
      multiplier.value = getTypeDamageMultiplier(type, i);
      applyChallenges(gameMode, ChallengeType.TYPE_EFFECTIVENESS, multiplier);
      if (multiplier.value < 1) {
        typeResistances.push(i);
      }
    }

    return typeResistances;
  }

  getCondition(): MoveConditionFunc {
    return (user, target, move) => {
      const moveHistory = target.getLastXMoves();
      return moveHistory.length !== 0;
    };
  }
}

/**
 * Drops the target's immunity to types it is immune to
 * and makes its evasiveness be ignored during accuracy
 * checks. Used by: {@linkcode Moves.ODOR_SLEUTH | Odor Sleuth}, {@linkcode Moves.MIRACLE_EYE | Miracle Eye} and {@linkcode Moves.FORESIGHT | Foresight}
 *
 * @extends AddBattlerTagAttr
 * @see {@linkcode apply}
 */
export class ExposedMoveAttr extends AddBattlerTagAttr {
  constructor(tagType: BattlerTagType) {
    super(tagType, false, true);
  }

  /**
   * Applies {@linkcode ExposedTag} to the target.
   * @param user {@linkcode Pokemon} using this move
   * @param target {@linkcode Pokemon} target of this move
   * @param move {@linkcode Move} being used
   * @param args N/A
   * @returns `true` if the function succeeds
   */
  apply(user: Pokemon, target: Pokemon, move: Move, args: any[]): boolean {
    if (!super.apply(user, target, move, args)) {
      return false;
    }

    globalScene.queueMessage(i18next.t("moveTriggers:exposedMove", { pokemonName: getPokemonNameWithAffix(user), targetPokemonName: getPokemonNameWithAffix(target) }));

    return true;
  }
}


const unknownTypeCondition: MoveConditionFunc = (user, target, move) => !user.getTypes().includes(Type.UNKNOWN);

export type MoveTargetSet = {
  targets: BattlerIndex[];
  multiple: boolean;
};

export function getMoveTargets(user: Pokemon, move: Moves): MoveTargetSet {
  const variableTarget = new Utils.NumberHolder(0);
  user.getOpponents().forEach(p => applyMoveAttrs(VariableTargetAttr, user, p, allMoves[move], variableTarget));

  const moveTarget = allMoves[move].hasAttr(VariableTargetAttr) ? variableTarget.value : move ? allMoves[move].moveTarget : move === undefined ? MoveTarget.NEAR_ENEMY : [];
  const opponents = user.getOpponents();

  let set: Pokemon[] = [];
  let multiple = false;

  switch (moveTarget) {
    case MoveTarget.USER:
    case MoveTarget.PARTY:
      set = [ user ];
      break;
    case MoveTarget.NEAR_OTHER:
    case MoveTarget.OTHER:
    case MoveTarget.ALL_NEAR_OTHERS:
    case MoveTarget.ALL_OTHERS:
      set = (opponents.concat([ user.getAlly() ]));
      multiple = moveTarget === MoveTarget.ALL_NEAR_OTHERS || moveTarget === MoveTarget.ALL_OTHERS;
      break;
    case MoveTarget.NEAR_ENEMY:
    case MoveTarget.ALL_NEAR_ENEMIES:
    case MoveTarget.ALL_ENEMIES:
    case MoveTarget.ENEMY_SIDE:
      set = opponents;
      multiple = moveTarget !== MoveTarget.NEAR_ENEMY;
      break;
    case MoveTarget.RANDOM_NEAR_ENEMY:
      set = [ opponents[user.randSeedInt(opponents.length)] ];
      break;
    case MoveTarget.ATTACKER:
      return { targets: [ -1 as BattlerIndex ], multiple: false };
    case MoveTarget.NEAR_ALLY:
    case MoveTarget.ALLY:
      set = [ user.getAlly() ];
      break;
    case MoveTarget.USER_OR_NEAR_ALLY:
    case MoveTarget.USER_AND_ALLIES:
    case MoveTarget.USER_SIDE:
      set = [ user, user.getAlly() ];
      multiple = moveTarget !== MoveTarget.USER_OR_NEAR_ALLY;
      break;
    case MoveTarget.ALL:
    case MoveTarget.BOTH_SIDES:
      set = [ user, user.getAlly() ].concat(opponents);
      multiple = true;
      break;
    case MoveTarget.CURSE:
      set = user.getTypes(true).includes(Type.GHOST) ? (opponents.concat([ user.getAlly() ])) : [ user ];
      break;
  }

  return { targets: set.filter(p => p?.isActive(true)).map(p => p.getBattlerIndex()).filter(t => t !== undefined), multiple };
}

export const allMoves: Move[] = [
  new SelfStatusMove(Moves.NONE, Type.NORMAL, MoveCategory.STATUS, -1, -1, 0, 1),
];

export const selfStatLowerMoves: Moves[] = [];

export function initMoves() {
  allMoves.push(
    new AttackMove(Moves.POUND, Type.NORMAL, MoveCategory.PHYSICAL, 40, 100, 35, -1, 0, 1),
    new AttackMove(Moves.KARATE_CHOP, Type.FIGHTING, MoveCategory.PHYSICAL, 50, 100, 25, -1, 0, 1)
      .attr(HighCritAttr),
    new AttackMove(Moves.DOUBLE_SLAP, Type.NORMAL, MoveCategory.PHYSICAL, 15, 85, 10, -1, 0, 1)
      .attr(MultiHitAttr),
    new AttackMove(Moves.COMET_PUNCH, Type.NORMAL, MoveCategory.PHYSICAL, 18, 85, 15, -1, 0, 1)
      .attr(MultiHitAttr)
      .punchingMove(),
    new AttackMove(Moves.MEGA_PUNCH, Type.NORMAL, MoveCategory.PHYSICAL, 80, 85, 20, -1, 0, 1)
      .punchingMove(),
    new AttackMove(Moves.PAY_DAY, Type.NORMAL, MoveCategory.PHYSICAL, 40, 100, 20, -1, 0, 1)
      .attr(MoneyAttr)
      .makesContact(false),
    new AttackMove(Moves.FIRE_PUNCH, Type.FIRE, MoveCategory.PHYSICAL, 75, 100, 15, 10, 0, 1)
      .attr(StatusEffectAttr, StatusEffect.BURN)
      .punchingMove(),
    new AttackMove(Moves.ICE_PUNCH, Type.ICE, MoveCategory.PHYSICAL, 75, 100, 15, 10, 0, 1)
      .attr(StatusEffectAttr, StatusEffect.FREEZE)
      .punchingMove(),
    new AttackMove(Moves.THUNDER_PUNCH, Type.ELECTRIC, MoveCategory.PHYSICAL, 75, 100, 15, 10, 0, 1)
      .attr(StatusEffectAttr, StatusEffect.PARALYSIS)
      .punchingMove(),
    new AttackMove(Moves.SCRATCH, Type.NORMAL, MoveCategory.PHYSICAL, 40, 100, 35, -1, 0, 1),
    new AttackMove(Moves.VISE_GRIP, Type.NORMAL, MoveCategory.PHYSICAL, 55, 100, 30, -1, 0, 1),
    new AttackMove(Moves.GUILLOTINE, Type.NORMAL, MoveCategory.PHYSICAL, 200, 30, 5, -1, 0, 1)
      .attr(OneHitKOAttr)
      .attr(OneHitKOAccuracyAttr),
    new ChargingAttackMove(Moves.RAZOR_WIND, Type.NORMAL, MoveCategory.SPECIAL, 80, 100, 10, -1, 0, 1)
      .chargeText(i18next.t("moveTriggers:whippedUpAWhirlwind", { pokemonName: "{USER}" }))
      .attr(HighCritAttr)
      .windMove()
      .ignoresVirtual()
      .target(MoveTarget.ALL_NEAR_ENEMIES),
    new SelfStatusMove(Moves.SWORDS_DANCE, Type.NORMAL, -1, 20, -1, 0, 1)
      .attr(StatStageChangeAttr, [ Stat.ATK ], 2, true)
      .danceMove(),
    new AttackMove(Moves.CUT, Type.NORMAL, MoveCategory.PHYSICAL, 50, 95, 30, -1, 0, 1)
      .slicingMove(),
    new AttackMove(Moves.GUST, Type.FLYING, MoveCategory.SPECIAL, 40, 100, 35, -1, 0, 1)
      .attr(HitsTagForDoubleDamageAttr, BattlerTagType.FLYING)
      .windMove(),
    new AttackMove(Moves.WING_ATTACK, Type.FLYING, MoveCategory.PHYSICAL, 60, 100, 35, -1, 0, 1),
    new StatusMove(Moves.WHIRLWIND, Type.NORMAL, -1, 20, -1, -6, 1)
      .attr(ForceSwitchOutAttr, false, SwitchType.FORCE_SWITCH)
      .ignoresSubstitute()
      .hidesTarget()
      .windMove(),
    new ChargingAttackMove(Moves.FLY, Type.FLYING, MoveCategory.PHYSICAL, 90, 95, 15, -1, 0, 1)
      .chargeText(i18next.t("moveTriggers:flewUpHigh", { pokemonName: "{USER}" }))
      .chargeAttr(SemiInvulnerableAttr, BattlerTagType.FLYING)
      .condition(failOnGravityCondition)
      .ignoresVirtual(),
    new AttackMove(Moves.BIND, Type.NORMAL, MoveCategory.PHYSICAL, 15, 85, 20, -1, 0, 1)
      .attr(TrapAttr, BattlerTagType.BIND),
    new AttackMove(Moves.SLAM, Type.NORMAL, MoveCategory.PHYSICAL, 80, 75, 20, -1, 0, 1),
    new AttackMove(Moves.VINE_WHIP, Type.GRASS, MoveCategory.PHYSICAL, 45, 100, 25, -1, 0, 1),
    new AttackMove(Moves.STOMP, Type.NORMAL, MoveCategory.PHYSICAL, 65, 100, 20, 30, 0, 1)
      .attr(AlwaysHitMinimizeAttr)
      .attr(HitsTagForDoubleDamageAttr, BattlerTagType.MINIMIZED)
      .attr(FlinchAttr),
    new AttackMove(Moves.DOUBLE_KICK, Type.FIGHTING, MoveCategory.PHYSICAL, 30, 100, 30, -1, 0, 1)
      .attr(MultiHitAttr, MultiHitType._2),
    new AttackMove(Moves.MEGA_KICK, Type.NORMAL, MoveCategory.PHYSICAL, 120, 75, 5, -1, 0, 1),
    new AttackMove(Moves.JUMP_KICK, Type.FIGHTING, MoveCategory.PHYSICAL, 100, 95, 10, -1, 0, 1)
      .attr(MissEffectAttr, crashDamageFunc)
      .attr(NoEffectAttr, crashDamageFunc)
      .condition(failOnGravityCondition)
      .recklessMove(),
    new AttackMove(Moves.ROLLING_KICK, Type.FIGHTING, MoveCategory.PHYSICAL, 60, 85, 15, 30, 0, 1)
      .attr(FlinchAttr),
    new StatusMove(Moves.SAND_ATTACK, Type.GROUND, 100, 15, -1, 0, 1)
      .attr(StatStageChangeAttr, [ Stat.ACC ], -1),
    new AttackMove(Moves.HEADBUTT, Type.NORMAL, MoveCategory.PHYSICAL, 70, 100, 15, 30, 0, 1)
      .attr(FlinchAttr),
    new AttackMove(Moves.HORN_ATTACK, Type.NORMAL, MoveCategory.PHYSICAL, 65, 100, 25, -1, 0, 1),
    new AttackMove(Moves.FURY_ATTACK, Type.NORMAL, MoveCategory.PHYSICAL, 15, 85, 20, -1, 0, 1)
      .attr(MultiHitAttr),
    new AttackMove(Moves.HORN_DRILL, Type.NORMAL, MoveCategory.PHYSICAL, 200, 30, 5, -1, 0, 1)
      .attr(OneHitKOAttr)
      .attr(OneHitKOAccuracyAttr),
    new AttackMove(Moves.TACKLE, Type.NORMAL, MoveCategory.PHYSICAL, 40, 100, 35, -1, 0, 1),
    new AttackMove(Moves.BODY_SLAM, Type.NORMAL, MoveCategory.PHYSICAL, 85, 100, 15, 30, 0, 1)
      .attr(AlwaysHitMinimizeAttr)
      .attr(HitsTagForDoubleDamageAttr, BattlerTagType.MINIMIZED)
      .attr(StatusEffectAttr, StatusEffect.PARALYSIS),
    new AttackMove(Moves.WRAP, Type.NORMAL, MoveCategory.PHYSICAL, 15, 90, 20, -1, 0, 1)
      .attr(TrapAttr, BattlerTagType.WRAP),
    new AttackMove(Moves.TAKE_DOWN, Type.NORMAL, MoveCategory.PHYSICAL, 90, 85, 20, -1, 0, 1)
      .attr(RecoilAttr)
      .recklessMove(),
    new AttackMove(Moves.THRASH, Type.NORMAL, MoveCategory.PHYSICAL, 120, 100, 10, -1, 0, 1)
      .attr(FrenzyAttr)
      .attr(MissEffectAttr, frenzyMissFunc)
      .attr(NoEffectAttr, frenzyMissFunc)
      .target(MoveTarget.RANDOM_NEAR_ENEMY),
    new AttackMove(Moves.DOUBLE_EDGE, Type.NORMAL, MoveCategory.PHYSICAL, 120, 100, 15, -1, 0, 1)
      .attr(RecoilAttr, false, 0.33)
      .recklessMove(),
    new StatusMove(Moves.TAIL_WHIP, Type.NORMAL, 100, 30, -1, 0, 1)
      .attr(StatStageChangeAttr, [ Stat.DEF ], -1)
      .target(MoveTarget.ALL_NEAR_ENEMIES),
    new AttackMove(Moves.POISON_STING, Type.POISON, MoveCategory.PHYSICAL, 15, 100, 35, 30, 0, 1)
      .attr(StatusEffectAttr, StatusEffect.POISON)
      .makesContact(false),
    new AttackMove(Moves.TWINEEDLE, Type.BUG, MoveCategory.PHYSICAL, 25, 100, 20, 20, 0, 1)
      .attr(MultiHitAttr, MultiHitType._2)
      .attr(StatusEffectAttr, StatusEffect.POISON)
      .makesContact(false),
    new AttackMove(Moves.PIN_MISSILE, Type.BUG, MoveCategory.PHYSICAL, 25, 95, 20, -1, 0, 1)
      .attr(MultiHitAttr)
      .makesContact(false),
    new StatusMove(Moves.LEER, Type.NORMAL, 100, 30, -1, 0, 1)
      .attr(StatStageChangeAttr, [ Stat.DEF ], -1)
      .target(MoveTarget.ALL_NEAR_ENEMIES),
    new AttackMove(Moves.BITE, Type.DARK, MoveCategory.PHYSICAL, 60, 100, 25, 30, 0, 1)
      .attr(FlinchAttr)
      .bitingMove(),
    new StatusMove(Moves.GROWL, Type.NORMAL, 100, 40, -1, 0, 1)
      .attr(StatStageChangeAttr, [ Stat.ATK ], -1)
      .soundBased()
      .target(MoveTarget.ALL_NEAR_ENEMIES),
    new StatusMove(Moves.ROAR, Type.NORMAL, -1, 20, -1, -6, 1)
      .attr(ForceSwitchOutAttr, false, SwitchType.FORCE_SWITCH)
      .soundBased()
      .hidesTarget(),
    new StatusMove(Moves.SING, Type.NORMAL, 55, 15, -1, 0, 1)
      .attr(StatusEffectAttr, StatusEffect.SLEEP)
      .soundBased(),
    new StatusMove(Moves.SUPERSONIC, Type.NORMAL, 55, 20, -1, 0, 1)
      .attr(ConfuseAttr)
      .soundBased(),
    new AttackMove(Moves.SONIC_BOOM, Type.NORMAL, MoveCategory.SPECIAL, -1, 90, 20, -1, 0, 1)
      .attr(FixedDamageAttr, 20),
    new StatusMove(Moves.DISABLE, Type.NORMAL, 100, 20, -1, 0, 1)
      .attr(AddBattlerTagAttr, BattlerTagType.DISABLED, false, true)
      .condition((user, target, move) => target.getMoveHistory().reverse().find(m => m.move !== Moves.NONE && m.move !== Moves.STRUGGLE && !m.virtual) !== undefined)
      .ignoresSubstitute(),
    new AttackMove(Moves.ACID, Type.POISON, MoveCategory.SPECIAL, 40, 100, 30, 10, 0, 1)
      .attr(StatStageChangeAttr, [ Stat.SPDEF ], -1)
      .target(MoveTarget.ALL_NEAR_ENEMIES),
    new AttackMove(Moves.EMBER, Type.FIRE, MoveCategory.SPECIAL, 40, 100, 25, 10, 0, 1)
      .attr(StatusEffectAttr, StatusEffect.BURN),
    new AttackMove(Moves.FLAMETHROWER, Type.FIRE, MoveCategory.SPECIAL, 90, 100, 15, 10, 0, 1)
      .attr(StatusEffectAttr, StatusEffect.BURN),
    new StatusMove(Moves.MIST, Type.ICE, -1, 30, -1, 0, 1)
      .attr(AddArenaTagAttr, ArenaTagType.MIST, 5, true)
      .target(MoveTarget.USER_SIDE),
    new AttackMove(Moves.WATER_GUN, Type.WATER, MoveCategory.SPECIAL, 40, 100, 25, -1, 0, 1),
    new AttackMove(Moves.HYDRO_PUMP, Type.WATER, MoveCategory.SPECIAL, 110, 80, 5, -1, 0, 1),
    new AttackMove(Moves.SURF, Type.WATER, MoveCategory.SPECIAL, 90, 100, 15, -1, 0, 1)
      .target(MoveTarget.ALL_NEAR_OTHERS)
      .attr(HitsTagForDoubleDamageAttr, BattlerTagType.UNDERWATER)
      .attr(GulpMissileTagAttr),
    new AttackMove(Moves.ICE_BEAM, Type.ICE, MoveCategory.SPECIAL, 90, 100, 10, 10, 0, 1)
      .attr(StatusEffectAttr, StatusEffect.FREEZE),
    new AttackMove(Moves.BLIZZARD, Type.ICE, MoveCategory.SPECIAL, 110, 70, 5, 10, 0, 1)
      .attr(BlizzardAccuracyAttr)
      .attr(StatusEffectAttr, StatusEffect.FREEZE)
      .windMove()
      .target(MoveTarget.ALL_NEAR_ENEMIES),
    new AttackMove(Moves.PSYBEAM, Type.PSYCHIC, MoveCategory.SPECIAL, 65, 100, 20, 10, 0, 1)
      .attr(ConfuseAttr),
    new AttackMove(Moves.BUBBLE_BEAM, Type.WATER, MoveCategory.SPECIAL, 65, 100, 20, 10, 0, 1)
      .attr(StatStageChangeAttr, [ Stat.SPD ], -1),
    new AttackMove(Moves.AURORA_BEAM, Type.ICE, MoveCategory.SPECIAL, 65, 100, 20, 10, 0, 1)
      .attr(StatStageChangeAttr, [ Stat.ATK ], -1),
    new AttackMove(Moves.HYPER_BEAM, Type.NORMAL, MoveCategory.SPECIAL, 150, 90, 5, -1, 0, 1)
      .attr(RechargeAttr),
    new AttackMove(Moves.PECK, Type.FLYING, MoveCategory.PHYSICAL, 35, 100, 35, -1, 0, 1),
    new AttackMove(Moves.DRILL_PECK, Type.FLYING, MoveCategory.PHYSICAL, 80, 100, 20, -1, 0, 1),
    new AttackMove(Moves.SUBMISSION, Type.FIGHTING, MoveCategory.PHYSICAL, 80, 80, 20, -1, 0, 1)
      .attr(RecoilAttr)
      .recklessMove(),
    new AttackMove(Moves.LOW_KICK, Type.FIGHTING, MoveCategory.PHYSICAL, -1, 100, 20, -1, 0, 1)
      .attr(WeightPowerAttr),
    new AttackMove(Moves.COUNTER, Type.FIGHTING, MoveCategory.PHYSICAL, -1, 100, 20, -1, -5, 1)
      .attr(CounterDamageAttr, (move: Move) => move.category === MoveCategory.PHYSICAL, 2)
      .target(MoveTarget.ATTACKER),
    new AttackMove(Moves.SEISMIC_TOSS, Type.FIGHTING, MoveCategory.PHYSICAL, -1, 100, 20, -1, 0, 1)
      .attr(LevelDamageAttr),
    new AttackMove(Moves.STRENGTH, Type.NORMAL, MoveCategory.PHYSICAL, 80, 100, 15, -1, 0, 1),
    new AttackMove(Moves.ABSORB, Type.GRASS, MoveCategory.SPECIAL, 20, 100, 25, -1, 0, 1)
      .attr(HitHealAttr)
      .triageMove(),
    new AttackMove(Moves.MEGA_DRAIN, Type.GRASS, MoveCategory.SPECIAL, 40, 100, 15, -1, 0, 1)
      .attr(HitHealAttr)
      .triageMove(),
    new StatusMove(Moves.LEECH_SEED, Type.GRASS, 90, 10, -1, 0, 1)
      .attr(LeechSeedAttr)
      .condition((user, target, move) => !target.getTag(BattlerTagType.SEEDED) && !target.isOfType(Type.GRASS)),
    new SelfStatusMove(Moves.GROWTH, Type.NORMAL, -1, 20, -1, 0, 1)
      .attr(GrowthStatStageChangeAttr),
    new AttackMove(Moves.RAZOR_LEAF, Type.GRASS, MoveCategory.PHYSICAL, 55, 95, 25, -1, 0, 1)
      .attr(HighCritAttr)
      .makesContact(false)
      .slicingMove()
      .target(MoveTarget.ALL_NEAR_ENEMIES),
    new ChargingAttackMove(Moves.SOLAR_BEAM, Type.GRASS, MoveCategory.SPECIAL, 120, 100, 10, -1, 0, 1)
      .chargeText(i18next.t("moveTriggers:tookInSunlight", { pokemonName: "{USER}" }))
      .chargeAttr(WeatherInstantChargeAttr, [ WeatherType.SUNNY, WeatherType.HARSH_SUN ])
      .attr(AntiSunlightPowerDecreaseAttr)
      .ignoresVirtual(),
    new StatusMove(Moves.POISON_POWDER, Type.POISON, 75, 35, -1, 0, 1)
      .attr(StatusEffectAttr, StatusEffect.POISON)
      .powderMove(),
    new StatusMove(Moves.STUN_SPORE, Type.GRASS, 75, 30, -1, 0, 1)
      .attr(StatusEffectAttr, StatusEffect.PARALYSIS)
      .powderMove(),
    new StatusMove(Moves.SLEEP_POWDER, Type.GRASS, 75, 15, -1, 0, 1)
      .attr(StatusEffectAttr, StatusEffect.SLEEP)
      .powderMove(),
    new AttackMove(Moves.PETAL_DANCE, Type.GRASS, MoveCategory.SPECIAL, 120, 100, 10, -1, 0, 1)
      .attr(FrenzyAttr)
      .attr(MissEffectAttr, frenzyMissFunc)
      .attr(NoEffectAttr, frenzyMissFunc)
      .makesContact()
      .danceMove()
      .target(MoveTarget.RANDOM_NEAR_ENEMY),
    new StatusMove(Moves.STRING_SHOT, Type.BUG, 95, 40, -1, 0, 1)
      .attr(StatStageChangeAttr, [ Stat.SPD ], -2)
      .target(MoveTarget.ALL_NEAR_ENEMIES),
    new AttackMove(Moves.DRAGON_RAGE, Type.DRAGON, MoveCategory.SPECIAL, -1, 100, 10, -1, 0, 1)
      .attr(FixedDamageAttr, 40),
    new AttackMove(Moves.FIRE_SPIN, Type.FIRE, MoveCategory.SPECIAL, 35, 85, 15, -1, 0, 1)
      .attr(TrapAttr, BattlerTagType.FIRE_SPIN),
    new AttackMove(Moves.THUNDER_SHOCK, Type.ELECTRIC, MoveCategory.SPECIAL, 40, 100, 30, 10, 0, 1)
      .attr(StatusEffectAttr, StatusEffect.PARALYSIS),
    new AttackMove(Moves.THUNDERBOLT, Type.ELECTRIC, MoveCategory.SPECIAL, 90, 100, 15, 10, 0, 1)
      .attr(StatusEffectAttr, StatusEffect.PARALYSIS),
    new StatusMove(Moves.THUNDER_WAVE, Type.ELECTRIC, 90, 20, -1, 0, 1)
      .attr(StatusEffectAttr, StatusEffect.PARALYSIS)
      .attr(RespectAttackTypeImmunityAttr),
    new AttackMove(Moves.THUNDER, Type.ELECTRIC, MoveCategory.SPECIAL, 110, 70, 10, 30, 0, 1)
      .attr(StatusEffectAttr, StatusEffect.PARALYSIS)
      .attr(ThunderAccuracyAttr)
      .attr(HitsTagAttr, BattlerTagType.FLYING),
    new AttackMove(Moves.ROCK_THROW, Type.ROCK, MoveCategory.PHYSICAL, 50, 90, 15, -1, 0, 1)
      .makesContact(false),
    new AttackMove(Moves.EARTHQUAKE, Type.GROUND, MoveCategory.PHYSICAL, 100, 100, 10, -1, 0, 1)
      .attr(HitsTagForDoubleDamageAttr, BattlerTagType.UNDERGROUND)
      .attr(MovePowerMultiplierAttr, (user, target, move) => globalScene.arena.getTerrainType() === TerrainType.GRASSY && target.isGrounded() ? 0.5 : 1)
      .makesContact(false)
      .target(MoveTarget.ALL_NEAR_OTHERS),
    new AttackMove(Moves.FISSURE, Type.GROUND, MoveCategory.PHYSICAL, 200, 30, 5, -1, 0, 1)
      .attr(OneHitKOAttr)
      .attr(OneHitKOAccuracyAttr)
      .attr(HitsTagAttr, BattlerTagType.UNDERGROUND)
      .makesContact(false),
    new ChargingAttackMove(Moves.DIG, Type.GROUND, MoveCategory.PHYSICAL, 80, 100, 10, -1, 0, 1)
      .chargeText(i18next.t("moveTriggers:dugAHole", { pokemonName: "{USER}" }))
      .chargeAttr(SemiInvulnerableAttr, BattlerTagType.UNDERGROUND)
      .ignoresVirtual(),
    new StatusMove(Moves.TOXIC, Type.POISON, 90, 10, -1, 0, 1)
      .attr(StatusEffectAttr, StatusEffect.TOXIC)
      .attr(ToxicAccuracyAttr),
    new AttackMove(Moves.CONFUSION, Type.PSYCHIC, MoveCategory.SPECIAL, 50, 100, 25, 10, 0, 1)
      .attr(ConfuseAttr),
    new AttackMove(Moves.PSYCHIC, Type.PSYCHIC, MoveCategory.SPECIAL, 90, 100, 10, 10, 0, 1)
      .attr(StatStageChangeAttr, [ Stat.SPDEF ], -1),
    new StatusMove(Moves.HYPNOSIS, Type.PSYCHIC, 60, 20, -1, 0, 1)
      .attr(StatusEffectAttr, StatusEffect.SLEEP),
    new SelfStatusMove(Moves.MEDITATE, Type.PSYCHIC, -1, 40, -1, 0, 1)
      .attr(StatStageChangeAttr, [ Stat.ATK ], 1, true),
    new SelfStatusMove(Moves.AGILITY, Type.PSYCHIC, -1, 30, -1, 0, 1)
      .attr(StatStageChangeAttr, [ Stat.SPD ], 2, true),
    new AttackMove(Moves.QUICK_ATTACK, Type.NORMAL, MoveCategory.PHYSICAL, 40, 100, 30, -1, 1, 1),
    new AttackMove(Moves.RAGE, Type.NORMAL, MoveCategory.PHYSICAL, 20, 100, 20, -1, 0, 1)
      .partial(), // No effect implemented
    new SelfStatusMove(Moves.TELEPORT, Type.PSYCHIC, -1, 20, -1, -6, 1)
      .attr(ForceSwitchOutAttr, true)
      .hidesUser(),
    new AttackMove(Moves.NIGHT_SHADE, Type.GHOST, MoveCategory.SPECIAL, -1, 100, 15, -1, 0, 1)
      .attr(LevelDamageAttr),
    new StatusMove(Moves.MIMIC, Type.NORMAL, -1, 10, -1, 0, 1)
      .attr(MovesetCopyMoveAttr)
      .ignoresSubstitute()
      .ignoresVirtual(),
    new StatusMove(Moves.SCREECH, Type.NORMAL, 85, 40, -1, 0, 1)
      .attr(StatStageChangeAttr, [ Stat.DEF ], -2)
      .soundBased(),
    new SelfStatusMove(Moves.DOUBLE_TEAM, Type.NORMAL, -1, 15, -1, 0, 1)
      .attr(StatStageChangeAttr, [ Stat.EVA ], 1, true),
    new SelfStatusMove(Moves.RECOVER, Type.NORMAL, -1, 5, -1, 0, 1)
      .attr(HealAttr, 0.5)
      .triageMove(),
    new SelfStatusMove(Moves.HARDEN, Type.NORMAL, -1, 30, -1, 0, 1)
      .attr(StatStageChangeAttr, [ Stat.DEF ], 1, true),
    new SelfStatusMove(Moves.MINIMIZE, Type.NORMAL, -1, 10, -1, 0, 1)
      .attr(AddBattlerTagAttr, BattlerTagType.MINIMIZED, true, false)
      .attr(StatStageChangeAttr, [ Stat.EVA ], 2, true),
    new StatusMove(Moves.SMOKESCREEN, Type.NORMAL, 100, 20, -1, 0, 1)
      .attr(StatStageChangeAttr, [ Stat.ACC ], -1),
    new StatusMove(Moves.CONFUSE_RAY, Type.GHOST, 100, 10, -1, 0, 1)
      .attr(ConfuseAttr),
    new SelfStatusMove(Moves.WITHDRAW, Type.WATER, -1, 40, -1, 0, 1)
      .attr(StatStageChangeAttr, [ Stat.DEF ], 1, true),
    new SelfStatusMove(Moves.DEFENSE_CURL, Type.NORMAL, -1, 40, -1, 0, 1)
      .attr(StatStageChangeAttr, [ Stat.DEF ], 1, true),
    new SelfStatusMove(Moves.BARRIER, Type.PSYCHIC, -1, 20, -1, 0, 1)
      .attr(StatStageChangeAttr, [ Stat.DEF ], 2, true),
    new StatusMove(Moves.LIGHT_SCREEN, Type.PSYCHIC, -1, 30, -1, 0, 1)
      .attr(AddArenaTagAttr, ArenaTagType.LIGHT_SCREEN, 5, true)
      .target(MoveTarget.USER_SIDE),
    new SelfStatusMove(Moves.HAZE, Type.ICE, -1, 30, -1, 0, 1)
      .ignoresSubstitute()
      .attr(ResetStatsAttr, true),
    new StatusMove(Moves.REFLECT, Type.PSYCHIC, -1, 20, -1, 0, 1)
      .attr(AddArenaTagAttr, ArenaTagType.REFLECT, 5, true)
      .target(MoveTarget.USER_SIDE),
    new SelfStatusMove(Moves.FOCUS_ENERGY, Type.NORMAL, -1, 30, -1, 0, 1)
      .attr(AddBattlerTagAttr, BattlerTagType.CRIT_BOOST, true, true),
    new AttackMove(Moves.BIDE, Type.NORMAL, MoveCategory.PHYSICAL, -1, -1, 10, -1, 1, 1)
      .ignoresVirtual()
      .target(MoveTarget.USER)
      .unimplemented(),
    new SelfStatusMove(Moves.METRONOME, Type.NORMAL, -1, 10, -1, 0, 1)
      .attr(RandomMoveAttr)
      .ignoresVirtual(),
    new StatusMove(Moves.MIRROR_MOVE, Type.FLYING, -1, 20, -1, 0, 1)
      .attr(CopyMoveAttr)
      .ignoresVirtual(),
    new AttackMove(Moves.SELF_DESTRUCT, Type.NORMAL, MoveCategory.PHYSICAL, 200, 100, 5, -1, 0, 1)
      .attr(SacrificialAttr)
      .makesContact(false)
      .condition(failIfDampCondition)
      .target(MoveTarget.ALL_NEAR_OTHERS),
    new AttackMove(Moves.EGG_BOMB, Type.NORMAL, MoveCategory.PHYSICAL, 100, 75, 10, -1, 0, 1)
      .makesContact(false)
      .ballBombMove(),
    new AttackMove(Moves.LICK, Type.GHOST, MoveCategory.PHYSICAL, 30, 100, 30, 30, 0, 1)
      .attr(StatusEffectAttr, StatusEffect.PARALYSIS),
    new AttackMove(Moves.SMOG, Type.POISON, MoveCategory.SPECIAL, 30, 70, 20, 40, 0, 1)
      .attr(StatusEffectAttr, StatusEffect.POISON),
    new AttackMove(Moves.SLUDGE, Type.POISON, MoveCategory.SPECIAL, 65, 100, 20, 30, 0, 1)
      .attr(StatusEffectAttr, StatusEffect.POISON),
    new AttackMove(Moves.BONE_CLUB, Type.GROUND, MoveCategory.PHYSICAL, 65, 85, 20, 10, 0, 1)
      .attr(FlinchAttr)
      .makesContact(false),
    new AttackMove(Moves.FIRE_BLAST, Type.FIRE, MoveCategory.SPECIAL, 110, 85, 5, 10, 0, 1)
      .attr(StatusEffectAttr, StatusEffect.BURN),
    new AttackMove(Moves.WATERFALL, Type.WATER, MoveCategory.PHYSICAL, 80, 100, 15, 20, 0, 1)
      .attr(FlinchAttr),
    new AttackMove(Moves.CLAMP, Type.WATER, MoveCategory.PHYSICAL, 35, 85, 15, -1, 0, 1)
      .attr(TrapAttr, BattlerTagType.CLAMP),
    new AttackMove(Moves.SWIFT, Type.NORMAL, MoveCategory.SPECIAL, 60, -1, 20, -1, 0, 1)
      .target(MoveTarget.ALL_NEAR_ENEMIES),
    new ChargingAttackMove(Moves.SKULL_BASH, Type.NORMAL, MoveCategory.PHYSICAL, 130, 100, 10, -1, 0, 1)
      .chargeText(i18next.t("moveTriggers:loweredItsHead", { pokemonName: "{USER}" }))
      .chargeAttr(StatStageChangeAttr, [ Stat.DEF ], 1, true)
      .ignoresVirtual(),
    new AttackMove(Moves.SPIKE_CANNON, Type.NORMAL, MoveCategory.PHYSICAL, 20, 100, 15, -1, 0, 1)
      .attr(MultiHitAttr)
      .makesContact(false),
    new AttackMove(Moves.CONSTRICT, Type.NORMAL, MoveCategory.PHYSICAL, 10, 100, 35, 10, 0, 1)
      .attr(StatStageChangeAttr, [ Stat.SPD ], -1),
    new SelfStatusMove(Moves.AMNESIA, Type.PSYCHIC, -1, 20, -1, 0, 1)
      .attr(StatStageChangeAttr, [ Stat.SPDEF ], 2, true),
    new StatusMove(Moves.KINESIS, Type.PSYCHIC, 80, 15, -1, 0, 1)
      .attr(StatStageChangeAttr, [ Stat.ACC ], -1),
    new SelfStatusMove(Moves.SOFT_BOILED, Type.NORMAL, -1, 5, -1, 0, 1)
      .attr(HealAttr, 0.5)
      .triageMove(),
    new AttackMove(Moves.HIGH_JUMP_KICK, Type.FIGHTING, MoveCategory.PHYSICAL, 130, 90, 10, -1, 0, 1)
      .attr(MissEffectAttr, crashDamageFunc)
      .attr(NoEffectAttr, crashDamageFunc)
      .condition(failOnGravityCondition)
      .recklessMove(),
    new StatusMove(Moves.GLARE, Type.NORMAL, 100, 30, -1, 0, 1)
      .attr(StatusEffectAttr, StatusEffect.PARALYSIS),
    new AttackMove(Moves.DREAM_EATER, Type.PSYCHIC, MoveCategory.SPECIAL, 100, 100, 15, -1, 0, 1)
      .attr(HitHealAttr)
      .condition(targetSleptOrComatoseCondition)
      .triageMove(),
    new StatusMove(Moves.POISON_GAS, Type.POISON, 90, 40, -1, 0, 1)
      .attr(StatusEffectAttr, StatusEffect.POISON)
      .target(MoveTarget.ALL_NEAR_ENEMIES),
    new AttackMove(Moves.BARRAGE, Type.NORMAL, MoveCategory.PHYSICAL, 15, 85, 20, -1, 0, 1)
      .attr(MultiHitAttr)
      .makesContact(false)
      .ballBombMove(),
    new AttackMove(Moves.LEECH_LIFE, Type.BUG, MoveCategory.PHYSICAL, 80, 100, 10, -1, 0, 1)
      .attr(HitHealAttr)
      .triageMove(),
    new StatusMove(Moves.LOVELY_KISS, Type.NORMAL, 75, 10, -1, 0, 1)
      .attr(StatusEffectAttr, StatusEffect.SLEEP),
    new ChargingAttackMove(Moves.SKY_ATTACK, Type.FLYING, MoveCategory.PHYSICAL, 140, 90, 5, 30, 0, 1)
      .chargeText(i18next.t("moveTriggers:isGlowing", { pokemonName: "{USER}" }))
      .attr(HighCritAttr)
      .attr(FlinchAttr)
      .makesContact(false)
      .ignoresVirtual(),
    new StatusMove(Moves.TRANSFORM, Type.NORMAL, -1, 10, -1, 0, 1)
      .attr(TransformAttr)
      // transforming from or into fusion pokemon causes various problems (such as crashes)
      .condition((user, target, move) => !target.getTag(BattlerTagType.SUBSTITUTE) && !user.fusionSpecies && !target.fusionSpecies)
      .ignoresProtect(),
    new AttackMove(Moves.BUBBLE, Type.WATER, MoveCategory.SPECIAL, 40, 100, 30, 10, 0, 1)
      .attr(StatStageChangeAttr, [ Stat.SPD ], -1)
      .target(MoveTarget.ALL_NEAR_ENEMIES),
    new AttackMove(Moves.DIZZY_PUNCH, Type.NORMAL, MoveCategory.PHYSICAL, 70, 100, 10, 20, 0, 1)
      .attr(ConfuseAttr)
      .punchingMove(),
    new StatusMove(Moves.SPORE, Type.GRASS, 100, 15, -1, 0, 1)
      .attr(StatusEffectAttr, StatusEffect.SLEEP)
      .powderMove(),
    new StatusMove(Moves.FLASH, Type.NORMAL, 100, 20, -1, 0, 1)
      .attr(StatStageChangeAttr, [ Stat.ACC ], -1),
    new AttackMove(Moves.PSYWAVE, Type.PSYCHIC, MoveCategory.SPECIAL, -1, 100, 15, -1, 0, 1)
      .attr(RandomLevelDamageAttr),
    new SelfStatusMove(Moves.SPLASH, Type.NORMAL, -1, 40, -1, 0, 1)
      .condition(failOnGravityCondition),
    new SelfStatusMove(Moves.ACID_ARMOR, Type.POISON, -1, 20, -1, 0, 1)
      .attr(StatStageChangeAttr, [ Stat.DEF ], 2, true),
    new AttackMove(Moves.CRABHAMMER, Type.WATER, MoveCategory.PHYSICAL, 100, 90, 10, -1, 0, 1)
      .attr(HighCritAttr),
    new AttackMove(Moves.EXPLOSION, Type.NORMAL, MoveCategory.PHYSICAL, 250, 100, 5, -1, 0, 1)
      .condition(failIfDampCondition)
      .attr(SacrificialAttr)
      .makesContact(false)
      .target(MoveTarget.ALL_NEAR_OTHERS),
    new AttackMove(Moves.FURY_SWIPES, Type.NORMAL, MoveCategory.PHYSICAL, 18, 80, 15, -1, 0, 1)
      .attr(MultiHitAttr),
    new AttackMove(Moves.BONEMERANG, Type.GROUND, MoveCategory.PHYSICAL, 50, 90, 10, -1, 0, 1)
      .attr(MultiHitAttr, MultiHitType._2)
      .makesContact(false),
    new SelfStatusMove(Moves.REST, Type.PSYCHIC, -1, 5, -1, 0, 1)
      .attr(StatusEffectAttr, StatusEffect.SLEEP, true, 3, true)
      .attr(HealAttr, 1, true)
      .condition((user, target, move) => !user.isFullHp() && user.canSetStatus(StatusEffect.SLEEP, true, true))
      .triageMove(),
    new AttackMove(Moves.ROCK_SLIDE, Type.ROCK, MoveCategory.PHYSICAL, 75, 90, 10, 30, 0, 1)
      .attr(FlinchAttr)
      .makesContact(false)
      .target(MoveTarget.ALL_NEAR_ENEMIES),
    new AttackMove(Moves.HYPER_FANG, Type.NORMAL, MoveCategory.PHYSICAL, 80, 90, 15, 10, 0, 1)
      .attr(FlinchAttr)
      .bitingMove(),
    new SelfStatusMove(Moves.SHARPEN, Type.NORMAL, -1, 30, -1, 0, 1)
      .attr(StatStageChangeAttr, [ Stat.ATK ], 1, true),
    new SelfStatusMove(Moves.CONVERSION, Type.NORMAL, -1, 30, -1, 0, 1)
      .attr(FirstMoveTypeAttr),
    new AttackMove(Moves.TRI_ATTACK, Type.NORMAL, MoveCategory.SPECIAL, 80, 100, 10, 20, 0, 1)
      .attr(MultiStatusEffectAttr, [ StatusEffect.BURN, StatusEffect.FREEZE, StatusEffect.PARALYSIS ]),
    new AttackMove(Moves.SUPER_FANG, Type.NORMAL, MoveCategory.PHYSICAL, -1, 90, 10, -1, 0, 1)
      .attr(TargetHalfHpDamageAttr),
    new AttackMove(Moves.SLASH, Type.NORMAL, MoveCategory.PHYSICAL, 70, 100, 20, -1, 0, 1)
      .attr(HighCritAttr)
      .slicingMove(),
    new SelfStatusMove(Moves.SUBSTITUTE, Type.NORMAL, -1, 10, -1, 0, 1)
      .attr(AddSubstituteAttr),
    new AttackMove(Moves.STRUGGLE, Type.NORMAL, MoveCategory.PHYSICAL, 50, -1, 1, -1, 0, 1)
      .attr(RecoilAttr, true, 0.25, true)
      .attr(TypelessAttr)
      .ignoresVirtual()
      .target(MoveTarget.RANDOM_NEAR_ENEMY),
    new StatusMove(Moves.SKETCH, Type.NORMAL, -1, 1, -1, 0, 2)
      .ignoresSubstitute()
      .attr(SketchAttr)
      .ignoresVirtual(),
    new AttackMove(Moves.TRIPLE_KICK, Type.FIGHTING, MoveCategory.PHYSICAL, 10, 90, 10, -1, 0, 2)
      .attr(MultiHitAttr, MultiHitType._3)
      .attr(MultiHitPowerIncrementAttr, 3)
      .checkAllHits(),
    new AttackMove(Moves.THIEF, Type.DARK, MoveCategory.PHYSICAL, 60, 100, 25, -1, 0, 2)
      .attr(StealHeldItemChanceAttr, 0.3),
    new StatusMove(Moves.SPIDER_WEB, Type.BUG, -1, 10, -1, 0, 2)
      .condition(failIfGhostTypeCondition)
      .attr(AddBattlerTagAttr, BattlerTagType.TRAPPED, false, true, 1),
    new StatusMove(Moves.MIND_READER, Type.NORMAL, -1, 5, -1, 0, 2)
      .attr(IgnoreAccuracyAttr),
    new StatusMove(Moves.NIGHTMARE, Type.GHOST, 100, 15, -1, 0, 2)
      .attr(AddBattlerTagAttr, BattlerTagType.NIGHTMARE)
      .condition(targetSleptOrComatoseCondition),
    new AttackMove(Moves.FLAME_WHEEL, Type.FIRE, MoveCategory.PHYSICAL, 60, 100, 25, 10, 0, 2)
      .attr(HealStatusEffectAttr, true, StatusEffect.FREEZE)
      .attr(StatusEffectAttr, StatusEffect.BURN),
    new AttackMove(Moves.SNORE, Type.NORMAL, MoveCategory.SPECIAL, 50, 100, 15, 30, 0, 2)
      .attr(BypassSleepAttr)
      .attr(FlinchAttr)
      .condition(userSleptOrComatoseCondition)
      .soundBased(),
    new StatusMove(Moves.CURSE, Type.GHOST, -1, 10, -1, 0, 2)
      .attr(CurseAttr)
      .ignoresSubstitute()
      .ignoresProtect()
      .target(MoveTarget.CURSE),
    new AttackMove(Moves.FLAIL, Type.NORMAL, MoveCategory.PHYSICAL, -1, 100, 15, -1, 0, 2)
      .attr(LowHpPowerAttr),
    new StatusMove(Moves.CONVERSION_2, Type.NORMAL, -1, 30, -1, 0, 2)
      .attr(ResistLastMoveTypeAttr)
      .ignoresSubstitute()
      .partial(), // Checks the move's original typing and not if its type is changed through some other means
    new AttackMove(Moves.AEROBLAST, Type.FLYING, MoveCategory.SPECIAL, 100, 95, 5, -1, 0, 2)
      .windMove()
      .attr(HighCritAttr),
    new StatusMove(Moves.COTTON_SPORE, Type.GRASS, 100, 40, -1, 0, 2)
      .attr(StatStageChangeAttr, [ Stat.SPD ], -2)
      .powderMove()
      .target(MoveTarget.ALL_NEAR_ENEMIES),
    new AttackMove(Moves.REVERSAL, Type.FIGHTING, MoveCategory.PHYSICAL, -1, 100, 15, -1, 0, 2)
      .attr(LowHpPowerAttr),
    new StatusMove(Moves.SPITE, Type.GHOST, 100, 10, -1, 0, 2)
      .ignoresSubstitute()
      .attr(ReducePpMoveAttr, 4),
    new AttackMove(Moves.POWDER_SNOW, Type.ICE, MoveCategory.SPECIAL, 40, 100, 25, 10, 0, 2)
      .attr(StatusEffectAttr, StatusEffect.FREEZE)
      .target(MoveTarget.ALL_NEAR_ENEMIES),
    new SelfStatusMove(Moves.PROTECT, Type.NORMAL, -1, 10, -1, 4, 2)
      .attr(ProtectAttr)
      .condition(failIfLastCondition),
    new AttackMove(Moves.MACH_PUNCH, Type.FIGHTING, MoveCategory.PHYSICAL, 40, 100, 30, -1, 1, 2)
      .punchingMove(),
    new StatusMove(Moves.SCARY_FACE, Type.NORMAL, 100, 10, -1, 0, 2)
      .attr(StatStageChangeAttr, [ Stat.SPD ], -2),
    new AttackMove(Moves.FEINT_ATTACK, Type.DARK, MoveCategory.PHYSICAL, 60, -1, 20, -1, 0, 2),
    new StatusMove(Moves.SWEET_KISS, Type.FAIRY, 75, 10, -1, 0, 2)
      .attr(ConfuseAttr),
    new SelfStatusMove(Moves.BELLY_DRUM, Type.NORMAL, -1, 10, -1, 0, 2)
      .attr(CutHpStatStageBoostAttr, [ Stat.ATK ], 12, 2, (user) => {
        globalScene.queueMessage(i18next.t("moveTriggers:cutOwnHpAndMaximizedStat", { pokemonName: getPokemonNameWithAffix(user), statName: i18next.t(getStatKey(Stat.ATK)) }));
      }),
    new AttackMove(Moves.SLUDGE_BOMB, Type.POISON, MoveCategory.SPECIAL, 90, 100, 10, 30, 0, 2)
      .attr(StatusEffectAttr, StatusEffect.POISON)
      .ballBombMove(),
    new AttackMove(Moves.MUD_SLAP, Type.GROUND, MoveCategory.SPECIAL, 20, 100, 10, 100, 0, 2)
      .attr(StatStageChangeAttr, [ Stat.ACC ], -1),
    new AttackMove(Moves.OCTAZOOKA, Type.WATER, MoveCategory.SPECIAL, 65, 85, 10, 50, 0, 2)
      .attr(StatStageChangeAttr, [ Stat.ACC ], -1)
      .ballBombMove(),
    new StatusMove(Moves.SPIKES, Type.GROUND, -1, 20, -1, 0, 2)
      .attr(AddArenaTrapTagAttr, ArenaTagType.SPIKES)
      .target(MoveTarget.ENEMY_SIDE),
    new AttackMove(Moves.ZAP_CANNON, Type.ELECTRIC, MoveCategory.SPECIAL, 120, 50, 5, 100, 0, 2)
      .attr(StatusEffectAttr, StatusEffect.PARALYSIS)
      .ballBombMove(),
    new StatusMove(Moves.FORESIGHT, Type.NORMAL, -1, 40, -1, 0, 2)
      .attr(ExposedMoveAttr, BattlerTagType.IGNORE_GHOST)
      .ignoresSubstitute(),
    new SelfStatusMove(Moves.DESTINY_BOND, Type.GHOST, -1, 5, -1, 0, 2)
      .ignoresProtect()
      .attr(DestinyBondAttr)
      .condition((user, target, move) => {
        // Retrieves user's previous move, returns empty array if no moves have been used
        const lastTurnMove = user.getLastXMoves(1);
        // Checks last move and allows destiny bond to be used if:
        // - no previous moves have been made
        // - the previous move used was not destiny bond
        // - the previous move was unsuccessful
        return lastTurnMove.length === 0 || lastTurnMove[0].move !== move.id || lastTurnMove[0].result !== MoveResult.SUCCESS;
      }),
    new StatusMove(Moves.PERISH_SONG, Type.NORMAL, -1, 5, -1, 0, 2)
      .attr(FaintCountdownAttr)
      .ignoresProtect()
      .soundBased()
      .condition(failOnBossCondition)
      .target(MoveTarget.ALL),
    new AttackMove(Moves.ICY_WIND, Type.ICE, MoveCategory.SPECIAL, 55, 95, 15, 100, 0, 2)
      .attr(StatStageChangeAttr, [ Stat.SPD ], -1)
      .windMove()
      .target(MoveTarget.ALL_NEAR_ENEMIES),
    new SelfStatusMove(Moves.DETECT, Type.FIGHTING, -1, 5, -1, 4, 2)
      .attr(ProtectAttr)
      .condition(failIfLastCondition),
    new AttackMove(Moves.BONE_RUSH, Type.GROUND, MoveCategory.PHYSICAL, 25, 90, 10, -1, 0, 2)
      .attr(MultiHitAttr)
      .makesContact(false),
    new StatusMove(Moves.LOCK_ON, Type.NORMAL, -1, 5, -1, 0, 2)
      .attr(IgnoreAccuracyAttr),
    new AttackMove(Moves.OUTRAGE, Type.DRAGON, MoveCategory.PHYSICAL, 120, 100, 10, -1, 0, 2)
      .attr(FrenzyAttr)
      .attr(MissEffectAttr, frenzyMissFunc)
      .attr(NoEffectAttr, frenzyMissFunc)
      .target(MoveTarget.RANDOM_NEAR_ENEMY),
    new StatusMove(Moves.SANDSTORM, Type.ROCK, -1, 10, -1, 0, 2)
      .attr(WeatherChangeAttr, WeatherType.SANDSTORM)
      .target(MoveTarget.BOTH_SIDES),
    new AttackMove(Moves.GIGA_DRAIN, Type.GRASS, MoveCategory.SPECIAL, 75, 100, 10, -1, 0, 2)
      .attr(HitHealAttr)
      .triageMove(),
    new SelfStatusMove(Moves.ENDURE, Type.NORMAL, -1, 10, -1, 4, 2)
      .attr(ProtectAttr, BattlerTagType.ENDURING)
      .condition(failIfLastCondition),
    new StatusMove(Moves.CHARM, Type.FAIRY, 100, 20, -1, 0, 2)
      .attr(StatStageChangeAttr, [ Stat.ATK ], -2),
    new AttackMove(Moves.ROLLOUT, Type.ROCK, MoveCategory.PHYSICAL, 30, 90, 20, -1, 0, 2)
      .partial() // Does not lock the user, also does not increase damage properly
      .attr(ConsecutiveUseDoublePowerAttr, 5, true, true, Moves.DEFENSE_CURL),
    new AttackMove(Moves.FALSE_SWIPE, Type.NORMAL, MoveCategory.PHYSICAL, 40, 100, 40, -1, 0, 2)
      .attr(SurviveDamageAttr),
    new StatusMove(Moves.SWAGGER, Type.NORMAL, 85, 15, -1, 0, 2)
      .attr(StatStageChangeAttr, [ Stat.ATK ], 2)
      .attr(ConfuseAttr),
    new SelfStatusMove(Moves.MILK_DRINK, Type.NORMAL, -1, 5, -1, 0, 2)
      .attr(HealAttr, 0.5)
      .triageMove(),
    new AttackMove(Moves.SPARK, Type.ELECTRIC, MoveCategory.PHYSICAL, 65, 100, 20, 30, 0, 2)
      .attr(StatusEffectAttr, StatusEffect.PARALYSIS),
    new AttackMove(Moves.FURY_CUTTER, Type.BUG, MoveCategory.PHYSICAL, 40, 95, 20, -1, 0, 2)
      .attr(ConsecutiveUseDoublePowerAttr, 3, true)
      .slicingMove(),
    new AttackMove(Moves.STEEL_WING, Type.STEEL, MoveCategory.PHYSICAL, 70, 90, 25, 10, 0, 2)
      .attr(StatStageChangeAttr, [ Stat.DEF ], 1, true),
    new StatusMove(Moves.MEAN_LOOK, Type.NORMAL, -1, 5, -1, 0, 2)
      .condition(failIfGhostTypeCondition)
      .attr(AddBattlerTagAttr, BattlerTagType.TRAPPED, false, true, 1),
    new StatusMove(Moves.ATTRACT, Type.NORMAL, 100, 15, -1, 0, 2)
      .attr(AddBattlerTagAttr, BattlerTagType.INFATUATED)
      .ignoresSubstitute()
      .condition((user, target, move) => user.isOppositeGender(target)),
    new SelfStatusMove(Moves.SLEEP_TALK, Type.NORMAL, -1, 10, -1, 0, 2)
      .attr(BypassSleepAttr)
      .attr(RandomMovesetMoveAttr)
      .condition(userSleptOrComatoseCondition)
      .target(MoveTarget.ALL_ENEMIES)
      .ignoresVirtual(),
    new StatusMove(Moves.HEAL_BELL, Type.NORMAL, -1, 5, -1, 0, 2)
      .attr(PartyStatusCureAttr, i18next.t("moveTriggers:bellChimed"), Abilities.SOUNDPROOF)
      .soundBased()
      .target(MoveTarget.PARTY),
    new AttackMove(Moves.RETURN, Type.NORMAL, MoveCategory.PHYSICAL, -1, 100, 20, -1, 0, 2)
      .attr(FriendshipPowerAttr),
    new AttackMove(Moves.PRESENT, Type.NORMAL, MoveCategory.PHYSICAL, -1, 90, 15, -1, 0, 2)
      .attr(PresentPowerAttr)
      .makesContact(false),
    new AttackMove(Moves.FRUSTRATION, Type.NORMAL, MoveCategory.PHYSICAL, -1, 100, 20, -1, 0, 2)
      .attr(FriendshipPowerAttr, true),
    new StatusMove(Moves.SAFEGUARD, Type.NORMAL, -1, 25, -1, 0, 2)
      .target(MoveTarget.USER_SIDE)
      .attr(AddArenaTagAttr, ArenaTagType.SAFEGUARD, 5, true, true),
    new StatusMove(Moves.PAIN_SPLIT, Type.NORMAL, -1, 20, -1, 0, 2)
      .attr(HpSplitAttr)
      .condition(failOnBossCondition),
    new AttackMove(Moves.SACRED_FIRE, Type.FIRE, MoveCategory.PHYSICAL, 100, 95, 5, 50, 0, 2)
      .attr(HealStatusEffectAttr, true, StatusEffect.FREEZE)
      .attr(StatusEffectAttr, StatusEffect.BURN)
      .makesContact(false),
    new AttackMove(Moves.MAGNITUDE, Type.GROUND, MoveCategory.PHYSICAL, -1, 100, 30, -1, 0, 2)
      .attr(PreMoveMessageAttr, magnitudeMessageFunc)
      .attr(MagnitudePowerAttr)
      .attr(MovePowerMultiplierAttr, (user, target, move) => globalScene.arena.getTerrainType() === TerrainType.GRASSY && target.isGrounded() ? 0.5 : 1)
      .attr(HitsTagForDoubleDamageAttr, BattlerTagType.UNDERGROUND)
      .makesContact(false)
      .target(MoveTarget.ALL_NEAR_OTHERS),
    new AttackMove(Moves.DYNAMIC_PUNCH, Type.FIGHTING, MoveCategory.PHYSICAL, 100, 50, 5, 100, 0, 2)
      .attr(ConfuseAttr)
      .punchingMove(),
    new AttackMove(Moves.MEGAHORN, Type.BUG, MoveCategory.PHYSICAL, 120, 85, 10, -1, 0, 2),
    new AttackMove(Moves.DRAGON_BREATH, Type.DRAGON, MoveCategory.SPECIAL, 60, 100, 20, 30, 0, 2)
      .attr(StatusEffectAttr, StatusEffect.PARALYSIS),
    new SelfStatusMove(Moves.BATON_PASS, Type.NORMAL, -1, 40, -1, 0, 2)
      .attr(ForceSwitchOutAttr, true, SwitchType.BATON_PASS)
      .condition(failIfLastInPartyCondition)
      .hidesUser(),
    new StatusMove(Moves.ENCORE, Type.NORMAL, 100, 5, -1, 0, 2)
      .attr(AddBattlerTagAttr, BattlerTagType.ENCORE, false, true)
      .ignoresSubstitute()
      .condition((user, target, move) => new EncoreTag(user.id).canAdd(target)),
    new AttackMove(Moves.PURSUIT, Type.DARK, MoveCategory.PHYSICAL, 40, 100, 20, -1, 0, 2)
      .partial(), // No effect implemented
    new AttackMove(Moves.RAPID_SPIN, Type.NORMAL, MoveCategory.PHYSICAL, 50, 100, 40, 100, 0, 2)
      .attr(StatStageChangeAttr, [ Stat.SPD ], 1, true)
      .attr(RemoveBattlerTagAttr, [
        BattlerTagType.BIND,
        BattlerTagType.WRAP,
        BattlerTagType.FIRE_SPIN,
        BattlerTagType.WHIRLPOOL,
        BattlerTagType.CLAMP,
        BattlerTagType.SAND_TOMB,
        BattlerTagType.MAGMA_STORM,
        BattlerTagType.SNAP_TRAP,
        BattlerTagType.THUNDER_CAGE,
        BattlerTagType.SEEDED,
        BattlerTagType.INFESTATION
      ], true)
      .attr(RemoveArenaTrapAttr),
    new StatusMove(Moves.SWEET_SCENT, Type.NORMAL, 100, 20, -1, 0, 2)
      .attr(StatStageChangeAttr, [ Stat.EVA ], -2)
      .target(MoveTarget.ALL_NEAR_ENEMIES),
    new AttackMove(Moves.IRON_TAIL, Type.STEEL, MoveCategory.PHYSICAL, 100, 75, 15, 30, 0, 2)
      .attr(StatStageChangeAttr, [ Stat.DEF ], -1),
    new AttackMove(Moves.METAL_CLAW, Type.STEEL, MoveCategory.PHYSICAL, 50, 95, 35, 10, 0, 2)
      .attr(StatStageChangeAttr, [ Stat.ATK ], 1, true),
    new AttackMove(Moves.VITAL_THROW, Type.FIGHTING, MoveCategory.PHYSICAL, 70, -1, 10, -1, -1, 2),
    new SelfStatusMove(Moves.MORNING_SUN, Type.NORMAL, -1, 5, -1, 0, 2)
      .attr(PlantHealAttr)
      .triageMove(),
    new SelfStatusMove(Moves.SYNTHESIS, Type.GRASS, -1, 5, -1, 0, 2)
      .attr(PlantHealAttr)
      .triageMove(),
    new SelfStatusMove(Moves.MOONLIGHT, Type.FAIRY, -1, 5, -1, 0, 2)
      .attr(PlantHealAttr)
      .triageMove(),
    new AttackMove(Moves.HIDDEN_POWER, Type.NORMAL, MoveCategory.SPECIAL, 60, 100, 15, -1, 0, 2)
      .attr(HiddenPowerTypeAttr),
    new AttackMove(Moves.CROSS_CHOP, Type.FIGHTING, MoveCategory.PHYSICAL, 100, 80, 5, -1, 0, 2)
      .attr(HighCritAttr),
    new AttackMove(Moves.TWISTER, Type.DRAGON, MoveCategory.SPECIAL, 40, 100, 20, 20, 0, 2)
      .attr(HitsTagForDoubleDamageAttr, BattlerTagType.FLYING)
      .attr(FlinchAttr)
      .windMove()
      .target(MoveTarget.ALL_NEAR_ENEMIES),
    new StatusMove(Moves.RAIN_DANCE, Type.WATER, -1, 5, -1, 0, 2)
      .attr(WeatherChangeAttr, WeatherType.RAIN)
      .target(MoveTarget.BOTH_SIDES),
    new StatusMove(Moves.SUNNY_DAY, Type.FIRE, -1, 5, -1, 0, 2)
      .attr(WeatherChangeAttr, WeatherType.SUNNY)
      .target(MoveTarget.BOTH_SIDES),
    new AttackMove(Moves.CRUNCH, Type.DARK, MoveCategory.PHYSICAL, 80, 100, 15, 20, 0, 2)
      .attr(StatStageChangeAttr, [ Stat.DEF ], -1)
      .bitingMove(),
    new AttackMove(Moves.MIRROR_COAT, Type.PSYCHIC, MoveCategory.SPECIAL, -1, 100, 20, -1, -5, 2)
      .attr(CounterDamageAttr, (move: Move) => move.category === MoveCategory.SPECIAL, 2)
      .target(MoveTarget.ATTACKER),
    new StatusMove(Moves.PSYCH_UP, Type.NORMAL, -1, 10, -1, 0, 2)
      .ignoresSubstitute()
      .attr(CopyStatsAttr),
    new AttackMove(Moves.EXTREME_SPEED, Type.NORMAL, MoveCategory.PHYSICAL, 80, 100, 5, -1, 2, 2),
    new AttackMove(Moves.ANCIENT_POWER, Type.ROCK, MoveCategory.SPECIAL, 60, 100, 5, 10, 0, 2)
      .attr(StatStageChangeAttr, [ Stat.ATK, Stat.DEF, Stat.SPATK, Stat.SPDEF, Stat.SPD ], 1, true),
    new AttackMove(Moves.SHADOW_BALL, Type.GHOST, MoveCategory.SPECIAL, 80, 100, 15, 20, 0, 2)
      .attr(StatStageChangeAttr, [ Stat.SPDEF ], -1)
      .ballBombMove(),
    new AttackMove(Moves.FUTURE_SIGHT, Type.PSYCHIC, MoveCategory.SPECIAL, 120, 100, 10, -1, 0, 2)
      .partial() // cannot be used on multiple Pokemon on the same side in a double battle, hits immediately when called by Metronome/etc, should not apply abilities or held items if user is off the field
      .ignoresProtect()
      .attr(DelayedAttackAttr, ArenaTagType.FUTURE_SIGHT, ChargeAnim.FUTURE_SIGHT_CHARGING, i18next.t("moveTriggers:foresawAnAttack", { pokemonName: "{USER}" })),
    new AttackMove(Moves.ROCK_SMASH, Type.FIGHTING, MoveCategory.PHYSICAL, 40, 100, 15, 50, 0, 2)
      .attr(StatStageChangeAttr, [ Stat.DEF ], -1),
    new AttackMove(Moves.WHIRLPOOL, Type.WATER, MoveCategory.SPECIAL, 35, 85, 15, -1, 0, 2)
      .attr(TrapAttr, BattlerTagType.WHIRLPOOL)
      .attr(HitsTagForDoubleDamageAttr, BattlerTagType.UNDERWATER),
    new AttackMove(Moves.BEAT_UP, Type.DARK, MoveCategory.PHYSICAL, -1, 100, 10, -1, 0, 2)
      .attr(MultiHitAttr, MultiHitType.BEAT_UP)
      .attr(BeatUpAttr)
      .makesContact(false),
    new AttackMove(Moves.FAKE_OUT, Type.NORMAL, MoveCategory.PHYSICAL, 40, 100, 10, 100, 3, 3)
      .attr(FlinchAttr)
      .condition(new FirstMoveCondition()),
    new AttackMove(Moves.UPROAR, Type.NORMAL, MoveCategory.SPECIAL, 90, 100, 10, -1, 0, 3)
      .ignoresVirtual()
      .soundBased()
      .target(MoveTarget.RANDOM_NEAR_ENEMY)
      .partial(), // Does not lock the user, does not stop Pokemon from sleeping
    new SelfStatusMove(Moves.STOCKPILE, Type.NORMAL, -1, 20, -1, 0, 3)
      .condition(user => (user.getTag(StockpilingTag)?.stockpiledCount ?? 0) < 3)
      .attr(AddBattlerTagAttr, BattlerTagType.STOCKPILING, true),
    new AttackMove(Moves.SPIT_UP, Type.NORMAL, MoveCategory.SPECIAL, -1, -1, 10, -1, 0, 3)
      .condition(hasStockpileStacksCondition)
      .attr(SpitUpPowerAttr, 100)
      .attr(RemoveBattlerTagAttr, [ BattlerTagType.STOCKPILING ], true),
    new SelfStatusMove(Moves.SWALLOW, Type.NORMAL, -1, 10, -1, 0, 3)
      .condition(hasStockpileStacksCondition)
      .attr(SwallowHealAttr)
      .attr(RemoveBattlerTagAttr, [ BattlerTagType.STOCKPILING ], true)
      .triageMove(),
    new AttackMove(Moves.HEAT_WAVE, Type.FIRE, MoveCategory.SPECIAL, 95, 90, 10, 10, 0, 3)
      .attr(HealStatusEffectAttr, true, StatusEffect.FREEZE)
      .attr(StatusEffectAttr, StatusEffect.BURN)
      .windMove()
      .target(MoveTarget.ALL_NEAR_ENEMIES),
    new StatusMove(Moves.HAIL, Type.ICE, -1, 10, -1, 0, 3)
      .attr(WeatherChangeAttr, WeatherType.HAIL)
      .target(MoveTarget.BOTH_SIDES),
    new StatusMove(Moves.TORMENT, Type.DARK, 100, 15, -1, 0, 3)
      .ignoresSubstitute()
      .edgeCase() // Incomplete implementation because of Uproar's partial implementation
      .attr(AddBattlerTagAttr, BattlerTagType.TORMENT, false, true, 1),
    new StatusMove(Moves.FLATTER, Type.DARK, 100, 15, -1, 0, 3)
      .attr(StatStageChangeAttr, [ Stat.SPATK ], 1)
      .attr(ConfuseAttr),
    new StatusMove(Moves.WILL_O_WISP, Type.FIRE, 85, 15, -1, 0, 3)
      .attr(StatusEffectAttr, StatusEffect.BURN),
    new StatusMove(Moves.MEMENTO, Type.DARK, 100, 10, -1, 0, 3)
      .attr(SacrificialAttrOnHit)
      .attr(StatStageChangeAttr, [ Stat.ATK, Stat.SPATK ], -2),
    new AttackMove(Moves.FACADE, Type.NORMAL, MoveCategory.PHYSICAL, 70, 100, 20, -1, 0, 3)
      .attr(MovePowerMultiplierAttr, (user, target, move) => user.status
        && (user.status.effect === StatusEffect.BURN || user.status.effect === StatusEffect.POISON || user.status.effect === StatusEffect.TOXIC || user.status.effect === StatusEffect.PARALYSIS) ? 2 : 1)
      .attr(BypassBurnDamageReductionAttr),
    new AttackMove(Moves.FOCUS_PUNCH, Type.FIGHTING, MoveCategory.PHYSICAL, 150, 100, 20, -1, -3, 3)
      .attr(MessageHeaderAttr, (user, move) => i18next.t("moveTriggers:isTighteningFocus", { pokemonName: getPokemonNameWithAffix(user) }))
      .punchingMove()
      .ignoresVirtual()
      .condition((user, target, move) => !user.turnData.attacksReceived.find(r => r.damage)),
    new AttackMove(Moves.SMELLING_SALTS, Type.NORMAL, MoveCategory.PHYSICAL, 70, 100, 10, -1, 0, 3)
      .attr(MovePowerMultiplierAttr, (user, target, move) => target.status?.effect === StatusEffect.PARALYSIS ? 2 : 1)
      .attr(HealStatusEffectAttr, true, StatusEffect.PARALYSIS),
    new SelfStatusMove(Moves.FOLLOW_ME, Type.NORMAL, -1, 20, -1, 2, 3)
      .attr(AddBattlerTagAttr, BattlerTagType.CENTER_OF_ATTENTION, true),
    new StatusMove(Moves.NATURE_POWER, Type.NORMAL, -1, 20, -1, 0, 3)
      .attr(NaturePowerAttr)
      .ignoresVirtual(),
    new SelfStatusMove(Moves.CHARGE, Type.ELECTRIC, -1, 20, -1, 0, 3)
      .attr(StatStageChangeAttr, [ Stat.SPDEF ], 1, true)
      .attr(AddBattlerTagAttr, BattlerTagType.CHARGED, true, false),
    new StatusMove(Moves.TAUNT, Type.DARK, 100, 20, -1, 0, 3)
      .ignoresSubstitute()
      .attr(AddBattlerTagAttr, BattlerTagType.TAUNT, false, true, 4),
    new StatusMove(Moves.HELPING_HAND, Type.NORMAL, -1, 20, -1, 5, 3)
      .attr(AddBattlerTagAttr, BattlerTagType.HELPING_HAND)
      .ignoresSubstitute()
      .target(MoveTarget.NEAR_ALLY)
      .condition(failIfSingleBattle),
    new StatusMove(Moves.TRICK, Type.PSYCHIC, 100, 10, -1, 0, 3)
      .unimplemented(),
    new StatusMove(Moves.ROLE_PLAY, Type.PSYCHIC, -1, 10, -1, 0, 3)
      .ignoresSubstitute()
      .attr(AbilityCopyAttr),
    new SelfStatusMove(Moves.WISH, Type.NORMAL, -1, 10, -1, 0, 3)
      .triageMove()
      .attr(AddArenaTagAttr, ArenaTagType.WISH, 2, true),
    new SelfStatusMove(Moves.ASSIST, Type.NORMAL, -1, 20, -1, 0, 3)
      .attr(RandomMovesetMoveAttr, true)
      .ignoresVirtual(),
    new SelfStatusMove(Moves.INGRAIN, Type.GRASS, -1, 20, -1, 0, 3)
      .attr(AddBattlerTagAttr, BattlerTagType.INGRAIN, true, true)
      .attr(AddBattlerTagAttr, BattlerTagType.IGNORE_FLYING, true, true)
      .attr(RemoveBattlerTagAttr, [ BattlerTagType.FLOATING ], true),
    new AttackMove(Moves.SUPERPOWER, Type.FIGHTING, MoveCategory.PHYSICAL, 120, 100, 5, -1, 0, 3)
      .attr(StatStageChangeAttr, [ Stat.ATK, Stat.DEF ], -1, true),
    new SelfStatusMove(Moves.MAGIC_COAT, Type.PSYCHIC, -1, 15, -1, 4, 3)
      .unimplemented(),
    new SelfStatusMove(Moves.RECYCLE, Type.NORMAL, -1, 10, -1, 0, 3)
      .unimplemented(),
    new AttackMove(Moves.REVENGE, Type.FIGHTING, MoveCategory.PHYSICAL, 60, 100, 10, -1, -4, 3)
      .attr(TurnDamagedDoublePowerAttr),
    new AttackMove(Moves.BRICK_BREAK, Type.FIGHTING, MoveCategory.PHYSICAL, 75, 100, 15, -1, 0, 3)
      .attr(RemoveScreensAttr),
    new StatusMove(Moves.YAWN, Type.NORMAL, -1, 10, -1, 0, 3)
      .attr(AddBattlerTagAttr, BattlerTagType.DROWSY, false, true)
      .condition((user, target, move) => !target.status && !target.isSafeguarded(user)),
    new AttackMove(Moves.KNOCK_OFF, Type.DARK, MoveCategory.PHYSICAL, 65, 100, 20, -1, 0, 3)
      .attr(MovePowerMultiplierAttr, (user, target, move) => target.getHeldItems().filter(i => i.isTransferable).length > 0 ? 1.5 : 1)
      .attr(RemoveHeldItemAttr, false),
    new AttackMove(Moves.ENDEAVOR, Type.NORMAL, MoveCategory.PHYSICAL, -1, 100, 5, -1, 0, 3)
      .attr(MatchHpAttr)
      .condition(failOnBossCondition),
    new AttackMove(Moves.ERUPTION, Type.FIRE, MoveCategory.SPECIAL, 150, 100, 5, -1, 0, 3)
      .attr(HpPowerAttr)
      .target(MoveTarget.ALL_NEAR_ENEMIES),
    new StatusMove(Moves.SKILL_SWAP, Type.PSYCHIC, -1, 10, -1, 0, 3)
      .ignoresSubstitute()
      .attr(SwitchAbilitiesAttr),
    new StatusMove(Moves.IMPRISON, Type.PSYCHIC, 100, 10, -1, 0, 3)
      .ignoresSubstitute()
      .attr(AddArenaTagAttr, ArenaTagType.IMPRISON, 1, true, false)
      .target(MoveTarget.ENEMY_SIDE),
    new SelfStatusMove(Moves.REFRESH, Type.NORMAL, -1, 20, -1, 0, 3)
      .attr(HealStatusEffectAttr, true, [ StatusEffect.PARALYSIS, StatusEffect.POISON, StatusEffect.TOXIC, StatusEffect.BURN ])
      .condition((user, target, move) => !!user.status && (user.status.effect === StatusEffect.PARALYSIS || user.status.effect === StatusEffect.POISON || user.status.effect === StatusEffect.TOXIC || user.status.effect === StatusEffect.BURN)),
    new SelfStatusMove(Moves.GRUDGE, Type.GHOST, -1, 5, -1, 0, 3)
      .attr(AddBattlerTagAttr, BattlerTagType.GRUDGE, true, undefined, 1),
    new SelfStatusMove(Moves.SNATCH, Type.DARK, -1, 10, -1, 4, 3)
      .unimplemented(),
    new AttackMove(Moves.SECRET_POWER, Type.NORMAL, MoveCategory.PHYSICAL, 70, 100, 20, 30, 0, 3)
      .makesContact(false)
      .attr(SecretPowerAttr),
    new ChargingAttackMove(Moves.DIVE, Type.WATER, MoveCategory.PHYSICAL, 80, 100, 10, -1, 0, 3)
      .chargeText(i18next.t("moveTriggers:hidUnderwater", { pokemonName: "{USER}" }))
      .chargeAttr(SemiInvulnerableAttr, BattlerTagType.UNDERWATER)
      .chargeAttr(GulpMissileTagAttr)
      .ignoresVirtual(),
    new AttackMove(Moves.ARM_THRUST, Type.FIGHTING, MoveCategory.PHYSICAL, 15, 100, 20, -1, 0, 3)
      .attr(MultiHitAttr),
    new SelfStatusMove(Moves.CAMOUFLAGE, Type.NORMAL, -1, 20, -1, 0, 3)
      .attr(CopyBiomeTypeAttr),
    new SelfStatusMove(Moves.TAIL_GLOW, Type.BUG, -1, 20, -1, 0, 3)
      .attr(StatStageChangeAttr, [ Stat.SPATK ], 3, true),
    new AttackMove(Moves.LUSTER_PURGE, Type.PSYCHIC, MoveCategory.SPECIAL, 95, 100, 5, 50, 0, 3)
      .attr(StatStageChangeAttr, [ Stat.SPDEF ], -1),
    new AttackMove(Moves.MIST_BALL, Type.PSYCHIC, MoveCategory.SPECIAL, 95, 100, 5, 50, 0, 3)
      .attr(StatStageChangeAttr, [ Stat.SPATK ], -1)
      .ballBombMove(),
    new StatusMove(Moves.FEATHER_DANCE, Type.FLYING, 100, 15, -1, 0, 3)
      .attr(StatStageChangeAttr, [ Stat.ATK ], -2)
      .danceMove(),
    new StatusMove(Moves.TEETER_DANCE, Type.NORMAL, 100, 20, -1, 0, 3)
      .attr(ConfuseAttr)
      .danceMove()
      .target(MoveTarget.ALL_NEAR_OTHERS),
    new AttackMove(Moves.BLAZE_KICK, Type.FIRE, MoveCategory.PHYSICAL, 85, 90, 10, 10, 0, 3)
      .attr(HighCritAttr)
      .attr(StatusEffectAttr, StatusEffect.BURN),
    new StatusMove(Moves.MUD_SPORT, Type.GROUND, -1, 15, -1, 0, 3)
      .ignoresProtect()
      .attr(AddArenaTagAttr, ArenaTagType.MUD_SPORT, 5)
      .target(MoveTarget.BOTH_SIDES),
    new AttackMove(Moves.ICE_BALL, Type.ICE, MoveCategory.PHYSICAL, 30, 90, 20, -1, 0, 3)
      .partial() // Does not lock the user properly, does not increase damage correctly
      .attr(ConsecutiveUseDoublePowerAttr, 5, true, true, Moves.DEFENSE_CURL)
      .ballBombMove(),
    new AttackMove(Moves.NEEDLE_ARM, Type.GRASS, MoveCategory.PHYSICAL, 60, 100, 15, 30, 0, 3)
      .attr(FlinchAttr),
    new SelfStatusMove(Moves.SLACK_OFF, Type.NORMAL, -1, 5, -1, 0, 3)
      .attr(HealAttr, 0.5)
      .triageMove(),
    new AttackMove(Moves.HYPER_VOICE, Type.NORMAL, MoveCategory.SPECIAL, 90, 100, 10, -1, 0, 3)
      .soundBased()
      .target(MoveTarget.ALL_NEAR_ENEMIES),
    new AttackMove(Moves.POISON_FANG, Type.POISON, MoveCategory.PHYSICAL, 50, 100, 15, 50, 0, 3)
      .attr(StatusEffectAttr, StatusEffect.TOXIC)
      .bitingMove(),
    new AttackMove(Moves.CRUSH_CLAW, Type.NORMAL, MoveCategory.PHYSICAL, 75, 95, 10, 50, 0, 3)
      .attr(StatStageChangeAttr, [ Stat.DEF ], -1),
    new AttackMove(Moves.BLAST_BURN, Type.FIRE, MoveCategory.SPECIAL, 150, 90, 5, -1, 0, 3)
      .attr(RechargeAttr),
    new AttackMove(Moves.HYDRO_CANNON, Type.WATER, MoveCategory.SPECIAL, 150, 90, 5, -1, 0, 3)
      .attr(RechargeAttr),
    new AttackMove(Moves.METEOR_MASH, Type.STEEL, MoveCategory.PHYSICAL, 90, 90, 10, 20, 0, 3)
      .attr(StatStageChangeAttr, [ Stat.ATK ], 1, true)
      .punchingMove(),
    new AttackMove(Moves.ASTONISH, Type.GHOST, MoveCategory.PHYSICAL, 30, 100, 15, 30, 0, 3)
      .attr(FlinchAttr),
    new AttackMove(Moves.WEATHER_BALL, Type.NORMAL, MoveCategory.SPECIAL, 50, 100, 10, -1, 0, 3)
      .attr(WeatherBallTypeAttr)
      .attr(MovePowerMultiplierAttr, (user, target, move) => [ WeatherType.SUNNY, WeatherType.RAIN, WeatherType.SANDSTORM, WeatherType.HAIL, WeatherType.SNOW, WeatherType.FOG, WeatherType.HEAVY_RAIN, WeatherType.HARSH_SUN ].includes(globalScene.arena.weather?.weatherType!) && !globalScene.arena.weather?.isEffectSuppressed() ? 2 : 1) // TODO: is this bang correct?
      .ballBombMove(),
    new StatusMove(Moves.AROMATHERAPY, Type.GRASS, -1, 5, -1, 0, 3)
      .attr(PartyStatusCureAttr, i18next.t("moveTriggers:soothingAromaWaftedThroughArea"), Abilities.SAP_SIPPER)
      .target(MoveTarget.PARTY),
    new StatusMove(Moves.FAKE_TEARS, Type.DARK, 100, 20, -1, 0, 3)
      .attr(StatStageChangeAttr, [ Stat.SPDEF ], -2),
    new AttackMove(Moves.AIR_CUTTER, Type.FLYING, MoveCategory.SPECIAL, 60, 95, 25, -1, 0, 3)
      .attr(HighCritAttr)
      .slicingMove()
      .windMove()
      .target(MoveTarget.ALL_NEAR_ENEMIES),
    new AttackMove(Moves.OVERHEAT, Type.FIRE, MoveCategory.SPECIAL, 130, 90, 5, -1, 0, 3)
      .attr(StatStageChangeAttr, [ Stat.SPATK ], -2, true)
      .attr(HealStatusEffectAttr, true, StatusEffect.FREEZE),
    new StatusMove(Moves.ODOR_SLEUTH, Type.NORMAL, -1, 40, -1, 0, 3)
      .attr(ExposedMoveAttr, BattlerTagType.IGNORE_GHOST)
      .ignoresSubstitute(),
    new AttackMove(Moves.ROCK_TOMB, Type.ROCK, MoveCategory.PHYSICAL, 60, 95, 15, 100, 0, 3)
      .attr(StatStageChangeAttr, [ Stat.SPD ], -1)
      .makesContact(false),
    new AttackMove(Moves.SILVER_WIND, Type.BUG, MoveCategory.SPECIAL, 60, 100, 5, 10, 0, 3)
      .attr(StatStageChangeAttr, [ Stat.ATK, Stat.DEF, Stat.SPATK, Stat.SPDEF, Stat.SPD ], 1, true)
      .windMove(),
    new StatusMove(Moves.METAL_SOUND, Type.STEEL, 85, 40, -1, 0, 3)
      .attr(StatStageChangeAttr, [ Stat.SPDEF ], -2)
      .soundBased(),
    new StatusMove(Moves.GRASS_WHISTLE, Type.GRASS, 55, 15, -1, 0, 3)
      .attr(StatusEffectAttr, StatusEffect.SLEEP)
      .soundBased(),
    new StatusMove(Moves.TICKLE, Type.NORMAL, 100, 20, -1, 0, 3)
      .attr(StatStageChangeAttr, [ Stat.ATK, Stat.DEF ], -1),
    new SelfStatusMove(Moves.COSMIC_POWER, Type.PSYCHIC, -1, 20, -1, 0, 3)
      .attr(StatStageChangeAttr, [ Stat.DEF, Stat.SPDEF ], 1, true),
    new AttackMove(Moves.WATER_SPOUT, Type.WATER, MoveCategory.SPECIAL, 150, 100, 5, -1, 0, 3)
      .attr(HpPowerAttr)
      .target(MoveTarget.ALL_NEAR_ENEMIES),
    new AttackMove(Moves.SIGNAL_BEAM, Type.BUG, MoveCategory.SPECIAL, 75, 100, 15, 10, 0, 3)
      .attr(ConfuseAttr),
    new AttackMove(Moves.SHADOW_PUNCH, Type.GHOST, MoveCategory.PHYSICAL, 60, -1, 20, -1, 0, 3)
      .punchingMove(),
    new AttackMove(Moves.EXTRASENSORY, Type.PSYCHIC, MoveCategory.SPECIAL, 80, 100, 20, 10, 0, 3)
      .attr(FlinchAttr),
    new AttackMove(Moves.SKY_UPPERCUT, Type.FIGHTING, MoveCategory.PHYSICAL, 85, 90, 15, -1, 0, 3)
      .attr(HitsTagAttr, BattlerTagType.FLYING)
      .punchingMove(),
    new AttackMove(Moves.SAND_TOMB, Type.GROUND, MoveCategory.PHYSICAL, 35, 85, 15, -1, 0, 3)
      .attr(TrapAttr, BattlerTagType.SAND_TOMB)
      .makesContact(false),
    new AttackMove(Moves.SHEER_COLD, Type.ICE, MoveCategory.SPECIAL, 200, 20, 5, -1, 0, 3)
      .attr(IceNoEffectTypeAttr)
      .attr(OneHitKOAttr)
      .attr(SheerColdAccuracyAttr),
    new AttackMove(Moves.MUDDY_WATER, Type.WATER, MoveCategory.SPECIAL, 90, 85, 10, 30, 0, 3)
      .attr(StatStageChangeAttr, [ Stat.ACC ], -1)
      .target(MoveTarget.ALL_NEAR_ENEMIES),
    new AttackMove(Moves.BULLET_SEED, Type.GRASS, MoveCategory.PHYSICAL, 25, 100, 30, -1, 0, 3)
      .attr(MultiHitAttr)
      .makesContact(false)
      .ballBombMove(),
    new AttackMove(Moves.AERIAL_ACE, Type.FLYING, MoveCategory.PHYSICAL, 60, -1, 20, -1, 0, 3)
      .slicingMove(),
    new AttackMove(Moves.ICICLE_SPEAR, Type.ICE, MoveCategory.PHYSICAL, 25, 100, 30, -1, 0, 3)
      .attr(MultiHitAttr)
      .makesContact(false),
    new SelfStatusMove(Moves.IRON_DEFENSE, Type.STEEL, -1, 15, -1, 0, 3)
      .attr(StatStageChangeAttr, [ Stat.DEF ], 2, true),
    new StatusMove(Moves.BLOCK, Type.NORMAL, -1, 5, -1, 0, 3)
      .condition(failIfGhostTypeCondition)
      .attr(AddBattlerTagAttr, BattlerTagType.TRAPPED, false, true, 1),
    new StatusMove(Moves.HOWL, Type.NORMAL, -1, 40, -1, 0, 3)
      .attr(StatStageChangeAttr, [ Stat.ATK ], 1)
      .soundBased()
      .target(MoveTarget.USER_AND_ALLIES),
    new AttackMove(Moves.DRAGON_CLAW, Type.DRAGON, MoveCategory.PHYSICAL, 80, 100, 15, -1, 0, 3),
    new AttackMove(Moves.FRENZY_PLANT, Type.GRASS, MoveCategory.SPECIAL, 150, 90, 5, -1, 0, 3)
      .attr(RechargeAttr),
    new SelfStatusMove(Moves.BULK_UP, Type.FIGHTING, -1, 20, -1, 0, 3)
      .attr(StatStageChangeAttr, [ Stat.ATK, Stat.DEF ], 1, true),
    new ChargingAttackMove(Moves.BOUNCE, Type.FLYING, MoveCategory.PHYSICAL, 85, 85, 5, 30, 0, 3)
      .chargeText(i18next.t("moveTriggers:sprangUp", { pokemonName: "{USER}" }))
      .chargeAttr(SemiInvulnerableAttr, BattlerTagType.FLYING)
      .attr(StatusEffectAttr, StatusEffect.PARALYSIS)
      .condition(failOnGravityCondition)
      .ignoresVirtual(),
    new AttackMove(Moves.MUD_SHOT, Type.GROUND, MoveCategory.SPECIAL, 55, 95, 15, 100, 0, 3)
      .attr(StatStageChangeAttr, [ Stat.SPD ], -1),
    new AttackMove(Moves.POISON_TAIL, Type.POISON, MoveCategory.PHYSICAL, 50, 100, 25, 10, 0, 3)
      .attr(HighCritAttr)
      .attr(StatusEffectAttr, StatusEffect.POISON),
    new AttackMove(Moves.COVET, Type.NORMAL, MoveCategory.PHYSICAL, 60, 100, 25, -1, 0, 3)
      .attr(StealHeldItemChanceAttr, 0.3),
    new AttackMove(Moves.VOLT_TACKLE, Type.ELECTRIC, MoveCategory.PHYSICAL, 120, 100, 15, 10, 0, 3)
      .attr(RecoilAttr, false, 0.33)
      .attr(StatusEffectAttr, StatusEffect.PARALYSIS)
      .recklessMove(),
    new AttackMove(Moves.MAGICAL_LEAF, Type.GRASS, MoveCategory.SPECIAL, 60, -1, 20, -1, 0, 3),
    new StatusMove(Moves.WATER_SPORT, Type.WATER, -1, 15, -1, 0, 3)
      .ignoresProtect()
      .attr(AddArenaTagAttr, ArenaTagType.WATER_SPORT, 5)
      .target(MoveTarget.BOTH_SIDES),
    new SelfStatusMove(Moves.CALM_MIND, Type.PSYCHIC, -1, 20, -1, 0, 3)
      .attr(StatStageChangeAttr, [ Stat.SPATK, Stat.SPDEF ], 1, true),
    new AttackMove(Moves.LEAF_BLADE, Type.GRASS, MoveCategory.PHYSICAL, 90, 100, 15, -1, 0, 3)
      .attr(HighCritAttr)
      .slicingMove(),
    new SelfStatusMove(Moves.DRAGON_DANCE, Type.DRAGON, -1, 20, -1, 0, 3)
      .attr(StatStageChangeAttr, [ Stat.ATK, Stat.SPD ], 1, true)
      .danceMove(),
    new AttackMove(Moves.ROCK_BLAST, Type.ROCK, MoveCategory.PHYSICAL, 25, 90, 10, -1, 0, 3)
      .attr(MultiHitAttr)
      .makesContact(false)
      .ballBombMove(),
    new AttackMove(Moves.SHOCK_WAVE, Type.ELECTRIC, MoveCategory.SPECIAL, 60, -1, 20, -1, 0, 3),
    new AttackMove(Moves.WATER_PULSE, Type.WATER, MoveCategory.SPECIAL, 60, 100, 20, 20, 0, 3)
      .attr(ConfuseAttr)
      .pulseMove(),
    new AttackMove(Moves.DOOM_DESIRE, Type.STEEL, MoveCategory.SPECIAL, 140, 100, 5, -1, 0, 3)
      .partial() // cannot be used on multiple Pokemon on the same side in a double battle, hits immediately when called by Metronome/etc, should not apply abilities or held items if user is off the field
      .ignoresProtect()
      .attr(DelayedAttackAttr, ArenaTagType.DOOM_DESIRE, ChargeAnim.DOOM_DESIRE_CHARGING, i18next.t("moveTriggers:choseDoomDesireAsDestiny", { pokemonName: "{USER}" })),
    new AttackMove(Moves.PSYCHO_BOOST, Type.PSYCHIC, MoveCategory.SPECIAL, 140, 90, 5, -1, 0, 3)
      .attr(StatStageChangeAttr, [ Stat.SPATK ], -2, true),
    new SelfStatusMove(Moves.ROOST, Type.FLYING, -1, 5, -1, 0, 4)
      .attr(HealAttr, 0.5)
      .attr(AddBattlerTagAttr, BattlerTagType.ROOSTED, true, false)
      .triageMove(),
    new StatusMove(Moves.GRAVITY, Type.PSYCHIC, -1, 5, -1, 0, 4)
      .ignoresProtect()
      .attr(AddArenaTagAttr, ArenaTagType.GRAVITY, 5)
      .target(MoveTarget.BOTH_SIDES),
    new StatusMove(Moves.MIRACLE_EYE, Type.PSYCHIC, -1, 40, -1, 0, 4)
      .attr(ExposedMoveAttr, BattlerTagType.IGNORE_DARK)
      .ignoresSubstitute(),
    new AttackMove(Moves.WAKE_UP_SLAP, Type.FIGHTING, MoveCategory.PHYSICAL, 70, 100, 10, -1, 0, 4)
      .attr(MovePowerMultiplierAttr, (user, target, move) => targetSleptOrComatoseCondition(user, target, move) ? 2 : 1)
      .attr(HealStatusEffectAttr, false, StatusEffect.SLEEP),
    new AttackMove(Moves.HAMMER_ARM, Type.FIGHTING, MoveCategory.PHYSICAL, 100, 90, 10, -1, 0, 4)
      .attr(StatStageChangeAttr, [ Stat.SPD ], -1, true)
      .punchingMove(),
    new AttackMove(Moves.GYRO_BALL, Type.STEEL, MoveCategory.PHYSICAL, -1, 100, 5, -1, 0, 4)
      .attr(GyroBallPowerAttr)
      .ballBombMove(),
    new SelfStatusMove(Moves.HEALING_WISH, Type.PSYCHIC, -1, 10, -1, 0, 4)
      .attr(SacrificialFullRestoreAttr, false, "moveTriggers:sacrificialFullRestore")
      .triageMove(),
    new AttackMove(Moves.BRINE, Type.WATER, MoveCategory.SPECIAL, 65, 100, 10, -1, 0, 4)
      .attr(MovePowerMultiplierAttr, (user, target, move) => target.getHpRatio() < 0.5 ? 2 : 1),
    new AttackMove(Moves.NATURAL_GIFT, Type.NORMAL, MoveCategory.PHYSICAL, -1, 100, 15, -1, 0, 4)
      .makesContact(false)
      .unimplemented(),
    new AttackMove(Moves.FEINT, Type.NORMAL, MoveCategory.PHYSICAL, 30, 100, 10, -1, 2, 4)
      .attr(RemoveBattlerTagAttr, [ BattlerTagType.PROTECTED ])
      .attr(RemoveArenaTagsAttr, [ ArenaTagType.QUICK_GUARD, ArenaTagType.WIDE_GUARD, ArenaTagType.MAT_BLOCK, ArenaTagType.CRAFTY_SHIELD ], false)
      .makesContact(false)
      .ignoresProtect(),
    new AttackMove(Moves.PLUCK, Type.FLYING, MoveCategory.PHYSICAL, 60, 100, 20, -1, 0, 4)
      .attr(StealEatBerryAttr),
    new StatusMove(Moves.TAILWIND, Type.FLYING, -1, 15, -1, 0, 4)
      .windMove()
      .attr(AddArenaTagAttr, ArenaTagType.TAILWIND, 4, true)
      .target(MoveTarget.USER_SIDE),
    new StatusMove(Moves.ACUPRESSURE, Type.NORMAL, -1, 30, -1, 0, 4)
      .attr(AcupressureStatStageChangeAttr)
      .target(MoveTarget.USER_OR_NEAR_ALLY),
    new AttackMove(Moves.METAL_BURST, Type.STEEL, MoveCategory.PHYSICAL, -1, 100, 10, -1, 0, 4)
      .attr(CounterDamageAttr, (move: Move) => (move.category === MoveCategory.PHYSICAL || move.category === MoveCategory.SPECIAL), 1.5)
      .redirectCounter()
      .makesContact(false)
      .target(MoveTarget.ATTACKER),
    new AttackMove(Moves.U_TURN, Type.BUG, MoveCategory.PHYSICAL, 70, 100, 20, -1, 0, 4)
      .attr(ForceSwitchOutAttr, true),
    new AttackMove(Moves.CLOSE_COMBAT, Type.FIGHTING, MoveCategory.PHYSICAL, 120, 100, 5, -1, 0, 4)
      .attr(StatStageChangeAttr, [ Stat.DEF, Stat.SPDEF ], -1, true),
    new AttackMove(Moves.PAYBACK, Type.DARK, MoveCategory.PHYSICAL, 50, 100, 10, -1, 0, 4)
      .attr(MovePowerMultiplierAttr, (user, target, move) => target.getLastXMoves(1).find(m => m.turn === globalScene.currentBattle.turn) || globalScene.currentBattle.turnCommands[target.getBattlerIndex()]?.command === Command.BALL ? 2 : 1),
    new AttackMove(Moves.ASSURANCE, Type.DARK, MoveCategory.PHYSICAL, 60, 100, 10, -1, 0, 4)
      .attr(MovePowerMultiplierAttr, (user, target, move) => target.turnData.damageTaken > 0 ? 2 : 1),
    new StatusMove(Moves.EMBARGO, Type.DARK, 100, 15, -1, 0, 4)
      .unimplemented(),
    new AttackMove(Moves.FLING, Type.DARK, MoveCategory.PHYSICAL, -1, 100, 10, -1, 0, 4)
      .makesContact(false)
      .unimplemented(),
    new StatusMove(Moves.PSYCHO_SHIFT, Type.PSYCHIC, 100, 10, -1, 0, 4)
      .attr(PsychoShiftEffectAttr)
      .condition((user, target, move) => {
        let statusToApply = user.hasAbility(Abilities.COMATOSE) ? StatusEffect.SLEEP : undefined;
        if (user.status?.effect && isNonVolatileStatusEffect(user.status.effect)) {
          statusToApply = user.status.effect;
        }
        return !!statusToApply && target.canSetStatus(statusToApply, false, false, user);
      }
      ),
    new AttackMove(Moves.TRUMP_CARD, Type.NORMAL, MoveCategory.SPECIAL, -1, -1, 5, -1, 0, 4)
      .makesContact()
      .attr(LessPPMorePowerAttr),
    new StatusMove(Moves.HEAL_BLOCK, Type.PSYCHIC, 100, 15, -1, 0, 4)
      .attr(AddBattlerTagAttr, BattlerTagType.HEAL_BLOCK, false, true, 5)
      .target(MoveTarget.ALL_NEAR_ENEMIES),
    new AttackMove(Moves.WRING_OUT, Type.NORMAL, MoveCategory.SPECIAL, -1, 100, 5, -1, 0, 4)
      .attr(OpponentHighHpPowerAttr, 120)
      .makesContact(),
    new SelfStatusMove(Moves.POWER_TRICK, Type.PSYCHIC, -1, 10, -1, 0, 4)
      .attr(AddBattlerTagAttr, BattlerTagType.POWER_TRICK, true),
    new StatusMove(Moves.GASTRO_ACID, Type.POISON, 100, 10, -1, 0, 4)
      .attr(SuppressAbilitiesAttr),
    new StatusMove(Moves.LUCKY_CHANT, Type.NORMAL, -1, 30, -1, 0, 4)
      .attr(AddArenaTagAttr, ArenaTagType.NO_CRIT, 5, true, true)
      .target(MoveTarget.USER_SIDE),
    new StatusMove(Moves.ME_FIRST, Type.NORMAL, -1, 20, -1, 0, 4)
      .ignoresSubstitute()
      .ignoresVirtual()
      .target(MoveTarget.NEAR_ENEMY)
      .unimplemented(),
    new SelfStatusMove(Moves.COPYCAT, Type.NORMAL, -1, 20, -1, 0, 4)
      .attr(CopyMoveAttr)
      .ignoresVirtual(),
    new StatusMove(Moves.POWER_SWAP, Type.PSYCHIC, -1, 10, 100, 0, 4)
      .attr(SwapStatStagesAttr, [ Stat.ATK, Stat.SPATK ])
      .ignoresSubstitute(),
    new StatusMove(Moves.GUARD_SWAP, Type.PSYCHIC, -1, 10, 100, 0, 4)
      .attr(SwapStatStagesAttr, [ Stat.DEF, Stat.SPDEF ])
      .ignoresSubstitute(),
    new AttackMove(Moves.PUNISHMENT, Type.DARK, MoveCategory.PHYSICAL, -1, 100, 5, -1, 0, 4)
      .makesContact(true)
      .attr(PunishmentPowerAttr),
    new AttackMove(Moves.LAST_RESORT, Type.NORMAL, MoveCategory.PHYSICAL, 140, 100, 5, -1, 0, 4)
      .attr(LastResortAttr),
    new StatusMove(Moves.WORRY_SEED, Type.GRASS, 100, 10, -1, 0, 4)
      .attr(AbilityChangeAttr, Abilities.INSOMNIA),
    new AttackMove(Moves.SUCKER_PUNCH, Type.DARK, MoveCategory.PHYSICAL, 70, 100, 5, -1, 1, 4)
      .condition((user, target, move) => globalScene.currentBattle.turnCommands[target.getBattlerIndex()]?.command === Command.FIGHT && !target.turnData.acted && allMoves[globalScene.currentBattle.turnCommands[target.getBattlerIndex()]?.move?.move!].category !== MoveCategory.STATUS), // TODO: is this bang correct?
    new StatusMove(Moves.TOXIC_SPIKES, Type.POISON, -1, 20, -1, 0, 4)
      .attr(AddArenaTrapTagAttr, ArenaTagType.TOXIC_SPIKES)
      .target(MoveTarget.ENEMY_SIDE),
    new StatusMove(Moves.HEART_SWAP, Type.PSYCHIC, -1, 10, -1, 0, 4)
      .attr(SwapStatStagesAttr, BATTLE_STATS)
      .ignoresSubstitute(),
    new SelfStatusMove(Moves.AQUA_RING, Type.WATER, -1, 20, -1, 0, 4)
      .attr(AddBattlerTagAttr, BattlerTagType.AQUA_RING, true, true),
    new SelfStatusMove(Moves.MAGNET_RISE, Type.ELECTRIC, -1, 10, -1, 0, 4)
      .attr(AddBattlerTagAttr, BattlerTagType.FLOATING, true, true, 5)
      .condition((user, target, move) => !globalScene.arena.getTag(ArenaTagType.GRAVITY) && [ BattlerTagType.FLOATING, BattlerTagType.IGNORE_FLYING, BattlerTagType.INGRAIN ].every((tag) => !user.getTag(tag))),
    new AttackMove(Moves.FLARE_BLITZ, Type.FIRE, MoveCategory.PHYSICAL, 120, 100, 15, 10, 0, 4)
      .attr(RecoilAttr, false, 0.33)
      .attr(HealStatusEffectAttr, true, StatusEffect.FREEZE)
      .attr(StatusEffectAttr, StatusEffect.BURN)
      .recklessMove(),
    new AttackMove(Moves.FORCE_PALM, Type.FIGHTING, MoveCategory.PHYSICAL, 60, 100, 10, 30, 0, 4)
      .attr(StatusEffectAttr, StatusEffect.PARALYSIS),
    new AttackMove(Moves.AURA_SPHERE, Type.FIGHTING, MoveCategory.SPECIAL, 80, -1, 20, -1, 0, 4)
      .pulseMove()
      .ballBombMove(),
    new SelfStatusMove(Moves.ROCK_POLISH, Type.ROCK, -1, 20, -1, 0, 4)
      .attr(StatStageChangeAttr, [ Stat.SPD ], 2, true),
    new AttackMove(Moves.POISON_JAB, Type.POISON, MoveCategory.PHYSICAL, 80, 100, 20, 30, 0, 4)
      .attr(StatusEffectAttr, StatusEffect.POISON),
    new AttackMove(Moves.DARK_PULSE, Type.DARK, MoveCategory.SPECIAL, 80, 100, 15, 20, 0, 4)
      .attr(FlinchAttr)
      .pulseMove(),
    new AttackMove(Moves.NIGHT_SLASH, Type.DARK, MoveCategory.PHYSICAL, 70, 100, 15, -1, 0, 4)
      .attr(HighCritAttr)
      .slicingMove(),
    new AttackMove(Moves.AQUA_TAIL, Type.WATER, MoveCategory.PHYSICAL, 90, 90, 10, -1, 0, 4),
    new AttackMove(Moves.SEED_BOMB, Type.GRASS, MoveCategory.PHYSICAL, 80, 100, 15, -1, 0, 4)
      .makesContact(false)
      .ballBombMove(),
    new AttackMove(Moves.AIR_SLASH, Type.FLYING, MoveCategory.SPECIAL, 75, 95, 15, 30, 0, 4)
      .attr(FlinchAttr)
      .slicingMove(),
    new AttackMove(Moves.X_SCISSOR, Type.BUG, MoveCategory.PHYSICAL, 80, 100, 15, -1, 0, 4)
      .slicingMove(),
    new AttackMove(Moves.BUG_BUZZ, Type.BUG, MoveCategory.SPECIAL, 90, 100, 10, 10, 0, 4)
      .attr(StatStageChangeAttr, [ Stat.SPDEF ], -1)
      .soundBased(),
    new AttackMove(Moves.DRAGON_PULSE, Type.DRAGON, MoveCategory.SPECIAL, 85, 100, 10, -1, 0, 4)
      .pulseMove(),
    new AttackMove(Moves.DRAGON_RUSH, Type.DRAGON, MoveCategory.PHYSICAL, 100, 75, 10, 20, 0, 4)
      .attr(AlwaysHitMinimizeAttr)
      .attr(HitsTagForDoubleDamageAttr, BattlerTagType.MINIMIZED)
      .attr(FlinchAttr),
    new AttackMove(Moves.POWER_GEM, Type.ROCK, MoveCategory.SPECIAL, 80, 100, 20, -1, 0, 4),
    new AttackMove(Moves.DRAIN_PUNCH, Type.FIGHTING, MoveCategory.PHYSICAL, 75, 100, 10, -1, 0, 4)
      .attr(HitHealAttr)
      .punchingMove()
      .triageMove(),
    new AttackMove(Moves.VACUUM_WAVE, Type.FIGHTING, MoveCategory.SPECIAL, 40, 100, 30, -1, 1, 4),
    new AttackMove(Moves.FOCUS_BLAST, Type.FIGHTING, MoveCategory.SPECIAL, 120, 70, 5, 10, 0, 4)
      .attr(StatStageChangeAttr, [ Stat.SPDEF ], -1)
      .ballBombMove(),
    new AttackMove(Moves.ENERGY_BALL, Type.GRASS, MoveCategory.SPECIAL, 90, 100, 10, 10, 0, 4)
      .attr(StatStageChangeAttr, [ Stat.SPDEF ], -1)
      .ballBombMove(),
    new AttackMove(Moves.BRAVE_BIRD, Type.FLYING, MoveCategory.PHYSICAL, 120, 100, 15, -1, 0, 4)
      .attr(RecoilAttr, false, 0.33)
      .recklessMove(),
    new AttackMove(Moves.EARTH_POWER, Type.GROUND, MoveCategory.SPECIAL, 90, 100, 10, 10, 0, 4)
      .attr(StatStageChangeAttr, [ Stat.SPDEF ], -1),
    new StatusMove(Moves.SWITCHEROO, Type.DARK, 100, 10, -1, 0, 4)
      .unimplemented(),
    new AttackMove(Moves.GIGA_IMPACT, Type.NORMAL, MoveCategory.PHYSICAL, 150, 90, 5, -1, 0, 4)
      .attr(RechargeAttr),
    new SelfStatusMove(Moves.NASTY_PLOT, Type.DARK, -1, 20, -1, 0, 4)
      .attr(StatStageChangeAttr, [ Stat.SPATK ], 2, true),
    new AttackMove(Moves.BULLET_PUNCH, Type.STEEL, MoveCategory.PHYSICAL, 40, 100, 30, -1, 1, 4)
      .punchingMove(),
    new AttackMove(Moves.AVALANCHE, Type.ICE, MoveCategory.PHYSICAL, 60, 100, 10, -1, -4, 4)
      .attr(TurnDamagedDoublePowerAttr),
    new AttackMove(Moves.ICE_SHARD, Type.ICE, MoveCategory.PHYSICAL, 40, 100, 30, -1, 1, 4)
      .makesContact(false),
    new AttackMove(Moves.SHADOW_CLAW, Type.GHOST, MoveCategory.PHYSICAL, 70, 100, 15, -1, 0, 4)
      .attr(HighCritAttr),
    new AttackMove(Moves.THUNDER_FANG, Type.ELECTRIC, MoveCategory.PHYSICAL, 65, 95, 15, 10, 0, 4)
      .attr(FlinchAttr)
      .attr(StatusEffectAttr, StatusEffect.PARALYSIS)
      .bitingMove(),
    new AttackMove(Moves.ICE_FANG, Type.ICE, MoveCategory.PHYSICAL, 65, 95, 15, 10, 0, 4)
      .attr(FlinchAttr)
      .attr(StatusEffectAttr, StatusEffect.FREEZE)
      .bitingMove(),
    new AttackMove(Moves.FIRE_FANG, Type.FIRE, MoveCategory.PHYSICAL, 65, 95, 15, 10, 0, 4)
      .attr(FlinchAttr)
      .attr(StatusEffectAttr, StatusEffect.BURN)
      .bitingMove(),
    new AttackMove(Moves.SHADOW_SNEAK, Type.GHOST, MoveCategory.PHYSICAL, 40, 100, 30, -1, 1, 4),
    new AttackMove(Moves.MUD_BOMB, Type.GROUND, MoveCategory.SPECIAL, 65, 85, 10, 30, 0, 4)
      .attr(StatStageChangeAttr, [ Stat.ACC ], -1)
      .ballBombMove(),
    new AttackMove(Moves.PSYCHO_CUT, Type.PSYCHIC, MoveCategory.PHYSICAL, 70, 100, 20, -1, 0, 4)
      .attr(HighCritAttr)
      .slicingMove()
      .makesContact(false),
    new AttackMove(Moves.ZEN_HEADBUTT, Type.PSYCHIC, MoveCategory.PHYSICAL, 80, 90, 15, 20, 0, 4)
      .attr(FlinchAttr),
    new AttackMove(Moves.MIRROR_SHOT, Type.STEEL, MoveCategory.SPECIAL, 65, 85, 10, 30, 0, 4)
      .attr(StatStageChangeAttr, [ Stat.ACC ], -1),
    new AttackMove(Moves.FLASH_CANNON, Type.STEEL, MoveCategory.SPECIAL, 80, 100, 10, 10, 0, 4)
      .attr(StatStageChangeAttr, [ Stat.SPDEF ], -1),
    new AttackMove(Moves.ROCK_CLIMB, Type.NORMAL, MoveCategory.PHYSICAL, 90, 85, 20, 20, 0, 4)
      .attr(ConfuseAttr),
    new StatusMove(Moves.DEFOG, Type.FLYING, -1, 15, -1, 0, 4)
      .attr(StatStageChangeAttr, [ Stat.EVA ], -1)
      .attr(ClearWeatherAttr, WeatherType.FOG)
      .attr(ClearTerrainAttr)
      .attr(RemoveScreensAttr, false)
      .attr(RemoveArenaTrapAttr, true),
    new StatusMove(Moves.TRICK_ROOM, Type.PSYCHIC, -1, 5, -1, -7, 4)
      .attr(AddArenaTagAttr, ArenaTagType.TRICK_ROOM, 5)
      .ignoresProtect()
      .target(MoveTarget.BOTH_SIDES),
    new AttackMove(Moves.DRACO_METEOR, Type.DRAGON, MoveCategory.SPECIAL, 130, 90, 5, -1, 0, 4)
      .attr(StatStageChangeAttr, [ Stat.SPATK ], -2, true),
    new AttackMove(Moves.DISCHARGE, Type.ELECTRIC, MoveCategory.SPECIAL, 80, 100, 15, 30, 0, 4)
      .attr(StatusEffectAttr, StatusEffect.PARALYSIS)
      .target(MoveTarget.ALL_NEAR_OTHERS),
    new AttackMove(Moves.LAVA_PLUME, Type.FIRE, MoveCategory.SPECIAL, 80, 100, 15, 30, 0, 4)
      .attr(StatusEffectAttr, StatusEffect.BURN)
      .target(MoveTarget.ALL_NEAR_OTHERS),
    new AttackMove(Moves.LEAF_STORM, Type.GRASS, MoveCategory.SPECIAL, 130, 90, 5, -1, 0, 4)
      .attr(StatStageChangeAttr, [ Stat.SPATK ], -2, true),
    new AttackMove(Moves.POWER_WHIP, Type.GRASS, MoveCategory.PHYSICAL, 120, 85, 10, -1, 0, 4),
    new AttackMove(Moves.ROCK_WRECKER, Type.ROCK, MoveCategory.PHYSICAL, 150, 90, 5, -1, 0, 4)
      .attr(RechargeAttr)
      .makesContact(false)
      .ballBombMove(),
    new AttackMove(Moves.CROSS_POISON, Type.POISON, MoveCategory.PHYSICAL, 70, 100, 20, 10, 0, 4)
      .attr(HighCritAttr)
      .attr(StatusEffectAttr, StatusEffect.POISON)
      .slicingMove(),
    new AttackMove(Moves.GUNK_SHOT, Type.POISON, MoveCategory.PHYSICAL, 120, 80, 5, 30, 0, 4)
      .attr(StatusEffectAttr, StatusEffect.POISON)
      .makesContact(false),
    new AttackMove(Moves.IRON_HEAD, Type.STEEL, MoveCategory.PHYSICAL, 80, 100, 15, 30, 0, 4)
      .attr(FlinchAttr),
    new AttackMove(Moves.MAGNET_BOMB, Type.STEEL, MoveCategory.PHYSICAL, 60, -1, 20, -1, 0, 4)
      .makesContact(false)
      .ballBombMove(),
    new AttackMove(Moves.STONE_EDGE, Type.ROCK, MoveCategory.PHYSICAL, 100, 80, 5, -1, 0, 4)
      .attr(HighCritAttr)
      .makesContact(false),
    new StatusMove(Moves.CAPTIVATE, Type.NORMAL, 100, 20, -1, 0, 4)
      .attr(StatStageChangeAttr, [ Stat.SPATK ], -2)
      .condition((user, target, move) => target.isOppositeGender(user))
      .target(MoveTarget.ALL_NEAR_ENEMIES),
    new StatusMove(Moves.STEALTH_ROCK, Type.ROCK, -1, 20, -1, 0, 4)
      .attr(AddArenaTrapTagAttr, ArenaTagType.STEALTH_ROCK)
      .target(MoveTarget.ENEMY_SIDE),
    new AttackMove(Moves.GRASS_KNOT, Type.GRASS, MoveCategory.SPECIAL, -1, 100, 20, -1, 0, 4)
      .attr(WeightPowerAttr)
      .makesContact(),
    new AttackMove(Moves.CHATTER, Type.FLYING, MoveCategory.SPECIAL, 65, 100, 20, 100, 0, 4)
      .attr(ConfuseAttr)
      .soundBased(),
    new AttackMove(Moves.JUDGMENT, Type.NORMAL, MoveCategory.SPECIAL, 100, 100, 10, -1, 0, 4)
      .attr(FormChangeItemTypeAttr),
    new AttackMove(Moves.BUG_BITE, Type.BUG, MoveCategory.PHYSICAL, 60, 100, 20, -1, 0, 4)
      .attr(StealEatBerryAttr),
    new AttackMove(Moves.CHARGE_BEAM, Type.ELECTRIC, MoveCategory.SPECIAL, 50, 90, 10, 70, 0, 4)
      .attr(StatStageChangeAttr, [ Stat.SPATK ], 1, true),
    new AttackMove(Moves.WOOD_HAMMER, Type.GRASS, MoveCategory.PHYSICAL, 120, 100, 15, -1, 0, 4)
      .attr(RecoilAttr, false, 0.33)
      .recklessMove(),
    new AttackMove(Moves.AQUA_JET, Type.WATER, MoveCategory.PHYSICAL, 40, 100, 20, -1, 1, 4),
    new AttackMove(Moves.ATTACK_ORDER, Type.BUG, MoveCategory.PHYSICAL, 90, 100, 15, -1, 0, 4)
      .attr(HighCritAttr)
      .makesContact(false),
    new SelfStatusMove(Moves.DEFEND_ORDER, Type.BUG, -1, 10, -1, 0, 4)
      .attr(StatStageChangeAttr, [ Stat.DEF, Stat.SPDEF ], 1, true),
    new SelfStatusMove(Moves.HEAL_ORDER, Type.BUG, -1, 5, -1, 0, 4)
      .attr(HealAttr, 0.5)
      .triageMove(),
    new AttackMove(Moves.HEAD_SMASH, Type.ROCK, MoveCategory.PHYSICAL, 150, 80, 5, -1, 0, 4)
      .attr(RecoilAttr, false, 0.5)
      .recklessMove(),
    new AttackMove(Moves.DOUBLE_HIT, Type.NORMAL, MoveCategory.PHYSICAL, 35, 90, 10, -1, 0, 4)
      .attr(MultiHitAttr, MultiHitType._2),
    new AttackMove(Moves.ROAR_OF_TIME, Type.DRAGON, MoveCategory.SPECIAL, 150, 90, 5, -1, 0, 4)
      .attr(RechargeAttr),
    new AttackMove(Moves.SPACIAL_REND, Type.DRAGON, MoveCategory.SPECIAL, 100, 95, 5, -1, 0, 4)
      .attr(HighCritAttr),
    new SelfStatusMove(Moves.LUNAR_DANCE, Type.PSYCHIC, -1, 10, -1, 0, 4)
      .attr(SacrificialFullRestoreAttr, true, "moveTriggers:lunarDanceRestore")
      .danceMove()
      .triageMove(),
    new AttackMove(Moves.CRUSH_GRIP, Type.NORMAL, MoveCategory.PHYSICAL, -1, 100, 5, -1, 0, 4)
      .attr(OpponentHighHpPowerAttr, 120),
    new AttackMove(Moves.MAGMA_STORM, Type.FIRE, MoveCategory.SPECIAL, 100, 75, 5, -1, 0, 4)
      .attr(TrapAttr, BattlerTagType.MAGMA_STORM),
    new StatusMove(Moves.DARK_VOID, Type.DARK, 80, 10, -1, 0, 4)  //Accuracy from Generations 4-6
      .attr(StatusEffectAttr, StatusEffect.SLEEP)
      .target(MoveTarget.ALL_NEAR_ENEMIES),
    new AttackMove(Moves.SEED_FLARE, Type.GRASS, MoveCategory.SPECIAL, 120, 85, 5, 40, 0, 4)
      .attr(StatStageChangeAttr, [ Stat.SPDEF ], -2),
    new AttackMove(Moves.OMINOUS_WIND, Type.GHOST, MoveCategory.SPECIAL, 60, 100, 5, 10, 0, 4)
      .attr(StatStageChangeAttr, [ Stat.ATK, Stat.DEF, Stat.SPATK, Stat.SPDEF, Stat.SPD ], 1, true)
      .windMove(),
    new ChargingAttackMove(Moves.SHADOW_FORCE, Type.GHOST, MoveCategory.PHYSICAL, 120, 100, 5, -1, 0, 4)
      .chargeText(i18next.t("moveTriggers:vanishedInstantly", { pokemonName: "{USER}" }))
      .chargeAttr(SemiInvulnerableAttr, BattlerTagType.HIDDEN)
      .ignoresProtect()
      .ignoresVirtual(),
    new SelfStatusMove(Moves.HONE_CLAWS, Type.DARK, -1, 15, -1, 0, 5)
      .attr(StatStageChangeAttr, [ Stat.ATK, Stat.ACC ], 1, true),
    new StatusMove(Moves.WIDE_GUARD, Type.ROCK, -1, 10, -1, 3, 5)
      .target(MoveTarget.USER_SIDE)
      .attr(AddArenaTagAttr, ArenaTagType.WIDE_GUARD, 1, true, true)
      .condition(failIfLastCondition),
    new StatusMove(Moves.GUARD_SPLIT, Type.PSYCHIC, -1, 10, -1, 0, 5)
      .attr(AverageStatsAttr, [ Stat.DEF, Stat.SPDEF ], "moveTriggers:sharedGuard"),
    new StatusMove(Moves.POWER_SPLIT, Type.PSYCHIC, -1, 10, -1, 0, 5)
      .attr(AverageStatsAttr, [ Stat.ATK, Stat.SPATK ], "moveTriggers:sharedPower"),
    new StatusMove(Moves.WONDER_ROOM, Type.PSYCHIC, -1, 10, -1, 0, 5)
      .ignoresProtect()
      .target(MoveTarget.BOTH_SIDES)
      .unimplemented(),
    new AttackMove(Moves.PSYSHOCK, Type.PSYCHIC, MoveCategory.SPECIAL, 80, 100, 10, -1, 0, 5)
      .attr(DefDefAttr),
    new AttackMove(Moves.VENOSHOCK, Type.POISON, MoveCategory.SPECIAL, 65, 100, 10, -1, 0, 5)
      .attr(MovePowerMultiplierAttr, (user, target, move) => target.status && (target.status.effect === StatusEffect.POISON || target.status.effect === StatusEffect.TOXIC) ? 2 : 1),
    new SelfStatusMove(Moves.AUTOTOMIZE, Type.STEEL, -1, 15, -1, 0, 5)
      .attr(StatStageChangeAttr, [ Stat.SPD ], 2, true)
      .attr(AddBattlerTagAttr, BattlerTagType.AUTOTOMIZED, true),
    new SelfStatusMove(Moves.RAGE_POWDER, Type.BUG, -1, 20, -1, 2, 5)
      .powderMove()
      .attr(AddBattlerTagAttr, BattlerTagType.CENTER_OF_ATTENTION, true),
    new StatusMove(Moves.TELEKINESIS, Type.PSYCHIC, -1, 15, -1, 0, 5)
      .condition(failOnGravityCondition)
      .condition((_user, target, _move) => ![ Species.DIGLETT, Species.DUGTRIO, Species.ALOLA_DIGLETT, Species.ALOLA_DUGTRIO, Species.SANDYGAST, Species.PALOSSAND, Species.WIGLETT, Species.WUGTRIO ].includes(target.species.speciesId))
      .condition((_user, target, _move) => !(target.species.speciesId === Species.GENGAR && target.getFormKey() === "mega"))
      .condition((_user, target, _move) => Utils.isNullOrUndefined(target.getTag(BattlerTagType.INGRAIN)) && Utils.isNullOrUndefined(target.getTag(BattlerTagType.IGNORE_FLYING)))
      .attr(AddBattlerTagAttr, BattlerTagType.TELEKINESIS, false, true, 3)
      .attr(AddBattlerTagAttr, BattlerTagType.FLOATING, false, true, 3),
    new StatusMove(Moves.MAGIC_ROOM, Type.PSYCHIC, -1, 10, -1, 0, 5)
      .ignoresProtect()
      .target(MoveTarget.BOTH_SIDES)
      .unimplemented(),
    new AttackMove(Moves.SMACK_DOWN, Type.ROCK, MoveCategory.PHYSICAL, 50, 100, 15, 100, 0, 5)
      .attr(AddBattlerTagAttr, BattlerTagType.IGNORE_FLYING, false, false, 1, 1, true)
      .attr(AddBattlerTagAttr, BattlerTagType.INTERRUPTED)
      .attr(RemoveBattlerTagAttr, [ BattlerTagType.FLYING, BattlerTagType.FLOATING, BattlerTagType.TELEKINESIS ])
      .attr(HitsTagAttr, BattlerTagType.FLYING)
      .makesContact(false),
    new AttackMove(Moves.STORM_THROW, Type.FIGHTING, MoveCategory.PHYSICAL, 60, 100, 10, -1, 0, 5)
      .attr(CritOnlyAttr),
    new AttackMove(Moves.FLAME_BURST, Type.FIRE, MoveCategory.SPECIAL, 70, 100, 15, -1, 0, 5)
      .attr(FlameBurstAttr),
    new AttackMove(Moves.SLUDGE_WAVE, Type.POISON, MoveCategory.SPECIAL, 95, 100, 10, 10, 0, 5)
      .attr(StatusEffectAttr, StatusEffect.POISON)
      .target(MoveTarget.ALL_NEAR_OTHERS),
    new SelfStatusMove(Moves.QUIVER_DANCE, Type.BUG, -1, 20, -1, 0, 5)
      .attr(StatStageChangeAttr, [ Stat.SPATK, Stat.SPDEF, Stat.SPD ], 1, true)
      .danceMove(),
    new AttackMove(Moves.HEAVY_SLAM, Type.STEEL, MoveCategory.PHYSICAL, -1, 100, 10, -1, 0, 5)
      .attr(AlwaysHitMinimizeAttr)
      .attr(CompareWeightPowerAttr)
      .attr(HitsTagForDoubleDamageAttr, BattlerTagType.MINIMIZED),
    new AttackMove(Moves.SYNCHRONOISE, Type.PSYCHIC, MoveCategory.SPECIAL, 120, 100, 10, -1, 0, 5)
      .target(MoveTarget.ALL_NEAR_OTHERS)
      .condition(unknownTypeCondition)
      .attr(hitsSameTypeAttr),
    new AttackMove(Moves.ELECTRO_BALL, Type.ELECTRIC, MoveCategory.SPECIAL, -1, 100, 10, -1, 0, 5)
      .attr(ElectroBallPowerAttr)
      .ballBombMove(),
    new StatusMove(Moves.SOAK, Type.WATER, 100, 20, -1, 0, 5)
      .attr(ChangeTypeAttr, Type.WATER),
    new AttackMove(Moves.FLAME_CHARGE, Type.FIRE, MoveCategory.PHYSICAL, 50, 100, 20, 100, 0, 5)
      .attr(StatStageChangeAttr, [ Stat.SPD ], 1, true),
    new SelfStatusMove(Moves.COIL, Type.POISON, -1, 20, -1, 0, 5)
      .attr(StatStageChangeAttr, [ Stat.ATK, Stat.DEF, Stat.ACC ], 1, true),
    new AttackMove(Moves.LOW_SWEEP, Type.FIGHTING, MoveCategory.PHYSICAL, 65, 100, 20, 100, 0, 5)
      .attr(StatStageChangeAttr, [ Stat.SPD ], -1),
    new AttackMove(Moves.ACID_SPRAY, Type.POISON, MoveCategory.SPECIAL, 40, 100, 20, 100, 0, 5)
      .attr(StatStageChangeAttr, [ Stat.SPDEF ], -2)
      .ballBombMove(),
    new AttackMove(Moves.FOUL_PLAY, Type.DARK, MoveCategory.PHYSICAL, 95, 100, 15, -1, 0, 5)
      .attr(TargetAtkUserAtkAttr),
    new StatusMove(Moves.SIMPLE_BEAM, Type.NORMAL, 100, 15, -1, 0, 5)
      .attr(AbilityChangeAttr, Abilities.SIMPLE),
    new StatusMove(Moves.ENTRAINMENT, Type.NORMAL, 100, 15, -1, 0, 5)
      .attr(AbilityGiveAttr),
    new StatusMove(Moves.AFTER_YOU, Type.NORMAL, -1, 15, -1, 0, 5)
      .ignoresProtect()
      .ignoresSubstitute()
      .target(MoveTarget.NEAR_OTHER)
      .condition(failIfSingleBattle)
      .condition((user, target, move) => !target.turnData.acted)
      .attr(AfterYouAttr),
    new AttackMove(Moves.ROUND, Type.NORMAL, MoveCategory.SPECIAL, 60, 100, 15, -1, 0, 5)
      .attr(CueNextRoundAttr)
      .attr(RoundPowerAttr)
      .soundBased(),
    new AttackMove(Moves.ECHOED_VOICE, Type.NORMAL, MoveCategory.SPECIAL, 40, 100, 15, -1, 0, 5)
      .attr(ConsecutiveUseMultiBasePowerAttr, 5, false)
      .soundBased(),
    new AttackMove(Moves.CHIP_AWAY, Type.NORMAL, MoveCategory.PHYSICAL, 70, 100, 20, -1, 0, 5)
      .attr(IgnoreOpponentStatStagesAttr),
    new AttackMove(Moves.CLEAR_SMOG, Type.POISON, MoveCategory.SPECIAL, 50, -1, 15, -1, 0, 5)
      .attr(ResetStatsAttr, false),
    new AttackMove(Moves.STORED_POWER, Type.PSYCHIC, MoveCategory.SPECIAL, 20, 100, 10, -1, 0, 5)
      .attr(PositiveStatStagePowerAttr),
    new StatusMove(Moves.QUICK_GUARD, Type.FIGHTING, -1, 15, -1, 3, 5)
      .target(MoveTarget.USER_SIDE)
      .attr(AddArenaTagAttr, ArenaTagType.QUICK_GUARD, 1, true, true)
      .condition(failIfLastCondition),
    new SelfStatusMove(Moves.ALLY_SWITCH, Type.PSYCHIC, -1, 15, -1, 2, 5)
      .ignoresProtect()
      .unimplemented(),
    new AttackMove(Moves.SCALD, Type.WATER, MoveCategory.SPECIAL, 80, 100, 15, 30, 0, 5)
      .attr(HealStatusEffectAttr, false, StatusEffect.FREEZE)
      .attr(HealStatusEffectAttr, true, StatusEffect.FREEZE)
      .attr(StatusEffectAttr, StatusEffect.BURN),
    new SelfStatusMove(Moves.SHELL_SMASH, Type.NORMAL, -1, 15, -1, 0, 5)
      .attr(StatStageChangeAttr, [ Stat.ATK, Stat.SPATK, Stat.SPD ], 2, true)
      .attr(StatStageChangeAttr, [ Stat.DEF, Stat.SPDEF ], -1, true),
    new StatusMove(Moves.HEAL_PULSE, Type.PSYCHIC, -1, 10, -1, 0, 5)
      .attr(HealAttr, 0.5, false, false)
      .pulseMove()
      .triageMove(),
    new AttackMove(Moves.HEX, Type.GHOST, MoveCategory.SPECIAL, 65, 100, 10, -1, 0, 5)
      .attr(
        MovePowerMultiplierAttr,
        (user, target, move) =>  target.status || target.hasAbility(Abilities.COMATOSE) ? 2 : 1),
    new ChargingAttackMove(Moves.SKY_DROP, Type.FLYING, MoveCategory.PHYSICAL, 60, 100, 10, -1, 0, 5)
      .chargeText(i18next.t("moveTriggers:tookTargetIntoSky", { pokemonName: "{USER}", targetName: "{TARGET}" }))
      .chargeAttr(SemiInvulnerableAttr, BattlerTagType.FLYING)
      .condition(failOnGravityCondition)
      .condition((user, target, move) => !target.getTag(BattlerTagType.SUBSTITUTE))
      .ignoresVirtual()
      .partial(), // Should immobilize the target, Flying types should take no damage. cf https://bulbapedia.bulbagarden.net/wiki/Sky_Drop_(move) and https://www.smogon.com/dex/sv/moves/sky-drop/
    new SelfStatusMove(Moves.SHIFT_GEAR, Type.STEEL, -1, 10, -1, 0, 5)
      .attr(StatStageChangeAttr, [ Stat.ATK ], 1, true)
      .attr(StatStageChangeAttr, [ Stat.SPD ], 2, true),
    new AttackMove(Moves.CIRCLE_THROW, Type.FIGHTING, MoveCategory.PHYSICAL, 60, 90, 10, -1, -6, 5)
      .attr(ForceSwitchOutAttr, false, SwitchType.FORCE_SWITCH)
      .hidesTarget(),
    new AttackMove(Moves.INCINERATE, Type.FIRE, MoveCategory.SPECIAL, 60, 100, 15, -1, 0, 5)
      .target(MoveTarget.ALL_NEAR_ENEMIES)
      .attr(RemoveHeldItemAttr, true),
    new StatusMove(Moves.QUASH, Type.DARK, 100, 15, -1, 0, 5)
      .condition(failIfSingleBattle)
      .unimplemented(),
    new AttackMove(Moves.ACROBATICS, Type.FLYING, MoveCategory.PHYSICAL, 55, 100, 15, -1, 0, 5)
      .attr(MovePowerMultiplierAttr, (user, target, move) => Math.max(1, 2 - 0.2 * user.getHeldItems().filter(i => i.isTransferable).reduce((v, m) => v + m.stackCount, 0))),
    new StatusMove(Moves.REFLECT_TYPE, Type.NORMAL, -1, 15, -1, 0, 5)
      .ignoresSubstitute()
      .attr(CopyTypeAttr),
    new AttackMove(Moves.RETALIATE, Type.NORMAL, MoveCategory.PHYSICAL, 70, 100, 5, -1, 0, 5)
      .attr(MovePowerMultiplierAttr, (user, target, move) => {
        const turn = globalScene.currentBattle.turn;
        const lastPlayerFaint = globalScene.currentBattle.playerFaintsHistory[globalScene.currentBattle.playerFaintsHistory.length - 1];
        const lastEnemyFaint = globalScene.currentBattle.enemyFaintsHistory[globalScene.currentBattle.enemyFaintsHistory.length - 1];
        return (
          (lastPlayerFaint !== undefined && turn - lastPlayerFaint.turn === 1 && user.isPlayer()) ||
          (lastEnemyFaint !== undefined && turn - lastEnemyFaint.turn === 1 && !user.isPlayer())
        ) ? 2 : 1;
      }),
    new AttackMove(Moves.FINAL_GAMBIT, Type.FIGHTING, MoveCategory.SPECIAL, -1, 100, 5, -1, 0, 5)
      .attr(UserHpDamageAttr)
      .attr(SacrificialAttrOnHit),
    new StatusMove(Moves.BESTOW, Type.NORMAL, -1, 15, -1, 0, 5)
      .ignoresProtect()
      .ignoresSubstitute()
      .unimplemented(),
    new AttackMove(Moves.INFERNO, Type.FIRE, MoveCategory.SPECIAL, 100, 50, 5, 100, 0, 5)
      .attr(StatusEffectAttr, StatusEffect.BURN),
    new AttackMove(Moves.WATER_PLEDGE, Type.WATER, MoveCategory.SPECIAL, 80, 100, 10, -1, 0, 5)
      .attr(AwaitCombinedPledgeAttr)
      .attr(CombinedPledgeTypeAttr)
      .attr(CombinedPledgePowerAttr)
      .attr(CombinedPledgeStabBoostAttr)
      .attr(AddPledgeEffectAttr, ArenaTagType.WATER_FIRE_PLEDGE, Moves.FIRE_PLEDGE, true)
      .attr(AddPledgeEffectAttr, ArenaTagType.GRASS_WATER_PLEDGE, Moves.GRASS_PLEDGE)
      .attr(BypassRedirectAttr, true),
    new AttackMove(Moves.FIRE_PLEDGE, Type.FIRE, MoveCategory.SPECIAL, 80, 100, 10, -1, 0, 5)
      .attr(AwaitCombinedPledgeAttr)
      .attr(CombinedPledgeTypeAttr)
      .attr(CombinedPledgePowerAttr)
      .attr(CombinedPledgeStabBoostAttr)
      .attr(AddPledgeEffectAttr, ArenaTagType.FIRE_GRASS_PLEDGE, Moves.GRASS_PLEDGE)
      .attr(AddPledgeEffectAttr, ArenaTagType.WATER_FIRE_PLEDGE, Moves.WATER_PLEDGE, true)
      .attr(BypassRedirectAttr, true),
    new AttackMove(Moves.GRASS_PLEDGE, Type.GRASS, MoveCategory.SPECIAL, 80, 100, 10, -1, 0, 5)
      .attr(AwaitCombinedPledgeAttr)
      .attr(CombinedPledgeTypeAttr)
      .attr(CombinedPledgePowerAttr)
      .attr(CombinedPledgeStabBoostAttr)
      .attr(AddPledgeEffectAttr, ArenaTagType.GRASS_WATER_PLEDGE, Moves.WATER_PLEDGE)
      .attr(AddPledgeEffectAttr, ArenaTagType.FIRE_GRASS_PLEDGE, Moves.FIRE_PLEDGE)
      .attr(BypassRedirectAttr, true),
    new AttackMove(Moves.VOLT_SWITCH, Type.ELECTRIC, MoveCategory.SPECIAL, 70, 100, 20, -1, 0, 5)
      .attr(ForceSwitchOutAttr, true),
    new AttackMove(Moves.STRUGGLE_BUG, Type.BUG, MoveCategory.SPECIAL, 50, 100, 20, 100, 0, 5)
      .attr(StatStageChangeAttr, [ Stat.SPATK ], -1)
      .target(MoveTarget.ALL_NEAR_ENEMIES),
    new AttackMove(Moves.BULLDOZE, Type.GROUND, MoveCategory.PHYSICAL, 60, 100, 20, 100, 0, 5)
      .attr(StatStageChangeAttr, [ Stat.SPD ], -1)
      .attr(MovePowerMultiplierAttr, (user, target, move) => globalScene.arena.getTerrainType() === TerrainType.GRASSY && target.isGrounded() ? 0.5 : 1)
      .makesContact(false)
      .target(MoveTarget.ALL_NEAR_OTHERS),
    new AttackMove(Moves.FROST_BREATH, Type.ICE, MoveCategory.SPECIAL, 60, 90, 10, 100, 0, 5)
      .attr(CritOnlyAttr),
    new AttackMove(Moves.DRAGON_TAIL, Type.DRAGON, MoveCategory.PHYSICAL, 60, 90, 10, -1, -6, 5)
      .attr(ForceSwitchOutAttr, false, SwitchType.FORCE_SWITCH)
      .hidesTarget(),
    new SelfStatusMove(Moves.WORK_UP, Type.NORMAL, -1, 30, -1, 0, 5)
      .attr(StatStageChangeAttr, [ Stat.ATK, Stat.SPATK ], 1, true),
    new AttackMove(Moves.ELECTROWEB, Type.ELECTRIC, MoveCategory.SPECIAL, 55, 95, 15, 100, 0, 5)
      .attr(StatStageChangeAttr, [ Stat.SPD ], -1)
      .target(MoveTarget.ALL_NEAR_ENEMIES),
    new AttackMove(Moves.WILD_CHARGE, Type.ELECTRIC, MoveCategory.PHYSICAL, 90, 100, 15, -1, 0, 5)
      .attr(RecoilAttr)
      .recklessMove(),
    new AttackMove(Moves.DRILL_RUN, Type.GROUND, MoveCategory.PHYSICAL, 80, 95, 10, -1, 0, 5)
      .attr(HighCritAttr),
    new AttackMove(Moves.DUAL_CHOP, Type.DRAGON, MoveCategory.PHYSICAL, 40, 90, 15, -1, 0, 5)
      .attr(MultiHitAttr, MultiHitType._2),
    new AttackMove(Moves.HEART_STAMP, Type.PSYCHIC, MoveCategory.PHYSICAL, 60, 100, 25, 30, 0, 5)
      .attr(FlinchAttr),
    new AttackMove(Moves.HORN_LEECH, Type.GRASS, MoveCategory.PHYSICAL, 75, 100, 10, -1, 0, 5)
      .attr(HitHealAttr)
      .triageMove(),
    new AttackMove(Moves.SACRED_SWORD, Type.FIGHTING, MoveCategory.PHYSICAL, 90, 100, 15, -1, 0, 5)
      .attr(IgnoreOpponentStatStagesAttr)
      .slicingMove(),
    new AttackMove(Moves.RAZOR_SHELL, Type.WATER, MoveCategory.PHYSICAL, 75, 95, 10, 50, 0, 5)
      .attr(StatStageChangeAttr, [ Stat.DEF ], -1)
      .slicingMove(),
    new AttackMove(Moves.HEAT_CRASH, Type.FIRE, MoveCategory.PHYSICAL, -1, 100, 10, -1, 0, 5)
      .attr(AlwaysHitMinimizeAttr)
      .attr(CompareWeightPowerAttr)
      .attr(HitsTagForDoubleDamageAttr, BattlerTagType.MINIMIZED),
    new AttackMove(Moves.LEAF_TORNADO, Type.GRASS, MoveCategory.SPECIAL, 65, 90, 10, 50, 0, 5)
      .attr(StatStageChangeAttr, [ Stat.ACC ], -1),
    new AttackMove(Moves.STEAMROLLER, Type.BUG, MoveCategory.PHYSICAL, 65, 100, 20, 30, 0, 5)
      .attr(AlwaysHitMinimizeAttr)
      .attr(HitsTagForDoubleDamageAttr, BattlerTagType.MINIMIZED)
      .attr(FlinchAttr),
    new SelfStatusMove(Moves.COTTON_GUARD, Type.GRASS, -1, 10, -1, 0, 5)
      .attr(StatStageChangeAttr, [ Stat.DEF ], 3, true),
    new AttackMove(Moves.NIGHT_DAZE, Type.DARK, MoveCategory.SPECIAL, 85, 95, 10, 40, 0, 5)
      .attr(StatStageChangeAttr, [ Stat.ACC ], -1),
    new AttackMove(Moves.PSYSTRIKE, Type.PSYCHIC, MoveCategory.SPECIAL, 100, 100, 10, -1, 0, 5)
      .attr(DefDefAttr),
    new AttackMove(Moves.TAIL_SLAP, Type.NORMAL, MoveCategory.PHYSICAL, 25, 85, 10, -1, 0, 5)
      .attr(MultiHitAttr),
    new AttackMove(Moves.HURRICANE, Type.FLYING, MoveCategory.SPECIAL, 110, 70, 10, 30, 0, 5)
      .attr(ThunderAccuracyAttr)
      .attr(ConfuseAttr)
      .attr(HitsTagAttr, BattlerTagType.FLYING)
      .windMove(),
    new AttackMove(Moves.HEAD_CHARGE, Type.NORMAL, MoveCategory.PHYSICAL, 120, 100, 15, -1, 0, 5)
      .attr(RecoilAttr)
      .recklessMove(),
    new AttackMove(Moves.GEAR_GRIND, Type.STEEL, MoveCategory.PHYSICAL, 50, 85, 15, -1, 0, 5)
      .attr(MultiHitAttr, MultiHitType._2),
    new AttackMove(Moves.SEARING_SHOT, Type.FIRE, MoveCategory.SPECIAL, 100, 100, 5, 30, 0, 5)
      .attr(StatusEffectAttr, StatusEffect.BURN)
      .ballBombMove()
      .target(MoveTarget.ALL_NEAR_OTHERS),
    new AttackMove(Moves.TECHNO_BLAST, Type.NORMAL, MoveCategory.SPECIAL, 120, 100, 5, -1, 0, 5)
      .attr(TechnoBlastTypeAttr),
    new AttackMove(Moves.RELIC_SONG, Type.NORMAL, MoveCategory.SPECIAL, 75, 100, 10, 10, 0, 5)
      .attr(StatusEffectAttr, StatusEffect.SLEEP)
      .soundBased()
      .target(MoveTarget.ALL_NEAR_ENEMIES),
    new AttackMove(Moves.SECRET_SWORD, Type.FIGHTING, MoveCategory.SPECIAL, 85, 100, 10, -1, 0, 5)
      .attr(DefDefAttr)
      .slicingMove(),
    new AttackMove(Moves.GLACIATE, Type.ICE, MoveCategory.SPECIAL, 65, 95, 10, 100, 0, 5)
      .attr(StatStageChangeAttr, [ Stat.SPD ], -1)
      .target(MoveTarget.ALL_NEAR_ENEMIES),
    new AttackMove(Moves.BOLT_STRIKE, Type.ELECTRIC, MoveCategory.PHYSICAL, 130, 85, 5, 20, 0, 5)
      .attr(StatusEffectAttr, StatusEffect.PARALYSIS),
    new AttackMove(Moves.BLUE_FLARE, Type.FIRE, MoveCategory.SPECIAL, 130, 85, 5, 20, 0, 5)
      .attr(StatusEffectAttr, StatusEffect.BURN),
    new AttackMove(Moves.FIERY_DANCE, Type.FIRE, MoveCategory.SPECIAL, 80, 100, 10, 50, 0, 5)
      .attr(StatStageChangeAttr, [ Stat.SPATK ], 1, true)
      .danceMove(),
    new ChargingAttackMove(Moves.FREEZE_SHOCK, Type.ICE, MoveCategory.PHYSICAL, 140, 90, 5, 30, 0, 5)
      .chargeText(i18next.t("moveTriggers:becameCloakedInFreezingLight", { pokemonName: "{USER}" }))
      .attr(StatusEffectAttr, StatusEffect.PARALYSIS)
      .makesContact(false),
    new ChargingAttackMove(Moves.ICE_BURN, Type.ICE, MoveCategory.SPECIAL, 140, 90, 5, 30, 0, 5)
      .chargeText(i18next.t("moveTriggers:becameCloakedInFreezingAir", { pokemonName: "{USER}" }))
      .attr(StatusEffectAttr, StatusEffect.BURN)
      .ignoresVirtual(),
    new AttackMove(Moves.SNARL, Type.DARK, MoveCategory.SPECIAL, 55, 95, 15, 100, 0, 5)
      .attr(StatStageChangeAttr, [ Stat.SPATK ], -1)
      .soundBased()
      .target(MoveTarget.ALL_NEAR_ENEMIES),
    new AttackMove(Moves.ICICLE_CRASH, Type.ICE, MoveCategory.PHYSICAL, 85, 90, 10, 30, 0, 5)
      .attr(FlinchAttr)
      .makesContact(false),
    new AttackMove(Moves.V_CREATE, Type.FIRE, MoveCategory.PHYSICAL, 180, 95, 5, -1, 0, 5)
      .attr(StatStageChangeAttr, [ Stat.DEF, Stat.SPDEF, Stat.SPD ], -1, true),
    new AttackMove(Moves.FUSION_FLARE, Type.FIRE, MoveCategory.SPECIAL, 100, 100, 5, -1, 0, 5)
      .attr(HealStatusEffectAttr, true, StatusEffect.FREEZE)
      .attr(LastMoveDoublePowerAttr, Moves.FUSION_BOLT),
    new AttackMove(Moves.FUSION_BOLT, Type.ELECTRIC, MoveCategory.PHYSICAL, 100, 100, 5, -1, 0, 5)
      .attr(LastMoveDoublePowerAttr, Moves.FUSION_FLARE)
      .makesContact(false),
    new AttackMove(Moves.FLYING_PRESS, Type.FIGHTING, MoveCategory.PHYSICAL, 100, 95, 10, -1, 0, 6)
      .attr(AlwaysHitMinimizeAttr)
      .attr(FlyingTypeMultiplierAttr)
      .attr(HitsTagForDoubleDamageAttr, BattlerTagType.MINIMIZED)
      .condition(failOnGravityCondition),
    new StatusMove(Moves.MAT_BLOCK, Type.FIGHTING, -1, 10, -1, 0, 6)
      .target(MoveTarget.USER_SIDE)
      .attr(AddArenaTagAttr, ArenaTagType.MAT_BLOCK, 1, true, true)
      .condition(new FirstMoveCondition())
      .condition(failIfLastCondition),
    new AttackMove(Moves.BELCH, Type.POISON, MoveCategory.SPECIAL, 120, 90, 10, -1, 0, 6)
      .condition((user, target, move) => user.battleData.berriesEaten.length > 0),
    new StatusMove(Moves.ROTOTILLER, Type.GROUND, -1, 10, -1, 0, 6)
      .target(MoveTarget.ALL)
      .condition((user, target, move) => {
        // If any fielded pokémon is grass-type and grounded.
        return [ ...globalScene.getEnemyParty(), ...globalScene.getPlayerParty() ].some((poke) => poke.isOfType(Type.GRASS) && poke.isGrounded());
      })
      .attr(StatStageChangeAttr, [ Stat.ATK, Stat.SPATK ], 1, false, { condition: (user, target, move) => target.isOfType(Type.GRASS) && target.isGrounded() }),
    new StatusMove(Moves.STICKY_WEB, Type.BUG, -1, 20, -1, 0, 6)
      .attr(AddArenaTrapTagAttr, ArenaTagType.STICKY_WEB)
      .target(MoveTarget.ENEMY_SIDE),
    new AttackMove(Moves.FELL_STINGER, Type.BUG, MoveCategory.PHYSICAL, 50, 100, 25, -1, 0, 6)
      .attr(PostVictoryStatStageChangeAttr, [ Stat.ATK ], 3, true ),
    new ChargingAttackMove(Moves.PHANTOM_FORCE, Type.GHOST, MoveCategory.PHYSICAL, 90, 100, 10, -1, 0, 6)
      .chargeText(i18next.t("moveTriggers:vanishedInstantly", { pokemonName: "{USER}" }))
      .chargeAttr(SemiInvulnerableAttr, BattlerTagType.HIDDEN)
      .ignoresProtect()
      .ignoresVirtual(),
    new StatusMove(Moves.TRICK_OR_TREAT, Type.GHOST, 100, 20, -1, 0, 6)
      .attr(AddTypeAttr, Type.GHOST),
    new StatusMove(Moves.NOBLE_ROAR, Type.NORMAL, 100, 30, -1, 0, 6)
      .attr(StatStageChangeAttr, [ Stat.ATK, Stat.SPATK ], -1)
      .soundBased(),
    new StatusMove(Moves.ION_DELUGE, Type.ELECTRIC, -1, 25, -1, 1, 6)
      .attr(AddArenaTagAttr, ArenaTagType.ION_DELUGE)
      .target(MoveTarget.BOTH_SIDES),
    new AttackMove(Moves.PARABOLIC_CHARGE, Type.ELECTRIC, MoveCategory.SPECIAL, 65, 100, 20, -1, 0, 6)
      .attr(HitHealAttr)
      .target(MoveTarget.ALL_NEAR_OTHERS)
      .triageMove(),
    new StatusMove(Moves.FORESTS_CURSE, Type.GRASS, 100, 20, -1, 0, 6)
      .attr(AddTypeAttr, Type.GRASS),
    new AttackMove(Moves.PETAL_BLIZZARD, Type.GRASS, MoveCategory.PHYSICAL, 90, 100, 15, -1, 0, 6)
      .windMove()
      .makesContact(false)
      .target(MoveTarget.ALL_NEAR_OTHERS),
    new AttackMove(Moves.FREEZE_DRY, Type.ICE, MoveCategory.SPECIAL, 70, 100, 20, 10, 0, 6)
      .attr(StatusEffectAttr, StatusEffect.FREEZE)
      .attr(FreezeDryAttr),
    new AttackMove(Moves.DISARMING_VOICE, Type.FAIRY, MoveCategory.SPECIAL, 40, -1, 15, -1, 0, 6)
      .soundBased()
      .target(MoveTarget.ALL_NEAR_ENEMIES),
    new StatusMove(Moves.PARTING_SHOT, Type.DARK, 100, 20, -1, 0, 6)
      .attr(StatStageChangeAttr, [ Stat.ATK, Stat.SPATK ], -1, false, { trigger: MoveEffectTrigger.PRE_APPLY })
      .attr(ForceSwitchOutAttr, true)
      .soundBased(),
    new StatusMove(Moves.TOPSY_TURVY, Type.DARK, -1, 20, -1, 0, 6)
      .attr(InvertStatsAttr),
    new AttackMove(Moves.DRAINING_KISS, Type.FAIRY, MoveCategory.SPECIAL, 50, 100, 10, -1, 0, 6)
      .attr(HitHealAttr, 0.75)
      .makesContact()
      .triageMove(),
    new StatusMove(Moves.CRAFTY_SHIELD, Type.FAIRY, -1, 10, -1, 3, 6)
      .target(MoveTarget.USER_SIDE)
      .attr(AddArenaTagAttr, ArenaTagType.CRAFTY_SHIELD, 1, true, true)
      .condition(failIfLastCondition),
    new StatusMove(Moves.FLOWER_SHIELD, Type.FAIRY, -1, 10, -1, 0, 6)
      .target(MoveTarget.ALL)
      .attr(StatStageChangeAttr, [ Stat.DEF ], 1, false, { condition: (user, target, move) => target.getTypes().includes(Type.GRASS) && !target.getTag(SemiInvulnerableTag) }),
    new StatusMove(Moves.GRASSY_TERRAIN, Type.GRASS, -1, 10, -1, 0, 6)
      .attr(TerrainChangeAttr, TerrainType.GRASSY)
      .target(MoveTarget.BOTH_SIDES),
    new StatusMove(Moves.MISTY_TERRAIN, Type.FAIRY, -1, 10, -1, 0, 6)
      .attr(TerrainChangeAttr, TerrainType.MISTY)
      .target(MoveTarget.BOTH_SIDES),
    new StatusMove(Moves.ELECTRIFY, Type.ELECTRIC, -1, 20, -1, 0, 6)
      .attr(AddBattlerTagAttr, BattlerTagType.ELECTRIFIED, false, true),
    new AttackMove(Moves.PLAY_ROUGH, Type.FAIRY, MoveCategory.PHYSICAL, 90, 90, 10, 10, 0, 6)
      .attr(StatStageChangeAttr, [ Stat.ATK ], -1),
    new AttackMove(Moves.FAIRY_WIND, Type.FAIRY, MoveCategory.SPECIAL, 40, 100, 30, -1, 0, 6)
      .windMove(),
    new AttackMove(Moves.MOONBLAST, Type.FAIRY, MoveCategory.SPECIAL, 95, 100, 15, 30, 0, 6)
      .attr(StatStageChangeAttr, [ Stat.SPATK ], -1),
    new AttackMove(Moves.BOOMBURST, Type.NORMAL, MoveCategory.SPECIAL, 140, 100, 10, -1, 0, 6)
      .soundBased()
      .target(MoveTarget.ALL_NEAR_OTHERS),
    new StatusMove(Moves.FAIRY_LOCK, Type.FAIRY, -1, 10, -1, 0, 6)
      .ignoresSubstitute()
      .ignoresProtect()
      .target(MoveTarget.BOTH_SIDES)
      .attr(AddArenaTagAttr, ArenaTagType.FAIRY_LOCK, 2, true),
    new SelfStatusMove(Moves.KINGS_SHIELD, Type.STEEL, -1, 10, -1, 4, 6)
      .attr(ProtectAttr, BattlerTagType.KINGS_SHIELD)
      .condition(failIfLastCondition),
    new StatusMove(Moves.PLAY_NICE, Type.NORMAL, -1, 20, -1, 0, 6)
      .attr(StatStageChangeAttr, [ Stat.ATK ], -1)
      .ignoresSubstitute(),
    new StatusMove(Moves.CONFIDE, Type.NORMAL, -1, 20, -1, 0, 6)
      .attr(StatStageChangeAttr, [ Stat.SPATK ], -1)
      .soundBased(),
    new AttackMove(Moves.DIAMOND_STORM, Type.ROCK, MoveCategory.PHYSICAL, 100, 95, 5, 50, 0, 6)
      .attr(StatStageChangeAttr, [ Stat.DEF ], 2, true, { firstTargetOnly: true })
      .makesContact(false)
      .target(MoveTarget.ALL_NEAR_ENEMIES),
    new AttackMove(Moves.STEAM_ERUPTION, Type.WATER, MoveCategory.SPECIAL, 110, 95, 5, 30, 0, 6)
      .attr(HealStatusEffectAttr, true, StatusEffect.FREEZE)
      .attr(HealStatusEffectAttr, false, StatusEffect.FREEZE)
      .attr(StatusEffectAttr, StatusEffect.BURN),
    new AttackMove(Moves.HYPERSPACE_HOLE, Type.PSYCHIC, MoveCategory.SPECIAL, 80, -1, 5, -1, 0, 6)
      .ignoresProtect()
      .ignoresSubstitute(),
    new AttackMove(Moves.WATER_SHURIKEN, Type.WATER, MoveCategory.SPECIAL, 15, 100, 20, -1, 1, 6)
      .attr(MultiHitAttr)
      .attr(WaterShurikenPowerAttr)
      .attr(WaterShurikenMultiHitTypeAttr),
    new AttackMove(Moves.MYSTICAL_FIRE, Type.FIRE, MoveCategory.SPECIAL, 75, 100, 10, 100, 0, 6)
      .attr(StatStageChangeAttr, [ Stat.SPATK ], -1),
    new SelfStatusMove(Moves.SPIKY_SHIELD, Type.GRASS, -1, 10, -1, 4, 6)
      .attr(ProtectAttr, BattlerTagType.SPIKY_SHIELD)
      .condition(failIfLastCondition),
    new StatusMove(Moves.AROMATIC_MIST, Type.FAIRY, -1, 20, -1, 0, 6)
      .attr(StatStageChangeAttr, [ Stat.SPDEF ], 1)
      .ignoresSubstitute()
      .condition(failIfSingleBattle)
      .target(MoveTarget.NEAR_ALLY),
    new StatusMove(Moves.EERIE_IMPULSE, Type.ELECTRIC, 100, 15, -1, 0, 6)
      .attr(StatStageChangeAttr, [ Stat.SPATK ], -2),
    new StatusMove(Moves.VENOM_DRENCH, Type.POISON, 100, 20, -1, 0, 6)
      .attr(StatStageChangeAttr, [ Stat.ATK, Stat.SPATK, Stat.SPD ], -1, false, { condition: (user, target, move) => target.status?.effect === StatusEffect.POISON || target.status?.effect === StatusEffect.TOXIC })
      .target(MoveTarget.ALL_NEAR_ENEMIES),
    new StatusMove(Moves.POWDER, Type.BUG, 100, 20, -1, 1, 6)
      .attr(AddBattlerTagAttr, BattlerTagType.POWDER, false, true)
      .ignoresSubstitute()
      .powderMove(),
    new ChargingSelfStatusMove(Moves.GEOMANCY, Type.FAIRY, -1, 10, -1, 0, 6)
      .chargeText(i18next.t("moveTriggers:isChargingPower", { pokemonName: "{USER}" }))
      .attr(StatStageChangeAttr, [ Stat.SPATK, Stat.SPDEF, Stat.SPD ], 2, true)
      .ignoresVirtual(),
    new StatusMove(Moves.MAGNETIC_FLUX, Type.ELECTRIC, -1, 20, -1, 0, 6)
      .attr(StatStageChangeAttr, [ Stat.DEF, Stat.SPDEF ], 1, false, { condition: (user, target, move) => !![ Abilities.PLUS, Abilities.MINUS ].find(a => target.hasAbility(a, false)) })
      .ignoresSubstitute()
      .target(MoveTarget.USER_AND_ALLIES)
      .condition((user, target, move) => !![ user, user.getAlly() ].filter(p => p?.isActive()).find(p => !![ Abilities.PLUS, Abilities.MINUS ].find(a => p.hasAbility(a, false)))),
    new StatusMove(Moves.HAPPY_HOUR, Type.NORMAL, -1, 30, -1, 0, 6) // No animation
      .attr(AddArenaTagAttr, ArenaTagType.HAPPY_HOUR, null, true)
      .target(MoveTarget.USER_SIDE),
    new StatusMove(Moves.ELECTRIC_TERRAIN, Type.ELECTRIC, -1, 10, -1, 0, 6)
      .attr(TerrainChangeAttr, TerrainType.ELECTRIC)
      .target(MoveTarget.BOTH_SIDES),
    new AttackMove(Moves.DAZZLING_GLEAM, Type.FAIRY, MoveCategory.SPECIAL, 80, 100, 10, -1, 0, 6)
      .target(MoveTarget.ALL_NEAR_ENEMIES),
    new SelfStatusMove(Moves.CELEBRATE, Type.NORMAL, -1, 40, -1, 0, 6),
    new StatusMove(Moves.HOLD_HANDS, Type.NORMAL, -1, 40, -1, 0, 6)
      .ignoresSubstitute()
      .target(MoveTarget.NEAR_ALLY),
    new StatusMove(Moves.BABY_DOLL_EYES, Type.FAIRY, 100, 30, -1, 1, 6)
      .attr(StatStageChangeAttr, [ Stat.ATK ], -1),
    new AttackMove(Moves.NUZZLE, Type.ELECTRIC, MoveCategory.PHYSICAL, 20, 100, 20, 100, 0, 6)
      .attr(StatusEffectAttr, StatusEffect.PARALYSIS),
    new AttackMove(Moves.HOLD_BACK, Type.NORMAL, MoveCategory.PHYSICAL, 40, 100, 40, -1, 0, 6)
      .attr(SurviveDamageAttr),
    new AttackMove(Moves.INFESTATION, Type.BUG, MoveCategory.SPECIAL, 20, 100, 20, -1, 0, 6)
      .makesContact()
      .attr(TrapAttr, BattlerTagType.INFESTATION),
    new AttackMove(Moves.POWER_UP_PUNCH, Type.FIGHTING, MoveCategory.PHYSICAL, 40, 100, 20, 100, 0, 6)
      .attr(StatStageChangeAttr, [ Stat.ATK ], 1, true)
      .punchingMove(),
    new AttackMove(Moves.OBLIVION_WING, Type.FLYING, MoveCategory.SPECIAL, 80, 100, 10, -1, 0, 6)
      .attr(HitHealAttr, 0.75)
      .triageMove(),
    new AttackMove(Moves.THOUSAND_ARROWS, Type.GROUND, MoveCategory.PHYSICAL, 90, 100, 10, -1, 0, 6)
      .attr(NeutralDamageAgainstFlyingTypeMultiplierAttr)
      .attr(AddBattlerTagAttr, BattlerTagType.IGNORE_FLYING, false, false, 1, 1, true)
      .attr(HitsTagAttr, BattlerTagType.FLYING)
      .attr(HitsTagAttr, BattlerTagType.FLOATING)
      .attr(AddBattlerTagAttr, BattlerTagType.INTERRUPTED)
      .attr(RemoveBattlerTagAttr, [ BattlerTagType.FLYING, BattlerTagType.FLOATING, BattlerTagType.TELEKINESIS ])
      .makesContact(false)
      .target(MoveTarget.ALL_NEAR_ENEMIES),
    new AttackMove(Moves.THOUSAND_WAVES, Type.GROUND, MoveCategory.PHYSICAL, 90, 100, 10, -1, 0, 6)
      .attr(AddBattlerTagAttr, BattlerTagType.TRAPPED, false, false, 1, 1, true)
      .makesContact(false)
      .target(MoveTarget.ALL_NEAR_ENEMIES),
    new AttackMove(Moves.LANDS_WRATH, Type.GROUND, MoveCategory.PHYSICAL, 90, 100, 10, -1, 0, 6)
      .makesContact(false)
      .target(MoveTarget.ALL_NEAR_ENEMIES),
    new AttackMove(Moves.LIGHT_OF_RUIN, Type.FAIRY, MoveCategory.SPECIAL, 140, 90, 5, -1, 0, 6)
      .attr(RecoilAttr, false, 0.5)
      .recklessMove(),
    new AttackMove(Moves.ORIGIN_PULSE, Type.WATER, MoveCategory.SPECIAL, 110, 85, 10, -1, 0, 6)
      .pulseMove()
      .target(MoveTarget.ALL_NEAR_ENEMIES),
    new AttackMove(Moves.PRECIPICE_BLADES, Type.GROUND, MoveCategory.PHYSICAL, 120, 85, 10, -1, 0, 6)
      .makesContact(false)
      .target(MoveTarget.ALL_NEAR_ENEMIES),
    new AttackMove(Moves.DRAGON_ASCENT, Type.FLYING, MoveCategory.PHYSICAL, 120, 100, 5, -1, 0, 6)
      .attr(StatStageChangeAttr, [ Stat.DEF, Stat.SPDEF ], -1, true),
    new AttackMove(Moves.HYPERSPACE_FURY, Type.DARK, MoveCategory.PHYSICAL, 100, -1, 5, -1, 0, 6)
      .attr(StatStageChangeAttr, [ Stat.DEF ], -1, true)
      .ignoresSubstitute()
      .makesContact(false)
      .ignoresProtect(),
    /* Unused */
    new AttackMove(Moves.BREAKNECK_BLITZ__PHYSICAL, Type.NORMAL, MoveCategory.PHYSICAL, -1, -1, 1, -1, 0, 7)
      .unimplemented()
      .ignoresVirtual(),
    new AttackMove(Moves.BREAKNECK_BLITZ__SPECIAL, Type.NORMAL, MoveCategory.SPECIAL, -1, -1, 1, -1, 0, 7)
      .unimplemented()
      .ignoresVirtual(),
    new AttackMove(Moves.ALL_OUT_PUMMELING__PHYSICAL, Type.FIGHTING, MoveCategory.PHYSICAL, -1, -1, 1, -1, 0, 7)
      .unimplemented()
      .ignoresVirtual(),
    new AttackMove(Moves.ALL_OUT_PUMMELING__SPECIAL, Type.FIGHTING, MoveCategory.SPECIAL, -1, -1, 1, -1, 0, 7)
      .unimplemented()
      .ignoresVirtual(),
    new AttackMove(Moves.SUPERSONIC_SKYSTRIKE__PHYSICAL, Type.FLYING, MoveCategory.PHYSICAL, -1, -1, 1, -1, 0, 7)
      .unimplemented()
      .ignoresVirtual(),
    new AttackMove(Moves.SUPERSONIC_SKYSTRIKE__SPECIAL, Type.FLYING, MoveCategory.SPECIAL, -1, -1, 1, -1, 0, 7)
      .unimplemented()
      .ignoresVirtual(),
    new AttackMove(Moves.ACID_DOWNPOUR__PHYSICAL, Type.POISON, MoveCategory.PHYSICAL, -1, -1, 1, -1, 0, 7)
      .unimplemented()
      .ignoresVirtual(),
    new AttackMove(Moves.ACID_DOWNPOUR__SPECIAL, Type.POISON, MoveCategory.SPECIAL, -1, -1, 1, -1, 0, 7)
      .unimplemented()
      .ignoresVirtual(),
    new AttackMove(Moves.TECTONIC_RAGE__PHYSICAL, Type.GROUND, MoveCategory.PHYSICAL, -1, -1, 1, -1, 0, 7)
      .unimplemented()
      .ignoresVirtual(),
    new AttackMove(Moves.TECTONIC_RAGE__SPECIAL, Type.GROUND, MoveCategory.SPECIAL, -1, -1, 1, -1, 0, 7)
      .unimplemented()
      .ignoresVirtual(),
    new AttackMove(Moves.CONTINENTAL_CRUSH__PHYSICAL, Type.ROCK, MoveCategory.PHYSICAL, -1, -1, 1, -1, 0, 7)
      .unimplemented()
      .ignoresVirtual(),
    new AttackMove(Moves.CONTINENTAL_CRUSH__SPECIAL, Type.ROCK, MoveCategory.SPECIAL, -1, -1, 1, -1, 0, 7)
      .unimplemented()
      .ignoresVirtual(),
    new AttackMove(Moves.SAVAGE_SPIN_OUT__PHYSICAL, Type.BUG, MoveCategory.PHYSICAL, -1, -1, 1, -1, 0, 7)
      .unimplemented()
      .ignoresVirtual(),
    new AttackMove(Moves.SAVAGE_SPIN_OUT__SPECIAL, Type.BUG, MoveCategory.SPECIAL, -1, -1, 1, -1, 0, 7)
      .unimplemented()
      .ignoresVirtual(),
    new AttackMove(Moves.NEVER_ENDING_NIGHTMARE__PHYSICAL, Type.GHOST, MoveCategory.PHYSICAL, -1, -1, 1, -1, 0, 7)
      .unimplemented()
      .ignoresVirtual(),
    new AttackMove(Moves.NEVER_ENDING_NIGHTMARE__SPECIAL, Type.GHOST, MoveCategory.SPECIAL, -1, -1, 1, -1, 0, 7)
      .unimplemented()
      .ignoresVirtual(),
    new AttackMove(Moves.CORKSCREW_CRASH__PHYSICAL, Type.STEEL, MoveCategory.PHYSICAL, -1, -1, 1, -1, 0, 7)
      .unimplemented()
      .ignoresVirtual(),
    new AttackMove(Moves.CORKSCREW_CRASH__SPECIAL, Type.STEEL, MoveCategory.SPECIAL, -1, -1, 1, -1, 0, 7)
      .unimplemented()
      .ignoresVirtual(),
    new AttackMove(Moves.INFERNO_OVERDRIVE__PHYSICAL, Type.FIRE, MoveCategory.PHYSICAL, -1, -1, 1, -1, 0, 7)
      .unimplemented()
      .ignoresVirtual(),
    new AttackMove(Moves.INFERNO_OVERDRIVE__SPECIAL, Type.FIRE, MoveCategory.SPECIAL, -1, -1, 1, -1, 0, 7)
      .unimplemented()
      .ignoresVirtual(),
    new AttackMove(Moves.HYDRO_VORTEX__PHYSICAL, Type.WATER, MoveCategory.PHYSICAL, -1, -1, 1, -1, 0, 7)
      .unimplemented()
      .ignoresVirtual(),
    new AttackMove(Moves.HYDRO_VORTEX__SPECIAL, Type.WATER, MoveCategory.SPECIAL, -1, -1, 1, -1, 0, 7)
      .unimplemented()
      .ignoresVirtual(),
    new AttackMove(Moves.BLOOM_DOOM__PHYSICAL, Type.GRASS, MoveCategory.PHYSICAL, -1, -1, 1, -1, 0, 7)
      .unimplemented()
      .ignoresVirtual(),
    new AttackMove(Moves.BLOOM_DOOM__SPECIAL, Type.GRASS, MoveCategory.SPECIAL, -1, -1, 1, -1, 0, 7)
      .unimplemented()
      .ignoresVirtual(),
    new AttackMove(Moves.GIGAVOLT_HAVOC__PHYSICAL, Type.ELECTRIC, MoveCategory.PHYSICAL, -1, -1, 1, -1, 0, 7)
      .unimplemented()
      .ignoresVirtual(),
    new AttackMove(Moves.GIGAVOLT_HAVOC__SPECIAL, Type.ELECTRIC, MoveCategory.SPECIAL, -1, -1, 1, -1, 0, 7)
      .unimplemented()
      .ignoresVirtual(),
    new AttackMove(Moves.SHATTERED_PSYCHE__PHYSICAL, Type.PSYCHIC, MoveCategory.PHYSICAL, -1, -1, 1, -1, 0, 7)
      .unimplemented()
      .ignoresVirtual(),
    new AttackMove(Moves.SHATTERED_PSYCHE__SPECIAL, Type.PSYCHIC, MoveCategory.SPECIAL, -1, -1, 1, -1, 0, 7)
      .unimplemented()
      .ignoresVirtual(),
    new AttackMove(Moves.SUBZERO_SLAMMER__PHYSICAL, Type.ICE, MoveCategory.PHYSICAL, -1, -1, 1, -1, 0, 7)
      .unimplemented()
      .ignoresVirtual(),
    new AttackMove(Moves.SUBZERO_SLAMMER__SPECIAL, Type.ICE, MoveCategory.SPECIAL, -1, -1, 1, -1, 0, 7)
      .unimplemented()
      .ignoresVirtual(),
    new AttackMove(Moves.DEVASTATING_DRAKE__PHYSICAL, Type.DRAGON, MoveCategory.PHYSICAL, -1, -1, 1, -1, 0, 7)
      .unimplemented()
      .ignoresVirtual(),
    new AttackMove(Moves.DEVASTATING_DRAKE__SPECIAL, Type.DRAGON, MoveCategory.SPECIAL, -1, -1, 1, -1, 0, 7)
      .unimplemented()
      .ignoresVirtual(),
    new AttackMove(Moves.BLACK_HOLE_ECLIPSE__PHYSICAL, Type.DARK, MoveCategory.PHYSICAL, -1, -1, 1, -1, 0, 7)
      .unimplemented()
      .ignoresVirtual(),
    new AttackMove(Moves.BLACK_HOLE_ECLIPSE__SPECIAL, Type.DARK, MoveCategory.SPECIAL, -1, -1, 1, -1, 0, 7)
      .unimplemented()
      .ignoresVirtual(),
    new AttackMove(Moves.TWINKLE_TACKLE__PHYSICAL, Type.FAIRY, MoveCategory.PHYSICAL, -1, -1, 1, -1, 0, 7)
      .unimplemented()
      .ignoresVirtual(),
    new AttackMove(Moves.TWINKLE_TACKLE__SPECIAL, Type.FAIRY, MoveCategory.SPECIAL, -1, -1, 1, -1, 0, 7)
      .unimplemented()
      .ignoresVirtual(),
    new AttackMove(Moves.CATASTROPIKA, Type.ELECTRIC, MoveCategory.PHYSICAL, 210, -1, 1, -1, 0, 7)
      .unimplemented()
      .ignoresVirtual(),
    /* End Unused */
    new SelfStatusMove(Moves.SHORE_UP, Type.GROUND, -1, 5, -1, 0, 7)
      .attr(SandHealAttr)
      .triageMove(),
    new AttackMove(Moves.FIRST_IMPRESSION, Type.BUG, MoveCategory.PHYSICAL, 90, 100, 10, -1, 2, 7)
      .condition(new FirstMoveCondition()),
    new SelfStatusMove(Moves.BANEFUL_BUNKER, Type.POISON, -1, 10, -1, 4, 7)
      .attr(ProtectAttr, BattlerTagType.BANEFUL_BUNKER)
      .condition(failIfLastCondition),
    new AttackMove(Moves.SPIRIT_SHACKLE, Type.GHOST, MoveCategory.PHYSICAL, 80, 100, 10, 100, 0, 7)
      .attr(AddBattlerTagAttr, BattlerTagType.TRAPPED, false, false, 1, 1, true)
      .makesContact(false),
    new AttackMove(Moves.DARKEST_LARIAT, Type.DARK, MoveCategory.PHYSICAL, 85, 100, 10, -1, 0, 7)
      .attr(IgnoreOpponentStatStagesAttr),
    new AttackMove(Moves.SPARKLING_ARIA, Type.WATER, MoveCategory.SPECIAL, 90, 100, 10, 100, 0, 7)
      .attr(HealStatusEffectAttr, false, StatusEffect.BURN)
      .soundBased()
      .target(MoveTarget.ALL_NEAR_OTHERS),
    new AttackMove(Moves.ICE_HAMMER, Type.ICE, MoveCategory.PHYSICAL, 100, 90, 10, -1, 0, 7)
      .attr(StatStageChangeAttr, [ Stat.SPD ], -1, true)
      .punchingMove(),
    new StatusMove(Moves.FLORAL_HEALING, Type.FAIRY, -1, 10, -1, 0, 7)
      .attr(BoostHealAttr, 0.5, 2 / 3, true, false, (user, target, move) => globalScene.arena.terrain?.terrainType === TerrainType.GRASSY)
      .triageMove(),
    new AttackMove(Moves.HIGH_HORSEPOWER, Type.GROUND, MoveCategory.PHYSICAL, 95, 95, 10, -1, 0, 7),
    new StatusMove(Moves.STRENGTH_SAP, Type.GRASS, 100, 10, -1, 0, 7)
      .attr(HitHealAttr, null, Stat.ATK)
      .attr(StatStageChangeAttr, [ Stat.ATK ], -1)
      .condition((user, target, move) => target.getStatStage(Stat.ATK) > -6)
      .triageMove(),
    new ChargingAttackMove(Moves.SOLAR_BLADE, Type.GRASS, MoveCategory.PHYSICAL, 125, 100, 10, -1, 0, 7)
      .chargeText(i18next.t("moveTriggers:isGlowing", { pokemonName: "{USER}" }))
      .chargeAttr(WeatherInstantChargeAttr, [ WeatherType.SUNNY, WeatherType.HARSH_SUN ])
      .attr(AntiSunlightPowerDecreaseAttr)
      .slicingMove(),
    new AttackMove(Moves.LEAFAGE, Type.GRASS, MoveCategory.PHYSICAL, 40, 100, 40, -1, 0, 7)
      .makesContact(false),
    new StatusMove(Moves.SPOTLIGHT, Type.NORMAL, -1, 15, -1, 3, 7)
      .attr(AddBattlerTagAttr, BattlerTagType.CENTER_OF_ATTENTION, false)
      .condition(failIfSingleBattle),
    new StatusMove(Moves.TOXIC_THREAD, Type.POISON, 100, 20, -1, 0, 7)
      .attr(StatusEffectAttr, StatusEffect.POISON)
      .attr(StatStageChangeAttr, [ Stat.SPD ], -1),
    new SelfStatusMove(Moves.LASER_FOCUS, Type.NORMAL, -1, 30, -1, 0, 7)
      .attr(AddBattlerTagAttr, BattlerTagType.ALWAYS_CRIT, true, false),
    new StatusMove(Moves.GEAR_UP, Type.STEEL, -1, 20, -1, 0, 7)
      .attr(StatStageChangeAttr, [ Stat.ATK, Stat.SPATK ], 1, false, { condition: (user, target, move) => !![ Abilities.PLUS, Abilities.MINUS ].find(a => target.hasAbility(a, false)) })
      .ignoresSubstitute()
      .target(MoveTarget.USER_AND_ALLIES)
      .condition((user, target, move) => !![ user, user.getAlly() ].filter(p => p?.isActive()).find(p => !![ Abilities.PLUS, Abilities.MINUS ].find(a => p.hasAbility(a, false)))),
    new AttackMove(Moves.THROAT_CHOP, Type.DARK, MoveCategory.PHYSICAL, 80, 100, 15, 100, 0, 7)
      .attr(AddBattlerTagAttr, BattlerTagType.THROAT_CHOPPED),
    new AttackMove(Moves.POLLEN_PUFF, Type.BUG, MoveCategory.SPECIAL, 90, 100, 15, -1, 0, 7)
      .attr(StatusCategoryOnAllyAttr)
      .attr(HealOnAllyAttr, 0.5, true, false)
      .ballBombMove(),
    new AttackMove(Moves.ANCHOR_SHOT, Type.STEEL, MoveCategory.PHYSICAL, 80, 100, 20, 100, 0, 7)
      .attr(AddBattlerTagAttr, BattlerTagType.TRAPPED, false, false, 1, 1, true),
    new StatusMove(Moves.PSYCHIC_TERRAIN, Type.PSYCHIC, -1, 10, -1, 0, 7)
      .attr(TerrainChangeAttr, TerrainType.PSYCHIC)
      .target(MoveTarget.BOTH_SIDES),
    new AttackMove(Moves.LUNGE, Type.BUG, MoveCategory.PHYSICAL, 80, 100, 15, 100, 0, 7)
      .attr(StatStageChangeAttr, [ Stat.ATK ], -1),
    new AttackMove(Moves.FIRE_LASH, Type.FIRE, MoveCategory.PHYSICAL, 80, 100, 15, 100, 0, 7)
      .attr(StatStageChangeAttr, [ Stat.DEF ], -1),
    new AttackMove(Moves.POWER_TRIP, Type.DARK, MoveCategory.PHYSICAL, 20, 100, 10, -1, 0, 7)
      .attr(PositiveStatStagePowerAttr),
    new AttackMove(Moves.BURN_UP, Type.FIRE, MoveCategory.SPECIAL, 130, 100, 5, -1, 0, 7)
      .condition((user) => {
        const userTypes = user.getTypes(true);
        return userTypes.includes(Type.FIRE);
      })
      .attr(HealStatusEffectAttr, true, StatusEffect.FREEZE)
      .attr(AddBattlerTagAttr, BattlerTagType.BURNED_UP, true, false)
      .attr(RemoveTypeAttr, Type.FIRE, (user) => {
        globalScene.queueMessage(i18next.t("moveTriggers:burnedItselfOut", { pokemonName: getPokemonNameWithAffix(user) }));
      }),
    new StatusMove(Moves.SPEED_SWAP, Type.PSYCHIC, -1, 10, -1, 0, 7)
      .attr(SwapStatAttr, Stat.SPD)
      .ignoresSubstitute(),
    new AttackMove(Moves.SMART_STRIKE, Type.STEEL, MoveCategory.PHYSICAL, 70, -1, 10, -1, 0, 7),
    new StatusMove(Moves.PURIFY, Type.POISON, -1, 20, -1, 0, 7)
      .condition(
        (user: Pokemon, target: Pokemon, move: Move) => isNonVolatileStatusEffect(target.status?.effect!)) // TODO: is this bang correct?
      .attr(HealAttr, 0.5)
      .attr(HealStatusEffectAttr, false, getNonVolatileStatusEffects())
      .triageMove(),
    new AttackMove(Moves.REVELATION_DANCE, Type.NORMAL, MoveCategory.SPECIAL, 90, 100, 15, -1, 0, 7)
      .danceMove()
      .attr(MatchUserTypeAttr),
    new AttackMove(Moves.CORE_ENFORCER, Type.DRAGON, MoveCategory.SPECIAL, 100, 100, 10, -1, 0, 7)
      .target(MoveTarget.ALL_NEAR_ENEMIES)
      .attr(SuppressAbilitiesIfActedAttr),
    new AttackMove(Moves.TROP_KICK, Type.GRASS, MoveCategory.PHYSICAL, 70, 100, 15, 100, 0, 7)
      .attr(StatStageChangeAttr, [ Stat.ATK ], -1),
    new StatusMove(Moves.INSTRUCT, Type.PSYCHIC, -1, 15, -1, 0, 7)
      .ignoresSubstitute()
      .attr(RepeatMoveAttr)
      .edgeCase(), // incorrect interactions with Gigaton Hammer, Blood Moon & Torment
    new AttackMove(Moves.BEAK_BLAST, Type.FLYING, MoveCategory.PHYSICAL, 100, 100, 15, -1, -3, 7)
      .attr(BeakBlastHeaderAttr)
      .ballBombMove()
      .makesContact(false),
    new AttackMove(Moves.CLANGING_SCALES, Type.DRAGON, MoveCategory.SPECIAL, 110, 100, 5, -1, 0, 7)
      .attr(StatStageChangeAttr, [ Stat.DEF ], -1, true, { firstTargetOnly: true })
      .soundBased()
      .target(MoveTarget.ALL_NEAR_ENEMIES),
    new AttackMove(Moves.DRAGON_HAMMER, Type.DRAGON, MoveCategory.PHYSICAL, 90, 100, 15, -1, 0, 7),
    new AttackMove(Moves.BRUTAL_SWING, Type.DARK, MoveCategory.PHYSICAL, 60, 100, 20, -1, 0, 7)
      .target(MoveTarget.ALL_NEAR_OTHERS),
    new StatusMove(Moves.AURORA_VEIL, Type.ICE, -1, 20, -1, 0, 7)
      .condition((user, target, move) => (globalScene.arena.weather?.weatherType === WeatherType.HAIL || globalScene.arena.weather?.weatherType === WeatherType.SNOW) && !globalScene.arena.weather?.isEffectSuppressed())
      .attr(AddArenaTagAttr, ArenaTagType.AURORA_VEIL, 5, true)
      .target(MoveTarget.USER_SIDE),
    /* Unused */
    new AttackMove(Moves.SINISTER_ARROW_RAID, Type.GHOST, MoveCategory.PHYSICAL, 180, -1, 1, -1, 0, 7)
      .makesContact(false)
      .edgeCase() // I assume it's because the user needs spirit shackle and decidueye
      .ignoresVirtual(),
    new AttackMove(Moves.MALICIOUS_MOONSAULT, Type.DARK, MoveCategory.PHYSICAL, 180, -1, 1, -1, 0, 7)
      .attr(AlwaysHitMinimizeAttr)
      .attr(HitsTagAttr, BattlerTagType.MINIMIZED, true)
      .edgeCase() // I assume it's because it needs darkest lariat and incineroar
      .ignoresVirtual(),
    new AttackMove(Moves.OCEANIC_OPERETTA, Type.WATER, MoveCategory.SPECIAL, 195, -1, 1, -1, 0, 7)
      .edgeCase() // I assume it's because it needs sparkling aria and primarina
      .ignoresVirtual(),
    new AttackMove(Moves.GUARDIAN_OF_ALOLA, Type.FAIRY, MoveCategory.SPECIAL, -1, -1, 1, -1, 0, 7)
      .unimplemented()
      .ignoresVirtual(),
    new AttackMove(Moves.SOUL_STEALING_7_STAR_STRIKE, Type.GHOST, MoveCategory.PHYSICAL, 195, -1, 1, -1, 0, 7)
      .unimplemented()
      .ignoresVirtual(),
    new AttackMove(Moves.STOKED_SPARKSURFER, Type.ELECTRIC, MoveCategory.SPECIAL, 175, -1, 1, 100, 0, 7)
      .edgeCase() // I assume it's because it needs thunderbolt and Alola Raichu
      .ignoresVirtual(),
    new AttackMove(Moves.PULVERIZING_PANCAKE, Type.NORMAL, MoveCategory.PHYSICAL, 210, -1, 1, -1, 0, 7)
      .edgeCase() // I assume it's because it needs giga impact and snorlax
      .ignoresVirtual(),
    new SelfStatusMove(Moves.EXTREME_EVOBOOST, Type.NORMAL, -1, 1, -1, 0, 7)
      .attr(StatStageChangeAttr, [ Stat.ATK, Stat.DEF, Stat.SPATK, Stat.SPDEF, Stat.SPD ], 2, true)
      .ignoresVirtual(),
    new AttackMove(Moves.GENESIS_SUPERNOVA, Type.PSYCHIC, MoveCategory.SPECIAL, 185, -1, 1, 100, 0, 7)
      .attr(TerrainChangeAttr, TerrainType.PSYCHIC)
      .ignoresVirtual(),
    /* End Unused */
    new AttackMove(Moves.SHELL_TRAP, Type.FIRE, MoveCategory.SPECIAL, 150, 100, 5, -1, -3, 7)
      .attr(AddBattlerTagHeaderAttr, BattlerTagType.SHELL_TRAP)
      .target(MoveTarget.ALL_NEAR_ENEMIES)
      // Fails if the user was not hit by a physical attack during the turn
      .condition((user, target, move) => user.getTag(ShellTrapTag)?.activated === true),
    new AttackMove(Moves.FLEUR_CANNON, Type.FAIRY, MoveCategory.SPECIAL, 130, 90, 5, -1, 0, 7)
      .attr(StatStageChangeAttr, [ Stat.SPATK ], -2, true),
    new AttackMove(Moves.PSYCHIC_FANGS, Type.PSYCHIC, MoveCategory.PHYSICAL, 85, 100, 10, -1, 0, 7)
      .bitingMove()
      .attr(RemoveScreensAttr),
    new AttackMove(Moves.STOMPING_TANTRUM, Type.GROUND, MoveCategory.PHYSICAL, 75, 100, 10, -1, 0, 7)
      .attr(MovePowerMultiplierAttr, (user, target, move) => user.getLastXMoves(2)[1]?.result === MoveResult.MISS || user.getLastXMoves(2)[1]?.result === MoveResult.FAIL ? 2 : 1),
    new AttackMove(Moves.SHADOW_BONE, Type.GHOST, MoveCategory.PHYSICAL, 85, 100, 10, 20, 0, 7)
      .attr(StatStageChangeAttr, [ Stat.DEF ], -1)
      .makesContact(false),
    new AttackMove(Moves.ACCELEROCK, Type.ROCK, MoveCategory.PHYSICAL, 40, 100, 20, -1, 1, 7),
    new AttackMove(Moves.LIQUIDATION, Type.WATER, MoveCategory.PHYSICAL, 85, 100, 10, 20, 0, 7)
      .attr(StatStageChangeAttr, [ Stat.DEF ], -1),
    new AttackMove(Moves.PRISMATIC_LASER, Type.PSYCHIC, MoveCategory.SPECIAL, 160, 100, 10, -1, 0, 7)
      .attr(RechargeAttr),
    new AttackMove(Moves.SPECTRAL_THIEF, Type.GHOST, MoveCategory.PHYSICAL, 90, 100, 10, -1, 0, 7)
      .ignoresSubstitute()
      .partial(), // Does not steal stats
    new AttackMove(Moves.SUNSTEEL_STRIKE, Type.STEEL, MoveCategory.PHYSICAL, 100, 100, 5, -1, 0, 7)
      .ignoresAbilities(),
    new AttackMove(Moves.MOONGEIST_BEAM, Type.GHOST, MoveCategory.SPECIAL, 100, 100, 5, -1, 0, 7)
      .ignoresAbilities(),
    new StatusMove(Moves.TEARFUL_LOOK, Type.NORMAL, -1, 20, -1, 0, 7)
      .attr(StatStageChangeAttr, [ Stat.ATK, Stat.SPATK ], -1),
    new AttackMove(Moves.ZING_ZAP, Type.ELECTRIC, MoveCategory.PHYSICAL, 80, 100, 10, 30, 0, 7)
      .attr(FlinchAttr),
    new AttackMove(Moves.NATURES_MADNESS, Type.FAIRY, MoveCategory.SPECIAL, -1, 90, 10, -1, 0, 7)
      .attr(TargetHalfHpDamageAttr),
    new AttackMove(Moves.MULTI_ATTACK, Type.NORMAL, MoveCategory.PHYSICAL, 120, 100, 10, -1, 0, 7)
      .attr(FormChangeItemTypeAttr),
    /* Unused */
    new AttackMove(Moves.TEN_MILLION_VOLT_THUNDERBOLT, Type.ELECTRIC, MoveCategory.SPECIAL, 195, -1, 1, -1, 0, 7)
      .edgeCase() // I assume it's because it needs thunderbolt and pikachu in a cap
      .ignoresVirtual(),
    /* End Unused */
    new AttackMove(Moves.MIND_BLOWN, Type.FIRE, MoveCategory.SPECIAL, 150, 100, 5, -1, 0, 7)
      .condition(failIfDampCondition)
      .attr(HalfSacrificialAttr)
      .target(MoveTarget.ALL_NEAR_OTHERS),
    new AttackMove(Moves.PLASMA_FISTS, Type.ELECTRIC, MoveCategory.PHYSICAL, 100, 100, 15, -1, 0, 7)
      .attr(AddArenaTagAttr, ArenaTagType.ION_DELUGE, 1)
      .punchingMove(),
    new AttackMove(Moves.PHOTON_GEYSER, Type.PSYCHIC, MoveCategory.SPECIAL, 100, 100, 5, -1, 0, 7)
      .attr(PhotonGeyserCategoryAttr)
      .ignoresAbilities(),
    /* Unused */
    new AttackMove(Moves.LIGHT_THAT_BURNS_THE_SKY, Type.PSYCHIC, MoveCategory.SPECIAL, 200, -1, 1, -1, 0, 7)
      .attr(PhotonGeyserCategoryAttr)
      .ignoresAbilities()
      .ignoresVirtual(),
    new AttackMove(Moves.SEARING_SUNRAZE_SMASH, Type.STEEL, MoveCategory.PHYSICAL, 200, -1, 1, -1, 0, 7)
      .ignoresAbilities()
      .ignoresVirtual(),
    new AttackMove(Moves.MENACING_MOONRAZE_MAELSTROM, Type.GHOST, MoveCategory.SPECIAL, 200, -1, 1, -1, 0, 7)
      .ignoresAbilities()
      .ignoresVirtual(),
    new AttackMove(Moves.LETS_SNUGGLE_FOREVER, Type.FAIRY, MoveCategory.PHYSICAL, 190, -1, 1, -1, 0, 7)
      .edgeCase() // I assume it needs play rough and mimikyu
      .ignoresVirtual(),
    new AttackMove(Moves.SPLINTERED_STORMSHARDS, Type.ROCK, MoveCategory.PHYSICAL, 190, -1, 1, -1, 0, 7)
      .attr(ClearTerrainAttr)
      .makesContact(false)
      .ignoresVirtual(),
    new AttackMove(Moves.CLANGOROUS_SOULBLAZE, Type.DRAGON, MoveCategory.SPECIAL, 185, -1, 1, 100, 0, 7)
      .attr(StatStageChangeAttr, [ Stat.ATK, Stat.DEF, Stat.SPATK, Stat.SPDEF, Stat.SPD ], 1, true, { firstTargetOnly: true })
      .soundBased()
      .target(MoveTarget.ALL_NEAR_ENEMIES)
      .edgeCase() // I assume it needs clanging scales and Kommo-O
      .ignoresVirtual(),
    /* End Unused */
    new AttackMove(Moves.ZIPPY_ZAP, Type.ELECTRIC, MoveCategory.PHYSICAL, 50, 100, 15, -1, 2, 7) // LGPE Implementation
      .attr(CritOnlyAttr),
    new AttackMove(Moves.SPLISHY_SPLASH, Type.WATER, MoveCategory.SPECIAL, 90, 100, 15, 30, 0, 7)
      .attr(StatusEffectAttr, StatusEffect.PARALYSIS)
      .target(MoveTarget.ALL_NEAR_ENEMIES),
    new AttackMove(Moves.FLOATY_FALL, Type.FLYING, MoveCategory.PHYSICAL, 90, 95, 15, 30, 0, 7)
      .attr(FlinchAttr),
    new AttackMove(Moves.PIKA_PAPOW, Type.ELECTRIC, MoveCategory.SPECIAL, -1, -1, 20, -1, 0, 7)
      .attr(FriendshipPowerAttr),
    new AttackMove(Moves.BOUNCY_BUBBLE, Type.WATER, MoveCategory.SPECIAL, 60, 100, 20, -1, 0, 7)
      .attr(HitHealAttr) // Custom
      .triageMove()
      .target(MoveTarget.ALL_NEAR_ENEMIES),
    new AttackMove(Moves.BUZZY_BUZZ, Type.ELECTRIC, MoveCategory.SPECIAL, 60, 100, 20, 100, 0, 7)
      .attr(StatusEffectAttr, StatusEffect.PARALYSIS),
    new AttackMove(Moves.SIZZLY_SLIDE, Type.FIRE, MoveCategory.PHYSICAL, 60, 100, 20, 100, 0, 7)
      .attr(StatusEffectAttr, StatusEffect.BURN),
    new AttackMove(Moves.GLITZY_GLOW, Type.PSYCHIC, MoveCategory.SPECIAL, 80, 95, 15, -1, 0, 7)
      .attr(AddArenaTagAttr, ArenaTagType.LIGHT_SCREEN, 5, false, true),
    new AttackMove(Moves.BADDY_BAD, Type.DARK, MoveCategory.SPECIAL, 80, 95, 15, -1, 0, 7)
      .attr(AddArenaTagAttr, ArenaTagType.REFLECT, 5, false, true),
    new AttackMove(Moves.SAPPY_SEED, Type.GRASS, MoveCategory.PHYSICAL, 100, 90, 10, 100, 0, 7)
      .attr(LeechSeedAttr)
      .makesContact(false),
    new AttackMove(Moves.FREEZY_FROST, Type.ICE, MoveCategory.SPECIAL, 100, 90, 10, -1, 0, 7)
      .attr(ResetStatsAttr, true),
    new AttackMove(Moves.SPARKLY_SWIRL, Type.FAIRY, MoveCategory.SPECIAL, 120, 85, 5, -1, 0, 7)
      .attr(PartyStatusCureAttr, null, Abilities.NONE),
    new AttackMove(Moves.VEEVEE_VOLLEY, Type.NORMAL, MoveCategory.PHYSICAL, -1, -1, 20, -1, 0, 7)
      .attr(FriendshipPowerAttr),
    new AttackMove(Moves.DOUBLE_IRON_BASH, Type.STEEL, MoveCategory.PHYSICAL, 60, 100, 5, 30, 0, 7)
      .attr(MultiHitAttr, MultiHitType._2)
      .attr(FlinchAttr)
      .punchingMove(),
    /* Unused */
    new SelfStatusMove(Moves.MAX_GUARD, Type.NORMAL, -1, 10, -1, 4, 8)
      .attr(ProtectAttr)
      .condition(failIfLastCondition)
      .ignoresVirtual(),
    /* End Unused */
    new AttackMove(Moves.DYNAMAX_CANNON, Type.DRAGON, MoveCategory.SPECIAL, 100, 100, 5, -1, 0, 8)
      .attr(MovePowerMultiplierAttr, (user, target, move) => {
      // Move is only stronger against overleveled foes.
        if (target.level > globalScene.getMaxExpLevel()) {
          const dynamaxCannonPercentMarginBeforeFullDamage = 0.05; // How much % above MaxExpLevel of wave will the target need to be to take full damage.
          // The move's power scales as the margin is approached, reaching double power when it does or goes over it.
          return 1 + Math.min(1, (target.level - globalScene.getMaxExpLevel()) / (globalScene.getMaxExpLevel() * dynamaxCannonPercentMarginBeforeFullDamage));
        } else {
          return 1;
        }
      })
      .attr(DiscourageFrequentUseAttr)
      .ignoresVirtual(),

    new AttackMove(Moves.SNIPE_SHOT, Type.WATER, MoveCategory.SPECIAL, 80, 100, 15, -1, 0, 8)
      .attr(HighCritAttr)
      .attr(BypassRedirectAttr),
    new AttackMove(Moves.JAW_LOCK, Type.DARK, MoveCategory.PHYSICAL, 80, 100, 10, -1, 0, 8)
      .attr(JawLockAttr)
      .bitingMove(),
    new SelfStatusMove(Moves.STUFF_CHEEKS, Type.NORMAL, -1, 10, -1, 0, 8)
      .attr(EatBerryAttr)
      .attr(StatStageChangeAttr, [ Stat.DEF ], 2, true)
      .condition((user) => {
        const userBerries = globalScene.findModifiers(m => m instanceof BerryModifier, user.isPlayer());
        return userBerries.length > 0;
      })
      .edgeCase(), // Stuff Cheeks should not be selectable when the user does not have a berry, see wiki
    new SelfStatusMove(Moves.NO_RETREAT, Type.FIGHTING, -1, 5, -1, 0, 8)
      .attr(StatStageChangeAttr, [ Stat.ATK, Stat.DEF, Stat.SPATK, Stat.SPDEF, Stat.SPD ], 1, true)
      .attr(AddBattlerTagAttr, BattlerTagType.NO_RETREAT, true, false)
      .condition((user, target, move) => user.getTag(TrappedTag)?.sourceMove !== Moves.NO_RETREAT), // fails if the user is currently trapped by No Retreat
    new StatusMove(Moves.TAR_SHOT, Type.ROCK, 100, 15, -1, 0, 8)
      .attr(StatStageChangeAttr, [ Stat.SPD ], -1)
      .attr(AddBattlerTagAttr, BattlerTagType.TAR_SHOT, false),
    new StatusMove(Moves.MAGIC_POWDER, Type.PSYCHIC, 100, 20, -1, 0, 8)
      .attr(ChangeTypeAttr, Type.PSYCHIC)
      .powderMove(),
    new AttackMove(Moves.DRAGON_DARTS, Type.DRAGON, MoveCategory.PHYSICAL, 50, 100, 10, -1, 0, 8)
      .attr(MultiHitAttr, MultiHitType._2)
      .makesContact(false)
      .partial(), // smart targetting is unimplemented
    new StatusMove(Moves.TEATIME, Type.NORMAL, -1, 10, -1, 0, 8)
      .attr(EatBerryAttr)
      .target(MoveTarget.ALL),
    new StatusMove(Moves.OCTOLOCK, Type.FIGHTING, 100, 15, -1, 0, 8)
      .condition(failIfGhostTypeCondition)
      .attr(AddBattlerTagAttr, BattlerTagType.OCTOLOCK, false, true, 1),
    new AttackMove(Moves.BOLT_BEAK, Type.ELECTRIC, MoveCategory.PHYSICAL, 85, 100, 10, -1, 0, 8)
      .attr(FirstAttackDoublePowerAttr),
    new AttackMove(Moves.FISHIOUS_REND, Type.WATER, MoveCategory.PHYSICAL, 85, 100, 10, -1, 0, 8)
      .attr(FirstAttackDoublePowerAttr)
      .bitingMove(),
    new StatusMove(Moves.COURT_CHANGE, Type.NORMAL, 100, 10, -1, 0, 8)
      .attr(SwapArenaTagsAttr, [ ArenaTagType.AURORA_VEIL, ArenaTagType.LIGHT_SCREEN, ArenaTagType.MIST, ArenaTagType.REFLECT, ArenaTagType.SPIKES, ArenaTagType.STEALTH_ROCK, ArenaTagType.STICKY_WEB, ArenaTagType.TAILWIND, ArenaTagType.TOXIC_SPIKES ]),
    new AttackMove(Moves.MAX_FLARE, Type.FIRE, MoveCategory.PHYSICAL, 10, -1, 10, -1, 0, 8)
      .target(MoveTarget.NEAR_ENEMY)
      .unimplemented()
      .ignoresVirtual(),
    new AttackMove(Moves.MAX_FLUTTERBY, Type.BUG, MoveCategory.PHYSICAL, 10, -1, 10, -1, 0, 8)
      .target(MoveTarget.NEAR_ENEMY)
      .unimplemented()
      .ignoresVirtual(),
    new AttackMove(Moves.MAX_LIGHTNING, Type.ELECTRIC, MoveCategory.PHYSICAL, 10, -1, 10, -1, 0, 8)
      .target(MoveTarget.NEAR_ENEMY)
      .unimplemented()
      .ignoresVirtual(),
    new AttackMove(Moves.MAX_STRIKE, Type.NORMAL, MoveCategory.PHYSICAL, 10, -1, 10, -1, 0, 8)
      .target(MoveTarget.NEAR_ENEMY)
      .unimplemented()
      .ignoresVirtual(),
    new AttackMove(Moves.MAX_KNUCKLE, Type.FIGHTING, MoveCategory.PHYSICAL, 10, -1, 10, -1, 0, 8)
      .target(MoveTarget.NEAR_ENEMY)
      .unimplemented()
      .ignoresVirtual(),
    new AttackMove(Moves.MAX_PHANTASM, Type.GHOST, MoveCategory.PHYSICAL, 10, -1, 10, -1, 0, 8)
      .target(MoveTarget.NEAR_ENEMY)
      .unimplemented()
      .ignoresVirtual(),
    new AttackMove(Moves.MAX_HAILSTORM, Type.ICE, MoveCategory.PHYSICAL, 10, -1, 10, -1, 0, 8)
      .target(MoveTarget.NEAR_ENEMY)
      .unimplemented()
      .ignoresVirtual(),
    new AttackMove(Moves.MAX_OOZE, Type.POISON, MoveCategory.PHYSICAL, 10, -1, 10, -1, 0, 8)
      .target(MoveTarget.NEAR_ENEMY)
      .unimplemented()
      .ignoresVirtual(),
    new AttackMove(Moves.MAX_GEYSER, Type.WATER, MoveCategory.PHYSICAL, 10, -1, 10, -1, 0, 8)
      .target(MoveTarget.NEAR_ENEMY)
      .unimplemented()
      .ignoresVirtual(),
    new AttackMove(Moves.MAX_AIRSTREAM, Type.FLYING, MoveCategory.PHYSICAL, 10, -1, 10, -1, 0, 8)
      .target(MoveTarget.NEAR_ENEMY)
      .unimplemented()
      .ignoresVirtual(),
    new AttackMove(Moves.MAX_STARFALL, Type.FAIRY, MoveCategory.PHYSICAL, 10, -1, 10, -1, 0, 8)
      .target(MoveTarget.NEAR_ENEMY)
      .unimplemented()
      .ignoresVirtual(),
    new AttackMove(Moves.MAX_WYRMWIND, Type.DRAGON, MoveCategory.PHYSICAL, 10, -1, 10, -1, 0, 8)
      .target(MoveTarget.NEAR_ENEMY)
      .unimplemented()
      .ignoresVirtual(),
    new AttackMove(Moves.MAX_MINDSTORM, Type.PSYCHIC, MoveCategory.PHYSICAL, 10, -1, 10, -1, 0, 8)
      .target(MoveTarget.NEAR_ENEMY)
      .unimplemented()
      .ignoresVirtual(),
    new AttackMove(Moves.MAX_ROCKFALL, Type.ROCK, MoveCategory.PHYSICAL, 10, -1, 10, -1, 0, 8)
      .target(MoveTarget.NEAR_ENEMY)
      .unimplemented()
      .ignoresVirtual(),
    new AttackMove(Moves.MAX_QUAKE, Type.GROUND, MoveCategory.PHYSICAL, 10, -1, 10, -1, 0, 8)
      .target(MoveTarget.NEAR_ENEMY)
      .unimplemented()
      .ignoresVirtual(),
    new AttackMove(Moves.MAX_DARKNESS, Type.DARK, MoveCategory.PHYSICAL, 10, -1, 10, -1, 0, 8)
      .target(MoveTarget.NEAR_ENEMY)
      .unimplemented()
      .ignoresVirtual(),
    new AttackMove(Moves.MAX_OVERGROWTH, Type.GRASS, MoveCategory.PHYSICAL, 10, -1, 10, -1, 0, 8)
      .target(MoveTarget.NEAR_ENEMY)
      .unimplemented()
      .ignoresVirtual(),
    new AttackMove(Moves.MAX_STEELSPIKE, Type.STEEL, MoveCategory.PHYSICAL, 10, -1, 10, -1, 0, 8)
      .target(MoveTarget.NEAR_ENEMY)
      .unimplemented()
      .ignoresVirtual(),
    /* End Unused */
    new SelfStatusMove(Moves.CLANGOROUS_SOUL, Type.DRAGON, 100, 5, -1, 0, 8)
      .attr(CutHpStatStageBoostAttr, [ Stat.ATK, Stat.DEF, Stat.SPATK, Stat.SPDEF, Stat.SPD ], 1, 3)
      .soundBased()
      .danceMove(),
    new AttackMove(Moves.BODY_PRESS, Type.FIGHTING, MoveCategory.PHYSICAL, 80, 100, 10, -1, 0, 8)
      .attr(DefAtkAttr),
    new StatusMove(Moves.DECORATE, Type.FAIRY, -1, 15, -1, 0, 8)
      .attr(StatStageChangeAttr, [ Stat.ATK, Stat.SPATK ], 2)
      .ignoresProtect(),
    new AttackMove(Moves.DRUM_BEATING, Type.GRASS, MoveCategory.PHYSICAL, 80, 100, 10, 100, 0, 8)
      .attr(StatStageChangeAttr, [ Stat.SPD ], -1)
      .makesContact(false),
    new AttackMove(Moves.SNAP_TRAP, Type.GRASS, MoveCategory.PHYSICAL, 35, 100, 15, -1, 0, 8)
      .attr(TrapAttr, BattlerTagType.SNAP_TRAP),
    new AttackMove(Moves.PYRO_BALL, Type.FIRE, MoveCategory.PHYSICAL, 120, 90, 5, 10, 0, 8)
      .attr(HealStatusEffectAttr, true, StatusEffect.FREEZE)
      .attr(StatusEffectAttr, StatusEffect.BURN)
      .ballBombMove()
      .makesContact(false),
    new AttackMove(Moves.BEHEMOTH_BLADE, Type.STEEL, MoveCategory.PHYSICAL, 100, 100, 5, -1, 0, 8)
      .slicingMove(),
    new AttackMove(Moves.BEHEMOTH_BASH, Type.STEEL, MoveCategory.PHYSICAL, 100, 100, 5, -1, 0, 8),
    new AttackMove(Moves.AURA_WHEEL, Type.ELECTRIC, MoveCategory.PHYSICAL, 110, 100, 10, 100, 0, 8)
      .attr(StatStageChangeAttr, [ Stat.SPD ], 1, true)
      .makesContact(false)
      .attr(AuraWheelTypeAttr),
    new AttackMove(Moves.BREAKING_SWIPE, Type.DRAGON, MoveCategory.PHYSICAL, 60, 100, 15, 100, 0, 8)
      .target(MoveTarget.ALL_NEAR_ENEMIES)
      .attr(StatStageChangeAttr, [ Stat.ATK ], -1),
    new AttackMove(Moves.BRANCH_POKE, Type.GRASS, MoveCategory.PHYSICAL, 40, 100, 40, -1, 0, 8),
    new AttackMove(Moves.OVERDRIVE, Type.ELECTRIC, MoveCategory.SPECIAL, 80, 100, 10, -1, 0, 8)
      .soundBased()
      .target(MoveTarget.ALL_NEAR_ENEMIES),
    new AttackMove(Moves.APPLE_ACID, Type.GRASS, MoveCategory.SPECIAL, 80, 100, 10, 100, 0, 8)
      .attr(StatStageChangeAttr, [ Stat.SPDEF ], -1),
    new AttackMove(Moves.GRAV_APPLE, Type.GRASS, MoveCategory.PHYSICAL, 80, 100, 10, 100, 0, 8)
      .attr(StatStageChangeAttr, [ Stat.DEF ], -1)
      .attr(MovePowerMultiplierAttr, (user, target, move) => globalScene.arena.getTag(ArenaTagType.GRAVITY) ? 1.5 : 1)
      .makesContact(false),
    new AttackMove(Moves.SPIRIT_BREAK, Type.FAIRY, MoveCategory.PHYSICAL, 75, 100, 15, 100, 0, 8)
      .attr(StatStageChangeAttr, [ Stat.SPATK ], -1),
    new AttackMove(Moves.STRANGE_STEAM, Type.FAIRY, MoveCategory.SPECIAL, 90, 95, 10, 20, 0, 8)
      .attr(ConfuseAttr),
    new StatusMove(Moves.LIFE_DEW, Type.WATER, -1, 10, -1, 0, 8)
      .attr(HealAttr, 0.25, true, false)
      .target(MoveTarget.USER_AND_ALLIES)
      .ignoresProtect(),
    new SelfStatusMove(Moves.OBSTRUCT, Type.DARK, 100, 10, -1, 4, 8)
      .attr(ProtectAttr, BattlerTagType.OBSTRUCT)
      .condition(failIfLastCondition),
    new AttackMove(Moves.FALSE_SURRENDER, Type.DARK, MoveCategory.PHYSICAL, 80, -1, 10, -1, 0, 8),
    new AttackMove(Moves.METEOR_ASSAULT, Type.FIGHTING, MoveCategory.PHYSICAL, 150, 100, 5, -1, 0, 8)
      .attr(RechargeAttr)
      .makesContact(false),
    new AttackMove(Moves.ETERNABEAM, Type.DRAGON, MoveCategory.SPECIAL, 160, 90, 5, -1, 0, 8)
      .attr(RechargeAttr),
    new AttackMove(Moves.STEEL_BEAM, Type.STEEL, MoveCategory.SPECIAL, 140, 95, 5, -1, 0, 8)
      .attr(HalfSacrificialAttr),
    new AttackMove(Moves.EXPANDING_FORCE, Type.PSYCHIC, MoveCategory.SPECIAL, 80, 100, 10, -1, 0, 8)
      .attr(MovePowerMultiplierAttr, (user, target, move) => globalScene.arena.getTerrainType() === TerrainType.PSYCHIC && user.isGrounded() ? 1.5 : 1)
      .attr(VariableTargetAttr, (user, target, move) => globalScene.arena.getTerrainType() === TerrainType.PSYCHIC && user.isGrounded() ? MoveTarget.ALL_NEAR_ENEMIES : MoveTarget.NEAR_OTHER),
    new AttackMove(Moves.STEEL_ROLLER, Type.STEEL, MoveCategory.PHYSICAL, 130, 100, 5, -1, 0, 8)
      .attr(ClearTerrainAttr)
      .condition((user, target, move) => !!globalScene.arena.terrain),
    new AttackMove(Moves.SCALE_SHOT, Type.DRAGON, MoveCategory.PHYSICAL, 25, 90, 20, -1, 0, 8)
      .attr(StatStageChangeAttr, [ Stat.SPD ], 1, true, { lastHitOnly: true })
      .attr(StatStageChangeAttr, [ Stat.DEF ], -1, true, { lastHitOnly: true })
      .attr(MultiHitAttr)
      .makesContact(false),
    new ChargingAttackMove(Moves.METEOR_BEAM, Type.ROCK, MoveCategory.SPECIAL, 120, 90, 10, -1, 0, 8)
      .chargeText(i18next.t("moveTriggers:isOverflowingWithSpacePower", { pokemonName: "{USER}" }))
      .chargeAttr(StatStageChangeAttr, [ Stat.SPATK ], 1, true)
      .ignoresVirtual(),
    new AttackMove(Moves.SHELL_SIDE_ARM, Type.POISON, MoveCategory.SPECIAL, 90, 100, 10, 20, 0, 8)
      .attr(ShellSideArmCategoryAttr)
      .attr(StatusEffectAttr, StatusEffect.POISON)
      .partial(), // Physical version of the move does not make contact
    new AttackMove(Moves.MISTY_EXPLOSION, Type.FAIRY, MoveCategory.SPECIAL, 100, 100, 5, -1, 0, 8)
      .attr(SacrificialAttr)
      .target(MoveTarget.ALL_NEAR_OTHERS)
      .attr(MovePowerMultiplierAttr, (user, target, move) => globalScene.arena.getTerrainType() === TerrainType.MISTY && user.isGrounded() ? 1.5 : 1)
      .condition(failIfDampCondition)
      .makesContact(false),
    new AttackMove(Moves.GRASSY_GLIDE, Type.GRASS, MoveCategory.PHYSICAL, 55, 100, 20, -1, 0, 8)
      .attr(IncrementMovePriorityAttr, (user, target, move) => globalScene.arena.getTerrainType() === TerrainType.GRASSY && user.isGrounded()),
    new AttackMove(Moves.RISING_VOLTAGE, Type.ELECTRIC, MoveCategory.SPECIAL, 70, 100, 20, -1, 0, 8)
      .attr(MovePowerMultiplierAttr, (user, target, move) => globalScene.arena.getTerrainType() === TerrainType.ELECTRIC && target.isGrounded() ? 2 : 1),
    new AttackMove(Moves.TERRAIN_PULSE, Type.NORMAL, MoveCategory.SPECIAL, 50, 100, 10, -1, 0, 8)
      .attr(TerrainPulseTypeAttr)
      .attr(MovePowerMultiplierAttr, (user, target, move) => globalScene.arena.getTerrainType() !== TerrainType.NONE && user.isGrounded() ? 2 : 1)
      .pulseMove(),
    new AttackMove(Moves.SKITTER_SMACK, Type.BUG, MoveCategory.PHYSICAL, 70, 90, 10, 100, 0, 8)
      .attr(StatStageChangeAttr, [ Stat.SPATK ], -1),
    new AttackMove(Moves.BURNING_JEALOUSY, Type.FIRE, MoveCategory.SPECIAL, 70, 100, 5, 100, 0, 8)
      .attr(StatusIfBoostedAttr, StatusEffect.BURN)
      .target(MoveTarget.ALL_NEAR_ENEMIES),
    new AttackMove(Moves.LASH_OUT, Type.DARK, MoveCategory.PHYSICAL, 75, 100, 5, -1, 0, 8)
      .attr(MovePowerMultiplierAttr, (user, _target, _move) => user.turnData.statStagesDecreased ? 2 : 1),
    new AttackMove(Moves.POLTERGEIST, Type.GHOST, MoveCategory.PHYSICAL, 110, 90, 5, -1, 0, 8)
      .attr(AttackedByItemAttr)
      .makesContact(false),
    new StatusMove(Moves.CORROSIVE_GAS, Type.POISON, 100, 40, -1, 0, 8)
      .target(MoveTarget.ALL_NEAR_OTHERS)
      .unimplemented(),
    new StatusMove(Moves.COACHING, Type.FIGHTING, -1, 10, -1, 0, 8)
      .attr(StatStageChangeAttr, [ Stat.ATK, Stat.DEF ], 1)
      .target(MoveTarget.NEAR_ALLY)
      .condition(failIfSingleBattle),
    new AttackMove(Moves.FLIP_TURN, Type.WATER, MoveCategory.PHYSICAL, 60, 100, 20, -1, 0, 8)
      .attr(ForceSwitchOutAttr, true),
    new AttackMove(Moves.TRIPLE_AXEL, Type.ICE, MoveCategory.PHYSICAL, 20, 90, 10, -1, 0, 8)
      .attr(MultiHitAttr, MultiHitType._3)
      .attr(MultiHitPowerIncrementAttr, 3)
      .checkAllHits(),
    new AttackMove(Moves.DUAL_WINGBEAT, Type.FLYING, MoveCategory.PHYSICAL, 40, 90, 10, -1, 0, 8)
      .attr(MultiHitAttr, MultiHitType._2),
    new AttackMove(Moves.SCORCHING_SANDS, Type.GROUND, MoveCategory.SPECIAL, 70, 100, 10, 30, 0, 8)
      .attr(HealStatusEffectAttr, true, StatusEffect.FREEZE)
      .attr(HealStatusEffectAttr, false, StatusEffect.FREEZE)
      .attr(StatusEffectAttr, StatusEffect.BURN),
    new StatusMove(Moves.JUNGLE_HEALING, Type.GRASS, -1, 10, -1, 0, 8)
      .attr(HealAttr, 0.25, true, false)
      .attr(HealStatusEffectAttr, false, getNonVolatileStatusEffects())
      .target(MoveTarget.USER_AND_ALLIES),
    new AttackMove(Moves.WICKED_BLOW, Type.DARK, MoveCategory.PHYSICAL, 75, 100, 5, -1, 0, 8)
      .attr(CritOnlyAttr)
      .punchingMove(),
    new AttackMove(Moves.SURGING_STRIKES, Type.WATER, MoveCategory.PHYSICAL, 25, 100, 5, -1, 0, 8)
      .attr(MultiHitAttr, MultiHitType._3)
      .attr(CritOnlyAttr)
      .punchingMove(),
    new AttackMove(Moves.THUNDER_CAGE, Type.ELECTRIC, MoveCategory.SPECIAL, 80, 90, 15, -1, 0, 8)
      .attr(TrapAttr, BattlerTagType.THUNDER_CAGE),
    new AttackMove(Moves.DRAGON_ENERGY, Type.DRAGON, MoveCategory.SPECIAL, 150, 100, 5, -1, 0, 8)
      .attr(HpPowerAttr)
      .target(MoveTarget.ALL_NEAR_ENEMIES),
    new AttackMove(Moves.FREEZING_GLARE, Type.PSYCHIC, MoveCategory.SPECIAL, 90, 100, 10, 10, 0, 8)
      .attr(StatusEffectAttr, StatusEffect.FREEZE),
    new AttackMove(Moves.FIERY_WRATH, Type.DARK, MoveCategory.SPECIAL, 90, 100, 10, 20, 0, 8)
      .attr(FlinchAttr)
      .target(MoveTarget.ALL_NEAR_ENEMIES),
    new AttackMove(Moves.THUNDEROUS_KICK, Type.FIGHTING, MoveCategory.PHYSICAL, 90, 100, 10, 100, 0, 8)
      .attr(StatStageChangeAttr, [ Stat.DEF ], -1),
    new AttackMove(Moves.GLACIAL_LANCE, Type.ICE, MoveCategory.PHYSICAL, 120, 100, 5, -1, 0, 8)
      .target(MoveTarget.ALL_NEAR_ENEMIES)
      .makesContact(false),
    new AttackMove(Moves.ASTRAL_BARRAGE, Type.GHOST, MoveCategory.SPECIAL, 120, 100, 5, -1, 0, 8)
      .target(MoveTarget.ALL_NEAR_ENEMIES),
    new AttackMove(Moves.EERIE_SPELL, Type.PSYCHIC, MoveCategory.SPECIAL, 80, 100, 5, 100, 0, 8)
      .attr(AttackReducePpMoveAttr, 3)
      .soundBased(),
    new AttackMove(Moves.DIRE_CLAW, Type.POISON, MoveCategory.PHYSICAL, 80, 100, 15, 50, 0, 8)
      .attr(MultiStatusEffectAttr, [ StatusEffect.POISON, StatusEffect.PARALYSIS, StatusEffect.SLEEP ]),
    new AttackMove(Moves.PSYSHIELD_BASH, Type.PSYCHIC, MoveCategory.PHYSICAL, 70, 90, 10, 100, 0, 8)
      .attr(StatStageChangeAttr, [ Stat.DEF ], 1, true),
    new SelfStatusMove(Moves.POWER_SHIFT, Type.NORMAL, -1, 10, -1, 0, 8)
      .target(MoveTarget.USER)
      .attr(ShiftStatAttr, Stat.ATK, Stat.DEF),
    new AttackMove(Moves.STONE_AXE, Type.ROCK, MoveCategory.PHYSICAL, 65, 90, 15, 100, 0, 8)
      .attr(AddArenaTrapTagHitAttr, ArenaTagType.STEALTH_ROCK)
      .slicingMove(),
    new AttackMove(Moves.SPRINGTIDE_STORM, Type.FAIRY, MoveCategory.SPECIAL, 100, 80, 5, 30, 0, 8)
      .attr(StatStageChangeAttr, [ Stat.ATK ], -1)
      .windMove()
      .target(MoveTarget.ALL_NEAR_ENEMIES),
    new AttackMove(Moves.MYSTICAL_POWER, Type.PSYCHIC, MoveCategory.SPECIAL, 70, 90, 10, 100, 0, 8)
      .attr(StatStageChangeAttr, [ Stat.SPATK ], 1, true),
    new AttackMove(Moves.RAGING_FURY, Type.FIRE, MoveCategory.PHYSICAL, 120, 100, 10, -1, 0, 8)
      .makesContact(false)
      .attr(FrenzyAttr)
      .attr(MissEffectAttr, frenzyMissFunc)
      .attr(NoEffectAttr, frenzyMissFunc)
      .target(MoveTarget.RANDOM_NEAR_ENEMY),
    new AttackMove(Moves.WAVE_CRASH, Type.WATER, MoveCategory.PHYSICAL, 120, 100, 10, -1, 0, 8)
      .attr(RecoilAttr, false, 0.33)
      .recklessMove(),
    new AttackMove(Moves.CHLOROBLAST, Type.GRASS, MoveCategory.SPECIAL, 150, 95, 5, -1, 0, 8)
      .attr(RecoilAttr, true, 0.5),
    new AttackMove(Moves.MOUNTAIN_GALE, Type.ICE, MoveCategory.PHYSICAL, 100, 85, 10, 30, 0, 8)
      .makesContact(false)
      .attr(FlinchAttr),
    new SelfStatusMove(Moves.VICTORY_DANCE, Type.FIGHTING, -1, 10, -1, 0, 8)
      .attr(StatStageChangeAttr, [ Stat.ATK, Stat.DEF, Stat.SPD ], 1, true)
      .danceMove(),
    new AttackMove(Moves.HEADLONG_RUSH, Type.GROUND, MoveCategory.PHYSICAL, 120, 100, 5, -1, 0, 8)
      .attr(StatStageChangeAttr, [ Stat.DEF, Stat.SPDEF ], -1, true)
      .punchingMove(),
    new AttackMove(Moves.BARB_BARRAGE, Type.POISON, MoveCategory.PHYSICAL, 60, 100, 10, 50, 0, 8)
      .makesContact(false)
      .attr(MovePowerMultiplierAttr, (user, target, move) => target.status && (target.status.effect === StatusEffect.POISON || target.status.effect === StatusEffect.TOXIC) ? 2 : 1)
      .attr(StatusEffectAttr, StatusEffect.POISON),
    new AttackMove(Moves.ESPER_WING, Type.PSYCHIC, MoveCategory.SPECIAL, 80, 100, 10, 100, 0, 8)
      .attr(HighCritAttr)
      .attr(StatStageChangeAttr, [ Stat.SPD ], 1, true),
    new AttackMove(Moves.BITTER_MALICE, Type.GHOST, MoveCategory.SPECIAL, 75, 100, 10, 100, 0, 8)
      .attr(StatStageChangeAttr, [ Stat.ATK ], -1),
    new SelfStatusMove(Moves.SHELTER, Type.STEEL, -1, 10, 100, 0, 8)
      .attr(StatStageChangeAttr, [ Stat.DEF ], 2, true),
    new AttackMove(Moves.TRIPLE_ARROWS, Type.FIGHTING, MoveCategory.PHYSICAL, 90, 100, 10, 30, 0, 8)
      .makesContact(false)
      .attr(HighCritAttr)
      .attr(StatStageChangeAttr, [ Stat.DEF ], -1, false, { effectChanceOverride: 50 })
      .attr(FlinchAttr),
    new AttackMove(Moves.INFERNAL_PARADE, Type.GHOST, MoveCategory.SPECIAL, 60, 100, 15, 30, 0, 8)
      .attr(StatusEffectAttr, StatusEffect.BURN)
      .attr(MovePowerMultiplierAttr, (user, target, move) => target.status ? 2 : 1),
    new AttackMove(Moves.CEASELESS_EDGE, Type.DARK, MoveCategory.PHYSICAL, 65, 90, 15, 100, 0, 8)
      .attr(AddArenaTrapTagHitAttr, ArenaTagType.SPIKES)
      .slicingMove(),
    new AttackMove(Moves.BLEAKWIND_STORM, Type.FLYING, MoveCategory.SPECIAL, 100, 80, 10, 30, 0, 8)
      .attr(StormAccuracyAttr)
      .attr(StatStageChangeAttr, [ Stat.SPD ], -1)
      .windMove()
      .target(MoveTarget.ALL_NEAR_ENEMIES),
    new AttackMove(Moves.WILDBOLT_STORM, Type.ELECTRIC, MoveCategory.SPECIAL, 100, 80, 10, 20, 0, 8)
      .attr(StormAccuracyAttr)
      .attr(StatusEffectAttr, StatusEffect.PARALYSIS)
      .windMove()
      .target(MoveTarget.ALL_NEAR_ENEMIES),
    new AttackMove(Moves.SANDSEAR_STORM, Type.GROUND, MoveCategory.SPECIAL, 100, 80, 10, 20, 0, 8)
      .attr(StormAccuracyAttr)
      .attr(StatusEffectAttr, StatusEffect.BURN)
      .windMove()
      .target(MoveTarget.ALL_NEAR_ENEMIES),
    new StatusMove(Moves.LUNAR_BLESSING, Type.PSYCHIC, -1, 5, -1, 0, 8)
      .attr(HealAttr, 0.25, true, false)
      .attr(HealStatusEffectAttr, false, getNonVolatileStatusEffects())
      .target(MoveTarget.USER_AND_ALLIES)
      .triageMove(),
    new SelfStatusMove(Moves.TAKE_HEART, Type.PSYCHIC, -1, 10, -1, 0, 8)
      .attr(StatStageChangeAttr, [ Stat.SPATK, Stat.SPDEF ], 1, true)
      .attr(HealStatusEffectAttr, true, [ StatusEffect.PARALYSIS, StatusEffect.POISON, StatusEffect.TOXIC, StatusEffect.BURN, StatusEffect.SLEEP ]),
    /* Unused
    new AttackMove(Moves.G_MAX_WILDFIRE, Type.FIRE, MoveCategory.PHYSICAL, 10, -1, 10, -1, 0, 8)
      .target(MoveTarget.ALL_NEAR_ENEMIES)
      .unimplemented(),
    new AttackMove(Moves.G_MAX_BEFUDDLE, Type.BUG, MoveCategory.PHYSICAL, 10, -1, 10, -1, 0, 8)
      .target(MoveTarget.ALL_NEAR_ENEMIES)
      .unimplemented(),
    new AttackMove(Moves.G_MAX_VOLT_CRASH, Type.ELECTRIC, MoveCategory.PHYSICAL, 10, -1, 10, -1, 0, 8)
      .target(MoveTarget.ALL_NEAR_ENEMIES)
      .unimplemented(),
    new AttackMove(Moves.G_MAX_GOLD_RUSH, Type.NORMAL, MoveCategory.PHYSICAL, 10, -1, 10, -1, 0, 8)
      .target(MoveTarget.ALL_NEAR_ENEMIES)
      .unimplemented(),
    new AttackMove(Moves.G_MAX_CHI_STRIKE, Type.FIGHTING, MoveCategory.PHYSICAL, 10, -1, 10, -1, 0, 8)
      .target(MoveTarget.ALL_NEAR_ENEMIES)
      .unimplemented(),
    new AttackMove(Moves.G_MAX_TERROR, Type.GHOST, MoveCategory.PHYSICAL, 10, -1, 10, -1, 0, 8)
      .target(MoveTarget.ALL_NEAR_ENEMIES)
      .unimplemented(),
    new AttackMove(Moves.G_MAX_RESONANCE, Type.ICE, MoveCategory.PHYSICAL, 10, -1, 10, -1, 0, 8)
      .target(MoveTarget.ALL_NEAR_ENEMIES)
      .unimplemented(),
    new AttackMove(Moves.G_MAX_CUDDLE, Type.NORMAL, MoveCategory.PHYSICAL, 10, -1, 10, -1, 0, 8)
      .target(MoveTarget.ALL_NEAR_ENEMIES)
      .unimplemented(),
    new AttackMove(Moves.G_MAX_REPLENISH, Type.NORMAL, MoveCategory.PHYSICAL, 10, -1, 10, -1, 0, 8)
      .target(MoveTarget.ALL_NEAR_ENEMIES)
      .unimplemented(),
    new AttackMove(Moves.G_MAX_MALODOR, Type.POISON, MoveCategory.PHYSICAL, 10, -1, 10, -1, 0, 8)
      .target(MoveTarget.ALL_NEAR_ENEMIES)
      .unimplemented(),
    new AttackMove(Moves.G_MAX_STONESURGE, Type.WATER, MoveCategory.PHYSICAL, 10, -1, 10, -1, 0, 8)
      .target(MoveTarget.ALL_NEAR_ENEMIES)
      .unimplemented(),
    new AttackMove(Moves.G_MAX_WIND_RAGE, Type.FLYING, MoveCategory.PHYSICAL, 10, -1, 10, -1, 0, 8)
      .target(MoveTarget.ALL_NEAR_ENEMIES)
      .unimplemented(),
    new AttackMove(Moves.G_MAX_STUN_SHOCK, Type.ELECTRIC, MoveCategory.PHYSICAL, 10, -1, 10, -1, 0, 8)
      .target(MoveTarget.ALL_NEAR_ENEMIES)
      .unimplemented(),
    new AttackMove(Moves.G_MAX_FINALE, Type.FAIRY, MoveCategory.PHYSICAL, 10, -1, 10, -1, 0, 8)
      .target(MoveTarget.ALL_NEAR_ENEMIES)
      .unimplemented(),
    new AttackMove(Moves.G_MAX_DEPLETION, Type.DRAGON, MoveCategory.PHYSICAL, 10, -1, 10, -1, 0, 8)
      .target(MoveTarget.ALL_NEAR_ENEMIES)
      .unimplemented(),
    new AttackMove(Moves.G_MAX_GRAVITAS, Type.PSYCHIC, MoveCategory.PHYSICAL, 10, -1, 10, -1, 0, 8)
      .target(MoveTarget.ALL_NEAR_ENEMIES)
      .unimplemented(),
    new AttackMove(Moves.G_MAX_VOLCALITH, Type.ROCK, MoveCategory.PHYSICAL, 10, -1, 10, -1, 0, 8)
      .target(MoveTarget.ALL_NEAR_ENEMIES)
      .unimplemented(),
    new AttackMove(Moves.G_MAX_SANDBLAST, Type.GROUND, MoveCategory.PHYSICAL, 10, -1, 10, -1, 0, 8)
      .target(MoveTarget.ALL_NEAR_ENEMIES)
      .unimplemented(),
    new AttackMove(Moves.G_MAX_SNOOZE, Type.DARK, MoveCategory.PHYSICAL, 10, -1, 10, -1, 0, 8)
      .target(MoveTarget.ALL_NEAR_ENEMIES)
      .unimplemented(),
    new AttackMove(Moves.G_MAX_TARTNESS, Type.GRASS, MoveCategory.PHYSICAL, 10, -1, 10, -1, 0, 8)
      .target(MoveTarget.ALL_NEAR_ENEMIES)
      .unimplemented(),
    new AttackMove(Moves.G_MAX_SWEETNESS, Type.GRASS, MoveCategory.PHYSICAL, 10, -1, 10, -1, 0, 8)
      .target(MoveTarget.ALL_NEAR_ENEMIES)
      .unimplemented(),
    new AttackMove(Moves.G_MAX_SMITE, Type.FAIRY, MoveCategory.PHYSICAL, 10, -1, 10, -1, 0, 8)
      .target(MoveTarget.ALL_NEAR_ENEMIES)
      .unimplemented(),
    new AttackMove(Moves.G_MAX_STEELSURGE, Type.STEEL, MoveCategory.PHYSICAL, 10, -1, 10, -1, 0, 8)
      .target(MoveTarget.ALL_NEAR_ENEMIES)
      .unimplemented(),
    new AttackMove(Moves.G_MAX_MELTDOWN, Type.STEEL, MoveCategory.PHYSICAL, 10, -1, 10, -1, 0, 8)
      .target(MoveTarget.ALL_NEAR_ENEMIES)
      .unimplemented(),
    new AttackMove(Moves.G_MAX_FOAM_BURST, Type.WATER, MoveCategory.PHYSICAL, 10, -1, 10, -1, 0, 8)
      .target(MoveTarget.ALL_NEAR_ENEMIES)
      .unimplemented(),
    new AttackMove(Moves.G_MAX_CENTIFERNO, Type.FIRE, MoveCategory.PHYSICAL, 10, -1, 10, -1, 0, 8)
      .target(MoveTarget.ALL_NEAR_ENEMIES)
      .unimplemented(),
    new AttackMove(Moves.G_MAX_VINE_LASH, Type.GRASS, MoveCategory.PHYSICAL, 10, -1, 10, -1, 0, 8)
      .target(MoveTarget.ALL_NEAR_ENEMIES)
      .unimplemented(),
    new AttackMove(Moves.G_MAX_CANNONADE, Type.WATER, MoveCategory.PHYSICAL, 10, -1, 10, -1, 0, 8)
      .target(MoveTarget.ALL_NEAR_ENEMIES)
      .unimplemented(),
    new AttackMove(Moves.G_MAX_DRUM_SOLO, Type.GRASS, MoveCategory.PHYSICAL, 10, -1, 10, -1, 0, 8)
      .target(MoveTarget.ALL_NEAR_ENEMIES)
      .unimplemented(),
    new AttackMove(Moves.G_MAX_FIREBALL, Type.FIRE, MoveCategory.PHYSICAL, 10, -1, 10, -1, 0, 8)
      .target(MoveTarget.ALL_NEAR_ENEMIES)
      .unimplemented(),
    new AttackMove(Moves.G_MAX_HYDROSNIPE, Type.WATER, MoveCategory.PHYSICAL, 10, -1, 10, -1, 0, 8)
      .target(MoveTarget.ALL_NEAR_ENEMIES)
      .unimplemented(),
    new AttackMove(Moves.G_MAX_ONE_BLOW, Type.DARK, MoveCategory.PHYSICAL, 10, -1, 10, -1, 0, 8)
      .target(MoveTarget.ALL_NEAR_ENEMIES)
      .unimplemented(),
    new AttackMove(Moves.G_MAX_RAPID_FLOW, Type.WATER, MoveCategory.PHYSICAL, 10, -1, 10, -1, 0, 8)
      .target(MoveTarget.ALL_NEAR_ENEMIES)
      .unimplemented(),
    End Unused */
    new AttackMove(Moves.TERA_BLAST, Type.NORMAL, MoveCategory.SPECIAL, 80, 100, 10, -1, 0, 9)
      .attr(TeraMoveCategoryAttr)
      .attr(TeraBlastTypeAttr)
      .attr(TeraBlastPowerAttr)
      .attr(StatStageChangeAttr, [ Stat.ATK, Stat.SPATK ], -1, true, { condition: (user, target, move) => user.isTerastallized() && user.isOfType(Type.STELLAR) })
      .partial(), /** Does not ignore abilities that affect stats, relevant in determining the move's category {@see TeraMoveCategoryAttr} */
    new SelfStatusMove(Moves.SILK_TRAP, Type.BUG, -1, 10, -1, 4, 9)
      .attr(ProtectAttr, BattlerTagType.SILK_TRAP)
      .condition(failIfLastCondition),
    new AttackMove(Moves.AXE_KICK, Type.FIGHTING, MoveCategory.PHYSICAL, 120, 90, 10, 30, 0, 9)
      .attr(MissEffectAttr, crashDamageFunc)
      .attr(NoEffectAttr, crashDamageFunc)
      .attr(ConfuseAttr)
      .recklessMove(),
    new AttackMove(Moves.LAST_RESPECTS, Type.GHOST, MoveCategory.PHYSICAL, 50, 100, 10, -1, 0, 9)
      .partial() // Counter resets every wave instead of on arena reset
      .attr(MovePowerMultiplierAttr, (user, target, move) => 1 + Math.min(user.isPlayer() ? globalScene.currentBattle.playerFaints : globalScene.currentBattle.enemyFaints, 100))
      .makesContact(false),
    new AttackMove(Moves.LUMINA_CRASH, Type.PSYCHIC, MoveCategory.SPECIAL, 80, 100, 10, 100, 0, 9)
      .attr(StatStageChangeAttr, [ Stat.SPDEF ], -2),
    new AttackMove(Moves.ORDER_UP, Type.DRAGON, MoveCategory.PHYSICAL, 80, 100, 10, 100, 0, 9)
      .attr(OrderUpStatBoostAttr)
      .makesContact(false),
    new AttackMove(Moves.JET_PUNCH, Type.WATER, MoveCategory.PHYSICAL, 60, 100, 15, -1, 1, 9)
      .punchingMove(),
    new StatusMove(Moves.SPICY_EXTRACT, Type.GRASS, -1, 15, -1, 0, 9)
      .attr(StatStageChangeAttr, [ Stat.ATK ], 2)
      .attr(StatStageChangeAttr, [ Stat.DEF ], -2),
    new AttackMove(Moves.SPIN_OUT, Type.STEEL, MoveCategory.PHYSICAL, 100, 100, 5, -1, 0, 9)
      .attr(StatStageChangeAttr, [ Stat.SPD ], -2, true),
    new AttackMove(Moves.POPULATION_BOMB, Type.NORMAL, MoveCategory.PHYSICAL, 20, 90, 10, -1, 0, 9)
      .attr(MultiHitAttr, MultiHitType._10)
      .slicingMove()
      .checkAllHits(),
    new AttackMove(Moves.ICE_SPINNER, Type.ICE, MoveCategory.PHYSICAL, 80, 100, 15, -1, 0, 9)
      .attr(ClearTerrainAttr),
    new AttackMove(Moves.GLAIVE_RUSH, Type.DRAGON, MoveCategory.PHYSICAL, 120, 100, 5, -1, 0, 9)
      .attr(AddBattlerTagAttr, BattlerTagType.ALWAYS_GET_HIT, true, false, 0, 0, true)
      .attr(AddBattlerTagAttr, BattlerTagType.RECEIVE_DOUBLE_DAMAGE, true, false, 0, 0, true)
      .condition((user, target, move) => {
        return !(target.getTag(BattlerTagType.PROTECTED)?.tagType === "PROTECTED" || globalScene.arena.getTag(ArenaTagType.MAT_BLOCK)?.tagType === "MAT_BLOCK");
      }),
    new StatusMove(Moves.REVIVAL_BLESSING, Type.NORMAL, -1, 1, -1, 0, 9)
      .triageMove()
      .attr(RevivalBlessingAttr)
      .target(MoveTarget.USER),
    new AttackMove(Moves.SALT_CURE, Type.ROCK, MoveCategory.PHYSICAL, 40, 100, 15, 100, 0, 9)
      .attr(AddBattlerTagAttr, BattlerTagType.SALT_CURED)
      .makesContact(false),
    new AttackMove(Moves.TRIPLE_DIVE, Type.WATER, MoveCategory.PHYSICAL, 30, 95, 10, -1, 0, 9)
      .attr(MultiHitAttr, MultiHitType._3),
    new AttackMove(Moves.MORTAL_SPIN, Type.POISON, MoveCategory.PHYSICAL, 30, 100, 15, 100, 0, 9)
      .attr(LapseBattlerTagAttr, [
        BattlerTagType.BIND,
        BattlerTagType.WRAP,
        BattlerTagType.FIRE_SPIN,
        BattlerTagType.WHIRLPOOL,
        BattlerTagType.CLAMP,
        BattlerTagType.SAND_TOMB,
        BattlerTagType.MAGMA_STORM,
        BattlerTagType.SNAP_TRAP,
        BattlerTagType.THUNDER_CAGE,
        BattlerTagType.SEEDED,
        BattlerTagType.INFESTATION
      ], true)
      .attr(StatusEffectAttr, StatusEffect.POISON)
      .attr(RemoveArenaTrapAttr)
      .target(MoveTarget.ALL_NEAR_ENEMIES),
    new StatusMove(Moves.DOODLE, Type.NORMAL, 100, 10, -1, 0, 9)
      .attr(AbilityCopyAttr, true),
    new SelfStatusMove(Moves.FILLET_AWAY, Type.NORMAL, -1, 10, -1, 0, 9)
      .attr(CutHpStatStageBoostAttr, [ Stat.ATK, Stat.SPATK, Stat.SPD ], 2, 2),
    new AttackMove(Moves.KOWTOW_CLEAVE, Type.DARK, MoveCategory.PHYSICAL, 85, -1, 10, -1, 0, 9)
      .slicingMove(),
    new AttackMove(Moves.FLOWER_TRICK, Type.GRASS, MoveCategory.PHYSICAL, 70, -1, 10, 100, 0, 9)
      .attr(CritOnlyAttr)
      .makesContact(false),
    new AttackMove(Moves.TORCH_SONG, Type.FIRE, MoveCategory.SPECIAL, 80, 100, 10, 100, 0, 9)
      .attr(StatStageChangeAttr, [ Stat.SPATK ], 1, true)
      .soundBased(),
    new AttackMove(Moves.AQUA_STEP, Type.WATER, MoveCategory.PHYSICAL, 80, 100, 10, 100, 0, 9)
      .attr(StatStageChangeAttr, [ Stat.SPD ], 1, true)
      .danceMove(),
    new AttackMove(Moves.RAGING_BULL, Type.NORMAL, MoveCategory.PHYSICAL, 90, 100, 10, -1, 0, 9)
      .attr(RagingBullTypeAttr)
      .attr(RemoveScreensAttr),
    new AttackMove(Moves.MAKE_IT_RAIN, Type.STEEL, MoveCategory.SPECIAL, 120, 100, 5, -1, 0, 9)
      .attr(MoneyAttr)
      .attr(StatStageChangeAttr, [ Stat.SPATK ], -1, true, { firstTargetOnly: true })
      .target(MoveTarget.ALL_NEAR_ENEMIES),
    new AttackMove(Moves.PSYBLADE, Type.PSYCHIC, MoveCategory.PHYSICAL, 80, 100, 15, -1, 0, 9)
      .attr(MovePowerMultiplierAttr, (user, target, move) => globalScene.arena.getTerrainType() === TerrainType.ELECTRIC && user.isGrounded() ? 1.5 : 1)
      .slicingMove(),
    new AttackMove(Moves.HYDRO_STEAM, Type.WATER, MoveCategory.SPECIAL, 80, 100, 15, -1, 0, 9)
      .attr(IgnoreWeatherTypeDebuffAttr, WeatherType.SUNNY)
      .attr(MovePowerMultiplierAttr, (user, target, move) => [ WeatherType.SUNNY, WeatherType.HARSH_SUN ].includes(globalScene.arena.weather?.weatherType!) && !globalScene.arena.weather?.isEffectSuppressed() ? 1.5 : 1), // TODO: is this bang correct?
    new AttackMove(Moves.RUINATION, Type.DARK, MoveCategory.SPECIAL, -1, 90, 10, -1, 0, 9)
      .attr(TargetHalfHpDamageAttr),
    new AttackMove(Moves.COLLISION_COURSE, Type.FIGHTING, MoveCategory.PHYSICAL, 100, 100, 5, -1, 0, 9)
      .attr(MovePowerMultiplierAttr, (user, target, move) => target.getAttackTypeEffectiveness(move.type, user) >= 2 ? 5461 / 4096 : 1),
    new AttackMove(Moves.ELECTRO_DRIFT, Type.ELECTRIC, MoveCategory.SPECIAL, 100, 100, 5, -1, 0, 9)
      .attr(MovePowerMultiplierAttr, (user, target, move) => target.getAttackTypeEffectiveness(move.type, user) >= 2 ? 5461 / 4096 : 1)
      .makesContact(),
    new SelfStatusMove(Moves.SHED_TAIL, Type.NORMAL, -1, 10, -1, 0, 9)
      .attr(AddSubstituteAttr, 0.5)
      .attr(ForceSwitchOutAttr, true, SwitchType.SHED_TAIL)
      .condition(failIfLastInPartyCondition),
    new SelfStatusMove(Moves.CHILLY_RECEPTION, Type.ICE, -1, 10, -1, 0, 9)
      .attr(PreMoveMessageAttr, (user, move) => i18next.t("moveTriggers:chillyReception", { pokemonName: getPokemonNameWithAffix(user) }))
      .attr(ChillyReceptionAttr, true),
    new SelfStatusMove(Moves.TIDY_UP, Type.NORMAL, -1, 10, -1, 0, 9)
      .attr(StatStageChangeAttr, [ Stat.ATK, Stat.SPD ], 1, true)
      .attr(RemoveArenaTrapAttr, true)
      .attr(RemoveAllSubstitutesAttr),
    new StatusMove(Moves.SNOWSCAPE, Type.ICE, -1, 10, -1, 0, 9)
      .attr(WeatherChangeAttr, WeatherType.SNOW)
      .target(MoveTarget.BOTH_SIDES),
    new AttackMove(Moves.POUNCE, Type.BUG, MoveCategory.PHYSICAL, 50, 100, 20, 100, 0, 9)
      .attr(StatStageChangeAttr, [ Stat.SPD ], -1),
    new AttackMove(Moves.TRAILBLAZE, Type.GRASS, MoveCategory.PHYSICAL, 50, 100, 20, 100, 0, 9)
      .attr(StatStageChangeAttr, [ Stat.SPD ], 1, true),
    new AttackMove(Moves.CHILLING_WATER, Type.WATER, MoveCategory.SPECIAL, 50, 100, 20, 100, 0, 9)
      .attr(StatStageChangeAttr, [ Stat.ATK ], -1),
    new AttackMove(Moves.HYPER_DRILL, Type.NORMAL, MoveCategory.PHYSICAL, 100, 100, 5, -1, 0, 9)
      .ignoresProtect(),
    new AttackMove(Moves.TWIN_BEAM, Type.PSYCHIC, MoveCategory.SPECIAL, 40, 100, 10, -1, 0, 9)
      .attr(MultiHitAttr, MultiHitType._2),
    new AttackMove(Moves.RAGE_FIST, Type.GHOST, MoveCategory.PHYSICAL, 50, 100, 10, -1, 0, 9)
      .partial() // Counter resets every wave instead of on arena reset
      .attr(HitCountPowerAttr)
      .punchingMove(),
    new AttackMove(Moves.ARMOR_CANNON, Type.FIRE, MoveCategory.SPECIAL, 120, 100, 5, -1, 0, 9)
      .attr(StatStageChangeAttr, [ Stat.DEF, Stat.SPDEF ], -1, true),
    new AttackMove(Moves.BITTER_BLADE, Type.FIRE, MoveCategory.PHYSICAL, 90, 100, 10, -1, 0, 9)
      .attr(HitHealAttr)
      .slicingMove()
      .triageMove(),
    new AttackMove(Moves.DOUBLE_SHOCK, Type.ELECTRIC, MoveCategory.PHYSICAL, 120, 100, 5, -1, 0, 9)
      .condition((user) => {
        const userTypes = user.getTypes(true);
        return userTypes.includes(Type.ELECTRIC);
      })
      .attr(AddBattlerTagAttr, BattlerTagType.DOUBLE_SHOCKED, true, false)
      .attr(RemoveTypeAttr, Type.ELECTRIC, (user) => {
        globalScene.queueMessage(i18next.t("moveTriggers:usedUpAllElectricity", { pokemonName: getPokemonNameWithAffix(user) }));
      }),
    new AttackMove(Moves.GIGATON_HAMMER, Type.STEEL, MoveCategory.PHYSICAL, 160, 100, 5, -1, 0, 9)
      .makesContact(false)
      .condition((user, target, move) => {
        const turnMove = user.getLastXMoves(1);
        return !turnMove.length || turnMove[0].move !== move.id || turnMove[0].result !== MoveResult.SUCCESS;
      }), // TODO Add Instruct/Encore interaction
    new AttackMove(Moves.COMEUPPANCE, Type.DARK, MoveCategory.PHYSICAL, -1, 100, 10, -1, 0, 9)
      .attr(CounterDamageAttr, (move: Move) => (move.category === MoveCategory.PHYSICAL || move.category === MoveCategory.SPECIAL), 1.5)
      .redirectCounter()
      .target(MoveTarget.ATTACKER),
    new AttackMove(Moves.AQUA_CUTTER, Type.WATER, MoveCategory.PHYSICAL, 70, 100, 20, -1, 0, 9)
      .attr(HighCritAttr)
      .slicingMove()
      .makesContact(false),
    new AttackMove(Moves.BLAZING_TORQUE, Type.FIRE, MoveCategory.PHYSICAL, 80, 100, 10, 30, 0, 9)
      .attr(StatusEffectAttr, StatusEffect.BURN)
      .makesContact(false),
    new AttackMove(Moves.WICKED_TORQUE, Type.DARK, MoveCategory.PHYSICAL, 80, 100, 10, 10, 0, 9)
      .attr(StatusEffectAttr, StatusEffect.SLEEP)
      .makesContact(false),
    new AttackMove(Moves.NOXIOUS_TORQUE, Type.POISON, MoveCategory.PHYSICAL, 100, 100, 10, 30, 0, 9)
      .attr(StatusEffectAttr, StatusEffect.POISON)
      .makesContact(false),
    new AttackMove(Moves.COMBAT_TORQUE, Type.FIGHTING, MoveCategory.PHYSICAL, 100, 100, 10, 30, 0, 9)
      .attr(StatusEffectAttr, StatusEffect.PARALYSIS)
      .makesContact(false),
    new AttackMove(Moves.MAGICAL_TORQUE, Type.FAIRY, MoveCategory.PHYSICAL, 100, 100, 10, 30, 0, 9)
      .attr(ConfuseAttr)
      .makesContact(false),
    new AttackMove(Moves.BLOOD_MOON, Type.NORMAL, MoveCategory.SPECIAL, 140, 100, 5, -1, 0, 9)
      .condition((user, target, move) => {
        const turnMove = user.getLastXMoves(1);
        return !turnMove.length || turnMove[0].move !== move.id || turnMove[0].result !== MoveResult.SUCCESS;
      }), // TODO Add Instruct/Encore interaction
    new AttackMove(Moves.MATCHA_GOTCHA, Type.GRASS, MoveCategory.SPECIAL, 80, 90, 15, 20, 0, 9)
      .attr(HitHealAttr)
      .attr(HealStatusEffectAttr, true, StatusEffect.FREEZE)
      .attr(HealStatusEffectAttr, false, StatusEffect.FREEZE)
      .attr(StatusEffectAttr, StatusEffect.BURN)
      .target(MoveTarget.ALL_NEAR_ENEMIES)
      .triageMove(),
    new AttackMove(Moves.SYRUP_BOMB, Type.GRASS, MoveCategory.SPECIAL, 60, 85, 10, -1, 0, 9)
      .attr(AddBattlerTagAttr, BattlerTagType.SYRUP_BOMB, false, false, 3)
      .ballBombMove(),
    new AttackMove(Moves.IVY_CUDGEL, Type.GRASS, MoveCategory.PHYSICAL, 100, 100, 10, -1, 0, 9)
      .attr(IvyCudgelTypeAttr)
      .attr(HighCritAttr)
      .makesContact(false),
    new ChargingAttackMove(Moves.ELECTRO_SHOT, Type.ELECTRIC, MoveCategory.SPECIAL, 130, 100, 10, 100, 0, 9)
      .chargeText(i18next.t("moveTriggers:absorbedElectricity", { pokemonName: "{USER}" }))
      .chargeAttr(StatStageChangeAttr, [ Stat.SPATK ], 1, true)
      .chargeAttr(WeatherInstantChargeAttr, [ WeatherType.RAIN, WeatherType.HEAVY_RAIN ])
      .ignoresVirtual(),
    new AttackMove(Moves.TERA_STARSTORM, Type.NORMAL, MoveCategory.SPECIAL, 120, 100, 5, -1, 0, 9)
      .attr(TeraMoveCategoryAttr)
      .attr(TeraStarstormTypeAttr)
      .attr(VariableTargetAttr, (user, target, move) => (user.hasFusionSpecies(Species.TERAPAGOS) || user.species.speciesId === Species.TERAPAGOS) && user.isTerastallized() ? MoveTarget.ALL_NEAR_ENEMIES : MoveTarget.NEAR_OTHER)
      .partial(), /** Does not ignore abilities that affect stats, relevant in determining the move's category {@see TeraMoveCategoryAttr} */
    new AttackMove(Moves.FICKLE_BEAM, Type.DRAGON, MoveCategory.SPECIAL, 80, 100, 5, 30, 0, 9)
      .attr(PreMoveMessageAttr, doublePowerChanceMessageFunc)
      .attr(DoublePowerChanceAttr),
    new SelfStatusMove(Moves.BURNING_BULWARK, Type.FIRE, -1, 10, -1, 4, 9)
      .attr(ProtectAttr, BattlerTagType.BURNING_BULWARK)
      .condition(failIfLastCondition),
    new AttackMove(Moves.THUNDERCLAP, Type.ELECTRIC, MoveCategory.SPECIAL, 70, 100, 5, -1, 1, 9)
      .condition((user, target, move) => globalScene.currentBattle.turnCommands[target.getBattlerIndex()]?.command === Command.FIGHT && !target.turnData.acted && allMoves[globalScene.currentBattle.turnCommands[target.getBattlerIndex()]?.move?.move!].category !== MoveCategory.STATUS), // TODO: is this bang correct?
    new AttackMove(Moves.MIGHTY_CLEAVE, Type.ROCK, MoveCategory.PHYSICAL, 95, 100, 5, -1, 0, 9)
      .slicingMove()
      .ignoresProtect(),
    new AttackMove(Moves.TACHYON_CUTTER, Type.STEEL, MoveCategory.SPECIAL, 50, -1, 10, -1, 0, 9)
      .attr(MultiHitAttr, MultiHitType._2)
      .slicingMove(),
    new AttackMove(Moves.HARD_PRESS, Type.STEEL, MoveCategory.PHYSICAL, -1, 100, 10, -1, 0, 9)
      .attr(OpponentHighHpPowerAttr, 100),
    new StatusMove(Moves.DRAGON_CHEER, Type.DRAGON, -1, 15, -1, 0, 9)
      .attr(AddBattlerTagAttr, BattlerTagType.DRAGON_CHEER, false, true)
      .target(MoveTarget.NEAR_ALLY),
    new AttackMove(Moves.ALLURING_VOICE, Type.FAIRY, MoveCategory.SPECIAL, 80, 100, 10, -1, 0, 9)
      .attr(AddBattlerTagIfBoostedAttr, BattlerTagType.CONFUSED)
      .soundBased(),
    new AttackMove(Moves.TEMPER_FLARE, Type.FIRE, MoveCategory.PHYSICAL, 75, 100, 10, -1, 0, 9)
      .attr(MovePowerMultiplierAttr, (user, target, move) => user.getLastXMoves(2)[1]?.result === MoveResult.MISS || user.getLastXMoves(2)[1]?.result === MoveResult.FAIL ? 2 : 1),
    new AttackMove(Moves.SUPERCELL_SLAM, Type.ELECTRIC, MoveCategory.PHYSICAL, 100, 95, 15, -1, 0, 9)
      .attr(MissEffectAttr, crashDamageFunc)
      .attr(NoEffectAttr, crashDamageFunc)
      .recklessMove(),
    new AttackMove(Moves.PSYCHIC_NOISE, Type.PSYCHIC, MoveCategory.SPECIAL, 75, 100, 10, -1, 0, 9)
      .soundBased()
      .attr(AddBattlerTagAttr, BattlerTagType.HEAL_BLOCK, false, false, 2),
    new AttackMove(Moves.UPPER_HAND, Type.FIGHTING, MoveCategory.PHYSICAL, 65, 100, 15, 100, 3, 9)
      .attr(FlinchAttr)
      .condition(new UpperHandCondition()),
    new AttackMove(Moves.MALIGNANT_CHAIN, Type.POISON, MoveCategory.SPECIAL, 100, 100, 5, 50, 0, 9)
      .attr(StatusEffectAttr, StatusEffect.TOXIC)
  );
  allMoves.map(m => {
    if (m.getAttrs(StatStageChangeAttr).some(a => a.selfTarget && a.stages < 0)) {
      selfStatLowerMoves.push(m.id);
    }
  });
}<|MERGE_RESOLUTION|>--- conflicted
+++ resolved
@@ -1900,13 +1900,8 @@
     // We don't know which party member will be chosen, so pick the highest max HP in the party
     const maxPartyMemberHp = globalScene.getPlayerParty().map(p => p.getMaxHp()).reduce((maxHp: integer, hp: integer) => Math.max(hp, maxHp), 0);
 
-<<<<<<< HEAD
-    globalScene.pushPhase(new PokemonHealPhase(user.getBattlerIndex(),
-      maxPartyMemberHp, i18next.t("moveTriggers:sacrificialFullRestore", { pokemonName: getPokemonNameWithAffix(user) }), true, false, false, true), true);
-=======
-    user.scene.pushPhase(
+    globalScene.pushPhase(
       new PokemonHealPhase(
-        user.scene,
         user.getBattlerIndex(),
         maxPartyMemberHp,
         i18next.t(this.moveMessage, { pokemonName: getPokemonNameWithAffix(user) }),
@@ -1917,7 +1912,6 @@
         false,
         this.restorePP),
       true);
->>>>>>> 5db3074e
 
     return true;
   }
