import { ChargeAnim, initMoveAnim, loadMoveAnimAssets, MoveChargeAnim } from "./battle-anims";
import { EncoreTag, GulpMissileTag, HelpingHandTag, SemiInvulnerableTag, ShellTrapTag, StockpilingTag, SubstituteTag, TrappedTag, TypeBoostTag } from "./battler-tags";
import { getPokemonNameWithAffix } from "../messages";
import Pokemon, { AttackMoveResult, EnemyPokemon, HitResult, MoveResult, PlayerPokemon, PokemonMove, TurnMove } from "../field/pokemon";
import { getNonVolatileStatusEffects, getStatusEffectHealText, isNonVolatileStatusEffect, StatusEffect } from "./status-effect";
import { getTypeDamageMultiplier, Type } from "./type";
import { Constructor, NumberHolder } from "#app/utils";
import * as Utils from "../utils";
import { WeatherType } from "./weather";
import { ArenaTagSide, ArenaTrapTag, WeakenMoveTypeTag } from "./arena-tag";
import { allAbilities, AllyMoveCategoryPowerBoostAbAttr, applyAbAttrs, applyPostAttackAbAttrs, applyPreAttackAbAttrs, applyPreDefendAbAttrs, BlockItemTheftAbAttr, BlockNonDirectDamageAbAttr, BlockOneHitKOAbAttr, BlockRecoilDamageAttr, ConfusionOnStatusEffectAbAttr, FieldMoveTypePowerBoostAbAttr, FieldPreventExplosiveMovesAbAttr, ForceSwitchOutImmunityAbAttr, HealFromBerryUseAbAttr, IgnoreContactAbAttr, IgnoreMoveEffectsAbAttr, IgnoreProtectOnContactAbAttr, InfiltratorAbAttr, MaxMultiHitAbAttr, MoveAbilityBypassAbAttr, MoveEffectChanceMultiplierAbAttr, MoveTypeChangeAbAttr, ReverseDrainAbAttr, UncopiableAbilityAbAttr, UnsuppressableAbilityAbAttr, UnswappableAbilityAbAttr, UserFieldMoveTypePowerBoostAbAttr, VariableMovePowerAbAttr, WonderSkinAbAttr } from "./ability";
import { AttackTypeBoosterModifier, BerryModifier, PokemonHeldItemModifier, PokemonMoveAccuracyBoosterModifier, PokemonMultiHitModifier, PreserveBerryModifier } from "../modifier/modifier";
import { BattlerIndex, BattleType } from "../battle";
import { TerrainType } from "./terrain";
import { ModifierPoolType } from "#app/modifier/modifier-type";
import { Command } from "../ui/command-ui-handler";
import i18next from "i18next";
import { Localizable } from "#app/interfaces/locales";
import { getBerryEffectFunc } from "./berry";
import { Abilities } from "#enums/abilities";
import { ArenaTagType } from "#enums/arena-tag-type";
import { BattlerTagType } from "#enums/battler-tag-type";
import { Biome } from "#enums/biome";
import { Moves } from "#enums/moves";
import { Species } from "#enums/species";
import { MoveUsedEvent } from "#app/events/battle-scene";
import { BATTLE_STATS, type BattleStat, EFFECTIVE_STATS, type EffectiveStat, getStatKey, Stat } from "#app/enums/stat";
import { BattleEndPhase } from "#app/phases/battle-end-phase";
import { MoveEndPhase } from "#app/phases/move-end-phase";
import { MovePhase } from "#app/phases/move-phase";
import { NewBattlePhase } from "#app/phases/new-battle-phase";
import { PokemonHealPhase } from "#app/phases/pokemon-heal-phase";
import { StatStageChangePhase } from "#app/phases/stat-stage-change-phase";
import { SwitchPhase } from "#app/phases/switch-phase";
import { SwitchSummonPhase } from "#app/phases/switch-summon-phase";
import { ShowAbilityPhase } from "#app/phases/show-ability-phase";
import { SpeciesFormChangeRevertWeatherFormTrigger } from "./pokemon-forms";
import { GameMode } from "#app/game-mode";
import { applyChallenges, ChallengeType } from "./challenge";
import { SwitchType } from "#enums/switch-type";

export enum MoveCategory {
  PHYSICAL,
  SPECIAL,
  STATUS
}

export enum MoveTarget {
  /** {@link https://bulbapedia.bulbagarden.net/wiki/Category:Moves_that_target_the_user Moves that target the User} */
  USER,
  OTHER,
  ALL_OTHERS,
  NEAR_OTHER,
  /** {@link https://bulbapedia.bulbagarden.net/wiki/Category:Moves_that_target_all_adjacent_Pok%C3%A9mon Moves that target all adjacent Pokemon} */
  ALL_NEAR_OTHERS,
  NEAR_ENEMY,
  /** {@link https://bulbapedia.bulbagarden.net/wiki/Category:Moves_that_target_all_adjacent_foes Moves that target all adjacent foes} */
  ALL_NEAR_ENEMIES,
  RANDOM_NEAR_ENEMY,
  ALL_ENEMIES,
  /** {@link https://bulbapedia.bulbagarden.net/wiki/Category:Counterattacks Counterattacks} */
  ATTACKER,
  /** {@link https://bulbapedia.bulbagarden.net/wiki/Category:Moves_that_target_one_adjacent_ally Moves that target one adjacent ally} */
  NEAR_ALLY,
  ALLY,
  USER_OR_NEAR_ALLY,
  USER_AND_ALLIES,
  /** {@link https://bulbapedia.bulbagarden.net/wiki/Category:Moves_that_target_all_Pok%C3%A9mon Moves that target all Pokemon} */
  ALL,
  USER_SIDE,
  /** {@link https://bulbapedia.bulbagarden.net/wiki/Category:Entry_hazard-creating_moves Entry hazard-creating moves} */
  ENEMY_SIDE,
  BOTH_SIDES,
  PARTY,
  CURSE
}

export enum MoveFlags {
  NONE              = 0,
  MAKES_CONTACT     = 1 << 0,
  IGNORE_PROTECT    = 1 << 1,
  IGNORE_VIRTUAL    = 1 << 2,
  /**
   * Sound-based moves have the following effects:
   * - Pokemon with the {@linkcode Abilities.SOUNDPROOF Soundproof Ability} are unaffected by other Pokemon's sound-based moves.
   * - Pokemon affected by {@linkcode Moves.THROAT_CHOP Throat Chop} cannot use sound-based moves for two turns.
   * - Sound-based moves used by a Pokemon with {@linkcode Abilities.LIQUID_VOICE Liquid Voice} become Water-type moves.
   * - Sound-based moves used by a Pokemon with {@linkcode Abilities.PUNK_ROCK Punk Rock} are boosted by 30%. Pokemon with Punk Rock also take half damage from sound-based moves.
   * - All sound-based moves (except Howl) can hit Pokemon behind an active {@linkcode Moves.SUBSTITUTE Substitute}.
   *
   * cf https://bulbapedia.bulbagarden.net/wiki/Sound-based_move
   */
  SOUND_BASED       = 1 << 3,
  HIDE_USER         = 1 << 4,
  HIDE_TARGET       = 1 << 5,
  BITING_MOVE       = 1 << 6,
  PULSE_MOVE        = 1 << 7,
  PUNCHING_MOVE     = 1 << 8,
  SLICING_MOVE      = 1 << 9,
  /**
   * Indicates a move should be affected by {@linkcode Abilities.RECKLESS}
   * @see {@linkcode Move.recklessMove()}
   */
  RECKLESS_MOVE     = 1 << 10,
  /** Indicates a move should be affected by {@linkcode Abilities.BULLETPROOF} */
  BALLBOMB_MOVE     = 1 << 11,
  /** Grass types and pokemon with {@linkcode Abilities.OVERCOAT} are immune to powder moves */
  POWDER_MOVE       = 1 << 12,
  /** Indicates a move should trigger {@linkcode Abilities.DANCER} */
  DANCE_MOVE        = 1 << 13,
  /** Indicates a move should trigger {@linkcode Abilities.WIND_RIDER} */
  WIND_MOVE         = 1 << 14,
  /** Indicates a move should trigger {@linkcode Abilities.TRIAGE} */
  TRIAGE_MOVE       = 1 << 15,
  IGNORE_ABILITIES  = 1 << 16,
  /** Enables all hits of a multi-hit move to be accuracy checked individually */
  CHECK_ALL_HITS    = 1 << 17,
  /** Indicates a move is able to bypass its target's Substitute (if the target has one) */
  IGNORE_SUBSTITUTE = 1 << 18,
  /** Indicates a move is able to be redirected to allies in a double battle if the attacker faints */
  REDIRECT_COUNTER = 1 << 19,
}

type MoveConditionFunc = (user: Pokemon, target: Pokemon, move: Move) => boolean;
type UserMoveConditionFunc = (user: Pokemon, move: Move) => boolean;

export default class Move implements Localizable {
  public id: Moves;
  public name: string;
  private _type: Type;
  private _category: MoveCategory;
  public moveTarget: MoveTarget;
  public power: number;
  public accuracy: number;
  public pp: number;
  public effect: string;
  /** The chance of a move's secondary effects activating */
  public chance: number;
  public priority: number;
  public generation: number;
  public attrs: MoveAttr[] = [];
  private conditions: MoveCondition[] = [];
  /** The move's {@linkcode MoveFlags} */
  private flags: number = 0;
  private nameAppend: string = "";

  constructor(id: Moves, type: Type, category: MoveCategory, defaultMoveTarget: MoveTarget, power: number, accuracy: number, pp: number, chance: number, priority: number, generation: number) {
    this.id = id;
    this._type = type;
    this._category = category;
    this.moveTarget = defaultMoveTarget;
    this.power = power;
    this.accuracy = accuracy;
    this.pp = pp;
    this.chance = chance;
    this.priority = priority;
    this.generation = generation;

    if (defaultMoveTarget === MoveTarget.USER) {
      this.setFlag(MoveFlags.IGNORE_PROTECT, true);
    }
    if (category === MoveCategory.PHYSICAL) {
      this.setFlag(MoveFlags.MAKES_CONTACT, true);
    }

    this.localize();
  }

  get type() {
    return this._type;
  }
  get category() {
    return this._category;
  }

  localize(): void {
    const i18nKey = Moves[this.id].split("_").filter(f => f).map((f, i) => i ? `${f[0]}${f.slice(1).toLowerCase()}` : f.toLowerCase()).join("") as unknown as string;

    this.name = this.id ? `${i18next.t(`move:${i18nKey}.name`)}${this.nameAppend}` : "";
    this.effect = this.id ? `${i18next.t(`move:${i18nKey}.effect`)}${this.nameAppend}` : "";
  }

  /**
   * Get all move attributes that match `attrType`
   * @param attrType any attribute that extends {@linkcode MoveAttr}
   * @returns Array of attributes that match `attrType`, Empty Array if none match.
   */
  getAttrs<T extends MoveAttr>(attrType: Constructor<T>): T[] {
    return this.attrs.filter((a): a is T => a instanceof attrType);
  }

  /**
   * Check if a move has an attribute that matches `attrType`
   * @param attrType any attribute that extends {@linkcode MoveAttr}
   * @returns true if the move has attribute `attrType`
   */
  hasAttr<T extends MoveAttr>(attrType: Constructor<T>): boolean {
    return this.attrs.some((attr) => attr instanceof attrType);
  }

  /**
   * Takes as input a boolean function and returns the first MoveAttr in attrs that matches true
   * @param attrPredicate
   * @returns the first {@linkcode MoveAttr} element in attrs that makes the input function return true
   */
  findAttr(attrPredicate: (attr: MoveAttr) => boolean): MoveAttr {
    return this.attrs.find(attrPredicate)!; // TODO: is the bang correct?
  }

  /**
   * Adds a new MoveAttr to the move (appends to the attr array)
   * if the MoveAttr also comes with a condition, also adds that to the conditions array: {@linkcode MoveCondition}
   * @param AttrType {@linkcode MoveAttr} the constructor of a MoveAttr class
   * @param args the args needed to instantiate a the given class
   * @returns the called object {@linkcode Move}
   */
  attr<T extends Constructor<MoveAttr>>(AttrType: T, ...args: ConstructorParameters<T>): this {
    const attr = new AttrType(...args);
    this.attrs.push(attr);
    let attrCondition = attr.getCondition();
    if (attrCondition) {
      if (typeof attrCondition === "function") {
        attrCondition = new MoveCondition(attrCondition);
      }
      this.conditions.push(attrCondition);
    }

    return this;
  }

  /**
   * Adds a new MoveAttr to the move (appends to the attr array)
   * if the MoveAttr also comes with a condition, also adds that to the conditions array: {@linkcode MoveCondition}
   * Almost identical to {@link attr}, except you are passing in a MoveAttr object, instead of a constructor and it's arguments
   * @param attrAdd {@linkcode MoveAttr} the attribute to add
   * @returns the called object {@linkcode Move}
   */
  addAttr(attrAdd: MoveAttr): this {
    this.attrs.push(attrAdd);
    let attrCondition = attrAdd.getCondition();
    if (attrCondition) {
      if (typeof attrCondition === "function") {
        attrCondition = new MoveCondition(attrCondition);
      }
      this.conditions.push(attrCondition);
    }

    return this;
  }

  /**
   * Sets the move target of this move
   * @param moveTarget {@linkcode MoveTarget} the move target to set
   * @returns the called object {@linkcode Move}
   */
  target(moveTarget: MoveTarget): this {
    this.moveTarget = moveTarget;
    return this;
  }

  /**
   * Getter function that returns if this Move has a MoveFlag
   * @param flag {@linkcode MoveFlags} to check
   * @returns boolean
   */
  hasFlag(flag: MoveFlags): boolean {
    // internally it is taking the bitwise AND (MoveFlags are represented as bit-shifts) and returning False if result is 0 and true otherwise
    return !!(this.flags & flag);
  }

  /**
   * Getter function that returns if the move hits multiple targets
   * @returns boolean
   */
  isMultiTarget(): boolean {
    switch (this.moveTarget) {
      case MoveTarget.ALL_OTHERS:
      case MoveTarget.ALL_NEAR_OTHERS:
      case MoveTarget.ALL_NEAR_ENEMIES:
      case MoveTarget.ALL_ENEMIES:
      case MoveTarget.USER_AND_ALLIES:
      case MoveTarget.ALL:
      case MoveTarget.USER_SIDE:
      case MoveTarget.ENEMY_SIDE:
      case MoveTarget.BOTH_SIDES:
        return true;
    }
    return false;
  }

  /**
   * Getter function that returns if the move targets the user or its ally
   * @returns boolean
   */
  isAllyTarget(): boolean {
    switch (this.moveTarget) {
      case MoveTarget.USER:
      case MoveTarget.NEAR_ALLY:
      case MoveTarget.ALLY:
      case MoveTarget.USER_OR_NEAR_ALLY:
      case MoveTarget.USER_AND_ALLIES:
      case MoveTarget.USER_SIDE:
        return true;
    }
    return false;
  }

  isChargingMove(): this is ChargingMove {
    return false;
  }

  /**
   * Checks if the move is immune to certain types.
   * Currently looks at cases of Grass types with powder moves and Dark types with moves affected by Prankster.
   * @param {Pokemon} user the source of this move
   * @param {Pokemon} target the target of this move
   * @param {Type} type the type of the move's target
   * @returns boolean
   */
  isTypeImmune(user: Pokemon, target: Pokemon, type: Type): boolean {
    if (this.moveTarget === MoveTarget.USER) {
      return false;
    }

    switch (type) {
      case Type.GRASS:
        if (this.hasFlag(MoveFlags.POWDER_MOVE)) {
          return true;
        }
        break;
      case Type.DARK:
        if (user.hasAbility(Abilities.PRANKSTER) && this.category === MoveCategory.STATUS && (user.isPlayer() !== target.isPlayer())) {
          return true;
        }
        break;
    }
    return false;
  }

  /**
   * Checks if the move would hit its target's Substitute instead of the target itself.
   * @param user The {@linkcode Pokemon} using this move
   * @param target The {@linkcode Pokemon} targeted by this move
   * @returns `true` if the move can bypass the target's Substitute; `false` otherwise.
   */
  hitsSubstitute(user: Pokemon, target: Pokemon | null): boolean {
    if ([ MoveTarget.USER, MoveTarget.USER_SIDE, MoveTarget.ENEMY_SIDE, MoveTarget.BOTH_SIDES ].includes(this.moveTarget)
        || !target?.getTag(BattlerTagType.SUBSTITUTE)) {
      return false;
    }

    const bypassed = new Utils.BooleanHolder(false);
    // TODO: Allow this to be simulated
    applyAbAttrs(InfiltratorAbAttr, user, null, false, bypassed);

    return !bypassed.value
        && !this.hasFlag(MoveFlags.SOUND_BASED)
        && !this.hasFlag(MoveFlags.IGNORE_SUBSTITUTE);
  }

  /**
   * Adds a move condition to the move
   * @param condition {@linkcode MoveCondition} or {@linkcode MoveConditionFunc}, appends to conditions array a new MoveCondition object
   * @returns the called object {@linkcode Move}
   */
  condition(condition: MoveCondition | MoveConditionFunc): this {
    if (typeof condition === "function") {
      condition = new MoveCondition(condition as MoveConditionFunc);
    }
    this.conditions.push(condition);

    return this;
  }

  /**
   * Internal dev flag for documenting edge cases. When using this, please document the known edge case.
   * @returns the called object {@linkcode Move}
   */
  edgeCase(): this {
    return this;
  }

  /**
   * Marks the move as "partial": appends texts to the move name
   * @returns the called object {@linkcode Move}
   */
  partial(): this {
    this.nameAppend += " (P)";
    return this;
  }

  /**
   * Marks the move as "unimplemented": appends texts to the move name
   * @returns the called object {@linkcode Move}
   */
  unimplemented(): this {
    this.nameAppend += " (N)";
    return this;
  }

  /**
   * Sets the flags of the move
   * @param flag {@linkcode MoveFlags}
   * @param on a boolean, if True, then "ORs" the flag onto existing ones, if False then "XORs" the flag onto existing ones
   */
  private setFlag(flag: MoveFlags, on: boolean): void {
    // bitwise OR and bitwise XOR respectively
    if (on) {
      this.flags |= flag;
    } else {
      this.flags ^= flag;
    }
  }

  /**
   * Sets the {@linkcode MoveFlags.MAKES_CONTACT} flag for the calling Move
   * @param setFlag Default `true`, set to `false` if the move doesn't make contact
   * @see {@linkcode Abilities.STATIC}
   * @returns The {@linkcode Move} that called this function
   */
  makesContact(setFlag: boolean = true): this {
    this.setFlag(MoveFlags.MAKES_CONTACT, setFlag);
    return this;
  }

  /**
   * Sets the {@linkcode MoveFlags.IGNORE_PROTECT} flag for the calling Move
   * @see {@linkcode Moves.CURSE}
   * @returns The {@linkcode Move} that called this function
   */
  ignoresProtect(): this {
    this.setFlag(MoveFlags.IGNORE_PROTECT, true);
    return this;
  }

  /**
   * Sets the {@linkcode MoveFlags.IGNORE_VIRTUAL} flag for the calling Move
   * @see {@linkcode Moves.NATURE_POWER}
   * @returns The {@linkcode Move} that called this function
   */
  ignoresVirtual(): this {
    this.setFlag(MoveFlags.IGNORE_VIRTUAL, true);
    return this;
  }

  /**
   * Sets the {@linkcode MoveFlags.SOUND_BASED} flag for the calling Move
   * @see {@linkcode Moves.UPROAR}
   * @returns The {@linkcode Move} that called this function
   */
  soundBased(): this {
    this.setFlag(MoveFlags.SOUND_BASED, true);
    return this;
  }

  /**
   * Sets the {@linkcode MoveFlags.HIDE_USER} flag for the calling Move
   * @see {@linkcode Moves.TELEPORT}
   * @returns The {@linkcode Move} that called this function
   */
  hidesUser(): this {
    this.setFlag(MoveFlags.HIDE_USER, true);
    return this;
  }

  /**
   * Sets the {@linkcode MoveFlags.HIDE_TARGET} flag for the calling Move
   * @see {@linkcode Moves.WHIRLWIND}
   * @returns The {@linkcode Move} that called this function
   */
  hidesTarget(): this {
    this.setFlag(MoveFlags.HIDE_TARGET, true);
    return this;
  }

  /**
   * Sets the {@linkcode MoveFlags.BITING_MOVE} flag for the calling Move
   * @see {@linkcode Moves.BITE}
   * @returns The {@linkcode Move} that called this function
   */
  bitingMove(): this {
    this.setFlag(MoveFlags.BITING_MOVE, true);
    return this;
  }

  /**
   * Sets the {@linkcode MoveFlags.PULSE_MOVE} flag for the calling Move
   * @see {@linkcode Moves.WATER_PULSE}
   * @returns The {@linkcode Move} that called this function
   */
  pulseMove(): this {
    this.setFlag(MoveFlags.PULSE_MOVE, true);
    return this;
  }

  /**
   * Sets the {@linkcode MoveFlags.PUNCHING_MOVE} flag for the calling Move
   * @see {@linkcode Moves.DRAIN_PUNCH}
   * @returns The {@linkcode Move} that called this function
   */
  punchingMove(): this {
    this.setFlag(MoveFlags.PUNCHING_MOVE, true);
    return this;
  }

  /**
   * Sets the {@linkcode MoveFlags.SLICING_MOVE} flag for the calling Move
   * @see {@linkcode Moves.X_SCISSOR}
   * @returns The {@linkcode Move} that called this function
   */
  slicingMove(): this {
    this.setFlag(MoveFlags.SLICING_MOVE, true);
    return this;
  }

  /**
   * Sets the {@linkcode MoveFlags.RECKLESS_MOVE} flag for the calling Move
   * @see {@linkcode Abilities.RECKLESS}
   * @returns The {@linkcode Move} that called this function
   */
  recklessMove(): this {
    this.setFlag(MoveFlags.RECKLESS_MOVE, true);
    return this;
  }

  /**
   * Sets the {@linkcode MoveFlags.BALLBOMB_MOVE} flag for the calling Move
   * @see {@linkcode Moves.ELECTRO_BALL}
   * @returns The {@linkcode Move} that called this function
   */
  ballBombMove(): this {
    this.setFlag(MoveFlags.BALLBOMB_MOVE, true);
    return this;
  }

  /**
   * Sets the {@linkcode MoveFlags.POWDER_MOVE} flag for the calling Move
   * @see {@linkcode Moves.STUN_SPORE}
   * @returns The {@linkcode Move} that called this function
   */
  powderMove(): this {
    this.setFlag(MoveFlags.POWDER_MOVE, true);
    return this;
  }

  /**
   * Sets the {@linkcode MoveFlags.DANCE_MOVE} flag for the calling Move
   * @see {@linkcode Moves.PETAL_DANCE}
   * @returns The {@linkcode Move} that called this function
   */
  danceMove(): this {
    this.setFlag(MoveFlags.DANCE_MOVE, true);
    return this;
  }

  /**
   * Sets the {@linkcode MoveFlags.WIND_MOVE} flag for the calling Move
   * @see {@linkcode Moves.HURRICANE}
   * @returns The {@linkcode Move} that called this function
   */
  windMove(): this {
    this.setFlag(MoveFlags.WIND_MOVE, true);
    return this;
  }

  /**
   * Sets the {@linkcode MoveFlags.TRIAGE_MOVE} flag for the calling Move
   * @see {@linkcode Moves.ABSORB}
   * @returns The {@linkcode Move} that called this function
   */
  triageMove(): this {
    this.setFlag(MoveFlags.TRIAGE_MOVE, true);
    return this;
  }

  /**
   * Sets the {@linkcode MoveFlags.IGNORE_ABILITIES} flag for the calling Move
   * @see {@linkcode Moves.SUNSTEEL_STRIKE}
   * @returns The {@linkcode Move} that called this function
   */
  ignoresAbilities(): this {
    this.setFlag(MoveFlags.IGNORE_ABILITIES, true);
    return this;
  }

  /**
   * Sets the {@linkcode MoveFlags.CHECK_ALL_HITS} flag for the calling Move
   * @see {@linkcode Moves.TRIPLE_AXEL}
   * @returns The {@linkcode Move} that called this function
   */
  checkAllHits(): this {
    this.setFlag(MoveFlags.CHECK_ALL_HITS, true);
    return this;
  }

  /**
   * Sets the {@linkcode MoveFlags.IGNORE_SUBSTITUTE} flag for the calling Move
   * @see {@linkcode Moves.WHIRLWIND}
   * @returns The {@linkcode Move} that called this function
   */
  ignoresSubstitute(): this {
    this.setFlag(MoveFlags.IGNORE_SUBSTITUTE, true);
    return this;
  }

  /**
   * Sets the {@linkcode MoveFlags.REDIRECT_COUNTER} flag for the calling Move
   * @see {@linkcode Moves.METAL_BURST}
   * @returns The {@linkcode Move} that called this function
   */
  redirectCounter(): this {
    this.setFlag(MoveFlags.REDIRECT_COUNTER, true);
    return this;
  }

  /**
   * Checks if the move flag applies to the pokemon(s) using/receiving the move
   * @param flag {@linkcode MoveFlags} MoveFlag to check on user and/or target
   * @param user {@linkcode Pokemon} the Pokemon using the move
   * @param target {@linkcode Pokemon} the Pokemon receiving the move
   * @returns boolean
   */
  checkFlag(flag: MoveFlags, user: Pokemon, target: Pokemon | null): boolean {
    // special cases below, eg: if the move flag is MAKES_CONTACT, and the user pokemon has an ability that ignores contact (like "Long Reach"), then overrides and move does not make contact
    switch (flag) {
      case MoveFlags.MAKES_CONTACT:
        if (user.hasAbilityWithAttr(IgnoreContactAbAttr) || this.hitsSubstitute(user, target)) {
          return false;
        }
        break;
      case MoveFlags.IGNORE_ABILITIES:
        if (user.hasAbilityWithAttr(MoveAbilityBypassAbAttr)) {
          const abilityEffectsIgnored = new Utils.BooleanHolder(false);
          applyAbAttrs(MoveAbilityBypassAbAttr, user, abilityEffectsIgnored, false, this);
          if (abilityEffectsIgnored.value) {
            return true;
          }
        }
        break;
      case MoveFlags.IGNORE_PROTECT:
        if (user.hasAbilityWithAttr(IgnoreProtectOnContactAbAttr)
          && this.checkFlag(MoveFlags.MAKES_CONTACT, user, null)) {
          return true;
        }
        break;
    }

    return !!(this.flags & flag);
  }

  /**
   * Applies each {@linkcode MoveCondition} function of this move to the params, determines if the move can be used prior to calling each attribute's apply()
   * @param user {@linkcode Pokemon} to apply conditions to
   * @param target {@linkcode Pokemon} to apply conditions to
   * @param move {@linkcode Move} to apply conditions to
   * @returns boolean: false if any of the apply()'s return false, else true
   */
  applyConditions(user: Pokemon, target: Pokemon, move: Move): boolean {
    for (const condition of this.conditions) {
      if (!condition.apply(user, target, move)) {
        return false;
      }
    }

    return true;
  }

  /**
   * Sees if, given the target pokemon, a move fails on it (by looking at each {@linkcode MoveAttr} of this move
   * @param user {@linkcode Pokemon} using the move
   * @param target {@linkcode Pokemon} receiving the move
   * @param move {@linkcode Move} using the move
   * @param cancelled {@linkcode Utils.BooleanHolder} to hold boolean value
   * @returns string of the failed text, or null
   */
  getFailedText(user: Pokemon, target: Pokemon, move: Move, cancelled: Utils.BooleanHolder): string | null {
    for (const attr of this.attrs) {
      const failedText = attr.getFailedText(user, target, move, cancelled);
      if (failedText !== null) {
        return failedText;
      }
    }
    return null;
  }

  /**
   * Calculates the userBenefitScore across all the attributes and conditions
   * @param user {@linkcode Pokemon} using the move
   * @param target {@linkcode Pokemon} receiving the move
   * @param move {@linkcode Move} using the move
   * @returns integer representing the total benefitScore
   */
  getUserBenefitScore(user: Pokemon, target: Pokemon, move: Move): integer {
    let score = 0;

    for (const attr of this.attrs) {
      score += attr.getUserBenefitScore(user, target, move);
    }

    for (const condition of this.conditions) {
      score += condition.getUserBenefitScore(user, target, move);
    }

    return score;
  }

  /**
   * Calculates the targetBenefitScore across all the attributes
   * @param user {@linkcode Pokemon} using the move
   * @param target {@linkcode Pokemon} receiving the move
   * @param move {@linkcode Move} using the move
   * @returns integer representing the total benefitScore
   */
  getTargetBenefitScore(user: Pokemon, target: Pokemon, move: Move): integer {
    let score = 0;

    for (const attr of this.attrs) {
      // conditionals to check if the move is self targeting (if so then you are applying the move to yourself, not the target)
      score += attr.getTargetBenefitScore(user, !attr.selfTarget ? target : user, move) * (target !== user && attr.selfTarget ? -1 : 1);
    }

    return score;
  }

  /**
   * Calculates the accuracy of a move in battle based on various conditions and attributes.
   *
   * @param user {@linkcode Pokemon} The Pokémon using the move.
   * @param target {@linkcode Pokemon} The Pokémon being targeted by the move.
   * @returns The calculated accuracy of the move.
   */
  calculateBattleAccuracy(user: Pokemon, target: Pokemon, simulated: boolean = false) {
    const moveAccuracy = new Utils.NumberHolder(this.accuracy);

    applyMoveAttrs(VariableAccuracyAttr, user, target, this, moveAccuracy);
    applyPreDefendAbAttrs(WonderSkinAbAttr, target, user, this, { value: false }, simulated, moveAccuracy);

    if (moveAccuracy.value === -1) {
      return moveAccuracy.value;
    }

    const isOhko = this.hasAttr(OneHitKOAccuracyAttr);

    if (!isOhko) {
      user.scene.applyModifiers(PokemonMoveAccuracyBoosterModifier, user.isPlayer(), user, moveAccuracy);
    }

    if (user.scene.arena.weather?.weatherType === WeatherType.FOG) {
      /**
       *  The 0.9 multiplier is PokeRogue-only implementation, Bulbapedia uses 3/5
       *  See Fog {@link https://bulbapedia.bulbagarden.net/wiki/Fog}
       */
      moveAccuracy.value = Math.floor(moveAccuracy.value * 0.9);
    }

    if (!isOhko && user.scene.arena.getTag(ArenaTagType.GRAVITY)) {
      moveAccuracy.value = Math.floor(moveAccuracy.value * 1.67);
    }

    return moveAccuracy.value;
  }

  /**
   * Calculates the power of a move in battle based on various conditions and attributes.
   *
   * @param source {@linkcode Pokemon} The Pokémon using the move.
   * @param target {@linkcode Pokemon} The Pokémon being targeted by the move.
   * @returns The calculated power of the move.
   */
  calculateBattlePower(source: Pokemon, target: Pokemon, simulated: boolean = false): number {
    if (this.category === MoveCategory.STATUS) {
      return -1;
    }

    const power = new Utils.NumberHolder(this.power);
    const typeChangeMovePowerMultiplier = new Utils.NumberHolder(1);

    applyPreAttackAbAttrs(MoveTypeChangeAbAttr, source, target, this, true, null, typeChangeMovePowerMultiplier);

    const sourceTeraType = source.getTeraType();
    if (sourceTeraType !== Type.UNKNOWN && sourceTeraType === this.type && power.value < 60 && this.priority <= 0 && !this.hasAttr(MultiHitAttr) && !source.scene.findModifier(m => m instanceof PokemonMultiHitModifier && m.pokemonId === source.id)) {
      power.value = 60;
    }

    applyPreAttackAbAttrs(VariableMovePowerAbAttr, source, target, this, simulated, power);

    if (source.getAlly()) {
      applyPreAttackAbAttrs(AllyMoveCategoryPowerBoostAbAttr, source.getAlly(), target, this, simulated, power);
    }

    const fieldAuras = new Set(
      source.scene.getField(true)
        .map((p) => p.getAbilityAttrs(FieldMoveTypePowerBoostAbAttr).filter(attr => {
          const condition = attr.getCondition();
          return (!condition || condition(p));
        }) as FieldMoveTypePowerBoostAbAttr[])
        .flat(),
    );
    for (const aura of fieldAuras) {
      aura.applyPreAttack(source, null, simulated, target, this, [ power ]);
    }

    const alliedField: Pokemon[] = source instanceof PlayerPokemon ? source.scene.getPlayerField() : source.scene.getEnemyField();
    alliedField.forEach(p => applyPreAttackAbAttrs(UserFieldMoveTypePowerBoostAbAttr, p, target, this, simulated, power));

    power.value *= typeChangeMovePowerMultiplier.value;

    const typeBoost = source.findTag(t => t instanceof TypeBoostTag && t.boostedType === this.type) as TypeBoostTag;
    if (typeBoost) {
      power.value *= typeBoost.boostValue;
    }

    applyMoveAttrs(VariablePowerAttr, source, target, this, power);

    source.scene.applyModifiers(PokemonMultiHitModifier, source.isPlayer(), source, new Utils.IntegerHolder(0), power);

    if (!this.hasAttr(TypelessAttr)) {
      source.scene.arena.applyTags(WeakenMoveTypeTag, simulated, this.type, power);
      source.scene.applyModifiers(AttackTypeBoosterModifier, source.isPlayer(), source, this.type, power);
    }

    if (source.getTag(HelpingHandTag)) {
      power.value *= 1.5;
    }

    return power.value;
  }
}

export class AttackMove extends Move {
  constructor(id: Moves, type: Type, category: MoveCategory, power: integer, accuracy: integer, pp: integer, chance: integer, priority: integer, generation: integer) {
    super(id, type, category, MoveTarget.NEAR_OTHER, power, accuracy, pp, chance, priority, generation);

    /**
     * {@link https://bulbapedia.bulbagarden.net/wiki/Freeze_(status_condition)}
     * > All damaging Fire-type moves can now thaw a frozen target, regardless of whether or not they have a chance to burn;
     */
    if (this.type === Type.FIRE) {
      this.addAttr(new HealStatusEffectAttr(false, StatusEffect.FREEZE));
    }
  }

  getTargetBenefitScore(user: Pokemon, target: Pokemon, move: Move): integer {
    let ret = super.getTargetBenefitScore(user, target, move);

    let attackScore = 0;

    const effectiveness = target.getAttackTypeEffectiveness(this.type, user);
    attackScore = Math.pow(effectiveness - 1, 2) * effectiveness < 1 ? -2 : 2;
    if (attackScore) {
      if (this.category === MoveCategory.PHYSICAL) {
        const atk = new Utils.IntegerHolder(user.getEffectiveStat(Stat.ATK, target));
        applyMoveAttrs(VariableAtkAttr, user, target, move, atk);
        if (atk.value > user.getEffectiveStat(Stat.SPATK, target)) {
          const statRatio = user.getEffectiveStat(Stat.SPATK, target) / atk.value;
          if (statRatio <= 0.75) {
            attackScore *= 2;
          } else if (statRatio <= 0.875) {
            attackScore *= 1.5;
          }
        }
      } else {
        const spAtk = new Utils.IntegerHolder(user.getEffectiveStat(Stat.SPATK, target));
        applyMoveAttrs(VariableAtkAttr, user, target, move, spAtk);
        if (spAtk.value > user.getEffectiveStat(Stat.ATK, target)) {
          const statRatio = user.getEffectiveStat(Stat.ATK, target) / spAtk.value;
          if (statRatio <= 0.75) {
            attackScore *= 2;
          } else if (statRatio <= 0.875) {
            attackScore *= 1.5;
          }
        }
      }

      const power = new Utils.NumberHolder(this.power);
      applyMoveAttrs(VariablePowerAttr, user, target, move, power);

      attackScore += Math.floor(power.value / 5);
    }

    ret -= attackScore;

    return ret;
  }
}

export class StatusMove extends Move {
  constructor(id: Moves, type: Type, accuracy: integer, pp: integer, chance: integer, priority: integer, generation: integer) {
    super(id, type, MoveCategory.STATUS, MoveTarget.NEAR_OTHER, -1, accuracy, pp, chance, priority, generation);
  }
}

export class SelfStatusMove extends Move {
  constructor(id: Moves, type: Type, accuracy: integer, pp: integer, chance: integer, priority: integer, generation: integer) {
    super(id, type, MoveCategory.STATUS, MoveTarget.USER, -1, accuracy, pp, chance, priority, generation);
  }
}

type SubMove = new (...args: any[]) => Move;

function ChargeMove<TBase extends SubMove>(Base: TBase) {
  return class extends Base {
    /** The animation to play during the move's charging phase */
    public readonly chargeAnim: ChargeAnim = ChargeAnim[`${Moves[this.id]}_CHARGING`];
    /** The message to show during the move's charging phase */
    private _chargeText: string;

    /** Move attributes that apply during the move's charging phase */
    public chargeAttrs: MoveAttr[] = [];

    override isChargingMove(): this is ChargingMove {
      return true;
    }

    /**
     * Sets the text to be displayed during this move's charging phase.
     * References to the user Pokemon should be written as "{USER}", and
     * references to the target Pokemon should be written as "{TARGET}".
     * @param chargeText the text to set
     * @returns this {@linkcode Move} (for chaining API purposes)
     */
    chargeText(chargeText: string): this {
      this._chargeText = chargeText;
      return this;
    }

    /**
     * Queues the charge text to display to the player
     * @param user the {@linkcode Pokemon} using this move
     * @param target the {@linkcode Pokemon} targeted by this move (optional)
     */
    showChargeText(user: Pokemon, target?: Pokemon): void {
      user.scene.queueMessage(this._chargeText
        .replace("{USER}", getPokemonNameWithAffix(user))
        .replace("{TARGET}", getPokemonNameWithAffix(target))
      );
    }

    /**
     * Gets all charge attributes of the given attribute type.
     * @param attrType any attribute that extends {@linkcode MoveAttr}
     * @returns Array of attributes that match `attrType`, or an empty array if
     * no matches are found.
     */
    getChargeAttrs<T extends MoveAttr>(attrType: Constructor<T>): T[] {
      return this.chargeAttrs.filter((attr): attr is T => attr instanceof attrType);
    }

    /**
     * Checks if this move has an attribute of the given type.
     * @param attrType any attribute that extends {@linkcode MoveAttr}
     * @returns `true` if a matching attribute is found; `false` otherwise
     */
    hasChargeAttr<T extends MoveAttr>(attrType: Constructor<T>): boolean {
      return this.chargeAttrs.some((attr) => attr instanceof attrType);
    }

    /**
     * Adds an attribute to this move to be applied during the move's charging phase
     * @param ChargeAttrType the type of {@linkcode MoveAttr} being added
     * @param args the parameters to construct the given {@linkcode MoveAttr} with
     * @returns this {@linkcode Move} (for chaining API purposes)
     */
    chargeAttr<T extends Constructor<MoveAttr>>(ChargeAttrType: T, ...args: ConstructorParameters<T>): this {
      const chargeAttr = new ChargeAttrType(...args);
      this.chargeAttrs.push(chargeAttr);

      return this;
    }
  };
}

export class ChargingAttackMove extends ChargeMove(AttackMove) {}
export class ChargingSelfStatusMove extends ChargeMove(SelfStatusMove) {}

export type ChargingMove = ChargingAttackMove | ChargingSelfStatusMove;

/**
 * Base class defining all {@linkcode Move} Attributes
 * @abstract
 * @see {@linkcode apply}
 */
export abstract class MoveAttr {
  /** Should this {@linkcode Move} target the user? */
  public selfTarget: boolean;

  constructor(selfTarget: boolean = false) {
    this.selfTarget = selfTarget;
  }

  /**
   * Applies move attributes
   * @see {@linkcode applyMoveAttrsInternal}
   * @virtual
   * @param user {@linkcode Pokemon} using the move
   * @param target {@linkcode Pokemon} target of the move
   * @param move {@linkcode Move} with this attribute
   * @param args Set of unique arguments needed by this attribute
   * @returns true if application of the ability succeeds
   */
  apply(user: Pokemon | null, target: Pokemon | null, move: Move, args: any[]): boolean | Promise<boolean> {
    return true;
  }

  /**
   * @virtual
   * @returns the {@linkcode MoveCondition} or {@linkcode MoveConditionFunc} for this {@linkcode Move}
   */
  getCondition(): MoveCondition | MoveConditionFunc | null {
    return null;
  }

  /**
   * @virtual
   * @param user {@linkcode Pokemon} using the move
   * @param target {@linkcode Pokemon} target of the move
   * @param move {@linkcode Move} with this attribute
   * @param cancelled {@linkcode Utils.BooleanHolder} which stores if the move should fail
   * @returns the string representing failure of this {@linkcode Move}
   */
  getFailedText(user: Pokemon, target: Pokemon, move: Move, cancelled: Utils.BooleanHolder): string | null {
    return null;
  }

  /**
   * Used by the Enemy AI to rank an attack based on a given user
   * @see {@linkcode EnemyPokemon.getNextMove}
   * @virtual
   */
  getUserBenefitScore(user: Pokemon, target: Pokemon, move: Move): integer {
    return 0;
  }

  /**
   * Used by the Enemy AI to rank an attack based on a given target
   * @see {@linkcode EnemyPokemon.getNextMove}
   * @virtual
   */
  getTargetBenefitScore(user: Pokemon, target: Pokemon, move: Move): integer {
    return 0;
  }
}

export enum MoveEffectTrigger {
  PRE_APPLY,
  POST_APPLY,
  HIT,
  /** Triggers one time after all target effects have applied */
  POST_TARGET,
}

/** Base class defining all Move Effect Attributes
 * @extends MoveAttr
 * @see {@linkcode apply}
 */
export class MoveEffectAttr extends MoveAttr {
  /** Defines when this effect should trigger in the move's effect order
   * @see {@linkcode phases.MoveEffectPhase.start}
   */
  public trigger: MoveEffectTrigger;
  /** Should this effect only apply on the first hit? */
  public firstHitOnly: boolean;
  /** Should this effect only apply on the last hit? */
  public lastHitOnly: boolean;
  /** Should this effect only apply on the first target hit? */
  public firstTargetOnly: boolean;
  /** Overrides the secondary effect chance for this attr if set. */
  public effectChanceOverride?: number;

  constructor(selfTarget?: boolean, trigger?: MoveEffectTrigger, firstHitOnly: boolean = false, lastHitOnly: boolean = false, firstTargetOnly: boolean = false, effectChanceOverride?: number) {
    super(selfTarget);
    this.trigger = trigger ?? MoveEffectTrigger.POST_APPLY;
    this.firstHitOnly = firstHitOnly;
    this.lastHitOnly = lastHitOnly;
    this.firstTargetOnly = firstTargetOnly;
    this.effectChanceOverride = effectChanceOverride;
  }

  /**
   * Determines whether the {@linkcode Move}'s effects are valid to {@linkcode apply}
   * @virtual
   * @param user {@linkcode Pokemon} using the move
   * @param target {@linkcode Pokemon} target of the move
   * @param move {@linkcode Move} with this attribute
   * @param args Set of unique arguments needed by this attribute
   * @returns true if basic application of the ability attribute should be possible
   */
  canApply(user: Pokemon, target: Pokemon, move: Move, args?: any[]) {
    return !! (this.selfTarget ? user.hp && !user.getTag(BattlerTagType.FRENZY) : target.hp)
           && (this.selfTarget || !target.getTag(BattlerTagType.PROTECTED) ||
                move.checkFlag(MoveFlags.IGNORE_PROTECT, user, target));
  }

  /** Applies move effects so long as they are able based on {@linkcode canApply} */
  apply(user: Pokemon, target: Pokemon, move: Move, args?: any[]): boolean | Promise<boolean> {
    return this.canApply(user, target, move, args);
  }

  /**
   * Gets the used move's additional effect chance.
   * Chance is modified by {@linkcode MoveEffectChanceMultiplierAbAttr} and {@linkcode IgnoreMoveEffectsAbAttr}.
   * @param user {@linkcode Pokemon} using this move
   * @param target {@linkcode Pokemon | Target} of this move
   * @param move {@linkcode Move} being used
   * @param selfEffect `true` if move targets user.
   * @returns Move effect chance value.
   */
  getMoveChance(user: Pokemon, target: Pokemon, move: Move, selfEffect?: Boolean, showAbility?: Boolean): integer {
    const moveChance = new Utils.NumberHolder(this.effectChanceOverride ?? move.chance);

    applyAbAttrs(MoveEffectChanceMultiplierAbAttr, user, null, false, moveChance, move, target, selfEffect, showAbility);

    if ((!move.hasAttr(FlinchAttr) || moveChance.value <= move.chance) && !move.hasAttr(SecretPowerAttr)) {
      const userSide = user.isPlayer() ? ArenaTagSide.PLAYER : ArenaTagSide.ENEMY;
      user.scene.arena.applyTagsForSide(ArenaTagType.WATER_FIRE_PLEDGE, userSide, false, moveChance);
    }

    if (!selfEffect) {
      applyPreDefendAbAttrs(IgnoreMoveEffectsAbAttr, target, user, null, null, false, moveChance);
    }
    return moveChance.value;
  }
}

/**
 * Base class defining all Move Header attributes.
 * Move Header effects apply at the beginning of a turn before any moves are resolved.
 * They can be used to apply effects to the field (e.g. queueing a message) or to the user
 * (e.g. adding a battler tag).
 */
export class MoveHeaderAttr extends MoveAttr {
  constructor() {
    super(true);
  }
}

/**
 * Header attribute to queue a message at the beginning of a turn.
 * @see {@link MoveHeaderAttr}
 */
export class MessageHeaderAttr extends MoveHeaderAttr {
  private message: string | ((user: Pokemon, move: Move) => string);

  constructor(message: string | ((user: Pokemon, move: Move) => string)) {
    super();
    this.message = message;
  }

  apply(user: Pokemon, target: Pokemon, move: Move, args: any[]): boolean {
    const message = typeof this.message === "string"
      ? this.message
      : this.message(user, move);

    if (message) {
      user.scene.queueMessage(message);
      return true;
    }
    return false;
  }
}

/**
 * Header attribute to add a battler tag to the user at the beginning of a turn.
 * @see {@linkcode MoveHeaderAttr}
 */
export class AddBattlerTagHeaderAttr extends MoveHeaderAttr {
  private tagType: BattlerTagType;

  constructor(tagType: BattlerTagType) {
    super();
    this.tagType = tagType;
  }

  apply(user: Pokemon, target: Pokemon, move: Move, args: any[]): boolean {
    user.addTag(this.tagType);
    return true;
  }
}

/**
 * Header attribute to implement the "charge phase" of Beak Blast at the
 * beginning of a turn.
 * @see {@link https://bulbapedia.bulbagarden.net/wiki/Beak_Blast_(move) | Beak Blast}
 * @see {@linkcode BeakBlastChargingTag}
 */
export class BeakBlastHeaderAttr extends AddBattlerTagHeaderAttr {
  /** Required to initialize Beak Blast's charge animation correctly */
  public chargeAnim = ChargeAnim.BEAK_BLAST_CHARGING;

  constructor() {
    super(BattlerTagType.BEAK_BLAST_CHARGING);
  }
}

export class PreMoveMessageAttr extends MoveAttr {
  private message: string | ((user: Pokemon, target: Pokemon, move: Move) => string);

  constructor(message: string | ((user: Pokemon, target: Pokemon, move: Move) => string)) {
    super();
    this.message = message;
  }

  apply(user: Pokemon, target: Pokemon, move: Move, args: any[]): boolean {
    const message = typeof this.message === "string"
      ? this.message as string
      : this.message(user, target, move);
    if (message) {
      user.scene.queueMessage(message, 500);
      return true;
    }
    return false;
  }
}

/**
 * Attribute for Status moves that take attack type effectiveness
 * into consideration (i.e. {@linkcode https://bulbapedia.bulbagarden.net/wiki/Thunder_Wave_(move) | Thunder Wave})
 * @extends MoveAttr
 */
export class RespectAttackTypeImmunityAttr extends MoveAttr { }

export class IgnoreOpponentStatStagesAttr extends MoveAttr {
  apply(user: Pokemon, target: Pokemon, move: Move, args: any[]): boolean {
    (args[0] as Utils.BooleanHolder).value = true;

    return true;
  }
}

export class HighCritAttr extends MoveAttr {
  apply(user: Pokemon, target: Pokemon, move: Move, args: any[]): boolean {
    (args[0] as Utils.IntegerHolder).value++;

    return true;
  }

  getUserBenefitScore(user: Pokemon, target: Pokemon, move: Move): integer {
    return 3;
  }
}

export class CritOnlyAttr extends MoveAttr {
  apply(user: Pokemon, target: Pokemon, move: Move, args: any[]): boolean {
    (args[0] as Utils.BooleanHolder).value = true;

    return true;
  }

  getUserBenefitScore(user: Pokemon, target: Pokemon, move: Move): integer {
    return 5;
  }
}

export class FixedDamageAttr extends MoveAttr {
  private damage: integer;

  constructor(damage: integer) {
    super();

    this.damage = damage;
  }

  apply(user: Pokemon, target: Pokemon, move: Move, args: any[]): boolean {
    (args[0] as Utils.IntegerHolder).value = this.getDamage(user, target, move);

    return true;
  }

  getDamage(user: Pokemon, target: Pokemon, move: Move): integer {
    return this.damage;
  }
}

export class UserHpDamageAttr extends FixedDamageAttr {
  constructor() {
    super(0);
  }

  apply(user: Pokemon, target: Pokemon, move: Move, args: any[]): boolean {
    (args[0] as Utils.IntegerHolder).value = user.hp;

    return true;
  }
}

export class TargetHalfHpDamageAttr extends FixedDamageAttr {
  constructor() {
    super(0);
  }

  apply(user: Pokemon, target: Pokemon, move: Move, args: any[]): boolean {
    (args[0] as Utils.IntegerHolder).value = Utils.toDmgValue(target.hp / 2);

    return true;
  }

  getTargetBenefitScore(user: Pokemon, target: Pokemon, move: Move): number {
    return target.getHpRatio() > 0.5 ? Math.floor(((target.getHpRatio() - 0.5) * -24) + 4) : -20;
  }
}

export class MatchHpAttr extends FixedDamageAttr {
  constructor() {
    super(0);
  }

  apply(user: Pokemon, target: Pokemon, move: Move, args: any[]): boolean {
    (args[0] as Utils.IntegerHolder).value = target.hp - user.hp;

    return true;
  }

  getCondition(): MoveConditionFunc {
    return (user, target, move) => user.hp <= target.hp;
  }

  // TODO
  /*getUserBenefitScore(user: Pokemon, target: Pokemon, move: Move): integer {
    return 0;
  }*/
}

type MoveFilter = (move: Move) => boolean;

export class CounterDamageAttr extends FixedDamageAttr {
  private moveFilter: MoveFilter;
  private multiplier: number;

  constructor(moveFilter: MoveFilter, multiplier: integer) {
    super(0);

    this.moveFilter = moveFilter;
    this.multiplier = multiplier;
  }

  apply(user: Pokemon, target: Pokemon, move: Move, args: any[]): boolean {
    const damage = user.turnData.attacksReceived.filter(ar => this.moveFilter(allMoves[ar.move])).reduce((total: integer, ar: AttackMoveResult) => total + ar.damage, 0);
    (args[0] as Utils.IntegerHolder).value = Utils.toDmgValue(damage * this.multiplier);

    return true;
  }

  getCondition(): MoveConditionFunc {
    return (user, target, move) => !!user.turnData.attacksReceived.filter(ar => this.moveFilter(allMoves[ar.move])).length;
  }
}

export class LevelDamageAttr extends FixedDamageAttr {
  constructor() {
    super(0);
  }

  getDamage(user: Pokemon, target: Pokemon, move: Move): number {
    return user.level;
  }
}

export class RandomLevelDamageAttr extends FixedDamageAttr {
  constructor() {
    super(0);
  }

  getDamage(user: Pokemon, target: Pokemon, move: Move): number {
    return Utils.toDmgValue(user.level * (user.randSeedIntRange(50, 150) * 0.01));
  }
}

export class ModifiedDamageAttr extends MoveAttr {
  apply(user: Pokemon, target: Pokemon, move: Move, args: any[]): boolean {
    const initialDamage = args[0] as Utils.IntegerHolder;
    initialDamage.value = this.getModifiedDamage(user, target, move, initialDamage.value);

    return true;
  }

  getModifiedDamage(user: Pokemon, target: Pokemon, move: Move, damage: integer): integer {
    return damage;
  }
}

export class SurviveDamageAttr extends ModifiedDamageAttr {
  getModifiedDamage(user: Pokemon, target: Pokemon, move: Move, damage: number): number {
    return Math.min(damage, target.hp - 1);
  }

  getCondition(): MoveConditionFunc {
    return (user, target, move) => target.hp > 1;
  }

  getUserBenefitScore(user: Pokemon, target: Pokemon, move: Move): integer {
    return target.hp > 1 ? 0 : -20;
  }
}

export class RecoilAttr extends MoveEffectAttr {
  private useHp: boolean;
  private damageRatio: number;
  private unblockable: boolean;

  constructor(useHp: boolean = false, damageRatio: number = 0.25, unblockable: boolean = false) {
    super(true, MoveEffectTrigger.POST_APPLY, false, true);

    this.useHp = useHp;
    this.damageRatio = damageRatio;
    this.unblockable = unblockable;
  }

  apply(user: Pokemon, target: Pokemon, move: Move, args: any[]): boolean {
    if (!super.apply(user, target, move, args)) {
      return false;
    }

    const cancelled = new Utils.BooleanHolder(false);
    if (!this.unblockable) {
      applyAbAttrs(BlockRecoilDamageAttr, user, cancelled);
      applyAbAttrs(BlockNonDirectDamageAbAttr, user, cancelled);
    }

    if (cancelled.value) {
      return false;
    }

    const damageValue = (!this.useHp ? user.turnData.damageDealt : user.getMaxHp()) * this.damageRatio;
    const minValue = user.turnData.damageDealt ? 1 : 0;
    const recoilDamage = Utils.toDmgValue(damageValue, minValue);
    if (!recoilDamage) {
      return false;
    }

    if (cancelled.value) {
      return false;
    }

    user.damageAndUpdate(recoilDamage, HitResult.OTHER, false, true, true);
    user.scene.queueMessage(i18next.t("moveTriggers:hitWithRecoil", { pokemonName: getPokemonNameWithAffix(user) }));
    user.turnData.damageTaken += recoilDamage;

    return true;
  }

  getUserBenefitScore(user: Pokemon, target: Pokemon, move: Move): integer {
    return Math.floor((move.power / 5) / -4);
  }
}


/**
 * Attribute used for moves which self KO the user regardless if the move hits a target
 * @extends MoveEffectAttr
 * @see {@linkcode apply}
 **/
export class SacrificialAttr extends MoveEffectAttr {
  constructor() {
    super(true, MoveEffectTrigger.POST_TARGET);
  }

  /**
   * Deals damage to the user equal to their current hp
   * @param user {@linkcode Pokemon} that used the move
   * @param target {@linkcode Pokemon} target of the move
   * @param move {@linkcode Move} with this attribute
   * @param args N/A
   * @returns true if the function succeeds
   **/
  apply(user: Pokemon, target: Pokemon, move: Move, args: any[]): boolean {
    user.damageAndUpdate(user.hp, HitResult.OTHER, false, true, true);
	  user.turnData.damageTaken += user.hp;

    return true;
  }

  getUserBenefitScore(user: Pokemon, target: Pokemon, move: Move): integer {
    if (user.isBoss()) {
      return -20;
    }
    return Math.ceil(((1 - user.getHpRatio()) * 10 - 10) * (target.getAttackTypeEffectiveness(move.type, user) - 0.5));
  }
}

/**
 * Attribute used for moves which self KO the user but only if the move hits a target
 * @extends MoveEffectAttr
 * @see {@linkcode apply}
 **/
export class SacrificialAttrOnHit extends MoveEffectAttr {
  constructor() {
    super(true, MoveEffectTrigger.HIT);
  }

  /**
   * Deals damage to the user equal to their current hp if the move lands
   * @param user {@linkcode Pokemon} that used the move
   * @param target {@linkcode Pokemon} target of the move
   * @param move {@linkcode Move} with this attribute
   * @param args N/A
   * @returns true if the function succeeds
   **/
  apply(user: Pokemon, target: Pokemon, move: Move, args: any[]): boolean {
    // If the move fails to hit a target, then the user does not faint and the function returns false
    if (!super.apply(user, target, move, args)) {
      return false;
    }

    user.damageAndUpdate(user.hp, HitResult.OTHER, false, true, true);
    user.turnData.damageTaken += user.hp;

    return true;
  }

  getUserBenefitScore(user: Pokemon, target: Pokemon, move: Move): integer {
    if (user.isBoss()) {
      return -20;
    }
    return Math.ceil(((1 - user.getHpRatio()) * 10 - 10) * (target.getAttackTypeEffectiveness(move.type, user) - 0.5));
  }
}

/**
 * Attribute used for moves which cut the user's Max HP in half.
 * Triggers using {@linkcode MoveEffectTrigger.POST_TARGET}.
 * @extends MoveEffectAttr
 * @see {@linkcode apply}
 */
export class HalfSacrificialAttr extends MoveEffectAttr {
  constructor() {
    super(true, MoveEffectTrigger.POST_TARGET);
  }

  /**
   * Cut's the user's Max HP in half and displays the appropriate recoil message
   * @param user {@linkcode Pokemon} that used the move
   * @param target N/A
   * @param move {@linkcode Move} with this attribute
   * @param args N/A
   * @returns true if the function succeeds
   */
  apply(user: Pokemon, target: Pokemon, move: Move, args: any[]): boolean {
    if (!super.apply(user, target, move, args)) {
      return false;
    }

    const cancelled = new Utils.BooleanHolder(false);
    // Check to see if the Pokemon has an ability that blocks non-direct damage
    applyAbAttrs(BlockNonDirectDamageAbAttr, user, cancelled);
    if (!cancelled.value) {
      user.damageAndUpdate(Utils.toDmgValue(user.getMaxHp() / 2), HitResult.OTHER, false, true, true);
      user.scene.queueMessage(i18next.t("moveTriggers:cutHpPowerUpMove", { pokemonName: getPokemonNameWithAffix(user) })); // Queue recoil message
    }
    return true;
  }

  getUserBenefitScore(user: Pokemon, target: Pokemon, move: Move): integer {
    if (user.isBoss()) {
      return -10;
    }
    return Math.ceil(((1 - user.getHpRatio() / 2) * 10 - 10) * (target.getAttackTypeEffectiveness(move.type, user) - 0.5));
  }
}

/**
 * Attribute to put in a {@link https://bulbapedia.bulbagarden.net/wiki/Substitute_(doll) | Substitute Doll}
 * for the user.
 * @extends MoveEffectAttr
 * @see {@linkcode apply}
 */
export class AddSubstituteAttr extends MoveEffectAttr {
  /** The ratio of the user's max HP that is required to apply this effect */
  private hpCost: number;

  constructor(hpCost: number = 0.25) {
    super(true);

    this.hpCost = hpCost;
  }

  /**
   * Removes 1/4 of the user's maximum HP (rounded down) to create a substitute for the user
   * @param user the {@linkcode Pokemon} that used the move.
   * @param target n/a
   * @param move the {@linkcode Move} with this attribute.
   * @param args n/a
   * @returns true if the attribute successfully applies, false otherwise
   */
  apply(user: Pokemon, target: Pokemon, move: Move, args: any[]): boolean {
    if (!super.apply(user, target, move, args)) {
      return false;
    }

    user.damageAndUpdate(Math.floor(user.getMaxHp() * this.hpCost), HitResult.OTHER, false, true, true);
    user.addTag(BattlerTagType.SUBSTITUTE, 0, move.id, user.id);
    return true;
  }

  getUserBenefitScore(user: Pokemon, target: Pokemon, move: Move): number {
    if (user.isBoss()) {
      return -10;
    }
    return 5;
  }

  getCondition(): MoveConditionFunc {
    return (user, target, move) => !user.getTag(SubstituteTag) && user.hp > Math.floor(user.getMaxHp() * this.hpCost) && user.getMaxHp() > 1;
  }

  getFailedText(user: Pokemon, target: Pokemon, move: Move, cancelled: Utils.BooleanHolder): string | null {
    if (user.getTag(SubstituteTag)) {
      return i18next.t("moveTriggers:substituteOnOverlap", { pokemonName: getPokemonNameWithAffix(user) });
    } else if (user.hp <= Math.floor(user.getMaxHp() / 4) || user.getMaxHp() === 1) {
      return i18next.t("moveTriggers:substituteNotEnoughHp");
    } else {
      return i18next.t("battle:attackFailed");
    }
  }
}

export enum MultiHitType {
  _2,
  _2_TO_5,
  _3,
  _10,
  BEAT_UP,
}

/**
 * Heals the user or target by {@linkcode healRatio} depending on the value of {@linkcode selfTarget}
 * @extends MoveEffectAttr
 * @see {@linkcode apply}
 */
export class HealAttr extends MoveEffectAttr {
  /** The percentage of {@linkcode Stat.HP} to heal */
  private healRatio: number;
  /** Should an animation be shown? */
  private showAnim: boolean;

  constructor(healRatio?: number, showAnim?: boolean, selfTarget?: boolean) {
    super(selfTarget === undefined || selfTarget);

    this.healRatio = healRatio || 1;
    this.showAnim = !!showAnim;
  }

  apply(user: Pokemon, target: Pokemon, move: Move, args: any[]): boolean {
    this.addHealPhase(this.selfTarget ? user : target, this.healRatio);
    return true;
  }

  /**
   * Creates a new {@linkcode PokemonHealPhase}.
   * This heals the target and shows the appropriate message.
   */
  addHealPhase(target: Pokemon, healRatio: number) {
    target.scene.unshiftPhase(new PokemonHealPhase(target.scene, target.getBattlerIndex(),
      Utils.toDmgValue(target.getMaxHp() * healRatio), i18next.t("moveTriggers:healHp", { pokemonName: getPokemonNameWithAffix(target) }), true, !this.showAnim));
  }

  getTargetBenefitScore(user: Pokemon, target: Pokemon, move: Move): integer {
    const score = ((1 - (this.selfTarget ? user : target).getHpRatio()) * 20) - this.healRatio * 10;
    return Math.round(score / (1 - this.healRatio / 2));
  }
}

/**
 * Cures the user's party of non-volatile status conditions, ie. Heal Bell, Aromatherapy
 * @extends MoveEffectAttr
 * @see {@linkcode apply}
 */
export class PartyStatusCureAttr extends MoveEffectAttr {
  /** Message to display after using move */
  private message: string;
  /** Skips mons with this ability, ie. Soundproof */
  private abilityCondition: Abilities;

  constructor(message: string | null, abilityCondition: Abilities) {
    super();

    this.message = message!; // TODO: is this bang correct?
    this.abilityCondition = abilityCondition;
  }

  //The same as MoveEffectAttr.canApply, except it doesn't check for the target's HP.
  canApply(user: Pokemon, target: Pokemon, move: Move, args: any[]) {
    const isTargetValid =
      (this.selfTarget && user.hp && !user.getTag(BattlerTagType.FRENZY)) ||
      (!this.selfTarget && (!target.getTag(BattlerTagType.PROTECTED) || move.hasFlag(MoveFlags.IGNORE_PROTECT)));
    return !!isTargetValid;
  }

  apply(user: Pokemon, target: Pokemon, move: Move, args: any[]): boolean {
    if (!this.canApply(user, target, move, args)) {
      return false;
    }
    const partyPokemon = user.isPlayer() ? user.scene.getParty() : user.scene.getEnemyParty();
    partyPokemon.forEach(p => this.cureStatus(p, user.id));

    if (this.message) {
      user.scene.queueMessage(this.message);
    }

    return true;
  }

  /**
   * Tries to cure the status of the given {@linkcode Pokemon}
   * @param pokemon The {@linkcode Pokemon} to cure.
   * @param userId The ID of the (move) {@linkcode Pokemon | user}.
   */
  public cureStatus(pokemon: Pokemon, userId: number) {
    if (!pokemon.isOnField() || pokemon.id === userId) { // user always cures its own status, regardless of ability
      pokemon.resetStatus(false);
      pokemon.updateInfo();
    } else if (!pokemon.hasAbility(this.abilityCondition)) {
      pokemon.resetStatus();
      pokemon.updateInfo();
    } else {
      pokemon.scene.unshiftPhase(new ShowAbilityPhase(pokemon.scene, pokemon.id, pokemon.getPassiveAbility()?.id === this.abilityCondition));
    }
  }
}

/**
 * Applies damage to the target's ally equal to 1/16 of that ally's max HP.
 * @extends MoveEffectAttr
 */
export class FlameBurstAttr extends MoveEffectAttr {
  /**
   * @param user - n/a
   * @param target - The target Pokémon.
   * @param move - n/a
   * @param args - n/a
   * @returns A boolean indicating whether the effect was successfully applied.
   */
  apply(user: Pokemon, target: Pokemon, move: Move, args: any[]): boolean | Promise<boolean> {
    const targetAlly = target.getAlly();
    const cancelled = new Utils.BooleanHolder(false);

    if (targetAlly) {
      applyAbAttrs(BlockNonDirectDamageAbAttr, targetAlly, cancelled);
    }

    if (cancelled.value || !targetAlly) {
      return false;
    }

    targetAlly.damageAndUpdate(Math.max(1, Math.floor(1 / 16 * targetAlly.getMaxHp())), HitResult.OTHER);
    return true;
  }

  getTargetBenefitScore(user: Pokemon, target: Pokemon, move: Move): integer {
    return target.getAlly() ? -5 : 0;
  }
}

export class SacrificialFullRestoreAttr extends SacrificialAttr {
  constructor() {
    super();
  }

  apply(user: Pokemon, target: Pokemon, move: Move, args: any[]): boolean {
    if (!super.apply(user, target, move, args)) {
      return false;
    }

    // We don't know which party member will be chosen, so pick the highest max HP in the party
    const maxPartyMemberHp = user.scene.getParty().map(p => p.getMaxHp()).reduce((maxHp: integer, hp: integer) => Math.max(hp, maxHp), 0);

    user.scene.pushPhase(new PokemonHealPhase(user.scene, user.getBattlerIndex(),
      maxPartyMemberHp, i18next.t("moveTriggers:sacrificialFullRestore", { pokemonName: getPokemonNameWithAffix(user) }), true, false, false, true), true);

    return true;
  }

  getUserBenefitScore(user: Pokemon, target: Pokemon, move: Move): integer {
    return -20;
  }

  getCondition(): MoveConditionFunc {
    return (user, target, move) => user.scene.getParty().filter(p => p.isActive()).length > user.scene.currentBattle.getBattlerCount();
  }
}

/**
 * Attribute used for moves which ignore type-based debuffs from weather, namely Hydro Steam.
 * Called during damage calculation after getting said debuff from getAttackTypeMultiplier in the Pokemon class.
 * @extends MoveAttr
 * @see {@linkcode apply}
 */
export class IgnoreWeatherTypeDebuffAttr extends MoveAttr {
  /** The {@linkcode WeatherType} this move ignores */
  public weather: WeatherType;

  constructor(weather: WeatherType) {
    super();
    this.weather = weather;
  }
  /**
   * Changes the type-based weather modifier if this move's power would be reduced by it
   * @param user {@linkcode Pokemon} that used the move
   * @param target N/A
   * @param move {@linkcode Move} with this attribute
   * @param args [0] {@linkcode Utils.NumberHolder} for arenaAttackTypeMultiplier
   * @returns true if the function succeeds
   */
  apply(user: Pokemon, target: Pokemon, move: Move, args: any[]): boolean {
    const weatherModifier = args[0] as Utils.NumberHolder;
    //If the type-based attack power modifier due to weather (e.g. Water moves in Sun) is below 1, set it to 1
    if (user.scene.arena.weather?.weatherType === this.weather) {
      weatherModifier.value = Math.max(weatherModifier.value, 1);
    }
    return true;
  }
}

export abstract class WeatherHealAttr extends HealAttr {
  constructor() {
    super(0.5);
  }

  apply(user: Pokemon, target: Pokemon, move: Move, args: any[]): boolean {
    let healRatio = 0.5;
    if (!user.scene.arena.weather?.isEffectSuppressed(user.scene)) {
      const weatherType = user.scene.arena.weather?.weatherType || WeatherType.NONE;
      healRatio = this.getWeatherHealRatio(weatherType);
    }
    this.addHealPhase(user, healRatio);
    return true;
  }

  abstract getWeatherHealRatio(weatherType: WeatherType): number;
}

export class PlantHealAttr extends WeatherHealAttr {
  getWeatherHealRatio(weatherType: WeatherType): number {
    switch (weatherType) {
      case WeatherType.SUNNY:
      case WeatherType.HARSH_SUN:
        return 2 / 3;
      case WeatherType.RAIN:
      case WeatherType.SANDSTORM:
      case WeatherType.HAIL:
      case WeatherType.SNOW:
      case WeatherType.HEAVY_RAIN:
        return 0.25;
      default:
        return 0.5;
    }
  }
}

export class SandHealAttr extends WeatherHealAttr {
  getWeatherHealRatio(weatherType: WeatherType): number {
    switch (weatherType) {
      case WeatherType.SANDSTORM:
        return 2 / 3;
      default:
        return 0.5;
    }
  }
}

/**
 * Heals the target or the user by either {@linkcode normalHealRatio} or {@linkcode boostedHealRatio}
 * depending on the evaluation of {@linkcode condition}
 * @extends HealAttr
 * @see {@linkcode apply}
 */
export class BoostHealAttr extends HealAttr {
  /** Healing received when {@linkcode condition} is false */
  private normalHealRatio: number;
  /** Healing received when {@linkcode condition} is true */
  private boostedHealRatio: number;
  /** The lambda expression to check against when boosting the healing value */
  private condition?: MoveConditionFunc;

  constructor(normalHealRatio?: number, boostedHealRatio?: number, showAnim?: boolean, selfTarget?: boolean, condition?: MoveConditionFunc) {
    super(normalHealRatio, showAnim, selfTarget);
    this.normalHealRatio = normalHealRatio!; // TODO: is this bang correct?
    this.boostedHealRatio = boostedHealRatio!; // TODO: is this bang correct?
    this.condition = condition;
  }

  /**
   * @param user {@linkcode Pokemon} using the move
   * @param target {@linkcode Pokemon} target of the move
   * @param move {@linkcode Move} with this attribute
   * @param args N/A
   * @returns true if the move was successful
   */
  apply(user: Pokemon, target: Pokemon, move: Move, args: any[]): boolean {
    const healRatio: number = (this.condition ? this.condition(user, target, move) : false) ? this.boostedHealRatio : this.normalHealRatio;
    this.addHealPhase(target, healRatio);
    return true;
  }
}

/**
 * Heals the target only if it is the ally
 * @extends HealAttr
 * @see {@linkcode apply}
 */
export class HealOnAllyAttr extends HealAttr {
  /**
   * @param user {@linkcode Pokemon} using the move
   * @param target {@linkcode Pokemon} target of the move
   * @param move {@linkcode Move} with this attribute
   * @param args N/A
   * @returns true if the function succeeds
   */
  apply(user: Pokemon, target: Pokemon, move: Move, args: any[]): boolean {
    if (user.getAlly() === target) {
      super.apply(user, target, move, args);
      return true;
    }

    return false;
  }
}

/**
 * Heals user as a side effect of a move that hits a target.
 * Healing is based on {@linkcode healRatio} * the amount of damage dealt or a stat of the target.
 * @extends MoveEffectAttr
 * @see {@linkcode apply}
 * @see {@linkcode getUserBenefitScore}
 */
export class HitHealAttr extends MoveEffectAttr {
  private healRatio: number;
  private healStat: EffectiveStat | null;

  constructor(healRatio?: number | null, healStat?: EffectiveStat) {
    super(true, MoveEffectTrigger.HIT);

    this.healRatio = healRatio ?? 0.5;
    this.healStat = healStat ?? null;
  }
  /**
   * Heals the user the determined amount and possibly displays a message about regaining health.
   * If the target has the {@linkcode ReverseDrainAbAttr}, all healing is instead converted
   * to damage to the user.
   * @param user {@linkcode Pokemon} using this move
   * @param target {@linkcode Pokemon} target of this move
   * @param move {@linkcode Move} being used
   * @param args N/A
   * @returns true if the function succeeds
   */
  apply(user: Pokemon, target: Pokemon, move: Move, args: any[]): boolean {
    let healAmount = 0;
    let message = "";
    const reverseDrain = target.hasAbilityWithAttr(ReverseDrainAbAttr, false);
    if (this.healStat !== null) {
      // Strength Sap formula
      healAmount = target.getEffectiveStat(this.healStat);
      message = i18next.t("battle:drainMessage", { pokemonName: getPokemonNameWithAffix(target) });
    } else {
      // Default healing formula used by draining moves like Absorb, Draining Kiss, Bitter Blade, etc.
      healAmount = Utils.toDmgValue(user.turnData.currDamageDealt * this.healRatio);
      message = i18next.t("battle:regainHealth", { pokemonName: getPokemonNameWithAffix(user) });
    }
    if (reverseDrain) {
      if (user.hasAbilityWithAttr(BlockNonDirectDamageAbAttr)) {
        healAmount = 0;
        message = "";
      } else {
        user.turnData.damageTaken += healAmount;
        healAmount = healAmount * -1;
        message = "";
      }
    }
    user.scene.unshiftPhase(new PokemonHealPhase(user.scene, user.getBattlerIndex(), healAmount, message, false, true));
    return true;
  }

  /**
   * Used by the Enemy AI to rank an attack based on a given user
   * @param user {@linkcode Pokemon} using this move
   * @param target {@linkcode Pokemon} target of this move
   * @param move {@linkcode Move} being used
   * @returns an integer. Higher means enemy is more likely to use that move.
   */
  getUserBenefitScore(user: Pokemon, target: Pokemon, move: Move): integer {
    if (this.healStat) {
      const healAmount = target.getEffectiveStat(this.healStat);
      return Math.floor(Math.max(0, (Math.min(1, (healAmount + user.hp) / user.getMaxHp() - 0.33))) / user.getHpRatio());
    }
    return Math.floor(Math.max((1 - user.getHpRatio()) - 0.33, 0) * (move.power / 4));
  }
}

/**
 * Attribute used for moves that change priority in a turn given a condition,
 * e.g. Grassy Glide
 * Called when move order is calculated in {@linkcode TurnStartPhase}.
 * @extends MoveAttr
 * @see {@linkcode apply}
 */
export class IncrementMovePriorityAttr extends MoveAttr {
  /** The condition for a move's priority being incremented */
  private moveIncrementFunc: (pokemon: Pokemon, target:Pokemon, move: Move) => boolean;
  /** The amount to increment priority by, if condition passes. */
  private increaseAmount: integer;

  constructor(moveIncrementFunc: (pokemon: Pokemon, target:Pokemon, move: Move) => boolean, increaseAmount = 1) {
    super();

    this.moveIncrementFunc = moveIncrementFunc;
    this.increaseAmount = increaseAmount;
  }

  /**
   * Increments move priority by set amount if condition passes
   * @param user {@linkcode Pokemon} using this move
   * @param target {@linkcode Pokemon} target of this move
   * @param move {@linkcode Move} being used
   * @param args [0] {@linkcode Utils.IntegerHolder} for move priority.
   * @returns true if function succeeds
   */
  apply(user: Pokemon, target: Pokemon, move: Move, args: any[]): boolean {
    if (!this.moveIncrementFunc(user, target, move)) {
      return false;
    }

    (args[0] as Utils.IntegerHolder).value += this.increaseAmount;
    return true;
  }
}

/**
 * Attribute used for attack moves that hit multiple times per use, e.g. Bullet Seed.
 *
 * Applied at the beginning of {@linkcode MoveEffectPhase}.
 *
 * @extends MoveAttr
 * @see {@linkcode apply}
 */
export class MultiHitAttr extends MoveAttr {
  /** This move's intrinsic multi-hit type. It should never be modified. */
  private readonly intrinsicMultiHitType: MultiHitType;
  /** This move's current multi-hit type. It may be temporarily modified by abilities (e.g., Battle Bond). */
  private multiHitType: MultiHitType;

  constructor(multiHitType?: MultiHitType) {
    super();

    this.intrinsicMultiHitType = multiHitType !== undefined ? multiHitType : MultiHitType._2_TO_5;
    this.multiHitType = this.intrinsicMultiHitType;
  }

  // Currently used by `battle_bond.test.ts`
  getMultiHitType(): MultiHitType {
    return this.multiHitType;
  }

  /**
   * Set the hit count of an attack based on this attribute instance's {@linkcode MultiHitType}.
   * If the target has an immunity to this attack's types, the hit count will always be 1.
   *
   * @param user {@linkcode Pokemon} that used the attack
   * @param target {@linkcode Pokemon} targeted by the attack
   * @param move {@linkcode Move} being used
   * @param args [0] {@linkcode Utils.IntegerHolder} storing the hit count of the attack
   * @returns True
   */
  apply(user: Pokemon, target: Pokemon, move: Move, args: any[]): boolean {
    const hitType = new Utils.NumberHolder(this.intrinsicMultiHitType);
    applyMoveAttrs(ChangeMultiHitTypeAttr, user, target, move, hitType);
    this.multiHitType = hitType.value;

    (args[0] as Utils.NumberHolder).value = this.getHitCount(user, target);
    return true;
  }

  getTargetBenefitScore(user: Pokemon, target: Pokemon, move: Move): number {
    return -5;
  }

  /**
   * Calculate the number of hits that an attack should have given this attribute's
   * {@linkcode MultiHitType}.
   *
   * @param user {@linkcode Pokemon} using the attack
   * @param target {@linkcode Pokemon} targeted by the attack
   * @returns The number of hits this attack should deal
   */
  getHitCount(user: Pokemon, target: Pokemon): integer {
    switch (this.multiHitType) {
      case MultiHitType._2_TO_5:
      {
        const rand = user.randSeedInt(16);
        const hitValue = new Utils.IntegerHolder(rand);
        applyAbAttrs(MaxMultiHitAbAttr, user, null, false, hitValue);
        if (hitValue.value >= 10) {
          return 2;
        } else if (hitValue.value >= 4) {
          return 3;
        } else if (hitValue.value >= 2) {
          return 4;
        } else {
          return 5;
        }
      }
      case MultiHitType._2:
        return 2;
      case MultiHitType._3:
        return 3;
      case MultiHitType._10:
        return 10;
      case MultiHitType.BEAT_UP:
        const party = user.isPlayer() ? user.scene.getParty() : user.scene.getEnemyParty();
        // No status means the ally pokemon can contribute to Beat Up
        return party.reduce((total, pokemon) => {
          return total + (pokemon.id === user.id ? 1 : pokemon?.status && pokemon.status.effect !== StatusEffect.NONE ? 0 : 1);
        }, 0);
    }
  }
}

export class ChangeMultiHitTypeAttr extends MoveAttr {
  apply(user: Pokemon, target: Pokemon, move: Move, args: any[]): boolean {
    //const hitType = args[0] as Utils.NumberHolder;
    return false;
  }
}

export class WaterShurikenMultiHitTypeAttr extends ChangeMultiHitTypeAttr {
  apply(user: Pokemon, target: Pokemon, move: Move, args: any[]): boolean {
    if (user.species.speciesId === Species.GRENINJA && user.hasAbility(Abilities.BATTLE_BOND) && user.formIndex === 2) {
      (args[0] as Utils.IntegerHolder).value = MultiHitType._3;
      return true;
    }
    return false;
  }
}

export class StatusEffectAttr extends MoveEffectAttr {
  public effect: StatusEffect;
  public turnsRemaining?: number;
  public overrideStatus: boolean = false;

  constructor(effect: StatusEffect, selfTarget?: boolean, turnsRemaining?: number, overrideStatus: boolean = false) {
    super(selfTarget, MoveEffectTrigger.HIT);

    this.effect = effect;
    this.turnsRemaining = turnsRemaining;
    this.overrideStatus = overrideStatus;
  }

  apply(user: Pokemon, target: Pokemon, move: Move, args: any[]): boolean {
    if (!this.selfTarget && move.hitsSubstitute(user, target)) {
      return false;
    }

    const moveChance = this.getMoveChance(user, target, move, this.selfTarget, true);
    const statusCheck = moveChance < 0 || moveChance === 100 || user.randSeedInt(100) < moveChance;
    if (statusCheck) {
      const pokemon = this.selfTarget ? user : target;
      if (pokemon.status) {
        if (this.overrideStatus) {
          pokemon.resetStatus();
        } else {
          return false;
        }
      }

      if (user !== target && target.isSafeguarded(user)) {
        if (move.category === MoveCategory.STATUS) {
          user.scene.queueMessage(i18next.t("moveTriggers:safeguard", { targetName: getPokemonNameWithAffix(target) }));
        }
        return false;
      }
      if ((!pokemon.status || (pokemon.status.effect === this.effect && moveChance < 0))
        && pokemon.trySetStatus(this.effect, true, user, this.turnsRemaining)) {
        applyPostAttackAbAttrs(ConfusionOnStatusEffectAbAttr, user, target, move, null, false, this.effect);
        return true;
      }
    }
    return false;
  }

  getTargetBenefitScore(user: Pokemon, target: Pokemon, move: Move): number {
    const moveChance = this.getMoveChance(user, target, move, this.selfTarget, false);
    return !(this.selfTarget ? user : target).status && (this.selfTarget ? user : target).canSetStatus(this.effect, true, false, user) ? Math.floor(moveChance * -0.1) : 0;
  }
}

export class MultiStatusEffectAttr extends StatusEffectAttr {
  public effects: StatusEffect[];

  constructor(effects: StatusEffect[], selfTarget?: boolean, turnsRemaining?: number, overrideStatus?: boolean) {
    super(effects[0], selfTarget, turnsRemaining, overrideStatus);
    this.effects = effects;
  }

  apply(user: Pokemon, target: Pokemon, move: Move, args: any[]): boolean {
    this.effect = Utils.randSeedItem(this.effects);
    const result = super.apply(user, target, move, args);
    return result;
  }

  getTargetBenefitScore(user: Pokemon, target: Pokemon, move: Move): number {
    const moveChance = this.getMoveChance(user, target, move, this.selfTarget, false);
    return !(this.selfTarget ? user : target).status && (this.selfTarget ? user : target).canSetStatus(this.effect, true, false, user) ? Math.floor(moveChance * -0.1) : 0;
  }
}

export class PsychoShiftEffectAttr extends MoveEffectAttr {
  constructor() {
    super(false, MoveEffectTrigger.HIT);
  }

  apply(user: Pokemon, target: Pokemon, move: Move, args: any[]): boolean {
    const statusToApply: StatusEffect | undefined = user.status?.effect ?? (user.hasAbility(Abilities.COMATOSE) ? StatusEffect.SLEEP : undefined);

    if (target.status) {
      return false;
    } else {
      const canSetStatus = target.canSetStatus(statusToApply, true, false, user);

      if (canSetStatus) {
        if (user.status) {
          user.scene.queueMessage(getStatusEffectHealText(user.status.effect, getPokemonNameWithAffix(user)));
        }
        user.resetStatus();
        user.updateInfo();
        target.trySetStatus(statusToApply, true, user);
      }

      return canSetStatus;
    }
  }

  getTargetBenefitScore(user: Pokemon, target: Pokemon, move: Move): number {
    return !(this.selfTarget ? user : target).status && (this.selfTarget ? user : target).canSetStatus(user.status?.effect, true, false, user) ? Math.floor(move.chance * -0.1) : 0;
  }
}
/**
 * The following needs to be implemented for Thief
 * "If the user faints due to the target's Ability (Rough Skin or Iron Barbs) or held Rocky Helmet, it cannot remove the target's held item."
 * "If Knock Off causes a Pokémon with the Sticky Hold Ability to faint, it can now remove that Pokémon's held item."
 */
export class StealHeldItemChanceAttr extends MoveEffectAttr {
  private chance: number;

  constructor(chance: number) {
    super(false, MoveEffectTrigger.HIT);
    this.chance = chance;
  }

  apply(user: Pokemon, target: Pokemon, move: Move, args: any[]): Promise<boolean> {
    return new Promise<boolean>(resolve => {
      if (move.hitsSubstitute(user, target)) {
        return resolve(false);
      }
      const rand = Phaser.Math.RND.realInRange(0, 1);
      if (rand >= this.chance) {
        return resolve(false);
      }
      const heldItems = this.getTargetHeldItems(target).filter(i => i.isTransferable);
      if (heldItems.length) {
        const poolType = target.isPlayer() ? ModifierPoolType.PLAYER : target.hasTrainer() ? ModifierPoolType.TRAINER : ModifierPoolType.WILD;
        const highestItemTier = heldItems.map(m => m.type.getOrInferTier(poolType)).reduce((highestTier, tier) => Math.max(tier!, highestTier), 0); // TODO: is the bang after tier correct?
        const tierHeldItems = heldItems.filter(m => m.type.getOrInferTier(poolType) === highestItemTier);
        const stolenItem = tierHeldItems[user.randSeedInt(tierHeldItems.length)];
        user.scene.tryTransferHeldItemModifier(stolenItem, user, false).then(success => {
          if (success) {
            user.scene.queueMessage(i18next.t("moveTriggers:stoleItem", { pokemonName: getPokemonNameWithAffix(user), targetName: getPokemonNameWithAffix(target), itemName: stolenItem.type.name }));
          }
          resolve(success);
        });
        return;
      }

      resolve(false);
    });
  }

  getTargetHeldItems(target: Pokemon): PokemonHeldItemModifier[] {
    return target.scene.findModifiers(m => m instanceof PokemonHeldItemModifier
      && m.pokemonId === target.id, target.isPlayer()) as PokemonHeldItemModifier[];
  }

  getUserBenefitScore(user: Pokemon, target: Pokemon, move: Move): number {
    const heldItems = this.getTargetHeldItems(target);
    return heldItems.length ? 5 : 0;
  }

  getTargetBenefitScore(user: Pokemon, target: Pokemon, move: Move): number {
    const heldItems = this.getTargetHeldItems(target);
    return heldItems.length ? -5 : 0;
  }
}

/**
 * Removes a random held item (or berry) from target.
 * Used for Incinerate and Knock Off.
 * Not Implemented Cases: (Same applies for Thief)
 * "If the user faints due to the target's Ability (Rough Skin or Iron Barbs) or held Rocky Helmet, it cannot remove the target's held item."
 * "If Knock Off causes a Pokémon with the Sticky Hold Ability to faint, it can now remove that Pokémon's held item."
 */
export class RemoveHeldItemAttr extends MoveEffectAttr {

  /** Optional restriction for item pool to berries only i.e. Differentiating Incinerate and Knock Off */
  private berriesOnly: boolean;

  constructor(berriesOnly: boolean) {
    super(false, MoveEffectTrigger.HIT);
    this.berriesOnly = berriesOnly;
  }

  /**
   *
   * @param user {@linkcode Pokemon} that used the move
   * @param target Target {@linkcode Pokemon} that the moves applies to
   * @param move {@linkcode Move} that is used
   * @param args N/A
   * @returns {boolean} True if an item was removed
   */
  apply(user: Pokemon, target: Pokemon, move: Move, args: any[]): boolean {
    if (!this.berriesOnly && target.isPlayer()) { // "Wild Pokemon cannot knock off Player Pokemon's held items" (See Bulbapedia)
      return false;
    }

    if (move.hitsSubstitute(user, target)) {
      return false;
    }

    const cancelled = new Utils.BooleanHolder(false);
    applyAbAttrs(BlockItemTheftAbAttr, target, cancelled); // Check for abilities that block item theft

    if (cancelled.value === true) {
      return false;
    }

    // Considers entire transferrable item pool by default (Knock Off). Otherwise berries only if specified (Incinerate).
    let heldItems = this.getTargetHeldItems(target).filter(i => i.isTransferable);

    if (this.berriesOnly) {
      heldItems = heldItems.filter(m => m instanceof BerryModifier && m.pokemonId === target.id, target.isPlayer());
    }

    if (heldItems.length) {
      const removedItem = heldItems[user.randSeedInt(heldItems.length)];

      // Decrease item amount and update icon
      !--removedItem.stackCount;
      target.scene.updateModifiers(target.isPlayer());

      if (this.berriesOnly) {
        user.scene.queueMessage(i18next.t("moveTriggers:incineratedItem", { pokemonName: getPokemonNameWithAffix(user), targetName: getPokemonNameWithAffix(target), itemName: removedItem.type.name }));
      } else {
        user.scene.queueMessage(i18next.t("moveTriggers:knockedOffItem", { pokemonName: getPokemonNameWithAffix(user), targetName: getPokemonNameWithAffix(target), itemName: removedItem.type.name }));
      }
    }

    return true;
  }

  getTargetHeldItems(target: Pokemon): PokemonHeldItemModifier[] {
    return target.scene.findModifiers(m => m instanceof PokemonHeldItemModifier
      && m.pokemonId === target.id, target.isPlayer()) as PokemonHeldItemModifier[];
  }

  getUserBenefitScore(user: Pokemon, target: Pokemon, move: Move): number {
    const heldItems = this.getTargetHeldItems(target);
    return heldItems.length ? 5 : 0;
  }

  getTargetBenefitScore(user: Pokemon, target: Pokemon, move: Move): number {
    const heldItems = this.getTargetHeldItems(target);
    return heldItems.length ? -5 : 0;
  }
}

/**
 * Attribute that causes targets of the move to eat a berry. Used for Teatime, Stuff Cheeks
 */
export class EatBerryAttr extends MoveEffectAttr {
  protected chosenBerry: BerryModifier | undefined;
  constructor() {
    super(true, MoveEffectTrigger.HIT);
  }
  /**
   * Causes the target to eat a berry.
   * @param user {@linkcode Pokemon} Pokemon that used the move
   * @param target {@linkcode Pokemon} Pokemon that will eat a berry
   * @param move {@linkcode Move} The move being used
   * @param args Unused
   * @returns {boolean} true if the function succeeds
   */
  apply(user: Pokemon, target: Pokemon, move: Move, args: any[]): boolean {
    if (!super.apply(user, target, move, args)) {
      return false;
    }

    const heldBerries = this.getTargetHeldBerries(target);
    if (heldBerries.length <= 0) {
      return false;
    }
    this.chosenBerry = heldBerries[user.randSeedInt(heldBerries.length)];
    const preserve = new Utils.BooleanHolder(false);
    target.scene.applyModifiers(PreserveBerryModifier, target.isPlayer(), target, preserve); // check for berry pouch preservation
    if (!preserve.value) {
      this.reduceBerryModifier(target);
    }
    this.eatBerry(target);
    return true;
  }

  getTargetHeldBerries(target: Pokemon): BerryModifier[] {
    return target.scene.findModifiers(m => m instanceof BerryModifier
      && (m as BerryModifier).pokemonId === target.id, target.isPlayer()) as BerryModifier[];
  }

  reduceBerryModifier(target: Pokemon) {
    if (this.chosenBerry?.stackCount === 1) {
      target.scene.removeModifier(this.chosenBerry, !target.isPlayer());
    } else if (this.chosenBerry !== undefined && this.chosenBerry.stackCount > 1) {
      this.chosenBerry.stackCount--;
    }
    target.scene.updateModifiers(target.isPlayer());
  }

  eatBerry(consumer: Pokemon) {
    getBerryEffectFunc(this.chosenBerry!.berryType)(consumer); // consumer eats the berry
    applyAbAttrs(HealFromBerryUseAbAttr, consumer, new Utils.BooleanHolder(false));
  }
}

/**
 *  Attribute used for moves that steal a random berry from the target. The user then eats the stolen berry.
 *  Used for Pluck & Bug Bite.
 */
export class StealEatBerryAttr extends EatBerryAttr {
  constructor() {
    super();
  }
  /**
   * User steals a random berry from the target and then eats it.
   * @param {Pokemon} user Pokemon that used the move and will eat the stolen berry
   * @param {Pokemon} target Pokemon that will have its berry stolen
   * @param {Move} move Move being used
   * @param {any[]} args Unused
   * @returns {boolean} true if the function succeeds
   */
  apply(user: Pokemon, target: Pokemon, move: Move, args: any[]): boolean {
    if (move.hitsSubstitute(user, target)) {
      return false;
    }
    const cancelled = new Utils.BooleanHolder(false);
    applyAbAttrs(BlockItemTheftAbAttr, target, cancelled); // check for abilities that block item theft
    if (cancelled.value === true) {
      return false;
    }

    const heldBerries = this.getTargetHeldBerries(target);
    if (heldBerries.length <= 0) {
      return false;
    }
    // if the target has berries, pick a random berry and steal it
    this.chosenBerry = heldBerries[user.randSeedInt(heldBerries.length)];
    const message = i18next.t("battle:stealEatBerry", { pokemonName: user.name, targetName: target.name, berryName: this.chosenBerry.type.name });
    user.scene.queueMessage(message);
    this.reduceBerryModifier(target);
    this.eatBerry(user);
    return true;
  }
}

/**
 * Move attribute that signals that the move should cure a status effect
 * @extends MoveEffectAttr
 * @see {@linkcode apply()}
 */
export class HealStatusEffectAttr extends MoveEffectAttr {
  /** List of Status Effects to cure */
  private effects: StatusEffect[];

  /**
   * @param selfTarget - Whether this move targets the user
   * @param ...effects - List of status effects to cure
   */
  constructor(selfTarget: boolean, ...effects: StatusEffect[]) {
    super(selfTarget, MoveEffectTrigger.POST_APPLY, false, true);

    this.effects = effects;
  }

  /**
   * @param user {@linkcode Pokemon} source of the move
   * @param target {@linkcode Pokemon} target of the move
   * @param move the {@linkcode Move} being used
   * @returns true if the status is cured
   */
  apply(user: Pokemon, target: Pokemon, move: Move, args: any[]): boolean {
    if (!super.apply(user, target, move, args)) {
      return false;
    }

    if (!this.selfTarget && move.hitsSubstitute(user, target)) {
      return false;
    }

    // Special edge case for shield dust blocking Sparkling Aria curing burn
    const moveTargets = getMoveTargets(user, move.id);
    if (target.hasAbilityWithAttr(IgnoreMoveEffectsAbAttr) && move.id === Moves.SPARKLING_ARIA && moveTargets.targets.length === 1) {
      return false;
    }

    const pokemon = this.selfTarget ? user : target;
    if (pokemon.status && this.effects.includes(pokemon.status.effect)) {
      pokemon.scene.queueMessage(getStatusEffectHealText(pokemon.status.effect, getPokemonNameWithAffix(pokemon)));
      pokemon.resetStatus();
      pokemon.updateInfo();

      return true;
    }

    return false;
  }

  isOfEffect(effect: StatusEffect): boolean {
    return this.effects.includes(effect);
  }

  getUserBenefitScore(user: Pokemon, target: Pokemon, move: Move): integer {
    return user.status ? 10 : 0;
  }
}

export class BypassSleepAttr extends MoveAttr {
  apply(user: Pokemon, target: Pokemon, move: Move, args: any[]): boolean {
    if (user.status?.effect === StatusEffect.SLEEP) {
      user.addTag(BattlerTagType.BYPASS_SLEEP, 1, move.id, user.id);
      return true;
    }

    return false;
  }

  /**
   * Returns arbitrarily high score when Pokemon is asleep, otherwise shouldn't be used
   * @param user
   * @param target
   * @param move
   */
  getUserBenefitScore(user: Pokemon, target: Pokemon, move: Move): integer {
    return user.status && user.status.effect === StatusEffect.SLEEP ? 200 : -10;
  }
}

/**
 * Attribute used for moves that bypass the burn damage reduction of physical moves, currently only facade
 * Called during damage calculation
 * @extends MoveAttr
 * @see {@linkcode apply}
 */
export class BypassBurnDamageReductionAttr extends MoveAttr {
  /** Prevents the move's damage from being reduced by burn
   * @param user N/A
   * @param target N/A
   * @param move {@linkcode Move} with this attribute
   * @param args [0] {@linkcode Utils.BooleanHolder} for burnDamageReductionCancelled
   * @returns true if the function succeeds
   */
  apply(user: Pokemon, target: Pokemon, move: Move, args: any[]): boolean {
    (args[0] as Utils.BooleanHolder).value = true;

    return true;
  }
}

export class WeatherChangeAttr extends MoveEffectAttr {
  private weatherType: WeatherType;

  constructor(weatherType: WeatherType) {
    super();

    this.weatherType = weatherType;
  }

  apply(user: Pokemon, target: Pokemon, move: Move, args: any[]): boolean {
    return user.scene.arena.trySetWeather(this.weatherType, true);
  }

  getCondition(): MoveConditionFunc {
    return (user, target, move) => !user.scene.arena.weather || (user.scene.arena.weather.weatherType !== this.weatherType && !user.scene.arena.weather.isImmutable());
  }
}

export class ClearWeatherAttr extends MoveEffectAttr {
  private weatherType: WeatherType;

  constructor(weatherType: WeatherType) {
    super();

    this.weatherType = weatherType;
  }

  apply(user: Pokemon, target: Pokemon, move: Move, args: any[]): boolean {
    if (user.scene.arena.weather?.weatherType === this.weatherType) {
      return user.scene.arena.trySetWeather(WeatherType.NONE, true);
    }

    return false;
  }
}

export class TerrainChangeAttr extends MoveEffectAttr {
  private terrainType: TerrainType;

  constructor(terrainType: TerrainType) {
    super();

    this.terrainType = terrainType;
  }

  apply(user: Pokemon, target: Pokemon, move: Move, args: any[]): boolean {
    return user.scene.arena.trySetTerrain(this.terrainType, true, true);
  }

  getCondition(): MoveConditionFunc {
    return (user, target, move) => !user.scene.arena.terrain || (user.scene.arena.terrain.terrainType !== this.terrainType);
  }

  getUserBenefitScore(user: Pokemon, target: Pokemon, move: Move): number {
    // TODO: Expand on this
    return user.scene.arena.terrain ? 0 : 6;
  }
}

export class ClearTerrainAttr extends MoveEffectAttr {
  constructor() {
    super();
  }

  apply(user: Pokemon, target: Pokemon, move: Move, args: any[]): boolean {
    return user.scene.arena.trySetTerrain(TerrainType.NONE, true, true);
  }
}

export class OneHitKOAttr extends MoveAttr {
  apply(user: Pokemon, target: Pokemon, move: Move, args: any[]): boolean {
    if (target.isBossImmune()) {
      return false;
    }

    (args[0] as Utils.BooleanHolder).value = true;

    return true;
  }

  getCondition(): MoveConditionFunc {
    return (user, target, move) => {
      const cancelled = new Utils.BooleanHolder(false);
      applyAbAttrs(BlockOneHitKOAbAttr, target, cancelled);
      return !cancelled.value && user.level >= target.level;
    };
  }
}

/**
 * Attribute that allows charge moves to resolve in 1 turn under a given condition.
 * Should only be used for {@linkcode ChargingMove | ChargingMoves} as a `chargeAttr`.
 * @extends MoveAttr
 */
export class InstantChargeAttr extends MoveAttr {
  /** The condition in which the move with this attribute instantly charges */
  protected readonly condition: UserMoveConditionFunc;

  constructor(condition: UserMoveConditionFunc) {
    super(true);
    this.condition = condition;
  }

  /**
   * Flags the move with this attribute as instantly charged if this attribute's condition is met.
   * @param user the {@linkcode Pokemon} using the move
   * @param target n/a
   * @param move the {@linkcode Move} associated with this attribute
   * @param args
   *  - `[0]` a {@linkcode Utils.BooleanHolder | BooleanHolder} for the "instant charge" flag
   * @returns `true` if the instant charge condition is met; `false` otherwise.
   */
  override apply(user: Pokemon, target: Pokemon | null, move: Move, args: any[]): boolean {
    const instantCharge = args[0];
    if (!(instantCharge instanceof Utils.BooleanHolder)) {
      return false;
    }

    if (this.condition(user, move)) {
      instantCharge.value = true;
      return true;
    }
    return false;
  }
}

/**
 * Attribute that allows charge moves to resolve in 1 turn while specific {@linkcode WeatherType | Weather}
 * is active. Should only be used for {@linkcode ChargingMove | ChargingMoves} as a `chargeAttr`.
 * @extends InstantChargeAttr
 */
export class WeatherInstantChargeAttr extends InstantChargeAttr {
  constructor(weatherTypes: WeatherType[]) {
    super((user, move) => {
      const currentWeather = user.scene.arena.weather;

      if (Utils.isNullOrUndefined(currentWeather?.weatherType)) {
        return false;
      } else {
        return !currentWeather?.isEffectSuppressed(user.scene)
          && weatherTypes.includes(currentWeather?.weatherType);
      }
    });
  }
}

export class OverrideMoveEffectAttr extends MoveAttr {
  apply(user: Pokemon, target: Pokemon, move: Move, args: any[]): boolean | Promise<boolean> {
    //const overridden = args[0] as Utils.BooleanHolder;
    //const virtual = arg[1] as boolean;
    return true;
  }
}

export class DelayedAttackAttr extends OverrideMoveEffectAttr {
  public tagType: ArenaTagType;
  public chargeAnim: ChargeAnim;
  private chargeText: string;

  constructor(tagType: ArenaTagType, chargeAnim: ChargeAnim, chargeText: string) {
    super();

    this.tagType = tagType;
    this.chargeAnim = chargeAnim;
    this.chargeText = chargeText;
  }

  apply(user: Pokemon, target: Pokemon, move: Move, args: any[]): Promise<boolean> {
    return new Promise(resolve => {
      if (args.length < 2 || !args[1]) {
        new MoveChargeAnim(this.chargeAnim, move.id, user).play(user.scene, false, () => {
          (args[0] as Utils.BooleanHolder).value = true;
          user.scene.queueMessage(this.chargeText.replace("{TARGET}", getPokemonNameWithAffix(target)).replace("{USER}", getPokemonNameWithAffix(user)));
          user.pushMoveHistory({ move: move.id, targets: [ target.getBattlerIndex() ], result: MoveResult.OTHER });
          user.scene.arena.addTag(this.tagType, 3, move.id, user.id, ArenaTagSide.BOTH, false, target.getBattlerIndex());

          resolve(true);
        });
      } else {
        user.scene.ui.showText(i18next.t("moveTriggers:tookMoveAttack", { pokemonName: getPokemonNameWithAffix(user.scene.getPokemonById(target.id) ?? undefined), moveName: move.name }), null, () => resolve(true));
      }
    });
  }
}

/**
 * Attribute that cancels the associated move's effects when set to be combined with the user's ally's
 * subsequent move this turn. Used for Grass Pledge, Water Pledge, and Fire Pledge.
 * @extends OverrideMoveEffectAttr
 */
export class AwaitCombinedPledgeAttr extends OverrideMoveEffectAttr {
  constructor() {
    super(true);
  }
  /**
   * If the user's ally is set to use a different move with this attribute,
   * defer this move's effects for a combined move on the ally's turn.
   * @param user the {@linkcode Pokemon} using this move
   * @param target n/a
   * @param move the {@linkcode Move} being used
   * @param args
   * - [0] a {@linkcode Utils.BooleanHolder} indicating whether the move's base
   * effects should be overridden this turn.
   * @returns `true` if base move effects were overridden; `false` otherwise
   */
  override apply(user: Pokemon, target: Pokemon, move: Move, args: any[]): boolean {
    if (user.turnData.combiningPledge) {
      // "The two moves have become one!\nIt's a combined move!"
      user.scene.queueMessage(i18next.t("moveTriggers:combiningPledge"));
      return false;
    }

    const overridden = args[0] as Utils.BooleanHolder;

    const allyMovePhase = user.scene.findPhase<MovePhase>((phase) => phase instanceof MovePhase && phase.pokemon.isPlayer() === user.isPlayer());
    if (allyMovePhase) {
      const allyMove = allyMovePhase.move.getMove();
      if (allyMove !== move && allyMove.hasAttr(AwaitCombinedPledgeAttr)) {
        [ user, allyMovePhase.pokemon ].forEach((p) => p.turnData.combiningPledge = move.id);

        // "{userPokemonName} is waiting for {allyPokemonName}'s move..."
        user.scene.queueMessage(i18next.t("moveTriggers:awaitingPledge", {
          userPokemonName: getPokemonNameWithAffix(user),
          allyPokemonName: getPokemonNameWithAffix(allyMovePhase.pokemon)
        }));

        // Move the ally's MovePhase (if needed) so that the ally moves next
        const allyMovePhaseIndex = user.scene.phaseQueue.indexOf(allyMovePhase);
        const firstMovePhaseIndex = user.scene.phaseQueue.findIndex((phase) => phase instanceof MovePhase);
        if (allyMovePhaseIndex !== firstMovePhaseIndex) {
          user.scene.prependToPhase(user.scene.phaseQueue.splice(allyMovePhaseIndex, 1)[0], MovePhase);
        }

        overridden.value = true;
        return true;
      }
    }
    return false;
  }
}

/**
 * Attribute used for moves that change stat stages
 *
 * @param stats {@linkcode BattleStat} Array of stat(s) to change
 * @param stages How many stages to change the stat(s) by, [-6, 6]
 * @param selfTarget `true` if the move is self-targetting
 * @param condition {@linkcode MoveConditionFunc} Optional condition to be checked in order to apply the changes
 * @param showMessage `true` to display a message; default `true`
 * @param firstHitOnly `true` if only the first hit of a multi hit move should cause a stat stage change; default `false`
 * @param moveEffectTrigger {@linkcode MoveEffectTrigger} When the stat change should trigger; default {@linkcode MoveEffectTrigger.HIT}
 * @param firstTargetOnly `true` if a move that hits multiple pokemon should only trigger the stat change if it hits at least one pokemon, rather than once per hit pokemon; default `false`
 * @param lastHitOnly `true` if the effect should only apply after the last hit of a multi hit move; default `false`
 * @param effectChanceOverride Will override the move's normal secondary effect chance if specified
 *
 * @extends MoveEffectAttr
 * @see {@linkcode apply}
 */
export class StatStageChangeAttr extends MoveEffectAttr {
  public stats: BattleStat[];
  public stages: integer;
  private condition?: MoveConditionFunc | null;
  private showMessage: boolean;

  constructor(stats: BattleStat[], stages: integer, selfTarget?: boolean, condition?: MoveConditionFunc | null, showMessage: boolean = true, firstHitOnly: boolean = false, moveEffectTrigger: MoveEffectTrigger = MoveEffectTrigger.HIT, firstTargetOnly: boolean = false, lastHitOnly: boolean = false, effectChanceOverride?: number) {
    super(selfTarget, moveEffectTrigger, firstHitOnly, lastHitOnly, firstTargetOnly, effectChanceOverride);
    this.stats = stats;
    this.stages = stages;
    this.condition = condition;
    this.showMessage = showMessage;
  }

  /**
   * Attempts to change stats of the user or target (depending on value of selfTarget) if conditions are met
   * @param user {@linkcode Pokemon} the user of the move
   * @param target {@linkcode Pokemon} the target of the move
   * @param move {@linkcode Move} the move
   * @param args unused
   * @returns whether stat stages were changed
   */
  apply(user: Pokemon, target: Pokemon, move: Move, args?: any[]): boolean | Promise<boolean> {
    if (!super.apply(user, target, move, args) || (this.condition && !this.condition(user, target, move))) {
      return false;
    }

    if (!this.selfTarget && move.hitsSubstitute(user, target)) {
      return false;
    }

    const moveChance = this.getMoveChance(user, target, move, this.selfTarget, true);
    if (moveChance < 0 || moveChance === 100 || user.randSeedInt(100) < moveChance) {
      const stages = this.getLevels(user);
      user.scene.unshiftPhase(new StatStageChangePhase(user.scene, (this.selfTarget ? user : target).getBattlerIndex(), this.selfTarget, this.stats, stages, this.showMessage));
      return true;
    }

    return false;
  }

  getLevels(_user: Pokemon): integer {
    return this.stages;
  }

  getTargetBenefitScore(user: Pokemon, target: Pokemon, move: Move): integer {
    let ret = 0;
    const moveLevels = this.getLevels(user);
    for (const stat of this.stats) {
      let levels = moveLevels;
      const statStage = target.getStatStage(stat);
      if (levels > 0) {
        levels = Math.min(statStage + levels, 6) - statStage;
      } else {
        levels = Math.max(statStage + levels, -6) - statStage;
      }
      let noEffect = false;
      switch (stat) {
        case Stat.ATK:
          if (this.selfTarget) {
            noEffect = !user.getMoveset().find(m => m instanceof AttackMove && m.category === MoveCategory.PHYSICAL);
          }
          break;
        case Stat.DEF:
          if (!this.selfTarget) {
            noEffect = !user.getMoveset().find(m => m instanceof AttackMove && m.category === MoveCategory.PHYSICAL);
          }
          break;
        case Stat.SPATK:
          if (this.selfTarget) {
            noEffect = !user.getMoveset().find(m => m instanceof AttackMove && m.category === MoveCategory.SPECIAL);
          }
          break;
        case Stat.SPDEF:
          if (!this.selfTarget) {
            noEffect = !user.getMoveset().find(m => m instanceof AttackMove && m.category === MoveCategory.SPECIAL);
          }
          break;
      }
      if (noEffect) {
        continue;
      }
      ret += (levels * 4) + (levels > 0 ? -2 : 2);
    }
    return ret;
  }
}

/**
 * Attribute used to determine the Biome/Terrain-based secondary effect of Secret Power
 */
export class SecretPowerAttr extends MoveEffectAttr {
  constructor() {
    super(false);
  }

  /**
   * Used to determine if the move should apply a secondary effect based on Secret Power's 30% chance
   * @returns `true` if the move's secondary effect should apply
   */
  override canApply(user: Pokemon, target: Pokemon, move: Move, args?: any[]): boolean {
    this.effectChanceOverride = move.chance;
    const moveChance = this.getMoveChance(user, target, move, this.selfTarget);
    if (moveChance < 0 || moveChance === 100 || user.randSeedInt(100) < moveChance) {
      return true;
    } else {
      return false;
    }
  }

  /**
   * Used to apply the secondary effect to the target Pokemon
   * @returns `true` if a secondary effect is successfully applied
   */
  override apply(user: Pokemon, target: Pokemon, move: Move, args?: any[]): boolean | Promise<boolean> {
    if (!super.apply(user, target, move, args)) {
      return false;
    }
    let secondaryEffect: MoveEffectAttr;
    const terrain = user.scene.arena.getTerrainType();
    if (terrain !== TerrainType.NONE) {
      secondaryEffect = this.determineTerrainEffect(terrain);
    } else {
      const biome = user.scene.arena.biomeType;
      secondaryEffect = this.determineBiomeEffect(biome);
    }
    // effectChanceOverride used in the application of the actual secondary effect
    secondaryEffect.effectChanceOverride = 100;
    return secondaryEffect.apply(user, target, move, []);
  }

  /**
   * Determines the secondary effect based on terrain.
   * Takes precedence over biome-based effects.
   * ```
   * Electric Terrain | Paralysis
   * Misty Terrain    | SpAtk -1
   * Grassy Terrain   | Sleep
   * Psychic Terrain  | Speed -1
   * ```
   * @param terrain - {@linkcode TerrainType} The current terrain
   * @returns the chosen secondary effect {@linkcode MoveEffectAttr}
   */
  private determineTerrainEffect(terrain: TerrainType): MoveEffectAttr {
    let secondaryEffect: MoveEffectAttr;
    switch (terrain) {
      case TerrainType.ELECTRIC:
      default:
        secondaryEffect = new StatusEffectAttr(StatusEffect.PARALYSIS, false);
        break;
      case TerrainType.MISTY:
        secondaryEffect = new StatStageChangeAttr([ Stat.SPATK ], -1, false);
        break;
      case TerrainType.GRASSY:
        secondaryEffect = new StatusEffectAttr(StatusEffect.SLEEP, false);
        break;
      case TerrainType.PSYCHIC:
        secondaryEffect = new StatStageChangeAttr([ Stat.SPD ], -1, false);
        break;
    }
    return secondaryEffect;
  }

  /**
   * Determines the secondary effect based on biome
   * ```
   * Town, Metropolis, Slum, Dojo, Laboratory, Power Plant + Default | Paralysis
   * Plains, Grass, Tall Grass, Forest, Jungle, Meadow               | Sleep
   * Swamp, Mountain, Temple, Ruins                                  | Speed -1
   * Ice Cave, Snowy Forest                                          | Freeze
   * Volcano                                                         | Burn
   * Fairy Cave                                                      | SpAtk -1
   * Desert, Construction Site, Beach, Island, Badlands              | Accuracy -1
   * Sea, Lake, Seabed                                               | Atk -1
   * Cave, Wasteland, Graveyard, Abyss, Space                        | Flinch
   * End                                                             | Def -1
   * ```
   * @param biome - The current {@linkcode Biome} the battle is set in
   * @returns the chosen secondary effect {@linkcode MoveEffectAttr}
   */
  private determineBiomeEffect(biome: Biome): MoveEffectAttr {
    let secondaryEffect: MoveEffectAttr;
    switch (biome) {
      case Biome.PLAINS:
      case Biome.GRASS:
      case Biome.TALL_GRASS:
      case Biome.FOREST:
      case Biome.JUNGLE:
      case Biome.MEADOW:
        secondaryEffect = new StatusEffectAttr(StatusEffect.SLEEP, false);
        break;
      case Biome.SWAMP:
      case Biome.MOUNTAIN:
      case Biome.TEMPLE:
      case Biome.RUINS:
        secondaryEffect = new StatStageChangeAttr([ Stat.SPD ], -1, false);
        break;
      case Biome.ICE_CAVE:
      case Biome.SNOWY_FOREST:
        secondaryEffect = new StatusEffectAttr(StatusEffect.FREEZE, false);
        break;
      case Biome.VOLCANO:
        secondaryEffect = new StatusEffectAttr(StatusEffect.BURN, false);
        break;
      case Biome.FAIRY_CAVE:
        secondaryEffect = new StatStageChangeAttr([ Stat.SPATK ], -1, false);
        break;
      case Biome.DESERT:
      case Biome.CONSTRUCTION_SITE:
      case Biome.BEACH:
      case Biome.ISLAND:
      case Biome.BADLANDS:
        secondaryEffect = new StatStageChangeAttr([ Stat.ACC ], -1, false);
        break;
      case Biome.SEA:
      case Biome.LAKE:
      case Biome.SEABED:
        secondaryEffect = new StatStageChangeAttr([ Stat.ATK ], -1, false);
        break;
      case Biome.CAVE:
      case Biome.WASTELAND:
      case Biome.GRAVEYARD:
      case Biome.ABYSS:
      case Biome.SPACE:
        secondaryEffect = new AddBattlerTagAttr(BattlerTagType.FLINCHED, false, true);
        break;
      case Biome.END:
        secondaryEffect = new StatStageChangeAttr([ Stat.DEF ], -1, false);
        break;
      case Biome.TOWN:
      case Biome.METROPOLIS:
      case Biome.SLUM:
      case Biome.DOJO:
      case Biome.FACTORY:
      case Biome.LABORATORY:
      case Biome.POWER_PLANT:
      default:
        secondaryEffect = new StatusEffectAttr(StatusEffect.PARALYSIS, false);
        break;
    }
    return secondaryEffect;
  }
}

export class PostVictoryStatStageChangeAttr extends MoveAttr {
  private stats: BattleStat[];
  private stages: number;
  private condition: MoveConditionFunc | null;
  private showMessage: boolean;

  constructor(stats: BattleStat[], stages: number, selfTarget?: boolean, condition?: MoveConditionFunc, showMessage: boolean = true, firstHitOnly: boolean = false) {
    super();
    this.stats = stats;
    this.stages = stages;
    this.condition = condition!; // TODO: is this bang correct?
    this.showMessage = showMessage;
  }
  applyPostVictory(user: Pokemon, target: Pokemon, move: Move): void {
    if (this.condition && !this.condition(user, target, move)) {
      return;
    }
    const statChangeAttr = new StatStageChangeAttr(this.stats, this.stages, this.showMessage);
    statChangeAttr.apply(user, target, move);
  }
}

export class AcupressureStatStageChangeAttr extends MoveEffectAttr {
  constructor() {
    super();
  }

  apply(user: Pokemon, target: Pokemon, move: Move, args: any[]): boolean | Promise<boolean> {
    const randStats = BATTLE_STATS.filter(s => target.getStatStage(s) < 6);
    if (randStats.length > 0) {
      const boostStat = [ randStats[user.randSeedInt(randStats.length)] ];
      user.scene.unshiftPhase(new StatStageChangePhase(user.scene, target.getBattlerIndex(), this.selfTarget, boostStat, 2));
      return true;
    }
    return false;
  }
}

export class GrowthStatStageChangeAttr extends StatStageChangeAttr {
  constructor() {
    super([ Stat.ATK, Stat.SPATK ], 1, true);
  }

  getLevels(user: Pokemon): number {
    if (!user.scene.arena.weather?.isEffectSuppressed(user.scene)) {
      const weatherType = user.scene.arena.weather?.weatherType;
      if (weatherType === WeatherType.SUNNY || weatherType === WeatherType.HARSH_SUN) {
        return this.stages + 1;
      }
    }
    return this.stages;
  }
}

export class CutHpStatStageBoostAttr extends StatStageChangeAttr {
  private cutRatio: integer;
  private messageCallback: ((user: Pokemon) => void) | undefined;

  constructor(stat: BattleStat[], levels: integer, cutRatio: integer, messageCallback?: ((user: Pokemon) => void) | undefined) {
    super(stat, levels, true, null, true);

    this.cutRatio = cutRatio;
    this.messageCallback = messageCallback;
  }

  apply(user: Pokemon, target: Pokemon, move: Move, args: any[]): Promise<boolean> {
    return new Promise<boolean>(resolve => {
      user.damageAndUpdate(Utils.toDmgValue(user.getMaxHp() / this.cutRatio), HitResult.OTHER, false, true);
      user.updateInfo().then(() => {
        const ret = super.apply(user, target, move, args);
        if (this.messageCallback) {
          this.messageCallback(user);
        }
        resolve(ret);
      });
    });
  }

  getCondition(): MoveConditionFunc {
    return (user, _target, _move) => user.getHpRatio() > 1 / this.cutRatio && this.stats.some(s => user.getStatStage(s) < 6);
  }
}

export class CopyStatsAttr extends MoveEffectAttr {
  apply(user: Pokemon, target: Pokemon, move: Move, args: any[]): boolean {
    if (!super.apply(user, target, move, args)) {
      return false;
    }

    // Copy all stat stages
    for (const s of BATTLE_STATS) {
      user.setStatStage(s, target.getStatStage(s));
    }

    if (target.getTag(BattlerTagType.CRIT_BOOST)) {
      user.addTag(BattlerTagType.CRIT_BOOST, 0, move.id);
    } else {
      user.removeTag(BattlerTagType.CRIT_BOOST);
    }
    target.updateInfo();
    user.updateInfo();
    target.scene.queueMessage(i18next.t("moveTriggers:copiedStatChanges", { pokemonName: getPokemonNameWithAffix(user), targetName: getPokemonNameWithAffix(target) }));

    return true;
  }
}

export class InvertStatsAttr extends MoveEffectAttr {
  apply(user: Pokemon, target: Pokemon, move: Move, args: any[]): boolean {
    if (!super.apply(user, target, move, args)) {
      return false;
    }

    for (const s of BATTLE_STATS) {
      target.setStatStage(s, -target.getStatStage(s));
    }

    target.updateInfo();
    user.updateInfo();

    target.scene.queueMessage(i18next.t("moveTriggers:invertStats", { pokemonName: getPokemonNameWithAffix(target) }));

    return true;
  }
}

export class ResetStatsAttr extends MoveEffectAttr {
  private targetAllPokemon: boolean;
  constructor(targetAllPokemon: boolean) {
    super();
    this.targetAllPokemon = targetAllPokemon;
  }
  async apply(user: Pokemon, target: Pokemon, move: Move, args: any[]): Promise<boolean> {
    const promises: Promise<void>[] = [];
    if (this.targetAllPokemon) { // Target all pokemon on the field when Freezy Frost or Haze are used
      const activePokemon = user.scene.getField(true);
      activePokemon.forEach(p => promises.push(this.resetStats(p)));
      target.scene.queueMessage(i18next.t("moveTriggers:statEliminated"));
    } else { // Affects only the single target when Clear Smog is used
      if (!move.hitsSubstitute(user, target)) {
        promises.push(this.resetStats(target));
        target.scene.queueMessage(i18next.t("moveTriggers:resetStats", { pokemonName: getPokemonNameWithAffix(target) }));
      }
    }

    await Promise.all(promises);
    return true;
  }

  async resetStats(pokemon: Pokemon): Promise<void> {
    for (const s of BATTLE_STATS) {
      pokemon.setStatStage(s, 0);
    }
    return pokemon.updateInfo();
  }
}

/**
 * Attribute used for status moves, specifically Heart, Guard, and Power Swap,
 * that swaps the user's and target's corresponding stat stages.
 * @extends MoveEffectAttr
 * @see {@linkcode apply}
 */
export class SwapStatStagesAttr extends MoveEffectAttr {
  /** The stat stages to be swapped between the user and the target */
  private stats: readonly BattleStat[];

  constructor(stats: readonly BattleStat[]) {
    super();

    this.stats = stats;
  }

  /**
   * For all {@linkcode stats}, swaps the user's and target's corresponding stat
   * stage.
   * @param user the {@linkcode Pokemon} that used the move
   * @param target the {@linkcode Pokemon} that the move was used on
   * @param move N/A
   * @param args N/A
   * @returns true if attribute application succeeds
   */
  apply(user: Pokemon, target: Pokemon, move: Move, args: any []): boolean {
    if (super.apply(user, target, move, args)) {
      for (const s of this.stats) {
        const temp = user.getStatStage(s);
        user.setStatStage(s, target.getStatStage(s));
        target.setStatStage(s, temp);
      }

      target.updateInfo();
      user.updateInfo();

      if (this.stats.length === 7) {
        user.scene.queueMessage(i18next.t("moveTriggers:switchedStatChanges", { pokemonName: getPokemonNameWithAffix(user) }));
      } else if (this.stats.length === 2) {
        user.scene.queueMessage(i18next.t("moveTriggers:switchedTwoStatChanges", {
          pokemonName: getPokemonNameWithAffix(user),
          firstStat: i18next.t(getStatKey(this.stats[0])),
          secondStat: i18next.t(getStatKey(this.stats[1]))
        }));
      }
      return true;
    }
    return false;
  }
}

export class HpSplitAttr extends MoveEffectAttr {
  apply(user: Pokemon, target: Pokemon, move: Move, args: any[]): Promise<boolean> {
    return new Promise(resolve => {
      if (!super.apply(user, target, move, args)) {
        return resolve(false);
      }

      const infoUpdates: Promise<void>[] = [];

      const hpValue = Math.floor((target.hp + user.hp) / 2);
      if (user.hp < hpValue) {
        const healing = user.heal(hpValue - user.hp);
        if (healing) {
          user.scene.damageNumberHandler.add(user, healing, HitResult.HEAL);
        }
      } else if (user.hp > hpValue) {
        const damage = user.damage(user.hp - hpValue, true);
        if (damage) {
          user.scene.damageNumberHandler.add(user, damage);
        }
      }
      infoUpdates.push(user.updateInfo());

      if (target.hp < hpValue) {
        const healing = target.heal(hpValue - target.hp);
        if (healing) {
          user.scene.damageNumberHandler.add(user, healing, HitResult.HEAL);
        }
      } else if (target.hp > hpValue) {
        const damage = target.damage(target.hp - hpValue, true);
        if (damage) {
          target.scene.damageNumberHandler.add(target, damage);
        }
      }
      infoUpdates.push(target.updateInfo());

      return Promise.all(infoUpdates).then(() => resolve(true));
    });
  }
}

export class VariablePowerAttr extends MoveAttr {
  apply(user: Pokemon, target: Pokemon, move: Move, args: any[]): boolean {
    //const power = args[0] as Utils.NumberHolder;
    return false;
  }
}

export class LessPPMorePowerAttr extends VariablePowerAttr {
  /**
   * Power up moves when less PP user has
   * @param user {@linkcode Pokemon} using this move
   * @param target {@linkcode Pokemon} target of this move
   * @param move {@linkcode Move} being used
   * @param args [0] {@linkcode Utils.NumberHolder} of power
   * @returns true if the function succeeds
   */
  apply(user: Pokemon, target: Pokemon, move: Move, args: any[]): boolean {
    const ppMax = move.pp;
    const ppUsed = user.moveset.find((m) => m?.moveId === move.id)?.ppUsed!; // TODO: is the bang correct?

    let ppRemains = ppMax - ppUsed;
    /** Reduce to 0 to avoid negative numbers if user has 1PP before attack and target has Ability.PRESSURE */
    if (ppRemains < 0) {
      ppRemains = 0;
    }

    const power = args[0] as Utils.NumberHolder;

    switch (ppRemains) {
      case 0:
        power.value = 200;
        break;
      case 1:
        power.value = 80;
        break;
      case 2:
        power.value = 60;
        break;
      case 3:
        power.value = 50;
        break;
      default:
        power.value = 40;
        break;
    }
    return true;
  }
}

export class MovePowerMultiplierAttr extends VariablePowerAttr {
  private powerMultiplierFunc: (user: Pokemon, target: Pokemon, move: Move) => number;

  constructor(powerMultiplier: (user: Pokemon, target: Pokemon, move: Move) => number) {
    super();

    this.powerMultiplierFunc = powerMultiplier;
  }

  apply(user: Pokemon, target: Pokemon, move: Move, args: any[]): boolean {
    const power = args[0] as Utils.NumberHolder;
    power.value *= this.powerMultiplierFunc(user, target, move);

    return true;
  }
}

/**
 * Helper function to calculate the the base power of an ally's hit when using Beat Up.
 * @param user The Pokemon that used Beat Up.
 * @param allyIndex The party position of the ally contributing to Beat Up.
 * @returns The base power of the Beat Up hit.
 */
const beatUpFunc = (user: Pokemon, allyIndex: number): number => {
  const party = user.isPlayer() ? user.scene.getParty() : user.scene.getEnemyParty();

  for (let i = allyIndex; i < party.length; i++) {
    const pokemon = party[i];

    // The user contributes to Beat Up regardless of status condition.
    // Allies can contribute only if they do not have a non-volatile status condition.
    if (pokemon.id !== user.id && pokemon?.status && pokemon.status.effect !== StatusEffect.NONE) {
      continue;
    }
    return (pokemon.species.getBaseStat(Stat.ATK) / 10) + 5;
  }
  return 0;
};

export class BeatUpAttr extends VariablePowerAttr {

  /**
   * Gets the next party member to contribute to a Beat Up hit, and calculates the base power for it.
   * @param user Pokemon that used the move
   * @param _target N/A
   * @param _move Move with this attribute
   * @param args N/A
   * @returns true if the function succeeds
   */
  apply(user: Pokemon, target: Pokemon, move: Move, args: any[]): boolean {
    const power = args[0] as Utils.NumberHolder;

    const party = user.isPlayer() ? user.scene.getParty() : user.scene.getEnemyParty();
    const allyCount = party.filter(pokemon => {
      return pokemon.id === user.id || !pokemon.status?.effect;
    }).length;
    const allyIndex = (user.turnData.hitCount - user.turnData.hitsLeft) % allyCount;
    power.value = beatUpFunc(user, allyIndex);
    return true;
  }
}

const doublePowerChanceMessageFunc = (user: Pokemon, target: Pokemon, move: Move) => {
  let message: string = "";
  user.scene.executeWithSeedOffset(() => {
    const rand = Utils.randSeedInt(100);
    if (rand < move.chance) {
      message = i18next.t("moveTriggers:goingAllOutForAttack", { pokemonName: getPokemonNameWithAffix(user) });
    }
  }, user.scene.currentBattle.turn << 6, user.scene.waveSeed);
  return message;
};

export class DoublePowerChanceAttr extends VariablePowerAttr {
  apply(user: Pokemon, target: Pokemon, move: Move, args: any[]): boolean {
    let rand: integer;
    user.scene.executeWithSeedOffset(() => rand = Utils.randSeedInt(100), user.scene.currentBattle.turn << 6, user.scene.waveSeed);
    if (rand! < move.chance) {
      const power = args[0] as Utils.NumberHolder;
      power.value *= 2;
      return true;
    }

    return false;
  }
}

export abstract class ConsecutiveUsePowerMultiplierAttr extends MovePowerMultiplierAttr {
  constructor(limit: integer, resetOnFail: boolean, resetOnLimit?: boolean, ...comboMoves: Moves[]) {
    super((user: Pokemon, target: Pokemon, move: Move): number => {
      const moveHistory = user.getLastXMoves(limit + 1).slice(1);

      let count = 0;
      let turnMove: TurnMove | undefined;

      while (((turnMove = moveHistory.shift())?.move === move.id || (comboMoves.length && comboMoves.includes(turnMove?.move!))) && (!resetOnFail || turnMove?.result === MoveResult.SUCCESS)) { // TODO: is this bang correct?
        if (count < (limit - 1)) {
          count++;
        } else if (resetOnLimit) {
          count = 0;
        } else {
          break;
        }
      }

      return this.getMultiplier(count);
    });
  }

  abstract getMultiplier(count: integer): number;
}

export class ConsecutiveUseDoublePowerAttr extends ConsecutiveUsePowerMultiplierAttr {
  getMultiplier(count: number): number {
    return Math.pow(2, count);
  }
}

export class ConsecutiveUseMultiBasePowerAttr extends ConsecutiveUsePowerMultiplierAttr {
  getMultiplier(count: number): number {
    return (count + 1);
  }
}

export class WeightPowerAttr extends VariablePowerAttr {
  apply(user: Pokemon, target: Pokemon, move: Move, args: any[]): boolean {
    const power = args[0] as Utils.NumberHolder;

    const targetWeight = target.getWeight();
    const weightThresholds = [ 10, 25, 50, 100, 200 ];

    let w = 0;
    while (targetWeight >= weightThresholds[w]) {
      if (++w === weightThresholds.length) {
        break;
      }
    }

    power.value = (w + 1) * 20;

    return true;
  }
}

/**
 * Attribute used for Electro Ball move.
 * @extends VariablePowerAttr
 * @see {@linkcode apply}
 **/
export class ElectroBallPowerAttr extends VariablePowerAttr {
  /**
   * Move that deals more damage the faster {@linkcode Stat.SPD}
   * the user is compared to the target.
   * @param user Pokemon that used the move
   * @param target The target of the move
   * @param move Move with this attribute
   * @param args N/A
   * @returns true if the function succeeds
   */
  apply(user: Pokemon, target: Pokemon, move: Move, args: any[]): boolean {
    const power = args[0] as Utils.NumberHolder;

    const statRatio = target.getEffectiveStat(Stat.SPD) / user.getEffectiveStat(Stat.SPD);
    const statThresholds = [ 0.25, 1 / 3, 0.5, 1, -1 ];
    const statThresholdPowers = [ 150, 120, 80, 60, 40 ];

    let w = 0;
    while (w < statThresholds.length - 1 && statRatio > statThresholds[w]) {
      if (++w === statThresholds.length) {
        break;
      }
    }

    power.value = statThresholdPowers[w];
    return true;
  }
}


/**
 * Attribute used for Gyro Ball move.
 * @extends VariablePowerAttr
 * @see {@linkcode apply}
 **/
export class GyroBallPowerAttr extends VariablePowerAttr {
  /**
   * Move that deals more damage the slower {@linkcode Stat.SPD}
   * the user is compared to the target.
   * @param user Pokemon that used the move
   * @param target The target of the move
   * @param move Move with this attribute
   * @param args N/A
   * @returns true if the function succeeds
   */
  apply(user: Pokemon, target: Pokemon, move: Move, args: any[]): boolean {
    const power = args[0] as Utils.NumberHolder;
    const userSpeed = user.getEffectiveStat(Stat.SPD);
    if (userSpeed < 1) {
      // Gen 6+ always have 1 base power
      power.value = 1;
      return true;
    }

    power.value = Math.floor(Math.min(150, 25 * target.getEffectiveStat(Stat.SPD) / userSpeed + 1));
    return true;
  }
}

export class LowHpPowerAttr extends VariablePowerAttr {
  apply(user: Pokemon, target: Pokemon, move: Move, args: any[]): boolean {
    const power = args[0] as Utils.NumberHolder;
    const hpRatio = user.getHpRatio();

    switch (true) {
      case (hpRatio < 0.0417):
        power.value = 200;
        break;
      case (hpRatio < 0.1042):
        power.value = 150;
        break;
      case (hpRatio < 0.2083):
        power.value = 100;
        break;
      case (hpRatio < 0.3542):
        power.value = 80;
        break;
      case (hpRatio < 0.6875):
        power.value = 40;
        break;
      default:
        power.value = 20;
        break;
    }

    return true;
  }
}

export class CompareWeightPowerAttr extends VariablePowerAttr {
  apply(user: Pokemon, target: Pokemon, move: Move, args: any[]): boolean {
    const power = args[0] as Utils.NumberHolder;
    const userWeight = user.getWeight();
    const targetWeight = target.getWeight();

    if (!userWeight || userWeight === 0) {
      return false;
    }

    const relativeWeight = (targetWeight / userWeight) * 100;

    switch (true) {
      case (relativeWeight < 20.01):
        power.value = 120;
        break;
      case (relativeWeight < 25.01):
        power.value = 100;
        break;
      case (relativeWeight < 33.35):
        power.value = 80;
        break;
      case (relativeWeight < 50.01):
        power.value = 60;
        break;
      default:
        power.value = 40;
        break;
    }

    return true;
  }
}

export class HpPowerAttr extends VariablePowerAttr {
  apply(user: Pokemon, target: Pokemon, move: Move, args: any[]): boolean {
    (args[0] as Utils.NumberHolder).value = Utils.toDmgValue(150 * user.getHpRatio());

    return true;
  }
}

/**
 * Attribute used for moves whose base power scales with the opponent's HP
 * Used for Crush Grip, Wring Out, and Hard Press
 * maxBasePower 100 for Hard Press, 120 for others
 */
export class OpponentHighHpPowerAttr extends VariablePowerAttr {
  maxBasePower: number;

  constructor(maxBasePower: number) {
    super();
    this.maxBasePower = maxBasePower;
  }

  /**
   * Changes the base power of the move to be the target's HP ratio times the maxBasePower with a min value of 1
   * @param user n/a
   * @param target the Pokemon being attacked
   * @param move n/a
   * @param args holds the base power of the move at args[0]
   * @returns true
   */
  apply(user: Pokemon, target: Pokemon, move: Move, args: any[]): boolean {
    (args[0] as Utils.NumberHolder).value = Utils.toDmgValue(this.maxBasePower * target.getHpRatio());

    return true;
  }
}

export class FirstAttackDoublePowerAttr extends VariablePowerAttr {
  apply(user: Pokemon, target: Pokemon, move: Move, args: any[]): boolean {
    console.log(target.getLastXMoves(1), target.scene.currentBattle.turn);
    if (!target.getLastXMoves(1).find(m => m.turn === target.scene.currentBattle.turn)) {
      (args[0] as Utils.NumberHolder).value *= 2;
      return true;
    }

    return false;
  }
}


export class TurnDamagedDoublePowerAttr extends VariablePowerAttr {
  apply(user: Pokemon, target: Pokemon, move: Move, args: any[]): boolean {
    if (user.turnData.attacksReceived.find(r => r.damage && r.sourceId === target.id)) {
      (args[0] as Utils.NumberHolder).value *= 2;
      return true;
    }

    return false;
  }
}

const magnitudeMessageFunc = (user: Pokemon, target: Pokemon, move: Move) => {
  let message: string;
  user.scene.executeWithSeedOffset(() => {
    const magnitudeThresholds = [ 5, 15, 35, 65, 75, 95 ];

    const rand = Utils.randSeedInt(100);

    let m = 0;
    for (; m < magnitudeThresholds.length; m++) {
      if (rand < magnitudeThresholds[m]) {
        break;
      }
    }

    message = i18next.t("moveTriggers:magnitudeMessage", { magnitude: m + 4 });
  }, user.scene.currentBattle.turn << 6, user.scene.waveSeed);
  return message!;
};

export class MagnitudePowerAttr extends VariablePowerAttr {
  apply(user: Pokemon, target: Pokemon, move: Move, args: any[]): boolean {
    const power = args[0] as Utils.NumberHolder;

    const magnitudeThresholds = [ 5, 15, 35, 65, 75, 95 ];
    const magnitudePowers = [ 10, 30, 50, 70, 90, 100, 110, 150 ];

    let rand: integer;

    user.scene.executeWithSeedOffset(() => rand = Utils.randSeedInt(100), user.scene.currentBattle.turn << 6, user.scene.waveSeed);

    let m = 0;
    for (; m < magnitudeThresholds.length; m++) {
      if (rand! < magnitudeThresholds[m]) {
        break;
      }
    }

    power.value = magnitudePowers[m];

    return true;
  }
}

export class AntiSunlightPowerDecreaseAttr extends VariablePowerAttr {
  apply(user: Pokemon, target: Pokemon, move: Move, args: any[]): boolean {
    if (!user.scene.arena.weather?.isEffectSuppressed(user.scene)) {
      const power = args[0] as Utils.NumberHolder;
      const weatherType = user.scene.arena.weather?.weatherType || WeatherType.NONE;
      switch (weatherType) {
        case WeatherType.RAIN:
        case WeatherType.SANDSTORM:
        case WeatherType.HAIL:
        case WeatherType.SNOW:
        case WeatherType.HEAVY_RAIN:
          power.value *= 0.5;
          return true;
      }
    }

    return false;
  }
}

export class FriendshipPowerAttr extends VariablePowerAttr {
  private invert: boolean;

  constructor(invert?: boolean) {
    super();

    this.invert = !!invert;
  }

  apply(user: Pokemon, target: Pokemon, move: Move, args: any[]): boolean {
    const power = args[0] as Utils.NumberHolder;

    const friendshipPower = Math.floor(Math.min(user instanceof PlayerPokemon ? user.friendship : user.species.baseFriendship, 255) / 2.5);
    power.value = Math.max(!this.invert ? friendshipPower : 102 - friendshipPower, 1);

    return true;
  }
}

export class HitCountPowerAttr extends VariablePowerAttr {
  apply(user: Pokemon, target: Pokemon, move: Move, args: any[]): boolean {
    (args[0] as Utils.NumberHolder).value += Math.min(user.battleData.hitCount, 6) * 50;

    return true;
  }
}

/**
 * Tallies the number of positive stages for a given {@linkcode Pokemon}.
 * @param pokemon The {@linkcode Pokemon} that is being used to calculate the count of positive stats
 * @returns the amount of positive stats
 */
const countPositiveStatStages = (pokemon: Pokemon): number => {
  return pokemon.getStatStages().reduce((total, stat) => (stat && stat > 0) ? total + stat : total, 0);
};

/**
 * Attribute that increases power based on the amount of positive stat stage increases.
 */
export class PositiveStatStagePowerAttr extends VariablePowerAttr {

  /**
   * @param {Pokemon} user The pokemon that is being used to calculate the amount of positive stats
   * @param {Pokemon} target N/A
   * @param {Move} move N/A
   * @param {any[]} args The argument for VariablePowerAttr, accumulates and sets the amount of power multiplied by stats
   * @returns {boolean} Returns true if attribute is applied
   */
  apply(user: Pokemon, target: Pokemon, move: Move, args: any[]): boolean {
    const positiveStatStages: number = countPositiveStatStages(user);

    (args[0] as Utils.NumberHolder).value += positiveStatStages * 20;
    return true;
  }
}

/**
 * Punishment normally has a base power of 60,
 * but gains 20 power for every increased stat stage the target has,
 * up to a maximum of 200 base power in total.
 */
export class PunishmentPowerAttr extends VariablePowerAttr {
  private PUNISHMENT_MIN_BASE_POWER = 60;
  private PUNISHMENT_MAX_BASE_POWER = 200;

  /**
     * @param {Pokemon} user N/A
     * @param {Pokemon} target The pokemon that the move is being used against, as well as calculating the stats for the min/max base power
     * @param {Move} move N/A
     * @param {any[]} args The value that is being changed due to VariablePowerAttr
     * @returns Returns true if attribute is applied
     */
  apply(user: Pokemon, target: Pokemon, move: Move, args: any[]): boolean {
    const positiveStatStages: number = countPositiveStatStages(target);
    (args[0] as Utils.NumberHolder).value = Math.min(
      this.PUNISHMENT_MAX_BASE_POWER,
      this.PUNISHMENT_MIN_BASE_POWER + positiveStatStages * 20
    );
    return true;
  }
}

export class PresentPowerAttr extends VariablePowerAttr {
  apply(user: Pokemon, target: Pokemon, move: Move, args: any[]): boolean {
    /**
     * If this move is multi-hit, and this attribute is applied to any hit
     * other than the first, this move cannot result in a heal.
     */
    const firstHit = (user.turnData.hitCount === user.turnData.hitsLeft);

    const powerSeed = Utils.randSeedInt(firstHit ? 100 : 80);
    if (powerSeed <= 40) {
      (args[0] as Utils.NumberHolder).value = 40;
    } else if (40 < powerSeed && powerSeed <= 70) {
      (args[0] as Utils.NumberHolder).value = 80;
    } else if (70 < powerSeed && powerSeed <= 80) {
      (args[0] as Utils.NumberHolder).value = 120;
    } else if (80 < powerSeed && powerSeed <= 100) {
      // If this move is multi-hit, disable all other hits
      user.stopMultiHit();
      target.scene.unshiftPhase(new PokemonHealPhase(target.scene, target.getBattlerIndex(),
        Utils.toDmgValue(target.getMaxHp() / 4), i18next.t("moveTriggers:regainedHealth", { pokemonName: getPokemonNameWithAffix(target) }), true));
    }

    return true;
  }
}

export class WaterShurikenPowerAttr extends VariablePowerAttr {
  apply(user: Pokemon, target: Pokemon, move: Move, args: any[]): boolean {
    if (user.species.speciesId === Species.GRENINJA && user.hasAbility(Abilities.BATTLE_BOND) && user.formIndex === 2) {
      (args[0] as Utils.IntegerHolder).value = 20;
      return true;
    }
    return false;
  }
}

/**
 * Attribute used to calculate the power of attacks that scale with Stockpile stacks (i.e. Spit Up).
 */
export class SpitUpPowerAttr extends VariablePowerAttr {
  private multiplier: number = 0;

  constructor(multiplier: number) {
    super();
    this.multiplier = multiplier;
  }

  apply(user: Pokemon, target: Pokemon, move: Move, args: any[]): boolean {
    const stockpilingTag = user.getTag(StockpilingTag);

    if (stockpilingTag && stockpilingTag.stockpiledCount > 0) {
      const power = args[0] as Utils.IntegerHolder;
      power.value = this.multiplier * stockpilingTag.stockpiledCount;
      return true;
    }

    return false;
  }
}

/**
 * Attribute used to apply Swallow's healing, which scales with Stockpile stacks.
 * Does NOT remove stockpiled stacks.
 */
export class SwallowHealAttr extends HealAttr {
  apply(user: Pokemon, target: Pokemon, move: Move, args: any[]): boolean {
    const stockpilingTag = user.getTag(StockpilingTag);

    if (stockpilingTag && stockpilingTag.stockpiledCount > 0) {
      const stockpiled = stockpilingTag.stockpiledCount;
      let healRatio: number;

      if (stockpiled === 1) {
        healRatio = 0.25;
      } else if (stockpiled === 2) {
        healRatio = 0.50;
      } else { // stockpiled >= 3
        healRatio = 1.00;
      }

      if (healRatio) {
        this.addHealPhase(user, healRatio);
        return true;
      }
    }

    return false;
  }
}

const hasStockpileStacksCondition: MoveConditionFunc = (user) => {
  const hasStockpilingTag = user.getTag(StockpilingTag);
  return !!hasStockpilingTag && hasStockpilingTag.stockpiledCount > 0;
};

/**
 * Attribute used for multi-hit moves that increase power in increments of the
 * move's base power for each hit, namely Triple Kick and Triple Axel.
 * @extends VariablePowerAttr
 * @see {@linkcode apply}
 */
export class MultiHitPowerIncrementAttr extends VariablePowerAttr {
  /** The max number of base power increments allowed for this move */
  private maxHits: integer;

  constructor(maxHits: integer) {
    super();

    this.maxHits = maxHits;
  }

  /**
   * Increases power of move in increments of the base power for the amount of times
   * the move hit. In the case that the move is extended, it will circle back to the
   * original base power of the move after incrementing past the maximum amount of
   * hits.
   * @param user {@linkcode Pokemon} that used the move
   * @param target {@linkcode Pokemon} that the move was used on
   * @param move {@linkcode Move} with this attribute
   * @param args [0] {@linkcode Utils.NumberHolder} for final calculated power of move
   * @returns true if attribute application succeeds
   */
  apply(user: Pokemon, target: Pokemon, move: Move, args: any[]): boolean {
    const hitsTotal = user.turnData.hitCount - Math.max(user.turnData.hitsLeft, 0);
    const power = args[0] as Utils.NumberHolder;

    power.value = move.power * (1 + hitsTotal % this.maxHits);

    return true;
  }
}

/**
 * Attribute used for moves that double in power if the given move immediately
 * preceded the move applying the attribute, namely Fusion Flare and
 * Fusion Bolt.
 * @extends VariablePowerAttr
 * @see {@linkcode apply}
 */
export class LastMoveDoublePowerAttr extends VariablePowerAttr {
  /** The move that must precede the current move */
  private move: Moves;

  constructor(move: Moves) {
    super();

    this.move = move;
  }

  /**
   * Doubles power of move if the given move is found to precede the current
   * move with no other moves being executed in between, only ignoring failed
   * moves if any.
   * @param user {@linkcode Pokemon} that used the move
   * @param target N/A
   * @param move N/A
   * @param args [0] {@linkcode Utils.NumberHolder} that holds the resulting power of the move
   * @returns true if attribute application succeeds, false otherwise
   */
  apply(user: Pokemon, _target: Pokemon, _move: Move, args: any[]): boolean {
    const power = args[0] as Utils.NumberHolder;
    const enemy = user.getOpponent(0);
    const pokemonActed: Pokemon[] = [];

    if (enemy?.turnData.acted) {
      pokemonActed.push(enemy);
    }

    if (user.scene.currentBattle.double) {
      const userAlly = user.getAlly();
      const enemyAlly = enemy?.getAlly();

      if (userAlly && userAlly.turnData.acted) {
        pokemonActed.push(userAlly);
      }
      if (enemyAlly && enemyAlly.turnData.acted) {
        pokemonActed.push(enemyAlly);
      }
    }

    pokemonActed.sort((a, b) => b.turnData.order - a.turnData.order);

    for (const p of pokemonActed) {
      const [ lastMove ] = p.getLastXMoves(1);
      if (lastMove?.result !== MoveResult.FAIL) {
        if ((lastMove?.result === MoveResult.SUCCESS) && (lastMove?.move === this.move)) {
          power.value *= 2;
          return true;
        } else {
          break;
        }
      }
    }

    return false;
  }
}

/**
 * Changes a Pledge move's power to 150 when combined with another unique Pledge
 * move from an ally.
 */
export class CombinedPledgePowerAttr extends VariablePowerAttr {
  override apply(user: Pokemon, target: Pokemon, move: Move, args: any[]): boolean {
    const power = args[0];
    if (!(power instanceof Utils.NumberHolder)) {
      return false;
    }
    const combinedPledgeMove = user.turnData.combiningPledge;

    if (combinedPledgeMove && combinedPledgeMove !== move.id) {
      power.value *= 150 / 80;
      return true;
    }
    return false;
  }
}

/**
 * Applies STAB to the given Pledge move if the move is part of a combined attack.
 */
export class CombinedPledgeStabBoostAttr extends MoveAttr {
  override apply(user: Pokemon, target: Pokemon, move: Move, args: any[]): boolean {
    const stabMultiplier = args[0];
    if (!(stabMultiplier instanceof Utils.NumberHolder)) {
      return false;
    }
    const combinedPledgeMove = user.turnData.combiningPledge;

    if (combinedPledgeMove && combinedPledgeMove !== move.id) {
      stabMultiplier.value = 1.5;
      return true;
    }
    return false;
  }
}

export class VariableAtkAttr extends MoveAttr {
  constructor() {
    super();
  }

  apply(user: Pokemon, target: Pokemon, move: Move, args: any[]): boolean {
    //const atk = args[0] as Utils.IntegerHolder;
    return false;
  }
}

export class TargetAtkUserAtkAttr extends VariableAtkAttr {
  constructor() {
    super();
  }
  apply(user: Pokemon, target: Pokemon, move: Move, args: any[]): boolean {
    (args[0] as Utils.IntegerHolder).value = target.getEffectiveStat(Stat.ATK, target);
    return true;
  }
}

export class DefAtkAttr extends VariableAtkAttr {
  constructor() {
    super();
  }

  apply(user: Pokemon, target: Pokemon, move: Move, args: any[]): boolean {
    (args[0] as Utils.IntegerHolder).value = user.getEffectiveStat(Stat.DEF, target);
    return true;
  }
}

export class VariableDefAttr extends MoveAttr {
  constructor() {
    super();
  }

  apply(user: Pokemon, target: Pokemon, move: Move, args: any[]): boolean {
    //const def = args[0] as Utils.IntegerHolder;
    return false;
  }
}

export class DefDefAttr extends VariableDefAttr {
  constructor() {
    super();
  }

  apply(user: Pokemon, target: Pokemon, move: Move, args: any[]): boolean {
    (args[0] as Utils.IntegerHolder).value = target.getEffectiveStat(Stat.DEF, user);
    return true;
  }
}

export class VariableAccuracyAttr extends MoveAttr {
  apply(user: Pokemon, target: Pokemon, move: Move, args: any[]): boolean {
    //const accuracy = args[0] as Utils.NumberHolder;
    return false;
  }
}

/**
 * Attribute used for Thunder and Hurricane that sets accuracy to 50 in sun and never miss in rain
 */
export class ThunderAccuracyAttr extends VariableAccuracyAttr {
  apply(user: Pokemon, target: Pokemon, move: Move, args: any[]): boolean {
    if (!user.scene.arena.weather?.isEffectSuppressed(user.scene)) {
      const accuracy = args[0] as Utils.NumberHolder;
      const weatherType = user.scene.arena.weather?.weatherType || WeatherType.NONE;
      switch (weatherType) {
        case WeatherType.SUNNY:
        case WeatherType.HARSH_SUN:
          accuracy.value = 50;
          return true;
        case WeatherType.RAIN:
        case WeatherType.HEAVY_RAIN:
          accuracy.value = -1;
          return true;
      }
    }

    return false;
  }
}

/**
 * Attribute used for Bleakwind Storm, Wildbolt Storm, and Sandsear Storm that sets accuracy to never
 * miss in rain
 * Springtide Storm does NOT have this property
 */
export class StormAccuracyAttr extends VariableAccuracyAttr {
  apply(user: Pokemon, target: Pokemon, move: Move, args: any[]): boolean {
    if (!user.scene.arena.weather?.isEffectSuppressed(user.scene)) {
      const accuracy = args[0] as Utils.NumberHolder;
      const weatherType = user.scene.arena.weather?.weatherType || WeatherType.NONE;
      switch (weatherType) {
        case WeatherType.RAIN:
        case WeatherType.HEAVY_RAIN:
          accuracy.value = -1;
          return true;
      }
    }

    return false;
  }
}

/**
 * Attribute used for moves which never miss
 * against Pokemon with the {@linkcode BattlerTagType.MINIMIZED}
 * @extends VariableAccuracyAttr
 * @see {@linkcode apply}
 */
export class AlwaysHitMinimizeAttr extends VariableAccuracyAttr {
  /**
   * @see {@linkcode apply}
   * @param user N/A
   * @param target {@linkcode Pokemon} target of the move
   * @param move N/A
   * @param args [0] Accuracy of the move to be modified
   * @returns true if the function succeeds
   */
  apply(user: Pokemon, target: Pokemon, move: Move, args: any[]): boolean {
    if (target.getTag(BattlerTagType.MINIMIZED)) {
      const accuracy = args[0] as Utils.NumberHolder;
      accuracy.value = -1;

      return true;
    }

    return false;
  }
}

export class ToxicAccuracyAttr extends VariableAccuracyAttr {
  apply(user: Pokemon, target: Pokemon, move: Move, args: any[]): boolean {
    if (user.isOfType(Type.POISON)) {
      const accuracy = args[0] as Utils.NumberHolder;
      accuracy.value = -1;
      return true;
    }

    return false;
  }
}

export class BlizzardAccuracyAttr extends VariableAccuracyAttr {
  apply(user: Pokemon, target: Pokemon, move: Move, args: any[]): boolean {
    if (!user.scene.arena.weather?.isEffectSuppressed(user.scene)) {
      const accuracy = args[0] as Utils.NumberHolder;
      const weatherType = user.scene.arena.weather?.weatherType || WeatherType.NONE;
      if (weatherType === WeatherType.HAIL || weatherType === WeatherType.SNOW) {
        accuracy.value = -1;
        return true;
      }
    }

    return false;
  }
}

export class VariableMoveCategoryAttr extends MoveAttr {
  apply(user: Pokemon, target: Pokemon, move: Move, args: any[]): boolean {
    return false;
  }
}

export class PhotonGeyserCategoryAttr extends VariableMoveCategoryAttr {
  apply(user: Pokemon, target: Pokemon, move: Move, args: any[]): boolean {
    const category = (args[0] as Utils.NumberHolder);

    if (user.getEffectiveStat(Stat.ATK, target, move) > user.getEffectiveStat(Stat.SPATK, target, move)) {
      category.value = MoveCategory.PHYSICAL;
      return true;
    }

    return false;
  }
}

/**
 * Attribute used for tera moves that change category based on the user's Atk and SpAtk stats
 * Note: Currently, `getEffectiveStat` does not ignore all abilities that affect stats except those
 * with the attribute of `StatMultiplierAbAttr`
 * TODO: Remove the `.partial()` tag from Tera Blast and Tera Starstorm when the above issue is resolved
 * @extends VariableMoveCategoryAttr
 */
export class TeraMoveCategoryAttr extends VariableMoveCategoryAttr {
  apply(user: Pokemon, target: Pokemon, move: Move, args: any[]): boolean {
    const category = (args[0] as Utils.NumberHolder);

    if (user.isTerastallized() && user.getEffectiveStat(Stat.ATK, target, move) > user.getEffectiveStat(Stat.SPATK, target, move)) {
      category.value = MoveCategory.PHYSICAL;
      return true;
    }

    return false;
  }
}

/**
 * Increases the power of Tera Blast if the user is Terastallized into Stellar type
 * @extends VariablePowerAttr
 */
export class TeraBlastPowerAttr extends VariablePowerAttr {
  /**
   * Sets Tera Blast's power to 100 if the user is terastallized with
   * the Stellar tera type.
   * @param user {@linkcode Pokemon} the Pokemon using this move
   * @param target n/a
   * @param move {@linkcode Move} the Move with this attribute (i.e. Tera Blast)
   * @param args
   *   - [0] {@linkcode Utils.NumberHolder} the applied move's power, factoring in
   *       previously applied power modifiers.
   * @returns
   */
  apply(user: Pokemon, target: Pokemon, move: Move, args: any[]): boolean {
    const power = args[0] as Utils.NumberHolder;
    if (user.isTerastallized() && user.getTeraType() === Type.STELLAR) {
      power.value = 100;
      return true;
    }

    return false;
  }
}

/**
 * Change the move category to status when used on the ally
 * @extends VariableMoveCategoryAttr
 * @see {@linkcode apply}
 */
export class StatusCategoryOnAllyAttr extends VariableMoveCategoryAttr {
  /**
   * @param user {@linkcode Pokemon} using the move
   * @param target {@linkcode Pokemon} target of the move
   * @param move {@linkcode Move} with this attribute
   * @param args [0] {@linkcode Utils.NumberHolder} The category of the move
   * @returns true if the function succeeds
   */
  apply(user: Pokemon, target: Pokemon, move: Move, args: any[]): boolean {
    const category = (args[0] as Utils.NumberHolder);

    if (user.getAlly() === target) {
      category.value = MoveCategory.STATUS;
      return true;
    }

    return false;
  }
}

export class ShellSideArmCategoryAttr extends VariableMoveCategoryAttr {
  apply(user: Pokemon, target: Pokemon, move: Move, args: any[]): boolean {
    const category = (args[0] as Utils.NumberHolder);

    const predictedPhysDmg = target.getBaseDamage(user, move, MoveCategory.PHYSICAL, true, true);
    const predictedSpecDmg = target.getBaseDamage(user, move, MoveCategory.SPECIAL, true, true);

    if (predictedPhysDmg > predictedSpecDmg) {
      category.value = MoveCategory.PHYSICAL;
      return true;
    } else if (predictedPhysDmg === predictedSpecDmg && user.randSeedInt(2) === 0) {
      category.value = MoveCategory.PHYSICAL;
      return true;
    }
    return false;
  }
}

export class VariableMoveTypeAttr extends MoveAttr {
  apply(user: Pokemon, target: Pokemon, move: Move, args: any[]): boolean {
    return false;
  }
}

/**
 * Attribute used for Tera Starstorm that changes the move type to Stellar
 * @extends VariableMoveTypeAttr
 */
export class TeraStarstormTypeAttr extends VariableMoveTypeAttr {
  /**
   *
   * @param user the {@linkcode Pokemon} using the move
   * @param target n/a
   * @param move n/a
   * @param args[0] {@linkcode Utils.NumberHolder} the move type
   * @returns `true` if the move type is changed to {@linkcode Type.STELLAR}, `false` otherwise
   */
  override apply(user: Pokemon, target: Pokemon, move: Move, args: any[]): boolean {
    if (user.isTerastallized() && (user.hasFusionSpecies(Species.TERAPAGOS) || user.species.speciesId === Species.TERAPAGOS)) {
      const moveType = args[0] as Utils.NumberHolder;

      moveType.value = Type.STELLAR;
      return true;
    }
    return false;
  }
}

export class FormChangeItemTypeAttr extends VariableMoveTypeAttr {
  apply(user: Pokemon, target: Pokemon, move: Move, args: any[]): boolean {
    const moveType = args[0];
    if (!(moveType instanceof Utils.NumberHolder)) {
      return false;
    }

    if ([ user.species.speciesId, user.fusionSpecies?.speciesId ].includes(Species.ARCEUS) || [ user.species.speciesId, user.fusionSpecies?.speciesId ].includes(Species.SILVALLY)) {
      const form = user.species.speciesId === Species.ARCEUS || user.species.speciesId === Species.SILVALLY ? user.formIndex : user.fusionSpecies?.formIndex!; // TODO: is this bang correct?

      moveType.value = Type[Type[form]];
      return true;
    }

    return false;
  }
}

export class TechnoBlastTypeAttr extends VariableMoveTypeAttr {
  apply(user: Pokemon, target: Pokemon, move: Move, args: any[]): boolean {
    const moveType = args[0];
    if (!(moveType instanceof Utils.NumberHolder)) {
      return false;
    }

    if ([ user.species.speciesId, user.fusionSpecies?.speciesId ].includes(Species.GENESECT)) {
      const form = user.species.speciesId === Species.GENESECT ? user.formIndex : user.fusionSpecies?.formIndex;

      switch (form) {
        case 1: // Shock Drive
          moveType.value = Type.ELECTRIC;
          break;
        case 2: // Burn Drive
          moveType.value = Type.FIRE;
          break;
        case 3: // Chill Drive
          moveType.value = Type.ICE;
          break;
        case 4: // Douse Drive
          moveType.value = Type.WATER;
          break;
        default:
          moveType.value = Type.NORMAL;
          break;
      }
      return true;
    }

    return false;
  }
}

export class AuraWheelTypeAttr extends VariableMoveTypeAttr {
  apply(user: Pokemon, target: Pokemon, move: Move, args: any[]): boolean {
    const moveType = args[0];
    if (!(moveType instanceof Utils.NumberHolder)) {
      return false;
    }

    if ([ user.species.speciesId, user.fusionSpecies?.speciesId ].includes(Species.MORPEKO)) {
      const form = user.species.speciesId === Species.MORPEKO ? user.formIndex : user.fusionSpecies?.formIndex;

      switch (form) {
        case 1: // Hangry Mode
          moveType.value = Type.DARK;
          break;
        default: // Full Belly Mode
          moveType.value = Type.ELECTRIC;
          break;
      }
      return true;
    }

    return false;
  }
}

export class RagingBullTypeAttr extends VariableMoveTypeAttr {
  apply(user: Pokemon, target: Pokemon, move: Move, args: any[]): boolean {
    const moveType = args[0];
    if (!(moveType instanceof Utils.NumberHolder)) {
      return false;
    }

    if ([ user.species.speciesId, user.fusionSpecies?.speciesId ].includes(Species.PALDEA_TAUROS)) {
      const form = user.species.speciesId === Species.PALDEA_TAUROS ? user.formIndex : user.fusionSpecies?.formIndex;

      switch (form) {
        case 1: // Blaze breed
          moveType.value = Type.FIRE;
          break;
        case 2: // Aqua breed
          moveType.value = Type.WATER;
          break;
        default:
          moveType.value = Type.FIGHTING;
          break;
      }
      return true;
    }

    return false;
  }
}

export class IvyCudgelTypeAttr extends VariableMoveTypeAttr {
  apply(user: Pokemon, target: Pokemon, move: Move, args: any[]): boolean {
    const moveType = args[0];
    if (!(moveType instanceof Utils.NumberHolder)) {
      return false;
    }

    if ([ user.species.speciesId, user.fusionSpecies?.speciesId ].includes(Species.OGERPON)) {
      const form = user.species.speciesId === Species.OGERPON ? user.formIndex : user.fusionSpecies?.formIndex;

      switch (form) {
        case 1: // Wellspring Mask
        case 5: // Wellspring Mask Tera
          moveType.value = Type.WATER;
          break;
        case 2: // Hearthflame Mask
        case 6: // Hearthflame Mask Tera
          moveType.value = Type.FIRE;
          break;
        case 3: // Cornerstone Mask
        case 7: // Cornerstone Mask Tera
          moveType.value = Type.ROCK;
          break;
        case 4: // Teal Mask Tera
        default:
          moveType.value = Type.GRASS;
          break;
      }
      return true;
    }

    return false;
  }
}

export class WeatherBallTypeAttr extends VariableMoveTypeAttr {
  apply(user: Pokemon, target: Pokemon, move: Move, args: any[]): boolean {
    const moveType = args[0];
    if (!(moveType instanceof Utils.NumberHolder)) {
      return false;
    }

    if (!user.scene.arena.weather?.isEffectSuppressed(user.scene)) {
      switch (user.scene.arena.weather?.weatherType) {
        case WeatherType.SUNNY:
        case WeatherType.HARSH_SUN:
          moveType.value = Type.FIRE;
          break;
        case WeatherType.RAIN:
        case WeatherType.HEAVY_RAIN:
          moveType.value = Type.WATER;
          break;
        case WeatherType.SANDSTORM:
          moveType.value = Type.ROCK;
          break;
        case WeatherType.HAIL:
        case WeatherType.SNOW:
          moveType.value = Type.ICE;
          break;
        default:
          return false;
      }
      return true;
    }

    return false;
  }
}

/**
 * Changes the move's type to match the current terrain.
 * Has no effect if the user is not grounded.
 * @extends VariableMoveTypeAttr
 * @see {@linkcode apply}
 */
export class TerrainPulseTypeAttr extends VariableMoveTypeAttr {
  /**
   * @param user {@linkcode Pokemon} using this move
   * @param target N/A
   * @param move N/A
   * @param args [0] {@linkcode Utils.NumberHolder} The move's type to be modified
   * @returns true if the function succeeds
   */
  apply(user: Pokemon, target: Pokemon, move: Move, args: any[]): boolean {
    const moveType = args[0];
    if (!(moveType instanceof Utils.NumberHolder)) {
      return false;
    }

    if (!user.isGrounded()) {
      return false;
    }

    const currentTerrain = user.scene.arena.getTerrainType();
    switch (currentTerrain) {
      case TerrainType.MISTY:
        moveType.value = Type.FAIRY;
        break;
      case TerrainType.ELECTRIC:
        moveType.value = Type.ELECTRIC;
        break;
      case TerrainType.GRASSY:
        moveType.value = Type.GRASS;
        break;
      case TerrainType.PSYCHIC:
        moveType.value = Type.PSYCHIC;
        break;
      default:
        return false;
    }
    return true;
  }
}

/**
 * Changes type based on the user's IVs
 * @extends VariableMoveTypeAttr
 */
export class HiddenPowerTypeAttr extends VariableMoveTypeAttr {
  apply(user: Pokemon, target: Pokemon, move: Move, args: any[]): boolean {
    const moveType = args[0];
    if (!(moveType instanceof Utils.NumberHolder)) {
      return false;
    }

    const iv_val = Math.floor(((user.ivs[Stat.HP] & 1)
      + (user.ivs[Stat.ATK] & 1) * 2
      + (user.ivs[Stat.DEF] & 1) * 4
      + (user.ivs[Stat.SPD] & 1) * 8
      + (user.ivs[Stat.SPATK] & 1) * 16
      + (user.ivs[Stat.SPDEF] & 1) * 32) * 15 / 63);

    moveType.value = [
      Type.FIGHTING, Type.FLYING, Type.POISON, Type.GROUND,
      Type.ROCK, Type.BUG, Type.GHOST, Type.STEEL,
      Type.FIRE, Type.WATER, Type.GRASS, Type.ELECTRIC,
      Type.PSYCHIC, Type.ICE, Type.DRAGON, Type.DARK ][iv_val];

    return true;
  }
}

/**
 * Changes the type of Tera Blast to match the user's tera type
 * @extends VariableMoveTypeAttr
 */
export class TeraBlastTypeAttr extends VariableMoveTypeAttr {
  /**
   * @param user {@linkcode Pokemon} the user of the move
   * @param target {@linkcode Pokemon} N/A
   * @param move {@linkcode Move} the move with this attribute
   * @param args `[0]` the move's type to be modified
   * @returns `true` if the move's type was modified; `false` otherwise
   */
  apply(user: Pokemon, target: Pokemon, move: Move, args: any[]): boolean {
    const moveType = args[0];
    if (!(moveType instanceof Utils.NumberHolder)) {
      return false;
    }

    if (user.isTerastallized()) {
      moveType.value = user.getTeraType(); // changes move type to tera type
      return true;
    }

    return false;
  }
}

export class MatchUserTypeAttr extends VariableMoveTypeAttr {
  apply(user: Pokemon, target: Pokemon, move: Move, args: any[]): boolean {
    const moveType = args[0];
    if (!(moveType instanceof Utils.NumberHolder)) {
      return false;
    }
    const userTypes = user.getTypes(true);

    if (userTypes.includes(Type.STELLAR)) { // will not change to stellar type
      const nonTeraTypes = user.getTypes();
      moveType.value = nonTeraTypes[0];
      return true;
    } else if (userTypes.length > 0) {
      moveType.value = userTypes[0];
      return true;
    } else {
      return false;
    }

  }
}

/**
 * Changes the type of a Pledge move based on the Pledge move combined with it.
 * @extends VariableMoveTypeAttr
 */
export class CombinedPledgeTypeAttr extends VariableMoveTypeAttr {
  override apply(user: Pokemon, target: Pokemon, move: Move, args: any[]): boolean {
    const moveType = args[0];
    if (!(moveType instanceof Utils.NumberHolder)) {
      return false;
    }

    const combinedPledgeMove = user.turnData.combiningPledge;
    if (!combinedPledgeMove) {
      return false;
    }

    switch (move.id) {
      case Moves.FIRE_PLEDGE:
        if (combinedPledgeMove === Moves.WATER_PLEDGE) {
          moveType.value = Type.WATER;
          return true;
        }
        return false;
      case Moves.WATER_PLEDGE:
        if (combinedPledgeMove === Moves.GRASS_PLEDGE) {
          moveType.value = Type.GRASS;
          return true;
        }
        return false;
      case Moves.GRASS_PLEDGE:
        if (combinedPledgeMove === Moves.FIRE_PLEDGE) {
          moveType.value = Type.FIRE;
          return true;
        }
        return false;
      default:
        return false;
    }
  }
}

export class VariableMoveTypeMultiplierAttr extends MoveAttr {
  apply(user: Pokemon, target: Pokemon, move: Move, args: any[]): boolean {
    return false;
  }
}

export class NeutralDamageAgainstFlyingTypeMultiplierAttr extends VariableMoveTypeMultiplierAttr {
  apply(user: Pokemon, target: Pokemon, move: Move, args: any[]): boolean {
    if (!target.getTag(BattlerTagType.IGNORE_FLYING)) {
      const multiplier = args[0] as Utils.NumberHolder;
      //When a flying type is hit, the first hit is always 1x multiplier.
      if (target.isOfType(Type.FLYING)) {
        multiplier.value = 1;
      }
      return true;
    }

    return false;
  }
}

export class WaterSuperEffectTypeMultiplierAttr extends VariableMoveTypeMultiplierAttr {
  apply(user: Pokemon, target: Pokemon, move: Move, args: any[]): boolean {
    const multiplier = args[0] as Utils.NumberHolder;
    if (target.isOfType(Type.WATER)) {
      const effectivenessAgainstWater = new Utils.NumberHolder(getTypeDamageMultiplier(move.type, Type.WATER));
      applyChallenges(user.scene.gameMode, ChallengeType.TYPE_EFFECTIVENESS, effectivenessAgainstWater);
      if (effectivenessAgainstWater.value !== 0) {
        multiplier.value *= 2 / effectivenessAgainstWater.value;
        return true;
      }
    }

    return false;
  }
}

export class IceNoEffectTypeAttr extends VariableMoveTypeMultiplierAttr {
  /**
   * Checks to see if the Target is Ice-Type or not. If so, the move will have no effect.
   * @param user n/a
   * @param target The {@linkcode Pokemon} targeted by the move
   * @param move n/a
   * @param args `[0]` a {@linkcode Utils.NumberHolder | NumberHolder} containing a type effectiveness multiplier
   * @returns `true` if this Ice-type immunity applies; `false` otherwise
   */
  apply(user: Pokemon, target: Pokemon, move: Move, args: any[]): boolean {
    const multiplier = args[0] as Utils.NumberHolder;
    if (target.isOfType(Type.ICE)) {
      multiplier.value = 0;
      return true;
    }
    return false;
  }
}

export class FlyingTypeMultiplierAttr extends VariableMoveTypeMultiplierAttr {
  apply(user: Pokemon, target: Pokemon, move: Move, args: any[]): boolean {
    const multiplier = args[0] as Utils.NumberHolder;
    multiplier.value *= target.getAttackTypeEffectiveness(Type.FLYING, user);
    return true;
  }
}

export class OneHitKOAccuracyAttr extends VariableAccuracyAttr {
  apply(user: Pokemon, target: Pokemon, move: Move, args: any[]): boolean {
    const accuracy = args[0] as Utils.NumberHolder;
    if (user.level < target.level) {
      accuracy.value = 0;
    } else {
      accuracy.value = Math.min(Math.max(30 + 100 * (1 - target.level / user.level), 0), 100);
    }
    return true;
  }
}

export class SheerColdAccuracyAttr extends OneHitKOAccuracyAttr {
  /**
   * Changes the normal One Hit KO Accuracy Attr to implement the Gen VII changes,
   * where if the user is Ice-Type, it has more accuracy.
   * @param {Pokemon} user Pokemon that is using the move; checks the Pokemon's level.
   * @param {Pokemon} target Pokemon that is receiving the move; checks the Pokemon's level.
   * @param {Move} move N/A
   * @param {any[]} args Uses the accuracy argument, allowing to change it from either 0 if it doesn't pass
   * the first if/else, or 30/20 depending on the type of the user Pokemon.
   * @returns Returns true if move is successful, false if misses.
   */
  apply(user: Pokemon, target: Pokemon, move: Move, args: any[]): boolean {
    const accuracy = args[0] as Utils.NumberHolder;
    if (user.level < target.level) {
      accuracy.value = 0;
    } else {
      const baseAccuracy = user.isOfType(Type.ICE) ? 30 : 20;
      accuracy.value = Math.min(Math.max(baseAccuracy + 100 * (1 - target.level / user.level), 0), 100);
    }
    return true;
  }
}

export class MissEffectAttr extends MoveAttr {
  private missEffectFunc: UserMoveConditionFunc;

  constructor(missEffectFunc: UserMoveConditionFunc) {
    super();

    this.missEffectFunc = missEffectFunc;
  }

  apply(user: Pokemon, target: Pokemon, move: Move, args: any[]): boolean {
    this.missEffectFunc(user, move);
    return true;
  }
}

export class NoEffectAttr extends MoveAttr {
  private noEffectFunc: UserMoveConditionFunc;

  constructor(noEffectFunc: UserMoveConditionFunc) {
    super();

    this.noEffectFunc = noEffectFunc;
  }

  apply(user: Pokemon, target: Pokemon, move: Move, args: any[]): boolean {
    this.noEffectFunc(user, move);
    return true;
  }
}

const crashDamageFunc = (user: Pokemon, move: Move) => {
  const cancelled = new Utils.BooleanHolder(false);
  applyAbAttrs(BlockNonDirectDamageAbAttr, user, cancelled);
  if (cancelled.value) {
    return false;
  }

  user.damageAndUpdate(Utils.toDmgValue(user.getMaxHp() / 2), HitResult.OTHER, false, true);
  user.scene.queueMessage(i18next.t("moveTriggers:keptGoingAndCrashed", { pokemonName: getPokemonNameWithAffix(user) }));
  user.turnData.damageTaken += Utils.toDmgValue(user.getMaxHp() / 2);

  return true;
};

export class TypelessAttr extends MoveAttr { }
/**
* Attribute used for moves which ignore redirection effects, and always target their original target, i.e. Snipe Shot
* Bypasses Storm Drain, Follow Me, Ally Switch, and the like.
*/
export class BypassRedirectAttr extends MoveAttr {
  /** `true` if this move only bypasses redirection from Abilities */
  public readonly abilitiesOnly: boolean;

  constructor(abilitiesOnly: boolean = false) {
    super();
    this.abilitiesOnly = abilitiesOnly;
  }
}

export class FrenzyAttr extends MoveEffectAttr {
  constructor() {
    super(true, MoveEffectTrigger.HIT, false, true);
  }

  canApply(user: Pokemon, target: Pokemon, move: Move, args: any[]) {
    return !(this.selfTarget ? user : target).isFainted();
  }

  apply(user: Pokemon, target: Pokemon, move: Move, args: any[]): boolean {
    if (!super.apply(user, target, move, args)) {
      return false;
    }

    if (!user.getTag(BattlerTagType.FRENZY) && !user.getMoveQueue().length) {
      const turnCount = user.randSeedIntRange(1, 2);
      new Array(turnCount).fill(null).map(() => user.getMoveQueue().push({ move: move.id, targets: [ target.getBattlerIndex() ], ignorePP: true }));
      user.addTag(BattlerTagType.FRENZY, turnCount, move.id, user.id);
    } else {
      applyMoveAttrs(AddBattlerTagAttr, user, target, move, args);
      user.lapseTag(BattlerTagType.FRENZY); // if FRENZY is already in effect (moveQueue.length > 0), lapse the tag
    }

    return true;
  }
}

export const frenzyMissFunc: UserMoveConditionFunc = (user: Pokemon, move: Move) => {
  while (user.getMoveQueue().length && user.getMoveQueue()[0].move === move.id) {
    user.getMoveQueue().shift();
  }
  user.removeTag(BattlerTagType.FRENZY); // FRENZY tag should be disrupted on miss/no effect

  return true;
};

/**
 * Attribute that grants {@link https://bulbapedia.bulbagarden.net/wiki/Semi-invulnerable_turn | semi-invulnerability} to the user during
 * the associated move's charging phase. Should only be used for {@linkcode ChargingMove | ChargingMoves} as a `chargeAttr`.
 * @extends MoveEffectAttr
 */
export class SemiInvulnerableAttr extends MoveEffectAttr {
  /** The type of {@linkcode SemiInvulnerableTag} to grant to the user */
  public tagType: BattlerTagType;

  constructor(tagType: BattlerTagType) {
    super(true);
    this.tagType = tagType;
  }

  /**
   * Grants a {@linkcode SemiInvulnerableTag} to the associated move's user.
   * @param user the {@linkcode Pokemon} using the move
   * @param target n/a
   * @param move the {@linkcode Move} being used
   * @param args n/a
   * @returns `true` if semi-invulnerability was successfully granted; `false` otherwise.
   */
  override apply(user: Pokemon, target: Pokemon, move: Move, args?: any[]): boolean {
    if (!super.apply(user, target, move, args)) {
      return false;
    }

    return user.addTag(this.tagType, 1, move.id, user.id);
  }
}

export class AddBattlerTagAttr extends MoveEffectAttr {
  public tagType: BattlerTagType;
  public turnCountMin: integer;
  public turnCountMax: integer;
  protected cancelOnFail: boolean;
  private failOnOverlap: boolean;

  constructor(tagType: BattlerTagType, selfTarget: boolean = false, failOnOverlap: boolean = false, turnCountMin: integer = 0, turnCountMax?: integer, lastHitOnly: boolean = false, cancelOnFail: boolean = false) {
    super(selfTarget, MoveEffectTrigger.POST_APPLY, false, lastHitOnly);

    this.tagType = tagType;
    this.turnCountMin = turnCountMin;
    this.turnCountMax = turnCountMax !== undefined ? turnCountMax : turnCountMin;
    this.failOnOverlap = !!failOnOverlap;
    this.cancelOnFail = cancelOnFail;
  }

  canApply(user: Pokemon, target: Pokemon, move: Move, args: any[]): boolean {
    if (!super.canApply(user, target, move, args) || (this.cancelOnFail === true && user.getLastXMoves(1)[0]?.result === MoveResult.FAIL)) {
      return false;
    } else {
      return true;
    }
  }

  apply(user: Pokemon, target: Pokemon, move: Move, args: any[]): boolean {
    if (!super.apply(user, target, move, args)) {
      return false;
    }

    const moveChance = this.getMoveChance(user, target, move, this.selfTarget, true);
    if (moveChance < 0 || moveChance === 100 || user.randSeedInt(100) < moveChance) {
      return (this.selfTarget ? user : target).addTag(this.tagType,  user.randSeedIntRange(this.turnCountMin, this.turnCountMax), move.id, user.id);
    }

    return false;
  }

  getCondition(): MoveConditionFunc | null {
    return this.failOnOverlap
      ? (user, target, move) => !(this.selfTarget ? user : target).getTag(this.tagType)
      : null;
  }

  getTagTargetBenefitScore(user: Pokemon, target: Pokemon, move: Move): integer | void {
    switch (this.tagType) {
      case BattlerTagType.RECHARGING:
      case BattlerTagType.PERISH_SONG:
        return -16;
      case BattlerTagType.FLINCHED:
      case BattlerTagType.CONFUSED:
      case BattlerTagType.INFATUATED:
      case BattlerTagType.NIGHTMARE:
      case BattlerTagType.DROWSY:
      case BattlerTagType.DISABLED:
      case BattlerTagType.HEAL_BLOCK:
      case BattlerTagType.RECEIVE_DOUBLE_DAMAGE:
        return -5;
      case BattlerTagType.SEEDED:
      case BattlerTagType.SALT_CURED:
      case BattlerTagType.CURSED:
      case BattlerTagType.FRENZY:
      case BattlerTagType.TRAPPED:
      case BattlerTagType.BIND:
      case BattlerTagType.WRAP:
      case BattlerTagType.FIRE_SPIN:
      case BattlerTagType.WHIRLPOOL:
      case BattlerTagType.CLAMP:
      case BattlerTagType.SAND_TOMB:
      case BattlerTagType.MAGMA_STORM:
      case BattlerTagType.SNAP_TRAP:
      case BattlerTagType.THUNDER_CAGE:
      case BattlerTagType.INFESTATION:
        return -3;
      case BattlerTagType.ENCORE:
        return -2;
      case BattlerTagType.MINIMIZED:
      case BattlerTagType.ALWAYS_GET_HIT:
        return 0;
      case BattlerTagType.INGRAIN:
      case BattlerTagType.IGNORE_ACCURACY:
      case BattlerTagType.AQUA_RING:
        return 3;
      case BattlerTagType.PROTECTED:
      case BattlerTagType.FLYING:
      case BattlerTagType.CRIT_BOOST:
      case BattlerTagType.ALWAYS_CRIT:
        return 5;
    }
  }

  getTargetBenefitScore(user: Pokemon, target: Pokemon, move: Move): integer {
    let moveChance = this.getMoveChance(user, target, move, this.selfTarget, false);
    if (moveChance < 0) {
      moveChance = 100;
    }
    return Math.floor(this.getTagTargetBenefitScore(user, target, move)! * (moveChance / 100)); // TODO: is the bang correct?
  }
}

/**
 * Adds a {@link https://bulbapedia.bulbagarden.net/wiki/Seeding | Seeding} effect to the target
 * as seen with Leech Seed and Sappy Seed.
 * @extends AddBattlerTagAttr
 */
export class LeechSeedAttr extends AddBattlerTagAttr {
  constructor() {
    super(BattlerTagType.SEEDED);
  }

  /**
   * Adds a Seeding effect to the target if the target does not have an active Substitute.
   * @param user the {@linkcode Pokemon} using the move
   * @param target the {@linkcode Pokemon} targeted by the move
   * @param move the {@linkcode Move} invoking this effect
   * @param args n/a
   * @returns `true` if the effect successfully applies; `false` otherwise
   */
  apply(user: Pokemon, target: Pokemon, move: Move, args: any[]): boolean {
    return !move.hitsSubstitute(user, target)
      && super.apply(user, target, move, args);
  }
}

/**
 * Adds the appropriate battler tag for Gulp Missile when Surf or Dive is used.
 * @extends MoveEffectAttr
 */
export class GulpMissileTagAttr extends MoveEffectAttr {
  constructor() {
    super(true);
  }

  /**
   * Adds BattlerTagType from GulpMissileTag based on the Pokemon's HP ratio.
   * @param user The Pokemon using the move.
   * @param _target N/A
   * @param move The move being used.
   * @param _args N/A
   * @returns Whether the BattlerTag is applied.
   */
  apply(user: Pokemon, _target: Pokemon, move: Move, _args: any[]): boolean {
    if (!super.apply(user, _target, move, _args)) {
      return false;
    }

    if (user.hasAbility(Abilities.GULP_MISSILE) && user.species.speciesId === Species.CRAMORANT) {
      if (user.getHpRatio() >= .5) {
        user.addTag(BattlerTagType.GULP_MISSILE_ARROKUDA, 0, move.id);
      } else {
        user.addTag(BattlerTagType.GULP_MISSILE_PIKACHU, 0, move.id);
      }
      return true;
    }

    return false;
  }

  getUserBenefitScore(user: Pokemon, target: Pokemon, move: Move): integer {
    const isCramorant = user.hasAbility(Abilities.GULP_MISSILE) && user.species.speciesId === Species.CRAMORANT;
    return isCramorant && !user.getTag(GulpMissileTag) ? 10 : 0;
  }
}

/**
 * Attribute to implement Jaw Lock's linked trapping effect between the user and target
 * @extends AddBattlerTagAttr
 */
export class JawLockAttr extends AddBattlerTagAttr {
  constructor() {
    super(BattlerTagType.TRAPPED);
  }

  apply(user: Pokemon, target: Pokemon, move: Move, args: any[]): boolean {
    if (!super.canApply(user, target, move, args)) {
      return false;
    }

    // If either the user or the target already has the tag, do not apply
    if (user.getTag(TrappedTag) || target.getTag(TrappedTag)) {
      return false;
    }

    const moveChance = this.getMoveChance(user, target, move, this.selfTarget);
    if (moveChance < 0 || moveChance === 100 || user.randSeedInt(100) < moveChance) {
      /**
       * Add the tag to both the user and the target.
       * The target's tag source is considered to be the user and vice versa
       */
      return target.addTag(BattlerTagType.TRAPPED, 1, move.id, user.id)
          && user.addTag(BattlerTagType.TRAPPED, 1, move.id, target.id);
    }

    return false;
  }
}

export class CurseAttr extends MoveEffectAttr {

  apply(user: Pokemon, target: Pokemon, move:Move, args: any[]): boolean {
    if (user.getTypes(true).includes(Type.GHOST)) {
      if (target.getTag(BattlerTagType.CURSED)) {
        user.scene.queueMessage(i18next.t("battle:attackFailed"));
        return false;
      }
      const curseRecoilDamage = Math.max(1, Math.floor(user.getMaxHp() / 2));
      user.damageAndUpdate(curseRecoilDamage, HitResult.OTHER, false, true, true);
      user.scene.queueMessage(
        i18next.t("battlerTags:cursedOnAdd", {
          pokemonNameWithAffix: getPokemonNameWithAffix(user),
          pokemonName: getPokemonNameWithAffix(target)
        })
      );

      target.addTag(BattlerTagType.CURSED, 0, move.id, user.id);
      return true;
    } else {
      user.scene.unshiftPhase(new StatStageChangePhase(user.scene, user.getBattlerIndex(), true, [ Stat.ATK, Stat.DEF ], 1));
      user.scene.unshiftPhase(new StatStageChangePhase(user.scene, user.getBattlerIndex(), true, [ Stat.SPD ], -1));
      return true;
    }
  }
}

export class LapseBattlerTagAttr extends MoveEffectAttr {
  public tagTypes: BattlerTagType[];

  constructor(tagTypes: BattlerTagType[], selfTarget: boolean = false) {
    super(selfTarget);

    this.tagTypes = tagTypes;
  }

  apply(user: Pokemon, target: Pokemon, move: Move, args: any[]): boolean {
    if (!super.apply(user, target, move, args)) {
      return false;
    }

    for (const tagType of this.tagTypes) {
      (this.selfTarget ? user : target).lapseTag(tagType);
    }

    return true;
  }
}

export class RemoveBattlerTagAttr extends MoveEffectAttr {
  public tagTypes: BattlerTagType[];

  constructor(tagTypes: BattlerTagType[], selfTarget: boolean = false) {
    super(selfTarget);

    this.tagTypes = tagTypes;
  }

  apply(user: Pokemon, target: Pokemon, move: Move, args: any[]): boolean {
    if (!super.apply(user, target, move, args)) {
      return false;
    }

    for (const tagType of this.tagTypes) {
      (this.selfTarget ? user : target).removeTag(tagType);
    }

    return true;
  }
}

export class FlinchAttr extends AddBattlerTagAttr {
  constructor() {
    super(BattlerTagType.FLINCHED, false);
  }

  apply(user: Pokemon, target: Pokemon, move: Move, args: any[]): boolean {
    if (!move.hitsSubstitute(user, target)) {
      return super.apply(user, target, move, args);
    }
    return false;
  }
}

export class ConfuseAttr extends AddBattlerTagAttr {
  constructor(selfTarget?: boolean) {
    super(BattlerTagType.CONFUSED, selfTarget, false, 2, 5);
  }

  apply(user: Pokemon, target: Pokemon, move: Move, args: any[]): boolean {
    if (!this.selfTarget && target.isSafeguarded(user)) {
      if (move.category === MoveCategory.STATUS) {
        user.scene.queueMessage(i18next.t("moveTriggers:safeguard", { targetName: getPokemonNameWithAffix(target) }));
      }
      return false;
    }

    if (!move.hitsSubstitute(user, target)) {
      return super.apply(user, target, move, args);
    }
    return false;
  }
}

export class RechargeAttr extends AddBattlerTagAttr {
  constructor() {
    super(BattlerTagType.RECHARGING, true, false, 1, 1, true, true);
  }
}

export class TrapAttr extends AddBattlerTagAttr {
  constructor(tagType: BattlerTagType) {
    super(tagType, false, false, 4, 5);
  }
}

export class ProtectAttr extends AddBattlerTagAttr {
  constructor(tagType: BattlerTagType = BattlerTagType.PROTECTED) {
    super(tagType, true);
  }

  getCondition(): MoveConditionFunc {
    return ((user, target, move): boolean => {
      let timesUsed = 0;
      const moveHistory = user.getLastXMoves();
      let turnMove: TurnMove | undefined;

      while (moveHistory.length) {
        turnMove = moveHistory.shift();
        if (!allMoves[turnMove?.move!].hasAttr(ProtectAttr) || turnMove?.result !== MoveResult.SUCCESS) { // TODO: is the bang correct?
          break;
        }
        timesUsed++;
      }
      if (timesUsed) {
        return !user.randSeedInt(Math.pow(3, timesUsed));
      }
      return true;
    });
  }
}

export class IgnoreAccuracyAttr extends AddBattlerTagAttr {
  constructor() {
    super(BattlerTagType.IGNORE_ACCURACY, true, false, 2);
  }

  apply(user: Pokemon, target: Pokemon, move: Move, args: any[]): boolean {
    if (!super.apply(user, target, move, args)) {
      return false;
    }

    user.scene.queueMessage(i18next.t("moveTriggers:tookAimAtTarget", { pokemonName: getPokemonNameWithAffix(user), targetName: getPokemonNameWithAffix(target) }));

    return true;
  }
}

export class FaintCountdownAttr extends AddBattlerTagAttr {
  constructor() {
    super(BattlerTagType.PERISH_SONG, false, true, 4);
  }

  apply(user: Pokemon, target: Pokemon, move: Move, args: any[]): boolean {
    if (!super.apply(user, target, move, args)) {
      return false;
    }

    user.scene.queueMessage(i18next.t("moveTriggers:faintCountdown", { pokemonName: getPokemonNameWithAffix(target), turnCount: this.turnCountMin - 1 }));

    return true;
  }
}

/**
 * Attribute to remove all Substitutes from the field.
 * @extends MoveEffectAttr
 * @see {@link https://bulbapedia.bulbagarden.net/wiki/Tidy_Up_(move) | Tidy Up}
 * @see {@linkcode SubstituteTag}
 */
export class RemoveAllSubstitutesAttr extends MoveEffectAttr {
  constructor() {
    super(true);
  }

  /**
   * Remove's the Substitute Doll effect from all active Pokemon on the field
   * @param user {@linkcode Pokemon} the Pokemon using this move
   * @param target n/a
   * @param move {@linkcode Move} the move applying this effect
   * @param args n/a
   * @returns `true` if the effect successfully applies
   */
  apply(user: Pokemon, target: Pokemon, move: Move, args: any[]): boolean {
    if (!super.apply(user, target, move, args)) {
      return false;
    }

    user.scene.getField(true).forEach(pokemon =>
      pokemon.findAndRemoveTags(tag => tag.tagType === BattlerTagType.SUBSTITUTE));
    return true;
  }
}

/**
 * Attribute used when a move can deal damage to {@linkcode BattlerTagType}
 * Moves that always hit but do not deal double damage: Thunder, Fissure, Sky Uppercut,
 * Smack Down, Hurricane, Thousand Arrows
 * @extends MoveAttr
*/
export class HitsTagAttr extends MoveAttr {
  /** The {@linkcode BattlerTagType} this move hits */
  public tagType: BattlerTagType;
  /** Should this move deal double damage against {@linkcode HitsTagAttr.tagType}? */
  public doubleDamage: boolean;

  constructor(tagType: BattlerTagType, doubleDamage: boolean = false) {
    super();

    this.tagType = tagType;
    this.doubleDamage = !!doubleDamage;
  }

  getTargetBenefitScore(user: Pokemon, target: Pokemon, move: Move): integer {
    return target.getTag(this.tagType) ? this.doubleDamage ? 10 : 5 : 0;
  }
}

/**
 * Used for moves that will always hit for a given tag but also doubles damage.
 * Moves include: Gust, Stomp, Body Slam, Surf, Earthquake, Magnitude, Twister,
 * Whirlpool, Dragon Rush, Heat Crash, Steam Roller, Flying Press
 */
export class HitsTagForDoubleDamageAttr extends HitsTagAttr {
  constructor(tagType: BattlerTagType) {
    super(tagType, true);
  }
}

export class AddArenaTagAttr extends MoveEffectAttr {
  public tagType: ArenaTagType;
  public turnCount: integer;
  private failOnOverlap: boolean;
  public selfSideTarget: boolean;

  constructor(tagType: ArenaTagType, turnCount?: integer | null, failOnOverlap: boolean = false, selfSideTarget: boolean = false) {
    super(true, MoveEffectTrigger.POST_APPLY);

    this.tagType = tagType;
    this.turnCount = turnCount!; // TODO: is the bang correct?
    this.failOnOverlap = failOnOverlap;
    this.selfSideTarget = selfSideTarget;
  }

  apply(user: Pokemon, target: Pokemon, move: Move, args: any[]): boolean {
    if (!super.apply(user, target, move, args)) {
      return false;
    }

    if ((move.chance < 0 || move.chance === 100 || user.randSeedInt(100) < move.chance) && user.getLastXMoves(1)[0]?.result === MoveResult.SUCCESS) {
      user.scene.arena.addTag(this.tagType, this.turnCount, move.id, user.id, (this.selfSideTarget ? user : target).isPlayer() ? ArenaTagSide.PLAYER : ArenaTagSide.ENEMY);
      return true;
    }

    return false;
  }

  getCondition(): MoveConditionFunc | null {
    return this.failOnOverlap
      ? (user, target, move) => !user.scene.arena.getTagOnSide(this.tagType, target.isPlayer() ? ArenaTagSide.PLAYER : ArenaTagSide.ENEMY)
      : null;
  }
}

/**
 * Generic class for removing arena tags
 * @param tagTypes: The types of tags that can be removed
 * @param selfSideTarget: Is the user removing tags from its own side?
 */
export class RemoveArenaTagsAttr extends MoveEffectAttr {
  public tagTypes: ArenaTagType[];
  public selfSideTarget: boolean;

  constructor(tagTypes: ArenaTagType[], selfSideTarget: boolean) {
    super(true, MoveEffectTrigger.POST_APPLY);

    this.tagTypes = tagTypes;
    this.selfSideTarget = selfSideTarget;
  }

  apply(user: Pokemon, target: Pokemon, move: Move, args: any[]): boolean {
    if (!super.apply(user, target, move, args)) {
      return false;
    }

    const side = (this.selfSideTarget ? user : target).isPlayer() ? ArenaTagSide.PLAYER : ArenaTagSide.ENEMY;

    for (const tagType of this.tagTypes) {
      user.scene.arena.removeTagOnSide(tagType, side);
    }

    return true;
  }
}

export class AddArenaTrapTagAttr extends AddArenaTagAttr {
  getCondition(): MoveConditionFunc {
    return (user, target, move) => {
      const side = (this.selfSideTarget ? user : target).isPlayer() ? ArenaTagSide.PLAYER : ArenaTagSide.ENEMY;
      const tag = user.scene.arena.getTagOnSide(this.tagType, side) as ArenaTrapTag;
      if (!tag) {
        return true;
      }
      return tag.layers < tag.maxLayers;
    };
  }
}

/**
 * Attribute used for Stone Axe and Ceaseless Edge.
 * Applies the given ArenaTrapTag when move is used.
 * @extends AddArenaTagAttr
 * @see {@linkcode apply}
 */
export class AddArenaTrapTagHitAttr extends AddArenaTagAttr {
  /**
   * @param user {@linkcode Pokemon} using this move
   * @param target {@linkcode Pokemon} target of this move
   * @param move {@linkcode Move} being used
   */
  apply(user: Pokemon, target: Pokemon, move: Move, args: any[]): boolean {
    const moveChance = this.getMoveChance(user, target, move, this.selfTarget, true);
    const side = (this.selfSideTarget ? user : target).isPlayer() ? ArenaTagSide.PLAYER : ArenaTagSide.ENEMY;
    const tag = user.scene.arena.getTagOnSide(this.tagType, side) as ArenaTrapTag;
    if ((moveChance < 0 || moveChance === 100 || user.randSeedInt(100) < moveChance) && user.getLastXMoves(1)[0]?.result === MoveResult.SUCCESS) {
      user.scene.arena.addTag(this.tagType, 0, move.id, user.id, side);
      if (!tag) {
        return true;
      }
      return tag.layers < tag.maxLayers;
    }
    return false;
  }
}

export class RemoveArenaTrapAttr extends MoveEffectAttr {

  private targetBothSides: boolean;

  constructor(targetBothSides: boolean = false) {
    super(true, MoveEffectTrigger.PRE_APPLY);
    this.targetBothSides = targetBothSides;
  }

  apply(user: Pokemon, target: Pokemon, move: Move, args: any[]): boolean {

    if (!super.apply(user, target, move, args)) {
      return false;
    }

    if (this.targetBothSides) {
      user.scene.arena.removeTagOnSide(ArenaTagType.SPIKES, ArenaTagSide.PLAYER);
      user.scene.arena.removeTagOnSide(ArenaTagType.TOXIC_SPIKES, ArenaTagSide.PLAYER);
      user.scene.arena.removeTagOnSide(ArenaTagType.STEALTH_ROCK, ArenaTagSide.PLAYER);
      user.scene.arena.removeTagOnSide(ArenaTagType.STICKY_WEB, ArenaTagSide.PLAYER);

      user.scene.arena.removeTagOnSide(ArenaTagType.SPIKES, ArenaTagSide.ENEMY);
      user.scene.arena.removeTagOnSide(ArenaTagType.TOXIC_SPIKES, ArenaTagSide.ENEMY);
      user.scene.arena.removeTagOnSide(ArenaTagType.STEALTH_ROCK, ArenaTagSide.ENEMY);
      user.scene.arena.removeTagOnSide(ArenaTagType.STICKY_WEB, ArenaTagSide.ENEMY);
    } else {
      user.scene.arena.removeTagOnSide(ArenaTagType.SPIKES, target.isPlayer() ? ArenaTagSide.ENEMY : ArenaTagSide.PLAYER);
      user.scene.arena.removeTagOnSide(ArenaTagType.TOXIC_SPIKES, target.isPlayer() ? ArenaTagSide.ENEMY : ArenaTagSide.PLAYER);
      user.scene.arena.removeTagOnSide(ArenaTagType.STEALTH_ROCK, target.isPlayer() ? ArenaTagSide.ENEMY : ArenaTagSide.PLAYER);
      user.scene.arena.removeTagOnSide(ArenaTagType.STICKY_WEB, target.isPlayer() ? ArenaTagSide.ENEMY : ArenaTagSide.PLAYER);
    }

    return true;
  }
}

export class RemoveScreensAttr extends MoveEffectAttr {

  private targetBothSides: boolean;

  constructor(targetBothSides: boolean = false) {
    super(true, MoveEffectTrigger.PRE_APPLY);
    this.targetBothSides = targetBothSides;
  }

  apply(user: Pokemon, target: Pokemon, move: Move, args: any[]): boolean {

    if (!super.apply(user, target, move, args)) {
      return false;
    }

    if (this.targetBothSides) {
      user.scene.arena.removeTagOnSide(ArenaTagType.REFLECT, ArenaTagSide.PLAYER);
      user.scene.arena.removeTagOnSide(ArenaTagType.LIGHT_SCREEN, ArenaTagSide.PLAYER);
      user.scene.arena.removeTagOnSide(ArenaTagType.AURORA_VEIL, ArenaTagSide.PLAYER);

      user.scene.arena.removeTagOnSide(ArenaTagType.REFLECT, ArenaTagSide.ENEMY);
      user.scene.arena.removeTagOnSide(ArenaTagType.LIGHT_SCREEN, ArenaTagSide.ENEMY);
      user.scene.arena.removeTagOnSide(ArenaTagType.AURORA_VEIL, ArenaTagSide.ENEMY);
    } else {
      user.scene.arena.removeTagOnSide(ArenaTagType.REFLECT, target.isPlayer() ? ArenaTagSide.PLAYER : ArenaTagSide.ENEMY);
      user.scene.arena.removeTagOnSide(ArenaTagType.LIGHT_SCREEN, target.isPlayer() ? ArenaTagSide.PLAYER : ArenaTagSide.ENEMY);
      user.scene.arena.removeTagOnSide(ArenaTagType.AURORA_VEIL, target.isPlayer() ? ArenaTagSide.PLAYER : ArenaTagSide.ENEMY);
    }

    return true;

  }
}

/*Swaps arena effects between the player and enemy side
  * @extends MoveEffectAttr
  * @see {@linkcode apply}
*/
export class SwapArenaTagsAttr extends MoveEffectAttr {
  public SwapTags: ArenaTagType[];


  constructor(SwapTags: ArenaTagType[]) {
    super(true, MoveEffectTrigger.POST_APPLY);
    this.SwapTags = SwapTags;
  }

  apply(user:Pokemon, target:Pokemon, move:Move, args: any[]): boolean {
    if (!super.apply(user, target, move, args)) {
      return false;
    }

    const tagPlayerTemp = user.scene.arena.findTagsOnSide((t => this.SwapTags.includes(t.tagType)), ArenaTagSide.PLAYER);
    const tagEnemyTemp = user.scene.arena.findTagsOnSide((t => this.SwapTags.includes(t.tagType)), ArenaTagSide.ENEMY);


    if (tagPlayerTemp) {
      for (const swapTagsType of tagPlayerTemp) {
        user.scene.arena.removeTagOnSide(swapTagsType.tagType, ArenaTagSide.PLAYER, true);
        user.scene.arena.addTag(swapTagsType.tagType, swapTagsType.turnCount, swapTagsType.sourceMove, swapTagsType.sourceId!, ArenaTagSide.ENEMY, true); // TODO: is the bang correct?
      }
    }
    if (tagEnemyTemp) {
      for (const swapTagsType of tagEnemyTemp) {
        user.scene.arena.removeTagOnSide(swapTagsType.tagType, ArenaTagSide.ENEMY, true);
        user.scene.arena.addTag(swapTagsType.tagType, swapTagsType.turnCount, swapTagsType.sourceMove, swapTagsType.sourceId!, ArenaTagSide.PLAYER, true); // TODO: is the bang correct?
      }
    }


    user.scene.queueMessage(i18next.t("moveTriggers:swapArenaTags", { pokemonName: getPokemonNameWithAffix(user) }));
    return true;
  }
}

/**
 * Attribute that adds a secondary effect to the field when two unique Pledge moves
 * are combined. The effect added varies based on the two Pledge moves combined.
 */
export class AddPledgeEffectAttr extends AddArenaTagAttr {
  private readonly requiredPledge: Moves;

  constructor(tagType: ArenaTagType, requiredPledge: Moves, selfSideTarget: boolean = false) {
    super(tagType, 4, false, selfSideTarget);

    this.requiredPledge = requiredPledge;
  }

  override apply(user: Pokemon, target: Pokemon, move: Move, args: any[]): boolean {
    // TODO: add support for `HIT` effect triggering in AddArenaTagAttr to remove the need for this check
    if (user.getLastXMoves(1)[0]?.result !== MoveResult.SUCCESS) {
      return false;
    }

    if (user.turnData.combiningPledge === this.requiredPledge) {
      return super.apply(user, target, move, args);
    }
    return false;
  }
}

/**
 * Attribute used for Revival Blessing.
 * @extends MoveEffectAttr
 * @see {@linkcode apply}
 */
export class RevivalBlessingAttr extends MoveEffectAttr {
  constructor(user?: boolean) {
    super(true);
  }

  /**
   *
   * @param user {@linkcode Pokemon} using this move
   * @param target {@linkcode Pokemon} target of this move
   * @param move {@linkcode Move} being used
   * @param args N/A
   * @returns Promise, true if function succeeds.
   */
  apply(user: Pokemon, target: Pokemon, move: Move, args: any[]): Promise<boolean> {
    return new Promise(resolve => {
      // If user is player, checks if the user has fainted pokemon
      if (user instanceof PlayerPokemon
        && user.scene.getParty().findIndex(p => p.isFainted()) > -1) {
        (user as PlayerPokemon).revivalBlessing().then(() => {
          resolve(true);
        });
      // If user is enemy, checks that it is a trainer, and it has fainted non-boss pokemon in party
      } else if (user instanceof EnemyPokemon
        && user.hasTrainer()
        && user.scene.getEnemyParty().findIndex(p => p.isFainted() && !p.isBoss()) > -1) {
        // Selects a random fainted pokemon
        const faintedPokemon = user.scene.getEnemyParty().filter(p => p.isFainted() && !p.isBoss());
        const pokemon = faintedPokemon[user.randSeedInt(faintedPokemon.length)];
        const slotIndex = user.scene.getEnemyParty().findIndex(p => pokemon.id === p.id);
        pokemon.resetStatus();
        pokemon.heal(Math.min(Utils.toDmgValue(0.5 * pokemon.getMaxHp()), pokemon.getMaxHp()));
        user.scene.queueMessage(i18next.t("moveTriggers:revivalBlessing", { pokemonName: getPokemonNameWithAffix(pokemon) }), 0, true);

        if (user.scene.currentBattle.double && user.scene.getEnemyParty().length > 1) {
          const allyPokemon = user.getAlly();
          if (slotIndex <= 1) {
            user.scene.unshiftPhase(new SwitchSummonPhase(user.scene, SwitchType.SWITCH, pokemon.getFieldIndex(), slotIndex, false, false));
          } else if (allyPokemon.isFainted()) {
            user.scene.unshiftPhase(new SwitchSummonPhase(user.scene, SwitchType.SWITCH, allyPokemon.getFieldIndex(), slotIndex, false, false));
          }
        }
        resolve(true);
      } else {
        user.scene.queueMessage(i18next.t("battle:attackFailed"));
        resolve(false);
      }
    });
  }

  getUserBenefitScore(user: Pokemon, target: Pokemon, move: Move): integer {
    if (user.hasTrainer() && user.scene.getEnemyParty().findIndex(p => p.isFainted() && !p.isBoss()) > -1) {
      return 20;
    }

    return -20;
  }
}

export class ForceSwitchOutAttr extends MoveEffectAttr {
  constructor(
    private selfSwitch: boolean = false,
    private switchType: SwitchType = SwitchType.SWITCH
  ) {
    super(false, MoveEffectTrigger.POST_APPLY, false, true);
  }

  isBatonPass() {
    return this.switchType === SwitchType.BATON_PASS;
  }

  apply(user: Pokemon, target: Pokemon, move: Move, args: any[]): boolean {
    // Check if the move category is not STATUS or if the switch out condition is not met
    if (!this.getSwitchOutCondition()(user, target, move)) {
      return false;
    }

    /**
     * Move the switch out logic inside the conditional block
     * This ensures that the switch out only happens when the conditions are met
     */
    const switchOutTarget = this.selfSwitch ? user : target;
    if (switchOutTarget instanceof PlayerPokemon) {
      // Switch out logic for the player's Pokemon
      if (switchOutTarget.scene.getParty().filter((p) => p.isAllowedInBattle() && !p.isOnField()).length < 1) {
        return false;
      }

      if (switchOutTarget.hp > 0) {
        switchOutTarget.leaveField(this.switchType === SwitchType.SWITCH);
        user.scene.prependToPhase(new SwitchPhase(user.scene, this.switchType, switchOutTarget.getFieldIndex(), true, true), MoveEndPhase);
        return true;
      }
      return false;
    } else if (user.scene.currentBattle.battleType !== BattleType.WILD) {
      // Switch out logic for trainer battles
      if (switchOutTarget.scene.getEnemyParty().filter((p) => p.isAllowedInBattle() && !p.isOnField()).length < 1) {
        return false;
      }

      if (switchOutTarget.hp > 0) {
        // for opponent switching out
        switchOutTarget.leaveField(this.switchType === SwitchType.SWITCH);
        user.scene.prependToPhase(new SwitchSummonPhase(user.scene, this.switchType, switchOutTarget.getFieldIndex(),
          (user.scene.currentBattle.trainer ? user.scene.currentBattle.trainer.getNextSummonIndex((switchOutTarget as EnemyPokemon).trainerSlot) : 0),
          false, false), MoveEndPhase);
      }
    } else {
      // Switch out logic for everything else (eg: WILD battles)
      if (user.scene.currentBattle.waveIndex % 10 === 0) {
        return false;
      }

      if (switchOutTarget.hp > 0) {
        switchOutTarget.leaveField(false);
        user.scene.queueMessage(i18next.t("moveTriggers:fled", { pokemonName: getPokemonNameWithAffix(switchOutTarget) }), null, true, 500);

        // in double battles redirect potential moves off fled pokemon
        if (switchOutTarget.scene.currentBattle.double) {
          const allyPokemon = switchOutTarget.getAlly();
          switchOutTarget.scene.redirectPokemonMoves(switchOutTarget, allyPokemon);
        }
      }

      if (!switchOutTarget.getAlly()?.isActive(true)) {
        user.scene.clearEnemyHeldItemModifiers();

        if (switchOutTarget.hp) {
          user.scene.pushPhase(new BattleEndPhase(user.scene));
          user.scene.pushPhase(new NewBattlePhase(user.scene));
        }
      }
    }

	  return true;
  }

  getCondition(): MoveConditionFunc {
    return (user, target, move) => (move.category !== MoveCategory.STATUS || this.getSwitchOutCondition()(user, target, move));
  }

  getFailedText(user: Pokemon, target: Pokemon, move: Move, cancelled: Utils.BooleanHolder): string | null {
    const blockedByAbility = new Utils.BooleanHolder(false);
    applyAbAttrs(ForceSwitchOutImmunityAbAttr, target, blockedByAbility);
    return blockedByAbility.value ? i18next.t("moveTriggers:cannotBeSwitchedOut", { pokemonName: getPokemonNameWithAffix(target) }) : null;
  }

  getSwitchOutCondition(): MoveConditionFunc {
    return (user, target, move) => {
      const switchOutTarget = (this.selfSwitch ? user : target);
      const player = switchOutTarget instanceof PlayerPokemon;

      if (!this.selfSwitch) {
        if (move.hitsSubstitute(user, target)) {
          return false;
        }

        if (!player && user.scene.currentBattle.isBattleMysteryEncounter() && !user.scene.currentBattle.mysteryEncounter?.fleeAllowed) {
          // Don't allow wild opponents to be force switched during MEs with flee disabled
          return false;
        }

        const blockedByAbility = new Utils.BooleanHolder(false);
        applyAbAttrs(ForceSwitchOutImmunityAbAttr, target, blockedByAbility);
        return !blockedByAbility.value;
      }

      if (!player && user.scene.currentBattle.battleType === BattleType.WILD) {
        if (this.isBatonPass()) {
          return false;
        }
        // Don't allow wild opponents to flee on the boss stage since it can ruin a run early on
        if (user.scene.currentBattle.waveIndex % 10 === 0) {
          return false;
        }
      }

      const party = player ? user.scene.getParty() : user.scene.getEnemyParty();
      return (!player && !user.scene.currentBattle.battleType)
        || party.filter(p => p.isAllowedInBattle()
          && (player || (p as EnemyPokemon).trainerSlot === (switchOutTarget as EnemyPokemon).trainerSlot)).length > user.scene.currentBattle.getBattlerCount();
    };
  }

  getUserBenefitScore(user: Pokemon, target: Pokemon, move: Move): integer {
    if (!user.scene.getEnemyParty().find(p => p.isActive() && !p.isOnField())) {
      return -20;
    }
    let ret = this.selfSwitch ? Math.floor((1 - user.getHpRatio()) * 20) : super.getUserBenefitScore(user, target, move);
    if (this.selfSwitch && this.isBatonPass()) {
      const statStageTotal = user.getStatStages().reduce((s: integer, total: integer) => total += s, 0);
      ret = ret / 2 + (Phaser.Tweens.Builders.GetEaseFunction("Sine.easeOut")(Math.min(Math.abs(statStageTotal), 10) / 10) * (statStageTotal >= 0 ? 10 : -10));
    }
    return ret;
  }
}


export class ChillyReceptionAttr extends ForceSwitchOutAttr {
  apply(user: Pokemon, target: Pokemon, move: Move, args: any[]): boolean {
    user.scene.arena.trySetWeather(WeatherType.SNOW, true);
    return super.apply(user, target, move, args);
  }

  getCondition(): MoveConditionFunc {
    // chilly reception move will go through if the weather is change-able to snow, or the user can switch out, else move will fail
    return (user, target, move) => user.scene.arena.weather?.weatherType !== WeatherType.SNOW || super.getSwitchOutCondition()(user, target, move);
  }
}
export class RemoveTypeAttr extends MoveEffectAttr {

  private removedType: Type;
  private messageCallback: ((user: Pokemon) => void) | undefined;

  constructor(removedType: Type, messageCallback?: (user: Pokemon) => void) {
    super(true, MoveEffectTrigger.POST_TARGET);
    this.removedType = removedType;
    this.messageCallback = messageCallback;

  }

  apply(user: Pokemon, target: Pokemon, move: Move, args: any[]): boolean {
    if (!super.apply(user, target, move, args)) {
      return false;
    }

    if (user.isTerastallized() && user.getTeraType() === this.removedType) { // active tera types cannot be removed
      return false;
    }

    const userTypes = user.getTypes(true);
    const modifiedTypes = userTypes.filter(type => type !== this.removedType);
    user.summonData.types = modifiedTypes;
    user.updateInfo();


    if (this.messageCallback) {
      this.messageCallback(user);
    }

    return true;
  }
}

export class CopyTypeAttr extends MoveEffectAttr {
  constructor() {
    super(false);
  }

  apply(user: Pokemon, target: Pokemon, move: Move, args: any[]): boolean {
    if (!super.apply(user, target, move, args)) {
      return false;
    }

    user.summonData.types = target.getTypes(true);
    user.updateInfo();

    user.scene.queueMessage(i18next.t("moveTriggers:copyType", { pokemonName: getPokemonNameWithAffix(user), targetPokemonName: getPokemonNameWithAffix(target) }));

    return true;
  }

  getCondition(): MoveConditionFunc {
    return (user, target, move) => target.getTypes()[0] !== Type.UNKNOWN;
  }
}

export class CopyBiomeTypeAttr extends MoveEffectAttr {
  constructor() {
    super(true);
  }

  apply(user: Pokemon, target: Pokemon, move: Move, args: any[]): boolean {
    if (!super.apply(user, target, move, args)) {
      return false;
    }

    const biomeType = user.scene.arena.getTypeForBiome();

    user.summonData.types = [ biomeType ];
    user.updateInfo();

    user.scene.queueMessage(i18next.t("moveTriggers:transformedIntoType", { pokemonName: getPokemonNameWithAffix(user), typeName: i18next.t(`pokemonInfo:Type.${Type[biomeType]}`) }));

    return true;
  }
}

export class ChangeTypeAttr extends MoveEffectAttr {
  private type: Type;

  constructor(type: Type) {
    super(false, MoveEffectTrigger.HIT);

    this.type = type;
  }

  apply(user: Pokemon, target: Pokemon, move: Move, args: any[]): boolean {
    target.summonData.types = [ this.type ];
    target.updateInfo();

    user.scene.queueMessage(i18next.t("moveTriggers:transformedIntoType", { pokemonName: getPokemonNameWithAffix(target), typeName: i18next.t(`pokemonInfo:Type.${Type[this.type]}`) }));

    return true;
  }

  getCondition(): MoveConditionFunc {
    return (user, target, move) => !target.isTerastallized() && !target.hasAbility(Abilities.MULTITYPE) && !target.hasAbility(Abilities.RKS_SYSTEM) && !(target.getTypes().length === 1 && target.getTypes()[0] === this.type);
  }
}

export class AddTypeAttr extends MoveEffectAttr {
  private type: Type;

  constructor(type: Type) {
    super(false, MoveEffectTrigger.HIT);

    this.type = type;
  }

  apply(user: Pokemon, target: Pokemon, move: Move, args: any[]): boolean {
    const types = target.getTypes().slice(0, 2).filter(t => t !== Type.UNKNOWN); // TODO: Figure out some way to actually check if another version of this effect is already applied
    if (this.type !== Type.UNKNOWN) {
      types.push(this.type);
    }
    target.summonData.types = types;
    target.updateInfo();

    user.scene.queueMessage(i18next.t("moveTriggers:addType", { typeName: i18next.t(`pokemonInfo:Type.${Type[this.type]}`), pokemonName: getPokemonNameWithAffix(target) }));

    return true;
  }

  getCondition(): MoveConditionFunc {
    return (user, target, move) => !target.isTerastallized() && !target.getTypes().includes(this.type);
  }
}

export class FirstMoveTypeAttr extends MoveEffectAttr {
  constructor() {
    super(true);
  }

  apply(user: Pokemon, target: Pokemon, move: Move, args: any[]): boolean {
    if (!super.apply(user, target, move, args)) {
      return false;
    }

    const firstMoveType = target.getMoveset()[0]?.getMove().type!; // TODO: is this bang correct?
    user.summonData.types = [ firstMoveType ];
    user.scene.queueMessage(i18next.t("battle:transformedIntoType", { pokemonName: getPokemonNameWithAffix(user), type: i18next.t(`pokemonInfo:Type.${Type[firstMoveType]}`) }));

    return true;
  }
}

export class RandomMovesetMoveAttr extends OverrideMoveEffectAttr {
  private enemyMoveset: boolean | null;

  constructor(enemyMoveset?: boolean) {
    super();

    this.enemyMoveset = enemyMoveset!; // TODO: is this bang correct?
  }

  apply(user: Pokemon, target: Pokemon, move: Move, args: any[]): boolean {
    const moveset = (!this.enemyMoveset ? user : target).getMoveset();
    const moves = moveset.filter(m => !m?.getMove().hasFlag(MoveFlags.IGNORE_VIRTUAL));
    if (moves.length) {
      const move = moves[user.randSeedInt(moves.length)];
      const moveIndex = moveset.findIndex(m => m?.moveId === move?.moveId);
      const moveTargets = getMoveTargets(user, move?.moveId!); // TODO: is this bang correct?
      if (!moveTargets.targets.length) {
        return false;
      }
      let selectTargets: BattlerIndex[];
      switch (true) {
        case (moveTargets.multiple || moveTargets.targets.length === 1): {
          selectTargets = moveTargets.targets;
          break;
        }
        case (moveTargets.targets.indexOf(target.getBattlerIndex()) > -1): {
          selectTargets = [ target.getBattlerIndex() ];
          break;
        }
        default: {
          moveTargets.targets.splice(moveTargets.targets.indexOf(user.getAlly().getBattlerIndex()));
          selectTargets =  [ moveTargets.targets[user.randSeedInt(moveTargets.targets.length)] ];
          break;
        }
      }
      const targets = selectTargets;
      user.getMoveQueue().push({ move: move?.moveId!, targets: targets, ignorePP: true }); // TODO: is this bang correct?
      user.scene.unshiftPhase(new MovePhase(user.scene, user, targets, moveset[moveIndex]!, true)); // There's a PR to re-do the move(s) that use this Attr, gonna put `!` for now
      return true;
    }

    return false;
  }
}

export class RandomMoveAttr extends OverrideMoveEffectAttr {
  apply(user: Pokemon, target: Pokemon, move: Move, args: any[]): Promise<boolean> {
    return new Promise(resolve => {
      const moveIds = Utils.getEnumValues(Moves).filter(m => !allMoves[m].hasFlag(MoveFlags.IGNORE_VIRTUAL) && !allMoves[m].name.endsWith(" (N)"));
      const moveId = moveIds[user.randSeedInt(moveIds.length)];

      const moveTargets = getMoveTargets(user, moveId);
      if (!moveTargets.targets.length) {
        resolve(false);
        return;
      }
      const targets = moveTargets.multiple || moveTargets.targets.length === 1
        ? moveTargets.targets
        : moveTargets.targets.indexOf(target.getBattlerIndex()) > -1
          ? [ target.getBattlerIndex() ]
          : [ moveTargets.targets[user.randSeedInt(moveTargets.targets.length)] ];
      user.getMoveQueue().push({ move: moveId, targets: targets, ignorePP: true });
      user.scene.unshiftPhase(new MovePhase(user.scene, user, targets, new PokemonMove(moveId, 0, 0, true), true));
      initMoveAnim(user.scene, moveId).then(() => {
        loadMoveAnimAssets(user.scene, [ moveId ], true)
          .then(() => resolve(true));
      });
    });
  }
}

export class NaturePowerAttr extends OverrideMoveEffectAttr {
  apply(user: Pokemon, target: Pokemon, move: Move, args: any[]): Promise<boolean> {
    return new Promise(resolve => {
      let moveId;
      switch (user.scene.arena.getTerrainType()) {
      // this allows terrains to 'override' the biome move
        case TerrainType.NONE:
          switch (user.scene.arena.biomeType) {
            case Biome.TOWN:
              moveId = Moves.ROUND;
              break;
            case Biome.METROPOLIS:
              moveId = Moves.TRI_ATTACK;
              break;
            case Biome.SLUM:
              moveId = Moves.SLUDGE_BOMB;
              break;
            case Biome.PLAINS:
              moveId = Moves.SILVER_WIND;
              break;
            case Biome.GRASS:
              moveId = Moves.GRASS_KNOT;
              break;
            case Biome.TALL_GRASS:
              moveId = Moves.POLLEN_PUFF;
              break;
            case Biome.MEADOW:
              moveId = Moves.GIGA_DRAIN;
              break;
            case Biome.FOREST:
              moveId = Moves.BUG_BUZZ;
              break;
            case Biome.JUNGLE:
              moveId = Moves.LEAF_STORM;
              break;
            case Biome.SEA:
              moveId = Moves.HYDRO_PUMP;
              break;
            case Biome.SWAMP:
              moveId = Moves.MUD_BOMB;
              break;
            case Biome.BEACH:
              moveId = Moves.SCALD;
              break;
            case Biome.LAKE:
              moveId = Moves.BUBBLE_BEAM;
              break;
            case Biome.SEABED:
              moveId = Moves.BRINE;
              break;
            case Biome.ISLAND:
              moveId = Moves.LEAF_TORNADO;
              break;
            case Biome.MOUNTAIN:
              moveId = Moves.AIR_SLASH;
              break;
            case Biome.BADLANDS:
              moveId = Moves.EARTH_POWER;
              break;
            case Biome.DESERT:
              moveId = Moves.SCORCHING_SANDS;
              break;
            case Biome.WASTELAND:
              moveId = Moves.DRAGON_PULSE;
              break;
            case Biome.CONSTRUCTION_SITE:
              moveId = Moves.STEEL_BEAM;
              break;
            case Biome.CAVE:
              moveId = Moves.POWER_GEM;
              break;
            case Biome.ICE_CAVE:
              moveId = Moves.ICE_BEAM;
              break;
            case Biome.SNOWY_FOREST:
              moveId = Moves.FROST_BREATH;
              break;
            case Biome.VOLCANO:
              moveId = Moves.LAVA_PLUME;
              break;
            case Biome.GRAVEYARD:
              moveId = Moves.SHADOW_BALL;
              break;
            case Biome.RUINS:
              moveId = Moves.ANCIENT_POWER;
              break;
            case Biome.TEMPLE:
              moveId = Moves.EXTRASENSORY;
              break;
            case Biome.DOJO:
              moveId = Moves.FOCUS_BLAST;
              break;
            case Biome.FAIRY_CAVE:
              moveId = Moves.ALLURING_VOICE;
              break;
            case Biome.ABYSS:
              moveId = Moves.OMINOUS_WIND;
              break;
            case Biome.SPACE:
              moveId = Moves.DRACO_METEOR;
              break;
            case Biome.FACTORY:
              moveId = Moves.FLASH_CANNON;
              break;
            case Biome.LABORATORY:
              moveId = Moves.ZAP_CANNON;
              break;
            case Biome.POWER_PLANT:
              moveId = Moves.CHARGE_BEAM;
              break;
            case Biome.END:
              moveId = Moves.ETERNABEAM;
              break;
          }
          break;
        case TerrainType.MISTY:
          moveId = Moves.MOONBLAST;
          break;
        case TerrainType.ELECTRIC:
          moveId = Moves.THUNDERBOLT;
          break;
        case TerrainType.GRASSY:
          moveId = Moves.ENERGY_BALL;
          break;
        case TerrainType.PSYCHIC:
          moveId = Moves.PSYCHIC;
          break;
        default:
        // Just in case there's no match
          moveId = Moves.TRI_ATTACK;
          break;
      }

      user.getMoveQueue().push({ move: moveId, targets: [ target.getBattlerIndex() ], ignorePP: true });
      user.scene.unshiftPhase(new MovePhase(user.scene, user, [ target.getBattlerIndex() ], new PokemonMove(moveId, 0, 0, true), true));
      initMoveAnim(user.scene, moveId).then(() => {
        loadMoveAnimAssets(user.scene, [ moveId ], true)
          .then(() => resolve(true));
      });
    });
  }
}

const lastMoveCopiableCondition: MoveConditionFunc = (user, target, move) => {
  const copiableMove = user.scene.currentBattle.lastMove;

  if (!copiableMove) {
    return false;
  }

  if (allMoves[copiableMove].isChargingMove()) {
    return false;
  }

  // TODO: Add last turn of Bide

  return true;
};

export class CopyMoveAttr extends OverrideMoveEffectAttr {
  apply(user: Pokemon, target: Pokemon, move: Move, args: any[]): boolean {
    const lastMove = user.scene.currentBattle.lastMove;

    const moveTargets = getMoveTargets(user, lastMove);
    if (!moveTargets.targets.length) {
      return false;
    }

    const targets = moveTargets.multiple || moveTargets.targets.length === 1
      ? moveTargets.targets
      : moveTargets.targets.indexOf(target.getBattlerIndex()) > -1
        ? [ target.getBattlerIndex() ]
        : [ moveTargets.targets[user.randSeedInt(moveTargets.targets.length)] ];
    user.getMoveQueue().push({ move: lastMove, targets: targets, ignorePP: true });

    user.scene.unshiftPhase(new MovePhase(user.scene, user as PlayerPokemon, targets, new PokemonMove(lastMove, 0, 0, true), true));

    return true;
  }

  getCondition(): MoveConditionFunc {
    return lastMoveCopiableCondition;
  }
}

/**
 *  Attribute used for moves that reduce PP of the target's last used move.
 *  Used for Spite.
 */
export class ReducePpMoveAttr extends MoveEffectAttr {
  protected reduction: number;
  constructor(reduction: number) {
    super();
    this.reduction = reduction;
  }

  /**
   * Reduces the PP of the target's last-used move by an amount based on this attribute instance's {@linkcode reduction}.
   *
   * @param user {@linkcode Pokemon} that used the attack
   * @param target {@linkcode Pokemon} targeted by the attack
   * @param move {@linkcode Move} being used
   * @param args N/A
   * @returns {boolean} true
   */
  apply(user: Pokemon, target: Pokemon, move: Move, args: any[]): boolean {
    // Null checks can be skipped due to condition function
    const lastMove = target.getLastXMoves().find(() => true);
    const movesetMove = target.getMoveset().find(m => m?.moveId === lastMove?.move);
    const lastPpUsed = movesetMove?.ppUsed!; // TODO: is the bang correct?
    movesetMove!.ppUsed = Math.min((movesetMove?.ppUsed!) + this.reduction, movesetMove?.getMovePp()!); // TODO: is the bang correct?

    const message = i18next.t("battle:ppReduced", { targetName: getPokemonNameWithAffix(target), moveName: movesetMove?.getName(), reduction: (movesetMove?.ppUsed!) - lastPpUsed }); // TODO: is the bang correct?
    user.scene.eventTarget.dispatchEvent(new MoveUsedEvent(target?.id, movesetMove?.getMove()!, movesetMove?.ppUsed!)); // TODO: are these bangs correct?
    user.scene.queueMessage(message);

    return true;
  }

  getCondition(): MoveConditionFunc {
    return (user, target, move) => {
      const lastMove = target.getLastXMoves().find(() => true);
      if (lastMove) {
        const movesetMove = target.getMoveset().find(m => m?.moveId === lastMove.move);
        return !!movesetMove?.getPpRatio();
      }
      return false;
    };
  }

  getTargetBenefitScore(user: Pokemon, target: Pokemon, move: Move): number {
    const lastMove = target.getLastXMoves().find(() => true);
    if (lastMove) {
      const movesetMove = target.getMoveset().find(m => m?.moveId === lastMove.move);
      if (movesetMove) {
        const maxPp = movesetMove.getMovePp();
        const ppLeft = maxPp - movesetMove.ppUsed;
        const value = -(8 - Math.ceil(Math.min(maxPp, 30) / 5));
        if (ppLeft < 4) {
          return (value / 4) * ppLeft;
        }
        return value;
      }
    }

    return 0;
  }
}

/**
 *  Attribute used for moves that damage target, and then reduce PP of the target's last used move.
 *  Used for Eerie Spell.
 */
export class AttackReducePpMoveAttr extends ReducePpMoveAttr {
  constructor(reduction: number) {
    super(reduction);
  }

  /**
   * Checks if the target has used a move prior to the attack. PP-reduction is applied through the super class if so.
   *
   * @param user {@linkcode Pokemon} that used the attack
   * @param target {@linkcode Pokemon} targeted by the attack
   * @param move {@linkcode Move} being used
   * @param args N/A
   * @returns {boolean} true
   */
  apply(user: Pokemon, target: Pokemon, move: Move, args: any[]): boolean {
    const lastMove = target.getLastXMoves().find(() => true);
    if (lastMove) {
      const movesetMove = target.getMoveset().find(m => m?.moveId === lastMove.move);
      if (Boolean(movesetMove?.getPpRatio())) {
        super.apply(user, target, move, args);
      }
    }

    return true;
  }

  // Override condition function to always perform damage. Instead, perform pp-reduction condition check in apply function above
  getCondition(): MoveConditionFunc {
    return (user, target, move) => true;
  }
}

// TODO: Review this
const targetMoveCopiableCondition: MoveConditionFunc = (user, target, move) => {
  const targetMoves = target.getMoveHistory().filter(m => !m.virtual);
  if (!targetMoves.length) {
    return false;
  }

  const copiableMove = targetMoves[0];

  if (!copiableMove.move) {
    return false;
  }

  if (allMoves[copiableMove.move].isChargingMove() && copiableMove.result === MoveResult.OTHER) {
    return false;
  }

  // TODO: Add last turn of Bide

  return true;
};

export class MovesetCopyMoveAttr extends OverrideMoveEffectAttr {
  apply(user: Pokemon, target: Pokemon, move: Move, args: any[]): boolean {
    const targetMoves = target.getMoveHistory().filter(m => !m.virtual);
    if (!targetMoves.length) {
      return false;
    }

    const copiedMove = allMoves[targetMoves[0].move];

    const thisMoveIndex = user.getMoveset().findIndex(m => m?.moveId === move.id);

    if (thisMoveIndex === -1) {
      return false;
    }

    user.summonData.moveset = user.getMoveset().slice(0);
    user.summonData.moveset[thisMoveIndex] = new PokemonMove(copiedMove.id, 0, 0);

    user.scene.queueMessage(i18next.t("moveTriggers:copiedMove", { pokemonName: getPokemonNameWithAffix(user), moveName: copiedMove.name }));

    return true;
  }

  getCondition(): MoveConditionFunc {
    return targetMoveCopiableCondition;
  }
}

/**
 * Attribute for {@linkcode Moves.SKETCH} that causes the user to copy the opponent's last used move
 * This move copies the last used non-virtual move
 *  e.g. if Metronome is used, it copies Metronome itself, not the virtual move called by Metronome
 * Fails if the opponent has not yet used a move.
 * Fails if used on an uncopiable move, listed in unsketchableMoves in getCondition
 * Fails if the move is already in the user's moveset
 */
export class SketchAttr extends MoveEffectAttr {
  constructor() {
    super(true);
  }
  /**
   * User copies the opponent's last used move, if possible
   * @param {Pokemon} user Pokemon that used the move and will replace Sketch with the copied move
   * @param {Pokemon} target Pokemon that the user wants to copy a move from
   * @param {Move} move Move being used
   * @param {any[]} args Unused
   * @returns {boolean} true if the function succeeds, otherwise false
   */

  apply(user: Pokemon, target: Pokemon, move: Move, args: any[]): boolean {
    if (!super.apply(user, target, move, args)) {
      return false;
    }

    const targetMove = target.getMoveHistory().filter(m => !m.virtual).at(-1);
    if (!targetMove) {
      return false;
    }

    const sketchedMove = allMoves[targetMove.move];
    const sketchIndex = user.getMoveset().findIndex(m => m?.moveId === move.id);
    if (sketchIndex === -1) {
      return false;
    }

    user.setMove(sketchIndex, sketchedMove.id);

    user.scene.queueMessage(i18next.t("moveTriggers:sketchedMove", { pokemonName: getPokemonNameWithAffix(user), moveName: sketchedMove.name }));

    return true;
  }

  getCondition(): MoveConditionFunc {
    return (user, target, move) => {
      if (!targetMoveCopiableCondition(user, target, move)) {
        return false;
      }

      const targetMove = target.getMoveHistory().filter(m => !m.virtual).at(-1);
      if (!targetMove) {
        return false;
      }

      const unsketchableMoves = [
        Moves.CHATTER,
        Moves.MIRROR_MOVE,
        Moves.SLEEP_TALK,
        Moves.STRUGGLE,
        Moves.SKETCH,
        Moves.REVIVAL_BLESSING,
        Moves.TERA_STARSTORM,
        Moves.BREAKNECK_BLITZ__PHYSICAL,
        Moves.BREAKNECK_BLITZ__SPECIAL
      ];

      if (unsketchableMoves.includes(targetMove.move)) {
        return false;
      }

      if (user.getMoveset().find(m => m?.moveId === targetMove.move)) {
        return false;
      }

      return true;
    };
  }
}

export class AbilityChangeAttr extends MoveEffectAttr {
  public ability: Abilities;

  constructor(ability: Abilities, selfTarget?: boolean) {
    super(selfTarget, MoveEffectTrigger.HIT);

    this.ability = ability;
  }

  apply(user: Pokemon, target: Pokemon, move: Move, args: any[]): boolean {
    if (!super.apply(user, target, move, args)) {
      return false;
    }

    const moveTarget = this.selfTarget ? user : target;
    const pokemon: Pokemon = this.selfTarget ? user : target;
    pokemon.summonData.ability = this.ability;
    user.scene.triggerPokemonFormChange(moveTarget, SpeciesFormChangeRevertWeatherFormTrigger);
    if (pokemon.breakIllusion()) {
      pokemon.scene.queueMessage(i18next.t("abilityTriggers:illusionBreak", { pokemonName: getPokemonNameWithAffix(pokemon) }));
    }
    user.scene.queueMessage(i18next.t("moveTriggers:acquiredAbility", { pokemonName: getPokemonNameWithAffix(pokemon), abilityName: allAbilities[this.ability].name }));
    return true;
  }

  getCondition(): MoveConditionFunc {
    return (user, target, move) => !(this.selfTarget ? user : target).getAbility().hasAttr(UnsuppressableAbilityAbAttr) && (this.selfTarget ? user : target).getAbility().id !== this.ability;
  }
}

export class AbilityCopyAttr extends MoveEffectAttr {
  public copyToPartner: boolean;

  constructor(copyToPartner: boolean = false) {
    super(false, MoveEffectTrigger.HIT);

    this.copyToPartner = copyToPartner;
  }

  apply(user: Pokemon, target: Pokemon, move: Move, args: any[]): boolean {
    if (!super.apply(user, target, move, args)) {
      return false;
    }

    user.summonData.ability = target.getAbility().id;

    user.scene.queueMessage(i18next.t("moveTriggers:copiedTargetAbility", { pokemonName: getPokemonNameWithAffix(user), targetName: getPokemonNameWithAffix(target), abilityName: allAbilities[target.getAbility().id].name }));

    if (this.copyToPartner && user.scene.currentBattle?.double && user.getAlly().hp) {
      user.getAlly().summonData.ability = target.getAbility().id;
      user.getAlly().scene.queueMessage(i18next.t("moveTriggers:copiedTargetAbility", { pokemonName: getPokemonNameWithAffix(user.getAlly()), targetName: getPokemonNameWithAffix(target), abilityName: allAbilities[target.getAbility().id].name }));
    }

    return true;
  }

  getCondition(): MoveConditionFunc {
    return (user, target, move) => {
      let ret = !target.getAbility().hasAttr(UncopiableAbilityAbAttr) && !user.getAbility().hasAttr(UnsuppressableAbilityAbAttr);
      if (this.copyToPartner && user.scene.currentBattle?.double) {
        ret = ret && (!user.getAlly().hp || !user.getAlly().getAbility().hasAttr(UnsuppressableAbilityAbAttr));
      } else {
        ret = ret && user.getAbility().id !== target.getAbility().id;
      }
      return ret;
    };
  }
}

export class AbilityGiveAttr extends MoveEffectAttr {
  public copyToPartner: boolean;

  constructor() {
    super(false, MoveEffectTrigger.HIT);
  }

  apply(user: Pokemon, target: Pokemon, move: Move, args: any[]): boolean {
    if (!super.apply(user, target, move, args)) {
      return false;
    }

    target.summonData.ability = user.getAbility().id;

    user.scene.queueMessage(i18next.t("moveTriggers:acquiredAbility", { pokemonName: getPokemonNameWithAffix(target), abilityName: allAbilities[user.getAbility().id].name }));

    return true;
  }

  getCondition(): MoveConditionFunc {
    return (user, target, move) => !user.getAbility().hasAttr(UncopiableAbilityAbAttr) && !target.getAbility().hasAttr(UnsuppressableAbilityAbAttr) && user.getAbility().id !== target.getAbility().id;
  }
}

export class SwitchAbilitiesAttr extends MoveEffectAttr {
  apply(user: Pokemon, target: Pokemon, move: Move, args: any[]): boolean {
    if (!super.apply(user, target, move, args)) {
      return false;
    }

    const tempAbilityId = user.getAbility().id;
    user.summonData.ability = target.getAbility().id;
    target.summonData.ability = tempAbilityId;

    user.scene.queueMessage(i18next.t("moveTriggers:swappedAbilitiesWithTarget", { pokemonName: getPokemonNameWithAffix(user) }));
    // Swaps Forecast/Flower Gift from Castform/Cherrim
    user.scene.arena.triggerWeatherBasedFormChangesToNormal();
    // Swaps Forecast/Flower Gift to Castform/Cherrim (edge case)
    user.scene.arena.triggerWeatherBasedFormChanges();

    return true;
  }

  getCondition(): MoveConditionFunc {
    return (user, target, move) => !user.getAbility().hasAttr(UnswappableAbilityAbAttr) && !target.getAbility().hasAttr(UnswappableAbilityAbAttr);
  }
}

/**
 * Attribute used for moves that suppress abilities like {@linkcode Moves.GASTRO_ACID}.
 * A suppressed ability cannot be activated.
 *
 * @extends MoveEffectAttr
 * @see {@linkcode apply}
 * @see {@linkcode getCondition}
 */
export class SuppressAbilitiesAttr extends MoveEffectAttr {
  /** Sets ability suppression for the target pokemon and displays a message. */
  apply(user: Pokemon, target: Pokemon, move: Move, args: any[]): boolean {
    if (!super.apply(user, target, move, args)) {
      return false;
    }

    target.summonData.abilitySuppressed = true;
    target.scene.arena.triggerWeatherBasedFormChangesToNormal();

    target.scene.queueMessage(i18next.t("moveTriggers:suppressAbilities", { pokemonName: getPokemonNameWithAffix(target) }));

    return true;
  }

  /** Causes the effect to fail when the target's ability is unsupressable or already suppressed. */
  getCondition(): MoveConditionFunc {
    return (user, target, move) => !target.getAbility().hasAttr(UnsuppressableAbilityAbAttr) && !target.summonData.abilitySuppressed;
  }
}

/**
 * Applies the effects of {@linkcode SuppressAbilitiesAttr} if the target has already moved this turn.
 * @extends MoveEffectAttr
 * @see {@linkcode Moves.CORE_ENFORCER} (the move which uses this effect)
 */
export class SuppressAbilitiesIfActedAttr extends MoveEffectAttr {
  /**
   * If the target has already acted this turn, apply a {@linkcode SuppressAbilitiesAttr} effect unless the
   * abillity cannot be suppressed. This is a secondary effect and has no bearing on the success or failure of the move.
   *
   * @returns True if the move occurred, otherwise false. Note that true will be returned even if the target has not
   * yet moved or if the suppression failed to apply.
   */
  apply(user: Pokemon, target: Pokemon, move: Move, args: any[]): boolean {
    if (!super.apply(user, target, move, args)) {
      return false;
    }

    if (target.turnData.acted) {
      const suppressAttr = new SuppressAbilitiesAttr();
      if (suppressAttr.getCondition()(user, target, move)) {
        suppressAttr.apply(user, target, move, args);
      }
    }

    return true;
  }
}

export class TransformAttr extends MoveEffectAttr {
<<<<<<< HEAD
  apply(user: Pokemon, target: Pokemon, move: Move, args: any[]): Promise<boolean> {
    return new Promise(resolve => {
      if (!super.apply(user, target, move, args) || target.battleData.illusion.active || user.battleData.illusion.active) {
        user.scene.queueMessage(i18next.t("battle:attackFailed"));
        return resolve(false);
      }
=======
  async apply(user: Pokemon, target: Pokemon, move: Move, args: any[]): Promise<boolean> {
    if (!super.apply(user, target, move, args)) {
      return false;
    }
>>>>>>> c7e9eaf4

    const promises: Promise<void>[] = [];
    user.summonData.speciesForm = target.getSpeciesForm();
    user.summonData.fusionSpeciesForm = target.getFusionSpeciesForm();
    user.summonData.ability = target.getAbility().id;
    user.summonData.gender = target.getGender();
    user.summonData.fusionGender = target.getFusionGender();

    // Power Trick's effect will not preserved after using Transform
    user.removeTag(BattlerTagType.POWER_TRICK);

    // Copy all stats (except HP)
    for (const s of EFFECTIVE_STATS) {
      user.setStat(s, target.getStat(s, false), false);
    }

    // Copy all stat stages
    for (const s of BATTLE_STATS) {
      user.setStatStage(s, target.getStatStage(s));
    }

    user.summonData.moveset = target.getMoveset().map(m => {
      const pp = m?.getMove().pp ?? 0;
      // if PP value is less than 5, do nothing. If greater, we need to reduce the value to 5 using a negative ppUp value.
      const ppUp = pp <= 5 ? 0 : (5 - pp) / Math.max(Math.floor(pp / 5), 1);
      return new PokemonMove(m?.moveId!, 0, ppUp);
    });
    user.summonData.types = target.getTypes();
    promises.push(user.updateInfo());

    user.scene.queueMessage(i18next.t("moveTriggers:transformedIntoTarget", { pokemonName: getPokemonNameWithAffix(user), targetName: getPokemonNameWithAffix(target) }));

    promises.push(user.loadAssets(false).then(() => {
      user.playAnim();
      user.updateInfo();
    }));

    await Promise.all(promises);
    return true;
  }
}

/**
 * Attribute used for status moves, namely Speed Swap,
 * that swaps the user's and target's corresponding stats.
 * @extends MoveEffectAttr
 * @see {@linkcode apply}
 */
export class SwapStatAttr extends MoveEffectAttr {
  /** The stat to be swapped between the user and the target */
  private stat: EffectiveStat;

  constructor(stat: EffectiveStat) {
    super();

    this.stat = stat;
  }

  /**
   * Swaps the user's and target's corresponding current
   * {@linkcode EffectiveStat | stat} values
   * @param user the {@linkcode Pokemon} that used the move
   * @param target the {@linkcode Pokemon} that the move was used on
   * @param move N/A
   * @param args N/A
   * @returns true if attribute application succeeds
   */
  apply(user: Pokemon, target: Pokemon, move: Move, args: any[]): boolean {
    if (super.apply(user, target, move, args)) {
      const temp = user.getStat(this.stat, false);
      user.setStat(this.stat, target.getStat(this.stat, false), false);
      target.setStat(this.stat, temp, false);

      user.scene.queueMessage(i18next.t("moveTriggers:switchedStat", {
        pokemonName: getPokemonNameWithAffix(user),
        stat: i18next.t(getStatKey(this.stat)),
      }));

      return true;
    }
    return false;
  }
}

/**
 * Attribute used to switch the user's own stats.
 * Used by Power Shift.
 * @extends MoveEffectAttr
 */
export class ShiftStatAttr extends MoveEffectAttr {
  private statToSwitch: EffectiveStat;
  private statToSwitchWith: EffectiveStat;

  constructor(statToSwitch: EffectiveStat, statToSwitchWith: EffectiveStat) {
    super();

    this.statToSwitch = statToSwitch;
    this.statToSwitchWith = statToSwitchWith;
  }

  /**
   * Switches the user's stats based on the {@linkcode statToSwitch} and {@linkcode statToSwitchWith} attributes.
   * @param {Pokemon} user the {@linkcode Pokemon} that used the move
   * @param target n/a
   * @param move n/a
   * @param args n/a
   * @returns whether the effect was applied
   */
  override apply(user: Pokemon, target: Pokemon, move: Move, args: any[]): boolean {
    if (!super.apply(user, target, move, args)) {
      return false;
    }

    const firstStat = user.getStat(this.statToSwitch, false);
    const secondStat = user.getStat(this.statToSwitchWith, false);

    user.setStat(this.statToSwitch, secondStat, false);
    user.setStat(this.statToSwitchWith, firstStat, false);

    user.scene.queueMessage(i18next.t("moveTriggers:shiftedStats", {
      pokemonName: getPokemonNameWithAffix(user),
      statToSwitch: i18next.t(getStatKey(this.statToSwitch)),
      statToSwitchWith: i18next.t(getStatKey(this.statToSwitchWith))
    }));

    return true;
  }

  /**
   * Encourages the user to use the move if the stat to switch with is greater than the stat to switch.
   * @param {Pokemon} user the {@linkcode Pokemon} that used the move
   * @param target n/a
   * @param move n/a
   * @returns number of points to add to the user's benefit score
   */
  override getUserBenefitScore(user: Pokemon, target: Pokemon, move: Move): integer {
    return user.getStat(this.statToSwitchWith, false) > user.getStat(this.statToSwitch, false) ? 10 : 0;
  }
}

/**
 * Attribute used for status moves, namely Power Split and Guard Split,
 * that take the average of a user's and target's corresponding
 * stats and assign that average back to each corresponding stat.
 * @extends MoveEffectAttr
 * @see {@linkcode apply}
 */
export class AverageStatsAttr extends MoveEffectAttr {
  /** The stats to be averaged individually between the user and the target */
  private stats: readonly EffectiveStat[];
  private msgKey: string;

  constructor(stats: readonly EffectiveStat[], msgKey: string) {
    super();

    this.stats = stats;
    this.msgKey = msgKey;
  }

  /**
   * Takes the average of the user's and target's corresponding {@linkcode stat}
   * values and sets those stats to the corresponding average for both
   * temporarily.
   * @param user the {@linkcode Pokemon} that used the move
   * @param target the {@linkcode Pokemon} that the move was used on
   * @param move N/A
   * @param args N/A
   * @returns true if attribute application succeeds
   */
  apply(user: Pokemon, target: Pokemon, move: Move, args: any[]): boolean {
    if (super.apply(user, target, move, args)) {
      for (const s of this.stats) {
        const avg = Math.floor((user.getStat(s, false) + target.getStat(s, false)) / 2);

        user.setStat(s, avg, false);
        target.setStat(s, avg, false);
      }

      user.scene.queueMessage(i18next.t(this.msgKey, { pokemonName: getPokemonNameWithAffix(user) }));

      return true;
    }
    return false;
  }
}

export class DiscourageFrequentUseAttr extends MoveAttr {
  getUserBenefitScore(user: Pokemon, target: Pokemon, move: Move): integer {
    const lastMoves = user.getLastXMoves(4);
    console.log(lastMoves);
    for (let m = 0; m < lastMoves.length; m++) {
      if (lastMoves[m].move === move.id) {
        return (4 - (m + 1)) * -10;
      }
    }

    return 0;
  }
}

export class MoneyAttr extends MoveEffectAttr {
  constructor() {
    super(true, MoveEffectTrigger.HIT, true);
  }

  apply(user: Pokemon, target: Pokemon, move: Move): boolean {
    user.scene.currentBattle.moneyScattered += user.scene.getWaveMoneyAmount(0.2);
    user.scene.queueMessage(i18next.t("moveTriggers:coinsScatteredEverywhere"));
    return true;
  }
}

/**
 * Applies {@linkcode BattlerTagType.DESTINY_BOND} to the user.
 *
 * @extends MoveEffectAttr
 */
export class DestinyBondAttr extends MoveEffectAttr {
  constructor() {
    super(true, MoveEffectTrigger.PRE_APPLY);
  }

  /**
   * Applies {@linkcode BattlerTagType.DESTINY_BOND} to the user.
   * @param user {@linkcode Pokemon} that is having the tag applied to.
   * @param target {@linkcode Pokemon} N/A
   * @param move {@linkcode Move} {@linkcode Move.DESTINY_BOND}
   * @param {any[]} args N/A
   * @returns true
   */
  apply(user: Pokemon, target: Pokemon, move: Move, args: any[]): boolean {
    user.scene.queueMessage(`${i18next.t("moveTriggers:tryingToTakeFoeDown", { pokemonName: getPokemonNameWithAffix(user) })}`);
    user.addTag(BattlerTagType.DESTINY_BOND, undefined, move.id, user.id);
    return true;
  }
}

/**
 * Attribute to apply a battler tag to the target if they have had their stats boosted this turn.
 * @extends AddBattlerTagAttr
 */
export class AddBattlerTagIfBoostedAttr extends AddBattlerTagAttr {
  constructor(tag: BattlerTagType) {
    super(tag, false, false, 2, 5);
  }

  /**
   * @param user {@linkcode Pokemon} using this move
   * @param target {@linkcode Pokemon} target of this move
   * @param move {@linkcode Move} being used
   * @param {any[]} args N/A
   * @returns true
   */
  apply(user: Pokemon, target: Pokemon, move: Move, args: any[]): boolean {
    if (target.turnData.statStagesIncreased) {
      super.apply(user, target, move, args);
    }
    return true;
  }
}

/**
 * Attribute to apply a status effect to the target if they have had their stats boosted this turn.
 * @extends MoveEffectAttr
 */
export class StatusIfBoostedAttr extends MoveEffectAttr {
  public effect: StatusEffect;

  constructor(effect: StatusEffect) {
    super(true, MoveEffectTrigger.HIT);
    this.effect = effect;
  }

  /**
   * @param user {@linkcode Pokemon} using this move
   * @param target {@linkcode Pokemon} target of this move
   * @param move {@linkcode Move} N/A
   * @param {any[]} args N/A
   * @returns true
   */
  apply(user: Pokemon, target: Pokemon, move: Move, args: any[]): boolean {
    if (target.turnData.statStagesIncreased) {
      target.trySetStatus(this.effect, true, user);
    }
    return true;
  }
}

export class LastResortAttr extends MoveAttr {
  getCondition(): MoveConditionFunc {
    return (user: Pokemon, target: Pokemon, move: Move) => {
      const uniqueUsedMoveIds = new Set<Moves>();
      const movesetMoveIds = user.getMoveset().map(m => m?.moveId);
      user.getMoveHistory().map(m => {
        if (m.move !== move.id && movesetMoveIds.find(mm => mm === m.move)) {
          uniqueUsedMoveIds.add(m.move);
        }
      });
      return uniqueUsedMoveIds.size >= movesetMoveIds.length - 1;
    };
  }
}


/**
 * The move only works if the target has a transferable held item
 * @extends MoveAttr
 * @see {@linkcode getCondition}
 */
export class AttackedByItemAttr extends MoveAttr {
  /**
   * @returns the {@linkcode MoveConditionFunc} for this {@linkcode Move}
   */
  getCondition(): MoveConditionFunc {
    return (user: Pokemon, target: Pokemon, move: Move) => {
      const heldItems = target.getHeldItems().filter(i => i.isTransferable);
      if (heldItems.length === 0) {
        return false;
      }

      const itemName = heldItems[0]?.type?.name ?? "item";
      target.scene.queueMessage(i18next.t("moveTriggers:attackedByItem", { pokemonName: getPokemonNameWithAffix(target), itemName: itemName }));

      return true;
    };
  }
}

export class VariableTargetAttr extends MoveAttr {
  private targetChangeFunc: (user: Pokemon, target: Pokemon, move: Move) => number;

  constructor(targetChange: (user: Pokemon, target: Pokemon, move: Move) => number) {
    super();

    this.targetChangeFunc = targetChange;
  }

  apply(user: Pokemon, target: Pokemon, move: Move, args: any[]): boolean {
    const targetVal = args[0] as Utils.NumberHolder;
    targetVal.value = this.targetChangeFunc(user, target, move);
    return true;
  }
}

/**
 * Attribute for {@linkcode Moves.AFTER_YOU}
 *
 * [After You - Move | Bulbapedia](https://bulbapedia.bulbagarden.net/wiki/After_You_(move))
 */
export class AfterYouAttr extends MoveEffectAttr {
  /**
   * Allows the target of this move to act right after the user.
   *
   * @param user {@linkcode Pokemon} that is using the move.
   * @param target {@linkcode Pokemon} that will move right after this move is used.
   * @param move {@linkcode Move} {@linkcode Moves.AFTER_YOU}
   * @param _args N/A
   * @returns true
   */
  override apply(user: Pokemon, target: Pokemon, _move: Move, _args: any[]): boolean {
    user.scene.queueMessage(i18next.t("moveTriggers:afterYou", { targetName: getPokemonNameWithAffix(target) }));

    //Will find next acting phase of the targeted pokémon, delete it and queue it next on successful delete.
    const nextAttackPhase = target.scene.findPhase<MovePhase>((phase) => phase.pokemon === target);
    if (nextAttackPhase && target.scene.tryRemovePhase((phase: MovePhase) => phase.pokemon === target)) {
      target.scene.prependToPhase(new MovePhase(target.scene, target, [ ...nextAttackPhase.targets ], nextAttackPhase.move), MovePhase);
    }

    return true;
  }
}

const failOnGravityCondition: MoveConditionFunc = (user, target, move) => !user.scene.arena.getTag(ArenaTagType.GRAVITY);

const failOnBossCondition: MoveConditionFunc = (user, target, move) => !target.isBossImmune();

const failIfSingleBattle: MoveConditionFunc = (user, target, move) => user.scene.currentBattle.double;

const failIfDampCondition: MoveConditionFunc = (user, target, move) => {
  const cancelled = new Utils.BooleanHolder(false);
  user.scene.getField(true).map(p=>applyAbAttrs(FieldPreventExplosiveMovesAbAttr, p, cancelled));
  // Queue a message if an ability prevented usage of the move
  if (cancelled.value) {
    user.scene.queueMessage(i18next.t("moveTriggers:cannotUseMove", { pokemonName: getPokemonNameWithAffix(user), moveName: move.name }));
  }
  return !cancelled.value;
};

const userSleptOrComatoseCondition: MoveConditionFunc = (user: Pokemon, target: Pokemon, move: Move) =>  user.status?.effect === StatusEffect.SLEEP || user.hasAbility(Abilities.COMATOSE);

const targetSleptOrComatoseCondition: MoveConditionFunc = (user: Pokemon, target: Pokemon, move: Move) =>  target.status?.effect === StatusEffect.SLEEP || target.hasAbility(Abilities.COMATOSE);

const failIfLastCondition: MoveConditionFunc = (user: Pokemon, target: Pokemon, move: Move) => user.scene.phaseQueue.find(phase => phase instanceof MovePhase) !== undefined;

export type MoveAttrFilter = (attr: MoveAttr) => boolean;

function applyMoveAttrsInternal(attrFilter: MoveAttrFilter, user: Pokemon | null, target: Pokemon | null, move: Move, args: any[]): Promise<void> {
  return new Promise(resolve => {
    const attrPromises: Promise<boolean>[] = [];
    const moveAttrs = move.attrs.filter(a => attrFilter(a));
    for (const attr of moveAttrs) {
      const result = attr.apply(user, target, move, args);
      if (result instanceof Promise) {
        attrPromises.push(result);
      }
    }
    Promise.allSettled(attrPromises).then(() => resolve());
  });
}

function applyMoveChargeAttrsInternal(attrFilter: MoveAttrFilter, user: Pokemon | null, target: Pokemon | null, move: ChargingMove, args: any[]): Promise<void> {
  return new Promise(resolve => {
    const chargeAttrPromises: Promise<boolean>[] = [];
    const chargeMoveAttrs = move.chargeAttrs.filter(a => attrFilter(a));
    for (const attr of chargeMoveAttrs) {
      const result = attr.apply(user, target, move, args);
      if (result instanceof Promise) {
        chargeAttrPromises.push(result);
      }
    }
    Promise.allSettled(chargeAttrPromises).then(() => resolve());
  });
}

export function applyMoveAttrs(attrType: Constructor<MoveAttr>, user: Pokemon | null, target: Pokemon | null, move: Move, ...args: any[]): Promise<void> {
  return applyMoveAttrsInternal((attr: MoveAttr) => attr instanceof attrType, user, target, move, args);
}

export function applyFilteredMoveAttrs(attrFilter: MoveAttrFilter, user: Pokemon, target: Pokemon | null, move: Move, ...args: any[]): Promise<void> {
  return applyMoveAttrsInternal(attrFilter, user, target, move, args);
}

export function applyMoveChargeAttrs(attrType: Constructor<MoveAttr>, user: Pokemon | null, target: Pokemon | null, move: ChargingMove, ...args: any[]): Promise<void> {
  return applyMoveChargeAttrsInternal((attr: MoveAttr) => attr instanceof attrType, user, target, move, args);
}

export class MoveCondition {
  protected func: MoveConditionFunc;

  constructor(func: MoveConditionFunc) {
    this.func = func;
  }

  apply(user: Pokemon, target: Pokemon, move: Move): boolean {
    return this.func(user, target, move);
  }

  getUserBenefitScore(user: Pokemon, target: Pokemon, move: Move): integer {
    return 0;
  }
}

export class FirstMoveCondition extends MoveCondition {
  constructor() {
    super((user, target, move) => user.battleSummonData?.waveTurnCount === 1);
  }

  getUserBenefitScore(user: Pokemon, target: Pokemon, move: Move): integer {
    return this.apply(user, target, move) ? 10 : -20;
  }
}

export class hitsSameTypeAttr extends VariableMoveTypeMultiplierAttr {
  apply(user: Pokemon, target: Pokemon, move: Move, args: any[]): boolean {
    const multiplier = args[0] as Utils.NumberHolder;
    if (!user.getTypes().some(type => target.getTypes().includes(type))) {
      multiplier.value = 0;
      return true;
    }
    return false;
  }
}

/**
 * Attribute used for Conversion 2, to convert the user's type to a random type that resists the target's last used move.
 * Fails if the user already has ALL types that resist the target's last used move.
 * Fails if the opponent has not used a move yet
 * Fails if the type is unknown or stellar
 *
 * TODO:
 * If a move has its type changed (e.g. {@linkcode Moves.HIDDEN_POWER}), it will check the new type.
 */
export class ResistLastMoveTypeAttr extends MoveEffectAttr {
  constructor() {
    super(true);
  }
  /**
   * User changes its type to a random type that resists the target's last used move
   * @param {Pokemon} user Pokemon that used the move and will change types
   * @param {Pokemon} target Opposing pokemon that recently used a move
   * @param {Move} move Move being used
   * @param {any[]} args Unused
   * @returns {boolean} true if the function succeeds
   */
  apply(user: Pokemon, target: Pokemon, move: Move, args: any[]): boolean {
    if (!super.apply(user, target, move, args)) {
      return false;
    }

    const [ targetMove ] = target.getLastXMoves(1); // target's most recent move
    if (!targetMove) {
      return false;
    }

    const moveData = allMoves[targetMove.move];
    if (moveData.type === Type.STELLAR || moveData.type === Type.UNKNOWN) {
      return false;
    }
    const userTypes = user.getTypes();
    const validTypes = this.getTypeResistances(user.scene.gameMode, moveData.type).filter(t => !userTypes.includes(t)); // valid types are ones that are not already the user's types
    if (!validTypes.length) {
      return false;
    }
    const type = validTypes[user.randSeedInt(validTypes.length)];
    user.summonData.types = [ type ];
    user.scene.queueMessage(i18next.t("battle:transformedIntoType", { pokemonName: getPokemonNameWithAffix(user), type: Utils.toReadableString(Type[type]) }));
    user.updateInfo();

    return true;
  }

  /**
   * Retrieve the types resisting a given type. Used by Conversion 2
   * @returns An array populated with Types, or an empty array if no resistances exist (Unknown or Stellar type)
   */
  getTypeResistances(gameMode: GameMode, type: number): Type[] {
    const typeResistances: Type[] = [];

    for (let i = 0; i < Object.keys(Type).length; i++) {
      const multiplier = new NumberHolder(1);
      multiplier.value = getTypeDamageMultiplier(type, i);
      applyChallenges(gameMode, ChallengeType.TYPE_EFFECTIVENESS, multiplier);
      if (multiplier.value < 1) {
        typeResistances.push(i);
      }
    }

    return typeResistances;
  }

  getCondition(): MoveConditionFunc {
    return (user, target, move) => {
      const moveHistory = target.getLastXMoves();
      return moveHistory.length !== 0;
    };
  }
}

/**
 * Drops the target's immunity to types it is immune to
 * and makes its evasiveness be ignored during accuracy
 * checks. Used by: {@linkcode Moves.ODOR_SLEUTH | Odor Sleuth}, {@linkcode Moves.MIRACLE_EYE | Miracle Eye} and {@linkcode Moves.FORESIGHT | Foresight}
 *
 * @extends AddBattlerTagAttr
 * @see {@linkcode apply}
 */
export class ExposedMoveAttr extends AddBattlerTagAttr {
  constructor(tagType: BattlerTagType) {
    super(tagType, false, true);
  }

  /**
   * Applies {@linkcode ExposedTag} to the target.
   * @param user {@linkcode Pokemon} using this move
   * @param target {@linkcode Pokemon} target of this move
   * @param move {@linkcode Move} being used
   * @param args N/A
   * @returns `true` if the function succeeds
   */
  apply(user: Pokemon, target: Pokemon, move: Move, args: any[]): boolean {
    if (!super.apply(user, target, move, args)) {
      return false;
    }

    user.scene.queueMessage(i18next.t("moveTriggers:exposedMove", { pokemonName: getPokemonNameWithAffix(user), targetPokemonName: getPokemonNameWithAffix(target) }));

    return true;
  }
}


const unknownTypeCondition: MoveConditionFunc = (user, target, move) => !user.getTypes().includes(Type.UNKNOWN);

export type MoveTargetSet = {
  targets: BattlerIndex[];
  multiple: boolean;
};

export function getMoveTargets(user: Pokemon, move: Moves): MoveTargetSet {
  const variableTarget = new Utils.NumberHolder(0);
  user.getOpponents().forEach(p => applyMoveAttrs(VariableTargetAttr, user, p, allMoves[move], variableTarget));

  const moveTarget = allMoves[move].hasAttr(VariableTargetAttr) ? variableTarget.value : move ? allMoves[move].moveTarget : move === undefined ? MoveTarget.NEAR_ENEMY : [];
  const opponents = user.getOpponents();

  let set: Pokemon[] = [];
  let multiple = false;

  switch (moveTarget) {
    case MoveTarget.USER:
    case MoveTarget.PARTY:
      set = [ user ];
      break;
    case MoveTarget.NEAR_OTHER:
    case MoveTarget.OTHER:
    case MoveTarget.ALL_NEAR_OTHERS:
    case MoveTarget.ALL_OTHERS:
      set = (opponents.concat([ user.getAlly() ]));
      multiple = moveTarget === MoveTarget.ALL_NEAR_OTHERS || moveTarget === MoveTarget.ALL_OTHERS;
      break;
    case MoveTarget.NEAR_ENEMY:
    case MoveTarget.ALL_NEAR_ENEMIES:
    case MoveTarget.ALL_ENEMIES:
    case MoveTarget.ENEMY_SIDE:
      set = opponents;
      multiple = moveTarget !== MoveTarget.NEAR_ENEMY;
      break;
    case MoveTarget.RANDOM_NEAR_ENEMY:
      set = [ opponents[user.randSeedInt(opponents.length)] ];
      break;
    case MoveTarget.ATTACKER:
      return { targets: [ -1 as BattlerIndex ], multiple: false };
    case MoveTarget.NEAR_ALLY:
    case MoveTarget.ALLY:
      set = [ user.getAlly() ];
      break;
    case MoveTarget.USER_OR_NEAR_ALLY:
    case MoveTarget.USER_AND_ALLIES:
    case MoveTarget.USER_SIDE:
      set = [ user, user.getAlly() ];
      multiple = moveTarget !== MoveTarget.USER_OR_NEAR_ALLY;
      break;
    case MoveTarget.ALL:
    case MoveTarget.BOTH_SIDES:
      set = [ user, user.getAlly() ].concat(opponents);
      multiple = true;
      break;
    case MoveTarget.CURSE:
      set = user.getTypes(true).includes(Type.GHOST) ? (opponents.concat([ user.getAlly() ])) : [ user ];
      break;
  }

  return { targets: set.filter(p => p?.isActive(true)).map(p => p.getBattlerIndex()).filter(t => t !== undefined), multiple };
}

export const allMoves: Move[] = [
  new SelfStatusMove(Moves.NONE, Type.NORMAL, MoveCategory.STATUS, -1, -1, 0, 1),
];

export const selfStatLowerMoves: Moves[] = [];

export function initMoves() {
  allMoves.push(
    new AttackMove(Moves.POUND, Type.NORMAL, MoveCategory.PHYSICAL, 40, 100, 35, -1, 0, 1),
    new AttackMove(Moves.KARATE_CHOP, Type.FIGHTING, MoveCategory.PHYSICAL, 50, 100, 25, -1, 0, 1)
      .attr(HighCritAttr),
    new AttackMove(Moves.DOUBLE_SLAP, Type.NORMAL, MoveCategory.PHYSICAL, 15, 85, 10, -1, 0, 1)
      .attr(MultiHitAttr),
    new AttackMove(Moves.COMET_PUNCH, Type.NORMAL, MoveCategory.PHYSICAL, 18, 85, 15, -1, 0, 1)
      .attr(MultiHitAttr)
      .punchingMove(),
    new AttackMove(Moves.MEGA_PUNCH, Type.NORMAL, MoveCategory.PHYSICAL, 80, 85, 20, -1, 0, 1)
      .punchingMove(),
    new AttackMove(Moves.PAY_DAY, Type.NORMAL, MoveCategory.PHYSICAL, 40, 100, 20, -1, 0, 1)
      .attr(MoneyAttr)
      .makesContact(false),
    new AttackMove(Moves.FIRE_PUNCH, Type.FIRE, MoveCategory.PHYSICAL, 75, 100, 15, 10, 0, 1)
      .attr(StatusEffectAttr, StatusEffect.BURN)
      .punchingMove(),
    new AttackMove(Moves.ICE_PUNCH, Type.ICE, MoveCategory.PHYSICAL, 75, 100, 15, 10, 0, 1)
      .attr(StatusEffectAttr, StatusEffect.FREEZE)
      .punchingMove(),
    new AttackMove(Moves.THUNDER_PUNCH, Type.ELECTRIC, MoveCategory.PHYSICAL, 75, 100, 15, 10, 0, 1)
      .attr(StatusEffectAttr, StatusEffect.PARALYSIS)
      .punchingMove(),
    new AttackMove(Moves.SCRATCH, Type.NORMAL, MoveCategory.PHYSICAL, 40, 100, 35, -1, 0, 1),
    new AttackMove(Moves.VISE_GRIP, Type.NORMAL, MoveCategory.PHYSICAL, 55, 100, 30, -1, 0, 1),
    new AttackMove(Moves.GUILLOTINE, Type.NORMAL, MoveCategory.PHYSICAL, 200, 30, 5, -1, 0, 1)
      .attr(OneHitKOAttr)
      .attr(OneHitKOAccuracyAttr),
    new ChargingAttackMove(Moves.RAZOR_WIND, Type.NORMAL, MoveCategory.SPECIAL, 80, 100, 10, -1, 0, 1)
      .chargeText(i18next.t("moveTriggers:whippedUpAWhirlwind", { pokemonName: "{USER}" }))
      .attr(HighCritAttr)
      .windMove()
      .ignoresVirtual()
      .target(MoveTarget.ALL_NEAR_ENEMIES),
    new SelfStatusMove(Moves.SWORDS_DANCE, Type.NORMAL, -1, 20, -1, 0, 1)
      .attr(StatStageChangeAttr, [ Stat.ATK ], 2, true)
      .danceMove(),
    new AttackMove(Moves.CUT, Type.NORMAL, MoveCategory.PHYSICAL, 50, 95, 30, -1, 0, 1)
      .slicingMove(),
    new AttackMove(Moves.GUST, Type.FLYING, MoveCategory.SPECIAL, 40, 100, 35, -1, 0, 1)
      .attr(HitsTagForDoubleDamageAttr, BattlerTagType.FLYING)
      .windMove(),
    new AttackMove(Moves.WING_ATTACK, Type.FLYING, MoveCategory.PHYSICAL, 60, 100, 35, -1, 0, 1),
    new StatusMove(Moves.WHIRLWIND, Type.NORMAL, -1, 20, -1, -6, 1)
      .attr(ForceSwitchOutAttr)
      .ignoresSubstitute()
      .hidesTarget()
      .windMove()
      .partial(), // Should force random switches
    new ChargingAttackMove(Moves.FLY, Type.FLYING, MoveCategory.PHYSICAL, 90, 95, 15, -1, 0, 1)
      .chargeText(i18next.t("moveTriggers:flewUpHigh", { pokemonName: "{USER}" }))
      .chargeAttr(SemiInvulnerableAttr, BattlerTagType.FLYING)
      .condition(failOnGravityCondition)
      .ignoresVirtual(),
    new AttackMove(Moves.BIND, Type.NORMAL, MoveCategory.PHYSICAL, 15, 85, 20, -1, 0, 1)
      .attr(TrapAttr, BattlerTagType.BIND),
    new AttackMove(Moves.SLAM, Type.NORMAL, MoveCategory.PHYSICAL, 80, 75, 20, -1, 0, 1),
    new AttackMove(Moves.VINE_WHIP, Type.GRASS, MoveCategory.PHYSICAL, 45, 100, 25, -1, 0, 1),
    new AttackMove(Moves.STOMP, Type.NORMAL, MoveCategory.PHYSICAL, 65, 100, 20, 30, 0, 1)
      .attr(AlwaysHitMinimizeAttr)
      .attr(HitsTagForDoubleDamageAttr, BattlerTagType.MINIMIZED)
      .attr(FlinchAttr),
    new AttackMove(Moves.DOUBLE_KICK, Type.FIGHTING, MoveCategory.PHYSICAL, 30, 100, 30, -1, 0, 1)
      .attr(MultiHitAttr, MultiHitType._2),
    new AttackMove(Moves.MEGA_KICK, Type.NORMAL, MoveCategory.PHYSICAL, 120, 75, 5, -1, 0, 1),
    new AttackMove(Moves.JUMP_KICK, Type.FIGHTING, MoveCategory.PHYSICAL, 100, 95, 10, -1, 0, 1)
      .attr(MissEffectAttr, crashDamageFunc)
      .attr(NoEffectAttr, crashDamageFunc)
      .condition(failOnGravityCondition)
      .recklessMove(),
    new AttackMove(Moves.ROLLING_KICK, Type.FIGHTING, MoveCategory.PHYSICAL, 60, 85, 15, 30, 0, 1)
      .attr(FlinchAttr),
    new StatusMove(Moves.SAND_ATTACK, Type.GROUND, 100, 15, -1, 0, 1)
      .attr(StatStageChangeAttr, [ Stat.ACC ], -1),
    new AttackMove(Moves.HEADBUTT, Type.NORMAL, MoveCategory.PHYSICAL, 70, 100, 15, 30, 0, 1)
      .attr(FlinchAttr),
    new AttackMove(Moves.HORN_ATTACK, Type.NORMAL, MoveCategory.PHYSICAL, 65, 100, 25, -1, 0, 1),
    new AttackMove(Moves.FURY_ATTACK, Type.NORMAL, MoveCategory.PHYSICAL, 15, 85, 20, -1, 0, 1)
      .attr(MultiHitAttr),
    new AttackMove(Moves.HORN_DRILL, Type.NORMAL, MoveCategory.PHYSICAL, 200, 30, 5, -1, 0, 1)
      .attr(OneHitKOAttr)
      .attr(OneHitKOAccuracyAttr),
    new AttackMove(Moves.TACKLE, Type.NORMAL, MoveCategory.PHYSICAL, 40, 100, 35, -1, 0, 1),
    new AttackMove(Moves.BODY_SLAM, Type.NORMAL, MoveCategory.PHYSICAL, 85, 100, 15, 30, 0, 1)
      .attr(AlwaysHitMinimizeAttr)
      .attr(HitsTagForDoubleDamageAttr, BattlerTagType.MINIMIZED)
      .attr(StatusEffectAttr, StatusEffect.PARALYSIS),
    new AttackMove(Moves.WRAP, Type.NORMAL, MoveCategory.PHYSICAL, 15, 90, 20, -1, 0, 1)
      .attr(TrapAttr, BattlerTagType.WRAP),
    new AttackMove(Moves.TAKE_DOWN, Type.NORMAL, MoveCategory.PHYSICAL, 90, 85, 20, -1, 0, 1)
      .attr(RecoilAttr)
      .recklessMove(),
    new AttackMove(Moves.THRASH, Type.NORMAL, MoveCategory.PHYSICAL, 120, 100, 10, -1, 0, 1)
      .attr(FrenzyAttr)
      .attr(MissEffectAttr, frenzyMissFunc)
      .attr(NoEffectAttr, frenzyMissFunc)
      .target(MoveTarget.RANDOM_NEAR_ENEMY),
    new AttackMove(Moves.DOUBLE_EDGE, Type.NORMAL, MoveCategory.PHYSICAL, 120, 100, 15, -1, 0, 1)
      .attr(RecoilAttr, false, 0.33)
      .recklessMove(),
    new StatusMove(Moves.TAIL_WHIP, Type.NORMAL, 100, 30, -1, 0, 1)
      .attr(StatStageChangeAttr, [ Stat.DEF ], -1)
      .target(MoveTarget.ALL_NEAR_ENEMIES),
    new AttackMove(Moves.POISON_STING, Type.POISON, MoveCategory.PHYSICAL, 15, 100, 35, 30, 0, 1)
      .attr(StatusEffectAttr, StatusEffect.POISON)
      .makesContact(false),
    new AttackMove(Moves.TWINEEDLE, Type.BUG, MoveCategory.PHYSICAL, 25, 100, 20, 20, 0, 1)
      .attr(MultiHitAttr, MultiHitType._2)
      .attr(StatusEffectAttr, StatusEffect.POISON)
      .makesContact(false),
    new AttackMove(Moves.PIN_MISSILE, Type.BUG, MoveCategory.PHYSICAL, 25, 95, 20, -1, 0, 1)
      .attr(MultiHitAttr)
      .makesContact(false),
    new StatusMove(Moves.LEER, Type.NORMAL, 100, 30, -1, 0, 1)
      .attr(StatStageChangeAttr, [ Stat.DEF ], -1)
      .target(MoveTarget.ALL_NEAR_ENEMIES),
    new AttackMove(Moves.BITE, Type.DARK, MoveCategory.PHYSICAL, 60, 100, 25, 30, 0, 1)
      .attr(FlinchAttr)
      .bitingMove(),
    new StatusMove(Moves.GROWL, Type.NORMAL, 100, 40, -1, 0, 1)
      .attr(StatStageChangeAttr, [ Stat.ATK ], -1)
      .soundBased()
      .target(MoveTarget.ALL_NEAR_ENEMIES),
    new StatusMove(Moves.ROAR, Type.NORMAL, -1, 20, -1, -6, 1)
      .attr(ForceSwitchOutAttr)
      .soundBased()
      .hidesTarget()
      .partial(), // Should force random switching
    new StatusMove(Moves.SING, Type.NORMAL, 55, 15, -1, 0, 1)
      .attr(StatusEffectAttr, StatusEffect.SLEEP)
      .soundBased(),
    new StatusMove(Moves.SUPERSONIC, Type.NORMAL, 55, 20, -1, 0, 1)
      .attr(ConfuseAttr)
      .soundBased(),
    new AttackMove(Moves.SONIC_BOOM, Type.NORMAL, MoveCategory.SPECIAL, -1, 90, 20, -1, 0, 1)
      .attr(FixedDamageAttr, 20),
    new StatusMove(Moves.DISABLE, Type.NORMAL, 100, 20, -1, 0, 1)
      .attr(AddBattlerTagAttr, BattlerTagType.DISABLED, false, true)
      .condition((user, target, move) => target.getMoveHistory().reverse().find(m => m.move !== Moves.NONE && m.move !== Moves.STRUGGLE && !m.virtual) !== undefined)
      .ignoresSubstitute(),
    new AttackMove(Moves.ACID, Type.POISON, MoveCategory.SPECIAL, 40, 100, 30, 10, 0, 1)
      .attr(StatStageChangeAttr, [ Stat.SPDEF ], -1)
      .target(MoveTarget.ALL_NEAR_ENEMIES),
    new AttackMove(Moves.EMBER, Type.FIRE, MoveCategory.SPECIAL, 40, 100, 25, 10, 0, 1)
      .attr(StatusEffectAttr, StatusEffect.BURN),
    new AttackMove(Moves.FLAMETHROWER, Type.FIRE, MoveCategory.SPECIAL, 90, 100, 15, 10, 0, 1)
      .attr(StatusEffectAttr, StatusEffect.BURN),
    new StatusMove(Moves.MIST, Type.ICE, -1, 30, -1, 0, 1)
      .attr(AddArenaTagAttr, ArenaTagType.MIST, 5, true)
      .target(MoveTarget.USER_SIDE),
    new AttackMove(Moves.WATER_GUN, Type.WATER, MoveCategory.SPECIAL, 40, 100, 25, -1, 0, 1),
    new AttackMove(Moves.HYDRO_PUMP, Type.WATER, MoveCategory.SPECIAL, 110, 80, 5, -1, 0, 1),
    new AttackMove(Moves.SURF, Type.WATER, MoveCategory.SPECIAL, 90, 100, 15, -1, 0, 1)
      .target(MoveTarget.ALL_NEAR_OTHERS)
      .attr(HitsTagForDoubleDamageAttr, BattlerTagType.UNDERWATER)
      .attr(GulpMissileTagAttr),
    new AttackMove(Moves.ICE_BEAM, Type.ICE, MoveCategory.SPECIAL, 90, 100, 10, 10, 0, 1)
      .attr(StatusEffectAttr, StatusEffect.FREEZE),
    new AttackMove(Moves.BLIZZARD, Type.ICE, MoveCategory.SPECIAL, 110, 70, 5, 10, 0, 1)
      .attr(BlizzardAccuracyAttr)
      .attr(StatusEffectAttr, StatusEffect.FREEZE)
      .windMove()
      .target(MoveTarget.ALL_NEAR_ENEMIES),
    new AttackMove(Moves.PSYBEAM, Type.PSYCHIC, MoveCategory.SPECIAL, 65, 100, 20, 10, 0, 1)
      .attr(ConfuseAttr),
    new AttackMove(Moves.BUBBLE_BEAM, Type.WATER, MoveCategory.SPECIAL, 65, 100, 20, 10, 0, 1)
      .attr(StatStageChangeAttr, [ Stat.SPD ], -1),
    new AttackMove(Moves.AURORA_BEAM, Type.ICE, MoveCategory.SPECIAL, 65, 100, 20, 10, 0, 1)
      .attr(StatStageChangeAttr, [ Stat.ATK ], -1),
    new AttackMove(Moves.HYPER_BEAM, Type.NORMAL, MoveCategory.SPECIAL, 150, 90, 5, -1, 0, 1)
      .attr(RechargeAttr),
    new AttackMove(Moves.PECK, Type.FLYING, MoveCategory.PHYSICAL, 35, 100, 35, -1, 0, 1),
    new AttackMove(Moves.DRILL_PECK, Type.FLYING, MoveCategory.PHYSICAL, 80, 100, 20, -1, 0, 1),
    new AttackMove(Moves.SUBMISSION, Type.FIGHTING, MoveCategory.PHYSICAL, 80, 80, 20, -1, 0, 1)
      .attr(RecoilAttr)
      .recklessMove(),
    new AttackMove(Moves.LOW_KICK, Type.FIGHTING, MoveCategory.PHYSICAL, -1, 100, 20, -1, 0, 1)
      .attr(WeightPowerAttr),
    new AttackMove(Moves.COUNTER, Type.FIGHTING, MoveCategory.PHYSICAL, -1, 100, 20, -1, -5, 1)
      .attr(CounterDamageAttr, (move: Move) => move.category === MoveCategory.PHYSICAL, 2)
      .target(MoveTarget.ATTACKER),
    new AttackMove(Moves.SEISMIC_TOSS, Type.FIGHTING, MoveCategory.PHYSICAL, -1, 100, 20, -1, 0, 1)
      .attr(LevelDamageAttr),
    new AttackMove(Moves.STRENGTH, Type.NORMAL, MoveCategory.PHYSICAL, 80, 100, 15, -1, 0, 1),
    new AttackMove(Moves.ABSORB, Type.GRASS, MoveCategory.SPECIAL, 20, 100, 25, -1, 0, 1)
      .attr(HitHealAttr)
      .triageMove(),
    new AttackMove(Moves.MEGA_DRAIN, Type.GRASS, MoveCategory.SPECIAL, 40, 100, 15, -1, 0, 1)
      .attr(HitHealAttr)
      .triageMove(),
    new StatusMove(Moves.LEECH_SEED, Type.GRASS, 90, 10, -1, 0, 1)
      .attr(LeechSeedAttr)
      .condition((user, target, move) => !target.getTag(BattlerTagType.SEEDED) && !target.isOfType(Type.GRASS)),
    new SelfStatusMove(Moves.GROWTH, Type.NORMAL, -1, 20, -1, 0, 1)
      .attr(GrowthStatStageChangeAttr),
    new AttackMove(Moves.RAZOR_LEAF, Type.GRASS, MoveCategory.PHYSICAL, 55, 95, 25, -1, 0, 1)
      .attr(HighCritAttr)
      .makesContact(false)
      .slicingMove()
      .target(MoveTarget.ALL_NEAR_ENEMIES),
    new ChargingAttackMove(Moves.SOLAR_BEAM, Type.GRASS, MoveCategory.SPECIAL, 120, 100, 10, -1, 0, 1)
      .chargeText(i18next.t("moveTriggers:tookInSunlight", { pokemonName: "{USER}" }))
      .chargeAttr(WeatherInstantChargeAttr, [ WeatherType.SUNNY, WeatherType.HARSH_SUN ])
      .attr(AntiSunlightPowerDecreaseAttr)
      .ignoresVirtual(),
    new StatusMove(Moves.POISON_POWDER, Type.POISON, 75, 35, -1, 0, 1)
      .attr(StatusEffectAttr, StatusEffect.POISON)
      .powderMove(),
    new StatusMove(Moves.STUN_SPORE, Type.GRASS, 75, 30, -1, 0, 1)
      .attr(StatusEffectAttr, StatusEffect.PARALYSIS)
      .powderMove(),
    new StatusMove(Moves.SLEEP_POWDER, Type.GRASS, 75, 15, -1, 0, 1)
      .attr(StatusEffectAttr, StatusEffect.SLEEP)
      .powderMove(),
    new AttackMove(Moves.PETAL_DANCE, Type.GRASS, MoveCategory.SPECIAL, 120, 100, 10, -1, 0, 1)
      .attr(FrenzyAttr)
      .attr(MissEffectAttr, frenzyMissFunc)
      .attr(NoEffectAttr, frenzyMissFunc)
      .makesContact()
      .danceMove()
      .target(MoveTarget.RANDOM_NEAR_ENEMY),
    new StatusMove(Moves.STRING_SHOT, Type.BUG, 95, 40, -1, 0, 1)
      .attr(StatStageChangeAttr, [ Stat.SPD ], -2)
      .target(MoveTarget.ALL_NEAR_ENEMIES),
    new AttackMove(Moves.DRAGON_RAGE, Type.DRAGON, MoveCategory.SPECIAL, -1, 100, 10, -1, 0, 1)
      .attr(FixedDamageAttr, 40),
    new AttackMove(Moves.FIRE_SPIN, Type.FIRE, MoveCategory.SPECIAL, 35, 85, 15, -1, 0, 1)
      .attr(TrapAttr, BattlerTagType.FIRE_SPIN),
    new AttackMove(Moves.THUNDER_SHOCK, Type.ELECTRIC, MoveCategory.SPECIAL, 40, 100, 30, 10, 0, 1)
      .attr(StatusEffectAttr, StatusEffect.PARALYSIS),
    new AttackMove(Moves.THUNDERBOLT, Type.ELECTRIC, MoveCategory.SPECIAL, 90, 100, 15, 10, 0, 1)
      .attr(StatusEffectAttr, StatusEffect.PARALYSIS),
    new StatusMove(Moves.THUNDER_WAVE, Type.ELECTRIC, 90, 20, -1, 0, 1)
      .attr(StatusEffectAttr, StatusEffect.PARALYSIS)
      .attr(RespectAttackTypeImmunityAttr),
    new AttackMove(Moves.THUNDER, Type.ELECTRIC, MoveCategory.SPECIAL, 110, 70, 10, 30, 0, 1)
      .attr(StatusEffectAttr, StatusEffect.PARALYSIS)
      .attr(ThunderAccuracyAttr)
      .attr(HitsTagAttr, BattlerTagType.FLYING),
    new AttackMove(Moves.ROCK_THROW, Type.ROCK, MoveCategory.PHYSICAL, 50, 90, 15, -1, 0, 1)
      .makesContact(false),
    new AttackMove(Moves.EARTHQUAKE, Type.GROUND, MoveCategory.PHYSICAL, 100, 100, 10, -1, 0, 1)
      .attr(HitsTagForDoubleDamageAttr, BattlerTagType.UNDERGROUND)
      .attr(MovePowerMultiplierAttr, (user, target, move) => user.scene.arena.getTerrainType() === TerrainType.GRASSY && target.isGrounded() ? 0.5 : 1)
      .makesContact(false)
      .target(MoveTarget.ALL_NEAR_OTHERS),
    new AttackMove(Moves.FISSURE, Type.GROUND, MoveCategory.PHYSICAL, 200, 30, 5, -1, 0, 1)
      .attr(OneHitKOAttr)
      .attr(OneHitKOAccuracyAttr)
      .attr(HitsTagAttr, BattlerTagType.UNDERGROUND)
      .makesContact(false),
    new ChargingAttackMove(Moves.DIG, Type.GROUND, MoveCategory.PHYSICAL, 80, 100, 10, -1, 0, 1)
      .chargeText(i18next.t("moveTriggers:dugAHole", { pokemonName: "{USER}" }))
      .chargeAttr(SemiInvulnerableAttr, BattlerTagType.UNDERGROUND)
      .ignoresVirtual(),
    new StatusMove(Moves.TOXIC, Type.POISON, 90, 10, -1, 0, 1)
      .attr(StatusEffectAttr, StatusEffect.TOXIC)
      .attr(ToxicAccuracyAttr),
    new AttackMove(Moves.CONFUSION, Type.PSYCHIC, MoveCategory.SPECIAL, 50, 100, 25, 10, 0, 1)
      .attr(ConfuseAttr),
    new AttackMove(Moves.PSYCHIC, Type.PSYCHIC, MoveCategory.SPECIAL, 90, 100, 10, 10, 0, 1)
      .attr(StatStageChangeAttr, [ Stat.SPDEF ], -1),
    new StatusMove(Moves.HYPNOSIS, Type.PSYCHIC, 60, 20, -1, 0, 1)
      .attr(StatusEffectAttr, StatusEffect.SLEEP),
    new SelfStatusMove(Moves.MEDITATE, Type.PSYCHIC, -1, 40, -1, 0, 1)
      .attr(StatStageChangeAttr, [ Stat.ATK ], 1, true),
    new SelfStatusMove(Moves.AGILITY, Type.PSYCHIC, -1, 30, -1, 0, 1)
      .attr(StatStageChangeAttr, [ Stat.SPD ], 2, true),
    new AttackMove(Moves.QUICK_ATTACK, Type.NORMAL, MoveCategory.PHYSICAL, 40, 100, 30, -1, 1, 1),
    new AttackMove(Moves.RAGE, Type.NORMAL, MoveCategory.PHYSICAL, 20, 100, 20, -1, 0, 1)
      .partial(), // No effect implemented
    new SelfStatusMove(Moves.TELEPORT, Type.PSYCHIC, -1, 20, -1, -6, 1)
      .attr(ForceSwitchOutAttr, true)
      .hidesUser(),
    new AttackMove(Moves.NIGHT_SHADE, Type.GHOST, MoveCategory.SPECIAL, -1, 100, 15, -1, 0, 1)
      .attr(LevelDamageAttr),
    new StatusMove(Moves.MIMIC, Type.NORMAL, -1, 10, -1, 0, 1)
      .attr(MovesetCopyMoveAttr)
      .ignoresSubstitute()
      .ignoresVirtual(),
    new StatusMove(Moves.SCREECH, Type.NORMAL, 85, 40, -1, 0, 1)
      .attr(StatStageChangeAttr, [ Stat.DEF ], -2)
      .soundBased(),
    new SelfStatusMove(Moves.DOUBLE_TEAM, Type.NORMAL, -1, 15, -1, 0, 1)
      .attr(StatStageChangeAttr, [ Stat.EVA ], 1, true),
    new SelfStatusMove(Moves.RECOVER, Type.NORMAL, -1, 5, -1, 0, 1)
      .attr(HealAttr, 0.5)
      .triageMove(),
    new SelfStatusMove(Moves.HARDEN, Type.NORMAL, -1, 30, -1, 0, 1)
      .attr(StatStageChangeAttr, [ Stat.DEF ], 1, true),
    new SelfStatusMove(Moves.MINIMIZE, Type.NORMAL, -1, 10, -1, 0, 1)
      .attr(AddBattlerTagAttr, BattlerTagType.MINIMIZED, true, false)
      .attr(StatStageChangeAttr, [ Stat.EVA ], 2, true),
    new StatusMove(Moves.SMOKESCREEN, Type.NORMAL, 100, 20, -1, 0, 1)
      .attr(StatStageChangeAttr, [ Stat.ACC ], -1),
    new StatusMove(Moves.CONFUSE_RAY, Type.GHOST, 100, 10, -1, 0, 1)
      .attr(ConfuseAttr),
    new SelfStatusMove(Moves.WITHDRAW, Type.WATER, -1, 40, -1, 0, 1)
      .attr(StatStageChangeAttr, [ Stat.DEF ], 1, true),
    new SelfStatusMove(Moves.DEFENSE_CURL, Type.NORMAL, -1, 40, -1, 0, 1)
      .attr(StatStageChangeAttr, [ Stat.DEF ], 1, true),
    new SelfStatusMove(Moves.BARRIER, Type.PSYCHIC, -1, 20, -1, 0, 1)
      .attr(StatStageChangeAttr, [ Stat.DEF ], 2, true),
    new StatusMove(Moves.LIGHT_SCREEN, Type.PSYCHIC, -1, 30, -1, 0, 1)
      .attr(AddArenaTagAttr, ArenaTagType.LIGHT_SCREEN, 5, true)
      .target(MoveTarget.USER_SIDE),
    new SelfStatusMove(Moves.HAZE, Type.ICE, -1, 30, -1, 0, 1)
      .ignoresSubstitute()
      .attr(ResetStatsAttr, true),
    new StatusMove(Moves.REFLECT, Type.PSYCHIC, -1, 20, -1, 0, 1)
      .attr(AddArenaTagAttr, ArenaTagType.REFLECT, 5, true)
      .target(MoveTarget.USER_SIDE),
    new SelfStatusMove(Moves.FOCUS_ENERGY, Type.NORMAL, -1, 30, -1, 0, 1)
      .attr(AddBattlerTagAttr, BattlerTagType.CRIT_BOOST, true, true),
    new AttackMove(Moves.BIDE, Type.NORMAL, MoveCategory.PHYSICAL, -1, -1, 10, -1, 1, 1)
      .ignoresVirtual()
      .target(MoveTarget.USER)
      .unimplemented(),
    new SelfStatusMove(Moves.METRONOME, Type.NORMAL, -1, 10, -1, 0, 1)
      .attr(RandomMoveAttr)
      .ignoresVirtual(),
    new StatusMove(Moves.MIRROR_MOVE, Type.FLYING, -1, 20, -1, 0, 1)
      .attr(CopyMoveAttr)
      .ignoresVirtual(),
    new AttackMove(Moves.SELF_DESTRUCT, Type.NORMAL, MoveCategory.PHYSICAL, 200, 100, 5, -1, 0, 1)
      .attr(SacrificialAttr)
      .makesContact(false)
      .condition(failIfDampCondition)
      .target(MoveTarget.ALL_NEAR_OTHERS),
    new AttackMove(Moves.EGG_BOMB, Type.NORMAL, MoveCategory.PHYSICAL, 100, 75, 10, -1, 0, 1)
      .makesContact(false)
      .ballBombMove(),
    new AttackMove(Moves.LICK, Type.GHOST, MoveCategory.PHYSICAL, 30, 100, 30, 30, 0, 1)
      .attr(StatusEffectAttr, StatusEffect.PARALYSIS),
    new AttackMove(Moves.SMOG, Type.POISON, MoveCategory.SPECIAL, 30, 70, 20, 40, 0, 1)
      .attr(StatusEffectAttr, StatusEffect.POISON),
    new AttackMove(Moves.SLUDGE, Type.POISON, MoveCategory.SPECIAL, 65, 100, 20, 30, 0, 1)
      .attr(StatusEffectAttr, StatusEffect.POISON),
    new AttackMove(Moves.BONE_CLUB, Type.GROUND, MoveCategory.PHYSICAL, 65, 85, 20, 10, 0, 1)
      .attr(FlinchAttr)
      .makesContact(false),
    new AttackMove(Moves.FIRE_BLAST, Type.FIRE, MoveCategory.SPECIAL, 110, 85, 5, 10, 0, 1)
      .attr(StatusEffectAttr, StatusEffect.BURN),
    new AttackMove(Moves.WATERFALL, Type.WATER, MoveCategory.PHYSICAL, 80, 100, 15, 20, 0, 1)
      .attr(FlinchAttr),
    new AttackMove(Moves.CLAMP, Type.WATER, MoveCategory.PHYSICAL, 35, 85, 15, -1, 0, 1)
      .attr(TrapAttr, BattlerTagType.CLAMP),
    new AttackMove(Moves.SWIFT, Type.NORMAL, MoveCategory.SPECIAL, 60, -1, 20, -1, 0, 1)
      .target(MoveTarget.ALL_NEAR_ENEMIES),
    new ChargingAttackMove(Moves.SKULL_BASH, Type.NORMAL, MoveCategory.PHYSICAL, 130, 100, 10, -1, 0, 1)
      .chargeText(i18next.t("moveTriggers:loweredItsHead", { pokemonName: "{USER}" }))
      .chargeAttr(StatStageChangeAttr, [ Stat.DEF ], 1, true)
      .ignoresVirtual(),
    new AttackMove(Moves.SPIKE_CANNON, Type.NORMAL, MoveCategory.PHYSICAL, 20, 100, 15, -1, 0, 1)
      .attr(MultiHitAttr)
      .makesContact(false),
    new AttackMove(Moves.CONSTRICT, Type.NORMAL, MoveCategory.PHYSICAL, 10, 100, 35, 10, 0, 1)
      .attr(StatStageChangeAttr, [ Stat.SPD ], -1),
    new SelfStatusMove(Moves.AMNESIA, Type.PSYCHIC, -1, 20, -1, 0, 1)
      .attr(StatStageChangeAttr, [ Stat.SPDEF ], 2, true),
    new StatusMove(Moves.KINESIS, Type.PSYCHIC, 80, 15, -1, 0, 1)
      .attr(StatStageChangeAttr, [ Stat.ACC ], -1),
    new SelfStatusMove(Moves.SOFT_BOILED, Type.NORMAL, -1, 5, -1, 0, 1)
      .attr(HealAttr, 0.5)
      .triageMove(),
    new AttackMove(Moves.HIGH_JUMP_KICK, Type.FIGHTING, MoveCategory.PHYSICAL, 130, 90, 10, -1, 0, 1)
      .attr(MissEffectAttr, crashDamageFunc)
      .attr(NoEffectAttr, crashDamageFunc)
      .condition(failOnGravityCondition)
      .recklessMove(),
    new StatusMove(Moves.GLARE, Type.NORMAL, 100, 30, -1, 0, 1)
      .attr(StatusEffectAttr, StatusEffect.PARALYSIS),
    new AttackMove(Moves.DREAM_EATER, Type.PSYCHIC, MoveCategory.SPECIAL, 100, 100, 15, -1, 0, 1)
      .attr(HitHealAttr)
      .condition(targetSleptOrComatoseCondition)
      .triageMove(),
    new StatusMove(Moves.POISON_GAS, Type.POISON, 90, 40, -1, 0, 1)
      .attr(StatusEffectAttr, StatusEffect.POISON)
      .target(MoveTarget.ALL_NEAR_ENEMIES),
    new AttackMove(Moves.BARRAGE, Type.NORMAL, MoveCategory.PHYSICAL, 15, 85, 20, -1, 0, 1)
      .attr(MultiHitAttr)
      .makesContact(false)
      .ballBombMove(),
    new AttackMove(Moves.LEECH_LIFE, Type.BUG, MoveCategory.PHYSICAL, 80, 100, 10, -1, 0, 1)
      .attr(HitHealAttr)
      .triageMove(),
    new StatusMove(Moves.LOVELY_KISS, Type.NORMAL, 75, 10, -1, 0, 1)
      .attr(StatusEffectAttr, StatusEffect.SLEEP),
    new ChargingAttackMove(Moves.SKY_ATTACK, Type.FLYING, MoveCategory.PHYSICAL, 140, 90, 5, 30, 0, 1)
      .chargeText(i18next.t("moveTriggers:isGlowing", { pokemonName: "{USER}" }))
      .attr(HighCritAttr)
      .attr(FlinchAttr)
      .makesContact(false)
      .ignoresVirtual(),
    new StatusMove(Moves.TRANSFORM, Type.NORMAL, -1, 10, -1, 0, 1)
      .attr(TransformAttr)
      .condition((user, target, move) => !target.getTag(BattlerTagType.SUBSTITUTE))
      .ignoresProtect(),
    new AttackMove(Moves.BUBBLE, Type.WATER, MoveCategory.SPECIAL, 40, 100, 30, 10, 0, 1)
      .attr(StatStageChangeAttr, [ Stat.SPD ], -1)
      .target(MoveTarget.ALL_NEAR_ENEMIES),
    new AttackMove(Moves.DIZZY_PUNCH, Type.NORMAL, MoveCategory.PHYSICAL, 70, 100, 10, 20, 0, 1)
      .attr(ConfuseAttr)
      .punchingMove(),
    new StatusMove(Moves.SPORE, Type.GRASS, 100, 15, -1, 0, 1)
      .attr(StatusEffectAttr, StatusEffect.SLEEP)
      .powderMove(),
    new StatusMove(Moves.FLASH, Type.NORMAL, 100, 20, -1, 0, 1)
      .attr(StatStageChangeAttr, [ Stat.ACC ], -1),
    new AttackMove(Moves.PSYWAVE, Type.PSYCHIC, MoveCategory.SPECIAL, -1, 100, 15, -1, 0, 1)
      .attr(RandomLevelDamageAttr),
    new SelfStatusMove(Moves.SPLASH, Type.NORMAL, -1, 40, -1, 0, 1)
      .condition(failOnGravityCondition),
    new SelfStatusMove(Moves.ACID_ARMOR, Type.POISON, -1, 20, -1, 0, 1)
      .attr(StatStageChangeAttr, [ Stat.DEF ], 2, true),
    new AttackMove(Moves.CRABHAMMER, Type.WATER, MoveCategory.PHYSICAL, 100, 90, 10, -1, 0, 1)
      .attr(HighCritAttr),
    new AttackMove(Moves.EXPLOSION, Type.NORMAL, MoveCategory.PHYSICAL, 250, 100, 5, -1, 0, 1)
      .condition(failIfDampCondition)
      .attr(SacrificialAttr)
      .makesContact(false)
      .target(MoveTarget.ALL_NEAR_OTHERS),
    new AttackMove(Moves.FURY_SWIPES, Type.NORMAL, MoveCategory.PHYSICAL, 18, 80, 15, -1, 0, 1)
      .attr(MultiHitAttr),
    new AttackMove(Moves.BONEMERANG, Type.GROUND, MoveCategory.PHYSICAL, 50, 90, 10, -1, 0, 1)
      .attr(MultiHitAttr, MultiHitType._2)
      .makesContact(false),
    new SelfStatusMove(Moves.REST, Type.PSYCHIC, -1, 5, -1, 0, 1)
      .attr(StatusEffectAttr, StatusEffect.SLEEP, true, 3, true)
      .attr(HealAttr, 1, true)
      .condition((user, target, move) => !user.isFullHp() && user.canSetStatus(StatusEffect.SLEEP, true, true))
      .triageMove(),
    new AttackMove(Moves.ROCK_SLIDE, Type.ROCK, MoveCategory.PHYSICAL, 75, 90, 10, 30, 0, 1)
      .attr(FlinchAttr)
      .makesContact(false)
      .target(MoveTarget.ALL_NEAR_ENEMIES),
    new AttackMove(Moves.HYPER_FANG, Type.NORMAL, MoveCategory.PHYSICAL, 80, 90, 15, 10, 0, 1)
      .attr(FlinchAttr)
      .bitingMove(),
    new SelfStatusMove(Moves.SHARPEN, Type.NORMAL, -1, 30, -1, 0, 1)
      .attr(StatStageChangeAttr, [ Stat.ATK ], 1, true),
    new SelfStatusMove(Moves.CONVERSION, Type.NORMAL, -1, 30, -1, 0, 1)
      .attr(FirstMoveTypeAttr),
    new AttackMove(Moves.TRI_ATTACK, Type.NORMAL, MoveCategory.SPECIAL, 80, 100, 10, 20, 0, 1)
      .attr(MultiStatusEffectAttr, [ StatusEffect.BURN, StatusEffect.FREEZE, StatusEffect.PARALYSIS ]),
    new AttackMove(Moves.SUPER_FANG, Type.NORMAL, MoveCategory.PHYSICAL, -1, 90, 10, -1, 0, 1)
      .attr(TargetHalfHpDamageAttr),
    new AttackMove(Moves.SLASH, Type.NORMAL, MoveCategory.PHYSICAL, 70, 100, 20, -1, 0, 1)
      .attr(HighCritAttr)
      .slicingMove(),
    new SelfStatusMove(Moves.SUBSTITUTE, Type.NORMAL, -1, 10, -1, 0, 1)
      .attr(AddSubstituteAttr),
    new AttackMove(Moves.STRUGGLE, Type.NORMAL, MoveCategory.PHYSICAL, 50, -1, 1, -1, 0, 1)
      .attr(RecoilAttr, true, 0.25, true)
      .attr(TypelessAttr)
      .ignoresVirtual()
      .target(MoveTarget.RANDOM_NEAR_ENEMY),
    new StatusMove(Moves.SKETCH, Type.NORMAL, -1, 1, -1, 0, 2)
      .ignoresSubstitute()
      .attr(SketchAttr)
      .ignoresVirtual(),
    new AttackMove(Moves.TRIPLE_KICK, Type.FIGHTING, MoveCategory.PHYSICAL, 10, 90, 10, -1, 0, 2)
      .attr(MultiHitAttr, MultiHitType._3)
      .attr(MultiHitPowerIncrementAttr, 3)
      .checkAllHits(),
    new AttackMove(Moves.THIEF, Type.DARK, MoveCategory.PHYSICAL, 60, 100, 25, -1, 0, 2)
      .attr(StealHeldItemChanceAttr, 0.3),
    new StatusMove(Moves.SPIDER_WEB, Type.BUG, -1, 10, -1, 0, 2)
      .attr(AddBattlerTagAttr, BattlerTagType.TRAPPED, false, true, 1),
    new StatusMove(Moves.MIND_READER, Type.NORMAL, -1, 5, -1, 0, 2)
      .attr(IgnoreAccuracyAttr),
    new StatusMove(Moves.NIGHTMARE, Type.GHOST, 100, 15, -1, 0, 2)
      .attr(AddBattlerTagAttr, BattlerTagType.NIGHTMARE)
      .condition(targetSleptOrComatoseCondition),
    new AttackMove(Moves.FLAME_WHEEL, Type.FIRE, MoveCategory.PHYSICAL, 60, 100, 25, 10, 0, 2)
      .attr(HealStatusEffectAttr, true, StatusEffect.FREEZE)
      .attr(StatusEffectAttr, StatusEffect.BURN),
    new AttackMove(Moves.SNORE, Type.NORMAL, MoveCategory.SPECIAL, 50, 100, 15, 30, 0, 2)
      .attr(BypassSleepAttr)
      .attr(FlinchAttr)
      .condition(userSleptOrComatoseCondition)
      .soundBased(),
    new StatusMove(Moves.CURSE, Type.GHOST, -1, 10, -1, 0, 2)
      .attr(CurseAttr)
      .ignoresSubstitute()
      .ignoresProtect()
      .target(MoveTarget.CURSE),
    new AttackMove(Moves.FLAIL, Type.NORMAL, MoveCategory.PHYSICAL, -1, 100, 15, -1, 0, 2)
      .attr(LowHpPowerAttr),
    new StatusMove(Moves.CONVERSION_2, Type.NORMAL, -1, 30, -1, 0, 2)
      .attr(ResistLastMoveTypeAttr)
      .ignoresSubstitute()
      .partial(), // Checks the move's original typing and not if its type is changed through some other means
    new AttackMove(Moves.AEROBLAST, Type.FLYING, MoveCategory.SPECIAL, 100, 95, 5, -1, 0, 2)
      .windMove()
      .attr(HighCritAttr),
    new StatusMove(Moves.COTTON_SPORE, Type.GRASS, 100, 40, -1, 0, 2)
      .attr(StatStageChangeAttr, [ Stat.SPD ], -2)
      .powderMove()
      .target(MoveTarget.ALL_NEAR_ENEMIES),
    new AttackMove(Moves.REVERSAL, Type.FIGHTING, MoveCategory.PHYSICAL, -1, 100, 15, -1, 0, 2)
      .attr(LowHpPowerAttr),
    new StatusMove(Moves.SPITE, Type.GHOST, 100, 10, -1, 0, 2)
      .ignoresSubstitute()
      .attr(ReducePpMoveAttr, 4),
    new AttackMove(Moves.POWDER_SNOW, Type.ICE, MoveCategory.SPECIAL, 40, 100, 25, 10, 0, 2)
      .attr(StatusEffectAttr, StatusEffect.FREEZE)
      .target(MoveTarget.ALL_NEAR_ENEMIES),
    new SelfStatusMove(Moves.PROTECT, Type.NORMAL, -1, 10, -1, 4, 2)
      .attr(ProtectAttr)
      .condition(failIfLastCondition),
    new AttackMove(Moves.MACH_PUNCH, Type.FIGHTING, MoveCategory.PHYSICAL, 40, 100, 30, -1, 1, 2)
      .punchingMove(),
    new StatusMove(Moves.SCARY_FACE, Type.NORMAL, 100, 10, -1, 0, 2)
      .attr(StatStageChangeAttr, [ Stat.SPD ], -2),
    new AttackMove(Moves.FEINT_ATTACK, Type.DARK, MoveCategory.PHYSICAL, 60, -1, 20, -1, 0, 2),
    new StatusMove(Moves.SWEET_KISS, Type.FAIRY, 75, 10, -1, 0, 2)
      .attr(ConfuseAttr),
    new SelfStatusMove(Moves.BELLY_DRUM, Type.NORMAL, -1, 10, -1, 0, 2)
      .attr(CutHpStatStageBoostAttr, [ Stat.ATK ], 12, 2, (user) => {
        user.scene.queueMessage(i18next.t("moveTriggers:cutOwnHpAndMaximizedStat", { pokemonName: getPokemonNameWithAffix(user), statName: i18next.t(getStatKey(Stat.ATK)) }));
      }),
    new AttackMove(Moves.SLUDGE_BOMB, Type.POISON, MoveCategory.SPECIAL, 90, 100, 10, 30, 0, 2)
      .attr(StatusEffectAttr, StatusEffect.POISON)
      .ballBombMove(),
    new AttackMove(Moves.MUD_SLAP, Type.GROUND, MoveCategory.SPECIAL, 20, 100, 10, 100, 0, 2)
      .attr(StatStageChangeAttr, [ Stat.ACC ], -1),
    new AttackMove(Moves.OCTAZOOKA, Type.WATER, MoveCategory.SPECIAL, 65, 85, 10, 50, 0, 2)
      .attr(StatStageChangeAttr, [ Stat.ACC ], -1)
      .ballBombMove(),
    new StatusMove(Moves.SPIKES, Type.GROUND, -1, 20, -1, 0, 2)
      .attr(AddArenaTrapTagAttr, ArenaTagType.SPIKES)
      .target(MoveTarget.ENEMY_SIDE),
    new AttackMove(Moves.ZAP_CANNON, Type.ELECTRIC, MoveCategory.SPECIAL, 120, 50, 5, 100, 0, 2)
      .attr(StatusEffectAttr, StatusEffect.PARALYSIS)
      .ballBombMove(),
    new StatusMove(Moves.FORESIGHT, Type.NORMAL, -1, 40, -1, 0, 2)
      .attr(ExposedMoveAttr, BattlerTagType.IGNORE_GHOST)
      .ignoresSubstitute(),
    new SelfStatusMove(Moves.DESTINY_BOND, Type.GHOST, -1, 5, -1, 0, 2)
      .ignoresProtect()
      .attr(DestinyBondAttr)
      .condition((user, target, move) => {
        // Retrieves user's previous move, returns empty array if no moves have been used
        const lastTurnMove = user.getLastXMoves(1);
        // Checks last move and allows destiny bond to be used if:
        // - no previous moves have been made
        // - the previous move used was not destiny bond
        // - the previous move was unsuccessful
        return lastTurnMove.length === 0 || lastTurnMove[0].move !== move.id || lastTurnMove[0].result !== MoveResult.SUCCESS;
      }),
    new StatusMove(Moves.PERISH_SONG, Type.NORMAL, -1, 5, -1, 0, 2)
      .attr(FaintCountdownAttr)
      .ignoresProtect()
      .soundBased()
      .condition(failOnBossCondition)
      .target(MoveTarget.ALL),
    new AttackMove(Moves.ICY_WIND, Type.ICE, MoveCategory.SPECIAL, 55, 95, 15, 100, 0, 2)
      .attr(StatStageChangeAttr, [ Stat.SPD ], -1)
      .windMove()
      .target(MoveTarget.ALL_NEAR_ENEMIES),
    new SelfStatusMove(Moves.DETECT, Type.FIGHTING, -1, 5, -1, 4, 2)
      .attr(ProtectAttr)
      .condition(failIfLastCondition),
    new AttackMove(Moves.BONE_RUSH, Type.GROUND, MoveCategory.PHYSICAL, 25, 90, 10, -1, 0, 2)
      .attr(MultiHitAttr)
      .makesContact(false),
    new StatusMove(Moves.LOCK_ON, Type.NORMAL, -1, 5, -1, 0, 2)
      .attr(IgnoreAccuracyAttr),
    new AttackMove(Moves.OUTRAGE, Type.DRAGON, MoveCategory.PHYSICAL, 120, 100, 10, -1, 0, 2)
      .attr(FrenzyAttr)
      .attr(MissEffectAttr, frenzyMissFunc)
      .attr(NoEffectAttr, frenzyMissFunc)
      .target(MoveTarget.RANDOM_NEAR_ENEMY),
    new StatusMove(Moves.SANDSTORM, Type.ROCK, -1, 10, -1, 0, 2)
      .attr(WeatherChangeAttr, WeatherType.SANDSTORM)
      .target(MoveTarget.BOTH_SIDES),
    new AttackMove(Moves.GIGA_DRAIN, Type.GRASS, MoveCategory.SPECIAL, 75, 100, 10, -1, 0, 2)
      .attr(HitHealAttr)
      .triageMove(),
    new SelfStatusMove(Moves.ENDURE, Type.NORMAL, -1, 10, -1, 4, 2)
      .attr(ProtectAttr, BattlerTagType.ENDURING)
      .condition(failIfLastCondition),
    new StatusMove(Moves.CHARM, Type.FAIRY, 100, 20, -1, 0, 2)
      .attr(StatStageChangeAttr, [ Stat.ATK ], -2),
    new AttackMove(Moves.ROLLOUT, Type.ROCK, MoveCategory.PHYSICAL, 30, 90, 20, -1, 0, 2)
      .partial() // Does not lock the user, also does not increase damage properly
      .attr(ConsecutiveUseDoublePowerAttr, 5, true, true, Moves.DEFENSE_CURL),
    new AttackMove(Moves.FALSE_SWIPE, Type.NORMAL, MoveCategory.PHYSICAL, 40, 100, 40, -1, 0, 2)
      .attr(SurviveDamageAttr),
    new StatusMove(Moves.SWAGGER, Type.NORMAL, 85, 15, -1, 0, 2)
      .attr(StatStageChangeAttr, [ Stat.ATK ], 2)
      .attr(ConfuseAttr),
    new SelfStatusMove(Moves.MILK_DRINK, Type.NORMAL, -1, 5, -1, 0, 2)
      .attr(HealAttr, 0.5)
      .triageMove(),
    new AttackMove(Moves.SPARK, Type.ELECTRIC, MoveCategory.PHYSICAL, 65, 100, 20, 30, 0, 2)
      .attr(StatusEffectAttr, StatusEffect.PARALYSIS),
    new AttackMove(Moves.FURY_CUTTER, Type.BUG, MoveCategory.PHYSICAL, 40, 95, 20, -1, 0, 2)
      .attr(ConsecutiveUseDoublePowerAttr, 3, true)
      .slicingMove(),
    new AttackMove(Moves.STEEL_WING, Type.STEEL, MoveCategory.PHYSICAL, 70, 90, 25, 10, 0, 2)
      .attr(StatStageChangeAttr, [ Stat.DEF ], 1, true),
    new StatusMove(Moves.MEAN_LOOK, Type.NORMAL, -1, 5, -1, 0, 2)
      .attr(AddBattlerTagAttr, BattlerTagType.TRAPPED, false, true, 1),
    new StatusMove(Moves.ATTRACT, Type.NORMAL, 100, 15, -1, 0, 2)
      .attr(AddBattlerTagAttr, BattlerTagType.INFATUATED)
      .ignoresSubstitute()
      .condition((user, target, move) => user.isOppositeGender(target)),
    new SelfStatusMove(Moves.SLEEP_TALK, Type.NORMAL, -1, 10, -1, 0, 2)
      .attr(BypassSleepAttr)
      .attr(RandomMovesetMoveAttr)
      .condition(userSleptOrComatoseCondition)
      .target(MoveTarget.ALL_ENEMIES)
      .ignoresVirtual(),
    new StatusMove(Moves.HEAL_BELL, Type.NORMAL, -1, 5, -1, 0, 2)
      .attr(PartyStatusCureAttr, i18next.t("moveTriggers:bellChimed"), Abilities.SOUNDPROOF)
      .soundBased()
      .target(MoveTarget.PARTY),
    new AttackMove(Moves.RETURN, Type.NORMAL, MoveCategory.PHYSICAL, -1, 100, 20, -1, 0, 2)
      .attr(FriendshipPowerAttr),
    new AttackMove(Moves.PRESENT, Type.NORMAL, MoveCategory.PHYSICAL, -1, 90, 15, -1, 0, 2)
      .attr(PresentPowerAttr)
      .makesContact(false),
    new AttackMove(Moves.FRUSTRATION, Type.NORMAL, MoveCategory.PHYSICAL, -1, 100, 20, -1, 0, 2)
      .attr(FriendshipPowerAttr, true),
    new StatusMove(Moves.SAFEGUARD, Type.NORMAL, -1, 25, -1, 0, 2)
      .target(MoveTarget.USER_SIDE)
      .attr(AddArenaTagAttr, ArenaTagType.SAFEGUARD, 5, true, true),
    new StatusMove(Moves.PAIN_SPLIT, Type.NORMAL, -1, 20, -1, 0, 2)
      .attr(HpSplitAttr)
      .condition(failOnBossCondition),
    new AttackMove(Moves.SACRED_FIRE, Type.FIRE, MoveCategory.PHYSICAL, 100, 95, 5, 50, 0, 2)
      .attr(HealStatusEffectAttr, true, StatusEffect.FREEZE)
      .attr(StatusEffectAttr, StatusEffect.BURN)
      .makesContact(false),
    new AttackMove(Moves.MAGNITUDE, Type.GROUND, MoveCategory.PHYSICAL, -1, 100, 30, -1, 0, 2)
      .attr(PreMoveMessageAttr, magnitudeMessageFunc)
      .attr(MagnitudePowerAttr)
      .attr(MovePowerMultiplierAttr, (user, target, move) => user.scene.arena.getTerrainType() === TerrainType.GRASSY && target.isGrounded() ? 0.5 : 1)
      .attr(HitsTagForDoubleDamageAttr, BattlerTagType.UNDERGROUND)
      .makesContact(false)
      .target(MoveTarget.ALL_NEAR_OTHERS),
    new AttackMove(Moves.DYNAMIC_PUNCH, Type.FIGHTING, MoveCategory.PHYSICAL, 100, 50, 5, 100, 0, 2)
      .attr(ConfuseAttr)
      .punchingMove(),
    new AttackMove(Moves.MEGAHORN, Type.BUG, MoveCategory.PHYSICAL, 120, 85, 10, -1, 0, 2),
    new AttackMove(Moves.DRAGON_BREATH, Type.DRAGON, MoveCategory.SPECIAL, 60, 100, 20, 30, 0, 2)
      .attr(StatusEffectAttr, StatusEffect.PARALYSIS),
    new SelfStatusMove(Moves.BATON_PASS, Type.NORMAL, -1, 40, -1, 0, 2)
      .attr(ForceSwitchOutAttr, true, SwitchType.BATON_PASS)
      .hidesUser(),
    new StatusMove(Moves.ENCORE, Type.NORMAL, 100, 5, -1, 0, 2)
      .attr(AddBattlerTagAttr, BattlerTagType.ENCORE, false, true)
      .ignoresSubstitute()
      .condition((user, target, move) => new EncoreTag(user.id).canAdd(target)),
    new AttackMove(Moves.PURSUIT, Type.DARK, MoveCategory.PHYSICAL, 40, 100, 20, -1, 0, 2)
      .partial(), // No effect implemented
    new AttackMove(Moves.RAPID_SPIN, Type.NORMAL, MoveCategory.PHYSICAL, 50, 100, 40, 100, 0, 2)
      .attr(StatStageChangeAttr, [ Stat.SPD ], 1, true)
      .attr(RemoveBattlerTagAttr, [
        BattlerTagType.BIND,
        BattlerTagType.WRAP,
        BattlerTagType.FIRE_SPIN,
        BattlerTagType.WHIRLPOOL,
        BattlerTagType.CLAMP,
        BattlerTagType.SAND_TOMB,
        BattlerTagType.MAGMA_STORM,
        BattlerTagType.SNAP_TRAP,
        BattlerTagType.THUNDER_CAGE,
        BattlerTagType.SEEDED,
        BattlerTagType.INFESTATION
      ], true)
      .attr(RemoveArenaTrapAttr),
    new StatusMove(Moves.SWEET_SCENT, Type.NORMAL, 100, 20, -1, 0, 2)
      .attr(StatStageChangeAttr, [ Stat.EVA ], -2)
      .target(MoveTarget.ALL_NEAR_ENEMIES),
    new AttackMove(Moves.IRON_TAIL, Type.STEEL, MoveCategory.PHYSICAL, 100, 75, 15, 30, 0, 2)
      .attr(StatStageChangeAttr, [ Stat.DEF ], -1),
    new AttackMove(Moves.METAL_CLAW, Type.STEEL, MoveCategory.PHYSICAL, 50, 95, 35, 10, 0, 2)
      .attr(StatStageChangeAttr, [ Stat.ATK ], 1, true),
    new AttackMove(Moves.VITAL_THROW, Type.FIGHTING, MoveCategory.PHYSICAL, 70, -1, 10, -1, -1, 2),
    new SelfStatusMove(Moves.MORNING_SUN, Type.NORMAL, -1, 5, -1, 0, 2)
      .attr(PlantHealAttr)
      .triageMove(),
    new SelfStatusMove(Moves.SYNTHESIS, Type.GRASS, -1, 5, -1, 0, 2)
      .attr(PlantHealAttr)
      .triageMove(),
    new SelfStatusMove(Moves.MOONLIGHT, Type.FAIRY, -1, 5, -1, 0, 2)
      .attr(PlantHealAttr)
      .triageMove(),
    new AttackMove(Moves.HIDDEN_POWER, Type.NORMAL, MoveCategory.SPECIAL, 60, 100, 15, -1, 0, 2)
      .attr(HiddenPowerTypeAttr),
    new AttackMove(Moves.CROSS_CHOP, Type.FIGHTING, MoveCategory.PHYSICAL, 100, 80, 5, -1, 0, 2)
      .attr(HighCritAttr),
    new AttackMove(Moves.TWISTER, Type.DRAGON, MoveCategory.SPECIAL, 40, 100, 20, 20, 0, 2)
      .attr(HitsTagForDoubleDamageAttr, BattlerTagType.FLYING)
      .attr(FlinchAttr)
      .windMove()
      .target(MoveTarget.ALL_NEAR_ENEMIES),
    new StatusMove(Moves.RAIN_DANCE, Type.WATER, -1, 5, -1, 0, 2)
      .attr(WeatherChangeAttr, WeatherType.RAIN)
      .target(MoveTarget.BOTH_SIDES),
    new StatusMove(Moves.SUNNY_DAY, Type.FIRE, -1, 5, -1, 0, 2)
      .attr(WeatherChangeAttr, WeatherType.SUNNY)
      .target(MoveTarget.BOTH_SIDES),
    new AttackMove(Moves.CRUNCH, Type.DARK, MoveCategory.PHYSICAL, 80, 100, 15, 20, 0, 2)
      .attr(StatStageChangeAttr, [ Stat.DEF ], -1)
      .bitingMove(),
    new AttackMove(Moves.MIRROR_COAT, Type.PSYCHIC, MoveCategory.SPECIAL, -1, 100, 20, -1, -5, 2)
      .attr(CounterDamageAttr, (move: Move) => move.category === MoveCategory.SPECIAL, 2)
      .target(MoveTarget.ATTACKER),
    new StatusMove(Moves.PSYCH_UP, Type.NORMAL, -1, 10, -1, 0, 2)
      .ignoresSubstitute()
      .attr(CopyStatsAttr),
    new AttackMove(Moves.EXTREME_SPEED, Type.NORMAL, MoveCategory.PHYSICAL, 80, 100, 5, -1, 2, 2),
    new AttackMove(Moves.ANCIENT_POWER, Type.ROCK, MoveCategory.SPECIAL, 60, 100, 5, 10, 0, 2)
      .attr(StatStageChangeAttr, [ Stat.ATK, Stat.DEF, Stat.SPATK, Stat.SPDEF, Stat.SPD ], 1, true),
    new AttackMove(Moves.SHADOW_BALL, Type.GHOST, MoveCategory.SPECIAL, 80, 100, 15, 20, 0, 2)
      .attr(StatStageChangeAttr, [ Stat.SPDEF ], -1)
      .ballBombMove(),
    new AttackMove(Moves.FUTURE_SIGHT, Type.PSYCHIC, MoveCategory.SPECIAL, 120, 100, 10, -1, 0, 2)
      .partial() // Complete buggy mess
      .attr(DelayedAttackAttr, ArenaTagType.FUTURE_SIGHT, ChargeAnim.FUTURE_SIGHT_CHARGING, i18next.t("moveTriggers:foresawAnAttack", { pokemonName: "{USER}" })),
    new AttackMove(Moves.ROCK_SMASH, Type.FIGHTING, MoveCategory.PHYSICAL, 40, 100, 15, 50, 0, 2)
      .attr(StatStageChangeAttr, [ Stat.DEF ], -1),
    new AttackMove(Moves.WHIRLPOOL, Type.WATER, MoveCategory.SPECIAL, 35, 85, 15, -1, 0, 2)
      .attr(TrapAttr, BattlerTagType.WHIRLPOOL)
      .attr(HitsTagForDoubleDamageAttr, BattlerTagType.UNDERWATER),
    new AttackMove(Moves.BEAT_UP, Type.DARK, MoveCategory.PHYSICAL, -1, 100, 10, -1, 0, 2)
      .attr(MultiHitAttr, MultiHitType.BEAT_UP)
      .attr(BeatUpAttr)
      .makesContact(false),
    new AttackMove(Moves.FAKE_OUT, Type.NORMAL, MoveCategory.PHYSICAL, 40, 100, 10, 100, 3, 3)
      .attr(FlinchAttr)
      .condition(new FirstMoveCondition()),
    new AttackMove(Moves.UPROAR, Type.NORMAL, MoveCategory.SPECIAL, 90, 100, 10, -1, 0, 3)
      .ignoresVirtual()
      .soundBased()
      .target(MoveTarget.RANDOM_NEAR_ENEMY)
      .partial(), // Does not lock the user, does not stop Pokemon from sleeping
    new SelfStatusMove(Moves.STOCKPILE, Type.NORMAL, -1, 20, -1, 0, 3)
      .condition(user => (user.getTag(StockpilingTag)?.stockpiledCount ?? 0) < 3)
      .attr(AddBattlerTagAttr, BattlerTagType.STOCKPILING, true),
    new AttackMove(Moves.SPIT_UP, Type.NORMAL, MoveCategory.SPECIAL, -1, -1, 10, -1, 0, 3)
      .condition(hasStockpileStacksCondition)
      .attr(SpitUpPowerAttr, 100)
      .attr(RemoveBattlerTagAttr, [ BattlerTagType.STOCKPILING ], true),
    new SelfStatusMove(Moves.SWALLOW, Type.NORMAL, -1, 10, -1, 0, 3)
      .condition(hasStockpileStacksCondition)
      .attr(SwallowHealAttr)
      .attr(RemoveBattlerTagAttr, [ BattlerTagType.STOCKPILING ], true)
      .triageMove(),
    new AttackMove(Moves.HEAT_WAVE, Type.FIRE, MoveCategory.SPECIAL, 95, 90, 10, 10, 0, 3)
      .attr(HealStatusEffectAttr, true, StatusEffect.FREEZE)
      .attr(StatusEffectAttr, StatusEffect.BURN)
      .windMove()
      .target(MoveTarget.ALL_NEAR_ENEMIES),
    new StatusMove(Moves.HAIL, Type.ICE, -1, 10, -1, 0, 3)
      .attr(WeatherChangeAttr, WeatherType.HAIL)
      .target(MoveTarget.BOTH_SIDES),
    new StatusMove(Moves.TORMENT, Type.DARK, 100, 15, -1, 0, 3)
      .ignoresSubstitute()
      .edgeCase() // Incomplete implementation because of Uproar's partial implementation
      .attr(AddBattlerTagAttr, BattlerTagType.TORMENT, false, true, 1),
    new StatusMove(Moves.FLATTER, Type.DARK, 100, 15, -1, 0, 3)
      .attr(StatStageChangeAttr, [ Stat.SPATK ], 1)
      .attr(ConfuseAttr),
    new StatusMove(Moves.WILL_O_WISP, Type.FIRE, 85, 15, -1, 0, 3)
      .attr(StatusEffectAttr, StatusEffect.BURN),
    new StatusMove(Moves.MEMENTO, Type.DARK, 100, 10, -1, 0, 3)
      .attr(SacrificialAttrOnHit)
      .attr(StatStageChangeAttr, [ Stat.ATK, Stat.SPATK ], -2),
    new AttackMove(Moves.FACADE, Type.NORMAL, MoveCategory.PHYSICAL, 70, 100, 20, -1, 0, 3)
      .attr(MovePowerMultiplierAttr, (user, target, move) => user.status
        && (user.status.effect === StatusEffect.BURN || user.status.effect === StatusEffect.POISON || user.status.effect === StatusEffect.TOXIC || user.status.effect === StatusEffect.PARALYSIS) ? 2 : 1)
      .attr(BypassBurnDamageReductionAttr),
    new AttackMove(Moves.FOCUS_PUNCH, Type.FIGHTING, MoveCategory.PHYSICAL, 150, 100, 20, -1, -3, 3)
      .attr(MessageHeaderAttr, (user, move) => i18next.t("moveTriggers:isTighteningFocus", { pokemonName: getPokemonNameWithAffix(user) }))
      .punchingMove()
      .ignoresVirtual()
      .condition((user, target, move) => !user.turnData.attacksReceived.find(r => r.damage)),
    new AttackMove(Moves.SMELLING_SALTS, Type.NORMAL, MoveCategory.PHYSICAL, 70, 100, 10, -1, 0, 3)
      .attr(MovePowerMultiplierAttr, (user, target, move) => target.status?.effect === StatusEffect.PARALYSIS ? 2 : 1)
      .attr(HealStatusEffectAttr, true, StatusEffect.PARALYSIS),
    new SelfStatusMove(Moves.FOLLOW_ME, Type.NORMAL, -1, 20, -1, 2, 3)
      .attr(AddBattlerTagAttr, BattlerTagType.CENTER_OF_ATTENTION, true),
    new StatusMove(Moves.NATURE_POWER, Type.NORMAL, -1, 20, -1, 0, 3)
      .attr(NaturePowerAttr)
      .ignoresVirtual(),
    new SelfStatusMove(Moves.CHARGE, Type.ELECTRIC, -1, 20, -1, 0, 3)
      .attr(StatStageChangeAttr, [ Stat.SPDEF ], 1, true)
      .attr(AddBattlerTagAttr, BattlerTagType.CHARGED, true, false),
    new StatusMove(Moves.TAUNT, Type.DARK, 100, 20, -1, 0, 3)
      .ignoresSubstitute()
      .attr(AddBattlerTagAttr, BattlerTagType.TAUNT, false, true, 4),
    new StatusMove(Moves.HELPING_HAND, Type.NORMAL, -1, 20, -1, 5, 3)
      .attr(AddBattlerTagAttr, BattlerTagType.HELPING_HAND)
      .ignoresSubstitute()
      .target(MoveTarget.NEAR_ALLY),
    new StatusMove(Moves.TRICK, Type.PSYCHIC, 100, 10, -1, 0, 3)
      .unimplemented(),
    new StatusMove(Moves.ROLE_PLAY, Type.PSYCHIC, -1, 10, -1, 0, 3)
      .ignoresSubstitute()
      .attr(AbilityCopyAttr),
    new SelfStatusMove(Moves.WISH, Type.NORMAL, -1, 10, -1, 0, 3)
      .triageMove()
      .attr(AddArenaTagAttr, ArenaTagType.WISH, 2, true),
    new SelfStatusMove(Moves.ASSIST, Type.NORMAL, -1, 20, -1, 0, 3)
      .attr(RandomMovesetMoveAttr, true)
      .ignoresVirtual(),
    new SelfStatusMove(Moves.INGRAIN, Type.GRASS, -1, 20, -1, 0, 3)
      .attr(AddBattlerTagAttr, BattlerTagType.INGRAIN, true, true)
      .attr(AddBattlerTagAttr, BattlerTagType.IGNORE_FLYING, true, true)
      .attr(RemoveBattlerTagAttr, [ BattlerTagType.FLOATING ], true),
    new AttackMove(Moves.SUPERPOWER, Type.FIGHTING, MoveCategory.PHYSICAL, 120, 100, 5, -1, 0, 3)
      .attr(StatStageChangeAttr, [ Stat.ATK, Stat.DEF ], -1, true),
    new SelfStatusMove(Moves.MAGIC_COAT, Type.PSYCHIC, -1, 15, -1, 4, 3)
      .unimplemented(),
    new SelfStatusMove(Moves.RECYCLE, Type.NORMAL, -1, 10, -1, 0, 3)
      .unimplemented(),
    new AttackMove(Moves.REVENGE, Type.FIGHTING, MoveCategory.PHYSICAL, 60, 100, 10, -1, -4, 3)
      .attr(TurnDamagedDoublePowerAttr),
    new AttackMove(Moves.BRICK_BREAK, Type.FIGHTING, MoveCategory.PHYSICAL, 75, 100, 15, -1, 0, 3)
      .attr(RemoveScreensAttr),
    new StatusMove(Moves.YAWN, Type.NORMAL, -1, 10, -1, 0, 3)
      .attr(AddBattlerTagAttr, BattlerTagType.DROWSY, false, true)
      .condition((user, target, move) => !target.status && !target.isSafeguarded(user)),
    new AttackMove(Moves.KNOCK_OFF, Type.DARK, MoveCategory.PHYSICAL, 65, 100, 20, -1, 0, 3)
      .attr(MovePowerMultiplierAttr, (user, target, move) => target.getHeldItems().filter(i => i.isTransferable).length > 0 ? 1.5 : 1)
      .attr(RemoveHeldItemAttr, false),
    new AttackMove(Moves.ENDEAVOR, Type.NORMAL, MoveCategory.PHYSICAL, -1, 100, 5, -1, 0, 3)
      .attr(MatchHpAttr)
      .condition(failOnBossCondition),
    new AttackMove(Moves.ERUPTION, Type.FIRE, MoveCategory.SPECIAL, 150, 100, 5, -1, 0, 3)
      .attr(HpPowerAttr)
      .target(MoveTarget.ALL_NEAR_ENEMIES),
    new StatusMove(Moves.SKILL_SWAP, Type.PSYCHIC, -1, 10, -1, 0, 3)
      .ignoresSubstitute()
      .attr(SwitchAbilitiesAttr),
    new StatusMove(Moves.IMPRISON, Type.PSYCHIC, 100, 10, -1, 0, 3)
      .ignoresSubstitute()
      .attr(AddArenaTagAttr, ArenaTagType.IMPRISON, 1, true, false)
      .target(MoveTarget.ENEMY_SIDE),
    new SelfStatusMove(Moves.REFRESH, Type.NORMAL, -1, 20, -1, 0, 3)
      .attr(HealStatusEffectAttr, true, StatusEffect.PARALYSIS, StatusEffect.POISON, StatusEffect.TOXIC, StatusEffect.BURN)
      .condition((user, target, move) => !!user.status && (user.status.effect === StatusEffect.PARALYSIS || user.status.effect === StatusEffect.POISON || user.status.effect === StatusEffect.TOXIC || user.status.effect === StatusEffect.BURN)),
    new SelfStatusMove(Moves.GRUDGE, Type.GHOST, -1, 5, -1, 0, 3)
      .unimplemented(),
    new SelfStatusMove(Moves.SNATCH, Type.DARK, -1, 10, -1, 4, 3)
      .unimplemented(),
    new AttackMove(Moves.SECRET_POWER, Type.NORMAL, MoveCategory.PHYSICAL, 70, 100, 20, 30, 0, 3)
      .makesContact(false)
      .attr(SecretPowerAttr),
    new ChargingAttackMove(Moves.DIVE, Type.WATER, MoveCategory.PHYSICAL, 80, 100, 10, -1, 0, 3)
      .chargeText(i18next.t("moveTriggers:hidUnderwater", { pokemonName: "{USER}" }))
      .chargeAttr(SemiInvulnerableAttr, BattlerTagType.UNDERWATER)
      .chargeAttr(GulpMissileTagAttr)
      .ignoresVirtual(),
    new AttackMove(Moves.ARM_THRUST, Type.FIGHTING, MoveCategory.PHYSICAL, 15, 100, 20, -1, 0, 3)
      .attr(MultiHitAttr),
    new SelfStatusMove(Moves.CAMOUFLAGE, Type.NORMAL, -1, 20, -1, 0, 3)
      .attr(CopyBiomeTypeAttr),
    new SelfStatusMove(Moves.TAIL_GLOW, Type.BUG, -1, 20, -1, 0, 3)
      .attr(StatStageChangeAttr, [ Stat.SPATK ], 3, true),
    new AttackMove(Moves.LUSTER_PURGE, Type.PSYCHIC, MoveCategory.SPECIAL, 95, 100, 5, 50, 0, 3)
      .attr(StatStageChangeAttr, [ Stat.SPDEF ], -1),
    new AttackMove(Moves.MIST_BALL, Type.PSYCHIC, MoveCategory.SPECIAL, 95, 100, 5, 50, 0, 3)
      .attr(StatStageChangeAttr, [ Stat.SPATK ], -1)
      .ballBombMove(),
    new StatusMove(Moves.FEATHER_DANCE, Type.FLYING, 100, 15, -1, 0, 3)
      .attr(StatStageChangeAttr, [ Stat.ATK ], -2)
      .danceMove(),
    new StatusMove(Moves.TEETER_DANCE, Type.NORMAL, 100, 20, -1, 0, 3)
      .attr(ConfuseAttr)
      .danceMove()
      .target(MoveTarget.ALL_NEAR_OTHERS),
    new AttackMove(Moves.BLAZE_KICK, Type.FIRE, MoveCategory.PHYSICAL, 85, 90, 10, 10, 0, 3)
      .attr(HighCritAttr)
      .attr(StatusEffectAttr, StatusEffect.BURN),
    new StatusMove(Moves.MUD_SPORT, Type.GROUND, -1, 15, -1, 0, 3)
      .ignoresProtect()
      .attr(AddArenaTagAttr, ArenaTagType.MUD_SPORT, 5)
      .target(MoveTarget.BOTH_SIDES),
    new AttackMove(Moves.ICE_BALL, Type.ICE, MoveCategory.PHYSICAL, 30, 90, 20, -1, 0, 3)
      .partial() // Does not lock the user properly, does not increase damage correctly
      .attr(ConsecutiveUseDoublePowerAttr, 5, true, true, Moves.DEFENSE_CURL)
      .ballBombMove(),
    new AttackMove(Moves.NEEDLE_ARM, Type.GRASS, MoveCategory.PHYSICAL, 60, 100, 15, 30, 0, 3)
      .attr(FlinchAttr),
    new SelfStatusMove(Moves.SLACK_OFF, Type.NORMAL, -1, 5, -1, 0, 3)
      .attr(HealAttr, 0.5)
      .triageMove(),
    new AttackMove(Moves.HYPER_VOICE, Type.NORMAL, MoveCategory.SPECIAL, 90, 100, 10, -1, 0, 3)
      .soundBased()
      .target(MoveTarget.ALL_NEAR_ENEMIES),
    new AttackMove(Moves.POISON_FANG, Type.POISON, MoveCategory.PHYSICAL, 50, 100, 15, 50, 0, 3)
      .attr(StatusEffectAttr, StatusEffect.TOXIC)
      .bitingMove(),
    new AttackMove(Moves.CRUSH_CLAW, Type.NORMAL, MoveCategory.PHYSICAL, 75, 95, 10, 50, 0, 3)
      .attr(StatStageChangeAttr, [ Stat.DEF ], -1),
    new AttackMove(Moves.BLAST_BURN, Type.FIRE, MoveCategory.SPECIAL, 150, 90, 5, -1, 0, 3)
      .attr(RechargeAttr),
    new AttackMove(Moves.HYDRO_CANNON, Type.WATER, MoveCategory.SPECIAL, 150, 90, 5, -1, 0, 3)
      .attr(RechargeAttr),
    new AttackMove(Moves.METEOR_MASH, Type.STEEL, MoveCategory.PHYSICAL, 90, 90, 10, 20, 0, 3)
      .attr(StatStageChangeAttr, [ Stat.ATK ], 1, true)
      .punchingMove(),
    new AttackMove(Moves.ASTONISH, Type.GHOST, MoveCategory.PHYSICAL, 30, 100, 15, 30, 0, 3)
      .attr(FlinchAttr),
    new AttackMove(Moves.WEATHER_BALL, Type.NORMAL, MoveCategory.SPECIAL, 50, 100, 10, -1, 0, 3)
      .attr(WeatherBallTypeAttr)
      .attr(MovePowerMultiplierAttr, (user, target, move) => [ WeatherType.SUNNY, WeatherType.RAIN, WeatherType.SANDSTORM, WeatherType.HAIL, WeatherType.SNOW, WeatherType.FOG, WeatherType.HEAVY_RAIN, WeatherType.HARSH_SUN ].includes(user.scene.arena.weather?.weatherType!) && !user.scene.arena.weather?.isEffectSuppressed(user.scene) ? 2 : 1) // TODO: is this bang correct?
      .ballBombMove(),
    new StatusMove(Moves.AROMATHERAPY, Type.GRASS, -1, 5, -1, 0, 3)
      .attr(PartyStatusCureAttr, i18next.t("moveTriggers:soothingAromaWaftedThroughArea"), Abilities.SAP_SIPPER)
      .target(MoveTarget.PARTY),
    new StatusMove(Moves.FAKE_TEARS, Type.DARK, 100, 20, -1, 0, 3)
      .attr(StatStageChangeAttr, [ Stat.SPDEF ], -2),
    new AttackMove(Moves.AIR_CUTTER, Type.FLYING, MoveCategory.SPECIAL, 60, 95, 25, -1, 0, 3)
      .attr(HighCritAttr)
      .slicingMove()
      .windMove()
      .target(MoveTarget.ALL_NEAR_ENEMIES),
    new AttackMove(Moves.OVERHEAT, Type.FIRE, MoveCategory.SPECIAL, 130, 90, 5, -1, 0, 3)
      .attr(StatStageChangeAttr, [ Stat.SPATK ], -2, true)
      .attr(HealStatusEffectAttr, true, StatusEffect.FREEZE),
    new StatusMove(Moves.ODOR_SLEUTH, Type.NORMAL, -1, 40, -1, 0, 3)
      .attr(ExposedMoveAttr, BattlerTagType.IGNORE_GHOST)
      .ignoresSubstitute(),
    new AttackMove(Moves.ROCK_TOMB, Type.ROCK, MoveCategory.PHYSICAL, 60, 95, 15, 100, 0, 3)
      .attr(StatStageChangeAttr, [ Stat.SPD ], -1)
      .makesContact(false),
    new AttackMove(Moves.SILVER_WIND, Type.BUG, MoveCategory.SPECIAL, 60, 100, 5, 10, 0, 3)
      .attr(StatStageChangeAttr, [ Stat.ATK, Stat.DEF, Stat.SPATK, Stat.SPDEF, Stat.SPD ], 1, true)
      .windMove(),
    new StatusMove(Moves.METAL_SOUND, Type.STEEL, 85, 40, -1, 0, 3)
      .attr(StatStageChangeAttr, [ Stat.SPDEF ], -2)
      .soundBased(),
    new StatusMove(Moves.GRASS_WHISTLE, Type.GRASS, 55, 15, -1, 0, 3)
      .attr(StatusEffectAttr, StatusEffect.SLEEP)
      .soundBased(),
    new StatusMove(Moves.TICKLE, Type.NORMAL, 100, 20, -1, 0, 3)
      .attr(StatStageChangeAttr, [ Stat.ATK, Stat.DEF ], -1),
    new SelfStatusMove(Moves.COSMIC_POWER, Type.PSYCHIC, -1, 20, -1, 0, 3)
      .attr(StatStageChangeAttr, [ Stat.DEF, Stat.SPDEF ], 1, true),
    new AttackMove(Moves.WATER_SPOUT, Type.WATER, MoveCategory.SPECIAL, 150, 100, 5, -1, 0, 3)
      .attr(HpPowerAttr)
      .target(MoveTarget.ALL_NEAR_ENEMIES),
    new AttackMove(Moves.SIGNAL_BEAM, Type.BUG, MoveCategory.SPECIAL, 75, 100, 15, 10, 0, 3)
      .attr(ConfuseAttr),
    new AttackMove(Moves.SHADOW_PUNCH, Type.GHOST, MoveCategory.PHYSICAL, 60, -1, 20, -1, 0, 3)
      .punchingMove(),
    new AttackMove(Moves.EXTRASENSORY, Type.PSYCHIC, MoveCategory.SPECIAL, 80, 100, 20, 10, 0, 3)
      .attr(FlinchAttr),
    new AttackMove(Moves.SKY_UPPERCUT, Type.FIGHTING, MoveCategory.PHYSICAL, 85, 90, 15, -1, 0, 3)
      .attr(HitsTagAttr, BattlerTagType.FLYING)
      .punchingMove(),
    new AttackMove(Moves.SAND_TOMB, Type.GROUND, MoveCategory.PHYSICAL, 35, 85, 15, -1, 0, 3)
      .attr(TrapAttr, BattlerTagType.SAND_TOMB)
      .makesContact(false),
    new AttackMove(Moves.SHEER_COLD, Type.ICE, MoveCategory.SPECIAL, 200, 20, 5, -1, 0, 3)
      .attr(IceNoEffectTypeAttr)
      .attr(OneHitKOAttr)
      .attr(SheerColdAccuracyAttr),
    new AttackMove(Moves.MUDDY_WATER, Type.WATER, MoveCategory.SPECIAL, 90, 85, 10, 30, 0, 3)
      .attr(StatStageChangeAttr, [ Stat.ACC ], -1)
      .target(MoveTarget.ALL_NEAR_ENEMIES),
    new AttackMove(Moves.BULLET_SEED, Type.GRASS, MoveCategory.PHYSICAL, 25, 100, 30, -1, 0, 3)
      .attr(MultiHitAttr)
      .makesContact(false)
      .ballBombMove(),
    new AttackMove(Moves.AERIAL_ACE, Type.FLYING, MoveCategory.PHYSICAL, 60, -1, 20, -1, 0, 3)
      .slicingMove(),
    new AttackMove(Moves.ICICLE_SPEAR, Type.ICE, MoveCategory.PHYSICAL, 25, 100, 30, -1, 0, 3)
      .attr(MultiHitAttr)
      .makesContact(false),
    new SelfStatusMove(Moves.IRON_DEFENSE, Type.STEEL, -1, 15, -1, 0, 3)
      .attr(StatStageChangeAttr, [ Stat.DEF ], 2, true),
    new StatusMove(Moves.BLOCK, Type.NORMAL, -1, 5, -1, 0, 3)
      .attr(AddBattlerTagAttr, BattlerTagType.TRAPPED, false, true, 1),
    new StatusMove(Moves.HOWL, Type.NORMAL, -1, 40, -1, 0, 3)
      .attr(StatStageChangeAttr, [ Stat.ATK ], 1)
      .soundBased()
      .target(MoveTarget.USER_AND_ALLIES),
    new AttackMove(Moves.DRAGON_CLAW, Type.DRAGON, MoveCategory.PHYSICAL, 80, 100, 15, -1, 0, 3),
    new AttackMove(Moves.FRENZY_PLANT, Type.GRASS, MoveCategory.SPECIAL, 150, 90, 5, -1, 0, 3)
      .attr(RechargeAttr),
    new SelfStatusMove(Moves.BULK_UP, Type.FIGHTING, -1, 20, -1, 0, 3)
      .attr(StatStageChangeAttr, [ Stat.ATK, Stat.DEF ], 1, true),
    new ChargingAttackMove(Moves.BOUNCE, Type.FLYING, MoveCategory.PHYSICAL, 85, 85, 5, 30, 0, 3)
      .chargeText(i18next.t("moveTriggers:sprangUp", { pokemonName: "{USER}" }))
      .chargeAttr(SemiInvulnerableAttr, BattlerTagType.FLYING)
      .attr(StatusEffectAttr, StatusEffect.PARALYSIS)
      .condition(failOnGravityCondition)
      .ignoresVirtual(),
    new AttackMove(Moves.MUD_SHOT, Type.GROUND, MoveCategory.SPECIAL, 55, 95, 15, 100, 0, 3)
      .attr(StatStageChangeAttr, [ Stat.SPD ], -1),
    new AttackMove(Moves.POISON_TAIL, Type.POISON, MoveCategory.PHYSICAL, 50, 100, 25, 10, 0, 3)
      .attr(HighCritAttr)
      .attr(StatusEffectAttr, StatusEffect.POISON),
    new AttackMove(Moves.COVET, Type.NORMAL, MoveCategory.PHYSICAL, 60, 100, 25, -1, 0, 3)
      .attr(StealHeldItemChanceAttr, 0.3),
    new AttackMove(Moves.VOLT_TACKLE, Type.ELECTRIC, MoveCategory.PHYSICAL, 120, 100, 15, 10, 0, 3)
      .attr(RecoilAttr, false, 0.33)
      .attr(StatusEffectAttr, StatusEffect.PARALYSIS)
      .recklessMove(),
    new AttackMove(Moves.MAGICAL_LEAF, Type.GRASS, MoveCategory.SPECIAL, 60, -1, 20, -1, 0, 3),
    new StatusMove(Moves.WATER_SPORT, Type.WATER, -1, 15, -1, 0, 3)
      .ignoresProtect()
      .attr(AddArenaTagAttr, ArenaTagType.WATER_SPORT, 5)
      .target(MoveTarget.BOTH_SIDES),
    new SelfStatusMove(Moves.CALM_MIND, Type.PSYCHIC, -1, 20, -1, 0, 3)
      .attr(StatStageChangeAttr, [ Stat.SPATK, Stat.SPDEF ], 1, true),
    new AttackMove(Moves.LEAF_BLADE, Type.GRASS, MoveCategory.PHYSICAL, 90, 100, 15, -1, 0, 3)
      .attr(HighCritAttr)
      .slicingMove(),
    new SelfStatusMove(Moves.DRAGON_DANCE, Type.DRAGON, -1, 20, -1, 0, 3)
      .attr(StatStageChangeAttr, [ Stat.ATK, Stat.SPD ], 1, true)
      .danceMove(),
    new AttackMove(Moves.ROCK_BLAST, Type.ROCK, MoveCategory.PHYSICAL, 25, 90, 10, -1, 0, 3)
      .attr(MultiHitAttr)
      .makesContact(false)
      .ballBombMove(),
    new AttackMove(Moves.SHOCK_WAVE, Type.ELECTRIC, MoveCategory.SPECIAL, 60, -1, 20, -1, 0, 3),
    new AttackMove(Moves.WATER_PULSE, Type.WATER, MoveCategory.SPECIAL, 60, 100, 20, 20, 0, 3)
      .attr(ConfuseAttr)
      .pulseMove(),
    new AttackMove(Moves.DOOM_DESIRE, Type.STEEL, MoveCategory.SPECIAL, 140, 100, 5, -1, 0, 3)
      .partial() // Complete buggy mess
      .attr(DelayedAttackAttr, ArenaTagType.DOOM_DESIRE, ChargeAnim.DOOM_DESIRE_CHARGING, i18next.t("moveTriggers:choseDoomDesireAsDestiny", { pokemonName: "{USER}" })),
    new AttackMove(Moves.PSYCHO_BOOST, Type.PSYCHIC, MoveCategory.SPECIAL, 140, 90, 5, -1, 0, 3)
      .attr(StatStageChangeAttr, [ Stat.SPATK ], -2, true),
    new SelfStatusMove(Moves.ROOST, Type.FLYING, -1, 5, -1, 0, 4)
      .attr(HealAttr, 0.5)
      .attr(AddBattlerTagAttr, BattlerTagType.ROOSTED, true, false)
      .triageMove(),
    new StatusMove(Moves.GRAVITY, Type.PSYCHIC, -1, 5, -1, 0, 4)
      .ignoresProtect()
      .attr(AddArenaTagAttr, ArenaTagType.GRAVITY, 5)
      .target(MoveTarget.BOTH_SIDES),
    new StatusMove(Moves.MIRACLE_EYE, Type.PSYCHIC, -1, 40, -1, 0, 4)
      .attr(ExposedMoveAttr, BattlerTagType.IGNORE_DARK)
      .ignoresSubstitute(),
    new AttackMove(Moves.WAKE_UP_SLAP, Type.FIGHTING, MoveCategory.PHYSICAL, 70, 100, 10, -1, 0, 4)
      .attr(MovePowerMultiplierAttr, (user, target, move) => targetSleptOrComatoseCondition(user, target, move) ? 2 : 1)
      .attr(HealStatusEffectAttr, false, StatusEffect.SLEEP),
    new AttackMove(Moves.HAMMER_ARM, Type.FIGHTING, MoveCategory.PHYSICAL, 100, 90, 10, -1, 0, 4)
      .attr(StatStageChangeAttr, [ Stat.SPD ], -1, true)
      .punchingMove(),
    new AttackMove(Moves.GYRO_BALL, Type.STEEL, MoveCategory.PHYSICAL, -1, 100, 5, -1, 0, 4)
      .attr(GyroBallPowerAttr)
      .ballBombMove(),
    new SelfStatusMove(Moves.HEALING_WISH, Type.PSYCHIC, -1, 10, -1, 0, 4)
      .attr(SacrificialFullRestoreAttr)
      .triageMove(),
    new AttackMove(Moves.BRINE, Type.WATER, MoveCategory.SPECIAL, 65, 100, 10, -1, 0, 4)
      .attr(MovePowerMultiplierAttr, (user, target, move) => target.getHpRatio() < 0.5 ? 2 : 1),
    new AttackMove(Moves.NATURAL_GIFT, Type.NORMAL, MoveCategory.PHYSICAL, -1, 100, 15, -1, 0, 4)
      .makesContact(false)
      .unimplemented(),
    new AttackMove(Moves.FEINT, Type.NORMAL, MoveCategory.PHYSICAL, 30, 100, 10, -1, 2, 4)
      .attr(RemoveBattlerTagAttr, [ BattlerTagType.PROTECTED ])
      .attr(RemoveArenaTagsAttr, [ ArenaTagType.QUICK_GUARD, ArenaTagType.WIDE_GUARD, ArenaTagType.MAT_BLOCK, ArenaTagType.CRAFTY_SHIELD ], false)
      .makesContact(false)
      .ignoresProtect(),
    new AttackMove(Moves.PLUCK, Type.FLYING, MoveCategory.PHYSICAL, 60, 100, 20, -1, 0, 4)
      .attr(StealEatBerryAttr),
    new StatusMove(Moves.TAILWIND, Type.FLYING, -1, 15, -1, 0, 4)
      .windMove()
      .attr(AddArenaTagAttr, ArenaTagType.TAILWIND, 4, true)
      .target(MoveTarget.USER_SIDE),
    new StatusMove(Moves.ACUPRESSURE, Type.NORMAL, -1, 30, -1, 0, 4)
      .attr(AcupressureStatStageChangeAttr)
      .target(MoveTarget.USER_OR_NEAR_ALLY),
    new AttackMove(Moves.METAL_BURST, Type.STEEL, MoveCategory.PHYSICAL, -1, 100, 10, -1, 0, 4)
      .attr(CounterDamageAttr, (move: Move) => (move.category === MoveCategory.PHYSICAL || move.category === MoveCategory.SPECIAL), 1.5)
      .redirectCounter()
      .makesContact(false)
      .target(MoveTarget.ATTACKER),
    new AttackMove(Moves.U_TURN, Type.BUG, MoveCategory.PHYSICAL, 70, 100, 20, -1, 0, 4)
      .attr(ForceSwitchOutAttr, true),
    new AttackMove(Moves.CLOSE_COMBAT, Type.FIGHTING, MoveCategory.PHYSICAL, 120, 100, 5, -1, 0, 4)
      .attr(StatStageChangeAttr, [ Stat.DEF, Stat.SPDEF ], -1, true),
    new AttackMove(Moves.PAYBACK, Type.DARK, MoveCategory.PHYSICAL, 50, 100, 10, -1, 0, 4)
      .attr(MovePowerMultiplierAttr, (user, target, move) => target.getLastXMoves(1).find(m => m.turn === target.scene.currentBattle.turn) || user.scene.currentBattle.turnCommands[target.getBattlerIndex()]?.command === Command.BALL ? 2 : 1),
    new AttackMove(Moves.ASSURANCE, Type.DARK, MoveCategory.PHYSICAL, 60, 100, 10, -1, 0, 4)
      .attr(MovePowerMultiplierAttr, (user, target, move) => target.turnData.damageTaken > 0 ? 2 : 1),
    new StatusMove(Moves.EMBARGO, Type.DARK, 100, 15, -1, 0, 4)
      .unimplemented(),
    new AttackMove(Moves.FLING, Type.DARK, MoveCategory.PHYSICAL, -1, 100, 10, -1, 0, 4)
      .makesContact(false)
      .unimplemented(),
    new StatusMove(Moves.PSYCHO_SHIFT, Type.PSYCHIC, 100, 10, -1, 0, 4)
      .attr(PsychoShiftEffectAttr)
      .condition((user, target, move) => {
        let statusToApply = user.hasAbility(Abilities.COMATOSE) ? StatusEffect.SLEEP : undefined;
        if (user.status?.effect && isNonVolatileStatusEffect(user.status.effect)) {
          statusToApply = user.status.effect;
        }
        return !!statusToApply && target.canSetStatus(statusToApply, false, false, user);
      }
      ),
    new AttackMove(Moves.TRUMP_CARD, Type.NORMAL, MoveCategory.SPECIAL, -1, -1, 5, -1, 0, 4)
      .makesContact()
      .attr(LessPPMorePowerAttr),
    new StatusMove(Moves.HEAL_BLOCK, Type.PSYCHIC, 100, 15, -1, 0, 4)
      .attr(AddBattlerTagAttr, BattlerTagType.HEAL_BLOCK, false, true, 5)
      .target(MoveTarget.ALL_NEAR_ENEMIES),
    new AttackMove(Moves.WRING_OUT, Type.NORMAL, MoveCategory.SPECIAL, -1, 100, 5, -1, 0, 4)
      .attr(OpponentHighHpPowerAttr, 120)
      .makesContact(),
    new SelfStatusMove(Moves.POWER_TRICK, Type.PSYCHIC, -1, 10, -1, 0, 4)
      .attr(AddBattlerTagAttr, BattlerTagType.POWER_TRICK, true),
    new StatusMove(Moves.GASTRO_ACID, Type.POISON, 100, 10, -1, 0, 4)
      .attr(SuppressAbilitiesAttr),
    new StatusMove(Moves.LUCKY_CHANT, Type.NORMAL, -1, 30, -1, 0, 4)
      .attr(AddArenaTagAttr, ArenaTagType.NO_CRIT, 5, true, true)
      .target(MoveTarget.USER_SIDE),
    new StatusMove(Moves.ME_FIRST, Type.NORMAL, -1, 20, -1, 0, 4)
      .ignoresSubstitute()
      .ignoresVirtual()
      .target(MoveTarget.NEAR_ENEMY)
      .unimplemented(),
    new SelfStatusMove(Moves.COPYCAT, Type.NORMAL, -1, 20, -1, 0, 4)
      .attr(CopyMoveAttr)
      .ignoresVirtual(),
    new StatusMove(Moves.POWER_SWAP, Type.PSYCHIC, -1, 10, 100, 0, 4)
      .attr(SwapStatStagesAttr, [ Stat.ATK, Stat.SPATK ])
      .ignoresSubstitute(),
    new StatusMove(Moves.GUARD_SWAP, Type.PSYCHIC, -1, 10, 100, 0, 4)
      .attr(SwapStatStagesAttr, [ Stat.DEF, Stat.SPDEF ])
      .ignoresSubstitute(),
    new AttackMove(Moves.PUNISHMENT, Type.DARK, MoveCategory.PHYSICAL, -1, 100, 5, -1, 0, 4)
      .makesContact(true)
      .attr(PunishmentPowerAttr),
    new AttackMove(Moves.LAST_RESORT, Type.NORMAL, MoveCategory.PHYSICAL, 140, 100, 5, -1, 0, 4)
      .attr(LastResortAttr),
    new StatusMove(Moves.WORRY_SEED, Type.GRASS, 100, 10, -1, 0, 4)
      .attr(AbilityChangeAttr, Abilities.INSOMNIA),
    new AttackMove(Moves.SUCKER_PUNCH, Type.DARK, MoveCategory.PHYSICAL, 70, 100, 5, -1, 1, 4)
      .condition((user, target, move) => user.scene.currentBattle.turnCommands[target.getBattlerIndex()]?.command === Command.FIGHT && !target.turnData.acted && allMoves[user.scene.currentBattle.turnCommands[target.getBattlerIndex()]?.move?.move!].category !== MoveCategory.STATUS), // TODO: is this bang correct?
    new StatusMove(Moves.TOXIC_SPIKES, Type.POISON, -1, 20, -1, 0, 4)
      .attr(AddArenaTrapTagAttr, ArenaTagType.TOXIC_SPIKES)
      .target(MoveTarget.ENEMY_SIDE),
    new StatusMove(Moves.HEART_SWAP, Type.PSYCHIC, -1, 10, -1, 0, 4)
      .attr(SwapStatStagesAttr, BATTLE_STATS)
      .ignoresSubstitute(),
    new SelfStatusMove(Moves.AQUA_RING, Type.WATER, -1, 20, -1, 0, 4)
      .attr(AddBattlerTagAttr, BattlerTagType.AQUA_RING, true, true),
    new SelfStatusMove(Moves.MAGNET_RISE, Type.ELECTRIC, -1, 10, -1, 0, 4)
      .attr(AddBattlerTagAttr, BattlerTagType.FLOATING, true, true)
      .condition((user, target, move) => !user.scene.arena.getTag(ArenaTagType.GRAVITY) && [ BattlerTagType.FLOATING, BattlerTagType.IGNORE_FLYING, BattlerTagType.INGRAIN ].every((tag) => !user.getTag(tag))),
    new AttackMove(Moves.FLARE_BLITZ, Type.FIRE, MoveCategory.PHYSICAL, 120, 100, 15, 10, 0, 4)
      .attr(RecoilAttr, false, 0.33)
      .attr(HealStatusEffectAttr, true, StatusEffect.FREEZE)
      .attr(StatusEffectAttr, StatusEffect.BURN)
      .recklessMove(),
    new AttackMove(Moves.FORCE_PALM, Type.FIGHTING, MoveCategory.PHYSICAL, 60, 100, 10, 30, 0, 4)
      .attr(StatusEffectAttr, StatusEffect.PARALYSIS),
    new AttackMove(Moves.AURA_SPHERE, Type.FIGHTING, MoveCategory.SPECIAL, 80, -1, 20, -1, 0, 4)
      .pulseMove()
      .ballBombMove(),
    new SelfStatusMove(Moves.ROCK_POLISH, Type.ROCK, -1, 20, -1, 0, 4)
      .attr(StatStageChangeAttr, [ Stat.SPD ], 2, true),
    new AttackMove(Moves.POISON_JAB, Type.POISON, MoveCategory.PHYSICAL, 80, 100, 20, 30, 0, 4)
      .attr(StatusEffectAttr, StatusEffect.POISON),
    new AttackMove(Moves.DARK_PULSE, Type.DARK, MoveCategory.SPECIAL, 80, 100, 15, 20, 0, 4)
      .attr(FlinchAttr)
      .pulseMove(),
    new AttackMove(Moves.NIGHT_SLASH, Type.DARK, MoveCategory.PHYSICAL, 70, 100, 15, -1, 0, 4)
      .attr(HighCritAttr)
      .slicingMove(),
    new AttackMove(Moves.AQUA_TAIL, Type.WATER, MoveCategory.PHYSICAL, 90, 90, 10, -1, 0, 4),
    new AttackMove(Moves.SEED_BOMB, Type.GRASS, MoveCategory.PHYSICAL, 80, 100, 15, -1, 0, 4)
      .makesContact(false)
      .ballBombMove(),
    new AttackMove(Moves.AIR_SLASH, Type.FLYING, MoveCategory.SPECIAL, 75, 95, 15, 30, 0, 4)
      .attr(FlinchAttr)
      .slicingMove(),
    new AttackMove(Moves.X_SCISSOR, Type.BUG, MoveCategory.PHYSICAL, 80, 100, 15, -1, 0, 4)
      .slicingMove(),
    new AttackMove(Moves.BUG_BUZZ, Type.BUG, MoveCategory.SPECIAL, 90, 100, 10, 10, 0, 4)
      .attr(StatStageChangeAttr, [ Stat.SPDEF ], -1)
      .soundBased(),
    new AttackMove(Moves.DRAGON_PULSE, Type.DRAGON, MoveCategory.SPECIAL, 85, 100, 10, -1, 0, 4)
      .pulseMove(),
    new AttackMove(Moves.DRAGON_RUSH, Type.DRAGON, MoveCategory.PHYSICAL, 100, 75, 10, 20, 0, 4)
      .attr(AlwaysHitMinimizeAttr)
      .attr(HitsTagForDoubleDamageAttr, BattlerTagType.MINIMIZED)
      .attr(FlinchAttr),
    new AttackMove(Moves.POWER_GEM, Type.ROCK, MoveCategory.SPECIAL, 80, 100, 20, -1, 0, 4),
    new AttackMove(Moves.DRAIN_PUNCH, Type.FIGHTING, MoveCategory.PHYSICAL, 75, 100, 10, -1, 0, 4)
      .attr(HitHealAttr)
      .punchingMove()
      .triageMove(),
    new AttackMove(Moves.VACUUM_WAVE, Type.FIGHTING, MoveCategory.SPECIAL, 40, 100, 30, -1, 1, 4),
    new AttackMove(Moves.FOCUS_BLAST, Type.FIGHTING, MoveCategory.SPECIAL, 120, 70, 5, 10, 0, 4)
      .attr(StatStageChangeAttr, [ Stat.SPDEF ], -1)
      .ballBombMove(),
    new AttackMove(Moves.ENERGY_BALL, Type.GRASS, MoveCategory.SPECIAL, 90, 100, 10, 10, 0, 4)
      .attr(StatStageChangeAttr, [ Stat.SPDEF ], -1)
      .ballBombMove(),
    new AttackMove(Moves.BRAVE_BIRD, Type.FLYING, MoveCategory.PHYSICAL, 120, 100, 15, -1, 0, 4)
      .attr(RecoilAttr, false, 0.33)
      .recklessMove(),
    new AttackMove(Moves.EARTH_POWER, Type.GROUND, MoveCategory.SPECIAL, 90, 100, 10, 10, 0, 4)
      .attr(StatStageChangeAttr, [ Stat.SPDEF ], -1),
    new StatusMove(Moves.SWITCHEROO, Type.DARK, 100, 10, -1, 0, 4)
      .unimplemented(),
    new AttackMove(Moves.GIGA_IMPACT, Type.NORMAL, MoveCategory.PHYSICAL, 150, 90, 5, -1, 0, 4)
      .attr(RechargeAttr),
    new SelfStatusMove(Moves.NASTY_PLOT, Type.DARK, -1, 20, -1, 0, 4)
      .attr(StatStageChangeAttr, [ Stat.SPATK ], 2, true),
    new AttackMove(Moves.BULLET_PUNCH, Type.STEEL, MoveCategory.PHYSICAL, 40, 100, 30, -1, 1, 4)
      .punchingMove(),
    new AttackMove(Moves.AVALANCHE, Type.ICE, MoveCategory.PHYSICAL, 60, 100, 10, -1, -4, 4)
      .attr(TurnDamagedDoublePowerAttr),
    new AttackMove(Moves.ICE_SHARD, Type.ICE, MoveCategory.PHYSICAL, 40, 100, 30, -1, 1, 4)
      .makesContact(false),
    new AttackMove(Moves.SHADOW_CLAW, Type.GHOST, MoveCategory.PHYSICAL, 70, 100, 15, -1, 0, 4)
      .attr(HighCritAttr),
    new AttackMove(Moves.THUNDER_FANG, Type.ELECTRIC, MoveCategory.PHYSICAL, 65, 95, 15, 10, 0, 4)
      .attr(FlinchAttr)
      .attr(StatusEffectAttr, StatusEffect.PARALYSIS)
      .bitingMove(),
    new AttackMove(Moves.ICE_FANG, Type.ICE, MoveCategory.PHYSICAL, 65, 95, 15, 10, 0, 4)
      .attr(FlinchAttr)
      .attr(StatusEffectAttr, StatusEffect.FREEZE)
      .bitingMove(),
    new AttackMove(Moves.FIRE_FANG, Type.FIRE, MoveCategory.PHYSICAL, 65, 95, 15, 10, 0, 4)
      .attr(FlinchAttr)
      .attr(StatusEffectAttr, StatusEffect.BURN)
      .bitingMove(),
    new AttackMove(Moves.SHADOW_SNEAK, Type.GHOST, MoveCategory.PHYSICAL, 40, 100, 30, -1, 1, 4),
    new AttackMove(Moves.MUD_BOMB, Type.GROUND, MoveCategory.SPECIAL, 65, 85, 10, 30, 0, 4)
      .attr(StatStageChangeAttr, [ Stat.ACC ], -1)
      .ballBombMove(),
    new AttackMove(Moves.PSYCHO_CUT, Type.PSYCHIC, MoveCategory.PHYSICAL, 70, 100, 20, -1, 0, 4)
      .attr(HighCritAttr)
      .slicingMove()
      .makesContact(false),
    new AttackMove(Moves.ZEN_HEADBUTT, Type.PSYCHIC, MoveCategory.PHYSICAL, 80, 90, 15, 20, 0, 4)
      .attr(FlinchAttr),
    new AttackMove(Moves.MIRROR_SHOT, Type.STEEL, MoveCategory.SPECIAL, 65, 85, 10, 30, 0, 4)
      .attr(StatStageChangeAttr, [ Stat.ACC ], -1),
    new AttackMove(Moves.FLASH_CANNON, Type.STEEL, MoveCategory.SPECIAL, 80, 100, 10, 10, 0, 4)
      .attr(StatStageChangeAttr, [ Stat.SPDEF ], -1),
    new AttackMove(Moves.ROCK_CLIMB, Type.NORMAL, MoveCategory.PHYSICAL, 90, 85, 20, 20, 0, 4)
      .attr(ConfuseAttr),
    new StatusMove(Moves.DEFOG, Type.FLYING, -1, 15, -1, 0, 4)
      .attr(StatStageChangeAttr, [ Stat.EVA ], -1)
      .attr(ClearWeatherAttr, WeatherType.FOG)
      .attr(ClearTerrainAttr)
      .attr(RemoveScreensAttr, false)
      .attr(RemoveArenaTrapAttr, true),
    new StatusMove(Moves.TRICK_ROOM, Type.PSYCHIC, -1, 5, -1, -7, 4)
      .attr(AddArenaTagAttr, ArenaTagType.TRICK_ROOM, 5)
      .ignoresProtect()
      .target(MoveTarget.BOTH_SIDES),
    new AttackMove(Moves.DRACO_METEOR, Type.DRAGON, MoveCategory.SPECIAL, 130, 90, 5, -1, 0, 4)
      .attr(StatStageChangeAttr, [ Stat.SPATK ], -2, true),
    new AttackMove(Moves.DISCHARGE, Type.ELECTRIC, MoveCategory.SPECIAL, 80, 100, 15, 30, 0, 4)
      .attr(StatusEffectAttr, StatusEffect.PARALYSIS)
      .target(MoveTarget.ALL_NEAR_OTHERS),
    new AttackMove(Moves.LAVA_PLUME, Type.FIRE, MoveCategory.SPECIAL, 80, 100, 15, 30, 0, 4)
      .attr(StatusEffectAttr, StatusEffect.BURN)
      .target(MoveTarget.ALL_NEAR_OTHERS),
    new AttackMove(Moves.LEAF_STORM, Type.GRASS, MoveCategory.SPECIAL, 130, 90, 5, -1, 0, 4)
      .attr(StatStageChangeAttr, [ Stat.SPATK ], -2, true),
    new AttackMove(Moves.POWER_WHIP, Type.GRASS, MoveCategory.PHYSICAL, 120, 85, 10, -1, 0, 4),
    new AttackMove(Moves.ROCK_WRECKER, Type.ROCK, MoveCategory.PHYSICAL, 150, 90, 5, -1, 0, 4)
      .attr(RechargeAttr)
      .makesContact(false)
      .ballBombMove(),
    new AttackMove(Moves.CROSS_POISON, Type.POISON, MoveCategory.PHYSICAL, 70, 100, 20, 10, 0, 4)
      .attr(HighCritAttr)
      .attr(StatusEffectAttr, StatusEffect.POISON)
      .slicingMove(),
    new AttackMove(Moves.GUNK_SHOT, Type.POISON, MoveCategory.PHYSICAL, 120, 80, 5, 30, 0, 4)
      .attr(StatusEffectAttr, StatusEffect.POISON)
      .makesContact(false),
    new AttackMove(Moves.IRON_HEAD, Type.STEEL, MoveCategory.PHYSICAL, 80, 100, 15, 30, 0, 4)
      .attr(FlinchAttr),
    new AttackMove(Moves.MAGNET_BOMB, Type.STEEL, MoveCategory.PHYSICAL, 60, -1, 20, -1, 0, 4)
      .makesContact(false)
      .ballBombMove(),
    new AttackMove(Moves.STONE_EDGE, Type.ROCK, MoveCategory.PHYSICAL, 100, 80, 5, -1, 0, 4)
      .attr(HighCritAttr)
      .makesContact(false),
    new StatusMove(Moves.CAPTIVATE, Type.NORMAL, 100, 20, -1, 0, 4)
      .attr(StatStageChangeAttr, [ Stat.SPATK ], -2)
      .condition((user, target, move) => target.isOppositeGender(user))
      .target(MoveTarget.ALL_NEAR_ENEMIES),
    new StatusMove(Moves.STEALTH_ROCK, Type.ROCK, -1, 20, -1, 0, 4)
      .attr(AddArenaTrapTagAttr, ArenaTagType.STEALTH_ROCK)
      .target(MoveTarget.ENEMY_SIDE),
    new AttackMove(Moves.GRASS_KNOT, Type.GRASS, MoveCategory.SPECIAL, -1, 100, 20, -1, 0, 4)
      .attr(WeightPowerAttr)
      .makesContact(),
    new AttackMove(Moves.CHATTER, Type.FLYING, MoveCategory.SPECIAL, 65, 100, 20, 100, 0, 4)
      .attr(ConfuseAttr)
      .soundBased(),
    new AttackMove(Moves.JUDGMENT, Type.NORMAL, MoveCategory.SPECIAL, 100, 100, 10, -1, 0, 4)
      .attr(FormChangeItemTypeAttr),
    new AttackMove(Moves.BUG_BITE, Type.BUG, MoveCategory.PHYSICAL, 60, 100, 20, -1, 0, 4)
      .attr(StealEatBerryAttr),
    new AttackMove(Moves.CHARGE_BEAM, Type.ELECTRIC, MoveCategory.SPECIAL, 50, 90, 10, 70, 0, 4)
      .attr(StatStageChangeAttr, [ Stat.SPATK ], 1, true),
    new AttackMove(Moves.WOOD_HAMMER, Type.GRASS, MoveCategory.PHYSICAL, 120, 100, 15, -1, 0, 4)
      .attr(RecoilAttr, false, 0.33)
      .recklessMove(),
    new AttackMove(Moves.AQUA_JET, Type.WATER, MoveCategory.PHYSICAL, 40, 100, 20, -1, 1, 4),
    new AttackMove(Moves.ATTACK_ORDER, Type.BUG, MoveCategory.PHYSICAL, 90, 100, 15, -1, 0, 4)
      .attr(HighCritAttr)
      .makesContact(false),
    new SelfStatusMove(Moves.DEFEND_ORDER, Type.BUG, -1, 10, -1, 0, 4)
      .attr(StatStageChangeAttr, [ Stat.DEF, Stat.SPDEF ], 1, true),
    new SelfStatusMove(Moves.HEAL_ORDER, Type.BUG, -1, 5, -1, 0, 4)
      .attr(HealAttr, 0.5)
      .triageMove(),
    new AttackMove(Moves.HEAD_SMASH, Type.ROCK, MoveCategory.PHYSICAL, 150, 80, 5, -1, 0, 4)
      .attr(RecoilAttr, false, 0.5)
      .recklessMove(),
    new AttackMove(Moves.DOUBLE_HIT, Type.NORMAL, MoveCategory.PHYSICAL, 35, 90, 10, -1, 0, 4)
      .attr(MultiHitAttr, MultiHitType._2),
    new AttackMove(Moves.ROAR_OF_TIME, Type.DRAGON, MoveCategory.SPECIAL, 150, 90, 5, -1, 0, 4)
      .attr(RechargeAttr),
    new AttackMove(Moves.SPACIAL_REND, Type.DRAGON, MoveCategory.SPECIAL, 100, 95, 5, -1, 0, 4)
      .attr(HighCritAttr),
    new SelfStatusMove(Moves.LUNAR_DANCE, Type.PSYCHIC, -1, 10, -1, 0, 4)
      .attr(SacrificialAttrOnHit)
      .danceMove()
      .triageMove()
      .unimplemented(),
    new AttackMove(Moves.CRUSH_GRIP, Type.NORMAL, MoveCategory.PHYSICAL, -1, 100, 5, -1, 0, 4)
      .attr(OpponentHighHpPowerAttr, 120),
    new AttackMove(Moves.MAGMA_STORM, Type.FIRE, MoveCategory.SPECIAL, 100, 75, 5, -1, 0, 4)
      .attr(TrapAttr, BattlerTagType.MAGMA_STORM),
    new StatusMove(Moves.DARK_VOID, Type.DARK, 80, 10, -1, 0, 4)  //Accuracy from Generations 4-6
      .attr(StatusEffectAttr, StatusEffect.SLEEP)
      .target(MoveTarget.ALL_NEAR_ENEMIES),
    new AttackMove(Moves.SEED_FLARE, Type.GRASS, MoveCategory.SPECIAL, 120, 85, 5, 40, 0, 4)
      .attr(StatStageChangeAttr, [ Stat.SPDEF ], -2),
    new AttackMove(Moves.OMINOUS_WIND, Type.GHOST, MoveCategory.SPECIAL, 60, 100, 5, 10, 0, 4)
      .attr(StatStageChangeAttr, [ Stat.ATK, Stat.DEF, Stat.SPATK, Stat.SPDEF, Stat.SPD ], 1, true)
      .windMove(),
    new ChargingAttackMove(Moves.SHADOW_FORCE, Type.GHOST, MoveCategory.PHYSICAL, 120, 100, 5, -1, 0, 4)
      .chargeText(i18next.t("moveTriggers:vanishedInstantly", { pokemonName: "{USER}" }))
      .chargeAttr(SemiInvulnerableAttr, BattlerTagType.HIDDEN)
      .ignoresProtect()
      .ignoresVirtual(),
    new SelfStatusMove(Moves.HONE_CLAWS, Type.DARK, -1, 15, -1, 0, 5)
      .attr(StatStageChangeAttr, [ Stat.ATK, Stat.ACC ], 1, true),
    new StatusMove(Moves.WIDE_GUARD, Type.ROCK, -1, 10, -1, 3, 5)
      .target(MoveTarget.USER_SIDE)
      .attr(AddArenaTagAttr, ArenaTagType.WIDE_GUARD, 1, true, true)
      .condition(failIfLastCondition),
    new StatusMove(Moves.GUARD_SPLIT, Type.PSYCHIC, -1, 10, -1, 0, 5)
      .attr(AverageStatsAttr, [ Stat.DEF, Stat.SPDEF ], "moveTriggers:sharedGuard"),
    new StatusMove(Moves.POWER_SPLIT, Type.PSYCHIC, -1, 10, -1, 0, 5)
      .attr(AverageStatsAttr, [ Stat.ATK, Stat.SPATK ], "moveTriggers:sharedPower"),
    new StatusMove(Moves.WONDER_ROOM, Type.PSYCHIC, -1, 10, -1, 0, 5)
      .ignoresProtect()
      .target(MoveTarget.BOTH_SIDES)
      .unimplemented(),
    new AttackMove(Moves.PSYSHOCK, Type.PSYCHIC, MoveCategory.SPECIAL, 80, 100, 10, -1, 0, 5)
      .attr(DefDefAttr),
    new AttackMove(Moves.VENOSHOCK, Type.POISON, MoveCategory.SPECIAL, 65, 100, 10, -1, 0, 5)
      .attr(MovePowerMultiplierAttr, (user, target, move) => target.status && (target.status.effect === StatusEffect.POISON || target.status.effect === StatusEffect.TOXIC) ? 2 : 1),
    new SelfStatusMove(Moves.AUTOTOMIZE, Type.STEEL, -1, 15, -1, 0, 5)
      .attr(StatStageChangeAttr, [ Stat.SPD ], 2, true)
      .attr(AddBattlerTagAttr, BattlerTagType.AUTOTOMIZED, true),
    new SelfStatusMove(Moves.RAGE_POWDER, Type.BUG, -1, 20, -1, 2, 5)
      .powderMove()
      .attr(AddBattlerTagAttr, BattlerTagType.CENTER_OF_ATTENTION, true),
    new StatusMove(Moves.TELEKINESIS, Type.PSYCHIC, -1, 15, -1, 0, 5)
      .condition(failOnGravityCondition)
      .condition((_user, target, _move) => ![ Species.DIGLETT, Species.DUGTRIO, Species.ALOLA_DIGLETT, Species.ALOLA_DUGTRIO, Species.SANDYGAST, Species.PALOSSAND, Species.WIGLETT, Species.WUGTRIO ].includes(target.species.speciesId))
      .condition((_user, target, _move) => !(target.species.speciesId === Species.GENGAR && target.getFormKey() === "mega"))
      .condition((_user, target, _move) => Utils.isNullOrUndefined(target.getTag(BattlerTagType.INGRAIN)) && Utils.isNullOrUndefined(target.getTag(BattlerTagType.IGNORE_FLYING)))
      .attr(AddBattlerTagAttr, BattlerTagType.TELEKINESIS, false, true, 3)
      .attr(AddBattlerTagAttr, BattlerTagType.FLOATING, false, true, 3),
    new StatusMove(Moves.MAGIC_ROOM, Type.PSYCHIC, -1, 10, -1, 0, 5)
      .ignoresProtect()
      .target(MoveTarget.BOTH_SIDES)
      .unimplemented(),
    new AttackMove(Moves.SMACK_DOWN, Type.ROCK, MoveCategory.PHYSICAL, 50, 100, 15, 100, 0, 5)
      .attr(AddBattlerTagAttr, BattlerTagType.IGNORE_FLYING, false, false, 1, 1, true)
      .attr(AddBattlerTagAttr, BattlerTagType.INTERRUPTED)
      .attr(RemoveBattlerTagAttr, [ BattlerTagType.FLYING, BattlerTagType.FLOATING, BattlerTagType.TELEKINESIS ])
      .attr(HitsTagAttr, BattlerTagType.FLYING)
      .makesContact(false),
    new AttackMove(Moves.STORM_THROW, Type.FIGHTING, MoveCategory.PHYSICAL, 60, 100, 10, -1, 0, 5)
      .attr(CritOnlyAttr),
    new AttackMove(Moves.FLAME_BURST, Type.FIRE, MoveCategory.SPECIAL, 70, 100, 15, -1, 0, 5)
      .attr(FlameBurstAttr),
    new AttackMove(Moves.SLUDGE_WAVE, Type.POISON, MoveCategory.SPECIAL, 95, 100, 10, 10, 0, 5)
      .attr(StatusEffectAttr, StatusEffect.POISON)
      .target(MoveTarget.ALL_NEAR_OTHERS),
    new SelfStatusMove(Moves.QUIVER_DANCE, Type.BUG, -1, 20, -1, 0, 5)
      .attr(StatStageChangeAttr, [ Stat.SPATK, Stat.SPDEF, Stat.SPD ], 1, true)
      .danceMove(),
    new AttackMove(Moves.HEAVY_SLAM, Type.STEEL, MoveCategory.PHYSICAL, -1, 100, 10, -1, 0, 5)
      .attr(AlwaysHitMinimizeAttr)
      .attr(CompareWeightPowerAttr)
      .attr(HitsTagForDoubleDamageAttr, BattlerTagType.MINIMIZED),
    new AttackMove(Moves.SYNCHRONOISE, Type.PSYCHIC, MoveCategory.SPECIAL, 120, 100, 10, -1, 0, 5)
      .target(MoveTarget.ALL_NEAR_OTHERS)
      .condition(unknownTypeCondition)
      .attr(hitsSameTypeAttr),
    new AttackMove(Moves.ELECTRO_BALL, Type.ELECTRIC, MoveCategory.SPECIAL, -1, 100, 10, -1, 0, 5)
      .attr(ElectroBallPowerAttr)
      .ballBombMove(),
    new StatusMove(Moves.SOAK, Type.WATER, 100, 20, -1, 0, 5)
      .attr(ChangeTypeAttr, Type.WATER),
    new AttackMove(Moves.FLAME_CHARGE, Type.FIRE, MoveCategory.PHYSICAL, 50, 100, 20, 100, 0, 5)
      .attr(StatStageChangeAttr, [ Stat.SPD ], 1, true),
    new SelfStatusMove(Moves.COIL, Type.POISON, -1, 20, -1, 0, 5)
      .attr(StatStageChangeAttr, [ Stat.ATK, Stat.DEF, Stat.ACC ], 1, true),
    new AttackMove(Moves.LOW_SWEEP, Type.FIGHTING, MoveCategory.PHYSICAL, 65, 100, 20, 100, 0, 5)
      .attr(StatStageChangeAttr, [ Stat.SPD ], -1),
    new AttackMove(Moves.ACID_SPRAY, Type.POISON, MoveCategory.SPECIAL, 40, 100, 20, 100, 0, 5)
      .attr(StatStageChangeAttr, [ Stat.SPDEF ], -2)
      .ballBombMove(),
    new AttackMove(Moves.FOUL_PLAY, Type.DARK, MoveCategory.PHYSICAL, 95, 100, 15, -1, 0, 5)
      .attr(TargetAtkUserAtkAttr),
    new StatusMove(Moves.SIMPLE_BEAM, Type.NORMAL, 100, 15, -1, 0, 5)
      .attr(AbilityChangeAttr, Abilities.SIMPLE),
    new StatusMove(Moves.ENTRAINMENT, Type.NORMAL, 100, 15, -1, 0, 5)
      .attr(AbilityGiveAttr),
    new StatusMove(Moves.AFTER_YOU, Type.NORMAL, -1, 15, -1, 0, 5)
      .ignoresProtect()
      .ignoresSubstitute()
      .target(MoveTarget.NEAR_OTHER)
      .condition(failIfSingleBattle)
      .condition((user, target, move) => !target.turnData.acted)
      .attr(AfterYouAttr),
    new AttackMove(Moves.ROUND, Type.NORMAL, MoveCategory.SPECIAL, 60, 100, 15, -1, 0, 5)
      .soundBased()
      .partial(), // No effect implemented
    new AttackMove(Moves.ECHOED_VOICE, Type.NORMAL, MoveCategory.SPECIAL, 40, 100, 15, -1, 0, 5)
      .attr(ConsecutiveUseMultiBasePowerAttr, 5, false)
      .soundBased(),
    new AttackMove(Moves.CHIP_AWAY, Type.NORMAL, MoveCategory.PHYSICAL, 70, 100, 20, -1, 0, 5)
      .attr(IgnoreOpponentStatStagesAttr),
    new AttackMove(Moves.CLEAR_SMOG, Type.POISON, MoveCategory.SPECIAL, 50, -1, 15, -1, 0, 5)
      .attr(ResetStatsAttr, false),
    new AttackMove(Moves.STORED_POWER, Type.PSYCHIC, MoveCategory.SPECIAL, 20, 100, 10, -1, 0, 5)
      .attr(PositiveStatStagePowerAttr),
    new StatusMove(Moves.QUICK_GUARD, Type.FIGHTING, -1, 15, -1, 3, 5)
      .target(MoveTarget.USER_SIDE)
      .attr(AddArenaTagAttr, ArenaTagType.QUICK_GUARD, 1, true, true)
      .condition(failIfLastCondition),
    new SelfStatusMove(Moves.ALLY_SWITCH, Type.PSYCHIC, -1, 15, -1, 2, 5)
      .ignoresProtect()
      .unimplemented(),
    new AttackMove(Moves.SCALD, Type.WATER, MoveCategory.SPECIAL, 80, 100, 15, 30, 0, 5)
      .attr(HealStatusEffectAttr, false, StatusEffect.FREEZE)
      .attr(HealStatusEffectAttr, true, StatusEffect.FREEZE)
      .attr(StatusEffectAttr, StatusEffect.BURN),
    new SelfStatusMove(Moves.SHELL_SMASH, Type.NORMAL, -1, 15, -1, 0, 5)
      .attr(StatStageChangeAttr, [ Stat.ATK, Stat.SPATK, Stat.SPD ], 2, true)
      .attr(StatStageChangeAttr, [ Stat.DEF, Stat.SPDEF ], -1, true),
    new StatusMove(Moves.HEAL_PULSE, Type.PSYCHIC, -1, 10, -1, 0, 5)
      .attr(HealAttr, 0.5, false, false)
      .pulseMove()
      .triageMove(),
    new AttackMove(Moves.HEX, Type.GHOST, MoveCategory.SPECIAL, 65, 100, 10, -1, 0, 5)
      .attr(
        MovePowerMultiplierAttr,
        (user, target, move) =>  target.status || target.hasAbility(Abilities.COMATOSE) ? 2 : 1),
    new ChargingAttackMove(Moves.SKY_DROP, Type.FLYING, MoveCategory.PHYSICAL, 60, 100, 10, -1, 0, 5)
      .chargeText(i18next.t("moveTriggers:tookTargetIntoSky", { pokemonName: "{USER}", targetName: "{TARGET}" }))
      .chargeAttr(SemiInvulnerableAttr, BattlerTagType.FLYING)
      .condition(failOnGravityCondition)
      .condition((user, target, move) => !target.getTag(BattlerTagType.SUBSTITUTE))
      .ignoresVirtual()
      .partial(), // Should immobilize the target, Flying types should take no damage. cf https://bulbapedia.bulbagarden.net/wiki/Sky_Drop_(move) and https://www.smogon.com/dex/sv/moves/sky-drop/
    new SelfStatusMove(Moves.SHIFT_GEAR, Type.STEEL, -1, 10, -1, 0, 5)
      .attr(StatStageChangeAttr, [ Stat.ATK ], 1, true)
      .attr(StatStageChangeAttr, [ Stat.SPD ], 2, true),
    new AttackMove(Moves.CIRCLE_THROW, Type.FIGHTING, MoveCategory.PHYSICAL, 60, 90, 10, -1, -6, 5)
      .attr(ForceSwitchOutAttr)
      .partial(), // Should force random switches
    new AttackMove(Moves.INCINERATE, Type.FIRE, MoveCategory.SPECIAL, 60, 100, 15, -1, 0, 5)
      .target(MoveTarget.ALL_NEAR_ENEMIES)
      .attr(RemoveHeldItemAttr, true),
    new StatusMove(Moves.QUASH, Type.DARK, 100, 15, -1, 0, 5)
      .unimplemented(),
    new AttackMove(Moves.ACROBATICS, Type.FLYING, MoveCategory.PHYSICAL, 55, 100, 15, -1, 0, 5)
      .attr(MovePowerMultiplierAttr, (user, target, move) => Math.max(1, 2 - 0.2 * user.getHeldItems().filter(i => i.isTransferable).reduce((v, m) => v + m.stackCount, 0))),
    new StatusMove(Moves.REFLECT_TYPE, Type.NORMAL, -1, 15, -1, 0, 5)
      .ignoresSubstitute()
      .attr(CopyTypeAttr),
    new AttackMove(Moves.RETALIATE, Type.NORMAL, MoveCategory.PHYSICAL, 70, 100, 5, -1, 0, 5)
      .attr(MovePowerMultiplierAttr, (user, target, move) => {
        const turn = user.scene.currentBattle.turn;
        const lastPlayerFaint = user.scene.currentBattle.playerFaintsHistory[user.scene.currentBattle.playerFaintsHistory.length - 1];
        const lastEnemyFaint = user.scene.currentBattle.enemyFaintsHistory[user.scene.currentBattle.enemyFaintsHistory.length - 1];
        return (
          (lastPlayerFaint !== undefined && turn - lastPlayerFaint.turn === 1 && user.isPlayer()) ||
          (lastEnemyFaint !== undefined && turn - lastEnemyFaint.turn === 1 && !user.isPlayer())
        ) ? 2 : 1;
      }),
    new AttackMove(Moves.FINAL_GAMBIT, Type.FIGHTING, MoveCategory.SPECIAL, -1, 100, 5, -1, 0, 5)
      .attr(UserHpDamageAttr)
      .attr(SacrificialAttrOnHit),
    new StatusMove(Moves.BESTOW, Type.NORMAL, -1, 15, -1, 0, 5)
      .ignoresProtect()
      .ignoresSubstitute()
      .unimplemented(),
    new AttackMove(Moves.INFERNO, Type.FIRE, MoveCategory.SPECIAL, 100, 50, 5, 100, 0, 5)
      .attr(StatusEffectAttr, StatusEffect.BURN),
    new AttackMove(Moves.WATER_PLEDGE, Type.WATER, MoveCategory.SPECIAL, 80, 100, 10, -1, 0, 5)
      .attr(AwaitCombinedPledgeAttr)
      .attr(CombinedPledgeTypeAttr)
      .attr(CombinedPledgePowerAttr)
      .attr(CombinedPledgeStabBoostAttr)
      .attr(AddPledgeEffectAttr, ArenaTagType.WATER_FIRE_PLEDGE, Moves.FIRE_PLEDGE, true)
      .attr(AddPledgeEffectAttr, ArenaTagType.GRASS_WATER_PLEDGE, Moves.GRASS_PLEDGE)
      .attr(BypassRedirectAttr, true),
    new AttackMove(Moves.FIRE_PLEDGE, Type.FIRE, MoveCategory.SPECIAL, 80, 100, 10, -1, 0, 5)
      .attr(AwaitCombinedPledgeAttr)
      .attr(CombinedPledgeTypeAttr)
      .attr(CombinedPledgePowerAttr)
      .attr(CombinedPledgeStabBoostAttr)
      .attr(AddPledgeEffectAttr, ArenaTagType.FIRE_GRASS_PLEDGE, Moves.GRASS_PLEDGE)
      .attr(AddPledgeEffectAttr, ArenaTagType.WATER_FIRE_PLEDGE, Moves.WATER_PLEDGE, true)
      .attr(BypassRedirectAttr, true),
    new AttackMove(Moves.GRASS_PLEDGE, Type.GRASS, MoveCategory.SPECIAL, 80, 100, 10, -1, 0, 5)
      .attr(AwaitCombinedPledgeAttr)
      .attr(CombinedPledgeTypeAttr)
      .attr(CombinedPledgePowerAttr)
      .attr(CombinedPledgeStabBoostAttr)
      .attr(AddPledgeEffectAttr, ArenaTagType.GRASS_WATER_PLEDGE, Moves.WATER_PLEDGE)
      .attr(AddPledgeEffectAttr, ArenaTagType.FIRE_GRASS_PLEDGE, Moves.FIRE_PLEDGE)
      .attr(BypassRedirectAttr, true),
    new AttackMove(Moves.VOLT_SWITCH, Type.ELECTRIC, MoveCategory.SPECIAL, 70, 100, 20, -1, 0, 5)
      .attr(ForceSwitchOutAttr, true),
    new AttackMove(Moves.STRUGGLE_BUG, Type.BUG, MoveCategory.SPECIAL, 50, 100, 20, 100, 0, 5)
      .attr(StatStageChangeAttr, [ Stat.SPATK ], -1)
      .target(MoveTarget.ALL_NEAR_ENEMIES),
    new AttackMove(Moves.BULLDOZE, Type.GROUND, MoveCategory.PHYSICAL, 60, 100, 20, 100, 0, 5)
      .attr(StatStageChangeAttr, [ Stat.SPD ], -1)
      .attr(MovePowerMultiplierAttr, (user, target, move) => user.scene.arena.getTerrainType() === TerrainType.GRASSY && target.isGrounded() ? 0.5 : 1)
      .makesContact(false)
      .target(MoveTarget.ALL_NEAR_OTHERS),
    new AttackMove(Moves.FROST_BREATH, Type.ICE, MoveCategory.SPECIAL, 60, 90, 10, 100, 0, 5)
      .attr(CritOnlyAttr),
    new AttackMove(Moves.DRAGON_TAIL, Type.DRAGON, MoveCategory.PHYSICAL, 60, 90, 10, -1, -6, 5)
      .attr(ForceSwitchOutAttr)
      .hidesTarget()
      .partial(), // Should force random switches
    new SelfStatusMove(Moves.WORK_UP, Type.NORMAL, -1, 30, -1, 0, 5)
      .attr(StatStageChangeAttr, [ Stat.ATK, Stat.SPATK ], 1, true),
    new AttackMove(Moves.ELECTROWEB, Type.ELECTRIC, MoveCategory.SPECIAL, 55, 95, 15, 100, 0, 5)
      .attr(StatStageChangeAttr, [ Stat.SPD ], -1)
      .target(MoveTarget.ALL_NEAR_ENEMIES),
    new AttackMove(Moves.WILD_CHARGE, Type.ELECTRIC, MoveCategory.PHYSICAL, 90, 100, 15, -1, 0, 5)
      .attr(RecoilAttr)
      .recklessMove(),
    new AttackMove(Moves.DRILL_RUN, Type.GROUND, MoveCategory.PHYSICAL, 80, 95, 10, -1, 0, 5)
      .attr(HighCritAttr),
    new AttackMove(Moves.DUAL_CHOP, Type.DRAGON, MoveCategory.PHYSICAL, 40, 90, 15, -1, 0, 5)
      .attr(MultiHitAttr, MultiHitType._2),
    new AttackMove(Moves.HEART_STAMP, Type.PSYCHIC, MoveCategory.PHYSICAL, 60, 100, 25, 30, 0, 5)
      .attr(FlinchAttr),
    new AttackMove(Moves.HORN_LEECH, Type.GRASS, MoveCategory.PHYSICAL, 75, 100, 10, -1, 0, 5)
      .attr(HitHealAttr)
      .triageMove(),
    new AttackMove(Moves.SACRED_SWORD, Type.FIGHTING, MoveCategory.PHYSICAL, 90, 100, 15, -1, 0, 5)
      .attr(IgnoreOpponentStatStagesAttr)
      .slicingMove(),
    new AttackMove(Moves.RAZOR_SHELL, Type.WATER, MoveCategory.PHYSICAL, 75, 95, 10, 50, 0, 5)
      .attr(StatStageChangeAttr, [ Stat.DEF ], -1)
      .slicingMove(),
    new AttackMove(Moves.HEAT_CRASH, Type.FIRE, MoveCategory.PHYSICAL, -1, 100, 10, -1, 0, 5)
      .attr(AlwaysHitMinimizeAttr)
      .attr(CompareWeightPowerAttr)
      .attr(HitsTagForDoubleDamageAttr, BattlerTagType.MINIMIZED),
    new AttackMove(Moves.LEAF_TORNADO, Type.GRASS, MoveCategory.SPECIAL, 65, 90, 10, 50, 0, 5)
      .attr(StatStageChangeAttr, [ Stat.ACC ], -1),
    new AttackMove(Moves.STEAMROLLER, Type.BUG, MoveCategory.PHYSICAL, 65, 100, 20, 30, 0, 5)
      .attr(AlwaysHitMinimizeAttr)
      .attr(HitsTagForDoubleDamageAttr, BattlerTagType.MINIMIZED)
      .attr(FlinchAttr),
    new SelfStatusMove(Moves.COTTON_GUARD, Type.GRASS, -1, 10, -1, 0, 5)
      .attr(StatStageChangeAttr, [ Stat.DEF ], 3, true),
    new AttackMove(Moves.NIGHT_DAZE, Type.DARK, MoveCategory.SPECIAL, 85, 95, 10, 40, 0, 5)
      .attr(StatStageChangeAttr, [ Stat.ACC ], -1),
    new AttackMove(Moves.PSYSTRIKE, Type.PSYCHIC, MoveCategory.SPECIAL, 100, 100, 10, -1, 0, 5)
      .attr(DefDefAttr),
    new AttackMove(Moves.TAIL_SLAP, Type.NORMAL, MoveCategory.PHYSICAL, 25, 85, 10, -1, 0, 5)
      .attr(MultiHitAttr),
    new AttackMove(Moves.HURRICANE, Type.FLYING, MoveCategory.SPECIAL, 110, 70, 10, 30, 0, 5)
      .attr(ThunderAccuracyAttr)
      .attr(ConfuseAttr)
      .attr(HitsTagAttr, BattlerTagType.FLYING)
      .windMove(),
    new AttackMove(Moves.HEAD_CHARGE, Type.NORMAL, MoveCategory.PHYSICAL, 120, 100, 15, -1, 0, 5)
      .attr(RecoilAttr)
      .recklessMove(),
    new AttackMove(Moves.GEAR_GRIND, Type.STEEL, MoveCategory.PHYSICAL, 50, 85, 15, -1, 0, 5)
      .attr(MultiHitAttr, MultiHitType._2),
    new AttackMove(Moves.SEARING_SHOT, Type.FIRE, MoveCategory.SPECIAL, 100, 100, 5, 30, 0, 5)
      .attr(StatusEffectAttr, StatusEffect.BURN)
      .ballBombMove()
      .target(MoveTarget.ALL_NEAR_OTHERS),
    new AttackMove(Moves.TECHNO_BLAST, Type.NORMAL, MoveCategory.SPECIAL, 120, 100, 5, -1, 0, 5)
      .attr(TechnoBlastTypeAttr),
    new AttackMove(Moves.RELIC_SONG, Type.NORMAL, MoveCategory.SPECIAL, 75, 100, 10, 10, 0, 5)
      .attr(StatusEffectAttr, StatusEffect.SLEEP)
      .soundBased()
      .target(MoveTarget.ALL_NEAR_ENEMIES),
    new AttackMove(Moves.SECRET_SWORD, Type.FIGHTING, MoveCategory.SPECIAL, 85, 100, 10, -1, 0, 5)
      .attr(DefDefAttr)
      .slicingMove(),
    new AttackMove(Moves.GLACIATE, Type.ICE, MoveCategory.SPECIAL, 65, 95, 10, 100, 0, 5)
      .attr(StatStageChangeAttr, [ Stat.SPD ], -1)
      .target(MoveTarget.ALL_NEAR_ENEMIES),
    new AttackMove(Moves.BOLT_STRIKE, Type.ELECTRIC, MoveCategory.PHYSICAL, 130, 85, 5, 20, 0, 5)
      .attr(StatusEffectAttr, StatusEffect.PARALYSIS),
    new AttackMove(Moves.BLUE_FLARE, Type.FIRE, MoveCategory.SPECIAL, 130, 85, 5, 20, 0, 5)
      .attr(StatusEffectAttr, StatusEffect.BURN),
    new AttackMove(Moves.FIERY_DANCE, Type.FIRE, MoveCategory.SPECIAL, 80, 100, 10, 50, 0, 5)
      .attr(StatStageChangeAttr, [ Stat.SPATK ], 1, true)
      .danceMove(),
    new ChargingAttackMove(Moves.FREEZE_SHOCK, Type.ICE, MoveCategory.PHYSICAL, 140, 90, 5, 30, 0, 5)
      .chargeText(i18next.t("moveTriggers:becameCloakedInFreezingLight", { pokemonName: "{USER}" }))
      .attr(StatusEffectAttr, StatusEffect.PARALYSIS)
      .makesContact(false),
    new ChargingAttackMove(Moves.ICE_BURN, Type.ICE, MoveCategory.SPECIAL, 140, 90, 5, 30, 0, 5)
      .chargeText(i18next.t("moveTriggers:becameCloakedInFreezingAir", { pokemonName: "{USER}" }))
      .attr(StatusEffectAttr, StatusEffect.BURN)
      .ignoresVirtual(),
    new AttackMove(Moves.SNARL, Type.DARK, MoveCategory.SPECIAL, 55, 95, 15, 100, 0, 5)
      .attr(StatStageChangeAttr, [ Stat.SPATK ], -1)
      .soundBased()
      .target(MoveTarget.ALL_NEAR_ENEMIES),
    new AttackMove(Moves.ICICLE_CRASH, Type.ICE, MoveCategory.PHYSICAL, 85, 90, 10, 30, 0, 5)
      .attr(FlinchAttr)
      .makesContact(false),
    new AttackMove(Moves.V_CREATE, Type.FIRE, MoveCategory.PHYSICAL, 180, 95, 5, -1, 0, 5)
      .attr(StatStageChangeAttr, [ Stat.DEF, Stat.SPDEF, Stat.SPD ], -1, true),
    new AttackMove(Moves.FUSION_FLARE, Type.FIRE, MoveCategory.SPECIAL, 100, 100, 5, -1, 0, 5)
      .attr(HealStatusEffectAttr, true, StatusEffect.FREEZE)
      .attr(LastMoveDoublePowerAttr, Moves.FUSION_BOLT),
    new AttackMove(Moves.FUSION_BOLT, Type.ELECTRIC, MoveCategory.PHYSICAL, 100, 100, 5, -1, 0, 5)
      .attr(LastMoveDoublePowerAttr, Moves.FUSION_FLARE)
      .makesContact(false),
    new AttackMove(Moves.FLYING_PRESS, Type.FIGHTING, MoveCategory.PHYSICAL, 100, 95, 10, -1, 0, 6)
      .attr(AlwaysHitMinimizeAttr)
      .attr(FlyingTypeMultiplierAttr)
      .attr(HitsTagForDoubleDamageAttr, BattlerTagType.MINIMIZED)
      .condition(failOnGravityCondition),
    new StatusMove(Moves.MAT_BLOCK, Type.FIGHTING, -1, 10, -1, 0, 6)
      .target(MoveTarget.USER_SIDE)
      .attr(AddArenaTagAttr, ArenaTagType.MAT_BLOCK, 1, true, true)
      .condition(new FirstMoveCondition())
      .condition(failIfLastCondition),
    new AttackMove(Moves.BELCH, Type.POISON, MoveCategory.SPECIAL, 120, 90, 10, -1, 0, 6)
      .condition((user, target, move) => user.battleData.berriesEaten.length > 0),
    new StatusMove(Moves.ROTOTILLER, Type.GROUND, -1, 10, -1, 0, 6)
      .target(MoveTarget.ALL)
      .condition((user, target, move) => {
        // If any fielded pokémon is grass-type and grounded.
        return [ ...user.scene.getEnemyParty(), ...user.scene.getParty() ].some((poke) => poke.isOfType(Type.GRASS) && poke.isGrounded());
      })
      .attr(StatStageChangeAttr, [ Stat.ATK, Stat.SPATK ], 1, false, (user, target, move) => target.isOfType(Type.GRASS) && target.isGrounded()),
    new StatusMove(Moves.STICKY_WEB, Type.BUG, -1, 20, -1, 0, 6)
      .attr(AddArenaTrapTagAttr, ArenaTagType.STICKY_WEB)
      .target(MoveTarget.ENEMY_SIDE),
    new AttackMove(Moves.FELL_STINGER, Type.BUG, MoveCategory.PHYSICAL, 50, 100, 25, -1, 0, 6)
      .attr(PostVictoryStatStageChangeAttr, [ Stat.ATK ], 3, true ),
    new ChargingAttackMove(Moves.PHANTOM_FORCE, Type.GHOST, MoveCategory.PHYSICAL, 90, 100, 10, -1, 0, 6)
      .chargeText(i18next.t("moveTriggers:vanishedInstantly", { pokemonName: "{USER}" }))
      .chargeAttr(SemiInvulnerableAttr, BattlerTagType.HIDDEN)
      .ignoresProtect()
      .ignoresVirtual(),
    new StatusMove(Moves.TRICK_OR_TREAT, Type.GHOST, 100, 20, -1, 0, 6)
      .attr(AddTypeAttr, Type.GHOST)
      .edgeCase(), // Weird interaction with Forest's Curse, reflect type, burn up
    new StatusMove(Moves.NOBLE_ROAR, Type.NORMAL, 100, 30, -1, 0, 6)
      .attr(StatStageChangeAttr, [ Stat.ATK, Stat.SPATK ], -1)
      .soundBased(),
    new StatusMove(Moves.ION_DELUGE, Type.ELECTRIC, -1, 25, -1, 1, 6)
      .attr(AddArenaTagAttr, ArenaTagType.ION_DELUGE)
      .target(MoveTarget.BOTH_SIDES),
    new AttackMove(Moves.PARABOLIC_CHARGE, Type.ELECTRIC, MoveCategory.SPECIAL, 65, 100, 20, -1, 0, 6)
      .attr(HitHealAttr)
      .target(MoveTarget.ALL_NEAR_OTHERS)
      .triageMove(),
    new StatusMove(Moves.FORESTS_CURSE, Type.GRASS, 100, 20, -1, 0, 6)
      .attr(AddTypeAttr, Type.GRASS)
      .edgeCase(), // Weird interaction with Trick or Treat, reflect type, burn up
    new AttackMove(Moves.PETAL_BLIZZARD, Type.GRASS, MoveCategory.PHYSICAL, 90, 100, 15, -1, 0, 6)
      .windMove()
      .makesContact(false)
      .target(MoveTarget.ALL_NEAR_OTHERS),
    new AttackMove(Moves.FREEZE_DRY, Type.ICE, MoveCategory.SPECIAL, 70, 100, 20, 10, 0, 6)
      .attr(StatusEffectAttr, StatusEffect.FREEZE)
      .attr(WaterSuperEffectTypeMultiplierAttr)
      .edgeCase(), // This currently just multiplies the move's power instead of changing its effectiveness. It also doesn't account for abilities that modify type effectiveness such as tera shell.
    new AttackMove(Moves.DISARMING_VOICE, Type.FAIRY, MoveCategory.SPECIAL, 40, -1, 15, -1, 0, 6)
      .soundBased()
      .target(MoveTarget.ALL_NEAR_ENEMIES),
    new StatusMove(Moves.PARTING_SHOT, Type.DARK, 100, 20, -1, 0, 6)
      .attr(StatStageChangeAttr, [ Stat.ATK, Stat.SPATK ], -1, false, null, true, true, MoveEffectTrigger.PRE_APPLY)
      .attr(ForceSwitchOutAttr, true)
      .soundBased(),
    new StatusMove(Moves.TOPSY_TURVY, Type.DARK, -1, 20, -1, 0, 6)
      .attr(InvertStatsAttr),
    new AttackMove(Moves.DRAINING_KISS, Type.FAIRY, MoveCategory.SPECIAL, 50, 100, 10, -1, 0, 6)
      .attr(HitHealAttr, 0.75)
      .makesContact()
      .triageMove(),
    new StatusMove(Moves.CRAFTY_SHIELD, Type.FAIRY, -1, 10, -1, 3, 6)
      .target(MoveTarget.USER_SIDE)
      .attr(AddArenaTagAttr, ArenaTagType.CRAFTY_SHIELD, 1, true, true)
      .condition(failIfLastCondition),
    new StatusMove(Moves.FLOWER_SHIELD, Type.FAIRY, -1, 10, -1, 0, 6)
      .target(MoveTarget.ALL)
      .attr(StatStageChangeAttr, [ Stat.DEF ], 1, false, (user, target, move) => target.getTypes().includes(Type.GRASS) && !target.getTag(SemiInvulnerableTag)),
    new StatusMove(Moves.GRASSY_TERRAIN, Type.GRASS, -1, 10, -1, 0, 6)
      .attr(TerrainChangeAttr, TerrainType.GRASSY)
      .target(MoveTarget.BOTH_SIDES),
    new StatusMove(Moves.MISTY_TERRAIN, Type.FAIRY, -1, 10, -1, 0, 6)
      .attr(TerrainChangeAttr, TerrainType.MISTY)
      .target(MoveTarget.BOTH_SIDES),
    new StatusMove(Moves.ELECTRIFY, Type.ELECTRIC, -1, 20, -1, 0, 6)
      .attr(AddBattlerTagAttr, BattlerTagType.ELECTRIFIED, false, true),
    new AttackMove(Moves.PLAY_ROUGH, Type.FAIRY, MoveCategory.PHYSICAL, 90, 90, 10, 10, 0, 6)
      .attr(StatStageChangeAttr, [ Stat.ATK ], -1),
    new AttackMove(Moves.FAIRY_WIND, Type.FAIRY, MoveCategory.SPECIAL, 40, 100, 30, -1, 0, 6)
      .windMove(),
    new AttackMove(Moves.MOONBLAST, Type.FAIRY, MoveCategory.SPECIAL, 95, 100, 15, 30, 0, 6)
      .attr(StatStageChangeAttr, [ Stat.SPATK ], -1),
    new AttackMove(Moves.BOOMBURST, Type.NORMAL, MoveCategory.SPECIAL, 140, 100, 10, -1, 0, 6)
      .soundBased()
      .target(MoveTarget.ALL_NEAR_OTHERS),
    new StatusMove(Moves.FAIRY_LOCK, Type.FAIRY, -1, 10, -1, 0, 6)
      .ignoresSubstitute()
      .target(MoveTarget.BOTH_SIDES)
      .unimplemented(),
    new SelfStatusMove(Moves.KINGS_SHIELD, Type.STEEL, -1, 10, -1, 4, 6)
      .attr(ProtectAttr, BattlerTagType.KINGS_SHIELD)
      .condition(failIfLastCondition),
    new StatusMove(Moves.PLAY_NICE, Type.NORMAL, -1, 20, -1, 0, 6)
      .attr(StatStageChangeAttr, [ Stat.ATK ], -1)
      .ignoresSubstitute(),
    new StatusMove(Moves.CONFIDE, Type.NORMAL, -1, 20, -1, 0, 6)
      .attr(StatStageChangeAttr, [ Stat.SPATK ], -1)
      .soundBased(),
    new AttackMove(Moves.DIAMOND_STORM, Type.ROCK, MoveCategory.PHYSICAL, 100, 95, 5, 50, 0, 6)
      .attr(StatStageChangeAttr, [ Stat.DEF ], 2, true, undefined, undefined, undefined, undefined, true)
      .makesContact(false)
      .target(MoveTarget.ALL_NEAR_ENEMIES),
    new AttackMove(Moves.STEAM_ERUPTION, Type.WATER, MoveCategory.SPECIAL, 110, 95, 5, 30, 0, 6)
      .attr(HealStatusEffectAttr, true, StatusEffect.FREEZE)
      .attr(HealStatusEffectAttr, false, StatusEffect.FREEZE)
      .attr(StatusEffectAttr, StatusEffect.BURN),
    new AttackMove(Moves.HYPERSPACE_HOLE, Type.PSYCHIC, MoveCategory.SPECIAL, 80, -1, 5, -1, 0, 6)
      .ignoresProtect()
      .ignoresSubstitute(),
    new AttackMove(Moves.WATER_SHURIKEN, Type.WATER, MoveCategory.SPECIAL, 15, 100, 20, -1, 1, 6)
      .attr(MultiHitAttr)
      .attr(WaterShurikenPowerAttr)
      .attr(WaterShurikenMultiHitTypeAttr),
    new AttackMove(Moves.MYSTICAL_FIRE, Type.FIRE, MoveCategory.SPECIAL, 75, 100, 10, 100, 0, 6)
      .attr(StatStageChangeAttr, [ Stat.SPATK ], -1),
    new SelfStatusMove(Moves.SPIKY_SHIELD, Type.GRASS, -1, 10, -1, 4, 6)
      .attr(ProtectAttr, BattlerTagType.SPIKY_SHIELD)
      .condition(failIfLastCondition),
    new StatusMove(Moves.AROMATIC_MIST, Type.FAIRY, -1, 20, -1, 0, 6)
      .attr(StatStageChangeAttr, [ Stat.SPDEF ], 1)
      .ignoresSubstitute()
      .target(MoveTarget.NEAR_ALLY),
    new StatusMove(Moves.EERIE_IMPULSE, Type.ELECTRIC, 100, 15, -1, 0, 6)
      .attr(StatStageChangeAttr, [ Stat.SPATK ], -2),
    new StatusMove(Moves.VENOM_DRENCH, Type.POISON, 100, 20, -1, 0, 6)
      .attr(StatStageChangeAttr, [ Stat.ATK, Stat.SPATK, Stat.SPD ], -1, false, (user, target, move) => target.status?.effect === StatusEffect.POISON || target.status?.effect === StatusEffect.TOXIC)
      .target(MoveTarget.ALL_NEAR_ENEMIES),
    new StatusMove(Moves.POWDER, Type.BUG, 100, 20, -1, 1, 6)
      .ignoresSubstitute()
      .powderMove()
      .unimplemented(),
    new ChargingSelfStatusMove(Moves.GEOMANCY, Type.FAIRY, -1, 10, -1, 0, 6)
      .chargeText(i18next.t("moveTriggers:isChargingPower", { pokemonName: "{USER}" }))
      .attr(StatStageChangeAttr, [ Stat.SPATK, Stat.SPDEF, Stat.SPD ], 2, true)
      .ignoresVirtual(),
    new StatusMove(Moves.MAGNETIC_FLUX, Type.ELECTRIC, -1, 20, -1, 0, 6)
      .attr(StatStageChangeAttr, [ Stat.DEF, Stat.SPDEF ], 1, false, (user, target, move) => !![ Abilities.PLUS, Abilities.MINUS ].find(a => target.hasAbility(a, false)))
      .ignoresSubstitute()
      .target(MoveTarget.USER_AND_ALLIES)
      .condition((user, target, move) => !![ user, user.getAlly() ].filter(p => p?.isActive()).find(p => !![ Abilities.PLUS, Abilities.MINUS ].find(a => p.hasAbility(a, false)))),
    new StatusMove(Moves.HAPPY_HOUR, Type.NORMAL, -1, 30, -1, 0, 6) // No animation
      .attr(AddArenaTagAttr, ArenaTagType.HAPPY_HOUR, null, true)
      .target(MoveTarget.USER_SIDE),
    new StatusMove(Moves.ELECTRIC_TERRAIN, Type.ELECTRIC, -1, 10, -1, 0, 6)
      .attr(TerrainChangeAttr, TerrainType.ELECTRIC)
      .target(MoveTarget.BOTH_SIDES),
    new AttackMove(Moves.DAZZLING_GLEAM, Type.FAIRY, MoveCategory.SPECIAL, 80, 100, 10, -1, 0, 6)
      .target(MoveTarget.ALL_NEAR_ENEMIES),
    new SelfStatusMove(Moves.CELEBRATE, Type.NORMAL, -1, 40, -1, 0, 6),
    new StatusMove(Moves.HOLD_HANDS, Type.NORMAL, -1, 40, -1, 0, 6)
      .ignoresSubstitute()
      .target(MoveTarget.NEAR_ALLY),
    new StatusMove(Moves.BABY_DOLL_EYES, Type.FAIRY, 100, 30, -1, 1, 6)
      .attr(StatStageChangeAttr, [ Stat.ATK ], -1),
    new AttackMove(Moves.NUZZLE, Type.ELECTRIC, MoveCategory.PHYSICAL, 20, 100, 20, 100, 0, 6)
      .attr(StatusEffectAttr, StatusEffect.PARALYSIS),
    new AttackMove(Moves.HOLD_BACK, Type.NORMAL, MoveCategory.PHYSICAL, 40, 100, 40, -1, 0, 6)
      .attr(SurviveDamageAttr),
    new AttackMove(Moves.INFESTATION, Type.BUG, MoveCategory.SPECIAL, 20, 100, 20, -1, 0, 6)
      .makesContact()
      .attr(TrapAttr, BattlerTagType.INFESTATION),
    new AttackMove(Moves.POWER_UP_PUNCH, Type.FIGHTING, MoveCategory.PHYSICAL, 40, 100, 20, 100, 0, 6)
      .attr(StatStageChangeAttr, [ Stat.ATK ], 1, true)
      .punchingMove(),
    new AttackMove(Moves.OBLIVION_WING, Type.FLYING, MoveCategory.SPECIAL, 80, 100, 10, -1, 0, 6)
      .attr(HitHealAttr, 0.75)
      .triageMove(),
    new AttackMove(Moves.THOUSAND_ARROWS, Type.GROUND, MoveCategory.PHYSICAL, 90, 100, 10, -1, 0, 6)
      .attr(NeutralDamageAgainstFlyingTypeMultiplierAttr)
      .attr(AddBattlerTagAttr, BattlerTagType.IGNORE_FLYING, false, false, 1, 1, true)
      .attr(HitsTagAttr, BattlerTagType.FLYING)
      .attr(HitsTagAttr, BattlerTagType.FLOATING)
      .attr(AddBattlerTagAttr, BattlerTagType.INTERRUPTED)
      .attr(RemoveBattlerTagAttr, [ BattlerTagType.FLYING, BattlerTagType.FLOATING, BattlerTagType.TELEKINESIS ])
      .makesContact(false)
      .target(MoveTarget.ALL_NEAR_ENEMIES),
    new AttackMove(Moves.THOUSAND_WAVES, Type.GROUND, MoveCategory.PHYSICAL, 90, 100, 10, -1, 0, 6)
      .attr(AddBattlerTagAttr, BattlerTagType.TRAPPED, false, false, 1, 1, true)
      .makesContact(false)
      .target(MoveTarget.ALL_NEAR_ENEMIES),
    new AttackMove(Moves.LANDS_WRATH, Type.GROUND, MoveCategory.PHYSICAL, 90, 100, 10, -1, 0, 6)
      .makesContact(false)
      .target(MoveTarget.ALL_NEAR_ENEMIES),
    new AttackMove(Moves.LIGHT_OF_RUIN, Type.FAIRY, MoveCategory.SPECIAL, 140, 90, 5, -1, 0, 6)
      .attr(RecoilAttr, false, 0.5)
      .recklessMove(),
    new AttackMove(Moves.ORIGIN_PULSE, Type.WATER, MoveCategory.SPECIAL, 110, 85, 10, -1, 0, 6)
      .pulseMove()
      .target(MoveTarget.ALL_NEAR_ENEMIES),
    new AttackMove(Moves.PRECIPICE_BLADES, Type.GROUND, MoveCategory.PHYSICAL, 120, 85, 10, -1, 0, 6)
      .makesContact(false)
      .target(MoveTarget.ALL_NEAR_ENEMIES),
    new AttackMove(Moves.DRAGON_ASCENT, Type.FLYING, MoveCategory.PHYSICAL, 120, 100, 5, -1, 0, 6)
      .attr(StatStageChangeAttr, [ Stat.DEF, Stat.SPDEF ], -1, true),
    new AttackMove(Moves.HYPERSPACE_FURY, Type.DARK, MoveCategory.PHYSICAL, 100, -1, 5, -1, 0, 6)
      .attr(StatStageChangeAttr, [ Stat.DEF ], -1, true)
      .ignoresSubstitute()
      .makesContact(false)
      .ignoresProtect(),
    /* Unused */
    new AttackMove(Moves.BREAKNECK_BLITZ__PHYSICAL, Type.NORMAL, MoveCategory.PHYSICAL, -1, -1, 1, -1, 0, 7)
      .unimplemented()
      .ignoresVirtual(),
    new AttackMove(Moves.BREAKNECK_BLITZ__SPECIAL, Type.NORMAL, MoveCategory.SPECIAL, -1, -1, 1, -1, 0, 7)
      .unimplemented()
      .ignoresVirtual(),
    new AttackMove(Moves.ALL_OUT_PUMMELING__PHYSICAL, Type.FIGHTING, MoveCategory.PHYSICAL, -1, -1, 1, -1, 0, 7)
      .unimplemented()
      .ignoresVirtual(),
    new AttackMove(Moves.ALL_OUT_PUMMELING__SPECIAL, Type.FIGHTING, MoveCategory.SPECIAL, -1, -1, 1, -1, 0, 7)
      .unimplemented()
      .ignoresVirtual(),
    new AttackMove(Moves.SUPERSONIC_SKYSTRIKE__PHYSICAL, Type.FLYING, MoveCategory.PHYSICAL, -1, -1, 1, -1, 0, 7)
      .unimplemented()
      .ignoresVirtual(),
    new AttackMove(Moves.SUPERSONIC_SKYSTRIKE__SPECIAL, Type.FLYING, MoveCategory.SPECIAL, -1, -1, 1, -1, 0, 7)
      .unimplemented()
      .ignoresVirtual(),
    new AttackMove(Moves.ACID_DOWNPOUR__PHYSICAL, Type.POISON, MoveCategory.PHYSICAL, -1, -1, 1, -1, 0, 7)
      .unimplemented()
      .ignoresVirtual(),
    new AttackMove(Moves.ACID_DOWNPOUR__SPECIAL, Type.POISON, MoveCategory.SPECIAL, -1, -1, 1, -1, 0, 7)
      .unimplemented()
      .ignoresVirtual(),
    new AttackMove(Moves.TECTONIC_RAGE__PHYSICAL, Type.GROUND, MoveCategory.PHYSICAL, -1, -1, 1, -1, 0, 7)
      .unimplemented()
      .ignoresVirtual(),
    new AttackMove(Moves.TECTONIC_RAGE__SPECIAL, Type.GROUND, MoveCategory.SPECIAL, -1, -1, 1, -1, 0, 7)
      .unimplemented()
      .ignoresVirtual(),
    new AttackMove(Moves.CONTINENTAL_CRUSH__PHYSICAL, Type.ROCK, MoveCategory.PHYSICAL, -1, -1, 1, -1, 0, 7)
      .unimplemented()
      .ignoresVirtual(),
    new AttackMove(Moves.CONTINENTAL_CRUSH__SPECIAL, Type.ROCK, MoveCategory.SPECIAL, -1, -1, 1, -1, 0, 7)
      .unimplemented()
      .ignoresVirtual(),
    new AttackMove(Moves.SAVAGE_SPIN_OUT__PHYSICAL, Type.BUG, MoveCategory.PHYSICAL, -1, -1, 1, -1, 0, 7)
      .unimplemented()
      .ignoresVirtual(),
    new AttackMove(Moves.SAVAGE_SPIN_OUT__SPECIAL, Type.BUG, MoveCategory.SPECIAL, -1, -1, 1, -1, 0, 7)
      .unimplemented()
      .ignoresVirtual(),
    new AttackMove(Moves.NEVER_ENDING_NIGHTMARE__PHYSICAL, Type.GHOST, MoveCategory.PHYSICAL, -1, -1, 1, -1, 0, 7)
      .unimplemented()
      .ignoresVirtual(),
    new AttackMove(Moves.NEVER_ENDING_NIGHTMARE__SPECIAL, Type.GHOST, MoveCategory.SPECIAL, -1, -1, 1, -1, 0, 7)
      .unimplemented()
      .ignoresVirtual(),
    new AttackMove(Moves.CORKSCREW_CRASH__PHYSICAL, Type.STEEL, MoveCategory.PHYSICAL, -1, -1, 1, -1, 0, 7)
      .unimplemented()
      .ignoresVirtual(),
    new AttackMove(Moves.CORKSCREW_CRASH__SPECIAL, Type.STEEL, MoveCategory.SPECIAL, -1, -1, 1, -1, 0, 7)
      .unimplemented()
      .ignoresVirtual(),
    new AttackMove(Moves.INFERNO_OVERDRIVE__PHYSICAL, Type.FIRE, MoveCategory.PHYSICAL, -1, -1, 1, -1, 0, 7)
      .unimplemented()
      .ignoresVirtual(),
    new AttackMove(Moves.INFERNO_OVERDRIVE__SPECIAL, Type.FIRE, MoveCategory.SPECIAL, -1, -1, 1, -1, 0, 7)
      .unimplemented()
      .ignoresVirtual(),
    new AttackMove(Moves.HYDRO_VORTEX__PHYSICAL, Type.WATER, MoveCategory.PHYSICAL, -1, -1, 1, -1, 0, 7)
      .unimplemented()
      .ignoresVirtual(),
    new AttackMove(Moves.HYDRO_VORTEX__SPECIAL, Type.WATER, MoveCategory.SPECIAL, -1, -1, 1, -1, 0, 7)
      .unimplemented()
      .ignoresVirtual(),
    new AttackMove(Moves.BLOOM_DOOM__PHYSICAL, Type.GRASS, MoveCategory.PHYSICAL, -1, -1, 1, -1, 0, 7)
      .unimplemented()
      .ignoresVirtual(),
    new AttackMove(Moves.BLOOM_DOOM__SPECIAL, Type.GRASS, MoveCategory.SPECIAL, -1, -1, 1, -1, 0, 7)
      .unimplemented()
      .ignoresVirtual(),
    new AttackMove(Moves.GIGAVOLT_HAVOC__PHYSICAL, Type.ELECTRIC, MoveCategory.PHYSICAL, -1, -1, 1, -1, 0, 7)
      .unimplemented()
      .ignoresVirtual(),
    new AttackMove(Moves.GIGAVOLT_HAVOC__SPECIAL, Type.ELECTRIC, MoveCategory.SPECIAL, -1, -1, 1, -1, 0, 7)
      .unimplemented()
      .ignoresVirtual(),
    new AttackMove(Moves.SHATTERED_PSYCHE__PHYSICAL, Type.PSYCHIC, MoveCategory.PHYSICAL, -1, -1, 1, -1, 0, 7)
      .unimplemented()
      .ignoresVirtual(),
    new AttackMove(Moves.SHATTERED_PSYCHE__SPECIAL, Type.PSYCHIC, MoveCategory.SPECIAL, -1, -1, 1, -1, 0, 7)
      .unimplemented()
      .ignoresVirtual(),
    new AttackMove(Moves.SUBZERO_SLAMMER__PHYSICAL, Type.ICE, MoveCategory.PHYSICAL, -1, -1, 1, -1, 0, 7)
      .unimplemented()
      .ignoresVirtual(),
    new AttackMove(Moves.SUBZERO_SLAMMER__SPECIAL, Type.ICE, MoveCategory.SPECIAL, -1, -1, 1, -1, 0, 7)
      .unimplemented()
      .ignoresVirtual(),
    new AttackMove(Moves.DEVASTATING_DRAKE__PHYSICAL, Type.DRAGON, MoveCategory.PHYSICAL, -1, -1, 1, -1, 0, 7)
      .unimplemented()
      .ignoresVirtual(),
    new AttackMove(Moves.DEVASTATING_DRAKE__SPECIAL, Type.DRAGON, MoveCategory.SPECIAL, -1, -1, 1, -1, 0, 7)
      .unimplemented()
      .ignoresVirtual(),
    new AttackMove(Moves.BLACK_HOLE_ECLIPSE__PHYSICAL, Type.DARK, MoveCategory.PHYSICAL, -1, -1, 1, -1, 0, 7)
      .unimplemented()
      .ignoresVirtual(),
    new AttackMove(Moves.BLACK_HOLE_ECLIPSE__SPECIAL, Type.DARK, MoveCategory.SPECIAL, -1, -1, 1, -1, 0, 7)
      .unimplemented()
      .ignoresVirtual(),
    new AttackMove(Moves.TWINKLE_TACKLE__PHYSICAL, Type.FAIRY, MoveCategory.PHYSICAL, -1, -1, 1, -1, 0, 7)
      .unimplemented()
      .ignoresVirtual(),
    new AttackMove(Moves.TWINKLE_TACKLE__SPECIAL, Type.FAIRY, MoveCategory.SPECIAL, -1, -1, 1, -1, 0, 7)
      .unimplemented()
      .ignoresVirtual(),
    new AttackMove(Moves.CATASTROPIKA, Type.ELECTRIC, MoveCategory.PHYSICAL, 210, -1, 1, -1, 0, 7)
      .unimplemented()
      .ignoresVirtual(),
    /* End Unused */
    new SelfStatusMove(Moves.SHORE_UP, Type.GROUND, -1, 5, -1, 0, 7)
      .attr(SandHealAttr)
      .triageMove(),
    new AttackMove(Moves.FIRST_IMPRESSION, Type.BUG, MoveCategory.PHYSICAL, 90, 100, 10, -1, 2, 7)
      .condition(new FirstMoveCondition()),
    new SelfStatusMove(Moves.BANEFUL_BUNKER, Type.POISON, -1, 10, -1, 4, 7)
      .attr(ProtectAttr, BattlerTagType.BANEFUL_BUNKER)
      .condition(failIfLastCondition),
    new AttackMove(Moves.SPIRIT_SHACKLE, Type.GHOST, MoveCategory.PHYSICAL, 80, 100, 10, 100, 0, 7)
      .attr(AddBattlerTagAttr, BattlerTagType.TRAPPED, false, false, 1, 1, true)
      .makesContact(false),
    new AttackMove(Moves.DARKEST_LARIAT, Type.DARK, MoveCategory.PHYSICAL, 85, 100, 10, -1, 0, 7)
      .attr(IgnoreOpponentStatStagesAttr),
    new AttackMove(Moves.SPARKLING_ARIA, Type.WATER, MoveCategory.SPECIAL, 90, 100, 10, 100, 0, 7)
      .attr(HealStatusEffectAttr, false, StatusEffect.BURN)
      .soundBased()
      .target(MoveTarget.ALL_NEAR_OTHERS),
    new AttackMove(Moves.ICE_HAMMER, Type.ICE, MoveCategory.PHYSICAL, 100, 90, 10, -1, 0, 7)
      .attr(StatStageChangeAttr, [ Stat.SPD ], -1, true)
      .punchingMove(),
    new StatusMove(Moves.FLORAL_HEALING, Type.FAIRY, -1, 10, -1, 0, 7)
      .attr(BoostHealAttr, 0.5, 2 / 3, true, false, (user, target, move) => user.scene.arena.terrain?.terrainType === TerrainType.GRASSY)
      .triageMove(),
    new AttackMove(Moves.HIGH_HORSEPOWER, Type.GROUND, MoveCategory.PHYSICAL, 95, 95, 10, -1, 0, 7),
    new StatusMove(Moves.STRENGTH_SAP, Type.GRASS, 100, 10, -1, 0, 7)
      .attr(HitHealAttr, null, Stat.ATK)
      .attr(StatStageChangeAttr, [ Stat.ATK ], -1)
      .condition((user, target, move) => target.getStatStage(Stat.ATK) > -6)
      .triageMove(),
    new ChargingAttackMove(Moves.SOLAR_BLADE, Type.GRASS, MoveCategory.PHYSICAL, 125, 100, 10, -1, 0, 7)
      .chargeText(i18next.t("moveTriggers:isGlowing", { pokemonName: "{USER}" }))
      .chargeAttr(WeatherInstantChargeAttr, [ WeatherType.SUNNY, WeatherType.HARSH_SUN ])
      .attr(AntiSunlightPowerDecreaseAttr)
      .slicingMove(),
    new AttackMove(Moves.LEAFAGE, Type.GRASS, MoveCategory.PHYSICAL, 40, 100, 40, -1, 0, 7)
      .makesContact(false),
    new StatusMove(Moves.SPOTLIGHT, Type.NORMAL, -1, 15, -1, 3, 7)
      .attr(AddBattlerTagAttr, BattlerTagType.CENTER_OF_ATTENTION, false),
    new StatusMove(Moves.TOXIC_THREAD, Type.POISON, 100, 20, -1, 0, 7)
      .attr(StatusEffectAttr, StatusEffect.POISON)
      .attr(StatStageChangeAttr, [ Stat.SPD ], -1),
    new SelfStatusMove(Moves.LASER_FOCUS, Type.NORMAL, -1, 30, -1, 0, 7)
      .attr(AddBattlerTagAttr, BattlerTagType.ALWAYS_CRIT, true, false),
    new StatusMove(Moves.GEAR_UP, Type.STEEL, -1, 20, -1, 0, 7)
      .attr(StatStageChangeAttr, [ Stat.ATK, Stat.SPATK ], 1, false, (user, target, move) => !![ Abilities.PLUS, Abilities.MINUS ].find(a => target.hasAbility(a, false)))
      .ignoresSubstitute()
      .target(MoveTarget.USER_AND_ALLIES)
      .condition((user, target, move) => !![ user, user.getAlly() ].filter(p => p?.isActive()).find(p => !![ Abilities.PLUS, Abilities.MINUS ].find(a => p.hasAbility(a, false)))),
    new AttackMove(Moves.THROAT_CHOP, Type.DARK, MoveCategory.PHYSICAL, 80, 100, 15, 100, 0, 7)
      .attr(AddBattlerTagAttr, BattlerTagType.THROAT_CHOPPED),
    new AttackMove(Moves.POLLEN_PUFF, Type.BUG, MoveCategory.SPECIAL, 90, 100, 15, -1, 0, 7)
      .attr(StatusCategoryOnAllyAttr)
      .attr(HealOnAllyAttr, 0.5, true, false)
      .ballBombMove(),
    new AttackMove(Moves.ANCHOR_SHOT, Type.STEEL, MoveCategory.PHYSICAL, 80, 100, 20, 100, 0, 7)
      .attr(AddBattlerTagAttr, BattlerTagType.TRAPPED, false, false, 1, 1, true),
    new StatusMove(Moves.PSYCHIC_TERRAIN, Type.PSYCHIC, -1, 10, -1, 0, 7)
      .attr(TerrainChangeAttr, TerrainType.PSYCHIC)
      .target(MoveTarget.BOTH_SIDES),
    new AttackMove(Moves.LUNGE, Type.BUG, MoveCategory.PHYSICAL, 80, 100, 15, 100, 0, 7)
      .attr(StatStageChangeAttr, [ Stat.ATK ], -1),
    new AttackMove(Moves.FIRE_LASH, Type.FIRE, MoveCategory.PHYSICAL, 80, 100, 15, 100, 0, 7)
      .attr(StatStageChangeAttr, [ Stat.DEF ], -1),
    new AttackMove(Moves.POWER_TRIP, Type.DARK, MoveCategory.PHYSICAL, 20, 100, 10, -1, 0, 7)
      .attr(PositiveStatStagePowerAttr),
    new AttackMove(Moves.BURN_UP, Type.FIRE, MoveCategory.SPECIAL, 130, 100, 5, -1, 0, 7)
      .condition((user) => {
        const userTypes = user.getTypes(true);
        return userTypes.includes(Type.FIRE);
      })
      .attr(HealStatusEffectAttr, true, StatusEffect.FREEZE)
      .attr(AddBattlerTagAttr, BattlerTagType.BURNED_UP, true, false)
      .attr(RemoveTypeAttr, Type.FIRE, (user) => {
        user.scene.queueMessage(i18next.t("moveTriggers:burnedItselfOut", { pokemonName: getPokemonNameWithAffix(user) }));
      }),
    new StatusMove(Moves.SPEED_SWAP, Type.PSYCHIC, -1, 10, -1, 0, 7)
      .attr(SwapStatAttr, Stat.SPD)
      .ignoresSubstitute(),
    new AttackMove(Moves.SMART_STRIKE, Type.STEEL, MoveCategory.PHYSICAL, 70, -1, 10, -1, 0, 7),
    new StatusMove(Moves.PURIFY, Type.POISON, -1, 20, -1, 0, 7)
      .condition(
        (user: Pokemon, target: Pokemon, move: Move) => isNonVolatileStatusEffect(target.status?.effect!)) // TODO: is this bang correct?
      .attr(HealAttr, 0.5)
      .attr(HealStatusEffectAttr, false, ...getNonVolatileStatusEffects())
      .triageMove(),
    new AttackMove(Moves.REVELATION_DANCE, Type.NORMAL, MoveCategory.SPECIAL, 90, 100, 15, -1, 0, 7)
      .danceMove()
      .attr(MatchUserTypeAttr),
    new AttackMove(Moves.CORE_ENFORCER, Type.DRAGON, MoveCategory.SPECIAL, 100, 100, 10, -1, 0, 7)
      .target(MoveTarget.ALL_NEAR_ENEMIES)
      .attr(SuppressAbilitiesIfActedAttr),
    new AttackMove(Moves.TROP_KICK, Type.GRASS, MoveCategory.PHYSICAL, 70, 100, 15, 100, 0, 7)
      .attr(StatStageChangeAttr, [ Stat.ATK ], -1),
    new StatusMove(Moves.INSTRUCT, Type.PSYCHIC, -1, 15, -1, 0, 7)
      .ignoresSubstitute()
      .unimplemented(),
    new AttackMove(Moves.BEAK_BLAST, Type.FLYING, MoveCategory.PHYSICAL, 100, 100, 15, -1, -3, 7)
      .attr(BeakBlastHeaderAttr)
      .ballBombMove()
      .makesContact(false),
    new AttackMove(Moves.CLANGING_SCALES, Type.DRAGON, MoveCategory.SPECIAL, 110, 100, 5, -1, 0, 7)
      .attr(StatStageChangeAttr, [ Stat.DEF ], -1, true, null, true, false, MoveEffectTrigger.HIT, true)
      .soundBased()
      .target(MoveTarget.ALL_NEAR_ENEMIES),
    new AttackMove(Moves.DRAGON_HAMMER, Type.DRAGON, MoveCategory.PHYSICAL, 90, 100, 15, -1, 0, 7),
    new AttackMove(Moves.BRUTAL_SWING, Type.DARK, MoveCategory.PHYSICAL, 60, 100, 20, -1, 0, 7)
      .target(MoveTarget.ALL_NEAR_OTHERS),
    new StatusMove(Moves.AURORA_VEIL, Type.ICE, -1, 20, -1, 0, 7)
      .condition((user, target, move) => (user.scene.arena.weather?.weatherType === WeatherType.HAIL || user.scene.arena.weather?.weatherType === WeatherType.SNOW) && !user.scene.arena.weather?.isEffectSuppressed(user.scene))
      .attr(AddArenaTagAttr, ArenaTagType.AURORA_VEIL, 5, true)
      .target(MoveTarget.USER_SIDE),
    /* Unused */
    new AttackMove(Moves.SINISTER_ARROW_RAID, Type.GHOST, MoveCategory.PHYSICAL, 180, -1, 1, -1, 0, 7)
      .makesContact(false)
      .edgeCase() // I assume it's because the user needs spirit shackle and decidueye
      .ignoresVirtual(),
    new AttackMove(Moves.MALICIOUS_MOONSAULT, Type.DARK, MoveCategory.PHYSICAL, 180, -1, 1, -1, 0, 7)
      .attr(AlwaysHitMinimizeAttr)
      .attr(HitsTagAttr, BattlerTagType.MINIMIZED, true)
      .edgeCase() // I assume it's because it needs darkest lariat and incineroar
      .ignoresVirtual(),
    new AttackMove(Moves.OCEANIC_OPERETTA, Type.WATER, MoveCategory.SPECIAL, 195, -1, 1, -1, 0, 7)
      .edgeCase() // I assume it's because it needs sparkling aria and primarina
      .ignoresVirtual(),
    new AttackMove(Moves.GUARDIAN_OF_ALOLA, Type.FAIRY, MoveCategory.SPECIAL, -1, -1, 1, -1, 0, 7)
      .unimplemented()
      .ignoresVirtual(),
    new AttackMove(Moves.SOUL_STEALING_7_STAR_STRIKE, Type.GHOST, MoveCategory.PHYSICAL, 195, -1, 1, -1, 0, 7)
      .unimplemented()
      .ignoresVirtual(),
    new AttackMove(Moves.STOKED_SPARKSURFER, Type.ELECTRIC, MoveCategory.SPECIAL, 175, -1, 1, 100, 0, 7)
      .edgeCase() // I assume it's because it needs thunderbolt and Alola Raichu
      .ignoresVirtual(),
    new AttackMove(Moves.PULVERIZING_PANCAKE, Type.NORMAL, MoveCategory.PHYSICAL, 210, -1, 1, -1, 0, 7)
      .edgeCase() // I assume it's because it needs giga impact and snorlax
      .ignoresVirtual(),
    new SelfStatusMove(Moves.EXTREME_EVOBOOST, Type.NORMAL, -1, 1, -1, 0, 7)
      .attr(StatStageChangeAttr, [ Stat.ATK, Stat.DEF, Stat.SPATK, Stat.SPDEF, Stat.SPD ], 2, true)
      .ignoresVirtual(),
    new AttackMove(Moves.GENESIS_SUPERNOVA, Type.PSYCHIC, MoveCategory.SPECIAL, 185, -1, 1, 100, 0, 7)
      .attr(TerrainChangeAttr, TerrainType.PSYCHIC)
      .ignoresVirtual(),
    /* End Unused */
    new AttackMove(Moves.SHELL_TRAP, Type.FIRE, MoveCategory.SPECIAL, 150, 100, 5, -1, -3, 7)
      .attr(AddBattlerTagHeaderAttr, BattlerTagType.SHELL_TRAP)
      .target(MoveTarget.ALL_NEAR_ENEMIES)
      // Fails if the user was not hit by a physical attack during the turn
      .condition((user, target, move) => user.getTag(ShellTrapTag)?.activated === true),
    new AttackMove(Moves.FLEUR_CANNON, Type.FAIRY, MoveCategory.SPECIAL, 130, 90, 5, -1, 0, 7)
      .attr(StatStageChangeAttr, [ Stat.SPATK ], -2, true),
    new AttackMove(Moves.PSYCHIC_FANGS, Type.PSYCHIC, MoveCategory.PHYSICAL, 85, 100, 10, -1, 0, 7)
      .bitingMove()
      .attr(RemoveScreensAttr),
    new AttackMove(Moves.STOMPING_TANTRUM, Type.GROUND, MoveCategory.PHYSICAL, 75, 100, 10, -1, 0, 7)
      .attr(MovePowerMultiplierAttr, (user, target, move) => user.getLastXMoves(2)[1]?.result === MoveResult.MISS || user.getLastXMoves(2)[1]?.result === MoveResult.FAIL ? 2 : 1),
    new AttackMove(Moves.SHADOW_BONE, Type.GHOST, MoveCategory.PHYSICAL, 85, 100, 10, 20, 0, 7)
      .attr(StatStageChangeAttr, [ Stat.DEF ], -1)
      .makesContact(false),
    new AttackMove(Moves.ACCELEROCK, Type.ROCK, MoveCategory.PHYSICAL, 40, 100, 20, -1, 1, 7),
    new AttackMove(Moves.LIQUIDATION, Type.WATER, MoveCategory.PHYSICAL, 85, 100, 10, 20, 0, 7)
      .attr(StatStageChangeAttr, [ Stat.DEF ], -1),
    new AttackMove(Moves.PRISMATIC_LASER, Type.PSYCHIC, MoveCategory.SPECIAL, 160, 100, 10, -1, 0, 7)
      .attr(RechargeAttr),
    new AttackMove(Moves.SPECTRAL_THIEF, Type.GHOST, MoveCategory.PHYSICAL, 90, 100, 10, -1, 0, 7)
      .ignoresSubstitute()
      .partial(), // Does not steal stats
    new AttackMove(Moves.SUNSTEEL_STRIKE, Type.STEEL, MoveCategory.PHYSICAL, 100, 100, 5, -1, 0, 7)
      .ignoresAbilities()
      .edgeCase(), // Should not ignore abilities when called virtually (metronome)
    new AttackMove(Moves.MOONGEIST_BEAM, Type.GHOST, MoveCategory.SPECIAL, 100, 100, 5, -1, 0, 7)
      .ignoresAbilities()
      .edgeCase(), // Should not ignore abilities when called virtually (metronome)
    new StatusMove(Moves.TEARFUL_LOOK, Type.NORMAL, -1, 20, -1, 0, 7)
      .attr(StatStageChangeAttr, [ Stat.ATK, Stat.SPATK ], -1),
    new AttackMove(Moves.ZING_ZAP, Type.ELECTRIC, MoveCategory.PHYSICAL, 80, 100, 10, 30, 0, 7)
      .attr(FlinchAttr),
    new AttackMove(Moves.NATURES_MADNESS, Type.FAIRY, MoveCategory.SPECIAL, -1, 90, 10, -1, 0, 7)
      .attr(TargetHalfHpDamageAttr),
    new AttackMove(Moves.MULTI_ATTACK, Type.NORMAL, MoveCategory.PHYSICAL, 120, 100, 10, -1, 0, 7)
      .attr(FormChangeItemTypeAttr),
    /* Unused */
    new AttackMove(Moves.TEN_MILLION_VOLT_THUNDERBOLT, Type.ELECTRIC, MoveCategory.SPECIAL, 195, -1, 1, -1, 0, 7)
      .edgeCase() // I assume it's because it needs thunderbolt and pikachu in a cap
      .ignoresVirtual(),
    /* End Unused */
    new AttackMove(Moves.MIND_BLOWN, Type.FIRE, MoveCategory.SPECIAL, 150, 100, 5, -1, 0, 7)
      .condition(failIfDampCondition)
      .attr(HalfSacrificialAttr)
      .target(MoveTarget.ALL_NEAR_OTHERS),
    new AttackMove(Moves.PLASMA_FISTS, Type.ELECTRIC, MoveCategory.PHYSICAL, 100, 100, 15, -1, 0, 7)
      .attr(AddArenaTagAttr, ArenaTagType.ION_DELUGE, 1)
      .punchingMove(),
    new AttackMove(Moves.PHOTON_GEYSER, Type.PSYCHIC, MoveCategory.SPECIAL, 100, 100, 5, -1, 0, 7)
      .attr(PhotonGeyserCategoryAttr)
      .ignoresAbilities()
      .edgeCase(), // Should not ignore abilities when called virtually (metronome)
    /* Unused */
    new AttackMove(Moves.LIGHT_THAT_BURNS_THE_SKY, Type.PSYCHIC, MoveCategory.SPECIAL, 200, -1, 1, -1, 0, 7)
      .attr(PhotonGeyserCategoryAttr)
      .ignoresAbilities()
      .ignoresVirtual(),
    new AttackMove(Moves.SEARING_SUNRAZE_SMASH, Type.STEEL, MoveCategory.PHYSICAL, 200, -1, 1, -1, 0, 7)
      .ignoresAbilities()
      .ignoresVirtual(),
    new AttackMove(Moves.MENACING_MOONRAZE_MAELSTROM, Type.GHOST, MoveCategory.SPECIAL, 200, -1, 1, -1, 0, 7)
      .ignoresAbilities()
      .ignoresVirtual(),
    new AttackMove(Moves.LETS_SNUGGLE_FOREVER, Type.FAIRY, MoveCategory.PHYSICAL, 190, -1, 1, -1, 0, 7)
      .edgeCase() // I assume it needs play rough and mimikyu
      .ignoresVirtual(),
    new AttackMove(Moves.SPLINTERED_STORMSHARDS, Type.ROCK, MoveCategory.PHYSICAL, 190, -1, 1, -1, 0, 7)
      .attr(ClearTerrainAttr)
      .makesContact(false)
      .ignoresVirtual(),
    new AttackMove(Moves.CLANGOROUS_SOULBLAZE, Type.DRAGON, MoveCategory.SPECIAL, 185, -1, 1, 100, 0, 7)
      .attr(StatStageChangeAttr, [ Stat.ATK, Stat.DEF, Stat.SPATK, Stat.SPDEF, Stat.SPD ], 1, true, undefined, undefined, undefined, undefined, true)
      .soundBased()
      .target(MoveTarget.ALL_NEAR_ENEMIES)
      .edgeCase() // I assume it needs clanging scales and Kommo-O
      .ignoresVirtual(),
    /* End Unused */
    new AttackMove(Moves.ZIPPY_ZAP, Type.ELECTRIC, MoveCategory.PHYSICAL, 50, 100, 15, -1, 2, 7) //LGPE Implementation
      .attr(CritOnlyAttr),
    new AttackMove(Moves.SPLISHY_SPLASH, Type.WATER, MoveCategory.SPECIAL, 90, 100, 15, 30, 0, 7)
      .attr(StatusEffectAttr, StatusEffect.PARALYSIS)
      .target(MoveTarget.ALL_NEAR_ENEMIES),
    new AttackMove(Moves.FLOATY_FALL, Type.FLYING, MoveCategory.PHYSICAL, 90, 95, 15, 30, 0, 7)
      .attr(FlinchAttr),
    new AttackMove(Moves.PIKA_PAPOW, Type.ELECTRIC, MoveCategory.SPECIAL, -1, -1, 20, -1, 0, 7)
      .attr(FriendshipPowerAttr),
    new AttackMove(Moves.BOUNCY_BUBBLE, Type.WATER, MoveCategory.SPECIAL, 60, 100, 20, -1, 0, 7)
      .attr(HitHealAttr, 1.0)
      .triageMove()
      .target(MoveTarget.ALL_NEAR_ENEMIES),
    new AttackMove(Moves.BUZZY_BUZZ, Type.ELECTRIC, MoveCategory.SPECIAL, 60, 100, 20, 100, 0, 7)
      .attr(StatusEffectAttr, StatusEffect.PARALYSIS),
    new AttackMove(Moves.SIZZLY_SLIDE, Type.FIRE, MoveCategory.PHYSICAL, 60, 100, 20, 100, 0, 7)
      .attr(StatusEffectAttr, StatusEffect.BURN),
    new AttackMove(Moves.GLITZY_GLOW, Type.PSYCHIC, MoveCategory.SPECIAL, 80, 95, 15, -1, 0, 7)
      .attr(AddArenaTagAttr, ArenaTagType.LIGHT_SCREEN, 5, false, true),
    new AttackMove(Moves.BADDY_BAD, Type.DARK, MoveCategory.SPECIAL, 80, 95, 15, -1, 0, 7)
      .attr(AddArenaTagAttr, ArenaTagType.REFLECT, 5, false, true),
    new AttackMove(Moves.SAPPY_SEED, Type.GRASS, MoveCategory.PHYSICAL, 100, 90, 10, 100, 0, 7)
      .attr(LeechSeedAttr)
      .makesContact(false),
    new AttackMove(Moves.FREEZY_FROST, Type.ICE, MoveCategory.SPECIAL, 100, 90, 10, -1, 0, 7)
      .attr(ResetStatsAttr, true),
    new AttackMove(Moves.SPARKLY_SWIRL, Type.FAIRY, MoveCategory.SPECIAL, 120, 85, 5, -1, 0, 7)
      .attr(PartyStatusCureAttr, null, Abilities.NONE),
    new AttackMove(Moves.VEEVEE_VOLLEY, Type.NORMAL, MoveCategory.PHYSICAL, -1, -1, 20, -1, 0, 7)
      .attr(FriendshipPowerAttr),
    new AttackMove(Moves.DOUBLE_IRON_BASH, Type.STEEL, MoveCategory.PHYSICAL, 60, 100, 5, 30, 0, 7)
      .attr(MultiHitAttr, MultiHitType._2)
      .attr(FlinchAttr)
      .punchingMove(),
    /* Unused */
    new SelfStatusMove(Moves.MAX_GUARD, Type.NORMAL, -1, 10, -1, 4, 8)
      .attr(ProtectAttr)
      .condition(failIfLastCondition)
      .ignoresVirtual(),
    /* End Unused */
    new AttackMove(Moves.DYNAMAX_CANNON, Type.DRAGON, MoveCategory.SPECIAL, 100, 100, 5, -1, 0, 8)
      .attr(MovePowerMultiplierAttr, (user, target, move) => {
      // Move is only stronger against overleveled foes.
        if (target.level > target.scene.getMaxExpLevel()) {
          const dynamaxCannonPercentMarginBeforeFullDamage = 0.05; // How much % above MaxExpLevel of wave will the target need to be to take full damage.
          // The move's power scales as the margin is approached, reaching double power when it does or goes over it.
          return 1 + Math.min(1, (target.level - target.scene.getMaxExpLevel()) / (target.scene.getMaxExpLevel() * dynamaxCannonPercentMarginBeforeFullDamage));
        } else {
          return 1;
        }
      })
      .attr(DiscourageFrequentUseAttr)
      .ignoresVirtual(),

    new AttackMove(Moves.SNIPE_SHOT, Type.WATER, MoveCategory.SPECIAL, 80, 100, 15, -1, 0, 8)
      .attr(HighCritAttr)
      .attr(BypassRedirectAttr),
    new AttackMove(Moves.JAW_LOCK, Type.DARK, MoveCategory.PHYSICAL, 80, 100, 10, -1, 0, 8)
      .attr(JawLockAttr)
      .bitingMove(),
    new SelfStatusMove(Moves.STUFF_CHEEKS, Type.NORMAL, -1, 10, -1, 0, 8)
      .attr(EatBerryAttr)
      .attr(StatStageChangeAttr, [ Stat.DEF ], 2, true)
      .condition((user) => {
        const userBerries = user.scene.findModifiers(m => m instanceof BerryModifier, user.isPlayer());
        return userBerries.length > 0;
      })
      .edgeCase(), // Stuff Cheeks should not be selectable when the user does not have a berry, see wiki
    new SelfStatusMove(Moves.NO_RETREAT, Type.FIGHTING, -1, 5, -1, 0, 8)
      .attr(StatStageChangeAttr, [ Stat.ATK, Stat.DEF, Stat.SPATK, Stat.SPDEF, Stat.SPD ], 1, true)
      .attr(AddBattlerTagAttr, BattlerTagType.NO_RETREAT, true, false)
      .condition((user, target, move) => user.getTag(TrappedTag)?.sourceMove !== Moves.NO_RETREAT), // fails if the user is currently trapped by No Retreat
    new StatusMove(Moves.TAR_SHOT, Type.ROCK, 100, 15, -1, 0, 8)
      .attr(StatStageChangeAttr, [ Stat.SPD ], -1)
      .attr(AddBattlerTagAttr, BattlerTagType.TAR_SHOT, false),
    new StatusMove(Moves.MAGIC_POWDER, Type.PSYCHIC, 100, 20, -1, 0, 8)
      .attr(ChangeTypeAttr, Type.PSYCHIC)
      .powderMove(),
    new AttackMove(Moves.DRAGON_DARTS, Type.DRAGON, MoveCategory.PHYSICAL, 50, 100, 10, -1, 0, 8)
      .attr(MultiHitAttr, MultiHitType._2)
      .makesContact(false)
      .partial(), // smart targetting is unimplemented
    new StatusMove(Moves.TEATIME, Type.NORMAL, -1, 10, -1, 0, 8)
      .attr(EatBerryAttr)
      .target(MoveTarget.ALL),
    new StatusMove(Moves.OCTOLOCK, Type.FIGHTING, 100, 15, -1, 0, 8)
      .attr(AddBattlerTagAttr, BattlerTagType.OCTOLOCK, false, true, 1),
    new AttackMove(Moves.BOLT_BEAK, Type.ELECTRIC, MoveCategory.PHYSICAL, 85, 100, 10, -1, 0, 8)
      .attr(FirstAttackDoublePowerAttr),
    new AttackMove(Moves.FISHIOUS_REND, Type.WATER, MoveCategory.PHYSICAL, 85, 100, 10, -1, 0, 8)
      .attr(FirstAttackDoublePowerAttr)
      .bitingMove(),
    new StatusMove(Moves.COURT_CHANGE, Type.NORMAL, 100, 10, -1, 0, 8)
      .attr(SwapArenaTagsAttr, [ ArenaTagType.AURORA_VEIL, ArenaTagType.LIGHT_SCREEN, ArenaTagType.MIST, ArenaTagType.REFLECT, ArenaTagType.SPIKES, ArenaTagType.STEALTH_ROCK, ArenaTagType.STICKY_WEB, ArenaTagType.TAILWIND, ArenaTagType.TOXIC_SPIKES ]),
    new AttackMove(Moves.MAX_FLARE, Type.FIRE, MoveCategory.PHYSICAL, 10, -1, 10, -1, 0, 8)
      .target(MoveTarget.NEAR_ENEMY)
      .unimplemented()
      .ignoresVirtual(),
    new AttackMove(Moves.MAX_FLUTTERBY, Type.BUG, MoveCategory.PHYSICAL, 10, -1, 10, -1, 0, 8)
      .target(MoveTarget.NEAR_ENEMY)
      .unimplemented()
      .ignoresVirtual(),
    new AttackMove(Moves.MAX_LIGHTNING, Type.ELECTRIC, MoveCategory.PHYSICAL, 10, -1, 10, -1, 0, 8)
      .target(MoveTarget.NEAR_ENEMY)
      .unimplemented()
      .ignoresVirtual(),
    new AttackMove(Moves.MAX_STRIKE, Type.NORMAL, MoveCategory.PHYSICAL, 10, -1, 10, -1, 0, 8)
      .target(MoveTarget.NEAR_ENEMY)
      .unimplemented()
      .ignoresVirtual(),
    new AttackMove(Moves.MAX_KNUCKLE, Type.FIGHTING, MoveCategory.PHYSICAL, 10, -1, 10, -1, 0, 8)
      .target(MoveTarget.NEAR_ENEMY)
      .unimplemented()
      .ignoresVirtual(),
    new AttackMove(Moves.MAX_PHANTASM, Type.GHOST, MoveCategory.PHYSICAL, 10, -1, 10, -1, 0, 8)
      .target(MoveTarget.NEAR_ENEMY)
      .unimplemented()
      .ignoresVirtual(),
    new AttackMove(Moves.MAX_HAILSTORM, Type.ICE, MoveCategory.PHYSICAL, 10, -1, 10, -1, 0, 8)
      .target(MoveTarget.NEAR_ENEMY)
      .unimplemented()
      .ignoresVirtual(),
    new AttackMove(Moves.MAX_OOZE, Type.POISON, MoveCategory.PHYSICAL, 10, -1, 10, -1, 0, 8)
      .target(MoveTarget.NEAR_ENEMY)
      .unimplemented()
      .ignoresVirtual(),
    new AttackMove(Moves.MAX_GEYSER, Type.WATER, MoveCategory.PHYSICAL, 10, -1, 10, -1, 0, 8)
      .target(MoveTarget.NEAR_ENEMY)
      .unimplemented()
      .ignoresVirtual(),
    new AttackMove(Moves.MAX_AIRSTREAM, Type.FLYING, MoveCategory.PHYSICAL, 10, -1, 10, -1, 0, 8)
      .target(MoveTarget.NEAR_ENEMY)
      .unimplemented()
      .ignoresVirtual(),
    new AttackMove(Moves.MAX_STARFALL, Type.FAIRY, MoveCategory.PHYSICAL, 10, -1, 10, -1, 0, 8)
      .target(MoveTarget.NEAR_ENEMY)
      .unimplemented()
      .ignoresVirtual(),
    new AttackMove(Moves.MAX_WYRMWIND, Type.DRAGON, MoveCategory.PHYSICAL, 10, -1, 10, -1, 0, 8)
      .target(MoveTarget.NEAR_ENEMY)
      .unimplemented()
      .ignoresVirtual(),
    new AttackMove(Moves.MAX_MINDSTORM, Type.PSYCHIC, MoveCategory.PHYSICAL, 10, -1, 10, -1, 0, 8)
      .target(MoveTarget.NEAR_ENEMY)
      .unimplemented()
      .ignoresVirtual(),
    new AttackMove(Moves.MAX_ROCKFALL, Type.ROCK, MoveCategory.PHYSICAL, 10, -1, 10, -1, 0, 8)
      .target(MoveTarget.NEAR_ENEMY)
      .unimplemented()
      .ignoresVirtual(),
    new AttackMove(Moves.MAX_QUAKE, Type.GROUND, MoveCategory.PHYSICAL, 10, -1, 10, -1, 0, 8)
      .target(MoveTarget.NEAR_ENEMY)
      .unimplemented()
      .ignoresVirtual(),
    new AttackMove(Moves.MAX_DARKNESS, Type.DARK, MoveCategory.PHYSICAL, 10, -1, 10, -1, 0, 8)
      .target(MoveTarget.NEAR_ENEMY)
      .unimplemented()
      .ignoresVirtual(),
    new AttackMove(Moves.MAX_OVERGROWTH, Type.GRASS, MoveCategory.PHYSICAL, 10, -1, 10, -1, 0, 8)
      .target(MoveTarget.NEAR_ENEMY)
      .unimplemented()
      .ignoresVirtual(),
    new AttackMove(Moves.MAX_STEELSPIKE, Type.STEEL, MoveCategory.PHYSICAL, 10, -1, 10, -1, 0, 8)
      .target(MoveTarget.NEAR_ENEMY)
      .unimplemented()
      .ignoresVirtual(),
    /* End Unused */
    new SelfStatusMove(Moves.CLANGOROUS_SOUL, Type.DRAGON, 100, 5, -1, 0, 8)
      .attr(CutHpStatStageBoostAttr, [ Stat.ATK, Stat.DEF, Stat.SPATK, Stat.SPDEF, Stat.SPD ], 1, 3)
      .soundBased()
      .danceMove(),
    new AttackMove(Moves.BODY_PRESS, Type.FIGHTING, MoveCategory.PHYSICAL, 80, 100, 10, -1, 0, 8)
      .attr(DefAtkAttr),
    new StatusMove(Moves.DECORATE, Type.FAIRY, -1, 15, -1, 0, 8)
      .attr(StatStageChangeAttr, [ Stat.ATK, Stat.SPATK ], 2)
      .ignoresProtect(),
    new AttackMove(Moves.DRUM_BEATING, Type.GRASS, MoveCategory.PHYSICAL, 80, 100, 10, 100, 0, 8)
      .attr(StatStageChangeAttr, [ Stat.SPD ], -1)
      .makesContact(false),
    new AttackMove(Moves.SNAP_TRAP, Type.GRASS, MoveCategory.PHYSICAL, 35, 100, 15, -1, 0, 8)
      .attr(TrapAttr, BattlerTagType.SNAP_TRAP),
    new AttackMove(Moves.PYRO_BALL, Type.FIRE, MoveCategory.PHYSICAL, 120, 90, 5, 10, 0, 8)
      .attr(HealStatusEffectAttr, true, StatusEffect.FREEZE)
      .attr(StatusEffectAttr, StatusEffect.BURN)
      .ballBombMove()
      .makesContact(false),
    new AttackMove(Moves.BEHEMOTH_BLADE, Type.STEEL, MoveCategory.PHYSICAL, 100, 100, 5, -1, 0, 8)
      .slicingMove(),
    new AttackMove(Moves.BEHEMOTH_BASH, Type.STEEL, MoveCategory.PHYSICAL, 100, 100, 5, -1, 0, 8),
    new AttackMove(Moves.AURA_WHEEL, Type.ELECTRIC, MoveCategory.PHYSICAL, 110, 100, 10, 100, 0, 8)
      .attr(StatStageChangeAttr, [ Stat.SPD ], 1, true)
      .makesContact(false)
      .attr(AuraWheelTypeAttr),
    new AttackMove(Moves.BREAKING_SWIPE, Type.DRAGON, MoveCategory.PHYSICAL, 60, 100, 15, 100, 0, 8)
      .target(MoveTarget.ALL_NEAR_ENEMIES)
      .attr(StatStageChangeAttr, [ Stat.ATK ], -1),
    new AttackMove(Moves.BRANCH_POKE, Type.GRASS, MoveCategory.PHYSICAL, 40, 100, 40, -1, 0, 8),
    new AttackMove(Moves.OVERDRIVE, Type.ELECTRIC, MoveCategory.SPECIAL, 80, 100, 10, -1, 0, 8)
      .soundBased()
      .target(MoveTarget.ALL_NEAR_ENEMIES),
    new AttackMove(Moves.APPLE_ACID, Type.GRASS, MoveCategory.SPECIAL, 80, 100, 10, 100, 0, 8)
      .attr(StatStageChangeAttr, [ Stat.SPDEF ], -1),
    new AttackMove(Moves.GRAV_APPLE, Type.GRASS, MoveCategory.PHYSICAL, 80, 100, 10, 100, 0, 8)
      .attr(StatStageChangeAttr, [ Stat.DEF ], -1)
      .attr(MovePowerMultiplierAttr, (user, target, move) => user.scene.arena.getTag(ArenaTagType.GRAVITY) ? 1.5 : 1)
      .makesContact(false),
    new AttackMove(Moves.SPIRIT_BREAK, Type.FAIRY, MoveCategory.PHYSICAL, 75, 100, 15, 100, 0, 8)
      .attr(StatStageChangeAttr, [ Stat.SPATK ], -1),
    new AttackMove(Moves.STRANGE_STEAM, Type.FAIRY, MoveCategory.SPECIAL, 90, 95, 10, 20, 0, 8)
      .attr(ConfuseAttr),
    new StatusMove(Moves.LIFE_DEW, Type.WATER, -1, 10, -1, 0, 8)
      .attr(HealAttr, 0.25, true, false)
      .target(MoveTarget.USER_AND_ALLIES)
      .ignoresProtect(),
    new SelfStatusMove(Moves.OBSTRUCT, Type.DARK, 100, 10, -1, 4, 8)
      .attr(ProtectAttr, BattlerTagType.OBSTRUCT)
      .condition(failIfLastCondition),
    new AttackMove(Moves.FALSE_SURRENDER, Type.DARK, MoveCategory.PHYSICAL, 80, -1, 10, -1, 0, 8),
    new AttackMove(Moves.METEOR_ASSAULT, Type.FIGHTING, MoveCategory.PHYSICAL, 150, 100, 5, -1, 0, 8)
      .attr(RechargeAttr)
      .makesContact(false),
    new AttackMove(Moves.ETERNABEAM, Type.DRAGON, MoveCategory.SPECIAL, 160, 90, 5, -1, 0, 8)
      .attr(RechargeAttr),
    new AttackMove(Moves.STEEL_BEAM, Type.STEEL, MoveCategory.SPECIAL, 140, 95, 5, -1, 0, 8)
      .attr(HalfSacrificialAttr),
    new AttackMove(Moves.EXPANDING_FORCE, Type.PSYCHIC, MoveCategory.SPECIAL, 80, 100, 10, -1, 0, 8)
      .attr(MovePowerMultiplierAttr, (user, target, move) => user.scene.arena.getTerrainType() === TerrainType.PSYCHIC && user.isGrounded() ? 1.5 : 1)
      .attr(VariableTargetAttr, (user, target, move) => user.scene.arena.getTerrainType() === TerrainType.PSYCHIC && user.isGrounded() ? MoveTarget.ALL_NEAR_ENEMIES : MoveTarget.NEAR_OTHER),
    new AttackMove(Moves.STEEL_ROLLER, Type.STEEL, MoveCategory.PHYSICAL, 130, 100, 5, -1, 0, 8)
      .attr(ClearTerrainAttr)
      .condition((user, target, move) => !!user.scene.arena.terrain),
    new AttackMove(Moves.SCALE_SHOT, Type.DRAGON, MoveCategory.PHYSICAL, 25, 90, 20, -1, 0, 8)
      .attr(StatStageChangeAttr, [ Stat.SPD ], 1, true, null, true, false, MoveEffectTrigger.HIT, false, true)
      .attr(StatStageChangeAttr, [ Stat.DEF ], -1, true, null, true, false, MoveEffectTrigger.HIT, false, true)
      .attr(MultiHitAttr)
      .makesContact(false),
    new ChargingAttackMove(Moves.METEOR_BEAM, Type.ROCK, MoveCategory.SPECIAL, 120, 90, 10, -1, 0, 8)
      .chargeText(i18next.t("moveTriggers:isOverflowingWithSpacePower", { pokemonName: "{USER}" }))
      .chargeAttr(StatStageChangeAttr, [ Stat.SPATK ], 1, true)
      .ignoresVirtual(),
    new AttackMove(Moves.SHELL_SIDE_ARM, Type.POISON, MoveCategory.SPECIAL, 90, 100, 10, 20, 0, 8)
      .attr(ShellSideArmCategoryAttr)
      .attr(StatusEffectAttr, StatusEffect.POISON)
      .partial(), // Physical version of the move does not make contact
    new AttackMove(Moves.MISTY_EXPLOSION, Type.FAIRY, MoveCategory.SPECIAL, 100, 100, 5, -1, 0, 8)
      .attr(SacrificialAttr)
      .target(MoveTarget.ALL_NEAR_OTHERS)
      .attr(MovePowerMultiplierAttr, (user, target, move) => user.scene.arena.getTerrainType() === TerrainType.MISTY && user.isGrounded() ? 1.5 : 1)
      .condition(failIfDampCondition)
      .makesContact(false),
    new AttackMove(Moves.GRASSY_GLIDE, Type.GRASS, MoveCategory.PHYSICAL, 55, 100, 20, -1, 0, 8)
      .attr(IncrementMovePriorityAttr, (user, target, move) => user.scene.arena.getTerrainType() === TerrainType.GRASSY && user.isGrounded()),
    new AttackMove(Moves.RISING_VOLTAGE, Type.ELECTRIC, MoveCategory.SPECIAL, 70, 100, 20, -1, 0, 8)
      .attr(MovePowerMultiplierAttr, (user, target, move) => user.scene.arena.getTerrainType() === TerrainType.ELECTRIC && target.isGrounded() ? 2 : 1),
    new AttackMove(Moves.TERRAIN_PULSE, Type.NORMAL, MoveCategory.SPECIAL, 50, 100, 10, -1, 0, 8)
      .attr(TerrainPulseTypeAttr)
      .attr(MovePowerMultiplierAttr, (user, target, move) => user.scene.arena.getTerrainType() !== TerrainType.NONE && user.isGrounded() ? 2 : 1)
      .pulseMove(),
    new AttackMove(Moves.SKITTER_SMACK, Type.BUG, MoveCategory.PHYSICAL, 70, 90, 10, 100, 0, 8)
      .attr(StatStageChangeAttr, [ Stat.SPATK ], -1),
    new AttackMove(Moves.BURNING_JEALOUSY, Type.FIRE, MoveCategory.SPECIAL, 70, 100, 5, 100, 0, 8)
      .attr(StatusIfBoostedAttr, StatusEffect.BURN)
      .target(MoveTarget.ALL_NEAR_ENEMIES),
    new AttackMove(Moves.LASH_OUT, Type.DARK, MoveCategory.PHYSICAL, 75, 100, 5, -1, 0, 8)
      .attr(MovePowerMultiplierAttr, (user, _target, _move) => user.turnData.statStagesDecreased ? 2 : 1),
    new AttackMove(Moves.POLTERGEIST, Type.GHOST, MoveCategory.PHYSICAL, 110, 90, 5, -1, 0, 8)
      .attr(AttackedByItemAttr)
      .makesContact(false),
    new StatusMove(Moves.CORROSIVE_GAS, Type.POISON, 100, 40, -1, 0, 8)
      .target(MoveTarget.ALL_NEAR_OTHERS)
      .unimplemented(),
    new StatusMove(Moves.COACHING, Type.FIGHTING, -1, 10, -1, 0, 8)
      .attr(StatStageChangeAttr, [ Stat.ATK, Stat.DEF ], 1)
      .target(MoveTarget.NEAR_ALLY),
    new AttackMove(Moves.FLIP_TURN, Type.WATER, MoveCategory.PHYSICAL, 60, 100, 20, -1, 0, 8)
      .attr(ForceSwitchOutAttr, true),
    new AttackMove(Moves.TRIPLE_AXEL, Type.ICE, MoveCategory.PHYSICAL, 20, 90, 10, -1, 0, 8)
      .attr(MultiHitAttr, MultiHitType._3)
      .attr(MultiHitPowerIncrementAttr, 3)
      .checkAllHits(),
    new AttackMove(Moves.DUAL_WINGBEAT, Type.FLYING, MoveCategory.PHYSICAL, 40, 90, 10, -1, 0, 8)
      .attr(MultiHitAttr, MultiHitType._2),
    new AttackMove(Moves.SCORCHING_SANDS, Type.GROUND, MoveCategory.SPECIAL, 70, 100, 10, 30, 0, 8)
      .attr(HealStatusEffectAttr, true, StatusEffect.FREEZE)
      .attr(HealStatusEffectAttr, false, StatusEffect.FREEZE)
      .attr(StatusEffectAttr, StatusEffect.BURN),
    new StatusMove(Moves.JUNGLE_HEALING, Type.GRASS, -1, 10, -1, 0, 8)
      .attr(HealAttr, 0.25, true, false)
      .attr(HealStatusEffectAttr, false, StatusEffect.PARALYSIS, StatusEffect.POISON, StatusEffect.TOXIC, StatusEffect.BURN, StatusEffect.SLEEP)
      .target(MoveTarget.USER_AND_ALLIES),
    new AttackMove(Moves.WICKED_BLOW, Type.DARK, MoveCategory.PHYSICAL, 75, 100, 5, -1, 0, 8)
      .attr(CritOnlyAttr)
      .punchingMove(),
    new AttackMove(Moves.SURGING_STRIKES, Type.WATER, MoveCategory.PHYSICAL, 25, 100, 5, -1, 0, 8)
      .attr(MultiHitAttr, MultiHitType._3)
      .attr(CritOnlyAttr)
      .punchingMove(),
    new AttackMove(Moves.THUNDER_CAGE, Type.ELECTRIC, MoveCategory.SPECIAL, 80, 90, 15, -1, 0, 8)
      .attr(TrapAttr, BattlerTagType.THUNDER_CAGE),
    new AttackMove(Moves.DRAGON_ENERGY, Type.DRAGON, MoveCategory.SPECIAL, 150, 100, 5, -1, 0, 8)
      .attr(HpPowerAttr)
      .target(MoveTarget.ALL_NEAR_ENEMIES),
    new AttackMove(Moves.FREEZING_GLARE, Type.PSYCHIC, MoveCategory.SPECIAL, 90, 100, 10, 10, 0, 8)
      .attr(StatusEffectAttr, StatusEffect.FREEZE),
    new AttackMove(Moves.FIERY_WRATH, Type.DARK, MoveCategory.SPECIAL, 90, 100, 10, 20, 0, 8)
      .attr(FlinchAttr)
      .target(MoveTarget.ALL_NEAR_ENEMIES),
    new AttackMove(Moves.THUNDEROUS_KICK, Type.FIGHTING, MoveCategory.PHYSICAL, 90, 100, 10, 100, 0, 8)
      .attr(StatStageChangeAttr, [ Stat.DEF ], -1),
    new AttackMove(Moves.GLACIAL_LANCE, Type.ICE, MoveCategory.PHYSICAL, 120, 100, 5, -1, 0, 8)
      .target(MoveTarget.ALL_NEAR_ENEMIES)
      .makesContact(false),
    new AttackMove(Moves.ASTRAL_BARRAGE, Type.GHOST, MoveCategory.SPECIAL, 120, 100, 5, -1, 0, 8)
      .target(MoveTarget.ALL_NEAR_ENEMIES),
    new AttackMove(Moves.EERIE_SPELL, Type.PSYCHIC, MoveCategory.SPECIAL, 80, 100, 5, 100, 0, 8)
      .attr(AttackReducePpMoveAttr, 3)
      .soundBased(),
    new AttackMove(Moves.DIRE_CLAW, Type.POISON, MoveCategory.PHYSICAL, 80, 100, 15, 50, 0, 8)
      .attr(MultiStatusEffectAttr, [ StatusEffect.POISON, StatusEffect.PARALYSIS, StatusEffect.SLEEP ]),
    new AttackMove(Moves.PSYSHIELD_BASH, Type.PSYCHIC, MoveCategory.PHYSICAL, 70, 90, 10, 100, 0, 8)
      .attr(StatStageChangeAttr, [ Stat.DEF ], 1, true),
    new SelfStatusMove(Moves.POWER_SHIFT, Type.NORMAL, -1, 10, -1, 0, 8)
      .target(MoveTarget.USER)
      .attr(ShiftStatAttr, Stat.ATK, Stat.DEF),
    new AttackMove(Moves.STONE_AXE, Type.ROCK, MoveCategory.PHYSICAL, 65, 90, 15, 100, 0, 8)
      .attr(AddArenaTrapTagHitAttr, ArenaTagType.STEALTH_ROCK)
      .slicingMove(),
    new AttackMove(Moves.SPRINGTIDE_STORM, Type.FAIRY, MoveCategory.SPECIAL, 100, 80, 5, 30, 0, 8)
      .attr(StatStageChangeAttr, [ Stat.ATK ], -1)
      .windMove()
      .target(MoveTarget.ALL_NEAR_ENEMIES),
    new AttackMove(Moves.MYSTICAL_POWER, Type.PSYCHIC, MoveCategory.SPECIAL, 70, 90, 10, 100, 0, 8)
      .attr(StatStageChangeAttr, [ Stat.SPATK ], 1, true),
    new AttackMove(Moves.RAGING_FURY, Type.FIRE, MoveCategory.PHYSICAL, 120, 100, 10, -1, 0, 8)
      .makesContact(false)
      .attr(FrenzyAttr)
      .attr(MissEffectAttr, frenzyMissFunc)
      .attr(NoEffectAttr, frenzyMissFunc)
      .target(MoveTarget.RANDOM_NEAR_ENEMY),
    new AttackMove(Moves.WAVE_CRASH, Type.WATER, MoveCategory.PHYSICAL, 120, 100, 10, -1, 0, 8)
      .attr(RecoilAttr, false, 0.33)
      .recklessMove(),
    new AttackMove(Moves.CHLOROBLAST, Type.GRASS, MoveCategory.SPECIAL, 150, 95, 5, -1, 0, 8)
      .attr(RecoilAttr, true, 0.5),
    new AttackMove(Moves.MOUNTAIN_GALE, Type.ICE, MoveCategory.PHYSICAL, 100, 85, 10, 30, 0, 8)
      .makesContact(false)
      .attr(FlinchAttr),
    new SelfStatusMove(Moves.VICTORY_DANCE, Type.FIGHTING, -1, 10, -1, 0, 8)
      .attr(StatStageChangeAttr, [ Stat.ATK, Stat.DEF, Stat.SPD ], 1, true)
      .danceMove(),
    new AttackMove(Moves.HEADLONG_RUSH, Type.GROUND, MoveCategory.PHYSICAL, 120, 100, 5, -1, 0, 8)
      .attr(StatStageChangeAttr, [ Stat.DEF, Stat.SPDEF ], -1, true)
      .punchingMove(),
    new AttackMove(Moves.BARB_BARRAGE, Type.POISON, MoveCategory.PHYSICAL, 60, 100, 10, 50, 0, 8)
      .makesContact(false)
      .attr(MovePowerMultiplierAttr, (user, target, move) => target.status && (target.status.effect === StatusEffect.POISON || target.status.effect === StatusEffect.TOXIC) ? 2 : 1)
      .attr(StatusEffectAttr, StatusEffect.POISON),
    new AttackMove(Moves.ESPER_WING, Type.PSYCHIC, MoveCategory.SPECIAL, 80, 100, 10, 100, 0, 8)
      .attr(HighCritAttr)
      .attr(StatStageChangeAttr, [ Stat.SPD ], 1, true),
    new AttackMove(Moves.BITTER_MALICE, Type.GHOST, MoveCategory.SPECIAL, 75, 100, 10, 100, 0, 8)
      .attr(StatStageChangeAttr, [ Stat.ATK ], -1),
    new SelfStatusMove(Moves.SHELTER, Type.STEEL, -1, 10, 100, 0, 8)
      .attr(StatStageChangeAttr, [ Stat.DEF ], 2, true),
    new AttackMove(Moves.TRIPLE_ARROWS, Type.FIGHTING, MoveCategory.PHYSICAL, 90, 100, 10, 30, 0, 8)
      .makesContact(false)
      .attr(HighCritAttr)
      .attr(StatStageChangeAttr, [ Stat.DEF ], -1, undefined, undefined, undefined, undefined, undefined, undefined, undefined, 50)
      .attr(FlinchAttr),
    new AttackMove(Moves.INFERNAL_PARADE, Type.GHOST, MoveCategory.SPECIAL, 60, 100, 15, 30, 0, 8)
      .attr(StatusEffectAttr, StatusEffect.BURN)
      .attr(MovePowerMultiplierAttr, (user, target, move) => target.status ? 2 : 1),
    new AttackMove(Moves.CEASELESS_EDGE, Type.DARK, MoveCategory.PHYSICAL, 65, 90, 15, 100, 0, 8)
      .attr(AddArenaTrapTagHitAttr, ArenaTagType.SPIKES)
      .slicingMove(),
    new AttackMove(Moves.BLEAKWIND_STORM, Type.FLYING, MoveCategory.SPECIAL, 100, 80, 10, 30, 0, 8)
      .attr(StormAccuracyAttr)
      .attr(StatStageChangeAttr, [ Stat.SPD ], -1)
      .windMove()
      .target(MoveTarget.ALL_NEAR_ENEMIES),
    new AttackMove(Moves.WILDBOLT_STORM, Type.ELECTRIC, MoveCategory.SPECIAL, 100, 80, 10, 20, 0, 8)
      .attr(StormAccuracyAttr)
      .attr(StatusEffectAttr, StatusEffect.PARALYSIS)
      .windMove()
      .target(MoveTarget.ALL_NEAR_ENEMIES),
    new AttackMove(Moves.SANDSEAR_STORM, Type.GROUND, MoveCategory.SPECIAL, 100, 80, 10, 20, 0, 8)
      .attr(StormAccuracyAttr)
      .attr(StatusEffectAttr, StatusEffect.BURN)
      .windMove()
      .target(MoveTarget.ALL_NEAR_ENEMIES),
    new StatusMove(Moves.LUNAR_BLESSING, Type.PSYCHIC, -1, 5, -1, 0, 8)
      .attr(HealAttr, 0.25, true, false)
      .attr(HealStatusEffectAttr, false, StatusEffect.PARALYSIS, StatusEffect.POISON, StatusEffect.TOXIC, StatusEffect.BURN, StatusEffect.SLEEP)
      .target(MoveTarget.USER_AND_ALLIES)
      .triageMove(),
    new SelfStatusMove(Moves.TAKE_HEART, Type.PSYCHIC, -1, 10, -1, 0, 8)
      .attr(StatStageChangeAttr, [ Stat.SPATK, Stat.SPDEF ], 1, true)
      .attr(HealStatusEffectAttr, true, StatusEffect.PARALYSIS, StatusEffect.POISON, StatusEffect.TOXIC, StatusEffect.BURN, StatusEffect.SLEEP),
    /* Unused
    new AttackMove(Moves.G_MAX_WILDFIRE, Type.FIRE, MoveCategory.PHYSICAL, 10, -1, 10, -1, 0, 8)
      .target(MoveTarget.ALL_NEAR_ENEMIES)
      .unimplemented(),
    new AttackMove(Moves.G_MAX_BEFUDDLE, Type.BUG, MoveCategory.PHYSICAL, 10, -1, 10, -1, 0, 8)
      .target(MoveTarget.ALL_NEAR_ENEMIES)
      .unimplemented(),
    new AttackMove(Moves.G_MAX_VOLT_CRASH, Type.ELECTRIC, MoveCategory.PHYSICAL, 10, -1, 10, -1, 0, 8)
      .target(MoveTarget.ALL_NEAR_ENEMIES)
      .unimplemented(),
    new AttackMove(Moves.G_MAX_GOLD_RUSH, Type.NORMAL, MoveCategory.PHYSICAL, 10, -1, 10, -1, 0, 8)
      .target(MoveTarget.ALL_NEAR_ENEMIES)
      .unimplemented(),
    new AttackMove(Moves.G_MAX_CHI_STRIKE, Type.FIGHTING, MoveCategory.PHYSICAL, 10, -1, 10, -1, 0, 8)
      .target(MoveTarget.ALL_NEAR_ENEMIES)
      .unimplemented(),
    new AttackMove(Moves.G_MAX_TERROR, Type.GHOST, MoveCategory.PHYSICAL, 10, -1, 10, -1, 0, 8)
      .target(MoveTarget.ALL_NEAR_ENEMIES)
      .unimplemented(),
    new AttackMove(Moves.G_MAX_RESONANCE, Type.ICE, MoveCategory.PHYSICAL, 10, -1, 10, -1, 0, 8)
      .target(MoveTarget.ALL_NEAR_ENEMIES)
      .unimplemented(),
    new AttackMove(Moves.G_MAX_CUDDLE, Type.NORMAL, MoveCategory.PHYSICAL, 10, -1, 10, -1, 0, 8)
      .target(MoveTarget.ALL_NEAR_ENEMIES)
      .unimplemented(),
    new AttackMove(Moves.G_MAX_REPLENISH, Type.NORMAL, MoveCategory.PHYSICAL, 10, -1, 10, -1, 0, 8)
      .target(MoveTarget.ALL_NEAR_ENEMIES)
      .unimplemented(),
    new AttackMove(Moves.G_MAX_MALODOR, Type.POISON, MoveCategory.PHYSICAL, 10, -1, 10, -1, 0, 8)
      .target(MoveTarget.ALL_NEAR_ENEMIES)
      .unimplemented(),
    new AttackMove(Moves.G_MAX_STONESURGE, Type.WATER, MoveCategory.PHYSICAL, 10, -1, 10, -1, 0, 8)
      .target(MoveTarget.ALL_NEAR_ENEMIES)
      .unimplemented(),
    new AttackMove(Moves.G_MAX_WIND_RAGE, Type.FLYING, MoveCategory.PHYSICAL, 10, -1, 10, -1, 0, 8)
      .target(MoveTarget.ALL_NEAR_ENEMIES)
      .unimplemented(),
    new AttackMove(Moves.G_MAX_STUN_SHOCK, Type.ELECTRIC, MoveCategory.PHYSICAL, 10, -1, 10, -1, 0, 8)
      .target(MoveTarget.ALL_NEAR_ENEMIES)
      .unimplemented(),
    new AttackMove(Moves.G_MAX_FINALE, Type.FAIRY, MoveCategory.PHYSICAL, 10, -1, 10, -1, 0, 8)
      .target(MoveTarget.ALL_NEAR_ENEMIES)
      .unimplemented(),
    new AttackMove(Moves.G_MAX_DEPLETION, Type.DRAGON, MoveCategory.PHYSICAL, 10, -1, 10, -1, 0, 8)
      .target(MoveTarget.ALL_NEAR_ENEMIES)
      .unimplemented(),
    new AttackMove(Moves.G_MAX_GRAVITAS, Type.PSYCHIC, MoveCategory.PHYSICAL, 10, -1, 10, -1, 0, 8)
      .target(MoveTarget.ALL_NEAR_ENEMIES)
      .unimplemented(),
    new AttackMove(Moves.G_MAX_VOLCALITH, Type.ROCK, MoveCategory.PHYSICAL, 10, -1, 10, -1, 0, 8)
      .target(MoveTarget.ALL_NEAR_ENEMIES)
      .unimplemented(),
    new AttackMove(Moves.G_MAX_SANDBLAST, Type.GROUND, MoveCategory.PHYSICAL, 10, -1, 10, -1, 0, 8)
      .target(MoveTarget.ALL_NEAR_ENEMIES)
      .unimplemented(),
    new AttackMove(Moves.G_MAX_SNOOZE, Type.DARK, MoveCategory.PHYSICAL, 10, -1, 10, -1, 0, 8)
      .target(MoveTarget.ALL_NEAR_ENEMIES)
      .unimplemented(),
    new AttackMove(Moves.G_MAX_TARTNESS, Type.GRASS, MoveCategory.PHYSICAL, 10, -1, 10, -1, 0, 8)
      .target(MoveTarget.ALL_NEAR_ENEMIES)
      .unimplemented(),
    new AttackMove(Moves.G_MAX_SWEETNESS, Type.GRASS, MoveCategory.PHYSICAL, 10, -1, 10, -1, 0, 8)
      .target(MoveTarget.ALL_NEAR_ENEMIES)
      .unimplemented(),
    new AttackMove(Moves.G_MAX_SMITE, Type.FAIRY, MoveCategory.PHYSICAL, 10, -1, 10, -1, 0, 8)
      .target(MoveTarget.ALL_NEAR_ENEMIES)
      .unimplemented(),
    new AttackMove(Moves.G_MAX_STEELSURGE, Type.STEEL, MoveCategory.PHYSICAL, 10, -1, 10, -1, 0, 8)
      .target(MoveTarget.ALL_NEAR_ENEMIES)
      .unimplemented(),
    new AttackMove(Moves.G_MAX_MELTDOWN, Type.STEEL, MoveCategory.PHYSICAL, 10, -1, 10, -1, 0, 8)
      .target(MoveTarget.ALL_NEAR_ENEMIES)
      .unimplemented(),
    new AttackMove(Moves.G_MAX_FOAM_BURST, Type.WATER, MoveCategory.PHYSICAL, 10, -1, 10, -1, 0, 8)
      .target(MoveTarget.ALL_NEAR_ENEMIES)
      .unimplemented(),
    new AttackMove(Moves.G_MAX_CENTIFERNO, Type.FIRE, MoveCategory.PHYSICAL, 10, -1, 10, -1, 0, 8)
      .target(MoveTarget.ALL_NEAR_ENEMIES)
      .unimplemented(),
    new AttackMove(Moves.G_MAX_VINE_LASH, Type.GRASS, MoveCategory.PHYSICAL, 10, -1, 10, -1, 0, 8)
      .target(MoveTarget.ALL_NEAR_ENEMIES)
      .unimplemented(),
    new AttackMove(Moves.G_MAX_CANNONADE, Type.WATER, MoveCategory.PHYSICAL, 10, -1, 10, -1, 0, 8)
      .target(MoveTarget.ALL_NEAR_ENEMIES)
      .unimplemented(),
    new AttackMove(Moves.G_MAX_DRUM_SOLO, Type.GRASS, MoveCategory.PHYSICAL, 10, -1, 10, -1, 0, 8)
      .target(MoveTarget.ALL_NEAR_ENEMIES)
      .unimplemented(),
    new AttackMove(Moves.G_MAX_FIREBALL, Type.FIRE, MoveCategory.PHYSICAL, 10, -1, 10, -1, 0, 8)
      .target(MoveTarget.ALL_NEAR_ENEMIES)
      .unimplemented(),
    new AttackMove(Moves.G_MAX_HYDROSNIPE, Type.WATER, MoveCategory.PHYSICAL, 10, -1, 10, -1, 0, 8)
      .target(MoveTarget.ALL_NEAR_ENEMIES)
      .unimplemented(),
    new AttackMove(Moves.G_MAX_ONE_BLOW, Type.DARK, MoveCategory.PHYSICAL, 10, -1, 10, -1, 0, 8)
      .target(MoveTarget.ALL_NEAR_ENEMIES)
      .unimplemented(),
    new AttackMove(Moves.G_MAX_RAPID_FLOW, Type.WATER, MoveCategory.PHYSICAL, 10, -1, 10, -1, 0, 8)
      .target(MoveTarget.ALL_NEAR_ENEMIES)
      .unimplemented(),
    End Unused */
    new AttackMove(Moves.TERA_BLAST, Type.NORMAL, MoveCategory.SPECIAL, 80, 100, 10, -1, 0, 9)
      .attr(TeraMoveCategoryAttr)
      .attr(TeraBlastTypeAttr)
      .attr(TeraBlastPowerAttr)
      .attr(StatStageChangeAttr, [ Stat.ATK, Stat.SPATK ], -1, true, (user, target, move) => user.isTerastallized() && user.isOfType(Type.STELLAR))
      .partial(), /** Does not ignore abilities that affect stats, relevant in determining the move's category {@see TeraMoveCategoryAttr} */
    new SelfStatusMove(Moves.SILK_TRAP, Type.BUG, -1, 10, -1, 4, 9)
      .attr(ProtectAttr, BattlerTagType.SILK_TRAP)
      .condition(failIfLastCondition),
    new AttackMove(Moves.AXE_KICK, Type.FIGHTING, MoveCategory.PHYSICAL, 120, 90, 10, 30, 0, 9)
      .attr(MissEffectAttr, crashDamageFunc)
      .attr(NoEffectAttr, crashDamageFunc)
      .attr(ConfuseAttr)
      .recklessMove(),
    new AttackMove(Moves.LAST_RESPECTS, Type.GHOST, MoveCategory.PHYSICAL, 50, 100, 10, -1, 0, 9)
      .attr(MovePowerMultiplierAttr, (user, target, move) => 1 + Math.min(user.isPlayer() ? user.scene.currentBattle.playerFaints : user.scene.currentBattle.enemyFaints, 100))
      .makesContact(false),
    new AttackMove(Moves.LUMINA_CRASH, Type.PSYCHIC, MoveCategory.SPECIAL, 80, 100, 10, 100, 0, 9)
      .attr(StatStageChangeAttr, [ Stat.SPDEF ], -2),
    new AttackMove(Moves.ORDER_UP, Type.DRAGON, MoveCategory.PHYSICAL, 80, 100, 10, 100, 0, 9)
      .makesContact(false)
      .partial(), // No effect implemented (requires Commander)
    new AttackMove(Moves.JET_PUNCH, Type.WATER, MoveCategory.PHYSICAL, 60, 100, 15, -1, 1, 9)
      .punchingMove(),
    new StatusMove(Moves.SPICY_EXTRACT, Type.GRASS, -1, 15, -1, 0, 9)
      .attr(StatStageChangeAttr, [ Stat.ATK ], 2)
      .attr(StatStageChangeAttr, [ Stat.DEF ], -2),
    new AttackMove(Moves.SPIN_OUT, Type.STEEL, MoveCategory.PHYSICAL, 100, 100, 5, -1, 0, 9)
      .attr(StatStageChangeAttr, [ Stat.SPD ], -2, true),
    new AttackMove(Moves.POPULATION_BOMB, Type.NORMAL, MoveCategory.PHYSICAL, 20, 90, 10, -1, 0, 9)
      .attr(MultiHitAttr, MultiHitType._10)
      .slicingMove()
      .checkAllHits(),
    new AttackMove(Moves.ICE_SPINNER, Type.ICE, MoveCategory.PHYSICAL, 80, 100, 15, -1, 0, 9)
      .attr(ClearTerrainAttr),
    new AttackMove(Moves.GLAIVE_RUSH, Type.DRAGON, MoveCategory.PHYSICAL, 120, 100, 5, -1, 0, 9)
      .attr(AddBattlerTagAttr, BattlerTagType.ALWAYS_GET_HIT, true, false, 0, 0, true)
      .attr(AddBattlerTagAttr, BattlerTagType.RECEIVE_DOUBLE_DAMAGE, true, false, 0, 0, true)
      .condition((user, target, move) => {
        return !(target.getTag(BattlerTagType.PROTECTED)?.tagType === "PROTECTED" || target.scene.arena.getTag(ArenaTagType.MAT_BLOCK)?.tagType === "MAT_BLOCK");
      }),
    new StatusMove(Moves.REVIVAL_BLESSING, Type.NORMAL, -1, 1, -1, 0, 9)
      .triageMove()
      .attr(RevivalBlessingAttr)
      .target(MoveTarget.USER),
    new AttackMove(Moves.SALT_CURE, Type.ROCK, MoveCategory.PHYSICAL, 40, 100, 15, 100, 0, 9)
      .attr(AddBattlerTagAttr, BattlerTagType.SALT_CURED)
      .makesContact(false),
    new AttackMove(Moves.TRIPLE_DIVE, Type.WATER, MoveCategory.PHYSICAL, 30, 95, 10, -1, 0, 9)
      .attr(MultiHitAttr, MultiHitType._3),
    new AttackMove(Moves.MORTAL_SPIN, Type.POISON, MoveCategory.PHYSICAL, 30, 100, 15, 100, 0, 9)
      .attr(LapseBattlerTagAttr, [
        BattlerTagType.BIND,
        BattlerTagType.WRAP,
        BattlerTagType.FIRE_SPIN,
        BattlerTagType.WHIRLPOOL,
        BattlerTagType.CLAMP,
        BattlerTagType.SAND_TOMB,
        BattlerTagType.MAGMA_STORM,
        BattlerTagType.SNAP_TRAP,
        BattlerTagType.THUNDER_CAGE,
        BattlerTagType.SEEDED,
        BattlerTagType.INFESTATION
      ], true)
      .attr(StatusEffectAttr, StatusEffect.POISON)
      .attr(RemoveArenaTrapAttr)
      .target(MoveTarget.ALL_NEAR_ENEMIES),
    new StatusMove(Moves.DOODLE, Type.NORMAL, 100, 10, -1, 0, 9)
      .attr(AbilityCopyAttr, true),
    new SelfStatusMove(Moves.FILLET_AWAY, Type.NORMAL, -1, 10, -1, 0, 9)
      .attr(CutHpStatStageBoostAttr, [ Stat.ATK, Stat.SPATK, Stat.SPD ], 2, 2),
    new AttackMove(Moves.KOWTOW_CLEAVE, Type.DARK, MoveCategory.PHYSICAL, 85, -1, 10, -1, 0, 9)
      .slicingMove(),
    new AttackMove(Moves.FLOWER_TRICK, Type.GRASS, MoveCategory.PHYSICAL, 70, -1, 10, 100, 0, 9)
      .attr(CritOnlyAttr)
      .makesContact(false),
    new AttackMove(Moves.TORCH_SONG, Type.FIRE, MoveCategory.SPECIAL, 80, 100, 10, 100, 0, 9)
      .attr(StatStageChangeAttr, [ Stat.SPATK ], 1, true)
      .soundBased(),
    new AttackMove(Moves.AQUA_STEP, Type.WATER, MoveCategory.PHYSICAL, 80, 100, 10, 100, 0, 9)
      .attr(StatStageChangeAttr, [ Stat.SPD ], 1, true)
      .danceMove(),
    new AttackMove(Moves.RAGING_BULL, Type.NORMAL, MoveCategory.PHYSICAL, 90, 100, 10, -1, 0, 9)
      .attr(RagingBullTypeAttr)
      .attr(RemoveScreensAttr),
    new AttackMove(Moves.MAKE_IT_RAIN, Type.STEEL, MoveCategory.SPECIAL, 120, 100, 5, -1, 0, 9)
      .attr(MoneyAttr)
      .attr(StatStageChangeAttr, [ Stat.SPATK ], -1, true, null, true, false, MoveEffectTrigger.HIT, true)
      .target(MoveTarget.ALL_NEAR_ENEMIES),
    new AttackMove(Moves.PSYBLADE, Type.PSYCHIC, MoveCategory.PHYSICAL, 80, 100, 15, -1, 0, 9)
      .attr(MovePowerMultiplierAttr, (user, target, move) => user.scene.arena.getTerrainType() === TerrainType.ELECTRIC && user.isGrounded() ? 1.5 : 1)
      .slicingMove(),
    new AttackMove(Moves.HYDRO_STEAM, Type.WATER, MoveCategory.SPECIAL, 80, 100, 15, -1, 0, 9)
      .attr(IgnoreWeatherTypeDebuffAttr, WeatherType.SUNNY)
      .attr(MovePowerMultiplierAttr, (user, target, move) => [ WeatherType.SUNNY, WeatherType.HARSH_SUN ].includes(user.scene.arena.weather?.weatherType!) && !user.scene.arena.weather?.isEffectSuppressed(user.scene) ? 1.5 : 1), // TODO: is this bang correct?
    new AttackMove(Moves.RUINATION, Type.DARK, MoveCategory.SPECIAL, -1, 90, 10, -1, 0, 9)
      .attr(TargetHalfHpDamageAttr),
    new AttackMove(Moves.COLLISION_COURSE, Type.FIGHTING, MoveCategory.PHYSICAL, 100, 100, 5, -1, 0, 9)
      .attr(MovePowerMultiplierAttr, (user, target, move) => target.getAttackTypeEffectiveness(move.type, user) >= 2 ? 5461 / 4096 : 1),
    new AttackMove(Moves.ELECTRO_DRIFT, Type.ELECTRIC, MoveCategory.SPECIAL, 100, 100, 5, -1, 0, 9)
      .attr(MovePowerMultiplierAttr, (user, target, move) => target.getAttackTypeEffectiveness(move.type, user) >= 2 ? 5461 / 4096 : 1)
      .makesContact(),
    new SelfStatusMove(Moves.SHED_TAIL, Type.NORMAL, -1, 10, -1, 0, 9)
      .attr(AddSubstituteAttr, 0.5)
      .attr(ForceSwitchOutAttr, true, SwitchType.SHED_TAIL),
    new SelfStatusMove(Moves.CHILLY_RECEPTION, Type.ICE, -1, 10, -1, 0, 9)
      .attr(PreMoveMessageAttr, (user, move) => i18next.t("moveTriggers:chillyReception", { pokemonName: getPokemonNameWithAffix(user) }))
      .attr(ChillyReceptionAttr, true),
    new SelfStatusMove(Moves.TIDY_UP, Type.NORMAL, -1, 10, -1, 0, 9)
      .attr(StatStageChangeAttr, [ Stat.ATK, Stat.SPD ], 1, true, null, true, true)
      .attr(RemoveArenaTrapAttr, true)
      .attr(RemoveAllSubstitutesAttr),
    new StatusMove(Moves.SNOWSCAPE, Type.ICE, -1, 10, -1, 0, 9)
      .attr(WeatherChangeAttr, WeatherType.SNOW)
      .target(MoveTarget.BOTH_SIDES),
    new AttackMove(Moves.POUNCE, Type.BUG, MoveCategory.PHYSICAL, 50, 100, 20, 100, 0, 9)
      .attr(StatStageChangeAttr, [ Stat.SPD ], -1),
    new AttackMove(Moves.TRAILBLAZE, Type.GRASS, MoveCategory.PHYSICAL, 50, 100, 20, 100, 0, 9)
      .attr(StatStageChangeAttr, [ Stat.SPD ], 1, true),
    new AttackMove(Moves.CHILLING_WATER, Type.WATER, MoveCategory.SPECIAL, 50, 100, 20, 100, 0, 9)
      .attr(StatStageChangeAttr, [ Stat.ATK ], -1),
    new AttackMove(Moves.HYPER_DRILL, Type.NORMAL, MoveCategory.PHYSICAL, 100, 100, 5, -1, 0, 9)
      .ignoresProtect(),
    new AttackMove(Moves.TWIN_BEAM, Type.PSYCHIC, MoveCategory.SPECIAL, 40, 100, 10, -1, 0, 9)
      .attr(MultiHitAttr, MultiHitType._2),
    new AttackMove(Moves.RAGE_FIST, Type.GHOST, MoveCategory.PHYSICAL, 50, 100, 10, -1, 0, 9)
      .attr(HitCountPowerAttr)
      .punchingMove(),
    new AttackMove(Moves.ARMOR_CANNON, Type.FIRE, MoveCategory.SPECIAL, 120, 100, 5, -1, 0, 9)
      .attr(StatStageChangeAttr, [ Stat.DEF, Stat.SPDEF ], -1, true),
    new AttackMove(Moves.BITTER_BLADE, Type.FIRE, MoveCategory.PHYSICAL, 90, 100, 10, -1, 0, 9)
      .attr(HitHealAttr)
      .slicingMove()
      .triageMove(),
    new AttackMove(Moves.DOUBLE_SHOCK, Type.ELECTRIC, MoveCategory.PHYSICAL, 120, 100, 5, -1, 0, 9)
      .condition((user) => {
        const userTypes = user.getTypes(true);
        return userTypes.includes(Type.ELECTRIC);
      })
      .attr(AddBattlerTagAttr, BattlerTagType.DOUBLE_SHOCKED, true, false)
      .attr(RemoveTypeAttr, Type.ELECTRIC, (user) => {
        user.scene.queueMessage(i18next.t("moveTriggers:usedUpAllElectricity", { pokemonName: getPokemonNameWithAffix(user) }));
      }),
    new AttackMove(Moves.GIGATON_HAMMER, Type.STEEL, MoveCategory.PHYSICAL, 160, 100, 5, -1, 0, 9)
      .makesContact(false)
      .condition((user, target, move) => {
        const turnMove = user.getLastXMoves(1);
        return !turnMove.length || turnMove[0].move !== move.id || turnMove[0].result !== MoveResult.SUCCESS;
      }), // TODO Add Instruct/Encore interaction
    new AttackMove(Moves.COMEUPPANCE, Type.DARK, MoveCategory.PHYSICAL, -1, 100, 10, -1, 0, 9)
      .attr(CounterDamageAttr, (move: Move) => (move.category === MoveCategory.PHYSICAL || move.category === MoveCategory.SPECIAL), 1.5)
      .redirectCounter()
      .target(MoveTarget.ATTACKER),
    new AttackMove(Moves.AQUA_CUTTER, Type.WATER, MoveCategory.PHYSICAL, 70, 100, 20, -1, 0, 9)
      .attr(HighCritAttr)
      .slicingMove()
      .makesContact(false),
    new AttackMove(Moves.BLAZING_TORQUE, Type.FIRE, MoveCategory.PHYSICAL, 80, 100, 10, 30, 0, 9)
      .attr(StatusEffectAttr, StatusEffect.BURN)
      .makesContact(false),
    new AttackMove(Moves.WICKED_TORQUE, Type.DARK, MoveCategory.PHYSICAL, 80, 100, 10, 10, 0, 9)
      .attr(StatusEffectAttr, StatusEffect.SLEEP)
      .makesContact(false),
    new AttackMove(Moves.NOXIOUS_TORQUE, Type.POISON, MoveCategory.PHYSICAL, 100, 100, 10, 30, 0, 9)
      .attr(StatusEffectAttr, StatusEffect.POISON)
      .makesContact(false),
    new AttackMove(Moves.COMBAT_TORQUE, Type.FIGHTING, MoveCategory.PHYSICAL, 100, 100, 10, 30, 0, 9)
      .attr(StatusEffectAttr, StatusEffect.PARALYSIS)
      .makesContact(false),
    new AttackMove(Moves.MAGICAL_TORQUE, Type.FAIRY, MoveCategory.PHYSICAL, 100, 100, 10, 30, 0, 9)
      .attr(ConfuseAttr)
      .makesContact(false),
    new AttackMove(Moves.BLOOD_MOON, Type.NORMAL, MoveCategory.SPECIAL, 140, 100, 5, -1, 0, 9)
      .condition((user, target, move) => {
        const turnMove = user.getLastXMoves(1);
        return !turnMove.length || turnMove[0].move !== move.id || turnMove[0].result !== MoveResult.SUCCESS;
      }), // TODO Add Instruct/Encore interaction
    new AttackMove(Moves.MATCHA_GOTCHA, Type.GRASS, MoveCategory.SPECIAL, 80, 90, 15, 20, 0, 9)
      .attr(HitHealAttr)
      .attr(HealStatusEffectAttr, true, StatusEffect.FREEZE)
      .attr(HealStatusEffectAttr, false, StatusEffect.FREEZE)
      .attr(StatusEffectAttr, StatusEffect.BURN)
      .target(MoveTarget.ALL_NEAR_ENEMIES)
      .triageMove(),
    new AttackMove(Moves.SYRUP_BOMB, Type.GRASS, MoveCategory.SPECIAL, 60, 85, 10, -1, 0, 9)
      .attr(AddBattlerTagAttr, BattlerTagType.SYRUP_BOMB, false, false, 3)
      .ballBombMove(),
    new AttackMove(Moves.IVY_CUDGEL, Type.GRASS, MoveCategory.PHYSICAL, 100, 100, 10, -1, 0, 9)
      .attr(IvyCudgelTypeAttr)
      .attr(HighCritAttr)
      .makesContact(false),
    new ChargingAttackMove(Moves.ELECTRO_SHOT, Type.ELECTRIC, MoveCategory.SPECIAL, 130, 100, 10, 100, 0, 9)
      .chargeText(i18next.t("moveTriggers:absorbedElectricity", { pokemonName: "{USER}" }))
      .chargeAttr(StatStageChangeAttr, [ Stat.SPATK ], 1, true)
      .chargeAttr(WeatherInstantChargeAttr, [ WeatherType.RAIN, WeatherType.HEAVY_RAIN ])
      .ignoresVirtual(),
    new AttackMove(Moves.TERA_STARSTORM, Type.NORMAL, MoveCategory.SPECIAL, 120, 100, 5, -1, 0, 9)
      .attr(TeraMoveCategoryAttr)
      .attr(TeraStarstormTypeAttr)
      .attr(VariableTargetAttr, (user, target, move) => (user.hasFusionSpecies(Species.TERAPAGOS) || user.species.speciesId === Species.TERAPAGOS) && user.isTerastallized() ? MoveTarget.ALL_NEAR_ENEMIES : MoveTarget.NEAR_OTHER)
      .partial(), /** Does not ignore abilities that affect stats, relevant in determining the move's category {@see TeraMoveCategoryAttr} */
    new AttackMove(Moves.FICKLE_BEAM, Type.DRAGON, MoveCategory.SPECIAL, 80, 100, 5, 30, 0, 9)
      .attr(PreMoveMessageAttr, doublePowerChanceMessageFunc)
      .attr(DoublePowerChanceAttr),
    new SelfStatusMove(Moves.BURNING_BULWARK, Type.FIRE, -1, 10, -1, 4, 9)
      .attr(ProtectAttr, BattlerTagType.BURNING_BULWARK)
      .condition(failIfLastCondition),
    new AttackMove(Moves.THUNDERCLAP, Type.ELECTRIC, MoveCategory.SPECIAL, 70, 100, 5, -1, 1, 9)
      .condition((user, target, move) => user.scene.currentBattle.turnCommands[target.getBattlerIndex()]?.command === Command.FIGHT && !target.turnData.acted && allMoves[user.scene.currentBattle.turnCommands[target.getBattlerIndex()]?.move?.move!].category !== MoveCategory.STATUS), // TODO: is this bang correct?
    new AttackMove(Moves.MIGHTY_CLEAVE, Type.ROCK, MoveCategory.PHYSICAL, 95, 100, 5, -1, 0, 9)
      .slicingMove()
      .ignoresProtect(),
    new AttackMove(Moves.TACHYON_CUTTER, Type.STEEL, MoveCategory.SPECIAL, 50, -1, 10, -1, 0, 9)
      .attr(MultiHitAttr, MultiHitType._2)
      .slicingMove(),
    new AttackMove(Moves.HARD_PRESS, Type.STEEL, MoveCategory.PHYSICAL, -1, 100, 10, -1, 0, 9)
      .attr(OpponentHighHpPowerAttr, 100),
    new StatusMove(Moves.DRAGON_CHEER, Type.DRAGON, -1, 15, -1, 0, 9)
      .attr(AddBattlerTagAttr, BattlerTagType.DRAGON_CHEER, false, true)
      .target(MoveTarget.NEAR_ALLY),
    new AttackMove(Moves.ALLURING_VOICE, Type.FAIRY, MoveCategory.SPECIAL, 80, 100, 10, -1, 0, 9)
      .attr(AddBattlerTagIfBoostedAttr, BattlerTagType.CONFUSED)
      .soundBased(),
    new AttackMove(Moves.TEMPER_FLARE, Type.FIRE, MoveCategory.PHYSICAL, 75, 100, 10, -1, 0, 9)
      .attr(MovePowerMultiplierAttr, (user, target, move) => user.getLastXMoves(2)[1]?.result === MoveResult.MISS || user.getLastXMoves(2)[1]?.result === MoveResult.FAIL ? 2 : 1),
    new AttackMove(Moves.SUPERCELL_SLAM, Type.ELECTRIC, MoveCategory.PHYSICAL, 100, 95, 15, -1, 0, 9)
      .attr(MissEffectAttr, crashDamageFunc)
      .attr(NoEffectAttr, crashDamageFunc)
      .recklessMove(),
    new AttackMove(Moves.PSYCHIC_NOISE, Type.PSYCHIC, MoveCategory.SPECIAL, 75, 100, 10, -1, 0, 9)
      .soundBased()
      .attr(AddBattlerTagAttr, BattlerTagType.HEAL_BLOCK, false, false, 2),
    new AttackMove(Moves.UPPER_HAND, Type.FIGHTING, MoveCategory.PHYSICAL, 65, 100, 15, 100, 3, 9)
      .attr(FlinchAttr)
      .condition((user, target, move) => user.scene.currentBattle.turnCommands[target.getBattlerIndex()]?.command === Command.FIGHT && !target.turnData.acted && allMoves[user.scene.currentBattle.turnCommands[target.getBattlerIndex()]?.move?.move!].category !== MoveCategory.STATUS && allMoves[user.scene.currentBattle.turnCommands[target.getBattlerIndex()]?.move?.move!].priority > 0 ) // TODO: is this bang correct?
      .partial(), // Should also apply when target move priority increased by ability ex. gale wings
    new AttackMove(Moves.MALIGNANT_CHAIN, Type.POISON, MoveCategory.SPECIAL, 100, 100, 5, 50, 0, 9)
      .attr(StatusEffectAttr, StatusEffect.TOXIC)
  );
  allMoves.map(m => {
    if (m.getAttrs(StatStageChangeAttr).some(a => a.selfTarget && a.stages < 0)) {
      selfStatLowerMoves.push(m.id);
    }
  });
}<|MERGE_RESOLUTION|>--- conflicted
+++ resolved
@@ -6644,19 +6644,11 @@
 }
 
 export class TransformAttr extends MoveEffectAttr {
-<<<<<<< HEAD
-  apply(user: Pokemon, target: Pokemon, move: Move, args: any[]): Promise<boolean> {
-    return new Promise(resolve => {
-      if (!super.apply(user, target, move, args) || target.battleData.illusion.active || user.battleData.illusion.active) {
-        user.scene.queueMessage(i18next.t("battle:attackFailed"));
-        return resolve(false);
-      }
-=======
   async apply(user: Pokemon, target: Pokemon, move: Move, args: any[]): Promise<boolean> {
-    if (!super.apply(user, target, move, args)) {
+    if (!super.apply(user, target, move, args) || target.battleData.illusion.active || user.battleData.illusion.active) {
+      user.scene.queueMessage(i18next.t("battle:attackFailed"));
       return false;
     }
->>>>>>> c7e9eaf4
 
     const promises: Promise<void>[] = [];
     user.summonData.speciesForm = target.getSpeciesForm();
