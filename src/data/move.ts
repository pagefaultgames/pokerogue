--- conflicted
+++ resolved
@@ -80,16 +80,6 @@
   NONE              = 0,
   MAKES_CONTACT     = 1 << 0,
   IGNORE_PROTECT    = 1 << 1,
-<<<<<<< HEAD
-  SOUND_BASED       = 1 << 2,
-  HIDE_USER         = 1 << 3,
-  HIDE_TARGET       = 1 << 4,
-  BITING_MOVE       = 1 << 5,
-  PULSE_MOVE        = 1 << 6,
-  PUNCHING_MOVE     = 1 << 7,
-  SLICING_MOVE      = 1 << 8,
-=======
-  IGNORE_VIRTUAL    = 1 << 2,
   /**
    * Sound-based moves have the following effects:
    * - Pokemon with the {@linkcode Abilities.SOUNDPROOF Soundproof Ability} are unaffected by other Pokemon's sound-based moves.
@@ -100,54 +90,35 @@
    *
    * cf https://bulbapedia.bulbagarden.net/wiki/Sound-based_move
    */
-  SOUND_BASED       = 1 << 3,
-  HIDE_USER         = 1 << 4,
-  HIDE_TARGET       = 1 << 5,
-  BITING_MOVE       = 1 << 6,
-  PULSE_MOVE        = 1 << 7,
-  PUNCHING_MOVE     = 1 << 8,
-  SLICING_MOVE      = 1 << 9,
->>>>>>> 8046b99b
+  SOUND_BASED       = 1 << 2,
+  HIDE_USER         = 1 << 3,
+  HIDE_TARGET       = 1 << 4,
+  BITING_MOVE       = 1 << 5,
+  PULSE_MOVE        = 1 << 6,
+  PUNCHING_MOVE     = 1 << 7,
+  SLICING_MOVE      = 1 << 8,
   /**
    * Indicates a move should be affected by {@linkcode Abilities.RECKLESS}
    * @see {@linkcode Move.recklessMove()}
    */
-<<<<<<< HEAD
   RECKLESS_MOVE     = 1 << 9,
+  /** Indicates a move should be affected by {@linkcode Abilities.BULLETPROOF} */
   BALLBOMB_MOVE     = 1 << 10,
+  /** Grass types and pokemon with {@linkcode Abilities.OVERCOAT} are immune to powder moves */
   POWDER_MOVE       = 1 << 11,
+  /** Indicates a move should trigger {@linkcode Abilities.DANCER} */
   DANCE_MOVE        = 1 << 12,
+  /** Indicates a move should trigger {@linkcode Abilities.WIND_RIDER} */
   WIND_MOVE         = 1 << 13,
+  /** Indicates a move should trigger {@linkcode Abilities.TRIAGE} */
   TRIAGE_MOVE       = 1 << 14,
   IGNORE_ABILITIES  = 1 << 15,
-  /**
-   * Enables all hits of a multi-hit move to be accuracy checked individually
-   */
-  CHECK_ALL_HITS   = 1 << 16,
-  /**
-   * Indicates a move is able to be redirected to allies in a double battle if the attacker faints
-   */
-  REDIRECT_COUNTER = 1 << 17,
-=======
-  RECKLESS_MOVE     = 1 << 10,
-  /** Indicates a move should be affected by {@linkcode Abilities.BULLETPROOF} */
-  BALLBOMB_MOVE     = 1 << 11,
-  /** Grass types and pokemon with {@linkcode Abilities.OVERCOAT} are immune to powder moves */
-  POWDER_MOVE       = 1 << 12,
-  /** Indicates a move should trigger {@linkcode Abilities.DANCER} */
-  DANCE_MOVE        = 1 << 13,
-  /** Indicates a move should trigger {@linkcode Abilities.WIND_RIDER} */
-  WIND_MOVE         = 1 << 14,
-  /** Indicates a move should trigger {@linkcode Abilities.TRIAGE} */
-  TRIAGE_MOVE       = 1 << 15,
-  IGNORE_ABILITIES  = 1 << 16,
   /** Enables all hits of a multi-hit move to be accuracy checked individually */
-  CHECK_ALL_HITS    = 1 << 17,
+  CHECK_ALL_HITS    = 1 << 16,
   /** Indicates a move is able to bypass its target's Substitute (if the target has one) */
-  IGNORE_SUBSTITUTE = 1 << 18,
+  IGNORE_SUBSTITUTE = 1 << 17,
   /** Indicates a move is able to be redirected to allies in a double battle if the attacker faints */
-  REDIRECT_COUNTER = 1 << 19,
->>>>>>> 8046b99b
+  REDIRECT_COUNTER = 1 << 18,
 }
 
 type MoveConditionFunc = (user: Pokemon, target: Pokemon, move: Move) => boolean;
@@ -447,20 +418,6 @@
   }
 
   /**
-<<<<<<< HEAD
-=======
-   * Sets the {@linkcode MoveFlags.IGNORE_VIRTUAL} flag for the calling Move
-   * @param ignoresVirtual The value (boolean) to set the flag to
-   * example: @see {@linkcode Moves.NATURE_POWER}
-   * @returns The {@linkcode Move} that called this function
-   */
-  ignoresVirtual(ignoresVirtual: boolean = true): this {
-    this.setFlag(MoveFlags.IGNORE_VIRTUAL, ignoresVirtual);
-    return this;
-  }
-
-  /**
->>>>>>> 8046b99b
    * Sets the {@linkcode MoveFlags.SOUND_BASED} flag for the calling Move
    * @param soundBased The value (boolean) to set the flag to
    * example: @see {@linkcode Moves.UPROAR}
@@ -7261,13 +7218,8 @@
     new AttackMove(Moves.NIGHT_SHADE, Type.GHOST, MoveCategory.SPECIAL, -1, 100, 15, -1, 0, 1)
       .attr(LevelDamageAttr),
     new StatusMove(Moves.MIMIC, Type.NORMAL, -1, 10, -1, 0, 1)
-<<<<<<< HEAD
-      .attr(MovesetCopyMoveAttr),
-=======
       .attr(MovesetCopyMoveAttr)
-      .ignoresSubstitute()
-      .ignoresVirtual(),
->>>>>>> 8046b99b
+      .ignoresSubstitute(),
     new StatusMove(Moves.SCREECH, Type.NORMAL, 85, 40, -1, 0, 1)
       .attr(StatStageChangeAttr, [ Stat.DEF ], -2)
       .soundBased(),
@@ -7439,13 +7391,8 @@
       .attr(TypelessAttr)
       .target(MoveTarget.RANDOM_NEAR_ENEMY),
     new StatusMove(Moves.SKETCH, Type.NORMAL, -1, 1, -1, 0, 2)
-<<<<<<< HEAD
+      .ignoresSubstitute()
       .attr(SketchAttr),
-=======
-      .ignoresSubstitute()
-      .attr(SketchAttr)
-      .ignoresVirtual(),
->>>>>>> 8046b99b
     new AttackMove(Moves.TRIPLE_KICK, Type.FIGHTING, MoveCategory.PHYSICAL, 10, 90, 10, -1, 0, 2)
       .attr(MultiHitAttr, MultiHitType._3)
       .attr(MultiHitPowerIncrementAttr, 3)
@@ -8092,11 +8039,7 @@
       .attr(AddArenaTagAttr, ArenaTagType.NO_CRIT, 5, true, true)
       .target(MoveTarget.USER_SIDE),
     new StatusMove(Moves.ME_FIRST, Type.NORMAL, -1, 20, -1, 0, 4)
-<<<<<<< HEAD
-=======
       .ignoresSubstitute()
-      .ignoresVirtual()
->>>>>>> 8046b99b
       .target(MoveTarget.NEAR_ENEMY)
       .unimplemented(),
     new SelfStatusMove(Moves.COPYCAT, Type.NORMAL, -1, 20, -1, 0, 4)
@@ -8443,13 +8386,8 @@
     new AttackMove(Moves.SKY_DROP, Type.FLYING, MoveCategory.PHYSICAL, 60, 100, 10, -1, 0, 5)
       .partial() // Should immobilize the target, Flying types should take no damage. cf https://bulbapedia.bulbagarden.net/wiki/Sky_Drop_(move) and https://www.smogon.com/dex/sv/moves/sky-drop/
       .attr(ChargeAttr, ChargeAnim.SKY_DROP_CHARGING, i18next.t("moveTriggers:tookTargetIntoSky", {pokemonName: "{USER}", targetName: "{TARGET}"}), BattlerTagType.FLYING) // TODO: Add 2nd turn message
-<<<<<<< HEAD
-      .condition(failOnGravityCondition),
-=======
       .condition(failOnGravityCondition)
-      .condition((user, target, move) => !target.getTag(BattlerTagType.SUBSTITUTE))
-      .ignoresVirtual(),
->>>>>>> 8046b99b
+      .condition((user, target, move) => !target.getTag(BattlerTagType.SUBSTITUTE)),
     new SelfStatusMove(Moves.SHIFT_GEAR, Type.STEEL, -1, 10, -1, 0, 5)
       .attr(StatStageChangeAttr, [ Stat.ATK ], 1, true)
       .attr(StatStageChangeAttr, [ Stat.SPD ], 2, true),
