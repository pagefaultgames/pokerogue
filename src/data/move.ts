--- conflicted
+++ resolved
@@ -1,9 +1,5 @@
 import { ChargeAnim, MoveChargeAnim, initMoveAnim, loadMoveAnimAssets } from "./battle-anims";
-<<<<<<< HEAD
-import { BattleEndPhase, MoveEndPhase, MovePhase, NewBattlePhase, PokemonHealPhase, StatChangePhase, SwitchSummonPhase } from "../phases";
-=======
-import { BattleEndPhase, MoveEndPhase, MovePhase, NewBattlePhase, PartyStatusCurePhase, PokemonHealPhase, StatChangePhase, SwitchPhase, SwitchSummonPhase } from "../phases";
->>>>>>> 897f0279
+import { BattleEndPhase, MoveEndPhase, MovePhase, NewBattlePhase, PokemonHealPhase, StatChangePhase, SwitchPhase, SwitchSummonPhase } from "../phases";
 import { BattleStat, getBattleStatName } from "./battle-stat";
 import { EncoreTag, GulpMissileTag, HelpingHandTag, SemiInvulnerableTag, StockpilingTag, TypeBoostTag } from "./battler-tags";
 import { getPokemonNameWithAffix } from "../messages";
@@ -1484,7 +1480,6 @@
     if (!this.canApply(user, target, move, args)) {
       return false;
     }
-<<<<<<< HEAD
     const partyPokemon = user.isPlayer() ? user.scene.getParty() : user.scene.getEnemyParty();
     partyPokemon.forEach(p => this.cureStatus(p));
 
@@ -1492,9 +1487,6 @@
       user.scene.queueMessage(this.message);
     }
 
-=======
-    this.addPartyCurePhase(user);
->>>>>>> 897f0279
     return true;
   }
 
