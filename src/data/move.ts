import { ChargeAnim, MoveChargeAnim, initMoveAnim, loadMoveAnimAssets } from "./battle-anims";
import { BattleEndPhase, MovePhase, NewBattlePhase, PartyStatusCurePhase, PokemonHealPhase, StatChangePhase, SwitchSummonPhase } from "../phases";
import { BattleStat, getBattleStatName } from "./battle-stat";
import { EncoreTag, HelpingHandTag, SemiInvulnerableTag, TypeBoostTag } from "./battler-tags";
import { getPokemonMessage, getPokemonNameWithAffix } from "../messages";
import Pokemon, { AttackMoveResult, EnemyPokemon, HitResult, MoveResult, PlayerPokemon, PokemonMove, TurnMove } from "../field/pokemon";
import { StatusEffect, getStatusEffectHealText, isNonVolatileStatusEffect, getNonVolatileStatusEffects} from "./status-effect";
import { Type } from "./type";
import { Constructor } from "#app/utils";
import * as Utils from "../utils";
import { WeatherType } from "./weather";
<<<<<<< HEAD
import { ArenaTagSide, ArenaTrapTag, WeakenMoveTypeTag } from "./arena-tag";
import { UnswappableAbilityAbAttr, UncopiableAbilityAbAttr, UnsuppressableAbilityAbAttr, BlockRecoilDamageAttr, BlockOneHitKOAbAttr, IgnoreContactAbAttr, MaxMultiHitAbAttr, applyAbAttrs, BlockNonDirectDamageAbAttr, applyPreSwitchOutAbAttrs, PreSwitchOutAbAttr, applyPostDefendAbAttrs, PostDefendContactApplyStatusEffectAbAttr, MoveAbilityBypassAbAttr, ReverseDrainAbAttr, FieldPreventExplosiveMovesAbAttr, ForceSwitchOutImmunityAbAttr, BlockItemTheftAbAttr, applyPostAttackAbAttrs, ConfusionOnStatusEffectAbAttr, HealFromBerryUseAbAttr, IgnoreProtectOnContactAbAttr, IgnoreMoveEffectsAbAttr, applyPreDefendAbAttrs, MoveEffectChanceMultiplierAbAttr, applyPreAttackAbAttrs, MoveTypeChangeAttr, UserFieldMoveTypePowerBoostAbAttr, FieldMoveTypePowerBoostAbAttr, AllyMoveCategoryPowerBoostAbAttr, VariableMovePowerAbAttr } from "./ability";
import { allAbilities } from "./ability";
import { PokemonHeldItemModifier, BerryModifier, PreserveBerryModifier, AttackTypeBoosterModifier, PokemonMultiHitModifier } from "../modifier/modifier";
=======
import { ArenaTagSide, ArenaTrapTag } from "./arena-tag";
import { UnswappableAbilityAbAttr, UncopiableAbilityAbAttr, UnsuppressableAbilityAbAttr, BlockRecoilDamageAttr, BlockOneHitKOAbAttr, IgnoreContactAbAttr, MaxMultiHitAbAttr, applyAbAttrs, BlockNonDirectDamageAbAttr, applyPreSwitchOutAbAttrs, PreSwitchOutAbAttr, applyPostDefendAbAttrs, PostDefendContactApplyStatusEffectAbAttr, MoveAbilityBypassAbAttr, ReverseDrainAbAttr, FieldPreventExplosiveMovesAbAttr, ForceSwitchOutImmunityAbAttr, BlockItemTheftAbAttr, applyPostAttackAbAttrs, ConfusionOnStatusEffectAbAttr, HealFromBerryUseAbAttr, IgnoreProtectOnContactAbAttr, IgnoreMoveEffectsAbAttr, applyPreDefendAbAttrs, MoveEffectChanceMultiplierAbAttr, WonderSkinAbAttr } from "./ability";
import { allAbilities } from "./ability";
import { PokemonHeldItemModifier, BerryModifier, PreserveBerryModifier, PokemonMoveAccuracyBoosterModifier } from "../modifier/modifier";
>>>>>>> d9fa4715
import { BattlerIndex } from "../battle";
import { Stat } from "./pokemon-stat";
import { TerrainType } from "./terrain";
import { SpeciesFormChangeActiveTrigger } from "./pokemon-forms";
import { ModifierPoolType } from "#app/modifier/modifier-type";
import { Command } from "../ui/command-ui-handler";
import i18next from "i18next";
import { Localizable } from "#app/interfaces/locales";
import { getBerryEffectFunc } from "./berry";
import { Abilities } from "#enums/abilities";
import { ArenaTagType } from "#enums/arena-tag-type";
import { BattlerTagType } from "#enums/battler-tag-type";
import { Biome } from "#enums/biome";
import { Moves } from "#enums/moves";
import { Species } from "#enums/species";

export enum MoveCategory {
  PHYSICAL,
  SPECIAL,
  STATUS
}

export enum MoveTarget {
  /** {@link https://bulbapedia.bulbagarden.net/wiki/Category:Moves_that_target_the_user Moves that target the User} */
  USER,
  OTHER,
  ALL_OTHERS,
  NEAR_OTHER,
  /** {@link https://bulbapedia.bulbagarden.net/wiki/Category:Moves_that_target_all_adjacent_Pok%C3%A9mon Moves that target all adjacent Pokemon} */
  ALL_NEAR_OTHERS,
  NEAR_ENEMY,
  /** {@link https://bulbapedia.bulbagarden.net/wiki/Category:Moves_that_target_all_adjacent_foes Moves that target all adjacent foes} */
  ALL_NEAR_ENEMIES,
  RANDOM_NEAR_ENEMY,
  ALL_ENEMIES,
  /** {@link https://bulbapedia.bulbagarden.net/wiki/Category:Counterattacks Counterattacks} */
  ATTACKER,
  /** {@link https://bulbapedia.bulbagarden.net/wiki/Category:Moves_that_target_one_adjacent_ally Moves that target one adjacent ally} */
  NEAR_ALLY,
  ALLY,
  USER_OR_NEAR_ALLY,
  USER_AND_ALLIES,
  /** {@link https://bulbapedia.bulbagarden.net/wiki/Category:Moves_that_target_all_Pok%C3%A9mon Moves that target all Pokemon} */
  ALL,
  USER_SIDE,
  /** {@link https://bulbapedia.bulbagarden.net/wiki/Category:Entry_hazard-creating_moves Entry hazard-creating moves} */
  ENEMY_SIDE,
  BOTH_SIDES,
  PARTY,
  CURSE
}

export enum MoveFlags {
  NONE              = 0,
  MAKES_CONTACT     = 1 << 0,
  IGNORE_PROTECT    = 1 << 1,
  IGNORE_VIRTUAL    = 1 << 2,
  SOUND_BASED       = 1 << 3,
  HIDE_USER         = 1 << 4,
  HIDE_TARGET       = 1 << 5,
  BITING_MOVE       = 1 << 6,
  PULSE_MOVE        = 1 << 7,
  PUNCHING_MOVE     = 1 << 8,
  SLICING_MOVE      = 1 << 9,
  /**
   * Indicates a move should be affected by {@linkcode Abilities.RECKLESS}
   * @see {@linkcode Move.recklessMove()}
   */
  RECKLESS_MOVE     = 1 << 10,
  BALLBOMB_MOVE     = 1 << 11,
  POWDER_MOVE       = 1 << 12,
  DANCE_MOVE        = 1 << 13,
  WIND_MOVE         = 1 << 14,
  TRIAGE_MOVE       = 1 << 15,
  IGNORE_ABILITIES  = 1 << 16,
  /**
   * Enables all hits of a multi-hit move to be accuracy checked individually
   */
  CHECK_ALL_HITS   = 1 << 17,
}

type MoveConditionFunc = (user: Pokemon, target: Pokemon, move: Move) => boolean;
type UserMoveConditionFunc = (user: Pokemon, move: Move) => boolean;

export default class Move implements Localizable {
  public id: Moves;
  public name: string;
  public type: Type;
  public defaultType: Type;
  public category: MoveCategory;
  public moveTarget: MoveTarget;
  public power: integer;
  public accuracy: integer;
  public pp: integer;
  public effect: string;
  public chance: integer;
  public priority: integer;
  public generation: integer;
  public attrs: MoveAttr[];
  private conditions: MoveCondition[];
  private flags: integer;
  private nameAppend: string;

  constructor(id: Moves, type: Type, category: MoveCategory, defaultMoveTarget: MoveTarget, power: integer, accuracy: integer, pp: integer, chance: integer, priority: integer, generation: integer) {
    this.id = id;

    this.nameAppend = "";
    this.type = type;
    this.defaultType = type;
    this.category = category;
    this.moveTarget = defaultMoveTarget;
    this.power = power;
    this.accuracy = accuracy;
    this.pp = pp;
    this.chance = chance;
    this.priority = priority;
    this.generation = generation;

    this.attrs = [];
    this.conditions = [];

    this.flags = 0;
    if (defaultMoveTarget === MoveTarget.USER) {
      this.setFlag(MoveFlags.IGNORE_PROTECT, true);
    }
    if (category === MoveCategory.PHYSICAL) {
      this.setFlag(MoveFlags.MAKES_CONTACT, true);
    }

    this.localize();
  }

  localize(): void {
    const i18nKey = Moves[this.id].split("_").filter(f => f).map((f, i) => i ? `${f[0]}${f.slice(1).toLowerCase()}` : f.toLowerCase()).join("") as unknown as string;

    this.name = this.id ? `${i18next.t(`move:${i18nKey}.name`)}${this.nameAppend}` : "";
    this.effect = this.id ? `${i18next.t(`move:${i18nKey}.effect`)}${this.nameAppend}` : "";
  }

  /**
   * Get all move attributes that match `attrType`
   * @param attrType any attribute that extends {@linkcode MoveAttr}
   * @returns Array of attributes that match `attrType`, Empty Array if none match.
   */
  getAttrs<T extends MoveAttr>(attrType: Constructor<T>): T[] {
    return this.attrs.filter((a): a is T => a instanceof attrType);
  }

  /**
   * Check if a move has an attribute that matches `attrType`
   * @param attrType any attribute that extends {@linkcode MoveAttr}
   * @returns true if the move has attribute `attrType`
   */
  hasAttr<T extends MoveAttr>(attrType: Constructor<T>): boolean {
    return this.attrs.some((attr) => attr instanceof attrType);
  }

  /**
   * Takes as input a boolean function and returns the first MoveAttr in attrs that matches true
   * @param attrPredicate
   * @returns the first {@linkcode MoveAttr} element in attrs that makes the input function return true
   */
  findAttr(attrPredicate: (attr: MoveAttr) => boolean): MoveAttr {
    return this.attrs.find(attrPredicate);
  }

  /**
   * Adds a new MoveAttr to the move (appends to the attr array)
   * if the MoveAttr also comes with a condition, also adds that to the conditions array: {@linkcode MoveCondition}
   * @param AttrType {@linkcode MoveAttr} the constructor of a MoveAttr class
   * @param args the args needed to instantiate a the given class
   * @returns the called object {@linkcode Move}
   */
  attr<T extends Constructor<MoveAttr>>(AttrType: T, ...args: ConstructorParameters<T>): this {
    const attr = new AttrType(...args);
    this.attrs.push(attr);
    let attrCondition = attr.getCondition();
    if (attrCondition) {
      if (typeof attrCondition === "function") {
        attrCondition = new MoveCondition(attrCondition);
      }
      this.conditions.push(attrCondition);
    }

    return this;
  }

  /**
   * Adds a new MoveAttr to the move (appends to the attr array)
   * if the MoveAttr also comes with a condition, also adds that to the conditions array: {@linkcode MoveCondition}
   * Almost identical to {@link attr}, except you are passing in a MoveAttr object, instead of a constructor and it's arguments
   * @param attrAdd {@linkcode MoveAttr} the attribute to add
   * @returns the called object {@linkcode Move}
   */
  addAttr(attrAdd: MoveAttr): this {
    this.attrs.push(attrAdd);
    let attrCondition = attrAdd.getCondition();
    if (attrCondition) {
      if (typeof attrCondition === "function") {
        attrCondition = new MoveCondition(attrCondition);
      }
      this.conditions.push(attrCondition);
    }

    return this;
  }

  /**
   * Sets the move target of this move
   * @param moveTarget {@linkcode MoveTarget} the move target to set
   * @returns the called object {@linkcode Move}
   */
  target(moveTarget: MoveTarget): this {
    this.moveTarget = moveTarget;
    return this;
  }

  /**
   * Getter function that returns if this Move has a MoveFlag
   * @param flag {@linkcode MoveFlags} to check
   * @returns boolean
   */
  hasFlag(flag: MoveFlags): boolean {
    // internally it is taking the bitwise AND (MoveFlags are represented as bit-shifts) and returning False if result is 0 and true otherwise
    return !!(this.flags & flag);
  }

  /**
   * Getter function that returns if the move hits multiple targets
   * @returns boolean
   */
  isMultiTarget(): boolean {
    switch (this.moveTarget) {
    case MoveTarget.ALL_OTHERS:
    case MoveTarget.ALL_NEAR_OTHERS:
    case MoveTarget.ALL_NEAR_ENEMIES:
    case MoveTarget.ALL_ENEMIES:
    case MoveTarget.USER_AND_ALLIES:
    case MoveTarget.ALL:
    case MoveTarget.USER_SIDE:
    case MoveTarget.ENEMY_SIDE:
    case MoveTarget.BOTH_SIDES:
      return true;
    }
    return false;
  }

  /**
   * Getter function that returns if the move targets itself or an ally
   * @returns boolean
   */

  isAllyTarget(): boolean {
    switch (this.moveTarget) {
    case MoveTarget.USER:
    case MoveTarget.NEAR_ALLY:
    case MoveTarget.ALLY:
    case MoveTarget.USER_OR_NEAR_ALLY:
    case MoveTarget.USER_AND_ALLIES:
    case MoveTarget.USER_SIDE:
      return true;
    }
    return false;
  }

  /**
   * Checks if the move is immune to certain types.
   * Currently looks at cases of Grass types with powder moves and Dark types with moves affected by Prankster.
   * @param {Pokemon} user the source of this move
   * @param {Pokemon} target the target of this move
   * @param {Type} type the type of the move's target
   * @returns boolean
   */
  isTypeImmune(user: Pokemon, target: Pokemon, type: Type): boolean {
    if (this.moveTarget === MoveTarget.USER) {
      return false;
    }

    switch (type) {
    case Type.GRASS:
      if (this.hasFlag(MoveFlags.POWDER_MOVE)) {
        return true;
      }
      break;
    case Type.DARK:
      if (user.hasAbility(Abilities.PRANKSTER) && this.category === MoveCategory.STATUS && (user.isPlayer() !== target.isPlayer())) {
        return true;
      }
      break;
    }
    return false;
  }

  /**
   * Adds a move condition to the move
   * @param condition {@linkcode MoveCondition} or {@linkcode MoveConditionFunc}, appends to conditions array a new MoveCondition object
   * @returns the called object {@linkcode Move}
   */
  condition(condition: MoveCondition | MoveConditionFunc): this {
    if (typeof condition === "function") {
      condition = new MoveCondition(condition as MoveConditionFunc);
    }
    this.conditions.push(condition);

    return this;
  }

  /**
   * Marks the move as "partial": appends texts to the move name
   * @returns the called object {@linkcode Move}
   */
  partial(): this {
    this.nameAppend += " (P)";
    return this;
  }

  /**
   * Marks the move as "unimplemented": appends texts to the move name
   * @returns the called object {@linkcode Move}
   */
  unimplemented(): this {
    this.nameAppend += " (N)";
    return this;
  }

  /**
   * Sets the flags of the move
   * @param flag {@linkcode MoveFlags}
   * @param on a boolean, if True, then "ORs" the flag onto existing ones, if False then "XORs" the flag onto existing ones
   */
  private setFlag(flag: MoveFlags, on: boolean): void {
    // bitwise OR and bitwise XOR respectively
    if (on) {
      this.flags |= flag;
    } else {
      this.flags ^= flag;
    }
  }

  /**
   * Sets the {@linkcode MoveFlags.MAKES_CONTACT} flag for the calling Move
   * @param makesContact The value (boolean) to set the flag to
   * @returns The {@linkcode Move} that called this function
   */
  makesContact(makesContact?: boolean): this {
    this.setFlag(MoveFlags.MAKES_CONTACT, makesContact);
    return this;
  }

  /**
   * Sets the {@linkcode MoveFlags.IGNORE_PROTECT} flag for the calling Move
   * @param ignoresProtect The value (boolean) to set the flag to
   * example: @see {@linkcode Moves.CURSE}
   * @returns The {@linkcode Move} that called this function
   */
  ignoresProtect(ignoresProtect?: boolean): this {
    this.setFlag(MoveFlags.IGNORE_PROTECT, ignoresProtect);
    return this;
  }

  /**
   * Sets the {@linkcode MoveFlags.IGNORE_VIRTUAL} flag for the calling Move
   * @param ignoresVirtual The value (boolean) to set the flag to
   * example: @see {@linkcode Moves.NATURE_POWER}
   * @returns The {@linkcode Move} that called this function
   */
  ignoresVirtual(ignoresVirtual?: boolean): this {
    this.setFlag(MoveFlags.IGNORE_VIRTUAL, ignoresVirtual);
    return this;
  }

  /**
   * Sets the {@linkcode MoveFlags.SOUND_BASED} flag for the calling Move
   * @param soundBased The value (boolean) to set the flag to
   * example: @see {@linkcode Moves.UPROAR}
   * @returns The {@linkcode Move} that called this function
   */
  soundBased(soundBased?: boolean): this {
    this.setFlag(MoveFlags.SOUND_BASED, soundBased);
    return this;
  }

  /**
   * Sets the {@linkcode MoveFlags.HIDE_USER} flag for the calling Move
   * @param hidesUser The value (boolean) to set the flag to
   * example: @see {@linkcode Moves.TELEPORT}
   * @returns The {@linkcode Move} that called this function
   */
  hidesUser(hidesUser?: boolean): this {
    this.setFlag(MoveFlags.HIDE_USER, hidesUser);
    return this;
  }

  /**
   * Sets the {@linkcode MoveFlags.HIDE_TARGET} flag for the calling Move
   * @param hidesTarget The value (boolean) to set the flag to
   * example: @see {@linkcode Moves.WHIRLWIND}
   * @returns The {@linkcode Move} that called this function
   */
  hidesTarget(hidesTarget?: boolean): this {
    this.setFlag(MoveFlags.HIDE_TARGET, hidesTarget);
    return this;
  }

  /**
   * Sets the {@linkcode MoveFlags.BITING_MOVE} flag for the calling Move
   * @param bitingMove The value (boolean) to set the flag to
   * example: @see {@linkcode Moves.BITE}
   * @returns The {@linkcode Move} that called this function
   */
  bitingMove(bitingMove?: boolean): this {
    this.setFlag(MoveFlags.BITING_MOVE, bitingMove);
    return this;
  }

  /**
   * Sets the {@linkcode MoveFlags.PULSE_MOVE} flag for the calling Move
   * @param pulseMove The value (boolean) to set the flag to
   * example: @see {@linkcode Moves.WATER_PULSE}
   * @returns The {@linkcode Move} that called this function
   */
  pulseMove(pulseMove?: boolean): this {
    this.setFlag(MoveFlags.PULSE_MOVE, pulseMove);
    return this;
  }

  /**
   * Sets the {@linkcode MoveFlags.PUNCHING_MOVE} flag for the calling Move
   * @param punchingMove The value (boolean) to set the flag to
   * example: @see {@linkcode Moves.DRAIN_PUNCH}
   * @returns The {@linkcode Move} that called this function
   */
  punchingMove(punchingMove?: boolean): this {
    this.setFlag(MoveFlags.PUNCHING_MOVE, punchingMove);
    return this;
  }

  /**
   * Sets the {@linkcode MoveFlags.SLICING_MOVE} flag for the calling Move
   * @param slicingMove The value (boolean) to set the flag to
   * example: @see {@linkcode Moves.X_SCISSOR}
   * @returns The {@linkcode Move} that called this function
   */
  slicingMove(slicingMove?: boolean): this {
    this.setFlag(MoveFlags.SLICING_MOVE, slicingMove);
    return this;
  }

  /**
   * Sets the {@linkcode MoveFlags.RECKLESS_MOVE} flag for the calling Move
   * @see {@linkcode Abilities.RECKLESS}
   * @param recklessMove The value to set the flag to
   * @returns The {@linkcode Move} that called this function
   */
  recklessMove(recklessMove?: boolean): this {
    this.setFlag(MoveFlags.RECKLESS_MOVE, recklessMove);
    return this;
  }

  /**
   * Sets the {@linkcode MoveFlags.BALLBOMB_MOVE} flag for the calling Move
   * @param ballBombMove The value (boolean) to set the flag to
   * example: @see {@linkcode Moves.ELECTRO_BALL}
   * @returns The {@linkcode Move} that called this function
   */
  ballBombMove(ballBombMove?: boolean): this {
    this.setFlag(MoveFlags.BALLBOMB_MOVE, ballBombMove);
    return this;
  }

  /**
   * Sets the {@linkcode MoveFlags.POWDER_MOVE} flag for the calling Move
   * @param powderMove The value (boolean) to set the flag to
   * example: @see {@linkcode Moves.STUN_SPORE}
   * @returns The {@linkcode Move} that called this function
   */
  powderMove(powderMove?: boolean): this {
    this.setFlag(MoveFlags.POWDER_MOVE, powderMove);
    return this;
  }

  /**
   * Sets the {@linkcode MoveFlags.DANCE_MOVE} flag for the calling Move
   * @param danceMove The value (boolean) to set the flag to
   * example: @see {@linkcode Moves.PETAL_DANCE}
   * @returns The {@linkcode Move} that called this function
   */
  danceMove(danceMove?: boolean): this {
    this.setFlag(MoveFlags.DANCE_MOVE, danceMove);
    return this;
  }

  /**
   * Sets the {@linkcode MoveFlags.WIND_MOVE} flag for the calling Move
   * @param windMove The value (boolean) to set the flag to
   * example: @see {@linkcode Moves.HURRICANE}
   * @returns The {@linkcode Move} that called this function
   */
  windMove(windMove?: boolean): this {
    this.setFlag(MoveFlags.WIND_MOVE, windMove);
    return this;
  }

  /**
   * Sets the {@linkcode MoveFlags.TRIAGE_MOVE} flag for the calling Move
   * @param triageMove The value (boolean) to set the flag to
   * example: @see {@linkcode Moves.ABSORB}
   * @returns The {@linkcode Move} that called this function
   */
  triageMove(triageMove?: boolean): this {
    this.setFlag(MoveFlags.TRIAGE_MOVE, triageMove);
    return this;
  }

  /**
   * Sets the {@linkcode MoveFlags.IGNORE_ABILITIES} flag for the calling Move
   * @param ignoresAbilities sThe value (boolean) to set the flag to
   * example: @see {@linkcode Moves.SUNSTEEL_STRIKE}
   * @returns The {@linkcode Move} that called this function
   */
  ignoresAbilities(ignoresAbilities?: boolean): this {
    this.setFlag(MoveFlags.IGNORE_ABILITIES, ignoresAbilities);
    return this;
  }

  /**
   * Sets the {@linkcode MoveFlags.CHECK_ALL_HITS} flag for the calling Move
   * @param checkAllHits The value (boolean) to set the flag to
   * example: @see {@linkcode Moves.TRIPLE_AXEL}
   * @returns The {@linkcode Move} that called this function
   */
  checkAllHits(checkAllHits?: boolean): this {
    this.setFlag(MoveFlags.CHECK_ALL_HITS, checkAllHits);
    return this;
  }

  /**
   * Checks if the move flag applies to the pokemon(s) using/receiving the move
   * @param flag {@linkcode MoveFlags} MoveFlag to check on user and/or target
   * @param user {@linkcode Pokemon} the Pokemon using the move
   * @param target {@linkcode Pokemon} the Pokemon receiving the move
   * @returns boolean
   */
  checkFlag(flag: MoveFlags, user: Pokemon, target: Pokemon): boolean {
    // special cases below, eg: if the move flag is MAKES_CONTACT, and the user pokemon has an ability that ignores contact (like "Long Reach"), then overrides and move does not make contact
    switch (flag) {
    case MoveFlags.MAKES_CONTACT:
      if (user.hasAbilityWithAttr(IgnoreContactAbAttr)) {
        return false;
      }
      break;
    case MoveFlags.IGNORE_ABILITIES:
      if (user.hasAbilityWithAttr(MoveAbilityBypassAbAttr)) {
        const abilityEffectsIgnored = new Utils.BooleanHolder(false);
        applyAbAttrs(MoveAbilityBypassAbAttr, user, abilityEffectsIgnored, this);
        if (abilityEffectsIgnored.value) {
          return true;
        }
      }
    case MoveFlags.IGNORE_PROTECT:
      if (user.hasAbilityWithAttr(IgnoreProtectOnContactAbAttr) &&
          this.checkFlag(MoveFlags.MAKES_CONTACT, user, target)) {
        return true;
      }
    }

    return !!(this.flags & flag);
  }

  /**
   * Applies each {@linkcode MoveCondition} of this move to the params
   * @param user {@linkcode Pokemon} to apply conditions to
   * @param target {@linkcode Pokemon} to apply conditions to
   * @param move {@linkcode Move} to apply conditions to
   * @returns boolean: false if any of the apply()'s return false, else true
   */
  applyConditions(user: Pokemon, target: Pokemon, move: Move): boolean {
    for (const condition of this.conditions) {
      if (!condition.apply(user, target, move)) {
        return false;
      }
    }

    return true;
  }

  /**
   * Sees if, given the target pokemon, a move fails on it (by looking at each {@linkcode MoveAttr} of this move
   * @param user {@linkcode Pokemon} using the move
   * @param target {@linkcode Pokemon} receiving the move
   * @param move {@linkcode Move} using the move
   * @param cancelled {@linkcode Utils.BooleanHolder} to hold boolean value
   * @returns string of the failed text, or null
   */
  getFailedText(user: Pokemon, target: Pokemon, move: Move, cancelled: Utils.BooleanHolder): string | null {
    for (const attr of this.attrs) {
      const failedText = attr.getFailedText(user, target, move, cancelled);
      if (failedText !== null) {
        return failedText;
      }
    }
    return null;
  }

  /**
   * Calculates the userBenefitScore across all the attributes and conditions
   * @param user {@linkcode Pokemon} using the move
   * @param target {@linkcode Pokemon} receiving the move
   * @param move {@linkcode Move} using the move
   * @returns integer representing the total benefitScore
   */
  getUserBenefitScore(user: Pokemon, target: Pokemon, move: Move): integer {
    let score = 0;

    for (const attr of this.attrs) {
      score += attr.getUserBenefitScore(user, target, move);
    }

    for (const condition of this.conditions) {
      score += condition.getUserBenefitScore(user, target, move);
    }

    return score;
  }

  /**
   * Calculates the targetBenefitScore across all the attributes
   * @param user {@linkcode Pokemon} using the move
   * @param target {@linkcode Pokemon} receiving the move
   * @param move {@linkcode Move} using the move
   * @returns integer representing the total benefitScore
   */
  getTargetBenefitScore(user: Pokemon, target: Pokemon, move: Move): integer {
    let score = 0;

    for (const attr of this.attrs) {
      // conditionals to check if the move is self targeting (if so then you are applying the move to yourself, not the target)
      score += attr.getTargetBenefitScore(user, !attr.selfTarget ? target : user, move) * (target !== user && attr.selfTarget ? -1 : 1);
    }

    return score;
  }

  /**
<<<<<<< HEAD
   * Calculates the power of a move in battle based on various conditions and attributes.
   *
   * @param source {@linkcode Pokemon} The Pokémon using the move.
   * @param target {@linkcode Pokemon} The Pokémon being targeted by the move.
   * @returns The calculated power of the move.
   */
  calculateBattlePower(source: Pokemon, target: Pokemon): number {
    const power = new Utils.NumberHolder(this.power);

    const typeChangeMovePowerMultiplier = new Utils.NumberHolder(1);
    applyPreAttackAbAttrs(MoveTypeChangeAttr, source, target, this, typeChangeMovePowerMultiplier);

    const sourceTeraType = source.getTeraType();
    if (sourceTeraType !== Type.UNKNOWN && sourceTeraType === this.type && power.value < 60 && this.priority <= 0 && !this.hasAttr(MultiHitAttr) && !source.scene.findModifier(m => m instanceof PokemonMultiHitModifier && m.pokemonId === source.id)) {
      power.value = 60;
    }

    applyPreAttackAbAttrs(VariableMovePowerAbAttr, source, target, this, power);

    if (source.getAlly()) {
      applyPreAttackAbAttrs(AllyMoveCategoryPowerBoostAbAttr, source.getAlly(), target, this, power);
    }

    const fieldAuras = new Set(
      source.scene.getField(true)
        .map((p) => p.getAbilityAttrs(FieldMoveTypePowerBoostAbAttr) as FieldMoveTypePowerBoostAbAttr[])
        .flat(),
    );
    for (const aura of fieldAuras) {
      // The only relevant values are `move` and the `power` holder
      aura.applyPreAttack(null, null, null, this, [power]);
    }

    const alliedField: Pokemon[] = source instanceof PlayerPokemon ? source.scene.getPlayerField() : source.scene.getEnemyField();
    alliedField.forEach(p => applyPreAttackAbAttrs(UserFieldMoveTypePowerBoostAbAttr, p, target, this, power));

    power.value *= typeChangeMovePowerMultiplier.value;

    const typeBoost = source.findTag(t => t instanceof TypeBoostTag && t.boostedType === this.type) as TypeBoostTag;
    if (typeBoost) {
      power.value *= typeBoost.boostValue;
    }

    if (source.scene.arena.getTerrainType() === TerrainType.GRASSY && target.isGrounded() && this.type === Type.GROUND && this.moveTarget === MoveTarget.ALL_NEAR_OTHERS) {
      power.value /= 2;
    }

    applyMoveAttrs(VariablePowerAttr, source, target, this, power);

    source.scene.applyModifiers(PokemonMultiHitModifier, source.isPlayer(), source, new Utils.IntegerHolder(0), power);

    if (!this.hasAttr(TypelessAttr)) {
      source.scene.arena.applyTags(WeakenMoveTypeTag, this.type, power);
      source.scene.applyModifiers(AttackTypeBoosterModifier, source.isPlayer(), source, this.type, power);
    }

    if (source.getTag(HelpingHandTag)) {
      power.value *= 1.5;
    }

    return power.value;
=======
   * Calculates the accuracy of a move in battle based on various conditions and attributes.
   *
   * @param user {@linkcode Pokemon} The Pokémon using the move.
   * @param target {@linkcode Pokemon} The Pokémon being targeted by the move.
   * @returns The calculated accuracy of the move.
   */
  calculateBattleAccuracy(user: Pokemon, target: Pokemon) {
    const moveAccuracy = new Utils.NumberHolder(this.accuracy);

    applyMoveAttrs(VariableAccuracyAttr, user, target, this, moveAccuracy);
    applyPreDefendAbAttrs(WonderSkinAbAttr, target, user, this, { value: false }, moveAccuracy);

    if (moveAccuracy.value === -1) {
      return moveAccuracy.value;
    }

    const isOhko = this.hasAttr(OneHitKOAccuracyAttr);

    if (!isOhko) {
      user.scene.applyModifiers(PokemonMoveAccuracyBoosterModifier, user.isPlayer(), user, moveAccuracy);
    }

    if (user.scene.arena.weather?.weatherType === WeatherType.FOG) {
      /**
       *  The 0.9 multiplier is PokeRogue-only implementation, Bulbapedia uses 3/5
       *  See Fog {@link https://bulbapedia.bulbagarden.net/wiki/Fog}
       */
      moveAccuracy.value = Math.floor(moveAccuracy.value * 0.9);
    }

    if (!isOhko && user.scene.arena.getTag(ArenaTagType.GRAVITY)) {
      moveAccuracy.value = Math.floor(moveAccuracy.value * 1.67);
    }

    return moveAccuracy.value;
>>>>>>> d9fa4715
  }
}

export class AttackMove extends Move {
  constructor(id: Moves, type: Type, category: MoveCategory, power: integer, accuracy: integer, pp: integer, chance: integer, priority: integer, generation: integer) {
    super(id, type, category, MoveTarget.NEAR_OTHER, power, accuracy, pp, chance, priority, generation);

    /**
     * {@link https://bulbapedia.bulbagarden.net/wiki/Freeze_(status_condition)}
     * > All damaging Fire-type moves can now thaw a frozen target, regardless of whether or not they have a chance to burn;
     */
    if (this.type === Type.FIRE) {
      this.addAttr(new HealStatusEffectAttr(false, StatusEffect.FREEZE));
    }
  }

  getTargetBenefitScore(user: Pokemon, target: Pokemon, move: Move): integer {
    let ret = super.getTargetBenefitScore(user, target, move);

    let attackScore = 0;

    const effectiveness = target.getAttackTypeEffectiveness(this.type, user);
    attackScore = Math.pow(effectiveness - 1, 2) * effectiveness < 1 ? -2 : 2;
    if (attackScore) {
      if (this.category === MoveCategory.PHYSICAL) {
        const atk = new Utils.IntegerHolder(user.getBattleStat(Stat.ATK, target));
        applyMoveAttrs(VariableAtkAttr, user, target, move, atk);
        if (atk.value > user.getBattleStat(Stat.SPATK, target)) {
          const statRatio = user.getBattleStat(Stat.SPATK, target) / atk.value;
          if (statRatio <= 0.75) {
            attackScore *= 2;
          } else if (statRatio <= 0.875) {
            attackScore *= 1.5;
          }
        }
      } else {
        const spAtk = new Utils.IntegerHolder(user.getBattleStat(Stat.SPATK, target));
        applyMoveAttrs(VariableAtkAttr, user, target, move, spAtk);
        if (spAtk.value > user.getBattleStat(Stat.ATK, target)) {
          const statRatio = user.getBattleStat(Stat.ATK, target) / spAtk.value;
          if (statRatio <= 0.75) {
            attackScore *= 2;
          } else if (statRatio <= 0.875) {
            attackScore *= 1.5;
          }
        }
      }

      const power = new Utils.NumberHolder(this.power);
      applyMoveAttrs(VariablePowerAttr, user, target, move, power);

      attackScore += Math.floor(power.value / 5);
    }

    ret -= attackScore;

    return ret;
  }
}

export class StatusMove extends Move {
  constructor(id: Moves, type: Type, accuracy: integer, pp: integer, chance: integer, priority: integer, generation: integer) {
    super(id, type, MoveCategory.STATUS, MoveTarget.NEAR_OTHER, -1, accuracy, pp, chance, priority, generation);
  }
}

export class SelfStatusMove extends Move {
  constructor(id: Moves, type: Type, accuracy: integer, pp: integer, chance: integer, priority: integer, generation: integer) {
    super(id, type, MoveCategory.STATUS, MoveTarget.USER, -1, accuracy, pp, chance, priority, generation);
  }
}

/**
 * Base class defining all {@linkcode Move} Attributes
 * @abstract
 * @see {@linkcode apply}
 */
export abstract class MoveAttr {
  /** Should this {@linkcode Move} target the user? */
  public selfTarget: boolean;

  constructor(selfTarget: boolean = false) {
    this.selfTarget = selfTarget;
  }

  /**
   * Applies move attributes
   * @see {@linkcode applyMoveAttrsInternal}
   * @virtual
   * @param user {@linkcode Pokemon} using the move
   * @param target {@linkcode Pokemon} target of the move
   * @param move {@linkcode Move} with this attribute
   * @param args Set of unique arguments needed by this attribute
   * @returns true if application of the ability succeeds
   */
  apply(user: Pokemon, target: Pokemon, move: Move, args: any[]): boolean | Promise<boolean> {
    return true;
  }

  /**
   * @virtual
   * @returns the {@linkcode MoveCondition} or {@linkcode MoveConditionFunc} for this {@linkcode Move}
   */
  getCondition(): MoveCondition | MoveConditionFunc {
    return null;
  }

  /**
   * @virtual
   * @param user {@linkcode Pokemon} using the move
   * @param target {@linkcode Pokemon} target of the move
   * @param move {@linkcode Move} with this attribute
   * @param cancelled {@linkcode Utils.BooleanHolder} which stores if the move should fail
   * @returns the string representing failure of this {@linkcode Move}
   */
  getFailedText(user: Pokemon, target: Pokemon, move: Move, cancelled: Utils.BooleanHolder): string | null {
    return null;
  }

  /**
   * Used by the Enemy AI to rank an attack based on a given user
   * @see {@linkcode EnemyPokemon.getNextMove}
   * @virtual
   */
  getUserBenefitScore(user: Pokemon, target: Pokemon, move: Move): integer {
    return 0;
  }

  /**
   * Used by the Enemy AI to rank an attack based on a given target
   * @see {@linkcode EnemyPokemon.getNextMove}
   * @virtual
   */
  getTargetBenefitScore(user: Pokemon, target: Pokemon, move: Move): integer {
    return 0;
  }
}

export enum MoveEffectTrigger {
  PRE_APPLY,
  POST_APPLY,
  HIT,
  /** Triggers one time after all target effects have applied */
  POST_TARGET,
}

/** Base class defining all Move Effect Attributes
 * @extends MoveAttr
 * @see {@linkcode apply}
 */
export class MoveEffectAttr extends MoveAttr {
  /** Defines when this effect should trigger in the move's effect order
   * @see {@linkcode phases.MoveEffectPhase.start}
   */
  public trigger: MoveEffectTrigger;
  /** Should this effect only apply on the first hit? */
  public firstHitOnly: boolean;
  /** Should this effect only apply on the last hit? */
  public lastHitOnly: boolean;
  /** Should this effect only apply on the first target hit? */
  public firstTargetOnly: boolean;

  constructor(selfTarget?: boolean, trigger?: MoveEffectTrigger, firstHitOnly: boolean = false, lastHitOnly: boolean = false, firstTargetOnly: boolean = false) {
    super(selfTarget);
    this.trigger = trigger !== undefined ? trigger : MoveEffectTrigger.POST_APPLY;
    this.firstHitOnly = firstHitOnly;
    this.lastHitOnly = lastHitOnly;
    this.firstTargetOnly = firstTargetOnly;
  }

  /**
   * Determines whether the {@linkcode Move}'s effects are valid to {@linkcode apply}
   * @virtual
   * @param user {@linkcode Pokemon} using the move
   * @param target {@linkcode Pokemon} target of the move
   * @param move {@linkcode Move} with this attribute
   * @param args Set of unique arguments needed by this attribute
   * @returns true if basic application of the ability attribute should be possible
   */
  canApply(user: Pokemon, target: Pokemon, move: Move, args: any[]) {
    return !! (this.selfTarget ? user.hp && !user.getTag(BattlerTagType.FRENZY) : target.hp)
           && (this.selfTarget || !target.getTag(BattlerTagType.PROTECTED) ||
                move.checkFlag(MoveFlags.IGNORE_PROTECT, user, target));
  }

  /** Applies move effects so long as they are able based on {@linkcode canApply} */
  apply(user: Pokemon, target: Pokemon, move: Move, args: any[]): boolean | Promise<boolean> {
    return this.canApply(user, target, move, args);
  }

  /**
   * Gets the used move's additional effect chance.
   * If user's ability has MoveEffectChanceMultiplierAbAttr or IgnoreMoveEffectsAbAttr modifies the base chance.
   * @param user {@linkcode Pokemon} using this move
   * @param target {@linkcode Pokemon} target of this move
   * @param move {@linkcode Move} being used
   * @param selfEffect {@linkcode Boolean} if move targets user.
   * @returns Move chance value.
   */
  getMoveChance(user: Pokemon, target: Pokemon, move: Move, selfEffect?: Boolean): integer {
    const moveChance = new Utils.NumberHolder(move.chance);
    applyAbAttrs(MoveEffectChanceMultiplierAbAttr, user, null, moveChance, move, target, selfEffect);
    applyPreDefendAbAttrs(IgnoreMoveEffectsAbAttr,target,user,null,null, moveChance);
    return moveChance.value;
  }
}

export class PreMoveMessageAttr extends MoveAttr {
  private message: string | ((user: Pokemon, target: Pokemon, move: Move) => string);

  constructor(message: string | ((user: Pokemon, target: Pokemon, move: Move) => string)) {
    super();
    this.message = message;
  }

  apply(user: Pokemon, target: Pokemon, move: Move, args: any[]): boolean {
    const message = typeof this.message === "string"
      ? this.message as string
      : this.message(user, target, move);
    if (message) {
      user.scene.queueMessage(message, 500);
      return true;
    }
    return false;
  }
}

export class StatusMoveTypeImmunityAttr extends MoveAttr {
  public immuneType: Type;

  constructor(immuneType: Type) {
    super(false);

    this.immuneType = immuneType;
  }
}

export class IgnoreOpponentStatChangesAttr extends MoveAttr {
  apply(user: Pokemon, target: Pokemon, move: Move, args: any[]): boolean {
    (args[0] as Utils.IntegerHolder).value = 0;

    return true;
  }
}

export class HighCritAttr extends MoveAttr {
  apply(user: Pokemon, target: Pokemon, move: Move, args: any[]): boolean {
    (args[0] as Utils.IntegerHolder).value++;

    return true;
  }

  getUserBenefitScore(user: Pokemon, target: Pokemon, move: Move): integer {
    return 3;
  }
}

export class CritOnlyAttr extends MoveAttr {
  apply(user: Pokemon, target: Pokemon, move: Move, args: any[]): boolean {
    (args[0] as Utils.BooleanHolder).value = true;

    return true;
  }

  getUserBenefitScore(user: Pokemon, target: Pokemon, move: Move): integer {
    return 5;
  }
}

export class FixedDamageAttr extends MoveAttr {
  private damage: integer;

  constructor(damage: integer) {
    super();

    this.damage = damage;
  }

  apply(user: Pokemon, target: Pokemon, move: Move, args: any[]): boolean {
    (args[0] as Utils.IntegerHolder).value = this.getDamage(user, target, move);

    return true;
  }

  getDamage(user: Pokemon, target: Pokemon, move: Move): integer {
    return this.damage;
  }
}

export class UserHpDamageAttr extends FixedDamageAttr {
  constructor() {
    super(0);
  }

  apply(user: Pokemon, target: Pokemon, move: Move, args: any[]): boolean {
    (args[0] as Utils.IntegerHolder).value = user.hp;

    return true;
  }
}

export class TargetHalfHpDamageAttr extends FixedDamageAttr {
  constructor() {
    super(0);
  }

  apply(user: Pokemon, target: Pokemon, move: Move, args: any[]): boolean {
    (args[0] as Utils.IntegerHolder).value = Math.max(Math.floor(target.hp / 2), 1);

    return true;
  }

  getTargetBenefitScore(user: Pokemon, target: Pokemon, move: Move): number {
    return target.getHpRatio() > 0.5 ? Math.floor(((target.getHpRatio() - 0.5) * -24) + 4) : -20;
  }
}

export class MatchHpAttr extends FixedDamageAttr {
  constructor() {
    super(0);
  }

  apply(user: Pokemon, target: Pokemon, move: Move, args: any[]): boolean {
    (args[0] as Utils.IntegerHolder).value = target.hp - user.hp;

    return true;
  }

  getCondition(): MoveConditionFunc {
    return (user, target, move) => user.hp <= target.hp;
  }

  // TODO
  /*getUserBenefitScore(user: Pokemon, target: Pokemon, move: Move): integer {
    return 0;
  }*/
}

type MoveFilter = (move: Move) => boolean;

export class CounterDamageAttr extends FixedDamageAttr {
  private moveFilter: MoveFilter;
  private multiplier: number;

  constructor(moveFilter: MoveFilter, multiplier: integer) {
    super(0);

    this.moveFilter = moveFilter;
    this.multiplier = multiplier;
  }

  apply(user: Pokemon, target: Pokemon, move: Move, args: any[]): boolean {
    const damage = user.turnData.attacksReceived.filter(ar => this.moveFilter(allMoves[ar.move])).reduce((total: integer, ar: AttackMoveResult) => total + ar.damage, 0);
    (args[0] as Utils.IntegerHolder).value = Math.floor(Math.max(damage * this.multiplier, 1));

    return true;
  }

  getCondition(): MoveConditionFunc {
    return (user, target, move) => !!user.turnData.attacksReceived.filter(ar => this.moveFilter(allMoves[ar.move])).length;
  }
}

export class LevelDamageAttr extends FixedDamageAttr {
  constructor() {
    super(0);
  }

  getDamage(user: Pokemon, target: Pokemon, move: Move): number {
    return user.level;
  }
}

export class RandomLevelDamageAttr extends FixedDamageAttr {
  constructor() {
    super(0);
  }

  getDamage(user: Pokemon, target: Pokemon, move: Move): number {
    return Math.max(Math.floor(user.level * (user.randSeedIntRange(50, 150) * 0.01)), 1);
  }
}

export class ModifiedDamageAttr extends MoveAttr {
  apply(user: Pokemon, target: Pokemon, move: Move, args: any[]): boolean {
    const initialDamage = args[0] as Utils.IntegerHolder;
    initialDamage.value = this.getModifiedDamage(user, target, move, initialDamage.value);

    return true;
  }

  getModifiedDamage(user: Pokemon, target: Pokemon, move: Move, damage: integer): integer {
    return damage;
  }
}

export class SurviveDamageAttr extends ModifiedDamageAttr {
  getModifiedDamage(user: Pokemon, target: Pokemon, move: Move, damage: number): number {
    return Math.min(damage, target.hp - 1);
  }

  getCondition(): MoveConditionFunc {
    return (user, target, move) => target.hp > 1;
  }

  getUserBenefitScore(user: Pokemon, target: Pokemon, move: Move): integer {
    return target.hp > 1 ? 0 : -20;
  }
}

export class RecoilAttr extends MoveEffectAttr {
  private useHp: boolean;
  private damageRatio: number;
  private unblockable: boolean;

  constructor(useHp: boolean = false, damageRatio: number = 0.25, unblockable: boolean = false) {
    super(true, MoveEffectTrigger.POST_APPLY, false, true);

    this.useHp = useHp;
    this.damageRatio = damageRatio;
    this.unblockable = unblockable;
  }

  apply(user: Pokemon, target: Pokemon, move: Move, args: any[]): boolean {
    if (!super.apply(user, target, move, args)) {
      return false;
    }

    const cancelled = new Utils.BooleanHolder(false);
    if (!this.unblockable) {
      applyAbAttrs(BlockRecoilDamageAttr, user, cancelled);
      applyAbAttrs(BlockNonDirectDamageAbAttr, user, cancelled);
    }

    if (cancelled.value) {
      return false;
    }

    const recoilDamage = Math.max(Math.floor((!this.useHp ? user.turnData.damageDealt : user.getMaxHp()) * this.damageRatio),
      user.turnData.damageDealt ? 1 : 0);
    if (!recoilDamage) {
      return false;
    }

    if (cancelled.value) {
      return false;
    }

    user.damageAndUpdate(recoilDamage, HitResult.OTHER, false, true, true);
    user.scene.queueMessage(getPokemonMessage(user, " is hit\nwith recoil!"));
    user.turnData.damageTaken += recoilDamage;

    return true;
  }

  getUserBenefitScore(user: Pokemon, target: Pokemon, move: Move): integer {
    return Math.floor((move.power / 5) / -4);
  }
}


/**
 * Attribute used for moves which self KO the user regardless if the move hits a target
 * @extends MoveEffectAttr
 * @see {@linkcode apply}
 **/
export class SacrificialAttr extends MoveEffectAttr {
  constructor() {
    super(true, MoveEffectTrigger.POST_TARGET);
  }

  /**
   * Deals damage to the user equal to their current hp
   * @param user {@linkcode Pokemon} that used the move
   * @param target {@linkcode Pokemon} target of the move
   * @param move {@linkcode Move} with this attribute
   * @param args N/A
   * @returns true if the function succeeds
   **/
  apply(user: Pokemon, target: Pokemon, move: Move, args: any[]): boolean {
    user.damageAndUpdate(user.hp, HitResult.OTHER, false, true, true);
	  user.turnData.damageTaken += user.hp;

    return true;
  }

  getUserBenefitScore(user: Pokemon, target: Pokemon, move: Move): integer {
    if (user.isBoss()) {
      return -20;
    }
    return Math.ceil(((1 - user.getHpRatio()) * 10 - 10) * (target.getAttackTypeEffectiveness(move.type, user) - 0.5));
  }
}

/**
 * Attribute used for moves which self KO the user but only if the move hits a target
 * @extends MoveEffectAttr
 * @see {@linkcode apply}
 **/
export class SacrificialAttrOnHit extends MoveEffectAttr {
  constructor() {
    super(true, MoveEffectTrigger.HIT);
  }

  /**
   * Deals damage to the user equal to their current hp if the move lands
   * @param user {@linkcode Pokemon} that used the move
   * @param target {@linkcode Pokemon} target of the move
   * @param move {@linkcode Move} with this attribute
   * @param args N/A
   * @returns true if the function succeeds
   **/
  apply(user: Pokemon, target: Pokemon, move: Move, args: any[]): boolean {
    // If the move fails to hit a target, then the user does not faint and the function returns false
    if (!super.apply(user, target, move, args)) {
      return false;
    }

    user.damageAndUpdate(user.hp, HitResult.OTHER, false, true, true);
    user.turnData.damageTaken += user.hp;

    return true;
  }

  getUserBenefitScore(user: Pokemon, target: Pokemon, move: Move): integer {
    if (user.isBoss()) {
      return -20;
    }
    return Math.ceil(((1 - user.getHpRatio()) * 10 - 10) * (target.getAttackTypeEffectiveness(move.type, user) - 0.5));
  }
}

/**
 * Attribute used for moves which cut the user's Max HP in half.
 * Triggers using {@linkcode MoveEffectTrigger.POST_TARGET}.
 * @extends MoveEffectAttr
 * @see {@linkcode apply}
 */
export class HalfSacrificialAttr extends MoveEffectAttr {
  constructor() {
    super(true, MoveEffectTrigger.POST_TARGET);
  }

  /**
   * Cut's the user's Max HP in half and displays the appropriate recoil message
   * @param user {@linkcode Pokemon} that used the move
   * @param target N/A
   * @param move {@linkcode Move} with this attribute
   * @param args N/A
   * @returns true if the function succeeds
   */
  apply(user: Pokemon, target: Pokemon, move: Move, args: any[]): boolean {
    if (!super.apply(user, target, move, args)) {
      return false;
    }

    const cancelled = new Utils.BooleanHolder(false);
    // Check to see if the Pokemon has an ability that blocks non-direct damage
    applyAbAttrs(BlockNonDirectDamageAbAttr, user, cancelled);
    if (!cancelled.value) {
      user.damageAndUpdate(Math.ceil(user.getMaxHp()/2), HitResult.OTHER, false, true, true);
      user.scene.queueMessage(getPokemonMessage(user, " cut its own HP to power up its move!")); // Queue recoil message
    }
    return true;
  }

  getUserBenefitScore(user: Pokemon, target: Pokemon, move: Move): integer {
    if (user.isBoss()) {
      return -10;
    }
    return Math.ceil(((1 - user.getHpRatio()/2) * 10 - 10) * (target.getAttackTypeEffectiveness(move.type, user) - 0.5));
  }
}

export enum MultiHitType {
  _2,
  _2_TO_5,
  _3,
  _10,
  BEAT_UP,
}

/**
 * Heals the user or target by {@linkcode healRatio} depending on the value of {@linkcode selfTarget}
 * @extends MoveEffectAttr
 * @see {@linkcode apply}
 */
export class HealAttr extends MoveEffectAttr {
  /** The percentage of {@linkcode Stat.HP} to heal */
  private healRatio: number;
  /** Should an animation be shown? */
  private showAnim: boolean;

  constructor(healRatio?: number, showAnim?: boolean, selfTarget?: boolean) {
    super(selfTarget === undefined || selfTarget);

    this.healRatio = healRatio || 1;
    this.showAnim = !!showAnim;
  }

  apply(user: Pokemon, target: Pokemon, move: Move, args: any[]): boolean {
    this.addHealPhase(this.selfTarget ? user : target, this.healRatio);
    return true;
  }

  /**
   * Creates a new {@linkcode PokemonHealPhase}.
   * This heals the target and shows the appropriate message.
   */
  addHealPhase(target: Pokemon, healRatio: number) {
    target.scene.unshiftPhase(new PokemonHealPhase(target.scene, target.getBattlerIndex(),
      Math.max(Math.floor(target.getMaxHp() * healRatio), 1), getPokemonMessage(target, " \nhad its HP restored."), true, !this.showAnim));
  }

  getTargetBenefitScore(user: Pokemon, target: Pokemon, move: Move): integer {
    const score = ((1 - (this.selfTarget ? user : target).getHpRatio()) * 20) - this.healRatio * 10;
    return Math.round(score / (1 - this.healRatio / 2));
  }
}

/**
 * Cures the user's party of non-volatile status conditions, ie. Heal Bell, Aromatherapy
 * @extends MoveEffectAttr
 * @see {@linkcode apply}
 */
export class PartyStatusCureAttr extends MoveEffectAttr {
  /** Message to display after using move */
  private message: string;
  /** Skips mons with this ability, ie. Soundproof */
  private abilityCondition: Abilities;

  constructor(message: string, abilityCondition: Abilities) {
    super();

    this.message = message;
    this.abilityCondition = abilityCondition;
  }

  //The same as MoveEffectAttr.canApply, except it doesn't check for the target's HP.
  canApply(user: Pokemon, target: Pokemon, move: Move, args: any[]) {
    const isTargetValid =
      (this.selfTarget && user.hp && !user.getTag(BattlerTagType.FRENZY)) ||
      (!this.selfTarget && (!target.getTag(BattlerTagType.PROTECTED) || move.hasFlag(MoveFlags.IGNORE_PROTECT)));
    return !!isTargetValid;
  }

  apply(user: Pokemon, target: Pokemon, move: Move, args: any[]): boolean {
    if (!this.canApply(user, target, move, args)) {
      return false;
    }
    this.addPartyCurePhase(user);
  }

  addPartyCurePhase(user: Pokemon) {
    user.scene.unshiftPhase(new PartyStatusCurePhase(user.scene, user, this.message, this.abilityCondition));
  }
}

export class SacrificialFullRestoreAttr extends SacrificialAttr {
  constructor() {
    super();
  }

  apply(user: Pokemon, target: Pokemon, move: Move, args: any[]): boolean {
    if (!super.apply(user, target, move, args)) {
      return false;
    }

    // We don't know which party member will be chosen, so pick the highest max HP in the party
    const maxPartyMemberHp = user.scene.getParty().map(p => p.getMaxHp()).reduce((maxHp: integer, hp: integer) => Math.max(hp, maxHp), 0);

    user.scene.pushPhase(new PokemonHealPhase(user.scene, user.getBattlerIndex(),
      maxPartyMemberHp, getPokemonMessage(user, "'s Healing Wish\nwas granted!"), true, false, false, true), true);

    return true;
  }

  getUserBenefitScore(user: Pokemon, target: Pokemon, move: Move): integer {
    return -20;
  }

  getCondition(): MoveConditionFunc {
    return (user, target, move) => user.scene.getParty().filter(p => p.isActive()).length > user.scene.currentBattle.getBattlerCount();
  }
}

/**
 * Attribute used for moves which ignore type-based debuffs from weather, namely Hydro Steam.
 * Called during damage calculation after getting said debuff from getAttackTypeMultiplier in the Pokemon class.
 * @extends MoveAttr
 * @see {@linkcode apply}
 */
export class IgnoreWeatherTypeDebuffAttr extends MoveAttr {
  /** The {@linkcode WeatherType} this move ignores */
  public weather: WeatherType;

  constructor(weather: WeatherType) {
    super();
    this.weather = weather;
  }
  /**
   * Changes the type-based weather modifier if this move's power would be reduced by it
   * @param user {@linkcode Pokemon} that used the move
   * @param target N/A
   * @param move {@linkcode Move} with this attribute
   * @param args [0] {@linkcode Utils.NumberHolder} for arenaAttackTypeMultiplier
   * @returns true if the function succeeds
   */
  apply(user: Pokemon, target: Pokemon, move: Move, args: any[]): boolean {
    const weatherModifier=args[0] as Utils.NumberHolder;
    //If the type-based attack power modifier due to weather (e.g. Water moves in Sun) is below 1, set it to 1
    if (user.scene.arena.weather?.weatherType === this.weather) {
      weatherModifier.value = Math.max(weatherModifier.value, 1);
    }
    return true;
  }
}

export abstract class WeatherHealAttr extends HealAttr {
  constructor() {
    super(0.5);
  }

  apply(user: Pokemon, target: Pokemon, move: Move, args: any[]): boolean {
    let healRatio = 0.5;
    if (!user.scene.arena.weather?.isEffectSuppressed(user.scene)) {
      const weatherType = user.scene.arena.weather?.weatherType || WeatherType.NONE;
      healRatio = this.getWeatherHealRatio(weatherType);
    }
    this.addHealPhase(user, healRatio);
    return true;
  }

  abstract getWeatherHealRatio(weatherType: WeatherType): number;
}

export class PlantHealAttr extends WeatherHealAttr {
  getWeatherHealRatio(weatherType: WeatherType): number {
    switch (weatherType) {
    case WeatherType.SUNNY:
    case WeatherType.HARSH_SUN:
      return 2 / 3;
    case WeatherType.RAIN:
    case WeatherType.SANDSTORM:
    case WeatherType.HAIL:
    case WeatherType.SNOW:
    case WeatherType.HEAVY_RAIN:
      return 0.25;
    default:
      return 0.5;
    }
  }
}

export class SandHealAttr extends WeatherHealAttr {
  getWeatherHealRatio(weatherType: WeatherType): number {
    switch (weatherType) {
    case WeatherType.SANDSTORM:
      return 2 / 3;
    default:
      return 0.5;
    }
  }
}

/**
 * Heals the target or the user by either {@linkcode normalHealRatio} or {@linkcode boostedHealRatio}
 * depending on the evaluation of {@linkcode condition}
 * @extends HealAttr
 * @see {@linkcode apply}
 */
export class BoostHealAttr extends HealAttr {
  /** Healing received when {@linkcode condition} is false */
  private normalHealRatio?: number;
  /** Healing received when {@linkcode condition} is true */
  private boostedHealRatio?: number;
  /** The lambda expression to check against when boosting the healing value */
  private condition?: MoveConditionFunc;

  constructor(normalHealRatio?: number, boostedHealRatio?: number, showAnim?: boolean, selfTarget?: boolean, condition?: MoveConditionFunc) {
    super(normalHealRatio, showAnim, selfTarget);
    this.normalHealRatio = normalHealRatio;
    this.boostedHealRatio = boostedHealRatio;
    this.condition = condition;
  }

  /**
   * @param user {@linkcode Pokemon} using the move
   * @param target {@linkcode Pokemon} target of the move
   * @param move {@linkcode Move} with this attribute
   * @param args N/A
   * @returns true if the move was successful
   */
  apply(user: Pokemon, target: Pokemon, move: Move, args: any[]): boolean {
    const healRatio = this.condition(user, target, move) ? this.boostedHealRatio : this.normalHealRatio;
    this.addHealPhase(target, healRatio);
    return true;
  }
}

/**
 * Heals the target only if it is the ally
 * @extends HealAttr
 * @see {@linkcode apply}
 */
export class HealOnAllyAttr extends HealAttr {
  /**
   * @param user {@linkcode Pokemon} using the move
   * @param target {@linkcode Pokemon} target of the move
   * @param move {@linkcode Move} with this attribute
   * @param args N/A
   * @returns true if the function succeeds
   */
  apply(user: Pokemon, target: Pokemon, move: Move, args: any[]): boolean {
    if (user.getAlly() === target) {
      super.apply(user, target, move, args);
      return true;
    }

    return false;
  }
}

/**
 * Heals user as a side effect of a move that hits a target.
 * Healing is based on {@linkcode healRatio} * the amount of damage dealt or a stat of the target.
 * @extends MoveEffectAttr
 * @see {@linkcode apply}
 * @see {@linkcode getUserBenefitScore}
 */
export class HitHealAttr extends MoveEffectAttr {
  private healRatio: number;
  private message: string;
  private healStat: Stat;

  constructor(healRatio?: number, healStat?: Stat) {
    super(true, MoveEffectTrigger.HIT);

    this.healRatio = healRatio || 0.5;
    this.healStat = healStat || null;
  }
  /**
   * Heals the user the determined amount and possibly displays a message about regaining health.
   * If the target has the {@linkcode ReverseDrainAbAttr}, all healing is instead converted
   * to damage to the user.
   * @param user {@linkcode Pokemon} using this move
   * @param target {@linkcode Pokemon} target of this move
   * @param move {@linkcode Move} being used
   * @param args N/A
   * @returns true if the function succeeds
   */
  apply(user: Pokemon, target: Pokemon, move: Move, args: any[]): boolean {
    let healAmount = 0;
    let message = "";
    const reverseDrain = target.hasAbilityWithAttr(ReverseDrainAbAttr, false);
    if (this.healStat) {
      // Strength Sap formula
      healAmount = target.getBattleStat(this.healStat);
      message = i18next.t("battle:drainMessage", {pokemonName: target.name});
    } else {
      // Default healing formula used by draining moves like Absorb, Draining Kiss, Bitter Blade, etc.
      healAmount = Math.max(Math.floor(user.turnData.currDamageDealt * this.healRatio), 1);
      message = i18next.t("battle:regainHealth", {pokemonName: user.name});
    }
    if (reverseDrain) {
      user.turnData.damageTaken += healAmount;
      healAmount = healAmount * -1;
      message = null;
    }
    user.scene.unshiftPhase(new PokemonHealPhase(user.scene, user.getBattlerIndex(), healAmount, message, false, true));
    return true;
  }

  /**
   * Used by the Enemy AI to rank an attack based on a given user
   * @param user {@linkcode Pokemon} using this move
   * @param target {@linkcode Pokemon} target of this move
   * @param move {@linkcode Move} being used
   * @returns an integer. Higher means enemy is more likely to use that move.
   */
  getUserBenefitScore(user: Pokemon, target: Pokemon, move: Move): integer {
    if (this.healStat) {
      const healAmount = target.getBattleStat(this.healStat);
      return Math.floor(Math.max(0, (Math.min(1, (healAmount+user.hp)/user.getMaxHp() - 0.33))) / user.getHpRatio());
    }
    return Math.floor(Math.max((1 - user.getHpRatio()) - 0.33, 0) * (move.power / 4));
  }
}

/**
 * Attribute used for moves that change priority in a turn given a condition,
 * e.g. Grassy Glide
 * Called when move order is calculated in {@linkcode TurnStartPhase}.
 * @extends MoveAttr
 * @see {@linkcode apply}
 */
export class IncrementMovePriorityAttr extends MoveAttr {
  /** The condition for a move's priority being incremented */
  private moveIncrementFunc: (pokemon: Pokemon, target:Pokemon, move: Move) => boolean;
  /** The amount to increment priority by, if condition passes. */
  private increaseAmount: integer;

  constructor(moveIncrementFunc: (pokemon: Pokemon, target:Pokemon, move: Move) => boolean, increaseAmount = 1) {
    super();

    this.moveIncrementFunc = moveIncrementFunc;
    this.increaseAmount = increaseAmount;
  }

  /**
   * Increments move priority by set amount if condition passes
   * @param user {@linkcode Pokemon} using this move
   * @param target {@linkcode Pokemon} target of this move
   * @param move {@linkcode Move} being used
   * @param args [0] {@linkcode Utils.IntegerHolder} for move priority.
   * @returns true if function succeeds
   */
  apply(user: Pokemon, target: Pokemon, move: Move, args: any[]): boolean {
    if (!this.moveIncrementFunc(user, target, move)) {
      return false;
    }

    (args[0] as Utils.IntegerHolder).value += this.increaseAmount;
    return true;
  }
}

/**
 * Attribute used for attack moves that hit multiple times per use, e.g. Bullet Seed.
 *
 * Applied at the beginning of {@linkcode MoveEffectPhase}.
 *
 * @extends MoveAttr
 * @see {@linkcode apply}
 */
export class MultiHitAttr extends MoveAttr {
  private multiHitType: MultiHitType;

  constructor(multiHitType?: MultiHitType) {
    super();

    this.multiHitType = multiHitType !== undefined ? multiHitType : MultiHitType._2_TO_5;
  }

  /**
   * Set the hit count of an attack based on this attribute instance's {@linkcode MultiHitType}.
   * If the target has an immunity to this attack's types, the hit count will always be 1.
   *
   * @param user {@linkcode Pokemon} that used the attack
   * @param target {@linkcode Pokemon} targeted by the attack
   * @param move {@linkcode Move} being used
   * @param args [0] {@linkcode Utils.IntegerHolder} storing the hit count of the attack
   * @returns True
   */
  apply(user: Pokemon, target: Pokemon, move: Move, args: any[]): boolean {
    let hitTimes: integer;

    if (target.getAttackMoveEffectiveness(user, new PokemonMove(move.id)) === 0) {
      // If there is a type immunity, the attack will stop no matter what
      hitTimes = 1;
    } else {
      const hitType = new Utils.IntegerHolder(this.multiHitType);
      applyMoveAttrs(ChangeMultiHitTypeAttr, user, target, move, hitType);
      hitTimes = this.getHitCount(user, target);
    }

    (args[0] as Utils.IntegerHolder).value = hitTimes;
    return true;
  }

  getTargetBenefitScore(user: Pokemon, target: Pokemon, move: Move): number {
    return -5;
  }

  /**
   * Calculate the number of hits that an attack should have given this attribute's
   * {@linkcode MultiHitType}.
   *
   * @param user {@linkcode Pokemon} using the attack
   * @param target {@linkcode Pokemon} targeted by the attack
   * @returns The number of hits this attack should deal
   */
  getHitCount(user: Pokemon, target: Pokemon): integer {
    switch (this.multiHitType) {
    case MultiHitType._2_TO_5:
    {
      const rand = user.randSeedInt(16);
      const hitValue = new Utils.IntegerHolder(rand);
      applyAbAttrs(MaxMultiHitAbAttr, user, null, hitValue);
      if (hitValue.value >= 10) {
        return 2;
      } else if (hitValue.value >= 4) {
        return 3;
      } else if (hitValue.value >= 2) {
        return 4;
      } else {
        return 5;
      }
    }
    case MultiHitType._2:
      return 2;
      break;
    case MultiHitType._3:
      return 3;
      break;
    case MultiHitType._10:
      return 10;
      break;
    case MultiHitType.BEAT_UP:
      const party = user.isPlayer() ? user.scene.getParty() : user.scene.getEnemyParty();
      // No status means the ally pokemon can contribute to Beat Up
      return party.reduce((total, pokemon) => {
        return total + (pokemon.id === user.id ? 1 : pokemon?.status && pokemon.status.effect !== StatusEffect.NONE ? 0 : 1);
      }, 0);
    }
  }
}

export class ChangeMultiHitTypeAttr extends MoveAttr {
  apply(user: Pokemon, target: Pokemon, move: Move, args: any[]): boolean {
    //const hitType = args[0] as Utils.NumberHolder;
    return false;
  }
}

export class WaterShurikenMultiHitTypeAttr extends ChangeMultiHitTypeAttr {
  apply(user: Pokemon, target: Pokemon, move: Move, args: any[]): boolean {
    if (user.species.speciesId === Species.GRENINJA && user.hasAbility(Abilities.BATTLE_BOND) && user.formIndex === 2) {
      (args[0] as Utils.IntegerHolder).value = MultiHitType._3;
      return true;
    }
    return false;
  }
}

export class StatusEffectAttr extends MoveEffectAttr {
  public effect: StatusEffect;
  public cureTurn: integer;
  public overrideStatus: boolean;

  constructor(effect: StatusEffect, selfTarget?: boolean, cureTurn?: integer, overrideStatus?: boolean) {
    super(selfTarget, MoveEffectTrigger.HIT);

    this.effect = effect;
    this.cureTurn = cureTurn;
    this.overrideStatus = !!overrideStatus;
  }

  apply(user: Pokemon, target: Pokemon, move: Move, args: any[]): boolean {
    const moveChance = this.getMoveChance(user,target,move,this.selfTarget);
    const statusCheck = moveChance < 0 || moveChance === 100 || user.randSeedInt(100) < moveChance;
    if (statusCheck) {
      const pokemon = this.selfTarget ? user : target;
      if (pokemon.status) {
        if (this.overrideStatus) {
          pokemon.resetStatus();
        } else {
          return false;
        }
      }
      if ((!pokemon.status || (pokemon.status.effect === this.effect && moveChance < 0))
        && pokemon.trySetStatus(this.effect, true, user, this.cureTurn)) {
        applyPostAttackAbAttrs(ConfusionOnStatusEffectAbAttr, user, target, move, null,this.effect);
        return true;
      }
    }
    return false;
  }

  getTargetBenefitScore(user: Pokemon, target: Pokemon, move: Move): number {
    const moveChance = this.getMoveChance(user,target,move,this.selfTarget);
    return !(this.selfTarget ? user : target).status && (this.selfTarget ? user : target).canSetStatus(this.effect, true, false, user) ? Math.floor(moveChance * -0.1) : 0;
  }
}

export class MultiStatusEffectAttr extends StatusEffectAttr {
  public effects: StatusEffect[];

  constructor(effects: StatusEffect[], selfTarget?: boolean, cureTurn?: integer, overrideStatus?: boolean) {
    super(effects[0], selfTarget, cureTurn, overrideStatus);
    this.effects = effects;
  }

  apply(user: Pokemon, target: Pokemon, move: Move, args: any[]): boolean {
    this.effect = Utils.randSeedItem(this.effects);
    const result = super.apply(user, target, move, args);
    return result;
  }

  getTargetBenefitScore(user: Pokemon, target: Pokemon, move: Move): number {
    const moveChance = this.getMoveChance(user,target,move,this.selfTarget);
    return !(this.selfTarget ? user : target).status && (this.selfTarget ? user : target).canSetStatus(this.effect, true, false, user) ? Math.floor(moveChance * -0.1) : 0;
  }
}

export class PsychoShiftEffectAttr extends MoveEffectAttr {
  constructor() {
    super(false, MoveEffectTrigger.HIT);
  }

  apply(user: Pokemon, target: Pokemon, move: Move, args: any[]): boolean {
    const statusToApply: StatusEffect = user.status?.effect;

    if (target.status) {
      return false;
    }
    if (!target.status || (target.status.effect === statusToApply && move.chance < 0)) {
      const statusAfflictResult = target.trySetStatus(statusToApply, true, user);
      if (statusAfflictResult) {
        user.scene.queueMessage(getStatusEffectHealText(user.status.effect, getPokemonNameWithAffix(user)));
        user.resetStatus();
        user.updateInfo();
      }
      return statusAfflictResult;
    }

    return false;
  }

  getTargetBenefitScore(user: Pokemon, target: Pokemon, move: Move): number {
    return !(this.selfTarget ? user : target).status && (this.selfTarget ? user : target).canSetStatus(user.status?.effect, true, false, user) ? Math.floor(move.chance * -0.1) : 0;
  }
}
/**
 * The following needs to be implemented for Thief
 * "If the user faints due to the target's Ability (Rough Skin or Iron Barbs) or held Rocky Helmet, it cannot remove the target's held item."
 * "If Knock Off causes a Pokémon with the Sticky Hold Ability to faint, it can now remove that Pokémon's held item."
 */
export class StealHeldItemChanceAttr extends MoveEffectAttr {
  private chance: number;

  constructor(chance: number) {
    super(false, MoveEffectTrigger.HIT);
    this.chance = chance;
  }

  apply(user: Pokemon, target: Pokemon, move: Move, args: any[]): Promise<boolean> {
    return new Promise<boolean>(resolve => {
      const rand = Phaser.Math.RND.realInRange(0, 1);
      if (rand >= this.chance) {
        return resolve(false);
      }
      const heldItems = this.getTargetHeldItems(target).filter(i => i.isTransferrable);
      if (heldItems.length) {
        const poolType = target.isPlayer() ? ModifierPoolType.PLAYER : target.hasTrainer() ? ModifierPoolType.TRAINER : ModifierPoolType.WILD;
        const highestItemTier = heldItems.map(m => m.type.getOrInferTier(poolType)).reduce((highestTier, tier) => Math.max(tier, highestTier), 0);
        const tierHeldItems = heldItems.filter(m => m.type.getOrInferTier(poolType) === highestItemTier);
        const stolenItem = tierHeldItems[user.randSeedInt(tierHeldItems.length)];
        user.scene.tryTransferHeldItemModifier(stolenItem, user, false).then(success => {
          if (success) {
            user.scene.queueMessage(getPokemonMessage(user, ` stole\n${target.name}'s ${stolenItem.type.name}!`));
          }
          resolve(success);
        });
        return;
      }

      resolve(false);
    });
  }

  getTargetHeldItems(target: Pokemon): PokemonHeldItemModifier[] {
    return target.scene.findModifiers(m => m instanceof PokemonHeldItemModifier
      && m.pokemonId === target.id, target.isPlayer()) as PokemonHeldItemModifier[];
  }

  getUserBenefitScore(user: Pokemon, target: Pokemon, move: Move): number {
    const heldItems = this.getTargetHeldItems(target);
    return heldItems.length ? 5 : 0;
  }

  getTargetBenefitScore(user: Pokemon, target: Pokemon, move: Move): number {
    const heldItems = this.getTargetHeldItems(target);
    return heldItems.length ? -5 : 0;
  }
}

/**
 * Removes a random held item (or berry) from target.
 * Used for Incinerate and Knock Off.
 * Not Implemented Cases: (Same applies for Thief)
 * "If the user faints due to the target's Ability (Rough Skin or Iron Barbs) or held Rocky Helmet, it cannot remove the target's held item."
 * "If Knock Off causes a Pokémon with the Sticky Hold Ability to faint, it can now remove that Pokémon's held item."
 */
export class RemoveHeldItemAttr extends MoveEffectAttr {

  /** Optional restriction for item pool to berries only i.e. Differentiating Incinerate and Knock Off */
  private berriesOnly: boolean;

  constructor(berriesOnly: boolean) {
    super(false, MoveEffectTrigger.HIT);
    this.berriesOnly = berriesOnly;
  }

  /**
   *
   * @param user {@linkcode Pokemon} that used the move
   * @param target Target {@linkcode Pokemon} that the moves applies to
   * @param move {@linkcode Move} that is used
   * @param args N/A
   * @returns {boolean} True if an item was removed
   */
  apply(user: Pokemon, target: Pokemon, move: Move, args: any[]): boolean {
    if (!this.berriesOnly && target.isPlayer()) { // "Wild Pokemon cannot knock off Player Pokemon's held items" (See Bulbapedia)
      return false;
    }

    const cancelled = new Utils.BooleanHolder(false);
    applyAbAttrs(BlockItemTheftAbAttr, target, cancelled); // Check for abilities that block item theft

    if (cancelled.value === true) {
      return false;
    }

    // Considers entire transferrable item pool by default (Knock Off). Otherwise berries only if specified (Incinerate).
    let heldItems = this.getTargetHeldItems(target).filter(i => i.isTransferrable);

    if (this.berriesOnly) {
      heldItems = heldItems.filter(m => m instanceof BerryModifier && m.pokemonId === target.id, target.isPlayer());
    }

    if (heldItems.length) {
      const removedItem = heldItems[user.randSeedInt(heldItems.length)];

      // Decrease item amount and update icon
      !--removedItem.stackCount;
      target.scene.updateModifiers(target.isPlayer());

      if (this.berriesOnly) {
        user.scene.queueMessage(getPokemonMessage(user, ` incinerated\n${target.name}'s ${removedItem.type.name}!`));
      } else {
        user.scene.queueMessage(getPokemonMessage(user, ` knocked off\n${target.name}'s ${removedItem.type.name}!`));
      }
    }

    return true;
  }

  getTargetHeldItems(target: Pokemon): PokemonHeldItemModifier[] {
    return target.scene.findModifiers(m => m instanceof PokemonHeldItemModifier
      && m.pokemonId === target.id, target.isPlayer()) as PokemonHeldItemModifier[];
  }

  getUserBenefitScore(user: Pokemon, target: Pokemon, move: Move): number {
    const heldItems = this.getTargetHeldItems(target);
    return heldItems.length ? 5 : 0;
  }

  getTargetBenefitScore(user: Pokemon, target: Pokemon, move: Move): number {
    const heldItems = this.getTargetHeldItems(target);
    return heldItems.length ? -5 : 0;
  }
}

/**
 * Attribute that causes targets of the move to eat a berry. Used for Teatime, Stuff Cheeks
 */
export class EatBerryAttr extends MoveEffectAttr {
  protected chosenBerry: BerryModifier;
  constructor() {
    super(true, MoveEffectTrigger.HIT);
    this.chosenBerry = undefined;
  }
  /**
   * Causes the target to eat a berry.
   * @param user {@linkcode Pokemon} Pokemon that used the move
   * @param target {@linkcode Pokemon} Pokemon that will eat a berry
   * @param move {@linkcode Move} The move being used
   * @param args Unused
   * @returns {boolean} true if the function succeeds
   */
  apply(user: Pokemon, target: Pokemon, move: Move, args: any[]): boolean {
    if (!super.apply(user, target, move, args)) {
      return false;
    }

    const heldBerries = this.getTargetHeldBerries(target);
    if (heldBerries.length <= 0) {
      return false;
    }
    this.chosenBerry = heldBerries[user.randSeedInt(heldBerries.length)];
    const preserve = new Utils.BooleanHolder(false);
    target.scene.applyModifiers(PreserveBerryModifier, target.isPlayer(), target, preserve); // check for berry pouch preservation
    if (!preserve.value) {
      this.reduceBerryModifier(target);
    }
    this.eatBerry(target);
    return true;
  }

  getTargetHeldBerries(target: Pokemon): BerryModifier[] {
    return target.scene.findModifiers(m => m instanceof BerryModifier
      && (m as BerryModifier).pokemonId === target.id, target.isPlayer()) as BerryModifier[];
  }

  reduceBerryModifier(target: Pokemon) {
    if (this.chosenBerry.stackCount === 1) {
      target.scene.removeModifier(this.chosenBerry, !target.isPlayer());
    } else {
      this.chosenBerry.stackCount--;
    }
    target.scene.updateModifiers(target.isPlayer());
  }

  eatBerry(consumer: Pokemon) {
    getBerryEffectFunc(this.chosenBerry.berryType)(consumer); // consumer eats the berry
    applyAbAttrs(HealFromBerryUseAbAttr, consumer, new Utils.BooleanHolder(false));
  }
}

/**
 *  Attribute used for moves that steal a random berry from the target. The user then eats the stolen berry.
 *  Used for Pluck & Bug Bite.
 */
export class StealEatBerryAttr extends EatBerryAttr {
  constructor() {
    super();
  }
  /**
   * User steals a random berry from the target and then eats it.
   * @param {Pokemon} user Pokemon that used the move and will eat the stolen berry
   * @param {Pokemon} target Pokemon that will have its berry stolen
   * @param {Move} move Move being used
   * @param {any[]} args Unused
   * @returns {boolean} true if the function succeeds
   */
  apply(user: Pokemon, target: Pokemon, move: Move, args: any[]): boolean {
    const cancelled = new Utils.BooleanHolder(false);
    applyAbAttrs(BlockItemTheftAbAttr, target, cancelled); // check for abilities that block item theft
    if (cancelled.value === true) {
      return false;
    }

    const heldBerries = this.getTargetHeldBerries(target);
    if (heldBerries.length <= 0) {
      return false;
    }
    // if the target has berries, pick a random berry and steal it
    this.chosenBerry = heldBerries[user.randSeedInt(heldBerries.length)];
    const message = i18next.t("battle:stealEatBerry", {pokemonName: user.name, targetName: target.name, berryName: this.chosenBerry.type.name});
    user.scene.queueMessage(message);
    this.reduceBerryModifier(target);
    this.eatBerry(user);
    return true;
  }
}

/**
 * Move attribute that signals that the move should cure a status effect
 * @extends MoveEffectAttr
 * @see {@linkcode apply()}
 */
export class HealStatusEffectAttr extends MoveEffectAttr {
  /** List of Status Effects to cure */
  private effects: StatusEffect[];

  /**
   * @param selfTarget - Whether this move targets the user
   * @param ...effects - List of status effects to cure
   */
  constructor(selfTarget: boolean, ...effects: StatusEffect[]) {
    super(selfTarget, MoveEffectTrigger.POST_APPLY, false, true);

    this.effects = effects;
  }

  /**
   * @param user {@linkcode Pokemon} source of the move
   * @param target {@linkcode Pokemon} target of the move
   * @param move the {@linkcode Move} being used
   * @returns true if the status is cured
   */
  apply(user: Pokemon, target: Pokemon, move: Move, args: any[]): boolean {
    if (!super.apply(user, target, move, args)) {
      return false;
    }

    const pokemon = this.selfTarget ? user : target;
    if (pokemon.status && this.effects.includes(pokemon.status.effect)) {
      pokemon.scene.queueMessage(getStatusEffectHealText(pokemon.status.effect, getPokemonNameWithAffix(pokemon)));
      pokemon.resetStatus();
      pokemon.updateInfo();

      return true;
    }

    return false;
  }

  isOfEffect(effect: StatusEffect): boolean {
    return this.effects.includes(effect);
  }

  getUserBenefitScore(user: Pokemon, target: Pokemon, move: Move): integer {
    return user.status ? 10 : 0;
  }
}

export class BypassSleepAttr extends MoveAttr {
  apply(user: Pokemon, target: Pokemon, move: Move, args: any[]): boolean {
    if (user.status?.effect === StatusEffect.SLEEP) {
      user.addTag(BattlerTagType.BYPASS_SLEEP, 1, move.id, user.id);
      return true;
    }

    return false;
  }
}

/**
 * Attribute used for moves that bypass the burn damage reduction of physical moves, currently only facade
 * Called during damage calculation
 * @extends MoveAttr
 * @see {@linkcode apply}
 */
export class BypassBurnDamageReductionAttr extends MoveAttr {
  /** Prevents the move's damage from being reduced by burn
   * @param user N/A
   * @param target N/A
   * @param move {@linkcode Move} with this attribute
   * @param args [0] {@linkcode Utils.BooleanHolder} for burnDamageReductionCancelled
   * @returns true if the function succeeds
   */
  apply(user: Pokemon, target: Pokemon, move: Move, args: any[]): boolean {
    (args[0] as Utils.BooleanHolder).value = true;

    return true;
  }
}

export class WeatherChangeAttr extends MoveEffectAttr {
  private weatherType: WeatherType;

  constructor(weatherType: WeatherType) {
    super();

    this.weatherType = weatherType;
  }

  apply(user: Pokemon, target: Pokemon, move: Move, args: any[]): boolean {
    return user.scene.arena.trySetWeather(this.weatherType, true);
  }

  getCondition(): MoveConditionFunc {
    return (user, target, move) => !user.scene.arena.weather || (user.scene.arena.weather.weatherType !== this.weatherType && !user.scene.arena.weather.isImmutable());
  }
}

export class ClearWeatherAttr extends MoveEffectAttr {
  private weatherType: WeatherType;

  constructor(weatherType: WeatherType) {
    super();

    this.weatherType = weatherType;
  }

  apply(user: Pokemon, target: Pokemon, move: Move, args: any[]): boolean {
    if (user.scene.arena.weather?.weatherType === this.weatherType) {
      return user.scene.arena.trySetWeather(WeatherType.NONE, true);
    }

    return false;
  }
}

export class TerrainChangeAttr extends MoveEffectAttr {
  private terrainType: TerrainType;

  constructor(terrainType: TerrainType) {
    super();

    this.terrainType = terrainType;
  }

  apply(user: Pokemon, target: Pokemon, move: Move, args: any[]): boolean {
    return user.scene.arena.trySetTerrain(this.terrainType, true, true);
  }

  getCondition(): MoveConditionFunc {
    return (user, target, move) => !user.scene.arena.terrain || (user.scene.arena.terrain.terrainType !== this.terrainType);
  }

  getUserBenefitScore(user: Pokemon, target: Pokemon, move: Move): number {
    // TODO: Expand on this
    return user.scene.arena.terrain ? 0 : 6;
  }
}

export class ClearTerrainAttr extends MoveEffectAttr {
  constructor() {
    super();
  }

  apply(user: Pokemon, target: Pokemon, move: Move, args: any[]): boolean {
    return user.scene.arena.trySetTerrain(TerrainType.NONE, true, true);
  }
}

export class OneHitKOAttr extends MoveAttr {
  apply(user: Pokemon, target: Pokemon, move: Move, args: any[]): boolean {
    if (target.isBossImmune()) {
      return false;
    }

    (args[0] as Utils.BooleanHolder).value = true;

    return true;
  }

  getCondition(): MoveConditionFunc {
    return (user, target, move) => {
      const cancelled = new Utils.BooleanHolder(false);
      applyAbAttrs(BlockOneHitKOAbAttr, target, cancelled);
      return !cancelled.value && user.level >= target.level;
    };
  }
}

export class OverrideMoveEffectAttr extends MoveAttr {
  apply(user: Pokemon, target: Pokemon, move: Move, args: any[]): boolean | Promise<boolean> {
    //const overridden = args[0] as Utils.BooleanHolder;
    //const virtual = arg[1] as boolean;
    return true;
  }
}

export class ChargeAttr extends OverrideMoveEffectAttr {
  public chargeAnim: ChargeAnim;
  private chargeText: string;
  private tagType: BattlerTagType;
  private chargeEffect: boolean;
  public sameTurn: boolean;
  public followUpPriority: integer;

  constructor(chargeAnim: ChargeAnim, chargeText: string, tagType?: BattlerTagType, chargeEffect: boolean = false, sameTurn: boolean = false, followUpPriority?: integer) {
    super();

    this.chargeAnim = chargeAnim;
    this.chargeText = chargeText;
    this.tagType = tagType;
    this.chargeEffect = chargeEffect;
    this.sameTurn = sameTurn;
    this.followUpPriority = followUpPriority;
  }

  apply(user: Pokemon, target: Pokemon, move: Move, args: any[]): Promise<boolean> {
    return new Promise(resolve => {
      const lastMove = user.getLastXMoves().find(() => true);
      if (!lastMove || lastMove.move !== move.id || (lastMove.result !== MoveResult.OTHER && (this.sameTurn || lastMove.turn !== user.scene.currentBattle.turn))) {
        (args[0] as Utils.BooleanHolder).value = true;
        new MoveChargeAnim(this.chargeAnim, move.id, user).play(user.scene, () => {
          user.scene.queueMessage(getPokemonMessage(user, ` ${this.chargeText.replace("{TARGET}", target.name)}`));
          if (this.tagType) {
            user.addTag(this.tagType, 1, move.id, user.id);
          }
          if (this.chargeEffect) {
            applyMoveAttrs(MoveEffectAttr, user, target, move);
          }
          user.pushMoveHistory({ move: move.id, targets: [ target.getBattlerIndex() ], result: MoveResult.OTHER });
          user.getMoveQueue().push({ move: move.id, targets: [ target.getBattlerIndex() ], ignorePP: true });
          if (this.sameTurn) {
            user.scene.pushMovePhase(new MovePhase(user.scene, user, [ target.getBattlerIndex() ], user.moveset.find(m => m.moveId === move.id), true), this.followUpPriority);
          }
          user.addTag(BattlerTagType.CHARGING, 1, move.id, user.id);
          resolve(true);
        });
      } else {
        user.lapseTag(BattlerTagType.CHARGING);
        resolve(false);
      }
    });
  }

  usedChargeEffect(user: Pokemon, target: Pokemon, move: Move): boolean {
    if (!this.chargeEffect) {
      return false;
    }
    // Account for move history being populated when this function is called
    const lastMoves = user.getLastXMoves(2);
    return lastMoves.length === 2 && lastMoves[1].move === move.id && lastMoves[1].result === MoveResult.OTHER;
  }
}

export class SunlightChargeAttr extends ChargeAttr {
  constructor(chargeAnim: ChargeAnim, chargeText: string) {
    super(chargeAnim, chargeText);
  }

  apply(user: Pokemon, target: Pokemon, move: Move, args: any[]): Promise<boolean> {
    return new Promise(resolve => {
      const weatherType = user.scene.arena.weather?.weatherType;
      if (!user.scene.arena.weather?.isEffectSuppressed(user.scene) && (weatherType === WeatherType.SUNNY || weatherType === WeatherType.HARSH_SUN)) {
        resolve(false);
      } else {
        super.apply(user, target, move, args).then(result => resolve(result));
      }
    });
  }
}

export class ElectroShotChargeAttr extends ChargeAttr {
  private statIncreaseApplied: boolean;
  constructor() {
    super(ChargeAnim.ELECTRO_SHOT_CHARGING, "absorbed electricity!", null, true);
    // Add a flag because ChargeAttr skills use themselves twice instead of once over one-to-two turns
    this.statIncreaseApplied = false;
  }

  apply(user: Pokemon, target: Pokemon, move: Move, args: any[]): Promise<boolean> {
    return new Promise(resolve => {
      const weatherType = user.scene.arena.weather?.weatherType;
      if (!user.scene.arena.weather?.isEffectSuppressed(user.scene) && (weatherType === WeatherType.RAIN || weatherType === WeatherType.HEAVY_RAIN)) {
        // Apply the SPATK increase every call when used in the rain
        const statChangeAttr = new StatChangeAttr(BattleStat.SPATK, 1, true);
        statChangeAttr.apply(user, target, move, args);
        // After the SPATK is raised, execute the move resolution e.g. deal damage
        resolve(false);
      } else {
        if (!this.statIncreaseApplied) {
          // Apply the SPATK increase only if it hasn't been applied before e.g. on the first turn charge up animation
          const statChangeAttr = new StatChangeAttr(BattleStat.SPATK, 1, true);
          statChangeAttr.apply(user, target, move, args);
          // Set the flag to true so that on the following turn it doesn't raise SPATK a second time
          this.statIncreaseApplied = true;
        }
        super.apply(user, target, move, args).then(result => {
          if (!result) {
            // On the second turn, reset the statIncreaseApplied flag without applying the SPATK increase
            this.statIncreaseApplied = false;
          }
          resolve(result);
        });
      }
    });
  }
}

export class DelayedAttackAttr extends OverrideMoveEffectAttr {
  public tagType: ArenaTagType;
  public chargeAnim: ChargeAnim;
  private chargeText: string;

  constructor(tagType: ArenaTagType, chargeAnim: ChargeAnim, chargeText: string) {
    super();

    this.tagType = tagType;
    this.chargeAnim = chargeAnim;
    this.chargeText = chargeText;
  }

  apply(user: Pokemon, target: Pokemon, move: Move, args: any[]): Promise<boolean> {
    return new Promise(resolve => {
      if (args.length < 2 || !args[1]) {
        new MoveChargeAnim(this.chargeAnim, move.id, user).play(user.scene, () => {
          (args[0] as Utils.BooleanHolder).value = true;
          user.scene.queueMessage(getPokemonMessage(user, ` ${this.chargeText.replace("{TARGET}", target.name)}`));
          user.pushMoveHistory({ move: move.id, targets: [ target.getBattlerIndex() ], result: MoveResult.OTHER });
          user.scene.arena.addTag(this.tagType, 3, move.id, user.id, ArenaTagSide.BOTH, false, target.getBattlerIndex());

          resolve(true);
        });
      } else {
        user.scene.ui.showText(getPokemonMessage(user.scene.getPokemonById(target.id), ` took\nthe ${move.name} attack!`), null, () => resolve(true));
      }
    });
  }
}

export class StatChangeAttr extends MoveEffectAttr {
  public stats: BattleStat[];
  public levels: integer;
  private condition: MoveConditionFunc;
  private showMessage: boolean;

  constructor(stats: BattleStat | BattleStat[], levels: integer, selfTarget?: boolean, condition?: MoveConditionFunc, showMessage: boolean = true, firstHitOnly: boolean = false, moveEffectTrigger: MoveEffectTrigger = MoveEffectTrigger.HIT, firstTargetOnly: boolean = false) {
    super(selfTarget, moveEffectTrigger, firstHitOnly, false, firstTargetOnly);
    this.stats = typeof(stats) === "number"
      ? [ stats as BattleStat ]
      : stats as BattleStat[];
    this.levels = levels;
    this.condition = condition || null;
    this.showMessage = showMessage;
  }

  apply(user: Pokemon, target: Pokemon, move: Move, args: any[]): boolean | Promise<boolean> {
    if (!super.apply(user, target, move, args) || (this.condition && !this.condition(user, target, move))) {
      return false;
    }

    const moveChance = this.getMoveChance(user,target,move,this.selfTarget);
    if (moveChance < 0 || moveChance === 100 || user.randSeedInt(100) < moveChance) {
      const levels = this.getLevels(user);
      user.scene.unshiftPhase(new StatChangePhase(user.scene, (this.selfTarget ? user : target).getBattlerIndex(), this.selfTarget, this.stats, levels, this.showMessage));
      return true;
    }

    return false;
  }

  getLevels(_user: Pokemon): integer {
    return this.levels;
  }

  getTargetBenefitScore(user: Pokemon, target: Pokemon, move: Move): integer {
    let ret = 0;
    const moveLevels = this.getLevels(user);
    for (const stat of this.stats) {
      let levels = moveLevels;
      if (levels > 0) {
        levels = Math.min(target.summonData.battleStats[stat] + levels, 6) - target.summonData.battleStats[stat];
      } else {
        levels = Math.max(target.summonData.battleStats[stat] + levels, -6) - target.summonData.battleStats[stat];
      }
      let noEffect = false;
      switch (stat) {
      case BattleStat.ATK:
        if (this.selfTarget) {
          noEffect = !user.getMoveset().find(m => m instanceof AttackMove && m.category === MoveCategory.PHYSICAL);
        }
        break;
      case BattleStat.DEF:
        if (!this.selfTarget) {
          noEffect = !user.getMoveset().find(m => m instanceof AttackMove && m.category === MoveCategory.PHYSICAL);
        }
        break;
      case BattleStat.SPATK:
        if (this.selfTarget) {
          noEffect = !user.getMoveset().find(m => m instanceof AttackMove && m.category === MoveCategory.SPECIAL);
        }
        break;
      case BattleStat.SPDEF:
        if (!this.selfTarget) {
          noEffect = !user.getMoveset().find(m => m instanceof AttackMove && m.category === MoveCategory.SPECIAL);
        }
        break;
      }
      if (noEffect) {
        continue;
      }
      ret += (levels * 4) + (levels > 0 ? -2 : 2);
    }
    return ret;
  }
}

export class PostVictoryStatChangeAttr extends MoveAttr {
  private stats: BattleStat[];
  private levels: integer;
  private condition: MoveConditionFunc;
  private showMessage: boolean;

  constructor(stats: BattleStat | BattleStat[], levels: integer, selfTarget?: boolean, condition?: MoveConditionFunc, showMessage: boolean = true, firstHitOnly: boolean = false) {
    super();
    this.stats = typeof(stats) === "number"
      ? [ stats as BattleStat ]
      : stats as BattleStat[];
    this.levels = levels;
    this.condition = condition || null;
    this.showMessage = showMessage;
  }
  applyPostVictory(user: Pokemon, target: Pokemon, move: Move): void {
    if (this.condition && !this.condition(user, target, move)) {
      return;
    }
    const statChangeAttr = new StatChangeAttr(this.stats, this.levels, this.showMessage);
    statChangeAttr.apply(user, target, move, undefined);
  }
}

export class AcupressureStatChangeAttr extends MoveEffectAttr {
  constructor() {
    super();
  }

  apply(user: Pokemon, target: Pokemon, move: Move, args: any[]): boolean | Promise<boolean> {
    let randStats = [ BattleStat.ATK, BattleStat.DEF, BattleStat.SPATK, BattleStat.SPDEF, BattleStat.SPD, BattleStat.ACC, BattleStat.EVA ];
    randStats = randStats.filter(s => target.summonData.battleStats[s] < 6);
    if (randStats.length > 0) {
      const boostStat = [randStats[Utils.randInt(randStats.length)]];
      user.scene.unshiftPhase(new StatChangePhase(user.scene, target.getBattlerIndex(), this.selfTarget, boostStat, 2));
      return true;
    }
    return false;
  }
}

export class GrowthStatChangeAttr extends StatChangeAttr {
  constructor() {
    super([ BattleStat.ATK, BattleStat.SPATK ], 1, true);
  }

  getLevels(user: Pokemon): number {
    if (!user.scene.arena.weather?.isEffectSuppressed(user.scene)) {
      const weatherType = user.scene.arena.weather?.weatherType;
      if (weatherType === WeatherType.SUNNY || weatherType === WeatherType.HARSH_SUN) {
        return this.levels + 1;
      }
    }
    return this.levels;
  }
}

export class HalfHpStatMaxAttr extends StatChangeAttr {
  constructor(stat: BattleStat) {
    super(stat, 12, true, null, false);
  }

  apply(user: Pokemon, target: Pokemon, move: Move, args: any[]): Promise<boolean> {
    return new Promise<boolean>(resolve => {
      user.damageAndUpdate(Math.floor(user.getMaxHp() / 2), HitResult.OTHER, false, true);
      user.updateInfo().then(() => {
        const ret = super.apply(user, target, move, args);
        user.scene.queueMessage(getPokemonMessage(user, ` cut its own HP\nand maximized its ${getBattleStatName(this.stats[BattleStat.ATK])}!`));
        resolve(ret);
      });
    });
  }

  getCondition(): MoveConditionFunc {
    return (user, target, move) => user.getHpRatio() > 0.5 && user.summonData.battleStats[this.stats[BattleStat.ATK]] < 6;
  }

  // TODO: Add benefit score that considers HP cut
}

export class CutHpStatBoostAttr extends StatChangeAttr {
  private cutRatio: integer;

  constructor(stat: BattleStat | BattleStat[], levels: integer, cutRatio: integer) {
    super(stat, levels, true, null, true);

    this.cutRatio = cutRatio;
  }

  apply(user: Pokemon, target: Pokemon, move: Move, args: any[]): Promise<boolean> {
    return new Promise<boolean>(resolve => {
      user.damageAndUpdate(Math.floor(user.getMaxHp() / this.cutRatio), HitResult.OTHER, false, true);
      user.updateInfo().then(() => {
        const ret = super.apply(user, target, move, args);
        resolve(ret);
      });
    });
  }

  getCondition(): MoveConditionFunc {
    return (user, target, move) => user.getHpRatio() > 1 / this.cutRatio;
  }
}

export class CopyStatsAttr extends MoveEffectAttr {
  apply(user: Pokemon, target: Pokemon, move: Move, args: any[]): boolean {
    if (!super.apply(user, target, move, args)) {
      return false;
    }

    for (let s = 0; s < target.summonData.battleStats.length; s++) {
      user.summonData.battleStats[s] = target.summonData.battleStats[s];
    }
    if (target.getTag(BattlerTagType.CRIT_BOOST)) {
      user.addTag(BattlerTagType.CRIT_BOOST, 0, move.id);
    } else {
      user.removeTag(BattlerTagType.CRIT_BOOST);
    }
    target.updateInfo();
    user.updateInfo();

    target.scene.queueMessage(getPokemonMessage(user, " copied\n") + getPokemonMessage(target, "'s stat changes!"));

    return true;
  }
}

export class InvertStatsAttr extends MoveEffectAttr {
  apply(user: Pokemon, target: Pokemon, move: Move, args: any[]): boolean {
    if (!super.apply(user, target, move, args)) {
      return false;
    }

    for (let s = 0; s < target.summonData.battleStats.length; s++) {
      target.summonData.battleStats[s] *= -1;
    }
    target.updateInfo();
    user.updateInfo();

    target.scene.queueMessage(getPokemonMessage(target, "'s stat changes\nwere all reversed!"));

    return true;
  }
}

export class ResetStatsAttr extends MoveEffectAttr {
  apply(user: Pokemon, target: Pokemon, move: Move, args: any[]): boolean {
    if (!super.apply(user, target, move, args)) {
      return false;
    }

    for (let s = 0; s < target.summonData.battleStats.length; s++) {
      target.summonData.battleStats[s] = 0;
    }
    target.updateInfo();
    user.updateInfo();

    target.scene.queueMessage(getPokemonMessage(target, "'s stat changes\nwere eliminated!"));

    return true;
  }
}

/**
 * Attribute used for moves which swap the user and the target's stat changes.
 */
export class SwapStatsAttr extends MoveEffectAttr {
  /**
   * Swaps the user and the target's stat changes.
   * @param user Pokemon that used the move
   * @param target The target of the move
   * @param move Move with this attribute
   * @param args N/A
   * @returns true if the function succeeds
   */
  apply(user: Pokemon, target: Pokemon, move: Move, args: any []): boolean {
    if (!super.apply(user, target, move, args)) {
      return false;
    } //Exits if the move can't apply
    let priorBoost : integer; //For storing a stat boost
    for (let s = 0; s < target.summonData.battleStats.length; s++) {
      priorBoost = user.summonData.battleStats[s]; //Store user stat boost
      user.summonData.battleStats[s] = target.summonData.battleStats[s]; //Applies target boost to self
      target.summonData.battleStats[s] = priorBoost; //Applies stored boost to target
    }
    target.updateInfo();
    user.updateInfo();
    target.scene.queueMessage(getPokemonMessage(user, " switched stat changes with the target!"));
    return true;
  }
}

export class HpSplitAttr extends MoveEffectAttr {
  apply(user: Pokemon, target: Pokemon, move: Move, args: any[]): Promise<boolean> {
    return new Promise(resolve => {
      if (!super.apply(user, target, move, args)) {
        return resolve(false);
      }

      const infoUpdates = [];

      const hpValue = Math.floor((target.hp + user.hp) / 2);
      if (user.hp < hpValue) {
        const healing = user.heal(hpValue - user.hp);
        if (healing) {
          user.scene.damageNumberHandler.add(user, healing, HitResult.HEAL);
        }
      } else if (user.hp > hpValue) {
        const damage = user.damage(user.hp - hpValue, true);
        if (damage) {
          user.scene.damageNumberHandler.add(user, damage);
        }
      }
      infoUpdates.push(user.updateInfo());

      if (target.hp < hpValue) {
        const healing = target.heal(hpValue - target.hp);
        if (healing) {
          user.scene.damageNumberHandler.add(user, healing, HitResult.HEAL);
        }
      } else if (target.hp > hpValue) {
        const damage = target.damage(target.hp - hpValue, true);
        if (damage) {
          target.scene.damageNumberHandler.add(target, damage);
        }
      }
      infoUpdates.push(target.updateInfo());

      return Promise.all(infoUpdates).then(() => resolve(true));
    });
  }
}

export class VariablePowerAttr extends MoveAttr {
  apply(user: Pokemon, target: Pokemon, move: Move, args: any[]): boolean {
    //const power = args[0] as Utils.NumberHolder;
    return false;
  }
}

export class LessPPMorePowerAttr extends VariablePowerAttr {
  /**
   * Power up moves when less PP user has
   * @param user {@linkcode Pokemon} using this move
   * @param target {@linkcode Pokemon} target of this move
   * @param move {@linkcode Move} being used
   * @param args [0] {@linkcode Utils.NumberHolder} of power
   * @returns true if the function succeeds
   */
  apply(user: Pokemon, target: Pokemon, move: Move, args: any[]): boolean {
    const ppMax = move.pp;
    const ppUsed = user.moveset.find((m) => m.moveId === move.id).ppUsed;

    let ppRemains = ppMax - ppUsed;
    /** Reduce to 0 to avoid negative numbers if user has 1PP before attack and target has Ability.PRESSURE */
    if (ppRemains < 0) {
      ppRemains = 0;
    }

    const power = args[0] as Utils.NumberHolder;

    switch (ppRemains) {
    case 0:
      power.value = 200;
      break;
    case 1:
      power.value = 80;
      break;
    case 2:
      power.value = 60;
      break;
    case 3:
      power.value = 50;
      break;
    default:
      power.value = 40;
      break;
    }
    return true;
  }
}

export class MovePowerMultiplierAttr extends VariablePowerAttr {
  private powerMultiplierFunc: (user: Pokemon, target: Pokemon, move: Move) => number;

  constructor(powerMultiplier: (user: Pokemon, target: Pokemon, move: Move) => number) {
    super();

    this.powerMultiplierFunc = powerMultiplier;
  }

  apply(user: Pokemon, target: Pokemon, move: Move, args: any[]): boolean {
    const power = args[0] as Utils.NumberHolder;
    power.value *= this.powerMultiplierFunc(user, target, move);

    return true;
  }
}

/**
 * Helper function to calculate the the base power of an ally's hit when using Beat Up.
 * @param user The Pokemon that used Beat Up.
 * @param allyIndex The party position of the ally contributing to Beat Up.
 * @returns The base power of the Beat Up hit.
 */
const beatUpFunc = (user: Pokemon, allyIndex: number): number => {
  const party = user.isPlayer() ? user.scene.getParty() : user.scene.getEnemyParty();

  for (let i = allyIndex; i < party.length; i++) {
    const pokemon = party[i];

    // The user contributes to Beat Up regardless of status condition.
    // Allies can contribute only if they do not have a non-volatile status condition.
    if (pokemon.id !== user.id && pokemon?.status && pokemon.status.effect !== StatusEffect.NONE) {
      continue;
    }
    return (pokemon.species.getBaseStat(Stat.ATK) / 10) + 5;
  }
};

export class BeatUpAttr extends VariablePowerAttr {

  /**
   * Gets the next party member to contribute to a Beat Up hit, and calculates the base power for it.
   * @param user Pokemon that used the move
   * @param _target N/A
   * @param _move Move with this attribute
   * @param args N/A
   * @returns true if the function succeeds
   */
  apply(user: Pokemon, target: Pokemon, move: Move, args: any[]): boolean {
    const power = args[0] as Utils.NumberHolder;
    const allyIndex = user.turnData.hitCount - user.turnData.hitsLeft;
    power.value = beatUpFunc(user, allyIndex);
    return true;
  }
}

const doublePowerChanceMessageFunc = (user: Pokemon, target: Pokemon, move: Move) => {
  let message: string = null;
  user.scene.executeWithSeedOffset(() => {
    const rand = Utils.randSeedInt(100);
    if (rand < move.chance) {
      message = getPokemonMessage(user, " is going all out for this attack!");
    }
  }, user.scene.currentBattle.turn << 6, user.scene.waveSeed);
  return message;
};

export class DoublePowerChanceAttr extends VariablePowerAttr {
  apply(user: Pokemon, target: Pokemon, move: Move, args: any[]): boolean {
    let rand: integer;
    user.scene.executeWithSeedOffset(() => rand = Utils.randSeedInt(100), user.scene.currentBattle.turn << 6, user.scene.waveSeed);
    if (rand < move.chance) {
      const power = args[0] as Utils.NumberHolder;
      power.value *= 2;
      return true;
    }

    return false;
  }
}

export abstract class ConsecutiveUsePowerMultiplierAttr extends MovePowerMultiplierAttr {
  constructor(limit: integer, resetOnFail: boolean, resetOnLimit?: boolean, ...comboMoves: Moves[]) {
    super((user: Pokemon, target: Pokemon, move: Move): number => {
      const moveHistory = user.getLastXMoves(limit + 1).slice(1);

      let count = 0;
      let turnMove: TurnMove;

      while (((turnMove = moveHistory.shift())?.move === move.id || (comboMoves.length && comboMoves.includes(turnMove?.move))) && (!resetOnFail || turnMove.result === MoveResult.SUCCESS)) {
        if (count < (limit - 1)) {
          count++;
        } else if (resetOnLimit) {
          count = 0;
        } else {
          break;
        }
      }

      return this.getMultiplier(count);
    });
  }

  abstract getMultiplier(count: integer): number;
}

export class ConsecutiveUseDoublePowerAttr extends ConsecutiveUsePowerMultiplierAttr {
  getMultiplier(count: number): number {
    return Math.pow(2, count);
  }
}

export class ConsecutiveUseMultiBasePowerAttr extends ConsecutiveUsePowerMultiplierAttr {
  getMultiplier(count: number): number {
    return (count + 1);
  }
}

export class WeightPowerAttr extends VariablePowerAttr {
  apply(user: Pokemon, target: Pokemon, move: Move, args: any[]): boolean {
    const power = args[0] as Utils.NumberHolder;

    const targetWeight = target.getWeight();
    const weightThresholds = [ 10, 25, 50, 100, 200 ];

    let w = 0;
    while (targetWeight >= weightThresholds[w]) {
      if (++w === weightThresholds.length) {
        break;
      }
    }

    power.value = (w + 1) * 20;

    return true;
  }
}

/**
 * Attribute used for Electro Ball move.
 * @extends VariablePowerAttr
 * @see {@linkcode apply}
 **/
export class ElectroBallPowerAttr extends VariablePowerAttr {
  /**
   * Move that deals more damage the faster {@linkcode BattleStat.SPD}
   * the user is compared to the target.
   * @param user Pokemon that used the move
   * @param target The target of the move
   * @param move Move with this attribute
   * @param args N/A
   * @returns true if the function succeeds
   */
  apply(user: Pokemon, target: Pokemon, move: Move, args: any[]): boolean {
    const power = args[0] as Utils.NumberHolder;

    const statRatio = target.getBattleStat(Stat.SPD) / user.getBattleStat(Stat.SPD);
    const statThresholds = [ 0.25, 1 / 3, 0.5, 1, -1 ];
    const statThresholdPowers = [ 150, 120, 80, 60, 40 ];

    let w = 0;
    while (w < statThresholds.length - 1 && statRatio > statThresholds[w]) {
      if (++w === statThresholds.length) {
        break;
      }
    }

    power.value = statThresholdPowers[w];
    return true;
  }
}


/**
 * Attribute used for Gyro Ball move.
 * @extends VariablePowerAttr
 * @see {@linkcode apply}
 **/
export class GyroBallPowerAttr extends VariablePowerAttr {
  /**
   * Move that deals more damage the slower {@linkcode BattleStat.SPD}
   * the user is compared to the target.
   * @param user Pokemon that used the move
   * @param target The target of the move
   * @param move Move with this attribute
   * @param args N/A
   * @returns true if the function succeeds
   */
  apply(user: Pokemon, target: Pokemon, move: Move, args: any[]): boolean {
    const power = args[0] as Utils.NumberHolder;
    const userSpeed = user.getBattleStat(Stat.SPD);
    if (userSpeed < 1) {
      // Gen 6+ always have 1 base power
      power.value = 1;
      return true;
    }

    power.value = Math.floor(Math.min(150, 25 * target.getBattleStat(Stat.SPD) / userSpeed + 1));
    return true;
  }
}

export class LowHpPowerAttr extends VariablePowerAttr {
  apply(user: Pokemon, target: Pokemon, move: Move, args: any[]): boolean {
    const power = args[0] as Utils.NumberHolder;
    const hpRatio = user.getHpRatio();

    switch (true) {
    case (hpRatio < 0.0417):
      power.value = 200;
      break;
    case (hpRatio < 0.1042):
      power.value = 150;
      break;
    case (hpRatio < 0.2083):
      power.value = 100;
      break;
    case (hpRatio < 0.3542):
      power.value = 80;
      break;
    case (hpRatio < 0.6875):
      power.value = 40;
      break;
    default:
      power.value = 20;
      break;
    }

    return true;
  }
}

export class CompareWeightPowerAttr extends VariablePowerAttr {
  apply(user: Pokemon, target: Pokemon, move: Move, args: any[]): boolean {
    const power = args[0] as Utils.NumberHolder;
    const userWeight = user.getWeight();
    const targetWeight = target.getWeight();

    if (!userWeight || userWeight === 0) {
      return false;
    }

    const relativeWeight = (targetWeight / userWeight) * 100;

    switch (true) {
    case (relativeWeight < 20.01):
      power.value = 120;
      break;
    case (relativeWeight < 25.01):
      power.value = 100;
      break;
    case (relativeWeight < 33.35):
      power.value = 80;
      break;
    case (relativeWeight < 50.01):
      power.value = 60;
      break;
    default:
      power.value = 40;
      break;
    }

    return true;
  }
}

export class HpPowerAttr extends VariablePowerAttr {
  apply(user: Pokemon, target: Pokemon, move: Move, args: any[]): boolean {
    (args[0] as Utils.NumberHolder).value = Math.max(Math.floor(150 * user.getHpRatio()), 1);

    return true;
  }
}

/**
 * Attribute used for moves whose base power scales with the opponent's HP
 * Used for Crush Grip, Wring Out, and Hard Press
 * maxBasePower 100 for Hard Press, 120 for others
 */
export class OpponentHighHpPowerAttr extends VariablePowerAttr {
  maxBasePower: number;

  constructor(maxBasePower: number) {
    super();
    this.maxBasePower = maxBasePower;
  }

  /**
   * Changes the base power of the move to be the target's HP ratio times the maxBasePower with a min value of 1
   * @param user n/a
   * @param target the Pokemon being attacked
   * @param move n/a
   * @param args holds the base power of the move at args[0]
   * @returns true
   */
  apply(user: Pokemon, target: Pokemon, move: Move, args: any[]): boolean {
    (args[0] as Utils.NumberHolder).value = Math.max(Math.floor(this.maxBasePower * target.getHpRatio()), 1);

    return true;
  }
}

export class FirstAttackDoublePowerAttr extends VariablePowerAttr {
  apply(user: Pokemon, target: Pokemon, move: Move, args: any[]): boolean {
    console.log(target.getLastXMoves(1), target.scene.currentBattle.turn);
    if (!target.getLastXMoves(1).find(m => m.turn === target.scene.currentBattle.turn)) {
      (args[0] as Utils.NumberHolder).value *= 2;
      return true;
    }

    return false;
  }
}


export class TurnDamagedDoublePowerAttr extends VariablePowerAttr {
  apply(user: Pokemon, target: Pokemon, move: Move, args: any[]): boolean {
    if (user.turnData.attacksReceived.find(r => r.damage && r.sourceId === target.id)) {
      (args[0] as Utils.NumberHolder).value *= 2;
      return true;
    }

    return false;
  }
}

const magnitudeMessageFunc = (user: Pokemon, target: Pokemon, move: Move) => {
  let message: string;
  user.scene.executeWithSeedOffset(() => {
    const magnitudeThresholds = [ 5, 15, 35, 65, 75, 95 ];

    const rand = Utils.randSeedInt(100);

    let m = 0;
    for (; m < magnitudeThresholds.length; m++) {
      if (rand < magnitudeThresholds[m]) {
        break;
      }
    }

    message = `Magnitude ${m + 4}!`;
  }, user.scene.currentBattle.turn << 6, user.scene.waveSeed);
  return message;
};

export class MagnitudePowerAttr extends VariablePowerAttr {
  apply(user: Pokemon, target: Pokemon, move: Move, args: any[]): boolean {
    const power = args[0] as Utils.NumberHolder;

    const magnitudeThresholds = [ 5, 15, 35, 65, 75, 95 ];
    const magnitudePowers = [ 10, 30, 50, 70, 90, 100, 110, 150 ];

    let rand: integer;

    user.scene.executeWithSeedOffset(() => rand = Utils.randSeedInt(100), user.scene.currentBattle.turn << 6, user.scene.waveSeed);

    let m = 0;
    for (; m < magnitudeThresholds.length; m++) {
      if (rand < magnitudeThresholds[m]) {
        break;
      }
    }

    power.value = magnitudePowers[m];

    return true;
  }
}

export class AntiSunlightPowerDecreaseAttr extends VariablePowerAttr {
  apply(user: Pokemon, target: Pokemon, move: Move, args: any[]): boolean {
    if (!user.scene.arena.weather?.isEffectSuppressed(user.scene)) {
      const power = args[0] as Utils.NumberHolder;
      const weatherType = user.scene.arena.weather?.weatherType || WeatherType.NONE;
      switch (weatherType) {
      case WeatherType.RAIN:
      case WeatherType.SANDSTORM:
      case WeatherType.HAIL:
      case WeatherType.SNOW:
      case WeatherType.HEAVY_RAIN:
        power.value *= 0.5;
        return true;
      }
    }

    return false;
  }
}

export class FriendshipPowerAttr extends VariablePowerAttr {
  private invert: boolean;

  constructor(invert?: boolean) {
    super();

    this.invert = !!invert;
  }

  apply(user: Pokemon, target: Pokemon, move: Move, args: any[]): boolean {
    const power = args[0] as Utils.NumberHolder;

    const friendshipPower = Math.floor(Math.min(user instanceof PlayerPokemon ? user.friendship : user.species.baseFriendship, 255) / 2.5);
    power.value = Math.max(!this.invert ? friendshipPower : 102 - friendshipPower, 1);

    return true;
  }
}

export class HitCountPowerAttr extends VariablePowerAttr {
  apply(user: Pokemon, target: Pokemon, move: Move, args: any[]): boolean {
    (args[0] as Utils.NumberHolder).value += Math.min(user.battleData.hitCount, 6) * 50;

    return true;
  }
}

/**
 * Turning a once was (StatChangeCountPowerAttr) statement and making it available to call for any attribute.
 * @param {Pokemon} pokemon The pokemon that is being used to calculate the count of positive stats
 * @returns {number} Returns the amount of positive stats
 */
const countPositiveStats = (pokemon: Pokemon): number => {
  return pokemon.summonData.battleStats.reduce((total, stat) => (stat && stat > 0) ? total + stat : total, 0);
};

/**
 * Attribute that increases power based on the amount of positive stat increases.
 */
export class StatChangeCountPowerAttr extends VariablePowerAttr {

  /**
   * @param {Pokemon} user The pokemon that is being used to calculate the amount of positive stats
   * @param {Pokemon} target N/A
   * @param {Move} move N/A
   * @param {any[]} args The argument for VariablePowerAttr, accumulates and sets the amount of power multiplied by stats
   * @returns {boolean} Returns true if attribute is applied
   */
  apply(user: Pokemon, target: Pokemon, move: Move, args: any[]): boolean {
    const positiveStats: number = countPositiveStats(user);

    (args[0] as Utils.NumberHolder).value += positiveStats * 20;
    return true;
  }
}

/**
 * Punishment normally has a base power of 60,
 * but gains 20 power for every increased stat stage the target has,
 * up to a maximum of 200 base power in total.
 */
export class PunishmentPowerAttr extends VariablePowerAttr {
  private PUNISHMENT_MIN_BASE_POWER = 60;
  private PUNISHMENT_MAX_BASE_POWER = 200;

  /**
     * @param {Pokemon} user N/A
     * @param {Pokemon} target The pokemon that the move is being used against, as well as calculating the stats for the min/max base power
     * @param {Move} move N/A
     * @param {any[]} args The value that is being changed due to VariablePowerAttr
     * @returns Returns true if attribute is applied
     */
  apply(user: Pokemon, target: Pokemon, move: Move, args: any[]): boolean {
    const positiveStats: number = countPositiveStats(target);
    (args[0] as Utils.NumberHolder).value = Math.min(
      this.PUNISHMENT_MAX_BASE_POWER,
      this.PUNISHMENT_MIN_BASE_POWER + positiveStats * 20
    );
    return true;
  }
}

export class PresentPowerAttr extends VariablePowerAttr {
  apply(user: Pokemon, target: Pokemon, move: Move, args: any[]): boolean {
    /**
     * If this move is multi-hit, and this attribute is applied to any hit
     * other than the first, this move cannot result in a heal.
     */
    const firstHit = (user.turnData.hitCount === user.turnData.hitsLeft);

    const powerSeed = Utils.randSeedInt(firstHit ? 100 : 80);
    if (powerSeed <= 40) {
      (args[0] as Utils.NumberHolder).value = 40;
    } else if (40 < powerSeed && powerSeed <= 70) {
      (args[0] as Utils.NumberHolder).value = 80;
    } else if (70 < powerSeed && powerSeed <= 80) {
      (args[0] as Utils.NumberHolder).value = 120;
    } else if (80 < powerSeed && powerSeed <= 100) {
      // If this move is multi-hit, disable all other hits
      user.stopMultiHit();
      target.scene.unshiftPhase(new PokemonHealPhase(target.scene, target.getBattlerIndex(),
        Math.max(Math.floor(target.getMaxHp() / 4), 1), getPokemonMessage(target, " regained\nhealth!"), true));
    }

    return true;
  }
}

export class WaterShurikenPowerAttr extends VariablePowerAttr {
  apply(user: Pokemon, target: Pokemon, move: Move, args: any[]): boolean {
    if (user.species.speciesId === Species.GRENINJA && user.hasAbility(Abilities.BATTLE_BOND) && user.formIndex === 2) {
      (args[0] as Utils.IntegerHolder).value = 20;
      return true;
    }
    return false;
  }
}

/**
 * Attribute used for multi-hit moves that increase power in increments of the
 * move's base power for each hit, namely Triple Kick and Triple Axel.
 * @extends VariablePowerAttr
 * @see {@linkcode apply}
 */
export class MultiHitPowerIncrementAttr extends VariablePowerAttr {
  /** The max number of base power increments allowed for this move */
  private maxHits: integer;

  constructor(maxHits: integer) {
    super();

    this.maxHits = maxHits;
  }

  /**
   * Increases power of move in increments of the base power for the amount of times
   * the move hit. In the case that the move is extended, it will circle back to the
   * original base power of the move after incrementing past the maximum amount of
   * hits.
   * @param user {@linkcode Pokemon} that used the move
   * @param target {@linkcode Pokemon} that the move was used on
   * @param move {@linkcode Move} with this attribute
   * @param args [0] {@linkcode Utils.NumberHolder} for final calculated power of move
   * @returns true if attribute application succeeds
   */
  apply(user: Pokemon, target: Pokemon, move: Move, args: any[]): boolean {
    const hitsTotal = user.turnData.hitCount - Math.max(user.turnData.hitsLeft, 0);
    const power = args[0] as Utils.NumberHolder;

    power.value = move.power * (1 + hitsTotal % this.maxHits);

    return true;
  }
}

export class VariableAtkAttr extends MoveAttr {
  constructor() {
    super();
  }

  apply(user: Pokemon, target: Pokemon, move: Move, args: any[]): boolean {
    //const atk = args[0] as Utils.IntegerHolder;
    return false;
  }
}

export class TargetAtkUserAtkAttr extends VariableAtkAttr {
  constructor() {
    super();
  }
  apply(user: Pokemon, target: Pokemon, move: Move, args: any[]): boolean {
    (args[0] as Utils.IntegerHolder).value = target.getBattleStat(Stat.ATK, target);
    return true;
  }
}

export class DefAtkAttr extends VariableAtkAttr {
  constructor() {
    super();
  }

  apply(user: Pokemon, target: Pokemon, move: Move, args: any[]): boolean {
    (args[0] as Utils.IntegerHolder).value = user.getBattleStat(Stat.DEF, target);
    return true;
  }
}

export class VariableDefAttr extends MoveAttr {
  constructor() {
    super();
  }

  apply(user: Pokemon, target: Pokemon, move: Move, args: any[]): boolean {
    //const def = args[0] as Utils.IntegerHolder;
    return false;
  }
}

export class DefDefAttr extends VariableDefAttr {
  constructor() {
    super();
  }

  apply(user: Pokemon, target: Pokemon, move: Move, args: any[]): boolean {
    (args[0] as Utils.IntegerHolder).value = target.getBattleStat(Stat.DEF, user);
    return true;
  }
}

export class VariableAccuracyAttr extends MoveAttr {
  apply(user: Pokemon, target: Pokemon, move: Move, args: any[]): boolean {
    //const accuracy = args[0] as Utils.NumberHolder;
    return false;
  }
}

export class ThunderAccuracyAttr extends VariableAccuracyAttr {
  apply(user: Pokemon, target: Pokemon, move: Move, args: any[]): boolean {
    if (!user.scene.arena.weather?.isEffectSuppressed(user.scene)) {
      const accuracy = args[0] as Utils.NumberHolder;
      const weatherType = user.scene.arena.weather?.weatherType || WeatherType.NONE;
      switch (weatherType) {
      case WeatherType.SUNNY:
      case WeatherType.SANDSTORM:
      case WeatherType.HARSH_SUN:
        accuracy.value = 50;
        return true;
      case WeatherType.RAIN:
      case WeatherType.HEAVY_RAIN:
        accuracy.value = -1;
        return true;
      }
    }

    return false;
  }
}

/**
 * Attribute used for moves which never miss
 * against Pokemon with the {@linkcode BattlerTagType.MINIMIZED}
 * @extends VariableAccuracyAttr
 * @see {@linkcode apply}
 */
export class MinimizeAccuracyAttr extends VariableAccuracyAttr {
  /**
   * @see {@linkcode apply}
   * @param user N/A
   * @param target {@linkcode Pokemon} target of the move
   * @param move N/A
   * @param args [0] Accuracy of the move to be modified
   * @returns true if the function succeeds
   */
  apply(user: Pokemon, target: Pokemon, move: Move, args: any[]): boolean {
    if (target.getTag(BattlerTagType.MINIMIZED)) {
      const accuracy = args[0] as Utils.NumberHolder;
      accuracy.value = -1;

      return true;
    }

    return false;
  }
}

export class ToxicAccuracyAttr extends VariableAccuracyAttr {
  apply(user: Pokemon, target: Pokemon, move: Move, args: any[]): boolean {
    if (user.isOfType(Type.POISON)) {
      const accuracy = args[0] as Utils.NumberHolder;
      accuracy.value = -1;
      return true;
    }

    return false;
  }
}

export class BlizzardAccuracyAttr extends VariableAccuracyAttr {
  apply(user: Pokemon, target: Pokemon, move: Move, args: any[]): boolean {
    if (!user.scene.arena.weather?.isEffectSuppressed(user.scene)) {
      const accuracy = args[0] as Utils.NumberHolder;
      const weatherType = user.scene.arena.weather?.weatherType || WeatherType.NONE;
      if (weatherType === WeatherType.HAIL || weatherType === WeatherType.SNOW) {
        accuracy.value = -1;
        return true;
      }
    }

    return false;
  }
}

export class VariableMoveCategoryAttr extends MoveAttr {
  apply(user: Pokemon, target: Pokemon, move: Move, args: any[]): boolean {
    return false;
  }
}

export class PhotonGeyserCategoryAttr extends VariableMoveCategoryAttr {
  apply(user: Pokemon, target: Pokemon, move: Move, args: any[]): boolean {
    const category = (args[0] as Utils.IntegerHolder);

    if (user.getBattleStat(Stat.ATK, target, move) > user.getBattleStat(Stat.SPATK, target, move)) {
      category.value = MoveCategory.PHYSICAL;
      return true;
    }

    return false;
  }
}

export class TeraBlastCategoryAttr extends VariableMoveCategoryAttr {
  apply(user: Pokemon, target: Pokemon, move: Move, args: any[]): boolean {
    const category = (args[0] as Utils.IntegerHolder);

    if (user.isTerastallized() && user.getBattleStat(Stat.ATK, target, move) > user.getBattleStat(Stat.SPATK, target, move)) {
      category.value = MoveCategory.PHYSICAL;
      return true;
    }

    return false;
  }
}

/**
 * Change the move category to status when used on the ally
 * @extends VariableMoveCategoryAttr
 * @see {@linkcode apply}
 */
export class StatusCategoryOnAllyAttr extends VariableMoveCategoryAttr {
  /**
   * @param user {@linkcode Pokemon} using the move
   * @param target {@linkcode Pokemon} target of the move
   * @param move {@linkcode Move} with this attribute
   * @param args [0] {@linkcode Utils.IntegerHolder} The category of the move
   * @returns true if the function succeeds
   */
  apply(user: Pokemon, target: Pokemon, move: Move, args: any[]): boolean {
    const category = (args[0] as Utils.IntegerHolder);

    if (user.getAlly() === target) {
      category.value = MoveCategory.STATUS;
      return true;
    }

    return false;
  }
}

export class ShellSideArmCategoryAttr extends VariableMoveCategoryAttr {
  apply(user: Pokemon, target: Pokemon, move: Move, args: any[]): boolean {
    const category = (args[0] as Utils.IntegerHolder);
    const atkRatio = user.getBattleStat(Stat.ATK, target, move) / target.getBattleStat(Stat.DEF, user, move);
    const specialRatio = user.getBattleStat(Stat.SPATK, target, move) / target.getBattleStat(Stat.SPDEF, user, move);

    // Shell Side Arm is much more complicated than it looks, this is a partial implementation to try to achieve something similar to the games
    if (atkRatio > specialRatio) {
      category.value = MoveCategory.PHYSICAL;
      return true;
    } else if (atkRatio === specialRatio && user.randSeedInt(2) === 0) {
      category.value = MoveCategory.PHYSICAL;
      return true;
    }

    return false;
  }
}

export class VariableMoveTypeAttr extends MoveAttr {
  apply(user: Pokemon, target: Pokemon, move: Move, args: any[]): boolean {
    return false;
  }
}

export class FormChangeItemTypeAttr extends VariableMoveTypeAttr {
  apply(user: Pokemon, target: Pokemon, move: Move, args: any[]): boolean {
    if ([user.species.speciesId, user.fusionSpecies?.speciesId].includes(Species.ARCEUS) || [user.species.speciesId, user.fusionSpecies?.speciesId].includes(Species.SILVALLY)) {
      const form = user.species.speciesId === Species.ARCEUS || user.species.speciesId === Species.SILVALLY ? user.formIndex : user.fusionSpecies.formIndex;

      move.type = Type[Type[form]];
      return true;
    }

    return false;
  }
}

export class TechnoBlastTypeAttr extends VariableMoveTypeAttr {
  apply(user: Pokemon, target: Pokemon, move: Move, args: any[]): boolean {
    if ([user.species.speciesId, user.fusionSpecies?.speciesId].includes(Species.GENESECT)) {
      const form = user.species.speciesId === Species.GENESECT ? user.formIndex : user.fusionSpecies.formIndex;

      switch (form) {
      case 1: // Shock Drive
        move.type = Type.ELECTRIC;
        break;
      case 2: // Burn Drive
        move.type = Type.FIRE;
        break;
      case 3: // Chill Drive
        move.type = Type.ICE;
        break;
      case 4: // Douse Drive
        move.type = Type.WATER;
        break;
      default:
        move.type = Type.NORMAL;
        break;
      }
      return true;
    }

    return false;
  }
}

export class AuraWheelTypeAttr extends VariableMoveTypeAttr {
  apply(user: Pokemon, target: Pokemon, move: Move, args: any[]): boolean {
    if ([user.species.speciesId, user.fusionSpecies?.speciesId].includes(Species.MORPEKO)) {
      const form = user.species.speciesId === Species.MORPEKO ? user.formIndex : user.fusionSpecies.formIndex;

      switch (form) {
      case 1: // Hangry Mode
        move.type = Type.DARK;
        break;
      default: // Full Belly Mode
        move.type = Type.ELECTRIC;
        break;
      }
      return true;
    }

    return false;
  }
}

export class RagingBullTypeAttr extends VariableMoveTypeAttr {
  apply(user: Pokemon, target: Pokemon, move: Move, args: any[]): boolean {
    if ([user.species.speciesId, user.fusionSpecies?.speciesId].includes(Species.PALDEA_TAUROS)) {
      const form = user.species.speciesId === Species.PALDEA_TAUROS ? user.formIndex : user.fusionSpecies.formIndex;

      switch (form) {
      case 1: // Blaze breed
        move.type = Type.FIRE;
        break;
      case 2: // Aqua breed
        move.type = Type.WATER;
        break;
      default:
        move.type = Type.FIGHTING;
        break;
      }
      return true;
    }

    return false;
  }
}

export class IvyCudgelTypeAttr extends VariableMoveTypeAttr {
  apply(user: Pokemon, target: Pokemon, move: Move, args: any[]): boolean {
    if ([user.species.speciesId, user.fusionSpecies?.speciesId].includes(Species.OGERPON)) {
      const form = user.species.speciesId === Species.OGERPON ? user.formIndex : user.fusionSpecies.formIndex;

      switch (form) {
      case 1: // Wellspring Mask
        move.type = Type.WATER;
        break;
      case 2: // Hearthflame Mask
        move.type = Type.FIRE;
        break;
      case 3: // Cornerstone Mask
        move.type = Type.ROCK;
        break;
      case 4: // Teal Mask Tera
        move.type = Type.GRASS;
        break;
      case 5: // Wellspring Mask Tera
        move.type = Type.WATER;
        break;
      case 6: // Hearthflame Mask Tera
        move.type = Type.FIRE;
        break;
      case 7: // Cornerstone Mask Tera
        move.type = Type.ROCK;
        break;
      default:
        move.type = Type.GRASS;
        break;
      }
      return true;
    }

    return false;
  }
}

export class WeatherBallTypeAttr extends VariableMoveTypeAttr {
  apply(user: Pokemon, target: Pokemon, move: Move, args: any[]): boolean {
    if (!user.scene.arena.weather?.isEffectSuppressed(user.scene)) {
      switch (user.scene.arena.weather?.weatherType) {
      case WeatherType.SUNNY:
      case WeatherType.HARSH_SUN:
        move.type = Type.FIRE;
        break;
      case WeatherType.RAIN:
      case WeatherType.HEAVY_RAIN:
        move.type = Type.WATER;
        break;
      case WeatherType.SANDSTORM:
        move.type = Type.ROCK;
        break;
      case WeatherType.HAIL:
      case WeatherType.SNOW:
        move.type = Type.ICE;
        break;
      default:
        return false;
      }
      return true;
    }

    return false;
  }
}

/**
 * Changes the move's type to match the current terrain.
 * Has no effect if the user is not grounded.
 * @extends VariableMoveTypeAttr
 * @see {@linkcode apply}
 */
export class TerrainPulseTypeAttr extends VariableMoveTypeAttr {
  /**
   * @param user {@linkcode Pokemon} using this move
   * @param target N/A
   * @param move N/A
   * @param args [0] {@linkcode Utils.IntegerHolder} The move's type to be modified
   * @returns true if the function succeeds
   */
  apply(user: Pokemon, target: Pokemon, move: Move, args: any[]): boolean {
    if (!user.isGrounded()) {
      return false;
    }

    const currentTerrain = user.scene.arena.getTerrainType();
    switch (currentTerrain) {
    case TerrainType.MISTY:
      move.type = Type.FAIRY;
      break;
    case TerrainType.ELECTRIC:
      move.type = Type.ELECTRIC;
      break;
    case TerrainType.GRASSY:
      move.type = Type.GRASS;
      break;
    case TerrainType.PSYCHIC:
      move.type = Type.PSYCHIC;
      break;
    default:
      return false;
    }
    return true;
  }
}

export class HiddenPowerTypeAttr extends VariableMoveTypeAttr {
  apply(user: Pokemon, target: Pokemon, move: Move, args: any[]): boolean {
    const iv_val = Math.floor(((user.ivs[Stat.HP] & 1)
      +(user.ivs[Stat.ATK] & 1) * 2
      +(user.ivs[Stat.DEF] & 1) * 4
      +(user.ivs[Stat.SPD] & 1) * 8
      +(user.ivs[Stat.SPATK] & 1) * 16
      +(user.ivs[Stat.SPDEF] & 1) * 32) * 15/63);

    move.type = [
      Type.FIGHTING, Type.FLYING, Type.POISON, Type.GROUND,
      Type.ROCK, Type.BUG, Type.GHOST, Type.STEEL,
      Type.FIRE, Type.WATER, Type.GRASS, Type.ELECTRIC,
      Type.PSYCHIC, Type.ICE, Type.DRAGON, Type.DARK][iv_val];

    return true;
  }
}

export class MatchUserTypeAttr extends VariableMoveTypeAttr {
  apply(user: Pokemon, target: Pokemon, move: Move, args: any[]): boolean {
    const userTypes = user.getTypes(true);

    if (userTypes.includes(Type.STELLAR)) { // will not change to stellar type
      const nonTeraTypes = user.getTypes();
      move.type = nonTeraTypes[0];
      return true;
    } else if (userTypes.length > 0) {
      move.type = userTypes[0];
      return true;
    } else {
      return false;
    }

  }
}

export class VariableMoveTypeMultiplierAttr extends MoveAttr {
  apply(user: Pokemon, target: Pokemon, move: Move, args: any[]): boolean {
    return false;
  }
}

export class NeutralDamageAgainstFlyingTypeMultiplierAttr extends VariableMoveTypeMultiplierAttr {
  apply(user: Pokemon, target: Pokemon, move: Move, args: any[]): boolean {
    if (!target.getTag(BattlerTagType.IGNORE_FLYING)) {
      const multiplier = args[0] as Utils.NumberHolder;
      //When a flying type is hit, the first hit is always 1x multiplier. Levitating pokemon are instantly affected by typing
      if (target.isOfType(Type.FLYING) || target.hasAbility(Abilities.LEVITATE)) {
        multiplier.value = 1;
      }
      return true;
    }

    return false;
  }
}

export class WaterSuperEffectTypeMultiplierAttr extends VariableMoveTypeMultiplierAttr {
  apply(user: Pokemon, target: Pokemon, move: Move, args: any[]): boolean {
    const multiplier = args[0] as Utils.NumberHolder;
    if (target.isOfType(Type.WATER)) {
      multiplier.value *= 4; // Increased twice because initial reduction against water
      return true;
    }

    return false;
  }
}

export class IceNoEffectTypeAttr extends VariableMoveTypeMultiplierAttr {
  /**
   * Checks to see if the Target is Ice-Type or not. If so, the move will have no effect.
   * @param {Pokemon} user N/A
   * @param {Pokemon} target Pokemon that is being checked whether Ice-Type or not.
   * @param {Move} move N/A
   * @param {any[]} args Sets to false if the target is Ice-Type, so it should do no damage/no effect.
   * @returns {boolean} Returns true if move is successful, false if Ice-Type.
   */
  apply(user: Pokemon, target: Pokemon, move: Move, args: any[]): boolean {
    if (target.isOfType(Type.ICE)) {
      (args[0] as Utils.BooleanHolder).value = false;
      return false;
    }
    return true;
  }
}

export class FlyingTypeMultiplierAttr extends VariableMoveTypeMultiplierAttr {
  apply(user: Pokemon, target: Pokemon, move: Move, args: any[]): boolean {
    const multiplier = args[0] as Utils.NumberHolder;
    multiplier.value *= target.getAttackTypeEffectiveness(Type.FLYING, user);
    return true;
  }
}

export class OneHitKOAccuracyAttr extends VariableAccuracyAttr {
  apply(user: Pokemon, target: Pokemon, move: Move, args: any[]): boolean {
    const accuracy = args[0] as Utils.NumberHolder;
    if (user.level < target.level) {
      accuracy.value = 0;
    } else {
      accuracy.value = Math.min(Math.max(30 + 100 * (1 - target.level / user.level), 0), 100);
    }
    return true;
  }
}

export class SheerColdAccuracyAttr extends OneHitKOAccuracyAttr {
  /**
   * Changes the normal One Hit KO Accuracy Attr to implement the Gen VII changes,
   * where if the user is Ice-Type, it has more accuracy.
   * @param {Pokemon} user Pokemon that is using the move; checks the Pokemon's level.
   * @param {Pokemon} target Pokemon that is receiving the move; checks the Pokemon's level.
   * @param {Move} move N/A
   * @param {any[]} args Uses the accuracy argument, allowing to change it from either 0 if it doesn't pass
   * the first if/else, or 30/20 depending on the type of the user Pokemon.
   * @returns Returns true if move is successful, false if misses.
   */
  apply(user: Pokemon, target: Pokemon, move: Move, args: any[]): boolean {
    const accuracy = args[0] as Utils.NumberHolder;
    if (user.level < target.level) {
      accuracy.value = 0;
    } else {
      const baseAccuracy = user.isOfType(Type.ICE) ? 30 : 20;
      accuracy.value = Math.min(Math.max(baseAccuracy + 100 * (1 - target.level / user.level), 0), 100);
    }
    return true;
  }
}

export class MissEffectAttr extends MoveAttr {
  private missEffectFunc: UserMoveConditionFunc;

  constructor(missEffectFunc: UserMoveConditionFunc) {
    super();

    this.missEffectFunc = missEffectFunc;
  }

  apply(user: Pokemon, target: Pokemon, move: Move, args: any[]): boolean {
    this.missEffectFunc(user, move);
    return true;
  }
}

export class NoEffectAttr extends MoveAttr {
  private noEffectFunc: UserMoveConditionFunc;

  constructor(noEffectFunc: UserMoveConditionFunc) {
    super();

    this.noEffectFunc = noEffectFunc;
  }

  apply(user: Pokemon, target: Pokemon, move: Move, args: any[]): boolean {
    this.noEffectFunc(user, move);
    return true;
  }
}

const crashDamageFunc = (user: Pokemon, move: Move) => {
  const cancelled = new Utils.BooleanHolder(false);
  applyAbAttrs(BlockNonDirectDamageAbAttr, user, cancelled);
  if (cancelled.value) {
    return false;
  }

  user.damageAndUpdate(Math.floor(user.getMaxHp() / 2), HitResult.OTHER, false, true);
  user.scene.queueMessage(getPokemonMessage(user, " kept going\nand crashed!"));
  user.turnData.damageTaken += Math.floor(user.getMaxHp() / 2);

  return true;
};

export class TypelessAttr extends MoveAttr { }
/**
* Attribute used for moves which ignore redirection effects, and always target their original target, i.e. Snipe Shot
* Bypasses Storm Drain, Follow Me, Ally Switch, and the like.
*/
export class BypassRedirectAttr extends MoveAttr { }

export class DisableMoveAttr extends MoveEffectAttr {
  constructor() {
    super(false);
  }

  apply(user: Pokemon, target: Pokemon, move: Move, args: any[]): boolean {
    if (!super.apply(user, target, move, args)) {
      return false;
    }

    const moveQueue = target.getLastXMoves();
    let turnMove: TurnMove;
    while (moveQueue.length) {
      turnMove = moveQueue.shift();
      if (turnMove.virtual) {
        continue;
      }

      const moveIndex = target.getMoveset().findIndex(m => m.moveId === turnMove.move);
      if (moveIndex === -1) {
        return false;
      }

      const disabledMove = target.getMoveset()[moveIndex];
      target.summonData.disabledMove = disabledMove.moveId;
      target.summonData.disabledTurns = 4;

      user.scene.queueMessage(getPokemonMessage(target, `'s ${disabledMove.getName()}\nwas disabled!`));

      return true;
    }

    return false;
  }

  getCondition(): MoveConditionFunc {
    return (user, target, move) => {
      if (target.summonData.disabledMove || target.isMax()) {
        return false;
      }

      const moveQueue = target.getLastXMoves();
      let turnMove: TurnMove;
      while (moveQueue.length) {
        turnMove = moveQueue.shift();
        if (turnMove.virtual) {
          continue;
        }

        const move = target.getMoveset().find(m => m.moveId === turnMove.move);
        if (!move) {
          continue;
        }

        return true;
      }
    };
  }

  getTargetBenefitScore(user: Pokemon, target: Pokemon, move: Move): integer {
    return -5;
  }
}

export class FrenzyAttr extends MoveEffectAttr {
  constructor() {
    super(true, MoveEffectTrigger.HIT, false, true);
  }

  canApply(user: Pokemon, target: Pokemon, move: Move, args: any[]) {
    return !(this.selfTarget ? user : target).isFainted();
  }

  apply(user: Pokemon, target: Pokemon, move: Move, args: any[]): boolean {
    if (!super.apply(user, target, move, args)) {
      return false;
    }

    if (!user.getMoveQueue().length) {
      if (!user.getTag(BattlerTagType.FRENZY)) {
        const turnCount = user.randSeedIntRange(1, 2);
        new Array(turnCount).fill(null).map(() => user.getMoveQueue().push({ move: move.id, targets: [ target.getBattlerIndex() ], ignorePP: true }));
        user.addTag(BattlerTagType.FRENZY, 1, move.id, user.id);
      } else {
        applyMoveAttrs(AddBattlerTagAttr, user, target, move, args);
        user.lapseTag(BattlerTagType.FRENZY);
      }
      return true;
    }

    return false;
  }
}

export const frenzyMissFunc: UserMoveConditionFunc = (user: Pokemon, move: Move) => {
  while (user.getMoveQueue().length && user.getMoveQueue()[0].move === move.id) {
    user.getMoveQueue().shift();
  }
  user.lapseTag(BattlerTagType.FRENZY);

  return true;
};

export class AddBattlerTagAttr extends MoveEffectAttr {
  public tagType: BattlerTagType;
  public turnCountMin: integer;
  public turnCountMax: integer;
  private failOnOverlap: boolean;

  constructor(tagType: BattlerTagType, selfTarget: boolean = false, failOnOverlap: boolean = false, turnCountMin: integer = 0, turnCountMax?: integer, lastHitOnly: boolean = false) {
    super(selfTarget, MoveEffectTrigger.POST_APPLY, false, lastHitOnly);

    this.tagType = tagType;
    this.turnCountMin = turnCountMin;
    this.turnCountMax = turnCountMax !== undefined ? turnCountMax : turnCountMin;
    this.failOnOverlap = !!failOnOverlap;
  }

  apply(user: Pokemon, target: Pokemon, move: Move, args: any[]): boolean {
    if (!super.apply(user, target, move, args)) {
      return false;
    }

    const moveChance = this.getMoveChance(user,target,move,this.selfTarget);
    if (moveChance < 0 || moveChance === 100 || user.randSeedInt(100) < moveChance) {
      return (this.selfTarget ? user : target).addTag(this.tagType,  user.randSeedInt(this.turnCountMax - this.turnCountMin, this.turnCountMin), move.id, user.id);
    }

    return false;
  }

  getCondition(): MoveConditionFunc {
    return this.failOnOverlap
      ? (user, target, move) => !(this.selfTarget ? user : target).getTag(this.tagType)
      : null;
  }

  getTagTargetBenefitScore(user: Pokemon, target: Pokemon, move: Move): integer {
    switch (this.tagType) {
    case BattlerTagType.RECHARGING:
    case BattlerTagType.PERISH_SONG:
      return -16;
    case BattlerTagType.FLINCHED:
    case BattlerTagType.CONFUSED:
    case BattlerTagType.INFATUATED:
    case BattlerTagType.NIGHTMARE:
    case BattlerTagType.DROWSY:
    case BattlerTagType.NO_CRIT:
      return -5;
    case BattlerTagType.SEEDED:
    case BattlerTagType.SALT_CURED:
    case BattlerTagType.CURSED:
    case BattlerTagType.FRENZY:
    case BattlerTagType.TRAPPED:
    case BattlerTagType.BIND:
    case BattlerTagType.WRAP:
    case BattlerTagType.FIRE_SPIN:
    case BattlerTagType.WHIRLPOOL:
    case BattlerTagType.CLAMP:
    case BattlerTagType.SAND_TOMB:
    case BattlerTagType.MAGMA_STORM:
    case BattlerTagType.SNAP_TRAP:
    case BattlerTagType.THUNDER_CAGE:
    case BattlerTagType.INFESTATION:
      return -3;
    case BattlerTagType.ENCORE:
      return -2;
    case BattlerTagType.MINIMIZED:
      return 0;
    case BattlerTagType.INGRAIN:
    case BattlerTagType.IGNORE_ACCURACY:
    case BattlerTagType.AQUA_RING:
      return 3;
    case BattlerTagType.PROTECTED:
    case BattlerTagType.FLYING:
    case BattlerTagType.CRIT_BOOST:
    case BattlerTagType.ALWAYS_CRIT:
      return 5;
    }
  }

  getTargetBenefitScore(user: Pokemon, target: Pokemon, move: Move): integer {
    let moveChance = this.getMoveChance(user,target,move,this.selfTarget);
    if (moveChance < 0) {
      moveChance = 100;
    }
    return Math.floor(this.getTagTargetBenefitScore(user, target, move) * (moveChance / 100));
  }
}

export class CurseAttr extends MoveEffectAttr {

  apply(user: Pokemon, target: Pokemon, move:Move, args: any[]): boolean {
    if (user.getTypes(true).includes(Type.GHOST)) {
      if (target.getTag(BattlerTagType.CURSED)) {
        user.scene.queueMessage(i18next.t("battle:attackFailed"));
        return false;
      }
      const curseRecoilDamage = Math.max(1, Math.floor(user.getMaxHp() / 2));
      user.damageAndUpdate(curseRecoilDamage, HitResult.OTHER, false, true, true);
      user.scene.queueMessage(
        i18next.t("battle:battlerTagsCursedOnAdd", {
          pokemonNameWithAffix: getPokemonNameWithAffix(user),
          pokemonName: target.name
        })
      );

      target.addTag(BattlerTagType.CURSED, 0, move.id, user.id);
      return true;
    } else {
      user.scene.unshiftPhase(new StatChangePhase(user.scene, user.getBattlerIndex(), true, [BattleStat.ATK, BattleStat.DEF], 1));
      user.scene.unshiftPhase(new StatChangePhase(user.scene, user.getBattlerIndex(), true, [BattleStat.SPD], -1));
      return true;
    }
  }
}

export class LapseBattlerTagAttr extends MoveEffectAttr {
  public tagTypes: BattlerTagType[];

  constructor(tagTypes: BattlerTagType[], selfTarget: boolean = false) {
    super(selfTarget);

    this.tagTypes = tagTypes;
  }

  apply(user: Pokemon, target: Pokemon, move: Move, args: any[]): boolean {
    if (!super.apply(user, target, move, args)) {
      return false;
    }

    for (const tagType of this.tagTypes) {
      (this.selfTarget ? user : target).lapseTag(tagType);
    }

    return true;
  }
}

export class RemoveBattlerTagAttr extends MoveEffectAttr {
  public tagTypes: BattlerTagType[];

  constructor(tagTypes: BattlerTagType[], selfTarget: boolean = false) {
    super(selfTarget);

    this.tagTypes = tagTypes;
  }

  apply(user: Pokemon, target: Pokemon, move: Move, args: any[]): boolean {
    if (!super.apply(user, target, move, args)) {
      return false;
    }

    for (const tagType of this.tagTypes) {
      (this.selfTarget ? user : target).removeTag(tagType);
    }

    return true;
  }
}

export class FlinchAttr extends AddBattlerTagAttr {
  constructor() {
    super(BattlerTagType.FLINCHED, false);
  }
}

export class ConfuseAttr extends AddBattlerTagAttr {
  constructor(selfTarget?: boolean) {
    super(BattlerTagType.CONFUSED, selfTarget, false, 2, 5);
  }
}

export class RechargeAttr extends AddBattlerTagAttr {
  constructor() {
    super(BattlerTagType.RECHARGING, true, false, 1, 1, true);
  }
}

export class TrapAttr extends AddBattlerTagAttr {
  constructor(tagType: BattlerTagType) {
    super(tagType, false, false, 4, 5);
  }
}

export class ProtectAttr extends AddBattlerTagAttr {
  constructor(tagType: BattlerTagType = BattlerTagType.PROTECTED) {
    super(tagType, true);
  }

  getCondition(): MoveConditionFunc {
    return ((user, target, move): boolean => {
      let timesUsed = 0;
      const moveHistory = user.getLastXMoves();
      let turnMove: TurnMove;

      while (moveHistory.length) {
        turnMove = moveHistory.shift();
        if (!allMoves[turnMove.move].hasAttr(ProtectAttr) || turnMove.result !== MoveResult.SUCCESS) {
          break;
        }
        timesUsed++;
      }
      if (timesUsed) {
        return !user.randSeedInt(Math.pow(3, timesUsed));
      }
      return true;
    });
  }
}

export class EndureAttr extends ProtectAttr {
  constructor() {
    super(BattlerTagType.ENDURING);
  }
}

export class IgnoreAccuracyAttr extends AddBattlerTagAttr {
  constructor() {
    super(BattlerTagType.IGNORE_ACCURACY, true, false, 2);
  }

  apply(user: Pokemon, target: Pokemon, move: Move, args: any[]): boolean {
    if (!super.apply(user, target, move, args)) {
      return false;
    }

    user.scene.queueMessage(getPokemonMessage(user, ` took aim\nat ${target.name}!`));

    return true;
  }
}

export class AlwaysCritsAttr extends AddBattlerTagAttr {
  constructor() {
    super(BattlerTagType.ALWAYS_CRIT, true, false, 2);
  }

  apply(user: Pokemon, target: Pokemon, move: Move, args: any[]): boolean {
    if (!super.apply(user, target, move, args)) {
      return false;
    }

    user.scene.queueMessage(getPokemonMessage(user, ` took aim\nat ${target.name}!`));

    return true;
  }
}

export class FaintCountdownAttr extends AddBattlerTagAttr {
  constructor() {
    super(BattlerTagType.PERISH_SONG, false, true, 4);
  }

  apply(user: Pokemon, target: Pokemon, move: Move, args: any[]): boolean {
    if (!super.apply(user, target, move, args)) {
      return false;
    }

    user.scene.queueMessage(getPokemonMessage(target, `\nwill faint in ${this.turnCountMin - 1} turns.`));

    return true;
  }
}

/**
 * Attribute used when a move hits a {@linkcode BattlerTagType} for double damage
 * @extends MoveAttr
*/
export class HitsTagAttr extends MoveAttr {
  /** The {@linkcode BattlerTagType} this move hits */
  public tagType: BattlerTagType;
  /** Should this move deal double damage against {@linkcode HitsTagAttr.tagType}? */
  public doubleDamage: boolean;

  constructor(tagType: BattlerTagType, doubleDamage?: boolean) {
    super();

    this.tagType = tagType;
    this.doubleDamage = !!doubleDamage;
  }

  getTargetBenefitScore(user: Pokemon, target: Pokemon, move: Move): integer {
    return target.getTag(this.tagType) ? this.doubleDamage ? 10 : 5 : 0;
  }
}

export class AddArenaTagAttr extends MoveEffectAttr {
  public tagType: ArenaTagType;
  public turnCount: integer;
  private failOnOverlap: boolean;
  public selfSideTarget: boolean;

  constructor(tagType: ArenaTagType, turnCount?: integer, failOnOverlap: boolean = false, selfSideTarget: boolean = false) {
    super(true, MoveEffectTrigger.POST_APPLY);

    this.tagType = tagType;
    this.turnCount = turnCount;
    this.failOnOverlap = failOnOverlap;
    this.selfSideTarget = selfSideTarget;
  }

  apply(user: Pokemon, target: Pokemon, move: Move, args: any[]): boolean {
    if (!super.apply(user, target, move, args)) {
      return false;
    }

    if (move.chance < 0 || move.chance === 100 || user.randSeedInt(100) < move.chance) {
      user.scene.arena.addTag(this.tagType, this.turnCount, move.id, user.id, (this.selfSideTarget ? user : target).isPlayer() ? ArenaTagSide.PLAYER : ArenaTagSide.ENEMY);
      return true;
    }

    return false;
  }

  getCondition(): MoveConditionFunc {
    return this.failOnOverlap
      ? (user, target, move) => !user.scene.arena.getTagOnSide(this.tagType, target.isPlayer() ? ArenaTagSide.PLAYER : ArenaTagSide.ENEMY)
      : null;
  }
}

/**
 * Generic class for removing arena tags
 * @param tagTypes: The types of tags that can be removed
 * @param selfSideTarget: Is the user removing tags from its own side?
 */
export class RemoveArenaTagsAttr extends MoveEffectAttr {
  public tagTypes: ArenaTagType[];
  public selfSideTarget: boolean;

  constructor(tagTypes: ArenaTagType[], selfSideTarget: boolean) {
    super(true, MoveEffectTrigger.POST_APPLY);

    this.tagTypes = tagTypes;
    this.selfSideTarget = selfSideTarget;
  }

  apply(user: Pokemon, target: Pokemon, move: Move, args: any[]): boolean {
    if (!super.apply(user, target, move, args)) {
      return false;
    }

    const side = (this.selfSideTarget ? user : target).isPlayer() ? ArenaTagSide.PLAYER : ArenaTagSide.ENEMY;

    for (const tagType of this.tagTypes) {
      user.scene.arena.removeTagOnSide(tagType, side);
    }

    return true;
  }
}

export class AddArenaTrapTagAttr extends AddArenaTagAttr {
  getCondition(): MoveConditionFunc {
    return (user, target, move) => {
      const side = (this.selfSideTarget ? user : target).isPlayer() ? ArenaTagSide.PLAYER : ArenaTagSide.ENEMY;
      const tag = user.scene.arena.getTagOnSide(this.tagType, side) as ArenaTrapTag;
      if (!tag) {
        return true;
      }
      return tag.layers < tag.maxLayers;
    };
  }
}

/**
 * Attribute used for Stone Axe and Ceaseless Edge.
 * Applies the given ArenaTrapTag when move is used.
 * @extends AddArenaTagAttr
 * @see {@linkcode apply}
 */
export class AddArenaTrapTagHitAttr extends AddArenaTagAttr {
  /**
   * @param user {@linkcode Pokemon} using this move
   * @param target {@linkcode Pokemon} target of this move
   * @param move {@linkcode Move} being used
   */
  apply(user: Pokemon, target: Pokemon, move: Move, args: any[]): boolean {
    const moveChance = this.getMoveChance(user,target,move,this.selfTarget);
    const side = (this.selfSideTarget ? user : target).isPlayer() ? ArenaTagSide.PLAYER : ArenaTagSide.ENEMY;
    const tag = user.scene.arena.getTagOnSide(this.tagType, side) as ArenaTrapTag;
    if ((moveChance < 0 || moveChance === 100 || user.randSeedInt(100) < moveChance)) {
      user.scene.arena.addTag(this.tagType, 0, move.id, user.id, side);
      if (!tag) {
        return true;
      }
      return tag.layers < tag.maxLayers;
    }
    return false;
  }
}

export class RemoveArenaTrapAttr extends MoveEffectAttr {

  private targetBothSides: boolean;

  constructor(targetBothSides: boolean = false) {
    super(true, MoveEffectTrigger.PRE_APPLY);
    this.targetBothSides = targetBothSides;
  }

  apply(user: Pokemon, target: Pokemon, move: Move, args: any[]): boolean {

    if (!super.apply(user, target, move, args)) {
      return false;
    }

    if (this.targetBothSides) {
      user.scene.arena.removeTagOnSide(ArenaTagType.SPIKES, ArenaTagSide.PLAYER);
      user.scene.arena.removeTagOnSide(ArenaTagType.TOXIC_SPIKES, ArenaTagSide.PLAYER);
      user.scene.arena.removeTagOnSide(ArenaTagType.STEALTH_ROCK, ArenaTagSide.PLAYER);
      user.scene.arena.removeTagOnSide(ArenaTagType.STICKY_WEB, ArenaTagSide.PLAYER);

      user.scene.arena.removeTagOnSide(ArenaTagType.SPIKES, ArenaTagSide.ENEMY);
      user.scene.arena.removeTagOnSide(ArenaTagType.TOXIC_SPIKES, ArenaTagSide.ENEMY);
      user.scene.arena.removeTagOnSide(ArenaTagType.STEALTH_ROCK, ArenaTagSide.ENEMY);
      user.scene.arena.removeTagOnSide(ArenaTagType.STICKY_WEB, ArenaTagSide.ENEMY);
    } else {
      user.scene.arena.removeTagOnSide(ArenaTagType.SPIKES, target.isPlayer() ? ArenaTagSide.ENEMY : ArenaTagSide.PLAYER);
      user.scene.arena.removeTagOnSide(ArenaTagType.TOXIC_SPIKES, target.isPlayer() ? ArenaTagSide.ENEMY : ArenaTagSide.PLAYER);
      user.scene.arena.removeTagOnSide(ArenaTagType.STEALTH_ROCK, target.isPlayer() ? ArenaTagSide.ENEMY : ArenaTagSide.PLAYER);
      user.scene.arena.removeTagOnSide(ArenaTagType.STICKY_WEB, target.isPlayer() ? ArenaTagSide.ENEMY : ArenaTagSide.PLAYER);
    }

    return true;
  }
}

export class RemoveScreensAttr extends MoveEffectAttr {

  private targetBothSides: boolean;

  constructor(targetBothSides: boolean = false) {
    super(true, MoveEffectTrigger.PRE_APPLY);
    this.targetBothSides = targetBothSides;
  }

  apply(user: Pokemon, target: Pokemon, move: Move, args: any[]): boolean {

    if (!super.apply(user, target, move, args)) {
      return false;
    }

    if (this.targetBothSides) {
      user.scene.arena.removeTagOnSide(ArenaTagType.REFLECT, ArenaTagSide.PLAYER);
      user.scene.arena.removeTagOnSide(ArenaTagType.LIGHT_SCREEN, ArenaTagSide.PLAYER);
      user.scene.arena.removeTagOnSide(ArenaTagType.AURORA_VEIL, ArenaTagSide.PLAYER);

      user.scene.arena.removeTagOnSide(ArenaTagType.REFLECT, ArenaTagSide.ENEMY);
      user.scene.arena.removeTagOnSide(ArenaTagType.LIGHT_SCREEN, ArenaTagSide.ENEMY);
      user.scene.arena.removeTagOnSide(ArenaTagType.AURORA_VEIL, ArenaTagSide.ENEMY);
    } else {
      user.scene.arena.removeTagOnSide(ArenaTagType.REFLECT, target.isPlayer() ? ArenaTagSide.PLAYER : ArenaTagSide.ENEMY);
      user.scene.arena.removeTagOnSide(ArenaTagType.LIGHT_SCREEN, target.isPlayer() ? ArenaTagSide.PLAYER : ArenaTagSide.ENEMY);
      user.scene.arena.removeTagOnSide(ArenaTagType.AURORA_VEIL, target.isPlayer() ? ArenaTagSide.PLAYER : ArenaTagSide.ENEMY);
    }

    return true;

  }
}

/*Swaps arena effects between the player and enemy side
  * @extends MoveEffectAttr
  * @see {@linkcode apply}
*/
export class SwapArenaTagsAttr extends MoveEffectAttr {
  public SwapTags: ArenaTagType[];


  constructor(SwapTags: ArenaTagType[]) {
    super(true, MoveEffectTrigger.POST_APPLY);
    this.SwapTags = SwapTags;
  }

  apply(user:Pokemon, target:Pokemon, move:Move, args: any[]): boolean {
    if (!super.apply(user, target, move, args)) {
      return false;
    }

    const tagPlayerTemp = user.scene.arena.findTagsOnSide((t => this.SwapTags.includes(t.tagType)), ArenaTagSide.PLAYER);
    const tagEnemyTemp = user.scene.arena.findTagsOnSide((t => this.SwapTags.includes(t.tagType)), ArenaTagSide.ENEMY);


    if (tagPlayerTemp) {
      for (const swapTagsType of tagPlayerTemp) {
        user.scene.arena.removeTagOnSide(swapTagsType.tagType, ArenaTagSide.PLAYER, true);
        user.scene.arena.addTag(swapTagsType.tagType, swapTagsType.turnCount, swapTagsType.sourceMove, swapTagsType.sourceId, ArenaTagSide.ENEMY, true);
      }
    }
    if (tagEnemyTemp) {
      for (const swapTagsType of tagEnemyTemp) {
        user.scene.arena.removeTagOnSide(swapTagsType.tagType, ArenaTagSide.ENEMY, true);
        user.scene.arena.addTag(swapTagsType.tagType, swapTagsType.turnCount, swapTagsType.sourceMove, swapTagsType.sourceId, ArenaTagSide.PLAYER, true);
      }
    }


    user.scene.queueMessage( `${user.name} swapped the battle effects affecting each side of the field!`);
    return true;
  }
}

/**
 * Attribute used for Revival Blessing.
 * @extends MoveEffectAttr
 * @see {@linkcode apply}
 */
export class RevivalBlessingAttr extends MoveEffectAttr {
  constructor(user?: boolean) {
    super(true);
  }

  /**
   *
   * @param user {@linkcode Pokemon} using this move
   * @param target {@linkcode Pokemon} target of this move
   * @param move {@linkcode Move} being used
   * @param args N/A
   * @returns Promise, true if function succeeds.
   */
  apply(user: Pokemon, target: Pokemon, move: Move, args: any[]): Promise<boolean> {
    return new Promise(resolve => {
      // If user is player, checks if the user has fainted pokemon
      if (user instanceof PlayerPokemon
        && user.scene.getParty().findIndex(p => p.isFainted())>-1) {
        (user as PlayerPokemon).revivalBlessing().then(() => {
          resolve(true);
        });
      // If user is enemy, checks that it is a trainer, and it has fainted non-boss pokemon in party
      } else if (user instanceof EnemyPokemon
        && user.hasTrainer()
        && user.scene.getEnemyParty().findIndex(p => p.isFainted() && !p.isBoss()) > -1) {
        // Selects a random fainted pokemon
        const faintedPokemon = user.scene.getEnemyParty().filter(p => p.isFainted() && !p.isBoss());
        const pokemon = faintedPokemon[user.randSeedInt(faintedPokemon.length)];
        const slotIndex = user.scene.getEnemyParty().findIndex(p => pokemon.id === p.id);
        pokemon.resetStatus();
        pokemon.heal(Math.min(Math.max(Math.ceil(Math.floor(0.5 * pokemon.getMaxHp())), 1), pokemon.getMaxHp()));
        user.scene.queueMessage(`${pokemon.name} was revived!`,0,true);

        if (user.scene.currentBattle.double && user.scene.getEnemyParty().length > 1) {
          const allyPokemon = user.getAlly();
          if (slotIndex<=1) {
            user.scene.unshiftPhase(new SwitchSummonPhase(user.scene, pokemon.getFieldIndex(), slotIndex, false, false, false));
          } else if (allyPokemon.isFainted()) {
            user.scene.unshiftPhase(new SwitchSummonPhase(user.scene, allyPokemon.getFieldIndex(), slotIndex, false, false,false));
          }
        }
        resolve(true);
      } else {
        user.scene.queueMessage(i18next.t("battle:attackFailed"));
        resolve(false);
      }
    });
  }

  getUserBenefitScore(user: Pokemon, target: Pokemon, move: Move): integer {
    if (user.hasTrainer() && user.scene.getEnemyParty().findIndex(p => p.isFainted() && !p.isBoss()) > -1) {
      return 20;
    }

    return -20;
  }
}

export class ForceSwitchOutAttr extends MoveEffectAttr {
  private user: boolean;
  private batonPass: boolean;

  constructor(user?: boolean, batonPass?: boolean) {
    super(false, MoveEffectTrigger.POST_APPLY, false, true);
    this.user = !!user;
    this.batonPass = !!batonPass;
  }

  apply(user: Pokemon, target: Pokemon, move: Move, args: any[]): Promise<boolean> {
    return new Promise(resolve => {

  	// Check if the move category is not STATUS or if the switch out condition is not met
      if (!this.getSwitchOutCondition()(user, target, move)) {
  	  //Apply effects before switch out i.e. poison point, flame body, etc
        applyPostDefendAbAttrs(PostDefendContactApplyStatusEffectAbAttr, target, user, move, null);
        return resolve(false);
      }

  	// Move the switch out logic inside the conditional block
  	// This ensures that the switch out only happens when the conditions are met
	  const switchOutTarget = this.user ? user : target;
	  if (switchOutTarget instanceof PlayerPokemon) {
	  	if (switchOutTarget.hp) {
	  	  applyPreSwitchOutAbAttrs(PreSwitchOutAbAttr, switchOutTarget);
	  	  (switchOutTarget as PlayerPokemon).switchOut(this.batonPass, true).then(() => resolve(true));
	  	} else {
          resolve(false);
        }
	  	return;
	  } else if (user.scene.currentBattle.battleType) {
	  	// Switch out logic for the battle type
	  	switchOutTarget.resetTurnData();
	  	switchOutTarget.resetSummonData();
	  	switchOutTarget.hideInfo();
	  	switchOutTarget.setVisible(false);
	  	switchOutTarget.scene.field.remove(switchOutTarget);
	  	user.scene.triggerPokemonFormChange(switchOutTarget, SpeciesFormChangeActiveTrigger, true);

	  	if (switchOutTarget.hp) {
          user.scene.unshiftPhase(new SwitchSummonPhase(user.scene, switchOutTarget.getFieldIndex(), user.scene.currentBattle.trainer.getNextSummonIndex((switchOutTarget as EnemyPokemon).trainerSlot), false, this.batonPass, false));
        }
	  } else {
	    // Switch out logic for everything else
	  	switchOutTarget.setVisible(false);

	  	if (switchOutTarget.hp) {
	  	  switchOutTarget.hideInfo().then(() => switchOutTarget.destroy());
	  	  switchOutTarget.scene.field.remove(switchOutTarget);
	  	  user.scene.queueMessage(getPokemonMessage(switchOutTarget, " fled!"), null, true, 500);
	  	}

	  	if (!switchOutTarget.getAlly()?.isActive(true)) {
	  	  user.scene.clearEnemyHeldItemModifiers();

	  	  if (switchOutTarget.hp) {
	  	  	user.scene.pushPhase(new BattleEndPhase(user.scene));
	  	  	user.scene.pushPhase(new NewBattlePhase(user.scene));
	  	  }
	  	}
	  }

	  resolve(true);
	  });
  }

  getCondition(): MoveConditionFunc {
    return (user, target, move) => (move.category !== MoveCategory.STATUS || this.getSwitchOutCondition()(user, target, move));
  }

  getFailedText(user: Pokemon, target: Pokemon, move: Move, cancelled: Utils.BooleanHolder): string | null {
    const blockedByAbility = new Utils.BooleanHolder(false);
    applyAbAttrs(ForceSwitchOutImmunityAbAttr, target, blockedByAbility);
    return blockedByAbility.value ? getPokemonMessage(target, " can't be switched out!") : null;
  }

  getSwitchOutCondition(): MoveConditionFunc {
    return (user, target, move) => {
      const switchOutTarget = (this.user ? user : target);
      const player = switchOutTarget instanceof PlayerPokemon;

      if (!this.user && move.category === MoveCategory.STATUS && (target.hasAbilityWithAttr(ForceSwitchOutImmunityAbAttr) || target.isMax())) {
        return false;
      }

      if (!player && !user.scene.currentBattle.battleType) {
        if (this.batonPass) {
          return false;
        }
        // Don't allow wild opponents to flee on the boss stage since it can ruin a run early on
        if (!(user.scene.currentBattle.waveIndex % 10)) {
          return false;
        }
      }

      const party = player ? user.scene.getParty() : user.scene.getEnemyParty();
      return (!player && !user.scene.currentBattle.battleType) || party.filter(p => p.isAllowedInBattle() && (player || (p as EnemyPokemon).trainerSlot === (switchOutTarget as EnemyPokemon).trainerSlot)).length > user.scene.currentBattle.getBattlerCount();
    };
  }

  getUserBenefitScore(user: Pokemon, target: Pokemon, move: Move): integer {
    if (!user.scene.getEnemyParty().find(p => p.isActive() && !p.isOnField())) {
      return -20;
    }
    let ret = this.user ? Math.floor((1 - user.getHpRatio()) * 20) : super.getUserBenefitScore(user, target, move);
    if (this.user && this.batonPass) {
      const battleStatTotal = user.summonData.battleStats.reduce((bs: integer, total: integer) => total += bs, 0);
      ret = ret / 2 + (Phaser.Tweens.Builders.GetEaseFunction("Sine.easeOut")(Math.min(Math.abs(battleStatTotal), 10) / 10) * (battleStatTotal >= 0 ? 10 : -10));
    }
    return ret;
  }
}

export class RemoveTypeAttr extends MoveEffectAttr {

  private removedType: Type;
  private messageCallback: ((user: Pokemon) => void) | undefined;

  constructor(removedType: Type, messageCallback?: (user: Pokemon) => void) {
    super(true, MoveEffectTrigger.POST_TARGET);
    this.removedType = removedType;
    this.messageCallback = messageCallback;

  }

  apply(user: Pokemon, target: Pokemon, move: Move, args: any[]): boolean {
    if (!super.apply(user, target, move, args)) {
      return false;
    }

    if (user.isTerastallized && user.getTeraType() === this.removedType) { // active tera types cannot be removed
      return false;
    }

    const userTypes = user.getTypes(true);
    const modifiedTypes = userTypes.filter(type => type !== this.removedType);
    user.summonData.types = modifiedTypes;
    user.updateInfo();


    if (this.messageCallback) {
      this.messageCallback(user);
    }

    return true;
  }
}

export class CopyTypeAttr extends MoveEffectAttr {
  constructor() {
    super(false);
  }

  apply(user: Pokemon, target: Pokemon, move: Move, args: any[]): boolean {
    if (!super.apply(user, target, move, args)) {
      return false;
    }

    user.summonData.types = target.getTypes(true);
    user.updateInfo();

    user.scene.queueMessage(getPokemonMessage(user, `'s type\nchanged to match ${target.name}'s!`));

    return true;
  }

  getCondition(): MoveConditionFunc {
    return (user, target, move) => target.getTypes()[0] !== Type.UNKNOWN;
  }
}

export class CopyBiomeTypeAttr extends MoveEffectAttr {
  constructor() {
    super(true);
  }

  apply(user: Pokemon, target: Pokemon, move: Move, args: any[]): boolean {
    if (!super.apply(user, target, move, args)) {
      return false;
    }

    const biomeType = user.scene.arena.getTypeForBiome();

    user.summonData.types = [ biomeType ];
    user.updateInfo();

    user.scene.queueMessage(getPokemonMessage(user, ` transformed\ninto the ${Utils.toReadableString(Type[biomeType])} type!`));

    return true;
  }
}

export class ChangeTypeAttr extends MoveEffectAttr {
  private type: Type;

  constructor(type: Type) {
    super(false, MoveEffectTrigger.HIT);

    this.type = type;
  }

  apply(user: Pokemon, target: Pokemon, move: Move, args: any[]): boolean {
    target.summonData.types = [this.type];
    target.updateInfo();

    user.scene.queueMessage(getPokemonMessage(target, ` transformed\ninto the ${Utils.toReadableString(Type[this.type])} type!`));

    return true;
  }

  getCondition(): MoveConditionFunc {
    return (user, target, move) => !target.isTerastallized() && !target.hasAbility(Abilities.MULTITYPE) && !target.hasAbility(Abilities.RKS_SYSTEM) && !(target.getTypes().length === 1 && target.getTypes()[0] === this.type);
  }
}

export class AddTypeAttr extends MoveEffectAttr {
  private type: Type;

  constructor(type: Type) {
    super(false, MoveEffectTrigger.HIT);

    this.type = type;
  }

  apply(user: Pokemon, target: Pokemon, move: Move, args: any[]): boolean {
    const types = target.getTypes().slice(0, 2).filter(t => t !== Type.UNKNOWN); // TODO: Figure out some way to actually check if another version of this effect is already applied
    if (this.type !== Type.UNKNOWN) {
      types.push(this.type);
    }
    target.summonData.types = types;
    target.updateInfo();

    user.scene.queueMessage(`${Utils.toReadableString(Type[this.type])} was added to\n` + getPokemonMessage(target, "!"));

    return true;
  }

  getCondition(): MoveConditionFunc {
    return (user, target, move) => !target.isTerastallized()&& !target.getTypes().includes(this.type);
  }
}

export class FirstMoveTypeAttr extends MoveEffectAttr {
  constructor() {
    super(true);
  }

  apply(user: Pokemon, target: Pokemon, move: Move, args: any[]): boolean {
    if (!super.apply(user, target, move, args)) {
      return false;
    }

    const firstMoveType = target.getMoveset()[0].getMove().type;

    user.summonData.types = [ firstMoveType ];

    user.scene.queueMessage(getPokemonMessage(user, ` transformed\ninto to the ${Utils.toReadableString(Type[firstMoveType])} type!`));

    return true;
  }
}

export class RandomMovesetMoveAttr extends OverrideMoveEffectAttr {
  private enemyMoveset: boolean;

  constructor(enemyMoveset?: boolean) {
    super();

    this.enemyMoveset = enemyMoveset;
  }

  apply(user: Pokemon, target: Pokemon, move: Move, args: any[]): boolean {
    const moveset = (!this.enemyMoveset ? user : target).getMoveset();
    const moves = moveset.filter(m => !m.getMove().hasFlag(MoveFlags.IGNORE_VIRTUAL));
    if (moves.length) {
      const move = moves[user.randSeedInt(moves.length)];
      const moveIndex = moveset.findIndex(m => m.moveId === move.moveId);
      const moveTargets = getMoveTargets(user, move.moveId);
      if (!moveTargets.targets.length) {
        return false;
      }
      let selectTargets: BattlerIndex[];
      switch (true) {
      case (moveTargets.multiple || moveTargets.targets.length === 1): {
        selectTargets = moveTargets.targets;
        break;
      }
      case (moveTargets.targets.indexOf(target.getBattlerIndex()) > -1): {
        selectTargets = [ target.getBattlerIndex() ];
        break;
      }
      default: {
        moveTargets.targets.splice(moveTargets.targets.indexOf(user.getAlly().getBattlerIndex()));
        selectTargets =  [ moveTargets.targets[user.randSeedInt(moveTargets.targets.length)] ];
        break;
      }
      }
      const targets = selectTargets;
      user.getMoveQueue().push({ move: move.moveId, targets: targets, ignorePP: true });
      user.scene.unshiftPhase(new MovePhase(user.scene, user, targets, moveset[moveIndex], true));
      return true;
    }

    return false;
  }
}

export class RandomMoveAttr extends OverrideMoveEffectAttr {
  apply(user: Pokemon, target: Pokemon, move: Move, args: any[]): Promise<boolean> {
    return new Promise(resolve => {
      const moveIds = Utils.getEnumValues(Moves).filter(m => !allMoves[m].hasFlag(MoveFlags.IGNORE_VIRTUAL) && !allMoves[m].name.endsWith(" (N)"));
      const moveId = moveIds[user.randSeedInt(moveIds.length)];

      const moveTargets = getMoveTargets(user, moveId);
      if (!moveTargets.targets.length) {
        resolve(false);
        return;
      }
      const targets = moveTargets.multiple || moveTargets.targets.length === 1
        ? moveTargets.targets
        : moveTargets.targets.indexOf(target.getBattlerIndex()) > -1
          ? [ target.getBattlerIndex() ]
          : [ moveTargets.targets[user.randSeedInt(moveTargets.targets.length)] ];
      user.getMoveQueue().push({ move: moveId, targets: targets, ignorePP: true });
      user.scene.unshiftPhase(new MovePhase(user.scene, user, targets, new PokemonMove(moveId, 0, 0, true), true));
      initMoveAnim(user.scene, moveId).then(() => {
        loadMoveAnimAssets(user.scene, [ moveId ], true)
          .then(() => resolve(true));
      });
    });
  }
}

export class NaturePowerAttr extends OverrideMoveEffectAttr {
  apply(user: Pokemon, target: Pokemon, move: Move, args: any[]): Promise<boolean> {
    return new Promise(resolve => {
      let moveId;
      switch (user.scene.arena.getTerrainType()) {
      // this allows terrains to 'override' the biome move
      case TerrainType.NONE:
        switch (user.scene.arena.biomeType) {
        case Biome.TOWN:
          moveId = Moves.ROUND;
          break;
        case Biome.METROPOLIS:
          moveId = Moves.TRI_ATTACK;
          break;
        case Biome.SLUM:
          moveId = Moves.SLUDGE_BOMB;
          break;
        case Biome.PLAINS:
          moveId = Moves.SILVER_WIND;
          break;
        case Biome.GRASS:
          moveId = Moves.GRASS_KNOT;
          break;
        case Biome.TALL_GRASS:
          moveId = Moves.POLLEN_PUFF;
          break;
        case Biome.MEADOW:
          moveId = Moves.GIGA_DRAIN;
          break;
        case Biome.FOREST:
          moveId = Moves.BUG_BUZZ;
          break;
        case Biome.JUNGLE:
          moveId = Moves.LEAF_STORM;
          break;
        case Biome.SEA:
          moveId = Moves.HYDRO_PUMP;
          break;
        case Biome.SWAMP:
          moveId = Moves.MUD_BOMB;
          break;
        case Biome.BEACH:
          moveId = Moves.SCALD;
          break;
        case Biome.LAKE:
          moveId = Moves.BUBBLE_BEAM;
          break;
        case Biome.SEABED:
          moveId = Moves.BRINE;
          break;
        case Biome.ISLAND:
          moveId = Moves.LEAF_TORNADO;
          break;
        case Biome.MOUNTAIN:
          moveId = Moves.AIR_SLASH;
          break;
        case Biome.BADLANDS:
          moveId = Moves.EARTH_POWER;
          break;
        case Biome.DESERT:
          moveId = Moves.SCORCHING_SANDS;
          break;
        case Biome.WASTELAND:
          moveId = Moves.DRAGON_PULSE;
          break;
        case Biome.CONSTRUCTION_SITE:
          moveId = Moves.STEEL_BEAM;
          break;
        case Biome.CAVE:
          moveId = Moves.POWER_GEM;
          break;
        case Biome.ICE_CAVE:
          moveId = Moves.ICE_BEAM;
          break;
        case Biome.SNOWY_FOREST:
          moveId = Moves.FROST_BREATH;
          break;
        case Biome.VOLCANO:
          moveId = Moves.LAVA_PLUME;
          break;
        case Biome.GRAVEYARD:
          moveId = Moves.SHADOW_BALL;
          break;
        case Biome.RUINS:
          moveId = Moves.ANCIENT_POWER;
          break;
        case Biome.TEMPLE:
          moveId = Moves.EXTRASENSORY;
          break;
        case Biome.DOJO:
          moveId = Moves.FOCUS_BLAST;
          break;
        case Biome.FAIRY_CAVE:
          moveId = Moves.ALLURING_VOICE;
          break;
        case Biome.ABYSS:
          moveId = Moves.OMINOUS_WIND;
          break;
        case Biome.SPACE:
          moveId = Moves.DRACO_METEOR;
          break;
        case Biome.FACTORY:
          moveId = Moves.FLASH_CANNON;
          break;
        case Biome.LABORATORY:
          moveId = Moves.ZAP_CANNON;
          break;
        case Biome.POWER_PLANT:
          moveId = Moves.CHARGE_BEAM;
          break;
        case Biome.END:
          moveId = Moves.ETERNABEAM;
          break;
        }
        break;
      case TerrainType.MISTY:
        moveId = Moves.MOONBLAST;
        break;
      case TerrainType.ELECTRIC:
        moveId = Moves.THUNDERBOLT;
        break;
      case TerrainType.GRASSY:
        moveId = Moves.ENERGY_BALL;
        break;
      case TerrainType.PSYCHIC:
        moveId = Moves.PSYCHIC;
        break;
      default:
        // Just in case there's no match
        moveId = Moves.TRI_ATTACK;
        break;
      }

      user.getMoveQueue().push({ move: moveId, targets: [target.getBattlerIndex()], ignorePP: true });
      user.scene.unshiftPhase(new MovePhase(user.scene, user, [target.getBattlerIndex()], new PokemonMove(moveId, 0, 0, true), true));
      initMoveAnim(user.scene, moveId).then(() => {
        loadMoveAnimAssets(user.scene, [ moveId ], true)
          .then(() => resolve(true));
      });
    });
  }
}

const lastMoveCopiableCondition: MoveConditionFunc = (user, target, move) => {
  const copiableMove = user.scene.currentBattle.lastMove;

  if (!copiableMove) {
    return false;
  }

  if (allMoves[copiableMove].hasAttr(ChargeAttr)) {
    return false;
  }

  // TODO: Add last turn of Bide

  return true;
};

export class CopyMoveAttr extends OverrideMoveEffectAttr {
  apply(user: Pokemon, target: Pokemon, move: Move, args: any[]): boolean {
    const lastMove = user.scene.currentBattle.lastMove;

    const moveTargets = getMoveTargets(user, lastMove);
    if (!moveTargets.targets.length) {
      return false;
    }

    const targets = moveTargets.multiple || moveTargets.targets.length === 1
      ? moveTargets.targets
      : moveTargets.targets.indexOf(target.getBattlerIndex()) > -1
        ? [ target.getBattlerIndex() ]
        : [ moveTargets.targets[user.randSeedInt(moveTargets.targets.length)] ];
    user.getMoveQueue().push({ move: lastMove, targets: targets, ignorePP: true });

    user.scene.unshiftPhase(new MovePhase(user.scene, user as PlayerPokemon, targets, new PokemonMove(lastMove, 0, 0, true), true));

    return true;
  }

  getCondition(): MoveConditionFunc {
    return lastMoveCopiableCondition;
  }
}

/**
 *  Attribute used for moves that reduce PP of the target's last used move.
 *  Used for Spite.
 */
export class ReducePpMoveAttr extends MoveEffectAttr {
  protected reduction: number;
  constructor(reduction: number) {
    super();
    this.reduction = reduction;
  }

  /**
   * Reduces the PP of the target's last-used move by an amount based on this attribute instance's {@linkcode reduction}.
   *
   * @param user {@linkcode Pokemon} that used the attack
   * @param target {@linkcode Pokemon} targeted by the attack
   * @param move {@linkcode Move} being used
   * @param args N/A
   * @returns {boolean} true
   */
  apply(user: Pokemon, target: Pokemon, move: Move, args: any[]): boolean {
    // Null checks can be skipped due to condition function
    const lastMove = target.getLastXMoves().find(() => true);
    const movesetMove = target.getMoveset().find(m => m.moveId === lastMove.move);
    const lastPpUsed = movesetMove.ppUsed;
    movesetMove.ppUsed = Math.min(movesetMove.ppUsed + this.reduction, movesetMove.getMovePp());

    const message = i18next.t("battle:ppReduced", {targetName: target.name, moveName: movesetMove.getName(), reduction: movesetMove.ppUsed - lastPpUsed});

    user.scene.queueMessage(message);

    return true;
  }

  getCondition(): MoveConditionFunc {
    return (user, target, move) => {
      const lastMove = target.getLastXMoves().find(() => true);
      if (lastMove) {
        const movesetMove = target.getMoveset().find(m => m.moveId === lastMove.move);
        return !!movesetMove?.getPpRatio();
      }
      return false;
    };
  }

  getTargetBenefitScore(user: Pokemon, target: Pokemon, move: Move): number {
    const lastMove = target.getLastXMoves().find(() => true);
    if (lastMove) {
      const movesetMove = target.getMoveset().find(m => m.moveId === lastMove.move);
      if (movesetMove) {
        const maxPp = movesetMove.getMovePp();
        const ppLeft = maxPp - movesetMove.ppUsed;
        const value = -(8 - Math.ceil(Math.min(maxPp, 30) / 5));
        if (ppLeft < 4) {
          return (value / 4) * ppLeft;
        }
        return value;
      }
    }

    return 0;
  }
}

/**
 *  Attribute used for moves that damage target, and then reduce PP of the target's last used move.
 *  Used for Eerie Spell.
 */
export class AttackReducePpMoveAttr extends ReducePpMoveAttr {
  constructor(reduction: number) {
    super(reduction);
  }

  /**
   * Checks if the target has used a move prior to the attack. PP-reduction is applied through the super class if so.
   *
   * @param user {@linkcode Pokemon} that used the attack
   * @param target {@linkcode Pokemon} targeted by the attack
   * @param move {@linkcode Move} being used
   * @param args N/A
   * @returns {boolean} true
   */
  apply(user: Pokemon, target: Pokemon, move: Move, args: any[]): boolean {
    const lastMove = target.getLastXMoves().find(() => true);
    if (lastMove) {
      const movesetMove = target.getMoveset().find(m => m.moveId === lastMove.move);
      if (Boolean(movesetMove?.getPpRatio())) {
        super.apply(user, target, move, args);
      }
    }

    return true;
  }

  // Override condition function to always perform damage. Instead, perform pp-reduction condition check in apply function above
  getCondition(): MoveConditionFunc {
    return (user, target, move) => true;
  }
}

// TODO: Review this
const targetMoveCopiableCondition: MoveConditionFunc = (user, target, move) => {
  const targetMoves = target.getMoveHistory().filter(m => !m.virtual);
  if (!targetMoves.length) {
    return false;
  }

  const copiableMove = targetMoves[0];

  if (!copiableMove.move) {
    return false;
  }

  if (allMoves[copiableMove.move].hasAttr(ChargeAttr) && copiableMove.result === MoveResult.OTHER) {
    return false;
  }

  // TODO: Add last turn of Bide

  return true;
};

export class MovesetCopyMoveAttr extends OverrideMoveEffectAttr {
  apply(user: Pokemon, target: Pokemon, move: Move, args: any[]): boolean {
    const targetMoves = target.getMoveHistory().filter(m => !m.virtual);
    if (!targetMoves.length) {
      return false;
    }

    const copiedMove = allMoves[targetMoves[0].move];

    const thisMoveIndex = user.getMoveset().findIndex(m => m.moveId === move.id);

    if (thisMoveIndex === -1) {
      return false;
    }

    user.summonData.moveset = user.getMoveset().slice(0);
    user.summonData.moveset[thisMoveIndex] = new PokemonMove(copiedMove.id, 0, 0);

    user.scene.queueMessage(getPokemonMessage(user, ` copied\n${copiedMove.name}!`));

    return true;
  }

  getCondition(): MoveConditionFunc {
    return targetMoveCopiableCondition;
  }
}

export class SketchAttr extends MoveEffectAttr {
  constructor() {
    super(true);
  }

  apply(user: Pokemon, target: Pokemon, move: Move, args: any[]): boolean {
    if (!super.apply(user, target, move, args)) {
      return false;
    }

    const targetMove = target.getMoveHistory().filter(m => !m.virtual).at(-1);
    if (!targetMove) {
      return false;
    }

    const sketchedMove = allMoves[targetMove.move];
    const sketchIndex = user.getMoveset().findIndex(m => m.moveId === move.id);
    if (sketchIndex === -1) {
      return false;
    }

    user.setMove(sketchIndex, sketchedMove.id);

    user.scene.queueMessage(getPokemonMessage(user, ` sketched\n${sketchedMove.name}!`));

    return true;
  }

  getCondition(): MoveConditionFunc {
    return (user, target, move) => {
      if (!targetMoveCopiableCondition(user, target, move)) {
        return false;
      }

      const targetMoves = target.getMoveHistory().filter(m => !m.virtual);
      if (!targetMoves.length) {
        return false;
      }

      const sketchableMove = targetMoves[0];

      if (user.getMoveset().find(m => m.moveId === sketchableMove.move)) {
        return false;
      }

      return true;
    };
  }
}

export class AbilityChangeAttr extends MoveEffectAttr {
  public ability: Abilities;

  constructor(ability: Abilities, selfTarget?: boolean) {
    super(selfTarget, MoveEffectTrigger.HIT);

    this.ability = ability;
  }

  apply(user: Pokemon, target: Pokemon, move: Move, args: any[]): boolean {
    if (!super.apply(user, target, move, args)) {
      return false;
    }

    (this.selfTarget ? user : target).summonData.ability = this.ability;

    user.scene.queueMessage("The " + getPokemonMessage((this.selfTarget ? user : target), ` acquired\n${allAbilities[this.ability].name}!`));

    return true;
  }

  getCondition(): MoveConditionFunc {
    return (user, target, move) => !(this.selfTarget ? user : target).getAbility().hasAttr(UnsuppressableAbilityAbAttr) && (this.selfTarget ? user : target).getAbility().id !== this.ability;
  }
}

export class AbilityCopyAttr extends MoveEffectAttr {
  public copyToPartner: boolean;

  constructor(copyToPartner: boolean = false) {
    super(false, MoveEffectTrigger.HIT);

    this.copyToPartner = copyToPartner;
  }

  apply(user: Pokemon, target: Pokemon, move: Move, args: any[]): boolean {
    if (!super.apply(user, target, move, args)) {
      return false;
    }

    user.summonData.ability = target.getAbility().id;

    user.scene.queueMessage(getPokemonMessage(user, " copied the ") + getPokemonMessage(target, `'s\n${allAbilities[target.getAbility().id].name}!`));

    if (this.copyToPartner && user.scene.currentBattle?.double && user.getAlly().hp) {
      user.getAlly().summonData.ability = target.getAbility().id;
      user.getAlly().scene.queueMessage(getPokemonMessage(user.getAlly(), " copied the ") + getPokemonMessage(target, `'s\n${allAbilities[target.getAbility().id].name}!`));
    }

    return true;
  }

  getCondition(): MoveConditionFunc {
    return (user, target, move) => {
      let ret = !target.getAbility().hasAttr(UncopiableAbilityAbAttr) && !user.getAbility().hasAttr(UnsuppressableAbilityAbAttr);
      if (this.copyToPartner && user.scene.currentBattle?.double) {
        ret = ret && (!user.getAlly().hp || !user.getAlly().getAbility().hasAttr(UnsuppressableAbilityAbAttr));
      } else {
        ret = ret && user.getAbility().id !== target.getAbility().id;
      }
      return ret;
    };
  }
}

export class AbilityGiveAttr extends MoveEffectAttr {
  public copyToPartner: boolean;

  constructor() {
    super(false, MoveEffectTrigger.HIT);
  }

  apply(user: Pokemon, target: Pokemon, move: Move, args: any[]): boolean {
    if (!super.apply(user, target, move, args)) {
      return false;
    }

    target.summonData.ability = user.getAbility().id;

    user.scene.queueMessage("The" + getPokemonMessage(target, `\nacquired ${allAbilities[user.getAbility().id].name}!`));

    return true;
  }

  getCondition(): MoveConditionFunc {
    return (user, target, move) => !user.getAbility().hasAttr(UncopiableAbilityAbAttr) && !target.getAbility().hasAttr(UnsuppressableAbilityAbAttr) && user.getAbility().id !== target.getAbility().id;
  }
}

export class SwitchAbilitiesAttr extends MoveEffectAttr {
  apply(user: Pokemon, target: Pokemon, move: Move, args: any[]): boolean {
    if (!super.apply(user, target, move, args)) {
      return false;
    }

    const tempAbilityId = user.getAbility().id;
    user.summonData.ability = target.getAbility().id;
    target.summonData.ability = tempAbilityId;

    user.scene.queueMessage(getPokemonMessage(user, " swapped\nabilities with its target!"));

    return true;
  }

  getCondition(): MoveConditionFunc {
    return (user, target, move) => !user.getAbility().hasAttr(UnswappableAbilityAbAttr) && !target.getAbility().hasAttr(UnswappableAbilityAbAttr);
  }
}

/**
 * Attribute used for moves that suppress abilities like {@linkcode Moves.GASTRO_ACID}.
 * A suppressed ability cannot be activated.
 *
 * @extends MoveEffectAttr
 * @see {@linkcode apply}
 * @see {@linkcode getCondition}
 */
export class SuppressAbilitiesAttr extends MoveEffectAttr {
  /** Sets ability suppression for the target pokemon and displays a message. */
  apply(user: Pokemon, target: Pokemon, move: Move, args: any[]): boolean {
    if (!super.apply(user, target, move, args)) {
      return false;
    }

    target.summonData.abilitySuppressed = true;

    target.scene.queueMessage(getPokemonMessage(target, "'s ability\nwas suppressed!"));

    return true;
  }

  /** Causes the effect to fail when the target's ability is unsupressable or already suppressed. */
  getCondition(): MoveConditionFunc {
    return (user, target, move) => !target.getAbility().hasAttr(UnsuppressableAbilityAbAttr) && !target.summonData.abilitySuppressed;
  }
}

/**
 * Applies the effects of {@linkcode SuppressAbilitiesAttr} if the target has already moved this turn.
 * @extends MoveEffectAttr
 * @see {@linkcode Moves.CORE_ENFORCER} (the move which uses this effect)
 */
export class SuppressAbilitiesIfActedAttr extends MoveEffectAttr {
  /**
   * If the target has already acted this turn, apply a {@linkcode SuppressAbilitiesAttr} effect unless the
   * abillity cannot be suppressed. This is a secondary effect and has no bearing on the success or failure of the move.
   *
   * @returns True if the move occurred, otherwise false. Note that true will be returned even if the target has not
   * yet moved or if the suppression failed to apply.
   */
  apply(user: Pokemon, target: Pokemon, move: Move, args: any[]): boolean {
    if (!super.apply(user, target, move, args)) {
      return false;
    }

    if (target.turnData.acted) {
      const suppressAttr = new SuppressAbilitiesAttr();
      if (suppressAttr.getCondition()(user, target, move)) {
        suppressAttr.apply(user, target, move, args);
      }
    }

    return true;
  }
}

export class TransformAttr extends MoveEffectAttr {
  apply(user: Pokemon, target: Pokemon, move: Move, args: any[]): Promise<boolean> {
    return new Promise(resolve => {
      if (!super.apply(user, target, move, args)) {
        return resolve(false);
      }

      user.summonData.speciesForm = target.getSpeciesForm();
      user.summonData.fusionSpeciesForm = target.getFusionSpeciesForm();
      user.summonData.ability = target.getAbility().id;
      user.summonData.gender = target.getGender();
      user.summonData.fusionGender = target.getFusionGender();
      user.summonData.stats = [ user.stats[Stat.HP] ].concat(target.stats.slice(1));
      user.summonData.battleStats = target.summonData.battleStats.slice(0);
      user.summonData.moveset = target.getMoveset().map(m => new PokemonMove(m.moveId, m.ppUsed, m.ppUp));
      user.summonData.types = target.getTypes();

      user.scene.queueMessage(getPokemonMessage(user, ` transformed\ninto ${target.name}!`));

      user.loadAssets(false).then(() => {
        user.playAnim();
        resolve(true);
      });
    });
  }
}

export class DiscourageFrequentUseAttr extends MoveAttr {
  getUserBenefitScore(user: Pokemon, target: Pokemon, move: Move): integer {
    const lastMoves = user.getLastXMoves(4);
    console.log(lastMoves);
    for (let m = 0; m < lastMoves.length; m++) {
      if (lastMoves[m].move === move.id) {
        return (4 - (m + 1)) * -10;
      }
    }

    return 0;
  }
}

export class MoneyAttr extends MoveEffectAttr {
  constructor() {
    super(true, MoveEffectTrigger.HIT, true);
  }

  apply(user: Pokemon, target: Pokemon, move: Move): boolean {
    user.scene.currentBattle.moneyScattered += user.scene.getWaveMoneyAmount(0.2);
    user.scene.queueMessage("Coins were scattered everywhere!");
    return true;
  }
}

/**
 * Applies {@linkcode BattlerTagType.DESTINY_BOND} to the user.
 *
 * @extends MoveEffectAttr
 */
export class DestinyBondAttr extends MoveEffectAttr {
  constructor() {
    super(true, MoveEffectTrigger.PRE_APPLY);
  }

  /**
   * Applies {@linkcode BattlerTagType.DESTINY_BOND} to the user.
   * @param user {@linkcode Pokemon} that is having the tag applied to.
   * @param target {@linkcode Pokemon} N/A
   * @param move {@linkcode Move} {@linkcode Move.DESTINY_BOND}
   * @param {any[]} args N/A
   * @returns true
   */
  apply(user: Pokemon, target: Pokemon, move: Move, args: any[]): boolean {
    user.scene.queueMessage(`${getPokemonMessage(user, " is trying\nto take its foe down with it!")}`);
    user.addTag(BattlerTagType.DESTINY_BOND, undefined, move.id, user.id);
    return true;
  }
}

export class LastResortAttr extends MoveAttr {
  getCondition(): MoveConditionFunc {
    return (user: Pokemon, target: Pokemon, move: Move) => {
      const uniqueUsedMoveIds = new Set<Moves>();
      const movesetMoveIds = user.getMoveset().map(m => m.moveId);
      user.getMoveHistory().map(m => {
        if (m.move !== move.id && movesetMoveIds.find(mm => mm === m.move)) {
          uniqueUsedMoveIds.add(m.move);
        }
      });
      return uniqueUsedMoveIds.size >= movesetMoveIds.length - 1;
    };
  }
}


/**
 * The move only works if the target has a transferable held item
 * @extends MoveAttr
 * @see {@linkcode getCondition}
 */
export class AttackedByItemAttr extends MoveAttr {
  /**
   * @returns the {@linkcode MoveConditionFunc} for this {@linkcode Move}
   */
  getCondition(): MoveConditionFunc {
    return (user: Pokemon, target: Pokemon, move: Move) => {
      const heldItems = target.getHeldItems().filter(i => i.isTransferrable);
      if (heldItems.length === 0) {
        return false;
      }

      const itemName = heldItems[0]?.type?.name ?? "item";
      const attackedByItemString = ` is about to be attacked by its ${itemName}!`;
      target.scene.queueMessage(getPokemonMessage(target, attackedByItemString));

      return true;
    };
  }
}

export class VariableTargetAttr extends MoveAttr {
  private targetChangeFunc: (user: Pokemon, target: Pokemon, move: Move) => number;

  constructor(targetChange: (user: Pokemon, target: Pokemon, move: Move) => number) {
    super();

    this.targetChangeFunc = targetChange;
  }

  apply(user: Pokemon, target: Pokemon, move: Move, args: any[]): boolean {
    const targetVal = args[0] as Utils.NumberHolder;
    targetVal.value = this.targetChangeFunc(user, target, move);
    return true;
  }
}

const failOnGravityCondition: MoveConditionFunc = (user, target, move) => !user.scene.arena.getTag(ArenaTagType.GRAVITY);

const failOnBossCondition: MoveConditionFunc = (user, target, move) => !target.isBossImmune();

const failOnMaxCondition: MoveConditionFunc = (user, target, move) => !target.isMax();

const failIfDampCondition: MoveConditionFunc = (user, target, move) => {
  const cancelled = new Utils.BooleanHolder(false);
  user.scene.getField(true).map(p=>applyAbAttrs(FieldPreventExplosiveMovesAbAttr, p, cancelled));
  // Queue a message if an ability prevented usage of the move
  if (cancelled.value) {
    user.scene.queueMessage(getPokemonMessage(user, ` cannot use ${move.name}!`));
  }
  return !cancelled.value;
};

const userSleptOrComatoseCondition: MoveConditionFunc = (user: Pokemon, target: Pokemon, move: Move) =>  user.status?.effect === StatusEffect.SLEEP || user.hasAbility(Abilities.COMATOSE);

const targetSleptOrComatoseCondition: MoveConditionFunc = (user: Pokemon, target: Pokemon, move: Move) =>  target.status?.effect === StatusEffect.SLEEP || target.hasAbility(Abilities.COMATOSE);

export type MoveAttrFilter = (attr: MoveAttr) => boolean;

function applyMoveAttrsInternal(attrFilter: MoveAttrFilter, user: Pokemon, target: Pokemon, move: Move, args: any[]): Promise<void> {
  return new Promise(resolve => {
    const attrPromises: Promise<boolean>[] = [];
    const moveAttrs = move.attrs.filter(a => attrFilter(a));
    for (const attr of moveAttrs) {
      const result = attr.apply(user, target, move, args);
      if (result instanceof Promise) {
        attrPromises.push(result);
      }
    }
    Promise.allSettled(attrPromises).then(() => resolve());
  });
}

export function applyMoveAttrs(attrType: Constructor<MoveAttr>, user: Pokemon, target: Pokemon, move: Move, ...args: any[]): Promise<void> {
  return applyMoveAttrsInternal((attr: MoveAttr) => attr instanceof attrType, user, target, move, args);
}

export function applyFilteredMoveAttrs(attrFilter: MoveAttrFilter, user: Pokemon, target: Pokemon, move: Move, ...args: any[]): Promise<void> {
  return applyMoveAttrsInternal(attrFilter, user, target, move, args);
}

export class MoveCondition {
  protected func: MoveConditionFunc;

  constructor(func: MoveConditionFunc) {
    this.func = func;
  }

  apply(user: Pokemon, target: Pokemon, move: Move): boolean {
    return this.func(user, target, move);
  }

  getUserBenefitScore(user: Pokemon, target: Pokemon, move: Move): integer {
    return 0;
  }
}

export class FirstMoveCondition extends MoveCondition {
  constructor() {
    super((user, target, move) => user.battleSummonData?.turnCount === 1);
  }

  getUserBenefitScore(user: Pokemon, target: Pokemon, move: Move): integer {
    return this.apply(user, target, move) ? 10 : -20;
  }
}

export class hitsSameTypeAttr extends VariableMoveTypeMultiplierAttr {
  apply(user: Pokemon, target: Pokemon, move: Move, args: any[]): boolean {
    const multiplier = args[0] as Utils.NumberHolder;
    if (!user.getTypes().some(type => target.getTypes().includes(type))) {
      multiplier.value = 0;
      return true;
    }
    return false;
  }
}

const unknownTypeCondition: MoveConditionFunc = (user, target, move) => !user.getTypes().includes(Type.UNKNOWN);

export type MoveTargetSet = {
  targets: BattlerIndex[];
  multiple: boolean;
};

export function getMoveTargets(user: Pokemon, move: Moves): MoveTargetSet {
  const variableTarget = new Utils.NumberHolder(0);
  user.getOpponents().forEach(p => applyMoveAttrs(VariableTargetAttr, user, p, allMoves[move], variableTarget));

  const moveTarget = allMoves[move].hasAttr(VariableTargetAttr) ? variableTarget.value : move ? allMoves[move].moveTarget : move === undefined ? MoveTarget.NEAR_ENEMY : [];
  const opponents = user.getOpponents();

  let set: Pokemon[] = [];
  let multiple = false;

  switch (moveTarget) {
  case MoveTarget.USER:
  case MoveTarget.PARTY:
    set = [ user ];
    break;
  case MoveTarget.NEAR_OTHER:
  case MoveTarget.OTHER:
  case MoveTarget.ALL_NEAR_OTHERS:
  case MoveTarget.ALL_OTHERS:
    set = (opponents.concat([ user.getAlly() ]));
    multiple = moveTarget === MoveTarget.ALL_NEAR_OTHERS || moveTarget === MoveTarget.ALL_OTHERS;
    break;
  case MoveTarget.NEAR_ENEMY:
  case MoveTarget.ALL_NEAR_ENEMIES:
  case MoveTarget.ALL_ENEMIES:
  case MoveTarget.ENEMY_SIDE:
    set = opponents;
    multiple = moveTarget !== MoveTarget.NEAR_ENEMY;
    break;
  case MoveTarget.RANDOM_NEAR_ENEMY:
    set = [ opponents[user.randSeedInt(opponents.length)] ];
    break;
  case MoveTarget.ATTACKER:
    return { targets: [ -1 as BattlerIndex ], multiple: false };
  case MoveTarget.NEAR_ALLY:
  case MoveTarget.ALLY:
    set = [ user.getAlly() ];
    break;
  case MoveTarget.USER_OR_NEAR_ALLY:
  case MoveTarget.USER_AND_ALLIES:
  case MoveTarget.USER_SIDE:
    set = [ user, user.getAlly() ];
    multiple = moveTarget !== MoveTarget.USER_OR_NEAR_ALLY;
    break;
  case MoveTarget.ALL:
  case MoveTarget.BOTH_SIDES:
    set = [ user, user.getAlly() ].concat(opponents);
    multiple = true;
    break;
  case MoveTarget.CURSE:
    set = user.getTypes(true).includes(Type.GHOST) ? (opponents.concat([ user.getAlly() ])) : [ user ];
    break;
  }

  return { targets: set.filter(p => p?.isActive(true)).map(p => p.getBattlerIndex()).filter(t => t !== undefined), multiple };
}

export const allMoves: Move[] = [
  new SelfStatusMove(Moves.NONE, Type.NORMAL, MoveCategory.STATUS, -1, -1, 0, 1),
];

export function initMoves() {
  allMoves.push(
    new AttackMove(Moves.POUND, Type.NORMAL, MoveCategory.PHYSICAL, 40, 100, 35, -1, 0, 1),
    new AttackMove(Moves.KARATE_CHOP, Type.FIGHTING, MoveCategory.PHYSICAL, 50, 100, 25, -1, 0, 1)
      .attr(HighCritAttr),
    new AttackMove(Moves.DOUBLE_SLAP, Type.NORMAL, MoveCategory.PHYSICAL, 15, 85, 10, -1, 0, 1)
      .attr(MultiHitAttr),
    new AttackMove(Moves.COMET_PUNCH, Type.NORMAL, MoveCategory.PHYSICAL, 18, 85, 15, -1, 0, 1)
      .attr(MultiHitAttr)
      .punchingMove(),
    new AttackMove(Moves.MEGA_PUNCH, Type.NORMAL, MoveCategory.PHYSICAL, 80, 85, 20, -1, 0, 1)
      .punchingMove(),
    new AttackMove(Moves.PAY_DAY, Type.NORMAL, MoveCategory.PHYSICAL, 40, 100, 20, -1, 0, 1)
      .attr(MoneyAttr)
      .makesContact(false),
    new AttackMove(Moves.FIRE_PUNCH, Type.FIRE, MoveCategory.PHYSICAL, 75, 100, 15, 10, 0, 1)
      .attr(StatusEffectAttr, StatusEffect.BURN)
      .punchingMove(),
    new AttackMove(Moves.ICE_PUNCH, Type.ICE, MoveCategory.PHYSICAL, 75, 100, 15, 10, 0, 1)
      .attr(StatusEffectAttr, StatusEffect.FREEZE)
      .punchingMove(),
    new AttackMove(Moves.THUNDER_PUNCH, Type.ELECTRIC, MoveCategory.PHYSICAL, 75, 100, 15, 10, 0, 1)
      .attr(StatusEffectAttr, StatusEffect.PARALYSIS)
      .punchingMove(),
    new AttackMove(Moves.SCRATCH, Type.NORMAL, MoveCategory.PHYSICAL, 40, 100, 35, -1, 0, 1),
    new AttackMove(Moves.VISE_GRIP, Type.NORMAL, MoveCategory.PHYSICAL, 55, 100, 30, -1, 0, 1),
    new AttackMove(Moves.GUILLOTINE, Type.NORMAL, MoveCategory.PHYSICAL, 200, 30, 5, -1, 0, 1)
      .attr(OneHitKOAttr)
      .attr(OneHitKOAccuracyAttr),
    new AttackMove(Moves.RAZOR_WIND, Type.NORMAL, MoveCategory.SPECIAL, 80, 100, 10, -1, 0, 1)
      .attr(ChargeAttr, ChargeAnim.RAZOR_WIND_CHARGING, "whipped\nup a whirlwind!")
      .attr(HighCritAttr)
      .windMove()
      .ignoresVirtual()
      .target(MoveTarget.ALL_NEAR_ENEMIES),
    new SelfStatusMove(Moves.SWORDS_DANCE, Type.NORMAL, -1, 20, -1, 0, 1)
      .attr(StatChangeAttr, BattleStat.ATK, 2, true)
      .danceMove(),
    new AttackMove(Moves.CUT, Type.NORMAL, MoveCategory.PHYSICAL, 50, 95, 30, -1, 0, 1)
      .slicingMove(),
    new AttackMove(Moves.GUST, Type.FLYING, MoveCategory.SPECIAL, 40, 100, 35, -1, 0, 1)
      .attr(HitsTagAttr, BattlerTagType.FLYING, true)
      .windMove(),
    new AttackMove(Moves.WING_ATTACK, Type.FLYING, MoveCategory.PHYSICAL, 60, 100, 35, -1, 0, 1),
    new StatusMove(Moves.WHIRLWIND, Type.NORMAL, -1, 20, -1, -6, 1)
      .attr(ForceSwitchOutAttr)
      .attr(HitsTagAttr, BattlerTagType.FLYING, false)
      .hidesTarget()
      .windMove(),
    new AttackMove(Moves.FLY, Type.FLYING, MoveCategory.PHYSICAL, 90, 95, 15, -1, 0, 1)
      .attr(ChargeAttr, ChargeAnim.FLY_CHARGING, "flew\nup high!", BattlerTagType.FLYING)
      .condition(failOnGravityCondition)
      .ignoresVirtual(),
    new AttackMove(Moves.BIND, Type.NORMAL, MoveCategory.PHYSICAL, 15, 85, 20, -1, 0, 1)
      .attr(TrapAttr, BattlerTagType.BIND),
    new AttackMove(Moves.SLAM, Type.NORMAL, MoveCategory.PHYSICAL, 80, 75, 20, -1, 0, 1),
    new AttackMove(Moves.VINE_WHIP, Type.GRASS, MoveCategory.PHYSICAL, 45, 100, 25, -1, 0, 1),
    new AttackMove(Moves.STOMP, Type.NORMAL, MoveCategory.PHYSICAL, 65, 100, 20, 30, 0, 1)
      .attr(MinimizeAccuracyAttr)
      .attr(HitsTagAttr, BattlerTagType.MINIMIZED, true)
      .attr(FlinchAttr),
    new AttackMove(Moves.DOUBLE_KICK, Type.FIGHTING, MoveCategory.PHYSICAL, 30, 100, 30, -1, 0, 1)
      .attr(MultiHitAttr, MultiHitType._2),
    new AttackMove(Moves.MEGA_KICK, Type.NORMAL, MoveCategory.PHYSICAL, 120, 75, 5, -1, 0, 1),
    new AttackMove(Moves.JUMP_KICK, Type.FIGHTING, MoveCategory.PHYSICAL, 100, 95, 10, -1, 0, 1)
      .attr(MissEffectAttr, crashDamageFunc)
      .attr(NoEffectAttr, crashDamageFunc)
      .condition(failOnGravityCondition)
      .recklessMove(),
    new AttackMove(Moves.ROLLING_KICK, Type.FIGHTING, MoveCategory.PHYSICAL, 60, 85, 15, 30, 0, 1)
      .attr(FlinchAttr),
    new StatusMove(Moves.SAND_ATTACK, Type.GROUND, 100, 15, -1, 0, 1)
      .attr(StatChangeAttr, BattleStat.ACC, -1),
    new AttackMove(Moves.HEADBUTT, Type.NORMAL, MoveCategory.PHYSICAL, 70, 100, 15, 30, 0, 1)
      .attr(FlinchAttr),
    new AttackMove(Moves.HORN_ATTACK, Type.NORMAL, MoveCategory.PHYSICAL, 65, 100, 25, -1, 0, 1),
    new AttackMove(Moves.FURY_ATTACK, Type.NORMAL, MoveCategory.PHYSICAL, 15, 85, 20, -1, 0, 1)
      .attr(MultiHitAttr),
    new AttackMove(Moves.HORN_DRILL, Type.NORMAL, MoveCategory.PHYSICAL, 200, 30, 5, -1, 0, 1)
      .attr(OneHitKOAttr)
      .attr(OneHitKOAccuracyAttr),
    new AttackMove(Moves.TACKLE, Type.NORMAL, MoveCategory.PHYSICAL, 40, 100, 35, -1, 0, 1),
    new AttackMove(Moves.BODY_SLAM, Type.NORMAL, MoveCategory.PHYSICAL, 85, 100, 15, 30, 0, 1)
      .attr(MinimizeAccuracyAttr)
      .attr(HitsTagAttr, BattlerTagType.MINIMIZED, true)
      .attr(StatusEffectAttr, StatusEffect.PARALYSIS),
    new AttackMove(Moves.WRAP, Type.NORMAL, MoveCategory.PHYSICAL, 15, 90, 20, -1, 0, 1)
      .attr(TrapAttr, BattlerTagType.WRAP),
    new AttackMove(Moves.TAKE_DOWN, Type.NORMAL, MoveCategory.PHYSICAL, 90, 85, 20, -1, 0, 1)
      .attr(RecoilAttr)
      .recklessMove(),
    new AttackMove(Moves.THRASH, Type.NORMAL, MoveCategory.PHYSICAL, 120, 100, 10, -1, 0, 1)
      .attr(FrenzyAttr)
      .attr(MissEffectAttr, frenzyMissFunc)
      .target(MoveTarget.RANDOM_NEAR_ENEMY),
    new AttackMove(Moves.DOUBLE_EDGE, Type.NORMAL, MoveCategory.PHYSICAL, 120, 100, 15, -1, 0, 1)
      .attr(RecoilAttr, false, 0.33)
      .recklessMove(),
    new StatusMove(Moves.TAIL_WHIP, Type.NORMAL, 100, 30, -1, 0, 1)
      .attr(StatChangeAttr, BattleStat.DEF, -1)
      .target(MoveTarget.ALL_NEAR_ENEMIES),
    new AttackMove(Moves.POISON_STING, Type.POISON, MoveCategory.PHYSICAL, 15, 100, 35, 30, 0, 1)
      .attr(StatusEffectAttr, StatusEffect.POISON)
      .makesContact(false),
    new AttackMove(Moves.TWINEEDLE, Type.BUG, MoveCategory.PHYSICAL, 25, 100, 20, 20, 0, 1)
      .attr(MultiHitAttr, MultiHitType._2)
      .attr(StatusEffectAttr, StatusEffect.POISON)
      .makesContact(false),
    new AttackMove(Moves.PIN_MISSILE, Type.BUG, MoveCategory.PHYSICAL, 25, 95, 20, -1, 0, 1)
      .attr(MultiHitAttr)
      .makesContact(false),
    new StatusMove(Moves.LEER, Type.NORMAL, 100, 30, -1, 0, 1)
      .attr(StatChangeAttr, BattleStat.DEF, -1)
      .target(MoveTarget.ALL_NEAR_ENEMIES),
    new AttackMove(Moves.BITE, Type.DARK, MoveCategory.PHYSICAL, 60, 100, 25, 30, 0, 1)
      .attr(FlinchAttr)
      .bitingMove(),
    new StatusMove(Moves.GROWL, Type.NORMAL, 100, 40, -1, 0, 1)
      .attr(StatChangeAttr, BattleStat.ATK, -1)
      .soundBased()
      .target(MoveTarget.ALL_NEAR_ENEMIES),
    new StatusMove(Moves.ROAR, Type.NORMAL, -1, 20, -1, -6, 1)
      .attr(ForceSwitchOutAttr)
      .soundBased()
      .hidesTarget(),
    new StatusMove(Moves.SING, Type.NORMAL, 55, 15, -1, 0, 1)
      .attr(StatusEffectAttr, StatusEffect.SLEEP)
      .soundBased(),
    new StatusMove(Moves.SUPERSONIC, Type.NORMAL, 55, 20, -1, 0, 1)
      .attr(ConfuseAttr)
      .soundBased(),
    new AttackMove(Moves.SONIC_BOOM, Type.NORMAL, MoveCategory.SPECIAL, -1, 90, 20, -1, 0, 1)
      .attr(FixedDamageAttr, 20),
    new StatusMove(Moves.DISABLE, Type.NORMAL, 100, 20, -1, 0, 1)
      .attr(DisableMoveAttr)
      .condition(failOnMaxCondition),
    new AttackMove(Moves.ACID, Type.POISON, MoveCategory.SPECIAL, 40, 100, 30, 10, 0, 1)
      .attr(StatChangeAttr, BattleStat.SPDEF, -1)
      .target(MoveTarget.ALL_NEAR_ENEMIES),
    new AttackMove(Moves.EMBER, Type.FIRE, MoveCategory.SPECIAL, 40, 100, 25, 10, 0, 1)
      .attr(StatusEffectAttr, StatusEffect.BURN),
    new AttackMove(Moves.FLAMETHROWER, Type.FIRE, MoveCategory.SPECIAL, 90, 100, 15, 10, 0, 1)
      .attr(StatusEffectAttr, StatusEffect.BURN),
    new StatusMove(Moves.MIST, Type.ICE, -1, 30, -1, 0, 1)
      .attr(AddArenaTagAttr, ArenaTagType.MIST, 5, true)
      .target(MoveTarget.USER_SIDE),
    new AttackMove(Moves.WATER_GUN, Type.WATER, MoveCategory.SPECIAL, 40, 100, 25, -1, 0, 1),
    new AttackMove(Moves.HYDRO_PUMP, Type.WATER, MoveCategory.SPECIAL, 110, 80, 5, -1, 0, 1),
    new AttackMove(Moves.SURF, Type.WATER, MoveCategory.SPECIAL, 90, 100, 15, -1, 0, 1)
      .target(MoveTarget.ALL_NEAR_OTHERS)
      .attr(HitsTagAttr, BattlerTagType.UNDERWATER, true),
    new AttackMove(Moves.ICE_BEAM, Type.ICE, MoveCategory.SPECIAL, 90, 100, 10, 10, 0, 1)
      .attr(StatusEffectAttr, StatusEffect.FREEZE),
    new AttackMove(Moves.BLIZZARD, Type.ICE, MoveCategory.SPECIAL, 110, 70, 5, 10, 0, 1)
      .attr(BlizzardAccuracyAttr)
      .attr(StatusEffectAttr, StatusEffect.FREEZE)
      .windMove()
      .target(MoveTarget.ALL_NEAR_ENEMIES),
    new AttackMove(Moves.PSYBEAM, Type.PSYCHIC, MoveCategory.SPECIAL, 65, 100, 20, 10, 0, 1)
      .attr(ConfuseAttr),
    new AttackMove(Moves.BUBBLE_BEAM, Type.WATER, MoveCategory.SPECIAL, 65, 100, 20, 10, 0, 1)
      .attr(StatChangeAttr, BattleStat.SPD, -1),
    new AttackMove(Moves.AURORA_BEAM, Type.ICE, MoveCategory.SPECIAL, 65, 100, 20, 10, 0, 1)
      .attr(StatChangeAttr, BattleStat.ATK, -1),
    new AttackMove(Moves.HYPER_BEAM, Type.NORMAL, MoveCategory.SPECIAL, 150, 90, 5, -1, 0, 1)
      .attr(RechargeAttr),
    new AttackMove(Moves.PECK, Type.FLYING, MoveCategory.PHYSICAL, 35, 100, 35, -1, 0, 1),
    new AttackMove(Moves.DRILL_PECK, Type.FLYING, MoveCategory.PHYSICAL, 80, 100, 20, -1, 0, 1),
    new AttackMove(Moves.SUBMISSION, Type.FIGHTING, MoveCategory.PHYSICAL, 80, 80, 20, -1, 0, 1)
      .attr(RecoilAttr)
      .recklessMove(),
    new AttackMove(Moves.LOW_KICK, Type.FIGHTING, MoveCategory.PHYSICAL, -1, 100, 20, -1, 0, 1)
      .attr(WeightPowerAttr)
      .condition(failOnMaxCondition),
    new AttackMove(Moves.COUNTER, Type.FIGHTING, MoveCategory.PHYSICAL, -1, 100, 20, -1, -5, 1)
      .attr(CounterDamageAttr, (move: Move) => move.category === MoveCategory.PHYSICAL, 2)
      .target(MoveTarget.ATTACKER),
    new AttackMove(Moves.SEISMIC_TOSS, Type.FIGHTING, MoveCategory.PHYSICAL, -1, 100, 20, -1, 0, 1)
      .attr(LevelDamageAttr),
    new AttackMove(Moves.STRENGTH, Type.NORMAL, MoveCategory.PHYSICAL, 80, 100, 15, -1, 0, 1),
    new AttackMove(Moves.ABSORB, Type.GRASS, MoveCategory.SPECIAL, 20, 100, 25, -1, 0, 1)
      .attr(HitHealAttr)
      .triageMove(),
    new AttackMove(Moves.MEGA_DRAIN, Type.GRASS, MoveCategory.SPECIAL, 40, 100, 15, -1, 0, 1)
      .attr(HitHealAttr)
      .triageMove(),
    new StatusMove(Moves.LEECH_SEED, Type.GRASS, 90, 10, -1, 0, 1)
      .attr(AddBattlerTagAttr, BattlerTagType.SEEDED)
      .condition((user, target, move) => !target.getTag(BattlerTagType.SEEDED) && !target.isOfType(Type.GRASS)),
    new SelfStatusMove(Moves.GROWTH, Type.NORMAL, -1, 20, -1, 0, 1)
      .attr(GrowthStatChangeAttr),
    new AttackMove(Moves.RAZOR_LEAF, Type.GRASS, MoveCategory.PHYSICAL, 55, 95, 25, -1, 0, 1)
      .attr(HighCritAttr)
      .makesContact(false)
      .slicingMove()
      .target(MoveTarget.ALL_NEAR_ENEMIES),
    new AttackMove(Moves.SOLAR_BEAM, Type.GRASS, MoveCategory.SPECIAL, 120, 100, 10, -1, 0, 1)
      .attr(SunlightChargeAttr, ChargeAnim.SOLAR_BEAM_CHARGING, "took\nin sunlight!")
      .attr(AntiSunlightPowerDecreaseAttr)
      .ignoresVirtual(),
    new StatusMove(Moves.POISON_POWDER, Type.POISON, 75, 35, -1, 0, 1)
      .attr(StatusEffectAttr, StatusEffect.POISON)
      .powderMove(),
    new StatusMove(Moves.STUN_SPORE, Type.GRASS, 75, 30, -1, 0, 1)
      .attr(StatusEffectAttr, StatusEffect.PARALYSIS)
      .powderMove(),
    new StatusMove(Moves.SLEEP_POWDER, Type.GRASS, 75, 15, -1, 0, 1)
      .attr(StatusEffectAttr, StatusEffect.SLEEP)
      .powderMove(),
    new AttackMove(Moves.PETAL_DANCE, Type.GRASS, MoveCategory.SPECIAL, 120, 100, 10, -1, 0, 1)
      .attr(FrenzyAttr)
      .attr(MissEffectAttr, frenzyMissFunc)
      .makesContact()
      .danceMove()
      .target(MoveTarget.RANDOM_NEAR_ENEMY),
    new StatusMove(Moves.STRING_SHOT, Type.BUG, 95, 40, -1, 0, 1)
      .attr(StatChangeAttr, BattleStat.SPD, -2)
      .target(MoveTarget.ALL_NEAR_ENEMIES),
    new AttackMove(Moves.DRAGON_RAGE, Type.DRAGON, MoveCategory.SPECIAL, -1, 100, 10, -1, 0, 1)
      .attr(FixedDamageAttr, 40),
    new AttackMove(Moves.FIRE_SPIN, Type.FIRE, MoveCategory.SPECIAL, 35, 85, 15, -1, 0, 1)
      .attr(TrapAttr, BattlerTagType.FIRE_SPIN),
    new AttackMove(Moves.THUNDER_SHOCK, Type.ELECTRIC, MoveCategory.SPECIAL, 40, 100, 30, 10, 0, 1)
      .attr(StatusEffectAttr, StatusEffect.PARALYSIS),
    new AttackMove(Moves.THUNDERBOLT, Type.ELECTRIC, MoveCategory.SPECIAL, 90, 100, 15, 10, 0, 1)
      .attr(StatusEffectAttr, StatusEffect.PARALYSIS),
    new StatusMove(Moves.THUNDER_WAVE, Type.ELECTRIC, 90, 20, -1, 0, 1)
      .attr(StatusEffectAttr, StatusEffect.PARALYSIS)
      .attr(StatusMoveTypeImmunityAttr, Type.GROUND),
    new AttackMove(Moves.THUNDER, Type.ELECTRIC, MoveCategory.SPECIAL, 110, 70, 10, 30, 0, 1)
      .attr(StatusEffectAttr, StatusEffect.PARALYSIS)
      .attr(ThunderAccuracyAttr)
      .attr(HitsTagAttr, BattlerTagType.FLYING, false),
    new AttackMove(Moves.ROCK_THROW, Type.ROCK, MoveCategory.PHYSICAL, 50, 90, 15, -1, 0, 1)
      .makesContact(false),
    new AttackMove(Moves.EARTHQUAKE, Type.GROUND, MoveCategory.PHYSICAL, 100, 100, 10, -1, 0, 1)
      .attr(HitsTagAttr, BattlerTagType.UNDERGROUND, true)
      .makesContact(false)
      .target(MoveTarget.ALL_NEAR_OTHERS),
    new AttackMove(Moves.FISSURE, Type.GROUND, MoveCategory.PHYSICAL, 200, 30, 5, -1, 0, 1)
      .attr(OneHitKOAttr)
      .attr(OneHitKOAccuracyAttr)
      .attr(HitsTagAttr, BattlerTagType.UNDERGROUND, false)
      .makesContact(false),
    new AttackMove(Moves.DIG, Type.GROUND, MoveCategory.PHYSICAL, 80, 100, 10, -1, 0, 1)
      .attr(ChargeAttr, ChargeAnim.DIG_CHARGING, "dug a hole!", BattlerTagType.UNDERGROUND)
      .ignoresVirtual(),
    new StatusMove(Moves.TOXIC, Type.POISON, 90, 10, -1, 0, 1)
      .attr(StatusEffectAttr, StatusEffect.TOXIC)
      .attr(ToxicAccuracyAttr),
    new AttackMove(Moves.CONFUSION, Type.PSYCHIC, MoveCategory.SPECIAL, 50, 100, 25, 10, 0, 1)
      .attr(ConfuseAttr),
    new AttackMove(Moves.PSYCHIC, Type.PSYCHIC, MoveCategory.SPECIAL, 90, 100, 10, 10, 0, 1)
      .attr(StatChangeAttr, BattleStat.SPDEF, -1),
    new StatusMove(Moves.HYPNOSIS, Type.PSYCHIC, 60, 20, -1, 0, 1)
      .attr(StatusEffectAttr, StatusEffect.SLEEP),
    new SelfStatusMove(Moves.MEDITATE, Type.PSYCHIC, -1, 40, -1, 0, 1)
      .attr(StatChangeAttr, BattleStat.ATK, 1, true),
    new SelfStatusMove(Moves.AGILITY, Type.PSYCHIC, -1, 30, -1, 0, 1)
      .attr(StatChangeAttr, BattleStat.SPD, 2, true),
    new AttackMove(Moves.QUICK_ATTACK, Type.NORMAL, MoveCategory.PHYSICAL, 40, 100, 30, -1, 1, 1),
    new AttackMove(Moves.RAGE, Type.NORMAL, MoveCategory.PHYSICAL, 20, 100, 20, -1, 0, 1)
      .partial(),
    new SelfStatusMove(Moves.TELEPORT, Type.PSYCHIC, -1, 20, -1, -6, 1)
      .attr(ForceSwitchOutAttr, true)
      .hidesUser(),
    new AttackMove(Moves.NIGHT_SHADE, Type.GHOST, MoveCategory.SPECIAL, -1, 100, 15, -1, 0, 1)
      .attr(LevelDamageAttr),
    new StatusMove(Moves.MIMIC, Type.NORMAL, -1, 10, -1, 0, 1)
      .attr(MovesetCopyMoveAttr)
      .ignoresVirtual(),
    new StatusMove(Moves.SCREECH, Type.NORMAL, 85, 40, -1, 0, 1)
      .attr(StatChangeAttr, BattleStat.DEF, -2)
      .soundBased(),
    new SelfStatusMove(Moves.DOUBLE_TEAM, Type.NORMAL, -1, 15, -1, 0, 1)
      .attr(StatChangeAttr, BattleStat.EVA, 1, true),
    new SelfStatusMove(Moves.RECOVER, Type.NORMAL, -1, 5, -1, 0, 1)
      .attr(HealAttr, 0.5)
      .triageMove(),
    new SelfStatusMove(Moves.HARDEN, Type.NORMAL, -1, 30, -1, 0, 1)
      .attr(StatChangeAttr, BattleStat.DEF, 1, true),
    new SelfStatusMove(Moves.MINIMIZE, Type.NORMAL, -1, 10, -1, 0, 1)
      .attr(AddBattlerTagAttr, BattlerTagType.MINIMIZED, true, false)
      .attr(StatChangeAttr, BattleStat.EVA, 2, true),
    new StatusMove(Moves.SMOKESCREEN, Type.NORMAL, 100, 20, -1, 0, 1)
      .attr(StatChangeAttr, BattleStat.ACC, -1),
    new StatusMove(Moves.CONFUSE_RAY, Type.GHOST, 100, 10, -1, 0, 1)
      .attr(ConfuseAttr),
    new SelfStatusMove(Moves.WITHDRAW, Type.WATER, -1, 40, -1, 0, 1)
      .attr(StatChangeAttr, BattleStat.DEF, 1, true),
    new SelfStatusMove(Moves.DEFENSE_CURL, Type.NORMAL, -1, 40, -1, 0, 1)
      .attr(StatChangeAttr, BattleStat.DEF, 1, true),
    new SelfStatusMove(Moves.BARRIER, Type.PSYCHIC, -1, 20, -1, 0, 1)
      .attr(StatChangeAttr, BattleStat.DEF, 2, true),
    new StatusMove(Moves.LIGHT_SCREEN, Type.PSYCHIC, -1, 30, -1, 0, 1)
      .attr(AddArenaTagAttr, ArenaTagType.LIGHT_SCREEN, 5, true)
      .target(MoveTarget.USER_SIDE),
    new StatusMove(Moves.HAZE, Type.ICE, -1, 30, -1, 0, 1)
      .target(MoveTarget.BOTH_SIDES)
      .attr(ResetStatsAttr),
    new StatusMove(Moves.REFLECT, Type.PSYCHIC, -1, 20, -1, 0, 1)
      .attr(AddArenaTagAttr, ArenaTagType.REFLECT, 5, true)
      .target(MoveTarget.USER_SIDE),
    new SelfStatusMove(Moves.FOCUS_ENERGY, Type.NORMAL, -1, 30, -1, 0, 1)
      .attr(AddBattlerTagAttr, BattlerTagType.CRIT_BOOST, true, true),
    new AttackMove(Moves.BIDE, Type.NORMAL, MoveCategory.PHYSICAL, -1, -1, 10, -1, 1, 1)
      .ignoresVirtual()
      .target(MoveTarget.USER)
      .unimplemented(),
    new SelfStatusMove(Moves.METRONOME, Type.NORMAL, -1, 10, -1, 0, 1)
      .attr(RandomMoveAttr)
      .ignoresVirtual(),
    new StatusMove(Moves.MIRROR_MOVE, Type.FLYING, -1, 20, -1, 0, 1)
      .attr(CopyMoveAttr)
      .ignoresVirtual(),
    new AttackMove(Moves.SELF_DESTRUCT, Type.NORMAL, MoveCategory.PHYSICAL, 200, 100, 5, -1, 0, 1)
      .attr(SacrificialAttr)
      .makesContact(false)
      .condition(failIfDampCondition)
      .target(MoveTarget.ALL_NEAR_OTHERS),
    new AttackMove(Moves.EGG_BOMB, Type.NORMAL, MoveCategory.PHYSICAL, 100, 75, 10, -1, 0, 1)
      .makesContact(false)
      .ballBombMove(),
    new AttackMove(Moves.LICK, Type.GHOST, MoveCategory.PHYSICAL, 30, 100, 30, 30, 0, 1)
      .attr(StatusEffectAttr, StatusEffect.PARALYSIS),
    new AttackMove(Moves.SMOG, Type.POISON, MoveCategory.SPECIAL, 30, 70, 20, 40, 0, 1)
      .attr(StatusEffectAttr, StatusEffect.POISON),
    new AttackMove(Moves.SLUDGE, Type.POISON, MoveCategory.SPECIAL, 65, 100, 20, 30, 0, 1)
      .attr(StatusEffectAttr, StatusEffect.POISON),
    new AttackMove(Moves.BONE_CLUB, Type.GROUND, MoveCategory.PHYSICAL, 65, 85, 20, 10, 0, 1)
      .attr(FlinchAttr)
      .makesContact(false),
    new AttackMove(Moves.FIRE_BLAST, Type.FIRE, MoveCategory.SPECIAL, 110, 85, 5, 10, 0, 1)
      .attr(StatusEffectAttr, StatusEffect.BURN),
    new AttackMove(Moves.WATERFALL, Type.WATER, MoveCategory.PHYSICAL, 80, 100, 15, 20, 0, 1)
      .attr(FlinchAttr),
    new AttackMove(Moves.CLAMP, Type.WATER, MoveCategory.PHYSICAL, 35, 85, 15, -1, 0, 1)
      .attr(TrapAttr, BattlerTagType.CLAMP),
    new AttackMove(Moves.SWIFT, Type.NORMAL, MoveCategory.SPECIAL, 60, -1, 20, -1, 0, 1)
      .target(MoveTarget.ALL_NEAR_ENEMIES),
    new AttackMove(Moves.SKULL_BASH, Type.NORMAL, MoveCategory.PHYSICAL, 130, 100, 10, -1, 0, 1)
      .attr(ChargeAttr, ChargeAnim.SKULL_BASH_CHARGING, "lowered\nits head!", null, true)
      .attr(StatChangeAttr, BattleStat.DEF, 1, true)
      .ignoresVirtual(),
    new AttackMove(Moves.SPIKE_CANNON, Type.NORMAL, MoveCategory.PHYSICAL, 20, 100, 15, -1, 0, 1)
      .attr(MultiHitAttr)
      .makesContact(false),
    new AttackMove(Moves.CONSTRICT, Type.NORMAL, MoveCategory.PHYSICAL, 10, 100, 35, 10, 0, 1)
      .attr(StatChangeAttr, BattleStat.SPD, -1),
    new SelfStatusMove(Moves.AMNESIA, Type.PSYCHIC, -1, 20, -1, 0, 1)
      .attr(StatChangeAttr, BattleStat.SPDEF, 2, true),
    new StatusMove(Moves.KINESIS, Type.PSYCHIC, 80, 15, -1, 0, 1)
      .attr(StatChangeAttr, BattleStat.ACC, -1),
    new SelfStatusMove(Moves.SOFT_BOILED, Type.NORMAL, -1, 5, -1, 0, 1)
      .attr(HealAttr, 0.5)
      .triageMove(),
    new AttackMove(Moves.HIGH_JUMP_KICK, Type.FIGHTING, MoveCategory.PHYSICAL, 130, 90, 10, -1, 0, 1)
      .attr(MissEffectAttr, crashDamageFunc)
      .attr(NoEffectAttr, crashDamageFunc)
      .condition(failOnGravityCondition)
      .recklessMove(),
    new StatusMove(Moves.GLARE, Type.NORMAL, 100, 30, -1, 0, 1)
      .attr(StatusEffectAttr, StatusEffect.PARALYSIS),
    new AttackMove(Moves.DREAM_EATER, Type.PSYCHIC, MoveCategory.SPECIAL, 100, 100, 15, -1, 0, 1)
      .attr(HitHealAttr)
      .condition(targetSleptOrComatoseCondition)
      .triageMove(),
    new StatusMove(Moves.POISON_GAS, Type.POISON, 90, 40, -1, 0, 1)
      .attr(StatusEffectAttr, StatusEffect.POISON)
      .target(MoveTarget.ALL_NEAR_ENEMIES),
    new AttackMove(Moves.BARRAGE, Type.NORMAL, MoveCategory.PHYSICAL, 15, 85, 20, -1, 0, 1)
      .attr(MultiHitAttr)
      .makesContact(false)
      .ballBombMove(),
    new AttackMove(Moves.LEECH_LIFE, Type.BUG, MoveCategory.PHYSICAL, 80, 100, 10, -1, 0, 1)
      .attr(HitHealAttr)
      .triageMove(),
    new StatusMove(Moves.LOVELY_KISS, Type.NORMAL, 75, 10, -1, 0, 1)
      .attr(StatusEffectAttr, StatusEffect.SLEEP),
    new AttackMove(Moves.SKY_ATTACK, Type.FLYING, MoveCategory.PHYSICAL, 140, 90, 5, 30, 0, 1)
      .attr(ChargeAttr, ChargeAnim.SKY_ATTACK_CHARGING, "is glowing!")
      .attr(HighCritAttr)
      .attr(FlinchAttr)
      .makesContact(false)
      .ignoresVirtual(),
    new StatusMove(Moves.TRANSFORM, Type.NORMAL, -1, 10, -1, 0, 1)
      .attr(TransformAttr)
      .ignoresProtect(),
    new AttackMove(Moves.BUBBLE, Type.WATER, MoveCategory.SPECIAL, 40, 100, 30, 10, 0, 1)
      .attr(StatChangeAttr, BattleStat.SPD, -1)
      .target(MoveTarget.ALL_NEAR_ENEMIES),
    new AttackMove(Moves.DIZZY_PUNCH, Type.NORMAL, MoveCategory.PHYSICAL, 70, 100, 10, 20, 0, 1)
      .attr(ConfuseAttr)
      .punchingMove(),
    new StatusMove(Moves.SPORE, Type.GRASS, 100, 15, -1, 0, 1)
      .attr(StatusEffectAttr, StatusEffect.SLEEP)
      .powderMove(),
    new StatusMove(Moves.FLASH, Type.NORMAL, 100, 20, -1, 0, 1)
      .attr(StatChangeAttr, BattleStat.ACC, -1),
    new AttackMove(Moves.PSYWAVE, Type.PSYCHIC, MoveCategory.SPECIAL, -1, 100, 15, -1, 0, 1)
      .attr(RandomLevelDamageAttr),
    new SelfStatusMove(Moves.SPLASH, Type.NORMAL, -1, 40, -1, 0, 1)
      .condition(failOnGravityCondition),
    new SelfStatusMove(Moves.ACID_ARMOR, Type.POISON, -1, 20, -1, 0, 1)
      .attr(StatChangeAttr, BattleStat.DEF, 2, true),
    new AttackMove(Moves.CRABHAMMER, Type.WATER, MoveCategory.PHYSICAL, 100, 90, 10, -1, 0, 1)
      .attr(HighCritAttr),
    new AttackMove(Moves.EXPLOSION, Type.NORMAL, MoveCategory.PHYSICAL, 250, 100, 5, -1, 0, 1)
      .condition(failIfDampCondition)
      .attr(SacrificialAttr)
      .makesContact(false)
      .target(MoveTarget.ALL_NEAR_OTHERS),
    new AttackMove(Moves.FURY_SWIPES, Type.NORMAL, MoveCategory.PHYSICAL, 18, 80, 15, -1, 0, 1)
      .attr(MultiHitAttr),
    new AttackMove(Moves.BONEMERANG, Type.GROUND, MoveCategory.PHYSICAL, 50, 90, 10, -1, 0, 1)
      .attr(MultiHitAttr, MultiHitType._2)
      .makesContact(false),
    new SelfStatusMove(Moves.REST, Type.PSYCHIC, -1, 5, -1, 0, 1)
      .attr(StatusEffectAttr, StatusEffect.SLEEP, true, 3, true)
      .attr(HealAttr, 1, true)
      .condition((user, target, move) => user.getHpRatio() < 1 && user.canSetStatus(StatusEffect.SLEEP, true, true))
      .triageMove(),
    new AttackMove(Moves.ROCK_SLIDE, Type.ROCK, MoveCategory.PHYSICAL, 75, 90, 10, 30, 0, 1)
      .attr(FlinchAttr)
      .makesContact(false)
      .target(MoveTarget.ALL_NEAR_ENEMIES),
    new AttackMove(Moves.HYPER_FANG, Type.NORMAL, MoveCategory.PHYSICAL, 80, 90, 15, 10, 0, 1)
      .attr(FlinchAttr)
      .bitingMove(),
    new SelfStatusMove(Moves.SHARPEN, Type.NORMAL, -1, 30, -1, 0, 1)
      .attr(StatChangeAttr, BattleStat.ATK, 1, true),
    new SelfStatusMove(Moves.CONVERSION, Type.NORMAL, -1, 30, -1, 0, 1)
      .attr(FirstMoveTypeAttr),
    new AttackMove(Moves.TRI_ATTACK, Type.NORMAL, MoveCategory.SPECIAL, 80, 100, 10, 20, 0, 1)
      .attr(MultiStatusEffectAttr, [StatusEffect.BURN, StatusEffect.FREEZE, StatusEffect.PARALYSIS]),
    new AttackMove(Moves.SUPER_FANG, Type.NORMAL, MoveCategory.PHYSICAL, -1, 90, 10, -1, 0, 1)
      .attr(TargetHalfHpDamageAttr),
    new AttackMove(Moves.SLASH, Type.NORMAL, MoveCategory.PHYSICAL, 70, 100, 20, -1, 0, 1)
      .attr(HighCritAttr)
      .slicingMove(),
    new SelfStatusMove(Moves.SUBSTITUTE, Type.NORMAL, -1, 10, -1, 0, 1)
      .attr(RecoilAttr)
      .unimplemented(),
    new AttackMove(Moves.STRUGGLE, Type.NORMAL, MoveCategory.PHYSICAL, 50, -1, 1, -1, 0, 1)
      .attr(RecoilAttr, true, 0.25, true)
      .attr(TypelessAttr)
      .ignoresVirtual()
      .target(MoveTarget.RANDOM_NEAR_ENEMY),
    new StatusMove(Moves.SKETCH, Type.NORMAL, -1, 1, -1, 0, 2)
      .attr(SketchAttr)
      .ignoresVirtual(),
    new AttackMove(Moves.TRIPLE_KICK, Type.FIGHTING, MoveCategory.PHYSICAL, 10, 90, 10, -1, 0, 2)
      .attr(MultiHitAttr, MultiHitType._3)
      .attr(MultiHitPowerIncrementAttr, 3)
      .checkAllHits(),
    new AttackMove(Moves.THIEF, Type.DARK, MoveCategory.PHYSICAL, 60, 100, 25, -1, 0, 2)
      .attr(StealHeldItemChanceAttr, 0.3),
    new StatusMove(Moves.SPIDER_WEB, Type.BUG, -1, 10, -1, 0, 2)
      .attr(AddBattlerTagAttr, BattlerTagType.TRAPPED, false, true, 1),
    new StatusMove(Moves.MIND_READER, Type.NORMAL, -1, 5, -1, 0, 2)
      .attr(IgnoreAccuracyAttr),
    new StatusMove(Moves.NIGHTMARE, Type.GHOST, 100, 15, -1, 0, 2)
      .attr(AddBattlerTagAttr, BattlerTagType.NIGHTMARE)
      .condition(targetSleptOrComatoseCondition),
    new AttackMove(Moves.FLAME_WHEEL, Type.FIRE, MoveCategory.PHYSICAL, 60, 100, 25, 10, 0, 2)
      .attr(HealStatusEffectAttr, true, StatusEffect.FREEZE)
      .attr(StatusEffectAttr, StatusEffect.BURN),
    new AttackMove(Moves.SNORE, Type.NORMAL, MoveCategory.SPECIAL, 50, 100, 15, 30, 0, 2)
      .attr(BypassSleepAttr)
      .attr(FlinchAttr)
      .condition(userSleptOrComatoseCondition)
      .soundBased(),
    new StatusMove(Moves.CURSE, Type.GHOST, -1, 10, -1, 0, 2)
      .attr(CurseAttr)
      .ignoresProtect(true)
      .target(MoveTarget.CURSE),
    new AttackMove(Moves.FLAIL, Type.NORMAL, MoveCategory.PHYSICAL, -1, 100, 15, -1, 0, 2)
      .attr(LowHpPowerAttr),
    new StatusMove(Moves.CONVERSION_2, Type.NORMAL, -1, 30, -1, 0, 2)
      .unimplemented(),
    new AttackMove(Moves.AEROBLAST, Type.FLYING, MoveCategory.SPECIAL, 100, 95, 5, -1, 0, 2)
      .attr(HighCritAttr),
    new StatusMove(Moves.COTTON_SPORE, Type.GRASS, 100, 40, -1, 0, 2)
      .attr(StatChangeAttr, BattleStat.SPD, -2)
      .powderMove()
      .target(MoveTarget.ALL_NEAR_ENEMIES),
    new AttackMove(Moves.REVERSAL, Type.FIGHTING, MoveCategory.PHYSICAL, -1, 100, 15, -1, 0, 2)
      .attr(LowHpPowerAttr),
    new StatusMove(Moves.SPITE, Type.GHOST, 100, 10, -1, 0, 2)
      .attr(ReducePpMoveAttr, 4),
    new AttackMove(Moves.POWDER_SNOW, Type.ICE, MoveCategory.SPECIAL, 40, 100, 25, 10, 0, 2)
      .attr(StatusEffectAttr, StatusEffect.FREEZE)
      .target(MoveTarget.ALL_NEAR_ENEMIES),
    new SelfStatusMove(Moves.PROTECT, Type.NORMAL, -1, 10, -1, 4, 2)
      .attr(ProtectAttr),
    new AttackMove(Moves.MACH_PUNCH, Type.FIGHTING, MoveCategory.PHYSICAL, 40, 100, 30, -1, 1, 2)
      .punchingMove(),
    new StatusMove(Moves.SCARY_FACE, Type.NORMAL, 100, 10, -1, 0, 2)
      .attr(StatChangeAttr, BattleStat.SPD, -2),
    new AttackMove(Moves.FEINT_ATTACK, Type.DARK, MoveCategory.PHYSICAL, 60, -1, 20, -1, 0, 2),
    new StatusMove(Moves.SWEET_KISS, Type.FAIRY, 75, 10, -1, 0, 2)
      .attr(ConfuseAttr),
    new SelfStatusMove(Moves.BELLY_DRUM, Type.NORMAL, -1, 10, -1, 0, 2)
      .attr(HalfHpStatMaxAttr, BattleStat.ATK),
    new AttackMove(Moves.SLUDGE_BOMB, Type.POISON, MoveCategory.SPECIAL, 90, 100, 10, 30, 0, 2)
      .attr(StatusEffectAttr, StatusEffect.POISON)
      .ballBombMove(),
    new AttackMove(Moves.MUD_SLAP, Type.GROUND, MoveCategory.SPECIAL, 20, 100, 10, 100, 0, 2)
      .attr(StatChangeAttr, BattleStat.ACC, -1),
    new AttackMove(Moves.OCTAZOOKA, Type.WATER, MoveCategory.SPECIAL, 65, 85, 10, 50, 0, 2)
      .attr(StatChangeAttr, BattleStat.ACC, -1)
      .ballBombMove(),
    new StatusMove(Moves.SPIKES, Type.GROUND, -1, 20, -1, 0, 2)
      .attr(AddArenaTrapTagAttr, ArenaTagType.SPIKES)
      .target(MoveTarget.ENEMY_SIDE),
    new AttackMove(Moves.ZAP_CANNON, Type.ELECTRIC, MoveCategory.SPECIAL, 120, 50, 5, 100, 0, 2)
      .attr(StatusEffectAttr, StatusEffect.PARALYSIS)
      .ballBombMove(),
    new StatusMove(Moves.FORESIGHT, Type.NORMAL, -1, 40, -1, 0, 2)
      .unimplemented(),
    new SelfStatusMove(Moves.DESTINY_BOND, Type.GHOST, -1, 5, -1, 0, 2)
      .ignoresProtect()
      .attr(DestinyBondAttr),
    new StatusMove(Moves.PERISH_SONG, Type.NORMAL, -1, 5, -1, 0, 2)
      .attr(FaintCountdownAttr)
      .ignoresProtect()
      .soundBased()
      .condition(failOnBossCondition)
      .target(MoveTarget.ALL),
    new AttackMove(Moves.ICY_WIND, Type.ICE, MoveCategory.SPECIAL, 55, 95, 15, 100, 0, 2)
      .attr(StatChangeAttr, BattleStat.SPD, -1)
      .windMove()
      .target(MoveTarget.ALL_NEAR_ENEMIES),
    new SelfStatusMove(Moves.DETECT, Type.FIGHTING, -1, 5, -1, 4, 2)
      .attr(ProtectAttr),
    new AttackMove(Moves.BONE_RUSH, Type.GROUND, MoveCategory.PHYSICAL, 25, 90, 10, -1, 0, 2)
      .attr(MultiHitAttr)
      .makesContact(false),
    new StatusMove(Moves.LOCK_ON, Type.NORMAL, -1, 5, -1, 0, 2)
      .attr(IgnoreAccuracyAttr),
    new AttackMove(Moves.OUTRAGE, Type.DRAGON, MoveCategory.PHYSICAL, 120, 100, 10, -1, 0, 2)
      .attr(FrenzyAttr)
      .attr(MissEffectAttr, frenzyMissFunc)
      .target(MoveTarget.RANDOM_NEAR_ENEMY),
    new StatusMove(Moves.SANDSTORM, Type.ROCK, -1, 10, -1, 0, 2)
      .attr(WeatherChangeAttr, WeatherType.SANDSTORM)
      .target(MoveTarget.BOTH_SIDES),
    new AttackMove(Moves.GIGA_DRAIN, Type.GRASS, MoveCategory.SPECIAL, 75, 100, 10, -1, 0, 2)
      .attr(HitHealAttr)
      .triageMove(),
    new SelfStatusMove(Moves.ENDURE, Type.NORMAL, -1, 10, -1, 4, 2)
      .attr(EndureAttr),
    new StatusMove(Moves.CHARM, Type.FAIRY, 100, 20, -1, 0, 2)
      .attr(StatChangeAttr, BattleStat.ATK, -2),
    new AttackMove(Moves.ROLLOUT, Type.ROCK, MoveCategory.PHYSICAL, 30, 90, 20, -1, 0, 2)
      .attr(ConsecutiveUseDoublePowerAttr, 5, true, true, Moves.DEFENSE_CURL),
    new AttackMove(Moves.FALSE_SWIPE, Type.NORMAL, MoveCategory.PHYSICAL, 40, 100, 40, -1, 0, 2)
      .attr(SurviveDamageAttr),
    new StatusMove(Moves.SWAGGER, Type.NORMAL, 85, 15, -1, 0, 2)
      .attr(StatChangeAttr, BattleStat.ATK, 2)
      .attr(ConfuseAttr),
    new SelfStatusMove(Moves.MILK_DRINK, Type.NORMAL, -1, 5, -1, 0, 2)
      .attr(HealAttr, 0.5)
      .triageMove(),
    new AttackMove(Moves.SPARK, Type.ELECTRIC, MoveCategory.PHYSICAL, 65, 100, 20, 30, 0, 2)
      .attr(StatusEffectAttr, StatusEffect.PARALYSIS),
    new AttackMove(Moves.FURY_CUTTER, Type.BUG, MoveCategory.PHYSICAL, 40, 95, 20, -1, 0, 2)
      .attr(ConsecutiveUseDoublePowerAttr, 3, true)
      .slicingMove(),
    new AttackMove(Moves.STEEL_WING, Type.STEEL, MoveCategory.PHYSICAL, 70, 90, 25, 10, 0, 2)
      .attr(StatChangeAttr, BattleStat.DEF, 1, true),
    new StatusMove(Moves.MEAN_LOOK, Type.NORMAL, -1, 5, -1, 0, 2)
      .attr(AddBattlerTagAttr, BattlerTagType.TRAPPED, false, true, 1),
    new StatusMove(Moves.ATTRACT, Type.NORMAL, 100, 15, -1, 0, 2)
      .attr(AddBattlerTagAttr, BattlerTagType.INFATUATED)
      .condition((user, target, move) => user.isOppositeGender(target)),
    new SelfStatusMove(Moves.SLEEP_TALK, Type.NORMAL, -1, 10, -1, 0, 2)
      .attr(BypassSleepAttr)
      .attr(RandomMovesetMoveAttr)
      .condition(userSleptOrComatoseCondition)
      .target(MoveTarget.ALL_ENEMIES)
      .ignoresVirtual(),
    new StatusMove(Moves.HEAL_BELL, Type.NORMAL, -1, 5, -1, 0, 2)
      .attr(PartyStatusCureAttr, "A bell chimed!", Abilities.SOUNDPROOF)
      .soundBased()
      .target(MoveTarget.PARTY),
    new AttackMove(Moves.RETURN, Type.NORMAL, MoveCategory.PHYSICAL, -1, 100, 20, -1, 0, 2)
      .attr(FriendshipPowerAttr),
    new AttackMove(Moves.PRESENT, Type.NORMAL, MoveCategory.PHYSICAL, -1, 90, 15, -1, 0, 2)
      .attr(PresentPowerAttr)
      .makesContact(false),
    new AttackMove(Moves.FRUSTRATION, Type.NORMAL, MoveCategory.PHYSICAL, -1, 100, 20, -1, 0, 2)
      .attr(FriendshipPowerAttr, true),
    new StatusMove(Moves.SAFEGUARD, Type.NORMAL, -1, 25, -1, 0, 2)
      .target(MoveTarget.USER_SIDE)
      .unimplemented(),
    new StatusMove(Moves.PAIN_SPLIT, Type.NORMAL, -1, 20, -1, 0, 2)
      .attr(HpSplitAttr)
      .condition(failOnBossCondition),
    new AttackMove(Moves.SACRED_FIRE, Type.FIRE, MoveCategory.PHYSICAL, 100, 95, 5, 50, 0, 2)
      .attr(HealStatusEffectAttr, true, StatusEffect.FREEZE)
      .attr(StatusEffectAttr, StatusEffect.BURN)
      .makesContact(false),
    new AttackMove(Moves.MAGNITUDE, Type.GROUND, MoveCategory.PHYSICAL, -1, 100, 30, -1, 0, 2)
      .attr(PreMoveMessageAttr, magnitudeMessageFunc)
      .attr(MagnitudePowerAttr)
      .attr(HitsTagAttr, BattlerTagType.UNDERGROUND, true)
      .makesContact(false)
      .target(MoveTarget.ALL_NEAR_OTHERS),
    new AttackMove(Moves.DYNAMIC_PUNCH, Type.FIGHTING, MoveCategory.PHYSICAL, 100, 50, 5, 100, 0, 2)
      .attr(ConfuseAttr)
      .punchingMove(),
    new AttackMove(Moves.MEGAHORN, Type.BUG, MoveCategory.PHYSICAL, 120, 85, 10, -1, 0, 2),
    new AttackMove(Moves.DRAGON_BREATH, Type.DRAGON, MoveCategory.SPECIAL, 60, 100, 20, 30, 0, 2)
      .attr(StatusEffectAttr, StatusEffect.PARALYSIS),
    new SelfStatusMove(Moves.BATON_PASS, Type.NORMAL, -1, 40, -1, 0, 2)
      .attr(ForceSwitchOutAttr, true, true)
      .hidesUser(),
    new StatusMove(Moves.ENCORE, Type.NORMAL, 100, 5, -1, 0, 2)
      .attr(AddBattlerTagAttr, BattlerTagType.ENCORE, false, true)
      .condition((user, target, move) => new EncoreTag(user.id).canAdd(target)),
    new AttackMove(Moves.PURSUIT, Type.DARK, MoveCategory.PHYSICAL, 40, 100, 20, -1, 0, 2)
      .partial(),
    new AttackMove(Moves.RAPID_SPIN, Type.NORMAL, MoveCategory.PHYSICAL, 50, 100, 40, 100, 0, 2)
      .attr(StatChangeAttr, BattleStat.SPD, 1, true)
      .attr(RemoveBattlerTagAttr, [
        BattlerTagType.BIND,
        BattlerTagType.WRAP,
        BattlerTagType.FIRE_SPIN,
        BattlerTagType.WHIRLPOOL,
        BattlerTagType.CLAMP,
        BattlerTagType.SAND_TOMB,
        BattlerTagType.MAGMA_STORM,
        BattlerTagType.SNAP_TRAP,
        BattlerTagType.THUNDER_CAGE,
        BattlerTagType.SEEDED,
        BattlerTagType.INFESTATION
      ], true)
      .attr(RemoveArenaTrapAttr),
    new StatusMove(Moves.SWEET_SCENT, Type.NORMAL, 100, 20, -1, 0, 2)
      .attr(StatChangeAttr, BattleStat.EVA, -2)
      .target(MoveTarget.ALL_NEAR_ENEMIES),
    new AttackMove(Moves.IRON_TAIL, Type.STEEL, MoveCategory.PHYSICAL, 100, 75, 15, 30, 0, 2)
      .attr(StatChangeAttr, BattleStat.DEF, -1),
    new AttackMove(Moves.METAL_CLAW, Type.STEEL, MoveCategory.PHYSICAL, 50, 95, 35, 10, 0, 2)
      .attr(StatChangeAttr, BattleStat.ATK, 1, true),
    new AttackMove(Moves.VITAL_THROW, Type.FIGHTING, MoveCategory.PHYSICAL, 70, -1, 10, -1, -1, 2),
    new SelfStatusMove(Moves.MORNING_SUN, Type.NORMAL, -1, 5, -1, 0, 2)
      .attr(PlantHealAttr)
      .triageMove(),
    new SelfStatusMove(Moves.SYNTHESIS, Type.GRASS, -1, 5, -1, 0, 2)
      .attr(PlantHealAttr)
      .triageMove(),
    new SelfStatusMove(Moves.MOONLIGHT, Type.FAIRY, -1, 5, -1, 0, 2)
      .attr(PlantHealAttr)
      .triageMove(),
    new AttackMove(Moves.HIDDEN_POWER, Type.NORMAL, MoveCategory.SPECIAL, 60, 100, 15, -1, 0, 2)
      .attr(HiddenPowerTypeAttr),
    new AttackMove(Moves.CROSS_CHOP, Type.FIGHTING, MoveCategory.PHYSICAL, 100, 80, 5, -1, 0, 2)
      .attr(HighCritAttr),
    new AttackMove(Moves.TWISTER, Type.DRAGON, MoveCategory.SPECIAL, 40, 100, 20, 20, 0, 2)
      .attr(HitsTagAttr, BattlerTagType.FLYING, true)
      .attr(FlinchAttr)
      .windMove()
      .target(MoveTarget.ALL_NEAR_ENEMIES),
    new StatusMove(Moves.RAIN_DANCE, Type.WATER, -1, 5, -1, 0, 2)
      .attr(WeatherChangeAttr, WeatherType.RAIN)
      .target(MoveTarget.BOTH_SIDES),
    new StatusMove(Moves.SUNNY_DAY, Type.FIRE, -1, 5, -1, 0, 2)
      .attr(WeatherChangeAttr, WeatherType.SUNNY)
      .target(MoveTarget.BOTH_SIDES),
    new AttackMove(Moves.CRUNCH, Type.DARK, MoveCategory.PHYSICAL, 80, 100, 15, 20, 0, 2)
      .attr(StatChangeAttr, BattleStat.DEF, -1)
      .bitingMove(),
    new AttackMove(Moves.MIRROR_COAT, Type.PSYCHIC, MoveCategory.SPECIAL, -1, 100, 20, -1, -5, 2)
      .attr(CounterDamageAttr, (move: Move) => move.category === MoveCategory.SPECIAL, 2)
      .target(MoveTarget.ATTACKER),
    new StatusMove(Moves.PSYCH_UP, Type.NORMAL, -1, 10, -1, 0, 2)
      .attr(CopyStatsAttr),
    new AttackMove(Moves.EXTREME_SPEED, Type.NORMAL, MoveCategory.PHYSICAL, 80, 100, 5, -1, 2, 2),
    new AttackMove(Moves.ANCIENT_POWER, Type.ROCK, MoveCategory.SPECIAL, 60, 100, 5, 10, 0, 2)
      .attr(StatChangeAttr, [ BattleStat.ATK, BattleStat.DEF, BattleStat.SPATK, BattleStat.SPDEF, BattleStat.SPD ], 1, true),
    new AttackMove(Moves.SHADOW_BALL, Type.GHOST, MoveCategory.SPECIAL, 80, 100, 15, 20, 0, 2)
      .attr(StatChangeAttr, BattleStat.SPDEF, -1)
      .ballBombMove(),
    new AttackMove(Moves.FUTURE_SIGHT, Type.PSYCHIC, MoveCategory.SPECIAL, 120, 100, 10, -1, 0, 2)
      .attr(DelayedAttackAttr, ArenaTagType.FUTURE_SIGHT, ChargeAnim.FUTURE_SIGHT_CHARGING, "foresaw\nan attack!"),
    new AttackMove(Moves.ROCK_SMASH, Type.FIGHTING, MoveCategory.PHYSICAL, 40, 100, 15, 50, 0, 2)
      .attr(StatChangeAttr, BattleStat.DEF, -1),
    new AttackMove(Moves.WHIRLPOOL, Type.WATER, MoveCategory.SPECIAL, 35, 85, 15, -1, 0, 2)
      .attr(TrapAttr, BattlerTagType.WHIRLPOOL)
      .attr(HitsTagAttr, BattlerTagType.UNDERWATER, true),
    new AttackMove(Moves.BEAT_UP, Type.DARK, MoveCategory.PHYSICAL, -1, 100, 10, -1, 0, 2)
      .attr(MultiHitAttr, MultiHitType.BEAT_UP)
      .attr(BeatUpAttr)
      .makesContact(false),
    new AttackMove(Moves.FAKE_OUT, Type.NORMAL, MoveCategory.PHYSICAL, 40, 100, 10, 100, 3, 3)
      .attr(FlinchAttr)
      .condition(new FirstMoveCondition()),
    new AttackMove(Moves.UPROAR, Type.NORMAL, MoveCategory.SPECIAL, 90, 100, 10, -1, 0, 3)
      .ignoresVirtual()
      .soundBased()
      .target(MoveTarget.RANDOM_NEAR_ENEMY)
      .partial(),
    new SelfStatusMove(Moves.STOCKPILE, Type.NORMAL, -1, 20, -1, 0, 3)
      .unimplemented(),
    new AttackMove(Moves.SPIT_UP, Type.NORMAL, MoveCategory.SPECIAL, -1, 100, 10, -1, 0, 3)
      .unimplemented(),
    new SelfStatusMove(Moves.SWALLOW, Type.NORMAL, -1, 10, -1, 0, 3)
      .triageMove()
      .unimplemented(),
    new AttackMove(Moves.HEAT_WAVE, Type.FIRE, MoveCategory.SPECIAL, 95, 90, 10, 10, 0, 3)
      .attr(HealStatusEffectAttr, true, StatusEffect.FREEZE)
      .attr(StatusEffectAttr, StatusEffect.BURN)
      .windMove()
      .target(MoveTarget.ALL_NEAR_ENEMIES),
    new StatusMove(Moves.HAIL, Type.ICE, -1, 10, -1, 0, 3)
      .attr(WeatherChangeAttr, WeatherType.HAIL)
      .target(MoveTarget.BOTH_SIDES),
    new StatusMove(Moves.TORMENT, Type.DARK, 100, 15, -1, 0, 3)
      .unimplemented(),
    new StatusMove(Moves.FLATTER, Type.DARK, 100, 15, -1, 0, 3)
      .attr(StatChangeAttr, BattleStat.SPATK, 1)
      .attr(ConfuseAttr),
    new StatusMove(Moves.WILL_O_WISP, Type.FIRE, 85, 15, -1, 0, 3)
      .attr(StatusEffectAttr, StatusEffect.BURN),
    new StatusMove(Moves.MEMENTO, Type.DARK, 100, 10, -1, 0, 3)
      .attr(SacrificialAttrOnHit)
      .attr(StatChangeAttr, [ BattleStat.ATK, BattleStat.SPATK ], -2),
    new AttackMove(Moves.FACADE, Type.NORMAL, MoveCategory.PHYSICAL, 70, 100, 20, -1, 0, 3)
      .attr(MovePowerMultiplierAttr, (user, target, move) => user.status
        && (user.status.effect === StatusEffect.BURN || user.status.effect === StatusEffect.POISON || user.status.effect === StatusEffect.TOXIC || user.status.effect === StatusEffect.PARALYSIS) ? 2 : 1)
      .attr(BypassBurnDamageReductionAttr),
    new AttackMove(Moves.FOCUS_PUNCH, Type.FIGHTING, MoveCategory.PHYSICAL, 150, 100, 20, -1, -3, 3)
      .punchingMove()
      .ignoresVirtual()
      .condition((user, target, move) => !user.turnData.attacksReceived.find(r => r.damage)),
    new AttackMove(Moves.SMELLING_SALTS, Type.NORMAL, MoveCategory.PHYSICAL, 70, 100, 10, -1, 0, 3)
      .attr(MovePowerMultiplierAttr, (user, target, move) => target.status?.effect === StatusEffect.PARALYSIS ? 2 : 1)
      .attr(HealStatusEffectAttr, true, StatusEffect.PARALYSIS),
    new SelfStatusMove(Moves.FOLLOW_ME, Type.NORMAL, -1, 20, -1, 2, 3)
      .attr(AddBattlerTagAttr, BattlerTagType.CENTER_OF_ATTENTION, true),
    new StatusMove(Moves.NATURE_POWER, Type.NORMAL, -1, 20, -1, 0, 3)
      .attr(NaturePowerAttr)
      .ignoresVirtual(),
    new SelfStatusMove(Moves.CHARGE, Type.ELECTRIC, -1, 20, -1, 0, 3)
      .attr(StatChangeAttr, BattleStat.SPDEF, 1, true)
      .attr(AddBattlerTagAttr, BattlerTagType.CHARGED, true, false),
    new StatusMove(Moves.TAUNT, Type.DARK, 100, 20, -1, 0, 3)
      .unimplemented(),
    new StatusMove(Moves.HELPING_HAND, Type.NORMAL, -1, 20, -1, 5, 3)
      .attr(AddBattlerTagAttr, BattlerTagType.HELPING_HAND)
      .target(MoveTarget.NEAR_ALLY),
    new StatusMove(Moves.TRICK, Type.PSYCHIC, 100, 10, -1, 0, 3)
      .unimplemented(),
    new StatusMove(Moves.ROLE_PLAY, Type.PSYCHIC, -1, 10, -1, 0, 3)
      .attr(AbilityCopyAttr),
    new SelfStatusMove(Moves.WISH, Type.NORMAL, -1, 10, -1, 0, 3)
      .triageMove()
      .attr(AddArenaTagAttr, ArenaTagType.WISH, 2, true),
    new SelfStatusMove(Moves.ASSIST, Type.NORMAL, -1, 20, -1, 0, 3)
      .attr(RandomMovesetMoveAttr, true)
      .ignoresVirtual(),
    new SelfStatusMove(Moves.INGRAIN, Type.GRASS, -1, 20, -1, 0, 3)
      .attr(AddBattlerTagAttr, BattlerTagType.INGRAIN, true, true),
    new AttackMove(Moves.SUPERPOWER, Type.FIGHTING, MoveCategory.PHYSICAL, 120, 100, 5, -1, 0, 3)
      .attr(StatChangeAttr, [ BattleStat.ATK, BattleStat.DEF ], -1, true),
    new SelfStatusMove(Moves.MAGIC_COAT, Type.PSYCHIC, -1, 15, -1, 4, 3)
      .unimplemented(),
    new SelfStatusMove(Moves.RECYCLE, Type.NORMAL, -1, 10, -1, 0, 3)
      .unimplemented(),
    new AttackMove(Moves.REVENGE, Type.FIGHTING, MoveCategory.PHYSICAL, 60, 100, 10, -1, -4, 3)
      .attr(TurnDamagedDoublePowerAttr),
    new AttackMove(Moves.BRICK_BREAK, Type.FIGHTING, MoveCategory.PHYSICAL, 75, 100, 15, -1, 0, 3)
      .attr(RemoveScreensAttr),
    new StatusMove(Moves.YAWN, Type.NORMAL, -1, 10, -1, 0, 3)
      .attr(AddBattlerTagAttr, BattlerTagType.DROWSY, false, true)
      .condition((user, target, move) => !target.status),
    new AttackMove(Moves.KNOCK_OFF, Type.DARK, MoveCategory.PHYSICAL, 65, 100, 20, -1, 0, 3)
      .attr(MovePowerMultiplierAttr, (user, target, move) => target.getHeldItems().filter(i => i.isTransferrable).length > 0 ? 1.5 : 1)
      .attr(RemoveHeldItemAttr, false),
    new AttackMove(Moves.ENDEAVOR, Type.NORMAL, MoveCategory.PHYSICAL, -1, 100, 5, -1, 0, 3)
      .attr(MatchHpAttr)
      .condition(failOnBossCondition),
    new AttackMove(Moves.ERUPTION, Type.FIRE, MoveCategory.SPECIAL, 150, 100, 5, -1, 0, 3)
      .attr(HpPowerAttr)
      .target(MoveTarget.ALL_NEAR_ENEMIES),
    new StatusMove(Moves.SKILL_SWAP, Type.PSYCHIC, -1, 10, -1, 0, 3)
      .attr(SwitchAbilitiesAttr),
    new SelfStatusMove(Moves.IMPRISON, Type.PSYCHIC, -1, 10, -1, 0, 3)
      .unimplemented(),
    new SelfStatusMove(Moves.REFRESH, Type.NORMAL, -1, 20, -1, 0, 3)
      .attr(HealStatusEffectAttr, true, StatusEffect.PARALYSIS, StatusEffect.POISON, StatusEffect.TOXIC, StatusEffect.BURN)
      .condition((user, target, move) => user.status && (user.status.effect === StatusEffect.PARALYSIS || user.status.effect === StatusEffect.POISON || user.status.effect === StatusEffect.TOXIC || user.status.effect === StatusEffect.BURN)),
    new SelfStatusMove(Moves.GRUDGE, Type.GHOST, -1, 5, -1, 0, 3)
      .unimplemented(),
    new SelfStatusMove(Moves.SNATCH, Type.DARK, -1, 10, -1, 4, 3)
      .unimplemented(),
    new AttackMove(Moves.SECRET_POWER, Type.NORMAL, MoveCategory.PHYSICAL, 70, 100, 20, 30, 0, 3)
      .makesContact(false)
      .partial(),
    new AttackMove(Moves.DIVE, Type.WATER, MoveCategory.PHYSICAL, 80, 100, 10, -1, 0, 3)
      .attr(ChargeAttr, ChargeAnim.DIVE_CHARGING, "hid\nunderwater!", BattlerTagType.UNDERWATER)
      .ignoresVirtual(),
    new AttackMove(Moves.ARM_THRUST, Type.FIGHTING, MoveCategory.PHYSICAL, 15, 100, 20, -1, 0, 3)
      .attr(MultiHitAttr),
    new SelfStatusMove(Moves.CAMOUFLAGE, Type.NORMAL, -1, 20, -1, 0, 3)
      .attr(CopyBiomeTypeAttr),
    new SelfStatusMove(Moves.TAIL_GLOW, Type.BUG, -1, 20, -1, 0, 3)
      .attr(StatChangeAttr, BattleStat.SPATK, 3, true),
    new AttackMove(Moves.LUSTER_PURGE, Type.PSYCHIC, MoveCategory.SPECIAL, 95, 100, 5, 50, 0, 3)
      .attr(StatChangeAttr, BattleStat.SPDEF, -1),
    new AttackMove(Moves.MIST_BALL, Type.PSYCHIC, MoveCategory.SPECIAL, 95, 100, 5, 50, 0, 3)
      .attr(StatChangeAttr, BattleStat.SPATK, -1)
      .ballBombMove(),
    new StatusMove(Moves.FEATHER_DANCE, Type.FLYING, 100, 15, -1, 0, 3)
      .attr(StatChangeAttr, BattleStat.ATK, -2)
      .danceMove(),
    new StatusMove(Moves.TEETER_DANCE, Type.NORMAL, 100, 20, -1, 0, 3)
      .attr(ConfuseAttr)
      .danceMove()
      .target(MoveTarget.ALL_NEAR_OTHERS),
    new AttackMove(Moves.BLAZE_KICK, Type.FIRE, MoveCategory.PHYSICAL, 85, 90, 10, 10, 0, 3)
      .attr(HighCritAttr)
      .attr(StatusEffectAttr, StatusEffect.BURN),
    new StatusMove(Moves.MUD_SPORT, Type.GROUND, -1, 15, -1, 0, 3)
      .attr(AddArenaTagAttr, ArenaTagType.MUD_SPORT, 5)
      .target(MoveTarget.BOTH_SIDES),
    new AttackMove(Moves.ICE_BALL, Type.ICE, MoveCategory.PHYSICAL, 30, 90, 20, -1, 0, 3)
      .attr(ConsecutiveUseDoublePowerAttr, 5, true, true, Moves.DEFENSE_CURL)
      .ballBombMove(),
    new AttackMove(Moves.NEEDLE_ARM, Type.GRASS, MoveCategory.PHYSICAL, 60, 100, 15, 30, 0, 3)
      .attr(FlinchAttr),
    new SelfStatusMove(Moves.SLACK_OFF, Type.NORMAL, -1, 5, -1, 0, 3)
      .attr(HealAttr, 0.5)
      .triageMove(),
    new AttackMove(Moves.HYPER_VOICE, Type.NORMAL, MoveCategory.SPECIAL, 90, 100, 10, -1, 0, 3)
      .soundBased()
      .target(MoveTarget.ALL_NEAR_ENEMIES),
    new AttackMove(Moves.POISON_FANG, Type.POISON, MoveCategory.PHYSICAL, 50, 100, 15, 50, 0, 3)
      .attr(StatusEffectAttr, StatusEffect.TOXIC)
      .bitingMove(),
    new AttackMove(Moves.CRUSH_CLAW, Type.NORMAL, MoveCategory.PHYSICAL, 75, 95, 10, 50, 0, 3)
      .attr(StatChangeAttr, BattleStat.DEF, -1),
    new AttackMove(Moves.BLAST_BURN, Type.FIRE, MoveCategory.SPECIAL, 150, 90, 5, -1, 0, 3)
      .attr(RechargeAttr),
    new AttackMove(Moves.HYDRO_CANNON, Type.WATER, MoveCategory.SPECIAL, 150, 90, 5, -1, 0, 3)
      .attr(RechargeAttr),
    new AttackMove(Moves.METEOR_MASH, Type.STEEL, MoveCategory.PHYSICAL, 90, 90, 10, 20, 0, 3)
      .attr(StatChangeAttr, BattleStat.ATK, 1, true)
      .punchingMove(),
    new AttackMove(Moves.ASTONISH, Type.GHOST, MoveCategory.PHYSICAL, 30, 100, 15, 30, 0, 3)
      .attr(FlinchAttr),
    new AttackMove(Moves.WEATHER_BALL, Type.NORMAL, MoveCategory.SPECIAL, 50, 100, 10, -1, 0, 3)
      .attr(WeatherBallTypeAttr)
      .attr(MovePowerMultiplierAttr, (user, target, move) => [WeatherType.SUNNY, WeatherType.RAIN, WeatherType.SANDSTORM, WeatherType.HAIL, WeatherType.SNOW, WeatherType.FOG, WeatherType.HEAVY_RAIN, WeatherType.HARSH_SUN].includes(user.scene.arena.weather?.weatherType) && !user.scene.arena.weather?.isEffectSuppressed(user.scene) ? 2 : 1)
      .ballBombMove(),
    new StatusMove(Moves.AROMATHERAPY, Type.GRASS, -1, 5, -1, 0, 3)
      .attr(PartyStatusCureAttr, "A soothing aroma wafted through the area!", Abilities.SAP_SIPPER)
      .target(MoveTarget.PARTY),
    new StatusMove(Moves.FAKE_TEARS, Type.DARK, 100, 20, -1, 0, 3)
      .attr(StatChangeAttr, BattleStat.SPDEF, -2),
    new AttackMove(Moves.AIR_CUTTER, Type.FLYING, MoveCategory.SPECIAL, 60, 95, 25, -1, 0, 3)
      .attr(HighCritAttr)
      .slicingMove()
      .windMove()
      .target(MoveTarget.ALL_NEAR_ENEMIES),
    new AttackMove(Moves.OVERHEAT, Type.FIRE, MoveCategory.SPECIAL, 130, 90, 5, -1, 0, 3)
      .attr(StatChangeAttr, BattleStat.SPATK, -2, true)
      .attr(HealStatusEffectAttr, true, StatusEffect.FREEZE),
    new StatusMove(Moves.ODOR_SLEUTH, Type.NORMAL, -1, 40, -1, 0, 3)
      .unimplemented(),
    new AttackMove(Moves.ROCK_TOMB, Type.ROCK, MoveCategory.PHYSICAL, 60, 95, 15, 100, 0, 3)
      .attr(StatChangeAttr, BattleStat.SPD, -1)
      .makesContact(false),
    new AttackMove(Moves.SILVER_WIND, Type.BUG, MoveCategory.SPECIAL, 60, 100, 5, 10, 0, 3)
      .attr(StatChangeAttr, [ BattleStat.ATK, BattleStat.DEF, BattleStat.SPATK, BattleStat.SPDEF, BattleStat.SPD ], 1, true)
      .windMove(),
    new StatusMove(Moves.METAL_SOUND, Type.STEEL, 85, 40, -1, 0, 3)
      .attr(StatChangeAttr, BattleStat.SPDEF, -2)
      .soundBased(),
    new StatusMove(Moves.GRASS_WHISTLE, Type.GRASS, 55, 15, -1, 0, 3)
      .attr(StatusEffectAttr, StatusEffect.SLEEP)
      .soundBased(),
    new StatusMove(Moves.TICKLE, Type.NORMAL, 100, 20, -1, 0, 3)
      .attr(StatChangeAttr, [ BattleStat.ATK, BattleStat.DEF ], -1),
    new SelfStatusMove(Moves.COSMIC_POWER, Type.PSYCHIC, -1, 20, -1, 0, 3)
      .attr(StatChangeAttr, [ BattleStat.DEF, BattleStat.SPDEF ], 1, true),
    new AttackMove(Moves.WATER_SPOUT, Type.WATER, MoveCategory.SPECIAL, 150, 100, 5, -1, 0, 3)
      .attr(HpPowerAttr)
      .target(MoveTarget.ALL_NEAR_ENEMIES),
    new AttackMove(Moves.SIGNAL_BEAM, Type.BUG, MoveCategory.SPECIAL, 75, 100, 15, 10, 0, 3)
      .attr(ConfuseAttr),
    new AttackMove(Moves.SHADOW_PUNCH, Type.GHOST, MoveCategory.PHYSICAL, 60, -1, 20, -1, 0, 3)
      .punchingMove(),
    new AttackMove(Moves.EXTRASENSORY, Type.PSYCHIC, MoveCategory.SPECIAL, 80, 100, 20, 10, 0, 3)
      .attr(FlinchAttr),
    new AttackMove(Moves.SKY_UPPERCUT, Type.FIGHTING, MoveCategory.PHYSICAL, 85, 90, 15, -1, 0, 3)
      .attr(HitsTagAttr, BattlerTagType.FLYING)
      .punchingMove(),
    new AttackMove(Moves.SAND_TOMB, Type.GROUND, MoveCategory.PHYSICAL, 35, 85, 15, -1, 0, 3)
      .attr(TrapAttr, BattlerTagType.SAND_TOMB)
      .makesContact(false),
    new AttackMove(Moves.SHEER_COLD, Type.ICE, MoveCategory.SPECIAL, 200, 20, 5, -1, 0, 3)
      .attr(IceNoEffectTypeAttr)
      .attr(OneHitKOAttr)
      .attr(SheerColdAccuracyAttr),
    new AttackMove(Moves.MUDDY_WATER, Type.WATER, MoveCategory.SPECIAL, 90, 85, 10, 30, 0, 3)
      .attr(StatChangeAttr, BattleStat.ACC, -1)
      .target(MoveTarget.ALL_NEAR_ENEMIES),
    new AttackMove(Moves.BULLET_SEED, Type.GRASS, MoveCategory.PHYSICAL, 25, 100, 30, -1, 0, 3)
      .attr(MultiHitAttr)
      .makesContact(false)
      .ballBombMove(),
    new AttackMove(Moves.AERIAL_ACE, Type.FLYING, MoveCategory.PHYSICAL, 60, -1, 20, -1, 0, 3)
      .slicingMove(),
    new AttackMove(Moves.ICICLE_SPEAR, Type.ICE, MoveCategory.PHYSICAL, 25, 100, 30, -1, 0, 3)
      .attr(MultiHitAttr)
      .makesContact(false),
    new SelfStatusMove(Moves.IRON_DEFENSE, Type.STEEL, -1, 15, -1, 0, 3)
      .attr(StatChangeAttr, BattleStat.DEF, 2, true),
    new StatusMove(Moves.BLOCK, Type.NORMAL, -1, 5, -1, 0, 3)
      .attr(AddBattlerTagAttr, BattlerTagType.TRAPPED, false, true, 1),
    new StatusMove(Moves.HOWL, Type.NORMAL, -1, 40, -1, 0, 3)
      .attr(StatChangeAttr, BattleStat.ATK, 1)
      .soundBased()
      .target(MoveTarget.USER_AND_ALLIES),
    new AttackMove(Moves.DRAGON_CLAW, Type.DRAGON, MoveCategory.PHYSICAL, 80, 100, 15, -1, 0, 3),
    new AttackMove(Moves.FRENZY_PLANT, Type.GRASS, MoveCategory.SPECIAL, 150, 90, 5, -1, 0, 3)
      .attr(RechargeAttr),
    new SelfStatusMove(Moves.BULK_UP, Type.FIGHTING, -1, 20, -1, 0, 3)
      .attr(StatChangeAttr, [ BattleStat.ATK, BattleStat.DEF ], 1, true),
    new AttackMove(Moves.BOUNCE, Type.FLYING, MoveCategory.PHYSICAL, 85, 85, 5, 30, 0, 3)
      .attr(ChargeAttr, ChargeAnim.BOUNCE_CHARGING, "sprang up!", BattlerTagType.FLYING)
      .attr(StatusEffectAttr, StatusEffect.PARALYSIS)
      .condition(failOnGravityCondition)
      .ignoresVirtual(),
    new AttackMove(Moves.MUD_SHOT, Type.GROUND, MoveCategory.SPECIAL, 55, 95, 15, 100, 0, 3)
      .attr(StatChangeAttr, BattleStat.SPD, -1),
    new AttackMove(Moves.POISON_TAIL, Type.POISON, MoveCategory.PHYSICAL, 50, 100, 25, 10, 0, 3)
      .attr(HighCritAttr)
      .attr(StatusEffectAttr, StatusEffect.POISON),
    new AttackMove(Moves.COVET, Type.NORMAL, MoveCategory.PHYSICAL, 60, 100, 25, -1, 0, 3)
      .attr(StealHeldItemChanceAttr, 0.3),
    new AttackMove(Moves.VOLT_TACKLE, Type.ELECTRIC, MoveCategory.PHYSICAL, 120, 100, 15, 10, 0, 3)
      .attr(RecoilAttr, false, 0.33)
      .attr(StatusEffectAttr, StatusEffect.PARALYSIS)
      .recklessMove(),
    new AttackMove(Moves.MAGICAL_LEAF, Type.GRASS, MoveCategory.SPECIAL, 60, -1, 20, -1, 0, 3),
    new StatusMove(Moves.WATER_SPORT, Type.WATER, -1, 15, -1, 0, 3)
      .attr(AddArenaTagAttr, ArenaTagType.WATER_SPORT, 5)
      .target(MoveTarget.BOTH_SIDES),
    new SelfStatusMove(Moves.CALM_MIND, Type.PSYCHIC, -1, 20, -1, 0, 3)
      .attr(StatChangeAttr, [ BattleStat.SPATK, BattleStat.SPDEF ], 1, true),
    new AttackMove(Moves.LEAF_BLADE, Type.GRASS, MoveCategory.PHYSICAL, 90, 100, 15, -1, 0, 3)
      .attr(HighCritAttr)
      .slicingMove(),
    new SelfStatusMove(Moves.DRAGON_DANCE, Type.DRAGON, -1, 20, -1, 0, 3)
      .attr(StatChangeAttr, [ BattleStat.ATK, BattleStat.SPD ], 1, true)
      .danceMove(),
    new AttackMove(Moves.ROCK_BLAST, Type.ROCK, MoveCategory.PHYSICAL, 25, 90, 10, -1, 0, 3)
      .attr(MultiHitAttr)
      .makesContact(false)
      .ballBombMove(),
    new AttackMove(Moves.SHOCK_WAVE, Type.ELECTRIC, MoveCategory.SPECIAL, 60, -1, 20, -1, 0, 3),
    new AttackMove(Moves.WATER_PULSE, Type.WATER, MoveCategory.SPECIAL, 60, 100, 20, 20, 0, 3)
      .attr(ConfuseAttr)
      .pulseMove(),
    new AttackMove(Moves.DOOM_DESIRE, Type.STEEL, MoveCategory.SPECIAL, 140, 100, 5, -1, 0, 3)
      .attr(DelayedAttackAttr, ArenaTagType.DOOM_DESIRE, ChargeAnim.DOOM_DESIRE_CHARGING, "chose\nDoom Desire as its destiny!"),
    new AttackMove(Moves.PSYCHO_BOOST, Type.PSYCHIC, MoveCategory.SPECIAL, 140, 90, 5, -1, 0, 3)
      .attr(StatChangeAttr, BattleStat.SPATK, -2, true),
    new SelfStatusMove(Moves.ROOST, Type.FLYING, -1, 5, -1, 0, 4)
      .attr(HealAttr, 0.5)
      .attr(AddBattlerTagAttr, BattlerTagType.ROOSTED, true, false)
      .triageMove(),
    new StatusMove(Moves.GRAVITY, Type.PSYCHIC, -1, 5, -1, 0, 4)
      .attr(AddArenaTagAttr, ArenaTagType.GRAVITY, 5)
      .target(MoveTarget.BOTH_SIDES),
    new StatusMove(Moves.MIRACLE_EYE, Type.PSYCHIC, -1, 40, -1, 0, 4)
      .unimplemented(),
    new AttackMove(Moves.WAKE_UP_SLAP, Type.FIGHTING, MoveCategory.PHYSICAL, 70, 100, 10, -1, 0, 4)
      .attr(MovePowerMultiplierAttr, (user, target, move) => targetSleptOrComatoseCondition(user, target, move) ? 2 : 1)
      .attr(HealStatusEffectAttr, false, StatusEffect.SLEEP),
    new AttackMove(Moves.HAMMER_ARM, Type.FIGHTING, MoveCategory.PHYSICAL, 100, 90, 10, -1, 0, 4)
      .attr(StatChangeAttr, BattleStat.SPD, -1, true)
      .punchingMove(),
    new AttackMove(Moves.GYRO_BALL, Type.STEEL, MoveCategory.PHYSICAL, -1, 100, 5, -1, 0, 4)
      .attr(GyroBallPowerAttr)
      .ballBombMove(),
    new SelfStatusMove(Moves.HEALING_WISH, Type.PSYCHIC, -1, 10, -1, 0, 4)
      .attr(SacrificialFullRestoreAttr)
      .triageMove(),
    new AttackMove(Moves.BRINE, Type.WATER, MoveCategory.SPECIAL, 65, 100, 10, -1, 0, 4)
      .attr(MovePowerMultiplierAttr, (user, target, move) => target.getHpRatio() < 0.5 ? 2 : 1),
    new AttackMove(Moves.NATURAL_GIFT, Type.NORMAL, MoveCategory.PHYSICAL, -1, 100, 15, -1, 0, 4)
      .makesContact(false)
      .unimplemented(),
    new AttackMove(Moves.FEINT, Type.NORMAL, MoveCategory.PHYSICAL, 30, 100, 10, -1, 2, 4)
      .attr(RemoveBattlerTagAttr, [ BattlerTagType.PROTECTED ])
      .attr(RemoveArenaTagsAttr, [ ArenaTagType.QUICK_GUARD, ArenaTagType.WIDE_GUARD, ArenaTagType.MAT_BLOCK, ArenaTagType.CRAFTY_SHIELD ], false)
      .makesContact(false)
      .ignoresProtect(),
    new AttackMove(Moves.PLUCK, Type.FLYING, MoveCategory.PHYSICAL, 60, 100, 20, -1, 0, 4)
      .attr(StealEatBerryAttr),
    new StatusMove(Moves.TAILWIND, Type.FLYING, -1, 15, -1, 0, 4)
      .windMove()
      .attr(AddArenaTagAttr, ArenaTagType.TAILWIND, 4, true)
      .target(MoveTarget.USER_SIDE),
    new StatusMove(Moves.ACUPRESSURE, Type.NORMAL, -1, 30, -1, 0, 4)
      .attr(AcupressureStatChangeAttr)
      .target(MoveTarget.USER_OR_NEAR_ALLY),
    new AttackMove(Moves.METAL_BURST, Type.STEEL, MoveCategory.PHYSICAL, -1, 100, 10, -1, 0, 4)
      .attr(CounterDamageAttr, (move: Move) => (move.category === MoveCategory.PHYSICAL || move.category === MoveCategory.SPECIAL), 1.5)
      .makesContact(false)
      .target(MoveTarget.ATTACKER),
    new AttackMove(Moves.U_TURN, Type.BUG, MoveCategory.PHYSICAL, 70, 100, 20, -1, 0, 4)
      .attr(ForceSwitchOutAttr, true, false),
    new AttackMove(Moves.CLOSE_COMBAT, Type.FIGHTING, MoveCategory.PHYSICAL, 120, 100, 5, -1, 0, 4)
      .attr(StatChangeAttr, [ BattleStat.DEF, BattleStat.SPDEF ], -1, true),
    new AttackMove(Moves.PAYBACK, Type.DARK, MoveCategory.PHYSICAL, 50, 100, 10, -1, 0, 4)
      .attr(MovePowerMultiplierAttr, (user, target, move) => target.getLastXMoves(1).find(m => m.turn === target.scene.currentBattle.turn) || user.scene.currentBattle.turnCommands[target.getBattlerIndex()].command === Command.BALL ? 2 : 1),
    new AttackMove(Moves.ASSURANCE, Type.DARK, MoveCategory.PHYSICAL, 60, 100, 10, -1, 0, 4)
      .attr(MovePowerMultiplierAttr, (user, target, move) => target.turnData.damageTaken > 0 ? 2 : 1),
    new StatusMove(Moves.EMBARGO, Type.DARK, 100, 15, -1, 0, 4)
      .unimplemented(),
    new AttackMove(Moves.FLING, Type.DARK, MoveCategory.PHYSICAL, -1, 100, 10, -1, 0, 4)
      .makesContact(false)
      .unimplemented(),
    new StatusMove(Moves.PSYCHO_SHIFT, Type.PSYCHIC, 100, 10, -1, 0, 4)
      .attr(PsychoShiftEffectAttr)
      .condition((user, target, move) => (user.status?.effect === StatusEffect.BURN
        || user.status?.effect === StatusEffect.POISON
        || user.status?.effect === StatusEffect.TOXIC
        || user.status?.effect === StatusEffect.PARALYSIS
        || user.status?.effect === StatusEffect.SLEEP)
        && target.canSetStatus(user.status?.effect, false, false, user)
      ),
    new AttackMove(Moves.TRUMP_CARD, Type.NORMAL, MoveCategory.SPECIAL, -1, -1, 5, -1, 0, 4)
      .makesContact()
      .attr(LessPPMorePowerAttr),
    new StatusMove(Moves.HEAL_BLOCK, Type.PSYCHIC, 100, 15, -1, 0, 4)
      .target(MoveTarget.ALL_NEAR_ENEMIES)
      .unimplemented(),
    new AttackMove(Moves.WRING_OUT, Type.NORMAL, MoveCategory.SPECIAL, -1, 100, 5, -1, 0, 4)
      .attr(OpponentHighHpPowerAttr, 120)
      .makesContact(),
    new SelfStatusMove(Moves.POWER_TRICK, Type.PSYCHIC, -1, 10, -1, 0, 4)
      .unimplemented(),
    new StatusMove(Moves.GASTRO_ACID, Type.POISON, 100, 10, -1, 0, 4)
      .attr(SuppressAbilitiesAttr),
    new StatusMove(Moves.LUCKY_CHANT, Type.NORMAL, -1, 30, -1, 0, 4)
      .attr(AddBattlerTagAttr, BattlerTagType.NO_CRIT, false, false, 5)
      .target(MoveTarget.USER_SIDE)
      .unimplemented(),
    new StatusMove(Moves.ME_FIRST, Type.NORMAL, -1, 20, -1, 0, 4)
      .ignoresVirtual()
      .target(MoveTarget.NEAR_ENEMY)
      .unimplemented(),
    new SelfStatusMove(Moves.COPYCAT, Type.NORMAL, -1, 20, -1, 0, 4)
      .attr(CopyMoveAttr)
      .ignoresVirtual(),
    new StatusMove(Moves.POWER_SWAP, Type.PSYCHIC, -1, 10, 100, 0, 4)
      .unimplemented(),
    new StatusMove(Moves.GUARD_SWAP, Type.PSYCHIC, -1, 10, 100, 0, 4)
      .unimplemented(),
    new AttackMove(Moves.PUNISHMENT, Type.DARK, MoveCategory.PHYSICAL, -1, 100, 5, -1, 0, 4)
      .makesContact(true)
      .attr(PunishmentPowerAttr),
    new AttackMove(Moves.LAST_RESORT, Type.NORMAL, MoveCategory.PHYSICAL, 140, 100, 5, -1, 0, 4)
      .attr(LastResortAttr),
    new StatusMove(Moves.WORRY_SEED, Type.GRASS, 100, 10, -1, 0, 4)
      .attr(AbilityChangeAttr, Abilities.INSOMNIA),
    new AttackMove(Moves.SUCKER_PUNCH, Type.DARK, MoveCategory.PHYSICAL, 70, 100, 5, -1, 1, 4)
      .condition((user, target, move) => user.scene.currentBattle.turnCommands[target.getBattlerIndex()].command === Command.FIGHT && !target.turnData.acted && allMoves[user.scene.currentBattle.turnCommands[target.getBattlerIndex()].move.move].category !== MoveCategory.STATUS),
    new StatusMove(Moves.TOXIC_SPIKES, Type.POISON, -1, 20, -1, 0, 4)
      .attr(AddArenaTrapTagAttr, ArenaTagType.TOXIC_SPIKES)
      .target(MoveTarget.ENEMY_SIDE),
    new StatusMove(Moves.HEART_SWAP, Type.PSYCHIC, -1, 10, -1, 0, 4)
      .attr(SwapStatsAttr),
    new SelfStatusMove(Moves.AQUA_RING, Type.WATER, -1, 20, -1, 0, 4)
      .attr(AddBattlerTagAttr, BattlerTagType.AQUA_RING, true, true),
    new SelfStatusMove(Moves.MAGNET_RISE, Type.ELECTRIC, -1, 10, -1, 0, 4)
      .attr(AddBattlerTagAttr, BattlerTagType.MAGNET_RISEN, true, true)
      .condition((user, target, move) => !user.scene.arena.getTag(ArenaTagType.GRAVITY) && [BattlerTagType.MAGNET_RISEN, BattlerTagType.IGNORE_FLYING, BattlerTagType.INGRAIN].every((tag) => !user.getTag(tag))),
    new AttackMove(Moves.FLARE_BLITZ, Type.FIRE, MoveCategory.PHYSICAL, 120, 100, 15, 10, 0, 4)
      .attr(RecoilAttr, false, 0.33)
      .attr(HealStatusEffectAttr, true, StatusEffect.FREEZE)
      .attr(StatusEffectAttr, StatusEffect.BURN)
      .recklessMove(),
    new AttackMove(Moves.FORCE_PALM, Type.FIGHTING, MoveCategory.PHYSICAL, 60, 100, 10, 30, 0, 4)
      .attr(StatusEffectAttr, StatusEffect.PARALYSIS),
    new AttackMove(Moves.AURA_SPHERE, Type.FIGHTING, MoveCategory.SPECIAL, 80, -1, 20, -1, 0, 4)
      .pulseMove()
      .ballBombMove(),
    new SelfStatusMove(Moves.ROCK_POLISH, Type.ROCK, -1, 20, -1, 0, 4)
      .attr(StatChangeAttr, BattleStat.SPD, 2, true),
    new AttackMove(Moves.POISON_JAB, Type.POISON, MoveCategory.PHYSICAL, 80, 100, 20, 30, 0, 4)
      .attr(StatusEffectAttr, StatusEffect.POISON),
    new AttackMove(Moves.DARK_PULSE, Type.DARK, MoveCategory.SPECIAL, 80, 100, 15, 20, 0, 4)
      .attr(FlinchAttr)
      .pulseMove(),
    new AttackMove(Moves.NIGHT_SLASH, Type.DARK, MoveCategory.PHYSICAL, 70, 100, 15, -1, 0, 4)
      .attr(HighCritAttr)
      .slicingMove(),
    new AttackMove(Moves.AQUA_TAIL, Type.WATER, MoveCategory.PHYSICAL, 90, 90, 10, -1, 0, 4),
    new AttackMove(Moves.SEED_BOMB, Type.GRASS, MoveCategory.PHYSICAL, 80, 100, 15, -1, 0, 4)
      .makesContact(false)
      .ballBombMove(),
    new AttackMove(Moves.AIR_SLASH, Type.FLYING, MoveCategory.SPECIAL, 75, 95, 15, 30, 0, 4)
      .attr(FlinchAttr)
      .slicingMove(),
    new AttackMove(Moves.X_SCISSOR, Type.BUG, MoveCategory.PHYSICAL, 80, 100, 15, -1, 0, 4)
      .slicingMove(),
    new AttackMove(Moves.BUG_BUZZ, Type.BUG, MoveCategory.SPECIAL, 90, 100, 10, 10, 0, 4)
      .attr(StatChangeAttr, BattleStat.SPDEF, -1)
      .soundBased(),
    new AttackMove(Moves.DRAGON_PULSE, Type.DRAGON, MoveCategory.SPECIAL, 85, 100, 10, -1, 0, 4)
      .pulseMove(),
    new AttackMove(Moves.DRAGON_RUSH, Type.DRAGON, MoveCategory.PHYSICAL, 100, 75, 10, 20, 0, 4)
      .attr(MinimizeAccuracyAttr)
      .attr(HitsTagAttr, BattlerTagType.MINIMIZED, true)
      .attr(FlinchAttr),
    new AttackMove(Moves.POWER_GEM, Type.ROCK, MoveCategory.SPECIAL, 80, 100, 20, -1, 0, 4),
    new AttackMove(Moves.DRAIN_PUNCH, Type.FIGHTING, MoveCategory.PHYSICAL, 75, 100, 10, -1, 0, 4)
      .attr(HitHealAttr)
      .punchingMove()
      .triageMove(),
    new AttackMove(Moves.VACUUM_WAVE, Type.FIGHTING, MoveCategory.SPECIAL, 40, 100, 30, -1, 1, 4),
    new AttackMove(Moves.FOCUS_BLAST, Type.FIGHTING, MoveCategory.SPECIAL, 120, 70, 5, 10, 0, 4)
      .attr(StatChangeAttr, BattleStat.SPDEF, -1)
      .ballBombMove(),
    new AttackMove(Moves.ENERGY_BALL, Type.GRASS, MoveCategory.SPECIAL, 90, 100, 10, 10, 0, 4)
      .attr(StatChangeAttr, BattleStat.SPDEF, -1)
      .ballBombMove(),
    new AttackMove(Moves.BRAVE_BIRD, Type.FLYING, MoveCategory.PHYSICAL, 120, 100, 15, -1, 0, 4)
      .attr(RecoilAttr, false, 0.33)
      .recklessMove(),
    new AttackMove(Moves.EARTH_POWER, Type.GROUND, MoveCategory.SPECIAL, 90, 100, 10, 10, 0, 4)
      .attr(StatChangeAttr, BattleStat.SPDEF, -1),
    new StatusMove(Moves.SWITCHEROO, Type.DARK, 100, 10, -1, 0, 4)
      .unimplemented(),
    new AttackMove(Moves.GIGA_IMPACT, Type.NORMAL, MoveCategory.PHYSICAL, 150, 90, 5, -1, 0, 4)
      .attr(RechargeAttr),
    new SelfStatusMove(Moves.NASTY_PLOT, Type.DARK, -1, 20, -1, 0, 4)
      .attr(StatChangeAttr, BattleStat.SPATK, 2, true),
    new AttackMove(Moves.BULLET_PUNCH, Type.STEEL, MoveCategory.PHYSICAL, 40, 100, 30, -1, 1, 4)
      .punchingMove(),
    new AttackMove(Moves.AVALANCHE, Type.ICE, MoveCategory.PHYSICAL, 60, 100, 10, -1, -4, 4)
      .attr(TurnDamagedDoublePowerAttr),
    new AttackMove(Moves.ICE_SHARD, Type.ICE, MoveCategory.PHYSICAL, 40, 100, 30, -1, 1, 4)
      .makesContact(false),
    new AttackMove(Moves.SHADOW_CLAW, Type.GHOST, MoveCategory.PHYSICAL, 70, 100, 15, -1, 0, 4)
      .attr(HighCritAttr),
    new AttackMove(Moves.THUNDER_FANG, Type.ELECTRIC, MoveCategory.PHYSICAL, 65, 95, 15, 10, 0, 4)
      .attr(FlinchAttr)
      .attr(StatusEffectAttr, StatusEffect.PARALYSIS)
      .bitingMove(),
    new AttackMove(Moves.ICE_FANG, Type.ICE, MoveCategory.PHYSICAL, 65, 95, 15, 10, 0, 4)
      .attr(FlinchAttr)
      .attr(StatusEffectAttr, StatusEffect.FREEZE)
      .bitingMove(),
    new AttackMove(Moves.FIRE_FANG, Type.FIRE, MoveCategory.PHYSICAL, 65, 95, 15, 10, 0, 4)
      .attr(FlinchAttr)
      .attr(StatusEffectAttr, StatusEffect.BURN)
      .bitingMove(),
    new AttackMove(Moves.SHADOW_SNEAK, Type.GHOST, MoveCategory.PHYSICAL, 40, 100, 30, -1, 1, 4),
    new AttackMove(Moves.MUD_BOMB, Type.GROUND, MoveCategory.SPECIAL, 65, 85, 10, 30, 0, 4)
      .attr(StatChangeAttr, BattleStat.ACC, -1)
      .ballBombMove(),
    new AttackMove(Moves.PSYCHO_CUT, Type.PSYCHIC, MoveCategory.PHYSICAL, 70, 100, 20, -1, 0, 4)
      .attr(HighCritAttr)
      .slicingMove()
      .makesContact(false),
    new AttackMove(Moves.ZEN_HEADBUTT, Type.PSYCHIC, MoveCategory.PHYSICAL, 80, 90, 15, 20, 0, 4)
      .attr(FlinchAttr),
    new AttackMove(Moves.MIRROR_SHOT, Type.STEEL, MoveCategory.SPECIAL, 65, 85, 10, 30, 0, 4)
      .attr(StatChangeAttr, BattleStat.ACC, -1),
    new AttackMove(Moves.FLASH_CANNON, Type.STEEL, MoveCategory.SPECIAL, 80, 100, 10, 10, 0, 4)
      .attr(StatChangeAttr, BattleStat.SPDEF, -1),
    new AttackMove(Moves.ROCK_CLIMB, Type.NORMAL, MoveCategory.PHYSICAL, 90, 85, 20, 20, 0, 4)
      .attr(ConfuseAttr),
    new StatusMove(Moves.DEFOG, Type.FLYING, -1, 15, -1, 0, 4)
      .attr(StatChangeAttr, BattleStat.EVA, -1)
      .attr(ClearWeatherAttr, WeatherType.FOG)
      .attr(ClearTerrainAttr)
      .attr(RemoveScreensAttr, false)
      .attr(RemoveArenaTrapAttr, true),
    new StatusMove(Moves.TRICK_ROOM, Type.PSYCHIC, -1, 5, -1, -7, 4)
      .attr(AddArenaTagAttr, ArenaTagType.TRICK_ROOM, 5)
      .ignoresProtect()
      .target(MoveTarget.BOTH_SIDES),
    new AttackMove(Moves.DRACO_METEOR, Type.DRAGON, MoveCategory.SPECIAL, 130, 90, 5, -1, 0, 4)
      .attr(StatChangeAttr, BattleStat.SPATK, -2, true),
    new AttackMove(Moves.DISCHARGE, Type.ELECTRIC, MoveCategory.SPECIAL, 80, 100, 15, 30, 0, 4)
      .attr(StatusEffectAttr, StatusEffect.PARALYSIS)
      .target(MoveTarget.ALL_NEAR_OTHERS),
    new AttackMove(Moves.LAVA_PLUME, Type.FIRE, MoveCategory.SPECIAL, 80, 100, 15, 30, 0, 4)
      .attr(StatusEffectAttr, StatusEffect.BURN)
      .target(MoveTarget.ALL_NEAR_OTHERS),
    new AttackMove(Moves.LEAF_STORM, Type.GRASS, MoveCategory.SPECIAL, 130, 90, 5, -1, 0, 4)
      .attr(StatChangeAttr, BattleStat.SPATK, -2, true),
    new AttackMove(Moves.POWER_WHIP, Type.GRASS, MoveCategory.PHYSICAL, 120, 85, 10, -1, 0, 4),
    new AttackMove(Moves.ROCK_WRECKER, Type.ROCK, MoveCategory.PHYSICAL, 150, 90, 5, -1, 0, 4)
      .attr(RechargeAttr)
      .makesContact(false)
      .ballBombMove(),
    new AttackMove(Moves.CROSS_POISON, Type.POISON, MoveCategory.PHYSICAL, 70, 100, 20, 10, 0, 4)
      .attr(HighCritAttr)
      .attr(StatusEffectAttr, StatusEffect.POISON)
      .slicingMove(),
    new AttackMove(Moves.GUNK_SHOT, Type.POISON, MoveCategory.PHYSICAL, 120, 80, 5, 30, 0, 4)
      .attr(StatusEffectAttr, StatusEffect.POISON)
      .makesContact(false),
    new AttackMove(Moves.IRON_HEAD, Type.STEEL, MoveCategory.PHYSICAL, 80, 100, 15, 30, 0, 4)
      .attr(FlinchAttr),
    new AttackMove(Moves.MAGNET_BOMB, Type.STEEL, MoveCategory.PHYSICAL, 60, -1, 20, -1, 0, 4)
      .makesContact(false)
      .ballBombMove(),
    new AttackMove(Moves.STONE_EDGE, Type.ROCK, MoveCategory.PHYSICAL, 100, 80, 5, -1, 0, 4)
      .attr(HighCritAttr)
      .makesContact(false),
    new StatusMove(Moves.CAPTIVATE, Type.NORMAL, 100, 20, -1, 0, 4)
      .attr(StatChangeAttr, BattleStat.SPATK, -2)
      .condition((user, target, move) => target.isOppositeGender(user))
      .target(MoveTarget.ALL_NEAR_ENEMIES),
    new StatusMove(Moves.STEALTH_ROCK, Type.ROCK, -1, 20, -1, 0, 4)
      .attr(AddArenaTrapTagAttr, ArenaTagType.STEALTH_ROCK)
      .target(MoveTarget.ENEMY_SIDE),
    new AttackMove(Moves.GRASS_KNOT, Type.GRASS, MoveCategory.SPECIAL, -1, 100, 20, -1, 0, 4)
      .attr(WeightPowerAttr)
      .makesContact()
      .condition(failOnMaxCondition),
    new AttackMove(Moves.CHATTER, Type.FLYING, MoveCategory.SPECIAL, 65, 100, 20, 100, 0, 4)
      .attr(ConfuseAttr)
      .soundBased(),
    new AttackMove(Moves.JUDGMENT, Type.NORMAL, MoveCategory.SPECIAL, 100, 100, 10, -1, 0, 4)
      .attr(FormChangeItemTypeAttr),
    new AttackMove(Moves.BUG_BITE, Type.BUG, MoveCategory.PHYSICAL, 60, 100, 20, -1, 0, 4)
      .attr(StealEatBerryAttr),
    new AttackMove(Moves.CHARGE_BEAM, Type.ELECTRIC, MoveCategory.SPECIAL, 50, 90, 10, 70, 0, 4)
      .attr(StatChangeAttr, BattleStat.SPATK, 1, true),
    new AttackMove(Moves.WOOD_HAMMER, Type.GRASS, MoveCategory.PHYSICAL, 120, 100, 15, -1, 0, 4)
      .attr(RecoilAttr, false, 0.33)
      .recklessMove(),
    new AttackMove(Moves.AQUA_JET, Type.WATER, MoveCategory.PHYSICAL, 40, 100, 20, -1, 1, 4),
    new AttackMove(Moves.ATTACK_ORDER, Type.BUG, MoveCategory.PHYSICAL, 90, 100, 15, -1, 0, 4)
      .attr(HighCritAttr)
      .makesContact(false),
    new SelfStatusMove(Moves.DEFEND_ORDER, Type.BUG, -1, 10, -1, 0, 4)
      .attr(StatChangeAttr, [ BattleStat.DEF, BattleStat.SPDEF ], 1, true),
    new SelfStatusMove(Moves.HEAL_ORDER, Type.BUG, -1, 10, -1, 0, 4)
      .attr(HealAttr, 0.5)
      .triageMove(),
    new AttackMove(Moves.HEAD_SMASH, Type.ROCK, MoveCategory.PHYSICAL, 150, 80, 5, -1, 0, 4)
      .attr(RecoilAttr, false, 0.5)
      .recklessMove(),
    new AttackMove(Moves.DOUBLE_HIT, Type.NORMAL, MoveCategory.PHYSICAL, 35, 90, 10, -1, 0, 4)
      .attr(MultiHitAttr, MultiHitType._2),
    new AttackMove(Moves.ROAR_OF_TIME, Type.DRAGON, MoveCategory.SPECIAL, 150, 90, 5, -1, 0, 4)
      .attr(RechargeAttr),
    new AttackMove(Moves.SPACIAL_REND, Type.DRAGON, MoveCategory.SPECIAL, 100, 95, 5, -1, 0, 4)
      .attr(HighCritAttr),
    new SelfStatusMove(Moves.LUNAR_DANCE, Type.PSYCHIC, -1, 10, -1, 0, 4)
      .attr(SacrificialAttrOnHit)
      .danceMove()
      .triageMove()
      .unimplemented(),
    new AttackMove(Moves.CRUSH_GRIP, Type.NORMAL, MoveCategory.PHYSICAL, -1, 100, 5, -1, 0, 4)
      .attr(OpponentHighHpPowerAttr, 120),
    new AttackMove(Moves.MAGMA_STORM, Type.FIRE, MoveCategory.SPECIAL, 100, 75, 5, -1, 0, 4)
      .attr(TrapAttr, BattlerTagType.MAGMA_STORM),
    new StatusMove(Moves.DARK_VOID, Type.DARK, 50, 10, -1, 0, 4)
      .attr(StatusEffectAttr, StatusEffect.SLEEP)
      .target(MoveTarget.ALL_NEAR_ENEMIES),
    new AttackMove(Moves.SEED_FLARE, Type.GRASS, MoveCategory.SPECIAL, 120, 85, 5, 40, 0, 4)
      .attr(StatChangeAttr, BattleStat.SPDEF, -2),
    new AttackMove(Moves.OMINOUS_WIND, Type.GHOST, MoveCategory.SPECIAL, 60, 100, 5, 10, 0, 4)
      .attr(StatChangeAttr, [ BattleStat.ATK, BattleStat.DEF, BattleStat.SPATK, BattleStat.SPDEF, BattleStat.SPD ], 1, true)
      .windMove(),
    new AttackMove(Moves.SHADOW_FORCE, Type.GHOST, MoveCategory.PHYSICAL, 120, 100, 5, -1, 0, 4)
      .attr(ChargeAttr, ChargeAnim.SHADOW_FORCE_CHARGING, "vanished\ninstantly!", BattlerTagType.HIDDEN)
      .ignoresProtect()
      .ignoresVirtual(),
    new SelfStatusMove(Moves.HONE_CLAWS, Type.DARK, -1, 15, -1, 0, 5)
      .attr(StatChangeAttr, [ BattleStat.ATK, BattleStat.ACC ], 1, true),
    new StatusMove(Moves.WIDE_GUARD, Type.ROCK, -1, 10, -1, 3, 5)
      .target(MoveTarget.USER_SIDE)
      .attr(AddArenaTagAttr, ArenaTagType.WIDE_GUARD, 1, true, true),
    new StatusMove(Moves.GUARD_SPLIT, Type.PSYCHIC, -1, 10, -1, 0, 5)
      .unimplemented(),
    new StatusMove(Moves.POWER_SPLIT, Type.PSYCHIC, -1, 10, -1, 0, 5)
      .unimplemented(),
    new StatusMove(Moves.WONDER_ROOM, Type.PSYCHIC, -1, 10, -1, 0, 5)
      .ignoresProtect()
      .target(MoveTarget.BOTH_SIDES)
      .unimplemented(),
    new AttackMove(Moves.PSYSHOCK, Type.PSYCHIC, MoveCategory.SPECIAL, 80, 100, 10, -1, 0, 5)
      .attr(DefDefAttr),
    new AttackMove(Moves.VENOSHOCK, Type.POISON, MoveCategory.SPECIAL, 65, 100, 10, -1, 0, 5)
      .attr(MovePowerMultiplierAttr, (user, target, move) => target.status && (target.status.effect === StatusEffect.POISON || target.status.effect === StatusEffect.TOXIC) ? 2 : 1),
    new SelfStatusMove(Moves.AUTOTOMIZE, Type.STEEL, -1, 15, -1, 0, 5)
      .attr(StatChangeAttr, BattleStat.SPD, 2, true)
      .partial(),
    new SelfStatusMove(Moves.RAGE_POWDER, Type.BUG, -1, 20, -1, 2, 5)
      .powderMove()
      .attr(AddBattlerTagAttr, BattlerTagType.CENTER_OF_ATTENTION, true),
    new StatusMove(Moves.TELEKINESIS, Type.PSYCHIC, -1, 15, -1, 0, 5)
      .condition(failOnGravityCondition)
      .unimplemented(),
    new StatusMove(Moves.MAGIC_ROOM, Type.PSYCHIC, -1, 10, -1, 0, 5)
      .ignoresProtect()
      .target(MoveTarget.BOTH_SIDES)
      .unimplemented(),
    new AttackMove(Moves.SMACK_DOWN, Type.ROCK, MoveCategory.PHYSICAL, 50, 100, 15, 100, 0, 5)
      .attr(AddBattlerTagAttr, BattlerTagType.IGNORE_FLYING, false, false, 1, 1, true)
      .attr(AddBattlerTagAttr, BattlerTagType.INTERRUPTED)
      .attr(RemoveBattlerTagAttr, [BattlerTagType.FLYING, BattlerTagType.MAGNET_RISEN])
      .attr(HitsTagAttr, BattlerTagType.FLYING, false)
      .makesContact(false),
    new AttackMove(Moves.STORM_THROW, Type.FIGHTING, MoveCategory.PHYSICAL, 60, 100, 10, -1, 0, 5)
      .attr(CritOnlyAttr),
    new AttackMove(Moves.FLAME_BURST, Type.FIRE, MoveCategory.SPECIAL, 70, 100, 15, -1, 0, 5)
      .partial(),
    new AttackMove(Moves.SLUDGE_WAVE, Type.POISON, MoveCategory.SPECIAL, 95, 100, 10, 10, 0, 5)
      .attr(StatusEffectAttr, StatusEffect.POISON)
      .target(MoveTarget.ALL_NEAR_OTHERS),
    new SelfStatusMove(Moves.QUIVER_DANCE, Type.BUG, -1, 20, -1, 0, 5)
      .attr(StatChangeAttr, [ BattleStat.SPATK, BattleStat.SPDEF, BattleStat.SPD ], 1, true)
      .danceMove(),
    new AttackMove(Moves.HEAVY_SLAM, Type.STEEL, MoveCategory.PHYSICAL, -1, 100, 10, -1, 0, 5)
      .attr(MinimizeAccuracyAttr)
      .attr(CompareWeightPowerAttr)
      .attr(HitsTagAttr, BattlerTagType.MINIMIZED, true)
      .condition(failOnMaxCondition),
    new AttackMove(Moves.SYNCHRONOISE, Type.PSYCHIC, MoveCategory.SPECIAL, 120, 100, 10, -1, 0, 5)
      .target(MoveTarget.ALL_NEAR_OTHERS)
      .condition(unknownTypeCondition)
      .attr(hitsSameTypeAttr),
    new AttackMove(Moves.ELECTRO_BALL, Type.ELECTRIC, MoveCategory.SPECIAL, -1, 100, 10, -1, 0, 5)
      .attr(ElectroBallPowerAttr)
      .ballBombMove(),
    new StatusMove(Moves.SOAK, Type.WATER, 100, 20, -1, 0, 5)
      .attr(ChangeTypeAttr, Type.WATER),
    new AttackMove(Moves.FLAME_CHARGE, Type.FIRE, MoveCategory.PHYSICAL, 50, 100, 20, 100, 0, 5)
      .attr(StatChangeAttr, BattleStat.SPD, 1, true),
    new SelfStatusMove(Moves.COIL, Type.POISON, -1, 20, -1, 0, 5)
      .attr(StatChangeAttr, [ BattleStat.ATK, BattleStat.DEF, BattleStat.ACC ], 1, true),
    new AttackMove(Moves.LOW_SWEEP, Type.FIGHTING, MoveCategory.PHYSICAL, 65, 100, 20, 100, 0, 5)
      .attr(StatChangeAttr, BattleStat.SPD, -1),
    new AttackMove(Moves.ACID_SPRAY, Type.POISON, MoveCategory.SPECIAL, 40, 100, 20, 100, 0, 5)
      .attr(StatChangeAttr, BattleStat.SPDEF, -2)
      .ballBombMove(),
    new AttackMove(Moves.FOUL_PLAY, Type.DARK, MoveCategory.PHYSICAL, 95, 100, 15, -1, 0, 5)
      .attr(TargetAtkUserAtkAttr),
    new StatusMove(Moves.SIMPLE_BEAM, Type.NORMAL, 100, 15, -1, 0, 5)
      .attr(AbilityChangeAttr, Abilities.SIMPLE),
    new StatusMove(Moves.ENTRAINMENT, Type.NORMAL, 100, 15, -1, 0, 5)
      .attr(AbilityGiveAttr),
    new StatusMove(Moves.AFTER_YOU, Type.NORMAL, -1, 15, -1, 0, 5)
      .ignoresProtect()
      .unimplemented(),
    new AttackMove(Moves.ROUND, Type.NORMAL, MoveCategory.SPECIAL, 60, 100, 15, -1, 0, 5)
      .soundBased()
      .partial(),
    new AttackMove(Moves.ECHOED_VOICE, Type.NORMAL, MoveCategory.SPECIAL, 40, 100, 15, -1, 0, 5)
      .attr(ConsecutiveUseMultiBasePowerAttr, 5, false)
      .soundBased(),
    new AttackMove(Moves.CHIP_AWAY, Type.NORMAL, MoveCategory.PHYSICAL, 70, 100, 20, -1, 0, 5)
      .attr(IgnoreOpponentStatChangesAttr),
    new AttackMove(Moves.CLEAR_SMOG, Type.POISON, MoveCategory.SPECIAL, 50, -1, 15, -1, 0, 5)
      .attr(ResetStatsAttr),
    new AttackMove(Moves.STORED_POWER, Type.PSYCHIC, MoveCategory.SPECIAL, 20, 100, 10, -1, 0, 5)
      .attr(StatChangeCountPowerAttr),
    new StatusMove(Moves.QUICK_GUARD, Type.FIGHTING, -1, 15, -1, 3, 5)
      .target(MoveTarget.USER_SIDE)
      .attr(AddArenaTagAttr, ArenaTagType.QUICK_GUARD, 1, true, true),
    new SelfStatusMove(Moves.ALLY_SWITCH, Type.PSYCHIC, -1, 15, -1, 2, 5)
      .ignoresProtect()
      .unimplemented(),
    new AttackMove(Moves.SCALD, Type.WATER, MoveCategory.SPECIAL, 80, 100, 15, 30, 0, 5)
      .attr(HealStatusEffectAttr, false, StatusEffect.FREEZE)
      .attr(HealStatusEffectAttr, true, StatusEffect.FREEZE)
      .attr(StatusEffectAttr, StatusEffect.BURN),
    new SelfStatusMove(Moves.SHELL_SMASH, Type.NORMAL, -1, 15, -1, 0, 5)
      .attr(StatChangeAttr, [ BattleStat.ATK, BattleStat.SPATK, BattleStat.SPD ], 2, true)
      .attr(StatChangeAttr, [ BattleStat.DEF, BattleStat.SPDEF ], -1, true),
    new StatusMove(Moves.HEAL_PULSE, Type.PSYCHIC, -1, 10, -1, 0, 5)
      .attr(HealAttr, 0.5, false, false)
      .pulseMove()
      .triageMove(),
    new AttackMove(Moves.HEX, Type.GHOST, MoveCategory.SPECIAL, 65, 100, 10, -1, 0, 5)
      .attr(
        MovePowerMultiplierAttr,
        (user, target, move) =>  target.status || target.hasAbility(Abilities.COMATOSE)? 2 : 1),
    new AttackMove(Moves.SKY_DROP, Type.FLYING, MoveCategory.PHYSICAL, 60, 100, 10, -1, 0, 5)
      .attr(ChargeAttr, ChargeAnim.SKY_DROP_CHARGING, "took {TARGET}\ninto the sky!", BattlerTagType.FLYING) // TODO: Add 2nd turn message
      .condition(failOnGravityCondition)
      .ignoresVirtual(),
    new SelfStatusMove(Moves.SHIFT_GEAR, Type.STEEL, -1, 10, -1, 0, 5)
      .attr(StatChangeAttr, BattleStat.ATK, 1, true)
      .attr(StatChangeAttr, BattleStat.SPD, 2, true),
    new AttackMove(Moves.CIRCLE_THROW, Type.FIGHTING, MoveCategory.PHYSICAL, 60, 90, 10, -1, -6, 5)
      .attr(ForceSwitchOutAttr),
    new AttackMove(Moves.INCINERATE, Type.FIRE, MoveCategory.SPECIAL, 60, 100, 15, -1, 0, 5)
      .target(MoveTarget.ALL_NEAR_ENEMIES)
      .attr(RemoveHeldItemAttr, true),
    new StatusMove(Moves.QUASH, Type.DARK, 100, 15, -1, 0, 5)
      .unimplemented(),
    new AttackMove(Moves.ACROBATICS, Type.FLYING, MoveCategory.PHYSICAL, 55, 100, 15, -1, 0, 5)
      .attr(MovePowerMultiplierAttr, (user, target, move) => Math.max(1, 2 - 0.2 * user.getHeldItems().filter(i => i.isTransferrable).reduce((v, m) => v + m.stackCount, 0))),
    new StatusMove(Moves.REFLECT_TYPE, Type.NORMAL, -1, 15, -1, 0, 5)
      .attr(CopyTypeAttr),
    new AttackMove(Moves.RETALIATE, Type.NORMAL, MoveCategory.PHYSICAL, 70, 100, 5, -1, 0, 5)
      .partial(),
    new AttackMove(Moves.FINAL_GAMBIT, Type.FIGHTING, MoveCategory.SPECIAL, -1, 100, 5, -1, 0, 5)
      .attr(UserHpDamageAttr)
      .attr(SacrificialAttrOnHit),
    new StatusMove(Moves.BESTOW, Type.NORMAL, -1, 15, -1, 0, 5)
      .ignoresProtect()
      .unimplemented(),
    new AttackMove(Moves.INFERNO, Type.FIRE, MoveCategory.SPECIAL, 100, 50, 5, 100, 0, 5)
      .attr(StatusEffectAttr, StatusEffect.BURN),
    new AttackMove(Moves.WATER_PLEDGE, Type.WATER, MoveCategory.SPECIAL, 80, 100, 10, -1, 0, 5)
      .partial(),
    new AttackMove(Moves.FIRE_PLEDGE, Type.FIRE, MoveCategory.SPECIAL, 80, 100, 10, -1, 0, 5)
      .partial(),
    new AttackMove(Moves.GRASS_PLEDGE, Type.GRASS, MoveCategory.SPECIAL, 80, 100, 10, -1, 0, 5)
      .partial(),
    new AttackMove(Moves.VOLT_SWITCH, Type.ELECTRIC, MoveCategory.SPECIAL, 70, 100, 20, -1, 0, 5)
      .attr(ForceSwitchOutAttr, true, false),
    new AttackMove(Moves.STRUGGLE_BUG, Type.BUG, MoveCategory.SPECIAL, 50, 100, 20, 100, 0, 5)
      .attr(StatChangeAttr, BattleStat.SPATK, -1)
      .target(MoveTarget.ALL_NEAR_ENEMIES),
    new AttackMove(Moves.BULLDOZE, Type.GROUND, MoveCategory.PHYSICAL, 60, 100, 20, 100, 0, 5)
      .attr(StatChangeAttr, BattleStat.SPD, -1)
      .makesContact(false)
      .target(MoveTarget.ALL_NEAR_OTHERS),
    new AttackMove(Moves.FROST_BREATH, Type.ICE, MoveCategory.SPECIAL, 60, 90, 10, 100, 0, 5)
      .attr(CritOnlyAttr),
    new AttackMove(Moves.DRAGON_TAIL, Type.DRAGON, MoveCategory.PHYSICAL, 60, 90, 10, -1, -6, 5)
      .attr(ForceSwitchOutAttr),
    new SelfStatusMove(Moves.WORK_UP, Type.NORMAL, -1, 30, -1, 0, 5)
      .attr(StatChangeAttr, [ BattleStat.ATK, BattleStat.SPATK ], 1, true),
    new AttackMove(Moves.ELECTROWEB, Type.ELECTRIC, MoveCategory.SPECIAL, 55, 95, 15, 100, 0, 5)
      .attr(StatChangeAttr, BattleStat.SPD, -1)
      .target(MoveTarget.ALL_NEAR_ENEMIES),
    new AttackMove(Moves.WILD_CHARGE, Type.ELECTRIC, MoveCategory.PHYSICAL, 90, 100, 15, -1, 0, 5)
      .attr(RecoilAttr)
      .recklessMove(),
    new AttackMove(Moves.DRILL_RUN, Type.GROUND, MoveCategory.PHYSICAL, 80, 95, 10, -1, 0, 5)
      .attr(HighCritAttr),
    new AttackMove(Moves.DUAL_CHOP, Type.DRAGON, MoveCategory.PHYSICAL, 40, 90, 15, -1, 0, 5)
      .attr(MultiHitAttr, MultiHitType._2),
    new AttackMove(Moves.HEART_STAMP, Type.PSYCHIC, MoveCategory.PHYSICAL, 60, 100, 25, 30, 0, 5)
      .attr(FlinchAttr),
    new AttackMove(Moves.HORN_LEECH, Type.GRASS, MoveCategory.PHYSICAL, 75, 100, 10, -1, 0, 5)
      .attr(HitHealAttr)
      .triageMove(),
    new AttackMove(Moves.SACRED_SWORD, Type.FIGHTING, MoveCategory.PHYSICAL, 90, 100, 15, -1, 0, 5)
      .attr(IgnoreOpponentStatChangesAttr)
      .slicingMove(),
    new AttackMove(Moves.RAZOR_SHELL, Type.WATER, MoveCategory.PHYSICAL, 75, 95, 10, 50, 0, 5)
      .attr(StatChangeAttr, BattleStat.DEF, -1)
      .slicingMove(),
    new AttackMove(Moves.HEAT_CRASH, Type.FIRE, MoveCategory.PHYSICAL, -1, 100, 10, -1, 0, 5)
      .attr(MinimizeAccuracyAttr)
      .attr(CompareWeightPowerAttr)
      .attr(HitsTagAttr, BattlerTagType.MINIMIZED, true)
      .condition(failOnMaxCondition),
    new AttackMove(Moves.LEAF_TORNADO, Type.GRASS, MoveCategory.SPECIAL, 65, 90, 10, 50, 0, 5)
      .attr(StatChangeAttr, BattleStat.ACC, -1),
    new AttackMove(Moves.STEAMROLLER, Type.BUG, MoveCategory.PHYSICAL, 65, 100, 20, 30, 0, 5)
      .attr(FlinchAttr),
    new SelfStatusMove(Moves.COTTON_GUARD, Type.GRASS, -1, 10, -1, 0, 5)
      .attr(StatChangeAttr, BattleStat.DEF, 3, true),
    new AttackMove(Moves.NIGHT_DAZE, Type.DARK, MoveCategory.SPECIAL, 85, 95, 10, 40, 0, 5)
      .attr(StatChangeAttr, BattleStat.ACC, -1),
    new AttackMove(Moves.PSYSTRIKE, Type.PSYCHIC, MoveCategory.SPECIAL, 100, 100, 10, -1, 0, 5)
      .attr(DefDefAttr),
    new AttackMove(Moves.TAIL_SLAP, Type.NORMAL, MoveCategory.PHYSICAL, 25, 85, 10, -1, 0, 5)
      .attr(MultiHitAttr),
    new AttackMove(Moves.HURRICANE, Type.FLYING, MoveCategory.SPECIAL, 110, 70, 10, 30, 0, 5)
      .attr(ThunderAccuracyAttr)
      .attr(ConfuseAttr)
      .attr(HitsTagAttr, BattlerTagType.FLYING, false)
      .windMove(),
    new AttackMove(Moves.HEAD_CHARGE, Type.NORMAL, MoveCategory.PHYSICAL, 120, 100, 15, -1, 0, 5)
      .attr(RecoilAttr)
      .recklessMove(),
    new AttackMove(Moves.GEAR_GRIND, Type.STEEL, MoveCategory.PHYSICAL, 50, 85, 15, -1, 0, 5)
      .attr(MultiHitAttr, MultiHitType._2),
    new AttackMove(Moves.SEARING_SHOT, Type.FIRE, MoveCategory.SPECIAL, 100, 100, 5, 30, 0, 5)
      .attr(StatusEffectAttr, StatusEffect.BURN)
      .ballBombMove()
      .target(MoveTarget.ALL_NEAR_OTHERS),
    new AttackMove(Moves.TECHNO_BLAST, Type.NORMAL, MoveCategory.SPECIAL, 120, 100, 5, -1, 0, 5)
      .attr(TechnoBlastTypeAttr),
    new AttackMove(Moves.RELIC_SONG, Type.NORMAL, MoveCategory.SPECIAL, 75, 100, 10, 10, 0, 5)
      .attr(StatusEffectAttr, StatusEffect.SLEEP)
      .soundBased()
      .target(MoveTarget.ALL_NEAR_ENEMIES),
    new AttackMove(Moves.SECRET_SWORD, Type.FIGHTING, MoveCategory.SPECIAL, 85, 100, 10, -1, 0, 5)
      .attr(DefDefAttr)
      .slicingMove(),
    new AttackMove(Moves.GLACIATE, Type.ICE, MoveCategory.SPECIAL, 65, 95, 10, 100, 0, 5)
      .attr(StatChangeAttr, BattleStat.SPD, -1)
      .target(MoveTarget.ALL_NEAR_ENEMIES),
    new AttackMove(Moves.BOLT_STRIKE, Type.ELECTRIC, MoveCategory.PHYSICAL, 130, 85, 5, 20, 0, 5)
      .attr(StatusEffectAttr, StatusEffect.PARALYSIS),
    new AttackMove(Moves.BLUE_FLARE, Type.FIRE, MoveCategory.SPECIAL, 130, 85, 5, 20, 0, 5)
      .attr(StatusEffectAttr, StatusEffect.BURN),
    new AttackMove(Moves.FIERY_DANCE, Type.FIRE, MoveCategory.SPECIAL, 80, 100, 10, 50, 0, 5)
      .attr(StatChangeAttr, BattleStat.SPATK, 1, true)
      .danceMove(),
    new AttackMove(Moves.FREEZE_SHOCK, Type.ICE, MoveCategory.PHYSICAL, 140, 90, 5, 30, 0, 5)
      .attr(ChargeAttr, ChargeAnim.FREEZE_SHOCK_CHARGING, "became cloaked\nin a freezing light!")
      .attr(StatusEffectAttr, StatusEffect.PARALYSIS)
      .makesContact(false),
    new AttackMove(Moves.ICE_BURN, Type.ICE, MoveCategory.SPECIAL, 140, 90, 5, 30, 0, 5)
      .attr(ChargeAttr, ChargeAnim.ICE_BURN_CHARGING, "became cloaked\nin freezing air!")
      .attr(StatusEffectAttr, StatusEffect.BURN)
      .ignoresVirtual(),
    new AttackMove(Moves.SNARL, Type.DARK, MoveCategory.SPECIAL, 55, 95, 15, 100, 0, 5)
      .attr(StatChangeAttr, BattleStat.SPATK, -1)
      .soundBased()
      .target(MoveTarget.ALL_NEAR_ENEMIES),
    new AttackMove(Moves.ICICLE_CRASH, Type.ICE, MoveCategory.PHYSICAL, 85, 90, 10, 30, 0, 5)
      .attr(FlinchAttr)
      .makesContact(false),
    new AttackMove(Moves.V_CREATE, Type.FIRE, MoveCategory.PHYSICAL, 180, 95, 5, -1, 0, 5)
      .attr(StatChangeAttr, [ BattleStat.DEF, BattleStat.SPDEF, BattleStat.SPD ], -1, true),
    new AttackMove(Moves.FUSION_FLARE, Type.FIRE, MoveCategory.SPECIAL, 100, 100, 5, -1, 0, 5)
      .attr(HealStatusEffectAttr, true, StatusEffect.FREEZE)
      .partial(),
    new AttackMove(Moves.FUSION_BOLT, Type.ELECTRIC, MoveCategory.PHYSICAL, 100, 100, 5, -1, 0, 5)
      .makesContact(false)
      .partial(),
    new AttackMove(Moves.FLYING_PRESS, Type.FIGHTING, MoveCategory.PHYSICAL, 100, 95, 10, -1, 0, 6)
      .attr(MinimizeAccuracyAttr)
      .attr(FlyingTypeMultiplierAttr)
      .attr(HitsTagAttr, BattlerTagType.MINIMIZED, true)
      .condition(failOnGravityCondition),
    new StatusMove(Moves.MAT_BLOCK, Type.FIGHTING, -1, 10, -1, 0, 6)
      .target(MoveTarget.USER_SIDE)
      .attr(AddArenaTagAttr, ArenaTagType.MAT_BLOCK, 1, true, true)
      .condition(new FirstMoveCondition()),
    new AttackMove(Moves.BELCH, Type.POISON, MoveCategory.SPECIAL, 120, 90, 10, -1, 0, 6)
      .condition((user, target, move) => user.battleData.berriesEaten.length > 0),
    new StatusMove(Moves.ROTOTILLER, Type.GROUND, -1, 10, -1, 0, 6)
      .target(MoveTarget.ALL)
      .condition((user,target,move) => {
        // If any fielded pokémon is grass-type and grounded.
        return [...user.scene.getEnemyParty(),...user.scene.getParty()].some((poke) => poke.isOfType(Type.GRASS) && poke.isGrounded());
      })
      .attr(StatChangeAttr, [BattleStat.ATK, BattleStat.SPATK], 1, false, (user, target, move) => target.isOfType(Type.GRASS) && target.isGrounded()),
    new StatusMove(Moves.STICKY_WEB, Type.BUG, -1, 20, -1, 0, 6)
      .attr(AddArenaTrapTagAttr, ArenaTagType.STICKY_WEB)
      .target(MoveTarget.ENEMY_SIDE),
    new AttackMove(Moves.FELL_STINGER, Type.BUG, MoveCategory.PHYSICAL, 50, 100, 25, -1, 0, 6)
      .attr(PostVictoryStatChangeAttr, BattleStat.ATK, 3, true ),
    new AttackMove(Moves.PHANTOM_FORCE, Type.GHOST, MoveCategory.PHYSICAL, 90, 100, 10, -1, 0, 6)
      .attr(ChargeAttr, ChargeAnim.PHANTOM_FORCE_CHARGING, "vanished\ninstantly!", BattlerTagType.HIDDEN)
      .ignoresProtect()
      .ignoresVirtual(),
    new StatusMove(Moves.TRICK_OR_TREAT, Type.GHOST, 100, 20, -1, 0, 6)
      .attr(AddTypeAttr, Type.GHOST)
      .partial(),
    new StatusMove(Moves.NOBLE_ROAR, Type.NORMAL, 100, 30, -1, 0, 6)
      .attr(StatChangeAttr, [ BattleStat.ATK, BattleStat.SPATK ], -1)
      .soundBased(),
    new StatusMove(Moves.ION_DELUGE, Type.ELECTRIC, -1, 25, -1, 1, 6)
      .target(MoveTarget.BOTH_SIDES)
      .unimplemented(),
    new AttackMove(Moves.PARABOLIC_CHARGE, Type.ELECTRIC, MoveCategory.SPECIAL, 65, 100, 20, -1, 0, 6)
      .attr(HitHealAttr)
      .target(MoveTarget.ALL_NEAR_OTHERS)
      .triageMove(),
    new StatusMove(Moves.FORESTS_CURSE, Type.GRASS, 100, 20, -1, 0, 6)
      .attr(AddTypeAttr, Type.GRASS)
      .partial(),
    new AttackMove(Moves.PETAL_BLIZZARD, Type.GRASS, MoveCategory.PHYSICAL, 90, 100, 15, -1, 0, 6)
      .windMove()
      .makesContact(false)
      .target(MoveTarget.ALL_NEAR_OTHERS),
    new AttackMove(Moves.FREEZE_DRY, Type.ICE, MoveCategory.SPECIAL, 70, 100, 20, 10, 0, 6)
      .attr(StatusEffectAttr, StatusEffect.FREEZE)
      .attr(WaterSuperEffectTypeMultiplierAttr),
    new AttackMove(Moves.DISARMING_VOICE, Type.FAIRY, MoveCategory.SPECIAL, 40, -1, 15, -1, 0, 6)
      .soundBased()
      .target(MoveTarget.ALL_NEAR_ENEMIES),
    new StatusMove(Moves.PARTING_SHOT, Type.DARK, 100, 20, -1, 0, 6)
      .attr(StatChangeAttr, [ BattleStat.ATK, BattleStat.SPATK ], -1, false, null, true, true, MoveEffectTrigger.PRE_APPLY)
      .attr(ForceSwitchOutAttr, true, false)
      .soundBased(),
    new StatusMove(Moves.TOPSY_TURVY, Type.DARK, -1, 20, -1, 0, 6)
      .attr(InvertStatsAttr),
    new AttackMove(Moves.DRAINING_KISS, Type.FAIRY, MoveCategory.SPECIAL, 50, 100, 10, -1, 0, 6)
      .attr(HitHealAttr, 0.75)
      .makesContact()
      .triageMove(),
    new StatusMove(Moves.CRAFTY_SHIELD, Type.FAIRY, -1, 10, -1, 3, 6)
      .target(MoveTarget.USER_SIDE)
      .attr(AddArenaTagAttr, ArenaTagType.CRAFTY_SHIELD, 1, true, true),
    new StatusMove(Moves.FLOWER_SHIELD, Type.FAIRY, -1, 10, -1, 0, 6)
      .target(MoveTarget.ALL)
      .attr(StatChangeAttr, BattleStat.DEF, 1, false, (user, target, move) => target.getTypes().includes(Type.GRASS) && !target.getTag(SemiInvulnerableTag)),
    new StatusMove(Moves.GRASSY_TERRAIN, Type.GRASS, -1, 10, -1, 0, 6)
      .attr(TerrainChangeAttr, TerrainType.GRASSY)
      .target(MoveTarget.BOTH_SIDES),
    new StatusMove(Moves.MISTY_TERRAIN, Type.FAIRY, -1, 10, -1, 0, 6)
      .attr(TerrainChangeAttr, TerrainType.MISTY)
      .target(MoveTarget.BOTH_SIDES),
    new StatusMove(Moves.ELECTRIFY, Type.ELECTRIC, -1, 20, -1, 0, 6)
      .unimplemented(),
    new AttackMove(Moves.PLAY_ROUGH, Type.FAIRY, MoveCategory.PHYSICAL, 90, 90, 10, 10, 0, 6)
      .attr(StatChangeAttr, BattleStat.ATK, -1),
    new AttackMove(Moves.FAIRY_WIND, Type.FAIRY, MoveCategory.SPECIAL, 40, 100, 30, -1, 0, 6)
      .windMove(),
    new AttackMove(Moves.MOONBLAST, Type.FAIRY, MoveCategory.SPECIAL, 95, 100, 15, 30, 0, 6)
      .attr(StatChangeAttr, BattleStat.SPATK, -1),
    new AttackMove(Moves.BOOMBURST, Type.NORMAL, MoveCategory.SPECIAL, 140, 100, 10, -1, 0, 6)
      .soundBased()
      .target(MoveTarget.ALL_NEAR_OTHERS),
    new StatusMove(Moves.FAIRY_LOCK, Type.FAIRY, -1, 10, -1, 0, 6)
      .target(MoveTarget.BOTH_SIDES)
      .unimplemented(),
    new SelfStatusMove(Moves.KINGS_SHIELD, Type.STEEL, -1, 10, -1, 4, 6)
      .attr(ProtectAttr, BattlerTagType.KINGS_SHIELD),
    new StatusMove(Moves.PLAY_NICE, Type.NORMAL, -1, 20, -1, 0, 6)
      .attr(StatChangeAttr, BattleStat.ATK, -1),
    new StatusMove(Moves.CONFIDE, Type.NORMAL, -1, 20, -1, 0, 6)
      .attr(StatChangeAttr, BattleStat.SPATK, -1)
      .soundBased(),
    new AttackMove(Moves.DIAMOND_STORM, Type.ROCK, MoveCategory.PHYSICAL, 100, 95, 5, 50, 0, 6)
      .attr(StatChangeAttr, BattleStat.DEF, 2, true)
      .makesContact(false)
      .target(MoveTarget.ALL_NEAR_ENEMIES),
    new AttackMove(Moves.STEAM_ERUPTION, Type.WATER, MoveCategory.SPECIAL, 110, 95, 5, 30, 0, 6)
      .attr(HealStatusEffectAttr, true, StatusEffect.FREEZE)
      .attr(HealStatusEffectAttr, false, StatusEffect.FREEZE)
      .attr(StatusEffectAttr, StatusEffect.BURN),
    new AttackMove(Moves.HYPERSPACE_HOLE, Type.PSYCHIC, MoveCategory.SPECIAL, 80, -1, 5, -1, 0, 6)
      .ignoresProtect(),
    new AttackMove(Moves.WATER_SHURIKEN, Type.WATER, MoveCategory.SPECIAL, 15, 100, 20, -1, 1, 6)
      .attr(MultiHitAttr)
      .attr(WaterShurikenPowerAttr)
      .attr(WaterShurikenMultiHitTypeAttr),
    new AttackMove(Moves.MYSTICAL_FIRE, Type.FIRE, MoveCategory.SPECIAL, 75, 100, 10, 100, 0, 6)
      .attr(StatChangeAttr, BattleStat.SPATK, -1),
    new SelfStatusMove(Moves.SPIKY_SHIELD, Type.GRASS, -1, 10, -1, 4, 6)
      .attr(ProtectAttr, BattlerTagType.SPIKY_SHIELD),
    new StatusMove(Moves.AROMATIC_MIST, Type.FAIRY, -1, 20, -1, 0, 6)
      .attr(StatChangeAttr, BattleStat.SPDEF, 1)
      .target(MoveTarget.NEAR_ALLY),
    new StatusMove(Moves.EERIE_IMPULSE, Type.ELECTRIC, 100, 15, -1, 0, 6)
      .attr(StatChangeAttr, BattleStat.SPATK, -2),
    new StatusMove(Moves.VENOM_DRENCH, Type.POISON, 100, 20, -1, 0, 6)
      .attr(StatChangeAttr, [ BattleStat.ATK, BattleStat.SPATK, BattleStat.SPD ], -1, false, (user, target, move) => target.status?.effect === StatusEffect.POISON || target.status?.effect === StatusEffect.TOXIC)
      .target(MoveTarget.ALL_NEAR_ENEMIES),
    new StatusMove(Moves.POWDER, Type.BUG, 100, 20, -1, 1, 6)
      .powderMove()
      .unimplemented(),
    new SelfStatusMove(Moves.GEOMANCY, Type.FAIRY, -1, 10, -1, 0, 6)
      .attr(ChargeAttr, ChargeAnim.GEOMANCY_CHARGING, "is charging its power!")
      .attr(StatChangeAttr, [ BattleStat.SPATK, BattleStat.SPDEF, BattleStat.SPD ], 2, true)
      .ignoresVirtual(),
    new StatusMove(Moves.MAGNETIC_FLUX, Type.ELECTRIC, -1, 20, -1, 0, 6)
      .attr(StatChangeAttr, [ BattleStat.DEF, BattleStat.SPDEF ], 1, false, (user, target, move) => !![ Abilities.PLUS, Abilities.MINUS].find(a => target.hasAbility(a, false)))
      .target(MoveTarget.USER_AND_ALLIES)
      .condition((user, target, move) => !![ user, user.getAlly() ].filter(p => p?.isActive()).find(p => !![ Abilities.PLUS, Abilities.MINUS].find(a => p.hasAbility(a, false)))),
    new StatusMove(Moves.HAPPY_HOUR, Type.NORMAL, -1, 30, -1, 0, 6) // No animation
      .attr(AddArenaTagAttr, ArenaTagType.HAPPY_HOUR, null, true)
      .target(MoveTarget.USER_SIDE),
    new StatusMove(Moves.ELECTRIC_TERRAIN, Type.ELECTRIC, -1, 10, -1, 0, 6)
      .attr(TerrainChangeAttr, TerrainType.ELECTRIC)
      .target(MoveTarget.BOTH_SIDES),
    new AttackMove(Moves.DAZZLING_GLEAM, Type.FAIRY, MoveCategory.SPECIAL, 80, 100, 10, -1, 0, 6)
      .target(MoveTarget.ALL_NEAR_ENEMIES),
    new SelfStatusMove(Moves.CELEBRATE, Type.NORMAL, -1, 40, -1, 0, 6),
    new StatusMove(Moves.HOLD_HANDS, Type.NORMAL, -1, 40, -1, 0, 6)
      .target(MoveTarget.NEAR_ALLY),
    new StatusMove(Moves.BABY_DOLL_EYES, Type.FAIRY, 100, 30, -1, 1, 6)
      .attr(StatChangeAttr, BattleStat.ATK, -1),
    new AttackMove(Moves.NUZZLE, Type.ELECTRIC, MoveCategory.PHYSICAL, 20, 100, 20, 100, 0, 6)
      .attr(StatusEffectAttr, StatusEffect.PARALYSIS),
    new AttackMove(Moves.HOLD_BACK, Type.NORMAL, MoveCategory.PHYSICAL, 40, 100, 40, -1, 0, 6)
      .attr(SurviveDamageAttr),
    new AttackMove(Moves.INFESTATION, Type.BUG, MoveCategory.SPECIAL, 20, 100, 20, -1, 0, 6)
      .makesContact()
      .attr(TrapAttr, BattlerTagType.INFESTATION),
    new AttackMove(Moves.POWER_UP_PUNCH, Type.FIGHTING, MoveCategory.PHYSICAL, 40, 100, 20, 100, 0, 6)
      .attr(StatChangeAttr, BattleStat.ATK, 1, true)
      .punchingMove(),
    new AttackMove(Moves.OBLIVION_WING, Type.FLYING, MoveCategory.SPECIAL, 80, 100, 10, -1, 0, 6)
      .attr(HitHealAttr, 0.75)
      .triageMove(),
    new AttackMove(Moves.THOUSAND_ARROWS, Type.GROUND, MoveCategory.PHYSICAL, 90, 100, 10, -1, 0, 6)
      .attr(NeutralDamageAgainstFlyingTypeMultiplierAttr)
      .attr(AddBattlerTagAttr, BattlerTagType.IGNORE_FLYING, false, false, 1, 1, true)
      .attr(HitsTagAttr, BattlerTagType.FLYING, false)
      .attr(AddBattlerTagAttr, BattlerTagType.INTERRUPTED)
      .attr(RemoveBattlerTagAttr, [BattlerTagType.FLYING, BattlerTagType.MAGNET_RISEN])
      .makesContact(false)
      .target(MoveTarget.ALL_NEAR_ENEMIES),
    new AttackMove(Moves.THOUSAND_WAVES, Type.GROUND, MoveCategory.PHYSICAL, 90, 100, 10, -1, 0, 6)
      .attr(AddBattlerTagAttr, BattlerTagType.TRAPPED, false, false, 1, 1, true)
      .makesContact(false)
      .target(MoveTarget.ALL_NEAR_ENEMIES),
    new AttackMove(Moves.LANDS_WRATH, Type.GROUND, MoveCategory.PHYSICAL, 90, 100, 10, -1, 0, 6)
      .makesContact(false)
      .target(MoveTarget.ALL_NEAR_ENEMIES),
    new AttackMove(Moves.LIGHT_OF_RUIN, Type.FAIRY, MoveCategory.SPECIAL, 140, 90, 5, -1, 0, 6)
      .attr(RecoilAttr, false, 0.5)
      .recklessMove(),
    new AttackMove(Moves.ORIGIN_PULSE, Type.WATER, MoveCategory.SPECIAL, 110, 85, 10, -1, 0, 6)
      .pulseMove()
      .target(MoveTarget.ALL_NEAR_ENEMIES),
    new AttackMove(Moves.PRECIPICE_BLADES, Type.GROUND, MoveCategory.PHYSICAL, 120, 85, 10, -1, 0, 6)
      .makesContact(false)
      .target(MoveTarget.ALL_NEAR_ENEMIES),
    new AttackMove(Moves.DRAGON_ASCENT, Type.FLYING, MoveCategory.PHYSICAL, 120, 100, 5, -1, 0, 6)
      .attr(StatChangeAttr, [ BattleStat.DEF, BattleStat.SPDEF ], -1, true),
    new AttackMove(Moves.HYPERSPACE_FURY, Type.DARK, MoveCategory.PHYSICAL, 100, -1, 5, -1, 0, 6)
      .attr(StatChangeAttr, BattleStat.DEF, -1, true)
      .makesContact(false)
      .ignoresProtect(),
    /* Unused */
    new AttackMove(Moves.BREAKNECK_BLITZ__PHYSICAL, Type.NORMAL, MoveCategory.PHYSICAL, -1, -1, 1, -1, 0, 7)
      .unimplemented()
      .ignoresVirtual(),
    new AttackMove(Moves.BREAKNECK_BLITZ__SPECIAL, Type.NORMAL, MoveCategory.SPECIAL, -1, -1, 1, -1, 0, 7)
      .unimplemented()
      .ignoresVirtual(),
    new AttackMove(Moves.ALL_OUT_PUMMELING__PHYSICAL, Type.FIGHTING, MoveCategory.PHYSICAL, -1, -1, 1, -1, 0, 7)
      .unimplemented()
      .ignoresVirtual(),
    new AttackMove(Moves.ALL_OUT_PUMMELING__SPECIAL, Type.FIGHTING, MoveCategory.SPECIAL, -1, -1, 1, -1, 0, 7)
      .unimplemented()
      .ignoresVirtual(),
    new AttackMove(Moves.SUPERSONIC_SKYSTRIKE__PHYSICAL, Type.FLYING, MoveCategory.PHYSICAL, -1, -1, 1, -1, 0, 7)
      .unimplemented()
      .ignoresVirtual(),
    new AttackMove(Moves.SUPERSONIC_SKYSTRIKE__SPECIAL, Type.FLYING, MoveCategory.SPECIAL, -1, -1, 1, -1, 0, 7)
      .unimplemented()
      .ignoresVirtual(),
    new AttackMove(Moves.ACID_DOWNPOUR__PHYSICAL, Type.POISON, MoveCategory.PHYSICAL, -1, -1, 1, -1, 0, 7)
      .unimplemented()
      .ignoresVirtual(),
    new AttackMove(Moves.ACID_DOWNPOUR__SPECIAL, Type.POISON, MoveCategory.SPECIAL, -1, -1, 1, -1, 0, 7)
      .unimplemented()
      .ignoresVirtual(),
    new AttackMove(Moves.TECTONIC_RAGE__PHYSICAL, Type.GROUND, MoveCategory.PHYSICAL, -1, -1, 1, -1, 0, 7)
      .unimplemented()
      .ignoresVirtual(),
    new AttackMove(Moves.TECTONIC_RAGE__SPECIAL, Type.GROUND, MoveCategory.SPECIAL, -1, -1, 1, -1, 0, 7)
      .unimplemented()
      .ignoresVirtual(),
    new AttackMove(Moves.CONTINENTAL_CRUSH__PHYSICAL, Type.ROCK, MoveCategory.PHYSICAL, -1, -1, 1, -1, 0, 7)
      .unimplemented()
      .ignoresVirtual(),
    new AttackMove(Moves.CONTINENTAL_CRUSH__SPECIAL, Type.ROCK, MoveCategory.SPECIAL, -1, -1, 1, -1, 0, 7)
      .unimplemented()
      .ignoresVirtual(),
    new AttackMove(Moves.SAVAGE_SPIN_OUT__PHYSICAL, Type.BUG, MoveCategory.PHYSICAL, -1, -1, 1, -1, 0, 7)
      .unimplemented()
      .ignoresVirtual(),
    new AttackMove(Moves.SAVAGE_SPIN_OUT__SPECIAL, Type.BUG, MoveCategory.SPECIAL, -1, -1, 1, -1, 0, 7)
      .unimplemented()
      .ignoresVirtual(),
    new AttackMove(Moves.NEVER_ENDING_NIGHTMARE__PHYSICAL, Type.GHOST, MoveCategory.PHYSICAL, -1, -1, 1, -1, 0, 7)
      .unimplemented()
      .ignoresVirtual(),
    new AttackMove(Moves.NEVER_ENDING_NIGHTMARE__SPECIAL, Type.GHOST, MoveCategory.SPECIAL, -1, -1, 1, -1, 0, 7)
      .unimplemented()
      .ignoresVirtual(),
    new AttackMove(Moves.CORKSCREW_CRASH__PHYSICAL, Type.STEEL, MoveCategory.PHYSICAL, -1, -1, 1, -1, 0, 7)
      .unimplemented()
      .ignoresVirtual(),
    new AttackMove(Moves.CORKSCREW_CRASH__SPECIAL, Type.STEEL, MoveCategory.SPECIAL, -1, -1, 1, -1, 0, 7)
      .unimplemented()
      .ignoresVirtual(),
    new AttackMove(Moves.INFERNO_OVERDRIVE__PHYSICAL, Type.FIRE, MoveCategory.PHYSICAL, -1, -1, 1, -1, 0, 7)
      .unimplemented()
      .ignoresVirtual(),
    new AttackMove(Moves.INFERNO_OVERDRIVE__SPECIAL, Type.FIRE, MoveCategory.SPECIAL, -1, -1, 1, -1, 0, 7)
      .unimplemented()
      .ignoresVirtual(),
    new AttackMove(Moves.HYDRO_VORTEX__PHYSICAL, Type.WATER, MoveCategory.PHYSICAL, -1, -1, 1, -1, 0, 7)
      .unimplemented()
      .ignoresVirtual(),
    new AttackMove(Moves.HYDRO_VORTEX__SPECIAL, Type.WATER, MoveCategory.SPECIAL, -1, -1, 1, -1, 0, 7)
      .unimplemented()
      .ignoresVirtual(),
    new AttackMove(Moves.BLOOM_DOOM__PHYSICAL, Type.GRASS, MoveCategory.PHYSICAL, -1, -1, 1, -1, 0, 7)
      .unimplemented()
      .ignoresVirtual(),
    new AttackMove(Moves.BLOOM_DOOM__SPECIAL, Type.GRASS, MoveCategory.SPECIAL, -1, -1, 1, -1, 0, 7)
      .unimplemented()
      .ignoresVirtual(),
    new AttackMove(Moves.GIGAVOLT_HAVOC__PHYSICAL, Type.ELECTRIC, MoveCategory.PHYSICAL, -1, -1, 1, -1, 0, 7)
      .unimplemented()
      .ignoresVirtual(),
    new AttackMove(Moves.GIGAVOLT_HAVOC__SPECIAL, Type.ELECTRIC, MoveCategory.SPECIAL, -1, -1, 1, -1, 0, 7)
      .unimplemented()
      .ignoresVirtual(),
    new AttackMove(Moves.SHATTERED_PSYCHE__PHYSICAL, Type.PSYCHIC, MoveCategory.PHYSICAL, -1, -1, 1, -1, 0, 7)
      .unimplemented()
      .ignoresVirtual(),
    new AttackMove(Moves.SHATTERED_PSYCHE__SPECIAL, Type.PSYCHIC, MoveCategory.SPECIAL, -1, -1, 1, -1, 0, 7)
      .unimplemented()
      .ignoresVirtual(),
    new AttackMove(Moves.SUBZERO_SLAMMER__PHYSICAL, Type.ICE, MoveCategory.PHYSICAL, -1, -1, 1, -1, 0, 7)
      .unimplemented()
      .ignoresVirtual(),
    new AttackMove(Moves.SUBZERO_SLAMMER__SPECIAL, Type.ICE, MoveCategory.SPECIAL, -1, -1, 1, -1, 0, 7)
      .unimplemented()
      .ignoresVirtual(),
    new AttackMove(Moves.DEVASTATING_DRAKE__PHYSICAL, Type.DRAGON, MoveCategory.PHYSICAL, -1, -1, 1, -1, 0, 7)
      .unimplemented()
      .ignoresVirtual(),
    new AttackMove(Moves.DEVASTATING_DRAKE__SPECIAL, Type.DRAGON, MoveCategory.SPECIAL, -1, -1, 1, -1, 0, 7)
      .unimplemented()
      .ignoresVirtual(),
    new AttackMove(Moves.BLACK_HOLE_ECLIPSE__PHYSICAL, Type.DARK, MoveCategory.PHYSICAL, -1, -1, 1, -1, 0, 7)
      .unimplemented()
      .ignoresVirtual(),
    new AttackMove(Moves.BLACK_HOLE_ECLIPSE__SPECIAL, Type.DARK, MoveCategory.SPECIAL, -1, -1, 1, -1, 0, 7)
      .unimplemented()
      .ignoresVirtual(),
    new AttackMove(Moves.TWINKLE_TACKLE__PHYSICAL, Type.FAIRY, MoveCategory.PHYSICAL, -1, -1, 1, -1, 0, 7)
      .unimplemented()
      .ignoresVirtual(),
    new AttackMove(Moves.TWINKLE_TACKLE__SPECIAL, Type.FAIRY, MoveCategory.SPECIAL, -1, -1, 1, -1, 0, 7)
      .unimplemented()
      .ignoresVirtual(),
    new AttackMove(Moves.CATASTROPIKA, Type.ELECTRIC, MoveCategory.PHYSICAL, 210, -1, 1, -1, 0, 7)
      .unimplemented()
      .ignoresVirtual(),
    /* End Unused */
    new SelfStatusMove(Moves.SHORE_UP, Type.GROUND, -1, 5, -1, 0, 7)
      .attr(SandHealAttr)
      .triageMove(),
    new AttackMove(Moves.FIRST_IMPRESSION, Type.BUG, MoveCategory.PHYSICAL, 90, 100, 10, -1, 2, 7)
      .condition(new FirstMoveCondition()),
    new SelfStatusMove(Moves.BANEFUL_BUNKER, Type.POISON, -1, 10, -1, 4, 7)
      .attr(ProtectAttr, BattlerTagType.BANEFUL_BUNKER),
    new AttackMove(Moves.SPIRIT_SHACKLE, Type.GHOST, MoveCategory.PHYSICAL, 80, 100, 10, 100, 0, 7)
      .attr(AddBattlerTagAttr, BattlerTagType.TRAPPED, false, false, 1, 1, true)
      .makesContact(false),
    new AttackMove(Moves.DARKEST_LARIAT, Type.DARK, MoveCategory.PHYSICAL, 85, 100, 10, -1, 0, 7)
      .attr(IgnoreOpponentStatChangesAttr),
    new AttackMove(Moves.SPARKLING_ARIA, Type.WATER, MoveCategory.SPECIAL, 90, 100, 10, 100, 0, 7)
      .attr(HealStatusEffectAttr, false, StatusEffect.BURN)
      .soundBased()
      .target(MoveTarget.ALL_NEAR_OTHERS),
    new AttackMove(Moves.ICE_HAMMER, Type.ICE, MoveCategory.PHYSICAL, 100, 90, 10, -1, 0, 7)
      .attr(StatChangeAttr, BattleStat.SPD, -1, true)
      .punchingMove(),
    new StatusMove(Moves.FLORAL_HEALING, Type.FAIRY, -1, 10, -1, 0, 7)
      .attr(BoostHealAttr, 0.5, 2/3, true, false, (user, target, move) => user.scene.arena.terrain?.terrainType === TerrainType.GRASSY)
      .triageMove(),
    new AttackMove(Moves.HIGH_HORSEPOWER, Type.GROUND, MoveCategory.PHYSICAL, 95, 95, 10, -1, 0, 7),
    new StatusMove(Moves.STRENGTH_SAP, Type.GRASS, 100, 10, -1, 0, 7)
      .attr(HitHealAttr, null, Stat.ATK)
      .attr(StatChangeAttr, BattleStat.ATK, -1)
      .condition((user, target, move) => target.summonData.battleStats[BattleStat.ATK] > -6)
      .triageMove(),
    new AttackMove(Moves.SOLAR_BLADE, Type.GRASS, MoveCategory.PHYSICAL, 125, 100, 10, -1, 0, 7)
      .attr(SunlightChargeAttr, ChargeAnim.SOLAR_BLADE_CHARGING, "is glowing!")
      .attr(AntiSunlightPowerDecreaseAttr)
      .slicingMove(),
    new AttackMove(Moves.LEAFAGE, Type.GRASS, MoveCategory.PHYSICAL, 40, 100, 40, -1, 0, 7)
      .makesContact(false),
    new StatusMove(Moves.SPOTLIGHT, Type.NORMAL, -1, 15, -1, 3, 7)
      .attr(AddBattlerTagAttr, BattlerTagType.CENTER_OF_ATTENTION, false),
    new StatusMove(Moves.TOXIC_THREAD, Type.POISON, 100, 20, -1, 0, 7)
      .attr(StatusEffectAttr, StatusEffect.POISON)
      .attr(StatChangeAttr, BattleStat.SPD, -1),
    new SelfStatusMove(Moves.LASER_FOCUS, Type.NORMAL, -1, 30, -1, 0, 7)
      .attr(AddBattlerTagAttr, BattlerTagType.ALWAYS_CRIT, true, false),
    new StatusMove(Moves.GEAR_UP, Type.STEEL, -1, 20, -1, 0, 7)
      .attr(StatChangeAttr, [ BattleStat.ATK, BattleStat.SPATK ], 1, false, (user, target, move) => !![ Abilities.PLUS, Abilities.MINUS].find(a => target.hasAbility(a, false)))
      .target(MoveTarget.USER_AND_ALLIES)
      .condition((user, target, move) => !![ user, user.getAlly() ].filter(p => p?.isActive()).find(p => !![ Abilities.PLUS, Abilities.MINUS].find(a => p.hasAbility(a, false)))),
    new AttackMove(Moves.THROAT_CHOP, Type.DARK, MoveCategory.PHYSICAL, 80, 100, 15, 100, 0, 7)
      .partial(),
    new AttackMove(Moves.POLLEN_PUFF, Type.BUG, MoveCategory.SPECIAL, 90, 100, 15, -1, 0, 7)
      .attr(StatusCategoryOnAllyAttr)
      .attr(HealOnAllyAttr, 0.5, true, false)
      .ballBombMove(),
    new AttackMove(Moves.ANCHOR_SHOT, Type.STEEL, MoveCategory.PHYSICAL, 80, 100, 20, 100, 0, 7)
      .attr(AddBattlerTagAttr, BattlerTagType.TRAPPED, false, false, 1, 1, true),
    new StatusMove(Moves.PSYCHIC_TERRAIN, Type.PSYCHIC, -1, 10, -1, 0, 7)
      .attr(TerrainChangeAttr, TerrainType.PSYCHIC)
      .target(MoveTarget.BOTH_SIDES),
    new AttackMove(Moves.LUNGE, Type.BUG, MoveCategory.PHYSICAL, 80, 100, 15, 100, 0, 7)
      .attr(StatChangeAttr, BattleStat.ATK, -1),
    new AttackMove(Moves.FIRE_LASH, Type.FIRE, MoveCategory.PHYSICAL, 80, 100, 15, 100, 0, 7)
      .attr(StatChangeAttr, BattleStat.DEF, -1),
    new AttackMove(Moves.POWER_TRIP, Type.DARK, MoveCategory.PHYSICAL, 20, 100, 10, -1, 0, 7)
      .attr(StatChangeCountPowerAttr),
    new AttackMove(Moves.BURN_UP, Type.FIRE, MoveCategory.SPECIAL, 130, 100, 5, -1, 0, 7)
      .condition((user) => {
        const userTypes = user.getTypes(true);
        return userTypes.includes(Type.FIRE);
      })
      .attr(HealStatusEffectAttr, true, StatusEffect.FREEZE)
      .attr(RemoveTypeAttr, Type.FIRE, (user) => {
        user.scene.queueMessage(getPokemonMessage(user, " burned itself out!"));
      }),
    new StatusMove(Moves.SPEED_SWAP, Type.PSYCHIC, -1, 10, -1, 0, 7)
      .unimplemented(),
    new AttackMove(Moves.SMART_STRIKE, Type.STEEL, MoveCategory.PHYSICAL, 70, -1, 10, -1, 0, 7),
    new StatusMove(Moves.PURIFY, Type.POISON, -1, 20, -1, 0, 7)
      .condition(
        (user: Pokemon, target: Pokemon, move: Move) => isNonVolatileStatusEffect(target.status?.effect))
      .attr(HealAttr, 0.5)
      .attr(HealStatusEffectAttr, false, ...getNonVolatileStatusEffects())
      .triageMove(),
    new AttackMove(Moves.REVELATION_DANCE, Type.NORMAL, MoveCategory.SPECIAL, 90, 100, 15, -1, 0, 7)
      .danceMove()
      .attr(MatchUserTypeAttr),
    new AttackMove(Moves.CORE_ENFORCER, Type.DRAGON, MoveCategory.SPECIAL, 100, 100, 10, -1, 0, 7)
      .target(MoveTarget.ALL_NEAR_ENEMIES)
      .attr(SuppressAbilitiesIfActedAttr),
    new AttackMove(Moves.TROP_KICK, Type.GRASS, MoveCategory.PHYSICAL, 70, 100, 15, 100, 0, 7)
      .attr(StatChangeAttr, BattleStat.ATK, -1),
    new StatusMove(Moves.INSTRUCT, Type.PSYCHIC, -1, 15, -1, 0, 7)
      .unimplemented(),
    new AttackMove(Moves.BEAK_BLAST, Type.FLYING, MoveCategory.PHYSICAL, 100, 100, 15, -1, 5, 7)
      .attr(ChargeAttr, ChargeAnim.BEAK_BLAST_CHARGING, "started\nheating up its beak!", undefined, false, true, -3)
      .ballBombMove()
      .makesContact(false)
      .partial(),
    new AttackMove(Moves.CLANGING_SCALES, Type.DRAGON, MoveCategory.SPECIAL, 110, 100, 5, -1, 0, 7)
      .attr(StatChangeAttr, BattleStat.DEF, -1, true)
      .soundBased()
      .target(MoveTarget.ALL_NEAR_ENEMIES),
    new AttackMove(Moves.DRAGON_HAMMER, Type.DRAGON, MoveCategory.PHYSICAL, 90, 100, 15, -1, 0, 7),
    new AttackMove(Moves.BRUTAL_SWING, Type.DARK, MoveCategory.PHYSICAL, 60, 100, 20, -1, 0, 7)
      .target(MoveTarget.ALL_NEAR_OTHERS),
    new StatusMove(Moves.AURORA_VEIL, Type.ICE, -1, 20, -1, 0, 7)
      .condition((user, target, move) => (user.scene.arena.weather?.weatherType === WeatherType.HAIL || user.scene.arena.weather?.weatherType === WeatherType.SNOW) && !user.scene.arena.weather?.isEffectSuppressed(user.scene))
      .attr(AddArenaTagAttr, ArenaTagType.AURORA_VEIL, 5, true)
      .target(MoveTarget.USER_SIDE),
    /* Unused */
    new AttackMove(Moves.SINISTER_ARROW_RAID, Type.GHOST, MoveCategory.PHYSICAL, 180, -1, 1, -1, 0, 7)
      .makesContact(false)
      .partial()
      .ignoresVirtual(),
    new AttackMove(Moves.MALICIOUS_MOONSAULT, Type.DARK, MoveCategory.PHYSICAL, 180, -1, 1, -1, 0, 7)
      .partial()
      .ignoresVirtual(),
    new AttackMove(Moves.OCEANIC_OPERETTA, Type.WATER, MoveCategory.SPECIAL, 195, -1, 1, -1, 0, 7)
      .partial()
      .ignoresVirtual(),
    new AttackMove(Moves.GUARDIAN_OF_ALOLA, Type.FAIRY, MoveCategory.SPECIAL, -1, -1, 1, -1, 0, 7)
      .unimplemented()
      .ignoresVirtual(),
    new AttackMove(Moves.SOUL_STEALING_7_STAR_STRIKE, Type.GHOST, MoveCategory.PHYSICAL, 195, -1, 1, -1, 0, 7)
      .unimplemented()
      .ignoresVirtual(),
    new AttackMove(Moves.STOKED_SPARKSURFER, Type.ELECTRIC, MoveCategory.SPECIAL, 175, -1, 1, 100, 0, 7)
      .partial()
      .ignoresVirtual(),
    new AttackMove(Moves.PULVERIZING_PANCAKE, Type.NORMAL, MoveCategory.PHYSICAL, 210, -1, 1, -1, 0, 7)
      .partial()
      .ignoresVirtual(),
    new SelfStatusMove(Moves.EXTREME_EVOBOOST, Type.NORMAL, -1, 1, -1, 0, 7)
      .attr(StatChangeAttr, [ BattleStat.ATK, BattleStat.DEF, BattleStat.SPATK, BattleStat.SPDEF, BattleStat.SPD ], 2, true)
      .ignoresVirtual(),
    new AttackMove(Moves.GENESIS_SUPERNOVA, Type.PSYCHIC, MoveCategory.SPECIAL, 185, -1, 1, 100, 0, 7)
      .attr(TerrainChangeAttr, TerrainType.PSYCHIC)
      .ignoresVirtual(),
    /* End Unused */
    new AttackMove(Moves.SHELL_TRAP, Type.FIRE, MoveCategory.SPECIAL, 150, 100, 5, -1, -3, 7)
      .target(MoveTarget.ALL_NEAR_ENEMIES)
      .partial(),
    new AttackMove(Moves.FLEUR_CANNON, Type.FAIRY, MoveCategory.SPECIAL, 130, 90, 5, -1, 0, 7)
      .attr(StatChangeAttr, BattleStat.SPATK, -2, true),
    new AttackMove(Moves.PSYCHIC_FANGS, Type.PSYCHIC, MoveCategory.PHYSICAL, 85, 100, 10, -1, 0, 7)
      .bitingMove()
      .attr(RemoveScreensAttr),
    new AttackMove(Moves.STOMPING_TANTRUM, Type.GROUND, MoveCategory.PHYSICAL, 75, 100, 10, -1, 0, 7)
      .attr(MovePowerMultiplierAttr, (user, target, move) => user.getLastXMoves(2)[1]?.result === MoveResult.MISS || user.getLastXMoves(2)[1]?.result === MoveResult.FAIL ? 2 : 1),
    new AttackMove(Moves.SHADOW_BONE, Type.GHOST, MoveCategory.PHYSICAL, 85, 100, 10, 20, 0, 7)
      .attr(StatChangeAttr, BattleStat.DEF, -1)
      .makesContact(false),
    new AttackMove(Moves.ACCELEROCK, Type.ROCK, MoveCategory.PHYSICAL, 40, 100, 20, -1, 1, 7),
    new AttackMove(Moves.LIQUIDATION, Type.WATER, MoveCategory.PHYSICAL, 85, 100, 10, 20, 0, 7)
      .attr(StatChangeAttr, BattleStat.DEF, -1),
    new AttackMove(Moves.PRISMATIC_LASER, Type.PSYCHIC, MoveCategory.SPECIAL, 160, 100, 10, -1, 0, 7)
      .attr(RechargeAttr),
    new AttackMove(Moves.SPECTRAL_THIEF, Type.GHOST, MoveCategory.PHYSICAL, 90, 100, 10, -1, 0, 7)
      .partial(),
    new AttackMove(Moves.SUNSTEEL_STRIKE, Type.STEEL, MoveCategory.PHYSICAL, 100, 100, 5, -1, 0, 7)
      .ignoresAbilities()
      .partial(),
    new AttackMove(Moves.MOONGEIST_BEAM, Type.GHOST, MoveCategory.SPECIAL, 100, 100, 5, -1, 0, 7)
      .ignoresAbilities()
      .partial(),
    new StatusMove(Moves.TEARFUL_LOOK, Type.NORMAL, -1, 20, -1, 0, 7)
      .attr(StatChangeAttr, [ BattleStat.ATK, BattleStat.SPATK ], -1),
    new AttackMove(Moves.ZING_ZAP, Type.ELECTRIC, MoveCategory.PHYSICAL, 80, 100, 10, 30, 0, 7)
      .attr(FlinchAttr),
    new AttackMove(Moves.NATURES_MADNESS, Type.FAIRY, MoveCategory.SPECIAL, -1, 90, 10, -1, 0, 7)
      .attr(TargetHalfHpDamageAttr),
    new AttackMove(Moves.MULTI_ATTACK, Type.NORMAL, MoveCategory.PHYSICAL, 120, 100, 10, -1, 0, 7)
      .attr(FormChangeItemTypeAttr),
    /* Unused */
    new AttackMove(Moves.TEN_MILLION_VOLT_THUNDERBOLT, Type.ELECTRIC, MoveCategory.SPECIAL, 195, -1, 1, -1, 0, 7)
      .partial()
      .ignoresVirtual(),
    /* End Unused */
    new AttackMove(Moves.MIND_BLOWN, Type.FIRE, MoveCategory.SPECIAL, 150, 100, 5, -1, 0, 7)
      .condition(failIfDampCondition)
      .attr(HalfSacrificialAttr)
      .target(MoveTarget.ALL_NEAR_OTHERS),
    new AttackMove(Moves.PLASMA_FISTS, Type.ELECTRIC, MoveCategory.PHYSICAL, 100, 100, 15, -1, 0, 7)
      .punchingMove()
      .partial(),
    new AttackMove(Moves.PHOTON_GEYSER, Type.PSYCHIC, MoveCategory.SPECIAL, 100, 100, 5, -1, 0, 7)
      .attr(PhotonGeyserCategoryAttr)
      .ignoresAbilities()
      .partial(),
    /* Unused */
    new AttackMove(Moves.LIGHT_THAT_BURNS_THE_SKY, Type.PSYCHIC, MoveCategory.SPECIAL, 200, -1, 1, -1, 0, 7)
      .attr(PhotonGeyserCategoryAttr)
      .ignoresAbilities()
      .ignoresVirtual(),
    new AttackMove(Moves.SEARING_SUNRAZE_SMASH, Type.STEEL, MoveCategory.PHYSICAL, 200, -1, 1, -1, 0, 7)
      .ignoresAbilities()
      .ignoresVirtual(),
    new AttackMove(Moves.MENACING_MOONRAZE_MAELSTROM, Type.GHOST, MoveCategory.SPECIAL, 200, -1, 1, -1, 0, 7)
      .ignoresAbilities()
      .ignoresVirtual(),
    new AttackMove(Moves.LETS_SNUGGLE_FOREVER, Type.FAIRY, MoveCategory.PHYSICAL, 190, -1, 1, -1, 0, 7)
      .partial()
      .ignoresVirtual(),
    new AttackMove(Moves.SPLINTERED_STORMSHARDS, Type.ROCK, MoveCategory.PHYSICAL, 190, -1, 1, -1, 0, 7)
      .attr(ClearTerrainAttr)
      .makesContact(false)
      .ignoresVirtual(),
    new AttackMove(Moves.CLANGOROUS_SOULBLAZE, Type.DRAGON, MoveCategory.SPECIAL, 185, -1, 1, 100, 0, 7)
      .attr(StatChangeAttr, [ BattleStat.ATK, BattleStat.DEF, BattleStat.SPATK, BattleStat.SPDEF, BattleStat.SPD ], 1, true)
      .soundBased()
      .target(MoveTarget.ALL_NEAR_ENEMIES)
      .partial()
      .ignoresVirtual(),
    /* End Unused */
    new AttackMove(Moves.ZIPPY_ZAP, Type.ELECTRIC, MoveCategory.PHYSICAL, 80, 100, 10, 100, 2, 7)
      .attr(StatChangeAttr, BattleStat.EVA, 1, true),
    new AttackMove(Moves.SPLISHY_SPLASH, Type.WATER, MoveCategory.SPECIAL, 90, 100, 15, 30, 0, 7)
      .attr(StatusEffectAttr, StatusEffect.PARALYSIS)
      .target(MoveTarget.ALL_NEAR_ENEMIES),
    new AttackMove(Moves.FLOATY_FALL, Type.FLYING, MoveCategory.PHYSICAL, 90, 95, 15, 30, 0, 7)
      .attr(FlinchAttr),
    new AttackMove(Moves.PIKA_PAPOW, Type.ELECTRIC, MoveCategory.SPECIAL, -1, -1, 20, -1, 0, 7)
      .attr(FriendshipPowerAttr),
    new AttackMove(Moves.BOUNCY_BUBBLE, Type.WATER, MoveCategory.SPECIAL, 60, 100, 20, -1, 0, 7)
      .attr(HitHealAttr, 1.0)
      .triageMove()
      .target(MoveTarget.ALL_NEAR_ENEMIES),
    new AttackMove(Moves.BUZZY_BUZZ, Type.ELECTRIC, MoveCategory.SPECIAL, 60, 100, 20, 100, 0, 7)
      .attr(StatusEffectAttr, StatusEffect.PARALYSIS),
    new AttackMove(Moves.SIZZLY_SLIDE, Type.FIRE, MoveCategory.PHYSICAL, 60, 100, 20, 100, 0, 7)
      .attr(StatusEffectAttr, StatusEffect.BURN),
    new AttackMove(Moves.GLITZY_GLOW, Type.PSYCHIC, MoveCategory.SPECIAL, 80, 95, 15, -1, 0, 7)
      .attr(AddArenaTagAttr, ArenaTagType.LIGHT_SCREEN, 5, false, true),
    new AttackMove(Moves.BADDY_BAD, Type.DARK, MoveCategory.SPECIAL, 80, 95, 15, -1, 0, 7)
      .attr(AddArenaTagAttr, ArenaTagType.REFLECT, 5, false, true),
    new AttackMove(Moves.SAPPY_SEED, Type.GRASS, MoveCategory.PHYSICAL, 100, 90, 10, 100, 0, 7)
      .makesContact(false)
      .attr(AddBattlerTagAttr, BattlerTagType.SEEDED),
    new AttackMove(Moves.FREEZY_FROST, Type.ICE, MoveCategory.SPECIAL, 100, 90, 10, -1, 0, 7)
      .attr(ResetStatsAttr),
    new AttackMove(Moves.SPARKLY_SWIRL, Type.FAIRY, MoveCategory.SPECIAL, 120, 85, 5, -1, 0, 7)
      .attr(PartyStatusCureAttr, null, Abilities.NONE),
    new AttackMove(Moves.VEEVEE_VOLLEY, Type.NORMAL, MoveCategory.PHYSICAL, -1, -1, 20, -1, 0, 7)
      .attr(FriendshipPowerAttr),
    new AttackMove(Moves.DOUBLE_IRON_BASH, Type.STEEL, MoveCategory.PHYSICAL, 60, 100, 5, 30, 0, 7)
      .attr(MultiHitAttr, MultiHitType._2)
      .attr(FlinchAttr)
      .punchingMove(),
    /* Unused */
    new SelfStatusMove(Moves.MAX_GUARD, Type.NORMAL, -1, 10, -1, 4, 8)
      .attr(ProtectAttr)
      .ignoresVirtual(),
    /* End Unused */
    new AttackMove(Moves.DYNAMAX_CANNON, Type.DRAGON, MoveCategory.SPECIAL, 100, 100, 5, -1, 0, 8)
      .attr(MovePowerMultiplierAttr, (user, target, move) => {
      // Move is only stronger against overleveled foes.
        if (target.level > target.scene.getMaxExpLevel()) {
          const dynamaxCannonPercentMarginBeforeFullDamage = 0.05; // How much % above MaxExpLevel of wave will the target need to be to take full damage.
          // The move's power scales as the margin is approached, reaching double power when it does or goes over it.
          return 1 + Math.min(1, (target.level - target.scene.getMaxExpLevel()) / (target.scene.getMaxExpLevel() * dynamaxCannonPercentMarginBeforeFullDamage));
        } else {
          return 1;
        }
      })
      .attr(DiscourageFrequentUseAttr)
      .ignoresVirtual(),

    new AttackMove(Moves.SNIPE_SHOT, Type.WATER, MoveCategory.SPECIAL, 80, 100, 15, -1, 0, 8)
      .attr(HighCritAttr)
      .attr(BypassRedirectAttr),
    new AttackMove(Moves.JAW_LOCK, Type.DARK, MoveCategory.PHYSICAL, 80, 100, 10, -1, 0, 8)
      .attr(AddBattlerTagAttr, BattlerTagType.TRAPPED, false, false, 1)
      .attr(AddBattlerTagAttr, BattlerTagType.TRAPPED, true, false, 1)
      .bitingMove(),
    new SelfStatusMove(Moves.STUFF_CHEEKS, Type.NORMAL, -1, 10, -1, 0, 8) // TODO: Stuff Cheeks should not be selectable when the user does not have a berry, see wiki
      .attr(EatBerryAttr)
      .attr(StatChangeAttr, BattleStat.DEF, 2, true)
      .condition((user) => {
        const userBerries = user.scene.findModifiers(m => m instanceof BerryModifier);
        return userBerries.length > 0;
      })
      .partial(),
    new SelfStatusMove(Moves.NO_RETREAT, Type.FIGHTING, -1, 5, -1, 0, 8)
      .attr(StatChangeAttr, [ BattleStat.ATK, BattleStat.DEF, BattleStat.SPATK, BattleStat.SPDEF, BattleStat.SPD ], 1, true)
      .attr(AddBattlerTagAttr, BattlerTagType.TRAPPED, true, true, 1),
    new StatusMove(Moves.TAR_SHOT, Type.ROCK, 100, 15, -1, 0, 8)
      .attr(StatChangeAttr, BattleStat.SPD, -1)
      .partial(),
    new StatusMove(Moves.MAGIC_POWDER, Type.PSYCHIC, 100, 20, -1, 0, 8)
      .attr(ChangeTypeAttr, Type.PSYCHIC)
      .powderMove(),
    new AttackMove(Moves.DRAGON_DARTS, Type.DRAGON, MoveCategory.PHYSICAL, 50, 100, 10, -1, 0, 8)
      .attr(MultiHitAttr, MultiHitType._2)
      .makesContact(false)
      .partial(),
    new StatusMove(Moves.TEATIME, Type.NORMAL, -1, 10, -1, 0, 8)
      .attr(EatBerryAttr)
      .target(MoveTarget.ALL),
    new StatusMove(Moves.OCTOLOCK, Type.FIGHTING, 100, 15, -1, 0, 8)
      .attr(AddBattlerTagAttr, BattlerTagType.OCTOLOCK, false, true, 1),
    new AttackMove(Moves.BOLT_BEAK, Type.ELECTRIC, MoveCategory.PHYSICAL, 85, 100, 10, -1, 0, 8)
      .attr(FirstAttackDoublePowerAttr),
    new AttackMove(Moves.FISHIOUS_REND, Type.WATER, MoveCategory.PHYSICAL, 85, 100, 10, -1, 0, 8)
      .attr(FirstAttackDoublePowerAttr)
      .bitingMove(),
    new StatusMove(Moves.COURT_CHANGE, Type.NORMAL, 100, 10, -1, 0, 8)
      .attr(SwapArenaTagsAttr, [ArenaTagType.AURORA_VEIL, ArenaTagType.LIGHT_SCREEN, ArenaTagType.MIST, ArenaTagType.REFLECT, ArenaTagType.SPIKES, ArenaTagType.STEALTH_ROCK, ArenaTagType.STICKY_WEB, ArenaTagType.TAILWIND, ArenaTagType.TOXIC_SPIKES]),
    new AttackMove(Moves.MAX_FLARE, Type.FIRE, MoveCategory.PHYSICAL, 10, -1, 10, -1, 0, 8)
      .target(MoveTarget.NEAR_ENEMY)
      .unimplemented()
      .ignoresVirtual(),
    new AttackMove(Moves.MAX_FLUTTERBY, Type.BUG, MoveCategory.PHYSICAL, 10, -1, 10, -1, 0, 8)
      .target(MoveTarget.NEAR_ENEMY)
      .unimplemented()
      .ignoresVirtual(),
    new AttackMove(Moves.MAX_LIGHTNING, Type.ELECTRIC, MoveCategory.PHYSICAL, 10, -1, 10, -1, 0, 8)
      .target(MoveTarget.NEAR_ENEMY)
      .unimplemented()
      .ignoresVirtual(),
    new AttackMove(Moves.MAX_STRIKE, Type.NORMAL, MoveCategory.PHYSICAL, 10, -1, 10, -1, 0, 8)
      .target(MoveTarget.NEAR_ENEMY)
      .unimplemented()
      .ignoresVirtual(),
    new AttackMove(Moves.MAX_KNUCKLE, Type.FIGHTING, MoveCategory.PHYSICAL, 10, -1, 10, -1, 0, 8)
      .target(MoveTarget.NEAR_ENEMY)
      .unimplemented()
      .ignoresVirtual(),
    new AttackMove(Moves.MAX_PHANTASM, Type.GHOST, MoveCategory.PHYSICAL, 10, -1, 10, -1, 0, 8)
      .target(MoveTarget.NEAR_ENEMY)
      .unimplemented()
      .ignoresVirtual(),
    new AttackMove(Moves.MAX_HAILSTORM, Type.ICE, MoveCategory.PHYSICAL, 10, -1, 10, -1, 0, 8)
      .target(MoveTarget.NEAR_ENEMY)
      .unimplemented()
      .ignoresVirtual(),
    new AttackMove(Moves.MAX_OOZE, Type.POISON, MoveCategory.PHYSICAL, 10, -1, 10, -1, 0, 8)
      .target(MoveTarget.NEAR_ENEMY)
      .unimplemented()
      .ignoresVirtual(),
    new AttackMove(Moves.MAX_GEYSER, Type.WATER, MoveCategory.PHYSICAL, 10, -1, 10, -1, 0, 8)
      .target(MoveTarget.NEAR_ENEMY)
      .unimplemented()
      .ignoresVirtual(),
    new AttackMove(Moves.MAX_AIRSTREAM, Type.FLYING, MoveCategory.PHYSICAL, 10, -1, 10, -1, 0, 8)
      .target(MoveTarget.NEAR_ENEMY)
      .unimplemented()
      .ignoresVirtual(),
    new AttackMove(Moves.MAX_STARFALL, Type.FAIRY, MoveCategory.PHYSICAL, 10, -1, 10, -1, 0, 8)
      .target(MoveTarget.NEAR_ENEMY)
      .unimplemented()
      .ignoresVirtual(),
    new AttackMove(Moves.MAX_WYRMWIND, Type.DRAGON, MoveCategory.PHYSICAL, 10, -1, 10, -1, 0, 8)
      .target(MoveTarget.NEAR_ENEMY)
      .unimplemented()
      .ignoresVirtual(),
    new AttackMove(Moves.MAX_MINDSTORM, Type.PSYCHIC, MoveCategory.PHYSICAL, 10, -1, 10, -1, 0, 8)
      .target(MoveTarget.NEAR_ENEMY)
      .unimplemented()
      .ignoresVirtual(),
    new AttackMove(Moves.MAX_ROCKFALL, Type.ROCK, MoveCategory.PHYSICAL, 10, -1, 10, -1, 0, 8)
      .target(MoveTarget.NEAR_ENEMY)
      .unimplemented()
      .ignoresVirtual(),
    new AttackMove(Moves.MAX_QUAKE, Type.GROUND, MoveCategory.PHYSICAL, 10, -1, 10, -1, 0, 8)
      .target(MoveTarget.NEAR_ENEMY)
      .unimplemented()
      .ignoresVirtual(),
    new AttackMove(Moves.MAX_DARKNESS, Type.DARK, MoveCategory.PHYSICAL, 10, -1, 10, -1, 0, 8)
      .target(MoveTarget.NEAR_ENEMY)
      .unimplemented()
      .ignoresVirtual(),
    new AttackMove(Moves.MAX_OVERGROWTH, Type.GRASS, MoveCategory.PHYSICAL, 10, -1, 10, -1, 0, 8)
      .target(MoveTarget.NEAR_ENEMY)
      .unimplemented()
      .ignoresVirtual(),
    new AttackMove(Moves.MAX_STEELSPIKE, Type.STEEL, MoveCategory.PHYSICAL, 10, -1, 10, -1, 0, 8)
      .target(MoveTarget.NEAR_ENEMY)
      .unimplemented()
      .ignoresVirtual(),
    /* End Unused */
    new SelfStatusMove(Moves.CLANGOROUS_SOUL, Type.DRAGON, 100, 5, -1, 0, 8)
      .attr(CutHpStatBoostAttr, [ BattleStat.ATK, BattleStat.DEF, BattleStat.SPATK, BattleStat.SPDEF, BattleStat.SPD ], 1, 3)
      .soundBased()
      .danceMove(),
    new AttackMove(Moves.BODY_PRESS, Type.FIGHTING, MoveCategory.PHYSICAL, 80, 100, 10, -1, 0, 8)
      .attr(DefAtkAttr),
    new StatusMove(Moves.DECORATE, Type.FAIRY, -1, 15, -1, 0, 8)
      .attr(StatChangeAttr, [ BattleStat.ATK, BattleStat.SPATK ], 2),
    new AttackMove(Moves.DRUM_BEATING, Type.GRASS, MoveCategory.PHYSICAL, 80, 100, 10, 100, 0, 8)
      .attr(StatChangeAttr, BattleStat.SPD, -1)
      .makesContact(false),
    new AttackMove(Moves.SNAP_TRAP, Type.GRASS, MoveCategory.PHYSICAL, 35, 100, 15, -1, 0, 8)
      .attr(TrapAttr, BattlerTagType.SNAP_TRAP),
    new AttackMove(Moves.PYRO_BALL, Type.FIRE, MoveCategory.PHYSICAL, 120, 90, 5, 10, 0, 8)
      .attr(HealStatusEffectAttr, true, StatusEffect.FREEZE)
      .attr(StatusEffectAttr, StatusEffect.BURN)
      .ballBombMove()
      .makesContact(false),
    new AttackMove(Moves.BEHEMOTH_BLADE, Type.STEEL, MoveCategory.PHYSICAL, 100, 100, 5, -1, 0, 8)
      .slicingMove(),
    new AttackMove(Moves.BEHEMOTH_BASH, Type.STEEL, MoveCategory.PHYSICAL, 100, 100, 5, -1, 0, 8),
    new AttackMove(Moves.AURA_WHEEL, Type.ELECTRIC, MoveCategory.PHYSICAL, 110, 100, 10, 100, 0, 8)
      .attr(StatChangeAttr, BattleStat.SPD, 1, true)
      .makesContact(false)
      .attr(AuraWheelTypeAttr)
      .condition((user, target, move) => [user.species.speciesId, user.fusionSpecies?.speciesId].includes(Species.MORPEKO)), // Missing custom fail message
    new AttackMove(Moves.BREAKING_SWIPE, Type.DRAGON, MoveCategory.PHYSICAL, 60, 100, 15, 100, 0, 8)
      .target(MoveTarget.ALL_NEAR_ENEMIES)
      .attr(StatChangeAttr, BattleStat.ATK, -1),
    new AttackMove(Moves.BRANCH_POKE, Type.GRASS, MoveCategory.PHYSICAL, 40, 100, 40, -1, 0, 8),
    new AttackMove(Moves.OVERDRIVE, Type.ELECTRIC, MoveCategory.SPECIAL, 80, 100, 10, -1, 0, 8)
      .soundBased()
      .target(MoveTarget.ALL_NEAR_ENEMIES),
    new AttackMove(Moves.APPLE_ACID, Type.GRASS, MoveCategory.SPECIAL, 80, 100, 10, 100, 0, 8)
      .attr(StatChangeAttr, BattleStat.SPDEF, -1),
    new AttackMove(Moves.GRAV_APPLE, Type.GRASS, MoveCategory.PHYSICAL, 80, 100, 10, 100, 0, 8)
      .attr(StatChangeAttr, BattleStat.DEF, -1)
      .attr(MovePowerMultiplierAttr, (user, target, move) => user.scene.arena.getTag(ArenaTagType.GRAVITY) ? 1.5 : 1)
      .makesContact(false),
    new AttackMove(Moves.SPIRIT_BREAK, Type.FAIRY, MoveCategory.PHYSICAL, 75, 100, 15, 100, 0, 8)
      .attr(StatChangeAttr, BattleStat.SPATK, -1),
    new AttackMove(Moves.STRANGE_STEAM, Type.FAIRY, MoveCategory.SPECIAL, 90, 95, 10, 20, 0, 8)
      .attr(ConfuseAttr),
    new StatusMove(Moves.LIFE_DEW, Type.WATER, -1, 10, -1, 0, 8)
      .attr(HealAttr, 0.25, true, false)
      .target(MoveTarget.USER_AND_ALLIES)
      .ignoresProtect(),
    new SelfStatusMove(Moves.OBSTRUCT, Type.DARK, 100, 10, -1, 4, 8)
      .attr(ProtectAttr, BattlerTagType.OBSTRUCT),
    new AttackMove(Moves.FALSE_SURRENDER, Type.DARK, MoveCategory.PHYSICAL, 80, -1, 10, -1, 0, 8),
    new AttackMove(Moves.METEOR_ASSAULT, Type.FIGHTING, MoveCategory.PHYSICAL, 150, 100, 5, -1, 0, 8)
      .attr(RechargeAttr)
      .makesContact(false),
    new AttackMove(Moves.ETERNABEAM, Type.DRAGON, MoveCategory.SPECIAL, 160, 90, 5, -1, 0, 8)
      .attr(RechargeAttr),
    new AttackMove(Moves.STEEL_BEAM, Type.STEEL, MoveCategory.SPECIAL, 140, 95, 5, -1, 0, 8)
      .attr(HalfSacrificialAttr),
    new AttackMove(Moves.EXPANDING_FORCE, Type.PSYCHIC, MoveCategory.SPECIAL, 80, 100, 10, -1, 0, 8)
      .attr(MovePowerMultiplierAttr, (user, target, move) => user.scene.arena.getTerrainType() === TerrainType.PSYCHIC && user.isGrounded() ? 1.5 : 1)
      .attr(VariableTargetAttr, (user, target, move) => user.scene.arena.getTerrainType() === TerrainType.PSYCHIC && user.isGrounded() ? 6 : 3),
    new AttackMove(Moves.STEEL_ROLLER, Type.STEEL, MoveCategory.PHYSICAL, 130, 100, 5, -1, 0, 8)
      .attr(ClearTerrainAttr)
      .condition((user, target, move) => !!user.scene.arena.terrain),
    new AttackMove(Moves.SCALE_SHOT, Type.DRAGON, MoveCategory.PHYSICAL, 25, 90, 20, -1, 0, 8)
      //.attr(StatChangeAttr, BattleStat.SPD, 1, true) // TODO: Have boosts only apply at end of move, not after every hit
      //.attr(StatChangeAttr, BattleStat.DEF, -1, true)
      .attr(MultiHitAttr)
      .makesContact(false)
      .partial(),
    new AttackMove(Moves.METEOR_BEAM, Type.ROCK, MoveCategory.SPECIAL, 120, 90, 10, 100, 0, 8)
      .attr(ChargeAttr, ChargeAnim.METEOR_BEAM_CHARGING, "is overflowing\nwith space power!", null, true)
      .attr(StatChangeAttr, BattleStat.SPATK, 1, true)
      .ignoresVirtual(),
    new AttackMove(Moves.SHELL_SIDE_ARM, Type.POISON, MoveCategory.SPECIAL, 90, 100, 10, 20, 0, 8)
      .attr(ShellSideArmCategoryAttr)
      .attr(StatusEffectAttr, StatusEffect.POISON)
      .partial(),
    new AttackMove(Moves.MISTY_EXPLOSION, Type.FAIRY, MoveCategory.SPECIAL, 100, 100, 5, -1, 0, 8)
      .attr(SacrificialAttr)
      .target(MoveTarget.ALL_NEAR_OTHERS)
      .attr(MovePowerMultiplierAttr, (user, target, move) => user.scene.arena.getTerrainType() === TerrainType.MISTY && user.isGrounded() ? 1.5 : 1)
      .condition(failIfDampCondition)
      .makesContact(false),
    new AttackMove(Moves.GRASSY_GLIDE, Type.GRASS, MoveCategory.PHYSICAL, 55, 100, 20, -1, 0, 8)
      .attr(IncrementMovePriorityAttr,(user,target,move) =>user.scene.arena.getTerrainType()===TerrainType.GRASSY&&user.isGrounded()),
    new AttackMove(Moves.RISING_VOLTAGE, Type.ELECTRIC, MoveCategory.SPECIAL, 70, 100, 20, -1, 0, 8)
      .attr(MovePowerMultiplierAttr, (user, target, move) => user.scene.arena.getTerrainType() === TerrainType.ELECTRIC && target.isGrounded() ? 2 : 1),
    new AttackMove(Moves.TERRAIN_PULSE, Type.NORMAL, MoveCategory.SPECIAL, 50, 100, 10, -1, 0, 8)
      .attr(TerrainPulseTypeAttr)
      .attr(MovePowerMultiplierAttr, (user, target, move) => user.scene.arena.getTerrainType() !== TerrainType.NONE && user.isGrounded() ? 2 : 1)
      .pulseMove(),
    new AttackMove(Moves.SKITTER_SMACK, Type.BUG, MoveCategory.PHYSICAL, 70, 90, 10, 100, 0, 8)
      .attr(StatChangeAttr, BattleStat.SPATK, -1),
    new AttackMove(Moves.BURNING_JEALOUSY, Type.FIRE, MoveCategory.SPECIAL, 70, 100, 5, 100, 0, 8)
      .target(MoveTarget.ALL_NEAR_ENEMIES)
      .partial(),
    new AttackMove(Moves.LASH_OUT, Type.DARK, MoveCategory.PHYSICAL, 75, 100, 5, -1, 0, 8)
      .partial(),
    new AttackMove(Moves.POLTERGEIST, Type.GHOST, MoveCategory.PHYSICAL, 110, 90, 5, -1, 0, 8)
      .attr(AttackedByItemAttr)
      .makesContact(false),
    new StatusMove(Moves.CORROSIVE_GAS, Type.POISON, 100, 40, -1, 0, 8)
      .target(MoveTarget.ALL_NEAR_OTHERS)
      .unimplemented(),
    new StatusMove(Moves.COACHING, Type.FIGHTING, -1, 10, -1, 0, 8)
      .attr(StatChangeAttr, [ BattleStat.ATK, BattleStat.DEF ], 1)
      .target(MoveTarget.NEAR_ALLY),
    new AttackMove(Moves.FLIP_TURN, Type.WATER, MoveCategory.PHYSICAL, 60, 100, 20, -1, 0, 8)
      .attr(ForceSwitchOutAttr, true, false),
    new AttackMove(Moves.TRIPLE_AXEL, Type.ICE, MoveCategory.PHYSICAL, 20, 90, 10, -1, 0, 8)
      .attr(MultiHitAttr, MultiHitType._3)
      .attr(MultiHitPowerIncrementAttr, 3)
      .checkAllHits(),
    new AttackMove(Moves.DUAL_WINGBEAT, Type.FLYING, MoveCategory.PHYSICAL, 40, 90, 10, -1, 0, 8)
      .attr(MultiHitAttr, MultiHitType._2),
    new AttackMove(Moves.SCORCHING_SANDS, Type.GROUND, MoveCategory.SPECIAL, 70, 100, 10, 30, 0, 8)
      .attr(HealStatusEffectAttr, true, StatusEffect.FREEZE)
      .attr(HealStatusEffectAttr, false, StatusEffect.FREEZE)
      .attr(StatusEffectAttr, StatusEffect.BURN),
    new StatusMove(Moves.JUNGLE_HEALING, Type.GRASS, -1, 10, -1, 0, 8)
      .attr(HealAttr, 0.25, true, false)
      .target(MoveTarget.USER_AND_ALLIES)
      .partial(),
    new AttackMove(Moves.WICKED_BLOW, Type.DARK, MoveCategory.PHYSICAL, 75, 100, 5, -1, 0, 8)
      .attr(CritOnlyAttr)
      .punchingMove(),
    new AttackMove(Moves.SURGING_STRIKES, Type.WATER, MoveCategory.PHYSICAL, 25, 100, 5, -1, 0, 8)
      .attr(MultiHitAttr, MultiHitType._3)
      .attr(CritOnlyAttr)
      .punchingMove(),
    new AttackMove(Moves.THUNDER_CAGE, Type.ELECTRIC, MoveCategory.SPECIAL, 80, 90, 15, -1, 0, 8)
      .attr(TrapAttr, BattlerTagType.THUNDER_CAGE),
    new AttackMove(Moves.DRAGON_ENERGY, Type.DRAGON, MoveCategory.SPECIAL, 150, 100, 5, -1, 0, 8)
      .attr(HpPowerAttr)
      .target(MoveTarget.ALL_NEAR_ENEMIES),
    new AttackMove(Moves.FREEZING_GLARE, Type.PSYCHIC, MoveCategory.SPECIAL, 90, 100, 10, 10, 0, 8)
      .attr(StatusEffectAttr, StatusEffect.FREEZE),
    new AttackMove(Moves.FIERY_WRATH, Type.DARK, MoveCategory.SPECIAL, 90, 100, 10, 20, 0, 8)
      .attr(FlinchAttr)
      .target(MoveTarget.ALL_NEAR_ENEMIES),
    new AttackMove(Moves.THUNDEROUS_KICK, Type.FIGHTING, MoveCategory.PHYSICAL, 90, 100, 10, 100, 0, 8)
      .attr(StatChangeAttr, BattleStat.DEF, -1),
    new AttackMove(Moves.GLACIAL_LANCE, Type.ICE, MoveCategory.PHYSICAL, 120, 100, 5, -1, 0, 8)
      .target(MoveTarget.ALL_NEAR_ENEMIES)
      .makesContact(false),
    new AttackMove(Moves.ASTRAL_BARRAGE, Type.GHOST, MoveCategory.SPECIAL, 120, 100, 5, -1, 0, 8)
      .target(MoveTarget.ALL_NEAR_ENEMIES),
    new AttackMove(Moves.EERIE_SPELL, Type.PSYCHIC, MoveCategory.SPECIAL, 80, 100, 5, 100, 0, 8)
      .attr(AttackReducePpMoveAttr, 3)
      .soundBased(),
    new AttackMove(Moves.DIRE_CLAW, Type.POISON, MoveCategory.PHYSICAL, 80, 100, 15, 50, 0, 8)
      .attr(MultiStatusEffectAttr, [StatusEffect.POISON, StatusEffect.PARALYSIS, StatusEffect.SLEEP]),
    new AttackMove(Moves.PSYSHIELD_BASH, Type.PSYCHIC, MoveCategory.PHYSICAL, 70, 90, 10, 100, 0, 8)
      .attr(StatChangeAttr, BattleStat.DEF, 1, true),
    new SelfStatusMove(Moves.POWER_SHIFT, Type.NORMAL, -1, 10, -1, 0, 8)
      .unimplemented(),
    new AttackMove(Moves.STONE_AXE, Type.ROCK, MoveCategory.PHYSICAL, 65, 90, 15, 100, 0, 8)
      .attr(AddArenaTrapTagHitAttr, ArenaTagType.STEALTH_ROCK)
      .slicingMove(),
    new AttackMove(Moves.SPRINGTIDE_STORM, Type.FAIRY, MoveCategory.SPECIAL, 100, 80, 5, 30, 0, 8)
      .attr(StatChangeAttr, BattleStat.ATK, -1)
      .windMove()
      .target(MoveTarget.ALL_NEAR_ENEMIES),
    new AttackMove(Moves.MYSTICAL_POWER, Type.PSYCHIC, MoveCategory.SPECIAL, 70, 90, 10, 100, 0, 8)
      .attr(StatChangeAttr, BattleStat.SPATK, 1, true),
    new AttackMove(Moves.RAGING_FURY, Type.FIRE, MoveCategory.PHYSICAL, 120, 100, 10, -1, 0, 8)
      .makesContact(false)
      .attr(FrenzyAttr)
      .attr(MissEffectAttr, frenzyMissFunc)
      .target(MoveTarget.RANDOM_NEAR_ENEMY),
    new AttackMove(Moves.WAVE_CRASH, Type.WATER, MoveCategory.PHYSICAL, 120, 100, 10, -1, 0, 8)
      .attr(RecoilAttr, false, 0.33)
      .recklessMove(),
    new AttackMove(Moves.CHLOROBLAST, Type.GRASS, MoveCategory.SPECIAL, 150, 95, 5, -1, 0, 8)
      .attr(RecoilAttr, true, 0.5),
    new AttackMove(Moves.MOUNTAIN_GALE, Type.ICE, MoveCategory.PHYSICAL, 100, 85, 10, 30, 0, 8)
      .makesContact(false)
      .attr(FlinchAttr),
    new SelfStatusMove(Moves.VICTORY_DANCE, Type.FIGHTING, -1, 10, -1, 0, 8)
      .attr(StatChangeAttr, [ BattleStat.ATK, BattleStat.DEF, BattleStat.SPD ], 1, true)
      .danceMove(),
    new AttackMove(Moves.HEADLONG_RUSH, Type.GROUND, MoveCategory.PHYSICAL, 120, 100, 5, -1, 0, 8)
      .attr(StatChangeAttr, [ BattleStat.DEF, BattleStat.SPDEF ], -1, true)
      .punchingMove(),
    new AttackMove(Moves.BARB_BARRAGE, Type.POISON, MoveCategory.PHYSICAL, 60, 100, 10, 50, 0, 8)
      .makesContact(false)
      .attr(MovePowerMultiplierAttr, (user, target, move) => target.status && (target.status.effect === StatusEffect.POISON || target.status.effect === StatusEffect.TOXIC) ? 2 : 1)
      .attr(StatusEffectAttr, StatusEffect.POISON),
    new AttackMove(Moves.ESPER_WING, Type.PSYCHIC, MoveCategory.SPECIAL, 80, 100, 10, 100, 0, 8)
      .attr(HighCritAttr)
      .attr(StatChangeAttr, BattleStat.SPD, 1, true),
    new AttackMove(Moves.BITTER_MALICE, Type.GHOST, MoveCategory.SPECIAL, 75, 100, 10, 100, 0, 8)
      .attr(StatChangeAttr, BattleStat.ATK, -1),
    new SelfStatusMove(Moves.SHELTER, Type.STEEL, -1, 10, 100, 0, 8)
      .attr(StatChangeAttr, BattleStat.DEF, 2, true),
    new AttackMove(Moves.TRIPLE_ARROWS, Type.FIGHTING, MoveCategory.PHYSICAL, 90, 100, 10, 30, 0, 8)
      .makesContact(false)
      .attr(HighCritAttr)
      .attr(StatChangeAttr, BattleStat.DEF, -1)
      .attr(FlinchAttr)
      .partial(),
    new AttackMove(Moves.INFERNAL_PARADE, Type.GHOST, MoveCategory.SPECIAL, 60, 100, 15, 30, 0, 8)
      .attr(StatusEffectAttr, StatusEffect.BURN)
      .attr(MovePowerMultiplierAttr, (user, target, move) => target.status ? 2 : 1),
    new AttackMove(Moves.CEASELESS_EDGE, Type.DARK, MoveCategory.PHYSICAL, 65, 90, 15, 100, 0, 8)
      .attr(AddArenaTrapTagHitAttr, ArenaTagType.SPIKES)
      .slicingMove(),
    new AttackMove(Moves.BLEAKWIND_STORM, Type.FLYING, MoveCategory.SPECIAL, 100, 80, 10, 30, 0, 8)
      .attr(ThunderAccuracyAttr)
      .attr(StatChangeAttr, BattleStat.SPD, -1)
      .windMove()
      .target(MoveTarget.ALL_NEAR_ENEMIES),
    new AttackMove(Moves.WILDBOLT_STORM, Type.ELECTRIC, MoveCategory.SPECIAL, 100, 80, 10, 20, 0, 8)
      .attr(ThunderAccuracyAttr)
      .attr(StatusEffectAttr, StatusEffect.PARALYSIS)
      .windMove()
      .target(MoveTarget.ALL_NEAR_ENEMIES),
    new AttackMove(Moves.SANDSEAR_STORM, Type.GROUND, MoveCategory.SPECIAL, 100, 80, 10, 20, 0, 8)
      .attr(ThunderAccuracyAttr)
      .attr(StatusEffectAttr, StatusEffect.BURN)
      .windMove()
      .target(MoveTarget.ALL_NEAR_ENEMIES),
    new StatusMove(Moves.LUNAR_BLESSING, Type.PSYCHIC, -1, 5, -1, 0, 8)
      .attr(HealAttr, 0.25)
      .target(MoveTarget.USER_AND_ALLIES)
      .triageMove()
      .partial(),
    new SelfStatusMove(Moves.TAKE_HEART, Type.PSYCHIC, -1, 10, -1, 0, 8)
      .attr(StatChangeAttr, [ BattleStat.SPATK, BattleStat.SPDEF ], 1, true)
      .attr(HealStatusEffectAttr, true, StatusEffect.PARALYSIS, StatusEffect.POISON, StatusEffect.TOXIC, StatusEffect.BURN, StatusEffect.SLEEP),
    /* Unused
    new AttackMove(Moves.G_MAX_WILDFIRE, Type.FIRE, MoveCategory.PHYSICAL, 10, -1, 10, -1, 0, 8)
      .target(MoveTarget.ALL_NEAR_ENEMIES)
      .unimplemented(),
    new AttackMove(Moves.G_MAX_BEFUDDLE, Type.BUG, MoveCategory.PHYSICAL, 10, -1, 10, -1, 0, 8)
      .target(MoveTarget.ALL_NEAR_ENEMIES)
      .unimplemented(),
    new AttackMove(Moves.G_MAX_VOLT_CRASH, Type.ELECTRIC, MoveCategory.PHYSICAL, 10, -1, 10, -1, 0, 8)
      .target(MoveTarget.ALL_NEAR_ENEMIES)
      .unimplemented(),
    new AttackMove(Moves.G_MAX_GOLD_RUSH, Type.NORMAL, MoveCategory.PHYSICAL, 10, -1, 10, -1, 0, 8)
      .target(MoveTarget.ALL_NEAR_ENEMIES)
      .unimplemented(),
    new AttackMove(Moves.G_MAX_CHI_STRIKE, Type.FIGHTING, MoveCategory.PHYSICAL, 10, -1, 10, -1, 0, 8)
      .target(MoveTarget.ALL_NEAR_ENEMIES)
      .unimplemented(),
    new AttackMove(Moves.G_MAX_TERROR, Type.GHOST, MoveCategory.PHYSICAL, 10, -1, 10, -1, 0, 8)
      .target(MoveTarget.ALL_NEAR_ENEMIES)
      .unimplemented(),
    new AttackMove(Moves.G_MAX_RESONANCE, Type.ICE, MoveCategory.PHYSICAL, 10, -1, 10, -1, 0, 8)
      .target(MoveTarget.ALL_NEAR_ENEMIES)
      .unimplemented(),
    new AttackMove(Moves.G_MAX_CUDDLE, Type.NORMAL, MoveCategory.PHYSICAL, 10, -1, 10, -1, 0, 8)
      .target(MoveTarget.ALL_NEAR_ENEMIES)
      .unimplemented(),
    new AttackMove(Moves.G_MAX_REPLENISH, Type.NORMAL, MoveCategory.PHYSICAL, 10, -1, 10, -1, 0, 8)
      .target(MoveTarget.ALL_NEAR_ENEMIES)
      .unimplemented(),
    new AttackMove(Moves.G_MAX_MALODOR, Type.POISON, MoveCategory.PHYSICAL, 10, -1, 10, -1, 0, 8)
      .target(MoveTarget.ALL_NEAR_ENEMIES)
      .unimplemented(),
    new AttackMove(Moves.G_MAX_STONESURGE, Type.WATER, MoveCategory.PHYSICAL, 10, -1, 10, -1, 0, 8)
      .target(MoveTarget.ALL_NEAR_ENEMIES)
      .unimplemented(),
    new AttackMove(Moves.G_MAX_WIND_RAGE, Type.FLYING, MoveCategory.PHYSICAL, 10, -1, 10, -1, 0, 8)
      .target(MoveTarget.ALL_NEAR_ENEMIES)
      .unimplemented(),
    new AttackMove(Moves.G_MAX_STUN_SHOCK, Type.ELECTRIC, MoveCategory.PHYSICAL, 10, -1, 10, -1, 0, 8)
      .target(MoveTarget.ALL_NEAR_ENEMIES)
      .unimplemented(),
    new AttackMove(Moves.G_MAX_FINALE, Type.FAIRY, MoveCategory.PHYSICAL, 10, -1, 10, -1, 0, 8)
      .target(MoveTarget.ALL_NEAR_ENEMIES)
      .unimplemented(),
    new AttackMove(Moves.G_MAX_DEPLETION, Type.DRAGON, MoveCategory.PHYSICAL, 10, -1, 10, -1, 0, 8)
      .target(MoveTarget.ALL_NEAR_ENEMIES)
      .unimplemented(),
    new AttackMove(Moves.G_MAX_GRAVITAS, Type.PSYCHIC, MoveCategory.PHYSICAL, 10, -1, 10, -1, 0, 8)
      .target(MoveTarget.ALL_NEAR_ENEMIES)
      .unimplemented(),
    new AttackMove(Moves.G_MAX_VOLCALITH, Type.ROCK, MoveCategory.PHYSICAL, 10, -1, 10, -1, 0, 8)
      .target(MoveTarget.ALL_NEAR_ENEMIES)
      .unimplemented(),
    new AttackMove(Moves.G_MAX_SANDBLAST, Type.GROUND, MoveCategory.PHYSICAL, 10, -1, 10, -1, 0, 8)
      .target(MoveTarget.ALL_NEAR_ENEMIES)
      .unimplemented(),
    new AttackMove(Moves.G_MAX_SNOOZE, Type.DARK, MoveCategory.PHYSICAL, 10, -1, 10, -1, 0, 8)
      .target(MoveTarget.ALL_NEAR_ENEMIES)
      .unimplemented(),
    new AttackMove(Moves.G_MAX_TARTNESS, Type.GRASS, MoveCategory.PHYSICAL, 10, -1, 10, -1, 0, 8)
      .target(MoveTarget.ALL_NEAR_ENEMIES)
      .unimplemented(),
    new AttackMove(Moves.G_MAX_SWEETNESS, Type.GRASS, MoveCategory.PHYSICAL, 10, -1, 10, -1, 0, 8)
      .target(MoveTarget.ALL_NEAR_ENEMIES)
      .unimplemented(),
    new AttackMove(Moves.G_MAX_SMITE, Type.FAIRY, MoveCategory.PHYSICAL, 10, -1, 10, -1, 0, 8)
      .target(MoveTarget.ALL_NEAR_ENEMIES)
      .unimplemented(),
    new AttackMove(Moves.G_MAX_STEELSURGE, Type.STEEL, MoveCategory.PHYSICAL, 10, -1, 10, -1, 0, 8)
      .target(MoveTarget.ALL_NEAR_ENEMIES)
      .unimplemented(),
    new AttackMove(Moves.G_MAX_MELTDOWN, Type.STEEL, MoveCategory.PHYSICAL, 10, -1, 10, -1, 0, 8)
      .target(MoveTarget.ALL_NEAR_ENEMIES)
      .unimplemented(),
    new AttackMove(Moves.G_MAX_FOAM_BURST, Type.WATER, MoveCategory.PHYSICAL, 10, -1, 10, -1, 0, 8)
      .target(MoveTarget.ALL_NEAR_ENEMIES)
      .unimplemented(),
    new AttackMove(Moves.G_MAX_CENTIFERNO, Type.FIRE, MoveCategory.PHYSICAL, 10, -1, 10, -1, 0, 8)
      .target(MoveTarget.ALL_NEAR_ENEMIES)
      .unimplemented(),
    new AttackMove(Moves.G_MAX_VINE_LASH, Type.GRASS, MoveCategory.PHYSICAL, 10, -1, 10, -1, 0, 8)
      .target(MoveTarget.ALL_NEAR_ENEMIES)
      .unimplemented(),
    new AttackMove(Moves.G_MAX_CANNONADE, Type.WATER, MoveCategory.PHYSICAL, 10, -1, 10, -1, 0, 8)
      .target(MoveTarget.ALL_NEAR_ENEMIES)
      .unimplemented(),
    new AttackMove(Moves.G_MAX_DRUM_SOLO, Type.GRASS, MoveCategory.PHYSICAL, 10, -1, 10, -1, 0, 8)
      .target(MoveTarget.ALL_NEAR_ENEMIES)
      .unimplemented(),
    new AttackMove(Moves.G_MAX_FIREBALL, Type.FIRE, MoveCategory.PHYSICAL, 10, -1, 10, -1, 0, 8)
      .target(MoveTarget.ALL_NEAR_ENEMIES)
      .unimplemented(),
    new AttackMove(Moves.G_MAX_HYDROSNIPE, Type.WATER, MoveCategory.PHYSICAL, 10, -1, 10, -1, 0, 8)
      .target(MoveTarget.ALL_NEAR_ENEMIES)
      .unimplemented(),
    new AttackMove(Moves.G_MAX_ONE_BLOW, Type.DARK, MoveCategory.PHYSICAL, 10, -1, 10, -1, 0, 8)
      .target(MoveTarget.ALL_NEAR_ENEMIES)
      .unimplemented(),
    new AttackMove(Moves.G_MAX_RAPID_FLOW, Type.WATER, MoveCategory.PHYSICAL, 10, -1, 10, -1, 0, 8)
      .target(MoveTarget.ALL_NEAR_ENEMIES)
      .unimplemented(),
    End Unused */
    new AttackMove(Moves.TERA_BLAST, Type.NORMAL, MoveCategory.SPECIAL, 80, 100, 10, -1, 0, 9)
      .attr(TeraBlastCategoryAttr)
      .unimplemented(),
    new SelfStatusMove(Moves.SILK_TRAP, Type.BUG, -1, 10, -1, 4, 9)
      .attr(ProtectAttr, BattlerTagType.SILK_TRAP),
    new AttackMove(Moves.AXE_KICK, Type.FIGHTING, MoveCategory.PHYSICAL, 120, 90, 10, 30, 0, 9)
      .attr(MissEffectAttr, crashDamageFunc)
      .attr(NoEffectAttr, crashDamageFunc)
      .attr(ConfuseAttr)
      .recklessMove(),
    new AttackMove(Moves.LAST_RESPECTS, Type.GHOST, MoveCategory.PHYSICAL, 50, 100, 10, -1, 0, 9)
      .attr(MovePowerMultiplierAttr, (user, target, move) => 1 + Math.min(user.isPlayer() ? user.scene.currentBattle.playerFaints : user.scene.currentBattle.enemyFaints, 100))
      .makesContact(false),
    new AttackMove(Moves.LUMINA_CRASH, Type.PSYCHIC, MoveCategory.SPECIAL, 80, 100, 10, 100, 0, 9)
      .attr(StatChangeAttr, BattleStat.SPDEF, -2),
    new AttackMove(Moves.ORDER_UP, Type.DRAGON, MoveCategory.PHYSICAL, 80, 100, 10, 100, 0, 9)
      .makesContact(false)
      .partial(),
    new AttackMove(Moves.JET_PUNCH, Type.WATER, MoveCategory.PHYSICAL, 60, 100, 15, -1, 1, 9)
      .punchingMove(),
    new StatusMove(Moves.SPICY_EXTRACT, Type.GRASS, -1, 15, -1, 0, 9)
      .attr(StatChangeAttr, BattleStat.ATK, 2)
      .attr(StatChangeAttr, BattleStat.DEF, -2),
    new AttackMove(Moves.SPIN_OUT, Type.STEEL, MoveCategory.PHYSICAL, 100, 100, 5, -1, 0, 9)
      .attr(StatChangeAttr, BattleStat.SPD, -2, true),
    new AttackMove(Moves.POPULATION_BOMB, Type.NORMAL, MoveCategory.PHYSICAL, 20, 90, 10, -1, 0, 9)
      .attr(MultiHitAttr, MultiHitType._10)
      .slicingMove()
      .checkAllHits(),
    new AttackMove(Moves.ICE_SPINNER, Type.ICE, MoveCategory.PHYSICAL, 80, 100, 15, -1, 0, 9)
      .attr(ClearTerrainAttr),
    new AttackMove(Moves.GLAIVE_RUSH, Type.DRAGON, MoveCategory.PHYSICAL, 120, 100, 5, -1, 0, 9)
      .partial(),
    new StatusMove(Moves.REVIVAL_BLESSING, Type.NORMAL, -1, 1, -1, 0, 9)
      .triageMove()
      .attr(RevivalBlessingAttr)
      .target(MoveTarget.USER),
    new AttackMove(Moves.SALT_CURE, Type.ROCK, MoveCategory.PHYSICAL, 40, 100, 15, 100, 0, 9)
      .attr(AddBattlerTagAttr, BattlerTagType.SALT_CURED)
      .makesContact(false),
    new AttackMove(Moves.TRIPLE_DIVE, Type.WATER, MoveCategory.PHYSICAL, 30, 95, 10, -1, 0, 9)
      .attr(MultiHitAttr, MultiHitType._3),
    new AttackMove(Moves.MORTAL_SPIN, Type.POISON, MoveCategory.PHYSICAL, 30, 100, 15, 100, 0, 9)
      .attr(LapseBattlerTagAttr, [
        BattlerTagType.BIND,
        BattlerTagType.WRAP,
        BattlerTagType.FIRE_SPIN,
        BattlerTagType.WHIRLPOOL,
        BattlerTagType.CLAMP,
        BattlerTagType.SAND_TOMB,
        BattlerTagType.MAGMA_STORM,
        BattlerTagType.SNAP_TRAP,
        BattlerTagType.THUNDER_CAGE,
        BattlerTagType.SEEDED,
        BattlerTagType.INFESTATION
      ], true)
      .attr(StatusEffectAttr, StatusEffect.POISON)
      .attr(RemoveArenaTrapAttr)
      .target(MoveTarget.ALL_NEAR_ENEMIES),
    new StatusMove(Moves.DOODLE, Type.NORMAL, 100, 10, -1, 0, 9)
      .attr(AbilityCopyAttr, true),
    new SelfStatusMove(Moves.FILLET_AWAY, Type.NORMAL, -1, 10, -1, 0, 9)
      .attr(CutHpStatBoostAttr, [ BattleStat.ATK, BattleStat.SPATK, BattleStat.SPD ], 2, 2),
    new AttackMove(Moves.KOWTOW_CLEAVE, Type.DARK, MoveCategory.PHYSICAL, 85, -1, 10, -1, 0, 9)
      .slicingMove(),
    new AttackMove(Moves.FLOWER_TRICK, Type.GRASS, MoveCategory.PHYSICAL, 70, -1, 10, 100, 0, 9)
      .attr(CritOnlyAttr)
      .makesContact(false),
    new AttackMove(Moves.TORCH_SONG, Type.FIRE, MoveCategory.SPECIAL, 80, 100, 10, 100, 0, 9)
      .attr(StatChangeAttr, BattleStat.SPATK, 1, true)
      .soundBased(),
    new AttackMove(Moves.AQUA_STEP, Type.WATER, MoveCategory.PHYSICAL, 80, 100, 10, 100, 0, 9)
      .attr(StatChangeAttr, BattleStat.SPD, 1, true)
      .danceMove(),
    new AttackMove(Moves.RAGING_BULL, Type.NORMAL, MoveCategory.PHYSICAL, 90, 100, 10, -1, 0, 9)
      .attr(RagingBullTypeAttr)
      .attr(RemoveScreensAttr),
    new AttackMove(Moves.MAKE_IT_RAIN, Type.STEEL, MoveCategory.SPECIAL, 120, 100, 5, -1, 0, 9)
      .attr(MoneyAttr)
      .attr(StatChangeAttr, BattleStat.SPATK, -1, true, null, true, false, MoveEffectTrigger.HIT, true)
      .target(MoveTarget.ALL_NEAR_ENEMIES),
    new AttackMove(Moves.PSYBLADE, Type.PSYCHIC, MoveCategory.PHYSICAL, 80, 100, 15, -1, 0, 9)
      .attr(MovePowerMultiplierAttr, (user, target, move) => user.scene.arena.getTerrainType() === TerrainType.ELECTRIC && user.isGrounded() ? 1.5 : 1)
      .slicingMove(),
    new AttackMove(Moves.HYDRO_STEAM, Type.WATER, MoveCategory.SPECIAL, 80, 100, 15, -1, 0, 9)
      .attr(IgnoreWeatherTypeDebuffAttr, WeatherType.SUNNY)
      .attr(MovePowerMultiplierAttr, (user, target, move) => [WeatherType.SUNNY, WeatherType.HARSH_SUN].includes(user.scene.arena.weather?.weatherType) && !user.scene.arena.weather?.isEffectSuppressed(user.scene) ? 1.5 : 1),
    new AttackMove(Moves.RUINATION, Type.DARK, MoveCategory.SPECIAL, -1, 90, 10, -1, 0, 9)
      .attr(TargetHalfHpDamageAttr),
    new AttackMove(Moves.COLLISION_COURSE, Type.FIGHTING, MoveCategory.PHYSICAL, 100, 100, 5, -1, 0, 9)
      .attr(MovePowerMultiplierAttr, (user, target, move) => target.getAttackTypeEffectiveness(move.type, user) >= 2 ? 5461/4096 : 1),
    new AttackMove(Moves.ELECTRO_DRIFT, Type.ELECTRIC, MoveCategory.SPECIAL, 100, 100, 5, -1, 0, 9)
      .attr(MovePowerMultiplierAttr, (user, target, move) => target.getAttackTypeEffectiveness(move.type, user) >= 2 ? 5461/4096 : 1)
      .makesContact(),
    new SelfStatusMove(Moves.SHED_TAIL, Type.NORMAL, -1, 10, -1, 0, 9)
      .unimplemented(),
    new StatusMove(Moves.CHILLY_RECEPTION, Type.ICE, -1, 10, -1, 0, 9)
      .attr(WeatherChangeAttr, WeatherType.SNOW)
      .attr(ForceSwitchOutAttr, true, false)
      .target(MoveTarget.BOTH_SIDES),
    new SelfStatusMove(Moves.TIDY_UP, Type.NORMAL, -1, 10, -1, 0, 9)
      .attr(StatChangeAttr, [ BattleStat.ATK, BattleStat.SPD ], 1, true, null, true, true)
      .attr(RemoveArenaTrapAttr, true),
    new StatusMove(Moves.SNOWSCAPE, Type.ICE, -1, 10, -1, 0, 9)
      .attr(WeatherChangeAttr, WeatherType.SNOW)
      .target(MoveTarget.BOTH_SIDES),
    new AttackMove(Moves.POUNCE, Type.BUG, MoveCategory.PHYSICAL, 50, 100, 20, 100, 0, 9)
      .attr(StatChangeAttr, BattleStat.SPD, -1),
    new AttackMove(Moves.TRAILBLAZE, Type.GRASS, MoveCategory.PHYSICAL, 50, 100, 20, 100, 0, 9)
      .attr(StatChangeAttr, BattleStat.SPD, 1, true),
    new AttackMove(Moves.CHILLING_WATER, Type.WATER, MoveCategory.SPECIAL, 50, 100, 20, 100, 0, 9)
      .attr(StatChangeAttr, BattleStat.ATK, -1),
    new AttackMove(Moves.HYPER_DRILL, Type.NORMAL, MoveCategory.PHYSICAL, 100, 100, 5, -1, 0, 9)
      .ignoresProtect(),
    new AttackMove(Moves.TWIN_BEAM, Type.PSYCHIC, MoveCategory.SPECIAL, 40, 100, 10, -1, 0, 9)
      .attr(MultiHitAttr, MultiHitType._2),
    new AttackMove(Moves.RAGE_FIST, Type.GHOST, MoveCategory.PHYSICAL, 50, 100, 10, -1, 0, 9)
      .attr(HitCountPowerAttr)
      .punchingMove(),
    new AttackMove(Moves.ARMOR_CANNON, Type.FIRE, MoveCategory.SPECIAL, 120, 100, 5, -1, 0, 9)
      .attr(StatChangeAttr, [ BattleStat.DEF, BattleStat.SPDEF ], -1, true),
    new AttackMove(Moves.BITTER_BLADE, Type.FIRE, MoveCategory.PHYSICAL, 90, 100, 10, -1, 0, 9)
      .attr(HitHealAttr)
      .slicingMove()
      .triageMove(),
    new AttackMove(Moves.DOUBLE_SHOCK, Type.ELECTRIC, MoveCategory.PHYSICAL, 120, 100, 5, -1, 0, 9)
      .condition((user) => {
        const userTypes = user.getTypes(true);
        return userTypes.includes(Type.ELECTRIC);
      })
      .attr(RemoveTypeAttr, Type.ELECTRIC, (user) => {
        user.scene.queueMessage(getPokemonMessage(user, " used up all its electricity!"));
      }),
    new AttackMove(Moves.GIGATON_HAMMER, Type.STEEL, MoveCategory.PHYSICAL, 160, 100, 5, -1, 0, 9)
      .makesContact(false)
      .condition((user, target, move) => {
        const turnMove = user.getLastXMoves(1);
        return !turnMove.length || turnMove[0].move !== move.id || turnMove[0].result !== MoveResult.SUCCESS;
      }), // TODO Add Instruct/Encore interaction
    new AttackMove(Moves.COMEUPPANCE, Type.DARK, MoveCategory.PHYSICAL, -1, 100, 10, -1, 0, 9)
      .attr(CounterDamageAttr, (move: Move) => (move.category === MoveCategory.PHYSICAL || move.category === MoveCategory.SPECIAL), 1.5)
      .target(MoveTarget.ATTACKER),
    new AttackMove(Moves.AQUA_CUTTER, Type.WATER, MoveCategory.PHYSICAL, 70, 100, 20, -1, 0, 9)
      .attr(HighCritAttr)
      .slicingMove()
      .makesContact(false),
    new AttackMove(Moves.BLAZING_TORQUE, Type.FIRE, MoveCategory.PHYSICAL, 80, 100, 10, 30, 0, 9)
      .attr(StatusEffectAttr, StatusEffect.BURN)
      .makesContact(false),
    new AttackMove(Moves.WICKED_TORQUE, Type.DARK, MoveCategory.PHYSICAL, 80, 100, 10, 10, 0, 9)
      .attr(StatusEffectAttr, StatusEffect.SLEEP)
      .makesContact(false),
    new AttackMove(Moves.NOXIOUS_TORQUE, Type.POISON, MoveCategory.PHYSICAL, 100, 100, 10, 30, 0, 9)
      .attr(StatusEffectAttr, StatusEffect.POISON)
      .makesContact(false),
    new AttackMove(Moves.COMBAT_TORQUE, Type.FIGHTING, MoveCategory.PHYSICAL, 100, 100, 10, 30, 0, 9)
      .attr(StatusEffectAttr, StatusEffect.PARALYSIS)
      .makesContact(false),
    new AttackMove(Moves.MAGICAL_TORQUE, Type.FAIRY, MoveCategory.PHYSICAL, 100, 100, 10, 30, 0, 9)
      .attr(ConfuseAttr)
      .makesContact(false),
    new AttackMove(Moves.BLOOD_MOON, Type.NORMAL, MoveCategory.SPECIAL, 140, 100, 5, -1, 0, 9)
      .condition((user, target, move) => {
        const turnMove = user.getLastXMoves(1);
        return !turnMove.length || turnMove[0].move !== move.id || turnMove[0].result !== MoveResult.SUCCESS;
      }), // TODO Add Instruct/Encore interaction
    new AttackMove(Moves.MATCHA_GOTCHA, Type.GRASS, MoveCategory.SPECIAL, 80, 90, 15, 20, 0, 9)
      .attr(HitHealAttr)
      .attr(HealStatusEffectAttr, true, StatusEffect.FREEZE)
      .attr(HealStatusEffectAttr, false, StatusEffect.FREEZE)
      .attr(StatusEffectAttr, StatusEffect.BURN)
      .target(MoveTarget.ALL_NEAR_ENEMIES)
      .triageMove(),
    new AttackMove(Moves.SYRUP_BOMB, Type.GRASS, MoveCategory.SPECIAL, 60, 85, 10, -1, 0, 9)
      .attr(StatChangeAttr, BattleStat.SPD, -1) //Temporary
      .ballBombMove()
      .partial(),
    new AttackMove(Moves.IVY_CUDGEL, Type.GRASS, MoveCategory.PHYSICAL, 100, 100, 10, -1, 0, 9)
      .attr(IvyCudgelTypeAttr)
      .attr(HighCritAttr)
      .makesContact(false),
    new AttackMove(Moves.ELECTRO_SHOT, Type.ELECTRIC, MoveCategory.SPECIAL, 130, 100, 10, 100, 0, 9)
      .attr(ElectroShotChargeAttr)
      .ignoresVirtual(),
    new AttackMove(Moves.TERA_STARSTORM, Type.NORMAL, MoveCategory.SPECIAL, 120, 100, 5, -1, 0, 9)
      .attr(TeraBlastCategoryAttr)
      .partial(),
    new AttackMove(Moves.FICKLE_BEAM, Type.DRAGON, MoveCategory.SPECIAL, 80, 100, 5, 30, 0, 9)
      .attr(PreMoveMessageAttr, doublePowerChanceMessageFunc)
      .attr(DoublePowerChanceAttr),
    new SelfStatusMove(Moves.BURNING_BULWARK, Type.FIRE, -1, 10, -1, 4, 9)
      .attr(ProtectAttr, BattlerTagType.BURNING_BULWARK),
    new AttackMove(Moves.THUNDERCLAP, Type.ELECTRIC, MoveCategory.SPECIAL, 70, 100, 5, -1, 1, 9)
      .condition((user, target, move) => user.scene.currentBattle.turnCommands[target.getBattlerIndex()].command === Command.FIGHT && !target.turnData.acted && allMoves[user.scene.currentBattle.turnCommands[target.getBattlerIndex()].move.move].category !== MoveCategory.STATUS),
    new AttackMove(Moves.MIGHTY_CLEAVE, Type.ROCK, MoveCategory.PHYSICAL, 95, 100, 5, -1, 0, 9)
      .slicingMove()
      .ignoresProtect(),
    new AttackMove(Moves.TACHYON_CUTTER, Type.STEEL, MoveCategory.SPECIAL, 50, -1, 10, -1, 0, 9)
      .attr(MultiHitAttr, MultiHitType._2)
      .slicingMove(),
    new AttackMove(Moves.HARD_PRESS, Type.STEEL, MoveCategory.PHYSICAL, -1, 100, 10, -1, 0, 9)
      .attr(OpponentHighHpPowerAttr, 100),
    new StatusMove(Moves.DRAGON_CHEER, Type.DRAGON, -1, 15, -1, 0, 9)
      .attr(AddBattlerTagAttr, BattlerTagType.CRIT_BOOST, false, true)
      .target(MoveTarget.NEAR_ALLY)
      .partial(),
    new AttackMove(Moves.ALLURING_VOICE, Type.FAIRY, MoveCategory.SPECIAL, 80, 100, 10, -1, 0, 9)
      .soundBased()
      .partial(),
    new AttackMove(Moves.TEMPER_FLARE, Type.FIRE, MoveCategory.PHYSICAL, 75, 100, 10, -1, 0, 9)
      .attr(MovePowerMultiplierAttr, (user, target, move) => user.getLastXMoves(2)[1]?.result === MoveResult.MISS || user.getLastXMoves(2)[1]?.result === MoveResult.FAIL ? 2 : 1),
    new AttackMove(Moves.SUPERCELL_SLAM, Type.ELECTRIC, MoveCategory.PHYSICAL, 100, 95, 15, -1, 0, 9)
      .attr(MissEffectAttr, crashDamageFunc)
      .attr(NoEffectAttr, crashDamageFunc)
      .recklessMove(),
    new AttackMove(Moves.PSYCHIC_NOISE, Type.PSYCHIC, MoveCategory.SPECIAL, 75, 100, 10, -1, 0, 9)
      .soundBased()
      .partial(),
    new AttackMove(Moves.UPPER_HAND, Type.FIGHTING, MoveCategory.PHYSICAL, 65, 100, 15, 100, 3, 9)
      .attr(FlinchAttr)
      .condition((user, target, move) => user.scene.currentBattle.turnCommands[target.getBattlerIndex()].command === Command.FIGHT && !target.turnData.acted && allMoves[user.scene.currentBattle.turnCommands[target.getBattlerIndex()].move.move].category !== MoveCategory.STATUS && allMoves[user.scene.currentBattle.turnCommands[target.getBattlerIndex()].move.move].priority > 0 )
      //TODO: Should also apply when target move priority increased by ability ex. gale wings
      .partial(),
    new AttackMove(Moves.MALIGNANT_CHAIN, Type.POISON, MoveCategory.SPECIAL, 100, 100, 5, 50, 0, 9)
      .attr(StatusEffectAttr, StatusEffect.TOXIC)
  );
}<|MERGE_RESOLUTION|>--- conflicted
+++ resolved
@@ -9,17 +9,10 @@
 import { Constructor } from "#app/utils";
 import * as Utils from "../utils";
 import { WeatherType } from "./weather";
-<<<<<<< HEAD
 import { ArenaTagSide, ArenaTrapTag, WeakenMoveTypeTag } from "./arena-tag";
-import { UnswappableAbilityAbAttr, UncopiableAbilityAbAttr, UnsuppressableAbilityAbAttr, BlockRecoilDamageAttr, BlockOneHitKOAbAttr, IgnoreContactAbAttr, MaxMultiHitAbAttr, applyAbAttrs, BlockNonDirectDamageAbAttr, applyPreSwitchOutAbAttrs, PreSwitchOutAbAttr, applyPostDefendAbAttrs, PostDefendContactApplyStatusEffectAbAttr, MoveAbilityBypassAbAttr, ReverseDrainAbAttr, FieldPreventExplosiveMovesAbAttr, ForceSwitchOutImmunityAbAttr, BlockItemTheftAbAttr, applyPostAttackAbAttrs, ConfusionOnStatusEffectAbAttr, HealFromBerryUseAbAttr, IgnoreProtectOnContactAbAttr, IgnoreMoveEffectsAbAttr, applyPreDefendAbAttrs, MoveEffectChanceMultiplierAbAttr, applyPreAttackAbAttrs, MoveTypeChangeAttr, UserFieldMoveTypePowerBoostAbAttr, FieldMoveTypePowerBoostAbAttr, AllyMoveCategoryPowerBoostAbAttr, VariableMovePowerAbAttr } from "./ability";
+import { UnswappableAbilityAbAttr, UncopiableAbilityAbAttr, UnsuppressableAbilityAbAttr, BlockRecoilDamageAttr, BlockOneHitKOAbAttr, IgnoreContactAbAttr, MaxMultiHitAbAttr, applyAbAttrs, BlockNonDirectDamageAbAttr, applyPreSwitchOutAbAttrs, PreSwitchOutAbAttr, applyPostDefendAbAttrs, PostDefendContactApplyStatusEffectAbAttr, MoveAbilityBypassAbAttr, ReverseDrainAbAttr, FieldPreventExplosiveMovesAbAttr, ForceSwitchOutImmunityAbAttr, BlockItemTheftAbAttr, applyPostAttackAbAttrs, ConfusionOnStatusEffectAbAttr, HealFromBerryUseAbAttr, IgnoreProtectOnContactAbAttr, IgnoreMoveEffectsAbAttr, applyPreDefendAbAttrs, MoveEffectChanceMultiplierAbAttr, WonderSkinAbAttr, applyPreAttackAbAttrs, MoveTypeChangeAttr, UserFieldMoveTypePowerBoostAbAttr, FieldMoveTypePowerBoostAbAttr, AllyMoveCategoryPowerBoostAbAttr, VariableMovePowerAbAttr } from "./ability";
 import { allAbilities } from "./ability";
-import { PokemonHeldItemModifier, BerryModifier, PreserveBerryModifier, AttackTypeBoosterModifier, PokemonMultiHitModifier } from "../modifier/modifier";
-=======
-import { ArenaTagSide, ArenaTrapTag } from "./arena-tag";
-import { UnswappableAbilityAbAttr, UncopiableAbilityAbAttr, UnsuppressableAbilityAbAttr, BlockRecoilDamageAttr, BlockOneHitKOAbAttr, IgnoreContactAbAttr, MaxMultiHitAbAttr, applyAbAttrs, BlockNonDirectDamageAbAttr, applyPreSwitchOutAbAttrs, PreSwitchOutAbAttr, applyPostDefendAbAttrs, PostDefendContactApplyStatusEffectAbAttr, MoveAbilityBypassAbAttr, ReverseDrainAbAttr, FieldPreventExplosiveMovesAbAttr, ForceSwitchOutImmunityAbAttr, BlockItemTheftAbAttr, applyPostAttackAbAttrs, ConfusionOnStatusEffectAbAttr, HealFromBerryUseAbAttr, IgnoreProtectOnContactAbAttr, IgnoreMoveEffectsAbAttr, applyPreDefendAbAttrs, MoveEffectChanceMultiplierAbAttr, WonderSkinAbAttr } from "./ability";
-import { allAbilities } from "./ability";
-import { PokemonHeldItemModifier, BerryModifier, PreserveBerryModifier, PokemonMoveAccuracyBoosterModifier } from "../modifier/modifier";
->>>>>>> d9fa4715
+import { PokemonHeldItemModifier, BerryModifier, PreserveBerryModifier, PokemonMoveAccuracyBoosterModifier, AttackTypeBoosterModifier, PokemonMultiHitModifier } from "../modifier/modifier";
 import { BattlerIndex } from "../battle";
 import { Stat } from "./pokemon-stat";
 import { TerrainType } from "./terrain";
@@ -664,7 +657,44 @@
   }
 
   /**
-<<<<<<< HEAD
+   * Calculates the accuracy of a move in battle based on various conditions and attributes.
+   *
+   * @param user {@linkcode Pokemon} The Pokémon using the move.
+   * @param target {@linkcode Pokemon} The Pokémon being targeted by the move.
+   * @returns The calculated accuracy of the move.
+   */
+  calculateBattleAccuracy(user: Pokemon, target: Pokemon) {
+    const moveAccuracy = new Utils.NumberHolder(this.accuracy);
+
+    applyMoveAttrs(VariableAccuracyAttr, user, target, this, moveAccuracy);
+    applyPreDefendAbAttrs(WonderSkinAbAttr, target, user, this, { value: false }, moveAccuracy);
+
+    if (moveAccuracy.value === -1) {
+      return moveAccuracy.value;
+    }
+
+    const isOhko = this.hasAttr(OneHitKOAccuracyAttr);
+
+    if (!isOhko) {
+      user.scene.applyModifiers(PokemonMoveAccuracyBoosterModifier, user.isPlayer(), user, moveAccuracy);
+    }
+
+    if (user.scene.arena.weather?.weatherType === WeatherType.FOG) {
+      /**
+       *  The 0.9 multiplier is PokeRogue-only implementation, Bulbapedia uses 3/5
+       *  See Fog {@link https://bulbapedia.bulbagarden.net/wiki/Fog}
+       */
+      moveAccuracy.value = Math.floor(moveAccuracy.value * 0.9);
+    }
+
+    if (!isOhko && user.scene.arena.getTag(ArenaTagType.GRAVITY)) {
+      moveAccuracy.value = Math.floor(moveAccuracy.value * 1.67);
+    }
+
+    return moveAccuracy.value;
+  }
+
+  /**
    * Calculates the power of a move in battle based on various conditions and attributes.
    *
    * @param source {@linkcode Pokemon} The Pokémon using the move.
@@ -726,43 +756,6 @@
     }
 
     return power.value;
-=======
-   * Calculates the accuracy of a move in battle based on various conditions and attributes.
-   *
-   * @param user {@linkcode Pokemon} The Pokémon using the move.
-   * @param target {@linkcode Pokemon} The Pokémon being targeted by the move.
-   * @returns The calculated accuracy of the move.
-   */
-  calculateBattleAccuracy(user: Pokemon, target: Pokemon) {
-    const moveAccuracy = new Utils.NumberHolder(this.accuracy);
-
-    applyMoveAttrs(VariableAccuracyAttr, user, target, this, moveAccuracy);
-    applyPreDefendAbAttrs(WonderSkinAbAttr, target, user, this, { value: false }, moveAccuracy);
-
-    if (moveAccuracy.value === -1) {
-      return moveAccuracy.value;
-    }
-
-    const isOhko = this.hasAttr(OneHitKOAccuracyAttr);
-
-    if (!isOhko) {
-      user.scene.applyModifiers(PokemonMoveAccuracyBoosterModifier, user.isPlayer(), user, moveAccuracy);
-    }
-
-    if (user.scene.arena.weather?.weatherType === WeatherType.FOG) {
-      /**
-       *  The 0.9 multiplier is PokeRogue-only implementation, Bulbapedia uses 3/5
-       *  See Fog {@link https://bulbapedia.bulbagarden.net/wiki/Fog}
-       */
-      moveAccuracy.value = Math.floor(moveAccuracy.value * 0.9);
-    }
-
-    if (!isOhko && user.scene.arena.getTag(ArenaTagType.GRAVITY)) {
-      moveAccuracy.value = Math.floor(moveAccuracy.value * 1.67);
-    }
-
-    return moveAccuracy.value;
->>>>>>> d9fa4715
   }
 }
 
