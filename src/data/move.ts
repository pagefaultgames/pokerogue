import { Moves } from "./enums/moves";
import { ChargeAnim, MoveChargeAnim, initMoveAnim, loadMoveAnimAssets } from "./battle-anims";
import { BattleEndPhase, MovePhase, NewBattlePhase, PokemonHealPhase, StatChangePhase, SwitchSummonPhase } from "../phases";
import { BattleStat, getBattleStatName } from "./battle-stat";
import { EncoreTag } from "./battler-tags";
import { BattlerTagType } from "./enums/battler-tag-type";
import { getPokemonMessage } from "../messages";
import Pokemon, { AttackMoveResult, EnemyPokemon, HitResult, MoveResult, PlayerPokemon, PokemonMove, TurnMove } from "../field/pokemon";
import { StatusEffect, getStatusEffectHealText } from "./status-effect";
import { Type } from "./type";
import * as Utils from "../utils";
import { WeatherType } from "./weather";
import { ArenaTagSide, ArenaTrapTag } from "./arena-tag";
import { ArenaTagType } from "./enums/arena-tag-type";
import { UnswappableAbilityAbAttr, UncopiableAbilityAbAttr, UnsuppressableAbilityAbAttr, NoTransformAbilityAbAttr, BlockRecoilDamageAttr, BlockOneHitKOAbAttr, IgnoreContactAbAttr, MaxMultiHitAbAttr, applyAbAttrs, BlockNonDirectDamageAbAttr, applyPreSwitchOutAbAttrs, PreSwitchOutAbAttr, applyPostDefendAbAttrs, PostDefendContactApplyStatusEffectAbAttr, MoveAbilityBypassAbAttr, ReverseDrainAbAttr, FieldPreventExplosiveMovesAbAttr, ForceSwitchOutImmunityAbAttr } from "./ability";
import { Abilities } from "./enums/abilities";
import { allAbilities } from './ability';
import { PokemonHeldItemModifier } from "../modifier/modifier";
import { BattlerIndex } from "../battle";
import { Stat } from "./pokemon-stat";
import { TerrainType } from "./terrain";
import { SpeciesFormChangeActiveTrigger } from "./pokemon-forms";
import { Species } from "./enums/species";
import { ModifierPoolType } from "#app/modifier/modifier-type";
import { Command } from "../ui/command-ui-handler";
import { Biome } from "./enums/biome";
import i18next, { Localizable } from '../plugins/i18n';

export enum MoveCategory {
  PHYSICAL,
  SPECIAL,
  STATUS
}

export enum MoveTarget {
  USER,
  OTHER,
  ALL_OTHERS,
  NEAR_OTHER,
  ALL_NEAR_OTHERS,
  NEAR_ENEMY,
  ALL_NEAR_ENEMIES,
  RANDOM_NEAR_ENEMY,
  ALL_ENEMIES,
  ATTACKER,
  NEAR_ALLY,
  ALLY,
  USER_OR_NEAR_ALLY,
  USER_AND_ALLIES,
  ALL,
  USER_SIDE,
  ENEMY_SIDE,
  BOTH_SIDES
}

export enum MoveFlags {
  MAKES_CONTACT = 1,
  IGNORE_PROTECT = 2,
  IGNORE_VIRTUAL = 4,
  SOUND_BASED = 8,
  HIDE_USER = 16,
  HIDE_TARGET = 32,
  BITING_MOVE = 64,
  PULSE_MOVE = 128,
  PUNCHING_MOVE = 256,
  SLICING_MOVE = 512,
  BALLBOMB_MOVE = 1024,
  POWDER_MOVE = 2048,
  DANCE_MOVE = 4096,
  WIND_MOVE = 8192,
  TRIAGE_MOVE = 16384,
  IGNORE_ABILITIES = 32768
}

type MoveConditionFunc = (user: Pokemon, target: Pokemon, move: Move) => boolean;
type UserMoveConditionFunc = (user: Pokemon, move: Move) => boolean;

export default class Move implements Localizable {
  public id: Moves;
  public name: string;
  public type: Type;
  public category: MoveCategory;
  public moveTarget: MoveTarget;
  public power: integer;
  public accuracy: integer;
  public pp: integer;
  public effect: string;
  public chance: integer;
  public priority: integer;
  public generation: integer;
  public attrs: MoveAttr[];
  private conditions: MoveCondition[];
  private flags: integer;
  private nameAppend: string;

  constructor(id: Moves, type: Type, category: MoveCategory, defaultMoveTarget: MoveTarget, power: integer, accuracy: integer, pp: integer, chance: integer, priority: integer, generation: integer) {
    this.id = id;

    this.nameAppend = '';
    this.type = type;
    this.category = category;
    this.moveTarget = defaultMoveTarget;
    this.power = power;
    this.accuracy = accuracy;
    this.pp = pp;
    this.chance = chance;
    this.priority = priority;
    this.generation = generation;

    this.attrs = [];
    this.conditions = [];

    this.flags = 0;
    if (defaultMoveTarget === MoveTarget.USER)
      this.setFlag(MoveFlags.IGNORE_PROTECT, true);
    if (category === MoveCategory.PHYSICAL)
      this.setFlag(MoveFlags.MAKES_CONTACT, true);

    this.localize();
  }

  localize(): void {
    const i18nKey = Moves[this.id].split('_').filter(f => f).map((f, i) => i ? `${f[0]}${f.slice(1).toLowerCase()}` : f.toLowerCase()).join('') as unknown as string;

    this.name = this.id ? `${i18next.t(`move:${i18nKey}.name`).toString()}${this.nameAppend}` : '';
    this.effect = this.id ? `${i18next.t(`move:${i18nKey}.effect`).toString()}${this.nameAppend}` : '';
  }

  getAttrs(attrType: { new(...args: any[]): MoveAttr }): MoveAttr[] {
    return this.attrs.filter(a => a instanceof attrType);
  }

  findAttr(attrPredicate: (attr: MoveAttr) => boolean): MoveAttr {
    return this.attrs.find(attrPredicate);
  }

  attr<T extends new (...args: any[]) => MoveAttr>(AttrType: T, ...args: ConstructorParameters<T>): this {
    const attr = new AttrType(...args);
    this.attrs.push(attr);
    let attrCondition = attr.getCondition();
    if (attrCondition) {
      if (typeof attrCondition === 'function')
        attrCondition = new MoveCondition(attrCondition);
      this.conditions.push(attrCondition);
    }

    return this;
  }

  addAttr(attr: MoveAttr): this {
    this.attrs.push(attr);
    let attrCondition = attr.getCondition();
    if (attrCondition) {
      if (typeof attrCondition === 'function')
        attrCondition = new MoveCondition(attrCondition);
      this.conditions.push(attrCondition);
    }

    return this;
  }

  target(moveTarget: MoveTarget): this {
    this.moveTarget = moveTarget;
    return this;
  }

  hasFlag(flag: MoveFlags): boolean {
    return !!(this.flags & flag);
  }

  isMultiTarget(): boolean {
    switch (this.moveTarget) {
      case MoveTarget.ALL_OTHERS:
      case MoveTarget.ALL_NEAR_OTHERS:
      case MoveTarget.ALL_NEAR_ENEMIES:
      case MoveTarget.ALL_ENEMIES:
      case MoveTarget.USER_AND_ALLIES:
      case MoveTarget.ALL:
      case MoveTarget.USER_SIDE:
      case MoveTarget.ENEMY_SIDE:
      case MoveTarget.BOTH_SIDES:
        return true;
    }
    return false;
  }

  isTypeImmune(type: Type): boolean {
    switch (type) {
      case Type.GRASS:
        if (this.hasFlag(MoveFlags.POWDER_MOVE))
          return true;
        break;
    }
    return false;
  }

  condition(condition: MoveCondition | MoveConditionFunc): this {
    if (typeof condition === 'function')
      condition = new MoveCondition(condition as MoveConditionFunc);
    this.conditions.push(condition);

    return this;
  }
  
  partial(): this {
    this.nameAppend += ' (P)';
    return this;
  }

  unimplemented(): this {
    this.nameAppend += ' (N)';
    return this;
  }

  private setFlag(flag: MoveFlags, on: boolean): void {
    if (on)
      this.flags |= flag;
    else
      this.flags ^= flag;
  }

  makesContact(makesContact?: boolean): this {
    this.setFlag(MoveFlags.MAKES_CONTACT, makesContact);
    return this;
  }

  ignoresProtect(ignoresProtect?: boolean): this {
    this.setFlag(MoveFlags.IGNORE_PROTECT, ignoresProtect);
    return this;
  }

  ignoresVirtual(ignoresVirtual?: boolean): this {
    this.setFlag(MoveFlags.IGNORE_VIRTUAL, ignoresVirtual);
    return this;
  }

  soundBased(soundBased?: boolean): this {
    this.setFlag(MoveFlags.SOUND_BASED, soundBased);
    return this;
  }

  hidesUser(hidesUser?: boolean): this {
    this.setFlag(MoveFlags.HIDE_USER, hidesUser);
    return this;
  }

  hidesTarget(hidesTarget?: boolean): this {
    this.setFlag(MoveFlags.HIDE_TARGET, hidesTarget);
    return this;
  }

  bitingMove(bitingMove?: boolean): this {
    this.setFlag(MoveFlags.BITING_MOVE, bitingMove);
    return this;
  }

  pulseMove(pulseMove?: boolean): this {
    this.setFlag(MoveFlags.PULSE_MOVE, pulseMove);
    return this;
  }

  punchingMove(punchingMove?: boolean): this {
    this.setFlag(MoveFlags.PUNCHING_MOVE, punchingMove);
    return this;
  }

  slicingMove(slicingMove?: boolean): this {
    this.setFlag(MoveFlags.SLICING_MOVE, slicingMove);
    return this;
  }

  ballBombMove(ballBombMove?: boolean): this {
    this.setFlag(MoveFlags.BALLBOMB_MOVE, ballBombMove);
    return this;
  }

  powderMove(powderMove?: boolean): this {
    this.setFlag(MoveFlags.POWDER_MOVE, powderMove);
    return this;
  }

  danceMove(danceMove?: boolean): this {
    this.setFlag(MoveFlags.DANCE_MOVE, danceMove);
    return this;
  }

  windMove(windMove?: boolean): this {
    this.setFlag(MoveFlags.WIND_MOVE, windMove);
    return this;
  }

  triageMove(triageMove?: boolean): this {
    this.setFlag(MoveFlags.TRIAGE_MOVE, triageMove);
    return this;
  }

  ignoresAbilities(ignoresAbilities?: boolean): this {
    this.setFlag(MoveFlags.IGNORE_ABILITIES, ignoresAbilities);
    return this;
  }

  checkFlag(flag: MoveFlags, user: Pokemon, target: Pokemon): boolean {
    switch (flag) {
      case MoveFlags.MAKES_CONTACT:
        if (user.hasAbilityWithAttr(IgnoreContactAbAttr))
          return false;
        break;
      case MoveFlags.IGNORE_ABILITIES:
        if (user.hasAbilityWithAttr(MoveAbilityBypassAbAttr)) {
          const abilityEffectsIgnored = new Utils.BooleanHolder(false);
          applyAbAttrs(MoveAbilityBypassAbAttr, user, abilityEffectsIgnored, this);
          if (abilityEffectsIgnored.value)
            return true;
        }
    }

    return !!(this.flags & flag);
  }

  applyConditions(user: Pokemon, target: Pokemon, move: Move): boolean {
    for (let condition of this.conditions) {
      if (!condition.apply(user, target, move))
        return false;
    }

    return true;
  }

  getFailedText(user: Pokemon, target: Pokemon, move: Move, cancelled: Utils.BooleanHolder): string | null {
    for (let attr of this.attrs) {
      let failedText = attr.getFailedText(user, target, move, cancelled);
      if (failedText !== null)
        return failedText;
    }
    return null;
  }

  getUserBenefitScore(user: Pokemon, target: Pokemon, move: Move): integer {
    let score = 0;

    for (let attr of this.attrs)
      score += attr.getUserBenefitScore(user, target, move);

    for (let condition of this.conditions)
      score += condition.getUserBenefitScore(user, target, move);

    return score;
  }

  getTargetBenefitScore(user: Pokemon, target: Pokemon, move: Move): integer {
    let score = 0;

    for (let attr of this.attrs)
      score += attr.getTargetBenefitScore(user, !attr.selfTarget ? target : user, move) * (target !== user && attr.selfTarget ? -1 : 1);

    return score;
  }
}

export class AttackMove extends Move {
  constructor(id: Moves, type: Type, category: MoveCategory, power: integer, accuracy: integer, pp: integer, chance: integer, priority: integer, generation: integer) {
    super(id, type, category, MoveTarget.NEAR_OTHER, power, accuracy, pp, chance, priority, generation);
  }

  getTargetBenefitScore(user: Pokemon, target: Pokemon, move: Move): integer {
    let ret = super.getTargetBenefitScore(user, target, move);

    let attackScore = 0;

    const effectiveness = target.getAttackTypeEffectiveness(this.type, user);
    attackScore = Math.pow(effectiveness - 1, 2) * effectiveness < 1 ? -2 : 2;
    if (attackScore) {
      if (this.category === MoveCategory.PHYSICAL) {
        const atk = new Utils.IntegerHolder(user.getBattleStat(Stat.ATK, target));
        applyMoveAttrs(VariableAtkAttr, user, target, move, atk);
        if (atk.value > user.getBattleStat(Stat.SPATK, target)) {
          const statRatio = user.getBattleStat(Stat.SPATK, target) / atk.value;
          if (statRatio <= 0.75)
            attackScore *= 2;
          else if (statRatio <= 0.875)
            attackScore *= 1.5;
        }
      } else {
        const spAtk = new Utils.IntegerHolder(user.getBattleStat(Stat.SPATK, target));
        applyMoveAttrs(VariableAtkAttr, user, target, move, spAtk);
        if (spAtk.value > user.getBattleStat(Stat.ATK, target)) {
          const statRatio = user.getBattleStat(Stat.ATK, target) / spAtk.value;
          if (statRatio <= 0.75)
            attackScore *= 2;
          else if (statRatio <= 0.875)
            attackScore *= 1.5;
        }
      }

      const power = new Utils.NumberHolder(this.power);
      applyMoveAttrs(VariablePowerAttr, user, target, move, power);

      attackScore += Math.floor(power.value / 5);
    }

    ret -= attackScore;

    return ret;
  }
}

export class StatusMove extends Move {
  constructor(id: Moves, type: Type, accuracy: integer, pp: integer, chance: integer, priority: integer, generation: integer) {
    super(id, type, MoveCategory.STATUS, MoveTarget.NEAR_OTHER, -1, accuracy, pp, chance, priority, generation);
  }
}

export class SelfStatusMove extends Move {
  constructor(id: Moves, type: Type, accuracy: integer, pp: integer, chance: integer, priority: integer, generation: integer) {
    super(id, type, MoveCategory.STATUS, MoveTarget.USER, -1, accuracy, pp, chance, priority, generation);
  }
}

export abstract class MoveAttr {
  public selfTarget: boolean;

  constructor(selfTarget: boolean = false) {
    this.selfTarget = selfTarget;
  }

  apply(user: Pokemon, target: Pokemon, move: Move, args: any[]): boolean | Promise<boolean> {
    return true;
  }

  getCondition(): MoveCondition | MoveConditionFunc {
    return null;
  }

  getFailedText(user: Pokemon, target: Pokemon, move: Move, cancelled: Utils.BooleanHolder): string | null {
    return null;
  }

  getUserBenefitScore(user: Pokemon, target: Pokemon, move: Move): integer {
    return 0;
  }

  getTargetBenefitScore(user: Pokemon, target: Pokemon, move: Move): integer {
    return 0;
  }
}

export enum MoveEffectTrigger {
  PRE_APPLY,
  POST_APPLY,
  HIT,
  /** Triggers one time after all target effects have applied */
  POST_TARGET,
}

export class MoveEffectAttr extends MoveAttr {
  public trigger: MoveEffectTrigger;
  public firstHitOnly: boolean;

  constructor(selfTarget?: boolean, trigger?: MoveEffectTrigger, firstHitOnly: boolean = false) {
    super(selfTarget);
    this.trigger = trigger !== undefined ? trigger : MoveEffectTrigger.POST_APPLY;
    this.firstHitOnly = firstHitOnly;
  }

  canApply(user: Pokemon, target: Pokemon, move: Move, args: any[]) {
    return !!(this.selfTarget ? user.hp && !user.getTag(BattlerTagType.FRENZY) : target.hp)
      && (this.selfTarget || !target.getTag(BattlerTagType.PROTECTED) || move.hasFlag(MoveFlags.IGNORE_PROTECT));
  }

  apply(user: Pokemon, target: Pokemon, move: Move, args: any[]): boolean | Promise<boolean> {
    return this.canApply(user, target, move, args); 
  }
}

export class PreMoveMessageAttr extends MoveAttr {
  private message: string | ((user: Pokemon, target: Pokemon, move: Move) => string);

  constructor(message: string | ((user: Pokemon, target: Pokemon, move: Move) => string)) {
    super();
    this.message = message;
  }

  apply(user: Pokemon, target: Pokemon, move: Move, args: any[]): boolean {
    const message = typeof this.message === 'string'
      ? this.message as string
      : this.message(user, target, move);
    if (message) {
      user.scene.queueMessage(message, 500);
      return true;
    }
    return false;
  }
}

export class StatusMoveTypeImmunityAttr extends MoveAttr {
  public immuneType: Type;

  constructor(immuneType: Type) {
    super(false);

    this.immuneType = immuneType;
  }
}

export class IgnoreOpponentStatChangesAttr extends MoveAttr {
  apply(user: Pokemon, target: Pokemon, move: Move, args: any[]): boolean {
    (args[0] as Utils.IntegerHolder).value = 0;

    return true;
  }
}

export class HighCritAttr extends MoveAttr {
  apply(user: Pokemon, target: Pokemon, move: Move, args: any[]): boolean {
    (args[0] as Utils.IntegerHolder).value++;

    return true;
  }

  getUserBenefitScore(user: Pokemon, target: Pokemon, move: Move): integer {
    return 3;
  }
}

export class CritOnlyAttr extends MoveAttr {
  apply(user: Pokemon, target: Pokemon, move: Move, args: any[]): boolean {
    (args[0] as Utils.BooleanHolder).value = true;

    return true;
  }

  getUserBenefitScore(user: Pokemon, target: Pokemon, move: Move): integer {
    return 5;
  }
}

export class FixedDamageAttr extends MoveAttr {
  private damage: integer;

  constructor(damage: integer) {
    super();

    this.damage = damage;
  }

  apply(user: Pokemon, target: Pokemon, move: Move, args: any[]): boolean {
    (args[0] as Utils.IntegerHolder).value = this.getDamage(user, target, move);

    return true;
  }

  getDamage(user: Pokemon, target: Pokemon, move: Move): integer {
    return this.damage;
  }
}

export class UserHpDamageAttr extends FixedDamageAttr {
  constructor() {
    super(0);
  }

  apply(user: Pokemon, target: Pokemon, move: Move, args: any[]): boolean {
    (args[0] as Utils.IntegerHolder).value = user.hp;

    return true;
  }
}

export class TargetHalfHpDamageAttr extends FixedDamageAttr {
  constructor() {
    super(0);
  }

  apply(user: Pokemon, target: Pokemon, move: Move, args: any[]): boolean {
    (args[0] as Utils.IntegerHolder).value = Math.max(Math.floor(target.hp / 2), 1);

    return true;
  }

  getTargetBenefitScore(user: Pokemon, target: Pokemon, move: Move): number {
    return target.getHpRatio() > 0.5 ? Math.floor(((target.getHpRatio() - 0.5) * -24) + 4) : -20;
  }
}

export class MatchHpAttr extends FixedDamageAttr {
  constructor() {
    super(0);
  }

  apply(user: Pokemon, target: Pokemon, move: Move, args: any[]): boolean { 
    (args[0] as Utils.IntegerHolder).value = target.hp - user.hp;

    return true;
  } 
  
  getCondition(): MoveConditionFunc {
    return (user, target, move) => user.hp <= target.hp;
  }
  
  // TODO
  /*getUserBenefitScore(user: Pokemon, target: Pokemon, move: Move): integer {
    return 0;
  }*/
}

type MoveFilter = (move: Move) => boolean;

export class CounterDamageAttr extends FixedDamageAttr {
  private moveFilter: MoveFilter;
  private multiplier: number;

  constructor(moveFilter: MoveFilter, multiplier: integer) {
    super(0);

    this.moveFilter = moveFilter;
    this.multiplier = multiplier;
  }

  apply(user: Pokemon, target: Pokemon, move: Move, args: any[]): boolean {
    const damage = user.turnData.attacksReceived.filter(ar => this.moveFilter(allMoves[ar.move])).reduce((total: integer, ar: AttackMoveResult) => total + ar.damage, 0);
    (args[0] as Utils.IntegerHolder).value = Math.floor(Math.max(damage * this.multiplier, 1));

    return true;
  }

  getCondition(): MoveConditionFunc {
    return (user, target, move) => !!user.turnData.attacksReceived.filter(ar => this.moveFilter(allMoves[ar.move])).length;
  }
}

export class LevelDamageAttr extends FixedDamageAttr {
  constructor() {
    super(0);
  }

  getDamage(user: Pokemon, target: Pokemon, move: Move): number {
    return user.level;
  }
}

export class RandomLevelDamageAttr extends FixedDamageAttr {
  constructor() {
    super(0);
  }

  getDamage(user: Pokemon, target: Pokemon, move: Move): number {
    return Math.max(Math.floor(user.level * (user.randSeedIntRange(50, 150) * 0.01)), 1);
  }
}

export class ModifiedDamageAttr extends MoveAttr {
  apply(user: Pokemon, target: Pokemon, move: Move, args: any[]): boolean {
    const initialDamage = args[0] as Utils.IntegerHolder;
    initialDamage.value = this.getModifiedDamage(user, target, move, initialDamage.value);

    return true;
  }

  getModifiedDamage(user: Pokemon, target: Pokemon, move: Move, damage: integer): integer {
    return damage;
  }
}

export class SurviveDamageAttr extends ModifiedDamageAttr {
  getModifiedDamage(user: Pokemon, target: Pokemon, move: Move, damage: number): number {
    return Math.min(damage, target.hp - 1);
  }

  getCondition(): MoveConditionFunc {
    return (user, target, move) => target.hp > 1;
  }
  
  getUserBenefitScore(user: Pokemon, target: Pokemon, move: Move): integer {
    return target.hp > 1 ? 0 : -20;
  }
}

export class RecoilAttr extends MoveEffectAttr {
  private useHp: boolean;
  private damageRatio: number;
  private unblockable: boolean;

  constructor(useHp: boolean = false, damageRatio: number = 0.25, unblockable: boolean = false) {
    super(true);

    this.useHp = useHp;
    this.damageRatio = damageRatio;
    this.unblockable = unblockable;
  }

  apply(user: Pokemon, target: Pokemon, move: Move, args: any[]): boolean {
    if (!super.apply(user, target, move, args))
      return false;

    const cancelled = new Utils.BooleanHolder(false);
    if (!this.unblockable)
      applyAbAttrs(BlockRecoilDamageAttr, user, cancelled);

    if (cancelled.value)
      return false;

    const recoilDamage = Math.max(Math.floor((!this.useHp ? user.turnData.damageDealt : user.getMaxHp()) * this.damageRatio),
      user.turnData.damageDealt ? 1 : 0);
    if (!recoilDamage)
      return false;

    applyAbAttrs(BlockNonDirectDamageAbAttr, user, cancelled);
    if (cancelled.value)
      return false;
      
    user.damageAndUpdate(recoilDamage, HitResult.OTHER, false, true, true);
    user.scene.queueMessage(getPokemonMessage(user, ' is hit\nwith recoil!'));
	user.turnData.damageTaken += recoilDamage;

    return true;
  }

  getUserBenefitScore(user: Pokemon, target: Pokemon, move: Move): integer {
    return Math.floor((move.power / 5) / -4);
  }
}

export class SacrificialAttr extends MoveEffectAttr {
  constructor() {
    super(true, MoveEffectTrigger.PRE_APPLY);
  }

  apply(user: Pokemon, target: Pokemon, move: Move, args: any[]): boolean {
    if (!super.apply(user, target, move, args))
      return false;

    user.damageAndUpdate(user.hp, HitResult.OTHER, false, true, true);
	user.turnData.damageTaken += user.hp;

    return true;
  }

  getUserBenefitScore(user: Pokemon, target: Pokemon, move: Move): integer {
    if (user.isBoss())
      return -20;
    return Math.ceil(((1 - user.getHpRatio()) * 10 - 10) * (target.getAttackTypeEffectiveness(move.type, user) - 0.5));
  }
}

/**
 * Attribute used for moves which cut the user's Max HP in half.
 * Triggers using POST_TARGET.
 */
export class HalfSacrificialAttr extends MoveEffectAttr {
  constructor() {
    super(true, MoveEffectTrigger.POST_TARGET);
  }

  /**
   * Cut's the user's Max HP in half and displays the appropriate recoil message
   * @param user Pokemon that used the move
   * @param target N/A
   * @param move Move with this attribute
   * @param args N/A
   * @returns true if the function succeeds
   */
  apply(user: Pokemon, target: Pokemon, move: Move, args: any[]): boolean {
    if (!super.apply(user, target, move, args))
      return false;

    const cancelled = new Utils.BooleanHolder(false);
    // Check to see if the Pokemon has an ability that blocks non-direct damage
    applyAbAttrs(BlockNonDirectDamageAbAttr, user, cancelled);
    if (!cancelled.value){
      user.damageAndUpdate(Math.ceil(user.getMaxHp()/2), HitResult.OTHER, false, true, true);
      user.scene.queueMessage(getPokemonMessage(user, ' cut its own HP to power up its move!')); // Queue recoil message
    }    
    return true;
  }

  getUserBenefitScore(user: Pokemon, target: Pokemon, move: Move): integer {
    if (user.isBoss())
      return -10;
    return Math.ceil(((1 - user.getHpRatio()/2) * 10 - 10) * (target.getAttackTypeEffectiveness(move.type, user) - 0.5));
  }
}

export enum MultiHitType {
  _2,
  _2_TO_5,
  _3,
  _3_INCR,
  _1_TO_10,
}

export class HealAttr extends MoveEffectAttr {
  private healRatio: number;
  private showAnim: boolean;

  constructor(healRatio?: number, showAnim?: boolean, selfTarget?: boolean) {
    super(selfTarget === undefined || selfTarget);

    this.healRatio = healRatio || 1;
    this.showAnim = !!showAnim;
  }

  apply(user: Pokemon, target: Pokemon, move: Move, args: any[]): boolean {
    this.addHealPhase(this.selfTarget ? user : target, this.healRatio);
    return true;
  }

  addHealPhase(target: Pokemon, healRatio: number) {
    target.scene.unshiftPhase(new PokemonHealPhase(target.scene, target.getBattlerIndex(),
      Math.max(Math.floor(target.getMaxHp() * healRatio), 1), getPokemonMessage(target, ' regained\nhealth!'), true, !this.showAnim));
  }

  getTargetBenefitScore(user: Pokemon, target: Pokemon, move: Move): integer {
    let score = ((1 - (this.selfTarget ? user : target).getHpRatio()) * 20) - this.healRatio * 10;
    return Math.round(score / (1 - this.healRatio / 2));
  }
}

export class SacrificialFullRestoreAttr extends SacrificialAttr {
  constructor() {
    super();
  }

  apply(user: Pokemon, target: Pokemon, move: Move, args: any[]): boolean {
    if (!super.apply(user, target, move, args))
      return false;

    // We don't know which party member will be chosen, so pick the highest max HP in the party
    const maxPartyMemberHp = user.scene.getParty().map(p => p.getMaxHp()).reduce((maxHp: integer, hp: integer) => Math.max(hp, maxHp), 0);

    user.scene.pushPhase(new PokemonHealPhase(user.scene, user.getBattlerIndex(),
      maxPartyMemberHp, getPokemonMessage(user, '\'s Healing Wish\nwas granted!'), true, false, false, true), true);

    return true;
  }

  getUserBenefitScore(user: Pokemon, target: Pokemon, move: Move): integer {
    return -20;
  }

  getCondition(): MoveConditionFunc {
    return (user, target, move) => user.scene.getParty().filter(p => p.isActive()).length > user.scene.currentBattle.getBattlerCount();
  }
}

export class IgnoreWeatherTypeDebuffAttr extends MoveAttr {
  public weather: WeatherType;
  constructor(weather: WeatherType){
    super();
    this.weather = weather;
  }
  apply(user: Pokemon, target: Pokemon, move: Move, args: any[]): boolean {
    const weatherModifier=args[0] as Utils.NumberHolder;
    if (user.scene.arena.weather?.weatherType === this.weather)
      weatherModifier.value = Math.max(weatherModifier.value, 1);
    return true;
  }
}

export abstract class WeatherHealAttr extends HealAttr {
  constructor() {
    super(0.5);
  }

  apply(user: Pokemon, target: Pokemon, move: Move, args: any[]): boolean {
    let healRatio = 0.5;
    if (!user.scene.arena.weather?.isEffectSuppressed(user.scene)) {
      const weatherType = user.scene.arena.weather?.weatherType || WeatherType.NONE;
      healRatio = this.getWeatherHealRatio(weatherType);
    }
    this.addHealPhase(user, healRatio);
    return true;
  }

  abstract getWeatherHealRatio(weatherType: WeatherType): number;
}

export class PlantHealAttr extends WeatherHealAttr {
  getWeatherHealRatio(weatherType: WeatherType): number {
    switch (weatherType) {
      case WeatherType.SUNNY:
      case WeatherType.HARSH_SUN:
        return 2 / 3;
      case WeatherType.RAIN:
      case WeatherType.SANDSTORM:
      case WeatherType.HAIL:
      case WeatherType.SNOW:
      case WeatherType.HEAVY_RAIN:
        return 0.25;
      default:
        return 0.5;
    }
  }
}

export class SandHealAttr extends WeatherHealAttr {
  getWeatherHealRatio(weatherType: WeatherType): number {
    switch (weatherType) {
      case WeatherType.SANDSTORM:
        return 2 / 3;
      default:
        return 0.5;
    }
  }
}

export class HitHealAttr extends MoveEffectAttr {
  private healRatio: number;

  constructor(healRatio?: number) {
    super(true, MoveEffectTrigger.HIT);

    this.healRatio = healRatio || 0.5;
  }

  apply(user: Pokemon, target: Pokemon, move: Move, args: any[]): boolean {
    const healAmount = Math.max(Math.floor(user.turnData.damageDealt * this.healRatio), 1);
    const reverseDrain = user.hasAbilityWithAttr(ReverseDrainAbAttr);
    user.scene.unshiftPhase(new PokemonHealPhase(user.scene, user.getBattlerIndex(),
      !reverseDrain ? healAmount : healAmount * -1,
      !reverseDrain ? getPokemonMessage(target, ` had its\nenergy drained!`) : undefined,
      false, true));
    if (reverseDrain) user.turnData.damageTaken += healAmount;
    return true;
  }

  getUserBenefitScore(user: Pokemon, target: Pokemon, move: Move): integer {
    return Math.floor(Math.max((1 - user.getHpRatio()) - 0.33, 0) * ((move.power / 5) / 4));
  }
}

export class StrengthSapHealAttr extends MoveEffectAttr {
  constructor() {
    super(true, MoveEffectTrigger.HIT);
  }

  apply(user: Pokemon, target: Pokemon, move: Move, args: any[]): boolean {
    const healAmount = target.stats[Stat.ATK] * (Math.max(2, 2 + target.summonData.battleStats[BattleStat.ATK]) / Math.max(2, 2 - target.summonData.battleStats[BattleStat.ATK]));
    const reverseDrain = user.hasAbilityWithAttr(ReverseDrainAbAttr);
    user.scene.unshiftPhase(new PokemonHealPhase(user.scene, user.getBattlerIndex(),
      !reverseDrain ? healAmount : healAmount * -1,
      !reverseDrain ? getPokemonMessage(user, ` regained\nhealth!`) : undefined,
      false, true));
    return true;
  }
}

export class MultiHitAttr extends MoveAttr {
  private multiHitType: MultiHitType;

  constructor(multiHitType?: MultiHitType) {
    super();

    this.multiHitType = multiHitType !== undefined ? multiHitType : MultiHitType._2_TO_5;
  }

  apply(user: Pokemon, target: Pokemon, move: Move, args: any[]): boolean {
    let hitTimes: integer;
    const hitType = new Utils.IntegerHolder(this.multiHitType)
    applyMoveAttrs(ChangeMultiHitTypeAttr, user, target, move, hitType)
    switch (hitType.value) {
      case MultiHitType._2_TO_5:
        {
          const rand = user.randSeedInt(16);
          const hitValue = new Utils.IntegerHolder(rand);
          applyAbAttrs(MaxMultiHitAbAttr, user, null, hitValue);
          if (hitValue.value >= 10)
            hitTimes = 2;
          else if (hitValue.value >= 4)
            hitTimes = 3;
          else if (hitValue.value >= 2)
            hitTimes = 4;
          else
            hitTimes = 5;
        }
        break;
      case MultiHitType._2:
        hitTimes = 2;
        break;
      case MultiHitType._3:
        hitTimes = 3;
        break;
      case MultiHitType._3_INCR:
        hitTimes = 3;
        // TODO: Add power increase for every hit
        break;
      case MultiHitType._1_TO_10:
        {
          const rand = user.randSeedInt(90);
          const hitValue = new Utils.IntegerHolder(rand);
          applyAbAttrs(MaxMultiHitAbAttr, user, null, hitValue);
          if (hitValue.value >= 81)
            hitTimes = 1;
          else if (hitValue.value >= 73)
            hitTimes = 2;
          else if (hitValue.value >= 66)
            hitTimes = 3;
          else if (hitValue.value >= 60)
            hitTimes = 4;
          else if (hitValue.value >= 54)
            hitTimes = 5;
          else if (hitValue.value >= 49)
            hitTimes = 6;
          else if (hitValue.value >= 44)
            hitTimes = 7;
          else if (hitValue.value >= 40)
            hitTimes = 8;
          else if (hitValue.value >= 36)
            hitTimes = 9;
          else
            hitTimes = 10;
        }
        break;
    }
    (args[0] as Utils.IntegerHolder).value = hitTimes;
    return true;
  }

  getTargetBenefitScore(user: Pokemon, target: Pokemon, move: Move): number {
    return -5;
  }
}

export class ChangeMultiHitTypeAttr extends MoveAttr {
  apply(user: Pokemon, target: Pokemon, move: Move, args: any[]): boolean {
    //const hitType = args[0] as Utils.NumberHolder;
    return false;
  }
}

export class WaterShurikenMultiHitTypeAttr extends ChangeMultiHitTypeAttr {
  apply(user: Pokemon, target: Pokemon, move: Move, args: any[]): boolean {
    if (user.species.speciesId == Species.GRENINJA && user.hasAbility(Abilities.BATTLE_BOND) && user.formIndex == 2) {
      (args[0] as Utils.IntegerHolder).value = MultiHitType._3
      return true;
    }
    return false;
  }
}

export class StatusEffectAttr extends MoveEffectAttr {
  public effect: StatusEffect;
  public cureTurn: integer;
  public overrideStatus: boolean;

  constructor(effect: StatusEffect, selfTarget?: boolean, cureTurn?: integer, overrideStatus?: boolean) {
    super(selfTarget, MoveEffectTrigger.HIT);

    this.effect = effect;
    this.cureTurn = cureTurn;
    this.overrideStatus = !!overrideStatus;
  }

  apply(user: Pokemon, target: Pokemon, move: Move, args: any[]): boolean {
    const statusCheck = move.chance < 0 || move.chance === 100 || user.randSeedInt(100) < move.chance;
    if (statusCheck) {
      const pokemon = this.selfTarget ? user : target;
      if (pokemon.status) {
        if (this.overrideStatus)
          pokemon.resetStatus();
        else
          return false;
      }
      if (!pokemon.status || (pokemon.status.effect === this.effect && move.chance < 0))
        return pokemon.trySetStatus(this.effect, true, this.cureTurn);
    }
    return false;
  }

  getTargetBenefitScore(user: Pokemon, target: Pokemon, move: Move): number {
    return !(this.selfTarget ? user : target).status && (this.selfTarget ? user : target).canSetStatus(this.effect, true) ? Math.floor(move.chance * -0.1) : 0;
  }
}

export class MultiStatusEffectAttr extends StatusEffectAttr {
  public effects: StatusEffect[];

  constructor(effects: StatusEffect[], selfTarget?: boolean, cureTurn?: integer, overrideStatus?: boolean) {
    super(effects[0], selfTarget, cureTurn, overrideStatus);
    this.effects = effects;
  }

  apply(user: Pokemon, target: Pokemon, move: Move, args: any[]): boolean {
    this.effect = Utils.randSeedItem(this.effects);
    const result = super.apply(user, target, move, args);
    return result;
  }

  getTargetBenefitScore(user: Pokemon, target: Pokemon, move: Move): number {
    return !(this.selfTarget ? user : target).status && (this.selfTarget ? user : target).canSetStatus(this.effect, true) ? Math.floor(move.chance * -0.1) : 0;
  }
}

export class PsychoShiftEffectAttr extends MoveEffectAttr {
  constructor() {
    super(false, MoveEffectTrigger.HIT);
  }

  apply(user: Pokemon, target: Pokemon, move: Move, args: any[]): boolean {
    const statusToApply: StatusEffect = user.status?.effect;

    if (target.status) {
      return false;
    }
    if (!target.status || (target.status.effect === statusToApply && move.chance < 0)) {
      var statusAfflictResult = target.trySetStatus(statusToApply, true);
      if (statusAfflictResult) {
        user.scene.queueMessage(getPokemonMessage(user, getStatusEffectHealText(user.status.effect)));
        user.resetStatus();
        user.updateInfo();
      }
      return statusAfflictResult;
    }
    
    return false;
  }

  getTargetBenefitScore(user: Pokemon, target: Pokemon, move: Move): number {
    return !(this.selfTarget ? user : target).status && (this.selfTarget ? user : target).canSetStatus(user.status?.effect, true) ? Math.floor(move.chance * -0.1) : 0;
  }
}

export class StealHeldItemChanceAttr extends MoveEffectAttr {
  private chance: number;

  constructor(chance: number) {
    super(false, MoveEffectTrigger.HIT);
    this.chance = chance;
  }

  apply(user: Pokemon, target: Pokemon, move: Move, args: any[]): Promise<boolean> {
    return new Promise<boolean>(resolve => {
      const rand = Phaser.Math.RND.realInRange(0, 1);
      if (rand >= this.chance)
        return resolve(false);
      const heldItems = this.getTargetHeldItems(target).filter(i => i.getTransferrable(false));
      if (heldItems.length) {
        const poolType = target.isPlayer() ? ModifierPoolType.PLAYER : target.hasTrainer() ? ModifierPoolType.TRAINER : ModifierPoolType.WILD;
        const highestItemTier = heldItems.map(m => m.type.getOrInferTier(poolType)).reduce((highestTier, tier) => Math.max(tier, highestTier), 0);
        const tierHeldItems = heldItems.filter(m => m.type.getOrInferTier(poolType) === highestItemTier);
        const stolenItem = tierHeldItems[user.randSeedInt(tierHeldItems.length)];
        user.scene.tryTransferHeldItemModifier(stolenItem, user, false, false).then(success => {
          if (success)
            user.scene.queueMessage(getPokemonMessage(user, ` stole\n${target.name}'s ${stolenItem.type.name}!`));
          resolve(success);
        });
        return;
      }

      resolve(false);
    });
  }

  getTargetHeldItems(target: Pokemon): PokemonHeldItemModifier[] {
    return target.scene.findModifiers(m => m instanceof PokemonHeldItemModifier
      && (m as PokemonHeldItemModifier).pokemonId === target.id, target.isPlayer()) as PokemonHeldItemModifier[];
  }

  getUserBenefitScore(user: Pokemon, target: Pokemon, move: Move): number {
    const heldItems = this.getTargetHeldItems(target);
    return heldItems.length ? 5 : 0;
  }

  getTargetBenefitScore(user: Pokemon, target: Pokemon, move: Move): number {
    const heldItems = this.getTargetHeldItems(target);
    return heldItems.length ? -5 : 0;
  }
}

export class RemoveHeldItemAttr extends MoveEffectAttr {
  private chance: number;

  constructor(chance: number) {
    super(false, MoveEffectTrigger.HIT);
    this.chance = chance;
  }

  apply(user: Pokemon, target: Pokemon, move: Move, args: any[]): Promise<boolean> {
    return new Promise<boolean>(resolve => {
      const rand = Phaser.Math.RND.realInRange(0, 1);
      if (rand >= this.chance)
        return resolve(false);
      const heldItems = this.getTargetHeldItems(target).filter(i => i.getTransferrable(false));
      if (heldItems.length) {
        const poolType = target.isPlayer() ? ModifierPoolType.PLAYER : target.hasTrainer() ? ModifierPoolType.TRAINER : ModifierPoolType.WILD;
        const highestItemTier = heldItems.map(m => m.type.getOrInferTier(poolType)).reduce((highestTier, tier) => Math.max(tier, highestTier), 0);
        const tierHeldItems = heldItems.filter(m => m.type.getOrInferTier(poolType) === highestItemTier);
        const stolenItem = tierHeldItems[user.randSeedInt(tierHeldItems.length)];
        user.scene.tryTransferHeldItemModifier(stolenItem, user, false, false).then(success => {
          if (success)
            user.scene.queueMessage(getPokemonMessage(user, ` knocked off\n${target.name}'s ${stolenItem.type.name}!`));
          resolve(success);
        });
        return;
      }

      resolve(false);
    });
  }

  getTargetHeldItems(target: Pokemon): PokemonHeldItemModifier[] {
    return target.scene.findModifiers(m => m instanceof PokemonHeldItemModifier
      && (m as PokemonHeldItemModifier).pokemonId === target.id, target.isPlayer()) as PokemonHeldItemModifier[];
  }

  getUserBenefitScore(user: Pokemon, target: Pokemon, move: Move): number {
    const heldItems = this.getTargetHeldItems(target);
    return heldItems.length ? 5 : 0;
  }

  getTargetBenefitScore(user: Pokemon, target: Pokemon, move: Move): number {
    const heldItems = this.getTargetHeldItems(target);
    return heldItems.length ? -5 : 0;
  }
}

export class HealStatusEffectAttr extends MoveEffectAttr {
  private effects: StatusEffect[];

  constructor(selfTarget: boolean, ...effects: StatusEffect[]) {
    super(selfTarget);

    this.effects = effects;
  }

  apply(user: Pokemon, target: Pokemon, move: Move, args: any[]): boolean {
    if (!super.apply(user, target, move, args))
      return false;

    const pokemon = this.selfTarget ? user : target;
    if (pokemon.status && this.effects.includes(pokemon.status.effect)) {
      pokemon.scene.queueMessage(getPokemonMessage(pokemon, getStatusEffectHealText(pokemon.status.effect)));
      pokemon.resetStatus();
      pokemon.updateInfo();
      
      return true;
    }

    return false;
  }

  isOfEffect(effect: StatusEffect): boolean {
    return this.effects.includes(effect);
  }

  getUserBenefitScore(user: Pokemon, target: Pokemon, move: Move): integer {
    return user.status ? 10 : 0;
  }
}

export class BypassSleepAttr extends MoveAttr {
  apply(user: Pokemon, target: Pokemon, move: Move, args: any[]): boolean {
    if (user.status?.effect === StatusEffect.SLEEP) {
      user.addTag(BattlerTagType.BYPASS_SLEEP, 1, move.id, user.id);
      return true;
    }

    return false;
  }
}

export class WeatherChangeAttr extends MoveEffectAttr {
  private weatherType: WeatherType;
  
  constructor(weatherType: WeatherType) {
    super();

    this.weatherType = weatherType;
  }

  apply(user: Pokemon, target: Pokemon, move: Move, args: any[]): boolean {
    return user.scene.arena.trySetWeather(this.weatherType, true);
  }

  getCondition(): MoveConditionFunc {
    return (user, target, move) => !user.scene.arena.weather || (user.scene.arena.weather.weatherType !== this.weatherType && !user.scene.arena.weather.isImmutable());
  }
}

export class ClearWeatherAttr extends MoveEffectAttr {
  private weatherType: WeatherType;
  
  constructor(weatherType: WeatherType) {
    super();

    this.weatherType = weatherType;
  }

  apply(user: Pokemon, target: Pokemon, move: Move, args: any[]): boolean {
    if (user.scene.arena.weather?.weatherType === this.weatherType)
      return user.scene.arena.trySetWeather(WeatherType.NONE, true);

    return false;
  }
}

export class TerrainChangeAttr extends MoveEffectAttr {
  private terrainType: TerrainType;
  
  constructor(terrainType: TerrainType) {
    super();

    this.terrainType = terrainType;
  }

  apply(user: Pokemon, target: Pokemon, move: Move, args: any[]): boolean {
    return user.scene.arena.trySetTerrain(this.terrainType, true, true);
  }

  getCondition(): MoveConditionFunc {
    return (user, target, move) => !user.scene.arena.terrain || (user.scene.arena.terrain.terrainType !== this.terrainType);
  }

  getUserBenefitScore(user: Pokemon, target: Pokemon, move: Move): number {
    // TODO: Expand on this
    return user.scene.arena.terrain ? 0 : 6;
  }
}

export class ClearTerrainAttr extends MoveEffectAttr {
  constructor() {
    super();
  }

  apply(user: Pokemon, target: Pokemon, move: Move, args: any[]): boolean {
    return user.scene.arena.trySetTerrain(TerrainType.NONE, true, true);
  }
}

export class OneHitKOAttr extends MoveAttr {
  apply(user: Pokemon, target: Pokemon, move: Move, args: any[]): boolean {
    if (target.isBossImmune())
      return false;

    (args[0] as Utils.BooleanHolder).value = true;
    
    return true;
  }

  getCondition(): MoveConditionFunc {
    return (user, target, move) => {
      const cancelled = new Utils.BooleanHolder(false);
      applyAbAttrs(BlockOneHitKOAbAttr, target, cancelled);
      return !cancelled.value && user.level >= target.level;
    }
  }
}

export class OverrideMoveEffectAttr extends MoveAttr {
  apply(user: Pokemon, target: Pokemon, move: Move, args: any[]): boolean | Promise<boolean> {
    //const overridden = args[0] as Utils.BooleanHolder;
    //const virtual = arg[1] as boolean;
    return true;
  }
}

export class ChargeAttr extends OverrideMoveEffectAttr {
  public chargeAnim: ChargeAnim;
  private chargeText: string;
  private tagType: BattlerTagType;
  private chargeEffect: boolean;
  public sameTurn: boolean;
  public followUpPriority: integer;

  constructor(chargeAnim: ChargeAnim, chargeText: string, tagType?: BattlerTagType, chargeEffect: boolean = false, sameTurn: boolean = false, followUpPriority?: integer) {
    super();

    this.chargeAnim = chargeAnim;
    this.chargeText = chargeText;
    this.tagType = tagType;
    this.chargeEffect = chargeEffect;
    this.sameTurn = sameTurn;
    this.followUpPriority = followUpPriority;
  }

  apply(user: Pokemon, target: Pokemon, move: Move, args: any[]): Promise<boolean> {
    return new Promise(resolve => {
      const lastMove = user.getLastXMoves().find(() => true);
      if (!lastMove || lastMove.move !== move.id || (lastMove.result !== MoveResult.OTHER && (this.sameTurn || lastMove.turn !== user.scene.currentBattle.turn))) {
        (args[0] as Utils.BooleanHolder).value = true;
        new MoveChargeAnim(this.chargeAnim, move.id, user).play(user.scene, () => {
          user.scene.queueMessage(getPokemonMessage(user, ` ${this.chargeText.replace('{TARGET}', target.name)}`));
          if (this.tagType)
            user.addTag(this.tagType, 1, move.id, user.id);
          if (this.chargeEffect)
            applyMoveAttrs(MoveEffectAttr, user, target, move);
          user.pushMoveHistory({ move: move.id, targets: [ target.getBattlerIndex() ], result: MoveResult.OTHER });
          user.getMoveQueue().push({ move: move.id, targets: [ target.getBattlerIndex() ], ignorePP: true });
          if (this.sameTurn)
            user.scene.pushMovePhase(new MovePhase(user.scene, user, [ target.getBattlerIndex() ], user.moveset.find(m => m.moveId === move.id), true), this.followUpPriority);
          user.addTag(BattlerTagType.CHARGING, 1, move.id, user.id);
          resolve(true);
        });
      } else {
        user.lapseTag(BattlerTagType.CHARGING);
        resolve(false);
      }
    });
  }

  usedChargeEffect(user: Pokemon, target: Pokemon, move: Move): boolean {
    if (!this.chargeEffect)
      return false;
    // Account for move history being populated when this function is called
    const lastMoves = user.getLastXMoves(2);
    return lastMoves.length === 2 && lastMoves[1].move === move.id && lastMoves[1].result === MoveResult.OTHER;
  }
}

export class SunlightChargeAttr extends ChargeAttr {
  constructor(chargeAnim: ChargeAnim, chargeText: string) {
    super(chargeAnim, chargeText);
  }

  apply(user: Pokemon, target: Pokemon, move: Move, args: any[]): Promise<boolean> {
    return new Promise(resolve => {
      const weatherType = user.scene.arena.weather?.weatherType;
      if (!user.scene.arena.weather?.isEffectSuppressed(user.scene) && (weatherType === WeatherType.SUNNY || weatherType === WeatherType.HARSH_SUN))
        resolve(false);
      else
        super.apply(user, target, move, args).then(result => resolve(result));
    });
  }
}

export class ElectroShotChargeAttr extends ChargeAttr {
  private statIncreaseApplied: boolean;
  constructor() {
    super(ChargeAnim.ELECTRO_SHOT_CHARGING, 'absorbed electricity!', null, true);
    // Add a flag because ChargeAttr skills use themselves twice instead of once over one-to-two turns
    this.statIncreaseApplied = false;
  }

  apply(user: Pokemon, target: Pokemon, move: Move, args: any[]): Promise<boolean> {
    return new Promise(resolve => {
      const weatherType = user.scene.arena.weather?.weatherType;
      if (!user.scene.arena.weather?.isEffectSuppressed(user.scene) && (weatherType === WeatherType.RAIN || weatherType === WeatherType.HEAVY_RAIN)) {
        // Apply the SPATK increase every call when used in the rain
        const statChangeAttr = new StatChangeAttr(BattleStat.SPATK, 1, true);
        statChangeAttr.apply(user, target, move, args);
        // After the SPATK is raised, execute the move resolution e.g. deal damage
        resolve(false);
      } else {
        if (!this.statIncreaseApplied) {
          // Apply the SPATK increase only if it hasn't been applied before e.g. on the first turn charge up animation
          const statChangeAttr = new StatChangeAttr(BattleStat.SPATK, 1, true);
          statChangeAttr.apply(user, target, move, args);
          // Set the flag to true so that on the following turn it doesn't raise SPATK a second time
          this.statIncreaseApplied = true;
        }
        super.apply(user, target, move, args).then(result => {
          if (!result) {
            // On the second turn, reset the statIncreaseApplied flag without applying the SPATK increase
            this.statIncreaseApplied = false;
          }
          resolve(result);
        });
      }
    });
  }
}

export class DelayedAttackAttr extends OverrideMoveEffectAttr {
  public tagType: ArenaTagType;
  public chargeAnim: ChargeAnim;
  private chargeText: string;

  constructor(tagType: ArenaTagType, chargeAnim: ChargeAnim, chargeText: string) {
    super();

    this.tagType = tagType;
    this.chargeAnim = chargeAnim;
    this.chargeText = chargeText;
  }

  apply(user: Pokemon, target: Pokemon, move: Move, args: any[]): Promise<boolean> {
    return new Promise(resolve => {
      if (args.length < 2 || !args[1]) {
        new MoveChargeAnim(this.chargeAnim, move.id, user).play(user.scene, () => {
          (args[0] as Utils.BooleanHolder).value = true;
          user.scene.queueMessage(getPokemonMessage(user, ` ${this.chargeText.replace('{TARGET}', target.name)}`));
          user.pushMoveHistory({ move: move.id, targets: [ target.getBattlerIndex() ], result: MoveResult.OTHER });
          user.scene.arena.addTag(this.tagType, 3, move.id, user.id, ArenaTagSide.BOTH, target.getBattlerIndex());

          resolve(true);
        });
      } else
        user.scene.ui.showText(getPokemonMessage(user.scene.getPokemonById(target.id), ` took\nthe ${move.name} attack!`), null, () => resolve(true));
    });
  }
}

export class StatChangeAttr extends MoveEffectAttr {
  public stats: BattleStat[];
  public levels: integer;
  private condition: MoveConditionFunc;
  private showMessage: boolean;

  constructor(stats: BattleStat | BattleStat[], levels: integer, selfTarget?: boolean, condition?: MoveConditionFunc, showMessage: boolean = true, firstHitOnly: boolean = false, moveEffectTrigger: MoveEffectTrigger = MoveEffectTrigger.HIT) {
    super(selfTarget, moveEffectTrigger, firstHitOnly);
    this.stats = typeof(stats) === 'number'
      ? [ stats as BattleStat ]
      : stats as BattleStat[];
    this.levels = levels;
    this.condition = condition || null;
    this.showMessage = showMessage;
  }

  apply(user: Pokemon, target: Pokemon, move: Move, args: any[]): boolean | Promise<boolean> {
    if (!super.apply(user, target, move, args) || (this.condition && !this.condition(user, target, move)))
      return false;

    if (move.chance < 0 || move.chance === 100 || user.randSeedInt(100) < move.chance) {
      const levels = this.getLevels(user);
      user.scene.unshiftPhase(new StatChangePhase(user.scene, (this.selfTarget ? user : target).getBattlerIndex(), this.selfTarget, this.stats, levels, this.showMessage));
      return true;
    }

    return false;
  }

  getLevels(_user: Pokemon): integer {
    return this.levels;
  }

  getTargetBenefitScore(user: Pokemon, target: Pokemon, move: Move): integer {
    let ret = 0;
    let moveLevels = this.getLevels(user);
    for (let stat of this.stats) {
      let levels = moveLevels;
      if (levels > 0)
        levels = Math.min(target.summonData.battleStats[stat] + levels, 6) - target.summonData.battleStats[stat];
      else
        levels = Math.max(target.summonData.battleStats[stat] + levels, -6) - target.summonData.battleStats[stat];
      let noEffect = false;
      switch (stat) {
        case BattleStat.ATK:
          if (this.selfTarget)
            noEffect = !user.getMoveset().find(m => m instanceof AttackMove && m.category === MoveCategory.PHYSICAL);
          break;
        case BattleStat.DEF:
          if (!this.selfTarget)
            noEffect = !user.getMoveset().find(m => m instanceof AttackMove && m.category === MoveCategory.PHYSICAL);
          break;
        case BattleStat.SPATK:
          if (this.selfTarget)
            noEffect = !user.getMoveset().find(m => m instanceof AttackMove && m.category === MoveCategory.SPECIAL);
          break;
        case BattleStat.SPDEF:
          if (!this.selfTarget)
            noEffect = !user.getMoveset().find(m => m instanceof AttackMove && m.category === MoveCategory.SPECIAL);
          break;
      }
      if (noEffect)
        continue;
      ret += (levels * 4) + (levels > 0 ? -2 : 2);
    }
    return ret;
  }
}

export class AcupressureStatChangeAttr extends MoveEffectAttr {
  constructor() {
    super();
  }

  apply(user: Pokemon, target: Pokemon, move: Move, args: any[]): boolean | Promise<boolean> {
    let randStats = [ BattleStat.ATK, BattleStat.DEF, BattleStat.SPATK, BattleStat.SPDEF, BattleStat.SPD, BattleStat.ACC, BattleStat.EVA ];
    randStats = randStats.filter(s => target.summonData.battleStats[s] < 6);
    if (randStats.length > 0) {
      let boostStat = [randStats[Utils.randInt(randStats.length)]];
      user.scene.unshiftPhase(new StatChangePhase(user.scene, target.getBattlerIndex(), this.selfTarget, boostStat, 2));
      return true;
    }
    return false;
  }  
}

export class GrowthStatChangeAttr extends StatChangeAttr {
  constructor() {
    super([ BattleStat.ATK, BattleStat.SPATK ], 1, true);
  }

  getLevels(user: Pokemon): number {
    if (!user.scene.arena.weather?.isEffectSuppressed(user.scene)) {
      const weatherType = user.scene.arena.weather?.weatherType;
      if (weatherType === WeatherType.SUNNY || weatherType === WeatherType.HARSH_SUN)
        return this.levels + 1;
    }
    return this.levels;
  }
}

export class HalfHpStatMaxAttr extends StatChangeAttr {
  constructor(stat: BattleStat) {
    super(stat, 12, true, null, false);
  }

  apply(user: Pokemon, target: Pokemon, move: Move, args: any[]): Promise<boolean> {
    return new Promise<boolean>(resolve => {
      const damage = user.damageAndUpdate(Math.floor(user.getMaxHp() / 2), HitResult.OTHER, false, true);
      if (damage)
        user.scene.damageNumberHandler.add(user, damage);
      user.updateInfo().then(() => {
        const ret = super.apply(user, target, move, args);
        user.scene.queueMessage(getPokemonMessage(user, ` cut its own HP\nand maximized its ${getBattleStatName(this.stats[0])}!`));
        resolve(ret);
      });
    });
  }

  getCondition(): MoveConditionFunc {
    return (user, target, move) => user.getHpRatio() > 0.5 && user.summonData.battleStats[this.stats[0]] < 6;
  }

  // TODO: Add benefit score that considers HP cut
}

export class CutHpStatBoostAttr extends StatChangeAttr {
  private cutRatio: integer;

  constructor(stat: BattleStat | BattleStat[], levels: integer, cutRatio: integer) {
    super(stat, levels, true, null, true);

    this.cutRatio = cutRatio;
  }

  apply(user: Pokemon, target: Pokemon, move: Move, args: any[]): Promise<boolean> {
    return new Promise<boolean>(resolve => {
      const damage = user.damageAndUpdate(Math.floor(user.getMaxHp() / this.cutRatio), HitResult.OTHER, false, true);
      if (damage)
        user.scene.damageNumberHandler.add(user, damage);
      user.updateInfo().then(() => {
        const ret = super.apply(user, target, move, args);
        resolve(ret);
      });
    });
  }

  getCondition(): MoveConditionFunc {
    return (user, target, move) => user.getHpRatio() > 1 / this.cutRatio;
  }
}

export class CopyStatsAttr extends MoveEffectAttr {
  apply(user: Pokemon, target: Pokemon, move: Move, args: any[]): boolean {
    if (!super.apply(user, target, move, args))
      return false;

    for (let s = 0; s < target.summonData.battleStats.length; s++)
      user.summonData.battleStats[s] = target.summonData.battleStats[s];
    if (target.getTag(BattlerTagType.CRIT_BOOST))
      user.addTag(BattlerTagType.CRIT_BOOST, 0, move.id);
    else
      user.removeTag(BattlerTagType.CRIT_BOOST);
    target.updateInfo();
    user.updateInfo();

    target.scene.queueMessage(getPokemonMessage(user, 'copied\n') + getPokemonMessage(target, `'s stat changes!`));

    return true;
  }
}

export class InvertStatsAttr extends MoveEffectAttr {
  apply(user: Pokemon, target: Pokemon, move: Move, args: any[]): boolean {
    if (!super.apply(user, target, move, args))
      return false;

    for (let s = 0; s < target.summonData.battleStats.length; s++)
      target.summonData.battleStats[s] *= -1;
    target.updateInfo();
    user.updateInfo();

    target.scene.queueMessage(getPokemonMessage(target, `'s stat changes\nwere all reversed!`));

    return true;
  }
}

export class ResetStatsAttr extends MoveEffectAttr {
  apply(user: Pokemon, target: Pokemon, move: Move, args: any[]): boolean {
    if (!super.apply(user, target, move, args))
      return false;

    for (let s = 0; s < target.summonData.battleStats.length; s++)
      target.summonData.battleStats[s] = 0;
    target.updateInfo();
    user.updateInfo();

    target.scene.queueMessage(getPokemonMessage(target, `'s stat changes\nwere eliminated!`));

    return true;
  }
}

export class HpSplitAttr extends MoveEffectAttr {
  apply(user: Pokemon, target: Pokemon, move: Move, args: any[]): Promise<boolean> {
    return new Promise(resolve => {
      if (!super.apply(user, target, move, args))
        return resolve(false);

      const infoUpdates = [];
  
      const hpValue = Math.floor((target.hp + user.hp) / 2);
      if (user.hp < hpValue) {
        const healing = user.heal(hpValue - user.hp);
        if (healing)
          user.scene.damageNumberHandler.add(user, healing, HitResult.HEAL);
      } else if (user.hp > hpValue) {
        const damage = user.damage(user.hp - hpValue, true);
        if (damage)
          user.scene.damageNumberHandler.add(user, damage);
      }
      infoUpdates.push(user.updateInfo());

      if (target.hp < hpValue) {
        const healing = target.heal(hpValue - target.hp);
        if (healing)
          user.scene.damageNumberHandler.add(user, healing, HitResult.HEAL);
      } else if (target.hp > hpValue) {
        const damage = target.damage(target.hp - hpValue, true);
        if (damage)
          target.scene.damageNumberHandler.add(target, damage);
      }
      infoUpdates.push(target.updateInfo());

      return Promise.all(infoUpdates).then(() => resolve(true));
    });
  }
}

export class VariablePowerAttr extends MoveAttr {
  apply(user: Pokemon, target: Pokemon, move: Move, args: any[]): boolean {
    //const power = args[0] as Utils.NumberHolder;
    return false;
  }
}

export class MovePowerMultiplierAttr extends VariablePowerAttr {
  private powerMultiplierFunc: (user: Pokemon, target: Pokemon, move: Move) => number;

  constructor(powerMultiplier: (user: Pokemon, target: Pokemon, move: Move) => number) {
    super();

    this.powerMultiplierFunc = powerMultiplier;
  }

  apply(user: Pokemon, target: Pokemon, move: Move, args: any[]): boolean {
    const power = args[0] as Utils.NumberHolder;
    power.value *= this.powerMultiplierFunc(user, target, move);

    return true;
  }
}

const doublePowerChanceMessageFunc = (user: Pokemon, target: Pokemon, move: Move) => {
  let message: string = null;
  user.scene.executeWithSeedOffset(() => {
    let rand = Utils.randSeedInt(100);
    if (rand < move.chance)
      message = getPokemonMessage(user, ' is going all out for this attack!');
  }, user.scene.currentBattle.turn << 6, user.scene.waveSeed);
  return message;
};

export class DoublePowerChanceAttr extends VariablePowerAttr {
  apply(user: Pokemon, target: Pokemon, move: Move, args: any[]): boolean {
    let rand: integer;
    user.scene.executeWithSeedOffset(() => rand = Utils.randSeedInt(100), user.scene.currentBattle.turn << 6, user.scene.waveSeed);
    if (rand < move.chance) {
      const power = args[0] as Utils.NumberHolder;
      power.value *= 2;
      return true;
    }

    return false;
  }
}

export abstract class ConsecutiveUsePowerMultiplierAttr extends MovePowerMultiplierAttr {
  constructor(limit: integer, resetOnFail: boolean, resetOnLimit?: boolean, ...comboMoves: Moves[]) {
    super((user: Pokemon, target: Pokemon, move: Move): number => {
      const moveHistory = user.getMoveHistory().reverse().slice(1);

      let count = 0;
      let turnMove: TurnMove;

      while (((turnMove = moveHistory.shift())?.move === move.id || (comboMoves.length && comboMoves.includes(turnMove?.move))) && (!resetOnFail || turnMove.result === MoveResult.SUCCESS)) {
        if (count < (limit - 1))
          count++;
        else if (resetOnLimit)
          count = 0;
        else
          break;
      }

      return this.getMultiplier(count);
    });
  }

  abstract getMultiplier(count: integer): number;
}

export class ConsecutiveUseDoublePowerAttr extends ConsecutiveUsePowerMultiplierAttr {
  getMultiplier(count: number): number {
    return Math.pow(2, count);
  }
}

export class ConsecutiveUseMultiBasePowerAttr extends ConsecutiveUsePowerMultiplierAttr {
  getMultiplier(count: number): number {
    return (count + 1);
  }
}

export class WeightPowerAttr extends VariablePowerAttr {
  apply(user: Pokemon, target: Pokemon, move: Move, args: any[]): boolean {
    const power = args[0] as Utils.NumberHolder;

    const targetWeight = target.getWeight();
    const weightThresholds = [ 10, 25, 50, 100, 200 ];

    let w = 0;
    while (targetWeight >= weightThresholds[w]) {
      if (++w === weightThresholds.length)
        break;
    }

    power.value = (w + 1) * 20;

    return true;
  }
}

export class BattleStatRatioPowerAttr extends VariablePowerAttr {
  private stat: Stat;
  private invert: boolean;

  constructor(stat: Stat, invert: boolean = false) {
    super();

    this.stat = stat;
    this.invert = invert;
  }

  apply(user: Pokemon, target: Pokemon, move: Move, args: any[]): boolean {
    const power = args[0] as Utils.NumberHolder;

    const statRatio = target.getStat(this.stat) / user.getStat(this.stat);
    const statThresholds = [ 0.25, 1 / 3, 0.5, 1, -1 ];
    let statThresholdPowers = [ 150, 120, 80, 60, 40 ];

    if (this.invert) {
      // Gyro ball uses a specific formula
      let userSpeed = user.getBattleStat(this.stat);
      if (userSpeed < 1) {
        // Gen 6+ always have 1 base power
        power.value = 1;
        return true;
      } 
      let bp = Math.floor(Math.min(150, 25 * target.getBattleStat(this.stat) / userSpeed + 1));
      power.value = bp;
      return true;
    }

    let w = 0;
    while (w < statThresholds.length - 1 && statRatio > statThresholds[w]) {
      if (++w === statThresholds.length)
        break;
    }

    power.value = statThresholdPowers[w];

    return true;
  }
}

export class LowHpPowerAttr extends VariablePowerAttr {
  apply(user: Pokemon, target: Pokemon, move: Move, args: any[]): boolean {
    const power = args[0] as Utils.NumberHolder;
    const hpRatio = user.getHpRatio();

    switch (true) {
      case (hpRatio < 0.0417):
        power.value = 200;
        break;
      case (hpRatio < 0.1042):
        power.value = 150;
        break;
      case (hpRatio < 0.2083):
        power.value = 100;
        break;
      case (hpRatio < 0.3542):
        power.value = 80;
        break;
      case (hpRatio < 0.6875):
        power.value = 40;
        break;
      default:
        power.value = 20;
        break;
    }

    return true;
  }
}

export class CompareWeightPowerAttr extends VariablePowerAttr {
  apply(user: Pokemon, target: Pokemon, move: Move, args: any[]): boolean {
    const power = args[0] as Utils.NumberHolder;
    const userWeight = user.getWeight();
    const targetWeight = target.getWeight();

    if (!userWeight || userWeight === 0)
      return false;
    
    const relativeWeight = (targetWeight / userWeight) * 100;

    switch (true) {
      case (relativeWeight < 20.01):
        power.value = 120;
        break;
      case (relativeWeight < 25.01):
        power.value = 100;
        break;
      case (relativeWeight < 33.35):
        power.value = 80;
        break;
      case (relativeWeight < 50.01):
        power.value = 60;
        break;
      default:
        power.value = 40;
        break;
    }

    return true;
  }
}

export class HpPowerAttr extends VariablePowerAttr {
  apply(user: Pokemon, target: Pokemon, move: Move, args: any[]): boolean {
    (args[0] as Utils.NumberHolder).value = Math.max(Math.floor(150 * user.getHpRatio()), 1);

    return true;
  }
}

export class OpponentHighHpPowerAttr extends VariablePowerAttr {
  apply(user: Pokemon, target: Pokemon, move: Move, args: any[]): boolean {
    (args[0] as Utils.NumberHolder).value = Math.max(Math.floor(120 * target.getHpRatio()), 1);

    return true;
  }
}

export class FirstAttackDoublePowerAttr extends VariablePowerAttr {
  apply(user: Pokemon, target: Pokemon, move: Move, args: any[]): boolean {
    console.log(target.getLastXMoves(1), target.scene.currentBattle.turn);
    if (!target.getLastXMoves(1).find(m => m.turn === target.scene.currentBattle.turn)) {
      (args[0] as Utils.NumberHolder).value *= 2;
      return true;
    }

    return false;
  }
}


export class TurnDamagedDoublePowerAttr extends VariablePowerAttr {
  apply(user: Pokemon, target: Pokemon, move: Move, args: any[]): boolean {
    if (user.turnData.attacksReceived.find(r => r.damage && r.sourceId === target.id)) {
      (args[0] as Utils.NumberHolder).value *= 2;
      return true;
    }

    return false;
  }
}

const magnitudeMessageFunc = (user: Pokemon, target: Pokemon, move: Move) => {
  let message: string;
  user.scene.executeWithSeedOffset(() => {
    const magnitudeThresholds = [ 5, 15, 35, 65, 75, 95 ];

    const rand = Utils.randSeedInt(100);

    let m = 0;
    for (; m < magnitudeThresholds.length; m++) {
      if (rand < magnitudeThresholds[m])
        break;
    }

    message = `Magnitude ${m + 4}!`;
  }, user.scene.currentBattle.turn << 6, user.scene.waveSeed);
  return message;
};

export class MagnitudePowerAttr extends VariablePowerAttr {
  apply(user: Pokemon, target: Pokemon, move: Move, args: any[]): boolean {
    const power = args[0] as Utils.NumberHolder;

    const magnitudeThresholds = [ 5, 15, 35, 65, 75, 95 ];
    const magnitudePowers = [ 10, 30, 50, 70, 90, 100, 110, 150 ];

    let rand: integer;
    
    user.scene.executeWithSeedOffset(() => rand = Utils.randSeedInt(100), user.scene.currentBattle.turn << 6, user.scene.waveSeed);

    let m = 0;
    for (; m < magnitudeThresholds.length; m++) {
      if (rand < magnitudeThresholds[m])
        break;
    }

    power.value = magnitudePowers[m];

    return true;
  }
}

export class AntiSunlightPowerDecreaseAttr extends VariablePowerAttr {
  apply(user: Pokemon, target: Pokemon, move: Move, args: any[]): boolean {
    if (!user.scene.arena.weather?.isEffectSuppressed(user.scene)) {
      const power = args[0] as Utils.NumberHolder;
      const weatherType = user.scene.arena.weather?.weatherType || WeatherType.NONE;
      switch (weatherType) {
        case WeatherType.RAIN:
        case WeatherType.SANDSTORM:
        case WeatherType.HAIL:
        case WeatherType.SNOW:
        case WeatherType.HEAVY_RAIN:
          power.value *= 0.5;
          return true;
      }
    }

    return false;
  }
}

export class FriendshipPowerAttr extends VariablePowerAttr {
  private invert: boolean;

  constructor(invert?: boolean) {
    super();

    this.invert = !!invert;
  }

  apply(user: Pokemon, target: Pokemon, move: Move, args: any[]): boolean {
    const power = args[0] as Utils.NumberHolder;

    if (user instanceof PlayerPokemon) {
      const friendshipPower = Math.floor(Math.min(user.friendship, 255) / 2.5);
      power.value = Math.max(!this.invert ? friendshipPower : 102 - friendshipPower, 1);
    }

    return true;
  }
}

export class HitCountPowerAttr extends VariablePowerAttr {
  apply(user: Pokemon, target: Pokemon, move: Move, args: any[]): boolean {
    (args[0] as Utils.NumberHolder).value += Math.min(user.battleData.hitCount, 6) * 50;

    return true;
  }
}

export class StatChangeCountPowerAttr extends VariablePowerAttr {
  apply(user: Pokemon, target: Pokemon, move: Move, args: any[]): boolean {
    const positiveStats: number = user.summonData.battleStats.reduce((total, stat) => stat > 0 && stat ? total + stat : total, 0);

    (args[0] as Utils.NumberHolder).value += positiveStats * 20;

    return true;
  }
}

export class PresentPowerAttr extends VariablePowerAttr {
  apply(user: Pokemon, target: Pokemon, move: Move, args: any[]): boolean {

    const powerSeed = Utils.randSeedInt(100);
    if (powerSeed <= 40) {
      (args[0] as Utils.NumberHolder).value = 40;
    }
    else if (40 < powerSeed && powerSeed <= 70) {
      (args[0] as Utils.NumberHolder).value = 80;
    }
    else if (70 < powerSeed && powerSeed <= 80) {
      (args[0] as Utils.NumberHolder).value = 120;
    }
    else if (80 < powerSeed && powerSeed <= 100) {
      target.scene.unshiftPhase(new PokemonHealPhase(target.scene, target.getBattlerIndex(),
      Math.max(Math.floor(target.getMaxHp() / 4), 1), getPokemonMessage(target, ' regained\nhealth!'), true));
    }

    return true;
  }
}

export class KnockOffPowerAttr extends VariablePowerAttr {
  apply(user: Pokemon, target: Pokemon, move: Move, args: any[]): boolean {
    if(target.getHeldItems().length > 0){
      (args[0] as Utils.NumberHolder).value *= 1.5;
      return true; 
    }
    
    return false;
  }
}

export class WaterShurikenPowerAttr extends VariablePowerAttr {
  apply(user: Pokemon, target: Pokemon, move: Move, args: any[]): boolean {
    if (user.species.speciesId == Species.GRENINJA && user.hasAbility(Abilities.BATTLE_BOND) && user.formIndex == 2) {
      (args[0] as Utils.IntegerHolder).value = 20
      return true;
    }
    return false;
  }
}

export class VariableAtkAttr extends MoveAttr {
  constructor() {
    super();
  }

  apply(user: Pokemon, target: Pokemon, move: Move, args: any[]): boolean {
    //const atk = args[0] as Utils.IntegerHolder;
    return false;
  }
}

export class TargetAtkUserAtkAttr extends VariableAtkAttr {
  constructor(){
    super();
  }
  apply(user: Pokemon, target: Pokemon, move: Move, args: any[]): boolean {
    (args[0] as Utils.IntegerHolder).value = target.getBattleStat(Stat.ATK, target);
    return true;
  }
}

export class DefAtkAttr extends VariableAtkAttr {
  constructor() {
    super();
  }

  apply(user: Pokemon, target: Pokemon, move: Move, args: any[]): boolean {
    (args[0] as Utils.IntegerHolder).value = user.getBattleStat(Stat.DEF, target);
    return true;
  }
}

export class VariableDefAttr extends MoveAttr {
  constructor() {
    super();
  }

  apply(user: Pokemon, target: Pokemon, move: Move, args: any[]): boolean {
    //const def = args[0] as Utils.IntegerHolder;
    return false;
  }
}

export class DefDefAttr extends VariableDefAttr {
  constructor() {
    super();
  }

  apply(user: Pokemon, target: Pokemon, move: Move, args: any[]): boolean {
    (args[0] as Utils.IntegerHolder).value = target.getBattleStat(Stat.DEF, user);
    return true;
  }
}

export class VariableAccuracyAttr extends MoveAttr {
  apply(user: Pokemon, target: Pokemon, move: Move, args: any[]): boolean {
    //const accuracy = args[0] as Utils.NumberHolder;
    return false;
  }
}

export class ThunderAccuracyAttr extends VariableAccuracyAttr {
  apply(user: Pokemon, target: Pokemon, move: Move, args: any[]): boolean {
    if (!user.scene.arena.weather?.isEffectSuppressed(user.scene)) {
      const accuracy = args[0] as Utils.NumberHolder;
      const weatherType = user.scene.arena.weather?.weatherType || WeatherType.NONE;
      switch (weatherType) {
        case WeatherType.SUNNY:
        case WeatherType.SANDSTORM:
        case WeatherType.HARSH_SUN:
          accuracy.value = 50;
          return true;
        case WeatherType.RAIN:
        case WeatherType.HEAVY_RAIN:
          accuracy.value = -1;
          return true;
      }
    }

    return false;
  }
}

export class ToxicAccuracyAttr extends VariableAccuracyAttr {
  apply(user: Pokemon, target: Pokemon, move: Move, args: any[]): boolean {
      if (user.isOfType(Type.POISON)) {
        const accuracy = args[0] as Utils.NumberHolder;
        accuracy.value = -1;
        return true;
      }

    return false;
  }
}

export class BlizzardAccuracyAttr extends VariableAccuracyAttr {
  apply(user: Pokemon, target: Pokemon, move: Move, args: any[]): boolean {
    if (!user.scene.arena.weather?.isEffectSuppressed(user.scene)) {
      const accuracy = args[0] as Utils.NumberHolder;
      const weatherType = user.scene.arena.weather?.weatherType || WeatherType.NONE;
      if (weatherType === WeatherType.HAIL || weatherType === WeatherType.SNOW) {
        accuracy.value = -1;
        return true;
      }
    }

    return false;
  }
}

export class VariableMoveCategoryAttr extends MoveAttr {
  apply(user: Pokemon, target: Pokemon, move: Move, args: any[]): boolean {
    return false;
  }
}

export class PhotonGeyserCategoryAttr extends VariableMoveCategoryAttr {
  apply(user: Pokemon, target: Pokemon, move: Move, args: any[]): boolean {
    const category = (args[0] as Utils.IntegerHolder);

    if (user.getBattleStat(Stat.ATK, target, move) > user.getBattleStat(Stat.SPATK, target, move)) {
      category.value = MoveCategory.PHYSICAL;
      return true;
    }

    return false;
  }
}

export class TeraBlastCategoryAttr extends VariableMoveCategoryAttr {
  apply(user: Pokemon, target: Pokemon, move: Move, args: any[]): boolean {
    const category = (args[0] as Utils.IntegerHolder);

    if (user.isTerastallized() && user.getBattleStat(Stat.ATK, target, move) > user.getBattleStat(Stat.SPATK, target, move)) {
      category.value = MoveCategory.PHYSICAL;
      return true;
    }

    return false;
  }
}

export class ShellSideArmCategoryAttr extends VariableMoveCategoryAttr {
  apply(user: Pokemon, target: Pokemon, move: Move, args: any[]): boolean {
    const category = (args[0] as Utils.IntegerHolder);
    const atkRatio = user.getBattleStat(Stat.ATK, target, move) / target.getBattleStat(Stat.DEF, user, move);
    const specialRatio = user.getBattleStat(Stat.SPATK, target, move) / target.getBattleStat(Stat.SPDEF, user, move);

    // Shell Side Arm is much more complicated than it looks, this is a partial implementation to try to achieve something similar to the games
    if (atkRatio > specialRatio) {
      category.value = MoveCategory.PHYSICAL;
      return true;
    } else if (atkRatio === specialRatio && user.randSeedInt(2) === 0) {
      category.value = MoveCategory.PHYSICAL;
      return true;
    }

    return false;
  }
}

export class VariableMoveTypeAttr extends MoveAttr {
  apply(user: Pokemon, target: Pokemon, move: Move, args: any[]): boolean {
    return false;
  }
}

export class TechnoBlastTypeAttr extends VariableMoveTypeAttr {
  apply(user: Pokemon, target: Pokemon, move: Move, args: any[]): boolean {
    if ([user.species.speciesId, user.fusionSpecies?.speciesId].includes(Species.GENESECT)) {
      const form = user.species.speciesId === Species.GENESECT ? user.formIndex : user.fusionSpecies.formIndex;
      const type = (args[0] as Utils.IntegerHolder);

      switch (form) {
        case 1: // Shock Drive
          type.value = Type.ELECTRIC;
          break;
        case 2: // Burn Drive
          type.value = Type.FIRE;
          break;
        case 3: // Chill Drive
          type.value = Type.ICE;
          break;
        case 4: // Douse Drive
          type.value = Type.WATER;
          break;
        default:
          type.value = Type.NORMAL;
          break;
      }
      return true;
    }

    return false;
  }
}

export class AuraWheelTypeAttr extends VariableMoveTypeAttr {
  apply(user: Pokemon, target: Pokemon, move: Move, args: any[]): boolean {
    if ([user.species.speciesId, user.fusionSpecies?.speciesId].includes(Species.MORPEKO)) {
      const form = user.species.speciesId === Species.MORPEKO ? user.formIndex : user.fusionSpecies.formIndex;
      const type = (args[0] as Utils.IntegerHolder);

      switch (form) {
        case 1: // Hangry Mode
          type.value = Type.DARK;
          break;
        default: // Full Belly Mode
          type.value = Type.ELECTRIC;
          break;
      }
      return true;
    }

    return false;
  }
}

export class RagingBullTypeAttr extends VariableMoveTypeAttr {
  apply(user: Pokemon, target: Pokemon, move: Move, args: any[]): boolean {
    if ([user.species.speciesId, user.fusionSpecies?.speciesId].includes(Species.PALDEA_TAUROS)) {
      const form = user.species.speciesId === Species.PALDEA_TAUROS ? user.formIndex : user.fusionSpecies.formIndex;
      const type = (args[0] as Utils.IntegerHolder);

      switch (form) {
        case 1: // Blaze breed
          type.value = Type.FIRE;
          break;
        case 2: // Aqua breed
          type.value = Type.WATER;
          break;
        default:
          type.value = Type.FIGHTING;
          break;
      }
      return true;
    }

    return false;
  }
}

export class IvyCudgelTypeAttr extends VariableMoveTypeAttr {
  apply(user: Pokemon, target: Pokemon, move: Move, args: any[]): boolean {
    if ([user.species.speciesId, user.fusionSpecies?.speciesId].includes(Species.OGERPON)) {
      const form = user.species.speciesId === Species.OGERPON ? user.formIndex : user.fusionSpecies.formIndex;
      const type = (args[0] as Utils.IntegerHolder);

      switch (form) {
        case 1: // Wellspring Mask
          type.value = Type.WATER;
          break;
        case 2: // Hearthflame Mask
          type.value = Type.FIRE;
          break;
        case 3: // Cornerstone Mask
          type.value = Type.ROCK;
          break;
        case 4: // Teal Mask Tera
          type.value = Type.GRASS;
          break;
        case 5: // Wellspring Mask Tera
          type.value = Type.WATER;
          break;
        case 6: // Hearthflame Mask Tera
          type.value = Type.FIRE;
          break;
        case 7: // Cornerstone Mask Tera
          type.value = Type.ROCK;
          break;
        default:
          type.value = Type.GRASS;
          break;
      }
      return true;
    }

    return false;
  }
}

export class WeatherBallTypeAttr extends VariableMoveTypeAttr {
  apply(user: Pokemon, target: Pokemon, move: Move, args: any[]): boolean {
    if (!user.scene.arena.weather?.isEffectSuppressed(user.scene)) {
      const type = (args[0] as Utils.IntegerHolder);

      switch (user.scene.arena.weather?.weatherType) {
        case WeatherType.SUNNY:
        case WeatherType.HARSH_SUN:
          type.value = Type.FIRE;
          break;
        case WeatherType.RAIN:
        case WeatherType.HEAVY_RAIN:
          type.value = Type.WATER;
          break;
        case WeatherType.SANDSTORM:
          type.value = Type.ROCK;
          break;
        case WeatherType.HAIL:
        case WeatherType.SNOW:
          type.value = Type.ICE;
          break;
        default:
          return false;
      }
      return true;
    }

    return false;
  }
}

export class HiddenPowerTypeAttr extends VariableMoveTypeAttr {
  apply(user: Pokemon, target: Pokemon, move: Move, args: any[]): boolean {
    const type = (args[0] as Utils.IntegerHolder);

    const iv_val = Math.floor(((user.ivs[Stat.HP] & 1)
      +(user.ivs[Stat.ATK] & 1) * 2
      +(user.ivs[Stat.DEF] & 1) * 4
      +(user.ivs[Stat.SPD] & 1) * 8
      +(user.ivs[Stat.SPATK] & 1) * 16
      +(user.ivs[Stat.SPDEF] & 1) * 32) * 15/63);
    
    type.value = [
      Type.FIGHTING, Type.FLYING, Type.POISON, Type.GROUND,
      Type.ROCK, Type.BUG, Type.GHOST, Type.STEEL,
      Type.FIRE, Type.WATER, Type.GRASS, Type.ELECTRIC,
      Type.PSYCHIC, Type.ICE, Type.DRAGON, Type.DARK][iv_val];

    return true;
  }
}

export class MatchUserTypeAttr extends VariableMoveTypeAttr {
  apply(user: Pokemon, target: Pokemon, move: Move, args: any[]): boolean {
    const type = (args[0] as Utils.IntegerHolder);

    const userTypes = user.getTypes(true);

    if(userTypes.includes(Type.STELLAR)) { // will not change to stellar type
      const nonTeraTypes = user.getTypes();
      type.value = nonTeraTypes[0];
      return true; 
    }
    else if (userTypes.length > 0) {
      type.value = userTypes[0];
      return true;
    }
    else
      return false;

  }
}

export class VariableMoveTypeMultiplierAttr extends MoveAttr {
  apply(user: Pokemon, target: Pokemon, move: Move, args: any[]): boolean {
    return false;
  }
}

export class NeutralDamageAgainstFlyingTypeMultiplierAttr extends VariableMoveTypeMultiplierAttr {
  apply(user: Pokemon, target: Pokemon, move: Move, args: any[]): boolean {
    if (!target.getTag(BattlerTagType.IGNORE_FLYING)) {
      const multiplier = args[0] as Utils.NumberHolder;
      //When a flying type is hit, the first hit is always 1x multiplier. Levitating pokemon are instantly affected by typing
      if (target.isOfType(Type.FLYING))
        multiplier.value = 1;
      target.addTag(BattlerTagType.IGNORE_FLYING, 20, move.id, user.id); //TODO: Grounded effect should not have turn limit
      return true;
    }

    return false;
  }
}

export class WaterSuperEffectTypeMultiplierAttr extends VariableMoveTypeMultiplierAttr {
  apply(user: Pokemon, target: Pokemon, move: Move, args: any[]): boolean {
    const multiplier = args[0] as Utils.NumberHolder;
    if (target.isOfType(Type.WATER)) {
      multiplier.value *= 4; // Increased twice because initial reduction against water
      return true;
    }

    return false;
  }
}

export class FlyingTypeMultiplierAttr extends VariableMoveTypeMultiplierAttr {
  apply(user: Pokemon, target: Pokemon, move: Move, args: any[]): boolean {
    const multiplier = args[0] as Utils.NumberHolder;
    multiplier.value *= target.getAttackTypeEffectiveness(Type.FLYING, user);
    return true;
  }
}

export class OneHitKOAccuracyAttr extends VariableAccuracyAttr {
  apply(user: Pokemon, target: Pokemon, move: Move, args: any[]): boolean {
    const accuracy = args[0] as Utils.NumberHolder;
    if (user.level < target.level)
      accuracy.value = 0;
    else
      accuracy.value = Math.min(Math.max(30 + 100 * (1 - target.level / user.level), 0), 100);
    return true;
  }
}

export class MissEffectAttr extends MoveAttr {
  private missEffectFunc: UserMoveConditionFunc;

  constructor(missEffectFunc: UserMoveConditionFunc) {
    super();

    this.missEffectFunc = missEffectFunc;
  }

  apply(user: Pokemon, target: Pokemon, move: Move, args: any[]): boolean {
    this.missEffectFunc(user, move);
    return true;
  }
}

export class NoEffectAttr extends MoveAttr {
  private noEffectFunc: UserMoveConditionFunc;

  constructor(noEffectFunc: UserMoveConditionFunc) {
    super();

    this.noEffectFunc = noEffectFunc;
  }

  apply(user: Pokemon, target: Pokemon, move: Move, args: any[]): boolean {
    this.noEffectFunc(user, move);
    return true;
  }
}

const crashDamageFunc = (user: Pokemon, move: Move) => {
  const cancelled = new Utils.BooleanHolder(false);
  applyAbAttrs(BlockNonDirectDamageAbAttr, user, cancelled);
  if (cancelled.value)
    return false;
  
  user.damageAndUpdate(Math.floor(user.getMaxHp() / 2), HitResult.OTHER, false, true);
  user.scene.queueMessage(getPokemonMessage(user, ' kept going\nand crashed!'));
  user.turnData.damageTaken += Math.floor(user.getMaxHp() / 2);
  
  return true;
};

export class TypelessAttr extends MoveAttr { }

export class DisableMoveAttr extends MoveEffectAttr {
  constructor() {
    super(false);
  }

  apply(user: Pokemon, target: Pokemon, move: Move, args: any[]): boolean {
    if (!super.apply(user, target, move, args))
      return false;

    const moveQueue = target.getLastXMoves();
    let turnMove: TurnMove;
    while (moveQueue.length) {
      turnMove = moveQueue.shift();
      if (turnMove.virtual)
        continue;
      
      const moveIndex = target.getMoveset().findIndex(m => m.moveId === turnMove.move);
      if (moveIndex === -1)
        return false;
      
      const disabledMove = target.getMoveset()[moveIndex];
      target.summonData.disabledMove = disabledMove.moveId;
      target.summonData.disabledTurns = 4;

      user.scene.queueMessage(getPokemonMessage(target, `'s ${disabledMove.getName()}\nwas disabled!`));
      
      return true;
    }
    
    return false;
  }
  
  getCondition(): MoveConditionFunc {
    return (user, target, move) => {
      if (target.summonData.disabledMove || target.isMax())
        return false;

      const moveQueue = target.getLastXMoves();
      let turnMove: TurnMove;
      while (moveQueue.length) {
        turnMove = moveQueue.shift();
        if (turnMove.virtual)
          continue;
        
        const move = target.getMoveset().find(m => m.moveId === turnMove.move);
        if (!move)
          continue;

        return true;
      }
    };
  }

  getTargetBenefitScore(user: Pokemon, target: Pokemon, move: Move): integer {
    return -5;
  }
}

export class FrenzyAttr extends MoveEffectAttr {
  constructor() {
    super(true, MoveEffectTrigger.HIT);
  }

  canApply(user: Pokemon, target: Pokemon, move: Move, args: any[]) {
    return !(this.selfTarget ? user : target).isFainted();
  }

  apply(user: Pokemon, target: Pokemon, move: Move, args: any[]): boolean {
    if (!super.apply(user, target, move, args))
      return false;

    if (!user.getMoveQueue().length) {
      if (!user.getTag(BattlerTagType.FRENZY)) {
        const turnCount = user.randSeedIntRange(1, 2);
        new Array(turnCount).fill(null).map(() => user.getMoveQueue().push({ move: move.id, targets: [ target.getBattlerIndex() ], ignorePP: true }));
        user.addTag(BattlerTagType.FRENZY, 1, move.id, user.id);
      } else {
        applyMoveAttrs(AddBattlerTagAttr, user, target, move, args);
        user.lapseTag(BattlerTagType.FRENZY);
      }
      return true;
    }

    return false;
  }
}

export const frenzyMissFunc: UserMoveConditionFunc = (user: Pokemon, move: Move) => {
  while (user.getMoveQueue().length && user.getMoveQueue()[0].move === move.id)
    user.getMoveQueue().shift();
  user.lapseTag(BattlerTagType.FRENZY);

  return true;
};

export class AddBattlerTagAttr extends MoveEffectAttr {
  public tagType: BattlerTagType;
  public turnCountMin: integer;
  public turnCountMax: integer;
  private failOnOverlap: boolean;

  constructor(tagType: BattlerTagType, selfTarget: boolean = false, failOnOverlap: boolean = false, turnCountMin: integer = 0, turnCountMax?: integer) {
    super(selfTarget);

    this.tagType = tagType;
    this.turnCountMin = turnCountMin;
    this.turnCountMax = turnCountMax !== undefined ? turnCountMax : turnCountMin;
    this.failOnOverlap = !!failOnOverlap;
  }

  apply(user: Pokemon, target: Pokemon, move: Move, args: any[]): boolean {
    if (!super.apply(user, target, move, args))
      return false;

    const chance = this.getTagChance(user, target, move);
    if (chance < 0 || chance === 100 || user.randSeedInt(100) < chance)
      return (this.selfTarget ? user : target).addTag(this.tagType,  user.randSeedInt(this.turnCountMax - this.turnCountMin, this.turnCountMin), move.id, user.id);

    return false;
  }

  getTagChance(user: Pokemon, target: Pokemon, move: Move): integer {
    return move.chance;
  }

  getCondition(): MoveConditionFunc {
    return this.failOnOverlap
      ? (user, target, move) => !(this.selfTarget ? user : target).getTag(this.tagType)
      : null;
  }

  getTagTargetBenefitScore(user: Pokemon, target: Pokemon, move: Move): integer {
    switch (this.tagType) {
      case BattlerTagType.RECHARGING:
      case BattlerTagType.PERISH_SONG:
        return -16;
      case BattlerTagType.FLINCHED:
      case BattlerTagType.CONFUSED:
      case BattlerTagType.INFATUATED:
      case BattlerTagType.NIGHTMARE:
      case BattlerTagType.DROWSY:
      case BattlerTagType.NO_CRIT:
          return -5;
      case BattlerTagType.SEEDED:
      case BattlerTagType.SALT_CURED:
      case BattlerTagType.CURSED:
      case BattlerTagType.FRENZY:
      case BattlerTagType.TRAPPED:
      case BattlerTagType.BIND:
      case BattlerTagType.WRAP:
      case BattlerTagType.FIRE_SPIN:
      case BattlerTagType.WHIRLPOOL:
      case BattlerTagType.CLAMP:
      case BattlerTagType.SAND_TOMB:
      case BattlerTagType.MAGMA_STORM:
      case BattlerTagType.SNAP_TRAP:
      case BattlerTagType.THUNDER_CAGE:
      case BattlerTagType.INFESTATION:
        return -3;
      case BattlerTagType.ENCORE:
        return -2;
      case BattlerTagType.INGRAIN:
      case BattlerTagType.IGNORE_ACCURACY:
      case BattlerTagType.AQUA_RING:
        return 3;
      case BattlerTagType.PROTECTED:
      case BattlerTagType.FLYING:
      case BattlerTagType.CRIT_BOOST:
      case BattlerTagType.ALWAYS_CRIT:
        return 5;
    }
  }

  getTargetBenefitScore(user: Pokemon, target: Pokemon, move: Move): integer {
    let chance = this.getTagChance(user, target, move);
    if (chance < 0)
      chance = 100;
    return Math.floor(this.getTagTargetBenefitScore(user, target, move) * (chance / 100));
  }
}

export class CurseAttr extends MoveEffectAttr {
  
  apply(user: Pokemon, target: Pokemon, move:Move, args: any[]): boolean {
    if (user.getTypes(true).includes(Type.GHOST)) {
      if (target.getTag(BattlerTagType.CURSED)) {
        user.scene.queueMessage('But it failed!');
        return false;
      }
      let curseRecoilDamage = Math.max(1, Math.floor(user.getMaxHp() / 2));
      user.damageAndUpdate(curseRecoilDamage, HitResult.OTHER, false, true, true);
      user.scene.queueMessage(getPokemonMessage(user, ` cut its own HP\nand laid a curse on the ${target.name}!`));
      target.addTag(BattlerTagType.CURSED, 0, move.id, user.id);
      return true;
    } else {
      user.scene.unshiftPhase(new StatChangePhase(user.scene, user.getBattlerIndex(), true, [BattleStat.ATK, BattleStat.DEF], 1));
      user.scene.unshiftPhase(new StatChangePhase(user.scene, user.getBattlerIndex(), true, [BattleStat.SPD], -1));
      return true;
    }
  }
}

export class LapseBattlerTagAttr extends MoveEffectAttr {
  public tagTypes: BattlerTagType[];

  constructor(tagTypes: BattlerTagType[], selfTarget: boolean = false) {
    super(selfTarget);

    this.tagTypes = tagTypes;
  }

  apply(user: Pokemon, target: Pokemon, move: Move, args: any[]): boolean {
    if (!super.apply(user, target, move, args))
      return false;

    for (let tagType of this.tagTypes)
      (this.selfTarget ? user : target).lapseTag(tagType);
    
    return true;
  }
}

export class RemoveBattlerTagAttr extends MoveEffectAttr {
  public tagTypes: BattlerTagType[];

  constructor(tagTypes: BattlerTagType[], selfTarget: boolean = false) {
    super(selfTarget);

    this.tagTypes = tagTypes;
  }

  apply(user: Pokemon, target: Pokemon, move: Move, args: any[]): boolean {
    if (!super.apply(user, target, move, args))
      return false;

    for (let tagType of this.tagTypes)
      (this.selfTarget ? user : target).removeTag(tagType);
    
    return true;
  }
}

export class FlinchAttr extends AddBattlerTagAttr {
  constructor() {
    super(BattlerTagType.FLINCHED, false);
  }
}

export class ConfuseAttr extends AddBattlerTagAttr {
  constructor(selfTarget?: boolean) {
    super(BattlerTagType.CONFUSED, selfTarget, false, 2, 5);
  }
}

export class RechargeAttr extends AddBattlerTagAttr {
  constructor() {
    super(BattlerTagType.RECHARGING, true);
  }
}

export class TrapAttr extends AddBattlerTagAttr {
  constructor(tagType: BattlerTagType) {
    super(tagType, false, false, 4, 5);
  }
}

export class ProtectAttr extends AddBattlerTagAttr {
  constructor(tagType: BattlerTagType = BattlerTagType.PROTECTED) {
    super(tagType, true);
  }

  getCondition(): MoveConditionFunc {
    return ((user, target, move): boolean => {
      let timesUsed = 0;
      const moveHistory = user.getLastXMoves();
      let turnMove: TurnMove;

      while (moveHistory.length) {
        turnMove = moveHistory.shift();
        if(!allMoves[turnMove.move].getAttrs(ProtectAttr).length || turnMove.result !== MoveResult.SUCCESS)
          break;
        timesUsed++;
      }
      if (timesUsed)
        return !user.randSeedInt(Math.pow(3, timesUsed));
      return true;
    });
  }
}

export class EndureAttr extends ProtectAttr {
  constructor() {
    super(BattlerTagType.ENDURING);
  }
}

export class IgnoreAccuracyAttr extends AddBattlerTagAttr {
  constructor() {
    super(BattlerTagType.IGNORE_ACCURACY, true, false, 2);
  }

  apply(user: Pokemon, target: Pokemon, move: Move, args: any[]): boolean {
    if (!super.apply(user, target, move, args))
      return false;

    user.scene.queueMessage(getPokemonMessage(user, ` took aim\nat ${target.name}!`));

    return true;
  }
}

export class AlwaysCritsAttr extends AddBattlerTagAttr {
  constructor() {
    super(BattlerTagType.ALWAYS_CRIT, true, false, 2);
  }

  apply(user: Pokemon, target: Pokemon, move: Move, args: any[]): boolean {
    if (!super.apply(user, target, move, args))
      return false;

    user.scene.queueMessage(getPokemonMessage(user, ` took aim\nat ${target.name}!`));

    return true;
  }
}

export class FaintCountdownAttr extends AddBattlerTagAttr {
  constructor() {
    super(BattlerTagType.PERISH_SONG, false, true, 4);
  }

  apply(user: Pokemon, target: Pokemon, move: Move, args: any[]): boolean {
    if (!super.apply(user, target, move, args))
      return false;

    user.scene.queueMessage(getPokemonMessage(target, `\nwill faint in ${this.turnCountMin - 1} turns.`));

    return true;
  }
}

export class HitsTagAttr extends MoveAttr {
  public tagType: BattlerTagType;
  public doubleDamage: boolean;

  constructor(tagType: BattlerTagType, doubleDamage?: boolean) {
    super();

    this.tagType = tagType;
    this.doubleDamage = !!doubleDamage;
  }

  getTargetBenefitScore(user: Pokemon, target: Pokemon, move: Move): integer {
    return target.getTag(this.tagType) ? this.doubleDamage ? 10 : 5 : 0;
  }
}

export class AddArenaTagAttr extends MoveEffectAttr {
  public tagType: ArenaTagType;
  public turnCount: integer;
  private failOnOverlap: boolean;
  public selfSideTarget: boolean;

  constructor(tagType: ArenaTagType, turnCount?: integer, failOnOverlap: boolean = false, selfSideTarget: boolean = false) {
    super(true, MoveEffectTrigger.POST_APPLY, true);

    this.tagType = tagType;
    this.turnCount = turnCount;
    this.failOnOverlap = failOnOverlap;
    this.selfSideTarget = selfSideTarget;
  }

  apply(user: Pokemon, target: Pokemon, move: Move, args: any[]): boolean {
    if (!super.apply(user, target, move, args))
      return false;

    if (move.chance < 0 || move.chance === 100 || user.randSeedInt(100) < move.chance) {
      user.scene.arena.addTag(this.tagType, this.turnCount, move.id, user.id, (this.selfSideTarget ? user : target).isPlayer() ? ArenaTagSide.PLAYER : ArenaTagSide.ENEMY);
      return true;
    }

    return false;
  }

  getCondition(): MoveConditionFunc {
    return this.failOnOverlap
      ? (user, target, move) => !user.scene.arena.getTagOnSide(this.tagType, target.isPlayer() ? ArenaTagSide.PLAYER : ArenaTagSide.ENEMY)
      : null;
  }
}

export class AddArenaTrapTagAttr extends AddArenaTagAttr {
  getCondition(): MoveConditionFunc {
    return (user, target, move) => {
      const side = (this.selfSideTarget ? user : target).isPlayer() ? ArenaTagSide.PLAYER : ArenaTagSide.ENEMY;
      if (move.category !== MoveCategory.STATUS || !user.scene.arena.getTagOnSide(this.tagType, side))
        return true;
      const tag = user.scene.arena.getTagOnSide(this.tagType, side) as ArenaTrapTag;
      return tag.layers < tag.maxLayers;
    };
  }
}

export class RemoveScreensAttr extends MoveEffectAttr {

  private targetBothSides: boolean;

  constructor(targetBothSides: boolean = false) {
    super(true, MoveEffectTrigger.PRE_APPLY);
    this.targetBothSides = targetBothSides;
  }

  apply(user: Pokemon, target: Pokemon, move: Move, args: any[]): boolean {

    if (!super.apply(user, target, move, args))
      return false;

    if(this.targetBothSides){
      user.scene.arena.removeTagOnSide(ArenaTagType.REFLECT, ArenaTagSide.PLAYER);
      user.scene.arena.removeTagOnSide(ArenaTagType.LIGHT_SCREEN, ArenaTagSide.PLAYER);
      user.scene.arena.removeTagOnSide(ArenaTagType.AURORA_VEIL, ArenaTagSide.PLAYER);

      user.scene.arena.removeTagOnSide(ArenaTagType.REFLECT, ArenaTagSide.ENEMY);
      user.scene.arena.removeTagOnSide(ArenaTagType.LIGHT_SCREEN, ArenaTagSide.ENEMY);
      user.scene.arena.removeTagOnSide(ArenaTagType.AURORA_VEIL, ArenaTagSide.ENEMY);
    }
    else{
      user.scene.arena.removeTagOnSide(ArenaTagType.REFLECT, target.isPlayer() ? ArenaTagSide.PLAYER : ArenaTagSide.ENEMY);
      user.scene.arena.removeTagOnSide(ArenaTagType.LIGHT_SCREEN, target.isPlayer() ? ArenaTagSide.PLAYER : ArenaTagSide.ENEMY);
      user.scene.arena.removeTagOnSide(ArenaTagType.AURORA_VEIL, target.isPlayer() ? ArenaTagSide.PLAYER : ArenaTagSide.ENEMY);
    }

    return true;

  }
}

export class ForceSwitchOutAttr extends MoveEffectAttr {
  private user: boolean;
  private batonPass: boolean;
  
  constructor(user?: boolean, batonPass?: boolean) {
    super(false, MoveEffectTrigger.POST_APPLY, true);
    this.user = !!user;
    this.batonPass = !!batonPass;
  }
  
  apply(user: Pokemon, target: Pokemon, move: Move, args: any[]): Promise<boolean> {
    return new Promise(resolve => {
    
  	// Check if the move category is not STATUS or if the switch out condition is not met
    if (!this.getSwitchOutCondition()(user, target, move)) {
  	  //Apply effects before switch out i.e. poison point, flame body, etc
      applyPostDefendAbAttrs(PostDefendContactApplyStatusEffectAbAttr, target, user, new PokemonMove(move.id), null);
      return resolve(false);
    }

  	// Move the switch out logic inside the conditional block
  	// This ensures that the switch out only happens when the conditions are met
	  const switchOutTarget = this.user ? user : target;
	  if (switchOutTarget instanceof PlayerPokemon) { 
	  	if (switchOutTarget.hp) {
	  	  applyPreSwitchOutAbAttrs(PreSwitchOutAbAttr, switchOutTarget);
	  	  (switchOutTarget as PlayerPokemon).switchOut(this.batonPass, true).then(() => resolve(true));
	  	} else
	  	  resolve(false);
	  	return;
	  }
	  else if (user.scene.currentBattle.battleType) {
	  	// Switch out logic for the battle type
	  	switchOutTarget.resetTurnData();
	  	switchOutTarget.resetSummonData();
	  	switchOutTarget.hideInfo();
	  	switchOutTarget.setVisible(false);
	  	switchOutTarget.scene.field.remove(switchOutTarget);
	  	user.scene.triggerPokemonFormChange(switchOutTarget, SpeciesFormChangeActiveTrigger, true);
	  
	  	if (switchOutTarget.hp)
	  	user.scene.unshiftPhase(new SwitchSummonPhase(user.scene, switchOutTarget.getFieldIndex(), user.scene.currentBattle.trainer.getNextSummonIndex((switchOutTarget as EnemyPokemon).trainerSlot), false, this.batonPass, false));
	  }
	  else { 
	    // Switch out logic for everything else
	  	switchOutTarget.setVisible(false);
	  
	  	if (switchOutTarget.hp) {
	  	  switchOutTarget.hideInfo().then(() => switchOutTarget.destroy());
	  	  switchOutTarget.scene.field.remove(switchOutTarget);
	  	  user.scene.queueMessage(getPokemonMessage(switchOutTarget, ' fled!'), null, true, 500);
	  	}
	  
	  	if (!switchOutTarget.getAlly()?.isActive(true)) {
	  	  user.scene.clearEnemyHeldItemModifiers();
		  
	  	  if (switchOutTarget.hp) {
	  	  	user.scene.pushPhase(new BattleEndPhase(user.scene));
	  	  	user.scene.pushPhase(new NewBattlePhase(user.scene));
	  	  }
	  	}
	  }
	  
	  resolve(true);
	  });
	}

	getCondition(): MoveConditionFunc {
    return (user, target, move) => (move.category !== MoveCategory.STATUS || this.getSwitchOutCondition()(user, target, move));
  }

  getFailedText(user: Pokemon, target: Pokemon, move: Move, cancelled: Utils.BooleanHolder): string | null {
    const blockedByAbility = new Utils.BooleanHolder(false);
    applyAbAttrs(ForceSwitchOutImmunityAbAttr, target, blockedByAbility);
    return blockedByAbility.value ? getPokemonMessage(target, ` can't be switched out!`) : null;
  }

  getSwitchOutCondition(): MoveConditionFunc {
    return (user, target, move) => {
      const switchOutTarget = (this.user ? user : target);
      const player = switchOutTarget instanceof PlayerPokemon;
      
      if (!this.user && move.category == MoveCategory.STATUS && (target.hasAbilityWithAttr(ForceSwitchOutImmunityAbAttr) || target.isMax()))
        return false;

      if (!player && !user.scene.currentBattle.battleType) {
        if (this.batonPass)
          return false;
        //U-turn et al should not switch a wild mon out, but a player's Dragon Tail can
        if (!user.hasTrainer() && move.category !== MoveCategory.STATUS)
          return false;
        // Don't allow wild opponents to flee on the boss stage since it can ruin a run early on
        if (!(user.scene.currentBattle.waveIndex % 10))
          return false;
      }

      const party = player ? user.scene.getParty() : user.scene.getEnemyParty();
      return (!player && !user.scene.currentBattle.battleType) || party.filter(p => !p.isFainted() && (player || (p as EnemyPokemon).trainerSlot === (switchOutTarget as EnemyPokemon).trainerSlot)).length > user.scene.currentBattle.getBattlerCount();
    };
  }

  getUserBenefitScore(user: Pokemon, target: Pokemon, move: Move): integer {
    if (!user.scene.getEnemyParty().find(p => p.isActive() && !p.isOnField()))
      return -20;
    let ret = this.user ? Math.floor((1 - user.getHpRatio()) * 20) : super.getUserBenefitScore(user, target, move);
    if (this.user && this.batonPass) {
      const battleStatTotal = user.summonData.battleStats.reduce((bs: integer, total: integer) => total += bs, 0);
      ret = ret / 2 + (Phaser.Tweens.Builders.GetEaseFunction('Sine.easeOut')(Math.min(Math.abs(battleStatTotal), 10) / 10) * (battleStatTotal >= 0 ? 10 : -10));
    }
    return ret;
  }
}

export class RemoveTypeAttr extends MoveEffectAttr {

  private removedType: Type;
  private messageCallback: ((user: Pokemon) => void) | undefined;

  constructor(removedType: Type, messageCallback?: (user: Pokemon) => void) {
    super(true, MoveEffectTrigger.POST_APPLY);
    this.removedType = removedType;
    this.messageCallback = messageCallback;

  }

  apply(user: Pokemon, target: Pokemon, move: Move, args: any[]): boolean {
    if (!super.apply(user, target, move, args))
      return false;

    if(user.isTerastallized && user.getTeraType() == this.removedType) // active tera types cannot be removed
      return false;

    const userTypes = user.getTypes(true)
    const modifiedTypes = userTypes.filter(type => type !== this.removedType);
    user.summonData.types = modifiedTypes;
    user.updateInfo();


    if (this.messageCallback) {
      this.messageCallback(user);
    }

    return true;
  }
}

export class CopyTypeAttr extends MoveEffectAttr {
  constructor() {
    super(true);
  }

  apply(user: Pokemon, target: Pokemon, move: Move, args: any[]): boolean {
    if (!super.apply(user, target, move, args))
      return false;

    user.summonData.types = target.getTypes(true);
    user.updateInfo();

    user.scene.queueMessage(getPokemonMessage(user, `'s type\nchanged to match ${target.name}'s!`));

    return true;
  }

  getCondition(): MoveConditionFunc {
    return (user, target, move) => target.getTypes()[0] !== Type.UNKNOWN;
  }
}

export class CopyBiomeTypeAttr extends MoveEffectAttr {
  constructor() {
    super(true);
  }

  apply(user: Pokemon, target: Pokemon, move: Move, args: any[]): boolean {
    if (!super.apply(user, target, move, args))
      return false;

    const biomeType = user.scene.arena.getTypeForBiome();

    user.summonData.types = [ biomeType ];
    user.updateInfo();

    user.scene.queueMessage(getPokemonMessage(user, ` transformed\ninto the ${Utils.toReadableString(Type[biomeType])} type!`));

    return true;
  }
}

export class ChangeTypeAttr extends MoveEffectAttr {
  private type: Type;

  constructor(type: Type) {
    super(false, MoveEffectTrigger.HIT);

    this.type = type;
  }

  apply(user: Pokemon, target: Pokemon, move: Move, args: any[]): boolean {
    target.summonData.types = [this.type];
    target.updateInfo();

    user.scene.queueMessage(getPokemonMessage(target, ` transformed\ninto the ${Utils.toReadableString(Type[this.type])} type!`));

    return true;
  }

  getCondition(): MoveConditionFunc {
    return (user, target, move) => !target.isTerastallized() && !target.hasAbility(Abilities.MULTITYPE) && !target.hasAbility(Abilities.RKS_SYSTEM) && !(target.getTypes().length === 1 && target.getTypes()[0] === this.type);
  }
}

export class AddTypeAttr extends MoveEffectAttr {
  private type: Type;

  constructor(type: Type) {
    super(false, MoveEffectTrigger.HIT);

    this.type = type;
  }

  apply(user: Pokemon, target: Pokemon, move: Move, args: any[]): boolean {
    const types = target.getTypes().slice(0, 2).filter(t => t !== Type.UNKNOWN); // TODO: Figure out some way to actually check if another version of this effect is already applied
    types.push(this.type);
    target.summonData.types = types;
    target.updateInfo();

    user.scene.queueMessage(`${Utils.toReadableString(Type[this.type])} was added to\n` + getPokemonMessage(target, '!'));

    return true;
  }

  getCondition(): MoveConditionFunc {
    return (user, target, move) => !target.isTerastallized()&& !target.getTypes().includes(this.type);
  }
}

export class FirstMoveTypeAttr extends MoveEffectAttr {
  constructor() {
    super(true);
  }

  apply(user: Pokemon, target: Pokemon, move: Move, args: any[]): boolean {
    if (!super.apply(user, target, move, args))
      return false;

    const firstMoveType = target.getMoveset()[0].getMove().type
  
    user.summonData.types = [ firstMoveType ];

    user.scene.queueMessage(getPokemonMessage(user, ` transformed\ninto to the ${Utils.toReadableString(Type[firstMoveType])} type!`));

    return true;
  }
}

export class RandomMovesetMoveAttr extends OverrideMoveEffectAttr {
  private enemyMoveset: boolean;

  constructor(enemyMoveset?: boolean) {
    super();

    this.enemyMoveset = enemyMoveset;
  }

  apply(user: Pokemon, target: Pokemon, move: Move, args: any[]): boolean {
    const moveset = (!this.enemyMoveset ? user : target).getMoveset();
    const moves = moveset.filter(m => !m.getMove().hasFlag(MoveFlags.IGNORE_VIRTUAL));
    if (moves.length) {
      const move = moves[user.randSeedInt(moves.length)];
      const moveIndex = moveset.findIndex(m => m.moveId === move.moveId);
      const moveTargets = getMoveTargets(user, move.moveId);
      if (!moveTargets.targets.length)
        return false;
      let selectTargets: BattlerIndex[];
      switch (true) {
        case (moveTargets.multiple || moveTargets.targets.length === 1): {
          selectTargets = moveTargets.targets;
          break;
        }
        case (moveTargets.targets.indexOf(target.getBattlerIndex()) > -1): {
          selectTargets = [ target.getBattlerIndex() ];
          break;
        }
        default: {
         moveTargets.targets.splice(moveTargets.targets.indexOf(user.getAlly().getBattlerIndex()));
         selectTargets =  [ moveTargets.targets[user.randSeedInt(moveTargets.targets.length)] ];
         break;
        }
      }     
      const targets = selectTargets;   
      user.getMoveQueue().push({ move: move.moveId, targets: targets, ignorePP: true });
      user.scene.unshiftPhase(new MovePhase(user.scene, user, targets, moveset[moveIndex], true));
      return true;
    }

    return false;
  }
}

export class RandomMoveAttr extends OverrideMoveEffectAttr {
  apply(user: Pokemon, target: Pokemon, move: Move, args: any[]): Promise<boolean> {
    return new Promise(resolve => {
      const moveIds = Utils.getEnumValues(Moves).filter(m => !allMoves[m].hasFlag(MoveFlags.IGNORE_VIRTUAL) && !allMoves[m].name.endsWith(' (N)'));
      const moveId = moveIds[user.randSeedInt(moveIds.length)];
      
      const moveTargets = getMoveTargets(user, moveId);
      if (!moveTargets.targets.length) {
        resolve(false);
        return;
      }
      const targets = moveTargets.multiple || moveTargets.targets.length === 1
        ? moveTargets.targets
        : moveTargets.targets.indexOf(target.getBattlerIndex()) > -1
          ? [ target.getBattlerIndex() ]
          : [ moveTargets.targets[user.randSeedInt(moveTargets.targets.length)] ];
      user.getMoveQueue().push({ move: moveId, targets: targets, ignorePP: true });
      user.scene.unshiftPhase(new MovePhase(user.scene, user, targets, new PokemonMove(moveId, 0, 0, true), true));
      initMoveAnim(user.scene, moveId).then(() => {
        loadMoveAnimAssets(user.scene, [ moveId ], true)
          .then(() => resolve(true));
      });
    });
  }
}

export class NaturePowerAttr extends OverrideMoveEffectAttr {
  apply(user: Pokemon, target: Pokemon, move: Move, args: any[]): Promise<boolean> {
    return new Promise(resolve => {
      var moveId;
      switch (user.scene.arena.getTerrainType()) {
        // this allows terrains to 'override' the biome move
        case TerrainType.NONE:
          switch (user.scene.arena.biomeType) {
            case Biome.TOWN:
              moveId = Moves.ROUND;
              break;
            case Biome.METROPOLIS:
              moveId = Moves.TRI_ATTACK;
              break;
            case Biome.SLUM:
              moveId = Moves.SLUDGE_BOMB;
              break;
            case Biome.PLAINS:
              moveId = Moves.SILVER_WIND;
              break;
            case Biome.GRASS:
              moveId = Moves.GRASS_KNOT;
              break;
            case Biome.TALL_GRASS:
              moveId = Moves.POLLEN_PUFF;
              break;
            case Biome.MEADOW:
              moveId = Moves.GIGA_DRAIN;
              break;
            case Biome.FOREST:
              moveId = Moves.BUG_BUZZ;
              break;
            case Biome.JUNGLE:
              moveId = Moves.LEAF_STORM;
              break;
            case Biome.SEA:
              moveId = Moves.HYDRO_PUMP;
              break;
            case Biome.SWAMP:
              moveId = Moves.MUD_BOMB;
              break;
            case Biome.BEACH:
              moveId = Moves.SCALD;
              break;
            case Biome.LAKE:
              moveId = Moves.BUBBLE_BEAM;
              break;
            case Biome.SEABED:
              moveId = Moves.BRINE;
              break;
            case Biome.ISLAND:
              moveId = Moves.LEAF_TORNADO;
              break;
            case Biome.MOUNTAIN:
              moveId = Moves.AIR_SLASH;
              break;
            case Biome.BADLANDS:
              moveId = Moves.EARTH_POWER;
              break;
            case Biome.DESERT:
              moveId = Moves.SCORCHING_SANDS;
              break;
            case Biome.WASTELAND:
              moveId = Moves.DRAGON_PULSE;
              break;
            case Biome.CONSTRUCTION_SITE:
              moveId = Moves.STEEL_BEAM;
              break;
            case Biome.CAVE:
              moveId = Moves.POWER_GEM;
              break;
            case Biome.ICE_CAVE:
              moveId = Moves.ICE_BEAM;
              break;
            case Biome.SNOWY_FOREST:
              moveId = Moves.FROST_BREATH;
              break;
            case Biome.VOLCANO:
              moveId = Moves.LAVA_PLUME;
              break;
            case Biome.GRAVEYARD:
              moveId = Moves.SHADOW_BALL;
              break;
            case Biome.RUINS:
              moveId = Moves.ANCIENT_POWER;
              break;
            case Biome.TEMPLE:
              moveId = Moves.EXTRASENSORY;
              break;
            case Biome.DOJO:
              moveId = Moves.FOCUS_BLAST;
              break;
            case Biome.FAIRY_CAVE:
              moveId = Moves.ALLURING_VOICE;
              break;
            case Biome.ABYSS:
              moveId = Moves.OMINOUS_WIND;
              break;
            case Biome.SPACE:
              moveId = Moves.DRACO_METEOR;
              break;
            case Biome.FACTORY:
              moveId = Moves.FLASH_CANNON;
              break;
            case Biome.LABORATORY:
              moveId = Moves.ZAP_CANNON;
              break;
            case Biome.POWER_PLANT:
              moveId = Moves.CHARGE_BEAM;
              break;
            case Biome.END:
              moveId = Moves.ETERNABEAM;
              break;
          }
          break;
        case TerrainType.MISTY:
          moveId = Moves.MOONBLAST;
          break;
        case TerrainType.ELECTRIC:
          moveId = Moves.THUNDERBOLT;
          break;
        case TerrainType.GRASSY:
          moveId = Moves.ENERGY_BALL;
          break;
        case TerrainType.PSYCHIC:
          moveId = Moves.PSYCHIC;
          break;
        default:
          // Just in case there's no match
          moveId = Moves.TRI_ATTACK;
          break;
      }
      
      user.getMoveQueue().push({ move: moveId, targets: [target.getBattlerIndex()], ignorePP: true });
      user.scene.unshiftPhase(new MovePhase(user.scene, user, [target.getBattlerIndex()], new PokemonMove(moveId, 0, 0, true), true));
      initMoveAnim(user.scene, moveId).then(() => {
        loadMoveAnimAssets(user.scene, [ moveId ], true)
          .then(() => resolve(true));
      });
    });
  }
}

const lastMoveCopiableCondition: MoveConditionFunc = (user, target, move) => {
  const copiableMove = user.scene.currentBattle.lastMove;

  if (!copiableMove)
    return false;

  if (allMoves[copiableMove].getAttrs(ChargeAttr).length)
    return false;

  // TODO: Add last turn of Bide

  return true;
};

export class CopyMoveAttr extends OverrideMoveEffectAttr {
  apply(user: Pokemon, target: Pokemon, move: Move, args: any[]): boolean {
    const lastMove = user.scene.currentBattle.lastMove;

    const moveTargets = getMoveTargets(user, lastMove);
    if (!moveTargets.targets.length)
      return false;

    const targets = moveTargets.multiple || moveTargets.targets.length === 1
      ? moveTargets.targets
      : moveTargets.targets.indexOf(target.getBattlerIndex()) > -1
        ? [ target.getBattlerIndex() ]
        : [ moveTargets.targets[user.randSeedInt(moveTargets.targets.length)] ];
    user.getMoveQueue().push({ move: lastMove, targets: targets, ignorePP: true });

    user.scene.unshiftPhase(new MovePhase(user.scene, user as PlayerPokemon, targets, new PokemonMove(lastMove, 0, 0, true), true));

    return true;
  }

  getCondition(): MoveConditionFunc {
    return lastMoveCopiableCondition;
  }
}

export class ReducePpMoveAttr extends MoveEffectAttr {
  apply(user: Pokemon, target: Pokemon, move: Move, args: any[]): boolean {
    // Null checks can be skipped due to condition function
    const lastMove = target.getLastXMoves().find(() => true);
    const movesetMove = target.getMoveset().find(m => m.moveId === lastMove.move);
    const lastPpUsed = movesetMove.ppUsed;
    movesetMove.ppUsed = Math.min(movesetMove.ppUsed + 4, movesetMove.getMovePp());
    user.scene.queueMessage(`It reduced the PP of ${getPokemonMessage(target, `'s\n${movesetMove.getName()} by ${movesetMove.ppUsed - lastPpUsed}!`)}`);

    return true;
  }

  getCondition(): MoveConditionFunc {
    return (user, target, move) => {
      const lastMove = target.getLastXMoves().find(() => true);
      if (lastMove) {
        const movesetMove = target.getMoveset().find(m => m.moveId === lastMove.move);
        return !!movesetMove?.getPpRatio();
      }
      return false;
    };
  }

  getTargetBenefitScore(user: Pokemon, target: Pokemon, move: Move): number {
    const lastMove = target.getLastXMoves().find(() => true);
    if (lastMove) {
      const movesetMove = target.getMoveset().find(m => m.moveId === lastMove.move);
      if (movesetMove) {
        const maxPp = movesetMove.getMovePp();
        const ppLeft = maxPp - movesetMove.ppUsed;
        const value = -(8 - Math.ceil(Math.min(maxPp, 30) / 5));
        if (ppLeft < 4)
          return (value / 4) * ppLeft;
        return value;
      }
    }

    return 0;
  }
}

// TODO: Review this
const targetMoveCopiableCondition: MoveConditionFunc = (user, target, move) => {
  const targetMoves = target.getMoveHistory().filter(m => !m.virtual);
  if (!targetMoves.length)
    return false;

  const copiableMove = targetMoves[0];

  if (!copiableMove.move)
    return false;

  if (allMoves[copiableMove.move].getAttrs(ChargeAttr).length && copiableMove.result === MoveResult.OTHER)
    return false;

    // TODO: Add last turn of Bide

    return true;
};

export class MovesetCopyMoveAttr extends OverrideMoveEffectAttr {
  apply(user: Pokemon, target: Pokemon, move: Move, args: any[]): boolean {
    const targetMoves = target.getMoveHistory().filter(m => !m.virtual);
    if (!targetMoves.length)
      return false;

    const copiedMove = allMoves[targetMoves[0].move];

    const thisMoveIndex = user.getMoveset().findIndex(m => m.moveId === move.id);

    if (thisMoveIndex === -1)
      return false;

    user.summonData.moveset = user.getMoveset().slice(0);
    user.summonData.moveset[thisMoveIndex] = new PokemonMove(copiedMove.id, 0, 0);

    user.scene.queueMessage(getPokemonMessage(user, ` copied\n${copiedMove.name}!`));

    return true;
  }

  getCondition(): MoveConditionFunc {
    return targetMoveCopiableCondition;
  }
}

export class SketchAttr extends MoveEffectAttr {
  constructor() {
    super(true);
  }

  apply(user: Pokemon, target: Pokemon, move: Move, args: any[]): boolean {
    if (!super.apply(user, target, move, args))
      return false;

    const targetMoves = target.getMoveHistory().filter(m => !m.virtual);
    if (!targetMoves.length)
      return false;

    const sketchedMove = allMoves[targetMoves[0].move];

    const sketchIndex = user.getMoveset().findIndex(m => m.moveId === move.id);

    if (sketchIndex === -1)
      return false;

    user.setMove(sketchIndex, sketchedMove.id);

    user.scene.queueMessage(getPokemonMessage(user, ` sketched\n${sketchedMove.name}!`));

    return true;
  }

  getCondition(): MoveConditionFunc {
    return (user, target, move) => {
      if (!targetMoveCopiableCondition(user, target, move))
        return false;
    
      const targetMoves = target.getMoveHistory().filter(m => !m.virtual);
      if (!targetMoves.length)
        return false;
  
      const sketchableMove = targetMoves[0];
  
      if (user.getMoveset().find(m => m.moveId === sketchableMove.move))
        return false;
  
      return true;
    };
  }
}

export class AbilityChangeAttr extends MoveEffectAttr {
  public ability: Abilities;

  constructor(ability: Abilities, selfTarget?: boolean) {
    super(selfTarget, MoveEffectTrigger.HIT);

    this.ability = ability;
  }

  apply(user: Pokemon, target: Pokemon, move: Move, args: any[]): boolean {
    if (!super.apply(user, target, move, args))
      return false;

    (this.selfTarget ? user : target).summonData.ability = this.ability;

    user.scene.queueMessage('The ' + getPokemonMessage((this.selfTarget ? user : target), ` acquired\n${allAbilities[this.ability].name}!`));

    return true;
  }

  getCondition(): MoveConditionFunc {
    return (user, target, move) => !(this.selfTarget ? user : target).getAbility().hasAttr(UnsuppressableAbilityAbAttr) && (this.selfTarget ? user : target).getAbility().id !== this.ability;
  }
}

export class AbilityCopyAttr extends MoveEffectAttr {
  public copyToPartner: boolean;

  constructor(copyToPartner: boolean = false) {
    super(false, MoveEffectTrigger.HIT);

    this.copyToPartner = copyToPartner;
  }

  apply(user: Pokemon, target: Pokemon, move: Move, args: any[]): boolean {
    if (!super.apply(user, target, move, args))
      return false;

    user.summonData.ability = target.getAbility().id;

    user.scene.queueMessage(getPokemonMessage(user, ` copied the `) + getPokemonMessage(target, `'s\n${allAbilities[target.getAbility().id].name}!`));
    
    if (this.copyToPartner && user.scene.currentBattle?.double && user.getAlly().hp) {
      user.getAlly().summonData.ability = target.getAbility().id;
      user.getAlly().scene.queueMessage(getPokemonMessage(user.getAlly(), ` copied the `) + getPokemonMessage(target, `'s\n${allAbilities[target.getAbility().id].name}!`));
    }

    return true;
  }

  getCondition(): MoveConditionFunc {
    return (user, target, move) => {
      let ret = !target.getAbility().hasAttr(UncopiableAbilityAbAttr) && !user.getAbility().hasAttr(UnsuppressableAbilityAbAttr);
      if (this.copyToPartner && user.scene.currentBattle?.double)
        ret = ret && (!user.getAlly().hp || !user.getAlly().getAbility().hasAttr(UnsuppressableAbilityAbAttr));
      else
        ret = ret && user.getAbility().id !== target.getAbility().id;
      return ret;
    };
  }
}

export class AbilityGiveAttr extends MoveEffectAttr {
  public copyToPartner: boolean;

  constructor() {
    super(false, MoveEffectTrigger.HIT);
  }

  apply(user: Pokemon, target: Pokemon, move: Move, args: any[]): boolean {
    if (!super.apply(user, target, move, args))
      return false;

    target.summonData.ability = user.getAbility().id;

    user.scene.queueMessage('The' + getPokemonMessage(target, `\nacquired ${allAbilities[user.getAbility().id].name}!`));

    return true;
  }

  getCondition(): MoveConditionFunc {
    return (user, target, move) => !user.getAbility().hasAttr(UncopiableAbilityAbAttr) && !target.getAbility().hasAttr(UnsuppressableAbilityAbAttr) && user.getAbility().id !== target.getAbility().id;
  }
}

export class SwitchAbilitiesAttr extends MoveEffectAttr {
  apply(user: Pokemon, target: Pokemon, move: Move, args: any[]): boolean {
    if (!super.apply(user, target, move, args))
      return false;

    const tempAbilityId = user.getAbility().id;
    user.summonData.ability = target.getAbility().id;
    target.summonData.ability = tempAbilityId;

    user.scene.queueMessage(getPokemonMessage(user, ` swapped\nabilities with its target!`));

    return true;
  }

  getCondition(): MoveConditionFunc {
    return (user, target, move) => !user.getAbility().hasAttr(UnswappableAbilityAbAttr) && !target.getAbility().hasAttr(UnswappableAbilityAbAttr);
  }
}

export class SuppressAbilitiesAttr extends MoveEffectAttr {
  apply(user: Pokemon, target: Pokemon, move: Move, args: any[]): boolean {
    if (!super.apply(user, target, move, args))
      return false;

    target.summonData.abilitySuppressed = true;

    target.scene.queueMessage(getPokemonMessage(target, ` ability\nwas suppressed!`));

    return true;
  }

  getCondition(): MoveConditionFunc {
    return (user, target, move) => !target.getAbility().hasAttr(UnsuppressableAbilityAbAttr);
  }
}

export class TransformAttr extends MoveEffectAttr {
  apply(user: Pokemon, target: Pokemon, move: Move, args: any[]): Promise<boolean> {
    return new Promise(resolve => {
      if (!super.apply(user, target, move, args))
        return resolve(false);

      user.summonData.speciesForm = target.getSpeciesForm();
      user.summonData.fusionSpeciesForm = target.getFusionSpeciesForm();
      user.summonData.ability = target.getAbility().id;
      user.summonData.gender = target.getGender();
      user.summonData.fusionGender = target.getFusionGender();
      user.summonData.stats = [ user.stats[Stat.HP] ].concat(target.stats.slice(1));
      user.summonData.battleStats = target.summonData.battleStats.slice(0);
      user.summonData.moveset = target.getMoveset().map(m => new PokemonMove(m.moveId, m.ppUsed, m.ppUp));
      user.summonData.types = target.getTypes();

      user.scene.queueMessage(getPokemonMessage(user, ` transformed\ninto ${target.name}!`));

      user.loadAssets(false).then(() => {
        user.playAnim();
        resolve(true);
      });
    });
  }
}

export class DiscourageFrequentUseAttr extends MoveAttr {
  getUserBenefitScore(user: Pokemon, target: Pokemon, move: Move): integer {
    const lastMoves = user.getLastXMoves(4);
    console.log(lastMoves);
    for (let m = 0; m < lastMoves.length; m++) {
      if (lastMoves[m].move === move.id)
        return (4 - (m + 1)) * -10;
    }

    return 0;
  }
}

export class MoneyAttr extends MoveEffectAttr {
  constructor() {
    super(true, MoveEffectTrigger.HIT);
  }

  apply(user: Pokemon, target: Pokemon, move: Move): boolean {
    user.scene.currentBattle.moneyScattered += user.scene.getWaveMoneyAmount(0.2);
    user.scene.queueMessage("Coins were scattered everywhere!")
    return true;
  }
}

export class LastResortAttr extends MoveAttr {
  getCondition(): MoveConditionFunc {
    return (user: Pokemon, target: Pokemon, move: Move) => {
      const uniqueUsedMoveIds = new Set<Moves>();
      const movesetMoveIds = user.getMoveset().map(m => m.moveId);
      user.getMoveHistory().map(m => {
        if (m.move !== move.id && movesetMoveIds.find(mm => mm === m.move))
          uniqueUsedMoveIds.add(m.move);
      });
      return uniqueUsedMoveIds.size >= movesetMoveIds.length - 1;
    };
  }
}

export class VariableTargetAttr extends MoveAttr {
  private targetChangeFunc: (user: Pokemon, target: Pokemon, move: Move) => number;

  constructor(targetChange: (user: Pokemon, target: Pokemon, move: Move) => number) {
    super();

    this.targetChangeFunc = targetChange;
  }

  apply(user: Pokemon, target: Pokemon, move: Move, args: any[]): boolean {
    const targetVal = args[0] as Utils.NumberHolder;
    targetVal.value = this.targetChangeFunc(user, target, move);
    return true;
  }
}

const failOnGravityCondition: MoveConditionFunc = (user, target, move) => !user.scene.arena.getTag(ArenaTagType.GRAVITY);

const failOnBossCondition: MoveConditionFunc = (user, target, move) => !target.isBossImmune();

const failOnMaxCondition: MoveConditionFunc = (user, target, move) => !target.isMax();

const failIfDampCondition: MoveConditionFunc = (user, target, move) => {
  const cancelled = new Utils.BooleanHolder(false);
  user.scene.getField(true).map(p=>applyAbAttrs(FieldPreventExplosiveMovesAbAttr, p, cancelled));
  // Queue a message if an ability prevented usage of the move
  if (cancelled.value)
    user.scene.queueMessage(getPokemonMessage(user, ` cannot use ${move.name}!`));
  return !cancelled.value;
}

export type MoveAttrFilter = (attr: MoveAttr) => boolean;

function applyMoveAttrsInternal(attrFilter: MoveAttrFilter, user: Pokemon, target: Pokemon, move: Move, args: any[]): Promise<void> {
  return new Promise(resolve => {
    const attrPromises: Promise<boolean>[] = [];
    const moveAttrs = move.attrs.filter(a => attrFilter(a));
    for (let attr of moveAttrs) {
      const result = attr.apply(user, target, move, args);
      if (result instanceof Promise)
        attrPromises.push(result);
    }
    Promise.allSettled(attrPromises).then(() => resolve());
  });
}

export function applyMoveAttrs(attrType: { new(...args: any[]): MoveAttr }, user: Pokemon, target: Pokemon, move: Move, ...args: any[]): Promise<void> {
  return applyMoveAttrsInternal((attr: MoveAttr) => attr instanceof attrType, user, target, move, args);
}

export function applyFilteredMoveAttrs(attrFilter: MoveAttrFilter, user: Pokemon, target: Pokemon, move: Move, ...args: any[]): Promise<void> {
  return applyMoveAttrsInternal(attrFilter, user, target, move, args);
}

export class MoveCondition {
  protected func: MoveConditionFunc;

  constructor(func: MoveConditionFunc) {
    this.func = func;
  }

  apply(user: Pokemon, target: Pokemon, move: Move): boolean {
    return this.func(user, target, move);
  }

  getUserBenefitScore(user: Pokemon, target: Pokemon, move: Move): integer {
    return 0;
  }
}

export class FirstMoveCondition extends MoveCondition {
  constructor() {
    super((user, target, move) => user.battleSummonData?.turnCount === 1);
  }

  getUserBenefitScore(user: Pokemon, target: Pokemon, move: Move): integer {
    return this.apply(user, target, move) ? 10 : -20;
  }
}

export class hitsSameTypeAttr extends VariableMoveTypeMultiplierAttr {
  apply(user: Pokemon, target: Pokemon, move: Move, args: any[]): boolean {
    const multiplier = args[0] as Utils.NumberHolder;
    if (!user.getTypes().some(type => target.getTypes().includes(type))){
      multiplier.value = 0;
      return true;
    }
    return false;
  }
}

const unknownTypeCondition: MoveConditionFunc = (user, target, move) => !user.getTypes().includes(Type.UNKNOWN);

export type MoveTargetSet = {
  targets: BattlerIndex[];
  multiple: boolean;
}

export function getMoveTargets(user: Pokemon, move: Moves): MoveTargetSet {
  const variableTarget = new Utils.NumberHolder(0);
  user.getOpponents().forEach(p => applyMoveAttrs(VariableTargetAttr, user, p, allMoves[move], variableTarget));

  const moveTarget = allMoves[move].getAttrs(VariableTargetAttr).length ? variableTarget.value : move ? allMoves[move].moveTarget : move === undefined ? MoveTarget.NEAR_ENEMY : [];
  const opponents = user.getOpponents();
  
  let set: Pokemon[] = [];
  let multiple = false;

  switch (moveTarget) {
    case MoveTarget.USER:
      set = [ user];
      break;
    case MoveTarget.NEAR_OTHER:
    case MoveTarget.OTHER:
    case MoveTarget.ALL_NEAR_OTHERS:
    case MoveTarget.ALL_OTHERS:
      set = (opponents.concat([ user.getAlly() ]));
      multiple = moveTarget === MoveTarget.ALL_NEAR_OTHERS || moveTarget === MoveTarget.ALL_OTHERS
      break;
    case MoveTarget.NEAR_ENEMY:
    case MoveTarget.ALL_NEAR_ENEMIES:
    case MoveTarget.ALL_ENEMIES:
    case MoveTarget.ENEMY_SIDE:
      set = opponents;
      multiple = moveTarget !== MoveTarget.NEAR_ENEMY;
      break;
    case MoveTarget.RANDOM_NEAR_ENEMY:
      set = [ opponents[user.randSeedInt(opponents.length)] ];
      break;
    case MoveTarget.ATTACKER:
        return { targets: [ -1 as BattlerIndex ], multiple: false };
    case MoveTarget.NEAR_ALLY:
    case MoveTarget.ALLY:
      set = [ user.getAlly() ];
      break;
    case MoveTarget.USER_OR_NEAR_ALLY:
    case MoveTarget.USER_AND_ALLIES:
    case MoveTarget.USER_SIDE:
      set = [ user, user.getAlly() ];
      multiple = moveTarget !== MoveTarget.USER_OR_NEAR_ALLY;
      break;
    case MoveTarget.ALL:
    case MoveTarget.BOTH_SIDES:
      set = [ user, user.getAlly() ].concat(opponents);
      multiple = true;
      break;
  }

  return { targets: set.filter(p => p?.isActive(true)).map(p => p.getBattlerIndex()).filter(t => t !== undefined), multiple };
}

export const allMoves: Move[] = [
  new SelfStatusMove(Moves.NONE, Type.NORMAL, MoveCategory.STATUS, -1, -1, 0, 1),
];

export function initMoves() {
  allMoves.push(
    new AttackMove(Moves.POUND, Type.NORMAL, MoveCategory.PHYSICAL, 40, 100, 35, -1, 0, 1),
    new AttackMove(Moves.KARATE_CHOP, Type.FIGHTING, MoveCategory.PHYSICAL, 50, 100, 25, -1, 0, 1)
      .attr(HighCritAttr),
    new AttackMove(Moves.DOUBLE_SLAP, Type.NORMAL, MoveCategory.PHYSICAL, 15, 85, 10, -1, 0, 1)
      .attr(MultiHitAttr),
    new AttackMove(Moves.COMET_PUNCH, Type.NORMAL, MoveCategory.PHYSICAL, 18, 85, 15, -1, 0, 1)
      .attr(MultiHitAttr)
      .punchingMove(),
    new AttackMove(Moves.MEGA_PUNCH, Type.NORMAL, MoveCategory.PHYSICAL, 80, 85, 20, -1, 0, 1)
      .punchingMove(),
    new AttackMove(Moves.PAY_DAY, Type.NORMAL, MoveCategory.PHYSICAL, 40, 100, 20, -1, 0, 1)
      .attr(MoneyAttr)
      .makesContact(false),
    new AttackMove(Moves.FIRE_PUNCH, Type.FIRE, MoveCategory.PHYSICAL, 75, 100, 15, 10, 0, 1)
      .attr(StatusEffectAttr, StatusEffect.BURN)
      .punchingMove(),
    new AttackMove(Moves.ICE_PUNCH, Type.ICE, MoveCategory.PHYSICAL, 75, 100, 15, 10, 0, 1)
      .attr(StatusEffectAttr, StatusEffect.FREEZE)
      .punchingMove(),
    new AttackMove(Moves.THUNDER_PUNCH, Type.ELECTRIC, MoveCategory.PHYSICAL, 75, 100, 15, 10, 0, 1)
      .attr(StatusEffectAttr, StatusEffect.PARALYSIS)
      .punchingMove(),
    new AttackMove(Moves.SCRATCH, Type.NORMAL, MoveCategory.PHYSICAL, 40, 100, 35, -1, 0, 1),
    new AttackMove(Moves.VISE_GRIP, Type.NORMAL, MoveCategory.PHYSICAL, 55, 100, 30, -1, 0, 1),
    new AttackMove(Moves.GUILLOTINE, Type.NORMAL, MoveCategory.PHYSICAL, 200, 30, 5, -1, 0, 1)
      .attr(OneHitKOAttr)
      .attr(OneHitKOAccuracyAttr),
    new AttackMove(Moves.RAZOR_WIND, Type.NORMAL, MoveCategory.SPECIAL, 80, 100, 10, -1, 0, 1)
      .attr(ChargeAttr, ChargeAnim.RAZOR_WIND_CHARGING, 'whipped\nup a whirlwind!')
      .attr(HighCritAttr)
      .windMove()
      .ignoresVirtual()
      .target(MoveTarget.ALL_NEAR_ENEMIES),
    new SelfStatusMove(Moves.SWORDS_DANCE, Type.NORMAL, -1, 20, -1, 0, 1)
      .attr(StatChangeAttr, BattleStat.ATK, 2, true)
      .danceMove(),
    new AttackMove(Moves.CUT, Type.NORMAL, MoveCategory.PHYSICAL, 50, 95, 30, -1, 0, 1)
      .slicingMove(),
    new AttackMove(Moves.GUST, Type.FLYING, MoveCategory.SPECIAL, 40, 100, 35, -1, 0, 1)
      .attr(HitsTagAttr, BattlerTagType.FLYING, true)
      .windMove(),
    new AttackMove(Moves.WING_ATTACK, Type.FLYING, MoveCategory.PHYSICAL, 60, 100, 35, -1, 0, 1),
    new StatusMove(Moves.WHIRLWIND, Type.NORMAL, -1, 20, -1, -6, 1)
      .attr(ForceSwitchOutAttr)
      .attr(HitsTagAttr, BattlerTagType.FLYING, false)
      .hidesTarget()
      .windMove(),
    new AttackMove(Moves.FLY, Type.FLYING, MoveCategory.PHYSICAL, 90, 95, 15, -1, 0, 1)
      .attr(ChargeAttr, ChargeAnim.FLY_CHARGING, 'flew\nup high!', BattlerTagType.FLYING)
      .condition(failOnGravityCondition)
      .ignoresVirtual(),
    new AttackMove(Moves.BIND, Type.NORMAL, MoveCategory.PHYSICAL, 15, 85, 20, 100, 0, 1)
      .attr(TrapAttr, BattlerTagType.BIND),
    new AttackMove(Moves.SLAM, Type.NORMAL, MoveCategory.PHYSICAL, 80, 75, 20, -1, 0, 1),
    new AttackMove(Moves.VINE_WHIP, Type.GRASS, MoveCategory.PHYSICAL, 45, 100, 25, -1, 0, 1),
    new AttackMove(Moves.STOMP, Type.NORMAL, MoveCategory.PHYSICAL, 65, 100, 20, 30, 0, 1)
      .attr(FlinchAttr),
    new AttackMove(Moves.DOUBLE_KICK, Type.FIGHTING, MoveCategory.PHYSICAL, 30, 100, 30, -1, 0, 1)
      .attr(MultiHitAttr, MultiHitType._2),
    new AttackMove(Moves.MEGA_KICK, Type.NORMAL, MoveCategory.PHYSICAL, 120, 75, 5, -1, 0, 1),
    new AttackMove(Moves.JUMP_KICK, Type.FIGHTING, MoveCategory.PHYSICAL, 100, 95, 10, -1, 0, 1)
      .attr(MissEffectAttr, crashDamageFunc)
      .attr(NoEffectAttr, crashDamageFunc)
      .condition(failOnGravityCondition),
    new AttackMove(Moves.ROLLING_KICK, Type.FIGHTING, MoveCategory.PHYSICAL, 60, 85, 15, 30, 0, 1)
      .attr(FlinchAttr),
    new StatusMove(Moves.SAND_ATTACK, Type.GROUND, 100, 15, -1, 0, 1)
      .attr(StatChangeAttr, BattleStat.ACC, -1),
    new AttackMove(Moves.HEADBUTT, Type.NORMAL, MoveCategory.PHYSICAL, 70, 100, 15, 30, 0, 1)
      .attr(FlinchAttr),
    new AttackMove(Moves.HORN_ATTACK, Type.NORMAL, MoveCategory.PHYSICAL, 65, 100, 25, -1, 0, 1),
    new AttackMove(Moves.FURY_ATTACK, Type.NORMAL, MoveCategory.PHYSICAL, 15, 85, 20, -1, 0, 1)
      .attr(MultiHitAttr),
    new AttackMove(Moves.HORN_DRILL, Type.NORMAL, MoveCategory.PHYSICAL, 200, 30, 5, -1, 0, 1)
      .attr(OneHitKOAttr)
      .attr(OneHitKOAccuracyAttr),
    new AttackMove(Moves.TACKLE, Type.NORMAL, MoveCategory.PHYSICAL, 40, 100, 35, -1, 0, 1),
    new AttackMove(Moves.BODY_SLAM, Type.NORMAL, MoveCategory.PHYSICAL, 85, 100, 15, 30, 0, 1)
      .attr(StatusEffectAttr, StatusEffect.PARALYSIS),
    new AttackMove(Moves.WRAP, Type.NORMAL, MoveCategory.PHYSICAL, 15, 90, 20, 100, 0, 1)
      .attr(TrapAttr, BattlerTagType.WRAP),
    new AttackMove(Moves.TAKE_DOWN, Type.NORMAL, MoveCategory.PHYSICAL, 90, 85, 20, -1, 0, 1)
      .attr(RecoilAttr),
    new AttackMove(Moves.THRASH, Type.NORMAL, MoveCategory.PHYSICAL, 120, 100, 10, -1, 0, 1)
      .attr(FrenzyAttr)
      .attr(MissEffectAttr, frenzyMissFunc)
      .target(MoveTarget.RANDOM_NEAR_ENEMY),
    new AttackMove(Moves.DOUBLE_EDGE, Type.NORMAL, MoveCategory.PHYSICAL, 120, 100, 15, -1, 0, 1)
      .attr(RecoilAttr, false, 0.33),
    new StatusMove(Moves.TAIL_WHIP, Type.NORMAL, 100, 30, -1, 0, 1)
      .attr(StatChangeAttr, BattleStat.DEF, -1)
      .target(MoveTarget.ALL_NEAR_ENEMIES),
    new AttackMove(Moves.POISON_STING, Type.POISON, MoveCategory.PHYSICAL, 15, 100, 35, 30, 0, 1)
      .attr(StatusEffectAttr, StatusEffect.POISON)
      .makesContact(false),
    new AttackMove(Moves.TWINEEDLE, Type.BUG, MoveCategory.PHYSICAL, 25, 100, 20, 20, 0, 1)
      .attr(MultiHitAttr, MultiHitType._2)
      .attr(StatusEffectAttr, StatusEffect.POISON)
      .makesContact(false),
    new AttackMove(Moves.PIN_MISSILE, Type.BUG, MoveCategory.PHYSICAL, 25, 95, 20, -1, 0, 1)
      .attr(MultiHitAttr)
      .makesContact(false),
    new StatusMove(Moves.LEER, Type.NORMAL, 100, 30, 100, 0, 1)
      .attr(StatChangeAttr, BattleStat.DEF, -1)
      .target(MoveTarget.ALL_NEAR_ENEMIES),
    new AttackMove(Moves.BITE, Type.DARK, MoveCategory.PHYSICAL, 60, 100, 25, 30, 0, 1)
      .attr(FlinchAttr)
      .bitingMove(),
    new StatusMove(Moves.GROWL, Type.NORMAL, 100, 40, -1, 0, 1)
      .attr(StatChangeAttr, BattleStat.ATK, -1)
      .soundBased()
      .target(MoveTarget.ALL_NEAR_ENEMIES),
    new StatusMove(Moves.ROAR, Type.NORMAL, -1, 20, -1, -6, 1)
      .attr(ForceSwitchOutAttr)
      .soundBased()
      .hidesTarget(),
    new StatusMove(Moves.SING, Type.NORMAL, 55, 15, -1, 0, 1)
      .attr(StatusEffectAttr, StatusEffect.SLEEP)
      .soundBased(),
    new StatusMove(Moves.SUPERSONIC, Type.NORMAL, 55, 20, -1, 0, 1)
      .attr(ConfuseAttr)
      .soundBased(),
    new AttackMove(Moves.SONIC_BOOM, Type.NORMAL, MoveCategory.SPECIAL, -1, 90, 20, -1, 0, 1)
      .attr(FixedDamageAttr, 20),
    new StatusMove(Moves.DISABLE, Type.NORMAL, 100, 20, -1, 0, 1)
      .attr(DisableMoveAttr)
      .condition(failOnMaxCondition),
    new AttackMove(Moves.ACID, Type.POISON, MoveCategory.SPECIAL, 40, 100, 30, 10, 0, 1)
      .attr(StatChangeAttr, BattleStat.SPDEF, -1)
      .target(MoveTarget.ALL_NEAR_ENEMIES),
    new AttackMove(Moves.EMBER, Type.FIRE, MoveCategory.SPECIAL, 40, 100, 25, 10, 0, 1)
      .attr(StatusEffectAttr, StatusEffect.BURN),
    new AttackMove(Moves.FLAMETHROWER, Type.FIRE, MoveCategory.SPECIAL, 90, 100, 15, 10, 0, 1)
      .attr(StatusEffectAttr, StatusEffect.BURN),
    new StatusMove(Moves.MIST, Type.ICE, -1, 30, -1, 0, 1)
      .attr(AddArenaTagAttr, ArenaTagType.MIST, 5, true)
      .target(MoveTarget.USER_SIDE),
    new AttackMove(Moves.WATER_GUN, Type.WATER, MoveCategory.SPECIAL, 40, 100, 25, -1, 0, 1),
    new AttackMove(Moves.HYDRO_PUMP, Type.WATER, MoveCategory.SPECIAL, 110, 80, 5, -1, 0, 1),
    new AttackMove(Moves.SURF, Type.WATER, MoveCategory.SPECIAL, 90, 100, 15, -1, 0, 1)
      .target(MoveTarget.ALL_NEAR_OTHERS)
      .attr(HitsTagAttr, BattlerTagType.UNDERWATER, true),
    new AttackMove(Moves.ICE_BEAM, Type.ICE, MoveCategory.SPECIAL, 90, 100, 10, 10, 0, 1)
      .attr(StatusEffectAttr, StatusEffect.FREEZE),
    new AttackMove(Moves.BLIZZARD, Type.ICE, MoveCategory.SPECIAL, 110, 70, 5, 10, 0, 1)
      .attr(BlizzardAccuracyAttr)
      .attr(StatusEffectAttr, StatusEffect.FREEZE) // TODO: 30% chance to hit protect/detect in hail
      .windMove()
      .target(MoveTarget.ALL_NEAR_ENEMIES),
    new AttackMove(Moves.PSYBEAM, Type.PSYCHIC, MoveCategory.SPECIAL, 65, 100, 20, 10, 0, 1)
      .attr(ConfuseAttr),
    new AttackMove(Moves.BUBBLE_BEAM, Type.WATER, MoveCategory.SPECIAL, 65, 100, 20, 10, 0, 1)
      .attr(StatChangeAttr, BattleStat.SPD, -1),
    new AttackMove(Moves.AURORA_BEAM, Type.ICE, MoveCategory.SPECIAL, 65, 100, 20, 10, 0, 1)
      .attr(StatChangeAttr, BattleStat.ATK, -1),
    new AttackMove(Moves.HYPER_BEAM, Type.NORMAL, MoveCategory.SPECIAL, 150, 90, 5, -1, 0, 1)
      .attr(RechargeAttr),
    new AttackMove(Moves.PECK, Type.FLYING, MoveCategory.PHYSICAL, 35, 100, 35, -1, 0, 1),
    new AttackMove(Moves.DRILL_PECK, Type.FLYING, MoveCategory.PHYSICAL, 80, 100, 20, -1, 0, 1),
    new AttackMove(Moves.SUBMISSION, Type.FIGHTING, MoveCategory.PHYSICAL, 80, 80, 20, -1, 0, 1)
      .attr(RecoilAttr),
    new AttackMove(Moves.LOW_KICK, Type.FIGHTING, MoveCategory.PHYSICAL, -1, 100, 20, -1, 0, 1)
      .attr(WeightPowerAttr)
      .condition(failOnMaxCondition),
    new AttackMove(Moves.COUNTER, Type.FIGHTING, MoveCategory.PHYSICAL, -1, 100, 20, -1, -5, 1)
      .attr(CounterDamageAttr, (move: Move) => move.category === MoveCategory.PHYSICAL, 2)
      .target(MoveTarget.ATTACKER),
    new AttackMove(Moves.SEISMIC_TOSS, Type.FIGHTING, MoveCategory.PHYSICAL, -1, 100, 20, -1, 0, 1)
      .attr(LevelDamageAttr),
    new AttackMove(Moves.STRENGTH, Type.NORMAL, MoveCategory.PHYSICAL, 80, 100, 15, -1, 0, 1),
    new AttackMove(Moves.ABSORB, Type.GRASS, MoveCategory.SPECIAL, 20, 100, 25, -1, 0, 1)
      .attr(HitHealAttr)
      .triageMove(),
    new AttackMove(Moves.MEGA_DRAIN, Type.GRASS, MoveCategory.SPECIAL, 40, 100, 15, -1, 0, 1)
      .attr(HitHealAttr)
      .triageMove(),
    new StatusMove(Moves.LEECH_SEED, Type.GRASS, 90, 10, -1, 0, 1)
      .attr(AddBattlerTagAttr, BattlerTagType.SEEDED)
      .condition((user, target, move) => !target.getTag(BattlerTagType.SEEDED) && !target.isOfType(Type.GRASS)),
    new SelfStatusMove(Moves.GROWTH, Type.NORMAL, -1, 20, -1, 0, 1)
      .attr(GrowthStatChangeAttr),
    new AttackMove(Moves.RAZOR_LEAF, Type.GRASS, MoveCategory.PHYSICAL, 55, 95, 25, -1, 0, 1)
      .attr(HighCritAttr)
      .makesContact(false)
      .slicingMove()
      .target(MoveTarget.ALL_NEAR_ENEMIES),
    new AttackMove(Moves.SOLAR_BEAM, Type.GRASS, MoveCategory.SPECIAL, 120, 100, 10, -1, 0, 1)
      .attr(SunlightChargeAttr, ChargeAnim.SOLAR_BEAM_CHARGING, 'took\nin sunlight!')
      .attr(AntiSunlightPowerDecreaseAttr)
      .ignoresVirtual(),
    new StatusMove(Moves.POISON_POWDER, Type.POISON, 75, 35, -1, 0, 1)
      .attr(StatusEffectAttr, StatusEffect.POISON)
      .powderMove(),
    new StatusMove(Moves.STUN_SPORE, Type.GRASS, 75, 30, -1, 0, 1)
      .attr(StatusEffectAttr, StatusEffect.PARALYSIS)
      .powderMove(),
    new StatusMove(Moves.SLEEP_POWDER, Type.GRASS, 75, 15, -1, 0, 1)
      .attr(StatusEffectAttr, StatusEffect.SLEEP)
      .powderMove(),
    new AttackMove(Moves.PETAL_DANCE, Type.GRASS, MoveCategory.SPECIAL, 120, 100, 10, -1, 0, 1)
      .attr(FrenzyAttr)
      .attr(MissEffectAttr, frenzyMissFunc)
      .makesContact()
      .danceMove()
      .target(MoveTarget.RANDOM_NEAR_ENEMY),
    new StatusMove(Moves.STRING_SHOT, Type.BUG, 95, 40, -1, 0, 1)
      .attr(StatChangeAttr, BattleStat.SPD, -2)
      .target(MoveTarget.ALL_NEAR_ENEMIES),
    new AttackMove(Moves.DRAGON_RAGE, Type.DRAGON, MoveCategory.SPECIAL, -1, 100, 10, -1, 0, 1)
      .attr(FixedDamageAttr, 40),
    new AttackMove(Moves.FIRE_SPIN, Type.FIRE, MoveCategory.SPECIAL, 35, 85, 15, 100, 0, 1)
      .attr(TrapAttr, BattlerTagType.FIRE_SPIN),
    new AttackMove(Moves.THUNDER_SHOCK, Type.ELECTRIC, MoveCategory.SPECIAL, 40, 100, 30, 10, 0, 1)
      .attr(StatusEffectAttr, StatusEffect.PARALYSIS),
    new AttackMove(Moves.THUNDERBOLT, Type.ELECTRIC, MoveCategory.SPECIAL, 90, 100, 15, 10, 0, 1)
      .attr(StatusEffectAttr, StatusEffect.PARALYSIS),
    new StatusMove(Moves.THUNDER_WAVE, Type.ELECTRIC, 90, 20, -1, 0, 1)
      .attr(StatusEffectAttr, StatusEffect.PARALYSIS)
      .attr(StatusMoveTypeImmunityAttr, Type.GROUND),
    new AttackMove(Moves.THUNDER, Type.ELECTRIC, MoveCategory.SPECIAL, 110, 70, 10, 30, 0, 1)
      .attr(StatusEffectAttr, StatusEffect.PARALYSIS)
      .attr(ThunderAccuracyAttr)
      .attr(HitsTagAttr, BattlerTagType.FLYING, false),
    new AttackMove(Moves.ROCK_THROW, Type.ROCK, MoveCategory.PHYSICAL, 50, 90, 15, -1, 0, 1)
      .makesContact(false),
    new AttackMove(Moves.EARTHQUAKE, Type.GROUND, MoveCategory.PHYSICAL, 100, 100, 10, -1, 0, 1)
      .attr(HitsTagAttr, BattlerTagType.UNDERGROUND, true)
      .makesContact(false)
      .target(MoveTarget.ALL_NEAR_OTHERS),
    new AttackMove(Moves.FISSURE, Type.GROUND, MoveCategory.PHYSICAL, 200, 30, 5, -1, 0, 1)
      .attr(OneHitKOAttr)
      .attr(OneHitKOAccuracyAttr)
      .attr(HitsTagAttr, BattlerTagType.UNDERGROUND, false)
      .makesContact(false),
    new AttackMove(Moves.DIG, Type.GROUND, MoveCategory.PHYSICAL, 80, 100, 10, -1, 0, 1)
      .attr(ChargeAttr, ChargeAnim.DIG_CHARGING, 'dug a hole!', BattlerTagType.UNDERGROUND)
      .ignoresVirtual(),
    new StatusMove(Moves.TOXIC, Type.POISON, 90, 10, -1, 0, 1)
      .attr(StatusEffectAttr, StatusEffect.TOXIC)
      .attr(ToxicAccuracyAttr),
    new AttackMove(Moves.CONFUSION, Type.PSYCHIC, MoveCategory.SPECIAL, 50, 100, 25, 10, 0, 1)
      .attr(ConfuseAttr),
    new AttackMove(Moves.PSYCHIC, Type.PSYCHIC, MoveCategory.SPECIAL, 90, 100, 10, 10, 0, 1)
      .attr(StatChangeAttr, BattleStat.SPDEF, -1),
    new StatusMove(Moves.HYPNOSIS, Type.PSYCHIC, 60, 20, -1, 0, 1)
      .attr(StatusEffectAttr, StatusEffect.SLEEP),
    new SelfStatusMove(Moves.MEDITATE, Type.PSYCHIC, -1, 40, -1, 0, 1)
      .attr(StatChangeAttr, BattleStat.ATK, 1, true),
    new SelfStatusMove(Moves.AGILITY, Type.PSYCHIC, -1, 30, -1, 0, 1)
      .attr(StatChangeAttr, BattleStat.SPD, 2, true),
    new AttackMove(Moves.QUICK_ATTACK, Type.NORMAL, MoveCategory.PHYSICAL, 40, 100, 30, -1, 1, 1),
    new AttackMove(Moves.RAGE, Type.NORMAL, MoveCategory.PHYSICAL, 20, 100, 20, -1, 0, 1)
      .partial(),
    new SelfStatusMove(Moves.TELEPORT, Type.PSYCHIC, -1, 20, -1, -6, 1)
      .attr(ForceSwitchOutAttr, true)
      .hidesUser(),
    new AttackMove(Moves.NIGHT_SHADE, Type.GHOST, MoveCategory.SPECIAL, -1, 100, 15, -1, 0, 1)
      .attr(LevelDamageAttr),
    new StatusMove(Moves.MIMIC, Type.NORMAL, -1, 10, -1, 0, 1)
      .attr(MovesetCopyMoveAttr)
      .ignoresVirtual(),
    new StatusMove(Moves.SCREECH, Type.NORMAL, 85, 40, -1, 0, 1)
      .attr(StatChangeAttr, BattleStat.DEF, -2)
      .soundBased(),
    new SelfStatusMove(Moves.DOUBLE_TEAM, Type.NORMAL, -1, 15, -1, 0, 1)
      .attr(StatChangeAttr, BattleStat.EVA, 1, true),
    new SelfStatusMove(Moves.RECOVER, Type.NORMAL, -1, 5, -1, 0, 1)
      .attr(HealAttr, 0.5)
      .triageMove(),
    new SelfStatusMove(Moves.HARDEN, Type.NORMAL, -1, 30, -1, 0, 1)
      .attr(StatChangeAttr, BattleStat.DEF, 1, true),
    new SelfStatusMove(Moves.MINIMIZE, Type.NORMAL, -1, 10, -1, 0, 1)
      .attr(StatChangeAttr, BattleStat.EVA, 2, true),
    new StatusMove(Moves.SMOKESCREEN, Type.NORMAL, 100, 20, -1, 0, 1)
      .attr(StatChangeAttr, BattleStat.ACC, -1),
    new StatusMove(Moves.CONFUSE_RAY, Type.GHOST, 100, 10, -1, 0, 1)
      .attr(ConfuseAttr),
    new SelfStatusMove(Moves.WITHDRAW, Type.WATER, -1, 40, -1, 0, 1)
      .attr(StatChangeAttr, BattleStat.DEF, 1, true),
    new SelfStatusMove(Moves.DEFENSE_CURL, Type.NORMAL, -1, 40, -1, 0, 1)
      .attr(StatChangeAttr, BattleStat.DEF, 1, true),
    new SelfStatusMove(Moves.BARRIER, Type.PSYCHIC, -1, 20, -1, 0, 1)
      .attr(StatChangeAttr, BattleStat.DEF, 2, true),
    new StatusMove(Moves.LIGHT_SCREEN, Type.PSYCHIC, -1, 30, -1, 0, 1)
      .attr(AddArenaTagAttr, ArenaTagType.LIGHT_SCREEN, 5, true)
      .target(MoveTarget.USER_SIDE),
    new StatusMove(Moves.HAZE, Type.ICE, -1, 30, -1, 0, 1)
      .target(MoveTarget.BOTH_SIDES)
      .attr(ResetStatsAttr),
    new StatusMove(Moves.REFLECT, Type.PSYCHIC, -1, 20, -1, 0, 1)
      .attr(AddArenaTagAttr, ArenaTagType.REFLECT, 5, true)
      .target(MoveTarget.USER_SIDE),
    new SelfStatusMove(Moves.FOCUS_ENERGY, Type.NORMAL, -1, 30, -1, 0, 1)
      .attr(AddBattlerTagAttr, BattlerTagType.CRIT_BOOST, true, true),
    new AttackMove(Moves.BIDE, Type.NORMAL, MoveCategory.PHYSICAL, -1, -1, 10, -1, 1, 1)
      .ignoresVirtual()
      .target(MoveTarget.USER)
      .unimplemented(),
    new SelfStatusMove(Moves.METRONOME, Type.NORMAL, -1, 10, -1, 0, 1)
      .attr(RandomMoveAttr)
      .ignoresVirtual(),
    new StatusMove(Moves.MIRROR_MOVE, Type.FLYING, -1, 20, -1, 0, 1)
      .attr(CopyMoveAttr)
      .ignoresVirtual(),
    new AttackMove(Moves.SELF_DESTRUCT, Type.NORMAL, MoveCategory.PHYSICAL, 200, 100, 5, -1, 0, 1)
      .attr(SacrificialAttr)
      .makesContact(false)
      .condition(failIfDampCondition)
      .target(MoveTarget.ALL_NEAR_OTHERS),
    new AttackMove(Moves.EGG_BOMB, Type.NORMAL, MoveCategory.PHYSICAL, 100, 75, 10, -1, 0, 1)
      .makesContact(false)
      .ballBombMove(),
    new AttackMove(Moves.LICK, Type.GHOST, MoveCategory.PHYSICAL, 30, 100, 30, 30, 0, 1)
      .attr(StatusEffectAttr, StatusEffect.PARALYSIS),
    new AttackMove(Moves.SMOG, Type.POISON, MoveCategory.SPECIAL, 30, 70, 20, 40, 0, 1)
      .attr(StatusEffectAttr, StatusEffect.POISON),
    new AttackMove(Moves.SLUDGE, Type.POISON, MoveCategory.SPECIAL, 65, 100, 20, 30, 0, 1)
      .attr(StatusEffectAttr, StatusEffect.POISON),
    new AttackMove(Moves.BONE_CLUB, Type.GROUND, MoveCategory.PHYSICAL, 65, 85, 20, 10, 0, 1)
      .attr(FlinchAttr)
      .makesContact(false),
    new AttackMove(Moves.FIRE_BLAST, Type.FIRE, MoveCategory.SPECIAL, 110, 85, 5, 10, 0, 1)
      .attr(StatusEffectAttr, StatusEffect.BURN),
    new AttackMove(Moves.WATERFALL, Type.WATER, MoveCategory.PHYSICAL, 80, 100, 15, 20, 0, 1)
      .attr(FlinchAttr),
    new AttackMove(Moves.CLAMP, Type.WATER, MoveCategory.PHYSICAL, 35, 85, 15, 100, 0, 1)
      .attr(TrapAttr, BattlerTagType.CLAMP),
    new AttackMove(Moves.SWIFT, Type.NORMAL, MoveCategory.SPECIAL, 60, -1, 20, -1, 0, 1)
      .target(MoveTarget.ALL_NEAR_ENEMIES),
    new AttackMove(Moves.SKULL_BASH, Type.NORMAL, MoveCategory.PHYSICAL, 130, 100, 10, 100, 0, 1)
      .attr(ChargeAttr, ChargeAnim.SKULL_BASH_CHARGING, 'lowered\nits head!', null, true)
      .attr(StatChangeAttr, BattleStat.DEF, 1, true)
      .ignoresVirtual(),
    new AttackMove(Moves.SPIKE_CANNON, Type.NORMAL, MoveCategory.PHYSICAL, 20, 100, 15, -1, 0, 1)
      .attr(MultiHitAttr)
      .makesContact(false),
    new AttackMove(Moves.CONSTRICT, Type.NORMAL, MoveCategory.PHYSICAL, 10, 100, 35, 10, 0, 1)
      .attr(StatChangeAttr, BattleStat.SPD, -1),
    new SelfStatusMove(Moves.AMNESIA, Type.PSYCHIC, -1, 20, -1, 0, 1)
      .attr(StatChangeAttr, BattleStat.SPDEF, 2, true),
    new StatusMove(Moves.KINESIS, Type.PSYCHIC, 80, 15, -1, 0, 1)
      .attr(StatChangeAttr, BattleStat.ACC, -1),
    new SelfStatusMove(Moves.SOFT_BOILED, Type.NORMAL, -1, 5, -1, 0, 1)
      .attr(HealAttr, 0.5)
      .triageMove(),
    new AttackMove(Moves.HIGH_JUMP_KICK, Type.FIGHTING, MoveCategory.PHYSICAL, 130, 90, 10, -1, 0, 1)
      .attr(MissEffectAttr, crashDamageFunc)
      .attr(NoEffectAttr, crashDamageFunc)
      .condition(failOnGravityCondition),
    new StatusMove(Moves.GLARE, Type.NORMAL, 100, 30, -1, 0, 1)
      .attr(StatusEffectAttr, StatusEffect.PARALYSIS),
    new AttackMove(Moves.DREAM_EATER, Type.PSYCHIC, MoveCategory.SPECIAL, 100, 100, 15, -1, 0, 1)
      .attr(HitHealAttr)
      .condition((user, target, move) => target.status?.effect === StatusEffect.SLEEP)
      .triageMove(),
    new StatusMove(Moves.POISON_GAS, Type.POISON, 90, 40, -1, 0, 1)
      .attr(StatusEffectAttr, StatusEffect.POISON)
      .target(MoveTarget.ALL_NEAR_ENEMIES),
    new AttackMove(Moves.BARRAGE, Type.NORMAL, MoveCategory.PHYSICAL, 15, 85, 20, -1, 0, 1)
      .attr(MultiHitAttr)
      .makesContact(false)
      .ballBombMove(),
    new AttackMove(Moves.LEECH_LIFE, Type.BUG, MoveCategory.PHYSICAL, 80, 100, 10, -1, 0, 1)
      .attr(HitHealAttr)
      .triageMove(),
    new StatusMove(Moves.LOVELY_KISS, Type.NORMAL, 75, 10, -1, 0, 1)
      .attr(StatusEffectAttr, StatusEffect.SLEEP),
    new AttackMove(Moves.SKY_ATTACK, Type.FLYING, MoveCategory.PHYSICAL, 140, 90, 5, 30, 0, 1)
      .attr(ChargeAttr, ChargeAnim.SKY_ATTACK_CHARGING, 'is glowing!')
      .attr(HighCritAttr)
      .attr(FlinchAttr)
      .makesContact(false)
      .ignoresVirtual(),
    new StatusMove(Moves.TRANSFORM, Type.NORMAL, -1, 10, -1, 0, 1)
      .attr(TransformAttr)
      .ignoresProtect(),
    new AttackMove(Moves.BUBBLE, Type.WATER, MoveCategory.SPECIAL, 40, 100, 30, 10, 0, 1)
      .attr(StatChangeAttr, BattleStat.SPD, -1)
      .target(MoveTarget.ALL_NEAR_ENEMIES),
    new AttackMove(Moves.DIZZY_PUNCH, Type.NORMAL, MoveCategory.PHYSICAL, 70, 100, 10, 20, 0, 1)
      .attr(ConfuseAttr)
      .punchingMove(),
    new StatusMove(Moves.SPORE, Type.GRASS, 100, 15, -1, 0, 1)
      .attr(StatusEffectAttr, StatusEffect.SLEEP)
      .powderMove(),
    new StatusMove(Moves.FLASH, Type.NORMAL, 100, 20, -1, 0, 1)
      .attr(StatChangeAttr, BattleStat.ACC, -1),
    new AttackMove(Moves.PSYWAVE, Type.PSYCHIC, MoveCategory.SPECIAL, -1, 100, 15, -1, 0, 1)
      .attr(RandomLevelDamageAttr),
    new SelfStatusMove(Moves.SPLASH, Type.NORMAL, -1, 40, -1, 0, 1)
      .condition(failOnGravityCondition),
    new SelfStatusMove(Moves.ACID_ARMOR, Type.POISON, -1, 20, -1, 0, 1)
      .attr(StatChangeAttr, BattleStat.DEF, 2, true),
    new AttackMove(Moves.CRABHAMMER, Type.WATER, MoveCategory.PHYSICAL, 100, 90, 10, -1, 0, 1)
      .attr(HighCritAttr),
    new AttackMove(Moves.EXPLOSION, Type.NORMAL, MoveCategory.PHYSICAL, 250, 100, 5, -1, 0, 1)
      .condition(failIfDampCondition)
      .attr(SacrificialAttr)
      .makesContact(false)
      .target(MoveTarget.ALL_NEAR_OTHERS),
    new AttackMove(Moves.FURY_SWIPES, Type.NORMAL, MoveCategory.PHYSICAL, 18, 80, 15, -1, 0, 1)
      .attr(MultiHitAttr),
    new AttackMove(Moves.BONEMERANG, Type.GROUND, MoveCategory.PHYSICAL, 50, 90, 10, -1, 0, 1)
      .attr(MultiHitAttr, MultiHitType._2)
      .makesContact(false),
    new SelfStatusMove(Moves.REST, Type.PSYCHIC, -1, 5, -1, 0, 1)
      .attr(StatusEffectAttr, StatusEffect.SLEEP, true, 3, true)
      .attr(HealAttr, 1, true)
      .condition((user, target, move) => user.getHpRatio() < 1 && user.canSetStatus(StatusEffect.SLEEP, true, true))
      .triageMove(),
    new AttackMove(Moves.ROCK_SLIDE, Type.ROCK, MoveCategory.PHYSICAL, 75, 90, 10, 30, 0, 1)
      .attr(FlinchAttr)
      .makesContact(false)
      .target(MoveTarget.ALL_NEAR_ENEMIES),
    new AttackMove(Moves.HYPER_FANG, Type.NORMAL, MoveCategory.PHYSICAL, 80, 90, 15, 10, 0, 1)
      .attr(FlinchAttr)
      .bitingMove(),
    new SelfStatusMove(Moves.SHARPEN, Type.NORMAL, -1, 30, -1, 0, 1)
      .attr(StatChangeAttr, BattleStat.ATK, 1, true),
    new SelfStatusMove(Moves.CONVERSION, Type.NORMAL, -1, 30, -1, 0, 1)
      .attr(FirstMoveTypeAttr),
    new AttackMove(Moves.TRI_ATTACK, Type.NORMAL, MoveCategory.SPECIAL, 80, 100, 10, 20, 0, 1)
    .attr(MultiStatusEffectAttr, [StatusEffect.BURN, StatusEffect.FREEZE, StatusEffect.PARALYSIS]),
    new AttackMove(Moves.SUPER_FANG, Type.NORMAL, MoveCategory.PHYSICAL, -1, 90, 10, -1, 0, 1)
      .attr(TargetHalfHpDamageAttr),
    new AttackMove(Moves.SLASH, Type.NORMAL, MoveCategory.PHYSICAL, 70, 100, 20, -1, 0, 1)
      .attr(HighCritAttr)
      .slicingMove(),
    new SelfStatusMove(Moves.SUBSTITUTE, Type.NORMAL, -1, 10, -1, 0, 1)
      .attr(RecoilAttr)
      .unimplemented(),
    new AttackMove(Moves.STRUGGLE, Type.NORMAL, MoveCategory.PHYSICAL, 50, -1, 1, -1, 0, 1)
      .attr(RecoilAttr, true, 0.25, true)
      .attr(TypelessAttr)
      .ignoresVirtual()
      .target(MoveTarget.RANDOM_NEAR_ENEMY),
    new StatusMove(Moves.SKETCH, Type.NORMAL, -1, 1, -1, 0, 2)
      .attr(SketchAttr)
      .ignoresVirtual(),
    new AttackMove(Moves.TRIPLE_KICK, Type.FIGHTING, MoveCategory.PHYSICAL, 10, 90, 10, -1, 0, 2)
      .attr(MultiHitAttr, MultiHitType._3_INCR)
      .attr(MissEffectAttr, (user: Pokemon, move: Move) => {
        user.turnData.hitsLeft = 1;
        return true;
      })
      .partial(),
    new AttackMove(Moves.THIEF, Type.DARK, MoveCategory.PHYSICAL, 60, 100, 25, -1, 0, 2)
      .attr(StealHeldItemChanceAttr, 0.3),
    new StatusMove(Moves.SPIDER_WEB, Type.BUG, -1, 10, -1, 0, 2)
      .attr(AddBattlerTagAttr, BattlerTagType.TRAPPED, false, true, 1),
    new StatusMove(Moves.MIND_READER, Type.NORMAL, -1, 5, -1, 0, 2)
      .attr(IgnoreAccuracyAttr),
    new StatusMove(Moves.NIGHTMARE, Type.GHOST, 100, 15, -1, 0, 2)
      .attr(AddBattlerTagAttr, BattlerTagType.NIGHTMARE)
      .condition((user, target, move) => target.status?.effect === StatusEffect.SLEEP),
    new AttackMove(Moves.FLAME_WHEEL, Type.FIRE, MoveCategory.PHYSICAL, 60, 100, 25, 10, 0, 2)
      .attr(HealStatusEffectAttr, true, StatusEffect.FREEZE)
      .attr(StatusEffectAttr, StatusEffect.BURN),
    new AttackMove(Moves.SNORE, Type.NORMAL, MoveCategory.SPECIAL, 50, 100, 15, 30, 0, 2)
      .attr(BypassSleepAttr)
      .attr(FlinchAttr)
      .condition((user, target, move) => user.status?.effect === StatusEffect.SLEEP)
      .soundBased(),
    new StatusMove(Moves.CURSE, Type.GHOST, -1, 10, -1, 0, 2)
      .attr(CurseAttr)
      .ignoresProtect(true),
    new AttackMove(Moves.FLAIL, Type.NORMAL, MoveCategory.PHYSICAL, -1, 100, 15, -1, 0, 2)
      .attr(LowHpPowerAttr),
    new StatusMove(Moves.CONVERSION_2, Type.NORMAL, -1, 30, -1, 0, 2)
      .unimplemented(),
    new AttackMove(Moves.AEROBLAST, Type.FLYING, MoveCategory.SPECIAL, 100, 95, 5, -1, 0, 2)
      .attr(HighCritAttr),
    new StatusMove(Moves.COTTON_SPORE, Type.GRASS, 100, 40, -1, 0, 2)
      .attr(StatChangeAttr, BattleStat.SPD, -2)
      .powderMove()
      .target(MoveTarget.ALL_NEAR_ENEMIES),
    new AttackMove(Moves.REVERSAL, Type.FIGHTING, MoveCategory.PHYSICAL, -1, 100, 15, -1, 0, 2)
      .attr(LowHpPowerAttr),
    new StatusMove(Moves.SPITE, Type.GHOST, 100, 10, -1, 0, 2)
      .attr(ReducePpMoveAttr),
    new AttackMove(Moves.POWDER_SNOW, Type.ICE, MoveCategory.SPECIAL, 40, 100, 25, 10, 0, 2)
      .attr(StatusEffectAttr, StatusEffect.FREEZE)
      .target(MoveTarget.ALL_NEAR_ENEMIES),
    new SelfStatusMove(Moves.PROTECT, Type.NORMAL, -1, 10, -1, 4, 2)
      .attr(ProtectAttr),
    new AttackMove(Moves.MACH_PUNCH, Type.FIGHTING, MoveCategory.PHYSICAL, 40, 100, 30, -1, 1, 2)
      .punchingMove(),
    new StatusMove(Moves.SCARY_FACE, Type.NORMAL, 100, 10, -1, 0, 2)
      .attr(StatChangeAttr, BattleStat.SPD, -2),
    new AttackMove(Moves.FEINT_ATTACK, Type.DARK, MoveCategory.PHYSICAL, 60, -1, 20, -1, 0, 2),
    new StatusMove(Moves.SWEET_KISS, Type.FAIRY, 75, 10, -1, 0, 2)
      .attr(ConfuseAttr),
    new SelfStatusMove(Moves.BELLY_DRUM, Type.NORMAL, -1, 10, -1, 0, 2)
      .attr(HalfHpStatMaxAttr, BattleStat.ATK),
    new AttackMove(Moves.SLUDGE_BOMB, Type.POISON, MoveCategory.SPECIAL, 90, 100, 10, 30, 0, 2)
      .attr(StatusEffectAttr, StatusEffect.POISON)
      .ballBombMove(),
    new AttackMove(Moves.MUD_SLAP, Type.GROUND, MoveCategory.SPECIAL, 20, 100, 10, 100, 0, 2)
      .attr(StatChangeAttr, BattleStat.ACC, -1),
    new AttackMove(Moves.OCTAZOOKA, Type.WATER, MoveCategory.SPECIAL, 65, 85, 10, 50, 0, 2)
      .attr(StatChangeAttr, BattleStat.ACC, -1)
      .ballBombMove(),
    new StatusMove(Moves.SPIKES, Type.GROUND, -1, 20, -1, 0, 2)
      .attr(AddArenaTrapTagAttr, ArenaTagType.SPIKES)
      .target(MoveTarget.ENEMY_SIDE),
    new AttackMove(Moves.ZAP_CANNON, Type.ELECTRIC, MoveCategory.SPECIAL, 120, 50, 5, 100, 0, 2)
      .attr(StatusEffectAttr, StatusEffect.PARALYSIS)
      .ballBombMove(),
    new StatusMove(Moves.FORESIGHT, Type.NORMAL, -1, 40, -1, 0, 2)
      .unimplemented(),
    new SelfStatusMove(Moves.DESTINY_BOND, Type.GHOST, -1, 5, -1, 0, 2)
      .ignoresProtect()
      .condition(failOnBossCondition)
      .unimplemented(),
    new StatusMove(Moves.PERISH_SONG, Type.NORMAL, -1, 5, -1, 0, 2)
      .attr(FaintCountdownAttr)
      .ignoresProtect()
      .soundBased()
      .condition(failOnBossCondition)
      .target(MoveTarget.ALL),
    new AttackMove(Moves.ICY_WIND, Type.ICE, MoveCategory.SPECIAL, 55, 95, 15, 100, 0, 2)
      .attr(StatChangeAttr, BattleStat.SPD, -1)
      .windMove()
      .target(MoveTarget.ALL_NEAR_ENEMIES),
    new SelfStatusMove(Moves.DETECT, Type.FIGHTING, -1, 5, -1, 4, 2)
      .attr(ProtectAttr),
    new AttackMove(Moves.BONE_RUSH, Type.GROUND, MoveCategory.PHYSICAL, 25, 90, 10, -1, 0, 2)
      .attr(MultiHitAttr)
      .makesContact(false),
    new StatusMove(Moves.LOCK_ON, Type.NORMAL, -1, 5, -1, 0, 2)
      .attr(IgnoreAccuracyAttr),
    new AttackMove(Moves.OUTRAGE, Type.DRAGON, MoveCategory.PHYSICAL, 120, 100, 10, -1, 0, 2)
      .attr(FrenzyAttr)
      .attr(MissEffectAttr, frenzyMissFunc)
      .target(MoveTarget.RANDOM_NEAR_ENEMY),
    new StatusMove(Moves.SANDSTORM, Type.ROCK, -1, 10, -1, 0, 2)
      .attr(WeatherChangeAttr, WeatherType.SANDSTORM)
      .target(MoveTarget.BOTH_SIDES),
    new AttackMove(Moves.GIGA_DRAIN, Type.GRASS, MoveCategory.SPECIAL, 75, 100, 10, -1, 0, 2)
      .attr(HitHealAttr)
      .triageMove(),
    new SelfStatusMove(Moves.ENDURE, Type.NORMAL, -1, 10, -1, 4, 2)
      .attr(EndureAttr),
    new StatusMove(Moves.CHARM, Type.FAIRY, 100, 20, -1, 0, 2)
      .attr(StatChangeAttr, BattleStat.ATK, -2),
    new AttackMove(Moves.ROLLOUT, Type.ROCK, MoveCategory.PHYSICAL, 30, 90, 20, -1, 0, 2)
      .attr(ConsecutiveUseDoublePowerAttr, 5, true, true, Moves.DEFENSE_CURL),
    new AttackMove(Moves.FALSE_SWIPE, Type.NORMAL, MoveCategory.PHYSICAL, 40, 100, 40, -1, 0, 2)
      .attr(SurviveDamageAttr),
    new StatusMove(Moves.SWAGGER, Type.NORMAL, 85, 15, -1, 0, 2)
      .attr(StatChangeAttr, BattleStat.ATK, 2)
      .attr(ConfuseAttr),
    new SelfStatusMove(Moves.MILK_DRINK, Type.NORMAL, -1, 5, -1, 0, 2)
      .attr(HealAttr, 0.5)
      .triageMove(),
    new AttackMove(Moves.SPARK, Type.ELECTRIC, MoveCategory.PHYSICAL, 65, 100, 20, 30, 0, 2)
      .attr(StatusEffectAttr, StatusEffect.PARALYSIS),
    new AttackMove(Moves.FURY_CUTTER, Type.BUG, MoveCategory.PHYSICAL, 40, 95, 20, -1, 0, 2)
      .attr(ConsecutiveUseDoublePowerAttr, 3, true)
      .slicingMove(),
    new AttackMove(Moves.STEEL_WING, Type.STEEL, MoveCategory.PHYSICAL, 70, 90, 25, 10, 0, 2)
      .attr(StatChangeAttr, BattleStat.DEF, 1, true),
    new StatusMove(Moves.MEAN_LOOK, Type.NORMAL, -1, 5, -1, 0, 2)
      .attr(AddBattlerTagAttr, BattlerTagType.TRAPPED, false, true, 1),
    new StatusMove(Moves.ATTRACT, Type.NORMAL, 100, 15, -1, 0, 2)
      .attr(AddBattlerTagAttr, BattlerTagType.INFATUATED)
      .condition((user, target, move) => user.isOppositeGender(target)),
    new SelfStatusMove(Moves.SLEEP_TALK, Type.NORMAL, -1, 10, -1, 0, 2)
      .attr(BypassSleepAttr)
      .attr(RandomMovesetMoveAttr)
      .condition((user, target, move) => user.status?.effect === StatusEffect.SLEEP)
      .ignoresVirtual(),
    new StatusMove(Moves.HEAL_BELL, Type.NORMAL, -1, 5, -1, 0, 2)
      .soundBased()
      .target(MoveTarget.USER_AND_ALLIES)
      .unimplemented(),
    new AttackMove(Moves.RETURN, Type.NORMAL, MoveCategory.PHYSICAL, -1, 100, 20, -1, 0, 2)
      .attr(FriendshipPowerAttr),
    new AttackMove(Moves.PRESENT, Type.NORMAL, MoveCategory.PHYSICAL, -1, 90, 15, -1, 0, 2)
      .attr(PresentPowerAttr)
      .makesContact(false),
    new AttackMove(Moves.FRUSTRATION, Type.NORMAL, MoveCategory.PHYSICAL, -1, 100, 20, -1, 0, 2)
      .attr(FriendshipPowerAttr, true),
    new StatusMove(Moves.SAFEGUARD, Type.NORMAL, -1, 25, -1, 0, 2)
      .target(MoveTarget.USER_SIDE)
      .unimplemented(),
    new StatusMove(Moves.PAIN_SPLIT, Type.NORMAL, -1, 20, -1, 0, 2)
      .attr(HpSplitAttr)
      .condition(failOnBossCondition),
    new AttackMove(Moves.SACRED_FIRE, Type.FIRE, MoveCategory.PHYSICAL, 100, 95, 5, 50, 0, 2)
      .attr(HealStatusEffectAttr, true, StatusEffect.FREEZE)
      .attr(StatusEffectAttr, StatusEffect.BURN)
      .makesContact(false),
    new AttackMove(Moves.MAGNITUDE, Type.GROUND, MoveCategory.PHYSICAL, -1, 100, 30, -1, 0, 2)
      .attr(PreMoveMessageAttr, magnitudeMessageFunc)
      .attr(MagnitudePowerAttr)
      .attr(HitsTagAttr, BattlerTagType.UNDERGROUND, true)
      .makesContact(false)
      .target(MoveTarget.ALL_NEAR_OTHERS),
    new AttackMove(Moves.DYNAMIC_PUNCH, Type.FIGHTING, MoveCategory.PHYSICAL, 100, 50, 5, 100, 0, 2)
      .attr(ConfuseAttr)
      .punchingMove(),
    new AttackMove(Moves.MEGAHORN, Type.BUG, MoveCategory.PHYSICAL, 120, 85, 10, -1, 0, 2),
    new AttackMove(Moves.DRAGON_BREATH, Type.DRAGON, MoveCategory.SPECIAL, 60, 100, 20, 30, 0, 2)
      .attr(StatusEffectAttr, StatusEffect.PARALYSIS),
    new SelfStatusMove(Moves.BATON_PASS, Type.NORMAL, -1, 40, -1, 0, 2)
      .attr(ForceSwitchOutAttr, true, true)
      .hidesUser(),
    new StatusMove(Moves.ENCORE, Type.NORMAL, 100, 5, -1, 0, 2)
      .attr(AddBattlerTagAttr, BattlerTagType.ENCORE, false, true)
      .condition((user, target, move) => new EncoreTag(user.id).canAdd(target)),
    new AttackMove(Moves.PURSUIT, Type.DARK, MoveCategory.PHYSICAL, 40, 100, 20, -1, 0, 2)
      .partial(),
    new AttackMove(Moves.RAPID_SPIN, Type.NORMAL, MoveCategory.PHYSICAL, 50, 100, 40, 100, 0, 2)
      .attr(StatChangeAttr, BattleStat.SPD, 1, true)
      .attr(RemoveBattlerTagAttr, [ 
        BattlerTagType.BIND,
        BattlerTagType.WRAP,
        BattlerTagType.FIRE_SPIN,
        BattlerTagType.WHIRLPOOL,
        BattlerTagType.CLAMP,
        BattlerTagType.SAND_TOMB,
        BattlerTagType.MAGMA_STORM,
        BattlerTagType.SNAP_TRAP,
        BattlerTagType.THUNDER_CAGE,
        BattlerTagType.SEEDED,
        BattlerTagType.INFESTATION
      ], true)
      .partial(),
    new StatusMove(Moves.SWEET_SCENT, Type.NORMAL, 100, 20, -1, 0, 2)
      .attr(StatChangeAttr, BattleStat.EVA, -1)
      .target(MoveTarget.ALL_NEAR_ENEMIES),
    new AttackMove(Moves.IRON_TAIL, Type.STEEL, MoveCategory.PHYSICAL, 100, 75, 15, 30, 0, 2)
      .attr(StatChangeAttr, BattleStat.DEF, -1),
    new AttackMove(Moves.METAL_CLAW, Type.STEEL, MoveCategory.PHYSICAL, 50, 95, 35, 10, 0, 2)
      .attr(StatChangeAttr, BattleStat.ATK, 1, true),
    new AttackMove(Moves.VITAL_THROW, Type.FIGHTING, MoveCategory.PHYSICAL, 70, -1, 10, -1, -1, 2),
    new SelfStatusMove(Moves.MORNING_SUN, Type.NORMAL, -1, 5, -1, 0, 2)
      .attr(PlantHealAttr)
      .triageMove(),
    new SelfStatusMove(Moves.SYNTHESIS, Type.GRASS, -1, 5, -1, 0, 2)
      .attr(PlantHealAttr)
      .triageMove(),
    new SelfStatusMove(Moves.MOONLIGHT, Type.FAIRY, -1, 5, -1, 0, 2)
      .attr(PlantHealAttr)
      .triageMove(),
    new AttackMove(Moves.HIDDEN_POWER, Type.NORMAL, MoveCategory.SPECIAL, 60, 100, 15, -1, 0, 2)
      .attr(HiddenPowerTypeAttr),
    new AttackMove(Moves.CROSS_CHOP, Type.FIGHTING, MoveCategory.PHYSICAL, 100, 80, 5, -1, 0, 2)
      .attr(HighCritAttr),
    new AttackMove(Moves.TWISTER, Type.DRAGON, MoveCategory.SPECIAL, 40, 100, 20, 20, 0, 2)
      .attr(HitsTagAttr, BattlerTagType.FLYING, true)
      .attr(FlinchAttr)
      .windMove()
      .target(MoveTarget.ALL_NEAR_ENEMIES),
    new StatusMove(Moves.RAIN_DANCE, Type.WATER, -1, 5, -1, 0, 2)
      .attr(WeatherChangeAttr, WeatherType.RAIN)
      .target(MoveTarget.BOTH_SIDES),
    new StatusMove(Moves.SUNNY_DAY, Type.FIRE, -1, 5, -1, 0, 2)
      .attr(WeatherChangeAttr, WeatherType.SUNNY)
      .target(MoveTarget.BOTH_SIDES),
    new AttackMove(Moves.CRUNCH, Type.DARK, MoveCategory.PHYSICAL, 80, 100, 15, 20, 0, 2)
      .attr(StatChangeAttr, BattleStat.DEF, -1)
      .bitingMove(),
    new AttackMove(Moves.MIRROR_COAT, Type.PSYCHIC, MoveCategory.SPECIAL, -1, 100, 20, -1, -5, 2)
      .attr(CounterDamageAttr, (move: Move) => move.category === MoveCategory.SPECIAL, 2)
      .target(MoveTarget.ATTACKER),
    new StatusMove(Moves.PSYCH_UP, Type.NORMAL, -1, 10, -1, 0, 2)
      .attr(CopyStatsAttr),
    new AttackMove(Moves.EXTREME_SPEED, Type.NORMAL, MoveCategory.PHYSICAL, 80, 100, 5, -1, 2, 2),
    new AttackMove(Moves.ANCIENT_POWER, Type.ROCK, MoveCategory.SPECIAL, 60, 100, 5, 10, 0, 2)
      .attr(StatChangeAttr, [ BattleStat.ATK, BattleStat.DEF, BattleStat.SPATK, BattleStat.SPDEF, BattleStat.SPD ], 1, true),
    new AttackMove(Moves.SHADOW_BALL, Type.GHOST, MoveCategory.SPECIAL, 80, 100, 15, 20, 0, 2)
      .attr(StatChangeAttr, BattleStat.SPDEF, -1)
      .ballBombMove(),
    new AttackMove(Moves.FUTURE_SIGHT, Type.PSYCHIC, MoveCategory.SPECIAL, 120, 100, 10, -1, 0, 2)
      .attr(DelayedAttackAttr, ArenaTagType.FUTURE_SIGHT, ChargeAnim.FUTURE_SIGHT_CHARGING, 'foresaw\nan attack!'),
    new AttackMove(Moves.ROCK_SMASH, Type.FIGHTING, MoveCategory.PHYSICAL, 40, 100, 15, 50, 0, 2)
      .attr(StatChangeAttr, BattleStat.DEF, -1),
    new AttackMove(Moves.WHIRLPOOL, Type.WATER, MoveCategory.SPECIAL, 35, 85, 15, 100, 0, 2)
      .attr(TrapAttr, BattlerTagType.WHIRLPOOL)
      .attr(HitsTagAttr, BattlerTagType.UNDERWATER, true),
    new AttackMove(Moves.BEAT_UP, Type.DARK, MoveCategory.PHYSICAL, -1, 100, 10, -1, 0, 2)
      .makesContact(false)
      .unimplemented(),
    new AttackMove(Moves.FAKE_OUT, Type.NORMAL, MoveCategory.PHYSICAL, 40, 100, 10, 100, 3, 3)
      .attr(FlinchAttr)
      .condition(new FirstMoveCondition()),
    new AttackMove(Moves.UPROAR, Type.NORMAL, MoveCategory.SPECIAL, 90, 100, 10, -1, 0, 3)
      .ignoresVirtual()
      .soundBased()
      .target(MoveTarget.RANDOM_NEAR_ENEMY)
      .partial(),
    new SelfStatusMove(Moves.STOCKPILE, Type.NORMAL, -1, 20, -1, 0, 3)
      .unimplemented(),
    new AttackMove(Moves.SPIT_UP, Type.NORMAL, MoveCategory.SPECIAL, -1, 100, 10, -1, 0, 3)
      .unimplemented(),
    new SelfStatusMove(Moves.SWALLOW, Type.NORMAL, -1, 10, -1, 0, 3)
      .triageMove()
      .unimplemented(),
    new AttackMove(Moves.HEAT_WAVE, Type.FIRE, MoveCategory.SPECIAL, 95, 90, 10, 10, 0, 3)
      .attr(HealStatusEffectAttr, true, StatusEffect.FREEZE)
      .attr(StatusEffectAttr, StatusEffect.BURN)
      .windMove()
      .target(MoveTarget.ALL_NEAR_ENEMIES),
    new StatusMove(Moves.HAIL, Type.ICE, -1, 10, -1, 0, 3)
      .attr(WeatherChangeAttr, WeatherType.HAIL)
      .target(MoveTarget.BOTH_SIDES),
    new StatusMove(Moves.TORMENT, Type.DARK, 100, 15, -1, 0, 3)
      .unimplemented(),
    new StatusMove(Moves.FLATTER, Type.DARK, 100, 15, -1, 0, 3)
      .attr(StatChangeAttr, BattleStat.SPATK, 1)
      .attr(ConfuseAttr),
    new StatusMove(Moves.WILL_O_WISP, Type.FIRE, 85, 15, -1, 0, 3)
      .attr(StatusEffectAttr, StatusEffect.BURN),
    new StatusMove(Moves.MEMENTO, Type.DARK, 100, 10, -1, 0, 3)
      .attr(SacrificialAttr)
      .attr(StatChangeAttr, [ BattleStat.ATK, BattleStat.SPATK ], -2),
    new AttackMove(Moves.FACADE, Type.NORMAL, MoveCategory.PHYSICAL, 70, 100, 20, -1, 0, 3)
      .attr(MovePowerMultiplierAttr, (user, target, move) => user.status
        && (user.status.effect === StatusEffect.BURN || user.status.effect === StatusEffect.POISON || user.status.effect === StatusEffect.TOXIC || user.status.effect === StatusEffect.PARALYSIS) ? 2 : 1),
    new AttackMove(Moves.FOCUS_PUNCH, Type.FIGHTING, MoveCategory.PHYSICAL, 150, 100, 20, -1, -3, 3)
      .punchingMove()
      .ignoresVirtual()
      .condition((user, target, move) => !user.turnData.attacksReceived.find(r => r.damage)),
    new AttackMove(Moves.SMELLING_SALTS, Type.NORMAL, MoveCategory.PHYSICAL, 70, 100, 10, -1, 0, 3)
      .attr(MovePowerMultiplierAttr, (user, target, move) => target.status?.effect === StatusEffect.PARALYSIS ? 2 : 1)
      .attr(HealStatusEffectAttr, true, StatusEffect.PARALYSIS),
    new SelfStatusMove(Moves.FOLLOW_ME, Type.NORMAL, -1, 20, -1, 2, 3)
      .unimplemented(),
    new StatusMove(Moves.NATURE_POWER, Type.NORMAL, -1, 20, -1, 0, 3)
      .attr(NaturePowerAttr)
      .ignoresVirtual(),
    new SelfStatusMove(Moves.CHARGE, Type.ELECTRIC, -1, 20, -1, 0, 3)
      .attr(StatChangeAttr, BattleStat.SPDEF, 1, true)
      .attr(AddBattlerTagAttr, BattlerTagType.CHARGED, true, true),
    new StatusMove(Moves.TAUNT, Type.DARK, 100, 20, -1, 0, 3)
      .unimplemented(),
    new StatusMove(Moves.HELPING_HAND, Type.NORMAL, -1, 20, -1, 5, 3)
      .attr(AddBattlerTagAttr, BattlerTagType.HELPING_HAND)
      .target(MoveTarget.NEAR_ALLY),
    new StatusMove(Moves.TRICK, Type.PSYCHIC, 100, 10, -1, 0, 3)
      .unimplemented(),
    new StatusMove(Moves.ROLE_PLAY, Type.PSYCHIC, -1, 10, -1, 0, 3)
      .attr(AbilityCopyAttr),
    new SelfStatusMove(Moves.WISH, Type.NORMAL, -1, 10, -1, 0, 3)
      .triageMove()
      .attr(AddArenaTagAttr, ArenaTagType.WISH, 2, true),
    new SelfStatusMove(Moves.ASSIST, Type.NORMAL, -1, 20, -1, 0, 3)
      .attr(RandomMovesetMoveAttr, true)
      .ignoresVirtual(),
    new SelfStatusMove(Moves.INGRAIN, Type.GRASS, -1, 20, -1, 0, 3)
      .attr(AddBattlerTagAttr, BattlerTagType.INGRAIN, true, true),
    new AttackMove(Moves.SUPERPOWER, Type.FIGHTING, MoveCategory.PHYSICAL, 120, 100, 5, 100, 0, 3)
      .attr(StatChangeAttr, [ BattleStat.ATK, BattleStat.DEF ], -1, true),
    new SelfStatusMove(Moves.MAGIC_COAT, Type.PSYCHIC, -1, 15, -1, 4, 3)
      .unimplemented(),
    new SelfStatusMove(Moves.RECYCLE, Type.NORMAL, -1, 10, -1, 0, 3)
      .unimplemented(),
    new AttackMove(Moves.REVENGE, Type.FIGHTING, MoveCategory.PHYSICAL, 60, 100, 10, -1, -4, 3)
      .attr(TurnDamagedDoublePowerAttr),
    new AttackMove(Moves.BRICK_BREAK, Type.FIGHTING, MoveCategory.PHYSICAL, 75, 100, 15, -1, 0, 3)
        .attr(RemoveScreensAttr),
    new StatusMove(Moves.YAWN, Type.NORMAL, -1, 10, -1, 0, 3)
      .attr(AddBattlerTagAttr, BattlerTagType.DROWSY, false, true)
      .condition((user, target, move) => !target.status),
    new AttackMove(Moves.KNOCK_OFF, Type.DARK, MoveCategory.PHYSICAL, 65, 100, 20, -1, 0, 3)
      .attr(KnockOffPowerAttr)
      .partial(),
    new AttackMove(Moves.ENDEAVOR, Type.NORMAL, MoveCategory.PHYSICAL, -1, 100, 5, -1, 0, 3)
      .attr(MatchHpAttr)
      .condition(failOnBossCondition),
    new AttackMove(Moves.ERUPTION, Type.FIRE, MoveCategory.SPECIAL, 150, 100, 5, -1, 0, 3)
      .attr(HpPowerAttr)
      .target(MoveTarget.ALL_NEAR_ENEMIES),
    new StatusMove(Moves.SKILL_SWAP, Type.PSYCHIC, -1, 10, -1, 0, 3)
      .attr(SwitchAbilitiesAttr),
    new SelfStatusMove(Moves.IMPRISON, Type.PSYCHIC, -1, 10, -1, 0, 3)
      .unimplemented(),
    new SelfStatusMove(Moves.REFRESH, Type.NORMAL, -1, 20, -1, 0, 3)
      .attr(HealStatusEffectAttr, true, StatusEffect.PARALYSIS, StatusEffect.POISON, StatusEffect.TOXIC, StatusEffect.BURN)
      .condition((user, target, move) => user.status && (user.status.effect === StatusEffect.PARALYSIS || user.status.effect === StatusEffect.POISON || user.status.effect === StatusEffect.TOXIC || user.status.effect === StatusEffect.BURN)),
    new SelfStatusMove(Moves.GRUDGE, Type.GHOST, -1, 5, -1, 0, 3)
      .unimplemented(),
    new SelfStatusMove(Moves.SNATCH, Type.DARK, -1, 10, -1, 4, 3)
      .unimplemented(),
    new AttackMove(Moves.SECRET_POWER, Type.NORMAL, MoveCategory.PHYSICAL, 70, 100, 20, 30, 0, 3)
      .makesContact(false)
      .partial(),
    new AttackMove(Moves.DIVE, Type.WATER, MoveCategory.PHYSICAL, 80, 100, 10, -1, 0, 3)
      .attr(ChargeAttr, ChargeAnim.DIVE_CHARGING, 'hid\nunderwater!', BattlerTagType.UNDERWATER)
      .ignoresVirtual(),
    new AttackMove(Moves.ARM_THRUST, Type.FIGHTING, MoveCategory.PHYSICAL, 15, 100, 20, -1, 0, 3)
      .attr(MultiHitAttr),
    new SelfStatusMove(Moves.CAMOUFLAGE, Type.NORMAL, -1, 20, -1, 0, 3)
      .attr(CopyBiomeTypeAttr),
    new SelfStatusMove(Moves.TAIL_GLOW, Type.BUG, -1, 20, -1, 0, 3)
      .attr(StatChangeAttr, BattleStat.SPATK, 3, true),
    new AttackMove(Moves.LUSTER_PURGE, Type.PSYCHIC, MoveCategory.SPECIAL, 95, 100, 5, 50, 0, 3)
      .attr(StatChangeAttr, BattleStat.SPDEF, -1),
    new AttackMove(Moves.MIST_BALL, Type.PSYCHIC, MoveCategory.SPECIAL, 95, 100, 5, 50, 0, 3)
      .attr(StatChangeAttr, BattleStat.SPATK, -1)
      .ballBombMove(),
    new StatusMove(Moves.FEATHER_DANCE, Type.FLYING, 100, 15, -1, 0, 3)
      .attr(StatChangeAttr, BattleStat.ATK, -2)
      .danceMove(),
    new StatusMove(Moves.TEETER_DANCE, Type.NORMAL, 100, 20, -1, 0, 3)
      .attr(ConfuseAttr)
      .danceMove()
      .target(MoveTarget.ALL_NEAR_OTHERS),
    new AttackMove(Moves.BLAZE_KICK, Type.FIRE, MoveCategory.PHYSICAL, 85, 90, 10, 10, 0, 3)
      .attr(HighCritAttr)
      .attr(StatusEffectAttr, StatusEffect.BURN),
    new StatusMove(Moves.MUD_SPORT, Type.GROUND, -1, 15, -1, 0, 3)
      .attr(AddArenaTagAttr, ArenaTagType.MUD_SPORT, 5)
      .target(MoveTarget.BOTH_SIDES),
    new AttackMove(Moves.ICE_BALL, Type.ICE, MoveCategory.PHYSICAL, 30, 90, 20, -1, 0, 3)
      .attr(ConsecutiveUseDoublePowerAttr, 5, true, true, Moves.DEFENSE_CURL)
      .ballBombMove(),
    new AttackMove(Moves.NEEDLE_ARM, Type.GRASS, MoveCategory.PHYSICAL, 60, 100, 15, 30, 0, 3)
      .attr(FlinchAttr),
    new SelfStatusMove(Moves.SLACK_OFF, Type.NORMAL, -1, 5, -1, 0, 3)
      .attr(HealAttr, 0.5)
      .triageMove(),
    new AttackMove(Moves.HYPER_VOICE, Type.NORMAL, MoveCategory.SPECIAL, 90, 100, 10, -1, 0, 3)
      .soundBased()
      .target(MoveTarget.ALL_NEAR_ENEMIES),
    new AttackMove(Moves.POISON_FANG, Type.POISON, MoveCategory.PHYSICAL, 50, 100, 15, 50, 0, 3)
      .attr(StatusEffectAttr, StatusEffect.TOXIC)
      .bitingMove(),
    new AttackMove(Moves.CRUSH_CLAW, Type.NORMAL, MoveCategory.PHYSICAL, 75, 95, 10, 50, 0, 3)
      .attr(StatChangeAttr, BattleStat.DEF, -1),
    new AttackMove(Moves.BLAST_BURN, Type.FIRE, MoveCategory.SPECIAL, 150, 90, 5, -1, 0, 3)
      .attr(RechargeAttr),
    new AttackMove(Moves.HYDRO_CANNON, Type.WATER, MoveCategory.SPECIAL, 150, 90, 5, -1, 0, 3)
      .attr(RechargeAttr),
    new AttackMove(Moves.METEOR_MASH, Type.STEEL, MoveCategory.PHYSICAL, 90, 90, 10, 20, 0, 3)
      .attr(StatChangeAttr, BattleStat.ATK, 1, true)
      .punchingMove(),
    new AttackMove(Moves.ASTONISH, Type.GHOST, MoveCategory.PHYSICAL, 30, 100, 15, 30, 0, 3)
      .attr(FlinchAttr),
    new AttackMove(Moves.WEATHER_BALL, Type.NORMAL, MoveCategory.SPECIAL, 50, 100, 10, -1, 0, 3)
      .attr(WeatherBallTypeAttr)
      .attr(MovePowerMultiplierAttr, (user, target, move) => [WeatherType.SUNNY, WeatherType.RAIN, WeatherType.SANDSTORM, WeatherType.HAIL, WeatherType.SNOW, WeatherType.FOG, WeatherType.HEAVY_RAIN, WeatherType.HARSH_SUN].includes(user.scene.arena.weather?.weatherType) && !user.scene.arena.weather?.isEffectSuppressed(user.scene) ? 2 : 1)
      .ballBombMove(),
    new StatusMove(Moves.AROMATHERAPY, Type.GRASS, -1, 5, -1, 0, 3)
      .target(MoveTarget.USER_AND_ALLIES)
      .unimplemented(),
    new StatusMove(Moves.FAKE_TEARS, Type.DARK, 100, 20, -1, 0, 3)
      .attr(StatChangeAttr, BattleStat.SPDEF, -2),
    new AttackMove(Moves.AIR_CUTTER, Type.FLYING, MoveCategory.SPECIAL, 60, 95, 25, -1, 0, 3)
      .attr(HighCritAttr)
      .slicingMove()
      .windMove()
      .target(MoveTarget.ALL_NEAR_ENEMIES),
    new AttackMove(Moves.OVERHEAT, Type.FIRE, MoveCategory.SPECIAL, 130, 90, 5, 100, 0, 3)
      .attr(StatChangeAttr, BattleStat.SPATK, -2, true)
      .attr(HealStatusEffectAttr, true, StatusEffect.FREEZE),
    new StatusMove(Moves.ODOR_SLEUTH, Type.NORMAL, -1, 40, -1, 0, 3)
      .unimplemented(),
    new AttackMove(Moves.ROCK_TOMB, Type.ROCK, MoveCategory.PHYSICAL, 60, 95, 15, 100, 0, 3)
      .attr(StatChangeAttr, BattleStat.SPD, -1)
      .makesContact(false),
    new AttackMove(Moves.SILVER_WIND, Type.BUG, MoveCategory.SPECIAL, 60, 100, 5, 10, 0, 3)
      .attr(StatChangeAttr, [ BattleStat.ATK, BattleStat.DEF, BattleStat.SPATK, BattleStat.SPDEF, BattleStat.SPD ], 1, true)
      .windMove(),
    new StatusMove(Moves.METAL_SOUND, Type.STEEL, 85, 40, -1, 0, 3)
      .attr(StatChangeAttr, BattleStat.SPDEF, -2)
      .soundBased(),
    new StatusMove(Moves.GRASS_WHISTLE, Type.GRASS, 55, 15, -1, 0, 3)
      .attr(StatusEffectAttr, StatusEffect.SLEEP)
      .soundBased(),
    new StatusMove(Moves.TICKLE, Type.NORMAL, 100, 20, -1, 0, 3)
      .attr(StatChangeAttr, [ BattleStat.ATK, BattleStat.DEF ], -1),
    new SelfStatusMove(Moves.COSMIC_POWER, Type.PSYCHIC, -1, 20, -1, 0, 3)
      .attr(StatChangeAttr, [ BattleStat.DEF, BattleStat.SPDEF ], 1, true),
    new AttackMove(Moves.WATER_SPOUT, Type.WATER, MoveCategory.SPECIAL, 150, 100, 5, -1, 0, 3)
      .attr(HpPowerAttr)
      .target(MoveTarget.ALL_NEAR_ENEMIES),
    new AttackMove(Moves.SIGNAL_BEAM, Type.BUG, MoveCategory.SPECIAL, 75, 100, 15, 10, 0, 3)
      .attr(ConfuseAttr),
    new AttackMove(Moves.SHADOW_PUNCH, Type.GHOST, MoveCategory.PHYSICAL, 60, -1, 20, -1, 0, 3)
      .punchingMove(),
    new AttackMove(Moves.EXTRASENSORY, Type.PSYCHIC, MoveCategory.SPECIAL, 80, 100, 20, 10, 0, 3)
      .attr(FlinchAttr),
    new AttackMove(Moves.SKY_UPPERCUT, Type.FIGHTING, MoveCategory.PHYSICAL, 85, 90, 15, -1, 0, 3)
      .attr(HitsTagAttr, BattlerTagType.FLYING)
      .punchingMove(),
    new AttackMove(Moves.SAND_TOMB, Type.GROUND, MoveCategory.PHYSICAL, 35, 85, 15, 100, 0, 3)
      .attr(TrapAttr, BattlerTagType.SAND_TOMB)
      .makesContact(false),
    new AttackMove(Moves.SHEER_COLD, Type.ICE, MoveCategory.SPECIAL, 200, 30, 5, -1, 0, 3)
      .attr(OneHitKOAttr)
      .attr(OneHitKOAccuracyAttr),
    new AttackMove(Moves.MUDDY_WATER, Type.WATER, MoveCategory.SPECIAL, 90, 85, 10, 30, 0, 3)
      .attr(StatChangeAttr, BattleStat.ACC, -1)
      .target(MoveTarget.ALL_NEAR_ENEMIES),
    new AttackMove(Moves.BULLET_SEED, Type.GRASS, MoveCategory.PHYSICAL, 25, 100, 30, -1, 0, 3)
      .attr(MultiHitAttr)
      .makesContact(false)
      .ballBombMove(),
    new AttackMove(Moves.AERIAL_ACE, Type.FLYING, MoveCategory.PHYSICAL, 60, -1, 20, -1, 0, 3)
      .slicingMove(),
    new AttackMove(Moves.ICICLE_SPEAR, Type.ICE, MoveCategory.PHYSICAL, 25, 100, 30, -1, 0, 3)
      .attr(MultiHitAttr)
      .makesContact(false),
    new SelfStatusMove(Moves.IRON_DEFENSE, Type.STEEL, -1, 15, -1, 0, 3)
      .attr(StatChangeAttr, BattleStat.DEF, 2, true),
    new StatusMove(Moves.BLOCK, Type.NORMAL, -1, 5, -1, 0, 3)
      .attr(AddBattlerTagAttr, BattlerTagType.TRAPPED, false, true, 1),
    new StatusMove(Moves.HOWL, Type.NORMAL, -1, 40, -1, 0, 3)
      .attr(StatChangeAttr, BattleStat.ATK, 1)
      .soundBased()
      .target(MoveTarget.USER_AND_ALLIES),
    new AttackMove(Moves.DRAGON_CLAW, Type.DRAGON, MoveCategory.PHYSICAL, 80, 100, 15, -1, 0, 3),
    new AttackMove(Moves.FRENZY_PLANT, Type.GRASS, MoveCategory.SPECIAL, 150, 90, 5, -1, 0, 3)
      .attr(RechargeAttr),
    new SelfStatusMove(Moves.BULK_UP, Type.FIGHTING, -1, 20, -1, 0, 3)
      .attr(StatChangeAttr, [ BattleStat.ATK, BattleStat.DEF ], 1, true),
    new AttackMove(Moves.BOUNCE, Type.FLYING, MoveCategory.PHYSICAL, 85, 85, 5, 30, 0, 3)
      .attr(ChargeAttr, ChargeAnim.BOUNCE_CHARGING, 'sprang up!', BattlerTagType.FLYING)
      .attr(StatusEffectAttr, StatusEffect.PARALYSIS)
      .condition(failOnGravityCondition)
      .ignoresVirtual(),
    new AttackMove(Moves.MUD_SHOT, Type.GROUND, MoveCategory.SPECIAL, 55, 95, 15, 100, 0, 3)
      .attr(StatChangeAttr, BattleStat.SPD, -1),
    new AttackMove(Moves.POISON_TAIL, Type.POISON, MoveCategory.PHYSICAL, 50, 100, 25, 10, 0, 3)
      .attr(HighCritAttr)
      .attr(StatusEffectAttr, StatusEffect.POISON),
    new AttackMove(Moves.COVET, Type.NORMAL, MoveCategory.PHYSICAL, 60, 100, 25, -1, 0, 3)
      .attr(StealHeldItemChanceAttr, 0.3),
    new AttackMove(Moves.VOLT_TACKLE, Type.ELECTRIC, MoveCategory.PHYSICAL, 120, 100, 15, 10, 0, 3)
      .attr(RecoilAttr, false, 0.33)
      .attr(StatusEffectAttr, StatusEffect.PARALYSIS),
    new AttackMove(Moves.MAGICAL_LEAF, Type.GRASS, MoveCategory.SPECIAL, 60, -1, 20, -1, 0, 3),
    new StatusMove(Moves.WATER_SPORT, Type.WATER, -1, 15, -1, 0, 3)
      .attr(AddArenaTagAttr, ArenaTagType.WATER_SPORT, 5)
      .target(MoveTarget.BOTH_SIDES),
    new SelfStatusMove(Moves.CALM_MIND, Type.PSYCHIC, -1, 20, -1, 0, 3)
      .attr(StatChangeAttr, [ BattleStat.SPATK, BattleStat.SPDEF ], 1, true),
    new AttackMove(Moves.LEAF_BLADE, Type.GRASS, MoveCategory.PHYSICAL, 90, 100, 15, -1, 0, 3)
      .attr(HighCritAttr)
      .slicingMove(),
    new SelfStatusMove(Moves.DRAGON_DANCE, Type.DRAGON, -1, 20, -1, 0, 3)
      .attr(StatChangeAttr, [ BattleStat.ATK, BattleStat.SPD ], 1, true)
      .danceMove(),
    new AttackMove(Moves.ROCK_BLAST, Type.ROCK, MoveCategory.PHYSICAL, 25, 90, 10, -1, 0, 3)
      .attr(MultiHitAttr)
      .makesContact(false)
      .ballBombMove(),
    new AttackMove(Moves.SHOCK_WAVE, Type.ELECTRIC, MoveCategory.SPECIAL, 60, -1, 20, -1, 0, 3),
    new AttackMove(Moves.WATER_PULSE, Type.WATER, MoveCategory.SPECIAL, 60, 100, 20, 20, 0, 3)
      .attr(ConfuseAttr)
      .pulseMove(),
    new AttackMove(Moves.DOOM_DESIRE, Type.STEEL, MoveCategory.SPECIAL, 140, 100, 5, -1, 0, 3)
      .attr(DelayedAttackAttr, ArenaTagType.DOOM_DESIRE, ChargeAnim.DOOM_DESIRE_CHARGING, 'chose\nDoom Desire as its destiny!'),
    new AttackMove(Moves.PSYCHO_BOOST, Type.PSYCHIC, MoveCategory.SPECIAL, 140, 90, 5, 100, 0, 3)
      .attr(StatChangeAttr, BattleStat.SPATK, -2, true),
    new SelfStatusMove(Moves.ROOST, Type.FLYING, -1, 5, -1, 0, 4)
      .attr(HealAttr, 0.5)
      .attr(AddBattlerTagAttr, BattlerTagType.GROUNDED, true, false, 1)
      .triageMove(),
    new StatusMove(Moves.GRAVITY, Type.PSYCHIC, -1, 5, -1, 0, 4)
      .attr(AddArenaTagAttr, ArenaTagType.GRAVITY, 5)
      .target(MoveTarget.BOTH_SIDES),
    new StatusMove(Moves.MIRACLE_EYE, Type.PSYCHIC, -1, 40, -1, 0, 4)
      .unimplemented(),
    new AttackMove(Moves.WAKE_UP_SLAP, Type.FIGHTING, MoveCategory.PHYSICAL, 70, 100, 10, -1, 0, 4)
      .attr(MovePowerMultiplierAttr, (user, target, move) => target.status?.effect === StatusEffect.SLEEP ? 2 : 1)
      .attr(HealStatusEffectAttr, false, StatusEffect.SLEEP),
    new AttackMove(Moves.HAMMER_ARM, Type.FIGHTING, MoveCategory.PHYSICAL, 100, 90, 10, 100, 0, 4)
      .attr(StatChangeAttr, BattleStat.SPD, -1, true)
      .punchingMove(),
    new AttackMove(Moves.GYRO_BALL, Type.STEEL, MoveCategory.PHYSICAL, -1, 100, 5, -1, 0, 4)
      .attr(BattleStatRatioPowerAttr, Stat.SPD, true)
      .ballBombMove(),
    new SelfStatusMove(Moves.HEALING_WISH, Type.PSYCHIC, -1, 10, -1, 0, 4)
      .attr(SacrificialFullRestoreAttr)
      .triageMove(),
    new AttackMove(Moves.BRINE, Type.WATER, MoveCategory.SPECIAL, 65, 100, 10, -1, 0, 4)
      .attr(MovePowerMultiplierAttr, (user, target, move) => target.getHpRatio() < 0.5 ? 2 : 1),
    new AttackMove(Moves.NATURAL_GIFT, Type.NORMAL, MoveCategory.PHYSICAL, -1, 100, 15, -1, 0, 4)
      .makesContact(false)
      .unimplemented(),
    new AttackMove(Moves.FEINT, Type.NORMAL, MoveCategory.PHYSICAL, 30, 100, 10, -1, 2, 4)
      .attr(RemoveBattlerTagAttr, [ BattlerTagType.PROTECTED ])
      .makesContact(false)
      .ignoresProtect(),
    new AttackMove(Moves.PLUCK, Type.FLYING, MoveCategory.PHYSICAL, 60, 100, 20, -1, 0, 4)
      .partial(),
    new StatusMove(Moves.TAILWIND, Type.FLYING, -1, 15, -1, 0, 4)
      .windMove()
      .attr(AddArenaTagAttr, ArenaTagType.TAILWIND, 4, true)
      .target(MoveTarget.USER_SIDE),
    new StatusMove(Moves.ACUPRESSURE, Type.NORMAL, -1, 30, -1, 0, 4)
      .attr(AcupressureStatChangeAttr)
      .target(MoveTarget.USER_OR_NEAR_ALLY),
    new AttackMove(Moves.METAL_BURST, Type.STEEL, MoveCategory.PHYSICAL, -1, 100, 10, -1, 0, 4)
      .attr(CounterDamageAttr, (move: Move) => (move.category === MoveCategory.PHYSICAL || move.category === MoveCategory.SPECIAL), 1.5)
      .makesContact(false)
      .target(MoveTarget.ATTACKER),
    new AttackMove(Moves.U_TURN, Type.BUG, MoveCategory.PHYSICAL, 70, 100, 20, -1, 0, 4)
      .attr(ForceSwitchOutAttr, true, false),
    new AttackMove(Moves.CLOSE_COMBAT, Type.FIGHTING, MoveCategory.PHYSICAL, 120, 100, 5, 100, 0, 4)
      .attr(StatChangeAttr, [ BattleStat.DEF, BattleStat.SPDEF ], -1, true),
    new AttackMove(Moves.PAYBACK, Type.DARK, MoveCategory.PHYSICAL, 50, 100, 10, -1, 0, 4)
    .attr(MovePowerMultiplierAttr, (user, target, move) => target.getLastXMoves(1).find(m => m.turn === target.scene.currentBattle.turn) || user.scene.currentBattle.turnCommands[target.getBattlerIndex()].command === Command.BALL ? 2 : 1),  
    new AttackMove(Moves.ASSURANCE, Type.DARK, MoveCategory.PHYSICAL, 60, 100, 10, -1, 0, 4)
      .attr(MovePowerMultiplierAttr, (user, target, move) => target.turnData.damageTaken > 0 ? 2 : 1),
    new StatusMove(Moves.EMBARGO, Type.DARK, 100, 15, -1, 0, 4)
      .unimplemented(),
    new AttackMove(Moves.FLING, Type.DARK, MoveCategory.PHYSICAL, -1, 100, 10, -1, 0, 4)
      .makesContact(false)
      .unimplemented(),
    new StatusMove(Moves.PSYCHO_SHIFT, Type.PSYCHIC, 100, 10, -1, 0, 4)
      .attr(PsychoShiftEffectAttr)
      .condition((user, target, move) => (user.status?.effect === StatusEffect.BURN
        || user.status?.effect === StatusEffect.POISON
        || user.status?.effect === StatusEffect.TOXIC
        || user.status?.effect === StatusEffect.PARALYSIS
        || user.status?.effect === StatusEffect.SLEEP)
        && target.canSetStatus(user.status?.effect)
        ),
    new AttackMove(Moves.TRUMP_CARD, Type.NORMAL, MoveCategory.SPECIAL, -1, -1, 5, -1, 0, 4)
      .makesContact()
      .unimplemented(),
    new StatusMove(Moves.HEAL_BLOCK, Type.PSYCHIC, 100, 15, -1, 0, 4)
      .target(MoveTarget.ALL_NEAR_ENEMIES)
      .unimplemented(),
    new AttackMove(Moves.WRING_OUT, Type.NORMAL, MoveCategory.SPECIAL, -1, 100, 5, -1, 0, 4)
      .attr(OpponentHighHpPowerAttr)
      .makesContact(),
    new SelfStatusMove(Moves.POWER_TRICK, Type.PSYCHIC, -1, 10, -1, 0, 4)
      .unimplemented(),
    new StatusMove(Moves.GASTRO_ACID, Type.POISON, 100, 10, -1, 0, 4)
      .attr(SuppressAbilitiesAttr),
    new StatusMove(Moves.LUCKY_CHANT, Type.NORMAL, -1, 30, -1, 0, 4)
      .attr(AddBattlerTagAttr, BattlerTagType.NO_CRIT, false, false, 5)
      .target(MoveTarget.USER_SIDE)
      .unimplemented(),
    new StatusMove(Moves.ME_FIRST, Type.NORMAL, -1, 20, -1, 0, 4)
      .ignoresVirtual()
      .target(MoveTarget.NEAR_ENEMY)
      .unimplemented(),
    new SelfStatusMove(Moves.COPYCAT, Type.NORMAL, -1, 20, -1, 0, 4)
      .attr(CopyMoveAttr)
      .ignoresVirtual(),
    new StatusMove(Moves.POWER_SWAP, Type.PSYCHIC, -1, 10, -1, 0, 4)
      .unimplemented(),
    new StatusMove(Moves.GUARD_SWAP, Type.PSYCHIC, -1, 10, -1, 0, 4)
      .unimplemented(),
    new AttackMove(Moves.PUNISHMENT, Type.DARK, MoveCategory.PHYSICAL, -1, 100, 5, -1, 0, 4)
      .unimplemented(),
    new AttackMove(Moves.LAST_RESORT, Type.NORMAL, MoveCategory.PHYSICAL, 140, 100, 5, -1, 0, 4)
      .attr(LastResortAttr),
    new StatusMove(Moves.WORRY_SEED, Type.GRASS, 100, 10, -1, 0, 4)
      .attr(AbilityChangeAttr, Abilities.INSOMNIA),
    new AttackMove(Moves.SUCKER_PUNCH, Type.DARK, MoveCategory.PHYSICAL, 70, 100, 5, -1, 1, 4)
      .condition((user, target, move) => user.scene.currentBattle.turnCommands[target.getBattlerIndex()].command === Command.FIGHT && !target.turnData.acted && allMoves[user.scene.currentBattle.turnCommands[target.getBattlerIndex()].move.move].category !== MoveCategory.STATUS),
    new StatusMove(Moves.TOXIC_SPIKES, Type.POISON, -1, 20, -1, 0, 4)
      .attr(AddArenaTrapTagAttr, ArenaTagType.TOXIC_SPIKES)
      .target(MoveTarget.ENEMY_SIDE),
    new StatusMove(Moves.HEART_SWAP, Type.PSYCHIC, -1, 10, -1, 0, 4)
      .unimplemented(),
    new SelfStatusMove(Moves.AQUA_RING, Type.WATER, -1, 20, -1, 0, 4)
      .attr(AddBattlerTagAttr, BattlerTagType.AQUA_RING, true, true),
    new SelfStatusMove(Moves.MAGNET_RISE, Type.ELECTRIC, -1, 10, -1, 0, 4)
      .attr(AddBattlerTagAttr, BattlerTagType.MAGNET_RISEN, true, true)
      .condition((user, target, move) => !user.scene.arena.getTag(ArenaTagType.GRAVITY) && 
      !user.getTag(BattlerTagType.IGNORE_FLYING) && !user.getTag(BattlerTagType.INGRAIN) &&
      !user.getTag(BattlerTagType.MAGNET_RISEN))
      .unimplemented(),
    new AttackMove(Moves.FLARE_BLITZ, Type.FIRE, MoveCategory.PHYSICAL, 120, 100, 15, 10, 0, 4)
      .attr(RecoilAttr, false, 0.33)
      .attr(HealStatusEffectAttr, true, StatusEffect.FREEZE)
      .attr(StatusEffectAttr, StatusEffect.BURN)
      .condition(failOnGravityCondition),
    new AttackMove(Moves.FORCE_PALM, Type.FIGHTING, MoveCategory.PHYSICAL, 60, 100, 10, 30, 0, 4)
      .attr(StatusEffectAttr, StatusEffect.PARALYSIS),
    new AttackMove(Moves.AURA_SPHERE, Type.FIGHTING, MoveCategory.SPECIAL, 80, -1, 20, -1, 0, 4)
      .pulseMove()
      .ballBombMove(),
    new SelfStatusMove(Moves.ROCK_POLISH, Type.ROCK, -1, 20, -1, 0, 4)
      .attr(StatChangeAttr, BattleStat.SPD, 2, true),
    new AttackMove(Moves.POISON_JAB, Type.POISON, MoveCategory.PHYSICAL, 80, 100, 20, 30, 0, 4)
      .attr(StatusEffectAttr, StatusEffect.POISON),
    new AttackMove(Moves.DARK_PULSE, Type.DARK, MoveCategory.SPECIAL, 80, 100, 15, 20, 0, 4)
      .attr(FlinchAttr)
      .pulseMove(),
    new AttackMove(Moves.NIGHT_SLASH, Type.DARK, MoveCategory.PHYSICAL, 70, 100, 15, -1, 0, 4)
      .attr(HighCritAttr)
      .slicingMove(),
    new AttackMove(Moves.AQUA_TAIL, Type.WATER, MoveCategory.PHYSICAL, 90, 90, 10, -1, 0, 4),
    new AttackMove(Moves.SEED_BOMB, Type.GRASS, MoveCategory.PHYSICAL, 80, 100, 15, -1, 0, 4)
      .makesContact(false)
      .ballBombMove(),
    new AttackMove(Moves.AIR_SLASH, Type.FLYING, MoveCategory.SPECIAL, 75, 95, 15, 30, 0, 4)
      .attr(FlinchAttr)
      .slicingMove(),
    new AttackMove(Moves.X_SCISSOR, Type.BUG, MoveCategory.PHYSICAL, 80, 100, 15, -1, 0, 4)
      .slicingMove(),
    new AttackMove(Moves.BUG_BUZZ, Type.BUG, MoveCategory.SPECIAL, 90, 100, 10, 10, 0, 4)
      .attr(StatChangeAttr, BattleStat.SPDEF, -1)
      .soundBased(),
    new AttackMove(Moves.DRAGON_PULSE, Type.DRAGON, MoveCategory.SPECIAL, 85, 100, 10, -1, 0, 4)
      .pulseMove(),
    new AttackMove(Moves.DRAGON_RUSH, Type.DRAGON, MoveCategory.PHYSICAL, 100, 75, 10, 20, 0, 4)
      .attr(FlinchAttr),
    new AttackMove(Moves.POWER_GEM, Type.ROCK, MoveCategory.SPECIAL, 80, 100, 20, -1, 0, 4),
    new AttackMove(Moves.DRAIN_PUNCH, Type.FIGHTING, MoveCategory.PHYSICAL, 75, 100, 10, -1, 0, 4)
      .attr(HitHealAttr)
      .punchingMove()
      .triageMove(),
    new AttackMove(Moves.VACUUM_WAVE, Type.FIGHTING, MoveCategory.SPECIAL, 40, 100, 30, -1, 1, 4),
    new AttackMove(Moves.FOCUS_BLAST, Type.FIGHTING, MoveCategory.SPECIAL, 120, 70, 5, 10, 0, 4)
      .attr(StatChangeAttr, BattleStat.SPDEF, -1)
      .ballBombMove(),
    new AttackMove(Moves.ENERGY_BALL, Type.GRASS, MoveCategory.SPECIAL, 90, 100, 10, 10, 0, 4)
      .attr(StatChangeAttr, BattleStat.SPDEF, -1)
      .ballBombMove(),
    new AttackMove(Moves.BRAVE_BIRD, Type.FLYING, MoveCategory.PHYSICAL, 120, 100, 15, -1, 0, 4)
      .attr(RecoilAttr, false, 0.33),
    new AttackMove(Moves.EARTH_POWER, Type.GROUND, MoveCategory.SPECIAL, 90, 100, 10, 10, 0, 4)
      .attr(StatChangeAttr, BattleStat.SPDEF, -1),
    new StatusMove(Moves.SWITCHEROO, Type.DARK, 100, 10, -1, 0, 4)
      .unimplemented(),
    new AttackMove(Moves.GIGA_IMPACT, Type.NORMAL, MoveCategory.PHYSICAL, 150, 90, 5, -1, 0, 4)
      .attr(RechargeAttr),
    new SelfStatusMove(Moves.NASTY_PLOT, Type.DARK, -1, 20, -1, 0, 4)
      .attr(StatChangeAttr, BattleStat.SPATK, 2, true),
    new AttackMove(Moves.BULLET_PUNCH, Type.STEEL, MoveCategory.PHYSICAL, 40, 100, 30, -1, 1, 4)
      .punchingMove(),
    new AttackMove(Moves.AVALANCHE, Type.ICE, MoveCategory.PHYSICAL, 60, 100, 10, -1, -4, 4)
      .attr(TurnDamagedDoublePowerAttr),
    new AttackMove(Moves.ICE_SHARD, Type.ICE, MoveCategory.PHYSICAL, 40, 100, 30, -1, 1, 4)
      .makesContact(false),
    new AttackMove(Moves.SHADOW_CLAW, Type.GHOST, MoveCategory.PHYSICAL, 70, 100, 15, -1, 0, 4)
      .attr(HighCritAttr),
    new AttackMove(Moves.THUNDER_FANG, Type.ELECTRIC, MoveCategory.PHYSICAL, 65, 95, 15, 10, 0, 4)
      .attr(FlinchAttr)
      .attr(StatusEffectAttr, StatusEffect.PARALYSIS)
      .bitingMove(),
    new AttackMove(Moves.ICE_FANG, Type.ICE, MoveCategory.PHYSICAL, 65, 95, 15, 10, 0, 4)
      .attr(FlinchAttr)
      .attr(StatusEffectAttr, StatusEffect.FREEZE)
      .bitingMove(),
    new AttackMove(Moves.FIRE_FANG, Type.FIRE, MoveCategory.PHYSICAL, 65, 95, 15, 10, 0, 4)
      .attr(FlinchAttr)
      .attr(StatusEffectAttr, StatusEffect.BURN)
      .bitingMove(),
    new AttackMove(Moves.SHADOW_SNEAK, Type.GHOST, MoveCategory.PHYSICAL, 40, 100, 30, -1, 1, 4),
    new AttackMove(Moves.MUD_BOMB, Type.GROUND, MoveCategory.SPECIAL, 65, 85, 10, 30, 0, 4)
      .attr(StatChangeAttr, BattleStat.ACC, -1)
      .ballBombMove(),
    new AttackMove(Moves.PSYCHO_CUT, Type.PSYCHIC, MoveCategory.PHYSICAL, 70, 100, 20, -1, 0, 4)
      .attr(HighCritAttr)
      .slicingMove()
      .makesContact(false),
    new AttackMove(Moves.ZEN_HEADBUTT, Type.PSYCHIC, MoveCategory.PHYSICAL, 80, 90, 15, 20, 0, 4)
      .attr(FlinchAttr),
    new AttackMove(Moves.MIRROR_SHOT, Type.STEEL, MoveCategory.SPECIAL, 65, 85, 10, 30, 0, 4)
      .attr(StatChangeAttr, BattleStat.ACC, -1),
    new AttackMove(Moves.FLASH_CANNON, Type.STEEL, MoveCategory.SPECIAL, 80, 100, 10, 10, 0, 4)
      .attr(StatChangeAttr, BattleStat.SPDEF, -1),
    new AttackMove(Moves.ROCK_CLIMB, Type.NORMAL, MoveCategory.PHYSICAL, 90, 85, 20, 20, 0, 4)
      .attr(ConfuseAttr),
    new StatusMove(Moves.DEFOG, Type.FLYING, -1, 15, -1, 0, 4)
      .attr(StatChangeAttr, BattleStat.EVA, -1)
      .attr(ClearWeatherAttr, WeatherType.FOG)
      .attr(ClearTerrainAttr)
      .attr(RemoveScreensAttr, true),
    new StatusMove(Moves.TRICK_ROOM, Type.PSYCHIC, -1, 5, -1, -7, 4)
      .attr(AddArenaTagAttr, ArenaTagType.TRICK_ROOM, 5)
      .ignoresProtect()
      .target(MoveTarget.BOTH_SIDES),
    new AttackMove(Moves.DRACO_METEOR, Type.DRAGON, MoveCategory.SPECIAL, 130, 90, 5, 100, 0, 4)
      .attr(StatChangeAttr, BattleStat.SPATK, -2, true),
    new AttackMove(Moves.DISCHARGE, Type.ELECTRIC, MoveCategory.SPECIAL, 80, 100, 15, 30, 0, 4)
      .attr(StatusEffectAttr, StatusEffect.PARALYSIS)
      .target(MoveTarget.ALL_NEAR_OTHERS),
    new AttackMove(Moves.LAVA_PLUME, Type.FIRE, MoveCategory.SPECIAL, 80, 100, 15, 30, 0, 4)
      .attr(StatusEffectAttr, StatusEffect.BURN)
      .target(MoveTarget.ALL_NEAR_OTHERS),
    new AttackMove(Moves.LEAF_STORM, Type.GRASS, MoveCategory.SPECIAL, 130, 90, 5, 100, 0, 4)
      .attr(StatChangeAttr, BattleStat.SPATK, -2, true),
    new AttackMove(Moves.POWER_WHIP, Type.GRASS, MoveCategory.PHYSICAL, 120, 85, 10, -1, 0, 4),
    new AttackMove(Moves.ROCK_WRECKER, Type.ROCK, MoveCategory.PHYSICAL, 150, 90, 5, -1, 0, 4)
      .attr(RechargeAttr)
      .makesContact(false)
      .ballBombMove(),
    new AttackMove(Moves.CROSS_POISON, Type.POISON, MoveCategory.PHYSICAL, 70, 100, 20, 10, 0, 4)
      .attr(HighCritAttr)
      .attr(StatusEffectAttr, StatusEffect.POISON)
      .slicingMove(),
    new AttackMove(Moves.GUNK_SHOT, Type.POISON, MoveCategory.PHYSICAL, 120, 80, 5, 30, 0, 4)
      .attr(StatusEffectAttr, StatusEffect.POISON)
      .makesContact(false),
    new AttackMove(Moves.IRON_HEAD, Type.STEEL, MoveCategory.PHYSICAL, 80, 100, 15, 30, 0, 4)
      .attr(FlinchAttr),
    new AttackMove(Moves.MAGNET_BOMB, Type.STEEL, MoveCategory.PHYSICAL, 60, -1, 20, -1, 0, 4)
      .makesContact(false)
      .ballBombMove(),
    new AttackMove(Moves.STONE_EDGE, Type.ROCK, MoveCategory.PHYSICAL, 100, 80, 5, -1, 0, 4)
      .attr(HighCritAttr)
      .makesContact(false),
    new StatusMove(Moves.CAPTIVATE, Type.NORMAL, 100, 20, -1, 0, 4)
      .attr(StatChangeAttr, BattleStat.SPATK, -2)
      .condition((user, target, move) => target.isOppositeGender(user))
      .target(MoveTarget.ALL_NEAR_ENEMIES),
    new StatusMove(Moves.STEALTH_ROCK, Type.ROCK, -1, 20, -1, 0, 4)
      .attr(AddArenaTrapTagAttr, ArenaTagType.STEALTH_ROCK)
      .target(MoveTarget.ENEMY_SIDE),
    new AttackMove(Moves.GRASS_KNOT, Type.GRASS, MoveCategory.SPECIAL, -1, 100, 20, -1, 0, 4)
      .attr(WeightPowerAttr)
      .makesContact()
      .condition(failOnMaxCondition),
    new AttackMove(Moves.CHATTER, Type.FLYING, MoveCategory.SPECIAL, 65, 100, 20, 100, 0, 4)
      .attr(ConfuseAttr)
      .soundBased(),
    new AttackMove(Moves.JUDGMENT, Type.NORMAL, MoveCategory.SPECIAL, 100, 100, 10, -1, 0, 4)
      .partial(),
    new AttackMove(Moves.BUG_BITE, Type.BUG, MoveCategory.PHYSICAL, 60, 100, 20, -1, 0, 4)
      .partial(),
    new AttackMove(Moves.CHARGE_BEAM, Type.ELECTRIC, MoveCategory.SPECIAL, 50, 90, 10, 70, 0, 4)
      .attr(StatChangeAttr, BattleStat.SPATK, 1, true),
    new AttackMove(Moves.WOOD_HAMMER, Type.GRASS, MoveCategory.PHYSICAL, 120, 100, 15, -1, 0, 4)
      .attr(RecoilAttr, false, 0.33),
    new AttackMove(Moves.AQUA_JET, Type.WATER, MoveCategory.PHYSICAL, 40, 100, 20, -1, 1, 4),
    new AttackMove(Moves.ATTACK_ORDER, Type.BUG, MoveCategory.PHYSICAL, 90, 100, 15, -1, 0, 4)
      .attr(HighCritAttr)
      .makesContact(false),
    new SelfStatusMove(Moves.DEFEND_ORDER, Type.BUG, -1, 10, -1, 0, 4)
      .attr(StatChangeAttr, [ BattleStat.DEF, BattleStat.SPDEF ], 1, true),
    new SelfStatusMove(Moves.HEAL_ORDER, Type.BUG, -1, 10, -1, 0, 4)
      .attr(HealAttr, 0.5)
      .triageMove(),
    new AttackMove(Moves.HEAD_SMASH, Type.ROCK, MoveCategory.PHYSICAL, 150, 80, 5, -1, 0, 4)
      .attr(RecoilAttr, false, 0.5),
    new AttackMove(Moves.DOUBLE_HIT, Type.NORMAL, MoveCategory.PHYSICAL, 35, 90, 10, -1, 0, 4)
      .attr(MultiHitAttr, MultiHitType._2),
    new AttackMove(Moves.ROAR_OF_TIME, Type.DRAGON, MoveCategory.SPECIAL, 150, 90, 5, -1, 0, 4)
      .attr(RechargeAttr),
    new AttackMove(Moves.SPACIAL_REND, Type.DRAGON, MoveCategory.SPECIAL, 100, 95, 5, -1, 0, 4)
      .attr(HighCritAttr),
    new SelfStatusMove(Moves.LUNAR_DANCE, Type.PSYCHIC, -1, 10, -1, 0, 4)
      .attr(SacrificialAttr)
      .danceMove()
      .triageMove()
      .unimplemented(),
    new AttackMove(Moves.CRUSH_GRIP, Type.NORMAL, MoveCategory.PHYSICAL, -1, 100, 5, -1, 0, 4)
      .attr(OpponentHighHpPowerAttr),
    new AttackMove(Moves.MAGMA_STORM, Type.FIRE, MoveCategory.SPECIAL, 100, 75, 5, 100, 0, 4)
      .attr(TrapAttr, BattlerTagType.MAGMA_STORM),
    new StatusMove(Moves.DARK_VOID, Type.DARK, 50, 10, -1, 0, 4)
      .attr(StatusEffectAttr, StatusEffect.SLEEP)
      .target(MoveTarget.ALL_NEAR_ENEMIES),
    new AttackMove(Moves.SEED_FLARE, Type.GRASS, MoveCategory.SPECIAL, 120, 85, 5, 40, 0, 4)
      .attr(StatChangeAttr, BattleStat.SPDEF, -1),
    new AttackMove(Moves.OMINOUS_WIND, Type.GHOST, MoveCategory.SPECIAL, 60, 100, 5, 10, 0, 4)
      .attr(StatChangeAttr, [ BattleStat.ATK, BattleStat.DEF, BattleStat.SPATK, BattleStat.SPDEF, BattleStat.SPD ], 1, true)
      .windMove(),
    new AttackMove(Moves.SHADOW_FORCE, Type.GHOST, MoveCategory.PHYSICAL, 120, 100, 5, -1, 0, 4)
      .attr(ChargeAttr, ChargeAnim.SHADOW_FORCE_CHARGING, 'vanished\ninstantly!', BattlerTagType.HIDDEN)
      .ignoresProtect()
      .ignoresVirtual(),
    new SelfStatusMove(Moves.HONE_CLAWS, Type.DARK, -1, 15, -1, 0, 5)
      .attr(StatChangeAttr, [ BattleStat.ATK, BattleStat.ACC ], 1, true),
    new StatusMove(Moves.WIDE_GUARD, Type.ROCK, -1, 10, -1, 3, 5)
      .target(MoveTarget.USER_SIDE)
      .unimplemented(),
    new StatusMove(Moves.GUARD_SPLIT, Type.PSYCHIC, -1, 10, -1, 0, 5)
      .unimplemented(),
    new StatusMove(Moves.POWER_SPLIT, Type.PSYCHIC, -1, 10, -1, 0, 5)
      .unimplemented(),
    new StatusMove(Moves.WONDER_ROOM, Type.PSYCHIC, -1, 10, -1, 0, 5)
      .ignoresProtect()
      .target(MoveTarget.BOTH_SIDES)
      .unimplemented(),
    new AttackMove(Moves.PSYSHOCK, Type.PSYCHIC, MoveCategory.SPECIAL, 80, 100, 10, -1, 0, 5)
      .attr(DefDefAttr),
    new AttackMove(Moves.VENOSHOCK, Type.POISON, MoveCategory.SPECIAL, 65, 100, 10, -1, 0, 5)
      .attr(MovePowerMultiplierAttr, (user, target, move) => target.status && (target.status.effect === StatusEffect.POISON || target.status.effect === StatusEffect.TOXIC) ? 2 : 1),
    new SelfStatusMove(Moves.AUTOTOMIZE, Type.STEEL, -1, 15, -1, 0, 5)
      .attr(StatChangeAttr, BattleStat.SPD, 2, true)
      .partial(),
    new SelfStatusMove(Moves.RAGE_POWDER, Type.BUG, -1, 20, -1, 2, 5)
      .powderMove()
      .unimplemented(),
    new StatusMove(Moves.TELEKINESIS, Type.PSYCHIC, -1, 15, -1, 0, 5)
      .condition(failOnGravityCondition)
      .unimplemented(),
    new StatusMove(Moves.MAGIC_ROOM, Type.PSYCHIC, -1, 10, -1, 0, 5)
      .ignoresProtect()
      .target(MoveTarget.BOTH_SIDES)
      .unimplemented(),
    new AttackMove(Moves.SMACK_DOWN, Type.ROCK, MoveCategory.PHYSICAL, 50, 100, 15, 100, 0, 5)
      .attr(AddBattlerTagAttr, BattlerTagType.IGNORE_FLYING, false, false, 5)
      .attr(AddBattlerTagAttr, BattlerTagType.INTERRUPTED)
      .attr(RemoveBattlerTagAttr, [BattlerTagType.FLYING])
      .attr(HitsTagAttr, BattlerTagType.FLYING, false)
      .makesContact(false),
    new AttackMove(Moves.STORM_THROW, Type.FIGHTING, MoveCategory.PHYSICAL, 60, 100, 10, -1, 0, 5)
      .attr(CritOnlyAttr),
    new AttackMove(Moves.FLAME_BURST, Type.FIRE, MoveCategory.SPECIAL, 70, 100, 15, -1, 0, 5)
      .partial(),
    new AttackMove(Moves.SLUDGE_WAVE, Type.POISON, MoveCategory.SPECIAL, 95, 100, 10, 10, 0, 5)
      .attr(StatusEffectAttr, StatusEffect.POISON)
      .target(MoveTarget.ALL_NEAR_OTHERS),
    new SelfStatusMove(Moves.QUIVER_DANCE, Type.BUG, -1, 20, -1, 0, 5)
      .attr(StatChangeAttr, [ BattleStat.SPATK, BattleStat.SPDEF, BattleStat.SPD ], 1, true)
      .danceMove(),
    new AttackMove(Moves.HEAVY_SLAM, Type.STEEL, MoveCategory.PHYSICAL, -1, 100, 10, -1, 0, 5)
      .attr(CompareWeightPowerAttr)
      .condition(failOnMaxCondition),
    new AttackMove(Moves.SYNCHRONOISE, Type.PSYCHIC, MoveCategory.SPECIAL, 120, 100, 10, -1, 0, 5)
      .target(MoveTarget.ALL_NEAR_OTHERS)
      .condition(unknownTypeCondition)
      .attr(hitsSameTypeAttr),
    new AttackMove(Moves.ELECTRO_BALL, Type.ELECTRIC, MoveCategory.SPECIAL, -1, 100, 10, -1, 0, 5)
      .attr(BattleStatRatioPowerAttr, Stat.SPD)
      .ballBombMove(),
    new StatusMove(Moves.SOAK, Type.WATER, 100, 20, -1, 0, 5)
      .attr(ChangeTypeAttr, Type.WATER),
    new AttackMove(Moves.FLAME_CHARGE, Type.FIRE, MoveCategory.PHYSICAL, 50, 100, 20, 100, 0, 5)
      .attr(StatChangeAttr, BattleStat.SPD, 1, true),
    new SelfStatusMove(Moves.COIL, Type.POISON, -1, 20, -1, 0, 5)
      .attr(StatChangeAttr, [ BattleStat.ATK, BattleStat.DEF, BattleStat.ACC ], 1, true),
    new AttackMove(Moves.LOW_SWEEP, Type.FIGHTING, MoveCategory.PHYSICAL, 65, 100, 20, 100, 0, 5)
      .attr(StatChangeAttr, BattleStat.SPD, -1),
    new AttackMove(Moves.ACID_SPRAY, Type.POISON, MoveCategory.SPECIAL, 40, 100, 20, 100, 0, 5)
      .attr(StatChangeAttr, BattleStat.SPDEF, -2)
      .ballBombMove(),
    new AttackMove(Moves.FOUL_PLAY, Type.DARK, MoveCategory.PHYSICAL, 95, 100, 15, -1, 0, 5)
      .attr(TargetAtkUserAtkAttr),
    new StatusMove(Moves.SIMPLE_BEAM, Type.NORMAL, 100, 15, -1, 0, 5)
      .attr(AbilityChangeAttr, Abilities.SIMPLE),
    new StatusMove(Moves.ENTRAINMENT, Type.NORMAL, 100, 15, -1, 0, 5)
      .attr(AbilityGiveAttr),
    new StatusMove(Moves.AFTER_YOU, Type.NORMAL, -1, 15, -1, 0, 5)
      .ignoresProtect()
      .unimplemented(),
    new AttackMove(Moves.ROUND, Type.NORMAL, MoveCategory.SPECIAL, 60, 100, 15, -1, 0, 5)
      .soundBased()
      .partial(),
    new AttackMove(Moves.ECHOED_VOICE, Type.NORMAL, MoveCategory.SPECIAL, 40, 100, 15, -1, 0, 5)
      .attr(ConsecutiveUseMultiBasePowerAttr, 5, false)
      .soundBased(),
    new AttackMove(Moves.CHIP_AWAY, Type.NORMAL, MoveCategory.PHYSICAL, 70, 100, 20, -1, 0, 5)
      .attr(IgnoreOpponentStatChangesAttr),
    new AttackMove(Moves.CLEAR_SMOG, Type.POISON, MoveCategory.SPECIAL, 50, -1, 15, -1, 0, 5)
      .attr(ResetStatsAttr),
    new AttackMove(Moves.STORED_POWER, Type.PSYCHIC, MoveCategory.SPECIAL, 20, 100, 10, -1, 0, 5)
      .attr(StatChangeCountPowerAttr),
    new StatusMove(Moves.QUICK_GUARD, Type.FIGHTING, -1, 15, -1, 3, 5)
      .target(MoveTarget.USER_SIDE)
      .unimplemented(),
    new SelfStatusMove(Moves.ALLY_SWITCH, Type.PSYCHIC, -1, 15, -1, 2, 5)
      .ignoresProtect()
      .unimplemented(),
    new AttackMove(Moves.SCALD, Type.WATER, MoveCategory.SPECIAL, 80, 100, 15, 30, 0, 5)
      .attr(HealStatusEffectAttr, false, StatusEffect.FREEZE)
      .attr(HealStatusEffectAttr, true, StatusEffect.FREEZE)
      .attr(StatusEffectAttr, StatusEffect.BURN),
    new SelfStatusMove(Moves.SHELL_SMASH, Type.NORMAL, -1, 15, -1, 0, 5)
      .attr(StatChangeAttr, [ BattleStat.ATK, BattleStat.SPATK, BattleStat.SPD ], 2, true)
      .attr(StatChangeAttr, [ BattleStat.DEF, BattleStat.SPDEF ], -1, true),
    new StatusMove(Moves.HEAL_PULSE, Type.PSYCHIC, -1, 10, -1, 0, 5)
      .attr(HealAttr, 0.5, false, false)
      .pulseMove()
      .triageMove(),
    new AttackMove(Moves.HEX, Type.GHOST, MoveCategory.SPECIAL, 65, 100, 10, -1, 0, 5)
      .attr(MovePowerMultiplierAttr, (user, target, move) => target.status ? 2 : 1),
    new AttackMove(Moves.SKY_DROP, Type.FLYING, MoveCategory.PHYSICAL, 60, 100, 10, -1, 0, 5)
      .attr(ChargeAttr, ChargeAnim.SKY_DROP_CHARGING, 'took {TARGET}\ninto the sky!', BattlerTagType.FLYING) // TODO: Add 2nd turn message
      .condition(failOnGravityCondition)
      .ignoresVirtual(), 
    new SelfStatusMove(Moves.SHIFT_GEAR, Type.STEEL, -1, 10, -1, 0, 5)
      .attr(StatChangeAttr, BattleStat.ATK, 1, true)
      .attr(StatChangeAttr, BattleStat.SPD, 2, true),
    new AttackMove(Moves.CIRCLE_THROW, Type.FIGHTING, MoveCategory.PHYSICAL, 60, 90, 10, -1, -6, 5)
      .attr(ForceSwitchOutAttr),
    new AttackMove(Moves.INCINERATE, Type.FIRE, MoveCategory.SPECIAL, 60, 100, 15, -1, 0, 5)
      .target(MoveTarget.ALL_NEAR_ENEMIES)
      .partial(),
    new StatusMove(Moves.QUASH, Type.DARK, 100, 15, -1, 0, 5)
      .unimplemented(),
    new AttackMove(Moves.ACROBATICS, Type.FLYING, MoveCategory.PHYSICAL, 55, 100, 15, -1, 0, 5)
      .attr(MovePowerMultiplierAttr, (user, target, move) => Math.max(1, 2 - 0.2 * user.getHeldItems().reduce((v, m) => v + m.stackCount, 0))),
    new StatusMove(Moves.REFLECT_TYPE, Type.NORMAL, -1, 15, -1, 0, 5)
      .attr(CopyTypeAttr),
    new AttackMove(Moves.RETALIATE, Type.NORMAL, MoveCategory.PHYSICAL, 70, 100, 5, -1, 0, 5)
      .partial(),
    new AttackMove(Moves.FINAL_GAMBIT, Type.FIGHTING, MoveCategory.SPECIAL, -1, 100, 5, -1, 0, 5)
      .attr(UserHpDamageAttr)
      .attr(SacrificialAttr),
    new StatusMove(Moves.BESTOW, Type.NORMAL, -1, 15, -1, 0, 5)
      .ignoresProtect()
      .unimplemented(),
    new AttackMove(Moves.INFERNO, Type.FIRE, MoveCategory.SPECIAL, 100, 50, 5, 100, 0, 5)
      .attr(StatusEffectAttr, StatusEffect.BURN),
    new AttackMove(Moves.WATER_PLEDGE, Type.WATER, MoveCategory.SPECIAL, 80, 100, 10, -1, 0, 5)
      .partial(),
    new AttackMove(Moves.FIRE_PLEDGE, Type.FIRE, MoveCategory.SPECIAL, 80, 100, 10, -1, 0, 5)
      .partial(),
    new AttackMove(Moves.GRASS_PLEDGE, Type.GRASS, MoveCategory.SPECIAL, 80, 100, 10, -1, 0, 5)
      .partial(),
    new AttackMove(Moves.VOLT_SWITCH, Type.ELECTRIC, MoveCategory.SPECIAL, 70, 100, 20, -1, 0, 5)
      .attr(ForceSwitchOutAttr, true, false),
    new AttackMove(Moves.STRUGGLE_BUG, Type.BUG, MoveCategory.SPECIAL, 50, 100, 20, 100, 0, 5)
      .attr(StatChangeAttr, BattleStat.SPATK, -1)
      .target(MoveTarget.ALL_NEAR_ENEMIES),
    new AttackMove(Moves.BULLDOZE, Type.GROUND, MoveCategory.PHYSICAL, 60, 100, 20, 100, 0, 5)
      .attr(StatChangeAttr, BattleStat.SPD, -1)
      .makesContact(false)
      .target(MoveTarget.ALL_NEAR_OTHERS),
    new AttackMove(Moves.FROST_BREATH, Type.ICE, MoveCategory.SPECIAL, 60, 90, 10, 100, 0, 5)
      .attr(CritOnlyAttr),
    new AttackMove(Moves.DRAGON_TAIL, Type.DRAGON, MoveCategory.PHYSICAL, 60, 90, 10, -1, -6, 5)
      .attr(ForceSwitchOutAttr),
    new SelfStatusMove(Moves.WORK_UP, Type.NORMAL, -1, 30, -1, 0, 5)
      .attr(StatChangeAttr, [ BattleStat.ATK, BattleStat.SPATK ], 1, true),
    new AttackMove(Moves.ELECTROWEB, Type.ELECTRIC, MoveCategory.SPECIAL, 55, 95, 15, 100, 0, 5)
      .attr(StatChangeAttr, BattleStat.SPD, -1)
      .target(MoveTarget.ALL_NEAR_ENEMIES),
    new AttackMove(Moves.WILD_CHARGE, Type.ELECTRIC, MoveCategory.PHYSICAL, 90, 100, 15, -1, 0, 5)
      .attr(RecoilAttr),
    new AttackMove(Moves.DRILL_RUN, Type.GROUND, MoveCategory.PHYSICAL, 80, 95, 10, -1, 0, 5)
      .attr(HighCritAttr),
    new AttackMove(Moves.DUAL_CHOP, Type.DRAGON, MoveCategory.PHYSICAL, 40, 90, 15, -1, 0, 5)
      .attr(MultiHitAttr, MultiHitType._2),
    new AttackMove(Moves.HEART_STAMP, Type.PSYCHIC, MoveCategory.PHYSICAL, 60, 100, 25, 30, 0, 5)
      .attr(FlinchAttr),
    new AttackMove(Moves.HORN_LEECH, Type.GRASS, MoveCategory.PHYSICAL, 75, 100, 10, -1, 0, 5)
      .attr(HitHealAttr)
      .triageMove(),
    new AttackMove(Moves.SACRED_SWORD, Type.FIGHTING, MoveCategory.PHYSICAL, 90, 100, 15, -1, 0, 5)
      .attr(IgnoreOpponentStatChangesAttr)  
      .slicingMove(),
    new AttackMove(Moves.RAZOR_SHELL, Type.WATER, MoveCategory.PHYSICAL, 75, 95, 10, 50, 0, 5)
      .attr(StatChangeAttr, BattleStat.DEF, -1)
      .slicingMove(),
    new AttackMove(Moves.HEAT_CRASH, Type.FIRE, MoveCategory.PHYSICAL, -1, 100, 10, -1, 0, 5)
      .attr(CompareWeightPowerAttr)
      .condition(failOnMaxCondition),
    new AttackMove(Moves.LEAF_TORNADO, Type.GRASS, MoveCategory.SPECIAL, 65, 90, 10, 50, 0, 5)
      .attr(StatChangeAttr, BattleStat.ACC, -1),
    new AttackMove(Moves.STEAMROLLER, Type.BUG, MoveCategory.PHYSICAL, 65, 100, 20, 30, 0, 5)
      .attr(FlinchAttr),
    new SelfStatusMove(Moves.COTTON_GUARD, Type.GRASS, -1, 10, -1, 0, 5)
      .attr(StatChangeAttr, BattleStat.DEF, 3, true),
    new AttackMove(Moves.NIGHT_DAZE, Type.DARK, MoveCategory.SPECIAL, 85, 95, 10, 40, 0, 5)
      .attr(StatChangeAttr, BattleStat.ACC, -1),
    new AttackMove(Moves.PSYSTRIKE, Type.PSYCHIC, MoveCategory.SPECIAL, 100, 100, 10, -1, 0, 5)
      .attr(DefDefAttr),
    new AttackMove(Moves.TAIL_SLAP, Type.NORMAL, MoveCategory.PHYSICAL, 25, 85, 10, -1, 0, 5)
      .attr(MultiHitAttr),
    new AttackMove(Moves.HURRICANE, Type.FLYING, MoveCategory.SPECIAL, 110, 70, 10, 30, 0, 5)
      .attr(ThunderAccuracyAttr)
      .attr(ConfuseAttr)
      .attr(HitsTagAttr, BattlerTagType.FLYING, false)
      .windMove(),
    new AttackMove(Moves.HEAD_CHARGE, Type.NORMAL, MoveCategory.PHYSICAL, 120, 100, 15, -1, 0, 5)
      .attr(RecoilAttr),
    new AttackMove(Moves.GEAR_GRIND, Type.STEEL, MoveCategory.PHYSICAL, 50, 85, 15, -1, 0, 5)
      .attr(MultiHitAttr, MultiHitType._2),
    new AttackMove(Moves.SEARING_SHOT, Type.FIRE, MoveCategory.SPECIAL, 100, 100, 5, 30, 0, 5)
      .attr(StatusEffectAttr, StatusEffect.BURN)
      .ballBombMove()
      .target(MoveTarget.ALL_NEAR_OTHERS),
    new AttackMove(Moves.TECHNO_BLAST, Type.NORMAL, MoveCategory.SPECIAL, 120, 100, 5, -1, 0, 5)
      .attr(TechnoBlastTypeAttr),
    new AttackMove(Moves.RELIC_SONG, Type.NORMAL, MoveCategory.SPECIAL, 75, 100, 10, 10, 0, 5)
      .attr(StatusEffectAttr, StatusEffect.SLEEP)
      .soundBased()
      .target(MoveTarget.ALL_NEAR_ENEMIES),
    new AttackMove(Moves.SECRET_SWORD, Type.FIGHTING, MoveCategory.SPECIAL, 85, 100, 10, -1, 0, 5)
      .attr(DefDefAttr)
      .slicingMove(),
    new AttackMove(Moves.GLACIATE, Type.ICE, MoveCategory.SPECIAL, 65, 95, 10, 100, 0, 5)
      .attr(StatChangeAttr, BattleStat.SPD, -1)
      .target(MoveTarget.ALL_NEAR_ENEMIES),
    new AttackMove(Moves.BOLT_STRIKE, Type.ELECTRIC, MoveCategory.PHYSICAL, 130, 85, 5, 20, 0, 5)
      .attr(StatusEffectAttr, StatusEffect.PARALYSIS),
    new AttackMove(Moves.BLUE_FLARE, Type.FIRE, MoveCategory.SPECIAL, 130, 85, 5, 20, 0, 5)
      .attr(StatusEffectAttr, StatusEffect.BURN),
    new AttackMove(Moves.FIERY_DANCE, Type.FIRE, MoveCategory.SPECIAL, 80, 100, 10, 50, 0, 5)
      .attr(StatChangeAttr, BattleStat.SPATK, 1, true)
      .danceMove(),
    new AttackMove(Moves.FREEZE_SHOCK, Type.ICE, MoveCategory.PHYSICAL, 140, 90, 5, 30, 0, 5)
      .attr(ChargeAttr, ChargeAnim.FREEZE_SHOCK_CHARGING, 'became cloaked\nin a freezing light!')
      .attr(StatusEffectAttr, StatusEffect.PARALYSIS)
      .makesContact(false),
    new AttackMove(Moves.ICE_BURN, Type.ICE, MoveCategory.SPECIAL, 140, 90, 5, 30, 0, 5)
      .attr(ChargeAttr, ChargeAnim.ICE_BURN_CHARGING, 'became cloaked\nin freezing air!')
      .attr(StatusEffectAttr, StatusEffect.BURN)
      .ignoresVirtual(),
    new AttackMove(Moves.SNARL, Type.DARK, MoveCategory.SPECIAL, 55, 95, 15, 100, 0, 5)
      .attr(StatChangeAttr, BattleStat.SPATK, -1)
      .soundBased()
      .target(MoveTarget.ALL_NEAR_ENEMIES),
    new AttackMove(Moves.ICICLE_CRASH, Type.ICE, MoveCategory.PHYSICAL, 85, 90, 10, 30, 0, 5)
      .attr(FlinchAttr)
      .makesContact(false),
    new AttackMove(Moves.V_CREATE, Type.FIRE, MoveCategory.PHYSICAL, 180, 95, 5, 100, 0, 5)
      .attr(StatChangeAttr, [ BattleStat.DEF, BattleStat.SPDEF, BattleStat.SPD ], -1, true),
    new AttackMove(Moves.FUSION_FLARE, Type.FIRE, MoveCategory.SPECIAL, 100, 100, 5, -1, 0, 5)
      .attr(HealStatusEffectAttr, true, StatusEffect.FREEZE)
      .partial(),
    new AttackMove(Moves.FUSION_BOLT, Type.ELECTRIC, MoveCategory.PHYSICAL, 100, 100, 5, -1, 0, 5)
      .makesContact(false)
      .partial(),
    new AttackMove(Moves.FLYING_PRESS, Type.FIGHTING, MoveCategory.PHYSICAL, 100, 95, 10, -1, 0, 6)
      .attr(FlyingTypeMultiplierAttr)
      .condition(failOnGravityCondition),
    new StatusMove(Moves.MAT_BLOCK, Type.FIGHTING, -1, 10, -1, 0, 6)
      .unimplemented(),
    new AttackMove(Moves.BELCH, Type.POISON, MoveCategory.SPECIAL, 120, 90, 10, -1, 0, 6)
      .condition((user, target, move) => user.battleData.berriesEaten.length > 0),
    new StatusMove(Moves.ROTOTILLER, Type.GROUND, -1, 10, 100, 0, 6)
      .target(MoveTarget.ALL)
      .unimplemented(),
    new StatusMove(Moves.STICKY_WEB, Type.BUG, -1, 20, -1, 0, 6)
      .attr(AddArenaTrapTagAttr, ArenaTagType.STICKY_WEB)
      .target(MoveTarget.ENEMY_SIDE),
    new AttackMove(Moves.FELL_STINGER, Type.BUG, MoveCategory.PHYSICAL, 50, 100, 25, -1, 0, 6)
      .partial(),
    new AttackMove(Moves.PHANTOM_FORCE, Type.GHOST, MoveCategory.PHYSICAL, 90, 100, 10, -1, 0, 6)
      .attr(ChargeAttr, ChargeAnim.PHANTOM_FORCE_CHARGING, 'vanished\ninstantly!', BattlerTagType.HIDDEN)
      .ignoresProtect()
      .ignoresVirtual(),
    new StatusMove(Moves.TRICK_OR_TREAT, Type.GHOST, 100, 20, -1, 0, 6)
      .attr(AddTypeAttr, Type.GHOST)
      .partial(),
    new StatusMove(Moves.NOBLE_ROAR, Type.NORMAL, 100, 30, 100, 0, 6)
      .attr(StatChangeAttr, [ BattleStat.ATK, BattleStat.SPATK ], -1)
      .soundBased(),
    new StatusMove(Moves.ION_DELUGE, Type.ELECTRIC, -1, 25, -1, 1, 6)
      .target(MoveTarget.BOTH_SIDES)
      .unimplemented(),
    new AttackMove(Moves.PARABOLIC_CHARGE, Type.ELECTRIC, MoveCategory.SPECIAL, 65, 100, 20, -1, 0, 6)
      .attr(HitHealAttr)
      .target(MoveTarget.ALL_NEAR_OTHERS)
      .triageMove(),
    new StatusMove(Moves.FORESTS_CURSE, Type.GRASS, 100, 20, -1, 0, 6)
      .attr(AddTypeAttr, Type.GRASS)
      .partial(),
    new AttackMove(Moves.PETAL_BLIZZARD, Type.GRASS, MoveCategory.PHYSICAL, 90, 100, 15, -1, 0, 6)
      .windMove()
      .makesContact(false)
      .target(MoveTarget.ALL_NEAR_OTHERS),
    new AttackMove(Moves.FREEZE_DRY, Type.ICE, MoveCategory.SPECIAL, 70, 100, 20, 10, 0, 6)
      .attr(StatusEffectAttr, StatusEffect.FREEZE)
      .attr(WaterSuperEffectTypeMultiplierAttr),
    new AttackMove(Moves.DISARMING_VOICE, Type.FAIRY, MoveCategory.SPECIAL, 40, -1, 15, -1, 0, 6)
      .soundBased()
      .target(MoveTarget.ALL_NEAR_ENEMIES),
    new StatusMove(Moves.PARTING_SHOT, Type.DARK, 100, 20, 100, 0, 6)
      .attr(StatChangeAttr, [ BattleStat.ATK, BattleStat.SPATK ], -1, false, null, true, true, MoveEffectTrigger.PRE_APPLY)
      .attr(ForceSwitchOutAttr, true, false)
      .soundBased(),
    new StatusMove(Moves.TOPSY_TURVY, Type.DARK, -1, 20, -1, 0, 6)
      .attr(InvertStatsAttr),
    new AttackMove(Moves.DRAINING_KISS, Type.FAIRY, MoveCategory.SPECIAL, 50, 100, 10, -1, 0, 6)
      .attr(HitHealAttr, 0.75)
      .makesContact()
      .triageMove(),
    new StatusMove(Moves.CRAFTY_SHIELD, Type.FAIRY, -1, 10, -1, 3, 6)
      .target(MoveTarget.USER_SIDE)
      .unimplemented(),
    new StatusMove(Moves.FLOWER_SHIELD, Type.FAIRY, -1, 10, 100, 0, 6)
      .target(MoveTarget.ALL)
      .unimplemented(),
    new StatusMove(Moves.GRASSY_TERRAIN, Type.GRASS, -1, 10, -1, 0, 6)
      .attr(TerrainChangeAttr, TerrainType.GRASSY)
      .target(MoveTarget.BOTH_SIDES),
    new StatusMove(Moves.MISTY_TERRAIN, Type.FAIRY, -1, 10, -1, 0, 6)
      .attr(TerrainChangeAttr, TerrainType.MISTY)
      .target(MoveTarget.BOTH_SIDES),
    new StatusMove(Moves.ELECTRIFY, Type.ELECTRIC, -1, 20, -1, 0, 6)
      .unimplemented(),
    new AttackMove(Moves.PLAY_ROUGH, Type.FAIRY, MoveCategory.PHYSICAL, 90, 90, 10, 10, 0, 6)
      .attr(StatChangeAttr, BattleStat.ATK, -1),
    new AttackMove(Moves.FAIRY_WIND, Type.FAIRY, MoveCategory.SPECIAL, 40, 100, 30, -1, 0, 6)
      .windMove(),
    new AttackMove(Moves.MOONBLAST, Type.FAIRY, MoveCategory.SPECIAL, 95, 100, 15, 30, 0, 6)
      .attr(StatChangeAttr, BattleStat.SPATK, -1),
    new AttackMove(Moves.BOOMBURST, Type.NORMAL, MoveCategory.SPECIAL, 140, 100, 10, -1, 0, 6)
      .soundBased()
      .target(MoveTarget.ALL_NEAR_OTHERS),
    new StatusMove(Moves.FAIRY_LOCK, Type.FAIRY, -1, 10, -1, 0, 6)
      .target(MoveTarget.BOTH_SIDES)
      .unimplemented(),
    new SelfStatusMove(Moves.KINGS_SHIELD, Type.STEEL, -1, 10, -1, 4, 6)
      .attr(ProtectAttr, BattlerTagType.KINGS_SHIELD),
    new StatusMove(Moves.PLAY_NICE, Type.NORMAL, -1, 20, 100, 0, 6)
      .attr(StatChangeAttr, BattleStat.ATK, -1),
    new StatusMove(Moves.CONFIDE, Type.NORMAL, -1, 20, 100, 0, 6)
      .attr(StatChangeAttr, BattleStat.SPATK, -1)
      .soundBased(),
    new AttackMove(Moves.DIAMOND_STORM, Type.ROCK, MoveCategory.PHYSICAL, 100, 95, 5, 50, 0, 6)
      .attr(StatChangeAttr, BattleStat.DEF, 2, true)
      .makesContact(false)
      .target(MoveTarget.ALL_NEAR_ENEMIES),
    new AttackMove(Moves.STEAM_ERUPTION, Type.WATER, MoveCategory.SPECIAL, 110, 95, 5, 30, 0, 6)
      .attr(HealStatusEffectAttr, true, StatusEffect.FREEZE)
      .attr(StatusEffectAttr, StatusEffect.BURN),
    new AttackMove(Moves.HYPERSPACE_HOLE, Type.PSYCHIC, MoveCategory.SPECIAL, 80, -1, 5, -1, 0, 6)
      .ignoresProtect(),
    new AttackMove(Moves.WATER_SHURIKEN, Type.WATER, MoveCategory.SPECIAL, 15, 100, 20, -1, 1, 6)
      .attr(MultiHitAttr)
      .attr(WaterShurikenPowerAttr)
      .attr(WaterShurikenMultiHitTypeAttr),
    new AttackMove(Moves.MYSTICAL_FIRE, Type.FIRE, MoveCategory.SPECIAL, 75, 100, 10, 100, 0, 6)
      .attr(StatChangeAttr, BattleStat.SPATK, -1),
    new SelfStatusMove(Moves.SPIKY_SHIELD, Type.GRASS, -1, 10, -1, 4, 6)
      .attr(ProtectAttr, BattlerTagType.SPIKY_SHIELD),
    new StatusMove(Moves.AROMATIC_MIST, Type.FAIRY, -1, 20, -1, 0, 6)
      .attr(StatChangeAttr, BattleStat.SPDEF, 1)
      .target(MoveTarget.NEAR_ALLY),
    new StatusMove(Moves.EERIE_IMPULSE, Type.ELECTRIC, 100, 15, -1, 0, 6)
      .attr(StatChangeAttr, BattleStat.SPATK, -2),
    new StatusMove(Moves.VENOM_DRENCH, Type.POISON, 100, 20, 100, 0, 6)
      .attr(StatChangeAttr, [ BattleStat.ATK, BattleStat.SPATK, BattleStat.SPD ], -1, false, (user, target, move) => target.status?.effect === StatusEffect.POISON || target.status?.effect === StatusEffect.TOXIC)
      .target(MoveTarget.ALL_NEAR_ENEMIES),
    new StatusMove(Moves.POWDER, Type.BUG, 100, 20, -1, 1, 6)
      .powderMove()
      .unimplemented(),
    new SelfStatusMove(Moves.GEOMANCY, Type.FAIRY, -1, 10, -1, 0, 6)
      .attr(ChargeAttr, ChargeAnim.GEOMANCY_CHARGING, "is charging its power!")
      .attr(StatChangeAttr, [ BattleStat.SPATK, BattleStat.SPDEF, BattleStat.SPD ], 2, true)
      .ignoresVirtual(),
    new StatusMove(Moves.MAGNETIC_FLUX, Type.ELECTRIC, -1, 20, -1, 0, 6)
      .attr(StatChangeAttr, [ BattleStat.DEF, BattleStat.SPDEF ], 1, false, (user, target, move) => !![ Abilities.PLUS, Abilities.MINUS].find(a => target.hasAbility(a, false)))
      .target(MoveTarget.USER_AND_ALLIES)
      .condition((user, target, move) => !![ user, user.getAlly() ].filter(p => p?.isActive()).find(p => !![ Abilities.PLUS, Abilities.MINUS].find(a => p.hasAbility(a, false)))),
    new StatusMove(Moves.HAPPY_HOUR, Type.NORMAL, -1, 30, -1, 0, 6) // No animation
      .target(MoveTarget.USER_SIDE)
      .unimplemented(),
    new StatusMove(Moves.ELECTRIC_TERRAIN, Type.ELECTRIC, -1, 10, -1, 0, 6)
      .attr(TerrainChangeAttr, TerrainType.ELECTRIC)
      .target(MoveTarget.BOTH_SIDES),
    new AttackMove(Moves.DAZZLING_GLEAM, Type.FAIRY, MoveCategory.SPECIAL, 80, 100, 10, -1, 0, 6)
      .target(MoveTarget.ALL_NEAR_ENEMIES),
    new SelfStatusMove(Moves.CELEBRATE, Type.NORMAL, -1, 40, -1, 0, 6),
    new StatusMove(Moves.HOLD_HANDS, Type.NORMAL, -1, 40, -1, 0, 6)
      .target(MoveTarget.NEAR_ALLY),
    new StatusMove(Moves.BABY_DOLL_EYES, Type.FAIRY, 100, 30, -1, 1, 6)
      .attr(StatChangeAttr, BattleStat.ATK, -1),
    new AttackMove(Moves.NUZZLE, Type.ELECTRIC, MoveCategory.PHYSICAL, 20, 100, 20, 100, 0, 6)
      .attr(StatusEffectAttr, StatusEffect.PARALYSIS),
    new AttackMove(Moves.HOLD_BACK, Type.NORMAL, MoveCategory.PHYSICAL, 40, 100, 40, -1, 0, 6)
      .attr(SurviveDamageAttr),
    new AttackMove(Moves.INFESTATION, Type.BUG, MoveCategory.SPECIAL, 20, 100, 20, 100, 0, 6)
      .makesContact()
      .attr(TrapAttr, BattlerTagType.INFESTATION),
    new AttackMove(Moves.POWER_UP_PUNCH, Type.FIGHTING, MoveCategory.PHYSICAL, 40, 100, 20, 100, 0, 6)
      .attr(StatChangeAttr, BattleStat.ATK, 1, true)
      .punchingMove(),
    new AttackMove(Moves.OBLIVION_WING, Type.FLYING, MoveCategory.SPECIAL, 80, 100, 10, -1, 0, 6)
      .attr(HitHealAttr, 0.75)
      .triageMove(),
    new AttackMove(Moves.THOUSAND_ARROWS, Type.GROUND, MoveCategory.PHYSICAL, 90, 100, 10, 100, 0, 6)
      .attr(NeutralDamageAgainstFlyingTypeMultiplierAttr)
      .attr(HitsTagAttr, BattlerTagType.FLYING, false)
      .attr(AddBattlerTagAttr, BattlerTagType.INTERRUPTED)
      .attr(RemoveBattlerTagAttr, [BattlerTagType.FLYING])
      .makesContact(false)
      .target(MoveTarget.ALL_NEAR_ENEMIES),
    new AttackMove(Moves.THOUSAND_WAVES, Type.GROUND, MoveCategory.PHYSICAL, 90, 100, 10, -1, 0, 6)
      .attr(AddBattlerTagAttr, BattlerTagType.TRAPPED, false, false, 1)
      .makesContact(false)
      .target(MoveTarget.ALL_NEAR_ENEMIES),
    new AttackMove(Moves.LANDS_WRATH, Type.GROUND, MoveCategory.PHYSICAL, 90, 100, 10, -1, 0, 6)
      .makesContact(false)
      .target(MoveTarget.ALL_NEAR_ENEMIES),
    new AttackMove(Moves.LIGHT_OF_RUIN, Type.FAIRY, MoveCategory.SPECIAL, 140, 90, 5, -1, 0, 6)
      .attr(RecoilAttr, false, 0.5),
    new AttackMove(Moves.ORIGIN_PULSE, Type.WATER, MoveCategory.SPECIAL, 110, 85, 10, -1, 0, 6)
      .pulseMove()
      .target(MoveTarget.ALL_NEAR_ENEMIES),
    new AttackMove(Moves.PRECIPICE_BLADES, Type.GROUND, MoveCategory.PHYSICAL, 120, 85, 10, -1, 0, 6)
      .makesContact(false)
      .target(MoveTarget.ALL_NEAR_ENEMIES),
    new AttackMove(Moves.DRAGON_ASCENT, Type.FLYING, MoveCategory.PHYSICAL, 120, 100, 5, 100, 0, 6)
      .attr(StatChangeAttr, [ BattleStat.DEF, BattleStat.SPDEF ], -1, true),
    new AttackMove(Moves.HYPERSPACE_FURY, Type.DARK, MoveCategory.PHYSICAL, 100, -1, 5, 100, 0, 6)
      .attr(StatChangeAttr, BattleStat.DEF, -1, true)
      .ignoresProtect(),
    /* Unused */
    new AttackMove(Moves.BREAKNECK_BLITZ__PHYSICAL, Type.NORMAL, MoveCategory.PHYSICAL, -1, -1, 1, -1, 0, 7)
      .unimplemented(),
    new AttackMove(Moves.BREAKNECK_BLITZ__SPECIAL, Type.NORMAL, MoveCategory.SPECIAL, -1, -1, 1, -1, 0, 7)
      .unimplemented(),
    new AttackMove(Moves.ALL_OUT_PUMMELING__PHYSICAL, Type.FIGHTING, MoveCategory.PHYSICAL, -1, -1, 1, -1, 0, 7)
      .unimplemented(),
    new AttackMove(Moves.ALL_OUT_PUMMELING__SPECIAL, Type.FIGHTING, MoveCategory.SPECIAL, -1, -1, 1, -1, 0, 7)
      .unimplemented(),
    new AttackMove(Moves.SUPERSONIC_SKYSTRIKE__PHYSICAL, Type.FLYING, MoveCategory.PHYSICAL, -1, -1, 1, -1, 0, 7)
      .unimplemented(),
    new AttackMove(Moves.SUPERSONIC_SKYSTRIKE__SPECIAL, Type.FLYING, MoveCategory.SPECIAL, -1, -1, 1, -1, 0, 7)
      .unimplemented(),
    new AttackMove(Moves.ACID_DOWNPOUR__PHYSICAL, Type.POISON, MoveCategory.PHYSICAL, -1, -1, 1, -1, 0, 7)
      .unimplemented(),
    new AttackMove(Moves.ACID_DOWNPOUR__SPECIAL, Type.POISON, MoveCategory.SPECIAL, -1, -1, 1, -1, 0, 7)
      .unimplemented(),
    new AttackMove(Moves.TECTONIC_RAGE__PHYSICAL, Type.GROUND, MoveCategory.PHYSICAL, -1, -1, 1, -1, 0, 7)
      .unimplemented(),
    new AttackMove(Moves.TECTONIC_RAGE__SPECIAL, Type.GROUND, MoveCategory.SPECIAL, -1, -1, 1, -1, 0, 7)
      .unimplemented(),
    new AttackMove(Moves.CONTINENTAL_CRUSH__PHYSICAL, Type.ROCK, MoveCategory.PHYSICAL, -1, -1, 1, -1, 0, 7)
      .unimplemented(),
    new AttackMove(Moves.CONTINENTAL_CRUSH__SPECIAL, Type.ROCK, MoveCategory.SPECIAL, -1, -1, 1, -1, 0, 7)
      .unimplemented(),
    new AttackMove(Moves.SAVAGE_SPIN_OUT__PHYSICAL, Type.BUG, MoveCategory.PHYSICAL, -1, -1, 1, -1, 0, 7)
      .unimplemented(),
    new AttackMove(Moves.SAVAGE_SPIN_OUT__SPECIAL, Type.BUG, MoveCategory.SPECIAL, -1, -1, 1, -1, 0, 7)
      .unimplemented(),
    new AttackMove(Moves.NEVER_ENDING_NIGHTMARE__PHYSICAL, Type.GHOST, MoveCategory.PHYSICAL, -1, -1, 1, -1, 0, 7)
      .unimplemented(),
    new AttackMove(Moves.NEVER_ENDING_NIGHTMARE__SPECIAL, Type.GHOST, MoveCategory.SPECIAL, -1, -1, 1, -1, 0, 7)
      .unimplemented(),
    new AttackMove(Moves.CORKSCREW_CRASH__PHYSICAL, Type.STEEL, MoveCategory.PHYSICAL, -1, -1, 1, -1, 0, 7)
      .unimplemented(),
    new AttackMove(Moves.CORKSCREW_CRASH__SPECIAL, Type.STEEL, MoveCategory.SPECIAL, -1, -1, 1, -1, 0, 7)
      .unimplemented(),
    new AttackMove(Moves.INFERNO_OVERDRIVE__PHYSICAL, Type.FIRE, MoveCategory.PHYSICAL, -1, -1, 1, -1, 0, 7)
      .unimplemented(),
    new AttackMove(Moves.INFERNO_OVERDRIVE__SPECIAL, Type.FIRE, MoveCategory.SPECIAL, -1, -1, 1, -1, 0, 7)
      .unimplemented(),
    new AttackMove(Moves.HYDRO_VORTEX__PHYSICAL, Type.WATER, MoveCategory.PHYSICAL, -1, -1, 1, -1, 0, 7)
      .unimplemented(),
    new AttackMove(Moves.HYDRO_VORTEX__SPECIAL, Type.WATER, MoveCategory.SPECIAL, -1, -1, 1, -1, 0, 7)
      .unimplemented(),
    new AttackMove(Moves.BLOOM_DOOM__PHYSICAL, Type.GRASS, MoveCategory.PHYSICAL, -1, -1, 1, -1, 0, 7)
      .unimplemented(),
    new AttackMove(Moves.BLOOM_DOOM__SPECIAL, Type.GRASS, MoveCategory.SPECIAL, -1, -1, 1, -1, 0, 7)
      .unimplemented(),
    new AttackMove(Moves.GIGAVOLT_HAVOC__PHYSICAL, Type.ELECTRIC, MoveCategory.PHYSICAL, -1, -1, 1, -1, 0, 7)
      .unimplemented(),
    new AttackMove(Moves.GIGAVOLT_HAVOC__SPECIAL, Type.ELECTRIC, MoveCategory.SPECIAL, -1, -1, 1, -1, 0, 7)
      .unimplemented(),
    new AttackMove(Moves.SHATTERED_PSYCHE__PHYSICAL, Type.PSYCHIC, MoveCategory.PHYSICAL, -1, -1, 1, -1, 0, 7)
      .unimplemented(),
    new AttackMove(Moves.SHATTERED_PSYCHE__SPECIAL, Type.PSYCHIC, MoveCategory.SPECIAL, -1, -1, 1, -1, 0, 7)
      .unimplemented(),
    new AttackMove(Moves.SUBZERO_SLAMMER__PHYSICAL, Type.ICE, MoveCategory.PHYSICAL, -1, -1, 1, -1, 0, 7)
      .unimplemented(),
    new AttackMove(Moves.SUBZERO_SLAMMER__SPECIAL, Type.ICE, MoveCategory.SPECIAL, -1, -1, 1, -1, 0, 7)
      .unimplemented(),
    new AttackMove(Moves.DEVASTATING_DRAKE__PHYSICAL, Type.DRAGON, MoveCategory.PHYSICAL, -1, -1, 1, -1, 0, 7)
      .unimplemented(),
    new AttackMove(Moves.DEVASTATING_DRAKE__SPECIAL, Type.DRAGON, MoveCategory.SPECIAL, -1, -1, 1, -1, 0, 7)
      .unimplemented(),
    new AttackMove(Moves.BLACK_HOLE_ECLIPSE__PHYSICAL, Type.DARK, MoveCategory.PHYSICAL, -1, -1, 1, -1, 0, 7)
      .unimplemented(),
    new AttackMove(Moves.BLACK_HOLE_ECLIPSE__SPECIAL, Type.DARK, MoveCategory.SPECIAL, -1, -1, 1, -1, 0, 7)
      .unimplemented(),
    new AttackMove(Moves.TWINKLE_TACKLE__PHYSICAL, Type.FAIRY, MoveCategory.PHYSICAL, -1, -1, 1, -1, 0, 7)
      .unimplemented(),
    new AttackMove(Moves.TWINKLE_TACKLE__SPECIAL, Type.FAIRY, MoveCategory.SPECIAL, -1, -1, 1, -1, 0, 7)
      .unimplemented(),
    new AttackMove(Moves.CATASTROPIKA, Type.ELECTRIC, MoveCategory.PHYSICAL, 210, -1, 1, -1, 0, 7)
      .unimplemented(),
    /* End Unused */
    new SelfStatusMove(Moves.SHORE_UP, Type.GROUND, -1, 5, -1, 0, 7)
      .attr(SandHealAttr)
      .triageMove(),
    new AttackMove(Moves.FIRST_IMPRESSION, Type.BUG, MoveCategory.PHYSICAL, 90, 100, 10, -1, 2, 7)
      .condition(new FirstMoveCondition()),
    new SelfStatusMove(Moves.BANEFUL_BUNKER, Type.POISON, -1, 10, -1, 4, 7)
      .attr(ProtectAttr, BattlerTagType.BANEFUL_BUNKER),
    new AttackMove(Moves.SPIRIT_SHACKLE, Type.GHOST, MoveCategory.PHYSICAL, 80, 100, 10, -1, 0, 7)
      .attr(AddBattlerTagAttr, BattlerTagType.TRAPPED, false, false, 1)
      .makesContact(false),
    new AttackMove(Moves.DARKEST_LARIAT, Type.DARK, MoveCategory.PHYSICAL, 85, 100, 10, -1, 0, 7)
      .attr(IgnoreOpponentStatChangesAttr),
    new AttackMove(Moves.SPARKLING_ARIA, Type.WATER, MoveCategory.SPECIAL, 90, 100, 10, -1, 0, 7)
      .attr(HealStatusEffectAttr, false, StatusEffect.BURN)
      .soundBased()
      .target(MoveTarget.ALL_NEAR_OTHERS),
    new AttackMove(Moves.ICE_HAMMER, Type.ICE, MoveCategory.PHYSICAL, 100, 90, 10, 100, 0, 7)
      .attr(StatChangeAttr, BattleStat.SPD, -1, true)
      .punchingMove(),
    new StatusMove(Moves.FLORAL_HEALING, Type.FAIRY, -1, 10, -1, 0, 7)
      .attr(HealAttr, 0.5, true, false)
      .triageMove()
      .partial(),
    new AttackMove(Moves.HIGH_HORSEPOWER, Type.GROUND, MoveCategory.PHYSICAL, 95, 95, 10, -1, 0, 7),
    new StatusMove(Moves.STRENGTH_SAP, Type.GRASS, 100, 10, 100, 0, 7)
      .attr(StrengthSapHealAttr)
      .attr(StatChangeAttr, BattleStat.ATK, -1)
      .condition((user, target, move) => target.summonData.battleStats[BattleStat.ATK] > -6)
      .triageMove(),
    new AttackMove(Moves.SOLAR_BLADE, Type.GRASS, MoveCategory.PHYSICAL, 125, 100, 10, -1, 0, 7)
      .attr(SunlightChargeAttr, ChargeAnim.SOLAR_BLADE_CHARGING, "is glowing!")
      .attr(AntiSunlightPowerDecreaseAttr)
      .slicingMove(),
    new AttackMove(Moves.LEAFAGE, Type.GRASS, MoveCategory.PHYSICAL, 40, 100, 40, -1, 0, 7)
      .makesContact(false),
    new StatusMove(Moves.SPOTLIGHT, Type.NORMAL, -1, 15, -1, 3, 7)
      .unimplemented(),
    new StatusMove(Moves.TOXIC_THREAD, Type.POISON, 100, 20, 100, 0, 7)
      .attr(StatusEffectAttr, StatusEffect.POISON)
      .attr(StatChangeAttr, BattleStat.SPD, -1),
    new SelfStatusMove(Moves.LASER_FOCUS, Type.NORMAL, -1, 30, -1, 0, 7)
      .attr(AddBattlerTagAttr, BattlerTagType.ALWAYS_CRIT, true, false),
    new StatusMove(Moves.GEAR_UP, Type.STEEL, -1, 20, -1, 0, 7)
      .attr(StatChangeAttr, [ BattleStat.ATK, BattleStat.SPATK ], 1, false, (user, target, move) => !![ Abilities.PLUS, Abilities.MINUS].find(a => target.hasAbility(a, false)))
      .target(MoveTarget.USER_AND_ALLIES)
      .condition((user, target, move) => !![ user, user.getAlly() ].filter(p => p?.isActive()).find(p => !![ Abilities.PLUS, Abilities.MINUS].find(a => p.hasAbility(a, false)))),
    new AttackMove(Moves.THROAT_CHOP, Type.DARK, MoveCategory.PHYSICAL, 80, 100, 15, 100, 0, 7)
      .partial(),
    new AttackMove(Moves.POLLEN_PUFF, Type.BUG, MoveCategory.SPECIAL, 90, 100, 15, -1, 0, 7)
      .ballBombMove()
      .partial(),
    new AttackMove(Moves.ANCHOR_SHOT, Type.STEEL, MoveCategory.PHYSICAL, 80, 100, 20, -1, 0, 7)
      .attr(AddBattlerTagAttr, BattlerTagType.TRAPPED, false, false, 1),
    new StatusMove(Moves.PSYCHIC_TERRAIN, Type.PSYCHIC, -1, 10, -1, 0, 7)
      .attr(TerrainChangeAttr, TerrainType.PSYCHIC)
      .target(MoveTarget.BOTH_SIDES),
    new AttackMove(Moves.LUNGE, Type.BUG, MoveCategory.PHYSICAL, 80, 100, 15, 100, 0, 7)
      .attr(StatChangeAttr, BattleStat.ATK, -1),
    new AttackMove(Moves.FIRE_LASH, Type.FIRE, MoveCategory.PHYSICAL, 80, 100, 15, 100, 0, 7)
      .attr(StatChangeAttr, BattleStat.DEF, -1),
    new AttackMove(Moves.POWER_TRIP, Type.DARK, MoveCategory.PHYSICAL, 20, 100, 10, -1, 0, 7)
      .attr(StatChangeCountPowerAttr),
    new AttackMove(Moves.BURN_UP, Type.FIRE, MoveCategory.SPECIAL, 130, 100, 5, -1, 0, 7)
      .condition((user) => {
        const userTypes = user.getTypes(true);
        return userTypes.includes(Type.FIRE);
      })
      .attr(HealStatusEffectAttr, true, StatusEffect.FREEZE)
      .attr(RemoveTypeAttr, Type.FIRE, (user) => {
        user.scene.queueMessage(getPokemonMessage(user, ` burned itself out!`));
      }),
    new StatusMove(Moves.SPEED_SWAP, Type.PSYCHIC, -1, 10, -1, 0, 7)
      .unimplemented(),
    new AttackMove(Moves.SMART_STRIKE, Type.STEEL, MoveCategory.PHYSICAL, 70, -1, 10, -1, 0, 7),
    new StatusMove(Moves.PURIFY, Type.POISON, -1, 20, -1, 0, 7)
      .triageMove()
      .unimplemented(),
    new AttackMove(Moves.REVELATION_DANCE, Type.NORMAL, MoveCategory.SPECIAL, 90, 100, 15, -1, 0, 7)
      .danceMove()
      .attr(MatchUserTypeAttr),
    new AttackMove(Moves.CORE_ENFORCER, Type.DRAGON, MoveCategory.SPECIAL, 100, 100, 10, -1, 0, 7)
      .target(MoveTarget.ALL_NEAR_ENEMIES)
      .partial(),
    new AttackMove(Moves.TROP_KICK, Type.GRASS, MoveCategory.PHYSICAL, 70, 100, 15, 100, 0, 7)
      .attr(StatChangeAttr, BattleStat.ATK, -1),
    new StatusMove(Moves.INSTRUCT, Type.PSYCHIC, -1, 15, -1, 0, 7)
      .unimplemented(),
    new AttackMove(Moves.BEAK_BLAST, Type.FLYING, MoveCategory.PHYSICAL, 100, 100, 15, -1, 5, 7)
      .attr(ChargeAttr, ChargeAnim.BEAK_BLAST_CHARGING, "started\nheating up its beak!", undefined, false, true, -3)
      .ballBombMove()
      .makesContact(false)
      .partial(),
    new AttackMove(Moves.CLANGING_SCALES, Type.DRAGON, MoveCategory.SPECIAL, 110, 100, 5, 100, 0, 7)
      .attr(StatChangeAttr, BattleStat.DEF, -1, true)
      .soundBased()
      .target(MoveTarget.ALL_NEAR_ENEMIES),
    new AttackMove(Moves.DRAGON_HAMMER, Type.DRAGON, MoveCategory.PHYSICAL, 90, 100, 15, -1, 0, 7),
    new AttackMove(Moves.BRUTAL_SWING, Type.DARK, MoveCategory.PHYSICAL, 60, 100, 20, -1, 0, 7)
      .target(MoveTarget.ALL_NEAR_OTHERS),
    new StatusMove(Moves.AURORA_VEIL, Type.ICE, -1, 20, -1, 0, 7)
      .condition((user, target, move) => (user.scene.arena.weather?.weatherType === WeatherType.HAIL || user.scene.arena.weather?.weatherType === WeatherType.SNOW) && !user.scene.arena.weather?.isEffectSuppressed(user.scene))
      .attr(AddArenaTagAttr, ArenaTagType.AURORA_VEIL, 5, true)
      .target(MoveTarget.USER_SIDE),
    /* Unused */
    new AttackMove(Moves.SINISTER_ARROW_RAID, Type.GHOST, MoveCategory.PHYSICAL, 180, -1, 1, -1, 0, 7)
      .makesContact(false)
      .partial(),
    new AttackMove(Moves.MALICIOUS_MOONSAULT, Type.DARK, MoveCategory.PHYSICAL, 180, -1, 1, -1, 0, 7)
      .partial(),
    new AttackMove(Moves.OCEANIC_OPERETTA, Type.WATER, MoveCategory.SPECIAL, 195, -1, 1, -1, 0, 7)
      .partial(),
    new AttackMove(Moves.GUARDIAN_OF_ALOLA, Type.FAIRY, MoveCategory.SPECIAL, -1, -1, 1, -1, 0, 7)
      .unimplemented(),
    new AttackMove(Moves.SOUL_STEALING_7_STAR_STRIKE, Type.GHOST, MoveCategory.PHYSICAL, 195, -1, 1, -1, 0, 7)
      .unimplemented(),
    new AttackMove(Moves.STOKED_SPARKSURFER, Type.ELECTRIC, MoveCategory.SPECIAL, 175, -1, 1, 100, 0, 7)
      .partial(),
    new AttackMove(Moves.PULVERIZING_PANCAKE, Type.NORMAL, MoveCategory.PHYSICAL, 210, -1, 1, -1, 0, 7)
      .partial(),
    new SelfStatusMove(Moves.EXTREME_EVOBOOST, Type.NORMAL, -1, 1, 100, 0, 7)
      .attr(StatChangeAttr, [ BattleStat.ATK, BattleStat.DEF, BattleStat.SPATK, BattleStat.SPDEF, BattleStat.SPD ], 2, true),
    new AttackMove(Moves.GENESIS_SUPERNOVA, Type.PSYCHIC, MoveCategory.SPECIAL, 185, -1, 1, -1, 0, 7)
      .attr(TerrainChangeAttr, TerrainType.PSYCHIC),
    /* End Unused */
    new AttackMove(Moves.SHELL_TRAP, Type.FIRE, MoveCategory.SPECIAL, 150, 100, 5, -1, -3, 7)
      .target(MoveTarget.ALL_NEAR_ENEMIES)
      .partial(),
    new AttackMove(Moves.FLEUR_CANNON, Type.FAIRY, MoveCategory.SPECIAL, 130, 90, 5, 100, 0, 7)
      .attr(StatChangeAttr, BattleStat.SPATK, -2, true),
    new AttackMove(Moves.PSYCHIC_FANGS, Type.PSYCHIC, MoveCategory.PHYSICAL, 85, 100, 10, -1, 0, 7)
      .bitingMove()
      .attr(RemoveScreensAttr),
    new AttackMove(Moves.STOMPING_TANTRUM, Type.GROUND, MoveCategory.PHYSICAL, 75, 100, 10, -1, 0, 7)
      .attr(MovePowerMultiplierAttr, (user, target, move) => user.getLastXMoves(2)[1]?.result == MoveResult.MISS || user.getLastXMoves(2)[1]?.result == MoveResult.FAIL ? 2 : 1),
    new AttackMove(Moves.SHADOW_BONE, Type.GHOST, MoveCategory.PHYSICAL, 85, 100, 10, 20, 0, 7)
      .attr(StatChangeAttr, BattleStat.DEF, -1)
      .makesContact(false),
    new AttackMove(Moves.ACCELEROCK, Type.ROCK, MoveCategory.PHYSICAL, 40, 100, 20, -1, 1, 7),
    new AttackMove(Moves.LIQUIDATION, Type.WATER, MoveCategory.PHYSICAL, 85, 100, 10, 20, 0, 7)
      .attr(StatChangeAttr, BattleStat.DEF, -1),
    new AttackMove(Moves.PRISMATIC_LASER, Type.PSYCHIC, MoveCategory.SPECIAL, 160, 100, 10, -1, 0, 7)
      .attr(RechargeAttr),
    new AttackMove(Moves.SPECTRAL_THIEF, Type.GHOST, MoveCategory.PHYSICAL, 90, 100, 10, -1, 0, 7)
      .partial(),
    new AttackMove(Moves.SUNSTEEL_STRIKE, Type.STEEL, MoveCategory.PHYSICAL, 100, 100, 5, -1, 0, 7)
      .ignoresAbilities()
      .partial(),
    new AttackMove(Moves.MOONGEIST_BEAM, Type.GHOST, MoveCategory.SPECIAL, 100, 100, 5, -1, 0, 7)
      .ignoresAbilities()
      .partial(),
    new StatusMove(Moves.TEARFUL_LOOK, Type.NORMAL, -1, 20, 100, 0, 7)
      .attr(StatChangeAttr, [ BattleStat.ATK, BattleStat.SPATK ], -1),
    new AttackMove(Moves.ZING_ZAP, Type.ELECTRIC, MoveCategory.PHYSICAL, 80, 100, 10, 30, 0, 7)
      .attr(FlinchAttr),
    new AttackMove(Moves.NATURES_MADNESS, Type.FAIRY, MoveCategory.SPECIAL, -1, 90, 10, -1, 0, 7)
      .attr(TargetHalfHpDamageAttr),
    new AttackMove(Moves.MULTI_ATTACK, Type.NORMAL, MoveCategory.PHYSICAL, 120, 100, 10, -1, 0, 7)
      .partial(),
    /* Unused */
    new AttackMove(Moves.TEN_MILLION_VOLT_THUNDERBOLT, Type.ELECTRIC, MoveCategory.SPECIAL, 195, -1, 1, -1, 0, 7)
      .partial(),
    /* End Unused */
    new AttackMove(Moves.MIND_BLOWN, Type.FIRE, MoveCategory.SPECIAL, 150, 100, 5, -1, 0, 7)
      .condition(failIfDampCondition)
      .attr(HalfSacrificialAttr)
      .target(MoveTarget.ALL_NEAR_OTHERS),
    new AttackMove(Moves.PLASMA_FISTS, Type.ELECTRIC, MoveCategory.PHYSICAL, 100, 100, 15, -1, 0, 7)
      .punchingMove()
      .partial(),
    new AttackMove(Moves.PHOTON_GEYSER, Type.PSYCHIC, MoveCategory.SPECIAL, 100, 100, 5, -1, 0, 7)
      .attr(PhotonGeyserCategoryAttr)
      .ignoresAbilities()
      .partial(),
    /* Unused */
    new AttackMove(Moves.LIGHT_THAT_BURNS_THE_SKY, Type.PSYCHIC, MoveCategory.SPECIAL, 200, -1, 1, -1, 0, 7)
      .attr(PhotonGeyserCategoryAttr)
      .ignoresAbilities(),
    new AttackMove(Moves.SEARING_SUNRAZE_SMASH, Type.STEEL, MoveCategory.PHYSICAL, 200, -1, 1, -1, 0, 7)
      .ignoresAbilities(),
    new AttackMove(Moves.MENACING_MOONRAZE_MAELSTROM, Type.GHOST, MoveCategory.SPECIAL, 200, -1, 1, -1, 0, 7)
      .ignoresAbilities(),
    new AttackMove(Moves.LETS_SNUGGLE_FOREVER, Type.FAIRY, MoveCategory.PHYSICAL, 190, -1, 1, -1, 0, 7)
      .partial(),
    new AttackMove(Moves.SPLINTERED_STORMSHARDS, Type.ROCK, MoveCategory.PHYSICAL, 190, -1, 1, -1, 0, 7)
      .attr(ClearTerrainAttr)
      .makesContact(false),
    new AttackMove(Moves.CLANGOROUS_SOULBLAZE, Type.DRAGON, MoveCategory.SPECIAL, 185, -1, 1, 100, 0, 7)
      .attr(StatChangeAttr, [ BattleStat.ATK, BattleStat.DEF, BattleStat.SPATK, BattleStat.SPDEF, BattleStat.SPD ], 1, true)
      .soundBased()
      .target(MoveTarget.ALL_NEAR_ENEMIES)
      .partial(),
    /* End Unused */
    new AttackMove(Moves.ZIPPY_ZAP, Type.ELECTRIC, MoveCategory.PHYSICAL, 80, 100, 10, 100, 2, 7)
      .attr(CritOnlyAttr),
    new AttackMove(Moves.SPLISHY_SPLASH, Type.WATER, MoveCategory.SPECIAL, 90, 100, 15, 30, 0, 7)
      .attr(StatusEffectAttr, StatusEffect.PARALYSIS)
      .target(MoveTarget.ALL_NEAR_ENEMIES),
    new AttackMove(Moves.FLOATY_FALL, Type.FLYING, MoveCategory.PHYSICAL, 90, 95, 15, 30, 0, 7)
      .attr(FlinchAttr),
    new AttackMove(Moves.PIKA_PAPOW, Type.ELECTRIC, MoveCategory.SPECIAL, -1, -1, 20, -1, 0, 7)
      .attr(FriendshipPowerAttr),
    new AttackMove(Moves.BOUNCY_BUBBLE, Type.WATER, MoveCategory.SPECIAL, 60, 100, 20, -1, 0, 7)
      .attr(HitHealAttr, 1.0)
      .triageMove(),
    new AttackMove(Moves.BUZZY_BUZZ, Type.ELECTRIC, MoveCategory.SPECIAL, 60, 100, 20, 100, 0, 7)
      .attr(StatusEffectAttr, StatusEffect.PARALYSIS),
    new AttackMove(Moves.SIZZLY_SLIDE, Type.FIRE, MoveCategory.PHYSICAL, 60, 100, 20, 100, 0, 7)
      .attr(StatusEffectAttr, StatusEffect.BURN),
    new AttackMove(Moves.GLITZY_GLOW, Type.PSYCHIC, MoveCategory.SPECIAL, 80, 95, 15, -1, 0, 7)
      .attr(AddArenaTagAttr, ArenaTagType.LIGHT_SCREEN, 5, false, true),
    new AttackMove(Moves.BADDY_BAD, Type.DARK, MoveCategory.SPECIAL, 80, 95, 15, -1, 0, 7)
      .attr(AddArenaTagAttr, ArenaTagType.REFLECT, 5, false, true),
    new AttackMove(Moves.SAPPY_SEED, Type.GRASS, MoveCategory.PHYSICAL, 100, 90, 10, 100, 0, 7)
      .attr(AddBattlerTagAttr, BattlerTagType.SEEDED),
    new AttackMove(Moves.FREEZY_FROST, Type.ICE, MoveCategory.SPECIAL, 100, 90, 10, -1, 0, 7)
      .attr(ResetStatsAttr),
    new AttackMove(Moves.SPARKLY_SWIRL, Type.FAIRY, MoveCategory.SPECIAL, 120, 85, 5, -1, 0, 7)
      .partial(),
    new AttackMove(Moves.VEEVEE_VOLLEY, Type.NORMAL, MoveCategory.PHYSICAL, -1, -1, 20, -1, 0, 7)
      .attr(FriendshipPowerAttr),
    new AttackMove(Moves.DOUBLE_IRON_BASH, Type.STEEL, MoveCategory.PHYSICAL, 60, 100, 5, 30, 0, 7)
      .attr(MultiHitAttr, MultiHitType._2)
      .attr(FlinchAttr)
      .punchingMove(),
    /* Unused */
    new SelfStatusMove(Moves.MAX_GUARD, Type.NORMAL, -1, 10, -1, 4, 8)
      .attr(ProtectAttr),
    /* End Unused */
    new AttackMove(Moves.DYNAMAX_CANNON, Type.DRAGON, MoveCategory.SPECIAL, 100, 100, 5, -1, 0, 8)
      .attr(MovePowerMultiplierAttr, (user, target, move) => target.level > 200 ? 2 : 1)
      .attr(DiscourageFrequentUseAttr)
      .ignoresVirtual(),
    new AttackMove(Moves.SNIPE_SHOT, Type.WATER, MoveCategory.SPECIAL, 80, 100, 15, -1, 0, 8)
      .partial(),
    new AttackMove(Moves.JAW_LOCK, Type.DARK, MoveCategory.PHYSICAL, 80, 100, 10, -1, 0, 8)
      .attr(AddBattlerTagAttr, BattlerTagType.TRAPPED, false, false, 1)
      .attr(AddBattlerTagAttr, BattlerTagType.TRAPPED, true, false, 1)
      .bitingMove(),
    new SelfStatusMove(Moves.STUFF_CHEEKS, Type.NORMAL, -1, 10, 100, 0, 8)
      .unimplemented(),
    new SelfStatusMove(Moves.NO_RETREAT, Type.FIGHTING, -1, 5, 100, 0, 8)
      .attr(StatChangeAttr, [ BattleStat.ATK, BattleStat.DEF, BattleStat.SPATK, BattleStat.SPDEF, BattleStat.SPD ], 1, true)
      .attr(AddBattlerTagAttr, BattlerTagType.TRAPPED, true, true, 1),
    new StatusMove(Moves.TAR_SHOT, Type.ROCK, 100, 15, 100, 0, 8)
      .attr(StatChangeAttr, BattleStat.SPD, -1)
      .partial(),
    new StatusMove(Moves.MAGIC_POWDER, Type.PSYCHIC, 100, 20, -1, 0, 8)
      .attr(ChangeTypeAttr, Type.PSYCHIC)
      .powderMove(),
    new AttackMove(Moves.DRAGON_DARTS, Type.DRAGON, MoveCategory.PHYSICAL, 50, 100, 10, -1, 0, 8)
      .attr(MultiHitAttr, MultiHitType._2)
      .makesContact(false)
      .partial(),
    new StatusMove(Moves.TEATIME, Type.NORMAL, -1, 10, -1, 0, 8)
      .target(MoveTarget.ALL)
      .unimplemented(),
    new StatusMove(Moves.OCTOLOCK, Type.FIGHTING, 100, 15, -1, 0, 8)
      .attr(AddBattlerTagAttr, BattlerTagType.TRAPPED, false, true, 1)
      .partial(),
    new AttackMove(Moves.BOLT_BEAK, Type.ELECTRIC, MoveCategory.PHYSICAL, 85, 100, 10, -1, 0, 8)
      .attr(FirstAttackDoublePowerAttr),
    new AttackMove(Moves.FISHIOUS_REND, Type.WATER, MoveCategory.PHYSICAL, 85, 100, 10, -1, 0, 8)
      .attr(FirstAttackDoublePowerAttr)
      .bitingMove(),
    new StatusMove(Moves.COURT_CHANGE, Type.NORMAL, 100, 10, -1, 0, 8)
      .target(MoveTarget.BOTH_SIDES)
      .unimplemented(),
    /* Unused */
    new AttackMove(Moves.MAX_FLARE, Type.FIRE, MoveCategory.PHYSICAL, 10, -1, 10, -1, 0, 8)
      .target(MoveTarget.NEAR_ENEMY)
      .unimplemented(),
    new AttackMove(Moves.MAX_FLUTTERBY, Type.BUG, MoveCategory.PHYSICAL, 10, -1, 10, -1, 0, 8)
      .target(MoveTarget.NEAR_ENEMY)
      .unimplemented(),
    new AttackMove(Moves.MAX_LIGHTNING, Type.ELECTRIC, MoveCategory.PHYSICAL, 10, -1, 10, -1, 0, 8)
      .target(MoveTarget.NEAR_ENEMY)
      .unimplemented(),
    new AttackMove(Moves.MAX_STRIKE, Type.NORMAL, MoveCategory.PHYSICAL, 10, -1, 10, -1, 0, 8)
      .target(MoveTarget.NEAR_ENEMY)
      .unimplemented(),
    new AttackMove(Moves.MAX_KNUCKLE, Type.FIGHTING, MoveCategory.PHYSICAL, 10, -1, 10, -1, 0, 8)
      .target(MoveTarget.NEAR_ENEMY)
      .unimplemented(),
    new AttackMove(Moves.MAX_PHANTASM, Type.GHOST, MoveCategory.PHYSICAL, 10, -1, 10, -1, 0, 8)
      .target(MoveTarget.NEAR_ENEMY)
      .unimplemented(),
    new AttackMove(Moves.MAX_HAILSTORM, Type.ICE, MoveCategory.PHYSICAL, 10, -1, 10, -1, 0, 8)
      .target(MoveTarget.NEAR_ENEMY)
      .unimplemented(),
    new AttackMove(Moves.MAX_OOZE, Type.POISON, MoveCategory.PHYSICAL, 10, -1, 10, -1, 0, 8)
      .target(MoveTarget.NEAR_ENEMY)
      .unimplemented(),
    new AttackMove(Moves.MAX_GEYSER, Type.WATER, MoveCategory.PHYSICAL, 10, -1, 10, -1, 0, 8)
      .target(MoveTarget.NEAR_ENEMY)
      .unimplemented(),
    new AttackMove(Moves.MAX_AIRSTREAM, Type.FLYING, MoveCategory.PHYSICAL, 10, -1, 10, -1, 0, 8)
      .target(MoveTarget.NEAR_ENEMY)
      .unimplemented(),
    new AttackMove(Moves.MAX_STARFALL, Type.FAIRY, MoveCategory.PHYSICAL, 10, -1, 10, -1, 0, 8)
      .target(MoveTarget.NEAR_ENEMY)
      .unimplemented(),
    new AttackMove(Moves.MAX_WYRMWIND, Type.DRAGON, MoveCategory.PHYSICAL, 10, -1, 10, -1, 0, 8)
      .target(MoveTarget.NEAR_ENEMY)
      .unimplemented(),
    new AttackMove(Moves.MAX_MINDSTORM, Type.PSYCHIC, MoveCategory.PHYSICAL, 10, -1, 10, -1, 0, 8)
      .target(MoveTarget.NEAR_ENEMY)
      .unimplemented(),
    new AttackMove(Moves.MAX_ROCKFALL, Type.ROCK, MoveCategory.PHYSICAL, 10, -1, 10, -1, 0, 8)
      .target(MoveTarget.NEAR_ENEMY)
      .unimplemented(),
    new AttackMove(Moves.MAX_QUAKE, Type.GROUND, MoveCategory.PHYSICAL, 10, -1, 10, -1, 0, 8)
      .target(MoveTarget.NEAR_ENEMY)
      .unimplemented(),
    new AttackMove(Moves.MAX_DARKNESS, Type.DARK, MoveCategory.PHYSICAL, 10, -1, 10, -1, 0, 8)
      .target(MoveTarget.NEAR_ENEMY)
      .unimplemented(),
    new AttackMove(Moves.MAX_OVERGROWTH, Type.GRASS, MoveCategory.PHYSICAL, 10, -1, 10, -1, 0, 8)
      .target(MoveTarget.NEAR_ENEMY)
      .unimplemented(),
    new AttackMove(Moves.MAX_STEELSPIKE, Type.STEEL, MoveCategory.PHYSICAL, 10, -1, 10, -1, 0, 8)
      .target(MoveTarget.NEAR_ENEMY)
      .unimplemented(),
    /* End Unused */
    new SelfStatusMove(Moves.CLANGOROUS_SOUL, Type.DRAGON, 100, 5, 100, 0, 8)
      .attr(CutHpStatBoostAttr, [ BattleStat.ATK, BattleStat.DEF, BattleStat.SPATK, BattleStat.SPDEF, BattleStat.SPD ], 1, 3)
      .soundBased()
      .danceMove(),
    new AttackMove(Moves.BODY_PRESS, Type.FIGHTING, MoveCategory.PHYSICAL, 80, 100, 10, -1, 0, 8)
      .attr(DefAtkAttr),
    new StatusMove(Moves.DECORATE, Type.FAIRY, -1, 15, 100, 0, 8)
      .attr(StatChangeAttr, [ BattleStat.ATK, BattleStat.SPATK ], 2),
    new AttackMove(Moves.DRUM_BEATING, Type.GRASS, MoveCategory.PHYSICAL, 80, 100, 10, 100, 0, 8)
      .attr(StatChangeAttr, BattleStat.SPD, -1)
      .makesContact(false),
    new AttackMove(Moves.SNAP_TRAP, Type.GRASS, MoveCategory.PHYSICAL, 35, 100, 15, 100, 0, 8)
      .attr(TrapAttr, BattlerTagType.SNAP_TRAP),
    new AttackMove(Moves.PYRO_BALL, Type.FIRE, MoveCategory.PHYSICAL, 120, 90, 5, 10, 0, 8)
      .attr(HealStatusEffectAttr, true, StatusEffect.FREEZE)
      .attr(StatusEffectAttr, StatusEffect.BURN)
      .ballBombMove()
      .makesContact(false),
    new AttackMove(Moves.BEHEMOTH_BLADE, Type.STEEL, MoveCategory.PHYSICAL, 100, 100, 5, -1, 0, 8)
      .slicingMove(),
    new AttackMove(Moves.BEHEMOTH_BASH, Type.STEEL, MoveCategory.PHYSICAL, 100, 100, 5, -1, 0, 8),
    new AttackMove(Moves.AURA_WHEEL, Type.ELECTRIC, MoveCategory.PHYSICAL, 110, 100, 10, 100, 0, 8)
      .attr(StatChangeAttr, BattleStat.SPD, 1, true)
      .makesContact(false)
      .attr(AuraWheelTypeAttr)
      .condition((user, target, move) => [user.species.speciesId, user.fusionSpecies?.speciesId].includes(Species.MORPEKO)), // Missing custom fail message
    new AttackMove(Moves.BREAKING_SWIPE, Type.DRAGON, MoveCategory.PHYSICAL, 60, 100, 15, 100, 0, 8)
      .target(MoveTarget.ALL_NEAR_ENEMIES)
      .attr(StatChangeAttr, BattleStat.ATK, -1),
    new AttackMove(Moves.BRANCH_POKE, Type.GRASS, MoveCategory.PHYSICAL, 40, 100, 40, -1, 0, 8),
    new AttackMove(Moves.OVERDRIVE, Type.ELECTRIC, MoveCategory.SPECIAL, 80, 100, 10, -1, 0, 8)
      .soundBased()
      .target(MoveTarget.ALL_NEAR_ENEMIES),
    new AttackMove(Moves.APPLE_ACID, Type.GRASS, MoveCategory.SPECIAL, 80, 100, 10, 100, 0, 8)
      .attr(StatChangeAttr, BattleStat.SPDEF, -1),
    new AttackMove(Moves.GRAV_APPLE, Type.GRASS, MoveCategory.PHYSICAL, 80, 100, 10, 100, 0, 8)
      .attr(StatChangeAttr, BattleStat.DEF, -1)
      .attr(MovePowerMultiplierAttr, (user, target, move) => user.scene.arena.getTag(ArenaTagType.GRAVITY) ? 1.5 : 1)
      .makesContact(false),
    new AttackMove(Moves.SPIRIT_BREAK, Type.FAIRY, MoveCategory.PHYSICAL, 75, 100, 15, 100, 0, 8)
      .attr(StatChangeAttr, BattleStat.SPATK, -1),
    new AttackMove(Moves.STRANGE_STEAM, Type.FAIRY, MoveCategory.SPECIAL, 90, 95, 10, 20, 0, 8)
      .attr(ConfuseAttr),
    new StatusMove(Moves.LIFE_DEW, Type.WATER, -1, 10, -1, 0, 8)
      .attr(HealAttr, 0.25, true, false)
      .target(MoveTarget.USER_AND_ALLIES),
    new SelfStatusMove(Moves.OBSTRUCT, Type.DARK, 100, 10, -1, 4, 8)
      .attr(ProtectAttr, BattlerTagType.OBSTRUCT),
    new AttackMove(Moves.FALSE_SURRENDER, Type.DARK, MoveCategory.PHYSICAL, 80, -1, 10, -1, 0, 8),
    new AttackMove(Moves.METEOR_ASSAULT, Type.FIGHTING, MoveCategory.PHYSICAL, 150, 100, 5, -1, 0, 8)
      .attr(RechargeAttr)
      .makesContact(false),
    new AttackMove(Moves.ETERNABEAM, Type.DRAGON, MoveCategory.SPECIAL, 160, 90, 5, -1, 0, 8)
      .attr(RechargeAttr),
    new AttackMove(Moves.STEEL_BEAM, Type.STEEL, MoveCategory.SPECIAL, 140, 95, 5, -1, 0, 8)
      .attr(HalfSacrificialAttr),
    new AttackMove(Moves.EXPANDING_FORCE, Type.PSYCHIC, MoveCategory.SPECIAL, 80, 100, 10, -1, 0, 8)
      .attr(MovePowerMultiplierAttr, (user, target, move) => user.scene.arena.getTerrainType() === TerrainType.PSYCHIC && user.isGrounded() ? 1.5 : 1)
      .attr(VariableTargetAttr, (user, target, move) => user.scene.arena.getTerrainType() === TerrainType.PSYCHIC && user.isGrounded() ? 6 : 3),
    new AttackMove(Moves.STEEL_ROLLER, Type.STEEL, MoveCategory.PHYSICAL, 130, 100, 5, -1, 0, 8)
      .attr(ClearTerrainAttr)
      .condition((user, target, move) => !!user.scene.arena.terrain),
    new AttackMove(Moves.SCALE_SHOT, Type.DRAGON, MoveCategory.PHYSICAL, 25, 90, 20, 100, 0, 8)
      //.attr(StatChangeAttr, BattleStat.SPD, 1, true) // TODO: Have boosts only apply at end of move, not after every hit
      //.attr(StatChangeAttr, BattleStat.DEF, -1, true)
      .attr(MultiHitAttr)
      .makesContact(false)
      .partial(),
    new AttackMove(Moves.METEOR_BEAM, Type.ROCK, MoveCategory.SPECIAL, 120, 90, 10, 100, 0, 8)
      .attr(ChargeAttr, ChargeAnim.METEOR_BEAM_CHARGING, 'is overflowing\nwith space power!', null, true)
      .attr(StatChangeAttr, BattleStat.SPATK, 1, true)
      .ignoresVirtual(),
    new AttackMove(Moves.SHELL_SIDE_ARM, Type.POISON, MoveCategory.SPECIAL, 90, 100, 10, 20, 0, 8)
      .attr(ShellSideArmCategoryAttr)
      .attr(StatusEffectAttr, StatusEffect.POISON)
      .partial(),
    new AttackMove(Moves.MISTY_EXPLOSION, Type.FAIRY, MoveCategory.SPECIAL, 100, 100, 5, -1, 0, 8)
      .attr(SacrificialAttr)
      .target(MoveTarget.ALL_NEAR_OTHERS)
      .attr(MovePowerMultiplierAttr, (user, target, move) => user.scene.arena.getTerrainType() === TerrainType.MISTY && user.isGrounded() ? 1.5 : 1)
      .condition(failIfDampCondition),
    new AttackMove(Moves.GRASSY_GLIDE, Type.GRASS, MoveCategory.PHYSICAL, 55, 100, 20, -1, 0, 8)
      .partial(),
    new AttackMove(Moves.RISING_VOLTAGE, Type.ELECTRIC, MoveCategory.SPECIAL, 70, 100, 20, -1, 0, 8)
      .attr(MovePowerMultiplierAttr, (user, target, move) => user.scene.arena.getTerrainType() === TerrainType.ELECTRIC && target.isGrounded() ? 2 : 1),
    new AttackMove(Moves.TERRAIN_PULSE, Type.NORMAL, MoveCategory.SPECIAL, 50, 100, 10, -1, 0, 8)
      .pulseMove()
      .partial(),
    new AttackMove(Moves.SKITTER_SMACK, Type.BUG, MoveCategory.PHYSICAL, 70, 90, 10, 100, 0, 8)
      .attr(StatChangeAttr, BattleStat.SPATK, -1),
    new AttackMove(Moves.BURNING_JEALOUSY, Type.FIRE, MoveCategory.SPECIAL, 70, 100, 5, 100, 0, 8)
      .target(MoveTarget.ALL_NEAR_ENEMIES)
      .partial(),
    new AttackMove(Moves.LASH_OUT, Type.DARK, MoveCategory.PHYSICAL, 75, 100, 5, -1, 0, 8)
      .partial(),
    new AttackMove(Moves.POLTERGEIST, Type.GHOST, MoveCategory.PHYSICAL, 110, 90, 5, -1, 0, 8)
      .makesContact(false)
      .partial(),
    new StatusMove(Moves.CORROSIVE_GAS, Type.POISON, 100, 40, -1, 0, 8)
      .target(MoveTarget.ALL_NEAR_OTHERS)
      .unimplemented(),
    new StatusMove(Moves.COACHING, Type.FIGHTING, -1, 10, 100, 0, 8)
      .attr(StatChangeAttr, [ BattleStat.ATK, BattleStat.DEF ], 1)
      .target(MoveTarget.NEAR_ALLY),
    new AttackMove(Moves.FLIP_TURN, Type.WATER, MoveCategory.PHYSICAL, 60, 100, 20, -1, 0, 8)
      .attr(ForceSwitchOutAttr, true, false),
    new AttackMove(Moves.TRIPLE_AXEL, Type.ICE, MoveCategory.PHYSICAL, 20, 90, 10, -1, 0, 8)
      .attr(MultiHitAttr, MultiHitType._3_INCR)
      .attr(MissEffectAttr, (user: Pokemon, move: Move) => {
        user.turnData.hitsLeft = 1;
        return true;
      })
      .partial(),
    new AttackMove(Moves.DUAL_WINGBEAT, Type.FLYING, MoveCategory.PHYSICAL, 40, 90, 10, -1, 0, 8)
      .attr(MultiHitAttr, MultiHitType._2),
    new AttackMove(Moves.SCORCHING_SANDS, Type.GROUND, MoveCategory.SPECIAL, 70, 100, 10, 30, 0, 8)
      .attr(HealStatusEffectAttr, true, StatusEffect.FREEZE)
      .attr(StatusEffectAttr, StatusEffect.BURN),
    new StatusMove(Moves.JUNGLE_HEALING, Type.GRASS, -1, 10, -1, 0, 8)
      .attr(HealAttr, 0.25, true, false)
      .target(MoveTarget.USER_AND_ALLIES)
      .partial(),
    new AttackMove(Moves.WICKED_BLOW, Type.DARK, MoveCategory.PHYSICAL, 75, 100, 5, -1, 0, 8)
      .attr(CritOnlyAttr)
      .punchingMove(),
    new AttackMove(Moves.SURGING_STRIKES, Type.WATER, MoveCategory.PHYSICAL, 25, 100, 5, -1, 0, 8)
      .attr(MultiHitAttr, MultiHitType._3)
      .attr(CritOnlyAttr)
      .punchingMove(),
    new AttackMove(Moves.THUNDER_CAGE, Type.ELECTRIC, MoveCategory.SPECIAL, 80, 90, 15, 100, 0, 8)
      .attr(TrapAttr, BattlerTagType.THUNDER_CAGE),
    new AttackMove(Moves.DRAGON_ENERGY, Type.DRAGON, MoveCategory.SPECIAL, 150, 100, 5, -1, 0, 8)
      .attr(HpPowerAttr)
      .target(MoveTarget.ALL_NEAR_ENEMIES),
    new AttackMove(Moves.FREEZING_GLARE, Type.PSYCHIC, MoveCategory.SPECIAL, 90, 100, 10, 10, 0, 8)
      .attr(StatusEffectAttr, StatusEffect.FREEZE),
    new AttackMove(Moves.FIERY_WRATH, Type.DARK, MoveCategory.SPECIAL, 90, 100, 10, 20, 0, 8)
      .attr(FlinchAttr)
      .target(MoveTarget.ALL_NEAR_ENEMIES),
    new AttackMove(Moves.THUNDEROUS_KICK, Type.FIGHTING, MoveCategory.PHYSICAL, 90, 100, 10, 100, 0, 8)
      .attr(StatChangeAttr, BattleStat.DEF, -1),
    new AttackMove(Moves.GLACIAL_LANCE, Type.ICE, MoveCategory.PHYSICAL, 120, 100, 5, -1, 0, 8)
      .target(MoveTarget.ALL_NEAR_ENEMIES)
      .makesContact(false),
    new AttackMove(Moves.ASTRAL_BARRAGE, Type.GHOST, MoveCategory.SPECIAL, 120, 100, 5, -1, 0, 8)
      .target(MoveTarget.ALL_NEAR_ENEMIES),
    new AttackMove(Moves.EERIE_SPELL, Type.PSYCHIC, MoveCategory.SPECIAL, 80, 100, 5, 100, 0, 8)
      .soundBased()
      .partial(),
    new AttackMove(Moves.DIRE_CLAW, Type.POISON, MoveCategory.PHYSICAL, 80, 100, 15, 50, 0, 8)
      .attr(MultiStatusEffectAttr, [StatusEffect.POISON, StatusEffect.PARALYSIS, StatusEffect.SLEEP]),
    new AttackMove(Moves.PSYSHIELD_BASH, Type.PSYCHIC, MoveCategory.PHYSICAL, 70, 90, 10, 100, 0, 8)
      .attr(StatChangeAttr, BattleStat.DEF, 1, true),
    new SelfStatusMove(Moves.POWER_SHIFT, Type.NORMAL, -1, 10, 100, 0, 8)
      .unimplemented(),
    new AttackMove(Moves.STONE_AXE, Type.ROCK, MoveCategory.PHYSICAL, 65, 90, 15, 100, 0, 8)
      .attr(AddArenaTrapTagAttr, ArenaTagType.STEALTH_ROCK)
      .slicingMove(),
    new AttackMove(Moves.SPRINGTIDE_STORM, Type.FAIRY, MoveCategory.SPECIAL, 100, 80, 5, 30, 0, 8)
      .attr(StatChangeAttr, BattleStat.ATK, -1)
      .windMove()
      .target(MoveTarget.ALL_NEAR_ENEMIES),
    new AttackMove(Moves.MYSTICAL_POWER, Type.PSYCHIC, MoveCategory.SPECIAL, 70, 90, 10, 100, 0, 8)
      .attr(StatChangeAttr, BattleStat.SPATK, 1, true),
    new AttackMove(Moves.RAGING_FURY, Type.FIRE, MoveCategory.PHYSICAL, 120, 100, 10, -1, 0, 8)
      .attr(FrenzyAttr)
      .attr(MissEffectAttr, frenzyMissFunc)
      .target(MoveTarget.RANDOM_NEAR_ENEMY),
    new AttackMove(Moves.WAVE_CRASH, Type.WATER, MoveCategory.PHYSICAL, 120, 100, 10, -1, 0, 8)
      .attr(RecoilAttr, false, 0.33),
    new AttackMove(Moves.CHLOROBLAST, Type.GRASS, MoveCategory.SPECIAL, 150, 95, 5, -1, 0, 8)
      .attr(RecoilAttr, true, 0.5),
    new AttackMove(Moves.MOUNTAIN_GALE, Type.ICE, MoveCategory.PHYSICAL, 100, 85, 10, 30, 0, 8)
      .attr(FlinchAttr),
    new SelfStatusMove(Moves.VICTORY_DANCE, Type.FIGHTING, -1, 10, 100, 0, 8)
      .attr(StatChangeAttr, [ BattleStat.ATK, BattleStat.DEF, BattleStat.SPD ], 1, true)
      .danceMove(),
    new AttackMove(Moves.HEADLONG_RUSH, Type.GROUND, MoveCategory.PHYSICAL, 120, 100, 5, 100, 0, 8)
      .attr(StatChangeAttr, [ BattleStat.DEF, BattleStat.SPDEF ], -1, true)
      .punchingMove(),
    new AttackMove(Moves.BARB_BARRAGE, Type.POISON, MoveCategory.PHYSICAL, 60, 100, 10, 50, 0, 8)
      .attr(MovePowerMultiplierAttr, (user, target, move) => target.status && (target.status.effect === StatusEffect.POISON || target.status.effect === StatusEffect.TOXIC) ? 2 : 1)
      .attr(StatusEffectAttr, StatusEffect.POISON),
    new AttackMove(Moves.ESPER_WING, Type.PSYCHIC, MoveCategory.SPECIAL, 80, 100, 10, 100, 0, 8)
      .attr(HighCritAttr)
      .attr(StatChangeAttr, BattleStat.SPD, 1, true),
    new AttackMove(Moves.BITTER_MALICE, Type.GHOST, MoveCategory.SPECIAL, 75, 100, 10, 100, 0, 8)
      .attr(StatChangeAttr, BattleStat.ATK, -1),
    new SelfStatusMove(Moves.SHELTER, Type.STEEL, -1, 10, 100, 0, 8)
      .attr(StatChangeAttr, BattleStat.DEF, 2, true),
    new AttackMove(Moves.TRIPLE_ARROWS, Type.FIGHTING, MoveCategory.PHYSICAL, 90, 100, 10, 30, 0, 8)
      .attr(HighCritAttr)
      .attr(StatChangeAttr, BattleStat.DEF, -1)
      .attr(FlinchAttr)
      .partial(),
    new AttackMove(Moves.INFERNAL_PARADE, Type.GHOST, MoveCategory.SPECIAL, 60, 100, 15, 30, 0, 8)
      .attr(StatusEffectAttr, StatusEffect.BURN)
      .attr(MovePowerMultiplierAttr, (user, target, move) => target.status ? 2 : 1),
    new AttackMove(Moves.CEASELESS_EDGE, Type.DARK, MoveCategory.PHYSICAL, 65, 90, 15, 100, 0, 8)
      .attr(AddArenaTrapTagAttr, ArenaTagType.SPIKES)
      .slicingMove(),
    new AttackMove(Moves.BLEAKWIND_STORM, Type.FLYING, MoveCategory.SPECIAL, 100, 80, 10, 30, 0, 8)
      .attr(ThunderAccuracyAttr)
      .attr(StatChangeAttr, BattleStat.SPD, -1)
      .windMove()
      .target(MoveTarget.ALL_NEAR_ENEMIES),
    new AttackMove(Moves.WILDBOLT_STORM, Type.ELECTRIC, MoveCategory.SPECIAL, 100, 80, 10, 20, 0, 8)
      .attr(ThunderAccuracyAttr)
      .attr(StatusEffectAttr, StatusEffect.PARALYSIS)
      .windMove()
      .target(MoveTarget.ALL_NEAR_ENEMIES),
    new AttackMove(Moves.SANDSEAR_STORM, Type.GROUND, MoveCategory.SPECIAL, 100, 80, 10, 20, 0, 8)
      .attr(ThunderAccuracyAttr)
      .attr(StatusEffectAttr, StatusEffect.BURN)
      .windMove()
      .target(MoveTarget.ALL_NEAR_ENEMIES),
    new StatusMove(Moves.LUNAR_BLESSING, Type.PSYCHIC, -1, 5, -1, 0, 8)
      .attr(HealAttr, 0.25)
      .target(MoveTarget.USER_AND_ALLIES)
      .triageMove()
      .partial(),
    new SelfStatusMove(Moves.TAKE_HEART, Type.PSYCHIC, -1, 10, -1, 0, 8)
      .attr(StatChangeAttr, [ BattleStat.SPATK, BattleStat.SPDEF ], 1, true)
      .attr(HealStatusEffectAttr, true, StatusEffect.PARALYSIS, StatusEffect.POISON, StatusEffect.TOXIC, StatusEffect.BURN, StatusEffect.SLEEP),
    /* Unused
    new AttackMove(Moves.G_MAX_WILDFIRE, Type.FIRE, MoveCategory.PHYSICAL, 10, -1, 10, -1, 0, 8)
      .target(MoveTarget.ALL_NEAR_ENEMIES)
      .unimplemented(),
    new AttackMove(Moves.G_MAX_BEFUDDLE, Type.BUG, MoveCategory.PHYSICAL, 10, -1, 10, -1, 0, 8)
      .target(MoveTarget.ALL_NEAR_ENEMIES)
      .unimplemented(),
    new AttackMove(Moves.G_MAX_VOLT_CRASH, Type.ELECTRIC, MoveCategory.PHYSICAL, 10, -1, 10, -1, 0, 8)
      .target(MoveTarget.ALL_NEAR_ENEMIES)
      .unimplemented(),
    new AttackMove(Moves.G_MAX_GOLD_RUSH, Type.NORMAL, MoveCategory.PHYSICAL, 10, -1, 10, -1, 0, 8)
      .target(MoveTarget.ALL_NEAR_ENEMIES)
      .unimplemented(),
    new AttackMove(Moves.G_MAX_CHI_STRIKE, Type.FIGHTING, MoveCategory.PHYSICAL, 10, -1, 10, -1, 0, 8)
      .target(MoveTarget.ALL_NEAR_ENEMIES)
      .unimplemented(),
    new AttackMove(Moves.G_MAX_TERROR, Type.GHOST, MoveCategory.PHYSICAL, 10, -1, 10, -1, 0, 8)
      .target(MoveTarget.ALL_NEAR_ENEMIES)
      .unimplemented(),
    new AttackMove(Moves.G_MAX_RESONANCE, Type.ICE, MoveCategory.PHYSICAL, 10, -1, 10, -1, 0, 8)
      .target(MoveTarget.ALL_NEAR_ENEMIES)
      .unimplemented(),
    new AttackMove(Moves.G_MAX_CUDDLE, Type.NORMAL, MoveCategory.PHYSICAL, 10, -1, 10, -1, 0, 8)
      .target(MoveTarget.ALL_NEAR_ENEMIES)
      .unimplemented(),
    new AttackMove(Moves.G_MAX_REPLENISH, Type.NORMAL, MoveCategory.PHYSICAL, 10, -1, 10, -1, 0, 8)
      .target(MoveTarget.ALL_NEAR_ENEMIES)
      .unimplemented(),
    new AttackMove(Moves.G_MAX_MALODOR, Type.POISON, MoveCategory.PHYSICAL, 10, -1, 10, -1, 0, 8)
      .target(MoveTarget.ALL_NEAR_ENEMIES)
      .unimplemented(),
    new AttackMove(Moves.G_MAX_STONESURGE, Type.WATER, MoveCategory.PHYSICAL, 10, -1, 10, -1, 0, 8)
      .target(MoveTarget.ALL_NEAR_ENEMIES)
      .unimplemented(),
    new AttackMove(Moves.G_MAX_WIND_RAGE, Type.FLYING, MoveCategory.PHYSICAL, 10, -1, 10, -1, 0, 8)
      .target(MoveTarget.ALL_NEAR_ENEMIES)
      .unimplemented(),
    new AttackMove(Moves.G_MAX_STUN_SHOCK, Type.ELECTRIC, MoveCategory.PHYSICAL, 10, -1, 10, -1, 0, 8)
      .target(MoveTarget.ALL_NEAR_ENEMIES)
      .unimplemented(),
    new AttackMove(Moves.G_MAX_FINALE, Type.FAIRY, MoveCategory.PHYSICAL, 10, -1, 10, -1, 0, 8)
      .target(MoveTarget.ALL_NEAR_ENEMIES)
      .unimplemented(),
    new AttackMove(Moves.G_MAX_DEPLETION, Type.DRAGON, MoveCategory.PHYSICAL, 10, -1, 10, -1, 0, 8)
      .target(MoveTarget.ALL_NEAR_ENEMIES)
      .unimplemented(),
    new AttackMove(Moves.G_MAX_GRAVITAS, Type.PSYCHIC, MoveCategory.PHYSICAL, 10, -1, 10, -1, 0, 8)
      .target(MoveTarget.ALL_NEAR_ENEMIES)
      .unimplemented(),
    new AttackMove(Moves.G_MAX_VOLCALITH, Type.ROCK, MoveCategory.PHYSICAL, 10, -1, 10, -1, 0, 8)
      .target(MoveTarget.ALL_NEAR_ENEMIES)
      .unimplemented(),
    new AttackMove(Moves.G_MAX_SANDBLAST, Type.GROUND, MoveCategory.PHYSICAL, 10, -1, 10, -1, 0, 8)
      .target(MoveTarget.ALL_NEAR_ENEMIES)
      .unimplemented(),
    new AttackMove(Moves.G_MAX_SNOOZE, Type.DARK, MoveCategory.PHYSICAL, 10, -1, 10, -1, 0, 8)
      .target(MoveTarget.ALL_NEAR_ENEMIES)
      .unimplemented(),
    new AttackMove(Moves.G_MAX_TARTNESS, Type.GRASS, MoveCategory.PHYSICAL, 10, -1, 10, -1, 0, 8)
      .target(MoveTarget.ALL_NEAR_ENEMIES)
      .unimplemented(),
    new AttackMove(Moves.G_MAX_SWEETNESS, Type.GRASS, MoveCategory.PHYSICAL, 10, -1, 10, -1, 0, 8)
      .target(MoveTarget.ALL_NEAR_ENEMIES)
      .unimplemented(),
    new AttackMove(Moves.G_MAX_SMITE, Type.FAIRY, MoveCategory.PHYSICAL, 10, -1, 10, -1, 0, 8)
      .target(MoveTarget.ALL_NEAR_ENEMIES)
      .unimplemented(),
    new AttackMove(Moves.G_MAX_STEELSURGE, Type.STEEL, MoveCategory.PHYSICAL, 10, -1, 10, -1, 0, 8)
      .target(MoveTarget.ALL_NEAR_ENEMIES)
      .unimplemented(),
    new AttackMove(Moves.G_MAX_MELTDOWN, Type.STEEL, MoveCategory.PHYSICAL, 10, -1, 10, -1, 0, 8)
      .target(MoveTarget.ALL_NEAR_ENEMIES)
      .unimplemented(),
    new AttackMove(Moves.G_MAX_FOAM_BURST, Type.WATER, MoveCategory.PHYSICAL, 10, -1, 10, -1, 0, 8)
      .target(MoveTarget.ALL_NEAR_ENEMIES)
      .unimplemented(),
    new AttackMove(Moves.G_MAX_CENTIFERNO, Type.FIRE, MoveCategory.PHYSICAL, 10, -1, 10, -1, 0, 8)
      .target(MoveTarget.ALL_NEAR_ENEMIES)
      .unimplemented(),
    new AttackMove(Moves.G_MAX_VINE_LASH, Type.GRASS, MoveCategory.PHYSICAL, 10, -1, 10, -1, 0, 8)
      .target(MoveTarget.ALL_NEAR_ENEMIES)
      .unimplemented(),
    new AttackMove(Moves.G_MAX_CANNONADE, Type.WATER, MoveCategory.PHYSICAL, 10, -1, 10, -1, 0, 8)
      .target(MoveTarget.ALL_NEAR_ENEMIES)
      .unimplemented(),
    new AttackMove(Moves.G_MAX_DRUM_SOLO, Type.GRASS, MoveCategory.PHYSICAL, 10, -1, 10, -1, 0, 8)
      .target(MoveTarget.ALL_NEAR_ENEMIES)
      .unimplemented(),
    new AttackMove(Moves.G_MAX_FIREBALL, Type.FIRE, MoveCategory.PHYSICAL, 10, -1, 10, -1, 0, 8)
      .target(MoveTarget.ALL_NEAR_ENEMIES)
      .unimplemented(),
    new AttackMove(Moves.G_MAX_HYDROSNIPE, Type.WATER, MoveCategory.PHYSICAL, 10, -1, 10, -1, 0, 8)
      .target(MoveTarget.ALL_NEAR_ENEMIES)
      .unimplemented(),
    new AttackMove(Moves.G_MAX_ONE_BLOW, Type.DARK, MoveCategory.PHYSICAL, 10, -1, 10, -1, 0, 8)
      .target(MoveTarget.ALL_NEAR_ENEMIES)
      .unimplemented(),
    new AttackMove(Moves.G_MAX_RAPID_FLOW, Type.WATER, MoveCategory.PHYSICAL, 10, -1, 10, -1, 0, 8)
      .target(MoveTarget.ALL_NEAR_ENEMIES)
      .unimplemented(),
    End Unused */
    new AttackMove(Moves.TERA_BLAST, Type.NORMAL, MoveCategory.SPECIAL, 80, 100, 10, -1, 0, 9)
      .attr(TeraBlastCategoryAttr)
      .partial(),
    new SelfStatusMove(Moves.SILK_TRAP, Type.BUG, -1, 10, -1, 4, 9)
      .attr(ProtectAttr, BattlerTagType.SILK_TRAP),
    new AttackMove(Moves.AXE_KICK, Type.FIGHTING, MoveCategory.PHYSICAL, 120, 90, 10, 30, 0, 9)
      .attr(MissEffectAttr, crashDamageFunc)
      .attr(NoEffectAttr, crashDamageFunc)
      .attr(ConfuseAttr),
    new AttackMove(Moves.LAST_RESPECTS, Type.GHOST, MoveCategory.PHYSICAL, 50, 100, 10, -1, 0, 9)
      .attr(MovePowerMultiplierAttr, (user, target, move) => {
          return user.scene.getParty().reduce((acc, pokemonInParty) => acc + (pokemonInParty.status?.effect == StatusEffect.FAINT ? 1 : 0),
          1,)
        })
      .makesContact(false),
    new AttackMove(Moves.LUMINA_CRASH, Type.PSYCHIC, MoveCategory.SPECIAL, 80, 100, 10, 100, 0, 9)
      .attr(StatChangeAttr, BattleStat.SPDEF, -2),
    new AttackMove(Moves.ORDER_UP, Type.DRAGON, MoveCategory.PHYSICAL, 80, 100, 10, -1, 0, 9)
      .makesContact(false)
      .partial(),
    new AttackMove(Moves.JET_PUNCH, Type.WATER, MoveCategory.PHYSICAL, 60, 100, 15, -1, 1, 9)
      .punchingMove(),
    new StatusMove(Moves.SPICY_EXTRACT, Type.GRASS, -1, 15, 100, 0, 9)
      .attr(StatChangeAttr, BattleStat.ATK, 2)
      .attr(StatChangeAttr, BattleStat.DEF, -2),
    new AttackMove(Moves.SPIN_OUT, Type.STEEL, MoveCategory.PHYSICAL, 100, 100, 5, 100, 0, 9)
      .attr(StatChangeAttr, BattleStat.SPD, -2, true),
    new AttackMove(Moves.POPULATION_BOMB, Type.NORMAL, MoveCategory.PHYSICAL, 20, 90, 10, -1, 0, 9)
      .attr(MultiHitAttr, MultiHitType._1_TO_10)
      .slicingMove()
      .partial(),
    new AttackMove(Moves.ICE_SPINNER, Type.ICE, MoveCategory.PHYSICAL, 80, 100, 15, -1, 0, 9)
      .attr(ClearTerrainAttr),
    new AttackMove(Moves.GLAIVE_RUSH, Type.DRAGON, MoveCategory.PHYSICAL, 120, 100, 5, -1, 0, 9)
      .partial(),
    new StatusMove(Moves.REVIVAL_BLESSING, Type.NORMAL, -1, 1, -1, 0, 9)
      .triageMove()
      .unimplemented(),
    new AttackMove(Moves.SALT_CURE, Type.ROCK, MoveCategory.PHYSICAL, 40, 100, 15, -1, 0, 9)
      .attr(AddBattlerTagAttr, BattlerTagType.SALT_CURED)
      .makesContact(false),
    new AttackMove(Moves.TRIPLE_DIVE, Type.WATER, MoveCategory.PHYSICAL, 30, 95, 10, -1, 0, 9)
      .attr(MultiHitAttr, MultiHitType._3),
    new AttackMove(Moves.MORTAL_SPIN, Type.POISON, MoveCategory.PHYSICAL, 30, 100, 15, 100, 0, 9)
      .attr(LapseBattlerTagAttr, [
        BattlerTagType.BIND,
        BattlerTagType.WRAP,
        BattlerTagType.FIRE_SPIN,
        BattlerTagType.WHIRLPOOL,
        BattlerTagType.CLAMP,
        BattlerTagType.SAND_TOMB,
        BattlerTagType.MAGMA_STORM,
        BattlerTagType.SNAP_TRAP,
        BattlerTagType.THUNDER_CAGE,
        BattlerTagType.SEEDED,
        BattlerTagType.INFESTATION
      ], true)
      .attr(StatusEffectAttr, StatusEffect.POISON)
      .target(MoveTarget.ALL_NEAR_ENEMIES),
    new StatusMove(Moves.DOODLE, Type.NORMAL, 100, 10, -1, 0, 9)
      .attr(AbilityCopyAttr, true),
    new SelfStatusMove(Moves.FILLET_AWAY, Type.NORMAL, -1, 10, -1, 0, 9)
      .attr(CutHpStatBoostAttr, [ BattleStat.ATK, BattleStat.SPATK, BattleStat.SPD ], 2, 2),
    new AttackMove(Moves.KOWTOW_CLEAVE, Type.DARK, MoveCategory.PHYSICAL, 85, -1, 10, -1, 0, 9)
      .slicingMove(),
    new AttackMove(Moves.FLOWER_TRICK, Type.GRASS, MoveCategory.PHYSICAL, 70, -1, 10, 100, 0, 9)
      .attr(CritOnlyAttr)
      .makesContact(false),
    new AttackMove(Moves.TORCH_SONG, Type.FIRE, MoveCategory.SPECIAL, 80, 100, 10, 100, 0, 9)
      .attr(StatChangeAttr, BattleStat.SPATK, 1, true)
      .soundBased(),
    new AttackMove(Moves.AQUA_STEP, Type.WATER, MoveCategory.PHYSICAL, 80, 100, 10, 100, 0, 9)
      .attr(StatChangeAttr, BattleStat.SPD, 1, true)
      .danceMove(),
    new AttackMove(Moves.RAGING_BULL, Type.NORMAL, MoveCategory.PHYSICAL, 90, 100, 10, -1, 0, 9)
      .attr(RagingBullTypeAttr)
      .attr(RemoveScreensAttr),
    new AttackMove(Moves.MAKE_IT_RAIN, Type.STEEL, MoveCategory.SPECIAL, 120, 100, 5, -1, 0, 9)
      .attr(MoneyAttr)
      .attr(StatChangeAttr, BattleStat.SPATK, -1, true, null, true, true)
      .target(MoveTarget.ALL_NEAR_ENEMIES),
    new AttackMove(Moves.PSYBLADE, Type.PSYCHIC, MoveCategory.PHYSICAL, 80, 100, 15, -1, 0, 9)
      .attr(MovePowerMultiplierAttr, (user, target, move) => user.scene.arena.getTerrainType() === TerrainType.ELECTRIC && user.isGrounded() ? 1.5 : 1)  
      .slicingMove(),
    new AttackMove(Moves.HYDRO_STEAM, Type.WATER, MoveCategory.SPECIAL, 80, 100, 15, -1, 0, 9)
<<<<<<< HEAD
      .attr(IgnoreWeatherTypeDebuffAttr, WeatherType.SUNNY)
      .attr(MovePowerMultiplierAttr, (user, target, move) => [WeatherType.SUNNY, WeatherType.HARSH_SUN].includes(user.scene.arena.weather?.weatherType) && !user.scene.arena.weather?.isEffectSuppressed(user.scene) ? 1.5 : 1),
    new AttackMove(Moves.RUINATION, Type.DARK, MoveCategory.SPECIAL, 1, 90, 10, -1, 0, 9)
=======
      .partial(),
    new AttackMove(Moves.RUINATION, Type.DARK, MoveCategory.SPECIAL, -1, 90, 10, -1, 0, 9)
>>>>>>> bde7620a
      .attr(TargetHalfHpDamageAttr),
    new AttackMove(Moves.COLLISION_COURSE, Type.FIGHTING, MoveCategory.PHYSICAL, 100, 100, 5, -1, 0, 9)
      .attr(MovePowerMultiplierAttr, (user, target, move) => target.getAttackTypeEffectiveness(move.type, user) >= 2 ? 5461/4096 : 1),
    new AttackMove(Moves.ELECTRO_DRIFT, Type.ELECTRIC, MoveCategory.SPECIAL, 100, 100, 5, -1, 0, 9)
      .attr(MovePowerMultiplierAttr, (user, target, move) => target.getAttackTypeEffectiveness(move.type, user) >= 2 ? 5461/4096 : 1)
      .makesContact(),
    new SelfStatusMove(Moves.SHED_TAIL, Type.NORMAL, -1, 10, -1, 0, 9)
      .unimplemented(),
    new StatusMove(Moves.CHILLY_RECEPTION, Type.ICE, -1, 10, -1, 0, 9)
      .attr(WeatherChangeAttr, WeatherType.SNOW)
      .attr(ForceSwitchOutAttr, true, false)
      .target(MoveTarget.BOTH_SIDES),
    new SelfStatusMove(Moves.TIDY_UP, Type.NORMAL, -1, 10, 100, 0, 9)
      .attr(StatChangeAttr, [ BattleStat.ATK, BattleStat.SPD ], 1, true)
      .partial(),
    new StatusMove(Moves.SNOWSCAPE, Type.ICE, -1, 10, -1, 0, 9)
      .attr(WeatherChangeAttr, WeatherType.SNOW)
      .target(MoveTarget.BOTH_SIDES),
    new AttackMove(Moves.POUNCE, Type.BUG, MoveCategory.PHYSICAL, 50, 100, 20, 100, 0, 9)
      .attr(StatChangeAttr, BattleStat.SPD, -1),
    new AttackMove(Moves.TRAILBLAZE, Type.GRASS, MoveCategory.PHYSICAL, 50, 100, 20, 100, 0, 9)
      .attr(StatChangeAttr, BattleStat.SPD, 1, true),
    new AttackMove(Moves.CHILLING_WATER, Type.WATER, MoveCategory.SPECIAL, 50, 100, 20, -1, 0, 9)
      .attr(StatChangeAttr, BattleStat.ATK, -1),
    new AttackMove(Moves.HYPER_DRILL, Type.NORMAL, MoveCategory.PHYSICAL, 100, 100, 5, -1, 0, 9)
      .ignoresProtect(),
    new AttackMove(Moves.TWIN_BEAM, Type.PSYCHIC, MoveCategory.SPECIAL, 40, 100, 10, -1, 0, 9)
      .attr(MultiHitAttr, MultiHitType._2),
    new AttackMove(Moves.RAGE_FIST, Type.GHOST, MoveCategory.PHYSICAL, 50, 100, 10, -1, 0, 9)
      .attr(HitCountPowerAttr)
      .punchingMove(),
    new AttackMove(Moves.ARMOR_CANNON, Type.FIRE, MoveCategory.SPECIAL, 120, 100, 5, -1, 0, 9)
      .attr(StatChangeAttr, [ BattleStat.DEF, BattleStat.SPDEF ], -1, true),
    new AttackMove(Moves.BITTER_BLADE, Type.FIRE, MoveCategory.PHYSICAL, 90, 100, 10, -1, 0, 9)
      .attr(HitHealAttr)
      .slicingMove()
      .triageMove(),
    new AttackMove(Moves.DOUBLE_SHOCK, Type.ELECTRIC, MoveCategory.PHYSICAL, 120, 100, 5, -1, 0, 9)
    .condition((user) => {
      const userTypes = user.getTypes(true);
      return userTypes.includes(Type.ELECTRIC);
    })
    .attr(RemoveTypeAttr, Type.ELECTRIC, (user) => {
      user.scene.queueMessage(getPokemonMessage(user, ` used up all its electricity!`));
    }),
    new AttackMove(Moves.GIGATON_HAMMER, Type.STEEL, MoveCategory.PHYSICAL, 160, 100, 5, -1, 0, 9)
      .makesContact(false)
      .condition((user, target, move) => {
        const turnMove = user.getLastXMoves(1);
        return !turnMove.length || turnMove[0].move !== move.id || turnMove[0].result !== MoveResult.SUCCESS;
      }), // TODO Add Instruct/Encore interaction
    new AttackMove(Moves.COMEUPPANCE, Type.DARK, MoveCategory.PHYSICAL, 1, 100, 10, -1, 0, 9)
      .attr(CounterDamageAttr, (move: Move) => (move.category === MoveCategory.PHYSICAL || move.category === MoveCategory.SPECIAL), 1.5)
      .target(MoveTarget.ATTACKER),
    new AttackMove(Moves.AQUA_CUTTER, Type.WATER, MoveCategory.PHYSICAL, 70, 100, 20, -1, 0, 9)
      .attr(HighCritAttr)
      .slicingMove()
      .makesContact(false),
    new AttackMove(Moves.BLAZING_TORQUE, Type.FIRE, MoveCategory.PHYSICAL, 80, 100, 10, 30, 0, 9)
      .attr(StatusEffectAttr, StatusEffect.BURN)
      .makesContact(false),
    new AttackMove(Moves.WICKED_TORQUE, Type.DARK, MoveCategory.PHYSICAL, 80, 100, 10, 10, 0, 9)
      .attr(StatusEffectAttr, StatusEffect.SLEEP)
      .makesContact(false),
    new AttackMove(Moves.NOXIOUS_TORQUE, Type.POISON, MoveCategory.PHYSICAL, 100, 100, 10, 30, 0, 9)
      .attr(StatusEffectAttr, StatusEffect.POISON)
      .makesContact(false),
    new AttackMove(Moves.COMBAT_TORQUE, Type.FIGHTING, MoveCategory.PHYSICAL, 100, 100, 10, 30, 0, 9)
      .attr(StatusEffectAttr, StatusEffect.PARALYSIS)
      .makesContact(false),
    new AttackMove(Moves.MAGICAL_TORQUE, Type.FAIRY, MoveCategory.PHYSICAL, 100, 100, 10, 30, 0, 9)
      .attr(ConfuseAttr)
      .makesContact(false),
    new AttackMove(Moves.BLOOD_MOON, Type.NORMAL, MoveCategory.SPECIAL, 140, 100, 5, -1, 0, 9)
      .condition((user, target, move) => {
        const turnMove = user.getLastXMoves(1);
        return !turnMove.length || turnMove[0].move !== move.id || turnMove[0].result !== MoveResult.SUCCESS;
      }), // TODO Add Instruct/Encore interaction
    new AttackMove(Moves.MATCHA_GOTCHA, Type.GRASS, MoveCategory.SPECIAL, 80, 90, 15, 20, 0, 9)
      .attr(HitHealAttr)
      .attr(HealStatusEffectAttr, true, StatusEffect.FREEZE)
      .attr(StatusEffectAttr, StatusEffect.BURN)
      .target(MoveTarget.ALL_NEAR_ENEMIES)
      .triageMove()
      .partial(),
    new AttackMove(Moves.SYRUP_BOMB, Type.GRASS, MoveCategory.SPECIAL, 60, 85, 10, -1, 0, 9)
      .attr(StatChangeAttr, BattleStat.SPD, -1) //Temporary
      .ballBombMove()
      .partial(),
    new AttackMove(Moves.IVY_CUDGEL, Type.GRASS, MoveCategory.PHYSICAL, 100, 100, 10, -1, 0, 9)
      .attr(IvyCudgelTypeAttr)
      .attr(HighCritAttr)
      .makesContact(false),
    new AttackMove(Moves.ELECTRO_SHOT, Type.ELECTRIC, MoveCategory.SPECIAL, 130, 100, 10, 100, 0, 9)
      .attr(ElectroShotChargeAttr)
      .ignoresVirtual(),
    new AttackMove(Moves.TERA_STARSTORM, Type.NORMAL, MoveCategory.SPECIAL, 120, 100, 5, -1, 0, 9)
      .attr(TeraBlastCategoryAttr)
      .partial(),
    new AttackMove(Moves.FICKLE_BEAM, Type.DRAGON, MoveCategory.SPECIAL, 80, 100, 5, 30, 0, 9)
      .attr(PreMoveMessageAttr, doublePowerChanceMessageFunc)
      .attr(DoublePowerChanceAttr),
    new StatusMove(Moves.BURNING_BULWARK, Type.FIRE, -1, 10, 100, 4, 9)
      .attr(ProtectAttr, BattlerTagType.BURNING_BULWARK),
    new AttackMove(Moves.THUNDERCLAP, Type.ELECTRIC, MoveCategory.SPECIAL, 70, 100, 5, -1, 1, 9)
      .condition((user, target, move) => user.scene.currentBattle.turnCommands[target.getBattlerIndex()].command === Command.FIGHT && !target.turnData.acted && allMoves[user.scene.currentBattle.turnCommands[target.getBattlerIndex()].move.move].category !== MoveCategory.STATUS),
    new AttackMove(Moves.MIGHTY_CLEAVE, Type.ROCK, MoveCategory.PHYSICAL, 95, 100, 5, -1, 0, 9)
      .slicingMove()
      .ignoresProtect(),
    new AttackMove(Moves.TACHYON_CUTTER, Type.STEEL, MoveCategory.SPECIAL, 50, -1, 10, -1, 0, 9)
      .attr(MultiHitAttr, MultiHitType._2)
      .slicingMove(),
    new AttackMove(Moves.HARD_PRESS, Type.STEEL, MoveCategory.PHYSICAL, 100, 100, 5, -1, 0, 9)
      .attr(OpponentHighHpPowerAttr),
    new StatusMove(Moves.DRAGON_CHEER, Type.DRAGON, -1, 15, 100, 0, 9)
      .attr(AddBattlerTagAttr, BattlerTagType.CRIT_BOOST, false, true)
      .target(MoveTarget.NEAR_ALLY)
      .partial(),
    new AttackMove(Moves.ALLURING_VOICE, Type.FAIRY, MoveCategory.SPECIAL, 80, 100, 10, -1, 0, 9)
      .partial(),
    new AttackMove(Moves.TEMPER_FLARE, Type.FIRE, MoveCategory.PHYSICAL, 75, 100, 10, -1, 0, 9)
      .attr(MovePowerMultiplierAttr, (user, target, move) => user.getLastXMoves(2)[1]?.result == MoveResult.MISS || user.getLastXMoves(2)[1]?.result == MoveResult.FAIL ? 2 : 1),
    new AttackMove(Moves.SUPERCELL_SLAM, Type.ELECTRIC, MoveCategory.PHYSICAL, 100, 95, 15, -1, 0, 9)
      .attr(MissEffectAttr, crashDamageFunc)
      .attr(NoEffectAttr, crashDamageFunc),
    new AttackMove(Moves.PSYCHIC_NOISE, Type.PSYCHIC, MoveCategory.SPECIAL, 75, 100, 10, -1, 0, 9)
      .soundBased()
      .partial(),
    new AttackMove(Moves.UPPER_HAND, Type.FIGHTING, MoveCategory.PHYSICAL, 65, 100, 15, -1, 3, 9)
      .partial(),
    new AttackMove(Moves.MALIGNANT_CHAIN, Type.POISON, MoveCategory.SPECIAL, 100, 100, 5, 50, 0, 9)
      .attr(StatusEffectAttr, StatusEffect.TOXIC)
  );
} <|MERGE_RESOLUTION|>--- conflicted
+++ resolved
@@ -3097,8 +3097,8 @@
       if (!player && !user.scene.currentBattle.battleType) {
         if (this.batonPass)
           return false;
-        //U-turn et al should not switch a wild mon out, but a player's Dragon Tail can
-        if (!user.hasTrainer() && move.category !== MoveCategory.STATUS)
+        //U-turn et al should not switch a wild mon out, including status moves that don't target the user, but a player's Dragon Tail can
+        if (this.user && (move.category !== MoveCategory.STATUS || move.moveTarget !== MoveTarget.USER))
           return false;
         // Don't allow wild opponents to flee on the boss stage since it can ruin a run early on
         if (!(user.scene.currentBattle.waveIndex % 10))
@@ -6488,14 +6488,9 @@
       .attr(MovePowerMultiplierAttr, (user, target, move) => user.scene.arena.getTerrainType() === TerrainType.ELECTRIC && user.isGrounded() ? 1.5 : 1)  
       .slicingMove(),
     new AttackMove(Moves.HYDRO_STEAM, Type.WATER, MoveCategory.SPECIAL, 80, 100, 15, -1, 0, 9)
-<<<<<<< HEAD
       .attr(IgnoreWeatherTypeDebuffAttr, WeatherType.SUNNY)
       .attr(MovePowerMultiplierAttr, (user, target, move) => [WeatherType.SUNNY, WeatherType.HARSH_SUN].includes(user.scene.arena.weather?.weatherType) && !user.scene.arena.weather?.isEffectSuppressed(user.scene) ? 1.5 : 1),
-    new AttackMove(Moves.RUINATION, Type.DARK, MoveCategory.SPECIAL, 1, 90, 10, -1, 0, 9)
-=======
-      .partial(),
     new AttackMove(Moves.RUINATION, Type.DARK, MoveCategory.SPECIAL, -1, 90, 10, -1, 0, 9)
->>>>>>> bde7620a
       .attr(TargetHalfHpDamageAttr),
     new AttackMove(Moves.COLLISION_COURSE, Type.FIGHTING, MoveCategory.PHYSICAL, 100, 100, 5, -1, 0, 9)
       .attr(MovePowerMultiplierAttr, (user, target, move) => target.getAttackTypeEffectiveness(move.type, user) >= 2 ? 5461/4096 : 1),
