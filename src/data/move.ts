--- conflicted
+++ resolved
@@ -5749,17 +5749,11 @@
       if (user.scene.currentBattle.waveIndex % 10 === 0) {
         return false;
       }
-<<<<<<< HEAD
 
       // Don't allow wild mons to flee with U-turn et al
       if (this.selfSwitch && !user.isPlayer() && move.category !== MoveCategory.STATUS) {
         return false;
       }
-
-      // Switch out logic for everything else (eg: WILD battles)
-      switchOutTarget.leaveField(false);
-=======
->>>>>>> 684fb93e
 
       if (switchOutTarget.hp > 0) {
         switchOutTarget.leaveField(false);
