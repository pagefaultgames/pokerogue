--- conflicted
+++ resolved
@@ -6189,7 +6189,7 @@
    * @returns true
    */
   apply(user: Pokemon, target: Pokemon, move: Move, args: any[]): boolean {
-    if (target.turnData.battleStatsIncreased) {
+    if (target.turnData.statStagesIncreased) {
       super.apply(user, target, move, args);
     }
     return true;
@@ -6216,7 +6216,7 @@
    * @returns true
    */
   apply(user: Pokemon, target: Pokemon, move: Move, args: any[]): boolean {
-    if (target.turnData.battleStatsIncreased) {
+    if (target.turnData.statStagesIncreased) {
       target.trySetStatus(this.effect, true, user);
     }
     return true;
@@ -8687,13 +8687,8 @@
       })
       .partial(),
     new SelfStatusMove(Moves.NO_RETREAT, Type.FIGHTING, -1, 5, -1, 0, 8)
-<<<<<<< HEAD
       .attr(StatStageChangeAttr, [ Stat.ATK, Stat.DEF, Stat.SPATK, Stat.SPDEF, Stat.SPD ], 1, true)
-      .attr(AddBattlerTagAttr, BattlerTagType.TRAPPED, true, true, 1)
-=======
-      .attr(StatChangeAttr, [ BattleStat.ATK, BattleStat.DEF, BattleStat.SPATK, BattleStat.SPDEF, BattleStat.SPD ], 1, true)
       .attr(AddBattlerTagAttr, BattlerTagType.NO_RETREAT, true, false)
->>>>>>> 39cfe69c
       .condition((user, target, move) => user.getTag(TrappedTag)?.sourceMove !== Moves.NO_RETREAT), // fails if the user is currently trapped by No Retreat
     new StatusMove(Moves.TAR_SHOT, Type.ROCK, 100, 15, -1, 0, 8)
       .attr(StatStageChangeAttr, [ Stat.SPD ], -1)
@@ -8888,7 +8883,7 @@
       .attr(StatusIfBoostedAttr, StatusEffect.BURN)
       .target(MoveTarget.ALL_NEAR_ENEMIES),
     new AttackMove(Moves.LASH_OUT, Type.DARK, MoveCategory.PHYSICAL, 75, 100, 5, -1, 0, 8)
-      .attr(MovePowerMultiplierAttr, (user, target, move) => user.turnData.battleStatsDecreased ? 2 : 1),
+      .attr(MovePowerMultiplierAttr, (user, _target, _move) => user.turnData.statStagesDecreased ? 2 : 1),
     new AttackMove(Moves.POLTERGEIST, Type.GHOST, MoveCategory.PHYSICAL, 110, 90, 5, -1, 0, 8)
       .attr(AttackedByItemAttr)
       .makesContact(false),
