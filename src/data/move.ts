import { Moves } from "./enums/moves";
import { ChargeAnim, MoveChargeAnim, initMoveAnim, loadMoveAnimAssets } from "./battle-anims";
import { BattleEndPhase, MovePhase, NewBattlePhase, PartyStatusCurePhase, PokemonHealPhase, StatChangePhase, SwitchSummonPhase } from "../phases";
import { BattleStat, getBattleStatName } from "./battle-stat";
import { EncoreTag } from "./battler-tags";
import { BattlerTagType } from "./enums/battler-tag-type";
import { getPokemonMessage } from "../messages";
import Pokemon, { AttackMoveResult, EnemyPokemon, HitResult, MoveResult, PlayerPokemon, PokemonMove, TurnMove } from "../field/pokemon";
import { StatusEffect, getStatusEffectHealText } from "./status-effect";
import { Type } from "./type";
import * as Utils from "../utils";
import { WeatherType } from "./weather";
import { ArenaTagSide, ArenaTrapTag } from "./arena-tag";
import { ArenaTagType } from "./enums/arena-tag-type";
import { UnswappableAbilityAbAttr, UncopiableAbilityAbAttr, UnsuppressableAbilityAbAttr, BlockRecoilDamageAttr, BlockOneHitKOAbAttr, IgnoreContactAbAttr, MaxMultiHitAbAttr, applyAbAttrs, BlockNonDirectDamageAbAttr, applyPreSwitchOutAbAttrs, PreSwitchOutAbAttr, applyPostDefendAbAttrs, PostDefendContactApplyStatusEffectAbAttr, MoveAbilityBypassAbAttr, ReverseDrainAbAttr, FieldPreventExplosiveMovesAbAttr, ForceSwitchOutImmunityAbAttr, BlockItemTheftAbAttr } from "./ability";
import { Abilities } from "./enums/abilities";
import { allAbilities } from "./ability";
import { PokemonHeldItemModifier, BerryModifier, PreserveBerryModifier } from "../modifier/modifier";
import Battle, { BattlerIndex } from "../battle";
import { Stat } from "./pokemon-stat";
import { TerrainType } from "./terrain";
import { SpeciesFormChangeActiveTrigger } from "./pokemon-forms";
import { Species } from "./enums/species";
import { ModifierPoolType } from "#app/modifier/modifier-type";
import { Command } from "../ui/command-ui-handler";
import { Biome } from "./enums/biome";
import i18next, { Localizable } from "../plugins/i18n";
import { getBerryEffectFunc } from "./berry";

export enum MoveCategory {
  PHYSICAL,
  SPECIAL,
  STATUS
}

export enum MoveTarget {
  /** {@link https://bulbapedia.bulbagarden.net/wiki/Category:Moves_that_target_the_user Moves that target the User} */
  USER,
  OTHER,
  ALL_OTHERS,
  NEAR_OTHER,
  /** {@link https://bulbapedia.bulbagarden.net/wiki/Category:Moves_that_target_all_adjacent_Pok%C3%A9mon Moves that target all adjacent Pokemon} */
  ALL_NEAR_OTHERS,
  NEAR_ENEMY,
  /** {@link https://bulbapedia.bulbagarden.net/wiki/Category:Moves_that_target_all_adjacent_foes Moves that taret all adjacent foes} */
  ALL_NEAR_ENEMIES,
  RANDOM_NEAR_ENEMY,
  ALL_ENEMIES,
  /** {@link https://bulbapedia.bulbagarden.net/wiki/Category:Counterattacks Counterattacks} */
  ATTACKER,
  /** {@link https://bulbapedia.bulbagarden.net/wiki/Category:Moves_that_target_one_adjacent_ally Moves that target one adjacent ally} */
  NEAR_ALLY,
  ALLY,
  USER_OR_NEAR_ALLY,
  USER_AND_ALLIES,
  /** {@link https://bulbapedia.bulbagarden.net/wiki/Category:Moves_that_target_all_Pok%C3%A9mon Moves that target all Pokemon} */
  ALL,
  USER_SIDE,
  /** {@link https://bulbapedia.bulbagarden.net/wiki/Category:Entry_hazard-creating_moves Entry hazard-creating moves} */
  ENEMY_SIDE,
  BOTH_SIDES,
  PARTY,
  CURSE
}

export enum MoveFlags {
  NONE              = 0,
  MAKES_CONTACT     = 1 << 0,
  IGNORE_PROTECT    = 1 << 1,
  IGNORE_VIRTUAL    = 1 << 2,
  SOUND_BASED       = 1 << 3,
  HIDE_USER         = 1 << 4,
  HIDE_TARGET       = 1 << 5,
  BITING_MOVE       = 1 << 6,
  PULSE_MOVE        = 1 << 7,
  PUNCHING_MOVE     = 1 << 8,
  SLICING_MOVE      = 1 << 9,
  /**
   * Indicates a move should be affected by {@linkcode Abilities.RECKLESS}
   * @see {@linkcode Move.recklessMove()}
   */
  RECKLESS_MOVE     = 1 << 10,
  BALLBOMB_MOVE     = 1 << 11,
  POWDER_MOVE       = 1 << 12,
  DANCE_MOVE        = 1 << 13,
  WIND_MOVE         = 1 << 14,
  TRIAGE_MOVE       = 1 << 15,
  IGNORE_ABILITIES  = 1 << 16,
}

type MoveConditionFunc = (user: Pokemon, target: Pokemon, move: Move) => boolean;
type UserMoveConditionFunc = (user: Pokemon, move: Move) => boolean;

export default class Move implements Localizable {
  public id: Moves;
  public name: string;
  public type: Type;
  public category: MoveCategory;
  public moveTarget: MoveTarget;
  public power: integer;
  public accuracy: integer;
  public pp: integer;
  public effect: string;
  public chance: integer;
  public priority: integer;
  public generation: integer;
  public attrs: MoveAttr[];
  private conditions: MoveCondition[];
  private flags: integer;
  private nameAppend: string;

  constructor(id: Moves, type: Type, category: MoveCategory, defaultMoveTarget: MoveTarget, power: integer, accuracy: integer, pp: integer, chance: integer, priority: integer, generation: integer) {
    this.id = id;

    this.nameAppend = "";
    this.type = type;
    this.category = category;
    this.moveTarget = defaultMoveTarget;
    this.power = power;
    this.accuracy = accuracy;
    this.pp = pp;
    this.chance = chance;
    this.priority = priority;
    this.generation = generation;

    this.attrs = [];
    this.conditions = [];

    this.flags = 0;
    if (defaultMoveTarget === MoveTarget.USER) {
      this.setFlag(MoveFlags.IGNORE_PROTECT, true);
    }
    if (category === MoveCategory.PHYSICAL) {
      this.setFlag(MoveFlags.MAKES_CONTACT, true);
    }

    this.localize();
  }

  localize(): void {
    const i18nKey = Moves[this.id].split("_").filter(f => f).map((f, i) => i ? `${f[0]}${f.slice(1).toLowerCase()}` : f.toLowerCase()).join("") as unknown as string;

    this.name = this.id ? `${i18next.t(`move:${i18nKey}.name`).toString()}${this.nameAppend}` : "";
    this.effect = this.id ? `${i18next.t(`move:${i18nKey}.effect`).toString()}${this.nameAppend}` : "";
  }

  getAttrs(attrType: { new(...args: any[]): MoveAttr }): MoveAttr[] {
    return this.attrs.filter(a => a instanceof attrType);
  }

  findAttr(attrPredicate: (attr: MoveAttr) => boolean): MoveAttr {
    return this.attrs.find(attrPredicate);
  }

  attr<T extends new (...args: any[]) => MoveAttr>(AttrType: T, ...args: ConstructorParameters<T>): this {
    const attr = new AttrType(...args);
    this.attrs.push(attr);
    let attrCondition = attr.getCondition();
    if (attrCondition) {
      if (typeof attrCondition === "function") {
        attrCondition = new MoveCondition(attrCondition);
      }
      this.conditions.push(attrCondition);
    }

    return this;
  }

  addAttr(attr: MoveAttr): this {
    this.attrs.push(attr);
    let attrCondition = attr.getCondition();
    if (attrCondition) {
      if (typeof attrCondition === "function") {
        attrCondition = new MoveCondition(attrCondition);
      }
      this.conditions.push(attrCondition);
    }

    return this;
  }

  target(moveTarget: MoveTarget): this {
    this.moveTarget = moveTarget;
    return this;
  }

  hasFlag(flag: MoveFlags): boolean {
    return !!(this.flags & flag);
  }

  isMultiTarget(): boolean {
    switch (this.moveTarget) {
    case MoveTarget.ALL_OTHERS:
    case MoveTarget.ALL_NEAR_OTHERS:
    case MoveTarget.ALL_NEAR_ENEMIES:
    case MoveTarget.ALL_ENEMIES:
    case MoveTarget.USER_AND_ALLIES:
    case MoveTarget.ALL:
    case MoveTarget.USER_SIDE:
    case MoveTarget.ENEMY_SIDE:
    case MoveTarget.BOTH_SIDES:
      return true;
    }
    return false;
  }

  isTypeImmune(type: Type): boolean {
    switch (type) {
    case Type.GRASS:
      if (this.hasFlag(MoveFlags.POWDER_MOVE)) {
        return true;
      }
      break;
    }
    return false;
  }

  condition(condition: MoveCondition | MoveConditionFunc): this {
    if (typeof condition === "function") {
      condition = new MoveCondition(condition as MoveConditionFunc);
    }
    this.conditions.push(condition);

    return this;
  }

  partial(): this {
    this.nameAppend += " (P)";
    return this;
  }

  unimplemented(): this {
    this.nameAppend += " (N)";
    return this;
  }

  private setFlag(flag: MoveFlags, on: boolean): void {
    if (on) {
      this.flags |= flag;
    } else {
      this.flags ^= flag;
    }
  }

  makesContact(makesContact?: boolean): this {
    this.setFlag(MoveFlags.MAKES_CONTACT, makesContact);
    return this;
  }

  ignoresProtect(ignoresProtect?: boolean): this {
    this.setFlag(MoveFlags.IGNORE_PROTECT, ignoresProtect);
    return this;
  }

  ignoresVirtual(ignoresVirtual?: boolean): this {
    this.setFlag(MoveFlags.IGNORE_VIRTUAL, ignoresVirtual);
    return this;
  }

  soundBased(soundBased?: boolean): this {
    this.setFlag(MoveFlags.SOUND_BASED, soundBased);
    return this;
  }

  hidesUser(hidesUser?: boolean): this {
    this.setFlag(MoveFlags.HIDE_USER, hidesUser);
    return this;
  }

  hidesTarget(hidesTarget?: boolean): this {
    this.setFlag(MoveFlags.HIDE_TARGET, hidesTarget);
    return this;
  }

  bitingMove(bitingMove?: boolean): this {
    this.setFlag(MoveFlags.BITING_MOVE, bitingMove);
    return this;
  }

  pulseMove(pulseMove?: boolean): this {
    this.setFlag(MoveFlags.PULSE_MOVE, pulseMove);
    return this;
  }

  punchingMove(punchingMove?: boolean): this {
    this.setFlag(MoveFlags.PUNCHING_MOVE, punchingMove);
    return this;
  }

  slicingMove(slicingMove?: boolean): this {
    this.setFlag(MoveFlags.SLICING_MOVE, slicingMove);
    return this;
  }

  /**
   * Sets the {@linkcode MoveFlags.RECKLESS_MOVE} flag for the calling Move
   * @see {@linkcode Abilities.RECKLESS}
   * @param recklessMove The value to set the flag to
   * @returns The {@linkcode Move} that called this function
   */
  recklessMove(recklessMove?: boolean): this {
    this.setFlag(MoveFlags.RECKLESS_MOVE, recklessMove);
    return this;
  }

  ballBombMove(ballBombMove?: boolean): this {
    this.setFlag(MoveFlags.BALLBOMB_MOVE, ballBombMove);
    return this;
  }

  powderMove(powderMove?: boolean): this {
    this.setFlag(MoveFlags.POWDER_MOVE, powderMove);
    return this;
  }

  danceMove(danceMove?: boolean): this {
    this.setFlag(MoveFlags.DANCE_MOVE, danceMove);
    return this;
  }

  windMove(windMove?: boolean): this {
    this.setFlag(MoveFlags.WIND_MOVE, windMove);
    return this;
  }

  triageMove(triageMove?: boolean): this {
    this.setFlag(MoveFlags.TRIAGE_MOVE, triageMove);
    return this;
  }

  ignoresAbilities(ignoresAbilities?: boolean): this {
    this.setFlag(MoveFlags.IGNORE_ABILITIES, ignoresAbilities);
    return this;
  }

  checkFlag(flag: MoveFlags, user: Pokemon, target: Pokemon): boolean {
    switch (flag) {
    case MoveFlags.MAKES_CONTACT:
      if (user.hasAbilityWithAttr(IgnoreContactAbAttr)) {
        return false;
      }
      break;
    case MoveFlags.IGNORE_ABILITIES:
      if (user.hasAbilityWithAttr(MoveAbilityBypassAbAttr)) {
        const abilityEffectsIgnored = new Utils.BooleanHolder(false);
        applyAbAttrs(MoveAbilityBypassAbAttr, user, abilityEffectsIgnored, this);
        if (abilityEffectsIgnored.value) {
          return true;
        }
      }
    }

    return !!(this.flags & flag);
  }

  applyConditions(user: Pokemon, target: Pokemon, move: Move): boolean {
    for (const condition of this.conditions) {
      if (!condition.apply(user, target, move)) {
        return false;
      }
    }

    return true;
  }

  getFailedText(user: Pokemon, target: Pokemon, move: Move, cancelled: Utils.BooleanHolder): string | null {
    for (const attr of this.attrs) {
      const failedText = attr.getFailedText(user, target, move, cancelled);
      if (failedText !== null) {
        return failedText;
      }
    }
    return null;
  }

  getUserBenefitScore(user: Pokemon, target: Pokemon, move: Move): integer {
    let score = 0;

    for (const attr of this.attrs) {
      score += attr.getUserBenefitScore(user, target, move);
    }

    for (const condition of this.conditions) {
      score += condition.getUserBenefitScore(user, target, move);
    }

    return score;
  }

  getTargetBenefitScore(user: Pokemon, target: Pokemon, move: Move): integer {
    let score = 0;

    for (const attr of this.attrs) {
      score += attr.getTargetBenefitScore(user, !attr.selfTarget ? target : user, move) * (target !== user && attr.selfTarget ? -1 : 1);
    }

    return score;
  }
}

export class AttackMove extends Move {
  constructor(id: Moves, type: Type, category: MoveCategory, power: integer, accuracy: integer, pp: integer, chance: integer, priority: integer, generation: integer) {
    super(id, type, category, MoveTarget.NEAR_OTHER, power, accuracy, pp, chance, priority, generation);
  }

  getTargetBenefitScore(user: Pokemon, target: Pokemon, move: Move): integer {
    let ret = super.getTargetBenefitScore(user, target, move);

    let attackScore = 0;

    const effectiveness = target.getAttackTypeEffectiveness(this.type, user);
    attackScore = Math.pow(effectiveness - 1, 2) * effectiveness < 1 ? -2 : 2;
    if (attackScore) {
      if (this.category === MoveCategory.PHYSICAL) {
        const atk = new Utils.IntegerHolder(user.getBattleStat(Stat.ATK, target));
        applyMoveAttrs(VariableAtkAttr, user, target, move, atk);
        if (atk.value > user.getBattleStat(Stat.SPATK, target)) {
          const statRatio = user.getBattleStat(Stat.SPATK, target) / atk.value;
          if (statRatio <= 0.75) {
            attackScore *= 2;
          } else if (statRatio <= 0.875) {
            attackScore *= 1.5;
          }
        }
      } else {
        const spAtk = new Utils.IntegerHolder(user.getBattleStat(Stat.SPATK, target));
        applyMoveAttrs(VariableAtkAttr, user, target, move, spAtk);
        if (spAtk.value > user.getBattleStat(Stat.ATK, target)) {
          const statRatio = user.getBattleStat(Stat.ATK, target) / spAtk.value;
          if (statRatio <= 0.75) {
            attackScore *= 2;
          } else if (statRatio <= 0.875) {
            attackScore *= 1.5;
          }
        }
      }

      const power = new Utils.NumberHolder(this.power);
      applyMoveAttrs(VariablePowerAttr, user, target, move, power);

      attackScore += Math.floor(power.value / 5);
    }

    ret -= attackScore;

    return ret;
  }
}

export class StatusMove extends Move {
  constructor(id: Moves, type: Type, accuracy: integer, pp: integer, chance: integer, priority: integer, generation: integer) {
    super(id, type, MoveCategory.STATUS, MoveTarget.NEAR_OTHER, -1, accuracy, pp, chance, priority, generation);
  }
}

export class SelfStatusMove extends Move {
  constructor(id: Moves, type: Type, accuracy: integer, pp: integer, chance: integer, priority: integer, generation: integer) {
    super(id, type, MoveCategory.STATUS, MoveTarget.USER, -1, accuracy, pp, chance, priority, generation);
  }
}

/**
 * Base class defining all {@linkcode Move} Attributes
 * @abstract
 * @see {@linkcode apply}
 */
export abstract class MoveAttr {
  /** Should this {@linkcode Move} target the user? */
  public selfTarget: boolean;

  constructor(selfTarget: boolean = false) {
    this.selfTarget = selfTarget;
  }

  /**
   * Applies move attributes
   * @see {@linkcode applyMoveAttrsInternal}
   * @virtual
   * @param user {@linkcode Pokemon} using the move
   * @param target {@linkcode Pokemon} target of the move
   * @param move {@linkcode Move} with this attribute
   * @param args Set of unique arguments needed by this attribute
   * @returns true if application of the ability succeeds
   */
  apply(user: Pokemon, target: Pokemon, move: Move, args: any[]): boolean | Promise<boolean> {
    return true;
  }

  /**
   * @virtual
   * @returns the {@linkcode MoveCondition} or {@linkcode MoveConditionFunc} for this {@linkcode Move}
   */
  getCondition(): MoveCondition | MoveConditionFunc {
    return null;
  }

  /**
   * @virtual
   * @param user {@linkcode Pokemon} using the move
   * @param target {@linkcode Pokemon} target of the move
   * @param move {@linkcode Move} with this attribute
   * @param cancelled {@linkcode Utils.BooleanHolder} which stores if the move should fail
   * @returns the string representing failure of this {@linkcode Move}
   */
  getFailedText(user: Pokemon, target: Pokemon, move: Move, cancelled: Utils.BooleanHolder): string | null {
    return null;
  }

  /**
   * Used by the Enemy AI to rank an attack based on a given user
   * @see {@linkcode EnemyPokemon.getNextMove}
   * @virtual
   */
  getUserBenefitScore(user: Pokemon, target: Pokemon, move: Move): integer {
    return 0;
  }

  /**
   * Used by the Enemy AI to rank an attack based on a given target
   * @see {@linkcode EnemyPokemon.getNextMove}
   * @virtual
   */
  getTargetBenefitScore(user: Pokemon, target: Pokemon, move: Move): integer {
    return 0;
  }
}

export enum MoveEffectTrigger {
  PRE_APPLY,
  POST_APPLY,
  HIT,
  /** Triggers one time after all target effects have applied */
  POST_TARGET,
}

/** Base class defining all Move Effect Attributes
 * @extends MoveAttr
 * @see {@linkcode apply}
 */
export class MoveEffectAttr extends MoveAttr {
  /** Defines when this effect should trigger in the move's effect order
   * @see {@linkcode MoveEffectPhase.start}
   */
  public trigger: MoveEffectTrigger;
  /** Should this effect only apply on the first hit? */
  public firstHitOnly: boolean;

  constructor(selfTarget?: boolean, trigger?: MoveEffectTrigger, firstHitOnly: boolean = false) {
    super(selfTarget);
    this.trigger = trigger !== undefined ? trigger : MoveEffectTrigger.POST_APPLY;
    this.firstHitOnly = firstHitOnly;
  }

  /**
   * Determines whether the {@linkcode Move}'s effects are valid to {@linkcode apply}
   * @virtual
   * @param user {@linkcode Pokemon} using the move
   * @param target {@linkcode Pokemon} target of the move
   * @param move {@linkcode Move} with this attribute
   * @param args Set of unique arguments needed by this attribute
   * @returns true if basic application of the ability attribute should be possible
   */
  canApply(user: Pokemon, target: Pokemon, move: Move, args: any[]) {
    return !! (this.selfTarget ? user.hp && !user.getTag(BattlerTagType.FRENZY) : target.hp)
           && (this.selfTarget || !target.getTag(BattlerTagType.PROTECTED) || move.hasFlag(MoveFlags.IGNORE_PROTECT));
  }

  /** Applies move effects so long as they are able based on {@linkcode canApply} */
  apply(user: Pokemon, target: Pokemon, move: Move, args: any[]): boolean | Promise<boolean> {
    return this.canApply(user, target, move, args);
  }
}

export class PreMoveMessageAttr extends MoveAttr {
  private message: string | ((user: Pokemon, target: Pokemon, move: Move) => string);

  constructor(message: string | ((user: Pokemon, target: Pokemon, move: Move) => string)) {
    super();
    this.message = message;
  }

  apply(user: Pokemon, target: Pokemon, move: Move, args: any[]): boolean {
    const message = typeof this.message === "string"
      ? this.message as string
      : this.message(user, target, move);
    if (message) {
      user.scene.queueMessage(message, 500);
      return true;
    }
    return false;
  }
}

export class StatusMoveTypeImmunityAttr extends MoveAttr {
  public immuneType: Type;

  constructor(immuneType: Type) {
    super(false);

    this.immuneType = immuneType;
  }
}

export class IgnoreOpponentStatChangesAttr extends MoveAttr {
  apply(user: Pokemon, target: Pokemon, move: Move, args: any[]): boolean {
    (args[0] as Utils.IntegerHolder).value = 0;

    return true;
  }
}

export class HighCritAttr extends MoveAttr {
  apply(user: Pokemon, target: Pokemon, move: Move, args: any[]): boolean {
    (args[0] as Utils.IntegerHolder).value++;

    return true;
  }

  getUserBenefitScore(user: Pokemon, target: Pokemon, move: Move): integer {
    return 3;
  }
}

export class CritOnlyAttr extends MoveAttr {
  apply(user: Pokemon, target: Pokemon, move: Move, args: any[]): boolean {
    (args[0] as Utils.BooleanHolder).value = true;

    return true;
  }

  getUserBenefitScore(user: Pokemon, target: Pokemon, move: Move): integer {
    return 5;
  }
}

export class FixedDamageAttr extends MoveAttr {
  private damage: integer;

  constructor(damage: integer) {
    super();

    this.damage = damage;
  }

  apply(user: Pokemon, target: Pokemon, move: Move, args: any[]): boolean {
    (args[0] as Utils.IntegerHolder).value = this.getDamage(user, target, move);

    return true;
  }

  getDamage(user: Pokemon, target: Pokemon, move: Move): integer {
    return this.damage;
  }
}

export class UserHpDamageAttr extends FixedDamageAttr {
  constructor() {
    super(0);
  }

  apply(user: Pokemon, target: Pokemon, move: Move, args: any[]): boolean {
    (args[0] as Utils.IntegerHolder).value = user.hp;

    return true;
  }
}

export class TargetHalfHpDamageAttr extends FixedDamageAttr {
  constructor() {
    super(0);
  }

  apply(user: Pokemon, target: Pokemon, move: Move, args: any[]): boolean {
    (args[0] as Utils.IntegerHolder).value = Math.max(Math.floor(target.hp / 2), 1);

    return true;
  }

  getTargetBenefitScore(user: Pokemon, target: Pokemon, move: Move): number {
    return target.getHpRatio() > 0.5 ? Math.floor(((target.getHpRatio() - 0.5) * -24) + 4) : -20;
  }
}

export class MatchHpAttr extends FixedDamageAttr {
  constructor() {
    super(0);
  }

  apply(user: Pokemon, target: Pokemon, move: Move, args: any[]): boolean {
    (args[0] as Utils.IntegerHolder).value = target.hp - user.hp;

    return true;
  }

  getCondition(): MoveConditionFunc {
    return (user, target, move) => user.hp <= target.hp;
  }

  // TODO
  /*getUserBenefitScore(user: Pokemon, target: Pokemon, move: Move): integer {
    return 0;
  }*/
}

type MoveFilter = (move: Move) => boolean;

export class CounterDamageAttr extends FixedDamageAttr {
  private moveFilter: MoveFilter;
  private multiplier: number;

  constructor(moveFilter: MoveFilter, multiplier: integer) {
    super(0);

    this.moveFilter = moveFilter;
    this.multiplier = multiplier;
  }

  apply(user: Pokemon, target: Pokemon, move: Move, args: any[]): boolean {
    const damage = user.turnData.attacksReceived.filter(ar => this.moveFilter(allMoves[ar.move])).reduce((total: integer, ar: AttackMoveResult) => total + ar.damage, 0);
    (args[0] as Utils.IntegerHolder).value = Math.floor(Math.max(damage * this.multiplier, 1));

    return true;
  }

  getCondition(): MoveConditionFunc {
    return (user, target, move) => !!user.turnData.attacksReceived.filter(ar => this.moveFilter(allMoves[ar.move])).length;
  }
}

export class LevelDamageAttr extends FixedDamageAttr {
  constructor() {
    super(0);
  }

  getDamage(user: Pokemon, target: Pokemon, move: Move): number {
    return user.level;
  }
}

export class RandomLevelDamageAttr extends FixedDamageAttr {
  constructor() {
    super(0);
  }

  getDamage(user: Pokemon, target: Pokemon, move: Move): number {
    return Math.max(Math.floor(user.level * (user.randSeedIntRange(50, 150) * 0.01)), 1);
  }
}

export class ModifiedDamageAttr extends MoveAttr {
  apply(user: Pokemon, target: Pokemon, move: Move, args: any[]): boolean {
    const initialDamage = args[0] as Utils.IntegerHolder;
    initialDamage.value = this.getModifiedDamage(user, target, move, initialDamage.value);

    return true;
  }

  getModifiedDamage(user: Pokemon, target: Pokemon, move: Move, damage: integer): integer {
    return damage;
  }
}

export class SurviveDamageAttr extends ModifiedDamageAttr {
  getModifiedDamage(user: Pokemon, target: Pokemon, move: Move, damage: number): number {
    return Math.min(damage, target.hp - 1);
  }

  getCondition(): MoveConditionFunc {
    return (user, target, move) => target.hp > 1;
  }

  getUserBenefitScore(user: Pokemon, target: Pokemon, move: Move): integer {
    return target.hp > 1 ? 0 : -20;
  }
}

export class RecoilAttr extends MoveEffectAttr {
  private useHp: boolean;
  private damageRatio: number;
  private unblockable: boolean;

  constructor(useHp: boolean = false, damageRatio: number = 0.25, unblockable: boolean = false) {
    super(true);

    this.useHp = useHp;
    this.damageRatio = damageRatio;
    this.unblockable = unblockable;
  }

  apply(user: Pokemon, target: Pokemon, move: Move, args: any[]): boolean {
    if (!super.apply(user, target, move, args)) {
      return false;
    }

    const cancelled = new Utils.BooleanHolder(false);
    if (!this.unblockable) {
      applyAbAttrs(BlockRecoilDamageAttr, user, cancelled);
    }

    if (cancelled.value) {
      return false;
    }

    const recoilDamage = Math.max(Math.floor((!this.useHp ? user.turnData.currDamageDealt : user.getMaxHp()) * this.damageRatio),
      user.turnData.currDamageDealt ? 1 : 0);
    if (!recoilDamage) {
      return false;
    }

    applyAbAttrs(BlockNonDirectDamageAbAttr, user, cancelled);
    if (cancelled.value) {
      return false;
    }

    user.damageAndUpdate(recoilDamage, HitResult.OTHER, false, true, true);
    user.scene.queueMessage(getPokemonMessage(user, " is hit\nwith recoil!"));
    user.turnData.damageTaken += recoilDamage;

    return true;
  }

  getUserBenefitScore(user: Pokemon, target: Pokemon, move: Move): integer {
    return Math.floor((move.power / 5) / -4);
  }
}


/**
 * Attribute used for moves which self KO the user regardless if the move hits a target
 * @extends MoveEffectAttr
 * @see {@linkcode apply}
 **/
export class SacrificialAttr extends MoveEffectAttr {
  constructor() {
    super(true, MoveEffectTrigger.POST_TARGET);
  }

  /**
   * Deals damage to the user equal to their current hp
   * @param user {@linkcode Pokemon} that used the move
   * @param target {@linkcode Pokemon} target of the move
   * @param move {@linkcode Move} with this attribute
   * @param args N/A
   * @returns true if the function succeeds
   **/
  apply(user: Pokemon, target: Pokemon, move: Move, args: any[]): boolean {
    user.damageAndUpdate(user.hp, HitResult.OTHER, false, true, true);
	  user.turnData.damageTaken += user.hp;

    return true;
  }

  getUserBenefitScore(user: Pokemon, target: Pokemon, move: Move): integer {
    if (user.isBoss()) {
      return -20;
    }
    return Math.ceil(((1 - user.getHpRatio()) * 10 - 10) * (target.getAttackTypeEffectiveness(move.type, user) - 0.5));
  }
}

/**
 * Attribute used for moves which self KO the user but only if the move hits a target
 * @extends MoveEffectAttr
 * @see {@linkcode apply}
 **/
export class SacrificialAttrOnHit extends MoveEffectAttr {
  constructor() {
    super(true, MoveEffectTrigger.POST_TARGET);
  }

  /**
   * Deals damage to the user equal to their current hp if the move lands
   * @param user {@linkcode Pokemon} that used the move
   * @param target {@linkcode Pokemon} target of the move
   * @param move {@linkcode Move} with this attribute
   * @param args N/A
   * @returns true if the function succeeds
   **/
  apply(user: Pokemon, target: Pokemon, move: Move, args: any[]): boolean {
    // If the move fails to hit a target, then the user does not faint and the function returns false
    if (!super.apply(user, target, move, args)) {
      return false;
    }

    user.damageAndUpdate(user.hp, HitResult.OTHER, false, true, true);
    user.turnData.damageTaken += user.hp;

    return true;
  }

  getUserBenefitScore(user: Pokemon, target: Pokemon, move: Move): integer {
    if (user.isBoss()) {
      return -20;
    }
    return Math.ceil(((1 - user.getHpRatio()) * 10 - 10) * (target.getAttackTypeEffectiveness(move.type, user) - 0.5));
  }
}

/**
 * Attribute used for moves which cut the user's Max HP in half.
 * Triggers using {@linkcode MoveEffectTrigger.POST_TARGET}.
 * @extends MoveEffectAttr
 * @see {@linkcode apply}
 */
export class HalfSacrificialAttr extends MoveEffectAttr {
  constructor() {
    super(true, MoveEffectTrigger.POST_TARGET);
  }

  /**
   * Cut's the user's Max HP in half and displays the appropriate recoil message
   * @param user {@linkcode Pokemon} that used the move
   * @param target N/A
   * @param move {@linkcode Move} with this attribute
   * @param args N/A
   * @returns true if the function succeeds
   */
  apply(user: Pokemon, target: Pokemon, move: Move, args: any[]): boolean {
    if (!super.apply(user, target, move, args)) {
      return false;
    }

    const cancelled = new Utils.BooleanHolder(false);
    // Check to see if the Pokemon has an ability that blocks non-direct damage
    applyAbAttrs(BlockNonDirectDamageAbAttr, user, cancelled);
    if (!cancelled.value) {
      user.damageAndUpdate(Math.ceil(user.getMaxHp()/2), HitResult.OTHER, false, true, true);
      user.scene.queueMessage(getPokemonMessage(user, " cut its own HP to power up its move!")); // Queue recoil message
    }
    return true;
  }

  getUserBenefitScore(user: Pokemon, target: Pokemon, move: Move): integer {
    if (user.isBoss()) {
      return -10;
    }
    return Math.ceil(((1 - user.getHpRatio()/2) * 10 - 10) * (target.getAttackTypeEffectiveness(move.type, user) - 0.5));
  }
}

export enum MultiHitType {
  _2,
  _2_TO_5,
  _3,
  _3_INCR,
  _1_TO_10,
  BEAT_UP,
}

/**
 * Heals the user or target by {@linkcode healRatio} depending on the value of {@linkcode selfTarget}
 * @extends MoveEffectAttr
 * @see {@linkcode apply}
 */
export class HealAttr extends MoveEffectAttr {
  /** The percentage of {@linkcode Stat.HP} to heal */
  private healRatio: number;
  /** Should an animation be shown? */
  private showAnim: boolean;

  constructor(healRatio?: number, showAnim?: boolean, selfTarget?: boolean) {
    super(selfTarget === undefined || selfTarget);

    this.healRatio = healRatio || 1;
    this.showAnim = !!showAnim;
  }

  apply(user: Pokemon, target: Pokemon, move: Move, args: any[]): boolean {
    this.addHealPhase(this.selfTarget ? user : target, this.healRatio);
    return true;
  }

  /**
   * Creates a new {@linkcode PokemonHealPhase}.
   * This heals the target and shows the appropriate message.
   */
  addHealPhase(target: Pokemon, healRatio: number) {
    target.scene.unshiftPhase(new PokemonHealPhase(target.scene, target.getBattlerIndex(),
      Math.max(Math.floor(target.getMaxHp() * healRatio), 1), getPokemonMessage(target, " \nhad its HP restored."), true, !this.showAnim));
  }

  getTargetBenefitScore(user: Pokemon, target: Pokemon, move: Move): integer {
    const score = ((1 - (this.selfTarget ? user : target).getHpRatio()) * 20) - this.healRatio * 10;
    return Math.round(score / (1 - this.healRatio / 2));
  }
}

/**
 * Cures the user's party of non-volatile status conditions, ie. Heal Bell, Aromatherapy
 * @extends MoveEffectAttr
 * @see {@linkcode apply}
 */
export class PartyStatusCureAttr extends MoveEffectAttr {
  /** Message to display after using move */
  private message: string;
  /** Skips mons with this ability, ie. Soundproof */
  private abilityCondition: Abilities;

  constructor(message: string, abilityCondition: Abilities) {
    super();

    this.message = message;
    this.abilityCondition = abilityCondition;
  }

  apply(user: Pokemon, target: Pokemon, move: Move, args: any[]): boolean {
    if (!super.apply(user, target, move, args)) {
      return false;
    }

    this.addPartyCurePhase(user);
  }

  addPartyCurePhase(user: Pokemon) {
    user.scene.unshiftPhase(new PartyStatusCurePhase(user.scene, user, this.message, this.abilityCondition));
  }
}

export class SacrificialFullRestoreAttr extends SacrificialAttr {
  constructor() {
    super();
  }

  apply(user: Pokemon, target: Pokemon, move: Move, args: any[]): boolean {
    if (!super.apply(user, target, move, args)) {
      return false;
    }

    // We don't know which party member will be chosen, so pick the highest max HP in the party
    const maxPartyMemberHp = user.scene.getParty().map(p => p.getMaxHp()).reduce((maxHp: integer, hp: integer) => Math.max(hp, maxHp), 0);

    user.scene.pushPhase(new PokemonHealPhase(user.scene, user.getBattlerIndex(),
      maxPartyMemberHp, getPokemonMessage(user, "'s Healing Wish\nwas granted!"), true, false, false, true), true);

    return true;
  }

  getUserBenefitScore(user: Pokemon, target: Pokemon, move: Move): integer {
    return -20;
  }

  getCondition(): MoveConditionFunc {
    return (user, target, move) => user.scene.getParty().filter(p => p.isActive()).length > user.scene.currentBattle.getBattlerCount();
  }
}

/**
 * Attribute used for moves which ignore type-based debuffs from weather, namely Hydro Steam.
 * Called during damage calculation after getting said debuff from getAttackTypeMultiplier in the Pokemon class.
 * @extends MoveAttr
 * @see {@linkcode apply}
 */
export class IgnoreWeatherTypeDebuffAttr extends MoveAttr {
  /** The {@linkcode WeatherType} this move ignores */
  public weather: WeatherType;

  constructor(weather: WeatherType) {
    super();
    this.weather = weather;
  }
  /**
   * Changes the type-based weather modifier if this move's power would be reduced by it
   * @param user {@linkcode Pokemon} that used the move
   * @param target N/A
   * @param move {@linkcode Move} with this attribute
   * @param args [0] {@linkcode Utils.NumberHolder} for arenaAttackTypeMultiplier
   * @returns true if the function succeeds
   */
  apply(user: Pokemon, target: Pokemon, move: Move, args: any[]): boolean {
    const weatherModifier=args[0] as Utils.NumberHolder;
    //If the type-based attack power modifier due to weather (e.g. Water moves in Sun) is below 1, set it to 1
    if (user.scene.arena.weather?.weatherType === this.weather) {
      weatherModifier.value = Math.max(weatherModifier.value, 1);
    }
    return true;
  }
}

export abstract class WeatherHealAttr extends HealAttr {
  constructor() {
    super(0.5);
  }

  apply(user: Pokemon, target: Pokemon, move: Move, args: any[]): boolean {
    let healRatio = 0.5;
    if (!user.scene.arena.weather?.isEffectSuppressed(user.scene)) {
      const weatherType = user.scene.arena.weather?.weatherType || WeatherType.NONE;
      healRatio = this.getWeatherHealRatio(weatherType);
    }
    this.addHealPhase(user, healRatio);
    return true;
  }

  abstract getWeatherHealRatio(weatherType: WeatherType): number;
}

export class PlantHealAttr extends WeatherHealAttr {
  getWeatherHealRatio(weatherType: WeatherType): number {
    switch (weatherType) {
    case WeatherType.SUNNY:
    case WeatherType.HARSH_SUN:
      return 2 / 3;
    case WeatherType.RAIN:
    case WeatherType.SANDSTORM:
    case WeatherType.HAIL:
    case WeatherType.SNOW:
    case WeatherType.HEAVY_RAIN:
      return 0.25;
    default:
      return 0.5;
    }
  }
}

export class SandHealAttr extends WeatherHealAttr {
  getWeatherHealRatio(weatherType: WeatherType): number {
    switch (weatherType) {
    case WeatherType.SANDSTORM:
      return 2 / 3;
    default:
      return 0.5;
    }
  }
}

/**
 * Heals the target or the user by either {@linkcode normalHealRatio} or {@linkcode boostedHealRatio}
 * depending on the evaluation of {@linkcode condition}
 * @extends HealAttr
 * @see {@linkcode apply}
 */
export class BoostHealAttr extends HealAttr {
  /** Healing received when {@linkcode condition} is false */
  private normalHealRatio?: number;
  /** Healing received when {@linkcode condition} is true */
  private boostedHealRatio?: number;
  /** The lambda expression to check against when boosting the healing value */
  private condition?: MoveConditionFunc;

  constructor(normalHealRatio?: number, boostedHealRatio?: number, showAnim?: boolean, selfTarget?: boolean, condition?: MoveConditionFunc) {
    super(normalHealRatio, showAnim, selfTarget);
    this.normalHealRatio = normalHealRatio;
    this.boostedHealRatio = boostedHealRatio;
    this.condition = condition;
  }

  /**
   * @param user {@linkcode Pokemon} using the move
   * @param target {@linkcode Pokemon} target of the move
   * @param move {@linkcode Move} with this attribute
   * @param args N/A
   * @returns true if the move was successful
   */
  apply(user: Pokemon, target: Pokemon, move: Move, args: any[]): boolean {
    const healRatio = this.condition(user, target, move) ? this.boostedHealRatio : this.normalHealRatio;
    this.addHealPhase(target, healRatio);
    return true;
  }
}

export class HitHealAttr extends MoveEffectAttr {
  private healRatio: number;

  constructor(healRatio?: number) {
    super(true, MoveEffectTrigger.HIT);

    this.healRatio = healRatio || 0.5;
  }

  apply(user: Pokemon, target: Pokemon, move: Move, args: any[]): boolean {
    const healAmount = Math.max(Math.floor(user.turnData.damageDealt * this.healRatio), 1);
    const reverseDrain = user.hasAbilityWithAttr(ReverseDrainAbAttr);
    user.scene.unshiftPhase(new PokemonHealPhase(user.scene, user.getBattlerIndex(),
      !reverseDrain ? healAmount : healAmount * -1,
      !reverseDrain ? getPokemonMessage(target, " had its\nenergy drained!") : undefined,
      false, true));
    if (reverseDrain) {
      user.turnData.damageTaken += healAmount;
    }
    return true;
  }

  getUserBenefitScore(user: Pokemon, target: Pokemon, move: Move): integer {
    return Math.floor(Math.max((1 - user.getHpRatio()) - 0.33, 0) * ((move.power / 5) / 4));
  }
}

export class StrengthSapHealAttr extends MoveEffectAttr {
  constructor() {
    super(true, MoveEffectTrigger.HIT);
  }

  apply(user: Pokemon, target: Pokemon, move: Move, args: any[]): boolean {
    const healAmount = target.stats[Stat.ATK] * (Math.max(2, 2 + target.summonData.battleStats[BattleStat.ATK]) / Math.max(2, 2 - target.summonData.battleStats[BattleStat.ATK]));
    const reverseDrain = user.hasAbilityWithAttr(ReverseDrainAbAttr);
    user.scene.unshiftPhase(new PokemonHealPhase(user.scene, user.getBattlerIndex(),
      !reverseDrain ? healAmount : healAmount * -1,
      !reverseDrain ? getPokemonMessage(user, " regained\nhealth!") : undefined,
      false, true));
    return true;
  }
}
/**
 * Attribute used for moves that change priority in a turn given a condition,
 * e.g. Grassy Glide
 * Called when move order is calculated in {@linkcode TurnStartPhase}.
 * @extends MoveAttr
 * @see {@linkcode apply}
 */
export class IncrementMovePriorityAttr extends MoveAttr {
  /** The condition for a move's priority being incremented */
  private moveIncrementFunc: (pokemon: Pokemon, target:Pokemon, move: Move) => boolean;
  /** The amount to increment priority by, if condition passes. */
  private increaseAmount: integer;

  constructor(moveIncrementFunc: (pokemon: Pokemon, target:Pokemon, move: Move) => boolean, increaseAmount = 1) {
    super();

    this.moveIncrementFunc = moveIncrementFunc;
    this.increaseAmount = increaseAmount;
  }

  /**
   * Increments move priority by set amount if condition passes
   * @param user {@linkcode Pokemon} using this move
   * @param target {@linkcode Pokemon} target of this move
   * @param move {@linkcode Move} being used
   * @param args [0] {@linkcode Utils.IntegerHolder} for move priority.
   * @returns true if function succeeds
   */
  apply(user: Pokemon, target: Pokemon, move: Move, args: any[]): boolean {
    if (!this.moveIncrementFunc(user, target, move)) {
      return false;
    }

    (args[0] as Utils.IntegerHolder).value += this.increaseAmount;
    return true;
  }
}

export class MultiHitAttr extends MoveAttr {
  private multiHitType: MultiHitType;

  constructor(multiHitType?: MultiHitType) {
    super();

    this.multiHitType = multiHitType !== undefined ? multiHitType : MultiHitType._2_TO_5;
  }

  apply(user: Pokemon, target: Pokemon, move: Move, args: any[]): boolean {
    let hitTimes: integer;
    const hitType = new Utils.IntegerHolder(this.multiHitType);
    applyMoveAttrs(ChangeMultiHitTypeAttr, user, target, move, hitType);
    switch (hitType.value) {
    case MultiHitType._2_TO_5:
      {
        const rand = user.randSeedInt(16);
        const hitValue = new Utils.IntegerHolder(rand);
        applyAbAttrs(MaxMultiHitAbAttr, user, null, hitValue);
        if (hitValue.value >= 10) {
          hitTimes = 2;
        } else if (hitValue.value >= 4) {
          hitTimes = 3;
        } else if (hitValue.value >= 2) {
          hitTimes = 4;
        } else {
          hitTimes = 5;
        }
      }
      break;
    case MultiHitType._2:
      hitTimes = 2;
      break;
    case MultiHitType._3:
      hitTimes = 3;
      break;
    case MultiHitType._3_INCR:
      hitTimes = 3;
      // TODO: Add power increase for every hit
      break;
    case MultiHitType._1_TO_10:
      {
        const rand = user.randSeedInt(90);
        const hitValue = new Utils.IntegerHolder(rand);
        applyAbAttrs(MaxMultiHitAbAttr, user, null, hitValue);
        if (hitValue.value >= 81) {
          hitTimes = 1;
        } else if (hitValue.value >= 73) {
          hitTimes = 2;
        } else if (hitValue.value >= 66) {
          hitTimes = 3;
        } else if (hitValue.value >= 60) {
          hitTimes = 4;
        } else if (hitValue.value >= 54) {
          hitTimes = 5;
        } else if (hitValue.value >= 49) {
          hitTimes = 6;
        } else if (hitValue.value >= 44) {
          hitTimes = 7;
        } else if (hitValue.value >= 40) {
          hitTimes = 8;
        } else if (hitValue.value >= 36) {
          hitTimes = 9;
        } else {
          hitTimes = 10;
        }
      }
      break;
    case MultiHitType.BEAT_UP:
      // No status means the ally pokemon can contribute to Beat Up
      hitTimes = user.scene.getParty().reduce((total, pokemon) => {
        return total + (pokemon.id === user.id ? 1 : pokemon?.status && pokemon.status.effect !== StatusEffect.NONE ? 0 : 1);
      }, 0);
    }
    (args[0] as Utils.IntegerHolder).value = hitTimes;
    return true;
  }

  getTargetBenefitScore(user: Pokemon, target: Pokemon, move: Move): number {
    return -5;
  }
}

export class ChangeMultiHitTypeAttr extends MoveAttr {
  apply(user: Pokemon, target: Pokemon, move: Move, args: any[]): boolean {
    //const hitType = args[0] as Utils.NumberHolder;
    return false;
  }
}

export class WaterShurikenMultiHitTypeAttr extends ChangeMultiHitTypeAttr {
  apply(user: Pokemon, target: Pokemon, move: Move, args: any[]): boolean {
    if (user.species.speciesId === Species.GRENINJA && user.hasAbility(Abilities.BATTLE_BOND) && user.formIndex === 2) {
      (args[0] as Utils.IntegerHolder).value = MultiHitType._3;
      return true;
    }
    return false;
  }
}

export class StatusEffectAttr extends MoveEffectAttr {
  public effect: StatusEffect;
  public cureTurn: integer;
  public overrideStatus: boolean;

  constructor(effect: StatusEffect, selfTarget?: boolean, cureTurn?: integer, overrideStatus?: boolean) {
    super(selfTarget, MoveEffectTrigger.HIT);

    this.effect = effect;
    this.cureTurn = cureTurn;
    this.overrideStatus = !!overrideStatus;
  }

  apply(user: Pokemon, target: Pokemon, move: Move, args: any[]): boolean {
    const statusCheck = move.chance < 0 || move.chance === 100 || user.randSeedInt(100) < move.chance;
    if (statusCheck) {
      const pokemon = this.selfTarget ? user : target;
      if (pokemon.status) {
        if (this.overrideStatus) {
          pokemon.resetStatus();
        } else {
          return false;
        }
      }
      if (!pokemon.status || (pokemon.status.effect === this.effect && move.chance < 0)) {
        return pokemon.trySetStatus(this.effect, true, user, this.cureTurn);
      }
    }
    return false;
  }

  getTargetBenefitScore(user: Pokemon, target: Pokemon, move: Move): number {
    return !(this.selfTarget ? user : target).status && (this.selfTarget ? user : target).canSetStatus(this.effect, true, false, user) ? Math.floor(move.chance * -0.1) : 0;
  }
}

export class MultiStatusEffectAttr extends StatusEffectAttr {
  public effects: StatusEffect[];

  constructor(effects: StatusEffect[], selfTarget?: boolean, cureTurn?: integer, overrideStatus?: boolean) {
    super(effects[0], selfTarget, cureTurn, overrideStatus);
    this.effects = effects;
  }

  apply(user: Pokemon, target: Pokemon, move: Move, args: any[]): boolean {
    this.effect = Utils.randSeedItem(this.effects);
    const result = super.apply(user, target, move, args);
    return result;
  }

  getTargetBenefitScore(user: Pokemon, target: Pokemon, move: Move): number {
    return !(this.selfTarget ? user : target).status && (this.selfTarget ? user : target).canSetStatus(this.effect, true, false, user) ? Math.floor(move.chance * -0.1) : 0;
  }
}

export class PsychoShiftEffectAttr extends MoveEffectAttr {
  constructor() {
    super(false, MoveEffectTrigger.HIT);
  }

  apply(user: Pokemon, target: Pokemon, move: Move, args: any[]): boolean {
    const statusToApply: StatusEffect = user.status?.effect;

    if (target.status) {
      return false;
    }
    if (!target.status || (target.status.effect === statusToApply && move.chance < 0)) {
      const statusAfflictResult = target.trySetStatus(statusToApply, true, user);
      if (statusAfflictResult) {
        user.scene.queueMessage(getPokemonMessage(user, getStatusEffectHealText(user.status.effect)));
        user.resetStatus();
        user.updateInfo();
      }
      return statusAfflictResult;
    }

    return false;
  }

  getTargetBenefitScore(user: Pokemon, target: Pokemon, move: Move): number {
    return !(this.selfTarget ? user : target).status && (this.selfTarget ? user : target).canSetStatus(user.status?.effect, true, false, user) ? Math.floor(move.chance * -0.1) : 0;
  }
}

export class StealHeldItemChanceAttr extends MoveEffectAttr {
  private chance: number;

  constructor(chance: number) {
    super(false, MoveEffectTrigger.HIT);
    this.chance = chance;
  }

  apply(user: Pokemon, target: Pokemon, move: Move, args: any[]): Promise<boolean> {
    return new Promise<boolean>(resolve => {
      const rand = Phaser.Math.RND.realInRange(0, 1);
      if (rand >= this.chance) {
        return resolve(false);
      }
      const heldItems = this.getTargetHeldItems(target).filter(i => i.getTransferrable(false));
      if (heldItems.length) {
        const poolType = target.isPlayer() ? ModifierPoolType.PLAYER : target.hasTrainer() ? ModifierPoolType.TRAINER : ModifierPoolType.WILD;
        const highestItemTier = heldItems.map(m => m.type.getOrInferTier(poolType)).reduce((highestTier, tier) => Math.max(tier, highestTier), 0);
        const tierHeldItems = heldItems.filter(m => m.type.getOrInferTier(poolType) === highestItemTier);
        const stolenItem = tierHeldItems[user.randSeedInt(tierHeldItems.length)];
        user.scene.tryTransferHeldItemModifier(stolenItem, user, false, false).then(success => {
          if (success) {
            user.scene.queueMessage(getPokemonMessage(user, ` stole\n${target.name}'s ${stolenItem.type.name}!`));
          }
          resolve(success);
        });
        return;
      }

      resolve(false);
    });
  }

  getTargetHeldItems(target: Pokemon): PokemonHeldItemModifier[] {
    return target.scene.findModifiers(m => m instanceof PokemonHeldItemModifier
      && (m as PokemonHeldItemModifier).pokemonId === target.id, target.isPlayer()) as PokemonHeldItemModifier[];
  }

  getUserBenefitScore(user: Pokemon, target: Pokemon, move: Move): number {
    const heldItems = this.getTargetHeldItems(target);
    return heldItems.length ? 5 : 0;
  }

  getTargetBenefitScore(user: Pokemon, target: Pokemon, move: Move): number {
    const heldItems = this.getTargetHeldItems(target);
    return heldItems.length ? -5 : 0;
  }
}

export class RemoveHeldItemAttr extends MoveEffectAttr {
  private chance: number;

  constructor(chance: number) {
    super(false, MoveEffectTrigger.HIT);
    this.chance = chance;
  }

  apply(user: Pokemon, target: Pokemon, move: Move, args: any[]): Promise<boolean> {
    return new Promise<boolean>(resolve => {
      const rand = Phaser.Math.RND.realInRange(0, 1);
      if (rand >= this.chance) {
        return resolve(false);
      }
      const heldItems = this.getTargetHeldItems(target).filter(i => i.getTransferrable(false));
      if (heldItems.length) {
        const poolType = target.isPlayer() ? ModifierPoolType.PLAYER : target.hasTrainer() ? ModifierPoolType.TRAINER : ModifierPoolType.WILD;
        const highestItemTier = heldItems.map(m => m.type.getOrInferTier(poolType)).reduce((highestTier, tier) => Math.max(tier, highestTier), 0);
        const tierHeldItems = heldItems.filter(m => m.type.getOrInferTier(poolType) === highestItemTier);
        const stolenItem = tierHeldItems[user.randSeedInt(tierHeldItems.length)];
        user.scene.tryTransferHeldItemModifier(stolenItem, user, false, false).then(success => {
          if (success) {
            user.scene.queueMessage(getPokemonMessage(user, ` knocked off\n${target.name}'s ${stolenItem.type.name}!`));
          }
          resolve(success);
        });
        return;
      }

      resolve(false);
    });
  }

  getTargetHeldItems(target: Pokemon): PokemonHeldItemModifier[] {
    return target.scene.findModifiers(m => m instanceof PokemonHeldItemModifier
      && (m as PokemonHeldItemModifier).pokemonId === target.id, target.isPlayer()) as PokemonHeldItemModifier[];
  }

  getUserBenefitScore(user: Pokemon, target: Pokemon, move: Move): number {
    const heldItems = this.getTargetHeldItems(target);
    return heldItems.length ? 5 : 0;
  }

  getTargetBenefitScore(user: Pokemon, target: Pokemon, move: Move): number {
    const heldItems = this.getTargetHeldItems(target);
    return heldItems.length ? -5 : 0;
  }
}

/**
 * Attribute that causes targets of the move to eat a berry. If chosenBerry is not overriden, a random berry will be picked from the target's inventory.
 */
export class EatBerryAttr extends MoveEffectAttr {
  protected chosenBerry: BerryModifier;
  constructor() {
    super(true, MoveEffectTrigger.HIT);
    this.chosenBerry = undefined;
  }
  /**
 * Causes the target to eat a berry.
 * @param user {@linkcode Pokemon} Pokemon that used the move
 * @param target {@linkcode Pokemon} Pokemon that will eat a berry
 * @param move {@linkcode Move} The move being used
 * @param args Unused
 * @returns {boolean} true if the function succeeds
 */
  apply(user: Pokemon, target: Pokemon, move: Move, args: any[]): boolean {
    if (!super.apply(user, target, move, args)) {
      return false;
    }

    if (this.chosenBerry === undefined) { // if no berry has been provided, pick a random berry from their inventory
      const heldBerries = this.getTargetHeldBerries(target);
      if (heldBerries.length <= 0) {
        return false;
      }
      this.chosenBerry = heldBerries[user.randSeedInt(heldBerries.length)];
    }

    getBerryEffectFunc(this.chosenBerry.berryType)(target); // target eats the berry

    const preserve = new Utils.BooleanHolder(false);
    target.scene.applyModifiers(PreserveBerryModifier, target.isPlayer(), target, preserve);

    if (!preserve.value) { // remove the eaten berry if not preserved
      if (!--this.chosenBerry.stackCount) {
        target.scene.removeModifier(this.chosenBerry, !target.isPlayer());
      }
      target.scene.updateModifiers(target.isPlayer());
    }
    this.chosenBerry = undefined;

    return true;
  }

  getTargetHeldBerries(target: Pokemon): BerryModifier[] {
    return target.scene.findModifiers(m => m instanceof BerryModifier
      && (m as BerryModifier).pokemonId === target.id, target.isPlayer()) as BerryModifier[];
  }

}
/**
 *  Attribute used for moves that steal a random berry from the target. The user then eats the stolen berry.
 *  Used for Pluck & Bug Bite.
 */
export class StealEatBerryAttr extends EatBerryAttr {
  constructor() {
    super();
  }
  /**
 * User steals a random berry from the target and then eats it.
 * @param {Pokemon} user Pokemon that used the move and will eat the stolen berry
 * @param {Pokemon} target Pokemon that will have its berry stolen
 * @param {Move} move Move being used
 * @param {any[]} args Unused
 * @returns {boolean} true if the function succeeds
 */
  apply(user: Pokemon, target: Pokemon, move: Move, args: any[]): boolean {

    const cancelled = new Utils.BooleanHolder(false);
    applyAbAttrs(BlockItemTheftAbAttr, target, cancelled); // check for abilities that block item theft
    if (cancelled.value === true) {
      return false;
    }

    const heldBerries = this.getTargetHeldBerries(target).filter(i => i.getTransferrable(false));

    if (heldBerries.length) { // if the target has berries, pick a random berry and steal it
      this.chosenBerry = heldBerries[user.randSeedInt(heldBerries.length)];

      if (this.chosenBerry.stackCount === 1) { // remove modifier if its the last berry
        target.scene.removeModifier(this.chosenBerry, !target.isPlayer());
      }
      target.scene.updateModifiers(target.isPlayer());

      user.scene.queueMessage(getPokemonMessage(user, ` stole and ate\n${target.name}'s ${this.chosenBerry.type.name}!`));
      return super.apply(user, user, move, args);
    }

    return false;
  }
}

export class HealStatusEffectAttr extends MoveEffectAttr {
  private effects: StatusEffect[];

  constructor(selfTarget: boolean, ...effects: StatusEffect[]) {
    super(selfTarget);

    this.effects = effects;
  }

  apply(user: Pokemon, target: Pokemon, move: Move, args: any[]): boolean {
    if (!super.apply(user, target, move, args)) {
      return false;
    }

    const pokemon = this.selfTarget ? user : target;
    if (pokemon.status && this.effects.includes(pokemon.status.effect)) {
      pokemon.scene.queueMessage(getPokemonMessage(pokemon, getStatusEffectHealText(pokemon.status.effect)));
      pokemon.resetStatus();
      pokemon.updateInfo();

      return true;
    }

    return false;
  }

  isOfEffect(effect: StatusEffect): boolean {
    return this.effects.includes(effect);
  }

  getUserBenefitScore(user: Pokemon, target: Pokemon, move: Move): integer {
    return user.status ? 10 : 0;
  }
}

export class BypassSleepAttr extends MoveAttr {
  apply(user: Pokemon, target: Pokemon, move: Move, args: any[]): boolean {
    if (user.status?.effect === StatusEffect.SLEEP) {
      user.addTag(BattlerTagType.BYPASS_SLEEP, 1, move.id, user.id);
      return true;
    }

    return false;
  }
}

/**
 * Attribute used for moves that bypass the burn damage reduction of physical moves, currently only facade
 * Called during damage calculation
 * @extends MoveAttr
 * @see {@linkcode apply}
 */
export class BypassBurnDamageReductionAttr extends MoveAttr {
  /** Prevents the move's damage from being reduced by burn
   * @param user N/A
   * @param target N/A
   * @param move {@linkcode Move} with this attribute
   * @param args [0] {@linkcode Utils.BooleanHolder} for burnDamageReductionCancelled
   * @returns true if the function succeeds
   */
  apply(user: Pokemon, target: Pokemon, move: Move, args: any[]): boolean {
    (args[0] as Utils.BooleanHolder).value = true;

    return true;
  }
}

export class WeatherChangeAttr extends MoveEffectAttr {
  private weatherType: WeatherType;

  constructor(weatherType: WeatherType) {
    super();

    this.weatherType = weatherType;
  }

  apply(user: Pokemon, target: Pokemon, move: Move, args: any[]): boolean {
    return user.scene.arena.trySetWeather(this.weatherType, true);
  }

  getCondition(): MoveConditionFunc {
    return (user, target, move) => !user.scene.arena.weather || (user.scene.arena.weather.weatherType !== this.weatherType && !user.scene.arena.weather.isImmutable());
  }
}

export class ClearWeatherAttr extends MoveEffectAttr {
  private weatherType: WeatherType;

  constructor(weatherType: WeatherType) {
    super();

    this.weatherType = weatherType;
  }

  apply(user: Pokemon, target: Pokemon, move: Move, args: any[]): boolean {
    if (user.scene.arena.weather?.weatherType === this.weatherType) {
      return user.scene.arena.trySetWeather(WeatherType.NONE, true);
    }

    return false;
  }
}

export class TerrainChangeAttr extends MoveEffectAttr {
  private terrainType: TerrainType;

  constructor(terrainType: TerrainType) {
    super();

    this.terrainType = terrainType;
  }

  apply(user: Pokemon, target: Pokemon, move: Move, args: any[]): boolean {
    return user.scene.arena.trySetTerrain(this.terrainType, true, true);
  }

  getCondition(): MoveConditionFunc {
    return (user, target, move) => !user.scene.arena.terrain || (user.scene.arena.terrain.terrainType !== this.terrainType);
  }

  getUserBenefitScore(user: Pokemon, target: Pokemon, move: Move): number {
    // TODO: Expand on this
    return user.scene.arena.terrain ? 0 : 6;
  }
}

export class ClearTerrainAttr extends MoveEffectAttr {
  constructor() {
    super();
  }

  apply(user: Pokemon, target: Pokemon, move: Move, args: any[]): boolean {
    return user.scene.arena.trySetTerrain(TerrainType.NONE, true, true);
  }
}

export class OneHitKOAttr extends MoveAttr {
  apply(user: Pokemon, target: Pokemon, move: Move, args: any[]): boolean {
    if (target.isBossImmune()) {
      return false;
    }

    (args[0] as Utils.BooleanHolder).value = true;

    return true;
  }

  getCondition(): MoveConditionFunc {
    return (user, target, move) => {
      const cancelled = new Utils.BooleanHolder(false);
      applyAbAttrs(BlockOneHitKOAbAttr, target, cancelled);
      return !cancelled.value && user.level >= target.level;
    };
  }
}

export class OverrideMoveEffectAttr extends MoveAttr {
  apply(user: Pokemon, target: Pokemon, move: Move, args: any[]): boolean | Promise<boolean> {
    //const overridden = args[0] as Utils.BooleanHolder;
    //const virtual = arg[1] as boolean;
    return true;
  }
}

export class ChargeAttr extends OverrideMoveEffectAttr {
  public chargeAnim: ChargeAnim;
  private chargeText: string;
  private tagType: BattlerTagType;
  private chargeEffect: boolean;
  public sameTurn: boolean;
  public followUpPriority: integer;

  constructor(chargeAnim: ChargeAnim, chargeText: string, tagType?: BattlerTagType, chargeEffect: boolean = false, sameTurn: boolean = false, followUpPriority?: integer) {
    super();

    this.chargeAnim = chargeAnim;
    this.chargeText = chargeText;
    this.tagType = tagType;
    this.chargeEffect = chargeEffect;
    this.sameTurn = sameTurn;
    this.followUpPriority = followUpPriority;
  }

  apply(user: Pokemon, target: Pokemon, move: Move, args: any[]): Promise<boolean> {
    return new Promise(resolve => {
      const lastMove = user.getLastXMoves().find(() => true);
      if (!lastMove || lastMove.move !== move.id || (lastMove.result !== MoveResult.OTHER && (this.sameTurn || lastMove.turn !== user.scene.currentBattle.turn))) {
        (args[0] as Utils.BooleanHolder).value = true;
        new MoveChargeAnim(this.chargeAnim, move.id, user).play(user.scene, () => {
          user.scene.queueMessage(getPokemonMessage(user, ` ${this.chargeText.replace("{TARGET}", target.name)}`));
          if (this.tagType) {
            user.addTag(this.tagType, 1, move.id, user.id);
          }
          if (this.chargeEffect) {
            applyMoveAttrs(MoveEffectAttr, user, target, move);
          }
          user.pushMoveHistory({ move: move.id, targets: [ target.getBattlerIndex() ], result: MoveResult.OTHER });
          user.getMoveQueue().push({ move: move.id, targets: [ target.getBattlerIndex() ], ignorePP: true });
          if (this.sameTurn) {
            user.scene.pushMovePhase(new MovePhase(user.scene, user, [ target.getBattlerIndex() ], user.moveset.find(m => m.moveId === move.id), true), this.followUpPriority);
          }
          user.addTag(BattlerTagType.CHARGING, 1, move.id, user.id);
          resolve(true);
        });
      } else {
        user.lapseTag(BattlerTagType.CHARGING);
        resolve(false);
      }
    });
  }

  usedChargeEffect(user: Pokemon, target: Pokemon, move: Move): boolean {
    if (!this.chargeEffect) {
      return false;
    }
    // Account for move history being populated when this function is called
    const lastMoves = user.getLastXMoves(2);
    return lastMoves.length === 2 && lastMoves[1].move === move.id && lastMoves[1].result === MoveResult.OTHER;
  }
}

export class SunlightChargeAttr extends ChargeAttr {
  constructor(chargeAnim: ChargeAnim, chargeText: string) {
    super(chargeAnim, chargeText);
  }

  apply(user: Pokemon, target: Pokemon, move: Move, args: any[]): Promise<boolean> {
    return new Promise(resolve => {
      const weatherType = user.scene.arena.weather?.weatherType;
      if (!user.scene.arena.weather?.isEffectSuppressed(user.scene) && (weatherType === WeatherType.SUNNY || weatherType === WeatherType.HARSH_SUN)) {
        resolve(false);
      } else {
        super.apply(user, target, move, args).then(result => resolve(result));
      }
    });
  }
}

export class ElectroShotChargeAttr extends ChargeAttr {
  private statIncreaseApplied: boolean;
  constructor() {
    super(ChargeAnim.ELECTRO_SHOT_CHARGING, "absorbed electricity!", null, true);
    // Add a flag because ChargeAttr skills use themselves twice instead of once over one-to-two turns
    this.statIncreaseApplied = false;
  }

  apply(user: Pokemon, target: Pokemon, move: Move, args: any[]): Promise<boolean> {
    return new Promise(resolve => {
      const weatherType = user.scene.arena.weather?.weatherType;
      if (!user.scene.arena.weather?.isEffectSuppressed(user.scene) && (weatherType === WeatherType.RAIN || weatherType === WeatherType.HEAVY_RAIN)) {
        // Apply the SPATK increase every call when used in the rain
        const statChangeAttr = new StatChangeAttr(BattleStat.SPATK, 1, true);
        statChangeAttr.apply(user, target, move, args);
        // After the SPATK is raised, execute the move resolution e.g. deal damage
        resolve(false);
      } else {
        if (!this.statIncreaseApplied) {
          // Apply the SPATK increase only if it hasn't been applied before e.g. on the first turn charge up animation
          const statChangeAttr = new StatChangeAttr(BattleStat.SPATK, 1, true);
          statChangeAttr.apply(user, target, move, args);
          // Set the flag to true so that on the following turn it doesn't raise SPATK a second time
          this.statIncreaseApplied = true;
        }
        super.apply(user, target, move, args).then(result => {
          if (!result) {
            // On the second turn, reset the statIncreaseApplied flag without applying the SPATK increase
            this.statIncreaseApplied = false;
          }
          resolve(result);
        });
      }
    });
  }
}

export class DelayedAttackAttr extends OverrideMoveEffectAttr {
  public tagType: ArenaTagType;
  public chargeAnim: ChargeAnim;
  private chargeText: string;

  constructor(tagType: ArenaTagType, chargeAnim: ChargeAnim, chargeText: string) {
    super();

    this.tagType = tagType;
    this.chargeAnim = chargeAnim;
    this.chargeText = chargeText;
  }

  apply(user: Pokemon, target: Pokemon, move: Move, args: any[]): Promise<boolean> {
    return new Promise(resolve => {
      if (args.length < 2 || !args[1]) {
        new MoveChargeAnim(this.chargeAnim, move.id, user).play(user.scene, () => {
          (args[0] as Utils.BooleanHolder).value = true;
          user.scene.queueMessage(getPokemonMessage(user, ` ${this.chargeText.replace("{TARGET}", target.name)}`));
          user.pushMoveHistory({ move: move.id, targets: [ target.getBattlerIndex() ], result: MoveResult.OTHER });
          user.scene.arena.addTag(this.tagType, 3, move.id, user.id, ArenaTagSide.BOTH, target.getBattlerIndex());

          resolve(true);
        });
      } else {
        user.scene.ui.showText(getPokemonMessage(user.scene.getPokemonById(target.id), ` took\nthe ${move.name} attack!`), null, () => resolve(true));
      }
    });
  }
}

export class StatChangeAttr extends MoveEffectAttr {
  public stats: BattleStat[];
  public levels: integer;
  private condition: MoveConditionFunc;
  private showMessage: boolean;

  constructor(stats: BattleStat | BattleStat[], levels: integer, selfTarget?: boolean, condition?: MoveConditionFunc, showMessage: boolean = true, firstHitOnly: boolean = false, moveEffectTrigger: MoveEffectTrigger = MoveEffectTrigger.HIT) {
    super(selfTarget, moveEffectTrigger, firstHitOnly);
    this.stats = typeof(stats) === "number"
      ? [ stats as BattleStat ]
      : stats as BattleStat[];
    this.levels = levels;
    this.condition = condition || null;
    this.showMessage = showMessage;
  }

  apply(user: Pokemon, target: Pokemon, move: Move, args: any[]): boolean | Promise<boolean> {
    if (!super.apply(user, target, move, args) || (this.condition && !this.condition(user, target, move))) {
      return false;
    }

    if (move.chance < 0 || move.chance === 100 || user.randSeedInt(100) < move.chance) {
      const levels = this.getLevels(user);
      user.scene.unshiftPhase(new StatChangePhase(user.scene, (this.selfTarget ? user : target).getBattlerIndex(), this.selfTarget, this.stats, levels, this.showMessage));
      return true;
    }

    return false;
  }

  getLevels(_user: Pokemon): integer {
    return this.levels;
  }

  getTargetBenefitScore(user: Pokemon, target: Pokemon, move: Move): integer {
    let ret = 0;
    const moveLevels = this.getLevels(user);
    for (const stat of this.stats) {
      let levels = moveLevels;
      if (levels > 0) {
        levels = Math.min(target.summonData.battleStats[stat] + levels, 6) - target.summonData.battleStats[stat];
      } else {
        levels = Math.max(target.summonData.battleStats[stat] + levels, -6) - target.summonData.battleStats[stat];
      }
      let noEffect = false;
      switch (stat) {
      case BattleStat.ATK:
        if (this.selfTarget) {
          noEffect = !user.getMoveset().find(m => m instanceof AttackMove && m.category === MoveCategory.PHYSICAL);
        }
        break;
      case BattleStat.DEF:
        if (!this.selfTarget) {
          noEffect = !user.getMoveset().find(m => m instanceof AttackMove && m.category === MoveCategory.PHYSICAL);
        }
        break;
      case BattleStat.SPATK:
        if (this.selfTarget) {
          noEffect = !user.getMoveset().find(m => m instanceof AttackMove && m.category === MoveCategory.SPECIAL);
        }
        break;
      case BattleStat.SPDEF:
        if (!this.selfTarget) {
          noEffect = !user.getMoveset().find(m => m instanceof AttackMove && m.category === MoveCategory.SPECIAL);
        }
        break;
      }
      if (noEffect) {
        continue;
      }
      ret += (levels * 4) + (levels > 0 ? -2 : 2);
    }
    return ret;
  }
}

export class PostVictoryStatChangeAttr extends MoveAttr {
  private stats: BattleStat[];
  private levels: integer;
  private condition: MoveConditionFunc;
  private showMessage: boolean;

  constructor(stats: BattleStat | BattleStat[], levels: integer, selfTarget?: boolean, condition?: MoveConditionFunc, showMessage: boolean = true, firstHitOnly: boolean = false) {
    super();
    this.stats = typeof(stats) === "number"
      ? [ stats as BattleStat ]
      : stats as BattleStat[];
    this.levels = levels;
    this.condition = condition || null;
    this.showMessage = showMessage;
  }
  applyPostVictory(user: Pokemon, target: Pokemon, move: Move): void {
    if (this.condition && !this.condition(user, target, move)) {
      return false;
    }
    const statChangeAttr = new StatChangeAttr(this.stats, this.levels, this.showMessage);
    statChangeAttr.apply(user, target, move);
  }
}

export class AcupressureStatChangeAttr extends MoveEffectAttr {
  constructor() {
    super();
  }

  apply(user: Pokemon, target: Pokemon, move: Move, args: any[]): boolean | Promise<boolean> {
    let randStats = [ BattleStat.ATK, BattleStat.DEF, BattleStat.SPATK, BattleStat.SPDEF, BattleStat.SPD, BattleStat.ACC, BattleStat.EVA ];
    randStats = randStats.filter(s => target.summonData.battleStats[s] < 6);
    if (randStats.length > 0) {
      const boostStat = [randStats[Utils.randInt(randStats.length)]];
      user.scene.unshiftPhase(new StatChangePhase(user.scene, target.getBattlerIndex(), this.selfTarget, boostStat, 2));
      return true;
    }
    return false;
  }
}

export class GrowthStatChangeAttr extends StatChangeAttr {
  constructor() {
    super([ BattleStat.ATK, BattleStat.SPATK ], 1, true);
  }

  getLevels(user: Pokemon): number {
    if (!user.scene.arena.weather?.isEffectSuppressed(user.scene)) {
      const weatherType = user.scene.arena.weather?.weatherType;
      if (weatherType === WeatherType.SUNNY || weatherType === WeatherType.HARSH_SUN) {
        return this.levels + 1;
      }
    }
    return this.levels;
  }
}

export class HalfHpStatMaxAttr extends StatChangeAttr {
  constructor(stat: BattleStat) {
    super(stat, 12, true, null, false);
  }

  apply(user: Pokemon, target: Pokemon, move: Move, args: any[]): Promise<boolean> {
    return new Promise<boolean>(resolve => {
      const damage = user.damageAndUpdate(Math.floor(user.getMaxHp() / 2), HitResult.OTHER, false, true);
      if (damage) {
        user.scene.damageNumberHandler.add(user, damage);
      }
      user.updateInfo().then(() => {
        const ret = super.apply(user, target, move, args);
        user.scene.queueMessage(getPokemonMessage(user, ` cut its own HP\nand maximized its ${getBattleStatName(this.stats[0])}!`));
        resolve(ret);
      });
    });
  }

  getCondition(): MoveConditionFunc {
    return (user, target, move) => user.getHpRatio() > 0.5 && user.summonData.battleStats[this.stats[0]] < 6;
  }

  // TODO: Add benefit score that considers HP cut
}

export class CutHpStatBoostAttr extends StatChangeAttr {
  private cutRatio: integer;

  constructor(stat: BattleStat | BattleStat[], levels: integer, cutRatio: integer) {
    super(stat, levels, true, null, true);

    this.cutRatio = cutRatio;
  }

  apply(user: Pokemon, target: Pokemon, move: Move, args: any[]): Promise<boolean> {
    return new Promise<boolean>(resolve => {
      const damage = user.damageAndUpdate(Math.floor(user.getMaxHp() / this.cutRatio), HitResult.OTHER, false, true);
      if (damage) {
        user.scene.damageNumberHandler.add(user, damage);
      }
      user.updateInfo().then(() => {
        const ret = super.apply(user, target, move, args);
        resolve(ret);
      });
    });
  }

  getCondition(): MoveConditionFunc {
    return (user, target, move) => user.getHpRatio() > 1 / this.cutRatio;
  }
}

export class CopyStatsAttr extends MoveEffectAttr {
  apply(user: Pokemon, target: Pokemon, move: Move, args: any[]): boolean {
    if (!super.apply(user, target, move, args)) {
      return false;
    }

    for (let s = 0; s < target.summonData.battleStats.length; s++) {
      user.summonData.battleStats[s] = target.summonData.battleStats[s];
    }
    if (target.getTag(BattlerTagType.CRIT_BOOST)) {
      user.addTag(BattlerTagType.CRIT_BOOST, 0, move.id);
    } else {
      user.removeTag(BattlerTagType.CRIT_BOOST);
    }
    target.updateInfo();
    user.updateInfo();

    target.scene.queueMessage(getPokemonMessage(user, " copied\n") + getPokemonMessage(target, "'s stat changes!"));

    return true;
  }
}

export class InvertStatsAttr extends MoveEffectAttr {
  apply(user: Pokemon, target: Pokemon, move: Move, args: any[]): boolean {
    if (!super.apply(user, target, move, args)) {
      return false;
    }

    for (let s = 0; s < target.summonData.battleStats.length; s++) {
      target.summonData.battleStats[s] *= -1;
    }
    target.updateInfo();
    user.updateInfo();

    target.scene.queueMessage(getPokemonMessage(target, "'s stat changes\nwere all reversed!"));

    return true;
  }
}

export class ResetStatsAttr extends MoveEffectAttr {
  apply(user: Pokemon, target: Pokemon, move: Move, args: any[]): boolean {
    if (!super.apply(user, target, move, args)) {
      return false;
    }

    for (let s = 0; s < target.summonData.battleStats.length; s++) {
      target.summonData.battleStats[s] = 0;
    }
    target.updateInfo();
    user.updateInfo();

    target.scene.queueMessage(getPokemonMessage(target, "'s stat changes\nwere eliminated!"));

    return true;
  }
}

/**
 * Attribute used for moves which swap the user and the target's stat changes.
 */
export class SwapStatsAttr extends MoveEffectAttr {
  /**
   * Swaps the user and the target's stat changes.
   * @param user Pokemon that used the move
   * @param target The target of the move
   * @param move Move with this attribute
   * @param args N/A
   * @returns true if the function succeeds
   */
  apply(user: Pokemon, target: Pokemon, move: Move, args: any []): boolean {
    if (!super.apply(user, target, move, args)) {
      return false;
    } //Exits if the move can't apply
    let priorBoost : integer; //For storing a stat boost
    for (let s = 0; s < target.summonData.battleStats.length; s++) {
      priorBoost = user.summonData.battleStats[s]; //Store user stat boost
      user.summonData.battleStats[s] = target.summonData.battleStats[s]; //Applies target boost to self
      target.summonData.battleStats[s] = priorBoost; //Applies stored boost to target
    }
    target.updateInfo();
    user.updateInfo();
    target.scene.queueMessage(getPokemonMessage(user, " switched stat changes with the target!"));
    return true;
  }
}

export class HpSplitAttr extends MoveEffectAttr {
  apply(user: Pokemon, target: Pokemon, move: Move, args: any[]): Promise<boolean> {
    return new Promise(resolve => {
      if (!super.apply(user, target, move, args)) {
        return resolve(false);
      }

      const infoUpdates = [];

      const hpValue = Math.floor((target.hp + user.hp) / 2);
      if (user.hp < hpValue) {
        const healing = user.heal(hpValue - user.hp);
        if (healing) {
          user.scene.damageNumberHandler.add(user, healing, HitResult.HEAL);
        }
      } else if (user.hp > hpValue) {
        const damage = user.damage(user.hp - hpValue, true);
        if (damage) {
          user.scene.damageNumberHandler.add(user, damage);
        }
      }
      infoUpdates.push(user.updateInfo());

      if (target.hp < hpValue) {
        const healing = target.heal(hpValue - target.hp);
        if (healing) {
          user.scene.damageNumberHandler.add(user, healing, HitResult.HEAL);
        }
      } else if (target.hp > hpValue) {
        const damage = target.damage(target.hp - hpValue, true);
        if (damage) {
          target.scene.damageNumberHandler.add(target, damage);
        }
      }
      infoUpdates.push(target.updateInfo());

      return Promise.all(infoUpdates).then(() => resolve(true));
    });
  }
}

export class VariablePowerAttr extends MoveAttr {
  apply(user: Pokemon, target: Pokemon, move: Move, args: any[]): boolean {
    //const power = args[0] as Utils.NumberHolder;
    return false;
  }
}

export class LessPPMorePowerAttr extends VariablePowerAttr {
  /**
   * Power up moves when less PP user has
   * @param user {@linkcode Pokemon} using this move
   * @param target {@linkcode Pokemon} target of this move
   * @param move {@linkcode Move} being used
   * @param args [0] {@linkcode Utils.NumberHolder} of power
   * @returns true if the function succeeds
   */
  apply(user: Pokemon, target: Pokemon, move: Move, args: any[]): boolean {
    const ppMax = move.pp;
    const ppUsed = user.moveset.find((m) => m.moveId === move.id).ppUsed;

    let ppRemains = ppMax - ppUsed;
    /** Reduce to 0 to avoid negative numbers if user has 1PP before attack and target has Ability.PRESSURE */
    if (ppRemains < 0) {
      ppRemains = 0;
    }

    const power = args[0] as Utils.NumberHolder;

    switch (ppRemains) {
    case 0:
      power.value = 200;
      break;
    case 1:
      power.value = 80;
      break;
    case 2:
      power.value = 60;
      break;
    case 3:
      power.value = 50;
      break;
    default:
      power.value = 40;
      break;
    }
    return true;
  }
}

export class MovePowerMultiplierAttr extends VariablePowerAttr {
  private powerMultiplierFunc: (user: Pokemon, target: Pokemon, move: Move) => number;

  constructor(powerMultiplier: (user: Pokemon, target: Pokemon, move: Move) => number) {
    super();

    this.powerMultiplierFunc = powerMultiplier;
  }

  apply(user: Pokemon, target: Pokemon, move: Move, args: any[]): boolean {
    const power = args[0] as Utils.NumberHolder;
    power.value *= this.powerMultiplierFunc(user, target, move);

    return true;
  }
}

/**
 * Helper function to calculate the the base power of an ally's hit when using Beat Up.
 * @param user The Pokemon that used Beat Up.
 * @param allyIndex The party position of the ally contributing to Beat Up.
 * @returns The base power of the Beat Up hit.
 */
const beatUpFunc = (user: Pokemon, allyIndex: number): number => {
  const party = user.scene.getParty();

  for (let i = allyIndex; i < party.length; i++) {
    const pokemon = party[i];

    // The user contributes to Beat Up regardless of status condition.
    // Allies can contribute only if they do not have a non-volatile status condition.
    if (pokemon.id !== user.id && pokemon?.status && pokemon.status.effect !== StatusEffect.NONE) {
      continue;
    }
    return (pokemon.species.getBaseStat(Stat.ATK) / 10) + 5;
  }
};

export class BeatUpAttr extends VariablePowerAttr {

  /**
   * Gets the next party member to contribute to a Beat Up hit, and calculates the base power for it.
   * @param user Pokemon that used the move
   * @param _target N/A
   * @param _move Move with this attribute
   * @param args N/A
   * @returns true if the function succeeds
   */
  apply(user: Pokemon, target: Pokemon, move: Move, args: any[]): boolean {
    const power = args[0] as Utils.NumberHolder;
    const allyIndex = user.turnData.hitCount - user.turnData.hitsLeft;
    power.value = beatUpFunc(user, allyIndex);
    return true;
  }
}

const doublePowerChanceMessageFunc = (user: Pokemon, target: Pokemon, move: Move) => {
  let message: string = null;
  user.scene.executeWithSeedOffset(() => {
    const rand = Utils.randSeedInt(100);
    if (rand < move.chance) {
      message = getPokemonMessage(user, " is going all out for this attack!");
    }
  }, user.scene.currentBattle.turn << 6, user.scene.waveSeed);
  return message;
};

export class DoublePowerChanceAttr extends VariablePowerAttr {
  apply(user: Pokemon, target: Pokemon, move: Move, args: any[]): boolean {
    let rand: integer;
    user.scene.executeWithSeedOffset(() => rand = Utils.randSeedInt(100), user.scene.currentBattle.turn << 6, user.scene.waveSeed);
    if (rand < move.chance) {
      const power = args[0] as Utils.NumberHolder;
      power.value *= 2;
      return true;
    }

    return false;
  }
}

export abstract class ConsecutiveUsePowerMultiplierAttr extends MovePowerMultiplierAttr {
  constructor(limit: integer, resetOnFail: boolean, resetOnLimit?: boolean, ...comboMoves: Moves[]) {
    super((user: Pokemon, target: Pokemon, move: Move): number => {
      const moveHistory = user.getMoveHistory().reverse().slice(1);

      let count = 0;
      let turnMove: TurnMove;

      while (((turnMove = moveHistory.shift())?.move === move.id || (comboMoves.length && comboMoves.includes(turnMove?.move))) && (!resetOnFail || turnMove.result === MoveResult.SUCCESS)) {
        if (count < (limit - 1)) {
          count++;
        } else if (resetOnLimit) {
          count = 0;
        } else {
          break;
        }
      }

      return this.getMultiplier(count);
    });
  }

  abstract getMultiplier(count: integer): number;
}

export class ConsecutiveUseDoublePowerAttr extends ConsecutiveUsePowerMultiplierAttr {
  getMultiplier(count: number): number {
    return Math.pow(2, count);
  }
}

export class ConsecutiveUseMultiBasePowerAttr extends ConsecutiveUsePowerMultiplierAttr {
  getMultiplier(count: number): number {
    return (count + 1);
  }
}

export class WeightPowerAttr extends VariablePowerAttr {
  apply(user: Pokemon, target: Pokemon, move: Move, args: any[]): boolean {
    const power = args[0] as Utils.NumberHolder;

    const targetWeight = target.getWeight();
    const weightThresholds = [ 10, 25, 50, 100, 200 ];

    let w = 0;
    while (targetWeight >= weightThresholds[w]) {
      if (++w === weightThresholds.length) {
        break;
      }
    }

    power.value = (w + 1) * 20;

    return true;
  }
}

/**
 * Attribute used for Electro Ball move.
 * @extends VariablePowerAttr
 * @see {@linkcode apply}
 **/
export class ElectroBallPowerAttr extends VariablePowerAttr {
  /**
   * Move that deals more damage the faster {@linkcode BattleStat.SPD}
   * the user is compared to the target.
   * @param user Pokemon that used the move
   * @param target The target of the move
   * @param move Move with this attribute
   * @param args N/A
   * @returns true if the function succeeds
   */
  apply(user: Pokemon, target: Pokemon, move: Move, args: any[]): boolean {
    const power = args[0] as Utils.NumberHolder;

    const statRatio = target.getBattleStat(Stat.SPD) / user.getBattleStat(Stat.SPD);
    const statThresholds = [ 0.25, 1 / 3, 0.5, 1, -1 ];
    const statThresholdPowers = [ 150, 120, 80, 60, 40 ];

    let w = 0;
    while (w < statThresholds.length - 1 && statRatio > statThresholds[w]) {
      if (++w === statThresholds.length) {
        break;
      }
    }

    power.value = statThresholdPowers[w];
    return true;
  }
}


/**
 * Attribute used for Gyro Ball move.
 * @extends VariablePowerAttr
 * @see {@linkcode apply}
 **/
export class GyroBallPowerAttr extends VariablePowerAttr {
  /**
   * Move that deals more damage the slower {@linkcode BattleStat.SPD}
   * the user is compared to the target.
   * @param user Pokemon that used the move
   * @param target The target of the move
   * @param move Move with this attribute
   * @param args N/A
   * @returns true if the function succeeds
   */
  apply(user: Pokemon, target: Pokemon, move: Move, args: any[]): boolean {
    const power = args[0] as Utils.NumberHolder;
    const userSpeed = user.getBattleStat(Stat.SPD);
    if (userSpeed < 1) {
      // Gen 6+ always have 1 base power
      power.value = 1;
      return true;
    }

    power.value = Math.floor(Math.min(150, 25 * target.getBattleStat(Stat.SPD) / userSpeed + 1));
    return true;
  }
}

export class LowHpPowerAttr extends VariablePowerAttr {
  apply(user: Pokemon, target: Pokemon, move: Move, args: any[]): boolean {
    const power = args[0] as Utils.NumberHolder;
    const hpRatio = user.getHpRatio();

    switch (true) {
    case (hpRatio < 0.0417):
      power.value = 200;
      break;
    case (hpRatio < 0.1042):
      power.value = 150;
      break;
    case (hpRatio < 0.2083):
      power.value = 100;
      break;
    case (hpRatio < 0.3542):
      power.value = 80;
      break;
    case (hpRatio < 0.6875):
      power.value = 40;
      break;
    default:
      power.value = 20;
      break;
    }

    return true;
  }
}

export class CompareWeightPowerAttr extends VariablePowerAttr {
  apply(user: Pokemon, target: Pokemon, move: Move, args: any[]): boolean {
    const power = args[0] as Utils.NumberHolder;
    const userWeight = user.getWeight();
    const targetWeight = target.getWeight();

    if (!userWeight || userWeight === 0) {
      return false;
    }

    const relativeWeight = (targetWeight / userWeight) * 100;

    switch (true) {
    case (relativeWeight < 20.01):
      power.value = 120;
      break;
    case (relativeWeight < 25.01):
      power.value = 100;
      break;
    case (relativeWeight < 33.35):
      power.value = 80;
      break;
    case (relativeWeight < 50.01):
      power.value = 60;
      break;
    default:
      power.value = 40;
      break;
    }

    return true;
  }
}

export class HpPowerAttr extends VariablePowerAttr {
  apply(user: Pokemon, target: Pokemon, move: Move, args: any[]): boolean {
    (args[0] as Utils.NumberHolder).value = Math.max(Math.floor(150 * user.getHpRatio()), 1);

    return true;
  }
}

export class OpponentHighHpPowerAttr extends VariablePowerAttr {
  apply(user: Pokemon, target: Pokemon, move: Move, args: any[]): boolean {
    (args[0] as Utils.NumberHolder).value = Math.max(Math.floor(120 * target.getHpRatio()), 1);

    return true;
  }
}

export class FirstAttackDoublePowerAttr extends VariablePowerAttr {
  apply(user: Pokemon, target: Pokemon, move: Move, args: any[]): boolean {
    console.log(target.getLastXMoves(1), target.scene.currentBattle.turn);
    if (!target.getLastXMoves(1).find(m => m.turn === target.scene.currentBattle.turn)) {
      (args[0] as Utils.NumberHolder).value *= 2;
      return true;
    }

    return false;
  }
}


export class TurnDamagedDoublePowerAttr extends VariablePowerAttr {
  apply(user: Pokemon, target: Pokemon, move: Move, args: any[]): boolean {
    if (user.turnData.attacksReceived.find(r => r.damage && r.sourceId === target.id)) {
      (args[0] as Utils.NumberHolder).value *= 2;
      return true;
    }

    return false;
  }
}

const magnitudeMessageFunc = (user: Pokemon, target: Pokemon, move: Move) => {
  let message: string;
  user.scene.executeWithSeedOffset(() => {
    const magnitudeThresholds = [ 5, 15, 35, 65, 75, 95 ];

    const rand = Utils.randSeedInt(100);

    let m = 0;
    for (; m < magnitudeThresholds.length; m++) {
      if (rand < magnitudeThresholds[m]) {
        break;
      }
    }

    message = `Magnitude ${m + 4}!`;
  }, user.scene.currentBattle.turn << 6, user.scene.waveSeed);
  return message;
};

export class MagnitudePowerAttr extends VariablePowerAttr {
  apply(user: Pokemon, target: Pokemon, move: Move, args: any[]): boolean {
    const power = args[0] as Utils.NumberHolder;

    const magnitudeThresholds = [ 5, 15, 35, 65, 75, 95 ];
    const magnitudePowers = [ 10, 30, 50, 70, 90, 100, 110, 150 ];

    let rand: integer;

    user.scene.executeWithSeedOffset(() => rand = Utils.randSeedInt(100), user.scene.currentBattle.turn << 6, user.scene.waveSeed);

    let m = 0;
    for (; m < magnitudeThresholds.length; m++) {
      if (rand < magnitudeThresholds[m]) {
        break;
      }
    }

    power.value = magnitudePowers[m];

    return true;
  }
}

export class AntiSunlightPowerDecreaseAttr extends VariablePowerAttr {
  apply(user: Pokemon, target: Pokemon, move: Move, args: any[]): boolean {
    if (!user.scene.arena.weather?.isEffectSuppressed(user.scene)) {
      const power = args[0] as Utils.NumberHolder;
      const weatherType = user.scene.arena.weather?.weatherType || WeatherType.NONE;
      switch (weatherType) {
      case WeatherType.RAIN:
      case WeatherType.SANDSTORM:
      case WeatherType.HAIL:
      case WeatherType.SNOW:
      case WeatherType.HEAVY_RAIN:
        power.value *= 0.5;
        return true;
      }
    }

    return false;
  }
}

export class FriendshipPowerAttr extends VariablePowerAttr {
  private invert: boolean;

  constructor(invert?: boolean) {
    super();

    this.invert = !!invert;
  }

  apply(user: Pokemon, target: Pokemon, move: Move, args: any[]): boolean {
    const power = args[0] as Utils.NumberHolder;

    if (user instanceof PlayerPokemon) {
      const friendshipPower = Math.floor(Math.min(user.friendship, 255) / 2.5);
      power.value = Math.max(!this.invert ? friendshipPower : 102 - friendshipPower, 1);
    }

    return true;
  }
}

export class HitCountPowerAttr extends VariablePowerAttr {
  apply(user: Pokemon, target: Pokemon, move: Move, args: any[]): boolean {
    (args[0] as Utils.NumberHolder).value += Math.min(user.battleData.hitCount, 6) * 50;

    return true;
  }
}

export class StatChangeCountPowerAttr extends VariablePowerAttr {
  apply(user: Pokemon, target: Pokemon, move: Move, args: any[]): boolean {
    const positiveStats: number = user.summonData.battleStats.reduce((total, stat) => stat > 0 && stat ? total + stat : total, 0);

    (args[0] as Utils.NumberHolder).value += positiveStats * 20;

    return true;
  }
}

export class PresentPowerAttr extends VariablePowerAttr {
  apply(user: Pokemon, target: Pokemon, move: Move, args: any[]): boolean {

    const powerSeed = Utils.randSeedInt(100);
    if (powerSeed <= 40) {
      (args[0] as Utils.NumberHolder).value = 40;
    } else if (40 < powerSeed && powerSeed <= 70) {
      (args[0] as Utils.NumberHolder).value = 80;
    } else if (70 < powerSeed && powerSeed <= 80) {
      (args[0] as Utils.NumberHolder).value = 120;
    } else if (80 < powerSeed && powerSeed <= 100) {
      target.scene.unshiftPhase(new PokemonHealPhase(target.scene, target.getBattlerIndex(),
        Math.max(Math.floor(target.getMaxHp() / 4), 1), getPokemonMessage(target, " regained\nhealth!"), true));
    }

    return true;
  }
}

export class KnockOffPowerAttr extends VariablePowerAttr {
  apply(user: Pokemon, target: Pokemon, move: Move, args: any[]): boolean {
    if (target.getHeldItems().length > 0) {
      (args[0] as Utils.NumberHolder).value *= 1.5;
      return true;
    }

    return false;
  }
}

export class WaterShurikenPowerAttr extends VariablePowerAttr {
  apply(user: Pokemon, target: Pokemon, move: Move, args: any[]): boolean {
    if (user.species.speciesId === Species.GRENINJA && user.hasAbility(Abilities.BATTLE_BOND) && user.formIndex === 2) {
      (args[0] as Utils.IntegerHolder).value = 20;
      return true;
    }
    return false;
  }
}

export class VariableAtkAttr extends MoveAttr {
  constructor() {
    super();
  }

  apply(user: Pokemon, target: Pokemon, move: Move, args: any[]): boolean {
    //const atk = args[0] as Utils.IntegerHolder;
    return false;
  }
}

export class TargetAtkUserAtkAttr extends VariableAtkAttr {
  constructor() {
    super();
  }
  apply(user: Pokemon, target: Pokemon, move: Move, args: any[]): boolean {
    (args[0] as Utils.IntegerHolder).value = target.getBattleStat(Stat.ATK, target);
    return true;
  }
}

export class DefAtkAttr extends VariableAtkAttr {
  constructor() {
    super();
  }

  apply(user: Pokemon, target: Pokemon, move: Move, args: any[]): boolean {
    (args[0] as Utils.IntegerHolder).value = user.getBattleStat(Stat.DEF, target);
    return true;
  }
}

export class VariableDefAttr extends MoveAttr {
  constructor() {
    super();
  }

  apply(user: Pokemon, target: Pokemon, move: Move, args: any[]): boolean {
    //const def = args[0] as Utils.IntegerHolder;
    return false;
  }
}

export class DefDefAttr extends VariableDefAttr {
  constructor() {
    super();
  }

  apply(user: Pokemon, target: Pokemon, move: Move, args: any[]): boolean {
    (args[0] as Utils.IntegerHolder).value = target.getBattleStat(Stat.DEF, user);
    return true;
  }
}

export class VariableAccuracyAttr extends MoveAttr {
  apply(user: Pokemon, target: Pokemon, move: Move, args: any[]): boolean {
    //const accuracy = args[0] as Utils.NumberHolder;
    return false;
  }
}

export class ThunderAccuracyAttr extends VariableAccuracyAttr {
  apply(user: Pokemon, target: Pokemon, move: Move, args: any[]): boolean {
    if (!user.scene.arena.weather?.isEffectSuppressed(user.scene)) {
      const accuracy = args[0] as Utils.NumberHolder;
      const weatherType = user.scene.arena.weather?.weatherType || WeatherType.NONE;
      switch (weatherType) {
      case WeatherType.SUNNY:
      case WeatherType.SANDSTORM:
      case WeatherType.HARSH_SUN:
        accuracy.value = 50;
        return true;
      case WeatherType.RAIN:
      case WeatherType.HEAVY_RAIN:
        accuracy.value = -1;
        return true;
      }
    }

    return false;
  }
}

/**
 * Attribute used for moves which never miss
 * against Pokemon with the {@linkcode BattlerTagType.MINIMIZED}
 * @extends VariableAccuracyAttr
 * @see {@linkcode apply}
 */
export class MinimizeAccuracyAttr extends VariableAccuracyAttr {
  /**
   * @see {@linkcode apply}
   * @param user N/A
   * @param target {@linkcode Pokemon} target of the move
   * @param move N/A
   * @param args [0] Accuracy of the move to be modified
   * @returns true if the function succeeds
   */
  apply(user: Pokemon, target: Pokemon, move: Move, args: any[]): boolean {
    if (target.getTag(BattlerTagType.MINIMIZED)) {
      const accuracy = args[0] as Utils.NumberHolder;
      accuracy.value = -1;

      return true;
    }

    return false;
  }
}

export class ToxicAccuracyAttr extends VariableAccuracyAttr {
  apply(user: Pokemon, target: Pokemon, move: Move, args: any[]): boolean {
    if (user.isOfType(Type.POISON)) {
      const accuracy = args[0] as Utils.NumberHolder;
      accuracy.value = -1;
      return true;
    }

    return false;
  }
}

export class BlizzardAccuracyAttr extends VariableAccuracyAttr {
  apply(user: Pokemon, target: Pokemon, move: Move, args: any[]): boolean {
    if (!user.scene.arena.weather?.isEffectSuppressed(user.scene)) {
      const accuracy = args[0] as Utils.NumberHolder;
      const weatherType = user.scene.arena.weather?.weatherType || WeatherType.NONE;
      if (weatherType === WeatherType.HAIL || weatherType === WeatherType.SNOW) {
        accuracy.value = -1;
        return true;
      }
    }

    return false;
  }
}

export class VariableMoveCategoryAttr extends MoveAttr {
  apply(user: Pokemon, target: Pokemon, move: Move, args: any[]): boolean {
    return false;
  }
}

export class PhotonGeyserCategoryAttr extends VariableMoveCategoryAttr {
  apply(user: Pokemon, target: Pokemon, move: Move, args: any[]): boolean {
    const category = (args[0] as Utils.IntegerHolder);

    if (user.getBattleStat(Stat.ATK, target, move) > user.getBattleStat(Stat.SPATK, target, move)) {
      category.value = MoveCategory.PHYSICAL;
      return true;
    }

    return false;
  }
}

export class TeraBlastCategoryAttr extends VariableMoveCategoryAttr {
  apply(user: Pokemon, target: Pokemon, move: Move, args: any[]): boolean {
    const category = (args[0] as Utils.IntegerHolder);

    if (user.isTerastallized() && user.getBattleStat(Stat.ATK, target, move) > user.getBattleStat(Stat.SPATK, target, move)) {
      category.value = MoveCategory.PHYSICAL;
      return true;
    }

    return false;
  }
}

export class ShellSideArmCategoryAttr extends VariableMoveCategoryAttr {
  apply(user: Pokemon, target: Pokemon, move: Move, args: any[]): boolean {
    const category = (args[0] as Utils.IntegerHolder);
    const atkRatio = user.getBattleStat(Stat.ATK, target, move) / target.getBattleStat(Stat.DEF, user, move);
    const specialRatio = user.getBattleStat(Stat.SPATK, target, move) / target.getBattleStat(Stat.SPDEF, user, move);

    // Shell Side Arm is much more complicated than it looks, this is a partial implementation to try to achieve something similar to the games
    if (atkRatio > specialRatio) {
      category.value = MoveCategory.PHYSICAL;
      return true;
    } else if (atkRatio === specialRatio && user.randSeedInt(2) === 0) {
      category.value = MoveCategory.PHYSICAL;
      return true;
    }

    return false;
  }
}

export class VariableMoveTypeAttr extends MoveAttr {
  apply(user: Pokemon, target: Pokemon, move: Move, args: any[]): boolean {
    return false;
  }
}

export class TechnoBlastTypeAttr extends VariableMoveTypeAttr {
  apply(user: Pokemon, target: Pokemon, move: Move, args: any[]): boolean {
    if ([user.species.speciesId, user.fusionSpecies?.speciesId].includes(Species.GENESECT)) {
      const form = user.species.speciesId === Species.GENESECT ? user.formIndex : user.fusionSpecies.formIndex;
      const type = (args[0] as Utils.IntegerHolder);

      switch (form) {
      case 1: // Shock Drive
        type.value = Type.ELECTRIC;
        break;
      case 2: // Burn Drive
        type.value = Type.FIRE;
        break;
      case 3: // Chill Drive
        type.value = Type.ICE;
        break;
      case 4: // Douse Drive
        type.value = Type.WATER;
        break;
      default:
        type.value = Type.NORMAL;
        break;
      }
      return true;
    }

    return false;
  }
}

export class AuraWheelTypeAttr extends VariableMoveTypeAttr {
  apply(user: Pokemon, target: Pokemon, move: Move, args: any[]): boolean {
    if ([user.species.speciesId, user.fusionSpecies?.speciesId].includes(Species.MORPEKO)) {
      const form = user.species.speciesId === Species.MORPEKO ? user.formIndex : user.fusionSpecies.formIndex;
      const type = (args[0] as Utils.IntegerHolder);

      switch (form) {
      case 1: // Hangry Mode
        type.value = Type.DARK;
        break;
      default: // Full Belly Mode
        type.value = Type.ELECTRIC;
        break;
      }
      return true;
    }

    return false;
  }
}

export class RagingBullTypeAttr extends VariableMoveTypeAttr {
  apply(user: Pokemon, target: Pokemon, move: Move, args: any[]): boolean {
    if ([user.species.speciesId, user.fusionSpecies?.speciesId].includes(Species.PALDEA_TAUROS)) {
      const form = user.species.speciesId === Species.PALDEA_TAUROS ? user.formIndex : user.fusionSpecies.formIndex;
      const type = (args[0] as Utils.IntegerHolder);

      switch (form) {
      case 1: // Blaze breed
        type.value = Type.FIRE;
        break;
      case 2: // Aqua breed
        type.value = Type.WATER;
        break;
      default:
        type.value = Type.FIGHTING;
        break;
      }
      return true;
    }

    return false;
  }
}

export class IvyCudgelTypeAttr extends VariableMoveTypeAttr {
  apply(user: Pokemon, target: Pokemon, move: Move, args: any[]): boolean {
    if ([user.species.speciesId, user.fusionSpecies?.speciesId].includes(Species.OGERPON)) {
      const form = user.species.speciesId === Species.OGERPON ? user.formIndex : user.fusionSpecies.formIndex;
      const type = (args[0] as Utils.IntegerHolder);

      switch (form) {
      case 1: // Wellspring Mask
        type.value = Type.WATER;
        break;
      case 2: // Hearthflame Mask
        type.value = Type.FIRE;
        break;
      case 3: // Cornerstone Mask
        type.value = Type.ROCK;
        break;
      case 4: // Teal Mask Tera
        type.value = Type.GRASS;
        break;
      case 5: // Wellspring Mask Tera
        type.value = Type.WATER;
        break;
      case 6: // Hearthflame Mask Tera
        type.value = Type.FIRE;
        break;
      case 7: // Cornerstone Mask Tera
        type.value = Type.ROCK;
        break;
      default:
        type.value = Type.GRASS;
        break;
      }
      return true;
    }

    return false;
  }
}

export class WeatherBallTypeAttr extends VariableMoveTypeAttr {
  apply(user: Pokemon, target: Pokemon, move: Move, args: any[]): boolean {
    if (!user.scene.arena.weather?.isEffectSuppressed(user.scene)) {
      const type = (args[0] as Utils.IntegerHolder);

      switch (user.scene.arena.weather?.weatherType) {
      case WeatherType.SUNNY:
      case WeatherType.HARSH_SUN:
        type.value = Type.FIRE;
        break;
      case WeatherType.RAIN:
      case WeatherType.HEAVY_RAIN:
        type.value = Type.WATER;
        break;
      case WeatherType.SANDSTORM:
        type.value = Type.ROCK;
        break;
      case WeatherType.HAIL:
      case WeatherType.SNOW:
        type.value = Type.ICE;
        break;
      default:
        return false;
      }
      return true;
    }

    return false;
  }
}

/**
 * Changes the move's type to match the current terrain.
 * Has no effect if the user is not grounded.
 * @extends VariableMoveTypeAttr
 * @see {@linkcode apply}
 */
export class TerrainPulseTypeAttr extends VariableMoveTypeAttr {
  /**
   * @param user {@linkcode Pokemon} using this move
   * @param target N/A
   * @param move N/A
   * @param args [0] {@linkcode Utils.IntegerHolder} The move's type to be modified
   * @returns true if the function succeeds
   */
  apply(user: Pokemon, target: Pokemon, move: Move, args: any[]): boolean {
    if (!user.isGrounded) {
      return false;
    }

    const currentTerrain = user.scene.arena.getTerrainType();
    const type = (args[0] as Utils.IntegerHolder);

    switch (currentTerrain) {
    case TerrainType.MISTY:
      type.value = Type.FAIRY;
      break;
    case TerrainType.ELECTRIC:
      type.value = Type.ELECTRIC;
      break;
    case TerrainType.GRASSY:
      type.value = Type.GRASS;
      break;
    case TerrainType.PSYCHIC:
      type.value = Type.PSYCHIC;
      break;
    default:
      return false;
    }
    return true;
  }
}

export class HiddenPowerTypeAttr extends VariableMoveTypeAttr {
  apply(user: Pokemon, target: Pokemon, move: Move, args: any[]): boolean {
    const type = (args[0] as Utils.IntegerHolder);

    const iv_val = Math.floor(((user.ivs[Stat.HP] & 1)
      +(user.ivs[Stat.ATK] & 1) * 2
      +(user.ivs[Stat.DEF] & 1) * 4
      +(user.ivs[Stat.SPD] & 1) * 8
      +(user.ivs[Stat.SPATK] & 1) * 16
      +(user.ivs[Stat.SPDEF] & 1) * 32) * 15/63);

    type.value = [
      Type.FIGHTING, Type.FLYING, Type.POISON, Type.GROUND,
      Type.ROCK, Type.BUG, Type.GHOST, Type.STEEL,
      Type.FIRE, Type.WATER, Type.GRASS, Type.ELECTRIC,
      Type.PSYCHIC, Type.ICE, Type.DRAGON, Type.DARK][iv_val];

    return true;
  }
}

export class MatchUserTypeAttr extends VariableMoveTypeAttr {
  apply(user: Pokemon, target: Pokemon, move: Move, args: any[]): boolean {
    const type = (args[0] as Utils.IntegerHolder);

    const userTypes = user.getTypes(true);

    if (userTypes.includes(Type.STELLAR)) { // will not change to stellar type
      const nonTeraTypes = user.getTypes();
      type.value = nonTeraTypes[0];
      return true;
    } else if (userTypes.length > 0) {
      type.value = userTypes[0];
      return true;
    } else {
      return false;
    }

  }
}

export class VariableMoveTypeMultiplierAttr extends MoveAttr {
  apply(user: Pokemon, target: Pokemon, move: Move, args: any[]): boolean {
    return false;
  }
}

export class NeutralDamageAgainstFlyingTypeMultiplierAttr extends VariableMoveTypeMultiplierAttr {
  apply(user: Pokemon, target: Pokemon, move: Move, args: any[]): boolean {
    if (!target.getTag(BattlerTagType.IGNORE_FLYING)) {
      const multiplier = args[0] as Utils.NumberHolder;
      //When a flying type is hit, the first hit is always 1x multiplier. Levitating pokemon are instantly affected by typing
      if (target.isOfType(Type.FLYING)) {
        multiplier.value = 1;
      }
      target.addTag(BattlerTagType.IGNORE_FLYING, 20, move.id, user.id); //TODO: Grounded effect should not have turn limit
      return true;
    }

    return false;
  }
}

export class WaterSuperEffectTypeMultiplierAttr extends VariableMoveTypeMultiplierAttr {
  apply(user: Pokemon, target: Pokemon, move: Move, args: any[]): boolean {
    const multiplier = args[0] as Utils.NumberHolder;
    if (target.isOfType(Type.WATER)) {
      multiplier.value *= 4; // Increased twice because initial reduction against water
      return true;
    }

    return false;
  }
}

export class IceNoEffectTypeAttr extends VariableMoveTypeMultiplierAttr {
  /**
   * Checks to see if the Target is Ice-Type or not. If so, the move will have no effect.
   * @param {Pokemon} user N/A
   * @param {Pokemon} target Pokemon that is being checked whether Ice-Type or not.
   * @param {Move} move N/A
   * @param {any[]} args Sets to false if the target is Ice-Type, so it should do no damage/no effect.
   * @returns {boolean} Returns true if move is successful, false if Ice-Type.
   */
  apply(user: Pokemon, target: Pokemon, move: Move, args: any[]): boolean {
    if (target.isOfType(Type.ICE)) {
      (args[0] as Utils.BooleanHolder).value = false;
      return false;
    }
    return true;
  }
}

export class FlyingTypeMultiplierAttr extends VariableMoveTypeMultiplierAttr {
  apply(user: Pokemon, target: Pokemon, move: Move, args: any[]): boolean {
    const multiplier = args[0] as Utils.NumberHolder;
    multiplier.value *= target.getAttackTypeEffectiveness(Type.FLYING, user);
    return true;
  }
}

export class OneHitKOAccuracyAttr extends VariableAccuracyAttr {
  apply(user: Pokemon, target: Pokemon, move: Move, args: any[]): boolean {
    const accuracy = args[0] as Utils.NumberHolder;
    if (user.level < target.level) {
      accuracy.value = 0;
    } else {
      accuracy.value = Math.min(Math.max(30 + 100 * (1 - target.level / user.level), 0), 100);
    }
    return true;
  }
}

export class SheerColdAccuracyAttr extends OneHitKOAccuracyAttr {
  /**
   * Changes the normal One Hit KO Accuracy Attr to implement the Gen VII changes,
   * where if the user is Ice-Type, it has more accuracy.
   * @param {Pokemon} user Pokemon that is using the move; checks the Pokemon's level.
   * @param {Pokemon} target Pokemon that is receiving the move; checks the Pokemon's level.
   * @param {Move} move N/A
   * @param {any[]} args Uses the accuracy argument, allowing to change it from either 0 if it doesn't pass
   * the first if/else, or 30/20 depending on the type of the user Pokemon.
   * @returns Returns true if move is successful, false if misses.
   */
  apply(user: Pokemon, target: Pokemon, move: Move, args: any[]): boolean {
    const accuracy = args[0] as Utils.NumberHolder;
    if (user.level < target.level) {
      accuracy.value = 0;
    } else {
      const baseAccuracy = user.isOfType(Type.ICE) ? 30 : 20;
      accuracy.value = Math.min(Math.max(baseAccuracy + 100 * (1 - target.level / user.level), 0), 100);
    }
    return true;
  }
}

export class MissEffectAttr extends MoveAttr {
  private missEffectFunc: UserMoveConditionFunc;

  constructor(missEffectFunc: UserMoveConditionFunc) {
    super();

    this.missEffectFunc = missEffectFunc;
  }

  apply(user: Pokemon, target: Pokemon, move: Move, args: any[]): boolean {
    this.missEffectFunc(user, move);
    return true;
  }
}

export class NoEffectAttr extends MoveAttr {
  private noEffectFunc: UserMoveConditionFunc;

  constructor(noEffectFunc: UserMoveConditionFunc) {
    super();

    this.noEffectFunc = noEffectFunc;
  }

  apply(user: Pokemon, target: Pokemon, move: Move, args: any[]): boolean {
    this.noEffectFunc(user, move);
    return true;
  }
}

const crashDamageFunc = (user: Pokemon, move: Move) => {
  const cancelled = new Utils.BooleanHolder(false);
  applyAbAttrs(BlockNonDirectDamageAbAttr, user, cancelled);
  if (cancelled.value) {
    return false;
  }

  user.damageAndUpdate(Math.floor(user.getMaxHp() / 2), HitResult.OTHER, false, true);
  user.scene.queueMessage(getPokemonMessage(user, " kept going\nand crashed!"));
  user.turnData.damageTaken += Math.floor(user.getMaxHp() / 2);

  return true;
};

export class TypelessAttr extends MoveAttr { }
/**
* Attribute used for moves which ignore redirection effects, and always target their original target, i.e. Snipe Shot
* Bypasses Storm Drain, Follow Me, Ally Switch, and the like.
*/
export class BypassRedirectAttr extends MoveAttr { }

export class DisableMoveAttr extends MoveEffectAttr {
  constructor() {
    super(false);
  }

  apply(user: Pokemon, target: Pokemon, move: Move, args: any[]): boolean {
    if (!super.apply(user, target, move, args)) {
      return false;
    }

    const moveQueue = target.getLastXMoves();
    let turnMove: TurnMove;
    while (moveQueue.length) {
      turnMove = moveQueue.shift();
      if (turnMove.virtual) {
        continue;
      }

      const moveIndex = target.getMoveset().findIndex(m => m.moveId === turnMove.move);
      if (moveIndex === -1) {
        return false;
      }

      const disabledMove = target.getMoveset()[moveIndex];
      target.summonData.disabledMove = disabledMove.moveId;
      target.summonData.disabledTurns = 4;

      user.scene.queueMessage(getPokemonMessage(target, `'s ${disabledMove.getName()}\nwas disabled!`));

      return true;
    }

    return false;
  }

  getCondition(): MoveConditionFunc {
    return (user, target, move) => {
      if (target.summonData.disabledMove || target.isMax()) {
        return false;
      }

      const moveQueue = target.getLastXMoves();
      let turnMove: TurnMove;
      while (moveQueue.length) {
        turnMove = moveQueue.shift();
        if (turnMove.virtual) {
          continue;
        }

        const move = target.getMoveset().find(m => m.moveId === turnMove.move);
        if (!move) {
          continue;
        }

        return true;
      }
    };
  }

  getTargetBenefitScore(user: Pokemon, target: Pokemon, move: Move): integer {
    return -5;
  }
}

export class FrenzyAttr extends MoveEffectAttr {
  constructor() {
    super(true, MoveEffectTrigger.HIT);
  }

  canApply(user: Pokemon, target: Pokemon, move: Move, args: any[]) {
    return !(this.selfTarget ? user : target).isFainted();
  }

  apply(user: Pokemon, target: Pokemon, move: Move, args: any[]): boolean {
    if (!super.apply(user, target, move, args)) {
      return false;
    }

    if (!user.getMoveQueue().length) {
      if (!user.getTag(BattlerTagType.FRENZY)) {
        const turnCount = user.randSeedIntRange(1, 2);
        new Array(turnCount).fill(null).map(() => user.getMoveQueue().push({ move: move.id, targets: [ target.getBattlerIndex() ], ignorePP: true }));
        user.addTag(BattlerTagType.FRENZY, 1, move.id, user.id);
      } else {
        applyMoveAttrs(AddBattlerTagAttr, user, target, move, args);
        user.lapseTag(BattlerTagType.FRENZY);
      }
      return true;
    }

    return false;
  }
}

export const frenzyMissFunc: UserMoveConditionFunc = (user: Pokemon, move: Move) => {
  while (user.getMoveQueue().length && user.getMoveQueue()[0].move === move.id) {
    user.getMoveQueue().shift();
  }
  user.lapseTag(BattlerTagType.FRENZY);

  return true;
};

export class AddBattlerTagAttr extends MoveEffectAttr {
  public tagType: BattlerTagType;
  public turnCountMin: integer;
  public turnCountMax: integer;
  private failOnOverlap: boolean;

  constructor(tagType: BattlerTagType, selfTarget: boolean = false, failOnOverlap: boolean = false, turnCountMin: integer = 0, turnCountMax?: integer) {
    super(selfTarget);

    this.tagType = tagType;
    this.turnCountMin = turnCountMin;
    this.turnCountMax = turnCountMax !== undefined ? turnCountMax : turnCountMin;
    this.failOnOverlap = !!failOnOverlap;
  }

  apply(user: Pokemon, target: Pokemon, move: Move, args: any[]): boolean {
    if (!super.apply(user, target, move, args)) {
      return false;
    }

    const chance = this.getTagChance(user, target, move);
    if (chance < 0 || chance === 100 || user.randSeedInt(100) < chance) {
      return (this.selfTarget ? user : target).addTag(this.tagType,  user.randSeedInt(this.turnCountMax - this.turnCountMin, this.turnCountMin), move.id, user.id);
    }

    return false;
  }

  getTagChance(user: Pokemon, target: Pokemon, move: Move): integer {
    return move.chance;
  }

  getCondition(): MoveConditionFunc {
    return this.failOnOverlap
      ? (user, target, move) => !(this.selfTarget ? user : target).getTag(this.tagType)
      : null;
  }

  getTagTargetBenefitScore(user: Pokemon, target: Pokemon, move: Move): integer {
    switch (this.tagType) {
    case BattlerTagType.RECHARGING:
    case BattlerTagType.PERISH_SONG:
      return -16;
    case BattlerTagType.FLINCHED:
    case BattlerTagType.CONFUSED:
    case BattlerTagType.INFATUATED:
    case BattlerTagType.NIGHTMARE:
    case BattlerTagType.DROWSY:
    case BattlerTagType.NO_CRIT:
      return -5;
    case BattlerTagType.SEEDED:
    case BattlerTagType.SALT_CURED:
    case BattlerTagType.CURSED:
    case BattlerTagType.FRENZY:
    case BattlerTagType.TRAPPED:
    case BattlerTagType.BIND:
    case BattlerTagType.WRAP:
    case BattlerTagType.FIRE_SPIN:
    case BattlerTagType.WHIRLPOOL:
    case BattlerTagType.CLAMP:
    case BattlerTagType.SAND_TOMB:
    case BattlerTagType.MAGMA_STORM:
    case BattlerTagType.SNAP_TRAP:
    case BattlerTagType.THUNDER_CAGE:
    case BattlerTagType.INFESTATION:
      return -3;
    case BattlerTagType.ENCORE:
      return -2;
    case BattlerTagType.INGRAIN:
    case BattlerTagType.IGNORE_ACCURACY:
    case BattlerTagType.AQUA_RING:
      return 3;
    case BattlerTagType.PROTECTED:
    case BattlerTagType.FLYING:
    case BattlerTagType.CRIT_BOOST:
    case BattlerTagType.ALWAYS_CRIT:
      return 5;
    }
  }

  getTargetBenefitScore(user: Pokemon, target: Pokemon, move: Move): integer {
    let chance = this.getTagChance(user, target, move);
    if (chance < 0) {
      chance = 100;
    }
    return Math.floor(this.getTagTargetBenefitScore(user, target, move) * (chance / 100));
  }
}

export class CurseAttr extends MoveEffectAttr {

  apply(user: Pokemon, target: Pokemon, move:Move, args: any[]): boolean {
    if (user.getTypes(true).includes(Type.GHOST)) {
      if (target.getTag(BattlerTagType.CURSED)) {
        user.scene.queueMessage("But it failed!");
        return false;
      }
      const curseRecoilDamage = Math.max(1, Math.floor(user.getMaxHp() / 2));
      user.damageAndUpdate(curseRecoilDamage, HitResult.OTHER, false, true, true);
      user.scene.queueMessage(getPokemonMessage(user, ` cut its own HP\nand laid a curse on the ${target.name}!`));
      target.addTag(BattlerTagType.CURSED, 0, move.id, user.id);
      return true;
    } else {
      user.scene.unshiftPhase(new StatChangePhase(user.scene, user.getBattlerIndex(), true, [BattleStat.ATK, BattleStat.DEF], 1));
      user.scene.unshiftPhase(new StatChangePhase(user.scene, user.getBattlerIndex(), true, [BattleStat.SPD], -1));
      return true;
    }
  }
}

export class LapseBattlerTagAttr extends MoveEffectAttr {
  public tagTypes: BattlerTagType[];

  constructor(tagTypes: BattlerTagType[], selfTarget: boolean = false) {
    super(selfTarget);

    this.tagTypes = tagTypes;
  }

  apply(user: Pokemon, target: Pokemon, move: Move, args: any[]): boolean {
    if (!super.apply(user, target, move, args)) {
      return false;
    }

    for (const tagType of this.tagTypes) {
      (this.selfTarget ? user : target).lapseTag(tagType);
    }

    return true;
  }
}

export class RemoveBattlerTagAttr extends MoveEffectAttr {
  public tagTypes: BattlerTagType[];

  constructor(tagTypes: BattlerTagType[], selfTarget: boolean = false) {
    super(selfTarget);

    this.tagTypes = tagTypes;
  }

  apply(user: Pokemon, target: Pokemon, move: Move, args: any[]): boolean {
    if (!super.apply(user, target, move, args)) {
      return false;
    }

    for (const tagType of this.tagTypes) {
      (this.selfTarget ? user : target).removeTag(tagType);
    }

    return true;
  }
}

export class FlinchAttr extends AddBattlerTagAttr {
  constructor() {
    super(BattlerTagType.FLINCHED, false);
  }
}

export class ConfuseAttr extends AddBattlerTagAttr {
  constructor(selfTarget?: boolean) {
    super(BattlerTagType.CONFUSED, selfTarget, false, 2, 5);
  }
}

export class RechargeAttr extends AddBattlerTagAttr {
  constructor() {
    super(BattlerTagType.RECHARGING, true);
  }
}

export class TrapAttr extends AddBattlerTagAttr {
  constructor(tagType: BattlerTagType) {
    super(tagType, false, false, 4, 5);
  }
}

export class ProtectAttr extends AddBattlerTagAttr {
  constructor(tagType: BattlerTagType = BattlerTagType.PROTECTED) {
    super(tagType, true);
  }

  getCondition(): MoveConditionFunc {
    return ((user, target, move): boolean => {
      let timesUsed = 0;
      const moveHistory = user.getLastXMoves();
      let turnMove: TurnMove;

      while (moveHistory.length) {
        turnMove = moveHistory.shift();
        if (!allMoves[turnMove.move].getAttrs(ProtectAttr).length || turnMove.result !== MoveResult.SUCCESS) {
          break;
        }
        timesUsed++;
      }
      if (timesUsed) {
        return !user.randSeedInt(Math.pow(3, timesUsed));
      }
      return true;
    });
  }
}

export class EndureAttr extends ProtectAttr {
  constructor() {
    super(BattlerTagType.ENDURING);
  }
}

export class IgnoreAccuracyAttr extends AddBattlerTagAttr {
  constructor() {
    super(BattlerTagType.IGNORE_ACCURACY, true, false, 2);
  }

  apply(user: Pokemon, target: Pokemon, move: Move, args: any[]): boolean {
    if (!super.apply(user, target, move, args)) {
      return false;
    }

    user.scene.queueMessage(getPokemonMessage(user, ` took aim\nat ${target.name}!`));

    return true;
  }
}

export class AlwaysCritsAttr extends AddBattlerTagAttr {
  constructor() {
    super(BattlerTagType.ALWAYS_CRIT, true, false, 2);
  }

  apply(user: Pokemon, target: Pokemon, move: Move, args: any[]): boolean {
    if (!super.apply(user, target, move, args)) {
      return false;
    }

    user.scene.queueMessage(getPokemonMessage(user, ` took aim\nat ${target.name}!`));

    return true;
  }
}

export class FaintCountdownAttr extends AddBattlerTagAttr {
  constructor() {
    super(BattlerTagType.PERISH_SONG, false, true, 4);
  }

  apply(user: Pokemon, target: Pokemon, move: Move, args: any[]): boolean {
    if (!super.apply(user, target, move, args)) {
      return false;
    }

    user.scene.queueMessage(getPokemonMessage(target, `\nwill faint in ${this.turnCountMin - 1} turns.`));

    return true;
  }
}

/**
<<<<<<< HEAD
 * Drops the target's immunity to types it is immune to
 * and resets its evasiveness ie. Odor Sleuth, Miracle Eye,
 * Foresight.
 * 
 * @extends AddBattlerTagAttr
 * @see {@linkcode apply}
 */
export class ExposedMoveAttr extends AddBattlerTagAttr {
  constructor(tagType: BattlerTagType) {
    super(tagType, false, true);
  }

  /**
   * Resets the target's evasiveness and applies the
   * {@linkcode IgnoreTypeImmunityTag}
   * @param user {@linkcode Pokemon} using this move 
   * @param target {@linkcode Pokemon} target of this move
   * @param move {@linkcode Move} being used
   * @param args N/A
   * @returns true if the function succeeds
   */
  apply(user: Pokemon, target: Pokemon, move: Move, args: any[]): boolean {
    if (!super.apply(user, target, move, args))
      return false;

    target.summonData.battleStats[BattleStat.EVA] = 0;
    target.updateInfo();

    target.scene.queueMessage(`${getPokemonMessage(user, " identified\n")}${getPokemonMessage(target, "!")}`);

    return true;
  }
}

/** 
 * Attribute used when a move hits a {@linkcode BattlerTagType} for double damage 
=======
 * Attribute used when a move hits a {@linkcode BattlerTagType} for double damage
>>>>>>> 62288576
 * @extends MoveAttr
*/
export class HitsTagAttr extends MoveAttr {
  /** The {@linkcode BattlerTagType} this move hits */
  public tagType: BattlerTagType;
  /** Should this move deal double damage against {@linkcode HitsTagAttr.tagType}? */
  public doubleDamage: boolean;

  constructor(tagType: BattlerTagType, doubleDamage?: boolean) {
    super();

    this.tagType = tagType;
    this.doubleDamage = !!doubleDamage;
  }

  getTargetBenefitScore(user: Pokemon, target: Pokemon, move: Move): integer {
    return target.getTag(this.tagType) ? this.doubleDamage ? 10 : 5 : 0;
  }
}

export class AddArenaTagAttr extends MoveEffectAttr {
  public tagType: ArenaTagType;
  public turnCount: integer;
  private failOnOverlap: boolean;
  public selfSideTarget: boolean;

  constructor(tagType: ArenaTagType, turnCount?: integer, failOnOverlap: boolean = false, selfSideTarget: boolean = false) {
    super(true, MoveEffectTrigger.POST_APPLY, true);

    this.tagType = tagType;
    this.turnCount = turnCount;
    this.failOnOverlap = failOnOverlap;
    this.selfSideTarget = selfSideTarget;
  }

  apply(user: Pokemon, target: Pokemon, move: Move, args: any[]): boolean {
    if (!super.apply(user, target, move, args)) {
      return false;
    }

    if (move.chance < 0 || move.chance === 100 || user.randSeedInt(100) < move.chance) {
      user.scene.arena.addTag(this.tagType, this.turnCount, move.id, user.id, (this.selfSideTarget ? user : target).isPlayer() ? ArenaTagSide.PLAYER : ArenaTagSide.ENEMY);
      return true;
    }

    return false;
  }

  getCondition(): MoveConditionFunc {
    return this.failOnOverlap
      ? (user, target, move) => !user.scene.arena.getTagOnSide(this.tagType, target.isPlayer() ? ArenaTagSide.PLAYER : ArenaTagSide.ENEMY)
      : null;
  }
}

export class AddArenaTrapTagAttr extends AddArenaTagAttr {
  getCondition(): MoveConditionFunc {
    return (user, target, move) => {
      const side = (this.selfSideTarget ? user : target).isPlayer() ? ArenaTagSide.PLAYER : ArenaTagSide.ENEMY;
      if (move.category !== MoveCategory.STATUS || !user.scene.arena.getTagOnSide(this.tagType, side)) {
        return true;
      }
      const tag = user.scene.arena.getTagOnSide(this.tagType, side) as ArenaTrapTag;
      return tag.layers < tag.maxLayers;
    };
  }
}

export class RemoveArenaTrapAttr extends MoveEffectAttr {

  private targetBothSides: boolean;

  constructor(targetBothSides: boolean = false) {
    super(true, MoveEffectTrigger.PRE_APPLY);
    this.targetBothSides = targetBothSides;
  }

  apply(user: Pokemon, target: Pokemon, move: Move, args: any[]): boolean {

    if (!super.apply(user, target, move, args)) {
      return false;
    }

    if (this.targetBothSides) {
      user.scene.arena.removeTagOnSide(ArenaTagType.SPIKES, ArenaTagSide.PLAYER);
      user.scene.arena.removeTagOnSide(ArenaTagType.TOXIC_SPIKES, ArenaTagSide.PLAYER);
      user.scene.arena.removeTagOnSide(ArenaTagType.STEALTH_ROCK, ArenaTagSide.PLAYER);
      user.scene.arena.removeTagOnSide(ArenaTagType.STICKY_WEB, ArenaTagSide.PLAYER);

      user.scene.arena.removeTagOnSide(ArenaTagType.SPIKES, ArenaTagSide.ENEMY);
      user.scene.arena.removeTagOnSide(ArenaTagType.TOXIC_SPIKES, ArenaTagSide.ENEMY);
      user.scene.arena.removeTagOnSide(ArenaTagType.STEALTH_ROCK, ArenaTagSide.ENEMY);
      user.scene.arena.removeTagOnSide(ArenaTagType.STICKY_WEB, ArenaTagSide.ENEMY);
    } else {
      user.scene.arena.removeTagOnSide(ArenaTagType.SPIKES, target.isPlayer() ? ArenaTagSide.ENEMY : ArenaTagSide.PLAYER);
      user.scene.arena.removeTagOnSide(ArenaTagType.TOXIC_SPIKES, target.isPlayer() ? ArenaTagSide.ENEMY : ArenaTagSide.PLAYER);
      user.scene.arena.removeTagOnSide(ArenaTagType.STEALTH_ROCK, target.isPlayer() ? ArenaTagSide.ENEMY : ArenaTagSide.PLAYER);
      user.scene.arena.removeTagOnSide(ArenaTagType.STICKY_WEB, target.isPlayer() ? ArenaTagSide.ENEMY : ArenaTagSide.PLAYER);
    }

    return true;
  }
}

export class RemoveScreensAttr extends MoveEffectAttr {

  private targetBothSides: boolean;

  constructor(targetBothSides: boolean = false) {
    super(true, MoveEffectTrigger.PRE_APPLY);
    this.targetBothSides = targetBothSides;
  }

  apply(user: Pokemon, target: Pokemon, move: Move, args: any[]): boolean {

    if (!super.apply(user, target, move, args)) {
      return false;
    }

    if (this.targetBothSides) {
      user.scene.arena.removeTagOnSide(ArenaTagType.REFLECT, ArenaTagSide.PLAYER);
      user.scene.arena.removeTagOnSide(ArenaTagType.LIGHT_SCREEN, ArenaTagSide.PLAYER);
      user.scene.arena.removeTagOnSide(ArenaTagType.AURORA_VEIL, ArenaTagSide.PLAYER);

      user.scene.arena.removeTagOnSide(ArenaTagType.REFLECT, ArenaTagSide.ENEMY);
      user.scene.arena.removeTagOnSide(ArenaTagType.LIGHT_SCREEN, ArenaTagSide.ENEMY);
      user.scene.arena.removeTagOnSide(ArenaTagType.AURORA_VEIL, ArenaTagSide.ENEMY);
    } else {
      user.scene.arena.removeTagOnSide(ArenaTagType.REFLECT, target.isPlayer() ? ArenaTagSide.PLAYER : ArenaTagSide.ENEMY);
      user.scene.arena.removeTagOnSide(ArenaTagType.LIGHT_SCREEN, target.isPlayer() ? ArenaTagSide.PLAYER : ArenaTagSide.ENEMY);
      user.scene.arena.removeTagOnSide(ArenaTagType.AURORA_VEIL, target.isPlayer() ? ArenaTagSide.PLAYER : ArenaTagSide.ENEMY);
    }

    return true;

  }
}
/**
 * Attribute used for Revival Blessing.
 * @extends MoveEffectAttr
 * @see {@linkcode apply}
 */
export class RevivalBlessingAttr extends MoveEffectAttr {
  constructor(user?: boolean) {
    super(true);
  }

  /**
   *
   * @param user {@linkcode Pokemon} using this move
   * @param target {@linkcode Pokemon} target of this move
   * @param move {@linkcode Move} being used
   * @param args N/A
   * @returns Promise, true if function succeeds.
   */
  apply(user: Pokemon, target: Pokemon, move: Move, args: any[]): Promise<boolean> {
    return new Promise(resolve => {
      // If user is player, checks if the user has fainted pokemon
      if (user instanceof PlayerPokemon
        && user.scene.getParty().findIndex(p => p.isFainted())>-1) {
        (user as PlayerPokemon).revivalBlessing().then(() => {
          resolve(true);
        });
      // If user is enemy, checks that it is a trainer, and it has fainted non-boss pokemon in party
      } else if (user instanceof EnemyPokemon
        && user.hasTrainer()
        && user.scene.getEnemyParty().findIndex(p => p.isFainted() && !p.isBoss()) > -1) {
        // Selects a random fainted pokemon
        const faintedPokemon = user.scene.getEnemyParty().filter(p => p.isFainted() && !p.isBoss());
        const pokemon = faintedPokemon[user.randSeedInt(faintedPokemon.length)];
        const slotIndex = user.scene.getEnemyParty().findIndex(p => pokemon.id === p.id);
        pokemon.resetStatus();
        pokemon.heal(Math.min(Math.max(Math.ceil(Math.floor(0.5 * pokemon.getMaxHp())), 1), pokemon.getMaxHp()));
        user.scene.queueMessage(`${pokemon.name} was revived!`,0,true);

        if (user.scene.currentBattle.double && user.scene.getEnemyParty().length > 1) {
          const allyPokemon = user.getAlly();
          if (slotIndex<=1) {
            user.scene.unshiftPhase(new SwitchSummonPhase(user.scene, pokemon.getFieldIndex(), slotIndex, false, false, false));
          } else if (allyPokemon.isFainted()) {
            user.scene.unshiftPhase(new SwitchSummonPhase(user.scene, allyPokemon.getFieldIndex(), slotIndex, false, false,false));
          }
        }
        resolve(true);
      } else {
        user.scene.queueMessage("But it failed!");
        resolve(false);
      }
    });
  }

  getUserBenefitScore(user: Pokemon, target: Pokemon, move: Move): integer {
    if (user.hasTrainer() && user.scene.getEnemyParty().findIndex(p => p.isFainted() && !p.isBoss()) > -1) {
      return 20;
    }

    return -20;
  }
}

export class ForceSwitchOutAttr extends MoveEffectAttr {
  private user: boolean;
  private batonPass: boolean;

  constructor(user?: boolean, batonPass?: boolean) {
    super(false, MoveEffectTrigger.POST_APPLY, true);
    this.user = !!user;
    this.batonPass = !!batonPass;
  }

  apply(user: Pokemon, target: Pokemon, move: Move, args: any[]): Promise<boolean> {
    return new Promise(resolve => {

  	// Check if the move category is not STATUS or if the switch out condition is not met
      if (!this.getSwitchOutCondition()(user, target, move)) {
  	  //Apply effects before switch out i.e. poison point, flame body, etc
        applyPostDefendAbAttrs(PostDefendContactApplyStatusEffectAbAttr, target, user, new PokemonMove(move.id), null);
        return resolve(false);
      }

  	// Move the switch out logic inside the conditional block
  	// This ensures that the switch out only happens when the conditions are met
	  const switchOutTarget = this.user ? user : target;
	  if (switchOutTarget instanceof PlayerPokemon) {
	  	if (switchOutTarget.hp) {
	  	  applyPreSwitchOutAbAttrs(PreSwitchOutAbAttr, switchOutTarget);
	  	  (switchOutTarget as PlayerPokemon).switchOut(this.batonPass, true).then(() => resolve(true));
	  	} else {
          resolve(false);
        }
	  	return;
	  } else if (user.scene.currentBattle.battleType) {
	  	// Switch out logic for the battle type
	  	switchOutTarget.resetTurnData();
	  	switchOutTarget.resetSummonData();
	  	switchOutTarget.hideInfo();
	  	switchOutTarget.setVisible(false);
	  	switchOutTarget.scene.field.remove(switchOutTarget);
	  	user.scene.triggerPokemonFormChange(switchOutTarget, SpeciesFormChangeActiveTrigger, true);

	  	if (switchOutTarget.hp) {
          user.scene.unshiftPhase(new SwitchSummonPhase(user.scene, switchOutTarget.getFieldIndex(), user.scene.currentBattle.trainer.getNextSummonIndex((switchOutTarget as EnemyPokemon).trainerSlot), false, this.batonPass, false));
        }
	  } else {
	    // Switch out logic for everything else
	  	switchOutTarget.setVisible(false);

	  	if (switchOutTarget.hp) {
	  	  switchOutTarget.hideInfo().then(() => switchOutTarget.destroy());
	  	  switchOutTarget.scene.field.remove(switchOutTarget);
	  	  user.scene.queueMessage(getPokemonMessage(switchOutTarget, " fled!"), null, true, 500);
	  	}

	  	if (!switchOutTarget.getAlly()?.isActive(true)) {
	  	  user.scene.clearEnemyHeldItemModifiers();

	  	  if (switchOutTarget.hp) {
	  	  	user.scene.pushPhase(new BattleEndPhase(user.scene));
	  	  	user.scene.pushPhase(new NewBattlePhase(user.scene));
	  	  }
	  	}
	  }

	  resolve(true);
	  });
  }

  getCondition(): MoveConditionFunc {
    return (user, target, move) => (move.category !== MoveCategory.STATUS || this.getSwitchOutCondition()(user, target, move));
  }

  getFailedText(user: Pokemon, target: Pokemon, move: Move, cancelled: Utils.BooleanHolder): string | null {
    const blockedByAbility = new Utils.BooleanHolder(false);
    applyAbAttrs(ForceSwitchOutImmunityAbAttr, target, blockedByAbility);
    return blockedByAbility.value ? getPokemonMessage(target, " can't be switched out!") : null;
  }

  getSwitchOutCondition(): MoveConditionFunc {
    return (user, target, move) => {
      const switchOutTarget = (this.user ? user : target);
      const player = switchOutTarget instanceof PlayerPokemon;

      if (!this.user && move.category === MoveCategory.STATUS && (target.hasAbilityWithAttr(ForceSwitchOutImmunityAbAttr) || target.isMax())) {
        return false;
      }

      if (!player && !user.scene.currentBattle.battleType) {
        if (this.batonPass) {
          return false;
        }
        // Don't allow wild opponents to flee on the boss stage since it can ruin a run early on
        if (!(user.scene.currentBattle.waveIndex % 10)) {
          return false;
        }
      }

      const party = player ? user.scene.getParty() : user.scene.getEnemyParty();
      return (!player && !user.scene.currentBattle.battleType) || party.filter(p => !p.isFainted() && (player || (p as EnemyPokemon).trainerSlot === (switchOutTarget as EnemyPokemon).trainerSlot)).length > user.scene.currentBattle.getBattlerCount();
    };
  }

  getUserBenefitScore(user: Pokemon, target: Pokemon, move: Move): integer {
    if (!user.scene.getEnemyParty().find(p => p.isActive() && !p.isOnField())) {
      return -20;
    }
    let ret = this.user ? Math.floor((1 - user.getHpRatio()) * 20) : super.getUserBenefitScore(user, target, move);
    if (this.user && this.batonPass) {
      const battleStatTotal = user.summonData.battleStats.reduce((bs: integer, total: integer) => total += bs, 0);
      ret = ret / 2 + (Phaser.Tweens.Builders.GetEaseFunction("Sine.easeOut")(Math.min(Math.abs(battleStatTotal), 10) / 10) * (battleStatTotal >= 0 ? 10 : -10));
    }
    return ret;
  }
}

export class RemoveTypeAttr extends MoveEffectAttr {

  private removedType: Type;
  private messageCallback: ((user: Pokemon) => void) | undefined;

  constructor(removedType: Type, messageCallback?: (user: Pokemon) => void) {
    super(true, MoveEffectTrigger.POST_APPLY);
    this.removedType = removedType;
    this.messageCallback = messageCallback;

  }

  apply(user: Pokemon, target: Pokemon, move: Move, args: any[]): boolean {
    if (!super.apply(user, target, move, args)) {
      return false;
    }

    if (user.isTerastallized && user.getTeraType() === this.removedType) { // active tera types cannot be removed
      return false;
    }

    const userTypes = user.getTypes(true);
    const modifiedTypes = userTypes.filter(type => type !== this.removedType);
    user.summonData.types = modifiedTypes;
    user.updateInfo();


    if (this.messageCallback) {
      this.messageCallback(user);
    }

    return true;
  }
}

export class CopyTypeAttr extends MoveEffectAttr {
  constructor() {
    super(true);
  }

  apply(user: Pokemon, target: Pokemon, move: Move, args: any[]): boolean {
    if (!super.apply(user, target, move, args)) {
      return false;
    }

    user.summonData.types = target.getTypes(true);
    user.updateInfo();

    user.scene.queueMessage(getPokemonMessage(user, `'s type\nchanged to match ${target.name}'s!`));

    return true;
  }

  getCondition(): MoveConditionFunc {
    return (user, target, move) => target.getTypes()[0] !== Type.UNKNOWN;
  }
}

export class CopyBiomeTypeAttr extends MoveEffectAttr {
  constructor() {
    super(true);
  }

  apply(user: Pokemon, target: Pokemon, move: Move, args: any[]): boolean {
    if (!super.apply(user, target, move, args)) {
      return false;
    }

    const biomeType = user.scene.arena.getTypeForBiome();

    user.summonData.types = [ biomeType ];
    user.updateInfo();

    user.scene.queueMessage(getPokemonMessage(user, ` transformed\ninto the ${Utils.toReadableString(Type[biomeType])} type!`));

    return true;
  }
}

export class ChangeTypeAttr extends MoveEffectAttr {
  private type: Type;

  constructor(type: Type) {
    super(false, MoveEffectTrigger.HIT);

    this.type = type;
  }

  apply(user: Pokemon, target: Pokemon, move: Move, args: any[]): boolean {
    target.summonData.types = [this.type];
    target.updateInfo();

    user.scene.queueMessage(getPokemonMessage(target, ` transformed\ninto the ${Utils.toReadableString(Type[this.type])} type!`));

    return true;
  }

  getCondition(): MoveConditionFunc {
    return (user, target, move) => !target.isTerastallized() && !target.hasAbility(Abilities.MULTITYPE) && !target.hasAbility(Abilities.RKS_SYSTEM) && !(target.getTypes().length === 1 && target.getTypes()[0] === this.type);
  }
}

export class AddTypeAttr extends MoveEffectAttr {
  private type: Type;

  constructor(type: Type) {
    super(false, MoveEffectTrigger.HIT);

    this.type = type;
  }

  apply(user: Pokemon, target: Pokemon, move: Move, args: any[]): boolean {
    const types = target.getTypes().slice(0, 2).filter(t => t !== Type.UNKNOWN); // TODO: Figure out some way to actually check if another version of this effect is already applied
    types.push(this.type);
    target.summonData.types = types;
    target.updateInfo();

    user.scene.queueMessage(`${Utils.toReadableString(Type[this.type])} was added to\n` + getPokemonMessage(target, "!"));

    return true;
  }

  getCondition(): MoveConditionFunc {
    return (user, target, move) => !target.isTerastallized()&& !target.getTypes().includes(this.type);
  }
}

export class FirstMoveTypeAttr extends MoveEffectAttr {
  constructor() {
    super(true);
  }

  apply(user: Pokemon, target: Pokemon, move: Move, args: any[]): boolean {
    if (!super.apply(user, target, move, args)) {
      return false;
    }

    const firstMoveType = target.getMoveset()[0].getMove().type;

    user.summonData.types = [ firstMoveType ];

    user.scene.queueMessage(getPokemonMessage(user, ` transformed\ninto to the ${Utils.toReadableString(Type[firstMoveType])} type!`));

    return true;
  }
}

export class RandomMovesetMoveAttr extends OverrideMoveEffectAttr {
  private enemyMoveset: boolean;

  constructor(enemyMoveset?: boolean) {
    super();

    this.enemyMoveset = enemyMoveset;
  }

  apply(user: Pokemon, target: Pokemon, move: Move, args: any[]): boolean {
    const moveset = (!this.enemyMoveset ? user : target).getMoveset();
    const moves = moveset.filter(m => !m.getMove().hasFlag(MoveFlags.IGNORE_VIRTUAL));
    if (moves.length) {
      const move = moves[user.randSeedInt(moves.length)];
      const moveIndex = moveset.findIndex(m => m.moveId === move.moveId);
      const moveTargets = getMoveTargets(user, move.moveId);
      if (!moveTargets.targets.length) {
        return false;
      }
      let selectTargets: BattlerIndex[];
      switch (true) {
      case (moveTargets.multiple || moveTargets.targets.length === 1): {
        selectTargets = moveTargets.targets;
        break;
      }
      case (moveTargets.targets.indexOf(target.getBattlerIndex()) > -1): {
        selectTargets = [ target.getBattlerIndex() ];
        break;
      }
      default: {
        moveTargets.targets.splice(moveTargets.targets.indexOf(user.getAlly().getBattlerIndex()));
        selectTargets =  [ moveTargets.targets[user.randSeedInt(moveTargets.targets.length)] ];
        break;
      }
      }
      const targets = selectTargets;
      user.getMoveQueue().push({ move: move.moveId, targets: targets, ignorePP: true });
      user.scene.unshiftPhase(new MovePhase(user.scene, user, targets, moveset[moveIndex], true));
      return true;
    }

    return false;
  }
}

export class RandomMoveAttr extends OverrideMoveEffectAttr {
  apply(user: Pokemon, target: Pokemon, move: Move, args: any[]): Promise<boolean> {
    return new Promise(resolve => {
      const moveIds = Utils.getEnumValues(Moves).filter(m => !allMoves[m].hasFlag(MoveFlags.IGNORE_VIRTUAL) && !allMoves[m].name.endsWith(" (N)"));
      const moveId = moveIds[user.randSeedInt(moveIds.length)];

      const moveTargets = getMoveTargets(user, moveId);
      if (!moveTargets.targets.length) {
        resolve(false);
        return;
      }
      const targets = moveTargets.multiple || moveTargets.targets.length === 1
        ? moveTargets.targets
        : moveTargets.targets.indexOf(target.getBattlerIndex()) > -1
          ? [ target.getBattlerIndex() ]
          : [ moveTargets.targets[user.randSeedInt(moveTargets.targets.length)] ];
      user.getMoveQueue().push({ move: moveId, targets: targets, ignorePP: true });
      user.scene.unshiftPhase(new MovePhase(user.scene, user, targets, new PokemonMove(moveId, 0, 0, true), true));
      initMoveAnim(user.scene, moveId).then(() => {
        loadMoveAnimAssets(user.scene, [ moveId ], true)
          .then(() => resolve(true));
      });
    });
  }
}

export class NaturePowerAttr extends OverrideMoveEffectAttr {
  apply(user: Pokemon, target: Pokemon, move: Move, args: any[]): Promise<boolean> {
    return new Promise(resolve => {
      let moveId;
      switch (user.scene.arena.getTerrainType()) {
      // this allows terrains to 'override' the biome move
      case TerrainType.NONE:
        switch (user.scene.arena.biomeType) {
        case Biome.TOWN:
          moveId = Moves.ROUND;
          break;
        case Biome.METROPOLIS:
          moveId = Moves.TRI_ATTACK;
          break;
        case Biome.SLUM:
          moveId = Moves.SLUDGE_BOMB;
          break;
        case Biome.PLAINS:
          moveId = Moves.SILVER_WIND;
          break;
        case Biome.GRASS:
          moveId = Moves.GRASS_KNOT;
          break;
        case Biome.TALL_GRASS:
          moveId = Moves.POLLEN_PUFF;
          break;
        case Biome.MEADOW:
          moveId = Moves.GIGA_DRAIN;
          break;
        case Biome.FOREST:
          moveId = Moves.BUG_BUZZ;
          break;
        case Biome.JUNGLE:
          moveId = Moves.LEAF_STORM;
          break;
        case Biome.SEA:
          moveId = Moves.HYDRO_PUMP;
          break;
        case Biome.SWAMP:
          moveId = Moves.MUD_BOMB;
          break;
        case Biome.BEACH:
          moveId = Moves.SCALD;
          break;
        case Biome.LAKE:
          moveId = Moves.BUBBLE_BEAM;
          break;
        case Biome.SEABED:
          moveId = Moves.BRINE;
          break;
        case Biome.ISLAND:
          moveId = Moves.LEAF_TORNADO;
          break;
        case Biome.MOUNTAIN:
          moveId = Moves.AIR_SLASH;
          break;
        case Biome.BADLANDS:
          moveId = Moves.EARTH_POWER;
          break;
        case Biome.DESERT:
          moveId = Moves.SCORCHING_SANDS;
          break;
        case Biome.WASTELAND:
          moveId = Moves.DRAGON_PULSE;
          break;
        case Biome.CONSTRUCTION_SITE:
          moveId = Moves.STEEL_BEAM;
          break;
        case Biome.CAVE:
          moveId = Moves.POWER_GEM;
          break;
        case Biome.ICE_CAVE:
          moveId = Moves.ICE_BEAM;
          break;
        case Biome.SNOWY_FOREST:
          moveId = Moves.FROST_BREATH;
          break;
        case Biome.VOLCANO:
          moveId = Moves.LAVA_PLUME;
          break;
        case Biome.GRAVEYARD:
          moveId = Moves.SHADOW_BALL;
          break;
        case Biome.RUINS:
          moveId = Moves.ANCIENT_POWER;
          break;
        case Biome.TEMPLE:
          moveId = Moves.EXTRASENSORY;
          break;
        case Biome.DOJO:
          moveId = Moves.FOCUS_BLAST;
          break;
        case Biome.FAIRY_CAVE:
          moveId = Moves.ALLURING_VOICE;
          break;
        case Biome.ABYSS:
          moveId = Moves.OMINOUS_WIND;
          break;
        case Biome.SPACE:
          moveId = Moves.DRACO_METEOR;
          break;
        case Biome.FACTORY:
          moveId = Moves.FLASH_CANNON;
          break;
        case Biome.LABORATORY:
          moveId = Moves.ZAP_CANNON;
          break;
        case Biome.POWER_PLANT:
          moveId = Moves.CHARGE_BEAM;
          break;
        case Biome.END:
          moveId = Moves.ETERNABEAM;
          break;
        }
        break;
      case TerrainType.MISTY:
        moveId = Moves.MOONBLAST;
        break;
      case TerrainType.ELECTRIC:
        moveId = Moves.THUNDERBOLT;
        break;
      case TerrainType.GRASSY:
        moveId = Moves.ENERGY_BALL;
        break;
      case TerrainType.PSYCHIC:
        moveId = Moves.PSYCHIC;
        break;
      default:
        // Just in case there's no match
        moveId = Moves.TRI_ATTACK;
        break;
      }

      user.getMoveQueue().push({ move: moveId, targets: [target.getBattlerIndex()], ignorePP: true });
      user.scene.unshiftPhase(new MovePhase(user.scene, user, [target.getBattlerIndex()], new PokemonMove(moveId, 0, 0, true), true));
      initMoveAnim(user.scene, moveId).then(() => {
        loadMoveAnimAssets(user.scene, [ moveId ], true)
          .then(() => resolve(true));
      });
    });
  }
}

const lastMoveCopiableCondition: MoveConditionFunc = (user, target, move) => {
  const copiableMove = user.scene.currentBattle.lastMove;

  if (!copiableMove) {
    return false;
  }

  if (allMoves[copiableMove].getAttrs(ChargeAttr).length) {
    return false;
  }

  // TODO: Add last turn of Bide

  return true;
};

export class CopyMoveAttr extends OverrideMoveEffectAttr {
  apply(user: Pokemon, target: Pokemon, move: Move, args: any[]): boolean {
    const lastMove = user.scene.currentBattle.lastMove;

    const moveTargets = getMoveTargets(user, lastMove);
    if (!moveTargets.targets.length) {
      return false;
    }

    const targets = moveTargets.multiple || moveTargets.targets.length === 1
      ? moveTargets.targets
      : moveTargets.targets.indexOf(target.getBattlerIndex()) > -1
        ? [ target.getBattlerIndex() ]
        : [ moveTargets.targets[user.randSeedInt(moveTargets.targets.length)] ];
    user.getMoveQueue().push({ move: lastMove, targets: targets, ignorePP: true });

    user.scene.unshiftPhase(new MovePhase(user.scene, user as PlayerPokemon, targets, new PokemonMove(lastMove, 0, 0, true), true));

    return true;
  }

  getCondition(): MoveConditionFunc {
    return lastMoveCopiableCondition;
  }
}

export class ReducePpMoveAttr extends MoveEffectAttr {
  apply(user: Pokemon, target: Pokemon, move: Move, args: any[]): boolean {
    // Null checks can be skipped due to condition function
    const lastMove = target.getLastXMoves().find(() => true);
    const movesetMove = target.getMoveset().find(m => m.moveId === lastMove.move);
    const lastPpUsed = movesetMove.ppUsed;
    movesetMove.ppUsed = Math.min(movesetMove.ppUsed + 4, movesetMove.getMovePp());
    user.scene.queueMessage(`It reduced the PP of ${getPokemonMessage(target, `'s\n${movesetMove.getName()} by ${movesetMove.ppUsed - lastPpUsed}!`)}`);

    return true;
  }

  getCondition(): MoveConditionFunc {
    return (user, target, move) => {
      const lastMove = target.getLastXMoves().find(() => true);
      if (lastMove) {
        const movesetMove = target.getMoveset().find(m => m.moveId === lastMove.move);
        return !!movesetMove?.getPpRatio();
      }
      return false;
    };
  }

  getTargetBenefitScore(user: Pokemon, target: Pokemon, move: Move): number {
    const lastMove = target.getLastXMoves().find(() => true);
    if (lastMove) {
      const movesetMove = target.getMoveset().find(m => m.moveId === lastMove.move);
      if (movesetMove) {
        const maxPp = movesetMove.getMovePp();
        const ppLeft = maxPp - movesetMove.ppUsed;
        const value = -(8 - Math.ceil(Math.min(maxPp, 30) / 5));
        if (ppLeft < 4) {
          return (value / 4) * ppLeft;
        }
        return value;
      }
    }

    return 0;
  }
}

// TODO: Review this
const targetMoveCopiableCondition: MoveConditionFunc = (user, target, move) => {
  const targetMoves = target.getMoveHistory().filter(m => !m.virtual);
  if (!targetMoves.length) {
    return false;
  }

  const copiableMove = targetMoves[0];

  if (!copiableMove.move) {
    return false;
  }

  if (allMoves[copiableMove.move].getAttrs(ChargeAttr).length && copiableMove.result === MoveResult.OTHER) {
    return false;
  }

  // TODO: Add last turn of Bide

  return true;
};

export class MovesetCopyMoveAttr extends OverrideMoveEffectAttr {
  apply(user: Pokemon, target: Pokemon, move: Move, args: any[]): boolean {
    const targetMoves = target.getMoveHistory().filter(m => !m.virtual);
    if (!targetMoves.length) {
      return false;
    }

    const copiedMove = allMoves[targetMoves[0].move];

    const thisMoveIndex = user.getMoveset().findIndex(m => m.moveId === move.id);

    if (thisMoveIndex === -1) {
      return false;
    }

    user.summonData.moveset = user.getMoveset().slice(0);
    user.summonData.moveset[thisMoveIndex] = new PokemonMove(copiedMove.id, 0, 0);

    user.scene.queueMessage(getPokemonMessage(user, ` copied\n${copiedMove.name}!`));

    return true;
  }

  getCondition(): MoveConditionFunc {
    return targetMoveCopiableCondition;
  }
}

export class SketchAttr extends MoveEffectAttr {
  constructor() {
    super(true);
  }

  apply(user: Pokemon, target: Pokemon, move: Move, args: any[]): boolean {
    if (!super.apply(user, target, move, args)) {
      return false;
    }

    const targetMoves = target.getMoveHistory().filter(m => !m.virtual);
    if (!targetMoves.length) {
      return false;
    }

    const sketchedMove = allMoves[targetMoves[0].move];

    const sketchIndex = user.getMoveset().findIndex(m => m.moveId === move.id);

    if (sketchIndex === -1) {
      return false;
    }

    user.setMove(sketchIndex, sketchedMove.id);

    user.scene.queueMessage(getPokemonMessage(user, ` sketched\n${sketchedMove.name}!`));

    return true;
  }

  getCondition(): MoveConditionFunc {
    return (user, target, move) => {
      if (!targetMoveCopiableCondition(user, target, move)) {
        return false;
      }

      const targetMoves = target.getMoveHistory().filter(m => !m.virtual);
      if (!targetMoves.length) {
        return false;
      }

      const sketchableMove = targetMoves[0];

      if (user.getMoveset().find(m => m.moveId === sketchableMove.move)) {
        return false;
      }

      return true;
    };
  }
}

export class AbilityChangeAttr extends MoveEffectAttr {
  public ability: Abilities;

  constructor(ability: Abilities, selfTarget?: boolean) {
    super(selfTarget, MoveEffectTrigger.HIT);

    this.ability = ability;
  }

  apply(user: Pokemon, target: Pokemon, move: Move, args: any[]): boolean {
    if (!super.apply(user, target, move, args)) {
      return false;
    }

    (this.selfTarget ? user : target).summonData.ability = this.ability;

    user.scene.queueMessage("The " + getPokemonMessage((this.selfTarget ? user : target), ` acquired\n${allAbilities[this.ability].name}!`));

    return true;
  }

  getCondition(): MoveConditionFunc {
    return (user, target, move) => !(this.selfTarget ? user : target).getAbility().hasAttr(UnsuppressableAbilityAbAttr) && (this.selfTarget ? user : target).getAbility().id !== this.ability;
  }
}

export class AbilityCopyAttr extends MoveEffectAttr {
  public copyToPartner: boolean;

  constructor(copyToPartner: boolean = false) {
    super(false, MoveEffectTrigger.HIT);

    this.copyToPartner = copyToPartner;
  }

  apply(user: Pokemon, target: Pokemon, move: Move, args: any[]): boolean {
    if (!super.apply(user, target, move, args)) {
      return false;
    }

    user.summonData.ability = target.getAbility().id;

    user.scene.queueMessage(getPokemonMessage(user, " copied the ") + getPokemonMessage(target, `'s\n${allAbilities[target.getAbility().id].name}!`));

    if (this.copyToPartner && user.scene.currentBattle?.double && user.getAlly().hp) {
      user.getAlly().summonData.ability = target.getAbility().id;
      user.getAlly().scene.queueMessage(getPokemonMessage(user.getAlly(), " copied the ") + getPokemonMessage(target, `'s\n${allAbilities[target.getAbility().id].name}!`));
    }

    return true;
  }

  getCondition(): MoveConditionFunc {
    return (user, target, move) => {
      let ret = !target.getAbility().hasAttr(UncopiableAbilityAbAttr) && !user.getAbility().hasAttr(UnsuppressableAbilityAbAttr);
      if (this.copyToPartner && user.scene.currentBattle?.double) {
        ret = ret && (!user.getAlly().hp || !user.getAlly().getAbility().hasAttr(UnsuppressableAbilityAbAttr));
      } else {
        ret = ret && user.getAbility().id !== target.getAbility().id;
      }
      return ret;
    };
  }
}

export class AbilityGiveAttr extends MoveEffectAttr {
  public copyToPartner: boolean;

  constructor() {
    super(false, MoveEffectTrigger.HIT);
  }

  apply(user: Pokemon, target: Pokemon, move: Move, args: any[]): boolean {
    if (!super.apply(user, target, move, args)) {
      return false;
    }

    target.summonData.ability = user.getAbility().id;

    user.scene.queueMessage("The" + getPokemonMessage(target, `\nacquired ${allAbilities[user.getAbility().id].name}!`));

    return true;
  }

  getCondition(): MoveConditionFunc {
    return (user, target, move) => !user.getAbility().hasAttr(UncopiableAbilityAbAttr) && !target.getAbility().hasAttr(UnsuppressableAbilityAbAttr) && user.getAbility().id !== target.getAbility().id;
  }
}

export class SwitchAbilitiesAttr extends MoveEffectAttr {
  apply(user: Pokemon, target: Pokemon, move: Move, args: any[]): boolean {
    if (!super.apply(user, target, move, args)) {
      return false;
    }

    const tempAbilityId = user.getAbility().id;
    user.summonData.ability = target.getAbility().id;
    target.summonData.ability = tempAbilityId;

    user.scene.queueMessage(getPokemonMessage(user, " swapped\nabilities with its target!"));

    return true;
  }

  getCondition(): MoveConditionFunc {
    return (user, target, move) => !user.getAbility().hasAttr(UnswappableAbilityAbAttr) && !target.getAbility().hasAttr(UnswappableAbilityAbAttr);
  }
}

export class SuppressAbilitiesAttr extends MoveEffectAttr {
  apply(user: Pokemon, target: Pokemon, move: Move, args: any[]): boolean {
    if (!super.apply(user, target, move, args)) {
      return false;
    }

    target.summonData.abilitySuppressed = true;

    target.scene.queueMessage(getPokemonMessage(target, " ability\nwas suppressed!"));

    return true;
  }

  getCondition(): MoveConditionFunc {
    return (user, target, move) => !target.getAbility().hasAttr(UnsuppressableAbilityAbAttr);
  }
}

export class TransformAttr extends MoveEffectAttr {
  apply(user: Pokemon, target: Pokemon, move: Move, args: any[]): Promise<boolean> {
    return new Promise(resolve => {
      if (!super.apply(user, target, move, args)) {
        return resolve(false);
      }

      user.summonData.speciesForm = target.getSpeciesForm();
      user.summonData.fusionSpeciesForm = target.getFusionSpeciesForm();
      user.summonData.ability = target.getAbility().id;
      user.summonData.gender = target.getGender();
      user.summonData.fusionGender = target.getFusionGender();
      user.summonData.stats = [ user.stats[Stat.HP] ].concat(target.stats.slice(1));
      user.summonData.battleStats = target.summonData.battleStats.slice(0);
      user.summonData.moveset = target.getMoveset().map(m => new PokemonMove(m.moveId, m.ppUsed, m.ppUp));
      user.summonData.types = target.getTypes();

      user.scene.queueMessage(getPokemonMessage(user, ` transformed\ninto ${target.name}!`));

      user.loadAssets(false).then(() => {
        user.playAnim();
        resolve(true);
      });
    });
  }
}

export class DiscourageFrequentUseAttr extends MoveAttr {
  getUserBenefitScore(user: Pokemon, target: Pokemon, move: Move): integer {
    const lastMoves = user.getLastXMoves(4);
    console.log(lastMoves);
    for (let m = 0; m < lastMoves.length; m++) {
      if (lastMoves[m].move === move.id) {
        return (4 - (m + 1)) * -10;
      }
    }

    return 0;
  }
}

export class MoneyAttr extends MoveEffectAttr {
  constructor() {
    super(true, MoveEffectTrigger.HIT);
  }

  apply(user: Pokemon, target: Pokemon, move: Move): boolean {
    user.scene.currentBattle.moneyScattered += user.scene.getWaveMoneyAmount(0.2);
    user.scene.queueMessage("Coins were scattered everywhere!");
    return true;
  }
}

export class LastResortAttr extends MoveAttr {
  getCondition(): MoveConditionFunc {
    return (user: Pokemon, target: Pokemon, move: Move) => {
      const uniqueUsedMoveIds = new Set<Moves>();
      const movesetMoveIds = user.getMoveset().map(m => m.moveId);
      user.getMoveHistory().map(m => {
        if (m.move !== move.id && movesetMoveIds.find(mm => mm === m.move)) {
          uniqueUsedMoveIds.add(m.move);
        }
      });
      return uniqueUsedMoveIds.size >= movesetMoveIds.length - 1;
    };
  }
}

export class VariableTargetAttr extends MoveAttr {
  private targetChangeFunc: (user: Pokemon, target: Pokemon, move: Move) => number;

  constructor(targetChange: (user: Pokemon, target: Pokemon, move: Move) => number) {
    super();

    this.targetChangeFunc = targetChange;
  }

  apply(user: Pokemon, target: Pokemon, move: Move, args: any[]): boolean {
    const targetVal = args[0] as Utils.NumberHolder;
    targetVal.value = this.targetChangeFunc(user, target, move);
    return true;
  }
}

const failOnGravityCondition: MoveConditionFunc = (user, target, move) => !user.scene.arena.getTag(ArenaTagType.GRAVITY);

const failOnBossCondition: MoveConditionFunc = (user, target, move) => !target.isBossImmune();

const failOnMaxCondition: MoveConditionFunc = (user, target, move) => !target.isMax();

const failIfDampCondition: MoveConditionFunc = (user, target, move) => {
  const cancelled = new Utils.BooleanHolder(false);
  user.scene.getField(true).map(p=>applyAbAttrs(FieldPreventExplosiveMovesAbAttr, p, cancelled));
  // Queue a message if an ability prevented usage of the move
  if (cancelled.value) {
    user.scene.queueMessage(getPokemonMessage(user, ` cannot use ${move.name}!`));
  }
  return !cancelled.value;
};

export type MoveAttrFilter = (attr: MoveAttr) => boolean;

function applyMoveAttrsInternal(attrFilter: MoveAttrFilter, user: Pokemon, target: Pokemon, move: Move, args: any[]): Promise<void> {
  return new Promise(resolve => {
    const attrPromises: Promise<boolean>[] = [];
    const moveAttrs = move.attrs.filter(a => attrFilter(a));
    for (const attr of moveAttrs) {
      const result = attr.apply(user, target, move, args);
      if (result instanceof Promise) {
        attrPromises.push(result);
      }
    }
    Promise.allSettled(attrPromises).then(() => resolve());
  });
}

export function applyMoveAttrs(attrType: { new(...args: any[]): MoveAttr }, user: Pokemon, target: Pokemon, move: Move, ...args: any[]): Promise<void> {
  return applyMoveAttrsInternal((attr: MoveAttr) => attr instanceof attrType, user, target, move, args);
}

export function applyFilteredMoveAttrs(attrFilter: MoveAttrFilter, user: Pokemon, target: Pokemon, move: Move, ...args: any[]): Promise<void> {
  return applyMoveAttrsInternal(attrFilter, user, target, move, args);
}

export class MoveCondition {
  protected func: MoveConditionFunc;

  constructor(func: MoveConditionFunc) {
    this.func = func;
  }

  apply(user: Pokemon, target: Pokemon, move: Move): boolean {
    return this.func(user, target, move);
  }

  getUserBenefitScore(user: Pokemon, target: Pokemon, move: Move): integer {
    return 0;
  }
}

export class FirstMoveCondition extends MoveCondition {
  constructor() {
    super((user, target, move) => user.battleSummonData?.turnCount === 1);
  }

  getUserBenefitScore(user: Pokemon, target: Pokemon, move: Move): integer {
    return this.apply(user, target, move) ? 10 : -20;
  }
}

export class hitsSameTypeAttr extends VariableMoveTypeMultiplierAttr {
  apply(user: Pokemon, target: Pokemon, move: Move, args: any[]): boolean {
    const multiplier = args[0] as Utils.NumberHolder;
    if (!user.getTypes().some(type => target.getTypes().includes(type))) {
      multiplier.value = 0;
      return true;
    }
    return false;
  }
}

const unknownTypeCondition: MoveConditionFunc = (user, target, move) => !user.getTypes().includes(Type.UNKNOWN);

export type MoveTargetSet = {
  targets: BattlerIndex[];
  multiple: boolean;
};

export function getMoveTargets(user: Pokemon, move: Moves): MoveTargetSet {
  const variableTarget = new Utils.NumberHolder(0);
  user.getOpponents().forEach(p => applyMoveAttrs(VariableTargetAttr, user, p, allMoves[move], variableTarget));

  const moveTarget = allMoves[move].getAttrs(VariableTargetAttr).length ? variableTarget.value : move ? allMoves[move].moveTarget : move === undefined ? MoveTarget.NEAR_ENEMY : [];
  const opponents = user.getOpponents();

  let set: Pokemon[] = [];
  let multiple = false;

  switch (moveTarget) {
  case MoveTarget.USER:
  case MoveTarget.PARTY:
    set = [ user ];
    break;
  case MoveTarget.NEAR_OTHER:
  case MoveTarget.OTHER:
  case MoveTarget.ALL_NEAR_OTHERS:
  case MoveTarget.ALL_OTHERS:
    set = (opponents.concat([ user.getAlly() ]));
    multiple = moveTarget === MoveTarget.ALL_NEAR_OTHERS || moveTarget === MoveTarget.ALL_OTHERS;
    break;
  case MoveTarget.NEAR_ENEMY:
  case MoveTarget.ALL_NEAR_ENEMIES:
  case MoveTarget.ALL_ENEMIES:
  case MoveTarget.ENEMY_SIDE:
    set = opponents;
    multiple = moveTarget !== MoveTarget.NEAR_ENEMY;
    break;
  case MoveTarget.RANDOM_NEAR_ENEMY:
    set = [ opponents[user.randSeedInt(opponents.length)] ];
    break;
  case MoveTarget.ATTACKER:
    return { targets: [ -1 as BattlerIndex ], multiple: false };
  case MoveTarget.NEAR_ALLY:
  case MoveTarget.ALLY:
    set = [ user.getAlly() ];
    break;
  case MoveTarget.USER_OR_NEAR_ALLY:
  case MoveTarget.USER_AND_ALLIES:
  case MoveTarget.USER_SIDE:
    set = [ user, user.getAlly() ];
    multiple = moveTarget !== MoveTarget.USER_OR_NEAR_ALLY;
    break;
  case MoveTarget.ALL:
  case MoveTarget.BOTH_SIDES:
    set = [ user, user.getAlly() ].concat(opponents);
    multiple = true;
    break;
  case MoveTarget.CURSE:
    set = user.getTypes(true).includes(Type.GHOST) ? (opponents.concat([ user.getAlly() ])) : [ user ];
    break;
  }

  return { targets: set.filter(p => p?.isActive(true)).map(p => p.getBattlerIndex()).filter(t => t !== undefined), multiple };
}

export const allMoves: Move[] = [
  new SelfStatusMove(Moves.NONE, Type.NORMAL, MoveCategory.STATUS, -1, -1, 0, 1),
];

export function initMoves() {
  allMoves.push(
    new AttackMove(Moves.POUND, Type.NORMAL, MoveCategory.PHYSICAL, 40, 100, 35, -1, 0, 1),
    new AttackMove(Moves.KARATE_CHOP, Type.FIGHTING, MoveCategory.PHYSICAL, 50, 100, 25, -1, 0, 1)
      .attr(HighCritAttr),
    new AttackMove(Moves.DOUBLE_SLAP, Type.NORMAL, MoveCategory.PHYSICAL, 15, 85, 10, -1, 0, 1)
      .attr(MultiHitAttr),
    new AttackMove(Moves.COMET_PUNCH, Type.NORMAL, MoveCategory.PHYSICAL, 18, 85, 15, -1, 0, 1)
      .attr(MultiHitAttr)
      .punchingMove(),
    new AttackMove(Moves.MEGA_PUNCH, Type.NORMAL, MoveCategory.PHYSICAL, 80, 85, 20, -1, 0, 1)
      .punchingMove(),
    new AttackMove(Moves.PAY_DAY, Type.NORMAL, MoveCategory.PHYSICAL, 40, 100, 20, -1, 0, 1)
      .attr(MoneyAttr)
      .makesContact(false),
    new AttackMove(Moves.FIRE_PUNCH, Type.FIRE, MoveCategory.PHYSICAL, 75, 100, 15, 10, 0, 1)
      .attr(StatusEffectAttr, StatusEffect.BURN)
      .punchingMove(),
    new AttackMove(Moves.ICE_PUNCH, Type.ICE, MoveCategory.PHYSICAL, 75, 100, 15, 10, 0, 1)
      .attr(StatusEffectAttr, StatusEffect.FREEZE)
      .punchingMove(),
    new AttackMove(Moves.THUNDER_PUNCH, Type.ELECTRIC, MoveCategory.PHYSICAL, 75, 100, 15, 10, 0, 1)
      .attr(StatusEffectAttr, StatusEffect.PARALYSIS)
      .punchingMove(),
    new AttackMove(Moves.SCRATCH, Type.NORMAL, MoveCategory.PHYSICAL, 40, 100, 35, -1, 0, 1),
    new AttackMove(Moves.VISE_GRIP, Type.NORMAL, MoveCategory.PHYSICAL, 55, 100, 30, -1, 0, 1),
    new AttackMove(Moves.GUILLOTINE, Type.NORMAL, MoveCategory.PHYSICAL, 200, 30, 5, -1, 0, 1)
      .attr(OneHitKOAttr)
      .attr(OneHitKOAccuracyAttr),
    new AttackMove(Moves.RAZOR_WIND, Type.NORMAL, MoveCategory.SPECIAL, 80, 100, 10, -1, 0, 1)
      .attr(ChargeAttr, ChargeAnim.RAZOR_WIND_CHARGING, "whipped\nup a whirlwind!")
      .attr(HighCritAttr)
      .windMove()
      .ignoresVirtual()
      .target(MoveTarget.ALL_NEAR_ENEMIES),
    new SelfStatusMove(Moves.SWORDS_DANCE, Type.NORMAL, -1, 20, -1, 0, 1)
      .attr(StatChangeAttr, BattleStat.ATK, 2, true)
      .danceMove(),
    new AttackMove(Moves.CUT, Type.NORMAL, MoveCategory.PHYSICAL, 50, 95, 30, -1, 0, 1)
      .slicingMove(),
    new AttackMove(Moves.GUST, Type.FLYING, MoveCategory.SPECIAL, 40, 100, 35, -1, 0, 1)
      .attr(HitsTagAttr, BattlerTagType.FLYING, true)
      .windMove(),
    new AttackMove(Moves.WING_ATTACK, Type.FLYING, MoveCategory.PHYSICAL, 60, 100, 35, -1, 0, 1),
    new StatusMove(Moves.WHIRLWIND, Type.NORMAL, -1, 20, -1, -6, 1)
      .attr(ForceSwitchOutAttr)
      .attr(HitsTagAttr, BattlerTagType.FLYING, false)
      .hidesTarget()
      .windMove(),
    new AttackMove(Moves.FLY, Type.FLYING, MoveCategory.PHYSICAL, 90, 95, 15, -1, 0, 1)
      .attr(ChargeAttr, ChargeAnim.FLY_CHARGING, "flew\nup high!", BattlerTagType.FLYING)
      .condition(failOnGravityCondition)
      .ignoresVirtual(),
    new AttackMove(Moves.BIND, Type.NORMAL, MoveCategory.PHYSICAL, 15, 85, 20, 100, 0, 1)
      .attr(TrapAttr, BattlerTagType.BIND),
    new AttackMove(Moves.SLAM, Type.NORMAL, MoveCategory.PHYSICAL, 80, 75, 20, -1, 0, 1),
    new AttackMove(Moves.VINE_WHIP, Type.GRASS, MoveCategory.PHYSICAL, 45, 100, 25, -1, 0, 1),
    new AttackMove(Moves.STOMP, Type.NORMAL, MoveCategory.PHYSICAL, 65, 100, 20, 30, 0, 1)
      .attr(MinimizeAccuracyAttr)
      .attr(HitsTagAttr, BattlerTagType.MINIMIZED, true)
      .attr(FlinchAttr),
    new AttackMove(Moves.DOUBLE_KICK, Type.FIGHTING, MoveCategory.PHYSICAL, 30, 100, 30, -1, 0, 1)
      .attr(MultiHitAttr, MultiHitType._2),
    new AttackMove(Moves.MEGA_KICK, Type.NORMAL, MoveCategory.PHYSICAL, 120, 75, 5, -1, 0, 1),
    new AttackMove(Moves.JUMP_KICK, Type.FIGHTING, MoveCategory.PHYSICAL, 100, 95, 10, -1, 0, 1)
      .attr(MissEffectAttr, crashDamageFunc)
      .attr(NoEffectAttr, crashDamageFunc)
      .condition(failOnGravityCondition)
      .recklessMove(),
    new AttackMove(Moves.ROLLING_KICK, Type.FIGHTING, MoveCategory.PHYSICAL, 60, 85, 15, 30, 0, 1)
      .attr(FlinchAttr),
    new StatusMove(Moves.SAND_ATTACK, Type.GROUND, 100, 15, -1, 0, 1)
      .attr(StatChangeAttr, BattleStat.ACC, -1),
    new AttackMove(Moves.HEADBUTT, Type.NORMAL, MoveCategory.PHYSICAL, 70, 100, 15, 30, 0, 1)
      .attr(FlinchAttr),
    new AttackMove(Moves.HORN_ATTACK, Type.NORMAL, MoveCategory.PHYSICAL, 65, 100, 25, -1, 0, 1),
    new AttackMove(Moves.FURY_ATTACK, Type.NORMAL, MoveCategory.PHYSICAL, 15, 85, 20, -1, 0, 1)
      .attr(MultiHitAttr),
    new AttackMove(Moves.HORN_DRILL, Type.NORMAL, MoveCategory.PHYSICAL, 200, 30, 5, -1, 0, 1)
      .attr(OneHitKOAttr)
      .attr(OneHitKOAccuracyAttr),
    new AttackMove(Moves.TACKLE, Type.NORMAL, MoveCategory.PHYSICAL, 40, 100, 35, -1, 0, 1),
    new AttackMove(Moves.BODY_SLAM, Type.NORMAL, MoveCategory.PHYSICAL, 85, 100, 15, 30, 0, 1)
      .attr(MinimizeAccuracyAttr)
      .attr(HitsTagAttr, BattlerTagType.MINIMIZED, true)
      .attr(StatusEffectAttr, StatusEffect.PARALYSIS),
    new AttackMove(Moves.WRAP, Type.NORMAL, MoveCategory.PHYSICAL, 15, 90, 20, 100, 0, 1)
      .attr(TrapAttr, BattlerTagType.WRAP),
    new AttackMove(Moves.TAKE_DOWN, Type.NORMAL, MoveCategory.PHYSICAL, 90, 85, 20, -1, 0, 1)
      .attr(RecoilAttr)
      .recklessMove(),
    new AttackMove(Moves.THRASH, Type.NORMAL, MoveCategory.PHYSICAL, 120, 100, 10, -1, 0, 1)
      .attr(FrenzyAttr)
      .attr(MissEffectAttr, frenzyMissFunc)
      .target(MoveTarget.RANDOM_NEAR_ENEMY),
    new AttackMove(Moves.DOUBLE_EDGE, Type.NORMAL, MoveCategory.PHYSICAL, 120, 100, 15, -1, 0, 1)
      .attr(RecoilAttr, false, 0.33)
      .recklessMove(),
    new StatusMove(Moves.TAIL_WHIP, Type.NORMAL, 100, 30, -1, 0, 1)
      .attr(StatChangeAttr, BattleStat.DEF, -1)
      .target(MoveTarget.ALL_NEAR_ENEMIES),
    new AttackMove(Moves.POISON_STING, Type.POISON, MoveCategory.PHYSICAL, 15, 100, 35, 30, 0, 1)
      .attr(StatusEffectAttr, StatusEffect.POISON)
      .makesContact(false),
    new AttackMove(Moves.TWINEEDLE, Type.BUG, MoveCategory.PHYSICAL, 25, 100, 20, 20, 0, 1)
      .attr(MultiHitAttr, MultiHitType._2)
      .attr(StatusEffectAttr, StatusEffect.POISON)
      .makesContact(false),
    new AttackMove(Moves.PIN_MISSILE, Type.BUG, MoveCategory.PHYSICAL, 25, 95, 20, -1, 0, 1)
      .attr(MultiHitAttr)
      .makesContact(false),
    new StatusMove(Moves.LEER, Type.NORMAL, 100, 30, 100, 0, 1)
      .attr(StatChangeAttr, BattleStat.DEF, -1)
      .target(MoveTarget.ALL_NEAR_ENEMIES),
    new AttackMove(Moves.BITE, Type.DARK, MoveCategory.PHYSICAL, 60, 100, 25, 30, 0, 1)
      .attr(FlinchAttr)
      .bitingMove(),
    new StatusMove(Moves.GROWL, Type.NORMAL, 100, 40, -1, 0, 1)
      .attr(StatChangeAttr, BattleStat.ATK, -1)
      .soundBased()
      .target(MoveTarget.ALL_NEAR_ENEMIES),
    new StatusMove(Moves.ROAR, Type.NORMAL, -1, 20, -1, -6, 1)
      .attr(ForceSwitchOutAttr)
      .soundBased()
      .hidesTarget(),
    new StatusMove(Moves.SING, Type.NORMAL, 55, 15, -1, 0, 1)
      .attr(StatusEffectAttr, StatusEffect.SLEEP)
      .soundBased(),
    new StatusMove(Moves.SUPERSONIC, Type.NORMAL, 55, 20, -1, 0, 1)
      .attr(ConfuseAttr)
      .soundBased(),
    new AttackMove(Moves.SONIC_BOOM, Type.NORMAL, MoveCategory.SPECIAL, -1, 90, 20, -1, 0, 1)
      .attr(FixedDamageAttr, 20),
    new StatusMove(Moves.DISABLE, Type.NORMAL, 100, 20, -1, 0, 1)
      .attr(DisableMoveAttr)
      .condition(failOnMaxCondition),
    new AttackMove(Moves.ACID, Type.POISON, MoveCategory.SPECIAL, 40, 100, 30, 10, 0, 1)
      .attr(StatChangeAttr, BattleStat.SPDEF, -1)
      .target(MoveTarget.ALL_NEAR_ENEMIES),
    new AttackMove(Moves.EMBER, Type.FIRE, MoveCategory.SPECIAL, 40, 100, 25, 10, 0, 1)
      .attr(StatusEffectAttr, StatusEffect.BURN),
    new AttackMove(Moves.FLAMETHROWER, Type.FIRE, MoveCategory.SPECIAL, 90, 100, 15, 10, 0, 1)
      .attr(StatusEffectAttr, StatusEffect.BURN),
    new StatusMove(Moves.MIST, Type.ICE, -1, 30, -1, 0, 1)
      .attr(AddArenaTagAttr, ArenaTagType.MIST, 5, true)
      .target(MoveTarget.USER_SIDE),
    new AttackMove(Moves.WATER_GUN, Type.WATER, MoveCategory.SPECIAL, 40, 100, 25, -1, 0, 1),
    new AttackMove(Moves.HYDRO_PUMP, Type.WATER, MoveCategory.SPECIAL, 110, 80, 5, -1, 0, 1),
    new AttackMove(Moves.SURF, Type.WATER, MoveCategory.SPECIAL, 90, 100, 15, -1, 0, 1)
      .target(MoveTarget.ALL_NEAR_OTHERS)
      .attr(HitsTagAttr, BattlerTagType.UNDERWATER, true),
    new AttackMove(Moves.ICE_BEAM, Type.ICE, MoveCategory.SPECIAL, 90, 100, 10, 10, 0, 1)
      .attr(StatusEffectAttr, StatusEffect.FREEZE),
    new AttackMove(Moves.BLIZZARD, Type.ICE, MoveCategory.SPECIAL, 110, 70, 5, 10, 0, 1)
      .attr(BlizzardAccuracyAttr)
      .attr(StatusEffectAttr, StatusEffect.FREEZE)
      .windMove()
      .target(MoveTarget.ALL_NEAR_ENEMIES),
    new AttackMove(Moves.PSYBEAM, Type.PSYCHIC, MoveCategory.SPECIAL, 65, 100, 20, 10, 0, 1)
      .attr(ConfuseAttr),
    new AttackMove(Moves.BUBBLE_BEAM, Type.WATER, MoveCategory.SPECIAL, 65, 100, 20, 10, 0, 1)
      .attr(StatChangeAttr, BattleStat.SPD, -1),
    new AttackMove(Moves.AURORA_BEAM, Type.ICE, MoveCategory.SPECIAL, 65, 100, 20, 10, 0, 1)
      .attr(StatChangeAttr, BattleStat.ATK, -1),
    new AttackMove(Moves.HYPER_BEAM, Type.NORMAL, MoveCategory.SPECIAL, 150, 90, 5, -1, 0, 1)
      .attr(RechargeAttr),
    new AttackMove(Moves.PECK, Type.FLYING, MoveCategory.PHYSICAL, 35, 100, 35, -1, 0, 1),
    new AttackMove(Moves.DRILL_PECK, Type.FLYING, MoveCategory.PHYSICAL, 80, 100, 20, -1, 0, 1),
    new AttackMove(Moves.SUBMISSION, Type.FIGHTING, MoveCategory.PHYSICAL, 80, 80, 20, -1, 0, 1)
      .attr(RecoilAttr)
      .recklessMove(),
    new AttackMove(Moves.LOW_KICK, Type.FIGHTING, MoveCategory.PHYSICAL, -1, 100, 20, -1, 0, 1)
      .attr(WeightPowerAttr)
      .condition(failOnMaxCondition),
    new AttackMove(Moves.COUNTER, Type.FIGHTING, MoveCategory.PHYSICAL, -1, 100, 20, -1, -5, 1)
      .attr(CounterDamageAttr, (move: Move) => move.category === MoveCategory.PHYSICAL, 2)
      .target(MoveTarget.ATTACKER),
    new AttackMove(Moves.SEISMIC_TOSS, Type.FIGHTING, MoveCategory.PHYSICAL, -1, 100, 20, -1, 0, 1)
      .attr(LevelDamageAttr),
    new AttackMove(Moves.STRENGTH, Type.NORMAL, MoveCategory.PHYSICAL, 80, 100, 15, -1, 0, 1),
    new AttackMove(Moves.ABSORB, Type.GRASS, MoveCategory.SPECIAL, 20, 100, 25, -1, 0, 1)
      .attr(HitHealAttr)
      .triageMove(),
    new AttackMove(Moves.MEGA_DRAIN, Type.GRASS, MoveCategory.SPECIAL, 40, 100, 15, -1, 0, 1)
      .attr(HitHealAttr)
      .triageMove(),
    new StatusMove(Moves.LEECH_SEED, Type.GRASS, 90, 10, -1, 0, 1)
      .attr(AddBattlerTagAttr, BattlerTagType.SEEDED)
      .condition((user, target, move) => !target.getTag(BattlerTagType.SEEDED) && !target.isOfType(Type.GRASS)),
    new SelfStatusMove(Moves.GROWTH, Type.NORMAL, -1, 20, -1, 0, 1)
      .attr(GrowthStatChangeAttr),
    new AttackMove(Moves.RAZOR_LEAF, Type.GRASS, MoveCategory.PHYSICAL, 55, 95, 25, -1, 0, 1)
      .attr(HighCritAttr)
      .makesContact(false)
      .slicingMove()
      .target(MoveTarget.ALL_NEAR_ENEMIES),
    new AttackMove(Moves.SOLAR_BEAM, Type.GRASS, MoveCategory.SPECIAL, 120, 100, 10, -1, 0, 1)
      .attr(SunlightChargeAttr, ChargeAnim.SOLAR_BEAM_CHARGING, "took\nin sunlight!")
      .attr(AntiSunlightPowerDecreaseAttr)
      .ignoresVirtual(),
    new StatusMove(Moves.POISON_POWDER, Type.POISON, 75, 35, -1, 0, 1)
      .attr(StatusEffectAttr, StatusEffect.POISON)
      .powderMove(),
    new StatusMove(Moves.STUN_SPORE, Type.GRASS, 75, 30, -1, 0, 1)
      .attr(StatusEffectAttr, StatusEffect.PARALYSIS)
      .powderMove(),
    new StatusMove(Moves.SLEEP_POWDER, Type.GRASS, 75, 15, -1, 0, 1)
      .attr(StatusEffectAttr, StatusEffect.SLEEP)
      .powderMove(),
    new AttackMove(Moves.PETAL_DANCE, Type.GRASS, MoveCategory.SPECIAL, 120, 100, 10, -1, 0, 1)
      .attr(FrenzyAttr)
      .attr(MissEffectAttr, frenzyMissFunc)
      .makesContact()
      .danceMove()
      .target(MoveTarget.RANDOM_NEAR_ENEMY),
    new StatusMove(Moves.STRING_SHOT, Type.BUG, 95, 40, -1, 0, 1)
      .attr(StatChangeAttr, BattleStat.SPD, -2)
      .target(MoveTarget.ALL_NEAR_ENEMIES),
    new AttackMove(Moves.DRAGON_RAGE, Type.DRAGON, MoveCategory.SPECIAL, -1, 100, 10, -1, 0, 1)
      .attr(FixedDamageAttr, 40),
    new AttackMove(Moves.FIRE_SPIN, Type.FIRE, MoveCategory.SPECIAL, 35, 85, 15, 100, 0, 1)
      .attr(TrapAttr, BattlerTagType.FIRE_SPIN),
    new AttackMove(Moves.THUNDER_SHOCK, Type.ELECTRIC, MoveCategory.SPECIAL, 40, 100, 30, 10, 0, 1)
      .attr(StatusEffectAttr, StatusEffect.PARALYSIS),
    new AttackMove(Moves.THUNDERBOLT, Type.ELECTRIC, MoveCategory.SPECIAL, 90, 100, 15, 10, 0, 1)
      .attr(StatusEffectAttr, StatusEffect.PARALYSIS),
    new StatusMove(Moves.THUNDER_WAVE, Type.ELECTRIC, 90, 20, -1, 0, 1)
      .attr(StatusEffectAttr, StatusEffect.PARALYSIS)
      .attr(StatusMoveTypeImmunityAttr, Type.GROUND),
    new AttackMove(Moves.THUNDER, Type.ELECTRIC, MoveCategory.SPECIAL, 110, 70, 10, 30, 0, 1)
      .attr(StatusEffectAttr, StatusEffect.PARALYSIS)
      .attr(ThunderAccuracyAttr)
      .attr(HitsTagAttr, BattlerTagType.FLYING, false),
    new AttackMove(Moves.ROCK_THROW, Type.ROCK, MoveCategory.PHYSICAL, 50, 90, 15, -1, 0, 1)
      .makesContact(false),
    new AttackMove(Moves.EARTHQUAKE, Type.GROUND, MoveCategory.PHYSICAL, 100, 100, 10, -1, 0, 1)
      .attr(HitsTagAttr, BattlerTagType.UNDERGROUND, true)
      .makesContact(false)
      .target(MoveTarget.ALL_NEAR_OTHERS),
    new AttackMove(Moves.FISSURE, Type.GROUND, MoveCategory.PHYSICAL, 200, 30, 5, -1, 0, 1)
      .attr(OneHitKOAttr)
      .attr(OneHitKOAccuracyAttr)
      .attr(HitsTagAttr, BattlerTagType.UNDERGROUND, false)
      .makesContact(false),
    new AttackMove(Moves.DIG, Type.GROUND, MoveCategory.PHYSICAL, 80, 100, 10, -1, 0, 1)
      .attr(ChargeAttr, ChargeAnim.DIG_CHARGING, "dug a hole!", BattlerTagType.UNDERGROUND)
      .ignoresVirtual(),
    new StatusMove(Moves.TOXIC, Type.POISON, 90, 10, -1, 0, 1)
      .attr(StatusEffectAttr, StatusEffect.TOXIC)
      .attr(ToxicAccuracyAttr),
    new AttackMove(Moves.CONFUSION, Type.PSYCHIC, MoveCategory.SPECIAL, 50, 100, 25, 10, 0, 1)
      .attr(ConfuseAttr),
    new AttackMove(Moves.PSYCHIC, Type.PSYCHIC, MoveCategory.SPECIAL, 90, 100, 10, 10, 0, 1)
      .attr(StatChangeAttr, BattleStat.SPDEF, -1),
    new StatusMove(Moves.HYPNOSIS, Type.PSYCHIC, 60, 20, -1, 0, 1)
      .attr(StatusEffectAttr, StatusEffect.SLEEP),
    new SelfStatusMove(Moves.MEDITATE, Type.PSYCHIC, -1, 40, -1, 0, 1)
      .attr(StatChangeAttr, BattleStat.ATK, 1, true),
    new SelfStatusMove(Moves.AGILITY, Type.PSYCHIC, -1, 30, -1, 0, 1)
      .attr(StatChangeAttr, BattleStat.SPD, 2, true),
    new AttackMove(Moves.QUICK_ATTACK, Type.NORMAL, MoveCategory.PHYSICAL, 40, 100, 30, -1, 1, 1),
    new AttackMove(Moves.RAGE, Type.NORMAL, MoveCategory.PHYSICAL, 20, 100, 20, -1, 0, 1)
      .partial(),
    new SelfStatusMove(Moves.TELEPORT, Type.PSYCHIC, -1, 20, -1, -6, 1)
      .attr(ForceSwitchOutAttr, true)
      .hidesUser(),
    new AttackMove(Moves.NIGHT_SHADE, Type.GHOST, MoveCategory.SPECIAL, -1, 100, 15, -1, 0, 1)
      .attr(LevelDamageAttr),
    new StatusMove(Moves.MIMIC, Type.NORMAL, -1, 10, -1, 0, 1)
      .attr(MovesetCopyMoveAttr)
      .ignoresVirtual(),
    new StatusMove(Moves.SCREECH, Type.NORMAL, 85, 40, -1, 0, 1)
      .attr(StatChangeAttr, BattleStat.DEF, -2)
      .soundBased(),
    new SelfStatusMove(Moves.DOUBLE_TEAM, Type.NORMAL, -1, 15, -1, 0, 1)
      .attr(StatChangeAttr, BattleStat.EVA, 1, true),
    new SelfStatusMove(Moves.RECOVER, Type.NORMAL, -1, 5, -1, 0, 1)
      .attr(HealAttr, 0.5)
      .triageMove(),
    new SelfStatusMove(Moves.HARDEN, Type.NORMAL, -1, 30, -1, 0, 1)
      .attr(StatChangeAttr, BattleStat.DEF, 1, true),
    new SelfStatusMove(Moves.MINIMIZE, Type.NORMAL, -1, 10, -1, 0, 1)
      .attr(AddBattlerTagAttr, BattlerTagType.MINIMIZED, true, false)
      .attr(StatChangeAttr, BattleStat.EVA, 2, true),
    new StatusMove(Moves.SMOKESCREEN, Type.NORMAL, 100, 20, -1, 0, 1)
      .attr(StatChangeAttr, BattleStat.ACC, -1),
    new StatusMove(Moves.CONFUSE_RAY, Type.GHOST, 100, 10, -1, 0, 1)
      .attr(ConfuseAttr),
    new SelfStatusMove(Moves.WITHDRAW, Type.WATER, -1, 40, -1, 0, 1)
      .attr(StatChangeAttr, BattleStat.DEF, 1, true),
    new SelfStatusMove(Moves.DEFENSE_CURL, Type.NORMAL, -1, 40, -1, 0, 1)
      .attr(StatChangeAttr, BattleStat.DEF, 1, true),
    new SelfStatusMove(Moves.BARRIER, Type.PSYCHIC, -1, 20, -1, 0, 1)
      .attr(StatChangeAttr, BattleStat.DEF, 2, true),
    new StatusMove(Moves.LIGHT_SCREEN, Type.PSYCHIC, -1, 30, -1, 0, 1)
      .attr(AddArenaTagAttr, ArenaTagType.LIGHT_SCREEN, 5, true)
      .target(MoveTarget.USER_SIDE),
    new StatusMove(Moves.HAZE, Type.ICE, -1, 30, -1, 0, 1)
      .target(MoveTarget.BOTH_SIDES)
      .attr(ResetStatsAttr),
    new StatusMove(Moves.REFLECT, Type.PSYCHIC, -1, 20, -1, 0, 1)
      .attr(AddArenaTagAttr, ArenaTagType.REFLECT, 5, true)
      .target(MoveTarget.USER_SIDE),
    new SelfStatusMove(Moves.FOCUS_ENERGY, Type.NORMAL, -1, 30, -1, 0, 1)
      .attr(AddBattlerTagAttr, BattlerTagType.CRIT_BOOST, true, true),
    new AttackMove(Moves.BIDE, Type.NORMAL, MoveCategory.PHYSICAL, -1, -1, 10, -1, 1, 1)
      .ignoresVirtual()
      .target(MoveTarget.USER)
      .unimplemented(),
    new SelfStatusMove(Moves.METRONOME, Type.NORMAL, -1, 10, -1, 0, 1)
      .attr(RandomMoveAttr)
      .ignoresVirtual(),
    new StatusMove(Moves.MIRROR_MOVE, Type.FLYING, -1, 20, -1, 0, 1)
      .attr(CopyMoveAttr)
      .ignoresVirtual(),
    new AttackMove(Moves.SELF_DESTRUCT, Type.NORMAL, MoveCategory.PHYSICAL, 200, 100, 5, -1, 0, 1)
      .attr(SacrificialAttr)
      .makesContact(false)
      .condition(failIfDampCondition)
      .target(MoveTarget.ALL_NEAR_OTHERS),
    new AttackMove(Moves.EGG_BOMB, Type.NORMAL, MoveCategory.PHYSICAL, 100, 75, 10, -1, 0, 1)
      .makesContact(false)
      .ballBombMove(),
    new AttackMove(Moves.LICK, Type.GHOST, MoveCategory.PHYSICAL, 30, 100, 30, 30, 0, 1)
      .attr(StatusEffectAttr, StatusEffect.PARALYSIS),
    new AttackMove(Moves.SMOG, Type.POISON, MoveCategory.SPECIAL, 30, 70, 20, 40, 0, 1)
      .attr(StatusEffectAttr, StatusEffect.POISON),
    new AttackMove(Moves.SLUDGE, Type.POISON, MoveCategory.SPECIAL, 65, 100, 20, 30, 0, 1)
      .attr(StatusEffectAttr, StatusEffect.POISON),
    new AttackMove(Moves.BONE_CLUB, Type.GROUND, MoveCategory.PHYSICAL, 65, 85, 20, 10, 0, 1)
      .attr(FlinchAttr)
      .makesContact(false),
    new AttackMove(Moves.FIRE_BLAST, Type.FIRE, MoveCategory.SPECIAL, 110, 85, 5, 10, 0, 1)
      .attr(StatusEffectAttr, StatusEffect.BURN),
    new AttackMove(Moves.WATERFALL, Type.WATER, MoveCategory.PHYSICAL, 80, 100, 15, 20, 0, 1)
      .attr(FlinchAttr),
    new AttackMove(Moves.CLAMP, Type.WATER, MoveCategory.PHYSICAL, 35, 85, 15, 100, 0, 1)
      .attr(TrapAttr, BattlerTagType.CLAMP),
    new AttackMove(Moves.SWIFT, Type.NORMAL, MoveCategory.SPECIAL, 60, -1, 20, -1, 0, 1)
      .target(MoveTarget.ALL_NEAR_ENEMIES),
    new AttackMove(Moves.SKULL_BASH, Type.NORMAL, MoveCategory.PHYSICAL, 130, 100, 10, 100, 0, 1)
      .attr(ChargeAttr, ChargeAnim.SKULL_BASH_CHARGING, "lowered\nits head!", null, true)
      .attr(StatChangeAttr, BattleStat.DEF, 1, true)
      .ignoresVirtual(),
    new AttackMove(Moves.SPIKE_CANNON, Type.NORMAL, MoveCategory.PHYSICAL, 20, 100, 15, -1, 0, 1)
      .attr(MultiHitAttr)
      .makesContact(false),
    new AttackMove(Moves.CONSTRICT, Type.NORMAL, MoveCategory.PHYSICAL, 10, 100, 35, 10, 0, 1)
      .attr(StatChangeAttr, BattleStat.SPD, -1),
    new SelfStatusMove(Moves.AMNESIA, Type.PSYCHIC, -1, 20, -1, 0, 1)
      .attr(StatChangeAttr, BattleStat.SPDEF, 2, true),
    new StatusMove(Moves.KINESIS, Type.PSYCHIC, 80, 15, -1, 0, 1)
      .attr(StatChangeAttr, BattleStat.ACC, -1),
    new SelfStatusMove(Moves.SOFT_BOILED, Type.NORMAL, -1, 5, -1, 0, 1)
      .attr(HealAttr, 0.5)
      .triageMove(),
    new AttackMove(Moves.HIGH_JUMP_KICK, Type.FIGHTING, MoveCategory.PHYSICAL, 130, 90, 10, -1, 0, 1)
      .attr(MissEffectAttr, crashDamageFunc)
      .attr(NoEffectAttr, crashDamageFunc)
      .condition(failOnGravityCondition)
      .recklessMove(),
    new StatusMove(Moves.GLARE, Type.NORMAL, 100, 30, -1, 0, 1)
      .attr(StatusEffectAttr, StatusEffect.PARALYSIS),
    new AttackMove(Moves.DREAM_EATER, Type.PSYCHIC, MoveCategory.SPECIAL, 100, 100, 15, -1, 0, 1)
      .attr(HitHealAttr)
      .condition((user, target, move) => target.status?.effect === StatusEffect.SLEEP)
      .triageMove(),
    new StatusMove(Moves.POISON_GAS, Type.POISON, 90, 40, -1, 0, 1)
      .attr(StatusEffectAttr, StatusEffect.POISON)
      .target(MoveTarget.ALL_NEAR_ENEMIES),
    new AttackMove(Moves.BARRAGE, Type.NORMAL, MoveCategory.PHYSICAL, 15, 85, 20, -1, 0, 1)
      .attr(MultiHitAttr)
      .makesContact(false)
      .ballBombMove(),
    new AttackMove(Moves.LEECH_LIFE, Type.BUG, MoveCategory.PHYSICAL, 80, 100, 10, -1, 0, 1)
      .attr(HitHealAttr)
      .triageMove(),
    new StatusMove(Moves.LOVELY_KISS, Type.NORMAL, 75, 10, -1, 0, 1)
      .attr(StatusEffectAttr, StatusEffect.SLEEP),
    new AttackMove(Moves.SKY_ATTACK, Type.FLYING, MoveCategory.PHYSICAL, 140, 90, 5, 30, 0, 1)
      .attr(ChargeAttr, ChargeAnim.SKY_ATTACK_CHARGING, "is glowing!")
      .attr(HighCritAttr)
      .attr(FlinchAttr)
      .makesContact(false)
      .ignoresVirtual(),
    new StatusMove(Moves.TRANSFORM, Type.NORMAL, -1, 10, -1, 0, 1)
      .attr(TransformAttr)
      .ignoresProtect(),
    new AttackMove(Moves.BUBBLE, Type.WATER, MoveCategory.SPECIAL, 40, 100, 30, 10, 0, 1)
      .attr(StatChangeAttr, BattleStat.SPD, -1)
      .target(MoveTarget.ALL_NEAR_ENEMIES),
    new AttackMove(Moves.DIZZY_PUNCH, Type.NORMAL, MoveCategory.PHYSICAL, 70, 100, 10, 20, 0, 1)
      .attr(ConfuseAttr)
      .punchingMove(),
    new StatusMove(Moves.SPORE, Type.GRASS, 100, 15, -1, 0, 1)
      .attr(StatusEffectAttr, StatusEffect.SLEEP)
      .powderMove(),
    new StatusMove(Moves.FLASH, Type.NORMAL, 100, 20, -1, 0, 1)
      .attr(StatChangeAttr, BattleStat.ACC, -1),
    new AttackMove(Moves.PSYWAVE, Type.PSYCHIC, MoveCategory.SPECIAL, -1, 100, 15, -1, 0, 1)
      .attr(RandomLevelDamageAttr),
    new SelfStatusMove(Moves.SPLASH, Type.NORMAL, -1, 40, -1, 0, 1)
      .condition(failOnGravityCondition),
    new SelfStatusMove(Moves.ACID_ARMOR, Type.POISON, -1, 20, -1, 0, 1)
      .attr(StatChangeAttr, BattleStat.DEF, 2, true),
    new AttackMove(Moves.CRABHAMMER, Type.WATER, MoveCategory.PHYSICAL, 100, 90, 10, -1, 0, 1)
      .attr(HighCritAttr),
    new AttackMove(Moves.EXPLOSION, Type.NORMAL, MoveCategory.PHYSICAL, 250, 100, 5, -1, 0, 1)
      .condition(failIfDampCondition)
      .attr(SacrificialAttr)
      .makesContact(false)
      .target(MoveTarget.ALL_NEAR_OTHERS),
    new AttackMove(Moves.FURY_SWIPES, Type.NORMAL, MoveCategory.PHYSICAL, 18, 80, 15, -1, 0, 1)
      .attr(MultiHitAttr),
    new AttackMove(Moves.BONEMERANG, Type.GROUND, MoveCategory.PHYSICAL, 50, 90, 10, -1, 0, 1)
      .attr(MultiHitAttr, MultiHitType._2)
      .makesContact(false),
    new SelfStatusMove(Moves.REST, Type.PSYCHIC, -1, 5, -1, 0, 1)
      .attr(StatusEffectAttr, StatusEffect.SLEEP, true, 3, true)
      .attr(HealAttr, 1, true)
      .condition((user, target, move) => user.getHpRatio() < 1 && user.canSetStatus(StatusEffect.SLEEP, true, true))
      .triageMove(),
    new AttackMove(Moves.ROCK_SLIDE, Type.ROCK, MoveCategory.PHYSICAL, 75, 90, 10, 30, 0, 1)
      .attr(FlinchAttr)
      .makesContact(false)
      .target(MoveTarget.ALL_NEAR_ENEMIES),
    new AttackMove(Moves.HYPER_FANG, Type.NORMAL, MoveCategory.PHYSICAL, 80, 90, 15, 10, 0, 1)
      .attr(FlinchAttr)
      .bitingMove(),
    new SelfStatusMove(Moves.SHARPEN, Type.NORMAL, -1, 30, -1, 0, 1)
      .attr(StatChangeAttr, BattleStat.ATK, 1, true),
    new SelfStatusMove(Moves.CONVERSION, Type.NORMAL, -1, 30, -1, 0, 1)
      .attr(FirstMoveTypeAttr),
    new AttackMove(Moves.TRI_ATTACK, Type.NORMAL, MoveCategory.SPECIAL, 80, 100, 10, 20, 0, 1)
      .attr(MultiStatusEffectAttr, [StatusEffect.BURN, StatusEffect.FREEZE, StatusEffect.PARALYSIS]),
    new AttackMove(Moves.SUPER_FANG, Type.NORMAL, MoveCategory.PHYSICAL, -1, 90, 10, -1, 0, 1)
      .attr(TargetHalfHpDamageAttr),
    new AttackMove(Moves.SLASH, Type.NORMAL, MoveCategory.PHYSICAL, 70, 100, 20, -1, 0, 1)
      .attr(HighCritAttr)
      .slicingMove(),
    new SelfStatusMove(Moves.SUBSTITUTE, Type.NORMAL, -1, 10, -1, 0, 1)
      .attr(RecoilAttr)
      .unimplemented(),
    new AttackMove(Moves.STRUGGLE, Type.NORMAL, MoveCategory.PHYSICAL, 50, -1, 1, -1, 0, 1)
      .attr(RecoilAttr, true, 0.25, true)
      .attr(TypelessAttr)
      .ignoresVirtual()
      .target(MoveTarget.RANDOM_NEAR_ENEMY),
    new StatusMove(Moves.SKETCH, Type.NORMAL, -1, 1, -1, 0, 2)
      .attr(SketchAttr)
      .ignoresVirtual(),
    new AttackMove(Moves.TRIPLE_KICK, Type.FIGHTING, MoveCategory.PHYSICAL, 10, 90, 10, -1, 0, 2)
      .attr(MultiHitAttr, MultiHitType._3_INCR)
      .attr(MissEffectAttr, (user: Pokemon, move: Move) => {
        user.turnData.hitsLeft = 1;
        return true;
      })
      .partial(),
    new AttackMove(Moves.THIEF, Type.DARK, MoveCategory.PHYSICAL, 60, 100, 25, -1, 0, 2)
      .attr(StealHeldItemChanceAttr, 0.3),
    new StatusMove(Moves.SPIDER_WEB, Type.BUG, -1, 10, -1, 0, 2)
      .attr(AddBattlerTagAttr, BattlerTagType.TRAPPED, false, true, 1),
    new StatusMove(Moves.MIND_READER, Type.NORMAL, -1, 5, -1, 0, 2)
      .attr(IgnoreAccuracyAttr),
    new StatusMove(Moves.NIGHTMARE, Type.GHOST, 100, 15, -1, 0, 2)
      .attr(AddBattlerTagAttr, BattlerTagType.NIGHTMARE)
      .condition((user, target, move) => target.status?.effect === StatusEffect.SLEEP),
    new AttackMove(Moves.FLAME_WHEEL, Type.FIRE, MoveCategory.PHYSICAL, 60, 100, 25, 10, 0, 2)
      .attr(HealStatusEffectAttr, true, StatusEffect.FREEZE)
      .attr(StatusEffectAttr, StatusEffect.BURN),
    new AttackMove(Moves.SNORE, Type.NORMAL, MoveCategory.SPECIAL, 50, 100, 15, 30, 0, 2)
      .attr(BypassSleepAttr)
      .attr(FlinchAttr)
      .condition((user, target, move) => user.status?.effect === StatusEffect.SLEEP)
      .soundBased(),
    new StatusMove(Moves.CURSE, Type.GHOST, -1, 10, -1, 0, 2)
      .attr(CurseAttr)
      .ignoresProtect(true)
      .target(MoveTarget.CURSE),
    new AttackMove(Moves.FLAIL, Type.NORMAL, MoveCategory.PHYSICAL, -1, 100, 15, -1, 0, 2)
      .attr(LowHpPowerAttr),
    new StatusMove(Moves.CONVERSION_2, Type.NORMAL, -1, 30, -1, 0, 2)
      .unimplemented(),
    new AttackMove(Moves.AEROBLAST, Type.FLYING, MoveCategory.SPECIAL, 100, 95, 5, -1, 0, 2)
      .attr(HighCritAttr),
    new StatusMove(Moves.COTTON_SPORE, Type.GRASS, 100, 40, -1, 0, 2)
      .attr(StatChangeAttr, BattleStat.SPD, -2)
      .powderMove()
      .target(MoveTarget.ALL_NEAR_ENEMIES),
    new AttackMove(Moves.REVERSAL, Type.FIGHTING, MoveCategory.PHYSICAL, -1, 100, 15, -1, 0, 2)
      .attr(LowHpPowerAttr),
    new StatusMove(Moves.SPITE, Type.GHOST, 100, 10, -1, 0, 2)
      .attr(ReducePpMoveAttr),
    new AttackMove(Moves.POWDER_SNOW, Type.ICE, MoveCategory.SPECIAL, 40, 100, 25, 10, 0, 2)
      .attr(StatusEffectAttr, StatusEffect.FREEZE)
      .target(MoveTarget.ALL_NEAR_ENEMIES),
    new SelfStatusMove(Moves.PROTECT, Type.NORMAL, -1, 10, -1, 4, 2)
      .attr(ProtectAttr),
    new AttackMove(Moves.MACH_PUNCH, Type.FIGHTING, MoveCategory.PHYSICAL, 40, 100, 30, -1, 1, 2)
      .punchingMove(),
    new StatusMove(Moves.SCARY_FACE, Type.NORMAL, 100, 10, -1, 0, 2)
      .attr(StatChangeAttr, BattleStat.SPD, -2),
    new AttackMove(Moves.FEINT_ATTACK, Type.DARK, MoveCategory.PHYSICAL, 60, -1, 20, -1, 0, 2),
    new StatusMove(Moves.SWEET_KISS, Type.FAIRY, 75, 10, -1, 0, 2)
      .attr(ConfuseAttr),
    new SelfStatusMove(Moves.BELLY_DRUM, Type.NORMAL, -1, 10, -1, 0, 2)
      .attr(HalfHpStatMaxAttr, BattleStat.ATK),
    new AttackMove(Moves.SLUDGE_BOMB, Type.POISON, MoveCategory.SPECIAL, 90, 100, 10, 30, 0, 2)
      .attr(StatusEffectAttr, StatusEffect.POISON)
      .ballBombMove(),
    new AttackMove(Moves.MUD_SLAP, Type.GROUND, MoveCategory.SPECIAL, 20, 100, 10, 100, 0, 2)
      .attr(StatChangeAttr, BattleStat.ACC, -1),
    new AttackMove(Moves.OCTAZOOKA, Type.WATER, MoveCategory.SPECIAL, 65, 85, 10, 50, 0, 2)
      .attr(StatChangeAttr, BattleStat.ACC, -1)
      .ballBombMove(),
    new StatusMove(Moves.SPIKES, Type.GROUND, -1, 20, -1, 0, 2)
      .attr(AddArenaTrapTagAttr, ArenaTagType.SPIKES)
      .target(MoveTarget.ENEMY_SIDE),
    new AttackMove(Moves.ZAP_CANNON, Type.ELECTRIC, MoveCategory.SPECIAL, 120, 50, 5, 100, 0, 2)
      .attr(StatusEffectAttr, StatusEffect.PARALYSIS)
      .ballBombMove(),
    new StatusMove(Moves.FORESIGHT, Type.NORMAL, -1, 40, -1, 0, 2)
      .attr(ExposedMoveAttr, BattlerTagType.IGNORE_GHOST),
    new SelfStatusMove(Moves.DESTINY_BOND, Type.GHOST, -1, 5, -1, 0, 2)
      .ignoresProtect()
      .condition(failOnBossCondition)
      .unimplemented(),
    new StatusMove(Moves.PERISH_SONG, Type.NORMAL, -1, 5, -1, 0, 2)
      .attr(FaintCountdownAttr)
      .ignoresProtect()
      .soundBased()
      .condition(failOnBossCondition)
      .target(MoveTarget.ALL),
    new AttackMove(Moves.ICY_WIND, Type.ICE, MoveCategory.SPECIAL, 55, 95, 15, 100, 0, 2)
      .attr(StatChangeAttr, BattleStat.SPD, -1)
      .windMove()
      .target(MoveTarget.ALL_NEAR_ENEMIES),
    new SelfStatusMove(Moves.DETECT, Type.FIGHTING, -1, 5, -1, 4, 2)
      .attr(ProtectAttr),
    new AttackMove(Moves.BONE_RUSH, Type.GROUND, MoveCategory.PHYSICAL, 25, 90, 10, -1, 0, 2)
      .attr(MultiHitAttr)
      .makesContact(false),
    new StatusMove(Moves.LOCK_ON, Type.NORMAL, -1, 5, -1, 0, 2)
      .attr(IgnoreAccuracyAttr),
    new AttackMove(Moves.OUTRAGE, Type.DRAGON, MoveCategory.PHYSICAL, 120, 100, 10, -1, 0, 2)
      .attr(FrenzyAttr)
      .attr(MissEffectAttr, frenzyMissFunc)
      .target(MoveTarget.RANDOM_NEAR_ENEMY),
    new StatusMove(Moves.SANDSTORM, Type.ROCK, -1, 10, -1, 0, 2)
      .attr(WeatherChangeAttr, WeatherType.SANDSTORM)
      .target(MoveTarget.BOTH_SIDES),
    new AttackMove(Moves.GIGA_DRAIN, Type.GRASS, MoveCategory.SPECIAL, 75, 100, 10, -1, 0, 2)
      .attr(HitHealAttr)
      .triageMove(),
    new SelfStatusMove(Moves.ENDURE, Type.NORMAL, -1, 10, -1, 4, 2)
      .attr(EndureAttr),
    new StatusMove(Moves.CHARM, Type.FAIRY, 100, 20, -1, 0, 2)
      .attr(StatChangeAttr, BattleStat.ATK, -2),
    new AttackMove(Moves.ROLLOUT, Type.ROCK, MoveCategory.PHYSICAL, 30, 90, 20, -1, 0, 2)
      .attr(ConsecutiveUseDoublePowerAttr, 5, true, true, Moves.DEFENSE_CURL),
    new AttackMove(Moves.FALSE_SWIPE, Type.NORMAL, MoveCategory.PHYSICAL, 40, 100, 40, -1, 0, 2)
      .attr(SurviveDamageAttr),
    new StatusMove(Moves.SWAGGER, Type.NORMAL, 85, 15, -1, 0, 2)
      .attr(StatChangeAttr, BattleStat.ATK, 2)
      .attr(ConfuseAttr),
    new SelfStatusMove(Moves.MILK_DRINK, Type.NORMAL, -1, 5, -1, 0, 2)
      .attr(HealAttr, 0.5)
      .triageMove(),
    new AttackMove(Moves.SPARK, Type.ELECTRIC, MoveCategory.PHYSICAL, 65, 100, 20, 30, 0, 2)
      .attr(StatusEffectAttr, StatusEffect.PARALYSIS),
    new AttackMove(Moves.FURY_CUTTER, Type.BUG, MoveCategory.PHYSICAL, 40, 95, 20, -1, 0, 2)
      .attr(ConsecutiveUseDoublePowerAttr, 3, true)
      .slicingMove(),
    new AttackMove(Moves.STEEL_WING, Type.STEEL, MoveCategory.PHYSICAL, 70, 90, 25, 10, 0, 2)
      .attr(StatChangeAttr, BattleStat.DEF, 1, true),
    new StatusMove(Moves.MEAN_LOOK, Type.NORMAL, -1, 5, -1, 0, 2)
      .attr(AddBattlerTagAttr, BattlerTagType.TRAPPED, false, true, 1),
    new StatusMove(Moves.ATTRACT, Type.NORMAL, 100, 15, -1, 0, 2)
      .attr(AddBattlerTagAttr, BattlerTagType.INFATUATED)
      .condition((user, target, move) => user.isOppositeGender(target)),
    new SelfStatusMove(Moves.SLEEP_TALK, Type.NORMAL, -1, 10, -1, 0, 2)
      .attr(BypassSleepAttr)
      .attr(RandomMovesetMoveAttr)
      .condition((user, target, move) => user.status?.effect === StatusEffect.SLEEP)
      .ignoresVirtual(),
    new StatusMove(Moves.HEAL_BELL, Type.NORMAL, -1, 5, -1, 0, 2)
      .attr(PartyStatusCureAttr, "A bell chimed!", Abilities.SOUNDPROOF)
      .soundBased()
      .target(MoveTarget.PARTY),
    new AttackMove(Moves.RETURN, Type.NORMAL, MoveCategory.PHYSICAL, -1, 100, 20, -1, 0, 2)
      .attr(FriendshipPowerAttr),
    new AttackMove(Moves.PRESENT, Type.NORMAL, MoveCategory.PHYSICAL, -1, 90, 15, -1, 0, 2)
      .attr(PresentPowerAttr)
      .makesContact(false),
    new AttackMove(Moves.FRUSTRATION, Type.NORMAL, MoveCategory.PHYSICAL, -1, 100, 20, -1, 0, 2)
      .attr(FriendshipPowerAttr, true),
    new StatusMove(Moves.SAFEGUARD, Type.NORMAL, -1, 25, -1, 0, 2)
      .target(MoveTarget.USER_SIDE)
      .unimplemented(),
    new StatusMove(Moves.PAIN_SPLIT, Type.NORMAL, -1, 20, -1, 0, 2)
      .attr(HpSplitAttr)
      .condition(failOnBossCondition),
    new AttackMove(Moves.SACRED_FIRE, Type.FIRE, MoveCategory.PHYSICAL, 100, 95, 5, 50, 0, 2)
      .attr(HealStatusEffectAttr, true, StatusEffect.FREEZE)
      .attr(StatusEffectAttr, StatusEffect.BURN)
      .makesContact(false),
    new AttackMove(Moves.MAGNITUDE, Type.GROUND, MoveCategory.PHYSICAL, -1, 100, 30, -1, 0, 2)
      .attr(PreMoveMessageAttr, magnitudeMessageFunc)
      .attr(MagnitudePowerAttr)
      .attr(HitsTagAttr, BattlerTagType.UNDERGROUND, true)
      .makesContact(false)
      .target(MoveTarget.ALL_NEAR_OTHERS),
    new AttackMove(Moves.DYNAMIC_PUNCH, Type.FIGHTING, MoveCategory.PHYSICAL, 100, 50, 5, 100, 0, 2)
      .attr(ConfuseAttr)
      .punchingMove(),
    new AttackMove(Moves.MEGAHORN, Type.BUG, MoveCategory.PHYSICAL, 120, 85, 10, -1, 0, 2),
    new AttackMove(Moves.DRAGON_BREATH, Type.DRAGON, MoveCategory.SPECIAL, 60, 100, 20, 30, 0, 2)
      .attr(StatusEffectAttr, StatusEffect.PARALYSIS),
    new SelfStatusMove(Moves.BATON_PASS, Type.NORMAL, -1, 40, -1, 0, 2)
      .attr(ForceSwitchOutAttr, true, true)
      .hidesUser(),
    new StatusMove(Moves.ENCORE, Type.NORMAL, 100, 5, -1, 0, 2)
      .attr(AddBattlerTagAttr, BattlerTagType.ENCORE, false, true)
      .condition((user, target, move) => new EncoreTag(user.id).canAdd(target)),
    new AttackMove(Moves.PURSUIT, Type.DARK, MoveCategory.PHYSICAL, 40, 100, 20, -1, 0, 2)
      .partial(),
    new AttackMove(Moves.RAPID_SPIN, Type.NORMAL, MoveCategory.PHYSICAL, 50, 100, 40, 100, 0, 2)
      .attr(StatChangeAttr, BattleStat.SPD, 1, true)
      .attr(RemoveBattlerTagAttr, [
        BattlerTagType.BIND,
        BattlerTagType.WRAP,
        BattlerTagType.FIRE_SPIN,
        BattlerTagType.WHIRLPOOL,
        BattlerTagType.CLAMP,
        BattlerTagType.SAND_TOMB,
        BattlerTagType.MAGMA_STORM,
        BattlerTagType.SNAP_TRAP,
        BattlerTagType.THUNDER_CAGE,
        BattlerTagType.SEEDED,
        BattlerTagType.INFESTATION
      ], true)
      .attr(RemoveArenaTrapAttr),
    new StatusMove(Moves.SWEET_SCENT, Type.NORMAL, 100, 20, -1, 0, 2)
      .attr(StatChangeAttr, BattleStat.EVA, -1)
      .target(MoveTarget.ALL_NEAR_ENEMIES),
    new AttackMove(Moves.IRON_TAIL, Type.STEEL, MoveCategory.PHYSICAL, 100, 75, 15, 30, 0, 2)
      .attr(StatChangeAttr, BattleStat.DEF, -1),
    new AttackMove(Moves.METAL_CLAW, Type.STEEL, MoveCategory.PHYSICAL, 50, 95, 35, 10, 0, 2)
      .attr(StatChangeAttr, BattleStat.ATK, 1, true),
    new AttackMove(Moves.VITAL_THROW, Type.FIGHTING, MoveCategory.PHYSICAL, 70, -1, 10, -1, -1, 2),
    new SelfStatusMove(Moves.MORNING_SUN, Type.NORMAL, -1, 5, -1, 0, 2)
      .attr(PlantHealAttr)
      .triageMove(),
    new SelfStatusMove(Moves.SYNTHESIS, Type.GRASS, -1, 5, -1, 0, 2)
      .attr(PlantHealAttr)
      .triageMove(),
    new SelfStatusMove(Moves.MOONLIGHT, Type.FAIRY, -1, 5, -1, 0, 2)
      .attr(PlantHealAttr)
      .triageMove(),
    new AttackMove(Moves.HIDDEN_POWER, Type.NORMAL, MoveCategory.SPECIAL, 60, 100, 15, -1, 0, 2)
      .attr(HiddenPowerTypeAttr),
    new AttackMove(Moves.CROSS_CHOP, Type.FIGHTING, MoveCategory.PHYSICAL, 100, 80, 5, -1, 0, 2)
      .attr(HighCritAttr),
    new AttackMove(Moves.TWISTER, Type.DRAGON, MoveCategory.SPECIAL, 40, 100, 20, 20, 0, 2)
      .attr(HitsTagAttr, BattlerTagType.FLYING, true)
      .attr(FlinchAttr)
      .windMove()
      .target(MoveTarget.ALL_NEAR_ENEMIES),
    new StatusMove(Moves.RAIN_DANCE, Type.WATER, -1, 5, -1, 0, 2)
      .attr(WeatherChangeAttr, WeatherType.RAIN)
      .target(MoveTarget.BOTH_SIDES),
    new StatusMove(Moves.SUNNY_DAY, Type.FIRE, -1, 5, -1, 0, 2)
      .attr(WeatherChangeAttr, WeatherType.SUNNY)
      .target(MoveTarget.BOTH_SIDES),
    new AttackMove(Moves.CRUNCH, Type.DARK, MoveCategory.PHYSICAL, 80, 100, 15, 20, 0, 2)
      .attr(StatChangeAttr, BattleStat.DEF, -1)
      .bitingMove(),
    new AttackMove(Moves.MIRROR_COAT, Type.PSYCHIC, MoveCategory.SPECIAL, -1, 100, 20, -1, -5, 2)
      .attr(CounterDamageAttr, (move: Move) => move.category === MoveCategory.SPECIAL, 2)
      .target(MoveTarget.ATTACKER),
    new StatusMove(Moves.PSYCH_UP, Type.NORMAL, -1, 10, -1, 0, 2)
      .attr(CopyStatsAttr),
    new AttackMove(Moves.EXTREME_SPEED, Type.NORMAL, MoveCategory.PHYSICAL, 80, 100, 5, -1, 2, 2),
    new AttackMove(Moves.ANCIENT_POWER, Type.ROCK, MoveCategory.SPECIAL, 60, 100, 5, 10, 0, 2)
      .attr(StatChangeAttr, [ BattleStat.ATK, BattleStat.DEF, BattleStat.SPATK, BattleStat.SPDEF, BattleStat.SPD ], 1, true),
    new AttackMove(Moves.SHADOW_BALL, Type.GHOST, MoveCategory.SPECIAL, 80, 100, 15, 20, 0, 2)
      .attr(StatChangeAttr, BattleStat.SPDEF, -1)
      .ballBombMove(),
    new AttackMove(Moves.FUTURE_SIGHT, Type.PSYCHIC, MoveCategory.SPECIAL, 120, 100, 10, -1, 0, 2)
      .attr(DelayedAttackAttr, ArenaTagType.FUTURE_SIGHT, ChargeAnim.FUTURE_SIGHT_CHARGING, "foresaw\nan attack!"),
    new AttackMove(Moves.ROCK_SMASH, Type.FIGHTING, MoveCategory.PHYSICAL, 40, 100, 15, 50, 0, 2)
      .attr(StatChangeAttr, BattleStat.DEF, -1),
    new AttackMove(Moves.WHIRLPOOL, Type.WATER, MoveCategory.SPECIAL, 35, 85, 15, 100, 0, 2)
      .attr(TrapAttr, BattlerTagType.WHIRLPOOL)
      .attr(HitsTagAttr, BattlerTagType.UNDERWATER, true),
    new AttackMove(Moves.BEAT_UP, Type.DARK, MoveCategory.PHYSICAL, -1, 100, 10, -1, 0, 2)
      .attr(MultiHitAttr, MultiHitType.BEAT_UP)
      .attr(BeatUpAttr)
      .makesContact(false),
    new AttackMove(Moves.FAKE_OUT, Type.NORMAL, MoveCategory.PHYSICAL, 40, 100, 10, 100, 3, 3)
      .attr(FlinchAttr)
      .condition(new FirstMoveCondition()),
    new AttackMove(Moves.UPROAR, Type.NORMAL, MoveCategory.SPECIAL, 90, 100, 10, -1, 0, 3)
      .ignoresVirtual()
      .soundBased()
      .target(MoveTarget.RANDOM_NEAR_ENEMY)
      .partial(),
    new SelfStatusMove(Moves.STOCKPILE, Type.NORMAL, -1, 20, -1, 0, 3)
      .unimplemented(),
    new AttackMove(Moves.SPIT_UP, Type.NORMAL, MoveCategory.SPECIAL, -1, 100, 10, -1, 0, 3)
      .unimplemented(),
    new SelfStatusMove(Moves.SWALLOW, Type.NORMAL, -1, 10, -1, 0, 3)
      .triageMove()
      .unimplemented(),
    new AttackMove(Moves.HEAT_WAVE, Type.FIRE, MoveCategory.SPECIAL, 95, 90, 10, 10, 0, 3)
      .attr(HealStatusEffectAttr, true, StatusEffect.FREEZE)
      .attr(StatusEffectAttr, StatusEffect.BURN)
      .windMove()
      .target(MoveTarget.ALL_NEAR_ENEMIES),
    new StatusMove(Moves.HAIL, Type.ICE, -1, 10, -1, 0, 3)
      .attr(WeatherChangeAttr, WeatherType.HAIL)
      .target(MoveTarget.BOTH_SIDES),
    new StatusMove(Moves.TORMENT, Type.DARK, 100, 15, -1, 0, 3)
      .unimplemented(),
    new StatusMove(Moves.FLATTER, Type.DARK, 100, 15, -1, 0, 3)
      .attr(StatChangeAttr, BattleStat.SPATK, 1)
      .attr(ConfuseAttr),
    new StatusMove(Moves.WILL_O_WISP, Type.FIRE, 85, 15, -1, 0, 3)
      .attr(StatusEffectAttr, StatusEffect.BURN),
    new StatusMove(Moves.MEMENTO, Type.DARK, 100, 10, -1, 0, 3)
      .attr(SacrificialAttrOnHit)
      .attr(StatChangeAttr, [ BattleStat.ATK, BattleStat.SPATK ], -2),
    new AttackMove(Moves.FACADE, Type.NORMAL, MoveCategory.PHYSICAL, 70, 100, 20, -1, 0, 3)
      .attr(MovePowerMultiplierAttr, (user, target, move) => user.status
        && (user.status.effect === StatusEffect.BURN || user.status.effect === StatusEffect.POISON || user.status.effect === StatusEffect.TOXIC || user.status.effect === StatusEffect.PARALYSIS) ? 2 : 1)
      .attr(BypassBurnDamageReductionAttr),
    new AttackMove(Moves.FOCUS_PUNCH, Type.FIGHTING, MoveCategory.PHYSICAL, 150, 100, 20, -1, -3, 3)
      .punchingMove()
      .ignoresVirtual()
      .condition((user, target, move) => !user.turnData.attacksReceived.find(r => r.damage)),
    new AttackMove(Moves.SMELLING_SALTS, Type.NORMAL, MoveCategory.PHYSICAL, 70, 100, 10, -1, 0, 3)
      .attr(MovePowerMultiplierAttr, (user, target, move) => target.status?.effect === StatusEffect.PARALYSIS ? 2 : 1)
      .attr(HealStatusEffectAttr, true, StatusEffect.PARALYSIS),
    new SelfStatusMove(Moves.FOLLOW_ME, Type.NORMAL, -1, 20, -1, 2, 3)
      .unimplemented(),
    new StatusMove(Moves.NATURE_POWER, Type.NORMAL, -1, 20, -1, 0, 3)
      .attr(NaturePowerAttr)
      .ignoresVirtual(),
    new SelfStatusMove(Moves.CHARGE, Type.ELECTRIC, -1, 20, -1, 0, 3)
      .attr(StatChangeAttr, BattleStat.SPDEF, 1, true)
      .attr(AddBattlerTagAttr, BattlerTagType.CHARGED, true, false),
    new StatusMove(Moves.TAUNT, Type.DARK, 100, 20, -1, 0, 3)
      .unimplemented(),
    new StatusMove(Moves.HELPING_HAND, Type.NORMAL, -1, 20, -1, 5, 3)
      .attr(AddBattlerTagAttr, BattlerTagType.HELPING_HAND)
      .target(MoveTarget.NEAR_ALLY),
    new StatusMove(Moves.TRICK, Type.PSYCHIC, 100, 10, -1, 0, 3)
      .unimplemented(),
    new StatusMove(Moves.ROLE_PLAY, Type.PSYCHIC, -1, 10, -1, 0, 3)
      .attr(AbilityCopyAttr),
    new SelfStatusMove(Moves.WISH, Type.NORMAL, -1, 10, -1, 0, 3)
      .triageMove()
      .attr(AddArenaTagAttr, ArenaTagType.WISH, 2, true),
    new SelfStatusMove(Moves.ASSIST, Type.NORMAL, -1, 20, -1, 0, 3)
      .attr(RandomMovesetMoveAttr, true)
      .ignoresVirtual(),
    new SelfStatusMove(Moves.INGRAIN, Type.GRASS, -1, 20, -1, 0, 3)
      .attr(AddBattlerTagAttr, BattlerTagType.INGRAIN, true, true),
    new AttackMove(Moves.SUPERPOWER, Type.FIGHTING, MoveCategory.PHYSICAL, 120, 100, 5, 100, 0, 3)
      .attr(StatChangeAttr, [ BattleStat.ATK, BattleStat.DEF ], -1, true),
    new SelfStatusMove(Moves.MAGIC_COAT, Type.PSYCHIC, -1, 15, -1, 4, 3)
      .unimplemented(),
    new SelfStatusMove(Moves.RECYCLE, Type.NORMAL, -1, 10, -1, 0, 3)
      .unimplemented(),
    new AttackMove(Moves.REVENGE, Type.FIGHTING, MoveCategory.PHYSICAL, 60, 100, 10, -1, -4, 3)
      .attr(TurnDamagedDoublePowerAttr),
    new AttackMove(Moves.BRICK_BREAK, Type.FIGHTING, MoveCategory.PHYSICAL, 75, 100, 15, -1, 0, 3)
      .attr(RemoveScreensAttr),
    new StatusMove(Moves.YAWN, Type.NORMAL, -1, 10, -1, 0, 3)
      .attr(AddBattlerTagAttr, BattlerTagType.DROWSY, false, true)
      .condition((user, target, move) => !target.status),
    new AttackMove(Moves.KNOCK_OFF, Type.DARK, MoveCategory.PHYSICAL, 65, 100, 20, -1, 0, 3)
      .attr(KnockOffPowerAttr)
      .partial(),
    new AttackMove(Moves.ENDEAVOR, Type.NORMAL, MoveCategory.PHYSICAL, -1, 100, 5, -1, 0, 3)
      .attr(MatchHpAttr)
      .condition(failOnBossCondition),
    new AttackMove(Moves.ERUPTION, Type.FIRE, MoveCategory.SPECIAL, 150, 100, 5, -1, 0, 3)
      .attr(HpPowerAttr)
      .target(MoveTarget.ALL_NEAR_ENEMIES),
    new StatusMove(Moves.SKILL_SWAP, Type.PSYCHIC, -1, 10, -1, 0, 3)
      .attr(SwitchAbilitiesAttr),
    new SelfStatusMove(Moves.IMPRISON, Type.PSYCHIC, -1, 10, -1, 0, 3)
      .unimplemented(),
    new SelfStatusMove(Moves.REFRESH, Type.NORMAL, -1, 20, -1, 0, 3)
      .attr(HealStatusEffectAttr, true, StatusEffect.PARALYSIS, StatusEffect.POISON, StatusEffect.TOXIC, StatusEffect.BURN)
      .condition((user, target, move) => user.status && (user.status.effect === StatusEffect.PARALYSIS || user.status.effect === StatusEffect.POISON || user.status.effect === StatusEffect.TOXIC || user.status.effect === StatusEffect.BURN)),
    new SelfStatusMove(Moves.GRUDGE, Type.GHOST, -1, 5, -1, 0, 3)
      .unimplemented(),
    new SelfStatusMove(Moves.SNATCH, Type.DARK, -1, 10, -1, 4, 3)
      .unimplemented(),
    new AttackMove(Moves.SECRET_POWER, Type.NORMAL, MoveCategory.PHYSICAL, 70, 100, 20, 30, 0, 3)
      .makesContact(false)
      .partial(),
    new AttackMove(Moves.DIVE, Type.WATER, MoveCategory.PHYSICAL, 80, 100, 10, -1, 0, 3)
      .attr(ChargeAttr, ChargeAnim.DIVE_CHARGING, "hid\nunderwater!", BattlerTagType.UNDERWATER)
      .ignoresVirtual(),
    new AttackMove(Moves.ARM_THRUST, Type.FIGHTING, MoveCategory.PHYSICAL, 15, 100, 20, -1, 0, 3)
      .attr(MultiHitAttr),
    new SelfStatusMove(Moves.CAMOUFLAGE, Type.NORMAL, -1, 20, -1, 0, 3)
      .attr(CopyBiomeTypeAttr),
    new SelfStatusMove(Moves.TAIL_GLOW, Type.BUG, -1, 20, -1, 0, 3)
      .attr(StatChangeAttr, BattleStat.SPATK, 3, true),
    new AttackMove(Moves.LUSTER_PURGE, Type.PSYCHIC, MoveCategory.SPECIAL, 95, 100, 5, 50, 0, 3)
      .attr(StatChangeAttr, BattleStat.SPDEF, -1),
    new AttackMove(Moves.MIST_BALL, Type.PSYCHIC, MoveCategory.SPECIAL, 95, 100, 5, 50, 0, 3)
      .attr(StatChangeAttr, BattleStat.SPATK, -1)
      .ballBombMove(),
    new StatusMove(Moves.FEATHER_DANCE, Type.FLYING, 100, 15, -1, 0, 3)
      .attr(StatChangeAttr, BattleStat.ATK, -2)
      .danceMove(),
    new StatusMove(Moves.TEETER_DANCE, Type.NORMAL, 100, 20, -1, 0, 3)
      .attr(ConfuseAttr)
      .danceMove()
      .target(MoveTarget.ALL_NEAR_OTHERS),
    new AttackMove(Moves.BLAZE_KICK, Type.FIRE, MoveCategory.PHYSICAL, 85, 90, 10, 10, 0, 3)
      .attr(HighCritAttr)
      .attr(StatusEffectAttr, StatusEffect.BURN),
    new StatusMove(Moves.MUD_SPORT, Type.GROUND, -1, 15, -1, 0, 3)
      .attr(AddArenaTagAttr, ArenaTagType.MUD_SPORT, 5)
      .target(MoveTarget.BOTH_SIDES),
    new AttackMove(Moves.ICE_BALL, Type.ICE, MoveCategory.PHYSICAL, 30, 90, 20, -1, 0, 3)
      .attr(ConsecutiveUseDoublePowerAttr, 5, true, true, Moves.DEFENSE_CURL)
      .ballBombMove(),
    new AttackMove(Moves.NEEDLE_ARM, Type.GRASS, MoveCategory.PHYSICAL, 60, 100, 15, 30, 0, 3)
      .attr(FlinchAttr),
    new SelfStatusMove(Moves.SLACK_OFF, Type.NORMAL, -1, 5, -1, 0, 3)
      .attr(HealAttr, 0.5)
      .triageMove(),
    new AttackMove(Moves.HYPER_VOICE, Type.NORMAL, MoveCategory.SPECIAL, 90, 100, 10, -1, 0, 3)
      .soundBased()
      .target(MoveTarget.ALL_NEAR_ENEMIES),
    new AttackMove(Moves.POISON_FANG, Type.POISON, MoveCategory.PHYSICAL, 50, 100, 15, 50, 0, 3)
      .attr(StatusEffectAttr, StatusEffect.TOXIC)
      .bitingMove(),
    new AttackMove(Moves.CRUSH_CLAW, Type.NORMAL, MoveCategory.PHYSICAL, 75, 95, 10, 50, 0, 3)
      .attr(StatChangeAttr, BattleStat.DEF, -1),
    new AttackMove(Moves.BLAST_BURN, Type.FIRE, MoveCategory.SPECIAL, 150, 90, 5, -1, 0, 3)
      .attr(RechargeAttr),
    new AttackMove(Moves.HYDRO_CANNON, Type.WATER, MoveCategory.SPECIAL, 150, 90, 5, -1, 0, 3)
      .attr(RechargeAttr),
    new AttackMove(Moves.METEOR_MASH, Type.STEEL, MoveCategory.PHYSICAL, 90, 90, 10, 20, 0, 3)
      .attr(StatChangeAttr, BattleStat.ATK, 1, true)
      .punchingMove(),
    new AttackMove(Moves.ASTONISH, Type.GHOST, MoveCategory.PHYSICAL, 30, 100, 15, 30, 0, 3)
      .attr(FlinchAttr),
    new AttackMove(Moves.WEATHER_BALL, Type.NORMAL, MoveCategory.SPECIAL, 50, 100, 10, -1, 0, 3)
      .attr(WeatherBallTypeAttr)
      .attr(MovePowerMultiplierAttr, (user, target, move) => [WeatherType.SUNNY, WeatherType.RAIN, WeatherType.SANDSTORM, WeatherType.HAIL, WeatherType.SNOW, WeatherType.FOG, WeatherType.HEAVY_RAIN, WeatherType.HARSH_SUN].includes(user.scene.arena.weather?.weatherType) && !user.scene.arena.weather?.isEffectSuppressed(user.scene) ? 2 : 1)
      .ballBombMove(),
    new StatusMove(Moves.AROMATHERAPY, Type.GRASS, -1, 5, -1, 0, 3)
      .attr(PartyStatusCureAttr, "A soothing aroma wafted through the area!", Abilities.SAP_SIPPER)
      .target(MoveTarget.PARTY),
    new StatusMove(Moves.FAKE_TEARS, Type.DARK, 100, 20, -1, 0, 3)
      .attr(StatChangeAttr, BattleStat.SPDEF, -2),
    new AttackMove(Moves.AIR_CUTTER, Type.FLYING, MoveCategory.SPECIAL, 60, 95, 25, -1, 0, 3)
      .attr(HighCritAttr)
      .slicingMove()
      .windMove()
      .target(MoveTarget.ALL_NEAR_ENEMIES),
    new AttackMove(Moves.OVERHEAT, Type.FIRE, MoveCategory.SPECIAL, 130, 90, 5, 100, 0, 3)
      .attr(StatChangeAttr, BattleStat.SPATK, -2, true)
      .attr(HealStatusEffectAttr, true, StatusEffect.FREEZE),
    new StatusMove(Moves.ODOR_SLEUTH, Type.NORMAL, -1, 40, -1, 0, 3)
      .attr(ExposedMoveAttr, BattlerTagType.IGNORE_GHOST),
    new AttackMove(Moves.ROCK_TOMB, Type.ROCK, MoveCategory.PHYSICAL, 60, 95, 15, 100, 0, 3)
      .attr(StatChangeAttr, BattleStat.SPD, -1)
      .makesContact(false),
    new AttackMove(Moves.SILVER_WIND, Type.BUG, MoveCategory.SPECIAL, 60, 100, 5, 10, 0, 3)
      .attr(StatChangeAttr, [ BattleStat.ATK, BattleStat.DEF, BattleStat.SPATK, BattleStat.SPDEF, BattleStat.SPD ], 1, true)
      .windMove(),
    new StatusMove(Moves.METAL_SOUND, Type.STEEL, 85, 40, -1, 0, 3)
      .attr(StatChangeAttr, BattleStat.SPDEF, -2)
      .soundBased(),
    new StatusMove(Moves.GRASS_WHISTLE, Type.GRASS, 55, 15, -1, 0, 3)
      .attr(StatusEffectAttr, StatusEffect.SLEEP)
      .soundBased(),
    new StatusMove(Moves.TICKLE, Type.NORMAL, 100, 20, -1, 0, 3)
      .attr(StatChangeAttr, [ BattleStat.ATK, BattleStat.DEF ], -1),
    new SelfStatusMove(Moves.COSMIC_POWER, Type.PSYCHIC, -1, 20, -1, 0, 3)
      .attr(StatChangeAttr, [ BattleStat.DEF, BattleStat.SPDEF ], 1, true),
    new AttackMove(Moves.WATER_SPOUT, Type.WATER, MoveCategory.SPECIAL, 150, 100, 5, -1, 0, 3)
      .attr(HpPowerAttr)
      .target(MoveTarget.ALL_NEAR_ENEMIES),
    new AttackMove(Moves.SIGNAL_BEAM, Type.BUG, MoveCategory.SPECIAL, 75, 100, 15, 10, 0, 3)
      .attr(ConfuseAttr),
    new AttackMove(Moves.SHADOW_PUNCH, Type.GHOST, MoveCategory.PHYSICAL, 60, -1, 20, -1, 0, 3)
      .punchingMove(),
    new AttackMove(Moves.EXTRASENSORY, Type.PSYCHIC, MoveCategory.SPECIAL, 80, 100, 20, 10, 0, 3)
      .attr(FlinchAttr),
    new AttackMove(Moves.SKY_UPPERCUT, Type.FIGHTING, MoveCategory.PHYSICAL, 85, 90, 15, -1, 0, 3)
      .attr(HitsTagAttr, BattlerTagType.FLYING)
      .punchingMove(),
    new AttackMove(Moves.SAND_TOMB, Type.GROUND, MoveCategory.PHYSICAL, 35, 85, 15, 100, 0, 3)
      .attr(TrapAttr, BattlerTagType.SAND_TOMB)
      .makesContact(false),
    new AttackMove(Moves.SHEER_COLD, Type.ICE, MoveCategory.SPECIAL, 200, 20, 5, -1, 0, 3)
      .attr(IceNoEffectTypeAttr)
      .attr(OneHitKOAttr)
      .attr(SheerColdAccuracyAttr),
    new AttackMove(Moves.MUDDY_WATER, Type.WATER, MoveCategory.SPECIAL, 90, 85, 10, 30, 0, 3)
      .attr(StatChangeAttr, BattleStat.ACC, -1)
      .target(MoveTarget.ALL_NEAR_ENEMIES),
    new AttackMove(Moves.BULLET_SEED, Type.GRASS, MoveCategory.PHYSICAL, 25, 100, 30, -1, 0, 3)
      .attr(MultiHitAttr)
      .makesContact(false)
      .ballBombMove(),
    new AttackMove(Moves.AERIAL_ACE, Type.FLYING, MoveCategory.PHYSICAL, 60, -1, 20, -1, 0, 3)
      .slicingMove(),
    new AttackMove(Moves.ICICLE_SPEAR, Type.ICE, MoveCategory.PHYSICAL, 25, 100, 30, -1, 0, 3)
      .attr(MultiHitAttr)
      .makesContact(false),
    new SelfStatusMove(Moves.IRON_DEFENSE, Type.STEEL, -1, 15, -1, 0, 3)
      .attr(StatChangeAttr, BattleStat.DEF, 2, true),
    new StatusMove(Moves.BLOCK, Type.NORMAL, -1, 5, -1, 0, 3)
      .attr(AddBattlerTagAttr, BattlerTagType.TRAPPED, false, true, 1),
    new StatusMove(Moves.HOWL, Type.NORMAL, -1, 40, -1, 0, 3)
      .attr(StatChangeAttr, BattleStat.ATK, 1)
      .soundBased()
      .target(MoveTarget.USER_AND_ALLIES),
    new AttackMove(Moves.DRAGON_CLAW, Type.DRAGON, MoveCategory.PHYSICAL, 80, 100, 15, -1, 0, 3),
    new AttackMove(Moves.FRENZY_PLANT, Type.GRASS, MoveCategory.SPECIAL, 150, 90, 5, -1, 0, 3)
      .attr(RechargeAttr),
    new SelfStatusMove(Moves.BULK_UP, Type.FIGHTING, -1, 20, -1, 0, 3)
      .attr(StatChangeAttr, [ BattleStat.ATK, BattleStat.DEF ], 1, true),
    new AttackMove(Moves.BOUNCE, Type.FLYING, MoveCategory.PHYSICAL, 85, 85, 5, 30, 0, 3)
      .attr(ChargeAttr, ChargeAnim.BOUNCE_CHARGING, "sprang up!", BattlerTagType.FLYING)
      .attr(StatusEffectAttr, StatusEffect.PARALYSIS)
      .condition(failOnGravityCondition)
      .ignoresVirtual(),
    new AttackMove(Moves.MUD_SHOT, Type.GROUND, MoveCategory.SPECIAL, 55, 95, 15, 100, 0, 3)
      .attr(StatChangeAttr, BattleStat.SPD, -1),
    new AttackMove(Moves.POISON_TAIL, Type.POISON, MoveCategory.PHYSICAL, 50, 100, 25, 10, 0, 3)
      .attr(HighCritAttr)
      .attr(StatusEffectAttr, StatusEffect.POISON),
    new AttackMove(Moves.COVET, Type.NORMAL, MoveCategory.PHYSICAL, 60, 100, 25, -1, 0, 3)
      .attr(StealHeldItemChanceAttr, 0.3),
    new AttackMove(Moves.VOLT_TACKLE, Type.ELECTRIC, MoveCategory.PHYSICAL, 120, 100, 15, 10, 0, 3)
      .attr(RecoilAttr, false, 0.33)
      .attr(StatusEffectAttr, StatusEffect.PARALYSIS)
      .recklessMove(),
    new AttackMove(Moves.MAGICAL_LEAF, Type.GRASS, MoveCategory.SPECIAL, 60, -1, 20, -1, 0, 3),
    new StatusMove(Moves.WATER_SPORT, Type.WATER, -1, 15, -1, 0, 3)
      .attr(AddArenaTagAttr, ArenaTagType.WATER_SPORT, 5)
      .target(MoveTarget.BOTH_SIDES),
    new SelfStatusMove(Moves.CALM_MIND, Type.PSYCHIC, -1, 20, -1, 0, 3)
      .attr(StatChangeAttr, [ BattleStat.SPATK, BattleStat.SPDEF ], 1, true),
    new AttackMove(Moves.LEAF_BLADE, Type.GRASS, MoveCategory.PHYSICAL, 90, 100, 15, -1, 0, 3)
      .attr(HighCritAttr)
      .slicingMove(),
    new SelfStatusMove(Moves.DRAGON_DANCE, Type.DRAGON, -1, 20, -1, 0, 3)
      .attr(StatChangeAttr, [ BattleStat.ATK, BattleStat.SPD ], 1, true)
      .danceMove(),
    new AttackMove(Moves.ROCK_BLAST, Type.ROCK, MoveCategory.PHYSICAL, 25, 90, 10, -1, 0, 3)
      .attr(MultiHitAttr)
      .makesContact(false)
      .ballBombMove(),
    new AttackMove(Moves.SHOCK_WAVE, Type.ELECTRIC, MoveCategory.SPECIAL, 60, -1, 20, -1, 0, 3),
    new AttackMove(Moves.WATER_PULSE, Type.WATER, MoveCategory.SPECIAL, 60, 100, 20, 20, 0, 3)
      .attr(ConfuseAttr)
      .pulseMove(),
    new AttackMove(Moves.DOOM_DESIRE, Type.STEEL, MoveCategory.SPECIAL, 140, 100, 5, -1, 0, 3)
      .attr(DelayedAttackAttr, ArenaTagType.DOOM_DESIRE, ChargeAnim.DOOM_DESIRE_CHARGING, "chose\nDoom Desire as its destiny!"),
    new AttackMove(Moves.PSYCHO_BOOST, Type.PSYCHIC, MoveCategory.SPECIAL, 140, 90, 5, 100, 0, 3)
      .attr(StatChangeAttr, BattleStat.SPATK, -2, true),
    new SelfStatusMove(Moves.ROOST, Type.FLYING, -1, 5, -1, 0, 4)
      .attr(HealAttr, 0.5)
      .attr(AddBattlerTagAttr, BattlerTagType.GROUNDED, true, false, 1)
      .triageMove(),
    new StatusMove(Moves.GRAVITY, Type.PSYCHIC, -1, 5, -1, 0, 4)
      .attr(AddArenaTagAttr, ArenaTagType.GRAVITY, 5)
      .target(MoveTarget.BOTH_SIDES),
    new StatusMove(Moves.MIRACLE_EYE, Type.PSYCHIC, -1, 40, -1, 0, 4)
      .attr(ExposedMoveAttr, BattlerTagType.IGNORE_DARK),
    new AttackMove(Moves.WAKE_UP_SLAP, Type.FIGHTING, MoveCategory.PHYSICAL, 70, 100, 10, -1, 0, 4)
      .attr(MovePowerMultiplierAttr, (user, target, move) => target.status?.effect === StatusEffect.SLEEP ? 2 : 1)
      .attr(HealStatusEffectAttr, false, StatusEffect.SLEEP),
    new AttackMove(Moves.HAMMER_ARM, Type.FIGHTING, MoveCategory.PHYSICAL, 100, 90, 10, 100, 0, 4)
      .attr(StatChangeAttr, BattleStat.SPD, -1, true)
      .punchingMove(),
    new AttackMove(Moves.GYRO_BALL, Type.STEEL, MoveCategory.PHYSICAL, -1, 100, 5, -1, 0, 4)
      .attr(GyroBallPowerAttr)
      .ballBombMove(),
    new SelfStatusMove(Moves.HEALING_WISH, Type.PSYCHIC, -1, 10, -1, 0, 4)
      .attr(SacrificialFullRestoreAttr)
      .triageMove(),
    new AttackMove(Moves.BRINE, Type.WATER, MoveCategory.SPECIAL, 65, 100, 10, -1, 0, 4)
      .attr(MovePowerMultiplierAttr, (user, target, move) => target.getHpRatio() < 0.5 ? 2 : 1),
    new AttackMove(Moves.NATURAL_GIFT, Type.NORMAL, MoveCategory.PHYSICAL, -1, 100, 15, -1, 0, 4)
      .makesContact(false)
      .unimplemented(),
    new AttackMove(Moves.FEINT, Type.NORMAL, MoveCategory.PHYSICAL, 30, 100, 10, -1, 2, 4)
      .attr(RemoveBattlerTagAttr, [ BattlerTagType.PROTECTED ])
      .makesContact(false)
      .ignoresProtect(),
    new AttackMove(Moves.PLUCK, Type.FLYING, MoveCategory.PHYSICAL, 60, 100, 20, -1, 0, 4)
      .attr(StealEatBerryAttr),
    new StatusMove(Moves.TAILWIND, Type.FLYING, -1, 15, -1, 0, 4)
      .windMove()
      .attr(AddArenaTagAttr, ArenaTagType.TAILWIND, 4, true)
      .target(MoveTarget.USER_SIDE),
    new StatusMove(Moves.ACUPRESSURE, Type.NORMAL, -1, 30, -1, 0, 4)
      .attr(AcupressureStatChangeAttr)
      .target(MoveTarget.USER_OR_NEAR_ALLY),
    new AttackMove(Moves.METAL_BURST, Type.STEEL, MoveCategory.PHYSICAL, -1, 100, 10, -1, 0, 4)
      .attr(CounterDamageAttr, (move: Move) => (move.category === MoveCategory.PHYSICAL || move.category === MoveCategory.SPECIAL), 1.5)
      .makesContact(false)
      .target(MoveTarget.ATTACKER),
    new AttackMove(Moves.U_TURN, Type.BUG, MoveCategory.PHYSICAL, 70, 100, 20, -1, 0, 4)
      .attr(ForceSwitchOutAttr, true, false),
    new AttackMove(Moves.CLOSE_COMBAT, Type.FIGHTING, MoveCategory.PHYSICAL, 120, 100, 5, 100, 0, 4)
      .attr(StatChangeAttr, [ BattleStat.DEF, BattleStat.SPDEF ], -1, true),
    new AttackMove(Moves.PAYBACK, Type.DARK, MoveCategory.PHYSICAL, 50, 100, 10, -1, 0, 4)
      .attr(MovePowerMultiplierAttr, (user, target, move) => target.getLastXMoves(1).find(m => m.turn === target.scene.currentBattle.turn) || user.scene.currentBattle.turnCommands[target.getBattlerIndex()].command === Command.BALL ? 2 : 1),
    new AttackMove(Moves.ASSURANCE, Type.DARK, MoveCategory.PHYSICAL, 60, 100, 10, -1, 0, 4)
      .attr(MovePowerMultiplierAttr, (user, target, move) => target.turnData.damageTaken > 0 ? 2 : 1),
    new StatusMove(Moves.EMBARGO, Type.DARK, 100, 15, -1, 0, 4)
      .unimplemented(),
    new AttackMove(Moves.FLING, Type.DARK, MoveCategory.PHYSICAL, -1, 100, 10, -1, 0, 4)
      .makesContact(false)
      .unimplemented(),
    new StatusMove(Moves.PSYCHO_SHIFT, Type.PSYCHIC, 100, 10, -1, 0, 4)
      .attr(PsychoShiftEffectAttr)
      .condition((user, target, move) => (user.status?.effect === StatusEffect.BURN
        || user.status?.effect === StatusEffect.POISON
        || user.status?.effect === StatusEffect.TOXIC
        || user.status?.effect === StatusEffect.PARALYSIS
        || user.status?.effect === StatusEffect.SLEEP)
        && target.canSetStatus(user.status?.effect, false, false, user)
      ),
    new AttackMove(Moves.TRUMP_CARD, Type.NORMAL, MoveCategory.SPECIAL, -1, -1, 5, -1, 0, 4)
      .makesContact()
      .attr(LessPPMorePowerAttr),
    new StatusMove(Moves.HEAL_BLOCK, Type.PSYCHIC, 100, 15, -1, 0, 4)
      .target(MoveTarget.ALL_NEAR_ENEMIES)
      .unimplemented(),
    new AttackMove(Moves.WRING_OUT, Type.NORMAL, MoveCategory.SPECIAL, -1, 100, 5, -1, 0, 4)
      .attr(OpponentHighHpPowerAttr)
      .makesContact(),
    new SelfStatusMove(Moves.POWER_TRICK, Type.PSYCHIC, -1, 10, -1, 0, 4)
      .unimplemented(),
    new StatusMove(Moves.GASTRO_ACID, Type.POISON, 100, 10, -1, 0, 4)
      .attr(SuppressAbilitiesAttr),
    new StatusMove(Moves.LUCKY_CHANT, Type.NORMAL, -1, 30, -1, 0, 4)
      .attr(AddBattlerTagAttr, BattlerTagType.NO_CRIT, false, false, 5)
      .target(MoveTarget.USER_SIDE)
      .unimplemented(),
    new StatusMove(Moves.ME_FIRST, Type.NORMAL, -1, 20, -1, 0, 4)
      .ignoresVirtual()
      .target(MoveTarget.NEAR_ENEMY)
      .unimplemented(),
    new SelfStatusMove(Moves.COPYCAT, Type.NORMAL, -1, 20, -1, 0, 4)
      .attr(CopyMoveAttr)
      .ignoresVirtual(),
    new StatusMove(Moves.POWER_SWAP, Type.PSYCHIC, -1, 10, -1, 0, 4)
      .unimplemented(),
    new StatusMove(Moves.GUARD_SWAP, Type.PSYCHIC, -1, 10, -1, 0, 4)
      .unimplemented(),
    new AttackMove(Moves.PUNISHMENT, Type.DARK, MoveCategory.PHYSICAL, -1, 100, 5, -1, 0, 4)
      .unimplemented(),
    new AttackMove(Moves.LAST_RESORT, Type.NORMAL, MoveCategory.PHYSICAL, 140, 100, 5, -1, 0, 4)
      .attr(LastResortAttr),
    new StatusMove(Moves.WORRY_SEED, Type.GRASS, 100, 10, -1, 0, 4)
      .attr(AbilityChangeAttr, Abilities.INSOMNIA),
    new AttackMove(Moves.SUCKER_PUNCH, Type.DARK, MoveCategory.PHYSICAL, 70, 100, 5, -1, 1, 4)
      .condition((user, target, move) => user.scene.currentBattle.turnCommands[target.getBattlerIndex()].command === Command.FIGHT && !target.turnData.acted && allMoves[user.scene.currentBattle.turnCommands[target.getBattlerIndex()].move.move].category !== MoveCategory.STATUS),
    new StatusMove(Moves.TOXIC_SPIKES, Type.POISON, -1, 20, -1, 0, 4)
      .attr(AddArenaTrapTagAttr, ArenaTagType.TOXIC_SPIKES)
      .target(MoveTarget.ENEMY_SIDE),
    new StatusMove(Moves.HEART_SWAP, Type.PSYCHIC, -1, 10, -1, 0, 4)
      .attr(SwapStatsAttr),
    new SelfStatusMove(Moves.AQUA_RING, Type.WATER, -1, 20, -1, 0, 4)
      .attr(AddBattlerTagAttr, BattlerTagType.AQUA_RING, true, true),
    new SelfStatusMove(Moves.MAGNET_RISE, Type.ELECTRIC, -1, 10, -1, 0, 4)
      .attr(AddBattlerTagAttr, BattlerTagType.MAGNET_RISEN, true, true)
      .condition((user, target, move) => !user.scene.arena.getTag(ArenaTagType.GRAVITY) &&
      !user.getTag(BattlerTagType.IGNORE_FLYING) && !user.getTag(BattlerTagType.INGRAIN) &&
      !user.getTag(BattlerTagType.MAGNET_RISEN))
      .unimplemented(),
    new AttackMove(Moves.FLARE_BLITZ, Type.FIRE, MoveCategory.PHYSICAL, 120, 100, 15, 10, 0, 4)
      .attr(RecoilAttr, false, 0.33)
      .attr(HealStatusEffectAttr, true, StatusEffect.FREEZE)
      .attr(StatusEffectAttr, StatusEffect.BURN)
      .recklessMove(),
    new AttackMove(Moves.FORCE_PALM, Type.FIGHTING, MoveCategory.PHYSICAL, 60, 100, 10, 30, 0, 4)
      .attr(StatusEffectAttr, StatusEffect.PARALYSIS),
    new AttackMove(Moves.AURA_SPHERE, Type.FIGHTING, MoveCategory.SPECIAL, 80, -1, 20, -1, 0, 4)
      .pulseMove()
      .ballBombMove(),
    new SelfStatusMove(Moves.ROCK_POLISH, Type.ROCK, -1, 20, -1, 0, 4)
      .attr(StatChangeAttr, BattleStat.SPD, 2, true),
    new AttackMove(Moves.POISON_JAB, Type.POISON, MoveCategory.PHYSICAL, 80, 100, 20, 30, 0, 4)
      .attr(StatusEffectAttr, StatusEffect.POISON),
    new AttackMove(Moves.DARK_PULSE, Type.DARK, MoveCategory.SPECIAL, 80, 100, 15, 20, 0, 4)
      .attr(FlinchAttr)
      .pulseMove(),
    new AttackMove(Moves.NIGHT_SLASH, Type.DARK, MoveCategory.PHYSICAL, 70, 100, 15, -1, 0, 4)
      .attr(HighCritAttr)
      .slicingMove(),
    new AttackMove(Moves.AQUA_TAIL, Type.WATER, MoveCategory.PHYSICAL, 90, 90, 10, -1, 0, 4),
    new AttackMove(Moves.SEED_BOMB, Type.GRASS, MoveCategory.PHYSICAL, 80, 100, 15, -1, 0, 4)
      .makesContact(false)
      .ballBombMove(),
    new AttackMove(Moves.AIR_SLASH, Type.FLYING, MoveCategory.SPECIAL, 75, 95, 15, 30, 0, 4)
      .attr(FlinchAttr)
      .slicingMove(),
    new AttackMove(Moves.X_SCISSOR, Type.BUG, MoveCategory.PHYSICAL, 80, 100, 15, -1, 0, 4)
      .slicingMove(),
    new AttackMove(Moves.BUG_BUZZ, Type.BUG, MoveCategory.SPECIAL, 90, 100, 10, 10, 0, 4)
      .attr(StatChangeAttr, BattleStat.SPDEF, -1)
      .soundBased(),
    new AttackMove(Moves.DRAGON_PULSE, Type.DRAGON, MoveCategory.SPECIAL, 85, 100, 10, -1, 0, 4)
      .pulseMove(),
    new AttackMove(Moves.DRAGON_RUSH, Type.DRAGON, MoveCategory.PHYSICAL, 100, 75, 10, 20, 0, 4)
      .attr(MinimizeAccuracyAttr)
      .attr(HitsTagAttr, BattlerTagType.MINIMIZED, true)
      .attr(FlinchAttr),
    new AttackMove(Moves.POWER_GEM, Type.ROCK, MoveCategory.SPECIAL, 80, 100, 20, -1, 0, 4),
    new AttackMove(Moves.DRAIN_PUNCH, Type.FIGHTING, MoveCategory.PHYSICAL, 75, 100, 10, -1, 0, 4)
      .attr(HitHealAttr)
      .punchingMove()
      .triageMove(),
    new AttackMove(Moves.VACUUM_WAVE, Type.FIGHTING, MoveCategory.SPECIAL, 40, 100, 30, -1, 1, 4),
    new AttackMove(Moves.FOCUS_BLAST, Type.FIGHTING, MoveCategory.SPECIAL, 120, 70, 5, 10, 0, 4)
      .attr(StatChangeAttr, BattleStat.SPDEF, -1)
      .ballBombMove(),
    new AttackMove(Moves.ENERGY_BALL, Type.GRASS, MoveCategory.SPECIAL, 90, 100, 10, 10, 0, 4)
      .attr(StatChangeAttr, BattleStat.SPDEF, -1)
      .ballBombMove(),
    new AttackMove(Moves.BRAVE_BIRD, Type.FLYING, MoveCategory.PHYSICAL, 120, 100, 15, -1, 0, 4)
      .attr(RecoilAttr, false, 0.33)
      .recklessMove(),
    new AttackMove(Moves.EARTH_POWER, Type.GROUND, MoveCategory.SPECIAL, 90, 100, 10, 10, 0, 4)
      .attr(StatChangeAttr, BattleStat.SPDEF, -1),
    new StatusMove(Moves.SWITCHEROO, Type.DARK, 100, 10, -1, 0, 4)
      .unimplemented(),
    new AttackMove(Moves.GIGA_IMPACT, Type.NORMAL, MoveCategory.PHYSICAL, 150, 90, 5, -1, 0, 4)
      .attr(RechargeAttr),
    new SelfStatusMove(Moves.NASTY_PLOT, Type.DARK, -1, 20, -1, 0, 4)
      .attr(StatChangeAttr, BattleStat.SPATK, 2, true),
    new AttackMove(Moves.BULLET_PUNCH, Type.STEEL, MoveCategory.PHYSICAL, 40, 100, 30, -1, 1, 4)
      .punchingMove(),
    new AttackMove(Moves.AVALANCHE, Type.ICE, MoveCategory.PHYSICAL, 60, 100, 10, -1, -4, 4)
      .attr(TurnDamagedDoublePowerAttr),
    new AttackMove(Moves.ICE_SHARD, Type.ICE, MoveCategory.PHYSICAL, 40, 100, 30, -1, 1, 4)
      .makesContact(false),
    new AttackMove(Moves.SHADOW_CLAW, Type.GHOST, MoveCategory.PHYSICAL, 70, 100, 15, -1, 0, 4)
      .attr(HighCritAttr),
    new AttackMove(Moves.THUNDER_FANG, Type.ELECTRIC, MoveCategory.PHYSICAL, 65, 95, 15, 10, 0, 4)
      .attr(FlinchAttr)
      .attr(StatusEffectAttr, StatusEffect.PARALYSIS)
      .bitingMove(),
    new AttackMove(Moves.ICE_FANG, Type.ICE, MoveCategory.PHYSICAL, 65, 95, 15, 10, 0, 4)
      .attr(FlinchAttr)
      .attr(StatusEffectAttr, StatusEffect.FREEZE)
      .bitingMove(),
    new AttackMove(Moves.FIRE_FANG, Type.FIRE, MoveCategory.PHYSICAL, 65, 95, 15, 10, 0, 4)
      .attr(FlinchAttr)
      .attr(StatusEffectAttr, StatusEffect.BURN)
      .bitingMove(),
    new AttackMove(Moves.SHADOW_SNEAK, Type.GHOST, MoveCategory.PHYSICAL, 40, 100, 30, -1, 1, 4),
    new AttackMove(Moves.MUD_BOMB, Type.GROUND, MoveCategory.SPECIAL, 65, 85, 10, 30, 0, 4)
      .attr(StatChangeAttr, BattleStat.ACC, -1)
      .ballBombMove(),
    new AttackMove(Moves.PSYCHO_CUT, Type.PSYCHIC, MoveCategory.PHYSICAL, 70, 100, 20, -1, 0, 4)
      .attr(HighCritAttr)
      .slicingMove()
      .makesContact(false),
    new AttackMove(Moves.ZEN_HEADBUTT, Type.PSYCHIC, MoveCategory.PHYSICAL, 80, 90, 15, 20, 0, 4)
      .attr(FlinchAttr),
    new AttackMove(Moves.MIRROR_SHOT, Type.STEEL, MoveCategory.SPECIAL, 65, 85, 10, 30, 0, 4)
      .attr(StatChangeAttr, BattleStat.ACC, -1),
    new AttackMove(Moves.FLASH_CANNON, Type.STEEL, MoveCategory.SPECIAL, 80, 100, 10, 10, 0, 4)
      .attr(StatChangeAttr, BattleStat.SPDEF, -1),
    new AttackMove(Moves.ROCK_CLIMB, Type.NORMAL, MoveCategory.PHYSICAL, 90, 85, 20, 20, 0, 4)
      .attr(ConfuseAttr),
    new StatusMove(Moves.DEFOG, Type.FLYING, -1, 15, -1, 0, 4)
      .attr(StatChangeAttr, BattleStat.EVA, -1)
      .attr(ClearWeatherAttr, WeatherType.FOG)
      .attr(ClearTerrainAttr)
      .attr(RemoveScreensAttr, false)
      .attr(RemoveArenaTrapAttr, true),
    new StatusMove(Moves.TRICK_ROOM, Type.PSYCHIC, -1, 5, -1, -7, 4)
      .attr(AddArenaTagAttr, ArenaTagType.TRICK_ROOM, 5)
      .ignoresProtect()
      .target(MoveTarget.BOTH_SIDES),
    new AttackMove(Moves.DRACO_METEOR, Type.DRAGON, MoveCategory.SPECIAL, 130, 90, 5, 100, 0, 4)
      .attr(StatChangeAttr, BattleStat.SPATK, -2, true),
    new AttackMove(Moves.DISCHARGE, Type.ELECTRIC, MoveCategory.SPECIAL, 80, 100, 15, 30, 0, 4)
      .attr(StatusEffectAttr, StatusEffect.PARALYSIS)
      .target(MoveTarget.ALL_NEAR_OTHERS),
    new AttackMove(Moves.LAVA_PLUME, Type.FIRE, MoveCategory.SPECIAL, 80, 100, 15, 30, 0, 4)
      .attr(StatusEffectAttr, StatusEffect.BURN)
      .target(MoveTarget.ALL_NEAR_OTHERS),
    new AttackMove(Moves.LEAF_STORM, Type.GRASS, MoveCategory.SPECIAL, 130, 90, 5, 100, 0, 4)
      .attr(StatChangeAttr, BattleStat.SPATK, -2, true),
    new AttackMove(Moves.POWER_WHIP, Type.GRASS, MoveCategory.PHYSICAL, 120, 85, 10, -1, 0, 4),
    new AttackMove(Moves.ROCK_WRECKER, Type.ROCK, MoveCategory.PHYSICAL, 150, 90, 5, -1, 0, 4)
      .attr(RechargeAttr)
      .makesContact(false)
      .ballBombMove(),
    new AttackMove(Moves.CROSS_POISON, Type.POISON, MoveCategory.PHYSICAL, 70, 100, 20, 10, 0, 4)
      .attr(HighCritAttr)
      .attr(StatusEffectAttr, StatusEffect.POISON)
      .slicingMove(),
    new AttackMove(Moves.GUNK_SHOT, Type.POISON, MoveCategory.PHYSICAL, 120, 80, 5, 30, 0, 4)
      .attr(StatusEffectAttr, StatusEffect.POISON)
      .makesContact(false),
    new AttackMove(Moves.IRON_HEAD, Type.STEEL, MoveCategory.PHYSICAL, 80, 100, 15, 30, 0, 4)
      .attr(FlinchAttr),
    new AttackMove(Moves.MAGNET_BOMB, Type.STEEL, MoveCategory.PHYSICAL, 60, -1, 20, -1, 0, 4)
      .makesContact(false)
      .ballBombMove(),
    new AttackMove(Moves.STONE_EDGE, Type.ROCK, MoveCategory.PHYSICAL, 100, 80, 5, -1, 0, 4)
      .attr(HighCritAttr)
      .makesContact(false),
    new StatusMove(Moves.CAPTIVATE, Type.NORMAL, 100, 20, -1, 0, 4)
      .attr(StatChangeAttr, BattleStat.SPATK, -2)
      .condition((user, target, move) => target.isOppositeGender(user))
      .target(MoveTarget.ALL_NEAR_ENEMIES),
    new StatusMove(Moves.STEALTH_ROCK, Type.ROCK, -1, 20, -1, 0, 4)
      .attr(AddArenaTrapTagAttr, ArenaTagType.STEALTH_ROCK)
      .target(MoveTarget.ENEMY_SIDE),
    new AttackMove(Moves.GRASS_KNOT, Type.GRASS, MoveCategory.SPECIAL, -1, 100, 20, -1, 0, 4)
      .attr(WeightPowerAttr)
      .makesContact()
      .condition(failOnMaxCondition),
    new AttackMove(Moves.CHATTER, Type.FLYING, MoveCategory.SPECIAL, 65, 100, 20, 100, 0, 4)
      .attr(ConfuseAttr)
      .soundBased(),
    new AttackMove(Moves.JUDGMENT, Type.NORMAL, MoveCategory.SPECIAL, 100, 100, 10, -1, 0, 4)
      .partial(),
    new AttackMove(Moves.BUG_BITE, Type.BUG, MoveCategory.PHYSICAL, 60, 100, 20, -1, 0, 4)
      .attr(StealEatBerryAttr),
    new AttackMove(Moves.CHARGE_BEAM, Type.ELECTRIC, MoveCategory.SPECIAL, 50, 90, 10, 70, 0, 4)
      .attr(StatChangeAttr, BattleStat.SPATK, 1, true),
    new AttackMove(Moves.WOOD_HAMMER, Type.GRASS, MoveCategory.PHYSICAL, 120, 100, 15, -1, 0, 4)
      .attr(RecoilAttr, false, 0.33)
      .recklessMove(),
    new AttackMove(Moves.AQUA_JET, Type.WATER, MoveCategory.PHYSICAL, 40, 100, 20, -1, 1, 4),
    new AttackMove(Moves.ATTACK_ORDER, Type.BUG, MoveCategory.PHYSICAL, 90, 100, 15, -1, 0, 4)
      .attr(HighCritAttr)
      .makesContact(false),
    new SelfStatusMove(Moves.DEFEND_ORDER, Type.BUG, -1, 10, -1, 0, 4)
      .attr(StatChangeAttr, [ BattleStat.DEF, BattleStat.SPDEF ], 1, true),
    new SelfStatusMove(Moves.HEAL_ORDER, Type.BUG, -1, 10, -1, 0, 4)
      .attr(HealAttr, 0.5)
      .triageMove(),
    new AttackMove(Moves.HEAD_SMASH, Type.ROCK, MoveCategory.PHYSICAL, 150, 80, 5, -1, 0, 4)
      .attr(RecoilAttr, false, 0.5)
      .recklessMove(),
    new AttackMove(Moves.DOUBLE_HIT, Type.NORMAL, MoveCategory.PHYSICAL, 35, 90, 10, -1, 0, 4)
      .attr(MultiHitAttr, MultiHitType._2),
    new AttackMove(Moves.ROAR_OF_TIME, Type.DRAGON, MoveCategory.SPECIAL, 150, 90, 5, -1, 0, 4)
      .attr(RechargeAttr),
    new AttackMove(Moves.SPACIAL_REND, Type.DRAGON, MoveCategory.SPECIAL, 100, 95, 5, -1, 0, 4)
      .attr(HighCritAttr),
    new SelfStatusMove(Moves.LUNAR_DANCE, Type.PSYCHIC, -1, 10, -1, 0, 4)
      .attr(SacrificialAttrOnHit)
      .danceMove()
      .triageMove()
      .unimplemented(),
    new AttackMove(Moves.CRUSH_GRIP, Type.NORMAL, MoveCategory.PHYSICAL, -1, 100, 5, -1, 0, 4)
      .attr(OpponentHighHpPowerAttr),
    new AttackMove(Moves.MAGMA_STORM, Type.FIRE, MoveCategory.SPECIAL, 100, 75, 5, 100, 0, 4)
      .attr(TrapAttr, BattlerTagType.MAGMA_STORM),
    new StatusMove(Moves.DARK_VOID, Type.DARK, 50, 10, -1, 0, 4)
      .attr(StatusEffectAttr, StatusEffect.SLEEP)
      .target(MoveTarget.ALL_NEAR_ENEMIES),
    new AttackMove(Moves.SEED_FLARE, Type.GRASS, MoveCategory.SPECIAL, 120, 85, 5, 40, 0, 4)
      .attr(StatChangeAttr, BattleStat.SPDEF, -2),
    new AttackMove(Moves.OMINOUS_WIND, Type.GHOST, MoveCategory.SPECIAL, 60, 100, 5, 10, 0, 4)
      .attr(StatChangeAttr, [ BattleStat.ATK, BattleStat.DEF, BattleStat.SPATK, BattleStat.SPDEF, BattleStat.SPD ], 1, true)
      .windMove(),
    new AttackMove(Moves.SHADOW_FORCE, Type.GHOST, MoveCategory.PHYSICAL, 120, 100, 5, -1, 0, 4)
      .attr(ChargeAttr, ChargeAnim.SHADOW_FORCE_CHARGING, "vanished\ninstantly!", BattlerTagType.HIDDEN)
      .ignoresProtect()
      .ignoresVirtual(),
    new SelfStatusMove(Moves.HONE_CLAWS, Type.DARK, -1, 15, -1, 0, 5)
      .attr(StatChangeAttr, [ BattleStat.ATK, BattleStat.ACC ], 1, true),
    new StatusMove(Moves.WIDE_GUARD, Type.ROCK, -1, 10, -1, 3, 5)
      .target(MoveTarget.USER_SIDE)
      .unimplemented(),
    new StatusMove(Moves.GUARD_SPLIT, Type.PSYCHIC, -1, 10, -1, 0, 5)
      .unimplemented(),
    new StatusMove(Moves.POWER_SPLIT, Type.PSYCHIC, -1, 10, -1, 0, 5)
      .unimplemented(),
    new StatusMove(Moves.WONDER_ROOM, Type.PSYCHIC, -1, 10, -1, 0, 5)
      .ignoresProtect()
      .target(MoveTarget.BOTH_SIDES)
      .unimplemented(),
    new AttackMove(Moves.PSYSHOCK, Type.PSYCHIC, MoveCategory.SPECIAL, 80, 100, 10, -1, 0, 5)
      .attr(DefDefAttr),
    new AttackMove(Moves.VENOSHOCK, Type.POISON, MoveCategory.SPECIAL, 65, 100, 10, -1, 0, 5)
      .attr(MovePowerMultiplierAttr, (user, target, move) => target.status && (target.status.effect === StatusEffect.POISON || target.status.effect === StatusEffect.TOXIC) ? 2 : 1),
    new SelfStatusMove(Moves.AUTOTOMIZE, Type.STEEL, -1, 15, -1, 0, 5)
      .attr(StatChangeAttr, BattleStat.SPD, 2, true)
      .partial(),
    new SelfStatusMove(Moves.RAGE_POWDER, Type.BUG, -1, 20, -1, 2, 5)
      .powderMove()
      .unimplemented(),
    new StatusMove(Moves.TELEKINESIS, Type.PSYCHIC, -1, 15, -1, 0, 5)
      .condition(failOnGravityCondition)
      .unimplemented(),
    new StatusMove(Moves.MAGIC_ROOM, Type.PSYCHIC, -1, 10, -1, 0, 5)
      .ignoresProtect()
      .target(MoveTarget.BOTH_SIDES)
      .unimplemented(),
    new AttackMove(Moves.SMACK_DOWN, Type.ROCK, MoveCategory.PHYSICAL, 50, 100, 15, 100, 0, 5)
      .attr(AddBattlerTagAttr, BattlerTagType.IGNORE_FLYING, false, false, 5)
      .attr(AddBattlerTagAttr, BattlerTagType.INTERRUPTED)
      .attr(RemoveBattlerTagAttr, [BattlerTagType.FLYING])
      .attr(HitsTagAttr, BattlerTagType.FLYING, false)
      .makesContact(false),
    new AttackMove(Moves.STORM_THROW, Type.FIGHTING, MoveCategory.PHYSICAL, 60, 100, 10, -1, 0, 5)
      .attr(CritOnlyAttr),
    new AttackMove(Moves.FLAME_BURST, Type.FIRE, MoveCategory.SPECIAL, 70, 100, 15, -1, 0, 5)
      .partial(),
    new AttackMove(Moves.SLUDGE_WAVE, Type.POISON, MoveCategory.SPECIAL, 95, 100, 10, 10, 0, 5)
      .attr(StatusEffectAttr, StatusEffect.POISON)
      .target(MoveTarget.ALL_NEAR_OTHERS),
    new SelfStatusMove(Moves.QUIVER_DANCE, Type.BUG, -1, 20, -1, 0, 5)
      .attr(StatChangeAttr, [ BattleStat.SPATK, BattleStat.SPDEF, BattleStat.SPD ], 1, true)
      .danceMove(),
    new AttackMove(Moves.HEAVY_SLAM, Type.STEEL, MoveCategory.PHYSICAL, -1, 100, 10, -1, 0, 5)
      .attr(MinimizeAccuracyAttr)
      .attr(CompareWeightPowerAttr)
      .attr(HitsTagAttr, BattlerTagType.MINIMIZED, true)
      .condition(failOnMaxCondition),
    new AttackMove(Moves.SYNCHRONOISE, Type.PSYCHIC, MoveCategory.SPECIAL, 120, 100, 10, -1, 0, 5)
      .target(MoveTarget.ALL_NEAR_OTHERS)
      .condition(unknownTypeCondition)
      .attr(hitsSameTypeAttr),
    new AttackMove(Moves.ELECTRO_BALL, Type.ELECTRIC, MoveCategory.SPECIAL, -1, 100, 10, -1, 0, 5)
      .attr(ElectroBallPowerAttr)
      .ballBombMove(),
    new StatusMove(Moves.SOAK, Type.WATER, 100, 20, -1, 0, 5)
      .attr(ChangeTypeAttr, Type.WATER),
    new AttackMove(Moves.FLAME_CHARGE, Type.FIRE, MoveCategory.PHYSICAL, 50, 100, 20, 100, 0, 5)
      .attr(StatChangeAttr, BattleStat.SPD, 1, true),
    new SelfStatusMove(Moves.COIL, Type.POISON, -1, 20, -1, 0, 5)
      .attr(StatChangeAttr, [ BattleStat.ATK, BattleStat.DEF, BattleStat.ACC ], 1, true),
    new AttackMove(Moves.LOW_SWEEP, Type.FIGHTING, MoveCategory.PHYSICAL, 65, 100, 20, 100, 0, 5)
      .attr(StatChangeAttr, BattleStat.SPD, -1),
    new AttackMove(Moves.ACID_SPRAY, Type.POISON, MoveCategory.SPECIAL, 40, 100, 20, 100, 0, 5)
      .attr(StatChangeAttr, BattleStat.SPDEF, -2)
      .ballBombMove(),
    new AttackMove(Moves.FOUL_PLAY, Type.DARK, MoveCategory.PHYSICAL, 95, 100, 15, -1, 0, 5)
      .attr(TargetAtkUserAtkAttr),
    new StatusMove(Moves.SIMPLE_BEAM, Type.NORMAL, 100, 15, -1, 0, 5)
      .attr(AbilityChangeAttr, Abilities.SIMPLE),
    new StatusMove(Moves.ENTRAINMENT, Type.NORMAL, 100, 15, -1, 0, 5)
      .attr(AbilityGiveAttr),
    new StatusMove(Moves.AFTER_YOU, Type.NORMAL, -1, 15, -1, 0, 5)
      .ignoresProtect()
      .unimplemented(),
    new AttackMove(Moves.ROUND, Type.NORMAL, MoveCategory.SPECIAL, 60, 100, 15, -1, 0, 5)
      .soundBased()
      .partial(),
    new AttackMove(Moves.ECHOED_VOICE, Type.NORMAL, MoveCategory.SPECIAL, 40, 100, 15, -1, 0, 5)
      .attr(ConsecutiveUseMultiBasePowerAttr, 5, false)
      .soundBased(),
    new AttackMove(Moves.CHIP_AWAY, Type.NORMAL, MoveCategory.PHYSICAL, 70, 100, 20, -1, 0, 5)
      .attr(IgnoreOpponentStatChangesAttr),
    new AttackMove(Moves.CLEAR_SMOG, Type.POISON, MoveCategory.SPECIAL, 50, -1, 15, -1, 0, 5)
      .attr(ResetStatsAttr),
    new AttackMove(Moves.STORED_POWER, Type.PSYCHIC, MoveCategory.SPECIAL, 20, 100, 10, -1, 0, 5)
      .attr(StatChangeCountPowerAttr),
    new StatusMove(Moves.QUICK_GUARD, Type.FIGHTING, -1, 15, -1, 3, 5)
      .target(MoveTarget.USER_SIDE)
      .unimplemented(),
    new SelfStatusMove(Moves.ALLY_SWITCH, Type.PSYCHIC, -1, 15, -1, 2, 5)
      .ignoresProtect()
      .unimplemented(),
    new AttackMove(Moves.SCALD, Type.WATER, MoveCategory.SPECIAL, 80, 100, 15, 30, 0, 5)
      .attr(HealStatusEffectAttr, false, StatusEffect.FREEZE)
      .attr(HealStatusEffectAttr, true, StatusEffect.FREEZE)
      .attr(StatusEffectAttr, StatusEffect.BURN),
    new SelfStatusMove(Moves.SHELL_SMASH, Type.NORMAL, -1, 15, -1, 0, 5)
      .attr(StatChangeAttr, [ BattleStat.ATK, BattleStat.SPATK, BattleStat.SPD ], 2, true)
      .attr(StatChangeAttr, [ BattleStat.DEF, BattleStat.SPDEF ], -1, true),
    new StatusMove(Moves.HEAL_PULSE, Type.PSYCHIC, -1, 10, -1, 0, 5)
      .attr(HealAttr, 0.5, false, false)
      .pulseMove()
      .triageMove(),
    new AttackMove(Moves.HEX, Type.GHOST, MoveCategory.SPECIAL, 65, 100, 10, -1, 0, 5)
      .attr(MovePowerMultiplierAttr, (user, target, move) => target.status ? 2 : 1),
    new AttackMove(Moves.SKY_DROP, Type.FLYING, MoveCategory.PHYSICAL, 60, 100, 10, -1, 0, 5)
      .attr(ChargeAttr, ChargeAnim.SKY_DROP_CHARGING, "took {TARGET}\ninto the sky!", BattlerTagType.FLYING) // TODO: Add 2nd turn message
      .condition(failOnGravityCondition)
      .ignoresVirtual(),
    new SelfStatusMove(Moves.SHIFT_GEAR, Type.STEEL, -1, 10, -1, 0, 5)
      .attr(StatChangeAttr, BattleStat.ATK, 1, true)
      .attr(StatChangeAttr, BattleStat.SPD, 2, true),
    new AttackMove(Moves.CIRCLE_THROW, Type.FIGHTING, MoveCategory.PHYSICAL, 60, 90, 10, -1, -6, 5)
      .attr(ForceSwitchOutAttr),
    new AttackMove(Moves.INCINERATE, Type.FIRE, MoveCategory.SPECIAL, 60, 100, 15, -1, 0, 5)
      .target(MoveTarget.ALL_NEAR_ENEMIES)
      .partial(),
    new StatusMove(Moves.QUASH, Type.DARK, 100, 15, -1, 0, 5)
      .unimplemented(),
    new AttackMove(Moves.ACROBATICS, Type.FLYING, MoveCategory.PHYSICAL, 55, 100, 15, -1, 0, 5)
      .attr(MovePowerMultiplierAttr, (user, target, move) => Math.max(1, 2 - 0.2 * user.getHeldItems().reduce((v, m) => v + m.stackCount, 0))),
    new StatusMove(Moves.REFLECT_TYPE, Type.NORMAL, -1, 15, -1, 0, 5)
      .attr(CopyTypeAttr),
    new AttackMove(Moves.RETALIATE, Type.NORMAL, MoveCategory.PHYSICAL, 70, 100, 5, -1, 0, 5)
      .partial(),
    new AttackMove(Moves.FINAL_GAMBIT, Type.FIGHTING, MoveCategory.SPECIAL, -1, 100, 5, -1, 0, 5)
      .attr(UserHpDamageAttr)
      .attr(SacrificialAttrOnHit),
    new StatusMove(Moves.BESTOW, Type.NORMAL, -1, 15, -1, 0, 5)
      .ignoresProtect()
      .unimplemented(),
    new AttackMove(Moves.INFERNO, Type.FIRE, MoveCategory.SPECIAL, 100, 50, 5, 100, 0, 5)
      .attr(StatusEffectAttr, StatusEffect.BURN),
    new AttackMove(Moves.WATER_PLEDGE, Type.WATER, MoveCategory.SPECIAL, 80, 100, 10, -1, 0, 5)
      .partial(),
    new AttackMove(Moves.FIRE_PLEDGE, Type.FIRE, MoveCategory.SPECIAL, 80, 100, 10, -1, 0, 5)
      .partial(),
    new AttackMove(Moves.GRASS_PLEDGE, Type.GRASS, MoveCategory.SPECIAL, 80, 100, 10, -1, 0, 5)
      .partial(),
    new AttackMove(Moves.VOLT_SWITCH, Type.ELECTRIC, MoveCategory.SPECIAL, 70, 100, 20, -1, 0, 5)
      .attr(ForceSwitchOutAttr, true, false),
    new AttackMove(Moves.STRUGGLE_BUG, Type.BUG, MoveCategory.SPECIAL, 50, 100, 20, 100, 0, 5)
      .attr(StatChangeAttr, BattleStat.SPATK, -1)
      .target(MoveTarget.ALL_NEAR_ENEMIES),
    new AttackMove(Moves.BULLDOZE, Type.GROUND, MoveCategory.PHYSICAL, 60, 100, 20, 100, 0, 5)
      .attr(StatChangeAttr, BattleStat.SPD, -1)
      .makesContact(false)
      .target(MoveTarget.ALL_NEAR_OTHERS),
    new AttackMove(Moves.FROST_BREATH, Type.ICE, MoveCategory.SPECIAL, 60, 90, 10, 100, 0, 5)
      .attr(CritOnlyAttr),
    new AttackMove(Moves.DRAGON_TAIL, Type.DRAGON, MoveCategory.PHYSICAL, 60, 90, 10, -1, -6, 5)
      .attr(ForceSwitchOutAttr),
    new SelfStatusMove(Moves.WORK_UP, Type.NORMAL, -1, 30, -1, 0, 5)
      .attr(StatChangeAttr, [ BattleStat.ATK, BattleStat.SPATK ], 1, true),
    new AttackMove(Moves.ELECTROWEB, Type.ELECTRIC, MoveCategory.SPECIAL, 55, 95, 15, 100, 0, 5)
      .attr(StatChangeAttr, BattleStat.SPD, -1)
      .target(MoveTarget.ALL_NEAR_ENEMIES),
    new AttackMove(Moves.WILD_CHARGE, Type.ELECTRIC, MoveCategory.PHYSICAL, 90, 100, 15, -1, 0, 5)
      .attr(RecoilAttr)
      .recklessMove(),
    new AttackMove(Moves.DRILL_RUN, Type.GROUND, MoveCategory.PHYSICAL, 80, 95, 10, -1, 0, 5)
      .attr(HighCritAttr),
    new AttackMove(Moves.DUAL_CHOP, Type.DRAGON, MoveCategory.PHYSICAL, 40, 90, 15, -1, 0, 5)
      .attr(MultiHitAttr, MultiHitType._2),
    new AttackMove(Moves.HEART_STAMP, Type.PSYCHIC, MoveCategory.PHYSICAL, 60, 100, 25, 30, 0, 5)
      .attr(FlinchAttr),
    new AttackMove(Moves.HORN_LEECH, Type.GRASS, MoveCategory.PHYSICAL, 75, 100, 10, -1, 0, 5)
      .attr(HitHealAttr)
      .triageMove(),
    new AttackMove(Moves.SACRED_SWORD, Type.FIGHTING, MoveCategory.PHYSICAL, 90, 100, 15, -1, 0, 5)
      .attr(IgnoreOpponentStatChangesAttr)
      .slicingMove(),
    new AttackMove(Moves.RAZOR_SHELL, Type.WATER, MoveCategory.PHYSICAL, 75, 95, 10, 50, 0, 5)
      .attr(StatChangeAttr, BattleStat.DEF, -1)
      .slicingMove(),
    new AttackMove(Moves.HEAT_CRASH, Type.FIRE, MoveCategory.PHYSICAL, -1, 100, 10, -1, 0, 5)
      .attr(MinimizeAccuracyAttr)
      .attr(CompareWeightPowerAttr)
      .attr(HitsTagAttr, BattlerTagType.MINIMIZED, true)
      .condition(failOnMaxCondition),
    new AttackMove(Moves.LEAF_TORNADO, Type.GRASS, MoveCategory.SPECIAL, 65, 90, 10, 50, 0, 5)
      .attr(StatChangeAttr, BattleStat.ACC, -1),
    new AttackMove(Moves.STEAMROLLER, Type.BUG, MoveCategory.PHYSICAL, 65, 100, 20, 30, 0, 5)
      .attr(FlinchAttr),
    new SelfStatusMove(Moves.COTTON_GUARD, Type.GRASS, -1, 10, -1, 0, 5)
      .attr(StatChangeAttr, BattleStat.DEF, 3, true),
    new AttackMove(Moves.NIGHT_DAZE, Type.DARK, MoveCategory.SPECIAL, 85, 95, 10, 40, 0, 5)
      .attr(StatChangeAttr, BattleStat.ACC, -1),
    new AttackMove(Moves.PSYSTRIKE, Type.PSYCHIC, MoveCategory.SPECIAL, 100, 100, 10, -1, 0, 5)
      .attr(DefDefAttr),
    new AttackMove(Moves.TAIL_SLAP, Type.NORMAL, MoveCategory.PHYSICAL, 25, 85, 10, -1, 0, 5)
      .attr(MultiHitAttr),
    new AttackMove(Moves.HURRICANE, Type.FLYING, MoveCategory.SPECIAL, 110, 70, 10, 30, 0, 5)
      .attr(ThunderAccuracyAttr)
      .attr(ConfuseAttr)
      .attr(HitsTagAttr, BattlerTagType.FLYING, false)
      .windMove(),
    new AttackMove(Moves.HEAD_CHARGE, Type.NORMAL, MoveCategory.PHYSICAL, 120, 100, 15, -1, 0, 5)
      .attr(RecoilAttr)
      .recklessMove(),
    new AttackMove(Moves.GEAR_GRIND, Type.STEEL, MoveCategory.PHYSICAL, 50, 85, 15, -1, 0, 5)
      .attr(MultiHitAttr, MultiHitType._2),
    new AttackMove(Moves.SEARING_SHOT, Type.FIRE, MoveCategory.SPECIAL, 100, 100, 5, 30, 0, 5)
      .attr(StatusEffectAttr, StatusEffect.BURN)
      .ballBombMove()
      .target(MoveTarget.ALL_NEAR_OTHERS),
    new AttackMove(Moves.TECHNO_BLAST, Type.NORMAL, MoveCategory.SPECIAL, 120, 100, 5, -1, 0, 5)
      .attr(TechnoBlastTypeAttr),
    new AttackMove(Moves.RELIC_SONG, Type.NORMAL, MoveCategory.SPECIAL, 75, 100, 10, 10, 0, 5)
      .attr(StatusEffectAttr, StatusEffect.SLEEP)
      .soundBased()
      .target(MoveTarget.ALL_NEAR_ENEMIES),
    new AttackMove(Moves.SECRET_SWORD, Type.FIGHTING, MoveCategory.SPECIAL, 85, 100, 10, -1, 0, 5)
      .attr(DefDefAttr)
      .slicingMove(),
    new AttackMove(Moves.GLACIATE, Type.ICE, MoveCategory.SPECIAL, 65, 95, 10, 100, 0, 5)
      .attr(StatChangeAttr, BattleStat.SPD, -1)
      .target(MoveTarget.ALL_NEAR_ENEMIES),
    new AttackMove(Moves.BOLT_STRIKE, Type.ELECTRIC, MoveCategory.PHYSICAL, 130, 85, 5, 20, 0, 5)
      .attr(StatusEffectAttr, StatusEffect.PARALYSIS),
    new AttackMove(Moves.BLUE_FLARE, Type.FIRE, MoveCategory.SPECIAL, 130, 85, 5, 20, 0, 5)
      .attr(StatusEffectAttr, StatusEffect.BURN),
    new AttackMove(Moves.FIERY_DANCE, Type.FIRE, MoveCategory.SPECIAL, 80, 100, 10, 50, 0, 5)
      .attr(StatChangeAttr, BattleStat.SPATK, 1, true)
      .danceMove(),
    new AttackMove(Moves.FREEZE_SHOCK, Type.ICE, MoveCategory.PHYSICAL, 140, 90, 5, 30, 0, 5)
      .attr(ChargeAttr, ChargeAnim.FREEZE_SHOCK_CHARGING, "became cloaked\nin a freezing light!")
      .attr(StatusEffectAttr, StatusEffect.PARALYSIS)
      .makesContact(false),
    new AttackMove(Moves.ICE_BURN, Type.ICE, MoveCategory.SPECIAL, 140, 90, 5, 30, 0, 5)
      .attr(ChargeAttr, ChargeAnim.ICE_BURN_CHARGING, "became cloaked\nin freezing air!")
      .attr(StatusEffectAttr, StatusEffect.BURN)
      .ignoresVirtual(),
    new AttackMove(Moves.SNARL, Type.DARK, MoveCategory.SPECIAL, 55, 95, 15, 100, 0, 5)
      .attr(StatChangeAttr, BattleStat.SPATK, -1)
      .soundBased()
      .target(MoveTarget.ALL_NEAR_ENEMIES),
    new AttackMove(Moves.ICICLE_CRASH, Type.ICE, MoveCategory.PHYSICAL, 85, 90, 10, 30, 0, 5)
      .attr(FlinchAttr)
      .makesContact(false),
    new AttackMove(Moves.V_CREATE, Type.FIRE, MoveCategory.PHYSICAL, 180, 95, 5, 100, 0, 5)
      .attr(StatChangeAttr, [ BattleStat.DEF, BattleStat.SPDEF, BattleStat.SPD ], -1, true),
    new AttackMove(Moves.FUSION_FLARE, Type.FIRE, MoveCategory.SPECIAL, 100, 100, 5, -1, 0, 5)
      .attr(HealStatusEffectAttr, true, StatusEffect.FREEZE)
      .partial(),
    new AttackMove(Moves.FUSION_BOLT, Type.ELECTRIC, MoveCategory.PHYSICAL, 100, 100, 5, -1, 0, 5)
      .makesContact(false)
      .partial(),
    new AttackMove(Moves.FLYING_PRESS, Type.FIGHTING, MoveCategory.PHYSICAL, 100, 95, 10, -1, 0, 6)
      .attr(MinimizeAccuracyAttr)
      .attr(FlyingTypeMultiplierAttr)
      .attr(HitsTagAttr, BattlerTagType.MINIMIZED, true)
      .condition(failOnGravityCondition),
    new StatusMove(Moves.MAT_BLOCK, Type.FIGHTING, -1, 10, -1, 0, 6)
      .unimplemented(),
    new AttackMove(Moves.BELCH, Type.POISON, MoveCategory.SPECIAL, 120, 90, 10, -1, 0, 6)
      .condition((user, target, move) => user.battleData.berriesEaten.length > 0),
    new StatusMove(Moves.ROTOTILLER, Type.GROUND, -1, 10, 100, 0, 6)
      .target(MoveTarget.ALL)
      .unimplemented(),
    new StatusMove(Moves.STICKY_WEB, Type.BUG, -1, 20, -1, 0, 6)
      .attr(AddArenaTrapTagAttr, ArenaTagType.STICKY_WEB)
      .target(MoveTarget.ENEMY_SIDE),
    new AttackMove(Moves.FELL_STINGER, Type.BUG, MoveCategory.PHYSICAL, 50, 100, 25, -1, 0, 6)
      .attr(PostVictoryStatChangeAttr, BattleStat.ATK, 3, true ),
    new AttackMove(Moves.PHANTOM_FORCE, Type.GHOST, MoveCategory.PHYSICAL, 90, 100, 10, -1, 0, 6)
      .attr(ChargeAttr, ChargeAnim.PHANTOM_FORCE_CHARGING, "vanished\ninstantly!", BattlerTagType.HIDDEN)
      .ignoresProtect()
      .ignoresVirtual(),
    new StatusMove(Moves.TRICK_OR_TREAT, Type.GHOST, 100, 20, -1, 0, 6)
      .attr(AddTypeAttr, Type.GHOST)
      .partial(),
    new StatusMove(Moves.NOBLE_ROAR, Type.NORMAL, 100, 30, 100, 0, 6)
      .attr(StatChangeAttr, [ BattleStat.ATK, BattleStat.SPATK ], -1)
      .soundBased(),
    new StatusMove(Moves.ION_DELUGE, Type.ELECTRIC, -1, 25, -1, 1, 6)
      .target(MoveTarget.BOTH_SIDES)
      .unimplemented(),
    new AttackMove(Moves.PARABOLIC_CHARGE, Type.ELECTRIC, MoveCategory.SPECIAL, 65, 100, 20, -1, 0, 6)
      .attr(HitHealAttr)
      .target(MoveTarget.ALL_NEAR_OTHERS)
      .triageMove(),
    new StatusMove(Moves.FORESTS_CURSE, Type.GRASS, 100, 20, -1, 0, 6)
      .attr(AddTypeAttr, Type.GRASS)
      .partial(),
    new AttackMove(Moves.PETAL_BLIZZARD, Type.GRASS, MoveCategory.PHYSICAL, 90, 100, 15, -1, 0, 6)
      .windMove()
      .makesContact(false)
      .target(MoveTarget.ALL_NEAR_OTHERS),
    new AttackMove(Moves.FREEZE_DRY, Type.ICE, MoveCategory.SPECIAL, 70, 100, 20, 10, 0, 6)
      .attr(StatusEffectAttr, StatusEffect.FREEZE)
      .attr(WaterSuperEffectTypeMultiplierAttr),
    new AttackMove(Moves.DISARMING_VOICE, Type.FAIRY, MoveCategory.SPECIAL, 40, -1, 15, -1, 0, 6)
      .soundBased()
      .target(MoveTarget.ALL_NEAR_ENEMIES),
    new StatusMove(Moves.PARTING_SHOT, Type.DARK, 100, 20, 100, 0, 6)
      .attr(StatChangeAttr, [ BattleStat.ATK, BattleStat.SPATK ], -1, false, null, true, true, MoveEffectTrigger.PRE_APPLY)
      .attr(ForceSwitchOutAttr, true, false)
      .soundBased(),
    new StatusMove(Moves.TOPSY_TURVY, Type.DARK, -1, 20, -1, 0, 6)
      .attr(InvertStatsAttr),
    new AttackMove(Moves.DRAINING_KISS, Type.FAIRY, MoveCategory.SPECIAL, 50, 100, 10, -1, 0, 6)
      .attr(HitHealAttr, 0.75)
      .makesContact()
      .triageMove(),
    new StatusMove(Moves.CRAFTY_SHIELD, Type.FAIRY, -1, 10, -1, 3, 6)
      .target(MoveTarget.USER_SIDE)
      .unimplemented(),
    new StatusMove(Moves.FLOWER_SHIELD, Type.FAIRY, -1, 10, 100, 0, 6)
      .target(MoveTarget.ALL)
      .unimplemented(),
    new StatusMove(Moves.GRASSY_TERRAIN, Type.GRASS, -1, 10, -1, 0, 6)
      .attr(TerrainChangeAttr, TerrainType.GRASSY)
      .target(MoveTarget.BOTH_SIDES),
    new StatusMove(Moves.MISTY_TERRAIN, Type.FAIRY, -1, 10, -1, 0, 6)
      .attr(TerrainChangeAttr, TerrainType.MISTY)
      .target(MoveTarget.BOTH_SIDES),
    new StatusMove(Moves.ELECTRIFY, Type.ELECTRIC, -1, 20, -1, 0, 6)
      .unimplemented(),
    new AttackMove(Moves.PLAY_ROUGH, Type.FAIRY, MoveCategory.PHYSICAL, 90, 90, 10, 10, 0, 6)
      .attr(StatChangeAttr, BattleStat.ATK, -1),
    new AttackMove(Moves.FAIRY_WIND, Type.FAIRY, MoveCategory.SPECIAL, 40, 100, 30, -1, 0, 6)
      .windMove(),
    new AttackMove(Moves.MOONBLAST, Type.FAIRY, MoveCategory.SPECIAL, 95, 100, 15, 30, 0, 6)
      .attr(StatChangeAttr, BattleStat.SPATK, -1),
    new AttackMove(Moves.BOOMBURST, Type.NORMAL, MoveCategory.SPECIAL, 140, 100, 10, -1, 0, 6)
      .soundBased()
      .target(MoveTarget.ALL_NEAR_OTHERS),
    new StatusMove(Moves.FAIRY_LOCK, Type.FAIRY, -1, 10, -1, 0, 6)
      .target(MoveTarget.BOTH_SIDES)
      .unimplemented(),
    new SelfStatusMove(Moves.KINGS_SHIELD, Type.STEEL, -1, 10, -1, 4, 6)
      .attr(ProtectAttr, BattlerTagType.KINGS_SHIELD),
    new StatusMove(Moves.PLAY_NICE, Type.NORMAL, -1, 20, 100, 0, 6)
      .attr(StatChangeAttr, BattleStat.ATK, -1),
    new StatusMove(Moves.CONFIDE, Type.NORMAL, -1, 20, 100, 0, 6)
      .attr(StatChangeAttr, BattleStat.SPATK, -1)
      .soundBased(),
    new AttackMove(Moves.DIAMOND_STORM, Type.ROCK, MoveCategory.PHYSICAL, 100, 95, 5, 50, 0, 6)
      .attr(StatChangeAttr, BattleStat.DEF, 2, true)
      .makesContact(false)
      .target(MoveTarget.ALL_NEAR_ENEMIES),
    new AttackMove(Moves.STEAM_ERUPTION, Type.WATER, MoveCategory.SPECIAL, 110, 95, 5, 30, 0, 6)
      .attr(HealStatusEffectAttr, true, StatusEffect.FREEZE)
      .attr(StatusEffectAttr, StatusEffect.BURN),
    new AttackMove(Moves.HYPERSPACE_HOLE, Type.PSYCHIC, MoveCategory.SPECIAL, 80, -1, 5, -1, 0, 6)
      .ignoresProtect(),
    new AttackMove(Moves.WATER_SHURIKEN, Type.WATER, MoveCategory.SPECIAL, 15, 100, 20, -1, 1, 6)
      .attr(MultiHitAttr)
      .attr(WaterShurikenPowerAttr)
      .attr(WaterShurikenMultiHitTypeAttr),
    new AttackMove(Moves.MYSTICAL_FIRE, Type.FIRE, MoveCategory.SPECIAL, 75, 100, 10, 100, 0, 6)
      .attr(StatChangeAttr, BattleStat.SPATK, -1),
    new SelfStatusMove(Moves.SPIKY_SHIELD, Type.GRASS, -1, 10, -1, 4, 6)
      .attr(ProtectAttr, BattlerTagType.SPIKY_SHIELD),
    new StatusMove(Moves.AROMATIC_MIST, Type.FAIRY, -1, 20, -1, 0, 6)
      .attr(StatChangeAttr, BattleStat.SPDEF, 1)
      .target(MoveTarget.NEAR_ALLY),
    new StatusMove(Moves.EERIE_IMPULSE, Type.ELECTRIC, 100, 15, -1, 0, 6)
      .attr(StatChangeAttr, BattleStat.SPATK, -2),
    new StatusMove(Moves.VENOM_DRENCH, Type.POISON, 100, 20, 100, 0, 6)
      .attr(StatChangeAttr, [ BattleStat.ATK, BattleStat.SPATK, BattleStat.SPD ], -1, false, (user, target, move) => target.status?.effect === StatusEffect.POISON || target.status?.effect === StatusEffect.TOXIC)
      .target(MoveTarget.ALL_NEAR_ENEMIES),
    new StatusMove(Moves.POWDER, Type.BUG, 100, 20, -1, 1, 6)
      .powderMove()
      .unimplemented(),
    new SelfStatusMove(Moves.GEOMANCY, Type.FAIRY, -1, 10, -1, 0, 6)
      .attr(ChargeAttr, ChargeAnim.GEOMANCY_CHARGING, "is charging its power!")
      .attr(StatChangeAttr, [ BattleStat.SPATK, BattleStat.SPDEF, BattleStat.SPD ], 2, true)
      .ignoresVirtual(),
    new StatusMove(Moves.MAGNETIC_FLUX, Type.ELECTRIC, -1, 20, -1, 0, 6)
      .attr(StatChangeAttr, [ BattleStat.DEF, BattleStat.SPDEF ], 1, false, (user, target, move) => !![ Abilities.PLUS, Abilities.MINUS].find(a => target.hasAbility(a, false)))
      .target(MoveTarget.USER_AND_ALLIES)
      .condition((user, target, move) => !![ user, user.getAlly() ].filter(p => p?.isActive()).find(p => !![ Abilities.PLUS, Abilities.MINUS].find(a => p.hasAbility(a, false)))),
    new StatusMove(Moves.HAPPY_HOUR, Type.NORMAL, -1, 30, -1, 0, 6) // No animation
      .target(MoveTarget.USER_SIDE)
      .unimplemented(),
    new StatusMove(Moves.ELECTRIC_TERRAIN, Type.ELECTRIC, -1, 10, -1, 0, 6)
      .attr(TerrainChangeAttr, TerrainType.ELECTRIC)
      .target(MoveTarget.BOTH_SIDES),
    new AttackMove(Moves.DAZZLING_GLEAM, Type.FAIRY, MoveCategory.SPECIAL, 80, 100, 10, -1, 0, 6)
      .target(MoveTarget.ALL_NEAR_ENEMIES),
    new SelfStatusMove(Moves.CELEBRATE, Type.NORMAL, -1, 40, -1, 0, 6),
    new StatusMove(Moves.HOLD_HANDS, Type.NORMAL, -1, 40, -1, 0, 6)
      .target(MoveTarget.NEAR_ALLY),
    new StatusMove(Moves.BABY_DOLL_EYES, Type.FAIRY, 100, 30, -1, 1, 6)
      .attr(StatChangeAttr, BattleStat.ATK, -1),
    new AttackMove(Moves.NUZZLE, Type.ELECTRIC, MoveCategory.PHYSICAL, 20, 100, 20, 100, 0, 6)
      .attr(StatusEffectAttr, StatusEffect.PARALYSIS),
    new AttackMove(Moves.HOLD_BACK, Type.NORMAL, MoveCategory.PHYSICAL, 40, 100, 40, -1, 0, 6)
      .attr(SurviveDamageAttr),
    new AttackMove(Moves.INFESTATION, Type.BUG, MoveCategory.SPECIAL, 20, 100, 20, 100, 0, 6)
      .makesContact()
      .attr(TrapAttr, BattlerTagType.INFESTATION),
    new AttackMove(Moves.POWER_UP_PUNCH, Type.FIGHTING, MoveCategory.PHYSICAL, 40, 100, 20, 100, 0, 6)
      .attr(StatChangeAttr, BattleStat.ATK, 1, true)
      .punchingMove(),
    new AttackMove(Moves.OBLIVION_WING, Type.FLYING, MoveCategory.SPECIAL, 80, 100, 10, -1, 0, 6)
      .attr(HitHealAttr, 0.75)
      .triageMove(),
    new AttackMove(Moves.THOUSAND_ARROWS, Type.GROUND, MoveCategory.PHYSICAL, 90, 100, 10, 100, 0, 6)
      .attr(NeutralDamageAgainstFlyingTypeMultiplierAttr)
      .attr(HitsTagAttr, BattlerTagType.FLYING, false)
      .attr(AddBattlerTagAttr, BattlerTagType.INTERRUPTED)
      .attr(RemoveBattlerTagAttr, [BattlerTagType.FLYING])
      .makesContact(false)
      .target(MoveTarget.ALL_NEAR_ENEMIES),
    new AttackMove(Moves.THOUSAND_WAVES, Type.GROUND, MoveCategory.PHYSICAL, 90, 100, 10, -1, 0, 6)
      .attr(AddBattlerTagAttr, BattlerTagType.TRAPPED, false, false, 1)
      .makesContact(false)
      .target(MoveTarget.ALL_NEAR_ENEMIES),
    new AttackMove(Moves.LANDS_WRATH, Type.GROUND, MoveCategory.PHYSICAL, 90, 100, 10, -1, 0, 6)
      .makesContact(false)
      .target(MoveTarget.ALL_NEAR_ENEMIES),
    new AttackMove(Moves.LIGHT_OF_RUIN, Type.FAIRY, MoveCategory.SPECIAL, 140, 90, 5, -1, 0, 6)
      .attr(RecoilAttr, false, 0.5)
      .recklessMove(),
    new AttackMove(Moves.ORIGIN_PULSE, Type.WATER, MoveCategory.SPECIAL, 110, 85, 10, -1, 0, 6)
      .pulseMove()
      .target(MoveTarget.ALL_NEAR_ENEMIES),
    new AttackMove(Moves.PRECIPICE_BLADES, Type.GROUND, MoveCategory.PHYSICAL, 120, 85, 10, -1, 0, 6)
      .makesContact(false)
      .target(MoveTarget.ALL_NEAR_ENEMIES),
    new AttackMove(Moves.DRAGON_ASCENT, Type.FLYING, MoveCategory.PHYSICAL, 120, 100, 5, 100, 0, 6)
      .attr(StatChangeAttr, [ BattleStat.DEF, BattleStat.SPDEF ], -1, true),
    new AttackMove(Moves.HYPERSPACE_FURY, Type.DARK, MoveCategory.PHYSICAL, 100, -1, 5, 100, 0, 6)
      .attr(StatChangeAttr, BattleStat.DEF, -1, true)
      .ignoresProtect(),
    /* Unused */
    new AttackMove(Moves.BREAKNECK_BLITZ__PHYSICAL, Type.NORMAL, MoveCategory.PHYSICAL, -1, -1, 1, -1, 0, 7)
      .unimplemented()
      .ignoresVirtual(),
    new AttackMove(Moves.BREAKNECK_BLITZ__SPECIAL, Type.NORMAL, MoveCategory.SPECIAL, -1, -1, 1, -1, 0, 7)
      .unimplemented()
      .ignoresVirtual(),
    new AttackMove(Moves.ALL_OUT_PUMMELING__PHYSICAL, Type.FIGHTING, MoveCategory.PHYSICAL, -1, -1, 1, -1, 0, 7)
      .unimplemented()
      .ignoresVirtual(),
    new AttackMove(Moves.ALL_OUT_PUMMELING__SPECIAL, Type.FIGHTING, MoveCategory.SPECIAL, -1, -1, 1, -1, 0, 7)
      .unimplemented()
      .ignoresVirtual(),
    new AttackMove(Moves.SUPERSONIC_SKYSTRIKE__PHYSICAL, Type.FLYING, MoveCategory.PHYSICAL, -1, -1, 1, -1, 0, 7)
      .unimplemented()
      .ignoresVirtual(),
    new AttackMove(Moves.SUPERSONIC_SKYSTRIKE__SPECIAL, Type.FLYING, MoveCategory.SPECIAL, -1, -1, 1, -1, 0, 7)
      .unimplemented()
      .ignoresVirtual(),
    new AttackMove(Moves.ACID_DOWNPOUR__PHYSICAL, Type.POISON, MoveCategory.PHYSICAL, -1, -1, 1, -1, 0, 7)
      .unimplemented()
      .ignoresVirtual(),
    new AttackMove(Moves.ACID_DOWNPOUR__SPECIAL, Type.POISON, MoveCategory.SPECIAL, -1, -1, 1, -1, 0, 7)
      .unimplemented()
      .ignoresVirtual(),
    new AttackMove(Moves.TECTONIC_RAGE__PHYSICAL, Type.GROUND, MoveCategory.PHYSICAL, -1, -1, 1, -1, 0, 7)
      .unimplemented()
      .ignoresVirtual(),
    new AttackMove(Moves.TECTONIC_RAGE__SPECIAL, Type.GROUND, MoveCategory.SPECIAL, -1, -1, 1, -1, 0, 7)
      .unimplemented()
      .ignoresVirtual(),
    new AttackMove(Moves.CONTINENTAL_CRUSH__PHYSICAL, Type.ROCK, MoveCategory.PHYSICAL, -1, -1, 1, -1, 0, 7)
      .unimplemented()
      .ignoresVirtual(),
    new AttackMove(Moves.CONTINENTAL_CRUSH__SPECIAL, Type.ROCK, MoveCategory.SPECIAL, -1, -1, 1, -1, 0, 7)
      .unimplemented()
      .ignoresVirtual(),
    new AttackMove(Moves.SAVAGE_SPIN_OUT__PHYSICAL, Type.BUG, MoveCategory.PHYSICAL, -1, -1, 1, -1, 0, 7)
      .unimplemented()
      .ignoresVirtual(),
    new AttackMove(Moves.SAVAGE_SPIN_OUT__SPECIAL, Type.BUG, MoveCategory.SPECIAL, -1, -1, 1, -1, 0, 7)
      .unimplemented()
      .ignoresVirtual(),
    new AttackMove(Moves.NEVER_ENDING_NIGHTMARE__PHYSICAL, Type.GHOST, MoveCategory.PHYSICAL, -1, -1, 1, -1, 0, 7)
      .unimplemented()
      .ignoresVirtual(),
    new AttackMove(Moves.NEVER_ENDING_NIGHTMARE__SPECIAL, Type.GHOST, MoveCategory.SPECIAL, -1, -1, 1, -1, 0, 7)
      .unimplemented()
      .ignoresVirtual(),
    new AttackMove(Moves.CORKSCREW_CRASH__PHYSICAL, Type.STEEL, MoveCategory.PHYSICAL, -1, -1, 1, -1, 0, 7)
      .unimplemented()
      .ignoresVirtual(),
    new AttackMove(Moves.CORKSCREW_CRASH__SPECIAL, Type.STEEL, MoveCategory.SPECIAL, -1, -1, 1, -1, 0, 7)
      .unimplemented()
      .ignoresVirtual(),
    new AttackMove(Moves.INFERNO_OVERDRIVE__PHYSICAL, Type.FIRE, MoveCategory.PHYSICAL, -1, -1, 1, -1, 0, 7)
      .unimplemented()
      .ignoresVirtual(),
    new AttackMove(Moves.INFERNO_OVERDRIVE__SPECIAL, Type.FIRE, MoveCategory.SPECIAL, -1, -1, 1, -1, 0, 7)
      .unimplemented()
      .ignoresVirtual(),
    new AttackMove(Moves.HYDRO_VORTEX__PHYSICAL, Type.WATER, MoveCategory.PHYSICAL, -1, -1, 1, -1, 0, 7)
      .unimplemented()
      .ignoresVirtual(),
    new AttackMove(Moves.HYDRO_VORTEX__SPECIAL, Type.WATER, MoveCategory.SPECIAL, -1, -1, 1, -1, 0, 7)
      .unimplemented()
      .ignoresVirtual(),
    new AttackMove(Moves.BLOOM_DOOM__PHYSICAL, Type.GRASS, MoveCategory.PHYSICAL, -1, -1, 1, -1, 0, 7)
      .unimplemented()
      .ignoresVirtual(),
    new AttackMove(Moves.BLOOM_DOOM__SPECIAL, Type.GRASS, MoveCategory.SPECIAL, -1, -1, 1, -1, 0, 7)
      .unimplemented()
      .ignoresVirtual(),
    new AttackMove(Moves.GIGAVOLT_HAVOC__PHYSICAL, Type.ELECTRIC, MoveCategory.PHYSICAL, -1, -1, 1, -1, 0, 7)
      .unimplemented()
      .ignoresVirtual(),
    new AttackMove(Moves.GIGAVOLT_HAVOC__SPECIAL, Type.ELECTRIC, MoveCategory.SPECIAL, -1, -1, 1, -1, 0, 7)
      .unimplemented()
      .ignoresVirtual(),
    new AttackMove(Moves.SHATTERED_PSYCHE__PHYSICAL, Type.PSYCHIC, MoveCategory.PHYSICAL, -1, -1, 1, -1, 0, 7)
      .unimplemented()
      .ignoresVirtual(),
    new AttackMove(Moves.SHATTERED_PSYCHE__SPECIAL, Type.PSYCHIC, MoveCategory.SPECIAL, -1, -1, 1, -1, 0, 7)
      .unimplemented()
      .ignoresVirtual(),
    new AttackMove(Moves.SUBZERO_SLAMMER__PHYSICAL, Type.ICE, MoveCategory.PHYSICAL, -1, -1, 1, -1, 0, 7)
      .unimplemented()
      .ignoresVirtual(),
    new AttackMove(Moves.SUBZERO_SLAMMER__SPECIAL, Type.ICE, MoveCategory.SPECIAL, -1, -1, 1, -1, 0, 7)
      .unimplemented()
      .ignoresVirtual(),
    new AttackMove(Moves.DEVASTATING_DRAKE__PHYSICAL, Type.DRAGON, MoveCategory.PHYSICAL, -1, -1, 1, -1, 0, 7)
      .unimplemented()
      .ignoresVirtual(),
    new AttackMove(Moves.DEVASTATING_DRAKE__SPECIAL, Type.DRAGON, MoveCategory.SPECIAL, -1, -1, 1, -1, 0, 7)
      .unimplemented()
      .ignoresVirtual(),
    new AttackMove(Moves.BLACK_HOLE_ECLIPSE__PHYSICAL, Type.DARK, MoveCategory.PHYSICAL, -1, -1, 1, -1, 0, 7)
      .unimplemented()
      .ignoresVirtual(),
    new AttackMove(Moves.BLACK_HOLE_ECLIPSE__SPECIAL, Type.DARK, MoveCategory.SPECIAL, -1, -1, 1, -1, 0, 7)
      .unimplemented()
      .ignoresVirtual(),
    new AttackMove(Moves.TWINKLE_TACKLE__PHYSICAL, Type.FAIRY, MoveCategory.PHYSICAL, -1, -1, 1, -1, 0, 7)
      .unimplemented()
      .ignoresVirtual(),
    new AttackMove(Moves.TWINKLE_TACKLE__SPECIAL, Type.FAIRY, MoveCategory.SPECIAL, -1, -1, 1, -1, 0, 7)
      .unimplemented()
      .ignoresVirtual(),
    new AttackMove(Moves.CATASTROPIKA, Type.ELECTRIC, MoveCategory.PHYSICAL, 210, -1, 1, -1, 0, 7)
      .unimplemented()
      .ignoresVirtual(),
    /* End Unused */
    new SelfStatusMove(Moves.SHORE_UP, Type.GROUND, -1, 5, -1, 0, 7)
      .attr(SandHealAttr)
      .triageMove(),
    new AttackMove(Moves.FIRST_IMPRESSION, Type.BUG, MoveCategory.PHYSICAL, 90, 100, 10, -1, 2, 7)
      .condition(new FirstMoveCondition()),
    new SelfStatusMove(Moves.BANEFUL_BUNKER, Type.POISON, -1, 10, -1, 4, 7)
      .attr(ProtectAttr, BattlerTagType.BANEFUL_BUNKER),
    new AttackMove(Moves.SPIRIT_SHACKLE, Type.GHOST, MoveCategory.PHYSICAL, 80, 100, 10, -1, 0, 7)
      .attr(AddBattlerTagAttr, BattlerTagType.TRAPPED, false, false, 1)
      .makesContact(false),
    new AttackMove(Moves.DARKEST_LARIAT, Type.DARK, MoveCategory.PHYSICAL, 85, 100, 10, -1, 0, 7)
      .attr(IgnoreOpponentStatChangesAttr),
    new AttackMove(Moves.SPARKLING_ARIA, Type.WATER, MoveCategory.SPECIAL, 90, 100, 10, -1, 0, 7)
      .attr(HealStatusEffectAttr, false, StatusEffect.BURN)
      .soundBased()
      .target(MoveTarget.ALL_NEAR_OTHERS),
    new AttackMove(Moves.ICE_HAMMER, Type.ICE, MoveCategory.PHYSICAL, 100, 90, 10, 100, 0, 7)
      .attr(StatChangeAttr, BattleStat.SPD, -1, true)
      .punchingMove(),
    new StatusMove(Moves.FLORAL_HEALING, Type.FAIRY, -1, 10, -1, 0, 7)
      .attr(BoostHealAttr, 0.5, 2/3, true, false, (user, target, move) => user.scene.arena.terrain?.terrainType === TerrainType.GRASSY)
      .triageMove(),
    new AttackMove(Moves.HIGH_HORSEPOWER, Type.GROUND, MoveCategory.PHYSICAL, 95, 95, 10, -1, 0, 7),
    new StatusMove(Moves.STRENGTH_SAP, Type.GRASS, 100, 10, 100, 0, 7)
      .attr(StrengthSapHealAttr)
      .attr(StatChangeAttr, BattleStat.ATK, -1)
      .condition((user, target, move) => target.summonData.battleStats[BattleStat.ATK] > -6)
      .triageMove(),
    new AttackMove(Moves.SOLAR_BLADE, Type.GRASS, MoveCategory.PHYSICAL, 125, 100, 10, -1, 0, 7)
      .attr(SunlightChargeAttr, ChargeAnim.SOLAR_BLADE_CHARGING, "is glowing!")
      .attr(AntiSunlightPowerDecreaseAttr)
      .slicingMove(),
    new AttackMove(Moves.LEAFAGE, Type.GRASS, MoveCategory.PHYSICAL, 40, 100, 40, -1, 0, 7)
      .makesContact(false),
    new StatusMove(Moves.SPOTLIGHT, Type.NORMAL, -1, 15, -1, 3, 7)
      .unimplemented(),
    new StatusMove(Moves.TOXIC_THREAD, Type.POISON, 100, 20, 100, 0, 7)
      .attr(StatusEffectAttr, StatusEffect.POISON)
      .attr(StatChangeAttr, BattleStat.SPD, -1),
    new SelfStatusMove(Moves.LASER_FOCUS, Type.NORMAL, -1, 30, -1, 0, 7)
      .attr(AddBattlerTagAttr, BattlerTagType.ALWAYS_CRIT, true, false),
    new StatusMove(Moves.GEAR_UP, Type.STEEL, -1, 20, -1, 0, 7)
      .attr(StatChangeAttr, [ BattleStat.ATK, BattleStat.SPATK ], 1, false, (user, target, move) => !![ Abilities.PLUS, Abilities.MINUS].find(a => target.hasAbility(a, false)))
      .target(MoveTarget.USER_AND_ALLIES)
      .condition((user, target, move) => !![ user, user.getAlly() ].filter(p => p?.isActive()).find(p => !![ Abilities.PLUS, Abilities.MINUS].find(a => p.hasAbility(a, false)))),
    new AttackMove(Moves.THROAT_CHOP, Type.DARK, MoveCategory.PHYSICAL, 80, 100, 15, 100, 0, 7)
      .partial(),
    new AttackMove(Moves.POLLEN_PUFF, Type.BUG, MoveCategory.SPECIAL, 90, 100, 15, -1, 0, 7)
      .ballBombMove()
      .partial(),
    new AttackMove(Moves.ANCHOR_SHOT, Type.STEEL, MoveCategory.PHYSICAL, 80, 100, 20, -1, 0, 7)
      .attr(AddBattlerTagAttr, BattlerTagType.TRAPPED, false, false, 1),
    new StatusMove(Moves.PSYCHIC_TERRAIN, Type.PSYCHIC, -1, 10, -1, 0, 7)
      .attr(TerrainChangeAttr, TerrainType.PSYCHIC)
      .target(MoveTarget.BOTH_SIDES),
    new AttackMove(Moves.LUNGE, Type.BUG, MoveCategory.PHYSICAL, 80, 100, 15, 100, 0, 7)
      .attr(StatChangeAttr, BattleStat.ATK, -1),
    new AttackMove(Moves.FIRE_LASH, Type.FIRE, MoveCategory.PHYSICAL, 80, 100, 15, 100, 0, 7)
      .attr(StatChangeAttr, BattleStat.DEF, -1),
    new AttackMove(Moves.POWER_TRIP, Type.DARK, MoveCategory.PHYSICAL, 20, 100, 10, -1, 0, 7)
      .attr(StatChangeCountPowerAttr),
    new AttackMove(Moves.BURN_UP, Type.FIRE, MoveCategory.SPECIAL, 130, 100, 5, -1, 0, 7)
      .condition((user) => {
        const userTypes = user.getTypes(true);
        return userTypes.includes(Type.FIRE);
      })
      .attr(HealStatusEffectAttr, true, StatusEffect.FREEZE)
      .attr(RemoveTypeAttr, Type.FIRE, (user) => {
        user.scene.queueMessage(getPokemonMessage(user, " burned itself out!"));
      }),
    new StatusMove(Moves.SPEED_SWAP, Type.PSYCHIC, -1, 10, -1, 0, 7)
      .unimplemented(),
    new AttackMove(Moves.SMART_STRIKE, Type.STEEL, MoveCategory.PHYSICAL, 70, -1, 10, -1, 0, 7),
    new StatusMove(Moves.PURIFY, Type.POISON, -1, 20, -1, 0, 7)
      .triageMove()
      .unimplemented(),
    new AttackMove(Moves.REVELATION_DANCE, Type.NORMAL, MoveCategory.SPECIAL, 90, 100, 15, -1, 0, 7)
      .danceMove()
      .attr(MatchUserTypeAttr),
    new AttackMove(Moves.CORE_ENFORCER, Type.DRAGON, MoveCategory.SPECIAL, 100, 100, 10, -1, 0, 7)
      .target(MoveTarget.ALL_NEAR_ENEMIES)
      .partial(),
    new AttackMove(Moves.TROP_KICK, Type.GRASS, MoveCategory.PHYSICAL, 70, 100, 15, 100, 0, 7)
      .attr(StatChangeAttr, BattleStat.ATK, -1),
    new StatusMove(Moves.INSTRUCT, Type.PSYCHIC, -1, 15, -1, 0, 7)
      .unimplemented(),
    new AttackMove(Moves.BEAK_BLAST, Type.FLYING, MoveCategory.PHYSICAL, 100, 100, 15, -1, 5, 7)
      .attr(ChargeAttr, ChargeAnim.BEAK_BLAST_CHARGING, "started\nheating up its beak!", undefined, false, true, -3)
      .ballBombMove()
      .makesContact(false)
      .partial(),
    new AttackMove(Moves.CLANGING_SCALES, Type.DRAGON, MoveCategory.SPECIAL, 110, 100, 5, 100, 0, 7)
      .attr(StatChangeAttr, BattleStat.DEF, -1, true)
      .soundBased()
      .target(MoveTarget.ALL_NEAR_ENEMIES),
    new AttackMove(Moves.DRAGON_HAMMER, Type.DRAGON, MoveCategory.PHYSICAL, 90, 100, 15, -1, 0, 7),
    new AttackMove(Moves.BRUTAL_SWING, Type.DARK, MoveCategory.PHYSICAL, 60, 100, 20, -1, 0, 7)
      .target(MoveTarget.ALL_NEAR_OTHERS),
    new StatusMove(Moves.AURORA_VEIL, Type.ICE, -1, 20, -1, 0, 7)
      .condition((user, target, move) => (user.scene.arena.weather?.weatherType === WeatherType.HAIL || user.scene.arena.weather?.weatherType === WeatherType.SNOW) && !user.scene.arena.weather?.isEffectSuppressed(user.scene))
      .attr(AddArenaTagAttr, ArenaTagType.AURORA_VEIL, 5, true)
      .target(MoveTarget.USER_SIDE),
    /* Unused */
    new AttackMove(Moves.SINISTER_ARROW_RAID, Type.GHOST, MoveCategory.PHYSICAL, 180, -1, 1, -1, 0, 7)
      .makesContact(false)
      .partial()
      .ignoresVirtual(),
    new AttackMove(Moves.MALICIOUS_MOONSAULT, Type.DARK, MoveCategory.PHYSICAL, 180, -1, 1, -1, 0, 7)
      .partial()
      .ignoresVirtual(),
    new AttackMove(Moves.OCEANIC_OPERETTA, Type.WATER, MoveCategory.SPECIAL, 195, -1, 1, -1, 0, 7)
      .partial()
      .ignoresVirtual(),
    new AttackMove(Moves.GUARDIAN_OF_ALOLA, Type.FAIRY, MoveCategory.SPECIAL, -1, -1, 1, -1, 0, 7)
      .unimplemented()
      .ignoresVirtual(),
    new AttackMove(Moves.SOUL_STEALING_7_STAR_STRIKE, Type.GHOST, MoveCategory.PHYSICAL, 195, -1, 1, -1, 0, 7)
      .unimplemented()
      .ignoresVirtual(),
    new AttackMove(Moves.STOKED_SPARKSURFER, Type.ELECTRIC, MoveCategory.SPECIAL, 175, -1, 1, 100, 0, 7)
      .partial()
      .ignoresVirtual(),
    new AttackMove(Moves.PULVERIZING_PANCAKE, Type.NORMAL, MoveCategory.PHYSICAL, 210, -1, 1, -1, 0, 7)
      .partial()
      .ignoresVirtual(),
    new SelfStatusMove(Moves.EXTREME_EVOBOOST, Type.NORMAL, -1, 1, 100, 0, 7)
      .attr(StatChangeAttr, [ BattleStat.ATK, BattleStat.DEF, BattleStat.SPATK, BattleStat.SPDEF, BattleStat.SPD ], 2, true)
      .ignoresVirtual(),
    new AttackMove(Moves.GENESIS_SUPERNOVA, Type.PSYCHIC, MoveCategory.SPECIAL, 185, -1, 1, -1, 0, 7)
      .attr(TerrainChangeAttr, TerrainType.PSYCHIC)
      .ignoresVirtual(),
    /* End Unused */
    new AttackMove(Moves.SHELL_TRAP, Type.FIRE, MoveCategory.SPECIAL, 150, 100, 5, -1, -3, 7)
      .target(MoveTarget.ALL_NEAR_ENEMIES)
      .partial(),
    new AttackMove(Moves.FLEUR_CANNON, Type.FAIRY, MoveCategory.SPECIAL, 130, 90, 5, 100, 0, 7)
      .attr(StatChangeAttr, BattleStat.SPATK, -2, true),
    new AttackMove(Moves.PSYCHIC_FANGS, Type.PSYCHIC, MoveCategory.PHYSICAL, 85, 100, 10, -1, 0, 7)
      .bitingMove()
      .attr(RemoveScreensAttr),
    new AttackMove(Moves.STOMPING_TANTRUM, Type.GROUND, MoveCategory.PHYSICAL, 75, 100, 10, -1, 0, 7)
      .attr(MovePowerMultiplierAttr, (user, target, move) => user.getLastXMoves(2)[1]?.result === MoveResult.MISS || user.getLastXMoves(2)[1]?.result === MoveResult.FAIL ? 2 : 1),
    new AttackMove(Moves.SHADOW_BONE, Type.GHOST, MoveCategory.PHYSICAL, 85, 100, 10, 20, 0, 7)
      .attr(StatChangeAttr, BattleStat.DEF, -1)
      .makesContact(false),
    new AttackMove(Moves.ACCELEROCK, Type.ROCK, MoveCategory.PHYSICAL, 40, 100, 20, -1, 1, 7),
    new AttackMove(Moves.LIQUIDATION, Type.WATER, MoveCategory.PHYSICAL, 85, 100, 10, 20, 0, 7)
      .attr(StatChangeAttr, BattleStat.DEF, -1),
    new AttackMove(Moves.PRISMATIC_LASER, Type.PSYCHIC, MoveCategory.SPECIAL, 160, 100, 10, -1, 0, 7)
      .attr(RechargeAttr),
    new AttackMove(Moves.SPECTRAL_THIEF, Type.GHOST, MoveCategory.PHYSICAL, 90, 100, 10, -1, 0, 7)
      .partial(),
    new AttackMove(Moves.SUNSTEEL_STRIKE, Type.STEEL, MoveCategory.PHYSICAL, 100, 100, 5, -1, 0, 7)
      .ignoresAbilities()
      .partial(),
    new AttackMove(Moves.MOONGEIST_BEAM, Type.GHOST, MoveCategory.SPECIAL, 100, 100, 5, -1, 0, 7)
      .ignoresAbilities()
      .partial(),
    new StatusMove(Moves.TEARFUL_LOOK, Type.NORMAL, -1, 20, 100, 0, 7)
      .attr(StatChangeAttr, [ BattleStat.ATK, BattleStat.SPATK ], -1),
    new AttackMove(Moves.ZING_ZAP, Type.ELECTRIC, MoveCategory.PHYSICAL, 80, 100, 10, 30, 0, 7)
      .attr(FlinchAttr),
    new AttackMove(Moves.NATURES_MADNESS, Type.FAIRY, MoveCategory.SPECIAL, -1, 90, 10, -1, 0, 7)
      .attr(TargetHalfHpDamageAttr),
    new AttackMove(Moves.MULTI_ATTACK, Type.NORMAL, MoveCategory.PHYSICAL, 120, 100, 10, -1, 0, 7)
      .partial(),
    /* Unused */
    new AttackMove(Moves.TEN_MILLION_VOLT_THUNDERBOLT, Type.ELECTRIC, MoveCategory.SPECIAL, 195, -1, 1, -1, 0, 7)
      .partial()
      .ignoresVirtual(),
    /* End Unused */
    new AttackMove(Moves.MIND_BLOWN, Type.FIRE, MoveCategory.SPECIAL, 150, 100, 5, -1, 0, 7)
      .condition(failIfDampCondition)
      .attr(HalfSacrificialAttr)
      .target(MoveTarget.ALL_NEAR_OTHERS),
    new AttackMove(Moves.PLASMA_FISTS, Type.ELECTRIC, MoveCategory.PHYSICAL, 100, 100, 15, -1, 0, 7)
      .punchingMove()
      .partial(),
    new AttackMove(Moves.PHOTON_GEYSER, Type.PSYCHIC, MoveCategory.SPECIAL, 100, 100, 5, -1, 0, 7)
      .attr(PhotonGeyserCategoryAttr)
      .ignoresAbilities()
      .partial(),
    /* Unused */
    new AttackMove(Moves.LIGHT_THAT_BURNS_THE_SKY, Type.PSYCHIC, MoveCategory.SPECIAL, 200, -1, 1, -1, 0, 7)
      .attr(PhotonGeyserCategoryAttr)
      .ignoresAbilities()
      .ignoresVirtual(),
    new AttackMove(Moves.SEARING_SUNRAZE_SMASH, Type.STEEL, MoveCategory.PHYSICAL, 200, -1, 1, -1, 0, 7)
      .ignoresAbilities()
      .ignoresVirtual(),
    new AttackMove(Moves.MENACING_MOONRAZE_MAELSTROM, Type.GHOST, MoveCategory.SPECIAL, 200, -1, 1, -1, 0, 7)
      .ignoresAbilities()
      .ignoresVirtual(),
    new AttackMove(Moves.LETS_SNUGGLE_FOREVER, Type.FAIRY, MoveCategory.PHYSICAL, 190, -1, 1, -1, 0, 7)
      .partial()
      .ignoresVirtual(),
    new AttackMove(Moves.SPLINTERED_STORMSHARDS, Type.ROCK, MoveCategory.PHYSICAL, 190, -1, 1, -1, 0, 7)
      .attr(ClearTerrainAttr)
      .makesContact(false)
      .ignoresVirtual(),
    new AttackMove(Moves.CLANGOROUS_SOULBLAZE, Type.DRAGON, MoveCategory.SPECIAL, 185, -1, 1, 100, 0, 7)
      .attr(StatChangeAttr, [ BattleStat.ATK, BattleStat.DEF, BattleStat.SPATK, BattleStat.SPDEF, BattleStat.SPD ], 1, true)
      .soundBased()
      .target(MoveTarget.ALL_NEAR_ENEMIES)
      .partial()
      .ignoresVirtual(),
    /* End Unused */
    new AttackMove(Moves.ZIPPY_ZAP, Type.ELECTRIC, MoveCategory.PHYSICAL, 80, 100, 10, 100, 2, 7)
      .attr(StatChangeAttr, BattleStat.EVA, 1, true),
    new AttackMove(Moves.SPLISHY_SPLASH, Type.WATER, MoveCategory.SPECIAL, 90, 100, 15, 30, 0, 7)
      .attr(StatusEffectAttr, StatusEffect.PARALYSIS)
      .target(MoveTarget.ALL_NEAR_ENEMIES),
    new AttackMove(Moves.FLOATY_FALL, Type.FLYING, MoveCategory.PHYSICAL, 90, 95, 15, 30, 0, 7)
      .attr(FlinchAttr),
    new AttackMove(Moves.PIKA_PAPOW, Type.ELECTRIC, MoveCategory.SPECIAL, -1, -1, 20, -1, 0, 7)
      .attr(FriendshipPowerAttr),
    new AttackMove(Moves.BOUNCY_BUBBLE, Type.WATER, MoveCategory.SPECIAL, 60, 100, 20, -1, 0, 7)
      .attr(HitHealAttr, 1.0)
      .triageMove()
      .target(MoveTarget.ALL_NEAR_ENEMIES),
    new AttackMove(Moves.BUZZY_BUZZ, Type.ELECTRIC, MoveCategory.SPECIAL, 60, 100, 20, 100, 0, 7)
      .attr(StatusEffectAttr, StatusEffect.PARALYSIS),
    new AttackMove(Moves.SIZZLY_SLIDE, Type.FIRE, MoveCategory.PHYSICAL, 60, 100, 20, 100, 0, 7)
      .attr(StatusEffectAttr, StatusEffect.BURN),
    new AttackMove(Moves.GLITZY_GLOW, Type.PSYCHIC, MoveCategory.SPECIAL, 80, 95, 15, -1, 0, 7)
      .attr(AddArenaTagAttr, ArenaTagType.LIGHT_SCREEN, 5, false, true),
    new AttackMove(Moves.BADDY_BAD, Type.DARK, MoveCategory.SPECIAL, 80, 95, 15, -1, 0, 7)
      .attr(AddArenaTagAttr, ArenaTagType.REFLECT, 5, false, true),
    new AttackMove(Moves.SAPPY_SEED, Type.GRASS, MoveCategory.PHYSICAL, 100, 90, 10, 100, 0, 7)
      .attr(AddBattlerTagAttr, BattlerTagType.SEEDED),
    new AttackMove(Moves.FREEZY_FROST, Type.ICE, MoveCategory.SPECIAL, 100, 90, 10, -1, 0, 7)
      .attr(ResetStatsAttr),
    new AttackMove(Moves.SPARKLY_SWIRL, Type.FAIRY, MoveCategory.SPECIAL, 120, 85, 5, -1, 0, 7)
      .attr(PartyStatusCureAttr, null, Abilities.NONE),
    new AttackMove(Moves.VEEVEE_VOLLEY, Type.NORMAL, MoveCategory.PHYSICAL, -1, -1, 20, -1, 0, 7)
      .attr(FriendshipPowerAttr),
    new AttackMove(Moves.DOUBLE_IRON_BASH, Type.STEEL, MoveCategory.PHYSICAL, 60, 100, 5, 30, 0, 7)
      .attr(MultiHitAttr, MultiHitType._2)
      .attr(FlinchAttr)
      .punchingMove(),
    /* Unused */
    new SelfStatusMove(Moves.MAX_GUARD, Type.NORMAL, -1, 10, -1, 4, 8)
      .attr(ProtectAttr)
      .ignoresVirtual(),
    /* End Unused */
    new AttackMove(Moves.DYNAMAX_CANNON, Type.DRAGON, MoveCategory.SPECIAL, 100, 100, 5, -1, 0, 8)
      .attr(MovePowerMultiplierAttr, (user, target, move) => target.level > 200 ? 2 : 1)
      .attr(DiscourageFrequentUseAttr)
      .ignoresVirtual(),
    new AttackMove(Moves.SNIPE_SHOT, Type.WATER, MoveCategory.SPECIAL, 80, 100, 15, -1, 0, 8)
      .attr(HighCritAttr)
      .attr(BypassRedirectAttr),
    new AttackMove(Moves.JAW_LOCK, Type.DARK, MoveCategory.PHYSICAL, 80, 100, 10, -1, 0, 8)
      .attr(AddBattlerTagAttr, BattlerTagType.TRAPPED, false, false, 1)
      .attr(AddBattlerTagAttr, BattlerTagType.TRAPPED, true, false, 1)
      .bitingMove(),
    new SelfStatusMove(Moves.STUFF_CHEEKS, Type.NORMAL, -1, 10, 100, 0, 8)
      .unimplemented(),
    new SelfStatusMove(Moves.NO_RETREAT, Type.FIGHTING, -1, 5, 100, 0, 8)
      .attr(StatChangeAttr, [ BattleStat.ATK, BattleStat.DEF, BattleStat.SPATK, BattleStat.SPDEF, BattleStat.SPD ], 1, true)
      .attr(AddBattlerTagAttr, BattlerTagType.TRAPPED, true, true, 1),
    new StatusMove(Moves.TAR_SHOT, Type.ROCK, 100, 15, 100, 0, 8)
      .attr(StatChangeAttr, BattleStat.SPD, -1)
      .partial(),
    new StatusMove(Moves.MAGIC_POWDER, Type.PSYCHIC, 100, 20, -1, 0, 8)
      .attr(ChangeTypeAttr, Type.PSYCHIC)
      .powderMove(),
    new AttackMove(Moves.DRAGON_DARTS, Type.DRAGON, MoveCategory.PHYSICAL, 50, 100, 10, -1, 0, 8)
      .attr(MultiHitAttr, MultiHitType._2)
      .makesContact(false)
      .partial(),
    new StatusMove(Moves.TEATIME, Type.NORMAL, -1, 10, -1, 0, 8)
      .attr(EatBerryAttr)
      .target(MoveTarget.ALL),
    new StatusMove(Moves.OCTOLOCK, Type.FIGHTING, 100, 15, -1, 0, 8)
      .attr(AddBattlerTagAttr, BattlerTagType.TRAPPED, false, true, 1)
      .partial(),
    new AttackMove(Moves.BOLT_BEAK, Type.ELECTRIC, MoveCategory.PHYSICAL, 85, 100, 10, -1, 0, 8)
      .attr(FirstAttackDoublePowerAttr),
    new AttackMove(Moves.FISHIOUS_REND, Type.WATER, MoveCategory.PHYSICAL, 85, 100, 10, -1, 0, 8)
      .attr(FirstAttackDoublePowerAttr)
      .bitingMove(),
    new StatusMove(Moves.COURT_CHANGE, Type.NORMAL, 100, 10, -1, 0, 8)
      .target(MoveTarget.BOTH_SIDES)
      .unimplemented(),
    /* Unused */
    new AttackMove(Moves.MAX_FLARE, Type.FIRE, MoveCategory.PHYSICAL, 10, -1, 10, -1, 0, 8)
      .target(MoveTarget.NEAR_ENEMY)
      .unimplemented()
      .ignoresVirtual(),
    new AttackMove(Moves.MAX_FLUTTERBY, Type.BUG, MoveCategory.PHYSICAL, 10, -1, 10, -1, 0, 8)
      .target(MoveTarget.NEAR_ENEMY)
      .unimplemented()
      .ignoresVirtual(),
    new AttackMove(Moves.MAX_LIGHTNING, Type.ELECTRIC, MoveCategory.PHYSICAL, 10, -1, 10, -1, 0, 8)
      .target(MoveTarget.NEAR_ENEMY)
      .unimplemented()
      .ignoresVirtual(),
    new AttackMove(Moves.MAX_STRIKE, Type.NORMAL, MoveCategory.PHYSICAL, 10, -1, 10, -1, 0, 8)
      .target(MoveTarget.NEAR_ENEMY)
      .unimplemented()
      .ignoresVirtual(),
    new AttackMove(Moves.MAX_KNUCKLE, Type.FIGHTING, MoveCategory.PHYSICAL, 10, -1, 10, -1, 0, 8)
      .target(MoveTarget.NEAR_ENEMY)
      .unimplemented()
      .ignoresVirtual(),
    new AttackMove(Moves.MAX_PHANTASM, Type.GHOST, MoveCategory.PHYSICAL, 10, -1, 10, -1, 0, 8)
      .target(MoveTarget.NEAR_ENEMY)
      .unimplemented()
      .ignoresVirtual(),
    new AttackMove(Moves.MAX_HAILSTORM, Type.ICE, MoveCategory.PHYSICAL, 10, -1, 10, -1, 0, 8)
      .target(MoveTarget.NEAR_ENEMY)
      .unimplemented()
      .ignoresVirtual(),
    new AttackMove(Moves.MAX_OOZE, Type.POISON, MoveCategory.PHYSICAL, 10, -1, 10, -1, 0, 8)
      .target(MoveTarget.NEAR_ENEMY)
      .unimplemented()
      .ignoresVirtual(),
    new AttackMove(Moves.MAX_GEYSER, Type.WATER, MoveCategory.PHYSICAL, 10, -1, 10, -1, 0, 8)
      .target(MoveTarget.NEAR_ENEMY)
      .unimplemented()
      .ignoresVirtual(),
    new AttackMove(Moves.MAX_AIRSTREAM, Type.FLYING, MoveCategory.PHYSICAL, 10, -1, 10, -1, 0, 8)
      .target(MoveTarget.NEAR_ENEMY)
      .unimplemented()
      .ignoresVirtual(),
    new AttackMove(Moves.MAX_STARFALL, Type.FAIRY, MoveCategory.PHYSICAL, 10, -1, 10, -1, 0, 8)
      .target(MoveTarget.NEAR_ENEMY)
      .unimplemented()
      .ignoresVirtual(),
    new AttackMove(Moves.MAX_WYRMWIND, Type.DRAGON, MoveCategory.PHYSICAL, 10, -1, 10, -1, 0, 8)
      .target(MoveTarget.NEAR_ENEMY)
      .unimplemented()
      .ignoresVirtual(),
    new AttackMove(Moves.MAX_MINDSTORM, Type.PSYCHIC, MoveCategory.PHYSICAL, 10, -1, 10, -1, 0, 8)
      .target(MoveTarget.NEAR_ENEMY)
      .unimplemented()
      .ignoresVirtual(),
    new AttackMove(Moves.MAX_ROCKFALL, Type.ROCK, MoveCategory.PHYSICAL, 10, -1, 10, -1, 0, 8)
      .target(MoveTarget.NEAR_ENEMY)
      .unimplemented()
      .ignoresVirtual(),
    new AttackMove(Moves.MAX_QUAKE, Type.GROUND, MoveCategory.PHYSICAL, 10, -1, 10, -1, 0, 8)
      .target(MoveTarget.NEAR_ENEMY)
      .unimplemented()
      .ignoresVirtual(),
    new AttackMove(Moves.MAX_DARKNESS, Type.DARK, MoveCategory.PHYSICAL, 10, -1, 10, -1, 0, 8)
      .target(MoveTarget.NEAR_ENEMY)
      .unimplemented()
      .ignoresVirtual(),
    new AttackMove(Moves.MAX_OVERGROWTH, Type.GRASS, MoveCategory.PHYSICAL, 10, -1, 10, -1, 0, 8)
      .target(MoveTarget.NEAR_ENEMY)
      .unimplemented()
      .ignoresVirtual(),
    new AttackMove(Moves.MAX_STEELSPIKE, Type.STEEL, MoveCategory.PHYSICAL, 10, -1, 10, -1, 0, 8)
      .target(MoveTarget.NEAR_ENEMY)
      .unimplemented()
      .ignoresVirtual(),
    /* End Unused */
    new SelfStatusMove(Moves.CLANGOROUS_SOUL, Type.DRAGON, 100, 5, 100, 0, 8)
      .attr(CutHpStatBoostAttr, [ BattleStat.ATK, BattleStat.DEF, BattleStat.SPATK, BattleStat.SPDEF, BattleStat.SPD ], 1, 3)
      .soundBased()
      .danceMove(),
    new AttackMove(Moves.BODY_PRESS, Type.FIGHTING, MoveCategory.PHYSICAL, 80, 100, 10, -1, 0, 8)
      .attr(DefAtkAttr),
    new StatusMove(Moves.DECORATE, Type.FAIRY, -1, 15, 100, 0, 8)
      .attr(StatChangeAttr, [ BattleStat.ATK, BattleStat.SPATK ], 2),
    new AttackMove(Moves.DRUM_BEATING, Type.GRASS, MoveCategory.PHYSICAL, 80, 100, 10, 100, 0, 8)
      .attr(StatChangeAttr, BattleStat.SPD, -1)
      .makesContact(false),
    new AttackMove(Moves.SNAP_TRAP, Type.GRASS, MoveCategory.PHYSICAL, 35, 100, 15, 100, 0, 8)
      .attr(TrapAttr, BattlerTagType.SNAP_TRAP),
    new AttackMove(Moves.PYRO_BALL, Type.FIRE, MoveCategory.PHYSICAL, 120, 90, 5, 10, 0, 8)
      .attr(HealStatusEffectAttr, true, StatusEffect.FREEZE)
      .attr(StatusEffectAttr, StatusEffect.BURN)
      .ballBombMove()
      .makesContact(false),
    new AttackMove(Moves.BEHEMOTH_BLADE, Type.STEEL, MoveCategory.PHYSICAL, 100, 100, 5, -1, 0, 8)
      .slicingMove(),
    new AttackMove(Moves.BEHEMOTH_BASH, Type.STEEL, MoveCategory.PHYSICAL, 100, 100, 5, -1, 0, 8),
    new AttackMove(Moves.AURA_WHEEL, Type.ELECTRIC, MoveCategory.PHYSICAL, 110, 100, 10, 100, 0, 8)
      .attr(StatChangeAttr, BattleStat.SPD, 1, true)
      .makesContact(false)
      .attr(AuraWheelTypeAttr)
      .condition((user, target, move) => [user.species.speciesId, user.fusionSpecies?.speciesId].includes(Species.MORPEKO)), // Missing custom fail message
    new AttackMove(Moves.BREAKING_SWIPE, Type.DRAGON, MoveCategory.PHYSICAL, 60, 100, 15, 100, 0, 8)
      .target(MoveTarget.ALL_NEAR_ENEMIES)
      .attr(StatChangeAttr, BattleStat.ATK, -1),
    new AttackMove(Moves.BRANCH_POKE, Type.GRASS, MoveCategory.PHYSICAL, 40, 100, 40, -1, 0, 8),
    new AttackMove(Moves.OVERDRIVE, Type.ELECTRIC, MoveCategory.SPECIAL, 80, 100, 10, -1, 0, 8)
      .soundBased()
      .target(MoveTarget.ALL_NEAR_ENEMIES),
    new AttackMove(Moves.APPLE_ACID, Type.GRASS, MoveCategory.SPECIAL, 80, 100, 10, 100, 0, 8)
      .attr(StatChangeAttr, BattleStat.SPDEF, -1),
    new AttackMove(Moves.GRAV_APPLE, Type.GRASS, MoveCategory.PHYSICAL, 80, 100, 10, 100, 0, 8)
      .attr(StatChangeAttr, BattleStat.DEF, -1)
      .attr(MovePowerMultiplierAttr, (user, target, move) => user.scene.arena.getTag(ArenaTagType.GRAVITY) ? 1.5 : 1)
      .makesContact(false),
    new AttackMove(Moves.SPIRIT_BREAK, Type.FAIRY, MoveCategory.PHYSICAL, 75, 100, 15, 100, 0, 8)
      .attr(StatChangeAttr, BattleStat.SPATK, -1),
    new AttackMove(Moves.STRANGE_STEAM, Type.FAIRY, MoveCategory.SPECIAL, 90, 95, 10, 20, 0, 8)
      .attr(ConfuseAttr),
    new StatusMove(Moves.LIFE_DEW, Type.WATER, -1, 10, -1, 0, 8)
      .attr(HealAttr, 0.25, true, false)
      .target(MoveTarget.USER_AND_ALLIES)
      .ignoresProtect(),
    new SelfStatusMove(Moves.OBSTRUCT, Type.DARK, 100, 10, -1, 4, 8)
      .attr(ProtectAttr, BattlerTagType.OBSTRUCT),
    new AttackMove(Moves.FALSE_SURRENDER, Type.DARK, MoveCategory.PHYSICAL, 80, -1, 10, -1, 0, 8),
    new AttackMove(Moves.METEOR_ASSAULT, Type.FIGHTING, MoveCategory.PHYSICAL, 150, 100, 5, -1, 0, 8)
      .attr(RechargeAttr)
      .makesContact(false),
    new AttackMove(Moves.ETERNABEAM, Type.DRAGON, MoveCategory.SPECIAL, 160, 90, 5, -1, 0, 8)
      .attr(RechargeAttr),
    new AttackMove(Moves.STEEL_BEAM, Type.STEEL, MoveCategory.SPECIAL, 140, 95, 5, -1, 0, 8)
      .attr(HalfSacrificialAttr),
    new AttackMove(Moves.EXPANDING_FORCE, Type.PSYCHIC, MoveCategory.SPECIAL, 80, 100, 10, -1, 0, 8)
      .attr(MovePowerMultiplierAttr, (user, target, move) => user.scene.arena.getTerrainType() === TerrainType.PSYCHIC && user.isGrounded() ? 1.5 : 1)
      .attr(VariableTargetAttr, (user, target, move) => user.scene.arena.getTerrainType() === TerrainType.PSYCHIC && user.isGrounded() ? 6 : 3),
    new AttackMove(Moves.STEEL_ROLLER, Type.STEEL, MoveCategory.PHYSICAL, 130, 100, 5, -1, 0, 8)
      .attr(ClearTerrainAttr)
      .condition((user, target, move) => !!user.scene.arena.terrain),
    new AttackMove(Moves.SCALE_SHOT, Type.DRAGON, MoveCategory.PHYSICAL, 25, 90, 20, 100, 0, 8)
      //.attr(StatChangeAttr, BattleStat.SPD, 1, true) // TODO: Have boosts only apply at end of move, not after every hit
      //.attr(StatChangeAttr, BattleStat.DEF, -1, true)
      .attr(MultiHitAttr)
      .makesContact(false)
      .partial(),
    new AttackMove(Moves.METEOR_BEAM, Type.ROCK, MoveCategory.SPECIAL, 120, 90, 10, 100, 0, 8)
      .attr(ChargeAttr, ChargeAnim.METEOR_BEAM_CHARGING, "is overflowing\nwith space power!", null, true)
      .attr(StatChangeAttr, BattleStat.SPATK, 1, true)
      .ignoresVirtual(),
    new AttackMove(Moves.SHELL_SIDE_ARM, Type.POISON, MoveCategory.SPECIAL, 90, 100, 10, 20, 0, 8)
      .attr(ShellSideArmCategoryAttr)
      .attr(StatusEffectAttr, StatusEffect.POISON)
      .partial(),
    new AttackMove(Moves.MISTY_EXPLOSION, Type.FAIRY, MoveCategory.SPECIAL, 100, 100, 5, -1, 0, 8)
      .attr(SacrificialAttr)
      .target(MoveTarget.ALL_NEAR_OTHERS)
      .attr(MovePowerMultiplierAttr, (user, target, move) => user.scene.arena.getTerrainType() === TerrainType.MISTY && user.isGrounded() ? 1.5 : 1)
      .condition(failIfDampCondition)
      .makesContact(false),
    new AttackMove(Moves.GRASSY_GLIDE, Type.GRASS, MoveCategory.PHYSICAL, 55, 100, 20, -1, 0, 8)
      .attr(IncrementMovePriorityAttr,(user,target,move) =>user.scene.arena.getTerrainType()===TerrainType.GRASSY&&user.isGrounded()),
    new AttackMove(Moves.RISING_VOLTAGE, Type.ELECTRIC, MoveCategory.SPECIAL, 70, 100, 20, -1, 0, 8)
      .attr(MovePowerMultiplierAttr, (user, target, move) => user.scene.arena.getTerrainType() === TerrainType.ELECTRIC && target.isGrounded() ? 2 : 1),
    new AttackMove(Moves.TERRAIN_PULSE, Type.NORMAL, MoveCategory.SPECIAL, 50, 100, 10, -1, 0, 8)
      .attr(TerrainPulseTypeAttr)
      .attr(MovePowerMultiplierAttr, (user, target, move) => user.scene.arena.getTerrainType() !== TerrainType.NONE && user.isGrounded() ? 2 : 1)
      .pulseMove(),
    new AttackMove(Moves.SKITTER_SMACK, Type.BUG, MoveCategory.PHYSICAL, 70, 90, 10, 100, 0, 8)
      .attr(StatChangeAttr, BattleStat.SPATK, -1),
    new AttackMove(Moves.BURNING_JEALOUSY, Type.FIRE, MoveCategory.SPECIAL, 70, 100, 5, 100, 0, 8)
      .target(MoveTarget.ALL_NEAR_ENEMIES)
      .partial(),
    new AttackMove(Moves.LASH_OUT, Type.DARK, MoveCategory.PHYSICAL, 75, 100, 5, -1, 0, 8)
      .partial(),
    new AttackMove(Moves.POLTERGEIST, Type.GHOST, MoveCategory.PHYSICAL, 110, 90, 5, -1, 0, 8)
      .makesContact(false)
      .partial(),
    new StatusMove(Moves.CORROSIVE_GAS, Type.POISON, 100, 40, -1, 0, 8)
      .target(MoveTarget.ALL_NEAR_OTHERS)
      .unimplemented(),
    new StatusMove(Moves.COACHING, Type.FIGHTING, -1, 10, 100, 0, 8)
      .attr(StatChangeAttr, [ BattleStat.ATK, BattleStat.DEF ], 1)
      .target(MoveTarget.NEAR_ALLY),
    new AttackMove(Moves.FLIP_TURN, Type.WATER, MoveCategory.PHYSICAL, 60, 100, 20, -1, 0, 8)
      .attr(ForceSwitchOutAttr, true, false),
    new AttackMove(Moves.TRIPLE_AXEL, Type.ICE, MoveCategory.PHYSICAL, 20, 90, 10, -1, 0, 8)
      .attr(MultiHitAttr, MultiHitType._3_INCR)
      .attr(MissEffectAttr, (user: Pokemon, move: Move) => {
        user.turnData.hitsLeft = 1;
        return true;
      })
      .partial(),
    new AttackMove(Moves.DUAL_WINGBEAT, Type.FLYING, MoveCategory.PHYSICAL, 40, 90, 10, -1, 0, 8)
      .attr(MultiHitAttr, MultiHitType._2),
    new AttackMove(Moves.SCORCHING_SANDS, Type.GROUND, MoveCategory.SPECIAL, 70, 100, 10, 30, 0, 8)
      .attr(HealStatusEffectAttr, true, StatusEffect.FREEZE)
      .attr(StatusEffectAttr, StatusEffect.BURN),
    new StatusMove(Moves.JUNGLE_HEALING, Type.GRASS, -1, 10, -1, 0, 8)
      .attr(HealAttr, 0.25, true, false)
      .target(MoveTarget.USER_AND_ALLIES)
      .partial(),
    new AttackMove(Moves.WICKED_BLOW, Type.DARK, MoveCategory.PHYSICAL, 75, 100, 5, -1, 0, 8)
      .attr(CritOnlyAttr)
      .punchingMove(),
    new AttackMove(Moves.SURGING_STRIKES, Type.WATER, MoveCategory.PHYSICAL, 25, 100, 5, -1, 0, 8)
      .attr(MultiHitAttr, MultiHitType._3)
      .attr(CritOnlyAttr)
      .punchingMove(),
    new AttackMove(Moves.THUNDER_CAGE, Type.ELECTRIC, MoveCategory.SPECIAL, 80, 90, 15, 100, 0, 8)
      .attr(TrapAttr, BattlerTagType.THUNDER_CAGE),
    new AttackMove(Moves.DRAGON_ENERGY, Type.DRAGON, MoveCategory.SPECIAL, 150, 100, 5, -1, 0, 8)
      .attr(HpPowerAttr)
      .target(MoveTarget.ALL_NEAR_ENEMIES),
    new AttackMove(Moves.FREEZING_GLARE, Type.PSYCHIC, MoveCategory.SPECIAL, 90, 100, 10, 10, 0, 8)
      .attr(StatusEffectAttr, StatusEffect.FREEZE),
    new AttackMove(Moves.FIERY_WRATH, Type.DARK, MoveCategory.SPECIAL, 90, 100, 10, 20, 0, 8)
      .attr(FlinchAttr)
      .target(MoveTarget.ALL_NEAR_ENEMIES),
    new AttackMove(Moves.THUNDEROUS_KICK, Type.FIGHTING, MoveCategory.PHYSICAL, 90, 100, 10, 100, 0, 8)
      .attr(StatChangeAttr, BattleStat.DEF, -1),
    new AttackMove(Moves.GLACIAL_LANCE, Type.ICE, MoveCategory.PHYSICAL, 120, 100, 5, -1, 0, 8)
      .target(MoveTarget.ALL_NEAR_ENEMIES)
      .makesContact(false),
    new AttackMove(Moves.ASTRAL_BARRAGE, Type.GHOST, MoveCategory.SPECIAL, 120, 100, 5, -1, 0, 8)
      .target(MoveTarget.ALL_NEAR_ENEMIES),
    new AttackMove(Moves.EERIE_SPELL, Type.PSYCHIC, MoveCategory.SPECIAL, 80, 100, 5, 100, 0, 8)
      .soundBased()
      .partial(),
    new AttackMove(Moves.DIRE_CLAW, Type.POISON, MoveCategory.PHYSICAL, 80, 100, 15, 50, 0, 8)
      .attr(MultiStatusEffectAttr, [StatusEffect.POISON, StatusEffect.PARALYSIS, StatusEffect.SLEEP]),
    new AttackMove(Moves.PSYSHIELD_BASH, Type.PSYCHIC, MoveCategory.PHYSICAL, 70, 90, 10, 100, 0, 8)
      .attr(StatChangeAttr, BattleStat.DEF, 1, true),
    new SelfStatusMove(Moves.POWER_SHIFT, Type.NORMAL, -1, 10, 100, 0, 8)
      .unimplemented(),
    new AttackMove(Moves.STONE_AXE, Type.ROCK, MoveCategory.PHYSICAL, 65, 90, 15, 100, 0, 8)
      .attr(AddArenaTrapTagAttr, ArenaTagType.STEALTH_ROCK)
      .slicingMove(),
    new AttackMove(Moves.SPRINGTIDE_STORM, Type.FAIRY, MoveCategory.SPECIAL, 100, 80, 5, 30, 0, 8)
      .attr(StatChangeAttr, BattleStat.ATK, -1)
      .windMove()
      .target(MoveTarget.ALL_NEAR_ENEMIES),
    new AttackMove(Moves.MYSTICAL_POWER, Type.PSYCHIC, MoveCategory.SPECIAL, 70, 90, 10, 100, 0, 8)
      .attr(StatChangeAttr, BattleStat.SPATK, 1, true),
    new AttackMove(Moves.RAGING_FURY, Type.FIRE, MoveCategory.PHYSICAL, 120, 100, 10, -1, 0, 8)
      .attr(FrenzyAttr)
      .attr(MissEffectAttr, frenzyMissFunc)
      .target(MoveTarget.RANDOM_NEAR_ENEMY),
    new AttackMove(Moves.WAVE_CRASH, Type.WATER, MoveCategory.PHYSICAL, 120, 100, 10, -1, 0, 8)
      .attr(RecoilAttr, false, 0.33)
      .recklessMove(),
    new AttackMove(Moves.CHLOROBLAST, Type.GRASS, MoveCategory.SPECIAL, 150, 95, 5, -1, 0, 8)
      .attr(RecoilAttr, true, 0.5),
    new AttackMove(Moves.MOUNTAIN_GALE, Type.ICE, MoveCategory.PHYSICAL, 100, 85, 10, 30, 0, 8)
      .attr(FlinchAttr),
    new SelfStatusMove(Moves.VICTORY_DANCE, Type.FIGHTING, -1, 10, 100, 0, 8)
      .attr(StatChangeAttr, [ BattleStat.ATK, BattleStat.DEF, BattleStat.SPD ], 1, true)
      .danceMove(),
    new AttackMove(Moves.HEADLONG_RUSH, Type.GROUND, MoveCategory.PHYSICAL, 120, 100, 5, 100, 0, 8)
      .attr(StatChangeAttr, [ BattleStat.DEF, BattleStat.SPDEF ], -1, true)
      .punchingMove(),
    new AttackMove(Moves.BARB_BARRAGE, Type.POISON, MoveCategory.PHYSICAL, 60, 100, 10, 50, 0, 8)
      .attr(MovePowerMultiplierAttr, (user, target, move) => target.status && (target.status.effect === StatusEffect.POISON || target.status.effect === StatusEffect.TOXIC) ? 2 : 1)
      .attr(StatusEffectAttr, StatusEffect.POISON),
    new AttackMove(Moves.ESPER_WING, Type.PSYCHIC, MoveCategory.SPECIAL, 80, 100, 10, 100, 0, 8)
      .attr(HighCritAttr)
      .attr(StatChangeAttr, BattleStat.SPD, 1, true),
    new AttackMove(Moves.BITTER_MALICE, Type.GHOST, MoveCategory.SPECIAL, 75, 100, 10, 100, 0, 8)
      .attr(StatChangeAttr, BattleStat.ATK, -1),
    new SelfStatusMove(Moves.SHELTER, Type.STEEL, -1, 10, 100, 0, 8)
      .attr(StatChangeAttr, BattleStat.DEF, 2, true),
    new AttackMove(Moves.TRIPLE_ARROWS, Type.FIGHTING, MoveCategory.PHYSICAL, 90, 100, 10, 30, 0, 8)
      .attr(HighCritAttr)
      .attr(StatChangeAttr, BattleStat.DEF, -1)
      .attr(FlinchAttr)
      .partial(),
    new AttackMove(Moves.INFERNAL_PARADE, Type.GHOST, MoveCategory.SPECIAL, 60, 100, 15, 30, 0, 8)
      .attr(StatusEffectAttr, StatusEffect.BURN)
      .attr(MovePowerMultiplierAttr, (user, target, move) => target.status ? 2 : 1),
    new AttackMove(Moves.CEASELESS_EDGE, Type.DARK, MoveCategory.PHYSICAL, 65, 90, 15, 100, 0, 8)
      .attr(AddArenaTrapTagAttr, ArenaTagType.SPIKES)
      .slicingMove(),
    new AttackMove(Moves.BLEAKWIND_STORM, Type.FLYING, MoveCategory.SPECIAL, 100, 80, 10, 30, 0, 8)
      .attr(ThunderAccuracyAttr)
      .attr(StatChangeAttr, BattleStat.SPD, -1)
      .windMove()
      .target(MoveTarget.ALL_NEAR_ENEMIES),
    new AttackMove(Moves.WILDBOLT_STORM, Type.ELECTRIC, MoveCategory.SPECIAL, 100, 80, 10, 20, 0, 8)
      .attr(ThunderAccuracyAttr)
      .attr(StatusEffectAttr, StatusEffect.PARALYSIS)
      .windMove()
      .target(MoveTarget.ALL_NEAR_ENEMIES),
    new AttackMove(Moves.SANDSEAR_STORM, Type.GROUND, MoveCategory.SPECIAL, 100, 80, 10, 20, 0, 8)
      .attr(ThunderAccuracyAttr)
      .attr(StatusEffectAttr, StatusEffect.BURN)
      .windMove()
      .target(MoveTarget.ALL_NEAR_ENEMIES),
    new StatusMove(Moves.LUNAR_BLESSING, Type.PSYCHIC, -1, 5, -1, 0, 8)
      .attr(HealAttr, 0.25)
      .target(MoveTarget.USER_AND_ALLIES)
      .triageMove()
      .partial(),
    new SelfStatusMove(Moves.TAKE_HEART, Type.PSYCHIC, -1, 10, -1, 0, 8)
      .attr(StatChangeAttr, [ BattleStat.SPATK, BattleStat.SPDEF ], 1, true)
      .attr(HealStatusEffectAttr, true, StatusEffect.PARALYSIS, StatusEffect.POISON, StatusEffect.TOXIC, StatusEffect.BURN, StatusEffect.SLEEP),
    /* Unused
    new AttackMove(Moves.G_MAX_WILDFIRE, Type.FIRE, MoveCategory.PHYSICAL, 10, -1, 10, -1, 0, 8)
      .target(MoveTarget.ALL_NEAR_ENEMIES)
      .unimplemented(),
    new AttackMove(Moves.G_MAX_BEFUDDLE, Type.BUG, MoveCategory.PHYSICAL, 10, -1, 10, -1, 0, 8)
      .target(MoveTarget.ALL_NEAR_ENEMIES)
      .unimplemented(),
    new AttackMove(Moves.G_MAX_VOLT_CRASH, Type.ELECTRIC, MoveCategory.PHYSICAL, 10, -1, 10, -1, 0, 8)
      .target(MoveTarget.ALL_NEAR_ENEMIES)
      .unimplemented(),
    new AttackMove(Moves.G_MAX_GOLD_RUSH, Type.NORMAL, MoveCategory.PHYSICAL, 10, -1, 10, -1, 0, 8)
      .target(MoveTarget.ALL_NEAR_ENEMIES)
      .unimplemented(),
    new AttackMove(Moves.G_MAX_CHI_STRIKE, Type.FIGHTING, MoveCategory.PHYSICAL, 10, -1, 10, -1, 0, 8)
      .target(MoveTarget.ALL_NEAR_ENEMIES)
      .unimplemented(),
    new AttackMove(Moves.G_MAX_TERROR, Type.GHOST, MoveCategory.PHYSICAL, 10, -1, 10, -1, 0, 8)
      .target(MoveTarget.ALL_NEAR_ENEMIES)
      .unimplemented(),
    new AttackMove(Moves.G_MAX_RESONANCE, Type.ICE, MoveCategory.PHYSICAL, 10, -1, 10, -1, 0, 8)
      .target(MoveTarget.ALL_NEAR_ENEMIES)
      .unimplemented(),
    new AttackMove(Moves.G_MAX_CUDDLE, Type.NORMAL, MoveCategory.PHYSICAL, 10, -1, 10, -1, 0, 8)
      .target(MoveTarget.ALL_NEAR_ENEMIES)
      .unimplemented(),
    new AttackMove(Moves.G_MAX_REPLENISH, Type.NORMAL, MoveCategory.PHYSICAL, 10, -1, 10, -1, 0, 8)
      .target(MoveTarget.ALL_NEAR_ENEMIES)
      .unimplemented(),
    new AttackMove(Moves.G_MAX_MALODOR, Type.POISON, MoveCategory.PHYSICAL, 10, -1, 10, -1, 0, 8)
      .target(MoveTarget.ALL_NEAR_ENEMIES)
      .unimplemented(),
    new AttackMove(Moves.G_MAX_STONESURGE, Type.WATER, MoveCategory.PHYSICAL, 10, -1, 10, -1, 0, 8)
      .target(MoveTarget.ALL_NEAR_ENEMIES)
      .unimplemented(),
    new AttackMove(Moves.G_MAX_WIND_RAGE, Type.FLYING, MoveCategory.PHYSICAL, 10, -1, 10, -1, 0, 8)
      .target(MoveTarget.ALL_NEAR_ENEMIES)
      .unimplemented(),
    new AttackMove(Moves.G_MAX_STUN_SHOCK, Type.ELECTRIC, MoveCategory.PHYSICAL, 10, -1, 10, -1, 0, 8)
      .target(MoveTarget.ALL_NEAR_ENEMIES)
      .unimplemented(),
    new AttackMove(Moves.G_MAX_FINALE, Type.FAIRY, MoveCategory.PHYSICAL, 10, -1, 10, -1, 0, 8)
      .target(MoveTarget.ALL_NEAR_ENEMIES)
      .unimplemented(),
    new AttackMove(Moves.G_MAX_DEPLETION, Type.DRAGON, MoveCategory.PHYSICAL, 10, -1, 10, -1, 0, 8)
      .target(MoveTarget.ALL_NEAR_ENEMIES)
      .unimplemented(),
    new AttackMove(Moves.G_MAX_GRAVITAS, Type.PSYCHIC, MoveCategory.PHYSICAL, 10, -1, 10, -1, 0, 8)
      .target(MoveTarget.ALL_NEAR_ENEMIES)
      .unimplemented(),
    new AttackMove(Moves.G_MAX_VOLCALITH, Type.ROCK, MoveCategory.PHYSICAL, 10, -1, 10, -1, 0, 8)
      .target(MoveTarget.ALL_NEAR_ENEMIES)
      .unimplemented(),
    new AttackMove(Moves.G_MAX_SANDBLAST, Type.GROUND, MoveCategory.PHYSICAL, 10, -1, 10, -1, 0, 8)
      .target(MoveTarget.ALL_NEAR_ENEMIES)
      .unimplemented(),
    new AttackMove(Moves.G_MAX_SNOOZE, Type.DARK, MoveCategory.PHYSICAL, 10, -1, 10, -1, 0, 8)
      .target(MoveTarget.ALL_NEAR_ENEMIES)
      .unimplemented(),
    new AttackMove(Moves.G_MAX_TARTNESS, Type.GRASS, MoveCategory.PHYSICAL, 10, -1, 10, -1, 0, 8)
      .target(MoveTarget.ALL_NEAR_ENEMIES)
      .unimplemented(),
    new AttackMove(Moves.G_MAX_SWEETNESS, Type.GRASS, MoveCategory.PHYSICAL, 10, -1, 10, -1, 0, 8)
      .target(MoveTarget.ALL_NEAR_ENEMIES)
      .unimplemented(),
    new AttackMove(Moves.G_MAX_SMITE, Type.FAIRY, MoveCategory.PHYSICAL, 10, -1, 10, -1, 0, 8)
      .target(MoveTarget.ALL_NEAR_ENEMIES)
      .unimplemented(),
    new AttackMove(Moves.G_MAX_STEELSURGE, Type.STEEL, MoveCategory.PHYSICAL, 10, -1, 10, -1, 0, 8)
      .target(MoveTarget.ALL_NEAR_ENEMIES)
      .unimplemented(),
    new AttackMove(Moves.G_MAX_MELTDOWN, Type.STEEL, MoveCategory.PHYSICAL, 10, -1, 10, -1, 0, 8)
      .target(MoveTarget.ALL_NEAR_ENEMIES)
      .unimplemented(),
    new AttackMove(Moves.G_MAX_FOAM_BURST, Type.WATER, MoveCategory.PHYSICAL, 10, -1, 10, -1, 0, 8)
      .target(MoveTarget.ALL_NEAR_ENEMIES)
      .unimplemented(),
    new AttackMove(Moves.G_MAX_CENTIFERNO, Type.FIRE, MoveCategory.PHYSICAL, 10, -1, 10, -1, 0, 8)
      .target(MoveTarget.ALL_NEAR_ENEMIES)
      .unimplemented(),
    new AttackMove(Moves.G_MAX_VINE_LASH, Type.GRASS, MoveCategory.PHYSICAL, 10, -1, 10, -1, 0, 8)
      .target(MoveTarget.ALL_NEAR_ENEMIES)
      .unimplemented(),
    new AttackMove(Moves.G_MAX_CANNONADE, Type.WATER, MoveCategory.PHYSICAL, 10, -1, 10, -1, 0, 8)
      .target(MoveTarget.ALL_NEAR_ENEMIES)
      .unimplemented(),
    new AttackMove(Moves.G_MAX_DRUM_SOLO, Type.GRASS, MoveCategory.PHYSICAL, 10, -1, 10, -1, 0, 8)
      .target(MoveTarget.ALL_NEAR_ENEMIES)
      .unimplemented(),
    new AttackMove(Moves.G_MAX_FIREBALL, Type.FIRE, MoveCategory.PHYSICAL, 10, -1, 10, -1, 0, 8)
      .target(MoveTarget.ALL_NEAR_ENEMIES)
      .unimplemented(),
    new AttackMove(Moves.G_MAX_HYDROSNIPE, Type.WATER, MoveCategory.PHYSICAL, 10, -1, 10, -1, 0, 8)
      .target(MoveTarget.ALL_NEAR_ENEMIES)
      .unimplemented(),
    new AttackMove(Moves.G_MAX_ONE_BLOW, Type.DARK, MoveCategory.PHYSICAL, 10, -1, 10, -1, 0, 8)
      .target(MoveTarget.ALL_NEAR_ENEMIES)
      .unimplemented(),
    new AttackMove(Moves.G_MAX_RAPID_FLOW, Type.WATER, MoveCategory.PHYSICAL, 10, -1, 10, -1, 0, 8)
      .target(MoveTarget.ALL_NEAR_ENEMIES)
      .unimplemented(),
    End Unused */
    new AttackMove(Moves.TERA_BLAST, Type.NORMAL, MoveCategory.SPECIAL, 80, 100, 10, -1, 0, 9)
      .attr(TeraBlastCategoryAttr)
      .unimplemented(),
    new SelfStatusMove(Moves.SILK_TRAP, Type.BUG, -1, 10, -1, 4, 9)
      .attr(ProtectAttr, BattlerTagType.SILK_TRAP),
    new AttackMove(Moves.AXE_KICK, Type.FIGHTING, MoveCategory.PHYSICAL, 120, 90, 10, 30, 0, 9)
      .attr(MissEffectAttr, crashDamageFunc)
      .attr(NoEffectAttr, crashDamageFunc)
      .attr(ConfuseAttr)
      .recklessMove(),
    new AttackMove(Moves.LAST_RESPECTS, Type.GHOST, MoveCategory.PHYSICAL, 50, 100, 10, -1, 0, 9)
      .attr(MovePowerMultiplierAttr, (user, target, move) => {
        return user.scene.getParty().reduce((acc, pokemonInParty) => acc + (pokemonInParty.status?.effect === StatusEffect.FAINT ? 1 : 0),
          1,);
      })
      .makesContact(false),
    new AttackMove(Moves.LUMINA_CRASH, Type.PSYCHIC, MoveCategory.SPECIAL, 80, 100, 10, 100, 0, 9)
      .attr(StatChangeAttr, BattleStat.SPDEF, -2),
    new AttackMove(Moves.ORDER_UP, Type.DRAGON, MoveCategory.PHYSICAL, 80, 100, 10, -1, 0, 9)
      .makesContact(false)
      .partial(),
    new AttackMove(Moves.JET_PUNCH, Type.WATER, MoveCategory.PHYSICAL, 60, 100, 15, -1, 1, 9)
      .punchingMove(),
    new StatusMove(Moves.SPICY_EXTRACT, Type.GRASS, -1, 15, 100, 0, 9)
      .attr(StatChangeAttr, BattleStat.ATK, 2)
      .attr(StatChangeAttr, BattleStat.DEF, -2),
    new AttackMove(Moves.SPIN_OUT, Type.STEEL, MoveCategory.PHYSICAL, 100, 100, 5, 100, 0, 9)
      .attr(StatChangeAttr, BattleStat.SPD, -2, true),
    new AttackMove(Moves.POPULATION_BOMB, Type.NORMAL, MoveCategory.PHYSICAL, 20, 90, 10, -1, 0, 9)
      .attr(MultiHitAttr, MultiHitType._1_TO_10)
      .slicingMove()
      .partial(),
    new AttackMove(Moves.ICE_SPINNER, Type.ICE, MoveCategory.PHYSICAL, 80, 100, 15, -1, 0, 9)
      .attr(ClearTerrainAttr),
    new AttackMove(Moves.GLAIVE_RUSH, Type.DRAGON, MoveCategory.PHYSICAL, 120, 100, 5, -1, 0, 9)
      .partial(),
    new StatusMove(Moves.REVIVAL_BLESSING, Type.NORMAL, -1, 1, -1, 0, 9)
      .triageMove()
      .attr(RevivalBlessingAttr)
      .target(MoveTarget.USER),
    new AttackMove(Moves.SALT_CURE, Type.ROCK, MoveCategory.PHYSICAL, 40, 100, 15, -1, 0, 9)
      .attr(AddBattlerTagAttr, BattlerTagType.SALT_CURED)
      .makesContact(false),
    new AttackMove(Moves.TRIPLE_DIVE, Type.WATER, MoveCategory.PHYSICAL, 30, 95, 10, -1, 0, 9)
      .attr(MultiHitAttr, MultiHitType._3),
    new AttackMove(Moves.MORTAL_SPIN, Type.POISON, MoveCategory.PHYSICAL, 30, 100, 15, 100, 0, 9)
      .attr(LapseBattlerTagAttr, [
        BattlerTagType.BIND,
        BattlerTagType.WRAP,
        BattlerTagType.FIRE_SPIN,
        BattlerTagType.WHIRLPOOL,
        BattlerTagType.CLAMP,
        BattlerTagType.SAND_TOMB,
        BattlerTagType.MAGMA_STORM,
        BattlerTagType.SNAP_TRAP,
        BattlerTagType.THUNDER_CAGE,
        BattlerTagType.SEEDED,
        BattlerTagType.INFESTATION
      ], true)
      .attr(StatusEffectAttr, StatusEffect.POISON)
      .attr(RemoveArenaTrapAttr)
      .target(MoveTarget.ALL_NEAR_ENEMIES),
    new StatusMove(Moves.DOODLE, Type.NORMAL, 100, 10, -1, 0, 9)
      .attr(AbilityCopyAttr, true),
    new SelfStatusMove(Moves.FILLET_AWAY, Type.NORMAL, -1, 10, -1, 0, 9)
      .attr(CutHpStatBoostAttr, [ BattleStat.ATK, BattleStat.SPATK, BattleStat.SPD ], 2, 2),
    new AttackMove(Moves.KOWTOW_CLEAVE, Type.DARK, MoveCategory.PHYSICAL, 85, -1, 10, -1, 0, 9)
      .slicingMove(),
    new AttackMove(Moves.FLOWER_TRICK, Type.GRASS, MoveCategory.PHYSICAL, 70, -1, 10, 100, 0, 9)
      .attr(CritOnlyAttr)
      .makesContact(false),
    new AttackMove(Moves.TORCH_SONG, Type.FIRE, MoveCategory.SPECIAL, 80, 100, 10, 100, 0, 9)
      .attr(StatChangeAttr, BattleStat.SPATK, 1, true)
      .soundBased(),
    new AttackMove(Moves.AQUA_STEP, Type.WATER, MoveCategory.PHYSICAL, 80, 100, 10, 100, 0, 9)
      .attr(StatChangeAttr, BattleStat.SPD, 1, true)
      .danceMove(),
    new AttackMove(Moves.RAGING_BULL, Type.NORMAL, MoveCategory.PHYSICAL, 90, 100, 10, -1, 0, 9)
      .attr(RagingBullTypeAttr)
      .attr(RemoveScreensAttr),
    new AttackMove(Moves.MAKE_IT_RAIN, Type.STEEL, MoveCategory.SPECIAL, 120, 100, 5, -1, 0, 9)
      .attr(MoneyAttr)
      .attr(StatChangeAttr, BattleStat.SPATK, -1, true, null, true, true)
      .target(MoveTarget.ALL_NEAR_ENEMIES),
    new AttackMove(Moves.PSYBLADE, Type.PSYCHIC, MoveCategory.PHYSICAL, 80, 100, 15, -1, 0, 9)
      .attr(MovePowerMultiplierAttr, (user, target, move) => user.scene.arena.getTerrainType() === TerrainType.ELECTRIC && user.isGrounded() ? 1.5 : 1)
      .slicingMove(),
    new AttackMove(Moves.HYDRO_STEAM, Type.WATER, MoveCategory.SPECIAL, 80, 100, 15, -1, 0, 9)
      .attr(IgnoreWeatherTypeDebuffAttr, WeatherType.SUNNY)
      .attr(MovePowerMultiplierAttr, (user, target, move) => [WeatherType.SUNNY, WeatherType.HARSH_SUN].includes(user.scene.arena.weather?.weatherType) && !user.scene.arena.weather?.isEffectSuppressed(user.scene) ? 1.5 : 1),
    new AttackMove(Moves.RUINATION, Type.DARK, MoveCategory.SPECIAL, -1, 90, 10, -1, 0, 9)
      .attr(TargetHalfHpDamageAttr),
    new AttackMove(Moves.COLLISION_COURSE, Type.FIGHTING, MoveCategory.PHYSICAL, 100, 100, 5, -1, 0, 9)
      .attr(MovePowerMultiplierAttr, (user, target, move) => target.getAttackTypeEffectiveness(move.type, user) >= 2 ? 5461/4096 : 1),
    new AttackMove(Moves.ELECTRO_DRIFT, Type.ELECTRIC, MoveCategory.SPECIAL, 100, 100, 5, -1, 0, 9)
      .attr(MovePowerMultiplierAttr, (user, target, move) => target.getAttackTypeEffectiveness(move.type, user) >= 2 ? 5461/4096 : 1)
      .makesContact(),
    new SelfStatusMove(Moves.SHED_TAIL, Type.NORMAL, -1, 10, -1, 0, 9)
      .unimplemented(),
    new StatusMove(Moves.CHILLY_RECEPTION, Type.ICE, -1, 10, -1, 0, 9)
      .attr(WeatherChangeAttr, WeatherType.SNOW)
      .attr(ForceSwitchOutAttr, true, false)
      .target(MoveTarget.BOTH_SIDES),
    new SelfStatusMove(Moves.TIDY_UP, Type.NORMAL, -1, 10, 100, 0, 9)
      .attr(StatChangeAttr, [ BattleStat.ATK, BattleStat.SPD ], 1, true, null, true, true)
      .attr(RemoveArenaTrapAttr)
      .target(MoveTarget.BOTH_SIDES),
    new StatusMove(Moves.SNOWSCAPE, Type.ICE, -1, 10, -1, 0, 9)
      .attr(WeatherChangeAttr, WeatherType.SNOW)
      .target(MoveTarget.BOTH_SIDES),
    new AttackMove(Moves.POUNCE, Type.BUG, MoveCategory.PHYSICAL, 50, 100, 20, 100, 0, 9)
      .attr(StatChangeAttr, BattleStat.SPD, -1),
    new AttackMove(Moves.TRAILBLAZE, Type.GRASS, MoveCategory.PHYSICAL, 50, 100, 20, 100, 0, 9)
      .attr(StatChangeAttr, BattleStat.SPD, 1, true),
    new AttackMove(Moves.CHILLING_WATER, Type.WATER, MoveCategory.SPECIAL, 50, 100, 20, -1, 0, 9)
      .attr(StatChangeAttr, BattleStat.ATK, -1),
    new AttackMove(Moves.HYPER_DRILL, Type.NORMAL, MoveCategory.PHYSICAL, 100, 100, 5, -1, 0, 9)
      .ignoresProtect(),
    new AttackMove(Moves.TWIN_BEAM, Type.PSYCHIC, MoveCategory.SPECIAL, 40, 100, 10, -1, 0, 9)
      .attr(MultiHitAttr, MultiHitType._2),
    new AttackMove(Moves.RAGE_FIST, Type.GHOST, MoveCategory.PHYSICAL, 50, 100, 10, -1, 0, 9)
      .attr(HitCountPowerAttr)
      .punchingMove(),
    new AttackMove(Moves.ARMOR_CANNON, Type.FIRE, MoveCategory.SPECIAL, 120, 100, 5, -1, 0, 9)
      .attr(StatChangeAttr, [ BattleStat.DEF, BattleStat.SPDEF ], -1, true),
    new AttackMove(Moves.BITTER_BLADE, Type.FIRE, MoveCategory.PHYSICAL, 90, 100, 10, -1, 0, 9)
      .attr(HitHealAttr)
      .slicingMove()
      .triageMove(),
    new AttackMove(Moves.DOUBLE_SHOCK, Type.ELECTRIC, MoveCategory.PHYSICAL, 120, 100, 5, -1, 0, 9)
      .condition((user) => {
        const userTypes = user.getTypes(true);
        return userTypes.includes(Type.ELECTRIC);
      })
      .attr(RemoveTypeAttr, Type.ELECTRIC, (user) => {
        user.scene.queueMessage(getPokemonMessage(user, " used up all its electricity!"));
      }),
    new AttackMove(Moves.GIGATON_HAMMER, Type.STEEL, MoveCategory.PHYSICAL, 160, 100, 5, -1, 0, 9)
      .makesContact(false)
      .condition((user, target, move) => {
        const turnMove = user.getLastXMoves(1);
        return !turnMove.length || turnMove[0].move !== move.id || turnMove[0].result !== MoveResult.SUCCESS;
      }), // TODO Add Instruct/Encore interaction
    new AttackMove(Moves.COMEUPPANCE, Type.DARK, MoveCategory.PHYSICAL, -1, 100, 10, -1, 0, 9)
      .attr(CounterDamageAttr, (move: Move) => (move.category === MoveCategory.PHYSICAL || move.category === MoveCategory.SPECIAL), 1.5)
      .target(MoveTarget.ATTACKER),
    new AttackMove(Moves.AQUA_CUTTER, Type.WATER, MoveCategory.PHYSICAL, 70, 100, 20, -1, 0, 9)
      .attr(HighCritAttr)
      .slicingMove()
      .makesContact(false),
    new AttackMove(Moves.BLAZING_TORQUE, Type.FIRE, MoveCategory.PHYSICAL, 80, 100, 10, 30, 0, 9)
      .attr(StatusEffectAttr, StatusEffect.BURN)
      .makesContact(false),
    new AttackMove(Moves.WICKED_TORQUE, Type.DARK, MoveCategory.PHYSICAL, 80, 100, 10, 10, 0, 9)
      .attr(StatusEffectAttr, StatusEffect.SLEEP)
      .makesContact(false),
    new AttackMove(Moves.NOXIOUS_TORQUE, Type.POISON, MoveCategory.PHYSICAL, 100, 100, 10, 30, 0, 9)
      .attr(StatusEffectAttr, StatusEffect.POISON)
      .makesContact(false),
    new AttackMove(Moves.COMBAT_TORQUE, Type.FIGHTING, MoveCategory.PHYSICAL, 100, 100, 10, 30, 0, 9)
      .attr(StatusEffectAttr, StatusEffect.PARALYSIS)
      .makesContact(false),
    new AttackMove(Moves.MAGICAL_TORQUE, Type.FAIRY, MoveCategory.PHYSICAL, 100, 100, 10, 30, 0, 9)
      .attr(ConfuseAttr)
      .makesContact(false),
    new AttackMove(Moves.BLOOD_MOON, Type.NORMAL, MoveCategory.SPECIAL, 140, 100, 5, -1, 0, 9)
      .condition((user, target, move) => {
        const turnMove = user.getLastXMoves(1);
        return !turnMove.length || turnMove[0].move !== move.id || turnMove[0].result !== MoveResult.SUCCESS;
      }), // TODO Add Instruct/Encore interaction
    new AttackMove(Moves.MATCHA_GOTCHA, Type.GRASS, MoveCategory.SPECIAL, 80, 90, 15, 20, 0, 9)
      .attr(HitHealAttr)
      .attr(HealStatusEffectAttr, true, StatusEffect.FREEZE)
      .attr(StatusEffectAttr, StatusEffect.BURN)
      .target(MoveTarget.ALL_NEAR_ENEMIES)
      .triageMove()
      .partial(),
    new AttackMove(Moves.SYRUP_BOMB, Type.GRASS, MoveCategory.SPECIAL, 60, 85, 10, -1, 0, 9)
      .attr(StatChangeAttr, BattleStat.SPD, -1) //Temporary
      .ballBombMove()
      .partial(),
    new AttackMove(Moves.IVY_CUDGEL, Type.GRASS, MoveCategory.PHYSICAL, 100, 100, 10, -1, 0, 9)
      .attr(IvyCudgelTypeAttr)
      .attr(HighCritAttr)
      .makesContact(false),
    new AttackMove(Moves.ELECTRO_SHOT, Type.ELECTRIC, MoveCategory.SPECIAL, 130, 100, 10, 100, 0, 9)
      .attr(ElectroShotChargeAttr)
      .ignoresVirtual(),
    new AttackMove(Moves.TERA_STARSTORM, Type.NORMAL, MoveCategory.SPECIAL, 120, 100, 5, -1, 0, 9)
      .attr(TeraBlastCategoryAttr)
      .partial(),
    new AttackMove(Moves.FICKLE_BEAM, Type.DRAGON, MoveCategory.SPECIAL, 80, 100, 5, 30, 0, 9)
      .attr(PreMoveMessageAttr, doublePowerChanceMessageFunc)
      .attr(DoublePowerChanceAttr),
    new SelfStatusMove(Moves.BURNING_BULWARK, Type.FIRE, -1, 10, 100, 4, 9)
      .attr(ProtectAttr, BattlerTagType.BURNING_BULWARK),
    new AttackMove(Moves.THUNDERCLAP, Type.ELECTRIC, MoveCategory.SPECIAL, 70, 100, 5, -1, 1, 9)
      .condition((user, target, move) => user.scene.currentBattle.turnCommands[target.getBattlerIndex()].command === Command.FIGHT && !target.turnData.acted && allMoves[user.scene.currentBattle.turnCommands[target.getBattlerIndex()].move.move].category !== MoveCategory.STATUS),
    new AttackMove(Moves.MIGHTY_CLEAVE, Type.ROCK, MoveCategory.PHYSICAL, 95, 100, 5, -1, 0, 9)
      .slicingMove()
      .ignoresProtect(),
    new AttackMove(Moves.TACHYON_CUTTER, Type.STEEL, MoveCategory.SPECIAL, 50, -1, 10, -1, 0, 9)
      .attr(MultiHitAttr, MultiHitType._2)
      .slicingMove(),
    new AttackMove(Moves.HARD_PRESS, Type.STEEL, MoveCategory.PHYSICAL, 100, 100, 5, -1, 0, 9)
      .attr(OpponentHighHpPowerAttr),
    new StatusMove(Moves.DRAGON_CHEER, Type.DRAGON, -1, 15, 100, 0, 9)
      .attr(AddBattlerTagAttr, BattlerTagType.CRIT_BOOST, false, true)
      .target(MoveTarget.NEAR_ALLY)
      .partial(),
    new AttackMove(Moves.ALLURING_VOICE, Type.FAIRY, MoveCategory.SPECIAL, 80, 100, 10, -1, 0, 9)
      .soundBased()
      .partial(),
    new AttackMove(Moves.TEMPER_FLARE, Type.FIRE, MoveCategory.PHYSICAL, 75, 100, 10, -1, 0, 9)
      .attr(MovePowerMultiplierAttr, (user, target, move) => user.getLastXMoves(2)[1]?.result === MoveResult.MISS || user.getLastXMoves(2)[1]?.result === MoveResult.FAIL ? 2 : 1),
    new AttackMove(Moves.SUPERCELL_SLAM, Type.ELECTRIC, MoveCategory.PHYSICAL, 100, 95, 15, -1, 0, 9)
      .attr(MissEffectAttr, crashDamageFunc)
      .attr(NoEffectAttr, crashDamageFunc)
      .recklessMove(),
    new AttackMove(Moves.PSYCHIC_NOISE, Type.PSYCHIC, MoveCategory.SPECIAL, 75, 100, 10, -1, 0, 9)
      .soundBased()
      .partial(),
    new AttackMove(Moves.UPPER_HAND, Type.FIGHTING, MoveCategory.PHYSICAL, 65, 100, 15, 100, 3, 9)
      .attr(FlinchAttr)
      .condition((user, target, move) => user.scene.currentBattle.turnCommands[target.getBattlerIndex()].command === Command.FIGHT && !target.turnData.acted && allMoves[user.scene.currentBattle.turnCommands[target.getBattlerIndex()].move.move].category !== MoveCategory.STATUS && allMoves[user.scene.currentBattle.turnCommands[target.getBattlerIndex()].move.move].priority > 0 )
      //TODO: Should also apply when target move priority increased by ability ex. gale wings
      .partial(),
    new AttackMove(Moves.MALIGNANT_CHAIN, Type.POISON, MoveCategory.SPECIAL, 100, 100, 5, 50, 0, 9)
      .attr(StatusEffectAttr, StatusEffect.TOXIC)
  );
}<|MERGE_RESOLUTION|>--- conflicted
+++ resolved
@@ -3662,7 +3662,6 @@
 }
 
 /**
-<<<<<<< HEAD
  * Drops the target's immunity to types it is immune to
  * and resets its evasiveness ie. Odor Sleuth, Miracle Eye,
  * Foresight.
@@ -3699,9 +3698,6 @@
 
 /** 
  * Attribute used when a move hits a {@linkcode BattlerTagType} for double damage 
-=======
- * Attribute used when a move hits a {@linkcode BattlerTagType} for double damage
->>>>>>> 62288576
  * @extends MoveAttr
 */
 export class HitsTagAttr extends MoveAttr {
