import { Moves } from "./enums/moves";
import { ChargeAnim, MoveChargeAnim, initMoveAnim, loadMoveAnimAssets } from "./battle-anims";
import { BattleEndPhase, MovePhase, NewBattlePhase, PokemonHealPhase, StatChangePhase, SwitchSummonPhase } from "../phases";
import { BattleStat, getBattleStatName } from "./battle-stat";
import { EncoreTag } from "./battler-tags";
import { BattlerTagType } from "./enums/battler-tag-type";
import { getPokemonMessage } from "../messages";
import Pokemon, { AttackMoveResult, EnemyPokemon, HitResult, MoveResult, PlayerPokemon, PokemonMove, TurnMove } from "../field/pokemon";
import { StatusEffect, getStatusEffectHealText } from "./status-effect";
import { Type } from "./type";
import * as Utils from "../utils";
import { WeatherType } from "./weather";
import { ArenaTagSide, ArenaTrapTag } from "./arena-tag";
import { ArenaTagType } from "./enums/arena-tag-type";
import { UnswappableAbilityAbAttr, UncopiableAbilityAbAttr, UnsuppressableAbilityAbAttr, NoTransformAbilityAbAttr, BlockRecoilDamageAttr, BlockOneHitKOAbAttr, IgnoreContactAbAttr, MaxMultiHitAbAttr, applyAbAttrs, BlockNonDirectDamageAbAttr, applyPreSwitchOutAbAttrs, PreSwitchOutAbAttr, applyPostDefendAbAttrs, PostDefendContactApplyStatusEffectAbAttr, MoveAbilityBypassAbAttr, ReverseDrainAbAttr, FieldPreventExplosiveMovesAbAttr } from "./ability";
import { Abilities } from "./enums/abilities";
import { allAbilities } from './ability';
import { PokemonHeldItemModifier } from "../modifier/modifier";
import { BattlerIndex } from "../battle";
import { Stat } from "./pokemon-stat";
import { TerrainType } from "./terrain";
import { SpeciesFormChangeActiveTrigger } from "./pokemon-forms";
import { Species } from "./enums/species";
import { ModifierPoolType } from "#app/modifier/modifier-type";
import { Command } from "../ui/command-ui-handler";
import { Biome } from "./enums/biome";
import i18next, { Localizable } from '../plugins/i18n';

export enum MoveCategory {
  PHYSICAL,
  SPECIAL,
  STATUS
}

export enum MoveTarget {
  USER,
  OTHER,
  ALL_OTHERS,
  NEAR_OTHER,
  ALL_NEAR_OTHERS,
  NEAR_ENEMY,
  ALL_NEAR_ENEMIES,
  RANDOM_NEAR_ENEMY,
  ALL_ENEMIES,
  ATTACKER,
  NEAR_ALLY,
  ALLY,
  USER_OR_NEAR_ALLY,
  USER_AND_ALLIES,
  ALL,
  USER_SIDE,
  ENEMY_SIDE,
  BOTH_SIDES
}

export enum MoveFlags {
  MAKES_CONTACT = 1,
  IGNORE_PROTECT = 2,
  IGNORE_VIRTUAL = 4,
  SOUND_BASED = 8,
  HIDE_USER = 16,
  HIDE_TARGET = 32,
  BITING_MOVE = 64,
  PULSE_MOVE = 128,
  PUNCHING_MOVE = 256,
  SLICING_MOVE = 512,
  BALLBOMB_MOVE = 1024,
  POWDER_MOVE = 2048,
  DANCE_MOVE = 4096,
  WIND_MOVE = 8192,
  TRIAGE_MOVE = 16384,
  IGNORE_ABILITIES = 32768
}

type MoveConditionFunc = (user: Pokemon, target: Pokemon, move: Move) => boolean;
type UserMoveConditionFunc = (user: Pokemon, move: Move) => boolean;

export default class Move implements Localizable {
  public id: Moves;
  public name: string;
  public type: Type;
  public category: MoveCategory;
  public moveTarget: MoveTarget;
  public power: integer;
  public accuracy: integer;
  public pp: integer;
  public effect: string;
  public chance: integer;
  public priority: integer;
  public generation: integer;
  public attrs: MoveAttr[];
  private conditions: MoveCondition[];
  private flags: integer;
  private nameAppend: string;

  constructor(id: Moves, type: Type, category: MoveCategory, defaultMoveTarget: MoveTarget, power: integer, accuracy: integer, pp: integer, chance: integer, priority: integer, generation: integer) {
    this.id = id;

    this.nameAppend = '';
    this.type = type;
    this.category = category;
    this.moveTarget = defaultMoveTarget;
    this.power = power;
    this.accuracy = accuracy;
    this.pp = pp;
    this.chance = chance;
    this.priority = priority;
    this.generation = generation;

    this.attrs = [];
    this.conditions = [];

    this.flags = 0;
    if (defaultMoveTarget === MoveTarget.USER)
      this.setFlag(MoveFlags.IGNORE_PROTECT, true);
    if (category === MoveCategory.PHYSICAL)
      this.setFlag(MoveFlags.MAKES_CONTACT, true);

    this.localize();
  }

  localize(): void {
    const i18nKey = Moves[this.id].split('_').filter(f => f).map((f, i) => i ? `${f[0]}${f.slice(1).toLowerCase()}` : f.toLowerCase()).join('') as unknown as string;

    this.name = this.id ? `${i18next.t(`move:${i18nKey}.name`).toString()}${this.nameAppend}` : '';
    this.effect = this.id ? `${i18next.t(`move:${i18nKey}.effect`).toString()}${this.nameAppend}` : '';
  }

  getAttrs(attrType: { new(...args: any[]): MoveAttr }): MoveAttr[] {
    return this.attrs.filter(a => a instanceof attrType);
  }

  findAttr(attrPredicate: (attr: MoveAttr) => boolean): MoveAttr {
    return this.attrs.find(attrPredicate);
  }

  attr<T extends new (...args: any[]) => MoveAttr>(AttrType: T, ...args: ConstructorParameters<T>): this {
    const attr = new AttrType(...args);
    this.attrs.push(attr);
    let attrCondition = attr.getCondition();
    if (attrCondition) {
      if (typeof attrCondition === 'function')
        attrCondition = new MoveCondition(attrCondition);
      this.conditions.push(attrCondition);
    }

    return this;
  }

  addAttr(attr: MoveAttr): this {
    this.attrs.push(attr);
    let attrCondition = attr.getCondition();
    if (attrCondition) {
      if (typeof attrCondition === 'function')
        attrCondition = new MoveCondition(attrCondition);
      this.conditions.push(attrCondition);
    }

    return this;
  }

  target(moveTarget: MoveTarget): this {
    this.moveTarget = moveTarget;
    return this;
  }

  hasFlag(flag: MoveFlags): boolean {
    return !!(this.flags & flag);
  }

  isMultiTarget(): boolean {
    switch (this.moveTarget) {
      case MoveTarget.ALL_OTHERS:
      case MoveTarget.ALL_NEAR_OTHERS:
      case MoveTarget.ALL_NEAR_ENEMIES:
      case MoveTarget.ALL_ENEMIES:
      case MoveTarget.USER_AND_ALLIES:
      case MoveTarget.ALL:
      case MoveTarget.USER_SIDE:
      case MoveTarget.ENEMY_SIDE:
      case MoveTarget.BOTH_SIDES:
        return true;
    }
    return false;
  }

  isTypeImmune(type: Type): boolean {
    switch (type) {
      case Type.GRASS:
        if (this.hasFlag(MoveFlags.POWDER_MOVE))
          return true;
        break;
    }
    return false;
  }

  condition(condition: MoveCondition | MoveConditionFunc): this {
    if (typeof condition === 'function')
      condition = new MoveCondition(condition as MoveConditionFunc);
    this.conditions.push(condition);

    return this;
  }
  
  partial(): this {
    this.nameAppend += ' (P)';
    return this;
  }

  unimplemented(): this {
    this.nameAppend += ' (N)';
    return this;
  }

  private setFlag(flag: MoveFlags, on: boolean): void {
    if (on)
      this.flags |= flag;
    else
      this.flags ^= flag;
  }

  makesContact(makesContact?: boolean): this {
    this.setFlag(MoveFlags.MAKES_CONTACT, makesContact);
    return this;
  }

  ignoresProtect(ignoresProtect?: boolean): this {
    this.setFlag(MoveFlags.IGNORE_PROTECT, ignoresProtect);
    return this;
  }

  ignoresVirtual(ignoresVirtual?: boolean): this {
    this.setFlag(MoveFlags.IGNORE_VIRTUAL, ignoresVirtual);
    return this;
  }

  soundBased(soundBased?: boolean): this {
    this.setFlag(MoveFlags.SOUND_BASED, soundBased);
    return this;
  }

  hidesUser(hidesUser?: boolean): this {
    this.setFlag(MoveFlags.HIDE_USER, hidesUser);
    return this;
  }

  hidesTarget(hidesTarget?: boolean): this {
    this.setFlag(MoveFlags.HIDE_TARGET, hidesTarget);
    return this;
  }

  bitingMove(bitingMove?: boolean): this {
    this.setFlag(MoveFlags.BITING_MOVE, bitingMove);
    return this;
  }

  pulseMove(pulseMove?: boolean): this {
    this.setFlag(MoveFlags.PULSE_MOVE, pulseMove);
    return this;
  }

  punchingMove(punchingMove?: boolean): this {
    this.setFlag(MoveFlags.PUNCHING_MOVE, punchingMove);
    return this;
  }

  slicingMove(slicingMove?: boolean): this {
    this.setFlag(MoveFlags.SLICING_MOVE, slicingMove);
    return this;
  }

  ballBombMove(ballBombMove?: boolean): this {
    this.setFlag(MoveFlags.BALLBOMB_MOVE, ballBombMove);
    return this;
  }

  powderMove(powderMove?: boolean): this {
    this.setFlag(MoveFlags.POWDER_MOVE, powderMove);
    return this;
  }

  danceMove(danceMove?: boolean): this {
    this.setFlag(MoveFlags.DANCE_MOVE, danceMove);
    return this;
  }

  windMove(windMove?: boolean): this {
    this.setFlag(MoveFlags.WIND_MOVE, windMove);
    return this;
  }

  triageMove(triageMove?: boolean): this {
    this.setFlag(MoveFlags.TRIAGE_MOVE, triageMove);
    return this;
  }

  ignoresAbilities(ignoresAbilities?: boolean): this {
    this.setFlag(MoveFlags.IGNORE_ABILITIES, ignoresAbilities);
    return this;
  }

  checkFlag(flag: MoveFlags, user: Pokemon, target: Pokemon): boolean {
    switch (flag) {
      case MoveFlags.MAKES_CONTACT:
        if (user.hasAbilityWithAttr(IgnoreContactAbAttr))
          return false;
        break;
      case MoveFlags.IGNORE_ABILITIES:
        if (user.hasAbilityWithAttr(MoveAbilityBypassAbAttr)) {
          const abilityEffectsIgnored = new Utils.BooleanHolder(false);
          applyAbAttrs(MoveAbilityBypassAbAttr, user, abilityEffectsIgnored, this);
          if (abilityEffectsIgnored.value)
            return true;
        }
    }

    return !!(this.flags & flag);
  }

  applyConditions(user: Pokemon, target: Pokemon, move: Move): boolean {
    for (let condition of this.conditions) {
      if (!condition.apply(user, target, move))
        return false;
    }

    return true;
  }

  getUserBenefitScore(user: Pokemon, target: Pokemon, move: Move): integer {
    let score = 0;

    for (let attr of this.attrs)
      score += attr.getUserBenefitScore(user, target, move);

    for (let condition of this.conditions)
      score += condition.getUserBenefitScore(user, target, move);

    return score;
  }

  getTargetBenefitScore(user: Pokemon, target: Pokemon, move: Move): integer {
    let score = 0;

    for (let attr of this.attrs)
      score += attr.getTargetBenefitScore(user, !attr.selfTarget ? target : user, move) * (target !== user && attr.selfTarget ? -1 : 1);

    return score;
  }
}

export class AttackMove extends Move {
  constructor(id: Moves, type: Type, category: MoveCategory, power: integer, accuracy: integer, pp: integer, chance: integer, priority: integer, generation: integer) {
    super(id, type, category, MoveTarget.NEAR_OTHER, power, accuracy, pp, chance, priority, generation);
  }

  getTargetBenefitScore(user: Pokemon, target: Pokemon, move: Move): integer {
    let ret = super.getTargetBenefitScore(user, target, move);

    let attackScore = 0;

    const effectiveness = target.getAttackTypeEffectiveness(this.type);
    attackScore = Math.pow(effectiveness - 1, 2) * effectiveness < 1 ? -2 : 2;
    if (attackScore) {
      if (this.category === MoveCategory.PHYSICAL) {
        const atk = new Utils.IntegerHolder(user.getBattleStat(Stat.ATK, target));
        applyMoveAttrs(VariableAtkAttr, user, target, move, atk);
        if (atk.value > user.getBattleStat(Stat.SPATK, target)) {
          const statRatio = user.getBattleStat(Stat.SPATK, target) / atk.value;
          if (statRatio <= 0.75)
            attackScore *= 2;
          else if (statRatio <= 0.875)
            attackScore *= 1.5;
        }
      } else {
        const spAtk = new Utils.IntegerHolder(user.getBattleStat(Stat.SPATK, target));
        applyMoveAttrs(VariableAtkAttr, user, target, move, spAtk);
        if (spAtk.value > user.getBattleStat(Stat.ATK, target)) {
          const statRatio = user.getBattleStat(Stat.ATK, target) / spAtk.value;
          if (statRatio <= 0.75)
            attackScore *= 2;
          else if (statRatio <= 0.875)
            attackScore *= 1.5;
        }
      }

      const power = new Utils.NumberHolder(this.power);
      applyMoveAttrs(VariablePowerAttr, user, target, move, power);

      attackScore += Math.floor(power.value / 5);
    }

    ret -= attackScore;

    return ret;
  }
}

export class StatusMove extends Move {
  constructor(id: Moves, type: Type, accuracy: integer, pp: integer, chance: integer, priority: integer, generation: integer) {
    super(id, type, MoveCategory.STATUS, MoveTarget.NEAR_OTHER, -1, accuracy, pp, chance, priority, generation);
  }
}

export class SelfStatusMove extends Move {
  constructor(id: Moves, type: Type, accuracy: integer, pp: integer, chance: integer, priority: integer, generation: integer) {
    super(id, type, MoveCategory.STATUS, MoveTarget.USER, -1, accuracy, pp, chance, priority, generation);
  }
}

export abstract class MoveAttr {
  public selfTarget: boolean;

  constructor(selfTarget: boolean = false) {
    this.selfTarget = selfTarget;
  }

  apply(user: Pokemon, target: Pokemon, move: Move, args: any[]): boolean | Promise<boolean> {
    return true;
  }

  getCondition(): MoveCondition | MoveConditionFunc {
    return null;
  }

  getUserBenefitScore(user: Pokemon, target: Pokemon, move: Move): integer {
    return 0;
  }

  getTargetBenefitScore(user: Pokemon, target: Pokemon, move: Move): integer {
    return 0;
  }
}

export enum MoveEffectTrigger {
  PRE_APPLY,
  POST_APPLY,
  HIT
}

export class MoveEffectAttr extends MoveAttr {
  public trigger: MoveEffectTrigger;
  public firstHitOnly: boolean;

  constructor(selfTarget?: boolean, trigger?: MoveEffectTrigger, firstHitOnly: boolean = false) {
    super(selfTarget);
    this.trigger = trigger !== undefined ? trigger : MoveEffectTrigger.POST_APPLY;
    this.firstHitOnly = firstHitOnly;
  }

  canApply(user: Pokemon, target: Pokemon, move: Move, args: any[]) {
    return !!(this.selfTarget ? user.hp && !user.getTag(BattlerTagType.FRENZY) : target.hp)
      && (this.selfTarget || !target.getTag(BattlerTagType.PROTECTED) || move.hasFlag(MoveFlags.IGNORE_PROTECT));
  }

  apply(user: Pokemon, target: Pokemon, move: Move, args: any[]): boolean | Promise<boolean> {
    return this.canApply(user, target, move, args); 
  }
}

export class PreMoveMessageAttr extends MoveAttr {
  private message: string | ((user: Pokemon, target: Pokemon, move: Move) => string);

  constructor(message: string | ((user: Pokemon, target: Pokemon, move: Move) => string)) {
    super();
    this.message = message;
  }

  apply(user: Pokemon, target: Pokemon, move: Move, args: any[]): boolean {
    const message = typeof this.message === 'string'
      ? this.message as string
      : this.message(user, target, move);
    if (message) {
      user.scene.queueMessage(message, 500);
      return true;
    }
    return false;
  }
}

export class StatusMoveTypeImmunityAttr extends MoveAttr {
  public immuneType: Type;

  constructor(immuneType: Type) {
    super(false);

    this.immuneType = immuneType;
  }
}

export class IgnoreOpponentStatChangesAttr extends MoveAttr {
  apply(user: Pokemon, target: Pokemon, move: Move, args: any[]): boolean {
    (args[0] as Utils.IntegerHolder).value = 0;

    return true;
  }
}

export class HighCritAttr extends MoveAttr {
  apply(user: Pokemon, target: Pokemon, move: Move, args: any[]): boolean {
    (args[0] as Utils.IntegerHolder).value++;

    return true;
  }

  getUserBenefitScore(user: Pokemon, target: Pokemon, move: Move): integer {
    return 3;
  }
}

export class CritOnlyAttr extends MoveAttr {
  apply(user: Pokemon, target: Pokemon, move: Move, args: any[]): boolean {
    (args[0] as Utils.BooleanHolder).value = true;

    return true;
  }

  getUserBenefitScore(user: Pokemon, target: Pokemon, move: Move): integer {
    return 5;
  }
}

export class FixedDamageAttr extends MoveAttr {
  private damage: integer;

  constructor(damage: integer) {
    super();

    this.damage = damage;
  }

  apply(user: Pokemon, target: Pokemon, move: Move, args: any[]): boolean {
    (args[0] as Utils.IntegerHolder).value = this.getDamage(user, target, move);

    return true;
  }

  getDamage(user: Pokemon, target: Pokemon, move: Move): integer {
    return this.damage;
  }
}

export class UserHpDamageAttr extends FixedDamageAttr {
  constructor() {
    super(0);
  }

  apply(user: Pokemon, target: Pokemon, move: Move, args: any[]): boolean {
    (args[0] as Utils.IntegerHolder).value = user.hp;

    return true;
  }
}

export class TargetHalfHpDamageAttr extends FixedDamageAttr {
  constructor() {
    super(0);
  }

  apply(user: Pokemon, target: Pokemon, move: Move, args: any[]): boolean {
    (args[0] as Utils.IntegerHolder).value = Math.max(Math.floor(target.hp / 2), 1);

    return true;
  }

  getTargetBenefitScore(user: Pokemon, target: Pokemon, move: Move): number {
    return target.getHpRatio() > 0.5 ? Math.floor(((target.getHpRatio() - 0.5) * -24) + 4) : -20;
  }
}

export class MatchHpAttr extends FixedDamageAttr {
  constructor() {
    super(0);
  }

  apply(user: Pokemon, target: Pokemon, move: Move, args: any[]): boolean { 
    (args[0] as Utils.IntegerHolder).value = target.hp - user.hp;

    return true;
  } 
  
  getCondition(): MoveConditionFunc {
    return (user, target, move) => user.hp <= target.hp;
  }
  
  // TODO
  /*getUserBenefitScore(user: Pokemon, target: Pokemon, move: Move): integer {
    return 0;
  }*/
}

type MoveFilter = (move: Move) => boolean;

export class CounterDamageAttr extends FixedDamageAttr {
  private moveFilter: MoveFilter;
  private multiplier: number;

  constructor(moveFilter: MoveFilter, multiplier: integer) {
    super(0);

    this.moveFilter = moveFilter;
    this.multiplier = multiplier;
  }

  apply(user: Pokemon, target: Pokemon, move: Move, args: any[]): boolean {
    const damage = user.turnData.attacksReceived.filter(ar => this.moveFilter(allMoves[ar.move])).reduce((total: integer, ar: AttackMoveResult) => total + ar.damage, 0);
    (args[0] as Utils.IntegerHolder).value = Math.floor(Math.max(damage * this.multiplier, 1));

    return true;
  }

  getCondition(): MoveConditionFunc {
    return (user, target, move) => !!user.turnData.attacksReceived.filter(ar => this.moveFilter(allMoves[ar.move])).length;
  }
}

export class LevelDamageAttr extends FixedDamageAttr {
  constructor() {
    super(0);
  }

  getDamage(user: Pokemon, target: Pokemon, move: Move): number {
    return user.level;
  }
}

export class RandomLevelDamageAttr extends FixedDamageAttr {
  constructor() {
    super(0);
  }

  getDamage(user: Pokemon, target: Pokemon, move: Move): number {
    return Math.max(Math.floor(user.level * (user.randSeedIntRange(50, 150) * 0.01)), 1);
  }
}

export class ModifiedDamageAttr extends MoveAttr {
  apply(user: Pokemon, target: Pokemon, move: Move, args: any[]): boolean {
    const initialDamage = args[0] as Utils.IntegerHolder;
    initialDamage.value = this.getModifiedDamage(user, target, move, initialDamage.value);

    return true;
  }

  getModifiedDamage(user: Pokemon, target: Pokemon, move: Move, damage: integer): integer {
    return damage;
  }
}

export class SurviveDamageAttr extends ModifiedDamageAttr {
  getModifiedDamage(user: Pokemon, target: Pokemon, move: Move, damage: number): number {
    return Math.min(damage, target.hp - 1);
  }

  getCondition(): MoveConditionFunc {
    return (user, target, move) => target.hp > 1;
  }
  
  getUserBenefitScore(user: Pokemon, target: Pokemon, move: Move): integer {
    return target.hp > 1 ? 0 : -20;
  }
}

export class RecoilAttr extends MoveEffectAttr {
  private useHp: boolean;
  private damageRatio: number;
  private unblockable: boolean;

  constructor(useHp: boolean = false, damageRatio: number = 0.25, unblockable: boolean = false) {
    super(true);

    this.useHp = useHp;
    this.damageRatio = damageRatio;
    this.unblockable = unblockable;
  }

  apply(user: Pokemon, target: Pokemon, move: Move, args: any[]): boolean {
    if (!super.apply(user, target, move, args))
      return false;

    const cancelled = new Utils.BooleanHolder(false);
    if (!this.unblockable)
      applyAbAttrs(BlockRecoilDamageAttr, user, cancelled);

    if (cancelled.value)
      return false;

    const recoilDamage = Math.max(Math.floor((!this.useHp ? user.turnData.damageDealt : user.getMaxHp()) * this.damageRatio),
      !this.useHp && user.turnData.damageDealt ? 1 : 0);
    if (!recoilDamage)
      return false;

    applyAbAttrs(BlockNonDirectDamageAbAttr, user, cancelled);
    if (cancelled.value)
      return false;
      
    user.damageAndUpdate(recoilDamage, HitResult.OTHER, false, true, true);
    user.scene.queueMessage(getPokemonMessage(user, ' is hit\nwith recoil!'));
	user.turnData.damageTaken += recoilDamage;

    return true;
  }

  getUserBenefitScore(user: Pokemon, target: Pokemon, move: Move): integer {
    return Math.floor((move.power / 5) / -4);
  }
}

export class SacrificialAttr extends MoveEffectAttr {
  constructor() {
    super(true, MoveEffectTrigger.PRE_APPLY);
  }

  apply(user: Pokemon, target: Pokemon, move: Move, args: any[]): boolean {
    if (!super.apply(user, target, move, args))
      return false;

    user.damageAndUpdate(user.hp, HitResult.OTHER, false, true, true);
	user.turnData.damageTaken += user.hp;

    return true;
  }

  getUserBenefitScore(user: Pokemon, target: Pokemon, move: Move): integer {
    if (user.isBoss())
      return -20;
    return Math.ceil(((1 - user.getHpRatio()) * 10 - 10) * (target.getAttackTypeEffectiveness(move.type) - 0.5));
  }
}

export class HalfSacrificialAttr extends MoveEffectAttr {
  constructor() {
    super(true, MoveEffectTrigger.PRE_APPLY);
  }

  apply(user: Pokemon, target: Pokemon, move: Move, args: any[]): boolean {
    if (!super.apply(user, target, move, args))
      return false;

    const cancelled = new Utils.BooleanHolder(false);
    applyAbAttrs(BlockNonDirectDamageAbAttr, user, cancelled);
    if (!cancelled.value){
      user.damageAndUpdate(Math.ceil(user.getMaxHp()/2), HitResult.OTHER, false, true, true);
    }    
    return true;
  }

  getUserBenefitScore(user: Pokemon, target: Pokemon, move: Move): integer {
    if (user.isBoss())
      return -10;
    return Math.ceil(((1 - user.getHpRatio()/2) * 10 - 10) * (target.getAttackTypeEffectiveness(move.type) - 0.5));
  }
}

export enum MultiHitType {
  _2,
  _2_TO_5,
  _3,
  _3_INCR,
  _1_TO_10
}

export class HealAttr extends MoveEffectAttr {
  private healRatio: number;
  private showAnim: boolean;

  constructor(healRatio?: number, showAnim?: boolean, selfTarget?: boolean) {
    super(selfTarget === undefined || selfTarget);

    this.healRatio = healRatio || 1;
    this.showAnim = !!showAnim;
  }

  apply(user: Pokemon, target: Pokemon, move: Move, args: any[]): boolean {
    this.addHealPhase(this.selfTarget ? user : target, this.healRatio);
    return true;
  }

  addHealPhase(target: Pokemon, healRatio: number) {
    target.scene.unshiftPhase(new PokemonHealPhase(target.scene, target.getBattlerIndex(),
      Math.max(Math.floor(target.getMaxHp() * healRatio), 1), getPokemonMessage(target, ' regained\nhealth!'), true, !this.showAnim));
  }

  getTargetBenefitScore(user: Pokemon, target: Pokemon, move: Move): integer {
    let score = ((1 - (this.selfTarget ? user : target).getHpRatio()) * 20) - this.healRatio * 10;
    return Math.round(score / (1 - this.healRatio / 2));
  }
}

export class SacrificialFullRestoreAttr extends SacrificialAttr {
  constructor() {
    super();
  }

  apply(user: Pokemon, target: Pokemon, move: Move, args: any[]): boolean {
    if (!super.apply(user, target, move, args))
      return false;

    // We don't know which party member will be chosen, so pick the highest max HP in the party
    const maxPartyMemberHp = user.scene.getParty().map(p => p.getMaxHp()).reduce((maxHp: integer, hp: integer) => Math.max(hp, maxHp), 0);

    user.scene.pushPhase(new PokemonHealPhase(user.scene, user.getBattlerIndex(),
      maxPartyMemberHp, getPokemonMessage(user, '\'s Healing Wish\nwas granted!'), true, false, false, true), true);

    return true;
  }

  getUserBenefitScore(user: Pokemon, target: Pokemon, move: Move): integer {
    return -20;
  }

  getCondition(): MoveConditionFunc {
    return (user, target, move) => user.scene.getParty().filter(p => p.isActive()).length > user.scene.currentBattle.getBattlerCount();
  }
}

export abstract class WeatherHealAttr extends HealAttr {
  constructor() {
    super(0.5);
  }

  apply(user: Pokemon, target: Pokemon, move: Move, args: any[]): boolean {
    let healRatio = 0.5;
    if (!user.scene.arena.weather?.isEffectSuppressed(user.scene)) {
      const weatherType = user.scene.arena.weather?.weatherType || WeatherType.NONE;
      healRatio = this.getWeatherHealRatio(weatherType);
    }
    this.addHealPhase(user, healRatio);
    return true;
  }

  abstract getWeatherHealRatio(weatherType: WeatherType): number;
}

export class PlantHealAttr extends WeatherHealAttr {
  getWeatherHealRatio(weatherType: WeatherType): number {
    switch (weatherType) {
      case WeatherType.SUNNY:
      case WeatherType.HARSH_SUN:
        return 2 / 3;
      case WeatherType.RAIN:
      case WeatherType.SANDSTORM:
      case WeatherType.HAIL:
      case WeatherType.SNOW:
      case WeatherType.HEAVY_RAIN:
        return 0.25;
      default:
        return 0.5;
    }
  }
}

export class SandHealAttr extends WeatherHealAttr {
  getWeatherHealRatio(weatherType: WeatherType): number {
    switch (weatherType) {
      case WeatherType.SANDSTORM:
        return 2 / 3;
      default:
        return 0.5;
    }
  }
}

export class HitHealAttr extends MoveEffectAttr {
  private healRatio: number;

  constructor(healRatio?: number) {
    super(true, MoveEffectTrigger.HIT);

    this.healRatio = healRatio || 0.5;
  }

  apply(user: Pokemon, target: Pokemon, move: Move, args: any[]): boolean {
    const healAmount = Math.max(Math.floor(user.turnData.damageDealt * this.healRatio), 1);
    const reverseDrain = user.hasAbilityWithAttr(ReverseDrainAbAttr);
    user.scene.unshiftPhase(new PokemonHealPhase(user.scene, user.getBattlerIndex(),
      !reverseDrain ? healAmount : healAmount * -1,
      !reverseDrain ? getPokemonMessage(target, ` had its\nenergy drained!`) : undefined,
      false, true));
    if (reverseDrain) user.turnData.damageTaken += healAmount;
    return true;
  }

  getUserBenefitScore(user: Pokemon, target: Pokemon, move: Move): integer {
    return Math.floor(Math.max((1 - user.getHpRatio()) - 0.33, 0) * ((move.power / 5) / 4));
  }
}

export class StrengthSapHealAttr extends MoveEffectAttr {
  constructor() {
    super(true, MoveEffectTrigger.HIT);
  }

  apply(user: Pokemon, target: Pokemon, move: Move, args: any[]): boolean {
    const healAmount = target.stats[Stat.ATK] * (Math.max(2, 2 + target.summonData.battleStats[BattleStat.ATK]) / Math.max(2, 2 - target.summonData.battleStats[BattleStat.ATK]));
    const reverseDrain = user.hasAbilityWithAttr(ReverseDrainAbAttr);
    user.scene.unshiftPhase(new PokemonHealPhase(user.scene, user.getBattlerIndex(),
      !reverseDrain ? healAmount : healAmount * -1,
      !reverseDrain ? getPokemonMessage(user, ` regained\nhealth!`) : undefined,
      false, true));
    return true;
  }
}

export class ResetStatusAttr extends MoveEffectAttr {
  private singleEffect: StatusEffect;

  constructor(selfTarget?: boolean, singleEffect?: StatusEffect) {
    super(selfTarget === undefined || selfTarget);

    this.singleEffect = singleEffect;
  }

  apply(user: Pokemon, target: Pokemon, move: Move, args: any[]): boolean {
    const pokemon = this.selfTarget ? user : target;
    if (!!pokemon.status && pokemon.status?.effect !== StatusEffect.FAINT && 
      (this.singleEffect === undefined || pokemon.status?.effect === this.singleEffect)) {
      pokemon.scene.queueMessage(getPokemonMessage(pokemon, getStatusEffectHealText(pokemon.status?.effect)));
      pokemon.resetStatus();
      pokemon.updateInfo();
      
      return true;
    }
    return false;
  }
}


export class ResetPartyStatusAttr extends MoveEffectAttr {
<<<<<<< HEAD
  constructor(onHitTrigger: boolean) {
    super(true, onHitTrigger ? MoveEffectTrigger.HIT : MoveEffectTrigger.POST_APPLY);
=======
  constructor(selfTarget: boolean, onHitTrigger: boolean) {
    super(selfTarget, onHitTrigger ? MoveEffectTrigger.HIT : MoveEffectTrigger.POST_APPLY);
>>>>>>> 842ab3c7
  }

  apply(user: Pokemon, target: Pokemon, move: Move, args: any[]): boolean {
    const party = user.isPlayer() ? user.scene.getParty() : user.scene.getEnemyParty();

    switch(move.id) {
      case Moves.HEAL_BELL:
        user.scene.queueMessage("A bell chimed!");
        break;
      case Moves.AROMATHERAPY:
        user.scene.queueMessage("A soothing aroma wafted through the area!");
        break;
      case Moves.SPARKLY_SWIRL:
      default:
        break;
    }

    for (let p of party) {
      if (!!p.status && p.status?.effect !== StatusEffect.FAINT) {
        user.scene.queueMessage(getPokemonMessage(p, getStatusEffectHealText(p.status?.effect)));
        p.resetStatus();
        p.updateInfo();
      }
    }
<<<<<<< HEAD
    return true;
=======
>>>>>>> 842ab3c7
  }
}

export class MultiHitAttr extends MoveAttr {
  private multiHitType: MultiHitType;

  constructor(multiHitType?: MultiHitType) {
    super();

    this.multiHitType = multiHitType !== undefined ? multiHitType : MultiHitType._2_TO_5;
  }

  apply(user: Pokemon, target: Pokemon, move: Move, args: any[]): boolean {
    let hitTimes: integer;
    switch (this.multiHitType) {
      case MultiHitType._2_TO_5:
        {
          const rand = user.randSeedInt(16);
          const hitValue = new Utils.IntegerHolder(rand);
          applyAbAttrs(MaxMultiHitAbAttr, user, null, hitValue);
          if (hitValue.value >= 10)
            hitTimes = 2;
          else if (hitValue.value >= 4)
            hitTimes = 3;
          else if (hitValue.value >= 2)
            hitTimes = 4;
          else
            hitTimes = 5;
        }
        break;
      case MultiHitType._2:
        hitTimes = 2;
        break;
      case MultiHitType._3:
        hitTimes = 3;
        break;
      case MultiHitType._3_INCR:
        hitTimes = 3;
        // TODO: Add power increase for every hit
        break;
      case MultiHitType._1_TO_10:
        {
          const rand = user.randSeedInt(90);
          const hitValue = new Utils.IntegerHolder(rand);
          applyAbAttrs(MaxMultiHitAbAttr, user, null, hitValue);
          if (hitValue.value >= 81)
            hitTimes = 1;
          else if (hitValue.value >= 73)
            hitTimes = 2;
          else if (hitValue.value >= 66)
            hitTimes = 3;
          else if (hitValue.value >= 60)
            hitTimes = 4;
          else if (hitValue.value >= 54)
            hitTimes = 5;
          else if (hitValue.value >= 49)
            hitTimes = 6;
          else if (hitValue.value >= 44)
            hitTimes = 7;
          else if (hitValue.value >= 40)
            hitTimes = 8;
          else if (hitValue.value >= 36)
            hitTimes = 9;
          else
            hitTimes = 10;
        }
        break;
    }
    (args[0] as Utils.IntegerHolder).value = hitTimes;
    return true;
  }

  getTargetBenefitScore(user: Pokemon, target: Pokemon, move: Move): number {
    return -5;
  }
}

export class StatusEffectAttr extends MoveEffectAttr {
  public effect: StatusEffect;
  public cureTurn: integer;
  public overrideStatus: boolean;

  constructor(effect: StatusEffect, selfTarget?: boolean, cureTurn?: integer, overrideStatus?: boolean) {
    super(selfTarget, MoveEffectTrigger.HIT);

    this.effect = effect;
    this.cureTurn = cureTurn;
    this.overrideStatus = !!overrideStatus;
  }

  apply(user: Pokemon, target: Pokemon, move: Move, args: any[]): boolean {
    const statusCheck = move.chance < 0 || move.chance === 100 || user.randSeedInt(100) < move.chance;
    if (statusCheck) {
      const pokemon = this.selfTarget ? user : target;
      if (pokemon.status) {
        if (this.overrideStatus)
          pokemon.resetStatus();
        else
          return false;
      }
      if (!pokemon.status || (pokemon.status.effect === this.effect && move.chance < 0))
        return pokemon.trySetStatus(this.effect, true, this.cureTurn);
    }
    return false;
  }

  getTargetBenefitScore(user: Pokemon, target: Pokemon, move: Move): number {
    return !(this.selfTarget ? user : target).status && (this.selfTarget ? user : target).canSetStatus(this.effect, true) ? Math.floor(move.chance * -0.1) : 0;
  }
}

export class MultiStatusEffectAttr extends StatusEffectAttr {
  public effects: StatusEffect[];

  constructor(effects: StatusEffect[], selfTarget?: boolean, cureTurn?: integer, overrideStatus?: boolean) {
    super(effects[0], selfTarget, cureTurn, overrideStatus);
    this.effects = effects;
  }

  apply(user: Pokemon, target: Pokemon, move: Move, args: any[]): boolean {
    this.effect = Utils.randSeedItem(this.effects);
    const result = super.apply(user, target, move, args);
    return result;
  }

  getTargetBenefitScore(user: Pokemon, target: Pokemon, move: Move): number {
    return !(this.selfTarget ? user : target).status && (this.selfTarget ? user : target).canSetStatus(this.effect, true) ? Math.floor(move.chance * -0.1) : 0;
  }
}

export class PsychoShiftEffectAttr extends MoveEffectAttr {
  constructor() {
    super(false, MoveEffectTrigger.HIT);
  }

  apply(user: Pokemon, target: Pokemon, move: Move, args: any[]): boolean {
    const statusToApply: StatusEffect = user.status?.effect;

    if (target.status) {
      return false;
    }
    if (!target.status || (target.status.effect === statusToApply && move.chance < 0)) {
      var statusAfflictResult = target.trySetStatus(statusToApply, true);
      if (statusAfflictResult) {
        user.scene.queueMessage(getPokemonMessage(user, getStatusEffectHealText(user.status.effect)));
        user.resetStatus();
        user.updateInfo();
      }
      return statusAfflictResult;
    }
    
    return false;
  }

  getTargetBenefitScore(user: Pokemon, target: Pokemon, move: Move): number {
    return !(this.selfTarget ? user : target).status && (this.selfTarget ? user : target).canSetStatus(user.status?.effect, true) ? Math.floor(move.chance * -0.1) : 0;
  }
}

export class StealHeldItemChanceAttr extends MoveEffectAttr {
  private chance: number;

  constructor(chance: number) {
    super(false, MoveEffectTrigger.HIT);
    this.chance = chance;
  }

  apply(user: Pokemon, target: Pokemon, move: Move, args: any[]): Promise<boolean> {
    return new Promise<boolean>(resolve => {
      const rand = Phaser.Math.RND.realInRange(0, 1);
      if (rand >= this.chance)
        return resolve(false);
      const heldItems = this.getTargetHeldItems(target).filter(i => i.getTransferrable(false));
      if (heldItems.length) {
        const poolType = target.isPlayer() ? ModifierPoolType.PLAYER : target.hasTrainer() ? ModifierPoolType.TRAINER : ModifierPoolType.WILD;
        const highestItemTier = heldItems.map(m => m.type.getOrInferTier(poolType)).reduce((highestTier, tier) => Math.max(tier, highestTier), 0);
        const tierHeldItems = heldItems.filter(m => m.type.getOrInferTier(poolType) === highestItemTier);
        const stolenItem = tierHeldItems[user.randSeedInt(tierHeldItems.length)];
        user.scene.tryTransferHeldItemModifier(stolenItem, user, false, false).then(success => {
          if (success)
            user.scene.queueMessage(getPokemonMessage(user, ` stole\n${target.name}'s ${stolenItem.type.name}!`));
          resolve(success);
        });
        return;
      }

      resolve(false);
    });
  }

  getTargetHeldItems(target: Pokemon): PokemonHeldItemModifier[] {
    return target.scene.findModifiers(m => m instanceof PokemonHeldItemModifier
      && (m as PokemonHeldItemModifier).pokemonId === target.id, target.isPlayer()) as PokemonHeldItemModifier[];
  }

  getUserBenefitScore(user: Pokemon, target: Pokemon, move: Move): number {
    const heldItems = this.getTargetHeldItems(target);
    return heldItems.length ? 5 : 0;
  }

  getTargetBenefitScore(user: Pokemon, target: Pokemon, move: Move): number {
    const heldItems = this.getTargetHeldItems(target);
    return heldItems.length ? -5 : 0;
  }
}

export class RemoveHeldItemAttr extends MoveEffectAttr {
  private chance: number;

  constructor(chance: number) {
    super(false, MoveEffectTrigger.HIT);
    this.chance = chance;
  }

  apply(user: Pokemon, target: Pokemon, move: Move, args: any[]): Promise<boolean> {
    return new Promise<boolean>(resolve => {
      const rand = Phaser.Math.RND.realInRange(0, 1);
      if (rand >= this.chance)
        return resolve(false);
      const heldItems = this.getTargetHeldItems(target).filter(i => i.getTransferrable(false));
      if (heldItems.length) {
        const poolType = target.isPlayer() ? ModifierPoolType.PLAYER : target.hasTrainer() ? ModifierPoolType.TRAINER : ModifierPoolType.WILD;
        const highestItemTier = heldItems.map(m => m.type.getOrInferTier(poolType)).reduce((highestTier, tier) => Math.max(tier, highestTier), 0);
        const tierHeldItems = heldItems.filter(m => m.type.getOrInferTier(poolType) === highestItemTier);
        const stolenItem = tierHeldItems[user.randSeedInt(tierHeldItems.length)];
        user.scene.tryTransferHeldItemModifier(stolenItem, user, false, false).then(success => {
          if (success)
            user.scene.queueMessage(getPokemonMessage(user, ` knocked off\n${target.name}'s ${stolenItem.type.name}!`));
          resolve(success);
        });
        return;
      }

      resolve(false);
    });
  }

  getTargetHeldItems(target: Pokemon): PokemonHeldItemModifier[] {
    return target.scene.findModifiers(m => m instanceof PokemonHeldItemModifier
      && (m as PokemonHeldItemModifier).pokemonId === target.id, target.isPlayer()) as PokemonHeldItemModifier[];
  }

  getUserBenefitScore(user: Pokemon, target: Pokemon, move: Move): number {
    const heldItems = this.getTargetHeldItems(target);
    return heldItems.length ? 5 : 0;
  }

  getTargetBenefitScore(user: Pokemon, target: Pokemon, move: Move): number {
    const heldItems = this.getTargetHeldItems(target);
    return heldItems.length ? -5 : 0;
  }
}

export class HealStatusEffectAttr extends MoveEffectAttr {
  private effects: StatusEffect[];

  constructor(selfTarget: boolean, ...effects: StatusEffect[]) {
    super(selfTarget);

    this.effects = effects;
  }

  apply(user: Pokemon, target: Pokemon, move: Move, args: any[]): boolean {
    if (!super.apply(user, target, move, args))
      return false;

    const pokemon = this.selfTarget ? user : target;
    if (pokemon.status && this.effects.includes(pokemon.status.effect)) {
      pokemon.scene.queueMessage(getPokemonMessage(pokemon, getStatusEffectHealText(pokemon.status.effect)));
      pokemon.resetStatus();
      pokemon.updateInfo();
      
      return true;
    }

    return false;
  }

  isOfEffect(effect: StatusEffect): boolean {
    return this.effects.includes(effect);
  }

  getUserBenefitScore(user: Pokemon, target: Pokemon, move: Move): integer {
    return user.status ? 10 : 0;
  }
}

export class BypassSleepAttr extends MoveAttr {
  apply(user: Pokemon, target: Pokemon, move: Move, args: any[]): boolean {
    if (user.status?.effect === StatusEffect.SLEEP) {
      user.addTag(BattlerTagType.BYPASS_SLEEP, 1, move.id, user.id);
      return true;
    }

    return false;
  }
}

export class WeatherChangeAttr extends MoveEffectAttr {
  private weatherType: WeatherType;
  
  constructor(weatherType: WeatherType) {
    super();

    this.weatherType = weatherType;
  }

  apply(user: Pokemon, target: Pokemon, move: Move, args: any[]): boolean {
    return user.scene.arena.trySetWeather(this.weatherType, true);
  }

  getCondition(): MoveConditionFunc {
    return (user, target, move) => !user.scene.arena.weather || (user.scene.arena.weather.weatherType !== this.weatherType && !user.scene.arena.weather.isImmutable());
  }
}

export class ClearWeatherAttr extends MoveEffectAttr {
  private weatherType: WeatherType;
  
  constructor(weatherType: WeatherType) {
    super();

    this.weatherType = weatherType;
  }

  apply(user: Pokemon, target: Pokemon, move: Move, args: any[]): boolean {
    if (user.scene.arena.weather?.weatherType === this.weatherType)
      return user.scene.arena.trySetWeather(WeatherType.NONE, true);

    return false;
  }
}

export class TerrainChangeAttr extends MoveEffectAttr {
  private terrainType: TerrainType;
  
  constructor(terrainType: TerrainType) {
    super();

    this.terrainType = terrainType;
  }

  apply(user: Pokemon, target: Pokemon, move: Move, args: any[]): boolean {
    return user.scene.arena.trySetTerrain(this.terrainType, true, true);
  }

  getCondition(): MoveConditionFunc {
    return (user, target, move) => !user.scene.arena.terrain || (user.scene.arena.terrain.terrainType !== this.terrainType);
  }

  getUserBenefitScore(user: Pokemon, target: Pokemon, move: Move): number {
    // TODO: Expand on this
    return user.scene.arena.terrain ? 0 : 6;
  }
}

export class ClearTerrainAttr extends MoveEffectAttr {
  constructor() {
    super();
  }

  apply(user: Pokemon, target: Pokemon, move: Move, args: any[]): boolean {
    return user.scene.arena.trySetTerrain(TerrainType.NONE, true, true);
  }
}

export class OneHitKOAttr extends MoveAttr {
  apply(user: Pokemon, target: Pokemon, move: Move, args: any[]): boolean {
    if (target.isBossImmune())
      return false;

    (args[0] as Utils.BooleanHolder).value = true;
    
    return true;
  }

  getCondition(): MoveConditionFunc {
    return (user, target, move) => {
      const cancelled = new Utils.BooleanHolder(false);
      applyAbAttrs(BlockOneHitKOAbAttr, target, cancelled);
      return !cancelled.value && user.level >= target.level;
    }
  }
}

export class OverrideMoveEffectAttr extends MoveAttr {
  apply(user: Pokemon, target: Pokemon, move: Move, args: any[]): boolean | Promise<boolean> {
    //const overridden = args[0] as Utils.BooleanHolder;
    //const virtual = arg[1] as boolean;
    return true;
  }
}

export class ChargeAttr extends OverrideMoveEffectAttr {
  public chargeAnim: ChargeAnim;
  private chargeText: string;
  private tagType: BattlerTagType;
  private chargeEffect: boolean;
  public sameTurn: boolean;
  public followUpPriority: integer;

  constructor(chargeAnim: ChargeAnim, chargeText: string, tagType?: BattlerTagType, chargeEffect: boolean = false, sameTurn: boolean = false, followUpPriority?: integer) {
    super();

    this.chargeAnim = chargeAnim;
    this.chargeText = chargeText;
    this.tagType = tagType;
    this.chargeEffect = chargeEffect;
    this.sameTurn = sameTurn;
    this.followUpPriority = followUpPriority;
  }

  apply(user: Pokemon, target: Pokemon, move: Move, args: any[]): Promise<boolean> {
    return new Promise(resolve => {
      const lastMove = user.getLastXMoves().find(() => true);
      if (!lastMove || lastMove.move !== move.id || (lastMove.result !== MoveResult.OTHER && (this.sameTurn || lastMove.turn !== user.scene.currentBattle.turn))) {
        (args[0] as Utils.BooleanHolder).value = true;
        new MoveChargeAnim(this.chargeAnim, move.id, user).play(user.scene, () => {
          user.scene.queueMessage(getPokemonMessage(user, ` ${this.chargeText.replace('{TARGET}', target.name)}`));
          if (this.tagType)
            user.addTag(this.tagType, 1, move.id, user.id);
          if (this.chargeEffect)
            applyMoveAttrs(MoveEffectAttr, user, target, move);
          user.pushMoveHistory({ move: move.id, targets: [ target.getBattlerIndex() ], result: MoveResult.OTHER });
          user.getMoveQueue().push({ move: move.id, targets: [ target.getBattlerIndex() ], ignorePP: true });
          if (this.sameTurn)
            user.scene.pushMovePhase(new MovePhase(user.scene, user, [ target.getBattlerIndex() ], user.moveset.find(m => m.moveId === move.id), true), this.followUpPriority);
          resolve(true);
        });
      } else
        resolve(false);
    });
  }

  usedChargeEffect(user: Pokemon, target: Pokemon, move: Move): boolean {
    if (!this.chargeEffect)
      return false;
    // Account for move history being populated when this function is called
    const lastMoves = user.getLastXMoves(2);
    return lastMoves.length === 2 && lastMoves[1].move === move.id && lastMoves[1].result === MoveResult.OTHER;
  }
}

export class SunlightChargeAttr extends ChargeAttr {
  constructor(chargeAnim: ChargeAnim, chargeText: string) {
    super(chargeAnim, chargeText);
  }

  apply(user: Pokemon, target: Pokemon, move: Move, args: any[]): Promise<boolean> {
    return new Promise(resolve => {
      const weatherType = user.scene.arena.weather?.weatherType;
      if (!user.scene.arena.weather?.isEffectSuppressed(user.scene) && (weatherType === WeatherType.SUNNY || weatherType === WeatherType.HARSH_SUN))
        resolve(false);
      else
        super.apply(user, target, move, args).then(result => resolve(result));
    });
  }
}

export class ElectroShotChargeAttr extends ChargeAttr {
  private statIncreaseApplied: boolean;
  constructor() {
    super(ChargeAnim.ELECTRO_SHOT_CHARGING, 'absorbed electricity!', null, true);
    // Add a flag because ChargeAttr skills use themselves twice instead of once over one-to-two turns
    this.statIncreaseApplied = false;
  }

  apply(user: Pokemon, target: Pokemon, move: Move, args: any[]): Promise<boolean> {
    return new Promise(resolve => {
      const weatherType = user.scene.arena.weather?.weatherType;
      if (!user.scene.arena.weather?.isEffectSuppressed(user.scene) && (weatherType === WeatherType.RAIN || weatherType === WeatherType.HEAVY_RAIN)) {
        // Apply the SPATK increase every call when used in the rain
        const statChangeAttr = new StatChangeAttr(BattleStat.SPATK, 1, true);
        statChangeAttr.apply(user, target, move, args);
        // After the SPATK is raised, execute the move resolution e.g. deal damage
        resolve(false);
      } else {
        if (!this.statIncreaseApplied) {
          // Apply the SPATK increase only if it hasn't been applied before e.g. on the first turn charge up animation
          const statChangeAttr = new StatChangeAttr(BattleStat.SPATK, 1, true);
          statChangeAttr.apply(user, target, move, args);
          // Set the flag to true so that on the following turn it doesn't raise SPATK a second time
          this.statIncreaseApplied = true;
        }
        super.apply(user, target, move, args).then(result => {
          if (!result) {
            // On the second turn, reset the statIncreaseApplied flag without applying the SPATK increase
            this.statIncreaseApplied = false;
          }
          resolve(result);
        });
      }
    });
  }
}

export class DelayedAttackAttr extends OverrideMoveEffectAttr {
  public tagType: ArenaTagType;
  public chargeAnim: ChargeAnim;
  private chargeText: string;

  constructor(tagType: ArenaTagType, chargeAnim: ChargeAnim, chargeText: string) {
    super();

    this.tagType = tagType;
    this.chargeAnim = chargeAnim;
    this.chargeText = chargeText;
  }

  apply(user: Pokemon, target: Pokemon, move: Move, args: any[]): Promise<boolean> {
    return new Promise(resolve => {
      if (args.length < 2 || !args[1]) {
        new MoveChargeAnim(this.chargeAnim, move.id, user).play(user.scene, () => {
          (args[0] as Utils.BooleanHolder).value = true;
          user.scene.queueMessage(getPokemonMessage(user, ` ${this.chargeText.replace('{TARGET}', target.name)}`));
          user.pushMoveHistory({ move: move.id, targets: [ target.getBattlerIndex() ], result: MoveResult.OTHER });
          user.scene.arena.addTag(this.tagType, 3, move.id, user.id, ArenaTagSide.BOTH, target.getBattlerIndex());

          resolve(true);
        });
      } else
        user.scene.ui.showText(getPokemonMessage(user.scene.getPokemonById(target.id), ` took\nthe ${move.name} attack!`), null, () => resolve(true));
    });
  }
}

export class StatChangeAttr extends MoveEffectAttr {
  public stats: BattleStat[];
  public levels: integer;
  private condition: MoveConditionFunc;
  private showMessage: boolean;

  constructor(stats: BattleStat | BattleStat[], levels: integer, selfTarget?: boolean, condition?: MoveConditionFunc, showMessage: boolean = true, firstHitOnly: boolean = false) {
    super(selfTarget, MoveEffectTrigger.HIT, firstHitOnly);
    this.stats = typeof(stats) === 'number'
      ? [ stats as BattleStat ]
      : stats as BattleStat[];
    this.levels = levels;
    this.condition = condition || null;
    this.showMessage = showMessage;
  }

  apply(user: Pokemon, target: Pokemon, move: Move, args: any[]): boolean | Promise<boolean> {
    if (!super.apply(user, target, move, args) || (this.condition && !this.condition(user, target, move)))
      return false;

    if (move.chance < 0 || move.chance === 100 || user.randSeedInt(100) < move.chance) {
      const levels = this.getLevels(user);
      user.scene.unshiftPhase(new StatChangePhase(user.scene, (this.selfTarget ? user : target).getBattlerIndex(), this.selfTarget, this.stats, levels, this.showMessage));
      return true;
    }

    return false;
  }

  getLevels(_user: Pokemon): integer {
    return this.levels;
  }

  getTargetBenefitScore(user: Pokemon, target: Pokemon, move: Move): integer {
    let ret = 0;
    let moveLevels = this.getLevels(user);
    for (let stat of this.stats) {
      let levels = moveLevels;
      if (levels > 0)
        levels = Math.min(target.summonData.battleStats[stat] + levels, 6) - target.summonData.battleStats[stat];
      else
        levels = Math.max(target.summonData.battleStats[stat] + levels, -6) - target.summonData.battleStats[stat];
      let noEffect = false;
      switch (stat) {
        case BattleStat.ATK:
          if (this.selfTarget)
            noEffect = !user.getMoveset().find(m => m instanceof AttackMove && m.category === MoveCategory.PHYSICAL);
          break;
        case BattleStat.DEF:
          if (!this.selfTarget)
            noEffect = !user.getMoveset().find(m => m instanceof AttackMove && m.category === MoveCategory.PHYSICAL);
          break;
        case BattleStat.SPATK:
          if (this.selfTarget)
            noEffect = !user.getMoveset().find(m => m instanceof AttackMove && m.category === MoveCategory.SPECIAL);
          break;
        case BattleStat.SPDEF:
          if (!this.selfTarget)
            noEffect = !user.getMoveset().find(m => m instanceof AttackMove && m.category === MoveCategory.SPECIAL);
          break;
      }
      if (noEffect)
        continue;
      ret += (levels * 4) + (levels > 0 ? -2 : 2);
    }
    return ret;
  }
}

export class GrowthStatChangeAttr extends StatChangeAttr {
  constructor() {
    super([ BattleStat.ATK, BattleStat.SPATK ], 1, true);
  }

  getLevels(user: Pokemon): number {
    if (!user.scene.arena.weather?.isEffectSuppressed(user.scene)) {
      const weatherType = user.scene.arena.weather?.weatherType;
      if (weatherType === WeatherType.SUNNY || weatherType === WeatherType.HARSH_SUN)
        return this.levels + 1;
    }
    return this.levels;
  }
}

export class HalfHpStatMaxAttr extends StatChangeAttr {
  constructor(stat: BattleStat) {
    super(stat, 12, true, null, false);
  }

  apply(user: Pokemon, target: Pokemon, move: Move, args: any[]): Promise<boolean> {
    return new Promise<boolean>(resolve => {
      const damage = user.damageAndUpdate(Math.floor(user.getMaxHp() / 2), HitResult.OTHER, false, true);
      if (damage)
        user.scene.damageNumberHandler.add(user, damage);
      user.updateInfo().then(() => {
        const ret = super.apply(user, target, move, args);
        user.scene.queueMessage(getPokemonMessage(user, ` cut its own HP\nand maximized its ${getBattleStatName(this.stats[0])}!`));
        resolve(ret);
      });
    });
  }

  getCondition(): MoveConditionFunc {
    return (user, target, move) => user.getHpRatio() > 0.5 && user.summonData.battleStats[this.stats[0]] < 6;
  }

  // TODO: Add benefit score that considers HP cut
}

export class CutHpStatBoostAttr extends StatChangeAttr {
  private cutRatio: integer;

  constructor(stat: BattleStat | BattleStat[], levels: integer, cutRatio: integer) {
    super(stat, levels, true, null, true);

    this.cutRatio = cutRatio;
  }

  apply(user: Pokemon, target: Pokemon, move: Move, args: any[]): Promise<boolean> {
    return new Promise<boolean>(resolve => {
      const damage = user.damageAndUpdate(Math.floor(user.getMaxHp() / this.cutRatio), HitResult.OTHER, false, true);
      if (damage)
        user.scene.damageNumberHandler.add(user, damage);
      user.updateInfo().then(() => {
        const ret = super.apply(user, target, move, args);
        resolve(ret);
      });
    });
  }

  getCondition(): MoveConditionFunc {
    return (user, target, move) => user.getHpRatio() > 1 / this.cutRatio;
  }
}

export class CopyStatsAttr extends MoveEffectAttr {
  apply(user: Pokemon, target: Pokemon, move: Move, args: any[]): boolean {
    if (!super.apply(user, target, move, args))
      return false;

    for (let s = 0; s < target.summonData.battleStats.length; s++)
      user.summonData.battleStats[s] = target.summonData.battleStats[s];
    if (target.getTag(BattlerTagType.CRIT_BOOST))
      user.addTag(BattlerTagType.CRIT_BOOST, 0, move.id);
    else
      user.removeTag(BattlerTagType.CRIT_BOOST);

    user.updateInfo();

    target.scene.queueMessage(getPokemonMessage(user, 'copied\n') + getPokemonMessage(target, `'s stat changes!`));

    return true;
  }
}

export class InvertStatsAttr extends MoveEffectAttr {
  apply(user: Pokemon, target: Pokemon, move: Move, args: any[]): boolean {
    if (!super.apply(user, target, move, args))
      return false;

    for (let s = 0; s < target.summonData.battleStats.length; s++)
      target.summonData.battleStats[s] *= -1;

    user.updateInfo();

    target.scene.queueMessage(getPokemonMessage(target, `'s stat changes\nwere all reversed!`));

    return true;
  }
}

export class ResetStatsAttr extends MoveEffectAttr {
  apply(user: Pokemon, target: Pokemon, move: Move, args: any[]): boolean {
    if (!super.apply(user, target, move, args))
      return false;

    for (let s = 0; s < target.summonData.battleStats.length; s++)
      target.summonData.battleStats[s] = 0;

    user.updateInfo();

    target.scene.queueMessage(getPokemonMessage(target, `'s stat changes\nwere eliminated!`));

    return true;
  }
}

export class HpSplitAttr extends MoveEffectAttr {
  apply(user: Pokemon, target: Pokemon, move: Move, args: any[]): Promise<boolean> {
    return new Promise(resolve => {
      if (!super.apply(user, target, move, args))
        return resolve(false);

      const infoUpdates = [];
  
      const hpValue = Math.floor((target.hp + user.hp) / 2);
      if (user.hp < hpValue) {
        const healing = user.heal(hpValue - user.hp);
        if (healing)
          user.scene.damageNumberHandler.add(user, healing, HitResult.HEAL);
      } else if (user.hp > hpValue) {
        const damage = user.damage(user.hp - hpValue, true);
        if (damage)
          user.scene.damageNumberHandler.add(user, damage);
      }
      infoUpdates.push(user.updateInfo());

      if (target.hp < hpValue) {
        const healing = target.heal(hpValue - target.hp);
        if (healing)
          user.scene.damageNumberHandler.add(user, healing, HitResult.HEAL);
      } else if (target.hp > hpValue) {
        const damage = target.damage(target.hp - hpValue, true);
        if (damage)
          target.scene.damageNumberHandler.add(target, damage);
      }
      infoUpdates.push(target.updateInfo());

      return Promise.all(infoUpdates).then(() => resolve(true));
    });
  }
}

export class VariablePowerAttr extends MoveAttr {
  apply(user: Pokemon, target: Pokemon, move: Move, args: any[]): boolean {
    //const power = args[0] as Utils.NumberHolder;
    return false;
  }
}

export class MovePowerMultiplierAttr extends VariablePowerAttr {
  private powerMultiplierFunc: (user: Pokemon, target: Pokemon, move: Move) => number;

  constructor(powerMultiplier: (user: Pokemon, target: Pokemon, move: Move) => number) {
    super();

    this.powerMultiplierFunc = powerMultiplier;
  }

  apply(user: Pokemon, target: Pokemon, move: Move, args: any[]): boolean {
    const power = args[0] as Utils.NumberHolder;
    power.value *= this.powerMultiplierFunc(user, target, move);

    return true;
  }
}

const doublePowerChanceMessageFunc = (user: Pokemon, target: Pokemon, move: Move) => {
  let message: string = null;
  user.scene.executeWithSeedOffset(() => {
    let rand = Utils.randSeedInt(100);
    if (rand < move.chance)
      message = getPokemonMessage(user, ' is going all out for this attack!');
  }, user.scene.currentBattle.turn << 6, user.scene.waveSeed);
  return message;
};

export class DoublePowerChanceAttr extends VariablePowerAttr {
  apply(user: Pokemon, target: Pokemon, move: Move, args: any[]): boolean {
    let rand: integer;
    user.scene.executeWithSeedOffset(() => rand = Utils.randSeedInt(100), user.scene.currentBattle.turn << 6, user.scene.waveSeed);
    if (rand < move.chance) {
      const power = args[0] as Utils.NumberHolder;
      power.value *= 2;
      return true;
    }

    return false;
  }
}

export abstract class ConsecutiveUsePowerMultiplierAttr extends MovePowerMultiplierAttr {
  constructor(limit: integer, resetOnFail: boolean, resetOnLimit?: boolean, ...comboMoves: Moves[]) {
    super((user: Pokemon, target: Pokemon, move: Move): number => {
      const moveHistory = user.getMoveHistory().reverse().slice(1);

      let count = 0;
      let turnMove: TurnMove;

      while (((turnMove = moveHistory.shift())?.move === move.id || (comboMoves.length && comboMoves.includes(turnMove?.move))) && (!resetOnFail || turnMove.result === MoveResult.SUCCESS)) {
        if (count < (limit - 1))
          count++;
        else if (resetOnLimit)
          count = 0;
        else
          break;
      }

      return this.getMultiplier(count);
    });
  }

  abstract getMultiplier(count: integer): number;
}

export class ConsecutiveUseDoublePowerAttr extends ConsecutiveUsePowerMultiplierAttr {
  getMultiplier(count: number): number {
    return Math.pow(2, count);
  }
}

export class ConsecutiveUseMultiBasePowerAttr extends ConsecutiveUsePowerMultiplierAttr {
  getMultiplier(count: number): number {
    return (count + 1);
  }
}

export class WeightPowerAttr extends VariablePowerAttr {
  apply(user: Pokemon, target: Pokemon, move: Move, args: any[]): boolean {
    const power = args[0] as Utils.NumberHolder;

    const targetWeight = target.getWeight();
    const weightThresholds = [ 10, 25, 50, 100, 200 ];

    let w = 0;
    while (targetWeight >= weightThresholds[w]) {
      if (++w === weightThresholds.length)
        break;
    }

    power.value = (w + 1) * 20;

    return true;
  }
}

export class BattleStatRatioPowerAttr extends VariablePowerAttr {
  private stat: Stat;
  private invert: boolean;

  constructor(stat: Stat, invert: boolean = false) {
    super();

    this.stat = stat;
    this.invert = invert;
  }

  apply(user: Pokemon, target: Pokemon, move: Move, args: any[]): boolean {
    const power = args[0] as Utils.NumberHolder;

    const statRatio = target.getStat(this.stat) / user.getStat(this.stat);
    const statThresholds = [ 0.25, 1 / 3, 0.5, 1, -1 ];
    let statThresholdPowers = [ 150, 120, 80, 60, 40 ];

    if (this.invert) {
      // Gyro ball uses a specific formula
      let userSpeed = user.getStat(this.stat);
      if (userSpeed < 1) {
        // Gen 6+ always have 1 base power
        power.value = 1;
        return true;
      } 
      let bp = Math.floor(Math.min(150, 25 * target.getStat(this.stat) / userSpeed + 1));
      power.value = bp;
      return true;
    }

    let w = 0;
    while (w < statThresholds.length - 1 && statRatio > statThresholds[w]) {
      if (++w === statThresholds.length)
        break;
    }

    power.value = statThresholdPowers[w];

    return true;
  }
}

export class LowHpPowerAttr extends VariablePowerAttr {
  apply(user: Pokemon, target: Pokemon, move: Move, args: any[]): boolean {
    const power = args[0] as Utils.NumberHolder;
    const hpRatio = user.getHpRatio();

    switch (true) {
      case (hpRatio < 0.0417):
        power.value = 200;
        break;
      case (hpRatio < 0.1042):
        power.value = 150;
        break;
      case (hpRatio < 0.2083):
        power.value = 100;
        break;
      case (hpRatio < 0.3542):
        power.value = 80;
        break;
      case (hpRatio < 0.6875):
        power.value = 40;
        break;
      default:
        power.value = 20;
        break;
    }

    return true;
  }
}

export class CompareWeightPowerAttr extends VariablePowerAttr {
  apply(user: Pokemon, target: Pokemon, move: Move, args: any[]): boolean {
    const power = args[0] as Utils.NumberHolder;
    const userWeight = user.getWeight();
    const targetWeight = target.getWeight();

    if (!userWeight || userWeight === 0)
      return false;
    
    const relativeWeight = (targetWeight / userWeight) * 100;

    switch (true) {
      case (relativeWeight < 20.01):
        power.value = 120;
        break;
      case (relativeWeight < 25.01):
        power.value = 100;
        break;
      case (relativeWeight < 33.35):
        power.value = 80;
        break;
      case (relativeWeight < 50.01):
        power.value = 60;
        break;
      default:
        power.value = 40;
        break;
    }

    return true;
  }
}

export class HpPowerAttr extends VariablePowerAttr {
  apply(user: Pokemon, target: Pokemon, move: Move, args: any[]): boolean {
    (args[0] as Utils.NumberHolder).value = Math.max(Math.floor(150 * user.getHpRatio()), 1);

    return true;
  }
}

export class OpponentHighHpPowerAttr extends VariablePowerAttr {
  apply(user: Pokemon, target: Pokemon, move: Move, args: any[]): boolean {
    (args[0] as Utils.NumberHolder).value = Math.max(Math.floor(120 * target.getHpRatio()), 1);

    return true;
  }
}

export class FirstAttackDoublePowerAttr extends VariablePowerAttr {
  apply(user: Pokemon, target: Pokemon, move: Move, args: any[]): boolean {
    console.log(target.getLastXMoves(1), target.scene.currentBattle.turn);
    if (!target.getLastXMoves(1).find(m => m.turn === target.scene.currentBattle.turn)) {
      (args[0] as Utils.NumberHolder).value *= 2;
      return true;
    }

    return false;
  }
}


export class TurnDamagedDoublePowerAttr extends VariablePowerAttr {
  apply(user: Pokemon, target: Pokemon, move: Move, args: any[]): boolean {
    if (user.turnData.attacksReceived.find(r => r.damage && r.sourceId === target.id)) {
      (args[0] as Utils.NumberHolder).value *= 2;
      return true;
    }

    return false;
  }
}

const magnitudeMessageFunc = (user: Pokemon, target: Pokemon, move: Move) => {
  let message: string;
  user.scene.executeWithSeedOffset(() => {
    const magnitudeThresholds = [ 5, 15, 35, 65, 75, 95 ];

    const rand = Utils.randSeedInt(100);

    let m = 0;
    for (; m < magnitudeThresholds.length; m++) {
      if (rand < magnitudeThresholds[m])
        break;
    }

    message = `Magnitude ${m + 4}!`;
  }, user.scene.currentBattle.turn << 6, user.scene.waveSeed);
  return message;
};

export class MagnitudePowerAttr extends VariablePowerAttr {
  apply(user: Pokemon, target: Pokemon, move: Move, args: any[]): boolean {
    const power = args[0] as Utils.NumberHolder;

    const magnitudeThresholds = [ 5, 15, 35, 65, 75, 95 ];
    const magnitudePowers = [ 10, 30, 50, 70, 90, 100, 110, 150 ];

    let rand: integer;
    
    user.scene.executeWithSeedOffset(() => rand = Utils.randSeedInt(100), user.scene.currentBattle.turn << 6, user.scene.waveSeed);

    let m = 0;
    for (; m < magnitudeThresholds.length; m++) {
      if (rand < magnitudeThresholds[m])
        break;
    }

    power.value = magnitudePowers[m];

    return true;
  }
}

export class AntiSunlightPowerDecreaseAttr extends VariablePowerAttr {
  apply(user: Pokemon, target: Pokemon, move: Move, args: any[]): boolean {
    if (!user.scene.arena.weather?.isEffectSuppressed(user.scene)) {
      const power = args[0] as Utils.NumberHolder;
      const weatherType = user.scene.arena.weather?.weatherType || WeatherType.NONE;
      switch (weatherType) {
        case WeatherType.RAIN:
        case WeatherType.SANDSTORM:
        case WeatherType.HAIL:
        case WeatherType.SNOW:
        case WeatherType.HEAVY_RAIN:
          power.value *= 0.5;
          return true;
      }
    }

    return false;
  }
}

export class FriendshipPowerAttr extends VariablePowerAttr {
  private invert: boolean;

  constructor(invert?: boolean) {
    super();

    this.invert = !!invert;
  }

  apply(user: Pokemon, target: Pokemon, move: Move, args: any[]): boolean {
    const power = args[0] as Utils.NumberHolder;

    if (user instanceof PlayerPokemon) {
      const friendshipPower = Math.floor(Math.min(user.friendship, 255) / 2.5);
      power.value = Math.max(!this.invert ? friendshipPower : 102 - friendshipPower, 1);
    }

    return true;
  }
}

export class HitCountPowerAttr extends VariablePowerAttr {
  apply(user: Pokemon, target: Pokemon, move: Move, args: any[]): boolean {
    (args[0] as Utils.NumberHolder).value += Math.min(user.battleData.hitCount, 6) * 50;

    return true;
  }
}

export class StatChangeCountPowerAttr extends VariablePowerAttr {
  apply(user: Pokemon, target: Pokemon, move: Move, args: any[]): boolean {
    const positiveStats: number = user.summonData.battleStats.reduce((total, stat) => stat > 0 && stat ? total + stat : total, 0);

    (args[0] as Utils.NumberHolder).value += positiveStats * 20;

    return true;
  }
}

export class PresentPowerAttr extends VariablePowerAttr {
  apply(user: Pokemon, target: Pokemon, move: Move, args: any[]): boolean {

    const powerSeed = Utils.randSeedInt(100);
    if (powerSeed <= 40) {
      (args[0] as Utils.NumberHolder).value = 40;
    }
    else if (40 < powerSeed && powerSeed <= 70) {
      (args[0] as Utils.NumberHolder).value = 80;
    }
    else if (70 < powerSeed && powerSeed <= 80) {
      (args[0] as Utils.NumberHolder).value = 120;
    }
    else if (80 < powerSeed && powerSeed <= 100) {
      target.scene.unshiftPhase(new PokemonHealPhase(target.scene, target.getBattlerIndex(),
      Math.max(Math.floor(target.getMaxHp() / 4), 1), getPokemonMessage(target, ' regained\nhealth!'), true));
    }

    return true;
  }
}

export class VariableAtkAttr extends MoveAttr {
  constructor() {
    super();
  }

  apply(user: Pokemon, target: Pokemon, move: Move, args: any[]): boolean {
    //const atk = args[0] as Utils.IntegerHolder;
    return false;
  }
}

export class TargetAtkUserAtkAttr extends VariableAtkAttr {
  constructor(){
    super();
  }
  apply(user: Pokemon, target: Pokemon, move: Move, args: any[]): boolean {
    (args[0] as Utils.IntegerHolder).value = target.getBattleStat(Stat.ATK, target);
    return true;
  }
}

export class DefAtkAttr extends VariableAtkAttr {
  constructor() {
    super();
  }

  apply(user: Pokemon, target: Pokemon, move: Move, args: any[]): boolean {
    (args[0] as Utils.IntegerHolder).value = user.getBattleStat(Stat.DEF, target);
    return true;
  }
}

export class VariableDefAttr extends MoveAttr {
  constructor() {
    super();
  }

  apply(user: Pokemon, target: Pokemon, move: Move, args: any[]): boolean {
    //const def = args[0] as Utils.IntegerHolder;
    return false;
  }
}

export class DefDefAttr extends VariableDefAttr {
  constructor() {
    super();
  }

  apply(user: Pokemon, target: Pokemon, move: Move, args: any[]): boolean {
    (args[0] as Utils.IntegerHolder).value = target.getBattleStat(Stat.DEF, user);
    return true;
  }
}

export class VariableAccuracyAttr extends MoveAttr {
  apply(user: Pokemon, target: Pokemon, move: Move, args: any[]): boolean {
    //const accuracy = args[0] as Utils.NumberHolder;
    return false;
  }
}

export class ThunderAccuracyAttr extends VariableAccuracyAttr {
  apply(user: Pokemon, target: Pokemon, move: Move, args: any[]): boolean {
    if (!user.scene.arena.weather?.isEffectSuppressed(user.scene)) {
      const accuracy = args[0] as Utils.NumberHolder;
      const weatherType = user.scene.arena.weather?.weatherType || WeatherType.NONE;
      switch (weatherType) {
        case WeatherType.SUNNY:
        case WeatherType.SANDSTORM:
        case WeatherType.HARSH_SUN:
          accuracy.value = 50;
          return true;
        case WeatherType.RAIN:
        case WeatherType.HEAVY_RAIN:
          accuracy.value = -1;
          return true;
      }
    }

    return false;
  }
}

export class ToxicAccuracyAttr extends VariableAccuracyAttr {
  apply(user: Pokemon, target: Pokemon, move: Move, args: any[]): boolean {
      if (user.isOfType(Type.POISON)) {
        const accuracy = args[0] as Utils.NumberHolder;
        accuracy.value = -1;
        return true;
      }

    return false;
  }
}

export class BlizzardAccuracyAttr extends VariableAccuracyAttr {
  apply(user: Pokemon, target: Pokemon, move: Move, args: any[]): boolean {
    if (!user.scene.arena.weather?.isEffectSuppressed(user.scene)) {
      const accuracy = args[0] as Utils.NumberHolder;
      const weatherType = user.scene.arena.weather?.weatherType || WeatherType.NONE;
      if (weatherType === WeatherType.HAIL || weatherType === WeatherType.SNOW) {
        accuracy.value = -1;
        return true;
      }
    }

    return false;
  }
}

export class VariableMoveCategoryAttr extends MoveAttr {
  apply(user: Pokemon, target: Pokemon, move: Move, args: any[]): boolean {
    return false;
  }
}

export class PhotonGeyserCategoryAttr extends VariableMoveCategoryAttr {
  apply(user: Pokemon, target: Pokemon, move: Move, args: any[]): boolean {
    const category = (args[0] as Utils.IntegerHolder);

    if (user.getBattleStat(Stat.ATK, target, move) > user.getBattleStat(Stat.SPATK, target, move)) {
      category.value = MoveCategory.PHYSICAL;
      return true;
    }

    return false;
  }
}

export class TeraBlastCategoryAttr extends VariableMoveCategoryAttr {
  apply(user: Pokemon, target: Pokemon, move: Move, args: any[]): boolean {
    const category = (args[0] as Utils.IntegerHolder);

    if (user.isTerastallized() && user.getBattleStat(Stat.ATK, target, move) > user.getBattleStat(Stat.SPATK, target, move)) {
      category.value = MoveCategory.PHYSICAL;
      return true;
    }

    return false;
  }
}

export class ShellSideArmCategoryAttr extends VariableMoveCategoryAttr {
  apply(user: Pokemon, target: Pokemon, move: Move, args: any[]): boolean {
    const category = (args[0] as Utils.IntegerHolder);
    const atkRatio = user.getBattleStat(Stat.ATK, target, move) / target.getBattleStat(Stat.DEF, user, move);
    const specialRatio = user.getBattleStat(Stat.SPATK, target, move) / target.getBattleStat(Stat.SPDEF, user, move);

    // Shell Side Arm is much more complicated than it looks, this is a partial implementation to try to achieve something similar to the games
    if (atkRatio > specialRatio) {
      category.value = MoveCategory.PHYSICAL;
      return true;
    } else if (atkRatio === specialRatio && user.randSeedInt(2) === 0) {
      category.value = MoveCategory.PHYSICAL;
      return true;
    }

    return false;
  }
}

export class VariableMoveTypeAttr extends MoveAttr {
  apply(user: Pokemon, target: Pokemon, move: Move, args: any[]): boolean {
    return false;
  }
}

export class AuraWheelTypeAttr extends VariableMoveTypeAttr {
  apply(user: Pokemon, target: Pokemon, move: Move, args: any[]): boolean {
    if ([user.species.speciesId, user.fusionSpecies?.speciesId].includes(Species.MORPEKO)) {
      const form = user.species.speciesId === Species.MORPEKO ? user.formIndex : user.fusionSpecies.formIndex;
      const type = (args[0] as Utils.IntegerHolder);

      switch (form) {
        case 1: // Hangry Mode
          type.value = Type.DARK;
          break;
        default: // Full Belly Mode
          type.value = Type.ELECTRIC;
          break;
      }
      return true;
    }

    return false;
  }
}

export class RagingBullTypeAttr extends VariableMoveTypeAttr {
  apply(user: Pokemon, target: Pokemon, move: Move, args: any[]): boolean {
    if ([user.species.speciesId, user.fusionSpecies?.speciesId].includes(Species.PALDEA_TAUROS)) {
      const form = user.species.speciesId === Species.PALDEA_TAUROS ? user.formIndex : user.fusionSpecies.formIndex;
      const type = (args[0] as Utils.IntegerHolder);

      switch (form) {
        case 1: // Blaze breed
          type.value = Type.FIRE;
          break;
        case 2: // Aqua breed
          type.value = Type.WATER;
          break;
        default:
          type.value = Type.FIGHTING;
          break;
      }
      return true;
    }

    return false;
  }
}

export class IvyCudgelTypeAttr extends VariableMoveTypeAttr {
  apply(user: Pokemon, target: Pokemon, move: Move, args: any[]): boolean {
    if ([user.species.speciesId, user.fusionSpecies?.speciesId].includes(Species.OGERPON)) {
      const form = user.species.speciesId === Species.OGERPON ? user.formIndex : user.fusionSpecies.formIndex;
      const type = (args[0] as Utils.IntegerHolder);

      switch (form) {
        case 1: // Wellspring Mask
          type.value = Type.WATER;
          break;
        case 2: // Hearthflame Mask
          type.value = Type.FIRE;
          break;
        case 3: // Cornerstone Mask
          type.value = Type.ROCK;
          break;
        case 4: // Teal Mask Tera
          type.value = Type.GRASS;
          break;
        case 5: // Wellspring Mask Tera
          type.value = Type.WATER;
          break;
        case 6: // Hearthflame Mask Tera
          type.value = Type.FIRE;
          break;
        case 7: // Cornerstone Mask Tera
          type.value = Type.ROCK;
          break;
        default:
          type.value = Type.GRASS;
          break;
      }
      return true;
    }

    return false;
  }
}

export class WeatherBallTypeAttr extends VariableMoveTypeAttr {
  apply(user: Pokemon, target: Pokemon, move: Move, args: any[]): boolean {
    if (!user.scene.arena.weather?.isEffectSuppressed(user.scene)) {
      const type = (args[0] as Utils.IntegerHolder);

      switch (user.scene.arena.weather?.weatherType) {
        case WeatherType.SUNNY:
        case WeatherType.HARSH_SUN:
          type.value = Type.FIRE;
          break;
        case WeatherType.RAIN:
        case WeatherType.HEAVY_RAIN:
          type.value = Type.WATER;
          break;
        case WeatherType.SANDSTORM:
          type.value = Type.ROCK;
          break;
        case WeatherType.HAIL:
        case WeatherType.SNOW:
          type.value = Type.ICE;
          break;
        default:
          return false;
      }
      return true;
    }

    return false;
  }
}

export class HiddenPowerTypeAttr extends VariableMoveTypeAttr {
  apply(user: Pokemon, target: Pokemon, move: Move, args: any[]): boolean {
    const type = (args[0] as Utils.IntegerHolder);

    const iv_val = Math.floor(((user.ivs[Stat.HP] & 1)
      +(user.ivs[Stat.ATK] & 1) * 2
      +(user.ivs[Stat.DEF] & 1) * 4
      +(user.ivs[Stat.SPD] & 1) * 8
      +(user.ivs[Stat.SPATK] & 1) * 16
      +(user.ivs[Stat.SPDEF] & 1) * 32) * 15/63);
    
    type.value = [
      Type.FIGHTING, Type.FLYING, Type.POISON, Type.GROUND,
      Type.ROCK, Type.BUG, Type.GHOST, Type.STEEL,
      Type.FIRE, Type.WATER, Type.GRASS, Type.ELECTRIC,
      Type.PSYCHIC, Type.ICE, Type.DRAGON, Type.DARK][iv_val];

    return true;
  }
}

export class VariableMoveTypeMultiplierAttr extends MoveAttr {
  apply(user: Pokemon, target: Pokemon, move: Move, args: any[]): boolean {
    return false;
  }
}

export class NeutralDamageAgainstFlyingTypeMultiplierAttr extends VariableMoveTypeMultiplierAttr {
  apply(user: Pokemon, target: Pokemon, move: Move, args: any[]): boolean {
    if (!target.getTag(BattlerTagType.IGNORE_FLYING)) {
      const multiplier = args[0] as Utils.NumberHolder;
      //When a flying type is hit, the first hit is always 1x multiplier. Levitating pokemon are instantly affected by typing
      if (target.isOfType(Type.FLYING))
        multiplier.value = 1;
      target.addTag(BattlerTagType.IGNORE_FLYING, 20, move.id, user.id); //TODO: Grounded effect should not have turn limit
      return true;
    }

    return false;
  }
}

export class WaterSuperEffectTypeMultiplierAttr extends VariableMoveTypeMultiplierAttr {
  apply(user: Pokemon, target: Pokemon, move: Move, args: any[]): boolean {
    const multiplier = args[0] as Utils.NumberHolder;
    if (target.isOfType(Type.WATER)) {
      multiplier.value *= 4; // Increased twice because initial reduction against water
      return true;
    }

    return false;
  }
}

export class FlyingTypeMultiplierAttr extends VariableMoveTypeMultiplierAttr {
  apply(user: Pokemon, target: Pokemon, move: Move, args: any[]): boolean {
    const multiplier = args[0] as Utils.NumberHolder;
    multiplier.value *= target.getAttackTypeEffectiveness(Type.FLYING);
    return true;
  }
}

export class OneHitKOAccuracyAttr extends VariableAccuracyAttr {
  apply(user: Pokemon, target: Pokemon, move: Move, args: any[]): boolean {
    const accuracy = args[0] as Utils.NumberHolder;
    if (user.level < target.level)
      accuracy.value = 0;
    else
      accuracy.value = Math.min(Math.max(30 + 100 * (1 - target.level / user.level), 0), 100);
    return true;
  }
}

export class MissEffectAttr extends MoveAttr {
  private missEffectFunc: UserMoveConditionFunc;

  constructor(missEffectFunc: UserMoveConditionFunc) {
    super();

    this.missEffectFunc = missEffectFunc;
  }

  apply(user: Pokemon, target: Pokemon, move: Move, args: any[]): boolean {
    this.missEffectFunc(user, move);
    return true;
  }
}

export class NoEffectAttr extends MoveAttr {
  private noEffectFunc: UserMoveConditionFunc;

  constructor(noEffectFunc: UserMoveConditionFunc) {
    super();

    this.noEffectFunc = noEffectFunc;
  }

  apply(user: Pokemon, target: Pokemon, move: Move, args: any[]): boolean {
    this.noEffectFunc(user, move);
    return true;
  }
}

const crashDamageFunc = (user: Pokemon, move: Move) => {
  const cancelled = new Utils.BooleanHolder(false);
  applyAbAttrs(BlockNonDirectDamageAbAttr, user, cancelled);
  if (cancelled.value)
    return false;
  
  user.damageAndUpdate(Math.floor(user.getMaxHp() / 2), HitResult.OTHER, false, true);
  user.scene.queueMessage(getPokemonMessage(user, ' kept going\nand crashed!'));
  user.turnData.damageTaken += Math.floor(user.getMaxHp() / 2);
  
  return true;
};

export class TypelessAttr extends MoveAttr { }

export class DisableMoveAttr extends MoveEffectAttr {
  constructor() {
    super(false);
  }

  apply(user: Pokemon, target: Pokemon, move: Move, args: any[]): boolean {
    if (!super.apply(user, target, move, args))
      return false;

    const moveQueue = target.getLastXMoves();
    let turnMove: TurnMove;
    while (moveQueue.length) {
      turnMove = moveQueue.shift();
      if (turnMove.virtual)
        continue;
      
      const moveIndex = target.getMoveset().findIndex(m => m.moveId === turnMove.move);
      if (moveIndex === -1)
        return false;
      
      const disabledMove = target.getMoveset()[moveIndex];
      target.summonData.disabledMove = disabledMove.moveId;
      target.summonData.disabledTurns = 4;

      user.scene.queueMessage(getPokemonMessage(target, `'s ${disabledMove.getName()}\nwas disabled!`));
      
      return true;
    }
    
    return false;
  }
  
  getCondition(): MoveConditionFunc {
    return (user, target, move) => {
      if (target.summonData.disabledMove || target.isMax())
        return false;

      const moveQueue = target.getLastXMoves();
      let turnMove: TurnMove;
      while (moveQueue.length) {
        turnMove = moveQueue.shift();
        if (turnMove.virtual)
          continue;
        
        const move = target.getMoveset().find(m => m.moveId === turnMove.move);
        if (!move)
          continue;

        return true;
      }
    };
  }

  getTargetBenefitScore(user: Pokemon, target: Pokemon, move: Move): integer {
    return -5;
  }
}

export class FrenzyAttr extends MoveEffectAttr {
  constructor() {
    super(true, MoveEffectTrigger.HIT);
  }

  canApply(user: Pokemon, target: Pokemon, move: Move, args: any[]) {
    return !(this.selfTarget ? user : target).isFainted();
  }

  apply(user: Pokemon, target: Pokemon, move: Move, args: any[]): boolean {
    if (!super.apply(user, target, move, args))
      return false;

    if (!user.getMoveQueue().length) {
      if (!user.getTag(BattlerTagType.FRENZY)) {
        const turnCount = user.randSeedIntRange(1, 2);
        new Array(turnCount).fill(null).map(() => user.getMoveQueue().push({ move: move.id, targets: [ target.getBattlerIndex() ], ignorePP: true }));
        user.addTag(BattlerTagType.FRENZY, 1, move.id, user.id);
      } else {
        applyMoveAttrs(AddBattlerTagAttr, user, target, move, args);
        user.lapseTag(BattlerTagType.FRENZY);
      }
      return true;
    }

    return false;
  }
}

export const frenzyMissFunc: UserMoveConditionFunc = (user: Pokemon, move: Move) => {
  while (user.getMoveQueue().length && user.getMoveQueue()[0].move === move.id)
    user.getMoveQueue().shift();
  user.lapseTag(BattlerTagType.FRENZY);

  return true;
};

export class AddBattlerTagAttr extends MoveEffectAttr {
  public tagType: BattlerTagType;
  public turnCountMin: integer;
  public turnCountMax: integer;
  private failOnOverlap: boolean;

  constructor(tagType: BattlerTagType, selfTarget: boolean = false, failOnOverlap: boolean = false, turnCountMin: integer = 0, turnCountMax?: integer) {
    super(selfTarget);

    this.tagType = tagType;
    this.turnCountMin = turnCountMin;
    this.turnCountMax = turnCountMax !== undefined ? turnCountMax : turnCountMin;
    this.failOnOverlap = !!failOnOverlap;
  }

  apply(user: Pokemon, target: Pokemon, move: Move, args: any[]): boolean {
    if (!super.apply(user, target, move, args))
      return false;

    const chance = this.getTagChance(user, target, move);
    if (chance < 0 || chance === 100 || user.randSeedInt(100) < chance)
      return (this.selfTarget ? user : target).addTag(this.tagType,  user.randSeedInt(this.turnCountMax - this.turnCountMin, this.turnCountMin), move.id, user.id);

    return false;
  }

  getTagChance(user: Pokemon, target: Pokemon, move: Move): integer {
    return move.chance;
  }

  getCondition(): MoveConditionFunc {
    return this.failOnOverlap
      ? (user, target, move) => !(this.selfTarget ? user : target).getTag(this.tagType)
      : null;
  }

  getTagTargetBenefitScore(user: Pokemon, target: Pokemon, move: Move): integer {
    switch (this.tagType) {
      case BattlerTagType.RECHARGING:
      case BattlerTagType.PERISH_SONG:
        return -16;
      case BattlerTagType.FLINCHED:
      case BattlerTagType.CONFUSED:
      case BattlerTagType.INFATUATED:
      case BattlerTagType.NIGHTMARE:
      case BattlerTagType.DROWSY:
      case BattlerTagType.NO_CRIT:
          return -5;
      case BattlerTagType.SEEDED:
      case BattlerTagType.SALT_CURED:
      case BattlerTagType.CURSED:
      case BattlerTagType.FRENZY:
      case BattlerTagType.TRAPPED:
      case BattlerTagType.BIND:
      case BattlerTagType.WRAP:
      case BattlerTagType.FIRE_SPIN:
      case BattlerTagType.WHIRLPOOL:
      case BattlerTagType.CLAMP:
      case BattlerTagType.SAND_TOMB:
      case BattlerTagType.MAGMA_STORM:
      case BattlerTagType.SNAP_TRAP:
      case BattlerTagType.THUNDER_CAGE:
      case BattlerTagType.INFESTATION:
        return -3;
      case BattlerTagType.ENCORE:
        return -2;
      case BattlerTagType.INGRAIN:
      case BattlerTagType.IGNORE_ACCURACY:
      case BattlerTagType.AQUA_RING:
        return 3;
      case BattlerTagType.PROTECTED:
      case BattlerTagType.FLYING:
      case BattlerTagType.CRIT_BOOST:
      case BattlerTagType.ALWAYS_CRIT:
        return 5;
    }
  }

  getTargetBenefitScore(user: Pokemon, target: Pokemon, move: Move): integer {
    let chance = this.getTagChance(user, target, move);
    if (chance < 0)
      chance = 100;
    return Math.floor(this.getTagTargetBenefitScore(user, target, move) * (chance / 100));
  }
}

export class CurseAttr extends MoveEffectAttr {
  
  apply(user: Pokemon, target: Pokemon, move:Move, args: any[]): boolean {
    // Determine the correct target based on the user's type
    if (!user.getTypes(true).includes(Type.GHOST)) {
      // For non-Ghost types, target the user itself
      target = user;
    }

    if (user.getTypes(true).includes(Type.GHOST)) {
      if (target.getTag(BattlerTagType.CURSED)) {
        user.scene.queueMessage('But it failed!');
        return false;
      }
      let curseRecoilDamage = Math.floor(user.getMaxHp() / 2);
      user.damageAndUpdate(curseRecoilDamage, HitResult.OTHER, false, true, true);
      user.scene.queueMessage(getPokemonMessage(user, ` cut its own HP\nand laid a curse on the ${target.name}!`));
      target.addTag(BattlerTagType.CURSED, 0, move.id, user.id);
      return true;
    } else {
      target = user;
      user.scene.unshiftPhase(new StatChangePhase(user.scene, user.getBattlerIndex(), this.selfTarget, [BattleStat.ATK, BattleStat.DEF], 1));
      user.scene.unshiftPhase(new StatChangePhase(user.scene, user.getBattlerIndex(), this.selfTarget, [BattleStat.SPD], -1));
      return true;
    }
  }
}

export class LapseBattlerTagAttr extends MoveEffectAttr {
  public tagTypes: BattlerTagType[];

  constructor(tagTypes: BattlerTagType[], selfTarget: boolean = false) {
    super(selfTarget);

    this.tagTypes = tagTypes;
  }

  apply(user: Pokemon, target: Pokemon, move: Move, args: any[]): boolean {
    if (!super.apply(user, target, move, args))
      return false;

    for (let tagType of this.tagTypes)
      (this.selfTarget ? user : target).lapseTag(tagType);
    
    return true;
  }
}

export class RemoveBattlerTagAttr extends MoveEffectAttr {
  public tagTypes: BattlerTagType[];

  constructor(tagTypes: BattlerTagType[], selfTarget: boolean = false) {
    super(selfTarget);

    this.tagTypes = tagTypes;
  }

  apply(user: Pokemon, target: Pokemon, move: Move, args: any[]): boolean {
    if (!super.apply(user, target, move, args))
      return false;

    for (let tagType of this.tagTypes)
      (this.selfTarget ? user : target).removeTag(tagType);
    
    return true;
  }
}

export class FlinchAttr extends AddBattlerTagAttr {
  constructor() {
    super(BattlerTagType.FLINCHED, false);
  }
}

export class ConfuseAttr extends AddBattlerTagAttr {
  constructor(selfTarget?: boolean) {
    super(BattlerTagType.CONFUSED, selfTarget, false, 2, 5);
  }
}

export class RechargeAttr extends AddBattlerTagAttr {
  constructor() {
    super(BattlerTagType.RECHARGING, true);
  }
}

export class TrapAttr extends AddBattlerTagAttr {
  constructor(tagType: BattlerTagType) {
    super(tagType, false, false, 4, 5);
  }
}

export class ProtectAttr extends AddBattlerTagAttr {
  constructor(tagType: BattlerTagType = BattlerTagType.PROTECTED) {
    super(tagType, true);
  }

  getCondition(): MoveConditionFunc {
    return ((user, target, move): boolean => {
      let timesUsed = 0;
      const moveHistory = user.getLastXMoves();
      let turnMove: TurnMove;

      while (moveHistory.length) {
        turnMove = moveHistory.shift();
        if(!allMoves[turnMove.move].getAttrs(ProtectAttr).length || turnMove.result !== MoveResult.SUCCESS)
          break;
        timesUsed++;
      }
      if (timesUsed)
        return !user.randSeedInt(Math.pow(3, timesUsed));
      return true;
    });
  }
}

export class EndureAttr extends ProtectAttr {
  constructor() {
    super(BattlerTagType.ENDURING);
  }
}

export class IgnoreAccuracyAttr extends AddBattlerTagAttr {
  constructor() {
    super(BattlerTagType.IGNORE_ACCURACY, true, false, 2);
  }

  apply(user: Pokemon, target: Pokemon, move: Move, args: any[]): boolean {
    if (!super.apply(user, target, move, args))
      return false;

    user.scene.queueMessage(getPokemonMessage(user, ` took aim\nat ${target.name}!`));

    return true;
  }
}

export class AlwaysCritsAttr extends AddBattlerTagAttr {
  constructor() {
    super(BattlerTagType.ALWAYS_CRIT, true, false, 2);
  }

  apply(user: Pokemon, target: Pokemon, move: Move, args: any[]): boolean {
    if (!super.apply(user, target, move, args))
      return false;

    user.scene.queueMessage(getPokemonMessage(user, ` took aim\nat ${target.name}!`));

    return true;
  }
}

export class FaintCountdownAttr extends AddBattlerTagAttr {
  constructor() {
    super(BattlerTagType.PERISH_SONG, false, true, 4);
  }

  apply(user: Pokemon, target: Pokemon, move: Move, args: any[]): boolean {
    if (!super.apply(user, target, move, args))
      return false;

    user.scene.queueMessage(getPokemonMessage(target, `\nwill faint in ${this.turnCountMin - 1} turns.`));

    return true;
  }
}

export class HitsTagAttr extends MoveAttr {
  public tagType: BattlerTagType;
  public doubleDamage: boolean;

  constructor(tagType: BattlerTagType, doubleDamage?: boolean) {
    super();

    this.tagType = tagType;
    this.doubleDamage = !!doubleDamage;
  }

  getTargetBenefitScore(user: Pokemon, target: Pokemon, move: Move): integer {
    return target.getTag(this.tagType) ? this.doubleDamage ? 10 : 5 : 0;
  }
}

export class AddArenaTagAttr extends MoveEffectAttr {
  public tagType: ArenaTagType;
  public turnCount: integer;
  private failOnOverlap: boolean;
  private selfSideTarget: boolean;

  constructor(tagType: ArenaTagType, turnCount?: integer, failOnOverlap: boolean = false, selfSideTarget: boolean = false) {
    super(true, MoveEffectTrigger.POST_APPLY, true);

    this.tagType = tagType;
    this.turnCount = turnCount;
    this.failOnOverlap = failOnOverlap;
    this.selfSideTarget = selfSideTarget;
  }

  apply(user: Pokemon, target: Pokemon, move: Move, args: any[]): boolean {
    if (!super.apply(user, target, move, args))
      return false;

    if (move.chance < 0 || move.chance === 100 || user.randSeedInt(100) < move.chance) {
      user.scene.arena.addTag(this.tagType, this.turnCount, move.id, user.id, (this.selfSideTarget ? user : target).isPlayer() ? ArenaTagSide.PLAYER : ArenaTagSide.ENEMY);
      return true;
    }

    return false;
  }

  getCondition(): MoveConditionFunc {
    return this.failOnOverlap
      ? (user, target, move) => !user.scene.arena.getTagOnSide(this.tagType, target.isPlayer() ? ArenaTagSide.PLAYER : ArenaTagSide.ENEMY)
      : null;
  }
}

export class AddArenaTrapTagAttr extends AddArenaTagAttr {
  getCondition(): MoveConditionFunc {
    return (user, target, move) => {
      if (move.category !== MoveCategory.STATUS || !user.scene.arena.getTag(this.tagType))
        return true;
      const tag = user.scene.arena.getTag(this.tagType) as ArenaTrapTag;
      return tag.layers < tag.maxLayers;
    };
  }
}

export class RemoveScreensAttr extends MoveEffectAttr {

  private targetBothSides: boolean;

  constructor(targetBothSides: boolean = false) {
    super(true, MoveEffectTrigger.PRE_APPLY);
    this.targetBothSides = targetBothSides;
  }

  apply(user: Pokemon, target: Pokemon, move: Move, args: any[]): boolean {

    if (!super.apply(user, target, move, args))
      return false;

    if(this.targetBothSides){
      user.scene.arena.removeTagOnSide(ArenaTagType.REFLECT, ArenaTagSide.PLAYER);
      user.scene.arena.removeTagOnSide(ArenaTagType.LIGHT_SCREEN, ArenaTagSide.PLAYER);
      user.scene.arena.removeTagOnSide(ArenaTagType.AURORA_VEIL, ArenaTagSide.PLAYER);

      user.scene.arena.removeTagOnSide(ArenaTagType.REFLECT, ArenaTagSide.ENEMY);
      user.scene.arena.removeTagOnSide(ArenaTagType.LIGHT_SCREEN, ArenaTagSide.ENEMY);
      user.scene.arena.removeTagOnSide(ArenaTagType.AURORA_VEIL, ArenaTagSide.ENEMY);
    }
    else{
      user.scene.arena.removeTagOnSide(ArenaTagType.REFLECT, target.isPlayer() ? ArenaTagSide.PLAYER : ArenaTagSide.ENEMY);
      user.scene.arena.removeTagOnSide(ArenaTagType.LIGHT_SCREEN, target.isPlayer() ? ArenaTagSide.PLAYER : ArenaTagSide.ENEMY);
      user.scene.arena.removeTagOnSide(ArenaTagType.AURORA_VEIL, target.isPlayer() ? ArenaTagSide.PLAYER : ArenaTagSide.ENEMY);
    }

    return true;

  }
}

export class ForceSwitchOutAttr extends MoveEffectAttr {
  private user: boolean;
  private batonPass: boolean;
  
  constructor(user?: boolean, batonPass?: boolean) {
    super(false, MoveEffectTrigger.POST_APPLY, true);
    this.user = !!user;
    this.batonPass = !!batonPass;
  }
  
  apply(user: Pokemon, target: Pokemon, move: Move, args: any[]): Promise<boolean> {
    return new Promise(resolve => {
      if (!this.user && target.isMax())
        return resolve(false);

  	// Check if the move category is not STATUS or if the switch out condition is not met
    if (move.category !== MoveCategory.STATUS && !this.getSwitchOutCondition()(user, target, move)) {
  	  //Apply effects before switch out i.e. poison point, flame body, etc
      applyPostDefendAbAttrs(PostDefendContactApplyStatusEffectAbAttr, target, user, new PokemonMove(move.id), null);
      return resolve(false);
    }
  
  	// Move the switch out logic inside the conditional block
  	// This ensures that the switch out only happens when the conditions are met
	  const switchOutTarget = this.user ? user : target;
	  if (switchOutTarget instanceof PlayerPokemon) { 
	  	if (switchOutTarget.hp) {
	  	  applyPreSwitchOutAbAttrs(PreSwitchOutAbAttr, switchOutTarget);
	  	  (switchOutTarget as PlayerPokemon).switchOut(this.batonPass, true).then(() => resolve(true));
	  	} else
	  	  resolve(false);
	  	return;
	  }
	  else if (user.scene.currentBattle.battleType) {
	  	// Switch out logic for the battle type
	  	switchOutTarget.resetTurnData();
	  	switchOutTarget.resetSummonData();
	  	switchOutTarget.hideInfo();
	  	switchOutTarget.setVisible(false);
	  	switchOutTarget.scene.field.remove(switchOutTarget);
	  	user.scene.triggerPokemonFormChange(switchOutTarget, SpeciesFormChangeActiveTrigger, true);
	  
	  	if (switchOutTarget.hp)
	  	user.scene.unshiftPhase(new SwitchSummonPhase(user.scene, switchOutTarget.getFieldIndex(), user.scene.currentBattle.trainer.getNextSummonIndex((switchOutTarget as EnemyPokemon).trainerSlot), false, this.batonPass, false));
	  }
	  else { 
	    // Switch out logic for everything else
	  	switchOutTarget.setVisible(false);
	  
	  	if (switchOutTarget.hp) {
	  	  switchOutTarget.hideInfo().then(() => switchOutTarget.destroy());
	  	  switchOutTarget.scene.field.remove(switchOutTarget);
	  	  user.scene.queueMessage(getPokemonMessage(switchOutTarget, ' fled!'), null, true, 500);
	  	}
	  
	  	if (!switchOutTarget.getAlly()?.isActive(true)) {
	  	  user.scene.clearEnemyHeldItemModifiers();
		  
	  	  if (switchOutTarget.hp) {
	  	  	user.scene.pushPhase(new BattleEndPhase(user.scene));
	  	  	user.scene.pushPhase(new NewBattlePhase(user.scene));
	  	  }
	  	}
	  }
	  
	  resolve(true);
	  });
	}
  
	getCondition(): MoveConditionFunc {
    return (user, target, move) => move.category !== MoveCategory.STATUS || this.getSwitchOutCondition()(user, target, move);
  }

  getSwitchOutCondition(): MoveConditionFunc {
    return (user, target, move) => {
      const switchOutTarget = (this.user ? user : target);
      const player = switchOutTarget instanceof PlayerPokemon;

      if (!player && !user.scene.currentBattle.battleType) {
        if (this.batonPass)
          return false;
        // Don't allow wild opponents to flee on the boss stage since it can ruin a run early on
        if (!(user.scene.currentBattle.waveIndex % 10))
          return false;
      }

      const party = player ? user.scene.getParty() : user.scene.getEnemyParty();
      return (!player && !user.scene.currentBattle.battleType) || party.filter(p => !p.isFainted() && (player || (p as EnemyPokemon).trainerSlot === (switchOutTarget as EnemyPokemon).trainerSlot)).length > user.scene.currentBattle.getBattlerCount();
    };
  }

  getUserBenefitScore(user: Pokemon, target: Pokemon, move: Move): integer {
    if (!user.scene.getEnemyParty().find(p => p.isActive() && !p.isOnField()))
      return -20;
    let ret = this.user ? Math.floor((1 - user.getHpRatio()) * 20) : super.getUserBenefitScore(user, target, move);
    if (this.user && this.batonPass) {
      const battleStatTotal = user.summonData.battleStats.reduce((bs: integer, total: integer) => total += bs, 0);
      ret = ret / 2 + (Phaser.Tweens.Builders.GetEaseFunction('Sine.easeOut')(Math.min(Math.abs(battleStatTotal), 10) / 10) * (battleStatTotal >= 0 ? 10 : -10));
    }
    return ret;
  }
}

export class RemoveTypeAttr extends MoveEffectAttr {

  private removedType: Type;
  private messageCallback: ((user: Pokemon) => void) | undefined;

  constructor(removedType: Type, messageCallback?: (user: Pokemon) => void) {
    super(true, MoveEffectTrigger.POST_APPLY);
    this.removedType = removedType;
    this.messageCallback = messageCallback;

  }

  apply(user: Pokemon, target: Pokemon, move: Move, args: any[]): boolean {
    if (!super.apply(user, target, move, args))
      return false;

    if(user.isTerastallized && user.getTeraType() == this.removedType) // active tera types cannot be removed
      return false;

    const userTypes = user.getTypes(true)
    const modifiedTypes = userTypes.filter(type => type !== this.removedType);
    user.summonData.types = modifiedTypes;
    user.updateInfo();


    if (this.messageCallback) {
      this.messageCallback(user);
    }

    return true;
  }
}

export class CopyTypeAttr extends MoveEffectAttr {
  constructor() {
    super(true);
  }

  apply(user: Pokemon, target: Pokemon, move: Move, args: any[]): boolean {
    if (!super.apply(user, target, move, args))
      return false;

    user.summonData.types = target.getTypes(true);
    user.updateInfo();

    user.scene.queueMessage(getPokemonMessage(user, `'s type\nchanged to match ${target.name}'s!`));

    return true;
  }

  getCondition(): MoveConditionFunc {
    return (user, target, move) => target.getTypes()[0] !== Type.UNKNOWN;
  }
}

export class CopyBiomeTypeAttr extends MoveEffectAttr {
  constructor() {
    super(true);
  }

  apply(user: Pokemon, target: Pokemon, move: Move, args: any[]): boolean {
    if (!super.apply(user, target, move, args))
      return false;

    const biomeType = user.scene.arena.getTypeForBiome();

    user.summonData.types = [ biomeType ];
    user.updateInfo();

    user.scene.queueMessage(getPokemonMessage(user, ` transformed\ninto the ${Utils.toReadableString(Type[biomeType])} type!`));

    return true;
  }
}

export class ChangeTypeAttr extends MoveEffectAttr {
  private type: Type;

  constructor(type: Type) {
    super(false, MoveEffectTrigger.HIT);

    this.type = type;
  }

  apply(user: Pokemon, target: Pokemon, move: Move, args: any[]): boolean {
    target.summonData.types = [this.type];
    target.updateInfo();

    user.scene.queueMessage(getPokemonMessage(target, ` transformed\ninto the ${Utils.toReadableString(Type[this.type])} type!`));

    return true;
  }

  getCondition(): MoveConditionFunc {
    return (user, target, move) => !target.isTerastallized() && !target.hasAbility(Abilities.MULTITYPE) && !target.hasAbility(Abilities.RKS_SYSTEM) && !(target.getTypes().length === 1 && target.getTypes()[0] === this.type);
  }
}

export class AddTypeAttr extends MoveEffectAttr {
  private type: Type;

  constructor(type: Type) {
    super(false, MoveEffectTrigger.HIT);

    this.type = type;
  }

  apply(user: Pokemon, target: Pokemon, move: Move, args: any[]): boolean {
    const types = target.getTypes().slice(0, 2).filter(t => t !== Type.UNKNOWN); // TODO: Figure out some way to actually check if another version of this effect is already applied
    types.push(this.type);
    target.summonData.types = types;
    target.updateInfo();

    user.scene.queueMessage(`${Utils.toReadableString(Type[this.type])} was added to\n` + getPokemonMessage(target, '!'));

    return true;
  }

  getCondition(): MoveConditionFunc {
    return (user, target, move) => !target.isTerastallized()&& !target.getTypes().includes(this.type);
  }
}

export class FirstMoveTypeAttr extends MoveEffectAttr {
  constructor() {
    super(true);
  }

  apply(user: Pokemon, target: Pokemon, move: Move, args: any[]): boolean {
    if (!super.apply(user, target, move, args))
      return false;

    const firstMoveType = target.getMoveset()[0].getMove().type
  
    user.summonData.types = [ firstMoveType ];

    user.scene.queueMessage(getPokemonMessage(user, ` transformed\ninto to the ${Utils.toReadableString(Type[firstMoveType])} type!`));

    return true;
  }
}

export class RandomMovesetMoveAttr extends OverrideMoveEffectAttr {
  private enemyMoveset: boolean;

  constructor(enemyMoveset?: boolean) {
    super();

    this.enemyMoveset = enemyMoveset;
  }

  apply(user: Pokemon, target: Pokemon, move: Move, args: any[]): boolean {
    const moveset = (!this.enemyMoveset ? user : target).getMoveset();
    const moves = moveset.filter(m => !m.getMove().hasFlag(MoveFlags.IGNORE_VIRTUAL));
    if (moves.length) {
      const move = moves[user.randSeedInt(moves.length)];
      const moveIndex = moveset.findIndex(m => m.moveId === move.moveId);
      const moveTargets = getMoveTargets(user, move.moveId);
      if (!moveTargets.targets.length)
        return false;
      let selectTargets: BattlerIndex[];
      switch (true) {
        case (moveTargets.multiple || moveTargets.targets.length === 1): {
          selectTargets = moveTargets.targets;
          break;
        }
        case (moveTargets.targets.indexOf(target.getBattlerIndex()) > -1): {
          selectTargets = [ target.getBattlerIndex() ];
          break;
        }
        default: {
         moveTargets.targets.splice(moveTargets.targets.indexOf(user.getAlly().getBattlerIndex()));
         selectTargets =  [ moveTargets.targets[user.randSeedInt(moveTargets.targets.length)] ];
         break;
        }
      }     
      const targets = selectTargets;   
      user.getMoveQueue().push({ move: move.moveId, targets: targets, ignorePP: true });
      user.scene.unshiftPhase(new MovePhase(user.scene, user, targets, moveset[moveIndex], true));
      return true;
    }

    return false;
  }
}

export class RandomMoveAttr extends OverrideMoveEffectAttr {
  apply(user: Pokemon, target: Pokemon, move: Move, args: any[]): Promise<boolean> {
    return new Promise(resolve => {
      const moveIds = Utils.getEnumValues(Moves).filter(m => !allMoves[m].hasFlag(MoveFlags.IGNORE_VIRTUAL) && !allMoves[m].name.endsWith(' (N)'));
      const moveId = moveIds[user.randSeedInt(moveIds.length)];
      
      const moveTargets = getMoveTargets(user, moveId);
      if (!moveTargets.targets.length) {
        resolve(false);
        return;
      }
      const targets = moveTargets.multiple || moveTargets.targets.length === 1
        ? moveTargets.targets
        : moveTargets.targets.indexOf(target.getBattlerIndex()) > -1
          ? [ target.getBattlerIndex() ]
          : [ moveTargets.targets[user.randSeedInt(moveTargets.targets.length)] ];
      user.getMoveQueue().push({ move: moveId, targets: targets, ignorePP: true });
      user.scene.unshiftPhase(new MovePhase(user.scene, user, targets, new PokemonMove(moveId, 0, 0, true), true));
      initMoveAnim(user.scene, moveId).then(() => {
        loadMoveAnimAssets(user.scene, [ moveId ], true)
          .then(() => resolve(true));
      });
    });
  }
}

export class NaturePowerAttr extends OverrideMoveEffectAttr {
  apply(user: Pokemon, target: Pokemon, move: Move, args: any[]): Promise<boolean> {
    return new Promise(resolve => {
      var moveId;
      switch (user.scene.arena.getTerrainType()) {
        // this allows terrains to 'override' the biome move
        case TerrainType.NONE:
          switch (user.scene.arena.biomeType) {
            case Biome.TOWN:
              moveId = Moves.ROUND;
              break;
            case Biome.METROPOLIS:
              moveId = Moves.TRI_ATTACK;
              break;
            case Biome.SLUM:
              moveId = Moves.SLUDGE_BOMB;
              break;
            case Biome.PLAINS:
              moveId = Moves.SILVER_WIND;
              break;
            case Biome.GRASS:
              moveId = Moves.GRASS_KNOT;
              break;
            case Biome.TALL_GRASS:
              moveId = Moves.POLLEN_PUFF;
              break;
            case Biome.MEADOW:
              moveId = Moves.GIGA_DRAIN;
              break;
            case Biome.FOREST:
              moveId = Moves.BUG_BUZZ;
              break;
            case Biome.JUNGLE:
              moveId = Moves.LEAF_STORM;
              break;
            case Biome.SEA:
              moveId = Moves.HYDRO_PUMP;
              break;
            case Biome.SWAMP:
              moveId = Moves.MUD_BOMB;
              break;
            case Biome.BEACH:
              moveId = Moves.SCALD;
              break;
            case Biome.LAKE:
              moveId = Moves.BUBBLE_BEAM;
              break;
            case Biome.SEABED:
              moveId = Moves.BRINE;
              break;
            case Biome.ISLAND:
              moveId = Moves.LEAF_TORNADO;
              break;
            case Biome.MOUNTAIN:
              moveId = Moves.AIR_SLASH;
              break;
            case Biome.BADLANDS:
              moveId = Moves.EARTH_POWER;
              break;
            case Biome.DESERT:
              moveId = Moves.SCORCHING_SANDS;
              break;
            case Biome.WASTELAND:
              moveId = Moves.DRAGON_PULSE;
              break;
            case Biome.CONSTRUCTION_SITE:
              moveId = Moves.STEEL_BEAM;
              break;
            case Biome.CAVE:
              moveId = Moves.POWER_GEM;
              break;
            case Biome.ICE_CAVE:
              moveId = Moves.ICE_BEAM;
              break;
            case Biome.SNOWY_FOREST:
              moveId = Moves.FROST_BREATH;
              break;
            case Biome.VOLCANO:
              moveId = Moves.LAVA_PLUME;
              break;
            case Biome.GRAVEYARD:
              moveId = Moves.SHADOW_BALL;
              break;
            case Biome.RUINS:
              moveId = Moves.ANCIENT_POWER;
              break;
            case Biome.TEMPLE:
              moveId = Moves.EXTRASENSORY;
              break;
            case Biome.DOJO:
              moveId = Moves.FOCUS_BLAST;
              break;
            case Biome.FAIRY_CAVE:
              moveId = Moves.ALLURING_VOICE;
              break;
            case Biome.ABYSS:
              moveId = Moves.OMINOUS_WIND;
              break;
            case Biome.SPACE:
              moveId = Moves.DRACO_METEOR;
              break;
            case Biome.FACTORY:
              moveId = Moves.FLASH_CANNON;
              break;
            case Biome.LABORATORY:
              moveId = Moves.ZAP_CANNON;
              break;
            case Biome.POWER_PLANT:
              moveId = Moves.CHARGE_BEAM;
              break;
            case Biome.END:
              moveId = Moves.ETERNABEAM;
              break;
          }
          break;
        case TerrainType.MISTY:
          moveId = Moves.MOONBLAST;
          break;
        case TerrainType.ELECTRIC:
          moveId = Moves.THUNDERBOLT;
          break;
        case TerrainType.GRASSY:
          moveId = Moves.ENERGY_BALL;
          break;
        case TerrainType.PSYCHIC:
          moveId = Moves.PSYCHIC;
          break;
        default:
          // Just in case there's no match
          moveId = Moves.TRI_ATTACK;
          break;
      }
      
      user.getMoveQueue().push({ move: moveId, targets: [target.getBattlerIndex()], ignorePP: true });
      user.scene.unshiftPhase(new MovePhase(user.scene, user, [target.getBattlerIndex()], new PokemonMove(moveId, 0, 0, true), true));
      initMoveAnim(user.scene, moveId).then(() => {
        loadMoveAnimAssets(user.scene, [ moveId ], true)
          .then(() => resolve(true));
      });
    });
  }
}

const lastMoveCopiableCondition: MoveConditionFunc = (user, target, move) => {
  const copiableMove = user.scene.currentBattle.lastMove;

  if (!copiableMove)
    return false;

  if (allMoves[copiableMove].getAttrs(ChargeAttr).length)
    return false;

  // TODO: Add last turn of Bide

  return true;
};

export class CopyMoveAttr extends OverrideMoveEffectAttr {
  apply(user: Pokemon, target: Pokemon, move: Move, args: any[]): boolean {
    const lastMove = user.scene.currentBattle.lastMove;

    const moveTargets = getMoveTargets(user, lastMove);
    if (!moveTargets.targets.length)
      return false;

    const targets = moveTargets.multiple || moveTargets.targets.length === 1
      ? moveTargets.targets
      : moveTargets.targets.indexOf(target.getBattlerIndex()) > -1
        ? [ target.getBattlerIndex() ]
        : [ moveTargets.targets[user.randSeedInt(moveTargets.targets.length)] ];
    user.getMoveQueue().push({ move: lastMove, targets: targets, ignorePP: true });

    user.scene.unshiftPhase(new MovePhase(user.scene, user as PlayerPokemon, targets, new PokemonMove(lastMove, 0, 0, true), true));

    return true;
  }

  getCondition(): MoveConditionFunc {
    return lastMoveCopiableCondition;
  }
}

export class ReducePpMoveAttr extends MoveEffectAttr {
  apply(user: Pokemon, target: Pokemon, move: Move, args: any[]): boolean {
    // Null checks can be skipped due to condition function
    const lastMove = target.getLastXMoves().find(() => true);
    const movesetMove = target.getMoveset().find(m => m.moveId === lastMove.move);
    const lastPpUsed = movesetMove.ppUsed;
    movesetMove.ppUsed = Math.min(movesetMove.ppUsed + 4, movesetMove.getMovePp());
    user.scene.queueMessage(`It reduced the PP of ${getPokemonMessage(target, `'s\n${movesetMove.getName()} by ${movesetMove.ppUsed - lastPpUsed}!`)}`);

    return true;
  }

  getCondition(): MoveConditionFunc {
    return (user, target, move) => {
      const lastMove = target.getLastXMoves().find(() => true);
      if (lastMove) {
        const movesetMove = target.getMoveset().find(m => m.moveId === lastMove.move);
        return !!movesetMove?.getPpRatio();
      }
      return false;
    };
  }

  getTargetBenefitScore(user: Pokemon, target: Pokemon, move: Move): number {
    const lastMove = target.getLastXMoves().find(() => true);
    if (lastMove) {
      const movesetMove = target.getMoveset().find(m => m.moveId === lastMove.move);
      if (movesetMove) {
        const maxPp = movesetMove.getMovePp();
        const ppLeft = maxPp - movesetMove.ppUsed;
        const value = -(8 - Math.ceil(Math.min(maxPp, 30) / 5));
        if (ppLeft < 4)
          return (value / 4) * ppLeft;
        return value;
      }
    }

    return 0;
  }
}

// TODO: Review this
const targetMoveCopiableCondition: MoveConditionFunc = (user, target, move) => {
  const targetMoves = target.getMoveHistory().filter(m => !m.virtual);
  if (!targetMoves.length)
    return false;

  const copiableMove = targetMoves[0];

  if (!copiableMove.move)
    return false;

  if (allMoves[copiableMove.move].getAttrs(ChargeAttr).length && copiableMove.result === MoveResult.OTHER)
    return false;

    // TODO: Add last turn of Bide

    return true;
};

export class MovesetCopyMoveAttr extends OverrideMoveEffectAttr {
  apply(user: Pokemon, target: Pokemon, move: Move, args: any[]): boolean {
    const targetMoves = target.getMoveHistory().filter(m => !m.virtual);
    if (!targetMoves.length)
      return false;

    const copiedMove = allMoves[targetMoves[0].move];

    const thisMoveIndex = user.getMoveset().findIndex(m => m.moveId === move.id);

    if (thisMoveIndex === -1)
      return false;

    user.summonData.moveset = user.getMoveset().slice(0);
    user.summonData.moveset[thisMoveIndex] = new PokemonMove(copiedMove.id, 0, 0);

    user.scene.queueMessage(getPokemonMessage(user, ` copied\n${copiedMove.name}!`));

    return true;
  }

  getCondition(): MoveConditionFunc {
    return targetMoveCopiableCondition;
  }
}

export class SketchAttr extends MoveEffectAttr {
  constructor() {
    super(true);
  }

  apply(user: Pokemon, target: Pokemon, move: Move, args: any[]): boolean {
    if (!super.apply(user, target, move, args))
      return false;

    const targetMoves = target.getMoveHistory().filter(m => !m.virtual);
    if (!targetMoves.length)
      return false;

    const sketchedMove = allMoves[targetMoves[0].move];

    const sketchIndex = user.getMoveset().findIndex(m => m.moveId === move.id);

    if (sketchIndex === -1)
      return false;

    user.setMove(sketchIndex, sketchedMove.id);

    user.scene.queueMessage(getPokemonMessage(user, ` sketched\n${sketchedMove.name}!`));

    return true;
  }

  getCondition(): MoveConditionFunc {
    return (user, target, move) => {
      if (!targetMoveCopiableCondition(user, target, move))
        return false;
    
      const targetMoves = target.getMoveHistory().filter(m => !m.virtual);
      if (!targetMoves.length)
        return false;
  
      const sketchableMove = targetMoves[0];
  
      if (user.getMoveset().find(m => m.moveId === sketchableMove.move))
        return false;
  
      return true;
    };
  }
}

export class AbilityChangeAttr extends MoveEffectAttr {
  public ability: Abilities;

  constructor(ability: Abilities, selfTarget?: boolean) {
    super(selfTarget, MoveEffectTrigger.HIT);

    this.ability = ability;
  }

  apply(user: Pokemon, target: Pokemon, move: Move, args: any[]): boolean {
    if (!super.apply(user, target, move, args))
      return false;

    (this.selfTarget ? user : target).summonData.ability = this.ability;

    user.scene.queueMessage('The ' + getPokemonMessage((this.selfTarget ? user : target), ` acquired\n${allAbilities[this.ability].name}!`));

    return true;
  }

  getCondition(): MoveConditionFunc {
    return (user, target, move) => !(this.selfTarget ? user : target).getAbility().hasAttr(UnsuppressableAbilityAbAttr) && (this.selfTarget ? user : target).getAbility().id !== this.ability;
  }
}

export class AbilityCopyAttr extends MoveEffectAttr {
  public copyToPartner: boolean;

  constructor(copyToPartner: boolean = false) {
    super(false, MoveEffectTrigger.HIT);

    this.copyToPartner = copyToPartner;
  }

  apply(user: Pokemon, target: Pokemon, move: Move, args: any[]): boolean {
    if (!super.apply(user, target, move, args))
      return false;

    user.summonData.ability = target.getAbility().id;

    user.scene.queueMessage(getPokemonMessage(user, ` copied the `) + getPokemonMessage(target, `'s\n${allAbilities[target.getAbility().id].name}!`));
    
    if (this.copyToPartner && user.scene.currentBattle?.double && user.getAlly().hp) {
      user.getAlly().summonData.ability = target.getAbility().id;
      user.getAlly().scene.queueMessage(getPokemonMessage(user.getAlly(), ` copied the `) + getPokemonMessage(target, `'s\n${allAbilities[target.getAbility().id].name}!`));
    }

    return true;
  }

  getCondition(): MoveConditionFunc {
    return (user, target, move) => {
      let ret = !target.getAbility().hasAttr(UncopiableAbilityAbAttr) && !user.getAbility().hasAttr(UnsuppressableAbilityAbAttr);
      if (this.copyToPartner && user.scene.currentBattle?.double)
        ret = ret && (!user.getAlly().hp || !user.getAlly().getAbility().hasAttr(UnsuppressableAbilityAbAttr));
      else
        ret = ret && user.getAbility().id !== target.getAbility().id;
      return ret;
    };
  }
}

export class AbilityGiveAttr extends MoveEffectAttr {
  public copyToPartner: boolean;

  constructor() {
    super(false, MoveEffectTrigger.HIT);
  }

  apply(user: Pokemon, target: Pokemon, move: Move, args: any[]): boolean {
    if (!super.apply(user, target, move, args))
      return false;

    target.summonData.ability = user.getAbility().id;

    user.scene.queueMessage('The' + getPokemonMessage(target, `\nacquired ${allAbilities[user.getAbility().id].name}!`));

    return true;
  }

  getCondition(): MoveConditionFunc {
    return (user, target, move) => !user.getAbility().hasAttr(UncopiableAbilityAbAttr) && !target.getAbility().hasAttr(UnsuppressableAbilityAbAttr) && user.getAbility().id !== target.getAbility().id;
  }
}

export class SwitchAbilitiesAttr extends MoveEffectAttr {
  apply(user: Pokemon, target: Pokemon, move: Move, args: any[]): boolean {
    if (!super.apply(user, target, move, args))
      return false;

    const tempAbilityId = user.getAbility().id;
    user.summonData.ability = target.getAbility().id;
    target.summonData.ability = tempAbilityId;

    user.scene.queueMessage(getPokemonMessage(user, ` swapped\nabilities with its target!`));

    return true;
  }

  getCondition(): MoveConditionFunc {
    return (user, target, move) => !user.getAbility().hasAttr(UnswappableAbilityAbAttr) && !target.getAbility().hasAttr(UnswappableAbilityAbAttr);
  }
}

export class SuppressAbilitiesAttr extends MoveEffectAttr {
  apply(user: Pokemon, target: Pokemon, move: Move, args: any[]): boolean {
    if (!super.apply(user, target, move, args))
      return false;

    target.summonData.abilitySuppressed = true;

    target.scene.queueMessage(getPokemonMessage(target, ` ability\nwas suppressed!`));

    return true;
  }

  getCondition(): MoveConditionFunc {
    return (user, target, move) => !target.getAbility().hasAttr(UnsuppressableAbilityAbAttr);
  }
}

export class TransformAttr extends MoveEffectAttr {
  apply(user: Pokemon, target: Pokemon, move: Move, args: any[]): Promise<boolean> {
    return new Promise(resolve => {
      if (!super.apply(user, target, move, args))
        return resolve(false);

      user.summonData.speciesForm = target.getSpeciesForm();
      user.summonData.fusionSpeciesForm = target.getFusionSpeciesForm();
      user.summonData.ability = target.getAbility().id;
      user.summonData.gender = target.getGender();
      user.summonData.fusionGender = target.getFusionGender();
      user.summonData.stats = [ user.stats[Stat.HP] ].concat(target.stats.slice(1));
      user.summonData.battleStats = target.summonData.battleStats.slice(0);
      user.summonData.moveset = target.getMoveset().map(m => new PokemonMove(m.moveId, m.ppUsed, m.ppUp));
      user.summonData.types = target.getTypes();

      user.scene.queueMessage(getPokemonMessage(user, ` transformed\ninto ${target.name}!`));

      user.loadAssets(false).then(() => {
        user.playAnim();
        resolve(true);
      });
    });
  }
}

export class DiscourageFrequentUseAttr extends MoveAttr {
  getUserBenefitScore(user: Pokemon, target: Pokemon, move: Move): integer {
    const lastMoves = user.getLastXMoves(4);
    console.log(lastMoves);
    for (let m = 0; m < lastMoves.length; m++) {
      if (lastMoves[m].move === move.id)
        return (4 - (m + 1)) * -10;
    }

    return 0;
  }
}

export class MoneyAttr extends MoveEffectAttr {
  constructor() {
    super(true, MoveEffectTrigger.HIT);
  }

  apply(user: Pokemon, target: Pokemon, move: Move): boolean {
    user.scene.currentBattle.moneyScattered += user.scene.getWaveMoneyAmount(0.2);
    user.scene.queueMessage("Coins were scattered everywhere!")
    return true;
  }
}

export class LastResortAttr extends MoveAttr {
  getCondition(): MoveConditionFunc {
    return (user: Pokemon, target: Pokemon, move: Move) => {
      const uniqueUsedMoveIds = new Set<Moves>();
      const movesetMoveIds = user.getMoveset().map(m => m.moveId);
      user.getMoveHistory().map(m => {
        if (m.move !== move.id && movesetMoveIds.find(mm => mm === m.move))
          uniqueUsedMoveIds.add(m.move);
      });
      return uniqueUsedMoveIds.size >= movesetMoveIds.length - 1;
    };
  }
}

const failOnGravityCondition: MoveConditionFunc = (user, target, move) => !user.scene.arena.getTag(ArenaTagType.GRAVITY);

const failOnBossCondition: MoveConditionFunc = (user, target, move) => !target.isBossImmune();

const failOnMaxCondition: MoveConditionFunc = (user, target, move) => !target.isMax();

const failIfDampCondition: MoveConditionFunc = (user, target, move) => {
  const cancelled = new Utils.BooleanHolder(false);
  user.scene.getField(true).map(p=>applyAbAttrs(FieldPreventExplosiveMovesAbAttr, p, cancelled));
  return !cancelled.value;
}

export type MoveAttrFilter = (attr: MoveAttr) => boolean;

function applyMoveAttrsInternal(attrFilter: MoveAttrFilter, user: Pokemon, target: Pokemon, move: Move, args: any[]): Promise<void> {
  return new Promise(resolve => {
    const attrPromises: Promise<boolean>[] = [];
    const moveAttrs = move.attrs.filter(a => attrFilter(a));
    for (let attr of moveAttrs) {
      const result = attr.apply(user, target, move, args);
      if (result instanceof Promise)
        attrPromises.push(result);
    }
    Promise.allSettled(attrPromises).then(() => resolve());
  });
}

export function applyMoveAttrs(attrType: { new(...args: any[]): MoveAttr }, user: Pokemon, target: Pokemon, move: Move, ...args: any[]): Promise<void> {
  return applyMoveAttrsInternal((attr: MoveAttr) => attr instanceof attrType, user, target, move, args);
}

export function applyFilteredMoveAttrs(attrFilter: MoveAttrFilter, user: Pokemon, target: Pokemon, move: Move, ...args: any[]): Promise<void> {
  return applyMoveAttrsInternal(attrFilter, user, target, move, args);
}

export class MoveCondition {
  protected func: MoveConditionFunc;

  constructor(func: MoveConditionFunc) {
    this.func = func;
  }

  apply(user: Pokemon, target: Pokemon, move: Move): boolean {
    return this.func(user, target, move);
  }

  getUserBenefitScore(user: Pokemon, target: Pokemon, move: Move): integer {
    return 0;
  }
}

export class FirstMoveCondition extends MoveCondition {
  constructor() {
    super((user, target, move) => user.battleSummonData?.turnCount === 1);
  }

  getUserBenefitScore(user: Pokemon, target: Pokemon, move: Move): integer {
    return this.apply(user, target, move) ? 10 : -20;
  }
}

export class hitsSameTypeAttr extends VariableMoveTypeMultiplierAttr {
  apply(user: Pokemon, target: Pokemon, move: Move, args: any[]): boolean {
    const multiplier = args[0] as Utils.NumberHolder;
    if (!user.getTypes().some(type => target.getTypes().includes(type))){
      multiplier.value = 0;
      return true;
    }
    return false;
  }
}

const unknownTypeCondition: MoveConditionFunc = (user, target, move) => !user.getTypes().includes(Type.UNKNOWN);

export type MoveTargetSet = {
  targets: BattlerIndex[];
  multiple: boolean;
}

export function getMoveTargets(user: Pokemon, move: Moves): MoveTargetSet {
  const moveTarget = move ? allMoves[move].moveTarget : move === undefined ? MoveTarget.NEAR_ENEMY : [];
  const opponents = user.getOpponents();
  
  let set: Pokemon[] = [];
  let multiple = false;

  switch (moveTarget) {
    case MoveTarget.USER:
      set = [ user];
      break;
    case MoveTarget.NEAR_OTHER:
    case MoveTarget.OTHER:
    case MoveTarget.ALL_NEAR_OTHERS:
    case MoveTarget.ALL_OTHERS:
      set = (opponents.concat([ user.getAlly() ]));
      multiple = moveTarget === MoveTarget.ALL_NEAR_OTHERS || moveTarget === MoveTarget.ALL_OTHERS
      break;
    case MoveTarget.NEAR_ENEMY:
    case MoveTarget.ALL_NEAR_ENEMIES:
    case MoveTarget.ALL_ENEMIES:
    case MoveTarget.ENEMY_SIDE:
      set = opponents;
      multiple = moveTarget !== MoveTarget.NEAR_ENEMY;
      break;
    case MoveTarget.RANDOM_NEAR_ENEMY:
      set = [ opponents[user.randSeedInt(opponents.length)] ];
      break;
    case MoveTarget.ATTACKER:
        return { targets: [ -1 as BattlerIndex ], multiple: false };
    case MoveTarget.NEAR_ALLY:
    case MoveTarget.ALLY:
      set = [ user.getAlly() ];
      break;
    case MoveTarget.USER_OR_NEAR_ALLY:
    case MoveTarget.USER_AND_ALLIES:
    case MoveTarget.USER_SIDE:
      set = [ user, user.getAlly() ];
      multiple = moveTarget !== MoveTarget.USER_OR_NEAR_ALLY;
      break;
    case MoveTarget.ALL:
    case MoveTarget.BOTH_SIDES:
      set = [ user, user.getAlly() ].concat(opponents);
      multiple = true;
      break;
  }

  return { targets: set.filter(p => p?.isActive(true)).map(p => p.getBattlerIndex()).filter(t => t !== undefined), multiple };
}

export const allMoves: Move[] = [
  new SelfStatusMove(Moves.NONE, Type.NORMAL, MoveCategory.STATUS, -1, -1, 0, 1),
];

export function initMoves() {
  allMoves.push(
    new AttackMove(Moves.POUND, Type.NORMAL, MoveCategory.PHYSICAL, 40, 100, 35, -1, 0, 1),
    new AttackMove(Moves.KARATE_CHOP, Type.FIGHTING, MoveCategory.PHYSICAL, 50, 100, 25, -1, 0, 1)
      .attr(HighCritAttr),
    new AttackMove(Moves.DOUBLE_SLAP, Type.NORMAL, MoveCategory.PHYSICAL, 15, 85, 10, -1, 0, 1)
      .attr(MultiHitAttr),
    new AttackMove(Moves.COMET_PUNCH, Type.NORMAL, MoveCategory.PHYSICAL, 18, 85, 15, -1, 0, 1)
      .attr(MultiHitAttr)
      .punchingMove(),
    new AttackMove(Moves.MEGA_PUNCH, Type.NORMAL, MoveCategory.PHYSICAL, 80, 85, 20, -1, 0, 1)
      .punchingMove(),
    new AttackMove(Moves.PAY_DAY, Type.NORMAL, MoveCategory.PHYSICAL, 40, 100, 20, -1, 0, 1)
      .attr(MoneyAttr)
      .makesContact(false),
    new AttackMove(Moves.FIRE_PUNCH, Type.FIRE, MoveCategory.PHYSICAL, 75, 100, 15, 10, 0, 1)
      .attr(StatusEffectAttr, StatusEffect.BURN)
      .punchingMove(),
    new AttackMove(Moves.ICE_PUNCH, Type.ICE, MoveCategory.PHYSICAL, 75, 100, 15, 10, 0, 1)
      .attr(StatusEffectAttr, StatusEffect.FREEZE)
      .punchingMove(),
    new AttackMove(Moves.THUNDER_PUNCH, Type.ELECTRIC, MoveCategory.PHYSICAL, 75, 100, 15, 10, 0, 1)
      .attr(StatusEffectAttr, StatusEffect.PARALYSIS)
      .punchingMove(),
    new AttackMove(Moves.SCRATCH, Type.NORMAL, MoveCategory.PHYSICAL, 40, 100, 35, -1, 0, 1),
    new AttackMove(Moves.VISE_GRIP, Type.NORMAL, MoveCategory.PHYSICAL, 55, 100, 30, -1, 0, 1),
    new AttackMove(Moves.GUILLOTINE, Type.NORMAL, MoveCategory.PHYSICAL, 200, 30, 5, -1, 0, 1)
      .attr(OneHitKOAttr)
      .attr(OneHitKOAccuracyAttr),
    new AttackMove(Moves.RAZOR_WIND, Type.NORMAL, MoveCategory.SPECIAL, 80, 100, 10, -1, 0, 1)
      .attr(ChargeAttr, ChargeAnim.RAZOR_WIND_CHARGING, 'whipped\nup a whirlwind!')
      .attr(HighCritAttr)
      .windMove()
      .ignoresVirtual()
      .target(MoveTarget.ALL_NEAR_ENEMIES),
    new SelfStatusMove(Moves.SWORDS_DANCE, Type.NORMAL, -1, 20, -1, 0, 1)
      .attr(StatChangeAttr, BattleStat.ATK, 2, true)
      .danceMove(),
    new AttackMove(Moves.CUT, Type.NORMAL, MoveCategory.PHYSICAL, 50, 95, 30, -1, 0, 1)
      .slicingMove(),
    new AttackMove(Moves.GUST, Type.FLYING, MoveCategory.SPECIAL, 40, 100, 35, -1, 0, 1)
      .attr(HitsTagAttr, BattlerTagType.FLYING, true)
      .windMove(),
    new AttackMove(Moves.WING_ATTACK, Type.FLYING, MoveCategory.PHYSICAL, 60, 100, 35, -1, 0, 1),
    new StatusMove(Moves.WHIRLWIND, Type.NORMAL, -1, 20, -1, -6, 1)
      .attr(ForceSwitchOutAttr)
      .attr(HitsTagAttr, BattlerTagType.FLYING, false)
      .hidesTarget()
      .windMove(),
    new AttackMove(Moves.FLY, Type.FLYING, MoveCategory.PHYSICAL, 90, 95, 15, -1, 0, 1)
      .attr(ChargeAttr, ChargeAnim.FLY_CHARGING, 'flew\nup high!', BattlerTagType.FLYING)
      .condition(failOnGravityCondition)
      .ignoresVirtual(),
    new AttackMove(Moves.BIND, Type.NORMAL, MoveCategory.PHYSICAL, 15, 85, 20, 100, 0, 1)
      .attr(TrapAttr, BattlerTagType.BIND),
    new AttackMove(Moves.SLAM, Type.NORMAL, MoveCategory.PHYSICAL, 80, 75, 20, -1, 0, 1),
    new AttackMove(Moves.VINE_WHIP, Type.GRASS, MoveCategory.PHYSICAL, 45, 100, 25, -1, 0, 1),
    new AttackMove(Moves.STOMP, Type.NORMAL, MoveCategory.PHYSICAL, 65, 100, 20, 30, 0, 1)
      .attr(FlinchAttr),
    new AttackMove(Moves.DOUBLE_KICK, Type.FIGHTING, MoveCategory.PHYSICAL, 30, 100, 30, -1, 0, 1)
      .attr(MultiHitAttr, MultiHitType._2),
    new AttackMove(Moves.MEGA_KICK, Type.NORMAL, MoveCategory.PHYSICAL, 120, 75, 5, -1, 0, 1),
    new AttackMove(Moves.JUMP_KICK, Type.FIGHTING, MoveCategory.PHYSICAL, 100, 95, 10, -1, 0, 1)
      .attr(MissEffectAttr, crashDamageFunc)
      .attr(NoEffectAttr, crashDamageFunc)
      .condition(failOnGravityCondition),
    new AttackMove(Moves.ROLLING_KICK, Type.FIGHTING, MoveCategory.PHYSICAL, 60, 85, 15, 30, 0, 1)
      .attr(FlinchAttr),
    new StatusMove(Moves.SAND_ATTACK, Type.GROUND, 100, 15, -1, 0, 1)
      .attr(StatChangeAttr, BattleStat.ACC, -1),
    new AttackMove(Moves.HEADBUTT, Type.NORMAL, MoveCategory.PHYSICAL, 70, 100, 15, 30, 0, 1)
      .attr(FlinchAttr),
    new AttackMove(Moves.HORN_ATTACK, Type.NORMAL, MoveCategory.PHYSICAL, 65, 100, 25, -1, 0, 1),
    new AttackMove(Moves.FURY_ATTACK, Type.NORMAL, MoveCategory.PHYSICAL, 15, 85, 20, -1, 0, 1)
      .attr(MultiHitAttr),
    new AttackMove(Moves.HORN_DRILL, Type.NORMAL, MoveCategory.PHYSICAL, 200, 30, 5, -1, 0, 1)
      .attr(OneHitKOAttr)
      .attr(OneHitKOAccuracyAttr),
    new AttackMove(Moves.TACKLE, Type.NORMAL, MoveCategory.PHYSICAL, 40, 100, 35, -1, 0, 1),
    new AttackMove(Moves.BODY_SLAM, Type.NORMAL, MoveCategory.PHYSICAL, 85, 100, 15, 30, 0, 1)
      .attr(StatusEffectAttr, StatusEffect.PARALYSIS),
    new AttackMove(Moves.WRAP, Type.NORMAL, MoveCategory.PHYSICAL, 15, 90, 20, 100, 0, 1)
      .attr(TrapAttr, BattlerTagType.WRAP),
    new AttackMove(Moves.TAKE_DOWN, Type.NORMAL, MoveCategory.PHYSICAL, 90, 85, 20, -1, 0, 1)
      .attr(RecoilAttr),
    new AttackMove(Moves.THRASH, Type.NORMAL, MoveCategory.PHYSICAL, 120, 100, 10, -1, 0, 1)
      .attr(FrenzyAttr)
      .attr(MissEffectAttr, frenzyMissFunc)
      .target(MoveTarget.RANDOM_NEAR_ENEMY),
    new AttackMove(Moves.DOUBLE_EDGE, Type.NORMAL, MoveCategory.PHYSICAL, 120, 100, 15, -1, 0, 1)
      .attr(RecoilAttr, false, 0.33),
    new StatusMove(Moves.TAIL_WHIP, Type.NORMAL, 100, 30, -1, 0, 1)
      .attr(StatChangeAttr, BattleStat.DEF, -1)
      .target(MoveTarget.ALL_NEAR_ENEMIES),
    new AttackMove(Moves.POISON_STING, Type.POISON, MoveCategory.PHYSICAL, 15, 100, 35, 30, 0, 1)
      .attr(StatusEffectAttr, StatusEffect.POISON)
      .makesContact(false),
    new AttackMove(Moves.TWINEEDLE, Type.BUG, MoveCategory.PHYSICAL, 25, 100, 20, 20, 0, 1)
      .attr(MultiHitAttr, MultiHitType._2)
      .attr(StatusEffectAttr, StatusEffect.POISON)
      .makesContact(false),
    new AttackMove(Moves.PIN_MISSILE, Type.BUG, MoveCategory.PHYSICAL, 25, 95, 20, -1, 0, 1)
      .attr(MultiHitAttr)
      .makesContact(false),
    new StatusMove(Moves.LEER, Type.NORMAL, 100, 30, 100, 0, 1)
      .attr(StatChangeAttr, BattleStat.DEF, -1)
      .target(MoveTarget.ALL_NEAR_ENEMIES),
    new AttackMove(Moves.BITE, Type.DARK, MoveCategory.PHYSICAL, 60, 100, 25, 30, 0, 1)
      .attr(FlinchAttr)
      .bitingMove(),
    new StatusMove(Moves.GROWL, Type.NORMAL, 100, 40, -1, 0, 1)
      .attr(StatChangeAttr, BattleStat.ATK, -1)
      .soundBased()
      .target(MoveTarget.ALL_NEAR_ENEMIES),
    new StatusMove(Moves.ROAR, Type.NORMAL, -1, 20, -1, -6, 1)
      .attr(ForceSwitchOutAttr)
      .soundBased()
      .hidesTarget(),
    new StatusMove(Moves.SING, Type.NORMAL, 55, 15, -1, 0, 1)
      .attr(StatusEffectAttr, StatusEffect.SLEEP)
      .soundBased(),
    new StatusMove(Moves.SUPERSONIC, Type.NORMAL, 55, 20, -1, 0, 1)
      .attr(ConfuseAttr)
      .soundBased(),
    new AttackMove(Moves.SONIC_BOOM, Type.NORMAL, MoveCategory.SPECIAL, -1, 90, 20, -1, 0, 1)
      .attr(FixedDamageAttr, 20),
    new StatusMove(Moves.DISABLE, Type.NORMAL, 100, 20, -1, 0, 1)
      .attr(DisableMoveAttr)
      .condition(failOnMaxCondition),
    new AttackMove(Moves.ACID, Type.POISON, MoveCategory.SPECIAL, 40, 100, 30, 10, 0, 1)
      .attr(StatChangeAttr, BattleStat.SPDEF, -1)
      .target(MoveTarget.ALL_NEAR_ENEMIES),
    new AttackMove(Moves.EMBER, Type.FIRE, MoveCategory.SPECIAL, 40, 100, 25, 10, 0, 1)
      .attr(StatusEffectAttr, StatusEffect.BURN),
    new AttackMove(Moves.FLAMETHROWER, Type.FIRE, MoveCategory.SPECIAL, 90, 100, 15, 10, 0, 1)
      .attr(StatusEffectAttr, StatusEffect.BURN),
    new StatusMove(Moves.MIST, Type.ICE, -1, 30, -1, 0, 1)
      .attr(AddArenaTagAttr, ArenaTagType.MIST, 5, true)
      .target(MoveTarget.USER_SIDE),
    new AttackMove(Moves.WATER_GUN, Type.WATER, MoveCategory.SPECIAL, 40, 100, 25, -1, 0, 1),
    new AttackMove(Moves.HYDRO_PUMP, Type.WATER, MoveCategory.SPECIAL, 110, 80, 5, -1, 0, 1),
    new AttackMove(Moves.SURF, Type.WATER, MoveCategory.SPECIAL, 90, 100, 15, -1, 0, 1)
      .target(MoveTarget.ALL_NEAR_OTHERS)
      .attr(HitsTagAttr, BattlerTagType.UNDERWATER, true),
    new AttackMove(Moves.ICE_BEAM, Type.ICE, MoveCategory.SPECIAL, 90, 100, 10, 10, 0, 1)
      .attr(StatusEffectAttr, StatusEffect.FREEZE),
    new AttackMove(Moves.BLIZZARD, Type.ICE, MoveCategory.SPECIAL, 110, 70, 5, 10, 0, 1)
      .attr(BlizzardAccuracyAttr)
      .attr(StatusEffectAttr, StatusEffect.FREEZE) // TODO: 30% chance to hit protect/detect in hail
      .windMove()
      .target(MoveTarget.ALL_NEAR_ENEMIES),
    new AttackMove(Moves.PSYBEAM, Type.PSYCHIC, MoveCategory.SPECIAL, 65, 100, 20, 10, 0, 1)
      .attr(ConfuseAttr),
    new AttackMove(Moves.BUBBLE_BEAM, Type.WATER, MoveCategory.SPECIAL, 65, 100, 20, 10, 0, 1)
      .attr(StatChangeAttr, BattleStat.SPD, -1),
    new AttackMove(Moves.AURORA_BEAM, Type.ICE, MoveCategory.SPECIAL, 65, 100, 20, 10, 0, 1)
      .attr(StatChangeAttr, BattleStat.ATK, -1),
    new AttackMove(Moves.HYPER_BEAM, Type.NORMAL, MoveCategory.SPECIAL, 150, 90, 5, -1, 0, 1)
      .attr(RechargeAttr),
    new AttackMove(Moves.PECK, Type.FLYING, MoveCategory.PHYSICAL, 35, 100, 35, -1, 0, 1),
    new AttackMove(Moves.DRILL_PECK, Type.FLYING, MoveCategory.PHYSICAL, 80, 100, 20, -1, 0, 1),
    new AttackMove(Moves.SUBMISSION, Type.FIGHTING, MoveCategory.PHYSICAL, 80, 80, 20, -1, 0, 1)
      .attr(RecoilAttr),
    new AttackMove(Moves.LOW_KICK, Type.FIGHTING, MoveCategory.PHYSICAL, -1, 100, 20, -1, 0, 1)
      .attr(WeightPowerAttr)
      .condition(failOnMaxCondition),
    new AttackMove(Moves.COUNTER, Type.FIGHTING, MoveCategory.PHYSICAL, -1, 100, 20, -1, -5, 1)
      .attr(CounterDamageAttr, (move: Move) => move.category === MoveCategory.PHYSICAL, 2)
      .target(MoveTarget.ATTACKER),
    new AttackMove(Moves.SEISMIC_TOSS, Type.FIGHTING, MoveCategory.PHYSICAL, -1, 100, 20, -1, 0, 1)
      .attr(LevelDamageAttr),
    new AttackMove(Moves.STRENGTH, Type.NORMAL, MoveCategory.PHYSICAL, 80, 100, 15, -1, 0, 1),
    new AttackMove(Moves.ABSORB, Type.GRASS, MoveCategory.SPECIAL, 20, 100, 25, -1, 0, 1)
      .attr(HitHealAttr)
      .triageMove(),
    new AttackMove(Moves.MEGA_DRAIN, Type.GRASS, MoveCategory.SPECIAL, 40, 100, 15, -1, 0, 1)
      .attr(HitHealAttr)
      .triageMove(),
    new StatusMove(Moves.LEECH_SEED, Type.GRASS, 90, 10, -1, 0, 1)
      .attr(AddBattlerTagAttr, BattlerTagType.SEEDED)
      .condition((user, target, move) => !target.getTag(BattlerTagType.SEEDED) && !target.isOfType(Type.GRASS)),
    new SelfStatusMove(Moves.GROWTH, Type.NORMAL, -1, 20, -1, 0, 1)
      .attr(GrowthStatChangeAttr),
    new AttackMove(Moves.RAZOR_LEAF, Type.GRASS, MoveCategory.PHYSICAL, 55, 95, 25, -1, 0, 1)
      .attr(HighCritAttr)
      .makesContact(false)
      .slicingMove()
      .target(MoveTarget.ALL_NEAR_ENEMIES),
    new AttackMove(Moves.SOLAR_BEAM, Type.GRASS, MoveCategory.SPECIAL, 120, 100, 10, -1, 0, 1)
      .attr(SunlightChargeAttr, ChargeAnim.SOLAR_BEAM_CHARGING, 'took\nin sunlight!')
      .attr(AntiSunlightPowerDecreaseAttr)
      .ignoresVirtual(),
    new StatusMove(Moves.POISON_POWDER, Type.POISON, 75, 35, -1, 0, 1)
      .attr(StatusEffectAttr, StatusEffect.POISON)
      .powderMove(),
    new StatusMove(Moves.STUN_SPORE, Type.GRASS, 75, 30, -1, 0, 1)
      .attr(StatusEffectAttr, StatusEffect.PARALYSIS)
      .powderMove(),
    new StatusMove(Moves.SLEEP_POWDER, Type.GRASS, 75, 15, -1, 0, 1)
      .attr(StatusEffectAttr, StatusEffect.SLEEP)
      .powderMove(),
    new AttackMove(Moves.PETAL_DANCE, Type.GRASS, MoveCategory.SPECIAL, 120, 100, 10, -1, 0, 1)
      .attr(FrenzyAttr)
      .attr(MissEffectAttr, frenzyMissFunc)
      .makesContact()
      .danceMove()
      .target(MoveTarget.RANDOM_NEAR_ENEMY),
    new StatusMove(Moves.STRING_SHOT, Type.BUG, 95, 40, -1, 0, 1)
      .attr(StatChangeAttr, BattleStat.SPD, -2)
      .target(MoveTarget.ALL_NEAR_ENEMIES),
    new AttackMove(Moves.DRAGON_RAGE, Type.DRAGON, MoveCategory.SPECIAL, -1, 100, 10, -1, 0, 1)
      .attr(FixedDamageAttr, 40),
    new AttackMove(Moves.FIRE_SPIN, Type.FIRE, MoveCategory.SPECIAL, 35, 85, 15, 100, 0, 1)
      .attr(TrapAttr, BattlerTagType.FIRE_SPIN),
    new AttackMove(Moves.THUNDER_SHOCK, Type.ELECTRIC, MoveCategory.SPECIAL, 40, 100, 30, 10, 0, 1)
      .attr(StatusEffectAttr, StatusEffect.PARALYSIS),
    new AttackMove(Moves.THUNDERBOLT, Type.ELECTRIC, MoveCategory.SPECIAL, 90, 100, 15, 10, 0, 1)
      .attr(StatusEffectAttr, StatusEffect.PARALYSIS),
    new StatusMove(Moves.THUNDER_WAVE, Type.ELECTRIC, 90, 20, -1, 0, 1)
      .attr(StatusEffectAttr, StatusEffect.PARALYSIS)
      .attr(StatusMoveTypeImmunityAttr, Type.GROUND),
    new AttackMove(Moves.THUNDER, Type.ELECTRIC, MoveCategory.SPECIAL, 110, 70, 10, 30, 0, 1)
      .attr(StatusEffectAttr, StatusEffect.PARALYSIS)
      .attr(ThunderAccuracyAttr)
      .attr(HitsTagAttr, BattlerTagType.FLYING, false),
    new AttackMove(Moves.ROCK_THROW, Type.ROCK, MoveCategory.PHYSICAL, 50, 90, 15, -1, 0, 1)
      .makesContact(false),
    new AttackMove(Moves.EARTHQUAKE, Type.GROUND, MoveCategory.PHYSICAL, 100, 100, 10, -1, 0, 1)
      .attr(HitsTagAttr, BattlerTagType.UNDERGROUND, true)
      .makesContact(false)
      .target(MoveTarget.ALL_NEAR_OTHERS),
    new AttackMove(Moves.FISSURE, Type.GROUND, MoveCategory.PHYSICAL, 200, 30, 5, -1, 0, 1)
      .attr(OneHitKOAttr)
      .attr(OneHitKOAccuracyAttr)
      .attr(HitsTagAttr, BattlerTagType.UNDERGROUND, false)
      .makesContact(false),
    new AttackMove(Moves.DIG, Type.GROUND, MoveCategory.PHYSICAL, 80, 100, 10, -1, 0, 1)
      .attr(ChargeAttr, ChargeAnim.DIG_CHARGING, 'dug a hole!', BattlerTagType.UNDERGROUND)
      .ignoresVirtual(),
    new StatusMove(Moves.TOXIC, Type.POISON, 90, 10, -1, 0, 1)
      .attr(StatusEffectAttr, StatusEffect.TOXIC)
      .attr(ToxicAccuracyAttr),
    new AttackMove(Moves.CONFUSION, Type.PSYCHIC, MoveCategory.SPECIAL, 50, 100, 25, 10, 0, 1)
      .attr(ConfuseAttr),
    new AttackMove(Moves.PSYCHIC, Type.PSYCHIC, MoveCategory.SPECIAL, 90, 100, 10, 10, 0, 1)
      .attr(StatChangeAttr, BattleStat.SPDEF, -1),
    new StatusMove(Moves.HYPNOSIS, Type.PSYCHIC, 60, 20, -1, 0, 1)
      .attr(StatusEffectAttr, StatusEffect.SLEEP),
    new SelfStatusMove(Moves.MEDITATE, Type.PSYCHIC, -1, 40, -1, 0, 1)
      .attr(StatChangeAttr, BattleStat.ATK, 1, true),
    new SelfStatusMove(Moves.AGILITY, Type.PSYCHIC, -1, 30, -1, 0, 1)
      .attr(StatChangeAttr, BattleStat.SPD, 2, true),
    new AttackMove(Moves.QUICK_ATTACK, Type.NORMAL, MoveCategory.PHYSICAL, 40, 100, 30, -1, 1, 1),
    new AttackMove(Moves.RAGE, Type.NORMAL, MoveCategory.PHYSICAL, 20, 100, 20, -1, 0, 1)
      .partial(),
    new SelfStatusMove(Moves.TELEPORT, Type.PSYCHIC, -1, 20, -1, -6, 1)
      .attr(ForceSwitchOutAttr, true)
      .hidesUser(),
    new AttackMove(Moves.NIGHT_SHADE, Type.GHOST, MoveCategory.SPECIAL, -1, 100, 15, -1, 0, 1)
      .attr(LevelDamageAttr),
    new StatusMove(Moves.MIMIC, Type.NORMAL, -1, 10, -1, 0, 1)
      .attr(MovesetCopyMoveAttr)
      .ignoresVirtual(),
    new StatusMove(Moves.SCREECH, Type.NORMAL, 85, 40, -1, 0, 1)
      .attr(StatChangeAttr, BattleStat.DEF, -2)
      .soundBased(),
    new SelfStatusMove(Moves.DOUBLE_TEAM, Type.NORMAL, -1, 15, -1, 0, 1)
      .attr(StatChangeAttr, BattleStat.EVA, 1, true),
    new SelfStatusMove(Moves.RECOVER, Type.NORMAL, -1, 5, -1, 0, 1)
      .attr(HealAttr, 0.5)
      .triageMove(),
    new SelfStatusMove(Moves.HARDEN, Type.NORMAL, -1, 30, -1, 0, 1)
      .attr(StatChangeAttr, BattleStat.DEF, 1, true),
    new SelfStatusMove(Moves.MINIMIZE, Type.NORMAL, -1, 10, -1, 0, 1)
      .attr(StatChangeAttr, BattleStat.EVA, 2, true),
    new StatusMove(Moves.SMOKESCREEN, Type.NORMAL, 100, 20, -1, 0, 1)
      .attr(StatChangeAttr, BattleStat.ACC, -1),
    new StatusMove(Moves.CONFUSE_RAY, Type.GHOST, 100, 10, -1, 0, 1)
      .attr(ConfuseAttr),
    new SelfStatusMove(Moves.WITHDRAW, Type.WATER, -1, 40, -1, 0, 1)
      .attr(StatChangeAttr, BattleStat.DEF, 1, true),
    new SelfStatusMove(Moves.DEFENSE_CURL, Type.NORMAL, -1, 40, -1, 0, 1)
      .attr(StatChangeAttr, BattleStat.DEF, 1, true),
    new SelfStatusMove(Moves.BARRIER, Type.PSYCHIC, -1, 20, -1, 0, 1)
      .attr(StatChangeAttr, BattleStat.DEF, 2, true),
    new StatusMove(Moves.LIGHT_SCREEN, Type.PSYCHIC, -1, 30, -1, 0, 1)
      .attr(AddArenaTagAttr, ArenaTagType.LIGHT_SCREEN, 5, true)
      .target(MoveTarget.USER_SIDE),
    new StatusMove(Moves.HAZE, Type.ICE, -1, 30, -1, 0, 1)
      .target(MoveTarget.BOTH_SIDES)
      .attr(ResetStatsAttr),
    new StatusMove(Moves.REFLECT, Type.PSYCHIC, -1, 20, -1, 0, 1)
      .attr(AddArenaTagAttr, ArenaTagType.REFLECT, 5, true)
      .target(MoveTarget.USER_SIDE),
    new SelfStatusMove(Moves.FOCUS_ENERGY, Type.NORMAL, -1, 30, -1, 0, 1)
      .attr(AddBattlerTagAttr, BattlerTagType.CRIT_BOOST, true, true),
    new AttackMove(Moves.BIDE, Type.NORMAL, MoveCategory.PHYSICAL, -1, -1, 10, -1, 1, 1)
      .ignoresVirtual()
      .target(MoveTarget.USER)
      .unimplemented(),
    new SelfStatusMove(Moves.METRONOME, Type.NORMAL, -1, 10, -1, 0, 1)
      .attr(RandomMoveAttr)
      .ignoresVirtual(),
    new StatusMove(Moves.MIRROR_MOVE, Type.FLYING, -1, 20, -1, 0, 1)
      .attr(CopyMoveAttr)
      .ignoresVirtual(),
    new AttackMove(Moves.SELF_DESTRUCT, Type.NORMAL, MoveCategory.PHYSICAL, 200, 100, 5, -1, 0, 1)
      .attr(SacrificialAttr)
      .makesContact(false)
      .condition(failIfDampCondition)
      .target(MoveTarget.ALL_NEAR_OTHERS),
    new AttackMove(Moves.EGG_BOMB, Type.NORMAL, MoveCategory.PHYSICAL, 100, 75, 10, -1, 0, 1)
      .makesContact(false)
      .ballBombMove(),
    new AttackMove(Moves.LICK, Type.GHOST, MoveCategory.PHYSICAL, 30, 100, 30, 30, 0, 1)
      .attr(StatusEffectAttr, StatusEffect.PARALYSIS),
    new AttackMove(Moves.SMOG, Type.POISON, MoveCategory.SPECIAL, 30, 70, 20, 40, 0, 1)
      .attr(StatusEffectAttr, StatusEffect.POISON),
    new AttackMove(Moves.SLUDGE, Type.POISON, MoveCategory.SPECIAL, 65, 100, 20, 30, 0, 1)
      .attr(StatusEffectAttr, StatusEffect.POISON),
    new AttackMove(Moves.BONE_CLUB, Type.GROUND, MoveCategory.PHYSICAL, 65, 85, 20, 10, 0, 1)
      .attr(FlinchAttr)
      .makesContact(false),
    new AttackMove(Moves.FIRE_BLAST, Type.FIRE, MoveCategory.SPECIAL, 110, 85, 5, 10, 0, 1)
      .attr(StatusEffectAttr, StatusEffect.BURN),
    new AttackMove(Moves.WATERFALL, Type.WATER, MoveCategory.PHYSICAL, 80, 100, 15, 20, 0, 1)
      .attr(FlinchAttr),
    new AttackMove(Moves.CLAMP, Type.WATER, MoveCategory.PHYSICAL, 35, 85, 15, 100, 0, 1)
      .attr(TrapAttr, BattlerTagType.CLAMP),
    new AttackMove(Moves.SWIFT, Type.NORMAL, MoveCategory.SPECIAL, 60, -1, 20, -1, 0, 1)
      .target(MoveTarget.ALL_NEAR_ENEMIES),
    new AttackMove(Moves.SKULL_BASH, Type.NORMAL, MoveCategory.PHYSICAL, 130, 100, 10, 100, 0, 1)
      .attr(ChargeAttr, ChargeAnim.SKULL_BASH_CHARGING, 'lowered\nits head!', null, true)
      .attr(StatChangeAttr, BattleStat.DEF, 1, true)
      .ignoresVirtual(),
    new AttackMove(Moves.SPIKE_CANNON, Type.NORMAL, MoveCategory.PHYSICAL, 20, 100, 15, -1, 0, 1)
      .attr(MultiHitAttr)
      .makesContact(false),
    new AttackMove(Moves.CONSTRICT, Type.NORMAL, MoveCategory.PHYSICAL, 10, 100, 35, 10, 0, 1)
      .attr(StatChangeAttr, BattleStat.SPD, -1),
    new SelfStatusMove(Moves.AMNESIA, Type.PSYCHIC, -1, 20, -1, 0, 1)
      .attr(StatChangeAttr, BattleStat.SPDEF, 2, true),
    new StatusMove(Moves.KINESIS, Type.PSYCHIC, 80, 15, -1, 0, 1)
      .attr(StatChangeAttr, BattleStat.ACC, -1),
    new SelfStatusMove(Moves.SOFT_BOILED, Type.NORMAL, -1, 5, -1, 0, 1)
      .attr(HealAttr, 0.5)
      .triageMove(),
    new AttackMove(Moves.HIGH_JUMP_KICK, Type.FIGHTING, MoveCategory.PHYSICAL, 130, 90, 10, -1, 0, 1)
      .attr(MissEffectAttr, crashDamageFunc)
      .attr(NoEffectAttr, crashDamageFunc)
      .condition(failOnGravityCondition),
    new StatusMove(Moves.GLARE, Type.NORMAL, 100, 30, -1, 0, 1)
      .attr(StatusEffectAttr, StatusEffect.PARALYSIS),
    new AttackMove(Moves.DREAM_EATER, Type.PSYCHIC, MoveCategory.SPECIAL, 100, 100, 15, -1, 0, 1)
      .attr(HitHealAttr)
      .condition((user, target, move) => target.status?.effect === StatusEffect.SLEEP)
      .triageMove(),
    new StatusMove(Moves.POISON_GAS, Type.POISON, 90, 40, -1, 0, 1)
      .attr(StatusEffectAttr, StatusEffect.POISON)
      .target(MoveTarget.ALL_NEAR_ENEMIES),
    new AttackMove(Moves.BARRAGE, Type.NORMAL, MoveCategory.PHYSICAL, 15, 85, 20, -1, 0, 1)
      .attr(MultiHitAttr)
      .makesContact(false)
      .ballBombMove(),
    new AttackMove(Moves.LEECH_LIFE, Type.BUG, MoveCategory.PHYSICAL, 80, 100, 10, -1, 0, 1)
      .attr(HitHealAttr)
      .triageMove(),
    new StatusMove(Moves.LOVELY_KISS, Type.NORMAL, 75, 10, -1, 0, 1)
      .attr(StatusEffectAttr, StatusEffect.SLEEP),
    new AttackMove(Moves.SKY_ATTACK, Type.FLYING, MoveCategory.PHYSICAL, 140, 90, 5, 30, 0, 1)
      .attr(ChargeAttr, ChargeAnim.SKY_ATTACK_CHARGING, 'is glowing!')
      .attr(HighCritAttr)
      .attr(FlinchAttr)
      .makesContact(false)
      .ignoresVirtual(),
    new StatusMove(Moves.TRANSFORM, Type.NORMAL, -1, 10, -1, 0, 1)
      .attr(TransformAttr)
      .ignoresProtect(),
    new AttackMove(Moves.BUBBLE, Type.WATER, MoveCategory.SPECIAL, 40, 100, 30, 10, 0, 1)
      .attr(StatChangeAttr, BattleStat.SPD, -1)
      .target(MoveTarget.ALL_NEAR_ENEMIES),
    new AttackMove(Moves.DIZZY_PUNCH, Type.NORMAL, MoveCategory.PHYSICAL, 70, 100, 10, 20, 0, 1)
      .attr(ConfuseAttr)
      .punchingMove(),
    new StatusMove(Moves.SPORE, Type.GRASS, 100, 15, -1, 0, 1)
      .attr(StatusEffectAttr, StatusEffect.SLEEP)
      .powderMove(),
    new StatusMove(Moves.FLASH, Type.NORMAL, 100, 20, -1, 0, 1)
      .attr(StatChangeAttr, BattleStat.ACC, -1),
    new AttackMove(Moves.PSYWAVE, Type.PSYCHIC, MoveCategory.SPECIAL, -1, 100, 15, -1, 0, 1)
      .attr(RandomLevelDamageAttr),
    new SelfStatusMove(Moves.SPLASH, Type.NORMAL, -1, 40, -1, 0, 1)
      .condition(failOnGravityCondition),
    new SelfStatusMove(Moves.ACID_ARMOR, Type.POISON, -1, 20, -1, 0, 1)
      .attr(StatChangeAttr, BattleStat.DEF, 2, true),
    new AttackMove(Moves.CRABHAMMER, Type.WATER, MoveCategory.PHYSICAL, 100, 90, 10, -1, 0, 1)
      .attr(HighCritAttr),
    new AttackMove(Moves.EXPLOSION, Type.NORMAL, MoveCategory.PHYSICAL, 250, 100, 5, -1, 0, 1)
      .condition(failIfDampCondition)
      .attr(SacrificialAttr)
      .makesContact(false)
      .target(MoveTarget.ALL_NEAR_OTHERS),
    new AttackMove(Moves.FURY_SWIPES, Type.NORMAL, MoveCategory.PHYSICAL, 18, 80, 15, -1, 0, 1)
      .attr(MultiHitAttr),
    new AttackMove(Moves.BONEMERANG, Type.GROUND, MoveCategory.PHYSICAL, 50, 90, 10, -1, 0, 1)
      .attr(MultiHitAttr, MultiHitType._2)
      .makesContact(false),
    new SelfStatusMove(Moves.REST, Type.PSYCHIC, -1, 5, -1, 0, 1)
      .attr(StatusEffectAttr, StatusEffect.SLEEP, true, 3, true)
      .attr(HealAttr, 1, true)
      .condition((user, target, move) => user.getHpRatio() < 1 && user.canSetStatus(StatusEffect.SLEEP, true, true))
      .triageMove(),
    new AttackMove(Moves.ROCK_SLIDE, Type.ROCK, MoveCategory.PHYSICAL, 75, 90, 10, 30, 0, 1)
      .attr(FlinchAttr)
      .makesContact(false)
      .target(MoveTarget.ALL_NEAR_ENEMIES),
    new AttackMove(Moves.HYPER_FANG, Type.NORMAL, MoveCategory.PHYSICAL, 80, 90, 15, 10, 0, 1)
      .attr(FlinchAttr)
      .bitingMove(),
    new SelfStatusMove(Moves.SHARPEN, Type.NORMAL, -1, 30, -1, 0, 1)
      .attr(StatChangeAttr, BattleStat.ATK, 1, true),
    new SelfStatusMove(Moves.CONVERSION, Type.NORMAL, -1, 30, -1, 0, 1)
      .attr(FirstMoveTypeAttr),
    new AttackMove(Moves.TRI_ATTACK, Type.NORMAL, MoveCategory.SPECIAL, 80, 100, 10, 20, 0, 1)
    .attr(MultiStatusEffectAttr, [StatusEffect.BURN, StatusEffect.FREEZE, StatusEffect.PARALYSIS]),
    new AttackMove(Moves.SUPER_FANG, Type.NORMAL, MoveCategory.PHYSICAL, -1, 90, 10, -1, 0, 1)
      .attr(TargetHalfHpDamageAttr),
    new AttackMove(Moves.SLASH, Type.NORMAL, MoveCategory.PHYSICAL, 70, 100, 20, -1, 0, 1)
      .attr(HighCritAttr)
      .slicingMove(),
    new SelfStatusMove(Moves.SUBSTITUTE, Type.NORMAL, -1, 10, -1, 0, 1)
      .attr(RecoilAttr)
      .unimplemented(),
    new AttackMove(Moves.STRUGGLE, Type.NORMAL, MoveCategory.PHYSICAL, 50, -1, 1, -1, 0, 1)
      .attr(RecoilAttr, true, 0.25, true)
      .attr(TypelessAttr)
      .ignoresVirtual()
      .target(MoveTarget.RANDOM_NEAR_ENEMY),
    new StatusMove(Moves.SKETCH, Type.NORMAL, -1, 1, -1, 0, 2)
      .attr(SketchAttr)
      .ignoresVirtual(),
    new AttackMove(Moves.TRIPLE_KICK, Type.FIGHTING, MoveCategory.PHYSICAL, 10, 90, 10, -1, 0, 2)
      .attr(MultiHitAttr, MultiHitType._3_INCR)
      .attr(MissEffectAttr, (user: Pokemon, move: Move) => {
        user.turnData.hitsLeft = 1;
        return true;
      })
      .partial(),
    new AttackMove(Moves.THIEF, Type.DARK, MoveCategory.PHYSICAL, 60, 100, 25, -1, 0, 2)
      .attr(StealHeldItemChanceAttr, 0.3),
    new StatusMove(Moves.SPIDER_WEB, Type.BUG, -1, 10, -1, 0, 2)
      .attr(AddBattlerTagAttr, BattlerTagType.TRAPPED, false, true, 1),
    new StatusMove(Moves.MIND_READER, Type.NORMAL, -1, 5, -1, 0, 2)
      .attr(IgnoreAccuracyAttr),
    new StatusMove(Moves.NIGHTMARE, Type.GHOST, 100, 15, -1, 0, 2)
      .attr(AddBattlerTagAttr, BattlerTagType.NIGHTMARE)
      .condition((user, target, move) => target.status?.effect === StatusEffect.SLEEP),
    new AttackMove(Moves.FLAME_WHEEL, Type.FIRE, MoveCategory.PHYSICAL, 60, 100, 25, 10, 0, 2)
      .attr(HealStatusEffectAttr, true, StatusEffect.FREEZE)
      .attr(StatusEffectAttr, StatusEffect.BURN),
    new AttackMove(Moves.SNORE, Type.NORMAL, MoveCategory.SPECIAL, 50, 100, 15, 30, 0, 2)
      .attr(BypassSleepAttr)
      .attr(FlinchAttr)
      .condition((user, target, move) => user.status?.effect === StatusEffect.SLEEP)
      .soundBased(),
    new StatusMove(Moves.CURSE, Type.GHOST, -1, 10, -1, 0, 2)
      .attr(StatChangeAttr, BattleStat.SPD, -1, true)
      .attr(StatChangeAttr, [ BattleStat.ATK, BattleStat.DEF ], 1, true)
      .target(MoveTarget.USER)
      .partial(),
    new AttackMove(Moves.FLAIL, Type.NORMAL, MoveCategory.PHYSICAL, -1, 100, 15, -1, 0, 2)
      .attr(LowHpPowerAttr),
    new StatusMove(Moves.CONVERSION_2, Type.NORMAL, -1, 30, -1, 0, 2)
      .unimplemented(),
    new AttackMove(Moves.AEROBLAST, Type.FLYING, MoveCategory.SPECIAL, 100, 95, 5, -1, 0, 2)
      .attr(HighCritAttr),
    new StatusMove(Moves.COTTON_SPORE, Type.GRASS, 100, 40, -1, 0, 2)
      .attr(StatChangeAttr, BattleStat.SPD, -2)
      .powderMove()
      .target(MoveTarget.ALL_NEAR_ENEMIES),
    new AttackMove(Moves.REVERSAL, Type.FIGHTING, MoveCategory.PHYSICAL, -1, 100, 15, -1, 0, 2)
      .attr(LowHpPowerAttr),
    new StatusMove(Moves.SPITE, Type.GHOST, 100, 10, -1, 0, 2)
      .attr(ReducePpMoveAttr),
    new AttackMove(Moves.POWDER_SNOW, Type.ICE, MoveCategory.SPECIAL, 40, 100, 25, 10, 0, 2)
      .attr(StatusEffectAttr, StatusEffect.FREEZE)
      .target(MoveTarget.ALL_NEAR_ENEMIES),
    new SelfStatusMove(Moves.PROTECT, Type.NORMAL, -1, 10, -1, 4, 2)
      .attr(ProtectAttr),
    new AttackMove(Moves.MACH_PUNCH, Type.FIGHTING, MoveCategory.PHYSICAL, 40, 100, 30, -1, 1, 2)
      .punchingMove(),
    new StatusMove(Moves.SCARY_FACE, Type.NORMAL, 100, 10, -1, 0, 2)
      .attr(StatChangeAttr, BattleStat.SPD, -2),
    new AttackMove(Moves.FEINT_ATTACK, Type.DARK, MoveCategory.PHYSICAL, 60, -1, 20, -1, 0, 2),
    new StatusMove(Moves.SWEET_KISS, Type.FAIRY, 75, 10, -1, 0, 2)
      .attr(ConfuseAttr),
    new SelfStatusMove(Moves.BELLY_DRUM, Type.NORMAL, -1, 10, -1, 0, 2)
      .attr(HalfHpStatMaxAttr, BattleStat.ATK),
    new AttackMove(Moves.SLUDGE_BOMB, Type.POISON, MoveCategory.SPECIAL, 90, 100, 10, 30, 0, 2)
      .attr(StatusEffectAttr, StatusEffect.POISON)
      .ballBombMove(),
    new AttackMove(Moves.MUD_SLAP, Type.GROUND, MoveCategory.SPECIAL, 20, 100, 10, 100, 0, 2)
      .attr(StatChangeAttr, BattleStat.ACC, -1),
    new AttackMove(Moves.OCTAZOOKA, Type.WATER, MoveCategory.SPECIAL, 65, 85, 10, 50, 0, 2)
      .attr(StatChangeAttr, BattleStat.ACC, -1)
      .ballBombMove(),
    new StatusMove(Moves.SPIKES, Type.GROUND, -1, 20, -1, 0, 2)
      .attr(AddArenaTrapTagAttr, ArenaTagType.SPIKES)
      .target(MoveTarget.ENEMY_SIDE),
    new AttackMove(Moves.ZAP_CANNON, Type.ELECTRIC, MoveCategory.SPECIAL, 120, 50, 5, 100, 0, 2)
      .attr(StatusEffectAttr, StatusEffect.PARALYSIS)
      .ballBombMove(),
    new StatusMove(Moves.FORESIGHT, Type.NORMAL, -1, 40, -1, 0, 2)
      .unimplemented(),
    new SelfStatusMove(Moves.DESTINY_BOND, Type.GHOST, -1, 5, -1, 0, 2)
      .ignoresProtect()
      .condition(failOnBossCondition)
      .unimplemented(),
    new StatusMove(Moves.PERISH_SONG, Type.NORMAL, -1, 5, -1, 0, 2)
      .attr(FaintCountdownAttr)
      .ignoresProtect()
      .soundBased()
      .condition(failOnBossCondition)
      .target(MoveTarget.ALL),
    new AttackMove(Moves.ICY_WIND, Type.ICE, MoveCategory.SPECIAL, 55, 95, 15, 100, 0, 2)
      .attr(StatChangeAttr, BattleStat.SPD, -1)
      .windMove()
      .target(MoveTarget.ALL_NEAR_ENEMIES),
    new SelfStatusMove(Moves.DETECT, Type.FIGHTING, -1, 5, -1, 4, 2)
      .attr(ProtectAttr),
    new AttackMove(Moves.BONE_RUSH, Type.GROUND, MoveCategory.PHYSICAL, 25, 90, 10, -1, 0, 2)
      .attr(MultiHitAttr)
      .makesContact(false),
    new StatusMove(Moves.LOCK_ON, Type.NORMAL, -1, 5, -1, 0, 2)
      .attr(IgnoreAccuracyAttr),
    new AttackMove(Moves.OUTRAGE, Type.DRAGON, MoveCategory.PHYSICAL, 120, 100, 10, -1, 0, 2)
      .attr(FrenzyAttr)
      .attr(MissEffectAttr, frenzyMissFunc)
      .target(MoveTarget.RANDOM_NEAR_ENEMY),
    new StatusMove(Moves.SANDSTORM, Type.ROCK, -1, 10, -1, 0, 2)
      .attr(WeatherChangeAttr, WeatherType.SANDSTORM)
      .target(MoveTarget.BOTH_SIDES),
    new AttackMove(Moves.GIGA_DRAIN, Type.GRASS, MoveCategory.SPECIAL, 75, 100, 10, -1, 0, 2)
      .attr(HitHealAttr)
      .triageMove(),
    new SelfStatusMove(Moves.ENDURE, Type.NORMAL, -1, 10, -1, 4, 2)
      .attr(EndureAttr),
    new StatusMove(Moves.CHARM, Type.FAIRY, 100, 20, -1, 0, 2)
      .attr(StatChangeAttr, BattleStat.ATK, -2),
    new AttackMove(Moves.ROLLOUT, Type.ROCK, MoveCategory.PHYSICAL, 30, 90, 20, -1, 0, 2)
      .attr(ConsecutiveUseDoublePowerAttr, 5, true, true, Moves.DEFENSE_CURL),
    new AttackMove(Moves.FALSE_SWIPE, Type.NORMAL, MoveCategory.PHYSICAL, 40, 100, 40, -1, 0, 2)
      .attr(SurviveDamageAttr),
    new StatusMove(Moves.SWAGGER, Type.NORMAL, 85, 15, -1, 0, 2)
      .attr(StatChangeAttr, BattleStat.ATK, 2)
      .attr(ConfuseAttr),
    new SelfStatusMove(Moves.MILK_DRINK, Type.NORMAL, -1, 5, -1, 0, 2)
      .attr(HealAttr, 0.5)
      .triageMove(),
    new AttackMove(Moves.SPARK, Type.ELECTRIC, MoveCategory.PHYSICAL, 65, 100, 20, 30, 0, 2)
      .attr(StatusEffectAttr, StatusEffect.PARALYSIS),
    new AttackMove(Moves.FURY_CUTTER, Type.BUG, MoveCategory.PHYSICAL, 40, 95, 20, -1, 0, 2)
      .attr(ConsecutiveUseDoublePowerAttr, 3, true)
      .slicingMove(),
    new AttackMove(Moves.STEEL_WING, Type.STEEL, MoveCategory.PHYSICAL, 70, 90, 25, 10, 0, 2)
      .attr(StatChangeAttr, BattleStat.DEF, 1, true),
    new StatusMove(Moves.MEAN_LOOK, Type.NORMAL, -1, 5, -1, 0, 2)
      .attr(AddBattlerTagAttr, BattlerTagType.TRAPPED, false, true, 1),
    new StatusMove(Moves.ATTRACT, Type.NORMAL, 100, 15, -1, 0, 2)
      .attr(AddBattlerTagAttr, BattlerTagType.INFATUATED)
      .condition((user, target, move) => user.isOppositeGender(target)),
    new SelfStatusMove(Moves.SLEEP_TALK, Type.NORMAL, -1, 10, -1, 0, 2)
      .attr(BypassSleepAttr)
      .attr(RandomMovesetMoveAttr)
      .condition((user, target, move) => user.status?.effect === StatusEffect.SLEEP)
      .ignoresVirtual(),
    new StatusMove(Moves.HEAL_BELL, Type.NORMAL, -1, 5, -1, 0, 2)
<<<<<<< HEAD
      .attr(ResetPartyStatusAttr, false)
=======
      .attr(ResetPartyStatusAttr, true, false)
>>>>>>> 842ab3c7
      .soundBased()
      .partial(),
    new AttackMove(Moves.RETURN, Type.NORMAL, MoveCategory.PHYSICAL, -1, 100, 20, -1, 0, 2)
      .attr(FriendshipPowerAttr),
    new AttackMove(Moves.PRESENT, Type.NORMAL, MoveCategory.PHYSICAL, -1, 90, 15, -1, 0, 2)
      .attr(PresentPowerAttr)
      .makesContact(false),
    new AttackMove(Moves.FRUSTRATION, Type.NORMAL, MoveCategory.PHYSICAL, -1, 100, 20, -1, 0, 2)
      .attr(FriendshipPowerAttr, true),
    new StatusMove(Moves.SAFEGUARD, Type.NORMAL, -1, 25, -1, 0, 2)
      .target(MoveTarget.USER_SIDE)
      .unimplemented(),
    new StatusMove(Moves.PAIN_SPLIT, Type.NORMAL, -1, 20, -1, 0, 2)
      .attr(HpSplitAttr)
      .condition(failOnBossCondition),
    new AttackMove(Moves.SACRED_FIRE, Type.FIRE, MoveCategory.PHYSICAL, 100, 95, 5, 50, 0, 2)
      .attr(HealStatusEffectAttr, true, StatusEffect.FREEZE)
      .attr(StatusEffectAttr, StatusEffect.BURN)
      .makesContact(false),
    new AttackMove(Moves.MAGNITUDE, Type.GROUND, MoveCategory.PHYSICAL, -1, 100, 30, -1, 0, 2)
      .attr(PreMoveMessageAttr, magnitudeMessageFunc)
      .attr(MagnitudePowerAttr)
      .attr(HitsTagAttr, BattlerTagType.UNDERGROUND, true)
      .makesContact(false)
      .target(MoveTarget.ALL_NEAR_OTHERS),
    new AttackMove(Moves.DYNAMIC_PUNCH, Type.FIGHTING, MoveCategory.PHYSICAL, 100, 50, 5, 100, 0, 2)
      .attr(ConfuseAttr)
      .punchingMove(),
    new AttackMove(Moves.MEGAHORN, Type.BUG, MoveCategory.PHYSICAL, 120, 85, 10, -1, 0, 2),
    new AttackMove(Moves.DRAGON_BREATH, Type.DRAGON, MoveCategory.SPECIAL, 60, 100, 20, 30, 0, 2)
      .attr(StatusEffectAttr, StatusEffect.PARALYSIS),
    new SelfStatusMove(Moves.BATON_PASS, Type.NORMAL, -1, 40, -1, 0, 2)
      .attr(ForceSwitchOutAttr, true, true)
      .hidesUser(),
    new StatusMove(Moves.ENCORE, Type.NORMAL, 100, 5, -1, 0, 2)
      .attr(AddBattlerTagAttr, BattlerTagType.ENCORE, false, true)
      .condition((user, target, move) => new EncoreTag(user.id).canAdd(target)),
    new AttackMove(Moves.PURSUIT, Type.DARK, MoveCategory.PHYSICAL, 40, 100, 20, -1, 0, 2)
      .partial(),
    new AttackMove(Moves.RAPID_SPIN, Type.NORMAL, MoveCategory.PHYSICAL, 50, 100, 40, 100, 0, 2)
      .attr(StatChangeAttr, BattleStat.SPD, 1, true)
      .attr(RemoveBattlerTagAttr, [ 
        BattlerTagType.BIND,
        BattlerTagType.WRAP,
        BattlerTagType.FIRE_SPIN,
        BattlerTagType.WHIRLPOOL,
        BattlerTagType.CLAMP,
        BattlerTagType.SAND_TOMB,
        BattlerTagType.MAGMA_STORM,
        BattlerTagType.SNAP_TRAP,
        BattlerTagType.THUNDER_CAGE,
        BattlerTagType.SEEDED,
        BattlerTagType.INFESTATION
      ], true)
      .partial(),
    new StatusMove(Moves.SWEET_SCENT, Type.NORMAL, 100, 20, -1, 0, 2)
      .attr(StatChangeAttr, BattleStat.EVA, -1)
      .target(MoveTarget.ALL_NEAR_ENEMIES),
    new AttackMove(Moves.IRON_TAIL, Type.STEEL, MoveCategory.PHYSICAL, 100, 75, 15, 30, 0, 2)
      .attr(StatChangeAttr, BattleStat.DEF, -1),
    new AttackMove(Moves.METAL_CLAW, Type.STEEL, MoveCategory.PHYSICAL, 50, 95, 35, 10, 0, 2)
      .attr(StatChangeAttr, BattleStat.ATK, 1, true),
    new AttackMove(Moves.VITAL_THROW, Type.FIGHTING, MoveCategory.PHYSICAL, 70, -1, 10, -1, -1, 2),
    new SelfStatusMove(Moves.MORNING_SUN, Type.NORMAL, -1, 5, -1, 0, 2)
      .attr(PlantHealAttr)
      .triageMove(),
    new SelfStatusMove(Moves.SYNTHESIS, Type.GRASS, -1, 5, -1, 0, 2)
      .attr(PlantHealAttr)
      .triageMove(),
    new SelfStatusMove(Moves.MOONLIGHT, Type.FAIRY, -1, 5, -1, 0, 2)
      .attr(PlantHealAttr)
      .triageMove(),
    new AttackMove(Moves.HIDDEN_POWER, Type.NORMAL, MoveCategory.SPECIAL, 60, 100, 15, -1, 0, 2)
      .attr(HiddenPowerTypeAttr),
    new AttackMove(Moves.CROSS_CHOP, Type.FIGHTING, MoveCategory.PHYSICAL, 100, 80, 5, -1, 0, 2)
      .attr(HighCritAttr),
    new AttackMove(Moves.TWISTER, Type.DRAGON, MoveCategory.SPECIAL, 40, 100, 20, 20, 0, 2)
      .attr(HitsTagAttr, BattlerTagType.FLYING, true)
      .attr(FlinchAttr)
      .windMove()
      .target(MoveTarget.ALL_NEAR_ENEMIES),
    new StatusMove(Moves.RAIN_DANCE, Type.WATER, -1, 5, -1, 0, 2)
      .attr(WeatherChangeAttr, WeatherType.RAIN)
      .target(MoveTarget.BOTH_SIDES),
    new StatusMove(Moves.SUNNY_DAY, Type.FIRE, -1, 5, -1, 0, 2)
      .attr(WeatherChangeAttr, WeatherType.SUNNY)
      .target(MoveTarget.BOTH_SIDES),
    new AttackMove(Moves.CRUNCH, Type.DARK, MoveCategory.PHYSICAL, 80, 100, 15, 20, 0, 2)
      .attr(StatChangeAttr, BattleStat.DEF, -1)
      .bitingMove(),
    new AttackMove(Moves.MIRROR_COAT, Type.PSYCHIC, MoveCategory.SPECIAL, -1, 100, 20, -1, -5, 2)
      .attr(CounterDamageAttr, (move: Move) => move.category === MoveCategory.SPECIAL, 2)
      .target(MoveTarget.ATTACKER),
    new StatusMove(Moves.PSYCH_UP, Type.NORMAL, -1, 10, -1, 0, 2)
      .attr(CopyStatsAttr),
    new AttackMove(Moves.EXTREME_SPEED, Type.NORMAL, MoveCategory.PHYSICAL, 80, 100, 5, -1, 2, 2),
    new AttackMove(Moves.ANCIENT_POWER, Type.ROCK, MoveCategory.SPECIAL, 60, 100, 5, 10, 0, 2)
      .attr(StatChangeAttr, [ BattleStat.ATK, BattleStat.DEF, BattleStat.SPATK, BattleStat.SPDEF, BattleStat.SPD ], 1, true),
    new AttackMove(Moves.SHADOW_BALL, Type.GHOST, MoveCategory.SPECIAL, 80, 100, 15, 20, 0, 2)
      .attr(StatChangeAttr, BattleStat.SPDEF, -1)
      .ballBombMove(),
    new AttackMove(Moves.FUTURE_SIGHT, Type.PSYCHIC, MoveCategory.SPECIAL, 120, 100, 10, -1, 0, 2)
      .attr(DelayedAttackAttr, ArenaTagType.FUTURE_SIGHT, ChargeAnim.FUTURE_SIGHT_CHARGING, 'foresaw\nan attack!'),
    new AttackMove(Moves.ROCK_SMASH, Type.FIGHTING, MoveCategory.PHYSICAL, 40, 100, 15, 50, 0, 2)
      .attr(StatChangeAttr, BattleStat.DEF, -1),
    new AttackMove(Moves.WHIRLPOOL, Type.WATER, MoveCategory.SPECIAL, 35, 85, 15, 100, 0, 2)
      .attr(TrapAttr, BattlerTagType.WHIRLPOOL)
      .attr(HitsTagAttr, BattlerTagType.UNDERWATER, true),
    new AttackMove(Moves.BEAT_UP, Type.DARK, MoveCategory.PHYSICAL, -1, 100, 10, -1, 0, 2)
      .makesContact(false)
      .unimplemented(),
    new AttackMove(Moves.FAKE_OUT, Type.NORMAL, MoveCategory.PHYSICAL, 40, 100, 10, 100, 3, 3)
      .attr(FlinchAttr)
      .condition(new FirstMoveCondition()),
    new AttackMove(Moves.UPROAR, Type.NORMAL, MoveCategory.SPECIAL, 90, 100, 10, -1, 0, 3)
      .ignoresVirtual()
      .soundBased()
      .target(MoveTarget.RANDOM_NEAR_ENEMY)
      .partial(),
    new SelfStatusMove(Moves.STOCKPILE, Type.NORMAL, -1, 20, -1, 0, 3)
      .unimplemented(),
    new AttackMove(Moves.SPIT_UP, Type.NORMAL, MoveCategory.SPECIAL, -1, 100, 10, -1, 0, 3)
      .unimplemented(),
    new SelfStatusMove(Moves.SWALLOW, Type.NORMAL, -1, 10, -1, 0, 3)
      .triageMove()
      .unimplemented(),
    new AttackMove(Moves.HEAT_WAVE, Type.FIRE, MoveCategory.SPECIAL, 95, 90, 10, 10, 0, 3)
      .attr(HealStatusEffectAttr, true, StatusEffect.FREEZE)
      .attr(StatusEffectAttr, StatusEffect.BURN)
      .windMove()
      .target(MoveTarget.ALL_NEAR_ENEMIES),
    new StatusMove(Moves.HAIL, Type.ICE, -1, 10, -1, 0, 3)
      .attr(WeatherChangeAttr, WeatherType.HAIL)
      .target(MoveTarget.BOTH_SIDES),
    new StatusMove(Moves.TORMENT, Type.DARK, 100, 15, -1, 0, 3)
      .unimplemented(),
    new StatusMove(Moves.FLATTER, Type.DARK, 100, 15, -1, 0, 3)
      .attr(StatChangeAttr, BattleStat.SPATK, 1)
      .attr(ConfuseAttr),
    new StatusMove(Moves.WILL_O_WISP, Type.FIRE, 85, 15, -1, 0, 3)
      .attr(StatusEffectAttr, StatusEffect.BURN),
    new StatusMove(Moves.MEMENTO, Type.DARK, 100, 10, -1, 0, 3)
      .attr(SacrificialAttr)
      .attr(StatChangeAttr, [ BattleStat.ATK, BattleStat.SPATK ], -2),
    new AttackMove(Moves.FACADE, Type.NORMAL, MoveCategory.PHYSICAL, 70, 100, 20, -1, 0, 3)
      .attr(MovePowerMultiplierAttr, (user, target, move) => user.status
        && (user.status.effect === StatusEffect.BURN || user.status.effect === StatusEffect.POISON || user.status.effect === StatusEffect.TOXIC || user.status.effect === StatusEffect.PARALYSIS) ? 2 : 1),
    new AttackMove(Moves.FOCUS_PUNCH, Type.FIGHTING, MoveCategory.PHYSICAL, 150, 100, 20, -1, -3, 3)
      .punchingMove()
      .ignoresVirtual()
      .condition((user, target, move) => !user.turnData.attacksReceived.find(r => r.damage)),
    new AttackMove(Moves.SMELLING_SALTS, Type.NORMAL, MoveCategory.PHYSICAL, 70, 100, 10, -1, 0, 3)
      .attr(MovePowerMultiplierAttr, (user, target, move) => target.status?.effect === StatusEffect.PARALYSIS ? 2 : 1)
      .attr(HealStatusEffectAttr, true, StatusEffect.PARALYSIS),
    new SelfStatusMove(Moves.FOLLOW_ME, Type.NORMAL, -1, 20, -1, 2, 3)
      .unimplemented(),
    new StatusMove(Moves.NATURE_POWER, Type.NORMAL, -1, 20, -1, 0, 3)
      .attr(NaturePowerAttr)
      .ignoresVirtual(),
    new SelfStatusMove(Moves.CHARGE, Type.ELECTRIC, -1, 20, -1, 0, 3)
      .attr(StatChangeAttr, BattleStat.SPDEF, 1, true)
      .attr(AddBattlerTagAttr, BattlerTagType.CHARGED, true, true),
    new StatusMove(Moves.TAUNT, Type.DARK, 100, 20, -1, 0, 3)
      .unimplemented(),
    new StatusMove(Moves.HELPING_HAND, Type.NORMAL, -1, 20, -1, 5, 3)
      .attr(AddBattlerTagAttr, BattlerTagType.HELPING_HAND)
      .target(MoveTarget.NEAR_ALLY),
    new StatusMove(Moves.TRICK, Type.PSYCHIC, 100, 10, -1, 0, 3)
      .unimplemented(),
    new StatusMove(Moves.ROLE_PLAY, Type.PSYCHIC, -1, 10, -1, 0, 3)
      .attr(AbilityCopyAttr),
    new SelfStatusMove(Moves.WISH, Type.NORMAL, -1, 10, -1, 0, 3)
      .triageMove()
      .attr(AddArenaTagAttr, ArenaTagType.WISH, 2, true),
    new SelfStatusMove(Moves.ASSIST, Type.NORMAL, -1, 20, -1, 0, 3)
      .attr(RandomMovesetMoveAttr, true)
      .ignoresVirtual(),
    new SelfStatusMove(Moves.INGRAIN, Type.GRASS, -1, 20, -1, 0, 3)
      .attr(AddBattlerTagAttr, BattlerTagType.INGRAIN, true, true),
    new AttackMove(Moves.SUPERPOWER, Type.FIGHTING, MoveCategory.PHYSICAL, 120, 100, 5, 100, 0, 3)
      .attr(StatChangeAttr, [ BattleStat.ATK, BattleStat.DEF ], -1, true),
    new SelfStatusMove(Moves.MAGIC_COAT, Type.PSYCHIC, -1, 15, -1, 4, 3)
      .unimplemented(),
    new SelfStatusMove(Moves.RECYCLE, Type.NORMAL, -1, 10, -1, 0, 3)
      .unimplemented(),
    new AttackMove(Moves.REVENGE, Type.FIGHTING, MoveCategory.PHYSICAL, 60, 100, 10, -1, -4, 3)
      .attr(TurnDamagedDoublePowerAttr),
    new AttackMove(Moves.BRICK_BREAK, Type.FIGHTING, MoveCategory.PHYSICAL, 75, 100, 15, -1, 0, 3)
        .attr(RemoveScreensAttr),
    new StatusMove(Moves.YAWN, Type.NORMAL, -1, 10, -1, 0, 3)
      .attr(AddBattlerTagAttr, BattlerTagType.DROWSY, false, true)
      .condition((user, target, move) => !target.status),
    new AttackMove(Moves.KNOCK_OFF, Type.DARK, MoveCategory.PHYSICAL, 65, 100, 20, -1, 0, 3)
      .partial(),
    new AttackMove(Moves.ENDEAVOR, Type.NORMAL, MoveCategory.PHYSICAL, -1, 100, 5, -1, 0, 3)
      .attr(MatchHpAttr)
      .condition(failOnBossCondition),
    new AttackMove(Moves.ERUPTION, Type.FIRE, MoveCategory.SPECIAL, 150, 100, 5, -1, 0, 3)
      .attr(HpPowerAttr)
      .target(MoveTarget.ALL_NEAR_ENEMIES),
    new StatusMove(Moves.SKILL_SWAP, Type.PSYCHIC, -1, 10, -1, 0, 3)
      .attr(SwitchAbilitiesAttr),
    new SelfStatusMove(Moves.IMPRISON, Type.PSYCHIC, -1, 10, -1, 0, 3)
      .unimplemented(),
    new SelfStatusMove(Moves.REFRESH, Type.NORMAL, -1, 20, -1, 0, 3)
      .attr(HealStatusEffectAttr, true, StatusEffect.PARALYSIS, StatusEffect.POISON, StatusEffect.TOXIC, StatusEffect.BURN)
      .condition((user, target, move) => user.status && (user.status.effect === StatusEffect.PARALYSIS || user.status.effect === StatusEffect.POISON || user.status.effect === StatusEffect.TOXIC || user.status.effect === StatusEffect.BURN)),
    new SelfStatusMove(Moves.GRUDGE, Type.GHOST, -1, 5, -1, 0, 3)
      .unimplemented(),
    new SelfStatusMove(Moves.SNATCH, Type.DARK, -1, 10, -1, 4, 3)
      .unimplemented(),
    new AttackMove(Moves.SECRET_POWER, Type.NORMAL, MoveCategory.PHYSICAL, 70, 100, 20, 30, 0, 3)
      .makesContact(false)
      .partial(),
    new AttackMove(Moves.DIVE, Type.WATER, MoveCategory.PHYSICAL, 80, 100, 10, -1, 0, 3)
      .attr(ChargeAttr, ChargeAnim.DIVE_CHARGING, 'hid\nunderwater!', BattlerTagType.UNDERWATER)
      .ignoresVirtual(),
    new AttackMove(Moves.ARM_THRUST, Type.FIGHTING, MoveCategory.PHYSICAL, 15, 100, 20, -1, 0, 3)
      .attr(MultiHitAttr),
    new SelfStatusMove(Moves.CAMOUFLAGE, Type.NORMAL, -1, 20, -1, 0, 3)
      .attr(CopyBiomeTypeAttr),
    new SelfStatusMove(Moves.TAIL_GLOW, Type.BUG, -1, 20, -1, 0, 3)
      .attr(StatChangeAttr, BattleStat.SPATK, 3, true),
    new AttackMove(Moves.LUSTER_PURGE, Type.PSYCHIC, MoveCategory.SPECIAL, 95, 100, 5, 50, 0, 3)
      .attr(StatChangeAttr, BattleStat.SPDEF, -1),
    new AttackMove(Moves.MIST_BALL, Type.PSYCHIC, MoveCategory.SPECIAL, 95, 100, 5, 50, 0, 3)
      .attr(StatChangeAttr, BattleStat.SPATK, -1)
      .ballBombMove(),
    new StatusMove(Moves.FEATHER_DANCE, Type.FLYING, 100, 15, -1, 0, 3)
      .attr(StatChangeAttr, BattleStat.ATK, -2)
      .danceMove(),
    new StatusMove(Moves.TEETER_DANCE, Type.NORMAL, 100, 20, -1, 0, 3)
      .attr(ConfuseAttr)
      .danceMove()
      .target(MoveTarget.ALL_NEAR_OTHERS),
    new AttackMove(Moves.BLAZE_KICK, Type.FIRE, MoveCategory.PHYSICAL, 85, 90, 10, 10, 0, 3)
      .attr(HighCritAttr)
      .attr(StatusEffectAttr, StatusEffect.BURN),
    new StatusMove(Moves.MUD_SPORT, Type.GROUND, -1, 15, -1, 0, 3)
      .attr(AddArenaTagAttr, ArenaTagType.MUD_SPORT, 5)
      .target(MoveTarget.BOTH_SIDES),
    new AttackMove(Moves.ICE_BALL, Type.ICE, MoveCategory.PHYSICAL, 30, 90, 20, -1, 0, 3)
      .attr(ConsecutiveUseDoublePowerAttr, 5, true, true, Moves.DEFENSE_CURL)
      .ballBombMove(),
    new AttackMove(Moves.NEEDLE_ARM, Type.GRASS, MoveCategory.PHYSICAL, 60, 100, 15, 30, 0, 3)
      .attr(FlinchAttr),
    new SelfStatusMove(Moves.SLACK_OFF, Type.NORMAL, -1, 5, -1, 0, 3)
      .attr(HealAttr, 0.5)
      .triageMove(),
    new AttackMove(Moves.HYPER_VOICE, Type.NORMAL, MoveCategory.SPECIAL, 90, 100, 10, -1, 0, 3)
      .soundBased()
      .target(MoveTarget.ALL_NEAR_ENEMIES),
    new AttackMove(Moves.POISON_FANG, Type.POISON, MoveCategory.PHYSICAL, 50, 100, 15, 50, 0, 3)
      .attr(StatusEffectAttr, StatusEffect.TOXIC)
      .bitingMove(),
    new AttackMove(Moves.CRUSH_CLAW, Type.NORMAL, MoveCategory.PHYSICAL, 75, 95, 10, 50, 0, 3)
      .attr(StatChangeAttr, BattleStat.DEF, -1),
    new AttackMove(Moves.BLAST_BURN, Type.FIRE, MoveCategory.SPECIAL, 150, 90, 5, -1, 0, 3)
      .attr(RechargeAttr),
    new AttackMove(Moves.HYDRO_CANNON, Type.WATER, MoveCategory.SPECIAL, 150, 90, 5, -1, 0, 3)
      .attr(RechargeAttr),
    new AttackMove(Moves.METEOR_MASH, Type.STEEL, MoveCategory.PHYSICAL, 90, 90, 10, 20, 0, 3)
      .attr(StatChangeAttr, BattleStat.ATK, 1, true)
      .punchingMove(),
    new AttackMove(Moves.ASTONISH, Type.GHOST, MoveCategory.PHYSICAL, 30, 100, 15, 30, 0, 3)
      .attr(FlinchAttr),
    new AttackMove(Moves.WEATHER_BALL, Type.NORMAL, MoveCategory.SPECIAL, 50, 100, 10, -1, 0, 3)
      .attr(WeatherBallTypeAttr)
      .attr(MovePowerMultiplierAttr, (user, target, move) => [WeatherType.SUNNY, WeatherType.RAIN, WeatherType.SANDSTORM, WeatherType.HAIL, WeatherType.SNOW, WeatherType.FOG, WeatherType.HEAVY_RAIN, WeatherType.HARSH_SUN].includes(user.scene.arena.weather?.weatherType) && !user.scene.arena.weather?.isEffectSuppressed(user.scene) ? 2 : 1)
      .ballBombMove(),
    new StatusMove(Moves.AROMATHERAPY, Type.GRASS, -1, 5, -1, 0, 3)
<<<<<<< HEAD
      .attr(ResetPartyStatusAttr, false),
=======
      .attr(ResetPartyStatusAttr, true, false),
>>>>>>> 842ab3c7
    new StatusMove(Moves.FAKE_TEARS, Type.DARK, 100, 20, -1, 0, 3)
      .attr(StatChangeAttr, BattleStat.SPDEF, -2),
    new AttackMove(Moves.AIR_CUTTER, Type.FLYING, MoveCategory.SPECIAL, 60, 95, 25, -1, 0, 3)
      .attr(HighCritAttr)
      .slicingMove()
      .windMove()
      .target(MoveTarget.ALL_NEAR_ENEMIES),
    new AttackMove(Moves.OVERHEAT, Type.FIRE, MoveCategory.SPECIAL, 130, 90, 5, 100, 0, 3)
      .attr(StatChangeAttr, BattleStat.SPATK, -2, true)
      .attr(HealStatusEffectAttr, true, StatusEffect.FREEZE),
    new StatusMove(Moves.ODOR_SLEUTH, Type.NORMAL, -1, 40, -1, 0, 3)
      .unimplemented(),
    new AttackMove(Moves.ROCK_TOMB, Type.ROCK, MoveCategory.PHYSICAL, 60, 95, 15, 100, 0, 3)
      .attr(StatChangeAttr, BattleStat.SPD, -1)
      .makesContact(false),
    new AttackMove(Moves.SILVER_WIND, Type.BUG, MoveCategory.SPECIAL, 60, 100, 5, 10, 0, 3)
      .attr(StatChangeAttr, [ BattleStat.ATK, BattleStat.DEF, BattleStat.SPATK, BattleStat.SPDEF, BattleStat.SPD ], 1, true)
      .windMove(),
    new StatusMove(Moves.METAL_SOUND, Type.STEEL, 85, 40, -1, 0, 3)
      .attr(StatChangeAttr, BattleStat.SPDEF, -2)
      .soundBased(),
    new StatusMove(Moves.GRASS_WHISTLE, Type.GRASS, 55, 15, -1, 0, 3)
      .attr(StatusEffectAttr, StatusEffect.SLEEP)
      .soundBased(),
    new StatusMove(Moves.TICKLE, Type.NORMAL, 100, 20, -1, 0, 3)
      .attr(StatChangeAttr, BattleStat.ATK, -1)
      .attr(StatChangeAttr, BattleStat.DEF, -1),
    new SelfStatusMove(Moves.COSMIC_POWER, Type.PSYCHIC, -1, 20, -1, 0, 3)
      .attr(StatChangeAttr, [ BattleStat.DEF, BattleStat.SPDEF ], 1, true),
    new AttackMove(Moves.WATER_SPOUT, Type.WATER, MoveCategory.SPECIAL, 150, 100, 5, -1, 0, 3)
      .attr(HpPowerAttr)
      .target(MoveTarget.ALL_NEAR_ENEMIES),
    new AttackMove(Moves.SIGNAL_BEAM, Type.BUG, MoveCategory.SPECIAL, 75, 100, 15, 10, 0, 3)
      .attr(ConfuseAttr),
    new AttackMove(Moves.SHADOW_PUNCH, Type.GHOST, MoveCategory.PHYSICAL, 60, -1, 20, -1, 0, 3)
      .punchingMove(),
    new AttackMove(Moves.EXTRASENSORY, Type.PSYCHIC, MoveCategory.SPECIAL, 80, 100, 20, 10, 0, 3)
      .attr(FlinchAttr),
    new AttackMove(Moves.SKY_UPPERCUT, Type.FIGHTING, MoveCategory.PHYSICAL, 85, 90, 15, -1, 0, 3)
      .attr(HitsTagAttr, BattlerTagType.FLYING)
      .punchingMove(),
    new AttackMove(Moves.SAND_TOMB, Type.GROUND, MoveCategory.PHYSICAL, 35, 85, 15, 100, 0, 3)
      .attr(TrapAttr, BattlerTagType.SAND_TOMB)
      .makesContact(false),
    new AttackMove(Moves.SHEER_COLD, Type.ICE, MoveCategory.SPECIAL, 200, 30, 5, -1, 0, 3)
      .attr(OneHitKOAttr)
      .attr(OneHitKOAccuracyAttr),
    new AttackMove(Moves.MUDDY_WATER, Type.WATER, MoveCategory.SPECIAL, 90, 85, 10, 30, 0, 3)
      .attr(StatChangeAttr, BattleStat.ACC, -1)
      .target(MoveTarget.ALL_NEAR_ENEMIES),
    new AttackMove(Moves.BULLET_SEED, Type.GRASS, MoveCategory.PHYSICAL, 25, 100, 30, -1, 0, 3)
      .attr(MultiHitAttr)
      .makesContact(false)
      .ballBombMove(),
    new AttackMove(Moves.AERIAL_ACE, Type.FLYING, MoveCategory.PHYSICAL, 60, -1, 20, -1, 0, 3)
      .slicingMove(),
    new AttackMove(Moves.ICICLE_SPEAR, Type.ICE, MoveCategory.PHYSICAL, 25, 100, 30, -1, 0, 3)
      .attr(MultiHitAttr)
      .makesContact(false),
    new SelfStatusMove(Moves.IRON_DEFENSE, Type.STEEL, -1, 15, -1, 0, 3)
      .attr(StatChangeAttr, BattleStat.DEF, 2, true),
    new StatusMove(Moves.BLOCK, Type.NORMAL, -1, 5, -1, 0, 3)
      .attr(AddBattlerTagAttr, BattlerTagType.TRAPPED, false, true, 1),
    new StatusMove(Moves.HOWL, Type.NORMAL, -1, 40, -1, 0, 3)
      .attr(StatChangeAttr, BattleStat.ATK, 1)
      .soundBased()
      .target(MoveTarget.USER_AND_ALLIES),
    new AttackMove(Moves.DRAGON_CLAW, Type.DRAGON, MoveCategory.PHYSICAL, 80, 100, 15, -1, 0, 3),
    new AttackMove(Moves.FRENZY_PLANT, Type.GRASS, MoveCategory.SPECIAL, 150, 90, 5, -1, 0, 3)
      .attr(RechargeAttr),
    new SelfStatusMove(Moves.BULK_UP, Type.FIGHTING, -1, 20, -1, 0, 3)
      .attr(StatChangeAttr, [ BattleStat.ATK, BattleStat.DEF ], 1, true),
    new AttackMove(Moves.BOUNCE, Type.FLYING, MoveCategory.PHYSICAL, 85, 85, 5, 30, 0, 3)
      .attr(ChargeAttr, ChargeAnim.BOUNCE_CHARGING, 'sprang up!', BattlerTagType.FLYING)
      .attr(StatusEffectAttr, StatusEffect.PARALYSIS)
      .condition(failOnGravityCondition)
      .ignoresVirtual(),
    new AttackMove(Moves.MUD_SHOT, Type.GROUND, MoveCategory.SPECIAL, 55, 95, 15, 100, 0, 3)
      .attr(StatChangeAttr, BattleStat.SPD, -1),
    new AttackMove(Moves.POISON_TAIL, Type.POISON, MoveCategory.PHYSICAL, 50, 100, 25, 10, 0, 3)
      .attr(HighCritAttr)
      .attr(StatusEffectAttr, StatusEffect.POISON),
    new AttackMove(Moves.COVET, Type.NORMAL, MoveCategory.PHYSICAL, 60, 100, 25, -1, 0, 3)
      .attr(StealHeldItemChanceAttr, 0.3),
    new AttackMove(Moves.VOLT_TACKLE, Type.ELECTRIC, MoveCategory.PHYSICAL, 120, 100, 15, 10, 0, 3)
      .attr(RecoilAttr, false, 0.33)
      .attr(StatusEffectAttr, StatusEffect.PARALYSIS),
    new AttackMove(Moves.MAGICAL_LEAF, Type.GRASS, MoveCategory.SPECIAL, 60, -1, 20, -1, 0, 3),
    new StatusMove(Moves.WATER_SPORT, Type.WATER, -1, 15, -1, 0, 3)
      .attr(AddArenaTagAttr, ArenaTagType.WATER_SPORT, 5)
      .target(MoveTarget.BOTH_SIDES),
    new SelfStatusMove(Moves.CALM_MIND, Type.PSYCHIC, -1, 20, -1, 0, 3)
      .attr(StatChangeAttr, [ BattleStat.SPATK, BattleStat.SPDEF ], 1, true),
    new AttackMove(Moves.LEAF_BLADE, Type.GRASS, MoveCategory.PHYSICAL, 90, 100, 15, -1, 0, 3)
      .attr(HighCritAttr)
      .slicingMove(),
    new SelfStatusMove(Moves.DRAGON_DANCE, Type.DRAGON, -1, 20, -1, 0, 3)
      .attr(StatChangeAttr, [ BattleStat.ATK, BattleStat.SPD ], 1, true)
      .danceMove(),
    new AttackMove(Moves.ROCK_BLAST, Type.ROCK, MoveCategory.PHYSICAL, 25, 90, 10, -1, 0, 3)
      .attr(MultiHitAttr)
      .makesContact(false)
      .ballBombMove(),
    new AttackMove(Moves.SHOCK_WAVE, Type.ELECTRIC, MoveCategory.SPECIAL, 60, -1, 20, -1, 0, 3),
    new AttackMove(Moves.WATER_PULSE, Type.WATER, MoveCategory.SPECIAL, 60, 100, 20, 20, 0, 3)
      .attr(ConfuseAttr)
      .pulseMove(),
    new AttackMove(Moves.DOOM_DESIRE, Type.STEEL, MoveCategory.SPECIAL, 140, 100, 5, -1, 0, 3)
      .attr(DelayedAttackAttr, ArenaTagType.DOOM_DESIRE, ChargeAnim.DOOM_DESIRE_CHARGING, 'chose\nDoom Desire as its destiny!'),
    new AttackMove(Moves.PSYCHO_BOOST, Type.PSYCHIC, MoveCategory.SPECIAL, 140, 90, 5, 100, 0, 3)
      .attr(StatChangeAttr, BattleStat.SPATK, -2, true),
    new SelfStatusMove(Moves.ROOST, Type.FLYING, -1, 5, -1, 0, 4)
      .attr(HealAttr, 0.5)
      .attr(AddBattlerTagAttr, BattlerTagType.GROUNDED, true, false, 1)
      .triageMove(),
    new StatusMove(Moves.GRAVITY, Type.PSYCHIC, -1, 5, -1, 0, 4)
      .attr(AddArenaTagAttr, ArenaTagType.GRAVITY, 5)
      .target(MoveTarget.BOTH_SIDES),
    new StatusMove(Moves.MIRACLE_EYE, Type.PSYCHIC, -1, 40, -1, 0, 4)
      .unimplemented(),
    new AttackMove(Moves.WAKE_UP_SLAP, Type.FIGHTING, MoveCategory.PHYSICAL, 70, 100, 10, -1, 0, 4)
      .attr(MovePowerMultiplierAttr, (user, target, move) => target.status?.effect === StatusEffect.SLEEP ? 2 : 1)
      .attr(HealStatusEffectAttr, false, StatusEffect.SLEEP),
    new AttackMove(Moves.HAMMER_ARM, Type.FIGHTING, MoveCategory.PHYSICAL, 100, 90, 10, 100, 0, 4)
      .attr(StatChangeAttr, BattleStat.SPD, -1, true)
      .punchingMove(),
    new AttackMove(Moves.GYRO_BALL, Type.STEEL, MoveCategory.PHYSICAL, -1, 100, 5, -1, 0, 4)
      .attr(BattleStatRatioPowerAttr, Stat.SPD, true)
      .ballBombMove(),
    new SelfStatusMove(Moves.HEALING_WISH, Type.PSYCHIC, -1, 10, -1, 0, 4)
      .attr(SacrificialFullRestoreAttr)
      .triageMove(),
    new AttackMove(Moves.BRINE, Type.WATER, MoveCategory.SPECIAL, 65, 100, 10, -1, 0, 4)
      .attr(MovePowerMultiplierAttr, (user, target, move) => target.getHpRatio() < 0.5 ? 2 : 1),
    new AttackMove(Moves.NATURAL_GIFT, Type.NORMAL, MoveCategory.PHYSICAL, -1, 100, 15, -1, 0, 4)
      .makesContact(false)
      .unimplemented(),
    new AttackMove(Moves.FEINT, Type.NORMAL, MoveCategory.PHYSICAL, 30, 100, 10, -1, 2, 4)
      .attr(RemoveBattlerTagAttr, [ BattlerTagType.PROTECTED ])
      .makesContact(false)
      .ignoresProtect(),
    new AttackMove(Moves.PLUCK, Type.FLYING, MoveCategory.PHYSICAL, 60, 100, 20, -1, 0, 4)
      .partial(),
    new StatusMove(Moves.TAILWIND, Type.FLYING, -1, 15, -1, 0, 4)
      .windMove()
      .attr(AddArenaTagAttr, ArenaTagType.TAILWIND, 4, true)
      .target(MoveTarget.USER_SIDE),
    new StatusMove(Moves.ACUPRESSURE, Type.NORMAL, -1, 30, -1, 0, 4)
      .attr(StatChangeAttr, BattleStat.RAND, 2)
      .target(MoveTarget.USER_OR_NEAR_ALLY),
    new AttackMove(Moves.METAL_BURST, Type.STEEL, MoveCategory.PHYSICAL, -1, 100, 10, -1, 0, 4)
      .attr(CounterDamageAttr, (move: Move) => (move.category === MoveCategory.PHYSICAL || move.category === MoveCategory.SPECIAL), 1.5)
      .makesContact(false)
      .target(MoveTarget.ATTACKER),
    new AttackMove(Moves.U_TURN, Type.BUG, MoveCategory.PHYSICAL, 70, 100, 20, -1, 0, 4)
      .attr(ForceSwitchOutAttr, true, false),
    new AttackMove(Moves.CLOSE_COMBAT, Type.FIGHTING, MoveCategory.PHYSICAL, 120, 100, 5, 100, 0, 4)
      .attr(StatChangeAttr, [ BattleStat.DEF, BattleStat.SPDEF ], -1, true),
    new AttackMove(Moves.PAYBACK, Type.DARK, MoveCategory.PHYSICAL, 50, 100, 10, -1, 0, 4)
    .attr(MovePowerMultiplierAttr, (user, target, move) => target.getLastXMoves(1).find(m => m.turn === target.scene.currentBattle.turn) || user.scene.currentBattle.turnCommands[target.getBattlerIndex()].command === Command.BALL ? 2 : 1),  
    new AttackMove(Moves.ASSURANCE, Type.DARK, MoveCategory.PHYSICAL, 60, 100, 10, -1, 0, 4)
      .attr(MovePowerMultiplierAttr, (user, target, move) => target.turnData.damageTaken > 0 ? 2 : 1),
    new StatusMove(Moves.EMBARGO, Type.DARK, 100, 15, -1, 0, 4)
      .unimplemented(),
    new AttackMove(Moves.FLING, Type.DARK, MoveCategory.PHYSICAL, -1, 100, 10, -1, 0, 4)
      .makesContact(false)
      .unimplemented(),
    new StatusMove(Moves.PSYCHO_SHIFT, Type.PSYCHIC, 100, 10, -1, 0, 4)
      .attr(PsychoShiftEffectAttr)
      .condition((user, target, move) => (user.status?.effect === StatusEffect.BURN
        || user.status?.effect === StatusEffect.POISON
        || user.status?.effect === StatusEffect.TOXIC
        || user.status?.effect === StatusEffect.PARALYSIS
        || user.status?.effect === StatusEffect.SLEEP)
        && target.canSetStatus(user.status?.effect)
        ),
    new AttackMove(Moves.TRUMP_CARD, Type.NORMAL, MoveCategory.SPECIAL, -1, -1, 5, -1, 0, 4)
      .makesContact()
      .unimplemented(),
    new StatusMove(Moves.HEAL_BLOCK, Type.PSYCHIC, 100, 15, -1, 0, 4)
      .target(MoveTarget.ALL_NEAR_ENEMIES)
      .unimplemented(),
    new AttackMove(Moves.WRING_OUT, Type.NORMAL, MoveCategory.SPECIAL, -1, 100, 5, -1, 0, 4)
      .attr(OpponentHighHpPowerAttr)
      .makesContact(),
    new SelfStatusMove(Moves.POWER_TRICK, Type.PSYCHIC, -1, 10, -1, 0, 4)
      .unimplemented(),
    new StatusMove(Moves.GASTRO_ACID, Type.POISON, 100, 10, -1, 0, 4)
      .attr(SuppressAbilitiesAttr),
    new StatusMove(Moves.LUCKY_CHANT, Type.NORMAL, -1, 30, -1, 0, 4)
      .attr(AddBattlerTagAttr, BattlerTagType.NO_CRIT, false, false, 5)
      .target(MoveTarget.USER_SIDE)
      .unimplemented(),
    new StatusMove(Moves.ME_FIRST, Type.NORMAL, -1, 20, -1, 0, 4)
      .ignoresVirtual()
      .target(MoveTarget.NEAR_ENEMY)
      .unimplemented(),
    new SelfStatusMove(Moves.COPYCAT, Type.NORMAL, -1, 20, -1, 0, 4)
      .attr(CopyMoveAttr)
      .ignoresVirtual(),
    new StatusMove(Moves.POWER_SWAP, Type.PSYCHIC, -1, 10, -1, 0, 4)
      .unimplemented(),
    new StatusMove(Moves.GUARD_SWAP, Type.PSYCHIC, -1, 10, -1, 0, 4)
      .unimplemented(),
    new AttackMove(Moves.PUNISHMENT, Type.DARK, MoveCategory.PHYSICAL, -1, 100, 5, -1, 0, 4)
      .unimplemented(),
    new AttackMove(Moves.LAST_RESORT, Type.NORMAL, MoveCategory.PHYSICAL, 140, 100, 5, -1, 0, 4)
      .attr(LastResortAttr),
    new StatusMove(Moves.WORRY_SEED, Type.GRASS, 100, 10, -1, 0, 4)
      .attr(AbilityChangeAttr, Abilities.INSOMNIA),
    new AttackMove(Moves.SUCKER_PUNCH, Type.DARK, MoveCategory.PHYSICAL, 70, 100, 5, -1, 1, 4)
      .condition((user, target, move) => user.scene.currentBattle.turnCommands[target.getBattlerIndex()].command === Command.FIGHT && !target.turnData.acted && allMoves[user.scene.currentBattle.turnCommands[target.getBattlerIndex()].move.move].category !== MoveCategory.STATUS),
    new StatusMove(Moves.TOXIC_SPIKES, Type.POISON, -1, 20, -1, 0, 4)
      .attr(AddArenaTrapTagAttr, ArenaTagType.TOXIC_SPIKES)
      .target(MoveTarget.ENEMY_SIDE),
    new StatusMove(Moves.HEART_SWAP, Type.PSYCHIC, -1, 10, -1, 0, 4)
      .unimplemented(),
    new SelfStatusMove(Moves.AQUA_RING, Type.WATER, -1, 20, -1, 0, 4)
      .attr(AddBattlerTagAttr, BattlerTagType.AQUA_RING, true, true),
    new SelfStatusMove(Moves.MAGNET_RISE, Type.ELECTRIC, -1, 10, -1, 0, 4)
      .unimplemented(),
    new AttackMove(Moves.FLARE_BLITZ, Type.FIRE, MoveCategory.PHYSICAL, 120, 100, 15, 10, 0, 4)
      .attr(RecoilAttr, false, 0.33)
      .attr(HealStatusEffectAttr, true, StatusEffect.FREEZE)
      .attr(StatusEffectAttr, StatusEffect.BURN)
      .condition(failOnGravityCondition),
    new AttackMove(Moves.FORCE_PALM, Type.FIGHTING, MoveCategory.PHYSICAL, 60, 100, 10, 30, 0, 4)
      .attr(StatusEffectAttr, StatusEffect.PARALYSIS),
    new AttackMove(Moves.AURA_SPHERE, Type.FIGHTING, MoveCategory.SPECIAL, 80, -1, 20, -1, 0, 4)
      .pulseMove()
      .ballBombMove(),
    new SelfStatusMove(Moves.ROCK_POLISH, Type.ROCK, -1, 20, -1, 0, 4)
      .attr(StatChangeAttr, BattleStat.SPD, 2, true),
    new AttackMove(Moves.POISON_JAB, Type.POISON, MoveCategory.PHYSICAL, 80, 100, 20, 30, 0, 4)
      .attr(StatusEffectAttr, StatusEffect.POISON),
    new AttackMove(Moves.DARK_PULSE, Type.DARK, MoveCategory.SPECIAL, 80, 100, 15, 20, 0, 4)
      .attr(FlinchAttr)
      .pulseMove(),
    new AttackMove(Moves.NIGHT_SLASH, Type.DARK, MoveCategory.PHYSICAL, 70, 100, 15, -1, 0, 4)
      .attr(HighCritAttr)
      .slicingMove(),
    new AttackMove(Moves.AQUA_TAIL, Type.WATER, MoveCategory.PHYSICAL, 90, 90, 10, -1, 0, 4),
    new AttackMove(Moves.SEED_BOMB, Type.GRASS, MoveCategory.PHYSICAL, 80, 100, 15, -1, 0, 4)
      .makesContact(false)
      .ballBombMove(),
    new AttackMove(Moves.AIR_SLASH, Type.FLYING, MoveCategory.SPECIAL, 75, 95, 15, 30, 0, 4)
      .attr(FlinchAttr)
      .slicingMove(),
    new AttackMove(Moves.X_SCISSOR, Type.BUG, MoveCategory.PHYSICAL, 80, 100, 15, -1, 0, 4)
      .slicingMove(),
    new AttackMove(Moves.BUG_BUZZ, Type.BUG, MoveCategory.SPECIAL, 90, 100, 10, 10, 0, 4)
      .attr(StatChangeAttr, BattleStat.SPDEF, -1)
      .soundBased(),
    new AttackMove(Moves.DRAGON_PULSE, Type.DRAGON, MoveCategory.SPECIAL, 85, 100, 10, -1, 0, 4)
      .pulseMove(),
    new AttackMove(Moves.DRAGON_RUSH, Type.DRAGON, MoveCategory.PHYSICAL, 100, 75, 10, 20, 0, 4)
      .attr(FlinchAttr),
    new AttackMove(Moves.POWER_GEM, Type.ROCK, MoveCategory.SPECIAL, 80, 100, 20, -1, 0, 4),
    new AttackMove(Moves.DRAIN_PUNCH, Type.FIGHTING, MoveCategory.PHYSICAL, 75, 100, 10, -1, 0, 4)
      .attr(HitHealAttr)
      .punchingMove()
      .triageMove(),
    new AttackMove(Moves.VACUUM_WAVE, Type.FIGHTING, MoveCategory.SPECIAL, 40, 100, 30, -1, 1, 4),
    new AttackMove(Moves.FOCUS_BLAST, Type.FIGHTING, MoveCategory.SPECIAL, 120, 70, 5, 10, 0, 4)
      .attr(StatChangeAttr, BattleStat.SPDEF, -1)
      .ballBombMove(),
    new AttackMove(Moves.ENERGY_BALL, Type.GRASS, MoveCategory.SPECIAL, 90, 100, 10, 10, 0, 4)
      .attr(StatChangeAttr, BattleStat.SPDEF, -1)
      .ballBombMove(),
    new AttackMove(Moves.BRAVE_BIRD, Type.FLYING, MoveCategory.PHYSICAL, 120, 100, 15, -1, 0, 4)
      .attr(RecoilAttr, false, 0.33),
    new AttackMove(Moves.EARTH_POWER, Type.GROUND, MoveCategory.SPECIAL, 90, 100, 10, 10, 0, 4)
      .attr(StatChangeAttr, BattleStat.SPDEF, -1),
    new StatusMove(Moves.SWITCHEROO, Type.DARK, 100, 10, -1, 0, 4)
      .unimplemented(),
    new AttackMove(Moves.GIGA_IMPACT, Type.NORMAL, MoveCategory.PHYSICAL, 150, 90, 5, -1, 0, 4)
      .attr(RechargeAttr),
    new SelfStatusMove(Moves.NASTY_PLOT, Type.DARK, -1, 20, -1, 0, 4)
      .attr(StatChangeAttr, BattleStat.SPATK, 2, true),
    new AttackMove(Moves.BULLET_PUNCH, Type.STEEL, MoveCategory.PHYSICAL, 40, 100, 30, -1, 1, 4)
      .punchingMove(),
    new AttackMove(Moves.AVALANCHE, Type.ICE, MoveCategory.PHYSICAL, 60, 100, 10, -1, -4, 4)
      .attr(TurnDamagedDoublePowerAttr),
    new AttackMove(Moves.ICE_SHARD, Type.ICE, MoveCategory.PHYSICAL, 40, 100, 30, -1, 1, 4)
      .makesContact(false),
    new AttackMove(Moves.SHADOW_CLAW, Type.GHOST, MoveCategory.PHYSICAL, 70, 100, 15, -1, 0, 4)
      .attr(HighCritAttr),
    new AttackMove(Moves.THUNDER_FANG, Type.ELECTRIC, MoveCategory.PHYSICAL, 65, 95, 15, 10, 0, 4)
      .attr(FlinchAttr)
      .attr(StatusEffectAttr, StatusEffect.PARALYSIS)
      .bitingMove(),
    new AttackMove(Moves.ICE_FANG, Type.ICE, MoveCategory.PHYSICAL, 65, 95, 15, 10, 0, 4)
      .attr(FlinchAttr)
      .attr(StatusEffectAttr, StatusEffect.FREEZE)
      .bitingMove(),
    new AttackMove(Moves.FIRE_FANG, Type.FIRE, MoveCategory.PHYSICAL, 65, 95, 15, 10, 0, 4)
      .attr(FlinchAttr)
      .attr(StatusEffectAttr, StatusEffect.BURN)
      .bitingMove(),
    new AttackMove(Moves.SHADOW_SNEAK, Type.GHOST, MoveCategory.PHYSICAL, 40, 100, 30, -1, 1, 4),
    new AttackMove(Moves.MUD_BOMB, Type.GROUND, MoveCategory.SPECIAL, 65, 85, 10, 30, 0, 4)
      .attr(StatChangeAttr, BattleStat.ACC, -1)
      .ballBombMove(),
    new AttackMove(Moves.PSYCHO_CUT, Type.PSYCHIC, MoveCategory.PHYSICAL, 70, 100, 20, -1, 0, 4)
      .attr(HighCritAttr)
      .slicingMove()
      .makesContact(false),
    new AttackMove(Moves.ZEN_HEADBUTT, Type.PSYCHIC, MoveCategory.PHYSICAL, 80, 90, 15, 20, 0, 4)
      .attr(FlinchAttr),
    new AttackMove(Moves.MIRROR_SHOT, Type.STEEL, MoveCategory.SPECIAL, 65, 85, 10, 30, 0, 4)
      .attr(StatChangeAttr, BattleStat.ACC, -1),
    new AttackMove(Moves.FLASH_CANNON, Type.STEEL, MoveCategory.SPECIAL, 80, 100, 10, 10, 0, 4)
      .attr(StatChangeAttr, BattleStat.SPDEF, -1),
    new AttackMove(Moves.ROCK_CLIMB, Type.NORMAL, MoveCategory.PHYSICAL, 90, 85, 20, 20, 0, 4)
      .attr(ConfuseAttr),
    new StatusMove(Moves.DEFOG, Type.FLYING, -1, 15, -1, 0, 4)
      .attr(StatChangeAttr, BattleStat.EVA, -1)
      .attr(ClearWeatherAttr, WeatherType.FOG)
      .attr(ClearTerrainAttr)
      .attr(RemoveScreensAttr, true),
    new StatusMove(Moves.TRICK_ROOM, Type.PSYCHIC, -1, 5, -1, -7, 4)
      .attr(AddArenaTagAttr, ArenaTagType.TRICK_ROOM, 5)
      .ignoresProtect()
      .target(MoveTarget.BOTH_SIDES),
    new AttackMove(Moves.DRACO_METEOR, Type.DRAGON, MoveCategory.SPECIAL, 130, 90, 5, 100, 0, 4)
      .attr(StatChangeAttr, BattleStat.SPATK, -2, true),
    new AttackMove(Moves.DISCHARGE, Type.ELECTRIC, MoveCategory.SPECIAL, 80, 100, 15, 30, 0, 4)
      .attr(StatusEffectAttr, StatusEffect.PARALYSIS)
      .target(MoveTarget.ALL_NEAR_OTHERS),
    new AttackMove(Moves.LAVA_PLUME, Type.FIRE, MoveCategory.SPECIAL, 80, 100, 15, 30, 0, 4)
      .attr(StatusEffectAttr, StatusEffect.BURN)
      .target(MoveTarget.ALL_NEAR_OTHERS),
    new AttackMove(Moves.LEAF_STORM, Type.GRASS, MoveCategory.SPECIAL, 130, 90, 5, 100, 0, 4)
      .attr(StatChangeAttr, BattleStat.SPATK, -2, true),
    new AttackMove(Moves.POWER_WHIP, Type.GRASS, MoveCategory.PHYSICAL, 120, 85, 10, -1, 0, 4),
    new AttackMove(Moves.ROCK_WRECKER, Type.ROCK, MoveCategory.PHYSICAL, 150, 90, 5, -1, 0, 4)
      .attr(RechargeAttr)
      .makesContact(false)
      .ballBombMove(),
    new AttackMove(Moves.CROSS_POISON, Type.POISON, MoveCategory.PHYSICAL, 70, 100, 20, 10, 0, 4)
      .attr(HighCritAttr)
      .attr(StatusEffectAttr, StatusEffect.POISON)
      .slicingMove(),
    new AttackMove(Moves.GUNK_SHOT, Type.POISON, MoveCategory.PHYSICAL, 120, 80, 5, 30, 0, 4)
      .attr(StatusEffectAttr, StatusEffect.POISON)
      .makesContact(false),
    new AttackMove(Moves.IRON_HEAD, Type.STEEL, MoveCategory.PHYSICAL, 80, 100, 15, 30, 0, 4)
      .attr(FlinchAttr),
    new AttackMove(Moves.MAGNET_BOMB, Type.STEEL, MoveCategory.PHYSICAL, 60, -1, 20, -1, 0, 4)
      .makesContact(false)
      .ballBombMove(),
    new AttackMove(Moves.STONE_EDGE, Type.ROCK, MoveCategory.PHYSICAL, 100, 80, 5, -1, 0, 4)
      .attr(HighCritAttr)
      .makesContact(false),
    new StatusMove(Moves.CAPTIVATE, Type.NORMAL, 100, 20, -1, 0, 4)
      .attr(StatChangeAttr, BattleStat.SPATK, -2)
      .condition((user, target, move) => target.isOppositeGender(user))
      .target(MoveTarget.ALL_NEAR_ENEMIES),
    new StatusMove(Moves.STEALTH_ROCK, Type.ROCK, -1, 20, -1, 0, 4)
      .attr(AddArenaTrapTagAttr, ArenaTagType.STEALTH_ROCK)
      .target(MoveTarget.ENEMY_SIDE),
    new AttackMove(Moves.GRASS_KNOT, Type.GRASS, MoveCategory.SPECIAL, -1, 100, 20, -1, 0, 4)
      .attr(WeightPowerAttr)
      .makesContact()
      .condition(failOnMaxCondition),
    new AttackMove(Moves.CHATTER, Type.FLYING, MoveCategory.SPECIAL, 65, 100, 20, 100, 0, 4)
      .attr(ConfuseAttr)
      .soundBased(),
    new AttackMove(Moves.JUDGMENT, Type.NORMAL, MoveCategory.SPECIAL, 100, 100, 10, -1, 0, 4)
      .partial(),
    new AttackMove(Moves.BUG_BITE, Type.BUG, MoveCategory.PHYSICAL, 60, 100, 20, -1, 0, 4)
      .partial(),
    new AttackMove(Moves.CHARGE_BEAM, Type.ELECTRIC, MoveCategory.SPECIAL, 50, 90, 10, 70, 0, 4)
      .attr(StatChangeAttr, BattleStat.SPATK, 1, true),
    new AttackMove(Moves.WOOD_HAMMER, Type.GRASS, MoveCategory.PHYSICAL, 120, 100, 15, -1, 0, 4)
      .attr(RecoilAttr, false, 0.33),
    new AttackMove(Moves.AQUA_JET, Type.WATER, MoveCategory.PHYSICAL, 40, 100, 20, -1, 1, 4),
    new AttackMove(Moves.ATTACK_ORDER, Type.BUG, MoveCategory.PHYSICAL, 90, 100, 15, -1, 0, 4)
      .attr(HighCritAttr)
      .makesContact(false),
    new SelfStatusMove(Moves.DEFEND_ORDER, Type.BUG, -1, 10, -1, 0, 4)
      .attr(StatChangeAttr, [ BattleStat.DEF, BattleStat.SPDEF ], 1, true),
    new SelfStatusMove(Moves.HEAL_ORDER, Type.BUG, -1, 10, -1, 0, 4)
      .attr(HealAttr, 0.5)
      .triageMove(),
    new AttackMove(Moves.HEAD_SMASH, Type.ROCK, MoveCategory.PHYSICAL, 150, 80, 5, -1, 0, 4)
      .attr(RecoilAttr, false, 0.5),
    new AttackMove(Moves.DOUBLE_HIT, Type.NORMAL, MoveCategory.PHYSICAL, 35, 90, 10, -1, 0, 4)
      .attr(MultiHitAttr, MultiHitType._2),
    new AttackMove(Moves.ROAR_OF_TIME, Type.DRAGON, MoveCategory.SPECIAL, 150, 90, 5, -1, 0, 4)
      .attr(RechargeAttr),
    new AttackMove(Moves.SPACIAL_REND, Type.DRAGON, MoveCategory.SPECIAL, 100, 95, 5, -1, 0, 4)
      .attr(HighCritAttr),
    new SelfStatusMove(Moves.LUNAR_DANCE, Type.PSYCHIC, -1, 10, -1, 0, 4)
      .attr(SacrificialAttr)
      .danceMove()
      .triageMove()
      .unimplemented(),
    new AttackMove(Moves.CRUSH_GRIP, Type.NORMAL, MoveCategory.PHYSICAL, -1, 100, 5, -1, 0, 4)
      .attr(OpponentHighHpPowerAttr),
    new AttackMove(Moves.MAGMA_STORM, Type.FIRE, MoveCategory.SPECIAL, 100, 75, 5, 100, 0, 4)
      .attr(TrapAttr, BattlerTagType.MAGMA_STORM),
    new StatusMove(Moves.DARK_VOID, Type.DARK, 50, 10, -1, 0, 4)
      .attr(StatusEffectAttr, StatusEffect.SLEEP)
      .target(MoveTarget.ALL_NEAR_ENEMIES),
    new AttackMove(Moves.SEED_FLARE, Type.GRASS, MoveCategory.SPECIAL, 120, 85, 5, 40, 0, 4)
      .attr(StatChangeAttr, BattleStat.SPDEF, -1),
    new AttackMove(Moves.OMINOUS_WIND, Type.GHOST, MoveCategory.SPECIAL, 60, 100, 5, 10, 0, 4)
      .attr(StatChangeAttr, [ BattleStat.ATK, BattleStat.DEF, BattleStat.SPATK, BattleStat.SPDEF, BattleStat.SPD ], 1, true)
      .windMove(),
    new AttackMove(Moves.SHADOW_FORCE, Type.GHOST, MoveCategory.PHYSICAL, 120, 100, 5, -1, 0, 4)
      .attr(ChargeAttr, ChargeAnim.SHADOW_FORCE_CHARGING, 'vanished\ninstantly!', BattlerTagType.HIDDEN)
      .ignoresProtect()
      .ignoresVirtual(),
    new SelfStatusMove(Moves.HONE_CLAWS, Type.DARK, -1, 15, -1, 0, 5)
      .attr(StatChangeAttr, [ BattleStat.ATK, BattleStat.ACC ], 1, true),
    new StatusMove(Moves.WIDE_GUARD, Type.ROCK, -1, 10, -1, 3, 5)
      .target(MoveTarget.USER_SIDE)
      .unimplemented(),
    new StatusMove(Moves.GUARD_SPLIT, Type.PSYCHIC, -1, 10, -1, 0, 5)
      .unimplemented(),
    new StatusMove(Moves.POWER_SPLIT, Type.PSYCHIC, -1, 10, -1, 0, 5)
      .unimplemented(),
    new StatusMove(Moves.WONDER_ROOM, Type.PSYCHIC, -1, 10, -1, 0, 5)
      .ignoresProtect()
      .target(MoveTarget.BOTH_SIDES)
      .unimplemented(),
    new AttackMove(Moves.PSYSHOCK, Type.PSYCHIC, MoveCategory.SPECIAL, 80, 100, 10, -1, 0, 5)
      .attr(DefDefAttr),
    new AttackMove(Moves.VENOSHOCK, Type.POISON, MoveCategory.SPECIAL, 65, 100, 10, -1, 0, 5)
      .attr(MovePowerMultiplierAttr, (user, target, move) => target.status && (target.status.effect === StatusEffect.POISON || target.status.effect === StatusEffect.TOXIC) ? 2 : 1),
    new SelfStatusMove(Moves.AUTOTOMIZE, Type.STEEL, -1, 15, -1, 0, 5)
      .attr(StatChangeAttr, BattleStat.SPD, 2, true)
      .partial(),
    new SelfStatusMove(Moves.RAGE_POWDER, Type.BUG, -1, 20, -1, 2, 5)
      .powderMove()
      .unimplemented(),
    new StatusMove(Moves.TELEKINESIS, Type.PSYCHIC, -1, 15, -1, 0, 5)
      .condition(failOnGravityCondition)
      .unimplemented(),
    new StatusMove(Moves.MAGIC_ROOM, Type.PSYCHIC, -1, 10, -1, 0, 5)
      .ignoresProtect()
      .target(MoveTarget.BOTH_SIDES)
      .unimplemented(),
    new AttackMove(Moves.SMACK_DOWN, Type.ROCK, MoveCategory.PHYSICAL, 50, 100, 15, 100, 0, 5)
      .attr(AddBattlerTagAttr, BattlerTagType.IGNORE_FLYING, false, false, 5)
      .attr(HitsTagAttr, BattlerTagType.FLYING, false)
      .makesContact(false),
    new AttackMove(Moves.STORM_THROW, Type.FIGHTING, MoveCategory.PHYSICAL, 60, 100, 10, -1, 0, 5)
      .attr(CritOnlyAttr),
    new AttackMove(Moves.FLAME_BURST, Type.FIRE, MoveCategory.SPECIAL, 70, 100, 15, -1, 0, 5)
      .partial(),
    new AttackMove(Moves.SLUDGE_WAVE, Type.POISON, MoveCategory.SPECIAL, 95, 100, 10, 10, 0, 5)
      .attr(StatusEffectAttr, StatusEffect.POISON)
      .target(MoveTarget.ALL_NEAR_OTHERS),
    new SelfStatusMove(Moves.QUIVER_DANCE, Type.BUG, -1, 20, -1, 0, 5)
      .attr(StatChangeAttr, [ BattleStat.SPATK, BattleStat.SPDEF, BattleStat.SPD ], 1, true)
      .danceMove(),
    new AttackMove(Moves.HEAVY_SLAM, Type.STEEL, MoveCategory.PHYSICAL, -1, 100, 10, -1, 0, 5)
      .attr(CompareWeightPowerAttr)
      .condition(failOnMaxCondition),
    new AttackMove(Moves.SYNCHRONOISE, Type.PSYCHIC, MoveCategory.SPECIAL, 120, 100, 10, -1, 0, 5)
      .target(MoveTarget.ALL_NEAR_OTHERS)
      .condition(unknownTypeCondition)
      .attr(hitsSameTypeAttr),
    new AttackMove(Moves.ELECTRO_BALL, Type.ELECTRIC, MoveCategory.SPECIAL, -1, 100, 10, -1, 0, 5)
      .attr(BattleStatRatioPowerAttr, Stat.SPD)
      .ballBombMove(),
    new StatusMove(Moves.SOAK, Type.WATER, 100, 20, -1, 0, 5)
      .attr(ChangeTypeAttr, Type.WATER),
    new AttackMove(Moves.FLAME_CHARGE, Type.FIRE, MoveCategory.PHYSICAL, 50, 100, 20, 100, 0, 5)
      .attr(StatChangeAttr, BattleStat.SPD, 1, true),
    new SelfStatusMove(Moves.COIL, Type.POISON, -1, 20, -1, 0, 5)
      .attr(StatChangeAttr, [ BattleStat.ATK, BattleStat.DEF, BattleStat.ACC ], 1, true),
    new AttackMove(Moves.LOW_SWEEP, Type.FIGHTING, MoveCategory.PHYSICAL, 65, 100, 20, 100, 0, 5)
      .attr(StatChangeAttr, BattleStat.SPD, -1),
    new AttackMove(Moves.ACID_SPRAY, Type.POISON, MoveCategory.SPECIAL, 40, 100, 20, 100, 0, 5)
      .attr(StatChangeAttr, BattleStat.SPDEF, -2)
      .ballBombMove(),
    new AttackMove(Moves.FOUL_PLAY, Type.DARK, MoveCategory.PHYSICAL, 95, 100, 15, -1, 0, 5)
      .attr(TargetAtkUserAtkAttr),
    new StatusMove(Moves.SIMPLE_BEAM, Type.NORMAL, 100, 15, -1, 0, 5)
      .attr(AbilityChangeAttr, Abilities.SIMPLE),
    new StatusMove(Moves.ENTRAINMENT, Type.NORMAL, 100, 15, -1, 0, 5)
      .attr(AbilityGiveAttr),
    new StatusMove(Moves.AFTER_YOU, Type.NORMAL, -1, 15, -1, 0, 5)
      .ignoresProtect()
      .unimplemented(),
    new AttackMove(Moves.ROUND, Type.NORMAL, MoveCategory.SPECIAL, 60, 100, 15, -1, 0, 5)
      .soundBased()
      .partial(),
    new AttackMove(Moves.ECHOED_VOICE, Type.NORMAL, MoveCategory.SPECIAL, 40, 100, 15, -1, 0, 5)
      .attr(ConsecutiveUseMultiBasePowerAttr, 5, false)
      .soundBased(),
    new AttackMove(Moves.CHIP_AWAY, Type.NORMAL, MoveCategory.PHYSICAL, 70, 100, 20, -1, 0, 5)
      .attr(IgnoreOpponentStatChangesAttr),
    new AttackMove(Moves.CLEAR_SMOG, Type.POISON, MoveCategory.SPECIAL, 50, -1, 15, -1, 0, 5)
      .attr(ResetStatsAttr),
    new AttackMove(Moves.STORED_POWER, Type.PSYCHIC, MoveCategory.SPECIAL, 20, 100, 10, -1, 0, 5)
      .attr(StatChangeCountPowerAttr),
    new StatusMove(Moves.QUICK_GUARD, Type.FIGHTING, -1, 15, -1, 3, 5)
      .target(MoveTarget.USER_SIDE)
      .unimplemented(),
    new SelfStatusMove(Moves.ALLY_SWITCH, Type.PSYCHIC, -1, 15, -1, 2, 5)
      .ignoresProtect()
      .unimplemented(),
    new AttackMove(Moves.SCALD, Type.WATER, MoveCategory.SPECIAL, 80, 100, 15, 30, 0, 5)
      .attr(HealStatusEffectAttr, false, StatusEffect.FREEZE)
      .attr(HealStatusEffectAttr, true, StatusEffect.FREEZE)
      .attr(StatusEffectAttr, StatusEffect.BURN),
    new SelfStatusMove(Moves.SHELL_SMASH, Type.NORMAL, -1, 15, -1, 0, 5)
      .attr(StatChangeAttr, [ BattleStat.ATK, BattleStat.SPATK, BattleStat.SPD ], 2, true)
      .attr(StatChangeAttr, [ BattleStat.DEF, BattleStat.SPDEF ], -1, true),
    new StatusMove(Moves.HEAL_PULSE, Type.PSYCHIC, -1, 10, -1, 0, 5)
      .attr(HealAttr, 0.5, false, false)
      .pulseMove()
      .triageMove(),
    new AttackMove(Moves.HEX, Type.GHOST, MoveCategory.SPECIAL, 65, 100, 10, -1, 0, 5)
      .attr(MovePowerMultiplierAttr, (user, target, move) => target.status ? 2 : 1),
    new AttackMove(Moves.SKY_DROP, Type.FLYING, MoveCategory.PHYSICAL, 60, 100, 10, -1, 0, 5)
      .attr(ChargeAttr, ChargeAnim.SKY_DROP_CHARGING, 'took {TARGET}\ninto the sky!', BattlerTagType.FLYING) // TODO: Add 2nd turn message
      .condition(failOnGravityCondition)
      .ignoresVirtual(), 
    new SelfStatusMove(Moves.SHIFT_GEAR, Type.STEEL, -1, 10, -1, 0, 5)
      .attr(StatChangeAttr, BattleStat.ATK, 1, true)
      .attr(StatChangeAttr, BattleStat.SPD, 2, true),
    new AttackMove(Moves.CIRCLE_THROW, Type.FIGHTING, MoveCategory.PHYSICAL, 60, 90, 10, -1, -6, 5)
      .attr(ForceSwitchOutAttr),
    new AttackMove(Moves.INCINERATE, Type.FIRE, MoveCategory.SPECIAL, 60, 100, 15, -1, 0, 5)
      .target(MoveTarget.ALL_NEAR_ENEMIES)
      .partial(),
    new StatusMove(Moves.QUASH, Type.DARK, 100, 15, -1, 0, 5)
      .unimplemented(),
    new AttackMove(Moves.ACROBATICS, Type.FLYING, MoveCategory.PHYSICAL, 55, 100, 15, -1, 0, 5)
      .attr(MovePowerMultiplierAttr, (user, target, move) => Math.max(1, 2 - 0.2 * user.getHeldItems().reduce((v, m) => v + m.stackCount, 0))),
    new StatusMove(Moves.REFLECT_TYPE, Type.NORMAL, -1, 15, -1, 0, 5)
      .attr(CopyTypeAttr),
    new AttackMove(Moves.RETALIATE, Type.NORMAL, MoveCategory.PHYSICAL, 70, 100, 5, -1, 0, 5)
      .partial(),
    new AttackMove(Moves.FINAL_GAMBIT, Type.FIGHTING, MoveCategory.SPECIAL, -1, 100, 5, -1, 0, 5)
      .attr(UserHpDamageAttr)
      .attr(SacrificialAttr),
    new StatusMove(Moves.BESTOW, Type.NORMAL, -1, 15, -1, 0, 5)
      .ignoresProtect()
      .unimplemented(),
    new AttackMove(Moves.INFERNO, Type.FIRE, MoveCategory.SPECIAL, 100, 50, 5, 100, 0, 5)
      .attr(StatusEffectAttr, StatusEffect.BURN),
    new AttackMove(Moves.WATER_PLEDGE, Type.WATER, MoveCategory.SPECIAL, 80, 100, 10, -1, 0, 5)
      .partial(),
    new AttackMove(Moves.FIRE_PLEDGE, Type.FIRE, MoveCategory.SPECIAL, 80, 100, 10, -1, 0, 5)
      .partial(),
    new AttackMove(Moves.GRASS_PLEDGE, Type.GRASS, MoveCategory.SPECIAL, 80, 100, 10, -1, 0, 5)
      .partial(),
    new AttackMove(Moves.VOLT_SWITCH, Type.ELECTRIC, MoveCategory.SPECIAL, 70, 100, 20, -1, 0, 5)
      .attr(ForceSwitchOutAttr, true, false),
    new AttackMove(Moves.STRUGGLE_BUG, Type.BUG, MoveCategory.SPECIAL, 50, 100, 20, 100, 0, 5)
      .attr(StatChangeAttr, BattleStat.SPATK, -1)
      .target(MoveTarget.ALL_NEAR_ENEMIES),
    new AttackMove(Moves.BULLDOZE, Type.GROUND, MoveCategory.PHYSICAL, 60, 100, 20, 100, 0, 5)
      .attr(StatChangeAttr, BattleStat.SPD, -1)
      .makesContact(false)
      .target(MoveTarget.ALL_NEAR_OTHERS),
    new AttackMove(Moves.FROST_BREATH, Type.ICE, MoveCategory.SPECIAL, 60, 90, 10, 100, 0, 5)
      .attr(CritOnlyAttr),
    new AttackMove(Moves.DRAGON_TAIL, Type.DRAGON, MoveCategory.PHYSICAL, 60, 90, 10, -1, -6, 5)
      .attr(ForceSwitchOutAttr),
    new SelfStatusMove(Moves.WORK_UP, Type.NORMAL, -1, 30, -1, 0, 5)
      .attr(StatChangeAttr, [ BattleStat.ATK, BattleStat.SPATK ], 1, true),
    new AttackMove(Moves.ELECTROWEB, Type.ELECTRIC, MoveCategory.SPECIAL, 55, 95, 15, 100, 0, 5)
      .attr(StatChangeAttr, BattleStat.SPD, -1)
      .target(MoveTarget.ALL_NEAR_ENEMIES),
    new AttackMove(Moves.WILD_CHARGE, Type.ELECTRIC, MoveCategory.PHYSICAL, 90, 100, 15, -1, 0, 5)
      .attr(RecoilAttr),
    new AttackMove(Moves.DRILL_RUN, Type.GROUND, MoveCategory.PHYSICAL, 80, 95, 10, -1, 0, 5)
      .attr(HighCritAttr),
    new AttackMove(Moves.DUAL_CHOP, Type.DRAGON, MoveCategory.PHYSICAL, 40, 90, 15, -1, 0, 5)
      .attr(MultiHitAttr, MultiHitType._2),
    new AttackMove(Moves.HEART_STAMP, Type.PSYCHIC, MoveCategory.PHYSICAL, 60, 100, 25, 30, 0, 5)
      .attr(FlinchAttr),
    new AttackMove(Moves.HORN_LEECH, Type.GRASS, MoveCategory.PHYSICAL, 75, 100, 10, -1, 0, 5)
      .attr(HitHealAttr)
      .triageMove(),
    new AttackMove(Moves.SACRED_SWORD, Type.FIGHTING, MoveCategory.PHYSICAL, 90, 100, 15, -1, 0, 5)
      .attr(IgnoreOpponentStatChangesAttr)  
      .slicingMove(),
    new AttackMove(Moves.RAZOR_SHELL, Type.WATER, MoveCategory.PHYSICAL, 75, 95, 10, 50, 0, 5)
      .attr(StatChangeAttr, BattleStat.DEF, -1)
      .slicingMove(),
    new AttackMove(Moves.HEAT_CRASH, Type.FIRE, MoveCategory.PHYSICAL, -1, 100, 10, -1, 0, 5)
      .attr(CompareWeightPowerAttr)
      .condition(failOnMaxCondition),
    new AttackMove(Moves.LEAF_TORNADO, Type.GRASS, MoveCategory.SPECIAL, 65, 90, 10, 50, 0, 5)
      .attr(StatChangeAttr, BattleStat.ACC, -1),
    new AttackMove(Moves.STEAMROLLER, Type.BUG, MoveCategory.PHYSICAL, 65, 100, 20, 30, 0, 5)
      .attr(FlinchAttr),
    new SelfStatusMove(Moves.COTTON_GUARD, Type.GRASS, -1, 10, -1, 0, 5)
      .attr(StatChangeAttr, BattleStat.DEF, 3, true),
    new AttackMove(Moves.NIGHT_DAZE, Type.DARK, MoveCategory.SPECIAL, 85, 95, 10, 40, 0, 5)
      .attr(StatChangeAttr, BattleStat.ACC, -1),
    new AttackMove(Moves.PSYSTRIKE, Type.PSYCHIC, MoveCategory.SPECIAL, 100, 100, 10, -1, 0, 5)
      .attr(DefDefAttr),
    new AttackMove(Moves.TAIL_SLAP, Type.NORMAL, MoveCategory.PHYSICAL, 25, 85, 10, -1, 0, 5)
      .attr(MultiHitAttr),
    new AttackMove(Moves.HURRICANE, Type.FLYING, MoveCategory.SPECIAL, 110, 70, 10, 30, 0, 5)
      .attr(ThunderAccuracyAttr)
      .attr(ConfuseAttr)
      .attr(HitsTagAttr, BattlerTagType.FLYING, false)
      .windMove(),
    new AttackMove(Moves.HEAD_CHARGE, Type.NORMAL, MoveCategory.PHYSICAL, 120, 100, 15, -1, 0, 5)
      .attr(RecoilAttr),
    new AttackMove(Moves.GEAR_GRIND, Type.STEEL, MoveCategory.PHYSICAL, 50, 85, 15, -1, 0, 5)
      .attr(MultiHitAttr, MultiHitType._2),
    new AttackMove(Moves.SEARING_SHOT, Type.FIRE, MoveCategory.SPECIAL, 100, 100, 5, 30, 0, 5)
      .attr(StatusEffectAttr, StatusEffect.BURN)
      .ballBombMove()
      .target(MoveTarget.ALL_NEAR_OTHERS),
    new AttackMove(Moves.TECHNO_BLAST, Type.NORMAL, MoveCategory.SPECIAL, 120, 100, 5, -1, 0, 5)
      .partial(),
    new AttackMove(Moves.RELIC_SONG, Type.NORMAL, MoveCategory.SPECIAL, 75, 100, 10, 10, 0, 5)
      .attr(StatusEffectAttr, StatusEffect.SLEEP)
      .soundBased()
      .target(MoveTarget.ALL_NEAR_ENEMIES),
    new AttackMove(Moves.SECRET_SWORD, Type.FIGHTING, MoveCategory.SPECIAL, 85, 100, 10, -1, 0, 5)
      .attr(DefDefAttr)
      .slicingMove(),
    new AttackMove(Moves.GLACIATE, Type.ICE, MoveCategory.SPECIAL, 65, 95, 10, 100, 0, 5)
      .attr(StatChangeAttr, BattleStat.SPD, -1)
      .target(MoveTarget.ALL_NEAR_ENEMIES),
    new AttackMove(Moves.BOLT_STRIKE, Type.ELECTRIC, MoveCategory.PHYSICAL, 130, 85, 5, 20, 0, 5)
      .attr(StatusEffectAttr, StatusEffect.PARALYSIS),
    new AttackMove(Moves.BLUE_FLARE, Type.FIRE, MoveCategory.SPECIAL, 130, 85, 5, 20, 0, 5)
      .attr(StatusEffectAttr, StatusEffect.BURN),
    new AttackMove(Moves.FIERY_DANCE, Type.FIRE, MoveCategory.SPECIAL, 80, 100, 10, 50, 0, 5)
      .attr(StatChangeAttr, BattleStat.SPATK, 1, true)
      .danceMove(),
    new AttackMove(Moves.FREEZE_SHOCK, Type.ICE, MoveCategory.PHYSICAL, 140, 90, 5, 30, 0, 5)
      .attr(ChargeAttr, ChargeAnim.FREEZE_SHOCK_CHARGING, 'became cloaked\nin a freezing light!')
      .attr(StatusEffectAttr, StatusEffect.PARALYSIS)
      .makesContact(false),
    new AttackMove(Moves.ICE_BURN, Type.ICE, MoveCategory.SPECIAL, 140, 90, 5, 30, 0, 5)
      .attr(ChargeAttr, ChargeAnim.ICE_BURN_CHARGING, 'became cloaked\nin freezing air!')
      .attr(StatusEffectAttr, StatusEffect.BURN)
      .ignoresVirtual(),
    new AttackMove(Moves.SNARL, Type.DARK, MoveCategory.SPECIAL, 55, 95, 15, 100, 0, 5)
      .attr(StatChangeAttr, BattleStat.SPATK, -1)
      .soundBased()
      .target(MoveTarget.ALL_NEAR_ENEMIES),
    new AttackMove(Moves.ICICLE_CRASH, Type.ICE, MoveCategory.PHYSICAL, 85, 90, 10, 30, 0, 5)
      .attr(FlinchAttr)
      .makesContact(false),
    new AttackMove(Moves.V_CREATE, Type.FIRE, MoveCategory.PHYSICAL, 180, 95, 5, 100, 0, 5)
      .attr(StatChangeAttr, [ BattleStat.DEF, BattleStat.SPDEF, BattleStat.SPD ], -1, true),
    new AttackMove(Moves.FUSION_FLARE, Type.FIRE, MoveCategory.SPECIAL, 100, 100, 5, -1, 0, 5)
      .attr(HealStatusEffectAttr, true, StatusEffect.FREEZE)
      .partial(),
    new AttackMove(Moves.FUSION_BOLT, Type.ELECTRIC, MoveCategory.PHYSICAL, 100, 100, 5, -1, 0, 5)
      .makesContact(false)
      .partial(),
    new AttackMove(Moves.FLYING_PRESS, Type.FIGHTING, MoveCategory.PHYSICAL, 100, 95, 10, -1, 0, 6)
      .attr(FlyingTypeMultiplierAttr)
      .condition(failOnGravityCondition),
    new StatusMove(Moves.MAT_BLOCK, Type.FIGHTING, -1, 10, -1, 0, 6)
      .unimplemented(),
    new AttackMove(Moves.BELCH, Type.POISON, MoveCategory.SPECIAL, 120, 90, 10, -1, 0, 6)
      .condition((user, target, move) => user.battleData.berriesEaten.length > 0),
    new StatusMove(Moves.ROTOTILLER, Type.GROUND, -1, 10, 100, 0, 6)
      .target(MoveTarget.ALL)
      .unimplemented(),
    new StatusMove(Moves.STICKY_WEB, Type.BUG, -1, 20, -1, 0, 6)
      .attr(AddArenaTrapTagAttr, ArenaTagType.STICKY_WEB)
      .target(MoveTarget.ENEMY_SIDE),
    new AttackMove(Moves.FELL_STINGER, Type.BUG, MoveCategory.PHYSICAL, 50, 100, 25, -1, 0, 6)
      .partial(),
    new AttackMove(Moves.PHANTOM_FORCE, Type.GHOST, MoveCategory.PHYSICAL, 90, 100, 10, -1, 0, 6)
      .attr(ChargeAttr, ChargeAnim.PHANTOM_FORCE_CHARGING, 'vanished\ninstantly!', BattlerTagType.HIDDEN)
      .ignoresProtect()
      .ignoresVirtual(),
    new StatusMove(Moves.TRICK_OR_TREAT, Type.GHOST, 100, 20, -1, 0, 6)
      .attr(AddTypeAttr, Type.GHOST)
      .partial(),
    new StatusMove(Moves.NOBLE_ROAR, Type.NORMAL, 100, 30, 100, 0, 6)
      .attr(StatChangeAttr, [ BattleStat.ATK, BattleStat.SPATK ], -1)
      .soundBased(),
    new StatusMove(Moves.ION_DELUGE, Type.ELECTRIC, -1, 25, -1, 1, 6)
      .target(MoveTarget.BOTH_SIDES)
      .unimplemented(),
    new AttackMove(Moves.PARABOLIC_CHARGE, Type.ELECTRIC, MoveCategory.SPECIAL, 65, 100, 20, -1, 0, 6)
      .attr(HitHealAttr)
      .target(MoveTarget.ALL_NEAR_OTHERS)
      .triageMove(),
    new StatusMove(Moves.FORESTS_CURSE, Type.GRASS, 100, 20, -1, 0, 6)
      .attr(AddTypeAttr, Type.GRASS)
      .partial(),
    new AttackMove(Moves.PETAL_BLIZZARD, Type.GRASS, MoveCategory.PHYSICAL, 90, 100, 15, -1, 0, 6)
      .windMove()
      .makesContact(false)
      .target(MoveTarget.ALL_NEAR_OTHERS),
    new AttackMove(Moves.FREEZE_DRY, Type.ICE, MoveCategory.SPECIAL, 70, 100, 20, 10, 0, 6)
      .attr(StatusEffectAttr, StatusEffect.FREEZE)
      .attr(WaterSuperEffectTypeMultiplierAttr),
    new AttackMove(Moves.DISARMING_VOICE, Type.FAIRY, MoveCategory.SPECIAL, 40, -1, 15, -1, 0, 6)
      .soundBased()
      .target(MoveTarget.ALL_NEAR_ENEMIES),
    new StatusMove(Moves.PARTING_SHOT, Type.DARK, 100, 20, 100, 0, 6)
      .attr(StatChangeAttr, [ BattleStat.ATK, BattleStat.SPATK ], -1)
      .attr(ForceSwitchOutAttr, true, false)
      .soundBased(),
    new StatusMove(Moves.TOPSY_TURVY, Type.DARK, -1, 20, -1, 0, 6)
      .attr(InvertStatsAttr),
    new AttackMove(Moves.DRAINING_KISS, Type.FAIRY, MoveCategory.SPECIAL, 50, 100, 10, -1, 0, 6)
      .attr(HitHealAttr, 0.75)
      .makesContact()
      .triageMove(),
    new StatusMove(Moves.CRAFTY_SHIELD, Type.FAIRY, -1, 10, -1, 3, 6)
      .target(MoveTarget.USER_SIDE)
      .unimplemented(),
    new StatusMove(Moves.FLOWER_SHIELD, Type.FAIRY, -1, 10, 100, 0, 6)
      .target(MoveTarget.ALL)
      .unimplemented(),
    new StatusMove(Moves.GRASSY_TERRAIN, Type.GRASS, -1, 10, -1, 0, 6)
      .attr(TerrainChangeAttr, TerrainType.GRASSY)
      .target(MoveTarget.BOTH_SIDES),
    new StatusMove(Moves.MISTY_TERRAIN, Type.FAIRY, -1, 10, -1, 0, 6)
      .attr(TerrainChangeAttr, TerrainType.MISTY)
      .target(MoveTarget.BOTH_SIDES),
    new StatusMove(Moves.ELECTRIFY, Type.ELECTRIC, -1, 20, -1, 0, 6)
      .unimplemented(),
    new AttackMove(Moves.PLAY_ROUGH, Type.FAIRY, MoveCategory.PHYSICAL, 90, 90, 10, 10, 0, 6)
      .attr(StatChangeAttr, BattleStat.ATK, -1),
    new AttackMove(Moves.FAIRY_WIND, Type.FAIRY, MoveCategory.SPECIAL, 40, 100, 30, -1, 0, 6)
      .windMove(),
    new AttackMove(Moves.MOONBLAST, Type.FAIRY, MoveCategory.SPECIAL, 95, 100, 15, 30, 0, 6)
      .attr(StatChangeAttr, BattleStat.SPATK, -1),
    new AttackMove(Moves.BOOMBURST, Type.NORMAL, MoveCategory.SPECIAL, 140, 100, 10, -1, 0, 6)
      .soundBased()
      .target(MoveTarget.ALL_NEAR_OTHERS),
    new StatusMove(Moves.FAIRY_LOCK, Type.FAIRY, -1, 10, -1, 0, 6)
      .target(MoveTarget.BOTH_SIDES)
      .unimplemented(),
    new SelfStatusMove(Moves.KINGS_SHIELD, Type.STEEL, -1, 10, -1, 4, 6)
      .attr(ProtectAttr, BattlerTagType.KINGS_SHIELD),
    new StatusMove(Moves.PLAY_NICE, Type.NORMAL, -1, 20, 100, 0, 6)
      .attr(StatChangeAttr, BattleStat.ATK, -1),
    new StatusMove(Moves.CONFIDE, Type.NORMAL, -1, 20, 100, 0, 6)
      .attr(StatChangeAttr, BattleStat.SPATK, -1)
      .soundBased(),
    new AttackMove(Moves.DIAMOND_STORM, Type.ROCK, MoveCategory.PHYSICAL, 100, 95, 5, 50, 0, 6)
      .attr(StatChangeAttr, BattleStat.DEF, 2, true)
      .makesContact(false)
      .target(MoveTarget.ALL_NEAR_ENEMIES),
    new AttackMove(Moves.STEAM_ERUPTION, Type.WATER, MoveCategory.SPECIAL, 110, 95, 5, 30, 0, 6)
      .attr(HealStatusEffectAttr, true, StatusEffect.FREEZE)
      .attr(StatusEffectAttr, StatusEffect.BURN),
    new AttackMove(Moves.HYPERSPACE_HOLE, Type.PSYCHIC, MoveCategory.SPECIAL, 80, -1, 5, -1, 0, 6)
      .ignoresProtect(),
    new AttackMove(Moves.WATER_SHURIKEN, Type.WATER, MoveCategory.SPECIAL, 15, 100, 20, -1, 1, 6)
      .attr(MultiHitAttr),
    new AttackMove(Moves.MYSTICAL_FIRE, Type.FIRE, MoveCategory.SPECIAL, 75, 100, 10, 100, 0, 6)
      .attr(StatChangeAttr, BattleStat.SPATK, -1),
    new SelfStatusMove(Moves.SPIKY_SHIELD, Type.GRASS, -1, 10, -1, 4, 6)
      .attr(ProtectAttr, BattlerTagType.SPIKY_SHIELD),
    new StatusMove(Moves.AROMATIC_MIST, Type.FAIRY, -1, 20, -1, 0, 6)
      .attr(StatChangeAttr, BattleStat.SPDEF, 1)
      .target(MoveTarget.NEAR_ALLY),
    new StatusMove(Moves.EERIE_IMPULSE, Type.ELECTRIC, 100, 15, -1, 0, 6)
      .attr(StatChangeAttr, BattleStat.SPATK, -2),
    new StatusMove(Moves.VENOM_DRENCH, Type.POISON, 100, 20, 100, 0, 6)
      .attr(StatChangeAttr, [ BattleStat.ATK, BattleStat.SPATK, BattleStat.SPD ], -1, false, (user, target, move) => target.status?.effect === StatusEffect.POISON)
      .target(MoveTarget.ALL_NEAR_ENEMIES),
    new StatusMove(Moves.POWDER, Type.BUG, 100, 20, -1, 1, 6)
      .powderMove()
      .unimplemented(),
    new SelfStatusMove(Moves.GEOMANCY, Type.FAIRY, -1, 10, -1, 0, 6)
      .attr(ChargeAttr, ChargeAnim.GEOMANCY_CHARGING, "is charging its power!")
      .attr(StatChangeAttr, [ BattleStat.SPATK, BattleStat.SPDEF, BattleStat.SPD ], 2, true)
      .ignoresVirtual(),
    new StatusMove(Moves.MAGNETIC_FLUX, Type.ELECTRIC, -1, 20, -1, 0, 6)
      .attr(StatChangeAttr, [ BattleStat.DEF, BattleStat.SPDEF ], 1, false, (user, target, move) => !![ Abilities.PLUS, Abilities.MINUS].find(a => target.hasAbility(a, false)))
      .target(MoveTarget.USER_AND_ALLIES)
      .condition((user, target, move) => !![ user, user.getAlly() ].filter(p => p?.isActive()).find(p => !![ Abilities.PLUS, Abilities.MINUS].find(a => p.hasAbility(a, false)))),
    new StatusMove(Moves.HAPPY_HOUR, Type.NORMAL, -1, 30, -1, 0, 6) // No animation
      .target(MoveTarget.USER_SIDE)
      .unimplemented(),
    new StatusMove(Moves.ELECTRIC_TERRAIN, Type.ELECTRIC, -1, 10, -1, 0, 6)
      .attr(TerrainChangeAttr, TerrainType.ELECTRIC)
      .target(MoveTarget.BOTH_SIDES),
    new AttackMove(Moves.DAZZLING_GLEAM, Type.FAIRY, MoveCategory.SPECIAL, 80, 100, 10, -1, 0, 6)
      .target(MoveTarget.ALL_NEAR_ENEMIES),
    new SelfStatusMove(Moves.CELEBRATE, Type.NORMAL, -1, 40, -1, 0, 6),
    new StatusMove(Moves.HOLD_HANDS, Type.NORMAL, -1, 40, -1, 0, 6)
      .target(MoveTarget.NEAR_ALLY),
    new StatusMove(Moves.BABY_DOLL_EYES, Type.FAIRY, 100, 30, -1, 1, 6)
      .attr(StatChangeAttr, BattleStat.ATK, -1),
    new AttackMove(Moves.NUZZLE, Type.ELECTRIC, MoveCategory.PHYSICAL, 20, 100, 20, 100, 0, 6)
      .attr(StatusEffectAttr, StatusEffect.PARALYSIS),
    new AttackMove(Moves.HOLD_BACK, Type.NORMAL, MoveCategory.PHYSICAL, 40, 100, 40, -1, 0, 6)
      .attr(SurviveDamageAttr),
    new AttackMove(Moves.INFESTATION, Type.BUG, MoveCategory.SPECIAL, 20, 100, 20, 100, 0, 6)
      .makesContact()
      .attr(TrapAttr, BattlerTagType.INFESTATION),
    new AttackMove(Moves.POWER_UP_PUNCH, Type.FIGHTING, MoveCategory.PHYSICAL, 40, 100, 20, 100, 0, 6)
      .attr(StatChangeAttr, BattleStat.ATK, 1, true)
      .punchingMove(),
    new AttackMove(Moves.OBLIVION_WING, Type.FLYING, MoveCategory.SPECIAL, 80, 100, 10, -1, 0, 6)
      .attr(HitHealAttr, 0.75)
      .triageMove(),
    new AttackMove(Moves.THOUSAND_ARROWS, Type.GROUND, MoveCategory.PHYSICAL, 90, 100, 10, 100, 0, 6)
      .attr(NeutralDamageAgainstFlyingTypeMultiplierAttr)
      .attr(HitsTagAttr, BattlerTagType.FLYING, false)
      .makesContact(false)
      .target(MoveTarget.ALL_NEAR_ENEMIES),
    new AttackMove(Moves.THOUSAND_WAVES, Type.GROUND, MoveCategory.PHYSICAL, 90, 100, 10, -1, 0, 6)
      .attr(AddBattlerTagAttr, BattlerTagType.TRAPPED, false, false, 1)
      .makesContact(false)
      .target(MoveTarget.ALL_NEAR_ENEMIES),
    new AttackMove(Moves.LANDS_WRATH, Type.GROUND, MoveCategory.PHYSICAL, 90, 100, 10, -1, 0, 6)
      .makesContact(false)
      .target(MoveTarget.ALL_NEAR_ENEMIES),
    new AttackMove(Moves.LIGHT_OF_RUIN, Type.FAIRY, MoveCategory.SPECIAL, 140, 90, 5, -1, 0, 6)
      .attr(RecoilAttr, false, 0.5),
    new AttackMove(Moves.ORIGIN_PULSE, Type.WATER, MoveCategory.SPECIAL, 110, 85, 10, -1, 0, 6)
      .pulseMove()
      .target(MoveTarget.ALL_NEAR_ENEMIES),
    new AttackMove(Moves.PRECIPICE_BLADES, Type.GROUND, MoveCategory.PHYSICAL, 120, 85, 10, -1, 0, 6)
      .makesContact(false)
      .target(MoveTarget.ALL_NEAR_ENEMIES),
    new AttackMove(Moves.DRAGON_ASCENT, Type.FLYING, MoveCategory.PHYSICAL, 120, 100, 5, 100, 0, 6)
      .attr(StatChangeAttr, [ BattleStat.DEF, BattleStat.SPDEF ], -1, true),
    new AttackMove(Moves.HYPERSPACE_FURY, Type.DARK, MoveCategory.PHYSICAL, 100, -1, 5, 100, 0, 6)
      .attr(StatChangeAttr, BattleStat.DEF, -1, true)
      .ignoresProtect(),
    /* Unused */
    new AttackMove(Moves.BREAKNECK_BLITZ__PHYSICAL, Type.NORMAL, MoveCategory.PHYSICAL, -1, -1, 1, -1, 0, 7)
      .unimplemented(),
    new AttackMove(Moves.BREAKNECK_BLITZ__SPECIAL, Type.NORMAL, MoveCategory.SPECIAL, -1, -1, 1, -1, 0, 7)
      .unimplemented(),
    new AttackMove(Moves.ALL_OUT_PUMMELING__PHYSICAL, Type.FIGHTING, MoveCategory.PHYSICAL, -1, -1, 1, -1, 0, 7)
      .unimplemented(),
    new AttackMove(Moves.ALL_OUT_PUMMELING__SPECIAL, Type.FIGHTING, MoveCategory.SPECIAL, -1, -1, 1, -1, 0, 7)
      .unimplemented(),
    new AttackMove(Moves.SUPERSONIC_SKYSTRIKE__PHYSICAL, Type.FLYING, MoveCategory.PHYSICAL, -1, -1, 1, -1, 0, 7)
      .unimplemented(),
    new AttackMove(Moves.SUPERSONIC_SKYSTRIKE__SPECIAL, Type.FLYING, MoveCategory.SPECIAL, -1, -1, 1, -1, 0, 7)
      .unimplemented(),
    new AttackMove(Moves.ACID_DOWNPOUR__PHYSICAL, Type.POISON, MoveCategory.PHYSICAL, -1, -1, 1, -1, 0, 7)
      .unimplemented(),
    new AttackMove(Moves.ACID_DOWNPOUR__SPECIAL, Type.POISON, MoveCategory.SPECIAL, -1, -1, 1, -1, 0, 7)
      .unimplemented(),
    new AttackMove(Moves.TECTONIC_RAGE__PHYSICAL, Type.GROUND, MoveCategory.PHYSICAL, -1, -1, 1, -1, 0, 7)
      .unimplemented(),
    new AttackMove(Moves.TECTONIC_RAGE__SPECIAL, Type.GROUND, MoveCategory.SPECIAL, -1, -1, 1, -1, 0, 7)
      .unimplemented(),
    new AttackMove(Moves.CONTINENTAL_CRUSH__PHYSICAL, Type.ROCK, MoveCategory.PHYSICAL, -1, -1, 1, -1, 0, 7)
      .unimplemented(),
    new AttackMove(Moves.CONTINENTAL_CRUSH__SPECIAL, Type.ROCK, MoveCategory.SPECIAL, -1, -1, 1, -1, 0, 7)
      .unimplemented(),
    new AttackMove(Moves.SAVAGE_SPIN_OUT__PHYSICAL, Type.BUG, MoveCategory.PHYSICAL, -1, -1, 1, -1, 0, 7)
      .unimplemented(),
    new AttackMove(Moves.SAVAGE_SPIN_OUT__SPECIAL, Type.BUG, MoveCategory.SPECIAL, -1, -1, 1, -1, 0, 7)
      .unimplemented(),
    new AttackMove(Moves.NEVER_ENDING_NIGHTMARE__PHYSICAL, Type.GHOST, MoveCategory.PHYSICAL, -1, -1, 1, -1, 0, 7)
      .unimplemented(),
    new AttackMove(Moves.NEVER_ENDING_NIGHTMARE__SPECIAL, Type.GHOST, MoveCategory.SPECIAL, -1, -1, 1, -1, 0, 7)
      .unimplemented(),
    new AttackMove(Moves.CORKSCREW_CRASH__PHYSICAL, Type.STEEL, MoveCategory.PHYSICAL, -1, -1, 1, -1, 0, 7)
      .unimplemented(),
    new AttackMove(Moves.CORKSCREW_CRASH__SPECIAL, Type.STEEL, MoveCategory.SPECIAL, -1, -1, 1, -1, 0, 7)
      .unimplemented(),
    new AttackMove(Moves.INFERNO_OVERDRIVE__PHYSICAL, Type.FIRE, MoveCategory.PHYSICAL, -1, -1, 1, -1, 0, 7)
      .unimplemented(),
    new AttackMove(Moves.INFERNO_OVERDRIVE__SPECIAL, Type.FIRE, MoveCategory.SPECIAL, -1, -1, 1, -1, 0, 7)
      .unimplemented(),
    new AttackMove(Moves.HYDRO_VORTEX__PHYSICAL, Type.WATER, MoveCategory.PHYSICAL, -1, -1, 1, -1, 0, 7)
      .unimplemented(),
    new AttackMove(Moves.HYDRO_VORTEX__SPECIAL, Type.WATER, MoveCategory.SPECIAL, -1, -1, 1, -1, 0, 7)
      .unimplemented(),
    new AttackMove(Moves.BLOOM_DOOM__PHYSICAL, Type.GRASS, MoveCategory.PHYSICAL, -1, -1, 1, -1, 0, 7)
      .unimplemented(),
    new AttackMove(Moves.BLOOM_DOOM__SPECIAL, Type.GRASS, MoveCategory.SPECIAL, -1, -1, 1, -1, 0, 7)
      .unimplemented(),
    new AttackMove(Moves.GIGAVOLT_HAVOC__PHYSICAL, Type.ELECTRIC, MoveCategory.PHYSICAL, -1, -1, 1, -1, 0, 7)
      .unimplemented(),
    new AttackMove(Moves.GIGAVOLT_HAVOC__SPECIAL, Type.ELECTRIC, MoveCategory.SPECIAL, -1, -1, 1, -1, 0, 7)
      .unimplemented(),
    new AttackMove(Moves.SHATTERED_PSYCHE__PHYSICAL, Type.PSYCHIC, MoveCategory.PHYSICAL, -1, -1, 1, -1, 0, 7)
      .unimplemented(),
    new AttackMove(Moves.SHATTERED_PSYCHE__SPECIAL, Type.PSYCHIC, MoveCategory.SPECIAL, -1, -1, 1, -1, 0, 7)
      .unimplemented(),
    new AttackMove(Moves.SUBZERO_SLAMMER__PHYSICAL, Type.ICE, MoveCategory.PHYSICAL, -1, -1, 1, -1, 0, 7)
      .unimplemented(),
    new AttackMove(Moves.SUBZERO_SLAMMER__SPECIAL, Type.ICE, MoveCategory.SPECIAL, -1, -1, 1, -1, 0, 7)
      .unimplemented(),
    new AttackMove(Moves.DEVASTATING_DRAKE__PHYSICAL, Type.DRAGON, MoveCategory.PHYSICAL, -1, -1, 1, -1, 0, 7)
      .unimplemented(),
    new AttackMove(Moves.DEVASTATING_DRAKE__SPECIAL, Type.DRAGON, MoveCategory.SPECIAL, -1, -1, 1, -1, 0, 7)
      .unimplemented(),
    new AttackMove(Moves.BLACK_HOLE_ECLIPSE__PHYSICAL, Type.DARK, MoveCategory.PHYSICAL, -1, -1, 1, -1, 0, 7)
      .unimplemented(),
    new AttackMove(Moves.BLACK_HOLE_ECLIPSE__SPECIAL, Type.DARK, MoveCategory.SPECIAL, -1, -1, 1, -1, 0, 7)
      .unimplemented(),
    new AttackMove(Moves.TWINKLE_TACKLE__PHYSICAL, Type.FAIRY, MoveCategory.PHYSICAL, -1, -1, 1, -1, 0, 7)
      .unimplemented(),
    new AttackMove(Moves.TWINKLE_TACKLE__SPECIAL, Type.FAIRY, MoveCategory.SPECIAL, -1, -1, 1, -1, 0, 7)
      .unimplemented(),
    new AttackMove(Moves.CATASTROPIKA, Type.ELECTRIC, MoveCategory.PHYSICAL, 210, -1, 1, -1, 0, 7)
      .unimplemented(),
    /* End Unused */
    new SelfStatusMove(Moves.SHORE_UP, Type.GROUND, -1, 5, -1, 0, 7)
      .attr(SandHealAttr)
      .triageMove(),
    new AttackMove(Moves.FIRST_IMPRESSION, Type.BUG, MoveCategory.PHYSICAL, 90, 100, 10, -1, 2, 7)
      .condition(new FirstMoveCondition()),
    new SelfStatusMove(Moves.BANEFUL_BUNKER, Type.POISON, -1, 10, -1, 4, 7)
      .attr(ProtectAttr, BattlerTagType.BANEFUL_BUNKER),
    new AttackMove(Moves.SPIRIT_SHACKLE, Type.GHOST, MoveCategory.PHYSICAL, 80, 100, 10, -1, 0, 7)
      .attr(AddBattlerTagAttr, BattlerTagType.TRAPPED, false, false, 1)
      .makesContact(false),
    new AttackMove(Moves.DARKEST_LARIAT, Type.DARK, MoveCategory.PHYSICAL, 85, 100, 10, -1, 0, 7)
      .attr(IgnoreOpponentStatChangesAttr),
    new AttackMove(Moves.SPARKLING_ARIA, Type.WATER, MoveCategory.SPECIAL, 90, 100, 10, -1, 0, 7)
      .attr(HealStatusEffectAttr, false, StatusEffect.BURN)
      .soundBased()
      .target(MoveTarget.ALL_NEAR_OTHERS),
    new AttackMove(Moves.ICE_HAMMER, Type.ICE, MoveCategory.PHYSICAL, 100, 90, 10, 100, 0, 7)
      .attr(StatChangeAttr, BattleStat.SPD, -1, true)
      .punchingMove(),
    new StatusMove(Moves.FLORAL_HEALING, Type.FAIRY, -1, 10, -1, 0, 7)
      .attr(HealAttr, 0.5, true, false)
      .triageMove()
      .partial(),
    new AttackMove(Moves.HIGH_HORSEPOWER, Type.GROUND, MoveCategory.PHYSICAL, 95, 95, 10, -1, 0, 7),
    new StatusMove(Moves.STRENGTH_SAP, Type.GRASS, 100, 10, 100, 0, 7)
      .attr(StrengthSapHealAttr)
      .attr(StatChangeAttr, BattleStat.ATK, -1)
      .condition((user, target, move) => target.summonData.battleStats[BattleStat.ATK] > -6)
      .triageMove(),
    new AttackMove(Moves.SOLAR_BLADE, Type.GRASS, MoveCategory.PHYSICAL, 125, 100, 10, -1, 0, 7)
      .attr(SunlightChargeAttr, ChargeAnim.SOLAR_BLADE_CHARGING, "is glowing!")
      .attr(AntiSunlightPowerDecreaseAttr)
      .slicingMove(),
    new AttackMove(Moves.LEAFAGE, Type.GRASS, MoveCategory.PHYSICAL, 40, 100, 40, -1, 0, 7)
      .makesContact(false),
    new StatusMove(Moves.SPOTLIGHT, Type.NORMAL, -1, 15, -1, 3, 7)
      .unimplemented(),
    new StatusMove(Moves.TOXIC_THREAD, Type.POISON, 100, 20, 100, 0, 7)
      .attr(StatusEffectAttr, StatusEffect.POISON)
      .attr(StatChangeAttr, BattleStat.SPD, -1),
    new SelfStatusMove(Moves.LASER_FOCUS, Type.NORMAL, -1, 30, -1, 0, 7)
      .attr(AddBattlerTagAttr, BattlerTagType.ALWAYS_CRIT, true, false),
    new StatusMove(Moves.GEAR_UP, Type.STEEL, -1, 20, -1, 0, 7)
      .attr(StatChangeAttr, [ BattleStat.ATK, BattleStat.SPATK ], 1, false, (user, target, move) => !![ Abilities.PLUS, Abilities.MINUS].find(a => target.hasAbility(a, false)))
      .target(MoveTarget.USER_AND_ALLIES)
      .condition((user, target, move) => !![ user, user.getAlly() ].filter(p => p?.isActive()).find(p => !![ Abilities.PLUS, Abilities.MINUS].find(a => p.hasAbility(a, false)))),
    new AttackMove(Moves.THROAT_CHOP, Type.DARK, MoveCategory.PHYSICAL, 80, 100, 15, 100, 0, 7)
      .partial(),
    new AttackMove(Moves.POLLEN_PUFF, Type.BUG, MoveCategory.SPECIAL, 90, 100, 15, -1, 0, 7)
      .ballBombMove()
      .partial(),
    new AttackMove(Moves.ANCHOR_SHOT, Type.STEEL, MoveCategory.PHYSICAL, 80, 100, 20, -1, 0, 7)
      .attr(AddBattlerTagAttr, BattlerTagType.TRAPPED, false, false, 1),
    new StatusMove(Moves.PSYCHIC_TERRAIN, Type.PSYCHIC, -1, 10, -1, 0, 7)
      .attr(TerrainChangeAttr, TerrainType.PSYCHIC)
      .target(MoveTarget.BOTH_SIDES),
    new AttackMove(Moves.LUNGE, Type.BUG, MoveCategory.PHYSICAL, 80, 100, 15, 100, 0, 7)
      .attr(StatChangeAttr, BattleStat.ATK, -1),
    new AttackMove(Moves.FIRE_LASH, Type.FIRE, MoveCategory.PHYSICAL, 80, 100, 15, 100, 0, 7)
      .attr(StatChangeAttr, BattleStat.DEF, -1),
    new AttackMove(Moves.POWER_TRIP, Type.DARK, MoveCategory.PHYSICAL, 20, 100, 10, -1, 0, 7)
      .attr(StatChangeCountPowerAttr),
    new AttackMove(Moves.BURN_UP, Type.FIRE, MoveCategory.SPECIAL, 130, 100, 5, -1, 0, 7)
      .condition((user) => {
        const userTypes = user.getTypes(true);
        return userTypes.includes(Type.FIRE);
      })
      .attr(HealStatusEffectAttr, true, StatusEffect.FREEZE)
      .attr(RemoveTypeAttr, Type.FIRE, (user) => {
        user.scene.queueMessage(getPokemonMessage(user, ` burned itself out!`));
      }),
    new StatusMove(Moves.SPEED_SWAP, Type.PSYCHIC, -1, 10, -1, 0, 7)
      .unimplemented(),
    new AttackMove(Moves.SMART_STRIKE, Type.STEEL, MoveCategory.PHYSICAL, 70, -1, 10, -1, 0, 7),
    new StatusMove(Moves.PURIFY, Type.POISON, -1, 20, -1, 0, 7)
      .attr(HealAttr, 0.5)
      .attr(ResetStatusAttr, false)
      .condition((user, target, move) => !!target.status)
      .triageMove(),
    new AttackMove(Moves.REVELATION_DANCE, Type.NORMAL, MoveCategory.SPECIAL, 90, 100, 15, -1, 0, 7)
      .danceMove()
      .partial(),
    new AttackMove(Moves.CORE_ENFORCER, Type.DRAGON, MoveCategory.SPECIAL, 100, 100, 10, -1, 0, 7)
      .target(MoveTarget.ALL_NEAR_ENEMIES)
      .partial(),
    new AttackMove(Moves.TROP_KICK, Type.GRASS, MoveCategory.PHYSICAL, 70, 100, 15, 100, 0, 7)
      .attr(StatChangeAttr, BattleStat.ATK, -1),
    new StatusMove(Moves.INSTRUCT, Type.PSYCHIC, -1, 15, -1, 0, 7)
      .unimplemented(),
    new AttackMove(Moves.BEAK_BLAST, Type.FLYING, MoveCategory.PHYSICAL, 100, 100, 15, -1, 5, 7)
      .attr(ChargeAttr, ChargeAnim.BEAK_BLAST_CHARGING, "started\nheating up its beak!", undefined, false, true, -3)
      .ballBombMove()
      .makesContact(false)
      .partial(),
    new AttackMove(Moves.CLANGING_SCALES, Type.DRAGON, MoveCategory.SPECIAL, 110, 100, 5, 100, 0, 7)
      .attr(StatChangeAttr, BattleStat.DEF, -1, true)
      .soundBased()
      .target(MoveTarget.ALL_NEAR_ENEMIES),
    new AttackMove(Moves.DRAGON_HAMMER, Type.DRAGON, MoveCategory.PHYSICAL, 90, 100, 15, -1, 0, 7),
    new AttackMove(Moves.BRUTAL_SWING, Type.DARK, MoveCategory.PHYSICAL, 60, 100, 20, -1, 0, 7)
      .target(MoveTarget.ALL_NEAR_OTHERS),
    new StatusMove(Moves.AURORA_VEIL, Type.ICE, -1, 20, -1, 0, 7)
      .condition((user, target, move) => (user.scene.arena.weather?.weatherType === WeatherType.HAIL || user.scene.arena.weather?.weatherType === WeatherType.SNOW) && !user.scene.arena.weather?.isEffectSuppressed(user.scene))
      .attr(AddArenaTagAttr, ArenaTagType.AURORA_VEIL, 5, true)
      .target(MoveTarget.USER_SIDE),
    /* Unused */
    new AttackMove(Moves.SINISTER_ARROW_RAID, Type.GHOST, MoveCategory.PHYSICAL, 180, -1, 1, -1, 0, 7)
      .makesContact(false)
      .partial(),
    new AttackMove(Moves.MALICIOUS_MOONSAULT, Type.DARK, MoveCategory.PHYSICAL, 180, -1, 1, -1, 0, 7)
      .partial(),
    new AttackMove(Moves.OCEANIC_OPERETTA, Type.WATER, MoveCategory.SPECIAL, 195, -1, 1, -1, 0, 7)
      .partial(),
    new AttackMove(Moves.GUARDIAN_OF_ALOLA, Type.FAIRY, MoveCategory.SPECIAL, -1, -1, 1, -1, 0, 7)
      .unimplemented(),
    new AttackMove(Moves.SOUL_STEALING_7_STAR_STRIKE, Type.GHOST, MoveCategory.PHYSICAL, 195, -1, 1, -1, 0, 7)
      .unimplemented(),
    new AttackMove(Moves.STOKED_SPARKSURFER, Type.ELECTRIC, MoveCategory.SPECIAL, 175, -1, 1, 100, 0, 7)
      .partial(),
    new AttackMove(Moves.PULVERIZING_PANCAKE, Type.NORMAL, MoveCategory.PHYSICAL, 210, -1, 1, -1, 0, 7)
      .partial(),
    new SelfStatusMove(Moves.EXTREME_EVOBOOST, Type.NORMAL, -1, 1, 100, 0, 7)
      .attr(StatChangeAttr, [ BattleStat.ATK, BattleStat.DEF, BattleStat.SPATK, BattleStat.SPDEF, BattleStat.SPD ], 2, true),
    new AttackMove(Moves.GENESIS_SUPERNOVA, Type.PSYCHIC, MoveCategory.SPECIAL, 185, -1, 1, -1, 0, 7)
      .attr(TerrainChangeAttr, TerrainType.PSYCHIC),
    /* End Unused */
    new AttackMove(Moves.SHELL_TRAP, Type.FIRE, MoveCategory.SPECIAL, 150, 100, 5, -1, -3, 7)
      .target(MoveTarget.ALL_NEAR_ENEMIES)
      .partial(),
    new AttackMove(Moves.FLEUR_CANNON, Type.FAIRY, MoveCategory.SPECIAL, 130, 90, 5, 100, 0, 7)
      .attr(StatChangeAttr, BattleStat.SPATK, -2, true),
    new AttackMove(Moves.PSYCHIC_FANGS, Type.PSYCHIC, MoveCategory.PHYSICAL, 85, 100, 10, -1, 0, 7)
      .bitingMove()
      .attr(RemoveScreensAttr),
    new AttackMove(Moves.STOMPING_TANTRUM, Type.GROUND, MoveCategory.PHYSICAL, 75, 100, 10, -1, 0, 7)
      .attr(MovePowerMultiplierAttr, (user, target, move) => user.getLastXMoves(2)[1]?.result == MoveResult.MISS || user.getLastXMoves(2)[1]?.result == MoveResult.FAIL ? 2 : 1),
    new AttackMove(Moves.SHADOW_BONE, Type.GHOST, MoveCategory.PHYSICAL, 85, 100, 10, 20, 0, 7)
      .attr(StatChangeAttr, BattleStat.DEF, -1)
      .makesContact(false),
    new AttackMove(Moves.ACCELEROCK, Type.ROCK, MoveCategory.PHYSICAL, 40, 100, 20, -1, 1, 7),
    new AttackMove(Moves.LIQUIDATION, Type.WATER, MoveCategory.PHYSICAL, 85, 100, 10, 20, 0, 7)
      .attr(StatChangeAttr, BattleStat.DEF, -1),
    new AttackMove(Moves.PRISMATIC_LASER, Type.PSYCHIC, MoveCategory.SPECIAL, 160, 100, 10, -1, 0, 7)
      .attr(RechargeAttr),
    new AttackMove(Moves.SPECTRAL_THIEF, Type.GHOST, MoveCategory.PHYSICAL, 90, 100, 10, -1, 0, 7)
      .partial(),
    new AttackMove(Moves.SUNSTEEL_STRIKE, Type.STEEL, MoveCategory.PHYSICAL, 100, 100, 5, -1, 0, 7)
      .ignoresAbilities()
      .partial(),
    new AttackMove(Moves.MOONGEIST_BEAM, Type.GHOST, MoveCategory.SPECIAL, 100, 100, 5, -1, 0, 7)
      .ignoresAbilities()
      .partial(),
    new StatusMove(Moves.TEARFUL_LOOK, Type.NORMAL, -1, 20, 100, 0, 7)
      .attr(StatChangeAttr, BattleStat.ATK, -1)
      .attr(StatChangeAttr, BattleStat.SPATK, -1),
    new AttackMove(Moves.ZING_ZAP, Type.ELECTRIC, MoveCategory.PHYSICAL, 80, 100, 10, 30, 0, 7)
      .attr(FlinchAttr),
    new AttackMove(Moves.NATURES_MADNESS, Type.FAIRY, MoveCategory.SPECIAL, -1, 90, 10, -1, 0, 7)
      .attr(TargetHalfHpDamageAttr),
    new AttackMove(Moves.MULTI_ATTACK, Type.NORMAL, MoveCategory.PHYSICAL, 120, 100, 10, -1, 0, 7)
      .partial(),
    /* Unused */
    new AttackMove(Moves.TEN_MILLION_VOLT_THUNDERBOLT, Type.ELECTRIC, MoveCategory.SPECIAL, 195, -1, 1, -1, 0, 7)
      .partial(),
    /* End Unused */
    new AttackMove(Moves.MIND_BLOWN, Type.FIRE, MoveCategory.SPECIAL, 150, 100, 5, -1, 0, 7)
      .condition(failIfDampCondition)
      .attr(HalfSacrificialAttr)
      .target(MoveTarget.ALL_NEAR_OTHERS),
    new AttackMove(Moves.PLASMA_FISTS, Type.ELECTRIC, MoveCategory.PHYSICAL, 100, 100, 15, -1, 0, 7)
      .punchingMove()
      .partial(),
    new AttackMove(Moves.PHOTON_GEYSER, Type.PSYCHIC, MoveCategory.SPECIAL, 100, 100, 5, -1, 0, 7)
      .attr(PhotonGeyserCategoryAttr)
      .ignoresAbilities()
      .partial(),
    /* Unused */
    new AttackMove(Moves.LIGHT_THAT_BURNS_THE_SKY, Type.PSYCHIC, MoveCategory.SPECIAL, 200, -1, 1, -1, 0, 7)
      .attr(PhotonGeyserCategoryAttr)
      .ignoresAbilities(),
    new AttackMove(Moves.SEARING_SUNRAZE_SMASH, Type.STEEL, MoveCategory.PHYSICAL, 200, -1, 1, -1, 0, 7)
      .ignoresAbilities(),
    new AttackMove(Moves.MENACING_MOONRAZE_MAELSTROM, Type.GHOST, MoveCategory.SPECIAL, 200, -1, 1, -1, 0, 7)
      .ignoresAbilities(),
    new AttackMove(Moves.LETS_SNUGGLE_FOREVER, Type.FAIRY, MoveCategory.PHYSICAL, 190, -1, 1, -1, 0, 7)
      .partial(),
    new AttackMove(Moves.SPLINTERED_STORMSHARDS, Type.ROCK, MoveCategory.PHYSICAL, 190, -1, 1, -1, 0, 7)
      .attr(ClearTerrainAttr)
      .makesContact(false),
    new AttackMove(Moves.CLANGOROUS_SOULBLAZE, Type.DRAGON, MoveCategory.SPECIAL, 185, -1, 1, 100, 0, 7)
      .attr(StatChangeAttr, [ BattleStat.ATK, BattleStat.DEF, BattleStat.SPATK, BattleStat.SPDEF, BattleStat.SPD ], 1, true)
      .soundBased()
      .target(MoveTarget.ALL_NEAR_ENEMIES)
      .partial(),
    /* End Unused */
    new AttackMove(Moves.ZIPPY_ZAP, Type.ELECTRIC, MoveCategory.PHYSICAL, 80, 100, 10, 100, 2, 7)
      .attr(CritOnlyAttr),
    new AttackMove(Moves.SPLISHY_SPLASH, Type.WATER, MoveCategory.SPECIAL, 90, 100, 15, 30, 0, 7)
      .attr(StatusEffectAttr, StatusEffect.PARALYSIS)
      .target(MoveTarget.ALL_NEAR_ENEMIES),
    new AttackMove(Moves.FLOATY_FALL, Type.FLYING, MoveCategory.PHYSICAL, 90, 95, 15, 30, 0, 7)
      .attr(FlinchAttr),
    new AttackMove(Moves.PIKA_PAPOW, Type.ELECTRIC, MoveCategory.SPECIAL, -1, -1, 20, -1, 0, 7)
      .attr(FriendshipPowerAttr),
    new AttackMove(Moves.BOUNCY_BUBBLE, Type.WATER, MoveCategory.SPECIAL, 60, 100, 20, -1, 0, 7)
      .attr(HitHealAttr)
      .triageMove(),
    new AttackMove(Moves.BUZZY_BUZZ, Type.ELECTRIC, MoveCategory.SPECIAL, 60, 100, 20, 100, 0, 7)
      .attr(StatusEffectAttr, StatusEffect.PARALYSIS),
    new AttackMove(Moves.SIZZLY_SLIDE, Type.FIRE, MoveCategory.PHYSICAL, 60, 100, 20, 100, 0, 7)
      .attr(StatusEffectAttr, StatusEffect.BURN),
    new AttackMove(Moves.GLITZY_GLOW, Type.PSYCHIC, MoveCategory.SPECIAL, 80, 95, 15, -1, 0, 7)
      .attr(AddArenaTagAttr, ArenaTagType.LIGHT_SCREEN, 5, false, true),
    new AttackMove(Moves.BADDY_BAD, Type.DARK, MoveCategory.SPECIAL, 80, 95, 15, -1, 0, 7)
      .attr(AddArenaTagAttr, ArenaTagType.REFLECT, 5, false, true),
    new AttackMove(Moves.SAPPY_SEED, Type.GRASS, MoveCategory.PHYSICAL, 100, 90, 10, 100, 0, 7)
      .attr(AddBattlerTagAttr, BattlerTagType.SEEDED),
    new AttackMove(Moves.FREEZY_FROST, Type.ICE, MoveCategory.SPECIAL, 100, 90, 10, -1, 0, 7)
      .attr(ResetStatsAttr),
    new AttackMove(Moves.SPARKLY_SWIRL, Type.FAIRY, MoveCategory.SPECIAL, 120, 85, 5, -1, 0, 7)
<<<<<<< HEAD
      .attr(ResetPartyStatusAttr, true),
=======
      .attr(ResetPartyStatusAttr, false, true),
>>>>>>> 842ab3c7
    new AttackMove(Moves.VEEVEE_VOLLEY, Type.NORMAL, MoveCategory.PHYSICAL, -1, -1, 20, -1, 0, 7)
      .attr(FriendshipPowerAttr),
    new AttackMove(Moves.DOUBLE_IRON_BASH, Type.STEEL, MoveCategory.PHYSICAL, 60, 100, 5, 30, 0, 7)
      .attr(MultiHitAttr, MultiHitType._2)
      .attr(FlinchAttr)
      .punchingMove(),
    /* Unused */
    new SelfStatusMove(Moves.MAX_GUARD, Type.NORMAL, -1, 10, -1, 4, 8)
      .attr(ProtectAttr),
    /* End Unused */
    new AttackMove(Moves.DYNAMAX_CANNON, Type.DRAGON, MoveCategory.SPECIAL, 100, 100, 5, -1, 0, 8)
      .attr(MovePowerMultiplierAttr, (user, target, move) => target.level > 200 ? 2 : 1)
      .attr(DiscourageFrequentUseAttr)
      .ignoresVirtual(),
    new AttackMove(Moves.SNIPE_SHOT, Type.WATER, MoveCategory.SPECIAL, 80, 100, 15, -1, 0, 8)
      .partial(),
    new AttackMove(Moves.JAW_LOCK, Type.DARK, MoveCategory.PHYSICAL, 80, 100, 10, -1, 0, 8)
      .attr(AddBattlerTagAttr, BattlerTagType.TRAPPED, false, false, 1)
      .attr(AddBattlerTagAttr, BattlerTagType.TRAPPED, true, false, 1)
      .bitingMove(),
    new SelfStatusMove(Moves.STUFF_CHEEKS, Type.NORMAL, -1, 10, 100, 0, 8)
      .unimplemented(),
    new SelfStatusMove(Moves.NO_RETREAT, Type.FIGHTING, -1, 5, 100, 0, 8)
      .attr(StatChangeAttr, [ BattleStat.ATK, BattleStat.DEF, BattleStat.SPATK, BattleStat.SPDEF, BattleStat.SPD ], 1, true)
      .attr(AddBattlerTagAttr, BattlerTagType.TRAPPED, true, true, 1),
    new StatusMove(Moves.TAR_SHOT, Type.ROCK, 100, 15, 100, 0, 8)
      .attr(StatChangeAttr, BattleStat.SPD, -1)
      .partial(),
    new StatusMove(Moves.MAGIC_POWDER, Type.PSYCHIC, 100, 20, -1, 0, 8)
      .attr(ChangeTypeAttr, Type.PSYCHIC)
      .powderMove(),
    new AttackMove(Moves.DRAGON_DARTS, Type.DRAGON, MoveCategory.PHYSICAL, 50, 100, 10, -1, 0, 8)
      .attr(MultiHitAttr, MultiHitType._2)
      .makesContact(false)
      .partial(),
    new StatusMove(Moves.TEATIME, Type.NORMAL, -1, 10, -1, 0, 8)
      .target(MoveTarget.ALL)
      .unimplemented(),
    new StatusMove(Moves.OCTOLOCK, Type.FIGHTING, 100, 15, -1, 0, 8)
      .attr(AddBattlerTagAttr, BattlerTagType.TRAPPED, false, true, 1)
      .partial(),
    new AttackMove(Moves.BOLT_BEAK, Type.ELECTRIC, MoveCategory.PHYSICAL, 85, 100, 10, -1, 0, 8)
      .attr(FirstAttackDoublePowerAttr),
    new AttackMove(Moves.FISHIOUS_REND, Type.WATER, MoveCategory.PHYSICAL, 85, 100, 10, -1, 0, 8)
      .attr(FirstAttackDoublePowerAttr)
      .bitingMove(),
    new StatusMove(Moves.COURT_CHANGE, Type.NORMAL, 100, 10, -1, 0, 8)
      .target(MoveTarget.BOTH_SIDES)
      .unimplemented(),
    /* Unused */
    new AttackMove(Moves.MAX_FLARE, Type.FIRE, MoveCategory.PHYSICAL, 10, -1, 10, -1, 0, 8)
      .target(MoveTarget.NEAR_ENEMY)
      .unimplemented(),
    new AttackMove(Moves.MAX_FLUTTERBY, Type.BUG, MoveCategory.PHYSICAL, 10, -1, 10, -1, 0, 8)
      .target(MoveTarget.NEAR_ENEMY)
      .unimplemented(),
    new AttackMove(Moves.MAX_LIGHTNING, Type.ELECTRIC, MoveCategory.PHYSICAL, 10, -1, 10, -1, 0, 8)
      .target(MoveTarget.NEAR_ENEMY)
      .unimplemented(),
    new AttackMove(Moves.MAX_STRIKE, Type.NORMAL, MoveCategory.PHYSICAL, 10, -1, 10, -1, 0, 8)
      .target(MoveTarget.NEAR_ENEMY)
      .unimplemented(),
    new AttackMove(Moves.MAX_KNUCKLE, Type.FIGHTING, MoveCategory.PHYSICAL, 10, -1, 10, -1, 0, 8)
      .target(MoveTarget.NEAR_ENEMY)
      .unimplemented(),
    new AttackMove(Moves.MAX_PHANTASM, Type.GHOST, MoveCategory.PHYSICAL, 10, -1, 10, -1, 0, 8)
      .target(MoveTarget.NEAR_ENEMY)
      .unimplemented(),
    new AttackMove(Moves.MAX_HAILSTORM, Type.ICE, MoveCategory.PHYSICAL, 10, -1, 10, -1, 0, 8)
      .target(MoveTarget.NEAR_ENEMY)
      .unimplemented(),
    new AttackMove(Moves.MAX_OOZE, Type.POISON, MoveCategory.PHYSICAL, 10, -1, 10, -1, 0, 8)
      .target(MoveTarget.NEAR_ENEMY)
      .unimplemented(),
    new AttackMove(Moves.MAX_GEYSER, Type.WATER, MoveCategory.PHYSICAL, 10, -1, 10, -1, 0, 8)
      .target(MoveTarget.NEAR_ENEMY)
      .unimplemented(),
    new AttackMove(Moves.MAX_AIRSTREAM, Type.FLYING, MoveCategory.PHYSICAL, 10, -1, 10, -1, 0, 8)
      .target(MoveTarget.NEAR_ENEMY)
      .unimplemented(),
    new AttackMove(Moves.MAX_STARFALL, Type.FAIRY, MoveCategory.PHYSICAL, 10, -1, 10, -1, 0, 8)
      .target(MoveTarget.NEAR_ENEMY)
      .unimplemented(),
    new AttackMove(Moves.MAX_WYRMWIND, Type.DRAGON, MoveCategory.PHYSICAL, 10, -1, 10, -1, 0, 8)
      .target(MoveTarget.NEAR_ENEMY)
      .unimplemented(),
    new AttackMove(Moves.MAX_MINDSTORM, Type.PSYCHIC, MoveCategory.PHYSICAL, 10, -1, 10, -1, 0, 8)
      .target(MoveTarget.NEAR_ENEMY)
      .unimplemented(),
    new AttackMove(Moves.MAX_ROCKFALL, Type.ROCK, MoveCategory.PHYSICAL, 10, -1, 10, -1, 0, 8)
      .target(MoveTarget.NEAR_ENEMY)
      .unimplemented(),
    new AttackMove(Moves.MAX_QUAKE, Type.GROUND, MoveCategory.PHYSICAL, 10, -1, 10, -1, 0, 8)
      .target(MoveTarget.NEAR_ENEMY)
      .unimplemented(),
    new AttackMove(Moves.MAX_DARKNESS, Type.DARK, MoveCategory.PHYSICAL, 10, -1, 10, -1, 0, 8)
      .target(MoveTarget.NEAR_ENEMY)
      .unimplemented(),
    new AttackMove(Moves.MAX_OVERGROWTH, Type.GRASS, MoveCategory.PHYSICAL, 10, -1, 10, -1, 0, 8)
      .target(MoveTarget.NEAR_ENEMY)
      .unimplemented(),
    new AttackMove(Moves.MAX_STEELSPIKE, Type.STEEL, MoveCategory.PHYSICAL, 10, -1, 10, -1, 0, 8)
      .target(MoveTarget.NEAR_ENEMY)
      .unimplemented(),
    /* End Unused */
    new SelfStatusMove(Moves.CLANGOROUS_SOUL, Type.DRAGON, 100, 5, 100, 0, 8)
      .attr(CutHpStatBoostAttr, [ BattleStat.ATK, BattleStat.DEF, BattleStat.SPATK, BattleStat.SPDEF, BattleStat.SPD ], 1, 3)
      .soundBased()
      .danceMove(),
    new AttackMove(Moves.BODY_PRESS, Type.FIGHTING, MoveCategory.PHYSICAL, 80, 100, 10, -1, 0, 8)
      .attr(DefAtkAttr),
    new StatusMove(Moves.DECORATE, Type.FAIRY, -1, 15, 100, 0, 8)
      .attr(StatChangeAttr, BattleStat.ATK, 2)
      .attr(StatChangeAttr, BattleStat.SPATK, 2),
    new AttackMove(Moves.DRUM_BEATING, Type.GRASS, MoveCategory.PHYSICAL, 80, 100, 10, 100, 0, 8)
      .attr(StatChangeAttr, BattleStat.SPD, -1)
      .makesContact(false),
    new AttackMove(Moves.SNAP_TRAP, Type.GRASS, MoveCategory.PHYSICAL, 35, 100, 15, 100, 0, 8)
      .attr(TrapAttr, BattlerTagType.SNAP_TRAP),
    new AttackMove(Moves.PYRO_BALL, Type.FIRE, MoveCategory.PHYSICAL, 120, 90, 5, 10, 0, 8)
      .attr(HealStatusEffectAttr, true, StatusEffect.FREEZE)
      .attr(StatusEffectAttr, StatusEffect.BURN)
      .ballBombMove()
      .makesContact(false),
    new AttackMove(Moves.BEHEMOTH_BLADE, Type.STEEL, MoveCategory.PHYSICAL, 100, 100, 5, -1, 0, 8)
      .slicingMove(),
    new AttackMove(Moves.BEHEMOTH_BASH, Type.STEEL, MoveCategory.PHYSICAL, 100, 100, 5, -1, 0, 8),
    new AttackMove(Moves.AURA_WHEEL, Type.ELECTRIC, MoveCategory.PHYSICAL, 110, 100, 10, 100, 0, 8)
      .attr(StatChangeAttr, BattleStat.SPD, 1, true)
      .makesContact(false)
      .attr(AuraWheelTypeAttr)
      .condition((user, target, move) => [user.species.speciesId, user.fusionSpecies?.speciesId].includes(Species.MORPEKO)), // Missing custom fail message
    new AttackMove(Moves.BREAKING_SWIPE, Type.DRAGON, MoveCategory.PHYSICAL, 60, 100, 15, 100, 0, 8)
      .target(MoveTarget.ALL_NEAR_ENEMIES)
      .attr(StatChangeAttr, BattleStat.ATK, -1),
    new AttackMove(Moves.BRANCH_POKE, Type.GRASS, MoveCategory.PHYSICAL, 40, 100, 40, -1, 0, 8),
    new AttackMove(Moves.OVERDRIVE, Type.ELECTRIC, MoveCategory.SPECIAL, 80, 100, 10, -1, 0, 8)
      .soundBased()
      .target(MoveTarget.ALL_NEAR_ENEMIES),
    new AttackMove(Moves.APPLE_ACID, Type.GRASS, MoveCategory.SPECIAL, 80, 100, 10, 100, 0, 8)
      .attr(StatChangeAttr, BattleStat.SPDEF, -1),
    new AttackMove(Moves.GRAV_APPLE, Type.GRASS, MoveCategory.PHYSICAL, 80, 100, 10, 100, 0, 8)
      .attr(StatChangeAttr, BattleStat.DEF, -1)
      .attr(MovePowerMultiplierAttr, (user, target, move) => user.scene.arena.getTag(ArenaTagType.GRAVITY) ? 1.5 : 1)
      .makesContact(false),
    new AttackMove(Moves.SPIRIT_BREAK, Type.FAIRY, MoveCategory.PHYSICAL, 75, 100, 15, 100, 0, 8)
      .attr(StatChangeAttr, BattleStat.SPATK, -1),
    new AttackMove(Moves.STRANGE_STEAM, Type.FAIRY, MoveCategory.SPECIAL, 90, 95, 10, 20, 0, 8)
      .attr(ConfuseAttr),
    new StatusMove(Moves.LIFE_DEW, Type.WATER, -1, 10, -1, 0, 8)
      .attr(HealAttr, 0.25, true, false)
      .target(MoveTarget.USER_AND_ALLIES),
    new SelfStatusMove(Moves.OBSTRUCT, Type.DARK, 100, 10, -1, 4, 8)
      .attr(ProtectAttr, BattlerTagType.OBSTRUCT),
    new AttackMove(Moves.FALSE_SURRENDER, Type.DARK, MoveCategory.PHYSICAL, 80, -1, 10, -1, 0, 8),
    new AttackMove(Moves.METEOR_ASSAULT, Type.FIGHTING, MoveCategory.PHYSICAL, 150, 100, 5, -1, 0, 8)
      .attr(RechargeAttr)
      .makesContact(false),
    new AttackMove(Moves.ETERNABEAM, Type.DRAGON, MoveCategory.SPECIAL, 160, 90, 5, -1, 0, 8)
      .attr(RechargeAttr),
    new AttackMove(Moves.STEEL_BEAM, Type.STEEL, MoveCategory.SPECIAL, 140, 95, 5, -1, 0, 8)
      .attr(HalfSacrificialAttr),
    new AttackMove(Moves.EXPANDING_FORCE, Type.PSYCHIC, MoveCategory.SPECIAL, 80, 100, 10, -1, 0, 8)
      .partial(),
    new AttackMove(Moves.STEEL_ROLLER, Type.STEEL, MoveCategory.PHYSICAL, 130, 100, 5, -1, 0, 8)
      .attr(ClearTerrainAttr)
      .condition((user, target, move) => !!user.scene.arena.terrain),
    new AttackMove(Moves.SCALE_SHOT, Type.DRAGON, MoveCategory.PHYSICAL, 25, 90, 20, 100, 0, 8)
      //.attr(StatChangeAttr, BattleStat.SPD, 1, true) // TODO: Have boosts only apply at end of move, not after every hit
      //.attr(StatChangeAttr, BattleStat.DEF, -1, true)
      .attr(MultiHitAttr)
      .makesContact(false)
      .partial(),
    new AttackMove(Moves.METEOR_BEAM, Type.ROCK, MoveCategory.SPECIAL, 120, 90, 10, 100, 0, 8)
      .attr(ChargeAttr, ChargeAnim.METEOR_BEAM_CHARGING, 'is overflowing\nwith space power!', null, true)
      .attr(StatChangeAttr, BattleStat.SPATK, 1, true)
      .ignoresVirtual(),
    new AttackMove(Moves.SHELL_SIDE_ARM, Type.POISON, MoveCategory.SPECIAL, 90, 100, 10, 20, 0, 8)
      .attr(ShellSideArmCategoryAttr)
      .attr(StatusEffectAttr, StatusEffect.POISON)
      .partial(),
    new AttackMove(Moves.MISTY_EXPLOSION, Type.FAIRY, MoveCategory.SPECIAL, 100, 100, 5, -1, 0, 8)
      .attr(SacrificialAttr)
      .target(MoveTarget.ALL_NEAR_OTHERS)
      .attr(MovePowerMultiplierAttr, (user, target, move) => user.scene.arena.getTerrainType() === TerrainType.MISTY && user.isGrounded() ? 1.5 : 1)
      .condition(failIfDampCondition),
    new AttackMove(Moves.GRASSY_GLIDE, Type.GRASS, MoveCategory.PHYSICAL, 55, 100, 20, -1, 0, 8)
      .partial(),
    new AttackMove(Moves.RISING_VOLTAGE, Type.ELECTRIC, MoveCategory.SPECIAL, 70, 100, 20, -1, 0, 8)
      .attr(MovePowerMultiplierAttr, (user, target, move) => user.scene.arena.getTerrainType() === TerrainType.ELECTRIC && target.isGrounded() ? 2 : 1),
    new AttackMove(Moves.TERRAIN_PULSE, Type.NORMAL, MoveCategory.SPECIAL, 50, 100, 10, -1, 0, 8)
      .pulseMove()
      .partial(),
    new AttackMove(Moves.SKITTER_SMACK, Type.BUG, MoveCategory.PHYSICAL, 70, 90, 10, 100, 0, 8)
      .attr(StatChangeAttr, BattleStat.SPATK, -1),
    new AttackMove(Moves.BURNING_JEALOUSY, Type.FIRE, MoveCategory.SPECIAL, 70, 100, 5, 100, 0, 8)
      .target(MoveTarget.ALL_NEAR_ENEMIES)
      .partial(),
    new AttackMove(Moves.LASH_OUT, Type.DARK, MoveCategory.PHYSICAL, 75, 100, 5, -1, 0, 8)
      .partial(),
    new AttackMove(Moves.POLTERGEIST, Type.GHOST, MoveCategory.PHYSICAL, 110, 90, 5, -1, 0, 8)
      .makesContact(false)
      .partial(),
    new StatusMove(Moves.CORROSIVE_GAS, Type.POISON, 100, 40, -1, 0, 8)
      .target(MoveTarget.ALL_NEAR_OTHERS)
      .unimplemented(),
    new StatusMove(Moves.COACHING, Type.FIGHTING, -1, 10, 100, 0, 8)
      .attr(StatChangeAttr, [ BattleStat.ATK, BattleStat.DEF ], 1)
      .target(MoveTarget.NEAR_ALLY),
    new AttackMove(Moves.FLIP_TURN, Type.WATER, MoveCategory.PHYSICAL, 60, 100, 20, -1, 0, 8)
      .attr(ForceSwitchOutAttr, true, false),
    new AttackMove(Moves.TRIPLE_AXEL, Type.ICE, MoveCategory.PHYSICAL, 20, 90, 10, -1, 0, 8)
      .attr(MultiHitAttr, MultiHitType._3_INCR)
      .attr(MissEffectAttr, (user: Pokemon, move: Move) => {
        user.turnData.hitsLeft = 1;
        return true;
      })
      .partial(),
    new AttackMove(Moves.DUAL_WINGBEAT, Type.FLYING, MoveCategory.PHYSICAL, 40, 90, 10, -1, 0, 8)
      .attr(MultiHitAttr, MultiHitType._2),
    new AttackMove(Moves.SCORCHING_SANDS, Type.GROUND, MoveCategory.SPECIAL, 70, 100, 10, 30, 0, 8)
      .attr(HealStatusEffectAttr, true, StatusEffect.FREEZE)
      .attr(StatusEffectAttr, StatusEffect.BURN),
    new StatusMove(Moves.JUNGLE_HEALING, Type.GRASS, -1, 10, -1, 0, 8)
      .attr(HealAttr, 0.25, true, false)
      .attr(ResetStatusAttr, false)
      .target(MoveTarget.USER_AND_ALLIES),
    new AttackMove(Moves.WICKED_BLOW, Type.DARK, MoveCategory.PHYSICAL, 75, 100, 5, -1, 0, 8)
      .attr(CritOnlyAttr)
      .punchingMove(),
    new AttackMove(Moves.SURGING_STRIKES, Type.WATER, MoveCategory.PHYSICAL, 25, 100, 5, -1, 0, 8)
      .attr(MultiHitAttr, MultiHitType._3)
      .attr(CritOnlyAttr)
      .punchingMove(),
    new AttackMove(Moves.THUNDER_CAGE, Type.ELECTRIC, MoveCategory.SPECIAL, 80, 90, 15, 100, 0, 8)
      .attr(TrapAttr, BattlerTagType.THUNDER_CAGE),
    new AttackMove(Moves.DRAGON_ENERGY, Type.DRAGON, MoveCategory.SPECIAL, 150, 100, 5, -1, 0, 8)
      .attr(HpPowerAttr)
      .target(MoveTarget.ALL_NEAR_ENEMIES),
    new AttackMove(Moves.FREEZING_GLARE, Type.PSYCHIC, MoveCategory.SPECIAL, 90, 100, 10, 10, 0, 8)
      .attr(StatusEffectAttr, StatusEffect.FREEZE),
    new AttackMove(Moves.FIERY_WRATH, Type.DARK, MoveCategory.SPECIAL, 90, 100, 10, 20, 0, 8)
      .attr(FlinchAttr)
      .target(MoveTarget.ALL_NEAR_ENEMIES),
    new AttackMove(Moves.THUNDEROUS_KICK, Type.FIGHTING, MoveCategory.PHYSICAL, 90, 100, 10, 100, 0, 8)
      .attr(StatChangeAttr, BattleStat.DEF, -1),
    new AttackMove(Moves.GLACIAL_LANCE, Type.ICE, MoveCategory.PHYSICAL, 120, 100, 5, -1, 0, 8)
      .target(MoveTarget.ALL_NEAR_ENEMIES),
    new AttackMove(Moves.ASTRAL_BARRAGE, Type.GHOST, MoveCategory.SPECIAL, 120, 100, 5, -1, 0, 8)
      .target(MoveTarget.ALL_NEAR_ENEMIES),
    new AttackMove(Moves.EERIE_SPELL, Type.PSYCHIC, MoveCategory.SPECIAL, 80, 100, 5, 100, 0, 8)
      .soundBased()
      .partial(),
    new AttackMove(Moves.DIRE_CLAW, Type.POISON, MoveCategory.PHYSICAL, 80, 100, 15, 50, 0, 8)
      .attr(MultiStatusEffectAttr, [StatusEffect.POISON, StatusEffect.PARALYSIS, StatusEffect.SLEEP]),
    new AttackMove(Moves.PSYSHIELD_BASH, Type.PSYCHIC, MoveCategory.PHYSICAL, 70, 90, 10, 100, 0, 8)
      .attr(StatChangeAttr, BattleStat.DEF, 1, true),
    new SelfStatusMove(Moves.POWER_SHIFT, Type.NORMAL, -1, 10, 100, 0, 8)
      .unimplemented(),
    new AttackMove(Moves.STONE_AXE, Type.ROCK, MoveCategory.PHYSICAL, 65, 90, 15, 100, 0, 8)
      .attr(AddArenaTrapTagAttr, ArenaTagType.STEALTH_ROCK)
      .slicingMove(),
    new AttackMove(Moves.SPRINGTIDE_STORM, Type.FAIRY, MoveCategory.SPECIAL, 100, 80, 5, 30, 0, 8)
      .attr(StatChangeAttr, BattleStat.ATK, -1)
      .windMove()
      .target(MoveTarget.ALL_NEAR_ENEMIES),
    new AttackMove(Moves.MYSTICAL_POWER, Type.PSYCHIC, MoveCategory.SPECIAL, 70, 90, 10, 100, 0, 8)
      .attr(StatChangeAttr, BattleStat.SPATK, 1, true),
    new AttackMove(Moves.RAGING_FURY, Type.FIRE, MoveCategory.PHYSICAL, 120, 100, 10, -1, 0, 8)
      .attr(FrenzyAttr)
      .attr(MissEffectAttr, frenzyMissFunc)
      .target(MoveTarget.RANDOM_NEAR_ENEMY),
    new AttackMove(Moves.WAVE_CRASH, Type.WATER, MoveCategory.PHYSICAL, 120, 100, 10, -1, 0, 8)
      .attr(RecoilAttr, false, 0.33),
    new AttackMove(Moves.CHLOROBLAST, Type.GRASS, MoveCategory.SPECIAL, 150, 95, 5, -1, 0, 8)
      .attr(RecoilAttr, true, 0.5),
    new AttackMove(Moves.MOUNTAIN_GALE, Type.ICE, MoveCategory.PHYSICAL, 100, 85, 10, 30, 0, 8)
      .attr(FlinchAttr),
    new SelfStatusMove(Moves.VICTORY_DANCE, Type.FIGHTING, -1, 10, 100, 0, 8)
      .attr(StatChangeAttr, [ BattleStat.ATK, BattleStat.DEF, BattleStat.SPD ], 1, true)
      .danceMove(),
    new AttackMove(Moves.HEADLONG_RUSH, Type.GROUND, MoveCategory.PHYSICAL, 120, 100, 5, 100, 0, 8)
      .attr(StatChangeAttr, [ BattleStat.DEF, BattleStat.SPDEF ], -1, true)
      .punchingMove(),
    new AttackMove(Moves.BARB_BARRAGE, Type.POISON, MoveCategory.PHYSICAL, 60, 100, 10, 50, 0, 8)
      .attr(MovePowerMultiplierAttr, (user, target, move) => target.status && (target.status.effect === StatusEffect.POISON || target.status.effect === StatusEffect.TOXIC) ? 2 : 1)
      .attr(StatusEffectAttr, StatusEffect.POISON),
    new AttackMove(Moves.ESPER_WING, Type.PSYCHIC, MoveCategory.SPECIAL, 80, 100, 10, 100, 0, 8)
      .attr(HighCritAttr)
      .attr(StatChangeAttr, BattleStat.SPD, 1, true),
    new AttackMove(Moves.BITTER_MALICE, Type.GHOST, MoveCategory.SPECIAL, 75, 100, 10, 100, 0, 8)
      .attr(StatChangeAttr, BattleStat.ATK, -1),
    new SelfStatusMove(Moves.SHELTER, Type.STEEL, -1, 10, 100, 0, 8)
      .attr(StatChangeAttr, BattleStat.DEF, 2, true),
    new AttackMove(Moves.TRIPLE_ARROWS, Type.FIGHTING, MoveCategory.PHYSICAL, 90, 100, 10, 30, 0, 8)
      .attr(HighCritAttr)
      .attr(StatChangeAttr, BattleStat.DEF, -1)
      .attr(FlinchAttr)
      .partial(),
    new AttackMove(Moves.INFERNAL_PARADE, Type.GHOST, MoveCategory.SPECIAL, 60, 100, 15, 30, 0, 8)
      .attr(StatusEffectAttr, StatusEffect.BURN)
      .attr(MovePowerMultiplierAttr, (user, target, move) => target.status ? 2 : 1),
    new AttackMove(Moves.CEASELESS_EDGE, Type.DARK, MoveCategory.PHYSICAL, 65, 90, 15, 100, 0, 8)
      .attr(AddArenaTrapTagAttr, ArenaTagType.SPIKES)
      .slicingMove(),
    new AttackMove(Moves.BLEAKWIND_STORM, Type.FLYING, MoveCategory.SPECIAL, 100, 80, 10, 30, 0, 8)
      .attr(ThunderAccuracyAttr)
      .attr(StatChangeAttr, BattleStat.SPD, -1)
      .windMove()
      .target(MoveTarget.ALL_NEAR_ENEMIES),
    new AttackMove(Moves.WILDBOLT_STORM, Type.ELECTRIC, MoveCategory.SPECIAL, 100, 80, 10, 20, 0, 8)
      .attr(ThunderAccuracyAttr)
      .attr(StatusEffectAttr, StatusEffect.PARALYSIS)
      .windMove()
      .target(MoveTarget.ALL_NEAR_ENEMIES),
    new AttackMove(Moves.SANDSEAR_STORM, Type.GROUND, MoveCategory.SPECIAL, 100, 80, 10, 20, 0, 8)
      .attr(ThunderAccuracyAttr)
      .attr(StatusEffectAttr, StatusEffect.BURN)
      .windMove()
      .target(MoveTarget.ALL_NEAR_ENEMIES),
    new StatusMove(Moves.LUNAR_BLESSING, Type.PSYCHIC, -1, 5, -1, 0, 8)
      .attr(HealAttr, 0.25)
      .attr(ResetStatusAttr, false)
      .target(MoveTarget.USER_AND_ALLIES)
      .triageMove(),
    new SelfStatusMove(Moves.TAKE_HEART, Type.PSYCHIC, -1, 10, -1, 0, 8)
      .attr(StatChangeAttr, [ BattleStat.SPATK, BattleStat.SPDEF ], 1, true)
      .attr(ResetStatusAttr, true),
    /* Unused
    new AttackMove(Moves.G_MAX_WILDFIRE, Type.FIRE, MoveCategory.PHYSICAL, 10, -1, 10, -1, 0, 8)
      .target(MoveTarget.ALL_NEAR_ENEMIES)
      .unimplemented(),
    new AttackMove(Moves.G_MAX_BEFUDDLE, Type.BUG, MoveCategory.PHYSICAL, 10, -1, 10, -1, 0, 8)
      .target(MoveTarget.ALL_NEAR_ENEMIES)
      .unimplemented(),
    new AttackMove(Moves.G_MAX_VOLT_CRASH, Type.ELECTRIC, MoveCategory.PHYSICAL, 10, -1, 10, -1, 0, 8)
      .target(MoveTarget.ALL_NEAR_ENEMIES)
      .unimplemented(),
    new AttackMove(Moves.G_MAX_GOLD_RUSH, Type.NORMAL, MoveCategory.PHYSICAL, 10, -1, 10, -1, 0, 8)
      .target(MoveTarget.ALL_NEAR_ENEMIES)
      .unimplemented(),
    new AttackMove(Moves.G_MAX_CHI_STRIKE, Type.FIGHTING, MoveCategory.PHYSICAL, 10, -1, 10, -1, 0, 8)
      .target(MoveTarget.ALL_NEAR_ENEMIES)
      .unimplemented(),
    new AttackMove(Moves.G_MAX_TERROR, Type.GHOST, MoveCategory.PHYSICAL, 10, -1, 10, -1, 0, 8)
      .target(MoveTarget.ALL_NEAR_ENEMIES)
      .unimplemented(),
    new AttackMove(Moves.G_MAX_RESONANCE, Type.ICE, MoveCategory.PHYSICAL, 10, -1, 10, -1, 0, 8)
      .target(MoveTarget.ALL_NEAR_ENEMIES)
      .unimplemented(),
    new AttackMove(Moves.G_MAX_CUDDLE, Type.NORMAL, MoveCategory.PHYSICAL, 10, -1, 10, -1, 0, 8)
      .target(MoveTarget.ALL_NEAR_ENEMIES)
      .unimplemented(),
    new AttackMove(Moves.G_MAX_REPLENISH, Type.NORMAL, MoveCategory.PHYSICAL, 10, -1, 10, -1, 0, 8)
      .target(MoveTarget.ALL_NEAR_ENEMIES)
      .unimplemented(),
    new AttackMove(Moves.G_MAX_MALODOR, Type.POISON, MoveCategory.PHYSICAL, 10, -1, 10, -1, 0, 8)
      .target(MoveTarget.ALL_NEAR_ENEMIES)
      .unimplemented(),
    new AttackMove(Moves.G_MAX_STONESURGE, Type.WATER, MoveCategory.PHYSICAL, 10, -1, 10, -1, 0, 8)
      .target(MoveTarget.ALL_NEAR_ENEMIES)
      .unimplemented(),
    new AttackMove(Moves.G_MAX_WIND_RAGE, Type.FLYING, MoveCategory.PHYSICAL, 10, -1, 10, -1, 0, 8)
      .target(MoveTarget.ALL_NEAR_ENEMIES)
      .unimplemented(),
    new AttackMove(Moves.G_MAX_STUN_SHOCK, Type.ELECTRIC, MoveCategory.PHYSICAL, 10, -1, 10, -1, 0, 8)
      .target(MoveTarget.ALL_NEAR_ENEMIES)
      .unimplemented(),
    new AttackMove(Moves.G_MAX_FINALE, Type.FAIRY, MoveCategory.PHYSICAL, 10, -1, 10, -1, 0, 8)
      .target(MoveTarget.ALL_NEAR_ENEMIES)
      .unimplemented(),
    new AttackMove(Moves.G_MAX_DEPLETION, Type.DRAGON, MoveCategory.PHYSICAL, 10, -1, 10, -1, 0, 8)
      .target(MoveTarget.ALL_NEAR_ENEMIES)
      .unimplemented(),
    new AttackMove(Moves.G_MAX_GRAVITAS, Type.PSYCHIC, MoveCategory.PHYSICAL, 10, -1, 10, -1, 0, 8)
      .target(MoveTarget.ALL_NEAR_ENEMIES)
      .unimplemented(),
    new AttackMove(Moves.G_MAX_VOLCALITH, Type.ROCK, MoveCategory.PHYSICAL, 10, -1, 10, -1, 0, 8)
      .target(MoveTarget.ALL_NEAR_ENEMIES)
      .unimplemented(),
    new AttackMove(Moves.G_MAX_SANDBLAST, Type.GROUND, MoveCategory.PHYSICAL, 10, -1, 10, -1, 0, 8)
      .target(MoveTarget.ALL_NEAR_ENEMIES)
      .unimplemented(),
    new AttackMove(Moves.G_MAX_SNOOZE, Type.DARK, MoveCategory.PHYSICAL, 10, -1, 10, -1, 0, 8)
      .target(MoveTarget.ALL_NEAR_ENEMIES)
      .unimplemented(),
    new AttackMove(Moves.G_MAX_TARTNESS, Type.GRASS, MoveCategory.PHYSICAL, 10, -1, 10, -1, 0, 8)
      .target(MoveTarget.ALL_NEAR_ENEMIES)
      .unimplemented(),
    new AttackMove(Moves.G_MAX_SWEETNESS, Type.GRASS, MoveCategory.PHYSICAL, 10, -1, 10, -1, 0, 8)
      .target(MoveTarget.ALL_NEAR_ENEMIES)
      .unimplemented(),
    new AttackMove(Moves.G_MAX_SMITE, Type.FAIRY, MoveCategory.PHYSICAL, 10, -1, 10, -1, 0, 8)
      .target(MoveTarget.ALL_NEAR_ENEMIES)
      .unimplemented(),
    new AttackMove(Moves.G_MAX_STEELSURGE, Type.STEEL, MoveCategory.PHYSICAL, 10, -1, 10, -1, 0, 8)
      .target(MoveTarget.ALL_NEAR_ENEMIES)
      .unimplemented(),
    new AttackMove(Moves.G_MAX_MELTDOWN, Type.STEEL, MoveCategory.PHYSICAL, 10, -1, 10, -1, 0, 8)
      .target(MoveTarget.ALL_NEAR_ENEMIES)
      .unimplemented(),
    new AttackMove(Moves.G_MAX_FOAM_BURST, Type.WATER, MoveCategory.PHYSICAL, 10, -1, 10, -1, 0, 8)
      .target(MoveTarget.ALL_NEAR_ENEMIES)
      .unimplemented(),
    new AttackMove(Moves.G_MAX_CENTIFERNO, Type.FIRE, MoveCategory.PHYSICAL, 10, -1, 10, -1, 0, 8)
      .target(MoveTarget.ALL_NEAR_ENEMIES)
      .unimplemented(),
    new AttackMove(Moves.G_MAX_VINE_LASH, Type.GRASS, MoveCategory.PHYSICAL, 10, -1, 10, -1, 0, 8)
      .target(MoveTarget.ALL_NEAR_ENEMIES)
      .unimplemented(),
    new AttackMove(Moves.G_MAX_CANNONADE, Type.WATER, MoveCategory.PHYSICAL, 10, -1, 10, -1, 0, 8)
      .target(MoveTarget.ALL_NEAR_ENEMIES)
      .unimplemented(),
    new AttackMove(Moves.G_MAX_DRUM_SOLO, Type.GRASS, MoveCategory.PHYSICAL, 10, -1, 10, -1, 0, 8)
      .target(MoveTarget.ALL_NEAR_ENEMIES)
      .unimplemented(),
    new AttackMove(Moves.G_MAX_FIREBALL, Type.FIRE, MoveCategory.PHYSICAL, 10, -1, 10, -1, 0, 8)
      .target(MoveTarget.ALL_NEAR_ENEMIES)
      .unimplemented(),
    new AttackMove(Moves.G_MAX_HYDROSNIPE, Type.WATER, MoveCategory.PHYSICAL, 10, -1, 10, -1, 0, 8)
      .target(MoveTarget.ALL_NEAR_ENEMIES)
      .unimplemented(),
    new AttackMove(Moves.G_MAX_ONE_BLOW, Type.DARK, MoveCategory.PHYSICAL, 10, -1, 10, -1, 0, 8)
      .target(MoveTarget.ALL_NEAR_ENEMIES)
      .unimplemented(),
    new AttackMove(Moves.G_MAX_RAPID_FLOW, Type.WATER, MoveCategory.PHYSICAL, 10, -1, 10, -1, 0, 8)
      .target(MoveTarget.ALL_NEAR_ENEMIES)
      .unimplemented(),
    End Unused */
    new AttackMove(Moves.TERA_BLAST, Type.NORMAL, MoveCategory.SPECIAL, 80, 100, 10, -1, 0, 9)
      .attr(TeraBlastCategoryAttr)
      .partial(),
    new SelfStatusMove(Moves.SILK_TRAP, Type.BUG, -1, 10, -1, 4, 9)
      .attr(ProtectAttr, BattlerTagType.SILK_TRAP),
    new AttackMove(Moves.AXE_KICK, Type.FIGHTING, MoveCategory.PHYSICAL, 120, 90, 10, 30, 0, 9)
      .attr(MissEffectAttr, crashDamageFunc)
      .attr(NoEffectAttr, crashDamageFunc)
      .attr(ConfuseAttr),
    new AttackMove(Moves.LAST_RESPECTS, Type.GHOST, MoveCategory.PHYSICAL, 50, 100, 10, -1, 0, 9)
      .attr(MovePowerMultiplierAttr, (user, target, move) => {
          return user.scene.getParty().reduce((acc, pokemonInParty) => acc + (pokemonInParty.status?.effect == StatusEffect.FAINT ? 1 : 0),
          1,)
        })
      .makesContact(false),
    new AttackMove(Moves.LUMINA_CRASH, Type.PSYCHIC, MoveCategory.SPECIAL, 80, 100, 10, 100, 0, 9)
      .attr(StatChangeAttr, BattleStat.SPDEF, -2),
    new AttackMove(Moves.ORDER_UP, Type.DRAGON, MoveCategory.PHYSICAL, 80, 100, 10, -1, 0, 9)
      .makesContact(false)
      .partial(),
    new AttackMove(Moves.JET_PUNCH, Type.WATER, MoveCategory.PHYSICAL, 60, 100, 15, -1, 1, 9)
      .punchingMove(),
    new StatusMove(Moves.SPICY_EXTRACT, Type.GRASS, -1, 15, 100, 0, 9)
      .attr(StatChangeAttr, BattleStat.ATK, 2)
      .attr(StatChangeAttr, BattleStat.DEF, -2),
    new AttackMove(Moves.SPIN_OUT, Type.STEEL, MoveCategory.PHYSICAL, 100, 100, 5, 100, 0, 9)
      .attr(StatChangeAttr, BattleStat.SPD, -2, true),
    new AttackMove(Moves.POPULATION_BOMB, Type.NORMAL, MoveCategory.PHYSICAL, 20, 90, 10, -1, 0, 9)
      .attr(MultiHitAttr, MultiHitType._1_TO_10)
      .slicingMove()
      .partial(),
    new AttackMove(Moves.ICE_SPINNER, Type.ICE, MoveCategory.PHYSICAL, 80, 100, 15, -1, 0, 9)
      .attr(ClearTerrainAttr),
    new AttackMove(Moves.GLAIVE_RUSH, Type.DRAGON, MoveCategory.PHYSICAL, 120, 100, 5, -1, 0, 9)
      .partial(),
    new StatusMove(Moves.REVIVAL_BLESSING, Type.NORMAL, -1, 1, -1, 0, 9)
      .triageMove()
      .unimplemented(),
    new AttackMove(Moves.SALT_CURE, Type.ROCK, MoveCategory.PHYSICAL, 40, 100, 15, -1, 0, 9)
      .attr(AddBattlerTagAttr, BattlerTagType.SALT_CURED)
      .makesContact(false),
    new AttackMove(Moves.TRIPLE_DIVE, Type.WATER, MoveCategory.PHYSICAL, 30, 95, 10, -1, 0, 9)
      .attr(MultiHitAttr, MultiHitType._3),
    new AttackMove(Moves.MORTAL_SPIN, Type.POISON, MoveCategory.PHYSICAL, 30, 100, 15, 100, 0, 9)
      .attr(LapseBattlerTagAttr, [
        BattlerTagType.BIND,
        BattlerTagType.WRAP,
        BattlerTagType.FIRE_SPIN,
        BattlerTagType.WHIRLPOOL,
        BattlerTagType.CLAMP,
        BattlerTagType.SAND_TOMB,
        BattlerTagType.MAGMA_STORM,
        BattlerTagType.SNAP_TRAP,
        BattlerTagType.THUNDER_CAGE,
        BattlerTagType.SEEDED,
        BattlerTagType.INFESTATION
      ], true)
      .attr(StatusEffectAttr, StatusEffect.POISON)
      .target(MoveTarget.ALL_NEAR_ENEMIES),
    new StatusMove(Moves.DOODLE, Type.NORMAL, 100, 10, -1, 0, 9)
      .attr(AbilityCopyAttr, true),
    new SelfStatusMove(Moves.FILLET_AWAY, Type.NORMAL, -1, 10, -1, 0, 9)
      .attr(CutHpStatBoostAttr, [ BattleStat.ATK, BattleStat.SPATK, BattleStat.SPD ], 2, 2),
    new AttackMove(Moves.KOWTOW_CLEAVE, Type.DARK, MoveCategory.PHYSICAL, 85, -1, 10, -1, 0, 9)
      .slicingMove(),
    new AttackMove(Moves.FLOWER_TRICK, Type.GRASS, MoveCategory.PHYSICAL, 70, -1, 10, 100, 0, 9)
      .attr(CritOnlyAttr)
      .makesContact(false),
    new AttackMove(Moves.TORCH_SONG, Type.FIRE, MoveCategory.SPECIAL, 80, 100, 10, 100, 0, 9)
      .attr(StatChangeAttr, BattleStat.SPATK, 1, true)
      .soundBased(),
    new AttackMove(Moves.AQUA_STEP, Type.WATER, MoveCategory.PHYSICAL, 80, 100, 10, 100, 0, 9)
      .attr(StatChangeAttr, BattleStat.SPD, 1, true)
      .danceMove(),
    new AttackMove(Moves.RAGING_BULL, Type.NORMAL, MoveCategory.PHYSICAL, 90, 100, 10, -1, 0, 9)
      .attr(RagingBullTypeAttr)
      .attr(RemoveScreensAttr),
    new AttackMove(Moves.MAKE_IT_RAIN, Type.STEEL, MoveCategory.SPECIAL, 120, 100, 5, -1, 0, 9)
      .attr(MoneyAttr)
      .attr(StatChangeAttr, BattleStat.SPATK, -1, true, null, true, true)
      .target(MoveTarget.ALL_NEAR_ENEMIES),
    new AttackMove(Moves.PSYBLADE, Type.PSYCHIC, MoveCategory.PHYSICAL, 80, 100, 15, -1, 0, 9)
      .attr(MovePowerMultiplierAttr, (user, target, move) => user.scene.arena.getTerrainType() === TerrainType.ELECTRIC && user.isGrounded() ? 1.5 : 1)  
      .slicingMove(),
    new AttackMove(Moves.HYDRO_STEAM, Type.WATER, MoveCategory.SPECIAL, 80, 100, 15, -1, 0, 9)
      .partial(),
    new AttackMove(Moves.RUINATION, Type.DARK, MoveCategory.SPECIAL, -1, 90, 10, -1, 0, 9)
      .attr(TargetHalfHpDamageAttr),
    new AttackMove(Moves.COLLISION_COURSE, Type.FIGHTING, MoveCategory.PHYSICAL, 100, 100, 5, -1, 0, 9)
      .attr(MovePowerMultiplierAttr, (user, target, move) => target.getAttackTypeEffectiveness(move.type) >= 2 ? 5461/4096 : 1),
    new AttackMove(Moves.ELECTRO_DRIFT, Type.ELECTRIC, MoveCategory.SPECIAL, 100, 100, 5, -1, 0, 9)
      .attr(MovePowerMultiplierAttr, (user, target, move) => target.getAttackTypeEffectiveness(move.type) >= 2 ? 5461/4096 : 1)
      .makesContact(),
    new SelfStatusMove(Moves.SHED_TAIL, Type.NORMAL, -1, 10, -1, 0, 9)
      .unimplemented(),
    new StatusMove(Moves.CHILLY_RECEPTION, Type.ICE, -1, 10, -1, 0, 9)
      .attr(WeatherChangeAttr, WeatherType.SNOW)
      .attr(ForceSwitchOutAttr, true, false)
      .target(MoveTarget.BOTH_SIDES),
    new SelfStatusMove(Moves.TIDY_UP, Type.NORMAL, -1, 10, 100, 0, 9)
      .attr(StatChangeAttr, [ BattleStat.ATK, BattleStat.SPD ], 1, true)
      .partial(),
    new StatusMove(Moves.SNOWSCAPE, Type.ICE, -1, 10, -1, 0, 9)
      .attr(WeatherChangeAttr, WeatherType.SNOW)
      .target(MoveTarget.BOTH_SIDES),
    new AttackMove(Moves.POUNCE, Type.BUG, MoveCategory.PHYSICAL, 50, 100, 20, 100, 0, 9)
      .attr(StatChangeAttr, BattleStat.SPD, -1),
    new AttackMove(Moves.TRAILBLAZE, Type.GRASS, MoveCategory.PHYSICAL, 50, 100, 20, 100, 0, 9)
      .attr(StatChangeAttr, BattleStat.SPD, 1, true),
    new AttackMove(Moves.CHILLING_WATER, Type.WATER, MoveCategory.SPECIAL, 50, 100, 20, -1, 0, 9)
      .attr(StatChangeAttr, BattleStat.ATK, -1),
    new AttackMove(Moves.HYPER_DRILL, Type.NORMAL, MoveCategory.PHYSICAL, 100, 100, 5, -1, 0, 9)
      .ignoresProtect(),
    new AttackMove(Moves.TWIN_BEAM, Type.PSYCHIC, MoveCategory.SPECIAL, 40, 100, 10, -1, 0, 9)
      .attr(MultiHitAttr, MultiHitType._2),
    new AttackMove(Moves.RAGE_FIST, Type.GHOST, MoveCategory.PHYSICAL, 50, 100, 10, -1, 0, 9)
      .attr(HitCountPowerAttr)
      .punchingMove(),
    new AttackMove(Moves.ARMOR_CANNON, Type.FIRE, MoveCategory.SPECIAL, 120, 100, 5, -1, 0, 9)
      .attr(StatChangeAttr, [ BattleStat.DEF, BattleStat.SPDEF ], -1, true),
    new AttackMove(Moves.BITTER_BLADE, Type.FIRE, MoveCategory.PHYSICAL, 90, 100, 10, -1, 0, 9)
      .attr(HitHealAttr)
      .slicingMove()
      .triageMove(),
    new AttackMove(Moves.DOUBLE_SHOCK, Type.ELECTRIC, MoveCategory.PHYSICAL, 120, 100, 5, -1, 0, 9)
    .condition((user) => {
      const userTypes = user.getTypes(true);
      return userTypes.includes(Type.ELECTRIC);
    })
    .attr(RemoveTypeAttr, Type.ELECTRIC, (user) => {
      user.scene.queueMessage(getPokemonMessage(user, ` used up all its electricity!`));
    }),
    new AttackMove(Moves.GIGATON_HAMMER, Type.STEEL, MoveCategory.PHYSICAL, 160, 100, 5, -1, 0, 9)
      .makesContact(false)
      .condition((user, target, move) => {
        const turnMove = user.getLastXMoves(1);
        return !turnMove.length || turnMove[0].move !== move.id || turnMove[0].result !== MoveResult.SUCCESS;
      }), // TODO Add Instruct/Encore interaction
    new AttackMove(Moves.COMEUPPANCE, Type.DARK, MoveCategory.PHYSICAL, 1, 100, 10, -1, 0, 9)
      .attr(CounterDamageAttr, (move: Move) => (move.category === MoveCategory.PHYSICAL || move.category === MoveCategory.SPECIAL), 1.5)
      .target(MoveTarget.ATTACKER),
    new AttackMove(Moves.AQUA_CUTTER, Type.WATER, MoveCategory.PHYSICAL, 70, 100, 20, -1, 0, 9)
      .attr(HighCritAttr)
      .slicingMove()
      .makesContact(false),
    new AttackMove(Moves.BLAZING_TORQUE, Type.FIRE, MoveCategory.PHYSICAL, 80, 100, 10, 30, 0, 9)
      .attr(StatusEffectAttr, StatusEffect.BURN)
      .makesContact(false),
    new AttackMove(Moves.WICKED_TORQUE, Type.DARK, MoveCategory.PHYSICAL, 80, 100, 10, 10, 0, 9)
      .attr(StatusEffectAttr, StatusEffect.SLEEP)
      .makesContact(false),
    new AttackMove(Moves.NOXIOUS_TORQUE, Type.POISON, MoveCategory.PHYSICAL, 100, 100, 10, 30, 0, 9)
      .attr(StatusEffectAttr, StatusEffect.POISON)
      .makesContact(false),
    new AttackMove(Moves.COMBAT_TORQUE, Type.FIGHTING, MoveCategory.PHYSICAL, 100, 100, 10, 30, 0, 9)
      .attr(StatusEffectAttr, StatusEffect.PARALYSIS)
      .makesContact(false),
    new AttackMove(Moves.MAGICAL_TORQUE, Type.FAIRY, MoveCategory.PHYSICAL, 100, 100, 10, 30, 0, 9)
      .attr(ConfuseAttr)
      .makesContact(false),
    new AttackMove(Moves.BLOOD_MOON, Type.NORMAL, MoveCategory.SPECIAL, 140, 100, 5, -1, 0, 9)
      .condition((user, target, move) => {
        const turnMove = user.getLastXMoves(1);
        return !turnMove.length || turnMove[0].move !== move.id || turnMove[0].result !== MoveResult.SUCCESS;
      }), // TODO Add Instruct/Encore interaction
    new AttackMove(Moves.MATCHA_GOTCHA, Type.GRASS, MoveCategory.SPECIAL, 80, 90, 15, 20, 0, 9)
      .attr(HitHealAttr)
      .attr(HealStatusEffectAttr, true, StatusEffect.FREEZE)
      .attr(StatusEffectAttr, StatusEffect.BURN)
      .target(MoveTarget.ALL_NEAR_ENEMIES)
      .triageMove()
      .partial(),
    new AttackMove(Moves.SYRUP_BOMB, Type.GRASS, MoveCategory.SPECIAL, 60, 85, 10, -1, 0, 9)
      .attr(StatChangeAttr, BattleStat.SPD, -1) //Temporary
      .ballBombMove()
      .partial(),
    new AttackMove(Moves.IVY_CUDGEL, Type.GRASS, MoveCategory.PHYSICAL, 100, 100, 10, -1, 0, 9)
      .attr(IvyCudgelTypeAttr)
      .attr(HighCritAttr)
      .makesContact(false),
    new AttackMove(Moves.ELECTRO_SHOT, Type.ELECTRIC, MoveCategory.SPECIAL, 130, 100, 10, 100, 0, 9)
      .attr(ElectroShotChargeAttr)
      .ignoresVirtual(),
    new AttackMove(Moves.TERA_STARSTORM, Type.NORMAL, MoveCategory.SPECIAL, 120, 100, 5, -1, 0, 9)
      .attr(TeraBlastCategoryAttr)
      .partial(),
    new AttackMove(Moves.FICKLE_BEAM, Type.DRAGON, MoveCategory.SPECIAL, 80, 100, 5, 30, 0, 9)
      .attr(PreMoveMessageAttr, doublePowerChanceMessageFunc)
      .attr(DoublePowerChanceAttr),
    new StatusMove(Moves.BURNING_BULWARK, Type.FIRE, -1, 10, 100, 4, 9)
      .attr(ProtectAttr, BattlerTagType.BURNING_BULWARK),
    new AttackMove(Moves.THUNDERCLAP, Type.ELECTRIC, MoveCategory.SPECIAL, 70, 100, 5, -1, 1, 9)
      .condition((user, target, move) => user.scene.currentBattle.turnCommands[target.getBattlerIndex()].command === Command.FIGHT && !target.turnData.acted && allMoves[user.scene.currentBattle.turnCommands[target.getBattlerIndex()].move.move].category !== MoveCategory.STATUS),
    new AttackMove(Moves.MIGHTY_CLEAVE, Type.ROCK, MoveCategory.PHYSICAL, 95, 100, 5, -1, 0, 9)
      .ignoresProtect(),
    new AttackMove(Moves.TACHYON_CUTTER, Type.STEEL, MoveCategory.SPECIAL, 50, -1, 10, -1, 0, 9)
      .attr(MultiHitAttr, MultiHitType._2)
      .slicingMove(),
    new AttackMove(Moves.HARD_PRESS, Type.STEEL, MoveCategory.PHYSICAL, 100, 100, 5, -1, 0, 9)
      .attr(OpponentHighHpPowerAttr),
    new StatusMove(Moves.DRAGON_CHEER, Type.DRAGON, -1, 15, 100, 0, 9)
      .attr(AddBattlerTagAttr, BattlerTagType.CRIT_BOOST, false, true)
      .target(MoveTarget.NEAR_ALLY)
      .partial(),
    new AttackMove(Moves.ALLURING_VOICE, Type.FAIRY, MoveCategory.SPECIAL, 80, 100, 10, -1, 0, 9)
      .partial(),
    new AttackMove(Moves.TEMPER_FLARE, Type.FIRE, MoveCategory.PHYSICAL, 75, 100, 10, -1, 0, 9)
      .attr(MovePowerMultiplierAttr, (user, target, move) => user.getLastXMoves(2)[1]?.result == MoveResult.MISS || user.getLastXMoves(2)[1]?.result == MoveResult.FAIL ? 2 : 1),
    new AttackMove(Moves.SUPERCELL_SLAM, Type.ELECTRIC, MoveCategory.PHYSICAL, 100, 95, 15, -1, 0, 9)
      .attr(MissEffectAttr, crashDamageFunc)
      .attr(NoEffectAttr, crashDamageFunc),
    new AttackMove(Moves.PSYCHIC_NOISE, Type.PSYCHIC, MoveCategory.SPECIAL, 75, 100, 10, -1, 0, 9)
      .soundBased()
      .partial(),
    new AttackMove(Moves.UPPER_HAND, Type.FIGHTING, MoveCategory.PHYSICAL, 65, 100, 15, -1, 3, 9)
      .partial(),
    new AttackMove(Moves.MALIGNANT_CHAIN, Type.POISON, MoveCategory.SPECIAL, 100, 100, 5, 50, 0, 9)
      .attr(StatusEffectAttr, StatusEffect.TOXIC)
  );
} <|MERGE_RESOLUTION|>--- conflicted
+++ resolved
@@ -926,13 +926,8 @@
 
 
 export class ResetPartyStatusAttr extends MoveEffectAttr {
-<<<<<<< HEAD
   constructor(onHitTrigger: boolean) {
     super(true, onHitTrigger ? MoveEffectTrigger.HIT : MoveEffectTrigger.POST_APPLY);
-=======
-  constructor(selfTarget: boolean, onHitTrigger: boolean) {
-    super(selfTarget, onHitTrigger ? MoveEffectTrigger.HIT : MoveEffectTrigger.POST_APPLY);
->>>>>>> 842ab3c7
   }
 
   apply(user: Pokemon, target: Pokemon, move: Move, args: any[]): boolean {
@@ -957,10 +952,7 @@
         p.updateInfo();
       }
     }
-<<<<<<< HEAD
-    return true;
-=======
->>>>>>> 842ab3c7
+    return true;
   }
 }
 
@@ -4449,13 +4441,8 @@
       .condition((user, target, move) => user.status?.effect === StatusEffect.SLEEP)
       .ignoresVirtual(),
     new StatusMove(Moves.HEAL_BELL, Type.NORMAL, -1, 5, -1, 0, 2)
-<<<<<<< HEAD
       .attr(ResetPartyStatusAttr, false)
-=======
-      .attr(ResetPartyStatusAttr, true, false)
->>>>>>> 842ab3c7
       .soundBased()
-      .partial(),
     new AttackMove(Moves.RETURN, Type.NORMAL, MoveCategory.PHYSICAL, -1, 100, 20, -1, 0, 2)
       .attr(FriendshipPowerAttr),
     new AttackMove(Moves.PRESENT, Type.NORMAL, MoveCategory.PHYSICAL, -1, 90, 15, -1, 0, 2)
@@ -4725,11 +4712,7 @@
       .attr(MovePowerMultiplierAttr, (user, target, move) => [WeatherType.SUNNY, WeatherType.RAIN, WeatherType.SANDSTORM, WeatherType.HAIL, WeatherType.SNOW, WeatherType.FOG, WeatherType.HEAVY_RAIN, WeatherType.HARSH_SUN].includes(user.scene.arena.weather?.weatherType) && !user.scene.arena.weather?.isEffectSuppressed(user.scene) ? 2 : 1)
       .ballBombMove(),
     new StatusMove(Moves.AROMATHERAPY, Type.GRASS, -1, 5, -1, 0, 3)
-<<<<<<< HEAD
       .attr(ResetPartyStatusAttr, false),
-=======
-      .attr(ResetPartyStatusAttr, true, false),
->>>>>>> 842ab3c7
     new StatusMove(Moves.FAKE_TEARS, Type.DARK, 100, 20, -1, 0, 3)
       .attr(StatChangeAttr, BattleStat.SPDEF, -2),
     new AttackMove(Moves.AIR_CUTTER, Type.FLYING, MoveCategory.SPECIAL, 60, 95, 25, -1, 0, 3)
@@ -5857,11 +5840,7 @@
     new AttackMove(Moves.FREEZY_FROST, Type.ICE, MoveCategory.SPECIAL, 100, 90, 10, -1, 0, 7)
       .attr(ResetStatsAttr),
     new AttackMove(Moves.SPARKLY_SWIRL, Type.FAIRY, MoveCategory.SPECIAL, 120, 85, 5, -1, 0, 7)
-<<<<<<< HEAD
       .attr(ResetPartyStatusAttr, true),
-=======
-      .attr(ResetPartyStatusAttr, false, true),
->>>>>>> 842ab3c7
     new AttackMove(Moves.VEEVEE_VOLLEY, Type.NORMAL, MoveCategory.PHYSICAL, -1, -1, 20, -1, 0, 7)
       .attr(FriendshipPowerAttr),
     new AttackMove(Moves.DOUBLE_IRON_BASH, Type.STEEL, MoveCategory.PHYSICAL, 60, 100, 5, 30, 0, 7)
