--- conflicted
+++ resolved
@@ -4634,12 +4634,8 @@
   apply(user: Pokemon, target: Pokemon, move: Move, args: any[]): boolean {
     const category = (args[0] as Utils.NumberHolder);
 
-<<<<<<< HEAD
-    if (user.isTerastallized && user.getEffectiveStat(Stat.ATK, target, move) > user.getEffectiveStat(Stat.SPATK, target, move)) {
-=======
-    if (user.isTerastallized() && user.getEffectiveStat(Stat.ATK, target, move, true, true, false, false, true) >
+    if (user.isTerastallized && user.getEffectiveStat(Stat.ATK, target, move, true, true, false, false, true) >
     user.getEffectiveStat(Stat.SPATK, target, move, true, true, false, false, true)) {
->>>>>>> b31d5fd2
       category.value = MoveCategory.PHYSICAL;
       return true;
     }
@@ -11078,12 +11074,7 @@
       .attr(TeraMoveCategoryAttr)
       .attr(TeraBlastTypeAttr)
       .attr(TeraBlastPowerAttr)
-<<<<<<< HEAD
-      .attr(StatStageChangeAttr, [ Stat.ATK, Stat.SPATK ], -1, true, { condition: (user, target, move) => user.isTerastallized && user.isOfType(Type.STELLAR) })
-      .partial(), /** Does not ignore abilities that affect stats, relevant in determining the move's category {@see TeraMoveCategoryAttr} */
-=======
-      .attr(StatStageChangeAttr, [ Stat.ATK, Stat.SPATK ], -1, true, { condition: (user, target, move) => user.isTerastallized() && user.isOfType(Type.STELLAR) }),
->>>>>>> b31d5fd2
+      .attr(StatStageChangeAttr, [ Stat.ATK, Stat.SPATK ], -1, true, { condition: (user, target, move) => user.isTerastallized && user.isOfType(Type.STELLAR) }),
     new SelfStatusMove(Moves.SILK_TRAP, Type.BUG, -1, 10, -1, 4, 9)
       .attr(ProtectAttr, BattlerTagType.SILK_TRAP)
       .condition(failIfLastCondition),
