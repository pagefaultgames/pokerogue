--- conflicted
+++ resolved
@@ -6622,14 +6622,9 @@
       .attr(ConfuseAttr)
       .pulseMove(),
     new AttackMove(Moves.DOOM_DESIRE, Type.STEEL, MoveCategory.SPECIAL, 140, 100, 5, -1, 0, 3)
-<<<<<<< HEAD
       .attr(DelayedAttackAttr, ArenaTagType.DOOM_DESIRE, ChargeAnim.DOOM_DESIRE_CHARGING, "chose\nDoom Desire as its destiny!")
       .ignoresProtect(),
     new AttackMove(Moves.PSYCHO_BOOST, Type.PSYCHIC, MoveCategory.SPECIAL, 140, 90, 5, 100, 0, 3)
-=======
-      .attr(DelayedAttackAttr, ArenaTagType.DOOM_DESIRE, ChargeAnim.DOOM_DESIRE_CHARGING, "chose\nDoom Desire as its destiny!"),
-    new AttackMove(Moves.PSYCHO_BOOST, Type.PSYCHIC, MoveCategory.SPECIAL, 140, 90, 5, -1, 0, 3)
->>>>>>> df859445
       .attr(StatChangeAttr, BattleStat.SPATK, -2, true),
     new SelfStatusMove(Moves.ROOST, Type.FLYING, -1, 5, -1, 0, 4)
       .attr(HealAttr, 0.5)
