import { ChargeAnim, MoveChargeAnim, initMoveAnim, loadMoveAnimAssets } from "./battle-anims";
import { BattleStat, getBattleStatName } from "./battle-stat";
import { EncoreTag, GulpMissileTag, HelpingHandTag, SemiInvulnerableTag, ShellTrapTag, StockpilingTag, TrappedTag, TypeBoostTag } from "./battler-tags";
import { getPokemonNameWithAffix } from "../messages";
import Pokemon, { AttackMoveResult, EnemyPokemon, HitResult, MoveResult, PlayerPokemon, PokemonMove, TurnMove } from "../field/pokemon";
import { StatusEffect, getStatusEffectHealText, isNonVolatileStatusEffect, getNonVolatileStatusEffects} from "./status-effect";
import { getTypeResistances, Type } from "./type";
import { Constructor } from "#app/utils";
import * as Utils from "../utils";
import { WeatherType } from "./weather";
import { ArenaTagSide, ArenaTrapTag, WeakenMoveTypeTag } from "./arena-tag";
import { UnswappableAbilityAbAttr, UncopiableAbilityAbAttr, UnsuppressableAbilityAbAttr, BlockRecoilDamageAttr, BlockOneHitKOAbAttr, IgnoreContactAbAttr, MaxMultiHitAbAttr, applyAbAttrs, BlockNonDirectDamageAbAttr, MoveAbilityBypassAbAttr, ReverseDrainAbAttr, FieldPreventExplosiveMovesAbAttr, ForceSwitchOutImmunityAbAttr, BlockItemTheftAbAttr, applyPostAttackAbAttrs, ConfusionOnStatusEffectAbAttr, HealFromBerryUseAbAttr, IgnoreProtectOnContactAbAttr, IgnoreMoveEffectsAbAttr, applyPreDefendAbAttrs, MoveEffectChanceMultiplierAbAttr, WonderSkinAbAttr, applyPreAttackAbAttrs, MoveTypeChangeAttr, UserFieldMoveTypePowerBoostAbAttr, FieldMoveTypePowerBoostAbAttr, AllyMoveCategoryPowerBoostAbAttr, VariableMovePowerAbAttr } from "./ability";
import { allAbilities } from "./ability";
import { PokemonHeldItemModifier, BerryModifier, PreserveBerryModifier, PokemonMoveAccuracyBoosterModifier, AttackTypeBoosterModifier, PokemonMultiHitModifier } from "../modifier/modifier";
import { BattlerIndex, BattleType } from "../battle";
import { Stat } from "./pokemon-stat";
import { TerrainType } from "./terrain";
import { ModifierPoolType } from "#app/modifier/modifier-type";
import { Command } from "../ui/command-ui-handler";
import i18next from "i18next";
import { Localizable } from "#app/interfaces/locales";
import { getBerryEffectFunc } from "./berry";
import { Abilities } from "#enums/abilities";
import { ArenaTagType } from "#enums/arena-tag-type";
import { BattlerTagType } from "#enums/battler-tag-type";
import { Biome } from "#enums/biome";
import { Moves } from "#enums/moves";
import { Species } from "#enums/species";
import { MoveUsedEvent } from "#app/events/battle-scene.js";
import { PartyStatusCurePhase } from "#app/phases/party-status-cure-phase.js";
import { BattleEndPhase } from "#app/phases/battle-end-phase.js";
import { MoveEndPhase } from "#app/phases/move-end-phase.js";
import { MovePhase } from "#app/phases/move-phase.js";
import { NewBattlePhase } from "#app/phases/new-battle-phase.js";
import { PokemonHealPhase } from "#app/phases/pokemon-heal-phase.js";
import { StatChangePhase } from "#app/phases/stat-change-phase.js";
import { SwitchPhase } from "#app/phases/switch-phase.js";
import { SwitchSummonPhase } from "#app/phases/switch-summon-phase.js";

export enum MoveCategory {
  PHYSICAL,
  SPECIAL,
  STATUS
}

export enum MoveTarget {
  /** {@link https://bulbapedia.bulbagarden.net/wiki/Category:Moves_that_target_the_user Moves that target the User} */
  USER,
  OTHER,
  ALL_OTHERS,
  NEAR_OTHER,
  /** {@link https://bulbapedia.bulbagarden.net/wiki/Category:Moves_that_target_all_adjacent_Pok%C3%A9mon Moves that target all adjacent Pokemon} */
  ALL_NEAR_OTHERS,
  NEAR_ENEMY,
  /** {@link https://bulbapedia.bulbagarden.net/wiki/Category:Moves_that_target_all_adjacent_foes Moves that target all adjacent foes} */
  ALL_NEAR_ENEMIES,
  RANDOM_NEAR_ENEMY,
  ALL_ENEMIES,
  /** {@link https://bulbapedia.bulbagarden.net/wiki/Category:Counterattacks Counterattacks} */
  ATTACKER,
  /** {@link https://bulbapedia.bulbagarden.net/wiki/Category:Moves_that_target_one_adjacent_ally Moves that target one adjacent ally} */
  NEAR_ALLY,
  ALLY,
  USER_OR_NEAR_ALLY,
  USER_AND_ALLIES,
  /** {@link https://bulbapedia.bulbagarden.net/wiki/Category:Moves_that_target_all_Pok%C3%A9mon Moves that target all Pokemon} */
  ALL,
  USER_SIDE,
  /** {@link https://bulbapedia.bulbagarden.net/wiki/Category:Entry_hazard-creating_moves Entry hazard-creating moves} */
  ENEMY_SIDE,
  BOTH_SIDES,
  PARTY,
  CURSE
}

export enum MoveFlags {
  NONE              = 0,
  MAKES_CONTACT     = 1 << 0,
  IGNORE_PROTECT    = 1 << 1,
  IGNORE_VIRTUAL    = 1 << 2,
  SOUND_BASED       = 1 << 3,
  HIDE_USER         = 1 << 4,
  HIDE_TARGET       = 1 << 5,
  BITING_MOVE       = 1 << 6,
  PULSE_MOVE        = 1 << 7,
  PUNCHING_MOVE     = 1 << 8,
  SLICING_MOVE      = 1 << 9,
  /**
   * Indicates a move should be affected by {@linkcode Abilities.RECKLESS}
   * @see {@linkcode Move.recklessMove()}
   */
  RECKLESS_MOVE     = 1 << 10,
  BALLBOMB_MOVE     = 1 << 11,
  POWDER_MOVE       = 1 << 12,
  DANCE_MOVE        = 1 << 13,
  WIND_MOVE         = 1 << 14,
  TRIAGE_MOVE       = 1 << 15,
  IGNORE_ABILITIES  = 1 << 16,
  /**
   * Enables all hits of a multi-hit move to be accuracy checked individually
   */
  CHECK_ALL_HITS   = 1 << 17,
  /**
   * Indicates a move is able to be redirected to allies in a double battle if the attacker faints
   */
  REDIRECT_COUNTER = 1 << 18,
}

type MoveConditionFunc = (user: Pokemon, target: Pokemon, move: Move) => boolean;
type UserMoveConditionFunc = (user: Pokemon, move: Move) => boolean;

export default class Move implements Localizable {
  public id: Moves;
  public name: string;
  public type: Type;
  public defaultType: Type;
  public category: MoveCategory;
  public moveTarget: MoveTarget;
  public power: integer;
  public accuracy: integer;
  public pp: integer;
  public effect: string;
  public chance: integer;
  public priority: integer;
  public generation: integer;
  public attrs: MoveAttr[];
  private conditions: MoveCondition[];
  private flags: integer;
  private nameAppend: string;

  constructor(id: Moves, type: Type, category: MoveCategory, defaultMoveTarget: MoveTarget, power: integer, accuracy: integer, pp: integer, chance: integer, priority: integer, generation: integer) {
    this.id = id;

    this.nameAppend = "";
    this.type = type;
    this.defaultType = type;
    this.category = category;
    this.moveTarget = defaultMoveTarget;
    this.power = power;
    this.accuracy = accuracy;
    this.pp = pp;
    this.chance = chance;
    this.priority = priority;
    this.generation = generation;

    this.attrs = [];
    this.conditions = [];

    this.flags = 0;
    if (defaultMoveTarget === MoveTarget.USER) {
      this.setFlag(MoveFlags.IGNORE_PROTECT, true);
    }
    if (category === MoveCategory.PHYSICAL) {
      this.setFlag(MoveFlags.MAKES_CONTACT, true);
    }

    this.localize();
  }

  localize(): void {
    const i18nKey = Moves[this.id].split("_").filter(f => f).map((f, i) => i ? `${f[0]}${f.slice(1).toLowerCase()}` : f.toLowerCase()).join("") as unknown as string;

    this.name = this.id ? `${i18next.t(`move:${i18nKey}.name`)}${this.nameAppend}` : "";
    this.effect = this.id ? `${i18next.t(`move:${i18nKey}.effect`)}${this.nameAppend}` : "";
  }

  /**
   * Get all move attributes that match `attrType`
   * @param attrType any attribute that extends {@linkcode MoveAttr}
   * @returns Array of attributes that match `attrType`, Empty Array if none match.
   */
  getAttrs<T extends MoveAttr>(attrType: Constructor<T>): T[] {
    return this.attrs.filter((a): a is T => a instanceof attrType);
  }

  /**
   * Check if a move has an attribute that matches `attrType`
   * @param attrType any attribute that extends {@linkcode MoveAttr}
   * @returns true if the move has attribute `attrType`
   */
  hasAttr<T extends MoveAttr>(attrType: Constructor<T>): boolean {
    return this.attrs.some((attr) => attr instanceof attrType);
  }

  /**
   * Takes as input a boolean function and returns the first MoveAttr in attrs that matches true
   * @param attrPredicate
   * @returns the first {@linkcode MoveAttr} element in attrs that makes the input function return true
   */
  findAttr(attrPredicate: (attr: MoveAttr) => boolean): MoveAttr {
    return this.attrs.find(attrPredicate)!; // TODO: is the bang correct?
  }

  /**
   * Adds a new MoveAttr to the move (appends to the attr array)
   * if the MoveAttr also comes with a condition, also adds that to the conditions array: {@linkcode MoveCondition}
   * @param AttrType {@linkcode MoveAttr} the constructor of a MoveAttr class
   * @param args the args needed to instantiate a the given class
   * @returns the called object {@linkcode Move}
   */
  attr<T extends Constructor<MoveAttr>>(AttrType: T, ...args: ConstructorParameters<T>): this {
    const attr = new AttrType(...args);
    this.attrs.push(attr);
    let attrCondition = attr.getCondition();
    if (attrCondition) {
      if (typeof attrCondition === "function") {
        attrCondition = new MoveCondition(attrCondition);
      }
      this.conditions.push(attrCondition);
    }

    return this;
  }

  /**
   * Adds a new MoveAttr to the move (appends to the attr array)
   * if the MoveAttr also comes with a condition, also adds that to the conditions array: {@linkcode MoveCondition}
   * Almost identical to {@link attr}, except you are passing in a MoveAttr object, instead of a constructor and it's arguments
   * @param attrAdd {@linkcode MoveAttr} the attribute to add
   * @returns the called object {@linkcode Move}
   */
  addAttr(attrAdd: MoveAttr): this {
    this.attrs.push(attrAdd);
    let attrCondition = attrAdd.getCondition();
    if (attrCondition) {
      if (typeof attrCondition === "function") {
        attrCondition = new MoveCondition(attrCondition);
      }
      this.conditions.push(attrCondition);
    }

    return this;
  }

  /**
   * Sets the move target of this move
   * @param moveTarget {@linkcode MoveTarget} the move target to set
   * @returns the called object {@linkcode Move}
   */
  target(moveTarget: MoveTarget): this {
    this.moveTarget = moveTarget;
    return this;
  }

  /**
   * Getter function that returns if this Move has a MoveFlag
   * @param flag {@linkcode MoveFlags} to check
   * @returns boolean
   */
  hasFlag(flag: MoveFlags): boolean {
    // internally it is taking the bitwise AND (MoveFlags are represented as bit-shifts) and returning False if result is 0 and true otherwise
    return !!(this.flags & flag);
  }

  /**
   * Getter function that returns if the move hits multiple targets
   * @returns boolean
   */
  isMultiTarget(): boolean {
    switch (this.moveTarget) {
    case MoveTarget.ALL_OTHERS:
    case MoveTarget.ALL_NEAR_OTHERS:
    case MoveTarget.ALL_NEAR_ENEMIES:
    case MoveTarget.ALL_ENEMIES:
    case MoveTarget.USER_AND_ALLIES:
    case MoveTarget.ALL:
    case MoveTarget.USER_SIDE:
    case MoveTarget.ENEMY_SIDE:
    case MoveTarget.BOTH_SIDES:
      return true;
    }
    return false;
  }

  /**
   * Getter function that returns if the move targets itself or an ally
   * @returns boolean
   */

  isAllyTarget(): boolean {
    switch (this.moveTarget) {
    case MoveTarget.USER:
    case MoveTarget.NEAR_ALLY:
    case MoveTarget.ALLY:
    case MoveTarget.USER_OR_NEAR_ALLY:
    case MoveTarget.USER_AND_ALLIES:
    case MoveTarget.USER_SIDE:
      return true;
    }
    return false;
  }

  /**
   * Checks if the move is immune to certain types.
   * Currently looks at cases of Grass types with powder moves and Dark types with moves affected by Prankster.
   * @param {Pokemon} user the source of this move
   * @param {Pokemon} target the target of this move
   * @param {Type} type the type of the move's target
   * @returns boolean
   */
  isTypeImmune(user: Pokemon, target: Pokemon, type: Type): boolean {
    if (this.moveTarget === MoveTarget.USER) {
      return false;
    }

    switch (type) {
    case Type.GRASS:
      if (this.hasFlag(MoveFlags.POWDER_MOVE)) {
        return true;
      }
      break;
    case Type.DARK:
      if (user.hasAbility(Abilities.PRANKSTER) && this.category === MoveCategory.STATUS && (user.isPlayer() !== target.isPlayer())) {
        return true;
      }
      break;
    }
    return false;
  }

  /**
   * Adds a move condition to the move
   * @param condition {@linkcode MoveCondition} or {@linkcode MoveConditionFunc}, appends to conditions array a new MoveCondition object
   * @returns the called object {@linkcode Move}
   */
  condition(condition: MoveCondition | MoveConditionFunc): this {
    if (typeof condition === "function") {
      condition = new MoveCondition(condition as MoveConditionFunc);
    }
    this.conditions.push(condition);

    return this;
  }

  /**
   * Marks the move as "partial": appends texts to the move name
   * @returns the called object {@linkcode Move}
   */
  partial(): this {
    this.nameAppend += " (P)";
    return this;
  }

  /**
   * Marks the move as "unimplemented": appends texts to the move name
   * @returns the called object {@linkcode Move}
   */
  unimplemented(): this {
    this.nameAppend += " (N)";
    return this;
  }

  /**
   * Sets the flags of the move
   * @param flag {@linkcode MoveFlags}
   * @param on a boolean, if True, then "ORs" the flag onto existing ones, if False then "XORs" the flag onto existing ones
   */
  private setFlag(flag: MoveFlags, on: boolean): void {
    // bitwise OR and bitwise XOR respectively
    if (on) {
      this.flags |= flag;
    } else {
      this.flags ^= flag;
    }
  }

  /**
   * Sets the {@linkcode MoveFlags.MAKES_CONTACT} flag for the calling Move
   * @param makesContact The value (boolean) to set the flag to
   * @returns The {@linkcode Move} that called this function
   */
  makesContact(makesContact: boolean = true): this { // TODO: is true the correct default?
    this.setFlag(MoveFlags.MAKES_CONTACT, makesContact);
    return this;
  }

  /**
   * Sets the {@linkcode MoveFlags.IGNORE_PROTECT} flag for the calling Move
   * @param ignoresProtect The value (boolean) to set the flag to
   * example: @see {@linkcode Moves.CURSE}
   * @returns The {@linkcode Move} that called this function
   */
  ignoresProtect(ignoresProtect: boolean = true): this { // TODO: is `true` the correct default?
    this.setFlag(MoveFlags.IGNORE_PROTECT, ignoresProtect);
    return this;
  }

  /**
   * Sets the {@linkcode MoveFlags.IGNORE_VIRTUAL} flag for the calling Move
   * @param ignoresVirtual The value (boolean) to set the flag to
   * example: @see {@linkcode Moves.NATURE_POWER}
   * @returns The {@linkcode Move} that called this function
   */
  ignoresVirtual(ignoresVirtual: boolean = true): this { // TODO: is `true` the correct default?
    this.setFlag(MoveFlags.IGNORE_VIRTUAL, ignoresVirtual);
    return this;
  }

  /**
   * Sets the {@linkcode MoveFlags.SOUND_BASED} flag for the calling Move
   * @param soundBased The value (boolean) to set the flag to
   * example: @see {@linkcode Moves.UPROAR}
   * @returns The {@linkcode Move} that called this function
   */
  soundBased(soundBased: boolean = true): this { // TODO: is `true` the correct default?
    this.setFlag(MoveFlags.SOUND_BASED, soundBased);
    return this;
  }

  /**
   * Sets the {@linkcode MoveFlags.HIDE_USER} flag for the calling Move
   * @param hidesUser The value (boolean) to set the flag to
   * example: @see {@linkcode Moves.TELEPORT}
   * @returns The {@linkcode Move} that called this function
   */
  hidesUser(hidesUser: boolean = true): this { // TODO: is `true` the correct default?
    this.setFlag(MoveFlags.HIDE_USER, hidesUser);
    return this;
  }

  /**
   * Sets the {@linkcode MoveFlags.HIDE_TARGET} flag for the calling Move
   * @param hidesTarget The value (boolean) to set the flag to
   * example: @see {@linkcode Moves.WHIRLWIND}
   * @returns The {@linkcode Move} that called this function
   */
  hidesTarget(hidesTarget: boolean = true): this { // TODO: is `true` the correct default?
    this.setFlag(MoveFlags.HIDE_TARGET, hidesTarget);
    return this;
  }

  /**
   * Sets the {@linkcode MoveFlags.BITING_MOVE} flag for the calling Move
   * @param bitingMove The value (boolean) to set the flag to
   * example: @see {@linkcode Moves.BITE}
   * @returns The {@linkcode Move} that called this function
   */
  bitingMove(bitingMove: boolean = true): this { // TODO: is `true` the correct default?
    this.setFlag(MoveFlags.BITING_MOVE, bitingMove);
    return this;
  }

  /**
   * Sets the {@linkcode MoveFlags.PULSE_MOVE} flag for the calling Move
   * @param pulseMove The value (boolean) to set the flag to
   * example: @see {@linkcode Moves.WATER_PULSE}
   * @returns The {@linkcode Move} that called this function
   */
  pulseMove(pulseMove: boolean = true): this { // TODO: is `true` the correct default?
    this.setFlag(MoveFlags.PULSE_MOVE, pulseMove);
    return this;
  }

  /**
   * Sets the {@linkcode MoveFlags.PUNCHING_MOVE} flag for the calling Move
   * @param punchingMove The value (boolean) to set the flag to
   * example: @see {@linkcode Moves.DRAIN_PUNCH}
   * @returns The {@linkcode Move} that called this function
   */
  punchingMove(punchingMove: boolean = true): this { // TODO: is `true` the correct default?
    this.setFlag(MoveFlags.PUNCHING_MOVE, punchingMove);
    return this;
  }

  /**
   * Sets the {@linkcode MoveFlags.SLICING_MOVE} flag for the calling Move
   * @param slicingMove The value (boolean) to set the flag to
   * example: @see {@linkcode Moves.X_SCISSOR}
   * @returns The {@linkcode Move} that called this function
   */
  slicingMove(slicingMove: boolean = true): this { // TODO: is `true` the correct default?
    this.setFlag(MoveFlags.SLICING_MOVE, slicingMove);
    return this;
  }

  /**
   * Sets the {@linkcode MoveFlags.RECKLESS_MOVE} flag for the calling Move
   * @see {@linkcode Abilities.RECKLESS}
   * @param recklessMove The value to set the flag to
   * @returns The {@linkcode Move} that called this function
   */
  recklessMove(recklessMove: boolean = true): this { // TODO: is `true` the correct default?
    this.setFlag(MoveFlags.RECKLESS_MOVE, recklessMove);
    return this;
  }

  /**
   * Sets the {@linkcode MoveFlags.BALLBOMB_MOVE} flag for the calling Move
   * @param ballBombMove The value (boolean) to set the flag to
   * example: @see {@linkcode Moves.ELECTRO_BALL}
   * @returns The {@linkcode Move} that called this function
   */
  ballBombMove(ballBombMove: boolean = true): this { // TODO: is `true` the correct default?
    this.setFlag(MoveFlags.BALLBOMB_MOVE, ballBombMove);
    return this;
  }

  /**
   * Sets the {@linkcode MoveFlags.POWDER_MOVE} flag for the calling Move
   * @param powderMove The value (boolean) to set the flag to
   * example: @see {@linkcode Moves.STUN_SPORE}
   * @returns The {@linkcode Move} that called this function
   */
  powderMove(powderMove: boolean = true): this { // TODO: is `true` the correct default?
    this.setFlag(MoveFlags.POWDER_MOVE, powderMove);
    return this;
  }

  /**
   * Sets the {@linkcode MoveFlags.DANCE_MOVE} flag for the calling Move
   * @param danceMove The value (boolean) to set the flag to
   * example: @see {@linkcode Moves.PETAL_DANCE}
   * @returns The {@linkcode Move} that called this function
   */
  danceMove(danceMove: boolean = true): this { // TODO: is `true` the correct default?
    this.setFlag(MoveFlags.DANCE_MOVE, danceMove);
    return this;
  }

  /**
   * Sets the {@linkcode MoveFlags.WIND_MOVE} flag for the calling Move
   * @param windMove The value (boolean) to set the flag to
   * example: @see {@linkcode Moves.HURRICANE}
   * @returns The {@linkcode Move} that called this function
   */
  windMove(windMove: boolean = true): this { // TODO: is `true` the correct default?
    this.setFlag(MoveFlags.WIND_MOVE, windMove);
    return this;
  }

  /**
   * Sets the {@linkcode MoveFlags.TRIAGE_MOVE} flag for the calling Move
   * @param triageMove The value (boolean) to set the flag to
   * example: @see {@linkcode Moves.ABSORB}
   * @returns The {@linkcode Move} that called this function
   */
  triageMove(triageMove: boolean = true): this { // TODO: is `true` the correct default?
    this.setFlag(MoveFlags.TRIAGE_MOVE, triageMove);
    return this;
  }

  /**
   * Sets the {@linkcode MoveFlags.IGNORE_ABILITIES} flag for the calling Move
   * @param ignoresAbilities sThe value (boolean) to set the flag to
   * example: @see {@linkcode Moves.SUNSTEEL_STRIKE}
   * @returns The {@linkcode Move} that called this function
   */
  ignoresAbilities(ignoresAbilities: boolean = true): this { // TODO: is `true` the correct default?
    this.setFlag(MoveFlags.IGNORE_ABILITIES, ignoresAbilities);
    return this;
  }

  /**
   * Sets the {@linkcode MoveFlags.CHECK_ALL_HITS} flag for the calling Move
   * @param checkAllHits The value (boolean) to set the flag to
   * example: @see {@linkcode Moves.TRIPLE_AXEL}
   * @returns The {@linkcode Move} that called this function
   */
  checkAllHits(checkAllHits: boolean = true): this { // TODO: is `true` the correct default?
    this.setFlag(MoveFlags.CHECK_ALL_HITS, checkAllHits);
    return this;
  }

  /**
   * Sets the {@linkcode MoveFlags.REDIRECT_COUNTER} flag for the calling Move
   * @param redirectCounter The value (boolean) to set the flag to
   * example: @see {@linkcode Moves.METAL_BURST}
   * @returns The {@linkcode Move} that called this function
   */
  redirectCounter(redirectCounter: boolean = true): this { // TODO: is `true` the correct default?
    this.setFlag(MoveFlags.REDIRECT_COUNTER, redirectCounter);
    return this;
  }

  /**
   * Checks if the move flag applies to the pokemon(s) using/receiving the move
   * @param flag {@linkcode MoveFlags} MoveFlag to check on user and/or target
   * @param user {@linkcode Pokemon} the Pokemon using the move
   * @param target {@linkcode Pokemon} the Pokemon receiving the move
   * @returns boolean
   */
  checkFlag(flag: MoveFlags, user: Pokemon, target: Pokemon | null): boolean {
    // special cases below, eg: if the move flag is MAKES_CONTACT, and the user pokemon has an ability that ignores contact (like "Long Reach"), then overrides and move does not make contact
    switch (flag) {
    case MoveFlags.MAKES_CONTACT:
      if (user.hasAbilityWithAttr(IgnoreContactAbAttr)) {
        return false;
      }
      break;
    case MoveFlags.IGNORE_ABILITIES:
      if (user.hasAbilityWithAttr(MoveAbilityBypassAbAttr)) {
        const abilityEffectsIgnored = new Utils.BooleanHolder(false);
        applyAbAttrs(MoveAbilityBypassAbAttr, user, abilityEffectsIgnored, false, this);
        if (abilityEffectsIgnored.value) {
          return true;
        }
      }
    case MoveFlags.IGNORE_PROTECT:
      if (user.hasAbilityWithAttr(IgnoreProtectOnContactAbAttr) &&
          this.checkFlag(MoveFlags.MAKES_CONTACT, user, target)) {
        return true;
      }
    }

    return !!(this.flags & flag);
  }

  /**
   * Applies each {@linkcode MoveCondition} of this move to the params
   * @param user {@linkcode Pokemon} to apply conditions to
   * @param target {@linkcode Pokemon} to apply conditions to
   * @param move {@linkcode Move} to apply conditions to
   * @returns boolean: false if any of the apply()'s return false, else true
   */
  applyConditions(user: Pokemon, target: Pokemon, move: Move): boolean {
    for (const condition of this.conditions) {
      if (!condition.apply(user, target, move)) {
        return false;
      }
    }

    return true;
  }

  /**
   * Sees if, given the target pokemon, a move fails on it (by looking at each {@linkcode MoveAttr} of this move
   * @param user {@linkcode Pokemon} using the move
   * @param target {@linkcode Pokemon} receiving the move
   * @param move {@linkcode Move} using the move
   * @param cancelled {@linkcode Utils.BooleanHolder} to hold boolean value
   * @returns string of the failed text, or null
   */
  getFailedText(user: Pokemon, target: Pokemon, move: Move, cancelled: Utils.BooleanHolder): string | null {
    for (const attr of this.attrs) {
      const failedText = attr.getFailedText(user, target, move, cancelled);
      if (failedText !== null) {
        return failedText;
      }
    }
    return null;
  }

  /**
   * Calculates the userBenefitScore across all the attributes and conditions
   * @param user {@linkcode Pokemon} using the move
   * @param target {@linkcode Pokemon} receiving the move
   * @param move {@linkcode Move} using the move
   * @returns integer representing the total benefitScore
   */
  getUserBenefitScore(user: Pokemon, target: Pokemon, move: Move): integer {
    let score = 0;

    for (const attr of this.attrs) {
      score += attr.getUserBenefitScore(user, target, move);
    }

    for (const condition of this.conditions) {
      score += condition.getUserBenefitScore(user, target, move);
    }

    return score;
  }

  /**
   * Calculates the targetBenefitScore across all the attributes
   * @param user {@linkcode Pokemon} using the move
   * @param target {@linkcode Pokemon} receiving the move
   * @param move {@linkcode Move} using the move
   * @returns integer representing the total benefitScore
   */
  getTargetBenefitScore(user: Pokemon, target: Pokemon, move: Move): integer {
    let score = 0;

    for (const attr of this.attrs) {
      // conditionals to check if the move is self targeting (if so then you are applying the move to yourself, not the target)
      score += attr.getTargetBenefitScore(user, !attr.selfTarget ? target : user, move) * (target !== user && attr.selfTarget ? -1 : 1);
    }

    return score;
  }

  /**
   * Calculates the accuracy of a move in battle based on various conditions and attributes.
   *
   * @param user {@linkcode Pokemon} The Pokémon using the move.
   * @param target {@linkcode Pokemon} The Pokémon being targeted by the move.
   * @returns The calculated accuracy of the move.
   */
  calculateBattleAccuracy(user: Pokemon, target: Pokemon, simulated: boolean = false) {
    const moveAccuracy = new Utils.NumberHolder(this.accuracy);

    applyMoveAttrs(VariableAccuracyAttr, user, target, this, moveAccuracy);
    applyPreDefendAbAttrs(WonderSkinAbAttr, target, user, this, { value: false }, simulated, moveAccuracy);

    if (moveAccuracy.value === -1) {
      return moveAccuracy.value;
    }

    const isOhko = this.hasAttr(OneHitKOAccuracyAttr);

    if (!isOhko) {
      user.scene.applyModifiers(PokemonMoveAccuracyBoosterModifier, user.isPlayer(), user, moveAccuracy);
    }

    if (user.scene.arena.weather?.weatherType === WeatherType.FOG) {
      /**
       *  The 0.9 multiplier is PokeRogue-only implementation, Bulbapedia uses 3/5
       *  See Fog {@link https://bulbapedia.bulbagarden.net/wiki/Fog}
       */
      moveAccuracy.value = Math.floor(moveAccuracy.value * 0.9);
    }

    if (!isOhko && user.scene.arena.getTag(ArenaTagType.GRAVITY)) {
      moveAccuracy.value = Math.floor(moveAccuracy.value * 1.67);
    }

    return moveAccuracy.value;
  }

  /**
   * Calculates the power of a move in battle based on various conditions and attributes.
   *
   * @param source {@linkcode Pokemon} The Pokémon using the move.
   * @param target {@linkcode Pokemon} The Pokémon being targeted by the move.
   * @returns The calculated power of the move.
   */
  calculateBattlePower(source: Pokemon, target: Pokemon, simulated: boolean = false): number {
    if (this.category === MoveCategory.STATUS) {
      return -1;
    }

    const power = new Utils.NumberHolder(this.power);
    const typeChangeMovePowerMultiplier = new Utils.NumberHolder(1);

    applyPreAttackAbAttrs(MoveTypeChangeAttr, source, target, this, simulated, typeChangeMovePowerMultiplier);

    const sourceTeraType = source.getTeraType();
    if (sourceTeraType !== Type.UNKNOWN && sourceTeraType === this.type && power.value < 60 && this.priority <= 0 && !this.hasAttr(MultiHitAttr) && !source.scene.findModifier(m => m instanceof PokemonMultiHitModifier && m.pokemonId === source.id)) {
      power.value = 60;
    }

    applyPreAttackAbAttrs(VariableMovePowerAbAttr, source, target, this, simulated, power);

    if (source.getAlly()) {
      applyPreAttackAbAttrs(AllyMoveCategoryPowerBoostAbAttr, source.getAlly(), target, this, simulated, power);
    }

    const fieldAuras = new Set(
      source.scene.getField(true)
        .map((p) => p.getAbilityAttrs(FieldMoveTypePowerBoostAbAttr) as FieldMoveTypePowerBoostAbAttr[])
        .flat(),
    );
    for (const aura of fieldAuras) {
      // The only relevant values are `move` and the `power` holder
      aura.applyPreAttack(null, null, simulated, null, this, [power]);
    }

    const alliedField: Pokemon[] = source instanceof PlayerPokemon ? source.scene.getPlayerField() : source.scene.getEnemyField();
    alliedField.forEach(p => applyPreAttackAbAttrs(UserFieldMoveTypePowerBoostAbAttr, p, target, this, simulated, power));

    power.value *= typeChangeMovePowerMultiplier.value;

    const typeBoost = source.findTag(t => t instanceof TypeBoostTag && t.boostedType === this.type) as TypeBoostTag;
    if (typeBoost) {
      power.value *= typeBoost.boostValue;
    }

    if (source.scene.arena.getTerrainType() === TerrainType.GRASSY && target.isGrounded() && this.type === Type.GROUND && this.moveTarget === MoveTarget.ALL_NEAR_OTHERS) {
      power.value /= 2;
    }

    applyMoveAttrs(VariablePowerAttr, source, target, this, power);

    source.scene.applyModifiers(PokemonMultiHitModifier, source.isPlayer(), source, new Utils.IntegerHolder(0), power);

    if (!this.hasAttr(TypelessAttr)) {
      source.scene.arena.applyTags(WeakenMoveTypeTag, this.type, power);
      source.scene.applyModifiers(AttackTypeBoosterModifier, source.isPlayer(), source, this.type, power);
    }

    if (source.getTag(HelpingHandTag)) {
      power.value *= 1.5;
    }

    return power.value;
  }
}

export class AttackMove extends Move {
  constructor(id: Moves, type: Type, category: MoveCategory, power: integer, accuracy: integer, pp: integer, chance: integer, priority: integer, generation: integer) {
    super(id, type, category, MoveTarget.NEAR_OTHER, power, accuracy, pp, chance, priority, generation);

    /**
     * {@link https://bulbapedia.bulbagarden.net/wiki/Freeze_(status_condition)}
     * > All damaging Fire-type moves can now thaw a frozen target, regardless of whether or not they have a chance to burn;
     */
    if (this.type === Type.FIRE) {
      this.addAttr(new HealStatusEffectAttr(false, StatusEffect.FREEZE));
    }
  }

  getTargetBenefitScore(user: Pokemon, target: Pokemon, move: Move): integer {
    let ret = super.getTargetBenefitScore(user, target, move);

    let attackScore = 0;

    const effectiveness = target.getAttackTypeEffectiveness(this.type, user);
    attackScore = Math.pow(effectiveness - 1, 2) * effectiveness < 1 ? -2 : 2;
    if (attackScore) {
      if (this.category === MoveCategory.PHYSICAL) {
        const atk = new Utils.IntegerHolder(user.getBattleStat(Stat.ATK, target));
        applyMoveAttrs(VariableAtkAttr, user, target, move, atk);
        if (atk.value > user.getBattleStat(Stat.SPATK, target)) {
          const statRatio = user.getBattleStat(Stat.SPATK, target) / atk.value;
          if (statRatio <= 0.75) {
            attackScore *= 2;
          } else if (statRatio <= 0.875) {
            attackScore *= 1.5;
          }
        }
      } else {
        const spAtk = new Utils.IntegerHolder(user.getBattleStat(Stat.SPATK, target));
        applyMoveAttrs(VariableAtkAttr, user, target, move, spAtk);
        if (spAtk.value > user.getBattleStat(Stat.ATK, target)) {
          const statRatio = user.getBattleStat(Stat.ATK, target) / spAtk.value;
          if (statRatio <= 0.75) {
            attackScore *= 2;
          } else if (statRatio <= 0.875) {
            attackScore *= 1.5;
          }
        }
      }

      const power = new Utils.NumberHolder(this.power);
      applyMoveAttrs(VariablePowerAttr, user, target, move, power);

      attackScore += Math.floor(power.value / 5);
    }

    ret -= attackScore;

    return ret;
  }
}

export class StatusMove extends Move {
  constructor(id: Moves, type: Type, accuracy: integer, pp: integer, chance: integer, priority: integer, generation: integer) {
    super(id, type, MoveCategory.STATUS, MoveTarget.NEAR_OTHER, -1, accuracy, pp, chance, priority, generation);
  }
}

export class SelfStatusMove extends Move {
  constructor(id: Moves, type: Type, accuracy: integer, pp: integer, chance: integer, priority: integer, generation: integer) {
    super(id, type, MoveCategory.STATUS, MoveTarget.USER, -1, accuracy, pp, chance, priority, generation);
  }
}

/**
 * Base class defining all {@linkcode Move} Attributes
 * @abstract
 * @see {@linkcode apply}
 */
export abstract class MoveAttr {
  /** Should this {@linkcode Move} target the user? */
  public selfTarget: boolean;

  constructor(selfTarget: boolean = false) {
    this.selfTarget = selfTarget;
  }

  /**
   * Applies move attributes
   * @see {@linkcode applyMoveAttrsInternal}
   * @virtual
   * @param user {@linkcode Pokemon} using the move
   * @param target {@linkcode Pokemon} target of the move
   * @param move {@linkcode Move} with this attribute
   * @param args Set of unique arguments needed by this attribute
   * @returns true if application of the ability succeeds
   */
  apply(user: Pokemon | null, target: Pokemon | null, move: Move, args: any[]): boolean | Promise<boolean> {
    return true;
  }

  /**
   * @virtual
   * @returns the {@linkcode MoveCondition} or {@linkcode MoveConditionFunc} for this {@linkcode Move}
   */
  getCondition(): MoveCondition | MoveConditionFunc | null {
    return null;
  }

  /**
   * @virtual
   * @param user {@linkcode Pokemon} using the move
   * @param target {@linkcode Pokemon} target of the move
   * @param move {@linkcode Move} with this attribute
   * @param cancelled {@linkcode Utils.BooleanHolder} which stores if the move should fail
   * @returns the string representing failure of this {@linkcode Move}
   */
  getFailedText(user: Pokemon, target: Pokemon, move: Move, cancelled: Utils.BooleanHolder): string | null {
    return null;
  }

  /**
   * Used by the Enemy AI to rank an attack based on a given user
   * @see {@linkcode EnemyPokemon.getNextMove}
   * @virtual
   */
  getUserBenefitScore(user: Pokemon, target: Pokemon, move: Move): integer {
    return 0;
  }

  /**
   * Used by the Enemy AI to rank an attack based on a given target
   * @see {@linkcode EnemyPokemon.getNextMove}
   * @virtual
   */
  getTargetBenefitScore(user: Pokemon, target: Pokemon, move: Move): integer {
    return 0;
  }
}

export enum MoveEffectTrigger {
  PRE_APPLY,
  POST_APPLY,
  HIT,
  /** Triggers one time after all target effects have applied */
  POST_TARGET,
}

/** Base class defining all Move Effect Attributes
 * @extends MoveAttr
 * @see {@linkcode apply}
 */
export class MoveEffectAttr extends MoveAttr {
  /** Defines when this effect should trigger in the move's effect order
   * @see {@linkcode phases.MoveEffectPhase.start}
   */
  public trigger: MoveEffectTrigger;
  /** Should this effect only apply on the first hit? */
  public firstHitOnly: boolean;
  /** Should this effect only apply on the last hit? */
  public lastHitOnly: boolean;
  /** Should this effect only apply on the first target hit? */
  public firstTargetOnly: boolean;

  constructor(selfTarget?: boolean, trigger?: MoveEffectTrigger, firstHitOnly: boolean = false, lastHitOnly: boolean = false, firstTargetOnly: boolean = false) {
    super(selfTarget);
    this.trigger = trigger !== undefined ? trigger : MoveEffectTrigger.POST_APPLY;
    this.firstHitOnly = firstHitOnly;
    this.lastHitOnly = lastHitOnly;
    this.firstTargetOnly = firstTargetOnly;
  }

  /**
   * Determines whether the {@linkcode Move}'s effects are valid to {@linkcode apply}
   * @virtual
   * @param user {@linkcode Pokemon} using the move
   * @param target {@linkcode Pokemon} target of the move
   * @param move {@linkcode Move} with this attribute
   * @param args Set of unique arguments needed by this attribute
   * @returns true if basic application of the ability attribute should be possible
   */
  canApply(user: Pokemon, target: Pokemon, move: Move, args?: any[]) {
    return !! (this.selfTarget ? user.hp && !user.getTag(BattlerTagType.FRENZY) : target.hp)
           && (this.selfTarget || !target.getTag(BattlerTagType.PROTECTED) ||
                move.checkFlag(MoveFlags.IGNORE_PROTECT, user, target));
  }

  /** Applies move effects so long as they are able based on {@linkcode canApply} */
  apply(user: Pokemon, target: Pokemon, move: Move, args?: any[]): boolean | Promise<boolean> {
    return this.canApply(user, target, move, args);
  }

  /**
   * Gets the used move's additional effect chance.
   * If user's ability has MoveEffectChanceMultiplierAbAttr or IgnoreMoveEffectsAbAttr modifies the base chance.
   * @param user {@linkcode Pokemon} using this move
   * @param target {@linkcode Pokemon} target of this move
   * @param move {@linkcode Move} being used
   * @param selfEffect {@linkcode Boolean} if move targets user.
   * @returns Move chance value.
   */
  getMoveChance(user: Pokemon, target: Pokemon, move: Move, selfEffect?: Boolean, showAbility?: Boolean): integer {
    const moveChance = new Utils.NumberHolder(move.chance);
    applyAbAttrs(MoveEffectChanceMultiplierAbAttr, user, null, false, moveChance, move, target, selfEffect, showAbility);
    if (!selfEffect) {
      applyPreDefendAbAttrs(IgnoreMoveEffectsAbAttr, target, user, null, null, false, moveChance);
    }
    return moveChance.value;
  }
}

/**
 * Base class defining all Move Header attributes.
 * Move Header effects apply at the beginning of a turn before any moves are resolved.
 * They can be used to apply effects to the field (e.g. queueing a message) or to the user
 * (e.g. adding a battler tag).
 */
export class MoveHeaderAttr extends MoveAttr {
  constructor() {
    super(true);
  }
}

/**
 * Header attribute to queue a message at the beginning of a turn.
 * @see {@link MoveHeaderAttr}
 */
export class MessageHeaderAttr extends MoveHeaderAttr {
  private message: string | ((user: Pokemon, move: Move) => string);

  constructor(message: string | ((user: Pokemon, move: Move) => string)) {
    super();
    this.message = message;
  }

  apply(user: Pokemon, target: Pokemon, move: Move, args: any[]): boolean {
    const message = typeof this.message === "string"
      ? this.message
      : this.message(user, move);

    if (message) {
      user.scene.queueMessage(message);
      return true;
    }
    return false;
  }
}

/**
 * Header attribute to add a battler tag to the user at the beginning of a turn.
 * @see {@linkcode MoveHeaderAttr}
 */
export class AddBattlerTagHeaderAttr extends MoveHeaderAttr {
  private tagType: BattlerTagType;

  constructor(tagType: BattlerTagType) {
    super();
    this.tagType = tagType;
  }

  apply(user: Pokemon, target: Pokemon, move: Move, args: any[]): boolean {
    user.addTag(this.tagType);
    return true;
  }
}

/**
 * Header attribute to implement the "charge phase" of Beak Blast at the
 * beginning of a turn.
 * @see {@link https://bulbapedia.bulbagarden.net/wiki/Beak_Blast_(move) | Beak Blast}
 * @see {@linkcode BeakBlastChargingTag}
 */
export class BeakBlastHeaderAttr extends AddBattlerTagHeaderAttr {
  /** Required to initialize Beak Blast's charge animation correctly */
  public chargeAnim = ChargeAnim.BEAK_BLAST_CHARGING;

  constructor() {
    super(BattlerTagType.BEAK_BLAST_CHARGING);
  }
}

export class PreMoveMessageAttr extends MoveAttr {
  private message: string | ((user: Pokemon, target: Pokemon, move: Move) => string);

  constructor(message: string | ((user: Pokemon, target: Pokemon, move: Move) => string)) {
    super();
    this.message = message;
  }

  apply(user: Pokemon, target: Pokemon, move: Move, args: any[]): boolean {
    const message = typeof this.message === "string"
      ? this.message as string
      : this.message(user, target, move);
    if (message) {
      user.scene.queueMessage(message, 500);
      return true;
    }
    return false;
  }
}

export class StatusMoveTypeImmunityAttr extends MoveAttr {
  public immuneType: Type;

  constructor(immuneType: Type) {
    super(false);

    this.immuneType = immuneType;
  }
}

export class IgnoreOpponentStatChangesAttr extends MoveAttr {
  apply(user: Pokemon, target: Pokemon, move: Move, args: any[]): boolean {
    (args[0] as Utils.IntegerHolder).value = 0;

    return true;
  }
}

export class HighCritAttr extends MoveAttr {
  apply(user: Pokemon, target: Pokemon, move: Move, args: any[]): boolean {
    (args[0] as Utils.IntegerHolder).value++;

    return true;
  }

  getUserBenefitScore(user: Pokemon, target: Pokemon, move: Move): integer {
    return 3;
  }
}

export class CritOnlyAttr extends MoveAttr {
  apply(user: Pokemon, target: Pokemon, move: Move, args: any[]): boolean {
    (args[0] as Utils.BooleanHolder).value = true;

    return true;
  }

  getUserBenefitScore(user: Pokemon, target: Pokemon, move: Move): integer {
    return 5;
  }
}

export class FixedDamageAttr extends MoveAttr {
  private damage: integer;

  constructor(damage: integer) {
    super();

    this.damage = damage;
  }

  apply(user: Pokemon, target: Pokemon, move: Move, args: any[]): boolean {
    (args[0] as Utils.IntegerHolder).value = this.getDamage(user, target, move);

    return true;
  }

  getDamage(user: Pokemon, target: Pokemon, move: Move): integer {
    return this.damage;
  }
}

export class UserHpDamageAttr extends FixedDamageAttr {
  constructor() {
    super(0);
  }

  apply(user: Pokemon, target: Pokemon, move: Move, args: any[]): boolean {
    (args[0] as Utils.IntegerHolder).value = user.hp;

    return true;
  }
}

export class TargetHalfHpDamageAttr extends FixedDamageAttr {
  constructor() {
    super(0);
  }

  apply(user: Pokemon, target: Pokemon, move: Move, args: any[]): boolean {
    (args[0] as Utils.IntegerHolder).value = Utils.toDmgValue(target.hp / 2);

    return true;
  }

  getTargetBenefitScore(user: Pokemon, target: Pokemon, move: Move): number {
    return target.getHpRatio() > 0.5 ? Math.floor(((target.getHpRatio() - 0.5) * -24) + 4) : -20;
  }
}

export class MatchHpAttr extends FixedDamageAttr {
  constructor() {
    super(0);
  }

  apply(user: Pokemon, target: Pokemon, move: Move, args: any[]): boolean {
    (args[0] as Utils.IntegerHolder).value = target.hp - user.hp;

    return true;
  }

  getCondition(): MoveConditionFunc {
    return (user, target, move) => user.hp <= target.hp;
  }

  // TODO
  /*getUserBenefitScore(user: Pokemon, target: Pokemon, move: Move): integer {
    return 0;
  }*/
}

type MoveFilter = (move: Move) => boolean;

export class CounterDamageAttr extends FixedDamageAttr {
  private moveFilter: MoveFilter;
  private multiplier: number;

  constructor(moveFilter: MoveFilter, multiplier: integer) {
    super(0);

    this.moveFilter = moveFilter;
    this.multiplier = multiplier;
  }

  apply(user: Pokemon, target: Pokemon, move: Move, args: any[]): boolean {
    const damage = user.turnData.attacksReceived.filter(ar => this.moveFilter(allMoves[ar.move])).reduce((total: integer, ar: AttackMoveResult) => total + ar.damage, 0);
    (args[0] as Utils.IntegerHolder).value = Utils.toDmgValue(damage * this.multiplier);

    return true;
  }

  getCondition(): MoveConditionFunc {
    return (user, target, move) => !!user.turnData.attacksReceived.filter(ar => this.moveFilter(allMoves[ar.move])).length;
  }
}

export class LevelDamageAttr extends FixedDamageAttr {
  constructor() {
    super(0);
  }

  getDamage(user: Pokemon, target: Pokemon, move: Move): number {
    return user.level;
  }
}

export class RandomLevelDamageAttr extends FixedDamageAttr {
  constructor() {
    super(0);
  }

  getDamage(user: Pokemon, target: Pokemon, move: Move): number {
    return Utils.toDmgValue(user.level * (user.randSeedIntRange(50, 150) * 0.01));
  }
}

export class ModifiedDamageAttr extends MoveAttr {
  apply(user: Pokemon, target: Pokemon, move: Move, args: any[]): boolean {
    const initialDamage = args[0] as Utils.IntegerHolder;
    initialDamage.value = this.getModifiedDamage(user, target, move, initialDamage.value);

    return true;
  }

  getModifiedDamage(user: Pokemon, target: Pokemon, move: Move, damage: integer): integer {
    return damage;
  }
}

export class SurviveDamageAttr extends ModifiedDamageAttr {
  getModifiedDamage(user: Pokemon, target: Pokemon, move: Move, damage: number): number {
    return Math.min(damage, target.hp - 1);
  }

  getCondition(): MoveConditionFunc {
    return (user, target, move) => target.hp > 1;
  }

  getUserBenefitScore(user: Pokemon, target: Pokemon, move: Move): integer {
    return target.hp > 1 ? 0 : -20;
  }
}

export class RecoilAttr extends MoveEffectAttr {
  private useHp: boolean;
  private damageRatio: number;
  private unblockable: boolean;

  constructor(useHp: boolean = false, damageRatio: number = 0.25, unblockable: boolean = false) {
    super(true, MoveEffectTrigger.POST_APPLY, false, true);

    this.useHp = useHp;
    this.damageRatio = damageRatio;
    this.unblockable = unblockable;
  }

  apply(user: Pokemon, target: Pokemon, move: Move, args: any[]): boolean {
    if (!super.apply(user, target, move, args)) {
      return false;
    }

    const cancelled = new Utils.BooleanHolder(false);
    if (!this.unblockable) {
      applyAbAttrs(BlockRecoilDamageAttr, user, cancelled);
      applyAbAttrs(BlockNonDirectDamageAbAttr, user, cancelled);
    }

    if (cancelled.value) {
      return false;
    }

    const damageValue = (!this.useHp ? user.turnData.damageDealt : user.getMaxHp()) * this.damageRatio;
    const minValue = user.turnData.damageDealt ? 1 : 0;
    const recoilDamage = Utils.toDmgValue(damageValue, minValue);
    if (!recoilDamage) {
      return false;
    }

    if (cancelled.value) {
      return false;
    }

    user.damageAndUpdate(recoilDamage, HitResult.OTHER, false, true, true);
    user.scene.queueMessage(i18next.t("moveTriggers:hitWithRecoil", {pokemonName: getPokemonNameWithAffix(user)}));
    user.turnData.damageTaken += recoilDamage;

    return true;
  }

  getUserBenefitScore(user: Pokemon, target: Pokemon, move: Move): integer {
    return Math.floor((move.power / 5) / -4);
  }
}


/**
 * Attribute used for moves which self KO the user regardless if the move hits a target
 * @extends MoveEffectAttr
 * @see {@linkcode apply}
 **/
export class SacrificialAttr extends MoveEffectAttr {
  constructor() {
    super(true, MoveEffectTrigger.POST_TARGET);
  }

  /**
   * Deals damage to the user equal to their current hp
   * @param user {@linkcode Pokemon} that used the move
   * @param target {@linkcode Pokemon} target of the move
   * @param move {@linkcode Move} with this attribute
   * @param args N/A
   * @returns true if the function succeeds
   **/
  apply(user: Pokemon, target: Pokemon, move: Move, args: any[]): boolean {
    user.damageAndUpdate(user.hp, HitResult.OTHER, false, true, true);
	  user.turnData.damageTaken += user.hp;

    return true;
  }

  getUserBenefitScore(user: Pokemon, target: Pokemon, move: Move): integer {
    if (user.isBoss()) {
      return -20;
    }
    return Math.ceil(((1 - user.getHpRatio()) * 10 - 10) * (target.getAttackTypeEffectiveness(move.type, user) - 0.5));
  }
}

/**
 * Attribute used for moves which self KO the user but only if the move hits a target
 * @extends MoveEffectAttr
 * @see {@linkcode apply}
 **/
export class SacrificialAttrOnHit extends MoveEffectAttr {
  constructor() {
    super(true, MoveEffectTrigger.HIT);
  }

  /**
   * Deals damage to the user equal to their current hp if the move lands
   * @param user {@linkcode Pokemon} that used the move
   * @param target {@linkcode Pokemon} target of the move
   * @param move {@linkcode Move} with this attribute
   * @param args N/A
   * @returns true if the function succeeds
   **/
  apply(user: Pokemon, target: Pokemon, move: Move, args: any[]): boolean {
    // If the move fails to hit a target, then the user does not faint and the function returns false
    if (!super.apply(user, target, move, args)) {
      return false;
    }

    user.damageAndUpdate(user.hp, HitResult.OTHER, false, true, true);
    user.turnData.damageTaken += user.hp;

    return true;
  }

  getUserBenefitScore(user: Pokemon, target: Pokemon, move: Move): integer {
    if (user.isBoss()) {
      return -20;
    }
    return Math.ceil(((1 - user.getHpRatio()) * 10 - 10) * (target.getAttackTypeEffectiveness(move.type, user) - 0.5));
  }
}

/**
 * Attribute used for moves which cut the user's Max HP in half.
 * Triggers using {@linkcode MoveEffectTrigger.POST_TARGET}.
 * @extends MoveEffectAttr
 * @see {@linkcode apply}
 */
export class HalfSacrificialAttr extends MoveEffectAttr {
  constructor() {
    super(true, MoveEffectTrigger.POST_TARGET);
  }

  /**
   * Cut's the user's Max HP in half and displays the appropriate recoil message
   * @param user {@linkcode Pokemon} that used the move
   * @param target N/A
   * @param move {@linkcode Move} with this attribute
   * @param args N/A
   * @returns true if the function succeeds
   */
  apply(user: Pokemon, target: Pokemon, move: Move, args: any[]): boolean {
    if (!super.apply(user, target, move, args)) {
      return false;
    }

    const cancelled = new Utils.BooleanHolder(false);
    // Check to see if the Pokemon has an ability that blocks non-direct damage
    applyAbAttrs(BlockNonDirectDamageAbAttr, user, cancelled);
    if (!cancelled.value) {
      user.damageAndUpdate(Utils.toDmgValue(user.getMaxHp()/2), HitResult.OTHER, false, true, true);
      user.scene.queueMessage(i18next.t("moveTriggers:cutHpPowerUpMove", {pokemonName: getPokemonNameWithAffix(user)})); // Queue recoil message
    }
    return true;
  }

  getUserBenefitScore(user: Pokemon, target: Pokemon, move: Move): integer {
    if (user.isBoss()) {
      return -10;
    }
    return Math.ceil(((1 - user.getHpRatio()/2) * 10 - 10) * (target.getAttackTypeEffectiveness(move.type, user) - 0.5));
  }
}

export enum MultiHitType {
  _2,
  _2_TO_5,
  _3,
  _10,
  BEAT_UP,
}

/**
 * Heals the user or target by {@linkcode healRatio} depending on the value of {@linkcode selfTarget}
 * @extends MoveEffectAttr
 * @see {@linkcode apply}
 */
export class HealAttr extends MoveEffectAttr {
  /** The percentage of {@linkcode Stat.HP} to heal */
  private healRatio: number;
  /** Should an animation be shown? */
  private showAnim: boolean;

  constructor(healRatio?: number, showAnim?: boolean, selfTarget?: boolean) {
    super(selfTarget === undefined || selfTarget);

    this.healRatio = healRatio || 1;
    this.showAnim = !!showAnim;
  }

  apply(user: Pokemon, target: Pokemon, move: Move, args: any[]): boolean {
    this.addHealPhase(this.selfTarget ? user : target, this.healRatio);
    return true;
  }

  /**
   * Creates a new {@linkcode PokemonHealPhase}.
   * This heals the target and shows the appropriate message.
   */
  addHealPhase(target: Pokemon, healRatio: number) {
    target.scene.unshiftPhase(new PokemonHealPhase(target.scene, target.getBattlerIndex(),
      Utils.toDmgValue(target.getMaxHp() * healRatio), i18next.t("moveTriggers:healHp", {pokemonName: getPokemonNameWithAffix(target)}), true, !this.showAnim));
  }

  getTargetBenefitScore(user: Pokemon, target: Pokemon, move: Move): integer {
    const score = ((1 - (this.selfTarget ? user : target).getHpRatio()) * 20) - this.healRatio * 10;
    return Math.round(score / (1 - this.healRatio / 2));
  }
}

/**
 * Cures the user's party of non-volatile status conditions, ie. Heal Bell, Aromatherapy
 * @extends MoveEffectAttr
 * @see {@linkcode apply}
 */
export class PartyStatusCureAttr extends MoveEffectAttr {
  /** Message to display after using move */
  private message: string;
  /** Skips mons with this ability, ie. Soundproof */
  private abilityCondition: Abilities;

  constructor(message: string | null, abilityCondition: Abilities) {
    super();

    this.message = message!; // TODO: is this bang correct?
    this.abilityCondition = abilityCondition;
  }

  //The same as MoveEffectAttr.canApply, except it doesn't check for the target's HP.
  canApply(user: Pokemon, target: Pokemon, move: Move, args: any[]) {
    const isTargetValid =
      (this.selfTarget && user.hp && !user.getTag(BattlerTagType.FRENZY)) ||
      (!this.selfTarget && (!target.getTag(BattlerTagType.PROTECTED) || move.hasFlag(MoveFlags.IGNORE_PROTECT)));
    return !!isTargetValid;
  }

  apply(user: Pokemon, target: Pokemon, move: Move, args: any[]): boolean {
    if (!this.canApply(user, target, move, args)) {
      return false;
    }
    this.addPartyCurePhase(user);
    return true;
  }

  addPartyCurePhase(user: Pokemon) {
    user.scene.unshiftPhase(new PartyStatusCurePhase(user.scene, user, this.message, this.abilityCondition));
  }
}

/**
 * Applies damage to the target's ally equal to 1/16 of that ally's max HP.
 * @extends MoveEffectAttr
 */
export class FlameBurstAttr extends MoveEffectAttr {
  /**
   * @param user - n/a
   * @param target - The target Pokémon.
   * @param move - n/a
   * @param args - n/a
   * @returns A boolean indicating whether the effect was successfully applied.
   */
  apply(user: Pokemon, target: Pokemon, move: Move, args: any[]): boolean | Promise<boolean> {
    const targetAlly = target.getAlly();
    const cancelled = new Utils.BooleanHolder(false);

    if (targetAlly) {
      applyAbAttrs(BlockNonDirectDamageAbAttr, targetAlly, cancelled);
    }

    if (cancelled.value || !targetAlly) {
      return false;
    }

    targetAlly.damageAndUpdate(Math.max(1, Math.floor(1/16 * targetAlly.getMaxHp())), HitResult.OTHER);
    return true;
  }

  getTargetBenefitScore(user: Pokemon, target: Pokemon, move: Move): integer {
    return target.getAlly() ? -5 : 0;
  }
}

export class SacrificialFullRestoreAttr extends SacrificialAttr {
  constructor() {
    super();
  }

  apply(user: Pokemon, target: Pokemon, move: Move, args: any[]): boolean {
    if (!super.apply(user, target, move, args)) {
      return false;
    }

    // We don't know which party member will be chosen, so pick the highest max HP in the party
    const maxPartyMemberHp = user.scene.getParty().map(p => p.getMaxHp()).reduce((maxHp: integer, hp: integer) => Math.max(hp, maxHp), 0);

    user.scene.pushPhase(new PokemonHealPhase(user.scene, user.getBattlerIndex(),
      maxPartyMemberHp, i18next.t("moveTriggers:sacrificialFullRestore", {pokemonName: getPokemonNameWithAffix(user)}), true, false, false, true), true);

    return true;
  }

  getUserBenefitScore(user: Pokemon, target: Pokemon, move: Move): integer {
    return -20;
  }

  getCondition(): MoveConditionFunc {
    return (user, target, move) => user.scene.getParty().filter(p => p.isActive()).length > user.scene.currentBattle.getBattlerCount();
  }
}

/**
 * Attribute used for moves which ignore type-based debuffs from weather, namely Hydro Steam.
 * Called during damage calculation after getting said debuff from getAttackTypeMultiplier in the Pokemon class.
 * @extends MoveAttr
 * @see {@linkcode apply}
 */
export class IgnoreWeatherTypeDebuffAttr extends MoveAttr {
  /** The {@linkcode WeatherType} this move ignores */
  public weather: WeatherType;

  constructor(weather: WeatherType) {
    super();
    this.weather = weather;
  }
  /**
   * Changes the type-based weather modifier if this move's power would be reduced by it
   * @param user {@linkcode Pokemon} that used the move
   * @param target N/A
   * @param move {@linkcode Move} with this attribute
   * @param args [0] {@linkcode Utils.NumberHolder} for arenaAttackTypeMultiplier
   * @returns true if the function succeeds
   */
  apply(user: Pokemon, target: Pokemon, move: Move, args: any[]): boolean {
    const weatherModifier=args[0] as Utils.NumberHolder;
    //If the type-based attack power modifier due to weather (e.g. Water moves in Sun) is below 1, set it to 1
    if (user.scene.arena.weather?.weatherType === this.weather) {
      weatherModifier.value = Math.max(weatherModifier.value, 1);
    }
    return true;
  }
}

export abstract class WeatherHealAttr extends HealAttr {
  constructor() {
    super(0.5);
  }

  apply(user: Pokemon, target: Pokemon, move: Move, args: any[]): boolean {
    let healRatio = 0.5;
    if (!user.scene.arena.weather?.isEffectSuppressed(user.scene)) {
      const weatherType = user.scene.arena.weather?.weatherType || WeatherType.NONE;
      healRatio = this.getWeatherHealRatio(weatherType);
    }
    this.addHealPhase(user, healRatio);
    return true;
  }

  abstract getWeatherHealRatio(weatherType: WeatherType): number;
}

export class PlantHealAttr extends WeatherHealAttr {
  getWeatherHealRatio(weatherType: WeatherType): number {
    switch (weatherType) {
    case WeatherType.SUNNY:
    case WeatherType.HARSH_SUN:
      return 2 / 3;
    case WeatherType.RAIN:
    case WeatherType.SANDSTORM:
    case WeatherType.HAIL:
    case WeatherType.SNOW:
    case WeatherType.HEAVY_RAIN:
      return 0.25;
    default:
      return 0.5;
    }
  }
}

export class SandHealAttr extends WeatherHealAttr {
  getWeatherHealRatio(weatherType: WeatherType): number {
    switch (weatherType) {
    case WeatherType.SANDSTORM:
      return 2 / 3;
    default:
      return 0.5;
    }
  }
}

/**
 * Heals the target or the user by either {@linkcode normalHealRatio} or {@linkcode boostedHealRatio}
 * depending on the evaluation of {@linkcode condition}
 * @extends HealAttr
 * @see {@linkcode apply}
 */
export class BoostHealAttr extends HealAttr {
  /** Healing received when {@linkcode condition} is false */
  private normalHealRatio: number;
  /** Healing received when {@linkcode condition} is true */
  private boostedHealRatio: number;
  /** The lambda expression to check against when boosting the healing value */
  private condition?: MoveConditionFunc;

  constructor(normalHealRatio?: number, boostedHealRatio?: number, showAnim?: boolean, selfTarget?: boolean, condition?: MoveConditionFunc) {
    super(normalHealRatio, showAnim, selfTarget);
    this.normalHealRatio = normalHealRatio!; // TODO: is this bang correct?
    this.boostedHealRatio = boostedHealRatio!; // TODO: is this bang correct?
    this.condition = condition;
  }

  /**
   * @param user {@linkcode Pokemon} using the move
   * @param target {@linkcode Pokemon} target of the move
   * @param move {@linkcode Move} with this attribute
   * @param args N/A
   * @returns true if the move was successful
   */
  apply(user: Pokemon, target: Pokemon, move: Move, args: any[]): boolean {
    const healRatio: number = (this.condition ? this.condition(user, target, move) : false) ? this.boostedHealRatio : this.normalHealRatio;
    this.addHealPhase(target, healRatio);
    return true;
  }
}

/**
 * Heals the target only if it is the ally
 * @extends HealAttr
 * @see {@linkcode apply}
 */
export class HealOnAllyAttr extends HealAttr {
  /**
   * @param user {@linkcode Pokemon} using the move
   * @param target {@linkcode Pokemon} target of the move
   * @param move {@linkcode Move} with this attribute
   * @param args N/A
   * @returns true if the function succeeds
   */
  apply(user: Pokemon, target: Pokemon, move: Move, args: any[]): boolean {
    if (user.getAlly() === target) {
      super.apply(user, target, move, args);
      return true;
    }

    return false;
  }
}

/**
 * Heals user as a side effect of a move that hits a target.
 * Healing is based on {@linkcode healRatio} * the amount of damage dealt or a stat of the target.
 * @extends MoveEffectAttr
 * @see {@linkcode apply}
 * @see {@linkcode getUserBenefitScore}
 */
export class HitHealAttr extends MoveEffectAttr {
  private healRatio: number;
  private message: string;
  private healStat: Stat | null;

  constructor(healRatio?: number | null, healStat?: Stat) {
    super(true, MoveEffectTrigger.HIT);

    this.healRatio = healRatio ?? 0.5;
    this.healStat = healStat ?? null;
  }
  /**
   * Heals the user the determined amount and possibly displays a message about regaining health.
   * If the target has the {@linkcode ReverseDrainAbAttr}, all healing is instead converted
   * to damage to the user.
   * @param user {@linkcode Pokemon} using this move
   * @param target {@linkcode Pokemon} target of this move
   * @param move {@linkcode Move} being used
   * @param args N/A
   * @returns true if the function succeeds
   */
  apply(user: Pokemon, target: Pokemon, move: Move, args: any[]): boolean {
    let healAmount = 0;
    let message = "";
    const reverseDrain = target.hasAbilityWithAttr(ReverseDrainAbAttr, false);
    if (this.healStat !== null) {
      // Strength Sap formula
      healAmount = target.getBattleStat(this.healStat);
      message = i18next.t("battle:drainMessage", {pokemonName: getPokemonNameWithAffix(target)});
    } else {
      // Default healing formula used by draining moves like Absorb, Draining Kiss, Bitter Blade, etc.
      healAmount = Utils.toDmgValue(user.turnData.currDamageDealt * this.healRatio);
      message = i18next.t("battle:regainHealth", {pokemonName: getPokemonNameWithAffix(user)});
    }
    if (reverseDrain) {
      if (user.hasAbilityWithAttr(BlockNonDirectDamageAbAttr)) {
        healAmount = 0;
        message = "";
      } else {
        user.turnData.damageTaken += healAmount;
        healAmount = healAmount * -1;
        message = "";
      }
    }
    user.scene.unshiftPhase(new PokemonHealPhase(user.scene, user.getBattlerIndex(), healAmount, message, false, true));
    return true;
  }

  /**
   * Used by the Enemy AI to rank an attack based on a given user
   * @param user {@linkcode Pokemon} using this move
   * @param target {@linkcode Pokemon} target of this move
   * @param move {@linkcode Move} being used
   * @returns an integer. Higher means enemy is more likely to use that move.
   */
  getUserBenefitScore(user: Pokemon, target: Pokemon, move: Move): integer {
    if (this.healStat) {
      const healAmount = target.getBattleStat(this.healStat);
      return Math.floor(Math.max(0, (Math.min(1, (healAmount+user.hp)/user.getMaxHp() - 0.33))) / user.getHpRatio());
    }
    return Math.floor(Math.max((1 - user.getHpRatio()) - 0.33, 0) * (move.power / 4));
  }
}

/**
 * Attribute used for moves that change priority in a turn given a condition,
 * e.g. Grassy Glide
 * Called when move order is calculated in {@linkcode TurnStartPhase}.
 * @extends MoveAttr
 * @see {@linkcode apply}
 */
export class IncrementMovePriorityAttr extends MoveAttr {
  /** The condition for a move's priority being incremented */
  private moveIncrementFunc: (pokemon: Pokemon, target:Pokemon, move: Move) => boolean;
  /** The amount to increment priority by, if condition passes. */
  private increaseAmount: integer;

  constructor(moveIncrementFunc: (pokemon: Pokemon, target:Pokemon, move: Move) => boolean, increaseAmount = 1) {
    super();

    this.moveIncrementFunc = moveIncrementFunc;
    this.increaseAmount = increaseAmount;
  }

  /**
   * Increments move priority by set amount if condition passes
   * @param user {@linkcode Pokemon} using this move
   * @param target {@linkcode Pokemon} target of this move
   * @param move {@linkcode Move} being used
   * @param args [0] {@linkcode Utils.IntegerHolder} for move priority.
   * @returns true if function succeeds
   */
  apply(user: Pokemon, target: Pokemon, move: Move, args: any[]): boolean {
    if (!this.moveIncrementFunc(user, target, move)) {
      return false;
    }

    (args[0] as Utils.IntegerHolder).value += this.increaseAmount;
    return true;
  }
}

/**
 * Attribute used for attack moves that hit multiple times per use, e.g. Bullet Seed.
 *
 * Applied at the beginning of {@linkcode MoveEffectPhase}.
 *
 * @extends MoveAttr
 * @see {@linkcode apply}
 */
export class MultiHitAttr extends MoveAttr {
  private multiHitType: MultiHitType;

  constructor(multiHitType?: MultiHitType) {
    super();

    this.multiHitType = multiHitType !== undefined ? multiHitType : MultiHitType._2_TO_5;
  }

  /**
   * Set the hit count of an attack based on this attribute instance's {@linkcode MultiHitType}.
   * If the target has an immunity to this attack's types, the hit count will always be 1.
   *
   * @param user {@linkcode Pokemon} that used the attack
   * @param target {@linkcode Pokemon} targeted by the attack
   * @param move {@linkcode Move} being used
   * @param args [0] {@linkcode Utils.IntegerHolder} storing the hit count of the attack
   * @returns True
   */
  apply(user: Pokemon, target: Pokemon, move: Move, args: any[]): boolean {
    let hitTimes: integer;

    if (target.getAttackMoveEffectiveness(user, new PokemonMove(move.id)) === 0) {
      // If there is a type immunity, the attack will stop no matter what
      hitTimes = 1;
    } else {
      const hitType = new Utils.IntegerHolder(this.multiHitType);
      applyMoveAttrs(ChangeMultiHitTypeAttr, user, target, move, hitType);
      this.multiHitType = hitType.value;
      hitTimes = this.getHitCount(user, target);
    }

    (args[0] as Utils.IntegerHolder).value = hitTimes;
    return true;
  }

  getTargetBenefitScore(user: Pokemon, target: Pokemon, move: Move): number {
    return -5;
  }

  /**
   * Calculate the number of hits that an attack should have given this attribute's
   * {@linkcode MultiHitType}.
   *
   * @param user {@linkcode Pokemon} using the attack
   * @param target {@linkcode Pokemon} targeted by the attack
   * @returns The number of hits this attack should deal
   */
  getHitCount(user: Pokemon, target: Pokemon): integer {
    switch (this.multiHitType) {
    case MultiHitType._2_TO_5:
    {
      const rand = user.randSeedInt(16);
      const hitValue = new Utils.IntegerHolder(rand);
      applyAbAttrs(MaxMultiHitAbAttr, user, null, false, hitValue);
      if (hitValue.value >= 10) {
        return 2;
      } else if (hitValue.value >= 4) {
        return 3;
      } else if (hitValue.value >= 2) {
        return 4;
      } else {
        return 5;
      }
    }
    case MultiHitType._2:
      return 2;
    case MultiHitType._3:
      return 3;
    case MultiHitType._10:
      return 10;
    case MultiHitType.BEAT_UP:
      const party = user.isPlayer() ? user.scene.getParty() : user.scene.getEnemyParty();
      // No status means the ally pokemon can contribute to Beat Up
      return party.reduce((total, pokemon) => {
        return total + (pokemon.id === user.id ? 1 : pokemon?.status && pokemon.status.effect !== StatusEffect.NONE ? 0 : 1);
      }, 0);
    }
  }
}

export class ChangeMultiHitTypeAttr extends MoveAttr {
  apply(user: Pokemon, target: Pokemon, move: Move, args: any[]): boolean {
    //const hitType = args[0] as Utils.NumberHolder;
    return false;
  }
}

export class WaterShurikenMultiHitTypeAttr extends ChangeMultiHitTypeAttr {
  apply(user: Pokemon, target: Pokemon, move: Move, args: any[]): boolean {
    if (user.species.speciesId === Species.GRENINJA && user.hasAbility(Abilities.BATTLE_BOND) && user.formIndex === 2) {
      (args[0] as Utils.IntegerHolder).value = MultiHitType._3;
      return true;
    }
    return false;
  }
}

export class StatusEffectAttr extends MoveEffectAttr {
  public effect: StatusEffect;
  public cureTurn: integer | null;
  public overrideStatus: boolean;

  constructor(effect: StatusEffect, selfTarget?: boolean, cureTurn?: integer, overrideStatus?: boolean) {
    super(selfTarget, MoveEffectTrigger.HIT);

    this.effect = effect;
    this.cureTurn = cureTurn!; // TODO: is this bang correct?
    this.overrideStatus = !!overrideStatus;
  }

  apply(user: Pokemon, target: Pokemon, move: Move, args: any[]): boolean {
    const moveChance = this.getMoveChance(user, target, move, this.selfTarget, true);
    const statusCheck = moveChance < 0 || moveChance === 100 || user.randSeedInt(100) < moveChance;
    if (statusCheck) {
      const pokemon = this.selfTarget ? user : target;
      if (pokemon.status) {
        if (this.overrideStatus) {
          pokemon.resetStatus();
        } else {
          return false;
        }
      }
      if ((!pokemon.status || (pokemon.status.effect === this.effect && moveChance < 0))
        && pokemon.trySetStatus(this.effect, true, user, this.cureTurn)) {
        applyPostAttackAbAttrs(ConfusionOnStatusEffectAbAttr, user, target, move, null, false, this.effect);
        return true;
      }
    }
    return false;
  }

  getTargetBenefitScore(user: Pokemon, target: Pokemon, move: Move): number {
    const moveChance = this.getMoveChance(user, target, move, this.selfTarget, false);
    return !(this.selfTarget ? user : target).status && (this.selfTarget ? user : target).canSetStatus(this.effect, true, false, user) ? Math.floor(moveChance * -0.1) : 0;
  }
}

export class MultiStatusEffectAttr extends StatusEffectAttr {
  public effects: StatusEffect[];

  constructor(effects: StatusEffect[], selfTarget?: boolean, cureTurn?: integer, overrideStatus?: boolean) {
    super(effects[0], selfTarget, cureTurn, overrideStatus);
    this.effects = effects;
  }

  apply(user: Pokemon, target: Pokemon, move: Move, args: any[]): boolean {
    this.effect = Utils.randSeedItem(this.effects);
    const result = super.apply(user, target, move, args);
    return result;
  }

  getTargetBenefitScore(user: Pokemon, target: Pokemon, move: Move): number {
    const moveChance = this.getMoveChance(user, target, move, this.selfTarget, false);
    return !(this.selfTarget ? user : target).status && (this.selfTarget ? user : target).canSetStatus(this.effect, true, false, user) ? Math.floor(moveChance * -0.1) : 0;
  }
}

export class PsychoShiftEffectAttr extends MoveEffectAttr {
  constructor() {
    super(false, MoveEffectTrigger.HIT);
  }

  apply(user: Pokemon, target: Pokemon, move: Move, args: any[]): boolean {
    const statusToApply: StatusEffect | undefined = user.status?.effect ?? (user.hasAbility(Abilities.COMATOSE) ? StatusEffect.SLEEP : undefined);

    if (target.status) {
      return false;
    }
    //@ts-ignore - how can target.status.effect be checked when we return `false` before when it's defined?
    if (!target.status || (target.status.effect === statusToApply && move.chance < 0)) { // TODO: resolve ts-ignore
      const statusAfflictResult = target.trySetStatus(statusToApply, true, user);
      if (statusAfflictResult) {
        if (user.status) {
          user.scene.queueMessage(getStatusEffectHealText(user.status.effect, getPokemonNameWithAffix(user)));
        }
        user.resetStatus();
        user.updateInfo();
      }
      return statusAfflictResult;
    }

    return false;
  }

  getTargetBenefitScore(user: Pokemon, target: Pokemon, move: Move): number {
    return !(this.selfTarget ? user : target).status && (this.selfTarget ? user : target).canSetStatus(user.status?.effect, true, false, user) ? Math.floor(move.chance * -0.1) : 0;
  }
}
/**
 * The following needs to be implemented for Thief
 * "If the user faints due to the target's Ability (Rough Skin or Iron Barbs) or held Rocky Helmet, it cannot remove the target's held item."
 * "If Knock Off causes a Pokémon with the Sticky Hold Ability to faint, it can now remove that Pokémon's held item."
 */
export class StealHeldItemChanceAttr extends MoveEffectAttr {
  private chance: number;

  constructor(chance: number) {
    super(false, MoveEffectTrigger.HIT);
    this.chance = chance;
  }

  apply(user: Pokemon, target: Pokemon, move: Move, args: any[]): Promise<boolean> {
    return new Promise<boolean>(resolve => {
      const rand = Phaser.Math.RND.realInRange(0, 1);
      if (rand >= this.chance) {
        return resolve(false);
      }
      const heldItems = this.getTargetHeldItems(target).filter(i => i.isTransferrable);
      if (heldItems.length) {
        const poolType = target.isPlayer() ? ModifierPoolType.PLAYER : target.hasTrainer() ? ModifierPoolType.TRAINER : ModifierPoolType.WILD;
        const highestItemTier = heldItems.map(m => m.type.getOrInferTier(poolType)).reduce((highestTier, tier) => Math.max(tier!, highestTier), 0); // TODO: is the bang after tier correct?
        const tierHeldItems = heldItems.filter(m => m.type.getOrInferTier(poolType) === highestItemTier);
        const stolenItem = tierHeldItems[user.randSeedInt(tierHeldItems.length)];
        user.scene.tryTransferHeldItemModifier(stolenItem, user, false).then(success => {
          if (success) {
            user.scene.queueMessage(i18next.t("moveTriggers:stoleItem", {pokemonName: getPokemonNameWithAffix(user), targetName: getPokemonNameWithAffix(target), itemName: stolenItem.type.name}));
          }
          resolve(success);
        });
        return;
      }

      resolve(false);
    });
  }

  getTargetHeldItems(target: Pokemon): PokemonHeldItemModifier[] {
    return target.scene.findModifiers(m => m instanceof PokemonHeldItemModifier
      && m.pokemonId === target.id, target.isPlayer()) as PokemonHeldItemModifier[];
  }

  getUserBenefitScore(user: Pokemon, target: Pokemon, move: Move): number {
    const heldItems = this.getTargetHeldItems(target);
    return heldItems.length ? 5 : 0;
  }

  getTargetBenefitScore(user: Pokemon, target: Pokemon, move: Move): number {
    const heldItems = this.getTargetHeldItems(target);
    return heldItems.length ? -5 : 0;
  }
}

/**
 * Removes a random held item (or berry) from target.
 * Used for Incinerate and Knock Off.
 * Not Implemented Cases: (Same applies for Thief)
 * "If the user faints due to the target's Ability (Rough Skin or Iron Barbs) or held Rocky Helmet, it cannot remove the target's held item."
 * "If Knock Off causes a Pokémon with the Sticky Hold Ability to faint, it can now remove that Pokémon's held item."
 */
export class RemoveHeldItemAttr extends MoveEffectAttr {

  /** Optional restriction for item pool to berries only i.e. Differentiating Incinerate and Knock Off */
  private berriesOnly: boolean;

  constructor(berriesOnly: boolean) {
    super(false, MoveEffectTrigger.HIT);
    this.berriesOnly = berriesOnly;
  }

  /**
   *
   * @param user {@linkcode Pokemon} that used the move
   * @param target Target {@linkcode Pokemon} that the moves applies to
   * @param move {@linkcode Move} that is used
   * @param args N/A
   * @returns {boolean} True if an item was removed
   */
  apply(user: Pokemon, target: Pokemon, move: Move, args: any[]): boolean {
    if (!this.berriesOnly && target.isPlayer()) { // "Wild Pokemon cannot knock off Player Pokemon's held items" (See Bulbapedia)
      return false;
    }

    const cancelled = new Utils.BooleanHolder(false);
    applyAbAttrs(BlockItemTheftAbAttr, target, cancelled); // Check for abilities that block item theft

    if (cancelled.value === true) {
      return false;
    }

    // Considers entire transferrable item pool by default (Knock Off). Otherwise berries only if specified (Incinerate).
    let heldItems = this.getTargetHeldItems(target).filter(i => i.isTransferrable);

    if (this.berriesOnly) {
      heldItems = heldItems.filter(m => m instanceof BerryModifier && m.pokemonId === target.id, target.isPlayer());
    }

    if (heldItems.length) {
      const removedItem = heldItems[user.randSeedInt(heldItems.length)];

      // Decrease item amount and update icon
      !--removedItem.stackCount;
      target.scene.updateModifiers(target.isPlayer());

      if (this.berriesOnly) {
        user.scene.queueMessage(i18next.t("moveTriggers:incineratedItem", {pokemonName: getPokemonNameWithAffix(user), targetName: getPokemonNameWithAffix(target), itemName: removedItem.type.name}));
      } else {
        user.scene.queueMessage(i18next.t("moveTriggers:knockedOffItem", {pokemonName: getPokemonNameWithAffix(user), targetName: getPokemonNameWithAffix(target), itemName: removedItem.type.name}));
      }
    }

    return true;
  }

  getTargetHeldItems(target: Pokemon): PokemonHeldItemModifier[] {
    return target.scene.findModifiers(m => m instanceof PokemonHeldItemModifier
      && m.pokemonId === target.id, target.isPlayer()) as PokemonHeldItemModifier[];
  }

  getUserBenefitScore(user: Pokemon, target: Pokemon, move: Move): number {
    const heldItems = this.getTargetHeldItems(target);
    return heldItems.length ? 5 : 0;
  }

  getTargetBenefitScore(user: Pokemon, target: Pokemon, move: Move): number {
    const heldItems = this.getTargetHeldItems(target);
    return heldItems.length ? -5 : 0;
  }
}

/**
 * Attribute that causes targets of the move to eat a berry. Used for Teatime, Stuff Cheeks
 */
export class EatBerryAttr extends MoveEffectAttr {
  protected chosenBerry: BerryModifier | undefined;
  constructor() {
    super(true, MoveEffectTrigger.HIT);
  }
  /**
   * Causes the target to eat a berry.
   * @param user {@linkcode Pokemon} Pokemon that used the move
   * @param target {@linkcode Pokemon} Pokemon that will eat a berry
   * @param move {@linkcode Move} The move being used
   * @param args Unused
   * @returns {boolean} true if the function succeeds
   */
  apply(user: Pokemon, target: Pokemon, move: Move, args: any[]): boolean {
    if (!super.apply(user, target, move, args)) {
      return false;
    }

    const heldBerries = this.getTargetHeldBerries(target);
    if (heldBerries.length <= 0) {
      return false;
    }
    this.chosenBerry = heldBerries[user.randSeedInt(heldBerries.length)];
    const preserve = new Utils.BooleanHolder(false);
    target.scene.applyModifiers(PreserveBerryModifier, target.isPlayer(), target, preserve); // check for berry pouch preservation
    if (!preserve.value) {
      this.reduceBerryModifier(target);
    }
    this.eatBerry(target);
    return true;
  }

  getTargetHeldBerries(target: Pokemon): BerryModifier[] {
    return target.scene.findModifiers(m => m instanceof BerryModifier
      && (m as BerryModifier).pokemonId === target.id, target.isPlayer()) as BerryModifier[];
  }

  reduceBerryModifier(target: Pokemon) {
    if (this.chosenBerry?.stackCount === 1) {
      target.scene.removeModifier(this.chosenBerry, !target.isPlayer());
    } else if (this.chosenBerry !== undefined && this.chosenBerry.stackCount > 1) {
      this.chosenBerry.stackCount--;
    }
    target.scene.updateModifiers(target.isPlayer());
  }

  eatBerry(consumer: Pokemon) {
    getBerryEffectFunc(this.chosenBerry!.berryType)(consumer); // consumer eats the berry
    applyAbAttrs(HealFromBerryUseAbAttr, consumer, new Utils.BooleanHolder(false));
  }
}

/**
 *  Attribute used for moves that steal a random berry from the target. The user then eats the stolen berry.
 *  Used for Pluck & Bug Bite.
 */
export class StealEatBerryAttr extends EatBerryAttr {
  constructor() {
    super();
  }
  /**
   * User steals a random berry from the target and then eats it.
   * @param {Pokemon} user Pokemon that used the move and will eat the stolen berry
   * @param {Pokemon} target Pokemon that will have its berry stolen
   * @param {Move} move Move being used
   * @param {any[]} args Unused
   * @returns {boolean} true if the function succeeds
   */
  apply(user: Pokemon, target: Pokemon, move: Move, args: any[]): boolean {
    const cancelled = new Utils.BooleanHolder(false);
    applyAbAttrs(BlockItemTheftAbAttr, target, cancelled); // check for abilities that block item theft
    if (cancelled.value === true) {
      return false;
    }

    const heldBerries = this.getTargetHeldBerries(target);
    if (heldBerries.length <= 0) {
      return false;
    }
    // if the target has berries, pick a random berry and steal it
    this.chosenBerry = heldBerries[user.randSeedInt(heldBerries.length)];
    const message = i18next.t("battle:stealEatBerry", {pokemonName: user.name, targetName: target.name, berryName: this.chosenBerry.type.name});
    user.scene.queueMessage(message);
    this.reduceBerryModifier(target);
    this.eatBerry(user);
    return true;
  }
}

/**
 * Move attribute that signals that the move should cure a status effect
 * @extends MoveEffectAttr
 * @see {@linkcode apply()}
 */
export class HealStatusEffectAttr extends MoveEffectAttr {
  /** List of Status Effects to cure */
  private effects: StatusEffect[];

  /**
   * @param selfTarget - Whether this move targets the user
   * @param ...effects - List of status effects to cure
   */
  constructor(selfTarget: boolean, ...effects: StatusEffect[]) {
    super(selfTarget, MoveEffectTrigger.POST_APPLY, false, true);

    this.effects = effects;
  }

  /**
   * @param user {@linkcode Pokemon} source of the move
   * @param target {@linkcode Pokemon} target of the move
   * @param move the {@linkcode Move} being used
   * @returns true if the status is cured
   */
  apply(user: Pokemon, target: Pokemon, move: Move, args: any[]): boolean {
    if (!super.apply(user, target, move, args)) {
      return false;
    }

    // Special edge case for shield dust blocking Sparkling Aria curing burn
    const moveTargets = getMoveTargets(user, move.id);
    if (target.hasAbilityWithAttr(IgnoreMoveEffectsAbAttr) && move.id === Moves.SPARKLING_ARIA && moveTargets.targets.length === 1) {
      return false;
    }

    const pokemon = this.selfTarget ? user : target;
    if (pokemon.status && this.effects.includes(pokemon.status.effect)) {
      pokemon.scene.queueMessage(getStatusEffectHealText(pokemon.status.effect, getPokemonNameWithAffix(pokemon)));
      pokemon.resetStatus();
      pokemon.updateInfo();

      return true;
    }

    return false;
  }

  isOfEffect(effect: StatusEffect): boolean {
    return this.effects.includes(effect);
  }

  getUserBenefitScore(user: Pokemon, target: Pokemon, move: Move): integer {
    return user.status ? 10 : 0;
  }
}

export class BypassSleepAttr extends MoveAttr {
  apply(user: Pokemon, target: Pokemon, move: Move, args: any[]): boolean {
    if (user.status?.effect === StatusEffect.SLEEP) {
      user.addTag(BattlerTagType.BYPASS_SLEEP, 1, move.id, user.id);
      return true;
    }

    return false;
  }
}

/**
 * Attribute used for moves that bypass the burn damage reduction of physical moves, currently only facade
 * Called during damage calculation
 * @extends MoveAttr
 * @see {@linkcode apply}
 */
export class BypassBurnDamageReductionAttr extends MoveAttr {
  /** Prevents the move's damage from being reduced by burn
   * @param user N/A
   * @param target N/A
   * @param move {@linkcode Move} with this attribute
   * @param args [0] {@linkcode Utils.BooleanHolder} for burnDamageReductionCancelled
   * @returns true if the function succeeds
   */
  apply(user: Pokemon, target: Pokemon, move: Move, args: any[]): boolean {
    (args[0] as Utils.BooleanHolder).value = true;

    return true;
  }
}

export class WeatherChangeAttr extends MoveEffectAttr {
  private weatherType: WeatherType;

  constructor(weatherType: WeatherType) {
    super();

    this.weatherType = weatherType;
  }

  apply(user: Pokemon, target: Pokemon, move: Move, args: any[]): boolean {
    return user.scene.arena.trySetWeather(this.weatherType, true);
  }

  getCondition(): MoveConditionFunc {
    return (user, target, move) => !user.scene.arena.weather || (user.scene.arena.weather.weatherType !== this.weatherType && !user.scene.arena.weather.isImmutable());
  }
}

export class ClearWeatherAttr extends MoveEffectAttr {
  private weatherType: WeatherType;

  constructor(weatherType: WeatherType) {
    super();

    this.weatherType = weatherType;
  }

  apply(user: Pokemon, target: Pokemon, move: Move, args: any[]): boolean {
    if (user.scene.arena.weather?.weatherType === this.weatherType) {
      return user.scene.arena.trySetWeather(WeatherType.NONE, true);
    }

    return false;
  }
}

export class TerrainChangeAttr extends MoveEffectAttr {
  private terrainType: TerrainType;

  constructor(terrainType: TerrainType) {
    super();

    this.terrainType = terrainType;
  }

  apply(user: Pokemon, target: Pokemon, move: Move, args: any[]): boolean {
    return user.scene.arena.trySetTerrain(this.terrainType, true, true);
  }

  getCondition(): MoveConditionFunc {
    return (user, target, move) => !user.scene.arena.terrain || (user.scene.arena.terrain.terrainType !== this.terrainType);
  }

  getUserBenefitScore(user: Pokemon, target: Pokemon, move: Move): number {
    // TODO: Expand on this
    return user.scene.arena.terrain ? 0 : 6;
  }
}

export class ClearTerrainAttr extends MoveEffectAttr {
  constructor() {
    super();
  }

  apply(user: Pokemon, target: Pokemon, move: Move, args: any[]): boolean {
    return user.scene.arena.trySetTerrain(TerrainType.NONE, true, true);
  }
}

export class OneHitKOAttr extends MoveAttr {
  apply(user: Pokemon, target: Pokemon, move: Move, args: any[]): boolean {
    if (target.isBossImmune()) {
      return false;
    }

    (args[0] as Utils.BooleanHolder).value = true;

    return true;
  }

  getCondition(): MoveConditionFunc {
    return (user, target, move) => {
      const cancelled = new Utils.BooleanHolder(false);
      applyAbAttrs(BlockOneHitKOAbAttr, target, cancelled);
      return !cancelled.value && user.level >= target.level;
    };
  }
}

export class OverrideMoveEffectAttr extends MoveAttr {
  apply(user: Pokemon, target: Pokemon, move: Move, args: any[]): boolean | Promise<boolean> {
    //const overridden = args[0] as Utils.BooleanHolder;
    //const virtual = arg[1] as boolean;
    return true;
  }
}

export class ChargeAttr extends OverrideMoveEffectAttr {
  public chargeAnim: ChargeAnim;
  private chargeText: string;
  private tagType: BattlerTagType | null;
  private chargeEffect: boolean;
  public followUpPriority: integer | null;

  constructor(chargeAnim: ChargeAnim, chargeText: string, tagType?: BattlerTagType | null, chargeEffect: boolean = false) {
    super();

    this.chargeAnim = chargeAnim;
    this.chargeText = chargeText;
    this.tagType = tagType!; // TODO: is this bang correct?
    this.chargeEffect = chargeEffect;
  }

  apply(user: Pokemon, target: Pokemon, move: Move, args: any[]): Promise<boolean> {
    return new Promise(resolve => {
      const lastMove = user.getLastXMoves().find(() => true);
      if (!lastMove || lastMove.move !== move.id || (lastMove.result !== MoveResult.OTHER && lastMove.turn !== user.scene.currentBattle.turn)) {
        (args[0] as Utils.BooleanHolder).value = true;
        new MoveChargeAnim(this.chargeAnim, move.id, user).play(user.scene, () => {
          user.scene.queueMessage(this.chargeText.replace("{TARGET}", getPokemonNameWithAffix(target)).replace("{USER}", getPokemonNameWithAffix(user)));
          if (this.tagType) {
            user.addTag(this.tagType, 1, move.id, user.id);
          }
          if (this.chargeEffect) {
            applyMoveAttrs(MoveEffectAttr, user, target, move);
          }
          user.pushMoveHistory({ move: move.id, targets: [ target.getBattlerIndex() ], result: MoveResult.OTHER });
          user.getMoveQueue().push({ move: move.id, targets: [ target.getBattlerIndex() ], ignorePP: true });
          user.addTag(BattlerTagType.CHARGING, 1, move.id, user.id);
          resolve(true);
        });
      } else {
        user.lapseTag(BattlerTagType.CHARGING);
        resolve(false);
      }
    });
  }

  usedChargeEffect(user: Pokemon, target: Pokemon | null, move: Move): boolean {
    if (!this.chargeEffect) {
      return false;
    }
    // Account for move history being populated when this function is called
    const lastMoves = user.getLastXMoves(2);
    return lastMoves.length === 2 && lastMoves[1].move === move.id && lastMoves[1].result === MoveResult.OTHER;
  }
}

export class SunlightChargeAttr extends ChargeAttr {
  constructor(chargeAnim: ChargeAnim, chargeText: string) {
    super(chargeAnim, chargeText);
  }

  apply(user: Pokemon, target: Pokemon, move: Move, args: any[]): Promise<boolean> {
    return new Promise(resolve => {
      const weatherType = user.scene.arena.weather?.weatherType;
      if (!user.scene.arena.weather?.isEffectSuppressed(user.scene) && (weatherType === WeatherType.SUNNY || weatherType === WeatherType.HARSH_SUN)) {
        resolve(false);
      } else {
        super.apply(user, target, move, args).then(result => resolve(result));
      }
    });
  }
}

export class ElectroShotChargeAttr extends ChargeAttr {
  private statIncreaseApplied: boolean;
  constructor() {
    super(ChargeAnim.ELECTRO_SHOT_CHARGING, i18next.t("moveTriggers:absorbedElectricity", {pokemonName: "{USER}"}), null, true);
    // Add a flag because ChargeAttr skills use themselves twice instead of once over one-to-two turns
    this.statIncreaseApplied = false;
  }

  apply(user: Pokemon, target: Pokemon, move: Move, args: any[]): Promise<boolean> {
    return new Promise(resolve => {
      const weatherType = user.scene.arena.weather?.weatherType;
      if (!user.scene.arena.weather?.isEffectSuppressed(user.scene) && (weatherType === WeatherType.RAIN || weatherType === WeatherType.HEAVY_RAIN)) {
        // Apply the SPATK increase every call when used in the rain
        const statChangeAttr = new StatChangeAttr(BattleStat.SPATK, 1, true);
        statChangeAttr.apply(user, target, move, args);
        // After the SPATK is raised, execute the move resolution e.g. deal damage
        resolve(false);
      } else {
        if (!this.statIncreaseApplied) {
          // Apply the SPATK increase only if it hasn't been applied before e.g. on the first turn charge up animation
          const statChangeAttr = new StatChangeAttr(BattleStat.SPATK, 1, true);
          statChangeAttr.apply(user, target, move, args);
          // Set the flag to true so that on the following turn it doesn't raise SPATK a second time
          this.statIncreaseApplied = true;
        }
        super.apply(user, target, move, args).then(result => {
          if (!result) {
            // On the second turn, reset the statIncreaseApplied flag without applying the SPATK increase
            this.statIncreaseApplied = false;
          }
          resolve(result);
        });
      }
    });
  }
}

export class DelayedAttackAttr extends OverrideMoveEffectAttr {
  public tagType: ArenaTagType;
  public chargeAnim: ChargeAnim;
  private chargeText: string;

  constructor(tagType: ArenaTagType, chargeAnim: ChargeAnim, chargeText: string) {
    super();

    this.tagType = tagType;
    this.chargeAnim = chargeAnim;
    this.chargeText = chargeText;
  }

  apply(user: Pokemon, target: Pokemon, move: Move, args: any[]): Promise<boolean> {
    return new Promise(resolve => {
      if (args.length < 2 || !args[1]) {
        new MoveChargeAnim(this.chargeAnim, move.id, user).play(user.scene, () => {
          (args[0] as Utils.BooleanHolder).value = true;
          user.scene.queueMessage(this.chargeText.replace("{TARGET}", getPokemonNameWithAffix(target)).replace("{USER}", getPokemonNameWithAffix(user)));
          user.pushMoveHistory({ move: move.id, targets: [ target.getBattlerIndex() ], result: MoveResult.OTHER });
          user.scene.arena.addTag(this.tagType, 3, move.id, user.id, ArenaTagSide.BOTH, false, target.getBattlerIndex());

          resolve(true);
        });
      } else {
        user.scene.ui.showText(i18next.t("moveTriggers:tookMoveAttack", {pokemonName: getPokemonNameWithAffix(user.scene.getPokemonById(target.id) ?? undefined), moveName: move.name}), null, () => resolve(true));
      }
    });
  }
}

export class StatChangeAttr extends MoveEffectAttr {
  public stats: BattleStat[];
  public levels: integer;
  private condition: MoveConditionFunc | null;
  private showMessage: boolean;

  constructor(stats: BattleStat | BattleStat[], levels: integer, selfTarget?: boolean, condition?: MoveConditionFunc | null, showMessage: boolean = true, firstHitOnly: boolean = false, moveEffectTrigger: MoveEffectTrigger = MoveEffectTrigger.HIT, firstTargetOnly: boolean = false) {
    super(selfTarget, moveEffectTrigger, firstHitOnly, false, firstTargetOnly);
    this.stats = typeof(stats) === "number"
      ? [ stats as BattleStat ]
      : stats as BattleStat[];
    this.levels = levels;
    this.condition = condition!; // TODO: is this bang correct?
    this.showMessage = showMessage;
  }

  apply(user: Pokemon, target: Pokemon, move: Move, args?: any[]): boolean | Promise<boolean> {
    if (!super.apply(user, target, move, args) || (this.condition && !this.condition(user, target, move))) {
      return false;
    }

    const moveChance = this.getMoveChance(user, target, move, this.selfTarget, true);
    if (moveChance < 0 || moveChance === 100 || user.randSeedInt(100) < moveChance) {
      const levels = this.getLevels(user);
      user.scene.unshiftPhase(new StatChangePhase(user.scene, (this.selfTarget ? user : target).getBattlerIndex(), this.selfTarget, this.stats, levels, this.showMessage));
      return true;
    }

    return false;
  }

  getLevels(_user: Pokemon): integer {
    return this.levels;
  }

  getTargetBenefitScore(user: Pokemon, target: Pokemon, move: Move): integer {
    let ret = 0;
    const moveLevels = this.getLevels(user);
    for (const stat of this.stats) {
      let levels = moveLevels;
      if (levels > 0) {
        levels = Math.min(target.summonData.battleStats[stat] + levels, 6) - target.summonData.battleStats[stat];
      } else {
        levels = Math.max(target.summonData.battleStats[stat] + levels, -6) - target.summonData.battleStats[stat];
      }
      let noEffect = false;
      switch (stat) {
      case BattleStat.ATK:
        if (this.selfTarget) {
          noEffect = !user.getMoveset().find(m => m instanceof AttackMove && m.category === MoveCategory.PHYSICAL);
        }
        break;
      case BattleStat.DEF:
        if (!this.selfTarget) {
          noEffect = !user.getMoveset().find(m => m instanceof AttackMove && m.category === MoveCategory.PHYSICAL);
        }
        break;
      case BattleStat.SPATK:
        if (this.selfTarget) {
          noEffect = !user.getMoveset().find(m => m instanceof AttackMove && m.category === MoveCategory.SPECIAL);
        }
        break;
      case BattleStat.SPDEF:
        if (!this.selfTarget) {
          noEffect = !user.getMoveset().find(m => m instanceof AttackMove && m.category === MoveCategory.SPECIAL);
        }
        break;
      }
      if (noEffect) {
        continue;
      }
      ret += (levels * 4) + (levels > 0 ? -2 : 2);
    }
    return ret;
  }
}

export class PostVictoryStatChangeAttr extends MoveAttr {
  private stats: BattleStat[];
  private levels: integer;
  private condition: MoveConditionFunc | null;
  private showMessage: boolean;

  constructor(stats: BattleStat | BattleStat[], levels: integer, selfTarget?: boolean, condition?: MoveConditionFunc, showMessage: boolean = true, firstHitOnly: boolean = false) {
    super();
    this.stats = typeof(stats) === "number"
      ? [ stats as BattleStat ]
      : stats as BattleStat[];
    this.levels = levels;
    this.condition = condition!; // TODO: is this bang correct?
    this.showMessage = showMessage;
  }
  applyPostVictory(user: Pokemon, target: Pokemon, move: Move): void {
    if (this.condition && !this.condition(user, target, move)) {
      return;
    }
    const statChangeAttr = new StatChangeAttr(this.stats, this.levels, this.showMessage);
    statChangeAttr.apply(user, target, move);
  }
}

export class AcupressureStatChangeAttr extends MoveEffectAttr {
  constructor() {
    super();
  }

  apply(user: Pokemon, target: Pokemon, move: Move, args: any[]): boolean | Promise<boolean> {
    let randStats = [ BattleStat.ATK, BattleStat.DEF, BattleStat.SPATK, BattleStat.SPDEF, BattleStat.SPD, BattleStat.ACC, BattleStat.EVA ];
    randStats = randStats.filter(s => target.summonData.battleStats[s] < 6);
    if (randStats.length > 0) {
      const boostStat = [randStats[Utils.randInt(randStats.length)]];
      user.scene.unshiftPhase(new StatChangePhase(user.scene, target.getBattlerIndex(), this.selfTarget, boostStat, 2));
      return true;
    }
    return false;
  }
}

export class GrowthStatChangeAttr extends StatChangeAttr {
  constructor() {
    super([ BattleStat.ATK, BattleStat.SPATK ], 1, true);
  }

  getLevels(user: Pokemon): number {
    if (!user.scene.arena.weather?.isEffectSuppressed(user.scene)) {
      const weatherType = user.scene.arena.weather?.weatherType;
      if (weatherType === WeatherType.SUNNY || weatherType === WeatherType.HARSH_SUN) {
        return this.levels + 1;
      }
    }
    return this.levels;
  }
}

export class CutHpStatBoostAttr extends StatChangeAttr {
  private cutRatio: integer;
  private messageCallback: ((user: Pokemon) => void) | undefined;

  constructor(stat: BattleStat | BattleStat[], levels: integer, cutRatio: integer, messageCallback?: ((user: Pokemon) => void) | undefined) {
    super(stat, levels, true, null, true);

    this.cutRatio = cutRatio;
    this.messageCallback = messageCallback;
  }

  apply(user: Pokemon, target: Pokemon, move: Move, args: any[]): Promise<boolean> {
    return new Promise<boolean>(resolve => {
      user.damageAndUpdate(Utils.toDmgValue(user.getMaxHp() / this.cutRatio), HitResult.OTHER, false, true);
      user.updateInfo().then(() => {
        const ret = super.apply(user, target, move, args);
        if (this.messageCallback) {
          this.messageCallback(user);
        }
        resolve(ret);
      });
    });
  }

  getCondition(): MoveConditionFunc {
    return (user, target, move) => user.getHpRatio() > 1 / this.cutRatio && this.stats.some(s => user.summonData.battleStats[s] < 6);
  }
}

export class CopyStatsAttr extends MoveEffectAttr {
  apply(user: Pokemon, target: Pokemon, move: Move, args: any[]): boolean {
    if (!super.apply(user, target, move, args)) {
      return false;
    }

    for (let s = 0; s < target.summonData.battleStats.length; s++) {
      user.summonData.battleStats[s] = target.summonData.battleStats[s];
    }
    if (target.getTag(BattlerTagType.CRIT_BOOST)) {
      user.addTag(BattlerTagType.CRIT_BOOST, 0, move.id);
    } else {
      user.removeTag(BattlerTagType.CRIT_BOOST);
    }
    target.updateInfo();
    user.updateInfo();
    target.scene.queueMessage(i18next.t("moveTriggers:copiedStatChanges", {pokemonName: getPokemonNameWithAffix(user), targetName: getPokemonNameWithAffix(target)}));

    return true;
  }
}

export class InvertStatsAttr extends MoveEffectAttr {
  apply(user: Pokemon, target: Pokemon, move: Move, args: any[]): boolean {
    if (!super.apply(user, target, move, args)) {
      return false;
    }

    for (let s = 0; s < target.summonData.battleStats.length; s++) {
      target.summonData.battleStats[s] *= -1;
    }
    target.updateInfo();
    user.updateInfo();

    target.scene.queueMessage(i18next.t("moveTriggers:invertStats", {pokemonName: getPokemonNameWithAffix(target)}));

    return true;
  }
}

export class ResetStatsAttr extends MoveEffectAttr {
  private targetAllPokemon: boolean;
  constructor(targetAllPokemon: boolean) {
    super();
    this.targetAllPokemon = targetAllPokemon;
  }
  apply(user: Pokemon, target: Pokemon, move: Move, args: any[]): boolean {
    if (!super.apply(user, target, move, args)) {
      return false;
    }

    if (this.targetAllPokemon) { // Target all pokemon on the field when Freezy Frost or Haze are used
      const activePokemon = user.scene.getField(true);
      activePokemon.forEach(p => this.resetStats(p));
      target.scene.queueMessage(i18next.t("moveTriggers:statEliminated"));
    } else { // Affects only the single target when Clear Smog is used
      this.resetStats(target);
      target.scene.queueMessage(i18next.t("moveTriggers:resetStats", {pokemonName: getPokemonNameWithAffix(target)}));
    }

    return true;
  }

  resetStats(pokemon: Pokemon) {
    for (let s = 0; s < pokemon.summonData.battleStats.length; s++) {
      pokemon.summonData.battleStats[s] = 0;
    }
    pokemon.updateInfo();
  }
}

/**
 * Attribute used for moves which swap the user and the target's stat changes.
 */
export class SwapStatsAttr extends MoveEffectAttr {
  /**
   * Swaps the user and the target's stat changes.
   * @param user Pokemon that used the move
   * @param target The target of the move
   * @param move Move with this attribute
   * @param args N/A
   * @returns true if the function succeeds
   */
  apply(user: Pokemon, target: Pokemon, move: Move, args: any []): boolean {
    if (!super.apply(user, target, move, args)) {
      return false;
    } //Exits if the move can't apply
    let priorBoost : integer; //For storing a stat boost
    for (let s = 0; s < target.summonData.battleStats.length; s++) {
      priorBoost = user.summonData.battleStats[s]; //Store user stat boost
      user.summonData.battleStats[s] = target.summonData.battleStats[s]; //Applies target boost to self
      target.summonData.battleStats[s] = priorBoost; //Applies stored boost to target
    }
    target.updateInfo();
    user.updateInfo();
    target.scene.queueMessage(i18next.t("moveTriggers:switchedStatChanges", {pokemonName: getPokemonNameWithAffix(user)}));
    return true;
  }
}

export class HpSplitAttr extends MoveEffectAttr {
  apply(user: Pokemon, target: Pokemon, move: Move, args: any[]): Promise<boolean> {
    return new Promise(resolve => {
      if (!super.apply(user, target, move, args)) {
        return resolve(false);
      }

      const infoUpdates: Promise<void>[] = [];

      const hpValue = Math.floor((target.hp + user.hp) / 2);
      if (user.hp < hpValue) {
        const healing = user.heal(hpValue - user.hp);
        if (healing) {
          user.scene.damageNumberHandler.add(user, healing, HitResult.HEAL);
        }
      } else if (user.hp > hpValue) {
        const damage = user.damage(user.hp - hpValue, true);
        if (damage) {
          user.scene.damageNumberHandler.add(user, damage);
        }
      }
      infoUpdates.push(user.updateInfo());

      if (target.hp < hpValue) {
        const healing = target.heal(hpValue - target.hp);
        if (healing) {
          user.scene.damageNumberHandler.add(user, healing, HitResult.HEAL);
        }
      } else if (target.hp > hpValue) {
        const damage = target.damage(target.hp - hpValue, true);
        if (damage) {
          target.scene.damageNumberHandler.add(target, damage);
        }
      }
      infoUpdates.push(target.updateInfo());

      return Promise.all(infoUpdates).then(() => resolve(true));
    });
  }
}

export class VariablePowerAttr extends MoveAttr {
  apply(user: Pokemon, target: Pokemon, move: Move, args: any[]): boolean {
    //const power = args[0] as Utils.NumberHolder;
    return false;
  }
}

export class LessPPMorePowerAttr extends VariablePowerAttr {
  /**
   * Power up moves when less PP user has
   * @param user {@linkcode Pokemon} using this move
   * @param target {@linkcode Pokemon} target of this move
   * @param move {@linkcode Move} being used
   * @param args [0] {@linkcode Utils.NumberHolder} of power
   * @returns true if the function succeeds
   */
  apply(user: Pokemon, target: Pokemon, move: Move, args: any[]): boolean {
    const ppMax = move.pp;
    const ppUsed = user.moveset.find((m) => m?.moveId === move.id)?.ppUsed!; // TODO: is the bang correct?

    let ppRemains = ppMax - ppUsed;
    /** Reduce to 0 to avoid negative numbers if user has 1PP before attack and target has Ability.PRESSURE */
    if (ppRemains < 0) {
      ppRemains = 0;
    }

    const power = args[0] as Utils.NumberHolder;

    switch (ppRemains) {
    case 0:
      power.value = 200;
      break;
    case 1:
      power.value = 80;
      break;
    case 2:
      power.value = 60;
      break;
    case 3:
      power.value = 50;
      break;
    default:
      power.value = 40;
      break;
    }
    return true;
  }
}

export class MovePowerMultiplierAttr extends VariablePowerAttr {
  private powerMultiplierFunc: (user: Pokemon, target: Pokemon, move: Move) => number;

  constructor(powerMultiplier: (user: Pokemon, target: Pokemon, move: Move) => number) {
    super();

    this.powerMultiplierFunc = powerMultiplier;
  }

  apply(user: Pokemon, target: Pokemon, move: Move, args: any[]): boolean {
    const power = args[0] as Utils.NumberHolder;
    power.value *= this.powerMultiplierFunc(user, target, move);

    return true;
  }
}

/**
 * Helper function to calculate the the base power of an ally's hit when using Beat Up.
 * @param user The Pokemon that used Beat Up.
 * @param allyIndex The party position of the ally contributing to Beat Up.
 * @returns The base power of the Beat Up hit.
 */
const beatUpFunc = (user: Pokemon, allyIndex: number): number => {
  const party = user.isPlayer() ? user.scene.getParty() : user.scene.getEnemyParty();

  for (let i = allyIndex; i < party.length; i++) {
    const pokemon = party[i];

    // The user contributes to Beat Up regardless of status condition.
    // Allies can contribute only if they do not have a non-volatile status condition.
    if (pokemon.id !== user.id && pokemon?.status && pokemon.status.effect !== StatusEffect.NONE) {
      continue;
    }
    return (pokemon.species.getBaseStat(Stat.ATK) / 10) + 5;
  }
  return 0;
};

export class BeatUpAttr extends VariablePowerAttr {

  /**
   * Gets the next party member to contribute to a Beat Up hit, and calculates the base power for it.
   * @param user Pokemon that used the move
   * @param _target N/A
   * @param _move Move with this attribute
   * @param args N/A
   * @returns true if the function succeeds
   */
  apply(user: Pokemon, target: Pokemon, move: Move, args: any[]): boolean {
    const power = args[0] as Utils.NumberHolder;

    const party = user.isPlayer() ? user.scene.getParty() : user.scene.getEnemyParty();
    const allyCount = party.filter(pokemon => {
      return pokemon.id === user.id || !pokemon.status?.effect;
    }).length;
    const allyIndex = (user.turnData.hitCount - user.turnData.hitsLeft) % allyCount;
    power.value = beatUpFunc(user, allyIndex);
    return true;
  }
}

const doublePowerChanceMessageFunc = (user: Pokemon, target: Pokemon, move: Move) => {
  let message: string = "";
  user.scene.executeWithSeedOffset(() => {
    const rand = Utils.randSeedInt(100);
    if (rand < move.chance) {
      message = i18next.t("moveTriggers:goingAllOutForAttack", {pokemonName: getPokemonNameWithAffix(user)});
    }
  }, user.scene.currentBattle.turn << 6, user.scene.waveSeed);
  return message;
};

export class DoublePowerChanceAttr extends VariablePowerAttr {
  apply(user: Pokemon, target: Pokemon, move: Move, args: any[]): boolean {
    let rand: integer;
    user.scene.executeWithSeedOffset(() => rand = Utils.randSeedInt(100), user.scene.currentBattle.turn << 6, user.scene.waveSeed);
    if (rand! < move.chance) {
      const power = args[0] as Utils.NumberHolder;
      power.value *= 2;
      return true;
    }

    return false;
  }
}

export abstract class ConsecutiveUsePowerMultiplierAttr extends MovePowerMultiplierAttr {
  constructor(limit: integer, resetOnFail: boolean, resetOnLimit?: boolean, ...comboMoves: Moves[]) {
    super((user: Pokemon, target: Pokemon, move: Move): number => {
      const moveHistory = user.getLastXMoves(limit + 1).slice(1);

      let count = 0;
      let turnMove: TurnMove | undefined;

      while (((turnMove = moveHistory.shift())?.move === move.id || (comboMoves.length && comboMoves.includes(turnMove?.move!))) && (!resetOnFail || turnMove?.result === MoveResult.SUCCESS)) { // TODO: is this bang correct?
        if (count < (limit - 1)) {
          count++;
        } else if (resetOnLimit) {
          count = 0;
        } else {
          break;
        }
      }

      return this.getMultiplier(count);
    });
  }

  abstract getMultiplier(count: integer): number;
}

export class ConsecutiveUseDoublePowerAttr extends ConsecutiveUsePowerMultiplierAttr {
  getMultiplier(count: number): number {
    return Math.pow(2, count);
  }
}

export class ConsecutiveUseMultiBasePowerAttr extends ConsecutiveUsePowerMultiplierAttr {
  getMultiplier(count: number): number {
    return (count + 1);
  }
}

export class WeightPowerAttr extends VariablePowerAttr {
  apply(user: Pokemon, target: Pokemon, move: Move, args: any[]): boolean {
    const power = args[0] as Utils.NumberHolder;

    const targetWeight = target.getWeight();
    const weightThresholds = [ 10, 25, 50, 100, 200 ];

    let w = 0;
    while (targetWeight >= weightThresholds[w]) {
      if (++w === weightThresholds.length) {
        break;
      }
    }

    power.value = (w + 1) * 20;

    return true;
  }
}

/**
 * Attribute used for Electro Ball move.
 * @extends VariablePowerAttr
 * @see {@linkcode apply}
 **/
export class ElectroBallPowerAttr extends VariablePowerAttr {
  /**
   * Move that deals more damage the faster {@linkcode BattleStat.SPD}
   * the user is compared to the target.
   * @param user Pokemon that used the move
   * @param target The target of the move
   * @param move Move with this attribute
   * @param args N/A
   * @returns true if the function succeeds
   */
  apply(user: Pokemon, target: Pokemon, move: Move, args: any[]): boolean {
    const power = args[0] as Utils.NumberHolder;

    const statRatio = target.getBattleStat(Stat.SPD) / user.getBattleStat(Stat.SPD);
    const statThresholds = [ 0.25, 1 / 3, 0.5, 1, -1 ];
    const statThresholdPowers = [ 150, 120, 80, 60, 40 ];

    let w = 0;
    while (w < statThresholds.length - 1 && statRatio > statThresholds[w]) {
      if (++w === statThresholds.length) {
        break;
      }
    }

    power.value = statThresholdPowers[w];
    return true;
  }
}


/**
 * Attribute used for Gyro Ball move.
 * @extends VariablePowerAttr
 * @see {@linkcode apply}
 **/
export class GyroBallPowerAttr extends VariablePowerAttr {
  /**
   * Move that deals more damage the slower {@linkcode BattleStat.SPD}
   * the user is compared to the target.
   * @param user Pokemon that used the move
   * @param target The target of the move
   * @param move Move with this attribute
   * @param args N/A
   * @returns true if the function succeeds
   */
  apply(user: Pokemon, target: Pokemon, move: Move, args: any[]): boolean {
    const power = args[0] as Utils.NumberHolder;
    const userSpeed = user.getBattleStat(Stat.SPD);
    if (userSpeed < 1) {
      // Gen 6+ always have 1 base power
      power.value = 1;
      return true;
    }

    power.value = Math.floor(Math.min(150, 25 * target.getBattleStat(Stat.SPD) / userSpeed + 1));
    return true;
  }
}

export class LowHpPowerAttr extends VariablePowerAttr {
  apply(user: Pokemon, target: Pokemon, move: Move, args: any[]): boolean {
    const power = args[0] as Utils.NumberHolder;
    const hpRatio = user.getHpRatio();

    switch (true) {
    case (hpRatio < 0.0417):
      power.value = 200;
      break;
    case (hpRatio < 0.1042):
      power.value = 150;
      break;
    case (hpRatio < 0.2083):
      power.value = 100;
      break;
    case (hpRatio < 0.3542):
      power.value = 80;
      break;
    case (hpRatio < 0.6875):
      power.value = 40;
      break;
    default:
      power.value = 20;
      break;
    }

    return true;
  }
}

export class CompareWeightPowerAttr extends VariablePowerAttr {
  apply(user: Pokemon, target: Pokemon, move: Move, args: any[]): boolean {
    const power = args[0] as Utils.NumberHolder;
    const userWeight = user.getWeight();
    const targetWeight = target.getWeight();

    if (!userWeight || userWeight === 0) {
      return false;
    }

    const relativeWeight = (targetWeight / userWeight) * 100;

    switch (true) {
    case (relativeWeight < 20.01):
      power.value = 120;
      break;
    case (relativeWeight < 25.01):
      power.value = 100;
      break;
    case (relativeWeight < 33.35):
      power.value = 80;
      break;
    case (relativeWeight < 50.01):
      power.value = 60;
      break;
    default:
      power.value = 40;
      break;
    }

    return true;
  }
}

export class HpPowerAttr extends VariablePowerAttr {
  apply(user: Pokemon, target: Pokemon, move: Move, args: any[]): boolean {
    (args[0] as Utils.NumberHolder).value = Utils.toDmgValue(150 * user.getHpRatio());

    return true;
  }
}

/**
 * Attribute used for moves whose base power scales with the opponent's HP
 * Used for Crush Grip, Wring Out, and Hard Press
 * maxBasePower 100 for Hard Press, 120 for others
 */
export class OpponentHighHpPowerAttr extends VariablePowerAttr {
  maxBasePower: number;

  constructor(maxBasePower: number) {
    super();
    this.maxBasePower = maxBasePower;
  }

  /**
   * Changes the base power of the move to be the target's HP ratio times the maxBasePower with a min value of 1
   * @param user n/a
   * @param target the Pokemon being attacked
   * @param move n/a
   * @param args holds the base power of the move at args[0]
   * @returns true
   */
  apply(user: Pokemon, target: Pokemon, move: Move, args: any[]): boolean {
    (args[0] as Utils.NumberHolder).value = Utils.toDmgValue(this.maxBasePower * target.getHpRatio());

    return true;
  }
}

export class FirstAttackDoublePowerAttr extends VariablePowerAttr {
  apply(user: Pokemon, target: Pokemon, move: Move, args: any[]): boolean {
    console.log(target.getLastXMoves(1), target.scene.currentBattle.turn);
    if (!target.getLastXMoves(1).find(m => m.turn === target.scene.currentBattle.turn)) {
      (args[0] as Utils.NumberHolder).value *= 2;
      return true;
    }

    return false;
  }
}


export class TurnDamagedDoublePowerAttr extends VariablePowerAttr {
  apply(user: Pokemon, target: Pokemon, move: Move, args: any[]): boolean {
    if (user.turnData.attacksReceived.find(r => r.damage && r.sourceId === target.id)) {
      (args[0] as Utils.NumberHolder).value *= 2;
      return true;
    }

    return false;
  }
}

const magnitudeMessageFunc = (user: Pokemon, target: Pokemon, move: Move) => {
  let message: string;
  user.scene.executeWithSeedOffset(() => {
    const magnitudeThresholds = [ 5, 15, 35, 65, 75, 95 ];

    const rand = Utils.randSeedInt(100);

    let m = 0;
    for (; m < magnitudeThresholds.length; m++) {
      if (rand < magnitudeThresholds[m]) {
        break;
      }
    }

    message = i18next.t("moveTriggers:magnitudeMessage", {magnitude: m + 4});
  }, user.scene.currentBattle.turn << 6, user.scene.waveSeed);
  return message!;
};

export class MagnitudePowerAttr extends VariablePowerAttr {
  apply(user: Pokemon, target: Pokemon, move: Move, args: any[]): boolean {
    const power = args[0] as Utils.NumberHolder;

    const magnitudeThresholds = [ 5, 15, 35, 65, 75, 95 ];
    const magnitudePowers = [ 10, 30, 50, 70, 90, 100, 110, 150 ];

    let rand: integer;

    user.scene.executeWithSeedOffset(() => rand = Utils.randSeedInt(100), user.scene.currentBattle.turn << 6, user.scene.waveSeed);

    let m = 0;
    for (; m < magnitudeThresholds.length; m++) {
      if (rand! < magnitudeThresholds[m]) {
        break;
      }
    }

    power.value = magnitudePowers[m];

    return true;
  }
}

export class AntiSunlightPowerDecreaseAttr extends VariablePowerAttr {
  apply(user: Pokemon, target: Pokemon, move: Move, args: any[]): boolean {
    if (!user.scene.arena.weather?.isEffectSuppressed(user.scene)) {
      const power = args[0] as Utils.NumberHolder;
      const weatherType = user.scene.arena.weather?.weatherType || WeatherType.NONE;
      switch (weatherType) {
      case WeatherType.RAIN:
      case WeatherType.SANDSTORM:
      case WeatherType.HAIL:
      case WeatherType.SNOW:
      case WeatherType.HEAVY_RAIN:
        power.value *= 0.5;
        return true;
      }
    }

    return false;
  }
}

export class FriendshipPowerAttr extends VariablePowerAttr {
  private invert: boolean;

  constructor(invert?: boolean) {
    super();

    this.invert = !!invert;
  }

  apply(user: Pokemon, target: Pokemon, move: Move, args: any[]): boolean {
    const power = args[0] as Utils.NumberHolder;

    const friendshipPower = Math.floor(Math.min(user instanceof PlayerPokemon ? user.friendship : user.species.baseFriendship, 255) / 2.5);
    power.value = Math.max(!this.invert ? friendshipPower : 102 - friendshipPower, 1);

    return true;
  }
}

export class HitCountPowerAttr extends VariablePowerAttr {
  apply(user: Pokemon, target: Pokemon, move: Move, args: any[]): boolean {
    (args[0] as Utils.NumberHolder).value += Math.min(user.battleData.hitCount, 6) * 50;

    return true;
  }
}

/**
 * Turning a once was (StatChangeCountPowerAttr) statement and making it available to call for any attribute.
 * @param {Pokemon} pokemon The pokemon that is being used to calculate the count of positive stats
 * @returns {number} Returns the amount of positive stats
 */
const countPositiveStats = (pokemon: Pokemon): number => {
  return pokemon.summonData.battleStats.reduce((total, stat) => (stat && stat > 0) ? total + stat : total, 0);
};

/**
 * Attribute that increases power based on the amount of positive stat increases.
 */
export class StatChangeCountPowerAttr extends VariablePowerAttr {

  /**
   * @param {Pokemon} user The pokemon that is being used to calculate the amount of positive stats
   * @param {Pokemon} target N/A
   * @param {Move} move N/A
   * @param {any[]} args The argument for VariablePowerAttr, accumulates and sets the amount of power multiplied by stats
   * @returns {boolean} Returns true if attribute is applied
   */
  apply(user: Pokemon, target: Pokemon, move: Move, args: any[]): boolean {
    const positiveStats: number = countPositiveStats(user);

    (args[0] as Utils.NumberHolder).value += positiveStats * 20;
    return true;
  }
}

/**
 * Punishment normally has a base power of 60,
 * but gains 20 power for every increased stat stage the target has,
 * up to a maximum of 200 base power in total.
 */
export class PunishmentPowerAttr extends VariablePowerAttr {
  private PUNISHMENT_MIN_BASE_POWER = 60;
  private PUNISHMENT_MAX_BASE_POWER = 200;

  /**
     * @param {Pokemon} user N/A
     * @param {Pokemon} target The pokemon that the move is being used against, as well as calculating the stats for the min/max base power
     * @param {Move} move N/A
     * @param {any[]} args The value that is being changed due to VariablePowerAttr
     * @returns Returns true if attribute is applied
     */
  apply(user: Pokemon, target: Pokemon, move: Move, args: any[]): boolean {
    const positiveStats: number = countPositiveStats(target);
    (args[0] as Utils.NumberHolder).value = Math.min(
      this.PUNISHMENT_MAX_BASE_POWER,
      this.PUNISHMENT_MIN_BASE_POWER + positiveStats * 20
    );
    return true;
  }
}

export class PresentPowerAttr extends VariablePowerAttr {
  apply(user: Pokemon, target: Pokemon, move: Move, args: any[]): boolean {
    /**
     * If this move is multi-hit, and this attribute is applied to any hit
     * other than the first, this move cannot result in a heal.
     */
    const firstHit = (user.turnData.hitCount === user.turnData.hitsLeft);

    const powerSeed = Utils.randSeedInt(firstHit ? 100 : 80);
    if (powerSeed <= 40) {
      (args[0] as Utils.NumberHolder).value = 40;
    } else if (40 < powerSeed && powerSeed <= 70) {
      (args[0] as Utils.NumberHolder).value = 80;
    } else if (70 < powerSeed && powerSeed <= 80) {
      (args[0] as Utils.NumberHolder).value = 120;
    } else if (80 < powerSeed && powerSeed <= 100) {
      // If this move is multi-hit, disable all other hits
      user.stopMultiHit();
      target.scene.unshiftPhase(new PokemonHealPhase(target.scene, target.getBattlerIndex(),
        Utils.toDmgValue(target.getMaxHp() / 4), i18next.t("moveTriggers:regainedHealth", {pokemonName: getPokemonNameWithAffix(target)}), true));
    }

    return true;
  }
}

export class WaterShurikenPowerAttr extends VariablePowerAttr {
  apply(user: Pokemon, target: Pokemon, move: Move, args: any[]): boolean {
    if (user.species.speciesId === Species.GRENINJA && user.hasAbility(Abilities.BATTLE_BOND) && user.formIndex === 2) {
      (args[0] as Utils.IntegerHolder).value = 20;
      return true;
    }
    return false;
  }
}

/**
 * Attribute used to calculate the power of attacks that scale with Stockpile stacks (i.e. Spit Up).
 */
export class SpitUpPowerAttr extends VariablePowerAttr {
  private multiplier: number = 0;

  constructor(multiplier: number) {
    super();
    this.multiplier = multiplier;
  }

  apply(user: Pokemon, target: Pokemon, move: Move, args: any[]): boolean {
    const stockpilingTag = user.getTag(StockpilingTag);

    if (stockpilingTag !== null && stockpilingTag.stockpiledCount > 0) {
      const power = args[0] as Utils.IntegerHolder;
      power.value = this.multiplier * stockpilingTag.stockpiledCount;
      return true;
    }

    return false;
  }
}

/**
 * Attribute used to apply Swallow's healing, which scales with Stockpile stacks.
 * Does NOT remove stockpiled stacks.
 */
export class SwallowHealAttr extends HealAttr {
  apply(user: Pokemon, target: Pokemon, move: Move, args: any[]): boolean {
    const stockpilingTag = user.getTag(StockpilingTag);

    if (stockpilingTag !== null && stockpilingTag?.stockpiledCount > 0) {
      const stockpiled = stockpilingTag.stockpiledCount;
      let healRatio: number;

      if (stockpiled === 1) {
        healRatio = 0.25;
      } else if (stockpiled === 2) {
        healRatio = 0.50;
      } else { // stockpiled >= 3
        healRatio = 1.00;
      }

      if (healRatio) {
        this.addHealPhase(user, healRatio);
        return true;
      }
    }

    return false;
  }
}

const hasStockpileStacksCondition: MoveConditionFunc = (user) => {
  const hasStockpilingTag = user.getTag(StockpilingTag);
  return !!hasStockpilingTag && hasStockpilingTag.stockpiledCount > 0;
};

/**
 * Attribute used for multi-hit moves that increase power in increments of the
 * move's base power for each hit, namely Triple Kick and Triple Axel.
 * @extends VariablePowerAttr
 * @see {@linkcode apply}
 */
export class MultiHitPowerIncrementAttr extends VariablePowerAttr {
  /** The max number of base power increments allowed for this move */
  private maxHits: integer;

  constructor(maxHits: integer) {
    super();

    this.maxHits = maxHits;
  }

  /**
   * Increases power of move in increments of the base power for the amount of times
   * the move hit. In the case that the move is extended, it will circle back to the
   * original base power of the move after incrementing past the maximum amount of
   * hits.
   * @param user {@linkcode Pokemon} that used the move
   * @param target {@linkcode Pokemon} that the move was used on
   * @param move {@linkcode Move} with this attribute
   * @param args [0] {@linkcode Utils.NumberHolder} for final calculated power of move
   * @returns true if attribute application succeeds
   */
  apply(user: Pokemon, target: Pokemon, move: Move, args: any[]): boolean {
    const hitsTotal = user.turnData.hitCount - Math.max(user.turnData.hitsLeft, 0);
    const power = args[0] as Utils.NumberHolder;

    power.value = move.power * (1 + hitsTotal % this.maxHits);

    return true;
  }
}

/**
 * Attribute used for moves that double in power if the given move immediately
 * preceded the move applying the attribute, namely Fusion Flare and
 * Fusion Bolt.
 * @extends VariablePowerAttr
 * @see {@linkcode apply}
 */
export class LastMoveDoublePowerAttr extends VariablePowerAttr {
  /** The move that must precede the current move */
  private move: Moves;

  constructor(move: Moves) {
    super();

    this.move = move;
  }

  /**
   * Doubles power of move if the given move is found to precede the current
   * move with no other moves being executed in between, only ignoring failed
   * moves if any.
   * @param user {@linkcode Pokemon} that used the move
   * @param target N/A
   * @param move N/A
   * @param args [0] {@linkcode Utils.NumberHolder} that holds the resulting power of the move
   * @returns true if attribute application succeeds, false otherwise
   */
  apply(user: Pokemon, _target: Pokemon, _move: Move, args: any[]): boolean {
    const power = args[0] as Utils.NumberHolder;
    const enemy = user.getOpponent(0);
    const pokemonActed: Pokemon[] = [];

    if (enemy?.turnData.acted) {
      pokemonActed.push(enemy);
    }

    if (user.scene.currentBattle.double) {
      const userAlly = user.getAlly();
      const enemyAlly = enemy?.getAlly();

      if (userAlly && userAlly.turnData.acted) {
        pokemonActed.push(userAlly);
      }
      if (enemyAlly && enemyAlly.turnData.acted) {
        pokemonActed.push(enemyAlly);
      }
    }

    pokemonActed.sort((a, b) => b.turnData.order - a.turnData.order);

    for (const p of pokemonActed) {
      const [ lastMove ] = p.getLastXMoves(1);
      if (lastMove.result !== MoveResult.FAIL) {
        if ((lastMove.result === MoveResult.SUCCESS) && (lastMove.move === this.move)) {
          power.value *= 2;
          return true;
        } else {
          break;
        }
      }
    }

    return false;
  }
}

export class VariableAtkAttr extends MoveAttr {
  constructor() {
    super();
  }

  apply(user: Pokemon, target: Pokemon, move: Move, args: any[]): boolean {
    //const atk = args[0] as Utils.IntegerHolder;
    return false;
  }
}

export class TargetAtkUserAtkAttr extends VariableAtkAttr {
  constructor() {
    super();
  }
  apply(user: Pokemon, target: Pokemon, move: Move, args: any[]): boolean {
    (args[0] as Utils.IntegerHolder).value = target.getBattleStat(Stat.ATK, target);
    return true;
  }
}

export class DefAtkAttr extends VariableAtkAttr {
  constructor() {
    super();
  }

  apply(user: Pokemon, target: Pokemon, move: Move, args: any[]): boolean {
    (args[0] as Utils.IntegerHolder).value = user.getBattleStat(Stat.DEF, target);
    return true;
  }
}

export class VariableDefAttr extends MoveAttr {
  constructor() {
    super();
  }

  apply(user: Pokemon, target: Pokemon, move: Move, args: any[]): boolean {
    //const def = args[0] as Utils.IntegerHolder;
    return false;
  }
}

export class DefDefAttr extends VariableDefAttr {
  constructor() {
    super();
  }

  apply(user: Pokemon, target: Pokemon, move: Move, args: any[]): boolean {
    (args[0] as Utils.IntegerHolder).value = target.getBattleStat(Stat.DEF, user);
    return true;
  }
}

export class VariableAccuracyAttr extends MoveAttr {
  apply(user: Pokemon, target: Pokemon, move: Move, args: any[]): boolean {
    //const accuracy = args[0] as Utils.NumberHolder;
    return false;
  }
}

/**
 * Attribute used for Thunder and Hurricane that sets accuracy to 50 in sun and never miss in rain
 */
export class ThunderAccuracyAttr extends VariableAccuracyAttr {
  apply(user: Pokemon, target: Pokemon, move: Move, args: any[]): boolean {
    if (!user.scene.arena.weather?.isEffectSuppressed(user.scene)) {
      const accuracy = args[0] as Utils.NumberHolder;
      const weatherType = user.scene.arena.weather?.weatherType || WeatherType.NONE;
      switch (weatherType) {
      case WeatherType.SUNNY:
      case WeatherType.HARSH_SUN:
        accuracy.value = 50;
        return true;
      case WeatherType.RAIN:
      case WeatherType.HEAVY_RAIN:
        accuracy.value = -1;
        return true;
      }
    }

    return false;
  }
}

/**
 * Attribute used for Bleakwind Storm, Wildbolt Storm, and Sandsear Storm that sets accuracy to never
 * miss in rain
 * Springtide Storm does NOT have this property
 */
export class StormAccuracyAttr extends VariableAccuracyAttr {
  apply(user: Pokemon, target: Pokemon, move: Move, args: any[]): boolean {
    if (!user.scene.arena.weather?.isEffectSuppressed(user.scene)) {
      const accuracy = args[0] as Utils.NumberHolder;
      const weatherType = user.scene.arena.weather?.weatherType || WeatherType.NONE;
      switch (weatherType) {
      case WeatherType.RAIN:
      case WeatherType.HEAVY_RAIN:
        accuracy.value = -1;
        return true;
      }
    }

    return false;
  }
}

/**
 * Attribute used for moves which never miss
 * against Pokemon with the {@linkcode BattlerTagType.MINIMIZED}
 * @extends VariableAccuracyAttr
 * @see {@linkcode apply}
 */
export class MinimizeAccuracyAttr extends VariableAccuracyAttr {
  /**
   * @see {@linkcode apply}
   * @param user N/A
   * @param target {@linkcode Pokemon} target of the move
   * @param move N/A
   * @param args [0] Accuracy of the move to be modified
   * @returns true if the function succeeds
   */
  apply(user: Pokemon, target: Pokemon, move: Move, args: any[]): boolean {
    if (target.getTag(BattlerTagType.MINIMIZED)) {
      const accuracy = args[0] as Utils.NumberHolder;
      accuracy.value = -1;

      return true;
    }

    return false;
  }
}

export class ToxicAccuracyAttr extends VariableAccuracyAttr {
  apply(user: Pokemon, target: Pokemon, move: Move, args: any[]): boolean {
    if (user.isOfType(Type.POISON)) {
      const accuracy = args[0] as Utils.NumberHolder;
      accuracy.value = -1;
      return true;
    }

    return false;
  }
}

export class BlizzardAccuracyAttr extends VariableAccuracyAttr {
  apply(user: Pokemon, target: Pokemon, move: Move, args: any[]): boolean {
    if (!user.scene.arena.weather?.isEffectSuppressed(user.scene)) {
      const accuracy = args[0] as Utils.NumberHolder;
      const weatherType = user.scene.arena.weather?.weatherType || WeatherType.NONE;
      if (weatherType === WeatherType.HAIL || weatherType === WeatherType.SNOW) {
        accuracy.value = -1;
        return true;
      }
    }

    return false;
  }
}

export class VariableMoveCategoryAttr extends MoveAttr {
  apply(user: Pokemon, target: Pokemon, move: Move, args: any[]): boolean {
    return false;
  }
}

export class PhotonGeyserCategoryAttr extends VariableMoveCategoryAttr {
  apply(user: Pokemon, target: Pokemon, move: Move, args: any[]): boolean {
    const category = (args[0] as Utils.IntegerHolder);

    if (user.getBattleStat(Stat.ATK, target, move) > user.getBattleStat(Stat.SPATK, target, move)) {
      category.value = MoveCategory.PHYSICAL;
      return true;
    }

    return false;
  }
}

export class TeraBlastCategoryAttr extends VariableMoveCategoryAttr {
  apply(user: Pokemon, target: Pokemon, move: Move, args: any[]): boolean {
    const category = (args[0] as Utils.IntegerHolder);

    if (user.isTerastallized() && user.getBattleStat(Stat.ATK, target, move) > user.getBattleStat(Stat.SPATK, target, move)) {
      category.value = MoveCategory.PHYSICAL;
      return true;
    }

    return false;
  }
}

/**
 * Increases the power of Tera Blast if the user is Terastallized into Stellar type
 * @extends VariablePowerAttr
 */
export class TeraBlastPowerAttr extends VariablePowerAttr {
  apply(user: Pokemon, target: Pokemon, move: Move, args: any[]): boolean {
  /**
   * @param user {@linkcode Pokemon} Pokemon using the move
   * @param target {@linkcode Pokemon} N/A
   * @param move {@linkcode Move} {@linkcode Move.TERA_BLAST}
   * @param {any[]} args N/A
   * @returns true or false
   */
    const power = args[0] as Utils.NumberHolder;
    if (user.isTerastallized() && move.type === Type.STELLAR) {
      //200 instead of 100 to reflect lack of stellar being 2x dmg on any type
      power.value = 200;
      return true;
    }

    return false;
  }
}

/**
 * Change the move category to status when used on the ally
 * @extends VariableMoveCategoryAttr
 * @see {@linkcode apply}
 */
export class StatusCategoryOnAllyAttr extends VariableMoveCategoryAttr {
  /**
   * @param user {@linkcode Pokemon} using the move
   * @param target {@linkcode Pokemon} target of the move
   * @param move {@linkcode Move} with this attribute
   * @param args [0] {@linkcode Utils.IntegerHolder} The category of the move
   * @returns true if the function succeeds
   */
  apply(user: Pokemon, target: Pokemon, move: Move, args: any[]): boolean {
    const category = (args[0] as Utils.IntegerHolder);

    if (user.getAlly() === target) {
      category.value = MoveCategory.STATUS;
      return true;
    }

    return false;
  }
}

export class ShellSideArmCategoryAttr extends VariableMoveCategoryAttr {
  apply(user: Pokemon, target: Pokemon, move: Move, args: any[]): boolean {
    const category = (args[0] as Utils.IntegerHolder);
    const atkRatio = user.getBattleStat(Stat.ATK, target, move) / target.getBattleStat(Stat.DEF, user, move);
    const specialRatio = user.getBattleStat(Stat.SPATK, target, move) / target.getBattleStat(Stat.SPDEF, user, move);

    // Shell Side Arm is much more complicated than it looks, this is a partial implementation to try to achieve something similar to the games
    if (atkRatio > specialRatio) {
      category.value = MoveCategory.PHYSICAL;
      return true;
    } else if (atkRatio === specialRatio && user.randSeedInt(2) === 0) {
      category.value = MoveCategory.PHYSICAL;
      return true;
    }

    return false;
  }
}

export class VariableMoveTypeAttr extends MoveAttr {
  apply(user: Pokemon, target: Pokemon, move: Move, args: any[]): boolean {
    return false;
  }
}

export class FormChangeItemTypeAttr extends VariableMoveTypeAttr {
  apply(user: Pokemon, target: Pokemon, move: Move, args: any[]): boolean {
    if ([user.species.speciesId, user.fusionSpecies?.speciesId].includes(Species.ARCEUS) || [user.species.speciesId, user.fusionSpecies?.speciesId].includes(Species.SILVALLY)) {
      const form = user.species.speciesId === Species.ARCEUS || user.species.speciesId === Species.SILVALLY ? user.formIndex : user.fusionSpecies?.formIndex!; // TODO: is this bang correct?

      move.type = Type[Type[form]];
      return true;
    }

    return false;
  }
}

export class TechnoBlastTypeAttr extends VariableMoveTypeAttr {
  apply(user: Pokemon, target: Pokemon, move: Move, args: any[]): boolean {
    if ([user.species.speciesId, user.fusionSpecies?.speciesId].includes(Species.GENESECT)) {
      const form = user.species.speciesId === Species.GENESECT ? user.formIndex : user.fusionSpecies?.formIndex;

      switch (form) {
      case 1: // Shock Drive
        move.type = Type.ELECTRIC;
        break;
      case 2: // Burn Drive
        move.type = Type.FIRE;
        break;
      case 3: // Chill Drive
        move.type = Type.ICE;
        break;
      case 4: // Douse Drive
        move.type = Type.WATER;
        break;
      default:
        move.type = Type.NORMAL;
        break;
      }
      return true;
    }

    return false;
  }
}

export class AuraWheelTypeAttr extends VariableMoveTypeAttr {
  apply(user: Pokemon, target: Pokemon, move: Move, args: any[]): boolean {
    if ([user.species.speciesId, user.fusionSpecies?.speciesId].includes(Species.MORPEKO)) {
      const form = user.species.speciesId === Species.MORPEKO ? user.formIndex : user.fusionSpecies?.formIndex;

      switch (form) {
      case 1: // Hangry Mode
        move.type = Type.DARK;
        break;
      default: // Full Belly Mode
        move.type = Type.ELECTRIC;
        break;
      }
      return true;
    }

    return false;
  }
}

export class RagingBullTypeAttr extends VariableMoveTypeAttr {
  apply(user: Pokemon, target: Pokemon, move: Move, args: any[]): boolean {
    if ([user.species.speciesId, user.fusionSpecies?.speciesId].includes(Species.PALDEA_TAUROS)) {
      const form = user.species.speciesId === Species.PALDEA_TAUROS ? user.formIndex : user.fusionSpecies?.formIndex;

      switch (form) {
      case 1: // Blaze breed
        move.type = Type.FIRE;
        break;
      case 2: // Aqua breed
        move.type = Type.WATER;
        break;
      default:
        move.type = Type.FIGHTING;
        break;
      }
      return true;
    }

    return false;
  }
}

export class IvyCudgelTypeAttr extends VariableMoveTypeAttr {
  apply(user: Pokemon, target: Pokemon, move: Move, args: any[]): boolean {
    if ([user.species.speciesId, user.fusionSpecies?.speciesId].includes(Species.OGERPON)) {
      const form = user.species.speciesId === Species.OGERPON ? user.formIndex : user.fusionSpecies?.formIndex;

      switch (form) {
      case 1: // Wellspring Mask
      case 5: // Wellspring Mask Tera
        move.type = Type.WATER;
        break;
      case 2: // Hearthflame Mask
      case 6: // Hearthflame Mask Tera
        move.type = Type.FIRE;
        break;
      case 3: // Cornerstone Mask
      case 7: // Cornerstone Mask Tera
        move.type = Type.ROCK;
        break;
      case 4: // Teal Mask Tera
      default:
        move.type = Type.GRASS;
        break;
      }
      return true;
    }

    return false;
  }
}

export class WeatherBallTypeAttr extends VariableMoveTypeAttr {
  apply(user: Pokemon, target: Pokemon, move: Move, args: any[]): boolean {
    if (!user.scene.arena.weather?.isEffectSuppressed(user.scene)) {
      switch (user.scene.arena.weather?.weatherType) {
      case WeatherType.SUNNY:
      case WeatherType.HARSH_SUN:
        move.type = Type.FIRE;
        break;
      case WeatherType.RAIN:
      case WeatherType.HEAVY_RAIN:
        move.type = Type.WATER;
        break;
      case WeatherType.SANDSTORM:
        move.type = Type.ROCK;
        break;
      case WeatherType.HAIL:
      case WeatherType.SNOW:
        move.type = Type.ICE;
        break;
      default:
        return false;
      }
      return true;
    }

    return false;
  }
}

/**
 * Changes the move's type to match the current terrain.
 * Has no effect if the user is not grounded.
 * @extends VariableMoveTypeAttr
 * @see {@linkcode apply}
 */
export class TerrainPulseTypeAttr extends VariableMoveTypeAttr {
  /**
   * @param user {@linkcode Pokemon} using this move
   * @param target N/A
   * @param move N/A
   * @param args [0] {@linkcode Utils.IntegerHolder} The move's type to be modified
   * @returns true if the function succeeds
   */
  apply(user: Pokemon, target: Pokemon, move: Move, args: any[]): boolean {
    if (!user.isGrounded()) {
      return false;
    }

    const currentTerrain = user.scene.arena.getTerrainType();
    switch (currentTerrain) {
    case TerrainType.MISTY:
      move.type = Type.FAIRY;
      break;
    case TerrainType.ELECTRIC:
      move.type = Type.ELECTRIC;
      break;
    case TerrainType.GRASSY:
      move.type = Type.GRASS;
      break;
    case TerrainType.PSYCHIC:
      move.type = Type.PSYCHIC;
      break;
    default:
      return false;
    }
    return true;
  }
}

export class HiddenPowerTypeAttr extends VariableMoveTypeAttr {
  apply(user: Pokemon, target: Pokemon, move: Move, args: any[]): boolean {
    const iv_val = Math.floor(((user.ivs[Stat.HP] & 1)
      +(user.ivs[Stat.ATK] & 1) * 2
      +(user.ivs[Stat.DEF] & 1) * 4
      +(user.ivs[Stat.SPD] & 1) * 8
      +(user.ivs[Stat.SPATK] & 1) * 16
      +(user.ivs[Stat.SPDEF] & 1) * 32) * 15/63);

    move.type = [
      Type.FIGHTING, Type.FLYING, Type.POISON, Type.GROUND,
      Type.ROCK, Type.BUG, Type.GHOST, Type.STEEL,
      Type.FIRE, Type.WATER, Type.GRASS, Type.ELECTRIC,
      Type.PSYCHIC, Type.ICE, Type.DRAGON, Type.DARK][iv_val];

    return true;
  }
}

/**
 * Changes the type of Tera Blast to match the user's tera type
 * @extends VariableMoveTypeAttr
 */
export class TeraBlastTypeAttr extends VariableMoveTypeAttr {
  apply(user: Pokemon, target: Pokemon, move: Move, args: any[]): boolean {
  /**
   * @param user {@linkcode Pokemon} the user's type is checked
   * @param target {@linkcode Pokemon} N/A
   * @param move {@linkcode Move} {@linkcode Move.TeraBlastTypeAttr}
   * @param {any[]} args N/A
   * @returns true or false
   */
    if (user.isTerastallized()) {
      move.type = user.getTeraType(); //changes move type to tera type
      return true;
    }

    return false;
  }
}

export class MatchUserTypeAttr extends VariableMoveTypeAttr {
  apply(user: Pokemon, target: Pokemon, move: Move, args: any[]): boolean {
    const userTypes = user.getTypes(true);

    if (userTypes.includes(Type.STELLAR)) { // will not change to stellar type
      const nonTeraTypes = user.getTypes();
      move.type = nonTeraTypes[0];
      return true;
    } else if (userTypes.length > 0) {
      move.type = userTypes[0];
      return true;
    } else {
      return false;
    }

  }
}

export class VariableMoveTypeMultiplierAttr extends MoveAttr {
  apply(user: Pokemon, target: Pokemon, move: Move, args: any[]): boolean {
    return false;
  }
}

export class NeutralDamageAgainstFlyingTypeMultiplierAttr extends VariableMoveTypeMultiplierAttr {
  apply(user: Pokemon, target: Pokemon, move: Move, args: any[]): boolean {
    if (!target.getTag(BattlerTagType.IGNORE_FLYING)) {
      const multiplier = args[0] as Utils.NumberHolder;
      //When a flying type is hit, the first hit is always 1x multiplier. Levitating pokemon are instantly affected by typing
      if (target.isOfType(Type.FLYING) || target.hasAbility(Abilities.LEVITATE)) {
        multiplier.value = 1;
      }
      return true;
    }

    return false;
  }
}

export class WaterSuperEffectTypeMultiplierAttr extends VariableMoveTypeMultiplierAttr {
  apply(user: Pokemon, target: Pokemon, move: Move, args: any[]): boolean {
    const multiplier = args[0] as Utils.NumberHolder;
    if (target.isOfType(Type.WATER)) {
      multiplier.value *= 4; // Increased twice because initial reduction against water
      return true;
    }

    return false;
  }
}

export class IceNoEffectTypeAttr extends VariableMoveTypeMultiplierAttr {
  /**
   * Checks to see if the Target is Ice-Type or not. If so, the move will have no effect.
   * @param {Pokemon} user N/A
   * @param {Pokemon} target Pokemon that is being checked whether Ice-Type or not.
   * @param {Move} move N/A
   * @param {any[]} args Sets to false if the target is Ice-Type, so it should do no damage/no effect.
   * @returns {boolean} Returns true if move is successful, false if Ice-Type.
   */
  apply(user: Pokemon, target: Pokemon, move: Move, args: any[]): boolean {
    if (target.isOfType(Type.ICE)) {
      (args[0] as Utils.BooleanHolder).value = false;
      return false;
    }
    return true;
  }
}

export class FlyingTypeMultiplierAttr extends VariableMoveTypeMultiplierAttr {
  apply(user: Pokemon, target: Pokemon, move: Move, args: any[]): boolean {
    const multiplier = args[0] as Utils.NumberHolder;
    multiplier.value *= target.getAttackTypeEffectiveness(Type.FLYING, user);
    return true;
  }
}

export class OneHitKOAccuracyAttr extends VariableAccuracyAttr {
  apply(user: Pokemon, target: Pokemon, move: Move, args: any[]): boolean {
    const accuracy = args[0] as Utils.NumberHolder;
    if (user.level < target.level) {
      accuracy.value = 0;
    } else {
      accuracy.value = Math.min(Math.max(30 + 100 * (1 - target.level / user.level), 0), 100);
    }
    return true;
  }
}

export class SheerColdAccuracyAttr extends OneHitKOAccuracyAttr {
  /**
   * Changes the normal One Hit KO Accuracy Attr to implement the Gen VII changes,
   * where if the user is Ice-Type, it has more accuracy.
   * @param {Pokemon} user Pokemon that is using the move; checks the Pokemon's level.
   * @param {Pokemon} target Pokemon that is receiving the move; checks the Pokemon's level.
   * @param {Move} move N/A
   * @param {any[]} args Uses the accuracy argument, allowing to change it from either 0 if it doesn't pass
   * the first if/else, or 30/20 depending on the type of the user Pokemon.
   * @returns Returns true if move is successful, false if misses.
   */
  apply(user: Pokemon, target: Pokemon, move: Move, args: any[]): boolean {
    const accuracy = args[0] as Utils.NumberHolder;
    if (user.level < target.level) {
      accuracy.value = 0;
    } else {
      const baseAccuracy = user.isOfType(Type.ICE) ? 30 : 20;
      accuracy.value = Math.min(Math.max(baseAccuracy + 100 * (1 - target.level / user.level), 0), 100);
    }
    return true;
  }
}

export class MissEffectAttr extends MoveAttr {
  private missEffectFunc: UserMoveConditionFunc;

  constructor(missEffectFunc: UserMoveConditionFunc) {
    super();

    this.missEffectFunc = missEffectFunc;
  }

  apply(user: Pokemon, target: Pokemon, move: Move, args: any[]): boolean {
    this.missEffectFunc(user, move);
    return true;
  }
}

export class NoEffectAttr extends MoveAttr {
  private noEffectFunc: UserMoveConditionFunc;

  constructor(noEffectFunc: UserMoveConditionFunc) {
    super();

    this.noEffectFunc = noEffectFunc;
  }

  apply(user: Pokemon, target: Pokemon, move: Move, args: any[]): boolean {
    this.noEffectFunc(user, move);
    return true;
  }
}

const crashDamageFunc = (user: Pokemon, move: Move) => {
  const cancelled = new Utils.BooleanHolder(false);
  applyAbAttrs(BlockNonDirectDamageAbAttr, user, cancelled);
  if (cancelled.value) {
    return false;
  }

  user.damageAndUpdate(Utils.toDmgValue(user.getMaxHp() / 2), HitResult.OTHER, false, true);
  user.scene.queueMessage(i18next.t("moveTriggers:keptGoingAndCrashed", {pokemonName: getPokemonNameWithAffix(user)}));
  user.turnData.damageTaken += Utils.toDmgValue(user.getMaxHp() / 2);

  return true;
};

export class TypelessAttr extends MoveAttr { }
/**
* Attribute used for moves which ignore redirection effects, and always target their original target, i.e. Snipe Shot
* Bypasses Storm Drain, Follow Me, Ally Switch, and the like.
*/
export class BypassRedirectAttr extends MoveAttr { }

export class DisableMoveAttr extends MoveEffectAttr {
  constructor() {
    super(false);
  }

  apply(user: Pokemon, target: Pokemon, move: Move, args: any[]): boolean {
    if (!super.apply(user, target, move, args)) {
      return false;
    }

    const moveQueue = target.getLastXMoves();
    let turnMove: TurnMove | undefined;
    while (moveQueue.length) {
      turnMove = moveQueue.shift();
      if (turnMove?.virtual) {
        continue;
      }

      const moveIndex = target.getMoveset().findIndex(m => m?.moveId === turnMove?.move);
      if (moveIndex === -1) {
        return false;
      }

      const disabledMove = target.getMoveset()[moveIndex];
      target.summonData.disabledMove = disabledMove?.moveId!; // TODO: is this bang correct?
      target.summonData.disabledTurns = 4;

      user.scene.queueMessage(i18next.t("abilityTriggers:postDefendMoveDisable", { pokemonNameWithAffix: getPokemonNameWithAffix(target), moveName: disabledMove?.getName()}));

      return true;
    }

    return false;
  }

  getCondition(): MoveConditionFunc {
    return (user, target, move): boolean => { // TODO: Not sure what to do here
      if (target.summonData.disabledMove || target.isMax()) {
        return false;
      }

      const moveQueue = target.getLastXMoves();
      let turnMove: TurnMove | undefined;
      while (moveQueue.length) {
        turnMove = moveQueue.shift();
        if (turnMove?.virtual) {
          continue;
        }

        const move = target.getMoveset().find(m => m?.moveId === turnMove?.move);
        if (!move) {
          continue;
        }

        return true;
      }

      return false;
    };
  }

  getTargetBenefitScore(user: Pokemon, target: Pokemon, move: Move): integer {
    return -5;
  }
}

export class FrenzyAttr extends MoveEffectAttr {
  constructor() {
    super(true, MoveEffectTrigger.HIT, false, true);
  }

  canApply(user: Pokemon, target: Pokemon, move: Move, args: any[]) {
    return !(this.selfTarget ? user : target).isFainted();
  }

  apply(user: Pokemon, target: Pokemon, move: Move, args: any[]): boolean {
    if (!super.apply(user, target, move, args)) {
      return false;
    }

    if (!user.getTag(BattlerTagType.FRENZY) && !user.getMoveQueue().length) {
      const turnCount = user.randSeedIntRange(1, 2);
      new Array(turnCount).fill(null).map(() => user.getMoveQueue().push({ move: move.id, targets: [ target.getBattlerIndex() ], ignorePP: true }));
      user.addTag(BattlerTagType.FRENZY, turnCount, move.id, user.id);
    } else {
      applyMoveAttrs(AddBattlerTagAttr, user, target, move, args);
      user.lapseTag(BattlerTagType.FRENZY); // if FRENZY is already in effect (moveQueue.length > 0), lapse the tag
    }

    return true;
  }
}

export const frenzyMissFunc: UserMoveConditionFunc = (user: Pokemon, move: Move) => {
  while (user.getMoveQueue().length && user.getMoveQueue()[0].move === move.id) {
    user.getMoveQueue().shift();
  }
  user.removeTag(BattlerTagType.FRENZY); // FRENZY tag should be disrupted on miss/no effect

  return true;
};

export class AddBattlerTagAttr extends MoveEffectAttr {
  public tagType: BattlerTagType;
  public turnCountMin: integer;
  public turnCountMax: integer;
  protected cancelOnFail: boolean;
  private failOnOverlap: boolean;

  constructor(tagType: BattlerTagType, selfTarget: boolean = false, failOnOverlap: boolean = false, turnCountMin: integer = 0, turnCountMax?: integer, lastHitOnly: boolean = false, cancelOnFail: boolean = false) {
    super(selfTarget, MoveEffectTrigger.POST_APPLY, false, lastHitOnly);

    this.tagType = tagType;
    this.turnCountMin = turnCountMin;
    this.turnCountMax = turnCountMax !== undefined ? turnCountMax : turnCountMin;
    this.failOnOverlap = !!failOnOverlap;
    this.cancelOnFail = cancelOnFail;
  }

  canApply(user: Pokemon, target: Pokemon, move: Move, args: any[]): boolean {
    if (!super.canApply(user, target, move, args) || (this.cancelOnFail === true && user.getLastXMoves(1)[0].result === MoveResult.FAIL)) {
      return false;
    } else {
      return true;
    }
  }

  apply(user: Pokemon, target: Pokemon, move: Move, args: any[]): boolean {
    if (!super.apply(user, target, move, args)) {
      return false;
    }

    const moveChance = this.getMoveChance(user, target, move, this.selfTarget, true);
    if (moveChance < 0 || moveChance === 100 || user.randSeedInt(100) < moveChance) {
      return (this.selfTarget ? user : target).addTag(this.tagType,  user.randSeedInt(this.turnCountMax - this.turnCountMin, this.turnCountMin), move.id, user.id);
    }

    return false;
  }

  getCondition(): MoveConditionFunc | null {
    return this.failOnOverlap
      ? (user, target, move) => !(this.selfTarget ? user : target).getTag(this.tagType)
      : null;
  }

  getTagTargetBenefitScore(user: Pokemon, target: Pokemon, move: Move): integer | void {
    switch (this.tagType) {
    case BattlerTagType.RECHARGING:
    case BattlerTagType.PERISH_SONG:
      return -16;
    case BattlerTagType.FLINCHED:
    case BattlerTagType.CONFUSED:
    case BattlerTagType.INFATUATED:
    case BattlerTagType.NIGHTMARE:
    case BattlerTagType.DROWSY:
      return -5;
    case BattlerTagType.SEEDED:
    case BattlerTagType.SALT_CURED:
    case BattlerTagType.CURSED:
    case BattlerTagType.FRENZY:
    case BattlerTagType.TRAPPED:
    case BattlerTagType.BIND:
    case BattlerTagType.WRAP:
    case BattlerTagType.FIRE_SPIN:
    case BattlerTagType.WHIRLPOOL:
    case BattlerTagType.CLAMP:
    case BattlerTagType.SAND_TOMB:
    case BattlerTagType.MAGMA_STORM:
    case BattlerTagType.SNAP_TRAP:
    case BattlerTagType.THUNDER_CAGE:
    case BattlerTagType.INFESTATION:
      return -3;
    case BattlerTagType.ENCORE:
      return -2;
    case BattlerTagType.MINIMIZED:
      return 0;
    case BattlerTagType.INGRAIN:
    case BattlerTagType.IGNORE_ACCURACY:
    case BattlerTagType.AQUA_RING:
      return 3;
    case BattlerTagType.PROTECTED:
    case BattlerTagType.FLYING:
    case BattlerTagType.CRIT_BOOST:
    case BattlerTagType.ALWAYS_CRIT:
      return 5;
    }
  }

  getTargetBenefitScore(user: Pokemon, target: Pokemon, move: Move): integer {
    let moveChance = this.getMoveChance(user, target, move, this.selfTarget, false);
    if (moveChance < 0) {
      moveChance = 100;
    }
    return Math.floor(this.getTagTargetBenefitScore(user, target, move)! * (moveChance / 100)); // TODO: is the bang correct?
  }
}

/**
 * Adds the appropriate battler tag for Gulp Missile when Surf or Dive is used.
 * @extends MoveEffectAttr
 */
export class GulpMissileTagAttr extends MoveEffectAttr {
  constructor() {
    super(true);
  }

  /**
   * Adds BattlerTagType from GulpMissileTag based on the Pokemon's HP ratio.
   * @param {Pokemon} user The Pokemon using the move.
   * @param {Pokemon} target The Pokemon being targeted by the move.
   * @param {Move} move The move being used.
   * @param {any[]} args Additional arguments, if any.
   * @returns Whether the BattlerTag is applied.
   */
  apply(user: Pokemon, target: Pokemon, move: Move, args: any[]): boolean | Promise<boolean> {
    if (!super.apply(user, target, move, args)) {
      return false;
    }

    if (user.hasAbility(Abilities.GULP_MISSILE) && user.species.speciesId === Species.CRAMORANT) {
      if (user.getHpRatio() >= .5) {
        user.addTag(BattlerTagType.GULP_MISSILE_ARROKUDA, 0, move.id);
      } else {
        user.addTag(BattlerTagType.GULP_MISSILE_PIKACHU, 0, move.id);
      }
      return true;
    }

    return false;
  }

  getUserBenefitScore(user: Pokemon, target: Pokemon, move: Move): integer {
    const isCramorant = user.hasAbility(Abilities.GULP_MISSILE) && user.species.speciesId === Species.CRAMORANT;
    return isCramorant && !user.getTag(GulpMissileTag) ? 10 : 0;
  }
}

/**
 * Attribute to implement Jaw Lock's linked trapping effect between the user and target
 * @extends AddBattlerTagAttr
 */
export class JawLockAttr extends AddBattlerTagAttr {
  constructor() {
    super(BattlerTagType.TRAPPED);
  }

  apply(user: Pokemon, target: Pokemon, move: Move, args: any[]): boolean {
    if (!super.canApply(user, target, move, args)) {
      return false;
    }

    // If either the user or the target already has the tag, do not apply
    if (user.getTag(TrappedTag) || target.getTag(TrappedTag)) {
      return false;
    }

    const moveChance = this.getMoveChance(user, target, move, this.selfTarget);
    if (moveChance < 0 || moveChance === 100 || user.randSeedInt(100) < moveChance) {
      /**
       * Add the tag to both the user and the target.
       * The target's tag source is considered to be the user and vice versa
       */
      return target.addTag(BattlerTagType.TRAPPED, 1, move.id, user.id)
          && user.addTag(BattlerTagType.TRAPPED, 1, move.id, target.id);
    }

    return false;
  }
}

export class CurseAttr extends MoveEffectAttr {

  apply(user: Pokemon, target: Pokemon, move:Move, args: any[]): boolean {
    if (user.getTypes(true).includes(Type.GHOST)) {
      if (target.getTag(BattlerTagType.CURSED)) {
        user.scene.queueMessage(i18next.t("battle:attackFailed"));
        return false;
      }
      const curseRecoilDamage = Math.max(1, Math.floor(user.getMaxHp() / 2));
      user.damageAndUpdate(curseRecoilDamage, HitResult.OTHER, false, true, true);
      user.scene.queueMessage(
        i18next.t("battlerTags:cursedOnAdd", {
          pokemonNameWithAffix: getPokemonNameWithAffix(user),
          pokemonName: getPokemonNameWithAffix(target)
        })
      );

      target.addTag(BattlerTagType.CURSED, 0, move.id, user.id);
      return true;
    } else {
      user.scene.unshiftPhase(new StatChangePhase(user.scene, user.getBattlerIndex(), true, [BattleStat.ATK, BattleStat.DEF], 1));
      user.scene.unshiftPhase(new StatChangePhase(user.scene, user.getBattlerIndex(), true, [BattleStat.SPD], -1));
      return true;
    }
  }
}

export class LapseBattlerTagAttr extends MoveEffectAttr {
  public tagTypes: BattlerTagType[];

  constructor(tagTypes: BattlerTagType[], selfTarget: boolean = false) {
    super(selfTarget);

    this.tagTypes = tagTypes;
  }

  apply(user: Pokemon, target: Pokemon, move: Move, args: any[]): boolean {
    if (!super.apply(user, target, move, args)) {
      return false;
    }

    for (const tagType of this.tagTypes) {
      (this.selfTarget ? user : target).lapseTag(tagType);
    }

    return true;
  }
}

export class RemoveBattlerTagAttr extends MoveEffectAttr {
  public tagTypes: BattlerTagType[];

  constructor(tagTypes: BattlerTagType[], selfTarget: boolean = false) {
    super(selfTarget);

    this.tagTypes = tagTypes;
  }

  apply(user: Pokemon, target: Pokemon, move: Move, args: any[]): boolean {
    if (!super.apply(user, target, move, args)) {
      return false;
    }

    for (const tagType of this.tagTypes) {
      (this.selfTarget ? user : target).removeTag(tagType);
    }

    return true;
  }
}

export class FlinchAttr extends AddBattlerTagAttr {
  constructor() {
    super(BattlerTagType.FLINCHED, false);
  }
}

export class ConfuseAttr extends AddBattlerTagAttr {
  constructor(selfTarget?: boolean) {
    super(BattlerTagType.CONFUSED, selfTarget, false, 2, 5);
  }
}

export class RechargeAttr extends AddBattlerTagAttr {
  constructor() {
    super(BattlerTagType.RECHARGING, true, false, 1, 1, true, true);
  }
}

export class TrapAttr extends AddBattlerTagAttr {
  constructor(tagType: BattlerTagType) {
    super(tagType, false, false, 4, 5);
  }
}

export class ProtectAttr extends AddBattlerTagAttr {
  constructor(tagType: BattlerTagType = BattlerTagType.PROTECTED) {
    super(tagType, true);
  }

  getCondition(): MoveConditionFunc {
    return ((user, target, move): boolean => {
      let timesUsed = 0;
      const moveHistory = user.getLastXMoves();
      let turnMove: TurnMove | undefined;

      while (moveHistory.length) {
        turnMove = moveHistory.shift();
        if (!allMoves[turnMove?.move!].hasAttr(ProtectAttr) || turnMove?.result !== MoveResult.SUCCESS) { // TODO: is the bang correct?
          break;
        }
        timesUsed++;
      }
      if (timesUsed) {
        return !user.randSeedInt(Math.pow(3, timesUsed));
      }
      return true;
    });
  }
}

export class IgnoreAccuracyAttr extends AddBattlerTagAttr {
  constructor() {
    super(BattlerTagType.IGNORE_ACCURACY, true, false, 2);
  }

  apply(user: Pokemon, target: Pokemon, move: Move, args: any[]): boolean {
    if (!super.apply(user, target, move, args)) {
      return false;
    }

    user.scene.queueMessage(i18next.t("moveTriggers:tookAimAtTarget", {pokemonName: getPokemonNameWithAffix(user), targetName: getPokemonNameWithAffix(target)}));

    return true;
  }
}

export class FaintCountdownAttr extends AddBattlerTagAttr {
  constructor() {
    super(BattlerTagType.PERISH_SONG, false, true, 4);
  }

  apply(user: Pokemon, target: Pokemon, move: Move, args: any[]): boolean {
    if (!super.apply(user, target, move, args)) {
      return false;
    }

    user.scene.queueMessage(i18next.t("moveTriggers:faintCountdown", {pokemonName: getPokemonNameWithAffix(target), turnCount: this.turnCountMin - 1}));

    return true;
  }
}

/**
 * Attribute used when a move hits a {@linkcode BattlerTagType} for double damage
 * @extends MoveAttr
*/
export class HitsTagAttr extends MoveAttr {
  /** The {@linkcode BattlerTagType} this move hits */
  public tagType: BattlerTagType;
  /** Should this move deal double damage against {@linkcode HitsTagAttr.tagType}? */
  public doubleDamage: boolean;

  constructor(tagType: BattlerTagType, doubleDamage?: boolean) {
    super();

    this.tagType = tagType;
    this.doubleDamage = !!doubleDamage;
  }

  getTargetBenefitScore(user: Pokemon, target: Pokemon, move: Move): integer {
    return target.getTag(this.tagType) ? this.doubleDamage ? 10 : 5 : 0;
  }
}

export class AddArenaTagAttr extends MoveEffectAttr {
  public tagType: ArenaTagType;
  public turnCount: integer;
  private failOnOverlap: boolean;
  public selfSideTarget: boolean;

  constructor(tagType: ArenaTagType, turnCount?: integer | null, failOnOverlap: boolean = false, selfSideTarget: boolean = false) {
    super(true, MoveEffectTrigger.POST_APPLY);

    this.tagType = tagType;
    this.turnCount = turnCount!; // TODO: is the bang correct?
    this.failOnOverlap = failOnOverlap;
    this.selfSideTarget = selfSideTarget;
  }

  apply(user: Pokemon, target: Pokemon, move: Move, args: any[]): boolean {
    if (!super.apply(user, target, move, args)) {
      return false;
    }

    if (move.chance < 0 || move.chance === 100 || user.randSeedInt(100) < move.chance) {
      user.scene.arena.addTag(this.tagType, this.turnCount, move.id, user.id, (this.selfSideTarget ? user : target).isPlayer() ? ArenaTagSide.PLAYER : ArenaTagSide.ENEMY);
      return true;
    }

    return false;
  }

  getCondition(): MoveConditionFunc | null {
    return this.failOnOverlap
      ? (user, target, move) => !user.scene.arena.getTagOnSide(this.tagType, target.isPlayer() ? ArenaTagSide.PLAYER : ArenaTagSide.ENEMY)
      : null;
  }
}

/**
 * Generic class for removing arena tags
 * @param tagTypes: The types of tags that can be removed
 * @param selfSideTarget: Is the user removing tags from its own side?
 */
export class RemoveArenaTagsAttr extends MoveEffectAttr {
  public tagTypes: ArenaTagType[];
  public selfSideTarget: boolean;

  constructor(tagTypes: ArenaTagType[], selfSideTarget: boolean) {
    super(true, MoveEffectTrigger.POST_APPLY);

    this.tagTypes = tagTypes;
    this.selfSideTarget = selfSideTarget;
  }

  apply(user: Pokemon, target: Pokemon, move: Move, args: any[]): boolean {
    if (!super.apply(user, target, move, args)) {
      return false;
    }

    const side = (this.selfSideTarget ? user : target).isPlayer() ? ArenaTagSide.PLAYER : ArenaTagSide.ENEMY;

    for (const tagType of this.tagTypes) {
      user.scene.arena.removeTagOnSide(tagType, side);
    }

    return true;
  }
}

export class AddArenaTrapTagAttr extends AddArenaTagAttr {
  getCondition(): MoveConditionFunc {
    return (user, target, move) => {
      const side = (this.selfSideTarget ? user : target).isPlayer() ? ArenaTagSide.PLAYER : ArenaTagSide.ENEMY;
      const tag = user.scene.arena.getTagOnSide(this.tagType, side) as ArenaTrapTag;
      if (!tag) {
        return true;
      }
      return tag.layers < tag.maxLayers;
    };
  }
}

/**
 * Attribute used for Stone Axe and Ceaseless Edge.
 * Applies the given ArenaTrapTag when move is used.
 * @extends AddArenaTagAttr
 * @see {@linkcode apply}
 */
export class AddArenaTrapTagHitAttr extends AddArenaTagAttr {
  /**
   * @param user {@linkcode Pokemon} using this move
   * @param target {@linkcode Pokemon} target of this move
   * @param move {@linkcode Move} being used
   */
  apply(user: Pokemon, target: Pokemon, move: Move, args: any[]): boolean {
    const moveChance = this.getMoveChance(user, target, move, this.selfTarget, true);
    const side = (this.selfSideTarget ? user : target).isPlayer() ? ArenaTagSide.PLAYER : ArenaTagSide.ENEMY;
    const tag = user.scene.arena.getTagOnSide(this.tagType, side) as ArenaTrapTag;
    if ((moveChance < 0 || moveChance === 100 || user.randSeedInt(100) < moveChance) && user.getLastXMoves(1)[0].result === MoveResult.SUCCESS) {
      user.scene.arena.addTag(this.tagType, 0, move.id, user.id, side);
      if (!tag) {
        return true;
      }
      return tag.layers < tag.maxLayers;
    }
    return false;
  }
}

export class RemoveArenaTrapAttr extends MoveEffectAttr {

  private targetBothSides: boolean;

  constructor(targetBothSides: boolean = false) {
    super(true, MoveEffectTrigger.PRE_APPLY);
    this.targetBothSides = targetBothSides;
  }

  apply(user: Pokemon, target: Pokemon, move: Move, args: any[]): boolean {

    if (!super.apply(user, target, move, args)) {
      return false;
    }

    if (this.targetBothSides) {
      user.scene.arena.removeTagOnSide(ArenaTagType.SPIKES, ArenaTagSide.PLAYER);
      user.scene.arena.removeTagOnSide(ArenaTagType.TOXIC_SPIKES, ArenaTagSide.PLAYER);
      user.scene.arena.removeTagOnSide(ArenaTagType.STEALTH_ROCK, ArenaTagSide.PLAYER);
      user.scene.arena.removeTagOnSide(ArenaTagType.STICKY_WEB, ArenaTagSide.PLAYER);

      user.scene.arena.removeTagOnSide(ArenaTagType.SPIKES, ArenaTagSide.ENEMY);
      user.scene.arena.removeTagOnSide(ArenaTagType.TOXIC_SPIKES, ArenaTagSide.ENEMY);
      user.scene.arena.removeTagOnSide(ArenaTagType.STEALTH_ROCK, ArenaTagSide.ENEMY);
      user.scene.arena.removeTagOnSide(ArenaTagType.STICKY_WEB, ArenaTagSide.ENEMY);
    } else {
      user.scene.arena.removeTagOnSide(ArenaTagType.SPIKES, target.isPlayer() ? ArenaTagSide.ENEMY : ArenaTagSide.PLAYER);
      user.scene.arena.removeTagOnSide(ArenaTagType.TOXIC_SPIKES, target.isPlayer() ? ArenaTagSide.ENEMY : ArenaTagSide.PLAYER);
      user.scene.arena.removeTagOnSide(ArenaTagType.STEALTH_ROCK, target.isPlayer() ? ArenaTagSide.ENEMY : ArenaTagSide.PLAYER);
      user.scene.arena.removeTagOnSide(ArenaTagType.STICKY_WEB, target.isPlayer() ? ArenaTagSide.ENEMY : ArenaTagSide.PLAYER);
    }

    return true;
  }
}

export class RemoveScreensAttr extends MoveEffectAttr {

  private targetBothSides: boolean;

  constructor(targetBothSides: boolean = false) {
    super(true, MoveEffectTrigger.PRE_APPLY);
    this.targetBothSides = targetBothSides;
  }

  apply(user: Pokemon, target: Pokemon, move: Move, args: any[]): boolean {

    if (!super.apply(user, target, move, args)) {
      return false;
    }

    if (this.targetBothSides) {
      user.scene.arena.removeTagOnSide(ArenaTagType.REFLECT, ArenaTagSide.PLAYER);
      user.scene.arena.removeTagOnSide(ArenaTagType.LIGHT_SCREEN, ArenaTagSide.PLAYER);
      user.scene.arena.removeTagOnSide(ArenaTagType.AURORA_VEIL, ArenaTagSide.PLAYER);

      user.scene.arena.removeTagOnSide(ArenaTagType.REFLECT, ArenaTagSide.ENEMY);
      user.scene.arena.removeTagOnSide(ArenaTagType.LIGHT_SCREEN, ArenaTagSide.ENEMY);
      user.scene.arena.removeTagOnSide(ArenaTagType.AURORA_VEIL, ArenaTagSide.ENEMY);
    } else {
      user.scene.arena.removeTagOnSide(ArenaTagType.REFLECT, target.isPlayer() ? ArenaTagSide.PLAYER : ArenaTagSide.ENEMY);
      user.scene.arena.removeTagOnSide(ArenaTagType.LIGHT_SCREEN, target.isPlayer() ? ArenaTagSide.PLAYER : ArenaTagSide.ENEMY);
      user.scene.arena.removeTagOnSide(ArenaTagType.AURORA_VEIL, target.isPlayer() ? ArenaTagSide.PLAYER : ArenaTagSide.ENEMY);
    }

    return true;

  }
}

/*Swaps arena effects between the player and enemy side
  * @extends MoveEffectAttr
  * @see {@linkcode apply}
*/
export class SwapArenaTagsAttr extends MoveEffectAttr {
  public SwapTags: ArenaTagType[];


  constructor(SwapTags: ArenaTagType[]) {
    super(true, MoveEffectTrigger.POST_APPLY);
    this.SwapTags = SwapTags;
  }

  apply(user:Pokemon, target:Pokemon, move:Move, args: any[]): boolean {
    if (!super.apply(user, target, move, args)) {
      return false;
    }

    const tagPlayerTemp = user.scene.arena.findTagsOnSide((t => this.SwapTags.includes(t.tagType)), ArenaTagSide.PLAYER);
    const tagEnemyTemp = user.scene.arena.findTagsOnSide((t => this.SwapTags.includes(t.tagType)), ArenaTagSide.ENEMY);


    if (tagPlayerTemp) {
      for (const swapTagsType of tagPlayerTemp) {
        user.scene.arena.removeTagOnSide(swapTagsType.tagType, ArenaTagSide.PLAYER, true);
        user.scene.arena.addTag(swapTagsType.tagType, swapTagsType.turnCount, swapTagsType.sourceMove, swapTagsType.sourceId!, ArenaTagSide.ENEMY, true); // TODO: is the bang correct?
      }
    }
    if (tagEnemyTemp) {
      for (const swapTagsType of tagEnemyTemp) {
        user.scene.arena.removeTagOnSide(swapTagsType.tagType, ArenaTagSide.ENEMY, true);
        user.scene.arena.addTag(swapTagsType.tagType, swapTagsType.turnCount, swapTagsType.sourceMove, swapTagsType.sourceId!, ArenaTagSide.PLAYER, true); // TODO: is the bang correct?
      }
    }


    user.scene.queueMessage( i18next.t("moveTriggers:swapArenaTags", {pokemonName: getPokemonNameWithAffix(user)}));
    return true;
  }
}

/**
 * Attribute used for Revival Blessing.
 * @extends MoveEffectAttr
 * @see {@linkcode apply}
 */
export class RevivalBlessingAttr extends MoveEffectAttr {
  constructor(user?: boolean) {
    super(true);
  }

  /**
   *
   * @param user {@linkcode Pokemon} using this move
   * @param target {@linkcode Pokemon} target of this move
   * @param move {@linkcode Move} being used
   * @param args N/A
   * @returns Promise, true if function succeeds.
   */
  apply(user: Pokemon, target: Pokemon, move: Move, args: any[]): Promise<boolean> {
    return new Promise(resolve => {
      // If user is player, checks if the user has fainted pokemon
      if (user instanceof PlayerPokemon
        && user.scene.getParty().findIndex(p => p.isFainted())>-1) {
        (user as PlayerPokemon).revivalBlessing().then(() => {
          resolve(true);
        });
      // If user is enemy, checks that it is a trainer, and it has fainted non-boss pokemon in party
      } else if (user instanceof EnemyPokemon
        && user.hasTrainer()
        && user.scene.getEnemyParty().findIndex(p => p.isFainted() && !p.isBoss()) > -1) {
        // Selects a random fainted pokemon
        const faintedPokemon = user.scene.getEnemyParty().filter(p => p.isFainted() && !p.isBoss());
        const pokemon = faintedPokemon[user.randSeedInt(faintedPokemon.length)];
        const slotIndex = user.scene.getEnemyParty().findIndex(p => pokemon.id === p.id);
        pokemon.resetStatus();
        pokemon.heal(Math.min(Utils.toDmgValue(0.5 * pokemon.getMaxHp()), pokemon.getMaxHp()));
<<<<<<< HEAD
        user.scene.queueMessage(`${getPokemonNameWithAffix(pokemon)} was revived!`,0,true);
=======
        user.scene.queueMessage(i18next.t("moveTriggers:revivalBlessing", {pokemonName: getPokemonNameWithAffix(pokemon)}), 0, true);
>>>>>>> f417a262

        if (user.scene.currentBattle.double && user.scene.getEnemyParty().length > 1) {
          const allyPokemon = user.getAlly();
          if (slotIndex<=1) {
            user.scene.unshiftPhase(new SwitchSummonPhase(user.scene, pokemon.getFieldIndex(), slotIndex, false, false, false));
          } else if (allyPokemon.isFainted()) {
            user.scene.unshiftPhase(new SwitchSummonPhase(user.scene, allyPokemon.getFieldIndex(), slotIndex, false, false, false));
          }
        }
        resolve(true);
      } else {
        user.scene.queueMessage(i18next.t("battle:attackFailed"));
        resolve(false);
      }
    });
  }

  getUserBenefitScore(user: Pokemon, target: Pokemon, move: Move): integer {
    if (user.hasTrainer() && user.scene.getEnemyParty().findIndex(p => p.isFainted() && !p.isBoss()) > -1) {
      return 20;
    }

    return -20;
  }
}

export class ForceSwitchOutAttr extends MoveEffectAttr {
  private user: boolean;
  private batonPass: boolean;

  constructor(user?: boolean, batonPass?: boolean) {
    super(false, MoveEffectTrigger.POST_APPLY, false, true);
    this.user = !!user;
    this.batonPass = !!batonPass;
  }

  isBatonPass() {
    return this.batonPass;
  }

  apply(user: Pokemon, target: Pokemon, move: Move, args: any[]): Promise<boolean> {
    return new Promise(resolve => {

  	// Check if the move category is not STATUS or if the switch out condition is not met
      if (!this.getSwitchOutCondition()(user, target, move)) {
        return resolve(false);
      }

  	// Move the switch out logic inside the conditional block
  	// This ensures that the switch out only happens when the conditions are met
	  const switchOutTarget = this.user ? user : target;
	  if (switchOutTarget instanceof PlayerPokemon) {
        switchOutTarget.leaveField(!this.batonPass);

        if (switchOutTarget.hp > 0) {
          user.scene.prependToPhase(new SwitchPhase(user.scene, switchOutTarget.getFieldIndex(), true, true), MoveEndPhase);
          resolve(true);
        } else {
          resolve(false);
        }
	  	return;
	  } else if (user.scene.currentBattle.battleType !== BattleType.WILD) {
	  	// Switch out logic for trainer battles
        switchOutTarget.leaveField(!this.batonPass);

	  	if (switchOutTarget.hp > 0) {
        // for opponent switching out
          user.scene.prependToPhase(new SwitchSummonPhase(user.scene, switchOutTarget.getFieldIndex(), (user.scene.currentBattle.trainer ? user.scene.currentBattle.trainer.getNextSummonIndex((switchOutTarget as EnemyPokemon).trainerSlot) : 0), false, this.batonPass, false), MoveEndPhase);
        }
	  } else {
	    // Switch out logic for everything else (eg: WILD battles)
	  	switchOutTarget.leaveField(false);

	  	if (switchOutTarget.hp) {
          switchOutTarget.setWildFlee(true);
	  	  user.scene.queueMessage(i18next.t("moveTriggers:fled", {pokemonName: getPokemonNameWithAffix(switchOutTarget)}), null, true, 500);

          // in double battles redirect potential moves off fled pokemon
          if (switchOutTarget.scene.currentBattle.double) {
            const allyPokemon = switchOutTarget.getAlly();
            switchOutTarget.scene.redirectPokemonMoves(switchOutTarget, allyPokemon);
          }
	  	}

	  	if (!switchOutTarget.getAlly()?.isActive(true)) {
	  	  user.scene.clearEnemyHeldItemModifiers();

	  	  if (switchOutTarget.hp) {
	  	  	user.scene.pushPhase(new BattleEndPhase(user.scene));
	  	  	user.scene.pushPhase(new NewBattlePhase(user.scene));
	  	  }
	  	}
	  }

	  resolve(true);
	  });
  }

  getCondition(): MoveConditionFunc {
    return (user, target, move) => (move.category !== MoveCategory.STATUS || this.getSwitchOutCondition()(user, target, move));
  }

  getFailedText(user: Pokemon, target: Pokemon, move: Move, cancelled: Utils.BooleanHolder): string | null {
    const blockedByAbility = new Utils.BooleanHolder(false);
    applyAbAttrs(ForceSwitchOutImmunityAbAttr, target, blockedByAbility);
    return blockedByAbility.value ? i18next.t("moveTriggers:cannotBeSwitchedOut", {pokemonName: getPokemonNameWithAffix(target)}) : null;
  }

  getSwitchOutCondition(): MoveConditionFunc {
    return (user, target, move) => {
      const switchOutTarget = (this.user ? user : target);
      const player = switchOutTarget instanceof PlayerPokemon;

      if (!this.user && move.category === MoveCategory.STATUS && (target.hasAbilityWithAttr(ForceSwitchOutImmunityAbAttr) || target.isMax())) {
        return false;
      }

      if (!player && !user.scene.currentBattle.battleType) {
        if (this.batonPass) {
          return false;
        }
        // Don't allow wild opponents to flee on the boss stage since it can ruin a run early on
        if (!(user.scene.currentBattle.waveIndex % 10)) {
          return false;
        }
      }

      const party = player ? user.scene.getParty() : user.scene.getEnemyParty();
      return (!player && !user.scene.currentBattle.battleType) || party.filter(p => p.isAllowedInBattle() && (player || (p as EnemyPokemon).trainerSlot === (switchOutTarget as EnemyPokemon).trainerSlot)).length > user.scene.currentBattle.getBattlerCount();
    };
  }

  getUserBenefitScore(user: Pokemon, target: Pokemon, move: Move): integer {
    if (!user.scene.getEnemyParty().find(p => p.isActive() && !p.isOnField())) {
      return -20;
    }
    let ret = this.user ? Math.floor((1 - user.getHpRatio()) * 20) : super.getUserBenefitScore(user, target, move);
    if (this.user && this.batonPass) {
      const battleStatTotal = user.summonData.battleStats.reduce((bs: integer, total: integer) => total += bs, 0);
      ret = ret / 2 + (Phaser.Tweens.Builders.GetEaseFunction("Sine.easeOut")(Math.min(Math.abs(battleStatTotal), 10) / 10) * (battleStatTotal >= 0 ? 10 : -10));
    }
    return ret;
  }
}

export class RemoveTypeAttr extends MoveEffectAttr {

  private removedType: Type;
  private messageCallback: ((user: Pokemon) => void) | undefined;

  constructor(removedType: Type, messageCallback?: (user: Pokemon) => void) {
    super(true, MoveEffectTrigger.POST_TARGET);
    this.removedType = removedType;
    this.messageCallback = messageCallback;

  }

  apply(user: Pokemon, target: Pokemon, move: Move, args: any[]): boolean {
    if (!super.apply(user, target, move, args)) {
      return false;
    }

    if (user.isTerastallized() && user.getTeraType() === this.removedType) { // active tera types cannot be removed
      return false;
    }

    const userTypes = user.getTypes(true);
    const modifiedTypes = userTypes.filter(type => type !== this.removedType);
    user.summonData.types = modifiedTypes;
    user.updateInfo();


    if (this.messageCallback) {
      this.messageCallback(user);
    }

    return true;
  }
}

export class CopyTypeAttr extends MoveEffectAttr {
  constructor() {
    super(false);
  }

  apply(user: Pokemon, target: Pokemon, move: Move, args: any[]): boolean {
    if (!super.apply(user, target, move, args)) {
      return false;
    }

    user.summonData.types = target.getTypes(true);
    user.updateInfo();

    user.scene.queueMessage(i18next.t("moveTriggers:copyType", {pokemonName: getPokemonNameWithAffix(user), targetPokemonName: getPokemonNameWithAffix(target)}));

    return true;
  }

  getCondition(): MoveConditionFunc {
    return (user, target, move) => target.getTypes()[0] !== Type.UNKNOWN;
  }
}

export class CopyBiomeTypeAttr extends MoveEffectAttr {
  constructor() {
    super(true);
  }

  apply(user: Pokemon, target: Pokemon, move: Move, args: any[]): boolean {
    if (!super.apply(user, target, move, args)) {
      return false;
    }

    const biomeType = user.scene.arena.getTypeForBiome();

    user.summonData.types = [ biomeType ];
    user.updateInfo();

    user.scene.queueMessage(i18next.t("moveTriggers:transformedIntoType", {pokemonName: getPokemonNameWithAffix(user), typeName: i18next.t(`pokemonInfo:Type.${Type[biomeType]}`)}));

    return true;
  }
}

export class ChangeTypeAttr extends MoveEffectAttr {
  private type: Type;

  constructor(type: Type) {
    super(false, MoveEffectTrigger.HIT);

    this.type = type;
  }

  apply(user: Pokemon, target: Pokemon, move: Move, args: any[]): boolean {
    target.summonData.types = [this.type];
    target.updateInfo();

    user.scene.queueMessage(i18next.t("moveTriggers:transformedIntoType", {pokemonName: getPokemonNameWithAffix(target), typeName: i18next.t(`pokemonInfo:Type.${Type[this.type]}`)}));

    return true;
  }

  getCondition(): MoveConditionFunc {
    return (user, target, move) => !target.isTerastallized() && !target.hasAbility(Abilities.MULTITYPE) && !target.hasAbility(Abilities.RKS_SYSTEM) && !(target.getTypes().length === 1 && target.getTypes()[0] === this.type);
  }
}

export class AddTypeAttr extends MoveEffectAttr {
  private type: Type;

  constructor(type: Type) {
    super(false, MoveEffectTrigger.HIT);

    this.type = type;
  }

  apply(user: Pokemon, target: Pokemon, move: Move, args: any[]): boolean {
    const types = target.getTypes().slice(0, 2).filter(t => t !== Type.UNKNOWN); // TODO: Figure out some way to actually check if another version of this effect is already applied
    if (this.type !== Type.UNKNOWN) {
      types.push(this.type);
    }
    target.summonData.types = types;
    target.updateInfo();

    user.scene.queueMessage(i18next.t("moveTriggers:addType", {typeName: i18next.t(`pokemonInfo:Type.${Type[this.type]}`), pokemonName: getPokemonNameWithAffix(target)}));

    return true;
  }

  getCondition(): MoveConditionFunc {
    return (user, target, move) => !target.isTerastallized()&& !target.getTypes().includes(this.type);
  }
}

export class FirstMoveTypeAttr extends MoveEffectAttr {
  constructor() {
    super(true);
  }

  apply(user: Pokemon, target: Pokemon, move: Move, args: any[]): boolean {
    if (!super.apply(user, target, move, args)) {
      return false;
    }

    const firstMoveType = target.getMoveset()[0]?.getMove().type!; // TODO: is this bang correct?
    user.summonData.types = [ firstMoveType ];
    user.scene.queueMessage(i18next.t("battle:transformedIntoType", {pokemonName: getPokemonNameWithAffix(user), type: i18next.t(`pokemonInfo:Type.${Type[firstMoveType]}`)}));

    return true;
  }
}

export class RandomMovesetMoveAttr extends OverrideMoveEffectAttr {
  private enemyMoveset: boolean | null;

  constructor(enemyMoveset?: boolean) {
    super();

    this.enemyMoveset = enemyMoveset!; // TODO: is this bang correct?
  }

  apply(user: Pokemon, target: Pokemon, move: Move, args: any[]): boolean {
    const moveset = (!this.enemyMoveset ? user : target).getMoveset();
    const moves = moveset.filter(m => !m?.getMove().hasFlag(MoveFlags.IGNORE_VIRTUAL));
    if (moves.length) {
      const move = moves[user.randSeedInt(moves.length)];
      const moveIndex = moveset.findIndex(m => m?.moveId === move?.moveId);
      const moveTargets = getMoveTargets(user, move?.moveId!); // TODO: is this bang correct?
      if (!moveTargets.targets.length) {
        return false;
      }
      let selectTargets: BattlerIndex[];
      switch (true) {
      case (moveTargets.multiple || moveTargets.targets.length === 1): {
        selectTargets = moveTargets.targets;
        break;
      }
      case (moveTargets.targets.indexOf(target.getBattlerIndex()) > -1): {
        selectTargets = [ target.getBattlerIndex() ];
        break;
      }
      default: {
        moveTargets.targets.splice(moveTargets.targets.indexOf(user.getAlly().getBattlerIndex()));
        selectTargets =  [ moveTargets.targets[user.randSeedInt(moveTargets.targets.length)] ];
        break;
      }
      }
      const targets = selectTargets;
      user.getMoveQueue().push({ move: move?.moveId!, targets: targets, ignorePP: true }); // TODO: is this bang correct?
      user.scene.unshiftPhase(new MovePhase(user.scene, user, targets, moveset[moveIndex]!, true)); // There's a PR to re-do the move(s) that use this Attr, gonna put `!` for now
      return true;
    }

    return false;
  }
}

export class RandomMoveAttr extends OverrideMoveEffectAttr {
  apply(user: Pokemon, target: Pokemon, move: Move, args: any[]): Promise<boolean> {
    return new Promise(resolve => {
      const moveIds = Utils.getEnumValues(Moves).filter(m => !allMoves[m].hasFlag(MoveFlags.IGNORE_VIRTUAL) && !allMoves[m].name.endsWith(" (N)"));
      const moveId = moveIds[user.randSeedInt(moveIds.length)];

      const moveTargets = getMoveTargets(user, moveId);
      if (!moveTargets.targets.length) {
        resolve(false);
        return;
      }
      const targets = moveTargets.multiple || moveTargets.targets.length === 1
        ? moveTargets.targets
        : moveTargets.targets.indexOf(target.getBattlerIndex()) > -1
          ? [ target.getBattlerIndex() ]
          : [ moveTargets.targets[user.randSeedInt(moveTargets.targets.length)] ];
      user.getMoveQueue().push({ move: moveId, targets: targets, ignorePP: true });
      user.scene.unshiftPhase(new MovePhase(user.scene, user, targets, new PokemonMove(moveId, 0, 0, true), true));
      initMoveAnim(user.scene, moveId).then(() => {
        loadMoveAnimAssets(user.scene, [ moveId ], true)
          .then(() => resolve(true));
      });
    });
  }
}

export class NaturePowerAttr extends OverrideMoveEffectAttr {
  apply(user: Pokemon, target: Pokemon, move: Move, args: any[]): Promise<boolean> {
    return new Promise(resolve => {
      let moveId;
      switch (user.scene.arena.getTerrainType()) {
      // this allows terrains to 'override' the biome move
      case TerrainType.NONE:
        switch (user.scene.arena.biomeType) {
        case Biome.TOWN:
          moveId = Moves.ROUND;
          break;
        case Biome.METROPOLIS:
          moveId = Moves.TRI_ATTACK;
          break;
        case Biome.SLUM:
          moveId = Moves.SLUDGE_BOMB;
          break;
        case Biome.PLAINS:
          moveId = Moves.SILVER_WIND;
          break;
        case Biome.GRASS:
          moveId = Moves.GRASS_KNOT;
          break;
        case Biome.TALL_GRASS:
          moveId = Moves.POLLEN_PUFF;
          break;
        case Biome.MEADOW:
          moveId = Moves.GIGA_DRAIN;
          break;
        case Biome.FOREST:
          moveId = Moves.BUG_BUZZ;
          break;
        case Biome.JUNGLE:
          moveId = Moves.LEAF_STORM;
          break;
        case Biome.SEA:
          moveId = Moves.HYDRO_PUMP;
          break;
        case Biome.SWAMP:
          moveId = Moves.MUD_BOMB;
          break;
        case Biome.BEACH:
          moveId = Moves.SCALD;
          break;
        case Biome.LAKE:
          moveId = Moves.BUBBLE_BEAM;
          break;
        case Biome.SEABED:
          moveId = Moves.BRINE;
          break;
        case Biome.ISLAND:
          moveId = Moves.LEAF_TORNADO;
          break;
        case Biome.MOUNTAIN:
          moveId = Moves.AIR_SLASH;
          break;
        case Biome.BADLANDS:
          moveId = Moves.EARTH_POWER;
          break;
        case Biome.DESERT:
          moveId = Moves.SCORCHING_SANDS;
          break;
        case Biome.WASTELAND:
          moveId = Moves.DRAGON_PULSE;
          break;
        case Biome.CONSTRUCTION_SITE:
          moveId = Moves.STEEL_BEAM;
          break;
        case Biome.CAVE:
          moveId = Moves.POWER_GEM;
          break;
        case Biome.ICE_CAVE:
          moveId = Moves.ICE_BEAM;
          break;
        case Biome.SNOWY_FOREST:
          moveId = Moves.FROST_BREATH;
          break;
        case Biome.VOLCANO:
          moveId = Moves.LAVA_PLUME;
          break;
        case Biome.GRAVEYARD:
          moveId = Moves.SHADOW_BALL;
          break;
        case Biome.RUINS:
          moveId = Moves.ANCIENT_POWER;
          break;
        case Biome.TEMPLE:
          moveId = Moves.EXTRASENSORY;
          break;
        case Biome.DOJO:
          moveId = Moves.FOCUS_BLAST;
          break;
        case Biome.FAIRY_CAVE:
          moveId = Moves.ALLURING_VOICE;
          break;
        case Biome.ABYSS:
          moveId = Moves.OMINOUS_WIND;
          break;
        case Biome.SPACE:
          moveId = Moves.DRACO_METEOR;
          break;
        case Biome.FACTORY:
          moveId = Moves.FLASH_CANNON;
          break;
        case Biome.LABORATORY:
          moveId = Moves.ZAP_CANNON;
          break;
        case Biome.POWER_PLANT:
          moveId = Moves.CHARGE_BEAM;
          break;
        case Biome.END:
          moveId = Moves.ETERNABEAM;
          break;
        }
        break;
      case TerrainType.MISTY:
        moveId = Moves.MOONBLAST;
        break;
      case TerrainType.ELECTRIC:
        moveId = Moves.THUNDERBOLT;
        break;
      case TerrainType.GRASSY:
        moveId = Moves.ENERGY_BALL;
        break;
      case TerrainType.PSYCHIC:
        moveId = Moves.PSYCHIC;
        break;
      default:
        // Just in case there's no match
        moveId = Moves.TRI_ATTACK;
        break;
      }

      user.getMoveQueue().push({ move: moveId, targets: [target.getBattlerIndex()], ignorePP: true });
      user.scene.unshiftPhase(new MovePhase(user.scene, user, [target.getBattlerIndex()], new PokemonMove(moveId, 0, 0, true), true));
      initMoveAnim(user.scene, moveId).then(() => {
        loadMoveAnimAssets(user.scene, [ moveId ], true)
          .then(() => resolve(true));
      });
    });
  }
}

const lastMoveCopiableCondition: MoveConditionFunc = (user, target, move) => {
  const copiableMove = user.scene.currentBattle.lastMove;

  if (!copiableMove) {
    return false;
  }

  if (allMoves[copiableMove].hasAttr(ChargeAttr)) {
    return false;
  }

  // TODO: Add last turn of Bide

  return true;
};

export class CopyMoveAttr extends OverrideMoveEffectAttr {
  apply(user: Pokemon, target: Pokemon, move: Move, args: any[]): boolean {
    const lastMove = user.scene.currentBattle.lastMove;

    const moveTargets = getMoveTargets(user, lastMove);
    if (!moveTargets.targets.length) {
      return false;
    }

    const targets = moveTargets.multiple || moveTargets.targets.length === 1
      ? moveTargets.targets
      : moveTargets.targets.indexOf(target.getBattlerIndex()) > -1
        ? [ target.getBattlerIndex() ]
        : [ moveTargets.targets[user.randSeedInt(moveTargets.targets.length)] ];
    user.getMoveQueue().push({ move: lastMove, targets: targets, ignorePP: true });

    user.scene.unshiftPhase(new MovePhase(user.scene, user as PlayerPokemon, targets, new PokemonMove(lastMove, 0, 0, true), true));

    return true;
  }

  getCondition(): MoveConditionFunc {
    return lastMoveCopiableCondition;
  }
}

/**
 *  Attribute used for moves that reduce PP of the target's last used move.
 *  Used for Spite.
 */
export class ReducePpMoveAttr extends MoveEffectAttr {
  protected reduction: number;
  constructor(reduction: number) {
    super();
    this.reduction = reduction;
  }

  /**
   * Reduces the PP of the target's last-used move by an amount based on this attribute instance's {@linkcode reduction}.
   *
   * @param user {@linkcode Pokemon} that used the attack
   * @param target {@linkcode Pokemon} targeted by the attack
   * @param move {@linkcode Move} being used
   * @param args N/A
   * @returns {boolean} true
   */
  apply(user: Pokemon, target: Pokemon, move: Move, args: any[]): boolean {
    // Null checks can be skipped due to condition function
    const lastMove = target.getLastXMoves().find(() => true);
    const movesetMove = target.getMoveset().find(m => m?.moveId === lastMove?.move);
    const lastPpUsed = movesetMove?.ppUsed!; // TODO: is the bang correct?
    movesetMove!.ppUsed = Math.min((movesetMove?.ppUsed!) + this.reduction, movesetMove?.getMovePp()!); // TODO: is the bang correct?

    const message = i18next.t("battle:ppReduced", {targetName: getPokemonNameWithAffix(target), moveName: movesetMove?.getName(), reduction: (movesetMove?.ppUsed!) - lastPpUsed}); // TODO: is the bang correct?
    user.scene.eventTarget.dispatchEvent(new MoveUsedEvent(target?.id, movesetMove?.getMove()!, movesetMove?.ppUsed!)); // TODO: are these bangs correct?
    user.scene.queueMessage(message);

    return true;
  }

  getCondition(): MoveConditionFunc {
    return (user, target, move) => {
      const lastMove = target.getLastXMoves().find(() => true);
      if (lastMove) {
        const movesetMove = target.getMoveset().find(m => m?.moveId === lastMove.move);
        return !!movesetMove?.getPpRatio();
      }
      return false;
    };
  }

  getTargetBenefitScore(user: Pokemon, target: Pokemon, move: Move): number {
    const lastMove = target.getLastXMoves().find(() => true);
    if (lastMove) {
      const movesetMove = target.getMoveset().find(m => m?.moveId === lastMove.move);
      if (movesetMove) {
        const maxPp = movesetMove.getMovePp();
        const ppLeft = maxPp - movesetMove.ppUsed;
        const value = -(8 - Math.ceil(Math.min(maxPp, 30) / 5));
        if (ppLeft < 4) {
          return (value / 4) * ppLeft;
        }
        return value;
      }
    }

    return 0;
  }
}

/**
 *  Attribute used for moves that damage target, and then reduce PP of the target's last used move.
 *  Used for Eerie Spell.
 */
export class AttackReducePpMoveAttr extends ReducePpMoveAttr {
  constructor(reduction: number) {
    super(reduction);
  }

  /**
   * Checks if the target has used a move prior to the attack. PP-reduction is applied through the super class if so.
   *
   * @param user {@linkcode Pokemon} that used the attack
   * @param target {@linkcode Pokemon} targeted by the attack
   * @param move {@linkcode Move} being used
   * @param args N/A
   * @returns {boolean} true
   */
  apply(user: Pokemon, target: Pokemon, move: Move, args: any[]): boolean {
    const lastMove = target.getLastXMoves().find(() => true);
    if (lastMove) {
      const movesetMove = target.getMoveset().find(m => m?.moveId === lastMove.move);
      if (Boolean(movesetMove?.getPpRatio())) {
        super.apply(user, target, move, args);
      }
    }

    return true;
  }

  // Override condition function to always perform damage. Instead, perform pp-reduction condition check in apply function above
  getCondition(): MoveConditionFunc {
    return (user, target, move) => true;
  }
}

// TODO: Review this
const targetMoveCopiableCondition: MoveConditionFunc = (user, target, move) => {
  const targetMoves = target.getMoveHistory().filter(m => !m.virtual);
  if (!targetMoves.length) {
    return false;
  }

  const copiableMove = targetMoves[0];

  if (!copiableMove.move) {
    return false;
  }

  if (allMoves[copiableMove.move].hasAttr(ChargeAttr) && copiableMove.result === MoveResult.OTHER) {
    return false;
  }

  // TODO: Add last turn of Bide

  return true;
};

export class MovesetCopyMoveAttr extends OverrideMoveEffectAttr {
  apply(user: Pokemon, target: Pokemon, move: Move, args: any[]): boolean {
    const targetMoves = target.getMoveHistory().filter(m => !m.virtual);
    if (!targetMoves.length) {
      return false;
    }

    const copiedMove = allMoves[targetMoves[0].move];

    const thisMoveIndex = user.getMoveset().findIndex(m => m?.moveId === move.id);

    if (thisMoveIndex === -1) {
      return false;
    }

    user.summonData.moveset = user.getMoveset().slice(0);
    user.summonData.moveset[thisMoveIndex] = new PokemonMove(copiedMove.id, 0, 0);

    user.scene.queueMessage(i18next.t("moveTriggers:copiedMove", {pokemonName: getPokemonNameWithAffix(user), moveName: copiedMove.name}));

    return true;
  }

  getCondition(): MoveConditionFunc {
    return targetMoveCopiableCondition;
  }
}

/**
 * Attribute for {@linkcode Moves.SKETCH} that causes the user to copy the opponent's last used move
 * This move copies the last used non-virtual move
 *  e.g. if Metronome is used, it copies Metronome itself, not the virtual move called by Metronome
 * Fails if the opponent has not yet used a move.
 * Fails if used on an uncopiable move, listed in unsketchableMoves in getCondition
 * Fails if the move is already in the user's moveset
 */
export class SketchAttr extends MoveEffectAttr {
  constructor() {
    super(true);
  }
  /**
   * User copies the opponent's last used move, if possible
   * @param {Pokemon} user Pokemon that used the move and will replace Sketch with the copied move
   * @param {Pokemon} target Pokemon that the user wants to copy a move from
   * @param {Move} move Move being used
   * @param {any[]} args Unused
   * @returns {boolean} true if the function succeeds, otherwise false
   */

  apply(user: Pokemon, target: Pokemon, move: Move, args: any[]): boolean {
    if (!super.apply(user, target, move, args)) {
      return false;
    }

    const targetMove = target.getMoveHistory().filter(m => !m.virtual).at(-1);
    if (!targetMove) {
      return false;
    }

    const sketchedMove = allMoves[targetMove.move];
    const sketchIndex = user.getMoveset().findIndex(m => m?.moveId === move.id);
    if (sketchIndex === -1) {
      return false;
    }

    user.setMove(sketchIndex, sketchedMove.id);

    user.scene.queueMessage(i18next.t("moveTriggers:sketchedMove", {pokemonName: getPokemonNameWithAffix(user), moveName: sketchedMove.name}));

    return true;
  }

  getCondition(): MoveConditionFunc {
    return (user, target, move) => {
      if (!targetMoveCopiableCondition(user, target, move)) {
        return false;
      }

      const targetMove = target.getMoveHistory().filter(m => !m.virtual).at(-1);
      if (!targetMove) {
        return false;
      }

      const unsketchableMoves = [
        Moves.CHATTER,
        Moves.MIRROR_MOVE,
        Moves.SLEEP_TALK,
        Moves.STRUGGLE,
        Moves.SKETCH,
        Moves.REVIVAL_BLESSING,
        Moves.TERA_STARSTORM,
        Moves.BREAKNECK_BLITZ__PHYSICAL,
        Moves.BREAKNECK_BLITZ__SPECIAL
      ];

      if (unsketchableMoves.includes(targetMove.move)) {
        return false;
      }

      if (user.getMoveset().find(m => m?.moveId === targetMove.move)) {
        return false;
      }

      return true;
    };
  }
}

export class AbilityChangeAttr extends MoveEffectAttr {
  public ability: Abilities;

  constructor(ability: Abilities, selfTarget?: boolean) {
    super(selfTarget, MoveEffectTrigger.HIT);

    this.ability = ability;
  }

  apply(user: Pokemon, target: Pokemon, move: Move, args: any[]): boolean {
    if (!super.apply(user, target, move, args)) {
      return false;
    }

    (this.selfTarget ? user : target).summonData.ability = this.ability;

    user.scene.queueMessage(i18next.t("moveTriggers:acquiredAbility", {pokemonName: getPokemonNameWithAffix((this.selfTarget ? user : target)), abilityName: allAbilities[this.ability].name}));

    return true;
  }

  getCondition(): MoveConditionFunc {
    return (user, target, move) => !(this.selfTarget ? user : target).getAbility().hasAttr(UnsuppressableAbilityAbAttr) && (this.selfTarget ? user : target).getAbility().id !== this.ability;
  }
}

export class AbilityCopyAttr extends MoveEffectAttr {
  public copyToPartner: boolean;

  constructor(copyToPartner: boolean = false) {
    super(false, MoveEffectTrigger.HIT);

    this.copyToPartner = copyToPartner;
  }

  apply(user: Pokemon, target: Pokemon, move: Move, args: any[]): boolean {
    if (!super.apply(user, target, move, args)) {
      return false;
    }

    user.summonData.ability = target.getAbility().id;

    user.scene.queueMessage(i18next.t("moveTriggers:copiedTargetAbility", {pokemonName: getPokemonNameWithAffix(user), targetName: getPokemonNameWithAffix(target), abilityName: allAbilities[target.getAbility().id].name}));

    if (this.copyToPartner && user.scene.currentBattle?.double && user.getAlly().hp) {
      user.getAlly().summonData.ability = target.getAbility().id;
      user.getAlly().scene.queueMessage(i18next.t("moveTriggers:copiedTargetAbility", {pokemonName: getPokemonNameWithAffix(user.getAlly()), targetName: getPokemonNameWithAffix(target), abilityName: allAbilities[target.getAbility().id].name}));
    }

    return true;
  }

  getCondition(): MoveConditionFunc {
    return (user, target, move) => {
      let ret = !target.getAbility().hasAttr(UncopiableAbilityAbAttr) && !user.getAbility().hasAttr(UnsuppressableAbilityAbAttr);
      if (this.copyToPartner && user.scene.currentBattle?.double) {
        ret = ret && (!user.getAlly().hp || !user.getAlly().getAbility().hasAttr(UnsuppressableAbilityAbAttr));
      } else {
        ret = ret && user.getAbility().id !== target.getAbility().id;
      }
      return ret;
    };
  }
}

export class AbilityGiveAttr extends MoveEffectAttr {
  public copyToPartner: boolean;

  constructor() {
    super(false, MoveEffectTrigger.HIT);
  }

  apply(user: Pokemon, target: Pokemon, move: Move, args: any[]): boolean {
    if (!super.apply(user, target, move, args)) {
      return false;
    }

    target.summonData.ability = user.getAbility().id;

    user.scene.queueMessage(i18next.t("moveTriggers:acquiredAbility", {pokemonName: getPokemonNameWithAffix(target), abilityName: allAbilities[user.getAbility().id].name}));

    return true;
  }

  getCondition(): MoveConditionFunc {
    return (user, target, move) => !user.getAbility().hasAttr(UncopiableAbilityAbAttr) && !target.getAbility().hasAttr(UnsuppressableAbilityAbAttr) && user.getAbility().id !== target.getAbility().id;
  }
}

export class SwitchAbilitiesAttr extends MoveEffectAttr {
  apply(user: Pokemon, target: Pokemon, move: Move, args: any[]): boolean {
    if (!super.apply(user, target, move, args)) {
      return false;
    }

    const tempAbilityId = user.getAbility().id;
    user.summonData.ability = target.getAbility().id;
    target.summonData.ability = tempAbilityId;

    user.scene.queueMessage(i18next.t("moveTriggers:swappedAbilitiesWithTarget", {pokemonName: getPokemonNameWithAffix(user)}));

    return true;
  }

  getCondition(): MoveConditionFunc {
    return (user, target, move) => !user.getAbility().hasAttr(UnswappableAbilityAbAttr) && !target.getAbility().hasAttr(UnswappableAbilityAbAttr);
  }
}

/**
 * Attribute used for moves that suppress abilities like {@linkcode Moves.GASTRO_ACID}.
 * A suppressed ability cannot be activated.
 *
 * @extends MoveEffectAttr
 * @see {@linkcode apply}
 * @see {@linkcode getCondition}
 */
export class SuppressAbilitiesAttr extends MoveEffectAttr {
  /** Sets ability suppression for the target pokemon and displays a message. */
  apply(user: Pokemon, target: Pokemon, move: Move, args: any[]): boolean {
    if (!super.apply(user, target, move, args)) {
      return false;
    }

    target.summonData.abilitySuppressed = true;

    target.scene.queueMessage(i18next.t("moveTriggers:suppressAbilities", {pokemonName: getPokemonNameWithAffix(target)}));

    return true;
  }

  /** Causes the effect to fail when the target's ability is unsupressable or already suppressed. */
  getCondition(): MoveConditionFunc {
    return (user, target, move) => !target.getAbility().hasAttr(UnsuppressableAbilityAbAttr) && !target.summonData.abilitySuppressed;
  }
}

/**
 * Applies the effects of {@linkcode SuppressAbilitiesAttr} if the target has already moved this turn.
 * @extends MoveEffectAttr
 * @see {@linkcode Moves.CORE_ENFORCER} (the move which uses this effect)
 */
export class SuppressAbilitiesIfActedAttr extends MoveEffectAttr {
  /**
   * If the target has already acted this turn, apply a {@linkcode SuppressAbilitiesAttr} effect unless the
   * abillity cannot be suppressed. This is a secondary effect and has no bearing on the success or failure of the move.
   *
   * @returns True if the move occurred, otherwise false. Note that true will be returned even if the target has not
   * yet moved or if the suppression failed to apply.
   */
  apply(user: Pokemon, target: Pokemon, move: Move, args: any[]): boolean {
    if (!super.apply(user, target, move, args)) {
      return false;
    }

    if (target.turnData.acted) {
      const suppressAttr = new SuppressAbilitiesAttr();
      if (suppressAttr.getCondition()(user, target, move)) {
        suppressAttr.apply(user, target, move, args);
      }
    }

    return true;
  }
}

export class TransformAttr extends MoveEffectAttr {
  apply(user: Pokemon, target: Pokemon, move: Move, args: any[]): Promise<boolean> {
    return new Promise(resolve => {
      if (!super.apply(user, target, move, args)) {
        return resolve(false);
      }

      user.summonData.speciesForm = target.getSpeciesForm();
      user.summonData.fusionSpeciesForm = target.getFusionSpeciesForm();
      user.summonData.ability = target.getAbility().id;
      user.summonData.gender = target.getGender();
      user.summonData.fusionGender = target.getFusionGender();
      user.summonData.stats = [ user.stats[Stat.HP] ].concat(target.stats.slice(1));
      user.summonData.battleStats = target.summonData.battleStats.slice(0);
      user.summonData.moveset = target.getMoveset().map(m => new PokemonMove(m?.moveId!, m?.ppUsed, m?.ppUp)); // TODO: is this bang correct?
      user.summonData.types = target.getTypes();

      user.scene.queueMessage(i18next.t("moveTriggers:transformedIntoTarget", {pokemonName: getPokemonNameWithAffix(user), targetName: getPokemonNameWithAffix(target)}));

      user.loadAssets(false).then(() => {
        user.playAnim();
        resolve(true);
      });
    });
  }
}

export class DiscourageFrequentUseAttr extends MoveAttr {
  getUserBenefitScore(user: Pokemon, target: Pokemon, move: Move): integer {
    const lastMoves = user.getLastXMoves(4);
    console.log(lastMoves);
    for (let m = 0; m < lastMoves.length; m++) {
      if (lastMoves[m].move === move.id) {
        return (4 - (m + 1)) * -10;
      }
    }

    return 0;
  }
}

export class MoneyAttr extends MoveEffectAttr {
  constructor() {
    super(true, MoveEffectTrigger.HIT, true);
  }

  apply(user: Pokemon, target: Pokemon, move: Move): boolean {
    user.scene.currentBattle.moneyScattered += user.scene.getWaveMoneyAmount(0.2);
    user.scene.queueMessage(i18next.t("moveTriggers:coinsScatteredEverywhere"));
    return true;
  }
}

/**
 * Applies {@linkcode BattlerTagType.DESTINY_BOND} to the user.
 *
 * @extends MoveEffectAttr
 */
export class DestinyBondAttr extends MoveEffectAttr {
  constructor() {
    super(true, MoveEffectTrigger.PRE_APPLY);
  }

  /**
   * Applies {@linkcode BattlerTagType.DESTINY_BOND} to the user.
   * @param user {@linkcode Pokemon} that is having the tag applied to.
   * @param target {@linkcode Pokemon} N/A
   * @param move {@linkcode Move} {@linkcode Move.DESTINY_BOND}
   * @param {any[]} args N/A
   * @returns true
   */
  apply(user: Pokemon, target: Pokemon, move: Move, args: any[]): boolean {
    user.scene.queueMessage(`${i18next.t("moveTriggers:tryingToTakeFoeDown", {pokemonName: getPokemonNameWithAffix(user)})}`);
    user.addTag(BattlerTagType.DESTINY_BOND, undefined, move.id, user.id);
    return true;
  }
}

export class LastResortAttr extends MoveAttr {
  getCondition(): MoveConditionFunc {
    return (user: Pokemon, target: Pokemon, move: Move) => {
      const uniqueUsedMoveIds = new Set<Moves>();
      const movesetMoveIds = user.getMoveset().map(m => m?.moveId);
      user.getMoveHistory().map(m => {
        if (m.move !== move.id && movesetMoveIds.find(mm => mm === m.move)) {
          uniqueUsedMoveIds.add(m.move);
        }
      });
      return uniqueUsedMoveIds.size >= movesetMoveIds.length - 1;
    };
  }
}


/**
 * The move only works if the target has a transferable held item
 * @extends MoveAttr
 * @see {@linkcode getCondition}
 */
export class AttackedByItemAttr extends MoveAttr {
  /**
   * @returns the {@linkcode MoveConditionFunc} for this {@linkcode Move}
   */
  getCondition(): MoveConditionFunc {
    return (user: Pokemon, target: Pokemon, move: Move) => {
      const heldItems = target.getHeldItems().filter(i => i.isTransferrable);
      if (heldItems.length === 0) {
        return false;
      }

      const itemName = heldItems[0]?.type?.name ?? "item";
      target.scene.queueMessage(i18next.t("moveTriggers:attackedByItem", {pokemonName: getPokemonNameWithAffix(target), itemName: itemName}));

      return true;
    };
  }
}

export class VariableTargetAttr extends MoveAttr {
  private targetChangeFunc: (user: Pokemon, target: Pokemon, move: Move) => number;

  constructor(targetChange: (user: Pokemon, target: Pokemon, move: Move) => number) {
    super();

    this.targetChangeFunc = targetChange;
  }

  apply(user: Pokemon, target: Pokemon, move: Move, args: any[]): boolean {
    const targetVal = args[0] as Utils.NumberHolder;
    targetVal.value = this.targetChangeFunc(user, target, move);
    return true;
  }
}

const failOnGravityCondition: MoveConditionFunc = (user, target, move) => !user.scene.arena.getTag(ArenaTagType.GRAVITY);

const failOnBossCondition: MoveConditionFunc = (user, target, move) => !target.isBossImmune();

const failOnMaxCondition: MoveConditionFunc = (user, target, move) => !target.isMax();

const failIfDampCondition: MoveConditionFunc = (user, target, move) => {
  const cancelled = new Utils.BooleanHolder(false);
  user.scene.getField(true).map(p=>applyAbAttrs(FieldPreventExplosiveMovesAbAttr, p, cancelled));
  // Queue a message if an ability prevented usage of the move
  if (cancelled.value) {
    user.scene.queueMessage(i18next.t("moveTriggers:cannotUseMove", {pokemonName: getPokemonNameWithAffix(user), moveName: move.name}));
  }
  return !cancelled.value;
};

const userSleptOrComatoseCondition: MoveConditionFunc = (user: Pokemon, target: Pokemon, move: Move) =>  user.status?.effect === StatusEffect.SLEEP || user.hasAbility(Abilities.COMATOSE);

const targetSleptOrComatoseCondition: MoveConditionFunc = (user: Pokemon, target: Pokemon, move: Move) =>  target.status?.effect === StatusEffect.SLEEP || target.hasAbility(Abilities.COMATOSE);

export type MoveAttrFilter = (attr: MoveAttr) => boolean;

function applyMoveAttrsInternal(attrFilter: MoveAttrFilter, user: Pokemon | null, target: Pokemon | null, move: Move, args: any[]): Promise<void> {
  return new Promise(resolve => {
    const attrPromises: Promise<boolean>[] = [];
    const moveAttrs = move.attrs.filter(a => attrFilter(a));
    for (const attr of moveAttrs) {
      const result = attr.apply(user, target, move, args);
      if (result instanceof Promise) {
        attrPromises.push(result);
      }
    }
    Promise.allSettled(attrPromises).then(() => resolve());
  });
}

export function applyMoveAttrs(attrType: Constructor<MoveAttr>, user: Pokemon | null, target: Pokemon | null, move: Move, ...args: any[]): Promise<void> {
  return applyMoveAttrsInternal((attr: MoveAttr) => attr instanceof attrType, user, target, move, args);
}

export function applyFilteredMoveAttrs(attrFilter: MoveAttrFilter, user: Pokemon, target: Pokemon | null, move: Move, ...args: any[]): Promise<void> {
  return applyMoveAttrsInternal(attrFilter, user, target, move, args);
}

export class MoveCondition {
  protected func: MoveConditionFunc;

  constructor(func: MoveConditionFunc) {
    this.func = func;
  }

  apply(user: Pokemon, target: Pokemon, move: Move): boolean {
    return this.func(user, target, move);
  }

  getUserBenefitScore(user: Pokemon, target: Pokemon, move: Move): integer {
    return 0;
  }
}

export class FirstMoveCondition extends MoveCondition {
  constructor() {
    super((user, target, move) => user.battleSummonData?.turnCount === 1);
  }

  getUserBenefitScore(user: Pokemon, target: Pokemon, move: Move): integer {
    return this.apply(user, target, move) ? 10 : -20;
  }
}

export class hitsSameTypeAttr extends VariableMoveTypeMultiplierAttr {
  apply(user: Pokemon, target: Pokemon, move: Move, args: any[]): boolean {
    const multiplier = args[0] as Utils.NumberHolder;
    if (!user.getTypes().some(type => target.getTypes().includes(type))) {
      multiplier.value = 0;
      return true;
    }
    return false;
  }
}

/**
 * Attribute used for Conversion 2, to convert the user's type to a random type that resists the target's last used move.
 * Fails if the user already has ALL types that resist the target's last used move.
 * Fails if the opponent has not used a move yet
 * Fails if the type is unknown or stellar
 *
 * TODO:
 * If a move has its type changed (e.g. {@linkcode Moves.HIDDEN_POWER}), it will check the new type.
 */
export class ResistLastMoveTypeAttr extends MoveEffectAttr {
  constructor() {
    super(true);
  }
  /**
   * User changes its type to a random type that resists the target's last used move
   * @param {Pokemon} user Pokemon that used the move and will change types
   * @param {Pokemon} target Opposing pokemon that recently used a move
   * @param {Move} move Move being used
   * @param {any[]} args Unused
   * @returns {boolean} true if the function succeeds
   */
  apply(user: Pokemon, target: Pokemon, move: Move, args: any[]): boolean {
    if (!super.apply(user, target, move, args)) {
      return false;
    }

    const [targetMove] = target.getLastXMoves(1); // target's most recent move
    if (!targetMove) {
      return false;
    }

    const moveData = allMoves[targetMove.move];
    if (moveData.type === Type.STELLAR || moveData.type === Type.UNKNOWN) {
      return false;
    }
    const userTypes = user.getTypes();
    const validTypes = getTypeResistances(moveData.type).filter(t => !userTypes.includes(t)); // valid types are ones that are not already the user's types
    if (!validTypes.length) {
      return false;
    }
    const type = validTypes[user.randSeedInt(validTypes.length)];
    user.summonData.types = [ type ];
    user.scene.queueMessage(i18next.t("battle:transformedIntoType", {pokemonName: getPokemonNameWithAffix(user), type: Utils.toReadableString(Type[type])}));
    user.updateInfo();

    return true;
  }

  getCondition(): MoveConditionFunc {
    return (user, target, move) => {
      const moveHistory = target.getLastXMoves();
      return moveHistory.length !== 0;
    };
  }
}

/**
 * Drops the target's immunity to types it is immune to
 * and makes its evasiveness be ignored during accuracy
 * checks. Used by: {@linkcode Moves.ODOR_SLEUTH | Odor Sleuth}, {@linkcode Moves.MIRACLE_EYE | Miracle Eye} and {@linkcode Moves.FORESIGHT | Foresight}
 *
 * @extends AddBattlerTagAttr
 * @see {@linkcode apply}
 */
export class ExposedMoveAttr extends AddBattlerTagAttr {
  constructor(tagType: BattlerTagType) {
    super(tagType, false, true);
  }

  /**
   * Applies {@linkcode ExposedTag} to the target.
   * @param user {@linkcode Pokemon} using this move
   * @param target {@linkcode Pokemon} target of this move
   * @param move {@linkcode Move} being used
   * @param args N/A
   * @returns `true` if the function succeeds
   */
  apply(user: Pokemon, target: Pokemon, move: Move, args: any[]): boolean {
    if (!super.apply(user, target, move, args)) {
      return false;
    }

    user.scene.queueMessage(i18next.t("moveTriggers:exposedMove", { pokemonName: getPokemonNameWithAffix(user), targetPokemonName: getPokemonNameWithAffix(target)}));

    return true;
  }
}


const unknownTypeCondition: MoveConditionFunc = (user, target, move) => !user.getTypes().includes(Type.UNKNOWN);

export type MoveTargetSet = {
  targets: BattlerIndex[];
  multiple: boolean;
};

export function getMoveTargets(user: Pokemon, move: Moves): MoveTargetSet {
  const variableTarget = new Utils.NumberHolder(0);
  user.getOpponents().forEach(p => applyMoveAttrs(VariableTargetAttr, user, p, allMoves[move], variableTarget));

  const moveTarget = allMoves[move].hasAttr(VariableTargetAttr) ? variableTarget.value : move ? allMoves[move].moveTarget : move === undefined ? MoveTarget.NEAR_ENEMY : [];
  const opponents = user.getOpponents();

  let set: Pokemon[] = [];
  let multiple = false;

  switch (moveTarget) {
  case MoveTarget.USER:
  case MoveTarget.PARTY:
    set = [ user ];
    break;
  case MoveTarget.NEAR_OTHER:
  case MoveTarget.OTHER:
  case MoveTarget.ALL_NEAR_OTHERS:
  case MoveTarget.ALL_OTHERS:
    set = (opponents.concat([ user.getAlly() ]));
    multiple = moveTarget === MoveTarget.ALL_NEAR_OTHERS || moveTarget === MoveTarget.ALL_OTHERS;
    break;
  case MoveTarget.NEAR_ENEMY:
  case MoveTarget.ALL_NEAR_ENEMIES:
  case MoveTarget.ALL_ENEMIES:
  case MoveTarget.ENEMY_SIDE:
    set = opponents;
    multiple = moveTarget !== MoveTarget.NEAR_ENEMY;
    break;
  case MoveTarget.RANDOM_NEAR_ENEMY:
    set = [ opponents[user.randSeedInt(opponents.length)] ];
    break;
  case MoveTarget.ATTACKER:
    return { targets: [ -1 as BattlerIndex ], multiple: false };
  case MoveTarget.NEAR_ALLY:
  case MoveTarget.ALLY:
    set = [ user.getAlly() ];
    break;
  case MoveTarget.USER_OR_NEAR_ALLY:
  case MoveTarget.USER_AND_ALLIES:
  case MoveTarget.USER_SIDE:
    set = [ user, user.getAlly() ];
    multiple = moveTarget !== MoveTarget.USER_OR_NEAR_ALLY;
    break;
  case MoveTarget.ALL:
  case MoveTarget.BOTH_SIDES:
    set = [ user, user.getAlly() ].concat(opponents);
    multiple = true;
    break;
  case MoveTarget.CURSE:
    set = user.getTypes(true).includes(Type.GHOST) ? (opponents.concat([ user.getAlly() ])) : [ user ];
    break;
  }

  return { targets: set.filter(p => p?.isActive(true)).map(p => p.getBattlerIndex()).filter(t => t !== undefined), multiple };
}

export const allMoves: Move[] = [
  new SelfStatusMove(Moves.NONE, Type.NORMAL, MoveCategory.STATUS, -1, -1, 0, 1),
];

export const selfStatLowerMoves: Moves[] = [];

export function initMoves() {
  allMoves.push(
    new AttackMove(Moves.POUND, Type.NORMAL, MoveCategory.PHYSICAL, 40, 100, 35, -1, 0, 1),
    new AttackMove(Moves.KARATE_CHOP, Type.FIGHTING, MoveCategory.PHYSICAL, 50, 100, 25, -1, 0, 1)
      .attr(HighCritAttr),
    new AttackMove(Moves.DOUBLE_SLAP, Type.NORMAL, MoveCategory.PHYSICAL, 15, 85, 10, -1, 0, 1)
      .attr(MultiHitAttr),
    new AttackMove(Moves.COMET_PUNCH, Type.NORMAL, MoveCategory.PHYSICAL, 18, 85, 15, -1, 0, 1)
      .attr(MultiHitAttr)
      .punchingMove(),
    new AttackMove(Moves.MEGA_PUNCH, Type.NORMAL, MoveCategory.PHYSICAL, 80, 85, 20, -1, 0, 1)
      .punchingMove(),
    new AttackMove(Moves.PAY_DAY, Type.NORMAL, MoveCategory.PHYSICAL, 40, 100, 20, -1, 0, 1)
      .attr(MoneyAttr)
      .makesContact(false),
    new AttackMove(Moves.FIRE_PUNCH, Type.FIRE, MoveCategory.PHYSICAL, 75, 100, 15, 10, 0, 1)
      .attr(StatusEffectAttr, StatusEffect.BURN)
      .punchingMove(),
    new AttackMove(Moves.ICE_PUNCH, Type.ICE, MoveCategory.PHYSICAL, 75, 100, 15, 10, 0, 1)
      .attr(StatusEffectAttr, StatusEffect.FREEZE)
      .punchingMove(),
    new AttackMove(Moves.THUNDER_PUNCH, Type.ELECTRIC, MoveCategory.PHYSICAL, 75, 100, 15, 10, 0, 1)
      .attr(StatusEffectAttr, StatusEffect.PARALYSIS)
      .punchingMove(),
    new AttackMove(Moves.SCRATCH, Type.NORMAL, MoveCategory.PHYSICAL, 40, 100, 35, -1, 0, 1),
    new AttackMove(Moves.VISE_GRIP, Type.NORMAL, MoveCategory.PHYSICAL, 55, 100, 30, -1, 0, 1),
    new AttackMove(Moves.GUILLOTINE, Type.NORMAL, MoveCategory.PHYSICAL, 200, 30, 5, -1, 0, 1)
      .attr(OneHitKOAttr)
      .attr(OneHitKOAccuracyAttr),
    new AttackMove(Moves.RAZOR_WIND, Type.NORMAL, MoveCategory.SPECIAL, 80, 100, 10, -1, 0, 1)
      .attr(ChargeAttr, ChargeAnim.RAZOR_WIND_CHARGING, i18next.t("moveTriggers:whippedUpAWhirlwind", {pokemonName: "{USER}"}))
      .attr(HighCritAttr)
      .windMove()
      .ignoresVirtual()
      .target(MoveTarget.ALL_NEAR_ENEMIES),
    new SelfStatusMove(Moves.SWORDS_DANCE, Type.NORMAL, -1, 20, -1, 0, 1)
      .attr(StatChangeAttr, BattleStat.ATK, 2, true)
      .danceMove(),
    new AttackMove(Moves.CUT, Type.NORMAL, MoveCategory.PHYSICAL, 50, 95, 30, -1, 0, 1)
      .slicingMove(),
    new AttackMove(Moves.GUST, Type.FLYING, MoveCategory.SPECIAL, 40, 100, 35, -1, 0, 1)
      .attr(HitsTagAttr, BattlerTagType.FLYING, true)
      .windMove(),
    new AttackMove(Moves.WING_ATTACK, Type.FLYING, MoveCategory.PHYSICAL, 60, 100, 35, -1, 0, 1),
    new StatusMove(Moves.WHIRLWIND, Type.NORMAL, -1, 20, -1, -6, 1)
      .attr(ForceSwitchOutAttr)
      .attr(HitsTagAttr, BattlerTagType.FLYING, false)
      .hidesTarget()
      .windMove(),
    new AttackMove(Moves.FLY, Type.FLYING, MoveCategory.PHYSICAL, 90, 95, 15, -1, 0, 1)
      .attr(ChargeAttr, ChargeAnim.FLY_CHARGING, i18next.t("moveTriggers:flewUpHigh", {pokemonName: "{USER}"}), BattlerTagType.FLYING)
      .condition(failOnGravityCondition)
      .ignoresVirtual(),
    new AttackMove(Moves.BIND, Type.NORMAL, MoveCategory.PHYSICAL, 15, 85, 20, -1, 0, 1)
      .attr(TrapAttr, BattlerTagType.BIND),
    new AttackMove(Moves.SLAM, Type.NORMAL, MoveCategory.PHYSICAL, 80, 75, 20, -1, 0, 1),
    new AttackMove(Moves.VINE_WHIP, Type.GRASS, MoveCategory.PHYSICAL, 45, 100, 25, -1, 0, 1),
    new AttackMove(Moves.STOMP, Type.NORMAL, MoveCategory.PHYSICAL, 65, 100, 20, 30, 0, 1)
      .attr(MinimizeAccuracyAttr)
      .attr(HitsTagAttr, BattlerTagType.MINIMIZED, true)
      .attr(FlinchAttr),
    new AttackMove(Moves.DOUBLE_KICK, Type.FIGHTING, MoveCategory.PHYSICAL, 30, 100, 30, -1, 0, 1)
      .attr(MultiHitAttr, MultiHitType._2),
    new AttackMove(Moves.MEGA_KICK, Type.NORMAL, MoveCategory.PHYSICAL, 120, 75, 5, -1, 0, 1),
    new AttackMove(Moves.JUMP_KICK, Type.FIGHTING, MoveCategory.PHYSICAL, 100, 95, 10, -1, 0, 1)
      .attr(MissEffectAttr, crashDamageFunc)
      .attr(NoEffectAttr, crashDamageFunc)
      .condition(failOnGravityCondition)
      .recklessMove(),
    new AttackMove(Moves.ROLLING_KICK, Type.FIGHTING, MoveCategory.PHYSICAL, 60, 85, 15, 30, 0, 1)
      .attr(FlinchAttr),
    new StatusMove(Moves.SAND_ATTACK, Type.GROUND, 100, 15, -1, 0, 1)
      .attr(StatChangeAttr, BattleStat.ACC, -1),
    new AttackMove(Moves.HEADBUTT, Type.NORMAL, MoveCategory.PHYSICAL, 70, 100, 15, 30, 0, 1)
      .attr(FlinchAttr),
    new AttackMove(Moves.HORN_ATTACK, Type.NORMAL, MoveCategory.PHYSICAL, 65, 100, 25, -1, 0, 1),
    new AttackMove(Moves.FURY_ATTACK, Type.NORMAL, MoveCategory.PHYSICAL, 15, 85, 20, -1, 0, 1)
      .attr(MultiHitAttr),
    new AttackMove(Moves.HORN_DRILL, Type.NORMAL, MoveCategory.PHYSICAL, 200, 30, 5, -1, 0, 1)
      .attr(OneHitKOAttr)
      .attr(OneHitKOAccuracyAttr),
    new AttackMove(Moves.TACKLE, Type.NORMAL, MoveCategory.PHYSICAL, 40, 100, 35, -1, 0, 1),
    new AttackMove(Moves.BODY_SLAM, Type.NORMAL, MoveCategory.PHYSICAL, 85, 100, 15, 30, 0, 1)
      .attr(MinimizeAccuracyAttr)
      .attr(HitsTagAttr, BattlerTagType.MINIMIZED, true)
      .attr(StatusEffectAttr, StatusEffect.PARALYSIS),
    new AttackMove(Moves.WRAP, Type.NORMAL, MoveCategory.PHYSICAL, 15, 90, 20, -1, 0, 1)
      .attr(TrapAttr, BattlerTagType.WRAP),
    new AttackMove(Moves.TAKE_DOWN, Type.NORMAL, MoveCategory.PHYSICAL, 90, 85, 20, -1, 0, 1)
      .attr(RecoilAttr)
      .recklessMove(),
    new AttackMove(Moves.THRASH, Type.NORMAL, MoveCategory.PHYSICAL, 120, 100, 10, -1, 0, 1)
      .attr(FrenzyAttr)
      .attr(MissEffectAttr, frenzyMissFunc)
      .attr(NoEffectAttr, frenzyMissFunc)
      .target(MoveTarget.RANDOM_NEAR_ENEMY),
    new AttackMove(Moves.DOUBLE_EDGE, Type.NORMAL, MoveCategory.PHYSICAL, 120, 100, 15, -1, 0, 1)
      .attr(RecoilAttr, false, 0.33)
      .recklessMove(),
    new StatusMove(Moves.TAIL_WHIP, Type.NORMAL, 100, 30, -1, 0, 1)
      .attr(StatChangeAttr, BattleStat.DEF, -1)
      .target(MoveTarget.ALL_NEAR_ENEMIES),
    new AttackMove(Moves.POISON_STING, Type.POISON, MoveCategory.PHYSICAL, 15, 100, 35, 30, 0, 1)
      .attr(StatusEffectAttr, StatusEffect.POISON)
      .makesContact(false),
    new AttackMove(Moves.TWINEEDLE, Type.BUG, MoveCategory.PHYSICAL, 25, 100, 20, 20, 0, 1)
      .attr(MultiHitAttr, MultiHitType._2)
      .attr(StatusEffectAttr, StatusEffect.POISON)
      .makesContact(false),
    new AttackMove(Moves.PIN_MISSILE, Type.BUG, MoveCategory.PHYSICAL, 25, 95, 20, -1, 0, 1)
      .attr(MultiHitAttr)
      .makesContact(false),
    new StatusMove(Moves.LEER, Type.NORMAL, 100, 30, -1, 0, 1)
      .attr(StatChangeAttr, BattleStat.DEF, -1)
      .target(MoveTarget.ALL_NEAR_ENEMIES),
    new AttackMove(Moves.BITE, Type.DARK, MoveCategory.PHYSICAL, 60, 100, 25, 30, 0, 1)
      .attr(FlinchAttr)
      .bitingMove(),
    new StatusMove(Moves.GROWL, Type.NORMAL, 100, 40, -1, 0, 1)
      .attr(StatChangeAttr, BattleStat.ATK, -1)
      .soundBased()
      .target(MoveTarget.ALL_NEAR_ENEMIES),
    new StatusMove(Moves.ROAR, Type.NORMAL, -1, 20, -1, -6, 1)
      .attr(ForceSwitchOutAttr)
      .soundBased()
      .hidesTarget(),
    new StatusMove(Moves.SING, Type.NORMAL, 55, 15, -1, 0, 1)
      .attr(StatusEffectAttr, StatusEffect.SLEEP)
      .soundBased(),
    new StatusMove(Moves.SUPERSONIC, Type.NORMAL, 55, 20, -1, 0, 1)
      .attr(ConfuseAttr)
      .soundBased(),
    new AttackMove(Moves.SONIC_BOOM, Type.NORMAL, MoveCategory.SPECIAL, -1, 90, 20, -1, 0, 1)
      .attr(FixedDamageAttr, 20),
    new StatusMove(Moves.DISABLE, Type.NORMAL, 100, 20, -1, 0, 1)
      .attr(DisableMoveAttr)
      .condition(failOnMaxCondition),
    new AttackMove(Moves.ACID, Type.POISON, MoveCategory.SPECIAL, 40, 100, 30, 10, 0, 1)
      .attr(StatChangeAttr, BattleStat.SPDEF, -1)
      .target(MoveTarget.ALL_NEAR_ENEMIES),
    new AttackMove(Moves.EMBER, Type.FIRE, MoveCategory.SPECIAL, 40, 100, 25, 10, 0, 1)
      .attr(StatusEffectAttr, StatusEffect.BURN),
    new AttackMove(Moves.FLAMETHROWER, Type.FIRE, MoveCategory.SPECIAL, 90, 100, 15, 10, 0, 1)
      .attr(StatusEffectAttr, StatusEffect.BURN),
    new StatusMove(Moves.MIST, Type.ICE, -1, 30, -1, 0, 1)
      .attr(AddArenaTagAttr, ArenaTagType.MIST, 5, true)
      .target(MoveTarget.USER_SIDE),
    new AttackMove(Moves.WATER_GUN, Type.WATER, MoveCategory.SPECIAL, 40, 100, 25, -1, 0, 1),
    new AttackMove(Moves.HYDRO_PUMP, Type.WATER, MoveCategory.SPECIAL, 110, 80, 5, -1, 0, 1),
    new AttackMove(Moves.SURF, Type.WATER, MoveCategory.SPECIAL, 90, 100, 15, -1, 0, 1)
      .target(MoveTarget.ALL_NEAR_OTHERS)
      .attr(HitsTagAttr, BattlerTagType.UNDERWATER, true)
      .attr(GulpMissileTagAttr),
    new AttackMove(Moves.ICE_BEAM, Type.ICE, MoveCategory.SPECIAL, 90, 100, 10, 10, 0, 1)
      .attr(StatusEffectAttr, StatusEffect.FREEZE),
    new AttackMove(Moves.BLIZZARD, Type.ICE, MoveCategory.SPECIAL, 110, 70, 5, 10, 0, 1)
      .attr(BlizzardAccuracyAttr)
      .attr(StatusEffectAttr, StatusEffect.FREEZE)
      .windMove()
      .target(MoveTarget.ALL_NEAR_ENEMIES),
    new AttackMove(Moves.PSYBEAM, Type.PSYCHIC, MoveCategory.SPECIAL, 65, 100, 20, 10, 0, 1)
      .attr(ConfuseAttr),
    new AttackMove(Moves.BUBBLE_BEAM, Type.WATER, MoveCategory.SPECIAL, 65, 100, 20, 10, 0, 1)
      .attr(StatChangeAttr, BattleStat.SPD, -1),
    new AttackMove(Moves.AURORA_BEAM, Type.ICE, MoveCategory.SPECIAL, 65, 100, 20, 10, 0, 1)
      .attr(StatChangeAttr, BattleStat.ATK, -1),
    new AttackMove(Moves.HYPER_BEAM, Type.NORMAL, MoveCategory.SPECIAL, 150, 90, 5, -1, 0, 1)
      .attr(RechargeAttr),
    new AttackMove(Moves.PECK, Type.FLYING, MoveCategory.PHYSICAL, 35, 100, 35, -1, 0, 1),
    new AttackMove(Moves.DRILL_PECK, Type.FLYING, MoveCategory.PHYSICAL, 80, 100, 20, -1, 0, 1),
    new AttackMove(Moves.SUBMISSION, Type.FIGHTING, MoveCategory.PHYSICAL, 80, 80, 20, -1, 0, 1)
      .attr(RecoilAttr)
      .recklessMove(),
    new AttackMove(Moves.LOW_KICK, Type.FIGHTING, MoveCategory.PHYSICAL, -1, 100, 20, -1, 0, 1)
      .attr(WeightPowerAttr)
      .condition(failOnMaxCondition),
    new AttackMove(Moves.COUNTER, Type.FIGHTING, MoveCategory.PHYSICAL, -1, 100, 20, -1, -5, 1)
      .attr(CounterDamageAttr, (move: Move) => move.category === MoveCategory.PHYSICAL, 2)
      .target(MoveTarget.ATTACKER),
    new AttackMove(Moves.SEISMIC_TOSS, Type.FIGHTING, MoveCategory.PHYSICAL, -1, 100, 20, -1, 0, 1)
      .attr(LevelDamageAttr),
    new AttackMove(Moves.STRENGTH, Type.NORMAL, MoveCategory.PHYSICAL, 80, 100, 15, -1, 0, 1),
    new AttackMove(Moves.ABSORB, Type.GRASS, MoveCategory.SPECIAL, 20, 100, 25, -1, 0, 1)
      .attr(HitHealAttr)
      .triageMove(),
    new AttackMove(Moves.MEGA_DRAIN, Type.GRASS, MoveCategory.SPECIAL, 40, 100, 15, -1, 0, 1)
      .attr(HitHealAttr)
      .triageMove(),
    new StatusMove(Moves.LEECH_SEED, Type.GRASS, 90, 10, -1, 0, 1)
      .attr(AddBattlerTagAttr, BattlerTagType.SEEDED)
      .condition((user, target, move) => !target.getTag(BattlerTagType.SEEDED) && !target.isOfType(Type.GRASS)),
    new SelfStatusMove(Moves.GROWTH, Type.NORMAL, -1, 20, -1, 0, 1)
      .attr(GrowthStatChangeAttr),
    new AttackMove(Moves.RAZOR_LEAF, Type.GRASS, MoveCategory.PHYSICAL, 55, 95, 25, -1, 0, 1)
      .attr(HighCritAttr)
      .makesContact(false)
      .slicingMove()
      .target(MoveTarget.ALL_NEAR_ENEMIES),
    new AttackMove(Moves.SOLAR_BEAM, Type.GRASS, MoveCategory.SPECIAL, 120, 100, 10, -1, 0, 1)
      .attr(SunlightChargeAttr, ChargeAnim.SOLAR_BEAM_CHARGING, i18next.t("moveTriggers:tookInSunlight", {pokemonName: "{USER}"}))
      .attr(AntiSunlightPowerDecreaseAttr)
      .ignoresVirtual(),
    new StatusMove(Moves.POISON_POWDER, Type.POISON, 75, 35, -1, 0, 1)
      .attr(StatusEffectAttr, StatusEffect.POISON)
      .powderMove(),
    new StatusMove(Moves.STUN_SPORE, Type.GRASS, 75, 30, -1, 0, 1)
      .attr(StatusEffectAttr, StatusEffect.PARALYSIS)
      .powderMove(),
    new StatusMove(Moves.SLEEP_POWDER, Type.GRASS, 75, 15, -1, 0, 1)
      .attr(StatusEffectAttr, StatusEffect.SLEEP)
      .powderMove(),
    new AttackMove(Moves.PETAL_DANCE, Type.GRASS, MoveCategory.SPECIAL, 120, 100, 10, -1, 0, 1)
      .attr(FrenzyAttr)
      .attr(MissEffectAttr, frenzyMissFunc)
      .attr(NoEffectAttr, frenzyMissFunc)
      .makesContact()
      .danceMove()
      .target(MoveTarget.RANDOM_NEAR_ENEMY),
    new StatusMove(Moves.STRING_SHOT, Type.BUG, 95, 40, -1, 0, 1)
      .attr(StatChangeAttr, BattleStat.SPD, -2)
      .target(MoveTarget.ALL_NEAR_ENEMIES),
    new AttackMove(Moves.DRAGON_RAGE, Type.DRAGON, MoveCategory.SPECIAL, -1, 100, 10, -1, 0, 1)
      .attr(FixedDamageAttr, 40),
    new AttackMove(Moves.FIRE_SPIN, Type.FIRE, MoveCategory.SPECIAL, 35, 85, 15, -1, 0, 1)
      .attr(TrapAttr, BattlerTagType.FIRE_SPIN),
    new AttackMove(Moves.THUNDER_SHOCK, Type.ELECTRIC, MoveCategory.SPECIAL, 40, 100, 30, 10, 0, 1)
      .attr(StatusEffectAttr, StatusEffect.PARALYSIS),
    new AttackMove(Moves.THUNDERBOLT, Type.ELECTRIC, MoveCategory.SPECIAL, 90, 100, 15, 10, 0, 1)
      .attr(StatusEffectAttr, StatusEffect.PARALYSIS),
    new StatusMove(Moves.THUNDER_WAVE, Type.ELECTRIC, 90, 20, -1, 0, 1)
      .attr(StatusEffectAttr, StatusEffect.PARALYSIS)
      .attr(StatusMoveTypeImmunityAttr, Type.GROUND),
    new AttackMove(Moves.THUNDER, Type.ELECTRIC, MoveCategory.SPECIAL, 110, 70, 10, 30, 0, 1)
      .attr(StatusEffectAttr, StatusEffect.PARALYSIS)
      .attr(ThunderAccuracyAttr)
      .attr(HitsTagAttr, BattlerTagType.FLYING, false),
    new AttackMove(Moves.ROCK_THROW, Type.ROCK, MoveCategory.PHYSICAL, 50, 90, 15, -1, 0, 1)
      .makesContact(false),
    new AttackMove(Moves.EARTHQUAKE, Type.GROUND, MoveCategory.PHYSICAL, 100, 100, 10, -1, 0, 1)
      .attr(HitsTagAttr, BattlerTagType.UNDERGROUND, true)
      .makesContact(false)
      .target(MoveTarget.ALL_NEAR_OTHERS),
    new AttackMove(Moves.FISSURE, Type.GROUND, MoveCategory.PHYSICAL, 200, 30, 5, -1, 0, 1)
      .attr(OneHitKOAttr)
      .attr(OneHitKOAccuracyAttr)
      .attr(HitsTagAttr, BattlerTagType.UNDERGROUND, false)
      .makesContact(false),
    new AttackMove(Moves.DIG, Type.GROUND, MoveCategory.PHYSICAL, 80, 100, 10, -1, 0, 1)
      .attr(ChargeAttr, ChargeAnim.DIG_CHARGING, i18next.t("moveTriggers:dugAHole", {pokemonName: "{USER}"}), BattlerTagType.UNDERGROUND)
      .ignoresVirtual(),
    new StatusMove(Moves.TOXIC, Type.POISON, 90, 10, -1, 0, 1)
      .attr(StatusEffectAttr, StatusEffect.TOXIC)
      .attr(ToxicAccuracyAttr),
    new AttackMove(Moves.CONFUSION, Type.PSYCHIC, MoveCategory.SPECIAL, 50, 100, 25, 10, 0, 1)
      .attr(ConfuseAttr),
    new AttackMove(Moves.PSYCHIC, Type.PSYCHIC, MoveCategory.SPECIAL, 90, 100, 10, 10, 0, 1)
      .attr(StatChangeAttr, BattleStat.SPDEF, -1),
    new StatusMove(Moves.HYPNOSIS, Type.PSYCHIC, 60, 20, -1, 0, 1)
      .attr(StatusEffectAttr, StatusEffect.SLEEP),
    new SelfStatusMove(Moves.MEDITATE, Type.PSYCHIC, -1, 40, -1, 0, 1)
      .attr(StatChangeAttr, BattleStat.ATK, 1, true),
    new SelfStatusMove(Moves.AGILITY, Type.PSYCHIC, -1, 30, -1, 0, 1)
      .attr(StatChangeAttr, BattleStat.SPD, 2, true),
    new AttackMove(Moves.QUICK_ATTACK, Type.NORMAL, MoveCategory.PHYSICAL, 40, 100, 30, -1, 1, 1),
    new AttackMove(Moves.RAGE, Type.NORMAL, MoveCategory.PHYSICAL, 20, 100, 20, -1, 0, 1)
      .partial(),
    new SelfStatusMove(Moves.TELEPORT, Type.PSYCHIC, -1, 20, -1, -6, 1)
      .attr(ForceSwitchOutAttr, true)
      .hidesUser(),
    new AttackMove(Moves.NIGHT_SHADE, Type.GHOST, MoveCategory.SPECIAL, -1, 100, 15, -1, 0, 1)
      .attr(LevelDamageAttr),
    new StatusMove(Moves.MIMIC, Type.NORMAL, -1, 10, -1, 0, 1)
      .attr(MovesetCopyMoveAttr)
      .ignoresVirtual(),
    new StatusMove(Moves.SCREECH, Type.NORMAL, 85, 40, -1, 0, 1)
      .attr(StatChangeAttr, BattleStat.DEF, -2)
      .soundBased(),
    new SelfStatusMove(Moves.DOUBLE_TEAM, Type.NORMAL, -1, 15, -1, 0, 1)
      .attr(StatChangeAttr, BattleStat.EVA, 1, true),
    new SelfStatusMove(Moves.RECOVER, Type.NORMAL, -1, 5, -1, 0, 1)
      .attr(HealAttr, 0.5)
      .triageMove(),
    new SelfStatusMove(Moves.HARDEN, Type.NORMAL, -1, 30, -1, 0, 1)
      .attr(StatChangeAttr, BattleStat.DEF, 1, true),
    new SelfStatusMove(Moves.MINIMIZE, Type.NORMAL, -1, 10, -1, 0, 1)
      .attr(AddBattlerTagAttr, BattlerTagType.MINIMIZED, true, false)
      .attr(StatChangeAttr, BattleStat.EVA, 2, true),
    new StatusMove(Moves.SMOKESCREEN, Type.NORMAL, 100, 20, -1, 0, 1)
      .attr(StatChangeAttr, BattleStat.ACC, -1),
    new StatusMove(Moves.CONFUSE_RAY, Type.GHOST, 100, 10, -1, 0, 1)
      .attr(ConfuseAttr),
    new SelfStatusMove(Moves.WITHDRAW, Type.WATER, -1, 40, -1, 0, 1)
      .attr(StatChangeAttr, BattleStat.DEF, 1, true),
    new SelfStatusMove(Moves.DEFENSE_CURL, Type.NORMAL, -1, 40, -1, 0, 1)
      .attr(StatChangeAttr, BattleStat.DEF, 1, true),
    new SelfStatusMove(Moves.BARRIER, Type.PSYCHIC, -1, 20, -1, 0, 1)
      .attr(StatChangeAttr, BattleStat.DEF, 2, true),
    new StatusMove(Moves.LIGHT_SCREEN, Type.PSYCHIC, -1, 30, -1, 0, 1)
      .attr(AddArenaTagAttr, ArenaTagType.LIGHT_SCREEN, 5, true)
      .target(MoveTarget.USER_SIDE),
    new SelfStatusMove(Moves.HAZE, Type.ICE, -1, 30, -1, 0, 1)
      .attr(ResetStatsAttr, true),
    new StatusMove(Moves.REFLECT, Type.PSYCHIC, -1, 20, -1, 0, 1)
      .attr(AddArenaTagAttr, ArenaTagType.REFLECT, 5, true)
      .target(MoveTarget.USER_SIDE),
    new SelfStatusMove(Moves.FOCUS_ENERGY, Type.NORMAL, -1, 30, -1, 0, 1)
      .attr(AddBattlerTagAttr, BattlerTagType.CRIT_BOOST, true, true),
    new AttackMove(Moves.BIDE, Type.NORMAL, MoveCategory.PHYSICAL, -1, -1, 10, -1, 1, 1)
      .ignoresVirtual()
      .target(MoveTarget.USER)
      .unimplemented(),
    new SelfStatusMove(Moves.METRONOME, Type.NORMAL, -1, 10, -1, 0, 1)
      .attr(RandomMoveAttr)
      .ignoresVirtual(),
    new StatusMove(Moves.MIRROR_MOVE, Type.FLYING, -1, 20, -1, 0, 1)
      .attr(CopyMoveAttr)
      .ignoresVirtual(),
    new AttackMove(Moves.SELF_DESTRUCT, Type.NORMAL, MoveCategory.PHYSICAL, 200, 100, 5, -1, 0, 1)
      .attr(SacrificialAttr)
      .makesContact(false)
      .condition(failIfDampCondition)
      .target(MoveTarget.ALL_NEAR_OTHERS),
    new AttackMove(Moves.EGG_BOMB, Type.NORMAL, MoveCategory.PHYSICAL, 100, 75, 10, -1, 0, 1)
      .makesContact(false)
      .ballBombMove(),
    new AttackMove(Moves.LICK, Type.GHOST, MoveCategory.PHYSICAL, 30, 100, 30, 30, 0, 1)
      .attr(StatusEffectAttr, StatusEffect.PARALYSIS),
    new AttackMove(Moves.SMOG, Type.POISON, MoveCategory.SPECIAL, 30, 70, 20, 40, 0, 1)
      .attr(StatusEffectAttr, StatusEffect.POISON),
    new AttackMove(Moves.SLUDGE, Type.POISON, MoveCategory.SPECIAL, 65, 100, 20, 30, 0, 1)
      .attr(StatusEffectAttr, StatusEffect.POISON),
    new AttackMove(Moves.BONE_CLUB, Type.GROUND, MoveCategory.PHYSICAL, 65, 85, 20, 10, 0, 1)
      .attr(FlinchAttr)
      .makesContact(false),
    new AttackMove(Moves.FIRE_BLAST, Type.FIRE, MoveCategory.SPECIAL, 110, 85, 5, 10, 0, 1)
      .attr(StatusEffectAttr, StatusEffect.BURN),
    new AttackMove(Moves.WATERFALL, Type.WATER, MoveCategory.PHYSICAL, 80, 100, 15, 20, 0, 1)
      .attr(FlinchAttr),
    new AttackMove(Moves.CLAMP, Type.WATER, MoveCategory.PHYSICAL, 35, 85, 15, -1, 0, 1)
      .attr(TrapAttr, BattlerTagType.CLAMP),
    new AttackMove(Moves.SWIFT, Type.NORMAL, MoveCategory.SPECIAL, 60, -1, 20, -1, 0, 1)
      .target(MoveTarget.ALL_NEAR_ENEMIES),
    new AttackMove(Moves.SKULL_BASH, Type.NORMAL, MoveCategory.PHYSICAL, 130, 100, 10, -1, 0, 1)
      .attr(ChargeAttr, ChargeAnim.SKULL_BASH_CHARGING, i18next.t("moveTriggers:loweredItsHead", {pokemonName: "{USER}"}), null, true)
      .attr(StatChangeAttr, BattleStat.DEF, 1, true)
      .ignoresVirtual(),
    new AttackMove(Moves.SPIKE_CANNON, Type.NORMAL, MoveCategory.PHYSICAL, 20, 100, 15, -1, 0, 1)
      .attr(MultiHitAttr)
      .makesContact(false),
    new AttackMove(Moves.CONSTRICT, Type.NORMAL, MoveCategory.PHYSICAL, 10, 100, 35, 10, 0, 1)
      .attr(StatChangeAttr, BattleStat.SPD, -1),
    new SelfStatusMove(Moves.AMNESIA, Type.PSYCHIC, -1, 20, -1, 0, 1)
      .attr(StatChangeAttr, BattleStat.SPDEF, 2, true),
    new StatusMove(Moves.KINESIS, Type.PSYCHIC, 80, 15, -1, 0, 1)
      .attr(StatChangeAttr, BattleStat.ACC, -1),
    new SelfStatusMove(Moves.SOFT_BOILED, Type.NORMAL, -1, 5, -1, 0, 1)
      .attr(HealAttr, 0.5)
      .triageMove(),
    new AttackMove(Moves.HIGH_JUMP_KICK, Type.FIGHTING, MoveCategory.PHYSICAL, 130, 90, 10, -1, 0, 1)
      .attr(MissEffectAttr, crashDamageFunc)
      .attr(NoEffectAttr, crashDamageFunc)
      .condition(failOnGravityCondition)
      .recklessMove(),
    new StatusMove(Moves.GLARE, Type.NORMAL, 100, 30, -1, 0, 1)
      .attr(StatusEffectAttr, StatusEffect.PARALYSIS),
    new AttackMove(Moves.DREAM_EATER, Type.PSYCHIC, MoveCategory.SPECIAL, 100, 100, 15, -1, 0, 1)
      .attr(HitHealAttr)
      .condition(targetSleptOrComatoseCondition)
      .triageMove(),
    new StatusMove(Moves.POISON_GAS, Type.POISON, 90, 40, -1, 0, 1)
      .attr(StatusEffectAttr, StatusEffect.POISON)
      .target(MoveTarget.ALL_NEAR_ENEMIES),
    new AttackMove(Moves.BARRAGE, Type.NORMAL, MoveCategory.PHYSICAL, 15, 85, 20, -1, 0, 1)
      .attr(MultiHitAttr)
      .makesContact(false)
      .ballBombMove(),
    new AttackMove(Moves.LEECH_LIFE, Type.BUG, MoveCategory.PHYSICAL, 80, 100, 10, -1, 0, 1)
      .attr(HitHealAttr)
      .triageMove(),
    new StatusMove(Moves.LOVELY_KISS, Type.NORMAL, 75, 10, -1, 0, 1)
      .attr(StatusEffectAttr, StatusEffect.SLEEP),
    new AttackMove(Moves.SKY_ATTACK, Type.FLYING, MoveCategory.PHYSICAL, 140, 90, 5, 30, 0, 1)
      .attr(ChargeAttr, ChargeAnim.SKY_ATTACK_CHARGING, i18next.t("moveTriggers:isGlowing", {pokemonName: "{USER}"}))
      .attr(HighCritAttr)
      .attr(FlinchAttr)
      .makesContact(false)
      .ignoresVirtual(),
    new StatusMove(Moves.TRANSFORM, Type.NORMAL, -1, 10, -1, 0, 1)
      .attr(TransformAttr)
      .ignoresProtect(),
    new AttackMove(Moves.BUBBLE, Type.WATER, MoveCategory.SPECIAL, 40, 100, 30, 10, 0, 1)
      .attr(StatChangeAttr, BattleStat.SPD, -1)
      .target(MoveTarget.ALL_NEAR_ENEMIES),
    new AttackMove(Moves.DIZZY_PUNCH, Type.NORMAL, MoveCategory.PHYSICAL, 70, 100, 10, 20, 0, 1)
      .attr(ConfuseAttr)
      .punchingMove(),
    new StatusMove(Moves.SPORE, Type.GRASS, 100, 15, -1, 0, 1)
      .attr(StatusEffectAttr, StatusEffect.SLEEP)
      .powderMove(),
    new StatusMove(Moves.FLASH, Type.NORMAL, 100, 20, -1, 0, 1)
      .attr(StatChangeAttr, BattleStat.ACC, -1),
    new AttackMove(Moves.PSYWAVE, Type.PSYCHIC, MoveCategory.SPECIAL, -1, 100, 15, -1, 0, 1)
      .attr(RandomLevelDamageAttr),
    new SelfStatusMove(Moves.SPLASH, Type.NORMAL, -1, 40, -1, 0, 1)
      .condition(failOnGravityCondition),
    new SelfStatusMove(Moves.ACID_ARMOR, Type.POISON, -1, 20, -1, 0, 1)
      .attr(StatChangeAttr, BattleStat.DEF, 2, true),
    new AttackMove(Moves.CRABHAMMER, Type.WATER, MoveCategory.PHYSICAL, 100, 90, 10, -1, 0, 1)
      .attr(HighCritAttr),
    new AttackMove(Moves.EXPLOSION, Type.NORMAL, MoveCategory.PHYSICAL, 250, 100, 5, -1, 0, 1)
      .condition(failIfDampCondition)
      .attr(SacrificialAttr)
      .makesContact(false)
      .target(MoveTarget.ALL_NEAR_OTHERS),
    new AttackMove(Moves.FURY_SWIPES, Type.NORMAL, MoveCategory.PHYSICAL, 18, 80, 15, -1, 0, 1)
      .attr(MultiHitAttr),
    new AttackMove(Moves.BONEMERANG, Type.GROUND, MoveCategory.PHYSICAL, 50, 90, 10, -1, 0, 1)
      .attr(MultiHitAttr, MultiHitType._2)
      .makesContact(false),
    new SelfStatusMove(Moves.REST, Type.PSYCHIC, -1, 5, -1, 0, 1)
      .attr(StatusEffectAttr, StatusEffect.SLEEP, true, 3, true)
      .attr(HealAttr, 1, true)
      .condition((user, target, move) => !user.isFullHp() && user.canSetStatus(StatusEffect.SLEEP, true, true))
      .triageMove(),
    new AttackMove(Moves.ROCK_SLIDE, Type.ROCK, MoveCategory.PHYSICAL, 75, 90, 10, 30, 0, 1)
      .attr(FlinchAttr)
      .makesContact(false)
      .target(MoveTarget.ALL_NEAR_ENEMIES),
    new AttackMove(Moves.HYPER_FANG, Type.NORMAL, MoveCategory.PHYSICAL, 80, 90, 15, 10, 0, 1)
      .attr(FlinchAttr)
      .bitingMove(),
    new SelfStatusMove(Moves.SHARPEN, Type.NORMAL, -1, 30, -1, 0, 1)
      .attr(StatChangeAttr, BattleStat.ATK, 1, true),
    new SelfStatusMove(Moves.CONVERSION, Type.NORMAL, -1, 30, -1, 0, 1)
      .attr(FirstMoveTypeAttr),
    new AttackMove(Moves.TRI_ATTACK, Type.NORMAL, MoveCategory.SPECIAL, 80, 100, 10, 20, 0, 1)
      .attr(MultiStatusEffectAttr, [StatusEffect.BURN, StatusEffect.FREEZE, StatusEffect.PARALYSIS]),
    new AttackMove(Moves.SUPER_FANG, Type.NORMAL, MoveCategory.PHYSICAL, -1, 90, 10, -1, 0, 1)
      .attr(TargetHalfHpDamageAttr),
    new AttackMove(Moves.SLASH, Type.NORMAL, MoveCategory.PHYSICAL, 70, 100, 20, -1, 0, 1)
      .attr(HighCritAttr)
      .slicingMove(),
    new SelfStatusMove(Moves.SUBSTITUTE, Type.NORMAL, -1, 10, -1, 0, 1)
      .attr(RecoilAttr)
      .unimplemented(),
    new AttackMove(Moves.STRUGGLE, Type.NORMAL, MoveCategory.PHYSICAL, 50, -1, 1, -1, 0, 1)
      .attr(RecoilAttr, true, 0.25, true)
      .attr(TypelessAttr)
      .ignoresVirtual()
      .target(MoveTarget.RANDOM_NEAR_ENEMY),
    new StatusMove(Moves.SKETCH, Type.NORMAL, -1, 1, -1, 0, 2)
      .attr(SketchAttr)
      .ignoresVirtual(),
    new AttackMove(Moves.TRIPLE_KICK, Type.FIGHTING, MoveCategory.PHYSICAL, 10, 90, 10, -1, 0, 2)
      .attr(MultiHitAttr, MultiHitType._3)
      .attr(MultiHitPowerIncrementAttr, 3)
      .checkAllHits(),
    new AttackMove(Moves.THIEF, Type.DARK, MoveCategory.PHYSICAL, 60, 100, 25, -1, 0, 2)
      .attr(StealHeldItemChanceAttr, 0.3),
    new StatusMove(Moves.SPIDER_WEB, Type.BUG, -1, 10, -1, 0, 2)
      .attr(AddBattlerTagAttr, BattlerTagType.TRAPPED, false, true, 1),
    new StatusMove(Moves.MIND_READER, Type.NORMAL, -1, 5, -1, 0, 2)
      .attr(IgnoreAccuracyAttr),
    new StatusMove(Moves.NIGHTMARE, Type.GHOST, 100, 15, -1, 0, 2)
      .attr(AddBattlerTagAttr, BattlerTagType.NIGHTMARE)
      .condition(targetSleptOrComatoseCondition),
    new AttackMove(Moves.FLAME_WHEEL, Type.FIRE, MoveCategory.PHYSICAL, 60, 100, 25, 10, 0, 2)
      .attr(HealStatusEffectAttr, true, StatusEffect.FREEZE)
      .attr(StatusEffectAttr, StatusEffect.BURN),
    new AttackMove(Moves.SNORE, Type.NORMAL, MoveCategory.SPECIAL, 50, 100, 15, 30, 0, 2)
      .attr(BypassSleepAttr)
      .attr(FlinchAttr)
      .condition(userSleptOrComatoseCondition)
      .soundBased(),
    new StatusMove(Moves.CURSE, Type.GHOST, -1, 10, -1, 0, 2)
      .attr(CurseAttr)
      .ignoresProtect(true)
      .target(MoveTarget.CURSE),
    new AttackMove(Moves.FLAIL, Type.NORMAL, MoveCategory.PHYSICAL, -1, 100, 15, -1, 0, 2)
      .attr(LowHpPowerAttr),
    new StatusMove(Moves.CONVERSION_2, Type.NORMAL, -1, 30, -1, 0, 2)
      .attr(ResistLastMoveTypeAttr)
      .partial(), // Checks the move's original typing and not if its type is changed through some other means
    new AttackMove(Moves.AEROBLAST, Type.FLYING, MoveCategory.SPECIAL, 100, 95, 5, -1, 0, 2)
      .windMove()
      .attr(HighCritAttr),
    new StatusMove(Moves.COTTON_SPORE, Type.GRASS, 100, 40, -1, 0, 2)
      .attr(StatChangeAttr, BattleStat.SPD, -2)
      .powderMove()
      .target(MoveTarget.ALL_NEAR_ENEMIES),
    new AttackMove(Moves.REVERSAL, Type.FIGHTING, MoveCategory.PHYSICAL, -1, 100, 15, -1, 0, 2)
      .attr(LowHpPowerAttr),
    new StatusMove(Moves.SPITE, Type.GHOST, 100, 10, -1, 0, 2)
      .attr(ReducePpMoveAttr, 4),
    new AttackMove(Moves.POWDER_SNOW, Type.ICE, MoveCategory.SPECIAL, 40, 100, 25, 10, 0, 2)
      .attr(StatusEffectAttr, StatusEffect.FREEZE)
      .target(MoveTarget.ALL_NEAR_ENEMIES),
    new SelfStatusMove(Moves.PROTECT, Type.NORMAL, -1, 10, -1, 4, 2)
      .attr(ProtectAttr),
    new AttackMove(Moves.MACH_PUNCH, Type.FIGHTING, MoveCategory.PHYSICAL, 40, 100, 30, -1, 1, 2)
      .punchingMove(),
    new StatusMove(Moves.SCARY_FACE, Type.NORMAL, 100, 10, -1, 0, 2)
      .attr(StatChangeAttr, BattleStat.SPD, -2),
    new AttackMove(Moves.FEINT_ATTACK, Type.DARK, MoveCategory.PHYSICAL, 60, -1, 20, -1, 0, 2),
    new StatusMove(Moves.SWEET_KISS, Type.FAIRY, 75, 10, -1, 0, 2)
      .attr(ConfuseAttr),
    new SelfStatusMove(Moves.BELLY_DRUM, Type.NORMAL, -1, 10, -1, 0, 2)
      .attr(CutHpStatBoostAttr, [BattleStat.ATK], 12, 2, (user) => {
        user.scene.queueMessage(i18next.t("moveTriggers:cutOwnHpAndMaximizedStat", {pokemonName: getPokemonNameWithAffix(user), statName: getBattleStatName(BattleStat.ATK)}));
      }),
    new AttackMove(Moves.SLUDGE_BOMB, Type.POISON, MoveCategory.SPECIAL, 90, 100, 10, 30, 0, 2)
      .attr(StatusEffectAttr, StatusEffect.POISON)
      .ballBombMove(),
    new AttackMove(Moves.MUD_SLAP, Type.GROUND, MoveCategory.SPECIAL, 20, 100, 10, 100, 0, 2)
      .attr(StatChangeAttr, BattleStat.ACC, -1),
    new AttackMove(Moves.OCTAZOOKA, Type.WATER, MoveCategory.SPECIAL, 65, 85, 10, 50, 0, 2)
      .attr(StatChangeAttr, BattleStat.ACC, -1)
      .ballBombMove(),
    new StatusMove(Moves.SPIKES, Type.GROUND, -1, 20, -1, 0, 2)
      .attr(AddArenaTrapTagAttr, ArenaTagType.SPIKES)
      .target(MoveTarget.ENEMY_SIDE),
    new AttackMove(Moves.ZAP_CANNON, Type.ELECTRIC, MoveCategory.SPECIAL, 120, 50, 5, 100, 0, 2)
      .attr(StatusEffectAttr, StatusEffect.PARALYSIS)
      .ballBombMove(),
    new StatusMove(Moves.FORESIGHT, Type.NORMAL, -1, 40, -1, 0, 2)
      .attr(ExposedMoveAttr, BattlerTagType.IGNORE_GHOST),
    new SelfStatusMove(Moves.DESTINY_BOND, Type.GHOST, -1, 5, -1, 0, 2)
      .ignoresProtect()
      .attr(DestinyBondAttr),
    new StatusMove(Moves.PERISH_SONG, Type.NORMAL, -1, 5, -1, 0, 2)
      .attr(FaintCountdownAttr)
      .ignoresProtect()
      .soundBased()
      .condition(failOnBossCondition)
      .target(MoveTarget.ALL),
    new AttackMove(Moves.ICY_WIND, Type.ICE, MoveCategory.SPECIAL, 55, 95, 15, 100, 0, 2)
      .attr(StatChangeAttr, BattleStat.SPD, -1)
      .windMove()
      .target(MoveTarget.ALL_NEAR_ENEMIES),
    new SelfStatusMove(Moves.DETECT, Type.FIGHTING, -1, 5, -1, 4, 2)
      .attr(ProtectAttr),
    new AttackMove(Moves.BONE_RUSH, Type.GROUND, MoveCategory.PHYSICAL, 25, 90, 10, -1, 0, 2)
      .attr(MultiHitAttr)
      .makesContact(false),
    new StatusMove(Moves.LOCK_ON, Type.NORMAL, -1, 5, -1, 0, 2)
      .attr(IgnoreAccuracyAttr),
    new AttackMove(Moves.OUTRAGE, Type.DRAGON, MoveCategory.PHYSICAL, 120, 100, 10, -1, 0, 2)
      .attr(FrenzyAttr)
      .attr(MissEffectAttr, frenzyMissFunc)
      .attr(NoEffectAttr, frenzyMissFunc)
      .target(MoveTarget.RANDOM_NEAR_ENEMY),
    new StatusMove(Moves.SANDSTORM, Type.ROCK, -1, 10, -1, 0, 2)
      .attr(WeatherChangeAttr, WeatherType.SANDSTORM)
      .target(MoveTarget.BOTH_SIDES),
    new AttackMove(Moves.GIGA_DRAIN, Type.GRASS, MoveCategory.SPECIAL, 75, 100, 10, -1, 0, 2)
      .attr(HitHealAttr)
      .triageMove(),
    new SelfStatusMove(Moves.ENDURE, Type.NORMAL, -1, 10, -1, 4, 2)
      .attr(ProtectAttr, BattlerTagType.ENDURING),
    new StatusMove(Moves.CHARM, Type.FAIRY, 100, 20, -1, 0, 2)
      .attr(StatChangeAttr, BattleStat.ATK, -2),
    new AttackMove(Moves.ROLLOUT, Type.ROCK, MoveCategory.PHYSICAL, 30, 90, 20, -1, 0, 2)
      .attr(ConsecutiveUseDoublePowerAttr, 5, true, true, Moves.DEFENSE_CURL),
    new AttackMove(Moves.FALSE_SWIPE, Type.NORMAL, MoveCategory.PHYSICAL, 40, 100, 40, -1, 0, 2)
      .attr(SurviveDamageAttr),
    new StatusMove(Moves.SWAGGER, Type.NORMAL, 85, 15, -1, 0, 2)
      .attr(StatChangeAttr, BattleStat.ATK, 2)
      .attr(ConfuseAttr),
    new SelfStatusMove(Moves.MILK_DRINK, Type.NORMAL, -1, 5, -1, 0, 2)
      .attr(HealAttr, 0.5)
      .triageMove(),
    new AttackMove(Moves.SPARK, Type.ELECTRIC, MoveCategory.PHYSICAL, 65, 100, 20, 30, 0, 2)
      .attr(StatusEffectAttr, StatusEffect.PARALYSIS),
    new AttackMove(Moves.FURY_CUTTER, Type.BUG, MoveCategory.PHYSICAL, 40, 95, 20, -1, 0, 2)
      .attr(ConsecutiveUseDoublePowerAttr, 3, true)
      .slicingMove(),
    new AttackMove(Moves.STEEL_WING, Type.STEEL, MoveCategory.PHYSICAL, 70, 90, 25, 10, 0, 2)
      .attr(StatChangeAttr, BattleStat.DEF, 1, true),
    new StatusMove(Moves.MEAN_LOOK, Type.NORMAL, -1, 5, -1, 0, 2)
      .attr(AddBattlerTagAttr, BattlerTagType.TRAPPED, false, true, 1),
    new StatusMove(Moves.ATTRACT, Type.NORMAL, 100, 15, -1, 0, 2)
      .attr(AddBattlerTagAttr, BattlerTagType.INFATUATED)
      .condition((user, target, move) => user.isOppositeGender(target)),
    new SelfStatusMove(Moves.SLEEP_TALK, Type.NORMAL, -1, 10, -1, 0, 2)
      .attr(BypassSleepAttr)
      .attr(RandomMovesetMoveAttr)
      .condition(userSleptOrComatoseCondition)
      .target(MoveTarget.ALL_ENEMIES)
      .ignoresVirtual(),
    new StatusMove(Moves.HEAL_BELL, Type.NORMAL, -1, 5, -1, 0, 2)
      .attr(PartyStatusCureAttr, i18next.t("moveTriggers:bellChimed"), Abilities.SOUNDPROOF)
      .soundBased()
      .target(MoveTarget.PARTY),
    new AttackMove(Moves.RETURN, Type.NORMAL, MoveCategory.PHYSICAL, -1, 100, 20, -1, 0, 2)
      .attr(FriendshipPowerAttr),
    new AttackMove(Moves.PRESENT, Type.NORMAL, MoveCategory.PHYSICAL, -1, 90, 15, -1, 0, 2)
      .attr(PresentPowerAttr)
      .makesContact(false),
    new AttackMove(Moves.FRUSTRATION, Type.NORMAL, MoveCategory.PHYSICAL, -1, 100, 20, -1, 0, 2)
      .attr(FriendshipPowerAttr, true),
    new StatusMove(Moves.SAFEGUARD, Type.NORMAL, -1, 25, -1, 0, 2)
      .target(MoveTarget.USER_SIDE)
      .unimplemented(),
    new StatusMove(Moves.PAIN_SPLIT, Type.NORMAL, -1, 20, -1, 0, 2)
      .attr(HpSplitAttr)
      .condition(failOnBossCondition),
    new AttackMove(Moves.SACRED_FIRE, Type.FIRE, MoveCategory.PHYSICAL, 100, 95, 5, 50, 0, 2)
      .attr(HealStatusEffectAttr, true, StatusEffect.FREEZE)
      .attr(StatusEffectAttr, StatusEffect.BURN)
      .makesContact(false),
    new AttackMove(Moves.MAGNITUDE, Type.GROUND, MoveCategory.PHYSICAL, -1, 100, 30, -1, 0, 2)
      .attr(PreMoveMessageAttr, magnitudeMessageFunc)
      .attr(MagnitudePowerAttr)
      .attr(HitsTagAttr, BattlerTagType.UNDERGROUND, true)
      .makesContact(false)
      .target(MoveTarget.ALL_NEAR_OTHERS),
    new AttackMove(Moves.DYNAMIC_PUNCH, Type.FIGHTING, MoveCategory.PHYSICAL, 100, 50, 5, 100, 0, 2)
      .attr(ConfuseAttr)
      .punchingMove(),
    new AttackMove(Moves.MEGAHORN, Type.BUG, MoveCategory.PHYSICAL, 120, 85, 10, -1, 0, 2),
    new AttackMove(Moves.DRAGON_BREATH, Type.DRAGON, MoveCategory.SPECIAL, 60, 100, 20, 30, 0, 2)
      .attr(StatusEffectAttr, StatusEffect.PARALYSIS),
    new SelfStatusMove(Moves.BATON_PASS, Type.NORMAL, -1, 40, -1, 0, 2)
      .attr(ForceSwitchOutAttr, true, true)
      .hidesUser(),
    new StatusMove(Moves.ENCORE, Type.NORMAL, 100, 5, -1, 0, 2)
      .attr(AddBattlerTagAttr, BattlerTagType.ENCORE, false, true)
      .condition((user, target, move) => new EncoreTag(user.id).canAdd(target)),
    new AttackMove(Moves.PURSUIT, Type.DARK, MoveCategory.PHYSICAL, 40, 100, 20, -1, 0, 2)
      .partial(),
    new AttackMove(Moves.RAPID_SPIN, Type.NORMAL, MoveCategory.PHYSICAL, 50, 100, 40, 100, 0, 2)
      .attr(StatChangeAttr, BattleStat.SPD, 1, true)
      .attr(RemoveBattlerTagAttr, [
        BattlerTagType.BIND,
        BattlerTagType.WRAP,
        BattlerTagType.FIRE_SPIN,
        BattlerTagType.WHIRLPOOL,
        BattlerTagType.CLAMP,
        BattlerTagType.SAND_TOMB,
        BattlerTagType.MAGMA_STORM,
        BattlerTagType.SNAP_TRAP,
        BattlerTagType.THUNDER_CAGE,
        BattlerTagType.SEEDED,
        BattlerTagType.INFESTATION
      ], true)
      .attr(RemoveArenaTrapAttr),
    new StatusMove(Moves.SWEET_SCENT, Type.NORMAL, 100, 20, -1, 0, 2)
      .attr(StatChangeAttr, BattleStat.EVA, -2)
      .target(MoveTarget.ALL_NEAR_ENEMIES),
    new AttackMove(Moves.IRON_TAIL, Type.STEEL, MoveCategory.PHYSICAL, 100, 75, 15, 30, 0, 2)
      .attr(StatChangeAttr, BattleStat.DEF, -1),
    new AttackMove(Moves.METAL_CLAW, Type.STEEL, MoveCategory.PHYSICAL, 50, 95, 35, 10, 0, 2)
      .attr(StatChangeAttr, BattleStat.ATK, 1, true),
    new AttackMove(Moves.VITAL_THROW, Type.FIGHTING, MoveCategory.PHYSICAL, 70, -1, 10, -1, -1, 2),
    new SelfStatusMove(Moves.MORNING_SUN, Type.NORMAL, -1, 5, -1, 0, 2)
      .attr(PlantHealAttr)
      .triageMove(),
    new SelfStatusMove(Moves.SYNTHESIS, Type.GRASS, -1, 5, -1, 0, 2)
      .attr(PlantHealAttr)
      .triageMove(),
    new SelfStatusMove(Moves.MOONLIGHT, Type.FAIRY, -1, 5, -1, 0, 2)
      .attr(PlantHealAttr)
      .triageMove(),
    new AttackMove(Moves.HIDDEN_POWER, Type.NORMAL, MoveCategory.SPECIAL, 60, 100, 15, -1, 0, 2)
      .attr(HiddenPowerTypeAttr),
    new AttackMove(Moves.CROSS_CHOP, Type.FIGHTING, MoveCategory.PHYSICAL, 100, 80, 5, -1, 0, 2)
      .attr(HighCritAttr),
    new AttackMove(Moves.TWISTER, Type.DRAGON, MoveCategory.SPECIAL, 40, 100, 20, 20, 0, 2)
      .attr(HitsTagAttr, BattlerTagType.FLYING, true)
      .attr(FlinchAttr)
      .windMove()
      .target(MoveTarget.ALL_NEAR_ENEMIES),
    new StatusMove(Moves.RAIN_DANCE, Type.WATER, -1, 5, -1, 0, 2)
      .attr(WeatherChangeAttr, WeatherType.RAIN)
      .target(MoveTarget.BOTH_SIDES),
    new StatusMove(Moves.SUNNY_DAY, Type.FIRE, -1, 5, -1, 0, 2)
      .attr(WeatherChangeAttr, WeatherType.SUNNY)
      .target(MoveTarget.BOTH_SIDES),
    new AttackMove(Moves.CRUNCH, Type.DARK, MoveCategory.PHYSICAL, 80, 100, 15, 20, 0, 2)
      .attr(StatChangeAttr, BattleStat.DEF, -1)
      .bitingMove(),
    new AttackMove(Moves.MIRROR_COAT, Type.PSYCHIC, MoveCategory.SPECIAL, -1, 100, 20, -1, -5, 2)
      .attr(CounterDamageAttr, (move: Move) => move.category === MoveCategory.SPECIAL, 2)
      .target(MoveTarget.ATTACKER),
    new StatusMove(Moves.PSYCH_UP, Type.NORMAL, -1, 10, -1, 0, 2)
      .attr(CopyStatsAttr),
    new AttackMove(Moves.EXTREME_SPEED, Type.NORMAL, MoveCategory.PHYSICAL, 80, 100, 5, -1, 2, 2),
    new AttackMove(Moves.ANCIENT_POWER, Type.ROCK, MoveCategory.SPECIAL, 60, 100, 5, 10, 0, 2)
      .attr(StatChangeAttr, [ BattleStat.ATK, BattleStat.DEF, BattleStat.SPATK, BattleStat.SPDEF, BattleStat.SPD ], 1, true),
    new AttackMove(Moves.SHADOW_BALL, Type.GHOST, MoveCategory.SPECIAL, 80, 100, 15, 20, 0, 2)
      .attr(StatChangeAttr, BattleStat.SPDEF, -1)
      .ballBombMove(),
    new AttackMove(Moves.FUTURE_SIGHT, Type.PSYCHIC, MoveCategory.SPECIAL, 120, 100, 10, -1, 0, 2)
      .partial()
      .attr(DelayedAttackAttr, ArenaTagType.FUTURE_SIGHT, ChargeAnim.FUTURE_SIGHT_CHARGING, i18next.t("moveTriggers:foresawAnAttack", {pokemonName: "{USER}"})),
    new AttackMove(Moves.ROCK_SMASH, Type.FIGHTING, MoveCategory.PHYSICAL, 40, 100, 15, 50, 0, 2)
      .attr(StatChangeAttr, BattleStat.DEF, -1),
    new AttackMove(Moves.WHIRLPOOL, Type.WATER, MoveCategory.SPECIAL, 35, 85, 15, -1, 0, 2)
      .attr(TrapAttr, BattlerTagType.WHIRLPOOL)
      .attr(HitsTagAttr, BattlerTagType.UNDERWATER, true),
    new AttackMove(Moves.BEAT_UP, Type.DARK, MoveCategory.PHYSICAL, -1, 100, 10, -1, 0, 2)
      .attr(MultiHitAttr, MultiHitType.BEAT_UP)
      .attr(BeatUpAttr)
      .makesContact(false),
    new AttackMove(Moves.FAKE_OUT, Type.NORMAL, MoveCategory.PHYSICAL, 40, 100, 10, 100, 3, 3)
      .attr(FlinchAttr)
      .condition(new FirstMoveCondition()),
    new AttackMove(Moves.UPROAR, Type.NORMAL, MoveCategory.SPECIAL, 90, 100, 10, -1, 0, 3)
      .ignoresVirtual()
      .soundBased()
      .target(MoveTarget.RANDOM_NEAR_ENEMY)
      .partial(),
    new SelfStatusMove(Moves.STOCKPILE, Type.NORMAL, -1, 20, -1, 0, 3)
      .condition(user => (user.getTag(StockpilingTag)?.stockpiledCount ?? 0) < 3)
      .attr(AddBattlerTagAttr, BattlerTagType.STOCKPILING, true),
    new AttackMove(Moves.SPIT_UP, Type.NORMAL, MoveCategory.SPECIAL, -1, -1, 10, -1, 0, 3)
      .condition(hasStockpileStacksCondition)
      .attr(SpitUpPowerAttr, 100)
      .attr(RemoveBattlerTagAttr, [BattlerTagType.STOCKPILING], true),
    new SelfStatusMove(Moves.SWALLOW, Type.NORMAL, -1, 10, -1, 0, 3)
      .condition(hasStockpileStacksCondition)
      .attr(SwallowHealAttr)
      .attr(RemoveBattlerTagAttr, [BattlerTagType.STOCKPILING], true)
      .triageMove(),
    new AttackMove(Moves.HEAT_WAVE, Type.FIRE, MoveCategory.SPECIAL, 95, 90, 10, 10, 0, 3)
      .attr(HealStatusEffectAttr, true, StatusEffect.FREEZE)
      .attr(StatusEffectAttr, StatusEffect.BURN)
      .windMove()
      .target(MoveTarget.ALL_NEAR_ENEMIES),
    new StatusMove(Moves.HAIL, Type.ICE, -1, 10, -1, 0, 3)
      .attr(WeatherChangeAttr, WeatherType.HAIL)
      .target(MoveTarget.BOTH_SIDES),
    new StatusMove(Moves.TORMENT, Type.DARK, 100, 15, -1, 0, 3)
      .unimplemented(),
    new StatusMove(Moves.FLATTER, Type.DARK, 100, 15, -1, 0, 3)
      .attr(StatChangeAttr, BattleStat.SPATK, 1)
      .attr(ConfuseAttr),
    new StatusMove(Moves.WILL_O_WISP, Type.FIRE, 85, 15, -1, 0, 3)
      .attr(StatusEffectAttr, StatusEffect.BURN),
    new StatusMove(Moves.MEMENTO, Type.DARK, 100, 10, -1, 0, 3)
      .attr(SacrificialAttrOnHit)
      .attr(StatChangeAttr, [ BattleStat.ATK, BattleStat.SPATK ], -2),
    new AttackMove(Moves.FACADE, Type.NORMAL, MoveCategory.PHYSICAL, 70, 100, 20, -1, 0, 3)
      .attr(MovePowerMultiplierAttr, (user, target, move) => user.status
        && (user.status.effect === StatusEffect.BURN || user.status.effect === StatusEffect.POISON || user.status.effect === StatusEffect.TOXIC || user.status.effect === StatusEffect.PARALYSIS) ? 2 : 1)
      .attr(BypassBurnDamageReductionAttr),
    new AttackMove(Moves.FOCUS_PUNCH, Type.FIGHTING, MoveCategory.PHYSICAL, 150, 100, 20, -1, -3, 3)
      .attr(MessageHeaderAttr, (user, move) => i18next.t("moveTriggers:isTighteningFocus", {pokemonName: getPokemonNameWithAffix(user)}))
      .punchingMove()
      .ignoresVirtual()
      .condition((user, target, move) => !user.turnData.attacksReceived.find(r => r.damage)),
    new AttackMove(Moves.SMELLING_SALTS, Type.NORMAL, MoveCategory.PHYSICAL, 70, 100, 10, -1, 0, 3)
      .attr(MovePowerMultiplierAttr, (user, target, move) => target.status?.effect === StatusEffect.PARALYSIS ? 2 : 1)
      .attr(HealStatusEffectAttr, true, StatusEffect.PARALYSIS),
    new SelfStatusMove(Moves.FOLLOW_ME, Type.NORMAL, -1, 20, -1, 2, 3)
      .attr(AddBattlerTagAttr, BattlerTagType.CENTER_OF_ATTENTION, true),
    new StatusMove(Moves.NATURE_POWER, Type.NORMAL, -1, 20, -1, 0, 3)
      .attr(NaturePowerAttr)
      .ignoresVirtual(),
    new SelfStatusMove(Moves.CHARGE, Type.ELECTRIC, -1, 20, -1, 0, 3)
      .attr(StatChangeAttr, BattleStat.SPDEF, 1, true)
      .attr(AddBattlerTagAttr, BattlerTagType.CHARGED, true, false),
    new StatusMove(Moves.TAUNT, Type.DARK, 100, 20, -1, 0, 3)
      .unimplemented(),
    new StatusMove(Moves.HELPING_HAND, Type.NORMAL, -1, 20, -1, 5, 3)
      .attr(AddBattlerTagAttr, BattlerTagType.HELPING_HAND)
      .target(MoveTarget.NEAR_ALLY),
    new StatusMove(Moves.TRICK, Type.PSYCHIC, 100, 10, -1, 0, 3)
      .unimplemented(),
    new StatusMove(Moves.ROLE_PLAY, Type.PSYCHIC, -1, 10, -1, 0, 3)
      .attr(AbilityCopyAttr),
    new SelfStatusMove(Moves.WISH, Type.NORMAL, -1, 10, -1, 0, 3)
      .triageMove()
      .attr(AddArenaTagAttr, ArenaTagType.WISH, 2, true),
    new SelfStatusMove(Moves.ASSIST, Type.NORMAL, -1, 20, -1, 0, 3)
      .attr(RandomMovesetMoveAttr, true)
      .ignoresVirtual(),
    new SelfStatusMove(Moves.INGRAIN, Type.GRASS, -1, 20, -1, 0, 3)
      .attr(AddBattlerTagAttr, BattlerTagType.INGRAIN, true, true),
    new AttackMove(Moves.SUPERPOWER, Type.FIGHTING, MoveCategory.PHYSICAL, 120, 100, 5, -1, 0, 3)
      .attr(StatChangeAttr, [ BattleStat.ATK, BattleStat.DEF ], -1, true),
    new SelfStatusMove(Moves.MAGIC_COAT, Type.PSYCHIC, -1, 15, -1, 4, 3)
      .unimplemented(),
    new SelfStatusMove(Moves.RECYCLE, Type.NORMAL, -1, 10, -1, 0, 3)
      .unimplemented(),
    new AttackMove(Moves.REVENGE, Type.FIGHTING, MoveCategory.PHYSICAL, 60, 100, 10, -1, -4, 3)
      .attr(TurnDamagedDoublePowerAttr),
    new AttackMove(Moves.BRICK_BREAK, Type.FIGHTING, MoveCategory.PHYSICAL, 75, 100, 15, -1, 0, 3)
      .attr(RemoveScreensAttr),
    new StatusMove(Moves.YAWN, Type.NORMAL, -1, 10, -1, 0, 3)
      .attr(AddBattlerTagAttr, BattlerTagType.DROWSY, false, true)
      .condition((user, target, move) => !target.status),
    new AttackMove(Moves.KNOCK_OFF, Type.DARK, MoveCategory.PHYSICAL, 65, 100, 20, -1, 0, 3)
      .attr(MovePowerMultiplierAttr, (user, target, move) => target.getHeldItems().filter(i => i.isTransferrable).length > 0 ? 1.5 : 1)
      .attr(RemoveHeldItemAttr, false),
    new AttackMove(Moves.ENDEAVOR, Type.NORMAL, MoveCategory.PHYSICAL, -1, 100, 5, -1, 0, 3)
      .attr(MatchHpAttr)
      .condition(failOnBossCondition),
    new AttackMove(Moves.ERUPTION, Type.FIRE, MoveCategory.SPECIAL, 150, 100, 5, -1, 0, 3)
      .attr(HpPowerAttr)
      .target(MoveTarget.ALL_NEAR_ENEMIES),
    new StatusMove(Moves.SKILL_SWAP, Type.PSYCHIC, -1, 10, -1, 0, 3)
      .attr(SwitchAbilitiesAttr),
    new SelfStatusMove(Moves.IMPRISON, Type.PSYCHIC, -1, 10, -1, 0, 3)
      .unimplemented(),
    new SelfStatusMove(Moves.REFRESH, Type.NORMAL, -1, 20, -1, 0, 3)
      .attr(HealStatusEffectAttr, true, StatusEffect.PARALYSIS, StatusEffect.POISON, StatusEffect.TOXIC, StatusEffect.BURN)
      .condition((user, target, move) => !!user.status && (user.status.effect === StatusEffect.PARALYSIS || user.status.effect === StatusEffect.POISON || user.status.effect === StatusEffect.TOXIC || user.status.effect === StatusEffect.BURN)),
    new SelfStatusMove(Moves.GRUDGE, Type.GHOST, -1, 5, -1, 0, 3)
      .unimplemented(),
    new SelfStatusMove(Moves.SNATCH, Type.DARK, -1, 10, -1, 4, 3)
      .unimplemented(),
    new AttackMove(Moves.SECRET_POWER, Type.NORMAL, MoveCategory.PHYSICAL, 70, 100, 20, 30, 0, 3)
      .makesContact(false)
      .partial(),
    new AttackMove(Moves.DIVE, Type.WATER, MoveCategory.PHYSICAL, 80, 100, 10, -1, 0, 3)
      .attr(ChargeAttr, ChargeAnim.DIVE_CHARGING, i18next.t("moveTriggers:hidUnderwater", {pokemonName: "{USER}"}), BattlerTagType.UNDERWATER, true)
      .attr(GulpMissileTagAttr)
      .ignoresVirtual(),
    new AttackMove(Moves.ARM_THRUST, Type.FIGHTING, MoveCategory.PHYSICAL, 15, 100, 20, -1, 0, 3)
      .attr(MultiHitAttr),
    new SelfStatusMove(Moves.CAMOUFLAGE, Type.NORMAL, -1, 20, -1, 0, 3)
      .attr(CopyBiomeTypeAttr),
    new SelfStatusMove(Moves.TAIL_GLOW, Type.BUG, -1, 20, -1, 0, 3)
      .attr(StatChangeAttr, BattleStat.SPATK, 3, true),
    new AttackMove(Moves.LUSTER_PURGE, Type.PSYCHIC, MoveCategory.SPECIAL, 95, 100, 5, 50, 0, 3)
      .attr(StatChangeAttr, BattleStat.SPDEF, -1),
    new AttackMove(Moves.MIST_BALL, Type.PSYCHIC, MoveCategory.SPECIAL, 95, 100, 5, 50, 0, 3)
      .attr(StatChangeAttr, BattleStat.SPATK, -1)
      .ballBombMove(),
    new StatusMove(Moves.FEATHER_DANCE, Type.FLYING, 100, 15, -1, 0, 3)
      .attr(StatChangeAttr, BattleStat.ATK, -2)
      .danceMove(),
    new StatusMove(Moves.TEETER_DANCE, Type.NORMAL, 100, 20, -1, 0, 3)
      .attr(ConfuseAttr)
      .danceMove()
      .target(MoveTarget.ALL_NEAR_OTHERS),
    new AttackMove(Moves.BLAZE_KICK, Type.FIRE, MoveCategory.PHYSICAL, 85, 90, 10, 10, 0, 3)
      .attr(HighCritAttr)
      .attr(StatusEffectAttr, StatusEffect.BURN),
    new StatusMove(Moves.MUD_SPORT, Type.GROUND, -1, 15, -1, 0, 3)
      .attr(AddArenaTagAttr, ArenaTagType.MUD_SPORT, 5)
      .target(MoveTarget.BOTH_SIDES),
    new AttackMove(Moves.ICE_BALL, Type.ICE, MoveCategory.PHYSICAL, 30, 90, 20, -1, 0, 3)
      .attr(ConsecutiveUseDoublePowerAttr, 5, true, true, Moves.DEFENSE_CURL)
      .ballBombMove(),
    new AttackMove(Moves.NEEDLE_ARM, Type.GRASS, MoveCategory.PHYSICAL, 60, 100, 15, 30, 0, 3)
      .attr(FlinchAttr),
    new SelfStatusMove(Moves.SLACK_OFF, Type.NORMAL, -1, 5, -1, 0, 3)
      .attr(HealAttr, 0.5)
      .triageMove(),
    new AttackMove(Moves.HYPER_VOICE, Type.NORMAL, MoveCategory.SPECIAL, 90, 100, 10, -1, 0, 3)
      .soundBased()
      .target(MoveTarget.ALL_NEAR_ENEMIES),
    new AttackMove(Moves.POISON_FANG, Type.POISON, MoveCategory.PHYSICAL, 50, 100, 15, 50, 0, 3)
      .attr(StatusEffectAttr, StatusEffect.TOXIC)
      .bitingMove(),
    new AttackMove(Moves.CRUSH_CLAW, Type.NORMAL, MoveCategory.PHYSICAL, 75, 95, 10, 50, 0, 3)
      .attr(StatChangeAttr, BattleStat.DEF, -1),
    new AttackMove(Moves.BLAST_BURN, Type.FIRE, MoveCategory.SPECIAL, 150, 90, 5, -1, 0, 3)
      .attr(RechargeAttr),
    new AttackMove(Moves.HYDRO_CANNON, Type.WATER, MoveCategory.SPECIAL, 150, 90, 5, -1, 0, 3)
      .attr(RechargeAttr),
    new AttackMove(Moves.METEOR_MASH, Type.STEEL, MoveCategory.PHYSICAL, 90, 90, 10, 20, 0, 3)
      .attr(StatChangeAttr, BattleStat.ATK, 1, true)
      .punchingMove(),
    new AttackMove(Moves.ASTONISH, Type.GHOST, MoveCategory.PHYSICAL, 30, 100, 15, 30, 0, 3)
      .attr(FlinchAttr),
    new AttackMove(Moves.WEATHER_BALL, Type.NORMAL, MoveCategory.SPECIAL, 50, 100, 10, -1, 0, 3)
      .attr(WeatherBallTypeAttr)
      .attr(MovePowerMultiplierAttr, (user, target, move) => [WeatherType.SUNNY, WeatherType.RAIN, WeatherType.SANDSTORM, WeatherType.HAIL, WeatherType.SNOW, WeatherType.FOG, WeatherType.HEAVY_RAIN, WeatherType.HARSH_SUN].includes(user.scene.arena.weather?.weatherType!) && !user.scene.arena.weather?.isEffectSuppressed(user.scene) ? 2 : 1) // TODO: is this bang correct?
      .ballBombMove(),
    new StatusMove(Moves.AROMATHERAPY, Type.GRASS, -1, 5, -1, 0, 3)
      .attr(PartyStatusCureAttr, i18next.t("moveTriggers:soothingAromaWaftedThroughArea"), Abilities.SAP_SIPPER)
      .target(MoveTarget.PARTY),
    new StatusMove(Moves.FAKE_TEARS, Type.DARK, 100, 20, -1, 0, 3)
      .attr(StatChangeAttr, BattleStat.SPDEF, -2),
    new AttackMove(Moves.AIR_CUTTER, Type.FLYING, MoveCategory.SPECIAL, 60, 95, 25, -1, 0, 3)
      .attr(HighCritAttr)
      .slicingMove()
      .windMove()
      .target(MoveTarget.ALL_NEAR_ENEMIES),
    new AttackMove(Moves.OVERHEAT, Type.FIRE, MoveCategory.SPECIAL, 130, 90, 5, -1, 0, 3)
      .attr(StatChangeAttr, BattleStat.SPATK, -2, true)
      .attr(HealStatusEffectAttr, true, StatusEffect.FREEZE),
    new StatusMove(Moves.ODOR_SLEUTH, Type.NORMAL, -1, 40, -1, 0, 3)
      .attr(ExposedMoveAttr, BattlerTagType.IGNORE_GHOST),
    new AttackMove(Moves.ROCK_TOMB, Type.ROCK, MoveCategory.PHYSICAL, 60, 95, 15, 100, 0, 3)
      .attr(StatChangeAttr, BattleStat.SPD, -1)
      .makesContact(false),
    new AttackMove(Moves.SILVER_WIND, Type.BUG, MoveCategory.SPECIAL, 60, 100, 5, 10, 0, 3)
      .attr(StatChangeAttr, [ BattleStat.ATK, BattleStat.DEF, BattleStat.SPATK, BattleStat.SPDEF, BattleStat.SPD ], 1, true)
      .windMove(),
    new StatusMove(Moves.METAL_SOUND, Type.STEEL, 85, 40, -1, 0, 3)
      .attr(StatChangeAttr, BattleStat.SPDEF, -2)
      .soundBased(),
    new StatusMove(Moves.GRASS_WHISTLE, Type.GRASS, 55, 15, -1, 0, 3)
      .attr(StatusEffectAttr, StatusEffect.SLEEP)
      .soundBased(),
    new StatusMove(Moves.TICKLE, Type.NORMAL, 100, 20, -1, 0, 3)
      .attr(StatChangeAttr, [ BattleStat.ATK, BattleStat.DEF ], -1),
    new SelfStatusMove(Moves.COSMIC_POWER, Type.PSYCHIC, -1, 20, -1, 0, 3)
      .attr(StatChangeAttr, [ BattleStat.DEF, BattleStat.SPDEF ], 1, true),
    new AttackMove(Moves.WATER_SPOUT, Type.WATER, MoveCategory.SPECIAL, 150, 100, 5, -1, 0, 3)
      .attr(HpPowerAttr)
      .target(MoveTarget.ALL_NEAR_ENEMIES),
    new AttackMove(Moves.SIGNAL_BEAM, Type.BUG, MoveCategory.SPECIAL, 75, 100, 15, 10, 0, 3)
      .attr(ConfuseAttr),
    new AttackMove(Moves.SHADOW_PUNCH, Type.GHOST, MoveCategory.PHYSICAL, 60, -1, 20, -1, 0, 3)
      .punchingMove(),
    new AttackMove(Moves.EXTRASENSORY, Type.PSYCHIC, MoveCategory.SPECIAL, 80, 100, 20, 10, 0, 3)
      .attr(FlinchAttr),
    new AttackMove(Moves.SKY_UPPERCUT, Type.FIGHTING, MoveCategory.PHYSICAL, 85, 90, 15, -1, 0, 3)
      .attr(HitsTagAttr, BattlerTagType.FLYING)
      .punchingMove(),
    new AttackMove(Moves.SAND_TOMB, Type.GROUND, MoveCategory.PHYSICAL, 35, 85, 15, -1, 0, 3)
      .attr(TrapAttr, BattlerTagType.SAND_TOMB)
      .makesContact(false),
    new AttackMove(Moves.SHEER_COLD, Type.ICE, MoveCategory.SPECIAL, 200, 20, 5, -1, 0, 3)
      .attr(IceNoEffectTypeAttr)
      .attr(OneHitKOAttr)
      .attr(SheerColdAccuracyAttr),
    new AttackMove(Moves.MUDDY_WATER, Type.WATER, MoveCategory.SPECIAL, 90, 85, 10, 30, 0, 3)
      .attr(StatChangeAttr, BattleStat.ACC, -1)
      .target(MoveTarget.ALL_NEAR_ENEMIES),
    new AttackMove(Moves.BULLET_SEED, Type.GRASS, MoveCategory.PHYSICAL, 25, 100, 30, -1, 0, 3)
      .attr(MultiHitAttr)
      .makesContact(false)
      .ballBombMove(),
    new AttackMove(Moves.AERIAL_ACE, Type.FLYING, MoveCategory.PHYSICAL, 60, -1, 20, -1, 0, 3)
      .slicingMove(),
    new AttackMove(Moves.ICICLE_SPEAR, Type.ICE, MoveCategory.PHYSICAL, 25, 100, 30, -1, 0, 3)
      .attr(MultiHitAttr)
      .makesContact(false),
    new SelfStatusMove(Moves.IRON_DEFENSE, Type.STEEL, -1, 15, -1, 0, 3)
      .attr(StatChangeAttr, BattleStat.DEF, 2, true),
    new StatusMove(Moves.BLOCK, Type.NORMAL, -1, 5, -1, 0, 3)
      .attr(AddBattlerTagAttr, BattlerTagType.TRAPPED, false, true, 1),
    new StatusMove(Moves.HOWL, Type.NORMAL, -1, 40, -1, 0, 3)
      .attr(StatChangeAttr, BattleStat.ATK, 1)
      .soundBased()
      .target(MoveTarget.USER_AND_ALLIES),
    new AttackMove(Moves.DRAGON_CLAW, Type.DRAGON, MoveCategory.PHYSICAL, 80, 100, 15, -1, 0, 3),
    new AttackMove(Moves.FRENZY_PLANT, Type.GRASS, MoveCategory.SPECIAL, 150, 90, 5, -1, 0, 3)
      .attr(RechargeAttr),
    new SelfStatusMove(Moves.BULK_UP, Type.FIGHTING, -1, 20, -1, 0, 3)
      .attr(StatChangeAttr, [ BattleStat.ATK, BattleStat.DEF ], 1, true),
    new AttackMove(Moves.BOUNCE, Type.FLYING, MoveCategory.PHYSICAL, 85, 85, 5, 30, 0, 3)
      .attr(ChargeAttr, ChargeAnim.BOUNCE_CHARGING, i18next.t("moveTriggers:sprangUp", {pokemonName: "{USER}"}), BattlerTagType.FLYING)
      .attr(StatusEffectAttr, StatusEffect.PARALYSIS)
      .condition(failOnGravityCondition)
      .ignoresVirtual(),
    new AttackMove(Moves.MUD_SHOT, Type.GROUND, MoveCategory.SPECIAL, 55, 95, 15, 100, 0, 3)
      .attr(StatChangeAttr, BattleStat.SPD, -1),
    new AttackMove(Moves.POISON_TAIL, Type.POISON, MoveCategory.PHYSICAL, 50, 100, 25, 10, 0, 3)
      .attr(HighCritAttr)
      .attr(StatusEffectAttr, StatusEffect.POISON),
    new AttackMove(Moves.COVET, Type.NORMAL, MoveCategory.PHYSICAL, 60, 100, 25, -1, 0, 3)
      .attr(StealHeldItemChanceAttr, 0.3),
    new AttackMove(Moves.VOLT_TACKLE, Type.ELECTRIC, MoveCategory.PHYSICAL, 120, 100, 15, 10, 0, 3)
      .attr(RecoilAttr, false, 0.33)
      .attr(StatusEffectAttr, StatusEffect.PARALYSIS)
      .recklessMove(),
    new AttackMove(Moves.MAGICAL_LEAF, Type.GRASS, MoveCategory.SPECIAL, 60, -1, 20, -1, 0, 3),
    new StatusMove(Moves.WATER_SPORT, Type.WATER, -1, 15, -1, 0, 3)
      .attr(AddArenaTagAttr, ArenaTagType.WATER_SPORT, 5)
      .target(MoveTarget.BOTH_SIDES),
    new SelfStatusMove(Moves.CALM_MIND, Type.PSYCHIC, -1, 20, -1, 0, 3)
      .attr(StatChangeAttr, [ BattleStat.SPATK, BattleStat.SPDEF ], 1, true),
    new AttackMove(Moves.LEAF_BLADE, Type.GRASS, MoveCategory.PHYSICAL, 90, 100, 15, -1, 0, 3)
      .attr(HighCritAttr)
      .slicingMove(),
    new SelfStatusMove(Moves.DRAGON_DANCE, Type.DRAGON, -1, 20, -1, 0, 3)
      .attr(StatChangeAttr, [ BattleStat.ATK, BattleStat.SPD ], 1, true)
      .danceMove(),
    new AttackMove(Moves.ROCK_BLAST, Type.ROCK, MoveCategory.PHYSICAL, 25, 90, 10, -1, 0, 3)
      .attr(MultiHitAttr)
      .makesContact(false)
      .ballBombMove(),
    new AttackMove(Moves.SHOCK_WAVE, Type.ELECTRIC, MoveCategory.SPECIAL, 60, -1, 20, -1, 0, 3),
    new AttackMove(Moves.WATER_PULSE, Type.WATER, MoveCategory.SPECIAL, 60, 100, 20, 20, 0, 3)
      .attr(ConfuseAttr)
      .pulseMove(),
    new AttackMove(Moves.DOOM_DESIRE, Type.STEEL, MoveCategory.SPECIAL, 140, 100, 5, -1, 0, 3)
      .partial()
      .attr(DelayedAttackAttr, ArenaTagType.DOOM_DESIRE, ChargeAnim.DOOM_DESIRE_CHARGING, i18next.t("moveTriggers:choseDoomDesireAsDestiny", {pokemonName: "{USER}"})),
    new AttackMove(Moves.PSYCHO_BOOST, Type.PSYCHIC, MoveCategory.SPECIAL, 140, 90, 5, -1, 0, 3)
      .attr(StatChangeAttr, BattleStat.SPATK, -2, true),
    new SelfStatusMove(Moves.ROOST, Type.FLYING, -1, 5, -1, 0, 4)
      .attr(HealAttr, 0.5)
      .attr(AddBattlerTagAttr, BattlerTagType.ROOSTED, true, false)
      .triageMove(),
    new StatusMove(Moves.GRAVITY, Type.PSYCHIC, -1, 5, -1, 0, 4)
      .attr(AddArenaTagAttr, ArenaTagType.GRAVITY, 5)
      .target(MoveTarget.BOTH_SIDES),
    new StatusMove(Moves.MIRACLE_EYE, Type.PSYCHIC, -1, 40, -1, 0, 4)
      .attr(ExposedMoveAttr, BattlerTagType.IGNORE_DARK),
    new AttackMove(Moves.WAKE_UP_SLAP, Type.FIGHTING, MoveCategory.PHYSICAL, 70, 100, 10, -1, 0, 4)
      .attr(MovePowerMultiplierAttr, (user, target, move) => targetSleptOrComatoseCondition(user, target, move) ? 2 : 1)
      .attr(HealStatusEffectAttr, false, StatusEffect.SLEEP),
    new AttackMove(Moves.HAMMER_ARM, Type.FIGHTING, MoveCategory.PHYSICAL, 100, 90, 10, -1, 0, 4)
      .attr(StatChangeAttr, BattleStat.SPD, -1, true)
      .punchingMove(),
    new AttackMove(Moves.GYRO_BALL, Type.STEEL, MoveCategory.PHYSICAL, -1, 100, 5, -1, 0, 4)
      .attr(GyroBallPowerAttr)
      .ballBombMove(),
    new SelfStatusMove(Moves.HEALING_WISH, Type.PSYCHIC, -1, 10, -1, 0, 4)
      .attr(SacrificialFullRestoreAttr)
      .triageMove(),
    new AttackMove(Moves.BRINE, Type.WATER, MoveCategory.SPECIAL, 65, 100, 10, -1, 0, 4)
      .attr(MovePowerMultiplierAttr, (user, target, move) => target.getHpRatio() < 0.5 ? 2 : 1),
    new AttackMove(Moves.NATURAL_GIFT, Type.NORMAL, MoveCategory.PHYSICAL, -1, 100, 15, -1, 0, 4)
      .makesContact(false)
      .unimplemented(),
    new AttackMove(Moves.FEINT, Type.NORMAL, MoveCategory.PHYSICAL, 30, 100, 10, -1, 2, 4)
      .attr(RemoveBattlerTagAttr, [ BattlerTagType.PROTECTED ])
      .attr(RemoveArenaTagsAttr, [ ArenaTagType.QUICK_GUARD, ArenaTagType.WIDE_GUARD, ArenaTagType.MAT_BLOCK, ArenaTagType.CRAFTY_SHIELD ], false)
      .makesContact(false)
      .ignoresProtect(),
    new AttackMove(Moves.PLUCK, Type.FLYING, MoveCategory.PHYSICAL, 60, 100, 20, -1, 0, 4)
      .attr(StealEatBerryAttr),
    new StatusMove(Moves.TAILWIND, Type.FLYING, -1, 15, -1, 0, 4)
      .windMove()
      .attr(AddArenaTagAttr, ArenaTagType.TAILWIND, 4, true)
      .target(MoveTarget.USER_SIDE),
    new StatusMove(Moves.ACUPRESSURE, Type.NORMAL, -1, 30, -1, 0, 4)
      .attr(AcupressureStatChangeAttr)
      .target(MoveTarget.USER_OR_NEAR_ALLY),
    new AttackMove(Moves.METAL_BURST, Type.STEEL, MoveCategory.PHYSICAL, -1, 100, 10, -1, 0, 4)
      .attr(CounterDamageAttr, (move: Move) => (move.category === MoveCategory.PHYSICAL || move.category === MoveCategory.SPECIAL), 1.5)
      .redirectCounter()
      .makesContact(false)
      .target(MoveTarget.ATTACKER),
    new AttackMove(Moves.U_TURN, Type.BUG, MoveCategory.PHYSICAL, 70, 100, 20, -1, 0, 4)
      .attr(ForceSwitchOutAttr, true, false),
    new AttackMove(Moves.CLOSE_COMBAT, Type.FIGHTING, MoveCategory.PHYSICAL, 120, 100, 5, -1, 0, 4)
      .attr(StatChangeAttr, [ BattleStat.DEF, BattleStat.SPDEF ], -1, true),
    new AttackMove(Moves.PAYBACK, Type.DARK, MoveCategory.PHYSICAL, 50, 100, 10, -1, 0, 4)
      .attr(MovePowerMultiplierAttr, (user, target, move) => target.getLastXMoves(1).find(m => m.turn === target.scene.currentBattle.turn) || user.scene.currentBattle.turnCommands[target.getBattlerIndex()]?.command === Command.BALL ? 2 : 1),
    new AttackMove(Moves.ASSURANCE, Type.DARK, MoveCategory.PHYSICAL, 60, 100, 10, -1, 0, 4)
      .attr(MovePowerMultiplierAttr, (user, target, move) => target.turnData.damageTaken > 0 ? 2 : 1),
    new StatusMove(Moves.EMBARGO, Type.DARK, 100, 15, -1, 0, 4)
      .unimplemented(),
    new AttackMove(Moves.FLING, Type.DARK, MoveCategory.PHYSICAL, -1, 100, 10, -1, 0, 4)
      .makesContact(false)
      .unimplemented(),
    new StatusMove(Moves.PSYCHO_SHIFT, Type.PSYCHIC, 100, 10, -1, 0, 4)
      .attr(PsychoShiftEffectAttr)
      .condition((user, target, move) => {
        let statusToApply = user.hasAbility(Abilities.COMATOSE) ? StatusEffect.SLEEP : undefined;
        if (user.status?.effect && isNonVolatileStatusEffect(user.status.effect)) {
          statusToApply = user.status.effect;
        }
        return !!statusToApply && target.canSetStatus(statusToApply, false, false, user);
      }
      ),
    new AttackMove(Moves.TRUMP_CARD, Type.NORMAL, MoveCategory.SPECIAL, -1, -1, 5, -1, 0, 4)
      .makesContact()
      .attr(LessPPMorePowerAttr),
    new StatusMove(Moves.HEAL_BLOCK, Type.PSYCHIC, 100, 15, -1, 0, 4)
      .target(MoveTarget.ALL_NEAR_ENEMIES)
      .unimplemented(),
    new AttackMove(Moves.WRING_OUT, Type.NORMAL, MoveCategory.SPECIAL, -1, 100, 5, -1, 0, 4)
      .attr(OpponentHighHpPowerAttr, 120)
      .makesContact(),
    new SelfStatusMove(Moves.POWER_TRICK, Type.PSYCHIC, -1, 10, -1, 0, 4)
      .unimplemented(),
    new StatusMove(Moves.GASTRO_ACID, Type.POISON, 100, 10, -1, 0, 4)
      .attr(SuppressAbilitiesAttr),
    new StatusMove(Moves.LUCKY_CHANT, Type.NORMAL, -1, 30, -1, 0, 4)
      .attr(AddArenaTagAttr, ArenaTagType.NO_CRIT, 5, true, true)
      .target(MoveTarget.USER_SIDE),
    new StatusMove(Moves.ME_FIRST, Type.NORMAL, -1, 20, -1, 0, 4)
      .ignoresVirtual()
      .target(MoveTarget.NEAR_ENEMY)
      .unimplemented(),
    new SelfStatusMove(Moves.COPYCAT, Type.NORMAL, -1, 20, -1, 0, 4)
      .attr(CopyMoveAttr)
      .ignoresVirtual(),
    new StatusMove(Moves.POWER_SWAP, Type.PSYCHIC, -1, 10, 100, 0, 4)
      .unimplemented(),
    new StatusMove(Moves.GUARD_SWAP, Type.PSYCHIC, -1, 10, 100, 0, 4)
      .unimplemented(),
    new AttackMove(Moves.PUNISHMENT, Type.DARK, MoveCategory.PHYSICAL, -1, 100, 5, -1, 0, 4)
      .makesContact(true)
      .attr(PunishmentPowerAttr),
    new AttackMove(Moves.LAST_RESORT, Type.NORMAL, MoveCategory.PHYSICAL, 140, 100, 5, -1, 0, 4)
      .attr(LastResortAttr),
    new StatusMove(Moves.WORRY_SEED, Type.GRASS, 100, 10, -1, 0, 4)
      .attr(AbilityChangeAttr, Abilities.INSOMNIA),
    new AttackMove(Moves.SUCKER_PUNCH, Type.DARK, MoveCategory.PHYSICAL, 70, 100, 5, -1, 1, 4)
      .condition((user, target, move) => user.scene.currentBattle.turnCommands[target.getBattlerIndex()]?.command === Command.FIGHT && !target.turnData.acted && allMoves[user.scene.currentBattle.turnCommands[target.getBattlerIndex()]?.move?.move!].category !== MoveCategory.STATUS), // TODO: is this bang correct?
    new StatusMove(Moves.TOXIC_SPIKES, Type.POISON, -1, 20, -1, 0, 4)
      .attr(AddArenaTrapTagAttr, ArenaTagType.TOXIC_SPIKES)
      .target(MoveTarget.ENEMY_SIDE),
    new StatusMove(Moves.HEART_SWAP, Type.PSYCHIC, -1, 10, -1, 0, 4)
      .attr(SwapStatsAttr),
    new SelfStatusMove(Moves.AQUA_RING, Type.WATER, -1, 20, -1, 0, 4)
      .attr(AddBattlerTagAttr, BattlerTagType.AQUA_RING, true, true),
    new SelfStatusMove(Moves.MAGNET_RISE, Type.ELECTRIC, -1, 10, -1, 0, 4)
      .attr(AddBattlerTagAttr, BattlerTagType.MAGNET_RISEN, true, true)
      .condition((user, target, move) => !user.scene.arena.getTag(ArenaTagType.GRAVITY) && [BattlerTagType.MAGNET_RISEN, BattlerTagType.IGNORE_FLYING, BattlerTagType.INGRAIN].every((tag) => !user.getTag(tag))),
    new AttackMove(Moves.FLARE_BLITZ, Type.FIRE, MoveCategory.PHYSICAL, 120, 100, 15, 10, 0, 4)
      .attr(RecoilAttr, false, 0.33)
      .attr(HealStatusEffectAttr, true, StatusEffect.FREEZE)
      .attr(StatusEffectAttr, StatusEffect.BURN)
      .recklessMove(),
    new AttackMove(Moves.FORCE_PALM, Type.FIGHTING, MoveCategory.PHYSICAL, 60, 100, 10, 30, 0, 4)
      .attr(StatusEffectAttr, StatusEffect.PARALYSIS),
    new AttackMove(Moves.AURA_SPHERE, Type.FIGHTING, MoveCategory.SPECIAL, 80, -1, 20, -1, 0, 4)
      .pulseMove()
      .ballBombMove(),
    new SelfStatusMove(Moves.ROCK_POLISH, Type.ROCK, -1, 20, -1, 0, 4)
      .attr(StatChangeAttr, BattleStat.SPD, 2, true),
    new AttackMove(Moves.POISON_JAB, Type.POISON, MoveCategory.PHYSICAL, 80, 100, 20, 30, 0, 4)
      .attr(StatusEffectAttr, StatusEffect.POISON),
    new AttackMove(Moves.DARK_PULSE, Type.DARK, MoveCategory.SPECIAL, 80, 100, 15, 20, 0, 4)
      .attr(FlinchAttr)
      .pulseMove(),
    new AttackMove(Moves.NIGHT_SLASH, Type.DARK, MoveCategory.PHYSICAL, 70, 100, 15, -1, 0, 4)
      .attr(HighCritAttr)
      .slicingMove(),
    new AttackMove(Moves.AQUA_TAIL, Type.WATER, MoveCategory.PHYSICAL, 90, 90, 10, -1, 0, 4),
    new AttackMove(Moves.SEED_BOMB, Type.GRASS, MoveCategory.PHYSICAL, 80, 100, 15, -1, 0, 4)
      .makesContact(false)
      .ballBombMove(),
    new AttackMove(Moves.AIR_SLASH, Type.FLYING, MoveCategory.SPECIAL, 75, 95, 15, 30, 0, 4)
      .attr(FlinchAttr)
      .slicingMove(),
    new AttackMove(Moves.X_SCISSOR, Type.BUG, MoveCategory.PHYSICAL, 80, 100, 15, -1, 0, 4)
      .slicingMove(),
    new AttackMove(Moves.BUG_BUZZ, Type.BUG, MoveCategory.SPECIAL, 90, 100, 10, 10, 0, 4)
      .attr(StatChangeAttr, BattleStat.SPDEF, -1)
      .soundBased(),
    new AttackMove(Moves.DRAGON_PULSE, Type.DRAGON, MoveCategory.SPECIAL, 85, 100, 10, -1, 0, 4)
      .pulseMove(),
    new AttackMove(Moves.DRAGON_RUSH, Type.DRAGON, MoveCategory.PHYSICAL, 100, 75, 10, 20, 0, 4)
      .attr(MinimizeAccuracyAttr)
      .attr(HitsTagAttr, BattlerTagType.MINIMIZED, true)
      .attr(FlinchAttr),
    new AttackMove(Moves.POWER_GEM, Type.ROCK, MoveCategory.SPECIAL, 80, 100, 20, -1, 0, 4),
    new AttackMove(Moves.DRAIN_PUNCH, Type.FIGHTING, MoveCategory.PHYSICAL, 75, 100, 10, -1, 0, 4)
      .attr(HitHealAttr)
      .punchingMove()
      .triageMove(),
    new AttackMove(Moves.VACUUM_WAVE, Type.FIGHTING, MoveCategory.SPECIAL, 40, 100, 30, -1, 1, 4),
    new AttackMove(Moves.FOCUS_BLAST, Type.FIGHTING, MoveCategory.SPECIAL, 120, 70, 5, 10, 0, 4)
      .attr(StatChangeAttr, BattleStat.SPDEF, -1)
      .ballBombMove(),
    new AttackMove(Moves.ENERGY_BALL, Type.GRASS, MoveCategory.SPECIAL, 90, 100, 10, 10, 0, 4)
      .attr(StatChangeAttr, BattleStat.SPDEF, -1)
      .ballBombMove(),
    new AttackMove(Moves.BRAVE_BIRD, Type.FLYING, MoveCategory.PHYSICAL, 120, 100, 15, -1, 0, 4)
      .attr(RecoilAttr, false, 0.33)
      .recklessMove(),
    new AttackMove(Moves.EARTH_POWER, Type.GROUND, MoveCategory.SPECIAL, 90, 100, 10, 10, 0, 4)
      .attr(StatChangeAttr, BattleStat.SPDEF, -1),
    new StatusMove(Moves.SWITCHEROO, Type.DARK, 100, 10, -1, 0, 4)
      .unimplemented(),
    new AttackMove(Moves.GIGA_IMPACT, Type.NORMAL, MoveCategory.PHYSICAL, 150, 90, 5, -1, 0, 4)
      .attr(RechargeAttr),
    new SelfStatusMove(Moves.NASTY_PLOT, Type.DARK, -1, 20, -1, 0, 4)
      .attr(StatChangeAttr, BattleStat.SPATK, 2, true),
    new AttackMove(Moves.BULLET_PUNCH, Type.STEEL, MoveCategory.PHYSICAL, 40, 100, 30, -1, 1, 4)
      .punchingMove(),
    new AttackMove(Moves.AVALANCHE, Type.ICE, MoveCategory.PHYSICAL, 60, 100, 10, -1, -4, 4)
      .attr(TurnDamagedDoublePowerAttr),
    new AttackMove(Moves.ICE_SHARD, Type.ICE, MoveCategory.PHYSICAL, 40, 100, 30, -1, 1, 4)
      .makesContact(false),
    new AttackMove(Moves.SHADOW_CLAW, Type.GHOST, MoveCategory.PHYSICAL, 70, 100, 15, -1, 0, 4)
      .attr(HighCritAttr),
    new AttackMove(Moves.THUNDER_FANG, Type.ELECTRIC, MoveCategory.PHYSICAL, 65, 95, 15, 10, 0, 4)
      .attr(FlinchAttr)
      .attr(StatusEffectAttr, StatusEffect.PARALYSIS)
      .bitingMove(),
    new AttackMove(Moves.ICE_FANG, Type.ICE, MoveCategory.PHYSICAL, 65, 95, 15, 10, 0, 4)
      .attr(FlinchAttr)
      .attr(StatusEffectAttr, StatusEffect.FREEZE)
      .bitingMove(),
    new AttackMove(Moves.FIRE_FANG, Type.FIRE, MoveCategory.PHYSICAL, 65, 95, 15, 10, 0, 4)
      .attr(FlinchAttr)
      .attr(StatusEffectAttr, StatusEffect.BURN)
      .bitingMove(),
    new AttackMove(Moves.SHADOW_SNEAK, Type.GHOST, MoveCategory.PHYSICAL, 40, 100, 30, -1, 1, 4),
    new AttackMove(Moves.MUD_BOMB, Type.GROUND, MoveCategory.SPECIAL, 65, 85, 10, 30, 0, 4)
      .attr(StatChangeAttr, BattleStat.ACC, -1)
      .ballBombMove(),
    new AttackMove(Moves.PSYCHO_CUT, Type.PSYCHIC, MoveCategory.PHYSICAL, 70, 100, 20, -1, 0, 4)
      .attr(HighCritAttr)
      .slicingMove()
      .makesContact(false),
    new AttackMove(Moves.ZEN_HEADBUTT, Type.PSYCHIC, MoveCategory.PHYSICAL, 80, 90, 15, 20, 0, 4)
      .attr(FlinchAttr),
    new AttackMove(Moves.MIRROR_SHOT, Type.STEEL, MoveCategory.SPECIAL, 65, 85, 10, 30, 0, 4)
      .attr(StatChangeAttr, BattleStat.ACC, -1),
    new AttackMove(Moves.FLASH_CANNON, Type.STEEL, MoveCategory.SPECIAL, 80, 100, 10, 10, 0, 4)
      .attr(StatChangeAttr, BattleStat.SPDEF, -1),
    new AttackMove(Moves.ROCK_CLIMB, Type.NORMAL, MoveCategory.PHYSICAL, 90, 85, 20, 20, 0, 4)
      .attr(ConfuseAttr),
    new StatusMove(Moves.DEFOG, Type.FLYING, -1, 15, -1, 0, 4)
      .attr(StatChangeAttr, BattleStat.EVA, -1)
      .attr(ClearWeatherAttr, WeatherType.FOG)
      .attr(ClearTerrainAttr)
      .attr(RemoveScreensAttr, false)
      .attr(RemoveArenaTrapAttr, true),
    new StatusMove(Moves.TRICK_ROOM, Type.PSYCHIC, -1, 5, -1, -7, 4)
      .attr(AddArenaTagAttr, ArenaTagType.TRICK_ROOM, 5)
      .ignoresProtect()
      .target(MoveTarget.BOTH_SIDES),
    new AttackMove(Moves.DRACO_METEOR, Type.DRAGON, MoveCategory.SPECIAL, 130, 90, 5, -1, 0, 4)
      .attr(StatChangeAttr, BattleStat.SPATK, -2, true),
    new AttackMove(Moves.DISCHARGE, Type.ELECTRIC, MoveCategory.SPECIAL, 80, 100, 15, 30, 0, 4)
      .attr(StatusEffectAttr, StatusEffect.PARALYSIS)
      .target(MoveTarget.ALL_NEAR_OTHERS),
    new AttackMove(Moves.LAVA_PLUME, Type.FIRE, MoveCategory.SPECIAL, 80, 100, 15, 30, 0, 4)
      .attr(StatusEffectAttr, StatusEffect.BURN)
      .target(MoveTarget.ALL_NEAR_OTHERS),
    new AttackMove(Moves.LEAF_STORM, Type.GRASS, MoveCategory.SPECIAL, 130, 90, 5, -1, 0, 4)
      .attr(StatChangeAttr, BattleStat.SPATK, -2, true),
    new AttackMove(Moves.POWER_WHIP, Type.GRASS, MoveCategory.PHYSICAL, 120, 85, 10, -1, 0, 4),
    new AttackMove(Moves.ROCK_WRECKER, Type.ROCK, MoveCategory.PHYSICAL, 150, 90, 5, -1, 0, 4)
      .attr(RechargeAttr)
      .makesContact(false)
      .ballBombMove(),
    new AttackMove(Moves.CROSS_POISON, Type.POISON, MoveCategory.PHYSICAL, 70, 100, 20, 10, 0, 4)
      .attr(HighCritAttr)
      .attr(StatusEffectAttr, StatusEffect.POISON)
      .slicingMove(),
    new AttackMove(Moves.GUNK_SHOT, Type.POISON, MoveCategory.PHYSICAL, 120, 80, 5, 30, 0, 4)
      .attr(StatusEffectAttr, StatusEffect.POISON)
      .makesContact(false),
    new AttackMove(Moves.IRON_HEAD, Type.STEEL, MoveCategory.PHYSICAL, 80, 100, 15, 30, 0, 4)
      .attr(FlinchAttr),
    new AttackMove(Moves.MAGNET_BOMB, Type.STEEL, MoveCategory.PHYSICAL, 60, -1, 20, -1, 0, 4)
      .makesContact(false)
      .ballBombMove(),
    new AttackMove(Moves.STONE_EDGE, Type.ROCK, MoveCategory.PHYSICAL, 100, 80, 5, -1, 0, 4)
      .attr(HighCritAttr)
      .makesContact(false),
    new StatusMove(Moves.CAPTIVATE, Type.NORMAL, 100, 20, -1, 0, 4)
      .attr(StatChangeAttr, BattleStat.SPATK, -2)
      .condition((user, target, move) => target.isOppositeGender(user))
      .target(MoveTarget.ALL_NEAR_ENEMIES),
    new StatusMove(Moves.STEALTH_ROCK, Type.ROCK, -1, 20, -1, 0, 4)
      .attr(AddArenaTrapTagAttr, ArenaTagType.STEALTH_ROCK)
      .target(MoveTarget.ENEMY_SIDE),
    new AttackMove(Moves.GRASS_KNOT, Type.GRASS, MoveCategory.SPECIAL, -1, 100, 20, -1, 0, 4)
      .attr(WeightPowerAttr)
      .makesContact()
      .condition(failOnMaxCondition),
    new AttackMove(Moves.CHATTER, Type.FLYING, MoveCategory.SPECIAL, 65, 100, 20, 100, 0, 4)
      .attr(ConfuseAttr)
      .soundBased(),
    new AttackMove(Moves.JUDGMENT, Type.NORMAL, MoveCategory.SPECIAL, 100, 100, 10, -1, 0, 4)
      .attr(FormChangeItemTypeAttr),
    new AttackMove(Moves.BUG_BITE, Type.BUG, MoveCategory.PHYSICAL, 60, 100, 20, -1, 0, 4)
      .attr(StealEatBerryAttr),
    new AttackMove(Moves.CHARGE_BEAM, Type.ELECTRIC, MoveCategory.SPECIAL, 50, 90, 10, 70, 0, 4)
      .attr(StatChangeAttr, BattleStat.SPATK, 1, true),
    new AttackMove(Moves.WOOD_HAMMER, Type.GRASS, MoveCategory.PHYSICAL, 120, 100, 15, -1, 0, 4)
      .attr(RecoilAttr, false, 0.33)
      .recklessMove(),
    new AttackMove(Moves.AQUA_JET, Type.WATER, MoveCategory.PHYSICAL, 40, 100, 20, -1, 1, 4),
    new AttackMove(Moves.ATTACK_ORDER, Type.BUG, MoveCategory.PHYSICAL, 90, 100, 15, -1, 0, 4)
      .attr(HighCritAttr)
      .makesContact(false),
    new SelfStatusMove(Moves.DEFEND_ORDER, Type.BUG, -1, 10, -1, 0, 4)
      .attr(StatChangeAttr, [ BattleStat.DEF, BattleStat.SPDEF ], 1, true),
    new SelfStatusMove(Moves.HEAL_ORDER, Type.BUG, -1, 10, -1, 0, 4)
      .attr(HealAttr, 0.5)
      .triageMove(),
    new AttackMove(Moves.HEAD_SMASH, Type.ROCK, MoveCategory.PHYSICAL, 150, 80, 5, -1, 0, 4)
      .attr(RecoilAttr, false, 0.5)
      .recklessMove(),
    new AttackMove(Moves.DOUBLE_HIT, Type.NORMAL, MoveCategory.PHYSICAL, 35, 90, 10, -1, 0, 4)
      .attr(MultiHitAttr, MultiHitType._2),
    new AttackMove(Moves.ROAR_OF_TIME, Type.DRAGON, MoveCategory.SPECIAL, 150, 90, 5, -1, 0, 4)
      .attr(RechargeAttr),
    new AttackMove(Moves.SPACIAL_REND, Type.DRAGON, MoveCategory.SPECIAL, 100, 95, 5, -1, 0, 4)
      .attr(HighCritAttr),
    new SelfStatusMove(Moves.LUNAR_DANCE, Type.PSYCHIC, -1, 10, -1, 0, 4)
      .attr(SacrificialAttrOnHit)
      .danceMove()
      .triageMove()
      .unimplemented(),
    new AttackMove(Moves.CRUSH_GRIP, Type.NORMAL, MoveCategory.PHYSICAL, -1, 100, 5, -1, 0, 4)
      .attr(OpponentHighHpPowerAttr, 120),
    new AttackMove(Moves.MAGMA_STORM, Type.FIRE, MoveCategory.SPECIAL, 100, 75, 5, -1, 0, 4)
      .attr(TrapAttr, BattlerTagType.MAGMA_STORM),
    new StatusMove(Moves.DARK_VOID, Type.DARK, 80, 10, -1, 0, 4)  //Accuracy from Generations 4-6
      .attr(StatusEffectAttr, StatusEffect.SLEEP)
      .target(MoveTarget.ALL_NEAR_ENEMIES),
    new AttackMove(Moves.SEED_FLARE, Type.GRASS, MoveCategory.SPECIAL, 120, 85, 5, 40, 0, 4)
      .attr(StatChangeAttr, BattleStat.SPDEF, -2),
    new AttackMove(Moves.OMINOUS_WIND, Type.GHOST, MoveCategory.SPECIAL, 60, 100, 5, 10, 0, 4)
      .attr(StatChangeAttr, [ BattleStat.ATK, BattleStat.DEF, BattleStat.SPATK, BattleStat.SPDEF, BattleStat.SPD ], 1, true)
      .windMove(),
    new AttackMove(Moves.SHADOW_FORCE, Type.GHOST, MoveCategory.PHYSICAL, 120, 100, 5, -1, 0, 4)
      .attr(ChargeAttr, ChargeAnim.SHADOW_FORCE_CHARGING, i18next.t("moveTriggers:vanishedInstantly", {pokemonName: "{USER}"}), BattlerTagType.HIDDEN)
      .ignoresProtect()
      .ignoresVirtual(),
    new SelfStatusMove(Moves.HONE_CLAWS, Type.DARK, -1, 15, -1, 0, 5)
      .attr(StatChangeAttr, [ BattleStat.ATK, BattleStat.ACC ], 1, true),
    new StatusMove(Moves.WIDE_GUARD, Type.ROCK, -1, 10, -1, 3, 5)
      .target(MoveTarget.USER_SIDE)
      .attr(AddArenaTagAttr, ArenaTagType.WIDE_GUARD, 1, true, true),
    new StatusMove(Moves.GUARD_SPLIT, Type.PSYCHIC, -1, 10, -1, 0, 5)
      .unimplemented(),
    new StatusMove(Moves.POWER_SPLIT, Type.PSYCHIC, -1, 10, -1, 0, 5)
      .unimplemented(),
    new StatusMove(Moves.WONDER_ROOM, Type.PSYCHIC, -1, 10, -1, 0, 5)
      .ignoresProtect()
      .target(MoveTarget.BOTH_SIDES)
      .unimplemented(),
    new AttackMove(Moves.PSYSHOCK, Type.PSYCHIC, MoveCategory.SPECIAL, 80, 100, 10, -1, 0, 5)
      .attr(DefDefAttr),
    new AttackMove(Moves.VENOSHOCK, Type.POISON, MoveCategory.SPECIAL, 65, 100, 10, -1, 0, 5)
      .attr(MovePowerMultiplierAttr, (user, target, move) => target.status && (target.status.effect === StatusEffect.POISON || target.status.effect === StatusEffect.TOXIC) ? 2 : 1),
    new SelfStatusMove(Moves.AUTOTOMIZE, Type.STEEL, -1, 15, -1, 0, 5)
      .attr(StatChangeAttr, BattleStat.SPD, 2, true)
      .partial(),
    new SelfStatusMove(Moves.RAGE_POWDER, Type.BUG, -1, 20, -1, 2, 5)
      .powderMove()
      .attr(AddBattlerTagAttr, BattlerTagType.CENTER_OF_ATTENTION, true),
    new StatusMove(Moves.TELEKINESIS, Type.PSYCHIC, -1, 15, -1, 0, 5)
      .condition(failOnGravityCondition)
      .unimplemented(),
    new StatusMove(Moves.MAGIC_ROOM, Type.PSYCHIC, -1, 10, -1, 0, 5)
      .ignoresProtect()
      .target(MoveTarget.BOTH_SIDES)
      .unimplemented(),
    new AttackMove(Moves.SMACK_DOWN, Type.ROCK, MoveCategory.PHYSICAL, 50, 100, 15, 100, 0, 5)
      .attr(AddBattlerTagAttr, BattlerTagType.IGNORE_FLYING, false, false, 1, 1, true)
      .attr(AddBattlerTagAttr, BattlerTagType.INTERRUPTED)
      .attr(RemoveBattlerTagAttr, [BattlerTagType.FLYING, BattlerTagType.MAGNET_RISEN])
      .attr(HitsTagAttr, BattlerTagType.FLYING, false)
      .makesContact(false),
    new AttackMove(Moves.STORM_THROW, Type.FIGHTING, MoveCategory.PHYSICAL, 60, 100, 10, -1, 0, 5)
      .attr(CritOnlyAttr),
    new AttackMove(Moves.FLAME_BURST, Type.FIRE, MoveCategory.SPECIAL, 70, 100, 15, -1, 0, 5)
      .attr(FlameBurstAttr),
    new AttackMove(Moves.SLUDGE_WAVE, Type.POISON, MoveCategory.SPECIAL, 95, 100, 10, 10, 0, 5)
      .attr(StatusEffectAttr, StatusEffect.POISON)
      .target(MoveTarget.ALL_NEAR_OTHERS),
    new SelfStatusMove(Moves.QUIVER_DANCE, Type.BUG, -1, 20, -1, 0, 5)
      .attr(StatChangeAttr, [ BattleStat.SPATK, BattleStat.SPDEF, BattleStat.SPD ], 1, true)
      .danceMove(),
    new AttackMove(Moves.HEAVY_SLAM, Type.STEEL, MoveCategory.PHYSICAL, -1, 100, 10, -1, 0, 5)
      .attr(MinimizeAccuracyAttr)
      .attr(CompareWeightPowerAttr)
      .attr(HitsTagAttr, BattlerTagType.MINIMIZED, true)
      .condition(failOnMaxCondition),
    new AttackMove(Moves.SYNCHRONOISE, Type.PSYCHIC, MoveCategory.SPECIAL, 120, 100, 10, -1, 0, 5)
      .target(MoveTarget.ALL_NEAR_OTHERS)
      .condition(unknownTypeCondition)
      .attr(hitsSameTypeAttr),
    new AttackMove(Moves.ELECTRO_BALL, Type.ELECTRIC, MoveCategory.SPECIAL, -1, 100, 10, -1, 0, 5)
      .attr(ElectroBallPowerAttr)
      .ballBombMove(),
    new StatusMove(Moves.SOAK, Type.WATER, 100, 20, -1, 0, 5)
      .attr(ChangeTypeAttr, Type.WATER),
    new AttackMove(Moves.FLAME_CHARGE, Type.FIRE, MoveCategory.PHYSICAL, 50, 100, 20, 100, 0, 5)
      .attr(StatChangeAttr, BattleStat.SPD, 1, true),
    new SelfStatusMove(Moves.COIL, Type.POISON, -1, 20, -1, 0, 5)
      .attr(StatChangeAttr, [ BattleStat.ATK, BattleStat.DEF, BattleStat.ACC ], 1, true),
    new AttackMove(Moves.LOW_SWEEP, Type.FIGHTING, MoveCategory.PHYSICAL, 65, 100, 20, 100, 0, 5)
      .attr(StatChangeAttr, BattleStat.SPD, -1),
    new AttackMove(Moves.ACID_SPRAY, Type.POISON, MoveCategory.SPECIAL, 40, 100, 20, 100, 0, 5)
      .attr(StatChangeAttr, BattleStat.SPDEF, -2)
      .ballBombMove(),
    new AttackMove(Moves.FOUL_PLAY, Type.DARK, MoveCategory.PHYSICAL, 95, 100, 15, -1, 0, 5)
      .attr(TargetAtkUserAtkAttr),
    new StatusMove(Moves.SIMPLE_BEAM, Type.NORMAL, 100, 15, -1, 0, 5)
      .attr(AbilityChangeAttr, Abilities.SIMPLE),
    new StatusMove(Moves.ENTRAINMENT, Type.NORMAL, 100, 15, -1, 0, 5)
      .attr(AbilityGiveAttr),
    new StatusMove(Moves.AFTER_YOU, Type.NORMAL, -1, 15, -1, 0, 5)
      .ignoresProtect()
      .unimplemented(),
    new AttackMove(Moves.ROUND, Type.NORMAL, MoveCategory.SPECIAL, 60, 100, 15, -1, 0, 5)
      .soundBased()
      .partial(),
    new AttackMove(Moves.ECHOED_VOICE, Type.NORMAL, MoveCategory.SPECIAL, 40, 100, 15, -1, 0, 5)
      .attr(ConsecutiveUseMultiBasePowerAttr, 5, false)
      .soundBased(),
    new AttackMove(Moves.CHIP_AWAY, Type.NORMAL, MoveCategory.PHYSICAL, 70, 100, 20, -1, 0, 5)
      .attr(IgnoreOpponentStatChangesAttr),
    new AttackMove(Moves.CLEAR_SMOG, Type.POISON, MoveCategory.SPECIAL, 50, -1, 15, -1, 0, 5)
      .attr(ResetStatsAttr, false),
    new AttackMove(Moves.STORED_POWER, Type.PSYCHIC, MoveCategory.SPECIAL, 20, 100, 10, -1, 0, 5)
      .attr(StatChangeCountPowerAttr),
    new StatusMove(Moves.QUICK_GUARD, Type.FIGHTING, -1, 15, -1, 3, 5)
      .target(MoveTarget.USER_SIDE)
      .attr(AddArenaTagAttr, ArenaTagType.QUICK_GUARD, 1, true, true),
    new SelfStatusMove(Moves.ALLY_SWITCH, Type.PSYCHIC, -1, 15, -1, 2, 5)
      .ignoresProtect()
      .unimplemented(),
    new AttackMove(Moves.SCALD, Type.WATER, MoveCategory.SPECIAL, 80, 100, 15, 30, 0, 5)
      .attr(HealStatusEffectAttr, false, StatusEffect.FREEZE)
      .attr(HealStatusEffectAttr, true, StatusEffect.FREEZE)
      .attr(StatusEffectAttr, StatusEffect.BURN),
    new SelfStatusMove(Moves.SHELL_SMASH, Type.NORMAL, -1, 15, -1, 0, 5)
      .attr(StatChangeAttr, [ BattleStat.ATK, BattleStat.SPATK, BattleStat.SPD ], 2, true)
      .attr(StatChangeAttr, [ BattleStat.DEF, BattleStat.SPDEF ], -1, true),
    new StatusMove(Moves.HEAL_PULSE, Type.PSYCHIC, -1, 10, -1, 0, 5)
      .attr(HealAttr, 0.5, false, false)
      .pulseMove()
      .triageMove(),
    new AttackMove(Moves.HEX, Type.GHOST, MoveCategory.SPECIAL, 65, 100, 10, -1, 0, 5)
      .attr(
        MovePowerMultiplierAttr,
        (user, target, move) =>  target.status || target.hasAbility(Abilities.COMATOSE)? 2 : 1),
    new AttackMove(Moves.SKY_DROP, Type.FLYING, MoveCategory.PHYSICAL, 60, 100, 10, -1, 0, 5)
      .attr(ChargeAttr, ChargeAnim.SKY_DROP_CHARGING, i18next.t("moveTriggers:tookTargetIntoSky", {pokemonName: "{USER}", targetName: "{TARGET}"}), BattlerTagType.FLYING) // TODO: Add 2nd turn message
      .condition(failOnGravityCondition)
      .ignoresVirtual(),
    new SelfStatusMove(Moves.SHIFT_GEAR, Type.STEEL, -1, 10, -1, 0, 5)
      .attr(StatChangeAttr, BattleStat.ATK, 1, true)
      .attr(StatChangeAttr, BattleStat.SPD, 2, true),
    new AttackMove(Moves.CIRCLE_THROW, Type.FIGHTING, MoveCategory.PHYSICAL, 60, 90, 10, -1, -6, 5)
      .attr(ForceSwitchOutAttr),
    new AttackMove(Moves.INCINERATE, Type.FIRE, MoveCategory.SPECIAL, 60, 100, 15, -1, 0, 5)
      .target(MoveTarget.ALL_NEAR_ENEMIES)
      .attr(RemoveHeldItemAttr, true),
    new StatusMove(Moves.QUASH, Type.DARK, 100, 15, -1, 0, 5)
      .unimplemented(),
    new AttackMove(Moves.ACROBATICS, Type.FLYING, MoveCategory.PHYSICAL, 55, 100, 15, -1, 0, 5)
      .attr(MovePowerMultiplierAttr, (user, target, move) => Math.max(1, 2 - 0.2 * user.getHeldItems().filter(i => i.isTransferrable).reduce((v, m) => v + m.stackCount, 0))),
    new StatusMove(Moves.REFLECT_TYPE, Type.NORMAL, -1, 15, -1, 0, 5)
      .attr(CopyTypeAttr),
    new AttackMove(Moves.RETALIATE, Type.NORMAL, MoveCategory.PHYSICAL, 70, 100, 5, -1, 0, 5)
      .partial(),
    new AttackMove(Moves.FINAL_GAMBIT, Type.FIGHTING, MoveCategory.SPECIAL, -1, 100, 5, -1, 0, 5)
      .attr(UserHpDamageAttr)
      .attr(SacrificialAttrOnHit),
    new StatusMove(Moves.BESTOW, Type.NORMAL, -1, 15, -1, 0, 5)
      .ignoresProtect()
      .unimplemented(),
    new AttackMove(Moves.INFERNO, Type.FIRE, MoveCategory.SPECIAL, 100, 50, 5, 100, 0, 5)
      .attr(StatusEffectAttr, StatusEffect.BURN),
    new AttackMove(Moves.WATER_PLEDGE, Type.WATER, MoveCategory.SPECIAL, 80, 100, 10, -1, 0, 5)
      .partial(),
    new AttackMove(Moves.FIRE_PLEDGE, Type.FIRE, MoveCategory.SPECIAL, 80, 100, 10, -1, 0, 5)
      .partial(),
    new AttackMove(Moves.GRASS_PLEDGE, Type.GRASS, MoveCategory.SPECIAL, 80, 100, 10, -1, 0, 5)
      .partial(),
    new AttackMove(Moves.VOLT_SWITCH, Type.ELECTRIC, MoveCategory.SPECIAL, 70, 100, 20, -1, 0, 5)
      .attr(ForceSwitchOutAttr, true, false),
    new AttackMove(Moves.STRUGGLE_BUG, Type.BUG, MoveCategory.SPECIAL, 50, 100, 20, 100, 0, 5)
      .attr(StatChangeAttr, BattleStat.SPATK, -1)
      .target(MoveTarget.ALL_NEAR_ENEMIES),
    new AttackMove(Moves.BULLDOZE, Type.GROUND, MoveCategory.PHYSICAL, 60, 100, 20, 100, 0, 5)
      .attr(StatChangeAttr, BattleStat.SPD, -1)
      .makesContact(false)
      .target(MoveTarget.ALL_NEAR_OTHERS),
    new AttackMove(Moves.FROST_BREATH, Type.ICE, MoveCategory.SPECIAL, 60, 90, 10, 100, 0, 5)
      .attr(CritOnlyAttr),
    new AttackMove(Moves.DRAGON_TAIL, Type.DRAGON, MoveCategory.PHYSICAL, 60, 90, 10, -1, -6, 5)
      .attr(ForceSwitchOutAttr)
      .hidesTarget(),
    new SelfStatusMove(Moves.WORK_UP, Type.NORMAL, -1, 30, -1, 0, 5)
      .attr(StatChangeAttr, [ BattleStat.ATK, BattleStat.SPATK ], 1, true),
    new AttackMove(Moves.ELECTROWEB, Type.ELECTRIC, MoveCategory.SPECIAL, 55, 95, 15, 100, 0, 5)
      .attr(StatChangeAttr, BattleStat.SPD, -1)
      .target(MoveTarget.ALL_NEAR_ENEMIES),
    new AttackMove(Moves.WILD_CHARGE, Type.ELECTRIC, MoveCategory.PHYSICAL, 90, 100, 15, -1, 0, 5)
      .attr(RecoilAttr)
      .recklessMove(),
    new AttackMove(Moves.DRILL_RUN, Type.GROUND, MoveCategory.PHYSICAL, 80, 95, 10, -1, 0, 5)
      .attr(HighCritAttr),
    new AttackMove(Moves.DUAL_CHOP, Type.DRAGON, MoveCategory.PHYSICAL, 40, 90, 15, -1, 0, 5)
      .attr(MultiHitAttr, MultiHitType._2),
    new AttackMove(Moves.HEART_STAMP, Type.PSYCHIC, MoveCategory.PHYSICAL, 60, 100, 25, 30, 0, 5)
      .attr(FlinchAttr),
    new AttackMove(Moves.HORN_LEECH, Type.GRASS, MoveCategory.PHYSICAL, 75, 100, 10, -1, 0, 5)
      .attr(HitHealAttr)
      .triageMove(),
    new AttackMove(Moves.SACRED_SWORD, Type.FIGHTING, MoveCategory.PHYSICAL, 90, 100, 15, -1, 0, 5)
      .attr(IgnoreOpponentStatChangesAttr)
      .slicingMove(),
    new AttackMove(Moves.RAZOR_SHELL, Type.WATER, MoveCategory.PHYSICAL, 75, 95, 10, 50, 0, 5)
      .attr(StatChangeAttr, BattleStat.DEF, -1)
      .slicingMove(),
    new AttackMove(Moves.HEAT_CRASH, Type.FIRE, MoveCategory.PHYSICAL, -1, 100, 10, -1, 0, 5)
      .attr(MinimizeAccuracyAttr)
      .attr(CompareWeightPowerAttr)
      .attr(HitsTagAttr, BattlerTagType.MINIMIZED, true)
      .condition(failOnMaxCondition),
    new AttackMove(Moves.LEAF_TORNADO, Type.GRASS, MoveCategory.SPECIAL, 65, 90, 10, 50, 0, 5)
      .attr(StatChangeAttr, BattleStat.ACC, -1),
    new AttackMove(Moves.STEAMROLLER, Type.BUG, MoveCategory.PHYSICAL, 65, 100, 20, 30, 0, 5)
      .attr(FlinchAttr),
    new SelfStatusMove(Moves.COTTON_GUARD, Type.GRASS, -1, 10, -1, 0, 5)
      .attr(StatChangeAttr, BattleStat.DEF, 3, true),
    new AttackMove(Moves.NIGHT_DAZE, Type.DARK, MoveCategory.SPECIAL, 85, 95, 10, 40, 0, 5)
      .attr(StatChangeAttr, BattleStat.ACC, -1),
    new AttackMove(Moves.PSYSTRIKE, Type.PSYCHIC, MoveCategory.SPECIAL, 100, 100, 10, -1, 0, 5)
      .attr(DefDefAttr),
    new AttackMove(Moves.TAIL_SLAP, Type.NORMAL, MoveCategory.PHYSICAL, 25, 85, 10, -1, 0, 5)
      .attr(MultiHitAttr),
    new AttackMove(Moves.HURRICANE, Type.FLYING, MoveCategory.SPECIAL, 110, 70, 10, 30, 0, 5)
      .attr(ThunderAccuracyAttr)
      .attr(ConfuseAttr)
      .attr(HitsTagAttr, BattlerTagType.FLYING, false)
      .windMove(),
    new AttackMove(Moves.HEAD_CHARGE, Type.NORMAL, MoveCategory.PHYSICAL, 120, 100, 15, -1, 0, 5)
      .attr(RecoilAttr)
      .recklessMove(),
    new AttackMove(Moves.GEAR_GRIND, Type.STEEL, MoveCategory.PHYSICAL, 50, 85, 15, -1, 0, 5)
      .attr(MultiHitAttr, MultiHitType._2),
    new AttackMove(Moves.SEARING_SHOT, Type.FIRE, MoveCategory.SPECIAL, 100, 100, 5, 30, 0, 5)
      .attr(StatusEffectAttr, StatusEffect.BURN)
      .ballBombMove()
      .target(MoveTarget.ALL_NEAR_OTHERS),
    new AttackMove(Moves.TECHNO_BLAST, Type.NORMAL, MoveCategory.SPECIAL, 120, 100, 5, -1, 0, 5)
      .attr(TechnoBlastTypeAttr),
    new AttackMove(Moves.RELIC_SONG, Type.NORMAL, MoveCategory.SPECIAL, 75, 100, 10, 10, 0, 5)
      .attr(StatusEffectAttr, StatusEffect.SLEEP)
      .soundBased()
      .target(MoveTarget.ALL_NEAR_ENEMIES),
    new AttackMove(Moves.SECRET_SWORD, Type.FIGHTING, MoveCategory.SPECIAL, 85, 100, 10, -1, 0, 5)
      .attr(DefDefAttr)
      .slicingMove(),
    new AttackMove(Moves.GLACIATE, Type.ICE, MoveCategory.SPECIAL, 65, 95, 10, 100, 0, 5)
      .attr(StatChangeAttr, BattleStat.SPD, -1)
      .target(MoveTarget.ALL_NEAR_ENEMIES),
    new AttackMove(Moves.BOLT_STRIKE, Type.ELECTRIC, MoveCategory.PHYSICAL, 130, 85, 5, 20, 0, 5)
      .attr(StatusEffectAttr, StatusEffect.PARALYSIS),
    new AttackMove(Moves.BLUE_FLARE, Type.FIRE, MoveCategory.SPECIAL, 130, 85, 5, 20, 0, 5)
      .attr(StatusEffectAttr, StatusEffect.BURN),
    new AttackMove(Moves.FIERY_DANCE, Type.FIRE, MoveCategory.SPECIAL, 80, 100, 10, 50, 0, 5)
      .attr(StatChangeAttr, BattleStat.SPATK, 1, true)
      .danceMove(),
    new AttackMove(Moves.FREEZE_SHOCK, Type.ICE, MoveCategory.PHYSICAL, 140, 90, 5, 30, 0, 5)
      .attr(ChargeAttr, ChargeAnim.FREEZE_SHOCK_CHARGING, i18next.t("moveTriggers:becameCloakedInFreezingLight", {pokemonName: "{USER}"}))
      .attr(StatusEffectAttr, StatusEffect.PARALYSIS)
      .makesContact(false),
    new AttackMove(Moves.ICE_BURN, Type.ICE, MoveCategory.SPECIAL, 140, 90, 5, 30, 0, 5)
      .attr(ChargeAttr, ChargeAnim.ICE_BURN_CHARGING, i18next.t("moveTriggers:becameCloakedInFreezingAir", {pokemonName: "{USER}"}))
      .attr(StatusEffectAttr, StatusEffect.BURN)
      .ignoresVirtual(),
    new AttackMove(Moves.SNARL, Type.DARK, MoveCategory.SPECIAL, 55, 95, 15, 100, 0, 5)
      .attr(StatChangeAttr, BattleStat.SPATK, -1)
      .soundBased()
      .target(MoveTarget.ALL_NEAR_ENEMIES),
    new AttackMove(Moves.ICICLE_CRASH, Type.ICE, MoveCategory.PHYSICAL, 85, 90, 10, 30, 0, 5)
      .attr(FlinchAttr)
      .makesContact(false),
    new AttackMove(Moves.V_CREATE, Type.FIRE, MoveCategory.PHYSICAL, 180, 95, 5, -1, 0, 5)
      .attr(StatChangeAttr, [ BattleStat.DEF, BattleStat.SPDEF, BattleStat.SPD ], -1, true),
    new AttackMove(Moves.FUSION_FLARE, Type.FIRE, MoveCategory.SPECIAL, 100, 100, 5, -1, 0, 5)
      .attr(HealStatusEffectAttr, true, StatusEffect.FREEZE)
      .attr(LastMoveDoublePowerAttr, Moves.FUSION_BOLT),
    new AttackMove(Moves.FUSION_BOLT, Type.ELECTRIC, MoveCategory.PHYSICAL, 100, 100, 5, -1, 0, 5)
      .attr(LastMoveDoublePowerAttr, Moves.FUSION_FLARE)
      .makesContact(false),
    new AttackMove(Moves.FLYING_PRESS, Type.FIGHTING, MoveCategory.PHYSICAL, 100, 95, 10, -1, 0, 6)
      .attr(MinimizeAccuracyAttr)
      .attr(FlyingTypeMultiplierAttr)
      .attr(HitsTagAttr, BattlerTagType.MINIMIZED, true)
      .condition(failOnGravityCondition),
    new StatusMove(Moves.MAT_BLOCK, Type.FIGHTING, -1, 10, -1, 0, 6)
      .target(MoveTarget.USER_SIDE)
      .attr(AddArenaTagAttr, ArenaTagType.MAT_BLOCK, 1, true, true)
      .condition(new FirstMoveCondition()),
    new AttackMove(Moves.BELCH, Type.POISON, MoveCategory.SPECIAL, 120, 90, 10, -1, 0, 6)
      .condition((user, target, move) => user.battleData.berriesEaten.length > 0),
    new StatusMove(Moves.ROTOTILLER, Type.GROUND, -1, 10, -1, 0, 6)
      .target(MoveTarget.ALL)
      .condition((user, target, move) => {
        // If any fielded pokémon is grass-type and grounded.
        return [...user.scene.getEnemyParty(), ...user.scene.getParty()].some((poke) => poke.isOfType(Type.GRASS) && poke.isGrounded());
      })
      .attr(StatChangeAttr, [BattleStat.ATK, BattleStat.SPATK], 1, false, (user, target, move) => target.isOfType(Type.GRASS) && target.isGrounded()),
    new StatusMove(Moves.STICKY_WEB, Type.BUG, -1, 20, -1, 0, 6)
      .attr(AddArenaTrapTagAttr, ArenaTagType.STICKY_WEB)
      .target(MoveTarget.ENEMY_SIDE),
    new AttackMove(Moves.FELL_STINGER, Type.BUG, MoveCategory.PHYSICAL, 50, 100, 25, -1, 0, 6)
      .attr(PostVictoryStatChangeAttr, BattleStat.ATK, 3, true ),
    new AttackMove(Moves.PHANTOM_FORCE, Type.GHOST, MoveCategory.PHYSICAL, 90, 100, 10, -1, 0, 6)
      .attr(ChargeAttr, ChargeAnim.PHANTOM_FORCE_CHARGING, i18next.t("moveTriggers:vanishedInstantly", {pokemonName: "{USER}"}), BattlerTagType.HIDDEN)
      .ignoresProtect()
      .ignoresVirtual(),
    new StatusMove(Moves.TRICK_OR_TREAT, Type.GHOST, 100, 20, -1, 0, 6)
      .attr(AddTypeAttr, Type.GHOST)
      .partial(),
    new StatusMove(Moves.NOBLE_ROAR, Type.NORMAL, 100, 30, -1, 0, 6)
      .attr(StatChangeAttr, [ BattleStat.ATK, BattleStat.SPATK ], -1)
      .soundBased(),
    new StatusMove(Moves.ION_DELUGE, Type.ELECTRIC, -1, 25, -1, 1, 6)
      .target(MoveTarget.BOTH_SIDES)
      .unimplemented(),
    new AttackMove(Moves.PARABOLIC_CHARGE, Type.ELECTRIC, MoveCategory.SPECIAL, 65, 100, 20, -1, 0, 6)
      .attr(HitHealAttr)
      .target(MoveTarget.ALL_NEAR_OTHERS)
      .triageMove(),
    new StatusMove(Moves.FORESTS_CURSE, Type.GRASS, 100, 20, -1, 0, 6)
      .attr(AddTypeAttr, Type.GRASS)
      .partial(),
    new AttackMove(Moves.PETAL_BLIZZARD, Type.GRASS, MoveCategory.PHYSICAL, 90, 100, 15, -1, 0, 6)
      .windMove()
      .makesContact(false)
      .target(MoveTarget.ALL_NEAR_OTHERS),
    new AttackMove(Moves.FREEZE_DRY, Type.ICE, MoveCategory.SPECIAL, 70, 100, 20, 10, 0, 6)
      .attr(StatusEffectAttr, StatusEffect.FREEZE)
      .attr(WaterSuperEffectTypeMultiplierAttr),
    new AttackMove(Moves.DISARMING_VOICE, Type.FAIRY, MoveCategory.SPECIAL, 40, -1, 15, -1, 0, 6)
      .soundBased()
      .target(MoveTarget.ALL_NEAR_ENEMIES),
    new StatusMove(Moves.PARTING_SHOT, Type.DARK, 100, 20, -1, 0, 6)
      .attr(StatChangeAttr, [ BattleStat.ATK, BattleStat.SPATK ], -1, false, null, true, true, MoveEffectTrigger.PRE_APPLY)
      .attr(ForceSwitchOutAttr, true, false)
      .soundBased(),
    new StatusMove(Moves.TOPSY_TURVY, Type.DARK, -1, 20, -1, 0, 6)
      .attr(InvertStatsAttr),
    new AttackMove(Moves.DRAINING_KISS, Type.FAIRY, MoveCategory.SPECIAL, 50, 100, 10, -1, 0, 6)
      .attr(HitHealAttr, 0.75)
      .makesContact()
      .triageMove(),
    new StatusMove(Moves.CRAFTY_SHIELD, Type.FAIRY, -1, 10, -1, 3, 6)
      .target(MoveTarget.USER_SIDE)
      .attr(AddArenaTagAttr, ArenaTagType.CRAFTY_SHIELD, 1, true, true),
    new StatusMove(Moves.FLOWER_SHIELD, Type.FAIRY, -1, 10, -1, 0, 6)
      .target(MoveTarget.ALL)
      .attr(StatChangeAttr, BattleStat.DEF, 1, false, (user, target, move) => target.getTypes().includes(Type.GRASS) && !target.getTag(SemiInvulnerableTag)),
    new StatusMove(Moves.GRASSY_TERRAIN, Type.GRASS, -1, 10, -1, 0, 6)
      .attr(TerrainChangeAttr, TerrainType.GRASSY)
      .target(MoveTarget.BOTH_SIDES),
    new StatusMove(Moves.MISTY_TERRAIN, Type.FAIRY, -1, 10, -1, 0, 6)
      .attr(TerrainChangeAttr, TerrainType.MISTY)
      .target(MoveTarget.BOTH_SIDES),
    new StatusMove(Moves.ELECTRIFY, Type.ELECTRIC, -1, 20, -1, 0, 6)
      .unimplemented(),
    new AttackMove(Moves.PLAY_ROUGH, Type.FAIRY, MoveCategory.PHYSICAL, 90, 90, 10, 10, 0, 6)
      .attr(StatChangeAttr, BattleStat.ATK, -1),
    new AttackMove(Moves.FAIRY_WIND, Type.FAIRY, MoveCategory.SPECIAL, 40, 100, 30, -1, 0, 6)
      .windMove(),
    new AttackMove(Moves.MOONBLAST, Type.FAIRY, MoveCategory.SPECIAL, 95, 100, 15, 30, 0, 6)
      .attr(StatChangeAttr, BattleStat.SPATK, -1),
    new AttackMove(Moves.BOOMBURST, Type.NORMAL, MoveCategory.SPECIAL, 140, 100, 10, -1, 0, 6)
      .soundBased()
      .target(MoveTarget.ALL_NEAR_OTHERS),
    new StatusMove(Moves.FAIRY_LOCK, Type.FAIRY, -1, 10, -1, 0, 6)
      .target(MoveTarget.BOTH_SIDES)
      .unimplemented(),
    new SelfStatusMove(Moves.KINGS_SHIELD, Type.STEEL, -1, 10, -1, 4, 6)
      .attr(ProtectAttr, BattlerTagType.KINGS_SHIELD),
    new StatusMove(Moves.PLAY_NICE, Type.NORMAL, -1, 20, -1, 0, 6)
      .attr(StatChangeAttr, BattleStat.ATK, -1),
    new StatusMove(Moves.CONFIDE, Type.NORMAL, -1, 20, -1, 0, 6)
      .attr(StatChangeAttr, BattleStat.SPATK, -1)
      .soundBased(),
    new AttackMove(Moves.DIAMOND_STORM, Type.ROCK, MoveCategory.PHYSICAL, 100, 95, 5, 50, 0, 6)
      .attr(StatChangeAttr, BattleStat.DEF, 2, true)
      .makesContact(false)
      .target(MoveTarget.ALL_NEAR_ENEMIES),
    new AttackMove(Moves.STEAM_ERUPTION, Type.WATER, MoveCategory.SPECIAL, 110, 95, 5, 30, 0, 6)
      .attr(HealStatusEffectAttr, true, StatusEffect.FREEZE)
      .attr(HealStatusEffectAttr, false, StatusEffect.FREEZE)
      .attr(StatusEffectAttr, StatusEffect.BURN),
    new AttackMove(Moves.HYPERSPACE_HOLE, Type.PSYCHIC, MoveCategory.SPECIAL, 80, -1, 5, -1, 0, 6)
      .ignoresProtect(),
    new AttackMove(Moves.WATER_SHURIKEN, Type.WATER, MoveCategory.SPECIAL, 15, 100, 20, -1, 1, 6)
      .attr(MultiHitAttr)
      .attr(WaterShurikenPowerAttr)
      .attr(WaterShurikenMultiHitTypeAttr),
    new AttackMove(Moves.MYSTICAL_FIRE, Type.FIRE, MoveCategory.SPECIAL, 75, 100, 10, 100, 0, 6)
      .attr(StatChangeAttr, BattleStat.SPATK, -1),
    new SelfStatusMove(Moves.SPIKY_SHIELD, Type.GRASS, -1, 10, -1, 4, 6)
      .attr(ProtectAttr, BattlerTagType.SPIKY_SHIELD),
    new StatusMove(Moves.AROMATIC_MIST, Type.FAIRY, -1, 20, -1, 0, 6)
      .attr(StatChangeAttr, BattleStat.SPDEF, 1)
      .target(MoveTarget.NEAR_ALLY),
    new StatusMove(Moves.EERIE_IMPULSE, Type.ELECTRIC, 100, 15, -1, 0, 6)
      .attr(StatChangeAttr, BattleStat.SPATK, -2),
    new StatusMove(Moves.VENOM_DRENCH, Type.POISON, 100, 20, -1, 0, 6)
      .attr(StatChangeAttr, [ BattleStat.ATK, BattleStat.SPATK, BattleStat.SPD ], -1, false, (user, target, move) => target.status?.effect === StatusEffect.POISON || target.status?.effect === StatusEffect.TOXIC)
      .target(MoveTarget.ALL_NEAR_ENEMIES),
    new StatusMove(Moves.POWDER, Type.BUG, 100, 20, -1, 1, 6)
      .powderMove()
      .unimplemented(),
    new SelfStatusMove(Moves.GEOMANCY, Type.FAIRY, -1, 10, -1, 0, 6)
      .attr(ChargeAttr, ChargeAnim.GEOMANCY_CHARGING, i18next.t("moveTriggers:isChargingPower", {pokemonName: "{USER}"}))
      .attr(StatChangeAttr, [ BattleStat.SPATK, BattleStat.SPDEF, BattleStat.SPD ], 2, true)
      .ignoresVirtual(),
    new StatusMove(Moves.MAGNETIC_FLUX, Type.ELECTRIC, -1, 20, -1, 0, 6)
      .attr(StatChangeAttr, [ BattleStat.DEF, BattleStat.SPDEF ], 1, false, (user, target, move) => !![ Abilities.PLUS, Abilities.MINUS].find(a => target.hasAbility(a, false)))
      .target(MoveTarget.USER_AND_ALLIES)
      .condition((user, target, move) => !![ user, user.getAlly() ].filter(p => p?.isActive()).find(p => !![ Abilities.PLUS, Abilities.MINUS].find(a => p.hasAbility(a, false)))),
    new StatusMove(Moves.HAPPY_HOUR, Type.NORMAL, -1, 30, -1, 0, 6) // No animation
      .attr(AddArenaTagAttr, ArenaTagType.HAPPY_HOUR, null, true)
      .target(MoveTarget.USER_SIDE),
    new StatusMove(Moves.ELECTRIC_TERRAIN, Type.ELECTRIC, -1, 10, -1, 0, 6)
      .attr(TerrainChangeAttr, TerrainType.ELECTRIC)
      .target(MoveTarget.BOTH_SIDES),
    new AttackMove(Moves.DAZZLING_GLEAM, Type.FAIRY, MoveCategory.SPECIAL, 80, 100, 10, -1, 0, 6)
      .target(MoveTarget.ALL_NEAR_ENEMIES),
    new SelfStatusMove(Moves.CELEBRATE, Type.NORMAL, -1, 40, -1, 0, 6),
    new StatusMove(Moves.HOLD_HANDS, Type.NORMAL, -1, 40, -1, 0, 6)
      .target(MoveTarget.NEAR_ALLY),
    new StatusMove(Moves.BABY_DOLL_EYES, Type.FAIRY, 100, 30, -1, 1, 6)
      .attr(StatChangeAttr, BattleStat.ATK, -1),
    new AttackMove(Moves.NUZZLE, Type.ELECTRIC, MoveCategory.PHYSICAL, 20, 100, 20, 100, 0, 6)
      .attr(StatusEffectAttr, StatusEffect.PARALYSIS),
    new AttackMove(Moves.HOLD_BACK, Type.NORMAL, MoveCategory.PHYSICAL, 40, 100, 40, -1, 0, 6)
      .attr(SurviveDamageAttr),
    new AttackMove(Moves.INFESTATION, Type.BUG, MoveCategory.SPECIAL, 20, 100, 20, -1, 0, 6)
      .makesContact()
      .attr(TrapAttr, BattlerTagType.INFESTATION),
    new AttackMove(Moves.POWER_UP_PUNCH, Type.FIGHTING, MoveCategory.PHYSICAL, 40, 100, 20, 100, 0, 6)
      .attr(StatChangeAttr, BattleStat.ATK, 1, true)
      .punchingMove(),
    new AttackMove(Moves.OBLIVION_WING, Type.FLYING, MoveCategory.SPECIAL, 80, 100, 10, -1, 0, 6)
      .attr(HitHealAttr, 0.75)
      .triageMove(),
    new AttackMove(Moves.THOUSAND_ARROWS, Type.GROUND, MoveCategory.PHYSICAL, 90, 100, 10, -1, 0, 6)
      .attr(NeutralDamageAgainstFlyingTypeMultiplierAttr)
      .attr(AddBattlerTagAttr, BattlerTagType.IGNORE_FLYING, false, false, 1, 1, true)
      .attr(HitsTagAttr, BattlerTagType.FLYING, false)
      .attr(HitsTagAttr, BattlerTagType.MAGNET_RISEN, false)
      .attr(AddBattlerTagAttr, BattlerTagType.INTERRUPTED)
      .attr(RemoveBattlerTagAttr, [BattlerTagType.FLYING, BattlerTagType.MAGNET_RISEN])
      .makesContact(false)
      .target(MoveTarget.ALL_NEAR_ENEMIES),
    new AttackMove(Moves.THOUSAND_WAVES, Type.GROUND, MoveCategory.PHYSICAL, 90, 100, 10, -1, 0, 6)
      .attr(AddBattlerTagAttr, BattlerTagType.TRAPPED, false, false, 1, 1, true)
      .makesContact(false)
      .target(MoveTarget.ALL_NEAR_ENEMIES),
    new AttackMove(Moves.LANDS_WRATH, Type.GROUND, MoveCategory.PHYSICAL, 90, 100, 10, -1, 0, 6)
      .makesContact(false)
      .target(MoveTarget.ALL_NEAR_ENEMIES),
    new AttackMove(Moves.LIGHT_OF_RUIN, Type.FAIRY, MoveCategory.SPECIAL, 140, 90, 5, -1, 0, 6)
      .attr(RecoilAttr, false, 0.5)
      .recklessMove(),
    new AttackMove(Moves.ORIGIN_PULSE, Type.WATER, MoveCategory.SPECIAL, 110, 85, 10, -1, 0, 6)
      .pulseMove()
      .target(MoveTarget.ALL_NEAR_ENEMIES),
    new AttackMove(Moves.PRECIPICE_BLADES, Type.GROUND, MoveCategory.PHYSICAL, 120, 85, 10, -1, 0, 6)
      .makesContact(false)
      .target(MoveTarget.ALL_NEAR_ENEMIES),
    new AttackMove(Moves.DRAGON_ASCENT, Type.FLYING, MoveCategory.PHYSICAL, 120, 100, 5, -1, 0, 6)
      .attr(StatChangeAttr, [ BattleStat.DEF, BattleStat.SPDEF ], -1, true),
    new AttackMove(Moves.HYPERSPACE_FURY, Type.DARK, MoveCategory.PHYSICAL, 100, -1, 5, -1, 0, 6)
      .attr(StatChangeAttr, BattleStat.DEF, -1, true)
      .makesContact(false)
      .ignoresProtect(),
    /* Unused */
    new AttackMove(Moves.BREAKNECK_BLITZ__PHYSICAL, Type.NORMAL, MoveCategory.PHYSICAL, -1, -1, 1, -1, 0, 7)
      .unimplemented()
      .ignoresVirtual(),
    new AttackMove(Moves.BREAKNECK_BLITZ__SPECIAL, Type.NORMAL, MoveCategory.SPECIAL, -1, -1, 1, -1, 0, 7)
      .unimplemented()
      .ignoresVirtual(),
    new AttackMove(Moves.ALL_OUT_PUMMELING__PHYSICAL, Type.FIGHTING, MoveCategory.PHYSICAL, -1, -1, 1, -1, 0, 7)
      .unimplemented()
      .ignoresVirtual(),
    new AttackMove(Moves.ALL_OUT_PUMMELING__SPECIAL, Type.FIGHTING, MoveCategory.SPECIAL, -1, -1, 1, -1, 0, 7)
      .unimplemented()
      .ignoresVirtual(),
    new AttackMove(Moves.SUPERSONIC_SKYSTRIKE__PHYSICAL, Type.FLYING, MoveCategory.PHYSICAL, -1, -1, 1, -1, 0, 7)
      .unimplemented()
      .ignoresVirtual(),
    new AttackMove(Moves.SUPERSONIC_SKYSTRIKE__SPECIAL, Type.FLYING, MoveCategory.SPECIAL, -1, -1, 1, -1, 0, 7)
      .unimplemented()
      .ignoresVirtual(),
    new AttackMove(Moves.ACID_DOWNPOUR__PHYSICAL, Type.POISON, MoveCategory.PHYSICAL, -1, -1, 1, -1, 0, 7)
      .unimplemented()
      .ignoresVirtual(),
    new AttackMove(Moves.ACID_DOWNPOUR__SPECIAL, Type.POISON, MoveCategory.SPECIAL, -1, -1, 1, -1, 0, 7)
      .unimplemented()
      .ignoresVirtual(),
    new AttackMove(Moves.TECTONIC_RAGE__PHYSICAL, Type.GROUND, MoveCategory.PHYSICAL, -1, -1, 1, -1, 0, 7)
      .unimplemented()
      .ignoresVirtual(),
    new AttackMove(Moves.TECTONIC_RAGE__SPECIAL, Type.GROUND, MoveCategory.SPECIAL, -1, -1, 1, -1, 0, 7)
      .unimplemented()
      .ignoresVirtual(),
    new AttackMove(Moves.CONTINENTAL_CRUSH__PHYSICAL, Type.ROCK, MoveCategory.PHYSICAL, -1, -1, 1, -1, 0, 7)
      .unimplemented()
      .ignoresVirtual(),
    new AttackMove(Moves.CONTINENTAL_CRUSH__SPECIAL, Type.ROCK, MoveCategory.SPECIAL, -1, -1, 1, -1, 0, 7)
      .unimplemented()
      .ignoresVirtual(),
    new AttackMove(Moves.SAVAGE_SPIN_OUT__PHYSICAL, Type.BUG, MoveCategory.PHYSICAL, -1, -1, 1, -1, 0, 7)
      .unimplemented()
      .ignoresVirtual(),
    new AttackMove(Moves.SAVAGE_SPIN_OUT__SPECIAL, Type.BUG, MoveCategory.SPECIAL, -1, -1, 1, -1, 0, 7)
      .unimplemented()
      .ignoresVirtual(),
    new AttackMove(Moves.NEVER_ENDING_NIGHTMARE__PHYSICAL, Type.GHOST, MoveCategory.PHYSICAL, -1, -1, 1, -1, 0, 7)
      .unimplemented()
      .ignoresVirtual(),
    new AttackMove(Moves.NEVER_ENDING_NIGHTMARE__SPECIAL, Type.GHOST, MoveCategory.SPECIAL, -1, -1, 1, -1, 0, 7)
      .unimplemented()
      .ignoresVirtual(),
    new AttackMove(Moves.CORKSCREW_CRASH__PHYSICAL, Type.STEEL, MoveCategory.PHYSICAL, -1, -1, 1, -1, 0, 7)
      .unimplemented()
      .ignoresVirtual(),
    new AttackMove(Moves.CORKSCREW_CRASH__SPECIAL, Type.STEEL, MoveCategory.SPECIAL, -1, -1, 1, -1, 0, 7)
      .unimplemented()
      .ignoresVirtual(),
    new AttackMove(Moves.INFERNO_OVERDRIVE__PHYSICAL, Type.FIRE, MoveCategory.PHYSICAL, -1, -1, 1, -1, 0, 7)
      .unimplemented()
      .ignoresVirtual(),
    new AttackMove(Moves.INFERNO_OVERDRIVE__SPECIAL, Type.FIRE, MoveCategory.SPECIAL, -1, -1, 1, -1, 0, 7)
      .unimplemented()
      .ignoresVirtual(),
    new AttackMove(Moves.HYDRO_VORTEX__PHYSICAL, Type.WATER, MoveCategory.PHYSICAL, -1, -1, 1, -1, 0, 7)
      .unimplemented()
      .ignoresVirtual(),
    new AttackMove(Moves.HYDRO_VORTEX__SPECIAL, Type.WATER, MoveCategory.SPECIAL, -1, -1, 1, -1, 0, 7)
      .unimplemented()
      .ignoresVirtual(),
    new AttackMove(Moves.BLOOM_DOOM__PHYSICAL, Type.GRASS, MoveCategory.PHYSICAL, -1, -1, 1, -1, 0, 7)
      .unimplemented()
      .ignoresVirtual(),
    new AttackMove(Moves.BLOOM_DOOM__SPECIAL, Type.GRASS, MoveCategory.SPECIAL, -1, -1, 1, -1, 0, 7)
      .unimplemented()
      .ignoresVirtual(),
    new AttackMove(Moves.GIGAVOLT_HAVOC__PHYSICAL, Type.ELECTRIC, MoveCategory.PHYSICAL, -1, -1, 1, -1, 0, 7)
      .unimplemented()
      .ignoresVirtual(),
    new AttackMove(Moves.GIGAVOLT_HAVOC__SPECIAL, Type.ELECTRIC, MoveCategory.SPECIAL, -1, -1, 1, -1, 0, 7)
      .unimplemented()
      .ignoresVirtual(),
    new AttackMove(Moves.SHATTERED_PSYCHE__PHYSICAL, Type.PSYCHIC, MoveCategory.PHYSICAL, -1, -1, 1, -1, 0, 7)
      .unimplemented()
      .ignoresVirtual(),
    new AttackMove(Moves.SHATTERED_PSYCHE__SPECIAL, Type.PSYCHIC, MoveCategory.SPECIAL, -1, -1, 1, -1, 0, 7)
      .unimplemented()
      .ignoresVirtual(),
    new AttackMove(Moves.SUBZERO_SLAMMER__PHYSICAL, Type.ICE, MoveCategory.PHYSICAL, -1, -1, 1, -1, 0, 7)
      .unimplemented()
      .ignoresVirtual(),
    new AttackMove(Moves.SUBZERO_SLAMMER__SPECIAL, Type.ICE, MoveCategory.SPECIAL, -1, -1, 1, -1, 0, 7)
      .unimplemented()
      .ignoresVirtual(),
    new AttackMove(Moves.DEVASTATING_DRAKE__PHYSICAL, Type.DRAGON, MoveCategory.PHYSICAL, -1, -1, 1, -1, 0, 7)
      .unimplemented()
      .ignoresVirtual(),
    new AttackMove(Moves.DEVASTATING_DRAKE__SPECIAL, Type.DRAGON, MoveCategory.SPECIAL, -1, -1, 1, -1, 0, 7)
      .unimplemented()
      .ignoresVirtual(),
    new AttackMove(Moves.BLACK_HOLE_ECLIPSE__PHYSICAL, Type.DARK, MoveCategory.PHYSICAL, -1, -1, 1, -1, 0, 7)
      .unimplemented()
      .ignoresVirtual(),
    new AttackMove(Moves.BLACK_HOLE_ECLIPSE__SPECIAL, Type.DARK, MoveCategory.SPECIAL, -1, -1, 1, -1, 0, 7)
      .unimplemented()
      .ignoresVirtual(),
    new AttackMove(Moves.TWINKLE_TACKLE__PHYSICAL, Type.FAIRY, MoveCategory.PHYSICAL, -1, -1, 1, -1, 0, 7)
      .unimplemented()
      .ignoresVirtual(),
    new AttackMove(Moves.TWINKLE_TACKLE__SPECIAL, Type.FAIRY, MoveCategory.SPECIAL, -1, -1, 1, -1, 0, 7)
      .unimplemented()
      .ignoresVirtual(),
    new AttackMove(Moves.CATASTROPIKA, Type.ELECTRIC, MoveCategory.PHYSICAL, 210, -1, 1, -1, 0, 7)
      .unimplemented()
      .ignoresVirtual(),
    /* End Unused */
    new SelfStatusMove(Moves.SHORE_UP, Type.GROUND, -1, 5, -1, 0, 7)
      .attr(SandHealAttr)
      .triageMove(),
    new AttackMove(Moves.FIRST_IMPRESSION, Type.BUG, MoveCategory.PHYSICAL, 90, 100, 10, -1, 2, 7)
      .condition(new FirstMoveCondition()),
    new SelfStatusMove(Moves.BANEFUL_BUNKER, Type.POISON, -1, 10, -1, 4, 7)
      .attr(ProtectAttr, BattlerTagType.BANEFUL_BUNKER),
    new AttackMove(Moves.SPIRIT_SHACKLE, Type.GHOST, MoveCategory.PHYSICAL, 80, 100, 10, 100, 0, 7)
      .attr(AddBattlerTagAttr, BattlerTagType.TRAPPED, false, false, 1, 1, true)
      .makesContact(false),
    new AttackMove(Moves.DARKEST_LARIAT, Type.DARK, MoveCategory.PHYSICAL, 85, 100, 10, -1, 0, 7)
      .attr(IgnoreOpponentStatChangesAttr),
    new AttackMove(Moves.SPARKLING_ARIA, Type.WATER, MoveCategory.SPECIAL, 90, 100, 10, 100, 0, 7)
      .attr(HealStatusEffectAttr, false, StatusEffect.BURN)
      .soundBased()
      .target(MoveTarget.ALL_NEAR_OTHERS),
    new AttackMove(Moves.ICE_HAMMER, Type.ICE, MoveCategory.PHYSICAL, 100, 90, 10, -1, 0, 7)
      .attr(StatChangeAttr, BattleStat.SPD, -1, true)
      .punchingMove(),
    new StatusMove(Moves.FLORAL_HEALING, Type.FAIRY, -1, 10, -1, 0, 7)
      .attr(BoostHealAttr, 0.5, 2/3, true, false, (user, target, move) => user.scene.arena.terrain?.terrainType === TerrainType.GRASSY)
      .triageMove(),
    new AttackMove(Moves.HIGH_HORSEPOWER, Type.GROUND, MoveCategory.PHYSICAL, 95, 95, 10, -1, 0, 7),
    new StatusMove(Moves.STRENGTH_SAP, Type.GRASS, 100, 10, -1, 0, 7)
      .attr(HitHealAttr, null, Stat.ATK)
      .attr(StatChangeAttr, BattleStat.ATK, -1)
      .condition((user, target, move) => target.summonData.battleStats[BattleStat.ATK] > -6)
      .triageMove(),
    new AttackMove(Moves.SOLAR_BLADE, Type.GRASS, MoveCategory.PHYSICAL, 125, 100, 10, -1, 0, 7)
      .attr(SunlightChargeAttr, ChargeAnim.SOLAR_BLADE_CHARGING, i18next.t("moveTriggers:isGlowing", {pokemonName: "{USER}"}))
      .attr(AntiSunlightPowerDecreaseAttr)
      .slicingMove(),
    new AttackMove(Moves.LEAFAGE, Type.GRASS, MoveCategory.PHYSICAL, 40, 100, 40, -1, 0, 7)
      .makesContact(false),
    new StatusMove(Moves.SPOTLIGHT, Type.NORMAL, -1, 15, -1, 3, 7)
      .attr(AddBattlerTagAttr, BattlerTagType.CENTER_OF_ATTENTION, false),
    new StatusMove(Moves.TOXIC_THREAD, Type.POISON, 100, 20, -1, 0, 7)
      .attr(StatusEffectAttr, StatusEffect.POISON)
      .attr(StatChangeAttr, BattleStat.SPD, -1),
    new SelfStatusMove(Moves.LASER_FOCUS, Type.NORMAL, -1, 30, -1, 0, 7)
      .attr(AddBattlerTagAttr, BattlerTagType.ALWAYS_CRIT, true, false),
    new StatusMove(Moves.GEAR_UP, Type.STEEL, -1, 20, -1, 0, 7)
      .attr(StatChangeAttr, [ BattleStat.ATK, BattleStat.SPATK ], 1, false, (user, target, move) => !![ Abilities.PLUS, Abilities.MINUS].find(a => target.hasAbility(a, false)))
      .target(MoveTarget.USER_AND_ALLIES)
      .condition((user, target, move) => !![ user, user.getAlly() ].filter(p => p?.isActive()).find(p => !![ Abilities.PLUS, Abilities.MINUS].find(a => p.hasAbility(a, false)))),
    new AttackMove(Moves.THROAT_CHOP, Type.DARK, MoveCategory.PHYSICAL, 80, 100, 15, 100, 0, 7)
      .partial(),
    new AttackMove(Moves.POLLEN_PUFF, Type.BUG, MoveCategory.SPECIAL, 90, 100, 15, -1, 0, 7)
      .attr(StatusCategoryOnAllyAttr)
      .attr(HealOnAllyAttr, 0.5, true, false)
      .ballBombMove(),
    new AttackMove(Moves.ANCHOR_SHOT, Type.STEEL, MoveCategory.PHYSICAL, 80, 100, 20, 100, 0, 7)
      .attr(AddBattlerTagAttr, BattlerTagType.TRAPPED, false, false, 1, 1, true),
    new StatusMove(Moves.PSYCHIC_TERRAIN, Type.PSYCHIC, -1, 10, -1, 0, 7)
      .attr(TerrainChangeAttr, TerrainType.PSYCHIC)
      .target(MoveTarget.BOTH_SIDES),
    new AttackMove(Moves.LUNGE, Type.BUG, MoveCategory.PHYSICAL, 80, 100, 15, 100, 0, 7)
      .attr(StatChangeAttr, BattleStat.ATK, -1),
    new AttackMove(Moves.FIRE_LASH, Type.FIRE, MoveCategory.PHYSICAL, 80, 100, 15, 100, 0, 7)
      .attr(StatChangeAttr, BattleStat.DEF, -1),
    new AttackMove(Moves.POWER_TRIP, Type.DARK, MoveCategory.PHYSICAL, 20, 100, 10, -1, 0, 7)
      .attr(StatChangeCountPowerAttr),
    new AttackMove(Moves.BURN_UP, Type.FIRE, MoveCategory.SPECIAL, 130, 100, 5, -1, 0, 7)
      .condition((user) => {
        const userTypes = user.getTypes(true);
        return userTypes.includes(Type.FIRE);
      })
      .attr(HealStatusEffectAttr, true, StatusEffect.FREEZE)
      .attr(RemoveTypeAttr, Type.FIRE, (user) => {
        user.scene.queueMessage(i18next.t("moveTriggers:burnedItselfOut", {pokemonName: getPokemonNameWithAffix(user)}));
      }),
    new StatusMove(Moves.SPEED_SWAP, Type.PSYCHIC, -1, 10, -1, 0, 7)
      .unimplemented(),
    new AttackMove(Moves.SMART_STRIKE, Type.STEEL, MoveCategory.PHYSICAL, 70, -1, 10, -1, 0, 7),
    new StatusMove(Moves.PURIFY, Type.POISON, -1, 20, -1, 0, 7)
      .condition(
        (user: Pokemon, target: Pokemon, move: Move) => isNonVolatileStatusEffect(target.status?.effect!)) // TODO: is this bang correct?
      .attr(HealAttr, 0.5)
      .attr(HealStatusEffectAttr, false, ...getNonVolatileStatusEffects())
      .triageMove(),
    new AttackMove(Moves.REVELATION_DANCE, Type.NORMAL, MoveCategory.SPECIAL, 90, 100, 15, -1, 0, 7)
      .danceMove()
      .attr(MatchUserTypeAttr),
    new AttackMove(Moves.CORE_ENFORCER, Type.DRAGON, MoveCategory.SPECIAL, 100, 100, 10, -1, 0, 7)
      .target(MoveTarget.ALL_NEAR_ENEMIES)
      .attr(SuppressAbilitiesIfActedAttr),
    new AttackMove(Moves.TROP_KICK, Type.GRASS, MoveCategory.PHYSICAL, 70, 100, 15, 100, 0, 7)
      .attr(StatChangeAttr, BattleStat.ATK, -1),
    new StatusMove(Moves.INSTRUCT, Type.PSYCHIC, -1, 15, -1, 0, 7)
      .unimplemented(),
    new AttackMove(Moves.BEAK_BLAST, Type.FLYING, MoveCategory.PHYSICAL, 100, 100, 15, -1, -3, 7)
      .attr(BeakBlastHeaderAttr)
      .ballBombMove()
      .makesContact(false),
    new AttackMove(Moves.CLANGING_SCALES, Type.DRAGON, MoveCategory.SPECIAL, 110, 100, 5, -1, 0, 7)
      .attr(StatChangeAttr, BattleStat.DEF, -1, true, null, true, false, MoveEffectTrigger.HIT, true)
      .soundBased()
      .target(MoveTarget.ALL_NEAR_ENEMIES),
    new AttackMove(Moves.DRAGON_HAMMER, Type.DRAGON, MoveCategory.PHYSICAL, 90, 100, 15, -1, 0, 7),
    new AttackMove(Moves.BRUTAL_SWING, Type.DARK, MoveCategory.PHYSICAL, 60, 100, 20, -1, 0, 7)
      .target(MoveTarget.ALL_NEAR_OTHERS),
    new StatusMove(Moves.AURORA_VEIL, Type.ICE, -1, 20, -1, 0, 7)
      .condition((user, target, move) => (user.scene.arena.weather?.weatherType === WeatherType.HAIL || user.scene.arena.weather?.weatherType === WeatherType.SNOW) && !user.scene.arena.weather?.isEffectSuppressed(user.scene))
      .attr(AddArenaTagAttr, ArenaTagType.AURORA_VEIL, 5, true)
      .target(MoveTarget.USER_SIDE),
    /* Unused */
    new AttackMove(Moves.SINISTER_ARROW_RAID, Type.GHOST, MoveCategory.PHYSICAL, 180, -1, 1, -1, 0, 7)
      .makesContact(false)
      .partial()
      .ignoresVirtual(),
    new AttackMove(Moves.MALICIOUS_MOONSAULT, Type.DARK, MoveCategory.PHYSICAL, 180, -1, 1, -1, 0, 7)
      .partial()
      .ignoresVirtual(),
    new AttackMove(Moves.OCEANIC_OPERETTA, Type.WATER, MoveCategory.SPECIAL, 195, -1, 1, -1, 0, 7)
      .partial()
      .ignoresVirtual(),
    new AttackMove(Moves.GUARDIAN_OF_ALOLA, Type.FAIRY, MoveCategory.SPECIAL, -1, -1, 1, -1, 0, 7)
      .unimplemented()
      .ignoresVirtual(),
    new AttackMove(Moves.SOUL_STEALING_7_STAR_STRIKE, Type.GHOST, MoveCategory.PHYSICAL, 195, -1, 1, -1, 0, 7)
      .unimplemented()
      .ignoresVirtual(),
    new AttackMove(Moves.STOKED_SPARKSURFER, Type.ELECTRIC, MoveCategory.SPECIAL, 175, -1, 1, 100, 0, 7)
      .partial()
      .ignoresVirtual(),
    new AttackMove(Moves.PULVERIZING_PANCAKE, Type.NORMAL, MoveCategory.PHYSICAL, 210, -1, 1, -1, 0, 7)
      .partial()
      .ignoresVirtual(),
    new SelfStatusMove(Moves.EXTREME_EVOBOOST, Type.NORMAL, -1, 1, -1, 0, 7)
      .attr(StatChangeAttr, [ BattleStat.ATK, BattleStat.DEF, BattleStat.SPATK, BattleStat.SPDEF, BattleStat.SPD ], 2, true)
      .ignoresVirtual(),
    new AttackMove(Moves.GENESIS_SUPERNOVA, Type.PSYCHIC, MoveCategory.SPECIAL, 185, -1, 1, 100, 0, 7)
      .attr(TerrainChangeAttr, TerrainType.PSYCHIC)
      .ignoresVirtual(),
    /* End Unused */
    new AttackMove(Moves.SHELL_TRAP, Type.FIRE, MoveCategory.SPECIAL, 150, 100, 5, -1, -3, 7)
      .attr(AddBattlerTagHeaderAttr, BattlerTagType.SHELL_TRAP)
      .target(MoveTarget.ALL_NEAR_ENEMIES)
      // Fails if the user was not hit by a physical attack during the turn
      .condition((user, target, move) => user.getTag(ShellTrapTag)?.activated === true),
    new AttackMove(Moves.FLEUR_CANNON, Type.FAIRY, MoveCategory.SPECIAL, 130, 90, 5, -1, 0, 7)
      .attr(StatChangeAttr, BattleStat.SPATK, -2, true),
    new AttackMove(Moves.PSYCHIC_FANGS, Type.PSYCHIC, MoveCategory.PHYSICAL, 85, 100, 10, -1, 0, 7)
      .bitingMove()
      .attr(RemoveScreensAttr),
    new AttackMove(Moves.STOMPING_TANTRUM, Type.GROUND, MoveCategory.PHYSICAL, 75, 100, 10, -1, 0, 7)
      .attr(MovePowerMultiplierAttr, (user, target, move) => user.getLastXMoves(2)[1]?.result === MoveResult.MISS || user.getLastXMoves(2)[1]?.result === MoveResult.FAIL ? 2 : 1),
    new AttackMove(Moves.SHADOW_BONE, Type.GHOST, MoveCategory.PHYSICAL, 85, 100, 10, 20, 0, 7)
      .attr(StatChangeAttr, BattleStat.DEF, -1)
      .makesContact(false),
    new AttackMove(Moves.ACCELEROCK, Type.ROCK, MoveCategory.PHYSICAL, 40, 100, 20, -1, 1, 7),
    new AttackMove(Moves.LIQUIDATION, Type.WATER, MoveCategory.PHYSICAL, 85, 100, 10, 20, 0, 7)
      .attr(StatChangeAttr, BattleStat.DEF, -1),
    new AttackMove(Moves.PRISMATIC_LASER, Type.PSYCHIC, MoveCategory.SPECIAL, 160, 100, 10, -1, 0, 7)
      .attr(RechargeAttr),
    new AttackMove(Moves.SPECTRAL_THIEF, Type.GHOST, MoveCategory.PHYSICAL, 90, 100, 10, -1, 0, 7)
      .partial(),
    new AttackMove(Moves.SUNSTEEL_STRIKE, Type.STEEL, MoveCategory.PHYSICAL, 100, 100, 5, -1, 0, 7)
      .ignoresAbilities()
      .partial(),
    new AttackMove(Moves.MOONGEIST_BEAM, Type.GHOST, MoveCategory.SPECIAL, 100, 100, 5, -1, 0, 7)
      .ignoresAbilities()
      .partial(),
    new StatusMove(Moves.TEARFUL_LOOK, Type.NORMAL, -1, 20, -1, 0, 7)
      .attr(StatChangeAttr, [ BattleStat.ATK, BattleStat.SPATK ], -1),
    new AttackMove(Moves.ZING_ZAP, Type.ELECTRIC, MoveCategory.PHYSICAL, 80, 100, 10, 30, 0, 7)
      .attr(FlinchAttr),
    new AttackMove(Moves.NATURES_MADNESS, Type.FAIRY, MoveCategory.SPECIAL, -1, 90, 10, -1, 0, 7)
      .attr(TargetHalfHpDamageAttr),
    new AttackMove(Moves.MULTI_ATTACK, Type.NORMAL, MoveCategory.PHYSICAL, 120, 100, 10, -1, 0, 7)
      .attr(FormChangeItemTypeAttr),
    /* Unused */
    new AttackMove(Moves.TEN_MILLION_VOLT_THUNDERBOLT, Type.ELECTRIC, MoveCategory.SPECIAL, 195, -1, 1, -1, 0, 7)
      .partial()
      .ignoresVirtual(),
    /* End Unused */
    new AttackMove(Moves.MIND_BLOWN, Type.FIRE, MoveCategory.SPECIAL, 150, 100, 5, -1, 0, 7)
      .condition(failIfDampCondition)
      .attr(HalfSacrificialAttr)
      .target(MoveTarget.ALL_NEAR_OTHERS),
    new AttackMove(Moves.PLASMA_FISTS, Type.ELECTRIC, MoveCategory.PHYSICAL, 100, 100, 15, -1, 0, 7)
      .punchingMove()
      .partial(),
    new AttackMove(Moves.PHOTON_GEYSER, Type.PSYCHIC, MoveCategory.SPECIAL, 100, 100, 5, -1, 0, 7)
      .attr(PhotonGeyserCategoryAttr)
      .ignoresAbilities()
      .partial(),
    /* Unused */
    new AttackMove(Moves.LIGHT_THAT_BURNS_THE_SKY, Type.PSYCHIC, MoveCategory.SPECIAL, 200, -1, 1, -1, 0, 7)
      .attr(PhotonGeyserCategoryAttr)
      .ignoresAbilities()
      .ignoresVirtual(),
    new AttackMove(Moves.SEARING_SUNRAZE_SMASH, Type.STEEL, MoveCategory.PHYSICAL, 200, -1, 1, -1, 0, 7)
      .ignoresAbilities()
      .ignoresVirtual(),
    new AttackMove(Moves.MENACING_MOONRAZE_MAELSTROM, Type.GHOST, MoveCategory.SPECIAL, 200, -1, 1, -1, 0, 7)
      .ignoresAbilities()
      .ignoresVirtual(),
    new AttackMove(Moves.LETS_SNUGGLE_FOREVER, Type.FAIRY, MoveCategory.PHYSICAL, 190, -1, 1, -1, 0, 7)
      .partial()
      .ignoresVirtual(),
    new AttackMove(Moves.SPLINTERED_STORMSHARDS, Type.ROCK, MoveCategory.PHYSICAL, 190, -1, 1, -1, 0, 7)
      .attr(ClearTerrainAttr)
      .makesContact(false)
      .ignoresVirtual(),
    new AttackMove(Moves.CLANGOROUS_SOULBLAZE, Type.DRAGON, MoveCategory.SPECIAL, 185, -1, 1, 100, 0, 7)
      .attr(StatChangeAttr, [ BattleStat.ATK, BattleStat.DEF, BattleStat.SPATK, BattleStat.SPDEF, BattleStat.SPD ], 1, true)
      .soundBased()
      .target(MoveTarget.ALL_NEAR_ENEMIES)
      .partial()
      .ignoresVirtual(),
    /* End Unused */
    new AttackMove(Moves.ZIPPY_ZAP, Type.ELECTRIC, MoveCategory.PHYSICAL, 80, 100, 10, 100, 2, 7)
      .attr(StatChangeAttr, BattleStat.EVA, 1, true),
    new AttackMove(Moves.SPLISHY_SPLASH, Type.WATER, MoveCategory.SPECIAL, 90, 100, 15, 30, 0, 7)
      .attr(StatusEffectAttr, StatusEffect.PARALYSIS)
      .target(MoveTarget.ALL_NEAR_ENEMIES),
    new AttackMove(Moves.FLOATY_FALL, Type.FLYING, MoveCategory.PHYSICAL, 90, 95, 15, 30, 0, 7)
      .attr(FlinchAttr),
    new AttackMove(Moves.PIKA_PAPOW, Type.ELECTRIC, MoveCategory.SPECIAL, -1, -1, 20, -1, 0, 7)
      .attr(FriendshipPowerAttr),
    new AttackMove(Moves.BOUNCY_BUBBLE, Type.WATER, MoveCategory.SPECIAL, 60, 100, 20, -1, 0, 7)
      .attr(HitHealAttr, 1.0)
      .triageMove()
      .target(MoveTarget.ALL_NEAR_ENEMIES),
    new AttackMove(Moves.BUZZY_BUZZ, Type.ELECTRIC, MoveCategory.SPECIAL, 60, 100, 20, 100, 0, 7)
      .attr(StatusEffectAttr, StatusEffect.PARALYSIS),
    new AttackMove(Moves.SIZZLY_SLIDE, Type.FIRE, MoveCategory.PHYSICAL, 60, 100, 20, 100, 0, 7)
      .attr(StatusEffectAttr, StatusEffect.BURN),
    new AttackMove(Moves.GLITZY_GLOW, Type.PSYCHIC, MoveCategory.SPECIAL, 80, 95, 15, -1, 0, 7)
      .attr(AddArenaTagAttr, ArenaTagType.LIGHT_SCREEN, 5, false, true),
    new AttackMove(Moves.BADDY_BAD, Type.DARK, MoveCategory.SPECIAL, 80, 95, 15, -1, 0, 7)
      .attr(AddArenaTagAttr, ArenaTagType.REFLECT, 5, false, true),
    new AttackMove(Moves.SAPPY_SEED, Type.GRASS, MoveCategory.PHYSICAL, 100, 90, 10, 100, 0, 7)
      .makesContact(false)
      .attr(AddBattlerTagAttr, BattlerTagType.SEEDED),
    new AttackMove(Moves.FREEZY_FROST, Type.ICE, MoveCategory.SPECIAL, 100, 90, 10, -1, 0, 7)
      .attr(ResetStatsAttr, true),
    new AttackMove(Moves.SPARKLY_SWIRL, Type.FAIRY, MoveCategory.SPECIAL, 120, 85, 5, -1, 0, 7)
      .attr(PartyStatusCureAttr, null, Abilities.NONE),
    new AttackMove(Moves.VEEVEE_VOLLEY, Type.NORMAL, MoveCategory.PHYSICAL, -1, -1, 20, -1, 0, 7)
      .attr(FriendshipPowerAttr),
    new AttackMove(Moves.DOUBLE_IRON_BASH, Type.STEEL, MoveCategory.PHYSICAL, 60, 100, 5, 30, 0, 7)
      .attr(MultiHitAttr, MultiHitType._2)
      .attr(FlinchAttr)
      .punchingMove(),
    /* Unused */
    new SelfStatusMove(Moves.MAX_GUARD, Type.NORMAL, -1, 10, -1, 4, 8)
      .attr(ProtectAttr)
      .ignoresVirtual(),
    /* End Unused */
    new AttackMove(Moves.DYNAMAX_CANNON, Type.DRAGON, MoveCategory.SPECIAL, 100, 100, 5, -1, 0, 8)
      .attr(MovePowerMultiplierAttr, (user, target, move) => {
      // Move is only stronger against overleveled foes.
        if (target.level > target.scene.getMaxExpLevel()) {
          const dynamaxCannonPercentMarginBeforeFullDamage = 0.05; // How much % above MaxExpLevel of wave will the target need to be to take full damage.
          // The move's power scales as the margin is approached, reaching double power when it does or goes over it.
          return 1 + Math.min(1, (target.level - target.scene.getMaxExpLevel()) / (target.scene.getMaxExpLevel() * dynamaxCannonPercentMarginBeforeFullDamage));
        } else {
          return 1;
        }
      })
      .attr(DiscourageFrequentUseAttr)
      .ignoresVirtual(),

    new AttackMove(Moves.SNIPE_SHOT, Type.WATER, MoveCategory.SPECIAL, 80, 100, 15, -1, 0, 8)
      .attr(HighCritAttr)
      .attr(BypassRedirectAttr),
    new AttackMove(Moves.JAW_LOCK, Type.DARK, MoveCategory.PHYSICAL, 80, 100, 10, -1, 0, 8)
      .attr(JawLockAttr)
      .bitingMove(),
    new SelfStatusMove(Moves.STUFF_CHEEKS, Type.NORMAL, -1, 10, -1, 0, 8) // TODO: Stuff Cheeks should not be selectable when the user does not have a berry, see wiki
      .attr(EatBerryAttr)
      .attr(StatChangeAttr, BattleStat.DEF, 2, true)
      .condition((user) => {
        const userBerries = user.scene.findModifiers(m => m instanceof BerryModifier, user.isPlayer());
        return userBerries.length > 0;
      })
      .partial(),
    new SelfStatusMove(Moves.NO_RETREAT, Type.FIGHTING, -1, 5, -1, 0, 8)
      .attr(StatChangeAttr, [ BattleStat.ATK, BattleStat.DEF, BattleStat.SPATK, BattleStat.SPDEF, BattleStat.SPD ], 1, true)
      .attr(AddBattlerTagAttr, BattlerTagType.TRAPPED, true, false, 1)
      .condition((user, target, move) => user.getTag(TrappedTag)?.sourceMove !== Moves.NO_RETREAT), // fails if the user is currently trapped by No Retreat
    new StatusMove(Moves.TAR_SHOT, Type.ROCK, 100, 15, -1, 0, 8)
      .attr(StatChangeAttr, BattleStat.SPD, -1)
      .partial(),
    new StatusMove(Moves.MAGIC_POWDER, Type.PSYCHIC, 100, 20, -1, 0, 8)
      .attr(ChangeTypeAttr, Type.PSYCHIC)
      .powderMove(),
    new AttackMove(Moves.DRAGON_DARTS, Type.DRAGON, MoveCategory.PHYSICAL, 50, 100, 10, -1, 0, 8)
      .attr(MultiHitAttr, MultiHitType._2)
      .makesContact(false)
      .partial(),
    new StatusMove(Moves.TEATIME, Type.NORMAL, -1, 10, -1, 0, 8)
      .attr(EatBerryAttr)
      .target(MoveTarget.ALL),
    new StatusMove(Moves.OCTOLOCK, Type.FIGHTING, 100, 15, -1, 0, 8)
      .attr(AddBattlerTagAttr, BattlerTagType.OCTOLOCK, false, true, 1),
    new AttackMove(Moves.BOLT_BEAK, Type.ELECTRIC, MoveCategory.PHYSICAL, 85, 100, 10, -1, 0, 8)
      .attr(FirstAttackDoublePowerAttr),
    new AttackMove(Moves.FISHIOUS_REND, Type.WATER, MoveCategory.PHYSICAL, 85, 100, 10, -1, 0, 8)
      .attr(FirstAttackDoublePowerAttr)
      .bitingMove(),
    new StatusMove(Moves.COURT_CHANGE, Type.NORMAL, 100, 10, -1, 0, 8)
      .attr(SwapArenaTagsAttr, [ArenaTagType.AURORA_VEIL, ArenaTagType.LIGHT_SCREEN, ArenaTagType.MIST, ArenaTagType.REFLECT, ArenaTagType.SPIKES, ArenaTagType.STEALTH_ROCK, ArenaTagType.STICKY_WEB, ArenaTagType.TAILWIND, ArenaTagType.TOXIC_SPIKES]),
    new AttackMove(Moves.MAX_FLARE, Type.FIRE, MoveCategory.PHYSICAL, 10, -1, 10, -1, 0, 8)
      .target(MoveTarget.NEAR_ENEMY)
      .unimplemented()
      .ignoresVirtual(),
    new AttackMove(Moves.MAX_FLUTTERBY, Type.BUG, MoveCategory.PHYSICAL, 10, -1, 10, -1, 0, 8)
      .target(MoveTarget.NEAR_ENEMY)
      .unimplemented()
      .ignoresVirtual(),
    new AttackMove(Moves.MAX_LIGHTNING, Type.ELECTRIC, MoveCategory.PHYSICAL, 10, -1, 10, -1, 0, 8)
      .target(MoveTarget.NEAR_ENEMY)
      .unimplemented()
      .ignoresVirtual(),
    new AttackMove(Moves.MAX_STRIKE, Type.NORMAL, MoveCategory.PHYSICAL, 10, -1, 10, -1, 0, 8)
      .target(MoveTarget.NEAR_ENEMY)
      .unimplemented()
      .ignoresVirtual(),
    new AttackMove(Moves.MAX_KNUCKLE, Type.FIGHTING, MoveCategory.PHYSICAL, 10, -1, 10, -1, 0, 8)
      .target(MoveTarget.NEAR_ENEMY)
      .unimplemented()
      .ignoresVirtual(),
    new AttackMove(Moves.MAX_PHANTASM, Type.GHOST, MoveCategory.PHYSICAL, 10, -1, 10, -1, 0, 8)
      .target(MoveTarget.NEAR_ENEMY)
      .unimplemented()
      .ignoresVirtual(),
    new AttackMove(Moves.MAX_HAILSTORM, Type.ICE, MoveCategory.PHYSICAL, 10, -1, 10, -1, 0, 8)
      .target(MoveTarget.NEAR_ENEMY)
      .unimplemented()
      .ignoresVirtual(),
    new AttackMove(Moves.MAX_OOZE, Type.POISON, MoveCategory.PHYSICAL, 10, -1, 10, -1, 0, 8)
      .target(MoveTarget.NEAR_ENEMY)
      .unimplemented()
      .ignoresVirtual(),
    new AttackMove(Moves.MAX_GEYSER, Type.WATER, MoveCategory.PHYSICAL, 10, -1, 10, -1, 0, 8)
      .target(MoveTarget.NEAR_ENEMY)
      .unimplemented()
      .ignoresVirtual(),
    new AttackMove(Moves.MAX_AIRSTREAM, Type.FLYING, MoveCategory.PHYSICAL, 10, -1, 10, -1, 0, 8)
      .target(MoveTarget.NEAR_ENEMY)
      .unimplemented()
      .ignoresVirtual(),
    new AttackMove(Moves.MAX_STARFALL, Type.FAIRY, MoveCategory.PHYSICAL, 10, -1, 10, -1, 0, 8)
      .target(MoveTarget.NEAR_ENEMY)
      .unimplemented()
      .ignoresVirtual(),
    new AttackMove(Moves.MAX_WYRMWIND, Type.DRAGON, MoveCategory.PHYSICAL, 10, -1, 10, -1, 0, 8)
      .target(MoveTarget.NEAR_ENEMY)
      .unimplemented()
      .ignoresVirtual(),
    new AttackMove(Moves.MAX_MINDSTORM, Type.PSYCHIC, MoveCategory.PHYSICAL, 10, -1, 10, -1, 0, 8)
      .target(MoveTarget.NEAR_ENEMY)
      .unimplemented()
      .ignoresVirtual(),
    new AttackMove(Moves.MAX_ROCKFALL, Type.ROCK, MoveCategory.PHYSICAL, 10, -1, 10, -1, 0, 8)
      .target(MoveTarget.NEAR_ENEMY)
      .unimplemented()
      .ignoresVirtual(),
    new AttackMove(Moves.MAX_QUAKE, Type.GROUND, MoveCategory.PHYSICAL, 10, -1, 10, -1, 0, 8)
      .target(MoveTarget.NEAR_ENEMY)
      .unimplemented()
      .ignoresVirtual(),
    new AttackMove(Moves.MAX_DARKNESS, Type.DARK, MoveCategory.PHYSICAL, 10, -1, 10, -1, 0, 8)
      .target(MoveTarget.NEAR_ENEMY)
      .unimplemented()
      .ignoresVirtual(),
    new AttackMove(Moves.MAX_OVERGROWTH, Type.GRASS, MoveCategory.PHYSICAL, 10, -1, 10, -1, 0, 8)
      .target(MoveTarget.NEAR_ENEMY)
      .unimplemented()
      .ignoresVirtual(),
    new AttackMove(Moves.MAX_STEELSPIKE, Type.STEEL, MoveCategory.PHYSICAL, 10, -1, 10, -1, 0, 8)
      .target(MoveTarget.NEAR_ENEMY)
      .unimplemented()
      .ignoresVirtual(),
    /* End Unused */
    new SelfStatusMove(Moves.CLANGOROUS_SOUL, Type.DRAGON, 100, 5, -1, 0, 8)
      .attr(CutHpStatBoostAttr, [ BattleStat.ATK, BattleStat.DEF, BattleStat.SPATK, BattleStat.SPDEF, BattleStat.SPD ], 1, 3)
      .soundBased()
      .danceMove(),
    new AttackMove(Moves.BODY_PRESS, Type.FIGHTING, MoveCategory.PHYSICAL, 80, 100, 10, -1, 0, 8)
      .attr(DefAtkAttr),
    new StatusMove(Moves.DECORATE, Type.FAIRY, -1, 15, -1, 0, 8)
      .attr(StatChangeAttr, [ BattleStat.ATK, BattleStat.SPATK ], 2),
    new AttackMove(Moves.DRUM_BEATING, Type.GRASS, MoveCategory.PHYSICAL, 80, 100, 10, 100, 0, 8)
      .attr(StatChangeAttr, BattleStat.SPD, -1)
      .makesContact(false),
    new AttackMove(Moves.SNAP_TRAP, Type.GRASS, MoveCategory.PHYSICAL, 35, 100, 15, -1, 0, 8)
      .attr(TrapAttr, BattlerTagType.SNAP_TRAP),
    new AttackMove(Moves.PYRO_BALL, Type.FIRE, MoveCategory.PHYSICAL, 120, 90, 5, 10, 0, 8)
      .attr(HealStatusEffectAttr, true, StatusEffect.FREEZE)
      .attr(StatusEffectAttr, StatusEffect.BURN)
      .ballBombMove()
      .makesContact(false),
    new AttackMove(Moves.BEHEMOTH_BLADE, Type.STEEL, MoveCategory.PHYSICAL, 100, 100, 5, -1, 0, 8)
      .slicingMove(),
    new AttackMove(Moves.BEHEMOTH_BASH, Type.STEEL, MoveCategory.PHYSICAL, 100, 100, 5, -1, 0, 8),
    new AttackMove(Moves.AURA_WHEEL, Type.ELECTRIC, MoveCategory.PHYSICAL, 110, 100, 10, 100, 0, 8)
      .attr(StatChangeAttr, BattleStat.SPD, 1, true)
      .makesContact(false)
      .attr(AuraWheelTypeAttr)
      .condition((user, target, move) => [user.species.speciesId, user.fusionSpecies?.speciesId].includes(Species.MORPEKO)), // Missing custom fail message
    new AttackMove(Moves.BREAKING_SWIPE, Type.DRAGON, MoveCategory.PHYSICAL, 60, 100, 15, 100, 0, 8)
      .target(MoveTarget.ALL_NEAR_ENEMIES)
      .attr(StatChangeAttr, BattleStat.ATK, -1),
    new AttackMove(Moves.BRANCH_POKE, Type.GRASS, MoveCategory.PHYSICAL, 40, 100, 40, -1, 0, 8),
    new AttackMove(Moves.OVERDRIVE, Type.ELECTRIC, MoveCategory.SPECIAL, 80, 100, 10, -1, 0, 8)
      .soundBased()
      .target(MoveTarget.ALL_NEAR_ENEMIES),
    new AttackMove(Moves.APPLE_ACID, Type.GRASS, MoveCategory.SPECIAL, 80, 100, 10, 100, 0, 8)
      .attr(StatChangeAttr, BattleStat.SPDEF, -1),
    new AttackMove(Moves.GRAV_APPLE, Type.GRASS, MoveCategory.PHYSICAL, 80, 100, 10, 100, 0, 8)
      .attr(StatChangeAttr, BattleStat.DEF, -1)
      .attr(MovePowerMultiplierAttr, (user, target, move) => user.scene.arena.getTag(ArenaTagType.GRAVITY) ? 1.5 : 1)
      .makesContact(false),
    new AttackMove(Moves.SPIRIT_BREAK, Type.FAIRY, MoveCategory.PHYSICAL, 75, 100, 15, 100, 0, 8)
      .attr(StatChangeAttr, BattleStat.SPATK, -1),
    new AttackMove(Moves.STRANGE_STEAM, Type.FAIRY, MoveCategory.SPECIAL, 90, 95, 10, 20, 0, 8)
      .attr(ConfuseAttr),
    new StatusMove(Moves.LIFE_DEW, Type.WATER, -1, 10, -1, 0, 8)
      .attr(HealAttr, 0.25, true, false)
      .target(MoveTarget.USER_AND_ALLIES)
      .ignoresProtect(),
    new SelfStatusMove(Moves.OBSTRUCT, Type.DARK, 100, 10, -1, 4, 8)
      .attr(ProtectAttr, BattlerTagType.OBSTRUCT),
    new AttackMove(Moves.FALSE_SURRENDER, Type.DARK, MoveCategory.PHYSICAL, 80, -1, 10, -1, 0, 8),
    new AttackMove(Moves.METEOR_ASSAULT, Type.FIGHTING, MoveCategory.PHYSICAL, 150, 100, 5, -1, 0, 8)
      .attr(RechargeAttr)
      .makesContact(false),
    new AttackMove(Moves.ETERNABEAM, Type.DRAGON, MoveCategory.SPECIAL, 160, 90, 5, -1, 0, 8)
      .attr(RechargeAttr),
    new AttackMove(Moves.STEEL_BEAM, Type.STEEL, MoveCategory.SPECIAL, 140, 95, 5, -1, 0, 8)
      .attr(HalfSacrificialAttr),
    new AttackMove(Moves.EXPANDING_FORCE, Type.PSYCHIC, MoveCategory.SPECIAL, 80, 100, 10, -1, 0, 8)
      .attr(MovePowerMultiplierAttr, (user, target, move) => user.scene.arena.getTerrainType() === TerrainType.PSYCHIC && user.isGrounded() ? 1.5 : 1)
      .attr(VariableTargetAttr, (user, target, move) => user.scene.arena.getTerrainType() === TerrainType.PSYCHIC && user.isGrounded() ? 6 : 3),
    new AttackMove(Moves.STEEL_ROLLER, Type.STEEL, MoveCategory.PHYSICAL, 130, 100, 5, -1, 0, 8)
      .attr(ClearTerrainAttr)
      .condition((user, target, move) => !!user.scene.arena.terrain),
    new AttackMove(Moves.SCALE_SHOT, Type.DRAGON, MoveCategory.PHYSICAL, 25, 90, 20, -1, 0, 8)
      //.attr(StatChangeAttr, BattleStat.SPD, 1, true) // TODO: Have boosts only apply at end of move, not after every hit
      //.attr(StatChangeAttr, BattleStat.DEF, -1, true)
      .attr(MultiHitAttr)
      .makesContact(false)
      .partial(),
    new AttackMove(Moves.METEOR_BEAM, Type.ROCK, MoveCategory.SPECIAL, 120, 90, 10, 100, 0, 8)
      .attr(ChargeAttr, ChargeAnim.METEOR_BEAM_CHARGING, i18next.t("moveTriggers:isOverflowingWithSpacePower", {pokemonName: "{USER}"}), null, true)
      .attr(StatChangeAttr, BattleStat.SPATK, 1, true)
      .ignoresVirtual(),
    new AttackMove(Moves.SHELL_SIDE_ARM, Type.POISON, MoveCategory.SPECIAL, 90, 100, 10, 20, 0, 8)
      .attr(ShellSideArmCategoryAttr)
      .attr(StatusEffectAttr, StatusEffect.POISON)
      .partial(),
    new AttackMove(Moves.MISTY_EXPLOSION, Type.FAIRY, MoveCategory.SPECIAL, 100, 100, 5, -1, 0, 8)
      .attr(SacrificialAttr)
      .target(MoveTarget.ALL_NEAR_OTHERS)
      .attr(MovePowerMultiplierAttr, (user, target, move) => user.scene.arena.getTerrainType() === TerrainType.MISTY && user.isGrounded() ? 1.5 : 1)
      .condition(failIfDampCondition)
      .makesContact(false),
    new AttackMove(Moves.GRASSY_GLIDE, Type.GRASS, MoveCategory.PHYSICAL, 55, 100, 20, -1, 0, 8)
      .attr(IncrementMovePriorityAttr, (user, target, move) =>user.scene.arena.getTerrainType()===TerrainType.GRASSY&&user.isGrounded()),
    new AttackMove(Moves.RISING_VOLTAGE, Type.ELECTRIC, MoveCategory.SPECIAL, 70, 100, 20, -1, 0, 8)
      .attr(MovePowerMultiplierAttr, (user, target, move) => user.scene.arena.getTerrainType() === TerrainType.ELECTRIC && target.isGrounded() ? 2 : 1),
    new AttackMove(Moves.TERRAIN_PULSE, Type.NORMAL, MoveCategory.SPECIAL, 50, 100, 10, -1, 0, 8)
      .attr(TerrainPulseTypeAttr)
      .attr(MovePowerMultiplierAttr, (user, target, move) => user.scene.arena.getTerrainType() !== TerrainType.NONE && user.isGrounded() ? 2 : 1)
      .pulseMove(),
    new AttackMove(Moves.SKITTER_SMACK, Type.BUG, MoveCategory.PHYSICAL, 70, 90, 10, 100, 0, 8)
      .attr(StatChangeAttr, BattleStat.SPATK, -1),
    new AttackMove(Moves.BURNING_JEALOUSY, Type.FIRE, MoveCategory.SPECIAL, 70, 100, 5, 100, 0, 8)
      .target(MoveTarget.ALL_NEAR_ENEMIES)
      .partial(),
    new AttackMove(Moves.LASH_OUT, Type.DARK, MoveCategory.PHYSICAL, 75, 100, 5, -1, 0, 8)
      .partial(),
    new AttackMove(Moves.POLTERGEIST, Type.GHOST, MoveCategory.PHYSICAL, 110, 90, 5, -1, 0, 8)
      .attr(AttackedByItemAttr)
      .makesContact(false),
    new StatusMove(Moves.CORROSIVE_GAS, Type.POISON, 100, 40, -1, 0, 8)
      .target(MoveTarget.ALL_NEAR_OTHERS)
      .unimplemented(),
    new StatusMove(Moves.COACHING, Type.FIGHTING, -1, 10, -1, 0, 8)
      .attr(StatChangeAttr, [ BattleStat.ATK, BattleStat.DEF ], 1)
      .target(MoveTarget.NEAR_ALLY),
    new AttackMove(Moves.FLIP_TURN, Type.WATER, MoveCategory.PHYSICAL, 60, 100, 20, -1, 0, 8)
      .attr(ForceSwitchOutAttr, true, false),
    new AttackMove(Moves.TRIPLE_AXEL, Type.ICE, MoveCategory.PHYSICAL, 20, 90, 10, -1, 0, 8)
      .attr(MultiHitAttr, MultiHitType._3)
      .attr(MultiHitPowerIncrementAttr, 3)
      .checkAllHits(),
    new AttackMove(Moves.DUAL_WINGBEAT, Type.FLYING, MoveCategory.PHYSICAL, 40, 90, 10, -1, 0, 8)
      .attr(MultiHitAttr, MultiHitType._2),
    new AttackMove(Moves.SCORCHING_SANDS, Type.GROUND, MoveCategory.SPECIAL, 70, 100, 10, 30, 0, 8)
      .attr(HealStatusEffectAttr, true, StatusEffect.FREEZE)
      .attr(HealStatusEffectAttr, false, StatusEffect.FREEZE)
      .attr(StatusEffectAttr, StatusEffect.BURN),
    new StatusMove(Moves.JUNGLE_HEALING, Type.GRASS, -1, 10, -1, 0, 8)
      .attr(HealAttr, 0.25, true, false)
      .attr(HealStatusEffectAttr, true, StatusEffect.PARALYSIS, StatusEffect.POISON, StatusEffect.TOXIC, StatusEffect.BURN, StatusEffect.SLEEP)
      .attr(HealStatusEffectAttr, false, StatusEffect.PARALYSIS, StatusEffect.POISON, StatusEffect.TOXIC, StatusEffect.BURN, StatusEffect.SLEEP)
      .target(MoveTarget.USER_AND_ALLIES),
    new AttackMove(Moves.WICKED_BLOW, Type.DARK, MoveCategory.PHYSICAL, 75, 100, 5, -1, 0, 8)
      .attr(CritOnlyAttr)
      .punchingMove(),
    new AttackMove(Moves.SURGING_STRIKES, Type.WATER, MoveCategory.PHYSICAL, 25, 100, 5, -1, 0, 8)
      .attr(MultiHitAttr, MultiHitType._3)
      .attr(CritOnlyAttr)
      .punchingMove(),
    new AttackMove(Moves.THUNDER_CAGE, Type.ELECTRIC, MoveCategory.SPECIAL, 80, 90, 15, -1, 0, 8)
      .attr(TrapAttr, BattlerTagType.THUNDER_CAGE),
    new AttackMove(Moves.DRAGON_ENERGY, Type.DRAGON, MoveCategory.SPECIAL, 150, 100, 5, -1, 0, 8)
      .attr(HpPowerAttr)
      .target(MoveTarget.ALL_NEAR_ENEMIES),
    new AttackMove(Moves.FREEZING_GLARE, Type.PSYCHIC, MoveCategory.SPECIAL, 90, 100, 10, 10, 0, 8)
      .attr(StatusEffectAttr, StatusEffect.FREEZE),
    new AttackMove(Moves.FIERY_WRATH, Type.DARK, MoveCategory.SPECIAL, 90, 100, 10, 20, 0, 8)
      .attr(FlinchAttr)
      .target(MoveTarget.ALL_NEAR_ENEMIES),
    new AttackMove(Moves.THUNDEROUS_KICK, Type.FIGHTING, MoveCategory.PHYSICAL, 90, 100, 10, 100, 0, 8)
      .attr(StatChangeAttr, BattleStat.DEF, -1),
    new AttackMove(Moves.GLACIAL_LANCE, Type.ICE, MoveCategory.PHYSICAL, 120, 100, 5, -1, 0, 8)
      .target(MoveTarget.ALL_NEAR_ENEMIES)
      .makesContact(false),
    new AttackMove(Moves.ASTRAL_BARRAGE, Type.GHOST, MoveCategory.SPECIAL, 120, 100, 5, -1, 0, 8)
      .target(MoveTarget.ALL_NEAR_ENEMIES),
    new AttackMove(Moves.EERIE_SPELL, Type.PSYCHIC, MoveCategory.SPECIAL, 80, 100, 5, 100, 0, 8)
      .attr(AttackReducePpMoveAttr, 3)
      .soundBased(),
    new AttackMove(Moves.DIRE_CLAW, Type.POISON, MoveCategory.PHYSICAL, 80, 100, 15, 50, 0, 8)
      .attr(MultiStatusEffectAttr, [StatusEffect.POISON, StatusEffect.PARALYSIS, StatusEffect.SLEEP]),
    new AttackMove(Moves.PSYSHIELD_BASH, Type.PSYCHIC, MoveCategory.PHYSICAL, 70, 90, 10, 100, 0, 8)
      .attr(StatChangeAttr, BattleStat.DEF, 1, true),
    new SelfStatusMove(Moves.POWER_SHIFT, Type.NORMAL, -1, 10, -1, 0, 8)
      .unimplemented(),
    new AttackMove(Moves.STONE_AXE, Type.ROCK, MoveCategory.PHYSICAL, 65, 90, 15, 100, 0, 8)
      .attr(AddArenaTrapTagHitAttr, ArenaTagType.STEALTH_ROCK)
      .slicingMove(),
    new AttackMove(Moves.SPRINGTIDE_STORM, Type.FAIRY, MoveCategory.SPECIAL, 100, 80, 5, 30, 0, 8)
      .attr(StatChangeAttr, BattleStat.ATK, -1)
      .windMove()
      .target(MoveTarget.ALL_NEAR_ENEMIES),
    new AttackMove(Moves.MYSTICAL_POWER, Type.PSYCHIC, MoveCategory.SPECIAL, 70, 90, 10, 100, 0, 8)
      .attr(StatChangeAttr, BattleStat.SPATK, 1, true),
    new AttackMove(Moves.RAGING_FURY, Type.FIRE, MoveCategory.PHYSICAL, 120, 100, 10, -1, 0, 8)
      .makesContact(false)
      .attr(FrenzyAttr)
      .attr(MissEffectAttr, frenzyMissFunc)
      .attr(NoEffectAttr, frenzyMissFunc)
      .target(MoveTarget.RANDOM_NEAR_ENEMY),
    new AttackMove(Moves.WAVE_CRASH, Type.WATER, MoveCategory.PHYSICAL, 120, 100, 10, -1, 0, 8)
      .attr(RecoilAttr, false, 0.33)
      .recklessMove(),
    new AttackMove(Moves.CHLOROBLAST, Type.GRASS, MoveCategory.SPECIAL, 150, 95, 5, -1, 0, 8)
      .attr(RecoilAttr, true, 0.5),
    new AttackMove(Moves.MOUNTAIN_GALE, Type.ICE, MoveCategory.PHYSICAL, 100, 85, 10, 30, 0, 8)
      .makesContact(false)
      .attr(FlinchAttr),
    new SelfStatusMove(Moves.VICTORY_DANCE, Type.FIGHTING, -1, 10, -1, 0, 8)
      .attr(StatChangeAttr, [ BattleStat.ATK, BattleStat.DEF, BattleStat.SPD ], 1, true)
      .danceMove(),
    new AttackMove(Moves.HEADLONG_RUSH, Type.GROUND, MoveCategory.PHYSICAL, 120, 100, 5, -1, 0, 8)
      .attr(StatChangeAttr, [ BattleStat.DEF, BattleStat.SPDEF ], -1, true)
      .punchingMove(),
    new AttackMove(Moves.BARB_BARRAGE, Type.POISON, MoveCategory.PHYSICAL, 60, 100, 10, 50, 0, 8)
      .makesContact(false)
      .attr(MovePowerMultiplierAttr, (user, target, move) => target.status && (target.status.effect === StatusEffect.POISON || target.status.effect === StatusEffect.TOXIC) ? 2 : 1)
      .attr(StatusEffectAttr, StatusEffect.POISON),
    new AttackMove(Moves.ESPER_WING, Type.PSYCHIC, MoveCategory.SPECIAL, 80, 100, 10, 100, 0, 8)
      .attr(HighCritAttr)
      .attr(StatChangeAttr, BattleStat.SPD, 1, true),
    new AttackMove(Moves.BITTER_MALICE, Type.GHOST, MoveCategory.SPECIAL, 75, 100, 10, 100, 0, 8)
      .attr(StatChangeAttr, BattleStat.ATK, -1),
    new SelfStatusMove(Moves.SHELTER, Type.STEEL, -1, 10, 100, 0, 8)
      .attr(StatChangeAttr, BattleStat.DEF, 2, true),
    new AttackMove(Moves.TRIPLE_ARROWS, Type.FIGHTING, MoveCategory.PHYSICAL, 90, 100, 10, 30, 0, 8)
      .makesContact(false)
      .attr(HighCritAttr)
      .attr(StatChangeAttr, BattleStat.DEF, -1)
      .attr(FlinchAttr)
      .partial(),
    new AttackMove(Moves.INFERNAL_PARADE, Type.GHOST, MoveCategory.SPECIAL, 60, 100, 15, 30, 0, 8)
      .attr(StatusEffectAttr, StatusEffect.BURN)
      .attr(MovePowerMultiplierAttr, (user, target, move) => target.status ? 2 : 1),
    new AttackMove(Moves.CEASELESS_EDGE, Type.DARK, MoveCategory.PHYSICAL, 65, 90, 15, 100, 0, 8)
      .attr(AddArenaTrapTagHitAttr, ArenaTagType.SPIKES)
      .slicingMove(),
    new AttackMove(Moves.BLEAKWIND_STORM, Type.FLYING, MoveCategory.SPECIAL, 100, 80, 10, 30, 0, 8)
      .attr(StormAccuracyAttr)
      .attr(StatChangeAttr, BattleStat.SPD, -1)
      .windMove()
      .target(MoveTarget.ALL_NEAR_ENEMIES),
    new AttackMove(Moves.WILDBOLT_STORM, Type.ELECTRIC, MoveCategory.SPECIAL, 100, 80, 10, 20, 0, 8)
      .attr(StormAccuracyAttr)
      .attr(StatusEffectAttr, StatusEffect.PARALYSIS)
      .windMove()
      .target(MoveTarget.ALL_NEAR_ENEMIES),
    new AttackMove(Moves.SANDSEAR_STORM, Type.GROUND, MoveCategory.SPECIAL, 100, 80, 10, 20, 0, 8)
      .attr(StormAccuracyAttr)
      .attr(StatusEffectAttr, StatusEffect.BURN)
      .windMove()
      .target(MoveTarget.ALL_NEAR_ENEMIES),
    new StatusMove(Moves.LUNAR_BLESSING, Type.PSYCHIC, -1, 5, -1, 0, 8)
      .attr(HealAttr, 0.25)
      .attr(HealStatusEffectAttr, true, StatusEffect.PARALYSIS, StatusEffect.POISON, StatusEffect.TOXIC, StatusEffect.BURN, StatusEffect.SLEEP)
      .attr(HealStatusEffectAttr, false, StatusEffect.PARALYSIS, StatusEffect.POISON, StatusEffect.TOXIC, StatusEffect.BURN, StatusEffect.SLEEP)
      .target(MoveTarget.USER_AND_ALLIES)
      .triageMove(),
    new SelfStatusMove(Moves.TAKE_HEART, Type.PSYCHIC, -1, 10, -1, 0, 8)
      .attr(StatChangeAttr, [ BattleStat.SPATK, BattleStat.SPDEF ], 1, true)
      .attr(HealStatusEffectAttr, true, StatusEffect.PARALYSIS, StatusEffect.POISON, StatusEffect.TOXIC, StatusEffect.BURN, StatusEffect.SLEEP),
    /* Unused
    new AttackMove(Moves.G_MAX_WILDFIRE, Type.FIRE, MoveCategory.PHYSICAL, 10, -1, 10, -1, 0, 8)
      .target(MoveTarget.ALL_NEAR_ENEMIES)
      .unimplemented(),
    new AttackMove(Moves.G_MAX_BEFUDDLE, Type.BUG, MoveCategory.PHYSICAL, 10, -1, 10, -1, 0, 8)
      .target(MoveTarget.ALL_NEAR_ENEMIES)
      .unimplemented(),
    new AttackMove(Moves.G_MAX_VOLT_CRASH, Type.ELECTRIC, MoveCategory.PHYSICAL, 10, -1, 10, -1, 0, 8)
      .target(MoveTarget.ALL_NEAR_ENEMIES)
      .unimplemented(),
    new AttackMove(Moves.G_MAX_GOLD_RUSH, Type.NORMAL, MoveCategory.PHYSICAL, 10, -1, 10, -1, 0, 8)
      .target(MoveTarget.ALL_NEAR_ENEMIES)
      .unimplemented(),
    new AttackMove(Moves.G_MAX_CHI_STRIKE, Type.FIGHTING, MoveCategory.PHYSICAL, 10, -1, 10, -1, 0, 8)
      .target(MoveTarget.ALL_NEAR_ENEMIES)
      .unimplemented(),
    new AttackMove(Moves.G_MAX_TERROR, Type.GHOST, MoveCategory.PHYSICAL, 10, -1, 10, -1, 0, 8)
      .target(MoveTarget.ALL_NEAR_ENEMIES)
      .unimplemented(),
    new AttackMove(Moves.G_MAX_RESONANCE, Type.ICE, MoveCategory.PHYSICAL, 10, -1, 10, -1, 0, 8)
      .target(MoveTarget.ALL_NEAR_ENEMIES)
      .unimplemented(),
    new AttackMove(Moves.G_MAX_CUDDLE, Type.NORMAL, MoveCategory.PHYSICAL, 10, -1, 10, -1, 0, 8)
      .target(MoveTarget.ALL_NEAR_ENEMIES)
      .unimplemented(),
    new AttackMove(Moves.G_MAX_REPLENISH, Type.NORMAL, MoveCategory.PHYSICAL, 10, -1, 10, -1, 0, 8)
      .target(MoveTarget.ALL_NEAR_ENEMIES)
      .unimplemented(),
    new AttackMove(Moves.G_MAX_MALODOR, Type.POISON, MoveCategory.PHYSICAL, 10, -1, 10, -1, 0, 8)
      .target(MoveTarget.ALL_NEAR_ENEMIES)
      .unimplemented(),
    new AttackMove(Moves.G_MAX_STONESURGE, Type.WATER, MoveCategory.PHYSICAL, 10, -1, 10, -1, 0, 8)
      .target(MoveTarget.ALL_NEAR_ENEMIES)
      .unimplemented(),
    new AttackMove(Moves.G_MAX_WIND_RAGE, Type.FLYING, MoveCategory.PHYSICAL, 10, -1, 10, -1, 0, 8)
      .target(MoveTarget.ALL_NEAR_ENEMIES)
      .unimplemented(),
    new AttackMove(Moves.G_MAX_STUN_SHOCK, Type.ELECTRIC, MoveCategory.PHYSICAL, 10, -1, 10, -1, 0, 8)
      .target(MoveTarget.ALL_NEAR_ENEMIES)
      .unimplemented(),
    new AttackMove(Moves.G_MAX_FINALE, Type.FAIRY, MoveCategory.PHYSICAL, 10, -1, 10, -1, 0, 8)
      .target(MoveTarget.ALL_NEAR_ENEMIES)
      .unimplemented(),
    new AttackMove(Moves.G_MAX_DEPLETION, Type.DRAGON, MoveCategory.PHYSICAL, 10, -1, 10, -1, 0, 8)
      .target(MoveTarget.ALL_NEAR_ENEMIES)
      .unimplemented(),
    new AttackMove(Moves.G_MAX_GRAVITAS, Type.PSYCHIC, MoveCategory.PHYSICAL, 10, -1, 10, -1, 0, 8)
      .target(MoveTarget.ALL_NEAR_ENEMIES)
      .unimplemented(),
    new AttackMove(Moves.G_MAX_VOLCALITH, Type.ROCK, MoveCategory.PHYSICAL, 10, -1, 10, -1, 0, 8)
      .target(MoveTarget.ALL_NEAR_ENEMIES)
      .unimplemented(),
    new AttackMove(Moves.G_MAX_SANDBLAST, Type.GROUND, MoveCategory.PHYSICAL, 10, -1, 10, -1, 0, 8)
      .target(MoveTarget.ALL_NEAR_ENEMIES)
      .unimplemented(),
    new AttackMove(Moves.G_MAX_SNOOZE, Type.DARK, MoveCategory.PHYSICAL, 10, -1, 10, -1, 0, 8)
      .target(MoveTarget.ALL_NEAR_ENEMIES)
      .unimplemented(),
    new AttackMove(Moves.G_MAX_TARTNESS, Type.GRASS, MoveCategory.PHYSICAL, 10, -1, 10, -1, 0, 8)
      .target(MoveTarget.ALL_NEAR_ENEMIES)
      .unimplemented(),
    new AttackMove(Moves.G_MAX_SWEETNESS, Type.GRASS, MoveCategory.PHYSICAL, 10, -1, 10, -1, 0, 8)
      .target(MoveTarget.ALL_NEAR_ENEMIES)
      .unimplemented(),
    new AttackMove(Moves.G_MAX_SMITE, Type.FAIRY, MoveCategory.PHYSICAL, 10, -1, 10, -1, 0, 8)
      .target(MoveTarget.ALL_NEAR_ENEMIES)
      .unimplemented(),
    new AttackMove(Moves.G_MAX_STEELSURGE, Type.STEEL, MoveCategory.PHYSICAL, 10, -1, 10, -1, 0, 8)
      .target(MoveTarget.ALL_NEAR_ENEMIES)
      .unimplemented(),
    new AttackMove(Moves.G_MAX_MELTDOWN, Type.STEEL, MoveCategory.PHYSICAL, 10, -1, 10, -1, 0, 8)
      .target(MoveTarget.ALL_NEAR_ENEMIES)
      .unimplemented(),
    new AttackMove(Moves.G_MAX_FOAM_BURST, Type.WATER, MoveCategory.PHYSICAL, 10, -1, 10, -1, 0, 8)
      .target(MoveTarget.ALL_NEAR_ENEMIES)
      .unimplemented(),
    new AttackMove(Moves.G_MAX_CENTIFERNO, Type.FIRE, MoveCategory.PHYSICAL, 10, -1, 10, -1, 0, 8)
      .target(MoveTarget.ALL_NEAR_ENEMIES)
      .unimplemented(),
    new AttackMove(Moves.G_MAX_VINE_LASH, Type.GRASS, MoveCategory.PHYSICAL, 10, -1, 10, -1, 0, 8)
      .target(MoveTarget.ALL_NEAR_ENEMIES)
      .unimplemented(),
    new AttackMove(Moves.G_MAX_CANNONADE, Type.WATER, MoveCategory.PHYSICAL, 10, -1, 10, -1, 0, 8)
      .target(MoveTarget.ALL_NEAR_ENEMIES)
      .unimplemented(),
    new AttackMove(Moves.G_MAX_DRUM_SOLO, Type.GRASS, MoveCategory.PHYSICAL, 10, -1, 10, -1, 0, 8)
      .target(MoveTarget.ALL_NEAR_ENEMIES)
      .unimplemented(),
    new AttackMove(Moves.G_MAX_FIREBALL, Type.FIRE, MoveCategory.PHYSICAL, 10, -1, 10, -1, 0, 8)
      .target(MoveTarget.ALL_NEAR_ENEMIES)
      .unimplemented(),
    new AttackMove(Moves.G_MAX_HYDROSNIPE, Type.WATER, MoveCategory.PHYSICAL, 10, -1, 10, -1, 0, 8)
      .target(MoveTarget.ALL_NEAR_ENEMIES)
      .unimplemented(),
    new AttackMove(Moves.G_MAX_ONE_BLOW, Type.DARK, MoveCategory.PHYSICAL, 10, -1, 10, -1, 0, 8)
      .target(MoveTarget.ALL_NEAR_ENEMIES)
      .unimplemented(),
    new AttackMove(Moves.G_MAX_RAPID_FLOW, Type.WATER, MoveCategory.PHYSICAL, 10, -1, 10, -1, 0, 8)
      .target(MoveTarget.ALL_NEAR_ENEMIES)
      .unimplemented(),
    End Unused */
    new AttackMove(Moves.TERA_BLAST, Type.NORMAL, MoveCategory.SPECIAL, 80, 100, 10, -1, 0, 9)
      .attr(TeraBlastCategoryAttr)
      .attr(TeraBlastTypeAttr)
      .attr(TeraBlastPowerAttr)
      .attr(StatChangeAttr, [ BattleStat.ATK, BattleStat.SPATK ], -1, true, (user, target, move) => user.isTerastallized() && user.isOfType(Type.STELLAR))
      .partial(),
    new SelfStatusMove(Moves.SILK_TRAP, Type.BUG, -1, 10, -1, 4, 9)
      .attr(ProtectAttr, BattlerTagType.SILK_TRAP),
    new AttackMove(Moves.AXE_KICK, Type.FIGHTING, MoveCategory.PHYSICAL, 120, 90, 10, 30, 0, 9)
      .attr(MissEffectAttr, crashDamageFunc)
      .attr(NoEffectAttr, crashDamageFunc)
      .attr(ConfuseAttr)
      .recklessMove(),
    new AttackMove(Moves.LAST_RESPECTS, Type.GHOST, MoveCategory.PHYSICAL, 50, 100, 10, -1, 0, 9)
      .attr(MovePowerMultiplierAttr, (user, target, move) => 1 + Math.min(user.isPlayer() ? user.scene.currentBattle.playerFaints : user.scene.currentBattle.enemyFaints, 100))
      .makesContact(false),
    new AttackMove(Moves.LUMINA_CRASH, Type.PSYCHIC, MoveCategory.SPECIAL, 80, 100, 10, 100, 0, 9)
      .attr(StatChangeAttr, BattleStat.SPDEF, -2),
    new AttackMove(Moves.ORDER_UP, Type.DRAGON, MoveCategory.PHYSICAL, 80, 100, 10, 100, 0, 9)
      .makesContact(false)
      .partial(),
    new AttackMove(Moves.JET_PUNCH, Type.WATER, MoveCategory.PHYSICAL, 60, 100, 15, -1, 1, 9)
      .punchingMove(),
    new StatusMove(Moves.SPICY_EXTRACT, Type.GRASS, -1, 15, -1, 0, 9)
      .attr(StatChangeAttr, BattleStat.ATK, 2)
      .attr(StatChangeAttr, BattleStat.DEF, -2),
    new AttackMove(Moves.SPIN_OUT, Type.STEEL, MoveCategory.PHYSICAL, 100, 100, 5, -1, 0, 9)
      .attr(StatChangeAttr, BattleStat.SPD, -2, true),
    new AttackMove(Moves.POPULATION_BOMB, Type.NORMAL, MoveCategory.PHYSICAL, 20, 90, 10, -1, 0, 9)
      .attr(MultiHitAttr, MultiHitType._10)
      .slicingMove()
      .checkAllHits(),
    new AttackMove(Moves.ICE_SPINNER, Type.ICE, MoveCategory.PHYSICAL, 80, 100, 15, -1, 0, 9)
      .attr(ClearTerrainAttr),
    new AttackMove(Moves.GLAIVE_RUSH, Type.DRAGON, MoveCategory.PHYSICAL, 120, 100, 5, -1, 0, 9)
      .attr(AddBattlerTagAttr, BattlerTagType.ALWAYS_GET_HIT, true, false, 0, 0, true)
      .attr(AddBattlerTagAttr, BattlerTagType.RECEIVE_DOUBLE_DAMAGE, true, false, 0, 0, true)
      .condition((user, target, move) => {
        return !(target.getTag(BattlerTagType.PROTECTED)?.tagType === "PROTECTED" || target.scene.arena.getTag(ArenaTagType.MAT_BLOCK)?.tagType === "MAT_BLOCK");
      }),
    new StatusMove(Moves.REVIVAL_BLESSING, Type.NORMAL, -1, 1, -1, 0, 9)
      .triageMove()
      .attr(RevivalBlessingAttr)
      .target(MoveTarget.USER),
    new AttackMove(Moves.SALT_CURE, Type.ROCK, MoveCategory.PHYSICAL, 40, 100, 15, 100, 0, 9)
      .attr(AddBattlerTagAttr, BattlerTagType.SALT_CURED)
      .makesContact(false),
    new AttackMove(Moves.TRIPLE_DIVE, Type.WATER, MoveCategory.PHYSICAL, 30, 95, 10, -1, 0, 9)
      .attr(MultiHitAttr, MultiHitType._3),
    new AttackMove(Moves.MORTAL_SPIN, Type.POISON, MoveCategory.PHYSICAL, 30, 100, 15, 100, 0, 9)
      .attr(LapseBattlerTagAttr, [
        BattlerTagType.BIND,
        BattlerTagType.WRAP,
        BattlerTagType.FIRE_SPIN,
        BattlerTagType.WHIRLPOOL,
        BattlerTagType.CLAMP,
        BattlerTagType.SAND_TOMB,
        BattlerTagType.MAGMA_STORM,
        BattlerTagType.SNAP_TRAP,
        BattlerTagType.THUNDER_CAGE,
        BattlerTagType.SEEDED,
        BattlerTagType.INFESTATION
      ], true)
      .attr(StatusEffectAttr, StatusEffect.POISON)
      .attr(RemoveArenaTrapAttr)
      .target(MoveTarget.ALL_NEAR_ENEMIES),
    new StatusMove(Moves.DOODLE, Type.NORMAL, 100, 10, -1, 0, 9)
      .attr(AbilityCopyAttr, true),
    new SelfStatusMove(Moves.FILLET_AWAY, Type.NORMAL, -1, 10, -1, 0, 9)
      .attr(CutHpStatBoostAttr, [ BattleStat.ATK, BattleStat.SPATK, BattleStat.SPD ], 2, 2),
    new AttackMove(Moves.KOWTOW_CLEAVE, Type.DARK, MoveCategory.PHYSICAL, 85, -1, 10, -1, 0, 9)
      .slicingMove(),
    new AttackMove(Moves.FLOWER_TRICK, Type.GRASS, MoveCategory.PHYSICAL, 70, -1, 10, 100, 0, 9)
      .attr(CritOnlyAttr)
      .makesContact(false),
    new AttackMove(Moves.TORCH_SONG, Type.FIRE, MoveCategory.SPECIAL, 80, 100, 10, 100, 0, 9)
      .attr(StatChangeAttr, BattleStat.SPATK, 1, true)
      .soundBased(),
    new AttackMove(Moves.AQUA_STEP, Type.WATER, MoveCategory.PHYSICAL, 80, 100, 10, 100, 0, 9)
      .attr(StatChangeAttr, BattleStat.SPD, 1, true)
      .danceMove(),
    new AttackMove(Moves.RAGING_BULL, Type.NORMAL, MoveCategory.PHYSICAL, 90, 100, 10, -1, 0, 9)
      .attr(RagingBullTypeAttr)
      .attr(RemoveScreensAttr),
    new AttackMove(Moves.MAKE_IT_RAIN, Type.STEEL, MoveCategory.SPECIAL, 120, 100, 5, -1, 0, 9)
      .attr(MoneyAttr)
      .attr(StatChangeAttr, BattleStat.SPATK, -1, true, null, true, false, MoveEffectTrigger.HIT, true)
      .target(MoveTarget.ALL_NEAR_ENEMIES),
    new AttackMove(Moves.PSYBLADE, Type.PSYCHIC, MoveCategory.PHYSICAL, 80, 100, 15, -1, 0, 9)
      .attr(MovePowerMultiplierAttr, (user, target, move) => user.scene.arena.getTerrainType() === TerrainType.ELECTRIC && user.isGrounded() ? 1.5 : 1)
      .slicingMove(),
    new AttackMove(Moves.HYDRO_STEAM, Type.WATER, MoveCategory.SPECIAL, 80, 100, 15, -1, 0, 9)
      .attr(IgnoreWeatherTypeDebuffAttr, WeatherType.SUNNY)
      .attr(MovePowerMultiplierAttr, (user, target, move) => [WeatherType.SUNNY, WeatherType.HARSH_SUN].includes(user.scene.arena.weather?.weatherType!) && !user.scene.arena.weather?.isEffectSuppressed(user.scene) ? 1.5 : 1), // TODO: is this bang correct?
    new AttackMove(Moves.RUINATION, Type.DARK, MoveCategory.SPECIAL, -1, 90, 10, -1, 0, 9)
      .attr(TargetHalfHpDamageAttr),
    new AttackMove(Moves.COLLISION_COURSE, Type.FIGHTING, MoveCategory.PHYSICAL, 100, 100, 5, -1, 0, 9)
      .attr(MovePowerMultiplierAttr, (user, target, move) => target.getAttackTypeEffectiveness(move.type, user) >= 2 ? 5461/4096 : 1),
    new AttackMove(Moves.ELECTRO_DRIFT, Type.ELECTRIC, MoveCategory.SPECIAL, 100, 100, 5, -1, 0, 9)
      .attr(MovePowerMultiplierAttr, (user, target, move) => target.getAttackTypeEffectiveness(move.type, user) >= 2 ? 5461/4096 : 1)
      .makesContact(),
    new SelfStatusMove(Moves.SHED_TAIL, Type.NORMAL, -1, 10, -1, 0, 9)
      .unimplemented(),
    new StatusMove(Moves.CHILLY_RECEPTION, Type.ICE, -1, 10, -1, 0, 9)
      .attr(WeatherChangeAttr, WeatherType.SNOW)
      .attr(ForceSwitchOutAttr, true, false)
      .target(MoveTarget.BOTH_SIDES),
    new SelfStatusMove(Moves.TIDY_UP, Type.NORMAL, -1, 10, -1, 0, 9)
      .attr(StatChangeAttr, [ BattleStat.ATK, BattleStat.SPD ], 1, true, null, true, true)
      .attr(RemoveArenaTrapAttr, true),
    new StatusMove(Moves.SNOWSCAPE, Type.ICE, -1, 10, -1, 0, 9)
      .attr(WeatherChangeAttr, WeatherType.SNOW)
      .target(MoveTarget.BOTH_SIDES),
    new AttackMove(Moves.POUNCE, Type.BUG, MoveCategory.PHYSICAL, 50, 100, 20, 100, 0, 9)
      .attr(StatChangeAttr, BattleStat.SPD, -1),
    new AttackMove(Moves.TRAILBLAZE, Type.GRASS, MoveCategory.PHYSICAL, 50, 100, 20, 100, 0, 9)
      .attr(StatChangeAttr, BattleStat.SPD, 1, true),
    new AttackMove(Moves.CHILLING_WATER, Type.WATER, MoveCategory.SPECIAL, 50, 100, 20, 100, 0, 9)
      .attr(StatChangeAttr, BattleStat.ATK, -1),
    new AttackMove(Moves.HYPER_DRILL, Type.NORMAL, MoveCategory.PHYSICAL, 100, 100, 5, -1, 0, 9)
      .ignoresProtect(),
    new AttackMove(Moves.TWIN_BEAM, Type.PSYCHIC, MoveCategory.SPECIAL, 40, 100, 10, -1, 0, 9)
      .attr(MultiHitAttr, MultiHitType._2),
    new AttackMove(Moves.RAGE_FIST, Type.GHOST, MoveCategory.PHYSICAL, 50, 100, 10, -1, 0, 9)
      .attr(HitCountPowerAttr)
      .punchingMove(),
    new AttackMove(Moves.ARMOR_CANNON, Type.FIRE, MoveCategory.SPECIAL, 120, 100, 5, -1, 0, 9)
      .attr(StatChangeAttr, [ BattleStat.DEF, BattleStat.SPDEF ], -1, true),
    new AttackMove(Moves.BITTER_BLADE, Type.FIRE, MoveCategory.PHYSICAL, 90, 100, 10, -1, 0, 9)
      .attr(HitHealAttr)
      .slicingMove()
      .triageMove(),
    new AttackMove(Moves.DOUBLE_SHOCK, Type.ELECTRIC, MoveCategory.PHYSICAL, 120, 100, 5, -1, 0, 9)
      .condition((user) => {
        const userTypes = user.getTypes(true);
        return userTypes.includes(Type.ELECTRIC);
      })
      .attr(RemoveTypeAttr, Type.ELECTRIC, (user) => {
        user.scene.queueMessage(i18next.t("moveTriggers:usedUpAllElectricity", {pokemonName: getPokemonNameWithAffix(user)}));
      }),
    new AttackMove(Moves.GIGATON_HAMMER, Type.STEEL, MoveCategory.PHYSICAL, 160, 100, 5, -1, 0, 9)
      .makesContact(false)
      .condition((user, target, move) => {
        const turnMove = user.getLastXMoves(1);
        return !turnMove.length || turnMove[0].move !== move.id || turnMove[0].result !== MoveResult.SUCCESS;
      }), // TODO Add Instruct/Encore interaction
    new AttackMove(Moves.COMEUPPANCE, Type.DARK, MoveCategory.PHYSICAL, -1, 100, 10, -1, 0, 9)
      .attr(CounterDamageAttr, (move: Move) => (move.category === MoveCategory.PHYSICAL || move.category === MoveCategory.SPECIAL), 1.5)
      .redirectCounter()
      .target(MoveTarget.ATTACKER),
    new AttackMove(Moves.AQUA_CUTTER, Type.WATER, MoveCategory.PHYSICAL, 70, 100, 20, -1, 0, 9)
      .attr(HighCritAttr)
      .slicingMove()
      .makesContact(false),
    new AttackMove(Moves.BLAZING_TORQUE, Type.FIRE, MoveCategory.PHYSICAL, 80, 100, 10, 30, 0, 9)
      .attr(StatusEffectAttr, StatusEffect.BURN)
      .makesContact(false),
    new AttackMove(Moves.WICKED_TORQUE, Type.DARK, MoveCategory.PHYSICAL, 80, 100, 10, 10, 0, 9)
      .attr(StatusEffectAttr, StatusEffect.SLEEP)
      .makesContact(false),
    new AttackMove(Moves.NOXIOUS_TORQUE, Type.POISON, MoveCategory.PHYSICAL, 100, 100, 10, 30, 0, 9)
      .attr(StatusEffectAttr, StatusEffect.POISON)
      .makesContact(false),
    new AttackMove(Moves.COMBAT_TORQUE, Type.FIGHTING, MoveCategory.PHYSICAL, 100, 100, 10, 30, 0, 9)
      .attr(StatusEffectAttr, StatusEffect.PARALYSIS)
      .makesContact(false),
    new AttackMove(Moves.MAGICAL_TORQUE, Type.FAIRY, MoveCategory.PHYSICAL, 100, 100, 10, 30, 0, 9)
      .attr(ConfuseAttr)
      .makesContact(false),
    new AttackMove(Moves.BLOOD_MOON, Type.NORMAL, MoveCategory.SPECIAL, 140, 100, 5, -1, 0, 9)
      .condition((user, target, move) => {
        const turnMove = user.getLastXMoves(1);
        return !turnMove.length || turnMove[0].move !== move.id || turnMove[0].result !== MoveResult.SUCCESS;
      }), // TODO Add Instruct/Encore interaction
    new AttackMove(Moves.MATCHA_GOTCHA, Type.GRASS, MoveCategory.SPECIAL, 80, 90, 15, 20, 0, 9)
      .attr(HitHealAttr)
      .attr(HealStatusEffectAttr, true, StatusEffect.FREEZE)
      .attr(HealStatusEffectAttr, false, StatusEffect.FREEZE)
      .attr(StatusEffectAttr, StatusEffect.BURN)
      .target(MoveTarget.ALL_NEAR_ENEMIES)
      .triageMove(),
    new AttackMove(Moves.SYRUP_BOMB, Type.GRASS, MoveCategory.SPECIAL, 60, 85, 10, -1, 0, 9)
      .attr(StatChangeAttr, BattleStat.SPD, -1) //Temporary
      .ballBombMove()
      .partial(),
    new AttackMove(Moves.IVY_CUDGEL, Type.GRASS, MoveCategory.PHYSICAL, 100, 100, 10, -1, 0, 9)
      .attr(IvyCudgelTypeAttr)
      .attr(HighCritAttr)
      .makesContact(false),
    new AttackMove(Moves.ELECTRO_SHOT, Type.ELECTRIC, MoveCategory.SPECIAL, 130, 100, 10, 100, 0, 9)
      .attr(ElectroShotChargeAttr)
      .ignoresVirtual(),
    new AttackMove(Moves.TERA_STARSTORM, Type.NORMAL, MoveCategory.SPECIAL, 120, 100, 5, -1, 0, 9)
      .attr(TeraBlastCategoryAttr)
      .partial(),
    new AttackMove(Moves.FICKLE_BEAM, Type.DRAGON, MoveCategory.SPECIAL, 80, 100, 5, 30, 0, 9)
      .attr(PreMoveMessageAttr, doublePowerChanceMessageFunc)
      .attr(DoublePowerChanceAttr),
    new SelfStatusMove(Moves.BURNING_BULWARK, Type.FIRE, -1, 10, -1, 4, 9)
      .attr(ProtectAttr, BattlerTagType.BURNING_BULWARK),
    new AttackMove(Moves.THUNDERCLAP, Type.ELECTRIC, MoveCategory.SPECIAL, 70, 100, 5, -1, 1, 9)
      .condition((user, target, move) => user.scene.currentBattle.turnCommands[target.getBattlerIndex()]?.command === Command.FIGHT && !target.turnData.acted && allMoves[user.scene.currentBattle.turnCommands[target.getBattlerIndex()]?.move?.move!].category !== MoveCategory.STATUS), // TODO: is this bang correct?
    new AttackMove(Moves.MIGHTY_CLEAVE, Type.ROCK, MoveCategory.PHYSICAL, 95, 100, 5, -1, 0, 9)
      .slicingMove()
      .ignoresProtect(),
    new AttackMove(Moves.TACHYON_CUTTER, Type.STEEL, MoveCategory.SPECIAL, 50, -1, 10, -1, 0, 9)
      .attr(MultiHitAttr, MultiHitType._2)
      .slicingMove(),
    new AttackMove(Moves.HARD_PRESS, Type.STEEL, MoveCategory.PHYSICAL, -1, 100, 10, -1, 0, 9)
      .attr(OpponentHighHpPowerAttr, 100),
    new StatusMove(Moves.DRAGON_CHEER, Type.DRAGON, -1, 15, -1, 0, 9)
      .attr(AddBattlerTagAttr, BattlerTagType.CRIT_BOOST, false, true)
      .target(MoveTarget.NEAR_ALLY)
      .partial(),
    new AttackMove(Moves.ALLURING_VOICE, Type.FAIRY, MoveCategory.SPECIAL, 80, 100, 10, -1, 0, 9)
      .soundBased()
      .partial(),
    new AttackMove(Moves.TEMPER_FLARE, Type.FIRE, MoveCategory.PHYSICAL, 75, 100, 10, -1, 0, 9)
      .attr(MovePowerMultiplierAttr, (user, target, move) => user.getLastXMoves(2)[1]?.result === MoveResult.MISS || user.getLastXMoves(2)[1]?.result === MoveResult.FAIL ? 2 : 1),
    new AttackMove(Moves.SUPERCELL_SLAM, Type.ELECTRIC, MoveCategory.PHYSICAL, 100, 95, 15, -1, 0, 9)
      .attr(MissEffectAttr, crashDamageFunc)
      .attr(NoEffectAttr, crashDamageFunc)
      .recklessMove(),
    new AttackMove(Moves.PSYCHIC_NOISE, Type.PSYCHIC, MoveCategory.SPECIAL, 75, 100, 10, -1, 0, 9)
      .soundBased()
      .partial(),
    new AttackMove(Moves.UPPER_HAND, Type.FIGHTING, MoveCategory.PHYSICAL, 65, 100, 15, 100, 3, 9)
      .attr(FlinchAttr)
      .condition((user, target, move) => user.scene.currentBattle.turnCommands[target.getBattlerIndex()]?.command === Command.FIGHT && !target.turnData.acted && allMoves[user.scene.currentBattle.turnCommands[target.getBattlerIndex()]?.move?.move!].category !== MoveCategory.STATUS && allMoves[user.scene.currentBattle.turnCommands[target.getBattlerIndex()]?.move?.move!].priority > 0 ) // TODO: is this bang correct?
      //TODO: Should also apply when target move priority increased by ability ex. gale wings
      .partial(),
    new AttackMove(Moves.MALIGNANT_CHAIN, Type.POISON, MoveCategory.SPECIAL, 100, 100, 5, 50, 0, 9)
      .attr(StatusEffectAttr, StatusEffect.TOXIC)
  );
  allMoves.map(m => {
    if (m.getAttrs(StatChangeAttr).some(a => a.selfTarget && a.levels < 0)) {
      selfStatLowerMoves.push(m.id);
    }
  });
}<|MERGE_RESOLUTION|>--- conflicted
+++ resolved
@@ -4946,11 +4946,7 @@
         const slotIndex = user.scene.getEnemyParty().findIndex(p => pokemon.id === p.id);
         pokemon.resetStatus();
         pokemon.heal(Math.min(Utils.toDmgValue(0.5 * pokemon.getMaxHp()), pokemon.getMaxHp()));
-<<<<<<< HEAD
         user.scene.queueMessage(`${getPokemonNameWithAffix(pokemon)} was revived!`,0,true);
-=======
-        user.scene.queueMessage(i18next.t("moveTriggers:revivalBlessing", {pokemonName: getPokemonNameWithAffix(pokemon)}), 0, true);
->>>>>>> f417a262
 
         if (user.scene.currentBattle.double && user.scene.getEnemyParty().length > 1) {
           const allyPokemon = user.getAlly();
