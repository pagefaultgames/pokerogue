import { ChargeAnim, MoveChargeAnim, initMoveAnim, loadMoveAnimAssets } from "./battle-anims";
import { EncoreTag, GulpMissileTag, HelpingHandTag, SemiInvulnerableTag, ShellTrapTag, StockpilingTag, TrappedTag, TypeBoostTag } from "./battler-tags";
import { getPokemonNameWithAffix } from "../messages";
import Pokemon, { AttackMoveResult, EnemyPokemon, HitResult, MoveResult, PlayerPokemon, PokemonMove, TurnMove } from "../field/pokemon";
import { StatusEffect, getStatusEffectHealText, isNonVolatileStatusEffect, getNonVolatileStatusEffects } from "./status-effect";
import { getTypeDamageMultiplier, Type } from "./type";
import { Constructor } from "#app/utils";
import * as Utils from "../utils";
import { WeatherType } from "./weather";
import { ArenaTagSide, ArenaTrapTag, WeakenMoveTypeTag } from "./arena-tag";
import { UnswappableAbilityAbAttr, UncopiableAbilityAbAttr, UnsuppressableAbilityAbAttr, BlockRecoilDamageAttr, BlockOneHitKOAbAttr, IgnoreContactAbAttr, MaxMultiHitAbAttr, applyAbAttrs, BlockNonDirectDamageAbAttr, MoveAbilityBypassAbAttr, ReverseDrainAbAttr, FieldPreventExplosiveMovesAbAttr, ForceSwitchOutImmunityAbAttr, BlockItemTheftAbAttr, applyPostAttackAbAttrs, ConfusionOnStatusEffectAbAttr, HealFromBerryUseAbAttr, IgnoreProtectOnContactAbAttr, IgnoreMoveEffectsAbAttr, applyPreDefendAbAttrs, MoveEffectChanceMultiplierAbAttr, WonderSkinAbAttr, applyPreAttackAbAttrs, MoveTypeChangeAbAttr, UserFieldMoveTypePowerBoostAbAttr, FieldMoveTypePowerBoostAbAttr, AllyMoveCategoryPowerBoostAbAttr, VariableMovePowerAbAttr } from "./ability";
import { allAbilities } from "./ability";
import { PokemonHeldItemModifier, BerryModifier, PreserveBerryModifier, PokemonMoveAccuracyBoosterModifier, AttackTypeBoosterModifier, PokemonMultiHitModifier } from "../modifier/modifier";
import { BattlerIndex, BattleType } from "../battle";
import { TerrainType } from "./terrain";
import { ModifierPoolType } from "#app/modifier/modifier-type";
import { Command } from "../ui/command-ui-handler";
import i18next from "i18next";
import { Localizable } from "#app/interfaces/locales";
import { getBerryEffectFunc } from "./berry";
import { Abilities } from "#enums/abilities";
import { ArenaTagType } from "#enums/arena-tag-type";
import { BattlerTagType } from "#enums/battler-tag-type";
import { Biome } from "#enums/biome";
import { Moves } from "#enums/moves";
import { Species } from "#enums/species";
import { MoveUsedEvent } from "#app/events/battle-scene";
import { Stat, type BattleStat, type EffectiveStat, BATTLE_STATS, EFFECTIVE_STATS, getStatKey } from "#app/enums/stat";
import { PartyStatusCurePhase } from "#app/phases/party-status-cure-phase";
import { BattleEndPhase } from "#app/phases/battle-end-phase";
import { MoveEndPhase } from "#app/phases/move-end-phase";
import { MovePhase } from "#app/phases/move-phase";
import { NewBattlePhase } from "#app/phases/new-battle-phase";
import { PokemonHealPhase } from "#app/phases/pokemon-heal-phase";
import { StatStageChangePhase } from "#app/phases/stat-stage-change-phase";
import { SwitchPhase } from "#app/phases/switch-phase";
import { SwitchSummonPhase } from "#app/phases/switch-summon-phase";
import { SpeciesFormChangeRevertWeatherFormTrigger } from "./pokemon-forms";
import { NumberHolder } from "#app/utils";
import { GameMode } from "#app/game-mode";
import { applyChallenges, ChallengeType } from "./challenge";

export enum MoveCategory {
  PHYSICAL,
  SPECIAL,
  STATUS
}

export enum MoveTarget {
  /** {@link https://bulbapedia.bulbagarden.net/wiki/Category:Moves_that_target_the_user Moves that target the User} */
  USER,
  OTHER,
  ALL_OTHERS,
  NEAR_OTHER,
  /** {@link https://bulbapedia.bulbagarden.net/wiki/Category:Moves_that_target_all_adjacent_Pok%C3%A9mon Moves that target all adjacent Pokemon} */
  ALL_NEAR_OTHERS,
  NEAR_ENEMY,
  /** {@link https://bulbapedia.bulbagarden.net/wiki/Category:Moves_that_target_all_adjacent_foes Moves that target all adjacent foes} */
  ALL_NEAR_ENEMIES,
  RANDOM_NEAR_ENEMY,
  ALL_ENEMIES,
  /** {@link https://bulbapedia.bulbagarden.net/wiki/Category:Counterattacks Counterattacks} */
  ATTACKER,
  /** {@link https://bulbapedia.bulbagarden.net/wiki/Category:Moves_that_target_one_adjacent_ally Moves that target one adjacent ally} */
  NEAR_ALLY,
  ALLY,
  USER_OR_NEAR_ALLY,
  USER_AND_ALLIES,
  /** {@link https://bulbapedia.bulbagarden.net/wiki/Category:Moves_that_target_all_Pok%C3%A9mon Moves that target all Pokemon} */
  ALL,
  USER_SIDE,
  /** {@link https://bulbapedia.bulbagarden.net/wiki/Category:Entry_hazard-creating_moves Entry hazard-creating moves} */
  ENEMY_SIDE,
  BOTH_SIDES,
  PARTY,
  CURSE
}

export enum MoveFlags {
  NONE              = 0,
  MAKES_CONTACT     = 1 << 0,
  IGNORE_PROTECT    = 1 << 1,
  IGNORE_VIRTUAL    = 1 << 2,
  SOUND_BASED       = 1 << 3,
  HIDE_USER         = 1 << 4,
  HIDE_TARGET       = 1 << 5,
  BITING_MOVE       = 1 << 6,
  PULSE_MOVE        = 1 << 7,
  PUNCHING_MOVE     = 1 << 8,
  SLICING_MOVE      = 1 << 9,
  /**
   * Indicates a move should be affected by {@linkcode Abilities.RECKLESS}
   * @see {@linkcode Move.recklessMove()}
   */
  RECKLESS_MOVE     = 1 << 10,
  BALLBOMB_MOVE     = 1 << 11,
  POWDER_MOVE       = 1 << 12,
  DANCE_MOVE        = 1 << 13,
  WIND_MOVE         = 1 << 14,
  TRIAGE_MOVE       = 1 << 15,
  IGNORE_ABILITIES  = 1 << 16,
  /**
   * Enables all hits of a multi-hit move to be accuracy checked individually
   */
  CHECK_ALL_HITS   = 1 << 17,
  /**
   * Indicates a move is able to be redirected to allies in a double battle if the attacker faints
   */
  REDIRECT_COUNTER = 1 << 18,
}

type MoveConditionFunc = (user: Pokemon, target: Pokemon, move: Move) => boolean;
type UserMoveConditionFunc = (user: Pokemon, move: Move) => boolean;

export default class Move implements Localizable {
  public id: Moves;
  public name: string;
  private _type: Type;
  private _category: MoveCategory;
  public moveTarget: MoveTarget;
  public power: integer;
  public accuracy: integer;
  public pp: integer;
  public effect: string;
  public chance: integer;
  public priority: integer;
  public generation: integer;
  public attrs: MoveAttr[];
  private conditions: MoveCondition[];
  private flags: integer;
  private nameAppend: string;

  constructor(id: Moves, type: Type, category: MoveCategory, defaultMoveTarget: MoveTarget, power: integer, accuracy: integer, pp: integer, chance: integer, priority: integer, generation: integer) {
    this.id = id;

    this.nameAppend = "";
    this._type = type;
    this._category = category;
    this.moveTarget = defaultMoveTarget;
    this.power = power;
    this.accuracy = accuracy;
    this.pp = pp;
    this.chance = chance;
    this.priority = priority;
    this.generation = generation;

    this.attrs = [];
    this.conditions = [];

    this.flags = 0;
    if (defaultMoveTarget === MoveTarget.USER) {
      this.setFlag(MoveFlags.IGNORE_PROTECT, true);
    }
    if (category === MoveCategory.PHYSICAL) {
      this.setFlag(MoveFlags.MAKES_CONTACT, true);
    }

    this.localize();
  }

  get type() {
    return this._type;
  }
  get category() {
    return this._category;
  }

  localize(): void {
    const i18nKey = Moves[this.id].split("_").filter(f => f).map((f, i) => i ? `${f[0]}${f.slice(1).toLowerCase()}` : f.toLowerCase()).join("") as unknown as string;

    this.name = this.id ? `${i18next.t(`move:${i18nKey}.name`)}${this.nameAppend}` : "";
    this.effect = this.id ? `${i18next.t(`move:${i18nKey}.effect`)}${this.nameAppend}` : "";
  }

  /**
   * Get all move attributes that match `attrType`
   * @param attrType any attribute that extends {@linkcode MoveAttr}
   * @returns Array of attributes that match `attrType`, Empty Array if none match.
   */
  getAttrs<T extends MoveAttr>(attrType: Constructor<T>): T[] {
    return this.attrs.filter((a): a is T => a instanceof attrType);
  }

  /**
   * Check if a move has an attribute that matches `attrType`
   * @param attrType any attribute that extends {@linkcode MoveAttr}
   * @returns true if the move has attribute `attrType`
   */
  hasAttr<T extends MoveAttr>(attrType: Constructor<T>): boolean {
    return this.attrs.some((attr) => attr instanceof attrType);
  }

  /**
   * Takes as input a boolean function and returns the first MoveAttr in attrs that matches true
   * @param attrPredicate
   * @returns the first {@linkcode MoveAttr} element in attrs that makes the input function return true
   */
  findAttr(attrPredicate: (attr: MoveAttr) => boolean): MoveAttr {
    return this.attrs.find(attrPredicate)!; // TODO: is the bang correct?
  }

  /**
   * Adds a new MoveAttr to the move (appends to the attr array)
   * if the MoveAttr also comes with a condition, also adds that to the conditions array: {@linkcode MoveCondition}
   * @param AttrType {@linkcode MoveAttr} the constructor of a MoveAttr class
   * @param args the args needed to instantiate a the given class
   * @returns the called object {@linkcode Move}
   */
  attr<T extends Constructor<MoveAttr>>(AttrType: T, ...args: ConstructorParameters<T>): this {
    const attr = new AttrType(...args);
    this.attrs.push(attr);
    let attrCondition = attr.getCondition();
    if (attrCondition) {
      if (typeof attrCondition === "function") {
        attrCondition = new MoveCondition(attrCondition);
      }
      this.conditions.push(attrCondition);
    }

    return this;
  }

  /**
   * Adds a new MoveAttr to the move (appends to the attr array)
   * if the MoveAttr also comes with a condition, also adds that to the conditions array: {@linkcode MoveCondition}
   * Almost identical to {@link attr}, except you are passing in a MoveAttr object, instead of a constructor and it's arguments
   * @param attrAdd {@linkcode MoveAttr} the attribute to add
   * @returns the called object {@linkcode Move}
   */
  addAttr(attrAdd: MoveAttr): this {
    this.attrs.push(attrAdd);
    let attrCondition = attrAdd.getCondition();
    if (attrCondition) {
      if (typeof attrCondition === "function") {
        attrCondition = new MoveCondition(attrCondition);
      }
      this.conditions.push(attrCondition);
    }

    return this;
  }

  /**
   * Sets the move target of this move
   * @param moveTarget {@linkcode MoveTarget} the move target to set
   * @returns the called object {@linkcode Move}
   */
  target(moveTarget: MoveTarget): this {
    this.moveTarget = moveTarget;
    return this;
  }

  /**
   * Getter function that returns if this Move has a MoveFlag
   * @param flag {@linkcode MoveFlags} to check
   * @returns boolean
   */
  hasFlag(flag: MoveFlags): boolean {
    // internally it is taking the bitwise AND (MoveFlags are represented as bit-shifts) and returning False if result is 0 and true otherwise
    return !!(this.flags & flag);
  }

  /**
   * Getter function that returns if the move hits multiple targets
   * @returns boolean
   */
  isMultiTarget(): boolean {
    switch (this.moveTarget) {
    case MoveTarget.ALL_OTHERS:
    case MoveTarget.ALL_NEAR_OTHERS:
    case MoveTarget.ALL_NEAR_ENEMIES:
    case MoveTarget.ALL_ENEMIES:
    case MoveTarget.USER_AND_ALLIES:
    case MoveTarget.ALL:
    case MoveTarget.USER_SIDE:
    case MoveTarget.ENEMY_SIDE:
    case MoveTarget.BOTH_SIDES:
      return true;
    }
    return false;
  }

  /**
   * Getter function that returns if the move targets itself or an ally
   * @returns boolean
   */

  isAllyTarget(): boolean {
    switch (this.moveTarget) {
    case MoveTarget.USER:
    case MoveTarget.NEAR_ALLY:
    case MoveTarget.ALLY:
    case MoveTarget.USER_OR_NEAR_ALLY:
    case MoveTarget.USER_AND_ALLIES:
    case MoveTarget.USER_SIDE:
      return true;
    }
    return false;
  }

  /**
   * Checks if the move is immune to certain types.
   * Currently looks at cases of Grass types with powder moves and Dark types with moves affected by Prankster.
   * @param {Pokemon} user the source of this move
   * @param {Pokemon} target the target of this move
   * @param {Type} type the type of the move's target
   * @returns boolean
   */
  isTypeImmune(user: Pokemon, target: Pokemon, type: Type): boolean {
    if (this.moveTarget === MoveTarget.USER) {
      return false;
    }

    switch (type) {
    case Type.GRASS:
      if (this.hasFlag(MoveFlags.POWDER_MOVE)) {
        return true;
      }
      break;
    case Type.DARK:
      if (user.hasAbility(Abilities.PRANKSTER) && this.category === MoveCategory.STATUS && (user.isPlayer() !== target.isPlayer())) {
        return true;
      }
      break;
    }
    return false;
  }

  /**
   * Adds a move condition to the move
   * @param condition {@linkcode MoveCondition} or {@linkcode MoveConditionFunc}, appends to conditions array a new MoveCondition object
   * @returns the called object {@linkcode Move}
   */
  condition(condition: MoveCondition | MoveConditionFunc): this {
    if (typeof condition === "function") {
      condition = new MoveCondition(condition as MoveConditionFunc);
    }
    this.conditions.push(condition);

    return this;
  }

  /**
   * Marks the move as "partial": appends texts to the move name
   * @returns the called object {@linkcode Move}
   */
  partial(): this {
    this.nameAppend += " (P)";
    return this;
  }

  /**
   * Marks the move as "unimplemented": appends texts to the move name
   * @returns the called object {@linkcode Move}
   */
  unimplemented(): this {
    this.nameAppend += " (N)";
    return this;
  }

  /**
   * Sets the flags of the move
   * @param flag {@linkcode MoveFlags}
   * @param on a boolean, if True, then "ORs" the flag onto existing ones, if False then "XORs" the flag onto existing ones
   */
  private setFlag(flag: MoveFlags, on: boolean): void {
    // bitwise OR and bitwise XOR respectively
    if (on) {
      this.flags |= flag;
    } else {
      this.flags ^= flag;
    }
  }

  /**
   * Sets the {@linkcode MoveFlags.MAKES_CONTACT} flag for the calling Move
   * @param makesContact The value (boolean) to set the flag to
   * @returns The {@linkcode Move} that called this function
   */
  makesContact(makesContact: boolean = true): this { // TODO: is true the correct default?
    this.setFlag(MoveFlags.MAKES_CONTACT, makesContact);
    return this;
  }

  /**
   * Sets the {@linkcode MoveFlags.IGNORE_PROTECT} flag for the calling Move
   * @param ignoresProtect The value (boolean) to set the flag to
   * example: @see {@linkcode Moves.CURSE}
   * @returns The {@linkcode Move} that called this function
   */
  ignoresProtect(ignoresProtect: boolean = true): this { // TODO: is `true` the correct default?
    this.setFlag(MoveFlags.IGNORE_PROTECT, ignoresProtect);
    return this;
  }

  /**
   * Sets the {@linkcode MoveFlags.IGNORE_VIRTUAL} flag for the calling Move
   * @param ignoresVirtual The value (boolean) to set the flag to
   * example: @see {@linkcode Moves.NATURE_POWER}
   * @returns The {@linkcode Move} that called this function
   */
  ignoresVirtual(ignoresVirtual: boolean = true): this { // TODO: is `true` the correct default?
    this.setFlag(MoveFlags.IGNORE_VIRTUAL, ignoresVirtual);
    return this;
  }

  /**
   * Sets the {@linkcode MoveFlags.SOUND_BASED} flag for the calling Move
   * @param soundBased The value (boolean) to set the flag to
   * example: @see {@linkcode Moves.UPROAR}
   * @returns The {@linkcode Move} that called this function
   */
  soundBased(soundBased: boolean = true): this { // TODO: is `true` the correct default?
    this.setFlag(MoveFlags.SOUND_BASED, soundBased);
    return this;
  }

  /**
   * Sets the {@linkcode MoveFlags.HIDE_USER} flag for the calling Move
   * @param hidesUser The value (boolean) to set the flag to
   * example: @see {@linkcode Moves.TELEPORT}
   * @returns The {@linkcode Move} that called this function
   */
  hidesUser(hidesUser: boolean = true): this { // TODO: is `true` the correct default?
    this.setFlag(MoveFlags.HIDE_USER, hidesUser);
    return this;
  }

  /**
   * Sets the {@linkcode MoveFlags.HIDE_TARGET} flag for the calling Move
   * @param hidesTarget The value (boolean) to set the flag to
   * example: @see {@linkcode Moves.WHIRLWIND}
   * @returns The {@linkcode Move} that called this function
   */
  hidesTarget(hidesTarget: boolean = true): this { // TODO: is `true` the correct default?
    this.setFlag(MoveFlags.HIDE_TARGET, hidesTarget);
    return this;
  }

  /**
   * Sets the {@linkcode MoveFlags.BITING_MOVE} flag for the calling Move
   * @param bitingMove The value (boolean) to set the flag to
   * example: @see {@linkcode Moves.BITE}
   * @returns The {@linkcode Move} that called this function
   */
  bitingMove(bitingMove: boolean = true): this { // TODO: is `true` the correct default?
    this.setFlag(MoveFlags.BITING_MOVE, bitingMove);
    return this;
  }

  /**
   * Sets the {@linkcode MoveFlags.PULSE_MOVE} flag for the calling Move
   * @param pulseMove The value (boolean) to set the flag to
   * example: @see {@linkcode Moves.WATER_PULSE}
   * @returns The {@linkcode Move} that called this function
   */
  pulseMove(pulseMove: boolean = true): this { // TODO: is `true` the correct default?
    this.setFlag(MoveFlags.PULSE_MOVE, pulseMove);
    return this;
  }

  /**
   * Sets the {@linkcode MoveFlags.PUNCHING_MOVE} flag for the calling Move
   * @param punchingMove The value (boolean) to set the flag to
   * example: @see {@linkcode Moves.DRAIN_PUNCH}
   * @returns The {@linkcode Move} that called this function
   */
  punchingMove(punchingMove: boolean = true): this { // TODO: is `true` the correct default?
    this.setFlag(MoveFlags.PUNCHING_MOVE, punchingMove);
    return this;
  }

  /**
   * Sets the {@linkcode MoveFlags.SLICING_MOVE} flag for the calling Move
   * @param slicingMove The value (boolean) to set the flag to
   * example: @see {@linkcode Moves.X_SCISSOR}
   * @returns The {@linkcode Move} that called this function
   */
  slicingMove(slicingMove: boolean = true): this { // TODO: is `true` the correct default?
    this.setFlag(MoveFlags.SLICING_MOVE, slicingMove);
    return this;
  }

  /**
   * Sets the {@linkcode MoveFlags.RECKLESS_MOVE} flag for the calling Move
   * @see {@linkcode Abilities.RECKLESS}
   * @param recklessMove The value to set the flag to
   * @returns The {@linkcode Move} that called this function
   */
  recklessMove(recklessMove: boolean = true): this { // TODO: is `true` the correct default?
    this.setFlag(MoveFlags.RECKLESS_MOVE, recklessMove);
    return this;
  }

  /**
   * Sets the {@linkcode MoveFlags.BALLBOMB_MOVE} flag for the calling Move
   * @param ballBombMove The value (boolean) to set the flag to
   * example: @see {@linkcode Moves.ELECTRO_BALL}
   * @returns The {@linkcode Move} that called this function
   */
  ballBombMove(ballBombMove: boolean = true): this { // TODO: is `true` the correct default?
    this.setFlag(MoveFlags.BALLBOMB_MOVE, ballBombMove);
    return this;
  }

  /**
   * Sets the {@linkcode MoveFlags.POWDER_MOVE} flag for the calling Move
   * @param powderMove The value (boolean) to set the flag to
   * example: @see {@linkcode Moves.STUN_SPORE}
   * @returns The {@linkcode Move} that called this function
   */
  powderMove(powderMove: boolean = true): this { // TODO: is `true` the correct default?
    this.setFlag(MoveFlags.POWDER_MOVE, powderMove);
    return this;
  }

  /**
   * Sets the {@linkcode MoveFlags.DANCE_MOVE} flag for the calling Move
   * @param danceMove The value (boolean) to set the flag to
   * example: @see {@linkcode Moves.PETAL_DANCE}
   * @returns The {@linkcode Move} that called this function
   */
  danceMove(danceMove: boolean = true): this { // TODO: is `true` the correct default?
    this.setFlag(MoveFlags.DANCE_MOVE, danceMove);
    return this;
  }

  /**
   * Sets the {@linkcode MoveFlags.WIND_MOVE} flag for the calling Move
   * @param windMove The value (boolean) to set the flag to
   * example: @see {@linkcode Moves.HURRICANE}
   * @returns The {@linkcode Move} that called this function
   */
  windMove(windMove: boolean = true): this { // TODO: is `true` the correct default?
    this.setFlag(MoveFlags.WIND_MOVE, windMove);
    return this;
  }

  /**
   * Sets the {@linkcode MoveFlags.TRIAGE_MOVE} flag for the calling Move
   * @param triageMove The value (boolean) to set the flag to
   * example: @see {@linkcode Moves.ABSORB}
   * @returns The {@linkcode Move} that called this function
   */
  triageMove(triageMove: boolean = true): this { // TODO: is `true` the correct default?
    this.setFlag(MoveFlags.TRIAGE_MOVE, triageMove);
    return this;
  }

  /**
   * Sets the {@linkcode MoveFlags.IGNORE_ABILITIES} flag for the calling Move
   * @param ignoresAbilities sThe value (boolean) to set the flag to
   * example: @see {@linkcode Moves.SUNSTEEL_STRIKE}
   * @returns The {@linkcode Move} that called this function
   */
  ignoresAbilities(ignoresAbilities: boolean = true): this { // TODO: is `true` the correct default?
    this.setFlag(MoveFlags.IGNORE_ABILITIES, ignoresAbilities);
    return this;
  }

  /**
   * Sets the {@linkcode MoveFlags.CHECK_ALL_HITS} flag for the calling Move
   * @param checkAllHits The value (boolean) to set the flag to
   * example: @see {@linkcode Moves.TRIPLE_AXEL}
   * @returns The {@linkcode Move} that called this function
   */
  checkAllHits(checkAllHits: boolean = true): this { // TODO: is `true` the correct default?
    this.setFlag(MoveFlags.CHECK_ALL_HITS, checkAllHits);
    return this;
  }

  /**
   * Sets the {@linkcode MoveFlags.REDIRECT_COUNTER} flag for the calling Move
   * @param redirectCounter The value (boolean) to set the flag to
   * example: @see {@linkcode Moves.METAL_BURST}
   * @returns The {@linkcode Move} that called this function
   */
  redirectCounter(redirectCounter: boolean = true): this { // TODO: is `true` the correct default?
    this.setFlag(MoveFlags.REDIRECT_COUNTER, redirectCounter);
    return this;
  }

  /**
   * Checks if the move flag applies to the pokemon(s) using/receiving the move
   * @param flag {@linkcode MoveFlags} MoveFlag to check on user and/or target
   * @param user {@linkcode Pokemon} the Pokemon using the move
   * @param target {@linkcode Pokemon} the Pokemon receiving the move
   * @returns boolean
   */
  checkFlag(flag: MoveFlags, user: Pokemon, target: Pokemon | null): boolean {
    // special cases below, eg: if the move flag is MAKES_CONTACT, and the user pokemon has an ability that ignores contact (like "Long Reach"), then overrides and move does not make contact
    switch (flag) {
    case MoveFlags.MAKES_CONTACT:
      if (user.hasAbilityWithAttr(IgnoreContactAbAttr)) {
        return false;
      }
      break;
    case MoveFlags.IGNORE_ABILITIES:
      if (user.hasAbilityWithAttr(MoveAbilityBypassAbAttr)) {
        const abilityEffectsIgnored = new Utils.BooleanHolder(false);
        applyAbAttrs(MoveAbilityBypassAbAttr, user, abilityEffectsIgnored, false, this);
        if (abilityEffectsIgnored.value) {
          return true;
        }
      }
      break;
    case MoveFlags.IGNORE_PROTECT:
      if (user.hasAbilityWithAttr(IgnoreProtectOnContactAbAttr) &&
          this.checkFlag(MoveFlags.MAKES_CONTACT, user, target)) {
        return true;
      }
      break;
    }

    return !!(this.flags & flag);
  }

  /**
   * Applies each {@linkcode MoveCondition} of this move to the params
   * @param user {@linkcode Pokemon} to apply conditions to
   * @param target {@linkcode Pokemon} to apply conditions to
   * @param move {@linkcode Move} to apply conditions to
   * @returns boolean: false if any of the apply()'s return false, else true
   */
  applyConditions(user: Pokemon, target: Pokemon, move: Move): boolean {
    for (const condition of this.conditions) {
      if (!condition.apply(user, target, move)) {
        return false;
      }
    }

    return true;
  }

  /**
   * Sees if, given the target pokemon, a move fails on it (by looking at each {@linkcode MoveAttr} of this move
   * @param user {@linkcode Pokemon} using the move
   * @param target {@linkcode Pokemon} receiving the move
   * @param move {@linkcode Move} using the move
   * @param cancelled {@linkcode Utils.BooleanHolder} to hold boolean value
   * @returns string of the failed text, or null
   */
  getFailedText(user: Pokemon, target: Pokemon, move: Move, cancelled: Utils.BooleanHolder): string | null {
    for (const attr of this.attrs) {
      const failedText = attr.getFailedText(user, target, move, cancelled);
      if (failedText !== null) {
        return failedText;
      }
    }
    return null;
  }

  /**
   * Calculates the userBenefitScore across all the attributes and conditions
   * @param user {@linkcode Pokemon} using the move
   * @param target {@linkcode Pokemon} receiving the move
   * @param move {@linkcode Move} using the move
   * @returns integer representing the total benefitScore
   */
  getUserBenefitScore(user: Pokemon, target: Pokemon, move: Move): integer {
    let score = 0;

    for (const attr of this.attrs) {
      score += attr.getUserBenefitScore(user, target, move);
    }

    for (const condition of this.conditions) {
      score += condition.getUserBenefitScore(user, target, move);
    }

    return score;
  }

  /**
   * Calculates the targetBenefitScore across all the attributes
   * @param user {@linkcode Pokemon} using the move
   * @param target {@linkcode Pokemon} receiving the move
   * @param move {@linkcode Move} using the move
   * @returns integer representing the total benefitScore
   */
  getTargetBenefitScore(user: Pokemon, target: Pokemon, move: Move): integer {
    let score = 0;

    for (const attr of this.attrs) {
      // conditionals to check if the move is self targeting (if so then you are applying the move to yourself, not the target)
      score += attr.getTargetBenefitScore(user, !attr.selfTarget ? target : user, move) * (target !== user && attr.selfTarget ? -1 : 1);
    }

    return score;
  }

  /**
   * Calculates the accuracy of a move in battle based on various conditions and attributes.
   *
   * @param user {@linkcode Pokemon} The Pokémon using the move.
   * @param target {@linkcode Pokemon} The Pokémon being targeted by the move.
   * @returns The calculated accuracy of the move.
   */
  calculateBattleAccuracy(user: Pokemon, target: Pokemon, simulated: boolean = false) {
    const moveAccuracy = new Utils.NumberHolder(this.accuracy);

    applyMoveAttrs(VariableAccuracyAttr, user, target, this, moveAccuracy);
    applyPreDefendAbAttrs(WonderSkinAbAttr, target, user, this, { value: false }, simulated, moveAccuracy);

    if (moveAccuracy.value === -1) {
      return moveAccuracy.value;
    }

    const isOhko = this.hasAttr(OneHitKOAccuracyAttr);

    if (!isOhko) {
      user.scene.applyModifiers(PokemonMoveAccuracyBoosterModifier, user.isPlayer(), user, moveAccuracy);
    }

    if (user.scene.arena.weather?.weatherType === WeatherType.FOG) {
      /**
       *  The 0.9 multiplier is PokeRogue-only implementation, Bulbapedia uses 3/5
       *  See Fog {@link https://bulbapedia.bulbagarden.net/wiki/Fog}
       */
      moveAccuracy.value = Math.floor(moveAccuracy.value * 0.9);
    }

    if (!isOhko && user.scene.arena.getTag(ArenaTagType.GRAVITY)) {
      moveAccuracy.value = Math.floor(moveAccuracy.value * 1.67);
    }

    return moveAccuracy.value;
  }

  /**
   * Calculates the power of a move in battle based on various conditions and attributes.
   *
   * @param source {@linkcode Pokemon} The Pokémon using the move.
   * @param target {@linkcode Pokemon} The Pokémon being targeted by the move.
   * @returns The calculated power of the move.
   */
  calculateBattlePower(source: Pokemon, target: Pokemon, simulated: boolean = false): number {
    if (this.category === MoveCategory.STATUS) {
      return -1;
    }

    const power = new Utils.NumberHolder(this.power);
    const typeChangeMovePowerMultiplier = new Utils.NumberHolder(1);

    applyPreAttackAbAttrs(MoveTypeChangeAbAttr, source, target, this, true, null, typeChangeMovePowerMultiplier);

    const sourceTeraType = source.getTeraType();
    if (sourceTeraType !== Type.UNKNOWN && sourceTeraType === this.type && power.value < 60 && this.priority <= 0 && !this.hasAttr(MultiHitAttr) && !source.scene.findModifier(m => m instanceof PokemonMultiHitModifier && m.pokemonId === source.id)) {
      power.value = 60;
    }

    applyPreAttackAbAttrs(VariableMovePowerAbAttr, source, target, this, simulated, power);

    if (source.getAlly()) {
      applyPreAttackAbAttrs(AllyMoveCategoryPowerBoostAbAttr, source.getAlly(), target, this, simulated, power);
    }

    const fieldAuras = new Set(
      source.scene.getField(true)
        .map((p) => p.getAbilityAttrs(FieldMoveTypePowerBoostAbAttr).filter(attr => {
          const condition = attr.getCondition();
          return (!condition || condition(p));
        }) as FieldMoveTypePowerBoostAbAttr[])
        .flat(),
    );
    for (const aura of fieldAuras) {
      aura.applyPreAttack(source, null, simulated, target, this, [power]);
    }

    const alliedField: Pokemon[] = source instanceof PlayerPokemon ? source.scene.getPlayerField() : source.scene.getEnemyField();
    alliedField.forEach(p => applyPreAttackAbAttrs(UserFieldMoveTypePowerBoostAbAttr, p, target, this, simulated, power));

    power.value *= typeChangeMovePowerMultiplier.value;

    const typeBoost = source.findTag(t => t instanceof TypeBoostTag && t.boostedType === this.type) as TypeBoostTag;
    if (typeBoost) {
      power.value *= typeBoost.boostValue;
    }

    if (source.scene.arena.getTerrainType() === TerrainType.GRASSY && target.isGrounded() && this.type === Type.GROUND && this.moveTarget === MoveTarget.ALL_NEAR_OTHERS) {
      power.value /= 2;
    }

    applyMoveAttrs(VariablePowerAttr, source, target, this, power);

    source.scene.applyModifiers(PokemonMultiHitModifier, source.isPlayer(), source, new Utils.IntegerHolder(0), power);

    if (!this.hasAttr(TypelessAttr)) {
      source.scene.arena.applyTags(WeakenMoveTypeTag, this.type, power);
      source.scene.applyModifiers(AttackTypeBoosterModifier, source.isPlayer(), source, this.type, power);
    }

    if (source.getTag(HelpingHandTag)) {
      power.value *= 1.5;
    }

    return power.value;
  }
}

export class AttackMove extends Move {
  constructor(id: Moves, type: Type, category: MoveCategory, power: integer, accuracy: integer, pp: integer, chance: integer, priority: integer, generation: integer) {
    super(id, type, category, MoveTarget.NEAR_OTHER, power, accuracy, pp, chance, priority, generation);

    /**
     * {@link https://bulbapedia.bulbagarden.net/wiki/Freeze_(status_condition)}
     * > All damaging Fire-type moves can now thaw a frozen target, regardless of whether or not they have a chance to burn;
     */
    if (this.type === Type.FIRE) {
      this.addAttr(new HealStatusEffectAttr(false, StatusEffect.FREEZE));
    }
  }

  getTargetBenefitScore(user: Pokemon, target: Pokemon, move: Move): integer {
    let ret = super.getTargetBenefitScore(user, target, move);

    let attackScore = 0;

    const effectiveness = target.getAttackTypeEffectiveness(this.type, user);
    attackScore = Math.pow(effectiveness - 1, 2) * effectiveness < 1 ? -2 : 2;
    if (attackScore) {
      if (this.category === MoveCategory.PHYSICAL) {
        const atk = new Utils.IntegerHolder(user.getEffectiveStat(Stat.ATK, target));
        applyMoveAttrs(VariableAtkAttr, user, target, move, atk);
        if (atk.value > user.getEffectiveStat(Stat.SPATK, target)) {
          const statRatio = user.getEffectiveStat(Stat.SPATK, target) / atk.value;
          if (statRatio <= 0.75) {
            attackScore *= 2;
          } else if (statRatio <= 0.875) {
            attackScore *= 1.5;
          }
        }
      } else {
        const spAtk = new Utils.IntegerHolder(user.getEffectiveStat(Stat.SPATK, target));
        applyMoveAttrs(VariableAtkAttr, user, target, move, spAtk);
        if (spAtk.value > user.getEffectiveStat(Stat.ATK, target)) {
          const statRatio = user.getEffectiveStat(Stat.ATK, target) / spAtk.value;
          if (statRatio <= 0.75) {
            attackScore *= 2;
          } else if (statRatio <= 0.875) {
            attackScore *= 1.5;
          }
        }
      }

      const power = new Utils.NumberHolder(this.power);
      applyMoveAttrs(VariablePowerAttr, user, target, move, power);

      attackScore += Math.floor(power.value / 5);
    }

    ret -= attackScore;

    return ret;
  }
}

export class StatusMove extends Move {
  constructor(id: Moves, type: Type, accuracy: integer, pp: integer, chance: integer, priority: integer, generation: integer) {
    super(id, type, MoveCategory.STATUS, MoveTarget.NEAR_OTHER, -1, accuracy, pp, chance, priority, generation);
  }
}

export class SelfStatusMove extends Move {
  constructor(id: Moves, type: Type, accuracy: integer, pp: integer, chance: integer, priority: integer, generation: integer) {
    super(id, type, MoveCategory.STATUS, MoveTarget.USER, -1, accuracy, pp, chance, priority, generation);
  }
}

/**
 * Base class defining all {@linkcode Move} Attributes
 * @abstract
 * @see {@linkcode apply}
 */
export abstract class MoveAttr {
  /** Should this {@linkcode Move} target the user? */
  public selfTarget: boolean;

  constructor(selfTarget: boolean = false) {
    this.selfTarget = selfTarget;
  }

  /**
   * Applies move attributes
   * @see {@linkcode applyMoveAttrsInternal}
   * @virtual
   * @param user {@linkcode Pokemon} using the move
   * @param target {@linkcode Pokemon} target of the move
   * @param move {@linkcode Move} with this attribute
   * @param args Set of unique arguments needed by this attribute
   * @returns true if application of the ability succeeds
   */
  apply(user: Pokemon | null, target: Pokemon | null, move: Move, args: any[]): boolean | Promise<boolean> {
    return true;
  }

  /**
   * @virtual
   * @returns the {@linkcode MoveCondition} or {@linkcode MoveConditionFunc} for this {@linkcode Move}
   */
  getCondition(): MoveCondition | MoveConditionFunc | null {
    return null;
  }

  /**
   * @virtual
   * @param user {@linkcode Pokemon} using the move
   * @param target {@linkcode Pokemon} target of the move
   * @param move {@linkcode Move} with this attribute
   * @param cancelled {@linkcode Utils.BooleanHolder} which stores if the move should fail
   * @returns the string representing failure of this {@linkcode Move}
   */
  getFailedText(user: Pokemon, target: Pokemon, move: Move, cancelled: Utils.BooleanHolder): string | null {
    return null;
  }

  /**
   * Used by the Enemy AI to rank an attack based on a given user
   * @see {@linkcode EnemyPokemon.getNextMove}
   * @virtual
   */
  getUserBenefitScore(user: Pokemon, target: Pokemon, move: Move): integer {
    return 0;
  }

  /**
   * Used by the Enemy AI to rank an attack based on a given target
   * @see {@linkcode EnemyPokemon.getNextMove}
   * @virtual
   */
  getTargetBenefitScore(user: Pokemon, target: Pokemon, move: Move): integer {
    return 0;
  }
}

export enum MoveEffectTrigger {
  PRE_APPLY,
  POST_APPLY,
  HIT,
  /** Triggers one time after all target effects have applied */
  POST_TARGET,
}

/** Base class defining all Move Effect Attributes
 * @extends MoveAttr
 * @see {@linkcode apply}
 */
export class MoveEffectAttr extends MoveAttr {
  /** Defines when this effect should trigger in the move's effect order
   * @see {@linkcode phases.MoveEffectPhase.start}
   */
  public trigger: MoveEffectTrigger;
  /** Should this effect only apply on the first hit? */
  public firstHitOnly: boolean;
  /** Should this effect only apply on the last hit? */
  public lastHitOnly: boolean;
  /** Should this effect only apply on the first target hit? */
  public firstTargetOnly: boolean;

  constructor(selfTarget?: boolean, trigger?: MoveEffectTrigger, firstHitOnly: boolean = false, lastHitOnly: boolean = false, firstTargetOnly: boolean = false) {
    super(selfTarget);
    this.trigger = trigger !== undefined ? trigger : MoveEffectTrigger.POST_APPLY;
    this.firstHitOnly = firstHitOnly;
    this.lastHitOnly = lastHitOnly;
    this.firstTargetOnly = firstTargetOnly;
  }

  /**
   * Determines whether the {@linkcode Move}'s effects are valid to {@linkcode apply}
   * @virtual
   * @param user {@linkcode Pokemon} using the move
   * @param target {@linkcode Pokemon} target of the move
   * @param move {@linkcode Move} with this attribute
   * @param args Set of unique arguments needed by this attribute
   * @returns true if basic application of the ability attribute should be possible
   */
  canApply(user: Pokemon, target: Pokemon, move: Move, args?: any[]) {
    return !! (this.selfTarget ? user.hp && !user.getTag(BattlerTagType.FRENZY) : target.hp)
           && (this.selfTarget || !target.getTag(BattlerTagType.PROTECTED) ||
                move.checkFlag(MoveFlags.IGNORE_PROTECT, user, target));
  }

  /** Applies move effects so long as they are able based on {@linkcode canApply} */
  apply(user: Pokemon, target: Pokemon, move: Move, args?: any[]): boolean | Promise<boolean> {
    return this.canApply(user, target, move, args);
  }

  /**
   * Gets the used move's additional effect chance.
   * If user's ability has MoveEffectChanceMultiplierAbAttr or IgnoreMoveEffectsAbAttr modifies the base chance.
   * @param user {@linkcode Pokemon} using this move
   * @param target {@linkcode Pokemon} target of this move
   * @param move {@linkcode Move} being used
   * @param selfEffect {@linkcode Boolean} if move targets user.
   * @returns Move chance value.
   */
  getMoveChance(user: Pokemon, target: Pokemon, move: Move, selfEffect?: Boolean, showAbility?: Boolean): integer {
    const moveChance = new Utils.NumberHolder(move.chance);
    applyAbAttrs(MoveEffectChanceMultiplierAbAttr, user, null, false, moveChance, move, target, selfEffect, showAbility);
    if (!selfEffect) {
      applyPreDefendAbAttrs(IgnoreMoveEffectsAbAttr, target, user, null, null, false, moveChance);
    }
    return moveChance.value;
  }
}

/**
 * Base class defining all Move Header attributes.
 * Move Header effects apply at the beginning of a turn before any moves are resolved.
 * They can be used to apply effects to the field (e.g. queueing a message) or to the user
 * (e.g. adding a battler tag).
 */
export class MoveHeaderAttr extends MoveAttr {
  constructor() {
    super(true);
  }
}

/**
 * Header attribute to queue a message at the beginning of a turn.
 * @see {@link MoveHeaderAttr}
 */
export class MessageHeaderAttr extends MoveHeaderAttr {
  private message: string | ((user: Pokemon, move: Move) => string);

  constructor(message: string | ((user: Pokemon, move: Move) => string)) {
    super();
    this.message = message;
  }

  apply(user: Pokemon, target: Pokemon, move: Move, args: any[]): boolean {
    const message = typeof this.message === "string"
      ? this.message
      : this.message(user, move);

    if (message) {
      user.scene.queueMessage(message);
      return true;
    }
    return false;
  }
}

/**
 * Header attribute to add a battler tag to the user at the beginning of a turn.
 * @see {@linkcode MoveHeaderAttr}
 */
export class AddBattlerTagHeaderAttr extends MoveHeaderAttr {
  private tagType: BattlerTagType;

  constructor(tagType: BattlerTagType) {
    super();
    this.tagType = tagType;
  }

  apply(user: Pokemon, target: Pokemon, move: Move, args: any[]): boolean {
    user.addTag(this.tagType);
    return true;
  }
}

/**
 * Header attribute to implement the "charge phase" of Beak Blast at the
 * beginning of a turn.
 * @see {@link https://bulbapedia.bulbagarden.net/wiki/Beak_Blast_(move) | Beak Blast}
 * @see {@linkcode BeakBlastChargingTag}
 */
export class BeakBlastHeaderAttr extends AddBattlerTagHeaderAttr {
  /** Required to initialize Beak Blast's charge animation correctly */
  public chargeAnim = ChargeAnim.BEAK_BLAST_CHARGING;

  constructor() {
    super(BattlerTagType.BEAK_BLAST_CHARGING);
  }
}

export class PreMoveMessageAttr extends MoveAttr {
  private message: string | ((user: Pokemon, target: Pokemon, move: Move) => string);

  constructor(message: string | ((user: Pokemon, target: Pokemon, move: Move) => string)) {
    super();
    this.message = message;
  }

  apply(user: Pokemon, target: Pokemon, move: Move, args: any[]): boolean {
    const message = typeof this.message === "string"
      ? this.message as string
      : this.message(user, target, move);
    if (message) {
      user.scene.queueMessage(message, 500);
      return true;
    }
    return false;
  }
}

/**
 * Attribute for Status moves that take attack type effectiveness
 * into consideration (i.e. {@linkcode https://bulbapedia.bulbagarden.net/wiki/Thunder_Wave_(move) | Thunder Wave})
 * @extends MoveAttr
 */
export class RespectAttackTypeImmunityAttr extends MoveAttr { }

export class IgnoreOpponentStatStagesAttr extends MoveAttr {
  apply(user: Pokemon, target: Pokemon, move: Move, args: any[]): boolean {
    (args[0] as Utils.BooleanHolder).value = true;

    return true;
  }
}

export class HighCritAttr extends MoveAttr {
  apply(user: Pokemon, target: Pokemon, move: Move, args: any[]): boolean {
    (args[0] as Utils.IntegerHolder).value++;

    return true;
  }

  getUserBenefitScore(user: Pokemon, target: Pokemon, move: Move): integer {
    return 3;
  }
}

export class CritOnlyAttr extends MoveAttr {
  apply(user: Pokemon, target: Pokemon, move: Move, args: any[]): boolean {
    (args[0] as Utils.BooleanHolder).value = true;

    return true;
  }

  getUserBenefitScore(user: Pokemon, target: Pokemon, move: Move): integer {
    return 5;
  }
}

export class FixedDamageAttr extends MoveAttr {
  private damage: integer;

  constructor(damage: integer) {
    super();

    this.damage = damage;
  }

  apply(user: Pokemon, target: Pokemon, move: Move, args: any[]): boolean {
    (args[0] as Utils.IntegerHolder).value = this.getDamage(user, target, move);

    return true;
  }

  getDamage(user: Pokemon, target: Pokemon, move: Move): integer {
    return this.damage;
  }
}

export class UserHpDamageAttr extends FixedDamageAttr {
  constructor() {
    super(0);
  }

  apply(user: Pokemon, target: Pokemon, move: Move, args: any[]): boolean {
    (args[0] as Utils.IntegerHolder).value = user.hp;

    return true;
  }
}

export class TargetHalfHpDamageAttr extends FixedDamageAttr {
  constructor() {
    super(0);
  }

  apply(user: Pokemon, target: Pokemon, move: Move, args: any[]): boolean {
    (args[0] as Utils.IntegerHolder).value = Utils.toDmgValue(target.hp / 2);

    return true;
  }

  getTargetBenefitScore(user: Pokemon, target: Pokemon, move: Move): number {
    return target.getHpRatio() > 0.5 ? Math.floor(((target.getHpRatio() - 0.5) * -24) + 4) : -20;
  }
}

export class MatchHpAttr extends FixedDamageAttr {
  constructor() {
    super(0);
  }

  apply(user: Pokemon, target: Pokemon, move: Move, args: any[]): boolean {
    (args[0] as Utils.IntegerHolder).value = target.hp - user.hp;

    return true;
  }

  getCondition(): MoveConditionFunc {
    return (user, target, move) => user.hp <= target.hp;
  }

  // TODO
  /*getUserBenefitScore(user: Pokemon, target: Pokemon, move: Move): integer {
    return 0;
  }*/
}

type MoveFilter = (move: Move) => boolean;

export class CounterDamageAttr extends FixedDamageAttr {
  private moveFilter: MoveFilter;
  private multiplier: number;

  constructor(moveFilter: MoveFilter, multiplier: integer) {
    super(0);

    this.moveFilter = moveFilter;
    this.multiplier = multiplier;
  }

  apply(user: Pokemon, target: Pokemon, move: Move, args: any[]): boolean {
    const damage = user.turnData.attacksReceived.filter(ar => this.moveFilter(allMoves[ar.move])).reduce((total: integer, ar: AttackMoveResult) => total + ar.damage, 0);
    (args[0] as Utils.IntegerHolder).value = Utils.toDmgValue(damage * this.multiplier);

    return true;
  }

  getCondition(): MoveConditionFunc {
    return (user, target, move) => !!user.turnData.attacksReceived.filter(ar => this.moveFilter(allMoves[ar.move])).length;
  }
}

export class LevelDamageAttr extends FixedDamageAttr {
  constructor() {
    super(0);
  }

  getDamage(user: Pokemon, target: Pokemon, move: Move): number {
    return user.level;
  }
}

export class RandomLevelDamageAttr extends FixedDamageAttr {
  constructor() {
    super(0);
  }

  getDamage(user: Pokemon, target: Pokemon, move: Move): number {
    return Utils.toDmgValue(user.level * (user.randSeedIntRange(50, 150) * 0.01));
  }
}

export class ModifiedDamageAttr extends MoveAttr {
  apply(user: Pokemon, target: Pokemon, move: Move, args: any[]): boolean {
    const initialDamage = args[0] as Utils.IntegerHolder;
    initialDamage.value = this.getModifiedDamage(user, target, move, initialDamage.value);

    return true;
  }

  getModifiedDamage(user: Pokemon, target: Pokemon, move: Move, damage: integer): integer {
    return damage;
  }
}

export class SurviveDamageAttr extends ModifiedDamageAttr {
  getModifiedDamage(user: Pokemon, target: Pokemon, move: Move, damage: number): number {
    return Math.min(damage, target.hp - 1);
  }

  getCondition(): MoveConditionFunc {
    return (user, target, move) => target.hp > 1;
  }

  getUserBenefitScore(user: Pokemon, target: Pokemon, move: Move): integer {
    return target.hp > 1 ? 0 : -20;
  }
}

export class RecoilAttr extends MoveEffectAttr {
  private useHp: boolean;
  private damageRatio: number;
  private unblockable: boolean;

  constructor(useHp: boolean = false, damageRatio: number = 0.25, unblockable: boolean = false) {
    super(true, MoveEffectTrigger.POST_APPLY, false, true);

    this.useHp = useHp;
    this.damageRatio = damageRatio;
    this.unblockable = unblockable;
  }

  apply(user: Pokemon, target: Pokemon, move: Move, args: any[]): boolean {
    if (!super.apply(user, target, move, args)) {
      return false;
    }

    const cancelled = new Utils.BooleanHolder(false);
    if (!this.unblockable) {
      applyAbAttrs(BlockRecoilDamageAttr, user, cancelled);
      applyAbAttrs(BlockNonDirectDamageAbAttr, user, cancelled);
    }

    if (cancelled.value) {
      return false;
    }

    const damageValue = (!this.useHp ? user.turnData.damageDealt : user.getMaxHp()) * this.damageRatio;
    const minValue = user.turnData.damageDealt ? 1 : 0;
    const recoilDamage = Utils.toDmgValue(damageValue, minValue);
    if (!recoilDamage) {
      return false;
    }

    if (cancelled.value) {
      return false;
    }

    user.damageAndUpdate(recoilDamage, HitResult.OTHER, false, true, true);
    user.scene.queueMessage(i18next.t("moveTriggers:hitWithRecoil", {pokemonName: getPokemonNameWithAffix(user)}));
    user.turnData.damageTaken += recoilDamage;

    return true;
  }

  getUserBenefitScore(user: Pokemon, target: Pokemon, move: Move): integer {
    return Math.floor((move.power / 5) / -4);
  }
}


/**
 * Attribute used for moves which self KO the user regardless if the move hits a target
 * @extends MoveEffectAttr
 * @see {@linkcode apply}
 **/
export class SacrificialAttr extends MoveEffectAttr {
  constructor() {
    super(true, MoveEffectTrigger.POST_TARGET);
  }

  /**
   * Deals damage to the user equal to their current hp
   * @param user {@linkcode Pokemon} that used the move
   * @param target {@linkcode Pokemon} target of the move
   * @param move {@linkcode Move} with this attribute
   * @param args N/A
   * @returns true if the function succeeds
   **/
  apply(user: Pokemon, target: Pokemon, move: Move, args: any[]): boolean {
    user.damageAndUpdate(user.hp, HitResult.OTHER, false, true, true);
	  user.turnData.damageTaken += user.hp;

    return true;
  }

  getUserBenefitScore(user: Pokemon, target: Pokemon, move: Move): integer {
    if (user.isBoss()) {
      return -20;
    }
    return Math.ceil(((1 - user.getHpRatio()) * 10 - 10) * (target.getAttackTypeEffectiveness(move.type, user) - 0.5));
  }
}

/**
 * Attribute used for moves which self KO the user but only if the move hits a target
 * @extends MoveEffectAttr
 * @see {@linkcode apply}
 **/
export class SacrificialAttrOnHit extends MoveEffectAttr {
  constructor() {
    super(true, MoveEffectTrigger.HIT);
  }

  /**
   * Deals damage to the user equal to their current hp if the move lands
   * @param user {@linkcode Pokemon} that used the move
   * @param target {@linkcode Pokemon} target of the move
   * @param move {@linkcode Move} with this attribute
   * @param args N/A
   * @returns true if the function succeeds
   **/
  apply(user: Pokemon, target: Pokemon, move: Move, args: any[]): boolean {
    // If the move fails to hit a target, then the user does not faint and the function returns false
    if (!super.apply(user, target, move, args)) {
      return false;
    }

    user.damageAndUpdate(user.hp, HitResult.OTHER, false, true, true);
    user.turnData.damageTaken += user.hp;

    return true;
  }

  getUserBenefitScore(user: Pokemon, target: Pokemon, move: Move): integer {
    if (user.isBoss()) {
      return -20;
    }
    return Math.ceil(((1 - user.getHpRatio()) * 10 - 10) * (target.getAttackTypeEffectiveness(move.type, user) - 0.5));
  }
}

/**
 * Attribute used for moves which cut the user's Max HP in half.
 * Triggers using {@linkcode MoveEffectTrigger.POST_TARGET}.
 * @extends MoveEffectAttr
 * @see {@linkcode apply}
 */
export class HalfSacrificialAttr extends MoveEffectAttr {
  constructor() {
    super(true, MoveEffectTrigger.POST_TARGET);
  }

  /**
   * Cut's the user's Max HP in half and displays the appropriate recoil message
   * @param user {@linkcode Pokemon} that used the move
   * @param target N/A
   * @param move {@linkcode Move} with this attribute
   * @param args N/A
   * @returns true if the function succeeds
   */
  apply(user: Pokemon, target: Pokemon, move: Move, args: any[]): boolean {
    if (!super.apply(user, target, move, args)) {
      return false;
    }

    const cancelled = new Utils.BooleanHolder(false);
    // Check to see if the Pokemon has an ability that blocks non-direct damage
    applyAbAttrs(BlockNonDirectDamageAbAttr, user, cancelled);
    if (!cancelled.value) {
      user.damageAndUpdate(Utils.toDmgValue(user.getMaxHp()/2), HitResult.OTHER, false, true, true);
      user.scene.queueMessage(i18next.t("moveTriggers:cutHpPowerUpMove", {pokemonName: getPokemonNameWithAffix(user)})); // Queue recoil message
    }
    return true;
  }

  getUserBenefitScore(user: Pokemon, target: Pokemon, move: Move): integer {
    if (user.isBoss()) {
      return -10;
    }
    return Math.ceil(((1 - user.getHpRatio()/2) * 10 - 10) * (target.getAttackTypeEffectiveness(move.type, user) - 0.5));
  }
}

export enum MultiHitType {
  _2,
  _2_TO_5,
  _3,
  _10,
  BEAT_UP,
}

/**
 * Heals the user or target by {@linkcode healRatio} depending on the value of {@linkcode selfTarget}
 * @extends MoveEffectAttr
 * @see {@linkcode apply}
 */
export class HealAttr extends MoveEffectAttr {
  /** The percentage of {@linkcode Stat.HP} to heal */
  private healRatio: number;
  /** Should an animation be shown? */
  private showAnim: boolean;

  constructor(healRatio?: number, showAnim?: boolean, selfTarget?: boolean) {
    super(selfTarget === undefined || selfTarget);

    this.healRatio = healRatio || 1;
    this.showAnim = !!showAnim;
  }

  apply(user: Pokemon, target: Pokemon, move: Move, args: any[]): boolean {
    this.addHealPhase(this.selfTarget ? user : target, this.healRatio);
    return true;
  }

  /**
   * Creates a new {@linkcode PokemonHealPhase}.
   * This heals the target and shows the appropriate message.
   */
  addHealPhase(target: Pokemon, healRatio: number) {
    target.scene.unshiftPhase(new PokemonHealPhase(target.scene, target.getBattlerIndex(),
      Utils.toDmgValue(target.getMaxHp() * healRatio), i18next.t("moveTriggers:healHp", {pokemonName: getPokemonNameWithAffix(target)}), true, !this.showAnim));
  }

  getTargetBenefitScore(user: Pokemon, target: Pokemon, move: Move): integer {
    const score = ((1 - (this.selfTarget ? user : target).getHpRatio()) * 20) - this.healRatio * 10;
    return Math.round(score / (1 - this.healRatio / 2));
  }
}

/**
 * Cures the user's party of non-volatile status conditions, ie. Heal Bell, Aromatherapy
 * @extends MoveEffectAttr
 * @see {@linkcode apply}
 */
export class PartyStatusCureAttr extends MoveEffectAttr {
  /** Message to display after using move */
  private message: string;
  /** Skips mons with this ability, ie. Soundproof */
  private abilityCondition: Abilities;

  constructor(message: string | null, abilityCondition: Abilities) {
    super();

    this.message = message!; // TODO: is this bang correct?
    this.abilityCondition = abilityCondition;
  }

  //The same as MoveEffectAttr.canApply, except it doesn't check for the target's HP.
  canApply(user: Pokemon, target: Pokemon, move: Move, args: any[]) {
    const isTargetValid =
      (this.selfTarget && user.hp && !user.getTag(BattlerTagType.FRENZY)) ||
      (!this.selfTarget && (!target.getTag(BattlerTagType.PROTECTED) || move.hasFlag(MoveFlags.IGNORE_PROTECT)));
    return !!isTargetValid;
  }

  apply(user: Pokemon, target: Pokemon, move: Move, args: any[]): boolean {
    if (!this.canApply(user, target, move, args)) {
      return false;
    }
    this.addPartyCurePhase(user);
    return true;
  }

  addPartyCurePhase(user: Pokemon) {
    user.scene.unshiftPhase(new PartyStatusCurePhase(user.scene, user, this.message, this.abilityCondition));
  }
}

/**
 * Applies damage to the target's ally equal to 1/16 of that ally's max HP.
 * @extends MoveEffectAttr
 */
export class FlameBurstAttr extends MoveEffectAttr {
  /**
   * @param user - n/a
   * @param target - The target Pokémon.
   * @param move - n/a
   * @param args - n/a
   * @returns A boolean indicating whether the effect was successfully applied.
   */
  apply(user: Pokemon, target: Pokemon, move: Move, args: any[]): boolean | Promise<boolean> {
    const targetAlly = target.getAlly();
    const cancelled = new Utils.BooleanHolder(false);

    if (targetAlly) {
      applyAbAttrs(BlockNonDirectDamageAbAttr, targetAlly, cancelled);
    }

    if (cancelled.value || !targetAlly) {
      return false;
    }

    targetAlly.damageAndUpdate(Math.max(1, Math.floor(1/16 * targetAlly.getMaxHp())), HitResult.OTHER);
    return true;
  }

  getTargetBenefitScore(user: Pokemon, target: Pokemon, move: Move): integer {
    return target.getAlly() ? -5 : 0;
  }
}

export class SacrificialFullRestoreAttr extends SacrificialAttr {
  constructor() {
    super();
  }

  apply(user: Pokemon, target: Pokemon, move: Move, args: any[]): boolean {
    if (!super.apply(user, target, move, args)) {
      return false;
    }

    // We don't know which party member will be chosen, so pick the highest max HP in the party
    const maxPartyMemberHp = user.scene.getParty().map(p => p.getMaxHp()).reduce((maxHp: integer, hp: integer) => Math.max(hp, maxHp), 0);

    user.scene.pushPhase(new PokemonHealPhase(user.scene, user.getBattlerIndex(),
      maxPartyMemberHp, i18next.t("moveTriggers:sacrificialFullRestore", {pokemonName: getPokemonNameWithAffix(user)}), true, false, false, true), true);

    return true;
  }

  getUserBenefitScore(user: Pokemon, target: Pokemon, move: Move): integer {
    return -20;
  }

  getCondition(): MoveConditionFunc {
    return (user, target, move) => user.scene.getParty().filter(p => p.isActive()).length > user.scene.currentBattle.getBattlerCount();
  }
}

/**
 * Attribute used for moves which ignore type-based debuffs from weather, namely Hydro Steam.
 * Called during damage calculation after getting said debuff from getAttackTypeMultiplier in the Pokemon class.
 * @extends MoveAttr
 * @see {@linkcode apply}
 */
export class IgnoreWeatherTypeDebuffAttr extends MoveAttr {
  /** The {@linkcode WeatherType} this move ignores */
  public weather: WeatherType;

  constructor(weather: WeatherType) {
    super();
    this.weather = weather;
  }
  /**
   * Changes the type-based weather modifier if this move's power would be reduced by it
   * @param user {@linkcode Pokemon} that used the move
   * @param target N/A
   * @param move {@linkcode Move} with this attribute
   * @param args [0] {@linkcode Utils.NumberHolder} for arenaAttackTypeMultiplier
   * @returns true if the function succeeds
   */
  apply(user: Pokemon, target: Pokemon, move: Move, args: any[]): boolean {
    const weatherModifier=args[0] as Utils.NumberHolder;
    //If the type-based attack power modifier due to weather (e.g. Water moves in Sun) is below 1, set it to 1
    if (user.scene.arena.weather?.weatherType === this.weather) {
      weatherModifier.value = Math.max(weatherModifier.value, 1);
    }
    return true;
  }
}

export abstract class WeatherHealAttr extends HealAttr {
  constructor() {
    super(0.5);
  }

  apply(user: Pokemon, target: Pokemon, move: Move, args: any[]): boolean {
    let healRatio = 0.5;
    if (!user.scene.arena.weather?.isEffectSuppressed(user.scene)) {
      const weatherType = user.scene.arena.weather?.weatherType || WeatherType.NONE;
      healRatio = this.getWeatherHealRatio(weatherType);
    }
    this.addHealPhase(user, healRatio);
    return true;
  }

  abstract getWeatherHealRatio(weatherType: WeatherType): number;
}

export class PlantHealAttr extends WeatherHealAttr {
  getWeatherHealRatio(weatherType: WeatherType): number {
    switch (weatherType) {
    case WeatherType.SUNNY:
    case WeatherType.HARSH_SUN:
      return 2 / 3;
    case WeatherType.RAIN:
    case WeatherType.SANDSTORM:
    case WeatherType.HAIL:
    case WeatherType.SNOW:
    case WeatherType.HEAVY_RAIN:
      return 0.25;
    default:
      return 0.5;
    }
  }
}

export class SandHealAttr extends WeatherHealAttr {
  getWeatherHealRatio(weatherType: WeatherType): number {
    switch (weatherType) {
    case WeatherType.SANDSTORM:
      return 2 / 3;
    default:
      return 0.5;
    }
  }
}

/**
 * Heals the target or the user by either {@linkcode normalHealRatio} or {@linkcode boostedHealRatio}
 * depending on the evaluation of {@linkcode condition}
 * @extends HealAttr
 * @see {@linkcode apply}
 */
export class BoostHealAttr extends HealAttr {
  /** Healing received when {@linkcode condition} is false */
  private normalHealRatio: number;
  /** Healing received when {@linkcode condition} is true */
  private boostedHealRatio: number;
  /** The lambda expression to check against when boosting the healing value */
  private condition?: MoveConditionFunc;

  constructor(normalHealRatio?: number, boostedHealRatio?: number, showAnim?: boolean, selfTarget?: boolean, condition?: MoveConditionFunc) {
    super(normalHealRatio, showAnim, selfTarget);
    this.normalHealRatio = normalHealRatio!; // TODO: is this bang correct?
    this.boostedHealRatio = boostedHealRatio!; // TODO: is this bang correct?
    this.condition = condition;
  }

  /**
   * @param user {@linkcode Pokemon} using the move
   * @param target {@linkcode Pokemon} target of the move
   * @param move {@linkcode Move} with this attribute
   * @param args N/A
   * @returns true if the move was successful
   */
  apply(user: Pokemon, target: Pokemon, move: Move, args: any[]): boolean {
    const healRatio: number = (this.condition ? this.condition(user, target, move) : false) ? this.boostedHealRatio : this.normalHealRatio;
    this.addHealPhase(target, healRatio);
    return true;
  }
}

/**
 * Heals the target only if it is the ally
 * @extends HealAttr
 * @see {@linkcode apply}
 */
export class HealOnAllyAttr extends HealAttr {
  /**
   * @param user {@linkcode Pokemon} using the move
   * @param target {@linkcode Pokemon} target of the move
   * @param move {@linkcode Move} with this attribute
   * @param args N/A
   * @returns true if the function succeeds
   */
  apply(user: Pokemon, target: Pokemon, move: Move, args: any[]): boolean {
    if (user.getAlly() === target) {
      super.apply(user, target, move, args);
      return true;
    }

    return false;
  }
}

/**
 * Heals user as a side effect of a move that hits a target.
 * Healing is based on {@linkcode healRatio} * the amount of damage dealt or a stat of the target.
 * @extends MoveEffectAttr
 * @see {@linkcode apply}
 * @see {@linkcode getUserBenefitScore}
 */
export class HitHealAttr extends MoveEffectAttr {
  private healRatio: number;
  private healStat: EffectiveStat | null;

  constructor(healRatio?: number | null, healStat?: EffectiveStat) {
    super(true, MoveEffectTrigger.HIT);

    this.healRatio = healRatio ?? 0.5;
    this.healStat = healStat ?? null;
  }
  /**
   * Heals the user the determined amount and possibly displays a message about regaining health.
   * If the target has the {@linkcode ReverseDrainAbAttr}, all healing is instead converted
   * to damage to the user.
   * @param user {@linkcode Pokemon} using this move
   * @param target {@linkcode Pokemon} target of this move
   * @param move {@linkcode Move} being used
   * @param args N/A
   * @returns true if the function succeeds
   */
  apply(user: Pokemon, target: Pokemon, move: Move, args: any[]): boolean {
    let healAmount = 0;
    let message = "";
    const reverseDrain = target.hasAbilityWithAttr(ReverseDrainAbAttr, false);
    if (this.healStat !== null) {
      // Strength Sap formula
      healAmount = target.getEffectiveStat(this.healStat);
      message = i18next.t("battle:drainMessage", {pokemonName: getPokemonNameWithAffix(target)});
    } else {
      // Default healing formula used by draining moves like Absorb, Draining Kiss, Bitter Blade, etc.
      healAmount = Utils.toDmgValue(user.turnData.currDamageDealt * this.healRatio);
      message = i18next.t("battle:regainHealth", {pokemonName: getPokemonNameWithAffix(user)});
    }
    if (reverseDrain) {
      if (user.hasAbilityWithAttr(BlockNonDirectDamageAbAttr)) {
        healAmount = 0;
        message = "";
      } else {
        user.turnData.damageTaken += healAmount;
        healAmount = healAmount * -1;
        message = "";
      }
    }
    user.scene.unshiftPhase(new PokemonHealPhase(user.scene, user.getBattlerIndex(), healAmount, message, false, true));
    return true;
  }

  /**
   * Used by the Enemy AI to rank an attack based on a given user
   * @param user {@linkcode Pokemon} using this move
   * @param target {@linkcode Pokemon} target of this move
   * @param move {@linkcode Move} being used
   * @returns an integer. Higher means enemy is more likely to use that move.
   */
  getUserBenefitScore(user: Pokemon, target: Pokemon, move: Move): integer {
    if (this.healStat) {
      const healAmount = target.getEffectiveStat(this.healStat);
      return Math.floor(Math.max(0, (Math.min(1, (healAmount+user.hp)/user.getMaxHp() - 0.33))) / user.getHpRatio());
    }
    return Math.floor(Math.max((1 - user.getHpRatio()) - 0.33, 0) * (move.power / 4));
  }
}

/**
 * Attribute used for moves that change priority in a turn given a condition,
 * e.g. Grassy Glide
 * Called when move order is calculated in {@linkcode TurnStartPhase}.
 * @extends MoveAttr
 * @see {@linkcode apply}
 */
export class IncrementMovePriorityAttr extends MoveAttr {
  /** The condition for a move's priority being incremented */
  private moveIncrementFunc: (pokemon: Pokemon, target:Pokemon, move: Move) => boolean;
  /** The amount to increment priority by, if condition passes. */
  private increaseAmount: integer;

  constructor(moveIncrementFunc: (pokemon: Pokemon, target:Pokemon, move: Move) => boolean, increaseAmount = 1) {
    super();

    this.moveIncrementFunc = moveIncrementFunc;
    this.increaseAmount = increaseAmount;
  }

  /**
   * Increments move priority by set amount if condition passes
   * @param user {@linkcode Pokemon} using this move
   * @param target {@linkcode Pokemon} target of this move
   * @param move {@linkcode Move} being used
   * @param args [0] {@linkcode Utils.IntegerHolder} for move priority.
   * @returns true if function succeeds
   */
  apply(user: Pokemon, target: Pokemon, move: Move, args: any[]): boolean {
    if (!this.moveIncrementFunc(user, target, move)) {
      return false;
    }

    (args[0] as Utils.IntegerHolder).value += this.increaseAmount;
    return true;
  }
}

/**
 * Attribute used for attack moves that hit multiple times per use, e.g. Bullet Seed.
 *
 * Applied at the beginning of {@linkcode MoveEffectPhase}.
 *
 * @extends MoveAttr
 * @see {@linkcode apply}
 */
export class MultiHitAttr extends MoveAttr {
  private multiHitType: MultiHitType;

  constructor(multiHitType?: MultiHitType) {
    super();

    this.multiHitType = multiHitType !== undefined ? multiHitType : MultiHitType._2_TO_5;
  }

  /**
   * Set the hit count of an attack based on this attribute instance's {@linkcode MultiHitType}.
   * If the target has an immunity to this attack's types, the hit count will always be 1.
   *
   * @param user {@linkcode Pokemon} that used the attack
   * @param target {@linkcode Pokemon} targeted by the attack
   * @param move {@linkcode Move} being used
   * @param args [0] {@linkcode Utils.IntegerHolder} storing the hit count of the attack
   * @returns True
   */
  apply(user: Pokemon, target: Pokemon, move: Move, args: any[]): boolean {
    const hitType = new Utils.NumberHolder(this.multiHitType);
    applyMoveAttrs(ChangeMultiHitTypeAttr, user, target, move, hitType);
    this.multiHitType = hitType.value;

    (args[0] as Utils.NumberHolder).value = this.getHitCount(user, target);
    return true;
  }

  getTargetBenefitScore(user: Pokemon, target: Pokemon, move: Move): number {
    return -5;
  }

  /**
   * Calculate the number of hits that an attack should have given this attribute's
   * {@linkcode MultiHitType}.
   *
   * @param user {@linkcode Pokemon} using the attack
   * @param target {@linkcode Pokemon} targeted by the attack
   * @returns The number of hits this attack should deal
   */
  getHitCount(user: Pokemon, target: Pokemon): integer {
    switch (this.multiHitType) {
    case MultiHitType._2_TO_5:
    {
      const rand = user.randSeedInt(16);
      const hitValue = new Utils.IntegerHolder(rand);
      applyAbAttrs(MaxMultiHitAbAttr, user, null, false, hitValue);
      if (hitValue.value >= 10) {
        return 2;
      } else if (hitValue.value >= 4) {
        return 3;
      } else if (hitValue.value >= 2) {
        return 4;
      } else {
        return 5;
      }
    }
    case MultiHitType._2:
      return 2;
    case MultiHitType._3:
      return 3;
    case MultiHitType._10:
      return 10;
    case MultiHitType.BEAT_UP:
      const party = user.isPlayer() ? user.scene.getParty() : user.scene.getEnemyParty();
      // No status means the ally pokemon can contribute to Beat Up
      return party.reduce((total, pokemon) => {
        return total + (pokemon.id === user.id ? 1 : pokemon?.status && pokemon.status.effect !== StatusEffect.NONE ? 0 : 1);
      }, 0);
    }
  }
}

export class ChangeMultiHitTypeAttr extends MoveAttr {
  apply(user: Pokemon, target: Pokemon, move: Move, args: any[]): boolean {
    //const hitType = args[0] as Utils.NumberHolder;
    return false;
  }
}

export class WaterShurikenMultiHitTypeAttr extends ChangeMultiHitTypeAttr {
  apply(user: Pokemon, target: Pokemon, move: Move, args: any[]): boolean {
    if (user.species.speciesId === Species.GRENINJA && user.hasAbility(Abilities.BATTLE_BOND) && user.formIndex === 2) {
      (args[0] as Utils.IntegerHolder).value = MultiHitType._3;
      return true;
    }
    return false;
  }
}

export class StatusEffectAttr extends MoveEffectAttr {
  public effect: StatusEffect;
  public cureTurn: integer | null;
  public overrideStatus: boolean;

  constructor(effect: StatusEffect, selfTarget?: boolean, cureTurn?: integer, overrideStatus?: boolean) {
    super(selfTarget, MoveEffectTrigger.HIT);

    this.effect = effect;
    this.cureTurn = cureTurn!; // TODO: is this bang correct?
    this.overrideStatus = !!overrideStatus;
  }

  apply(user: Pokemon, target: Pokemon, move: Move, args: any[]): boolean {
    const moveChance = this.getMoveChance(user, target, move, this.selfTarget, true);
    const statusCheck = moveChance < 0 || moveChance === 100 || user.randSeedInt(100) < moveChance;
    if (statusCheck) {
      const pokemon = this.selfTarget ? user : target;
      if (pokemon.status) {
        if (this.overrideStatus) {
          pokemon.resetStatus();
        } else {
          return false;
        }
      }

      if (user !== target && target.scene.arena.getTagOnSide(ArenaTagType.SAFEGUARD, target.isPlayer() ? ArenaTagSide.PLAYER : ArenaTagSide.ENEMY)) {
        if (move.category === MoveCategory.STATUS) {
          user.scene.queueMessage(i18next.t("moveTriggers:safeguard", { targetName: getPokemonNameWithAffix(target)}));
        }
        return false;
      }
      if ((!pokemon.status || (pokemon.status.effect === this.effect && moveChance < 0))
        && pokemon.trySetStatus(this.effect, true, user, this.cureTurn)) {
        applyPostAttackAbAttrs(ConfusionOnStatusEffectAbAttr, user, target, move, null, false, this.effect);
        return true;
      }
    }
    return false;
  }

  getTargetBenefitScore(user: Pokemon, target: Pokemon, move: Move): number {
    const moveChance = this.getMoveChance(user, target, move, this.selfTarget, false);
    return !(this.selfTarget ? user : target).status && (this.selfTarget ? user : target).canSetStatus(this.effect, true, false, user) ? Math.floor(moveChance * -0.1) : 0;
  }
}

export class MultiStatusEffectAttr extends StatusEffectAttr {
  public effects: StatusEffect[];

  constructor(effects: StatusEffect[], selfTarget?: boolean, cureTurn?: integer, overrideStatus?: boolean) {
    super(effects[0], selfTarget, cureTurn, overrideStatus);
    this.effects = effects;
  }

  apply(user: Pokemon, target: Pokemon, move: Move, args: any[]): boolean {
    this.effect = Utils.randSeedItem(this.effects);
    const result = super.apply(user, target, move, args);
    return result;
  }

  getTargetBenefitScore(user: Pokemon, target: Pokemon, move: Move): number {
    const moveChance = this.getMoveChance(user, target, move, this.selfTarget, false);
    return !(this.selfTarget ? user : target).status && (this.selfTarget ? user : target).canSetStatus(this.effect, true, false, user) ? Math.floor(moveChance * -0.1) : 0;
  }
}

export class PsychoShiftEffectAttr extends MoveEffectAttr {
  constructor() {
    super(false, MoveEffectTrigger.HIT);
  }

  apply(user: Pokemon, target: Pokemon, move: Move, args: any[]): boolean {
    const statusToApply: StatusEffect | undefined = user.status?.effect ?? (user.hasAbility(Abilities.COMATOSE) ? StatusEffect.SLEEP : undefined);

    if (target.status) {
      return false;
    }
    //@ts-ignore - how can target.status.effect be checked when we return `false` before when it's defined?
    if (!target.status || (target.status.effect === statusToApply && move.chance < 0)) { // TODO: resolve ts-ignore
      const statusAfflictResult = target.trySetStatus(statusToApply, true, user);
      if (statusAfflictResult) {
        if (user.status) {
          user.scene.queueMessage(getStatusEffectHealText(user.status.effect, getPokemonNameWithAffix(user)));
        }
        user.resetStatus();
        user.updateInfo();
      }
      return statusAfflictResult;
    }

    return false;
  }

  getTargetBenefitScore(user: Pokemon, target: Pokemon, move: Move): number {
    return !(this.selfTarget ? user : target).status && (this.selfTarget ? user : target).canSetStatus(user.status?.effect, true, false, user) ? Math.floor(move.chance * -0.1) : 0;
  }
}
/**
 * The following needs to be implemented for Thief
 * "If the user faints due to the target's Ability (Rough Skin or Iron Barbs) or held Rocky Helmet, it cannot remove the target's held item."
 * "If Knock Off causes a Pokémon with the Sticky Hold Ability to faint, it can now remove that Pokémon's held item."
 */
export class StealHeldItemChanceAttr extends MoveEffectAttr {
  private chance: number;

  constructor(chance: number) {
    super(false, MoveEffectTrigger.HIT);
    this.chance = chance;
  }

  apply(user: Pokemon, target: Pokemon, move: Move, args: any[]): Promise<boolean> {
    return new Promise<boolean>(resolve => {
      const rand = Phaser.Math.RND.realInRange(0, 1);
      if (rand >= this.chance) {
        return resolve(false);
      }
      const heldItems = this.getTargetHeldItems(target).filter(i => i.isTransferrable);
      if (heldItems.length) {
        const poolType = target.isPlayer() ? ModifierPoolType.PLAYER : target.hasTrainer() ? ModifierPoolType.TRAINER : ModifierPoolType.WILD;
        const highestItemTier = heldItems.map(m => m.type.getOrInferTier(poolType)).reduce((highestTier, tier) => Math.max(tier!, highestTier), 0); // TODO: is the bang after tier correct?
        const tierHeldItems = heldItems.filter(m => m.type.getOrInferTier(poolType) === highestItemTier);
        const stolenItem = tierHeldItems[user.randSeedInt(tierHeldItems.length)];
        user.scene.tryTransferHeldItemModifier(stolenItem, user, false).then(success => {
          if (success) {
            user.scene.queueMessage(i18next.t("moveTriggers:stoleItem", {pokemonName: getPokemonNameWithAffix(user), targetName: getPokemonNameWithAffix(target), itemName: stolenItem.type.name}));
          }
          resolve(success);
        });
        return;
      }

      resolve(false);
    });
  }

  getTargetHeldItems(target: Pokemon): PokemonHeldItemModifier[] {
    return target.scene.findModifiers(m => m instanceof PokemonHeldItemModifier
      && m.pokemonId === target.id, target.isPlayer()) as PokemonHeldItemModifier[];
  }

  getUserBenefitScore(user: Pokemon, target: Pokemon, move: Move): number {
    const heldItems = this.getTargetHeldItems(target);
    return heldItems.length ? 5 : 0;
  }

  getTargetBenefitScore(user: Pokemon, target: Pokemon, move: Move): number {
    const heldItems = this.getTargetHeldItems(target);
    return heldItems.length ? -5 : 0;
  }
}

/**
 * Removes a random held item (or berry) from target.
 * Used for Incinerate and Knock Off.
 * Not Implemented Cases: (Same applies for Thief)
 * "If the user faints due to the target's Ability (Rough Skin or Iron Barbs) or held Rocky Helmet, it cannot remove the target's held item."
 * "If Knock Off causes a Pokémon with the Sticky Hold Ability to faint, it can now remove that Pokémon's held item."
 */
export class RemoveHeldItemAttr extends MoveEffectAttr {

  /** Optional restriction for item pool to berries only i.e. Differentiating Incinerate and Knock Off */
  private berriesOnly: boolean;

  constructor(berriesOnly: boolean) {
    super(false, MoveEffectTrigger.HIT);
    this.berriesOnly = berriesOnly;
  }

  /**
   *
   * @param user {@linkcode Pokemon} that used the move
   * @param target Target {@linkcode Pokemon} that the moves applies to
   * @param move {@linkcode Move} that is used
   * @param args N/A
   * @returns {boolean} True if an item was removed
   */
  apply(user: Pokemon, target: Pokemon, move: Move, args: any[]): boolean {
    if (!this.berriesOnly && target.isPlayer()) { // "Wild Pokemon cannot knock off Player Pokemon's held items" (See Bulbapedia)
      return false;
    }

    const cancelled = new Utils.BooleanHolder(false);
    applyAbAttrs(BlockItemTheftAbAttr, target, cancelled); // Check for abilities that block item theft

    if (cancelled.value === true) {
      return false;
    }

    // Considers entire transferrable item pool by default (Knock Off). Otherwise berries only if specified (Incinerate).
    let heldItems = this.getTargetHeldItems(target).filter(i => i.isTransferrable);

    if (this.berriesOnly) {
      heldItems = heldItems.filter(m => m instanceof BerryModifier && m.pokemonId === target.id, target.isPlayer());
    }

    if (heldItems.length) {
      const removedItem = heldItems[user.randSeedInt(heldItems.length)];

      // Decrease item amount and update icon
      !--removedItem.stackCount;
      target.scene.updateModifiers(target.isPlayer());

      if (this.berriesOnly) {
        user.scene.queueMessage(i18next.t("moveTriggers:incineratedItem", {pokemonName: getPokemonNameWithAffix(user), targetName: getPokemonNameWithAffix(target), itemName: removedItem.type.name}));
      } else {
        user.scene.queueMessage(i18next.t("moveTriggers:knockedOffItem", {pokemonName: getPokemonNameWithAffix(user), targetName: getPokemonNameWithAffix(target), itemName: removedItem.type.name}));
      }
    }

    return true;
  }

  getTargetHeldItems(target: Pokemon): PokemonHeldItemModifier[] {
    return target.scene.findModifiers(m => m instanceof PokemonHeldItemModifier
      && m.pokemonId === target.id, target.isPlayer()) as PokemonHeldItemModifier[];
  }

  getUserBenefitScore(user: Pokemon, target: Pokemon, move: Move): number {
    const heldItems = this.getTargetHeldItems(target);
    return heldItems.length ? 5 : 0;
  }

  getTargetBenefitScore(user: Pokemon, target: Pokemon, move: Move): number {
    const heldItems = this.getTargetHeldItems(target);
    return heldItems.length ? -5 : 0;
  }
}

/**
 * Attribute that causes targets of the move to eat a berry. Used for Teatime, Stuff Cheeks
 */
export class EatBerryAttr extends MoveEffectAttr {
  protected chosenBerry: BerryModifier | undefined;
  constructor() {
    super(true, MoveEffectTrigger.HIT);
  }
  /**
   * Causes the target to eat a berry.
   * @param user {@linkcode Pokemon} Pokemon that used the move
   * @param target {@linkcode Pokemon} Pokemon that will eat a berry
   * @param move {@linkcode Move} The move being used
   * @param args Unused
   * @returns {boolean} true if the function succeeds
   */
  apply(user: Pokemon, target: Pokemon, move: Move, args: any[]): boolean {
    if (!super.apply(user, target, move, args)) {
      return false;
    }

    const heldBerries = this.getTargetHeldBerries(target);
    if (heldBerries.length <= 0) {
      return false;
    }
    this.chosenBerry = heldBerries[user.randSeedInt(heldBerries.length)];
    const preserve = new Utils.BooleanHolder(false);
    target.scene.applyModifiers(PreserveBerryModifier, target.isPlayer(), target, preserve); // check for berry pouch preservation
    if (!preserve.value) {
      this.reduceBerryModifier(target);
    }
    this.eatBerry(target);
    return true;
  }

  getTargetHeldBerries(target: Pokemon): BerryModifier[] {
    return target.scene.findModifiers(m => m instanceof BerryModifier
      && (m as BerryModifier).pokemonId === target.id, target.isPlayer()) as BerryModifier[];
  }

  reduceBerryModifier(target: Pokemon) {
    if (this.chosenBerry?.stackCount === 1) {
      target.scene.removeModifier(this.chosenBerry, !target.isPlayer());
    } else if (this.chosenBerry !== undefined && this.chosenBerry.stackCount > 1) {
      this.chosenBerry.stackCount--;
    }
    target.scene.updateModifiers(target.isPlayer());
  }

  eatBerry(consumer: Pokemon) {
    getBerryEffectFunc(this.chosenBerry!.berryType)(consumer); // consumer eats the berry
    applyAbAttrs(HealFromBerryUseAbAttr, consumer, new Utils.BooleanHolder(false));
  }
}

/**
 *  Attribute used for moves that steal a random berry from the target. The user then eats the stolen berry.
 *  Used for Pluck & Bug Bite.
 */
export class StealEatBerryAttr extends EatBerryAttr {
  constructor() {
    super();
  }
  /**
   * User steals a random berry from the target and then eats it.
   * @param {Pokemon} user Pokemon that used the move and will eat the stolen berry
   * @param {Pokemon} target Pokemon that will have its berry stolen
   * @param {Move} move Move being used
   * @param {any[]} args Unused
   * @returns {boolean} true if the function succeeds
   */
  apply(user: Pokemon, target: Pokemon, move: Move, args: any[]): boolean {
    const cancelled = new Utils.BooleanHolder(false);
    applyAbAttrs(BlockItemTheftAbAttr, target, cancelled); // check for abilities that block item theft
    if (cancelled.value === true) {
      return false;
    }

    const heldBerries = this.getTargetHeldBerries(target);
    if (heldBerries.length <= 0) {
      return false;
    }
    // if the target has berries, pick a random berry and steal it
    this.chosenBerry = heldBerries[user.randSeedInt(heldBerries.length)];
    const message = i18next.t("battle:stealEatBerry", {pokemonName: user.name, targetName: target.name, berryName: this.chosenBerry.type.name});
    user.scene.queueMessage(message);
    this.reduceBerryModifier(target);
    this.eatBerry(user);
    return true;
  }
}

/**
 * Move attribute that signals that the move should cure a status effect
 * @extends MoveEffectAttr
 * @see {@linkcode apply()}
 */
export class HealStatusEffectAttr extends MoveEffectAttr {
  /** List of Status Effects to cure */
  private effects: StatusEffect[];

  /**
   * @param selfTarget - Whether this move targets the user
   * @param ...effects - List of status effects to cure
   */
  constructor(selfTarget: boolean, ...effects: StatusEffect[]) {
    super(selfTarget, MoveEffectTrigger.POST_APPLY, false, true);

    this.effects = effects;
  }

  /**
   * @param user {@linkcode Pokemon} source of the move
   * @param target {@linkcode Pokemon} target of the move
   * @param move the {@linkcode Move} being used
   * @returns true if the status is cured
   */
  apply(user: Pokemon, target: Pokemon, move: Move, args: any[]): boolean {
    if (!super.apply(user, target, move, args)) {
      return false;
    }

    // Special edge case for shield dust blocking Sparkling Aria curing burn
    const moveTargets = getMoveTargets(user, move.id);
    if (target.hasAbilityWithAttr(IgnoreMoveEffectsAbAttr) && move.id === Moves.SPARKLING_ARIA && moveTargets.targets.length === 1) {
      return false;
    }

    const pokemon = this.selfTarget ? user : target;
    if (pokemon.status && this.effects.includes(pokemon.status.effect)) {
      pokemon.scene.queueMessage(getStatusEffectHealText(pokemon.status.effect, getPokemonNameWithAffix(pokemon)));
      pokemon.resetStatus();
      pokemon.updateInfo();

      return true;
    }

    return false;
  }

  isOfEffect(effect: StatusEffect): boolean {
    return this.effects.includes(effect);
  }

  getUserBenefitScore(user: Pokemon, target: Pokemon, move: Move): integer {
    return user.status ? 10 : 0;
  }
}

export class BypassSleepAttr extends MoveAttr {
  apply(user: Pokemon, target: Pokemon, move: Move, args: any[]): boolean {
    if (user.status?.effect === StatusEffect.SLEEP) {
      user.addTag(BattlerTagType.BYPASS_SLEEP, 1, move.id, user.id);
      return true;
    }

    return false;
  }
}

/**
 * Attribute used for moves that bypass the burn damage reduction of physical moves, currently only facade
 * Called during damage calculation
 * @extends MoveAttr
 * @see {@linkcode apply}
 */
export class BypassBurnDamageReductionAttr extends MoveAttr {
  /** Prevents the move's damage from being reduced by burn
   * @param user N/A
   * @param target N/A
   * @param move {@linkcode Move} with this attribute
   * @param args [0] {@linkcode Utils.BooleanHolder} for burnDamageReductionCancelled
   * @returns true if the function succeeds
   */
  apply(user: Pokemon, target: Pokemon, move: Move, args: any[]): boolean {
    (args[0] as Utils.BooleanHolder).value = true;

    return true;
  }
}

export class WeatherChangeAttr extends MoveEffectAttr {
  private weatherType: WeatherType;

  constructor(weatherType: WeatherType) {
    super();

    this.weatherType = weatherType;
  }

  apply(user: Pokemon, target: Pokemon, move: Move, args: any[]): boolean {
    return user.scene.arena.trySetWeather(this.weatherType, true);
  }

  getCondition(): MoveConditionFunc {
    return (user, target, move) => !user.scene.arena.weather || (user.scene.arena.weather.weatherType !== this.weatherType && !user.scene.arena.weather.isImmutable());
  }
}

export class ClearWeatherAttr extends MoveEffectAttr {
  private weatherType: WeatherType;

  constructor(weatherType: WeatherType) {
    super();

    this.weatherType = weatherType;
  }

  apply(user: Pokemon, target: Pokemon, move: Move, args: any[]): boolean {
    if (user.scene.arena.weather?.weatherType === this.weatherType) {
      return user.scene.arena.trySetWeather(WeatherType.NONE, true);
    }

    return false;
  }
}

export class TerrainChangeAttr extends MoveEffectAttr {
  private terrainType: TerrainType;

  constructor(terrainType: TerrainType) {
    super();

    this.terrainType = terrainType;
  }

  apply(user: Pokemon, target: Pokemon, move: Move, args: any[]): boolean {
    return user.scene.arena.trySetTerrain(this.terrainType, true, true);
  }

  getCondition(): MoveConditionFunc {
    return (user, target, move) => !user.scene.arena.terrain || (user.scene.arena.terrain.terrainType !== this.terrainType);
  }

  getUserBenefitScore(user: Pokemon, target: Pokemon, move: Move): number {
    // TODO: Expand on this
    return user.scene.arena.terrain ? 0 : 6;
  }
}

export class ClearTerrainAttr extends MoveEffectAttr {
  constructor() {
    super();
  }

  apply(user: Pokemon, target: Pokemon, move: Move, args: any[]): boolean {
    return user.scene.arena.trySetTerrain(TerrainType.NONE, true, true);
  }
}

export class OneHitKOAttr extends MoveAttr {
  apply(user: Pokemon, target: Pokemon, move: Move, args: any[]): boolean {
    if (target.isBossImmune()) {
      return false;
    }

    (args[0] as Utils.BooleanHolder).value = true;

    return true;
  }

  getCondition(): MoveConditionFunc {
    return (user, target, move) => {
      const cancelled = new Utils.BooleanHolder(false);
      applyAbAttrs(BlockOneHitKOAbAttr, target, cancelled);
      return !cancelled.value && user.level >= target.level;
    };
  }
}

export class OverrideMoveEffectAttr extends MoveAttr {
  apply(user: Pokemon, target: Pokemon, move: Move, args: any[]): boolean | Promise<boolean> {
    //const overridden = args[0] as Utils.BooleanHolder;
    //const virtual = arg[1] as boolean;
    return true;
  }
}

export class ChargeAttr extends OverrideMoveEffectAttr {
  public chargeAnim: ChargeAnim;
  private chargeText: string;
  private tagType: BattlerTagType | null;
  private chargeEffect: boolean;
  public followUpPriority: integer | null;

  constructor(chargeAnim: ChargeAnim, chargeText: string, tagType?: BattlerTagType | null, chargeEffect: boolean = false) {
    super();

    this.chargeAnim = chargeAnim;
    this.chargeText = chargeText;
    this.tagType = tagType!; // TODO: is this bang correct?
    this.chargeEffect = chargeEffect;
  }

  apply(user: Pokemon, target: Pokemon, move: Move, args: any[]): Promise<boolean> {
    return new Promise(resolve => {
      const lastMove = user.getLastXMoves().find(() => true);
      if (!lastMove || lastMove.move !== move.id || (lastMove.result !== MoveResult.OTHER && lastMove.turn !== user.scene.currentBattle.turn)) {
        (args[0] as Utils.BooleanHolder).value = true;
        new MoveChargeAnim(this.chargeAnim, move.id, user).play(user.scene, () => {
          user.scene.queueMessage(this.chargeText.replace("{TARGET}", getPokemonNameWithAffix(target)).replace("{USER}", getPokemonNameWithAffix(user)));
          if (this.tagType) {
            user.addTag(this.tagType, 1, move.id, user.id);
          }
          if (this.chargeEffect) {
            applyMoveAttrs(MoveEffectAttr, user, target, move);
          }
          user.pushMoveHistory({ move: move.id, targets: [ target.getBattlerIndex() ], result: MoveResult.OTHER });
          user.getMoveQueue().push({ move: move.id, targets: [ target.getBattlerIndex() ], ignorePP: true });
          user.addTag(BattlerTagType.CHARGING, 1, move.id, user.id);
          resolve(true);
        });
      } else {
        user.lapseTag(BattlerTagType.CHARGING);
        resolve(false);
      }
    });
  }

  usedChargeEffect(user: Pokemon, target: Pokemon | null, move: Move): boolean {
    if (!this.chargeEffect) {
      return false;
    }
    // Account for move history being populated when this function is called
    const lastMoves = user.getLastXMoves(2);
    return lastMoves.length === 2 && lastMoves[1].move === move.id && lastMoves[1].result === MoveResult.OTHER;
  }
}

export class SunlightChargeAttr extends ChargeAttr {
  constructor(chargeAnim: ChargeAnim, chargeText: string) {
    super(chargeAnim, chargeText);
  }

  apply(user: Pokemon, target: Pokemon, move: Move, args: any[]): Promise<boolean> {
    return new Promise(resolve => {
      const weatherType = user.scene.arena.weather?.weatherType;
      if (!user.scene.arena.weather?.isEffectSuppressed(user.scene) && (weatherType === WeatherType.SUNNY || weatherType === WeatherType.HARSH_SUN)) {
        resolve(false);
      } else {
        super.apply(user, target, move, args).then(result => resolve(result));
      }
    });
  }
}

export class ElectroShotChargeAttr extends ChargeAttr {
  private statIncreaseApplied: boolean;
  constructor() {
    super(ChargeAnim.ELECTRO_SHOT_CHARGING, i18next.t("moveTriggers:absorbedElectricity", {pokemonName: "{USER}"}), null, true);
    // Add a flag because ChargeAttr skills use themselves twice instead of once over one-to-two turns
    this.statIncreaseApplied = false;
  }

  apply(user: Pokemon, target: Pokemon, move: Move, args: any[]): Promise<boolean> {
    return new Promise(resolve => {
      const weatherType = user.scene.arena.weather?.weatherType;
      if (!user.scene.arena.weather?.isEffectSuppressed(user.scene) && (weatherType === WeatherType.RAIN || weatherType === WeatherType.HEAVY_RAIN)) {
        // Apply the SPATK increase every call when used in the rain
        const statChangeAttr = new StatStageChangeAttr([ Stat.SPATK ], 1, true);
        statChangeAttr.apply(user, target, move, args);
        // After the SPATK is raised, execute the move resolution e.g. deal damage
        resolve(false);
      } else {
        if (!this.statIncreaseApplied) {
          // Apply the SPATK increase only if it hasn't been applied before e.g. on the first turn charge up animation
          const statChangeAttr = new StatStageChangeAttr([ Stat.SPATK ], 1, true);
          statChangeAttr.apply(user, target, move, args);
          // Set the flag to true so that on the following turn it doesn't raise SPATK a second time
          this.statIncreaseApplied = true;
        }
        super.apply(user, target, move, args).then(result => {
          if (!result) {
            // On the second turn, reset the statIncreaseApplied flag without applying the SPATK increase
            this.statIncreaseApplied = false;
          }
          resolve(result);
        });
      }
    });
  }
}

export class DelayedAttackAttr extends OverrideMoveEffectAttr {
  public tagType: ArenaTagType;
  public chargeAnim: ChargeAnim;
  private chargeText: string;

  constructor(tagType: ArenaTagType, chargeAnim: ChargeAnim, chargeText: string) {
    super();

    this.tagType = tagType;
    this.chargeAnim = chargeAnim;
    this.chargeText = chargeText;
  }

  apply(user: Pokemon, target: Pokemon, move: Move, args: any[]): Promise<boolean> {
    return new Promise(resolve => {
      if (args.length < 2 || !args[1]) {
        new MoveChargeAnim(this.chargeAnim, move.id, user).play(user.scene, () => {
          (args[0] as Utils.BooleanHolder).value = true;
          user.scene.queueMessage(this.chargeText.replace("{TARGET}", getPokemonNameWithAffix(target)).replace("{USER}", getPokemonNameWithAffix(user)));
          user.pushMoveHistory({ move: move.id, targets: [ target.getBattlerIndex() ], result: MoveResult.OTHER });
          user.scene.arena.addTag(this.tagType, 3, move.id, user.id, ArenaTagSide.BOTH, false, target.getBattlerIndex());

          resolve(true);
        });
      } else {
        user.scene.ui.showText(i18next.t("moveTriggers:tookMoveAttack", {pokemonName: getPokemonNameWithAffix(user.scene.getPokemonById(target.id) ?? undefined), moveName: move.name}), null, () => resolve(true));
      }
    });
  }
}

export class StatStageChangeAttr extends MoveEffectAttr {
  public stats: BattleStat[];
  public stages: integer;
  private condition: MoveConditionFunc | null;
  private showMessage: boolean;

  constructor(stats: BattleStat[], stages: integer, selfTarget?: boolean, condition?: MoveConditionFunc | null, showMessage: boolean = true, firstHitOnly: boolean = false, moveEffectTrigger: MoveEffectTrigger = MoveEffectTrigger.HIT, firstTargetOnly: boolean = false) {
    super(selfTarget, moveEffectTrigger, firstHitOnly, false, firstTargetOnly);
    this.stats = stats;
    this.stages = stages;
    this.condition = condition!; // TODO: is this bang correct?
    this.showMessage = showMessage;
  }

  apply(user: Pokemon, target: Pokemon, move: Move, args?: any[]): boolean | Promise<boolean> {
    if (!super.apply(user, target, move, args) || (this.condition && !this.condition(user, target, move))) {
      return false;
    }

    const moveChance = this.getMoveChance(user, target, move, this.selfTarget, true);
    if (moveChance < 0 || moveChance === 100 || user.randSeedInt(100) < moveChance) {
      const stages = this.getLevels(user);
      user.scene.unshiftPhase(new StatStageChangePhase(user.scene, (this.selfTarget ? user : target).getBattlerIndex(), this.selfTarget, this.stats, stages, this.showMessage));
      return true;
    }

    return false;
  }

  getLevels(_user: Pokemon): integer {
    return this.stages;
  }

  getTargetBenefitScore(user: Pokemon, target: Pokemon, move: Move): integer {
    let ret = 0;
    const moveLevels = this.getLevels(user);
    for (const stat of this.stats) {
      let levels = moveLevels;
      const statStage = target.getStatStage(stat);
      if (levels > 0) {
        levels = Math.min(statStage + levels, 6) - statStage;
      } else {
        levels = Math.max(statStage + levels, -6) - statStage;
      }
      let noEffect = false;
      switch (stat) {
      case Stat.ATK:
        if (this.selfTarget) {
          noEffect = !user.getMoveset().find(m => m instanceof AttackMove && m.category === MoveCategory.PHYSICAL);
        }
        break;
      case Stat.DEF:
        if (!this.selfTarget) {
          noEffect = !user.getMoveset().find(m => m instanceof AttackMove && m.category === MoveCategory.PHYSICAL);
        }
        break;
      case Stat.SPATK:
        if (this.selfTarget) {
          noEffect = !user.getMoveset().find(m => m instanceof AttackMove && m.category === MoveCategory.SPECIAL);
        }
        break;
      case Stat.SPDEF:
        if (!this.selfTarget) {
          noEffect = !user.getMoveset().find(m => m instanceof AttackMove && m.category === MoveCategory.SPECIAL);
        }
        break;
      }
      if (noEffect) {
        continue;
      }
      ret += (levels * 4) + (levels > 0 ? -2 : 2);
    }
    return ret;
  }
}

export class PostVictoryStatStageChangeAttr extends MoveAttr {
  private stats: BattleStat[];
  private stages: number;
  private condition: MoveConditionFunc | null;
  private showMessage: boolean;

  constructor(stats: BattleStat[], stages: number, selfTarget?: boolean, condition?: MoveConditionFunc, showMessage: boolean = true, firstHitOnly: boolean = false) {
    super();
    this.stats = stats;
    this.stages = stages;
    this.condition = condition!; // TODO: is this bang correct?
    this.showMessage = showMessage;
  }
  applyPostVictory(user: Pokemon, target: Pokemon, move: Move): void {
    if (this.condition && !this.condition(user, target, move)) {
      return;
    }
    const statChangeAttr = new StatStageChangeAttr(this.stats, this.stages, this.showMessage);
    statChangeAttr.apply(user, target, move);
  }
}

export class AcupressureStatStageChangeAttr extends MoveEffectAttr {
  constructor() {
    super();
  }

  apply(user: Pokemon, target: Pokemon, move: Move, args: any[]): boolean | Promise<boolean> {
    const randStats = BATTLE_STATS.filter(s => target.getStatStage(s) < 6);
    if (randStats.length > 0) {
      const boostStat = [randStats[user.randSeedInt(randStats.length)]];
      user.scene.unshiftPhase(new StatStageChangePhase(user.scene, target.getBattlerIndex(), this.selfTarget, boostStat, 2));
      return true;
    }
    return false;
  }
}

export class GrowthStatStageChangeAttr extends StatStageChangeAttr {
  constructor() {
    super([ Stat.ATK, Stat.SPATK ], 1, true);
  }

  getLevels(user: Pokemon): number {
    if (!user.scene.arena.weather?.isEffectSuppressed(user.scene)) {
      const weatherType = user.scene.arena.weather?.weatherType;
      if (weatherType === WeatherType.SUNNY || weatherType === WeatherType.HARSH_SUN) {
        return this.stages + 1;
      }
    }
    return this.stages;
  }
}

export class CutHpStatStageBoostAttr extends StatStageChangeAttr {
  private cutRatio: integer;
  private messageCallback: ((user: Pokemon) => void) | undefined;

  constructor(stat: BattleStat[], levels: integer, cutRatio: integer, messageCallback?: ((user: Pokemon) => void) | undefined) {
    super(stat, levels, true, null, true);

    this.cutRatio = cutRatio;
    this.messageCallback = messageCallback;
  }

  apply(user: Pokemon, target: Pokemon, move: Move, args: any[]): Promise<boolean> {
    return new Promise<boolean>(resolve => {
      user.damageAndUpdate(Utils.toDmgValue(user.getMaxHp() / this.cutRatio), HitResult.OTHER, false, true);
      user.updateInfo().then(() => {
        const ret = super.apply(user, target, move, args);
        if (this.messageCallback) {
          this.messageCallback(user);
        }
        resolve(ret);
      });
    });
  }

  getCondition(): MoveConditionFunc {
    return (user, _target, _move) => user.getHpRatio() > 1 / this.cutRatio && this.stats.some(s => user.getStatStage(s) < 6);
  }
}

export class CopyStatsAttr extends MoveEffectAttr {
  apply(user: Pokemon, target: Pokemon, move: Move, args: any[]): boolean {
    if (!super.apply(user, target, move, args)) {
      return false;
    }

    // Copy all stat stages
    for (const s of BATTLE_STATS) {
      user.setStatStage(s, target.getStatStage(s));
    }

    if (target.getTag(BattlerTagType.CRIT_BOOST)) {
      user.addTag(BattlerTagType.CRIT_BOOST, 0, move.id);
    } else {
      user.removeTag(BattlerTagType.CRIT_BOOST);
    }
    target.updateInfo();
    user.updateInfo();
    target.scene.queueMessage(i18next.t("moveTriggers:copiedStatChanges", {pokemonName: getPokemonNameWithAffix(user), targetName: getPokemonNameWithAffix(target)}));

    return true;
  }
}

export class InvertStatsAttr extends MoveEffectAttr {
  apply(user: Pokemon, target: Pokemon, move: Move, args: any[]): boolean {
    if (!super.apply(user, target, move, args)) {
      return false;
    }

    for (const s of BATTLE_STATS) {
      target.setStatStage(s, -target.getStatStage(s));
    }

    target.updateInfo();
    user.updateInfo();

    target.scene.queueMessage(i18next.t("moveTriggers:invertStats", {pokemonName: getPokemonNameWithAffix(target)}));

    return true;
  }
}

export class ResetStatsAttr extends MoveEffectAttr {
  private targetAllPokemon: boolean;
  constructor(targetAllPokemon: boolean) {
    super();
    this.targetAllPokemon = targetAllPokemon;
  }
  async apply(user: Pokemon, target: Pokemon, move: Move, args: any[]): Promise<boolean> {
    const promises: Promise<void>[] = [];
    if (this.targetAllPokemon) { // Target all pokemon on the field when Freezy Frost or Haze are used
      const activePokemon = user.scene.getField(true);
      activePokemon.forEach(p => promises.push(this.resetStats(p)));
      target.scene.queueMessage(i18next.t("moveTriggers:statEliminated"));
    } else { // Affects only the single target when Clear Smog is used
      promises.push(this.resetStats(target));
      target.scene.queueMessage(i18next.t("moveTriggers:resetStats", {pokemonName: getPokemonNameWithAffix(target)}));
    }

    await Promise.all(promises);
    return true;
  }

<<<<<<< HEAD
  async resetStats(pokemon: Pokemon): Promise<void> {
    for (let s = 0; s < pokemon.summonData.battleStats.length; s++) {
      pokemon.summonData.battleStats[s] = 0;
=======
  resetStats(pokemon: Pokemon) {
    for (const s of BATTLE_STATS) {
      pokemon.setStatStage(s, 0);
>>>>>>> 7288350d
    }
    return pokemon.updateInfo();
  }
}

/**
 * Attribute used for status moves, specifically Heart, Guard, and Power Swap,
 * that swaps the user's and target's corresponding stat stages.
 * @extends MoveEffectAttr
 * @see {@linkcode apply}
 */
export class SwapStatStagesAttr extends MoveEffectAttr {
  /** The stat stages to be swapped between the user and the target */
  private stats: readonly BattleStat[];

  constructor(stats: readonly BattleStat[]) {
    super();

    this.stats = stats;
  }

  /**
   * For all {@linkcode stats}, swaps the user's and target's corresponding stat
   * stage.
   * @param user the {@linkcode Pokemon} that used the move
   * @param target the {@linkcode Pokemon} that the move was used on
   * @param move N/A
   * @param args N/A
   * @returns true if attribute application succeeds
   */
  apply(user: Pokemon, target: Pokemon, move: Move, args: any []): boolean {
    if (super.apply(user, target, move, args)) {
      for (const s of BATTLE_STATS) {
        const temp = user.getStatStage(s);
        user.setStatStage(s, target.getStatStage(s));
        target.setStatStage(s, temp);
      }

      target.updateInfo();
      user.updateInfo();

      if (this.stats.length === 7) {
        user.scene.queueMessage(i18next.t("moveTriggers:switchedStatChanges", { pokemonName: getPokemonNameWithAffix(user) }));
      } else if (this.stats.length === 2) {
        user.scene.queueMessage(i18next.t("moveTriggers:switchedTwoStatChanges", {
          pokemonName: getPokemonNameWithAffix(user),
          firstStat: i18next.t(getStatKey(this.stats[0])),
          secondStat: i18next.t(getStatKey(this.stats[1]))
        }));
      }
      return true;
    }
    return false;
  }
}

export class HpSplitAttr extends MoveEffectAttr {
  apply(user: Pokemon, target: Pokemon, move: Move, args: any[]): Promise<boolean> {
    return new Promise(resolve => {
      if (!super.apply(user, target, move, args)) {
        return resolve(false);
      }

      const infoUpdates: Promise<void>[] = [];

      const hpValue = Math.floor((target.hp + user.hp) / 2);
      if (user.hp < hpValue) {
        const healing = user.heal(hpValue - user.hp);
        if (healing) {
          user.scene.damageNumberHandler.add(user, healing, HitResult.HEAL);
        }
      } else if (user.hp > hpValue) {
        const damage = user.damage(user.hp - hpValue, true);
        if (damage) {
          user.scene.damageNumberHandler.add(user, damage);
        }
      }
      infoUpdates.push(user.updateInfo());

      if (target.hp < hpValue) {
        const healing = target.heal(hpValue - target.hp);
        if (healing) {
          user.scene.damageNumberHandler.add(user, healing, HitResult.HEAL);
        }
      } else if (target.hp > hpValue) {
        const damage = target.damage(target.hp - hpValue, true);
        if (damage) {
          target.scene.damageNumberHandler.add(target, damage);
        }
      }
      infoUpdates.push(target.updateInfo());

      return Promise.all(infoUpdates).then(() => resolve(true));
    });
  }
}

export class VariablePowerAttr extends MoveAttr {
  apply(user: Pokemon, target: Pokemon, move: Move, args: any[]): boolean {
    //const power = args[0] as Utils.NumberHolder;
    return false;
  }
}

export class LessPPMorePowerAttr extends VariablePowerAttr {
  /**
   * Power up moves when less PP user has
   * @param user {@linkcode Pokemon} using this move
   * @param target {@linkcode Pokemon} target of this move
   * @param move {@linkcode Move} being used
   * @param args [0] {@linkcode Utils.NumberHolder} of power
   * @returns true if the function succeeds
   */
  apply(user: Pokemon, target: Pokemon, move: Move, args: any[]): boolean {
    const ppMax = move.pp;
    const ppUsed = user.moveset.find((m) => m?.moveId === move.id)?.ppUsed!; // TODO: is the bang correct?

    let ppRemains = ppMax - ppUsed;
    /** Reduce to 0 to avoid negative numbers if user has 1PP before attack and target has Ability.PRESSURE */
    if (ppRemains < 0) {
      ppRemains = 0;
    }

    const power = args[0] as Utils.NumberHolder;

    switch (ppRemains) {
    case 0:
      power.value = 200;
      break;
    case 1:
      power.value = 80;
      break;
    case 2:
      power.value = 60;
      break;
    case 3:
      power.value = 50;
      break;
    default:
      power.value = 40;
      break;
    }
    return true;
  }
}

export class MovePowerMultiplierAttr extends VariablePowerAttr {
  private powerMultiplierFunc: (user: Pokemon, target: Pokemon, move: Move) => number;

  constructor(powerMultiplier: (user: Pokemon, target: Pokemon, move: Move) => number) {
    super();

    this.powerMultiplierFunc = powerMultiplier;
  }

  apply(user: Pokemon, target: Pokemon, move: Move, args: any[]): boolean {
    const power = args[0] as Utils.NumberHolder;
    power.value *= this.powerMultiplierFunc(user, target, move);

    return true;
  }
}

/**
 * Helper function to calculate the the base power of an ally's hit when using Beat Up.
 * @param user The Pokemon that used Beat Up.
 * @param allyIndex The party position of the ally contributing to Beat Up.
 * @returns The base power of the Beat Up hit.
 */
const beatUpFunc = (user: Pokemon, allyIndex: number): number => {
  const party = user.isPlayer() ? user.scene.getParty() : user.scene.getEnemyParty();

  for (let i = allyIndex; i < party.length; i++) {
    const pokemon = party[i];

    // The user contributes to Beat Up regardless of status condition.
    // Allies can contribute only if they do not have a non-volatile status condition.
    if (pokemon.id !== user.id && pokemon?.status && pokemon.status.effect !== StatusEffect.NONE) {
      continue;
    }
    return (pokemon.species.getBaseStat(Stat.ATK) / 10) + 5;
  }
  return 0;
};

export class BeatUpAttr extends VariablePowerAttr {

  /**
   * Gets the next party member to contribute to a Beat Up hit, and calculates the base power for it.
   * @param user Pokemon that used the move
   * @param _target N/A
   * @param _move Move with this attribute
   * @param args N/A
   * @returns true if the function succeeds
   */
  apply(user: Pokemon, target: Pokemon, move: Move, args: any[]): boolean {
    const power = args[0] as Utils.NumberHolder;

    const party = user.isPlayer() ? user.scene.getParty() : user.scene.getEnemyParty();
    const allyCount = party.filter(pokemon => {
      return pokemon.id === user.id || !pokemon.status?.effect;
    }).length;
    const allyIndex = (user.turnData.hitCount - user.turnData.hitsLeft) % allyCount;
    power.value = beatUpFunc(user, allyIndex);
    return true;
  }
}

const doublePowerChanceMessageFunc = (user: Pokemon, target: Pokemon, move: Move) => {
  let message: string = "";
  user.scene.executeWithSeedOffset(() => {
    const rand = Utils.randSeedInt(100);
    if (rand < move.chance) {
      message = i18next.t("moveTriggers:goingAllOutForAttack", {pokemonName: getPokemonNameWithAffix(user)});
    }
  }, user.scene.currentBattle.turn << 6, user.scene.waveSeed);
  return message;
};

export class DoublePowerChanceAttr extends VariablePowerAttr {
  apply(user: Pokemon, target: Pokemon, move: Move, args: any[]): boolean {
    let rand: integer;
    user.scene.executeWithSeedOffset(() => rand = Utils.randSeedInt(100), user.scene.currentBattle.turn << 6, user.scene.waveSeed);
    if (rand! < move.chance) {
      const power = args[0] as Utils.NumberHolder;
      power.value *= 2;
      return true;
    }

    return false;
  }
}

export abstract class ConsecutiveUsePowerMultiplierAttr extends MovePowerMultiplierAttr {
  constructor(limit: integer, resetOnFail: boolean, resetOnLimit?: boolean, ...comboMoves: Moves[]) {
    super((user: Pokemon, target: Pokemon, move: Move): number => {
      const moveHistory = user.getLastXMoves(limit + 1).slice(1);

      let count = 0;
      let turnMove: TurnMove | undefined;

      while (((turnMove = moveHistory.shift())?.move === move.id || (comboMoves.length && comboMoves.includes(turnMove?.move!))) && (!resetOnFail || turnMove?.result === MoveResult.SUCCESS)) { // TODO: is this bang correct?
        if (count < (limit - 1)) {
          count++;
        } else if (resetOnLimit) {
          count = 0;
        } else {
          break;
        }
      }

      return this.getMultiplier(count);
    });
  }

  abstract getMultiplier(count: integer): number;
}

export class ConsecutiveUseDoublePowerAttr extends ConsecutiveUsePowerMultiplierAttr {
  getMultiplier(count: number): number {
    return Math.pow(2, count);
  }
}

export class ConsecutiveUseMultiBasePowerAttr extends ConsecutiveUsePowerMultiplierAttr {
  getMultiplier(count: number): number {
    return (count + 1);
  }
}

export class WeightPowerAttr extends VariablePowerAttr {
  apply(user: Pokemon, target: Pokemon, move: Move, args: any[]): boolean {
    const power = args[0] as Utils.NumberHolder;

    const targetWeight = target.getWeight();
    const weightThresholds = [ 10, 25, 50, 100, 200 ];

    let w = 0;
    while (targetWeight >= weightThresholds[w]) {
      if (++w === weightThresholds.length) {
        break;
      }
    }

    power.value = (w + 1) * 20;

    return true;
  }
}

/**
 * Attribute used for Electro Ball move.
 * @extends VariablePowerAttr
 * @see {@linkcode apply}
 **/
export class ElectroBallPowerAttr extends VariablePowerAttr {
  /**
   * Move that deals more damage the faster {@linkcode Stat.SPD}
   * the user is compared to the target.
   * @param user Pokemon that used the move
   * @param target The target of the move
   * @param move Move with this attribute
   * @param args N/A
   * @returns true if the function succeeds
   */
  apply(user: Pokemon, target: Pokemon, move: Move, args: any[]): boolean {
    const power = args[0] as Utils.NumberHolder;

    const statRatio = target.getEffectiveStat(Stat.SPD) / user.getEffectiveStat(Stat.SPD);
    const statThresholds = [ 0.25, 1 / 3, 0.5, 1, -1 ];
    const statThresholdPowers = [ 150, 120, 80, 60, 40 ];

    let w = 0;
    while (w < statThresholds.length - 1 && statRatio > statThresholds[w]) {
      if (++w === statThresholds.length) {
        break;
      }
    }

    power.value = statThresholdPowers[w];
    return true;
  }
}


/**
 * Attribute used for Gyro Ball move.
 * @extends VariablePowerAttr
 * @see {@linkcode apply}
 **/
export class GyroBallPowerAttr extends VariablePowerAttr {
  /**
   * Move that deals more damage the slower {@linkcode Stat.SPD}
   * the user is compared to the target.
   * @param user Pokemon that used the move
   * @param target The target of the move
   * @param move Move with this attribute
   * @param args N/A
   * @returns true if the function succeeds
   */
  apply(user: Pokemon, target: Pokemon, move: Move, args: any[]): boolean {
    const power = args[0] as Utils.NumberHolder;
    const userSpeed = user.getEffectiveStat(Stat.SPD);
    if (userSpeed < 1) {
      // Gen 6+ always have 1 base power
      power.value = 1;
      return true;
    }

    power.value = Math.floor(Math.min(150, 25 * target.getEffectiveStat(Stat.SPD) / userSpeed + 1));
    return true;
  }
}

export class LowHpPowerAttr extends VariablePowerAttr {
  apply(user: Pokemon, target: Pokemon, move: Move, args: any[]): boolean {
    const power = args[0] as Utils.NumberHolder;
    const hpRatio = user.getHpRatio();

    switch (true) {
    case (hpRatio < 0.0417):
      power.value = 200;
      break;
    case (hpRatio < 0.1042):
      power.value = 150;
      break;
    case (hpRatio < 0.2083):
      power.value = 100;
      break;
    case (hpRatio < 0.3542):
      power.value = 80;
      break;
    case (hpRatio < 0.6875):
      power.value = 40;
      break;
    default:
      power.value = 20;
      break;
    }

    return true;
  }
}

export class CompareWeightPowerAttr extends VariablePowerAttr {
  apply(user: Pokemon, target: Pokemon, move: Move, args: any[]): boolean {
    const power = args[0] as Utils.NumberHolder;
    const userWeight = user.getWeight();
    const targetWeight = target.getWeight();

    if (!userWeight || userWeight === 0) {
      return false;
    }

    const relativeWeight = (targetWeight / userWeight) * 100;

    switch (true) {
    case (relativeWeight < 20.01):
      power.value = 120;
      break;
    case (relativeWeight < 25.01):
      power.value = 100;
      break;
    case (relativeWeight < 33.35):
      power.value = 80;
      break;
    case (relativeWeight < 50.01):
      power.value = 60;
      break;
    default:
      power.value = 40;
      break;
    }

    return true;
  }
}

export class HpPowerAttr extends VariablePowerAttr {
  apply(user: Pokemon, target: Pokemon, move: Move, args: any[]): boolean {
    (args[0] as Utils.NumberHolder).value = Utils.toDmgValue(150 * user.getHpRatio());

    return true;
  }
}

/**
 * Attribute used for moves whose base power scales with the opponent's HP
 * Used for Crush Grip, Wring Out, and Hard Press
 * maxBasePower 100 for Hard Press, 120 for others
 */
export class OpponentHighHpPowerAttr extends VariablePowerAttr {
  maxBasePower: number;

  constructor(maxBasePower: number) {
    super();
    this.maxBasePower = maxBasePower;
  }

  /**
   * Changes the base power of the move to be the target's HP ratio times the maxBasePower with a min value of 1
   * @param user n/a
   * @param target the Pokemon being attacked
   * @param move n/a
   * @param args holds the base power of the move at args[0]
   * @returns true
   */
  apply(user: Pokemon, target: Pokemon, move: Move, args: any[]): boolean {
    (args[0] as Utils.NumberHolder).value = Utils.toDmgValue(this.maxBasePower * target.getHpRatio());

    return true;
  }
}

export class FirstAttackDoublePowerAttr extends VariablePowerAttr {
  apply(user: Pokemon, target: Pokemon, move: Move, args: any[]): boolean {
    console.log(target.getLastXMoves(1), target.scene.currentBattle.turn);
    if (!target.getLastXMoves(1).find(m => m.turn === target.scene.currentBattle.turn)) {
      (args[0] as Utils.NumberHolder).value *= 2;
      return true;
    }

    return false;
  }
}


export class TurnDamagedDoublePowerAttr extends VariablePowerAttr {
  apply(user: Pokemon, target: Pokemon, move: Move, args: any[]): boolean {
    if (user.turnData.attacksReceived.find(r => r.damage && r.sourceId === target.id)) {
      (args[0] as Utils.NumberHolder).value *= 2;
      return true;
    }

    return false;
  }
}

const magnitudeMessageFunc = (user: Pokemon, target: Pokemon, move: Move) => {
  let message: string;
  user.scene.executeWithSeedOffset(() => {
    const magnitudeThresholds = [ 5, 15, 35, 65, 75, 95 ];

    const rand = Utils.randSeedInt(100);

    let m = 0;
    for (; m < magnitudeThresholds.length; m++) {
      if (rand < magnitudeThresholds[m]) {
        break;
      }
    }

    message = i18next.t("moveTriggers:magnitudeMessage", {magnitude: m + 4});
  }, user.scene.currentBattle.turn << 6, user.scene.waveSeed);
  return message!;
};

export class MagnitudePowerAttr extends VariablePowerAttr {
  apply(user: Pokemon, target: Pokemon, move: Move, args: any[]): boolean {
    const power = args[0] as Utils.NumberHolder;

    const magnitudeThresholds = [ 5, 15, 35, 65, 75, 95 ];
    const magnitudePowers = [ 10, 30, 50, 70, 90, 100, 110, 150 ];

    let rand: integer;

    user.scene.executeWithSeedOffset(() => rand = Utils.randSeedInt(100), user.scene.currentBattle.turn << 6, user.scene.waveSeed);

    let m = 0;
    for (; m < magnitudeThresholds.length; m++) {
      if (rand! < magnitudeThresholds[m]) {
        break;
      }
    }

    power.value = magnitudePowers[m];

    return true;
  }
}

export class AntiSunlightPowerDecreaseAttr extends VariablePowerAttr {
  apply(user: Pokemon, target: Pokemon, move: Move, args: any[]): boolean {
    if (!user.scene.arena.weather?.isEffectSuppressed(user.scene)) {
      const power = args[0] as Utils.NumberHolder;
      const weatherType = user.scene.arena.weather?.weatherType || WeatherType.NONE;
      switch (weatherType) {
      case WeatherType.RAIN:
      case WeatherType.SANDSTORM:
      case WeatherType.HAIL:
      case WeatherType.SNOW:
      case WeatherType.HEAVY_RAIN:
        power.value *= 0.5;
        return true;
      }
    }

    return false;
  }
}

export class FriendshipPowerAttr extends VariablePowerAttr {
  private invert: boolean;

  constructor(invert?: boolean) {
    super();

    this.invert = !!invert;
  }

  apply(user: Pokemon, target: Pokemon, move: Move, args: any[]): boolean {
    const power = args[0] as Utils.NumberHolder;

    const friendshipPower = Math.floor(Math.min(user instanceof PlayerPokemon ? user.friendship : user.species.baseFriendship, 255) / 2.5);
    power.value = Math.max(!this.invert ? friendshipPower : 102 - friendshipPower, 1);

    return true;
  }
}

export class HitCountPowerAttr extends VariablePowerAttr {
  apply(user: Pokemon, target: Pokemon, move: Move, args: any[]): boolean {
    (args[0] as Utils.NumberHolder).value += Math.min(user.battleData.hitCount, 6) * 50;

    return true;
  }
}

/**
 * Tallies the number of positive stages for a given {@linkcode Pokemon}.
 * @param pokemon The {@linkcode Pokemon} that is being used to calculate the count of positive stats
 * @returns the amount of positive stats
 */
const countPositiveStatStages = (pokemon: Pokemon): number => {
  return pokemon.getStatStages().reduce((total, stat) => (stat && stat > 0) ? total + stat : total, 0);
};

/**
 * Attribute that increases power based on the amount of positive stat stage increases.
 */
export class PositiveStatStagePowerAttr extends VariablePowerAttr {

  /**
   * @param {Pokemon} user The pokemon that is being used to calculate the amount of positive stats
   * @param {Pokemon} target N/A
   * @param {Move} move N/A
   * @param {any[]} args The argument for VariablePowerAttr, accumulates and sets the amount of power multiplied by stats
   * @returns {boolean} Returns true if attribute is applied
   */
  apply(user: Pokemon, target: Pokemon, move: Move, args: any[]): boolean {
    const positiveStatStages: number = countPositiveStatStages(user);

    (args[0] as Utils.NumberHolder).value += positiveStatStages * 20;
    return true;
  }
}

/**
 * Punishment normally has a base power of 60,
 * but gains 20 power for every increased stat stage the target has,
 * up to a maximum of 200 base power in total.
 */
export class PunishmentPowerAttr extends VariablePowerAttr {
  private PUNISHMENT_MIN_BASE_POWER = 60;
  private PUNISHMENT_MAX_BASE_POWER = 200;

  /**
     * @param {Pokemon} user N/A
     * @param {Pokemon} target The pokemon that the move is being used against, as well as calculating the stats for the min/max base power
     * @param {Move} move N/A
     * @param {any[]} args The value that is being changed due to VariablePowerAttr
     * @returns Returns true if attribute is applied
     */
  apply(user: Pokemon, target: Pokemon, move: Move, args: any[]): boolean {
    const positiveStatStages: number = countPositiveStatStages(target);
    (args[0] as Utils.NumberHolder).value = Math.min(
      this.PUNISHMENT_MAX_BASE_POWER,
      this.PUNISHMENT_MIN_BASE_POWER + positiveStatStages * 20
    );
    return true;
  }
}

export class PresentPowerAttr extends VariablePowerAttr {
  apply(user: Pokemon, target: Pokemon, move: Move, args: any[]): boolean {
    /**
     * If this move is multi-hit, and this attribute is applied to any hit
     * other than the first, this move cannot result in a heal.
     */
    const firstHit = (user.turnData.hitCount === user.turnData.hitsLeft);

    const powerSeed = Utils.randSeedInt(firstHit ? 100 : 80);
    if (powerSeed <= 40) {
      (args[0] as Utils.NumberHolder).value = 40;
    } else if (40 < powerSeed && powerSeed <= 70) {
      (args[0] as Utils.NumberHolder).value = 80;
    } else if (70 < powerSeed && powerSeed <= 80) {
      (args[0] as Utils.NumberHolder).value = 120;
    } else if (80 < powerSeed && powerSeed <= 100) {
      // If this move is multi-hit, disable all other hits
      user.stopMultiHit();
      target.scene.unshiftPhase(new PokemonHealPhase(target.scene, target.getBattlerIndex(),
        Utils.toDmgValue(target.getMaxHp() / 4), i18next.t("moveTriggers:regainedHealth", {pokemonName: getPokemonNameWithAffix(target)}), true));
    }

    return true;
  }
}

export class WaterShurikenPowerAttr extends VariablePowerAttr {
  apply(user: Pokemon, target: Pokemon, move: Move, args: any[]): boolean {
    if (user.species.speciesId === Species.GRENINJA && user.hasAbility(Abilities.BATTLE_BOND) && user.formIndex === 2) {
      (args[0] as Utils.IntegerHolder).value = 20;
      return true;
    }
    return false;
  }
}

/**
 * Attribute used to calculate the power of attacks that scale with Stockpile stacks (i.e. Spit Up).
 */
export class SpitUpPowerAttr extends VariablePowerAttr {
  private multiplier: number = 0;

  constructor(multiplier: number) {
    super();
    this.multiplier = multiplier;
  }

  apply(user: Pokemon, target: Pokemon, move: Move, args: any[]): boolean {
    const stockpilingTag = user.getTag(StockpilingTag);

    if (stockpilingTag !== null && stockpilingTag.stockpiledCount > 0) {
      const power = args[0] as Utils.IntegerHolder;
      power.value = this.multiplier * stockpilingTag.stockpiledCount;
      return true;
    }

    return false;
  }
}

/**
 * Attribute used to apply Swallow's healing, which scales with Stockpile stacks.
 * Does NOT remove stockpiled stacks.
 */
export class SwallowHealAttr extends HealAttr {
  apply(user: Pokemon, target: Pokemon, move: Move, args: any[]): boolean {
    const stockpilingTag = user.getTag(StockpilingTag);

    if (stockpilingTag !== null && stockpilingTag?.stockpiledCount > 0) {
      const stockpiled = stockpilingTag.stockpiledCount;
      let healRatio: number;

      if (stockpiled === 1) {
        healRatio = 0.25;
      } else if (stockpiled === 2) {
        healRatio = 0.50;
      } else { // stockpiled >= 3
        healRatio = 1.00;
      }

      if (healRatio) {
        this.addHealPhase(user, healRatio);
        return true;
      }
    }

    return false;
  }
}

const hasStockpileStacksCondition: MoveConditionFunc = (user) => {
  const hasStockpilingTag = user.getTag(StockpilingTag);
  return !!hasStockpilingTag && hasStockpilingTag.stockpiledCount > 0;
};

/**
 * Attribute used for multi-hit moves that increase power in increments of the
 * move's base power for each hit, namely Triple Kick and Triple Axel.
 * @extends VariablePowerAttr
 * @see {@linkcode apply}
 */
export class MultiHitPowerIncrementAttr extends VariablePowerAttr {
  /** The max number of base power increments allowed for this move */
  private maxHits: integer;

  constructor(maxHits: integer) {
    super();

    this.maxHits = maxHits;
  }

  /**
   * Increases power of move in increments of the base power for the amount of times
   * the move hit. In the case that the move is extended, it will circle back to the
   * original base power of the move after incrementing past the maximum amount of
   * hits.
   * @param user {@linkcode Pokemon} that used the move
   * @param target {@linkcode Pokemon} that the move was used on
   * @param move {@linkcode Move} with this attribute
   * @param args [0] {@linkcode Utils.NumberHolder} for final calculated power of move
   * @returns true if attribute application succeeds
   */
  apply(user: Pokemon, target: Pokemon, move: Move, args: any[]): boolean {
    const hitsTotal = user.turnData.hitCount - Math.max(user.turnData.hitsLeft, 0);
    const power = args[0] as Utils.NumberHolder;

    power.value = move.power * (1 + hitsTotal % this.maxHits);

    return true;
  }
}

/**
 * Attribute used for moves that double in power if the given move immediately
 * preceded the move applying the attribute, namely Fusion Flare and
 * Fusion Bolt.
 * @extends VariablePowerAttr
 * @see {@linkcode apply}
 */
export class LastMoveDoublePowerAttr extends VariablePowerAttr {
  /** The move that must precede the current move */
  private move: Moves;

  constructor(move: Moves) {
    super();

    this.move = move;
  }

  /**
   * Doubles power of move if the given move is found to precede the current
   * move with no other moves being executed in between, only ignoring failed
   * moves if any.
   * @param user {@linkcode Pokemon} that used the move
   * @param target N/A
   * @param move N/A
   * @param args [0] {@linkcode Utils.NumberHolder} that holds the resulting power of the move
   * @returns true if attribute application succeeds, false otherwise
   */
  apply(user: Pokemon, _target: Pokemon, _move: Move, args: any[]): boolean {
    const power = args[0] as Utils.NumberHolder;
    const enemy = user.getOpponent(0);
    const pokemonActed: Pokemon[] = [];

    if (enemy?.turnData.acted) {
      pokemonActed.push(enemy);
    }

    if (user.scene.currentBattle.double) {
      const userAlly = user.getAlly();
      const enemyAlly = enemy?.getAlly();

      if (userAlly && userAlly.turnData.acted) {
        pokemonActed.push(userAlly);
      }
      if (enemyAlly && enemyAlly.turnData.acted) {
        pokemonActed.push(enemyAlly);
      }
    }

    pokemonActed.sort((a, b) => b.turnData.order - a.turnData.order);

    for (const p of pokemonActed) {
      const [ lastMove ] = p.getLastXMoves(1);
      if (lastMove.result !== MoveResult.FAIL) {
        if ((lastMove.result === MoveResult.SUCCESS) && (lastMove.move === this.move)) {
          power.value *= 2;
          return true;
        } else {
          break;
        }
      }
    }

    return false;
  }
}

export class VariableAtkAttr extends MoveAttr {
  constructor() {
    super();
  }

  apply(user: Pokemon, target: Pokemon, move: Move, args: any[]): boolean {
    //const atk = args[0] as Utils.IntegerHolder;
    return false;
  }
}

export class TargetAtkUserAtkAttr extends VariableAtkAttr {
  constructor() {
    super();
  }
  apply(user: Pokemon, target: Pokemon, move: Move, args: any[]): boolean {
    (args[0] as Utils.IntegerHolder).value = target.getEffectiveStat(Stat.ATK, target);
    return true;
  }
}

export class DefAtkAttr extends VariableAtkAttr {
  constructor() {
    super();
  }

  apply(user: Pokemon, target: Pokemon, move: Move, args: any[]): boolean {
    (args[0] as Utils.IntegerHolder).value = user.getEffectiveStat(Stat.DEF, target);
    return true;
  }
}

export class VariableDefAttr extends MoveAttr {
  constructor() {
    super();
  }

  apply(user: Pokemon, target: Pokemon, move: Move, args: any[]): boolean {
    //const def = args[0] as Utils.IntegerHolder;
    return false;
  }
}

export class DefDefAttr extends VariableDefAttr {
  constructor() {
    super();
  }

  apply(user: Pokemon, target: Pokemon, move: Move, args: any[]): boolean {
    (args[0] as Utils.IntegerHolder).value = target.getEffectiveStat(Stat.DEF, user);
    return true;
  }
}

export class VariableAccuracyAttr extends MoveAttr {
  apply(user: Pokemon, target: Pokemon, move: Move, args: any[]): boolean {
    //const accuracy = args[0] as Utils.NumberHolder;
    return false;
  }
}

/**
 * Attribute used for Thunder and Hurricane that sets accuracy to 50 in sun and never miss in rain
 */
export class ThunderAccuracyAttr extends VariableAccuracyAttr {
  apply(user: Pokemon, target: Pokemon, move: Move, args: any[]): boolean {
    if (!user.scene.arena.weather?.isEffectSuppressed(user.scene)) {
      const accuracy = args[0] as Utils.NumberHolder;
      const weatherType = user.scene.arena.weather?.weatherType || WeatherType.NONE;
      switch (weatherType) {
      case WeatherType.SUNNY:
      case WeatherType.HARSH_SUN:
        accuracy.value = 50;
        return true;
      case WeatherType.RAIN:
      case WeatherType.HEAVY_RAIN:
        accuracy.value = -1;
        return true;
      }
    }

    return false;
  }
}

/**
 * Attribute used for Bleakwind Storm, Wildbolt Storm, and Sandsear Storm that sets accuracy to never
 * miss in rain
 * Springtide Storm does NOT have this property
 */
export class StormAccuracyAttr extends VariableAccuracyAttr {
  apply(user: Pokemon, target: Pokemon, move: Move, args: any[]): boolean {
    if (!user.scene.arena.weather?.isEffectSuppressed(user.scene)) {
      const accuracy = args[0] as Utils.NumberHolder;
      const weatherType = user.scene.arena.weather?.weatherType || WeatherType.NONE;
      switch (weatherType) {
      case WeatherType.RAIN:
      case WeatherType.HEAVY_RAIN:
        accuracy.value = -1;
        return true;
      }
    }

    return false;
  }
}

/**
 * Attribute used for moves which never miss
 * against Pokemon with the {@linkcode BattlerTagType.MINIMIZED}
 * @extends VariableAccuracyAttr
 * @see {@linkcode apply}
 */
export class MinimizeAccuracyAttr extends VariableAccuracyAttr {
  /**
   * @see {@linkcode apply}
   * @param user N/A
   * @param target {@linkcode Pokemon} target of the move
   * @param move N/A
   * @param args [0] Accuracy of the move to be modified
   * @returns true if the function succeeds
   */
  apply(user: Pokemon, target: Pokemon, move: Move, args: any[]): boolean {
    if (target.getTag(BattlerTagType.MINIMIZED)) {
      const accuracy = args[0] as Utils.NumberHolder;
      accuracy.value = -1;

      return true;
    }

    return false;
  }
}

export class ToxicAccuracyAttr extends VariableAccuracyAttr {
  apply(user: Pokemon, target: Pokemon, move: Move, args: any[]): boolean {
    if (user.isOfType(Type.POISON)) {
      const accuracy = args[0] as Utils.NumberHolder;
      accuracy.value = -1;
      return true;
    }

    return false;
  }
}

export class BlizzardAccuracyAttr extends VariableAccuracyAttr {
  apply(user: Pokemon, target: Pokemon, move: Move, args: any[]): boolean {
    if (!user.scene.arena.weather?.isEffectSuppressed(user.scene)) {
      const accuracy = args[0] as Utils.NumberHolder;
      const weatherType = user.scene.arena.weather?.weatherType || WeatherType.NONE;
      if (weatherType === WeatherType.HAIL || weatherType === WeatherType.SNOW) {
        accuracy.value = -1;
        return true;
      }
    }

    return false;
  }
}

export class VariableMoveCategoryAttr extends MoveAttr {
  apply(user: Pokemon, target: Pokemon, move: Move, args: any[]): boolean {
    return false;
  }
}

export class PhotonGeyserCategoryAttr extends VariableMoveCategoryAttr {
  apply(user: Pokemon, target: Pokemon, move: Move, args: any[]): boolean {
    const category = (args[0] as Utils.NumberHolder);

    if (user.getEffectiveStat(Stat.ATK, target, move) > user.getEffectiveStat(Stat.SPATK, target, move)) {
      category.value = MoveCategory.PHYSICAL;
      return true;
    }

    return false;
  }
}

export class TeraBlastCategoryAttr extends VariableMoveCategoryAttr {
  apply(user: Pokemon, target: Pokemon, move: Move, args: any[]): boolean {
    const category = (args[0] as Utils.NumberHolder);

    if (user.isTerastallized() && user.getEffectiveStat(Stat.ATK, target, move) > user.getEffectiveStat(Stat.SPATK, target, move)) {
      category.value = MoveCategory.PHYSICAL;
      return true;
    }

    return false;
  }
}

/**
 * Increases the power of Tera Blast if the user is Terastallized into Stellar type
 * @extends VariablePowerAttr
 */
export class TeraBlastPowerAttr extends VariablePowerAttr {
  /**
   * Sets Tera Blast's power to 100 if the user is terastallized with
   * the Stellar tera type.
   * @param user {@linkcode Pokemon} the Pokemon using this move
   * @param target n/a
   * @param move {@linkcode Move} the Move with this attribute (i.e. Tera Blast)
   * @param args
   *   - [0] {@linkcode Utils.NumberHolder} the applied move's power, factoring in
   *       previously applied power modifiers.
   * @returns
   */
  apply(user: Pokemon, target: Pokemon, move: Move, args: any[]): boolean {
    const power = args[0] as Utils.NumberHolder;
    if (user.isTerastallized() && user.getTeraType() === Type.STELLAR) {
      power.value = 100;
      return true;
    }

    return false;
  }
}

/**
 * Change the move category to status when used on the ally
 * @extends VariableMoveCategoryAttr
 * @see {@linkcode apply}
 */
export class StatusCategoryOnAllyAttr extends VariableMoveCategoryAttr {
  /**
   * @param user {@linkcode Pokemon} using the move
   * @param target {@linkcode Pokemon} target of the move
   * @param move {@linkcode Move} with this attribute
   * @param args [0] {@linkcode Utils.IntegerHolder} The category of the move
   * @returns true if the function succeeds
   */
  apply(user: Pokemon, target: Pokemon, move: Move, args: any[]): boolean {
    const category = (args[0] as Utils.IntegerHolder);

    if (user.getAlly() === target) {
      category.value = MoveCategory.STATUS;
      return true;
    }

    return false;
  }
}

export class ShellSideArmCategoryAttr extends VariableMoveCategoryAttr {
  apply(user: Pokemon, target: Pokemon, move: Move, args: any[]): boolean {
    const category = (args[0] as Utils.IntegerHolder);
    const atkRatio = user.getEffectiveStat(Stat.ATK, target, move) / target.getEffectiveStat(Stat.DEF, user, move);
    const specialRatio = user.getEffectiveStat(Stat.SPATK, target, move) / target.getEffectiveStat(Stat.SPDEF, user, move);

    // Shell Side Arm is much more complicated than it looks, this is a partial implementation to try to achieve something similar to the games
    if (atkRatio > specialRatio) {
      category.value = MoveCategory.PHYSICAL;
      return true;
    } else if (atkRatio === specialRatio && user.randSeedInt(2) === 0) {
      category.value = MoveCategory.PHYSICAL;
      return true;
    }

    return false;
  }
}

export class VariableMoveTypeAttr extends MoveAttr {
  apply(user: Pokemon, target: Pokemon, move: Move, args: any[]): boolean {
    return false;
  }
}

export class FormChangeItemTypeAttr extends VariableMoveTypeAttr {
  apply(user: Pokemon, target: Pokemon, move: Move, args: any[]): boolean {
    const moveType = args[0];
    if (!(moveType instanceof Utils.NumberHolder)) {
      return false;
    }

    if ([user.species.speciesId, user.fusionSpecies?.speciesId].includes(Species.ARCEUS) || [user.species.speciesId, user.fusionSpecies?.speciesId].includes(Species.SILVALLY)) {
      const form = user.species.speciesId === Species.ARCEUS || user.species.speciesId === Species.SILVALLY ? user.formIndex : user.fusionSpecies?.formIndex!; // TODO: is this bang correct?

      moveType.value = Type[Type[form]];
      return true;
    }

    return false;
  }
}

export class TechnoBlastTypeAttr extends VariableMoveTypeAttr {
  apply(user: Pokemon, target: Pokemon, move: Move, args: any[]): boolean {
    const moveType = args[0];
    if (!(moveType instanceof Utils.NumberHolder)) {
      return false;
    }

    if ([user.species.speciesId, user.fusionSpecies?.speciesId].includes(Species.GENESECT)) {
      const form = user.species.speciesId === Species.GENESECT ? user.formIndex : user.fusionSpecies?.formIndex;

      switch (form) {
      case 1: // Shock Drive
        moveType.value = Type.ELECTRIC;
        break;
      case 2: // Burn Drive
        moveType.value = Type.FIRE;
        break;
      case 3: // Chill Drive
        moveType.value = Type.ICE;
        break;
      case 4: // Douse Drive
        moveType.value = Type.WATER;
        break;
      default:
        moveType.value = Type.NORMAL;
        break;
      }
      return true;
    }

    return false;
  }
}

export class AuraWheelTypeAttr extends VariableMoveTypeAttr {
  apply(user: Pokemon, target: Pokemon, move: Move, args: any[]): boolean {
    const moveType = args[0];
    if (!(moveType instanceof Utils.NumberHolder)) {
      return false;
    }

    if ([user.species.speciesId, user.fusionSpecies?.speciesId].includes(Species.MORPEKO)) {
      const form = user.species.speciesId === Species.MORPEKO ? user.formIndex : user.fusionSpecies?.formIndex;

      switch (form) {
      case 1: // Hangry Mode
        moveType.value = Type.DARK;
        break;
      default: // Full Belly Mode
        moveType.value = Type.ELECTRIC;
        break;
      }
      return true;
    }

    return false;
  }
}

export class RagingBullTypeAttr extends VariableMoveTypeAttr {
  apply(user: Pokemon, target: Pokemon, move: Move, args: any[]): boolean {
    const moveType = args[0];
    if (!(moveType instanceof Utils.NumberHolder)) {
      return false;
    }

    if ([user.species.speciesId, user.fusionSpecies?.speciesId].includes(Species.PALDEA_TAUROS)) {
      const form = user.species.speciesId === Species.PALDEA_TAUROS ? user.formIndex : user.fusionSpecies?.formIndex;

      switch (form) {
      case 1: // Blaze breed
        moveType.value = Type.FIRE;
        break;
      case 2: // Aqua breed
        moveType.value = Type.WATER;
        break;
      default:
        moveType.value = Type.FIGHTING;
        break;
      }
      return true;
    }

    return false;
  }
}

export class IvyCudgelTypeAttr extends VariableMoveTypeAttr {
  apply(user: Pokemon, target: Pokemon, move: Move, args: any[]): boolean {
    const moveType = args[0];
    if (!(moveType instanceof Utils.NumberHolder)) {
      return false;
    }

    if ([user.species.speciesId, user.fusionSpecies?.speciesId].includes(Species.OGERPON)) {
      const form = user.species.speciesId === Species.OGERPON ? user.formIndex : user.fusionSpecies?.formIndex;

      switch (form) {
      case 1: // Wellspring Mask
      case 5: // Wellspring Mask Tera
        moveType.value = Type.WATER;
        break;
      case 2: // Hearthflame Mask
      case 6: // Hearthflame Mask Tera
        moveType.value = Type.FIRE;
        break;
      case 3: // Cornerstone Mask
      case 7: // Cornerstone Mask Tera
        moveType.value = Type.ROCK;
        break;
      case 4: // Teal Mask Tera
      default:
        moveType.value = Type.GRASS;
        break;
      }
      return true;
    }

    return false;
  }
}

export class WeatherBallTypeAttr extends VariableMoveTypeAttr {
  apply(user: Pokemon, target: Pokemon, move: Move, args: any[]): boolean {
    const moveType = args[0];
    if (!(moveType instanceof Utils.NumberHolder)) {
      return false;
    }

    if (!user.scene.arena.weather?.isEffectSuppressed(user.scene)) {
      switch (user.scene.arena.weather?.weatherType) {
      case WeatherType.SUNNY:
      case WeatherType.HARSH_SUN:
        moveType.value = Type.FIRE;
        break;
      case WeatherType.RAIN:
      case WeatherType.HEAVY_RAIN:
        moveType.value = Type.WATER;
        break;
      case WeatherType.SANDSTORM:
        moveType.value = Type.ROCK;
        break;
      case WeatherType.HAIL:
      case WeatherType.SNOW:
        moveType.value = Type.ICE;
        break;
      default:
        return false;
      }
      return true;
    }

    return false;
  }
}

/**
 * Changes the move's type to match the current terrain.
 * Has no effect if the user is not grounded.
 * @extends VariableMoveTypeAttr
 * @see {@linkcode apply}
 */
export class TerrainPulseTypeAttr extends VariableMoveTypeAttr {
  /**
   * @param user {@linkcode Pokemon} using this move
   * @param target N/A
   * @param move N/A
   * @param args [0] {@linkcode Utils.NumberHolder} The move's type to be modified
   * @returns true if the function succeeds
   */
  apply(user: Pokemon, target: Pokemon, move: Move, args: any[]): boolean {
    const moveType = args[0];
    if (!(moveType instanceof Utils.NumberHolder)) {
      return false;
    }

    if (!user.isGrounded()) {
      return false;
    }

    const currentTerrain = user.scene.arena.getTerrainType();
    switch (currentTerrain) {
    case TerrainType.MISTY:
      moveType.value = Type.FAIRY;
      break;
    case TerrainType.ELECTRIC:
      moveType.value = Type.ELECTRIC;
      break;
    case TerrainType.GRASSY:
      moveType.value = Type.GRASS;
      break;
    case TerrainType.PSYCHIC:
      moveType.value = Type.PSYCHIC;
      break;
    default:
      return false;
    }
    return true;
  }
}

/**
 * Changes type based on the user's IVs
 * @extends VariableMoveTypeAttr
 */
export class HiddenPowerTypeAttr extends VariableMoveTypeAttr {
  apply(user: Pokemon, target: Pokemon, move: Move, args: any[]): boolean {
    const moveType = args[0];
    if (!(moveType instanceof Utils.NumberHolder)) {
      return false;
    }

    const iv_val = Math.floor(((user.ivs[Stat.HP] & 1)
      +(user.ivs[Stat.ATK] & 1) * 2
      +(user.ivs[Stat.DEF] & 1) * 4
      +(user.ivs[Stat.SPD] & 1) * 8
      +(user.ivs[Stat.SPATK] & 1) * 16
      +(user.ivs[Stat.SPDEF] & 1) * 32) * 15/63);

    moveType.value = [
      Type.FIGHTING, Type.FLYING, Type.POISON, Type.GROUND,
      Type.ROCK, Type.BUG, Type.GHOST, Type.STEEL,
      Type.FIRE, Type.WATER, Type.GRASS, Type.ELECTRIC,
      Type.PSYCHIC, Type.ICE, Type.DRAGON, Type.DARK][iv_val];

    return true;
  }
}

/**
 * Changes the type of Tera Blast to match the user's tera type
 * @extends VariableMoveTypeAttr
 */
export class TeraBlastTypeAttr extends VariableMoveTypeAttr {
  /**
   * @param user {@linkcode Pokemon} the user of the move
   * @param target {@linkcode Pokemon} N/A
   * @param move {@linkcode Move} the move with this attribute
   * @param args `[0]` the move's type to be modified
   * @returns `true` if the move's type was modified; `false` otherwise
   */
  apply(user: Pokemon, target: Pokemon, move: Move, args: any[]): boolean {
    const moveType = args[0];
    if (!(moveType instanceof Utils.NumberHolder)) {
      return false;
    }

    if (user.isTerastallized()) {
      moveType.value = user.getTeraType(); // changes move type to tera type
      return true;
    }

    return false;
  }
}

export class MatchUserTypeAttr extends VariableMoveTypeAttr {
  apply(user: Pokemon, target: Pokemon, move: Move, args: any[]): boolean {
    const moveType = args[0];
    if (!(moveType instanceof Utils.NumberHolder)) {
      return false;
    }
    const userTypes = user.getTypes(true);

    if (userTypes.includes(Type.STELLAR)) { // will not change to stellar type
      const nonTeraTypes = user.getTypes();
      moveType.value = nonTeraTypes[0];
      return true;
    } else if (userTypes.length > 0) {
      moveType.value = userTypes[0];
      return true;
    } else {
      return false;
    }

  }
}

export class VariableMoveTypeMultiplierAttr extends MoveAttr {
  apply(user: Pokemon, target: Pokemon, move: Move, args: any[]): boolean {
    return false;
  }
}

export class NeutralDamageAgainstFlyingTypeMultiplierAttr extends VariableMoveTypeMultiplierAttr {
  apply(user: Pokemon, target: Pokemon, move: Move, args: any[]): boolean {
    if (!target.getTag(BattlerTagType.IGNORE_FLYING)) {
      const multiplier = args[0] as Utils.NumberHolder;
      //When a flying type is hit, the first hit is always 1x multiplier.
      if (target.isOfType(Type.FLYING)) {
        multiplier.value = 1;
      }
      return true;
    }

    return false;
  }
}

export class WaterSuperEffectTypeMultiplierAttr extends VariableMoveTypeMultiplierAttr {
  apply(user: Pokemon, target: Pokemon, move: Move, args: any[]): boolean {
    const multiplier = args[0] as Utils.NumberHolder;
    if (target.isOfType(Type.WATER)) {
      const effectivenessAgainstWater = new Utils.NumberHolder(getTypeDamageMultiplier(move.type, Type.WATER));
      applyChallenges(user.scene.gameMode, ChallengeType.TYPE_EFFECTIVENESS, effectivenessAgainstWater);
      if (effectivenessAgainstWater.value !== 0) {
        multiplier.value *= 2 / effectivenessAgainstWater.value;
        return true;
      }
    }

    return false;
  }
}

export class IceNoEffectTypeAttr extends VariableMoveTypeMultiplierAttr {
  /**
   * Checks to see if the Target is Ice-Type or not. If so, the move will have no effect.
   * @param {Pokemon} user N/A
   * @param {Pokemon} target Pokemon that is being checked whether Ice-Type or not.
   * @param {Move} move N/A
   * @param {any[]} args Sets to false if the target is Ice-Type, so it should do no damage/no effect.
   * @returns {boolean} Returns true if move is successful, false if Ice-Type.
   */
  apply(user: Pokemon, target: Pokemon, move: Move, args: any[]): boolean {
    if (target.isOfType(Type.ICE)) {
      (args[0] as Utils.BooleanHolder).value = false;
      return false;
    }
    return true;
  }
}

export class FlyingTypeMultiplierAttr extends VariableMoveTypeMultiplierAttr {
  apply(user: Pokemon, target: Pokemon, move: Move, args: any[]): boolean {
    const multiplier = args[0] as Utils.NumberHolder;
    multiplier.value *= target.getAttackTypeEffectiveness(Type.FLYING, user);
    return true;
  }
}

export class OneHitKOAccuracyAttr extends VariableAccuracyAttr {
  apply(user: Pokemon, target: Pokemon, move: Move, args: any[]): boolean {
    const accuracy = args[0] as Utils.NumberHolder;
    if (user.level < target.level) {
      accuracy.value = 0;
    } else {
      accuracy.value = Math.min(Math.max(30 + 100 * (1 - target.level / user.level), 0), 100);
    }
    return true;
  }
}

export class SheerColdAccuracyAttr extends OneHitKOAccuracyAttr {
  /**
   * Changes the normal One Hit KO Accuracy Attr to implement the Gen VII changes,
   * where if the user is Ice-Type, it has more accuracy.
   * @param {Pokemon} user Pokemon that is using the move; checks the Pokemon's level.
   * @param {Pokemon} target Pokemon that is receiving the move; checks the Pokemon's level.
   * @param {Move} move N/A
   * @param {any[]} args Uses the accuracy argument, allowing to change it from either 0 if it doesn't pass
   * the first if/else, or 30/20 depending on the type of the user Pokemon.
   * @returns Returns true if move is successful, false if misses.
   */
  apply(user: Pokemon, target: Pokemon, move: Move, args: any[]): boolean {
    const accuracy = args[0] as Utils.NumberHolder;
    if (user.level < target.level) {
      accuracy.value = 0;
    } else {
      const baseAccuracy = user.isOfType(Type.ICE) ? 30 : 20;
      accuracy.value = Math.min(Math.max(baseAccuracy + 100 * (1 - target.level / user.level), 0), 100);
    }
    return true;
  }
}

export class MissEffectAttr extends MoveAttr {
  private missEffectFunc: UserMoveConditionFunc;

  constructor(missEffectFunc: UserMoveConditionFunc) {
    super();

    this.missEffectFunc = missEffectFunc;
  }

  apply(user: Pokemon, target: Pokemon, move: Move, args: any[]): boolean {
    this.missEffectFunc(user, move);
    return true;
  }
}

export class NoEffectAttr extends MoveAttr {
  private noEffectFunc: UserMoveConditionFunc;

  constructor(noEffectFunc: UserMoveConditionFunc) {
    super();

    this.noEffectFunc = noEffectFunc;
  }

  apply(user: Pokemon, target: Pokemon, move: Move, args: any[]): boolean {
    this.noEffectFunc(user, move);
    return true;
  }
}

const crashDamageFunc = (user: Pokemon, move: Move) => {
  const cancelled = new Utils.BooleanHolder(false);
  applyAbAttrs(BlockNonDirectDamageAbAttr, user, cancelled);
  if (cancelled.value) {
    return false;
  }

  user.damageAndUpdate(Utils.toDmgValue(user.getMaxHp() / 2), HitResult.OTHER, false, true);
  user.scene.queueMessage(i18next.t("moveTriggers:keptGoingAndCrashed", {pokemonName: getPokemonNameWithAffix(user)}));
  user.turnData.damageTaken += Utils.toDmgValue(user.getMaxHp() / 2);

  return true;
};

export class TypelessAttr extends MoveAttr { }
/**
* Attribute used for moves which ignore redirection effects, and always target their original target, i.e. Snipe Shot
* Bypasses Storm Drain, Follow Me, Ally Switch, and the like.
*/
export class BypassRedirectAttr extends MoveAttr { }

export class FrenzyAttr extends MoveEffectAttr {
  constructor() {
    super(true, MoveEffectTrigger.HIT, false, true);
  }

  canApply(user: Pokemon, target: Pokemon, move: Move, args: any[]) {
    return !(this.selfTarget ? user : target).isFainted();
  }

  apply(user: Pokemon, target: Pokemon, move: Move, args: any[]): boolean {
    if (!super.apply(user, target, move, args)) {
      return false;
    }

    if (!user.getTag(BattlerTagType.FRENZY) && !user.getMoveQueue().length) {
      const turnCount = user.randSeedIntRange(1, 2);
      new Array(turnCount).fill(null).map(() => user.getMoveQueue().push({ move: move.id, targets: [ target.getBattlerIndex() ], ignorePP: true }));
      user.addTag(BattlerTagType.FRENZY, turnCount, move.id, user.id);
    } else {
      applyMoveAttrs(AddBattlerTagAttr, user, target, move, args);
      user.lapseTag(BattlerTagType.FRENZY); // if FRENZY is already in effect (moveQueue.length > 0), lapse the tag
    }

    return true;
  }
}

export const frenzyMissFunc: UserMoveConditionFunc = (user: Pokemon, move: Move) => {
  while (user.getMoveQueue().length && user.getMoveQueue()[0].move === move.id) {
    user.getMoveQueue().shift();
  }
  user.removeTag(BattlerTagType.FRENZY); // FRENZY tag should be disrupted on miss/no effect

  return true;
};

export class AddBattlerTagAttr extends MoveEffectAttr {
  public tagType: BattlerTagType;
  public turnCountMin: integer;
  public turnCountMax: integer;
  protected cancelOnFail: boolean;
  private failOnOverlap: boolean;

  constructor(tagType: BattlerTagType, selfTarget: boolean = false, failOnOverlap: boolean = false, turnCountMin: integer = 0, turnCountMax?: integer, lastHitOnly: boolean = false, cancelOnFail: boolean = false) {
    super(selfTarget, MoveEffectTrigger.POST_APPLY, false, lastHitOnly);

    this.tagType = tagType;
    this.turnCountMin = turnCountMin;
    this.turnCountMax = turnCountMax !== undefined ? turnCountMax : turnCountMin;
    this.failOnOverlap = !!failOnOverlap;
    this.cancelOnFail = cancelOnFail;
  }

  canApply(user: Pokemon, target: Pokemon, move: Move, args: any[]): boolean {
    if (!super.canApply(user, target, move, args) || (this.cancelOnFail === true && user.getLastXMoves(1)[0].result === MoveResult.FAIL)) {
      return false;
    } else {
      return true;
    }
  }

  apply(user: Pokemon, target: Pokemon, move: Move, args: any[]): boolean {
    if (!super.apply(user, target, move, args)) {
      return false;
    }

    const moveChance = this.getMoveChance(user, target, move, this.selfTarget, true);
    if (moveChance < 0 || moveChance === 100 || user.randSeedInt(100) < moveChance) {
      return (this.selfTarget ? user : target).addTag(this.tagType,  user.randSeedIntRange(this.turnCountMin, this.turnCountMax), move.id, user.id);
    }

    return false;
  }

  getCondition(): MoveConditionFunc | null {
    return this.failOnOverlap
      ? (user, target, move) => !(this.selfTarget ? user : target).getTag(this.tagType)
      : null;
  }

  getTagTargetBenefitScore(user: Pokemon, target: Pokemon, move: Move): integer | void {
    switch (this.tagType) {
    case BattlerTagType.RECHARGING:
    case BattlerTagType.PERISH_SONG:
      return -16;
    case BattlerTagType.FLINCHED:
    case BattlerTagType.CONFUSED:
    case BattlerTagType.INFATUATED:
    case BattlerTagType.NIGHTMARE:
    case BattlerTagType.DROWSY:
    case BattlerTagType.DISABLED:
      return -5;
    case BattlerTagType.SEEDED:
    case BattlerTagType.SALT_CURED:
    case BattlerTagType.CURSED:
    case BattlerTagType.FRENZY:
    case BattlerTagType.TRAPPED:
    case BattlerTagType.BIND:
    case BattlerTagType.WRAP:
    case BattlerTagType.FIRE_SPIN:
    case BattlerTagType.WHIRLPOOL:
    case BattlerTagType.CLAMP:
    case BattlerTagType.SAND_TOMB:
    case BattlerTagType.MAGMA_STORM:
    case BattlerTagType.SNAP_TRAP:
    case BattlerTagType.THUNDER_CAGE:
    case BattlerTagType.INFESTATION:
      return -3;
    case BattlerTagType.ENCORE:
      return -2;
    case BattlerTagType.MINIMIZED:
      return 0;
    case BattlerTagType.INGRAIN:
    case BattlerTagType.IGNORE_ACCURACY:
    case BattlerTagType.AQUA_RING:
      return 3;
    case BattlerTagType.PROTECTED:
    case BattlerTagType.FLYING:
    case BattlerTagType.CRIT_BOOST:
    case BattlerTagType.ALWAYS_CRIT:
      return 5;
    }
  }

  getTargetBenefitScore(user: Pokemon, target: Pokemon, move: Move): integer {
    let moveChance = this.getMoveChance(user, target, move, this.selfTarget, false);
    if (moveChance < 0) {
      moveChance = 100;
    }
    return Math.floor(this.getTagTargetBenefitScore(user, target, move)! * (moveChance / 100)); // TODO: is the bang correct?
  }
}

/**
 * Adds the appropriate battler tag for Gulp Missile when Surf or Dive is used.
 * @extends MoveEffectAttr
 */
export class GulpMissileTagAttr extends MoveEffectAttr {
  constructor() {
    super(true);
  }

  /**
   * Adds BattlerTagType from GulpMissileTag based on the Pokemon's HP ratio.
   * @param {Pokemon} user The Pokemon using the move.
   * @param {Pokemon} target The Pokemon being targeted by the move.
   * @param {Move} move The move being used.
   * @param {any[]} args Additional arguments, if any.
   * @returns Whether the BattlerTag is applied.
   */
  apply(user: Pokemon, target: Pokemon, move: Move, args: any[]): boolean | Promise<boolean> {
    if (!super.apply(user, target, move, args)) {
      return false;
    }

    if (user.hasAbility(Abilities.GULP_MISSILE) && user.species.speciesId === Species.CRAMORANT) {
      if (user.getHpRatio() >= .5) {
        user.addTag(BattlerTagType.GULP_MISSILE_ARROKUDA, 0, move.id);
      } else {
        user.addTag(BattlerTagType.GULP_MISSILE_PIKACHU, 0, move.id);
      }
      return true;
    }

    return false;
  }

  getUserBenefitScore(user: Pokemon, target: Pokemon, move: Move): integer {
    const isCramorant = user.hasAbility(Abilities.GULP_MISSILE) && user.species.speciesId === Species.CRAMORANT;
    return isCramorant && !user.getTag(GulpMissileTag) ? 10 : 0;
  }
}

/**
 * Attribute to implement Jaw Lock's linked trapping effect between the user and target
 * @extends AddBattlerTagAttr
 */
export class JawLockAttr extends AddBattlerTagAttr {
  constructor() {
    super(BattlerTagType.TRAPPED);
  }

  apply(user: Pokemon, target: Pokemon, move: Move, args: any[]): boolean {
    if (!super.canApply(user, target, move, args)) {
      return false;
    }

    // If either the user or the target already has the tag, do not apply
    if (user.getTag(TrappedTag) || target.getTag(TrappedTag)) {
      return false;
    }

    const moveChance = this.getMoveChance(user, target, move, this.selfTarget);
    if (moveChance < 0 || moveChance === 100 || user.randSeedInt(100) < moveChance) {
      /**
       * Add the tag to both the user and the target.
       * The target's tag source is considered to be the user and vice versa
       */
      return target.addTag(BattlerTagType.TRAPPED, 1, move.id, user.id)
          && user.addTag(BattlerTagType.TRAPPED, 1, move.id, target.id);
    }

    return false;
  }
}

export class CurseAttr extends MoveEffectAttr {

  apply(user: Pokemon, target: Pokemon, move:Move, args: any[]): boolean {
    if (user.getTypes(true).includes(Type.GHOST)) {
      if (target.getTag(BattlerTagType.CURSED)) {
        user.scene.queueMessage(i18next.t("battle:attackFailed"));
        return false;
      }
      const curseRecoilDamage = Math.max(1, Math.floor(user.getMaxHp() / 2));
      user.damageAndUpdate(curseRecoilDamage, HitResult.OTHER, false, true, true);
      user.scene.queueMessage(
        i18next.t("battlerTags:cursedOnAdd", {
          pokemonNameWithAffix: getPokemonNameWithAffix(user),
          pokemonName: getPokemonNameWithAffix(target)
        })
      );

      target.addTag(BattlerTagType.CURSED, 0, move.id, user.id);
      return true;
    } else {
      user.scene.unshiftPhase(new StatStageChangePhase(user.scene, user.getBattlerIndex(), true, [ Stat.ATK, Stat.DEF], 1));
      user.scene.unshiftPhase(new StatStageChangePhase(user.scene, user.getBattlerIndex(), true, [ Stat.SPD ], -1));
      return true;
    }
  }
}

export class LapseBattlerTagAttr extends MoveEffectAttr {
  public tagTypes: BattlerTagType[];

  constructor(tagTypes: BattlerTagType[], selfTarget: boolean = false) {
    super(selfTarget);

    this.tagTypes = tagTypes;
  }

  apply(user: Pokemon, target: Pokemon, move: Move, args: any[]): boolean {
    if (!super.apply(user, target, move, args)) {
      return false;
    }

    for (const tagType of this.tagTypes) {
      (this.selfTarget ? user : target).lapseTag(tagType);
    }

    return true;
  }
}

export class RemoveBattlerTagAttr extends MoveEffectAttr {
  public tagTypes: BattlerTagType[];

  constructor(tagTypes: BattlerTagType[], selfTarget: boolean = false) {
    super(selfTarget);

    this.tagTypes = tagTypes;
  }

  apply(user: Pokemon, target: Pokemon, move: Move, args: any[]): boolean {
    if (!super.apply(user, target, move, args)) {
      return false;
    }

    for (const tagType of this.tagTypes) {
      (this.selfTarget ? user : target).removeTag(tagType);
    }

    return true;
  }
}

export class FlinchAttr extends AddBattlerTagAttr {
  constructor() {
    super(BattlerTagType.FLINCHED, false);
  }
}

export class ConfuseAttr extends AddBattlerTagAttr {
  constructor(selfTarget?: boolean) {
    super(BattlerTagType.CONFUSED, selfTarget, false, 2, 5);
  }

  apply(user: Pokemon, target: Pokemon, move: Move, args: any[]): boolean {
    if (!this.selfTarget && target.scene.arena.getTagOnSide(ArenaTagType.SAFEGUARD, target.isPlayer() ? ArenaTagSide.PLAYER : ArenaTagSide.ENEMY)) {
      if (move.category === MoveCategory.STATUS) {
        user.scene.queueMessage(i18next.t("moveTriggers:safeguard", { targetName: getPokemonNameWithAffix(target)}));
      }
      return false;
    }

    return super.apply(user, target, move, args);
  }
}

export class RechargeAttr extends AddBattlerTagAttr {
  constructor() {
    super(BattlerTagType.RECHARGING, true, false, 1, 1, true, true);
  }
}

export class TrapAttr extends AddBattlerTagAttr {
  constructor(tagType: BattlerTagType) {
    super(tagType, false, false, 4, 5);
  }
}

export class ProtectAttr extends AddBattlerTagAttr {
  constructor(tagType: BattlerTagType = BattlerTagType.PROTECTED) {
    super(tagType, true);
  }

  getCondition(): MoveConditionFunc {
    return ((user, target, move): boolean => {
      let timesUsed = 0;
      const moveHistory = user.getLastXMoves();
      let turnMove: TurnMove | undefined;

      while (moveHistory.length) {
        turnMove = moveHistory.shift();
        if (!allMoves[turnMove?.move!].hasAttr(ProtectAttr) || turnMove?.result !== MoveResult.SUCCESS) { // TODO: is the bang correct?
          break;
        }
        timesUsed++;
      }
      if (timesUsed) {
        return !user.randSeedInt(Math.pow(3, timesUsed));
      }
      return true;
    });
  }
}

export class IgnoreAccuracyAttr extends AddBattlerTagAttr {
  constructor() {
    super(BattlerTagType.IGNORE_ACCURACY, true, false, 2);
  }

  apply(user: Pokemon, target: Pokemon, move: Move, args: any[]): boolean {
    if (!super.apply(user, target, move, args)) {
      return false;
    }

    user.scene.queueMessage(i18next.t("moveTriggers:tookAimAtTarget", {pokemonName: getPokemonNameWithAffix(user), targetName: getPokemonNameWithAffix(target)}));

    return true;
  }
}

export class FaintCountdownAttr extends AddBattlerTagAttr {
  constructor() {
    super(BattlerTagType.PERISH_SONG, false, true, 4);
  }

  apply(user: Pokemon, target: Pokemon, move: Move, args: any[]): boolean {
    if (!super.apply(user, target, move, args)) {
      return false;
    }

    user.scene.queueMessage(i18next.t("moveTriggers:faintCountdown", {pokemonName: getPokemonNameWithAffix(target), turnCount: this.turnCountMin - 1}));

    return true;
  }
}

/**
 * Attribute used when a move hits a {@linkcode BattlerTagType} for double damage
 * @extends MoveAttr
*/
export class HitsTagAttr extends MoveAttr {
  /** The {@linkcode BattlerTagType} this move hits */
  public tagType: BattlerTagType;
  /** Should this move deal double damage against {@linkcode HitsTagAttr.tagType}? */
  public doubleDamage: boolean;

  constructor(tagType: BattlerTagType, doubleDamage?: boolean) {
    super();

    this.tagType = tagType;
    this.doubleDamage = !!doubleDamage;
  }

  getTargetBenefitScore(user: Pokemon, target: Pokemon, move: Move): integer {
    return target.getTag(this.tagType) ? this.doubleDamage ? 10 : 5 : 0;
  }
}

export class AddArenaTagAttr extends MoveEffectAttr {
  public tagType: ArenaTagType;
  public turnCount: integer;
  private failOnOverlap: boolean;
  public selfSideTarget: boolean;

  constructor(tagType: ArenaTagType, turnCount?: integer | null, failOnOverlap: boolean = false, selfSideTarget: boolean = false) {
    super(true, MoveEffectTrigger.POST_APPLY);

    this.tagType = tagType;
    this.turnCount = turnCount!; // TODO: is the bang correct?
    this.failOnOverlap = failOnOverlap;
    this.selfSideTarget = selfSideTarget;
  }

  apply(user: Pokemon, target: Pokemon, move: Move, args: any[]): boolean {
    if (!super.apply(user, target, move, args)) {
      return false;
    }

    if (move.chance < 0 || move.chance === 100 || user.randSeedInt(100) < move.chance) {
      user.scene.arena.addTag(this.tagType, this.turnCount, move.id, user.id, (this.selfSideTarget ? user : target).isPlayer() ? ArenaTagSide.PLAYER : ArenaTagSide.ENEMY);
      return true;
    }

    return false;
  }

  getCondition(): MoveConditionFunc | null {
    return this.failOnOverlap
      ? (user, target, move) => !user.scene.arena.getTagOnSide(this.tagType, target.isPlayer() ? ArenaTagSide.PLAYER : ArenaTagSide.ENEMY)
      : null;
  }
}

/**
 * Generic class for removing arena tags
 * @param tagTypes: The types of tags that can be removed
 * @param selfSideTarget: Is the user removing tags from its own side?
 */
export class RemoveArenaTagsAttr extends MoveEffectAttr {
  public tagTypes: ArenaTagType[];
  public selfSideTarget: boolean;

  constructor(tagTypes: ArenaTagType[], selfSideTarget: boolean) {
    super(true, MoveEffectTrigger.POST_APPLY);

    this.tagTypes = tagTypes;
    this.selfSideTarget = selfSideTarget;
  }

  apply(user: Pokemon, target: Pokemon, move: Move, args: any[]): boolean {
    if (!super.apply(user, target, move, args)) {
      return false;
    }

    const side = (this.selfSideTarget ? user : target).isPlayer() ? ArenaTagSide.PLAYER : ArenaTagSide.ENEMY;

    for (const tagType of this.tagTypes) {
      user.scene.arena.removeTagOnSide(tagType, side);
    }

    return true;
  }
}

export class AddArenaTrapTagAttr extends AddArenaTagAttr {
  getCondition(): MoveConditionFunc {
    return (user, target, move) => {
      const side = (this.selfSideTarget ? user : target).isPlayer() ? ArenaTagSide.PLAYER : ArenaTagSide.ENEMY;
      const tag = user.scene.arena.getTagOnSide(this.tagType, side) as ArenaTrapTag;
      if (!tag) {
        return true;
      }
      return tag.layers < tag.maxLayers;
    };
  }
}

/**
 * Attribute used for Stone Axe and Ceaseless Edge.
 * Applies the given ArenaTrapTag when move is used.
 * @extends AddArenaTagAttr
 * @see {@linkcode apply}
 */
export class AddArenaTrapTagHitAttr extends AddArenaTagAttr {
  /**
   * @param user {@linkcode Pokemon} using this move
   * @param target {@linkcode Pokemon} target of this move
   * @param move {@linkcode Move} being used
   */
  apply(user: Pokemon, target: Pokemon, move: Move, args: any[]): boolean {
    const moveChance = this.getMoveChance(user, target, move, this.selfTarget, true);
    const side = (this.selfSideTarget ? user : target).isPlayer() ? ArenaTagSide.PLAYER : ArenaTagSide.ENEMY;
    const tag = user.scene.arena.getTagOnSide(this.tagType, side) as ArenaTrapTag;
    if ((moveChance < 0 || moveChance === 100 || user.randSeedInt(100) < moveChance) && user.getLastXMoves(1)[0].result === MoveResult.SUCCESS) {
      user.scene.arena.addTag(this.tagType, 0, move.id, user.id, side);
      if (!tag) {
        return true;
      }
      return tag.layers < tag.maxLayers;
    }
    return false;
  }
}

export class RemoveArenaTrapAttr extends MoveEffectAttr {

  private targetBothSides: boolean;

  constructor(targetBothSides: boolean = false) {
    super(true, MoveEffectTrigger.PRE_APPLY);
    this.targetBothSides = targetBothSides;
  }

  apply(user: Pokemon, target: Pokemon, move: Move, args: any[]): boolean {

    if (!super.apply(user, target, move, args)) {
      return false;
    }

    if (this.targetBothSides) {
      user.scene.arena.removeTagOnSide(ArenaTagType.SPIKES, ArenaTagSide.PLAYER);
      user.scene.arena.removeTagOnSide(ArenaTagType.TOXIC_SPIKES, ArenaTagSide.PLAYER);
      user.scene.arena.removeTagOnSide(ArenaTagType.STEALTH_ROCK, ArenaTagSide.PLAYER);
      user.scene.arena.removeTagOnSide(ArenaTagType.STICKY_WEB, ArenaTagSide.PLAYER);

      user.scene.arena.removeTagOnSide(ArenaTagType.SPIKES, ArenaTagSide.ENEMY);
      user.scene.arena.removeTagOnSide(ArenaTagType.TOXIC_SPIKES, ArenaTagSide.ENEMY);
      user.scene.arena.removeTagOnSide(ArenaTagType.STEALTH_ROCK, ArenaTagSide.ENEMY);
      user.scene.arena.removeTagOnSide(ArenaTagType.STICKY_WEB, ArenaTagSide.ENEMY);
    } else {
      user.scene.arena.removeTagOnSide(ArenaTagType.SPIKES, target.isPlayer() ? ArenaTagSide.ENEMY : ArenaTagSide.PLAYER);
      user.scene.arena.removeTagOnSide(ArenaTagType.TOXIC_SPIKES, target.isPlayer() ? ArenaTagSide.ENEMY : ArenaTagSide.PLAYER);
      user.scene.arena.removeTagOnSide(ArenaTagType.STEALTH_ROCK, target.isPlayer() ? ArenaTagSide.ENEMY : ArenaTagSide.PLAYER);
      user.scene.arena.removeTagOnSide(ArenaTagType.STICKY_WEB, target.isPlayer() ? ArenaTagSide.ENEMY : ArenaTagSide.PLAYER);
    }

    return true;
  }
}

export class RemoveScreensAttr extends MoveEffectAttr {

  private targetBothSides: boolean;

  constructor(targetBothSides: boolean = false) {
    super(true, MoveEffectTrigger.PRE_APPLY);
    this.targetBothSides = targetBothSides;
  }

  apply(user: Pokemon, target: Pokemon, move: Move, args: any[]): boolean {

    if (!super.apply(user, target, move, args)) {
      return false;
    }

    if (this.targetBothSides) {
      user.scene.arena.removeTagOnSide(ArenaTagType.REFLECT, ArenaTagSide.PLAYER);
      user.scene.arena.removeTagOnSide(ArenaTagType.LIGHT_SCREEN, ArenaTagSide.PLAYER);
      user.scene.arena.removeTagOnSide(ArenaTagType.AURORA_VEIL, ArenaTagSide.PLAYER);

      user.scene.arena.removeTagOnSide(ArenaTagType.REFLECT, ArenaTagSide.ENEMY);
      user.scene.arena.removeTagOnSide(ArenaTagType.LIGHT_SCREEN, ArenaTagSide.ENEMY);
      user.scene.arena.removeTagOnSide(ArenaTagType.AURORA_VEIL, ArenaTagSide.ENEMY);
    } else {
      user.scene.arena.removeTagOnSide(ArenaTagType.REFLECT, target.isPlayer() ? ArenaTagSide.PLAYER : ArenaTagSide.ENEMY);
      user.scene.arena.removeTagOnSide(ArenaTagType.LIGHT_SCREEN, target.isPlayer() ? ArenaTagSide.PLAYER : ArenaTagSide.ENEMY);
      user.scene.arena.removeTagOnSide(ArenaTagType.AURORA_VEIL, target.isPlayer() ? ArenaTagSide.PLAYER : ArenaTagSide.ENEMY);
    }

    return true;

  }
}

/*Swaps arena effects between the player and enemy side
  * @extends MoveEffectAttr
  * @see {@linkcode apply}
*/
export class SwapArenaTagsAttr extends MoveEffectAttr {
  public SwapTags: ArenaTagType[];


  constructor(SwapTags: ArenaTagType[]) {
    super(true, MoveEffectTrigger.POST_APPLY);
    this.SwapTags = SwapTags;
  }

  apply(user:Pokemon, target:Pokemon, move:Move, args: any[]): boolean {
    if (!super.apply(user, target, move, args)) {
      return false;
    }

    const tagPlayerTemp = user.scene.arena.findTagsOnSide((t => this.SwapTags.includes(t.tagType)), ArenaTagSide.PLAYER);
    const tagEnemyTemp = user.scene.arena.findTagsOnSide((t => this.SwapTags.includes(t.tagType)), ArenaTagSide.ENEMY);


    if (tagPlayerTemp) {
      for (const swapTagsType of tagPlayerTemp) {
        user.scene.arena.removeTagOnSide(swapTagsType.tagType, ArenaTagSide.PLAYER, true);
        user.scene.arena.addTag(swapTagsType.tagType, swapTagsType.turnCount, swapTagsType.sourceMove, swapTagsType.sourceId!, ArenaTagSide.ENEMY, true); // TODO: is the bang correct?
      }
    }
    if (tagEnemyTemp) {
      for (const swapTagsType of tagEnemyTemp) {
        user.scene.arena.removeTagOnSide(swapTagsType.tagType, ArenaTagSide.ENEMY, true);
        user.scene.arena.addTag(swapTagsType.tagType, swapTagsType.turnCount, swapTagsType.sourceMove, swapTagsType.sourceId!, ArenaTagSide.PLAYER, true); // TODO: is the bang correct?
      }
    }


    user.scene.queueMessage(i18next.t("moveTriggers:swapArenaTags", {pokemonName: getPokemonNameWithAffix(user)}));
    return true;
  }
}

/**
 * Attribute used for Revival Blessing.
 * @extends MoveEffectAttr
 * @see {@linkcode apply}
 */
export class RevivalBlessingAttr extends MoveEffectAttr {
  constructor(user?: boolean) {
    super(true);
  }

  /**
   *
   * @param user {@linkcode Pokemon} using this move
   * @param target {@linkcode Pokemon} target of this move
   * @param move {@linkcode Move} being used
   * @param args N/A
   * @returns Promise, true if function succeeds.
   */
  apply(user: Pokemon, target: Pokemon, move: Move, args: any[]): Promise<boolean> {
    return new Promise(resolve => {
      // If user is player, checks if the user has fainted pokemon
      if (user instanceof PlayerPokemon
        && user.scene.getParty().findIndex(p => p.isFainted())>-1) {
        (user as PlayerPokemon).revivalBlessing().then(() => {
          resolve(true);
        });
      // If user is enemy, checks that it is a trainer, and it has fainted non-boss pokemon in party
      } else if (user instanceof EnemyPokemon
        && user.hasTrainer()
        && user.scene.getEnemyParty().findIndex(p => p.isFainted() && !p.isBoss()) > -1) {
        // Selects a random fainted pokemon
        const faintedPokemon = user.scene.getEnemyParty().filter(p => p.isFainted() && !p.isBoss());
        const pokemon = faintedPokemon[user.randSeedInt(faintedPokemon.length)];
        const slotIndex = user.scene.getEnemyParty().findIndex(p => pokemon.id === p.id);
        pokemon.resetStatus();
        pokemon.heal(Math.min(Utils.toDmgValue(0.5 * pokemon.getMaxHp()), pokemon.getMaxHp()));
        user.scene.queueMessage(i18next.t("moveTriggers:revivalBlessing", {pokemonName: getPokemonNameWithAffix(pokemon)}), 0, true);

        if (user.scene.currentBattle.double && user.scene.getEnemyParty().length > 1) {
          const allyPokemon = user.getAlly();
          if (slotIndex<=1) {
            user.scene.unshiftPhase(new SwitchSummonPhase(user.scene, pokemon.getFieldIndex(), slotIndex, false, false, false));
          } else if (allyPokemon.isFainted()) {
            user.scene.unshiftPhase(new SwitchSummonPhase(user.scene, allyPokemon.getFieldIndex(), slotIndex, false, false, false));
          }
        }
        resolve(true);
      } else {
        user.scene.queueMessage(i18next.t("battle:attackFailed"));
        resolve(false);
      }
    });
  }

  getUserBenefitScore(user: Pokemon, target: Pokemon, move: Move): integer {
    if (user.hasTrainer() && user.scene.getEnemyParty().findIndex(p => p.isFainted() && !p.isBoss()) > -1) {
      return 20;
    }

    return -20;
  }
}

export class ForceSwitchOutAttr extends MoveEffectAttr {
  private user: boolean;
  private batonPass: boolean;

  constructor(user?: boolean, batonPass?: boolean) {
    super(false, MoveEffectTrigger.POST_APPLY, false, true);
    this.user = !!user;
    this.batonPass = !!batonPass;
  }

  isBatonPass() {
    return this.batonPass;
  }

  apply(user: Pokemon, target: Pokemon, move: Move, args: any[]): Promise<boolean> {
    return new Promise(resolve => {

  	// Check if the move category is not STATUS or if the switch out condition is not met
      if (!this.getSwitchOutCondition()(user, target, move)) {
        return resolve(false);
      }

  	// Move the switch out logic inside the conditional block
  	// This ensures that the switch out only happens when the conditions are met
	  const switchOutTarget = this.user ? user : target;
	  if (switchOutTarget instanceof PlayerPokemon) {
        switchOutTarget.leaveField(!this.batonPass);

        if (switchOutTarget.hp > 0) {
          user.scene.prependToPhase(new SwitchPhase(user.scene, switchOutTarget.getFieldIndex(), true, true), MoveEndPhase);
          resolve(true);
        } else {
          resolve(false);
        }
	  	return;
	  } else if (user.scene.currentBattle.battleType !== BattleType.WILD) {
	  	// Switch out logic for trainer battles
        switchOutTarget.leaveField(!this.batonPass);

	  	if (switchOutTarget.hp > 0) {
        // for opponent switching out
          user.scene.prependToPhase(new SwitchSummonPhase(user.scene, switchOutTarget.getFieldIndex(), (user.scene.currentBattle.trainer ? user.scene.currentBattle.trainer.getNextSummonIndex((switchOutTarget as EnemyPokemon).trainerSlot) : 0), false, this.batonPass, false), MoveEndPhase);
        }
	  } else {
	    // Switch out logic for everything else (eg: WILD battles)
	  	switchOutTarget.leaveField(false);

	  	if (switchOutTarget.hp) {
          switchOutTarget.setWildFlee(true);
	  	  user.scene.queueMessage(i18next.t("moveTriggers:fled", {pokemonName: getPokemonNameWithAffix(switchOutTarget)}), null, true, 500);

          // in double battles redirect potential moves off fled pokemon
          if (switchOutTarget.scene.currentBattle.double) {
            const allyPokemon = switchOutTarget.getAlly();
            switchOutTarget.scene.redirectPokemonMoves(switchOutTarget, allyPokemon);
          }
	  	}

	  	if (!switchOutTarget.getAlly()?.isActive(true)) {
	  	  user.scene.clearEnemyHeldItemModifiers();

	  	  if (switchOutTarget.hp) {
	  	  	user.scene.pushPhase(new BattleEndPhase(user.scene));
	  	  	user.scene.pushPhase(new NewBattlePhase(user.scene));
	  	  }
	  	}
	  }

	  resolve(true);
	  });
  }

  getCondition(): MoveConditionFunc {
    return (user, target, move) => (move.category !== MoveCategory.STATUS || this.getSwitchOutCondition()(user, target, move));
  }

  getFailedText(user: Pokemon, target: Pokemon, move: Move, cancelled: Utils.BooleanHolder): string | null {
    const blockedByAbility = new Utils.BooleanHolder(false);
    applyAbAttrs(ForceSwitchOutImmunityAbAttr, target, blockedByAbility);
    return blockedByAbility.value ? i18next.t("moveTriggers:cannotBeSwitchedOut", {pokemonName: getPokemonNameWithAffix(target)}) : null;
  }

  getSwitchOutCondition(): MoveConditionFunc {
    return (user, target, move) => {
      const switchOutTarget = (this.user ? user : target);
      const player = switchOutTarget instanceof PlayerPokemon;

      if (!this.user && move.category === MoveCategory.STATUS && (target.hasAbilityWithAttr(ForceSwitchOutImmunityAbAttr) || target.isMax())) {
        return false;
      }

      if (!player && !user.scene.currentBattle.battleType) {
        if (this.batonPass) {
          return false;
        }
        // Don't allow wild opponents to flee on the boss stage since it can ruin a run early on
        if (!(user.scene.currentBattle.waveIndex % 10)) {
          return false;
        }
      }

      const party = player ? user.scene.getParty() : user.scene.getEnemyParty();
      return (!player && !user.scene.currentBattle.battleType) || party.filter(p => p.isAllowedInBattle() && (player || (p as EnemyPokemon).trainerSlot === (switchOutTarget as EnemyPokemon).trainerSlot)).length > user.scene.currentBattle.getBattlerCount();
    };
  }

  getUserBenefitScore(user: Pokemon, target: Pokemon, move: Move): integer {
    if (!user.scene.getEnemyParty().find(p => p.isActive() && !p.isOnField())) {
      return -20;
    }
    let ret = this.user ? Math.floor((1 - user.getHpRatio()) * 20) : super.getUserBenefitScore(user, target, move);
    if (this.user && this.batonPass) {
      const statStageTotal = user.getStatStages().reduce((s: integer, total: integer) => total += s, 0);
      ret = ret / 2 + (Phaser.Tweens.Builders.GetEaseFunction("Sine.easeOut")(Math.min(Math.abs(statStageTotal), 10) / 10) * (statStageTotal >= 0 ? 10 : -10));
    }
    return ret;
  }
}

export class RemoveTypeAttr extends MoveEffectAttr {

  private removedType: Type;
  private messageCallback: ((user: Pokemon) => void) | undefined;

  constructor(removedType: Type, messageCallback?: (user: Pokemon) => void) {
    super(true, MoveEffectTrigger.POST_TARGET);
    this.removedType = removedType;
    this.messageCallback = messageCallback;

  }

  apply(user: Pokemon, target: Pokemon, move: Move, args: any[]): boolean {
    if (!super.apply(user, target, move, args)) {
      return false;
    }

    if (user.isTerastallized() && user.getTeraType() === this.removedType) { // active tera types cannot be removed
      return false;
    }

    const userTypes = user.getTypes(true);
    const modifiedTypes = userTypes.filter(type => type !== this.removedType);
    user.summonData.types = modifiedTypes;
    user.updateInfo();


    if (this.messageCallback) {
      this.messageCallback(user);
    }

    return true;
  }
}

export class CopyTypeAttr extends MoveEffectAttr {
  constructor() {
    super(false);
  }

  apply(user: Pokemon, target: Pokemon, move: Move, args: any[]): boolean {
    if (!super.apply(user, target, move, args)) {
      return false;
    }

    user.summonData.types = target.getTypes(true);
    user.updateInfo();

    user.scene.queueMessage(i18next.t("moveTriggers:copyType", {pokemonName: getPokemonNameWithAffix(user), targetPokemonName: getPokemonNameWithAffix(target)}));

    return true;
  }

  getCondition(): MoveConditionFunc {
    return (user, target, move) => target.getTypes()[0] !== Type.UNKNOWN;
  }
}

export class CopyBiomeTypeAttr extends MoveEffectAttr {
  constructor() {
    super(true);
  }

  apply(user: Pokemon, target: Pokemon, move: Move, args: any[]): boolean {
    if (!super.apply(user, target, move, args)) {
      return false;
    }

    const biomeType = user.scene.arena.getTypeForBiome();

    user.summonData.types = [ biomeType ];
    user.updateInfo();

    user.scene.queueMessage(i18next.t("moveTriggers:transformedIntoType", {pokemonName: getPokemonNameWithAffix(user), typeName: i18next.t(`pokemonInfo:Type.${Type[biomeType]}`)}));

    return true;
  }
}

export class ChangeTypeAttr extends MoveEffectAttr {
  private type: Type;

  constructor(type: Type) {
    super(false, MoveEffectTrigger.HIT);

    this.type = type;
  }

  apply(user: Pokemon, target: Pokemon, move: Move, args: any[]): boolean {
    target.summonData.types = [this.type];
    target.updateInfo();

    user.scene.queueMessage(i18next.t("moveTriggers:transformedIntoType", {pokemonName: getPokemonNameWithAffix(target), typeName: i18next.t(`pokemonInfo:Type.${Type[this.type]}`)}));

    return true;
  }

  getCondition(): MoveConditionFunc {
    return (user, target, move) => !target.isTerastallized() && !target.hasAbility(Abilities.MULTITYPE) && !target.hasAbility(Abilities.RKS_SYSTEM) && !(target.getTypes().length === 1 && target.getTypes()[0] === this.type);
  }
}

export class AddTypeAttr extends MoveEffectAttr {
  private type: Type;

  constructor(type: Type) {
    super(false, MoveEffectTrigger.HIT);

    this.type = type;
  }

  apply(user: Pokemon, target: Pokemon, move: Move, args: any[]): boolean {
    const types = target.getTypes().slice(0, 2).filter(t => t !== Type.UNKNOWN); // TODO: Figure out some way to actually check if another version of this effect is already applied
    if (this.type !== Type.UNKNOWN) {
      types.push(this.type);
    }
    target.summonData.types = types;
    target.updateInfo();

    user.scene.queueMessage(i18next.t("moveTriggers:addType", {typeName: i18next.t(`pokemonInfo:Type.${Type[this.type]}`), pokemonName: getPokemonNameWithAffix(target)}));

    return true;
  }

  getCondition(): MoveConditionFunc {
    return (user, target, move) => !target.isTerastallized()&& !target.getTypes().includes(this.type);
  }
}

export class FirstMoveTypeAttr extends MoveEffectAttr {
  constructor() {
    super(true);
  }

  apply(user: Pokemon, target: Pokemon, move: Move, args: any[]): boolean {
    if (!super.apply(user, target, move, args)) {
      return false;
    }

    const firstMoveType = target.getMoveset()[0]?.getMove().type!; // TODO: is this bang correct?
    user.summonData.types = [ firstMoveType ];
    user.scene.queueMessage(i18next.t("battle:transformedIntoType", {pokemonName: getPokemonNameWithAffix(user), type: i18next.t(`pokemonInfo:Type.${Type[firstMoveType]}`)}));

    return true;
  }
}

export class RandomMovesetMoveAttr extends OverrideMoveEffectAttr {
  private enemyMoveset: boolean | null;

  constructor(enemyMoveset?: boolean) {
    super();

    this.enemyMoveset = enemyMoveset!; // TODO: is this bang correct?
  }

  apply(user: Pokemon, target: Pokemon, move: Move, args: any[]): boolean {
    const moveset = (!this.enemyMoveset ? user : target).getMoveset();
    const moves = moveset.filter(m => !m?.getMove().hasFlag(MoveFlags.IGNORE_VIRTUAL));
    if (moves.length) {
      const move = moves[user.randSeedInt(moves.length)];
      const moveIndex = moveset.findIndex(m => m?.moveId === move?.moveId);
      const moveTargets = getMoveTargets(user, move?.moveId!); // TODO: is this bang correct?
      if (!moveTargets.targets.length) {
        return false;
      }
      let selectTargets: BattlerIndex[];
      switch (true) {
      case (moveTargets.multiple || moveTargets.targets.length === 1): {
        selectTargets = moveTargets.targets;
        break;
      }
      case (moveTargets.targets.indexOf(target.getBattlerIndex()) > -1): {
        selectTargets = [ target.getBattlerIndex() ];
        break;
      }
      default: {
        moveTargets.targets.splice(moveTargets.targets.indexOf(user.getAlly().getBattlerIndex()));
        selectTargets =  [ moveTargets.targets[user.randSeedInt(moveTargets.targets.length)] ];
        break;
      }
      }
      const targets = selectTargets;
      user.getMoveQueue().push({ move: move?.moveId!, targets: targets, ignorePP: true }); // TODO: is this bang correct?
      user.scene.unshiftPhase(new MovePhase(user.scene, user, targets, moveset[moveIndex]!, true)); // There's a PR to re-do the move(s) that use this Attr, gonna put `!` for now
      return true;
    }

    return false;
  }
}

export class RandomMoveAttr extends OverrideMoveEffectAttr {
  apply(user: Pokemon, target: Pokemon, move: Move, args: any[]): Promise<boolean> {
    return new Promise(resolve => {
      const moveIds = Utils.getEnumValues(Moves).filter(m => !allMoves[m].hasFlag(MoveFlags.IGNORE_VIRTUAL) && !allMoves[m].name.endsWith(" (N)"));
      const moveId = moveIds[user.randSeedInt(moveIds.length)];

      const moveTargets = getMoveTargets(user, moveId);
      if (!moveTargets.targets.length) {
        resolve(false);
        return;
      }
      const targets = moveTargets.multiple || moveTargets.targets.length === 1
        ? moveTargets.targets
        : moveTargets.targets.indexOf(target.getBattlerIndex()) > -1
          ? [ target.getBattlerIndex() ]
          : [ moveTargets.targets[user.randSeedInt(moveTargets.targets.length)] ];
      user.getMoveQueue().push({ move: moveId, targets: targets, ignorePP: true });
      user.scene.unshiftPhase(new MovePhase(user.scene, user, targets, new PokemonMove(moveId, 0, 0, true), true));
      initMoveAnim(user.scene, moveId).then(() => {
        loadMoveAnimAssets(user.scene, [ moveId ], true)
          .then(() => resolve(true));
      });
    });
  }
}

export class NaturePowerAttr extends OverrideMoveEffectAttr {
  apply(user: Pokemon, target: Pokemon, move: Move, args: any[]): Promise<boolean> {
    return new Promise(resolve => {
      let moveId;
      switch (user.scene.arena.getTerrainType()) {
      // this allows terrains to 'override' the biome move
      case TerrainType.NONE:
        switch (user.scene.arena.biomeType) {
        case Biome.TOWN:
          moveId = Moves.ROUND;
          break;
        case Biome.METROPOLIS:
          moveId = Moves.TRI_ATTACK;
          break;
        case Biome.SLUM:
          moveId = Moves.SLUDGE_BOMB;
          break;
        case Biome.PLAINS:
          moveId = Moves.SILVER_WIND;
          break;
        case Biome.GRASS:
          moveId = Moves.GRASS_KNOT;
          break;
        case Biome.TALL_GRASS:
          moveId = Moves.POLLEN_PUFF;
          break;
        case Biome.MEADOW:
          moveId = Moves.GIGA_DRAIN;
          break;
        case Biome.FOREST:
          moveId = Moves.BUG_BUZZ;
          break;
        case Biome.JUNGLE:
          moveId = Moves.LEAF_STORM;
          break;
        case Biome.SEA:
          moveId = Moves.HYDRO_PUMP;
          break;
        case Biome.SWAMP:
          moveId = Moves.MUD_BOMB;
          break;
        case Biome.BEACH:
          moveId = Moves.SCALD;
          break;
        case Biome.LAKE:
          moveId = Moves.BUBBLE_BEAM;
          break;
        case Biome.SEABED:
          moveId = Moves.BRINE;
          break;
        case Biome.ISLAND:
          moveId = Moves.LEAF_TORNADO;
          break;
        case Biome.MOUNTAIN:
          moveId = Moves.AIR_SLASH;
          break;
        case Biome.BADLANDS:
          moveId = Moves.EARTH_POWER;
          break;
        case Biome.DESERT:
          moveId = Moves.SCORCHING_SANDS;
          break;
        case Biome.WASTELAND:
          moveId = Moves.DRAGON_PULSE;
          break;
        case Biome.CONSTRUCTION_SITE:
          moveId = Moves.STEEL_BEAM;
          break;
        case Biome.CAVE:
          moveId = Moves.POWER_GEM;
          break;
        case Biome.ICE_CAVE:
          moveId = Moves.ICE_BEAM;
          break;
        case Biome.SNOWY_FOREST:
          moveId = Moves.FROST_BREATH;
          break;
        case Biome.VOLCANO:
          moveId = Moves.LAVA_PLUME;
          break;
        case Biome.GRAVEYARD:
          moveId = Moves.SHADOW_BALL;
          break;
        case Biome.RUINS:
          moveId = Moves.ANCIENT_POWER;
          break;
        case Biome.TEMPLE:
          moveId = Moves.EXTRASENSORY;
          break;
        case Biome.DOJO:
          moveId = Moves.FOCUS_BLAST;
          break;
        case Biome.FAIRY_CAVE:
          moveId = Moves.ALLURING_VOICE;
          break;
        case Biome.ABYSS:
          moveId = Moves.OMINOUS_WIND;
          break;
        case Biome.SPACE:
          moveId = Moves.DRACO_METEOR;
          break;
        case Biome.FACTORY:
          moveId = Moves.FLASH_CANNON;
          break;
        case Biome.LABORATORY:
          moveId = Moves.ZAP_CANNON;
          break;
        case Biome.POWER_PLANT:
          moveId = Moves.CHARGE_BEAM;
          break;
        case Biome.END:
          moveId = Moves.ETERNABEAM;
          break;
        }
        break;
      case TerrainType.MISTY:
        moveId = Moves.MOONBLAST;
        break;
      case TerrainType.ELECTRIC:
        moveId = Moves.THUNDERBOLT;
        break;
      case TerrainType.GRASSY:
        moveId = Moves.ENERGY_BALL;
        break;
      case TerrainType.PSYCHIC:
        moveId = Moves.PSYCHIC;
        break;
      default:
        // Just in case there's no match
        moveId = Moves.TRI_ATTACK;
        break;
      }

      user.getMoveQueue().push({ move: moveId, targets: [target.getBattlerIndex()], ignorePP: true });
      user.scene.unshiftPhase(new MovePhase(user.scene, user, [target.getBattlerIndex()], new PokemonMove(moveId, 0, 0, true), true));
      initMoveAnim(user.scene, moveId).then(() => {
        loadMoveAnimAssets(user.scene, [ moveId ], true)
          .then(() => resolve(true));
      });
    });
  }
}

const lastMoveCopiableCondition: MoveConditionFunc = (user, target, move) => {
  const copiableMove = user.scene.currentBattle.lastMove;

  if (!copiableMove) {
    return false;
  }

  if (allMoves[copiableMove].hasAttr(ChargeAttr)) {
    return false;
  }

  // TODO: Add last turn of Bide

  return true;
};

export class CopyMoveAttr extends OverrideMoveEffectAttr {
  apply(user: Pokemon, target: Pokemon, move: Move, args: any[]): boolean {
    const lastMove = user.scene.currentBattle.lastMove;

    const moveTargets = getMoveTargets(user, lastMove);
    if (!moveTargets.targets.length) {
      return false;
    }

    const targets = moveTargets.multiple || moveTargets.targets.length === 1
      ? moveTargets.targets
      : moveTargets.targets.indexOf(target.getBattlerIndex()) > -1
        ? [ target.getBattlerIndex() ]
        : [ moveTargets.targets[user.randSeedInt(moveTargets.targets.length)] ];
    user.getMoveQueue().push({ move: lastMove, targets: targets, ignorePP: true });

    user.scene.unshiftPhase(new MovePhase(user.scene, user as PlayerPokemon, targets, new PokemonMove(lastMove, 0, 0, true), true));

    return true;
  }

  getCondition(): MoveConditionFunc {
    return lastMoveCopiableCondition;
  }
}

/**
 *  Attribute used for moves that reduce PP of the target's last used move.
 *  Used for Spite.
 */
export class ReducePpMoveAttr extends MoveEffectAttr {
  protected reduction: number;
  constructor(reduction: number) {
    super();
    this.reduction = reduction;
  }

  /**
   * Reduces the PP of the target's last-used move by an amount based on this attribute instance's {@linkcode reduction}.
   *
   * @param user {@linkcode Pokemon} that used the attack
   * @param target {@linkcode Pokemon} targeted by the attack
   * @param move {@linkcode Move} being used
   * @param args N/A
   * @returns {boolean} true
   */
  apply(user: Pokemon, target: Pokemon, move: Move, args: any[]): boolean {
    // Null checks can be skipped due to condition function
    const lastMove = target.getLastXMoves().find(() => true);
    const movesetMove = target.getMoveset().find(m => m?.moveId === lastMove?.move);
    const lastPpUsed = movesetMove?.ppUsed!; // TODO: is the bang correct?
    movesetMove!.ppUsed = Math.min((movesetMove?.ppUsed!) + this.reduction, movesetMove?.getMovePp()!); // TODO: is the bang correct?

    const message = i18next.t("battle:ppReduced", {targetName: getPokemonNameWithAffix(target), moveName: movesetMove?.getName(), reduction: (movesetMove?.ppUsed!) - lastPpUsed}); // TODO: is the bang correct?
    user.scene.eventTarget.dispatchEvent(new MoveUsedEvent(target?.id, movesetMove?.getMove()!, movesetMove?.ppUsed!)); // TODO: are these bangs correct?
    user.scene.queueMessage(message);

    return true;
  }

  getCondition(): MoveConditionFunc {
    return (user, target, move) => {
      const lastMove = target.getLastXMoves().find(() => true);
      if (lastMove) {
        const movesetMove = target.getMoveset().find(m => m?.moveId === lastMove.move);
        return !!movesetMove?.getPpRatio();
      }
      return false;
    };
  }

  getTargetBenefitScore(user: Pokemon, target: Pokemon, move: Move): number {
    const lastMove = target.getLastXMoves().find(() => true);
    if (lastMove) {
      const movesetMove = target.getMoveset().find(m => m?.moveId === lastMove.move);
      if (movesetMove) {
        const maxPp = movesetMove.getMovePp();
        const ppLeft = maxPp - movesetMove.ppUsed;
        const value = -(8 - Math.ceil(Math.min(maxPp, 30) / 5));
        if (ppLeft < 4) {
          return (value / 4) * ppLeft;
        }
        return value;
      }
    }

    return 0;
  }
}

/**
 *  Attribute used for moves that damage target, and then reduce PP of the target's last used move.
 *  Used for Eerie Spell.
 */
export class AttackReducePpMoveAttr extends ReducePpMoveAttr {
  constructor(reduction: number) {
    super(reduction);
  }

  /**
   * Checks if the target has used a move prior to the attack. PP-reduction is applied through the super class if so.
   *
   * @param user {@linkcode Pokemon} that used the attack
   * @param target {@linkcode Pokemon} targeted by the attack
   * @param move {@linkcode Move} being used
   * @param args N/A
   * @returns {boolean} true
   */
  apply(user: Pokemon, target: Pokemon, move: Move, args: any[]): boolean {
    const lastMove = target.getLastXMoves().find(() => true);
    if (lastMove) {
      const movesetMove = target.getMoveset().find(m => m?.moveId === lastMove.move);
      if (Boolean(movesetMove?.getPpRatio())) {
        super.apply(user, target, move, args);
      }
    }

    return true;
  }

  // Override condition function to always perform damage. Instead, perform pp-reduction condition check in apply function above
  getCondition(): MoveConditionFunc {
    return (user, target, move) => true;
  }
}

// TODO: Review this
const targetMoveCopiableCondition: MoveConditionFunc = (user, target, move) => {
  const targetMoves = target.getMoveHistory().filter(m => !m.virtual);
  if (!targetMoves.length) {
    return false;
  }

  const copiableMove = targetMoves[0];

  if (!copiableMove.move) {
    return false;
  }

  if (allMoves[copiableMove.move].hasAttr(ChargeAttr) && copiableMove.result === MoveResult.OTHER) {
    return false;
  }

  // TODO: Add last turn of Bide

  return true;
};

export class MovesetCopyMoveAttr extends OverrideMoveEffectAttr {
  apply(user: Pokemon, target: Pokemon, move: Move, args: any[]): boolean {
    const targetMoves = target.getMoveHistory().filter(m => !m.virtual);
    if (!targetMoves.length) {
      return false;
    }

    const copiedMove = allMoves[targetMoves[0].move];

    const thisMoveIndex = user.getMoveset().findIndex(m => m?.moveId === move.id);

    if (thisMoveIndex === -1) {
      return false;
    }

    user.summonData.moveset = user.getMoveset().slice(0);
    user.summonData.moveset[thisMoveIndex] = new PokemonMove(copiedMove.id, 0, 0);

    user.scene.queueMessage(i18next.t("moveTriggers:copiedMove", {pokemonName: getPokemonNameWithAffix(user), moveName: copiedMove.name}));

    return true;
  }

  getCondition(): MoveConditionFunc {
    return targetMoveCopiableCondition;
  }
}

/**
 * Attribute for {@linkcode Moves.SKETCH} that causes the user to copy the opponent's last used move
 * This move copies the last used non-virtual move
 *  e.g. if Metronome is used, it copies Metronome itself, not the virtual move called by Metronome
 * Fails if the opponent has not yet used a move.
 * Fails if used on an uncopiable move, listed in unsketchableMoves in getCondition
 * Fails if the move is already in the user's moveset
 */
export class SketchAttr extends MoveEffectAttr {
  constructor() {
    super(true);
  }
  /**
   * User copies the opponent's last used move, if possible
   * @param {Pokemon} user Pokemon that used the move and will replace Sketch with the copied move
   * @param {Pokemon} target Pokemon that the user wants to copy a move from
   * @param {Move} move Move being used
   * @param {any[]} args Unused
   * @returns {boolean} true if the function succeeds, otherwise false
   */

  apply(user: Pokemon, target: Pokemon, move: Move, args: any[]): boolean {
    if (!super.apply(user, target, move, args)) {
      return false;
    }

    const targetMove = target.getMoveHistory().filter(m => !m.virtual).at(-1);
    if (!targetMove) {
      return false;
    }

    const sketchedMove = allMoves[targetMove.move];
    const sketchIndex = user.getMoveset().findIndex(m => m?.moveId === move.id);
    if (sketchIndex === -1) {
      return false;
    }

    user.setMove(sketchIndex, sketchedMove.id);

    user.scene.queueMessage(i18next.t("moveTriggers:sketchedMove", {pokemonName: getPokemonNameWithAffix(user), moveName: sketchedMove.name}));

    return true;
  }

  getCondition(): MoveConditionFunc {
    return (user, target, move) => {
      if (!targetMoveCopiableCondition(user, target, move)) {
        return false;
      }

      const targetMove = target.getMoveHistory().filter(m => !m.virtual).at(-1);
      if (!targetMove) {
        return false;
      }

      const unsketchableMoves = [
        Moves.CHATTER,
        Moves.MIRROR_MOVE,
        Moves.SLEEP_TALK,
        Moves.STRUGGLE,
        Moves.SKETCH,
        Moves.REVIVAL_BLESSING,
        Moves.TERA_STARSTORM,
        Moves.BREAKNECK_BLITZ__PHYSICAL,
        Moves.BREAKNECK_BLITZ__SPECIAL
      ];

      if (unsketchableMoves.includes(targetMove.move)) {
        return false;
      }

      if (user.getMoveset().find(m => m?.moveId === targetMove.move)) {
        return false;
      }

      return true;
    };
  }
}

export class AbilityChangeAttr extends MoveEffectAttr {
  public ability: Abilities;

  constructor(ability: Abilities, selfTarget?: boolean) {
    super(selfTarget, MoveEffectTrigger.HIT);

    this.ability = ability;
  }

  apply(user: Pokemon, target: Pokemon, move: Move, args: any[]): boolean {
    if (!super.apply(user, target, move, args)) {
      return false;
    }

    const moveTarget = this.selfTarget ? user : target;

    moveTarget.summonData.ability = this.ability;
    user.scene.triggerPokemonFormChange(moveTarget, SpeciesFormChangeRevertWeatherFormTrigger);

    user.scene.queueMessage(i18next.t("moveTriggers:acquiredAbility", {pokemonName: getPokemonNameWithAffix((this.selfTarget ? user : target)), abilityName: allAbilities[this.ability].name}));

    return true;
  }

  getCondition(): MoveConditionFunc {
    return (user, target, move) => !(this.selfTarget ? user : target).getAbility().hasAttr(UnsuppressableAbilityAbAttr) && (this.selfTarget ? user : target).getAbility().id !== this.ability;
  }
}

export class AbilityCopyAttr extends MoveEffectAttr {
  public copyToPartner: boolean;

  constructor(copyToPartner: boolean = false) {
    super(false, MoveEffectTrigger.HIT);

    this.copyToPartner = copyToPartner;
  }

  apply(user: Pokemon, target: Pokemon, move: Move, args: any[]): boolean {
    if (!super.apply(user, target, move, args)) {
      return false;
    }

    user.summonData.ability = target.getAbility().id;

    user.scene.queueMessage(i18next.t("moveTriggers:copiedTargetAbility", {pokemonName: getPokemonNameWithAffix(user), targetName: getPokemonNameWithAffix(target), abilityName: allAbilities[target.getAbility().id].name}));

    if (this.copyToPartner && user.scene.currentBattle?.double && user.getAlly().hp) {
      user.getAlly().summonData.ability = target.getAbility().id;
      user.getAlly().scene.queueMessage(i18next.t("moveTriggers:copiedTargetAbility", {pokemonName: getPokemonNameWithAffix(user.getAlly()), targetName: getPokemonNameWithAffix(target), abilityName: allAbilities[target.getAbility().id].name}));
    }

    return true;
  }

  getCondition(): MoveConditionFunc {
    return (user, target, move) => {
      let ret = !target.getAbility().hasAttr(UncopiableAbilityAbAttr) && !user.getAbility().hasAttr(UnsuppressableAbilityAbAttr);
      if (this.copyToPartner && user.scene.currentBattle?.double) {
        ret = ret && (!user.getAlly().hp || !user.getAlly().getAbility().hasAttr(UnsuppressableAbilityAbAttr));
      } else {
        ret = ret && user.getAbility().id !== target.getAbility().id;
      }
      return ret;
    };
  }
}

export class AbilityGiveAttr extends MoveEffectAttr {
  public copyToPartner: boolean;

  constructor() {
    super(false, MoveEffectTrigger.HIT);
  }

  apply(user: Pokemon, target: Pokemon, move: Move, args: any[]): boolean {
    if (!super.apply(user, target, move, args)) {
      return false;
    }

    target.summonData.ability = user.getAbility().id;

    user.scene.queueMessage(i18next.t("moveTriggers:acquiredAbility", {pokemonName: getPokemonNameWithAffix(target), abilityName: allAbilities[user.getAbility().id].name}));

    return true;
  }

  getCondition(): MoveConditionFunc {
    return (user, target, move) => !user.getAbility().hasAttr(UncopiableAbilityAbAttr) && !target.getAbility().hasAttr(UnsuppressableAbilityAbAttr) && user.getAbility().id !== target.getAbility().id;
  }
}

export class SwitchAbilitiesAttr extends MoveEffectAttr {
  apply(user: Pokemon, target: Pokemon, move: Move, args: any[]): boolean {
    if (!super.apply(user, target, move, args)) {
      return false;
    }

    const tempAbilityId = user.getAbility().id;
    user.summonData.ability = target.getAbility().id;
    target.summonData.ability = tempAbilityId;

    user.scene.queueMessage(i18next.t("moveTriggers:swappedAbilitiesWithTarget", {pokemonName: getPokemonNameWithAffix(user)}));
    // Swaps Forecast/Flower Gift from Castform/Cherrim
    user.scene.arena.triggerWeatherBasedFormChangesToNormal();
    // Swaps Forecast/Flower Gift to Castform/Cherrim (edge case)
    user.scene.arena.triggerWeatherBasedFormChanges();

    return true;
  }

  getCondition(): MoveConditionFunc {
    return (user, target, move) => !user.getAbility().hasAttr(UnswappableAbilityAbAttr) && !target.getAbility().hasAttr(UnswappableAbilityAbAttr);
  }
}

/**
 * Attribute used for moves that suppress abilities like {@linkcode Moves.GASTRO_ACID}.
 * A suppressed ability cannot be activated.
 *
 * @extends MoveEffectAttr
 * @see {@linkcode apply}
 * @see {@linkcode getCondition}
 */
export class SuppressAbilitiesAttr extends MoveEffectAttr {
  /** Sets ability suppression for the target pokemon and displays a message. */
  apply(user: Pokemon, target: Pokemon, move: Move, args: any[]): boolean {
    if (!super.apply(user, target, move, args)) {
      return false;
    }

    target.summonData.abilitySuppressed = true;
    target.scene.arena.triggerWeatherBasedFormChangesToNormal();

    target.scene.queueMessage(i18next.t("moveTriggers:suppressAbilities", {pokemonName: getPokemonNameWithAffix(target)}));

    return true;
  }

  /** Causes the effect to fail when the target's ability is unsupressable or already suppressed. */
  getCondition(): MoveConditionFunc {
    return (user, target, move) => !target.getAbility().hasAttr(UnsuppressableAbilityAbAttr) && !target.summonData.abilitySuppressed;
  }
}

/**
 * Applies the effects of {@linkcode SuppressAbilitiesAttr} if the target has already moved this turn.
 * @extends MoveEffectAttr
 * @see {@linkcode Moves.CORE_ENFORCER} (the move which uses this effect)
 */
export class SuppressAbilitiesIfActedAttr extends MoveEffectAttr {
  /**
   * If the target has already acted this turn, apply a {@linkcode SuppressAbilitiesAttr} effect unless the
   * abillity cannot be suppressed. This is a secondary effect and has no bearing on the success or failure of the move.
   *
   * @returns True if the move occurred, otherwise false. Note that true will be returned even if the target has not
   * yet moved or if the suppression failed to apply.
   */
  apply(user: Pokemon, target: Pokemon, move: Move, args: any[]): boolean {
    if (!super.apply(user, target, move, args)) {
      return false;
    }

    if (target.turnData.acted) {
      const suppressAttr = new SuppressAbilitiesAttr();
      if (suppressAttr.getCondition()(user, target, move)) {
        suppressAttr.apply(user, target, move, args);
      }
    }

    return true;
  }
}

export class TransformAttr extends MoveEffectAttr {
  apply(user: Pokemon, target: Pokemon, move: Move, args: any[]): Promise<boolean> {
    return new Promise(resolve => {
      if (!super.apply(user, target, move, args)) {
        return resolve(false);
      }

      user.summonData.speciesForm = target.getSpeciesForm();
      user.summonData.fusionSpeciesForm = target.getFusionSpeciesForm();
      user.summonData.ability = target.getAbility().id;
      user.summonData.gender = target.getGender();
      user.summonData.fusionGender = target.getFusionGender();

      // Copy all stats (except HP)
      for (const s of EFFECTIVE_STATS) {
        user.setStat(s, target.getStat(s, false), false);
      }

      // Copy all stat stages
      for (const s of BATTLE_STATS) {
        user.setStatStage(s, target.getStatStage(s));
      }

      user.summonData.moveset = target.getMoveset().map(m => new PokemonMove(m?.moveId!, m?.ppUsed, m?.ppUp)); // TODO: is this bang correct?
      user.summonData.types = target.getTypes();

      user.scene.queueMessage(i18next.t("moveTriggers:transformedIntoTarget", {pokemonName: getPokemonNameWithAffix(user), targetName: getPokemonNameWithAffix(target)}));

      user.loadAssets(false).then(() => {
        user.playAnim();
        user.updateInfo();
        resolve(true);
      });
    });
  }
}

/**
 * Attribute used for status moves, namely Speed Swap,
 * that swaps the user's and target's corresponding stats.
 * @extends MoveEffectAttr
 * @see {@linkcode apply}
 */
export class SwapStatAttr extends MoveEffectAttr {
  /** The stat to be swapped between the user and the target */
  private stat: EffectiveStat;

  constructor(stat: EffectiveStat) {
    super();

    this.stat = stat;
  }

  /**
   * Takes the average of the user's and target's corresponding current
   * {@linkcode stat} values and sets that stat to the average for both
   * temporarily.
   * @param user the {@linkcode Pokemon} that used the move
   * @param target the {@linkcode Pokemon} that the move was used on
   * @param move N/A
   * @param args N/A
   * @returns true if attribute application succeeds
   */
  apply(user: Pokemon, target: Pokemon, move: Move, args: any[]): boolean {
    if (super.apply(user, target, move, args)) {
      const temp = user.getStat(this.stat, false);
      user.setStat(this.stat, target.getStat(this.stat, false), false);
      target.setStat(this.stat, temp, false);

      user.scene.queueMessage(i18next.t("moveTriggers:switchedStat", {
        pokemonName: getPokemonNameWithAffix(user),
        stat: i18next.t(getStatKey(this.stat)),
      }));

      return true;
    }
    return false;
  }
}

/**
 * Attribute used for status moves, namely Power Split and Guard Split,
 * that take the average of a user's and target's corresponding
 * stats and assign that average back to each corresponding stat.
 * @extends MoveEffectAttr
 * @see {@linkcode apply}
 */
export class AverageStatsAttr extends MoveEffectAttr {
  /** The stats to be averaged individually between the user and the target */
  private stats: readonly EffectiveStat[];
  private msgKey: string;

  constructor(stats: readonly EffectiveStat[], msgKey: string) {
    super();

    this.stats = stats;
    this.msgKey = msgKey;
  }

  /**
   * Takes the average of the user's and target's corresponding {@linkcode stat}
   * values and sets those stats to the corresponding average for both
   * temporarily.
   * @param user the {@linkcode Pokemon} that used the move
   * @param target the {@linkcode Pokemon} that the move was used on
   * @param move N/A
   * @param args N/A
   * @returns true if attribute application succeeds
   */
  apply(user: Pokemon, target: Pokemon, move: Move, args: any[]): boolean {
    if (super.apply(user, target, move, args)) {
      for (const s of this.stats) {
        const avg = Math.floor((user.getStat(s, false) + target.getStat(s, false)) / 2);

        user.setStat(s, avg, false);
        target.setStat(s, avg, false);
      }

      user.scene.queueMessage(i18next.t(this.msgKey, { pokemonName: getPokemonNameWithAffix(user) }));

      return true;
    }
    return false;
  }
}

export class DiscourageFrequentUseAttr extends MoveAttr {
  getUserBenefitScore(user: Pokemon, target: Pokemon, move: Move): integer {
    const lastMoves = user.getLastXMoves(4);
    console.log(lastMoves);
    for (let m = 0; m < lastMoves.length; m++) {
      if (lastMoves[m].move === move.id) {
        return (4 - (m + 1)) * -10;
      }
    }

    return 0;
  }
}

export class MoneyAttr extends MoveEffectAttr {
  constructor() {
    super(true, MoveEffectTrigger.HIT, true);
  }

  apply(user: Pokemon, target: Pokemon, move: Move): boolean {
    user.scene.currentBattle.moneyScattered += user.scene.getWaveMoneyAmount(0.2);
    user.scene.queueMessage(i18next.t("moveTriggers:coinsScatteredEverywhere"));
    return true;
  }
}

/**
 * Applies {@linkcode BattlerTagType.DESTINY_BOND} to the user.
 *
 * @extends MoveEffectAttr
 */
export class DestinyBondAttr extends MoveEffectAttr {
  constructor() {
    super(true, MoveEffectTrigger.PRE_APPLY);
  }

  /**
   * Applies {@linkcode BattlerTagType.DESTINY_BOND} to the user.
   * @param user {@linkcode Pokemon} that is having the tag applied to.
   * @param target {@linkcode Pokemon} N/A
   * @param move {@linkcode Move} {@linkcode Move.DESTINY_BOND}
   * @param {any[]} args N/A
   * @returns true
   */
  apply(user: Pokemon, target: Pokemon, move: Move, args: any[]): boolean {
    user.scene.queueMessage(`${i18next.t("moveTriggers:tryingToTakeFoeDown", {pokemonName: getPokemonNameWithAffix(user)})}`);
    user.addTag(BattlerTagType.DESTINY_BOND, undefined, move.id, user.id);
    return true;
  }
}

/**
 * Attribute to apply a battler tag to the target if they have had their stats boosted this turn.
 * @extends AddBattlerTagAttr
 */
export class AddBattlerTagIfBoostedAttr extends AddBattlerTagAttr {
  constructor(tag: BattlerTagType) {
    super(tag, false, false, 2, 5);
  }

  /**
   * @param user {@linkcode Pokemon} using this move
   * @param target {@linkcode Pokemon} target of this move
   * @param move {@linkcode Move} being used
   * @param {any[]} args N/A
   * @returns true
   */
  apply(user: Pokemon, target: Pokemon, move: Move, args: any[]): boolean {
    if (target.turnData.statStagesIncreased) {
      super.apply(user, target, move, args);
    }
    return true;
  }
}

/**
 * Attribute to apply a status effect to the target if they have had their stats boosted this turn.
 * @extends MoveEffectAttr
 */
export class StatusIfBoostedAttr extends MoveEffectAttr {
  public effect: StatusEffect;

  constructor(effect: StatusEffect) {
    super(true, MoveEffectTrigger.HIT);
    this.effect = effect;
  }

  /**
   * @param user {@linkcode Pokemon} using this move
   * @param target {@linkcode Pokemon} target of this move
   * @param move {@linkcode Move} N/A
   * @param {any[]} args N/A
   * @returns true
   */
  apply(user: Pokemon, target: Pokemon, move: Move, args: any[]): boolean {
    if (target.turnData.statStagesIncreased) {
      target.trySetStatus(this.effect, true, user);
    }
    return true;
  }
}

export class LastResortAttr extends MoveAttr {
  getCondition(): MoveConditionFunc {
    return (user: Pokemon, target: Pokemon, move: Move) => {
      const uniqueUsedMoveIds = new Set<Moves>();
      const movesetMoveIds = user.getMoveset().map(m => m?.moveId);
      user.getMoveHistory().map(m => {
        if (m.move !== move.id && movesetMoveIds.find(mm => mm === m.move)) {
          uniqueUsedMoveIds.add(m.move);
        }
      });
      return uniqueUsedMoveIds.size >= movesetMoveIds.length - 1;
    };
  }
}


/**
 * The move only works if the target has a transferable held item
 * @extends MoveAttr
 * @see {@linkcode getCondition}
 */
export class AttackedByItemAttr extends MoveAttr {
  /**
   * @returns the {@linkcode MoveConditionFunc} for this {@linkcode Move}
   */
  getCondition(): MoveConditionFunc {
    return (user: Pokemon, target: Pokemon, move: Move) => {
      const heldItems = target.getHeldItems().filter(i => i.isTransferrable);
      if (heldItems.length === 0) {
        return false;
      }

      const itemName = heldItems[0]?.type?.name ?? "item";
      target.scene.queueMessage(i18next.t("moveTriggers:attackedByItem", {pokemonName: getPokemonNameWithAffix(target), itemName: itemName}));

      return true;
    };
  }
}

export class VariableTargetAttr extends MoveAttr {
  private targetChangeFunc: (user: Pokemon, target: Pokemon, move: Move) => number;

  constructor(targetChange: (user: Pokemon, target: Pokemon, move: Move) => number) {
    super();

    this.targetChangeFunc = targetChange;
  }

  apply(user: Pokemon, target: Pokemon, move: Move, args: any[]): boolean {
    const targetVal = args[0] as Utils.NumberHolder;
    targetVal.value = this.targetChangeFunc(user, target, move);
    return true;
  }
}

const failOnGravityCondition: MoveConditionFunc = (user, target, move) => !user.scene.arena.getTag(ArenaTagType.GRAVITY);

const failOnBossCondition: MoveConditionFunc = (user, target, move) => !target.isBossImmune();

const failOnMaxCondition: MoveConditionFunc = (user, target, move) => !target.isMax();

const failIfDampCondition: MoveConditionFunc = (user, target, move) => {
  const cancelled = new Utils.BooleanHolder(false);
  user.scene.getField(true).map(p=>applyAbAttrs(FieldPreventExplosiveMovesAbAttr, p, cancelled));
  // Queue a message if an ability prevented usage of the move
  if (cancelled.value) {
    user.scene.queueMessage(i18next.t("moveTriggers:cannotUseMove", {pokemonName: getPokemonNameWithAffix(user), moveName: move.name}));
  }
  return !cancelled.value;
};

const userSleptOrComatoseCondition: MoveConditionFunc = (user: Pokemon, target: Pokemon, move: Move) =>  user.status?.effect === StatusEffect.SLEEP || user.hasAbility(Abilities.COMATOSE);

const targetSleptOrComatoseCondition: MoveConditionFunc = (user: Pokemon, target: Pokemon, move: Move) =>  target.status?.effect === StatusEffect.SLEEP || target.hasAbility(Abilities.COMATOSE);

const failIfLastCondition: MoveConditionFunc = (user: Pokemon, target: Pokemon, move: Move) => user.scene.phaseQueue.find(phase => phase instanceof MovePhase) !== undefined;

export type MoveAttrFilter = (attr: MoveAttr) => boolean;

function applyMoveAttrsInternal(attrFilter: MoveAttrFilter, user: Pokemon | null, target: Pokemon | null, move: Move, args: any[]): Promise<void> {
  return new Promise(resolve => {
    const attrPromises: Promise<boolean>[] = [];
    const moveAttrs = move.attrs.filter(a => attrFilter(a));
    for (const attr of moveAttrs) {
      const result = attr.apply(user, target, move, args);
      if (result instanceof Promise) {
        attrPromises.push(result);
      }
    }
    Promise.allSettled(attrPromises).then(() => resolve());
  });
}

export function applyMoveAttrs(attrType: Constructor<MoveAttr>, user: Pokemon | null, target: Pokemon | null, move: Move, ...args: any[]): Promise<void> {
  return applyMoveAttrsInternal((attr: MoveAttr) => attr instanceof attrType, user, target, move, args);
}

export function applyFilteredMoveAttrs(attrFilter: MoveAttrFilter, user: Pokemon, target: Pokemon | null, move: Move, ...args: any[]): Promise<void> {
  return applyMoveAttrsInternal(attrFilter, user, target, move, args);
}

export class MoveCondition {
  protected func: MoveConditionFunc;

  constructor(func: MoveConditionFunc) {
    this.func = func;
  }

  apply(user: Pokemon, target: Pokemon, move: Move): boolean {
    return this.func(user, target, move);
  }

  getUserBenefitScore(user: Pokemon, target: Pokemon, move: Move): integer {
    return 0;
  }
}

export class FirstMoveCondition extends MoveCondition {
  constructor() {
    super((user, target, move) => user.battleSummonData?.turnCount === 1);
  }

  getUserBenefitScore(user: Pokemon, target: Pokemon, move: Move): integer {
    return this.apply(user, target, move) ? 10 : -20;
  }
}

export class hitsSameTypeAttr extends VariableMoveTypeMultiplierAttr {
  apply(user: Pokemon, target: Pokemon, move: Move, args: any[]): boolean {
    const multiplier = args[0] as Utils.NumberHolder;
    if (!user.getTypes().some(type => target.getTypes().includes(type))) {
      multiplier.value = 0;
      return true;
    }
    return false;
  }
}

/**
 * Attribute used for Conversion 2, to convert the user's type to a random type that resists the target's last used move.
 * Fails if the user already has ALL types that resist the target's last used move.
 * Fails if the opponent has not used a move yet
 * Fails if the type is unknown or stellar
 *
 * TODO:
 * If a move has its type changed (e.g. {@linkcode Moves.HIDDEN_POWER}), it will check the new type.
 */
export class ResistLastMoveTypeAttr extends MoveEffectAttr {
  constructor() {
    super(true);
  }
  /**
   * User changes its type to a random type that resists the target's last used move
   * @param {Pokemon} user Pokemon that used the move and will change types
   * @param {Pokemon} target Opposing pokemon that recently used a move
   * @param {Move} move Move being used
   * @param {any[]} args Unused
   * @returns {boolean} true if the function succeeds
   */
  apply(user: Pokemon, target: Pokemon, move: Move, args: any[]): boolean {
    if (!super.apply(user, target, move, args)) {
      return false;
    }

    const [targetMove] = target.getLastXMoves(1); // target's most recent move
    if (!targetMove) {
      return false;
    }

    const moveData = allMoves[targetMove.move];
    if (moveData.type === Type.STELLAR || moveData.type === Type.UNKNOWN) {
      return false;
    }
    const userTypes = user.getTypes();
    const validTypes = this.getTypeResistances(user.scene.gameMode, moveData.type).filter(t => !userTypes.includes(t)); // valid types are ones that are not already the user's types
    if (!validTypes.length) {
      return false;
    }
    const type = validTypes[user.randSeedInt(validTypes.length)];
    user.summonData.types = [ type ];
    user.scene.queueMessage(i18next.t("battle:transformedIntoType", {pokemonName: getPokemonNameWithAffix(user), type: Utils.toReadableString(Type[type])}));
    user.updateInfo();

    return true;
  }

  /**
   * Retrieve the types resisting a given type. Used by Conversion 2
   * @returns An array populated with Types, or an empty array if no resistances exist (Unknown or Stellar type)
   */
  getTypeResistances(gameMode: GameMode, type: number): Type[] {
    const typeResistances: Type[] = [];

    for (let i = 0; i < Object.keys(Type).length; i++) {
      const multiplier = new NumberHolder(1);
      multiplier.value = getTypeDamageMultiplier(type, i);
      applyChallenges(gameMode, ChallengeType.TYPE_EFFECTIVENESS, multiplier);
      if (multiplier.value < 1) {
        typeResistances.push(i);
      }
    }

    return typeResistances;
  }

  getCondition(): MoveConditionFunc {
    return (user, target, move) => {
      const moveHistory = target.getLastXMoves();
      return moveHistory.length !== 0;
    };
  }
}

/**
 * Drops the target's immunity to types it is immune to
 * and makes its evasiveness be ignored during accuracy
 * checks. Used by: {@linkcode Moves.ODOR_SLEUTH | Odor Sleuth}, {@linkcode Moves.MIRACLE_EYE | Miracle Eye} and {@linkcode Moves.FORESIGHT | Foresight}
 *
 * @extends AddBattlerTagAttr
 * @see {@linkcode apply}
 */
export class ExposedMoveAttr extends AddBattlerTagAttr {
  constructor(tagType: BattlerTagType) {
    super(tagType, false, true);
  }

  /**
   * Applies {@linkcode ExposedTag} to the target.
   * @param user {@linkcode Pokemon} using this move
   * @param target {@linkcode Pokemon} target of this move
   * @param move {@linkcode Move} being used
   * @param args N/A
   * @returns `true` if the function succeeds
   */
  apply(user: Pokemon, target: Pokemon, move: Move, args: any[]): boolean {
    if (!super.apply(user, target, move, args)) {
      return false;
    }

    user.scene.queueMessage(i18next.t("moveTriggers:exposedMove", { pokemonName: getPokemonNameWithAffix(user), targetPokemonName: getPokemonNameWithAffix(target)}));

    return true;
  }
}


const unknownTypeCondition: MoveConditionFunc = (user, target, move) => !user.getTypes().includes(Type.UNKNOWN);

export type MoveTargetSet = {
  targets: BattlerIndex[];
  multiple: boolean;
};

export function getMoveTargets(user: Pokemon, move: Moves): MoveTargetSet {
  const variableTarget = new Utils.NumberHolder(0);
  user.getOpponents().forEach(p => applyMoveAttrs(VariableTargetAttr, user, p, allMoves[move], variableTarget));

  const moveTarget = allMoves[move].hasAttr(VariableTargetAttr) ? variableTarget.value : move ? allMoves[move].moveTarget : move === undefined ? MoveTarget.NEAR_ENEMY : [];
  const opponents = user.getOpponents();

  let set: Pokemon[] = [];
  let multiple = false;

  switch (moveTarget) {
  case MoveTarget.USER:
  case MoveTarget.PARTY:
    set = [ user ];
    break;
  case MoveTarget.NEAR_OTHER:
  case MoveTarget.OTHER:
  case MoveTarget.ALL_NEAR_OTHERS:
  case MoveTarget.ALL_OTHERS:
    set = (opponents.concat([ user.getAlly() ]));
    multiple = moveTarget === MoveTarget.ALL_NEAR_OTHERS || moveTarget === MoveTarget.ALL_OTHERS;
    break;
  case MoveTarget.NEAR_ENEMY:
  case MoveTarget.ALL_NEAR_ENEMIES:
  case MoveTarget.ALL_ENEMIES:
  case MoveTarget.ENEMY_SIDE:
    set = opponents;
    multiple = moveTarget !== MoveTarget.NEAR_ENEMY;
    break;
  case MoveTarget.RANDOM_NEAR_ENEMY:
    set = [ opponents[user.randSeedInt(opponents.length)] ];
    break;
  case MoveTarget.ATTACKER:
    return { targets: [ -1 as BattlerIndex ], multiple: false };
  case MoveTarget.NEAR_ALLY:
  case MoveTarget.ALLY:
    set = [ user.getAlly() ];
    break;
  case MoveTarget.USER_OR_NEAR_ALLY:
  case MoveTarget.USER_AND_ALLIES:
  case MoveTarget.USER_SIDE:
    set = [ user, user.getAlly() ];
    multiple = moveTarget !== MoveTarget.USER_OR_NEAR_ALLY;
    break;
  case MoveTarget.ALL:
  case MoveTarget.BOTH_SIDES:
    set = [ user, user.getAlly() ].concat(opponents);
    multiple = true;
    break;
  case MoveTarget.CURSE:
    set = user.getTypes(true).includes(Type.GHOST) ? (opponents.concat([ user.getAlly() ])) : [ user ];
    break;
  }

  return { targets: set.filter(p => p?.isActive(true)).map(p => p.getBattlerIndex()).filter(t => t !== undefined), multiple };
}

export const allMoves: Move[] = [
  new SelfStatusMove(Moves.NONE, Type.NORMAL, MoveCategory.STATUS, -1, -1, 0, 1),
];

export const selfStatLowerMoves: Moves[] = [];

export function initMoves() {
  allMoves.push(
    new AttackMove(Moves.POUND, Type.NORMAL, MoveCategory.PHYSICAL, 40, 100, 35, -1, 0, 1),
    new AttackMove(Moves.KARATE_CHOP, Type.FIGHTING, MoveCategory.PHYSICAL, 50, 100, 25, -1, 0, 1)
      .attr(HighCritAttr),
    new AttackMove(Moves.DOUBLE_SLAP, Type.NORMAL, MoveCategory.PHYSICAL, 15, 85, 10, -1, 0, 1)
      .attr(MultiHitAttr),
    new AttackMove(Moves.COMET_PUNCH, Type.NORMAL, MoveCategory.PHYSICAL, 18, 85, 15, -1, 0, 1)
      .attr(MultiHitAttr)
      .punchingMove(),
    new AttackMove(Moves.MEGA_PUNCH, Type.NORMAL, MoveCategory.PHYSICAL, 80, 85, 20, -1, 0, 1)
      .punchingMove(),
    new AttackMove(Moves.PAY_DAY, Type.NORMAL, MoveCategory.PHYSICAL, 40, 100, 20, -1, 0, 1)
      .attr(MoneyAttr)
      .makesContact(false),
    new AttackMove(Moves.FIRE_PUNCH, Type.FIRE, MoveCategory.PHYSICAL, 75, 100, 15, 10, 0, 1)
      .attr(StatusEffectAttr, StatusEffect.BURN)
      .punchingMove(),
    new AttackMove(Moves.ICE_PUNCH, Type.ICE, MoveCategory.PHYSICAL, 75, 100, 15, 10, 0, 1)
      .attr(StatusEffectAttr, StatusEffect.FREEZE)
      .punchingMove(),
    new AttackMove(Moves.THUNDER_PUNCH, Type.ELECTRIC, MoveCategory.PHYSICAL, 75, 100, 15, 10, 0, 1)
      .attr(StatusEffectAttr, StatusEffect.PARALYSIS)
      .punchingMove(),
    new AttackMove(Moves.SCRATCH, Type.NORMAL, MoveCategory.PHYSICAL, 40, 100, 35, -1, 0, 1),
    new AttackMove(Moves.VISE_GRIP, Type.NORMAL, MoveCategory.PHYSICAL, 55, 100, 30, -1, 0, 1),
    new AttackMove(Moves.GUILLOTINE, Type.NORMAL, MoveCategory.PHYSICAL, 200, 30, 5, -1, 0, 1)
      .attr(OneHitKOAttr)
      .attr(OneHitKOAccuracyAttr),
    new AttackMove(Moves.RAZOR_WIND, Type.NORMAL, MoveCategory.SPECIAL, 80, 100, 10, -1, 0, 1)
      .attr(ChargeAttr, ChargeAnim.RAZOR_WIND_CHARGING, i18next.t("moveTriggers:whippedUpAWhirlwind", {pokemonName: "{USER}"}))
      .attr(HighCritAttr)
      .windMove()
      .ignoresVirtual()
      .target(MoveTarget.ALL_NEAR_ENEMIES),
    new SelfStatusMove(Moves.SWORDS_DANCE, Type.NORMAL, -1, 20, -1, 0, 1)
      .attr(StatStageChangeAttr, [ Stat.ATK ], 2, true)
      .danceMove(),
    new AttackMove(Moves.CUT, Type.NORMAL, MoveCategory.PHYSICAL, 50, 95, 30, -1, 0, 1)
      .slicingMove(),
    new AttackMove(Moves.GUST, Type.FLYING, MoveCategory.SPECIAL, 40, 100, 35, -1, 0, 1)
      .attr(HitsTagAttr, BattlerTagType.FLYING, true)
      .windMove(),
    new AttackMove(Moves.WING_ATTACK, Type.FLYING, MoveCategory.PHYSICAL, 60, 100, 35, -1, 0, 1),
    new StatusMove(Moves.WHIRLWIND, Type.NORMAL, -1, 20, -1, -6, 1)
      .attr(ForceSwitchOutAttr)
      .attr(HitsTagAttr, BattlerTagType.FLYING, false)
      .hidesTarget()
      .windMove(),
    new AttackMove(Moves.FLY, Type.FLYING, MoveCategory.PHYSICAL, 90, 95, 15, -1, 0, 1)
      .attr(ChargeAttr, ChargeAnim.FLY_CHARGING, i18next.t("moveTriggers:flewUpHigh", {pokemonName: "{USER}"}), BattlerTagType.FLYING)
      .condition(failOnGravityCondition)
      .ignoresVirtual(),
    new AttackMove(Moves.BIND, Type.NORMAL, MoveCategory.PHYSICAL, 15, 85, 20, -1, 0, 1)
      .attr(TrapAttr, BattlerTagType.BIND),
    new AttackMove(Moves.SLAM, Type.NORMAL, MoveCategory.PHYSICAL, 80, 75, 20, -1, 0, 1),
    new AttackMove(Moves.VINE_WHIP, Type.GRASS, MoveCategory.PHYSICAL, 45, 100, 25, -1, 0, 1),
    new AttackMove(Moves.STOMP, Type.NORMAL, MoveCategory.PHYSICAL, 65, 100, 20, 30, 0, 1)
      .attr(MinimizeAccuracyAttr)
      .attr(HitsTagAttr, BattlerTagType.MINIMIZED, true)
      .attr(FlinchAttr),
    new AttackMove(Moves.DOUBLE_KICK, Type.FIGHTING, MoveCategory.PHYSICAL, 30, 100, 30, -1, 0, 1)
      .attr(MultiHitAttr, MultiHitType._2),
    new AttackMove(Moves.MEGA_KICK, Type.NORMAL, MoveCategory.PHYSICAL, 120, 75, 5, -1, 0, 1),
    new AttackMove(Moves.JUMP_KICK, Type.FIGHTING, MoveCategory.PHYSICAL, 100, 95, 10, -1, 0, 1)
      .attr(MissEffectAttr, crashDamageFunc)
      .attr(NoEffectAttr, crashDamageFunc)
      .condition(failOnGravityCondition)
      .recklessMove(),
    new AttackMove(Moves.ROLLING_KICK, Type.FIGHTING, MoveCategory.PHYSICAL, 60, 85, 15, 30, 0, 1)
      .attr(FlinchAttr),
    new StatusMove(Moves.SAND_ATTACK, Type.GROUND, 100, 15, -1, 0, 1)
      .attr(StatStageChangeAttr, [ Stat.ACC ], -1),
    new AttackMove(Moves.HEADBUTT, Type.NORMAL, MoveCategory.PHYSICAL, 70, 100, 15, 30, 0, 1)
      .attr(FlinchAttr),
    new AttackMove(Moves.HORN_ATTACK, Type.NORMAL, MoveCategory.PHYSICAL, 65, 100, 25, -1, 0, 1),
    new AttackMove(Moves.FURY_ATTACK, Type.NORMAL, MoveCategory.PHYSICAL, 15, 85, 20, -1, 0, 1)
      .attr(MultiHitAttr),
    new AttackMove(Moves.HORN_DRILL, Type.NORMAL, MoveCategory.PHYSICAL, 200, 30, 5, -1, 0, 1)
      .attr(OneHitKOAttr)
      .attr(OneHitKOAccuracyAttr),
    new AttackMove(Moves.TACKLE, Type.NORMAL, MoveCategory.PHYSICAL, 40, 100, 35, -1, 0, 1),
    new AttackMove(Moves.BODY_SLAM, Type.NORMAL, MoveCategory.PHYSICAL, 85, 100, 15, 30, 0, 1)
      .attr(MinimizeAccuracyAttr)
      .attr(HitsTagAttr, BattlerTagType.MINIMIZED, true)
      .attr(StatusEffectAttr, StatusEffect.PARALYSIS),
    new AttackMove(Moves.WRAP, Type.NORMAL, MoveCategory.PHYSICAL, 15, 90, 20, -1, 0, 1)
      .attr(TrapAttr, BattlerTagType.WRAP),
    new AttackMove(Moves.TAKE_DOWN, Type.NORMAL, MoveCategory.PHYSICAL, 90, 85, 20, -1, 0, 1)
      .attr(RecoilAttr)
      .recklessMove(),
    new AttackMove(Moves.THRASH, Type.NORMAL, MoveCategory.PHYSICAL, 120, 100, 10, -1, 0, 1)
      .attr(FrenzyAttr)
      .attr(MissEffectAttr, frenzyMissFunc)
      .attr(NoEffectAttr, frenzyMissFunc)
      .target(MoveTarget.RANDOM_NEAR_ENEMY),
    new AttackMove(Moves.DOUBLE_EDGE, Type.NORMAL, MoveCategory.PHYSICAL, 120, 100, 15, -1, 0, 1)
      .attr(RecoilAttr, false, 0.33)
      .recklessMove(),
    new StatusMove(Moves.TAIL_WHIP, Type.NORMAL, 100, 30, -1, 0, 1)
      .attr(StatStageChangeAttr, [ Stat.DEF ], -1)
      .target(MoveTarget.ALL_NEAR_ENEMIES),
    new AttackMove(Moves.POISON_STING, Type.POISON, MoveCategory.PHYSICAL, 15, 100, 35, 30, 0, 1)
      .attr(StatusEffectAttr, StatusEffect.POISON)
      .makesContact(false),
    new AttackMove(Moves.TWINEEDLE, Type.BUG, MoveCategory.PHYSICAL, 25, 100, 20, 20, 0, 1)
      .attr(MultiHitAttr, MultiHitType._2)
      .attr(StatusEffectAttr, StatusEffect.POISON)
      .makesContact(false),
    new AttackMove(Moves.PIN_MISSILE, Type.BUG, MoveCategory.PHYSICAL, 25, 95, 20, -1, 0, 1)
      .attr(MultiHitAttr)
      .makesContact(false),
    new StatusMove(Moves.LEER, Type.NORMAL, 100, 30, -1, 0, 1)
      .attr(StatStageChangeAttr, [ Stat.DEF ], -1)
      .target(MoveTarget.ALL_NEAR_ENEMIES),
    new AttackMove(Moves.BITE, Type.DARK, MoveCategory.PHYSICAL, 60, 100, 25, 30, 0, 1)
      .attr(FlinchAttr)
      .bitingMove(),
    new StatusMove(Moves.GROWL, Type.NORMAL, 100, 40, -1, 0, 1)
      .attr(StatStageChangeAttr, [ Stat.ATK ], -1)
      .soundBased()
      .target(MoveTarget.ALL_NEAR_ENEMIES),
    new StatusMove(Moves.ROAR, Type.NORMAL, -1, 20, -1, -6, 1)
      .attr(ForceSwitchOutAttr)
      .soundBased()
      .hidesTarget(),
    new StatusMove(Moves.SING, Type.NORMAL, 55, 15, -1, 0, 1)
      .attr(StatusEffectAttr, StatusEffect.SLEEP)
      .soundBased(),
    new StatusMove(Moves.SUPERSONIC, Type.NORMAL, 55, 20, -1, 0, 1)
      .attr(ConfuseAttr)
      .soundBased(),
    new AttackMove(Moves.SONIC_BOOM, Type.NORMAL, MoveCategory.SPECIAL, -1, 90, 20, -1, 0, 1)
      .attr(FixedDamageAttr, 20),
    new StatusMove(Moves.DISABLE, Type.NORMAL, 100, 20, -1, 0, 1)
      .attr(AddBattlerTagAttr, BattlerTagType.DISABLED, false, true)
      .condition((user, target, move) => target.getMoveHistory().reverse().find(m => m.move !== Moves.NONE && m.move !== Moves.STRUGGLE && !m.virtual) !== undefined)
      .condition(failOnMaxCondition),
    new AttackMove(Moves.ACID, Type.POISON, MoveCategory.SPECIAL, 40, 100, 30, 10, 0, 1)
      .attr(StatStageChangeAttr, [ Stat.SPDEF ], -1)
      .target(MoveTarget.ALL_NEAR_ENEMIES),
    new AttackMove(Moves.EMBER, Type.FIRE, MoveCategory.SPECIAL, 40, 100, 25, 10, 0, 1)
      .attr(StatusEffectAttr, StatusEffect.BURN),
    new AttackMove(Moves.FLAMETHROWER, Type.FIRE, MoveCategory.SPECIAL, 90, 100, 15, 10, 0, 1)
      .attr(StatusEffectAttr, StatusEffect.BURN),
    new StatusMove(Moves.MIST, Type.ICE, -1, 30, -1, 0, 1)
      .attr(AddArenaTagAttr, ArenaTagType.MIST, 5, true)
      .target(MoveTarget.USER_SIDE),
    new AttackMove(Moves.WATER_GUN, Type.WATER, MoveCategory.SPECIAL, 40, 100, 25, -1, 0, 1),
    new AttackMove(Moves.HYDRO_PUMP, Type.WATER, MoveCategory.SPECIAL, 110, 80, 5, -1, 0, 1),
    new AttackMove(Moves.SURF, Type.WATER, MoveCategory.SPECIAL, 90, 100, 15, -1, 0, 1)
      .target(MoveTarget.ALL_NEAR_OTHERS)
      .attr(HitsTagAttr, BattlerTagType.UNDERWATER, true)
      .attr(GulpMissileTagAttr),
    new AttackMove(Moves.ICE_BEAM, Type.ICE, MoveCategory.SPECIAL, 90, 100, 10, 10, 0, 1)
      .attr(StatusEffectAttr, StatusEffect.FREEZE),
    new AttackMove(Moves.BLIZZARD, Type.ICE, MoveCategory.SPECIAL, 110, 70, 5, 10, 0, 1)
      .attr(BlizzardAccuracyAttr)
      .attr(StatusEffectAttr, StatusEffect.FREEZE)
      .windMove()
      .target(MoveTarget.ALL_NEAR_ENEMIES),
    new AttackMove(Moves.PSYBEAM, Type.PSYCHIC, MoveCategory.SPECIAL, 65, 100, 20, 10, 0, 1)
      .attr(ConfuseAttr),
    new AttackMove(Moves.BUBBLE_BEAM, Type.WATER, MoveCategory.SPECIAL, 65, 100, 20, 10, 0, 1)
      .attr(StatStageChangeAttr, [ Stat.SPD ], -1),
    new AttackMove(Moves.AURORA_BEAM, Type.ICE, MoveCategory.SPECIAL, 65, 100, 20, 10, 0, 1)
      .attr(StatStageChangeAttr, [ Stat.ATK ], -1),
    new AttackMove(Moves.HYPER_BEAM, Type.NORMAL, MoveCategory.SPECIAL, 150, 90, 5, -1, 0, 1)
      .attr(RechargeAttr),
    new AttackMove(Moves.PECK, Type.FLYING, MoveCategory.PHYSICAL, 35, 100, 35, -1, 0, 1),
    new AttackMove(Moves.DRILL_PECK, Type.FLYING, MoveCategory.PHYSICAL, 80, 100, 20, -1, 0, 1),
    new AttackMove(Moves.SUBMISSION, Type.FIGHTING, MoveCategory.PHYSICAL, 80, 80, 20, -1, 0, 1)
      .attr(RecoilAttr)
      .recklessMove(),
    new AttackMove(Moves.LOW_KICK, Type.FIGHTING, MoveCategory.PHYSICAL, -1, 100, 20, -1, 0, 1)
      .attr(WeightPowerAttr)
      .condition(failOnMaxCondition),
    new AttackMove(Moves.COUNTER, Type.FIGHTING, MoveCategory.PHYSICAL, -1, 100, 20, -1, -5, 1)
      .attr(CounterDamageAttr, (move: Move) => move.category === MoveCategory.PHYSICAL, 2)
      .target(MoveTarget.ATTACKER),
    new AttackMove(Moves.SEISMIC_TOSS, Type.FIGHTING, MoveCategory.PHYSICAL, -1, 100, 20, -1, 0, 1)
      .attr(LevelDamageAttr),
    new AttackMove(Moves.STRENGTH, Type.NORMAL, MoveCategory.PHYSICAL, 80, 100, 15, -1, 0, 1),
    new AttackMove(Moves.ABSORB, Type.GRASS, MoveCategory.SPECIAL, 20, 100, 25, -1, 0, 1)
      .attr(HitHealAttr)
      .triageMove(),
    new AttackMove(Moves.MEGA_DRAIN, Type.GRASS, MoveCategory.SPECIAL, 40, 100, 15, -1, 0, 1)
      .attr(HitHealAttr)
      .triageMove(),
    new StatusMove(Moves.LEECH_SEED, Type.GRASS, 90, 10, -1, 0, 1)
      .attr(AddBattlerTagAttr, BattlerTagType.SEEDED)
      .condition((user, target, move) => !target.getTag(BattlerTagType.SEEDED) && !target.isOfType(Type.GRASS)),
    new SelfStatusMove(Moves.GROWTH, Type.NORMAL, -1, 20, -1, 0, 1)
      .attr(GrowthStatStageChangeAttr),
    new AttackMove(Moves.RAZOR_LEAF, Type.GRASS, MoveCategory.PHYSICAL, 55, 95, 25, -1, 0, 1)
      .attr(HighCritAttr)
      .makesContact(false)
      .slicingMove()
      .target(MoveTarget.ALL_NEAR_ENEMIES),
    new AttackMove(Moves.SOLAR_BEAM, Type.GRASS, MoveCategory.SPECIAL, 120, 100, 10, -1, 0, 1)
      .attr(SunlightChargeAttr, ChargeAnim.SOLAR_BEAM_CHARGING, i18next.t("moveTriggers:tookInSunlight", {pokemonName: "{USER}"}))
      .attr(AntiSunlightPowerDecreaseAttr)
      .ignoresVirtual(),
    new StatusMove(Moves.POISON_POWDER, Type.POISON, 75, 35, -1, 0, 1)
      .attr(StatusEffectAttr, StatusEffect.POISON)
      .powderMove(),
    new StatusMove(Moves.STUN_SPORE, Type.GRASS, 75, 30, -1, 0, 1)
      .attr(StatusEffectAttr, StatusEffect.PARALYSIS)
      .powderMove(),
    new StatusMove(Moves.SLEEP_POWDER, Type.GRASS, 75, 15, -1, 0, 1)
      .attr(StatusEffectAttr, StatusEffect.SLEEP)
      .powderMove(),
    new AttackMove(Moves.PETAL_DANCE, Type.GRASS, MoveCategory.SPECIAL, 120, 100, 10, -1, 0, 1)
      .attr(FrenzyAttr)
      .attr(MissEffectAttr, frenzyMissFunc)
      .attr(NoEffectAttr, frenzyMissFunc)
      .makesContact()
      .danceMove()
      .target(MoveTarget.RANDOM_NEAR_ENEMY),
    new StatusMove(Moves.STRING_SHOT, Type.BUG, 95, 40, -1, 0, 1)
      .attr(StatStageChangeAttr, [ Stat.SPD ], -2)
      .target(MoveTarget.ALL_NEAR_ENEMIES),
    new AttackMove(Moves.DRAGON_RAGE, Type.DRAGON, MoveCategory.SPECIAL, -1, 100, 10, -1, 0, 1)
      .attr(FixedDamageAttr, 40),
    new AttackMove(Moves.FIRE_SPIN, Type.FIRE, MoveCategory.SPECIAL, 35, 85, 15, -1, 0, 1)
      .attr(TrapAttr, BattlerTagType.FIRE_SPIN),
    new AttackMove(Moves.THUNDER_SHOCK, Type.ELECTRIC, MoveCategory.SPECIAL, 40, 100, 30, 10, 0, 1)
      .attr(StatusEffectAttr, StatusEffect.PARALYSIS),
    new AttackMove(Moves.THUNDERBOLT, Type.ELECTRIC, MoveCategory.SPECIAL, 90, 100, 15, 10, 0, 1)
      .attr(StatusEffectAttr, StatusEffect.PARALYSIS),
    new StatusMove(Moves.THUNDER_WAVE, Type.ELECTRIC, 90, 20, -1, 0, 1)
      .attr(StatusEffectAttr, StatusEffect.PARALYSIS)
      .attr(RespectAttackTypeImmunityAttr),
    new AttackMove(Moves.THUNDER, Type.ELECTRIC, MoveCategory.SPECIAL, 110, 70, 10, 30, 0, 1)
      .attr(StatusEffectAttr, StatusEffect.PARALYSIS)
      .attr(ThunderAccuracyAttr)
      .attr(HitsTagAttr, BattlerTagType.FLYING, false),
    new AttackMove(Moves.ROCK_THROW, Type.ROCK, MoveCategory.PHYSICAL, 50, 90, 15, -1, 0, 1)
      .makesContact(false),
    new AttackMove(Moves.EARTHQUAKE, Type.GROUND, MoveCategory.PHYSICAL, 100, 100, 10, -1, 0, 1)
      .attr(HitsTagAttr, BattlerTagType.UNDERGROUND, true)
      .makesContact(false)
      .target(MoveTarget.ALL_NEAR_OTHERS),
    new AttackMove(Moves.FISSURE, Type.GROUND, MoveCategory.PHYSICAL, 200, 30, 5, -1, 0, 1)
      .attr(OneHitKOAttr)
      .attr(OneHitKOAccuracyAttr)
      .attr(HitsTagAttr, BattlerTagType.UNDERGROUND, false)
      .makesContact(false),
    new AttackMove(Moves.DIG, Type.GROUND, MoveCategory.PHYSICAL, 80, 100, 10, -1, 0, 1)
      .attr(ChargeAttr, ChargeAnim.DIG_CHARGING, i18next.t("moveTriggers:dugAHole", {pokemonName: "{USER}"}), BattlerTagType.UNDERGROUND)
      .ignoresVirtual(),
    new StatusMove(Moves.TOXIC, Type.POISON, 90, 10, -1, 0, 1)
      .attr(StatusEffectAttr, StatusEffect.TOXIC)
      .attr(ToxicAccuracyAttr),
    new AttackMove(Moves.CONFUSION, Type.PSYCHIC, MoveCategory.SPECIAL, 50, 100, 25, 10, 0, 1)
      .attr(ConfuseAttr),
    new AttackMove(Moves.PSYCHIC, Type.PSYCHIC, MoveCategory.SPECIAL, 90, 100, 10, 10, 0, 1)
      .attr(StatStageChangeAttr, [ Stat.SPDEF ], -1),
    new StatusMove(Moves.HYPNOSIS, Type.PSYCHIC, 60, 20, -1, 0, 1)
      .attr(StatusEffectAttr, StatusEffect.SLEEP),
    new SelfStatusMove(Moves.MEDITATE, Type.PSYCHIC, -1, 40, -1, 0, 1)
      .attr(StatStageChangeAttr, [ Stat.ATK ], 1, true),
    new SelfStatusMove(Moves.AGILITY, Type.PSYCHIC, -1, 30, -1, 0, 1)
      .attr(StatStageChangeAttr, [ Stat.SPD ], 2, true),
    new AttackMove(Moves.QUICK_ATTACK, Type.NORMAL, MoveCategory.PHYSICAL, 40, 100, 30, -1, 1, 1),
    new AttackMove(Moves.RAGE, Type.NORMAL, MoveCategory.PHYSICAL, 20, 100, 20, -1, 0, 1)
      .partial(),
    new SelfStatusMove(Moves.TELEPORT, Type.PSYCHIC, -1, 20, -1, -6, 1)
      .attr(ForceSwitchOutAttr, true)
      .hidesUser(),
    new AttackMove(Moves.NIGHT_SHADE, Type.GHOST, MoveCategory.SPECIAL, -1, 100, 15, -1, 0, 1)
      .attr(LevelDamageAttr),
    new StatusMove(Moves.MIMIC, Type.NORMAL, -1, 10, -1, 0, 1)
      .attr(MovesetCopyMoveAttr)
      .ignoresVirtual(),
    new StatusMove(Moves.SCREECH, Type.NORMAL, 85, 40, -1, 0, 1)
      .attr(StatStageChangeAttr, [ Stat.DEF ], -2)
      .soundBased(),
    new SelfStatusMove(Moves.DOUBLE_TEAM, Type.NORMAL, -1, 15, -1, 0, 1)
      .attr(StatStageChangeAttr, [ Stat.EVA ], 1, true),
    new SelfStatusMove(Moves.RECOVER, Type.NORMAL, -1, 5, -1, 0, 1)
      .attr(HealAttr, 0.5)
      .triageMove(),
    new SelfStatusMove(Moves.HARDEN, Type.NORMAL, -1, 30, -1, 0, 1)
      .attr(StatStageChangeAttr, [ Stat.DEF ], 1, true),
    new SelfStatusMove(Moves.MINIMIZE, Type.NORMAL, -1, 10, -1, 0, 1)
      .attr(AddBattlerTagAttr, BattlerTagType.MINIMIZED, true, false)
      .attr(StatStageChangeAttr, [ Stat.EVA ], 2, true),
    new StatusMove(Moves.SMOKESCREEN, Type.NORMAL, 100, 20, -1, 0, 1)
      .attr(StatStageChangeAttr, [ Stat.ACC ], -1),
    new StatusMove(Moves.CONFUSE_RAY, Type.GHOST, 100, 10, -1, 0, 1)
      .attr(ConfuseAttr),
    new SelfStatusMove(Moves.WITHDRAW, Type.WATER, -1, 40, -1, 0, 1)
      .attr(StatStageChangeAttr, [ Stat.DEF ], 1, true),
    new SelfStatusMove(Moves.DEFENSE_CURL, Type.NORMAL, -1, 40, -1, 0, 1)
      .attr(StatStageChangeAttr, [ Stat.DEF ], 1, true),
    new SelfStatusMove(Moves.BARRIER, Type.PSYCHIC, -1, 20, -1, 0, 1)
      .attr(StatStageChangeAttr, [ Stat.DEF ], 2, true),
    new StatusMove(Moves.LIGHT_SCREEN, Type.PSYCHIC, -1, 30, -1, 0, 1)
      .attr(AddArenaTagAttr, ArenaTagType.LIGHT_SCREEN, 5, true)
      .target(MoveTarget.USER_SIDE),
    new SelfStatusMove(Moves.HAZE, Type.ICE, -1, 30, -1, 0, 1)
      .attr(ResetStatsAttr, true),
    new StatusMove(Moves.REFLECT, Type.PSYCHIC, -1, 20, -1, 0, 1)
      .attr(AddArenaTagAttr, ArenaTagType.REFLECT, 5, true)
      .target(MoveTarget.USER_SIDE),
    new SelfStatusMove(Moves.FOCUS_ENERGY, Type.NORMAL, -1, 30, -1, 0, 1)
      .attr(AddBattlerTagAttr, BattlerTagType.CRIT_BOOST, true, true),
    new AttackMove(Moves.BIDE, Type.NORMAL, MoveCategory.PHYSICAL, -1, -1, 10, -1, 1, 1)
      .ignoresVirtual()
      .target(MoveTarget.USER)
      .unimplemented(),
    new SelfStatusMove(Moves.METRONOME, Type.NORMAL, -1, 10, -1, 0, 1)
      .attr(RandomMoveAttr)
      .ignoresVirtual(),
    new StatusMove(Moves.MIRROR_MOVE, Type.FLYING, -1, 20, -1, 0, 1)
      .attr(CopyMoveAttr)
      .ignoresVirtual(),
    new AttackMove(Moves.SELF_DESTRUCT, Type.NORMAL, MoveCategory.PHYSICAL, 200, 100, 5, -1, 0, 1)
      .attr(SacrificialAttr)
      .makesContact(false)
      .condition(failIfDampCondition)
      .target(MoveTarget.ALL_NEAR_OTHERS),
    new AttackMove(Moves.EGG_BOMB, Type.NORMAL, MoveCategory.PHYSICAL, 100, 75, 10, -1, 0, 1)
      .makesContact(false)
      .ballBombMove(),
    new AttackMove(Moves.LICK, Type.GHOST, MoveCategory.PHYSICAL, 30, 100, 30, 30, 0, 1)
      .attr(StatusEffectAttr, StatusEffect.PARALYSIS),
    new AttackMove(Moves.SMOG, Type.POISON, MoveCategory.SPECIAL, 30, 70, 20, 40, 0, 1)
      .attr(StatusEffectAttr, StatusEffect.POISON),
    new AttackMove(Moves.SLUDGE, Type.POISON, MoveCategory.SPECIAL, 65, 100, 20, 30, 0, 1)
      .attr(StatusEffectAttr, StatusEffect.POISON),
    new AttackMove(Moves.BONE_CLUB, Type.GROUND, MoveCategory.PHYSICAL, 65, 85, 20, 10, 0, 1)
      .attr(FlinchAttr)
      .makesContact(false),
    new AttackMove(Moves.FIRE_BLAST, Type.FIRE, MoveCategory.SPECIAL, 110, 85, 5, 10, 0, 1)
      .attr(StatusEffectAttr, StatusEffect.BURN),
    new AttackMove(Moves.WATERFALL, Type.WATER, MoveCategory.PHYSICAL, 80, 100, 15, 20, 0, 1)
      .attr(FlinchAttr),
    new AttackMove(Moves.CLAMP, Type.WATER, MoveCategory.PHYSICAL, 35, 85, 15, -1, 0, 1)
      .attr(TrapAttr, BattlerTagType.CLAMP),
    new AttackMove(Moves.SWIFT, Type.NORMAL, MoveCategory.SPECIAL, 60, -1, 20, -1, 0, 1)
      .target(MoveTarget.ALL_NEAR_ENEMIES),
    new AttackMove(Moves.SKULL_BASH, Type.NORMAL, MoveCategory.PHYSICAL, 130, 100, 10, -1, 0, 1)
      .attr(ChargeAttr, ChargeAnim.SKULL_BASH_CHARGING, i18next.t("moveTriggers:loweredItsHead", {pokemonName: "{USER}"}), null, true)
      .attr(StatStageChangeAttr, [ Stat.DEF ], 1, true)
      .ignoresVirtual(),
    new AttackMove(Moves.SPIKE_CANNON, Type.NORMAL, MoveCategory.PHYSICAL, 20, 100, 15, -1, 0, 1)
      .attr(MultiHitAttr)
      .makesContact(false),
    new AttackMove(Moves.CONSTRICT, Type.NORMAL, MoveCategory.PHYSICAL, 10, 100, 35, 10, 0, 1)
      .attr(StatStageChangeAttr, [ Stat.SPD ], -1),
    new SelfStatusMove(Moves.AMNESIA, Type.PSYCHIC, -1, 20, -1, 0, 1)
      .attr(StatStageChangeAttr, [ Stat.SPDEF ], 2, true),
    new StatusMove(Moves.KINESIS, Type.PSYCHIC, 80, 15, -1, 0, 1)
      .attr(StatStageChangeAttr, [ Stat.ACC ], -1),
    new SelfStatusMove(Moves.SOFT_BOILED, Type.NORMAL, -1, 5, -1, 0, 1)
      .attr(HealAttr, 0.5)
      .triageMove(),
    new AttackMove(Moves.HIGH_JUMP_KICK, Type.FIGHTING, MoveCategory.PHYSICAL, 130, 90, 10, -1, 0, 1)
      .attr(MissEffectAttr, crashDamageFunc)
      .attr(NoEffectAttr, crashDamageFunc)
      .condition(failOnGravityCondition)
      .recklessMove(),
    new StatusMove(Moves.GLARE, Type.NORMAL, 100, 30, -1, 0, 1)
      .attr(StatusEffectAttr, StatusEffect.PARALYSIS),
    new AttackMove(Moves.DREAM_EATER, Type.PSYCHIC, MoveCategory.SPECIAL, 100, 100, 15, -1, 0, 1)
      .attr(HitHealAttr)
      .condition(targetSleptOrComatoseCondition)
      .triageMove(),
    new StatusMove(Moves.POISON_GAS, Type.POISON, 90, 40, -1, 0, 1)
      .attr(StatusEffectAttr, StatusEffect.POISON)
      .target(MoveTarget.ALL_NEAR_ENEMIES),
    new AttackMove(Moves.BARRAGE, Type.NORMAL, MoveCategory.PHYSICAL, 15, 85, 20, -1, 0, 1)
      .attr(MultiHitAttr)
      .makesContact(false)
      .ballBombMove(),
    new AttackMove(Moves.LEECH_LIFE, Type.BUG, MoveCategory.PHYSICAL, 80, 100, 10, -1, 0, 1)
      .attr(HitHealAttr)
      .triageMove(),
    new StatusMove(Moves.LOVELY_KISS, Type.NORMAL, 75, 10, -1, 0, 1)
      .attr(StatusEffectAttr, StatusEffect.SLEEP),
    new AttackMove(Moves.SKY_ATTACK, Type.FLYING, MoveCategory.PHYSICAL, 140, 90, 5, 30, 0, 1)
      .attr(ChargeAttr, ChargeAnim.SKY_ATTACK_CHARGING, i18next.t("moveTriggers:isGlowing", {pokemonName: "{USER}"}))
      .attr(HighCritAttr)
      .attr(FlinchAttr)
      .makesContact(false)
      .ignoresVirtual(),
    new StatusMove(Moves.TRANSFORM, Type.NORMAL, -1, 10, -1, 0, 1)
      .attr(TransformAttr)
      .ignoresProtect(),
    new AttackMove(Moves.BUBBLE, Type.WATER, MoveCategory.SPECIAL, 40, 100, 30, 10, 0, 1)
      .attr(StatStageChangeAttr, [ Stat.SPD ], -1)
      .target(MoveTarget.ALL_NEAR_ENEMIES),
    new AttackMove(Moves.DIZZY_PUNCH, Type.NORMAL, MoveCategory.PHYSICAL, 70, 100, 10, 20, 0, 1)
      .attr(ConfuseAttr)
      .punchingMove(),
    new StatusMove(Moves.SPORE, Type.GRASS, 100, 15, -1, 0, 1)
      .attr(StatusEffectAttr, StatusEffect.SLEEP)
      .powderMove(),
    new StatusMove(Moves.FLASH, Type.NORMAL, 100, 20, -1, 0, 1)
      .attr(StatStageChangeAttr, [ Stat.ACC ], -1),
    new AttackMove(Moves.PSYWAVE, Type.PSYCHIC, MoveCategory.SPECIAL, -1, 100, 15, -1, 0, 1)
      .attr(RandomLevelDamageAttr),
    new SelfStatusMove(Moves.SPLASH, Type.NORMAL, -1, 40, -1, 0, 1)
      .condition(failOnGravityCondition),
    new SelfStatusMove(Moves.ACID_ARMOR, Type.POISON, -1, 20, -1, 0, 1)
      .attr(StatStageChangeAttr, [ Stat.DEF ], 2, true),
    new AttackMove(Moves.CRABHAMMER, Type.WATER, MoveCategory.PHYSICAL, 100, 90, 10, -1, 0, 1)
      .attr(HighCritAttr),
    new AttackMove(Moves.EXPLOSION, Type.NORMAL, MoveCategory.PHYSICAL, 250, 100, 5, -1, 0, 1)
      .condition(failIfDampCondition)
      .attr(SacrificialAttr)
      .makesContact(false)
      .target(MoveTarget.ALL_NEAR_OTHERS),
    new AttackMove(Moves.FURY_SWIPES, Type.NORMAL, MoveCategory.PHYSICAL, 18, 80, 15, -1, 0, 1)
      .attr(MultiHitAttr),
    new AttackMove(Moves.BONEMERANG, Type.GROUND, MoveCategory.PHYSICAL, 50, 90, 10, -1, 0, 1)
      .attr(MultiHitAttr, MultiHitType._2)
      .makesContact(false),
    new SelfStatusMove(Moves.REST, Type.PSYCHIC, -1, 5, -1, 0, 1)
      .attr(StatusEffectAttr, StatusEffect.SLEEP, true, 3, true)
      .attr(HealAttr, 1, true)
      .condition((user, target, move) => !user.isFullHp() && user.canSetStatus(StatusEffect.SLEEP, true, true))
      .triageMove(),
    new AttackMove(Moves.ROCK_SLIDE, Type.ROCK, MoveCategory.PHYSICAL, 75, 90, 10, 30, 0, 1)
      .attr(FlinchAttr)
      .makesContact(false)
      .target(MoveTarget.ALL_NEAR_ENEMIES),
    new AttackMove(Moves.HYPER_FANG, Type.NORMAL, MoveCategory.PHYSICAL, 80, 90, 15, 10, 0, 1)
      .attr(FlinchAttr)
      .bitingMove(),
    new SelfStatusMove(Moves.SHARPEN, Type.NORMAL, -1, 30, -1, 0, 1)
      .attr(StatStageChangeAttr, [ Stat.ATK ], 1, true),
    new SelfStatusMove(Moves.CONVERSION, Type.NORMAL, -1, 30, -1, 0, 1)
      .attr(FirstMoveTypeAttr),
    new AttackMove(Moves.TRI_ATTACK, Type.NORMAL, MoveCategory.SPECIAL, 80, 100, 10, 20, 0, 1)
      .attr(MultiStatusEffectAttr, [StatusEffect.BURN, StatusEffect.FREEZE, StatusEffect.PARALYSIS]),
    new AttackMove(Moves.SUPER_FANG, Type.NORMAL, MoveCategory.PHYSICAL, -1, 90, 10, -1, 0, 1)
      .attr(TargetHalfHpDamageAttr),
    new AttackMove(Moves.SLASH, Type.NORMAL, MoveCategory.PHYSICAL, 70, 100, 20, -1, 0, 1)
      .attr(HighCritAttr)
      .slicingMove(),
    new SelfStatusMove(Moves.SUBSTITUTE, Type.NORMAL, -1, 10, -1, 0, 1)
      .attr(RecoilAttr)
      .unimplemented(),
    new AttackMove(Moves.STRUGGLE, Type.NORMAL, MoveCategory.PHYSICAL, 50, -1, 1, -1, 0, 1)
      .attr(RecoilAttr, true, 0.25, true)
      .attr(TypelessAttr)
      .ignoresVirtual()
      .target(MoveTarget.RANDOM_NEAR_ENEMY),
    new StatusMove(Moves.SKETCH, Type.NORMAL, -1, 1, -1, 0, 2)
      .attr(SketchAttr)
      .ignoresVirtual(),
    new AttackMove(Moves.TRIPLE_KICK, Type.FIGHTING, MoveCategory.PHYSICAL, 10, 90, 10, -1, 0, 2)
      .attr(MultiHitAttr, MultiHitType._3)
      .attr(MultiHitPowerIncrementAttr, 3)
      .checkAllHits(),
    new AttackMove(Moves.THIEF, Type.DARK, MoveCategory.PHYSICAL, 60, 100, 25, -1, 0, 2)
      .attr(StealHeldItemChanceAttr, 0.3),
    new StatusMove(Moves.SPIDER_WEB, Type.BUG, -1, 10, -1, 0, 2)
      .attr(AddBattlerTagAttr, BattlerTagType.TRAPPED, false, true, 1),
    new StatusMove(Moves.MIND_READER, Type.NORMAL, -1, 5, -1, 0, 2)
      .attr(IgnoreAccuracyAttr),
    new StatusMove(Moves.NIGHTMARE, Type.GHOST, 100, 15, -1, 0, 2)
      .attr(AddBattlerTagAttr, BattlerTagType.NIGHTMARE)
      .condition(targetSleptOrComatoseCondition),
    new AttackMove(Moves.FLAME_WHEEL, Type.FIRE, MoveCategory.PHYSICAL, 60, 100, 25, 10, 0, 2)
      .attr(HealStatusEffectAttr, true, StatusEffect.FREEZE)
      .attr(StatusEffectAttr, StatusEffect.BURN),
    new AttackMove(Moves.SNORE, Type.NORMAL, MoveCategory.SPECIAL, 50, 100, 15, 30, 0, 2)
      .attr(BypassSleepAttr)
      .attr(FlinchAttr)
      .condition(userSleptOrComatoseCondition)
      .soundBased(),
    new StatusMove(Moves.CURSE, Type.GHOST, -1, 10, -1, 0, 2)
      .attr(CurseAttr)
      .ignoresProtect(true)
      .target(MoveTarget.CURSE),
    new AttackMove(Moves.FLAIL, Type.NORMAL, MoveCategory.PHYSICAL, -1, 100, 15, -1, 0, 2)
      .attr(LowHpPowerAttr),
    new StatusMove(Moves.CONVERSION_2, Type.NORMAL, -1, 30, -1, 0, 2)
      .attr(ResistLastMoveTypeAttr)
      .partial(), // Checks the move's original typing and not if its type is changed through some other means
    new AttackMove(Moves.AEROBLAST, Type.FLYING, MoveCategory.SPECIAL, 100, 95, 5, -1, 0, 2)
      .windMove()
      .attr(HighCritAttr),
    new StatusMove(Moves.COTTON_SPORE, Type.GRASS, 100, 40, -1, 0, 2)
      .attr(StatStageChangeAttr, [ Stat.SPD ], -2)
      .powderMove()
      .target(MoveTarget.ALL_NEAR_ENEMIES),
    new AttackMove(Moves.REVERSAL, Type.FIGHTING, MoveCategory.PHYSICAL, -1, 100, 15, -1, 0, 2)
      .attr(LowHpPowerAttr),
    new StatusMove(Moves.SPITE, Type.GHOST, 100, 10, -1, 0, 2)
      .attr(ReducePpMoveAttr, 4),
    new AttackMove(Moves.POWDER_SNOW, Type.ICE, MoveCategory.SPECIAL, 40, 100, 25, 10, 0, 2)
      .attr(StatusEffectAttr, StatusEffect.FREEZE)
      .target(MoveTarget.ALL_NEAR_ENEMIES),
    new SelfStatusMove(Moves.PROTECT, Type.NORMAL, -1, 10, -1, 4, 2)
      .attr(ProtectAttr)
      .condition(failIfLastCondition),
    new AttackMove(Moves.MACH_PUNCH, Type.FIGHTING, MoveCategory.PHYSICAL, 40, 100, 30, -1, 1, 2)
      .punchingMove(),
    new StatusMove(Moves.SCARY_FACE, Type.NORMAL, 100, 10, -1, 0, 2)
      .attr(StatStageChangeAttr, [ Stat.SPD ], -2),
    new AttackMove(Moves.FEINT_ATTACK, Type.DARK, MoveCategory.PHYSICAL, 60, -1, 20, -1, 0, 2),
    new StatusMove(Moves.SWEET_KISS, Type.FAIRY, 75, 10, -1, 0, 2)
      .attr(ConfuseAttr),
    new SelfStatusMove(Moves.BELLY_DRUM, Type.NORMAL, -1, 10, -1, 0, 2)
      .attr(CutHpStatStageBoostAttr, [ Stat.ATK ], 12, 2, (user) => {
        user.scene.queueMessage(i18next.t("moveTriggers:cutOwnHpAndMaximizedStat", { pokemonName: getPokemonNameWithAffix(user), statName: i18next.t(getStatKey(Stat.ATK)) }));
      }),
    new AttackMove(Moves.SLUDGE_BOMB, Type.POISON, MoveCategory.SPECIAL, 90, 100, 10, 30, 0, 2)
      .attr(StatusEffectAttr, StatusEffect.POISON)
      .ballBombMove(),
    new AttackMove(Moves.MUD_SLAP, Type.GROUND, MoveCategory.SPECIAL, 20, 100, 10, 100, 0, 2)
      .attr(StatStageChangeAttr, [ Stat.ACC ], -1),
    new AttackMove(Moves.OCTAZOOKA, Type.WATER, MoveCategory.SPECIAL, 65, 85, 10, 50, 0, 2)
      .attr(StatStageChangeAttr, [ Stat.ACC ], -1)
      .ballBombMove(),
    new StatusMove(Moves.SPIKES, Type.GROUND, -1, 20, -1, 0, 2)
      .attr(AddArenaTrapTagAttr, ArenaTagType.SPIKES)
      .target(MoveTarget.ENEMY_SIDE),
    new AttackMove(Moves.ZAP_CANNON, Type.ELECTRIC, MoveCategory.SPECIAL, 120, 50, 5, 100, 0, 2)
      .attr(StatusEffectAttr, StatusEffect.PARALYSIS)
      .ballBombMove(),
    new StatusMove(Moves.FORESIGHT, Type.NORMAL, -1, 40, -1, 0, 2)
      .attr(ExposedMoveAttr, BattlerTagType.IGNORE_GHOST),
    new SelfStatusMove(Moves.DESTINY_BOND, Type.GHOST, -1, 5, -1, 0, 2)
      .ignoresProtect()
      .attr(DestinyBondAttr)
      .condition((user, target, move) => {
        // Retrieves user's previous move, returns empty array if no moves have been used
        const lastTurnMove = user.getLastXMoves(1);
        // Checks last move and allows destiny bond to be used if:
        // - no previous moves have been made
        // - the previous move used was not destiny bond
        // - the previous move was unsuccessful
        return lastTurnMove.length === 0 || lastTurnMove[0].move !== move.id || lastTurnMove[0].result !== MoveResult.SUCCESS;
      }),
    new StatusMove(Moves.PERISH_SONG, Type.NORMAL, -1, 5, -1, 0, 2)
      .attr(FaintCountdownAttr)
      .ignoresProtect()
      .soundBased()
      .condition(failOnBossCondition)
      .target(MoveTarget.ALL),
    new AttackMove(Moves.ICY_WIND, Type.ICE, MoveCategory.SPECIAL, 55, 95, 15, 100, 0, 2)
      .attr(StatStageChangeAttr, [ Stat.SPD ], -1)
      .windMove()
      .target(MoveTarget.ALL_NEAR_ENEMIES),
    new SelfStatusMove(Moves.DETECT, Type.FIGHTING, -1, 5, -1, 4, 2)
      .attr(ProtectAttr)
      .condition(failIfLastCondition),
    new AttackMove(Moves.BONE_RUSH, Type.GROUND, MoveCategory.PHYSICAL, 25, 90, 10, -1, 0, 2)
      .attr(MultiHitAttr)
      .makesContact(false),
    new StatusMove(Moves.LOCK_ON, Type.NORMAL, -1, 5, -1, 0, 2)
      .attr(IgnoreAccuracyAttr),
    new AttackMove(Moves.OUTRAGE, Type.DRAGON, MoveCategory.PHYSICAL, 120, 100, 10, -1, 0, 2)
      .attr(FrenzyAttr)
      .attr(MissEffectAttr, frenzyMissFunc)
      .attr(NoEffectAttr, frenzyMissFunc)
      .target(MoveTarget.RANDOM_NEAR_ENEMY),
    new StatusMove(Moves.SANDSTORM, Type.ROCK, -1, 10, -1, 0, 2)
      .attr(WeatherChangeAttr, WeatherType.SANDSTORM)
      .target(MoveTarget.BOTH_SIDES),
    new AttackMove(Moves.GIGA_DRAIN, Type.GRASS, MoveCategory.SPECIAL, 75, 100, 10, -1, 0, 2)
      .attr(HitHealAttr)
      .triageMove(),
    new SelfStatusMove(Moves.ENDURE, Type.NORMAL, -1, 10, -1, 4, 2)
      .attr(ProtectAttr, BattlerTagType.ENDURING)
      .condition(failIfLastCondition),
    new StatusMove(Moves.CHARM, Type.FAIRY, 100, 20, -1, 0, 2)
      .attr(StatStageChangeAttr, [ Stat.ATK ], -2),
    new AttackMove(Moves.ROLLOUT, Type.ROCK, MoveCategory.PHYSICAL, 30, 90, 20, -1, 0, 2)
      .attr(ConsecutiveUseDoublePowerAttr, 5, true, true, Moves.DEFENSE_CURL),
    new AttackMove(Moves.FALSE_SWIPE, Type.NORMAL, MoveCategory.PHYSICAL, 40, 100, 40, -1, 0, 2)
      .attr(SurviveDamageAttr),
    new StatusMove(Moves.SWAGGER, Type.NORMAL, 85, 15, -1, 0, 2)
      .attr(StatStageChangeAttr, [ Stat.ATK ], 2)
      .attr(ConfuseAttr),
    new SelfStatusMove(Moves.MILK_DRINK, Type.NORMAL, -1, 5, -1, 0, 2)
      .attr(HealAttr, 0.5)
      .triageMove(),
    new AttackMove(Moves.SPARK, Type.ELECTRIC, MoveCategory.PHYSICAL, 65, 100, 20, 30, 0, 2)
      .attr(StatusEffectAttr, StatusEffect.PARALYSIS),
    new AttackMove(Moves.FURY_CUTTER, Type.BUG, MoveCategory.PHYSICAL, 40, 95, 20, -1, 0, 2)
      .attr(ConsecutiveUseDoublePowerAttr, 3, true)
      .slicingMove(),
    new AttackMove(Moves.STEEL_WING, Type.STEEL, MoveCategory.PHYSICAL, 70, 90, 25, 10, 0, 2)
      .attr(StatStageChangeAttr, [ Stat.DEF ], 1, true),
    new StatusMove(Moves.MEAN_LOOK, Type.NORMAL, -1, 5, -1, 0, 2)
      .attr(AddBattlerTagAttr, BattlerTagType.TRAPPED, false, true, 1),
    new StatusMove(Moves.ATTRACT, Type.NORMAL, 100, 15, -1, 0, 2)
      .attr(AddBattlerTagAttr, BattlerTagType.INFATUATED)
      .condition((user, target, move) => user.isOppositeGender(target)),
    new SelfStatusMove(Moves.SLEEP_TALK, Type.NORMAL, -1, 10, -1, 0, 2)
      .attr(BypassSleepAttr)
      .attr(RandomMovesetMoveAttr)
      .condition(userSleptOrComatoseCondition)
      .target(MoveTarget.ALL_ENEMIES)
      .ignoresVirtual(),
    new StatusMove(Moves.HEAL_BELL, Type.NORMAL, -1, 5, -1, 0, 2)
      .attr(PartyStatusCureAttr, i18next.t("moveTriggers:bellChimed"), Abilities.SOUNDPROOF)
      .soundBased()
      .target(MoveTarget.PARTY),
    new AttackMove(Moves.RETURN, Type.NORMAL, MoveCategory.PHYSICAL, -1, 100, 20, -1, 0, 2)
      .attr(FriendshipPowerAttr),
    new AttackMove(Moves.PRESENT, Type.NORMAL, MoveCategory.PHYSICAL, -1, 90, 15, -1, 0, 2)
      .attr(PresentPowerAttr)
      .makesContact(false),
    new AttackMove(Moves.FRUSTRATION, Type.NORMAL, MoveCategory.PHYSICAL, -1, 100, 20, -1, 0, 2)
      .attr(FriendshipPowerAttr, true),
    new StatusMove(Moves.SAFEGUARD, Type.NORMAL, -1, 25, -1, 0, 2)
      .target(MoveTarget.USER_SIDE)
      .attr(AddArenaTagAttr, ArenaTagType.SAFEGUARD, 5, true, true),
    new StatusMove(Moves.PAIN_SPLIT, Type.NORMAL, -1, 20, -1, 0, 2)
      .attr(HpSplitAttr)
      .condition(failOnBossCondition),
    new AttackMove(Moves.SACRED_FIRE, Type.FIRE, MoveCategory.PHYSICAL, 100, 95, 5, 50, 0, 2)
      .attr(HealStatusEffectAttr, true, StatusEffect.FREEZE)
      .attr(StatusEffectAttr, StatusEffect.BURN)
      .makesContact(false),
    new AttackMove(Moves.MAGNITUDE, Type.GROUND, MoveCategory.PHYSICAL, -1, 100, 30, -1, 0, 2)
      .attr(PreMoveMessageAttr, magnitudeMessageFunc)
      .attr(MagnitudePowerAttr)
      .attr(HitsTagAttr, BattlerTagType.UNDERGROUND, true)
      .makesContact(false)
      .target(MoveTarget.ALL_NEAR_OTHERS),
    new AttackMove(Moves.DYNAMIC_PUNCH, Type.FIGHTING, MoveCategory.PHYSICAL, 100, 50, 5, 100, 0, 2)
      .attr(ConfuseAttr)
      .punchingMove(),
    new AttackMove(Moves.MEGAHORN, Type.BUG, MoveCategory.PHYSICAL, 120, 85, 10, -1, 0, 2),
    new AttackMove(Moves.DRAGON_BREATH, Type.DRAGON, MoveCategory.SPECIAL, 60, 100, 20, 30, 0, 2)
      .attr(StatusEffectAttr, StatusEffect.PARALYSIS),
    new SelfStatusMove(Moves.BATON_PASS, Type.NORMAL, -1, 40, -1, 0, 2)
      .attr(ForceSwitchOutAttr, true, true)
      .hidesUser(),
    new StatusMove(Moves.ENCORE, Type.NORMAL, 100, 5, -1, 0, 2)
      .attr(AddBattlerTagAttr, BattlerTagType.ENCORE, false, true)
      .condition((user, target, move) => new EncoreTag(user.id).canAdd(target)),
    new AttackMove(Moves.PURSUIT, Type.DARK, MoveCategory.PHYSICAL, 40, 100, 20, -1, 0, 2)
      .partial(),
    new AttackMove(Moves.RAPID_SPIN, Type.NORMAL, MoveCategory.PHYSICAL, 50, 100, 40, 100, 0, 2)
      .attr(StatStageChangeAttr, [ Stat.SPD ], 1, true)
      .attr(RemoveBattlerTagAttr, [
        BattlerTagType.BIND,
        BattlerTagType.WRAP,
        BattlerTagType.FIRE_SPIN,
        BattlerTagType.WHIRLPOOL,
        BattlerTagType.CLAMP,
        BattlerTagType.SAND_TOMB,
        BattlerTagType.MAGMA_STORM,
        BattlerTagType.SNAP_TRAP,
        BattlerTagType.THUNDER_CAGE,
        BattlerTagType.SEEDED,
        BattlerTagType.INFESTATION
      ], true)
      .attr(RemoveArenaTrapAttr),
    new StatusMove(Moves.SWEET_SCENT, Type.NORMAL, 100, 20, -1, 0, 2)
      .attr(StatStageChangeAttr, [ Stat.EVA ], -2)
      .target(MoveTarget.ALL_NEAR_ENEMIES),
    new AttackMove(Moves.IRON_TAIL, Type.STEEL, MoveCategory.PHYSICAL, 100, 75, 15, 30, 0, 2)
      .attr(StatStageChangeAttr, [ Stat.DEF ], -1),
    new AttackMove(Moves.METAL_CLAW, Type.STEEL, MoveCategory.PHYSICAL, 50, 95, 35, 10, 0, 2)
      .attr(StatStageChangeAttr, [ Stat.ATK ], 1, true),
    new AttackMove(Moves.VITAL_THROW, Type.FIGHTING, MoveCategory.PHYSICAL, 70, -1, 10, -1, -1, 2),
    new SelfStatusMove(Moves.MORNING_SUN, Type.NORMAL, -1, 5, -1, 0, 2)
      .attr(PlantHealAttr)
      .triageMove(),
    new SelfStatusMove(Moves.SYNTHESIS, Type.GRASS, -1, 5, -1, 0, 2)
      .attr(PlantHealAttr)
      .triageMove(),
    new SelfStatusMove(Moves.MOONLIGHT, Type.FAIRY, -1, 5, -1, 0, 2)
      .attr(PlantHealAttr)
      .triageMove(),
    new AttackMove(Moves.HIDDEN_POWER, Type.NORMAL, MoveCategory.SPECIAL, 60, 100, 15, -1, 0, 2)
      .attr(HiddenPowerTypeAttr),
    new AttackMove(Moves.CROSS_CHOP, Type.FIGHTING, MoveCategory.PHYSICAL, 100, 80, 5, -1, 0, 2)
      .attr(HighCritAttr),
    new AttackMove(Moves.TWISTER, Type.DRAGON, MoveCategory.SPECIAL, 40, 100, 20, 20, 0, 2)
      .attr(HitsTagAttr, BattlerTagType.FLYING, true)
      .attr(FlinchAttr)
      .windMove()
      .target(MoveTarget.ALL_NEAR_ENEMIES),
    new StatusMove(Moves.RAIN_DANCE, Type.WATER, -1, 5, -1, 0, 2)
      .attr(WeatherChangeAttr, WeatherType.RAIN)
      .target(MoveTarget.BOTH_SIDES),
    new StatusMove(Moves.SUNNY_DAY, Type.FIRE, -1, 5, -1, 0, 2)
      .attr(WeatherChangeAttr, WeatherType.SUNNY)
      .target(MoveTarget.BOTH_SIDES),
    new AttackMove(Moves.CRUNCH, Type.DARK, MoveCategory.PHYSICAL, 80, 100, 15, 20, 0, 2)
      .attr(StatStageChangeAttr, [ Stat.DEF ], -1)
      .bitingMove(),
    new AttackMove(Moves.MIRROR_COAT, Type.PSYCHIC, MoveCategory.SPECIAL, -1, 100, 20, -1, -5, 2)
      .attr(CounterDamageAttr, (move: Move) => move.category === MoveCategory.SPECIAL, 2)
      .target(MoveTarget.ATTACKER),
    new StatusMove(Moves.PSYCH_UP, Type.NORMAL, -1, 10, -1, 0, 2)
      .attr(CopyStatsAttr),
    new AttackMove(Moves.EXTREME_SPEED, Type.NORMAL, MoveCategory.PHYSICAL, 80, 100, 5, -1, 2, 2),
    new AttackMove(Moves.ANCIENT_POWER, Type.ROCK, MoveCategory.SPECIAL, 60, 100, 5, 10, 0, 2)
      .attr(StatStageChangeAttr, [ Stat.ATK, Stat.DEF, Stat.SPATK, Stat.SPDEF, Stat.SPD ], 1, true),
    new AttackMove(Moves.SHADOW_BALL, Type.GHOST, MoveCategory.SPECIAL, 80, 100, 15, 20, 0, 2)
      .attr(StatStageChangeAttr, [ Stat.SPDEF ], -1)
      .ballBombMove(),
    new AttackMove(Moves.FUTURE_SIGHT, Type.PSYCHIC, MoveCategory.SPECIAL, 120, 100, 10, -1, 0, 2)
      .partial()
      .attr(DelayedAttackAttr, ArenaTagType.FUTURE_SIGHT, ChargeAnim.FUTURE_SIGHT_CHARGING, i18next.t("moveTriggers:foresawAnAttack", {pokemonName: "{USER}"})),
    new AttackMove(Moves.ROCK_SMASH, Type.FIGHTING, MoveCategory.PHYSICAL, 40, 100, 15, 50, 0, 2)
      .attr(StatStageChangeAttr, [ Stat.DEF ], -1),
    new AttackMove(Moves.WHIRLPOOL, Type.WATER, MoveCategory.SPECIAL, 35, 85, 15, -1, 0, 2)
      .attr(TrapAttr, BattlerTagType.WHIRLPOOL)
      .attr(HitsTagAttr, BattlerTagType.UNDERWATER, true),
    new AttackMove(Moves.BEAT_UP, Type.DARK, MoveCategory.PHYSICAL, -1, 100, 10, -1, 0, 2)
      .attr(MultiHitAttr, MultiHitType.BEAT_UP)
      .attr(BeatUpAttr)
      .makesContact(false),
    new AttackMove(Moves.FAKE_OUT, Type.NORMAL, MoveCategory.PHYSICAL, 40, 100, 10, 100, 3, 3)
      .attr(FlinchAttr)
      .condition(new FirstMoveCondition()),
    new AttackMove(Moves.UPROAR, Type.NORMAL, MoveCategory.SPECIAL, 90, 100, 10, -1, 0, 3)
      .ignoresVirtual()
      .soundBased()
      .target(MoveTarget.RANDOM_NEAR_ENEMY)
      .partial(),
    new SelfStatusMove(Moves.STOCKPILE, Type.NORMAL, -1, 20, -1, 0, 3)
      .condition(user => (user.getTag(StockpilingTag)?.stockpiledCount ?? 0) < 3)
      .attr(AddBattlerTagAttr, BattlerTagType.STOCKPILING, true),
    new AttackMove(Moves.SPIT_UP, Type.NORMAL, MoveCategory.SPECIAL, -1, -1, 10, -1, 0, 3)
      .condition(hasStockpileStacksCondition)
      .attr(SpitUpPowerAttr, 100)
      .attr(RemoveBattlerTagAttr, [BattlerTagType.STOCKPILING], true),
    new SelfStatusMove(Moves.SWALLOW, Type.NORMAL, -1, 10, -1, 0, 3)
      .condition(hasStockpileStacksCondition)
      .attr(SwallowHealAttr)
      .attr(RemoveBattlerTagAttr, [BattlerTagType.STOCKPILING], true)
      .triageMove(),
    new AttackMove(Moves.HEAT_WAVE, Type.FIRE, MoveCategory.SPECIAL, 95, 90, 10, 10, 0, 3)
      .attr(HealStatusEffectAttr, true, StatusEffect.FREEZE)
      .attr(StatusEffectAttr, StatusEffect.BURN)
      .windMove()
      .target(MoveTarget.ALL_NEAR_ENEMIES),
    new StatusMove(Moves.HAIL, Type.ICE, -1, 10, -1, 0, 3)
      .attr(WeatherChangeAttr, WeatherType.HAIL)
      .target(MoveTarget.BOTH_SIDES),
    new StatusMove(Moves.TORMENT, Type.DARK, 100, 15, -1, 0, 3)
      .unimplemented(),
    new StatusMove(Moves.FLATTER, Type.DARK, 100, 15, -1, 0, 3)
      .attr(StatStageChangeAttr, [ Stat.SPATK ], 1)
      .attr(ConfuseAttr),
    new StatusMove(Moves.WILL_O_WISP, Type.FIRE, 85, 15, -1, 0, 3)
      .attr(StatusEffectAttr, StatusEffect.BURN),
    new StatusMove(Moves.MEMENTO, Type.DARK, 100, 10, -1, 0, 3)
      .attr(SacrificialAttrOnHit)
      .attr(StatStageChangeAttr, [ Stat.ATK, Stat.SPATK ], -2),
    new AttackMove(Moves.FACADE, Type.NORMAL, MoveCategory.PHYSICAL, 70, 100, 20, -1, 0, 3)
      .attr(MovePowerMultiplierAttr, (user, target, move) => user.status
        && (user.status.effect === StatusEffect.BURN || user.status.effect === StatusEffect.POISON || user.status.effect === StatusEffect.TOXIC || user.status.effect === StatusEffect.PARALYSIS) ? 2 : 1)
      .attr(BypassBurnDamageReductionAttr),
    new AttackMove(Moves.FOCUS_PUNCH, Type.FIGHTING, MoveCategory.PHYSICAL, 150, 100, 20, -1, -3, 3)
      .attr(MessageHeaderAttr, (user, move) => i18next.t("moveTriggers:isTighteningFocus", {pokemonName: getPokemonNameWithAffix(user)}))
      .punchingMove()
      .ignoresVirtual()
      .condition((user, target, move) => !user.turnData.attacksReceived.find(r => r.damage)),
    new AttackMove(Moves.SMELLING_SALTS, Type.NORMAL, MoveCategory.PHYSICAL, 70, 100, 10, -1, 0, 3)
      .attr(MovePowerMultiplierAttr, (user, target, move) => target.status?.effect === StatusEffect.PARALYSIS ? 2 : 1)
      .attr(HealStatusEffectAttr, true, StatusEffect.PARALYSIS),
    new SelfStatusMove(Moves.FOLLOW_ME, Type.NORMAL, -1, 20, -1, 2, 3)
      .attr(AddBattlerTagAttr, BattlerTagType.CENTER_OF_ATTENTION, true),
    new StatusMove(Moves.NATURE_POWER, Type.NORMAL, -1, 20, -1, 0, 3)
      .attr(NaturePowerAttr)
      .ignoresVirtual(),
    new SelfStatusMove(Moves.CHARGE, Type.ELECTRIC, -1, 20, -1, 0, 3)
      .attr(StatStageChangeAttr, [ Stat.SPDEF ], 1, true)
      .attr(AddBattlerTagAttr, BattlerTagType.CHARGED, true, false),
    new StatusMove(Moves.TAUNT, Type.DARK, 100, 20, -1, 0, 3)
      .unimplemented(),
    new StatusMove(Moves.HELPING_HAND, Type.NORMAL, -1, 20, -1, 5, 3)
      .attr(AddBattlerTagAttr, BattlerTagType.HELPING_HAND)
      .target(MoveTarget.NEAR_ALLY),
    new StatusMove(Moves.TRICK, Type.PSYCHIC, 100, 10, -1, 0, 3)
      .unimplemented(),
    new StatusMove(Moves.ROLE_PLAY, Type.PSYCHIC, -1, 10, -1, 0, 3)
      .attr(AbilityCopyAttr),
    new SelfStatusMove(Moves.WISH, Type.NORMAL, -1, 10, -1, 0, 3)
      .triageMove()
      .attr(AddArenaTagAttr, ArenaTagType.WISH, 2, true),
    new SelfStatusMove(Moves.ASSIST, Type.NORMAL, -1, 20, -1, 0, 3)
      .attr(RandomMovesetMoveAttr, true)
      .ignoresVirtual(),
    new SelfStatusMove(Moves.INGRAIN, Type.GRASS, -1, 20, -1, 0, 3)
      .attr(AddBattlerTagAttr, BattlerTagType.INGRAIN, true, true),
    new AttackMove(Moves.SUPERPOWER, Type.FIGHTING, MoveCategory.PHYSICAL, 120, 100, 5, -1, 0, 3)
      .attr(StatStageChangeAttr, [ Stat.ATK, Stat.DEF ], -1, true),
    new SelfStatusMove(Moves.MAGIC_COAT, Type.PSYCHIC, -1, 15, -1, 4, 3)
      .unimplemented(),
    new SelfStatusMove(Moves.RECYCLE, Type.NORMAL, -1, 10, -1, 0, 3)
      .unimplemented(),
    new AttackMove(Moves.REVENGE, Type.FIGHTING, MoveCategory.PHYSICAL, 60, 100, 10, -1, -4, 3)
      .attr(TurnDamagedDoublePowerAttr),
    new AttackMove(Moves.BRICK_BREAK, Type.FIGHTING, MoveCategory.PHYSICAL, 75, 100, 15, -1, 0, 3)
      .attr(RemoveScreensAttr),
    new StatusMove(Moves.YAWN, Type.NORMAL, -1, 10, -1, 0, 3)
      .attr(AddBattlerTagAttr, BattlerTagType.DROWSY, false, true)
      .condition((user, target, move) => !target.status && !target.scene.arena.getTagOnSide(ArenaTagType.SAFEGUARD, target.isPlayer() ? ArenaTagSide.PLAYER : ArenaTagSide.ENEMY)),
    new AttackMove(Moves.KNOCK_OFF, Type.DARK, MoveCategory.PHYSICAL, 65, 100, 20, -1, 0, 3)
      .attr(MovePowerMultiplierAttr, (user, target, move) => target.getHeldItems().filter(i => i.isTransferrable).length > 0 ? 1.5 : 1)
      .attr(RemoveHeldItemAttr, false),
    new AttackMove(Moves.ENDEAVOR, Type.NORMAL, MoveCategory.PHYSICAL, -1, 100, 5, -1, 0, 3)
      .attr(MatchHpAttr)
      .condition(failOnBossCondition),
    new AttackMove(Moves.ERUPTION, Type.FIRE, MoveCategory.SPECIAL, 150, 100, 5, -1, 0, 3)
      .attr(HpPowerAttr)
      .target(MoveTarget.ALL_NEAR_ENEMIES),
    new StatusMove(Moves.SKILL_SWAP, Type.PSYCHIC, -1, 10, -1, 0, 3)
      .attr(SwitchAbilitiesAttr),
    new SelfStatusMove(Moves.IMPRISON, Type.PSYCHIC, -1, 10, -1, 0, 3)
      .unimplemented(),
    new SelfStatusMove(Moves.REFRESH, Type.NORMAL, -1, 20, -1, 0, 3)
      .attr(HealStatusEffectAttr, true, StatusEffect.PARALYSIS, StatusEffect.POISON, StatusEffect.TOXIC, StatusEffect.BURN)
      .condition((user, target, move) => !!user.status && (user.status.effect === StatusEffect.PARALYSIS || user.status.effect === StatusEffect.POISON || user.status.effect === StatusEffect.TOXIC || user.status.effect === StatusEffect.BURN)),
    new SelfStatusMove(Moves.GRUDGE, Type.GHOST, -1, 5, -1, 0, 3)
      .unimplemented(),
    new SelfStatusMove(Moves.SNATCH, Type.DARK, -1, 10, -1, 4, 3)
      .unimplemented(),
    new AttackMove(Moves.SECRET_POWER, Type.NORMAL, MoveCategory.PHYSICAL, 70, 100, 20, 30, 0, 3)
      .makesContact(false)
      .partial(),
    new AttackMove(Moves.DIVE, Type.WATER, MoveCategory.PHYSICAL, 80, 100, 10, -1, 0, 3)
      .attr(ChargeAttr, ChargeAnim.DIVE_CHARGING, i18next.t("moveTriggers:hidUnderwater", {pokemonName: "{USER}"}), BattlerTagType.UNDERWATER, true)
      .attr(GulpMissileTagAttr)
      .ignoresVirtual(),
    new AttackMove(Moves.ARM_THRUST, Type.FIGHTING, MoveCategory.PHYSICAL, 15, 100, 20, -1, 0, 3)
      .attr(MultiHitAttr),
    new SelfStatusMove(Moves.CAMOUFLAGE, Type.NORMAL, -1, 20, -1, 0, 3)
      .attr(CopyBiomeTypeAttr),
    new SelfStatusMove(Moves.TAIL_GLOW, Type.BUG, -1, 20, -1, 0, 3)
      .attr(StatStageChangeAttr, [ Stat.SPATK ], 3, true),
    new AttackMove(Moves.LUSTER_PURGE, Type.PSYCHIC, MoveCategory.SPECIAL, 95, 100, 5, 50, 0, 3)
      .attr(StatStageChangeAttr, [ Stat.SPDEF ], -1),
    new AttackMove(Moves.MIST_BALL, Type.PSYCHIC, MoveCategory.SPECIAL, 95, 100, 5, 50, 0, 3)
      .attr(StatStageChangeAttr, [ Stat.SPATK ], -1)
      .ballBombMove(),
    new StatusMove(Moves.FEATHER_DANCE, Type.FLYING, 100, 15, -1, 0, 3)
      .attr(StatStageChangeAttr, [ Stat.ATK ], -2)
      .danceMove(),
    new StatusMove(Moves.TEETER_DANCE, Type.NORMAL, 100, 20, -1, 0, 3)
      .attr(ConfuseAttr)
      .danceMove()
      .target(MoveTarget.ALL_NEAR_OTHERS),
    new AttackMove(Moves.BLAZE_KICK, Type.FIRE, MoveCategory.PHYSICAL, 85, 90, 10, 10, 0, 3)
      .attr(HighCritAttr)
      .attr(StatusEffectAttr, StatusEffect.BURN),
    new StatusMove(Moves.MUD_SPORT, Type.GROUND, -1, 15, -1, 0, 3)
      .attr(AddArenaTagAttr, ArenaTagType.MUD_SPORT, 5)
      .target(MoveTarget.BOTH_SIDES),
    new AttackMove(Moves.ICE_BALL, Type.ICE, MoveCategory.PHYSICAL, 30, 90, 20, -1, 0, 3)
      .attr(ConsecutiveUseDoublePowerAttr, 5, true, true, Moves.DEFENSE_CURL)
      .ballBombMove(),
    new AttackMove(Moves.NEEDLE_ARM, Type.GRASS, MoveCategory.PHYSICAL, 60, 100, 15, 30, 0, 3)
      .attr(FlinchAttr),
    new SelfStatusMove(Moves.SLACK_OFF, Type.NORMAL, -1, 5, -1, 0, 3)
      .attr(HealAttr, 0.5)
      .triageMove(),
    new AttackMove(Moves.HYPER_VOICE, Type.NORMAL, MoveCategory.SPECIAL, 90, 100, 10, -1, 0, 3)
      .soundBased()
      .target(MoveTarget.ALL_NEAR_ENEMIES),
    new AttackMove(Moves.POISON_FANG, Type.POISON, MoveCategory.PHYSICAL, 50, 100, 15, 50, 0, 3)
      .attr(StatusEffectAttr, StatusEffect.TOXIC)
      .bitingMove(),
    new AttackMove(Moves.CRUSH_CLAW, Type.NORMAL, MoveCategory.PHYSICAL, 75, 95, 10, 50, 0, 3)
      .attr(StatStageChangeAttr, [ Stat.DEF ], -1),
    new AttackMove(Moves.BLAST_BURN, Type.FIRE, MoveCategory.SPECIAL, 150, 90, 5, -1, 0, 3)
      .attr(RechargeAttr),
    new AttackMove(Moves.HYDRO_CANNON, Type.WATER, MoveCategory.SPECIAL, 150, 90, 5, -1, 0, 3)
      .attr(RechargeAttr),
    new AttackMove(Moves.METEOR_MASH, Type.STEEL, MoveCategory.PHYSICAL, 90, 90, 10, 20, 0, 3)
      .attr(StatStageChangeAttr, [ Stat.ATK ], 1, true)
      .punchingMove(),
    new AttackMove(Moves.ASTONISH, Type.GHOST, MoveCategory.PHYSICAL, 30, 100, 15, 30, 0, 3)
      .attr(FlinchAttr),
    new AttackMove(Moves.WEATHER_BALL, Type.NORMAL, MoveCategory.SPECIAL, 50, 100, 10, -1, 0, 3)
      .attr(WeatherBallTypeAttr)
      .attr(MovePowerMultiplierAttr, (user, target, move) => [WeatherType.SUNNY, WeatherType.RAIN, WeatherType.SANDSTORM, WeatherType.HAIL, WeatherType.SNOW, WeatherType.FOG, WeatherType.HEAVY_RAIN, WeatherType.HARSH_SUN].includes(user.scene.arena.weather?.weatherType!) && !user.scene.arena.weather?.isEffectSuppressed(user.scene) ? 2 : 1) // TODO: is this bang correct?
      .ballBombMove(),
    new StatusMove(Moves.AROMATHERAPY, Type.GRASS, -1, 5, -1, 0, 3)
      .attr(PartyStatusCureAttr, i18next.t("moveTriggers:soothingAromaWaftedThroughArea"), Abilities.SAP_SIPPER)
      .target(MoveTarget.PARTY),
    new StatusMove(Moves.FAKE_TEARS, Type.DARK, 100, 20, -1, 0, 3)
      .attr(StatStageChangeAttr, [ Stat.SPDEF ], -2),
    new AttackMove(Moves.AIR_CUTTER, Type.FLYING, MoveCategory.SPECIAL, 60, 95, 25, -1, 0, 3)
      .attr(HighCritAttr)
      .slicingMove()
      .windMove()
      .target(MoveTarget.ALL_NEAR_ENEMIES),
    new AttackMove(Moves.OVERHEAT, Type.FIRE, MoveCategory.SPECIAL, 130, 90, 5, -1, 0, 3)
      .attr(StatStageChangeAttr, [ Stat.SPATK ], -2, true)
      .attr(HealStatusEffectAttr, true, StatusEffect.FREEZE),
    new StatusMove(Moves.ODOR_SLEUTH, Type.NORMAL, -1, 40, -1, 0, 3)
      .attr(ExposedMoveAttr, BattlerTagType.IGNORE_GHOST),
    new AttackMove(Moves.ROCK_TOMB, Type.ROCK, MoveCategory.PHYSICAL, 60, 95, 15, 100, 0, 3)
      .attr(StatStageChangeAttr, [ Stat.SPD ], -1)
      .makesContact(false),
    new AttackMove(Moves.SILVER_WIND, Type.BUG, MoveCategory.SPECIAL, 60, 100, 5, 10, 0, 3)
      .attr(StatStageChangeAttr, [ Stat.ATK, Stat.DEF, Stat.SPATK, Stat.SPDEF, Stat.SPD ], 1, true)
      .windMove(),
    new StatusMove(Moves.METAL_SOUND, Type.STEEL, 85, 40, -1, 0, 3)
      .attr(StatStageChangeAttr, [ Stat.SPDEF ], -2)
      .soundBased(),
    new StatusMove(Moves.GRASS_WHISTLE, Type.GRASS, 55, 15, -1, 0, 3)
      .attr(StatusEffectAttr, StatusEffect.SLEEP)
      .soundBased(),
    new StatusMove(Moves.TICKLE, Type.NORMAL, 100, 20, -1, 0, 3)
      .attr(StatStageChangeAttr, [ Stat.ATK, Stat.DEF ], -1),
    new SelfStatusMove(Moves.COSMIC_POWER, Type.PSYCHIC, -1, 20, -1, 0, 3)
      .attr(StatStageChangeAttr, [ Stat.DEF, Stat.SPDEF ], 1, true),
    new AttackMove(Moves.WATER_SPOUT, Type.WATER, MoveCategory.SPECIAL, 150, 100, 5, -1, 0, 3)
      .attr(HpPowerAttr)
      .target(MoveTarget.ALL_NEAR_ENEMIES),
    new AttackMove(Moves.SIGNAL_BEAM, Type.BUG, MoveCategory.SPECIAL, 75, 100, 15, 10, 0, 3)
      .attr(ConfuseAttr),
    new AttackMove(Moves.SHADOW_PUNCH, Type.GHOST, MoveCategory.PHYSICAL, 60, -1, 20, -1, 0, 3)
      .punchingMove(),
    new AttackMove(Moves.EXTRASENSORY, Type.PSYCHIC, MoveCategory.SPECIAL, 80, 100, 20, 10, 0, 3)
      .attr(FlinchAttr),
    new AttackMove(Moves.SKY_UPPERCUT, Type.FIGHTING, MoveCategory.PHYSICAL, 85, 90, 15, -1, 0, 3)
      .attr(HitsTagAttr, BattlerTagType.FLYING)
      .punchingMove(),
    new AttackMove(Moves.SAND_TOMB, Type.GROUND, MoveCategory.PHYSICAL, 35, 85, 15, -1, 0, 3)
      .attr(TrapAttr, BattlerTagType.SAND_TOMB)
      .makesContact(false),
    new AttackMove(Moves.SHEER_COLD, Type.ICE, MoveCategory.SPECIAL, 200, 20, 5, -1, 0, 3)
      .attr(IceNoEffectTypeAttr)
      .attr(OneHitKOAttr)
      .attr(SheerColdAccuracyAttr),
    new AttackMove(Moves.MUDDY_WATER, Type.WATER, MoveCategory.SPECIAL, 90, 85, 10, 30, 0, 3)
      .attr(StatStageChangeAttr, [ Stat.ACC ], -1)
      .target(MoveTarget.ALL_NEAR_ENEMIES),
    new AttackMove(Moves.BULLET_SEED, Type.GRASS, MoveCategory.PHYSICAL, 25, 100, 30, -1, 0, 3)
      .attr(MultiHitAttr)
      .makesContact(false)
      .ballBombMove(),
    new AttackMove(Moves.AERIAL_ACE, Type.FLYING, MoveCategory.PHYSICAL, 60, -1, 20, -1, 0, 3)
      .slicingMove(),
    new AttackMove(Moves.ICICLE_SPEAR, Type.ICE, MoveCategory.PHYSICAL, 25, 100, 30, -1, 0, 3)
      .attr(MultiHitAttr)
      .makesContact(false),
    new SelfStatusMove(Moves.IRON_DEFENSE, Type.STEEL, -1, 15, -1, 0, 3)
      .attr(StatStageChangeAttr, [ Stat.DEF ], 2, true),
    new StatusMove(Moves.BLOCK, Type.NORMAL, -1, 5, -1, 0, 3)
      .attr(AddBattlerTagAttr, BattlerTagType.TRAPPED, false, true, 1),
    new StatusMove(Moves.HOWL, Type.NORMAL, -1, 40, -1, 0, 3)
      .attr(StatStageChangeAttr, [ Stat.ATK ], 1)
      .soundBased()
      .target(MoveTarget.USER_AND_ALLIES),
    new AttackMove(Moves.DRAGON_CLAW, Type.DRAGON, MoveCategory.PHYSICAL, 80, 100, 15, -1, 0, 3),
    new AttackMove(Moves.FRENZY_PLANT, Type.GRASS, MoveCategory.SPECIAL, 150, 90, 5, -1, 0, 3)
      .attr(RechargeAttr),
    new SelfStatusMove(Moves.BULK_UP, Type.FIGHTING, -1, 20, -1, 0, 3)
      .attr(StatStageChangeAttr, [ Stat.ATK, Stat.DEF ], 1, true),
    new AttackMove(Moves.BOUNCE, Type.FLYING, MoveCategory.PHYSICAL, 85, 85, 5, 30, 0, 3)
      .attr(ChargeAttr, ChargeAnim.BOUNCE_CHARGING, i18next.t("moveTriggers:sprangUp", {pokemonName: "{USER}"}), BattlerTagType.FLYING)
      .attr(StatusEffectAttr, StatusEffect.PARALYSIS)
      .condition(failOnGravityCondition)
      .ignoresVirtual(),
    new AttackMove(Moves.MUD_SHOT, Type.GROUND, MoveCategory.SPECIAL, 55, 95, 15, 100, 0, 3)
      .attr(StatStageChangeAttr, [ Stat.SPD ], -1),
    new AttackMove(Moves.POISON_TAIL, Type.POISON, MoveCategory.PHYSICAL, 50, 100, 25, 10, 0, 3)
      .attr(HighCritAttr)
      .attr(StatusEffectAttr, StatusEffect.POISON),
    new AttackMove(Moves.COVET, Type.NORMAL, MoveCategory.PHYSICAL, 60, 100, 25, -1, 0, 3)
      .attr(StealHeldItemChanceAttr, 0.3),
    new AttackMove(Moves.VOLT_TACKLE, Type.ELECTRIC, MoveCategory.PHYSICAL, 120, 100, 15, 10, 0, 3)
      .attr(RecoilAttr, false, 0.33)
      .attr(StatusEffectAttr, StatusEffect.PARALYSIS)
      .recklessMove(),
    new AttackMove(Moves.MAGICAL_LEAF, Type.GRASS, MoveCategory.SPECIAL, 60, -1, 20, -1, 0, 3),
    new StatusMove(Moves.WATER_SPORT, Type.WATER, -1, 15, -1, 0, 3)
      .attr(AddArenaTagAttr, ArenaTagType.WATER_SPORT, 5)
      .target(MoveTarget.BOTH_SIDES),
    new SelfStatusMove(Moves.CALM_MIND, Type.PSYCHIC, -1, 20, -1, 0, 3)
      .attr(StatStageChangeAttr, [ Stat.SPATK, Stat.SPDEF ], 1, true),
    new AttackMove(Moves.LEAF_BLADE, Type.GRASS, MoveCategory.PHYSICAL, 90, 100, 15, -1, 0, 3)
      .attr(HighCritAttr)
      .slicingMove(),
    new SelfStatusMove(Moves.DRAGON_DANCE, Type.DRAGON, -1, 20, -1, 0, 3)
      .attr(StatStageChangeAttr, [ Stat.ATK, Stat.SPD ], 1, true)
      .danceMove(),
    new AttackMove(Moves.ROCK_BLAST, Type.ROCK, MoveCategory.PHYSICAL, 25, 90, 10, -1, 0, 3)
      .attr(MultiHitAttr)
      .makesContact(false)
      .ballBombMove(),
    new AttackMove(Moves.SHOCK_WAVE, Type.ELECTRIC, MoveCategory.SPECIAL, 60, -1, 20, -1, 0, 3),
    new AttackMove(Moves.WATER_PULSE, Type.WATER, MoveCategory.SPECIAL, 60, 100, 20, 20, 0, 3)
      .attr(ConfuseAttr)
      .pulseMove(),
    new AttackMove(Moves.DOOM_DESIRE, Type.STEEL, MoveCategory.SPECIAL, 140, 100, 5, -1, 0, 3)
      .partial()
      .attr(DelayedAttackAttr, ArenaTagType.DOOM_DESIRE, ChargeAnim.DOOM_DESIRE_CHARGING, i18next.t("moveTriggers:choseDoomDesireAsDestiny", {pokemonName: "{USER}"})),
    new AttackMove(Moves.PSYCHO_BOOST, Type.PSYCHIC, MoveCategory.SPECIAL, 140, 90, 5, -1, 0, 3)
      .attr(StatStageChangeAttr, [ Stat.SPATK ], -2, true),
    new SelfStatusMove(Moves.ROOST, Type.FLYING, -1, 5, -1, 0, 4)
      .attr(HealAttr, 0.5)
      .attr(AddBattlerTagAttr, BattlerTagType.ROOSTED, true, false)
      .triageMove(),
    new StatusMove(Moves.GRAVITY, Type.PSYCHIC, -1, 5, -1, 0, 4)
      .attr(AddArenaTagAttr, ArenaTagType.GRAVITY, 5)
      .target(MoveTarget.BOTH_SIDES),
    new StatusMove(Moves.MIRACLE_EYE, Type.PSYCHIC, -1, 40, -1, 0, 4)
      .attr(ExposedMoveAttr, BattlerTagType.IGNORE_DARK),
    new AttackMove(Moves.WAKE_UP_SLAP, Type.FIGHTING, MoveCategory.PHYSICAL, 70, 100, 10, -1, 0, 4)
      .attr(MovePowerMultiplierAttr, (user, target, move) => targetSleptOrComatoseCondition(user, target, move) ? 2 : 1)
      .attr(HealStatusEffectAttr, false, StatusEffect.SLEEP),
    new AttackMove(Moves.HAMMER_ARM, Type.FIGHTING, MoveCategory.PHYSICAL, 100, 90, 10, -1, 0, 4)
      .attr(StatStageChangeAttr, [ Stat.SPD ], -1, true)
      .punchingMove(),
    new AttackMove(Moves.GYRO_BALL, Type.STEEL, MoveCategory.PHYSICAL, -1, 100, 5, -1, 0, 4)
      .attr(GyroBallPowerAttr)
      .ballBombMove(),
    new SelfStatusMove(Moves.HEALING_WISH, Type.PSYCHIC, -1, 10, -1, 0, 4)
      .attr(SacrificialFullRestoreAttr)
      .triageMove(),
    new AttackMove(Moves.BRINE, Type.WATER, MoveCategory.SPECIAL, 65, 100, 10, -1, 0, 4)
      .attr(MovePowerMultiplierAttr, (user, target, move) => target.getHpRatio() < 0.5 ? 2 : 1),
    new AttackMove(Moves.NATURAL_GIFT, Type.NORMAL, MoveCategory.PHYSICAL, -1, 100, 15, -1, 0, 4)
      .makesContact(false)
      .unimplemented(),
    new AttackMove(Moves.FEINT, Type.NORMAL, MoveCategory.PHYSICAL, 30, 100, 10, -1, 2, 4)
      .attr(RemoveBattlerTagAttr, [ BattlerTagType.PROTECTED ])
      .attr(RemoveArenaTagsAttr, [ ArenaTagType.QUICK_GUARD, ArenaTagType.WIDE_GUARD, ArenaTagType.MAT_BLOCK, ArenaTagType.CRAFTY_SHIELD ], false)
      .makesContact(false)
      .ignoresProtect(),
    new AttackMove(Moves.PLUCK, Type.FLYING, MoveCategory.PHYSICAL, 60, 100, 20, -1, 0, 4)
      .attr(StealEatBerryAttr),
    new StatusMove(Moves.TAILWIND, Type.FLYING, -1, 15, -1, 0, 4)
      .windMove()
      .attr(AddArenaTagAttr, ArenaTagType.TAILWIND, 4, true)
      .target(MoveTarget.USER_SIDE),
    new StatusMove(Moves.ACUPRESSURE, Type.NORMAL, -1, 30, -1, 0, 4)
      .attr(AcupressureStatStageChangeAttr)
      .target(MoveTarget.USER_OR_NEAR_ALLY),
    new AttackMove(Moves.METAL_BURST, Type.STEEL, MoveCategory.PHYSICAL, -1, 100, 10, -1, 0, 4)
      .attr(CounterDamageAttr, (move: Move) => (move.category === MoveCategory.PHYSICAL || move.category === MoveCategory.SPECIAL), 1.5)
      .redirectCounter()
      .makesContact(false)
      .target(MoveTarget.ATTACKER),
    new AttackMove(Moves.U_TURN, Type.BUG, MoveCategory.PHYSICAL, 70, 100, 20, -1, 0, 4)
      .attr(ForceSwitchOutAttr, true, false),
    new AttackMove(Moves.CLOSE_COMBAT, Type.FIGHTING, MoveCategory.PHYSICAL, 120, 100, 5, -1, 0, 4)
      .attr(StatStageChangeAttr, [ Stat.DEF, Stat.SPDEF ], -1, true),
    new AttackMove(Moves.PAYBACK, Type.DARK, MoveCategory.PHYSICAL, 50, 100, 10, -1, 0, 4)
      .attr(MovePowerMultiplierAttr, (user, target, move) => target.getLastXMoves(1).find(m => m.turn === target.scene.currentBattle.turn) || user.scene.currentBattle.turnCommands[target.getBattlerIndex()]?.command === Command.BALL ? 2 : 1),
    new AttackMove(Moves.ASSURANCE, Type.DARK, MoveCategory.PHYSICAL, 60, 100, 10, -1, 0, 4)
      .attr(MovePowerMultiplierAttr, (user, target, move) => target.turnData.damageTaken > 0 ? 2 : 1),
    new StatusMove(Moves.EMBARGO, Type.DARK, 100, 15, -1, 0, 4)
      .unimplemented(),
    new AttackMove(Moves.FLING, Type.DARK, MoveCategory.PHYSICAL, -1, 100, 10, -1, 0, 4)
      .makesContact(false)
      .unimplemented(),
    new StatusMove(Moves.PSYCHO_SHIFT, Type.PSYCHIC, 100, 10, -1, 0, 4)
      .attr(PsychoShiftEffectAttr)
      .condition((user, target, move) => {
        let statusToApply = user.hasAbility(Abilities.COMATOSE) ? StatusEffect.SLEEP : undefined;
        if (user.status?.effect && isNonVolatileStatusEffect(user.status.effect)) {
          statusToApply = user.status.effect;
        }
        return !!statusToApply && target.canSetStatus(statusToApply, false, false, user);
      }
      ),
    new AttackMove(Moves.TRUMP_CARD, Type.NORMAL, MoveCategory.SPECIAL, -1, -1, 5, -1, 0, 4)
      .makesContact()
      .attr(LessPPMorePowerAttr),
    new StatusMove(Moves.HEAL_BLOCK, Type.PSYCHIC, 100, 15, -1, 0, 4)
      .target(MoveTarget.ALL_NEAR_ENEMIES)
      .unimplemented(),
    new AttackMove(Moves.WRING_OUT, Type.NORMAL, MoveCategory.SPECIAL, -1, 100, 5, -1, 0, 4)
      .attr(OpponentHighHpPowerAttr, 120)
      .makesContact(),
    new SelfStatusMove(Moves.POWER_TRICK, Type.PSYCHIC, -1, 10, -1, 0, 4)
      .unimplemented(),
    new StatusMove(Moves.GASTRO_ACID, Type.POISON, 100, 10, -1, 0, 4)
      .attr(SuppressAbilitiesAttr),
    new StatusMove(Moves.LUCKY_CHANT, Type.NORMAL, -1, 30, -1, 0, 4)
      .attr(AddArenaTagAttr, ArenaTagType.NO_CRIT, 5, true, true)
      .target(MoveTarget.USER_SIDE),
    new StatusMove(Moves.ME_FIRST, Type.NORMAL, -1, 20, -1, 0, 4)
      .ignoresVirtual()
      .target(MoveTarget.NEAR_ENEMY)
      .unimplemented(),
    new SelfStatusMove(Moves.COPYCAT, Type.NORMAL, -1, 20, -1, 0, 4)
      .attr(CopyMoveAttr)
      .ignoresVirtual(),
    new StatusMove(Moves.POWER_SWAP, Type.PSYCHIC, -1, 10, 100, 0, 4)
      .attr(SwapStatStagesAttr, [ Stat.ATK, Stat.SPATK ]),
    new StatusMove(Moves.GUARD_SWAP, Type.PSYCHIC, -1, 10, 100, 0, 4)
      .attr(SwapStatStagesAttr, [ Stat.DEF, Stat.SPDEF ]),
    new AttackMove(Moves.PUNISHMENT, Type.DARK, MoveCategory.PHYSICAL, -1, 100, 5, -1, 0, 4)
      .makesContact(true)
      .attr(PunishmentPowerAttr),
    new AttackMove(Moves.LAST_RESORT, Type.NORMAL, MoveCategory.PHYSICAL, 140, 100, 5, -1, 0, 4)
      .attr(LastResortAttr),
    new StatusMove(Moves.WORRY_SEED, Type.GRASS, 100, 10, -1, 0, 4)
      .attr(AbilityChangeAttr, Abilities.INSOMNIA),
    new AttackMove(Moves.SUCKER_PUNCH, Type.DARK, MoveCategory.PHYSICAL, 70, 100, 5, -1, 1, 4)
      .condition((user, target, move) => user.scene.currentBattle.turnCommands[target.getBattlerIndex()]?.command === Command.FIGHT && !target.turnData.acted && allMoves[user.scene.currentBattle.turnCommands[target.getBattlerIndex()]?.move?.move!].category !== MoveCategory.STATUS), // TODO: is this bang correct?
    new StatusMove(Moves.TOXIC_SPIKES, Type.POISON, -1, 20, -1, 0, 4)
      .attr(AddArenaTrapTagAttr, ArenaTagType.TOXIC_SPIKES)
      .target(MoveTarget.ENEMY_SIDE),
    new StatusMove(Moves.HEART_SWAP, Type.PSYCHIC, -1, 10, -1, 0, 4)
      .attr(SwapStatStagesAttr, BATTLE_STATS),
    new SelfStatusMove(Moves.AQUA_RING, Type.WATER, -1, 20, -1, 0, 4)
      .attr(AddBattlerTagAttr, BattlerTagType.AQUA_RING, true, true),
    new SelfStatusMove(Moves.MAGNET_RISE, Type.ELECTRIC, -1, 10, -1, 0, 4)
      .attr(AddBattlerTagAttr, BattlerTagType.MAGNET_RISEN, true, true)
      .condition((user, target, move) => !user.scene.arena.getTag(ArenaTagType.GRAVITY) && [BattlerTagType.MAGNET_RISEN, BattlerTagType.IGNORE_FLYING, BattlerTagType.INGRAIN].every((tag) => !user.getTag(tag))),
    new AttackMove(Moves.FLARE_BLITZ, Type.FIRE, MoveCategory.PHYSICAL, 120, 100, 15, 10, 0, 4)
      .attr(RecoilAttr, false, 0.33)
      .attr(HealStatusEffectAttr, true, StatusEffect.FREEZE)
      .attr(StatusEffectAttr, StatusEffect.BURN)
      .recklessMove(),
    new AttackMove(Moves.FORCE_PALM, Type.FIGHTING, MoveCategory.PHYSICAL, 60, 100, 10, 30, 0, 4)
      .attr(StatusEffectAttr, StatusEffect.PARALYSIS),
    new AttackMove(Moves.AURA_SPHERE, Type.FIGHTING, MoveCategory.SPECIAL, 80, -1, 20, -1, 0, 4)
      .pulseMove()
      .ballBombMove(),
    new SelfStatusMove(Moves.ROCK_POLISH, Type.ROCK, -1, 20, -1, 0, 4)
      .attr(StatStageChangeAttr, [ Stat.SPD ], 2, true),
    new AttackMove(Moves.POISON_JAB, Type.POISON, MoveCategory.PHYSICAL, 80, 100, 20, 30, 0, 4)
      .attr(StatusEffectAttr, StatusEffect.POISON),
    new AttackMove(Moves.DARK_PULSE, Type.DARK, MoveCategory.SPECIAL, 80, 100, 15, 20, 0, 4)
      .attr(FlinchAttr)
      .pulseMove(),
    new AttackMove(Moves.NIGHT_SLASH, Type.DARK, MoveCategory.PHYSICAL, 70, 100, 15, -1, 0, 4)
      .attr(HighCritAttr)
      .slicingMove(),
    new AttackMove(Moves.AQUA_TAIL, Type.WATER, MoveCategory.PHYSICAL, 90, 90, 10, -1, 0, 4),
    new AttackMove(Moves.SEED_BOMB, Type.GRASS, MoveCategory.PHYSICAL, 80, 100, 15, -1, 0, 4)
      .makesContact(false)
      .ballBombMove(),
    new AttackMove(Moves.AIR_SLASH, Type.FLYING, MoveCategory.SPECIAL, 75, 95, 15, 30, 0, 4)
      .attr(FlinchAttr)
      .slicingMove(),
    new AttackMove(Moves.X_SCISSOR, Type.BUG, MoveCategory.PHYSICAL, 80, 100, 15, -1, 0, 4)
      .slicingMove(),
    new AttackMove(Moves.BUG_BUZZ, Type.BUG, MoveCategory.SPECIAL, 90, 100, 10, 10, 0, 4)
      .attr(StatStageChangeAttr, [ Stat.SPDEF ], -1)
      .soundBased(),
    new AttackMove(Moves.DRAGON_PULSE, Type.DRAGON, MoveCategory.SPECIAL, 85, 100, 10, -1, 0, 4)
      .pulseMove(),
    new AttackMove(Moves.DRAGON_RUSH, Type.DRAGON, MoveCategory.PHYSICAL, 100, 75, 10, 20, 0, 4)
      .attr(MinimizeAccuracyAttr)
      .attr(HitsTagAttr, BattlerTagType.MINIMIZED, true)
      .attr(FlinchAttr),
    new AttackMove(Moves.POWER_GEM, Type.ROCK, MoveCategory.SPECIAL, 80, 100, 20, -1, 0, 4),
    new AttackMove(Moves.DRAIN_PUNCH, Type.FIGHTING, MoveCategory.PHYSICAL, 75, 100, 10, -1, 0, 4)
      .attr(HitHealAttr)
      .punchingMove()
      .triageMove(),
    new AttackMove(Moves.VACUUM_WAVE, Type.FIGHTING, MoveCategory.SPECIAL, 40, 100, 30, -1, 1, 4),
    new AttackMove(Moves.FOCUS_BLAST, Type.FIGHTING, MoveCategory.SPECIAL, 120, 70, 5, 10, 0, 4)
      .attr(StatStageChangeAttr, [ Stat.SPDEF ], -1)
      .ballBombMove(),
    new AttackMove(Moves.ENERGY_BALL, Type.GRASS, MoveCategory.SPECIAL, 90, 100, 10, 10, 0, 4)
      .attr(StatStageChangeAttr, [ Stat.SPDEF ], -1)
      .ballBombMove(),
    new AttackMove(Moves.BRAVE_BIRD, Type.FLYING, MoveCategory.PHYSICAL, 120, 100, 15, -1, 0, 4)
      .attr(RecoilAttr, false, 0.33)
      .recklessMove(),
    new AttackMove(Moves.EARTH_POWER, Type.GROUND, MoveCategory.SPECIAL, 90, 100, 10, 10, 0, 4)
      .attr(StatStageChangeAttr, [ Stat.SPDEF ], -1),
    new StatusMove(Moves.SWITCHEROO, Type.DARK, 100, 10, -1, 0, 4)
      .unimplemented(),
    new AttackMove(Moves.GIGA_IMPACT, Type.NORMAL, MoveCategory.PHYSICAL, 150, 90, 5, -1, 0, 4)
      .attr(RechargeAttr),
    new SelfStatusMove(Moves.NASTY_PLOT, Type.DARK, -1, 20, -1, 0, 4)
      .attr(StatStageChangeAttr, [ Stat.SPATK ], 2, true),
    new AttackMove(Moves.BULLET_PUNCH, Type.STEEL, MoveCategory.PHYSICAL, 40, 100, 30, -1, 1, 4)
      .punchingMove(),
    new AttackMove(Moves.AVALANCHE, Type.ICE, MoveCategory.PHYSICAL, 60, 100, 10, -1, -4, 4)
      .attr(TurnDamagedDoublePowerAttr),
    new AttackMove(Moves.ICE_SHARD, Type.ICE, MoveCategory.PHYSICAL, 40, 100, 30, -1, 1, 4)
      .makesContact(false),
    new AttackMove(Moves.SHADOW_CLAW, Type.GHOST, MoveCategory.PHYSICAL, 70, 100, 15, -1, 0, 4)
      .attr(HighCritAttr),
    new AttackMove(Moves.THUNDER_FANG, Type.ELECTRIC, MoveCategory.PHYSICAL, 65, 95, 15, 10, 0, 4)
      .attr(FlinchAttr)
      .attr(StatusEffectAttr, StatusEffect.PARALYSIS)
      .bitingMove(),
    new AttackMove(Moves.ICE_FANG, Type.ICE, MoveCategory.PHYSICAL, 65, 95, 15, 10, 0, 4)
      .attr(FlinchAttr)
      .attr(StatusEffectAttr, StatusEffect.FREEZE)
      .bitingMove(),
    new AttackMove(Moves.FIRE_FANG, Type.FIRE, MoveCategory.PHYSICAL, 65, 95, 15, 10, 0, 4)
      .attr(FlinchAttr)
      .attr(StatusEffectAttr, StatusEffect.BURN)
      .bitingMove(),
    new AttackMove(Moves.SHADOW_SNEAK, Type.GHOST, MoveCategory.PHYSICAL, 40, 100, 30, -1, 1, 4),
    new AttackMove(Moves.MUD_BOMB, Type.GROUND, MoveCategory.SPECIAL, 65, 85, 10, 30, 0, 4)
      .attr(StatStageChangeAttr, [ Stat.ACC ], -1)
      .ballBombMove(),
    new AttackMove(Moves.PSYCHO_CUT, Type.PSYCHIC, MoveCategory.PHYSICAL, 70, 100, 20, -1, 0, 4)
      .attr(HighCritAttr)
      .slicingMove()
      .makesContact(false),
    new AttackMove(Moves.ZEN_HEADBUTT, Type.PSYCHIC, MoveCategory.PHYSICAL, 80, 90, 15, 20, 0, 4)
      .attr(FlinchAttr),
    new AttackMove(Moves.MIRROR_SHOT, Type.STEEL, MoveCategory.SPECIAL, 65, 85, 10, 30, 0, 4)
      .attr(StatStageChangeAttr, [ Stat.ACC ], -1),
    new AttackMove(Moves.FLASH_CANNON, Type.STEEL, MoveCategory.SPECIAL, 80, 100, 10, 10, 0, 4)
      .attr(StatStageChangeAttr, [ Stat.SPDEF ], -1),
    new AttackMove(Moves.ROCK_CLIMB, Type.NORMAL, MoveCategory.PHYSICAL, 90, 85, 20, 20, 0, 4)
      .attr(ConfuseAttr),
    new StatusMove(Moves.DEFOG, Type.FLYING, -1, 15, -1, 0, 4)
      .attr(StatStageChangeAttr, [ Stat.EVA ], -1)
      .attr(ClearWeatherAttr, WeatherType.FOG)
      .attr(ClearTerrainAttr)
      .attr(RemoveScreensAttr, false)
      .attr(RemoveArenaTrapAttr, true),
    new StatusMove(Moves.TRICK_ROOM, Type.PSYCHIC, -1, 5, -1, -7, 4)
      .attr(AddArenaTagAttr, ArenaTagType.TRICK_ROOM, 5)
      .ignoresProtect()
      .target(MoveTarget.BOTH_SIDES),
    new AttackMove(Moves.DRACO_METEOR, Type.DRAGON, MoveCategory.SPECIAL, 130, 90, 5, -1, 0, 4)
      .attr(StatStageChangeAttr, [ Stat.SPATK ], -2, true),
    new AttackMove(Moves.DISCHARGE, Type.ELECTRIC, MoveCategory.SPECIAL, 80, 100, 15, 30, 0, 4)
      .attr(StatusEffectAttr, StatusEffect.PARALYSIS)
      .target(MoveTarget.ALL_NEAR_OTHERS),
    new AttackMove(Moves.LAVA_PLUME, Type.FIRE, MoveCategory.SPECIAL, 80, 100, 15, 30, 0, 4)
      .attr(StatusEffectAttr, StatusEffect.BURN)
      .target(MoveTarget.ALL_NEAR_OTHERS),
    new AttackMove(Moves.LEAF_STORM, Type.GRASS, MoveCategory.SPECIAL, 130, 90, 5, -1, 0, 4)
      .attr(StatStageChangeAttr, [ Stat.SPATK ], -2, true),
    new AttackMove(Moves.POWER_WHIP, Type.GRASS, MoveCategory.PHYSICAL, 120, 85, 10, -1, 0, 4),
    new AttackMove(Moves.ROCK_WRECKER, Type.ROCK, MoveCategory.PHYSICAL, 150, 90, 5, -1, 0, 4)
      .attr(RechargeAttr)
      .makesContact(false)
      .ballBombMove(),
    new AttackMove(Moves.CROSS_POISON, Type.POISON, MoveCategory.PHYSICAL, 70, 100, 20, 10, 0, 4)
      .attr(HighCritAttr)
      .attr(StatusEffectAttr, StatusEffect.POISON)
      .slicingMove(),
    new AttackMove(Moves.GUNK_SHOT, Type.POISON, MoveCategory.PHYSICAL, 120, 80, 5, 30, 0, 4)
      .attr(StatusEffectAttr, StatusEffect.POISON)
      .makesContact(false),
    new AttackMove(Moves.IRON_HEAD, Type.STEEL, MoveCategory.PHYSICAL, 80, 100, 15, 30, 0, 4)
      .attr(FlinchAttr),
    new AttackMove(Moves.MAGNET_BOMB, Type.STEEL, MoveCategory.PHYSICAL, 60, -1, 20, -1, 0, 4)
      .makesContact(false)
      .ballBombMove(),
    new AttackMove(Moves.STONE_EDGE, Type.ROCK, MoveCategory.PHYSICAL, 100, 80, 5, -1, 0, 4)
      .attr(HighCritAttr)
      .makesContact(false),
    new StatusMove(Moves.CAPTIVATE, Type.NORMAL, 100, 20, -1, 0, 4)
      .attr(StatStageChangeAttr, [ Stat.SPATK ], -2)
      .condition((user, target, move) => target.isOppositeGender(user))
      .target(MoveTarget.ALL_NEAR_ENEMIES),
    new StatusMove(Moves.STEALTH_ROCK, Type.ROCK, -1, 20, -1, 0, 4)
      .attr(AddArenaTrapTagAttr, ArenaTagType.STEALTH_ROCK)
      .target(MoveTarget.ENEMY_SIDE),
    new AttackMove(Moves.GRASS_KNOT, Type.GRASS, MoveCategory.SPECIAL, -1, 100, 20, -1, 0, 4)
      .attr(WeightPowerAttr)
      .makesContact()
      .condition(failOnMaxCondition),
    new AttackMove(Moves.CHATTER, Type.FLYING, MoveCategory.SPECIAL, 65, 100, 20, 100, 0, 4)
      .attr(ConfuseAttr)
      .soundBased(),
    new AttackMove(Moves.JUDGMENT, Type.NORMAL, MoveCategory.SPECIAL, 100, 100, 10, -1, 0, 4)
      .attr(FormChangeItemTypeAttr),
    new AttackMove(Moves.BUG_BITE, Type.BUG, MoveCategory.PHYSICAL, 60, 100, 20, -1, 0, 4)
      .attr(StealEatBerryAttr),
    new AttackMove(Moves.CHARGE_BEAM, Type.ELECTRIC, MoveCategory.SPECIAL, 50, 90, 10, 70, 0, 4)
      .attr(StatStageChangeAttr, [ Stat.SPATK ], 1, true),
    new AttackMove(Moves.WOOD_HAMMER, Type.GRASS, MoveCategory.PHYSICAL, 120, 100, 15, -1, 0, 4)
      .attr(RecoilAttr, false, 0.33)
      .recklessMove(),
    new AttackMove(Moves.AQUA_JET, Type.WATER, MoveCategory.PHYSICAL, 40, 100, 20, -1, 1, 4),
    new AttackMove(Moves.ATTACK_ORDER, Type.BUG, MoveCategory.PHYSICAL, 90, 100, 15, -1, 0, 4)
      .attr(HighCritAttr)
      .makesContact(false),
    new SelfStatusMove(Moves.DEFEND_ORDER, Type.BUG, -1, 10, -1, 0, 4)
      .attr(StatStageChangeAttr, [ Stat.DEF, Stat.SPDEF ], 1, true),
    new SelfStatusMove(Moves.HEAL_ORDER, Type.BUG, -1, 10, -1, 0, 4)
      .attr(HealAttr, 0.5)
      .triageMove(),
    new AttackMove(Moves.HEAD_SMASH, Type.ROCK, MoveCategory.PHYSICAL, 150, 80, 5, -1, 0, 4)
      .attr(RecoilAttr, false, 0.5)
      .recklessMove(),
    new AttackMove(Moves.DOUBLE_HIT, Type.NORMAL, MoveCategory.PHYSICAL, 35, 90, 10, -1, 0, 4)
      .attr(MultiHitAttr, MultiHitType._2),
    new AttackMove(Moves.ROAR_OF_TIME, Type.DRAGON, MoveCategory.SPECIAL, 150, 90, 5, -1, 0, 4)
      .attr(RechargeAttr),
    new AttackMove(Moves.SPACIAL_REND, Type.DRAGON, MoveCategory.SPECIAL, 100, 95, 5, -1, 0, 4)
      .attr(HighCritAttr),
    new SelfStatusMove(Moves.LUNAR_DANCE, Type.PSYCHIC, -1, 10, -1, 0, 4)
      .attr(SacrificialAttrOnHit)
      .danceMove()
      .triageMove()
      .unimplemented(),
    new AttackMove(Moves.CRUSH_GRIP, Type.NORMAL, MoveCategory.PHYSICAL, -1, 100, 5, -1, 0, 4)
      .attr(OpponentHighHpPowerAttr, 120),
    new AttackMove(Moves.MAGMA_STORM, Type.FIRE, MoveCategory.SPECIAL, 100, 75, 5, -1, 0, 4)
      .attr(TrapAttr, BattlerTagType.MAGMA_STORM),
    new StatusMove(Moves.DARK_VOID, Type.DARK, 80, 10, -1, 0, 4)  //Accuracy from Generations 4-6
      .attr(StatusEffectAttr, StatusEffect.SLEEP)
      .target(MoveTarget.ALL_NEAR_ENEMIES),
    new AttackMove(Moves.SEED_FLARE, Type.GRASS, MoveCategory.SPECIAL, 120, 85, 5, 40, 0, 4)
      .attr(StatStageChangeAttr, [ Stat.SPDEF ], -2),
    new AttackMove(Moves.OMINOUS_WIND, Type.GHOST, MoveCategory.SPECIAL, 60, 100, 5, 10, 0, 4)
      .attr(StatStageChangeAttr, [ Stat.ATK, Stat.DEF, Stat.SPATK, Stat.SPDEF, Stat.SPD ], 1, true)
      .windMove(),
    new AttackMove(Moves.SHADOW_FORCE, Type.GHOST, MoveCategory.PHYSICAL, 120, 100, 5, -1, 0, 4)
      .attr(ChargeAttr, ChargeAnim.SHADOW_FORCE_CHARGING, i18next.t("moveTriggers:vanishedInstantly", {pokemonName: "{USER}"}), BattlerTagType.HIDDEN)
      .ignoresProtect()
      .ignoresVirtual(),
    new SelfStatusMove(Moves.HONE_CLAWS, Type.DARK, -1, 15, -1, 0, 5)
      .attr(StatStageChangeAttr, [ Stat.ATK, Stat.ACC ], 1, true),
    new StatusMove(Moves.WIDE_GUARD, Type.ROCK, -1, 10, -1, 3, 5)
      .target(MoveTarget.USER_SIDE)
      .attr(AddArenaTagAttr, ArenaTagType.WIDE_GUARD, 1, true, true)
      .condition(failIfLastCondition),
    new StatusMove(Moves.GUARD_SPLIT, Type.PSYCHIC, -1, 10, -1, 0, 5)
      .attr(AverageStatsAttr, [ Stat.DEF, Stat.SPDEF ], "moveTriggers:sharedGuard"),
    new StatusMove(Moves.POWER_SPLIT, Type.PSYCHIC, -1, 10, -1, 0, 5)
      .attr(AverageStatsAttr, [ Stat.ATK, Stat.SPATK ], "moveTriggers:sharedPower"),
    new StatusMove(Moves.WONDER_ROOM, Type.PSYCHIC, -1, 10, -1, 0, 5)
      .ignoresProtect()
      .target(MoveTarget.BOTH_SIDES)
      .unimplemented(),
    new AttackMove(Moves.PSYSHOCK, Type.PSYCHIC, MoveCategory.SPECIAL, 80, 100, 10, -1, 0, 5)
      .attr(DefDefAttr),
    new AttackMove(Moves.VENOSHOCK, Type.POISON, MoveCategory.SPECIAL, 65, 100, 10, -1, 0, 5)
      .attr(MovePowerMultiplierAttr, (user, target, move) => target.status && (target.status.effect === StatusEffect.POISON || target.status.effect === StatusEffect.TOXIC) ? 2 : 1),
    new SelfStatusMove(Moves.AUTOTOMIZE, Type.STEEL, -1, 15, -1, 0, 5)
      .attr(StatStageChangeAttr, [ Stat.SPD ], 2, true)
      .partial(),
    new SelfStatusMove(Moves.RAGE_POWDER, Type.BUG, -1, 20, -1, 2, 5)
      .powderMove()
      .attr(AddBattlerTagAttr, BattlerTagType.CENTER_OF_ATTENTION, true),
    new StatusMove(Moves.TELEKINESIS, Type.PSYCHIC, -1, 15, -1, 0, 5)
      .condition(failOnGravityCondition)
      .unimplemented(),
    new StatusMove(Moves.MAGIC_ROOM, Type.PSYCHIC, -1, 10, -1, 0, 5)
      .ignoresProtect()
      .target(MoveTarget.BOTH_SIDES)
      .unimplemented(),
    new AttackMove(Moves.SMACK_DOWN, Type.ROCK, MoveCategory.PHYSICAL, 50, 100, 15, 100, 0, 5)
      .attr(AddBattlerTagAttr, BattlerTagType.IGNORE_FLYING, false, false, 1, 1, true)
      .attr(AddBattlerTagAttr, BattlerTagType.INTERRUPTED)
      .attr(RemoveBattlerTagAttr, [BattlerTagType.FLYING, BattlerTagType.MAGNET_RISEN])
      .attr(HitsTagAttr, BattlerTagType.FLYING, false)
      .makesContact(false),
    new AttackMove(Moves.STORM_THROW, Type.FIGHTING, MoveCategory.PHYSICAL, 60, 100, 10, -1, 0, 5)
      .attr(CritOnlyAttr),
    new AttackMove(Moves.FLAME_BURST, Type.FIRE, MoveCategory.SPECIAL, 70, 100, 15, -1, 0, 5)
      .attr(FlameBurstAttr),
    new AttackMove(Moves.SLUDGE_WAVE, Type.POISON, MoveCategory.SPECIAL, 95, 100, 10, 10, 0, 5)
      .attr(StatusEffectAttr, StatusEffect.POISON)
      .target(MoveTarget.ALL_NEAR_OTHERS),
    new SelfStatusMove(Moves.QUIVER_DANCE, Type.BUG, -1, 20, -1, 0, 5)
      .attr(StatStageChangeAttr, [ Stat.SPATK, Stat.SPDEF, Stat.SPD ], 1, true)
      .danceMove(),
    new AttackMove(Moves.HEAVY_SLAM, Type.STEEL, MoveCategory.PHYSICAL, -1, 100, 10, -1, 0, 5)
      .attr(MinimizeAccuracyAttr)
      .attr(CompareWeightPowerAttr)
      .attr(HitsTagAttr, BattlerTagType.MINIMIZED, true)
      .condition(failOnMaxCondition),
    new AttackMove(Moves.SYNCHRONOISE, Type.PSYCHIC, MoveCategory.SPECIAL, 120, 100, 10, -1, 0, 5)
      .target(MoveTarget.ALL_NEAR_OTHERS)
      .condition(unknownTypeCondition)
      .attr(hitsSameTypeAttr),
    new AttackMove(Moves.ELECTRO_BALL, Type.ELECTRIC, MoveCategory.SPECIAL, -1, 100, 10, -1, 0, 5)
      .attr(ElectroBallPowerAttr)
      .ballBombMove(),
    new StatusMove(Moves.SOAK, Type.WATER, 100, 20, -1, 0, 5)
      .attr(ChangeTypeAttr, Type.WATER),
    new AttackMove(Moves.FLAME_CHARGE, Type.FIRE, MoveCategory.PHYSICAL, 50, 100, 20, 100, 0, 5)
      .attr(StatStageChangeAttr, [ Stat.SPD ], 1, true),
    new SelfStatusMove(Moves.COIL, Type.POISON, -1, 20, -1, 0, 5)
      .attr(StatStageChangeAttr, [ Stat.ATK, Stat.DEF, Stat.ACC ], 1, true),
    new AttackMove(Moves.LOW_SWEEP, Type.FIGHTING, MoveCategory.PHYSICAL, 65, 100, 20, 100, 0, 5)
      .attr(StatStageChangeAttr, [ Stat.SPD ], -1),
    new AttackMove(Moves.ACID_SPRAY, Type.POISON, MoveCategory.SPECIAL, 40, 100, 20, 100, 0, 5)
      .attr(StatStageChangeAttr, [ Stat.SPDEF ], -2)
      .ballBombMove(),
    new AttackMove(Moves.FOUL_PLAY, Type.DARK, MoveCategory.PHYSICAL, 95, 100, 15, -1, 0, 5)
      .attr(TargetAtkUserAtkAttr),
    new StatusMove(Moves.SIMPLE_BEAM, Type.NORMAL, 100, 15, -1, 0, 5)
      .attr(AbilityChangeAttr, Abilities.SIMPLE),
    new StatusMove(Moves.ENTRAINMENT, Type.NORMAL, 100, 15, -1, 0, 5)
      .attr(AbilityGiveAttr),
    new StatusMove(Moves.AFTER_YOU, Type.NORMAL, -1, 15, -1, 0, 5)
      .ignoresProtect()
      .unimplemented(),
    new AttackMove(Moves.ROUND, Type.NORMAL, MoveCategory.SPECIAL, 60, 100, 15, -1, 0, 5)
      .soundBased()
      .partial(),
    new AttackMove(Moves.ECHOED_VOICE, Type.NORMAL, MoveCategory.SPECIAL, 40, 100, 15, -1, 0, 5)
      .attr(ConsecutiveUseMultiBasePowerAttr, 5, false)
      .soundBased(),
    new AttackMove(Moves.CHIP_AWAY, Type.NORMAL, MoveCategory.PHYSICAL, 70, 100, 20, -1, 0, 5)
      .attr(IgnoreOpponentStatStagesAttr),
    new AttackMove(Moves.CLEAR_SMOG, Type.POISON, MoveCategory.SPECIAL, 50, -1, 15, -1, 0, 5)
      .attr(ResetStatsAttr, false),
    new AttackMove(Moves.STORED_POWER, Type.PSYCHIC, MoveCategory.SPECIAL, 20, 100, 10, -1, 0, 5)
      .attr(PositiveStatStagePowerAttr),
    new StatusMove(Moves.QUICK_GUARD, Type.FIGHTING, -1, 15, -1, 3, 5)
      .target(MoveTarget.USER_SIDE)
      .attr(AddArenaTagAttr, ArenaTagType.QUICK_GUARD, 1, true, true)
      .condition(failIfLastCondition),
    new SelfStatusMove(Moves.ALLY_SWITCH, Type.PSYCHIC, -1, 15, -1, 2, 5)
      .ignoresProtect()
      .unimplemented(),
    new AttackMove(Moves.SCALD, Type.WATER, MoveCategory.SPECIAL, 80, 100, 15, 30, 0, 5)
      .attr(HealStatusEffectAttr, false, StatusEffect.FREEZE)
      .attr(HealStatusEffectAttr, true, StatusEffect.FREEZE)
      .attr(StatusEffectAttr, StatusEffect.BURN),
    new SelfStatusMove(Moves.SHELL_SMASH, Type.NORMAL, -1, 15, -1, 0, 5)
      .attr(StatStageChangeAttr, [ Stat.ATK, Stat.SPATK, Stat.SPD ], 2, true)
      .attr(StatStageChangeAttr, [ Stat.DEF, Stat.SPDEF ], -1, true),
    new StatusMove(Moves.HEAL_PULSE, Type.PSYCHIC, -1, 10, -1, 0, 5)
      .attr(HealAttr, 0.5, false, false)
      .pulseMove()
      .triageMove(),
    new AttackMove(Moves.HEX, Type.GHOST, MoveCategory.SPECIAL, 65, 100, 10, -1, 0, 5)
      .attr(
        MovePowerMultiplierAttr,
        (user, target, move) =>  target.status || target.hasAbility(Abilities.COMATOSE)? 2 : 1),
    new AttackMove(Moves.SKY_DROP, Type.FLYING, MoveCategory.PHYSICAL, 60, 100, 10, -1, 0, 5)
      .attr(ChargeAttr, ChargeAnim.SKY_DROP_CHARGING, i18next.t("moveTriggers:tookTargetIntoSky", {pokemonName: "{USER}", targetName: "{TARGET}"}), BattlerTagType.FLYING) // TODO: Add 2nd turn message
      .condition(failOnGravityCondition)
      .ignoresVirtual(),
    new SelfStatusMove(Moves.SHIFT_GEAR, Type.STEEL, -1, 10, -1, 0, 5)
      .attr(StatStageChangeAttr, [ Stat.ATK ], 1, true)
      .attr(StatStageChangeAttr, [ Stat.SPD ], 2, true),
    new AttackMove(Moves.CIRCLE_THROW, Type.FIGHTING, MoveCategory.PHYSICAL, 60, 90, 10, -1, -6, 5)
      .attr(ForceSwitchOutAttr),
    new AttackMove(Moves.INCINERATE, Type.FIRE, MoveCategory.SPECIAL, 60, 100, 15, -1, 0, 5)
      .target(MoveTarget.ALL_NEAR_ENEMIES)
      .attr(RemoveHeldItemAttr, true),
    new StatusMove(Moves.QUASH, Type.DARK, 100, 15, -1, 0, 5)
      .unimplemented(),
    new AttackMove(Moves.ACROBATICS, Type.FLYING, MoveCategory.PHYSICAL, 55, 100, 15, -1, 0, 5)
      .attr(MovePowerMultiplierAttr, (user, target, move) => Math.max(1, 2 - 0.2 * user.getHeldItems().filter(i => i.isTransferrable).reduce((v, m) => v + m.stackCount, 0))),
    new StatusMove(Moves.REFLECT_TYPE, Type.NORMAL, -1, 15, -1, 0, 5)
      .attr(CopyTypeAttr),
    new AttackMove(Moves.RETALIATE, Type.NORMAL, MoveCategory.PHYSICAL, 70, 100, 5, -1, 0, 5)
      .partial(),
    new AttackMove(Moves.FINAL_GAMBIT, Type.FIGHTING, MoveCategory.SPECIAL, -1, 100, 5, -1, 0, 5)
      .attr(UserHpDamageAttr)
      .attr(SacrificialAttrOnHit),
    new StatusMove(Moves.BESTOW, Type.NORMAL, -1, 15, -1, 0, 5)
      .ignoresProtect()
      .unimplemented(),
    new AttackMove(Moves.INFERNO, Type.FIRE, MoveCategory.SPECIAL, 100, 50, 5, 100, 0, 5)
      .attr(StatusEffectAttr, StatusEffect.BURN),
    new AttackMove(Moves.WATER_PLEDGE, Type.WATER, MoveCategory.SPECIAL, 80, 100, 10, -1, 0, 5)
      .partial(),
    new AttackMove(Moves.FIRE_PLEDGE, Type.FIRE, MoveCategory.SPECIAL, 80, 100, 10, -1, 0, 5)
      .partial(),
    new AttackMove(Moves.GRASS_PLEDGE, Type.GRASS, MoveCategory.SPECIAL, 80, 100, 10, -1, 0, 5)
      .partial(),
    new AttackMove(Moves.VOLT_SWITCH, Type.ELECTRIC, MoveCategory.SPECIAL, 70, 100, 20, -1, 0, 5)
      .attr(ForceSwitchOutAttr, true, false),
    new AttackMove(Moves.STRUGGLE_BUG, Type.BUG, MoveCategory.SPECIAL, 50, 100, 20, 100, 0, 5)
      .attr(StatStageChangeAttr, [ Stat.SPATK ], -1)
      .target(MoveTarget.ALL_NEAR_ENEMIES),
    new AttackMove(Moves.BULLDOZE, Type.GROUND, MoveCategory.PHYSICAL, 60, 100, 20, 100, 0, 5)
      .attr(StatStageChangeAttr, [ Stat.SPD ], -1)
      .makesContact(false)
      .target(MoveTarget.ALL_NEAR_OTHERS),
    new AttackMove(Moves.FROST_BREATH, Type.ICE, MoveCategory.SPECIAL, 60, 90, 10, 100, 0, 5)
      .attr(CritOnlyAttr),
    new AttackMove(Moves.DRAGON_TAIL, Type.DRAGON, MoveCategory.PHYSICAL, 60, 90, 10, -1, -6, 5)
      .attr(ForceSwitchOutAttr)
      .hidesTarget(),
    new SelfStatusMove(Moves.WORK_UP, Type.NORMAL, -1, 30, -1, 0, 5)
      .attr(StatStageChangeAttr, [ Stat.ATK, Stat.SPATK ], 1, true),
    new AttackMove(Moves.ELECTROWEB, Type.ELECTRIC, MoveCategory.SPECIAL, 55, 95, 15, 100, 0, 5)
      .attr(StatStageChangeAttr, [ Stat.SPD ], -1)
      .target(MoveTarget.ALL_NEAR_ENEMIES),
    new AttackMove(Moves.WILD_CHARGE, Type.ELECTRIC, MoveCategory.PHYSICAL, 90, 100, 15, -1, 0, 5)
      .attr(RecoilAttr)
      .recklessMove(),
    new AttackMove(Moves.DRILL_RUN, Type.GROUND, MoveCategory.PHYSICAL, 80, 95, 10, -1, 0, 5)
      .attr(HighCritAttr),
    new AttackMove(Moves.DUAL_CHOP, Type.DRAGON, MoveCategory.PHYSICAL, 40, 90, 15, -1, 0, 5)
      .attr(MultiHitAttr, MultiHitType._2),
    new AttackMove(Moves.HEART_STAMP, Type.PSYCHIC, MoveCategory.PHYSICAL, 60, 100, 25, 30, 0, 5)
      .attr(FlinchAttr),
    new AttackMove(Moves.HORN_LEECH, Type.GRASS, MoveCategory.PHYSICAL, 75, 100, 10, -1, 0, 5)
      .attr(HitHealAttr)
      .triageMove(),
    new AttackMove(Moves.SACRED_SWORD, Type.FIGHTING, MoveCategory.PHYSICAL, 90, 100, 15, -1, 0, 5)
      .attr(IgnoreOpponentStatStagesAttr)
      .slicingMove(),
    new AttackMove(Moves.RAZOR_SHELL, Type.WATER, MoveCategory.PHYSICAL, 75, 95, 10, 50, 0, 5)
      .attr(StatStageChangeAttr, [ Stat.DEF ], -1)
      .slicingMove(),
    new AttackMove(Moves.HEAT_CRASH, Type.FIRE, MoveCategory.PHYSICAL, -1, 100, 10, -1, 0, 5)
      .attr(MinimizeAccuracyAttr)
      .attr(CompareWeightPowerAttr)
      .attr(HitsTagAttr, BattlerTagType.MINIMIZED, true)
      .condition(failOnMaxCondition),
    new AttackMove(Moves.LEAF_TORNADO, Type.GRASS, MoveCategory.SPECIAL, 65, 90, 10, 50, 0, 5)
      .attr(StatStageChangeAttr, [ Stat.ACC ], -1),
    new AttackMove(Moves.STEAMROLLER, Type.BUG, MoveCategory.PHYSICAL, 65, 100, 20, 30, 0, 5)
      .attr(FlinchAttr),
    new SelfStatusMove(Moves.COTTON_GUARD, Type.GRASS, -1, 10, -1, 0, 5)
      .attr(StatStageChangeAttr, [ Stat.DEF ], 3, true),
    new AttackMove(Moves.NIGHT_DAZE, Type.DARK, MoveCategory.SPECIAL, 85, 95, 10, 40, 0, 5)
      .attr(StatStageChangeAttr, [ Stat.ACC ], -1),
    new AttackMove(Moves.PSYSTRIKE, Type.PSYCHIC, MoveCategory.SPECIAL, 100, 100, 10, -1, 0, 5)
      .attr(DefDefAttr),
    new AttackMove(Moves.TAIL_SLAP, Type.NORMAL, MoveCategory.PHYSICAL, 25, 85, 10, -1, 0, 5)
      .attr(MultiHitAttr),
    new AttackMove(Moves.HURRICANE, Type.FLYING, MoveCategory.SPECIAL, 110, 70, 10, 30, 0, 5)
      .attr(ThunderAccuracyAttr)
      .attr(ConfuseAttr)
      .attr(HitsTagAttr, BattlerTagType.FLYING, false)
      .windMove(),
    new AttackMove(Moves.HEAD_CHARGE, Type.NORMAL, MoveCategory.PHYSICAL, 120, 100, 15, -1, 0, 5)
      .attr(RecoilAttr)
      .recklessMove(),
    new AttackMove(Moves.GEAR_GRIND, Type.STEEL, MoveCategory.PHYSICAL, 50, 85, 15, -1, 0, 5)
      .attr(MultiHitAttr, MultiHitType._2),
    new AttackMove(Moves.SEARING_SHOT, Type.FIRE, MoveCategory.SPECIAL, 100, 100, 5, 30, 0, 5)
      .attr(StatusEffectAttr, StatusEffect.BURN)
      .ballBombMove()
      .target(MoveTarget.ALL_NEAR_OTHERS),
    new AttackMove(Moves.TECHNO_BLAST, Type.NORMAL, MoveCategory.SPECIAL, 120, 100, 5, -1, 0, 5)
      .attr(TechnoBlastTypeAttr),
    new AttackMove(Moves.RELIC_SONG, Type.NORMAL, MoveCategory.SPECIAL, 75, 100, 10, 10, 0, 5)
      .attr(StatusEffectAttr, StatusEffect.SLEEP)
      .soundBased()
      .target(MoveTarget.ALL_NEAR_ENEMIES),
    new AttackMove(Moves.SECRET_SWORD, Type.FIGHTING, MoveCategory.SPECIAL, 85, 100, 10, -1, 0, 5)
      .attr(DefDefAttr)
      .slicingMove(),
    new AttackMove(Moves.GLACIATE, Type.ICE, MoveCategory.SPECIAL, 65, 95, 10, 100, 0, 5)
      .attr(StatStageChangeAttr, [ Stat.SPD ], -1)
      .target(MoveTarget.ALL_NEAR_ENEMIES),
    new AttackMove(Moves.BOLT_STRIKE, Type.ELECTRIC, MoveCategory.PHYSICAL, 130, 85, 5, 20, 0, 5)
      .attr(StatusEffectAttr, StatusEffect.PARALYSIS),
    new AttackMove(Moves.BLUE_FLARE, Type.FIRE, MoveCategory.SPECIAL, 130, 85, 5, 20, 0, 5)
      .attr(StatusEffectAttr, StatusEffect.BURN),
    new AttackMove(Moves.FIERY_DANCE, Type.FIRE, MoveCategory.SPECIAL, 80, 100, 10, 50, 0, 5)
      .attr(StatStageChangeAttr, [ Stat.SPATK ], 1, true)
      .danceMove(),
    new AttackMove(Moves.FREEZE_SHOCK, Type.ICE, MoveCategory.PHYSICAL, 140, 90, 5, 30, 0, 5)
      .attr(ChargeAttr, ChargeAnim.FREEZE_SHOCK_CHARGING, i18next.t("moveTriggers:becameCloakedInFreezingLight", {pokemonName: "{USER}"}))
      .attr(StatusEffectAttr, StatusEffect.PARALYSIS)
      .makesContact(false),
    new AttackMove(Moves.ICE_BURN, Type.ICE, MoveCategory.SPECIAL, 140, 90, 5, 30, 0, 5)
      .attr(ChargeAttr, ChargeAnim.ICE_BURN_CHARGING, i18next.t("moveTriggers:becameCloakedInFreezingAir", {pokemonName: "{USER}"}))
      .attr(StatusEffectAttr, StatusEffect.BURN)
      .ignoresVirtual(),
    new AttackMove(Moves.SNARL, Type.DARK, MoveCategory.SPECIAL, 55, 95, 15, 100, 0, 5)
      .attr(StatStageChangeAttr, [ Stat.SPATK ], -1)
      .soundBased()
      .target(MoveTarget.ALL_NEAR_ENEMIES),
    new AttackMove(Moves.ICICLE_CRASH, Type.ICE, MoveCategory.PHYSICAL, 85, 90, 10, 30, 0, 5)
      .attr(FlinchAttr)
      .makesContact(false),
    new AttackMove(Moves.V_CREATE, Type.FIRE, MoveCategory.PHYSICAL, 180, 95, 5, -1, 0, 5)
      .attr(StatStageChangeAttr, [ Stat.DEF, Stat.SPDEF, Stat.SPD ], -1, true),
    new AttackMove(Moves.FUSION_FLARE, Type.FIRE, MoveCategory.SPECIAL, 100, 100, 5, -1, 0, 5)
      .attr(HealStatusEffectAttr, true, StatusEffect.FREEZE)
      .attr(LastMoveDoublePowerAttr, Moves.FUSION_BOLT),
    new AttackMove(Moves.FUSION_BOLT, Type.ELECTRIC, MoveCategory.PHYSICAL, 100, 100, 5, -1, 0, 5)
      .attr(LastMoveDoublePowerAttr, Moves.FUSION_FLARE)
      .makesContact(false),
    new AttackMove(Moves.FLYING_PRESS, Type.FIGHTING, MoveCategory.PHYSICAL, 100, 95, 10, -1, 0, 6)
      .attr(MinimizeAccuracyAttr)
      .attr(FlyingTypeMultiplierAttr)
      .attr(HitsTagAttr, BattlerTagType.MINIMIZED, true)
      .condition(failOnGravityCondition),
    new StatusMove(Moves.MAT_BLOCK, Type.FIGHTING, -1, 10, -1, 0, 6)
      .target(MoveTarget.USER_SIDE)
      .attr(AddArenaTagAttr, ArenaTagType.MAT_BLOCK, 1, true, true)
      .condition(new FirstMoveCondition())
      .condition(failIfLastCondition),
    new AttackMove(Moves.BELCH, Type.POISON, MoveCategory.SPECIAL, 120, 90, 10, -1, 0, 6)
      .condition((user, target, move) => user.battleData.berriesEaten.length > 0),
    new StatusMove(Moves.ROTOTILLER, Type.GROUND, -1, 10, -1, 0, 6)
      .target(MoveTarget.ALL)
      .condition((user, target, move) => {
        // If any fielded pokémon is grass-type and grounded.
        return [...user.scene.getEnemyParty(), ...user.scene.getParty()].some((poke) => poke.isOfType(Type.GRASS) && poke.isGrounded());
      })
      .attr(StatStageChangeAttr, [ Stat.ATK, Stat.SPATK ], 1, false, (user, target, move) => target.isOfType(Type.GRASS) && target.isGrounded()),
    new StatusMove(Moves.STICKY_WEB, Type.BUG, -1, 20, -1, 0, 6)
      .attr(AddArenaTrapTagAttr, ArenaTagType.STICKY_WEB)
      .target(MoveTarget.ENEMY_SIDE),
    new AttackMove(Moves.FELL_STINGER, Type.BUG, MoveCategory.PHYSICAL, 50, 100, 25, -1, 0, 6)
      .attr(PostVictoryStatStageChangeAttr, [ Stat.ATK ], 3, true ),
    new AttackMove(Moves.PHANTOM_FORCE, Type.GHOST, MoveCategory.PHYSICAL, 90, 100, 10, -1, 0, 6)
      .attr(ChargeAttr, ChargeAnim.PHANTOM_FORCE_CHARGING, i18next.t("moveTriggers:vanishedInstantly", {pokemonName: "{USER}"}), BattlerTagType.HIDDEN)
      .ignoresProtect()
      .ignoresVirtual(),
    new StatusMove(Moves.TRICK_OR_TREAT, Type.GHOST, 100, 20, -1, 0, 6)
      .attr(AddTypeAttr, Type.GHOST)
      .partial(),
    new StatusMove(Moves.NOBLE_ROAR, Type.NORMAL, 100, 30, -1, 0, 6)
      .attr(StatStageChangeAttr, [ Stat.ATK, Stat.SPATK ], -1)
      .soundBased(),
    new StatusMove(Moves.ION_DELUGE, Type.ELECTRIC, -1, 25, -1, 1, 6)
      .target(MoveTarget.BOTH_SIDES)
      .unimplemented(),
    new AttackMove(Moves.PARABOLIC_CHARGE, Type.ELECTRIC, MoveCategory.SPECIAL, 65, 100, 20, -1, 0, 6)
      .attr(HitHealAttr)
      .target(MoveTarget.ALL_NEAR_OTHERS)
      .triageMove(),
    new StatusMove(Moves.FORESTS_CURSE, Type.GRASS, 100, 20, -1, 0, 6)
      .attr(AddTypeAttr, Type.GRASS)
      .partial(),
    new AttackMove(Moves.PETAL_BLIZZARD, Type.GRASS, MoveCategory.PHYSICAL, 90, 100, 15, -1, 0, 6)
      .windMove()
      .makesContact(false)
      .target(MoveTarget.ALL_NEAR_OTHERS),
    new AttackMove(Moves.FREEZE_DRY, Type.ICE, MoveCategory.SPECIAL, 70, 100, 20, 10, 0, 6)
      .attr(StatusEffectAttr, StatusEffect.FREEZE)
      .attr(WaterSuperEffectTypeMultiplierAttr)
      .partial(), // This currently just multiplies the move's power instead of changing its effectiveness. It also doesn't account for abilities that modify type effectiveness such as tera shell.
    new AttackMove(Moves.DISARMING_VOICE, Type.FAIRY, MoveCategory.SPECIAL, 40, -1, 15, -1, 0, 6)
      .soundBased()
      .target(MoveTarget.ALL_NEAR_ENEMIES),
    new StatusMove(Moves.PARTING_SHOT, Type.DARK, 100, 20, -1, 0, 6)
      .attr(StatStageChangeAttr, [ Stat.ATK, Stat.SPATK ], -1, false, null, true, true, MoveEffectTrigger.PRE_APPLY)
      .attr(ForceSwitchOutAttr, true, false)
      .soundBased(),
    new StatusMove(Moves.TOPSY_TURVY, Type.DARK, -1, 20, -1, 0, 6)
      .attr(InvertStatsAttr),
    new AttackMove(Moves.DRAINING_KISS, Type.FAIRY, MoveCategory.SPECIAL, 50, 100, 10, -1, 0, 6)
      .attr(HitHealAttr, 0.75)
      .makesContact()
      .triageMove(),
    new StatusMove(Moves.CRAFTY_SHIELD, Type.FAIRY, -1, 10, -1, 3, 6)
      .target(MoveTarget.USER_SIDE)
      .attr(AddArenaTagAttr, ArenaTagType.CRAFTY_SHIELD, 1, true, true)
      .condition(failIfLastCondition),
    new StatusMove(Moves.FLOWER_SHIELD, Type.FAIRY, -1, 10, -1, 0, 6)
      .target(MoveTarget.ALL)
      .attr(StatStageChangeAttr, [ Stat.DEF ], 1, false, (user, target, move) => target.getTypes().includes(Type.GRASS) && !target.getTag(SemiInvulnerableTag)),
    new StatusMove(Moves.GRASSY_TERRAIN, Type.GRASS, -1, 10, -1, 0, 6)
      .attr(TerrainChangeAttr, TerrainType.GRASSY)
      .target(MoveTarget.BOTH_SIDES),
    new StatusMove(Moves.MISTY_TERRAIN, Type.FAIRY, -1, 10, -1, 0, 6)
      .attr(TerrainChangeAttr, TerrainType.MISTY)
      .target(MoveTarget.BOTH_SIDES),
    new StatusMove(Moves.ELECTRIFY, Type.ELECTRIC, -1, 20, -1, 0, 6)
      .unimplemented(),
    new AttackMove(Moves.PLAY_ROUGH, Type.FAIRY, MoveCategory.PHYSICAL, 90, 90, 10, 10, 0, 6)
      .attr(StatStageChangeAttr, [ Stat.ATK ], -1),
    new AttackMove(Moves.FAIRY_WIND, Type.FAIRY, MoveCategory.SPECIAL, 40, 100, 30, -1, 0, 6)
      .windMove(),
    new AttackMove(Moves.MOONBLAST, Type.FAIRY, MoveCategory.SPECIAL, 95, 100, 15, 30, 0, 6)
      .attr(StatStageChangeAttr, [ Stat.SPATK ], -1),
    new AttackMove(Moves.BOOMBURST, Type.NORMAL, MoveCategory.SPECIAL, 140, 100, 10, -1, 0, 6)
      .soundBased()
      .target(MoveTarget.ALL_NEAR_OTHERS),
    new StatusMove(Moves.FAIRY_LOCK, Type.FAIRY, -1, 10, -1, 0, 6)
      .target(MoveTarget.BOTH_SIDES)
      .unimplemented(),
    new SelfStatusMove(Moves.KINGS_SHIELD, Type.STEEL, -1, 10, -1, 4, 6)
      .attr(ProtectAttr, BattlerTagType.KINGS_SHIELD)
      .condition(failIfLastCondition),
    new StatusMove(Moves.PLAY_NICE, Type.NORMAL, -1, 20, -1, 0, 6)
      .attr(StatStageChangeAttr, [ Stat.ATK ], -1),
    new StatusMove(Moves.CONFIDE, Type.NORMAL, -1, 20, -1, 0, 6)
      .attr(StatStageChangeAttr, [ Stat.SPATK ], -1)
      .soundBased(),
    new AttackMove(Moves.DIAMOND_STORM, Type.ROCK, MoveCategory.PHYSICAL, 100, 95, 5, 50, 0, 6)
      .attr(StatStageChangeAttr, [ Stat.DEF ], 2, true)
      .makesContact(false)
      .target(MoveTarget.ALL_NEAR_ENEMIES),
    new AttackMove(Moves.STEAM_ERUPTION, Type.WATER, MoveCategory.SPECIAL, 110, 95, 5, 30, 0, 6)
      .attr(HealStatusEffectAttr, true, StatusEffect.FREEZE)
      .attr(HealStatusEffectAttr, false, StatusEffect.FREEZE)
      .attr(StatusEffectAttr, StatusEffect.BURN),
    new AttackMove(Moves.HYPERSPACE_HOLE, Type.PSYCHIC, MoveCategory.SPECIAL, 80, -1, 5, -1, 0, 6)
      .ignoresProtect(),
    new AttackMove(Moves.WATER_SHURIKEN, Type.WATER, MoveCategory.SPECIAL, 15, 100, 20, -1, 1, 6)
      .attr(MultiHitAttr)
      .attr(WaterShurikenPowerAttr)
      .attr(WaterShurikenMultiHitTypeAttr),
    new AttackMove(Moves.MYSTICAL_FIRE, Type.FIRE, MoveCategory.SPECIAL, 75, 100, 10, 100, 0, 6)
      .attr(StatStageChangeAttr, [ Stat.SPATK ], -1),
    new SelfStatusMove(Moves.SPIKY_SHIELD, Type.GRASS, -1, 10, -1, 4, 6)
      .attr(ProtectAttr, BattlerTagType.SPIKY_SHIELD)
      .condition(failIfLastCondition),
    new StatusMove(Moves.AROMATIC_MIST, Type.FAIRY, -1, 20, -1, 0, 6)
      .attr(StatStageChangeAttr, [ Stat.SPDEF ], 1)
      .target(MoveTarget.NEAR_ALLY),
    new StatusMove(Moves.EERIE_IMPULSE, Type.ELECTRIC, 100, 15, -1, 0, 6)
      .attr(StatStageChangeAttr, [ Stat.SPATK ], -2),
    new StatusMove(Moves.VENOM_DRENCH, Type.POISON, 100, 20, -1, 0, 6)
      .attr(StatStageChangeAttr, [ Stat.ATK, Stat.SPATK, Stat.SPD ], -1, false, (user, target, move) => target.status?.effect === StatusEffect.POISON || target.status?.effect === StatusEffect.TOXIC)
      .target(MoveTarget.ALL_NEAR_ENEMIES),
    new StatusMove(Moves.POWDER, Type.BUG, 100, 20, -1, 1, 6)
      .powderMove()
      .unimplemented(),
    new SelfStatusMove(Moves.GEOMANCY, Type.FAIRY, -1, 10, -1, 0, 6)
      .attr(ChargeAttr, ChargeAnim.GEOMANCY_CHARGING, i18next.t("moveTriggers:isChargingPower", {pokemonName: "{USER}"}))
      .attr(StatStageChangeAttr, [ Stat.SPATK, Stat.SPDEF, Stat.SPD ], 2, true)
      .ignoresVirtual(),
    new StatusMove(Moves.MAGNETIC_FLUX, Type.ELECTRIC, -1, 20, -1, 0, 6)
      .attr(StatStageChangeAttr, [ Stat.DEF, Stat.SPDEF ], 1, false, (user, target, move) => !![ Abilities.PLUS, Abilities.MINUS].find(a => target.hasAbility(a, false)))
      .target(MoveTarget.USER_AND_ALLIES)
      .condition((user, target, move) => !![ user, user.getAlly() ].filter(p => p?.isActive()).find(p => !![ Abilities.PLUS, Abilities.MINUS].find(a => p.hasAbility(a, false)))),
    new StatusMove(Moves.HAPPY_HOUR, Type.NORMAL, -1, 30, -1, 0, 6) // No animation
      .attr(AddArenaTagAttr, ArenaTagType.HAPPY_HOUR, null, true)
      .target(MoveTarget.USER_SIDE),
    new StatusMove(Moves.ELECTRIC_TERRAIN, Type.ELECTRIC, -1, 10, -1, 0, 6)
      .attr(TerrainChangeAttr, TerrainType.ELECTRIC)
      .target(MoveTarget.BOTH_SIDES),
    new AttackMove(Moves.DAZZLING_GLEAM, Type.FAIRY, MoveCategory.SPECIAL, 80, 100, 10, -1, 0, 6)
      .target(MoveTarget.ALL_NEAR_ENEMIES),
    new SelfStatusMove(Moves.CELEBRATE, Type.NORMAL, -1, 40, -1, 0, 6),
    new StatusMove(Moves.HOLD_HANDS, Type.NORMAL, -1, 40, -1, 0, 6)
      .target(MoveTarget.NEAR_ALLY),
    new StatusMove(Moves.BABY_DOLL_EYES, Type.FAIRY, 100, 30, -1, 1, 6)
      .attr(StatStageChangeAttr, [ Stat.ATK ], -1),
    new AttackMove(Moves.NUZZLE, Type.ELECTRIC, MoveCategory.PHYSICAL, 20, 100, 20, 100, 0, 6)
      .attr(StatusEffectAttr, StatusEffect.PARALYSIS),
    new AttackMove(Moves.HOLD_BACK, Type.NORMAL, MoveCategory.PHYSICAL, 40, 100, 40, -1, 0, 6)
      .attr(SurviveDamageAttr),
    new AttackMove(Moves.INFESTATION, Type.BUG, MoveCategory.SPECIAL, 20, 100, 20, -1, 0, 6)
      .makesContact()
      .attr(TrapAttr, BattlerTagType.INFESTATION),
    new AttackMove(Moves.POWER_UP_PUNCH, Type.FIGHTING, MoveCategory.PHYSICAL, 40, 100, 20, 100, 0, 6)
      .attr(StatStageChangeAttr, [ Stat.ATK ], 1, true)
      .punchingMove(),
    new AttackMove(Moves.OBLIVION_WING, Type.FLYING, MoveCategory.SPECIAL, 80, 100, 10, -1, 0, 6)
      .attr(HitHealAttr, 0.75)
      .triageMove(),
    new AttackMove(Moves.THOUSAND_ARROWS, Type.GROUND, MoveCategory.PHYSICAL, 90, 100, 10, -1, 0, 6)
      .attr(NeutralDamageAgainstFlyingTypeMultiplierAttr)
      .attr(AddBattlerTagAttr, BattlerTagType.IGNORE_FLYING, false, false, 1, 1, true)
      .attr(HitsTagAttr, BattlerTagType.FLYING, false)
      .attr(HitsTagAttr, BattlerTagType.MAGNET_RISEN, false)
      .attr(AddBattlerTagAttr, BattlerTagType.INTERRUPTED)
      .attr(RemoveBattlerTagAttr, [BattlerTagType.FLYING, BattlerTagType.MAGNET_RISEN])
      .makesContact(false)
      .target(MoveTarget.ALL_NEAR_ENEMIES),
    new AttackMove(Moves.THOUSAND_WAVES, Type.GROUND, MoveCategory.PHYSICAL, 90, 100, 10, -1, 0, 6)
      .attr(AddBattlerTagAttr, BattlerTagType.TRAPPED, false, false, 1, 1, true)
      .makesContact(false)
      .target(MoveTarget.ALL_NEAR_ENEMIES),
    new AttackMove(Moves.LANDS_WRATH, Type.GROUND, MoveCategory.PHYSICAL, 90, 100, 10, -1, 0, 6)
      .makesContact(false)
      .target(MoveTarget.ALL_NEAR_ENEMIES),
    new AttackMove(Moves.LIGHT_OF_RUIN, Type.FAIRY, MoveCategory.SPECIAL, 140, 90, 5, -1, 0, 6)
      .attr(RecoilAttr, false, 0.5)
      .recklessMove(),
    new AttackMove(Moves.ORIGIN_PULSE, Type.WATER, MoveCategory.SPECIAL, 110, 85, 10, -1, 0, 6)
      .pulseMove()
      .target(MoveTarget.ALL_NEAR_ENEMIES),
    new AttackMove(Moves.PRECIPICE_BLADES, Type.GROUND, MoveCategory.PHYSICAL, 120, 85, 10, -1, 0, 6)
      .makesContact(false)
      .target(MoveTarget.ALL_NEAR_ENEMIES),
    new AttackMove(Moves.DRAGON_ASCENT, Type.FLYING, MoveCategory.PHYSICAL, 120, 100, 5, -1, 0, 6)
      .attr(StatStageChangeAttr, [ Stat.DEF, Stat.SPDEF ], -1, true),
    new AttackMove(Moves.HYPERSPACE_FURY, Type.DARK, MoveCategory.PHYSICAL, 100, -1, 5, -1, 0, 6)
      .attr(StatStageChangeAttr, [ Stat.DEF ], -1, true)
      .makesContact(false)
      .ignoresProtect(),
    /* Unused */
    new AttackMove(Moves.BREAKNECK_BLITZ__PHYSICAL, Type.NORMAL, MoveCategory.PHYSICAL, -1, -1, 1, -1, 0, 7)
      .unimplemented()
      .ignoresVirtual(),
    new AttackMove(Moves.BREAKNECK_BLITZ__SPECIAL, Type.NORMAL, MoveCategory.SPECIAL, -1, -1, 1, -1, 0, 7)
      .unimplemented()
      .ignoresVirtual(),
    new AttackMove(Moves.ALL_OUT_PUMMELING__PHYSICAL, Type.FIGHTING, MoveCategory.PHYSICAL, -1, -1, 1, -1, 0, 7)
      .unimplemented()
      .ignoresVirtual(),
    new AttackMove(Moves.ALL_OUT_PUMMELING__SPECIAL, Type.FIGHTING, MoveCategory.SPECIAL, -1, -1, 1, -1, 0, 7)
      .unimplemented()
      .ignoresVirtual(),
    new AttackMove(Moves.SUPERSONIC_SKYSTRIKE__PHYSICAL, Type.FLYING, MoveCategory.PHYSICAL, -1, -1, 1, -1, 0, 7)
      .unimplemented()
      .ignoresVirtual(),
    new AttackMove(Moves.SUPERSONIC_SKYSTRIKE__SPECIAL, Type.FLYING, MoveCategory.SPECIAL, -1, -1, 1, -1, 0, 7)
      .unimplemented()
      .ignoresVirtual(),
    new AttackMove(Moves.ACID_DOWNPOUR__PHYSICAL, Type.POISON, MoveCategory.PHYSICAL, -1, -1, 1, -1, 0, 7)
      .unimplemented()
      .ignoresVirtual(),
    new AttackMove(Moves.ACID_DOWNPOUR__SPECIAL, Type.POISON, MoveCategory.SPECIAL, -1, -1, 1, -1, 0, 7)
      .unimplemented()
      .ignoresVirtual(),
    new AttackMove(Moves.TECTONIC_RAGE__PHYSICAL, Type.GROUND, MoveCategory.PHYSICAL, -1, -1, 1, -1, 0, 7)
      .unimplemented()
      .ignoresVirtual(),
    new AttackMove(Moves.TECTONIC_RAGE__SPECIAL, Type.GROUND, MoveCategory.SPECIAL, -1, -1, 1, -1, 0, 7)
      .unimplemented()
      .ignoresVirtual(),
    new AttackMove(Moves.CONTINENTAL_CRUSH__PHYSICAL, Type.ROCK, MoveCategory.PHYSICAL, -1, -1, 1, -1, 0, 7)
      .unimplemented()
      .ignoresVirtual(),
    new AttackMove(Moves.CONTINENTAL_CRUSH__SPECIAL, Type.ROCK, MoveCategory.SPECIAL, -1, -1, 1, -1, 0, 7)
      .unimplemented()
      .ignoresVirtual(),
    new AttackMove(Moves.SAVAGE_SPIN_OUT__PHYSICAL, Type.BUG, MoveCategory.PHYSICAL, -1, -1, 1, -1, 0, 7)
      .unimplemented()
      .ignoresVirtual(),
    new AttackMove(Moves.SAVAGE_SPIN_OUT__SPECIAL, Type.BUG, MoveCategory.SPECIAL, -1, -1, 1, -1, 0, 7)
      .unimplemented()
      .ignoresVirtual(),
    new AttackMove(Moves.NEVER_ENDING_NIGHTMARE__PHYSICAL, Type.GHOST, MoveCategory.PHYSICAL, -1, -1, 1, -1, 0, 7)
      .unimplemented()
      .ignoresVirtual(),
    new AttackMove(Moves.NEVER_ENDING_NIGHTMARE__SPECIAL, Type.GHOST, MoveCategory.SPECIAL, -1, -1, 1, -1, 0, 7)
      .unimplemented()
      .ignoresVirtual(),
    new AttackMove(Moves.CORKSCREW_CRASH__PHYSICAL, Type.STEEL, MoveCategory.PHYSICAL, -1, -1, 1, -1, 0, 7)
      .unimplemented()
      .ignoresVirtual(),
    new AttackMove(Moves.CORKSCREW_CRASH__SPECIAL, Type.STEEL, MoveCategory.SPECIAL, -1, -1, 1, -1, 0, 7)
      .unimplemented()
      .ignoresVirtual(),
    new AttackMove(Moves.INFERNO_OVERDRIVE__PHYSICAL, Type.FIRE, MoveCategory.PHYSICAL, -1, -1, 1, -1, 0, 7)
      .unimplemented()
      .ignoresVirtual(),
    new AttackMove(Moves.INFERNO_OVERDRIVE__SPECIAL, Type.FIRE, MoveCategory.SPECIAL, -1, -1, 1, -1, 0, 7)
      .unimplemented()
      .ignoresVirtual(),
    new AttackMove(Moves.HYDRO_VORTEX__PHYSICAL, Type.WATER, MoveCategory.PHYSICAL, -1, -1, 1, -1, 0, 7)
      .unimplemented()
      .ignoresVirtual(),
    new AttackMove(Moves.HYDRO_VORTEX__SPECIAL, Type.WATER, MoveCategory.SPECIAL, -1, -1, 1, -1, 0, 7)
      .unimplemented()
      .ignoresVirtual(),
    new AttackMove(Moves.BLOOM_DOOM__PHYSICAL, Type.GRASS, MoveCategory.PHYSICAL, -1, -1, 1, -1, 0, 7)
      .unimplemented()
      .ignoresVirtual(),
    new AttackMove(Moves.BLOOM_DOOM__SPECIAL, Type.GRASS, MoveCategory.SPECIAL, -1, -1, 1, -1, 0, 7)
      .unimplemented()
      .ignoresVirtual(),
    new AttackMove(Moves.GIGAVOLT_HAVOC__PHYSICAL, Type.ELECTRIC, MoveCategory.PHYSICAL, -1, -1, 1, -1, 0, 7)
      .unimplemented()
      .ignoresVirtual(),
    new AttackMove(Moves.GIGAVOLT_HAVOC__SPECIAL, Type.ELECTRIC, MoveCategory.SPECIAL, -1, -1, 1, -1, 0, 7)
      .unimplemented()
      .ignoresVirtual(),
    new AttackMove(Moves.SHATTERED_PSYCHE__PHYSICAL, Type.PSYCHIC, MoveCategory.PHYSICAL, -1, -1, 1, -1, 0, 7)
      .unimplemented()
      .ignoresVirtual(),
    new AttackMove(Moves.SHATTERED_PSYCHE__SPECIAL, Type.PSYCHIC, MoveCategory.SPECIAL, -1, -1, 1, -1, 0, 7)
      .unimplemented()
      .ignoresVirtual(),
    new AttackMove(Moves.SUBZERO_SLAMMER__PHYSICAL, Type.ICE, MoveCategory.PHYSICAL, -1, -1, 1, -1, 0, 7)
      .unimplemented()
      .ignoresVirtual(),
    new AttackMove(Moves.SUBZERO_SLAMMER__SPECIAL, Type.ICE, MoveCategory.SPECIAL, -1, -1, 1, -1, 0, 7)
      .unimplemented()
      .ignoresVirtual(),
    new AttackMove(Moves.DEVASTATING_DRAKE__PHYSICAL, Type.DRAGON, MoveCategory.PHYSICAL, -1, -1, 1, -1, 0, 7)
      .unimplemented()
      .ignoresVirtual(),
    new AttackMove(Moves.DEVASTATING_DRAKE__SPECIAL, Type.DRAGON, MoveCategory.SPECIAL, -1, -1, 1, -1, 0, 7)
      .unimplemented()
      .ignoresVirtual(),
    new AttackMove(Moves.BLACK_HOLE_ECLIPSE__PHYSICAL, Type.DARK, MoveCategory.PHYSICAL, -1, -1, 1, -1, 0, 7)
      .unimplemented()
      .ignoresVirtual(),
    new AttackMove(Moves.BLACK_HOLE_ECLIPSE__SPECIAL, Type.DARK, MoveCategory.SPECIAL, -1, -1, 1, -1, 0, 7)
      .unimplemented()
      .ignoresVirtual(),
    new AttackMove(Moves.TWINKLE_TACKLE__PHYSICAL, Type.FAIRY, MoveCategory.PHYSICAL, -1, -1, 1, -1, 0, 7)
      .unimplemented()
      .ignoresVirtual(),
    new AttackMove(Moves.TWINKLE_TACKLE__SPECIAL, Type.FAIRY, MoveCategory.SPECIAL, -1, -1, 1, -1, 0, 7)
      .unimplemented()
      .ignoresVirtual(),
    new AttackMove(Moves.CATASTROPIKA, Type.ELECTRIC, MoveCategory.PHYSICAL, 210, -1, 1, -1, 0, 7)
      .unimplemented()
      .ignoresVirtual(),
    /* End Unused */
    new SelfStatusMove(Moves.SHORE_UP, Type.GROUND, -1, 5, -1, 0, 7)
      .attr(SandHealAttr)
      .triageMove(),
    new AttackMove(Moves.FIRST_IMPRESSION, Type.BUG, MoveCategory.PHYSICAL, 90, 100, 10, -1, 2, 7)
      .condition(new FirstMoveCondition()),
    new SelfStatusMove(Moves.BANEFUL_BUNKER, Type.POISON, -1, 10, -1, 4, 7)
      .attr(ProtectAttr, BattlerTagType.BANEFUL_BUNKER)
      .condition(failIfLastCondition),
    new AttackMove(Moves.SPIRIT_SHACKLE, Type.GHOST, MoveCategory.PHYSICAL, 80, 100, 10, 100, 0, 7)
      .attr(AddBattlerTagAttr, BattlerTagType.TRAPPED, false, false, 1, 1, true)
      .makesContact(false),
    new AttackMove(Moves.DARKEST_LARIAT, Type.DARK, MoveCategory.PHYSICAL, 85, 100, 10, -1, 0, 7)
      .attr(IgnoreOpponentStatStagesAttr),
    new AttackMove(Moves.SPARKLING_ARIA, Type.WATER, MoveCategory.SPECIAL, 90, 100, 10, 100, 0, 7)
      .attr(HealStatusEffectAttr, false, StatusEffect.BURN)
      .soundBased()
      .target(MoveTarget.ALL_NEAR_OTHERS),
    new AttackMove(Moves.ICE_HAMMER, Type.ICE, MoveCategory.PHYSICAL, 100, 90, 10, -1, 0, 7)
      .attr(StatStageChangeAttr, [ Stat.SPD ], -1, true)
      .punchingMove(),
    new StatusMove(Moves.FLORAL_HEALING, Type.FAIRY, -1, 10, -1, 0, 7)
      .attr(BoostHealAttr, 0.5, 2/3, true, false, (user, target, move) => user.scene.arena.terrain?.terrainType === TerrainType.GRASSY)
      .triageMove(),
    new AttackMove(Moves.HIGH_HORSEPOWER, Type.GROUND, MoveCategory.PHYSICAL, 95, 95, 10, -1, 0, 7),
    new StatusMove(Moves.STRENGTH_SAP, Type.GRASS, 100, 10, -1, 0, 7)
      .attr(HitHealAttr, null, Stat.ATK)
      .attr(StatStageChangeAttr, [ Stat.ATK ], -1)
      .condition((user, target, move) => target.getStatStage(Stat.ATK) > -6)
      .triageMove(),
    new AttackMove(Moves.SOLAR_BLADE, Type.GRASS, MoveCategory.PHYSICAL, 125, 100, 10, -1, 0, 7)
      .attr(SunlightChargeAttr, ChargeAnim.SOLAR_BLADE_CHARGING, i18next.t("moveTriggers:isGlowing", {pokemonName: "{USER}"}))
      .attr(AntiSunlightPowerDecreaseAttr)
      .slicingMove(),
    new AttackMove(Moves.LEAFAGE, Type.GRASS, MoveCategory.PHYSICAL, 40, 100, 40, -1, 0, 7)
      .makesContact(false),
    new StatusMove(Moves.SPOTLIGHT, Type.NORMAL, -1, 15, -1, 3, 7)
      .attr(AddBattlerTagAttr, BattlerTagType.CENTER_OF_ATTENTION, false),
    new StatusMove(Moves.TOXIC_THREAD, Type.POISON, 100, 20, -1, 0, 7)
      .attr(StatusEffectAttr, StatusEffect.POISON)
      .attr(StatStageChangeAttr, [ Stat.SPD ], -1),
    new SelfStatusMove(Moves.LASER_FOCUS, Type.NORMAL, -1, 30, -1, 0, 7)
      .attr(AddBattlerTagAttr, BattlerTagType.ALWAYS_CRIT, true, false),
    new StatusMove(Moves.GEAR_UP, Type.STEEL, -1, 20, -1, 0, 7)
      .attr(StatStageChangeAttr, [ Stat.ATK, Stat.SPATK ], 1, false, (user, target, move) => !![ Abilities.PLUS, Abilities.MINUS].find(a => target.hasAbility(a, false)))
      .target(MoveTarget.USER_AND_ALLIES)
      .condition((user, target, move) => !![ user, user.getAlly() ].filter(p => p?.isActive()).find(p => !![ Abilities.PLUS, Abilities.MINUS].find(a => p.hasAbility(a, false)))),
    new AttackMove(Moves.THROAT_CHOP, Type.DARK, MoveCategory.PHYSICAL, 80, 100, 15, 100, 0, 7)
      .partial(),
    new AttackMove(Moves.POLLEN_PUFF, Type.BUG, MoveCategory.SPECIAL, 90, 100, 15, -1, 0, 7)
      .attr(StatusCategoryOnAllyAttr)
      .attr(HealOnAllyAttr, 0.5, true, false)
      .ballBombMove(),
    new AttackMove(Moves.ANCHOR_SHOT, Type.STEEL, MoveCategory.PHYSICAL, 80, 100, 20, 100, 0, 7)
      .attr(AddBattlerTagAttr, BattlerTagType.TRAPPED, false, false, 1, 1, true),
    new StatusMove(Moves.PSYCHIC_TERRAIN, Type.PSYCHIC, -1, 10, -1, 0, 7)
      .attr(TerrainChangeAttr, TerrainType.PSYCHIC)
      .target(MoveTarget.BOTH_SIDES),
    new AttackMove(Moves.LUNGE, Type.BUG, MoveCategory.PHYSICAL, 80, 100, 15, 100, 0, 7)
      .attr(StatStageChangeAttr, [ Stat.ATK ], -1),
    new AttackMove(Moves.FIRE_LASH, Type.FIRE, MoveCategory.PHYSICAL, 80, 100, 15, 100, 0, 7)
      .attr(StatStageChangeAttr, [ Stat.DEF ], -1),
    new AttackMove(Moves.POWER_TRIP, Type.DARK, MoveCategory.PHYSICAL, 20, 100, 10, -1, 0, 7)
      .attr(PositiveStatStagePowerAttr),
    new AttackMove(Moves.BURN_UP, Type.FIRE, MoveCategory.SPECIAL, 130, 100, 5, -1, 0, 7)
      .condition((user) => {
        const userTypes = user.getTypes(true);
        return userTypes.includes(Type.FIRE);
      })
      .attr(HealStatusEffectAttr, true, StatusEffect.FREEZE)
      .attr(RemoveTypeAttr, Type.FIRE, (user) => {
        user.scene.queueMessage(i18next.t("moveTriggers:burnedItselfOut", {pokemonName: getPokemonNameWithAffix(user)}));
      }),
    new StatusMove(Moves.SPEED_SWAP, Type.PSYCHIC, -1, 10, -1, 0, 7)
      .attr(SwapStatAttr, Stat.SPD),
    new AttackMove(Moves.SMART_STRIKE, Type.STEEL, MoveCategory.PHYSICAL, 70, -1, 10, -1, 0, 7),
    new StatusMove(Moves.PURIFY, Type.POISON, -1, 20, -1, 0, 7)
      .condition(
        (user: Pokemon, target: Pokemon, move: Move) => isNonVolatileStatusEffect(target.status?.effect!)) // TODO: is this bang correct?
      .attr(HealAttr, 0.5)
      .attr(HealStatusEffectAttr, false, ...getNonVolatileStatusEffects())
      .triageMove(),
    new AttackMove(Moves.REVELATION_DANCE, Type.NORMAL, MoveCategory.SPECIAL, 90, 100, 15, -1, 0, 7)
      .danceMove()
      .attr(MatchUserTypeAttr),
    new AttackMove(Moves.CORE_ENFORCER, Type.DRAGON, MoveCategory.SPECIAL, 100, 100, 10, -1, 0, 7)
      .target(MoveTarget.ALL_NEAR_ENEMIES)
      .attr(SuppressAbilitiesIfActedAttr),
    new AttackMove(Moves.TROP_KICK, Type.GRASS, MoveCategory.PHYSICAL, 70, 100, 15, 100, 0, 7)
      .attr(StatStageChangeAttr, [ Stat.ATK ], -1),
    new StatusMove(Moves.INSTRUCT, Type.PSYCHIC, -1, 15, -1, 0, 7)
      .unimplemented(),
    new AttackMove(Moves.BEAK_BLAST, Type.FLYING, MoveCategory.PHYSICAL, 100, 100, 15, -1, -3, 7)
      .attr(BeakBlastHeaderAttr)
      .ballBombMove()
      .makesContact(false),
    new AttackMove(Moves.CLANGING_SCALES, Type.DRAGON, MoveCategory.SPECIAL, 110, 100, 5, -1, 0, 7)
      .attr(StatStageChangeAttr, [ Stat.DEF ], -1, true, null, true, false, MoveEffectTrigger.HIT, true)
      .soundBased()
      .target(MoveTarget.ALL_NEAR_ENEMIES),
    new AttackMove(Moves.DRAGON_HAMMER, Type.DRAGON, MoveCategory.PHYSICAL, 90, 100, 15, -1, 0, 7),
    new AttackMove(Moves.BRUTAL_SWING, Type.DARK, MoveCategory.PHYSICAL, 60, 100, 20, -1, 0, 7)
      .target(MoveTarget.ALL_NEAR_OTHERS),
    new StatusMove(Moves.AURORA_VEIL, Type.ICE, -1, 20, -1, 0, 7)
      .condition((user, target, move) => (user.scene.arena.weather?.weatherType === WeatherType.HAIL || user.scene.arena.weather?.weatherType === WeatherType.SNOW) && !user.scene.arena.weather?.isEffectSuppressed(user.scene))
      .attr(AddArenaTagAttr, ArenaTagType.AURORA_VEIL, 5, true)
      .target(MoveTarget.USER_SIDE),
    /* Unused */
    new AttackMove(Moves.SINISTER_ARROW_RAID, Type.GHOST, MoveCategory.PHYSICAL, 180, -1, 1, -1, 0, 7)
      .makesContact(false)
      .partial()
      .ignoresVirtual(),
    new AttackMove(Moves.MALICIOUS_MOONSAULT, Type.DARK, MoveCategory.PHYSICAL, 180, -1, 1, -1, 0, 7)
      .partial()
      .ignoresVirtual(),
    new AttackMove(Moves.OCEANIC_OPERETTA, Type.WATER, MoveCategory.SPECIAL, 195, -1, 1, -1, 0, 7)
      .partial()
      .ignoresVirtual(),
    new AttackMove(Moves.GUARDIAN_OF_ALOLA, Type.FAIRY, MoveCategory.SPECIAL, -1, -1, 1, -1, 0, 7)
      .unimplemented()
      .ignoresVirtual(),
    new AttackMove(Moves.SOUL_STEALING_7_STAR_STRIKE, Type.GHOST, MoveCategory.PHYSICAL, 195, -1, 1, -1, 0, 7)
      .unimplemented()
      .ignoresVirtual(),
    new AttackMove(Moves.STOKED_SPARKSURFER, Type.ELECTRIC, MoveCategory.SPECIAL, 175, -1, 1, 100, 0, 7)
      .partial()
      .ignoresVirtual(),
    new AttackMove(Moves.PULVERIZING_PANCAKE, Type.NORMAL, MoveCategory.PHYSICAL, 210, -1, 1, -1, 0, 7)
      .partial()
      .ignoresVirtual(),
    new SelfStatusMove(Moves.EXTREME_EVOBOOST, Type.NORMAL, -1, 1, -1, 0, 7)
      .attr(StatStageChangeAttr, [ Stat.ATK, Stat.DEF, Stat.SPATK, Stat.SPDEF, Stat.SPD ], 2, true)
      .ignoresVirtual(),
    new AttackMove(Moves.GENESIS_SUPERNOVA, Type.PSYCHIC, MoveCategory.SPECIAL, 185, -1, 1, 100, 0, 7)
      .attr(TerrainChangeAttr, TerrainType.PSYCHIC)
      .ignoresVirtual(),
    /* End Unused */
    new AttackMove(Moves.SHELL_TRAP, Type.FIRE, MoveCategory.SPECIAL, 150, 100, 5, -1, -3, 7)
      .attr(AddBattlerTagHeaderAttr, BattlerTagType.SHELL_TRAP)
      .target(MoveTarget.ALL_NEAR_ENEMIES)
      // Fails if the user was not hit by a physical attack during the turn
      .condition((user, target, move) => user.getTag(ShellTrapTag)?.activated === true),
    new AttackMove(Moves.FLEUR_CANNON, Type.FAIRY, MoveCategory.SPECIAL, 130, 90, 5, -1, 0, 7)
      .attr(StatStageChangeAttr, [ Stat.SPATK ], -2, true),
    new AttackMove(Moves.PSYCHIC_FANGS, Type.PSYCHIC, MoveCategory.PHYSICAL, 85, 100, 10, -1, 0, 7)
      .bitingMove()
      .attr(RemoveScreensAttr),
    new AttackMove(Moves.STOMPING_TANTRUM, Type.GROUND, MoveCategory.PHYSICAL, 75, 100, 10, -1, 0, 7)
      .attr(MovePowerMultiplierAttr, (user, target, move) => user.getLastXMoves(2)[1]?.result === MoveResult.MISS || user.getLastXMoves(2)[1]?.result === MoveResult.FAIL ? 2 : 1),
    new AttackMove(Moves.SHADOW_BONE, Type.GHOST, MoveCategory.PHYSICAL, 85, 100, 10, 20, 0, 7)
      .attr(StatStageChangeAttr, [ Stat.DEF ], -1)
      .makesContact(false),
    new AttackMove(Moves.ACCELEROCK, Type.ROCK, MoveCategory.PHYSICAL, 40, 100, 20, -1, 1, 7),
    new AttackMove(Moves.LIQUIDATION, Type.WATER, MoveCategory.PHYSICAL, 85, 100, 10, 20, 0, 7)
      .attr(StatStageChangeAttr, [ Stat.DEF ], -1),
    new AttackMove(Moves.PRISMATIC_LASER, Type.PSYCHIC, MoveCategory.SPECIAL, 160, 100, 10, -1, 0, 7)
      .attr(RechargeAttr),
    new AttackMove(Moves.SPECTRAL_THIEF, Type.GHOST, MoveCategory.PHYSICAL, 90, 100, 10, -1, 0, 7)
      .partial(),
    new AttackMove(Moves.SUNSTEEL_STRIKE, Type.STEEL, MoveCategory.PHYSICAL, 100, 100, 5, -1, 0, 7)
      .ignoresAbilities()
      .partial(),
    new AttackMove(Moves.MOONGEIST_BEAM, Type.GHOST, MoveCategory.SPECIAL, 100, 100, 5, -1, 0, 7)
      .ignoresAbilities()
      .partial(),
    new StatusMove(Moves.TEARFUL_LOOK, Type.NORMAL, -1, 20, -1, 0, 7)
      .attr(StatStageChangeAttr, [ Stat.ATK, Stat.SPATK ], -1),
    new AttackMove(Moves.ZING_ZAP, Type.ELECTRIC, MoveCategory.PHYSICAL, 80, 100, 10, 30, 0, 7)
      .attr(FlinchAttr),
    new AttackMove(Moves.NATURES_MADNESS, Type.FAIRY, MoveCategory.SPECIAL, -1, 90, 10, -1, 0, 7)
      .attr(TargetHalfHpDamageAttr),
    new AttackMove(Moves.MULTI_ATTACK, Type.NORMAL, MoveCategory.PHYSICAL, 120, 100, 10, -1, 0, 7)
      .attr(FormChangeItemTypeAttr),
    /* Unused */
    new AttackMove(Moves.TEN_MILLION_VOLT_THUNDERBOLT, Type.ELECTRIC, MoveCategory.SPECIAL, 195, -1, 1, -1, 0, 7)
      .partial()
      .ignoresVirtual(),
    /* End Unused */
    new AttackMove(Moves.MIND_BLOWN, Type.FIRE, MoveCategory.SPECIAL, 150, 100, 5, -1, 0, 7)
      .condition(failIfDampCondition)
      .attr(HalfSacrificialAttr)
      .target(MoveTarget.ALL_NEAR_OTHERS),
    new AttackMove(Moves.PLASMA_FISTS, Type.ELECTRIC, MoveCategory.PHYSICAL, 100, 100, 15, -1, 0, 7)
      .punchingMove()
      .partial(),
    new AttackMove(Moves.PHOTON_GEYSER, Type.PSYCHIC, MoveCategory.SPECIAL, 100, 100, 5, -1, 0, 7)
      .attr(PhotonGeyserCategoryAttr)
      .ignoresAbilities()
      .partial(),
    /* Unused */
    new AttackMove(Moves.LIGHT_THAT_BURNS_THE_SKY, Type.PSYCHIC, MoveCategory.SPECIAL, 200, -1, 1, -1, 0, 7)
      .attr(PhotonGeyserCategoryAttr)
      .ignoresAbilities()
      .ignoresVirtual(),
    new AttackMove(Moves.SEARING_SUNRAZE_SMASH, Type.STEEL, MoveCategory.PHYSICAL, 200, -1, 1, -1, 0, 7)
      .ignoresAbilities()
      .ignoresVirtual(),
    new AttackMove(Moves.MENACING_MOONRAZE_MAELSTROM, Type.GHOST, MoveCategory.SPECIAL, 200, -1, 1, -1, 0, 7)
      .ignoresAbilities()
      .ignoresVirtual(),
    new AttackMove(Moves.LETS_SNUGGLE_FOREVER, Type.FAIRY, MoveCategory.PHYSICAL, 190, -1, 1, -1, 0, 7)
      .partial()
      .ignoresVirtual(),
    new AttackMove(Moves.SPLINTERED_STORMSHARDS, Type.ROCK, MoveCategory.PHYSICAL, 190, -1, 1, -1, 0, 7)
      .attr(ClearTerrainAttr)
      .makesContact(false)
      .ignoresVirtual(),
    new AttackMove(Moves.CLANGOROUS_SOULBLAZE, Type.DRAGON, MoveCategory.SPECIAL, 185, -1, 1, 100, 0, 7)
      .attr(StatStageChangeAttr, [ Stat.ATK, Stat.DEF, Stat.SPATK, Stat.SPDEF, Stat.SPD ], 1, true)
      .soundBased()
      .target(MoveTarget.ALL_NEAR_ENEMIES)
      .partial()
      .ignoresVirtual(),
    /* End Unused */
    new AttackMove(Moves.ZIPPY_ZAP, Type.ELECTRIC, MoveCategory.PHYSICAL, 50, 100, 15, 100, 2, 7) //LGPE Implementation
      .attr(CritOnlyAttr),
    new AttackMove(Moves.SPLISHY_SPLASH, Type.WATER, MoveCategory.SPECIAL, 90, 100, 15, 30, 0, 7)
      .attr(StatusEffectAttr, StatusEffect.PARALYSIS)
      .target(MoveTarget.ALL_NEAR_ENEMIES),
    new AttackMove(Moves.FLOATY_FALL, Type.FLYING, MoveCategory.PHYSICAL, 90, 95, 15, 30, 0, 7)
      .attr(FlinchAttr),
    new AttackMove(Moves.PIKA_PAPOW, Type.ELECTRIC, MoveCategory.SPECIAL, -1, -1, 20, -1, 0, 7)
      .attr(FriendshipPowerAttr),
    new AttackMove(Moves.BOUNCY_BUBBLE, Type.WATER, MoveCategory.SPECIAL, 60, 100, 20, -1, 0, 7)
      .attr(HitHealAttr, 1.0)
      .triageMove()
      .target(MoveTarget.ALL_NEAR_ENEMIES),
    new AttackMove(Moves.BUZZY_BUZZ, Type.ELECTRIC, MoveCategory.SPECIAL, 60, 100, 20, 100, 0, 7)
      .attr(StatusEffectAttr, StatusEffect.PARALYSIS),
    new AttackMove(Moves.SIZZLY_SLIDE, Type.FIRE, MoveCategory.PHYSICAL, 60, 100, 20, 100, 0, 7)
      .attr(StatusEffectAttr, StatusEffect.BURN),
    new AttackMove(Moves.GLITZY_GLOW, Type.PSYCHIC, MoveCategory.SPECIAL, 80, 95, 15, -1, 0, 7)
      .attr(AddArenaTagAttr, ArenaTagType.LIGHT_SCREEN, 5, false, true),
    new AttackMove(Moves.BADDY_BAD, Type.DARK, MoveCategory.SPECIAL, 80, 95, 15, -1, 0, 7)
      .attr(AddArenaTagAttr, ArenaTagType.REFLECT, 5, false, true),
    new AttackMove(Moves.SAPPY_SEED, Type.GRASS, MoveCategory.PHYSICAL, 100, 90, 10, 100, 0, 7)
      .makesContact(false)
      .attr(AddBattlerTagAttr, BattlerTagType.SEEDED),
    new AttackMove(Moves.FREEZY_FROST, Type.ICE, MoveCategory.SPECIAL, 100, 90, 10, -1, 0, 7)
      .attr(ResetStatsAttr, true),
    new AttackMove(Moves.SPARKLY_SWIRL, Type.FAIRY, MoveCategory.SPECIAL, 120, 85, 5, -1, 0, 7)
      .attr(PartyStatusCureAttr, null, Abilities.NONE),
    new AttackMove(Moves.VEEVEE_VOLLEY, Type.NORMAL, MoveCategory.PHYSICAL, -1, -1, 20, -1, 0, 7)
      .attr(FriendshipPowerAttr),
    new AttackMove(Moves.DOUBLE_IRON_BASH, Type.STEEL, MoveCategory.PHYSICAL, 60, 100, 5, 30, 0, 7)
      .attr(MultiHitAttr, MultiHitType._2)
      .attr(FlinchAttr)
      .punchingMove(),
    /* Unused */
    new SelfStatusMove(Moves.MAX_GUARD, Type.NORMAL, -1, 10, -1, 4, 8)
      .attr(ProtectAttr)
      .condition(failIfLastCondition)
      .ignoresVirtual(),
    /* End Unused */
    new AttackMove(Moves.DYNAMAX_CANNON, Type.DRAGON, MoveCategory.SPECIAL, 100, 100, 5, -1, 0, 8)
      .attr(MovePowerMultiplierAttr, (user, target, move) => {
      // Move is only stronger against overleveled foes.
        if (target.level > target.scene.getMaxExpLevel()) {
          const dynamaxCannonPercentMarginBeforeFullDamage = 0.05; // How much % above MaxExpLevel of wave will the target need to be to take full damage.
          // The move's power scales as the margin is approached, reaching double power when it does or goes over it.
          return 1 + Math.min(1, (target.level - target.scene.getMaxExpLevel()) / (target.scene.getMaxExpLevel() * dynamaxCannonPercentMarginBeforeFullDamage));
        } else {
          return 1;
        }
      })
      .attr(DiscourageFrequentUseAttr)
      .ignoresVirtual(),

    new AttackMove(Moves.SNIPE_SHOT, Type.WATER, MoveCategory.SPECIAL, 80, 100, 15, -1, 0, 8)
      .attr(HighCritAttr)
      .attr(BypassRedirectAttr),
    new AttackMove(Moves.JAW_LOCK, Type.DARK, MoveCategory.PHYSICAL, 80, 100, 10, -1, 0, 8)
      .attr(JawLockAttr)
      .bitingMove(),
    new SelfStatusMove(Moves.STUFF_CHEEKS, Type.NORMAL, -1, 10, -1, 0, 8) // TODO: Stuff Cheeks should not be selectable when the user does not have a berry, see wiki
      .attr(EatBerryAttr)
      .attr(StatStageChangeAttr, [ Stat.DEF ], 2, true)
      .condition((user) => {
        const userBerries = user.scene.findModifiers(m => m instanceof BerryModifier, user.isPlayer());
        return userBerries.length > 0;
      })
      .partial(),
    new SelfStatusMove(Moves.NO_RETREAT, Type.FIGHTING, -1, 5, -1, 0, 8)
      .attr(StatStageChangeAttr, [ Stat.ATK, Stat.DEF, Stat.SPATK, Stat.SPDEF, Stat.SPD ], 1, true)
      .attr(AddBattlerTagAttr, BattlerTagType.NO_RETREAT, true, false)
      .condition((user, target, move) => user.getTag(TrappedTag)?.sourceMove !== Moves.NO_RETREAT), // fails if the user is currently trapped by No Retreat
    new StatusMove(Moves.TAR_SHOT, Type.ROCK, 100, 15, -1, 0, 8)
      .attr(StatStageChangeAttr, [ Stat.SPD ], -1)
      .partial(),
    new StatusMove(Moves.MAGIC_POWDER, Type.PSYCHIC, 100, 20, -1, 0, 8)
      .attr(ChangeTypeAttr, Type.PSYCHIC)
      .powderMove(),
    new AttackMove(Moves.DRAGON_DARTS, Type.DRAGON, MoveCategory.PHYSICAL, 50, 100, 10, -1, 0, 8)
      .attr(MultiHitAttr, MultiHitType._2)
      .makesContact(false)
      .partial(),
    new StatusMove(Moves.TEATIME, Type.NORMAL, -1, 10, -1, 0, 8)
      .attr(EatBerryAttr)
      .target(MoveTarget.ALL),
    new StatusMove(Moves.OCTOLOCK, Type.FIGHTING, 100, 15, -1, 0, 8)
      .attr(AddBattlerTagAttr, BattlerTagType.OCTOLOCK, false, true, 1),
    new AttackMove(Moves.BOLT_BEAK, Type.ELECTRIC, MoveCategory.PHYSICAL, 85, 100, 10, -1, 0, 8)
      .attr(FirstAttackDoublePowerAttr),
    new AttackMove(Moves.FISHIOUS_REND, Type.WATER, MoveCategory.PHYSICAL, 85, 100, 10, -1, 0, 8)
      .attr(FirstAttackDoublePowerAttr)
      .bitingMove(),
    new StatusMove(Moves.COURT_CHANGE, Type.NORMAL, 100, 10, -1, 0, 8)
      .attr(SwapArenaTagsAttr, [ArenaTagType.AURORA_VEIL, ArenaTagType.LIGHT_SCREEN, ArenaTagType.MIST, ArenaTagType.REFLECT, ArenaTagType.SPIKES, ArenaTagType.STEALTH_ROCK, ArenaTagType.STICKY_WEB, ArenaTagType.TAILWIND, ArenaTagType.TOXIC_SPIKES]),
    new AttackMove(Moves.MAX_FLARE, Type.FIRE, MoveCategory.PHYSICAL, 10, -1, 10, -1, 0, 8)
      .target(MoveTarget.NEAR_ENEMY)
      .unimplemented()
      .ignoresVirtual(),
    new AttackMove(Moves.MAX_FLUTTERBY, Type.BUG, MoveCategory.PHYSICAL, 10, -1, 10, -1, 0, 8)
      .target(MoveTarget.NEAR_ENEMY)
      .unimplemented()
      .ignoresVirtual(),
    new AttackMove(Moves.MAX_LIGHTNING, Type.ELECTRIC, MoveCategory.PHYSICAL, 10, -1, 10, -1, 0, 8)
      .target(MoveTarget.NEAR_ENEMY)
      .unimplemented()
      .ignoresVirtual(),
    new AttackMove(Moves.MAX_STRIKE, Type.NORMAL, MoveCategory.PHYSICAL, 10, -1, 10, -1, 0, 8)
      .target(MoveTarget.NEAR_ENEMY)
      .unimplemented()
      .ignoresVirtual(),
    new AttackMove(Moves.MAX_KNUCKLE, Type.FIGHTING, MoveCategory.PHYSICAL, 10, -1, 10, -1, 0, 8)
      .target(MoveTarget.NEAR_ENEMY)
      .unimplemented()
      .ignoresVirtual(),
    new AttackMove(Moves.MAX_PHANTASM, Type.GHOST, MoveCategory.PHYSICAL, 10, -1, 10, -1, 0, 8)
      .target(MoveTarget.NEAR_ENEMY)
      .unimplemented()
      .ignoresVirtual(),
    new AttackMove(Moves.MAX_HAILSTORM, Type.ICE, MoveCategory.PHYSICAL, 10, -1, 10, -1, 0, 8)
      .target(MoveTarget.NEAR_ENEMY)
      .unimplemented()
      .ignoresVirtual(),
    new AttackMove(Moves.MAX_OOZE, Type.POISON, MoveCategory.PHYSICAL, 10, -1, 10, -1, 0, 8)
      .target(MoveTarget.NEAR_ENEMY)
      .unimplemented()
      .ignoresVirtual(),
    new AttackMove(Moves.MAX_GEYSER, Type.WATER, MoveCategory.PHYSICAL, 10, -1, 10, -1, 0, 8)
      .target(MoveTarget.NEAR_ENEMY)
      .unimplemented()
      .ignoresVirtual(),
    new AttackMove(Moves.MAX_AIRSTREAM, Type.FLYING, MoveCategory.PHYSICAL, 10, -1, 10, -1, 0, 8)
      .target(MoveTarget.NEAR_ENEMY)
      .unimplemented()
      .ignoresVirtual(),
    new AttackMove(Moves.MAX_STARFALL, Type.FAIRY, MoveCategory.PHYSICAL, 10, -1, 10, -1, 0, 8)
      .target(MoveTarget.NEAR_ENEMY)
      .unimplemented()
      .ignoresVirtual(),
    new AttackMove(Moves.MAX_WYRMWIND, Type.DRAGON, MoveCategory.PHYSICAL, 10, -1, 10, -1, 0, 8)
      .target(MoveTarget.NEAR_ENEMY)
      .unimplemented()
      .ignoresVirtual(),
    new AttackMove(Moves.MAX_MINDSTORM, Type.PSYCHIC, MoveCategory.PHYSICAL, 10, -1, 10, -1, 0, 8)
      .target(MoveTarget.NEAR_ENEMY)
      .unimplemented()
      .ignoresVirtual(),
    new AttackMove(Moves.MAX_ROCKFALL, Type.ROCK, MoveCategory.PHYSICAL, 10, -1, 10, -1, 0, 8)
      .target(MoveTarget.NEAR_ENEMY)
      .unimplemented()
      .ignoresVirtual(),
    new AttackMove(Moves.MAX_QUAKE, Type.GROUND, MoveCategory.PHYSICAL, 10, -1, 10, -1, 0, 8)
      .target(MoveTarget.NEAR_ENEMY)
      .unimplemented()
      .ignoresVirtual(),
    new AttackMove(Moves.MAX_DARKNESS, Type.DARK, MoveCategory.PHYSICAL, 10, -1, 10, -1, 0, 8)
      .target(MoveTarget.NEAR_ENEMY)
      .unimplemented()
      .ignoresVirtual(),
    new AttackMove(Moves.MAX_OVERGROWTH, Type.GRASS, MoveCategory.PHYSICAL, 10, -1, 10, -1, 0, 8)
      .target(MoveTarget.NEAR_ENEMY)
      .unimplemented()
      .ignoresVirtual(),
    new AttackMove(Moves.MAX_STEELSPIKE, Type.STEEL, MoveCategory.PHYSICAL, 10, -1, 10, -1, 0, 8)
      .target(MoveTarget.NEAR_ENEMY)
      .unimplemented()
      .ignoresVirtual(),
    /* End Unused */
    new SelfStatusMove(Moves.CLANGOROUS_SOUL, Type.DRAGON, 100, 5, -1, 0, 8)
      .attr(CutHpStatStageBoostAttr, [ Stat.ATK, Stat.DEF, Stat.SPATK, Stat.SPDEF, Stat.SPD ], 1, 3)
      .soundBased()
      .danceMove(),
    new AttackMove(Moves.BODY_PRESS, Type.FIGHTING, MoveCategory.PHYSICAL, 80, 100, 10, -1, 0, 8)
      .attr(DefAtkAttr),
    new StatusMove(Moves.DECORATE, Type.FAIRY, -1, 15, -1, 0, 8)
      .attr(StatStageChangeAttr, [ Stat.ATK, Stat.SPATK ], 2)
      .ignoresProtect(),
    new AttackMove(Moves.DRUM_BEATING, Type.GRASS, MoveCategory.PHYSICAL, 80, 100, 10, 100, 0, 8)
      .attr(StatStageChangeAttr, [ Stat.SPD ], -1)
      .makesContact(false),
    new AttackMove(Moves.SNAP_TRAP, Type.GRASS, MoveCategory.PHYSICAL, 35, 100, 15, -1, 0, 8)
      .attr(TrapAttr, BattlerTagType.SNAP_TRAP),
    new AttackMove(Moves.PYRO_BALL, Type.FIRE, MoveCategory.PHYSICAL, 120, 90, 5, 10, 0, 8)
      .attr(HealStatusEffectAttr, true, StatusEffect.FREEZE)
      .attr(StatusEffectAttr, StatusEffect.BURN)
      .ballBombMove()
      .makesContact(false),
    new AttackMove(Moves.BEHEMOTH_BLADE, Type.STEEL, MoveCategory.PHYSICAL, 100, 100, 5, -1, 0, 8)
      .slicingMove(),
    new AttackMove(Moves.BEHEMOTH_BASH, Type.STEEL, MoveCategory.PHYSICAL, 100, 100, 5, -1, 0, 8),
    new AttackMove(Moves.AURA_WHEEL, Type.ELECTRIC, MoveCategory.PHYSICAL, 110, 100, 10, 100, 0, 8)
      .attr(StatStageChangeAttr, [ Stat.SPD ], 1, true)
      .makesContact(false)
      .attr(AuraWheelTypeAttr)
      .condition((user, target, move) => [user.species.speciesId, user.fusionSpecies?.speciesId].includes(Species.MORPEKO)), // Missing custom fail message
    new AttackMove(Moves.BREAKING_SWIPE, Type.DRAGON, MoveCategory.PHYSICAL, 60, 100, 15, 100, 0, 8)
      .target(MoveTarget.ALL_NEAR_ENEMIES)
      .attr(StatStageChangeAttr, [ Stat.ATK ], -1),
    new AttackMove(Moves.BRANCH_POKE, Type.GRASS, MoveCategory.PHYSICAL, 40, 100, 40, -1, 0, 8),
    new AttackMove(Moves.OVERDRIVE, Type.ELECTRIC, MoveCategory.SPECIAL, 80, 100, 10, -1, 0, 8)
      .soundBased()
      .target(MoveTarget.ALL_NEAR_ENEMIES),
    new AttackMove(Moves.APPLE_ACID, Type.GRASS, MoveCategory.SPECIAL, 80, 100, 10, 100, 0, 8)
      .attr(StatStageChangeAttr, [ Stat.SPDEF ], -1),
    new AttackMove(Moves.GRAV_APPLE, Type.GRASS, MoveCategory.PHYSICAL, 80, 100, 10, 100, 0, 8)
      .attr(StatStageChangeAttr, [ Stat.DEF ], -1)
      .attr(MovePowerMultiplierAttr, (user, target, move) => user.scene.arena.getTag(ArenaTagType.GRAVITY) ? 1.5 : 1)
      .makesContact(false),
    new AttackMove(Moves.SPIRIT_BREAK, Type.FAIRY, MoveCategory.PHYSICAL, 75, 100, 15, 100, 0, 8)
      .attr(StatStageChangeAttr, [ Stat.SPATK ], -1),
    new AttackMove(Moves.STRANGE_STEAM, Type.FAIRY, MoveCategory.SPECIAL, 90, 95, 10, 20, 0, 8)
      .attr(ConfuseAttr),
    new StatusMove(Moves.LIFE_DEW, Type.WATER, -1, 10, -1, 0, 8)
      .attr(HealAttr, 0.25, true, false)
      .target(MoveTarget.USER_AND_ALLIES)
      .ignoresProtect(),
    new SelfStatusMove(Moves.OBSTRUCT, Type.DARK, 100, 10, -1, 4, 8)
      .attr(ProtectAttr, BattlerTagType.OBSTRUCT)
      .condition(failIfLastCondition),
    new AttackMove(Moves.FALSE_SURRENDER, Type.DARK, MoveCategory.PHYSICAL, 80, -1, 10, -1, 0, 8),
    new AttackMove(Moves.METEOR_ASSAULT, Type.FIGHTING, MoveCategory.PHYSICAL, 150, 100, 5, -1, 0, 8)
      .attr(RechargeAttr)
      .makesContact(false),
    new AttackMove(Moves.ETERNABEAM, Type.DRAGON, MoveCategory.SPECIAL, 160, 90, 5, -1, 0, 8)
      .attr(RechargeAttr),
    new AttackMove(Moves.STEEL_BEAM, Type.STEEL, MoveCategory.SPECIAL, 140, 95, 5, -1, 0, 8)
      .attr(HalfSacrificialAttr),
    new AttackMove(Moves.EXPANDING_FORCE, Type.PSYCHIC, MoveCategory.SPECIAL, 80, 100, 10, -1, 0, 8)
      .attr(MovePowerMultiplierAttr, (user, target, move) => user.scene.arena.getTerrainType() === TerrainType.PSYCHIC && user.isGrounded() ? 1.5 : 1)
      .attr(VariableTargetAttr, (user, target, move) => user.scene.arena.getTerrainType() === TerrainType.PSYCHIC && user.isGrounded() ? 6 : 3),
    new AttackMove(Moves.STEEL_ROLLER, Type.STEEL, MoveCategory.PHYSICAL, 130, 100, 5, -1, 0, 8)
      .attr(ClearTerrainAttr)
      .condition((user, target, move) => !!user.scene.arena.terrain),
    new AttackMove(Moves.SCALE_SHOT, Type.DRAGON, MoveCategory.PHYSICAL, 25, 90, 20, -1, 0, 8)
      //.attr(StatStageChangeAttr, Stat.SPD, 1, true) // TODO: Have boosts only apply at end of move, not after every hit
      //.attr(StatStageChangeAttr, Stat.DEF, -1, true)
      .attr(MultiHitAttr)
      .makesContact(false)
      .partial(),
    new AttackMove(Moves.METEOR_BEAM, Type.ROCK, MoveCategory.SPECIAL, 120, 90, 10, 100, 0, 8)
      .attr(ChargeAttr, ChargeAnim.METEOR_BEAM_CHARGING, i18next.t("moveTriggers:isOverflowingWithSpacePower", {pokemonName: "{USER}"}), null, true)
      .attr(StatStageChangeAttr, [ Stat.SPATK ], 1, true)
      .ignoresVirtual(),
    new AttackMove(Moves.SHELL_SIDE_ARM, Type.POISON, MoveCategory.SPECIAL, 90, 100, 10, 20, 0, 8)
      .attr(ShellSideArmCategoryAttr)
      .attr(StatusEffectAttr, StatusEffect.POISON)
      .partial(),
    new AttackMove(Moves.MISTY_EXPLOSION, Type.FAIRY, MoveCategory.SPECIAL, 100, 100, 5, -1, 0, 8)
      .attr(SacrificialAttr)
      .target(MoveTarget.ALL_NEAR_OTHERS)
      .attr(MovePowerMultiplierAttr, (user, target, move) => user.scene.arena.getTerrainType() === TerrainType.MISTY && user.isGrounded() ? 1.5 : 1)
      .condition(failIfDampCondition)
      .makesContact(false),
    new AttackMove(Moves.GRASSY_GLIDE, Type.GRASS, MoveCategory.PHYSICAL, 55, 100, 20, -1, 0, 8)
      .attr(IncrementMovePriorityAttr, (user, target, move) =>user.scene.arena.getTerrainType()===TerrainType.GRASSY&&user.isGrounded()),
    new AttackMove(Moves.RISING_VOLTAGE, Type.ELECTRIC, MoveCategory.SPECIAL, 70, 100, 20, -1, 0, 8)
      .attr(MovePowerMultiplierAttr, (user, target, move) => user.scene.arena.getTerrainType() === TerrainType.ELECTRIC && target.isGrounded() ? 2 : 1),
    new AttackMove(Moves.TERRAIN_PULSE, Type.NORMAL, MoveCategory.SPECIAL, 50, 100, 10, -1, 0, 8)
      .attr(TerrainPulseTypeAttr)
      .attr(MovePowerMultiplierAttr, (user, target, move) => user.scene.arena.getTerrainType() !== TerrainType.NONE && user.isGrounded() ? 2 : 1)
      .pulseMove(),
    new AttackMove(Moves.SKITTER_SMACK, Type.BUG, MoveCategory.PHYSICAL, 70, 90, 10, 100, 0, 8)
      .attr(StatStageChangeAttr, [ Stat.SPATK ], -1),
    new AttackMove(Moves.BURNING_JEALOUSY, Type.FIRE, MoveCategory.SPECIAL, 70, 100, 5, 100, 0, 8)
      .attr(StatusIfBoostedAttr, StatusEffect.BURN)
      .target(MoveTarget.ALL_NEAR_ENEMIES),
    new AttackMove(Moves.LASH_OUT, Type.DARK, MoveCategory.PHYSICAL, 75, 100, 5, -1, 0, 8)
      .attr(MovePowerMultiplierAttr, (user, _target, _move) => user.turnData.statStagesDecreased ? 2 : 1),
    new AttackMove(Moves.POLTERGEIST, Type.GHOST, MoveCategory.PHYSICAL, 110, 90, 5, -1, 0, 8)
      .attr(AttackedByItemAttr)
      .makesContact(false),
    new StatusMove(Moves.CORROSIVE_GAS, Type.POISON, 100, 40, -1, 0, 8)
      .target(MoveTarget.ALL_NEAR_OTHERS)
      .unimplemented(),
    new StatusMove(Moves.COACHING, Type.FIGHTING, -1, 10, -1, 0, 8)
      .attr(StatStageChangeAttr, [ Stat.ATK, Stat.DEF ], 1)
      .target(MoveTarget.NEAR_ALLY),
    new AttackMove(Moves.FLIP_TURN, Type.WATER, MoveCategory.PHYSICAL, 60, 100, 20, -1, 0, 8)
      .attr(ForceSwitchOutAttr, true, false),
    new AttackMove(Moves.TRIPLE_AXEL, Type.ICE, MoveCategory.PHYSICAL, 20, 90, 10, -1, 0, 8)
      .attr(MultiHitAttr, MultiHitType._3)
      .attr(MultiHitPowerIncrementAttr, 3)
      .checkAllHits(),
    new AttackMove(Moves.DUAL_WINGBEAT, Type.FLYING, MoveCategory.PHYSICAL, 40, 90, 10, -1, 0, 8)
      .attr(MultiHitAttr, MultiHitType._2),
    new AttackMove(Moves.SCORCHING_SANDS, Type.GROUND, MoveCategory.SPECIAL, 70, 100, 10, 30, 0, 8)
      .attr(HealStatusEffectAttr, true, StatusEffect.FREEZE)
      .attr(HealStatusEffectAttr, false, StatusEffect.FREEZE)
      .attr(StatusEffectAttr, StatusEffect.BURN),
    new StatusMove(Moves.JUNGLE_HEALING, Type.GRASS, -1, 10, -1, 0, 8)
      .attr(HealAttr, 0.25, true, false)
      .attr(HealStatusEffectAttr, false, StatusEffect.PARALYSIS, StatusEffect.POISON, StatusEffect.TOXIC, StatusEffect.BURN, StatusEffect.SLEEP)
      .target(MoveTarget.USER_AND_ALLIES),
    new AttackMove(Moves.WICKED_BLOW, Type.DARK, MoveCategory.PHYSICAL, 75, 100, 5, -1, 0, 8)
      .attr(CritOnlyAttr)
      .punchingMove(),
    new AttackMove(Moves.SURGING_STRIKES, Type.WATER, MoveCategory.PHYSICAL, 25, 100, 5, -1, 0, 8)
      .attr(MultiHitAttr, MultiHitType._3)
      .attr(CritOnlyAttr)
      .punchingMove(),
    new AttackMove(Moves.THUNDER_CAGE, Type.ELECTRIC, MoveCategory.SPECIAL, 80, 90, 15, -1, 0, 8)
      .attr(TrapAttr, BattlerTagType.THUNDER_CAGE),
    new AttackMove(Moves.DRAGON_ENERGY, Type.DRAGON, MoveCategory.SPECIAL, 150, 100, 5, -1, 0, 8)
      .attr(HpPowerAttr)
      .target(MoveTarget.ALL_NEAR_ENEMIES),
    new AttackMove(Moves.FREEZING_GLARE, Type.PSYCHIC, MoveCategory.SPECIAL, 90, 100, 10, 10, 0, 8)
      .attr(StatusEffectAttr, StatusEffect.FREEZE),
    new AttackMove(Moves.FIERY_WRATH, Type.DARK, MoveCategory.SPECIAL, 90, 100, 10, 20, 0, 8)
      .attr(FlinchAttr)
      .target(MoveTarget.ALL_NEAR_ENEMIES),
    new AttackMove(Moves.THUNDEROUS_KICK, Type.FIGHTING, MoveCategory.PHYSICAL, 90, 100, 10, 100, 0, 8)
      .attr(StatStageChangeAttr, [ Stat.DEF ], -1),
    new AttackMove(Moves.GLACIAL_LANCE, Type.ICE, MoveCategory.PHYSICAL, 120, 100, 5, -1, 0, 8)
      .target(MoveTarget.ALL_NEAR_ENEMIES)
      .makesContact(false),
    new AttackMove(Moves.ASTRAL_BARRAGE, Type.GHOST, MoveCategory.SPECIAL, 120, 100, 5, -1, 0, 8)
      .target(MoveTarget.ALL_NEAR_ENEMIES),
    new AttackMove(Moves.EERIE_SPELL, Type.PSYCHIC, MoveCategory.SPECIAL, 80, 100, 5, 100, 0, 8)
      .attr(AttackReducePpMoveAttr, 3)
      .soundBased(),
    new AttackMove(Moves.DIRE_CLAW, Type.POISON, MoveCategory.PHYSICAL, 80, 100, 15, 50, 0, 8)
      .attr(MultiStatusEffectAttr, [StatusEffect.POISON, StatusEffect.PARALYSIS, StatusEffect.SLEEP]),
    new AttackMove(Moves.PSYSHIELD_BASH, Type.PSYCHIC, MoveCategory.PHYSICAL, 70, 90, 10, 100, 0, 8)
      .attr(StatStageChangeAttr, [ Stat.DEF ], 1, true),
    new SelfStatusMove(Moves.POWER_SHIFT, Type.NORMAL, -1, 10, -1, 0, 8)
      .unimplemented(),
    new AttackMove(Moves.STONE_AXE, Type.ROCK, MoveCategory.PHYSICAL, 65, 90, 15, 100, 0, 8)
      .attr(AddArenaTrapTagHitAttr, ArenaTagType.STEALTH_ROCK)
      .slicingMove(),
    new AttackMove(Moves.SPRINGTIDE_STORM, Type.FAIRY, MoveCategory.SPECIAL, 100, 80, 5, 30, 0, 8)
      .attr(StatStageChangeAttr, [ Stat.ATK ], -1)
      .windMove()
      .target(MoveTarget.ALL_NEAR_ENEMIES),
    new AttackMove(Moves.MYSTICAL_POWER, Type.PSYCHIC, MoveCategory.SPECIAL, 70, 90, 10, 100, 0, 8)
      .attr(StatStageChangeAttr, [ Stat.SPATK ], 1, true),
    new AttackMove(Moves.RAGING_FURY, Type.FIRE, MoveCategory.PHYSICAL, 120, 100, 10, -1, 0, 8)
      .makesContact(false)
      .attr(FrenzyAttr)
      .attr(MissEffectAttr, frenzyMissFunc)
      .attr(NoEffectAttr, frenzyMissFunc)
      .target(MoveTarget.RANDOM_NEAR_ENEMY),
    new AttackMove(Moves.WAVE_CRASH, Type.WATER, MoveCategory.PHYSICAL, 120, 100, 10, -1, 0, 8)
      .attr(RecoilAttr, false, 0.33)
      .recklessMove(),
    new AttackMove(Moves.CHLOROBLAST, Type.GRASS, MoveCategory.SPECIAL, 150, 95, 5, -1, 0, 8)
      .attr(RecoilAttr, true, 0.5),
    new AttackMove(Moves.MOUNTAIN_GALE, Type.ICE, MoveCategory.PHYSICAL, 100, 85, 10, 30, 0, 8)
      .makesContact(false)
      .attr(FlinchAttr),
    new SelfStatusMove(Moves.VICTORY_DANCE, Type.FIGHTING, -1, 10, -1, 0, 8)
      .attr(StatStageChangeAttr, [ Stat.ATK, Stat.DEF, Stat.SPD ], 1, true)
      .danceMove(),
    new AttackMove(Moves.HEADLONG_RUSH, Type.GROUND, MoveCategory.PHYSICAL, 120, 100, 5, -1, 0, 8)
      .attr(StatStageChangeAttr, [ Stat.DEF, Stat.SPDEF ], -1, true)
      .punchingMove(),
    new AttackMove(Moves.BARB_BARRAGE, Type.POISON, MoveCategory.PHYSICAL, 60, 100, 10, 50, 0, 8)
      .makesContact(false)
      .attr(MovePowerMultiplierAttr, (user, target, move) => target.status && (target.status.effect === StatusEffect.POISON || target.status.effect === StatusEffect.TOXIC) ? 2 : 1)
      .attr(StatusEffectAttr, StatusEffect.POISON),
    new AttackMove(Moves.ESPER_WING, Type.PSYCHIC, MoveCategory.SPECIAL, 80, 100, 10, 100, 0, 8)
      .attr(HighCritAttr)
      .attr(StatStageChangeAttr, [ Stat.SPD ], 1, true),
    new AttackMove(Moves.BITTER_MALICE, Type.GHOST, MoveCategory.SPECIAL, 75, 100, 10, 100, 0, 8)
      .attr(StatStageChangeAttr, [ Stat.ATK ], -1),
    new SelfStatusMove(Moves.SHELTER, Type.STEEL, -1, 10, 100, 0, 8)
      .attr(StatStageChangeAttr, [ Stat.DEF ], 2, true),
    new AttackMove(Moves.TRIPLE_ARROWS, Type.FIGHTING, MoveCategory.PHYSICAL, 90, 100, 10, 30, 0, 8)
      .makesContact(false)
      .attr(HighCritAttr)
      .attr(StatStageChangeAttr, [ Stat.DEF ], -1)
      .attr(FlinchAttr)
      .partial(),
    new AttackMove(Moves.INFERNAL_PARADE, Type.GHOST, MoveCategory.SPECIAL, 60, 100, 15, 30, 0, 8)
      .attr(StatusEffectAttr, StatusEffect.BURN)
      .attr(MovePowerMultiplierAttr, (user, target, move) => target.status ? 2 : 1),
    new AttackMove(Moves.CEASELESS_EDGE, Type.DARK, MoveCategory.PHYSICAL, 65, 90, 15, 100, 0, 8)
      .attr(AddArenaTrapTagHitAttr, ArenaTagType.SPIKES)
      .slicingMove(),
    new AttackMove(Moves.BLEAKWIND_STORM, Type.FLYING, MoveCategory.SPECIAL, 100, 80, 10, 30, 0, 8)
      .attr(StormAccuracyAttr)
      .attr(StatStageChangeAttr, [ Stat.SPD ], -1)
      .windMove()
      .target(MoveTarget.ALL_NEAR_ENEMIES),
    new AttackMove(Moves.WILDBOLT_STORM, Type.ELECTRIC, MoveCategory.SPECIAL, 100, 80, 10, 20, 0, 8)
      .attr(StormAccuracyAttr)
      .attr(StatusEffectAttr, StatusEffect.PARALYSIS)
      .windMove()
      .target(MoveTarget.ALL_NEAR_ENEMIES),
    new AttackMove(Moves.SANDSEAR_STORM, Type.GROUND, MoveCategory.SPECIAL, 100, 80, 10, 20, 0, 8)
      .attr(StormAccuracyAttr)
      .attr(StatusEffectAttr, StatusEffect.BURN)
      .windMove()
      .target(MoveTarget.ALL_NEAR_ENEMIES),
    new StatusMove(Moves.LUNAR_BLESSING, Type.PSYCHIC, -1, 5, -1, 0, 8)
      .attr(HealAttr, 0.25, true, false)
      .attr(HealStatusEffectAttr, false, StatusEffect.PARALYSIS, StatusEffect.POISON, StatusEffect.TOXIC, StatusEffect.BURN, StatusEffect.SLEEP)
      .target(MoveTarget.USER_AND_ALLIES)
      .triageMove(),
    new SelfStatusMove(Moves.TAKE_HEART, Type.PSYCHIC, -1, 10, -1, 0, 8)
      .attr(StatStageChangeAttr, [ Stat.SPATK, Stat.SPDEF ], 1, true)
      .attr(HealStatusEffectAttr, true, StatusEffect.PARALYSIS, StatusEffect.POISON, StatusEffect.TOXIC, StatusEffect.BURN, StatusEffect.SLEEP),
    /* Unused
    new AttackMove(Moves.G_MAX_WILDFIRE, Type.FIRE, MoveCategory.PHYSICAL, 10, -1, 10, -1, 0, 8)
      .target(MoveTarget.ALL_NEAR_ENEMIES)
      .unimplemented(),
    new AttackMove(Moves.G_MAX_BEFUDDLE, Type.BUG, MoveCategory.PHYSICAL, 10, -1, 10, -1, 0, 8)
      .target(MoveTarget.ALL_NEAR_ENEMIES)
      .unimplemented(),
    new AttackMove(Moves.G_MAX_VOLT_CRASH, Type.ELECTRIC, MoveCategory.PHYSICAL, 10, -1, 10, -1, 0, 8)
      .target(MoveTarget.ALL_NEAR_ENEMIES)
      .unimplemented(),
    new AttackMove(Moves.G_MAX_GOLD_RUSH, Type.NORMAL, MoveCategory.PHYSICAL, 10, -1, 10, -1, 0, 8)
      .target(MoveTarget.ALL_NEAR_ENEMIES)
      .unimplemented(),
    new AttackMove(Moves.G_MAX_CHI_STRIKE, Type.FIGHTING, MoveCategory.PHYSICAL, 10, -1, 10, -1, 0, 8)
      .target(MoveTarget.ALL_NEAR_ENEMIES)
      .unimplemented(),
    new AttackMove(Moves.G_MAX_TERROR, Type.GHOST, MoveCategory.PHYSICAL, 10, -1, 10, -1, 0, 8)
      .target(MoveTarget.ALL_NEAR_ENEMIES)
      .unimplemented(),
    new AttackMove(Moves.G_MAX_RESONANCE, Type.ICE, MoveCategory.PHYSICAL, 10, -1, 10, -1, 0, 8)
      .target(MoveTarget.ALL_NEAR_ENEMIES)
      .unimplemented(),
    new AttackMove(Moves.G_MAX_CUDDLE, Type.NORMAL, MoveCategory.PHYSICAL, 10, -1, 10, -1, 0, 8)
      .target(MoveTarget.ALL_NEAR_ENEMIES)
      .unimplemented(),
    new AttackMove(Moves.G_MAX_REPLENISH, Type.NORMAL, MoveCategory.PHYSICAL, 10, -1, 10, -1, 0, 8)
      .target(MoveTarget.ALL_NEAR_ENEMIES)
      .unimplemented(),
    new AttackMove(Moves.G_MAX_MALODOR, Type.POISON, MoveCategory.PHYSICAL, 10, -1, 10, -1, 0, 8)
      .target(MoveTarget.ALL_NEAR_ENEMIES)
      .unimplemented(),
    new AttackMove(Moves.G_MAX_STONESURGE, Type.WATER, MoveCategory.PHYSICAL, 10, -1, 10, -1, 0, 8)
      .target(MoveTarget.ALL_NEAR_ENEMIES)
      .unimplemented(),
    new AttackMove(Moves.G_MAX_WIND_RAGE, Type.FLYING, MoveCategory.PHYSICAL, 10, -1, 10, -1, 0, 8)
      .target(MoveTarget.ALL_NEAR_ENEMIES)
      .unimplemented(),
    new AttackMove(Moves.G_MAX_STUN_SHOCK, Type.ELECTRIC, MoveCategory.PHYSICAL, 10, -1, 10, -1, 0, 8)
      .target(MoveTarget.ALL_NEAR_ENEMIES)
      .unimplemented(),
    new AttackMove(Moves.G_MAX_FINALE, Type.FAIRY, MoveCategory.PHYSICAL, 10, -1, 10, -1, 0, 8)
      .target(MoveTarget.ALL_NEAR_ENEMIES)
      .unimplemented(),
    new AttackMove(Moves.G_MAX_DEPLETION, Type.DRAGON, MoveCategory.PHYSICAL, 10, -1, 10, -1, 0, 8)
      .target(MoveTarget.ALL_NEAR_ENEMIES)
      .unimplemented(),
    new AttackMove(Moves.G_MAX_GRAVITAS, Type.PSYCHIC, MoveCategory.PHYSICAL, 10, -1, 10, -1, 0, 8)
      .target(MoveTarget.ALL_NEAR_ENEMIES)
      .unimplemented(),
    new AttackMove(Moves.G_MAX_VOLCALITH, Type.ROCK, MoveCategory.PHYSICAL, 10, -1, 10, -1, 0, 8)
      .target(MoveTarget.ALL_NEAR_ENEMIES)
      .unimplemented(),
    new AttackMove(Moves.G_MAX_SANDBLAST, Type.GROUND, MoveCategory.PHYSICAL, 10, -1, 10, -1, 0, 8)
      .target(MoveTarget.ALL_NEAR_ENEMIES)
      .unimplemented(),
    new AttackMove(Moves.G_MAX_SNOOZE, Type.DARK, MoveCategory.PHYSICAL, 10, -1, 10, -1, 0, 8)
      .target(MoveTarget.ALL_NEAR_ENEMIES)
      .unimplemented(),
    new AttackMove(Moves.G_MAX_TARTNESS, Type.GRASS, MoveCategory.PHYSICAL, 10, -1, 10, -1, 0, 8)
      .target(MoveTarget.ALL_NEAR_ENEMIES)
      .unimplemented(),
    new AttackMove(Moves.G_MAX_SWEETNESS, Type.GRASS, MoveCategory.PHYSICAL, 10, -1, 10, -1, 0, 8)
      .target(MoveTarget.ALL_NEAR_ENEMIES)
      .unimplemented(),
    new AttackMove(Moves.G_MAX_SMITE, Type.FAIRY, MoveCategory.PHYSICAL, 10, -1, 10, -1, 0, 8)
      .target(MoveTarget.ALL_NEAR_ENEMIES)
      .unimplemented(),
    new AttackMove(Moves.G_MAX_STEELSURGE, Type.STEEL, MoveCategory.PHYSICAL, 10, -1, 10, -1, 0, 8)
      .target(MoveTarget.ALL_NEAR_ENEMIES)
      .unimplemented(),
    new AttackMove(Moves.G_MAX_MELTDOWN, Type.STEEL, MoveCategory.PHYSICAL, 10, -1, 10, -1, 0, 8)
      .target(MoveTarget.ALL_NEAR_ENEMIES)
      .unimplemented(),
    new AttackMove(Moves.G_MAX_FOAM_BURST, Type.WATER, MoveCategory.PHYSICAL, 10, -1, 10, -1, 0, 8)
      .target(MoveTarget.ALL_NEAR_ENEMIES)
      .unimplemented(),
    new AttackMove(Moves.G_MAX_CENTIFERNO, Type.FIRE, MoveCategory.PHYSICAL, 10, -1, 10, -1, 0, 8)
      .target(MoveTarget.ALL_NEAR_ENEMIES)
      .unimplemented(),
    new AttackMove(Moves.G_MAX_VINE_LASH, Type.GRASS, MoveCategory.PHYSICAL, 10, -1, 10, -1, 0, 8)
      .target(MoveTarget.ALL_NEAR_ENEMIES)
      .unimplemented(),
    new AttackMove(Moves.G_MAX_CANNONADE, Type.WATER, MoveCategory.PHYSICAL, 10, -1, 10, -1, 0, 8)
      .target(MoveTarget.ALL_NEAR_ENEMIES)
      .unimplemented(),
    new AttackMove(Moves.G_MAX_DRUM_SOLO, Type.GRASS, MoveCategory.PHYSICAL, 10, -1, 10, -1, 0, 8)
      .target(MoveTarget.ALL_NEAR_ENEMIES)
      .unimplemented(),
    new AttackMove(Moves.G_MAX_FIREBALL, Type.FIRE, MoveCategory.PHYSICAL, 10, -1, 10, -1, 0, 8)
      .target(MoveTarget.ALL_NEAR_ENEMIES)
      .unimplemented(),
    new AttackMove(Moves.G_MAX_HYDROSNIPE, Type.WATER, MoveCategory.PHYSICAL, 10, -1, 10, -1, 0, 8)
      .target(MoveTarget.ALL_NEAR_ENEMIES)
      .unimplemented(),
    new AttackMove(Moves.G_MAX_ONE_BLOW, Type.DARK, MoveCategory.PHYSICAL, 10, -1, 10, -1, 0, 8)
      .target(MoveTarget.ALL_NEAR_ENEMIES)
      .unimplemented(),
    new AttackMove(Moves.G_MAX_RAPID_FLOW, Type.WATER, MoveCategory.PHYSICAL, 10, -1, 10, -1, 0, 8)
      .target(MoveTarget.ALL_NEAR_ENEMIES)
      .unimplemented(),
    End Unused */
    new AttackMove(Moves.TERA_BLAST, Type.NORMAL, MoveCategory.SPECIAL, 80, 100, 10, -1, 0, 9)
      .attr(TeraBlastCategoryAttr)
      .attr(TeraBlastTypeAttr)
      .attr(TeraBlastPowerAttr)
      .attr(StatStageChangeAttr, [ Stat.ATK, Stat.SPATK ], -1, true, (user, target, move) => user.isTerastallized() && user.isOfType(Type.STELLAR)),
    new SelfStatusMove(Moves.SILK_TRAP, Type.BUG, -1, 10, -1, 4, 9)
      .attr(ProtectAttr, BattlerTagType.SILK_TRAP)
      .condition(failIfLastCondition),
    new AttackMove(Moves.AXE_KICK, Type.FIGHTING, MoveCategory.PHYSICAL, 120, 90, 10, 30, 0, 9)
      .attr(MissEffectAttr, crashDamageFunc)
      .attr(NoEffectAttr, crashDamageFunc)
      .attr(ConfuseAttr)
      .recklessMove(),
    new AttackMove(Moves.LAST_RESPECTS, Type.GHOST, MoveCategory.PHYSICAL, 50, 100, 10, -1, 0, 9)
      .attr(MovePowerMultiplierAttr, (user, target, move) => 1 + Math.min(user.isPlayer() ? user.scene.currentBattle.playerFaints : user.scene.currentBattle.enemyFaints, 100))
      .makesContact(false),
    new AttackMove(Moves.LUMINA_CRASH, Type.PSYCHIC, MoveCategory.SPECIAL, 80, 100, 10, 100, 0, 9)
      .attr(StatStageChangeAttr, [ Stat.SPDEF ], -2),
    new AttackMove(Moves.ORDER_UP, Type.DRAGON, MoveCategory.PHYSICAL, 80, 100, 10, 100, 0, 9)
      .makesContact(false)
      .partial(),
    new AttackMove(Moves.JET_PUNCH, Type.WATER, MoveCategory.PHYSICAL, 60, 100, 15, -1, 1, 9)
      .punchingMove(),
    new StatusMove(Moves.SPICY_EXTRACT, Type.GRASS, -1, 15, -1, 0, 9)
      .attr(StatStageChangeAttr, [ Stat.ATK ], 2)
      .attr(StatStageChangeAttr, [ Stat.DEF ], -2),
    new AttackMove(Moves.SPIN_OUT, Type.STEEL, MoveCategory.PHYSICAL, 100, 100, 5, -1, 0, 9)
      .attr(StatStageChangeAttr, [ Stat.SPD ], -2, true),
    new AttackMove(Moves.POPULATION_BOMB, Type.NORMAL, MoveCategory.PHYSICAL, 20, 90, 10, -1, 0, 9)
      .attr(MultiHitAttr, MultiHitType._10)
      .slicingMove()
      .checkAllHits(),
    new AttackMove(Moves.ICE_SPINNER, Type.ICE, MoveCategory.PHYSICAL, 80, 100, 15, -1, 0, 9)
      .attr(ClearTerrainAttr),
    new AttackMove(Moves.GLAIVE_RUSH, Type.DRAGON, MoveCategory.PHYSICAL, 120, 100, 5, -1, 0, 9)
      .attr(AddBattlerTagAttr, BattlerTagType.ALWAYS_GET_HIT, true, false, 0, 0, true)
      .attr(AddBattlerTagAttr, BattlerTagType.RECEIVE_DOUBLE_DAMAGE, true, false, 0, 0, true)
      .condition((user, target, move) => {
        return !(target.getTag(BattlerTagType.PROTECTED)?.tagType === "PROTECTED" || target.scene.arena.getTag(ArenaTagType.MAT_BLOCK)?.tagType === "MAT_BLOCK");
      }),
    new StatusMove(Moves.REVIVAL_BLESSING, Type.NORMAL, -1, 1, -1, 0, 9)
      .triageMove()
      .attr(RevivalBlessingAttr)
      .target(MoveTarget.USER),
    new AttackMove(Moves.SALT_CURE, Type.ROCK, MoveCategory.PHYSICAL, 40, 100, 15, 100, 0, 9)
      .attr(AddBattlerTagAttr, BattlerTagType.SALT_CURED)
      .makesContact(false),
    new AttackMove(Moves.TRIPLE_DIVE, Type.WATER, MoveCategory.PHYSICAL, 30, 95, 10, -1, 0, 9)
      .attr(MultiHitAttr, MultiHitType._3),
    new AttackMove(Moves.MORTAL_SPIN, Type.POISON, MoveCategory.PHYSICAL, 30, 100, 15, 100, 0, 9)
      .attr(LapseBattlerTagAttr, [
        BattlerTagType.BIND,
        BattlerTagType.WRAP,
        BattlerTagType.FIRE_SPIN,
        BattlerTagType.WHIRLPOOL,
        BattlerTagType.CLAMP,
        BattlerTagType.SAND_TOMB,
        BattlerTagType.MAGMA_STORM,
        BattlerTagType.SNAP_TRAP,
        BattlerTagType.THUNDER_CAGE,
        BattlerTagType.SEEDED,
        BattlerTagType.INFESTATION
      ], true)
      .attr(StatusEffectAttr, StatusEffect.POISON)
      .attr(RemoveArenaTrapAttr)
      .target(MoveTarget.ALL_NEAR_ENEMIES),
    new StatusMove(Moves.DOODLE, Type.NORMAL, 100, 10, -1, 0, 9)
      .attr(AbilityCopyAttr, true),
    new SelfStatusMove(Moves.FILLET_AWAY, Type.NORMAL, -1, 10, -1, 0, 9)
      .attr(CutHpStatStageBoostAttr, [ Stat.ATK, Stat.SPATK, Stat.SPD ], 2, 2),
    new AttackMove(Moves.KOWTOW_CLEAVE, Type.DARK, MoveCategory.PHYSICAL, 85, -1, 10, -1, 0, 9)
      .slicingMove(),
    new AttackMove(Moves.FLOWER_TRICK, Type.GRASS, MoveCategory.PHYSICAL, 70, -1, 10, 100, 0, 9)
      .attr(CritOnlyAttr)
      .makesContact(false),
    new AttackMove(Moves.TORCH_SONG, Type.FIRE, MoveCategory.SPECIAL, 80, 100, 10, 100, 0, 9)
      .attr(StatStageChangeAttr, [ Stat.SPATK ], 1, true)
      .soundBased(),
    new AttackMove(Moves.AQUA_STEP, Type.WATER, MoveCategory.PHYSICAL, 80, 100, 10, 100, 0, 9)
      .attr(StatStageChangeAttr, [ Stat.SPD ], 1, true)
      .danceMove(),
    new AttackMove(Moves.RAGING_BULL, Type.NORMAL, MoveCategory.PHYSICAL, 90, 100, 10, -1, 0, 9)
      .attr(RagingBullTypeAttr)
      .attr(RemoveScreensAttr),
    new AttackMove(Moves.MAKE_IT_RAIN, Type.STEEL, MoveCategory.SPECIAL, 120, 100, 5, -1, 0, 9)
      .attr(MoneyAttr)
      .attr(StatStageChangeAttr, [ Stat.SPATK ], -1, true, null, true, false, MoveEffectTrigger.HIT, true)
      .target(MoveTarget.ALL_NEAR_ENEMIES),
    new AttackMove(Moves.PSYBLADE, Type.PSYCHIC, MoveCategory.PHYSICAL, 80, 100, 15, -1, 0, 9)
      .attr(MovePowerMultiplierAttr, (user, target, move) => user.scene.arena.getTerrainType() === TerrainType.ELECTRIC && user.isGrounded() ? 1.5 : 1)
      .slicingMove(),
    new AttackMove(Moves.HYDRO_STEAM, Type.WATER, MoveCategory.SPECIAL, 80, 100, 15, -1, 0, 9)
      .attr(IgnoreWeatherTypeDebuffAttr, WeatherType.SUNNY)
      .attr(MovePowerMultiplierAttr, (user, target, move) => [WeatherType.SUNNY, WeatherType.HARSH_SUN].includes(user.scene.arena.weather?.weatherType!) && !user.scene.arena.weather?.isEffectSuppressed(user.scene) ? 1.5 : 1), // TODO: is this bang correct?
    new AttackMove(Moves.RUINATION, Type.DARK, MoveCategory.SPECIAL, -1, 90, 10, -1, 0, 9)
      .attr(TargetHalfHpDamageAttr),
    new AttackMove(Moves.COLLISION_COURSE, Type.FIGHTING, MoveCategory.PHYSICAL, 100, 100, 5, -1, 0, 9)
      .attr(MovePowerMultiplierAttr, (user, target, move) => target.getAttackTypeEffectiveness(move.type, user) >= 2 ? 5461/4096 : 1),
    new AttackMove(Moves.ELECTRO_DRIFT, Type.ELECTRIC, MoveCategory.SPECIAL, 100, 100, 5, -1, 0, 9)
      .attr(MovePowerMultiplierAttr, (user, target, move) => target.getAttackTypeEffectiveness(move.type, user) >= 2 ? 5461/4096 : 1)
      .makesContact(),
    new SelfStatusMove(Moves.SHED_TAIL, Type.NORMAL, -1, 10, -1, 0, 9)
      .unimplemented(),
    new StatusMove(Moves.CHILLY_RECEPTION, Type.ICE, -1, 10, -1, 0, 9)
      .attr(WeatherChangeAttr, WeatherType.SNOW)
      .attr(ForceSwitchOutAttr, true, false)
      .target(MoveTarget.BOTH_SIDES),
    new SelfStatusMove(Moves.TIDY_UP, Type.NORMAL, -1, 10, -1, 0, 9)
      .attr(StatStageChangeAttr, [ Stat.ATK, Stat.SPD ], 1, true, null, true, true)
      .attr(RemoveArenaTrapAttr, true),
    new StatusMove(Moves.SNOWSCAPE, Type.ICE, -1, 10, -1, 0, 9)
      .attr(WeatherChangeAttr, WeatherType.SNOW)
      .target(MoveTarget.BOTH_SIDES),
    new AttackMove(Moves.POUNCE, Type.BUG, MoveCategory.PHYSICAL, 50, 100, 20, 100, 0, 9)
      .attr(StatStageChangeAttr, [ Stat.SPD ], -1),
    new AttackMove(Moves.TRAILBLAZE, Type.GRASS, MoveCategory.PHYSICAL, 50, 100, 20, 100, 0, 9)
      .attr(StatStageChangeAttr, [ Stat.SPD ], 1, true),
    new AttackMove(Moves.CHILLING_WATER, Type.WATER, MoveCategory.SPECIAL, 50, 100, 20, 100, 0, 9)
      .attr(StatStageChangeAttr, [ Stat.ATK ], -1),
    new AttackMove(Moves.HYPER_DRILL, Type.NORMAL, MoveCategory.PHYSICAL, 100, 100, 5, -1, 0, 9)
      .ignoresProtect(),
    new AttackMove(Moves.TWIN_BEAM, Type.PSYCHIC, MoveCategory.SPECIAL, 40, 100, 10, -1, 0, 9)
      .attr(MultiHitAttr, MultiHitType._2),
    new AttackMove(Moves.RAGE_FIST, Type.GHOST, MoveCategory.PHYSICAL, 50, 100, 10, -1, 0, 9)
      .attr(HitCountPowerAttr)
      .punchingMove(),
    new AttackMove(Moves.ARMOR_CANNON, Type.FIRE, MoveCategory.SPECIAL, 120, 100, 5, -1, 0, 9)
      .attr(StatStageChangeAttr, [ Stat.DEF, Stat.SPDEF ], -1, true),
    new AttackMove(Moves.BITTER_BLADE, Type.FIRE, MoveCategory.PHYSICAL, 90, 100, 10, -1, 0, 9)
      .attr(HitHealAttr)
      .slicingMove()
      .triageMove(),
    new AttackMove(Moves.DOUBLE_SHOCK, Type.ELECTRIC, MoveCategory.PHYSICAL, 120, 100, 5, -1, 0, 9)
      .condition((user) => {
        const userTypes = user.getTypes(true);
        return userTypes.includes(Type.ELECTRIC);
      })
      .attr(RemoveTypeAttr, Type.ELECTRIC, (user) => {
        user.scene.queueMessage(i18next.t("moveTriggers:usedUpAllElectricity", {pokemonName: getPokemonNameWithAffix(user)}));
      }),
    new AttackMove(Moves.GIGATON_HAMMER, Type.STEEL, MoveCategory.PHYSICAL, 160, 100, 5, -1, 0, 9)
      .makesContact(false)
      .condition((user, target, move) => {
        const turnMove = user.getLastXMoves(1);
        return !turnMove.length || turnMove[0].move !== move.id || turnMove[0].result !== MoveResult.SUCCESS;
      }), // TODO Add Instruct/Encore interaction
    new AttackMove(Moves.COMEUPPANCE, Type.DARK, MoveCategory.PHYSICAL, -1, 100, 10, -1, 0, 9)
      .attr(CounterDamageAttr, (move: Move) => (move.category === MoveCategory.PHYSICAL || move.category === MoveCategory.SPECIAL), 1.5)
      .redirectCounter()
      .target(MoveTarget.ATTACKER),
    new AttackMove(Moves.AQUA_CUTTER, Type.WATER, MoveCategory.PHYSICAL, 70, 100, 20, -1, 0, 9)
      .attr(HighCritAttr)
      .slicingMove()
      .makesContact(false),
    new AttackMove(Moves.BLAZING_TORQUE, Type.FIRE, MoveCategory.PHYSICAL, 80, 100, 10, 30, 0, 9)
      .attr(StatusEffectAttr, StatusEffect.BURN)
      .makesContact(false),
    new AttackMove(Moves.WICKED_TORQUE, Type.DARK, MoveCategory.PHYSICAL, 80, 100, 10, 10, 0, 9)
      .attr(StatusEffectAttr, StatusEffect.SLEEP)
      .makesContact(false),
    new AttackMove(Moves.NOXIOUS_TORQUE, Type.POISON, MoveCategory.PHYSICAL, 100, 100, 10, 30, 0, 9)
      .attr(StatusEffectAttr, StatusEffect.POISON)
      .makesContact(false),
    new AttackMove(Moves.COMBAT_TORQUE, Type.FIGHTING, MoveCategory.PHYSICAL, 100, 100, 10, 30, 0, 9)
      .attr(StatusEffectAttr, StatusEffect.PARALYSIS)
      .makesContact(false),
    new AttackMove(Moves.MAGICAL_TORQUE, Type.FAIRY, MoveCategory.PHYSICAL, 100, 100, 10, 30, 0, 9)
      .attr(ConfuseAttr)
      .makesContact(false),
    new AttackMove(Moves.BLOOD_MOON, Type.NORMAL, MoveCategory.SPECIAL, 140, 100, 5, -1, 0, 9)
      .condition((user, target, move) => {
        const turnMove = user.getLastXMoves(1);
        return !turnMove.length || turnMove[0].move !== move.id || turnMove[0].result !== MoveResult.SUCCESS;
      }), // TODO Add Instruct/Encore interaction
    new AttackMove(Moves.MATCHA_GOTCHA, Type.GRASS, MoveCategory.SPECIAL, 80, 90, 15, 20, 0, 9)
      .attr(HitHealAttr)
      .attr(HealStatusEffectAttr, true, StatusEffect.FREEZE)
      .attr(HealStatusEffectAttr, false, StatusEffect.FREEZE)
      .attr(StatusEffectAttr, StatusEffect.BURN)
      .target(MoveTarget.ALL_NEAR_ENEMIES)
      .triageMove(),
    new AttackMove(Moves.SYRUP_BOMB, Type.GRASS, MoveCategory.SPECIAL, 60, 85, 10, -1, 0, 9)
      .attr(StatStageChangeAttr, [ Stat.SPD ], -1) //Temporary
      .ballBombMove()
      .partial(),
    new AttackMove(Moves.IVY_CUDGEL, Type.GRASS, MoveCategory.PHYSICAL, 100, 100, 10, -1, 0, 9)
      .attr(IvyCudgelTypeAttr)
      .attr(HighCritAttr)
      .makesContact(false),
    new AttackMove(Moves.ELECTRO_SHOT, Type.ELECTRIC, MoveCategory.SPECIAL, 130, 100, 10, 100, 0, 9)
      .attr(ElectroShotChargeAttr)
      .ignoresVirtual(),
    new AttackMove(Moves.TERA_STARSTORM, Type.NORMAL, MoveCategory.SPECIAL, 120, 100, 5, -1, 0, 9)
      .attr(TeraBlastCategoryAttr)
      .partial(),
    new AttackMove(Moves.FICKLE_BEAM, Type.DRAGON, MoveCategory.SPECIAL, 80, 100, 5, 30, 0, 9)
      .attr(PreMoveMessageAttr, doublePowerChanceMessageFunc)
      .attr(DoublePowerChanceAttr),
    new SelfStatusMove(Moves.BURNING_BULWARK, Type.FIRE, -1, 10, -1, 4, 9)
      .attr(ProtectAttr, BattlerTagType.BURNING_BULWARK)
      .condition(failIfLastCondition),
    new AttackMove(Moves.THUNDERCLAP, Type.ELECTRIC, MoveCategory.SPECIAL, 70, 100, 5, -1, 1, 9)
      .condition((user, target, move) => user.scene.currentBattle.turnCommands[target.getBattlerIndex()]?.command === Command.FIGHT && !target.turnData.acted && allMoves[user.scene.currentBattle.turnCommands[target.getBattlerIndex()]?.move?.move!].category !== MoveCategory.STATUS), // TODO: is this bang correct?
    new AttackMove(Moves.MIGHTY_CLEAVE, Type.ROCK, MoveCategory.PHYSICAL, 95, 100, 5, -1, 0, 9)
      .slicingMove()
      .ignoresProtect(),
    new AttackMove(Moves.TACHYON_CUTTER, Type.STEEL, MoveCategory.SPECIAL, 50, -1, 10, -1, 0, 9)
      .attr(MultiHitAttr, MultiHitType._2)
      .slicingMove(),
    new AttackMove(Moves.HARD_PRESS, Type.STEEL, MoveCategory.PHYSICAL, -1, 100, 10, -1, 0, 9)
      .attr(OpponentHighHpPowerAttr, 100),
    new StatusMove(Moves.DRAGON_CHEER, Type.DRAGON, -1, 15, -1, 0, 9)
      .attr(AddBattlerTagAttr, BattlerTagType.DRAGON_CHEER, false, true)
      .target(MoveTarget.NEAR_ALLY),
    new AttackMove(Moves.ALLURING_VOICE, Type.FAIRY, MoveCategory.SPECIAL, 80, 100, 10, -1, 0, 9)
      .attr(AddBattlerTagIfBoostedAttr, BattlerTagType.CONFUSED)
      .soundBased(),
    new AttackMove(Moves.TEMPER_FLARE, Type.FIRE, MoveCategory.PHYSICAL, 75, 100, 10, -1, 0, 9)
      .attr(MovePowerMultiplierAttr, (user, target, move) => user.getLastXMoves(2)[1]?.result === MoveResult.MISS || user.getLastXMoves(2)[1]?.result === MoveResult.FAIL ? 2 : 1),
    new AttackMove(Moves.SUPERCELL_SLAM, Type.ELECTRIC, MoveCategory.PHYSICAL, 100, 95, 15, -1, 0, 9)
      .attr(MissEffectAttr, crashDamageFunc)
      .attr(NoEffectAttr, crashDamageFunc)
      .recklessMove(),
    new AttackMove(Moves.PSYCHIC_NOISE, Type.PSYCHIC, MoveCategory.SPECIAL, 75, 100, 10, -1, 0, 9)
      .soundBased()
      .partial(),
    new AttackMove(Moves.UPPER_HAND, Type.FIGHTING, MoveCategory.PHYSICAL, 65, 100, 15, 100, 3, 9)
      .attr(FlinchAttr)
      .condition((user, target, move) => user.scene.currentBattle.turnCommands[target.getBattlerIndex()]?.command === Command.FIGHT && !target.turnData.acted && allMoves[user.scene.currentBattle.turnCommands[target.getBattlerIndex()]?.move?.move!].category !== MoveCategory.STATUS && allMoves[user.scene.currentBattle.turnCommands[target.getBattlerIndex()]?.move?.move!].priority > 0 ) // TODO: is this bang correct?
      //TODO: Should also apply when target move priority increased by ability ex. gale wings
      .partial(),
    new AttackMove(Moves.MALIGNANT_CHAIN, Type.POISON, MoveCategory.SPECIAL, 100, 100, 5, 50, 0, 9)
      .attr(StatusEffectAttr, StatusEffect.TOXIC)
  );
  allMoves.map(m => {
    if (m.getAttrs(StatStageChangeAttr).some(a => a.selfTarget && a.stages < 0)) {
      selfStatLowerMoves.push(m.id);
    }
  });
}<|MERGE_RESOLUTION|>--- conflicted
+++ resolved
@@ -2794,15 +2794,9 @@
     return true;
   }
 
-<<<<<<< HEAD
   async resetStats(pokemon: Pokemon): Promise<void> {
-    for (let s = 0; s < pokemon.summonData.battleStats.length; s++) {
-      pokemon.summonData.battleStats[s] = 0;
-=======
-  resetStats(pokemon: Pokemon) {
     for (const s of BATTLE_STATS) {
       pokemon.setStatStage(s, 0);
->>>>>>> 7288350d
     }
     return pokemon.updateInfo();
   }
