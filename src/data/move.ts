--- conflicted
+++ resolved
@@ -6767,13 +6767,9 @@
     new AttackMove(Moves.SONIC_BOOM, Type.NORMAL, MoveCategory.SPECIAL, -1, 90, 20, -1, 0, 1)
       .attr(FixedDamageAttr, 20),
     new StatusMove(Moves.DISABLE, Type.NORMAL, 100, 20, -1, 0, 1)
-<<<<<<< HEAD
-      .attr(DisableMoveAttr)
-      .ignoresSubstitute()
-=======
       .attr(AddBattlerTagAttr, BattlerTagType.DISABLED, false, true)
       .condition((user, target, move) => target.getMoveHistory().reverse().find(m => m.move !== Moves.NONE && m.move !== Moves.STRUGGLE && !m.virtual) !== undefined)
->>>>>>> 7288350d
+      .ignoresSubstitute()
       .condition(failOnMaxCondition),
     new AttackMove(Moves.ACID, Type.POISON, MoveCategory.SPECIAL, 40, 100, 30, 10, 0, 1)
       .attr(StatStageChangeAttr, [ Stat.SPDEF ], -1)
