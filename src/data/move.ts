--- conflicted
+++ resolved
@@ -7427,22 +7427,13 @@
     }
 
     const moveTarget = this.selfTarget ? user : target;
-<<<<<<< HEAD
     const pokemon: Pokemon = this.selfTarget ? user : target;
     pokemon.summonData.ability = this.ability;
-    user.scene.triggerPokemonFormChange(moveTarget, SpeciesFormChangeRevertWeatherFormTrigger);
+    globalScene.triggerPokemonFormChange(moveTarget, SpeciesFormChangeRevertWeatherFormTrigger);
     if (pokemon.breakIllusion()) {
-      pokemon.scene.queueMessage(i18next.t("abilityTriggers:illusionBreak", { pokemonName: getPokemonNameWithAffix(pokemon) }));
-    }
-    user.scene.queueMessage(i18next.t("moveTriggers:acquiredAbility", { pokemonName: getPokemonNameWithAffix(pokemon), abilityName: allAbilities[this.ability].name }));
-=======
-
-    moveTarget.summonData.ability = this.ability;
-    globalScene.triggerPokemonFormChange(moveTarget, SpeciesFormChangeRevertWeatherFormTrigger);
-
-    globalScene.queueMessage(i18next.t("moveTriggers:acquiredAbility", { pokemonName: getPokemonNameWithAffix((this.selfTarget ? user : target)), abilityName: allAbilities[this.ability].name }));
-
->>>>>>> 39283e37
+      globalScene.queueMessage(i18next.t("abilityTriggers:illusionBreak", { pokemonName: getPokemonNameWithAffix(pokemon) }));
+    }
+    globalScene.queueMessage(i18next.t("moveTriggers:acquiredAbility", { pokemonName: getPokemonNameWithAffix(pokemon), abilityName: allAbilities[this.ability].name }));
     return true;
   }
 
