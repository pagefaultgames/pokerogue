--- conflicted
+++ resolved
@@ -6334,11 +6334,7 @@
     new AttackMove(Moves.HEX, Type.GHOST, MoveCategory.SPECIAL, 65, 100, 10, -1, 0, 5)
       .attr(MovePowerMultiplierAttr, (user, target, move) => target.status ? 2 : 1),
     new AttackMove(Moves.SKY_DROP, Type.FLYING, MoveCategory.PHYSICAL, 60, 100, 10, -1, 0, 5)
-<<<<<<< HEAD
       .attr(SkyDropChargeAttr)
-=======
-      .attr(ChargeAttr, ChargeAnim.SKY_DROP_CHARGING, "took {TARGET}\ninto the sky!", BattlerTagType.FLYING) // TODO: Add 2nd turn message
->>>>>>> f7a7b23d
       .condition(failOnGravityCondition)
       .ignoresVirtual(), 
     new SelfStatusMove(Moves.SHIFT_GEAR, Type.STEEL, -1, 10, -1, 0, 5)
