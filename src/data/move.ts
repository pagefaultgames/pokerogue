import { ChargeAnim, MoveChargeAnim, initMoveAnim, loadMoveAnimAssets } from "./battle-anims";
import { EncoreTag, GulpMissileTag, HelpingHandTag, SemiInvulnerableTag, ShellTrapTag, StockpilingTag, TrappedTag, TypeBoostTag } from "./battler-tags";
import { getPokemonNameWithAffix } from "../messages";
import Pokemon, { AttackMoveResult, EnemyPokemon, HitResult, MoveResult, PlayerPokemon, PokemonMove, TurnMove } from "../field/pokemon";
import { StatusEffect, getStatusEffectHealText, isNonVolatileStatusEffect, getNonVolatileStatusEffects } from "./status-effect";
import { getTypeDamageMultiplier, Type } from "./type";
import { Constructor } from "#app/utils";
import * as Utils from "../utils";
import { WeatherType } from "./weather";
import { ArenaTagSide, ArenaTrapTag, WeakenMoveTypeTag } from "./arena-tag";
import { UnswappableAbilityAbAttr, UncopiableAbilityAbAttr, UnsuppressableAbilityAbAttr, BlockRecoilDamageAttr, BlockOneHitKOAbAttr, IgnoreContactAbAttr, MaxMultiHitAbAttr, applyAbAttrs, BlockNonDirectDamageAbAttr, MoveAbilityBypassAbAttr, ReverseDrainAbAttr, FieldPreventExplosiveMovesAbAttr, ForceSwitchOutImmunityAbAttr, BlockItemTheftAbAttr, applyPostAttackAbAttrs, ConfusionOnStatusEffectAbAttr, HealFromBerryUseAbAttr, IgnoreProtectOnContactAbAttr, IgnoreMoveEffectsAbAttr, applyPreDefendAbAttrs, MoveEffectChanceMultiplierAbAttr, WonderSkinAbAttr, applyPreAttackAbAttrs, MoveTypeChangeAbAttr, UserFieldMoveTypePowerBoostAbAttr, FieldMoveTypePowerBoostAbAttr, AllyMoveCategoryPowerBoostAbAttr, VariableMovePowerAbAttr } from "./ability";
import { allAbilities } from "./ability";
import { PokemonHeldItemModifier, BerryModifier, PreserveBerryModifier, PokemonMoveAccuracyBoosterModifier, AttackTypeBoosterModifier, PokemonMultiHitModifier } from "../modifier/modifier";
import { BattlerIndex, BattleType } from "../battle";
import { TerrainType } from "./terrain";
import { ModifierPoolType } from "#app/modifier/modifier-type";
import { Command } from "../ui/command-ui-handler";
import i18next from "i18next";
import { Localizable } from "#app/interfaces/locales";
import { getBerryEffectFunc } from "./berry";
import { Abilities } from "#enums/abilities";
import { ArenaTagType } from "#enums/arena-tag-type";
import { BattlerTagType } from "#enums/battler-tag-type";
import { Biome } from "#enums/biome";
import { Moves } from "#enums/moves";
import { Species } from "#enums/species";
import { MoveUsedEvent } from "#app/events/battle-scene";
import { Stat, type BattleStat, type EffectiveStat, BATTLE_STATS, EFFECTIVE_STATS, getStatKey } from "#app/enums/stat";
import { PartyStatusCurePhase } from "#app/phases/party-status-cure-phase";
import { BattleEndPhase } from "#app/phases/battle-end-phase";
import { MoveEndPhase } from "#app/phases/move-end-phase";
import { MovePhase } from "#app/phases/move-phase";
import { NewBattlePhase } from "#app/phases/new-battle-phase";
import { PokemonHealPhase } from "#app/phases/pokemon-heal-phase";
import { StatStageChangePhase } from "#app/phases/stat-stage-change-phase";
import { SwitchPhase } from "#app/phases/switch-phase";
import { SwitchSummonPhase } from "#app/phases/switch-summon-phase";
import { SpeciesFormChangeRevertWeatherFormTrigger } from "./pokemon-forms";
import { NumberHolder } from "#app/utils";
import { GameMode } from "#app/game-mode";
import { applyChallenges, ChallengeType } from "./challenge";

export enum MoveCategory {
  PHYSICAL,
  SPECIAL,
  STATUS
}

export enum MoveTarget {
  /** {@link https://bulbapedia.bulbagarden.net/wiki/Category:Moves_that_target_the_user Moves that target the User} */
  USER,
  OTHER,
  ALL_OTHERS,
  NEAR_OTHER,
  /** {@link https://bulbapedia.bulbagarden.net/wiki/Category:Moves_that_target_all_adjacent_Pok%C3%A9mon Moves that target all adjacent Pokemon} */
  ALL_NEAR_OTHERS,
  NEAR_ENEMY,
  /** {@link https://bulbapedia.bulbagarden.net/wiki/Category:Moves_that_target_all_adjacent_foes Moves that target all adjacent foes} */
  ALL_NEAR_ENEMIES,
  RANDOM_NEAR_ENEMY,
  ALL_ENEMIES,
  /** {@link https://bulbapedia.bulbagarden.net/wiki/Category:Counterattacks Counterattacks} */
  ATTACKER,
  /** {@link https://bulbapedia.bulbagarden.net/wiki/Category:Moves_that_target_one_adjacent_ally Moves that target one adjacent ally} */
  NEAR_ALLY,
  ALLY,
  USER_OR_NEAR_ALLY,
  USER_AND_ALLIES,
  /** {@link https://bulbapedia.bulbagarden.net/wiki/Category:Moves_that_target_all_Pok%C3%A9mon Moves that target all Pokemon} */
  ALL,
  USER_SIDE,
  /** {@link https://bulbapedia.bulbagarden.net/wiki/Category:Entry_hazard-creating_moves Entry hazard-creating moves} */
  ENEMY_SIDE,
  BOTH_SIDES,
  PARTY,
  CURSE
}

export enum MoveFlags {
  NONE              = 0,
  MAKES_CONTACT     = 1 << 0,
  IGNORE_PROTECT    = 1 << 1,
  SOUND_BASED       = 1 << 2,
  HIDE_USER         = 1 << 3,
  HIDE_TARGET       = 1 << 4,
  BITING_MOVE       = 1 << 5,
  PULSE_MOVE        = 1 << 6,
  PUNCHING_MOVE     = 1 << 7,
  SLICING_MOVE      = 1 << 8,
  /**
   * Indicates a move should be affected by {@linkcode Abilities.RECKLESS}
   * @see {@linkcode Move.recklessMove()}
   */
  RECKLESS_MOVE     = 1 << 9,
  BALLBOMB_MOVE     = 1 << 10,
  POWDER_MOVE       = 1 << 11,
  DANCE_MOVE        = 1 << 12,
  WIND_MOVE         = 1 << 13,
  TRIAGE_MOVE       = 1 << 14,
  IGNORE_ABILITIES  = 1 << 15,
  /**
   * Enables all hits of a multi-hit move to be accuracy checked individually
   */
  CHECK_ALL_HITS   = 1 << 16,
  /**
   * Indicates a move is able to be redirected to allies in a double battle if the attacker faints
   */
  REDIRECT_COUNTER = 1 << 17,
}

type MoveConditionFunc = (user: Pokemon, target: Pokemon, move: Move) => boolean;
type UserMoveConditionFunc = (user: Pokemon, move: Move) => boolean;

export default class Move implements Localizable {
  public id: Moves;
  public name: string;
  private _type: Type;
  private _category: MoveCategory;
  public moveTarget: MoveTarget;
  public power: integer;
  public accuracy: integer;
  public pp: integer;
  public effect: string;
  public chance: integer;
  public priority: integer;
  public generation: integer;
  public attrs: MoveAttr[];
  private conditions: MoveCondition[];
  private flags: integer;
  private nameAppend: string;

  constructor(id: Moves, type: Type, category: MoveCategory, defaultMoveTarget: MoveTarget, power: integer, accuracy: integer, pp: integer, chance: integer, priority: integer, generation: integer) {
    this.id = id;

    this.nameAppend = "";
    this._type = type;
    this._category = category;
    this.moveTarget = defaultMoveTarget;
    this.power = power;
    this.accuracy = accuracy;
    this.pp = pp;
    this.chance = chance;
    this.priority = priority;
    this.generation = generation;

    this.attrs = [];
    this.conditions = [];

    this.flags = 0;
    if (defaultMoveTarget === MoveTarget.USER) {
      this.setFlag(MoveFlags.IGNORE_PROTECT, true);
    }
    if (category === MoveCategory.PHYSICAL) {
      this.setFlag(MoveFlags.MAKES_CONTACT, true);
    }

    this.localize();
  }

  get type() {
    return this._type;
  }
  get category() {
    return this._category;
  }

  localize(): void {
    const i18nKey = Moves[this.id].split("_").filter(f => f).map((f, i) => i ? `${f[0]}${f.slice(1).toLowerCase()}` : f.toLowerCase()).join("") as unknown as string;

    this.name = this.id ? `${i18next.t(`move:${i18nKey}.name`)}${this.nameAppend}` : "";
    this.effect = this.id ? `${i18next.t(`move:${i18nKey}.effect`)}${this.nameAppend}` : "";
  }

  /**
   * Get all move attributes that match `attrType`
   * @param attrType any attribute that extends {@linkcode MoveAttr}
   * @returns Array of attributes that match `attrType`, Empty Array if none match.
   */
  getAttrs<T extends MoveAttr>(attrType: Constructor<T>): T[] {
    return this.attrs.filter((a): a is T => a instanceof attrType);
  }

  /**
   * Check if a move has an attribute that matches `attrType`
   * @param attrType any attribute that extends {@linkcode MoveAttr}
   * @returns true if the move has attribute `attrType`
   */
  hasAttr<T extends MoveAttr>(attrType: Constructor<T>): boolean {
    return this.attrs.some((attr) => attr instanceof attrType);
  }

  /**
   * Takes as input a boolean function and returns the first MoveAttr in attrs that matches true
   * @param attrPredicate
   * @returns the first {@linkcode MoveAttr} element in attrs that makes the input function return true
   */
  findAttr(attrPredicate: (attr: MoveAttr) => boolean): MoveAttr {
    return this.attrs.find(attrPredicate)!; // TODO: is the bang correct?
  }

  /**
   * Adds a new MoveAttr to the move (appends to the attr array)
   * if the MoveAttr also comes with a condition, also adds that to the conditions array: {@linkcode MoveCondition}
   * @param AttrType {@linkcode MoveAttr} the constructor of a MoveAttr class
   * @param args the args needed to instantiate a the given class
   * @returns the called object {@linkcode Move}
   */
  attr<T extends Constructor<MoveAttr>>(AttrType: T, ...args: ConstructorParameters<T>): this {
    const attr = new AttrType(...args);
    this.attrs.push(attr);
    let attrCondition = attr.getCondition();
    if (attrCondition) {
      if (typeof attrCondition === "function") {
        attrCondition = new MoveCondition(attrCondition);
      }
      this.conditions.push(attrCondition);
    }

    return this;
  }

  /**
   * Adds a new MoveAttr to the move (appends to the attr array)
   * if the MoveAttr also comes with a condition, also adds that to the conditions array: {@linkcode MoveCondition}
   * Almost identical to {@link attr}, except you are passing in a MoveAttr object, instead of a constructor and it's arguments
   * @param attrAdd {@linkcode MoveAttr} the attribute to add
   * @returns the called object {@linkcode Move}
   */
  addAttr(attrAdd: MoveAttr): this {
    this.attrs.push(attrAdd);
    let attrCondition = attrAdd.getCondition();
    if (attrCondition) {
      if (typeof attrCondition === "function") {
        attrCondition = new MoveCondition(attrCondition);
      }
      this.conditions.push(attrCondition);
    }

    return this;
  }

  /**
   * Sets the move target of this move
   * @param moveTarget {@linkcode MoveTarget} the move target to set
   * @returns the called object {@linkcode Move}
   */
  target(moveTarget: MoveTarget): this {
    this.moveTarget = moveTarget;
    return this;
  }

  /**
   * Getter function that returns if this Move has a MoveFlag
   * @param flag {@linkcode MoveFlags} to check
   * @returns boolean
   */
  hasFlag(flag: MoveFlags): boolean {
    // internally it is taking the bitwise AND (MoveFlags are represented as bit-shifts) and returning False if result is 0 and true otherwise
    return !!(this.flags & flag);
  }

  /**
   * Getter function that returns if the move hits multiple targets
   * @returns boolean
   */
  isMultiTarget(): boolean {
    switch (this.moveTarget) {
    case MoveTarget.ALL_OTHERS:
    case MoveTarget.ALL_NEAR_OTHERS:
    case MoveTarget.ALL_NEAR_ENEMIES:
    case MoveTarget.ALL_ENEMIES:
    case MoveTarget.USER_AND_ALLIES:
    case MoveTarget.ALL:
    case MoveTarget.USER_SIDE:
    case MoveTarget.ENEMY_SIDE:
    case MoveTarget.BOTH_SIDES:
      return true;
    }
    return false;
  }

  /**
   * Getter function that returns if the move targets itself or an ally
   * @returns boolean
   */

  isAllyTarget(): boolean {
    switch (this.moveTarget) {
    case MoveTarget.USER:
    case MoveTarget.NEAR_ALLY:
    case MoveTarget.ALLY:
    case MoveTarget.USER_OR_NEAR_ALLY:
    case MoveTarget.USER_AND_ALLIES:
    case MoveTarget.USER_SIDE:
      return true;
    }
    return false;
  }

  /**
   * Checks if the move is immune to certain types.
   * Currently looks at cases of Grass types with powder moves and Dark types with moves affected by Prankster.
   * @param {Pokemon} user the source of this move
   * @param {Pokemon} target the target of this move
   * @param {Type} type the type of the move's target
   * @returns boolean
   */
  isTypeImmune(user: Pokemon, target: Pokemon, type: Type): boolean {
    if (this.moveTarget === MoveTarget.USER) {
      return false;
    }

    switch (type) {
    case Type.GRASS:
      if (this.hasFlag(MoveFlags.POWDER_MOVE)) {
        return true;
      }
      break;
    case Type.DARK:
      if (user.hasAbility(Abilities.PRANKSTER) && this.category === MoveCategory.STATUS && (user.isPlayer() !== target.isPlayer())) {
        return true;
      }
      break;
    }
    return false;
  }

  /**
   * Adds a move condition to the move
   * @param condition {@linkcode MoveCondition} or {@linkcode MoveConditionFunc}, appends to conditions array a new MoveCondition object
   * @returns the called object {@linkcode Move}
   */
  condition(condition: MoveCondition | MoveConditionFunc): this {
    if (typeof condition === "function") {
      condition = new MoveCondition(condition as MoveConditionFunc);
    }
    this.conditions.push(condition);

    return this;
  }

  /**
   * Marks the move as "partial": appends texts to the move name
   * @returns the called object {@linkcode Move}
   */
  partial(): this {
    this.nameAppend += " (P)";
    return this;
  }

  /**
   * Marks the move as "unimplemented": appends texts to the move name
   * @returns the called object {@linkcode Move}
   */
  unimplemented(): this {
    this.nameAppend += " (N)";
    return this;
  }

  /**
   * Sets the flags of the move
   * @param flag {@linkcode MoveFlags}
   * @param on a boolean, if True, then "ORs" the flag onto existing ones, if False then "XORs" the flag onto existing ones
   */
  private setFlag(flag: MoveFlags, on: boolean): void {
    // bitwise OR and bitwise XOR respectively
    if (on) {
      this.flags |= flag;
    } else {
      this.flags ^= flag;
    }
  }

  /**
   * Sets the {@linkcode MoveFlags.MAKES_CONTACT} flag for the calling Move
   * @param makesContact The value (boolean) to set the flag to
   * @returns The {@linkcode Move} that called this function
   */
  makesContact(makesContact: boolean = true): this { // TODO: is true the correct default?
    this.setFlag(MoveFlags.MAKES_CONTACT, makesContact);
    return this;
  }

  /**
   * Sets the {@linkcode MoveFlags.IGNORE_PROTECT} flag for the calling Move
   * @param ignoresProtect The value (boolean) to set the flag to
   * example: @see {@linkcode Moves.CURSE}
   * @returns The {@linkcode Move} that called this function
   */
  ignoresProtect(ignoresProtect: boolean = true): this { // TODO: is `true` the correct default?
    this.setFlag(MoveFlags.IGNORE_PROTECT, ignoresProtect);
    return this;
  }

  /**
   * Sets the {@linkcode MoveFlags.SOUND_BASED} flag for the calling Move
   * @param soundBased The value (boolean) to set the flag to
   * example: @see {@linkcode Moves.UPROAR}
   * @returns The {@linkcode Move} that called this function
   */
  soundBased(soundBased: boolean = true): this { // TODO: is `true` the correct default?
    this.setFlag(MoveFlags.SOUND_BASED, soundBased);
    return this;
  }

  /**
   * Sets the {@linkcode MoveFlags.HIDE_USER} flag for the calling Move
   * @param hidesUser The value (boolean) to set the flag to
   * example: @see {@linkcode Moves.TELEPORT}
   * @returns The {@linkcode Move} that called this function
   */
  hidesUser(hidesUser: boolean = true): this { // TODO: is `true` the correct default?
    this.setFlag(MoveFlags.HIDE_USER, hidesUser);
    return this;
  }

  /**
   * Sets the {@linkcode MoveFlags.HIDE_TARGET} flag for the calling Move
   * @param hidesTarget The value (boolean) to set the flag to
   * example: @see {@linkcode Moves.WHIRLWIND}
   * @returns The {@linkcode Move} that called this function
   */
  hidesTarget(hidesTarget: boolean = true): this { // TODO: is `true` the correct default?
    this.setFlag(MoveFlags.HIDE_TARGET, hidesTarget);
    return this;
  }

  /**
   * Sets the {@linkcode MoveFlags.BITING_MOVE} flag for the calling Move
   * @param bitingMove The value (boolean) to set the flag to
   * example: @see {@linkcode Moves.BITE}
   * @returns The {@linkcode Move} that called this function
   */
  bitingMove(bitingMove: boolean = true): this { // TODO: is `true` the correct default?
    this.setFlag(MoveFlags.BITING_MOVE, bitingMove);
    return this;
  }

  /**
   * Sets the {@linkcode MoveFlags.PULSE_MOVE} flag for the calling Move
   * @param pulseMove The value (boolean) to set the flag to
   * example: @see {@linkcode Moves.WATER_PULSE}
   * @returns The {@linkcode Move} that called this function
   */
  pulseMove(pulseMove: boolean = true): this { // TODO: is `true` the correct default?
    this.setFlag(MoveFlags.PULSE_MOVE, pulseMove);
    return this;
  }

  /**
   * Sets the {@linkcode MoveFlags.PUNCHING_MOVE} flag for the calling Move
   * @param punchingMove The value (boolean) to set the flag to
   * example: @see {@linkcode Moves.DRAIN_PUNCH}
   * @returns The {@linkcode Move} that called this function
   */
  punchingMove(punchingMove: boolean = true): this { // TODO: is `true` the correct default?
    this.setFlag(MoveFlags.PUNCHING_MOVE, punchingMove);
    return this;
  }

  /**
   * Sets the {@linkcode MoveFlags.SLICING_MOVE} flag for the calling Move
   * @param slicingMove The value (boolean) to set the flag to
   * example: @see {@linkcode Moves.X_SCISSOR}
   * @returns The {@linkcode Move} that called this function
   */
  slicingMove(slicingMove: boolean = true): this { // TODO: is `true` the correct default?
    this.setFlag(MoveFlags.SLICING_MOVE, slicingMove);
    return this;
  }

  /**
   * Sets the {@linkcode MoveFlags.RECKLESS_MOVE} flag for the calling Move
   * @see {@linkcode Abilities.RECKLESS}
   * @param recklessMove The value to set the flag to
   * @returns The {@linkcode Move} that called this function
   */
  recklessMove(recklessMove: boolean = true): this { // TODO: is `true` the correct default?
    this.setFlag(MoveFlags.RECKLESS_MOVE, recklessMove);
    return this;
  }

  /**
   * Sets the {@linkcode MoveFlags.BALLBOMB_MOVE} flag for the calling Move
   * @param ballBombMove The value (boolean) to set the flag to
   * example: @see {@linkcode Moves.ELECTRO_BALL}
   * @returns The {@linkcode Move} that called this function
   */
  ballBombMove(ballBombMove: boolean = true): this { // TODO: is `true` the correct default?
    this.setFlag(MoveFlags.BALLBOMB_MOVE, ballBombMove);
    return this;
  }

  /**
   * Sets the {@linkcode MoveFlags.POWDER_MOVE} flag for the calling Move
   * @param powderMove The value (boolean) to set the flag to
   * example: @see {@linkcode Moves.STUN_SPORE}
   * @returns The {@linkcode Move} that called this function
   */
  powderMove(powderMove: boolean = true): this { // TODO: is `true` the correct default?
    this.setFlag(MoveFlags.POWDER_MOVE, powderMove);
    return this;
  }

  /**
   * Sets the {@linkcode MoveFlags.DANCE_MOVE} flag for the calling Move
   * @param danceMove The value (boolean) to set the flag to
   * example: @see {@linkcode Moves.PETAL_DANCE}
   * @returns The {@linkcode Move} that called this function
   */
  danceMove(danceMove: boolean = true): this { // TODO: is `true` the correct default?
    this.setFlag(MoveFlags.DANCE_MOVE, danceMove);
    return this;
  }

  /**
   * Sets the {@linkcode MoveFlags.WIND_MOVE} flag for the calling Move
   * @param windMove The value (boolean) to set the flag to
   * example: @see {@linkcode Moves.HURRICANE}
   * @returns The {@linkcode Move} that called this function
   */
  windMove(windMove: boolean = true): this { // TODO: is `true` the correct default?
    this.setFlag(MoveFlags.WIND_MOVE, windMove);
    return this;
  }

  /**
   * Sets the {@linkcode MoveFlags.TRIAGE_MOVE} flag for the calling Move
   * @param triageMove The value (boolean) to set the flag to
   * example: @see {@linkcode Moves.ABSORB}
   * @returns The {@linkcode Move} that called this function
   */
  triageMove(triageMove: boolean = true): this { // TODO: is `true` the correct default?
    this.setFlag(MoveFlags.TRIAGE_MOVE, triageMove);
    return this;
  }

  /**
   * Sets the {@linkcode MoveFlags.IGNORE_ABILITIES} flag for the calling Move
   * @param ignoresAbilities sThe value (boolean) to set the flag to
   * example: @see {@linkcode Moves.SUNSTEEL_STRIKE}
   * @returns The {@linkcode Move} that called this function
   */
  ignoresAbilities(ignoresAbilities: boolean = true): this { // TODO: is `true` the correct default?
    this.setFlag(MoveFlags.IGNORE_ABILITIES, ignoresAbilities);
    return this;
  }

  /**
   * Sets the {@linkcode MoveFlags.CHECK_ALL_HITS} flag for the calling Move
   * @param checkAllHits The value (boolean) to set the flag to
   * example: @see {@linkcode Moves.TRIPLE_AXEL}
   * @returns The {@linkcode Move} that called this function
   */
  checkAllHits(checkAllHits: boolean = true): this { // TODO: is `true` the correct default?
    this.setFlag(MoveFlags.CHECK_ALL_HITS, checkAllHits);
    return this;
  }

  /**
   * Sets the {@linkcode MoveFlags.REDIRECT_COUNTER} flag for the calling Move
   * @param redirectCounter The value (boolean) to set the flag to
   * example: @see {@linkcode Moves.METAL_BURST}
   * @returns The {@linkcode Move} that called this function
   */
  redirectCounter(redirectCounter: boolean = true): this { // TODO: is `true` the correct default?
    this.setFlag(MoveFlags.REDIRECT_COUNTER, redirectCounter);
    return this;
  }

  /**
   * Checks if the move flag applies to the pokemon(s) using/receiving the move
   * @param flag {@linkcode MoveFlags} MoveFlag to check on user and/or target
   * @param user {@linkcode Pokemon} the Pokemon using the move
   * @param target {@linkcode Pokemon} the Pokemon receiving the move
   * @returns boolean
   */
  checkFlag(flag: MoveFlags, user: Pokemon, target: Pokemon | null): boolean {
    // special cases below, eg: if the move flag is MAKES_CONTACT, and the user pokemon has an ability that ignores contact (like "Long Reach"), then overrides and move does not make contact
    switch (flag) {
    case MoveFlags.MAKES_CONTACT:
      if (user.hasAbilityWithAttr(IgnoreContactAbAttr)) {
        return false;
      }
      break;
    case MoveFlags.IGNORE_ABILITIES:
      if (user.hasAbilityWithAttr(MoveAbilityBypassAbAttr)) {
        const abilityEffectsIgnored = new Utils.BooleanHolder(false);
        applyAbAttrs(MoveAbilityBypassAbAttr, user, abilityEffectsIgnored, false, this);
        if (abilityEffectsIgnored.value) {
          return true;
        }
      }
      break;
    case MoveFlags.IGNORE_PROTECT:
      if (user.hasAbilityWithAttr(IgnoreProtectOnContactAbAttr) &&
          this.checkFlag(MoveFlags.MAKES_CONTACT, user, target)) {
        return true;
      }
      break;
    }

    return !!(this.flags & flag);
  }

  /**
   * Applies each {@linkcode MoveCondition} of this move to the params
   * @param user {@linkcode Pokemon} to apply conditions to
   * @param target {@linkcode Pokemon} to apply conditions to
   * @param move {@linkcode Move} to apply conditions to
   * @returns boolean: false if any of the apply()'s return false, else true
   */
  applyConditions(user: Pokemon, target: Pokemon, move: Move): boolean {
    for (const condition of this.conditions) {
      if (!condition.apply(user, target, move)) {
        return false;
      }
    }

    return true;
  }

  /**
   * Sees if, given the target pokemon, a move fails on it (by looking at each {@linkcode MoveAttr} of this move
   * @param user {@linkcode Pokemon} using the move
   * @param target {@linkcode Pokemon} receiving the move
   * @param move {@linkcode Move} using the move
   * @param cancelled {@linkcode Utils.BooleanHolder} to hold boolean value
   * @returns string of the failed text, or null
   */
  getFailedText(user: Pokemon, target: Pokemon, move: Move, cancelled: Utils.BooleanHolder): string | null {
    for (const attr of this.attrs) {
      const failedText = attr.getFailedText(user, target, move, cancelled);
      if (failedText !== null) {
        return failedText;
      }
    }
    return null;
  }

  /**
   * Calculates the userBenefitScore across all the attributes and conditions
   * @param user {@linkcode Pokemon} using the move
   * @param target {@linkcode Pokemon} receiving the move
   * @param move {@linkcode Move} using the move
   * @returns integer representing the total benefitScore
   */
  getUserBenefitScore(user: Pokemon, target: Pokemon, move: Move): integer {
    let score = 0;

    for (const attr of this.attrs) {
      score += attr.getUserBenefitScore(user, target, move);
    }

    for (const condition of this.conditions) {
      score += condition.getUserBenefitScore(user, target, move);
    }

    return score;
  }

  /**
   * Calculates the targetBenefitScore across all the attributes
   * @param user {@linkcode Pokemon} using the move
   * @param target {@linkcode Pokemon} receiving the move
   * @param move {@linkcode Move} using the move
   * @returns integer representing the total benefitScore
   */
  getTargetBenefitScore(user: Pokemon, target: Pokemon, move: Move): integer {
    let score = 0;

    for (const attr of this.attrs) {
      // conditionals to check if the move is self targeting (if so then you are applying the move to yourself, not the target)
      score += attr.getTargetBenefitScore(user, !attr.selfTarget ? target : user, move) * (target !== user && attr.selfTarget ? -1 : 1);
    }

    return score;
  }

  /**
   * Calculates the accuracy of a move in battle based on various conditions and attributes.
   *
   * @param user {@linkcode Pokemon} The Pokémon using the move.
   * @param target {@linkcode Pokemon} The Pokémon being targeted by the move.
   * @returns The calculated accuracy of the move.
   */
  calculateBattleAccuracy(user: Pokemon, target: Pokemon, simulated: boolean = false) {
    const moveAccuracy = new Utils.NumberHolder(this.accuracy);

    applyMoveAttrs(VariableAccuracyAttr, user, target, this, moveAccuracy);
    applyPreDefendAbAttrs(WonderSkinAbAttr, target, user, this, { value: false }, simulated, moveAccuracy);

    if (moveAccuracy.value === -1) {
      return moveAccuracy.value;
    }

    const isOhko = this.hasAttr(OneHitKOAccuracyAttr);

    if (!isOhko) {
      user.scene.applyModifiers(PokemonMoveAccuracyBoosterModifier, user.isPlayer(), user, moveAccuracy);
    }

    if (user.scene.arena.weather?.weatherType === WeatherType.FOG) {
      /**
       *  The 0.9 multiplier is PokeRogue-only implementation, Bulbapedia uses 3/5
       *  See Fog {@link https://bulbapedia.bulbagarden.net/wiki/Fog}
       */
      moveAccuracy.value = Math.floor(moveAccuracy.value * 0.9);
    }

    if (!isOhko && user.scene.arena.getTag(ArenaTagType.GRAVITY)) {
      moveAccuracy.value = Math.floor(moveAccuracy.value * 1.67);
    }

    return moveAccuracy.value;
  }

  /**
   * Calculates the power of a move in battle based on various conditions and attributes.
   *
   * @param source {@linkcode Pokemon} The Pokémon using the move.
   * @param target {@linkcode Pokemon} The Pokémon being targeted by the move.
   * @returns The calculated power of the move.
   */
  calculateBattlePower(source: Pokemon, target: Pokemon, simulated: boolean = false): number {
    if (this.category === MoveCategory.STATUS) {
      return -1;
    }

    const power = new Utils.NumberHolder(this.power);
    const typeChangeMovePowerMultiplier = new Utils.NumberHolder(1);

    applyPreAttackAbAttrs(MoveTypeChangeAbAttr, source, target, this, true, null, typeChangeMovePowerMultiplier);

    const sourceTeraType = source.getTeraType();
    if (sourceTeraType !== Type.UNKNOWN && sourceTeraType === this.type && power.value < 60 && this.priority <= 0 && !this.hasAttr(MultiHitAttr) && !source.scene.findModifier(m => m instanceof PokemonMultiHitModifier && m.pokemonId === source.id)) {
      power.value = 60;
    }

    applyPreAttackAbAttrs(VariableMovePowerAbAttr, source, target, this, simulated, power);

    if (source.getAlly()) {
      applyPreAttackAbAttrs(AllyMoveCategoryPowerBoostAbAttr, source.getAlly(), target, this, simulated, power);
    }

    const fieldAuras = new Set(
      source.scene.getField(true)
        .map((p) => p.getAbilityAttrs(FieldMoveTypePowerBoostAbAttr).filter(attr => {
          const condition = attr.getCondition();
          return (!condition || condition(p));
        }) as FieldMoveTypePowerBoostAbAttr[])
        .flat(),
    );
    for (const aura of fieldAuras) {
      aura.applyPreAttack(source, null, simulated, target, this, [power]);
    }

    const alliedField: Pokemon[] = source instanceof PlayerPokemon ? source.scene.getPlayerField() : source.scene.getEnemyField();
    alliedField.forEach(p => applyPreAttackAbAttrs(UserFieldMoveTypePowerBoostAbAttr, p, target, this, simulated, power));

    power.value *= typeChangeMovePowerMultiplier.value;

    const typeBoost = source.findTag(t => t instanceof TypeBoostTag && t.boostedType === this.type) as TypeBoostTag;
    if (typeBoost) {
      power.value *= typeBoost.boostValue;
    }

    if (source.scene.arena.getTerrainType() === TerrainType.GRASSY && target.isGrounded() && this.type === Type.GROUND && this.moveTarget === MoveTarget.ALL_NEAR_OTHERS) {
      power.value /= 2;
    }

    applyMoveAttrs(VariablePowerAttr, source, target, this, power);

    source.scene.applyModifiers(PokemonMultiHitModifier, source.isPlayer(), source, new Utils.IntegerHolder(0), power);

    if (!this.hasAttr(TypelessAttr)) {
      source.scene.arena.applyTags(WeakenMoveTypeTag, this.type, power);
      source.scene.applyModifiers(AttackTypeBoosterModifier, source.isPlayer(), source, this.type, power);
    }

    if (source.getTag(HelpingHandTag)) {
      power.value *= 1.5;
    }

    return power.value;
  }
}

export class AttackMove extends Move {
  constructor(id: Moves, type: Type, category: MoveCategory, power: integer, accuracy: integer, pp: integer, chance: integer, priority: integer, generation: integer) {
    super(id, type, category, MoveTarget.NEAR_OTHER, power, accuracy, pp, chance, priority, generation);

    /**
     * {@link https://bulbapedia.bulbagarden.net/wiki/Freeze_(status_condition)}
     * > All damaging Fire-type moves can now thaw a frozen target, regardless of whether or not they have a chance to burn;
     */
    if (this.type === Type.FIRE) {
      this.addAttr(new HealStatusEffectAttr(false, StatusEffect.FREEZE));
    }
  }

  getTargetBenefitScore(user: Pokemon, target: Pokemon, move: Move): integer {
    let ret = super.getTargetBenefitScore(user, target, move);

    let attackScore = 0;

    const effectiveness = target.getAttackTypeEffectiveness(this.type, user);
    attackScore = Math.pow(effectiveness - 1, 2) * effectiveness < 1 ? -2 : 2;
    if (attackScore) {
      if (this.category === MoveCategory.PHYSICAL) {
        const atk = new Utils.IntegerHolder(user.getEffectiveStat(Stat.ATK, target));
        applyMoveAttrs(VariableAtkAttr, user, target, move, atk);
        if (atk.value > user.getEffectiveStat(Stat.SPATK, target)) {
          const statRatio = user.getEffectiveStat(Stat.SPATK, target) / atk.value;
          if (statRatio <= 0.75) {
            attackScore *= 2;
          } else if (statRatio <= 0.875) {
            attackScore *= 1.5;
          }
        }
      } else {
        const spAtk = new Utils.IntegerHolder(user.getEffectiveStat(Stat.SPATK, target));
        applyMoveAttrs(VariableAtkAttr, user, target, move, spAtk);
        if (spAtk.value > user.getEffectiveStat(Stat.ATK, target)) {
          const statRatio = user.getEffectiveStat(Stat.ATK, target) / spAtk.value;
          if (statRatio <= 0.75) {
            attackScore *= 2;
          } else if (statRatio <= 0.875) {
            attackScore *= 1.5;
          }
        }
      }

      const power = new Utils.NumberHolder(this.power);
      applyMoveAttrs(VariablePowerAttr, user, target, move, power);

      attackScore += Math.floor(power.value / 5);
    }

    ret -= attackScore;

    return ret;
  }
}

export class StatusMove extends Move {
  constructor(id: Moves, type: Type, accuracy: integer, pp: integer, chance: integer, priority: integer, generation: integer) {
    super(id, type, MoveCategory.STATUS, MoveTarget.NEAR_OTHER, -1, accuracy, pp, chance, priority, generation);
  }
}

export class SelfStatusMove extends Move {
  constructor(id: Moves, type: Type, accuracy: integer, pp: integer, chance: integer, priority: integer, generation: integer) {
    super(id, type, MoveCategory.STATUS, MoveTarget.USER, -1, accuracy, pp, chance, priority, generation);
  }
}

/**
 * Base class defining all {@linkcode Move} Attributes
 * @abstract
 * @see {@linkcode apply}
 */
export abstract class MoveAttr {
  /** Should this {@linkcode Move} target the user? */
  public selfTarget: boolean;

  constructor(selfTarget: boolean = false) {
    this.selfTarget = selfTarget;
  }

  /**
   * Applies move attributes
   * @see {@linkcode applyMoveAttrsInternal}
   * @virtual
   * @param user {@linkcode Pokemon} using the move
   * @param target {@linkcode Pokemon} target of the move
   * @param move {@linkcode Move} with this attribute
   * @param args Set of unique arguments needed by this attribute
   * @returns true if application of the ability succeeds
   */
  apply(user: Pokemon | null, target: Pokemon | null, move: Move, args: any[]): boolean | Promise<boolean> {
    return true;
  }

  /**
   * @virtual
   * @returns the {@linkcode MoveCondition} or {@linkcode MoveConditionFunc} for this {@linkcode Move}
   */
  getCondition(): MoveCondition | MoveConditionFunc | null {
    return null;
  }

  /**
   * @virtual
   * @param user {@linkcode Pokemon} using the move
   * @param target {@linkcode Pokemon} target of the move
   * @param move {@linkcode Move} with this attribute
   * @param cancelled {@linkcode Utils.BooleanHolder} which stores if the move should fail
   * @returns the string representing failure of this {@linkcode Move}
   */
  getFailedText(user: Pokemon, target: Pokemon, move: Move, cancelled: Utils.BooleanHolder): string | null {
    return null;
  }

  /**
   * Used by the Enemy AI to rank an attack based on a given user
   * @see {@linkcode EnemyPokemon.getNextMove}
   * @virtual
   */
  getUserBenefitScore(user: Pokemon, target: Pokemon, move: Move): integer {
    return 0;
  }

  /**
   * Used by the Enemy AI to rank an attack based on a given target
   * @see {@linkcode EnemyPokemon.getNextMove}
   * @virtual
   */
  getTargetBenefitScore(user: Pokemon, target: Pokemon, move: Move): integer {
    return 0;
  }
}

export enum MoveEffectTrigger {
  PRE_APPLY,
  POST_APPLY,
  HIT,
  /** Triggers one time after all target effects have applied */
  POST_TARGET,
}

/** Base class defining all Move Effect Attributes
 * @extends MoveAttr
 * @see {@linkcode apply}
 */
export class MoveEffectAttr extends MoveAttr {
  /** Defines when this effect should trigger in the move's effect order
   * @see {@linkcode phases.MoveEffectPhase.start}
   */
  public trigger: MoveEffectTrigger;
  /** Should this effect only apply on the first hit? */
  public firstHitOnly: boolean;
  /** Should this effect only apply on the last hit? */
  public lastHitOnly: boolean;
  /** Should this effect only apply on the first target hit? */
  public firstTargetOnly: boolean;

  constructor(selfTarget?: boolean, trigger?: MoveEffectTrigger, firstHitOnly: boolean = false, lastHitOnly: boolean = false, firstTargetOnly: boolean = false) {
    super(selfTarget);
    this.trigger = trigger !== undefined ? trigger : MoveEffectTrigger.POST_APPLY;
    this.firstHitOnly = firstHitOnly;
    this.lastHitOnly = lastHitOnly;
    this.firstTargetOnly = firstTargetOnly;
  }

  /**
   * Determines whether the {@linkcode Move}'s effects are valid to {@linkcode apply}
   * @virtual
   * @param user {@linkcode Pokemon} using the move
   * @param target {@linkcode Pokemon} target of the move
   * @param move {@linkcode Move} with this attribute
   * @param args Set of unique arguments needed by this attribute
   * @returns true if basic application of the ability attribute should be possible
   */
  canApply(user: Pokemon, target: Pokemon, move: Move, args?: any[]) {
    return !! (this.selfTarget ? user.hp && !user.getTag(BattlerTagType.FRENZY) : target.hp)
           && (this.selfTarget || !target.getTag(BattlerTagType.PROTECTED) ||
                move.checkFlag(MoveFlags.IGNORE_PROTECT, user, target));
  }

  /** Applies move effects so long as they are able based on {@linkcode canApply} */
  apply(user: Pokemon, target: Pokemon, move: Move, args?: any[]): boolean | Promise<boolean> {
    return this.canApply(user, target, move, args);
  }

  /**
   * Gets the used move's additional effect chance.
   * If user's ability has MoveEffectChanceMultiplierAbAttr or IgnoreMoveEffectsAbAttr modifies the base chance.
   * @param user {@linkcode Pokemon} using this move
   * @param target {@linkcode Pokemon} target of this move
   * @param move {@linkcode Move} being used
   * @param selfEffect {@linkcode Boolean} if move targets user.
   * @returns Move chance value.
   */
  getMoveChance(user: Pokemon, target: Pokemon, move: Move, selfEffect?: Boolean, showAbility?: Boolean): integer {
    const moveChance = new Utils.NumberHolder(move.chance);
    applyAbAttrs(MoveEffectChanceMultiplierAbAttr, user, null, false, moveChance, move, target, selfEffect, showAbility);
    if (!selfEffect) {
      applyPreDefendAbAttrs(IgnoreMoveEffectsAbAttr, target, user, null, null, false, moveChance);
    }
    return moveChance.value;
  }
}

/**
 * Base class defining all Move Header attributes.
 * Move Header effects apply at the beginning of a turn before any moves are resolved.
 * They can be used to apply effects to the field (e.g. queueing a message) or to the user
 * (e.g. adding a battler tag).
 */
export class MoveHeaderAttr extends MoveAttr {
  constructor() {
    super(true);
  }
}

/**
 * Header attribute to queue a message at the beginning of a turn.
 * @see {@link MoveHeaderAttr}
 */
export class MessageHeaderAttr extends MoveHeaderAttr {
  private message: string | ((user: Pokemon, move: Move) => string);

  constructor(message: string | ((user: Pokemon, move: Move) => string)) {
    super();
    this.message = message;
  }

  apply(user: Pokemon, target: Pokemon, move: Move, args: any[]): boolean {
    const message = typeof this.message === "string"
      ? this.message
      : this.message(user, move);

    if (message) {
      user.scene.queueMessage(message);
      return true;
    }
    return false;
  }
}

/**
 * Header attribute to add a battler tag to the user at the beginning of a turn.
 * @see {@linkcode MoveHeaderAttr}
 */
export class AddBattlerTagHeaderAttr extends MoveHeaderAttr {
  private tagType: BattlerTagType;

  constructor(tagType: BattlerTagType) {
    super();
    this.tagType = tagType;
  }

  apply(user: Pokemon, target: Pokemon, move: Move, args: any[]): boolean {
    user.addTag(this.tagType);
    return true;
  }
}

/**
 * Header attribute to implement the "charge phase" of Beak Blast at the
 * beginning of a turn.
 * @see {@link https://bulbapedia.bulbagarden.net/wiki/Beak_Blast_(move) | Beak Blast}
 * @see {@linkcode BeakBlastChargingTag}
 */
export class BeakBlastHeaderAttr extends AddBattlerTagHeaderAttr {
  /** Required to initialize Beak Blast's charge animation correctly */
  public chargeAnim = ChargeAnim.BEAK_BLAST_CHARGING;

  constructor() {
    super(BattlerTagType.BEAK_BLAST_CHARGING);
  }
}

export class PreMoveMessageAttr extends MoveAttr {
  private message: string | ((user: Pokemon, target: Pokemon, move: Move) => string);

  constructor(message: string | ((user: Pokemon, target: Pokemon, move: Move) => string)) {
    super();
    this.message = message;
  }

  apply(user: Pokemon, target: Pokemon, move: Move, args: any[]): boolean {
    const message = typeof this.message === "string"
      ? this.message as string
      : this.message(user, target, move);
    if (message) {
      user.scene.queueMessage(message, 500);
      return true;
    }
    return false;
  }
}

/**
 * Attribute for Status moves that take attack type effectiveness
 * into consideration (i.e. {@linkcode https://bulbapedia.bulbagarden.net/wiki/Thunder_Wave_(move) | Thunder Wave})
 * @extends MoveAttr
 */
export class RespectAttackTypeImmunityAttr extends MoveAttr { }

export class IgnoreOpponentStatStagesAttr extends MoveAttr {
  apply(user: Pokemon, target: Pokemon, move: Move, args: any[]): boolean {
    (args[0] as Utils.BooleanHolder).value = true;

    return true;
  }
}

export class HighCritAttr extends MoveAttr {
  apply(user: Pokemon, target: Pokemon, move: Move, args: any[]): boolean {
    (args[0] as Utils.IntegerHolder).value++;

    return true;
  }

  getUserBenefitScore(user: Pokemon, target: Pokemon, move: Move): integer {
    return 3;
  }
}

export class CritOnlyAttr extends MoveAttr {
  apply(user: Pokemon, target: Pokemon, move: Move, args: any[]): boolean {
    (args[0] as Utils.BooleanHolder).value = true;

    return true;
  }

  getUserBenefitScore(user: Pokemon, target: Pokemon, move: Move): integer {
    return 5;
  }
}

export class FixedDamageAttr extends MoveAttr {
  private damage: integer;

  constructor(damage: integer) {
    super();

    this.damage = damage;
  }

  apply(user: Pokemon, target: Pokemon, move: Move, args: any[]): boolean {
    (args[0] as Utils.IntegerHolder).value = this.getDamage(user, target, move);

    return true;
  }

  getDamage(user: Pokemon, target: Pokemon, move: Move): integer {
    return this.damage;
  }
}

export class UserHpDamageAttr extends FixedDamageAttr {
  constructor() {
    super(0);
  }

  apply(user: Pokemon, target: Pokemon, move: Move, args: any[]): boolean {
    (args[0] as Utils.IntegerHolder).value = user.hp;

    return true;
  }
}

export class TargetHalfHpDamageAttr extends FixedDamageAttr {
  constructor() {
    super(0);
  }

  apply(user: Pokemon, target: Pokemon, move: Move, args: any[]): boolean {
    (args[0] as Utils.IntegerHolder).value = Utils.toDmgValue(target.hp / 2);

    return true;
  }

  getTargetBenefitScore(user: Pokemon, target: Pokemon, move: Move): number {
    return target.getHpRatio() > 0.5 ? Math.floor(((target.getHpRatio() - 0.5) * -24) + 4) : -20;
  }
}

export class MatchHpAttr extends FixedDamageAttr {
  constructor() {
    super(0);
  }

  apply(user: Pokemon, target: Pokemon, move: Move, args: any[]): boolean {
    (args[0] as Utils.IntegerHolder).value = target.hp - user.hp;

    return true;
  }

  getCondition(): MoveConditionFunc {
    return (user, target, move) => user.hp <= target.hp;
  }

  // TODO
  /*getUserBenefitScore(user: Pokemon, target: Pokemon, move: Move): integer {
    return 0;
  }*/
}

type MoveFilter = (move: Move) => boolean;

export class CounterDamageAttr extends FixedDamageAttr {
  private moveFilter: MoveFilter;
  private multiplier: number;

  constructor(moveFilter: MoveFilter, multiplier: integer) {
    super(0);

    this.moveFilter = moveFilter;
    this.multiplier = multiplier;
  }

  apply(user: Pokemon, target: Pokemon, move: Move, args: any[]): boolean {
    const damage = user.turnData.attacksReceived.filter(ar => this.moveFilter(allMoves[ar.move])).reduce((total: integer, ar: AttackMoveResult) => total + ar.damage, 0);
    (args[0] as Utils.IntegerHolder).value = Utils.toDmgValue(damage * this.multiplier);

    return true;
  }

  getCondition(): MoveConditionFunc {
    return (user, target, move) => !!user.turnData.attacksReceived.filter(ar => this.moveFilter(allMoves[ar.move])).length;
  }
}

export class LevelDamageAttr extends FixedDamageAttr {
  constructor() {
    super(0);
  }

  getDamage(user: Pokemon, target: Pokemon, move: Move): number {
    return user.level;
  }
}

export class RandomLevelDamageAttr extends FixedDamageAttr {
  constructor() {
    super(0);
  }

  getDamage(user: Pokemon, target: Pokemon, move: Move): number {
    return Utils.toDmgValue(user.level * (user.randSeedIntRange(50, 150) * 0.01));
  }
}

export class ModifiedDamageAttr extends MoveAttr {
  apply(user: Pokemon, target: Pokemon, move: Move, args: any[]): boolean {
    const initialDamage = args[0] as Utils.IntegerHolder;
    initialDamage.value = this.getModifiedDamage(user, target, move, initialDamage.value);

    return true;
  }

  getModifiedDamage(user: Pokemon, target: Pokemon, move: Move, damage: integer): integer {
    return damage;
  }
}

export class SurviveDamageAttr extends ModifiedDamageAttr {
  getModifiedDamage(user: Pokemon, target: Pokemon, move: Move, damage: number): number {
    return Math.min(damage, target.hp - 1);
  }

  getCondition(): MoveConditionFunc {
    return (user, target, move) => target.hp > 1;
  }

  getUserBenefitScore(user: Pokemon, target: Pokemon, move: Move): integer {
    return target.hp > 1 ? 0 : -20;
  }
}

export class RecoilAttr extends MoveEffectAttr {
  private useHp: boolean;
  private damageRatio: number;
  private unblockable: boolean;

  constructor(useHp: boolean = false, damageRatio: number = 0.25, unblockable: boolean = false) {
    super(true, MoveEffectTrigger.POST_APPLY, false, true);

    this.useHp = useHp;
    this.damageRatio = damageRatio;
    this.unblockable = unblockable;
  }

  apply(user: Pokemon, target: Pokemon, move: Move, args: any[]): boolean {
    if (!super.apply(user, target, move, args)) {
      return false;
    }

    const cancelled = new Utils.BooleanHolder(false);
    if (!this.unblockable) {
      applyAbAttrs(BlockRecoilDamageAttr, user, cancelled);
      applyAbAttrs(BlockNonDirectDamageAbAttr, user, cancelled);
    }

    if (cancelled.value) {
      return false;
    }

    const damageValue = (!this.useHp ? user.turnData.damageDealt : user.getMaxHp()) * this.damageRatio;
    const minValue = user.turnData.damageDealt ? 1 : 0;
    const recoilDamage = Utils.toDmgValue(damageValue, minValue);
    if (!recoilDamage) {
      return false;
    }

    if (cancelled.value) {
      return false;
    }

    user.damageAndUpdate(recoilDamage, HitResult.OTHER, false, true, true);
    user.scene.queueMessage(i18next.t("moveTriggers:hitWithRecoil", {pokemonName: getPokemonNameWithAffix(user)}));
    user.turnData.damageTaken += recoilDamage;

    return true;
  }

  getUserBenefitScore(user: Pokemon, target: Pokemon, move: Move): integer {
    return Math.floor((move.power / 5) / -4);
  }
}


/**
 * Attribute used for moves which self KO the user regardless if the move hits a target
 * @extends MoveEffectAttr
 * @see {@linkcode apply}
 **/
export class SacrificialAttr extends MoveEffectAttr {
  constructor() {
    super(true, MoveEffectTrigger.POST_TARGET);
  }

  /**
   * Deals damage to the user equal to their current hp
   * @param user {@linkcode Pokemon} that used the move
   * @param target {@linkcode Pokemon} target of the move
   * @param move {@linkcode Move} with this attribute
   * @param args N/A
   * @returns true if the function succeeds
   **/
  apply(user: Pokemon, target: Pokemon, move: Move, args: any[]): boolean {
    user.damageAndUpdate(user.hp, HitResult.OTHER, false, true, true);
	  user.turnData.damageTaken += user.hp;

    return true;
  }

  getUserBenefitScore(user: Pokemon, target: Pokemon, move: Move): integer {
    if (user.isBoss()) {
      return -20;
    }
    return Math.ceil(((1 - user.getHpRatio()) * 10 - 10) * (target.getAttackTypeEffectiveness(move.type, user) - 0.5));
  }
}

/**
 * Attribute used for moves which self KO the user but only if the move hits a target
 * @extends MoveEffectAttr
 * @see {@linkcode apply}
 **/
export class SacrificialAttrOnHit extends MoveEffectAttr {
  constructor() {
    super(true, MoveEffectTrigger.HIT);
  }

  /**
   * Deals damage to the user equal to their current hp if the move lands
   * @param user {@linkcode Pokemon} that used the move
   * @param target {@linkcode Pokemon} target of the move
   * @param move {@linkcode Move} with this attribute
   * @param args N/A
   * @returns true if the function succeeds
   **/
  apply(user: Pokemon, target: Pokemon, move: Move, args: any[]): boolean {
    // If the move fails to hit a target, then the user does not faint and the function returns false
    if (!super.apply(user, target, move, args)) {
      return false;
    }

    user.damageAndUpdate(user.hp, HitResult.OTHER, false, true, true);
    user.turnData.damageTaken += user.hp;

    return true;
  }

  getUserBenefitScore(user: Pokemon, target: Pokemon, move: Move): integer {
    if (user.isBoss()) {
      return -20;
    }
    return Math.ceil(((1 - user.getHpRatio()) * 10 - 10) * (target.getAttackTypeEffectiveness(move.type, user) - 0.5));
  }
}

/**
 * Attribute used for moves which cut the user's Max HP in half.
 * Triggers using {@linkcode MoveEffectTrigger.POST_TARGET}.
 * @extends MoveEffectAttr
 * @see {@linkcode apply}
 */
export class HalfSacrificialAttr extends MoveEffectAttr {
  constructor() {
    super(true, MoveEffectTrigger.POST_TARGET);
  }

  /**
   * Cut's the user's Max HP in half and displays the appropriate recoil message
   * @param user {@linkcode Pokemon} that used the move
   * @param target N/A
   * @param move {@linkcode Move} with this attribute
   * @param args N/A
   * @returns true if the function succeeds
   */
  apply(user: Pokemon, target: Pokemon, move: Move, args: any[]): boolean {
    if (!super.apply(user, target, move, args)) {
      return false;
    }

    const cancelled = new Utils.BooleanHolder(false);
    // Check to see if the Pokemon has an ability that blocks non-direct damage
    applyAbAttrs(BlockNonDirectDamageAbAttr, user, cancelled);
    if (!cancelled.value) {
      user.damageAndUpdate(Utils.toDmgValue(user.getMaxHp()/2), HitResult.OTHER, false, true, true);
      user.scene.queueMessage(i18next.t("moveTriggers:cutHpPowerUpMove", {pokemonName: getPokemonNameWithAffix(user)})); // Queue recoil message
    }
    return true;
  }

  getUserBenefitScore(user: Pokemon, target: Pokemon, move: Move): integer {
    if (user.isBoss()) {
      return -10;
    }
    return Math.ceil(((1 - user.getHpRatio()/2) * 10 - 10) * (target.getAttackTypeEffectiveness(move.type, user) - 0.5));
  }
}

export enum MultiHitType {
  _2,
  _2_TO_5,
  _3,
  _10,
  BEAT_UP,
}

/**
 * Heals the user or target by {@linkcode healRatio} depending on the value of {@linkcode selfTarget}
 * @extends MoveEffectAttr
 * @see {@linkcode apply}
 */
export class HealAttr extends MoveEffectAttr {
  /** The percentage of {@linkcode Stat.HP} to heal */
  private healRatio: number;
  /** Should an animation be shown? */
  private showAnim: boolean;

  constructor(healRatio?: number, showAnim?: boolean, selfTarget?: boolean) {
    super(selfTarget === undefined || selfTarget);

    this.healRatio = healRatio || 1;
    this.showAnim = !!showAnim;
  }

  apply(user: Pokemon, target: Pokemon, move: Move, args: any[]): boolean {
    this.addHealPhase(this.selfTarget ? user : target, this.healRatio);
    return true;
  }

  /**
   * Creates a new {@linkcode PokemonHealPhase}.
   * This heals the target and shows the appropriate message.
   */
  addHealPhase(target: Pokemon, healRatio: number) {
    target.scene.unshiftPhase(new PokemonHealPhase(target.scene, target.getBattlerIndex(),
      Utils.toDmgValue(target.getMaxHp() * healRatio), i18next.t("moveTriggers:healHp", {pokemonName: getPokemonNameWithAffix(target)}), true, !this.showAnim));
  }

  getTargetBenefitScore(user: Pokemon, target: Pokemon, move: Move): integer {
    const score = ((1 - (this.selfTarget ? user : target).getHpRatio()) * 20) - this.healRatio * 10;
    return Math.round(score / (1 - this.healRatio / 2));
  }
}

/**
 * Cures the user's party of non-volatile status conditions, ie. Heal Bell, Aromatherapy
 * @extends MoveEffectAttr
 * @see {@linkcode apply}
 */
export class PartyStatusCureAttr extends MoveEffectAttr {
  /** Message to display after using move */
  private message: string;
  /** Skips mons with this ability, ie. Soundproof */
  private abilityCondition: Abilities;

  constructor(message: string | null, abilityCondition: Abilities) {
    super();

    this.message = message!; // TODO: is this bang correct?
    this.abilityCondition = abilityCondition;
  }

  //The same as MoveEffectAttr.canApply, except it doesn't check for the target's HP.
  canApply(user: Pokemon, target: Pokemon, move: Move, args: any[]) {
    const isTargetValid =
      (this.selfTarget && user.hp && !user.getTag(BattlerTagType.FRENZY)) ||
      (!this.selfTarget && (!target.getTag(BattlerTagType.PROTECTED) || move.hasFlag(MoveFlags.IGNORE_PROTECT)));
    return !!isTargetValid;
  }

  apply(user: Pokemon, target: Pokemon, move: Move, args: any[]): boolean {
    if (!this.canApply(user, target, move, args)) {
      return false;
    }
    this.addPartyCurePhase(user);
    return true;
  }

  addPartyCurePhase(user: Pokemon) {
    user.scene.unshiftPhase(new PartyStatusCurePhase(user.scene, user, this.message, this.abilityCondition));
  }
}

/**
 * Applies damage to the target's ally equal to 1/16 of that ally's max HP.
 * @extends MoveEffectAttr
 */
export class FlameBurstAttr extends MoveEffectAttr {
  /**
   * @param user - n/a
   * @param target - The target Pokémon.
   * @param move - n/a
   * @param args - n/a
   * @returns A boolean indicating whether the effect was successfully applied.
   */
  apply(user: Pokemon, target: Pokemon, move: Move, args: any[]): boolean | Promise<boolean> {
    const targetAlly = target.getAlly();
    const cancelled = new Utils.BooleanHolder(false);

    if (targetAlly) {
      applyAbAttrs(BlockNonDirectDamageAbAttr, targetAlly, cancelled);
    }

    if (cancelled.value || !targetAlly) {
      return false;
    }

    targetAlly.damageAndUpdate(Math.max(1, Math.floor(1/16 * targetAlly.getMaxHp())), HitResult.OTHER);
    return true;
  }

  getTargetBenefitScore(user: Pokemon, target: Pokemon, move: Move): integer {
    return target.getAlly() ? -5 : 0;
  }
}

export class SacrificialFullRestoreAttr extends SacrificialAttr {
  constructor() {
    super();
  }

  apply(user: Pokemon, target: Pokemon, move: Move, args: any[]): boolean {
    if (!super.apply(user, target, move, args)) {
      return false;
    }

    // We don't know which party member will be chosen, so pick the highest max HP in the party
    const maxPartyMemberHp = user.scene.getParty().map(p => p.getMaxHp()).reduce((maxHp: integer, hp: integer) => Math.max(hp, maxHp), 0);

    user.scene.pushPhase(new PokemonHealPhase(user.scene, user.getBattlerIndex(),
      maxPartyMemberHp, i18next.t("moveTriggers:sacrificialFullRestore", {pokemonName: getPokemonNameWithAffix(user)}), true, false, false, true), true);

    return true;
  }

  getUserBenefitScore(user: Pokemon, target: Pokemon, move: Move): integer {
    return -20;
  }

  getCondition(): MoveConditionFunc {
    return (user, target, move) => user.scene.getParty().filter(p => p.isActive()).length > user.scene.currentBattle.getBattlerCount();
  }
}

/**
 * Attribute used for moves which ignore type-based debuffs from weather, namely Hydro Steam.
 * Called during damage calculation after getting said debuff from getAttackTypeMultiplier in the Pokemon class.
 * @extends MoveAttr
 * @see {@linkcode apply}
 */
export class IgnoreWeatherTypeDebuffAttr extends MoveAttr {
  /** The {@linkcode WeatherType} this move ignores */
  public weather: WeatherType;

  constructor(weather: WeatherType) {
    super();
    this.weather = weather;
  }
  /**
   * Changes the type-based weather modifier if this move's power would be reduced by it
   * @param user {@linkcode Pokemon} that used the move
   * @param target N/A
   * @param move {@linkcode Move} with this attribute
   * @param args [0] {@linkcode Utils.NumberHolder} for arenaAttackTypeMultiplier
   * @returns true if the function succeeds
   */
  apply(user: Pokemon, target: Pokemon, move: Move, args: any[]): boolean {
    const weatherModifier=args[0] as Utils.NumberHolder;
    //If the type-based attack power modifier due to weather (e.g. Water moves in Sun) is below 1, set it to 1
    if (user.scene.arena.weather?.weatherType === this.weather) {
      weatherModifier.value = Math.max(weatherModifier.value, 1);
    }
    return true;
  }
}

export abstract class WeatherHealAttr extends HealAttr {
  constructor() {
    super(0.5);
  }

  apply(user: Pokemon, target: Pokemon, move: Move, args: any[]): boolean {
    let healRatio = 0.5;
    if (!user.scene.arena.weather?.isEffectSuppressed(user.scene)) {
      const weatherType = user.scene.arena.weather?.weatherType || WeatherType.NONE;
      healRatio = this.getWeatherHealRatio(weatherType);
    }
    this.addHealPhase(user, healRatio);
    return true;
  }

  abstract getWeatherHealRatio(weatherType: WeatherType): number;
}

export class PlantHealAttr extends WeatherHealAttr {
  getWeatherHealRatio(weatherType: WeatherType): number {
    switch (weatherType) {
    case WeatherType.SUNNY:
    case WeatherType.HARSH_SUN:
      return 2 / 3;
    case WeatherType.RAIN:
    case WeatherType.SANDSTORM:
    case WeatherType.HAIL:
    case WeatherType.SNOW:
    case WeatherType.HEAVY_RAIN:
      return 0.25;
    default:
      return 0.5;
    }
  }
}

export class SandHealAttr extends WeatherHealAttr {
  getWeatherHealRatio(weatherType: WeatherType): number {
    switch (weatherType) {
    case WeatherType.SANDSTORM:
      return 2 / 3;
    default:
      return 0.5;
    }
  }
}

/**
 * Heals the target or the user by either {@linkcode normalHealRatio} or {@linkcode boostedHealRatio}
 * depending on the evaluation of {@linkcode condition}
 * @extends HealAttr
 * @see {@linkcode apply}
 */
export class BoostHealAttr extends HealAttr {
  /** Healing received when {@linkcode condition} is false */
  private normalHealRatio: number;
  /** Healing received when {@linkcode condition} is true */
  private boostedHealRatio: number;
  /** The lambda expression to check against when boosting the healing value */
  private condition?: MoveConditionFunc;

  constructor(normalHealRatio?: number, boostedHealRatio?: number, showAnim?: boolean, selfTarget?: boolean, condition?: MoveConditionFunc) {
    super(normalHealRatio, showAnim, selfTarget);
    this.normalHealRatio = normalHealRatio!; // TODO: is this bang correct?
    this.boostedHealRatio = boostedHealRatio!; // TODO: is this bang correct?
    this.condition = condition;
  }

  /**
   * @param user {@linkcode Pokemon} using the move
   * @param target {@linkcode Pokemon} target of the move
   * @param move {@linkcode Move} with this attribute
   * @param args N/A
   * @returns true if the move was successful
   */
  apply(user: Pokemon, target: Pokemon, move: Move, args: any[]): boolean {
    const healRatio: number = (this.condition ? this.condition(user, target, move) : false) ? this.boostedHealRatio : this.normalHealRatio;
    this.addHealPhase(target, healRatio);
    return true;
  }
}

/**
 * Heals the target only if it is the ally
 * @extends HealAttr
 * @see {@linkcode apply}
 */
export class HealOnAllyAttr extends HealAttr {
  /**
   * @param user {@linkcode Pokemon} using the move
   * @param target {@linkcode Pokemon} target of the move
   * @param move {@linkcode Move} with this attribute
   * @param args N/A
   * @returns true if the function succeeds
   */
  apply(user: Pokemon, target: Pokemon, move: Move, args: any[]): boolean {
    if (user.getAlly() === target) {
      super.apply(user, target, move, args);
      return true;
    }

    return false;
  }
}

/**
 * Heals user as a side effect of a move that hits a target.
 * Healing is based on {@linkcode healRatio} * the amount of damage dealt or a stat of the target.
 * @extends MoveEffectAttr
 * @see {@linkcode apply}
 * @see {@linkcode getUserBenefitScore}
 */
export class HitHealAttr extends MoveEffectAttr {
  private healRatio: number;
  private healStat: EffectiveStat | null;

  constructor(healRatio?: number | null, healStat?: EffectiveStat) {
    super(true, MoveEffectTrigger.HIT);

    this.healRatio = healRatio ?? 0.5;
    this.healStat = healStat ?? null;
  }
  /**
   * Heals the user the determined amount and possibly displays a message about regaining health.
   * If the target has the {@linkcode ReverseDrainAbAttr}, all healing is instead converted
   * to damage to the user.
   * @param user {@linkcode Pokemon} using this move
   * @param target {@linkcode Pokemon} target of this move
   * @param move {@linkcode Move} being used
   * @param args N/A
   * @returns true if the function succeeds
   */
  apply(user: Pokemon, target: Pokemon, move: Move, args: any[]): boolean {
    let healAmount = 0;
    let message = "";
    const reverseDrain = target.hasAbilityWithAttr(ReverseDrainAbAttr, false);
    if (this.healStat !== null) {
      // Strength Sap formula
      healAmount = target.getEffectiveStat(this.healStat);
      message = i18next.t("battle:drainMessage", {pokemonName: getPokemonNameWithAffix(target)});
    } else {
      // Default healing formula used by draining moves like Absorb, Draining Kiss, Bitter Blade, etc.
      healAmount = Utils.toDmgValue(user.turnData.currDamageDealt * this.healRatio);
      message = i18next.t("battle:regainHealth", {pokemonName: getPokemonNameWithAffix(user)});
    }
    if (reverseDrain) {
      if (user.hasAbilityWithAttr(BlockNonDirectDamageAbAttr)) {
        healAmount = 0;
        message = "";
      } else {
        user.turnData.damageTaken += healAmount;
        healAmount = healAmount * -1;
        message = "";
      }
    }
    user.scene.unshiftPhase(new PokemonHealPhase(user.scene, user.getBattlerIndex(), healAmount, message, false, true));
    return true;
  }

  /**
   * Used by the Enemy AI to rank an attack based on a given user
   * @param user {@linkcode Pokemon} using this move
   * @param target {@linkcode Pokemon} target of this move
   * @param move {@linkcode Move} being used
   * @returns an integer. Higher means enemy is more likely to use that move.
   */
  getUserBenefitScore(user: Pokemon, target: Pokemon, move: Move): integer {
    if (this.healStat) {
      const healAmount = target.getEffectiveStat(this.healStat);
      return Math.floor(Math.max(0, (Math.min(1, (healAmount+user.hp)/user.getMaxHp() - 0.33))) / user.getHpRatio());
    }
    return Math.floor(Math.max((1 - user.getHpRatio()) - 0.33, 0) * (move.power / 4));
  }
}

/**
 * Attribute used for moves that change priority in a turn given a condition,
 * e.g. Grassy Glide
 * Called when move order is calculated in {@linkcode TurnStartPhase}.
 * @extends MoveAttr
 * @see {@linkcode apply}
 */
export class IncrementMovePriorityAttr extends MoveAttr {
  /** The condition for a move's priority being incremented */
  private moveIncrementFunc: (pokemon: Pokemon, target:Pokemon, move: Move) => boolean;
  /** The amount to increment priority by, if condition passes. */
  private increaseAmount: integer;

  constructor(moveIncrementFunc: (pokemon: Pokemon, target:Pokemon, move: Move) => boolean, increaseAmount = 1) {
    super();

    this.moveIncrementFunc = moveIncrementFunc;
    this.increaseAmount = increaseAmount;
  }

  /**
   * Increments move priority by set amount if condition passes
   * @param user {@linkcode Pokemon} using this move
   * @param target {@linkcode Pokemon} target of this move
   * @param move {@linkcode Move} being used
   * @param args [0] {@linkcode Utils.IntegerHolder} for move priority.
   * @returns true if function succeeds
   */
  apply(user: Pokemon, target: Pokemon, move: Move, args: any[]): boolean {
    if (!this.moveIncrementFunc(user, target, move)) {
      return false;
    }

    (args[0] as Utils.IntegerHolder).value += this.increaseAmount;
    return true;
  }
}

/**
 * Attribute used for attack moves that hit multiple times per use, e.g. Bullet Seed.
 *
 * Applied at the beginning of {@linkcode MoveEffectPhase}.
 *
 * @extends MoveAttr
 * @see {@linkcode apply}
 */
export class MultiHitAttr extends MoveAttr {
  private multiHitType: MultiHitType;

  constructor(multiHitType?: MultiHitType) {
    super();

    this.multiHitType = multiHitType !== undefined ? multiHitType : MultiHitType._2_TO_5;
  }

  /**
   * Set the hit count of an attack based on this attribute instance's {@linkcode MultiHitType}.
   * If the target has an immunity to this attack's types, the hit count will always be 1.
   *
   * @param user {@linkcode Pokemon} that used the attack
   * @param target {@linkcode Pokemon} targeted by the attack
   * @param move {@linkcode Move} being used
   * @param args [0] {@linkcode Utils.IntegerHolder} storing the hit count of the attack
   * @returns True
   */
  apply(user: Pokemon, target: Pokemon, move: Move, args: any[]): boolean {
    const hitType = new Utils.NumberHolder(this.multiHitType);
    applyMoveAttrs(ChangeMultiHitTypeAttr, user, target, move, hitType);
    this.multiHitType = hitType.value;

    (args[0] as Utils.NumberHolder).value = this.getHitCount(user, target);
    return true;
  }

  getTargetBenefitScore(user: Pokemon, target: Pokemon, move: Move): number {
    return -5;
  }

  /**
   * Calculate the number of hits that an attack should have given this attribute's
   * {@linkcode MultiHitType}.
   *
   * @param user {@linkcode Pokemon} using the attack
   * @param target {@linkcode Pokemon} targeted by the attack
   * @returns The number of hits this attack should deal
   */
  getHitCount(user: Pokemon, target: Pokemon): integer {
    switch (this.multiHitType) {
    case MultiHitType._2_TO_5:
    {
      const rand = user.randSeedInt(16);
      const hitValue = new Utils.IntegerHolder(rand);
      applyAbAttrs(MaxMultiHitAbAttr, user, null, false, hitValue);
      if (hitValue.value >= 10) {
        return 2;
      } else if (hitValue.value >= 4) {
        return 3;
      } else if (hitValue.value >= 2) {
        return 4;
      } else {
        return 5;
      }
    }
    case MultiHitType._2:
      return 2;
    case MultiHitType._3:
      return 3;
    case MultiHitType._10:
      return 10;
    case MultiHitType.BEAT_UP:
      const party = user.isPlayer() ? user.scene.getParty() : user.scene.getEnemyParty();
      // No status means the ally pokemon can contribute to Beat Up
      return party.reduce((total, pokemon) => {
        return total + (pokemon.id === user.id ? 1 : pokemon?.status && pokemon.status.effect !== StatusEffect.NONE ? 0 : 1);
      }, 0);
    }
  }
}

export class ChangeMultiHitTypeAttr extends MoveAttr {
  apply(user: Pokemon, target: Pokemon, move: Move, args: any[]): boolean {
    //const hitType = args[0] as Utils.NumberHolder;
    return false;
  }
}

export class WaterShurikenMultiHitTypeAttr extends ChangeMultiHitTypeAttr {
  apply(user: Pokemon, target: Pokemon, move: Move, args: any[]): boolean {
    if (user.species.speciesId === Species.GRENINJA && user.hasAbility(Abilities.BATTLE_BOND) && user.formIndex === 2) {
      (args[0] as Utils.IntegerHolder).value = MultiHitType._3;
      return true;
    }
    return false;
  }
}

export class StatusEffectAttr extends MoveEffectAttr {
  public effect: StatusEffect;
  public cureTurn: integer | null;
  public overrideStatus: boolean;

  constructor(effect: StatusEffect, selfTarget?: boolean, cureTurn?: integer, overrideStatus?: boolean) {
    super(selfTarget, MoveEffectTrigger.HIT);

    this.effect = effect;
    this.cureTurn = cureTurn!; // TODO: is this bang correct?
    this.overrideStatus = !!overrideStatus;
  }

  apply(user: Pokemon, target: Pokemon, move: Move, args: any[]): boolean {
    const moveChance = this.getMoveChance(user, target, move, this.selfTarget, true);
    const statusCheck = moveChance < 0 || moveChance === 100 || user.randSeedInt(100) < moveChance;
    if (statusCheck) {
      const pokemon = this.selfTarget ? user : target;
      if (pokemon.status) {
        if (this.overrideStatus) {
          pokemon.resetStatus();
        } else {
          return false;
        }
      }

      if (user !== target && target.scene.arena.getTagOnSide(ArenaTagType.SAFEGUARD, target.isPlayer() ? ArenaTagSide.PLAYER : ArenaTagSide.ENEMY)) {
        if (move.category === MoveCategory.STATUS) {
          user.scene.queueMessage(i18next.t("moveTriggers:safeguard", { targetName: getPokemonNameWithAffix(target)}));
        }
        return false;
      }
      if ((!pokemon.status || (pokemon.status.effect === this.effect && moveChance < 0))
        && pokemon.trySetStatus(this.effect, true, user, this.cureTurn)) {
        applyPostAttackAbAttrs(ConfusionOnStatusEffectAbAttr, user, target, move, null, false, this.effect);
        return true;
      }
    }
    return false;
  }

  getTargetBenefitScore(user: Pokemon, target: Pokemon, move: Move): number {
    const moveChance = this.getMoveChance(user, target, move, this.selfTarget, false);
    return !(this.selfTarget ? user : target).status && (this.selfTarget ? user : target).canSetStatus(this.effect, true, false, user) ? Math.floor(moveChance * -0.1) : 0;
  }
}

export class MultiStatusEffectAttr extends StatusEffectAttr {
  public effects: StatusEffect[];

  constructor(effects: StatusEffect[], selfTarget?: boolean, cureTurn?: integer, overrideStatus?: boolean) {
    super(effects[0], selfTarget, cureTurn, overrideStatus);
    this.effects = effects;
  }

  apply(user: Pokemon, target: Pokemon, move: Move, args: any[]): boolean {
    this.effect = Utils.randSeedItem(this.effects);
    const result = super.apply(user, target, move, args);
    return result;
  }

  getTargetBenefitScore(user: Pokemon, target: Pokemon, move: Move): number {
    const moveChance = this.getMoveChance(user, target, move, this.selfTarget, false);
    return !(this.selfTarget ? user : target).status && (this.selfTarget ? user : target).canSetStatus(this.effect, true, false, user) ? Math.floor(moveChance * -0.1) : 0;
  }
}

export class PsychoShiftEffectAttr extends MoveEffectAttr {
  constructor() {
    super(false, MoveEffectTrigger.HIT);
  }

  apply(user: Pokemon, target: Pokemon, move: Move, args: any[]): boolean {
    const statusToApply: StatusEffect | undefined = user.status?.effect ?? (user.hasAbility(Abilities.COMATOSE) ? StatusEffect.SLEEP : undefined);

    if (target.status) {
      return false;
    }
    //@ts-ignore - how can target.status.effect be checked when we return `false` before when it's defined?
    if (!target.status || (target.status.effect === statusToApply && move.chance < 0)) { // TODO: resolve ts-ignore
      const statusAfflictResult = target.trySetStatus(statusToApply, true, user);
      if (statusAfflictResult) {
        if (user.status) {
          user.scene.queueMessage(getStatusEffectHealText(user.status.effect, getPokemonNameWithAffix(user)));
        }
        user.resetStatus();
        user.updateInfo();
      }
      return statusAfflictResult;
    }

    return false;
  }

  getTargetBenefitScore(user: Pokemon, target: Pokemon, move: Move): number {
    return !(this.selfTarget ? user : target).status && (this.selfTarget ? user : target).canSetStatus(user.status?.effect, true, false, user) ? Math.floor(move.chance * -0.1) : 0;
  }
}
/**
 * The following needs to be implemented for Thief
 * "If the user faints due to the target's Ability (Rough Skin or Iron Barbs) or held Rocky Helmet, it cannot remove the target's held item."
 * "If Knock Off causes a Pokémon with the Sticky Hold Ability to faint, it can now remove that Pokémon's held item."
 */
export class StealHeldItemChanceAttr extends MoveEffectAttr {
  private chance: number;

  constructor(chance: number) {
    super(false, MoveEffectTrigger.HIT);
    this.chance = chance;
  }

  apply(user: Pokemon, target: Pokemon, move: Move, args: any[]): Promise<boolean> {
    return new Promise<boolean>(resolve => {
      const rand = Phaser.Math.RND.realInRange(0, 1);
      if (rand >= this.chance) {
        return resolve(false);
      }
      const heldItems = this.getTargetHeldItems(target).filter(i => i.isTransferrable);
      if (heldItems.length) {
        const poolType = target.isPlayer() ? ModifierPoolType.PLAYER : target.hasTrainer() ? ModifierPoolType.TRAINER : ModifierPoolType.WILD;
        const highestItemTier = heldItems.map(m => m.type.getOrInferTier(poolType)).reduce((highestTier, tier) => Math.max(tier!, highestTier), 0); // TODO: is the bang after tier correct?
        const tierHeldItems = heldItems.filter(m => m.type.getOrInferTier(poolType) === highestItemTier);
        const stolenItem = tierHeldItems[user.randSeedInt(tierHeldItems.length)];
        user.scene.tryTransferHeldItemModifier(stolenItem, user, false).then(success => {
          if (success) {
            user.scene.queueMessage(i18next.t("moveTriggers:stoleItem", {pokemonName: getPokemonNameWithAffix(user), targetName: getPokemonNameWithAffix(target), itemName: stolenItem.type.name}));
          }
          resolve(success);
        });
        return;
      }

      resolve(false);
    });
  }

  getTargetHeldItems(target: Pokemon): PokemonHeldItemModifier[] {
    return target.scene.findModifiers(m => m instanceof PokemonHeldItemModifier
      && m.pokemonId === target.id, target.isPlayer()) as PokemonHeldItemModifier[];
  }

  getUserBenefitScore(user: Pokemon, target: Pokemon, move: Move): number {
    const heldItems = this.getTargetHeldItems(target);
    return heldItems.length ? 5 : 0;
  }

  getTargetBenefitScore(user: Pokemon, target: Pokemon, move: Move): number {
    const heldItems = this.getTargetHeldItems(target);
    return heldItems.length ? -5 : 0;
  }
}

/**
 * Removes a random held item (or berry) from target.
 * Used for Incinerate and Knock Off.
 * Not Implemented Cases: (Same applies for Thief)
 * "If the user faints due to the target's Ability (Rough Skin or Iron Barbs) or held Rocky Helmet, it cannot remove the target's held item."
 * "If Knock Off causes a Pokémon with the Sticky Hold Ability to faint, it can now remove that Pokémon's held item."
 */
export class RemoveHeldItemAttr extends MoveEffectAttr {

  /** Optional restriction for item pool to berries only i.e. Differentiating Incinerate and Knock Off */
  private berriesOnly: boolean;

  constructor(berriesOnly: boolean) {
    super(false, MoveEffectTrigger.HIT);
    this.berriesOnly = berriesOnly;
  }

  /**
   *
   * @param user {@linkcode Pokemon} that used the move
   * @param target Target {@linkcode Pokemon} that the moves applies to
   * @param move {@linkcode Move} that is used
   * @param args N/A
   * @returns {boolean} True if an item was removed
   */
  apply(user: Pokemon, target: Pokemon, move: Move, args: any[]): boolean {
    if (!this.berriesOnly && target.isPlayer()) { // "Wild Pokemon cannot knock off Player Pokemon's held items" (See Bulbapedia)
      return false;
    }

    const cancelled = new Utils.BooleanHolder(false);
    applyAbAttrs(BlockItemTheftAbAttr, target, cancelled); // Check for abilities that block item theft

    if (cancelled.value === true) {
      return false;
    }

    // Considers entire transferrable item pool by default (Knock Off). Otherwise berries only if specified (Incinerate).
    let heldItems = this.getTargetHeldItems(target).filter(i => i.isTransferrable);

    if (this.berriesOnly) {
      heldItems = heldItems.filter(m => m instanceof BerryModifier && m.pokemonId === target.id, target.isPlayer());
    }

    if (heldItems.length) {
      const removedItem = heldItems[user.randSeedInt(heldItems.length)];

      // Decrease item amount and update icon
      !--removedItem.stackCount;
      target.scene.updateModifiers(target.isPlayer());

      if (this.berriesOnly) {
        user.scene.queueMessage(i18next.t("moveTriggers:incineratedItem", {pokemonName: getPokemonNameWithAffix(user), targetName: getPokemonNameWithAffix(target), itemName: removedItem.type.name}));
      } else {
        user.scene.queueMessage(i18next.t("moveTriggers:knockedOffItem", {pokemonName: getPokemonNameWithAffix(user), targetName: getPokemonNameWithAffix(target), itemName: removedItem.type.name}));
      }
    }

    return true;
  }

  getTargetHeldItems(target: Pokemon): PokemonHeldItemModifier[] {
    return target.scene.findModifiers(m => m instanceof PokemonHeldItemModifier
      && m.pokemonId === target.id, target.isPlayer()) as PokemonHeldItemModifier[];
  }

  getUserBenefitScore(user: Pokemon, target: Pokemon, move: Move): number {
    const heldItems = this.getTargetHeldItems(target);
    return heldItems.length ? 5 : 0;
  }

  getTargetBenefitScore(user: Pokemon, target: Pokemon, move: Move): number {
    const heldItems = this.getTargetHeldItems(target);
    return heldItems.length ? -5 : 0;
  }
}

/**
 * Attribute that causes targets of the move to eat a berry. Used for Teatime, Stuff Cheeks
 */
export class EatBerryAttr extends MoveEffectAttr {
  protected chosenBerry: BerryModifier | undefined;
  constructor() {
    super(true, MoveEffectTrigger.HIT);
  }
  /**
   * Causes the target to eat a berry.
   * @param user {@linkcode Pokemon} Pokemon that used the move
   * @param target {@linkcode Pokemon} Pokemon that will eat a berry
   * @param move {@linkcode Move} The move being used
   * @param args Unused
   * @returns {boolean} true if the function succeeds
   */
  apply(user: Pokemon, target: Pokemon, move: Move, args: any[]): boolean {
    if (!super.apply(user, target, move, args)) {
      return false;
    }

    const heldBerries = this.getTargetHeldBerries(target);
    if (heldBerries.length <= 0) {
      return false;
    }
    this.chosenBerry = heldBerries[user.randSeedInt(heldBerries.length)];
    const preserve = new Utils.BooleanHolder(false);
    target.scene.applyModifiers(PreserveBerryModifier, target.isPlayer(), target, preserve); // check for berry pouch preservation
    if (!preserve.value) {
      this.reduceBerryModifier(target);
    }
    this.eatBerry(target);
    return true;
  }

  getTargetHeldBerries(target: Pokemon): BerryModifier[] {
    return target.scene.findModifiers(m => m instanceof BerryModifier
      && (m as BerryModifier).pokemonId === target.id, target.isPlayer()) as BerryModifier[];
  }

  reduceBerryModifier(target: Pokemon) {
    if (this.chosenBerry?.stackCount === 1) {
      target.scene.removeModifier(this.chosenBerry, !target.isPlayer());
    } else if (this.chosenBerry !== undefined && this.chosenBerry.stackCount > 1) {
      this.chosenBerry.stackCount--;
    }
    target.scene.updateModifiers(target.isPlayer());
  }

  eatBerry(consumer: Pokemon) {
    getBerryEffectFunc(this.chosenBerry!.berryType)(consumer); // consumer eats the berry
    applyAbAttrs(HealFromBerryUseAbAttr, consumer, new Utils.BooleanHolder(false));
  }
}

/**
 *  Attribute used for moves that steal a random berry from the target. The user then eats the stolen berry.
 *  Used for Pluck & Bug Bite.
 */
export class StealEatBerryAttr extends EatBerryAttr {
  constructor() {
    super();
  }
  /**
   * User steals a random berry from the target and then eats it.
   * @param {Pokemon} user Pokemon that used the move and will eat the stolen berry
   * @param {Pokemon} target Pokemon that will have its berry stolen
   * @param {Move} move Move being used
   * @param {any[]} args Unused
   * @returns {boolean} true if the function succeeds
   */
  apply(user: Pokemon, target: Pokemon, move: Move, args: any[]): boolean {
    const cancelled = new Utils.BooleanHolder(false);
    applyAbAttrs(BlockItemTheftAbAttr, target, cancelled); // check for abilities that block item theft
    if (cancelled.value === true) {
      return false;
    }

    const heldBerries = this.getTargetHeldBerries(target);
    if (heldBerries.length <= 0) {
      return false;
    }
    // if the target has berries, pick a random berry and steal it
    this.chosenBerry = heldBerries[user.randSeedInt(heldBerries.length)];
    const message = i18next.t("battle:stealEatBerry", {pokemonName: user.name, targetName: target.name, berryName: this.chosenBerry.type.name});
    user.scene.queueMessage(message);
    this.reduceBerryModifier(target);
    this.eatBerry(user);
    return true;
  }
}

/**
 * Move attribute that signals that the move should cure a status effect
 * @extends MoveEffectAttr
 * @see {@linkcode apply()}
 */
export class HealStatusEffectAttr extends MoveEffectAttr {
  /** List of Status Effects to cure */
  private effects: StatusEffect[];

  /**
   * @param selfTarget - Whether this move targets the user
   * @param ...effects - List of status effects to cure
   */
  constructor(selfTarget: boolean, ...effects: StatusEffect[]) {
    super(selfTarget, MoveEffectTrigger.POST_APPLY, false, true);

    this.effects = effects;
  }

  /**
   * @param user {@linkcode Pokemon} source of the move
   * @param target {@linkcode Pokemon} target of the move
   * @param move the {@linkcode Move} being used
   * @returns true if the status is cured
   */
  apply(user: Pokemon, target: Pokemon, move: Move, args: any[]): boolean {
    if (!super.apply(user, target, move, args)) {
      return false;
    }

    // Special edge case for shield dust blocking Sparkling Aria curing burn
    const moveTargets = getMoveTargets(user, move.id);
    if (target.hasAbilityWithAttr(IgnoreMoveEffectsAbAttr) && move.id === Moves.SPARKLING_ARIA && moveTargets.targets.length === 1) {
      return false;
    }

    const pokemon = this.selfTarget ? user : target;
    if (pokemon.status && this.effects.includes(pokemon.status.effect)) {
      pokemon.scene.queueMessage(getStatusEffectHealText(pokemon.status.effect, getPokemonNameWithAffix(pokemon)));
      pokemon.resetStatus();
      pokemon.updateInfo();

      return true;
    }

    return false;
  }

  isOfEffect(effect: StatusEffect): boolean {
    return this.effects.includes(effect);
  }

  getUserBenefitScore(user: Pokemon, target: Pokemon, move: Move): integer {
    return user.status ? 10 : 0;
  }
}

export class BypassSleepAttr extends MoveAttr {
  apply(user: Pokemon, target: Pokemon, move: Move, args: any[]): boolean {
    if (user.status?.effect === StatusEffect.SLEEP) {
      user.addTag(BattlerTagType.BYPASS_SLEEP, 1, move.id, user.id);
      return true;
    }

    return false;
  }
}

/**
 * Attribute used for moves that bypass the burn damage reduction of physical moves, currently only facade
 * Called during damage calculation
 * @extends MoveAttr
 * @see {@linkcode apply}
 */
export class BypassBurnDamageReductionAttr extends MoveAttr {
  /** Prevents the move's damage from being reduced by burn
   * @param user N/A
   * @param target N/A
   * @param move {@linkcode Move} with this attribute
   * @param args [0] {@linkcode Utils.BooleanHolder} for burnDamageReductionCancelled
   * @returns true if the function succeeds
   */
  apply(user: Pokemon, target: Pokemon, move: Move, args: any[]): boolean {
    (args[0] as Utils.BooleanHolder).value = true;

    return true;
  }
}

export class WeatherChangeAttr extends MoveEffectAttr {
  private weatherType: WeatherType;

  constructor(weatherType: WeatherType) {
    super();

    this.weatherType = weatherType;
  }

  apply(user: Pokemon, target: Pokemon, move: Move, args: any[]): boolean {
    return user.scene.arena.trySetWeather(this.weatherType, true);
  }

  getCondition(): MoveConditionFunc {
    return (user, target, move) => !user.scene.arena.weather || (user.scene.arena.weather.weatherType !== this.weatherType && !user.scene.arena.weather.isImmutable());
  }
}

export class ClearWeatherAttr extends MoveEffectAttr {
  private weatherType: WeatherType;

  constructor(weatherType: WeatherType) {
    super();

    this.weatherType = weatherType;
  }

  apply(user: Pokemon, target: Pokemon, move: Move, args: any[]): boolean {
    if (user.scene.arena.weather?.weatherType === this.weatherType) {
      return user.scene.arena.trySetWeather(WeatherType.NONE, true);
    }

    return false;
  }
}

export class TerrainChangeAttr extends MoveEffectAttr {
  private terrainType: TerrainType;

  constructor(terrainType: TerrainType) {
    super();

    this.terrainType = terrainType;
  }

  apply(user: Pokemon, target: Pokemon, move: Move, args: any[]): boolean {
    return user.scene.arena.trySetTerrain(this.terrainType, true, true);
  }

  getCondition(): MoveConditionFunc {
    return (user, target, move) => !user.scene.arena.terrain || (user.scene.arena.terrain.terrainType !== this.terrainType);
  }

  getUserBenefitScore(user: Pokemon, target: Pokemon, move: Move): number {
    // TODO: Expand on this
    return user.scene.arena.terrain ? 0 : 6;
  }
}

export class ClearTerrainAttr extends MoveEffectAttr {
  constructor() {
    super();
  }

  apply(user: Pokemon, target: Pokemon, move: Move, args: any[]): boolean {
    return user.scene.arena.trySetTerrain(TerrainType.NONE, true, true);
  }
}

export class OneHitKOAttr extends MoveAttr {
  apply(user: Pokemon, target: Pokemon, move: Move, args: any[]): boolean {
    if (target.isBossImmune()) {
      return false;
    }

    (args[0] as Utils.BooleanHolder).value = true;

    return true;
  }

  getCondition(): MoveConditionFunc {
    return (user, target, move) => {
      const cancelled = new Utils.BooleanHolder(false);
      applyAbAttrs(BlockOneHitKOAbAttr, target, cancelled);
      return !cancelled.value && user.level >= target.level;
    };
  }
}

export class OverrideMoveEffectAttr extends MoveAttr {
  apply(user: Pokemon, target: Pokemon, move: Move, args: any[]): boolean | Promise<boolean> {
    //const overridden = args[0] as Utils.BooleanHolder;
    //const virtual = arg[1] as boolean;
    return true;
  }
}

export class ChargeAttr extends OverrideMoveEffectAttr {
  public chargeAnim: ChargeAnim;
  private chargeText: string;
  private tagType: BattlerTagType | null;
  private chargeEffect: boolean;
  public followUpPriority: integer | null;

  constructor(chargeAnim: ChargeAnim, chargeText: string, tagType?: BattlerTagType | null, chargeEffect: boolean = false) {
    super();

    this.chargeAnim = chargeAnim;
    this.chargeText = chargeText;
    this.tagType = tagType!; // TODO: is this bang correct?
    this.chargeEffect = chargeEffect;
  }

  apply(user: Pokemon, target: Pokemon, move: Move, args: any[]): Promise<boolean> {
    return new Promise(resolve => {
      const lastMove = user.getLastXMoves().find(() => true);
      if (!lastMove || lastMove.move !== move.id || (lastMove.result !== MoveResult.OTHER && lastMove.turn !== user.scene.currentBattle.turn)) {
        (args[0] as Utils.BooleanHolder).value = true;
        new MoveChargeAnim(this.chargeAnim, move.id, user).play(user.scene, () => {
          user.scene.queueMessage(this.chargeText.replace("{TARGET}", getPokemonNameWithAffix(target)).replace("{USER}", getPokemonNameWithAffix(user)));
          if (this.tagType) {
            user.addTag(this.tagType, 1, move.id, user.id);
          }
          if (this.chargeEffect) {
            applyMoveAttrs(MoveEffectAttr, user, target, move);
          }
          user.pushMoveHistory({ move: move.id, targets: [ target.getBattlerIndex() ], result: MoveResult.OTHER });
          user.getMoveQueue().push({ move: move.id, targets: [ target.getBattlerIndex() ], ignorePP: true });
          user.addTag(BattlerTagType.CHARGING, 1, move.id, user.id);
          resolve(true);
        });
      } else {
        user.lapseTag(BattlerTagType.CHARGING);
        resolve(false);
      }
    });
  }

  usedChargeEffect(user: Pokemon, target: Pokemon | null, move: Move): boolean {
    if (!this.chargeEffect) {
      return false;
    }
    // Account for move history being populated when this function is called
    const lastMoves = user.getLastXMoves(2);
    return lastMoves.length === 2 && lastMoves[1].move === move.id && lastMoves[1].result === MoveResult.OTHER;
  }
}

export class SunlightChargeAttr extends ChargeAttr {
  constructor(chargeAnim: ChargeAnim, chargeText: string) {
    super(chargeAnim, chargeText);
  }

  apply(user: Pokemon, target: Pokemon, move: Move, args: any[]): Promise<boolean> {
    return new Promise(resolve => {
      const weatherType = user.scene.arena.weather?.weatherType;
      if (!user.scene.arena.weather?.isEffectSuppressed(user.scene) && (weatherType === WeatherType.SUNNY || weatherType === WeatherType.HARSH_SUN)) {
        resolve(false);
      } else {
        super.apply(user, target, move, args).then(result => resolve(result));
      }
    });
  }
}

export class ElectroShotChargeAttr extends ChargeAttr {
  private statIncreaseApplied: boolean;
  constructor() {
    super(ChargeAnim.ELECTRO_SHOT_CHARGING, i18next.t("moveTriggers:absorbedElectricity", {pokemonName: "{USER}"}), null, true);
    // Add a flag because ChargeAttr skills use themselves twice instead of once over one-to-two turns
    this.statIncreaseApplied = false;
  }

  apply(user: Pokemon, target: Pokemon, move: Move, args: any[]): Promise<boolean> {
    return new Promise(resolve => {
      const weatherType = user.scene.arena.weather?.weatherType;
      if (!user.scene.arena.weather?.isEffectSuppressed(user.scene) && (weatherType === WeatherType.RAIN || weatherType === WeatherType.HEAVY_RAIN)) {
        // Apply the SPATK increase every call when used in the rain
        const statChangeAttr = new StatStageChangeAttr([ Stat.SPATK ], 1, true);
        statChangeAttr.apply(user, target, move, args);
        // After the SPATK is raised, execute the move resolution e.g. deal damage
        resolve(false);
      } else {
        if (!this.statIncreaseApplied) {
          // Apply the SPATK increase only if it hasn't been applied before e.g. on the first turn charge up animation
          const statChangeAttr = new StatStageChangeAttr([ Stat.SPATK ], 1, true);
          statChangeAttr.apply(user, target, move, args);
          // Set the flag to true so that on the following turn it doesn't raise SPATK a second time
          this.statIncreaseApplied = true;
        }
        super.apply(user, target, move, args).then(result => {
          if (!result) {
            // On the second turn, reset the statIncreaseApplied flag without applying the SPATK increase
            this.statIncreaseApplied = false;
          }
          resolve(result);
        });
      }
    });
  }
}

export class DelayedAttackAttr extends OverrideMoveEffectAttr {
  public tagType: ArenaTagType;
  public chargeAnim: ChargeAnim;
  private chargeText: string;

  constructor(tagType: ArenaTagType, chargeAnim: ChargeAnim, chargeText: string) {
    super();

    this.tagType = tagType;
    this.chargeAnim = chargeAnim;
    this.chargeText = chargeText;
  }

  apply(user: Pokemon, target: Pokemon, move: Move, args: any[]): Promise<boolean> {
    return new Promise(resolve => {
      if (args.length < 2 || !args[1]) {
        new MoveChargeAnim(this.chargeAnim, move.id, user).play(user.scene, () => {
          (args[0] as Utils.BooleanHolder).value = true;
          user.scene.queueMessage(this.chargeText.replace("{TARGET}", getPokemonNameWithAffix(target)).replace("{USER}", getPokemonNameWithAffix(user)));
          user.pushMoveHistory({ move: move.id, targets: [ target.getBattlerIndex() ], result: MoveResult.OTHER });
          user.scene.arena.addTag(this.tagType, 3, move.id, user.id, ArenaTagSide.BOTH, false, target.getBattlerIndex());

          resolve(true);
        });
      } else {
        user.scene.ui.showText(i18next.t("moveTriggers:tookMoveAttack", {pokemonName: getPokemonNameWithAffix(user.scene.getPokemonById(target.id) ?? undefined), moveName: move.name}), null, () => resolve(true));
      }
    });
  }
}

export class StatStageChangeAttr extends MoveEffectAttr {
  public stats: BattleStat[];
  public stages: integer;
  private condition: MoveConditionFunc | null;
  private showMessage: boolean;

  constructor(stats: BattleStat[], stages: integer, selfTarget?: boolean, condition?: MoveConditionFunc | null, showMessage: boolean = true, firstHitOnly: boolean = false, moveEffectTrigger: MoveEffectTrigger = MoveEffectTrigger.HIT, firstTargetOnly: boolean = false) {
    super(selfTarget, moveEffectTrigger, firstHitOnly, false, firstTargetOnly);
    this.stats = stats;
    this.stages = stages;
    this.condition = condition!; // TODO: is this bang correct?
    this.showMessage = showMessage;
  }

  apply(user: Pokemon, target: Pokemon, move: Move, args?: any[]): boolean | Promise<boolean> {
    if (!super.apply(user, target, move, args) || (this.condition && !this.condition(user, target, move))) {
      return false;
    }

    const moveChance = this.getMoveChance(user, target, move, this.selfTarget, true);
    if (moveChance < 0 || moveChance === 100 || user.randSeedInt(100) < moveChance) {
      const stages = this.getLevels(user);
      user.scene.unshiftPhase(new StatStageChangePhase(user.scene, (this.selfTarget ? user : target).getBattlerIndex(), this.selfTarget, this.stats, stages, this.showMessage));
      return true;
    }

    return false;
  }

  getLevels(_user: Pokemon): integer {
    return this.stages;
  }

  getTargetBenefitScore(user: Pokemon, target: Pokemon, move: Move): integer {
    let ret = 0;
    const moveLevels = this.getLevels(user);
    for (const stat of this.stats) {
      let levels = moveLevels;
      const statStage = target.getStatStage(stat);
      if (levels > 0) {
        levels = Math.min(statStage + levels, 6) - statStage;
      } else {
        levels = Math.max(statStage + levels, -6) - statStage;
      }
      let noEffect = false;
      switch (stat) {
      case Stat.ATK:
        if (this.selfTarget) {
          noEffect = !user.getMoveset().find(m => m instanceof AttackMove && m.category === MoveCategory.PHYSICAL);
        }
        break;
      case Stat.DEF:
        if (!this.selfTarget) {
          noEffect = !user.getMoveset().find(m => m instanceof AttackMove && m.category === MoveCategory.PHYSICAL);
        }
        break;
      case Stat.SPATK:
        if (this.selfTarget) {
          noEffect = !user.getMoveset().find(m => m instanceof AttackMove && m.category === MoveCategory.SPECIAL);
        }
        break;
      case Stat.SPDEF:
        if (!this.selfTarget) {
          noEffect = !user.getMoveset().find(m => m instanceof AttackMove && m.category === MoveCategory.SPECIAL);
        }
        break;
      }
      if (noEffect) {
        continue;
      }
      ret += (levels * 4) + (levels > 0 ? -2 : 2);
    }
    return ret;
  }
}

export class PostVictoryStatStageChangeAttr extends MoveAttr {
  private stats: BattleStat[];
  private stages: number;
  private condition: MoveConditionFunc | null;
  private showMessage: boolean;

  constructor(stats: BattleStat[], stages: number, selfTarget?: boolean, condition?: MoveConditionFunc, showMessage: boolean = true, firstHitOnly: boolean = false) {
    super();
    this.stats = stats;
    this.stages = stages;
    this.condition = condition!; // TODO: is this bang correct?
    this.showMessage = showMessage;
  }
  applyPostVictory(user: Pokemon, target: Pokemon, move: Move): void {
    if (this.condition && !this.condition(user, target, move)) {
      return;
    }
    const statChangeAttr = new StatStageChangeAttr(this.stats, this.stages, this.showMessage);
    statChangeAttr.apply(user, target, move);
  }
}

export class AcupressureStatStageChangeAttr extends MoveEffectAttr {
  constructor() {
    super();
  }

  apply(user: Pokemon, target: Pokemon, move: Move, args: any[]): boolean | Promise<boolean> {
    const randStats = BATTLE_STATS.filter(s => target.getStatStage(s) < 6);
    if (randStats.length > 0) {
      const boostStat = [randStats[user.randSeedInt(randStats.length)]];
      user.scene.unshiftPhase(new StatStageChangePhase(user.scene, target.getBattlerIndex(), this.selfTarget, boostStat, 2));
      return true;
    }
    return false;
  }
}

export class GrowthStatStageChangeAttr extends StatStageChangeAttr {
  constructor() {
    super([ Stat.ATK, Stat.SPATK ], 1, true);
  }

  getLevels(user: Pokemon): number {
    if (!user.scene.arena.weather?.isEffectSuppressed(user.scene)) {
      const weatherType = user.scene.arena.weather?.weatherType;
      if (weatherType === WeatherType.SUNNY || weatherType === WeatherType.HARSH_SUN) {
        return this.stages + 1;
      }
    }
    return this.stages;
  }
}

export class CutHpStatStageBoostAttr extends StatStageChangeAttr {
  private cutRatio: integer;
  private messageCallback: ((user: Pokemon) => void) | undefined;

  constructor(stat: BattleStat[], levels: integer, cutRatio: integer, messageCallback?: ((user: Pokemon) => void) | undefined) {
    super(stat, levels, true, null, true);

    this.cutRatio = cutRatio;
    this.messageCallback = messageCallback;
  }

  apply(user: Pokemon, target: Pokemon, move: Move, args: any[]): Promise<boolean> {
    return new Promise<boolean>(resolve => {
      user.damageAndUpdate(Utils.toDmgValue(user.getMaxHp() / this.cutRatio), HitResult.OTHER, false, true);
      user.updateInfo().then(() => {
        const ret = super.apply(user, target, move, args);
        if (this.messageCallback) {
          this.messageCallback(user);
        }
        resolve(ret);
      });
    });
  }

  getCondition(): MoveConditionFunc {
    return (user, _target, _move) => user.getHpRatio() > 1 / this.cutRatio && this.stats.some(s => user.getStatStage(s) < 6);
  }
}

export class CopyStatsAttr extends MoveEffectAttr {
  apply(user: Pokemon, target: Pokemon, move: Move, args: any[]): boolean {
    if (!super.apply(user, target, move, args)) {
      return false;
    }

    // Copy all stat stages
    for (const s of BATTLE_STATS) {
      user.setStatStage(s, target.getStatStage(s));
    }

    if (target.getTag(BattlerTagType.CRIT_BOOST)) {
      user.addTag(BattlerTagType.CRIT_BOOST, 0, move.id);
    } else {
      user.removeTag(BattlerTagType.CRIT_BOOST);
    }
    target.updateInfo();
    user.updateInfo();
    target.scene.queueMessage(i18next.t("moveTriggers:copiedStatChanges", {pokemonName: getPokemonNameWithAffix(user), targetName: getPokemonNameWithAffix(target)}));

    return true;
  }
}

export class InvertStatsAttr extends MoveEffectAttr {
  apply(user: Pokemon, target: Pokemon, move: Move, args: any[]): boolean {
    if (!super.apply(user, target, move, args)) {
      return false;
    }

    for (const s of BATTLE_STATS) {
      target.setStatStage(s, -target.getStatStage(s));
    }

    target.updateInfo();
    user.updateInfo();

    target.scene.queueMessage(i18next.t("moveTriggers:invertStats", {pokemonName: getPokemonNameWithAffix(target)}));

    return true;
  }
}

export class ResetStatsAttr extends MoveEffectAttr {
  private targetAllPokemon: boolean;
  constructor(targetAllPokemon: boolean) {
    super();
    this.targetAllPokemon = targetAllPokemon;
  }
  apply(user: Pokemon, target: Pokemon, move: Move, args: any[]): boolean {
    if (!super.apply(user, target, move, args)) {
      return false;
    }

    if (this.targetAllPokemon) { // Target all pokemon on the field when Freezy Frost or Haze are used
      const activePokemon = user.scene.getField(true);
      activePokemon.forEach(p => this.resetStats(p));
      target.scene.queueMessage(i18next.t("moveTriggers:statEliminated"));
    } else { // Affects only the single target when Clear Smog is used
      this.resetStats(target);
      target.scene.queueMessage(i18next.t("moveTriggers:resetStats", {pokemonName: getPokemonNameWithAffix(target)}));
    }

    return true;
  }

  resetStats(pokemon: Pokemon) {
    for (const s of BATTLE_STATS) {
      pokemon.setStatStage(s, 0);
    }
    pokemon.updateInfo();
  }
}

/**
 * Attribute used for status moves, specifically Heart, Guard, and Power Swap,
 * that swaps the user's and target's corresponding stat stages.
 * @extends MoveEffectAttr
 * @see {@linkcode apply}
 */
export class SwapStatStagesAttr extends MoveEffectAttr {
  /** The stat stages to be swapped between the user and the target */
  private stats: readonly BattleStat[];

  constructor(stats: readonly BattleStat[]) {
    super();

    this.stats = stats;
  }

  /**
   * For all {@linkcode stats}, swaps the user's and target's corresponding stat
   * stage.
   * @param user the {@linkcode Pokemon} that used the move
   * @param target the {@linkcode Pokemon} that the move was used on
   * @param move N/A
   * @param args N/A
   * @returns true if attribute application succeeds
   */
  apply(user: Pokemon, target: Pokemon, move: Move, args: any []): boolean {
    if (super.apply(user, target, move, args)) {
      for (const s of BATTLE_STATS) {
        const temp = user.getStatStage(s);
        user.setStatStage(s, target.getStatStage(s));
        target.setStatStage(s, temp);
      }

      target.updateInfo();
      user.updateInfo();

      if (this.stats.length === 7) {
        user.scene.queueMessage(i18next.t("moveTriggers:switchedStatChanges", { pokemonName: getPokemonNameWithAffix(user) }));
      } else if (this.stats.length === 2) {
        user.scene.queueMessage(i18next.t("moveTriggers:switchedTwoStatChanges", {
          pokemonName: getPokemonNameWithAffix(user),
          firstStat: i18next.t(getStatKey(this.stats[0])),
          secondStat: i18next.t(getStatKey(this.stats[1]))
        }));
      }
      return true;
    }
    return false;
  }
}

export class HpSplitAttr extends MoveEffectAttr {
  apply(user: Pokemon, target: Pokemon, move: Move, args: any[]): Promise<boolean> {
    return new Promise(resolve => {
      if (!super.apply(user, target, move, args)) {
        return resolve(false);
      }

      const infoUpdates: Promise<void>[] = [];

      const hpValue = Math.floor((target.hp + user.hp) / 2);
      if (user.hp < hpValue) {
        const healing = user.heal(hpValue - user.hp);
        if (healing) {
          user.scene.damageNumberHandler.add(user, healing, HitResult.HEAL);
        }
      } else if (user.hp > hpValue) {
        const damage = user.damage(user.hp - hpValue, true);
        if (damage) {
          user.scene.damageNumberHandler.add(user, damage);
        }
      }
      infoUpdates.push(user.updateInfo());

      if (target.hp < hpValue) {
        const healing = target.heal(hpValue - target.hp);
        if (healing) {
          user.scene.damageNumberHandler.add(user, healing, HitResult.HEAL);
        }
      } else if (target.hp > hpValue) {
        const damage = target.damage(target.hp - hpValue, true);
        if (damage) {
          target.scene.damageNumberHandler.add(target, damage);
        }
      }
      infoUpdates.push(target.updateInfo());

      return Promise.all(infoUpdates).then(() => resolve(true));
    });
  }
}

export class VariablePowerAttr extends MoveAttr {
  apply(user: Pokemon, target: Pokemon, move: Move, args: any[]): boolean {
    //const power = args[0] as Utils.NumberHolder;
    return false;
  }
}

export class LessPPMorePowerAttr extends VariablePowerAttr {
  /**
   * Power up moves when less PP user has
   * @param user {@linkcode Pokemon} using this move
   * @param target {@linkcode Pokemon} target of this move
   * @param move {@linkcode Move} being used
   * @param args [0] {@linkcode Utils.NumberHolder} of power
   * @returns true if the function succeeds
   */
  apply(user: Pokemon, target: Pokemon, move: Move, args: any[]): boolean {
    const ppMax = move.pp;
    const ppUsed = user.moveset.find((m) => m?.moveId === move.id)?.ppUsed!; // TODO: is the bang correct?

    let ppRemains = ppMax - ppUsed;
    /** Reduce to 0 to avoid negative numbers if user has 1PP before attack and target has Ability.PRESSURE */
    if (ppRemains < 0) {
      ppRemains = 0;
    }

    const power = args[0] as Utils.NumberHolder;

    switch (ppRemains) {
    case 0:
      power.value = 200;
      break;
    case 1:
      power.value = 80;
      break;
    case 2:
      power.value = 60;
      break;
    case 3:
      power.value = 50;
      break;
    default:
      power.value = 40;
      break;
    }
    return true;
  }
}

export class MovePowerMultiplierAttr extends VariablePowerAttr {
  private powerMultiplierFunc: (user: Pokemon, target: Pokemon, move: Move) => number;

  constructor(powerMultiplier: (user: Pokemon, target: Pokemon, move: Move) => number) {
    super();

    this.powerMultiplierFunc = powerMultiplier;
  }

  apply(user: Pokemon, target: Pokemon, move: Move, args: any[]): boolean {
    const power = args[0] as Utils.NumberHolder;
    power.value *= this.powerMultiplierFunc(user, target, move);

    return true;
  }
}

/**
 * Helper function to calculate the the base power of an ally's hit when using Beat Up.
 * @param user The Pokemon that used Beat Up.
 * @param allyIndex The party position of the ally contributing to Beat Up.
 * @returns The base power of the Beat Up hit.
 */
const beatUpFunc = (user: Pokemon, allyIndex: number): number => {
  const party = user.isPlayer() ? user.scene.getParty() : user.scene.getEnemyParty();

  for (let i = allyIndex; i < party.length; i++) {
    const pokemon = party[i];

    // The user contributes to Beat Up regardless of status condition.
    // Allies can contribute only if they do not have a non-volatile status condition.
    if (pokemon.id !== user.id && pokemon?.status && pokemon.status.effect !== StatusEffect.NONE) {
      continue;
    }
    return (pokemon.species.getBaseStat(Stat.ATK) / 10) + 5;
  }
  return 0;
};

export class BeatUpAttr extends VariablePowerAttr {

  /**
   * Gets the next party member to contribute to a Beat Up hit, and calculates the base power for it.
   * @param user Pokemon that used the move
   * @param _target N/A
   * @param _move Move with this attribute
   * @param args N/A
   * @returns true if the function succeeds
   */
  apply(user: Pokemon, target: Pokemon, move: Move, args: any[]): boolean {
    const power = args[0] as Utils.NumberHolder;

    const party = user.isPlayer() ? user.scene.getParty() : user.scene.getEnemyParty();
    const allyCount = party.filter(pokemon => {
      return pokemon.id === user.id || !pokemon.status?.effect;
    }).length;
    const allyIndex = (user.turnData.hitCount - user.turnData.hitsLeft) % allyCount;
    power.value = beatUpFunc(user, allyIndex);
    return true;
  }
}

const doublePowerChanceMessageFunc = (user: Pokemon, target: Pokemon, move: Move) => {
  let message: string = "";
  user.scene.executeWithSeedOffset(() => {
    const rand = Utils.randSeedInt(100);
    if (rand < move.chance) {
      message = i18next.t("moveTriggers:goingAllOutForAttack", {pokemonName: getPokemonNameWithAffix(user)});
    }
  }, user.scene.currentBattle.turn << 6, user.scene.waveSeed);
  return message;
};

export class DoublePowerChanceAttr extends VariablePowerAttr {
  apply(user: Pokemon, target: Pokemon, move: Move, args: any[]): boolean {
    let rand: integer;
    user.scene.executeWithSeedOffset(() => rand = Utils.randSeedInt(100), user.scene.currentBattle.turn << 6, user.scene.waveSeed);
    if (rand! < move.chance) {
      const power = args[0] as Utils.NumberHolder;
      power.value *= 2;
      return true;
    }

    return false;
  }
}

export abstract class ConsecutiveUsePowerMultiplierAttr extends MovePowerMultiplierAttr {
  constructor(limit: integer, resetOnFail: boolean, resetOnLimit?: boolean, ...comboMoves: Moves[]) {
    super((user: Pokemon, target: Pokemon, move: Move): number => {
      const moveHistory = user.getLastXMoves(limit + 1).slice(1);

      let count = 0;
      let turnMove: TurnMove | undefined;

      while (((turnMove = moveHistory.shift())?.move === move.id || (comboMoves.length && comboMoves.includes(turnMove?.move!))) && (!resetOnFail || turnMove?.result === MoveResult.SUCCESS)) { // TODO: is this bang correct?
        if (count < (limit - 1)) {
          count++;
        } else if (resetOnLimit) {
          count = 0;
        } else {
          break;
        }
      }

      return this.getMultiplier(count);
    });
  }

  abstract getMultiplier(count: integer): number;
}

export class ConsecutiveUseDoublePowerAttr extends ConsecutiveUsePowerMultiplierAttr {
  getMultiplier(count: number): number {
    return Math.pow(2, count);
  }
}

export class ConsecutiveUseMultiBasePowerAttr extends ConsecutiveUsePowerMultiplierAttr {
  getMultiplier(count: number): number {
    return (count + 1);
  }
}

export class WeightPowerAttr extends VariablePowerAttr {
  apply(user: Pokemon, target: Pokemon, move: Move, args: any[]): boolean {
    const power = args[0] as Utils.NumberHolder;

    const targetWeight = target.getWeight();
    const weightThresholds = [ 10, 25, 50, 100, 200 ];

    let w = 0;
    while (targetWeight >= weightThresholds[w]) {
      if (++w === weightThresholds.length) {
        break;
      }
    }

    power.value = (w + 1) * 20;

    return true;
  }
}

/**
 * Attribute used for Electro Ball move.
 * @extends VariablePowerAttr
 * @see {@linkcode apply}
 **/
export class ElectroBallPowerAttr extends VariablePowerAttr {
  /**
   * Move that deals more damage the faster {@linkcode Stat.SPD}
   * the user is compared to the target.
   * @param user Pokemon that used the move
   * @param target The target of the move
   * @param move Move with this attribute
   * @param args N/A
   * @returns true if the function succeeds
   */
  apply(user: Pokemon, target: Pokemon, move: Move, args: any[]): boolean {
    const power = args[0] as Utils.NumberHolder;

    const statRatio = target.getEffectiveStat(Stat.SPD) / user.getEffectiveStat(Stat.SPD);
    const statThresholds = [ 0.25, 1 / 3, 0.5, 1, -1 ];
    const statThresholdPowers = [ 150, 120, 80, 60, 40 ];

    let w = 0;
    while (w < statThresholds.length - 1 && statRatio > statThresholds[w]) {
      if (++w === statThresholds.length) {
        break;
      }
    }

    power.value = statThresholdPowers[w];
    return true;
  }
}


/**
 * Attribute used for Gyro Ball move.
 * @extends VariablePowerAttr
 * @see {@linkcode apply}
 **/
export class GyroBallPowerAttr extends VariablePowerAttr {
  /**
   * Move that deals more damage the slower {@linkcode Stat.SPD}
   * the user is compared to the target.
   * @param user Pokemon that used the move
   * @param target The target of the move
   * @param move Move with this attribute
   * @param args N/A
   * @returns true if the function succeeds
   */
  apply(user: Pokemon, target: Pokemon, move: Move, args: any[]): boolean {
    const power = args[0] as Utils.NumberHolder;
    const userSpeed = user.getEffectiveStat(Stat.SPD);
    if (userSpeed < 1) {
      // Gen 6+ always have 1 base power
      power.value = 1;
      return true;
    }

    power.value = Math.floor(Math.min(150, 25 * target.getEffectiveStat(Stat.SPD) / userSpeed + 1));
    return true;
  }
}

export class LowHpPowerAttr extends VariablePowerAttr {
  apply(user: Pokemon, target: Pokemon, move: Move, args: any[]): boolean {
    const power = args[0] as Utils.NumberHolder;
    const hpRatio = user.getHpRatio();

    switch (true) {
    case (hpRatio < 0.0417):
      power.value = 200;
      break;
    case (hpRatio < 0.1042):
      power.value = 150;
      break;
    case (hpRatio < 0.2083):
      power.value = 100;
      break;
    case (hpRatio < 0.3542):
      power.value = 80;
      break;
    case (hpRatio < 0.6875):
      power.value = 40;
      break;
    default:
      power.value = 20;
      break;
    }

    return true;
  }
}

export class CompareWeightPowerAttr extends VariablePowerAttr {
  apply(user: Pokemon, target: Pokemon, move: Move, args: any[]): boolean {
    const power = args[0] as Utils.NumberHolder;
    const userWeight = user.getWeight();
    const targetWeight = target.getWeight();

    if (!userWeight || userWeight === 0) {
      return false;
    }

    const relativeWeight = (targetWeight / userWeight) * 100;

    switch (true) {
    case (relativeWeight < 20.01):
      power.value = 120;
      break;
    case (relativeWeight < 25.01):
      power.value = 100;
      break;
    case (relativeWeight < 33.35):
      power.value = 80;
      break;
    case (relativeWeight < 50.01):
      power.value = 60;
      break;
    default:
      power.value = 40;
      break;
    }

    return true;
  }
}

export class HpPowerAttr extends VariablePowerAttr {
  apply(user: Pokemon, target: Pokemon, move: Move, args: any[]): boolean {
    (args[0] as Utils.NumberHolder).value = Utils.toDmgValue(150 * user.getHpRatio());

    return true;
  }
}

/**
 * Attribute used for moves whose base power scales with the opponent's HP
 * Used for Crush Grip, Wring Out, and Hard Press
 * maxBasePower 100 for Hard Press, 120 for others
 */
export class OpponentHighHpPowerAttr extends VariablePowerAttr {
  maxBasePower: number;

  constructor(maxBasePower: number) {
    super();
    this.maxBasePower = maxBasePower;
  }

  /**
   * Changes the base power of the move to be the target's HP ratio times the maxBasePower with a min value of 1
   * @param user n/a
   * @param target the Pokemon being attacked
   * @param move n/a
   * @param args holds the base power of the move at args[0]
   * @returns true
   */
  apply(user: Pokemon, target: Pokemon, move: Move, args: any[]): boolean {
    (args[0] as Utils.NumberHolder).value = Utils.toDmgValue(this.maxBasePower * target.getHpRatio());

    return true;
  }
}

export class FirstAttackDoublePowerAttr extends VariablePowerAttr {
  apply(user: Pokemon, target: Pokemon, move: Move, args: any[]): boolean {
    console.log(target.getLastXMoves(1), target.scene.currentBattle.turn);
    if (!target.getLastXMoves(1).find(m => m.turn === target.scene.currentBattle.turn)) {
      (args[0] as Utils.NumberHolder).value *= 2;
      return true;
    }

    return false;
  }
}


export class TurnDamagedDoublePowerAttr extends VariablePowerAttr {
  apply(user: Pokemon, target: Pokemon, move: Move, args: any[]): boolean {
    if (user.turnData.attacksReceived.find(r => r.damage && r.sourceId === target.id)) {
      (args[0] as Utils.NumberHolder).value *= 2;
      return true;
    }

    return false;
  }
}

const magnitudeMessageFunc = (user: Pokemon, target: Pokemon, move: Move) => {
  let message: string;
  user.scene.executeWithSeedOffset(() => {
    const magnitudeThresholds = [ 5, 15, 35, 65, 75, 95 ];

    const rand = Utils.randSeedInt(100);

    let m = 0;
    for (; m < magnitudeThresholds.length; m++) {
      if (rand < magnitudeThresholds[m]) {
        break;
      }
    }

    message = i18next.t("moveTriggers:magnitudeMessage", {magnitude: m + 4});
  }, user.scene.currentBattle.turn << 6, user.scene.waveSeed);
  return message!;
};

export class MagnitudePowerAttr extends VariablePowerAttr {
  apply(user: Pokemon, target: Pokemon, move: Move, args: any[]): boolean {
    const power = args[0] as Utils.NumberHolder;

    const magnitudeThresholds = [ 5, 15, 35, 65, 75, 95 ];
    const magnitudePowers = [ 10, 30, 50, 70, 90, 100, 110, 150 ];

    let rand: integer;

    user.scene.executeWithSeedOffset(() => rand = Utils.randSeedInt(100), user.scene.currentBattle.turn << 6, user.scene.waveSeed);

    let m = 0;
    for (; m < magnitudeThresholds.length; m++) {
      if (rand! < magnitudeThresholds[m]) {
        break;
      }
    }

    power.value = magnitudePowers[m];

    return true;
  }
}

export class AntiSunlightPowerDecreaseAttr extends VariablePowerAttr {
  apply(user: Pokemon, target: Pokemon, move: Move, args: any[]): boolean {
    if (!user.scene.arena.weather?.isEffectSuppressed(user.scene)) {
      const power = args[0] as Utils.NumberHolder;
      const weatherType = user.scene.arena.weather?.weatherType || WeatherType.NONE;
      switch (weatherType) {
      case WeatherType.RAIN:
      case WeatherType.SANDSTORM:
      case WeatherType.HAIL:
      case WeatherType.SNOW:
      case WeatherType.HEAVY_RAIN:
        power.value *= 0.5;
        return true;
      }
    }

    return false;
  }
}

export class FriendshipPowerAttr extends VariablePowerAttr {
  private invert: boolean;

  constructor(invert?: boolean) {
    super();

    this.invert = !!invert;
  }

  apply(user: Pokemon, target: Pokemon, move: Move, args: any[]): boolean {
    const power = args[0] as Utils.NumberHolder;

    const friendshipPower = Math.floor(Math.min(user instanceof PlayerPokemon ? user.friendship : user.species.baseFriendship, 255) / 2.5);
    power.value = Math.max(!this.invert ? friendshipPower : 102 - friendshipPower, 1);

    return true;
  }
}

export class HitCountPowerAttr extends VariablePowerAttr {
  apply(user: Pokemon, target: Pokemon, move: Move, args: any[]): boolean {
    (args[0] as Utils.NumberHolder).value += Math.min(user.battleData.hitCount, 6) * 50;

    return true;
  }
}

/**
 * Tallies the number of positive stages for a given {@linkcode Pokemon}.
 * @param pokemon The {@linkcode Pokemon} that is being used to calculate the count of positive stats
 * @returns the amount of positive stats
 */
const countPositiveStatStages = (pokemon: Pokemon): number => {
  return pokemon.getStatStages().reduce((total, stat) => (stat && stat > 0) ? total + stat : total, 0);
};

/**
 * Attribute that increases power based on the amount of positive stat stage increases.
 */
export class PositiveStatStagePowerAttr extends VariablePowerAttr {

  /**
   * @param {Pokemon} user The pokemon that is being used to calculate the amount of positive stats
   * @param {Pokemon} target N/A
   * @param {Move} move N/A
   * @param {any[]} args The argument for VariablePowerAttr, accumulates and sets the amount of power multiplied by stats
   * @returns {boolean} Returns true if attribute is applied
   */
  apply(user: Pokemon, target: Pokemon, move: Move, args: any[]): boolean {
    const positiveStatStages: number = countPositiveStatStages(user);

    (args[0] as Utils.NumberHolder).value += positiveStatStages * 20;
    return true;
  }
}

/**
 * Punishment normally has a base power of 60,
 * but gains 20 power for every increased stat stage the target has,
 * up to a maximum of 200 base power in total.
 */
export class PunishmentPowerAttr extends VariablePowerAttr {
  private PUNISHMENT_MIN_BASE_POWER = 60;
  private PUNISHMENT_MAX_BASE_POWER = 200;

  /**
     * @param {Pokemon} user N/A
     * @param {Pokemon} target The pokemon that the move is being used against, as well as calculating the stats for the min/max base power
     * @param {Move} move N/A
     * @param {any[]} args The value that is being changed due to VariablePowerAttr
     * @returns Returns true if attribute is applied
     */
  apply(user: Pokemon, target: Pokemon, move: Move, args: any[]): boolean {
    const positiveStatStages: number = countPositiveStatStages(target);
    (args[0] as Utils.NumberHolder).value = Math.min(
      this.PUNISHMENT_MAX_BASE_POWER,
      this.PUNISHMENT_MIN_BASE_POWER + positiveStatStages * 20
    );
    return true;
  }
}

export class PresentPowerAttr extends VariablePowerAttr {
  apply(user: Pokemon, target: Pokemon, move: Move, args: any[]): boolean {
    /**
     * If this move is multi-hit, and this attribute is applied to any hit
     * other than the first, this move cannot result in a heal.
     */
    const firstHit = (user.turnData.hitCount === user.turnData.hitsLeft);

    const powerSeed = Utils.randSeedInt(firstHit ? 100 : 80);
    if (powerSeed <= 40) {
      (args[0] as Utils.NumberHolder).value = 40;
    } else if (40 < powerSeed && powerSeed <= 70) {
      (args[0] as Utils.NumberHolder).value = 80;
    } else if (70 < powerSeed && powerSeed <= 80) {
      (args[0] as Utils.NumberHolder).value = 120;
    } else if (80 < powerSeed && powerSeed <= 100) {
      // If this move is multi-hit, disable all other hits
      user.stopMultiHit();
      target.scene.unshiftPhase(new PokemonHealPhase(target.scene, target.getBattlerIndex(),
        Utils.toDmgValue(target.getMaxHp() / 4), i18next.t("moveTriggers:regainedHealth", {pokemonName: getPokemonNameWithAffix(target)}), true));
    }

    return true;
  }
}

export class WaterShurikenPowerAttr extends VariablePowerAttr {
  apply(user: Pokemon, target: Pokemon, move: Move, args: any[]): boolean {
    if (user.species.speciesId === Species.GRENINJA && user.hasAbility(Abilities.BATTLE_BOND) && user.formIndex === 2) {
      (args[0] as Utils.IntegerHolder).value = 20;
      return true;
    }
    return false;
  }
}

/**
 * Attribute used to calculate the power of attacks that scale with Stockpile stacks (i.e. Spit Up).
 */
export class SpitUpPowerAttr extends VariablePowerAttr {
  private multiplier: number = 0;

  constructor(multiplier: number) {
    super();
    this.multiplier = multiplier;
  }

  apply(user: Pokemon, target: Pokemon, move: Move, args: any[]): boolean {
    const stockpilingTag = user.getTag(StockpilingTag);

    if (stockpilingTag !== null && stockpilingTag.stockpiledCount > 0) {
      const power = args[0] as Utils.IntegerHolder;
      power.value = this.multiplier * stockpilingTag.stockpiledCount;
      return true;
    }

    return false;
  }
}

/**
 * Attribute used to apply Swallow's healing, which scales with Stockpile stacks.
 * Does NOT remove stockpiled stacks.
 */
export class SwallowHealAttr extends HealAttr {
  apply(user: Pokemon, target: Pokemon, move: Move, args: any[]): boolean {
    const stockpilingTag = user.getTag(StockpilingTag);

    if (stockpilingTag !== null && stockpilingTag?.stockpiledCount > 0) {
      const stockpiled = stockpilingTag.stockpiledCount;
      let healRatio: number;

      if (stockpiled === 1) {
        healRatio = 0.25;
      } else if (stockpiled === 2) {
        healRatio = 0.50;
      } else { // stockpiled >= 3
        healRatio = 1.00;
      }

      if (healRatio) {
        this.addHealPhase(user, healRatio);
        return true;
      }
    }

    return false;
  }
}

const hasStockpileStacksCondition: MoveConditionFunc = (user) => {
  const hasStockpilingTag = user.getTag(StockpilingTag);
  return !!hasStockpilingTag && hasStockpilingTag.stockpiledCount > 0;
};

/**
 * Attribute used for multi-hit moves that increase power in increments of the
 * move's base power for each hit, namely Triple Kick and Triple Axel.
 * @extends VariablePowerAttr
 * @see {@linkcode apply}
 */
export class MultiHitPowerIncrementAttr extends VariablePowerAttr {
  /** The max number of base power increments allowed for this move */
  private maxHits: integer;

  constructor(maxHits: integer) {
    super();

    this.maxHits = maxHits;
  }

  /**
   * Increases power of move in increments of the base power for the amount of times
   * the move hit. In the case that the move is extended, it will circle back to the
   * original base power of the move after incrementing past the maximum amount of
   * hits.
   * @param user {@linkcode Pokemon} that used the move
   * @param target {@linkcode Pokemon} that the move was used on
   * @param move {@linkcode Move} with this attribute
   * @param args [0] {@linkcode Utils.NumberHolder} for final calculated power of move
   * @returns true if attribute application succeeds
   */
  apply(user: Pokemon, target: Pokemon, move: Move, args: any[]): boolean {
    const hitsTotal = user.turnData.hitCount - Math.max(user.turnData.hitsLeft, 0);
    const power = args[0] as Utils.NumberHolder;

    power.value = move.power * (1 + hitsTotal % this.maxHits);

    return true;
  }
}

/**
 * Attribute used for moves that double in power if the given move immediately
 * preceded the move applying the attribute, namely Fusion Flare and
 * Fusion Bolt.
 * @extends VariablePowerAttr
 * @see {@linkcode apply}
 */
export class LastMoveDoublePowerAttr extends VariablePowerAttr {
  /** The move that must precede the current move */
  private move: Moves;

  constructor(move: Moves) {
    super();

    this.move = move;
  }

  /**
   * Doubles power of move if the given move is found to precede the current
   * move with no other moves being executed in between, only ignoring failed
   * moves if any.
   * @param user {@linkcode Pokemon} that used the move
   * @param target N/A
   * @param move N/A
   * @param args [0] {@linkcode Utils.NumberHolder} that holds the resulting power of the move
   * @returns true if attribute application succeeds, false otherwise
   */
  apply(user: Pokemon, _target: Pokemon, _move: Move, args: any[]): boolean {
    const power = args[0] as Utils.NumberHolder;
    const enemy = user.getOpponent(0);
    const pokemonActed: Pokemon[] = [];

    if (enemy?.turnData.acted) {
      pokemonActed.push(enemy);
    }

    if (user.scene.currentBattle.double) {
      const userAlly = user.getAlly();
      const enemyAlly = enemy?.getAlly();

      if (userAlly && userAlly.turnData.acted) {
        pokemonActed.push(userAlly);
      }
      if (enemyAlly && enemyAlly.turnData.acted) {
        pokemonActed.push(enemyAlly);
      }
    }

    pokemonActed.sort((a, b) => b.turnData.order - a.turnData.order);

    for (const p of pokemonActed) {
      const [ lastMove ] = p.getLastXMoves(1);
      if (lastMove.result !== MoveResult.FAIL) {
        if ((lastMove.result === MoveResult.SUCCESS) && (lastMove.move === this.move)) {
          power.value *= 2;
          return true;
        } else {
          break;
        }
      }
    }

    return false;
  }
}

export class VariableAtkAttr extends MoveAttr {
  constructor() {
    super();
  }

  apply(user: Pokemon, target: Pokemon, move: Move, args: any[]): boolean {
    //const atk = args[0] as Utils.IntegerHolder;
    return false;
  }
}

export class TargetAtkUserAtkAttr extends VariableAtkAttr {
  constructor() {
    super();
  }
  apply(user: Pokemon, target: Pokemon, move: Move, args: any[]): boolean {
    (args[0] as Utils.IntegerHolder).value = target.getEffectiveStat(Stat.ATK, target);
    return true;
  }
}

export class DefAtkAttr extends VariableAtkAttr {
  constructor() {
    super();
  }

  apply(user: Pokemon, target: Pokemon, move: Move, args: any[]): boolean {
    (args[0] as Utils.IntegerHolder).value = user.getEffectiveStat(Stat.DEF, target);
    return true;
  }
}

export class VariableDefAttr extends MoveAttr {
  constructor() {
    super();
  }

  apply(user: Pokemon, target: Pokemon, move: Move, args: any[]): boolean {
    //const def = args[0] as Utils.IntegerHolder;
    return false;
  }
}

export class DefDefAttr extends VariableDefAttr {
  constructor() {
    super();
  }

  apply(user: Pokemon, target: Pokemon, move: Move, args: any[]): boolean {
    (args[0] as Utils.IntegerHolder).value = target.getEffectiveStat(Stat.DEF, user);
    return true;
  }
}

export class VariableAccuracyAttr extends MoveAttr {
  apply(user: Pokemon, target: Pokemon, move: Move, args: any[]): boolean {
    //const accuracy = args[0] as Utils.NumberHolder;
    return false;
  }
}

/**
 * Attribute used for Thunder and Hurricane that sets accuracy to 50 in sun and never miss in rain
 */
export class ThunderAccuracyAttr extends VariableAccuracyAttr {
  apply(user: Pokemon, target: Pokemon, move: Move, args: any[]): boolean {
    if (!user.scene.arena.weather?.isEffectSuppressed(user.scene)) {
      const accuracy = args[0] as Utils.NumberHolder;
      const weatherType = user.scene.arena.weather?.weatherType || WeatherType.NONE;
      switch (weatherType) {
      case WeatherType.SUNNY:
      case WeatherType.HARSH_SUN:
        accuracy.value = 50;
        return true;
      case WeatherType.RAIN:
      case WeatherType.HEAVY_RAIN:
        accuracy.value = -1;
        return true;
      }
    }

    return false;
  }
}

/**
 * Attribute used for Bleakwind Storm, Wildbolt Storm, and Sandsear Storm that sets accuracy to never
 * miss in rain
 * Springtide Storm does NOT have this property
 */
export class StormAccuracyAttr extends VariableAccuracyAttr {
  apply(user: Pokemon, target: Pokemon, move: Move, args: any[]): boolean {
    if (!user.scene.arena.weather?.isEffectSuppressed(user.scene)) {
      const accuracy = args[0] as Utils.NumberHolder;
      const weatherType = user.scene.arena.weather?.weatherType || WeatherType.NONE;
      switch (weatherType) {
      case WeatherType.RAIN:
      case WeatherType.HEAVY_RAIN:
        accuracy.value = -1;
        return true;
      }
    }

    return false;
  }
}

/**
 * Attribute used for moves which never miss
 * against Pokemon with the {@linkcode BattlerTagType.MINIMIZED}
 * @extends VariableAccuracyAttr
 * @see {@linkcode apply}
 */
export class MinimizeAccuracyAttr extends VariableAccuracyAttr {
  /**
   * @see {@linkcode apply}
   * @param user N/A
   * @param target {@linkcode Pokemon} target of the move
   * @param move N/A
   * @param args [0] Accuracy of the move to be modified
   * @returns true if the function succeeds
   */
  apply(user: Pokemon, target: Pokemon, move: Move, args: any[]): boolean {
    if (target.getTag(BattlerTagType.MINIMIZED)) {
      const accuracy = args[0] as Utils.NumberHolder;
      accuracy.value = -1;

      return true;
    }

    return false;
  }
}

export class ToxicAccuracyAttr extends VariableAccuracyAttr {
  apply(user: Pokemon, target: Pokemon, move: Move, args: any[]): boolean {
    if (user.isOfType(Type.POISON)) {
      const accuracy = args[0] as Utils.NumberHolder;
      accuracy.value = -1;
      return true;
    }

    return false;
  }
}

export class BlizzardAccuracyAttr extends VariableAccuracyAttr {
  apply(user: Pokemon, target: Pokemon, move: Move, args: any[]): boolean {
    if (!user.scene.arena.weather?.isEffectSuppressed(user.scene)) {
      const accuracy = args[0] as Utils.NumberHolder;
      const weatherType = user.scene.arena.weather?.weatherType || WeatherType.NONE;
      if (weatherType === WeatherType.HAIL || weatherType === WeatherType.SNOW) {
        accuracy.value = -1;
        return true;
      }
    }

    return false;
  }
}

export class VariableMoveCategoryAttr extends MoveAttr {
  apply(user: Pokemon, target: Pokemon, move: Move, args: any[]): boolean {
    return false;
  }
}

export class PhotonGeyserCategoryAttr extends VariableMoveCategoryAttr {
  apply(user: Pokemon, target: Pokemon, move: Move, args: any[]): boolean {
    const category = (args[0] as Utils.NumberHolder);

    if (user.getEffectiveStat(Stat.ATK, target, move) > user.getEffectiveStat(Stat.SPATK, target, move)) {
      category.value = MoveCategory.PHYSICAL;
      return true;
    }

    return false;
  }
}

export class TeraBlastCategoryAttr extends VariableMoveCategoryAttr {
  apply(user: Pokemon, target: Pokemon, move: Move, args: any[]): boolean {
    const category = (args[0] as Utils.NumberHolder);

    if (user.isTerastallized() && user.getEffectiveStat(Stat.ATK, target, move) > user.getEffectiveStat(Stat.SPATK, target, move)) {
      category.value = MoveCategory.PHYSICAL;
      return true;
    }

    return false;
  }
}

/**
 * Increases the power of Tera Blast if the user is Terastallized into Stellar type
 * @extends VariablePowerAttr
 */
export class TeraBlastPowerAttr extends VariablePowerAttr {
  /**
   * Sets Tera Blast's power to 100 if the user is terastallized with
   * the Stellar tera type.
   * @param user {@linkcode Pokemon} the Pokemon using this move
   * @param target n/a
   * @param move {@linkcode Move} the Move with this attribute (i.e. Tera Blast)
   * @param args
   *   - [0] {@linkcode Utils.NumberHolder} the applied move's power, factoring in
   *       previously applied power modifiers.
   * @returns
   */
  apply(user: Pokemon, target: Pokemon, move: Move, args: any[]): boolean {
    const power = args[0] as Utils.NumberHolder;
    if (user.isTerastallized() && user.getTeraType() === Type.STELLAR) {
      power.value = 100;
      return true;
    }

    return false;
  }
}

/**
 * Change the move category to status when used on the ally
 * @extends VariableMoveCategoryAttr
 * @see {@linkcode apply}
 */
export class StatusCategoryOnAllyAttr extends VariableMoveCategoryAttr {
  /**
   * @param user {@linkcode Pokemon} using the move
   * @param target {@linkcode Pokemon} target of the move
   * @param move {@linkcode Move} with this attribute
   * @param args [0] {@linkcode Utils.IntegerHolder} The category of the move
   * @returns true if the function succeeds
   */
  apply(user: Pokemon, target: Pokemon, move: Move, args: any[]): boolean {
    const category = (args[0] as Utils.IntegerHolder);

    if (user.getAlly() === target) {
      category.value = MoveCategory.STATUS;
      return true;
    }

    return false;
  }
}

export class ShellSideArmCategoryAttr extends VariableMoveCategoryAttr {
  apply(user: Pokemon, target: Pokemon, move: Move, args: any[]): boolean {
    const category = (args[0] as Utils.IntegerHolder);
    const atkRatio = user.getEffectiveStat(Stat.ATK, target, move) / target.getEffectiveStat(Stat.DEF, user, move);
    const specialRatio = user.getEffectiveStat(Stat.SPATK, target, move) / target.getEffectiveStat(Stat.SPDEF, user, move);

    // Shell Side Arm is much more complicated than it looks, this is a partial implementation to try to achieve something similar to the games
    if (atkRatio > specialRatio) {
      category.value = MoveCategory.PHYSICAL;
      return true;
    } else if (atkRatio === specialRatio && user.randSeedInt(2) === 0) {
      category.value = MoveCategory.PHYSICAL;
      return true;
    }

    return false;
  }
}

export class VariableMoveTypeAttr extends MoveAttr {
  apply(user: Pokemon, target: Pokemon, move: Move, args: any[]): boolean {
    return false;
  }
}

export class FormChangeItemTypeAttr extends VariableMoveTypeAttr {
  apply(user: Pokemon, target: Pokemon, move: Move, args: any[]): boolean {
    const moveType = args[0];
    if (!(moveType instanceof Utils.NumberHolder)) {
      return false;
    }

    if ([user.species.speciesId, user.fusionSpecies?.speciesId].includes(Species.ARCEUS) || [user.species.speciesId, user.fusionSpecies?.speciesId].includes(Species.SILVALLY)) {
      const form = user.species.speciesId === Species.ARCEUS || user.species.speciesId === Species.SILVALLY ? user.formIndex : user.fusionSpecies?.formIndex!; // TODO: is this bang correct?

      moveType.value = Type[Type[form]];
      return true;
    }

    return false;
  }
}

export class TechnoBlastTypeAttr extends VariableMoveTypeAttr {
  apply(user: Pokemon, target: Pokemon, move: Move, args: any[]): boolean {
    const moveType = args[0];
    if (!(moveType instanceof Utils.NumberHolder)) {
      return false;
    }

    if ([user.species.speciesId, user.fusionSpecies?.speciesId].includes(Species.GENESECT)) {
      const form = user.species.speciesId === Species.GENESECT ? user.formIndex : user.fusionSpecies?.formIndex;

      switch (form) {
      case 1: // Shock Drive
        moveType.value = Type.ELECTRIC;
        break;
      case 2: // Burn Drive
        moveType.value = Type.FIRE;
        break;
      case 3: // Chill Drive
        moveType.value = Type.ICE;
        break;
      case 4: // Douse Drive
        moveType.value = Type.WATER;
        break;
      default:
        moveType.value = Type.NORMAL;
        break;
      }
      return true;
    }

    return false;
  }
}

export class AuraWheelTypeAttr extends VariableMoveTypeAttr {
  apply(user: Pokemon, target: Pokemon, move: Move, args: any[]): boolean {
    const moveType = args[0];
    if (!(moveType instanceof Utils.NumberHolder)) {
      return false;
    }

    if ([user.species.speciesId, user.fusionSpecies?.speciesId].includes(Species.MORPEKO)) {
      const form = user.species.speciesId === Species.MORPEKO ? user.formIndex : user.fusionSpecies?.formIndex;

      switch (form) {
      case 1: // Hangry Mode
        moveType.value = Type.DARK;
        break;
      default: // Full Belly Mode
        moveType.value = Type.ELECTRIC;
        break;
      }
      return true;
    }

    return false;
  }
}

export class RagingBullTypeAttr extends VariableMoveTypeAttr {
  apply(user: Pokemon, target: Pokemon, move: Move, args: any[]): boolean {
    const moveType = args[0];
    if (!(moveType instanceof Utils.NumberHolder)) {
      return false;
    }

    if ([user.species.speciesId, user.fusionSpecies?.speciesId].includes(Species.PALDEA_TAUROS)) {
      const form = user.species.speciesId === Species.PALDEA_TAUROS ? user.formIndex : user.fusionSpecies?.formIndex;

      switch (form) {
      case 1: // Blaze breed
        moveType.value = Type.FIRE;
        break;
      case 2: // Aqua breed
        moveType.value = Type.WATER;
        break;
      default:
        moveType.value = Type.FIGHTING;
        break;
      }
      return true;
    }

    return false;
  }
}

export class IvyCudgelTypeAttr extends VariableMoveTypeAttr {
  apply(user: Pokemon, target: Pokemon, move: Move, args: any[]): boolean {
    const moveType = args[0];
    if (!(moveType instanceof Utils.NumberHolder)) {
      return false;
    }

    if ([user.species.speciesId, user.fusionSpecies?.speciesId].includes(Species.OGERPON)) {
      const form = user.species.speciesId === Species.OGERPON ? user.formIndex : user.fusionSpecies?.formIndex;

      switch (form) {
      case 1: // Wellspring Mask
      case 5: // Wellspring Mask Tera
        moveType.value = Type.WATER;
        break;
      case 2: // Hearthflame Mask
      case 6: // Hearthflame Mask Tera
        moveType.value = Type.FIRE;
        break;
      case 3: // Cornerstone Mask
      case 7: // Cornerstone Mask Tera
        moveType.value = Type.ROCK;
        break;
      case 4: // Teal Mask Tera
      default:
        moveType.value = Type.GRASS;
        break;
      }
      return true;
    }

    return false;
  }
}

export class WeatherBallTypeAttr extends VariableMoveTypeAttr {
  apply(user: Pokemon, target: Pokemon, move: Move, args: any[]): boolean {
    const moveType = args[0];
    if (!(moveType instanceof Utils.NumberHolder)) {
      return false;
    }

    if (!user.scene.arena.weather?.isEffectSuppressed(user.scene)) {
      switch (user.scene.arena.weather?.weatherType) {
      case WeatherType.SUNNY:
      case WeatherType.HARSH_SUN:
        moveType.value = Type.FIRE;
        break;
      case WeatherType.RAIN:
      case WeatherType.HEAVY_RAIN:
        moveType.value = Type.WATER;
        break;
      case WeatherType.SANDSTORM:
        moveType.value = Type.ROCK;
        break;
      case WeatherType.HAIL:
      case WeatherType.SNOW:
        moveType.value = Type.ICE;
        break;
      default:
        return false;
      }
      return true;
    }

    return false;
  }
}

/**
 * Changes the move's type to match the current terrain.
 * Has no effect if the user is not grounded.
 * @extends VariableMoveTypeAttr
 * @see {@linkcode apply}
 */
export class TerrainPulseTypeAttr extends VariableMoveTypeAttr {
  /**
   * @param user {@linkcode Pokemon} using this move
   * @param target N/A
   * @param move N/A
   * @param args [0] {@linkcode Utils.NumberHolder} The move's type to be modified
   * @returns true if the function succeeds
   */
  apply(user: Pokemon, target: Pokemon, move: Move, args: any[]): boolean {
    const moveType = args[0];
    if (!(moveType instanceof Utils.NumberHolder)) {
      return false;
    }

    if (!user.isGrounded()) {
      return false;
    }

    const currentTerrain = user.scene.arena.getTerrainType();
    switch (currentTerrain) {
    case TerrainType.MISTY:
      moveType.value = Type.FAIRY;
      break;
    case TerrainType.ELECTRIC:
      moveType.value = Type.ELECTRIC;
      break;
    case TerrainType.GRASSY:
      moveType.value = Type.GRASS;
      break;
    case TerrainType.PSYCHIC:
      moveType.value = Type.PSYCHIC;
      break;
    default:
      return false;
    }
    return true;
  }
}

/**
 * Changes type based on the user's IVs
 * @extends VariableMoveTypeAttr
 */
export class HiddenPowerTypeAttr extends VariableMoveTypeAttr {
  apply(user: Pokemon, target: Pokemon, move: Move, args: any[]): boolean {
    const moveType = args[0];
    if (!(moveType instanceof Utils.NumberHolder)) {
      return false;
    }

    const iv_val = Math.floor(((user.ivs[Stat.HP] & 1)
      +(user.ivs[Stat.ATK] & 1) * 2
      +(user.ivs[Stat.DEF] & 1) * 4
      +(user.ivs[Stat.SPD] & 1) * 8
      +(user.ivs[Stat.SPATK] & 1) * 16
      +(user.ivs[Stat.SPDEF] & 1) * 32) * 15/63);

    moveType.value = [
      Type.FIGHTING, Type.FLYING, Type.POISON, Type.GROUND,
      Type.ROCK, Type.BUG, Type.GHOST, Type.STEEL,
      Type.FIRE, Type.WATER, Type.GRASS, Type.ELECTRIC,
      Type.PSYCHIC, Type.ICE, Type.DRAGON, Type.DARK][iv_val];

    return true;
  }
}

/**
 * Changes the type of Tera Blast to match the user's tera type
 * @extends VariableMoveTypeAttr
 */
export class TeraBlastTypeAttr extends VariableMoveTypeAttr {
  /**
   * @param user {@linkcode Pokemon} the user of the move
   * @param target {@linkcode Pokemon} N/A
   * @param move {@linkcode Move} the move with this attribute
   * @param args `[0]` the move's type to be modified
   * @returns `true` if the move's type was modified; `false` otherwise
   */
  apply(user: Pokemon, target: Pokemon, move: Move, args: any[]): boolean {
    const moveType = args[0];
    if (!(moveType instanceof Utils.NumberHolder)) {
      return false;
    }

    if (user.isTerastallized()) {
      moveType.value = user.getTeraType(); // changes move type to tera type
      return true;
    }

    return false;
  }
}

export class MatchUserTypeAttr extends VariableMoveTypeAttr {
  apply(user: Pokemon, target: Pokemon, move: Move, args: any[]): boolean {
    const moveType = args[0];
    if (!(moveType instanceof Utils.NumberHolder)) {
      return false;
    }
    const userTypes = user.getTypes(true);

    if (userTypes.includes(Type.STELLAR)) { // will not change to stellar type
      const nonTeraTypes = user.getTypes();
      moveType.value = nonTeraTypes[0];
      return true;
    } else if (userTypes.length > 0) {
      moveType.value = userTypes[0];
      return true;
    } else {
      return false;
    }

  }
}

export class VariableMoveTypeMultiplierAttr extends MoveAttr {
  apply(user: Pokemon, target: Pokemon, move: Move, args: any[]): boolean {
    return false;
  }
}

export class NeutralDamageAgainstFlyingTypeMultiplierAttr extends VariableMoveTypeMultiplierAttr {
  apply(user: Pokemon, target: Pokemon, move: Move, args: any[]): boolean {
    if (!target.getTag(BattlerTagType.IGNORE_FLYING)) {
      const multiplier = args[0] as Utils.NumberHolder;
      //When a flying type is hit, the first hit is always 1x multiplier.
      if (target.isOfType(Type.FLYING)) {
        multiplier.value = 1;
      }
      return true;
    }

    return false;
  }
}

export class WaterSuperEffectTypeMultiplierAttr extends VariableMoveTypeMultiplierAttr {
  apply(user: Pokemon, target: Pokemon, move: Move, args: any[]): boolean {
    const multiplier = args[0] as Utils.NumberHolder;
    if (target.isOfType(Type.WATER)) {
      const effectivenessAgainstWater = new Utils.NumberHolder(getTypeDamageMultiplier(move.type, Type.WATER));
      applyChallenges(user.scene.gameMode, ChallengeType.TYPE_EFFECTIVENESS, effectivenessAgainstWater);
      if (effectivenessAgainstWater.value !== 0) {
        multiplier.value *= 2 / effectivenessAgainstWater.value;
        return true;
      }
    }

    return false;
  }
}

export class IceNoEffectTypeAttr extends VariableMoveTypeMultiplierAttr {
  /**
   * Checks to see if the Target is Ice-Type or not. If so, the move will have no effect.
   * @param {Pokemon} user N/A
   * @param {Pokemon} target Pokemon that is being checked whether Ice-Type or not.
   * @param {Move} move N/A
   * @param {any[]} args Sets to false if the target is Ice-Type, so it should do no damage/no effect.
   * @returns {boolean} Returns true if move is successful, false if Ice-Type.
   */
  apply(user: Pokemon, target: Pokemon, move: Move, args: any[]): boolean {
    if (target.isOfType(Type.ICE)) {
      (args[0] as Utils.BooleanHolder).value = false;
      return false;
    }
    return true;
  }
}

export class FlyingTypeMultiplierAttr extends VariableMoveTypeMultiplierAttr {
  apply(user: Pokemon, target: Pokemon, move: Move, args: any[]): boolean {
    const multiplier = args[0] as Utils.NumberHolder;
    multiplier.value *= target.getAttackTypeEffectiveness(Type.FLYING, user);
    return true;
  }
}

export class OneHitKOAccuracyAttr extends VariableAccuracyAttr {
  apply(user: Pokemon, target: Pokemon, move: Move, args: any[]): boolean {
    const accuracy = args[0] as Utils.NumberHolder;
    if (user.level < target.level) {
      accuracy.value = 0;
    } else {
      accuracy.value = Math.min(Math.max(30 + 100 * (1 - target.level / user.level), 0), 100);
    }
    return true;
  }
}

export class SheerColdAccuracyAttr extends OneHitKOAccuracyAttr {
  /**
   * Changes the normal One Hit KO Accuracy Attr to implement the Gen VII changes,
   * where if the user is Ice-Type, it has more accuracy.
   * @param {Pokemon} user Pokemon that is using the move; checks the Pokemon's level.
   * @param {Pokemon} target Pokemon that is receiving the move; checks the Pokemon's level.
   * @param {Move} move N/A
   * @param {any[]} args Uses the accuracy argument, allowing to change it from either 0 if it doesn't pass
   * the first if/else, or 30/20 depending on the type of the user Pokemon.
   * @returns Returns true if move is successful, false if misses.
   */
  apply(user: Pokemon, target: Pokemon, move: Move, args: any[]): boolean {
    const accuracy = args[0] as Utils.NumberHolder;
    if (user.level < target.level) {
      accuracy.value = 0;
    } else {
      const baseAccuracy = user.isOfType(Type.ICE) ? 30 : 20;
      accuracy.value = Math.min(Math.max(baseAccuracy + 100 * (1 - target.level / user.level), 0), 100);
    }
    return true;
  }
}

export class MissEffectAttr extends MoveAttr {
  private missEffectFunc: UserMoveConditionFunc;

  constructor(missEffectFunc: UserMoveConditionFunc) {
    super();

    this.missEffectFunc = missEffectFunc;
  }

  apply(user: Pokemon, target: Pokemon, move: Move, args: any[]): boolean {
    this.missEffectFunc(user, move);
    return true;
  }
}

export class NoEffectAttr extends MoveAttr {
  private noEffectFunc: UserMoveConditionFunc;

  constructor(noEffectFunc: UserMoveConditionFunc) {
    super();

    this.noEffectFunc = noEffectFunc;
  }

  apply(user: Pokemon, target: Pokemon, move: Move, args: any[]): boolean {
    this.noEffectFunc(user, move);
    return true;
  }
}

const crashDamageFunc = (user: Pokemon, move: Move) => {
  const cancelled = new Utils.BooleanHolder(false);
  applyAbAttrs(BlockNonDirectDamageAbAttr, user, cancelled);
  if (cancelled.value) {
    return false;
  }

  user.damageAndUpdate(Utils.toDmgValue(user.getMaxHp() / 2), HitResult.OTHER, false, true);
  user.scene.queueMessage(i18next.t("moveTriggers:keptGoingAndCrashed", {pokemonName: getPokemonNameWithAffix(user)}));
  user.turnData.damageTaken += Utils.toDmgValue(user.getMaxHp() / 2);

  return true;
};

export class TypelessAttr extends MoveAttr { }
/**
* Attribute used for moves which ignore redirection effects, and always target their original target, i.e. Snipe Shot
* Bypasses Storm Drain, Follow Me, Ally Switch, and the like.
*/
export class BypassRedirectAttr extends MoveAttr { }

export class FrenzyAttr extends MoveEffectAttr {
  constructor() {
    super(true, MoveEffectTrigger.HIT, false, true);
  }

  canApply(user: Pokemon, target: Pokemon, move: Move, args: any[]) {
    return !(this.selfTarget ? user : target).isFainted();
  }

  apply(user: Pokemon, target: Pokemon, move: Move, args: any[]): boolean {
    if (!super.apply(user, target, move, args)) {
      return false;
    }

    if (!user.getTag(BattlerTagType.FRENZY) && !user.getMoveQueue().length) {
      const turnCount = user.randSeedIntRange(1, 2);
      new Array(turnCount).fill(null).map(() => user.getMoveQueue().push({ move: move.id, targets: [ target.getBattlerIndex() ], ignorePP: true }));
      user.addTag(BattlerTagType.FRENZY, turnCount, move.id, user.id);
    } else {
      applyMoveAttrs(AddBattlerTagAttr, user, target, move, args);
      user.lapseTag(BattlerTagType.FRENZY); // if FRENZY is already in effect (moveQueue.length > 0), lapse the tag
    }

    return true;
  }
}

export const frenzyMissFunc: UserMoveConditionFunc = (user: Pokemon, move: Move) => {
  while (user.getMoveQueue().length && user.getMoveQueue()[0].move === move.id) {
    user.getMoveQueue().shift();
  }
  user.removeTag(BattlerTagType.FRENZY); // FRENZY tag should be disrupted on miss/no effect

  return true;
};

export class AddBattlerTagAttr extends MoveEffectAttr {
  public tagType: BattlerTagType;
  public turnCountMin: integer;
  public turnCountMax: integer;
  protected cancelOnFail: boolean;
  private failOnOverlap: boolean;

  constructor(tagType: BattlerTagType, selfTarget: boolean = false, failOnOverlap: boolean = false, turnCountMin: integer = 0, turnCountMax?: integer, lastHitOnly: boolean = false, cancelOnFail: boolean = false) {
    super(selfTarget, MoveEffectTrigger.POST_APPLY, false, lastHitOnly);

    this.tagType = tagType;
    this.turnCountMin = turnCountMin;
    this.turnCountMax = turnCountMax !== undefined ? turnCountMax : turnCountMin;
    this.failOnOverlap = !!failOnOverlap;
    this.cancelOnFail = cancelOnFail;
  }

  canApply(user: Pokemon, target: Pokemon, move: Move, args: any[]): boolean {
    if (!super.canApply(user, target, move, args) || (this.cancelOnFail === true && user.getLastXMoves(1)[0].result === MoveResult.FAIL)) {
      return false;
    } else {
      return true;
    }
  }

  apply(user: Pokemon, target: Pokemon, move: Move, args: any[]): boolean {
    if (!super.apply(user, target, move, args)) {
      return false;
    }

    const moveChance = this.getMoveChance(user, target, move, this.selfTarget, true);
    if (moveChance < 0 || moveChance === 100 || user.randSeedInt(100) < moveChance) {
      return (this.selfTarget ? user : target).addTag(this.tagType,  user.randSeedIntRange(this.turnCountMin, this.turnCountMax), move.id, user.id);
    }

    return false;
  }

  getCondition(): MoveConditionFunc | null {
    return this.failOnOverlap
      ? (user, target, move) => !(this.selfTarget ? user : target).getTag(this.tagType)
      : null;
  }

  getTagTargetBenefitScore(user: Pokemon, target: Pokemon, move: Move): integer | void {
    switch (this.tagType) {
    case BattlerTagType.RECHARGING:
    case BattlerTagType.PERISH_SONG:
      return -16;
    case BattlerTagType.FLINCHED:
    case BattlerTagType.CONFUSED:
    case BattlerTagType.INFATUATED:
    case BattlerTagType.NIGHTMARE:
    case BattlerTagType.DROWSY:
    case BattlerTagType.DISABLED:
      return -5;
    case BattlerTagType.SEEDED:
    case BattlerTagType.SALT_CURED:
    case BattlerTagType.CURSED:
    case BattlerTagType.FRENZY:
    case BattlerTagType.TRAPPED:
    case BattlerTagType.BIND:
    case BattlerTagType.WRAP:
    case BattlerTagType.FIRE_SPIN:
    case BattlerTagType.WHIRLPOOL:
    case BattlerTagType.CLAMP:
    case BattlerTagType.SAND_TOMB:
    case BattlerTagType.MAGMA_STORM:
    case BattlerTagType.SNAP_TRAP:
    case BattlerTagType.THUNDER_CAGE:
    case BattlerTagType.INFESTATION:
      return -3;
    case BattlerTagType.ENCORE:
      return -2;
    case BattlerTagType.MINIMIZED:
      return 0;
    case BattlerTagType.INGRAIN:
    case BattlerTagType.IGNORE_ACCURACY:
    case BattlerTagType.AQUA_RING:
      return 3;
    case BattlerTagType.PROTECTED:
    case BattlerTagType.FLYING:
    case BattlerTagType.CRIT_BOOST:
    case BattlerTagType.ALWAYS_CRIT:
      return 5;
    }
  }

  getTargetBenefitScore(user: Pokemon, target: Pokemon, move: Move): integer {
    let moveChance = this.getMoveChance(user, target, move, this.selfTarget, false);
    if (moveChance < 0) {
      moveChance = 100;
    }
    return Math.floor(this.getTagTargetBenefitScore(user, target, move)! * (moveChance / 100)); // TODO: is the bang correct?
  }
}

/**
 * Adds the appropriate battler tag for Gulp Missile when Surf or Dive is used.
 * @extends MoveEffectAttr
 */
export class GulpMissileTagAttr extends MoveEffectAttr {
  constructor() {
    super(true);
  }

  /**
   * Adds BattlerTagType from GulpMissileTag based on the Pokemon's HP ratio.
   * @param {Pokemon} user The Pokemon using the move.
   * @param {Pokemon} target The Pokemon being targeted by the move.
   * @param {Move} move The move being used.
   * @param {any[]} args Additional arguments, if any.
   * @returns Whether the BattlerTag is applied.
   */
  apply(user: Pokemon, target: Pokemon, move: Move, args: any[]): boolean | Promise<boolean> {
    if (!super.apply(user, target, move, args)) {
      return false;
    }

    if (user.hasAbility(Abilities.GULP_MISSILE) && user.species.speciesId === Species.CRAMORANT) {
      if (user.getHpRatio() >= .5) {
        user.addTag(BattlerTagType.GULP_MISSILE_ARROKUDA, 0, move.id);
      } else {
        user.addTag(BattlerTagType.GULP_MISSILE_PIKACHU, 0, move.id);
      }
      return true;
    }

    return false;
  }

  getUserBenefitScore(user: Pokemon, target: Pokemon, move: Move): integer {
    const isCramorant = user.hasAbility(Abilities.GULP_MISSILE) && user.species.speciesId === Species.CRAMORANT;
    return isCramorant && !user.getTag(GulpMissileTag) ? 10 : 0;
  }
}

/**
 * Attribute to implement Jaw Lock's linked trapping effect between the user and target
 * @extends AddBattlerTagAttr
 */
export class JawLockAttr extends AddBattlerTagAttr {
  constructor() {
    super(BattlerTagType.TRAPPED);
  }

  apply(user: Pokemon, target: Pokemon, move: Move, args: any[]): boolean {
    if (!super.canApply(user, target, move, args)) {
      return false;
    }

    // If either the user or the target already has the tag, do not apply
    if (user.getTag(TrappedTag) || target.getTag(TrappedTag)) {
      return false;
    }

    const moveChance = this.getMoveChance(user, target, move, this.selfTarget);
    if (moveChance < 0 || moveChance === 100 || user.randSeedInt(100) < moveChance) {
      /**
       * Add the tag to both the user and the target.
       * The target's tag source is considered to be the user and vice versa
       */
      return target.addTag(BattlerTagType.TRAPPED, 1, move.id, user.id)
          && user.addTag(BattlerTagType.TRAPPED, 1, move.id, target.id);
    }

    return false;
  }
}

export class CurseAttr extends MoveEffectAttr {

  apply(user: Pokemon, target: Pokemon, move:Move, args: any[]): boolean {
    if (user.getTypes(true).includes(Type.GHOST)) {
      if (target.getTag(BattlerTagType.CURSED)) {
        user.scene.queueMessage(i18next.t("battle:attackFailed"));
        return false;
      }
      const curseRecoilDamage = Math.max(1, Math.floor(user.getMaxHp() / 2));
      user.damageAndUpdate(curseRecoilDamage, HitResult.OTHER, false, true, true);
      user.scene.queueMessage(
        i18next.t("battlerTags:cursedOnAdd", {
          pokemonNameWithAffix: getPokemonNameWithAffix(user),
          pokemonName: getPokemonNameWithAffix(target)
        })
      );

      target.addTag(BattlerTagType.CURSED, 0, move.id, user.id);
      return true;
    } else {
      user.scene.unshiftPhase(new StatStageChangePhase(user.scene, user.getBattlerIndex(), true, [ Stat.ATK, Stat.DEF], 1));
      user.scene.unshiftPhase(new StatStageChangePhase(user.scene, user.getBattlerIndex(), true, [ Stat.SPD ], -1));
      return true;
    }
  }
}

export class LapseBattlerTagAttr extends MoveEffectAttr {
  public tagTypes: BattlerTagType[];

  constructor(tagTypes: BattlerTagType[], selfTarget: boolean = false) {
    super(selfTarget);

    this.tagTypes = tagTypes;
  }

  apply(user: Pokemon, target: Pokemon, move: Move, args: any[]): boolean {
    if (!super.apply(user, target, move, args)) {
      return false;
    }

    for (const tagType of this.tagTypes) {
      (this.selfTarget ? user : target).lapseTag(tagType);
    }

    return true;
  }
}

export class RemoveBattlerTagAttr extends MoveEffectAttr {
  public tagTypes: BattlerTagType[];

  constructor(tagTypes: BattlerTagType[], selfTarget: boolean = false) {
    super(selfTarget);

    this.tagTypes = tagTypes;
  }

  apply(user: Pokemon, target: Pokemon, move: Move, args: any[]): boolean {
    if (!super.apply(user, target, move, args)) {
      return false;
    }

    for (const tagType of this.tagTypes) {
      (this.selfTarget ? user : target).removeTag(tagType);
    }

    return true;
  }
}

export class FlinchAttr extends AddBattlerTagAttr {
  constructor() {
    super(BattlerTagType.FLINCHED, false);
  }
}

export class ConfuseAttr extends AddBattlerTagAttr {
  constructor(selfTarget?: boolean) {
    super(BattlerTagType.CONFUSED, selfTarget, false, 2, 5);
  }

  apply(user: Pokemon, target: Pokemon, move: Move, args: any[]): boolean {
    if (!this.selfTarget && target.scene.arena.getTagOnSide(ArenaTagType.SAFEGUARD, target.isPlayer() ? ArenaTagSide.PLAYER : ArenaTagSide.ENEMY)) {
      if (move.category === MoveCategory.STATUS) {
        user.scene.queueMessage(i18next.t("moveTriggers:safeguard", { targetName: getPokemonNameWithAffix(target)}));
      }
      return false;
    }

    return super.apply(user, target, move, args);
  }
}

export class RechargeAttr extends AddBattlerTagAttr {
  constructor() {
    super(BattlerTagType.RECHARGING, true, false, 1, 1, true, true);
  }
}

export class TrapAttr extends AddBattlerTagAttr {
  constructor(tagType: BattlerTagType) {
    super(tagType, false, false, 4, 5);
  }
}

export class ProtectAttr extends AddBattlerTagAttr {
  constructor(tagType: BattlerTagType = BattlerTagType.PROTECTED) {
    super(tagType, true);
  }

  getCondition(): MoveConditionFunc {
    return ((user, target, move): boolean => {
      let timesUsed = 0;
      const moveHistory = user.getLastXMoves();
      let turnMove: TurnMove | undefined;

      while (moveHistory.length) {
        turnMove = moveHistory.shift();
        if (!allMoves[turnMove?.move!].hasAttr(ProtectAttr) || turnMove?.result !== MoveResult.SUCCESS) { // TODO: is the bang correct?
          break;
        }
        timesUsed++;
      }
      if (timesUsed) {
        return !user.randSeedInt(Math.pow(3, timesUsed));
      }
      return true;
    });
  }
}

export class IgnoreAccuracyAttr extends AddBattlerTagAttr {
  constructor() {
    super(BattlerTagType.IGNORE_ACCURACY, true, false, 2);
  }

  apply(user: Pokemon, target: Pokemon, move: Move, args: any[]): boolean {
    if (!super.apply(user, target, move, args)) {
      return false;
    }

    user.scene.queueMessage(i18next.t("moveTriggers:tookAimAtTarget", {pokemonName: getPokemonNameWithAffix(user), targetName: getPokemonNameWithAffix(target)}));

    return true;
  }
}

export class FaintCountdownAttr extends AddBattlerTagAttr {
  constructor() {
    super(BattlerTagType.PERISH_SONG, false, true, 4);
  }

  apply(user: Pokemon, target: Pokemon, move: Move, args: any[]): boolean {
    if (!super.apply(user, target, move, args)) {
      return false;
    }

    user.scene.queueMessage(i18next.t("moveTriggers:faintCountdown", {pokemonName: getPokemonNameWithAffix(target), turnCount: this.turnCountMin - 1}));

    return true;
  }
}

/**
 * Attribute used when a move hits a {@linkcode BattlerTagType} for double damage
 * @extends MoveAttr
*/
export class HitsTagAttr extends MoveAttr {
  /** The {@linkcode BattlerTagType} this move hits */
  public tagType: BattlerTagType;
  /** Should this move deal double damage against {@linkcode HitsTagAttr.tagType}? */
  public doubleDamage: boolean;

  constructor(tagType: BattlerTagType, doubleDamage?: boolean) {
    super();

    this.tagType = tagType;
    this.doubleDamage = !!doubleDamage;
  }

  getTargetBenefitScore(user: Pokemon, target: Pokemon, move: Move): integer {
    return target.getTag(this.tagType) ? this.doubleDamage ? 10 : 5 : 0;
  }
}

export class AddArenaTagAttr extends MoveEffectAttr {
  public tagType: ArenaTagType;
  public turnCount: integer;
  private failOnOverlap: boolean;
  public selfSideTarget: boolean;

  constructor(tagType: ArenaTagType, turnCount?: integer | null, failOnOverlap: boolean = false, selfSideTarget: boolean = false) {
    super(true, MoveEffectTrigger.POST_APPLY);

    this.tagType = tagType;
    this.turnCount = turnCount!; // TODO: is the bang correct?
    this.failOnOverlap = failOnOverlap;
    this.selfSideTarget = selfSideTarget;
  }

  apply(user: Pokemon, target: Pokemon, move: Move, args: any[]): boolean {
    if (!super.apply(user, target, move, args)) {
      return false;
    }

    if (move.chance < 0 || move.chance === 100 || user.randSeedInt(100) < move.chance) {
      user.scene.arena.addTag(this.tagType, this.turnCount, move.id, user.id, (this.selfSideTarget ? user : target).isPlayer() ? ArenaTagSide.PLAYER : ArenaTagSide.ENEMY);
      return true;
    }

    return false;
  }

  getCondition(): MoveConditionFunc | null {
    return this.failOnOverlap
      ? (user, target, move) => !user.scene.arena.getTagOnSide(this.tagType, target.isPlayer() ? ArenaTagSide.PLAYER : ArenaTagSide.ENEMY)
      : null;
  }
}

/**
 * Generic class for removing arena tags
 * @param tagTypes: The types of tags that can be removed
 * @param selfSideTarget: Is the user removing tags from its own side?
 */
export class RemoveArenaTagsAttr extends MoveEffectAttr {
  public tagTypes: ArenaTagType[];
  public selfSideTarget: boolean;

  constructor(tagTypes: ArenaTagType[], selfSideTarget: boolean) {
    super(true, MoveEffectTrigger.POST_APPLY);

    this.tagTypes = tagTypes;
    this.selfSideTarget = selfSideTarget;
  }

  apply(user: Pokemon, target: Pokemon, move: Move, args: any[]): boolean {
    if (!super.apply(user, target, move, args)) {
      return false;
    }

    const side = (this.selfSideTarget ? user : target).isPlayer() ? ArenaTagSide.PLAYER : ArenaTagSide.ENEMY;

    for (const tagType of this.tagTypes) {
      user.scene.arena.removeTagOnSide(tagType, side);
    }

    return true;
  }
}

export class AddArenaTrapTagAttr extends AddArenaTagAttr {
  getCondition(): MoveConditionFunc {
    return (user, target, move) => {
      const side = (this.selfSideTarget ? user : target).isPlayer() ? ArenaTagSide.PLAYER : ArenaTagSide.ENEMY;
      const tag = user.scene.arena.getTagOnSide(this.tagType, side) as ArenaTrapTag;
      if (!tag) {
        return true;
      }
      return tag.layers < tag.maxLayers;
    };
  }
}

/**
 * Attribute used for Stone Axe and Ceaseless Edge.
 * Applies the given ArenaTrapTag when move is used.
 * @extends AddArenaTagAttr
 * @see {@linkcode apply}
 */
export class AddArenaTrapTagHitAttr extends AddArenaTagAttr {
  /**
   * @param user {@linkcode Pokemon} using this move
   * @param target {@linkcode Pokemon} target of this move
   * @param move {@linkcode Move} being used
   */
  apply(user: Pokemon, target: Pokemon, move: Move, args: any[]): boolean {
    const moveChance = this.getMoveChance(user, target, move, this.selfTarget, true);
    const side = (this.selfSideTarget ? user : target).isPlayer() ? ArenaTagSide.PLAYER : ArenaTagSide.ENEMY;
    const tag = user.scene.arena.getTagOnSide(this.tagType, side) as ArenaTrapTag;
    if ((moveChance < 0 || moveChance === 100 || user.randSeedInt(100) < moveChance) && user.getLastXMoves(1)[0].result === MoveResult.SUCCESS) {
      user.scene.arena.addTag(this.tagType, 0, move.id, user.id, side);
      if (!tag) {
        return true;
      }
      return tag.layers < tag.maxLayers;
    }
    return false;
  }
}

export class RemoveArenaTrapAttr extends MoveEffectAttr {

  private targetBothSides: boolean;

  constructor(targetBothSides: boolean = false) {
    super(true, MoveEffectTrigger.PRE_APPLY);
    this.targetBothSides = targetBothSides;
  }

  apply(user: Pokemon, target: Pokemon, move: Move, args: any[]): boolean {

    if (!super.apply(user, target, move, args)) {
      return false;
    }

    if (this.targetBothSides) {
      user.scene.arena.removeTagOnSide(ArenaTagType.SPIKES, ArenaTagSide.PLAYER);
      user.scene.arena.removeTagOnSide(ArenaTagType.TOXIC_SPIKES, ArenaTagSide.PLAYER);
      user.scene.arena.removeTagOnSide(ArenaTagType.STEALTH_ROCK, ArenaTagSide.PLAYER);
      user.scene.arena.removeTagOnSide(ArenaTagType.STICKY_WEB, ArenaTagSide.PLAYER);

      user.scene.arena.removeTagOnSide(ArenaTagType.SPIKES, ArenaTagSide.ENEMY);
      user.scene.arena.removeTagOnSide(ArenaTagType.TOXIC_SPIKES, ArenaTagSide.ENEMY);
      user.scene.arena.removeTagOnSide(ArenaTagType.STEALTH_ROCK, ArenaTagSide.ENEMY);
      user.scene.arena.removeTagOnSide(ArenaTagType.STICKY_WEB, ArenaTagSide.ENEMY);
    } else {
      user.scene.arena.removeTagOnSide(ArenaTagType.SPIKES, target.isPlayer() ? ArenaTagSide.ENEMY : ArenaTagSide.PLAYER);
      user.scene.arena.removeTagOnSide(ArenaTagType.TOXIC_SPIKES, target.isPlayer() ? ArenaTagSide.ENEMY : ArenaTagSide.PLAYER);
      user.scene.arena.removeTagOnSide(ArenaTagType.STEALTH_ROCK, target.isPlayer() ? ArenaTagSide.ENEMY : ArenaTagSide.PLAYER);
      user.scene.arena.removeTagOnSide(ArenaTagType.STICKY_WEB, target.isPlayer() ? ArenaTagSide.ENEMY : ArenaTagSide.PLAYER);
    }

    return true;
  }
}

export class RemoveScreensAttr extends MoveEffectAttr {

  private targetBothSides: boolean;

  constructor(targetBothSides: boolean = false) {
    super(true, MoveEffectTrigger.PRE_APPLY);
    this.targetBothSides = targetBothSides;
  }

  apply(user: Pokemon, target: Pokemon, move: Move, args: any[]): boolean {

    if (!super.apply(user, target, move, args)) {
      return false;
    }

    if (this.targetBothSides) {
      user.scene.arena.removeTagOnSide(ArenaTagType.REFLECT, ArenaTagSide.PLAYER);
      user.scene.arena.removeTagOnSide(ArenaTagType.LIGHT_SCREEN, ArenaTagSide.PLAYER);
      user.scene.arena.removeTagOnSide(ArenaTagType.AURORA_VEIL, ArenaTagSide.PLAYER);

      user.scene.arena.removeTagOnSide(ArenaTagType.REFLECT, ArenaTagSide.ENEMY);
      user.scene.arena.removeTagOnSide(ArenaTagType.LIGHT_SCREEN, ArenaTagSide.ENEMY);
      user.scene.arena.removeTagOnSide(ArenaTagType.AURORA_VEIL, ArenaTagSide.ENEMY);
    } else {
      user.scene.arena.removeTagOnSide(ArenaTagType.REFLECT, target.isPlayer() ? ArenaTagSide.PLAYER : ArenaTagSide.ENEMY);
      user.scene.arena.removeTagOnSide(ArenaTagType.LIGHT_SCREEN, target.isPlayer() ? ArenaTagSide.PLAYER : ArenaTagSide.ENEMY);
      user.scene.arena.removeTagOnSide(ArenaTagType.AURORA_VEIL, target.isPlayer() ? ArenaTagSide.PLAYER : ArenaTagSide.ENEMY);
    }

    return true;

  }
}

/*Swaps arena effects between the player and enemy side
  * @extends MoveEffectAttr
  * @see {@linkcode apply}
*/
export class SwapArenaTagsAttr extends MoveEffectAttr {
  public SwapTags: ArenaTagType[];


  constructor(SwapTags: ArenaTagType[]) {
    super(true, MoveEffectTrigger.POST_APPLY);
    this.SwapTags = SwapTags;
  }

  apply(user:Pokemon, target:Pokemon, move:Move, args: any[]): boolean {
    if (!super.apply(user, target, move, args)) {
      return false;
    }

    const tagPlayerTemp = user.scene.arena.findTagsOnSide((t => this.SwapTags.includes(t.tagType)), ArenaTagSide.PLAYER);
    const tagEnemyTemp = user.scene.arena.findTagsOnSide((t => this.SwapTags.includes(t.tagType)), ArenaTagSide.ENEMY);


    if (tagPlayerTemp) {
      for (const swapTagsType of tagPlayerTemp) {
        user.scene.arena.removeTagOnSide(swapTagsType.tagType, ArenaTagSide.PLAYER, true);
        user.scene.arena.addTag(swapTagsType.tagType, swapTagsType.turnCount, swapTagsType.sourceMove, swapTagsType.sourceId!, ArenaTagSide.ENEMY, true); // TODO: is the bang correct?
      }
    }
    if (tagEnemyTemp) {
      for (const swapTagsType of tagEnemyTemp) {
        user.scene.arena.removeTagOnSide(swapTagsType.tagType, ArenaTagSide.ENEMY, true);
        user.scene.arena.addTag(swapTagsType.tagType, swapTagsType.turnCount, swapTagsType.sourceMove, swapTagsType.sourceId!, ArenaTagSide.PLAYER, true); // TODO: is the bang correct?
      }
    }


    user.scene.queueMessage(i18next.t("moveTriggers:swapArenaTags", {pokemonName: getPokemonNameWithAffix(user)}));
    return true;
  }
}

/**
 * Attribute used for Revival Blessing.
 * @extends MoveEffectAttr
 * @see {@linkcode apply}
 */
export class RevivalBlessingAttr extends MoveEffectAttr {
  constructor(user?: boolean) {
    super(true);
  }

  /**
   *
   * @param user {@linkcode Pokemon} using this move
   * @param target {@linkcode Pokemon} target of this move
   * @param move {@linkcode Move} being used
   * @param args N/A
   * @returns Promise, true if function succeeds.
   */
  apply(user: Pokemon, target: Pokemon, move: Move, args: any[]): Promise<boolean> {
    return new Promise(resolve => {
      // If user is player, checks if the user has fainted pokemon
      if (user instanceof PlayerPokemon
        && user.scene.getParty().findIndex(p => p.isFainted())>-1) {
        (user as PlayerPokemon).revivalBlessing().then(() => {
          resolve(true);
        });
      // If user is enemy, checks that it is a trainer, and it has fainted non-boss pokemon in party
      } else if (user instanceof EnemyPokemon
        && user.hasTrainer()
        && user.scene.getEnemyParty().findIndex(p => p.isFainted() && !p.isBoss()) > -1) {
        // Selects a random fainted pokemon
        const faintedPokemon = user.scene.getEnemyParty().filter(p => p.isFainted() && !p.isBoss());
        const pokemon = faintedPokemon[user.randSeedInt(faintedPokemon.length)];
        const slotIndex = user.scene.getEnemyParty().findIndex(p => pokemon.id === p.id);
        pokemon.resetStatus();
        pokemon.heal(Math.min(Utils.toDmgValue(0.5 * pokemon.getMaxHp()), pokemon.getMaxHp()));
        user.scene.queueMessage(i18next.t("moveTriggers:revivalBlessing", {pokemonName: getPokemonNameWithAffix(pokemon)}), 0, true);

        if (user.scene.currentBattle.double && user.scene.getEnemyParty().length > 1) {
          const allyPokemon = user.getAlly();
          if (slotIndex<=1) {
            user.scene.unshiftPhase(new SwitchSummonPhase(user.scene, pokemon.getFieldIndex(), slotIndex, false, false, false));
          } else if (allyPokemon.isFainted()) {
            user.scene.unshiftPhase(new SwitchSummonPhase(user.scene, allyPokemon.getFieldIndex(), slotIndex, false, false, false));
          }
        }
        resolve(true);
      } else {
        user.scene.queueMessage(i18next.t("battle:attackFailed"));
        resolve(false);
      }
    });
  }

  getUserBenefitScore(user: Pokemon, target: Pokemon, move: Move): integer {
    if (user.hasTrainer() && user.scene.getEnemyParty().findIndex(p => p.isFainted() && !p.isBoss()) > -1) {
      return 20;
    }

    return -20;
  }
}

export class ForceSwitchOutAttr extends MoveEffectAttr {
  private user: boolean;
  private batonPass: boolean;

  constructor(user?: boolean, batonPass?: boolean) {
    super(false, MoveEffectTrigger.POST_APPLY, false, true);
    this.user = !!user;
    this.batonPass = !!batonPass;
  }

  isBatonPass() {
    return this.batonPass;
  }

  apply(user: Pokemon, target: Pokemon, move: Move, args: any[]): Promise<boolean> {
    return new Promise(resolve => {

  	// Check if the move category is not STATUS or if the switch out condition is not met
      if (!this.getSwitchOutCondition()(user, target, move)) {
        return resolve(false);
      }

  	// Move the switch out logic inside the conditional block
  	// This ensures that the switch out only happens when the conditions are met
	  const switchOutTarget = this.user ? user : target;
	  if (switchOutTarget instanceof PlayerPokemon) {
        switchOutTarget.leaveField(!this.batonPass);

        if (switchOutTarget.hp > 0) {
          user.scene.prependToPhase(new SwitchPhase(user.scene, switchOutTarget.getFieldIndex(), true, true), MoveEndPhase);
          resolve(true);
        } else {
          resolve(false);
        }
	  	return;
	  } else if (user.scene.currentBattle.battleType !== BattleType.WILD) {
	  	// Switch out logic for trainer battles
        switchOutTarget.leaveField(!this.batonPass);

	  	if (switchOutTarget.hp > 0) {
        // for opponent switching out
          user.scene.prependToPhase(new SwitchSummonPhase(user.scene, switchOutTarget.getFieldIndex(), (user.scene.currentBattle.trainer ? user.scene.currentBattle.trainer.getNextSummonIndex((switchOutTarget as EnemyPokemon).trainerSlot) : 0), false, this.batonPass, false), MoveEndPhase);
        }
	  } else {
	    // Switch out logic for everything else (eg: WILD battles)
	  	switchOutTarget.leaveField(false);

	  	if (switchOutTarget.hp) {
          switchOutTarget.setWildFlee(true);
	  	  user.scene.queueMessage(i18next.t("moveTriggers:fled", {pokemonName: getPokemonNameWithAffix(switchOutTarget)}), null, true, 500);

          // in double battles redirect potential moves off fled pokemon
          if (switchOutTarget.scene.currentBattle.double) {
            const allyPokemon = switchOutTarget.getAlly();
            switchOutTarget.scene.redirectPokemonMoves(switchOutTarget, allyPokemon);
          }
	  	}

	  	if (!switchOutTarget.getAlly()?.isActive(true)) {
	  	  user.scene.clearEnemyHeldItemModifiers();

	  	  if (switchOutTarget.hp) {
	  	  	user.scene.pushPhase(new BattleEndPhase(user.scene));
	  	  	user.scene.pushPhase(new NewBattlePhase(user.scene));
	  	  }
	  	}
	  }

	  resolve(true);
	  });
  }

  getCondition(): MoveConditionFunc {
    return (user, target, move) => (move.category !== MoveCategory.STATUS || this.getSwitchOutCondition()(user, target, move));
  }

  getFailedText(user: Pokemon, target: Pokemon, move: Move, cancelled: Utils.BooleanHolder): string | null {
    const blockedByAbility = new Utils.BooleanHolder(false);
    applyAbAttrs(ForceSwitchOutImmunityAbAttr, target, blockedByAbility);
    return blockedByAbility.value ? i18next.t("moveTriggers:cannotBeSwitchedOut", {pokemonName: getPokemonNameWithAffix(target)}) : null;
  }

  getSwitchOutCondition(): MoveConditionFunc {
    return (user, target, move) => {
      const switchOutTarget = (this.user ? user : target);
      const player = switchOutTarget instanceof PlayerPokemon;

      if (!this.user && move.category === MoveCategory.STATUS && (target.hasAbilityWithAttr(ForceSwitchOutImmunityAbAttr) || target.isMax())) {
        return false;
      }

      if (!player && !user.scene.currentBattle.battleType) {
        if (this.batonPass) {
          return false;
        }
        // Don't allow wild opponents to flee on the boss stage since it can ruin a run early on
        if (!(user.scene.currentBattle.waveIndex % 10)) {
          return false;
        }
      }

      const party = player ? user.scene.getParty() : user.scene.getEnemyParty();
      return (!player && !user.scene.currentBattle.battleType) || party.filter(p => p.isAllowedInBattle() && (player || (p as EnemyPokemon).trainerSlot === (switchOutTarget as EnemyPokemon).trainerSlot)).length > user.scene.currentBattle.getBattlerCount();
    };
  }

  getUserBenefitScore(user: Pokemon, target: Pokemon, move: Move): integer {
    if (!user.scene.getEnemyParty().find(p => p.isActive() && !p.isOnField())) {
      return -20;
    }
    let ret = this.user ? Math.floor((1 - user.getHpRatio()) * 20) : super.getUserBenefitScore(user, target, move);
    if (this.user && this.batonPass) {
      const statStageTotal = user.getStatStages().reduce((s: integer, total: integer) => total += s, 0);
      ret = ret / 2 + (Phaser.Tweens.Builders.GetEaseFunction("Sine.easeOut")(Math.min(Math.abs(statStageTotal), 10) / 10) * (statStageTotal >= 0 ? 10 : -10));
    }
    return ret;
  }
}

export class RemoveTypeAttr extends MoveEffectAttr {

  private removedType: Type;
  private messageCallback: ((user: Pokemon) => void) | undefined;

  constructor(removedType: Type, messageCallback?: (user: Pokemon) => void) {
    super(true, MoveEffectTrigger.POST_TARGET);
    this.removedType = removedType;
    this.messageCallback = messageCallback;

  }

  apply(user: Pokemon, target: Pokemon, move: Move, args: any[]): boolean {
    if (!super.apply(user, target, move, args)) {
      return false;
    }

    if (user.isTerastallized() && user.getTeraType() === this.removedType) { // active tera types cannot be removed
      return false;
    }

    const userTypes = user.getTypes(true);
    const modifiedTypes = userTypes.filter(type => type !== this.removedType);
    user.summonData.types = modifiedTypes;
    user.updateInfo();


    if (this.messageCallback) {
      this.messageCallback(user);
    }

    return true;
  }
}

export class CopyTypeAttr extends MoveEffectAttr {
  constructor() {
    super(false);
  }

  apply(user: Pokemon, target: Pokemon, move: Move, args: any[]): boolean {
    if (!super.apply(user, target, move, args)) {
      return false;
    }

    user.summonData.types = target.getTypes(true);
    user.updateInfo();

    user.scene.queueMessage(i18next.t("moveTriggers:copyType", {pokemonName: getPokemonNameWithAffix(user), targetPokemonName: getPokemonNameWithAffix(target)}));

    return true;
  }

  getCondition(): MoveConditionFunc {
    return (user, target, move) => target.getTypes()[0] !== Type.UNKNOWN;
  }
}

export class CopyBiomeTypeAttr extends MoveEffectAttr {
  constructor() {
    super(true);
  }

  apply(user: Pokemon, target: Pokemon, move: Move, args: any[]): boolean {
    if (!super.apply(user, target, move, args)) {
      return false;
    }

    const biomeType = user.scene.arena.getTypeForBiome();

    user.summonData.types = [ biomeType ];
    user.updateInfo();

    user.scene.queueMessage(i18next.t("moveTriggers:transformedIntoType", {pokemonName: getPokemonNameWithAffix(user), typeName: i18next.t(`pokemonInfo:Type.${Type[biomeType]}`)}));

    return true;
  }
}

export class ChangeTypeAttr extends MoveEffectAttr {
  private type: Type;

  constructor(type: Type) {
    super(false, MoveEffectTrigger.HIT);

    this.type = type;
  }

  apply(user: Pokemon, target: Pokemon, move: Move, args: any[]): boolean {
    target.summonData.types = [this.type];
    target.updateInfo();

    user.scene.queueMessage(i18next.t("moveTriggers:transformedIntoType", {pokemonName: getPokemonNameWithAffix(target), typeName: i18next.t(`pokemonInfo:Type.${Type[this.type]}`)}));

    return true;
  }

  getCondition(): MoveConditionFunc {
    return (user, target, move) => !target.isTerastallized() && !target.hasAbility(Abilities.MULTITYPE) && !target.hasAbility(Abilities.RKS_SYSTEM) && !(target.getTypes().length === 1 && target.getTypes()[0] === this.type);
  }
}

export class AddTypeAttr extends MoveEffectAttr {
  private type: Type;

  constructor(type: Type) {
    super(false, MoveEffectTrigger.HIT);

    this.type = type;
  }

  apply(user: Pokemon, target: Pokemon, move: Move, args: any[]): boolean {
    const types = target.getTypes().slice(0, 2).filter(t => t !== Type.UNKNOWN); // TODO: Figure out some way to actually check if another version of this effect is already applied
    if (this.type !== Type.UNKNOWN) {
      types.push(this.type);
    }
    target.summonData.types = types;
    target.updateInfo();

    user.scene.queueMessage(i18next.t("moveTriggers:addType", {typeName: i18next.t(`pokemonInfo:Type.${Type[this.type]}`), pokemonName: getPokemonNameWithAffix(target)}));

    return true;
  }

  getCondition(): MoveConditionFunc {
    return (user, target, move) => !target.isTerastallized()&& !target.getTypes().includes(this.type);
  }
}

export class FirstMoveTypeAttr extends MoveEffectAttr {
  constructor() {
    super(true);
  }

  apply(user: Pokemon, target: Pokemon, move: Move, args: any[]): boolean {
    if (!super.apply(user, target, move, args)) {
      return false;
    }

    const firstMoveType = target.getMoveset()[0]?.getMove().type!; // TODO: is this bang correct?
    user.summonData.types = [ firstMoveType ];
    user.scene.queueMessage(i18next.t("battle:transformedIntoType", {pokemonName: getPokemonNameWithAffix(user), type: i18next.t(`pokemonInfo:Type.${Type[firstMoveType]}`)}));

    return true;
  }
}

export class CallMoveAttr extends OverrideMoveEffectAttr {
  protected invalidMoves: Moves[];
  constructor() {
    super();
  }
  async apply(user: Pokemon, target: Pokemon, move: Move, args: any[]): Promise<boolean> {
    const replaceMoveTarget = move.moveTarget === MoveTarget.NEAR_OTHER ? MoveTarget.NEAR_ENEMY : undefined;
    const moveTargets = getMoveTargets(user, move.id, replaceMoveTarget);
    if (moveTargets.targets.length === 0) {
      return false;
    }
    const targets = moveTargets.multiple || moveTargets.targets.length === 1
      ? moveTargets.targets
      : moveTargets.targets.indexOf(target.getBattlerIndex()) > -1
        ? [ target.getBattlerIndex() ]
        : [ moveTargets.targets[user.randSeedInt(moveTargets.targets.length)] ];
    user.getMoveQueue().push({ move: move.id, targets: targets, ignorePP: true });
    user.scene.unshiftPhase(new MovePhase(user.scene, user, targets, new PokemonMove(move.id, 0, 0, true), true));

    await Promise.resolve(initMoveAnim(user.scene, move.id).then(() => {
      loadMoveAnimAssets(user.scene, [ move.id ], true);
    }));
    return true;
  }
}

/**
 * Attribute used to call a random move
 * Used for {@linkcode Moves.METRONOME}
 * @see {@linkcode apply} for move selection and move call
 * @extends OverrideMoveEffectAttr
 */
export class RandomMoveAttr extends CallMoveAttr {
  constructor(invalidMoves: Moves[]) {
    super();
    this.invalidMoves = invalidMoves;
  }

  /**
   * User calls a random moveId
   * @param {Pokemon} user Pokemon that used the move and will call a random move
   * @param {Pokemon} target Pokemon that will be targeted by the random move (if single target)
   * @param {Move} move Move being used
   * @param {any[]} args Unused
   * @returns {Promise<boolean>}
   * Invalid moves are indicated by what is passed in to invalidMoves: @constant {invalidMetronomeMoves}
   */
  apply(user: Pokemon, target: Pokemon, move: Move, args: any[]): Promise<boolean> {
    const moveIds = Utils.getEnumValues(Moves).filter(m => !this.invalidMoves.includes(m) && !allMoves[m].name.endsWith(" (N)"));
    const moveId = moveIds[user.randSeedInt(moveIds.length)];
    return super.apply(user, target, allMoves[moveId], args);
  }
}

/**
 * Attribute used to call a random move in the user or party's moveset
 * Used for {@linkcode Moves.ASSIST} and {@linkcode Moves.SLEEP_TALK}
 * @extends RandomMoveAttr to use the callMove function on a moveId
 * @see {@linkcode getCondition} for move selection
 * Fails if the user has no callable moves
 * Invalid moves are indicated by what is passed in to invalidMoves: {@constant invalidAssistMoves} or {@constant invalidSleepTalkMoves}
 */
export class RandomMovesetMoveAttr extends CallMoveAttr {
  private includeParty: boolean;
  private moveId: number;
  constructor(invalidMoves: Moves[], includeParty: boolean = false) {
    super();
    this.includeParty = includeParty;
    this.invalidMoves = invalidMoves;
  }

  /**
   * User calls a random moveId selected in {@linkcode getCondition}
   * @param {Pokemon} user Pokemon that used the move and will call a random move
   * @param {Pokemon} target Pokemon that will be targeted by the random move (if single target)
   * @param {Move} move Move being used
   * @param {any[]} args Unused
   * @returns {Promise<boolean>}
   */
  apply(user: Pokemon, target: Pokemon, move: Move, args: any[]): Promise<boolean> {
    return super.apply(user, target, allMoves[this.moveId], args);
  }

  getCondition(): MoveConditionFunc {
    return (user, target, move) => {
      // includeParty will be true for Assist, false for Sleep Talk
      let allies: Pokemon[];
      if (this.includeParty) {
        allies = user.isPlayer() ? user.scene.getParty() : user.scene.getEnemyParty();
      } else {
        allies = [user];
      }
      const partyMoveset = allies.map(p => p.moveset).flat();
      const moves = partyMoveset.filter(m => !this.invalidMoves.includes(m!.moveId) && !m!.getMove().name.endsWith(" (N)"));
      if (moves.length === 0) {
        return false;
      }

      this.moveId = moves[user.randSeedInt(moves.length)]!.moveId;
      return true;
    };
  }
}

const invalidMetronomeMoves: Moves[] = [
  Moves.AFTER_YOU,
  Moves.APPLE_ACID,
  Moves.ARMOR_CANNON,
  Moves.ASSIST,
  Moves.ASTRAL_BARRAGE,
  Moves.AURA_WHEEL,
  Moves.BANEFUL_BUNKER,
  Moves.BEAK_BLAST,
  Moves.BEHEMOTH_BASH,
  Moves.BEHEMOTH_BLADE,
  Moves.BELCH,
  Moves.BESTOW,
  Moves.BLAZING_TORQUE,
  Moves.BODY_PRESS,
  Moves.BRANCH_POKE,
  Moves.BREAKING_SWIPE,
  Moves.CELEBRATE,
  Moves.CHATTER,
  Moves.CHILLING_WATER,
  Moves.CHILLY_RECEPTION,
  Moves.CLANGOROUS_SOUL,
  Moves.COLLISION_COURSE,
  Moves.COMBAT_TORQUE,
  Moves.COMEUPPANCE,
  Moves.COPYCAT,
  Moves.COUNTER,
  Moves.COVET,
  Moves.CRAFTY_SHIELD,
  Moves.DECORATE,
  Moves.DESTINY_BOND,
  Moves.DETECT,
  Moves.DIAMOND_STORM,
  Moves.DOODLE,
  Moves.DOUBLE_IRON_BASH,
  Moves.DOUBLE_SHOCK,
  Moves.DRAGON_ASCENT,
  Moves.DRAGON_ENERGY,
  Moves.DRUM_BEATING,
  Moves.DYNAMAX_CANNON,
  Moves.ELECTRO_DRIFT,
  Moves.ENDURE,
  Moves.ETERNABEAM,
  Moves.FALSE_SURRENDER,
  Moves.FEINT,
  Moves.FIERY_WRATH,
  Moves.FILLET_AWAY,
  Moves.FLEUR_CANNON,
  Moves.FOCUS_PUNCH,
  Moves.FOLLOW_ME,
  Moves.FREEZE_SHOCK,
  Moves.FREEZING_GLARE,
  Moves.GLACIAL_LANCE,
  Moves.GRAV_APPLE,
  Moves.HELPING_HAND,
  Moves.HOLD_HANDS,
  Moves.HYPER_DRILL,
  Moves.HYPERSPACE_FURY,
  Moves.HYPERSPACE_HOLE,
  Moves.ICE_BURN,
  Moves.INSTRUCT,
  Moves.JET_PUNCH,
  Moves.JUNGLE_HEALING,
  Moves.KINGS_SHIELD,
  Moves.LIFE_DEW,
  Moves.LIGHT_OF_RUIN,
  Moves.MAKE_IT_RAIN,
  Moves.MAGICAL_TORQUE,
  Moves.MAT_BLOCK,
  Moves.ME_FIRST,
  Moves.METEOR_ASSAULT,
  Moves.METRONOME,
  Moves.MIMIC,
  Moves.MIND_BLOWN,
  Moves.MIRROR_COAT,
  Moves.MIRROR_MOVE,
  Moves.MOONGEIST_BEAM,
  Moves.NATURE_POWER,
  Moves.NATURES_MADNESS,
  Moves.NOXIOUS_TORQUE,
  Moves.OBSTRUCT,
  Moves.ORDER_UP,
  Moves.ORIGIN_PULSE,
  Moves.OVERDRIVE,
  Moves.PHOTON_GEYSER,
  Moves.PLASMA_FISTS,
  Moves.POPULATION_BOMB,
  Moves.POUNCE,
  Moves.POWER_SHIFT,
  Moves.PRECIPICE_BLADES,
  Moves.PROTECT,
  Moves.PYRO_BALL,
  Moves.QUASH,
  Moves.QUICK_GUARD,
  Moves.RAGE_FIST,
  Moves.RAGE_POWDER,
  Moves.RAGING_BULL,
  Moves.RAGING_FURY,
  Moves.RELIC_SONG,
  Moves.REVIVAL_BLESSING,
  Moves.RUINATION,
  Moves.SALT_CURE,
  Moves.SECRET_SWORD,
  Moves.SHED_TAIL,
  Moves.SHELL_TRAP,
  Moves.SILK_TRAP,
  Moves.SKETCH,
  Moves.SLEEP_TALK,
  Moves.SNAP_TRAP,
  Moves.SNARL,
  Moves.SNATCH,
  Moves.SNORE,
  Moves.SNOWSCAPE,
  Moves.SPECTRAL_THIEF,
  Moves.SPICY_EXTRACT,
  Moves.SPIKY_SHIELD,
  Moves.SPIRIT_BREAK,
  Moves.SPOTLIGHT,
  Moves.STEAM_ERUPTION,
  Moves.STEEL_BEAM,
  Moves.STRANGE_STEAM,
  Moves.STRUGGLE,
  Moves.SUNSTEEL_STRIKE,
  Moves.SURGING_STRIKES,
  Moves.SWITCHEROO,
  Moves.TECHNO_BLAST,
  Moves.TERA_STARSTORM,
  Moves.THIEF,
  Moves.THOUSAND_ARROWS,
  Moves.THOUSAND_WAVES,
  Moves.THUNDER_CAGE,
  Moves.THUNDEROUS_KICK,
  Moves.TIDY_UP,
  Moves.TRAILBLAZE,
  Moves.TRANSFORM,
  Moves.TRICK,
  Moves.TWIN_BEAM,
  Moves.V_CREATE,
  Moves.WICKED_BLOW,
  Moves.WICKED_TORQUE,
  Moves.WIDE_GUARD,
];

const invalidAssistMoves: Moves[] = [
  Moves.ASSIST,
  Moves.BANEFUL_BUNKER,
  Moves.BEAK_BLAST,
  Moves.BELCH,
  Moves.BESTOW,
  Moves.BOUNCE,
  Moves.CELEBRATE,
  Moves.CHATTER,
  Moves.CIRCLE_THROW,
  Moves.COPYCAT,
  Moves.COUNTER,
  Moves.COVET,
  Moves.DESTINY_BOND,
  Moves.DETECT,
  Moves.DIG,
  Moves.DIVE,
  Moves.DRAGON_TAIL,
  Moves.ENDURE,
  Moves.FEINT,
  Moves.FLY,
  Moves.FOCUS_PUNCH,
  Moves.FOLLOW_ME,
  Moves.HELPING_HAND,
  Moves.HOLD_HANDS,
  Moves.KINGS_SHIELD,
  Moves.MAT_BLOCK,
  Moves.ME_FIRST,
  Moves.METRONOME,
  Moves.MIMIC,
  Moves.MIRROR_COAT,
  Moves.MIRROR_MOVE,
  Moves.NATURE_POWER,
  Moves.PHANTOM_FORCE,
  Moves.PROTECT,
  Moves.RAGE_POWDER,
  Moves.ROAR,
  Moves.SHADOW_FORCE,
  Moves.SHELL_TRAP,
  Moves.SKETCH,
  Moves.SKY_DROP,
  Moves.SLEEP_TALK,
  Moves.SNATCH,
  Moves.SPIKY_SHIELD,
  Moves.SPOTLIGHT,
  Moves.STRUGGLE,
  Moves.SWITCHEROO,
  Moves.THIEF,
  Moves.TRANSFORM,
  Moves.TRICK,
  Moves.WHIRLWIND,
];

const invalidSleepTalkMoves: Moves[] = [
  Moves.ASSIST,
  Moves.BELCH,
  Moves.BEAK_BLAST,
  Moves.BIDE,
  Moves.BOUNCE,
  Moves.COPYCAT,
  Moves.DIG,
  Moves.DIVE,
  Moves.DYNAMAX_CANNON,
  Moves.FREEZE_SHOCK,
  Moves.FLY,
  Moves.FOCUS_PUNCH,
  Moves.GEOMANCY,
  Moves.ICE_BURN,
  Moves.ME_FIRST,
  Moves.METRONOME,
  Moves.MIRROR_MOVE,
  Moves.MIMIC,
  Moves.PHANTOM_FORCE,
  Moves.RAZOR_WIND,
  Moves.SHADOW_FORCE,
  Moves.SHELL_TRAP,
  Moves.SKETCH,
  Moves.SKULL_BASH,
  Moves.SKY_ATTACK,
  Moves.SKY_DROP,
  Moves.SLEEP_TALK,
  Moves.SOLAR_BLADE,
  Moves.SOLAR_BEAM,
  Moves.STRUGGLE,
  Moves.UPROAR,
];

export class NaturePowerAttr extends OverrideMoveEffectAttr {
  apply(user: Pokemon, target: Pokemon, move: Move, args: any[]): Promise<boolean> {
    return new Promise(resolve => {
      let moveId;
      switch (user.scene.arena.getTerrainType()) {
      // this allows terrains to 'override' the biome move
      case TerrainType.NONE:
        switch (user.scene.arena.biomeType) {
        case Biome.TOWN:
          moveId = Moves.ROUND;
          break;
        case Biome.METROPOLIS:
          moveId = Moves.TRI_ATTACK;
          break;
        case Biome.SLUM:
          moveId = Moves.SLUDGE_BOMB;
          break;
        case Biome.PLAINS:
          moveId = Moves.SILVER_WIND;
          break;
        case Biome.GRASS:
          moveId = Moves.GRASS_KNOT;
          break;
        case Biome.TALL_GRASS:
          moveId = Moves.POLLEN_PUFF;
          break;
        case Biome.MEADOW:
          moveId = Moves.GIGA_DRAIN;
          break;
        case Biome.FOREST:
          moveId = Moves.BUG_BUZZ;
          break;
        case Biome.JUNGLE:
          moveId = Moves.LEAF_STORM;
          break;
        case Biome.SEA:
          moveId = Moves.HYDRO_PUMP;
          break;
        case Biome.SWAMP:
          moveId = Moves.MUD_BOMB;
          break;
        case Biome.BEACH:
          moveId = Moves.SCALD;
          break;
        case Biome.LAKE:
          moveId = Moves.BUBBLE_BEAM;
          break;
        case Biome.SEABED:
          moveId = Moves.BRINE;
          break;
        case Biome.ISLAND:
          moveId = Moves.LEAF_TORNADO;
          break;
        case Biome.MOUNTAIN:
          moveId = Moves.AIR_SLASH;
          break;
        case Biome.BADLANDS:
          moveId = Moves.EARTH_POWER;
          break;
        case Biome.DESERT:
          moveId = Moves.SCORCHING_SANDS;
          break;
        case Biome.WASTELAND:
          moveId = Moves.DRAGON_PULSE;
          break;
        case Biome.CONSTRUCTION_SITE:
          moveId = Moves.STEEL_BEAM;
          break;
        case Biome.CAVE:
          moveId = Moves.POWER_GEM;
          break;
        case Biome.ICE_CAVE:
          moveId = Moves.ICE_BEAM;
          break;
        case Biome.SNOWY_FOREST:
          moveId = Moves.FROST_BREATH;
          break;
        case Biome.VOLCANO:
          moveId = Moves.LAVA_PLUME;
          break;
        case Biome.GRAVEYARD:
          moveId = Moves.SHADOW_BALL;
          break;
        case Biome.RUINS:
          moveId = Moves.ANCIENT_POWER;
          break;
        case Biome.TEMPLE:
          moveId = Moves.EXTRASENSORY;
          break;
        case Biome.DOJO:
          moveId = Moves.FOCUS_BLAST;
          break;
        case Biome.FAIRY_CAVE:
          moveId = Moves.ALLURING_VOICE;
          break;
        case Biome.ABYSS:
          moveId = Moves.OMINOUS_WIND;
          break;
        case Biome.SPACE:
          moveId = Moves.DRACO_METEOR;
          break;
        case Biome.FACTORY:
          moveId = Moves.FLASH_CANNON;
          break;
        case Biome.LABORATORY:
          moveId = Moves.ZAP_CANNON;
          break;
        case Biome.POWER_PLANT:
          moveId = Moves.CHARGE_BEAM;
          break;
        case Biome.END:
          moveId = Moves.ETERNABEAM;
          break;
        }
        break;
      case TerrainType.MISTY:
        moveId = Moves.MOONBLAST;
        break;
      case TerrainType.ELECTRIC:
        moveId = Moves.THUNDERBOLT;
        break;
      case TerrainType.GRASSY:
        moveId = Moves.ENERGY_BALL;
        break;
      case TerrainType.PSYCHIC:
        moveId = Moves.PSYCHIC;
        break;
      default:
        // Just in case there's no match
        moveId = Moves.TRI_ATTACK;
        break;
      }

      user.getMoveQueue().push({ move: moveId, targets: [target.getBattlerIndex()], ignorePP: true });
      user.scene.unshiftPhase(new MovePhase(user.scene, user, [target.getBattlerIndex()], new PokemonMove(moveId, 0, 0, true), true));
      initMoveAnim(user.scene, moveId).then(() => {
        loadMoveAnimAssets(user.scene, [ moveId ], true)
          .then(() => resolve(true));
      });
    });
  }
}

const lastMoveCopiableCondition: MoveConditionFunc = (user, target, move) => {
  const copiableMove = user.scene.currentBattle.lastMove;

  if (!copiableMove) {
    return false;
  }

  if (allMoves[copiableMove].hasAttr(ChargeAttr)) {
    return false;
  }

  // TODO: Add last turn of Bide

  return true;
};

export class CopyMoveAttr extends CallMoveAttr {
  apply(user: Pokemon, target: Pokemon, move: Move, args: any[]): Promise<boolean> {
    const lastMove = user.scene.currentBattle.lastMove;
    return super.apply(user, target, allMoves[lastMove], args);
  }

  getCondition(): MoveConditionFunc {
    return lastMoveCopiableCondition;
  }
}

/**
 *  Attribute used for moves that reduce PP of the target's last used move.
 *  Used for Spite.
 */
export class ReducePpMoveAttr extends MoveEffectAttr {
  protected reduction: number;
  constructor(reduction: number) {
    super();
    this.reduction = reduction;
  }

  /**
   * Reduces the PP of the target's last-used move by an amount based on this attribute instance's {@linkcode reduction}.
   *
   * @param user {@linkcode Pokemon} that used the attack
   * @param target {@linkcode Pokemon} targeted by the attack
   * @param move {@linkcode Move} being used
   * @param args N/A
   * @returns {boolean} true
   */
  apply(user: Pokemon, target: Pokemon, move: Move, args: any[]): boolean {
    // Null checks can be skipped due to condition function
    const lastMove = target.getLastXMoves().find(() => true);
    const movesetMove = target.getMoveset().find(m => m?.moveId === lastMove?.move);
    const lastPpUsed = movesetMove?.ppUsed!; // TODO: is the bang correct?
    movesetMove!.ppUsed = Math.min((movesetMove?.ppUsed!) + this.reduction, movesetMove?.getMovePp()!); // TODO: is the bang correct?

    const message = i18next.t("battle:ppReduced", {targetName: getPokemonNameWithAffix(target), moveName: movesetMove?.getName(), reduction: (movesetMove?.ppUsed!) - lastPpUsed}); // TODO: is the bang correct?
    user.scene.eventTarget.dispatchEvent(new MoveUsedEvent(target?.id, movesetMove?.getMove()!, movesetMove?.ppUsed!)); // TODO: are these bangs correct?
    user.scene.queueMessage(message);

    return true;
  }

  getCondition(): MoveConditionFunc {
    return (user, target, move) => {
      const lastMove = target.getLastXMoves().find(() => true);
      if (lastMove) {
        const movesetMove = target.getMoveset().find(m => m?.moveId === lastMove.move);
        return !!movesetMove?.getPpRatio();
      }
      return false;
    };
  }

  getTargetBenefitScore(user: Pokemon, target: Pokemon, move: Move): number {
    const lastMove = target.getLastXMoves().find(() => true);
    if (lastMove) {
      const movesetMove = target.getMoveset().find(m => m?.moveId === lastMove.move);
      if (movesetMove) {
        const maxPp = movesetMove.getMovePp();
        const ppLeft = maxPp - movesetMove.ppUsed;
        const value = -(8 - Math.ceil(Math.min(maxPp, 30) / 5));
        if (ppLeft < 4) {
          return (value / 4) * ppLeft;
        }
        return value;
      }
    }

    return 0;
  }
}

/**
 *  Attribute used for moves that damage target, and then reduce PP of the target's last used move.
 *  Used for Eerie Spell.
 */
export class AttackReducePpMoveAttr extends ReducePpMoveAttr {
  constructor(reduction: number) {
    super(reduction);
  }

  /**
   * Checks if the target has used a move prior to the attack. PP-reduction is applied through the super class if so.
   *
   * @param user {@linkcode Pokemon} that used the attack
   * @param target {@linkcode Pokemon} targeted by the attack
   * @param move {@linkcode Move} being used
   * @param args N/A
   * @returns {boolean} true
   */
  apply(user: Pokemon, target: Pokemon, move: Move, args: any[]): boolean {
    const lastMove = target.getLastXMoves().find(() => true);
    if (lastMove) {
      const movesetMove = target.getMoveset().find(m => m?.moveId === lastMove.move);
      if (Boolean(movesetMove?.getPpRatio())) {
        super.apply(user, target, move, args);
      }
    }

    return true;
  }

  // Override condition function to always perform damage. Instead, perform pp-reduction condition check in apply function above
  getCondition(): MoveConditionFunc {
    return (user, target, move) => true;
  }
}

// TODO: Review this
const targetMoveCopiableCondition: MoveConditionFunc = (user, target, move) => {
  const targetMoves = target.getMoveHistory().filter(m => !m.virtual);
  if (!targetMoves.length) {
    return false;
  }

  const copiableMove = targetMoves[0];

  if (!copiableMove.move) {
    return false;
  }

  if (allMoves[copiableMove.move].hasAttr(ChargeAttr) && copiableMove.result === MoveResult.OTHER) {
    return false;
  }

  // TODO: Add last turn of Bide

  return true;
};

export class MovesetCopyMoveAttr extends OverrideMoveEffectAttr {
  apply(user: Pokemon, target: Pokemon, move: Move, args: any[]): boolean {
    const targetMoves = target.getMoveHistory().filter(m => !m.virtual);
    if (!targetMoves.length) {
      return false;
    }

    const copiedMove = allMoves[targetMoves[0].move];

    const thisMoveIndex = user.getMoveset().findIndex(m => m?.moveId === move.id);

    if (thisMoveIndex === -1) {
      return false;
    }

    user.summonData.moveset = user.getMoveset().slice(0);
    user.summonData.moveset[thisMoveIndex] = new PokemonMove(copiedMove.id, 0, 0);

    user.scene.queueMessage(i18next.t("moveTriggers:copiedMove", {pokemonName: getPokemonNameWithAffix(user), moveName: copiedMove.name}));

    return true;
  }

  getCondition(): MoveConditionFunc {
    return targetMoveCopiableCondition;
  }
}

/**
 * Attribute for {@linkcode Moves.SKETCH} that causes the user to copy the opponent's last used move
 * This move copies the last used non-virtual move
 *  e.g. if Metronome is used, it copies Metronome itself, not the virtual move called by Metronome
 * Fails if the opponent has not yet used a move.
 * Fails if used on an uncopiable move, listed in unsketchableMoves in getCondition
 * Fails if the move is already in the user's moveset
 */
export class SketchAttr extends MoveEffectAttr {
  constructor() {
    super(true);
  }
  /**
   * User copies the opponent's last used move, if possible
   * @param {Pokemon} user Pokemon that used the move and will replace Sketch with the copied move
   * @param {Pokemon} target Pokemon that the user wants to copy a move from
   * @param {Move} move Move being used
   * @param {any[]} args Unused
   * @returns {boolean} true if the function succeeds, otherwise false
   */

  apply(user: Pokemon, target: Pokemon, move: Move, args: any[]): boolean {
    if (!super.apply(user, target, move, args)) {
      return false;
    }

    const targetMove = target.getMoveHistory().filter(m => !m.virtual).at(-1);
    if (!targetMove) {
      return false;
    }

    const sketchedMove = allMoves[targetMove.move];
    const sketchIndex = user.getMoveset().findIndex(m => m?.moveId === move.id);
    if (sketchIndex === -1) {
      return false;
    }

    user.setMove(sketchIndex, sketchedMove.id);

    user.scene.queueMessage(i18next.t("moveTriggers:sketchedMove", {pokemonName: getPokemonNameWithAffix(user), moveName: sketchedMove.name}));

    return true;
  }

  getCondition(): MoveConditionFunc {
    return (user, target, move) => {
      if (!targetMoveCopiableCondition(user, target, move)) {
        return false;
      }

      const targetMove = target.getMoveHistory().filter(m => !m.virtual).at(-1);
      if (!targetMove) {
        return false;
      }

      const unsketchableMoves = [
        Moves.CHATTER,
        Moves.MIRROR_MOVE,
        Moves.SLEEP_TALK,
        Moves.STRUGGLE,
        Moves.SKETCH,
        Moves.REVIVAL_BLESSING,
        Moves.TERA_STARSTORM,
        Moves.BREAKNECK_BLITZ__PHYSICAL,
        Moves.BREAKNECK_BLITZ__SPECIAL
      ];

      if (unsketchableMoves.includes(targetMove.move)) {
        return false;
      }

      if (user.getMoveset().find(m => m?.moveId === targetMove.move)) {
        return false;
      }

      return true;
    };
  }
}

export class AbilityChangeAttr extends MoveEffectAttr {
  public ability: Abilities;

  constructor(ability: Abilities, selfTarget?: boolean) {
    super(selfTarget, MoveEffectTrigger.HIT);

    this.ability = ability;
  }

  apply(user: Pokemon, target: Pokemon, move: Move, args: any[]): boolean {
    if (!super.apply(user, target, move, args)) {
      return false;
    }

    const moveTarget = this.selfTarget ? user : target;

    moveTarget.summonData.ability = this.ability;
    user.scene.triggerPokemonFormChange(moveTarget, SpeciesFormChangeRevertWeatherFormTrigger);

    user.scene.queueMessage(i18next.t("moveTriggers:acquiredAbility", {pokemonName: getPokemonNameWithAffix((this.selfTarget ? user : target)), abilityName: allAbilities[this.ability].name}));

    return true;
  }

  getCondition(): MoveConditionFunc {
    return (user, target, move) => !(this.selfTarget ? user : target).getAbility().hasAttr(UnsuppressableAbilityAbAttr) && (this.selfTarget ? user : target).getAbility().id !== this.ability;
  }
}

export class AbilityCopyAttr extends MoveEffectAttr {
  public copyToPartner: boolean;

  constructor(copyToPartner: boolean = false) {
    super(false, MoveEffectTrigger.HIT);

    this.copyToPartner = copyToPartner;
  }

  apply(user: Pokemon, target: Pokemon, move: Move, args: any[]): boolean {
    if (!super.apply(user, target, move, args)) {
      return false;
    }

    user.summonData.ability = target.getAbility().id;

    user.scene.queueMessage(i18next.t("moveTriggers:copiedTargetAbility", {pokemonName: getPokemonNameWithAffix(user), targetName: getPokemonNameWithAffix(target), abilityName: allAbilities[target.getAbility().id].name}));

    if (this.copyToPartner && user.scene.currentBattle?.double && user.getAlly().hp) {
      user.getAlly().summonData.ability = target.getAbility().id;
      user.getAlly().scene.queueMessage(i18next.t("moveTriggers:copiedTargetAbility", {pokemonName: getPokemonNameWithAffix(user.getAlly()), targetName: getPokemonNameWithAffix(target), abilityName: allAbilities[target.getAbility().id].name}));
    }

    return true;
  }

  getCondition(): MoveConditionFunc {
    return (user, target, move) => {
      let ret = !target.getAbility().hasAttr(UncopiableAbilityAbAttr) && !user.getAbility().hasAttr(UnsuppressableAbilityAbAttr);
      if (this.copyToPartner && user.scene.currentBattle?.double) {
        ret = ret && (!user.getAlly().hp || !user.getAlly().getAbility().hasAttr(UnsuppressableAbilityAbAttr));
      } else {
        ret = ret && user.getAbility().id !== target.getAbility().id;
      }
      return ret;
    };
  }
}

export class AbilityGiveAttr extends MoveEffectAttr {
  public copyToPartner: boolean;

  constructor() {
    super(false, MoveEffectTrigger.HIT);
  }

  apply(user: Pokemon, target: Pokemon, move: Move, args: any[]): boolean {
    if (!super.apply(user, target, move, args)) {
      return false;
    }

    target.summonData.ability = user.getAbility().id;

    user.scene.queueMessage(i18next.t("moveTriggers:acquiredAbility", {pokemonName: getPokemonNameWithAffix(target), abilityName: allAbilities[user.getAbility().id].name}));

    return true;
  }

  getCondition(): MoveConditionFunc {
    return (user, target, move) => !user.getAbility().hasAttr(UncopiableAbilityAbAttr) && !target.getAbility().hasAttr(UnsuppressableAbilityAbAttr) && user.getAbility().id !== target.getAbility().id;
  }
}

export class SwitchAbilitiesAttr extends MoveEffectAttr {
  apply(user: Pokemon, target: Pokemon, move: Move, args: any[]): boolean {
    if (!super.apply(user, target, move, args)) {
      return false;
    }

    const tempAbilityId = user.getAbility().id;
    user.summonData.ability = target.getAbility().id;
    target.summonData.ability = tempAbilityId;

    user.scene.queueMessage(i18next.t("moveTriggers:swappedAbilitiesWithTarget", {pokemonName: getPokemonNameWithAffix(user)}));
    // Swaps Forecast/Flower Gift from Castform/Cherrim
    user.scene.arena.triggerWeatherBasedFormChangesToNormal();
    // Swaps Forecast/Flower Gift to Castform/Cherrim (edge case)
    user.scene.arena.triggerWeatherBasedFormChanges();

    return true;
  }

  getCondition(): MoveConditionFunc {
    return (user, target, move) => !user.getAbility().hasAttr(UnswappableAbilityAbAttr) && !target.getAbility().hasAttr(UnswappableAbilityAbAttr);
  }
}

/**
 * Attribute used for moves that suppress abilities like {@linkcode Moves.GASTRO_ACID}.
 * A suppressed ability cannot be activated.
 *
 * @extends MoveEffectAttr
 * @see {@linkcode apply}
 * @see {@linkcode getCondition}
 */
export class SuppressAbilitiesAttr extends MoveEffectAttr {
  /** Sets ability suppression for the target pokemon and displays a message. */
  apply(user: Pokemon, target: Pokemon, move: Move, args: any[]): boolean {
    if (!super.apply(user, target, move, args)) {
      return false;
    }

    target.summonData.abilitySuppressed = true;
    target.scene.arena.triggerWeatherBasedFormChangesToNormal();

    target.scene.queueMessage(i18next.t("moveTriggers:suppressAbilities", {pokemonName: getPokemonNameWithAffix(target)}));

    return true;
  }

  /** Causes the effect to fail when the target's ability is unsupressable or already suppressed. */
  getCondition(): MoveConditionFunc {
    return (user, target, move) => !target.getAbility().hasAttr(UnsuppressableAbilityAbAttr) && !target.summonData.abilitySuppressed;
  }
}

/**
 * Applies the effects of {@linkcode SuppressAbilitiesAttr} if the target has already moved this turn.
 * @extends MoveEffectAttr
 * @see {@linkcode Moves.CORE_ENFORCER} (the move which uses this effect)
 */
export class SuppressAbilitiesIfActedAttr extends MoveEffectAttr {
  /**
   * If the target has already acted this turn, apply a {@linkcode SuppressAbilitiesAttr} effect unless the
   * abillity cannot be suppressed. This is a secondary effect and has no bearing on the success or failure of the move.
   *
   * @returns True if the move occurred, otherwise false. Note that true will be returned even if the target has not
   * yet moved or if the suppression failed to apply.
   */
  apply(user: Pokemon, target: Pokemon, move: Move, args: any[]): boolean {
    if (!super.apply(user, target, move, args)) {
      return false;
    }

    if (target.turnData.acted) {
      const suppressAttr = new SuppressAbilitiesAttr();
      if (suppressAttr.getCondition()(user, target, move)) {
        suppressAttr.apply(user, target, move, args);
      }
    }

    return true;
  }
}

export class TransformAttr extends MoveEffectAttr {
  apply(user: Pokemon, target: Pokemon, move: Move, args: any[]): Promise<boolean> {
    return new Promise(resolve => {
      if (!super.apply(user, target, move, args)) {
        return resolve(false);
      }

      user.summonData.speciesForm = target.getSpeciesForm();
      user.summonData.fusionSpeciesForm = target.getFusionSpeciesForm();
      user.summonData.ability = target.getAbility().id;
      user.summonData.gender = target.getGender();
      user.summonData.fusionGender = target.getFusionGender();

      // Copy all stats (except HP)
      for (const s of EFFECTIVE_STATS) {
        user.setStat(s, target.getStat(s, false), false);
      }

      // Copy all stat stages
      for (const s of BATTLE_STATS) {
        user.setStatStage(s, target.getStatStage(s));
      }

      user.summonData.moveset = target.getMoveset().map(m => new PokemonMove(m?.moveId!, m?.ppUsed, m?.ppUp)); // TODO: is this bang correct?
      user.summonData.types = target.getTypes();

      user.scene.queueMessage(i18next.t("moveTriggers:transformedIntoTarget", {pokemonName: getPokemonNameWithAffix(user), targetName: getPokemonNameWithAffix(target)}));

      user.loadAssets(false).then(() => {
        user.playAnim();
        user.updateInfo();
        resolve(true);
      });
    });
  }
}

/**
 * Attribute used for status moves, namely Speed Swap,
 * that swaps the user's and target's corresponding stats.
 * @extends MoveEffectAttr
 * @see {@linkcode apply}
 */
export class SwapStatAttr extends MoveEffectAttr {
  /** The stat to be swapped between the user and the target */
  private stat: EffectiveStat;

  constructor(stat: EffectiveStat) {
    super();

    this.stat = stat;
  }

  /**
   * Takes the average of the user's and target's corresponding current
   * {@linkcode stat} values and sets that stat to the average for both
   * temporarily.
   * @param user the {@linkcode Pokemon} that used the move
   * @param target the {@linkcode Pokemon} that the move was used on
   * @param move N/A
   * @param args N/A
   * @returns true if attribute application succeeds
   */
  apply(user: Pokemon, target: Pokemon, move: Move, args: any[]): boolean {
    if (super.apply(user, target, move, args)) {
      const temp = user.getStat(this.stat, false);
      user.setStat(this.stat, target.getStat(this.stat, false), false);
      target.setStat(this.stat, temp, false);

      user.scene.queueMessage(i18next.t("moveTriggers:switchedStat", {
        pokemonName: getPokemonNameWithAffix(user),
        stat: i18next.t(getStatKey(this.stat)),
      }));

      return true;
    }
    return false;
  }
}

/**
 * Attribute used for status moves, namely Power Split and Guard Split,
 * that take the average of a user's and target's corresponding
 * stats and assign that average back to each corresponding stat.
 * @extends MoveEffectAttr
 * @see {@linkcode apply}
 */
export class AverageStatsAttr extends MoveEffectAttr {
  /** The stats to be averaged individually between the user and the target */
  private stats: readonly EffectiveStat[];
  private msgKey: string;

  constructor(stats: readonly EffectiveStat[], msgKey: string) {
    super();

    this.stats = stats;
    this.msgKey = msgKey;
  }

  /**
   * Takes the average of the user's and target's corresponding {@linkcode stat}
   * values and sets those stats to the corresponding average for both
   * temporarily.
   * @param user the {@linkcode Pokemon} that used the move
   * @param target the {@linkcode Pokemon} that the move was used on
   * @param move N/A
   * @param args N/A
   * @returns true if attribute application succeeds
   */
  apply(user: Pokemon, target: Pokemon, move: Move, args: any[]): boolean {
    if (super.apply(user, target, move, args)) {
      for (const s of this.stats) {
        const avg = Math.floor((user.getStat(s, false) + target.getStat(s, false)) / 2);

        user.setStat(s, avg, false);
        target.setStat(s, avg, false);
      }

      user.scene.queueMessage(i18next.t(this.msgKey, { pokemonName: getPokemonNameWithAffix(user) }));

      return true;
    }
    return false;
  }
}

export class DiscourageFrequentUseAttr extends MoveAttr {
  getUserBenefitScore(user: Pokemon, target: Pokemon, move: Move): integer {
    const lastMoves = user.getLastXMoves(4);
    console.log(lastMoves);
    for (let m = 0; m < lastMoves.length; m++) {
      if (lastMoves[m].move === move.id) {
        return (4 - (m + 1)) * -10;
      }
    }

    return 0;
  }
}

export class MoneyAttr extends MoveEffectAttr {
  constructor() {
    super(true, MoveEffectTrigger.HIT, true);
  }

  apply(user: Pokemon, target: Pokemon, move: Move): boolean {
    user.scene.currentBattle.moneyScattered += user.scene.getWaveMoneyAmount(0.2);
    user.scene.queueMessage(i18next.t("moveTriggers:coinsScatteredEverywhere"));
    return true;
  }
}

/**
 * Applies {@linkcode BattlerTagType.DESTINY_BOND} to the user.
 *
 * @extends MoveEffectAttr
 */
export class DestinyBondAttr extends MoveEffectAttr {
  constructor() {
    super(true, MoveEffectTrigger.PRE_APPLY);
  }

  /**
   * Applies {@linkcode BattlerTagType.DESTINY_BOND} to the user.
   * @param user {@linkcode Pokemon} that is having the tag applied to.
   * @param target {@linkcode Pokemon} N/A
   * @param move {@linkcode Move} {@linkcode Move.DESTINY_BOND}
   * @param {any[]} args N/A
   * @returns true
   */
  apply(user: Pokemon, target: Pokemon, move: Move, args: any[]): boolean {
    user.scene.queueMessage(`${i18next.t("moveTriggers:tryingToTakeFoeDown", {pokemonName: getPokemonNameWithAffix(user)})}`);
    user.addTag(BattlerTagType.DESTINY_BOND, undefined, move.id, user.id);
    return true;
  }
}

/**
 * Attribute to apply a battler tag to the target if they have had their stats boosted this turn.
 * @extends AddBattlerTagAttr
 */
export class AddBattlerTagIfBoostedAttr extends AddBattlerTagAttr {
  constructor(tag: BattlerTagType) {
    super(tag, false, false, 2, 5);
  }

  /**
   * @param user {@linkcode Pokemon} using this move
   * @param target {@linkcode Pokemon} target of this move
   * @param move {@linkcode Move} being used
   * @param {any[]} args N/A
   * @returns true
   */
  apply(user: Pokemon, target: Pokemon, move: Move, args: any[]): boolean {
    if (target.turnData.statStagesIncreased) {
      super.apply(user, target, move, args);
    }
    return true;
  }
}

/**
 * Attribute to apply a status effect to the target if they have had their stats boosted this turn.
 * @extends MoveEffectAttr
 */
export class StatusIfBoostedAttr extends MoveEffectAttr {
  public effect: StatusEffect;

  constructor(effect: StatusEffect) {
    super(true, MoveEffectTrigger.HIT);
    this.effect = effect;
  }

  /**
   * @param user {@linkcode Pokemon} using this move
   * @param target {@linkcode Pokemon} target of this move
   * @param move {@linkcode Move} N/A
   * @param {any[]} args N/A
   * @returns true
   */
  apply(user: Pokemon, target: Pokemon, move: Move, args: any[]): boolean {
    if (target.turnData.statStagesIncreased) {
      target.trySetStatus(this.effect, true, user);
    }
    return true;
  }
}

export class LastResortAttr extends MoveAttr {
  getCondition(): MoveConditionFunc {
    return (user: Pokemon, target: Pokemon, move: Move) => {
      const uniqueUsedMoveIds = new Set<Moves>();
      const movesetMoveIds = user.getMoveset().map(m => m?.moveId);
      user.getMoveHistory().map(m => {
        if (m.move !== move.id && movesetMoveIds.find(mm => mm === m.move)) {
          uniqueUsedMoveIds.add(m.move);
        }
      });
      return uniqueUsedMoveIds.size >= movesetMoveIds.length - 1;
    };
  }
}


/**
 * The move only works if the target has a transferable held item
 * @extends MoveAttr
 * @see {@linkcode getCondition}
 */
export class AttackedByItemAttr extends MoveAttr {
  /**
   * @returns the {@linkcode MoveConditionFunc} for this {@linkcode Move}
   */
  getCondition(): MoveConditionFunc {
    return (user: Pokemon, target: Pokemon, move: Move) => {
      const heldItems = target.getHeldItems().filter(i => i.isTransferrable);
      if (heldItems.length === 0) {
        return false;
      }

      const itemName = heldItems[0]?.type?.name ?? "item";
      target.scene.queueMessage(i18next.t("moveTriggers:attackedByItem", {pokemonName: getPokemonNameWithAffix(target), itemName: itemName}));

      return true;
    };
  }
}

export class VariableTargetAttr extends MoveAttr {
  private targetChangeFunc: (user: Pokemon, target: Pokemon, move: Move) => number;

  constructor(targetChange: (user: Pokemon, target: Pokemon, move: Move) => number) {
    super();

    this.targetChangeFunc = targetChange;
  }

  apply(user: Pokemon, target: Pokemon, move: Move, args: any[]): boolean {
    const targetVal = args[0] as Utils.NumberHolder;
    targetVal.value = this.targetChangeFunc(user, target, move);
    return true;
  }
}

const failOnGravityCondition: MoveConditionFunc = (user, target, move) => !user.scene.arena.getTag(ArenaTagType.GRAVITY);

const failOnBossCondition: MoveConditionFunc = (user, target, move) => !target.isBossImmune();

const failOnMaxCondition: MoveConditionFunc = (user, target, move) => !target.isMax();

const failIfDampCondition: MoveConditionFunc = (user, target, move) => {
  const cancelled = new Utils.BooleanHolder(false);
  user.scene.getField(true).map(p=>applyAbAttrs(FieldPreventExplosiveMovesAbAttr, p, cancelled));
  // Queue a message if an ability prevented usage of the move
  if (cancelled.value) {
    user.scene.queueMessage(i18next.t("moveTriggers:cannotUseMove", {pokemonName: getPokemonNameWithAffix(user), moveName: move.name}));
  }
  return !cancelled.value;
};

const userSleptOrComatoseCondition: MoveConditionFunc = (user: Pokemon, target: Pokemon, move: Move) =>  user.status?.effect === StatusEffect.SLEEP || user.hasAbility(Abilities.COMATOSE);

const targetSleptOrComatoseCondition: MoveConditionFunc = (user: Pokemon, target: Pokemon, move: Move) =>  target.status?.effect === StatusEffect.SLEEP || target.hasAbility(Abilities.COMATOSE);

const failIfLastCondition: MoveConditionFunc = (user: Pokemon, target: Pokemon, move: Move) => user.scene.phaseQueue.find(phase => phase instanceof MovePhase) !== undefined;

export type MoveAttrFilter = (attr: MoveAttr) => boolean;

function applyMoveAttrsInternal(attrFilter: MoveAttrFilter, user: Pokemon | null, target: Pokemon | null, move: Move, args: any[]): Promise<void> {
  return new Promise(resolve => {
    const attrPromises: Promise<boolean>[] = [];
    const moveAttrs = move.attrs.filter(a => attrFilter(a));
    for (const attr of moveAttrs) {
      const result = attr.apply(user, target, move, args);
      if (result instanceof Promise) {
        attrPromises.push(result);
      }
    }
    Promise.allSettled(attrPromises).then(() => resolve());
  });
}

export function applyMoveAttrs(attrType: Constructor<MoveAttr>, user: Pokemon | null, target: Pokemon | null, move: Move, ...args: any[]): Promise<void> {
  return applyMoveAttrsInternal((attr: MoveAttr) => attr instanceof attrType, user, target, move, args);
}

export function applyFilteredMoveAttrs(attrFilter: MoveAttrFilter, user: Pokemon, target: Pokemon | null, move: Move, ...args: any[]): Promise<void> {
  return applyMoveAttrsInternal(attrFilter, user, target, move, args);
}

export class MoveCondition {
  protected func: MoveConditionFunc;

  constructor(func: MoveConditionFunc) {
    this.func = func;
  }

  apply(user: Pokemon, target: Pokemon, move: Move): boolean {
    return this.func(user, target, move);
  }

  getUserBenefitScore(user: Pokemon, target: Pokemon, move: Move): integer {
    return 0;
  }
}

export class FirstMoveCondition extends MoveCondition {
  constructor() {
    super((user, target, move) => user.battleSummonData?.turnCount === 1);
  }

  getUserBenefitScore(user: Pokemon, target: Pokemon, move: Move): integer {
    return this.apply(user, target, move) ? 10 : -20;
  }
}

export class hitsSameTypeAttr extends VariableMoveTypeMultiplierAttr {
  apply(user: Pokemon, target: Pokemon, move: Move, args: any[]): boolean {
    const multiplier = args[0] as Utils.NumberHolder;
    if (!user.getTypes().some(type => target.getTypes().includes(type))) {
      multiplier.value = 0;
      return true;
    }
    return false;
  }
}

/**
 * Attribute used for Conversion 2, to convert the user's type to a random type that resists the target's last used move.
 * Fails if the user already has ALL types that resist the target's last used move.
 * Fails if the opponent has not used a move yet
 * Fails if the type is unknown or stellar
 *
 * TODO:
 * If a move has its type changed (e.g. {@linkcode Moves.HIDDEN_POWER}), it will check the new type.
 */
export class ResistLastMoveTypeAttr extends MoveEffectAttr {
  constructor() {
    super(true);
  }
  /**
   * User changes its type to a random type that resists the target's last used move
   * @param {Pokemon} user Pokemon that used the move and will change types
   * @param {Pokemon} target Opposing pokemon that recently used a move
   * @param {Move} move Move being used
   * @param {any[]} args Unused
   * @returns {boolean} true if the function succeeds
   */
  apply(user: Pokemon, target: Pokemon, move: Move, args: any[]): boolean {
    if (!super.apply(user, target, move, args)) {
      return false;
    }

    const [targetMove] = target.getLastXMoves(1); // target's most recent move
    if (!targetMove) {
      return false;
    }

    const moveData = allMoves[targetMove.move];
    if (moveData.type === Type.STELLAR || moveData.type === Type.UNKNOWN) {
      return false;
    }
    const userTypes = user.getTypes();
    const validTypes = this.getTypeResistances(user.scene.gameMode, moveData.type).filter(t => !userTypes.includes(t)); // valid types are ones that are not already the user's types
    if (!validTypes.length) {
      return false;
    }
    const type = validTypes[user.randSeedInt(validTypes.length)];
    user.summonData.types = [ type ];
    user.scene.queueMessage(i18next.t("battle:transformedIntoType", {pokemonName: getPokemonNameWithAffix(user), type: Utils.toReadableString(Type[type])}));
    user.updateInfo();

    return true;
  }

  /**
   * Retrieve the types resisting a given type. Used by Conversion 2
   * @returns An array populated with Types, or an empty array if no resistances exist (Unknown or Stellar type)
   */
  getTypeResistances(gameMode: GameMode, type: number): Type[] {
    const typeResistances: Type[] = [];

    for (let i = 0; i < Object.keys(Type).length; i++) {
      const multiplier = new NumberHolder(1);
      multiplier.value = getTypeDamageMultiplier(type, i);
      applyChallenges(gameMode, ChallengeType.TYPE_EFFECTIVENESS, multiplier);
      if (multiplier.value < 1) {
        typeResistances.push(i);
      }
    }

    return typeResistances;
  }

  getCondition(): MoveConditionFunc {
    return (user, target, move) => {
      const moveHistory = target.getLastXMoves();
      return moveHistory.length !== 0;
    };
  }
}

/**
 * Drops the target's immunity to types it is immune to
 * and makes its evasiveness be ignored during accuracy
 * checks. Used by: {@linkcode Moves.ODOR_SLEUTH | Odor Sleuth}, {@linkcode Moves.MIRACLE_EYE | Miracle Eye} and {@linkcode Moves.FORESIGHT | Foresight}
 *
 * @extends AddBattlerTagAttr
 * @see {@linkcode apply}
 */
export class ExposedMoveAttr extends AddBattlerTagAttr {
  constructor(tagType: BattlerTagType) {
    super(tagType, false, true);
  }

  /**
   * Applies {@linkcode ExposedTag} to the target.
   * @param user {@linkcode Pokemon} using this move
   * @param target {@linkcode Pokemon} target of this move
   * @param move {@linkcode Move} being used
   * @param args N/A
   * @returns `true` if the function succeeds
   */
  apply(user: Pokemon, target: Pokemon, move: Move, args: any[]): boolean {
    if (!super.apply(user, target, move, args)) {
      return false;
    }

    user.scene.queueMessage(i18next.t("moveTriggers:exposedMove", { pokemonName: getPokemonNameWithAffix(user), targetPokemonName: getPokemonNameWithAffix(target)}));

    return true;
  }
}


const unknownTypeCondition: MoveConditionFunc = (user, target, move) => !user.getTypes().includes(Type.UNKNOWN);

export type MoveTargetSet = {
  targets: BattlerIndex[];
  multiple: boolean;
};

export function getMoveTargets(user: Pokemon, move: Moves, replaceTarget?: MoveTarget): MoveTargetSet {
  const variableTarget = new Utils.NumberHolder(0);
  user.getOpponents().forEach(p => applyMoveAttrs(VariableTargetAttr, user, p, allMoves[move], variableTarget));

  const moveTarget = allMoves[move].hasAttr(VariableTargetAttr) ? variableTarget.value :
    replaceTarget !== undefined ? replaceTarget :
      move ? allMoves[move].moveTarget :
        move === undefined ? MoveTarget.NEAR_ENEMY : [];
  const opponents = user.getOpponents();

  let set: Pokemon[] = [];
  let multiple = false;

  switch (moveTarget) {
  case MoveTarget.USER:
  case MoveTarget.PARTY:
    set = [ user ];
    break;
  case MoveTarget.NEAR_OTHER:
  case MoveTarget.OTHER:
  case MoveTarget.ALL_NEAR_OTHERS:
  case MoveTarget.ALL_OTHERS:
    set = (opponents.concat([ user.getAlly() ]));
    multiple = moveTarget === MoveTarget.ALL_NEAR_OTHERS || moveTarget === MoveTarget.ALL_OTHERS;
    break;
  case MoveTarget.NEAR_ENEMY:
  case MoveTarget.ALL_NEAR_ENEMIES:
  case MoveTarget.ALL_ENEMIES:
  case MoveTarget.ENEMY_SIDE:
    set = opponents;
    multiple = moveTarget !== MoveTarget.NEAR_ENEMY;
    break;
  case MoveTarget.RANDOM_NEAR_ENEMY:
    set = [ opponents[user.randSeedInt(opponents.length)] ];
    break;
  case MoveTarget.ATTACKER:
    return { targets: [ -1 as BattlerIndex ], multiple: false };
  case MoveTarget.NEAR_ALLY:
  case MoveTarget.ALLY:
    set = [ user.getAlly() ];
    break;
  case MoveTarget.USER_OR_NEAR_ALLY:
  case MoveTarget.USER_AND_ALLIES:
  case MoveTarget.USER_SIDE:
    set = [ user, user.getAlly() ];
    multiple = moveTarget !== MoveTarget.USER_OR_NEAR_ALLY;
    break;
  case MoveTarget.ALL:
  case MoveTarget.BOTH_SIDES:
    set = [ user, user.getAlly() ].concat(opponents);
    multiple = true;
    break;
  case MoveTarget.CURSE:
    set = user.getTypes(true).includes(Type.GHOST) ? (opponents.concat([ user.getAlly() ])) : [ user ];
    break;
  }

  return { targets: set.filter(p => p?.isActive(true)).map(p => p.getBattlerIndex()).filter(t => t !== undefined), multiple };
}

export const allMoves: Move[] = [
  new SelfStatusMove(Moves.NONE, Type.NORMAL, MoveCategory.STATUS, -1, -1, 0, 1),
];

export const selfStatLowerMoves: Moves[] = [];

export function initMoves() {
  allMoves.push(
    new AttackMove(Moves.POUND, Type.NORMAL, MoveCategory.PHYSICAL, 40, 100, 35, -1, 0, 1),
    new AttackMove(Moves.KARATE_CHOP, Type.FIGHTING, MoveCategory.PHYSICAL, 50, 100, 25, -1, 0, 1)
      .attr(HighCritAttr),
    new AttackMove(Moves.DOUBLE_SLAP, Type.NORMAL, MoveCategory.PHYSICAL, 15, 85, 10, -1, 0, 1)
      .attr(MultiHitAttr),
    new AttackMove(Moves.COMET_PUNCH, Type.NORMAL, MoveCategory.PHYSICAL, 18, 85, 15, -1, 0, 1)
      .attr(MultiHitAttr)
      .punchingMove(),
    new AttackMove(Moves.MEGA_PUNCH, Type.NORMAL, MoveCategory.PHYSICAL, 80, 85, 20, -1, 0, 1)
      .punchingMove(),
    new AttackMove(Moves.PAY_DAY, Type.NORMAL, MoveCategory.PHYSICAL, 40, 100, 20, -1, 0, 1)
      .attr(MoneyAttr)
      .makesContact(false),
    new AttackMove(Moves.FIRE_PUNCH, Type.FIRE, MoveCategory.PHYSICAL, 75, 100, 15, 10, 0, 1)
      .attr(StatusEffectAttr, StatusEffect.BURN)
      .punchingMove(),
    new AttackMove(Moves.ICE_PUNCH, Type.ICE, MoveCategory.PHYSICAL, 75, 100, 15, 10, 0, 1)
      .attr(StatusEffectAttr, StatusEffect.FREEZE)
      .punchingMove(),
    new AttackMove(Moves.THUNDER_PUNCH, Type.ELECTRIC, MoveCategory.PHYSICAL, 75, 100, 15, 10, 0, 1)
      .attr(StatusEffectAttr, StatusEffect.PARALYSIS)
      .punchingMove(),
    new AttackMove(Moves.SCRATCH, Type.NORMAL, MoveCategory.PHYSICAL, 40, 100, 35, -1, 0, 1),
    new AttackMove(Moves.VISE_GRIP, Type.NORMAL, MoveCategory.PHYSICAL, 55, 100, 30, -1, 0, 1),
    new AttackMove(Moves.GUILLOTINE, Type.NORMAL, MoveCategory.PHYSICAL, 200, 30, 5, -1, 0, 1)
      .attr(OneHitKOAttr)
      .attr(OneHitKOAccuracyAttr),
    new AttackMove(Moves.RAZOR_WIND, Type.NORMAL, MoveCategory.SPECIAL, 80, 100, 10, -1, 0, 1)
      .attr(ChargeAttr, ChargeAnim.RAZOR_WIND_CHARGING, i18next.t("moveTriggers:whippedUpAWhirlwind", {pokemonName: "{USER}"}))
      .attr(HighCritAttr)
      .windMove()
      .target(MoveTarget.ALL_NEAR_ENEMIES),
    new SelfStatusMove(Moves.SWORDS_DANCE, Type.NORMAL, -1, 20, -1, 0, 1)
      .attr(StatStageChangeAttr, [ Stat.ATK ], 2, true)
      .danceMove(),
    new AttackMove(Moves.CUT, Type.NORMAL, MoveCategory.PHYSICAL, 50, 95, 30, -1, 0, 1)
      .slicingMove(),
    new AttackMove(Moves.GUST, Type.FLYING, MoveCategory.SPECIAL, 40, 100, 35, -1, 0, 1)
      .attr(HitsTagAttr, BattlerTagType.FLYING, true)
      .windMove(),
    new AttackMove(Moves.WING_ATTACK, Type.FLYING, MoveCategory.PHYSICAL, 60, 100, 35, -1, 0, 1),
    new StatusMove(Moves.WHIRLWIND, Type.NORMAL, -1, 20, -1, -6, 1)
      .attr(ForceSwitchOutAttr)
      .attr(HitsTagAttr, BattlerTagType.FLYING, false)
      .hidesTarget()
      .windMove(),
    new AttackMove(Moves.FLY, Type.FLYING, MoveCategory.PHYSICAL, 90, 95, 15, -1, 0, 1)
      .attr(ChargeAttr, ChargeAnim.FLY_CHARGING, i18next.t("moveTriggers:flewUpHigh", {pokemonName: "{USER}"}), BattlerTagType.FLYING)
      .condition(failOnGravityCondition),
    new AttackMove(Moves.BIND, Type.NORMAL, MoveCategory.PHYSICAL, 15, 85, 20, -1, 0, 1)
      .attr(TrapAttr, BattlerTagType.BIND),
    new AttackMove(Moves.SLAM, Type.NORMAL, MoveCategory.PHYSICAL, 80, 75, 20, -1, 0, 1),
    new AttackMove(Moves.VINE_WHIP, Type.GRASS, MoveCategory.PHYSICAL, 45, 100, 25, -1, 0, 1),
    new AttackMove(Moves.STOMP, Type.NORMAL, MoveCategory.PHYSICAL, 65, 100, 20, 30, 0, 1)
      .attr(MinimizeAccuracyAttr)
      .attr(HitsTagAttr, BattlerTagType.MINIMIZED, true)
      .attr(FlinchAttr),
    new AttackMove(Moves.DOUBLE_KICK, Type.FIGHTING, MoveCategory.PHYSICAL, 30, 100, 30, -1, 0, 1)
      .attr(MultiHitAttr, MultiHitType._2),
    new AttackMove(Moves.MEGA_KICK, Type.NORMAL, MoveCategory.PHYSICAL, 120, 75, 5, -1, 0, 1),
    new AttackMove(Moves.JUMP_KICK, Type.FIGHTING, MoveCategory.PHYSICAL, 100, 95, 10, -1, 0, 1)
      .attr(MissEffectAttr, crashDamageFunc)
      .attr(NoEffectAttr, crashDamageFunc)
      .condition(failOnGravityCondition)
      .recklessMove(),
    new AttackMove(Moves.ROLLING_KICK, Type.FIGHTING, MoveCategory.PHYSICAL, 60, 85, 15, 30, 0, 1)
      .attr(FlinchAttr),
    new StatusMove(Moves.SAND_ATTACK, Type.GROUND, 100, 15, -1, 0, 1)
      .attr(StatStageChangeAttr, [ Stat.ACC ], -1),
    new AttackMove(Moves.HEADBUTT, Type.NORMAL, MoveCategory.PHYSICAL, 70, 100, 15, 30, 0, 1)
      .attr(FlinchAttr),
    new AttackMove(Moves.HORN_ATTACK, Type.NORMAL, MoveCategory.PHYSICAL, 65, 100, 25, -1, 0, 1),
    new AttackMove(Moves.FURY_ATTACK, Type.NORMAL, MoveCategory.PHYSICAL, 15, 85, 20, -1, 0, 1)
      .attr(MultiHitAttr),
    new AttackMove(Moves.HORN_DRILL, Type.NORMAL, MoveCategory.PHYSICAL, 200, 30, 5, -1, 0, 1)
      .attr(OneHitKOAttr)
      .attr(OneHitKOAccuracyAttr),
    new AttackMove(Moves.TACKLE, Type.NORMAL, MoveCategory.PHYSICAL, 40, 100, 35, -1, 0, 1),
    new AttackMove(Moves.BODY_SLAM, Type.NORMAL, MoveCategory.PHYSICAL, 85, 100, 15, 30, 0, 1)
      .attr(MinimizeAccuracyAttr)
      .attr(HitsTagAttr, BattlerTagType.MINIMIZED, true)
      .attr(StatusEffectAttr, StatusEffect.PARALYSIS),
    new AttackMove(Moves.WRAP, Type.NORMAL, MoveCategory.PHYSICAL, 15, 90, 20, -1, 0, 1)
      .attr(TrapAttr, BattlerTagType.WRAP),
    new AttackMove(Moves.TAKE_DOWN, Type.NORMAL, MoveCategory.PHYSICAL, 90, 85, 20, -1, 0, 1)
      .attr(RecoilAttr)
      .recklessMove(),
    new AttackMove(Moves.THRASH, Type.NORMAL, MoveCategory.PHYSICAL, 120, 100, 10, -1, 0, 1)
      .attr(FrenzyAttr)
      .attr(MissEffectAttr, frenzyMissFunc)
      .attr(NoEffectAttr, frenzyMissFunc)
      .target(MoveTarget.RANDOM_NEAR_ENEMY),
    new AttackMove(Moves.DOUBLE_EDGE, Type.NORMAL, MoveCategory.PHYSICAL, 120, 100, 15, -1, 0, 1)
      .attr(RecoilAttr, false, 0.33)
      .recklessMove(),
    new StatusMove(Moves.TAIL_WHIP, Type.NORMAL, 100, 30, -1, 0, 1)
      .attr(StatStageChangeAttr, [ Stat.DEF ], -1)
      .target(MoveTarget.ALL_NEAR_ENEMIES),
    new AttackMove(Moves.POISON_STING, Type.POISON, MoveCategory.PHYSICAL, 15, 100, 35, 30, 0, 1)
      .attr(StatusEffectAttr, StatusEffect.POISON)
      .makesContact(false),
    new AttackMove(Moves.TWINEEDLE, Type.BUG, MoveCategory.PHYSICAL, 25, 100, 20, 20, 0, 1)
      .attr(MultiHitAttr, MultiHitType._2)
      .attr(StatusEffectAttr, StatusEffect.POISON)
      .makesContact(false),
    new AttackMove(Moves.PIN_MISSILE, Type.BUG, MoveCategory.PHYSICAL, 25, 95, 20, -1, 0, 1)
      .attr(MultiHitAttr)
      .makesContact(false),
    new StatusMove(Moves.LEER, Type.NORMAL, 100, 30, -1, 0, 1)
      .attr(StatStageChangeAttr, [ Stat.DEF ], -1)
      .target(MoveTarget.ALL_NEAR_ENEMIES),
    new AttackMove(Moves.BITE, Type.DARK, MoveCategory.PHYSICAL, 60, 100, 25, 30, 0, 1)
      .attr(FlinchAttr)
      .bitingMove(),
    new StatusMove(Moves.GROWL, Type.NORMAL, 100, 40, -1, 0, 1)
      .attr(StatStageChangeAttr, [ Stat.ATK ], -1)
      .soundBased()
      .target(MoveTarget.ALL_NEAR_ENEMIES),
    new StatusMove(Moves.ROAR, Type.NORMAL, -1, 20, -1, -6, 1)
      .attr(ForceSwitchOutAttr)
      .soundBased()
      .hidesTarget(),
    new StatusMove(Moves.SING, Type.NORMAL, 55, 15, -1, 0, 1)
      .attr(StatusEffectAttr, StatusEffect.SLEEP)
      .soundBased(),
    new StatusMove(Moves.SUPERSONIC, Type.NORMAL, 55, 20, -1, 0, 1)
      .attr(ConfuseAttr)
      .soundBased(),
    new AttackMove(Moves.SONIC_BOOM, Type.NORMAL, MoveCategory.SPECIAL, -1, 90, 20, -1, 0, 1)
      .attr(FixedDamageAttr, 20),
    new StatusMove(Moves.DISABLE, Type.NORMAL, 100, 20, -1, 0, 1)
      .attr(AddBattlerTagAttr, BattlerTagType.DISABLED, false, true)
      .condition((user, target, move) => target.getMoveHistory().reverse().find(m => m.move !== Moves.NONE && m.move !== Moves.STRUGGLE && !m.virtual) !== undefined)
      .condition(failOnMaxCondition),
    new AttackMove(Moves.ACID, Type.POISON, MoveCategory.SPECIAL, 40, 100, 30, 10, 0, 1)
      .attr(StatStageChangeAttr, [ Stat.SPDEF ], -1)
      .target(MoveTarget.ALL_NEAR_ENEMIES),
    new AttackMove(Moves.EMBER, Type.FIRE, MoveCategory.SPECIAL, 40, 100, 25, 10, 0, 1)
      .attr(StatusEffectAttr, StatusEffect.BURN),
    new AttackMove(Moves.FLAMETHROWER, Type.FIRE, MoveCategory.SPECIAL, 90, 100, 15, 10, 0, 1)
      .attr(StatusEffectAttr, StatusEffect.BURN),
    new StatusMove(Moves.MIST, Type.ICE, -1, 30, -1, 0, 1)
      .attr(AddArenaTagAttr, ArenaTagType.MIST, 5, true)
      .target(MoveTarget.USER_SIDE),
    new AttackMove(Moves.WATER_GUN, Type.WATER, MoveCategory.SPECIAL, 40, 100, 25, -1, 0, 1),
    new AttackMove(Moves.HYDRO_PUMP, Type.WATER, MoveCategory.SPECIAL, 110, 80, 5, -1, 0, 1),
    new AttackMove(Moves.SURF, Type.WATER, MoveCategory.SPECIAL, 90, 100, 15, -1, 0, 1)
      .target(MoveTarget.ALL_NEAR_OTHERS)
      .attr(HitsTagAttr, BattlerTagType.UNDERWATER, true)
      .attr(GulpMissileTagAttr),
    new AttackMove(Moves.ICE_BEAM, Type.ICE, MoveCategory.SPECIAL, 90, 100, 10, 10, 0, 1)
      .attr(StatusEffectAttr, StatusEffect.FREEZE),
    new AttackMove(Moves.BLIZZARD, Type.ICE, MoveCategory.SPECIAL, 110, 70, 5, 10, 0, 1)
      .attr(BlizzardAccuracyAttr)
      .attr(StatusEffectAttr, StatusEffect.FREEZE)
      .windMove()
      .target(MoveTarget.ALL_NEAR_ENEMIES),
    new AttackMove(Moves.PSYBEAM, Type.PSYCHIC, MoveCategory.SPECIAL, 65, 100, 20, 10, 0, 1)
      .attr(ConfuseAttr),
    new AttackMove(Moves.BUBBLE_BEAM, Type.WATER, MoveCategory.SPECIAL, 65, 100, 20, 10, 0, 1)
      .attr(StatStageChangeAttr, [ Stat.SPD ], -1),
    new AttackMove(Moves.AURORA_BEAM, Type.ICE, MoveCategory.SPECIAL, 65, 100, 20, 10, 0, 1)
      .attr(StatStageChangeAttr, [ Stat.ATK ], -1),
    new AttackMove(Moves.HYPER_BEAM, Type.NORMAL, MoveCategory.SPECIAL, 150, 90, 5, -1, 0, 1)
      .attr(RechargeAttr),
    new AttackMove(Moves.PECK, Type.FLYING, MoveCategory.PHYSICAL, 35, 100, 35, -1, 0, 1),
    new AttackMove(Moves.DRILL_PECK, Type.FLYING, MoveCategory.PHYSICAL, 80, 100, 20, -1, 0, 1),
    new AttackMove(Moves.SUBMISSION, Type.FIGHTING, MoveCategory.PHYSICAL, 80, 80, 20, -1, 0, 1)
      .attr(RecoilAttr)
      .recklessMove(),
    new AttackMove(Moves.LOW_KICK, Type.FIGHTING, MoveCategory.PHYSICAL, -1, 100, 20, -1, 0, 1)
      .attr(WeightPowerAttr)
      .condition(failOnMaxCondition),
    new AttackMove(Moves.COUNTER, Type.FIGHTING, MoveCategory.PHYSICAL, -1, 100, 20, -1, -5, 1)
      .attr(CounterDamageAttr, (move: Move) => move.category === MoveCategory.PHYSICAL, 2)
      .target(MoveTarget.ATTACKER),
    new AttackMove(Moves.SEISMIC_TOSS, Type.FIGHTING, MoveCategory.PHYSICAL, -1, 100, 20, -1, 0, 1)
      .attr(LevelDamageAttr),
    new AttackMove(Moves.STRENGTH, Type.NORMAL, MoveCategory.PHYSICAL, 80, 100, 15, -1, 0, 1),
    new AttackMove(Moves.ABSORB, Type.GRASS, MoveCategory.SPECIAL, 20, 100, 25, -1, 0, 1)
      .attr(HitHealAttr)
      .triageMove(),
    new AttackMove(Moves.MEGA_DRAIN, Type.GRASS, MoveCategory.SPECIAL, 40, 100, 15, -1, 0, 1)
      .attr(HitHealAttr)
      .triageMove(),
    new StatusMove(Moves.LEECH_SEED, Type.GRASS, 90, 10, -1, 0, 1)
      .attr(AddBattlerTagAttr, BattlerTagType.SEEDED)
      .condition((user, target, move) => !target.getTag(BattlerTagType.SEEDED) && !target.isOfType(Type.GRASS)),
    new SelfStatusMove(Moves.GROWTH, Type.NORMAL, -1, 20, -1, 0, 1)
      .attr(GrowthStatStageChangeAttr),
    new AttackMove(Moves.RAZOR_LEAF, Type.GRASS, MoveCategory.PHYSICAL, 55, 95, 25, -1, 0, 1)
      .attr(HighCritAttr)
      .makesContact(false)
      .slicingMove()
      .target(MoveTarget.ALL_NEAR_ENEMIES),
    new AttackMove(Moves.SOLAR_BEAM, Type.GRASS, MoveCategory.SPECIAL, 120, 100, 10, -1, 0, 1)
      .attr(SunlightChargeAttr, ChargeAnim.SOLAR_BEAM_CHARGING, i18next.t("moveTriggers:tookInSunlight", {pokemonName: "{USER}"}))
      .attr(AntiSunlightPowerDecreaseAttr),
    new StatusMove(Moves.POISON_POWDER, Type.POISON, 75, 35, -1, 0, 1)
      .attr(StatusEffectAttr, StatusEffect.POISON)
      .powderMove(),
    new StatusMove(Moves.STUN_SPORE, Type.GRASS, 75, 30, -1, 0, 1)
      .attr(StatusEffectAttr, StatusEffect.PARALYSIS)
      .powderMove(),
    new StatusMove(Moves.SLEEP_POWDER, Type.GRASS, 75, 15, -1, 0, 1)
      .attr(StatusEffectAttr, StatusEffect.SLEEP)
      .powderMove(),
    new AttackMove(Moves.PETAL_DANCE, Type.GRASS, MoveCategory.SPECIAL, 120, 100, 10, -1, 0, 1)
      .attr(FrenzyAttr)
      .attr(MissEffectAttr, frenzyMissFunc)
      .attr(NoEffectAttr, frenzyMissFunc)
      .makesContact()
      .danceMove()
      .target(MoveTarget.RANDOM_NEAR_ENEMY),
    new StatusMove(Moves.STRING_SHOT, Type.BUG, 95, 40, -1, 0, 1)
      .attr(StatStageChangeAttr, [ Stat.SPD ], -2)
      .target(MoveTarget.ALL_NEAR_ENEMIES),
    new AttackMove(Moves.DRAGON_RAGE, Type.DRAGON, MoveCategory.SPECIAL, -1, 100, 10, -1, 0, 1)
      .attr(FixedDamageAttr, 40),
    new AttackMove(Moves.FIRE_SPIN, Type.FIRE, MoveCategory.SPECIAL, 35, 85, 15, -1, 0, 1)
      .attr(TrapAttr, BattlerTagType.FIRE_SPIN),
    new AttackMove(Moves.THUNDER_SHOCK, Type.ELECTRIC, MoveCategory.SPECIAL, 40, 100, 30, 10, 0, 1)
      .attr(StatusEffectAttr, StatusEffect.PARALYSIS),
    new AttackMove(Moves.THUNDERBOLT, Type.ELECTRIC, MoveCategory.SPECIAL, 90, 100, 15, 10, 0, 1)
      .attr(StatusEffectAttr, StatusEffect.PARALYSIS),
    new StatusMove(Moves.THUNDER_WAVE, Type.ELECTRIC, 90, 20, -1, 0, 1)
      .attr(StatusEffectAttr, StatusEffect.PARALYSIS)
      .attr(RespectAttackTypeImmunityAttr),
    new AttackMove(Moves.THUNDER, Type.ELECTRIC, MoveCategory.SPECIAL, 110, 70, 10, 30, 0, 1)
      .attr(StatusEffectAttr, StatusEffect.PARALYSIS)
      .attr(ThunderAccuracyAttr)
      .attr(HitsTagAttr, BattlerTagType.FLYING, false),
    new AttackMove(Moves.ROCK_THROW, Type.ROCK, MoveCategory.PHYSICAL, 50, 90, 15, -1, 0, 1)
      .makesContact(false),
    new AttackMove(Moves.EARTHQUAKE, Type.GROUND, MoveCategory.PHYSICAL, 100, 100, 10, -1, 0, 1)
      .attr(HitsTagAttr, BattlerTagType.UNDERGROUND, true)
      .makesContact(false)
      .target(MoveTarget.ALL_NEAR_OTHERS),
    new AttackMove(Moves.FISSURE, Type.GROUND, MoveCategory.PHYSICAL, 200, 30, 5, -1, 0, 1)
      .attr(OneHitKOAttr)
      .attr(OneHitKOAccuracyAttr)
      .attr(HitsTagAttr, BattlerTagType.UNDERGROUND, false)
      .makesContact(false),
    new AttackMove(Moves.DIG, Type.GROUND, MoveCategory.PHYSICAL, 80, 100, 10, -1, 0, 1)
      .attr(ChargeAttr, ChargeAnim.DIG_CHARGING, i18next.t("moveTriggers:dugAHole", {pokemonName: "{USER}"}), BattlerTagType.UNDERGROUND),
    new StatusMove(Moves.TOXIC, Type.POISON, 90, 10, -1, 0, 1)
      .attr(StatusEffectAttr, StatusEffect.TOXIC)
      .attr(ToxicAccuracyAttr),
    new AttackMove(Moves.CONFUSION, Type.PSYCHIC, MoveCategory.SPECIAL, 50, 100, 25, 10, 0, 1)
      .attr(ConfuseAttr),
    new AttackMove(Moves.PSYCHIC, Type.PSYCHIC, MoveCategory.SPECIAL, 90, 100, 10, 10, 0, 1)
      .attr(StatStageChangeAttr, [ Stat.SPDEF ], -1),
    new StatusMove(Moves.HYPNOSIS, Type.PSYCHIC, 60, 20, -1, 0, 1)
      .attr(StatusEffectAttr, StatusEffect.SLEEP),
    new SelfStatusMove(Moves.MEDITATE, Type.PSYCHIC, -1, 40, -1, 0, 1)
      .attr(StatStageChangeAttr, [ Stat.ATK ], 1, true),
    new SelfStatusMove(Moves.AGILITY, Type.PSYCHIC, -1, 30, -1, 0, 1)
      .attr(StatStageChangeAttr, [ Stat.SPD ], 2, true),
    new AttackMove(Moves.QUICK_ATTACK, Type.NORMAL, MoveCategory.PHYSICAL, 40, 100, 30, -1, 1, 1),
    new AttackMove(Moves.RAGE, Type.NORMAL, MoveCategory.PHYSICAL, 20, 100, 20, -1, 0, 1)
      .partial(),
    new SelfStatusMove(Moves.TELEPORT, Type.PSYCHIC, -1, 20, -1, -6, 1)
      .attr(ForceSwitchOutAttr, true)
      .hidesUser(),
    new AttackMove(Moves.NIGHT_SHADE, Type.GHOST, MoveCategory.SPECIAL, -1, 100, 15, -1, 0, 1)
      .attr(LevelDamageAttr),
    new StatusMove(Moves.MIMIC, Type.NORMAL, -1, 10, -1, 0, 1)
      .attr(MovesetCopyMoveAttr),
    new StatusMove(Moves.SCREECH, Type.NORMAL, 85, 40, -1, 0, 1)
      .attr(StatStageChangeAttr, [ Stat.DEF ], -2)
      .soundBased(),
    new SelfStatusMove(Moves.DOUBLE_TEAM, Type.NORMAL, -1, 15, -1, 0, 1)
      .attr(StatStageChangeAttr, [ Stat.EVA ], 1, true),
    new SelfStatusMove(Moves.RECOVER, Type.NORMAL, -1, 5, -1, 0, 1)
      .attr(HealAttr, 0.5)
      .triageMove(),
    new SelfStatusMove(Moves.HARDEN, Type.NORMAL, -1, 30, -1, 0, 1)
      .attr(StatStageChangeAttr, [ Stat.DEF ], 1, true),
    new SelfStatusMove(Moves.MINIMIZE, Type.NORMAL, -1, 10, -1, 0, 1)
      .attr(AddBattlerTagAttr, BattlerTagType.MINIMIZED, true, false)
      .attr(StatStageChangeAttr, [ Stat.EVA ], 2, true),
    new StatusMove(Moves.SMOKESCREEN, Type.NORMAL, 100, 20, -1, 0, 1)
      .attr(StatStageChangeAttr, [ Stat.ACC ], -1),
    new StatusMove(Moves.CONFUSE_RAY, Type.GHOST, 100, 10, -1, 0, 1)
      .attr(ConfuseAttr),
    new SelfStatusMove(Moves.WITHDRAW, Type.WATER, -1, 40, -1, 0, 1)
      .attr(StatStageChangeAttr, [ Stat.DEF ], 1, true),
    new SelfStatusMove(Moves.DEFENSE_CURL, Type.NORMAL, -1, 40, -1, 0, 1)
      .attr(StatStageChangeAttr, [ Stat.DEF ], 1, true),
    new SelfStatusMove(Moves.BARRIER, Type.PSYCHIC, -1, 20, -1, 0, 1)
      .attr(StatStageChangeAttr, [ Stat.DEF ], 2, true),
    new StatusMove(Moves.LIGHT_SCREEN, Type.PSYCHIC, -1, 30, -1, 0, 1)
      .attr(AddArenaTagAttr, ArenaTagType.LIGHT_SCREEN, 5, true)
      .target(MoveTarget.USER_SIDE),
    new SelfStatusMove(Moves.HAZE, Type.ICE, -1, 30, -1, 0, 1)
      .attr(ResetStatsAttr, true),
    new StatusMove(Moves.REFLECT, Type.PSYCHIC, -1, 20, -1, 0, 1)
      .attr(AddArenaTagAttr, ArenaTagType.REFLECT, 5, true)
      .target(MoveTarget.USER_SIDE),
    new SelfStatusMove(Moves.FOCUS_ENERGY, Type.NORMAL, -1, 30, -1, 0, 1)
      .attr(AddBattlerTagAttr, BattlerTagType.CRIT_BOOST, true, true),
    new AttackMove(Moves.BIDE, Type.NORMAL, MoveCategory.PHYSICAL, -1, -1, 10, -1, 1, 1)
      .target(MoveTarget.USER)
      .unimplemented(),
    new SelfStatusMove(Moves.METRONOME, Type.NORMAL, -1, 10, -1, 0, 1)
      .attr(RandomMoveAttr, invalidMetronomeMoves),
    new StatusMove(Moves.MIRROR_MOVE, Type.FLYING, -1, 20, -1, 0, 1)
      .attr(CopyMoveAttr),
    new AttackMove(Moves.SELF_DESTRUCT, Type.NORMAL, MoveCategory.PHYSICAL, 200, 100, 5, -1, 0, 1)
      .attr(SacrificialAttr)
      .makesContact(false)
      .condition(failIfDampCondition)
      .target(MoveTarget.ALL_NEAR_OTHERS),
    new AttackMove(Moves.EGG_BOMB, Type.NORMAL, MoveCategory.PHYSICAL, 100, 75, 10, -1, 0, 1)
      .makesContact(false)
      .ballBombMove(),
    new AttackMove(Moves.LICK, Type.GHOST, MoveCategory.PHYSICAL, 30, 100, 30, 30, 0, 1)
      .attr(StatusEffectAttr, StatusEffect.PARALYSIS),
    new AttackMove(Moves.SMOG, Type.POISON, MoveCategory.SPECIAL, 30, 70, 20, 40, 0, 1)
      .attr(StatusEffectAttr, StatusEffect.POISON),
    new AttackMove(Moves.SLUDGE, Type.POISON, MoveCategory.SPECIAL, 65, 100, 20, 30, 0, 1)
      .attr(StatusEffectAttr, StatusEffect.POISON),
    new AttackMove(Moves.BONE_CLUB, Type.GROUND, MoveCategory.PHYSICAL, 65, 85, 20, 10, 0, 1)
      .attr(FlinchAttr)
      .makesContact(false),
    new AttackMove(Moves.FIRE_BLAST, Type.FIRE, MoveCategory.SPECIAL, 110, 85, 5, 10, 0, 1)
      .attr(StatusEffectAttr, StatusEffect.BURN),
    new AttackMove(Moves.WATERFALL, Type.WATER, MoveCategory.PHYSICAL, 80, 100, 15, 20, 0, 1)
      .attr(FlinchAttr),
    new AttackMove(Moves.CLAMP, Type.WATER, MoveCategory.PHYSICAL, 35, 85, 15, -1, 0, 1)
      .attr(TrapAttr, BattlerTagType.CLAMP),
    new AttackMove(Moves.SWIFT, Type.NORMAL, MoveCategory.SPECIAL, 60, -1, 20, -1, 0, 1)
      .target(MoveTarget.ALL_NEAR_ENEMIES),
    new AttackMove(Moves.SKULL_BASH, Type.NORMAL, MoveCategory.PHYSICAL, 130, 100, 10, -1, 0, 1)
      .attr(ChargeAttr, ChargeAnim.SKULL_BASH_CHARGING, i18next.t("moveTriggers:loweredItsHead", {pokemonName: "{USER}"}), null, true)
<<<<<<< HEAD
      .attr(StatChangeAttr, BattleStat.DEF, 1, true),
=======
      .attr(StatStageChangeAttr, [ Stat.DEF ], 1, true)
      .ignoresVirtual(),
>>>>>>> 7b976577
    new AttackMove(Moves.SPIKE_CANNON, Type.NORMAL, MoveCategory.PHYSICAL, 20, 100, 15, -1, 0, 1)
      .attr(MultiHitAttr)
      .makesContact(false),
    new AttackMove(Moves.CONSTRICT, Type.NORMAL, MoveCategory.PHYSICAL, 10, 100, 35, 10, 0, 1)
      .attr(StatStageChangeAttr, [ Stat.SPD ], -1),
    new SelfStatusMove(Moves.AMNESIA, Type.PSYCHIC, -1, 20, -1, 0, 1)
      .attr(StatStageChangeAttr, [ Stat.SPDEF ], 2, true),
    new StatusMove(Moves.KINESIS, Type.PSYCHIC, 80, 15, -1, 0, 1)
      .attr(StatStageChangeAttr, [ Stat.ACC ], -1),
    new SelfStatusMove(Moves.SOFT_BOILED, Type.NORMAL, -1, 5, -1, 0, 1)
      .attr(HealAttr, 0.5)
      .triageMove(),
    new AttackMove(Moves.HIGH_JUMP_KICK, Type.FIGHTING, MoveCategory.PHYSICAL, 130, 90, 10, -1, 0, 1)
      .attr(MissEffectAttr, crashDamageFunc)
      .attr(NoEffectAttr, crashDamageFunc)
      .condition(failOnGravityCondition)
      .recklessMove(),
    new StatusMove(Moves.GLARE, Type.NORMAL, 100, 30, -1, 0, 1)
      .attr(StatusEffectAttr, StatusEffect.PARALYSIS),
    new AttackMove(Moves.DREAM_EATER, Type.PSYCHIC, MoveCategory.SPECIAL, 100, 100, 15, -1, 0, 1)
      .attr(HitHealAttr)
      .condition(targetSleptOrComatoseCondition)
      .triageMove(),
    new StatusMove(Moves.POISON_GAS, Type.POISON, 90, 40, -1, 0, 1)
      .attr(StatusEffectAttr, StatusEffect.POISON)
      .target(MoveTarget.ALL_NEAR_ENEMIES),
    new AttackMove(Moves.BARRAGE, Type.NORMAL, MoveCategory.PHYSICAL, 15, 85, 20, -1, 0, 1)
      .attr(MultiHitAttr)
      .makesContact(false)
      .ballBombMove(),
    new AttackMove(Moves.LEECH_LIFE, Type.BUG, MoveCategory.PHYSICAL, 80, 100, 10, -1, 0, 1)
      .attr(HitHealAttr)
      .triageMove(),
    new StatusMove(Moves.LOVELY_KISS, Type.NORMAL, 75, 10, -1, 0, 1)
      .attr(StatusEffectAttr, StatusEffect.SLEEP),
    new AttackMove(Moves.SKY_ATTACK, Type.FLYING, MoveCategory.PHYSICAL, 140, 90, 5, 30, 0, 1)
      .attr(ChargeAttr, ChargeAnim.SKY_ATTACK_CHARGING, i18next.t("moveTriggers:isGlowing", {pokemonName: "{USER}"}))
      .attr(HighCritAttr)
      .attr(FlinchAttr)
      .makesContact(false),
    new StatusMove(Moves.TRANSFORM, Type.NORMAL, -1, 10, -1, 0, 1)
      .attr(TransformAttr)
      .ignoresProtect(),
    new AttackMove(Moves.BUBBLE, Type.WATER, MoveCategory.SPECIAL, 40, 100, 30, 10, 0, 1)
      .attr(StatStageChangeAttr, [ Stat.SPD ], -1)
      .target(MoveTarget.ALL_NEAR_ENEMIES),
    new AttackMove(Moves.DIZZY_PUNCH, Type.NORMAL, MoveCategory.PHYSICAL, 70, 100, 10, 20, 0, 1)
      .attr(ConfuseAttr)
      .punchingMove(),
    new StatusMove(Moves.SPORE, Type.GRASS, 100, 15, -1, 0, 1)
      .attr(StatusEffectAttr, StatusEffect.SLEEP)
      .powderMove(),
    new StatusMove(Moves.FLASH, Type.NORMAL, 100, 20, -1, 0, 1)
      .attr(StatStageChangeAttr, [ Stat.ACC ], -1),
    new AttackMove(Moves.PSYWAVE, Type.PSYCHIC, MoveCategory.SPECIAL, -1, 100, 15, -1, 0, 1)
      .attr(RandomLevelDamageAttr),
    new SelfStatusMove(Moves.SPLASH, Type.NORMAL, -1, 40, -1, 0, 1)
      .condition(failOnGravityCondition),
    new SelfStatusMove(Moves.ACID_ARMOR, Type.POISON, -1, 20, -1, 0, 1)
      .attr(StatStageChangeAttr, [ Stat.DEF ], 2, true),
    new AttackMove(Moves.CRABHAMMER, Type.WATER, MoveCategory.PHYSICAL, 100, 90, 10, -1, 0, 1)
      .attr(HighCritAttr),
    new AttackMove(Moves.EXPLOSION, Type.NORMAL, MoveCategory.PHYSICAL, 250, 100, 5, -1, 0, 1)
      .condition(failIfDampCondition)
      .attr(SacrificialAttr)
      .makesContact(false)
      .target(MoveTarget.ALL_NEAR_OTHERS),
    new AttackMove(Moves.FURY_SWIPES, Type.NORMAL, MoveCategory.PHYSICAL, 18, 80, 15, -1, 0, 1)
      .attr(MultiHitAttr),
    new AttackMove(Moves.BONEMERANG, Type.GROUND, MoveCategory.PHYSICAL, 50, 90, 10, -1, 0, 1)
      .attr(MultiHitAttr, MultiHitType._2)
      .makesContact(false),
    new SelfStatusMove(Moves.REST, Type.PSYCHIC, -1, 5, -1, 0, 1)
      .attr(StatusEffectAttr, StatusEffect.SLEEP, true, 3, true)
      .attr(HealAttr, 1, true)
      .condition((user, target, move) => !user.isFullHp() && user.canSetStatus(StatusEffect.SLEEP, true, true))
      .triageMove(),
    new AttackMove(Moves.ROCK_SLIDE, Type.ROCK, MoveCategory.PHYSICAL, 75, 90, 10, 30, 0, 1)
      .attr(FlinchAttr)
      .makesContact(false)
      .target(MoveTarget.ALL_NEAR_ENEMIES),
    new AttackMove(Moves.HYPER_FANG, Type.NORMAL, MoveCategory.PHYSICAL, 80, 90, 15, 10, 0, 1)
      .attr(FlinchAttr)
      .bitingMove(),
    new SelfStatusMove(Moves.SHARPEN, Type.NORMAL, -1, 30, -1, 0, 1)
      .attr(StatStageChangeAttr, [ Stat.ATK ], 1, true),
    new SelfStatusMove(Moves.CONVERSION, Type.NORMAL, -1, 30, -1, 0, 1)
      .attr(FirstMoveTypeAttr),
    new AttackMove(Moves.TRI_ATTACK, Type.NORMAL, MoveCategory.SPECIAL, 80, 100, 10, 20, 0, 1)
      .attr(MultiStatusEffectAttr, [StatusEffect.BURN, StatusEffect.FREEZE, StatusEffect.PARALYSIS]),
    new AttackMove(Moves.SUPER_FANG, Type.NORMAL, MoveCategory.PHYSICAL, -1, 90, 10, -1, 0, 1)
      .attr(TargetHalfHpDamageAttr),
    new AttackMove(Moves.SLASH, Type.NORMAL, MoveCategory.PHYSICAL, 70, 100, 20, -1, 0, 1)
      .attr(HighCritAttr)
      .slicingMove(),
    new SelfStatusMove(Moves.SUBSTITUTE, Type.NORMAL, -1, 10, -1, 0, 1)
      .attr(RecoilAttr)
      .unimplemented(),
    new AttackMove(Moves.STRUGGLE, Type.NORMAL, MoveCategory.PHYSICAL, 50, -1, 1, -1, 0, 1)
      .attr(RecoilAttr, true, 0.25, true)
      .attr(TypelessAttr)
      .target(MoveTarget.RANDOM_NEAR_ENEMY),
    new StatusMove(Moves.SKETCH, Type.NORMAL, -1, 1, -1, 0, 2)
      .attr(SketchAttr),
    new AttackMove(Moves.TRIPLE_KICK, Type.FIGHTING, MoveCategory.PHYSICAL, 10, 90, 10, -1, 0, 2)
      .attr(MultiHitAttr, MultiHitType._3)
      .attr(MultiHitPowerIncrementAttr, 3)
      .checkAllHits(),
    new AttackMove(Moves.THIEF, Type.DARK, MoveCategory.PHYSICAL, 60, 100, 25, -1, 0, 2)
      .attr(StealHeldItemChanceAttr, 0.3),
    new StatusMove(Moves.SPIDER_WEB, Type.BUG, -1, 10, -1, 0, 2)
      .attr(AddBattlerTagAttr, BattlerTagType.TRAPPED, false, true, 1),
    new StatusMove(Moves.MIND_READER, Type.NORMAL, -1, 5, -1, 0, 2)
      .attr(IgnoreAccuracyAttr),
    new StatusMove(Moves.NIGHTMARE, Type.GHOST, 100, 15, -1, 0, 2)
      .attr(AddBattlerTagAttr, BattlerTagType.NIGHTMARE)
      .condition(targetSleptOrComatoseCondition),
    new AttackMove(Moves.FLAME_WHEEL, Type.FIRE, MoveCategory.PHYSICAL, 60, 100, 25, 10, 0, 2)
      .attr(HealStatusEffectAttr, true, StatusEffect.FREEZE)
      .attr(StatusEffectAttr, StatusEffect.BURN),
    new AttackMove(Moves.SNORE, Type.NORMAL, MoveCategory.SPECIAL, 50, 100, 15, 30, 0, 2)
      .attr(BypassSleepAttr)
      .attr(FlinchAttr)
      .condition(userSleptOrComatoseCondition)
      .soundBased(),
    new StatusMove(Moves.CURSE, Type.GHOST, -1, 10, -1, 0, 2)
      .attr(CurseAttr)
      .ignoresProtect(true)
      .target(MoveTarget.CURSE),
    new AttackMove(Moves.FLAIL, Type.NORMAL, MoveCategory.PHYSICAL, -1, 100, 15, -1, 0, 2)
      .attr(LowHpPowerAttr),
    new StatusMove(Moves.CONVERSION_2, Type.NORMAL, -1, 30, -1, 0, 2)
      .attr(ResistLastMoveTypeAttr)
      .partial(), // Checks the move's original typing and not if its type is changed through some other means
    new AttackMove(Moves.AEROBLAST, Type.FLYING, MoveCategory.SPECIAL, 100, 95, 5, -1, 0, 2)
      .windMove()
      .attr(HighCritAttr),
    new StatusMove(Moves.COTTON_SPORE, Type.GRASS, 100, 40, -1, 0, 2)
      .attr(StatStageChangeAttr, [ Stat.SPD ], -2)
      .powderMove()
      .target(MoveTarget.ALL_NEAR_ENEMIES),
    new AttackMove(Moves.REVERSAL, Type.FIGHTING, MoveCategory.PHYSICAL, -1, 100, 15, -1, 0, 2)
      .attr(LowHpPowerAttr),
    new StatusMove(Moves.SPITE, Type.GHOST, 100, 10, -1, 0, 2)
      .attr(ReducePpMoveAttr, 4),
    new AttackMove(Moves.POWDER_SNOW, Type.ICE, MoveCategory.SPECIAL, 40, 100, 25, 10, 0, 2)
      .attr(StatusEffectAttr, StatusEffect.FREEZE)
      .target(MoveTarget.ALL_NEAR_ENEMIES),
    new SelfStatusMove(Moves.PROTECT, Type.NORMAL, -1, 10, -1, 4, 2)
      .attr(ProtectAttr)
      .condition(failIfLastCondition),
    new AttackMove(Moves.MACH_PUNCH, Type.FIGHTING, MoveCategory.PHYSICAL, 40, 100, 30, -1, 1, 2)
      .punchingMove(),
    new StatusMove(Moves.SCARY_FACE, Type.NORMAL, 100, 10, -1, 0, 2)
      .attr(StatStageChangeAttr, [ Stat.SPD ], -2),
    new AttackMove(Moves.FEINT_ATTACK, Type.DARK, MoveCategory.PHYSICAL, 60, -1, 20, -1, 0, 2),
    new StatusMove(Moves.SWEET_KISS, Type.FAIRY, 75, 10, -1, 0, 2)
      .attr(ConfuseAttr),
    new SelfStatusMove(Moves.BELLY_DRUM, Type.NORMAL, -1, 10, -1, 0, 2)
      .attr(CutHpStatStageBoostAttr, [ Stat.ATK ], 12, 2, (user) => {
        user.scene.queueMessage(i18next.t("moveTriggers:cutOwnHpAndMaximizedStat", { pokemonName: getPokemonNameWithAffix(user), statName: i18next.t(getStatKey(Stat.ATK)) }));
      }),
    new AttackMove(Moves.SLUDGE_BOMB, Type.POISON, MoveCategory.SPECIAL, 90, 100, 10, 30, 0, 2)
      .attr(StatusEffectAttr, StatusEffect.POISON)
      .ballBombMove(),
    new AttackMove(Moves.MUD_SLAP, Type.GROUND, MoveCategory.SPECIAL, 20, 100, 10, 100, 0, 2)
      .attr(StatStageChangeAttr, [ Stat.ACC ], -1),
    new AttackMove(Moves.OCTAZOOKA, Type.WATER, MoveCategory.SPECIAL, 65, 85, 10, 50, 0, 2)
      .attr(StatStageChangeAttr, [ Stat.ACC ], -1)
      .ballBombMove(),
    new StatusMove(Moves.SPIKES, Type.GROUND, -1, 20, -1, 0, 2)
      .attr(AddArenaTrapTagAttr, ArenaTagType.SPIKES)
      .target(MoveTarget.ENEMY_SIDE),
    new AttackMove(Moves.ZAP_CANNON, Type.ELECTRIC, MoveCategory.SPECIAL, 120, 50, 5, 100, 0, 2)
      .attr(StatusEffectAttr, StatusEffect.PARALYSIS)
      .ballBombMove(),
    new StatusMove(Moves.FORESIGHT, Type.NORMAL, -1, 40, -1, 0, 2)
      .attr(ExposedMoveAttr, BattlerTagType.IGNORE_GHOST),
    new SelfStatusMove(Moves.DESTINY_BOND, Type.GHOST, -1, 5, -1, 0, 2)
      .ignoresProtect()
      .attr(DestinyBondAttr)
      .condition((user, target, move) => {
        // Retrieves user's previous move, returns empty array if no moves have been used
        const lastTurnMove = user.getLastXMoves(1);
        // Checks last move and allows destiny bond to be used if:
        // - no previous moves have been made
        // - the previous move used was not destiny bond
        // - the previous move was unsuccessful
        return lastTurnMove.length === 0 || lastTurnMove[0].move !== move.id || lastTurnMove[0].result !== MoveResult.SUCCESS;
      }),
    new StatusMove(Moves.PERISH_SONG, Type.NORMAL, -1, 5, -1, 0, 2)
      .attr(FaintCountdownAttr)
      .ignoresProtect()
      .soundBased()
      .condition(failOnBossCondition)
      .target(MoveTarget.ALL),
    new AttackMove(Moves.ICY_WIND, Type.ICE, MoveCategory.SPECIAL, 55, 95, 15, 100, 0, 2)
      .attr(StatStageChangeAttr, [ Stat.SPD ], -1)
      .windMove()
      .target(MoveTarget.ALL_NEAR_ENEMIES),
    new SelfStatusMove(Moves.DETECT, Type.FIGHTING, -1, 5, -1, 4, 2)
      .attr(ProtectAttr)
      .condition(failIfLastCondition),
    new AttackMove(Moves.BONE_RUSH, Type.GROUND, MoveCategory.PHYSICAL, 25, 90, 10, -1, 0, 2)
      .attr(MultiHitAttr)
      .makesContact(false),
    new StatusMove(Moves.LOCK_ON, Type.NORMAL, -1, 5, -1, 0, 2)
      .attr(IgnoreAccuracyAttr),
    new AttackMove(Moves.OUTRAGE, Type.DRAGON, MoveCategory.PHYSICAL, 120, 100, 10, -1, 0, 2)
      .attr(FrenzyAttr)
      .attr(MissEffectAttr, frenzyMissFunc)
      .attr(NoEffectAttr, frenzyMissFunc)
      .target(MoveTarget.RANDOM_NEAR_ENEMY),
    new StatusMove(Moves.SANDSTORM, Type.ROCK, -1, 10, -1, 0, 2)
      .attr(WeatherChangeAttr, WeatherType.SANDSTORM)
      .target(MoveTarget.BOTH_SIDES),
    new AttackMove(Moves.GIGA_DRAIN, Type.GRASS, MoveCategory.SPECIAL, 75, 100, 10, -1, 0, 2)
      .attr(HitHealAttr)
      .triageMove(),
    new SelfStatusMove(Moves.ENDURE, Type.NORMAL, -1, 10, -1, 4, 2)
      .attr(ProtectAttr, BattlerTagType.ENDURING)
      .condition(failIfLastCondition),
    new StatusMove(Moves.CHARM, Type.FAIRY, 100, 20, -1, 0, 2)
      .attr(StatStageChangeAttr, [ Stat.ATK ], -2),
    new AttackMove(Moves.ROLLOUT, Type.ROCK, MoveCategory.PHYSICAL, 30, 90, 20, -1, 0, 2)
      .attr(ConsecutiveUseDoublePowerAttr, 5, true, true, Moves.DEFENSE_CURL),
    new AttackMove(Moves.FALSE_SWIPE, Type.NORMAL, MoveCategory.PHYSICAL, 40, 100, 40, -1, 0, 2)
      .attr(SurviveDamageAttr),
    new StatusMove(Moves.SWAGGER, Type.NORMAL, 85, 15, -1, 0, 2)
      .attr(StatStageChangeAttr, [ Stat.ATK ], 2)
      .attr(ConfuseAttr),
    new SelfStatusMove(Moves.MILK_DRINK, Type.NORMAL, -1, 5, -1, 0, 2)
      .attr(HealAttr, 0.5)
      .triageMove(),
    new AttackMove(Moves.SPARK, Type.ELECTRIC, MoveCategory.PHYSICAL, 65, 100, 20, 30, 0, 2)
      .attr(StatusEffectAttr, StatusEffect.PARALYSIS),
    new AttackMove(Moves.FURY_CUTTER, Type.BUG, MoveCategory.PHYSICAL, 40, 95, 20, -1, 0, 2)
      .attr(ConsecutiveUseDoublePowerAttr, 3, true)
      .slicingMove(),
    new AttackMove(Moves.STEEL_WING, Type.STEEL, MoveCategory.PHYSICAL, 70, 90, 25, 10, 0, 2)
      .attr(StatStageChangeAttr, [ Stat.DEF ], 1, true),
    new StatusMove(Moves.MEAN_LOOK, Type.NORMAL, -1, 5, -1, 0, 2)
      .attr(AddBattlerTagAttr, BattlerTagType.TRAPPED, false, true, 1),
    new StatusMove(Moves.ATTRACT, Type.NORMAL, 100, 15, -1, 0, 2)
      .attr(AddBattlerTagAttr, BattlerTagType.INFATUATED)
      .condition((user, target, move) => user.isOppositeGender(target)),
    new SelfStatusMove(Moves.SLEEP_TALK, Type.NORMAL, -1, 10, -1, 0, 2)
      .attr(BypassSleepAttr)
      .attr(RandomMovesetMoveAttr, invalidSleepTalkMoves, false)
      .condition(userSleptOrComatoseCondition)
      .target(MoveTarget.NEAR_ENEMY),
    new StatusMove(Moves.HEAL_BELL, Type.NORMAL, -1, 5, -1, 0, 2)
      .attr(PartyStatusCureAttr, i18next.t("moveTriggers:bellChimed"), Abilities.SOUNDPROOF)
      .soundBased()
      .target(MoveTarget.PARTY),
    new AttackMove(Moves.RETURN, Type.NORMAL, MoveCategory.PHYSICAL, -1, 100, 20, -1, 0, 2)
      .attr(FriendshipPowerAttr),
    new AttackMove(Moves.PRESENT, Type.NORMAL, MoveCategory.PHYSICAL, -1, 90, 15, -1, 0, 2)
      .attr(PresentPowerAttr)
      .makesContact(false),
    new AttackMove(Moves.FRUSTRATION, Type.NORMAL, MoveCategory.PHYSICAL, -1, 100, 20, -1, 0, 2)
      .attr(FriendshipPowerAttr, true),
    new StatusMove(Moves.SAFEGUARD, Type.NORMAL, -1, 25, -1, 0, 2)
      .target(MoveTarget.USER_SIDE)
      .attr(AddArenaTagAttr, ArenaTagType.SAFEGUARD, 5, true, true),
    new StatusMove(Moves.PAIN_SPLIT, Type.NORMAL, -1, 20, -1, 0, 2)
      .attr(HpSplitAttr)
      .condition(failOnBossCondition),
    new AttackMove(Moves.SACRED_FIRE, Type.FIRE, MoveCategory.PHYSICAL, 100, 95, 5, 50, 0, 2)
      .attr(HealStatusEffectAttr, true, StatusEffect.FREEZE)
      .attr(StatusEffectAttr, StatusEffect.BURN)
      .makesContact(false),
    new AttackMove(Moves.MAGNITUDE, Type.GROUND, MoveCategory.PHYSICAL, -1, 100, 30, -1, 0, 2)
      .attr(PreMoveMessageAttr, magnitudeMessageFunc)
      .attr(MagnitudePowerAttr)
      .attr(HitsTagAttr, BattlerTagType.UNDERGROUND, true)
      .makesContact(false)
      .target(MoveTarget.ALL_NEAR_OTHERS),
    new AttackMove(Moves.DYNAMIC_PUNCH, Type.FIGHTING, MoveCategory.PHYSICAL, 100, 50, 5, 100, 0, 2)
      .attr(ConfuseAttr)
      .punchingMove(),
    new AttackMove(Moves.MEGAHORN, Type.BUG, MoveCategory.PHYSICAL, 120, 85, 10, -1, 0, 2),
    new AttackMove(Moves.DRAGON_BREATH, Type.DRAGON, MoveCategory.SPECIAL, 60, 100, 20, 30, 0, 2)
      .attr(StatusEffectAttr, StatusEffect.PARALYSIS),
    new SelfStatusMove(Moves.BATON_PASS, Type.NORMAL, -1, 40, -1, 0, 2)
      .attr(ForceSwitchOutAttr, true, true)
      .hidesUser(),
    new StatusMove(Moves.ENCORE, Type.NORMAL, 100, 5, -1, 0, 2)
      .attr(AddBattlerTagAttr, BattlerTagType.ENCORE, false, true)
      .condition((user, target, move) => new EncoreTag(user.id).canAdd(target)),
    new AttackMove(Moves.PURSUIT, Type.DARK, MoveCategory.PHYSICAL, 40, 100, 20, -1, 0, 2)
      .partial(),
    new AttackMove(Moves.RAPID_SPIN, Type.NORMAL, MoveCategory.PHYSICAL, 50, 100, 40, 100, 0, 2)
      .attr(StatStageChangeAttr, [ Stat.SPD ], 1, true)
      .attr(RemoveBattlerTagAttr, [
        BattlerTagType.BIND,
        BattlerTagType.WRAP,
        BattlerTagType.FIRE_SPIN,
        BattlerTagType.WHIRLPOOL,
        BattlerTagType.CLAMP,
        BattlerTagType.SAND_TOMB,
        BattlerTagType.MAGMA_STORM,
        BattlerTagType.SNAP_TRAP,
        BattlerTagType.THUNDER_CAGE,
        BattlerTagType.SEEDED,
        BattlerTagType.INFESTATION
      ], true)
      .attr(RemoveArenaTrapAttr),
    new StatusMove(Moves.SWEET_SCENT, Type.NORMAL, 100, 20, -1, 0, 2)
      .attr(StatStageChangeAttr, [ Stat.EVA ], -2)
      .target(MoveTarget.ALL_NEAR_ENEMIES),
    new AttackMove(Moves.IRON_TAIL, Type.STEEL, MoveCategory.PHYSICAL, 100, 75, 15, 30, 0, 2)
      .attr(StatStageChangeAttr, [ Stat.DEF ], -1),
    new AttackMove(Moves.METAL_CLAW, Type.STEEL, MoveCategory.PHYSICAL, 50, 95, 35, 10, 0, 2)
      .attr(StatStageChangeAttr, [ Stat.ATK ], 1, true),
    new AttackMove(Moves.VITAL_THROW, Type.FIGHTING, MoveCategory.PHYSICAL, 70, -1, 10, -1, -1, 2),
    new SelfStatusMove(Moves.MORNING_SUN, Type.NORMAL, -1, 5, -1, 0, 2)
      .attr(PlantHealAttr)
      .triageMove(),
    new SelfStatusMove(Moves.SYNTHESIS, Type.GRASS, -1, 5, -1, 0, 2)
      .attr(PlantHealAttr)
      .triageMove(),
    new SelfStatusMove(Moves.MOONLIGHT, Type.FAIRY, -1, 5, -1, 0, 2)
      .attr(PlantHealAttr)
      .triageMove(),
    new AttackMove(Moves.HIDDEN_POWER, Type.NORMAL, MoveCategory.SPECIAL, 60, 100, 15, -1, 0, 2)
      .attr(HiddenPowerTypeAttr),
    new AttackMove(Moves.CROSS_CHOP, Type.FIGHTING, MoveCategory.PHYSICAL, 100, 80, 5, -1, 0, 2)
      .attr(HighCritAttr),
    new AttackMove(Moves.TWISTER, Type.DRAGON, MoveCategory.SPECIAL, 40, 100, 20, 20, 0, 2)
      .attr(HitsTagAttr, BattlerTagType.FLYING, true)
      .attr(FlinchAttr)
      .windMove()
      .target(MoveTarget.ALL_NEAR_ENEMIES),
    new StatusMove(Moves.RAIN_DANCE, Type.WATER, -1, 5, -1, 0, 2)
      .attr(WeatherChangeAttr, WeatherType.RAIN)
      .target(MoveTarget.BOTH_SIDES),
    new StatusMove(Moves.SUNNY_DAY, Type.FIRE, -1, 5, -1, 0, 2)
      .attr(WeatherChangeAttr, WeatherType.SUNNY)
      .target(MoveTarget.BOTH_SIDES),
    new AttackMove(Moves.CRUNCH, Type.DARK, MoveCategory.PHYSICAL, 80, 100, 15, 20, 0, 2)
      .attr(StatStageChangeAttr, [ Stat.DEF ], -1)
      .bitingMove(),
    new AttackMove(Moves.MIRROR_COAT, Type.PSYCHIC, MoveCategory.SPECIAL, -1, 100, 20, -1, -5, 2)
      .attr(CounterDamageAttr, (move: Move) => move.category === MoveCategory.SPECIAL, 2)
      .target(MoveTarget.ATTACKER),
    new StatusMove(Moves.PSYCH_UP, Type.NORMAL, -1, 10, -1, 0, 2)
      .attr(CopyStatsAttr),
    new AttackMove(Moves.EXTREME_SPEED, Type.NORMAL, MoveCategory.PHYSICAL, 80, 100, 5, -1, 2, 2),
    new AttackMove(Moves.ANCIENT_POWER, Type.ROCK, MoveCategory.SPECIAL, 60, 100, 5, 10, 0, 2)
      .attr(StatStageChangeAttr, [ Stat.ATK, Stat.DEF, Stat.SPATK, Stat.SPDEF, Stat.SPD ], 1, true),
    new AttackMove(Moves.SHADOW_BALL, Type.GHOST, MoveCategory.SPECIAL, 80, 100, 15, 20, 0, 2)
      .attr(StatStageChangeAttr, [ Stat.SPDEF ], -1)
      .ballBombMove(),
    new AttackMove(Moves.FUTURE_SIGHT, Type.PSYCHIC, MoveCategory.SPECIAL, 120, 100, 10, -1, 0, 2)
      .partial()
      .attr(DelayedAttackAttr, ArenaTagType.FUTURE_SIGHT, ChargeAnim.FUTURE_SIGHT_CHARGING, i18next.t("moveTriggers:foresawAnAttack", {pokemonName: "{USER}"})),
    new AttackMove(Moves.ROCK_SMASH, Type.FIGHTING, MoveCategory.PHYSICAL, 40, 100, 15, 50, 0, 2)
      .attr(StatStageChangeAttr, [ Stat.DEF ], -1),
    new AttackMove(Moves.WHIRLPOOL, Type.WATER, MoveCategory.SPECIAL, 35, 85, 15, -1, 0, 2)
      .attr(TrapAttr, BattlerTagType.WHIRLPOOL)
      .attr(HitsTagAttr, BattlerTagType.UNDERWATER, true),
    new AttackMove(Moves.BEAT_UP, Type.DARK, MoveCategory.PHYSICAL, -1, 100, 10, -1, 0, 2)
      .attr(MultiHitAttr, MultiHitType.BEAT_UP)
      .attr(BeatUpAttr)
      .makesContact(false),
    new AttackMove(Moves.FAKE_OUT, Type.NORMAL, MoveCategory.PHYSICAL, 40, 100, 10, 100, 3, 3)
      .attr(FlinchAttr)
      .condition(new FirstMoveCondition()),
    new AttackMove(Moves.UPROAR, Type.NORMAL, MoveCategory.SPECIAL, 90, 100, 10, -1, 0, 3)
      .soundBased()
      .target(MoveTarget.RANDOM_NEAR_ENEMY)
      .partial(),
    new SelfStatusMove(Moves.STOCKPILE, Type.NORMAL, -1, 20, -1, 0, 3)
      .condition(user => (user.getTag(StockpilingTag)?.stockpiledCount ?? 0) < 3)
      .attr(AddBattlerTagAttr, BattlerTagType.STOCKPILING, true),
    new AttackMove(Moves.SPIT_UP, Type.NORMAL, MoveCategory.SPECIAL, -1, -1, 10, -1, 0, 3)
      .condition(hasStockpileStacksCondition)
      .attr(SpitUpPowerAttr, 100)
      .attr(RemoveBattlerTagAttr, [BattlerTagType.STOCKPILING], true),
    new SelfStatusMove(Moves.SWALLOW, Type.NORMAL, -1, 10, -1, 0, 3)
      .condition(hasStockpileStacksCondition)
      .attr(SwallowHealAttr)
      .attr(RemoveBattlerTagAttr, [BattlerTagType.STOCKPILING], true)
      .triageMove(),
    new AttackMove(Moves.HEAT_WAVE, Type.FIRE, MoveCategory.SPECIAL, 95, 90, 10, 10, 0, 3)
      .attr(HealStatusEffectAttr, true, StatusEffect.FREEZE)
      .attr(StatusEffectAttr, StatusEffect.BURN)
      .windMove()
      .target(MoveTarget.ALL_NEAR_ENEMIES),
    new StatusMove(Moves.HAIL, Type.ICE, -1, 10, -1, 0, 3)
      .attr(WeatherChangeAttr, WeatherType.HAIL)
      .target(MoveTarget.BOTH_SIDES),
    new StatusMove(Moves.TORMENT, Type.DARK, 100, 15, -1, 0, 3)
      .unimplemented(),
    new StatusMove(Moves.FLATTER, Type.DARK, 100, 15, -1, 0, 3)
      .attr(StatStageChangeAttr, [ Stat.SPATK ], 1)
      .attr(ConfuseAttr),
    new StatusMove(Moves.WILL_O_WISP, Type.FIRE, 85, 15, -1, 0, 3)
      .attr(StatusEffectAttr, StatusEffect.BURN),
    new StatusMove(Moves.MEMENTO, Type.DARK, 100, 10, -1, 0, 3)
      .attr(SacrificialAttrOnHit)
      .attr(StatStageChangeAttr, [ Stat.ATK, Stat.SPATK ], -2),
    new AttackMove(Moves.FACADE, Type.NORMAL, MoveCategory.PHYSICAL, 70, 100, 20, -1, 0, 3)
      .attr(MovePowerMultiplierAttr, (user, target, move) => user.status
        && (user.status.effect === StatusEffect.BURN || user.status.effect === StatusEffect.POISON || user.status.effect === StatusEffect.TOXIC || user.status.effect === StatusEffect.PARALYSIS) ? 2 : 1)
      .attr(BypassBurnDamageReductionAttr),
    new AttackMove(Moves.FOCUS_PUNCH, Type.FIGHTING, MoveCategory.PHYSICAL, 150, 100, 20, -1, -3, 3)
      .attr(MessageHeaderAttr, (user, move) => i18next.t("moveTriggers:isTighteningFocus", {pokemonName: getPokemonNameWithAffix(user)}))
      .punchingMove()
      .condition((user, target, move) => !user.turnData.attacksReceived.find(r => r.damage)),
    new AttackMove(Moves.SMELLING_SALTS, Type.NORMAL, MoveCategory.PHYSICAL, 70, 100, 10, -1, 0, 3)
      .attr(MovePowerMultiplierAttr, (user, target, move) => target.status?.effect === StatusEffect.PARALYSIS ? 2 : 1)
      .attr(HealStatusEffectAttr, true, StatusEffect.PARALYSIS),
    new SelfStatusMove(Moves.FOLLOW_ME, Type.NORMAL, -1, 20, -1, 2, 3)
      .attr(AddBattlerTagAttr, BattlerTagType.CENTER_OF_ATTENTION, true),
    new StatusMove(Moves.NATURE_POWER, Type.NORMAL, -1, 20, -1, 0, 3)
      .attr(NaturePowerAttr),
    new SelfStatusMove(Moves.CHARGE, Type.ELECTRIC, -1, 20, -1, 0, 3)
      .attr(StatStageChangeAttr, [ Stat.SPDEF ], 1, true)
      .attr(AddBattlerTagAttr, BattlerTagType.CHARGED, true, false),
    new StatusMove(Moves.TAUNT, Type.DARK, 100, 20, -1, 0, 3)
      .unimplemented(),
    new StatusMove(Moves.HELPING_HAND, Type.NORMAL, -1, 20, -1, 5, 3)
      .attr(AddBattlerTagAttr, BattlerTagType.HELPING_HAND)
      .target(MoveTarget.NEAR_ALLY),
    new StatusMove(Moves.TRICK, Type.PSYCHIC, 100, 10, -1, 0, 3)
      .unimplemented(),
    new StatusMove(Moves.ROLE_PLAY, Type.PSYCHIC, -1, 10, -1, 0, 3)
      .attr(AbilityCopyAttr),
    new SelfStatusMove(Moves.WISH, Type.NORMAL, -1, 10, -1, 0, 3)
      .triageMove()
      .attr(AddArenaTagAttr, ArenaTagType.WISH, 2, true),
    new SelfStatusMove(Moves.ASSIST, Type.NORMAL, -1, 20, -1, 0, 3)
      .attr(RandomMovesetMoveAttr, invalidAssistMoves, true),
    new SelfStatusMove(Moves.INGRAIN, Type.GRASS, -1, 20, -1, 0, 3)
      .attr(AddBattlerTagAttr, BattlerTagType.INGRAIN, true, true),
    new AttackMove(Moves.SUPERPOWER, Type.FIGHTING, MoveCategory.PHYSICAL, 120, 100, 5, -1, 0, 3)
      .attr(StatStageChangeAttr, [ Stat.ATK, Stat.DEF ], -1, true),
    new SelfStatusMove(Moves.MAGIC_COAT, Type.PSYCHIC, -1, 15, -1, 4, 3)
      .unimplemented(),
    new SelfStatusMove(Moves.RECYCLE, Type.NORMAL, -1, 10, -1, 0, 3)
      .unimplemented(),
    new AttackMove(Moves.REVENGE, Type.FIGHTING, MoveCategory.PHYSICAL, 60, 100, 10, -1, -4, 3)
      .attr(TurnDamagedDoublePowerAttr),
    new AttackMove(Moves.BRICK_BREAK, Type.FIGHTING, MoveCategory.PHYSICAL, 75, 100, 15, -1, 0, 3)
      .attr(RemoveScreensAttr),
    new StatusMove(Moves.YAWN, Type.NORMAL, -1, 10, -1, 0, 3)
      .attr(AddBattlerTagAttr, BattlerTagType.DROWSY, false, true)
      .condition((user, target, move) => !target.status && !target.scene.arena.getTagOnSide(ArenaTagType.SAFEGUARD, target.isPlayer() ? ArenaTagSide.PLAYER : ArenaTagSide.ENEMY)),
    new AttackMove(Moves.KNOCK_OFF, Type.DARK, MoveCategory.PHYSICAL, 65, 100, 20, -1, 0, 3)
      .attr(MovePowerMultiplierAttr, (user, target, move) => target.getHeldItems().filter(i => i.isTransferrable).length > 0 ? 1.5 : 1)
      .attr(RemoveHeldItemAttr, false),
    new AttackMove(Moves.ENDEAVOR, Type.NORMAL, MoveCategory.PHYSICAL, -1, 100, 5, -1, 0, 3)
      .attr(MatchHpAttr)
      .condition(failOnBossCondition),
    new AttackMove(Moves.ERUPTION, Type.FIRE, MoveCategory.SPECIAL, 150, 100, 5, -1, 0, 3)
      .attr(HpPowerAttr)
      .target(MoveTarget.ALL_NEAR_ENEMIES),
    new StatusMove(Moves.SKILL_SWAP, Type.PSYCHIC, -1, 10, -1, 0, 3)
      .attr(SwitchAbilitiesAttr),
    new SelfStatusMove(Moves.IMPRISON, Type.PSYCHIC, -1, 10, -1, 0, 3)
      .unimplemented(),
    new SelfStatusMove(Moves.REFRESH, Type.NORMAL, -1, 20, -1, 0, 3)
      .attr(HealStatusEffectAttr, true, StatusEffect.PARALYSIS, StatusEffect.POISON, StatusEffect.TOXIC, StatusEffect.BURN)
      .condition((user, target, move) => !!user.status && (user.status.effect === StatusEffect.PARALYSIS || user.status.effect === StatusEffect.POISON || user.status.effect === StatusEffect.TOXIC || user.status.effect === StatusEffect.BURN)),
    new SelfStatusMove(Moves.GRUDGE, Type.GHOST, -1, 5, -1, 0, 3)
      .unimplemented(),
    new SelfStatusMove(Moves.SNATCH, Type.DARK, -1, 10, -1, 4, 3)
      .unimplemented(),
    new AttackMove(Moves.SECRET_POWER, Type.NORMAL, MoveCategory.PHYSICAL, 70, 100, 20, 30, 0, 3)
      .makesContact(false)
      .partial(),
    new AttackMove(Moves.DIVE, Type.WATER, MoveCategory.PHYSICAL, 80, 100, 10, -1, 0, 3)
      .attr(ChargeAttr, ChargeAnim.DIVE_CHARGING, i18next.t("moveTriggers:hidUnderwater", {pokemonName: "{USER}"}), BattlerTagType.UNDERWATER, true)
      .attr(GulpMissileTagAttr),
    new AttackMove(Moves.ARM_THRUST, Type.FIGHTING, MoveCategory.PHYSICAL, 15, 100, 20, -1, 0, 3)
      .attr(MultiHitAttr),
    new SelfStatusMove(Moves.CAMOUFLAGE, Type.NORMAL, -1, 20, -1, 0, 3)
      .attr(CopyBiomeTypeAttr),
    new SelfStatusMove(Moves.TAIL_GLOW, Type.BUG, -1, 20, -1, 0, 3)
      .attr(StatStageChangeAttr, [ Stat.SPATK ], 3, true),
    new AttackMove(Moves.LUSTER_PURGE, Type.PSYCHIC, MoveCategory.SPECIAL, 95, 100, 5, 50, 0, 3)
      .attr(StatStageChangeAttr, [ Stat.SPDEF ], -1),
    new AttackMove(Moves.MIST_BALL, Type.PSYCHIC, MoveCategory.SPECIAL, 95, 100, 5, 50, 0, 3)
      .attr(StatStageChangeAttr, [ Stat.SPATK ], -1)
      .ballBombMove(),
    new StatusMove(Moves.FEATHER_DANCE, Type.FLYING, 100, 15, -1, 0, 3)
      .attr(StatStageChangeAttr, [ Stat.ATK ], -2)
      .danceMove(),
    new StatusMove(Moves.TEETER_DANCE, Type.NORMAL, 100, 20, -1, 0, 3)
      .attr(ConfuseAttr)
      .danceMove()
      .target(MoveTarget.ALL_NEAR_OTHERS),
    new AttackMove(Moves.BLAZE_KICK, Type.FIRE, MoveCategory.PHYSICAL, 85, 90, 10, 10, 0, 3)
      .attr(HighCritAttr)
      .attr(StatusEffectAttr, StatusEffect.BURN),
    new StatusMove(Moves.MUD_SPORT, Type.GROUND, -1, 15, -1, 0, 3)
      .attr(AddArenaTagAttr, ArenaTagType.MUD_SPORT, 5)
      .target(MoveTarget.BOTH_SIDES),
    new AttackMove(Moves.ICE_BALL, Type.ICE, MoveCategory.PHYSICAL, 30, 90, 20, -1, 0, 3)
      .attr(ConsecutiveUseDoublePowerAttr, 5, true, true, Moves.DEFENSE_CURL)
      .ballBombMove(),
    new AttackMove(Moves.NEEDLE_ARM, Type.GRASS, MoveCategory.PHYSICAL, 60, 100, 15, 30, 0, 3)
      .attr(FlinchAttr),
    new SelfStatusMove(Moves.SLACK_OFF, Type.NORMAL, -1, 5, -1, 0, 3)
      .attr(HealAttr, 0.5)
      .triageMove(),
    new AttackMove(Moves.HYPER_VOICE, Type.NORMAL, MoveCategory.SPECIAL, 90, 100, 10, -1, 0, 3)
      .soundBased()
      .target(MoveTarget.ALL_NEAR_ENEMIES),
    new AttackMove(Moves.POISON_FANG, Type.POISON, MoveCategory.PHYSICAL, 50, 100, 15, 50, 0, 3)
      .attr(StatusEffectAttr, StatusEffect.TOXIC)
      .bitingMove(),
    new AttackMove(Moves.CRUSH_CLAW, Type.NORMAL, MoveCategory.PHYSICAL, 75, 95, 10, 50, 0, 3)
      .attr(StatStageChangeAttr, [ Stat.DEF ], -1),
    new AttackMove(Moves.BLAST_BURN, Type.FIRE, MoveCategory.SPECIAL, 150, 90, 5, -1, 0, 3)
      .attr(RechargeAttr),
    new AttackMove(Moves.HYDRO_CANNON, Type.WATER, MoveCategory.SPECIAL, 150, 90, 5, -1, 0, 3)
      .attr(RechargeAttr),
    new AttackMove(Moves.METEOR_MASH, Type.STEEL, MoveCategory.PHYSICAL, 90, 90, 10, 20, 0, 3)
      .attr(StatStageChangeAttr, [ Stat.ATK ], 1, true)
      .punchingMove(),
    new AttackMove(Moves.ASTONISH, Type.GHOST, MoveCategory.PHYSICAL, 30, 100, 15, 30, 0, 3)
      .attr(FlinchAttr),
    new AttackMove(Moves.WEATHER_BALL, Type.NORMAL, MoveCategory.SPECIAL, 50, 100, 10, -1, 0, 3)
      .attr(WeatherBallTypeAttr)
      .attr(MovePowerMultiplierAttr, (user, target, move) => [WeatherType.SUNNY, WeatherType.RAIN, WeatherType.SANDSTORM, WeatherType.HAIL, WeatherType.SNOW, WeatherType.FOG, WeatherType.HEAVY_RAIN, WeatherType.HARSH_SUN].includes(user.scene.arena.weather?.weatherType!) && !user.scene.arena.weather?.isEffectSuppressed(user.scene) ? 2 : 1) // TODO: is this bang correct?
      .ballBombMove(),
    new StatusMove(Moves.AROMATHERAPY, Type.GRASS, -1, 5, -1, 0, 3)
      .attr(PartyStatusCureAttr, i18next.t("moveTriggers:soothingAromaWaftedThroughArea"), Abilities.SAP_SIPPER)
      .target(MoveTarget.PARTY),
    new StatusMove(Moves.FAKE_TEARS, Type.DARK, 100, 20, -1, 0, 3)
      .attr(StatStageChangeAttr, [ Stat.SPDEF ], -2),
    new AttackMove(Moves.AIR_CUTTER, Type.FLYING, MoveCategory.SPECIAL, 60, 95, 25, -1, 0, 3)
      .attr(HighCritAttr)
      .slicingMove()
      .windMove()
      .target(MoveTarget.ALL_NEAR_ENEMIES),
    new AttackMove(Moves.OVERHEAT, Type.FIRE, MoveCategory.SPECIAL, 130, 90, 5, -1, 0, 3)
      .attr(StatStageChangeAttr, [ Stat.SPATK ], -2, true)
      .attr(HealStatusEffectAttr, true, StatusEffect.FREEZE),
    new StatusMove(Moves.ODOR_SLEUTH, Type.NORMAL, -1, 40, -1, 0, 3)
      .attr(ExposedMoveAttr, BattlerTagType.IGNORE_GHOST),
    new AttackMove(Moves.ROCK_TOMB, Type.ROCK, MoveCategory.PHYSICAL, 60, 95, 15, 100, 0, 3)
      .attr(StatStageChangeAttr, [ Stat.SPD ], -1)
      .makesContact(false),
    new AttackMove(Moves.SILVER_WIND, Type.BUG, MoveCategory.SPECIAL, 60, 100, 5, 10, 0, 3)
      .attr(StatStageChangeAttr, [ Stat.ATK, Stat.DEF, Stat.SPATK, Stat.SPDEF, Stat.SPD ], 1, true)
      .windMove(),
    new StatusMove(Moves.METAL_SOUND, Type.STEEL, 85, 40, -1, 0, 3)
      .attr(StatStageChangeAttr, [ Stat.SPDEF ], -2)
      .soundBased(),
    new StatusMove(Moves.GRASS_WHISTLE, Type.GRASS, 55, 15, -1, 0, 3)
      .attr(StatusEffectAttr, StatusEffect.SLEEP)
      .soundBased(),
    new StatusMove(Moves.TICKLE, Type.NORMAL, 100, 20, -1, 0, 3)
      .attr(StatStageChangeAttr, [ Stat.ATK, Stat.DEF ], -1),
    new SelfStatusMove(Moves.COSMIC_POWER, Type.PSYCHIC, -1, 20, -1, 0, 3)
      .attr(StatStageChangeAttr, [ Stat.DEF, Stat.SPDEF ], 1, true),
    new AttackMove(Moves.WATER_SPOUT, Type.WATER, MoveCategory.SPECIAL, 150, 100, 5, -1, 0, 3)
      .attr(HpPowerAttr)
      .target(MoveTarget.ALL_NEAR_ENEMIES),
    new AttackMove(Moves.SIGNAL_BEAM, Type.BUG, MoveCategory.SPECIAL, 75, 100, 15, 10, 0, 3)
      .attr(ConfuseAttr),
    new AttackMove(Moves.SHADOW_PUNCH, Type.GHOST, MoveCategory.PHYSICAL, 60, -1, 20, -1, 0, 3)
      .punchingMove(),
    new AttackMove(Moves.EXTRASENSORY, Type.PSYCHIC, MoveCategory.SPECIAL, 80, 100, 20, 10, 0, 3)
      .attr(FlinchAttr),
    new AttackMove(Moves.SKY_UPPERCUT, Type.FIGHTING, MoveCategory.PHYSICAL, 85, 90, 15, -1, 0, 3)
      .attr(HitsTagAttr, BattlerTagType.FLYING)
      .punchingMove(),
    new AttackMove(Moves.SAND_TOMB, Type.GROUND, MoveCategory.PHYSICAL, 35, 85, 15, -1, 0, 3)
      .attr(TrapAttr, BattlerTagType.SAND_TOMB)
      .makesContact(false),
    new AttackMove(Moves.SHEER_COLD, Type.ICE, MoveCategory.SPECIAL, 200, 20, 5, -1, 0, 3)
      .attr(IceNoEffectTypeAttr)
      .attr(OneHitKOAttr)
      .attr(SheerColdAccuracyAttr),
    new AttackMove(Moves.MUDDY_WATER, Type.WATER, MoveCategory.SPECIAL, 90, 85, 10, 30, 0, 3)
      .attr(StatStageChangeAttr, [ Stat.ACC ], -1)
      .target(MoveTarget.ALL_NEAR_ENEMIES),
    new AttackMove(Moves.BULLET_SEED, Type.GRASS, MoveCategory.PHYSICAL, 25, 100, 30, -1, 0, 3)
      .attr(MultiHitAttr)
      .makesContact(false)
      .ballBombMove(),
    new AttackMove(Moves.AERIAL_ACE, Type.FLYING, MoveCategory.PHYSICAL, 60, -1, 20, -1, 0, 3)
      .slicingMove(),
    new AttackMove(Moves.ICICLE_SPEAR, Type.ICE, MoveCategory.PHYSICAL, 25, 100, 30, -1, 0, 3)
      .attr(MultiHitAttr)
      .makesContact(false),
    new SelfStatusMove(Moves.IRON_DEFENSE, Type.STEEL, -1, 15, -1, 0, 3)
      .attr(StatStageChangeAttr, [ Stat.DEF ], 2, true),
    new StatusMove(Moves.BLOCK, Type.NORMAL, -1, 5, -1, 0, 3)
      .attr(AddBattlerTagAttr, BattlerTagType.TRAPPED, false, true, 1),
    new StatusMove(Moves.HOWL, Type.NORMAL, -1, 40, -1, 0, 3)
      .attr(StatStageChangeAttr, [ Stat.ATK ], 1)
      .soundBased()
      .target(MoveTarget.USER_AND_ALLIES),
    new AttackMove(Moves.DRAGON_CLAW, Type.DRAGON, MoveCategory.PHYSICAL, 80, 100, 15, -1, 0, 3),
    new AttackMove(Moves.FRENZY_PLANT, Type.GRASS, MoveCategory.SPECIAL, 150, 90, 5, -1, 0, 3)
      .attr(RechargeAttr),
    new SelfStatusMove(Moves.BULK_UP, Type.FIGHTING, -1, 20, -1, 0, 3)
      .attr(StatStageChangeAttr, [ Stat.ATK, Stat.DEF ], 1, true),
    new AttackMove(Moves.BOUNCE, Type.FLYING, MoveCategory.PHYSICAL, 85, 85, 5, 30, 0, 3)
      .attr(ChargeAttr, ChargeAnim.BOUNCE_CHARGING, i18next.t("moveTriggers:sprangUp", {pokemonName: "{USER}"}), BattlerTagType.FLYING)
      .attr(StatusEffectAttr, StatusEffect.PARALYSIS)
      .condition(failOnGravityCondition),
    new AttackMove(Moves.MUD_SHOT, Type.GROUND, MoveCategory.SPECIAL, 55, 95, 15, 100, 0, 3)
      .attr(StatStageChangeAttr, [ Stat.SPD ], -1),
    new AttackMove(Moves.POISON_TAIL, Type.POISON, MoveCategory.PHYSICAL, 50, 100, 25, 10, 0, 3)
      .attr(HighCritAttr)
      .attr(StatusEffectAttr, StatusEffect.POISON),
    new AttackMove(Moves.COVET, Type.NORMAL, MoveCategory.PHYSICAL, 60, 100, 25, -1, 0, 3)
      .attr(StealHeldItemChanceAttr, 0.3),
    new AttackMove(Moves.VOLT_TACKLE, Type.ELECTRIC, MoveCategory.PHYSICAL, 120, 100, 15, 10, 0, 3)
      .attr(RecoilAttr, false, 0.33)
      .attr(StatusEffectAttr, StatusEffect.PARALYSIS)
      .recklessMove(),
    new AttackMove(Moves.MAGICAL_LEAF, Type.GRASS, MoveCategory.SPECIAL, 60, -1, 20, -1, 0, 3),
    new StatusMove(Moves.WATER_SPORT, Type.WATER, -1, 15, -1, 0, 3)
      .attr(AddArenaTagAttr, ArenaTagType.WATER_SPORT, 5)
      .target(MoveTarget.BOTH_SIDES),
    new SelfStatusMove(Moves.CALM_MIND, Type.PSYCHIC, -1, 20, -1, 0, 3)
      .attr(StatStageChangeAttr, [ Stat.SPATK, Stat.SPDEF ], 1, true),
    new AttackMove(Moves.LEAF_BLADE, Type.GRASS, MoveCategory.PHYSICAL, 90, 100, 15, -1, 0, 3)
      .attr(HighCritAttr)
      .slicingMove(),
    new SelfStatusMove(Moves.DRAGON_DANCE, Type.DRAGON, -1, 20, -1, 0, 3)
      .attr(StatStageChangeAttr, [ Stat.ATK, Stat.SPD ], 1, true)
      .danceMove(),
    new AttackMove(Moves.ROCK_BLAST, Type.ROCK, MoveCategory.PHYSICAL, 25, 90, 10, -1, 0, 3)
      .attr(MultiHitAttr)
      .makesContact(false)
      .ballBombMove(),
    new AttackMove(Moves.SHOCK_WAVE, Type.ELECTRIC, MoveCategory.SPECIAL, 60, -1, 20, -1, 0, 3),
    new AttackMove(Moves.WATER_PULSE, Type.WATER, MoveCategory.SPECIAL, 60, 100, 20, 20, 0, 3)
      .attr(ConfuseAttr)
      .pulseMove(),
    new AttackMove(Moves.DOOM_DESIRE, Type.STEEL, MoveCategory.SPECIAL, 140, 100, 5, -1, 0, 3)
      .partial()
      .attr(DelayedAttackAttr, ArenaTagType.DOOM_DESIRE, ChargeAnim.DOOM_DESIRE_CHARGING, i18next.t("moveTriggers:choseDoomDesireAsDestiny", {pokemonName: "{USER}"})),
    new AttackMove(Moves.PSYCHO_BOOST, Type.PSYCHIC, MoveCategory.SPECIAL, 140, 90, 5, -1, 0, 3)
      .attr(StatStageChangeAttr, [ Stat.SPATK ], -2, true),
    new SelfStatusMove(Moves.ROOST, Type.FLYING, -1, 5, -1, 0, 4)
      .attr(HealAttr, 0.5)
      .attr(AddBattlerTagAttr, BattlerTagType.ROOSTED, true, false)
      .triageMove(),
    new StatusMove(Moves.GRAVITY, Type.PSYCHIC, -1, 5, -1, 0, 4)
      .attr(AddArenaTagAttr, ArenaTagType.GRAVITY, 5)
      .target(MoveTarget.BOTH_SIDES),
    new StatusMove(Moves.MIRACLE_EYE, Type.PSYCHIC, -1, 40, -1, 0, 4)
      .attr(ExposedMoveAttr, BattlerTagType.IGNORE_DARK),
    new AttackMove(Moves.WAKE_UP_SLAP, Type.FIGHTING, MoveCategory.PHYSICAL, 70, 100, 10, -1, 0, 4)
      .attr(MovePowerMultiplierAttr, (user, target, move) => targetSleptOrComatoseCondition(user, target, move) ? 2 : 1)
      .attr(HealStatusEffectAttr, false, StatusEffect.SLEEP),
    new AttackMove(Moves.HAMMER_ARM, Type.FIGHTING, MoveCategory.PHYSICAL, 100, 90, 10, -1, 0, 4)
      .attr(StatStageChangeAttr, [ Stat.SPD ], -1, true)
      .punchingMove(),
    new AttackMove(Moves.GYRO_BALL, Type.STEEL, MoveCategory.PHYSICAL, -1, 100, 5, -1, 0, 4)
      .attr(GyroBallPowerAttr)
      .ballBombMove(),
    new SelfStatusMove(Moves.HEALING_WISH, Type.PSYCHIC, -1, 10, -1, 0, 4)
      .attr(SacrificialFullRestoreAttr)
      .triageMove(),
    new AttackMove(Moves.BRINE, Type.WATER, MoveCategory.SPECIAL, 65, 100, 10, -1, 0, 4)
      .attr(MovePowerMultiplierAttr, (user, target, move) => target.getHpRatio() < 0.5 ? 2 : 1),
    new AttackMove(Moves.NATURAL_GIFT, Type.NORMAL, MoveCategory.PHYSICAL, -1, 100, 15, -1, 0, 4)
      .makesContact(false)
      .unimplemented(),
    new AttackMove(Moves.FEINT, Type.NORMAL, MoveCategory.PHYSICAL, 30, 100, 10, -1, 2, 4)
      .attr(RemoveBattlerTagAttr, [ BattlerTagType.PROTECTED ])
      .attr(RemoveArenaTagsAttr, [ ArenaTagType.QUICK_GUARD, ArenaTagType.WIDE_GUARD, ArenaTagType.MAT_BLOCK, ArenaTagType.CRAFTY_SHIELD ], false)
      .makesContact(false)
      .ignoresProtect(),
    new AttackMove(Moves.PLUCK, Type.FLYING, MoveCategory.PHYSICAL, 60, 100, 20, -1, 0, 4)
      .attr(StealEatBerryAttr),
    new StatusMove(Moves.TAILWIND, Type.FLYING, -1, 15, -1, 0, 4)
      .windMove()
      .attr(AddArenaTagAttr, ArenaTagType.TAILWIND, 4, true)
      .target(MoveTarget.USER_SIDE),
    new StatusMove(Moves.ACUPRESSURE, Type.NORMAL, -1, 30, -1, 0, 4)
      .attr(AcupressureStatStageChangeAttr)
      .target(MoveTarget.USER_OR_NEAR_ALLY),
    new AttackMove(Moves.METAL_BURST, Type.STEEL, MoveCategory.PHYSICAL, -1, 100, 10, -1, 0, 4)
      .attr(CounterDamageAttr, (move: Move) => (move.category === MoveCategory.PHYSICAL || move.category === MoveCategory.SPECIAL), 1.5)
      .redirectCounter()
      .makesContact(false)
      .target(MoveTarget.ATTACKER),
    new AttackMove(Moves.U_TURN, Type.BUG, MoveCategory.PHYSICAL, 70, 100, 20, -1, 0, 4)
      .attr(ForceSwitchOutAttr, true, false),
    new AttackMove(Moves.CLOSE_COMBAT, Type.FIGHTING, MoveCategory.PHYSICAL, 120, 100, 5, -1, 0, 4)
      .attr(StatStageChangeAttr, [ Stat.DEF, Stat.SPDEF ], -1, true),
    new AttackMove(Moves.PAYBACK, Type.DARK, MoveCategory.PHYSICAL, 50, 100, 10, -1, 0, 4)
      .attr(MovePowerMultiplierAttr, (user, target, move) => target.getLastXMoves(1).find(m => m.turn === target.scene.currentBattle.turn) || user.scene.currentBattle.turnCommands[target.getBattlerIndex()]?.command === Command.BALL ? 2 : 1),
    new AttackMove(Moves.ASSURANCE, Type.DARK, MoveCategory.PHYSICAL, 60, 100, 10, -1, 0, 4)
      .attr(MovePowerMultiplierAttr, (user, target, move) => target.turnData.damageTaken > 0 ? 2 : 1),
    new StatusMove(Moves.EMBARGO, Type.DARK, 100, 15, -1, 0, 4)
      .unimplemented(),
    new AttackMove(Moves.FLING, Type.DARK, MoveCategory.PHYSICAL, -1, 100, 10, -1, 0, 4)
      .makesContact(false)
      .unimplemented(),
    new StatusMove(Moves.PSYCHO_SHIFT, Type.PSYCHIC, 100, 10, -1, 0, 4)
      .attr(PsychoShiftEffectAttr)
      .condition((user, target, move) => {
        let statusToApply = user.hasAbility(Abilities.COMATOSE) ? StatusEffect.SLEEP : undefined;
        if (user.status?.effect && isNonVolatileStatusEffect(user.status.effect)) {
          statusToApply = user.status.effect;
        }
        return !!statusToApply && target.canSetStatus(statusToApply, false, false, user);
      }
      ),
    new AttackMove(Moves.TRUMP_CARD, Type.NORMAL, MoveCategory.SPECIAL, -1, -1, 5, -1, 0, 4)
      .makesContact()
      .attr(LessPPMorePowerAttr),
    new StatusMove(Moves.HEAL_BLOCK, Type.PSYCHIC, 100, 15, -1, 0, 4)
      .target(MoveTarget.ALL_NEAR_ENEMIES)
      .unimplemented(),
    new AttackMove(Moves.WRING_OUT, Type.NORMAL, MoveCategory.SPECIAL, -1, 100, 5, -1, 0, 4)
      .attr(OpponentHighHpPowerAttr, 120)
      .makesContact(),
    new SelfStatusMove(Moves.POWER_TRICK, Type.PSYCHIC, -1, 10, -1, 0, 4)
      .unimplemented(),
    new StatusMove(Moves.GASTRO_ACID, Type.POISON, 100, 10, -1, 0, 4)
      .attr(SuppressAbilitiesAttr),
    new StatusMove(Moves.LUCKY_CHANT, Type.NORMAL, -1, 30, -1, 0, 4)
      .attr(AddArenaTagAttr, ArenaTagType.NO_CRIT, 5, true, true)
      .target(MoveTarget.USER_SIDE),
    new StatusMove(Moves.ME_FIRST, Type.NORMAL, -1, 20, -1, 0, 4)
      .target(MoveTarget.NEAR_ENEMY)
      .unimplemented(),
    new SelfStatusMove(Moves.COPYCAT, Type.NORMAL, -1, 20, -1, 0, 4)
      .attr(CopyMoveAttr),
    new StatusMove(Moves.POWER_SWAP, Type.PSYCHIC, -1, 10, 100, 0, 4)
      .attr(SwapStatStagesAttr, [ Stat.ATK, Stat.SPATK ]),
    new StatusMove(Moves.GUARD_SWAP, Type.PSYCHIC, -1, 10, 100, 0, 4)
      .attr(SwapStatStagesAttr, [ Stat.DEF, Stat.SPDEF ]),
    new AttackMove(Moves.PUNISHMENT, Type.DARK, MoveCategory.PHYSICAL, -1, 100, 5, -1, 0, 4)
      .makesContact(true)
      .attr(PunishmentPowerAttr),
    new AttackMove(Moves.LAST_RESORT, Type.NORMAL, MoveCategory.PHYSICAL, 140, 100, 5, -1, 0, 4)
      .attr(LastResortAttr),
    new StatusMove(Moves.WORRY_SEED, Type.GRASS, 100, 10, -1, 0, 4)
      .attr(AbilityChangeAttr, Abilities.INSOMNIA),
    new AttackMove(Moves.SUCKER_PUNCH, Type.DARK, MoveCategory.PHYSICAL, 70, 100, 5, -1, 1, 4)
      .condition((user, target, move) => user.scene.currentBattle.turnCommands[target.getBattlerIndex()]?.command === Command.FIGHT && !target.turnData.acted && allMoves[user.scene.currentBattle.turnCommands[target.getBattlerIndex()]?.move?.move!].category !== MoveCategory.STATUS), // TODO: is this bang correct?
    new StatusMove(Moves.TOXIC_SPIKES, Type.POISON, -1, 20, -1, 0, 4)
      .attr(AddArenaTrapTagAttr, ArenaTagType.TOXIC_SPIKES)
      .target(MoveTarget.ENEMY_SIDE),
    new StatusMove(Moves.HEART_SWAP, Type.PSYCHIC, -1, 10, -1, 0, 4)
      .attr(SwapStatStagesAttr, BATTLE_STATS),
    new SelfStatusMove(Moves.AQUA_RING, Type.WATER, -1, 20, -1, 0, 4)
      .attr(AddBattlerTagAttr, BattlerTagType.AQUA_RING, true, true),
    new SelfStatusMove(Moves.MAGNET_RISE, Type.ELECTRIC, -1, 10, -1, 0, 4)
      .attr(AddBattlerTagAttr, BattlerTagType.MAGNET_RISEN, true, true)
      .condition((user, target, move) => !user.scene.arena.getTag(ArenaTagType.GRAVITY) && [BattlerTagType.MAGNET_RISEN, BattlerTagType.IGNORE_FLYING, BattlerTagType.INGRAIN].every((tag) => !user.getTag(tag))),
    new AttackMove(Moves.FLARE_BLITZ, Type.FIRE, MoveCategory.PHYSICAL, 120, 100, 15, 10, 0, 4)
      .attr(RecoilAttr, false, 0.33)
      .attr(HealStatusEffectAttr, true, StatusEffect.FREEZE)
      .attr(StatusEffectAttr, StatusEffect.BURN)
      .recklessMove(),
    new AttackMove(Moves.FORCE_PALM, Type.FIGHTING, MoveCategory.PHYSICAL, 60, 100, 10, 30, 0, 4)
      .attr(StatusEffectAttr, StatusEffect.PARALYSIS),
    new AttackMove(Moves.AURA_SPHERE, Type.FIGHTING, MoveCategory.SPECIAL, 80, -1, 20, -1, 0, 4)
      .pulseMove()
      .ballBombMove(),
    new SelfStatusMove(Moves.ROCK_POLISH, Type.ROCK, -1, 20, -1, 0, 4)
      .attr(StatStageChangeAttr, [ Stat.SPD ], 2, true),
    new AttackMove(Moves.POISON_JAB, Type.POISON, MoveCategory.PHYSICAL, 80, 100, 20, 30, 0, 4)
      .attr(StatusEffectAttr, StatusEffect.POISON),
    new AttackMove(Moves.DARK_PULSE, Type.DARK, MoveCategory.SPECIAL, 80, 100, 15, 20, 0, 4)
      .attr(FlinchAttr)
      .pulseMove(),
    new AttackMove(Moves.NIGHT_SLASH, Type.DARK, MoveCategory.PHYSICAL, 70, 100, 15, -1, 0, 4)
      .attr(HighCritAttr)
      .slicingMove(),
    new AttackMove(Moves.AQUA_TAIL, Type.WATER, MoveCategory.PHYSICAL, 90, 90, 10, -1, 0, 4),
    new AttackMove(Moves.SEED_BOMB, Type.GRASS, MoveCategory.PHYSICAL, 80, 100, 15, -1, 0, 4)
      .makesContact(false)
      .ballBombMove(),
    new AttackMove(Moves.AIR_SLASH, Type.FLYING, MoveCategory.SPECIAL, 75, 95, 15, 30, 0, 4)
      .attr(FlinchAttr)
      .slicingMove(),
    new AttackMove(Moves.X_SCISSOR, Type.BUG, MoveCategory.PHYSICAL, 80, 100, 15, -1, 0, 4)
      .slicingMove(),
    new AttackMove(Moves.BUG_BUZZ, Type.BUG, MoveCategory.SPECIAL, 90, 100, 10, 10, 0, 4)
      .attr(StatStageChangeAttr, [ Stat.SPDEF ], -1)
      .soundBased(),
    new AttackMove(Moves.DRAGON_PULSE, Type.DRAGON, MoveCategory.SPECIAL, 85, 100, 10, -1, 0, 4)
      .pulseMove(),
    new AttackMove(Moves.DRAGON_RUSH, Type.DRAGON, MoveCategory.PHYSICAL, 100, 75, 10, 20, 0, 4)
      .attr(MinimizeAccuracyAttr)
      .attr(HitsTagAttr, BattlerTagType.MINIMIZED, true)
      .attr(FlinchAttr),
    new AttackMove(Moves.POWER_GEM, Type.ROCK, MoveCategory.SPECIAL, 80, 100, 20, -1, 0, 4),
    new AttackMove(Moves.DRAIN_PUNCH, Type.FIGHTING, MoveCategory.PHYSICAL, 75, 100, 10, -1, 0, 4)
      .attr(HitHealAttr)
      .punchingMove()
      .triageMove(),
    new AttackMove(Moves.VACUUM_WAVE, Type.FIGHTING, MoveCategory.SPECIAL, 40, 100, 30, -1, 1, 4),
    new AttackMove(Moves.FOCUS_BLAST, Type.FIGHTING, MoveCategory.SPECIAL, 120, 70, 5, 10, 0, 4)
      .attr(StatStageChangeAttr, [ Stat.SPDEF ], -1)
      .ballBombMove(),
    new AttackMove(Moves.ENERGY_BALL, Type.GRASS, MoveCategory.SPECIAL, 90, 100, 10, 10, 0, 4)
      .attr(StatStageChangeAttr, [ Stat.SPDEF ], -1)
      .ballBombMove(),
    new AttackMove(Moves.BRAVE_BIRD, Type.FLYING, MoveCategory.PHYSICAL, 120, 100, 15, -1, 0, 4)
      .attr(RecoilAttr, false, 0.33)
      .recklessMove(),
    new AttackMove(Moves.EARTH_POWER, Type.GROUND, MoveCategory.SPECIAL, 90, 100, 10, 10, 0, 4)
      .attr(StatStageChangeAttr, [ Stat.SPDEF ], -1),
    new StatusMove(Moves.SWITCHEROO, Type.DARK, 100, 10, -1, 0, 4)
      .unimplemented(),
    new AttackMove(Moves.GIGA_IMPACT, Type.NORMAL, MoveCategory.PHYSICAL, 150, 90, 5, -1, 0, 4)
      .attr(RechargeAttr),
    new SelfStatusMove(Moves.NASTY_PLOT, Type.DARK, -1, 20, -1, 0, 4)
      .attr(StatStageChangeAttr, [ Stat.SPATK ], 2, true),
    new AttackMove(Moves.BULLET_PUNCH, Type.STEEL, MoveCategory.PHYSICAL, 40, 100, 30, -1, 1, 4)
      .punchingMove(),
    new AttackMove(Moves.AVALANCHE, Type.ICE, MoveCategory.PHYSICAL, 60, 100, 10, -1, -4, 4)
      .attr(TurnDamagedDoublePowerAttr),
    new AttackMove(Moves.ICE_SHARD, Type.ICE, MoveCategory.PHYSICAL, 40, 100, 30, -1, 1, 4)
      .makesContact(false),
    new AttackMove(Moves.SHADOW_CLAW, Type.GHOST, MoveCategory.PHYSICAL, 70, 100, 15, -1, 0, 4)
      .attr(HighCritAttr),
    new AttackMove(Moves.THUNDER_FANG, Type.ELECTRIC, MoveCategory.PHYSICAL, 65, 95, 15, 10, 0, 4)
      .attr(FlinchAttr)
      .attr(StatusEffectAttr, StatusEffect.PARALYSIS)
      .bitingMove(),
    new AttackMove(Moves.ICE_FANG, Type.ICE, MoveCategory.PHYSICAL, 65, 95, 15, 10, 0, 4)
      .attr(FlinchAttr)
      .attr(StatusEffectAttr, StatusEffect.FREEZE)
      .bitingMove(),
    new AttackMove(Moves.FIRE_FANG, Type.FIRE, MoveCategory.PHYSICAL, 65, 95, 15, 10, 0, 4)
      .attr(FlinchAttr)
      .attr(StatusEffectAttr, StatusEffect.BURN)
      .bitingMove(),
    new AttackMove(Moves.SHADOW_SNEAK, Type.GHOST, MoveCategory.PHYSICAL, 40, 100, 30, -1, 1, 4),
    new AttackMove(Moves.MUD_BOMB, Type.GROUND, MoveCategory.SPECIAL, 65, 85, 10, 30, 0, 4)
      .attr(StatStageChangeAttr, [ Stat.ACC ], -1)
      .ballBombMove(),
    new AttackMove(Moves.PSYCHO_CUT, Type.PSYCHIC, MoveCategory.PHYSICAL, 70, 100, 20, -1, 0, 4)
      .attr(HighCritAttr)
      .slicingMove()
      .makesContact(false),
    new AttackMove(Moves.ZEN_HEADBUTT, Type.PSYCHIC, MoveCategory.PHYSICAL, 80, 90, 15, 20, 0, 4)
      .attr(FlinchAttr),
    new AttackMove(Moves.MIRROR_SHOT, Type.STEEL, MoveCategory.SPECIAL, 65, 85, 10, 30, 0, 4)
      .attr(StatStageChangeAttr, [ Stat.ACC ], -1),
    new AttackMove(Moves.FLASH_CANNON, Type.STEEL, MoveCategory.SPECIAL, 80, 100, 10, 10, 0, 4)
      .attr(StatStageChangeAttr, [ Stat.SPDEF ], -1),
    new AttackMove(Moves.ROCK_CLIMB, Type.NORMAL, MoveCategory.PHYSICAL, 90, 85, 20, 20, 0, 4)
      .attr(ConfuseAttr),
    new StatusMove(Moves.DEFOG, Type.FLYING, -1, 15, -1, 0, 4)
      .attr(StatStageChangeAttr, [ Stat.EVA ], -1)
      .attr(ClearWeatherAttr, WeatherType.FOG)
      .attr(ClearTerrainAttr)
      .attr(RemoveScreensAttr, false)
      .attr(RemoveArenaTrapAttr, true),
    new StatusMove(Moves.TRICK_ROOM, Type.PSYCHIC, -1, 5, -1, -7, 4)
      .attr(AddArenaTagAttr, ArenaTagType.TRICK_ROOM, 5)
      .ignoresProtect()
      .target(MoveTarget.BOTH_SIDES),
    new AttackMove(Moves.DRACO_METEOR, Type.DRAGON, MoveCategory.SPECIAL, 130, 90, 5, -1, 0, 4)
      .attr(StatStageChangeAttr, [ Stat.SPATK ], -2, true),
    new AttackMove(Moves.DISCHARGE, Type.ELECTRIC, MoveCategory.SPECIAL, 80, 100, 15, 30, 0, 4)
      .attr(StatusEffectAttr, StatusEffect.PARALYSIS)
      .target(MoveTarget.ALL_NEAR_OTHERS),
    new AttackMove(Moves.LAVA_PLUME, Type.FIRE, MoveCategory.SPECIAL, 80, 100, 15, 30, 0, 4)
      .attr(StatusEffectAttr, StatusEffect.BURN)
      .target(MoveTarget.ALL_NEAR_OTHERS),
    new AttackMove(Moves.LEAF_STORM, Type.GRASS, MoveCategory.SPECIAL, 130, 90, 5, -1, 0, 4)
      .attr(StatStageChangeAttr, [ Stat.SPATK ], -2, true),
    new AttackMove(Moves.POWER_WHIP, Type.GRASS, MoveCategory.PHYSICAL, 120, 85, 10, -1, 0, 4),
    new AttackMove(Moves.ROCK_WRECKER, Type.ROCK, MoveCategory.PHYSICAL, 150, 90, 5, -1, 0, 4)
      .attr(RechargeAttr)
      .makesContact(false)
      .ballBombMove(),
    new AttackMove(Moves.CROSS_POISON, Type.POISON, MoveCategory.PHYSICAL, 70, 100, 20, 10, 0, 4)
      .attr(HighCritAttr)
      .attr(StatusEffectAttr, StatusEffect.POISON)
      .slicingMove(),
    new AttackMove(Moves.GUNK_SHOT, Type.POISON, MoveCategory.PHYSICAL, 120, 80, 5, 30, 0, 4)
      .attr(StatusEffectAttr, StatusEffect.POISON)
      .makesContact(false),
    new AttackMove(Moves.IRON_HEAD, Type.STEEL, MoveCategory.PHYSICAL, 80, 100, 15, 30, 0, 4)
      .attr(FlinchAttr),
    new AttackMove(Moves.MAGNET_BOMB, Type.STEEL, MoveCategory.PHYSICAL, 60, -1, 20, -1, 0, 4)
      .makesContact(false)
      .ballBombMove(),
    new AttackMove(Moves.STONE_EDGE, Type.ROCK, MoveCategory.PHYSICAL, 100, 80, 5, -1, 0, 4)
      .attr(HighCritAttr)
      .makesContact(false),
    new StatusMove(Moves.CAPTIVATE, Type.NORMAL, 100, 20, -1, 0, 4)
      .attr(StatStageChangeAttr, [ Stat.SPATK ], -2)
      .condition((user, target, move) => target.isOppositeGender(user))
      .target(MoveTarget.ALL_NEAR_ENEMIES),
    new StatusMove(Moves.STEALTH_ROCK, Type.ROCK, -1, 20, -1, 0, 4)
      .attr(AddArenaTrapTagAttr, ArenaTagType.STEALTH_ROCK)
      .target(MoveTarget.ENEMY_SIDE),
    new AttackMove(Moves.GRASS_KNOT, Type.GRASS, MoveCategory.SPECIAL, -1, 100, 20, -1, 0, 4)
      .attr(WeightPowerAttr)
      .makesContact()
      .condition(failOnMaxCondition),
    new AttackMove(Moves.CHATTER, Type.FLYING, MoveCategory.SPECIAL, 65, 100, 20, 100, 0, 4)
      .attr(ConfuseAttr)
      .soundBased(),
    new AttackMove(Moves.JUDGMENT, Type.NORMAL, MoveCategory.SPECIAL, 100, 100, 10, -1, 0, 4)
      .attr(FormChangeItemTypeAttr),
    new AttackMove(Moves.BUG_BITE, Type.BUG, MoveCategory.PHYSICAL, 60, 100, 20, -1, 0, 4)
      .attr(StealEatBerryAttr),
    new AttackMove(Moves.CHARGE_BEAM, Type.ELECTRIC, MoveCategory.SPECIAL, 50, 90, 10, 70, 0, 4)
      .attr(StatStageChangeAttr, [ Stat.SPATK ], 1, true),
    new AttackMove(Moves.WOOD_HAMMER, Type.GRASS, MoveCategory.PHYSICAL, 120, 100, 15, -1, 0, 4)
      .attr(RecoilAttr, false, 0.33)
      .recklessMove(),
    new AttackMove(Moves.AQUA_JET, Type.WATER, MoveCategory.PHYSICAL, 40, 100, 20, -1, 1, 4),
    new AttackMove(Moves.ATTACK_ORDER, Type.BUG, MoveCategory.PHYSICAL, 90, 100, 15, -1, 0, 4)
      .attr(HighCritAttr)
      .makesContact(false),
    new SelfStatusMove(Moves.DEFEND_ORDER, Type.BUG, -1, 10, -1, 0, 4)
      .attr(StatStageChangeAttr, [ Stat.DEF, Stat.SPDEF ], 1, true),
    new SelfStatusMove(Moves.HEAL_ORDER, Type.BUG, -1, 10, -1, 0, 4)
      .attr(HealAttr, 0.5)
      .triageMove(),
    new AttackMove(Moves.HEAD_SMASH, Type.ROCK, MoveCategory.PHYSICAL, 150, 80, 5, -1, 0, 4)
      .attr(RecoilAttr, false, 0.5)
      .recklessMove(),
    new AttackMove(Moves.DOUBLE_HIT, Type.NORMAL, MoveCategory.PHYSICAL, 35, 90, 10, -1, 0, 4)
      .attr(MultiHitAttr, MultiHitType._2),
    new AttackMove(Moves.ROAR_OF_TIME, Type.DRAGON, MoveCategory.SPECIAL, 150, 90, 5, -1, 0, 4)
      .attr(RechargeAttr),
    new AttackMove(Moves.SPACIAL_REND, Type.DRAGON, MoveCategory.SPECIAL, 100, 95, 5, -1, 0, 4)
      .attr(HighCritAttr),
    new SelfStatusMove(Moves.LUNAR_DANCE, Type.PSYCHIC, -1, 10, -1, 0, 4)
      .attr(SacrificialAttrOnHit)
      .danceMove()
      .triageMove()
      .unimplemented(),
    new AttackMove(Moves.CRUSH_GRIP, Type.NORMAL, MoveCategory.PHYSICAL, -1, 100, 5, -1, 0, 4)
      .attr(OpponentHighHpPowerAttr, 120),
    new AttackMove(Moves.MAGMA_STORM, Type.FIRE, MoveCategory.SPECIAL, 100, 75, 5, -1, 0, 4)
      .attr(TrapAttr, BattlerTagType.MAGMA_STORM),
    new StatusMove(Moves.DARK_VOID, Type.DARK, 80, 10, -1, 0, 4)  //Accuracy from Generations 4-6
      .attr(StatusEffectAttr, StatusEffect.SLEEP)
      .target(MoveTarget.ALL_NEAR_ENEMIES),
    new AttackMove(Moves.SEED_FLARE, Type.GRASS, MoveCategory.SPECIAL, 120, 85, 5, 40, 0, 4)
      .attr(StatStageChangeAttr, [ Stat.SPDEF ], -2),
    new AttackMove(Moves.OMINOUS_WIND, Type.GHOST, MoveCategory.SPECIAL, 60, 100, 5, 10, 0, 4)
      .attr(StatStageChangeAttr, [ Stat.ATK, Stat.DEF, Stat.SPATK, Stat.SPDEF, Stat.SPD ], 1, true)
      .windMove(),
    new AttackMove(Moves.SHADOW_FORCE, Type.GHOST, MoveCategory.PHYSICAL, 120, 100, 5, -1, 0, 4)
      .attr(ChargeAttr, ChargeAnim.SHADOW_FORCE_CHARGING, i18next.t("moveTriggers:vanishedInstantly", {pokemonName: "{USER}"}), BattlerTagType.HIDDEN)
      .ignoresProtect(),
    new SelfStatusMove(Moves.HONE_CLAWS, Type.DARK, -1, 15, -1, 0, 5)
      .attr(StatStageChangeAttr, [ Stat.ATK, Stat.ACC ], 1, true),
    new StatusMove(Moves.WIDE_GUARD, Type.ROCK, -1, 10, -1, 3, 5)
      .target(MoveTarget.USER_SIDE)
      .attr(AddArenaTagAttr, ArenaTagType.WIDE_GUARD, 1, true, true)
      .condition(failIfLastCondition),
    new StatusMove(Moves.GUARD_SPLIT, Type.PSYCHIC, -1, 10, -1, 0, 5)
      .attr(AverageStatsAttr, [ Stat.DEF, Stat.SPDEF ], "moveTriggers:sharedGuard"),
    new StatusMove(Moves.POWER_SPLIT, Type.PSYCHIC, -1, 10, -1, 0, 5)
      .attr(AverageStatsAttr, [ Stat.ATK, Stat.SPATK ], "moveTriggers:sharedPower"),
    new StatusMove(Moves.WONDER_ROOM, Type.PSYCHIC, -1, 10, -1, 0, 5)
      .ignoresProtect()
      .target(MoveTarget.BOTH_SIDES)
      .unimplemented(),
    new AttackMove(Moves.PSYSHOCK, Type.PSYCHIC, MoveCategory.SPECIAL, 80, 100, 10, -1, 0, 5)
      .attr(DefDefAttr),
    new AttackMove(Moves.VENOSHOCK, Type.POISON, MoveCategory.SPECIAL, 65, 100, 10, -1, 0, 5)
      .attr(MovePowerMultiplierAttr, (user, target, move) => target.status && (target.status.effect === StatusEffect.POISON || target.status.effect === StatusEffect.TOXIC) ? 2 : 1),
    new SelfStatusMove(Moves.AUTOTOMIZE, Type.STEEL, -1, 15, -1, 0, 5)
      .attr(StatStageChangeAttr, [ Stat.SPD ], 2, true)
      .partial(),
    new SelfStatusMove(Moves.RAGE_POWDER, Type.BUG, -1, 20, -1, 2, 5)
      .powderMove()
      .attr(AddBattlerTagAttr, BattlerTagType.CENTER_OF_ATTENTION, true),
    new StatusMove(Moves.TELEKINESIS, Type.PSYCHIC, -1, 15, -1, 0, 5)
      .condition(failOnGravityCondition)
      .unimplemented(),
    new StatusMove(Moves.MAGIC_ROOM, Type.PSYCHIC, -1, 10, -1, 0, 5)
      .ignoresProtect()
      .target(MoveTarget.BOTH_SIDES)
      .unimplemented(),
    new AttackMove(Moves.SMACK_DOWN, Type.ROCK, MoveCategory.PHYSICAL, 50, 100, 15, 100, 0, 5)
      .attr(AddBattlerTagAttr, BattlerTagType.IGNORE_FLYING, false, false, 1, 1, true)
      .attr(AddBattlerTagAttr, BattlerTagType.INTERRUPTED)
      .attr(RemoveBattlerTagAttr, [BattlerTagType.FLYING, BattlerTagType.MAGNET_RISEN])
      .attr(HitsTagAttr, BattlerTagType.FLYING, false)
      .makesContact(false),
    new AttackMove(Moves.STORM_THROW, Type.FIGHTING, MoveCategory.PHYSICAL, 60, 100, 10, -1, 0, 5)
      .attr(CritOnlyAttr),
    new AttackMove(Moves.FLAME_BURST, Type.FIRE, MoveCategory.SPECIAL, 70, 100, 15, -1, 0, 5)
      .attr(FlameBurstAttr),
    new AttackMove(Moves.SLUDGE_WAVE, Type.POISON, MoveCategory.SPECIAL, 95, 100, 10, 10, 0, 5)
      .attr(StatusEffectAttr, StatusEffect.POISON)
      .target(MoveTarget.ALL_NEAR_OTHERS),
    new SelfStatusMove(Moves.QUIVER_DANCE, Type.BUG, -1, 20, -1, 0, 5)
      .attr(StatStageChangeAttr, [ Stat.SPATK, Stat.SPDEF, Stat.SPD ], 1, true)
      .danceMove(),
    new AttackMove(Moves.HEAVY_SLAM, Type.STEEL, MoveCategory.PHYSICAL, -1, 100, 10, -1, 0, 5)
      .attr(MinimizeAccuracyAttr)
      .attr(CompareWeightPowerAttr)
      .attr(HitsTagAttr, BattlerTagType.MINIMIZED, true)
      .condition(failOnMaxCondition),
    new AttackMove(Moves.SYNCHRONOISE, Type.PSYCHIC, MoveCategory.SPECIAL, 120, 100, 10, -1, 0, 5)
      .target(MoveTarget.ALL_NEAR_OTHERS)
      .condition(unknownTypeCondition)
      .attr(hitsSameTypeAttr),
    new AttackMove(Moves.ELECTRO_BALL, Type.ELECTRIC, MoveCategory.SPECIAL, -1, 100, 10, -1, 0, 5)
      .attr(ElectroBallPowerAttr)
      .ballBombMove(),
    new StatusMove(Moves.SOAK, Type.WATER, 100, 20, -1, 0, 5)
      .attr(ChangeTypeAttr, Type.WATER),
    new AttackMove(Moves.FLAME_CHARGE, Type.FIRE, MoveCategory.PHYSICAL, 50, 100, 20, 100, 0, 5)
      .attr(StatStageChangeAttr, [ Stat.SPD ], 1, true),
    new SelfStatusMove(Moves.COIL, Type.POISON, -1, 20, -1, 0, 5)
      .attr(StatStageChangeAttr, [ Stat.ATK, Stat.DEF, Stat.ACC ], 1, true),
    new AttackMove(Moves.LOW_SWEEP, Type.FIGHTING, MoveCategory.PHYSICAL, 65, 100, 20, 100, 0, 5)
      .attr(StatStageChangeAttr, [ Stat.SPD ], -1),
    new AttackMove(Moves.ACID_SPRAY, Type.POISON, MoveCategory.SPECIAL, 40, 100, 20, 100, 0, 5)
      .attr(StatStageChangeAttr, [ Stat.SPDEF ], -2)
      .ballBombMove(),
    new AttackMove(Moves.FOUL_PLAY, Type.DARK, MoveCategory.PHYSICAL, 95, 100, 15, -1, 0, 5)
      .attr(TargetAtkUserAtkAttr),
    new StatusMove(Moves.SIMPLE_BEAM, Type.NORMAL, 100, 15, -1, 0, 5)
      .attr(AbilityChangeAttr, Abilities.SIMPLE),
    new StatusMove(Moves.ENTRAINMENT, Type.NORMAL, 100, 15, -1, 0, 5)
      .attr(AbilityGiveAttr),
    new StatusMove(Moves.AFTER_YOU, Type.NORMAL, -1, 15, -1, 0, 5)
      .ignoresProtect()
      .unimplemented(),
    new AttackMove(Moves.ROUND, Type.NORMAL, MoveCategory.SPECIAL, 60, 100, 15, -1, 0, 5)
      .soundBased()
      .partial(),
    new AttackMove(Moves.ECHOED_VOICE, Type.NORMAL, MoveCategory.SPECIAL, 40, 100, 15, -1, 0, 5)
      .attr(ConsecutiveUseMultiBasePowerAttr, 5, false)
      .soundBased(),
    new AttackMove(Moves.CHIP_AWAY, Type.NORMAL, MoveCategory.PHYSICAL, 70, 100, 20, -1, 0, 5)
      .attr(IgnoreOpponentStatStagesAttr),
    new AttackMove(Moves.CLEAR_SMOG, Type.POISON, MoveCategory.SPECIAL, 50, -1, 15, -1, 0, 5)
      .attr(ResetStatsAttr, false),
    new AttackMove(Moves.STORED_POWER, Type.PSYCHIC, MoveCategory.SPECIAL, 20, 100, 10, -1, 0, 5)
      .attr(PositiveStatStagePowerAttr),
    new StatusMove(Moves.QUICK_GUARD, Type.FIGHTING, -1, 15, -1, 3, 5)
      .target(MoveTarget.USER_SIDE)
      .attr(AddArenaTagAttr, ArenaTagType.QUICK_GUARD, 1, true, true)
      .condition(failIfLastCondition),
    new SelfStatusMove(Moves.ALLY_SWITCH, Type.PSYCHIC, -1, 15, -1, 2, 5)
      .ignoresProtect()
      .unimplemented(),
    new AttackMove(Moves.SCALD, Type.WATER, MoveCategory.SPECIAL, 80, 100, 15, 30, 0, 5)
      .attr(HealStatusEffectAttr, false, StatusEffect.FREEZE)
      .attr(HealStatusEffectAttr, true, StatusEffect.FREEZE)
      .attr(StatusEffectAttr, StatusEffect.BURN),
    new SelfStatusMove(Moves.SHELL_SMASH, Type.NORMAL, -1, 15, -1, 0, 5)
      .attr(StatStageChangeAttr, [ Stat.ATK, Stat.SPATK, Stat.SPD ], 2, true)
      .attr(StatStageChangeAttr, [ Stat.DEF, Stat.SPDEF ], -1, true),
    new StatusMove(Moves.HEAL_PULSE, Type.PSYCHIC, -1, 10, -1, 0, 5)
      .attr(HealAttr, 0.5, false, false)
      .pulseMove()
      .triageMove(),
    new AttackMove(Moves.HEX, Type.GHOST, MoveCategory.SPECIAL, 65, 100, 10, -1, 0, 5)
      .attr(
        MovePowerMultiplierAttr,
        (user, target, move) =>  target.status || target.hasAbility(Abilities.COMATOSE)? 2 : 1),
    new AttackMove(Moves.SKY_DROP, Type.FLYING, MoveCategory.PHYSICAL, 60, 100, 10, -1, 0, 5)
      .attr(ChargeAttr, ChargeAnim.SKY_DROP_CHARGING, i18next.t("moveTriggers:tookTargetIntoSky", {pokemonName: "{USER}", targetName: "{TARGET}"}), BattlerTagType.FLYING) // TODO: Add 2nd turn message
      .condition(failOnGravityCondition),
    new SelfStatusMove(Moves.SHIFT_GEAR, Type.STEEL, -1, 10, -1, 0, 5)
      .attr(StatStageChangeAttr, [ Stat.ATK ], 1, true)
      .attr(StatStageChangeAttr, [ Stat.SPD ], 2, true),
    new AttackMove(Moves.CIRCLE_THROW, Type.FIGHTING, MoveCategory.PHYSICAL, 60, 90, 10, -1, -6, 5)
      .attr(ForceSwitchOutAttr),
    new AttackMove(Moves.INCINERATE, Type.FIRE, MoveCategory.SPECIAL, 60, 100, 15, -1, 0, 5)
      .target(MoveTarget.ALL_NEAR_ENEMIES)
      .attr(RemoveHeldItemAttr, true),
    new StatusMove(Moves.QUASH, Type.DARK, 100, 15, -1, 0, 5)
      .unimplemented(),
    new AttackMove(Moves.ACROBATICS, Type.FLYING, MoveCategory.PHYSICAL, 55, 100, 15, -1, 0, 5)
      .attr(MovePowerMultiplierAttr, (user, target, move) => Math.max(1, 2 - 0.2 * user.getHeldItems().filter(i => i.isTransferrable).reduce((v, m) => v + m.stackCount, 0))),
    new StatusMove(Moves.REFLECT_TYPE, Type.NORMAL, -1, 15, -1, 0, 5)
      .attr(CopyTypeAttr),
    new AttackMove(Moves.RETALIATE, Type.NORMAL, MoveCategory.PHYSICAL, 70, 100, 5, -1, 0, 5)
      .partial(),
    new AttackMove(Moves.FINAL_GAMBIT, Type.FIGHTING, MoveCategory.SPECIAL, -1, 100, 5, -1, 0, 5)
      .attr(UserHpDamageAttr)
      .attr(SacrificialAttrOnHit),
    new StatusMove(Moves.BESTOW, Type.NORMAL, -1, 15, -1, 0, 5)
      .ignoresProtect()
      .unimplemented(),
    new AttackMove(Moves.INFERNO, Type.FIRE, MoveCategory.SPECIAL, 100, 50, 5, 100, 0, 5)
      .attr(StatusEffectAttr, StatusEffect.BURN),
    new AttackMove(Moves.WATER_PLEDGE, Type.WATER, MoveCategory.SPECIAL, 80, 100, 10, -1, 0, 5)
      .partial(),
    new AttackMove(Moves.FIRE_PLEDGE, Type.FIRE, MoveCategory.SPECIAL, 80, 100, 10, -1, 0, 5)
      .partial(),
    new AttackMove(Moves.GRASS_PLEDGE, Type.GRASS, MoveCategory.SPECIAL, 80, 100, 10, -1, 0, 5)
      .partial(),
    new AttackMove(Moves.VOLT_SWITCH, Type.ELECTRIC, MoveCategory.SPECIAL, 70, 100, 20, -1, 0, 5)
      .attr(ForceSwitchOutAttr, true, false),
    new AttackMove(Moves.STRUGGLE_BUG, Type.BUG, MoveCategory.SPECIAL, 50, 100, 20, 100, 0, 5)
      .attr(StatStageChangeAttr, [ Stat.SPATK ], -1)
      .target(MoveTarget.ALL_NEAR_ENEMIES),
    new AttackMove(Moves.BULLDOZE, Type.GROUND, MoveCategory.PHYSICAL, 60, 100, 20, 100, 0, 5)
      .attr(StatStageChangeAttr, [ Stat.SPD ], -1)
      .makesContact(false)
      .target(MoveTarget.ALL_NEAR_OTHERS),
    new AttackMove(Moves.FROST_BREATH, Type.ICE, MoveCategory.SPECIAL, 60, 90, 10, 100, 0, 5)
      .attr(CritOnlyAttr),
    new AttackMove(Moves.DRAGON_TAIL, Type.DRAGON, MoveCategory.PHYSICAL, 60, 90, 10, -1, -6, 5)
      .attr(ForceSwitchOutAttr)
      .hidesTarget(),
    new SelfStatusMove(Moves.WORK_UP, Type.NORMAL, -1, 30, -1, 0, 5)
      .attr(StatStageChangeAttr, [ Stat.ATK, Stat.SPATK ], 1, true),
    new AttackMove(Moves.ELECTROWEB, Type.ELECTRIC, MoveCategory.SPECIAL, 55, 95, 15, 100, 0, 5)
      .attr(StatStageChangeAttr, [ Stat.SPD ], -1)
      .target(MoveTarget.ALL_NEAR_ENEMIES),
    new AttackMove(Moves.WILD_CHARGE, Type.ELECTRIC, MoveCategory.PHYSICAL, 90, 100, 15, -1, 0, 5)
      .attr(RecoilAttr)
      .recklessMove(),
    new AttackMove(Moves.DRILL_RUN, Type.GROUND, MoveCategory.PHYSICAL, 80, 95, 10, -1, 0, 5)
      .attr(HighCritAttr),
    new AttackMove(Moves.DUAL_CHOP, Type.DRAGON, MoveCategory.PHYSICAL, 40, 90, 15, -1, 0, 5)
      .attr(MultiHitAttr, MultiHitType._2),
    new AttackMove(Moves.HEART_STAMP, Type.PSYCHIC, MoveCategory.PHYSICAL, 60, 100, 25, 30, 0, 5)
      .attr(FlinchAttr),
    new AttackMove(Moves.HORN_LEECH, Type.GRASS, MoveCategory.PHYSICAL, 75, 100, 10, -1, 0, 5)
      .attr(HitHealAttr)
      .triageMove(),
    new AttackMove(Moves.SACRED_SWORD, Type.FIGHTING, MoveCategory.PHYSICAL, 90, 100, 15, -1, 0, 5)
      .attr(IgnoreOpponentStatStagesAttr)
      .slicingMove(),
    new AttackMove(Moves.RAZOR_SHELL, Type.WATER, MoveCategory.PHYSICAL, 75, 95, 10, 50, 0, 5)
      .attr(StatStageChangeAttr, [ Stat.DEF ], -1)
      .slicingMove(),
    new AttackMove(Moves.HEAT_CRASH, Type.FIRE, MoveCategory.PHYSICAL, -1, 100, 10, -1, 0, 5)
      .attr(MinimizeAccuracyAttr)
      .attr(CompareWeightPowerAttr)
      .attr(HitsTagAttr, BattlerTagType.MINIMIZED, true)
      .condition(failOnMaxCondition),
    new AttackMove(Moves.LEAF_TORNADO, Type.GRASS, MoveCategory.SPECIAL, 65, 90, 10, 50, 0, 5)
      .attr(StatStageChangeAttr, [ Stat.ACC ], -1),
    new AttackMove(Moves.STEAMROLLER, Type.BUG, MoveCategory.PHYSICAL, 65, 100, 20, 30, 0, 5)
      .attr(FlinchAttr),
    new SelfStatusMove(Moves.COTTON_GUARD, Type.GRASS, -1, 10, -1, 0, 5)
      .attr(StatStageChangeAttr, [ Stat.DEF ], 3, true),
    new AttackMove(Moves.NIGHT_DAZE, Type.DARK, MoveCategory.SPECIAL, 85, 95, 10, 40, 0, 5)
      .attr(StatStageChangeAttr, [ Stat.ACC ], -1),
    new AttackMove(Moves.PSYSTRIKE, Type.PSYCHIC, MoveCategory.SPECIAL, 100, 100, 10, -1, 0, 5)
      .attr(DefDefAttr),
    new AttackMove(Moves.TAIL_SLAP, Type.NORMAL, MoveCategory.PHYSICAL, 25, 85, 10, -1, 0, 5)
      .attr(MultiHitAttr),
    new AttackMove(Moves.HURRICANE, Type.FLYING, MoveCategory.SPECIAL, 110, 70, 10, 30, 0, 5)
      .attr(ThunderAccuracyAttr)
      .attr(ConfuseAttr)
      .attr(HitsTagAttr, BattlerTagType.FLYING, false)
      .windMove(),
    new AttackMove(Moves.HEAD_CHARGE, Type.NORMAL, MoveCategory.PHYSICAL, 120, 100, 15, -1, 0, 5)
      .attr(RecoilAttr)
      .recklessMove(),
    new AttackMove(Moves.GEAR_GRIND, Type.STEEL, MoveCategory.PHYSICAL, 50, 85, 15, -1, 0, 5)
      .attr(MultiHitAttr, MultiHitType._2),
    new AttackMove(Moves.SEARING_SHOT, Type.FIRE, MoveCategory.SPECIAL, 100, 100, 5, 30, 0, 5)
      .attr(StatusEffectAttr, StatusEffect.BURN)
      .ballBombMove()
      .target(MoveTarget.ALL_NEAR_OTHERS),
    new AttackMove(Moves.TECHNO_BLAST, Type.NORMAL, MoveCategory.SPECIAL, 120, 100, 5, -1, 0, 5)
      .attr(TechnoBlastTypeAttr),
    new AttackMove(Moves.RELIC_SONG, Type.NORMAL, MoveCategory.SPECIAL, 75, 100, 10, 10, 0, 5)
      .attr(StatusEffectAttr, StatusEffect.SLEEP)
      .soundBased()
      .target(MoveTarget.ALL_NEAR_ENEMIES),
    new AttackMove(Moves.SECRET_SWORD, Type.FIGHTING, MoveCategory.SPECIAL, 85, 100, 10, -1, 0, 5)
      .attr(DefDefAttr)
      .slicingMove(),
    new AttackMove(Moves.GLACIATE, Type.ICE, MoveCategory.SPECIAL, 65, 95, 10, 100, 0, 5)
      .attr(StatStageChangeAttr, [ Stat.SPD ], -1)
      .target(MoveTarget.ALL_NEAR_ENEMIES),
    new AttackMove(Moves.BOLT_STRIKE, Type.ELECTRIC, MoveCategory.PHYSICAL, 130, 85, 5, 20, 0, 5)
      .attr(StatusEffectAttr, StatusEffect.PARALYSIS),
    new AttackMove(Moves.BLUE_FLARE, Type.FIRE, MoveCategory.SPECIAL, 130, 85, 5, 20, 0, 5)
      .attr(StatusEffectAttr, StatusEffect.BURN),
    new AttackMove(Moves.FIERY_DANCE, Type.FIRE, MoveCategory.SPECIAL, 80, 100, 10, 50, 0, 5)
      .attr(StatStageChangeAttr, [ Stat.SPATK ], 1, true)
      .danceMove(),
    new AttackMove(Moves.FREEZE_SHOCK, Type.ICE, MoveCategory.PHYSICAL, 140, 90, 5, 30, 0, 5)
      .attr(ChargeAttr, ChargeAnim.FREEZE_SHOCK_CHARGING, i18next.t("moveTriggers:becameCloakedInFreezingLight", {pokemonName: "{USER}"}))
      .attr(StatusEffectAttr, StatusEffect.PARALYSIS)
      .makesContact(false),
    new AttackMove(Moves.ICE_BURN, Type.ICE, MoveCategory.SPECIAL, 140, 90, 5, 30, 0, 5)
      .attr(ChargeAttr, ChargeAnim.ICE_BURN_CHARGING, i18next.t("moveTriggers:becameCloakedInFreezingAir", {pokemonName: "{USER}"}))
      .attr(StatusEffectAttr, StatusEffect.BURN),
    new AttackMove(Moves.SNARL, Type.DARK, MoveCategory.SPECIAL, 55, 95, 15, 100, 0, 5)
      .attr(StatStageChangeAttr, [ Stat.SPATK ], -1)
      .soundBased()
      .target(MoveTarget.ALL_NEAR_ENEMIES),
    new AttackMove(Moves.ICICLE_CRASH, Type.ICE, MoveCategory.PHYSICAL, 85, 90, 10, 30, 0, 5)
      .attr(FlinchAttr)
      .makesContact(false),
    new AttackMove(Moves.V_CREATE, Type.FIRE, MoveCategory.PHYSICAL, 180, 95, 5, -1, 0, 5)
      .attr(StatStageChangeAttr, [ Stat.DEF, Stat.SPDEF, Stat.SPD ], -1, true),
    new AttackMove(Moves.FUSION_FLARE, Type.FIRE, MoveCategory.SPECIAL, 100, 100, 5, -1, 0, 5)
      .attr(HealStatusEffectAttr, true, StatusEffect.FREEZE)
      .attr(LastMoveDoublePowerAttr, Moves.FUSION_BOLT),
    new AttackMove(Moves.FUSION_BOLT, Type.ELECTRIC, MoveCategory.PHYSICAL, 100, 100, 5, -1, 0, 5)
      .attr(LastMoveDoublePowerAttr, Moves.FUSION_FLARE)
      .makesContact(false),
    new AttackMove(Moves.FLYING_PRESS, Type.FIGHTING, MoveCategory.PHYSICAL, 100, 95, 10, -1, 0, 6)
      .attr(MinimizeAccuracyAttr)
      .attr(FlyingTypeMultiplierAttr)
      .attr(HitsTagAttr, BattlerTagType.MINIMIZED, true)
      .condition(failOnGravityCondition),
    new StatusMove(Moves.MAT_BLOCK, Type.FIGHTING, -1, 10, -1, 0, 6)
      .target(MoveTarget.USER_SIDE)
      .attr(AddArenaTagAttr, ArenaTagType.MAT_BLOCK, 1, true, true)
      .condition(new FirstMoveCondition())
      .condition(failIfLastCondition),
    new AttackMove(Moves.BELCH, Type.POISON, MoveCategory.SPECIAL, 120, 90, 10, -1, 0, 6)
      .condition((user, target, move) => user.battleData.berriesEaten.length > 0),
    new StatusMove(Moves.ROTOTILLER, Type.GROUND, -1, 10, -1, 0, 6)
      .target(MoveTarget.ALL)
      .condition((user, target, move) => {
        // If any fielded pokémon is grass-type and grounded.
        return [...user.scene.getEnemyParty(), ...user.scene.getParty()].some((poke) => poke.isOfType(Type.GRASS) && poke.isGrounded());
      })
      .attr(StatStageChangeAttr, [ Stat.ATK, Stat.SPATK ], 1, false, (user, target, move) => target.isOfType(Type.GRASS) && target.isGrounded()),
    new StatusMove(Moves.STICKY_WEB, Type.BUG, -1, 20, -1, 0, 6)
      .attr(AddArenaTrapTagAttr, ArenaTagType.STICKY_WEB)
      .target(MoveTarget.ENEMY_SIDE),
    new AttackMove(Moves.FELL_STINGER, Type.BUG, MoveCategory.PHYSICAL, 50, 100, 25, -1, 0, 6)
      .attr(PostVictoryStatStageChangeAttr, [ Stat.ATK ], 3, true ),
    new AttackMove(Moves.PHANTOM_FORCE, Type.GHOST, MoveCategory.PHYSICAL, 90, 100, 10, -1, 0, 6)
      .attr(ChargeAttr, ChargeAnim.PHANTOM_FORCE_CHARGING, i18next.t("moveTriggers:vanishedInstantly", {pokemonName: "{USER}"}), BattlerTagType.HIDDEN)
      .ignoresProtect(),
    new StatusMove(Moves.TRICK_OR_TREAT, Type.GHOST, 100, 20, -1, 0, 6)
      .attr(AddTypeAttr, Type.GHOST)
      .partial(),
    new StatusMove(Moves.NOBLE_ROAR, Type.NORMAL, 100, 30, -1, 0, 6)
      .attr(StatStageChangeAttr, [ Stat.ATK, Stat.SPATK ], -1)
      .soundBased(),
    new StatusMove(Moves.ION_DELUGE, Type.ELECTRIC, -1, 25, -1, 1, 6)
      .target(MoveTarget.BOTH_SIDES)
      .unimplemented(),
    new AttackMove(Moves.PARABOLIC_CHARGE, Type.ELECTRIC, MoveCategory.SPECIAL, 65, 100, 20, -1, 0, 6)
      .attr(HitHealAttr)
      .target(MoveTarget.ALL_NEAR_OTHERS)
      .triageMove(),
    new StatusMove(Moves.FORESTS_CURSE, Type.GRASS, 100, 20, -1, 0, 6)
      .attr(AddTypeAttr, Type.GRASS)
      .partial(),
    new AttackMove(Moves.PETAL_BLIZZARD, Type.GRASS, MoveCategory.PHYSICAL, 90, 100, 15, -1, 0, 6)
      .windMove()
      .makesContact(false)
      .target(MoveTarget.ALL_NEAR_OTHERS),
    new AttackMove(Moves.FREEZE_DRY, Type.ICE, MoveCategory.SPECIAL, 70, 100, 20, 10, 0, 6)
      .attr(StatusEffectAttr, StatusEffect.FREEZE)
      .attr(WaterSuperEffectTypeMultiplierAttr)
      .partial(), // This currently just multiplies the move's power instead of changing its effectiveness. It also doesn't account for abilities that modify type effectiveness such as tera shell.
    new AttackMove(Moves.DISARMING_VOICE, Type.FAIRY, MoveCategory.SPECIAL, 40, -1, 15, -1, 0, 6)
      .soundBased()
      .target(MoveTarget.ALL_NEAR_ENEMIES),
    new StatusMove(Moves.PARTING_SHOT, Type.DARK, 100, 20, -1, 0, 6)
      .attr(StatStageChangeAttr, [ Stat.ATK, Stat.SPATK ], -1, false, null, true, true, MoveEffectTrigger.PRE_APPLY)
      .attr(ForceSwitchOutAttr, true, false)
      .soundBased(),
    new StatusMove(Moves.TOPSY_TURVY, Type.DARK, -1, 20, -1, 0, 6)
      .attr(InvertStatsAttr),
    new AttackMove(Moves.DRAINING_KISS, Type.FAIRY, MoveCategory.SPECIAL, 50, 100, 10, -1, 0, 6)
      .attr(HitHealAttr, 0.75)
      .makesContact()
      .triageMove(),
    new StatusMove(Moves.CRAFTY_SHIELD, Type.FAIRY, -1, 10, -1, 3, 6)
      .target(MoveTarget.USER_SIDE)
      .attr(AddArenaTagAttr, ArenaTagType.CRAFTY_SHIELD, 1, true, true)
      .condition(failIfLastCondition),
    new StatusMove(Moves.FLOWER_SHIELD, Type.FAIRY, -1, 10, -1, 0, 6)
      .target(MoveTarget.ALL)
      .attr(StatStageChangeAttr, [ Stat.DEF ], 1, false, (user, target, move) => target.getTypes().includes(Type.GRASS) && !target.getTag(SemiInvulnerableTag)),
    new StatusMove(Moves.GRASSY_TERRAIN, Type.GRASS, -1, 10, -1, 0, 6)
      .attr(TerrainChangeAttr, TerrainType.GRASSY)
      .target(MoveTarget.BOTH_SIDES),
    new StatusMove(Moves.MISTY_TERRAIN, Type.FAIRY, -1, 10, -1, 0, 6)
      .attr(TerrainChangeAttr, TerrainType.MISTY)
      .target(MoveTarget.BOTH_SIDES),
    new StatusMove(Moves.ELECTRIFY, Type.ELECTRIC, -1, 20, -1, 0, 6)
      .unimplemented(),
    new AttackMove(Moves.PLAY_ROUGH, Type.FAIRY, MoveCategory.PHYSICAL, 90, 90, 10, 10, 0, 6)
      .attr(StatStageChangeAttr, [ Stat.ATK ], -1),
    new AttackMove(Moves.FAIRY_WIND, Type.FAIRY, MoveCategory.SPECIAL, 40, 100, 30, -1, 0, 6)
      .windMove(),
    new AttackMove(Moves.MOONBLAST, Type.FAIRY, MoveCategory.SPECIAL, 95, 100, 15, 30, 0, 6)
      .attr(StatStageChangeAttr, [ Stat.SPATK ], -1),
    new AttackMove(Moves.BOOMBURST, Type.NORMAL, MoveCategory.SPECIAL, 140, 100, 10, -1, 0, 6)
      .soundBased()
      .target(MoveTarget.ALL_NEAR_OTHERS),
    new StatusMove(Moves.FAIRY_LOCK, Type.FAIRY, -1, 10, -1, 0, 6)
      .target(MoveTarget.BOTH_SIDES)
      .unimplemented(),
    new SelfStatusMove(Moves.KINGS_SHIELD, Type.STEEL, -1, 10, -1, 4, 6)
      .attr(ProtectAttr, BattlerTagType.KINGS_SHIELD)
      .condition(failIfLastCondition),
    new StatusMove(Moves.PLAY_NICE, Type.NORMAL, -1, 20, -1, 0, 6)
      .attr(StatStageChangeAttr, [ Stat.ATK ], -1),
    new StatusMove(Moves.CONFIDE, Type.NORMAL, -1, 20, -1, 0, 6)
      .attr(StatStageChangeAttr, [ Stat.SPATK ], -1)
      .soundBased(),
    new AttackMove(Moves.DIAMOND_STORM, Type.ROCK, MoveCategory.PHYSICAL, 100, 95, 5, 50, 0, 6)
      .attr(StatStageChangeAttr, [ Stat.DEF ], 2, true)
      .makesContact(false)
      .target(MoveTarget.ALL_NEAR_ENEMIES),
    new AttackMove(Moves.STEAM_ERUPTION, Type.WATER, MoveCategory.SPECIAL, 110, 95, 5, 30, 0, 6)
      .attr(HealStatusEffectAttr, true, StatusEffect.FREEZE)
      .attr(HealStatusEffectAttr, false, StatusEffect.FREEZE)
      .attr(StatusEffectAttr, StatusEffect.BURN),
    new AttackMove(Moves.HYPERSPACE_HOLE, Type.PSYCHIC, MoveCategory.SPECIAL, 80, -1, 5, -1, 0, 6)
      .ignoresProtect(),
    new AttackMove(Moves.WATER_SHURIKEN, Type.WATER, MoveCategory.SPECIAL, 15, 100, 20, -1, 1, 6)
      .attr(MultiHitAttr)
      .attr(WaterShurikenPowerAttr)
      .attr(WaterShurikenMultiHitTypeAttr),
    new AttackMove(Moves.MYSTICAL_FIRE, Type.FIRE, MoveCategory.SPECIAL, 75, 100, 10, 100, 0, 6)
      .attr(StatStageChangeAttr, [ Stat.SPATK ], -1),
    new SelfStatusMove(Moves.SPIKY_SHIELD, Type.GRASS, -1, 10, -1, 4, 6)
      .attr(ProtectAttr, BattlerTagType.SPIKY_SHIELD)
      .condition(failIfLastCondition),
    new StatusMove(Moves.AROMATIC_MIST, Type.FAIRY, -1, 20, -1, 0, 6)
      .attr(StatStageChangeAttr, [ Stat.SPDEF ], 1)
      .target(MoveTarget.NEAR_ALLY),
    new StatusMove(Moves.EERIE_IMPULSE, Type.ELECTRIC, 100, 15, -1, 0, 6)
      .attr(StatStageChangeAttr, [ Stat.SPATK ], -2),
    new StatusMove(Moves.VENOM_DRENCH, Type.POISON, 100, 20, -1, 0, 6)
      .attr(StatStageChangeAttr, [ Stat.ATK, Stat.SPATK, Stat.SPD ], -1, false, (user, target, move) => target.status?.effect === StatusEffect.POISON || target.status?.effect === StatusEffect.TOXIC)
      .target(MoveTarget.ALL_NEAR_ENEMIES),
    new StatusMove(Moves.POWDER, Type.BUG, 100, 20, -1, 1, 6)
      .powderMove()
      .unimplemented(),
    new SelfStatusMove(Moves.GEOMANCY, Type.FAIRY, -1, 10, -1, 0, 6)
      .attr(ChargeAttr, ChargeAnim.GEOMANCY_CHARGING, i18next.t("moveTriggers:isChargingPower", {pokemonName: "{USER}"}))
<<<<<<< HEAD
      .attr(StatChangeAttr, [ BattleStat.SPATK, BattleStat.SPDEF, BattleStat.SPD ], 2, true),
=======
      .attr(StatStageChangeAttr, [ Stat.SPATK, Stat.SPDEF, Stat.SPD ], 2, true)
      .ignoresVirtual(),
>>>>>>> 7b976577
    new StatusMove(Moves.MAGNETIC_FLUX, Type.ELECTRIC, -1, 20, -1, 0, 6)
      .attr(StatStageChangeAttr, [ Stat.DEF, Stat.SPDEF ], 1, false, (user, target, move) => !![ Abilities.PLUS, Abilities.MINUS].find(a => target.hasAbility(a, false)))
      .target(MoveTarget.USER_AND_ALLIES)
      .condition((user, target, move) => !![ user, user.getAlly() ].filter(p => p?.isActive()).find(p => !![ Abilities.PLUS, Abilities.MINUS].find(a => p.hasAbility(a, false)))),
    new StatusMove(Moves.HAPPY_HOUR, Type.NORMAL, -1, 30, -1, 0, 6) // No animation
      .attr(AddArenaTagAttr, ArenaTagType.HAPPY_HOUR, null, true)
      .target(MoveTarget.USER_SIDE),
    new StatusMove(Moves.ELECTRIC_TERRAIN, Type.ELECTRIC, -1, 10, -1, 0, 6)
      .attr(TerrainChangeAttr, TerrainType.ELECTRIC)
      .target(MoveTarget.BOTH_SIDES),
    new AttackMove(Moves.DAZZLING_GLEAM, Type.FAIRY, MoveCategory.SPECIAL, 80, 100, 10, -1, 0, 6)
      .target(MoveTarget.ALL_NEAR_ENEMIES),
    new SelfStatusMove(Moves.CELEBRATE, Type.NORMAL, -1, 40, -1, 0, 6),
    new StatusMove(Moves.HOLD_HANDS, Type.NORMAL, -1, 40, -1, 0, 6)
      .target(MoveTarget.NEAR_ALLY),
    new StatusMove(Moves.BABY_DOLL_EYES, Type.FAIRY, 100, 30, -1, 1, 6)
      .attr(StatStageChangeAttr, [ Stat.ATK ], -1),
    new AttackMove(Moves.NUZZLE, Type.ELECTRIC, MoveCategory.PHYSICAL, 20, 100, 20, 100, 0, 6)
      .attr(StatusEffectAttr, StatusEffect.PARALYSIS),
    new AttackMove(Moves.HOLD_BACK, Type.NORMAL, MoveCategory.PHYSICAL, 40, 100, 40, -1, 0, 6)
      .attr(SurviveDamageAttr),
    new AttackMove(Moves.INFESTATION, Type.BUG, MoveCategory.SPECIAL, 20, 100, 20, -1, 0, 6)
      .makesContact()
      .attr(TrapAttr, BattlerTagType.INFESTATION),
    new AttackMove(Moves.POWER_UP_PUNCH, Type.FIGHTING, MoveCategory.PHYSICAL, 40, 100, 20, 100, 0, 6)
      .attr(StatStageChangeAttr, [ Stat.ATK ], 1, true)
      .punchingMove(),
    new AttackMove(Moves.OBLIVION_WING, Type.FLYING, MoveCategory.SPECIAL, 80, 100, 10, -1, 0, 6)
      .attr(HitHealAttr, 0.75)
      .triageMove(),
    new AttackMove(Moves.THOUSAND_ARROWS, Type.GROUND, MoveCategory.PHYSICAL, 90, 100, 10, -1, 0, 6)
      .attr(NeutralDamageAgainstFlyingTypeMultiplierAttr)
      .attr(AddBattlerTagAttr, BattlerTagType.IGNORE_FLYING, false, false, 1, 1, true)
      .attr(HitsTagAttr, BattlerTagType.FLYING, false)
      .attr(HitsTagAttr, BattlerTagType.MAGNET_RISEN, false)
      .attr(AddBattlerTagAttr, BattlerTagType.INTERRUPTED)
      .attr(RemoveBattlerTagAttr, [BattlerTagType.FLYING, BattlerTagType.MAGNET_RISEN])
      .makesContact(false)
      .target(MoveTarget.ALL_NEAR_ENEMIES),
    new AttackMove(Moves.THOUSAND_WAVES, Type.GROUND, MoveCategory.PHYSICAL, 90, 100, 10, -1, 0, 6)
      .attr(AddBattlerTagAttr, BattlerTagType.TRAPPED, false, false, 1, 1, true)
      .makesContact(false)
      .target(MoveTarget.ALL_NEAR_ENEMIES),
    new AttackMove(Moves.LANDS_WRATH, Type.GROUND, MoveCategory.PHYSICAL, 90, 100, 10, -1, 0, 6)
      .makesContact(false)
      .target(MoveTarget.ALL_NEAR_ENEMIES),
    new AttackMove(Moves.LIGHT_OF_RUIN, Type.FAIRY, MoveCategory.SPECIAL, 140, 90, 5, -1, 0, 6)
      .attr(RecoilAttr, false, 0.5)
      .recklessMove(),
    new AttackMove(Moves.ORIGIN_PULSE, Type.WATER, MoveCategory.SPECIAL, 110, 85, 10, -1, 0, 6)
      .pulseMove()
      .target(MoveTarget.ALL_NEAR_ENEMIES),
    new AttackMove(Moves.PRECIPICE_BLADES, Type.GROUND, MoveCategory.PHYSICAL, 120, 85, 10, -1, 0, 6)
      .makesContact(false)
      .target(MoveTarget.ALL_NEAR_ENEMIES),
    new AttackMove(Moves.DRAGON_ASCENT, Type.FLYING, MoveCategory.PHYSICAL, 120, 100, 5, -1, 0, 6)
      .attr(StatStageChangeAttr, [ Stat.DEF, Stat.SPDEF ], -1, true),
    new AttackMove(Moves.HYPERSPACE_FURY, Type.DARK, MoveCategory.PHYSICAL, 100, -1, 5, -1, 0, 6)
      .attr(StatStageChangeAttr, [ Stat.DEF ], -1, true)
      .makesContact(false)
      .ignoresProtect(),
    /* Unused */
    new AttackMove(Moves.BREAKNECK_BLITZ__PHYSICAL, Type.NORMAL, MoveCategory.PHYSICAL, -1, -1, 1, -1, 0, 7)
      .unimplemented(),
    new AttackMove(Moves.BREAKNECK_BLITZ__SPECIAL, Type.NORMAL, MoveCategory.SPECIAL, -1, -1, 1, -1, 0, 7)
      .unimplemented(),
    new AttackMove(Moves.ALL_OUT_PUMMELING__PHYSICAL, Type.FIGHTING, MoveCategory.PHYSICAL, -1, -1, 1, -1, 0, 7)
      .unimplemented(),
    new AttackMove(Moves.ALL_OUT_PUMMELING__SPECIAL, Type.FIGHTING, MoveCategory.SPECIAL, -1, -1, 1, -1, 0, 7)
      .unimplemented(),
    new AttackMove(Moves.SUPERSONIC_SKYSTRIKE__PHYSICAL, Type.FLYING, MoveCategory.PHYSICAL, -1, -1, 1, -1, 0, 7)
      .unimplemented(),
    new AttackMove(Moves.SUPERSONIC_SKYSTRIKE__SPECIAL, Type.FLYING, MoveCategory.SPECIAL, -1, -1, 1, -1, 0, 7)
      .unimplemented(),
    new AttackMove(Moves.ACID_DOWNPOUR__PHYSICAL, Type.POISON, MoveCategory.PHYSICAL, -1, -1, 1, -1, 0, 7)
      .unimplemented(),
    new AttackMove(Moves.ACID_DOWNPOUR__SPECIAL, Type.POISON, MoveCategory.SPECIAL, -1, -1, 1, -1, 0, 7)
      .unimplemented(),
    new AttackMove(Moves.TECTONIC_RAGE__PHYSICAL, Type.GROUND, MoveCategory.PHYSICAL, -1, -1, 1, -1, 0, 7)
      .unimplemented(),
    new AttackMove(Moves.TECTONIC_RAGE__SPECIAL, Type.GROUND, MoveCategory.SPECIAL, -1, -1, 1, -1, 0, 7)
      .unimplemented(),
    new AttackMove(Moves.CONTINENTAL_CRUSH__PHYSICAL, Type.ROCK, MoveCategory.PHYSICAL, -1, -1, 1, -1, 0, 7)
      .unimplemented(),
    new AttackMove(Moves.CONTINENTAL_CRUSH__SPECIAL, Type.ROCK, MoveCategory.SPECIAL, -1, -1, 1, -1, 0, 7)
      .unimplemented(),
    new AttackMove(Moves.SAVAGE_SPIN_OUT__PHYSICAL, Type.BUG, MoveCategory.PHYSICAL, -1, -1, 1, -1, 0, 7)
      .unimplemented(),
    new AttackMove(Moves.SAVAGE_SPIN_OUT__SPECIAL, Type.BUG, MoveCategory.SPECIAL, -1, -1, 1, -1, 0, 7)
      .unimplemented(),
    new AttackMove(Moves.NEVER_ENDING_NIGHTMARE__PHYSICAL, Type.GHOST, MoveCategory.PHYSICAL, -1, -1, 1, -1, 0, 7)
      .unimplemented(),
    new AttackMove(Moves.NEVER_ENDING_NIGHTMARE__SPECIAL, Type.GHOST, MoveCategory.SPECIAL, -1, -1, 1, -1, 0, 7)
      .unimplemented(),
    new AttackMove(Moves.CORKSCREW_CRASH__PHYSICAL, Type.STEEL, MoveCategory.PHYSICAL, -1, -1, 1, -1, 0, 7)
      .unimplemented(),
    new AttackMove(Moves.CORKSCREW_CRASH__SPECIAL, Type.STEEL, MoveCategory.SPECIAL, -1, -1, 1, -1, 0, 7)
      .unimplemented(),
    new AttackMove(Moves.INFERNO_OVERDRIVE__PHYSICAL, Type.FIRE, MoveCategory.PHYSICAL, -1, -1, 1, -1, 0, 7)
      .unimplemented(),
    new AttackMove(Moves.INFERNO_OVERDRIVE__SPECIAL, Type.FIRE, MoveCategory.SPECIAL, -1, -1, 1, -1, 0, 7)
      .unimplemented(),
    new AttackMove(Moves.HYDRO_VORTEX__PHYSICAL, Type.WATER, MoveCategory.PHYSICAL, -1, -1, 1, -1, 0, 7)
      .unimplemented(),
    new AttackMove(Moves.HYDRO_VORTEX__SPECIAL, Type.WATER, MoveCategory.SPECIAL, -1, -1, 1, -1, 0, 7)
      .unimplemented(),
    new AttackMove(Moves.BLOOM_DOOM__PHYSICAL, Type.GRASS, MoveCategory.PHYSICAL, -1, -1, 1, -1, 0, 7)
      .unimplemented(),
    new AttackMove(Moves.BLOOM_DOOM__SPECIAL, Type.GRASS, MoveCategory.SPECIAL, -1, -1, 1, -1, 0, 7)
      .unimplemented(),
    new AttackMove(Moves.GIGAVOLT_HAVOC__PHYSICAL, Type.ELECTRIC, MoveCategory.PHYSICAL, -1, -1, 1, -1, 0, 7)
      .unimplemented(),
    new AttackMove(Moves.GIGAVOLT_HAVOC__SPECIAL, Type.ELECTRIC, MoveCategory.SPECIAL, -1, -1, 1, -1, 0, 7)
      .unimplemented(),
    new AttackMove(Moves.SHATTERED_PSYCHE__PHYSICAL, Type.PSYCHIC, MoveCategory.PHYSICAL, -1, -1, 1, -1, 0, 7)
      .unimplemented(),
    new AttackMove(Moves.SHATTERED_PSYCHE__SPECIAL, Type.PSYCHIC, MoveCategory.SPECIAL, -1, -1, 1, -1, 0, 7)
      .unimplemented(),
    new AttackMove(Moves.SUBZERO_SLAMMER__PHYSICAL, Type.ICE, MoveCategory.PHYSICAL, -1, -1, 1, -1, 0, 7)
      .unimplemented(),
    new AttackMove(Moves.SUBZERO_SLAMMER__SPECIAL, Type.ICE, MoveCategory.SPECIAL, -1, -1, 1, -1, 0, 7)
      .unimplemented(),
    new AttackMove(Moves.DEVASTATING_DRAKE__PHYSICAL, Type.DRAGON, MoveCategory.PHYSICAL, -1, -1, 1, -1, 0, 7)
      .unimplemented(),
    new AttackMove(Moves.DEVASTATING_DRAKE__SPECIAL, Type.DRAGON, MoveCategory.SPECIAL, -1, -1, 1, -1, 0, 7)
      .unimplemented(),
    new AttackMove(Moves.BLACK_HOLE_ECLIPSE__PHYSICAL, Type.DARK, MoveCategory.PHYSICAL, -1, -1, 1, -1, 0, 7)
      .unimplemented(),
    new AttackMove(Moves.BLACK_HOLE_ECLIPSE__SPECIAL, Type.DARK, MoveCategory.SPECIAL, -1, -1, 1, -1, 0, 7)
      .unimplemented(),
    new AttackMove(Moves.TWINKLE_TACKLE__PHYSICAL, Type.FAIRY, MoveCategory.PHYSICAL, -1, -1, 1, -1, 0, 7)
      .unimplemented(),
    new AttackMove(Moves.TWINKLE_TACKLE__SPECIAL, Type.FAIRY, MoveCategory.SPECIAL, -1, -1, 1, -1, 0, 7)
      .unimplemented(),
    new AttackMove(Moves.CATASTROPIKA, Type.ELECTRIC, MoveCategory.PHYSICAL, 210, -1, 1, -1, 0, 7)
      .unimplemented(),
    /* End Unused */
    new SelfStatusMove(Moves.SHORE_UP, Type.GROUND, -1, 5, -1, 0, 7)
      .attr(SandHealAttr)
      .triageMove(),
    new AttackMove(Moves.FIRST_IMPRESSION, Type.BUG, MoveCategory.PHYSICAL, 90, 100, 10, -1, 2, 7)
      .condition(new FirstMoveCondition()),
    new SelfStatusMove(Moves.BANEFUL_BUNKER, Type.POISON, -1, 10, -1, 4, 7)
      .attr(ProtectAttr, BattlerTagType.BANEFUL_BUNKER)
      .condition(failIfLastCondition),
    new AttackMove(Moves.SPIRIT_SHACKLE, Type.GHOST, MoveCategory.PHYSICAL, 80, 100, 10, 100, 0, 7)
      .attr(AddBattlerTagAttr, BattlerTagType.TRAPPED, false, false, 1, 1, true)
      .makesContact(false),
    new AttackMove(Moves.DARKEST_LARIAT, Type.DARK, MoveCategory.PHYSICAL, 85, 100, 10, -1, 0, 7)
      .attr(IgnoreOpponentStatStagesAttr),
    new AttackMove(Moves.SPARKLING_ARIA, Type.WATER, MoveCategory.SPECIAL, 90, 100, 10, 100, 0, 7)
      .attr(HealStatusEffectAttr, false, StatusEffect.BURN)
      .soundBased()
      .target(MoveTarget.ALL_NEAR_OTHERS),
    new AttackMove(Moves.ICE_HAMMER, Type.ICE, MoveCategory.PHYSICAL, 100, 90, 10, -1, 0, 7)
      .attr(StatStageChangeAttr, [ Stat.SPD ], -1, true)
      .punchingMove(),
    new StatusMove(Moves.FLORAL_HEALING, Type.FAIRY, -1, 10, -1, 0, 7)
      .attr(BoostHealAttr, 0.5, 2/3, true, false, (user, target, move) => user.scene.arena.terrain?.terrainType === TerrainType.GRASSY)
      .triageMove(),
    new AttackMove(Moves.HIGH_HORSEPOWER, Type.GROUND, MoveCategory.PHYSICAL, 95, 95, 10, -1, 0, 7),
    new StatusMove(Moves.STRENGTH_SAP, Type.GRASS, 100, 10, -1, 0, 7)
      .attr(HitHealAttr, null, Stat.ATK)
      .attr(StatStageChangeAttr, [ Stat.ATK ], -1)
      .condition((user, target, move) => target.getStatStage(Stat.ATK) > -6)
      .triageMove(),
    new AttackMove(Moves.SOLAR_BLADE, Type.GRASS, MoveCategory.PHYSICAL, 125, 100, 10, -1, 0, 7)
      .attr(SunlightChargeAttr, ChargeAnim.SOLAR_BLADE_CHARGING, i18next.t("moveTriggers:isGlowing", {pokemonName: "{USER}"}))
      .attr(AntiSunlightPowerDecreaseAttr)
      .slicingMove(),
    new AttackMove(Moves.LEAFAGE, Type.GRASS, MoveCategory.PHYSICAL, 40, 100, 40, -1, 0, 7)
      .makesContact(false),
    new StatusMove(Moves.SPOTLIGHT, Type.NORMAL, -1, 15, -1, 3, 7)
      .attr(AddBattlerTagAttr, BattlerTagType.CENTER_OF_ATTENTION, false),
    new StatusMove(Moves.TOXIC_THREAD, Type.POISON, 100, 20, -1, 0, 7)
      .attr(StatusEffectAttr, StatusEffect.POISON)
      .attr(StatStageChangeAttr, [ Stat.SPD ], -1),
    new SelfStatusMove(Moves.LASER_FOCUS, Type.NORMAL, -1, 30, -1, 0, 7)
      .attr(AddBattlerTagAttr, BattlerTagType.ALWAYS_CRIT, true, false),
    new StatusMove(Moves.GEAR_UP, Type.STEEL, -1, 20, -1, 0, 7)
      .attr(StatStageChangeAttr, [ Stat.ATK, Stat.SPATK ], 1, false, (user, target, move) => !![ Abilities.PLUS, Abilities.MINUS].find(a => target.hasAbility(a, false)))
      .target(MoveTarget.USER_AND_ALLIES)
      .condition((user, target, move) => !![ user, user.getAlly() ].filter(p => p?.isActive()).find(p => !![ Abilities.PLUS, Abilities.MINUS].find(a => p.hasAbility(a, false)))),
    new AttackMove(Moves.THROAT_CHOP, Type.DARK, MoveCategory.PHYSICAL, 80, 100, 15, 100, 0, 7)
      .partial(),
    new AttackMove(Moves.POLLEN_PUFF, Type.BUG, MoveCategory.SPECIAL, 90, 100, 15, -1, 0, 7)
      .attr(StatusCategoryOnAllyAttr)
      .attr(HealOnAllyAttr, 0.5, true, false)
      .ballBombMove(),
    new AttackMove(Moves.ANCHOR_SHOT, Type.STEEL, MoveCategory.PHYSICAL, 80, 100, 20, 100, 0, 7)
      .attr(AddBattlerTagAttr, BattlerTagType.TRAPPED, false, false, 1, 1, true),
    new StatusMove(Moves.PSYCHIC_TERRAIN, Type.PSYCHIC, -1, 10, -1, 0, 7)
      .attr(TerrainChangeAttr, TerrainType.PSYCHIC)
      .target(MoveTarget.BOTH_SIDES),
    new AttackMove(Moves.LUNGE, Type.BUG, MoveCategory.PHYSICAL, 80, 100, 15, 100, 0, 7)
      .attr(StatStageChangeAttr, [ Stat.ATK ], -1),
    new AttackMove(Moves.FIRE_LASH, Type.FIRE, MoveCategory.PHYSICAL, 80, 100, 15, 100, 0, 7)
      .attr(StatStageChangeAttr, [ Stat.DEF ], -1),
    new AttackMove(Moves.POWER_TRIP, Type.DARK, MoveCategory.PHYSICAL, 20, 100, 10, -1, 0, 7)
      .attr(PositiveStatStagePowerAttr),
    new AttackMove(Moves.BURN_UP, Type.FIRE, MoveCategory.SPECIAL, 130, 100, 5, -1, 0, 7)
      .condition((user) => {
        const userTypes = user.getTypes(true);
        return userTypes.includes(Type.FIRE);
      })
      .attr(HealStatusEffectAttr, true, StatusEffect.FREEZE)
      .attr(RemoveTypeAttr, Type.FIRE, (user) => {
        user.scene.queueMessage(i18next.t("moveTriggers:burnedItselfOut", {pokemonName: getPokemonNameWithAffix(user)}));
      }),
    new StatusMove(Moves.SPEED_SWAP, Type.PSYCHIC, -1, 10, -1, 0, 7)
      .attr(SwapStatAttr, Stat.SPD),
    new AttackMove(Moves.SMART_STRIKE, Type.STEEL, MoveCategory.PHYSICAL, 70, -1, 10, -1, 0, 7),
    new StatusMove(Moves.PURIFY, Type.POISON, -1, 20, -1, 0, 7)
      .condition(
        (user: Pokemon, target: Pokemon, move: Move) => isNonVolatileStatusEffect(target.status?.effect!)) // TODO: is this bang correct?
      .attr(HealAttr, 0.5)
      .attr(HealStatusEffectAttr, false, ...getNonVolatileStatusEffects())
      .triageMove(),
    new AttackMove(Moves.REVELATION_DANCE, Type.NORMAL, MoveCategory.SPECIAL, 90, 100, 15, -1, 0, 7)
      .danceMove()
      .attr(MatchUserTypeAttr),
    new AttackMove(Moves.CORE_ENFORCER, Type.DRAGON, MoveCategory.SPECIAL, 100, 100, 10, -1, 0, 7)
      .target(MoveTarget.ALL_NEAR_ENEMIES)
      .attr(SuppressAbilitiesIfActedAttr),
    new AttackMove(Moves.TROP_KICK, Type.GRASS, MoveCategory.PHYSICAL, 70, 100, 15, 100, 0, 7)
      .attr(StatStageChangeAttr, [ Stat.ATK ], -1),
    new StatusMove(Moves.INSTRUCT, Type.PSYCHIC, -1, 15, -1, 0, 7)
      .unimplemented(),
    new AttackMove(Moves.BEAK_BLAST, Type.FLYING, MoveCategory.PHYSICAL, 100, 100, 15, -1, -3, 7)
      .attr(BeakBlastHeaderAttr)
      .ballBombMove()
      .makesContact(false),
    new AttackMove(Moves.CLANGING_SCALES, Type.DRAGON, MoveCategory.SPECIAL, 110, 100, 5, -1, 0, 7)
      .attr(StatStageChangeAttr, [ Stat.DEF ], -1, true, null, true, false, MoveEffectTrigger.HIT, true)
      .soundBased()
      .target(MoveTarget.ALL_NEAR_ENEMIES),
    new AttackMove(Moves.DRAGON_HAMMER, Type.DRAGON, MoveCategory.PHYSICAL, 90, 100, 15, -1, 0, 7),
    new AttackMove(Moves.BRUTAL_SWING, Type.DARK, MoveCategory.PHYSICAL, 60, 100, 20, -1, 0, 7)
      .target(MoveTarget.ALL_NEAR_OTHERS),
    new StatusMove(Moves.AURORA_VEIL, Type.ICE, -1, 20, -1, 0, 7)
      .condition((user, target, move) => (user.scene.arena.weather?.weatherType === WeatherType.HAIL || user.scene.arena.weather?.weatherType === WeatherType.SNOW) && !user.scene.arena.weather?.isEffectSuppressed(user.scene))
      .attr(AddArenaTagAttr, ArenaTagType.AURORA_VEIL, 5, true)
      .target(MoveTarget.USER_SIDE),
    /* Unused */
    new AttackMove(Moves.SINISTER_ARROW_RAID, Type.GHOST, MoveCategory.PHYSICAL, 180, -1, 1, -1, 0, 7)
      .makesContact(false)
      .partial(),
    new AttackMove(Moves.MALICIOUS_MOONSAULT, Type.DARK, MoveCategory.PHYSICAL, 180, -1, 1, -1, 0, 7)
      .partial(),
    new AttackMove(Moves.OCEANIC_OPERETTA, Type.WATER, MoveCategory.SPECIAL, 195, -1, 1, -1, 0, 7)
      .partial(),
    new AttackMove(Moves.GUARDIAN_OF_ALOLA, Type.FAIRY, MoveCategory.SPECIAL, -1, -1, 1, -1, 0, 7)
      .unimplemented(),
    new AttackMove(Moves.SOUL_STEALING_7_STAR_STRIKE, Type.GHOST, MoveCategory.PHYSICAL, 195, -1, 1, -1, 0, 7)
      .unimplemented(),
    new AttackMove(Moves.STOKED_SPARKSURFER, Type.ELECTRIC, MoveCategory.SPECIAL, 175, -1, 1, 100, 0, 7)
      .partial(),
    new AttackMove(Moves.PULVERIZING_PANCAKE, Type.NORMAL, MoveCategory.PHYSICAL, 210, -1, 1, -1, 0, 7)
      .partial(),
    new SelfStatusMove(Moves.EXTREME_EVOBOOST, Type.NORMAL, -1, 1, -1, 0, 7)
<<<<<<< HEAD
      .attr(StatChangeAttr, [ BattleStat.ATK, BattleStat.DEF, BattleStat.SPATK, BattleStat.SPDEF, BattleStat.SPD ], 2, true),
=======
      .attr(StatStageChangeAttr, [ Stat.ATK, Stat.DEF, Stat.SPATK, Stat.SPDEF, Stat.SPD ], 2, true)
      .ignoresVirtual(),
>>>>>>> 7b976577
    new AttackMove(Moves.GENESIS_SUPERNOVA, Type.PSYCHIC, MoveCategory.SPECIAL, 185, -1, 1, 100, 0, 7)
      .attr(TerrainChangeAttr, TerrainType.PSYCHIC),
    /* End Unused */
    new AttackMove(Moves.SHELL_TRAP, Type.FIRE, MoveCategory.SPECIAL, 150, 100, 5, -1, -3, 7)
      .attr(AddBattlerTagHeaderAttr, BattlerTagType.SHELL_TRAP)
      .target(MoveTarget.ALL_NEAR_ENEMIES)
      // Fails if the user was not hit by a physical attack during the turn
      .condition((user, target, move) => user.getTag(ShellTrapTag)?.activated === true),
    new AttackMove(Moves.FLEUR_CANNON, Type.FAIRY, MoveCategory.SPECIAL, 130, 90, 5, -1, 0, 7)
      .attr(StatStageChangeAttr, [ Stat.SPATK ], -2, true),
    new AttackMove(Moves.PSYCHIC_FANGS, Type.PSYCHIC, MoveCategory.PHYSICAL, 85, 100, 10, -1, 0, 7)
      .bitingMove()
      .attr(RemoveScreensAttr),
    new AttackMove(Moves.STOMPING_TANTRUM, Type.GROUND, MoveCategory.PHYSICAL, 75, 100, 10, -1, 0, 7)
      .attr(MovePowerMultiplierAttr, (user, target, move) => user.getLastXMoves(2)[1]?.result === MoveResult.MISS || user.getLastXMoves(2)[1]?.result === MoveResult.FAIL ? 2 : 1),
    new AttackMove(Moves.SHADOW_BONE, Type.GHOST, MoveCategory.PHYSICAL, 85, 100, 10, 20, 0, 7)
      .attr(StatStageChangeAttr, [ Stat.DEF ], -1)
      .makesContact(false),
    new AttackMove(Moves.ACCELEROCK, Type.ROCK, MoveCategory.PHYSICAL, 40, 100, 20, -1, 1, 7),
    new AttackMove(Moves.LIQUIDATION, Type.WATER, MoveCategory.PHYSICAL, 85, 100, 10, 20, 0, 7)
      .attr(StatStageChangeAttr, [ Stat.DEF ], -1),
    new AttackMove(Moves.PRISMATIC_LASER, Type.PSYCHIC, MoveCategory.SPECIAL, 160, 100, 10, -1, 0, 7)
      .attr(RechargeAttr),
    new AttackMove(Moves.SPECTRAL_THIEF, Type.GHOST, MoveCategory.PHYSICAL, 90, 100, 10, -1, 0, 7)
      .partial(),
    new AttackMove(Moves.SUNSTEEL_STRIKE, Type.STEEL, MoveCategory.PHYSICAL, 100, 100, 5, -1, 0, 7)
      .ignoresAbilities()
      .partial(),
    new AttackMove(Moves.MOONGEIST_BEAM, Type.GHOST, MoveCategory.SPECIAL, 100, 100, 5, -1, 0, 7)
      .ignoresAbilities()
      .partial(),
    new StatusMove(Moves.TEARFUL_LOOK, Type.NORMAL, -1, 20, -1, 0, 7)
      .attr(StatStageChangeAttr, [ Stat.ATK, Stat.SPATK ], -1),
    new AttackMove(Moves.ZING_ZAP, Type.ELECTRIC, MoveCategory.PHYSICAL, 80, 100, 10, 30, 0, 7)
      .attr(FlinchAttr),
    new AttackMove(Moves.NATURES_MADNESS, Type.FAIRY, MoveCategory.SPECIAL, -1, 90, 10, -1, 0, 7)
      .attr(TargetHalfHpDamageAttr),
    new AttackMove(Moves.MULTI_ATTACK, Type.NORMAL, MoveCategory.PHYSICAL, 120, 100, 10, -1, 0, 7)
      .attr(FormChangeItemTypeAttr),
    /* Unused */
    new AttackMove(Moves.TEN_MILLION_VOLT_THUNDERBOLT, Type.ELECTRIC, MoveCategory.SPECIAL, 195, -1, 1, -1, 0, 7)
      .partial(),
    /* End Unused */
    new AttackMove(Moves.MIND_BLOWN, Type.FIRE, MoveCategory.SPECIAL, 150, 100, 5, -1, 0, 7)
      .condition(failIfDampCondition)
      .attr(HalfSacrificialAttr)
      .target(MoveTarget.ALL_NEAR_OTHERS),
    new AttackMove(Moves.PLASMA_FISTS, Type.ELECTRIC, MoveCategory.PHYSICAL, 100, 100, 15, -1, 0, 7)
      .punchingMove()
      .partial(),
    new AttackMove(Moves.PHOTON_GEYSER, Type.PSYCHIC, MoveCategory.SPECIAL, 100, 100, 5, -1, 0, 7)
      .attr(PhotonGeyserCategoryAttr)
      .ignoresAbilities()
      .partial(),
    /* Unused */
    new AttackMove(Moves.LIGHT_THAT_BURNS_THE_SKY, Type.PSYCHIC, MoveCategory.SPECIAL, 200, -1, 1, -1, 0, 7)
      .attr(PhotonGeyserCategoryAttr)
      .ignoresAbilities(),
    new AttackMove(Moves.SEARING_SUNRAZE_SMASH, Type.STEEL, MoveCategory.PHYSICAL, 200, -1, 1, -1, 0, 7)
      .ignoresAbilities(),
    new AttackMove(Moves.MENACING_MOONRAZE_MAELSTROM, Type.GHOST, MoveCategory.SPECIAL, 200, -1, 1, -1, 0, 7)
      .ignoresAbilities(),
    new AttackMove(Moves.LETS_SNUGGLE_FOREVER, Type.FAIRY, MoveCategory.PHYSICAL, 190, -1, 1, -1, 0, 7)
      .partial(),
    new AttackMove(Moves.SPLINTERED_STORMSHARDS, Type.ROCK, MoveCategory.PHYSICAL, 190, -1, 1, -1, 0, 7)
      .attr(ClearTerrainAttr)
      .makesContact(false),
    new AttackMove(Moves.CLANGOROUS_SOULBLAZE, Type.DRAGON, MoveCategory.SPECIAL, 185, -1, 1, 100, 0, 7)
      .attr(StatStageChangeAttr, [ Stat.ATK, Stat.DEF, Stat.SPATK, Stat.SPDEF, Stat.SPD ], 1, true)
      .soundBased()
      .target(MoveTarget.ALL_NEAR_ENEMIES)
      .partial(),
    /* End Unused */
    new AttackMove(Moves.ZIPPY_ZAP, Type.ELECTRIC, MoveCategory.PHYSICAL, 50, 100, 15, 100, 2, 7) //LGPE Implementation
      .attr(CritOnlyAttr),
    new AttackMove(Moves.SPLISHY_SPLASH, Type.WATER, MoveCategory.SPECIAL, 90, 100, 15, 30, 0, 7)
      .attr(StatusEffectAttr, StatusEffect.PARALYSIS)
      .target(MoveTarget.ALL_NEAR_ENEMIES),
    new AttackMove(Moves.FLOATY_FALL, Type.FLYING, MoveCategory.PHYSICAL, 90, 95, 15, 30, 0, 7)
      .attr(FlinchAttr),
    new AttackMove(Moves.PIKA_PAPOW, Type.ELECTRIC, MoveCategory.SPECIAL, -1, -1, 20, -1, 0, 7)
      .attr(FriendshipPowerAttr),
    new AttackMove(Moves.BOUNCY_BUBBLE, Type.WATER, MoveCategory.SPECIAL, 60, 100, 20, -1, 0, 7)
      .attr(HitHealAttr, 1.0)
      .triageMove()
      .target(MoveTarget.ALL_NEAR_ENEMIES),
    new AttackMove(Moves.BUZZY_BUZZ, Type.ELECTRIC, MoveCategory.SPECIAL, 60, 100, 20, 100, 0, 7)
      .attr(StatusEffectAttr, StatusEffect.PARALYSIS),
    new AttackMove(Moves.SIZZLY_SLIDE, Type.FIRE, MoveCategory.PHYSICAL, 60, 100, 20, 100, 0, 7)
      .attr(StatusEffectAttr, StatusEffect.BURN),
    new AttackMove(Moves.GLITZY_GLOW, Type.PSYCHIC, MoveCategory.SPECIAL, 80, 95, 15, -1, 0, 7)
      .attr(AddArenaTagAttr, ArenaTagType.LIGHT_SCREEN, 5, false, true),
    new AttackMove(Moves.BADDY_BAD, Type.DARK, MoveCategory.SPECIAL, 80, 95, 15, -1, 0, 7)
      .attr(AddArenaTagAttr, ArenaTagType.REFLECT, 5, false, true),
    new AttackMove(Moves.SAPPY_SEED, Type.GRASS, MoveCategory.PHYSICAL, 100, 90, 10, 100, 0, 7)
      .makesContact(false)
      .attr(AddBattlerTagAttr, BattlerTagType.SEEDED),
    new AttackMove(Moves.FREEZY_FROST, Type.ICE, MoveCategory.SPECIAL, 100, 90, 10, -1, 0, 7)
      .attr(ResetStatsAttr, true),
    new AttackMove(Moves.SPARKLY_SWIRL, Type.FAIRY, MoveCategory.SPECIAL, 120, 85, 5, -1, 0, 7)
      .attr(PartyStatusCureAttr, null, Abilities.NONE),
    new AttackMove(Moves.VEEVEE_VOLLEY, Type.NORMAL, MoveCategory.PHYSICAL, -1, -1, 20, -1, 0, 7)
      .attr(FriendshipPowerAttr),
    new AttackMove(Moves.DOUBLE_IRON_BASH, Type.STEEL, MoveCategory.PHYSICAL, 60, 100, 5, 30, 0, 7)
      .attr(MultiHitAttr, MultiHitType._2)
      .attr(FlinchAttr)
      .punchingMove(),
    /* Unused */
    new SelfStatusMove(Moves.MAX_GUARD, Type.NORMAL, -1, 10, -1, 4, 8)
<<<<<<< HEAD
      .attr(ProtectAttr),
=======
      .attr(ProtectAttr)
      .condition(failIfLastCondition)
      .ignoresVirtual(),
>>>>>>> 7b976577
    /* End Unused */
    new AttackMove(Moves.DYNAMAX_CANNON, Type.DRAGON, MoveCategory.SPECIAL, 100, 100, 5, -1, 0, 8)
      .attr(MovePowerMultiplierAttr, (user, target, move) => {
      // Move is only stronger against overleveled foes.
        if (target.level > target.scene.getMaxExpLevel()) {
          const dynamaxCannonPercentMarginBeforeFullDamage = 0.05; // How much % above MaxExpLevel of wave will the target need to be to take full damage.
          // The move's power scales as the margin is approached, reaching double power when it does or goes over it.
          return 1 + Math.min(1, (target.level - target.scene.getMaxExpLevel()) / (target.scene.getMaxExpLevel() * dynamaxCannonPercentMarginBeforeFullDamage));
        } else {
          return 1;
        }
      })
      .attr(DiscourageFrequentUseAttr),

    new AttackMove(Moves.SNIPE_SHOT, Type.WATER, MoveCategory.SPECIAL, 80, 100, 15, -1, 0, 8)
      .attr(HighCritAttr)
      .attr(BypassRedirectAttr),
    new AttackMove(Moves.JAW_LOCK, Type.DARK, MoveCategory.PHYSICAL, 80, 100, 10, -1, 0, 8)
      .attr(JawLockAttr)
      .bitingMove(),
    new SelfStatusMove(Moves.STUFF_CHEEKS, Type.NORMAL, -1, 10, -1, 0, 8) // TODO: Stuff Cheeks should not be selectable when the user does not have a berry, see wiki
      .attr(EatBerryAttr)
      .attr(StatStageChangeAttr, [ Stat.DEF ], 2, true)
      .condition((user) => {
        const userBerries = user.scene.findModifiers(m => m instanceof BerryModifier, user.isPlayer());
        return userBerries.length > 0;
      })
      .partial(),
    new SelfStatusMove(Moves.NO_RETREAT, Type.FIGHTING, -1, 5, -1, 0, 8)
      .attr(StatStageChangeAttr, [ Stat.ATK, Stat.DEF, Stat.SPATK, Stat.SPDEF, Stat.SPD ], 1, true)
      .attr(AddBattlerTagAttr, BattlerTagType.NO_RETREAT, true, false)
      .condition((user, target, move) => user.getTag(TrappedTag)?.sourceMove !== Moves.NO_RETREAT), // fails if the user is currently trapped by No Retreat
    new StatusMove(Moves.TAR_SHOT, Type.ROCK, 100, 15, -1, 0, 8)
      .attr(StatStageChangeAttr, [ Stat.SPD ], -1)
      .partial(),
    new StatusMove(Moves.MAGIC_POWDER, Type.PSYCHIC, 100, 20, -1, 0, 8)
      .attr(ChangeTypeAttr, Type.PSYCHIC)
      .powderMove(),
    new AttackMove(Moves.DRAGON_DARTS, Type.DRAGON, MoveCategory.PHYSICAL, 50, 100, 10, -1, 0, 8)
      .attr(MultiHitAttr, MultiHitType._2)
      .makesContact(false)
      .partial(),
    new StatusMove(Moves.TEATIME, Type.NORMAL, -1, 10, -1, 0, 8)
      .attr(EatBerryAttr)
      .target(MoveTarget.ALL),
    new StatusMove(Moves.OCTOLOCK, Type.FIGHTING, 100, 15, -1, 0, 8)
      .attr(AddBattlerTagAttr, BattlerTagType.OCTOLOCK, false, true, 1),
    new AttackMove(Moves.BOLT_BEAK, Type.ELECTRIC, MoveCategory.PHYSICAL, 85, 100, 10, -1, 0, 8)
      .attr(FirstAttackDoublePowerAttr),
    new AttackMove(Moves.FISHIOUS_REND, Type.WATER, MoveCategory.PHYSICAL, 85, 100, 10, -1, 0, 8)
      .attr(FirstAttackDoublePowerAttr)
      .bitingMove(),
    new StatusMove(Moves.COURT_CHANGE, Type.NORMAL, 100, 10, -1, 0, 8)
      .attr(SwapArenaTagsAttr, [ArenaTagType.AURORA_VEIL, ArenaTagType.LIGHT_SCREEN, ArenaTagType.MIST, ArenaTagType.REFLECT, ArenaTagType.SPIKES, ArenaTagType.STEALTH_ROCK, ArenaTagType.STICKY_WEB, ArenaTagType.TAILWIND, ArenaTagType.TOXIC_SPIKES]),
    new AttackMove(Moves.MAX_FLARE, Type.FIRE, MoveCategory.PHYSICAL, 10, -1, 10, -1, 0, 8)
      .target(MoveTarget.NEAR_ENEMY)
      .unimplemented(),
    new AttackMove(Moves.MAX_FLUTTERBY, Type.BUG, MoveCategory.PHYSICAL, 10, -1, 10, -1, 0, 8)
      .target(MoveTarget.NEAR_ENEMY)
      .unimplemented(),
    new AttackMove(Moves.MAX_LIGHTNING, Type.ELECTRIC, MoveCategory.PHYSICAL, 10, -1, 10, -1, 0, 8)
      .target(MoveTarget.NEAR_ENEMY)
      .unimplemented(),
    new AttackMove(Moves.MAX_STRIKE, Type.NORMAL, MoveCategory.PHYSICAL, 10, -1, 10, -1, 0, 8)
      .target(MoveTarget.NEAR_ENEMY)
      .unimplemented(),
    new AttackMove(Moves.MAX_KNUCKLE, Type.FIGHTING, MoveCategory.PHYSICAL, 10, -1, 10, -1, 0, 8)
      .target(MoveTarget.NEAR_ENEMY)
      .unimplemented(),
    new AttackMove(Moves.MAX_PHANTASM, Type.GHOST, MoveCategory.PHYSICAL, 10, -1, 10, -1, 0, 8)
      .target(MoveTarget.NEAR_ENEMY)
      .unimplemented(),
    new AttackMove(Moves.MAX_HAILSTORM, Type.ICE, MoveCategory.PHYSICAL, 10, -1, 10, -1, 0, 8)
      .target(MoveTarget.NEAR_ENEMY)
      .unimplemented(),
    new AttackMove(Moves.MAX_OOZE, Type.POISON, MoveCategory.PHYSICAL, 10, -1, 10, -1, 0, 8)
      .target(MoveTarget.NEAR_ENEMY)
      .unimplemented(),
    new AttackMove(Moves.MAX_GEYSER, Type.WATER, MoveCategory.PHYSICAL, 10, -1, 10, -1, 0, 8)
      .target(MoveTarget.NEAR_ENEMY)
      .unimplemented(),
    new AttackMove(Moves.MAX_AIRSTREAM, Type.FLYING, MoveCategory.PHYSICAL, 10, -1, 10, -1, 0, 8)
      .target(MoveTarget.NEAR_ENEMY)
      .unimplemented(),
    new AttackMove(Moves.MAX_STARFALL, Type.FAIRY, MoveCategory.PHYSICAL, 10, -1, 10, -1, 0, 8)
      .target(MoveTarget.NEAR_ENEMY)
      .unimplemented(),
    new AttackMove(Moves.MAX_WYRMWIND, Type.DRAGON, MoveCategory.PHYSICAL, 10, -1, 10, -1, 0, 8)
      .target(MoveTarget.NEAR_ENEMY)
      .unimplemented(),
    new AttackMove(Moves.MAX_MINDSTORM, Type.PSYCHIC, MoveCategory.PHYSICAL, 10, -1, 10, -1, 0, 8)
      .target(MoveTarget.NEAR_ENEMY)
      .unimplemented(),
    new AttackMove(Moves.MAX_ROCKFALL, Type.ROCK, MoveCategory.PHYSICAL, 10, -1, 10, -1, 0, 8)
      .target(MoveTarget.NEAR_ENEMY)
      .unimplemented(),
    new AttackMove(Moves.MAX_QUAKE, Type.GROUND, MoveCategory.PHYSICAL, 10, -1, 10, -1, 0, 8)
      .target(MoveTarget.NEAR_ENEMY)
      .unimplemented(),
    new AttackMove(Moves.MAX_DARKNESS, Type.DARK, MoveCategory.PHYSICAL, 10, -1, 10, -1, 0, 8)
      .target(MoveTarget.NEAR_ENEMY)
      .unimplemented(),
    new AttackMove(Moves.MAX_OVERGROWTH, Type.GRASS, MoveCategory.PHYSICAL, 10, -1, 10, -1, 0, 8)
      .target(MoveTarget.NEAR_ENEMY)
      .unimplemented(),
    new AttackMove(Moves.MAX_STEELSPIKE, Type.STEEL, MoveCategory.PHYSICAL, 10, -1, 10, -1, 0, 8)
      .target(MoveTarget.NEAR_ENEMY)
      .unimplemented(),
    /* End Unused */
    new SelfStatusMove(Moves.CLANGOROUS_SOUL, Type.DRAGON, 100, 5, -1, 0, 8)
      .attr(CutHpStatStageBoostAttr, [ Stat.ATK, Stat.DEF, Stat.SPATK, Stat.SPDEF, Stat.SPD ], 1, 3)
      .soundBased()
      .danceMove(),
    new AttackMove(Moves.BODY_PRESS, Type.FIGHTING, MoveCategory.PHYSICAL, 80, 100, 10, -1, 0, 8)
      .attr(DefAtkAttr),
    new StatusMove(Moves.DECORATE, Type.FAIRY, -1, 15, -1, 0, 8)
      .attr(StatStageChangeAttr, [ Stat.ATK, Stat.SPATK ], 2)
      .ignoresProtect(),
    new AttackMove(Moves.DRUM_BEATING, Type.GRASS, MoveCategory.PHYSICAL, 80, 100, 10, 100, 0, 8)
      .attr(StatStageChangeAttr, [ Stat.SPD ], -1)
      .makesContact(false),
    new AttackMove(Moves.SNAP_TRAP, Type.GRASS, MoveCategory.PHYSICAL, 35, 100, 15, -1, 0, 8)
      .attr(TrapAttr, BattlerTagType.SNAP_TRAP),
    new AttackMove(Moves.PYRO_BALL, Type.FIRE, MoveCategory.PHYSICAL, 120, 90, 5, 10, 0, 8)
      .attr(HealStatusEffectAttr, true, StatusEffect.FREEZE)
      .attr(StatusEffectAttr, StatusEffect.BURN)
      .ballBombMove()
      .makesContact(false),
    new AttackMove(Moves.BEHEMOTH_BLADE, Type.STEEL, MoveCategory.PHYSICAL, 100, 100, 5, -1, 0, 8)
      .slicingMove(),
    new AttackMove(Moves.BEHEMOTH_BASH, Type.STEEL, MoveCategory.PHYSICAL, 100, 100, 5, -1, 0, 8),
    new AttackMove(Moves.AURA_WHEEL, Type.ELECTRIC, MoveCategory.PHYSICAL, 110, 100, 10, 100, 0, 8)
      .attr(StatStageChangeAttr, [ Stat.SPD ], 1, true)
      .makesContact(false)
      .attr(AuraWheelTypeAttr)
      .condition((user, target, move) => [user.species.speciesId, user.fusionSpecies?.speciesId].includes(Species.MORPEKO)), // Missing custom fail message
    new AttackMove(Moves.BREAKING_SWIPE, Type.DRAGON, MoveCategory.PHYSICAL, 60, 100, 15, 100, 0, 8)
      .target(MoveTarget.ALL_NEAR_ENEMIES)
      .attr(StatStageChangeAttr, [ Stat.ATK ], -1),
    new AttackMove(Moves.BRANCH_POKE, Type.GRASS, MoveCategory.PHYSICAL, 40, 100, 40, -1, 0, 8),
    new AttackMove(Moves.OVERDRIVE, Type.ELECTRIC, MoveCategory.SPECIAL, 80, 100, 10, -1, 0, 8)
      .soundBased()
      .target(MoveTarget.ALL_NEAR_ENEMIES),
    new AttackMove(Moves.APPLE_ACID, Type.GRASS, MoveCategory.SPECIAL, 80, 100, 10, 100, 0, 8)
      .attr(StatStageChangeAttr, [ Stat.SPDEF ], -1),
    new AttackMove(Moves.GRAV_APPLE, Type.GRASS, MoveCategory.PHYSICAL, 80, 100, 10, 100, 0, 8)
      .attr(StatStageChangeAttr, [ Stat.DEF ], -1)
      .attr(MovePowerMultiplierAttr, (user, target, move) => user.scene.arena.getTag(ArenaTagType.GRAVITY) ? 1.5 : 1)
      .makesContact(false),
    new AttackMove(Moves.SPIRIT_BREAK, Type.FAIRY, MoveCategory.PHYSICAL, 75, 100, 15, 100, 0, 8)
      .attr(StatStageChangeAttr, [ Stat.SPATK ], -1),
    new AttackMove(Moves.STRANGE_STEAM, Type.FAIRY, MoveCategory.SPECIAL, 90, 95, 10, 20, 0, 8)
      .attr(ConfuseAttr),
    new StatusMove(Moves.LIFE_DEW, Type.WATER, -1, 10, -1, 0, 8)
      .attr(HealAttr, 0.25, true, false)
      .target(MoveTarget.USER_AND_ALLIES)
      .ignoresProtect(),
    new SelfStatusMove(Moves.OBSTRUCT, Type.DARK, 100, 10, -1, 4, 8)
      .attr(ProtectAttr, BattlerTagType.OBSTRUCT)
      .condition(failIfLastCondition),
    new AttackMove(Moves.FALSE_SURRENDER, Type.DARK, MoveCategory.PHYSICAL, 80, -1, 10, -1, 0, 8),
    new AttackMove(Moves.METEOR_ASSAULT, Type.FIGHTING, MoveCategory.PHYSICAL, 150, 100, 5, -1, 0, 8)
      .attr(RechargeAttr)
      .makesContact(false),
    new AttackMove(Moves.ETERNABEAM, Type.DRAGON, MoveCategory.SPECIAL, 160, 90, 5, -1, 0, 8)
      .attr(RechargeAttr),
    new AttackMove(Moves.STEEL_BEAM, Type.STEEL, MoveCategory.SPECIAL, 140, 95, 5, -1, 0, 8)
      .attr(HalfSacrificialAttr),
    new AttackMove(Moves.EXPANDING_FORCE, Type.PSYCHIC, MoveCategory.SPECIAL, 80, 100, 10, -1, 0, 8)
      .attr(MovePowerMultiplierAttr, (user, target, move) => user.scene.arena.getTerrainType() === TerrainType.PSYCHIC && user.isGrounded() ? 1.5 : 1)
      .attr(VariableTargetAttr, (user, target, move) => user.scene.arena.getTerrainType() === TerrainType.PSYCHIC && user.isGrounded() ? 6 : 3),
    new AttackMove(Moves.STEEL_ROLLER, Type.STEEL, MoveCategory.PHYSICAL, 130, 100, 5, -1, 0, 8)
      .attr(ClearTerrainAttr)
      .condition((user, target, move) => !!user.scene.arena.terrain),
    new AttackMove(Moves.SCALE_SHOT, Type.DRAGON, MoveCategory.PHYSICAL, 25, 90, 20, -1, 0, 8)
      //.attr(StatStageChangeAttr, Stat.SPD, 1, true) // TODO: Have boosts only apply at end of move, not after every hit
      //.attr(StatStageChangeAttr, Stat.DEF, -1, true)
      .attr(MultiHitAttr)
      .makesContact(false)
      .partial(),
    new AttackMove(Moves.METEOR_BEAM, Type.ROCK, MoveCategory.SPECIAL, 120, 90, 10, 100, 0, 8)
      .attr(ChargeAttr, ChargeAnim.METEOR_BEAM_CHARGING, i18next.t("moveTriggers:isOverflowingWithSpacePower", {pokemonName: "{USER}"}), null, true)
<<<<<<< HEAD
      .attr(StatChangeAttr, BattleStat.SPATK, 1, true),
=======
      .attr(StatStageChangeAttr, [ Stat.SPATK ], 1, true)
      .ignoresVirtual(),
>>>>>>> 7b976577
    new AttackMove(Moves.SHELL_SIDE_ARM, Type.POISON, MoveCategory.SPECIAL, 90, 100, 10, 20, 0, 8)
      .attr(ShellSideArmCategoryAttr)
      .attr(StatusEffectAttr, StatusEffect.POISON)
      .partial(),
    new AttackMove(Moves.MISTY_EXPLOSION, Type.FAIRY, MoveCategory.SPECIAL, 100, 100, 5, -1, 0, 8)
      .attr(SacrificialAttr)
      .target(MoveTarget.ALL_NEAR_OTHERS)
      .attr(MovePowerMultiplierAttr, (user, target, move) => user.scene.arena.getTerrainType() === TerrainType.MISTY && user.isGrounded() ? 1.5 : 1)
      .condition(failIfDampCondition)
      .makesContact(false),
    new AttackMove(Moves.GRASSY_GLIDE, Type.GRASS, MoveCategory.PHYSICAL, 55, 100, 20, -1, 0, 8)
      .attr(IncrementMovePriorityAttr, (user, target, move) =>user.scene.arena.getTerrainType()===TerrainType.GRASSY&&user.isGrounded()),
    new AttackMove(Moves.RISING_VOLTAGE, Type.ELECTRIC, MoveCategory.SPECIAL, 70, 100, 20, -1, 0, 8)
      .attr(MovePowerMultiplierAttr, (user, target, move) => user.scene.arena.getTerrainType() === TerrainType.ELECTRIC && target.isGrounded() ? 2 : 1),
    new AttackMove(Moves.TERRAIN_PULSE, Type.NORMAL, MoveCategory.SPECIAL, 50, 100, 10, -1, 0, 8)
      .attr(TerrainPulseTypeAttr)
      .attr(MovePowerMultiplierAttr, (user, target, move) => user.scene.arena.getTerrainType() !== TerrainType.NONE && user.isGrounded() ? 2 : 1)
      .pulseMove(),
    new AttackMove(Moves.SKITTER_SMACK, Type.BUG, MoveCategory.PHYSICAL, 70, 90, 10, 100, 0, 8)
      .attr(StatStageChangeAttr, [ Stat.SPATK ], -1),
    new AttackMove(Moves.BURNING_JEALOUSY, Type.FIRE, MoveCategory.SPECIAL, 70, 100, 5, 100, 0, 8)
      .attr(StatusIfBoostedAttr, StatusEffect.BURN)
      .target(MoveTarget.ALL_NEAR_ENEMIES),
    new AttackMove(Moves.LASH_OUT, Type.DARK, MoveCategory.PHYSICAL, 75, 100, 5, -1, 0, 8)
      .attr(MovePowerMultiplierAttr, (user, _target, _move) => user.turnData.statStagesDecreased ? 2 : 1),
    new AttackMove(Moves.POLTERGEIST, Type.GHOST, MoveCategory.PHYSICAL, 110, 90, 5, -1, 0, 8)
      .attr(AttackedByItemAttr)
      .makesContact(false),
    new StatusMove(Moves.CORROSIVE_GAS, Type.POISON, 100, 40, -1, 0, 8)
      .target(MoveTarget.ALL_NEAR_OTHERS)
      .unimplemented(),
    new StatusMove(Moves.COACHING, Type.FIGHTING, -1, 10, -1, 0, 8)
      .attr(StatStageChangeAttr, [ Stat.ATK, Stat.DEF ], 1)
      .target(MoveTarget.NEAR_ALLY),
    new AttackMove(Moves.FLIP_TURN, Type.WATER, MoveCategory.PHYSICAL, 60, 100, 20, -1, 0, 8)
      .attr(ForceSwitchOutAttr, true, false),
    new AttackMove(Moves.TRIPLE_AXEL, Type.ICE, MoveCategory.PHYSICAL, 20, 90, 10, -1, 0, 8)
      .attr(MultiHitAttr, MultiHitType._3)
      .attr(MultiHitPowerIncrementAttr, 3)
      .checkAllHits(),
    new AttackMove(Moves.DUAL_WINGBEAT, Type.FLYING, MoveCategory.PHYSICAL, 40, 90, 10, -1, 0, 8)
      .attr(MultiHitAttr, MultiHitType._2),
    new AttackMove(Moves.SCORCHING_SANDS, Type.GROUND, MoveCategory.SPECIAL, 70, 100, 10, 30, 0, 8)
      .attr(HealStatusEffectAttr, true, StatusEffect.FREEZE)
      .attr(HealStatusEffectAttr, false, StatusEffect.FREEZE)
      .attr(StatusEffectAttr, StatusEffect.BURN),
    new StatusMove(Moves.JUNGLE_HEALING, Type.GRASS, -1, 10, -1, 0, 8)
      .attr(HealAttr, 0.25, true, false)
      .attr(HealStatusEffectAttr, false, StatusEffect.PARALYSIS, StatusEffect.POISON, StatusEffect.TOXIC, StatusEffect.BURN, StatusEffect.SLEEP)
      .target(MoveTarget.USER_AND_ALLIES),
    new AttackMove(Moves.WICKED_BLOW, Type.DARK, MoveCategory.PHYSICAL, 75, 100, 5, -1, 0, 8)
      .attr(CritOnlyAttr)
      .punchingMove(),
    new AttackMove(Moves.SURGING_STRIKES, Type.WATER, MoveCategory.PHYSICAL, 25, 100, 5, -1, 0, 8)
      .attr(MultiHitAttr, MultiHitType._3)
      .attr(CritOnlyAttr)
      .punchingMove(),
    new AttackMove(Moves.THUNDER_CAGE, Type.ELECTRIC, MoveCategory.SPECIAL, 80, 90, 15, -1, 0, 8)
      .attr(TrapAttr, BattlerTagType.THUNDER_CAGE),
    new AttackMove(Moves.DRAGON_ENERGY, Type.DRAGON, MoveCategory.SPECIAL, 150, 100, 5, -1, 0, 8)
      .attr(HpPowerAttr)
      .target(MoveTarget.ALL_NEAR_ENEMIES),
    new AttackMove(Moves.FREEZING_GLARE, Type.PSYCHIC, MoveCategory.SPECIAL, 90, 100, 10, 10, 0, 8)
      .attr(StatusEffectAttr, StatusEffect.FREEZE),
    new AttackMove(Moves.FIERY_WRATH, Type.DARK, MoveCategory.SPECIAL, 90, 100, 10, 20, 0, 8)
      .attr(FlinchAttr)
      .target(MoveTarget.ALL_NEAR_ENEMIES),
    new AttackMove(Moves.THUNDEROUS_KICK, Type.FIGHTING, MoveCategory.PHYSICAL, 90, 100, 10, 100, 0, 8)
      .attr(StatStageChangeAttr, [ Stat.DEF ], -1),
    new AttackMove(Moves.GLACIAL_LANCE, Type.ICE, MoveCategory.PHYSICAL, 120, 100, 5, -1, 0, 8)
      .target(MoveTarget.ALL_NEAR_ENEMIES)
      .makesContact(false),
    new AttackMove(Moves.ASTRAL_BARRAGE, Type.GHOST, MoveCategory.SPECIAL, 120, 100, 5, -1, 0, 8)
      .target(MoveTarget.ALL_NEAR_ENEMIES),
    new AttackMove(Moves.EERIE_SPELL, Type.PSYCHIC, MoveCategory.SPECIAL, 80, 100, 5, 100, 0, 8)
      .attr(AttackReducePpMoveAttr, 3)
      .soundBased(),
    new AttackMove(Moves.DIRE_CLAW, Type.POISON, MoveCategory.PHYSICAL, 80, 100, 15, 50, 0, 8)
      .attr(MultiStatusEffectAttr, [StatusEffect.POISON, StatusEffect.PARALYSIS, StatusEffect.SLEEP]),
    new AttackMove(Moves.PSYSHIELD_BASH, Type.PSYCHIC, MoveCategory.PHYSICAL, 70, 90, 10, 100, 0, 8)
      .attr(StatStageChangeAttr, [ Stat.DEF ], 1, true),
    new SelfStatusMove(Moves.POWER_SHIFT, Type.NORMAL, -1, 10, -1, 0, 8)
      .unimplemented(),
    new AttackMove(Moves.STONE_AXE, Type.ROCK, MoveCategory.PHYSICAL, 65, 90, 15, 100, 0, 8)
      .attr(AddArenaTrapTagHitAttr, ArenaTagType.STEALTH_ROCK)
      .slicingMove(),
    new AttackMove(Moves.SPRINGTIDE_STORM, Type.FAIRY, MoveCategory.SPECIAL, 100, 80, 5, 30, 0, 8)
      .attr(StatStageChangeAttr, [ Stat.ATK ], -1)
      .windMove()
      .target(MoveTarget.ALL_NEAR_ENEMIES),
    new AttackMove(Moves.MYSTICAL_POWER, Type.PSYCHIC, MoveCategory.SPECIAL, 70, 90, 10, 100, 0, 8)
      .attr(StatStageChangeAttr, [ Stat.SPATK ], 1, true),
    new AttackMove(Moves.RAGING_FURY, Type.FIRE, MoveCategory.PHYSICAL, 120, 100, 10, -1, 0, 8)
      .makesContact(false)
      .attr(FrenzyAttr)
      .attr(MissEffectAttr, frenzyMissFunc)
      .attr(NoEffectAttr, frenzyMissFunc)
      .target(MoveTarget.RANDOM_NEAR_ENEMY),
    new AttackMove(Moves.WAVE_CRASH, Type.WATER, MoveCategory.PHYSICAL, 120, 100, 10, -1, 0, 8)
      .attr(RecoilAttr, false, 0.33)
      .recklessMove(),
    new AttackMove(Moves.CHLOROBLAST, Type.GRASS, MoveCategory.SPECIAL, 150, 95, 5, -1, 0, 8)
      .attr(RecoilAttr, true, 0.5),
    new AttackMove(Moves.MOUNTAIN_GALE, Type.ICE, MoveCategory.PHYSICAL, 100, 85, 10, 30, 0, 8)
      .makesContact(false)
      .attr(FlinchAttr),
    new SelfStatusMove(Moves.VICTORY_DANCE, Type.FIGHTING, -1, 10, -1, 0, 8)
      .attr(StatStageChangeAttr, [ Stat.ATK, Stat.DEF, Stat.SPD ], 1, true)
      .danceMove(),
    new AttackMove(Moves.HEADLONG_RUSH, Type.GROUND, MoveCategory.PHYSICAL, 120, 100, 5, -1, 0, 8)
      .attr(StatStageChangeAttr, [ Stat.DEF, Stat.SPDEF ], -1, true)
      .punchingMove(),
    new AttackMove(Moves.BARB_BARRAGE, Type.POISON, MoveCategory.PHYSICAL, 60, 100, 10, 50, 0, 8)
      .makesContact(false)
      .attr(MovePowerMultiplierAttr, (user, target, move) => target.status && (target.status.effect === StatusEffect.POISON || target.status.effect === StatusEffect.TOXIC) ? 2 : 1)
      .attr(StatusEffectAttr, StatusEffect.POISON),
    new AttackMove(Moves.ESPER_WING, Type.PSYCHIC, MoveCategory.SPECIAL, 80, 100, 10, 100, 0, 8)
      .attr(HighCritAttr)
      .attr(StatStageChangeAttr, [ Stat.SPD ], 1, true),
    new AttackMove(Moves.BITTER_MALICE, Type.GHOST, MoveCategory.SPECIAL, 75, 100, 10, 100, 0, 8)
      .attr(StatStageChangeAttr, [ Stat.ATK ], -1),
    new SelfStatusMove(Moves.SHELTER, Type.STEEL, -1, 10, 100, 0, 8)
      .attr(StatStageChangeAttr, [ Stat.DEF ], 2, true),
    new AttackMove(Moves.TRIPLE_ARROWS, Type.FIGHTING, MoveCategory.PHYSICAL, 90, 100, 10, 30, 0, 8)
      .makesContact(false)
      .attr(HighCritAttr)
      .attr(StatStageChangeAttr, [ Stat.DEF ], -1)
      .attr(FlinchAttr)
      .partial(),
    new AttackMove(Moves.INFERNAL_PARADE, Type.GHOST, MoveCategory.SPECIAL, 60, 100, 15, 30, 0, 8)
      .attr(StatusEffectAttr, StatusEffect.BURN)
      .attr(MovePowerMultiplierAttr, (user, target, move) => target.status ? 2 : 1),
    new AttackMove(Moves.CEASELESS_EDGE, Type.DARK, MoveCategory.PHYSICAL, 65, 90, 15, 100, 0, 8)
      .attr(AddArenaTrapTagHitAttr, ArenaTagType.SPIKES)
      .slicingMove(),
    new AttackMove(Moves.BLEAKWIND_STORM, Type.FLYING, MoveCategory.SPECIAL, 100, 80, 10, 30, 0, 8)
      .attr(StormAccuracyAttr)
      .attr(StatStageChangeAttr, [ Stat.SPD ], -1)
      .windMove()
      .target(MoveTarget.ALL_NEAR_ENEMIES),
    new AttackMove(Moves.WILDBOLT_STORM, Type.ELECTRIC, MoveCategory.SPECIAL, 100, 80, 10, 20, 0, 8)
      .attr(StormAccuracyAttr)
      .attr(StatusEffectAttr, StatusEffect.PARALYSIS)
      .windMove()
      .target(MoveTarget.ALL_NEAR_ENEMIES),
    new AttackMove(Moves.SANDSEAR_STORM, Type.GROUND, MoveCategory.SPECIAL, 100, 80, 10, 20, 0, 8)
      .attr(StormAccuracyAttr)
      .attr(StatusEffectAttr, StatusEffect.BURN)
      .windMove()
      .target(MoveTarget.ALL_NEAR_ENEMIES),
    new StatusMove(Moves.LUNAR_BLESSING, Type.PSYCHIC, -1, 5, -1, 0, 8)
      .attr(HealAttr, 0.25, true, false)
      .attr(HealStatusEffectAttr, false, StatusEffect.PARALYSIS, StatusEffect.POISON, StatusEffect.TOXIC, StatusEffect.BURN, StatusEffect.SLEEP)
      .target(MoveTarget.USER_AND_ALLIES)
      .triageMove(),
    new SelfStatusMove(Moves.TAKE_HEART, Type.PSYCHIC, -1, 10, -1, 0, 8)
      .attr(StatStageChangeAttr, [ Stat.SPATK, Stat.SPDEF ], 1, true)
      .attr(HealStatusEffectAttr, true, StatusEffect.PARALYSIS, StatusEffect.POISON, StatusEffect.TOXIC, StatusEffect.BURN, StatusEffect.SLEEP),
    /* Unused
    new AttackMove(Moves.G_MAX_WILDFIRE, Type.FIRE, MoveCategory.PHYSICAL, 10, -1, 10, -1, 0, 8)
      .target(MoveTarget.ALL_NEAR_ENEMIES)
      .unimplemented(),
    new AttackMove(Moves.G_MAX_BEFUDDLE, Type.BUG, MoveCategory.PHYSICAL, 10, -1, 10, -1, 0, 8)
      .target(MoveTarget.ALL_NEAR_ENEMIES)
      .unimplemented(),
    new AttackMove(Moves.G_MAX_VOLT_CRASH, Type.ELECTRIC, MoveCategory.PHYSICAL, 10, -1, 10, -1, 0, 8)
      .target(MoveTarget.ALL_NEAR_ENEMIES)
      .unimplemented(),
    new AttackMove(Moves.G_MAX_GOLD_RUSH, Type.NORMAL, MoveCategory.PHYSICAL, 10, -1, 10, -1, 0, 8)
      .target(MoveTarget.ALL_NEAR_ENEMIES)
      .unimplemented(),
    new AttackMove(Moves.G_MAX_CHI_STRIKE, Type.FIGHTING, MoveCategory.PHYSICAL, 10, -1, 10, -1, 0, 8)
      .target(MoveTarget.ALL_NEAR_ENEMIES)
      .unimplemented(),
    new AttackMove(Moves.G_MAX_TERROR, Type.GHOST, MoveCategory.PHYSICAL, 10, -1, 10, -1, 0, 8)
      .target(MoveTarget.ALL_NEAR_ENEMIES)
      .unimplemented(),
    new AttackMove(Moves.G_MAX_RESONANCE, Type.ICE, MoveCategory.PHYSICAL, 10, -1, 10, -1, 0, 8)
      .target(MoveTarget.ALL_NEAR_ENEMIES)
      .unimplemented(),
    new AttackMove(Moves.G_MAX_CUDDLE, Type.NORMAL, MoveCategory.PHYSICAL, 10, -1, 10, -1, 0, 8)
      .target(MoveTarget.ALL_NEAR_ENEMIES)
      .unimplemented(),
    new AttackMove(Moves.G_MAX_REPLENISH, Type.NORMAL, MoveCategory.PHYSICAL, 10, -1, 10, -1, 0, 8)
      .target(MoveTarget.ALL_NEAR_ENEMIES)
      .unimplemented(),
    new AttackMove(Moves.G_MAX_MALODOR, Type.POISON, MoveCategory.PHYSICAL, 10, -1, 10, -1, 0, 8)
      .target(MoveTarget.ALL_NEAR_ENEMIES)
      .unimplemented(),
    new AttackMove(Moves.G_MAX_STONESURGE, Type.WATER, MoveCategory.PHYSICAL, 10, -1, 10, -1, 0, 8)
      .target(MoveTarget.ALL_NEAR_ENEMIES)
      .unimplemented(),
    new AttackMove(Moves.G_MAX_WIND_RAGE, Type.FLYING, MoveCategory.PHYSICAL, 10, -1, 10, -1, 0, 8)
      .target(MoveTarget.ALL_NEAR_ENEMIES)
      .unimplemented(),
    new AttackMove(Moves.G_MAX_STUN_SHOCK, Type.ELECTRIC, MoveCategory.PHYSICAL, 10, -1, 10, -1, 0, 8)
      .target(MoveTarget.ALL_NEAR_ENEMIES)
      .unimplemented(),
    new AttackMove(Moves.G_MAX_FINALE, Type.FAIRY, MoveCategory.PHYSICAL, 10, -1, 10, -1, 0, 8)
      .target(MoveTarget.ALL_NEAR_ENEMIES)
      .unimplemented(),
    new AttackMove(Moves.G_MAX_DEPLETION, Type.DRAGON, MoveCategory.PHYSICAL, 10, -1, 10, -1, 0, 8)
      .target(MoveTarget.ALL_NEAR_ENEMIES)
      .unimplemented(),
    new AttackMove(Moves.G_MAX_GRAVITAS, Type.PSYCHIC, MoveCategory.PHYSICAL, 10, -1, 10, -1, 0, 8)
      .target(MoveTarget.ALL_NEAR_ENEMIES)
      .unimplemented(),
    new AttackMove(Moves.G_MAX_VOLCALITH, Type.ROCK, MoveCategory.PHYSICAL, 10, -1, 10, -1, 0, 8)
      .target(MoveTarget.ALL_NEAR_ENEMIES)
      .unimplemented(),
    new AttackMove(Moves.G_MAX_SANDBLAST, Type.GROUND, MoveCategory.PHYSICAL, 10, -1, 10, -1, 0, 8)
      .target(MoveTarget.ALL_NEAR_ENEMIES)
      .unimplemented(),
    new AttackMove(Moves.G_MAX_SNOOZE, Type.DARK, MoveCategory.PHYSICAL, 10, -1, 10, -1, 0, 8)
      .target(MoveTarget.ALL_NEAR_ENEMIES)
      .unimplemented(),
    new AttackMove(Moves.G_MAX_TARTNESS, Type.GRASS, MoveCategory.PHYSICAL, 10, -1, 10, -1, 0, 8)
      .target(MoveTarget.ALL_NEAR_ENEMIES)
      .unimplemented(),
    new AttackMove(Moves.G_MAX_SWEETNESS, Type.GRASS, MoveCategory.PHYSICAL, 10, -1, 10, -1, 0, 8)
      .target(MoveTarget.ALL_NEAR_ENEMIES)
      .unimplemented(),
    new AttackMove(Moves.G_MAX_SMITE, Type.FAIRY, MoveCategory.PHYSICAL, 10, -1, 10, -1, 0, 8)
      .target(MoveTarget.ALL_NEAR_ENEMIES)
      .unimplemented(),
    new AttackMove(Moves.G_MAX_STEELSURGE, Type.STEEL, MoveCategory.PHYSICAL, 10, -1, 10, -1, 0, 8)
      .target(MoveTarget.ALL_NEAR_ENEMIES)
      .unimplemented(),
    new AttackMove(Moves.G_MAX_MELTDOWN, Type.STEEL, MoveCategory.PHYSICAL, 10, -1, 10, -1, 0, 8)
      .target(MoveTarget.ALL_NEAR_ENEMIES)
      .unimplemented(),
    new AttackMove(Moves.G_MAX_FOAM_BURST, Type.WATER, MoveCategory.PHYSICAL, 10, -1, 10, -1, 0, 8)
      .target(MoveTarget.ALL_NEAR_ENEMIES)
      .unimplemented(),
    new AttackMove(Moves.G_MAX_CENTIFERNO, Type.FIRE, MoveCategory.PHYSICAL, 10, -1, 10, -1, 0, 8)
      .target(MoveTarget.ALL_NEAR_ENEMIES)
      .unimplemented(),
    new AttackMove(Moves.G_MAX_VINE_LASH, Type.GRASS, MoveCategory.PHYSICAL, 10, -1, 10, -1, 0, 8)
      .target(MoveTarget.ALL_NEAR_ENEMIES)
      .unimplemented(),
    new AttackMove(Moves.G_MAX_CANNONADE, Type.WATER, MoveCategory.PHYSICAL, 10, -1, 10, -1, 0, 8)
      .target(MoveTarget.ALL_NEAR_ENEMIES)
      .unimplemented(),
    new AttackMove(Moves.G_MAX_DRUM_SOLO, Type.GRASS, MoveCategory.PHYSICAL, 10, -1, 10, -1, 0, 8)
      .target(MoveTarget.ALL_NEAR_ENEMIES)
      .unimplemented(),
    new AttackMove(Moves.G_MAX_FIREBALL, Type.FIRE, MoveCategory.PHYSICAL, 10, -1, 10, -1, 0, 8)
      .target(MoveTarget.ALL_NEAR_ENEMIES)
      .unimplemented(),
    new AttackMove(Moves.G_MAX_HYDROSNIPE, Type.WATER, MoveCategory.PHYSICAL, 10, -1, 10, -1, 0, 8)
      .target(MoveTarget.ALL_NEAR_ENEMIES)
      .unimplemented(),
    new AttackMove(Moves.G_MAX_ONE_BLOW, Type.DARK, MoveCategory.PHYSICAL, 10, -1, 10, -1, 0, 8)
      .target(MoveTarget.ALL_NEAR_ENEMIES)
      .unimplemented(),
    new AttackMove(Moves.G_MAX_RAPID_FLOW, Type.WATER, MoveCategory.PHYSICAL, 10, -1, 10, -1, 0, 8)
      .target(MoveTarget.ALL_NEAR_ENEMIES)
      .unimplemented(),
    End Unused */
    new AttackMove(Moves.TERA_BLAST, Type.NORMAL, MoveCategory.SPECIAL, 80, 100, 10, -1, 0, 9)
      .attr(TeraBlastCategoryAttr)
      .attr(TeraBlastTypeAttr)
      .attr(TeraBlastPowerAttr)
      .attr(StatStageChangeAttr, [ Stat.ATK, Stat.SPATK ], -1, true, (user, target, move) => user.isTerastallized() && user.isOfType(Type.STELLAR)),
    new SelfStatusMove(Moves.SILK_TRAP, Type.BUG, -1, 10, -1, 4, 9)
      .attr(ProtectAttr, BattlerTagType.SILK_TRAP)
      .condition(failIfLastCondition),
    new AttackMove(Moves.AXE_KICK, Type.FIGHTING, MoveCategory.PHYSICAL, 120, 90, 10, 30, 0, 9)
      .attr(MissEffectAttr, crashDamageFunc)
      .attr(NoEffectAttr, crashDamageFunc)
      .attr(ConfuseAttr)
      .recklessMove(),
    new AttackMove(Moves.LAST_RESPECTS, Type.GHOST, MoveCategory.PHYSICAL, 50, 100, 10, -1, 0, 9)
      .attr(MovePowerMultiplierAttr, (user, target, move) => 1 + Math.min(user.isPlayer() ? user.scene.currentBattle.playerFaints : user.scene.currentBattle.enemyFaints, 100))
      .makesContact(false),
    new AttackMove(Moves.LUMINA_CRASH, Type.PSYCHIC, MoveCategory.SPECIAL, 80, 100, 10, 100, 0, 9)
      .attr(StatStageChangeAttr, [ Stat.SPDEF ], -2),
    new AttackMove(Moves.ORDER_UP, Type.DRAGON, MoveCategory.PHYSICAL, 80, 100, 10, 100, 0, 9)
      .makesContact(false)
      .partial(),
    new AttackMove(Moves.JET_PUNCH, Type.WATER, MoveCategory.PHYSICAL, 60, 100, 15, -1, 1, 9)
      .punchingMove(),
    new StatusMove(Moves.SPICY_EXTRACT, Type.GRASS, -1, 15, -1, 0, 9)
      .attr(StatStageChangeAttr, [ Stat.ATK ], 2)
      .attr(StatStageChangeAttr, [ Stat.DEF ], -2),
    new AttackMove(Moves.SPIN_OUT, Type.STEEL, MoveCategory.PHYSICAL, 100, 100, 5, -1, 0, 9)
      .attr(StatStageChangeAttr, [ Stat.SPD ], -2, true),
    new AttackMove(Moves.POPULATION_BOMB, Type.NORMAL, MoveCategory.PHYSICAL, 20, 90, 10, -1, 0, 9)
      .attr(MultiHitAttr, MultiHitType._10)
      .slicingMove()
      .checkAllHits(),
    new AttackMove(Moves.ICE_SPINNER, Type.ICE, MoveCategory.PHYSICAL, 80, 100, 15, -1, 0, 9)
      .attr(ClearTerrainAttr),
    new AttackMove(Moves.GLAIVE_RUSH, Type.DRAGON, MoveCategory.PHYSICAL, 120, 100, 5, -1, 0, 9)
      .attr(AddBattlerTagAttr, BattlerTagType.ALWAYS_GET_HIT, true, false, 0, 0, true)
      .attr(AddBattlerTagAttr, BattlerTagType.RECEIVE_DOUBLE_DAMAGE, true, false, 0, 0, true)
      .condition((user, target, move) => {
        return !(target.getTag(BattlerTagType.PROTECTED)?.tagType === "PROTECTED" || target.scene.arena.getTag(ArenaTagType.MAT_BLOCK)?.tagType === "MAT_BLOCK");
      }),
    new StatusMove(Moves.REVIVAL_BLESSING, Type.NORMAL, -1, 1, -1, 0, 9)
      .triageMove()
      .attr(RevivalBlessingAttr)
      .target(MoveTarget.USER),
    new AttackMove(Moves.SALT_CURE, Type.ROCK, MoveCategory.PHYSICAL, 40, 100, 15, 100, 0, 9)
      .attr(AddBattlerTagAttr, BattlerTagType.SALT_CURED)
      .makesContact(false),
    new AttackMove(Moves.TRIPLE_DIVE, Type.WATER, MoveCategory.PHYSICAL, 30, 95, 10, -1, 0, 9)
      .attr(MultiHitAttr, MultiHitType._3),
    new AttackMove(Moves.MORTAL_SPIN, Type.POISON, MoveCategory.PHYSICAL, 30, 100, 15, 100, 0, 9)
      .attr(LapseBattlerTagAttr, [
        BattlerTagType.BIND,
        BattlerTagType.WRAP,
        BattlerTagType.FIRE_SPIN,
        BattlerTagType.WHIRLPOOL,
        BattlerTagType.CLAMP,
        BattlerTagType.SAND_TOMB,
        BattlerTagType.MAGMA_STORM,
        BattlerTagType.SNAP_TRAP,
        BattlerTagType.THUNDER_CAGE,
        BattlerTagType.SEEDED,
        BattlerTagType.INFESTATION
      ], true)
      .attr(StatusEffectAttr, StatusEffect.POISON)
      .attr(RemoveArenaTrapAttr)
      .target(MoveTarget.ALL_NEAR_ENEMIES),
    new StatusMove(Moves.DOODLE, Type.NORMAL, 100, 10, -1, 0, 9)
      .attr(AbilityCopyAttr, true),
    new SelfStatusMove(Moves.FILLET_AWAY, Type.NORMAL, -1, 10, -1, 0, 9)
      .attr(CutHpStatStageBoostAttr, [ Stat.ATK, Stat.SPATK, Stat.SPD ], 2, 2),
    new AttackMove(Moves.KOWTOW_CLEAVE, Type.DARK, MoveCategory.PHYSICAL, 85, -1, 10, -1, 0, 9)
      .slicingMove(),
    new AttackMove(Moves.FLOWER_TRICK, Type.GRASS, MoveCategory.PHYSICAL, 70, -1, 10, 100, 0, 9)
      .attr(CritOnlyAttr)
      .makesContact(false),
    new AttackMove(Moves.TORCH_SONG, Type.FIRE, MoveCategory.SPECIAL, 80, 100, 10, 100, 0, 9)
      .attr(StatStageChangeAttr, [ Stat.SPATK ], 1, true)
      .soundBased(),
    new AttackMove(Moves.AQUA_STEP, Type.WATER, MoveCategory.PHYSICAL, 80, 100, 10, 100, 0, 9)
      .attr(StatStageChangeAttr, [ Stat.SPD ], 1, true)
      .danceMove(),
    new AttackMove(Moves.RAGING_BULL, Type.NORMAL, MoveCategory.PHYSICAL, 90, 100, 10, -1, 0, 9)
      .attr(RagingBullTypeAttr)
      .attr(RemoveScreensAttr),
    new AttackMove(Moves.MAKE_IT_RAIN, Type.STEEL, MoveCategory.SPECIAL, 120, 100, 5, -1, 0, 9)
      .attr(MoneyAttr)
      .attr(StatStageChangeAttr, [ Stat.SPATK ], -1, true, null, true, false, MoveEffectTrigger.HIT, true)
      .target(MoveTarget.ALL_NEAR_ENEMIES),
    new AttackMove(Moves.PSYBLADE, Type.PSYCHIC, MoveCategory.PHYSICAL, 80, 100, 15, -1, 0, 9)
      .attr(MovePowerMultiplierAttr, (user, target, move) => user.scene.arena.getTerrainType() === TerrainType.ELECTRIC && user.isGrounded() ? 1.5 : 1)
      .slicingMove(),
    new AttackMove(Moves.HYDRO_STEAM, Type.WATER, MoveCategory.SPECIAL, 80, 100, 15, -1, 0, 9)
      .attr(IgnoreWeatherTypeDebuffAttr, WeatherType.SUNNY)
      .attr(MovePowerMultiplierAttr, (user, target, move) => [WeatherType.SUNNY, WeatherType.HARSH_SUN].includes(user.scene.arena.weather?.weatherType!) && !user.scene.arena.weather?.isEffectSuppressed(user.scene) ? 1.5 : 1), // TODO: is this bang correct?
    new AttackMove(Moves.RUINATION, Type.DARK, MoveCategory.SPECIAL, -1, 90, 10, -1, 0, 9)
      .attr(TargetHalfHpDamageAttr),
    new AttackMove(Moves.COLLISION_COURSE, Type.FIGHTING, MoveCategory.PHYSICAL, 100, 100, 5, -1, 0, 9)
      .attr(MovePowerMultiplierAttr, (user, target, move) => target.getAttackTypeEffectiveness(move.type, user) >= 2 ? 5461/4096 : 1),
    new AttackMove(Moves.ELECTRO_DRIFT, Type.ELECTRIC, MoveCategory.SPECIAL, 100, 100, 5, -1, 0, 9)
      .attr(MovePowerMultiplierAttr, (user, target, move) => target.getAttackTypeEffectiveness(move.type, user) >= 2 ? 5461/4096 : 1)
      .makesContact(),
    new SelfStatusMove(Moves.SHED_TAIL, Type.NORMAL, -1, 10, -1, 0, 9)
      .unimplemented(),
    new StatusMove(Moves.CHILLY_RECEPTION, Type.ICE, -1, 10, -1, 0, 9)
      .attr(WeatherChangeAttr, WeatherType.SNOW)
      .attr(ForceSwitchOutAttr, true, false)
      .target(MoveTarget.BOTH_SIDES),
    new SelfStatusMove(Moves.TIDY_UP, Type.NORMAL, -1, 10, -1, 0, 9)
      .attr(StatStageChangeAttr, [ Stat.ATK, Stat.SPD ], 1, true, null, true, true)
      .attr(RemoveArenaTrapAttr, true),
    new StatusMove(Moves.SNOWSCAPE, Type.ICE, -1, 10, -1, 0, 9)
      .attr(WeatherChangeAttr, WeatherType.SNOW)
      .target(MoveTarget.BOTH_SIDES),
    new AttackMove(Moves.POUNCE, Type.BUG, MoveCategory.PHYSICAL, 50, 100, 20, 100, 0, 9)
      .attr(StatStageChangeAttr, [ Stat.SPD ], -1),
    new AttackMove(Moves.TRAILBLAZE, Type.GRASS, MoveCategory.PHYSICAL, 50, 100, 20, 100, 0, 9)
      .attr(StatStageChangeAttr, [ Stat.SPD ], 1, true),
    new AttackMove(Moves.CHILLING_WATER, Type.WATER, MoveCategory.SPECIAL, 50, 100, 20, 100, 0, 9)
      .attr(StatStageChangeAttr, [ Stat.ATK ], -1),
    new AttackMove(Moves.HYPER_DRILL, Type.NORMAL, MoveCategory.PHYSICAL, 100, 100, 5, -1, 0, 9)
      .ignoresProtect(),
    new AttackMove(Moves.TWIN_BEAM, Type.PSYCHIC, MoveCategory.SPECIAL, 40, 100, 10, -1, 0, 9)
      .attr(MultiHitAttr, MultiHitType._2),
    new AttackMove(Moves.RAGE_FIST, Type.GHOST, MoveCategory.PHYSICAL, 50, 100, 10, -1, 0, 9)
      .attr(HitCountPowerAttr)
      .punchingMove(),
    new AttackMove(Moves.ARMOR_CANNON, Type.FIRE, MoveCategory.SPECIAL, 120, 100, 5, -1, 0, 9)
      .attr(StatStageChangeAttr, [ Stat.DEF, Stat.SPDEF ], -1, true),
    new AttackMove(Moves.BITTER_BLADE, Type.FIRE, MoveCategory.PHYSICAL, 90, 100, 10, -1, 0, 9)
      .attr(HitHealAttr)
      .slicingMove()
      .triageMove(),
    new AttackMove(Moves.DOUBLE_SHOCK, Type.ELECTRIC, MoveCategory.PHYSICAL, 120, 100, 5, -1, 0, 9)
      .condition((user) => {
        const userTypes = user.getTypes(true);
        return userTypes.includes(Type.ELECTRIC);
      })
      .attr(RemoveTypeAttr, Type.ELECTRIC, (user) => {
        user.scene.queueMessage(i18next.t("moveTriggers:usedUpAllElectricity", {pokemonName: getPokemonNameWithAffix(user)}));
      }),
    new AttackMove(Moves.GIGATON_HAMMER, Type.STEEL, MoveCategory.PHYSICAL, 160, 100, 5, -1, 0, 9)
      .makesContact(false)
      .condition((user, target, move) => {
        const turnMove = user.getLastXMoves(1);
        return !turnMove.length || turnMove[0].move !== move.id || turnMove[0].result !== MoveResult.SUCCESS;
      }), // TODO Add Instruct/Encore interaction
    new AttackMove(Moves.COMEUPPANCE, Type.DARK, MoveCategory.PHYSICAL, -1, 100, 10, -1, 0, 9)
      .attr(CounterDamageAttr, (move: Move) => (move.category === MoveCategory.PHYSICAL || move.category === MoveCategory.SPECIAL), 1.5)
      .redirectCounter()
      .target(MoveTarget.ATTACKER),
    new AttackMove(Moves.AQUA_CUTTER, Type.WATER, MoveCategory.PHYSICAL, 70, 100, 20, -1, 0, 9)
      .attr(HighCritAttr)
      .slicingMove()
      .makesContact(false),
    new AttackMove(Moves.BLAZING_TORQUE, Type.FIRE, MoveCategory.PHYSICAL, 80, 100, 10, 30, 0, 9)
      .attr(StatusEffectAttr, StatusEffect.BURN)
      .makesContact(false),
    new AttackMove(Moves.WICKED_TORQUE, Type.DARK, MoveCategory.PHYSICAL, 80, 100, 10, 10, 0, 9)
      .attr(StatusEffectAttr, StatusEffect.SLEEP)
      .makesContact(false),
    new AttackMove(Moves.NOXIOUS_TORQUE, Type.POISON, MoveCategory.PHYSICAL, 100, 100, 10, 30, 0, 9)
      .attr(StatusEffectAttr, StatusEffect.POISON)
      .makesContact(false),
    new AttackMove(Moves.COMBAT_TORQUE, Type.FIGHTING, MoveCategory.PHYSICAL, 100, 100, 10, 30, 0, 9)
      .attr(StatusEffectAttr, StatusEffect.PARALYSIS)
      .makesContact(false),
    new AttackMove(Moves.MAGICAL_TORQUE, Type.FAIRY, MoveCategory.PHYSICAL, 100, 100, 10, 30, 0, 9)
      .attr(ConfuseAttr)
      .makesContact(false),
    new AttackMove(Moves.BLOOD_MOON, Type.NORMAL, MoveCategory.SPECIAL, 140, 100, 5, -1, 0, 9)
      .condition((user, target, move) => {
        const turnMove = user.getLastXMoves(1);
        return !turnMove.length || turnMove[0].move !== move.id || turnMove[0].result !== MoveResult.SUCCESS;
      }), // TODO Add Instruct/Encore interaction
    new AttackMove(Moves.MATCHA_GOTCHA, Type.GRASS, MoveCategory.SPECIAL, 80, 90, 15, 20, 0, 9)
      .attr(HitHealAttr)
      .attr(HealStatusEffectAttr, true, StatusEffect.FREEZE)
      .attr(HealStatusEffectAttr, false, StatusEffect.FREEZE)
      .attr(StatusEffectAttr, StatusEffect.BURN)
      .target(MoveTarget.ALL_NEAR_ENEMIES)
      .triageMove(),
    new AttackMove(Moves.SYRUP_BOMB, Type.GRASS, MoveCategory.SPECIAL, 60, 85, 10, -1, 0, 9)
      .attr(StatStageChangeAttr, [ Stat.SPD ], -1) //Temporary
      .ballBombMove()
      .partial(),
    new AttackMove(Moves.IVY_CUDGEL, Type.GRASS, MoveCategory.PHYSICAL, 100, 100, 10, -1, 0, 9)
      .attr(IvyCudgelTypeAttr)
      .attr(HighCritAttr)
      .makesContact(false),
    new AttackMove(Moves.ELECTRO_SHOT, Type.ELECTRIC, MoveCategory.SPECIAL, 130, 100, 10, 100, 0, 9)
      .attr(ElectroShotChargeAttr),
    new AttackMove(Moves.TERA_STARSTORM, Type.NORMAL, MoveCategory.SPECIAL, 120, 100, 5, -1, 0, 9)
      .attr(TeraBlastCategoryAttr)
      .partial(),
    new AttackMove(Moves.FICKLE_BEAM, Type.DRAGON, MoveCategory.SPECIAL, 80, 100, 5, 30, 0, 9)
      .attr(PreMoveMessageAttr, doublePowerChanceMessageFunc)
      .attr(DoublePowerChanceAttr),
    new SelfStatusMove(Moves.BURNING_BULWARK, Type.FIRE, -1, 10, -1, 4, 9)
      .attr(ProtectAttr, BattlerTagType.BURNING_BULWARK)
      .condition(failIfLastCondition),
    new AttackMove(Moves.THUNDERCLAP, Type.ELECTRIC, MoveCategory.SPECIAL, 70, 100, 5, -1, 1, 9)
      .condition((user, target, move) => user.scene.currentBattle.turnCommands[target.getBattlerIndex()]?.command === Command.FIGHT && !target.turnData.acted && allMoves[user.scene.currentBattle.turnCommands[target.getBattlerIndex()]?.move?.move!].category !== MoveCategory.STATUS), // TODO: is this bang correct?
    new AttackMove(Moves.MIGHTY_CLEAVE, Type.ROCK, MoveCategory.PHYSICAL, 95, 100, 5, -1, 0, 9)
      .slicingMove()
      .ignoresProtect(),
    new AttackMove(Moves.TACHYON_CUTTER, Type.STEEL, MoveCategory.SPECIAL, 50, -1, 10, -1, 0, 9)
      .attr(MultiHitAttr, MultiHitType._2)
      .slicingMove(),
    new AttackMove(Moves.HARD_PRESS, Type.STEEL, MoveCategory.PHYSICAL, -1, 100, 10, -1, 0, 9)
      .attr(OpponentHighHpPowerAttr, 100),
    new StatusMove(Moves.DRAGON_CHEER, Type.DRAGON, -1, 15, -1, 0, 9)
      .attr(AddBattlerTagAttr, BattlerTagType.DRAGON_CHEER, false, true)
      .target(MoveTarget.NEAR_ALLY),
    new AttackMove(Moves.ALLURING_VOICE, Type.FAIRY, MoveCategory.SPECIAL, 80, 100, 10, -1, 0, 9)
      .attr(AddBattlerTagIfBoostedAttr, BattlerTagType.CONFUSED)
      .soundBased(),
    new AttackMove(Moves.TEMPER_FLARE, Type.FIRE, MoveCategory.PHYSICAL, 75, 100, 10, -1, 0, 9)
      .attr(MovePowerMultiplierAttr, (user, target, move) => user.getLastXMoves(2)[1]?.result === MoveResult.MISS || user.getLastXMoves(2)[1]?.result === MoveResult.FAIL ? 2 : 1),
    new AttackMove(Moves.SUPERCELL_SLAM, Type.ELECTRIC, MoveCategory.PHYSICAL, 100, 95, 15, -1, 0, 9)
      .attr(MissEffectAttr, crashDamageFunc)
      .attr(NoEffectAttr, crashDamageFunc)
      .recklessMove(),
    new AttackMove(Moves.PSYCHIC_NOISE, Type.PSYCHIC, MoveCategory.SPECIAL, 75, 100, 10, -1, 0, 9)
      .soundBased()
      .partial(),
    new AttackMove(Moves.UPPER_HAND, Type.FIGHTING, MoveCategory.PHYSICAL, 65, 100, 15, 100, 3, 9)
      .attr(FlinchAttr)
      .condition((user, target, move) => user.scene.currentBattle.turnCommands[target.getBattlerIndex()]?.command === Command.FIGHT && !target.turnData.acted && allMoves[user.scene.currentBattle.turnCommands[target.getBattlerIndex()]?.move?.move!].category !== MoveCategory.STATUS && allMoves[user.scene.currentBattle.turnCommands[target.getBattlerIndex()]?.move?.move!].priority > 0 ) // TODO: is this bang correct?
      //TODO: Should also apply when target move priority increased by ability ex. gale wings
      .partial(),
    new AttackMove(Moves.MALIGNANT_CHAIN, Type.POISON, MoveCategory.SPECIAL, 100, 100, 5, 50, 0, 9)
      .attr(StatusEffectAttr, StatusEffect.TOXIC)
  );
  allMoves.map(m => {
    if (m.getAttrs(StatStageChangeAttr).some(a => a.selfTarget && a.stages < 0)) {
      selfStatLowerMoves.push(m.id);
    }
  });
}<|MERGE_RESOLUTION|>--- conflicted
+++ resolved
@@ -7054,12 +7054,7 @@
       .target(MoveTarget.ALL_NEAR_ENEMIES),
     new AttackMove(Moves.SKULL_BASH, Type.NORMAL, MoveCategory.PHYSICAL, 130, 100, 10, -1, 0, 1)
       .attr(ChargeAttr, ChargeAnim.SKULL_BASH_CHARGING, i18next.t("moveTriggers:loweredItsHead", {pokemonName: "{USER}"}), null, true)
-<<<<<<< HEAD
-      .attr(StatChangeAttr, BattleStat.DEF, 1, true),
-=======
-      .attr(StatStageChangeAttr, [ Stat.DEF ], 1, true)
-      .ignoresVirtual(),
->>>>>>> 7b976577
+      .attr(StatStageChangeAttr, [ Stat.DEF ], 1, true),
     new AttackMove(Moves.SPIKE_CANNON, Type.NORMAL, MoveCategory.PHYSICAL, 20, 100, 15, -1, 0, 1)
       .attr(MultiHitAttr)
       .makesContact(false),
@@ -8400,12 +8395,7 @@
       .unimplemented(),
     new SelfStatusMove(Moves.GEOMANCY, Type.FAIRY, -1, 10, -1, 0, 6)
       .attr(ChargeAttr, ChargeAnim.GEOMANCY_CHARGING, i18next.t("moveTriggers:isChargingPower", {pokemonName: "{USER}"}))
-<<<<<<< HEAD
-      .attr(StatChangeAttr, [ BattleStat.SPATK, BattleStat.SPDEF, BattleStat.SPD ], 2, true),
-=======
-      .attr(StatStageChangeAttr, [ Stat.SPATK, Stat.SPDEF, Stat.SPD ], 2, true)
-      .ignoresVirtual(),
->>>>>>> 7b976577
+      .attr(StatStageChangeAttr, [ Stat.SPATK, Stat.SPDEF, Stat.SPD ], 2, true),
     new StatusMove(Moves.MAGNETIC_FLUX, Type.ELECTRIC, -1, 20, -1, 0, 6)
       .attr(StatStageChangeAttr, [ Stat.DEF, Stat.SPDEF ], 1, false, (user, target, move) => !![ Abilities.PLUS, Abilities.MINUS].find(a => target.hasAbility(a, false)))
       .target(MoveTarget.USER_AND_ALLIES)
@@ -8666,12 +8656,7 @@
     new AttackMove(Moves.PULVERIZING_PANCAKE, Type.NORMAL, MoveCategory.PHYSICAL, 210, -1, 1, -1, 0, 7)
       .partial(),
     new SelfStatusMove(Moves.EXTREME_EVOBOOST, Type.NORMAL, -1, 1, -1, 0, 7)
-<<<<<<< HEAD
-      .attr(StatChangeAttr, [ BattleStat.ATK, BattleStat.DEF, BattleStat.SPATK, BattleStat.SPDEF, BattleStat.SPD ], 2, true),
-=======
-      .attr(StatStageChangeAttr, [ Stat.ATK, Stat.DEF, Stat.SPATK, Stat.SPDEF, Stat.SPD ], 2, true)
-      .ignoresVirtual(),
->>>>>>> 7b976577
+      .attr(StatStageChangeAttr, [ Stat.ATK, Stat.DEF, Stat.SPATK, Stat.SPDEF, Stat.SPD ], 2, true),
     new AttackMove(Moves.GENESIS_SUPERNOVA, Type.PSYCHIC, MoveCategory.SPECIAL, 185, -1, 1, 100, 0, 7)
       .attr(TerrainChangeAttr, TerrainType.PSYCHIC),
     /* End Unused */
@@ -8781,13 +8766,8 @@
       .punchingMove(),
     /* Unused */
     new SelfStatusMove(Moves.MAX_GUARD, Type.NORMAL, -1, 10, -1, 4, 8)
-<<<<<<< HEAD
-      .attr(ProtectAttr),
-=======
       .attr(ProtectAttr)
-      .condition(failIfLastCondition)
-      .ignoresVirtual(),
->>>>>>> 7b976577
+      .condition(failIfLastCondition),
     /* End Unused */
     new AttackMove(Moves.DYNAMAX_CANNON, Type.DRAGON, MoveCategory.SPECIAL, 100, 100, 5, -1, 0, 8)
       .attr(MovePowerMultiplierAttr, (user, target, move) => {
@@ -8970,12 +8950,7 @@
       .partial(),
     new AttackMove(Moves.METEOR_BEAM, Type.ROCK, MoveCategory.SPECIAL, 120, 90, 10, 100, 0, 8)
       .attr(ChargeAttr, ChargeAnim.METEOR_BEAM_CHARGING, i18next.t("moveTriggers:isOverflowingWithSpacePower", {pokemonName: "{USER}"}), null, true)
-<<<<<<< HEAD
-      .attr(StatChangeAttr, BattleStat.SPATK, 1, true),
-=======
-      .attr(StatStageChangeAttr, [ Stat.SPATK ], 1, true)
-      .ignoresVirtual(),
->>>>>>> 7b976577
+      .attr(StatStageChangeAttr, [ Stat.SPATK ], 1, true),
     new AttackMove(Moves.SHELL_SIDE_ARM, Type.POISON, MoveCategory.SPECIAL, 90, 100, 10, 20, 0, 8)
       .attr(ShellSideArmCategoryAttr)
       .attr(StatusEffectAttr, StatusEffect.POISON)
