import { ChargeAnim, MoveChargeAnim, initMoveAnim, loadMoveAnimAssets } from "./battle-anims";
import { BattleStat, getBattleStatName } from "./battle-stat";
import { EncoreTag, GulpMissileTag, HelpingHandTag, SemiInvulnerableTag, ShellTrapTag, StockpilingTag, TrappedTag, TypeBoostTag } from "./battler-tags";
import { getPokemonNameWithAffix } from "../messages";
import Pokemon, { AttackMoveResult, EnemyPokemon, HitResult, MoveResult, PlayerPokemon, PokemonMove, TurnMove } from "../field/pokemon";
import { StatusEffect, getStatusEffectHealText, isNonVolatileStatusEffect, getNonVolatileStatusEffects } from "./status-effect";
import { getTypeDamageMultiplier, Type } from "./type";
import { Constructor } from "#app/utils";
import * as Utils from "../utils";
import { WeatherType } from "./weather";
import { ArenaTagSide, ArenaTrapTag, WeakenMoveTypeTag } from "./arena-tag";
import { UnswappableAbilityAbAttr, UncopiableAbilityAbAttr, UnsuppressableAbilityAbAttr, BlockRecoilDamageAttr, BlockOneHitKOAbAttr, IgnoreContactAbAttr, MaxMultiHitAbAttr, applyAbAttrs, BlockNonDirectDamageAbAttr, MoveAbilityBypassAbAttr, ReverseDrainAbAttr, FieldPreventExplosiveMovesAbAttr, ForceSwitchOutImmunityAbAttr, BlockItemTheftAbAttr, applyPostAttackAbAttrs, ConfusionOnStatusEffectAbAttr, HealFromBerryUseAbAttr, IgnoreProtectOnContactAbAttr, IgnoreMoveEffectsAbAttr, applyPreDefendAbAttrs, MoveEffectChanceMultiplierAbAttr, WonderSkinAbAttr, applyPreAttackAbAttrs, MoveTypeChangeAbAttr, UserFieldMoveTypePowerBoostAbAttr, FieldMoveTypePowerBoostAbAttr, AllyMoveCategoryPowerBoostAbAttr, VariableMovePowerAbAttr } from "./ability";
import { allAbilities } from "./ability";
import { PokemonHeldItemModifier, BerryModifier, PreserveBerryModifier, PokemonMoveAccuracyBoosterModifier, AttackTypeBoosterModifier, PokemonMultiHitModifier } from "../modifier/modifier";
import { BattlerIndex, BattleType } from "../battle";
import { Stat } from "./pokemon-stat";
import { TerrainType } from "./terrain";
import { ModifierPoolType } from "#app/modifier/modifier-type";
import { Command } from "../ui/command-ui-handler";
import i18next from "i18next";
import { Localizable } from "#app/interfaces/locales";
import { getBerryEffectFunc } from "./berry";
import { Abilities } from "#enums/abilities";
import { ArenaTagType } from "#enums/arena-tag-type";
import { BattlerTagType } from "#enums/battler-tag-type";
import { Biome } from "#enums/biome";
import { Moves } from "#enums/moves";
import { Species } from "#enums/species";
import { MoveUsedEvent } from "#app/events/battle-scene";
import { PartyStatusCurePhase } from "#app/phases/party-status-cure-phase";
import { BattleEndPhase } from "#app/phases/battle-end-phase";
import { MoveEndPhase } from "#app/phases/move-end-phase";
import { MovePhase } from "#app/phases/move-phase";
import { NewBattlePhase } from "#app/phases/new-battle-phase";
import { PokemonHealPhase } from "#app/phases/pokemon-heal-phase";
import { StatChangePhase } from "#app/phases/stat-change-phase";
import { SwitchPhase } from "#app/phases/switch-phase";
import { SwitchSummonPhase } from "#app/phases/switch-summon-phase";
import { SpeciesFormChangeRevertWeatherFormTrigger } from "./pokemon-forms";
<<<<<<< HEAD
import { ModifierTier } from "#app/modifier/modifier-tier";
=======
import { NumberHolder } from "#app/utils";
import { GameMode } from "#app/game-mode";
import { applyChallenges, ChallengeType } from "./challenge";
>>>>>>> f7169868

export enum MoveCategory {
  PHYSICAL,
  SPECIAL,
  STATUS
}

export enum MoveTarget {
  /** {@link https://bulbapedia.bulbagarden.net/wiki/Category:Moves_that_target_the_user Moves that target the User} */
  USER,
  OTHER,
  ALL_OTHERS,
  NEAR_OTHER,
  /** {@link https://bulbapedia.bulbagarden.net/wiki/Category:Moves_that_target_all_adjacent_Pok%C3%A9mon Moves that target all adjacent Pokemon} */
  ALL_NEAR_OTHERS,
  NEAR_ENEMY,
  /** {@link https://bulbapedia.bulbagarden.net/wiki/Category:Moves_that_target_all_adjacent_foes Moves that target all adjacent foes} */
  ALL_NEAR_ENEMIES,
  RANDOM_NEAR_ENEMY,
  ALL_ENEMIES,
  /** {@link https://bulbapedia.bulbagarden.net/wiki/Category:Counterattacks Counterattacks} */
  ATTACKER,
  /** {@link https://bulbapedia.bulbagarden.net/wiki/Category:Moves_that_target_one_adjacent_ally Moves that target one adjacent ally} */
  NEAR_ALLY,
  ALLY,
  USER_OR_NEAR_ALLY,
  USER_AND_ALLIES,
  /** {@link https://bulbapedia.bulbagarden.net/wiki/Category:Moves_that_target_all_Pok%C3%A9mon Moves that target all Pokemon} */
  ALL,
  USER_SIDE,
  /** {@link https://bulbapedia.bulbagarden.net/wiki/Category:Entry_hazard-creating_moves Entry hazard-creating moves} */
  ENEMY_SIDE,
  BOTH_SIDES,
  PARTY,
  CURSE
}

export enum MoveFlags {
  NONE              = 0,
  MAKES_CONTACT     = 1 << 0,
  IGNORE_PROTECT    = 1 << 1,
  IGNORE_VIRTUAL    = 1 << 2,
  SOUND_BASED       = 1 << 3,
  HIDE_USER         = 1 << 4,
  HIDE_TARGET       = 1 << 5,
  BITING_MOVE       = 1 << 6,
  PULSE_MOVE        = 1 << 7,
  PUNCHING_MOVE     = 1 << 8,
  SLICING_MOVE      = 1 << 9,
  /**
   * Indicates a move should be affected by {@linkcode Abilities.RECKLESS}
   * @see {@linkcode Move.recklessMove()}
   */
  RECKLESS_MOVE     = 1 << 10,
  BALLBOMB_MOVE     = 1 << 11,
  POWDER_MOVE       = 1 << 12,
  DANCE_MOVE        = 1 << 13,
  WIND_MOVE         = 1 << 14,
  TRIAGE_MOVE       = 1 << 15,
  IGNORE_ABILITIES  = 1 << 16,
  /**
   * Enables all hits of a multi-hit move to be accuracy checked individually
   */
  CHECK_ALL_HITS   = 1 << 17,
  /**
   * Indicates a move is able to be redirected to allies in a double battle if the attacker faints
   */
  REDIRECT_COUNTER = 1 << 18,
}

type MoveConditionFunc = (user: Pokemon, target: Pokemon, move: Move) => boolean;
type UserMoveConditionFunc = (user: Pokemon, move: Move) => boolean;

export default class Move implements Localizable {
  public id: Moves;
  public name: string;
  private _type: Type;
  private _category: MoveCategory;
  public moveTarget: MoveTarget;
  public power: integer;
  public accuracy: integer;
  public pp: integer;
  public effect: string;
  public chance: integer;
  public priority: integer;
  public generation: integer;
  public attrs: MoveAttr[];
  private conditions: MoveCondition[];
  private flags: integer;
  private nameAppend: string;

  constructor(id: Moves, type: Type, category: MoveCategory, defaultMoveTarget: MoveTarget, power: integer, accuracy: integer, pp: integer, chance: integer, priority: integer, generation: integer) {
    this.id = id;

    this.nameAppend = "";
    this._type = type;
    this._category = category;
    this.moveTarget = defaultMoveTarget;
    this.power = power;
    this.accuracy = accuracy;
    this.pp = pp;
    this.chance = chance;
    this.priority = priority;
    this.generation = generation;

    this.attrs = [];
    this.conditions = [];

    this.flags = 0;
    if (defaultMoveTarget === MoveTarget.USER) {
      this.setFlag(MoveFlags.IGNORE_PROTECT, true);
    }
    if (category === MoveCategory.PHYSICAL) {
      this.setFlag(MoveFlags.MAKES_CONTACT, true);
    }

    this.localize();
  }

  get type() {
    return this._type;
  }
  get category() {
    return this._category;
  }

  localize(): void {
    const i18nKey = Moves[this.id].split("_").filter(f => f).map((f, i) => i ? `${f[0]}${f.slice(1).toLowerCase()}` : f.toLowerCase()).join("") as unknown as string;

    this.name = this.id ? `${i18next.t(`move:${i18nKey}.name`)}${this.nameAppend}` : "";
    this.effect = this.id ? `${i18next.t(`move:${i18nKey}.effect`)}${this.nameAppend}` : "";
  }

  /**
   * Get all move attributes that match `attrType`
   * @param attrType any attribute that extends {@linkcode MoveAttr}
   * @returns Array of attributes that match `attrType`, Empty Array if none match.
   */
  getAttrs<T extends MoveAttr>(attrType: Constructor<T>): T[] {
    return this.attrs.filter((a): a is T => a instanceof attrType);
  }

  /**
   * Check if a move has an attribute that matches `attrType`
   * @param attrType any attribute that extends {@linkcode MoveAttr}
   * @returns true if the move has attribute `attrType`
   */
  hasAttr<T extends MoveAttr>(attrType: Constructor<T>): boolean {
    return this.attrs.some((attr) => attr instanceof attrType);
  }

  /**
   * Takes as input a boolean function and returns the first MoveAttr in attrs that matches true
   * @param attrPredicate
   * @returns the first {@linkcode MoveAttr} element in attrs that makes the input function return true
   */
  findAttr(attrPredicate: (attr: MoveAttr) => boolean): MoveAttr {
    return this.attrs.find(attrPredicate)!; // TODO: is the bang correct?
  }

  /**
   * Adds a new MoveAttr to the move (appends to the attr array)
   * if the MoveAttr also comes with a condition, also adds that to the conditions array: {@linkcode MoveCondition}
   * @param AttrType {@linkcode MoveAttr} the constructor of a MoveAttr class
   * @param args the args needed to instantiate a the given class
   * @returns the called object {@linkcode Move}
   */
  attr<T extends Constructor<MoveAttr>>(AttrType: T, ...args: ConstructorParameters<T>): this {
    const attr = new AttrType(...args);
    this.attrs.push(attr);
    let attrCondition = attr.getCondition();
    if (attrCondition) {
      if (typeof attrCondition === "function") {
        attrCondition = new MoveCondition(attrCondition);
      }
      this.conditions.push(attrCondition);
    }

    return this;
  }

  /**
   * Adds a new MoveAttr to the move (appends to the attr array)
   * if the MoveAttr also comes with a condition, also adds that to the conditions array: {@linkcode MoveCondition}
   * Almost identical to {@link attr}, except you are passing in a MoveAttr object, instead of a constructor and it's arguments
   * @param attrAdd {@linkcode MoveAttr} the attribute to add
   * @returns the called object {@linkcode Move}
   */
  addAttr(attrAdd: MoveAttr): this {
    this.attrs.push(attrAdd);
    let attrCondition = attrAdd.getCondition();
    if (attrCondition) {
      if (typeof attrCondition === "function") {
        attrCondition = new MoveCondition(attrCondition);
      }
      this.conditions.push(attrCondition);
    }

    return this;
  }

  /**
   * Sets the move target of this move
   * @param moveTarget {@linkcode MoveTarget} the move target to set
   * @returns the called object {@linkcode Move}
   */
  target(moveTarget: MoveTarget): this {
    this.moveTarget = moveTarget;
    return this;
  }

  /**
   * Getter function that returns if this Move has a MoveFlag
   * @param flag {@linkcode MoveFlags} to check
   * @returns boolean
   */
  hasFlag(flag: MoveFlags): boolean {
    // internally it is taking the bitwise AND (MoveFlags are represented as bit-shifts) and returning False if result is 0 and true otherwise
    return !!(this.flags & flag);
  }

  /**
   * Getter function that returns if the move hits multiple targets
   * @returns boolean
   */
  isMultiTarget(): boolean {
    switch (this.moveTarget) {
    case MoveTarget.ALL_OTHERS:
    case MoveTarget.ALL_NEAR_OTHERS:
    case MoveTarget.ALL_NEAR_ENEMIES:
    case MoveTarget.ALL_ENEMIES:
    case MoveTarget.USER_AND_ALLIES:
    case MoveTarget.ALL:
    case MoveTarget.USER_SIDE:
    case MoveTarget.ENEMY_SIDE:
    case MoveTarget.BOTH_SIDES:
      return true;
    }
    return false;
  }

  /**
   * Getter function that returns if the move targets itself or an ally
   * @returns boolean
   */

  isAllyTarget(): boolean {
    switch (this.moveTarget) {
    case MoveTarget.USER:
    case MoveTarget.NEAR_ALLY:
    case MoveTarget.ALLY:
    case MoveTarget.USER_OR_NEAR_ALLY:
    case MoveTarget.USER_AND_ALLIES:
    case MoveTarget.USER_SIDE:
      return true;
    }
    return false;
  }

  /**
   * Checks if the move is immune to certain types.
   * Currently looks at cases of Grass types with powder moves and Dark types with moves affected by Prankster.
   * @param {Pokemon} user the source of this move
   * @param {Pokemon} target the target of this move
   * @param {Type} type the type of the move's target
   * @returns boolean
   */
  isTypeImmune(user: Pokemon, target: Pokemon, type: Type): boolean {
    if (this.moveTarget === MoveTarget.USER) {
      return false;
    }

    switch (type) {
    case Type.GRASS:
      if (this.hasFlag(MoveFlags.POWDER_MOVE)) {
        return true;
      }
      break;
    case Type.DARK:
      if (user.hasAbility(Abilities.PRANKSTER) && this.category === MoveCategory.STATUS && (user.isPlayer() !== target.isPlayer())) {
        return true;
      }
      break;
    }
    return false;
  }

  /**
   * Adds a move condition to the move
   * @param condition {@linkcode MoveCondition} or {@linkcode MoveConditionFunc}, appends to conditions array a new MoveCondition object
   * @returns the called object {@linkcode Move}
   */
  condition(condition: MoveCondition | MoveConditionFunc): this {
    if (typeof condition === "function") {
      condition = new MoveCondition(condition as MoveConditionFunc);
    }
    this.conditions.push(condition);

    return this;
  }

  /**
   * Marks the move as "partial": appends texts to the move name
   * @returns the called object {@linkcode Move}
   */
  partial(): this {
    this.nameAppend += " (P)";
    return this;
  }

  /**
   * Marks the move as "unimplemented": appends texts to the move name
   * @returns the called object {@linkcode Move}
   */
  unimplemented(): this {
    this.nameAppend += " (N)";
    return this;
  }

  /**
   * Sets the flags of the move
   * @param flag {@linkcode MoveFlags}
   * @param on a boolean, if True, then "ORs" the flag onto existing ones, if False then "XORs" the flag onto existing ones
   */
  private setFlag(flag: MoveFlags, on: boolean): void {
    // bitwise OR and bitwise XOR respectively
    if (on) {
      this.flags |= flag;
    } else {
      this.flags ^= flag;
    }
  }

  /**
   * Sets the {@linkcode MoveFlags.MAKES_CONTACT} flag for the calling Move
   * @param makesContact The value (boolean) to set the flag to
   * @returns The {@linkcode Move} that called this function
   */
  makesContact(makesContact: boolean = true): this { // TODO: is true the correct default?
    this.setFlag(MoveFlags.MAKES_CONTACT, makesContact);
    return this;
  }

  /**
   * Sets the {@linkcode MoveFlags.IGNORE_PROTECT} flag for the calling Move
   * @param ignoresProtect The value (boolean) to set the flag to
   * example: @see {@linkcode Moves.CURSE}
   * @returns The {@linkcode Move} that called this function
   */
  ignoresProtect(ignoresProtect: boolean = true): this { // TODO: is `true` the correct default?
    this.setFlag(MoveFlags.IGNORE_PROTECT, ignoresProtect);
    return this;
  }

  /**
   * Sets the {@linkcode MoveFlags.IGNORE_VIRTUAL} flag for the calling Move
   * @param ignoresVirtual The value (boolean) to set the flag to
   * example: @see {@linkcode Moves.NATURE_POWER}
   * @returns The {@linkcode Move} that called this function
   */
  ignoresVirtual(ignoresVirtual: boolean = true): this { // TODO: is `true` the correct default?
    this.setFlag(MoveFlags.IGNORE_VIRTUAL, ignoresVirtual);
    return this;
  }

  /**
   * Sets the {@linkcode MoveFlags.SOUND_BASED} flag for the calling Move
   * @param soundBased The value (boolean) to set the flag to
   * example: @see {@linkcode Moves.UPROAR}
   * @returns The {@linkcode Move} that called this function
   */
  soundBased(soundBased: boolean = true): this { // TODO: is `true` the correct default?
    this.setFlag(MoveFlags.SOUND_BASED, soundBased);
    return this;
  }

  /**
   * Sets the {@linkcode MoveFlags.HIDE_USER} flag for the calling Move
   * @param hidesUser The value (boolean) to set the flag to
   * example: @see {@linkcode Moves.TELEPORT}
   * @returns The {@linkcode Move} that called this function
   */
  hidesUser(hidesUser: boolean = true): this { // TODO: is `true` the correct default?
    this.setFlag(MoveFlags.HIDE_USER, hidesUser);
    return this;
  }

  /**
   * Sets the {@linkcode MoveFlags.HIDE_TARGET} flag for the calling Move
   * @param hidesTarget The value (boolean) to set the flag to
   * example: @see {@linkcode Moves.WHIRLWIND}
   * @returns The {@linkcode Move} that called this function
   */
  hidesTarget(hidesTarget: boolean = true): this { // TODO: is `true` the correct default?
    this.setFlag(MoveFlags.HIDE_TARGET, hidesTarget);
    return this;
  }

  /**
   * Sets the {@linkcode MoveFlags.BITING_MOVE} flag for the calling Move
   * @param bitingMove The value (boolean) to set the flag to
   * example: @see {@linkcode Moves.BITE}
   * @returns The {@linkcode Move} that called this function
   */
  bitingMove(bitingMove: boolean = true): this { // TODO: is `true` the correct default?
    this.setFlag(MoveFlags.BITING_MOVE, bitingMove);
    return this;
  }

  /**
   * Sets the {@linkcode MoveFlags.PULSE_MOVE} flag for the calling Move
   * @param pulseMove The value (boolean) to set the flag to
   * example: @see {@linkcode Moves.WATER_PULSE}
   * @returns The {@linkcode Move} that called this function
   */
  pulseMove(pulseMove: boolean = true): this { // TODO: is `true` the correct default?
    this.setFlag(MoveFlags.PULSE_MOVE, pulseMove);
    return this;
  }

  /**
   * Sets the {@linkcode MoveFlags.PUNCHING_MOVE} flag for the calling Move
   * @param punchingMove The value (boolean) to set the flag to
   * example: @see {@linkcode Moves.DRAIN_PUNCH}
   * @returns The {@linkcode Move} that called this function
   */
  punchingMove(punchingMove: boolean = true): this { // TODO: is `true` the correct default?
    this.setFlag(MoveFlags.PUNCHING_MOVE, punchingMove);
    return this;
  }

  /**
   * Sets the {@linkcode MoveFlags.SLICING_MOVE} flag for the calling Move
   * @param slicingMove The value (boolean) to set the flag to
   * example: @see {@linkcode Moves.X_SCISSOR}
   * @returns The {@linkcode Move} that called this function
   */
  slicingMove(slicingMove: boolean = true): this { // TODO: is `true` the correct default?
    this.setFlag(MoveFlags.SLICING_MOVE, slicingMove);
    return this;
  }

  /**
   * Sets the {@linkcode MoveFlags.RECKLESS_MOVE} flag for the calling Move
   * @see {@linkcode Abilities.RECKLESS}
   * @param recklessMove The value to set the flag to
   * @returns The {@linkcode Move} that called this function
   */
  recklessMove(recklessMove: boolean = true): this { // TODO: is `true` the correct default?
    this.setFlag(MoveFlags.RECKLESS_MOVE, recklessMove);
    return this;
  }

  /**
   * Sets the {@linkcode MoveFlags.BALLBOMB_MOVE} flag for the calling Move
   * @param ballBombMove The value (boolean) to set the flag to
   * example: @see {@linkcode Moves.ELECTRO_BALL}
   * @returns The {@linkcode Move} that called this function
   */
  ballBombMove(ballBombMove: boolean = true): this { // TODO: is `true` the correct default?
    this.setFlag(MoveFlags.BALLBOMB_MOVE, ballBombMove);
    return this;
  }

  /**
   * Sets the {@linkcode MoveFlags.POWDER_MOVE} flag for the calling Move
   * @param powderMove The value (boolean) to set the flag to
   * example: @see {@linkcode Moves.STUN_SPORE}
   * @returns The {@linkcode Move} that called this function
   */
  powderMove(powderMove: boolean = true): this { // TODO: is `true` the correct default?
    this.setFlag(MoveFlags.POWDER_MOVE, powderMove);
    return this;
  }

  /**
   * Sets the {@linkcode MoveFlags.DANCE_MOVE} flag for the calling Move
   * @param danceMove The value (boolean) to set the flag to
   * example: @see {@linkcode Moves.PETAL_DANCE}
   * @returns The {@linkcode Move} that called this function
   */
  danceMove(danceMove: boolean = true): this { // TODO: is `true` the correct default?
    this.setFlag(MoveFlags.DANCE_MOVE, danceMove);
    return this;
  }

  /**
   * Sets the {@linkcode MoveFlags.WIND_MOVE} flag for the calling Move
   * @param windMove The value (boolean) to set the flag to
   * example: @see {@linkcode Moves.HURRICANE}
   * @returns The {@linkcode Move} that called this function
   */
  windMove(windMove: boolean = true): this { // TODO: is `true` the correct default?
    this.setFlag(MoveFlags.WIND_MOVE, windMove);
    return this;
  }

  /**
   * Sets the {@linkcode MoveFlags.TRIAGE_MOVE} flag for the calling Move
   * @param triageMove The value (boolean) to set the flag to
   * example: @see {@linkcode Moves.ABSORB}
   * @returns The {@linkcode Move} that called this function
   */
  triageMove(triageMove: boolean = true): this { // TODO: is `true` the correct default?
    this.setFlag(MoveFlags.TRIAGE_MOVE, triageMove);
    return this;
  }

  /**
   * Sets the {@linkcode MoveFlags.IGNORE_ABILITIES} flag for the calling Move
   * @param ignoresAbilities sThe value (boolean) to set the flag to
   * example: @see {@linkcode Moves.SUNSTEEL_STRIKE}
   * @returns The {@linkcode Move} that called this function
   */
  ignoresAbilities(ignoresAbilities: boolean = true): this { // TODO: is `true` the correct default?
    this.setFlag(MoveFlags.IGNORE_ABILITIES, ignoresAbilities);
    return this;
  }

  /**
   * Sets the {@linkcode MoveFlags.CHECK_ALL_HITS} flag for the calling Move
   * @param checkAllHits The value (boolean) to set the flag to
   * example: @see {@linkcode Moves.TRIPLE_AXEL}
   * @returns The {@linkcode Move} that called this function
   */
  checkAllHits(checkAllHits: boolean = true): this { // TODO: is `true` the correct default?
    this.setFlag(MoveFlags.CHECK_ALL_HITS, checkAllHits);
    return this;
  }

  /**
   * Sets the {@linkcode MoveFlags.REDIRECT_COUNTER} flag for the calling Move
   * @param redirectCounter The value (boolean) to set the flag to
   * example: @see {@linkcode Moves.METAL_BURST}
   * @returns The {@linkcode Move} that called this function
   */
  redirectCounter(redirectCounter: boolean = true): this { // TODO: is `true` the correct default?
    this.setFlag(MoveFlags.REDIRECT_COUNTER, redirectCounter);
    return this;
  }

  /**
   * Checks if the move flag applies to the pokemon(s) using/receiving the move
   * @param flag {@linkcode MoveFlags} MoveFlag to check on user and/or target
   * @param user {@linkcode Pokemon} the Pokemon using the move
   * @param target {@linkcode Pokemon} the Pokemon receiving the move
   * @returns boolean
   */
  checkFlag(flag: MoveFlags, user: Pokemon, target: Pokemon | null): boolean {
    // special cases below, eg: if the move flag is MAKES_CONTACT, and the user pokemon has an ability that ignores contact (like "Long Reach"), then overrides and move does not make contact
    switch (flag) {
    case MoveFlags.MAKES_CONTACT:
      if (user.hasAbilityWithAttr(IgnoreContactAbAttr)) {
        return false;
      }
      break;
    case MoveFlags.IGNORE_ABILITIES:
      if (user.hasAbilityWithAttr(MoveAbilityBypassAbAttr)) {
        const abilityEffectsIgnored = new Utils.BooleanHolder(false);
        applyAbAttrs(MoveAbilityBypassAbAttr, user, abilityEffectsIgnored, false, this);
        if (abilityEffectsIgnored.value) {
          return true;
        }
      }
      break;
    case MoveFlags.IGNORE_PROTECT:
      if (user.hasAbilityWithAttr(IgnoreProtectOnContactAbAttr) &&
          this.checkFlag(MoveFlags.MAKES_CONTACT, user, target)) {
        return true;
      }
      break;
    }

    return !!(this.flags & flag);
  }

  /**
   * Applies each {@linkcode MoveCondition} of this move to the params
   * @param user {@linkcode Pokemon} to apply conditions to
   * @param target {@linkcode Pokemon} to apply conditions to
   * @param move {@linkcode Move} to apply conditions to
   * @returns boolean: false if any of the apply()'s return false, else true
   */
  applyConditions(user: Pokemon, target: Pokemon, move: Move): boolean {
    for (const condition of this.conditions) {
      if (!condition.apply(user, target, move)) {
        return false;
      }
    }

    return true;
  }

  /**
   * Sees if, given the target pokemon, a move fails on it (by looking at each {@linkcode MoveAttr} of this move
   * @param user {@linkcode Pokemon} using the move
   * @param target {@linkcode Pokemon} receiving the move
   * @param move {@linkcode Move} using the move
   * @param cancelled {@linkcode Utils.BooleanHolder} to hold boolean value
   * @returns string of the failed text, or null
   */
  getFailedText(user: Pokemon, target: Pokemon, move: Move, cancelled: Utils.BooleanHolder): string | null {
    for (const attr of this.attrs) {
      const failedText = attr.getFailedText(user, target, move, cancelled);
      if (failedText !== null) {
        return failedText;
      }
    }
    return null;
  }

  /**
   * Calculates the userBenefitScore across all the attributes and conditions
   * @param user {@linkcode Pokemon} using the move
   * @param target {@linkcode Pokemon} receiving the move
   * @param move {@linkcode Move} using the move
   * @returns integer representing the total benefitScore
   */
  getUserBenefitScore(user: Pokemon, target: Pokemon, move: Move): integer {
    let score = 0;

    for (const attr of this.attrs) {
      score += attr.getUserBenefitScore(user, target, move);
    }

    for (const condition of this.conditions) {
      score += condition.getUserBenefitScore(user, target, move);
    }

    return score;
  }

  /**
   * Calculates the targetBenefitScore across all the attributes
   * @param user {@linkcode Pokemon} using the move
   * @param target {@linkcode Pokemon} receiving the move
   * @param move {@linkcode Move} using the move
   * @returns integer representing the total benefitScore
   */
  getTargetBenefitScore(user: Pokemon, target: Pokemon, move: Move): integer {
    let score = 0;

    for (const attr of this.attrs) {
      // conditionals to check if the move is self targeting (if so then you are applying the move to yourself, not the target)
      score += attr.getTargetBenefitScore(user, !attr.selfTarget ? target : user, move) * (target !== user && attr.selfTarget ? -1 : 1);
    }

    return score;
  }

  /**
   * Calculates the accuracy of a move in battle based on various conditions and attributes.
   *
   * @param user {@linkcode Pokemon} The Pokémon using the move.
   * @param target {@linkcode Pokemon} The Pokémon being targeted by the move.
   * @returns The calculated accuracy of the move.
   */
  calculateBattleAccuracy(user: Pokemon, target: Pokemon, simulated: boolean = false) {
    const moveAccuracy = new Utils.NumberHolder(this.accuracy);

    applyMoveAttrs(VariableAccuracyAttr, user, target, this, moveAccuracy);
    applyPreDefendAbAttrs(WonderSkinAbAttr, target, user, this, { value: false }, simulated, moveAccuracy);

    if (moveAccuracy.value === -1) {
      return moveAccuracy.value;
    }

    const isOhko = this.hasAttr(OneHitKOAccuracyAttr);

    if (!isOhko) {
      user.scene.applyModifiers(PokemonMoveAccuracyBoosterModifier, user.isPlayer(), user, moveAccuracy);
    }

    if (user.scene.arena.weather?.weatherType === WeatherType.FOG) {
      /**
       *  The 0.9 multiplier is PokeRogue-only implementation, Bulbapedia uses 3/5
       *  See Fog {@link https://bulbapedia.bulbagarden.net/wiki/Fog}
       */
      moveAccuracy.value = Math.floor(moveAccuracy.value * 0.9);
    }

    if (!isOhko && user.scene.arena.getTag(ArenaTagType.GRAVITY)) {
      moveAccuracy.value = Math.floor(moveAccuracy.value * 1.67);
    }

    return moveAccuracy.value;
  }

  /**
   * Calculates the power of a move in battle based on various conditions and attributes.
   *
   * @param source {@linkcode Pokemon} The Pokémon using the move.
   * @param target {@linkcode Pokemon} The Pokémon being targeted by the move.
   * @returns The calculated power of the move.
   */
  calculateBattlePower(source: Pokemon, target: Pokemon, simulated: boolean = false): number {
    if (this.category === MoveCategory.STATUS) {
      return -1;
    }

    const power = new Utils.NumberHolder(this.power);
    const typeChangeMovePowerMultiplier = new Utils.NumberHolder(1);

    applyPreAttackAbAttrs(MoveTypeChangeAbAttr, source, target, this, true, null, typeChangeMovePowerMultiplier);

    const sourceTeraType = source.getTeraType();
    if (sourceTeraType !== Type.UNKNOWN && sourceTeraType === this.type && power.value < 60 && this.priority <= 0 && !this.hasAttr(MultiHitAttr) && !source.scene.findModifier(m => m instanceof PokemonMultiHitModifier && m.pokemonId === source.id)) {
      power.value = 60;
    }

    applyPreAttackAbAttrs(VariableMovePowerAbAttr, source, target, this, simulated, power);

    if (source.getAlly()) {
      applyPreAttackAbAttrs(AllyMoveCategoryPowerBoostAbAttr, source.getAlly(), target, this, simulated, power);
    }

    const fieldAuras = new Set(
      source.scene.getField(true)
        .map((p) => p.getAbilityAttrs(FieldMoveTypePowerBoostAbAttr) as FieldMoveTypePowerBoostAbAttr[])
        .flat(),
    );
    for (const aura of fieldAuras) {
      // The only relevant values are `move` and the `power` holder
      aura.applyPreAttack(null, null, simulated, null, this, [power]);
    }

    const alliedField: Pokemon[] = source instanceof PlayerPokemon ? source.scene.getPlayerField() : source.scene.getEnemyField();
    alliedField.forEach(p => applyPreAttackAbAttrs(UserFieldMoveTypePowerBoostAbAttr, p, target, this, simulated, power));

    power.value *= typeChangeMovePowerMultiplier.value;

    const typeBoost = source.findTag(t => t instanceof TypeBoostTag && t.boostedType === this.type) as TypeBoostTag;
    if (typeBoost) {
      power.value *= typeBoost.boostValue;
    }

    if (source.scene.arena.getTerrainType() === TerrainType.GRASSY && target.isGrounded() && this.type === Type.GROUND && this.moveTarget === MoveTarget.ALL_NEAR_OTHERS) {
      power.value /= 2;
    }

    applyMoveAttrs(VariablePowerAttr, source, target, this, power);

    source.scene.applyModifiers(PokemonMultiHitModifier, source.isPlayer(), source, new Utils.IntegerHolder(0), power);

    if (!this.hasAttr(TypelessAttr)) {
      source.scene.arena.applyTags(WeakenMoveTypeTag, this.type, power);
      source.scene.applyModifiers(AttackTypeBoosterModifier, source.isPlayer(), source, this.type, power);
    }

    if (source.getTag(HelpingHandTag)) {
      power.value *= 1.5;
    }

    return power.value;
  }
}

export class AttackMove extends Move {
  constructor(id: Moves, type: Type, category: MoveCategory, power: integer, accuracy: integer, pp: integer, chance: integer, priority: integer, generation: integer) {
    super(id, type, category, MoveTarget.NEAR_OTHER, power, accuracy, pp, chance, priority, generation);

    /**
     * {@link https://bulbapedia.bulbagarden.net/wiki/Freeze_(status_condition)}
     * > All damaging Fire-type moves can now thaw a frozen target, regardless of whether or not they have a chance to burn;
     */
    if (this.type === Type.FIRE) {
      this.addAttr(new HealStatusEffectAttr(false, StatusEffect.FREEZE));
    }
  }

  getTargetBenefitScore(user: Pokemon, target: Pokemon, move: Move): integer {
    let ret = super.getTargetBenefitScore(user, target, move);

    let attackScore = 0;

    const effectiveness = target.getAttackTypeEffectiveness(this.type, user);
    attackScore = Math.pow(effectiveness - 1, 2) * effectiveness < 1 ? -2 : 2;
    if (attackScore) {
      if (this.category === MoveCategory.PHYSICAL) {
        const atk = new Utils.IntegerHolder(user.getBattleStat(Stat.ATK, target));
        applyMoveAttrs(VariableAtkAttr, user, target, move, atk);
        if (atk.value > user.getBattleStat(Stat.SPATK, target)) {
          const statRatio = user.getBattleStat(Stat.SPATK, target) / atk.value;
          if (statRatio <= 0.75) {
            attackScore *= 2;
          } else if (statRatio <= 0.875) {
            attackScore *= 1.5;
          }
        }
      } else {
        const spAtk = new Utils.IntegerHolder(user.getBattleStat(Stat.SPATK, target));
        applyMoveAttrs(VariableAtkAttr, user, target, move, spAtk);
        if (spAtk.value > user.getBattleStat(Stat.ATK, target)) {
          const statRatio = user.getBattleStat(Stat.ATK, target) / spAtk.value;
          if (statRatio <= 0.75) {
            attackScore *= 2;
          } else if (statRatio <= 0.875) {
            attackScore *= 1.5;
          }
        }
      }

      const power = new Utils.NumberHolder(this.power);
      applyMoveAttrs(VariablePowerAttr, user, target, move, power);

      attackScore += Math.floor(power.value / 5);
    }

    ret -= attackScore;

    return ret;
  }
}

export class StatusMove extends Move {
  constructor(id: Moves, type: Type, accuracy: integer, pp: integer, chance: integer, priority: integer, generation: integer) {
    super(id, type, MoveCategory.STATUS, MoveTarget.NEAR_OTHER, -1, accuracy, pp, chance, priority, generation);
  }
}

export class SelfStatusMove extends Move {
  constructor(id: Moves, type: Type, accuracy: integer, pp: integer, chance: integer, priority: integer, generation: integer) {
    super(id, type, MoveCategory.STATUS, MoveTarget.USER, -1, accuracy, pp, chance, priority, generation);
  }
}

/**
 * Base class defining all {@linkcode Move} Attributes
 * @abstract
 * @see {@linkcode apply}
 */
export abstract class MoveAttr {
  /** Should this {@linkcode Move} target the user? */
  public selfTarget: boolean;

  constructor(selfTarget: boolean = false) {
    this.selfTarget = selfTarget;
  }

  /**
   * Applies move attributes
   * @see {@linkcode applyMoveAttrsInternal}
   * @virtual
   * @param user {@linkcode Pokemon} using the move
   * @param target {@linkcode Pokemon} target of the move
   * @param move {@linkcode Move} with this attribute
   * @param args Set of unique arguments needed by this attribute
   * @returns true if application of the ability succeeds
   */
  apply(user: Pokemon | null, target: Pokemon | null, move: Move, args: any[]): boolean | Promise<boolean> {
    return true;
  }

  /**
   * @virtual
   * @returns the {@linkcode MoveCondition} or {@linkcode MoveConditionFunc} for this {@linkcode Move}
   */
  getCondition(): MoveCondition | MoveConditionFunc | null {
    return null;
  }

  /**
   * @virtual
   * @param user {@linkcode Pokemon} using the move
   * @param target {@linkcode Pokemon} target of the move
   * @param move {@linkcode Move} with this attribute
   * @param cancelled {@linkcode Utils.BooleanHolder} which stores if the move should fail
   * @returns the string representing failure of this {@linkcode Move}
   */
  getFailedText(user: Pokemon, target: Pokemon, move: Move, cancelled: Utils.BooleanHolder): string | null {
    return null;
  }

  /**
   * Used by the Enemy AI to rank an attack based on a given user
   * @see {@linkcode EnemyPokemon.getNextMove}
   * @virtual
   */
  getUserBenefitScore(user: Pokemon, target: Pokemon, move: Move): integer {
    return 0;
  }

  /**
   * Used by the Enemy AI to rank an attack based on a given target
   * @see {@linkcode EnemyPokemon.getNextMove}
   * @virtual
   */
  getTargetBenefitScore(user: Pokemon, target: Pokemon, move: Move): integer {
    return 0;
  }
}

export enum MoveEffectTrigger {
  PRE_APPLY,
  POST_APPLY,
  HIT,
  /** Triggers one time after all target effects have applied */
  POST_TARGET,
}

/** Base class defining all Move Effect Attributes
 * @extends MoveAttr
 * @see {@linkcode apply}
 */
export class MoveEffectAttr extends MoveAttr {
  /** Defines when this effect should trigger in the move's effect order
   * @see {@linkcode phases.MoveEffectPhase.start}
   */
  public trigger: MoveEffectTrigger;
  /** Should this effect only apply on the first hit? */
  public firstHitOnly: boolean;
  /** Should this effect only apply on the last hit? */
  public lastHitOnly: boolean;
  /** Should this effect only apply on the first target hit? */
  public firstTargetOnly: boolean;

  constructor(selfTarget?: boolean, trigger?: MoveEffectTrigger, firstHitOnly: boolean = false, lastHitOnly: boolean = false, firstTargetOnly: boolean = false) {
    super(selfTarget);
    this.trigger = trigger !== undefined ? trigger : MoveEffectTrigger.POST_APPLY;
    this.firstHitOnly = firstHitOnly;
    this.lastHitOnly = lastHitOnly;
    this.firstTargetOnly = firstTargetOnly;
  }

  /**
   * Determines whether the {@linkcode Move}'s effects are valid to {@linkcode apply}
   * @virtual
   * @param user {@linkcode Pokemon} using the move
   * @param target {@linkcode Pokemon} target of the move
   * @param move {@linkcode Move} with this attribute
   * @param args Set of unique arguments needed by this attribute
   * @returns true if basic application of the ability attribute should be possible
   */
  canApply(user: Pokemon, target: Pokemon, move: Move, args?: any[]) {
    return !! (this.selfTarget ? user.hp && !user.getTag(BattlerTagType.FRENZY) : target.hp)
           && (this.selfTarget || !target.getTag(BattlerTagType.PROTECTED) ||
                move.checkFlag(MoveFlags.IGNORE_PROTECT, user, target));
  }

  /** Applies move effects so long as they are able based on {@linkcode canApply} */
  apply(user: Pokemon, target: Pokemon, move: Move, args?: any[]): boolean | Promise<boolean> {
    return this.canApply(user, target, move, args);
  }

  /**
   * Gets the used move's additional effect chance.
   * If user's ability has MoveEffectChanceMultiplierAbAttr or IgnoreMoveEffectsAbAttr modifies the base chance.
   * @param user {@linkcode Pokemon} using this move
   * @param target {@linkcode Pokemon} target of this move
   * @param move {@linkcode Move} being used
   * @param selfEffect {@linkcode Boolean} if move targets user.
   * @returns Move chance value.
   */
  getMoveChance(user: Pokemon, target: Pokemon, move: Move, selfEffect?: Boolean, showAbility?: Boolean): integer {
    const moveChance = new Utils.NumberHolder(move.chance);
    applyAbAttrs(MoveEffectChanceMultiplierAbAttr, user, null, false, moveChance, move, target, selfEffect, showAbility);
    if (!selfEffect) {
      applyPreDefendAbAttrs(IgnoreMoveEffectsAbAttr, target, user, null, null, false, moveChance);
    }
    return moveChance.value;
  }
}

/**
 * Base class defining all Move Header attributes.
 * Move Header effects apply at the beginning of a turn before any moves are resolved.
 * They can be used to apply effects to the field (e.g. queueing a message) or to the user
 * (e.g. adding a battler tag).
 */
export class MoveHeaderAttr extends MoveAttr {
  constructor() {
    super(true);
  }
}

/**
 * Header attribute to queue a message at the beginning of a turn.
 * @see {@link MoveHeaderAttr}
 */
export class MessageHeaderAttr extends MoveHeaderAttr {
  private message: string | ((user: Pokemon, move: Move) => string);

  constructor(message: string | ((user: Pokemon, move: Move) => string)) {
    super();
    this.message = message;
  }

  apply(user: Pokemon, target: Pokemon, move: Move, args: any[]): boolean {
    const message = typeof this.message === "string"
      ? this.message
      : this.message(user, move);

    if (message) {
      user.scene.queueMessage(message);
      return true;
    }
    return false;
  }
}

/**
 * Header attribute to add a battler tag to the user at the beginning of a turn.
 * @see {@linkcode MoveHeaderAttr}
 */
export class AddBattlerTagHeaderAttr extends MoveHeaderAttr {
  private tagType: BattlerTagType;

  constructor(tagType: BattlerTagType) {
    super();
    this.tagType = tagType;
  }

  apply(user: Pokemon, target: Pokemon, move: Move, args: any[]): boolean {
    user.addTag(this.tagType);
    return true;
  }
}

/**
 * Header attribute to implement the "charge phase" of Beak Blast at the
 * beginning of a turn.
 * @see {@link https://bulbapedia.bulbagarden.net/wiki/Beak_Blast_(move) | Beak Blast}
 * @see {@linkcode BeakBlastChargingTag}
 */
export class BeakBlastHeaderAttr extends AddBattlerTagHeaderAttr {
  /** Required to initialize Beak Blast's charge animation correctly */
  public chargeAnim = ChargeAnim.BEAK_BLAST_CHARGING;

  constructor() {
    super(BattlerTagType.BEAK_BLAST_CHARGING);
  }
}

export class PreMoveMessageAttr extends MoveAttr {
  private message: string | ((user: Pokemon, target: Pokemon, move: Move) => string);

  constructor(message: string | ((user: Pokemon, target: Pokemon, move: Move) => string)) {
    super();
    this.message = message;
  }

  apply(user: Pokemon, target: Pokemon, move: Move, args: any[]): boolean {
    const message = typeof this.message === "string"
      ? this.message as string
      : this.message(user, target, move);
    if (message) {
      user.scene.queueMessage(message, 500);
      return true;
    }
    return false;
  }
}

/**
 * Attribute for Status moves that take attack type effectiveness
 * into consideration (i.e. {@linkcode https://bulbapedia.bulbagarden.net/wiki/Thunder_Wave_(move) | Thunder Wave})
 * @extends MoveAttr
 */
export class RespectAttackTypeImmunityAttr extends MoveAttr { }

export class IgnoreOpponentStatChangesAttr extends MoveAttr {
  apply(user: Pokemon, target: Pokemon, move: Move, args: any[]): boolean {
    (args[0] as Utils.IntegerHolder).value = 0;

    return true;
  }
}

export class HighCritAttr extends MoveAttr {
  apply(user: Pokemon, target: Pokemon, move: Move, args: any[]): boolean {
    (args[0] as Utils.IntegerHolder).value++;

    return true;
  }

  getUserBenefitScore(user: Pokemon, target: Pokemon, move: Move): integer {
    return 3;
  }
}

export class CritOnlyAttr extends MoveAttr {
  apply(user: Pokemon, target: Pokemon, move: Move, args: any[]): boolean {
    (args[0] as Utils.BooleanHolder).value = true;

    return true;
  }

  getUserBenefitScore(user: Pokemon, target: Pokemon, move: Move): integer {
    return 5;
  }
}

export class FixedDamageAttr extends MoveAttr {
  private damage: integer;

  constructor(damage: integer) {
    super();

    this.damage = damage;
  }

  apply(user: Pokemon, target: Pokemon, move: Move, args: any[]): boolean {
    (args[0] as Utils.IntegerHolder).value = this.getDamage(user, target, move);

    return true;
  }

  getDamage(user: Pokemon, target: Pokemon, move: Move): integer {
    return this.damage;
  }
}

export class UserHpDamageAttr extends FixedDamageAttr {
  constructor() {
    super(0);
  }

  apply(user: Pokemon, target: Pokemon, move: Move, args: any[]): boolean {
    (args[0] as Utils.IntegerHolder).value = user.hp;

    return true;
  }
}

export class TargetHalfHpDamageAttr extends FixedDamageAttr {
  constructor() {
    super(0);
  }

  apply(user: Pokemon, target: Pokemon, move: Move, args: any[]): boolean {
    (args[0] as Utils.IntegerHolder).value = Utils.toDmgValue(target.hp / 2);

    return true;
  }

  getTargetBenefitScore(user: Pokemon, target: Pokemon, move: Move): number {
    return target.getHpRatio() > 0.5 ? Math.floor(((target.getHpRatio() - 0.5) * -24) + 4) : -20;
  }
}

export class MatchHpAttr extends FixedDamageAttr {
  constructor() {
    super(0);
  }

  apply(user: Pokemon, target: Pokemon, move: Move, args: any[]): boolean {
    (args[0] as Utils.IntegerHolder).value = target.hp - user.hp;

    return true;
  }

  getCondition(): MoveConditionFunc {
    return (user, target, move) => user.hp <= target.hp;
  }

  // TODO
  /*getUserBenefitScore(user: Pokemon, target: Pokemon, move: Move): integer {
    return 0;
  }*/
}

type MoveFilter = (move: Move) => boolean;

export class CounterDamageAttr extends FixedDamageAttr {
  private moveFilter: MoveFilter;
  private multiplier: number;

  constructor(moveFilter: MoveFilter, multiplier: integer) {
    super(0);

    this.moveFilter = moveFilter;
    this.multiplier = multiplier;
  }

  apply(user: Pokemon, target: Pokemon, move: Move, args: any[]): boolean {
    const damage = user.turnData.attacksReceived.filter(ar => this.moveFilter(allMoves[ar.move])).reduce((total: integer, ar: AttackMoveResult) => total + ar.damage, 0);
    (args[0] as Utils.IntegerHolder).value = Utils.toDmgValue(damage * this.multiplier);

    return true;
  }

  getCondition(): MoveConditionFunc {
    return (user, target, move) => !!user.turnData.attacksReceived.filter(ar => this.moveFilter(allMoves[ar.move])).length;
  }
}

export class LevelDamageAttr extends FixedDamageAttr {
  constructor() {
    super(0);
  }

  getDamage(user: Pokemon, target: Pokemon, move: Move): number {
    return user.level;
  }
}

export class RandomLevelDamageAttr extends FixedDamageAttr {
  constructor() {
    super(0);
  }

  getDamage(user: Pokemon, target: Pokemon, move: Move): number {
    return Utils.toDmgValue(user.level * (user.randSeedIntRange(50, 150) * 0.01));
  }
}

export class ModifiedDamageAttr extends MoveAttr {
  apply(user: Pokemon, target: Pokemon, move: Move, args: any[]): boolean {
    const initialDamage = args[0] as Utils.IntegerHolder;
    initialDamage.value = this.getModifiedDamage(user, target, move, initialDamage.value);

    return true;
  }

  getModifiedDamage(user: Pokemon, target: Pokemon, move: Move, damage: integer): integer {
    return damage;
  }
}

export class SurviveDamageAttr extends ModifiedDamageAttr {
  getModifiedDamage(user: Pokemon, target: Pokemon, move: Move, damage: number): number {
    return Math.min(damage, target.hp - 1);
  }

  getCondition(): MoveConditionFunc {
    return (user, target, move) => target.hp > 1;
  }

  getUserBenefitScore(user: Pokemon, target: Pokemon, move: Move): integer {
    return target.hp > 1 ? 0 : -20;
  }
}

export class RecoilAttr extends MoveEffectAttr {
  private useHp: boolean;
  private damageRatio: number;
  private unblockable: boolean;

  constructor(useHp: boolean = false, damageRatio: number = 0.25, unblockable: boolean = false) {
    super(true, MoveEffectTrigger.POST_APPLY, false, true);

    this.useHp = useHp;
    this.damageRatio = damageRatio;
    this.unblockable = unblockable;
  }

  apply(user: Pokemon, target: Pokemon, move: Move, args: any[]): boolean {
    if (!super.apply(user, target, move, args)) {
      return false;
    }

    const cancelled = new Utils.BooleanHolder(false);
    if (!this.unblockable) {
      applyAbAttrs(BlockRecoilDamageAttr, user, cancelled);
      applyAbAttrs(BlockNonDirectDamageAbAttr, user, cancelled);
    }

    if (cancelled.value) {
      return false;
    }

    const damageValue = (!this.useHp ? user.turnData.damageDealt : user.getMaxHp()) * this.damageRatio;
    const minValue = user.turnData.damageDealt ? 1 : 0;
    const recoilDamage = Utils.toDmgValue(damageValue, minValue);
    if (!recoilDamage) {
      return false;
    }

    if (cancelled.value) {
      return false;
    }

    user.damageAndUpdate(recoilDamage, HitResult.OTHER, false, true, true);
    user.scene.queueMessage(i18next.t("moveTriggers:hitWithRecoil", {pokemonName: getPokemonNameWithAffix(user)}));
    user.turnData.damageTaken += recoilDamage;

    return true;
  }

  getUserBenefitScore(user: Pokemon, target: Pokemon, move: Move): integer {
    return Math.floor((move.power / 5) / -4);
  }
}


/**
 * Attribute used for moves which self KO the user regardless if the move hits a target
 * @extends MoveEffectAttr
 * @see {@linkcode apply}
 **/
export class SacrificialAttr extends MoveEffectAttr {
  constructor() {
    super(true, MoveEffectTrigger.POST_TARGET);
  }

  /**
   * Deals damage to the user equal to their current hp
   * @param user {@linkcode Pokemon} that used the move
   * @param target {@linkcode Pokemon} target of the move
   * @param move {@linkcode Move} with this attribute
   * @param args N/A
   * @returns true if the function succeeds
   **/
  apply(user: Pokemon, target: Pokemon, move: Move, args: any[]): boolean {
    user.damageAndUpdate(user.hp, HitResult.OTHER, false, true, true);
	  user.turnData.damageTaken += user.hp;

    return true;
  }

  getUserBenefitScore(user: Pokemon, target: Pokemon, move: Move): integer {
    if (user.isBoss()) {
      return -20;
    }
    return Math.ceil(((1 - user.getHpRatio()) * 10 - 10) * (target.getAttackTypeEffectiveness(move.type, user) - 0.5));
  }
}

/**
 * Attribute used for moves which self KO the user but only if the move hits a target
 * @extends MoveEffectAttr
 * @see {@linkcode apply}
 **/
export class SacrificialAttrOnHit extends MoveEffectAttr {
  constructor() {
    super(true, MoveEffectTrigger.HIT);
  }

  /**
   * Deals damage to the user equal to their current hp if the move lands
   * @param user {@linkcode Pokemon} that used the move
   * @param target {@linkcode Pokemon} target of the move
   * @param move {@linkcode Move} with this attribute
   * @param args N/A
   * @returns true if the function succeeds
   **/
  apply(user: Pokemon, target: Pokemon, move: Move, args: any[]): boolean {
    // If the move fails to hit a target, then the user does not faint and the function returns false
    if (!super.apply(user, target, move, args)) {
      return false;
    }

    user.damageAndUpdate(user.hp, HitResult.OTHER, false, true, true);
    user.turnData.damageTaken += user.hp;

    return true;
  }

  getUserBenefitScore(user: Pokemon, target: Pokemon, move: Move): integer {
    if (user.isBoss()) {
      return -20;
    }
    return Math.ceil(((1 - user.getHpRatio()) * 10 - 10) * (target.getAttackTypeEffectiveness(move.type, user) - 0.5));
  }
}

/**
 * Attribute used for moves which cut the user's Max HP in half.
 * Triggers using {@linkcode MoveEffectTrigger.POST_TARGET}.
 * @extends MoveEffectAttr
 * @see {@linkcode apply}
 */
export class HalfSacrificialAttr extends MoveEffectAttr {
  constructor() {
    super(true, MoveEffectTrigger.POST_TARGET);
  }

  /**
   * Cut's the user's Max HP in half and displays the appropriate recoil message
   * @param user {@linkcode Pokemon} that used the move
   * @param target N/A
   * @param move {@linkcode Move} with this attribute
   * @param args N/A
   * @returns true if the function succeeds
   */
  apply(user: Pokemon, target: Pokemon, move: Move, args: any[]): boolean {
    if (!super.apply(user, target, move, args)) {
      return false;
    }

    const cancelled = new Utils.BooleanHolder(false);
    // Check to see if the Pokemon has an ability that blocks non-direct damage
    applyAbAttrs(BlockNonDirectDamageAbAttr, user, cancelled);
    if (!cancelled.value) {
      user.damageAndUpdate(Utils.toDmgValue(user.getMaxHp()/2), HitResult.OTHER, false, true, true);
      user.scene.queueMessage(i18next.t("moveTriggers:cutHpPowerUpMove", {pokemonName: getPokemonNameWithAffix(user)})); // Queue recoil message
    }
    return true;
  }

  getUserBenefitScore(user: Pokemon, target: Pokemon, move: Move): integer {
    if (user.isBoss()) {
      return -10;
    }
    return Math.ceil(((1 - user.getHpRatio()/2) * 10 - 10) * (target.getAttackTypeEffectiveness(move.type, user) - 0.5));
  }
}

export enum MultiHitType {
  _2,
  _2_TO_5,
  _3,
  _10,
  BEAT_UP,
}

/**
 * Heals the user or target by {@linkcode healRatio} depending on the value of {@linkcode selfTarget}
 * @extends MoveEffectAttr
 * @see {@linkcode apply}
 */
export class HealAttr extends MoveEffectAttr {
  /** The percentage of {@linkcode Stat.HP} to heal */
  private healRatio: number;
  /** Should an animation be shown? */
  private showAnim: boolean;

  constructor(healRatio?: number, showAnim?: boolean, selfTarget?: boolean) {
    super(selfTarget === undefined || selfTarget);

    this.healRatio = healRatio || 1;
    this.showAnim = !!showAnim;
  }

  apply(user: Pokemon, target: Pokemon, move: Move, args: any[]): boolean {
    this.addHealPhase(this.selfTarget ? user : target, this.healRatio);
    return true;
  }

  /**
   * Creates a new {@linkcode PokemonHealPhase}.
   * This heals the target and shows the appropriate message.
   */
  addHealPhase(target: Pokemon, healRatio: number) {
    target.scene.unshiftPhase(new PokemonHealPhase(target.scene, target.getBattlerIndex(),
      Utils.toDmgValue(target.getMaxHp() * healRatio), i18next.t("moveTriggers:healHp", {pokemonName: getPokemonNameWithAffix(target)}), true, !this.showAnim));
  }

  getTargetBenefitScore(user: Pokemon, target: Pokemon, move: Move): integer {
    const score = ((1 - (this.selfTarget ? user : target).getHpRatio()) * 20) - this.healRatio * 10;
    return Math.round(score / (1 - this.healRatio / 2));
  }
}

/**
 * Cures the user's party of non-volatile status conditions, ie. Heal Bell, Aromatherapy
 * @extends MoveEffectAttr
 * @see {@linkcode apply}
 */
export class PartyStatusCureAttr extends MoveEffectAttr {
  /** Message to display after using move */
  private message: string;
  /** Skips mons with this ability, ie. Soundproof */
  private abilityCondition: Abilities;

  constructor(message: string | null, abilityCondition: Abilities) {
    super();

    this.message = message!; // TODO: is this bang correct?
    this.abilityCondition = abilityCondition;
  }

  //The same as MoveEffectAttr.canApply, except it doesn't check for the target's HP.
  canApply(user: Pokemon, target: Pokemon, move: Move, args: any[]) {
    const isTargetValid =
      (this.selfTarget && user.hp && !user.getTag(BattlerTagType.FRENZY)) ||
      (!this.selfTarget && (!target.getTag(BattlerTagType.PROTECTED) || move.hasFlag(MoveFlags.IGNORE_PROTECT)));
    return !!isTargetValid;
  }

  apply(user: Pokemon, target: Pokemon, move: Move, args: any[]): boolean {
    if (!this.canApply(user, target, move, args)) {
      return false;
    }
    this.addPartyCurePhase(user);
    return true;
  }

  addPartyCurePhase(user: Pokemon) {
    user.scene.unshiftPhase(new PartyStatusCurePhase(user.scene, user, this.message, this.abilityCondition));
  }
}

/**
 * Applies damage to the target's ally equal to 1/16 of that ally's max HP.
 * @extends MoveEffectAttr
 */
export class FlameBurstAttr extends MoveEffectAttr {
  /**
   * @param user - n/a
   * @param target - The target Pokémon.
   * @param move - n/a
   * @param args - n/a
   * @returns A boolean indicating whether the effect was successfully applied.
   */
  apply(user: Pokemon, target: Pokemon, move: Move, args: any[]): boolean | Promise<boolean> {
    const targetAlly = target.getAlly();
    const cancelled = new Utils.BooleanHolder(false);

    if (targetAlly) {
      applyAbAttrs(BlockNonDirectDamageAbAttr, targetAlly, cancelled);
    }

    if (cancelled.value || !targetAlly) {
      return false;
    }

    targetAlly.damageAndUpdate(Math.max(1, Math.floor(1/16 * targetAlly.getMaxHp())), HitResult.OTHER);
    return true;
  }

  getTargetBenefitScore(user: Pokemon, target: Pokemon, move: Move): integer {
    return target.getAlly() ? -5 : 0;
  }
}

export class SacrificialFullRestoreAttr extends SacrificialAttr {
  constructor() {
    super();
  }

  apply(user: Pokemon, target: Pokemon, move: Move, args: any[]): boolean {
    if (!super.apply(user, target, move, args)) {
      return false;
    }

    // We don't know which party member will be chosen, so pick the highest max HP in the party
    const maxPartyMemberHp = user.scene.getParty().map(p => p.getMaxHp()).reduce((maxHp: integer, hp: integer) => Math.max(hp, maxHp), 0);

    user.scene.pushPhase(new PokemonHealPhase(user.scene, user.getBattlerIndex(),
      maxPartyMemberHp, i18next.t("moveTriggers:sacrificialFullRestore", {pokemonName: getPokemonNameWithAffix(user)}), true, false, false, true), true);

    return true;
  }

  getUserBenefitScore(user: Pokemon, target: Pokemon, move: Move): integer {
    return -20;
  }

  getCondition(): MoveConditionFunc {
    return (user, target, move) => user.scene.getParty().filter(p => p.isActive()).length > user.scene.currentBattle.getBattlerCount();
  }
}

/**
 * Attribute used for moves which ignore type-based debuffs from weather, namely Hydro Steam.
 * Called during damage calculation after getting said debuff from getAttackTypeMultiplier in the Pokemon class.
 * @extends MoveAttr
 * @see {@linkcode apply}
 */
export class IgnoreWeatherTypeDebuffAttr extends MoveAttr {
  /** The {@linkcode WeatherType} this move ignores */
  public weather: WeatherType;

  constructor(weather: WeatherType) {
    super();
    this.weather = weather;
  }
  /**
   * Changes the type-based weather modifier if this move's power would be reduced by it
   * @param user {@linkcode Pokemon} that used the move
   * @param target N/A
   * @param move {@linkcode Move} with this attribute
   * @param args [0] {@linkcode Utils.NumberHolder} for arenaAttackTypeMultiplier
   * @returns true if the function succeeds
   */
  apply(user: Pokemon, target: Pokemon, move: Move, args: any[]): boolean {
    const weatherModifier=args[0] as Utils.NumberHolder;
    //If the type-based attack power modifier due to weather (e.g. Water moves in Sun) is below 1, set it to 1
    if (user.scene.arena.weather?.weatherType === this.weather) {
      weatherModifier.value = Math.max(weatherModifier.value, 1);
    }
    return true;
  }
}

export abstract class WeatherHealAttr extends HealAttr {
  constructor() {
    super(0.5);
  }

  apply(user: Pokemon, target: Pokemon, move: Move, args: any[]): boolean {
    let healRatio = 0.5;
    if (!user.scene.arena.weather?.isEffectSuppressed(user.scene)) {
      const weatherType = user.scene.arena.weather?.weatherType || WeatherType.NONE;
      healRatio = this.getWeatherHealRatio(weatherType);
    }
    this.addHealPhase(user, healRatio);
    return true;
  }

  abstract getWeatherHealRatio(weatherType: WeatherType): number;
}

export class PlantHealAttr extends WeatherHealAttr {
  getWeatherHealRatio(weatherType: WeatherType): number {
    switch (weatherType) {
    case WeatherType.SUNNY:
    case WeatherType.HARSH_SUN:
      return 2 / 3;
    case WeatherType.RAIN:
    case WeatherType.SANDSTORM:
    case WeatherType.HAIL:
    case WeatherType.SNOW:
    case WeatherType.HEAVY_RAIN:
      return 0.25;
    default:
      return 0.5;
    }
  }
}

export class SandHealAttr extends WeatherHealAttr {
  getWeatherHealRatio(weatherType: WeatherType): number {
    switch (weatherType) {
    case WeatherType.SANDSTORM:
      return 2 / 3;
    default:
      return 0.5;
    }
  }
}

/**
 * Heals the target or the user by either {@linkcode normalHealRatio} or {@linkcode boostedHealRatio}
 * depending on the evaluation of {@linkcode condition}
 * @extends HealAttr
 * @see {@linkcode apply}
 */
export class BoostHealAttr extends HealAttr {
  /** Healing received when {@linkcode condition} is false */
  private normalHealRatio: number;
  /** Healing received when {@linkcode condition} is true */
  private boostedHealRatio: number;
  /** The lambda expression to check against when boosting the healing value */
  private condition?: MoveConditionFunc;

  constructor(normalHealRatio?: number, boostedHealRatio?: number, showAnim?: boolean, selfTarget?: boolean, condition?: MoveConditionFunc) {
    super(normalHealRatio, showAnim, selfTarget);
    this.normalHealRatio = normalHealRatio!; // TODO: is this bang correct?
    this.boostedHealRatio = boostedHealRatio!; // TODO: is this bang correct?
    this.condition = condition;
  }

  /**
   * @param user {@linkcode Pokemon} using the move
   * @param target {@linkcode Pokemon} target of the move
   * @param move {@linkcode Move} with this attribute
   * @param args N/A
   * @returns true if the move was successful
   */
  apply(user: Pokemon, target: Pokemon, move: Move, args: any[]): boolean {
    const healRatio: number = (this.condition ? this.condition(user, target, move) : false) ? this.boostedHealRatio : this.normalHealRatio;
    this.addHealPhase(target, healRatio);
    return true;
  }
}

/**
 * Heals the target only if it is the ally
 * @extends HealAttr
 * @see {@linkcode apply}
 */
export class HealOnAllyAttr extends HealAttr {
  /**
   * @param user {@linkcode Pokemon} using the move
   * @param target {@linkcode Pokemon} target of the move
   * @param move {@linkcode Move} with this attribute
   * @param args N/A
   * @returns true if the function succeeds
   */
  apply(user: Pokemon, target: Pokemon, move: Move, args: any[]): boolean {
    if (user.getAlly() === target) {
      super.apply(user, target, move, args);
      return true;
    }

    return false;
  }
}

/**
 * Heals user as a side effect of a move that hits a target.
 * Healing is based on {@linkcode healRatio} * the amount of damage dealt or a stat of the target.
 * @extends MoveEffectAttr
 * @see {@linkcode apply}
 * @see {@linkcode getUserBenefitScore}
 */
export class HitHealAttr extends MoveEffectAttr {
  private healRatio: number;
  private message: string;
  private healStat: Stat | null;

  constructor(healRatio?: number | null, healStat?: Stat) {
    super(true, MoveEffectTrigger.HIT);

    this.healRatio = healRatio ?? 0.5;
    this.healStat = healStat ?? null;
  }
  /**
   * Heals the user the determined amount and possibly displays a message about regaining health.
   * If the target has the {@linkcode ReverseDrainAbAttr}, all healing is instead converted
   * to damage to the user.
   * @param user {@linkcode Pokemon} using this move
   * @param target {@linkcode Pokemon} target of this move
   * @param move {@linkcode Move} being used
   * @param args N/A
   * @returns true if the function succeeds
   */
  apply(user: Pokemon, target: Pokemon, move: Move, args: any[]): boolean {
    let healAmount = 0;
    let message = "";
    const reverseDrain = target.hasAbilityWithAttr(ReverseDrainAbAttr, false);
    if (this.healStat !== null) {
      // Strength Sap formula
      healAmount = target.getBattleStat(this.healStat);
      message = i18next.t("battle:drainMessage", {pokemonName: getPokemonNameWithAffix(target)});
    } else {
      // Default healing formula used by draining moves like Absorb, Draining Kiss, Bitter Blade, etc.
      healAmount = Utils.toDmgValue(user.turnData.currDamageDealt * this.healRatio);
      message = i18next.t("battle:regainHealth", {pokemonName: getPokemonNameWithAffix(user)});
    }
    if (reverseDrain) {
      if (user.hasAbilityWithAttr(BlockNonDirectDamageAbAttr)) {
        healAmount = 0;
        message = "";
      } else {
        user.turnData.damageTaken += healAmount;
        healAmount = healAmount * -1;
        message = "";
      }
    }
    user.scene.unshiftPhase(new PokemonHealPhase(user.scene, user.getBattlerIndex(), healAmount, message, false, true));
    return true;
  }

  /**
   * Used by the Enemy AI to rank an attack based on a given user
   * @param user {@linkcode Pokemon} using this move
   * @param target {@linkcode Pokemon} target of this move
   * @param move {@linkcode Move} being used
   * @returns an integer. Higher means enemy is more likely to use that move.
   */
  getUserBenefitScore(user: Pokemon, target: Pokemon, move: Move): integer {
    if (this.healStat) {
      const healAmount = target.getBattleStat(this.healStat);
      return Math.floor(Math.max(0, (Math.min(1, (healAmount+user.hp)/user.getMaxHp() - 0.33))) / user.getHpRatio());
    }
    return Math.floor(Math.max((1 - user.getHpRatio()) - 0.33, 0) * (move.power / 4));
  }
}

/**
 * Attribute used for moves that change priority in a turn given a condition,
 * e.g. Grassy Glide
 * Called when move order is calculated in {@linkcode TurnStartPhase}.
 * @extends MoveAttr
 * @see {@linkcode apply}
 */
export class IncrementMovePriorityAttr extends MoveAttr {
  /** The condition for a move's priority being incremented */
  private moveIncrementFunc: (pokemon: Pokemon, target:Pokemon, move: Move) => boolean;
  /** The amount to increment priority by, if condition passes. */
  private increaseAmount: integer;

  constructor(moveIncrementFunc: (pokemon: Pokemon, target:Pokemon, move: Move) => boolean, increaseAmount = 1) {
    super();

    this.moveIncrementFunc = moveIncrementFunc;
    this.increaseAmount = increaseAmount;
  }

  /**
   * Increments move priority by set amount if condition passes
   * @param user {@linkcode Pokemon} using this move
   * @param target {@linkcode Pokemon} target of this move
   * @param move {@linkcode Move} being used
   * @param args [0] {@linkcode Utils.IntegerHolder} for move priority.
   * @returns true if function succeeds
   */
  apply(user: Pokemon, target: Pokemon, move: Move, args: any[]): boolean {
    if (!this.moveIncrementFunc(user, target, move)) {
      return false;
    }

    (args[0] as Utils.IntegerHolder).value += this.increaseAmount;
    return true;
  }
}

/**
 * Attribute used for attack moves that hit multiple times per use, e.g. Bullet Seed.
 *
 * Applied at the beginning of {@linkcode MoveEffectPhase}.
 *
 * @extends MoveAttr
 * @see {@linkcode apply}
 */
export class MultiHitAttr extends MoveAttr {
  private multiHitType: MultiHitType;

  constructor(multiHitType?: MultiHitType) {
    super();

    this.multiHitType = multiHitType !== undefined ? multiHitType : MultiHitType._2_TO_5;
  }

  /**
   * Set the hit count of an attack based on this attribute instance's {@linkcode MultiHitType}.
   * If the target has an immunity to this attack's types, the hit count will always be 1.
   *
   * @param user {@linkcode Pokemon} that used the attack
   * @param target {@linkcode Pokemon} targeted by the attack
   * @param move {@linkcode Move} being used
   * @param args [0] {@linkcode Utils.IntegerHolder} storing the hit count of the attack
   * @returns True
   */
  apply(user: Pokemon, target: Pokemon, move: Move, args: any[]): boolean {
    const hitType = new Utils.NumberHolder(this.multiHitType);
    applyMoveAttrs(ChangeMultiHitTypeAttr, user, target, move, hitType);
    this.multiHitType = hitType.value;

    (args[0] as Utils.NumberHolder).value = this.getHitCount(user, target);
    return true;
  }

  getTargetBenefitScore(user: Pokemon, target: Pokemon, move: Move): number {
    return -5;
  }

  /**
   * Calculate the number of hits that an attack should have given this attribute's
   * {@linkcode MultiHitType}.
   *
   * @param user {@linkcode Pokemon} using the attack
   * @param target {@linkcode Pokemon} targeted by the attack
   * @returns The number of hits this attack should deal
   */
  getHitCount(user: Pokemon, target: Pokemon): integer {
    switch (this.multiHitType) {
    case MultiHitType._2_TO_5:
    {
      const rand = user.randSeedInt(16);
      const hitValue = new Utils.IntegerHolder(rand);
      applyAbAttrs(MaxMultiHitAbAttr, user, null, false, hitValue);
      if (hitValue.value >= 10) {
        return 2;
      } else if (hitValue.value >= 4) {
        return 3;
      } else if (hitValue.value >= 2) {
        return 4;
      } else {
        return 5;
      }
    }
    case MultiHitType._2:
      return 2;
    case MultiHitType._3:
      return 3;
    case MultiHitType._10:
      return 10;
    case MultiHitType.BEAT_UP:
      const party = user.isPlayer() ? user.scene.getParty() : user.scene.getEnemyParty();
      // No status means the ally pokemon can contribute to Beat Up
      return party.reduce((total, pokemon) => {
        return total + (pokemon.id === user.id ? 1 : pokemon?.status && pokemon.status.effect !== StatusEffect.NONE ? 0 : 1);
      }, 0);
    }
  }
}

export class ChangeMultiHitTypeAttr extends MoveAttr {
  apply(user: Pokemon, target: Pokemon, move: Move, args: any[]): boolean {
    //const hitType = args[0] as Utils.NumberHolder;
    return false;
  }
}

export class WaterShurikenMultiHitTypeAttr extends ChangeMultiHitTypeAttr {
  apply(user: Pokemon, target: Pokemon, move: Move, args: any[]): boolean {
    if (user.species.speciesId === Species.GRENINJA && user.hasAbility(Abilities.BATTLE_BOND) && user.formIndex === 2) {
      (args[0] as Utils.IntegerHolder).value = MultiHitType._3;
      return true;
    }
    return false;
  }
}

export class StatusEffectAttr extends MoveEffectAttr {
  public effect: StatusEffect;
  public cureTurn: integer | null;
  public overrideStatus: boolean;

  constructor(effect: StatusEffect, selfTarget?: boolean, cureTurn?: integer, overrideStatus?: boolean) {
    super(selfTarget, MoveEffectTrigger.HIT);

    this.effect = effect;
    this.cureTurn = cureTurn!; // TODO: is this bang correct?
    this.overrideStatus = !!overrideStatus;
  }

  apply(user: Pokemon, target: Pokemon, move: Move, args: any[]): boolean {
    const moveChance = this.getMoveChance(user, target, move, this.selfTarget, true);
    const statusCheck = moveChance < 0 || moveChance === 100 || user.randSeedInt(100) < moveChance;
    if (statusCheck) {
      const pokemon = this.selfTarget ? user : target;
      if (pokemon.status) {
        if (this.overrideStatus) {
          pokemon.resetStatus();
        } else {
          return false;
        }
      }
      if ((!pokemon.status || (pokemon.status.effect === this.effect && moveChance < 0))
        && pokemon.trySetStatus(this.effect, true, user, this.cureTurn)) {
        applyPostAttackAbAttrs(ConfusionOnStatusEffectAbAttr, user, target, move, null, false, this.effect);
        return true;
      }
    }
    return false;
  }

  getTargetBenefitScore(user: Pokemon, target: Pokemon, move: Move): number {
    const moveChance = this.getMoveChance(user, target, move, this.selfTarget, false);
    return !(this.selfTarget ? user : target).status && (this.selfTarget ? user : target).canSetStatus(this.effect, true, false, user) ? Math.floor(moveChance * -0.1) : 0;
  }
}

export class MultiStatusEffectAttr extends StatusEffectAttr {
  public effects: StatusEffect[];

  constructor(effects: StatusEffect[], selfTarget?: boolean, cureTurn?: integer, overrideStatus?: boolean) {
    super(effects[0], selfTarget, cureTurn, overrideStatus);
    this.effects = effects;
  }

  apply(user: Pokemon, target: Pokemon, move: Move, args: any[]): boolean {
    this.effect = Utils.randSeedItem(this.effects);
    const result = super.apply(user, target, move, args);
    return result;
  }

  getTargetBenefitScore(user: Pokemon, target: Pokemon, move: Move): number {
    const moveChance = this.getMoveChance(user, target, move, this.selfTarget, false);
    return !(this.selfTarget ? user : target).status && (this.selfTarget ? user : target).canSetStatus(this.effect, true, false, user) ? Math.floor(moveChance * -0.1) : 0;
  }
}

export class PsychoShiftEffectAttr extends MoveEffectAttr {
  constructor() {
    super(false, MoveEffectTrigger.HIT);
  }

  apply(user: Pokemon, target: Pokemon, move: Move, args: any[]): boolean {
    const statusToApply: StatusEffect | undefined = user.status?.effect ?? (user.hasAbility(Abilities.COMATOSE) ? StatusEffect.SLEEP : undefined);

    if (target.status) {
      return false;
    }
    //@ts-ignore - how can target.status.effect be checked when we return `false` before when it's defined?
    if (!target.status || (target.status.effect === statusToApply && move.chance < 0)) { // TODO: resolve ts-ignore
      const statusAfflictResult = target.trySetStatus(statusToApply, true, user);
      if (statusAfflictResult) {
        if (user.status) {
          user.scene.queueMessage(getStatusEffectHealText(user.status.effect, getPokemonNameWithAffix(user)));
        }
        user.resetStatus();
        user.updateInfo();
      }
      return statusAfflictResult;
    }

    return false;
  }

  getTargetBenefitScore(user: Pokemon, target: Pokemon, move: Move): number {
    return !(this.selfTarget ? user : target).status && (this.selfTarget ? user : target).canSetStatus(user.status?.effect, true, false, user) ? Math.floor(move.chance * -0.1) : 0;
  }
}
/**
 * The following needs to be implemented for Thief
 * "If the user faints due to the target's Ability (Rough Skin or Iron Barbs) or held Rocky Helmet, it cannot remove the target's held item."
 * "If Knock Off causes a Pokémon with the Sticky Hold Ability to faint, it can now remove that Pokémon's held item."
 */
export class StealHeldItemChanceAttr extends MoveEffectAttr {
  private chance: number;

  constructor(chance: number) {
    super(false, MoveEffectTrigger.HIT);
    this.chance = chance;
  }

  apply(user: Pokemon, target: Pokemon, move: Move, args: any[]): Promise<boolean> {
    return new Promise<boolean>(resolve => {
      const rand = Phaser.Math.RND.realInRange(0, 1);
      if (rand >= this.chance) {
        return resolve(false);
      }
      const heldItems = this.getTargetHeldItems(target).filter(i => i.isTransferrable);
      if (heldItems.length) {
        const poolType = target.isPlayer() ? ModifierPoolType.PLAYER : target.hasTrainer() ? ModifierPoolType.TRAINER : ModifierPoolType.WILD;
        const highestItemTier = heldItems.map(m => m.type.getOrInferTier(poolType)).reduce((highestTier, tier) => Math.max(tier!, highestTier), 0); // TODO: is the bang after tier correct?
        const tierHeldItems = heldItems.filter(m => m.type.getOrInferTier(poolType) === highestItemTier);
        const stolenItem = tierHeldItems[user.randSeedInt(tierHeldItems.length)];
        user.scene.tryTransferHeldItemModifier(stolenItem, user, false).then(success => {
          if (success) {
            user.scene.queueMessage(i18next.t("moveTriggers:stoleItem", {pokemonName: getPokemonNameWithAffix(user), targetName: getPokemonNameWithAffix(target), itemName: stolenItem.type.name}));
          }
          resolve(success);
        });
        return;
      }

      resolve(false);
    });
  }

  getTargetHeldItems(target: Pokemon): PokemonHeldItemModifier[] {
    return target.scene.findModifiers(m => m instanceof PokemonHeldItemModifier
      && m.pokemonId === target.id, target.isPlayer()) as PokemonHeldItemModifier[];
  }

  getUserBenefitScore(user: Pokemon, target: Pokemon, move: Move): number {
    const heldItems = this.getTargetHeldItems(target);
    return heldItems.length ? 5 : 0;
  }

  getTargetBenefitScore(user: Pokemon, target: Pokemon, move: Move): number {
    const heldItems = this.getTargetHeldItems(target);
    return heldItems.length ? -5 : 0;
  }
}

/**
 * Removes a random held item (or berry) from target.
 * Used for Incinerate and Knock Off.
 * Not Implemented Cases: (Same applies for Thief)
 * "If the user faints due to the target's Ability (Rough Skin or Iron Barbs) or held Rocky Helmet, it cannot remove the target's held item."
 * "If Knock Off causes a Pokémon with the Sticky Hold Ability to faint, it can now remove that Pokémon's held item."
 */
export class RemoveHeldItemAttr extends MoveEffectAttr {

  /** Optional restriction for item pool to berries only i.e. Differentiating Incinerate and Knock Off */
  private berriesOnly: boolean;

  constructor(berriesOnly: boolean) {
    super(false, MoveEffectTrigger.HIT);
    this.berriesOnly = berriesOnly;
  }

  /**
   *
   * @param user {@linkcode Pokemon} that used the move
   * @param target Target {@linkcode Pokemon} that the moves applies to
   * @param move {@linkcode Move} that is used
   * @param args N/A
   * @returns {boolean} True if an item was removed
   */
  apply(user: Pokemon, target: Pokemon, move: Move, args: any[]): boolean {
    if (!this.berriesOnly && target.isPlayer()) { // "Wild Pokemon cannot knock off Player Pokemon's held items" (See Bulbapedia)
      return false;
    }

    const cancelled = new Utils.BooleanHolder(false);
    applyAbAttrs(BlockItemTheftAbAttr, target, cancelled); // Check for abilities that block item theft

    if (cancelled.value === true) {
      return false;
    }

    // Considers entire transferrable item pool by default (Knock Off). Otherwise berries only if specified (Incinerate).
    let heldItems = this.getTargetHeldItems(target).filter(i => i.isTransferrable);

    if (this.berriesOnly) {
      heldItems = heldItems.filter(m => m instanceof BerryModifier && m.pokemonId === target.id, target.isPlayer());
    }

    if (heldItems.length) {
      const removedItem = heldItems[user.randSeedInt(heldItems.length)];

      // Decrease item amount and update icon
      !--removedItem.stackCount;
      target.scene.updateModifiers(target.isPlayer());

      if (this.berriesOnly) {
        user.scene.queueMessage(i18next.t("moveTriggers:incineratedItem", {pokemonName: getPokemonNameWithAffix(user), targetName: getPokemonNameWithAffix(target), itemName: removedItem.type.name}));
      } else {
        user.scene.queueMessage(i18next.t("moveTriggers:knockedOffItem", {pokemonName: getPokemonNameWithAffix(user), targetName: getPokemonNameWithAffix(target), itemName: removedItem.type.name}));
      }
    }

    return true;
  }

  getTargetHeldItems(target: Pokemon): PokemonHeldItemModifier[] {
    return target.scene.findModifiers(m => m instanceof PokemonHeldItemModifier
      && m.pokemonId === target.id, target.isPlayer()) as PokemonHeldItemModifier[];
  }

  getUserBenefitScore(user: Pokemon, target: Pokemon, move: Move): number {
    const heldItems = this.getTargetHeldItems(target);
    return heldItems.length ? 5 : 0;
  }

  getTargetBenefitScore(user: Pokemon, target: Pokemon, move: Move): number {
    const heldItems = this.getTargetHeldItems(target);
    return heldItems.length ? -5 : 0;
  }
}

/**
 * Attribute that causes targets of the move to eat a berry. Used for Teatime, Stuff Cheeks
 */
export class EatBerryAttr extends MoveEffectAttr {
  protected chosenBerry: BerryModifier | undefined;
  constructor() {
    super(true, MoveEffectTrigger.HIT);
  }
  /**
   * Causes the target to eat a berry.
   * @param user {@linkcode Pokemon} Pokemon that used the move
   * @param target {@linkcode Pokemon} Pokemon that will eat a berry
   * @param move {@linkcode Move} The move being used
   * @param args Unused
   * @returns {boolean} true if the function succeeds
   */
  apply(user: Pokemon, target: Pokemon, move: Move, args: any[]): boolean {
    if (!super.apply(user, target, move, args)) {
      return false;
    }

    const heldBerries = this.getTargetHeldBerries(target);
    if (heldBerries.length <= 0) {
      return false;
    }
    this.chosenBerry = heldBerries[user.randSeedInt(heldBerries.length)];
    const preserve = new Utils.BooleanHolder(false);
    target.scene.applyModifiers(PreserveBerryModifier, target.isPlayer(), target, preserve); // check for berry pouch preservation
    if (!preserve.value) {
      this.reduceBerryModifier(target);
    }
    this.eatBerry(target);
    return true;
  }

  getTargetHeldBerries(target: Pokemon): BerryModifier[] {
    return target.scene.findModifiers(m => m instanceof BerryModifier
      && (m as BerryModifier).pokemonId === target.id, target.isPlayer()) as BerryModifier[];
  }

  reduceBerryModifier(target: Pokemon) {
    if (this.chosenBerry?.stackCount === 1) {
      target.scene.removeModifier(this.chosenBerry, !target.isPlayer());
    } else if (this.chosenBerry !== undefined && this.chosenBerry.stackCount > 1) {
      this.chosenBerry.stackCount--;
    }
    target.scene.updateModifiers(target.isPlayer());
  }

  eatBerry(consumer: Pokemon) {
    getBerryEffectFunc(this.chosenBerry!.berryType)(consumer); // consumer eats the berry
    applyAbAttrs(HealFromBerryUseAbAttr, consumer, new Utils.BooleanHolder(false));
  }
}

/**
 *  Attribute used for moves that steal a random berry from the target. The user then eats the stolen berry.
 *  Used for Pluck & Bug Bite.
 */
export class StealEatBerryAttr extends EatBerryAttr {
  constructor() {
    super();
  }
  /**
   * User steals a random berry from the target and then eats it.
   * @param {Pokemon} user Pokemon that used the move and will eat the stolen berry
   * @param {Pokemon} target Pokemon that will have its berry stolen
   * @param {Move} move Move being used
   * @param {any[]} args Unused
   * @returns {boolean} true if the function succeeds
   */
  apply(user: Pokemon, target: Pokemon, move: Move, args: any[]): boolean {
    const cancelled = new Utils.BooleanHolder(false);
    applyAbAttrs(BlockItemTheftAbAttr, target, cancelled); // check for abilities that block item theft
    if (cancelled.value === true) {
      return false;
    }

    const heldBerries = this.getTargetHeldBerries(target);
    if (heldBerries.length <= 0) {
      return false;
    }
    // if the target has berries, pick a random berry and steal it
    this.chosenBerry = heldBerries[user.randSeedInt(heldBerries.length)];
    const message = i18next.t("battle:stealEatBerry", {pokemonName: user.name, targetName: target.name, berryName: this.chosenBerry.type.name});
    user.scene.queueMessage(message);
    this.reduceBerryModifier(target);
    this.eatBerry(user);
    return true;
  }
}

/**
 * Move attribute that signals that the move should cure a status effect
 * @extends MoveEffectAttr
 * @see {@linkcode apply()}
 */
export class HealStatusEffectAttr extends MoveEffectAttr {
  /** List of Status Effects to cure */
  private effects: StatusEffect[];

  /**
   * @param selfTarget - Whether this move targets the user
   * @param ...effects - List of status effects to cure
   */
  constructor(selfTarget: boolean, ...effects: StatusEffect[]) {
    super(selfTarget, MoveEffectTrigger.POST_APPLY, false, true);

    this.effects = effects;
  }

  /**
   * @param user {@linkcode Pokemon} source of the move
   * @param target {@linkcode Pokemon} target of the move
   * @param move the {@linkcode Move} being used
   * @returns true if the status is cured
   */
  apply(user: Pokemon, target: Pokemon, move: Move, args: any[]): boolean {
    if (!super.apply(user, target, move, args)) {
      return false;
    }

    // Special edge case for shield dust blocking Sparkling Aria curing burn
    const moveTargets = getMoveTargets(user, move.id);
    if (target.hasAbilityWithAttr(IgnoreMoveEffectsAbAttr) && move.id === Moves.SPARKLING_ARIA && moveTargets.targets.length === 1) {
      return false;
    }

    const pokemon = this.selfTarget ? user : target;
    if (pokemon.status && this.effects.includes(pokemon.status.effect)) {
      pokemon.scene.queueMessage(getStatusEffectHealText(pokemon.status.effect, getPokemonNameWithAffix(pokemon)));
      pokemon.resetStatus();
      pokemon.updateInfo();

      return true;
    }

    return false;
  }

  isOfEffect(effect: StatusEffect): boolean {
    return this.effects.includes(effect);
  }

  getUserBenefitScore(user: Pokemon, target: Pokemon, move: Move): integer {
    return user.status ? 10 : 0;
  }
}

export class BypassSleepAttr extends MoveAttr {
  apply(user: Pokemon, target: Pokemon, move: Move, args: any[]): boolean {
    if (user.status?.effect === StatusEffect.SLEEP) {
      user.addTag(BattlerTagType.BYPASS_SLEEP, 1, move.id, user.id);
      return true;
    }

    return false;
  }
}

/**
 * Attribute used for moves that bypass the burn damage reduction of physical moves, currently only facade
 * Called during damage calculation
 * @extends MoveAttr
 * @see {@linkcode apply}
 */
export class BypassBurnDamageReductionAttr extends MoveAttr {
  /** Prevents the move's damage from being reduced by burn
   * @param user N/A
   * @param target N/A
   * @param move {@linkcode Move} with this attribute
   * @param args [0] {@linkcode Utils.BooleanHolder} for burnDamageReductionCancelled
   * @returns true if the function succeeds
   */
  apply(user: Pokemon, target: Pokemon, move: Move, args: any[]): boolean {
    (args[0] as Utils.BooleanHolder).value = true;

    return true;
  }
}

export class WeatherChangeAttr extends MoveEffectAttr {
  private weatherType: WeatherType;

  constructor(weatherType: WeatherType) {
    super();

    this.weatherType = weatherType;
  }

  apply(user: Pokemon, target: Pokemon, move: Move, args: any[]): boolean {
    return user.scene.arena.trySetWeather(this.weatherType, true);
  }

  getCondition(): MoveConditionFunc {
    return (user, target, move) => !user.scene.arena.weather || (user.scene.arena.weather.weatherType !== this.weatherType && !user.scene.arena.weather.isImmutable());
  }
}

export class ClearWeatherAttr extends MoveEffectAttr {
  private weatherType: WeatherType;

  constructor(weatherType: WeatherType) {
    super();

    this.weatherType = weatherType;
  }

  apply(user: Pokemon, target: Pokemon, move: Move, args: any[]): boolean {
    if (user.scene.arena.weather?.weatherType === this.weatherType) {
      return user.scene.arena.trySetWeather(WeatherType.NONE, true);
    }

    return false;
  }
}

export class TerrainChangeAttr extends MoveEffectAttr {
  private terrainType: TerrainType;

  constructor(terrainType: TerrainType) {
    super();

    this.terrainType = terrainType;
  }

  apply(user: Pokemon, target: Pokemon, move: Move, args: any[]): boolean {
    return user.scene.arena.trySetTerrain(this.terrainType, true, true);
  }

  getCondition(): MoveConditionFunc {
    return (user, target, move) => !user.scene.arena.terrain || (user.scene.arena.terrain.terrainType !== this.terrainType);
  }

  getUserBenefitScore(user: Pokemon, target: Pokemon, move: Move): number {
    // TODO: Expand on this
    return user.scene.arena.terrain ? 0 : 6;
  }
}

export class ClearTerrainAttr extends MoveEffectAttr {
  constructor() {
    super();
  }

  apply(user: Pokemon, target: Pokemon, move: Move, args: any[]): boolean {
    return user.scene.arena.trySetTerrain(TerrainType.NONE, true, true);
  }
}

export class OneHitKOAttr extends MoveAttr {
  apply(user: Pokemon, target: Pokemon, move: Move, args: any[]): boolean {
    if (target.isBossImmune()) {
      return false;
    }

    (args[0] as Utils.BooleanHolder).value = true;

    return true;
  }

  getCondition(): MoveConditionFunc {
    return (user, target, move) => {
      const cancelled = new Utils.BooleanHolder(false);
      applyAbAttrs(BlockOneHitKOAbAttr, target, cancelled);
      return !cancelled.value && user.level >= target.level;
    };
  }
}

export class OverrideMoveEffectAttr extends MoveAttr {
  apply(user: Pokemon, target: Pokemon, move: Move, args: any[]): boolean | Promise<boolean> {
    //const overridden = args[0] as Utils.BooleanHolder;
    //const virtual = arg[1] as boolean;
    return true;
  }
}

export class ChargeAttr extends OverrideMoveEffectAttr {
  public chargeAnim: ChargeAnim;
  private chargeText: string;
  private tagType: BattlerTagType | null;
  private chargeEffect: boolean;
  public followUpPriority: integer | null;

  constructor(chargeAnim: ChargeAnim, chargeText: string, tagType?: BattlerTagType | null, chargeEffect: boolean = false) {
    super();

    this.chargeAnim = chargeAnim;
    this.chargeText = chargeText;
    this.tagType = tagType!; // TODO: is this bang correct?
    this.chargeEffect = chargeEffect;
  }

  apply(user: Pokemon, target: Pokemon, move: Move, args: any[]): Promise<boolean> {
    return new Promise(resolve => {
      const lastMove = user.getLastXMoves().find(() => true);
      if (!lastMove || lastMove.move !== move.id || (lastMove.result !== MoveResult.OTHER && lastMove.turn !== user.scene.currentBattle.turn)) {
        (args[0] as Utils.BooleanHolder).value = true;
        new MoveChargeAnim(this.chargeAnim, move.id, user).play(user.scene, () => {
          user.scene.queueMessage(this.chargeText.replace("{TARGET}", getPokemonNameWithAffix(target)).replace("{USER}", getPokemonNameWithAffix(user)));
          if (this.tagType) {
            user.addTag(this.tagType, 1, move.id, user.id);
          }
          if (this.chargeEffect) {
            applyMoveAttrs(MoveEffectAttr, user, target, move);
          }
          user.pushMoveHistory({ move: move.id, targets: [ target.getBattlerIndex() ], result: MoveResult.OTHER });
          user.getMoveQueue().push({ move: move.id, targets: [ target.getBattlerIndex() ], ignorePP: true });
          user.addTag(BattlerTagType.CHARGING, 1, move.id, user.id);
          resolve(true);
        });
      } else {
        user.lapseTag(BattlerTagType.CHARGING);
        resolve(false);
      }
    });
  }

  usedChargeEffect(user: Pokemon, target: Pokemon | null, move: Move): boolean {
    if (!this.chargeEffect) {
      return false;
    }
    // Account for move history being populated when this function is called
    const lastMoves = user.getLastXMoves(2);
    return lastMoves.length === 2 && lastMoves[1].move === move.id && lastMoves[1].result === MoveResult.OTHER;
  }
}

export class SunlightChargeAttr extends ChargeAttr {
  constructor(chargeAnim: ChargeAnim, chargeText: string) {
    super(chargeAnim, chargeText);
  }

  apply(user: Pokemon, target: Pokemon, move: Move, args: any[]): Promise<boolean> {
    return new Promise(resolve => {
      const weatherType = user.scene.arena.weather?.weatherType;
      if (!user.scene.arena.weather?.isEffectSuppressed(user.scene) && (weatherType === WeatherType.SUNNY || weatherType === WeatherType.HARSH_SUN)) {
        resolve(false);
      } else {
        super.apply(user, target, move, args).then(result => resolve(result));
      }
    });
  }
}

export class ElectroShotChargeAttr extends ChargeAttr {
  private statIncreaseApplied: boolean;
  constructor() {
    super(ChargeAnim.ELECTRO_SHOT_CHARGING, i18next.t("moveTriggers:absorbedElectricity", {pokemonName: "{USER}"}), null, true);
    // Add a flag because ChargeAttr skills use themselves twice instead of once over one-to-two turns
    this.statIncreaseApplied = false;
  }

  apply(user: Pokemon, target: Pokemon, move: Move, args: any[]): Promise<boolean> {
    return new Promise(resolve => {
      const weatherType = user.scene.arena.weather?.weatherType;
      if (!user.scene.arena.weather?.isEffectSuppressed(user.scene) && (weatherType === WeatherType.RAIN || weatherType === WeatherType.HEAVY_RAIN)) {
        // Apply the SPATK increase every call when used in the rain
        const statChangeAttr = new StatChangeAttr(BattleStat.SPATK, 1, true);
        statChangeAttr.apply(user, target, move, args);
        // After the SPATK is raised, execute the move resolution e.g. deal damage
        resolve(false);
      } else {
        if (!this.statIncreaseApplied) {
          // Apply the SPATK increase only if it hasn't been applied before e.g. on the first turn charge up animation
          const statChangeAttr = new StatChangeAttr(BattleStat.SPATK, 1, true);
          statChangeAttr.apply(user, target, move, args);
          // Set the flag to true so that on the following turn it doesn't raise SPATK a second time
          this.statIncreaseApplied = true;
        }
        super.apply(user, target, move, args).then(result => {
          if (!result) {
            // On the second turn, reset the statIncreaseApplied flag without applying the SPATK increase
            this.statIncreaseApplied = false;
          }
          resolve(result);
        });
      }
    });
  }
}

export class DelayedAttackAttr extends OverrideMoveEffectAttr {
  public tagType: ArenaTagType;
  public chargeAnim: ChargeAnim;
  private chargeText: string;

  constructor(tagType: ArenaTagType, chargeAnim: ChargeAnim, chargeText: string) {
    super();

    this.tagType = tagType;
    this.chargeAnim = chargeAnim;
    this.chargeText = chargeText;
  }

  apply(user: Pokemon, target: Pokemon, move: Move, args: any[]): Promise<boolean> {
    return new Promise(resolve => {
      if (args.length < 2 || !args[1]) {
        new MoveChargeAnim(this.chargeAnim, move.id, user).play(user.scene, () => {
          (args[0] as Utils.BooleanHolder).value = true;
          user.scene.queueMessage(this.chargeText.replace("{TARGET}", getPokemonNameWithAffix(target)).replace("{USER}", getPokemonNameWithAffix(user)));
          user.pushMoveHistory({ move: move.id, targets: [ target.getBattlerIndex() ], result: MoveResult.OTHER });
          user.scene.arena.addTag(this.tagType, 3, move.id, user.id, ArenaTagSide.BOTH, false, target.getBattlerIndex());

          resolve(true);
        });
      } else {
        user.scene.ui.showText(i18next.t("moveTriggers:tookMoveAttack", {pokemonName: getPokemonNameWithAffix(user.scene.getPokemonById(target.id) ?? undefined), moveName: move.name}), null, () => resolve(true));
      }
    });
  }
}

export class StatChangeAttr extends MoveEffectAttr {
  public stats: BattleStat[];
  public levels: integer;
  private condition: MoveConditionFunc | null;
  private showMessage: boolean;

  constructor(stats: BattleStat | BattleStat[], levels: integer, selfTarget?: boolean, condition?: MoveConditionFunc | null, showMessage: boolean = true, firstHitOnly: boolean = false, moveEffectTrigger: MoveEffectTrigger = MoveEffectTrigger.HIT, firstTargetOnly: boolean = false) {
    super(selfTarget, moveEffectTrigger, firstHitOnly, false, firstTargetOnly);
    this.stats = typeof(stats) === "number"
      ? [ stats as BattleStat ]
      : stats as BattleStat[];
    this.levels = levels;
    this.condition = condition!; // TODO: is this bang correct?
    this.showMessage = showMessage;
  }

  apply(user: Pokemon, target: Pokemon, move: Move, args?: any[]): boolean | Promise<boolean> {
    if (!super.apply(user, target, move, args) || (this.condition && !this.condition(user, target, move))) {
      return false;
    }

    const moveChance = this.getMoveChance(user, target, move, this.selfTarget, true);
    if (moveChance < 0 || moveChance === 100 || user.randSeedInt(100) < moveChance) {
      const levels = this.getLevels(user);
      user.scene.unshiftPhase(new StatChangePhase(user.scene, (this.selfTarget ? user : target).getBattlerIndex(), this.selfTarget, this.stats, levels, this.showMessage));
      return true;
    }

    return false;
  }

  getLevels(_user: Pokemon): integer {
    return this.levels;
  }

  getTargetBenefitScore(user: Pokemon, target: Pokemon, move: Move): integer {
    let ret = 0;
    const moveLevels = this.getLevels(user);
    for (const stat of this.stats) {
      let levels = moveLevels;
      if (levels > 0) {
        levels = Math.min(target.summonData.battleStats[stat] + levels, 6) - target.summonData.battleStats[stat];
      } else {
        levels = Math.max(target.summonData.battleStats[stat] + levels, -6) - target.summonData.battleStats[stat];
      }
      let noEffect = false;
      switch (stat) {
      case BattleStat.ATK:
        if (this.selfTarget) {
          noEffect = !user.getMoveset().find(m => m instanceof AttackMove && m.category === MoveCategory.PHYSICAL);
        }
        break;
      case BattleStat.DEF:
        if (!this.selfTarget) {
          noEffect = !user.getMoveset().find(m => m instanceof AttackMove && m.category === MoveCategory.PHYSICAL);
        }
        break;
      case BattleStat.SPATK:
        if (this.selfTarget) {
          noEffect = !user.getMoveset().find(m => m instanceof AttackMove && m.category === MoveCategory.SPECIAL);
        }
        break;
      case BattleStat.SPDEF:
        if (!this.selfTarget) {
          noEffect = !user.getMoveset().find(m => m instanceof AttackMove && m.category === MoveCategory.SPECIAL);
        }
        break;
      }
      if (noEffect) {
        continue;
      }
      ret += (levels * 4) + (levels > 0 ? -2 : 2);
    }
    return ret;
  }
}

export class PostVictoryStatChangeAttr extends MoveAttr {
  private stats: BattleStat[];
  private levels: integer;
  private condition: MoveConditionFunc | null;
  private showMessage: boolean;

  constructor(stats: BattleStat | BattleStat[], levels: integer, selfTarget?: boolean, condition?: MoveConditionFunc, showMessage: boolean = true, firstHitOnly: boolean = false) {
    super();
    this.stats = typeof(stats) === "number"
      ? [ stats as BattleStat ]
      : stats as BattleStat[];
    this.levels = levels;
    this.condition = condition!; // TODO: is this bang correct?
    this.showMessage = showMessage;
  }
  applyPostVictory(user: Pokemon, target: Pokemon, move: Move): void {
    if (this.condition && !this.condition(user, target, move)) {
      return;
    }
    const statChangeAttr = new StatChangeAttr(this.stats, this.levels, this.showMessage);
    statChangeAttr.apply(user, target, move);
  }
}

export class AcupressureStatChangeAttr extends MoveEffectAttr {
  constructor() {
    super();
  }

  apply(user: Pokemon, target: Pokemon, move: Move, args: any[]): boolean | Promise<boolean> {
    let randStats = [ BattleStat.ATK, BattleStat.DEF, BattleStat.SPATK, BattleStat.SPDEF, BattleStat.SPD, BattleStat.ACC, BattleStat.EVA ];
    randStats = randStats.filter(s => target.summonData.battleStats[s] < 6);
    if (randStats.length > 0) {
      const boostStat = [randStats[Utils.randInt(randStats.length)]];
      user.scene.unshiftPhase(new StatChangePhase(user.scene, target.getBattlerIndex(), this.selfTarget, boostStat, 2));
      return true;
    }
    return false;
  }
}

export class GrowthStatChangeAttr extends StatChangeAttr {
  constructor() {
    super([ BattleStat.ATK, BattleStat.SPATK ], 1, true);
  }

  getLevels(user: Pokemon): number {
    if (!user.scene.arena.weather?.isEffectSuppressed(user.scene)) {
      const weatherType = user.scene.arena.weather?.weatherType;
      if (weatherType === WeatherType.SUNNY || weatherType === WeatherType.HARSH_SUN) {
        return this.levels + 1;
      }
    }
    return this.levels;
  }
}

export class CutHpStatBoostAttr extends StatChangeAttr {
  private cutRatio: integer;
  private messageCallback: ((user: Pokemon) => void) | undefined;

  constructor(stat: BattleStat | BattleStat[], levels: integer, cutRatio: integer, messageCallback?: ((user: Pokemon) => void) | undefined) {
    super(stat, levels, true, null, true);

    this.cutRatio = cutRatio;
    this.messageCallback = messageCallback;
  }

  apply(user: Pokemon, target: Pokemon, move: Move, args: any[]): Promise<boolean> {
    return new Promise<boolean>(resolve => {
      user.damageAndUpdate(Utils.toDmgValue(user.getMaxHp() / this.cutRatio), HitResult.OTHER, false, true);
      user.updateInfo().then(() => {
        const ret = super.apply(user, target, move, args);
        if (this.messageCallback) {
          this.messageCallback(user);
        }
        resolve(ret);
      });
    });
  }

  getCondition(): MoveConditionFunc {
    return (user, target, move) => user.getHpRatio() > 1 / this.cutRatio && this.stats.some(s => user.summonData.battleStats[s] < 6);
  }
}

export class CopyStatsAttr extends MoveEffectAttr {
  apply(user: Pokemon, target: Pokemon, move: Move, args: any[]): boolean {
    if (!super.apply(user, target, move, args)) {
      return false;
    }

    for (let s = 0; s < target.summonData.battleStats.length; s++) {
      user.summonData.battleStats[s] = target.summonData.battleStats[s];
    }
    if (target.getTag(BattlerTagType.CRIT_BOOST)) {
      user.addTag(BattlerTagType.CRIT_BOOST, 0, move.id);
    } else {
      user.removeTag(BattlerTagType.CRIT_BOOST);
    }
    target.updateInfo();
    user.updateInfo();
    target.scene.queueMessage(i18next.t("moveTriggers:copiedStatChanges", {pokemonName: getPokemonNameWithAffix(user), targetName: getPokemonNameWithAffix(target)}));

    return true;
  }
}

export class InvertStatsAttr extends MoveEffectAttr {
  apply(user: Pokemon, target: Pokemon, move: Move, args: any[]): boolean {
    if (!super.apply(user, target, move, args)) {
      return false;
    }

    for (let s = 0; s < target.summonData.battleStats.length; s++) {
      target.summonData.battleStats[s] *= -1;
    }
    target.updateInfo();
    user.updateInfo();

    target.scene.queueMessage(i18next.t("moveTriggers:invertStats", {pokemonName: getPokemonNameWithAffix(target)}));

    return true;
  }
}

export class ResetStatsAttr extends MoveEffectAttr {
  private targetAllPokemon: boolean;
  constructor(targetAllPokemon: boolean) {
    super();
    this.targetAllPokemon = targetAllPokemon;
  }
  apply(user: Pokemon, target: Pokemon, move: Move, args: any[]): boolean {
    if (!super.apply(user, target, move, args)) {
      return false;
    }

    if (this.targetAllPokemon) { // Target all pokemon on the field when Freezy Frost or Haze are used
      const activePokemon = user.scene.getField(true);
      activePokemon.forEach(p => this.resetStats(p));
      target.scene.queueMessage(i18next.t("moveTriggers:statEliminated"));
    } else { // Affects only the single target when Clear Smog is used
      this.resetStats(target);
      target.scene.queueMessage(i18next.t("moveTriggers:resetStats", {pokemonName: getPokemonNameWithAffix(target)}));
    }

    return true;
  }

  resetStats(pokemon: Pokemon) {
    for (let s = 0; s < pokemon.summonData.battleStats.length; s++) {
      pokemon.summonData.battleStats[s] = 0;
    }
    pokemon.updateInfo();
  }
}

/**
 * Attribute used for moves which swap the user and the target's stat changes.
 */
export class SwapStatsAttr extends MoveEffectAttr {
  /**
   * Swaps the user and the target's stat changes.
   * @param user Pokemon that used the move
   * @param target The target of the move
   * @param move Move with this attribute
   * @param args N/A
   * @returns true if the function succeeds
   */
  apply(user: Pokemon, target: Pokemon, move: Move, args: any []): boolean {
    if (!super.apply(user, target, move, args)) {
      return false;
    } //Exits if the move can't apply
    let priorBoost : integer; //For storing a stat boost
    for (let s = 0; s < target.summonData.battleStats.length; s++) {
      priorBoost = user.summonData.battleStats[s]; //Store user stat boost
      user.summonData.battleStats[s] = target.summonData.battleStats[s]; //Applies target boost to self
      target.summonData.battleStats[s] = priorBoost; //Applies stored boost to target
    }
    target.updateInfo();
    user.updateInfo();
    target.scene.queueMessage(i18next.t("moveTriggers:switchedStatChanges", {pokemonName: getPokemonNameWithAffix(user)}));
    return true;
  }
}

export class HpSplitAttr extends MoveEffectAttr {
  apply(user: Pokemon, target: Pokemon, move: Move, args: any[]): Promise<boolean> {
    return new Promise(resolve => {
      if (!super.apply(user, target, move, args)) {
        return resolve(false);
      }

      const infoUpdates: Promise<void>[] = [];

      const hpValue = Math.floor((target.hp + user.hp) / 2);
      if (user.hp < hpValue) {
        const healing = user.heal(hpValue - user.hp);
        if (healing) {
          user.scene.damageNumberHandler.add(user, healing, HitResult.HEAL);
        }
      } else if (user.hp > hpValue) {
        const damage = user.damage(user.hp - hpValue, true);
        if (damage) {
          user.scene.damageNumberHandler.add(user, damage);
        }
      }
      infoUpdates.push(user.updateInfo());

      if (target.hp < hpValue) {
        const healing = target.heal(hpValue - target.hp);
        if (healing) {
          user.scene.damageNumberHandler.add(user, healing, HitResult.HEAL);
        }
      } else if (target.hp > hpValue) {
        const damage = target.damage(target.hp - hpValue, true);
        if (damage) {
          target.scene.damageNumberHandler.add(target, damage);
        }
      }
      infoUpdates.push(target.updateInfo());

      return Promise.all(infoUpdates).then(() => resolve(true));
    });
  }
}

export class VariablePowerAttr extends MoveAttr {
  apply(user: Pokemon, target: Pokemon, move: Move, args: any[]): boolean {
    //const power = args[0] as Utils.NumberHolder;
    return false;
  }
}

export class LessPPMorePowerAttr extends VariablePowerAttr {
  /**
   * Power up moves when less PP user has
   * @param user {@linkcode Pokemon} using this move
   * @param target {@linkcode Pokemon} target of this move
   * @param move {@linkcode Move} being used
   * @param args [0] {@linkcode Utils.NumberHolder} of power
   * @returns true if the function succeeds
   */
  apply(user: Pokemon, target: Pokemon, move: Move, args: any[]): boolean {
    const ppMax = move.pp;
    const ppUsed = user.moveset.find((m) => m?.moveId === move.id)?.ppUsed!; // TODO: is the bang correct?

    let ppRemains = ppMax - ppUsed;
    /** Reduce to 0 to avoid negative numbers if user has 1PP before attack and target has Ability.PRESSURE */
    if (ppRemains < 0) {
      ppRemains = 0;
    }

    const power = args[0] as Utils.NumberHolder;

    switch (ppRemains) {
    case 0:
      power.value = 200;
      break;
    case 1:
      power.value = 80;
      break;
    case 2:
      power.value = 60;
      break;
    case 3:
      power.value = 50;
      break;
    default:
      power.value = 40;
      break;
    }
    return true;
  }
}

export class MovePowerMultiplierAttr extends VariablePowerAttr {
  private powerMultiplierFunc: (user: Pokemon, target: Pokemon, move: Move) => number;

  constructor(powerMultiplier: (user: Pokemon, target: Pokemon, move: Move) => number) {
    super();

    this.powerMultiplierFunc = powerMultiplier;
  }

  apply(user: Pokemon, target: Pokemon, move: Move, args: any[]): boolean {
    const power = args[0] as Utils.NumberHolder;
    power.value *= this.powerMultiplierFunc(user, target, move);

    return true;
  }
}

/**
 * Helper function to calculate the the base power of an ally's hit when using Beat Up.
 * @param user The Pokemon that used Beat Up.
 * @param allyIndex The party position of the ally contributing to Beat Up.
 * @returns The base power of the Beat Up hit.
 */
const beatUpFunc = (user: Pokemon, allyIndex: number): number => {
  const party = user.isPlayer() ? user.scene.getParty() : user.scene.getEnemyParty();

  for (let i = allyIndex; i < party.length; i++) {
    const pokemon = party[i];

    // The user contributes to Beat Up regardless of status condition.
    // Allies can contribute only if they do not have a non-volatile status condition.
    if (pokemon.id !== user.id && pokemon?.status && pokemon.status.effect !== StatusEffect.NONE) {
      continue;
    }
    return (pokemon.species.getBaseStat(Stat.ATK) / 10) + 5;
  }
  return 0;
};

export class BeatUpAttr extends VariablePowerAttr {

  /**
   * Gets the next party member to contribute to a Beat Up hit, and calculates the base power for it.
   * @param user Pokemon that used the move
   * @param _target N/A
   * @param _move Move with this attribute
   * @param args N/A
   * @returns true if the function succeeds
   */
  apply(user: Pokemon, target: Pokemon, move: Move, args: any[]): boolean {
    const power = args[0] as Utils.NumberHolder;

    const party = user.isPlayer() ? user.scene.getParty() : user.scene.getEnemyParty();
    const allyCount = party.filter(pokemon => {
      return pokemon.id === user.id || !pokemon.status?.effect;
    }).length;
    const allyIndex = (user.turnData.hitCount - user.turnData.hitsLeft) % allyCount;
    power.value = beatUpFunc(user, allyIndex);
    return true;
  }
}

const doublePowerChanceMessageFunc = (user: Pokemon, target: Pokemon, move: Move) => {
  let message: string = "";
  user.scene.executeWithSeedOffset(() => {
    const rand = Utils.randSeedInt(100);
    if (rand < move.chance) {
      message = i18next.t("moveTriggers:goingAllOutForAttack", {pokemonName: getPokemonNameWithAffix(user)});
    }
  }, user.scene.currentBattle.turn << 6, user.scene.waveSeed);
  return message;
};

export class DoublePowerChanceAttr extends VariablePowerAttr {
  apply(user: Pokemon, target: Pokemon, move: Move, args: any[]): boolean {
    let rand: integer;
    user.scene.executeWithSeedOffset(() => rand = Utils.randSeedInt(100), user.scene.currentBattle.turn << 6, user.scene.waveSeed);
    if (rand! < move.chance) {
      const power = args[0] as Utils.NumberHolder;
      power.value *= 2;
      return true;
    }

    return false;
  }
}

export abstract class ConsecutiveUsePowerMultiplierAttr extends MovePowerMultiplierAttr {
  constructor(limit: integer, resetOnFail: boolean, resetOnLimit?: boolean, ...comboMoves: Moves[]) {
    super((user: Pokemon, target: Pokemon, move: Move): number => {
      const moveHistory = user.getLastXMoves(limit + 1).slice(1);

      let count = 0;
      let turnMove: TurnMove | undefined;

      while (((turnMove = moveHistory.shift())?.move === move.id || (comboMoves.length && comboMoves.includes(turnMove?.move!))) && (!resetOnFail || turnMove?.result === MoveResult.SUCCESS)) { // TODO: is this bang correct?
        if (count < (limit - 1)) {
          count++;
        } else if (resetOnLimit) {
          count = 0;
        } else {
          break;
        }
      }

      return this.getMultiplier(count);
    });
  }

  abstract getMultiplier(count: integer): number;
}

export class ConsecutiveUseDoublePowerAttr extends ConsecutiveUsePowerMultiplierAttr {
  getMultiplier(count: number): number {
    return Math.pow(2, count);
  }
}

export class ConsecutiveUseMultiBasePowerAttr extends ConsecutiveUsePowerMultiplierAttr {
  getMultiplier(count: number): number {
    return (count + 1);
  }
}

export class WeightPowerAttr extends VariablePowerAttr {
  apply(user: Pokemon, target: Pokemon, move: Move, args: any[]): boolean {
    const power = args[0] as Utils.NumberHolder;

    const targetWeight = target.getWeight();
    const weightThresholds = [ 10, 25, 50, 100, 200 ];

    let w = 0;
    while (targetWeight >= weightThresholds[w]) {
      if (++w === weightThresholds.length) {
        break;
      }
    }

    power.value = (w + 1) * 20;

    return true;
  }
}

/**
 * Attribute used for Electro Ball move.
 * @extends VariablePowerAttr
 * @see {@linkcode apply}
 **/
export class ElectroBallPowerAttr extends VariablePowerAttr {
  /**
   * Move that deals more damage the faster {@linkcode BattleStat.SPD}
   * the user is compared to the target.
   * @param user Pokemon that used the move
   * @param target The target of the move
   * @param move Move with this attribute
   * @param args N/A
   * @returns true if the function succeeds
   */
  apply(user: Pokemon, target: Pokemon, move: Move, args: any[]): boolean {
    const power = args[0] as Utils.NumberHolder;

    const statRatio = target.getBattleStat(Stat.SPD) / user.getBattleStat(Stat.SPD);
    const statThresholds = [ 0.25, 1 / 3, 0.5, 1, -1 ];
    const statThresholdPowers = [ 150, 120, 80, 60, 40 ];

    let w = 0;
    while (w < statThresholds.length - 1 && statRatio > statThresholds[w]) {
      if (++w === statThresholds.length) {
        break;
      }
    }

    power.value = statThresholdPowers[w];
    return true;
  }
}


/**
 * Attribute used for Gyro Ball move.
 * @extends VariablePowerAttr
 * @see {@linkcode apply}
 **/
export class GyroBallPowerAttr extends VariablePowerAttr {
  /**
   * Move that deals more damage the slower {@linkcode BattleStat.SPD}
   * the user is compared to the target.
   * @param user Pokemon that used the move
   * @param target The target of the move
   * @param move Move with this attribute
   * @param args N/A
   * @returns true if the function succeeds
   */
  apply(user: Pokemon, target: Pokemon, move: Move, args: any[]): boolean {
    const power = args[0] as Utils.NumberHolder;
    const userSpeed = user.getBattleStat(Stat.SPD);
    if (userSpeed < 1) {
      // Gen 6+ always have 1 base power
      power.value = 1;
      return true;
    }

    power.value = Math.floor(Math.min(150, 25 * target.getBattleStat(Stat.SPD) / userSpeed + 1));
    return true;
  }
}

export class LowHpPowerAttr extends VariablePowerAttr {
  apply(user: Pokemon, target: Pokemon, move: Move, args: any[]): boolean {
    const power = args[0] as Utils.NumberHolder;
    const hpRatio = user.getHpRatio();

    switch (true) {
    case (hpRatio < 0.0417):
      power.value = 200;
      break;
    case (hpRatio < 0.1042):
      power.value = 150;
      break;
    case (hpRatio < 0.2083):
      power.value = 100;
      break;
    case (hpRatio < 0.3542):
      power.value = 80;
      break;
    case (hpRatio < 0.6875):
      power.value = 40;
      break;
    default:
      power.value = 20;
      break;
    }

    return true;
  }
}

export class CompareWeightPowerAttr extends VariablePowerAttr {
  apply(user: Pokemon, target: Pokemon, move: Move, args: any[]): boolean {
    const power = args[0] as Utils.NumberHolder;
    const userWeight = user.getWeight();
    const targetWeight = target.getWeight();

    if (!userWeight || userWeight === 0) {
      return false;
    }

    const relativeWeight = (targetWeight / userWeight) * 100;

    switch (true) {
    case (relativeWeight < 20.01):
      power.value = 120;
      break;
    case (relativeWeight < 25.01):
      power.value = 100;
      break;
    case (relativeWeight < 33.35):
      power.value = 80;
      break;
    case (relativeWeight < 50.01):
      power.value = 60;
      break;
    default:
      power.value = 40;
      break;
    }

    return true;
  }
}

export class HpPowerAttr extends VariablePowerAttr {
  apply(user: Pokemon, target: Pokemon, move: Move, args: any[]): boolean {
    (args[0] as Utils.NumberHolder).value = Utils.toDmgValue(150 * user.getHpRatio());

    return true;
  }
}

/**
 * Attribute used for moves whose base power scales with the opponent's HP
 * Used for Crush Grip, Wring Out, and Hard Press
 * maxBasePower 100 for Hard Press, 120 for others
 */
export class OpponentHighHpPowerAttr extends VariablePowerAttr {
  maxBasePower: number;

  constructor(maxBasePower: number) {
    super();
    this.maxBasePower = maxBasePower;
  }

  /**
   * Changes the base power of the move to be the target's HP ratio times the maxBasePower with a min value of 1
   * @param user n/a
   * @param target the Pokemon being attacked
   * @param move n/a
   * @param args holds the base power of the move at args[0]
   * @returns true
   */
  apply(user: Pokemon, target: Pokemon, move: Move, args: any[]): boolean {
    (args[0] as Utils.NumberHolder).value = Utils.toDmgValue(this.maxBasePower * target.getHpRatio());

    return true;
  }
}

export class FirstAttackDoublePowerAttr extends VariablePowerAttr {
  apply(user: Pokemon, target: Pokemon, move: Move, args: any[]): boolean {
    console.log(target.getLastXMoves(1), target.scene.currentBattle.turn);
    if (!target.getLastXMoves(1).find(m => m.turn === target.scene.currentBattle.turn)) {
      (args[0] as Utils.NumberHolder).value *= 2;
      return true;
    }

    return false;
  }
}


export class TurnDamagedDoublePowerAttr extends VariablePowerAttr {
  apply(user: Pokemon, target: Pokemon, move: Move, args: any[]): boolean {
    if (user.turnData.attacksReceived.find(r => r.damage && r.sourceId === target.id)) {
      (args[0] as Utils.NumberHolder).value *= 2;
      return true;
    }

    return false;
  }
}

const magnitudeMessageFunc = (user: Pokemon, target: Pokemon, move: Move) => {
  let message: string;
  user.scene.executeWithSeedOffset(() => {
    const magnitudeThresholds = [ 5, 15, 35, 65, 75, 95 ];

    const rand = Utils.randSeedInt(100);

    let m = 0;
    for (; m < magnitudeThresholds.length; m++) {
      if (rand < magnitudeThresholds[m]) {
        break;
      }
    }

    message = i18next.t("moveTriggers:magnitudeMessage", {magnitude: m + 4});
  }, user.scene.currentBattle.turn << 6, user.scene.waveSeed);
  return message!;
};

export class MagnitudePowerAttr extends VariablePowerAttr {
  apply(user: Pokemon, target: Pokemon, move: Move, args: any[]): boolean {
    const power = args[0] as Utils.NumberHolder;

    const magnitudeThresholds = [ 5, 15, 35, 65, 75, 95 ];
    const magnitudePowers = [ 10, 30, 50, 70, 90, 100, 110, 150 ];

    let rand: integer;

    user.scene.executeWithSeedOffset(() => rand = Utils.randSeedInt(100), user.scene.currentBattle.turn << 6, user.scene.waveSeed);

    let m = 0;
    for (; m < magnitudeThresholds.length; m++) {
      if (rand! < magnitudeThresholds[m]) {
        break;
      }
    }

    power.value = magnitudePowers[m];

    return true;
  }
}

export class AntiSunlightPowerDecreaseAttr extends VariablePowerAttr {
  apply(user: Pokemon, target: Pokemon, move: Move, args: any[]): boolean {
    if (!user.scene.arena.weather?.isEffectSuppressed(user.scene)) {
      const power = args[0] as Utils.NumberHolder;
      const weatherType = user.scene.arena.weather?.weatherType || WeatherType.NONE;
      switch (weatherType) {
      case WeatherType.RAIN:
      case WeatherType.SANDSTORM:
      case WeatherType.HAIL:
      case WeatherType.SNOW:
      case WeatherType.HEAVY_RAIN:
        power.value *= 0.5;
        return true;
      }
    }

    return false;
  }
}

export class FriendshipPowerAttr extends VariablePowerAttr {
  private invert: boolean;

  constructor(invert?: boolean) {
    super();

    this.invert = !!invert;
  }

  apply(user: Pokemon, target: Pokemon, move: Move, args: any[]): boolean {
    const power = args[0] as Utils.NumberHolder;

    const friendshipPower = Math.floor(Math.min(user instanceof PlayerPokemon ? user.friendship : user.species.baseFriendship, 255) / 2.5);
    power.value = Math.max(!this.invert ? friendshipPower : 102 - friendshipPower, 1);

    return true;
  }
}

export class HitCountPowerAttr extends VariablePowerAttr {
  apply(user: Pokemon, target: Pokemon, move: Move, args: any[]): boolean {
    (args[0] as Utils.NumberHolder).value += Math.min(user.battleData.hitCount, 6) * 50;

    return true;
  }
}

/**
 * Turning a once was (StatChangeCountPowerAttr) statement and making it available to call for any attribute.
 * @param {Pokemon} pokemon The pokemon that is being used to calculate the count of positive stats
 * @returns {number} Returns the amount of positive stats
 */
const countPositiveStats = (pokemon: Pokemon): number => {
  return pokemon.summonData.battleStats.reduce((total, stat) => (stat && stat > 0) ? total + stat : total, 0);
};

/**
 * Attribute that increases power based on the amount of positive stat increases.
 */
export class StatChangeCountPowerAttr extends VariablePowerAttr {

  /**
   * @param {Pokemon} user The pokemon that is being used to calculate the amount of positive stats
   * @param {Pokemon} target N/A
   * @param {Move} move N/A
   * @param {any[]} args The argument for VariablePowerAttr, accumulates and sets the amount of power multiplied by stats
   * @returns {boolean} Returns true if attribute is applied
   */
  apply(user: Pokemon, target: Pokemon, move: Move, args: any[]): boolean {
    const positiveStats: number = countPositiveStats(user);

    (args[0] as Utils.NumberHolder).value += positiveStats * 20;
    return true;
  }
}

/**
 * Punishment normally has a base power of 60,
 * but gains 20 power for every increased stat stage the target has,
 * up to a maximum of 200 base power in total.
 */
export class PunishmentPowerAttr extends VariablePowerAttr {
  private PUNISHMENT_MIN_BASE_POWER = 60;
  private PUNISHMENT_MAX_BASE_POWER = 200;

  /**
     * @param {Pokemon} user N/A
     * @param {Pokemon} target The pokemon that the move is being used against, as well as calculating the stats for the min/max base power
     * @param {Move} move N/A
     * @param {any[]} args The value that is being changed due to VariablePowerAttr
     * @returns Returns true if attribute is applied
     */
  apply(user: Pokemon, target: Pokemon, move: Move, args: any[]): boolean {
    const positiveStats: number = countPositiveStats(target);
    (args[0] as Utils.NumberHolder).value = Math.min(
      this.PUNISHMENT_MAX_BASE_POWER,
      this.PUNISHMENT_MIN_BASE_POWER + positiveStats * 20
    );
    return true;
  }
}

export class PresentPowerAttr extends VariablePowerAttr {
  apply(user: Pokemon, target: Pokemon, move: Move, args: any[]): boolean {
    /**
     * If this move is multi-hit, and this attribute is applied to any hit
     * other than the first, this move cannot result in a heal.
     */
    const firstHit = (user.turnData.hitCount === user.turnData.hitsLeft);

    const powerSeed = Utils.randSeedInt(firstHit ? 100 : 80);
    if (powerSeed <= 40) {
      (args[0] as Utils.NumberHolder).value = 40;
    } else if (40 < powerSeed && powerSeed <= 70) {
      (args[0] as Utils.NumberHolder).value = 80;
    } else if (70 < powerSeed && powerSeed <= 80) {
      (args[0] as Utils.NumberHolder).value = 120;
    } else if (80 < powerSeed && powerSeed <= 100) {
      // If this move is multi-hit, disable all other hits
      user.stopMultiHit();
      target.scene.unshiftPhase(new PokemonHealPhase(target.scene, target.getBattlerIndex(),
        Utils.toDmgValue(target.getMaxHp() / 4), i18next.t("moveTriggers:regainedHealth", {pokemonName: getPokemonNameWithAffix(target)}), true));
    }

    return true;
  }
}

export class WaterShurikenPowerAttr extends VariablePowerAttr {
  apply(user: Pokemon, target: Pokemon, move: Move, args: any[]): boolean {
    if (user.species.speciesId === Species.GRENINJA && user.hasAbility(Abilities.BATTLE_BOND) && user.formIndex === 2) {
      (args[0] as Utils.IntegerHolder).value = 20;
      return true;
    }
    return false;
  }
}

/**
 * Attribute used to calculate the power of attacks that scale with Stockpile stacks (i.e. Spit Up).
 */
export class SpitUpPowerAttr extends VariablePowerAttr {
  private multiplier: number = 0;

  constructor(multiplier: number) {
    super();
    this.multiplier = multiplier;
  }

  apply(user: Pokemon, target: Pokemon, move: Move, args: any[]): boolean {
    const stockpilingTag = user.getTag(StockpilingTag);

    if (stockpilingTag !== null && stockpilingTag.stockpiledCount > 0) {
      const power = args[0] as Utils.IntegerHolder;
      power.value = this.multiplier * stockpilingTag.stockpiledCount;
      return true;
    }

    return false;
  }
}

/**
 * Attribute used to apply Swallow's healing, which scales with Stockpile stacks.
 * Does NOT remove stockpiled stacks.
 */
export class SwallowHealAttr extends HealAttr {
  apply(user: Pokemon, target: Pokemon, move: Move, args: any[]): boolean {
    const stockpilingTag = user.getTag(StockpilingTag);

    if (stockpilingTag !== null && stockpilingTag?.stockpiledCount > 0) {
      const stockpiled = stockpilingTag.stockpiledCount;
      let healRatio: number;

      if (stockpiled === 1) {
        healRatio = 0.25;
      } else if (stockpiled === 2) {
        healRatio = 0.50;
      } else { // stockpiled >= 3
        healRatio = 1.00;
      }

      if (healRatio) {
        this.addHealPhase(user, healRatio);
        return true;
      }
    }

    return false;
  }
}

const hasStockpileStacksCondition: MoveConditionFunc = (user) => {
  const hasStockpilingTag = user.getTag(StockpilingTag);
  return !!hasStockpilingTag && hasStockpilingTag.stockpiledCount > 0;
};

/**
 * Attribute used for multi-hit moves that increase power in increments of the
 * move's base power for each hit, namely Triple Kick and Triple Axel.
 * @extends VariablePowerAttr
 * @see {@linkcode apply}
 */
export class MultiHitPowerIncrementAttr extends VariablePowerAttr {
  /** The max number of base power increments allowed for this move */
  private maxHits: integer;

  constructor(maxHits: integer) {
    super();

    this.maxHits = maxHits;
  }

  /**
   * Increases power of move in increments of the base power for the amount of times
   * the move hit. In the case that the move is extended, it will circle back to the
   * original base power of the move after incrementing past the maximum amount of
   * hits.
   * @param user {@linkcode Pokemon} that used the move
   * @param target {@linkcode Pokemon} that the move was used on
   * @param move {@linkcode Move} with this attribute
   * @param args [0] {@linkcode Utils.NumberHolder} for final calculated power of move
   * @returns true if attribute application succeeds
   */
  apply(user: Pokemon, target: Pokemon, move: Move, args: any[]): boolean {
    const hitsTotal = user.turnData.hitCount - Math.max(user.turnData.hitsLeft, 0);
    const power = args[0] as Utils.NumberHolder;

    power.value = move.power * (1 + hitsTotal % this.maxHits);

    return true;
  }
}

/**
 * Attribute used for moves that double in power if the given move immediately
 * preceded the move applying the attribute, namely Fusion Flare and
 * Fusion Bolt.
 * @extends VariablePowerAttr
 * @see {@linkcode apply}
 */
export class LastMoveDoublePowerAttr extends VariablePowerAttr {
  /** The move that must precede the current move */
  private move: Moves;

  constructor(move: Moves) {
    super();

    this.move = move;
  }

  /**
   * Doubles power of move if the given move is found to precede the current
   * move with no other moves being executed in between, only ignoring failed
   * moves if any.
   * @param user {@linkcode Pokemon} that used the move
   * @param target N/A
   * @param move N/A
   * @param args [0] {@linkcode Utils.NumberHolder} that holds the resulting power of the move
   * @returns true if attribute application succeeds, false otherwise
   */
  apply(user: Pokemon, _target: Pokemon, _move: Move, args: any[]): boolean {
    const power = args[0] as Utils.NumberHolder;
    const enemy = user.getOpponent(0);
    const pokemonActed: Pokemon[] = [];

    if (enemy?.turnData.acted) {
      pokemonActed.push(enemy);
    }

    if (user.scene.currentBattle.double) {
      const userAlly = user.getAlly();
      const enemyAlly = enemy?.getAlly();

      if (userAlly && userAlly.turnData.acted) {
        pokemonActed.push(userAlly);
      }
      if (enemyAlly && enemyAlly.turnData.acted) {
        pokemonActed.push(enemyAlly);
      }
    }

    pokemonActed.sort((a, b) => b.turnData.order - a.turnData.order);

    for (const p of pokemonActed) {
      const [ lastMove ] = p.getLastXMoves(1);
      if (lastMove.result !== MoveResult.FAIL) {
        if ((lastMove.result === MoveResult.SUCCESS) && (lastMove.move === this.move)) {
          power.value *= 2;
          return true;
        } else {
          break;
        }
      }
    }

    return false;
  }
}

export class VariableAtkAttr extends MoveAttr {
  constructor() {
    super();
  }

  apply(user: Pokemon, target: Pokemon, move: Move, args: any[]): boolean {
    //const atk = args[0] as Utils.IntegerHolder;
    return false;
  }
}

export class TargetAtkUserAtkAttr extends VariableAtkAttr {
  constructor() {
    super();
  }
  apply(user: Pokemon, target: Pokemon, move: Move, args: any[]): boolean {
    (args[0] as Utils.IntegerHolder).value = target.getBattleStat(Stat.ATK, target);
    return true;
  }
}

export class DefAtkAttr extends VariableAtkAttr {
  constructor() {
    super();
  }

  apply(user: Pokemon, target: Pokemon, move: Move, args: any[]): boolean {
    (args[0] as Utils.IntegerHolder).value = user.getBattleStat(Stat.DEF, target);
    return true;
  }
}

export class VariableDefAttr extends MoveAttr {
  constructor() {
    super();
  }

  apply(user: Pokemon, target: Pokemon, move: Move, args: any[]): boolean {
    //const def = args[0] as Utils.IntegerHolder;
    return false;
  }
}

export class DefDefAttr extends VariableDefAttr {
  constructor() {
    super();
  }

  apply(user: Pokemon, target: Pokemon, move: Move, args: any[]): boolean {
    (args[0] as Utils.IntegerHolder).value = target.getBattleStat(Stat.DEF, user);
    return true;
  }
}

export class VariableAccuracyAttr extends MoveAttr {
  apply(user: Pokemon, target: Pokemon, move: Move, args: any[]): boolean {
    //const accuracy = args[0] as Utils.NumberHolder;
    return false;
  }
}

/**
 * Attribute used for Thunder and Hurricane that sets accuracy to 50 in sun and never miss in rain
 */
export class ThunderAccuracyAttr extends VariableAccuracyAttr {
  apply(user: Pokemon, target: Pokemon, move: Move, args: any[]): boolean {
    if (!user.scene.arena.weather?.isEffectSuppressed(user.scene)) {
      const accuracy = args[0] as Utils.NumberHolder;
      const weatherType = user.scene.arena.weather?.weatherType || WeatherType.NONE;
      switch (weatherType) {
      case WeatherType.SUNNY:
      case WeatherType.HARSH_SUN:
        accuracy.value = 50;
        return true;
      case WeatherType.RAIN:
      case WeatherType.HEAVY_RAIN:
        accuracy.value = -1;
        return true;
      }
    }

    return false;
  }
}

/**
 * Attribute used for Bleakwind Storm, Wildbolt Storm, and Sandsear Storm that sets accuracy to never
 * miss in rain
 * Springtide Storm does NOT have this property
 */
export class StormAccuracyAttr extends VariableAccuracyAttr {
  apply(user: Pokemon, target: Pokemon, move: Move, args: any[]): boolean {
    if (!user.scene.arena.weather?.isEffectSuppressed(user.scene)) {
      const accuracy = args[0] as Utils.NumberHolder;
      const weatherType = user.scene.arena.weather?.weatherType || WeatherType.NONE;
      switch (weatherType) {
      case WeatherType.RAIN:
      case WeatherType.HEAVY_RAIN:
        accuracy.value = -1;
        return true;
      }
    }

    return false;
  }
}

/**
 * Attribute used for moves which never miss
 * against Pokemon with the {@linkcode BattlerTagType.MINIMIZED}
 * @extends VariableAccuracyAttr
 * @see {@linkcode apply}
 */
export class MinimizeAccuracyAttr extends VariableAccuracyAttr {
  /**
   * @see {@linkcode apply}
   * @param user N/A
   * @param target {@linkcode Pokemon} target of the move
   * @param move N/A
   * @param args [0] Accuracy of the move to be modified
   * @returns true if the function succeeds
   */
  apply(user: Pokemon, target: Pokemon, move: Move, args: any[]): boolean {
    if (target.getTag(BattlerTagType.MINIMIZED)) {
      const accuracy = args[0] as Utils.NumberHolder;
      accuracy.value = -1;

      return true;
    }

    return false;
  }
}

export class ToxicAccuracyAttr extends VariableAccuracyAttr {
  apply(user: Pokemon, target: Pokemon, move: Move, args: any[]): boolean {
    if (user.isOfType(Type.POISON)) {
      const accuracy = args[0] as Utils.NumberHolder;
      accuracy.value = -1;
      return true;
    }

    return false;
  }
}

export class BlizzardAccuracyAttr extends VariableAccuracyAttr {
  apply(user: Pokemon, target: Pokemon, move: Move, args: any[]): boolean {
    if (!user.scene.arena.weather?.isEffectSuppressed(user.scene)) {
      const accuracy = args[0] as Utils.NumberHolder;
      const weatherType = user.scene.arena.weather?.weatherType || WeatherType.NONE;
      if (weatherType === WeatherType.HAIL || weatherType === WeatherType.SNOW) {
        accuracy.value = -1;
        return true;
      }
    }

    return false;
  }
}

export class VariableMoveCategoryAttr extends MoveAttr {
  apply(user: Pokemon, target: Pokemon, move: Move, args: any[]): boolean {
    return false;
  }
}

export class PhotonGeyserCategoryAttr extends VariableMoveCategoryAttr {
  apply(user: Pokemon, target: Pokemon, move: Move, args: any[]): boolean {
    const category = (args[0] as Utils.NumberHolder);

    if (user.getBattleStat(Stat.ATK, target, move) > user.getBattleStat(Stat.SPATK, target, move)) {
      category.value = MoveCategory.PHYSICAL;
      return true;
    }

    return false;
  }
}

export class TeraBlastCategoryAttr extends VariableMoveCategoryAttr {
  apply(user: Pokemon, target: Pokemon, move: Move, args: any[]): boolean {
    const category = (args[0] as Utils.NumberHolder);

    if (user.isTerastallized() && user.getBattleStat(Stat.ATK, target, move) > user.getBattleStat(Stat.SPATK, target, move)) {
      category.value = MoveCategory.PHYSICAL;
      return true;
    }

    return false;
  }
}

/**
 * Increases the power of Tera Blast if the user is Terastallized into Stellar type
 * @extends VariablePowerAttr
 */
export class TeraBlastPowerAttr extends VariablePowerAttr {
  /**
   * Sets Tera Blast's power to 100 if the user is terastallized with
   * the Stellar tera type.
   * @param user {@linkcode Pokemon} the Pokemon using this move
   * @param target n/a
   * @param move {@linkcode Move} the Move with this attribute (i.e. Tera Blast)
   * @param args
   *   - [0] {@linkcode Utils.NumberHolder} the applied move's power, factoring in
   *       previously applied power modifiers.
   * @returns
   */
  apply(user: Pokemon, target: Pokemon, move: Move, args: any[]): boolean {
    const power = args[0] as Utils.NumberHolder;
    if (user.isTerastallized() && user.getTeraType() === Type.STELLAR) {
      power.value = 100;
      return true;
    }

    return false;
  }
}

/**
 * Change the move category to status when used on the ally
 * @extends VariableMoveCategoryAttr
 * @see {@linkcode apply}
 */
export class StatusCategoryOnAllyAttr extends VariableMoveCategoryAttr {
  /**
   * @param user {@linkcode Pokemon} using the move
   * @param target {@linkcode Pokemon} target of the move
   * @param move {@linkcode Move} with this attribute
   * @param args [0] {@linkcode Utils.IntegerHolder} The category of the move
   * @returns true if the function succeeds
   */
  apply(user: Pokemon, target: Pokemon, move: Move, args: any[]): boolean {
    const category = (args[0] as Utils.IntegerHolder);

    if (user.getAlly() === target) {
      category.value = MoveCategory.STATUS;
      return true;
    }

    return false;
  }
}

export class ShellSideArmCategoryAttr extends VariableMoveCategoryAttr {
  apply(user: Pokemon, target: Pokemon, move: Move, args: any[]): boolean {
    const category = (args[0] as Utils.IntegerHolder);
    const atkRatio = user.getBattleStat(Stat.ATK, target, move) / target.getBattleStat(Stat.DEF, user, move);
    const specialRatio = user.getBattleStat(Stat.SPATK, target, move) / target.getBattleStat(Stat.SPDEF, user, move);

    // Shell Side Arm is much more complicated than it looks, this is a partial implementation to try to achieve something similar to the games
    if (atkRatio > specialRatio) {
      category.value = MoveCategory.PHYSICAL;
      return true;
    } else if (atkRatio === specialRatio && user.randSeedInt(2) === 0) {
      category.value = MoveCategory.PHYSICAL;
      return true;
    }

    return false;
  }
}

export class VariableMoveTypeAttr extends MoveAttr {
  apply(user: Pokemon, target: Pokemon, move: Move, args: any[]): boolean {
    return false;
  }
}

export class FormChangeItemTypeAttr extends VariableMoveTypeAttr {
  apply(user: Pokemon, target: Pokemon, move: Move, args: any[]): boolean {
    const moveType = args[0];
    if (!(moveType instanceof Utils.NumberHolder)) {
      return false;
    }

    if ([user.species.speciesId, user.fusionSpecies?.speciesId].includes(Species.ARCEUS) || [user.species.speciesId, user.fusionSpecies?.speciesId].includes(Species.SILVALLY)) {
      const form = user.species.speciesId === Species.ARCEUS || user.species.speciesId === Species.SILVALLY ? user.formIndex : user.fusionSpecies?.formIndex!; // TODO: is this bang correct?

      moveType.value = Type[Type[form]];
      return true;
    }

    return false;
  }
}

export class TechnoBlastTypeAttr extends VariableMoveTypeAttr {
  apply(user: Pokemon, target: Pokemon, move: Move, args: any[]): boolean {
    const moveType = args[0];
    if (!(moveType instanceof Utils.NumberHolder)) {
      return false;
    }

    if ([user.species.speciesId, user.fusionSpecies?.speciesId].includes(Species.GENESECT)) {
      const form = user.species.speciesId === Species.GENESECT ? user.formIndex : user.fusionSpecies?.formIndex;

      switch (form) {
      case 1: // Shock Drive
        moveType.value = Type.ELECTRIC;
        break;
      case 2: // Burn Drive
        moveType.value = Type.FIRE;
        break;
      case 3: // Chill Drive
        moveType.value = Type.ICE;
        break;
      case 4: // Douse Drive
        moveType.value = Type.WATER;
        break;
      default:
        moveType.value = Type.NORMAL;
        break;
      }
      return true;
    }

    return false;
  }
}

export class AuraWheelTypeAttr extends VariableMoveTypeAttr {
  apply(user: Pokemon, target: Pokemon, move: Move, args: any[]): boolean {
    const moveType = args[0];
    if (!(moveType instanceof Utils.NumberHolder)) {
      return false;
    }

    if ([user.species.speciesId, user.fusionSpecies?.speciesId].includes(Species.MORPEKO)) {
      const form = user.species.speciesId === Species.MORPEKO ? user.formIndex : user.fusionSpecies?.formIndex;

      switch (form) {
      case 1: // Hangry Mode
        moveType.value = Type.DARK;
        break;
      default: // Full Belly Mode
        moveType.value = Type.ELECTRIC;
        break;
      }
      return true;
    }

    return false;
  }
}

export class RagingBullTypeAttr extends VariableMoveTypeAttr {
  apply(user: Pokemon, target: Pokemon, move: Move, args: any[]): boolean {
    const moveType = args[0];
    if (!(moveType instanceof Utils.NumberHolder)) {
      return false;
    }

    if ([user.species.speciesId, user.fusionSpecies?.speciesId].includes(Species.PALDEA_TAUROS)) {
      const form = user.species.speciesId === Species.PALDEA_TAUROS ? user.formIndex : user.fusionSpecies?.formIndex;

      switch (form) {
      case 1: // Blaze breed
        moveType.value = Type.FIRE;
        break;
      case 2: // Aqua breed
        moveType.value = Type.WATER;
        break;
      default:
        moveType.value = Type.FIGHTING;
        break;
      }
      return true;
    }

    return false;
  }
}

export class IvyCudgelTypeAttr extends VariableMoveTypeAttr {
  apply(user: Pokemon, target: Pokemon, move: Move, args: any[]): boolean {
    const moveType = args[0];
    if (!(moveType instanceof Utils.NumberHolder)) {
      return false;
    }

    if ([user.species.speciesId, user.fusionSpecies?.speciesId].includes(Species.OGERPON)) {
      const form = user.species.speciesId === Species.OGERPON ? user.formIndex : user.fusionSpecies?.formIndex;

      switch (form) {
      case 1: // Wellspring Mask
      case 5: // Wellspring Mask Tera
        moveType.value = Type.WATER;
        break;
      case 2: // Hearthflame Mask
      case 6: // Hearthflame Mask Tera
        moveType.value = Type.FIRE;
        break;
      case 3: // Cornerstone Mask
      case 7: // Cornerstone Mask Tera
        moveType.value = Type.ROCK;
        break;
      case 4: // Teal Mask Tera
      default:
        moveType.value = Type.GRASS;
        break;
      }
      return true;
    }

    return false;
  }
}

export class WeatherBallTypeAttr extends VariableMoveTypeAttr {
  apply(user: Pokemon, target: Pokemon, move: Move, args: any[]): boolean {
    const moveType = args[0];
    if (!(moveType instanceof Utils.NumberHolder)) {
      return false;
    }

    if (!user.scene.arena.weather?.isEffectSuppressed(user.scene)) {
      switch (user.scene.arena.weather?.weatherType) {
      case WeatherType.SUNNY:
      case WeatherType.HARSH_SUN:
        moveType.value = Type.FIRE;
        break;
      case WeatherType.RAIN:
      case WeatherType.HEAVY_RAIN:
        moveType.value = Type.WATER;
        break;
      case WeatherType.SANDSTORM:
        moveType.value = Type.ROCK;
        break;
      case WeatherType.HAIL:
      case WeatherType.SNOW:
        moveType.value = Type.ICE;
        break;
      default:
        return false;
      }
      return true;
    }

    return false;
  }
}

/**
 * Changes the move's type to match the current terrain.
 * Has no effect if the user is not grounded.
 * @extends VariableMoveTypeAttr
 * @see {@linkcode apply}
 */
export class TerrainPulseTypeAttr extends VariableMoveTypeAttr {
  /**
   * @param user {@linkcode Pokemon} using this move
   * @param target N/A
   * @param move N/A
   * @param args [0] {@linkcode Utils.NumberHolder} The move's type to be modified
   * @returns true if the function succeeds
   */
  apply(user: Pokemon, target: Pokemon, move: Move, args: any[]): boolean {
    const moveType = args[0];
    if (!(moveType instanceof Utils.NumberHolder)) {
      return false;
    }

    if (!user.isGrounded()) {
      return false;
    }

    const currentTerrain = user.scene.arena.getTerrainType();
    switch (currentTerrain) {
    case TerrainType.MISTY:
      moveType.value = Type.FAIRY;
      break;
    case TerrainType.ELECTRIC:
      moveType.value = Type.ELECTRIC;
      break;
    case TerrainType.GRASSY:
      moveType.value = Type.GRASS;
      break;
    case TerrainType.PSYCHIC:
      moveType.value = Type.PSYCHIC;
      break;
    default:
      return false;
    }
    return true;
  }
}

/**
 * Changes type based on the user's IVs
 * @extends VariableMoveTypeAttr
 */
export class HiddenPowerTypeAttr extends VariableMoveTypeAttr {
  apply(user: Pokemon, target: Pokemon, move: Move, args: any[]): boolean {
    const moveType = args[0];
    if (!(moveType instanceof Utils.NumberHolder)) {
      return false;
    }

    const iv_val = Math.floor(((user.ivs[Stat.HP] & 1)
      +(user.ivs[Stat.ATK] & 1) * 2
      +(user.ivs[Stat.DEF] & 1) * 4
      +(user.ivs[Stat.SPD] & 1) * 8
      +(user.ivs[Stat.SPATK] & 1) * 16
      +(user.ivs[Stat.SPDEF] & 1) * 32) * 15/63);

    moveType.value = [
      Type.FIGHTING, Type.FLYING, Type.POISON, Type.GROUND,
      Type.ROCK, Type.BUG, Type.GHOST, Type.STEEL,
      Type.FIRE, Type.WATER, Type.GRASS, Type.ELECTRIC,
      Type.PSYCHIC, Type.ICE, Type.DRAGON, Type.DARK][iv_val];

    return true;
  }
}

/**
 * Changes the type of Tera Blast to match the user's tera type
 * @extends VariableMoveTypeAttr
 */
export class TeraBlastTypeAttr extends VariableMoveTypeAttr {
  /**
   * @param user {@linkcode Pokemon} the user of the move
   * @param target {@linkcode Pokemon} N/A
   * @param move {@linkcode Move} the move with this attribute
   * @param args `[0]` the move's type to be modified
   * @returns `true` if the move's type was modified; `false` otherwise
   */
  apply(user: Pokemon, target: Pokemon, move: Move, args: any[]): boolean {
    const moveType = args[0];
    if (!(moveType instanceof Utils.NumberHolder)) {
      return false;
    }

    if (user.isTerastallized()) {
      moveType.value = user.getTeraType(); // changes move type to tera type
      return true;
    }

    return false;
  }
}

export class MatchUserTypeAttr extends VariableMoveTypeAttr {
  apply(user: Pokemon, target: Pokemon, move: Move, args: any[]): boolean {
    const moveType = args[0];
    if (!(moveType instanceof Utils.NumberHolder)) {
      return false;
    }
    const userTypes = user.getTypes(true);

    if (userTypes.includes(Type.STELLAR)) { // will not change to stellar type
      const nonTeraTypes = user.getTypes();
      moveType.value = nonTeraTypes[0];
      return true;
    } else if (userTypes.length > 0) {
      moveType.value = userTypes[0];
      return true;
    } else {
      return false;
    }

  }
}

export class VariableMoveTypeMultiplierAttr extends MoveAttr {
  apply(user: Pokemon, target: Pokemon, move: Move, args: any[]): boolean {
    return false;
  }
}

export class NeutralDamageAgainstFlyingTypeMultiplierAttr extends VariableMoveTypeMultiplierAttr {
  apply(user: Pokemon, target: Pokemon, move: Move, args: any[]): boolean {
    if (!target.getTag(BattlerTagType.IGNORE_FLYING)) {
      const multiplier = args[0] as Utils.NumberHolder;
      //When a flying type is hit, the first hit is always 1x multiplier.
      if (target.isOfType(Type.FLYING)) {
        multiplier.value = 1;
      }
      return true;
    }

    return false;
  }
}

export class WaterSuperEffectTypeMultiplierAttr extends VariableMoveTypeMultiplierAttr {
  apply(user: Pokemon, target: Pokemon, move: Move, args: any[]): boolean {
    const multiplier = args[0] as Utils.NumberHolder;
    if (target.isOfType(Type.WATER)) {
      const effectivenessAgainstWater = new Utils.NumberHolder(getTypeDamageMultiplier(move.type, Type.WATER));
      applyChallenges(user.scene.gameMode, ChallengeType.TYPE_EFFECTIVENESS, effectivenessAgainstWater);
      if (effectivenessAgainstWater.value !== 0) {
        multiplier.value *= 2 / effectivenessAgainstWater.value;
        return true;
      }
    }

    return false;
  }
}

export class IceNoEffectTypeAttr extends VariableMoveTypeMultiplierAttr {
  /**
   * Checks to see if the Target is Ice-Type or not. If so, the move will have no effect.
   * @param {Pokemon} user N/A
   * @param {Pokemon} target Pokemon that is being checked whether Ice-Type or not.
   * @param {Move} move N/A
   * @param {any[]} args Sets to false if the target is Ice-Type, so it should do no damage/no effect.
   * @returns {boolean} Returns true if move is successful, false if Ice-Type.
   */
  apply(user: Pokemon, target: Pokemon, move: Move, args: any[]): boolean {
    if (target.isOfType(Type.ICE)) {
      (args[0] as Utils.BooleanHolder).value = false;
      return false;
    }
    return true;
  }
}

export class FlyingTypeMultiplierAttr extends VariableMoveTypeMultiplierAttr {
  apply(user: Pokemon, target: Pokemon, move: Move, args: any[]): boolean {
    const multiplier = args[0] as Utils.NumberHolder;
    multiplier.value *= target.getAttackTypeEffectiveness(Type.FLYING, user);
    return true;
  }
}

export class OneHitKOAccuracyAttr extends VariableAccuracyAttr {
  apply(user: Pokemon, target: Pokemon, move: Move, args: any[]): boolean {
    const accuracy = args[0] as Utils.NumberHolder;
    if (user.level < target.level) {
      accuracy.value = 0;
    } else {
      accuracy.value = Math.min(Math.max(30 + 100 * (1 - target.level / user.level), 0), 100);
    }
    return true;
  }
}

export class SheerColdAccuracyAttr extends OneHitKOAccuracyAttr {
  /**
   * Changes the normal One Hit KO Accuracy Attr to implement the Gen VII changes,
   * where if the user is Ice-Type, it has more accuracy.
   * @param {Pokemon} user Pokemon that is using the move; checks the Pokemon's level.
   * @param {Pokemon} target Pokemon that is receiving the move; checks the Pokemon's level.
   * @param {Move} move N/A
   * @param {any[]} args Uses the accuracy argument, allowing to change it from either 0 if it doesn't pass
   * the first if/else, or 30/20 depending on the type of the user Pokemon.
   * @returns Returns true if move is successful, false if misses.
   */
  apply(user: Pokemon, target: Pokemon, move: Move, args: any[]): boolean {
    const accuracy = args[0] as Utils.NumberHolder;
    if (user.level < target.level) {
      accuracy.value = 0;
    } else {
      const baseAccuracy = user.isOfType(Type.ICE) ? 30 : 20;
      accuracy.value = Math.min(Math.max(baseAccuracy + 100 * (1 - target.level / user.level), 0), 100);
    }
    return true;
  }
}

export class MissEffectAttr extends MoveAttr {
  private missEffectFunc: UserMoveConditionFunc;

  constructor(missEffectFunc: UserMoveConditionFunc) {
    super();

    this.missEffectFunc = missEffectFunc;
  }

  apply(user: Pokemon, target: Pokemon, move: Move, args: any[]): boolean {
    this.missEffectFunc(user, move);
    return true;
  }
}

export class NoEffectAttr extends MoveAttr {
  private noEffectFunc: UserMoveConditionFunc;

  constructor(noEffectFunc: UserMoveConditionFunc) {
    super();

    this.noEffectFunc = noEffectFunc;
  }

  apply(user: Pokemon, target: Pokemon, move: Move, args: any[]): boolean {
    this.noEffectFunc(user, move);
    return true;
  }
}

const crashDamageFunc = (user: Pokemon, move: Move) => {
  const cancelled = new Utils.BooleanHolder(false);
  applyAbAttrs(BlockNonDirectDamageAbAttr, user, cancelled);
  if (cancelled.value) {
    return false;
  }

  user.damageAndUpdate(Utils.toDmgValue(user.getMaxHp() / 2), HitResult.OTHER, false, true);
  user.scene.queueMessage(i18next.t("moveTriggers:keptGoingAndCrashed", {pokemonName: getPokemonNameWithAffix(user)}));
  user.turnData.damageTaken += Utils.toDmgValue(user.getMaxHp() / 2);

  return true;
};

export class TypelessAttr extends MoveAttr { }
/**
* Attribute used for moves which ignore redirection effects, and always target their original target, i.e. Snipe Shot
* Bypasses Storm Drain, Follow Me, Ally Switch, and the like.
*/
export class BypassRedirectAttr extends MoveAttr { }

export class DisableMoveAttr extends MoveEffectAttr {
  constructor() {
    super(false);
  }

  apply(user: Pokemon, target: Pokemon, move: Move, args: any[]): boolean {
    if (!super.apply(user, target, move, args)) {
      return false;
    }

    const moveQueue = target.getLastXMoves();
    let turnMove: TurnMove | undefined;
    while (moveQueue.length) {
      turnMove = moveQueue.shift();
      if (turnMove?.virtual) {
        continue;
      }

      const moveIndex = target.getMoveset().findIndex(m => m?.moveId === turnMove?.move);
      if (moveIndex === -1) {
        return false;
      }

      const disabledMove = target.getMoveset()[moveIndex];
      target.summonData.disabledMove = disabledMove?.moveId!; // TODO: is this bang correct?
      target.summonData.disabledTurns = 4;

      user.scene.queueMessage(i18next.t("abilityTriggers:postDefendMoveDisable", { pokemonNameWithAffix: getPokemonNameWithAffix(target), moveName: disabledMove?.getName()}));

      return true;
    }

    return false;
  }

  getCondition(): MoveConditionFunc {
    return (user, target, move): boolean => { // TODO: Not sure what to do here
      if (target.summonData.disabledMove || target.isMax()) {
        return false;
      }

      const moveQueue = target.getLastXMoves();
      let turnMove: TurnMove | undefined;
      while (moveQueue.length) {
        turnMove = moveQueue.shift();
        if (turnMove?.virtual) {
          continue;
        }

        const move = target.getMoveset().find(m => m?.moveId === turnMove?.move);
        if (!move) {
          continue;
        }

        return true;
      }

      return false;
    };
  }

  getTargetBenefitScore(user: Pokemon, target: Pokemon, move: Move): integer {
    return -5;
  }
}

export class FrenzyAttr extends MoveEffectAttr {
  constructor() {
    super(true, MoveEffectTrigger.HIT, false, true);
  }

  canApply(user: Pokemon, target: Pokemon, move: Move, args: any[]) {
    return !(this.selfTarget ? user : target).isFainted();
  }

  apply(user: Pokemon, target: Pokemon, move: Move, args: any[]): boolean {
    if (!super.apply(user, target, move, args)) {
      return false;
    }

    if (!user.getTag(BattlerTagType.FRENZY) && !user.getMoveQueue().length) {
      const turnCount = user.randSeedIntRange(1, 2);
      new Array(turnCount).fill(null).map(() => user.getMoveQueue().push({ move: move.id, targets: [ target.getBattlerIndex() ], ignorePP: true }));
      user.addTag(BattlerTagType.FRENZY, turnCount, move.id, user.id);
    } else {
      applyMoveAttrs(AddBattlerTagAttr, user, target, move, args);
      user.lapseTag(BattlerTagType.FRENZY); // if FRENZY is already in effect (moveQueue.length > 0), lapse the tag
    }

    return true;
  }
}

export const frenzyMissFunc: UserMoveConditionFunc = (user: Pokemon, move: Move) => {
  while (user.getMoveQueue().length && user.getMoveQueue()[0].move === move.id) {
    user.getMoveQueue().shift();
  }
  user.removeTag(BattlerTagType.FRENZY); // FRENZY tag should be disrupted on miss/no effect

  return true;
};

export class AddBattlerTagAttr extends MoveEffectAttr {
  public tagType: BattlerTagType;
  public turnCountMin: integer;
  public turnCountMax: integer;
  protected cancelOnFail: boolean;
  private failOnOverlap: boolean;

  constructor(tagType: BattlerTagType, selfTarget: boolean = false, failOnOverlap: boolean = false, turnCountMin: integer = 0, turnCountMax?: integer, lastHitOnly: boolean = false, cancelOnFail: boolean = false) {
    super(selfTarget, MoveEffectTrigger.POST_APPLY, false, lastHitOnly);

    this.tagType = tagType;
    this.turnCountMin = turnCountMin;
    this.turnCountMax = turnCountMax !== undefined ? turnCountMax : turnCountMin;
    this.failOnOverlap = !!failOnOverlap;
    this.cancelOnFail = cancelOnFail;
  }

  canApply(user: Pokemon, target: Pokemon, move: Move, args: any[]): boolean {
    if (!super.canApply(user, target, move, args) || (this.cancelOnFail === true && user.getLastXMoves(1)[0].result === MoveResult.FAIL)) {
      return false;
    } else {
      return true;
    }
  }

  apply(user: Pokemon, target: Pokemon, move: Move, args: any[]): boolean {
    if (!super.apply(user, target, move, args)) {
      return false;
    }

    const moveChance = this.getMoveChance(user, target, move, this.selfTarget, true);
    if (moveChance < 0 || moveChance === 100 || user.randSeedInt(100) < moveChance) {
      return (this.selfTarget ? user : target).addTag(this.tagType,  user.randSeedInt(this.turnCountMax - this.turnCountMin, this.turnCountMin), move.id, user.id);
    }

    return false;
  }

  getCondition(): MoveConditionFunc | null {
    return this.failOnOverlap
      ? (user, target, move) => !(this.selfTarget ? user : target).getTag(this.tagType)
      : null;
  }

  getTagTargetBenefitScore(user: Pokemon, target: Pokemon, move: Move): integer | void {
    switch (this.tagType) {
    case BattlerTagType.RECHARGING:
    case BattlerTagType.PERISH_SONG:
      return -16;
    case BattlerTagType.FLINCHED:
    case BattlerTagType.CONFUSED:
    case BattlerTagType.INFATUATED:
    case BattlerTagType.NIGHTMARE:
    case BattlerTagType.DROWSY:
      return -5;
    case BattlerTagType.SEEDED:
    case BattlerTagType.SALT_CURED:
    case BattlerTagType.CURSED:
    case BattlerTagType.FRENZY:
    case BattlerTagType.TRAPPED:
    case BattlerTagType.BIND:
    case BattlerTagType.WRAP:
    case BattlerTagType.FIRE_SPIN:
    case BattlerTagType.WHIRLPOOL:
    case BattlerTagType.CLAMP:
    case BattlerTagType.SAND_TOMB:
    case BattlerTagType.MAGMA_STORM:
    case BattlerTagType.SNAP_TRAP:
    case BattlerTagType.THUNDER_CAGE:
    case BattlerTagType.INFESTATION:
      return -3;
    case BattlerTagType.ENCORE:
      return -2;
    case BattlerTagType.MINIMIZED:
      return 0;
    case BattlerTagType.INGRAIN:
    case BattlerTagType.IGNORE_ACCURACY:
    case BattlerTagType.AQUA_RING:
      return 3;
    case BattlerTagType.PROTECTED:
    case BattlerTagType.FLYING:
    case BattlerTagType.CRIT_BOOST:
    case BattlerTagType.ALWAYS_CRIT:
      return 5;
    }
  }

  getTargetBenefitScore(user: Pokemon, target: Pokemon, move: Move): integer {
    let moveChance = this.getMoveChance(user, target, move, this.selfTarget, false);
    if (moveChance < 0) {
      moveChance = 100;
    }
    return Math.floor(this.getTagTargetBenefitScore(user, target, move)! * (moveChance / 100)); // TODO: is the bang correct?
  }
}

/**
 * Adds the appropriate battler tag for Gulp Missile when Surf or Dive is used.
 * @extends MoveEffectAttr
 */
export class GulpMissileTagAttr extends MoveEffectAttr {
  constructor() {
    super(true);
  }

  /**
   * Adds BattlerTagType from GulpMissileTag based on the Pokemon's HP ratio.
   * @param {Pokemon} user The Pokemon using the move.
   * @param {Pokemon} target The Pokemon being targeted by the move.
   * @param {Move} move The move being used.
   * @param {any[]} args Additional arguments, if any.
   * @returns Whether the BattlerTag is applied.
   */
  apply(user: Pokemon, target: Pokemon, move: Move, args: any[]): boolean | Promise<boolean> {
    if (!super.apply(user, target, move, args)) {
      return false;
    }

    if (user.hasAbility(Abilities.GULP_MISSILE) && user.species.speciesId === Species.CRAMORANT) {
      if (user.getHpRatio() >= .5) {
        user.addTag(BattlerTagType.GULP_MISSILE_ARROKUDA, 0, move.id);
      } else {
        user.addTag(BattlerTagType.GULP_MISSILE_PIKACHU, 0, move.id);
      }
      return true;
    }

    return false;
  }

  getUserBenefitScore(user: Pokemon, target: Pokemon, move: Move): integer {
    const isCramorant = user.hasAbility(Abilities.GULP_MISSILE) && user.species.speciesId === Species.CRAMORANT;
    return isCramorant && !user.getTag(GulpMissileTag) ? 10 : 0;
  }
}

/**
 * Attribute to implement Jaw Lock's linked trapping effect between the user and target
 * @extends AddBattlerTagAttr
 */
export class JawLockAttr extends AddBattlerTagAttr {
  constructor() {
    super(BattlerTagType.TRAPPED);
  }

  apply(user: Pokemon, target: Pokemon, move: Move, args: any[]): boolean {
    if (!super.canApply(user, target, move, args)) {
      return false;
    }

    // If either the user or the target already has the tag, do not apply
    if (user.getTag(TrappedTag) || target.getTag(TrappedTag)) {
      return false;
    }

    const moveChance = this.getMoveChance(user, target, move, this.selfTarget);
    if (moveChance < 0 || moveChance === 100 || user.randSeedInt(100) < moveChance) {
      /**
       * Add the tag to both the user and the target.
       * The target's tag source is considered to be the user and vice versa
       */
      return target.addTag(BattlerTagType.TRAPPED, 1, move.id, user.id)
          && user.addTag(BattlerTagType.TRAPPED, 1, move.id, target.id);
    }

    return false;
  }
}

export class CurseAttr extends MoveEffectAttr {

  apply(user: Pokemon, target: Pokemon, move:Move, args: any[]): boolean {
    if (user.getTypes(true).includes(Type.GHOST)) {
      if (target.getTag(BattlerTagType.CURSED)) {
        user.scene.queueMessage(i18next.t("battle:attackFailed"));
        return false;
      }
      const curseRecoilDamage = Math.max(1, Math.floor(user.getMaxHp() / 2));
      user.damageAndUpdate(curseRecoilDamage, HitResult.OTHER, false, true, true);
      user.scene.queueMessage(
        i18next.t("battlerTags:cursedOnAdd", {
          pokemonNameWithAffix: getPokemonNameWithAffix(user),
          pokemonName: getPokemonNameWithAffix(target)
        })
      );

      target.addTag(BattlerTagType.CURSED, 0, move.id, user.id);
      return true;
    } else {
      user.scene.unshiftPhase(new StatChangePhase(user.scene, user.getBattlerIndex(), true, [BattleStat.ATK, BattleStat.DEF], 1));
      user.scene.unshiftPhase(new StatChangePhase(user.scene, user.getBattlerIndex(), true, [BattleStat.SPD], -1));
      return true;
    }
  }
}

export class LapseBattlerTagAttr extends MoveEffectAttr {
  public tagTypes: BattlerTagType[];

  constructor(tagTypes: BattlerTagType[], selfTarget: boolean = false) {
    super(selfTarget);

    this.tagTypes = tagTypes;
  }

  apply(user: Pokemon, target: Pokemon, move: Move, args: any[]): boolean {
    if (!super.apply(user, target, move, args)) {
      return false;
    }

    for (const tagType of this.tagTypes) {
      (this.selfTarget ? user : target).lapseTag(tagType);
    }

    return true;
  }
}

export class RemoveBattlerTagAttr extends MoveEffectAttr {
  public tagTypes: BattlerTagType[];

  constructor(tagTypes: BattlerTagType[], selfTarget: boolean = false) {
    super(selfTarget);

    this.tagTypes = tagTypes;
  }

  apply(user: Pokemon, target: Pokemon, move: Move, args: any[]): boolean {
    if (!super.apply(user, target, move, args)) {
      return false;
    }

    for (const tagType of this.tagTypes) {
      (this.selfTarget ? user : target).removeTag(tagType);
    }

    return true;
  }
}

export class FlinchAttr extends AddBattlerTagAttr {
  constructor() {
    super(BattlerTagType.FLINCHED, false);
  }
}

export class ConfuseAttr extends AddBattlerTagAttr {
  constructor(selfTarget?: boolean) {
    super(BattlerTagType.CONFUSED, selfTarget, false, 2, 5);
  }
}

export class RechargeAttr extends AddBattlerTagAttr {
  constructor() {
    super(BattlerTagType.RECHARGING, true, false, 1, 1, true, true);
  }
}

export class TrapAttr extends AddBattlerTagAttr {
  constructor(tagType: BattlerTagType) {
    super(tagType, false, false, 4, 5);
  }
}

export class ProtectAttr extends AddBattlerTagAttr {
  constructor(tagType: BattlerTagType = BattlerTagType.PROTECTED) {
    super(tagType, true);
  }

  getCondition(): MoveConditionFunc {
    return ((user, target, move): boolean => {
      let timesUsed = 0;
      const moveHistory = user.getLastXMoves();
      let turnMove: TurnMove | undefined;

      while (moveHistory.length) {
        turnMove = moveHistory.shift();
        if (!allMoves[turnMove?.move!].hasAttr(ProtectAttr) || turnMove?.result !== MoveResult.SUCCESS) { // TODO: is the bang correct?
          break;
        }
        timesUsed++;
      }
      if (timesUsed) {
        return !user.randSeedInt(Math.pow(3, timesUsed));
      }
      return true;
    });
  }
}

export class IgnoreAccuracyAttr extends AddBattlerTagAttr {
  constructor() {
    super(BattlerTagType.IGNORE_ACCURACY, true, false, 2);
  }

  apply(user: Pokemon, target: Pokemon, move: Move, args: any[]): boolean {
    if (!super.apply(user, target, move, args)) {
      return false;
    }

    user.scene.queueMessage(i18next.t("moveTriggers:tookAimAtTarget", {pokemonName: getPokemonNameWithAffix(user), targetName: getPokemonNameWithAffix(target)}));

    return true;
  }
}

export class FaintCountdownAttr extends AddBattlerTagAttr {
  constructor() {
    super(BattlerTagType.PERISH_SONG, false, true, 4);
  }

  apply(user: Pokemon, target: Pokemon, move: Move, args: any[]): boolean {
    if (!super.apply(user, target, move, args)) {
      return false;
    }

    user.scene.queueMessage(i18next.t("moveTriggers:faintCountdown", {pokemonName: getPokemonNameWithAffix(target), turnCount: this.turnCountMin - 1}));

    return true;
  }
}

/**
 * Attribute used when a move hits a {@linkcode BattlerTagType} for double damage
 * @extends MoveAttr
*/
export class HitsTagAttr extends MoveAttr {
  /** The {@linkcode BattlerTagType} this move hits */
  public tagType: BattlerTagType;
  /** Should this move deal double damage against {@linkcode HitsTagAttr.tagType}? */
  public doubleDamage: boolean;

  constructor(tagType: BattlerTagType, doubleDamage?: boolean) {
    super();

    this.tagType = tagType;
    this.doubleDamage = !!doubleDamage;
  }

  getTargetBenefitScore(user: Pokemon, target: Pokemon, move: Move): integer {
    return target.getTag(this.tagType) ? this.doubleDamage ? 10 : 5 : 0;
  }
}

export class AddArenaTagAttr extends MoveEffectAttr {
  public tagType: ArenaTagType;
  public turnCount: integer;
  private failOnOverlap: boolean;
  public selfSideTarget: boolean;

  constructor(tagType: ArenaTagType, turnCount?: integer | null, failOnOverlap: boolean = false, selfSideTarget: boolean = false) {
    super(true, MoveEffectTrigger.POST_APPLY);

    this.tagType = tagType;
    this.turnCount = turnCount!; // TODO: is the bang correct?
    this.failOnOverlap = failOnOverlap;
    this.selfSideTarget = selfSideTarget;
  }

  apply(user: Pokemon, target: Pokemon, move: Move, args: any[]): boolean {
    if (!super.apply(user, target, move, args)) {
      return false;
    }

    if (move.chance < 0 || move.chance === 100 || user.randSeedInt(100) < move.chance) {
      user.scene.arena.addTag(this.tagType, this.turnCount, move.id, user.id, (this.selfSideTarget ? user : target).isPlayer() ? ArenaTagSide.PLAYER : ArenaTagSide.ENEMY);
      return true;
    }

    return false;
  }

  getCondition(): MoveConditionFunc | null {
    return this.failOnOverlap
      ? (user, target, move) => !user.scene.arena.getTagOnSide(this.tagType, target.isPlayer() ? ArenaTagSide.PLAYER : ArenaTagSide.ENEMY)
      : null;
  }
}

/**
 * Generic class for removing arena tags
 * @param tagTypes: The types of tags that can be removed
 * @param selfSideTarget: Is the user removing tags from its own side?
 */
export class RemoveArenaTagsAttr extends MoveEffectAttr {
  public tagTypes: ArenaTagType[];
  public selfSideTarget: boolean;

  constructor(tagTypes: ArenaTagType[], selfSideTarget: boolean) {
    super(true, MoveEffectTrigger.POST_APPLY);

    this.tagTypes = tagTypes;
    this.selfSideTarget = selfSideTarget;
  }

  apply(user: Pokemon, target: Pokemon, move: Move, args: any[]): boolean {
    if (!super.apply(user, target, move, args)) {
      return false;
    }

    const side = (this.selfSideTarget ? user : target).isPlayer() ? ArenaTagSide.PLAYER : ArenaTagSide.ENEMY;

    for (const tagType of this.tagTypes) {
      user.scene.arena.removeTagOnSide(tagType, side);
    }

    return true;
  }
}

export class AddArenaTrapTagAttr extends AddArenaTagAttr {
  getCondition(): MoveConditionFunc {
    return (user, target, move) => {
      const side = (this.selfSideTarget ? user : target).isPlayer() ? ArenaTagSide.PLAYER : ArenaTagSide.ENEMY;
      const tag = user.scene.arena.getTagOnSide(this.tagType, side) as ArenaTrapTag;
      if (!tag) {
        return true;
      }
      return tag.layers < tag.maxLayers;
    };
  }
}

/**
 * Attribute used for Stone Axe and Ceaseless Edge.
 * Applies the given ArenaTrapTag when move is used.
 * @extends AddArenaTagAttr
 * @see {@linkcode apply}
 */
export class AddArenaTrapTagHitAttr extends AddArenaTagAttr {
  /**
   * @param user {@linkcode Pokemon} using this move
   * @param target {@linkcode Pokemon} target of this move
   * @param move {@linkcode Move} being used
   */
  apply(user: Pokemon, target: Pokemon, move: Move, args: any[]): boolean {
    const moveChance = this.getMoveChance(user, target, move, this.selfTarget, true);
    const side = (this.selfSideTarget ? user : target).isPlayer() ? ArenaTagSide.PLAYER : ArenaTagSide.ENEMY;
    const tag = user.scene.arena.getTagOnSide(this.tagType, side) as ArenaTrapTag;
    if ((moveChance < 0 || moveChance === 100 || user.randSeedInt(100) < moveChance) && user.getLastXMoves(1)[0].result === MoveResult.SUCCESS) {
      user.scene.arena.addTag(this.tagType, 0, move.id, user.id, side);
      if (!tag) {
        return true;
      }
      return tag.layers < tag.maxLayers;
    }
    return false;
  }
}

export class RemoveArenaTrapAttr extends MoveEffectAttr {

  private targetBothSides: boolean;

  constructor(targetBothSides: boolean = false) {
    super(true, MoveEffectTrigger.PRE_APPLY);
    this.targetBothSides = targetBothSides;
  }

  apply(user: Pokemon, target: Pokemon, move: Move, args: any[]): boolean {

    if (!super.apply(user, target, move, args)) {
      return false;
    }

    if (this.targetBothSides) {
      user.scene.arena.removeTagOnSide(ArenaTagType.SPIKES, ArenaTagSide.PLAYER);
      user.scene.arena.removeTagOnSide(ArenaTagType.TOXIC_SPIKES, ArenaTagSide.PLAYER);
      user.scene.arena.removeTagOnSide(ArenaTagType.STEALTH_ROCK, ArenaTagSide.PLAYER);
      user.scene.arena.removeTagOnSide(ArenaTagType.STICKY_WEB, ArenaTagSide.PLAYER);

      user.scene.arena.removeTagOnSide(ArenaTagType.SPIKES, ArenaTagSide.ENEMY);
      user.scene.arena.removeTagOnSide(ArenaTagType.TOXIC_SPIKES, ArenaTagSide.ENEMY);
      user.scene.arena.removeTagOnSide(ArenaTagType.STEALTH_ROCK, ArenaTagSide.ENEMY);
      user.scene.arena.removeTagOnSide(ArenaTagType.STICKY_WEB, ArenaTagSide.ENEMY);
    } else {
      user.scene.arena.removeTagOnSide(ArenaTagType.SPIKES, target.isPlayer() ? ArenaTagSide.ENEMY : ArenaTagSide.PLAYER);
      user.scene.arena.removeTagOnSide(ArenaTagType.TOXIC_SPIKES, target.isPlayer() ? ArenaTagSide.ENEMY : ArenaTagSide.PLAYER);
      user.scene.arena.removeTagOnSide(ArenaTagType.STEALTH_ROCK, target.isPlayer() ? ArenaTagSide.ENEMY : ArenaTagSide.PLAYER);
      user.scene.arena.removeTagOnSide(ArenaTagType.STICKY_WEB, target.isPlayer() ? ArenaTagSide.ENEMY : ArenaTagSide.PLAYER);
    }

    return true;
  }
}

export class RemoveScreensAttr extends MoveEffectAttr {

  private targetBothSides: boolean;

  constructor(targetBothSides: boolean = false) {
    super(true, MoveEffectTrigger.PRE_APPLY);
    this.targetBothSides = targetBothSides;
  }

  apply(user: Pokemon, target: Pokemon, move: Move, args: any[]): boolean {

    if (!super.apply(user, target, move, args)) {
      return false;
    }

    if (this.targetBothSides) {
      user.scene.arena.removeTagOnSide(ArenaTagType.REFLECT, ArenaTagSide.PLAYER);
      user.scene.arena.removeTagOnSide(ArenaTagType.LIGHT_SCREEN, ArenaTagSide.PLAYER);
      user.scene.arena.removeTagOnSide(ArenaTagType.AURORA_VEIL, ArenaTagSide.PLAYER);

      user.scene.arena.removeTagOnSide(ArenaTagType.REFLECT, ArenaTagSide.ENEMY);
      user.scene.arena.removeTagOnSide(ArenaTagType.LIGHT_SCREEN, ArenaTagSide.ENEMY);
      user.scene.arena.removeTagOnSide(ArenaTagType.AURORA_VEIL, ArenaTagSide.ENEMY);
    } else {
      user.scene.arena.removeTagOnSide(ArenaTagType.REFLECT, target.isPlayer() ? ArenaTagSide.PLAYER : ArenaTagSide.ENEMY);
      user.scene.arena.removeTagOnSide(ArenaTagType.LIGHT_SCREEN, target.isPlayer() ? ArenaTagSide.PLAYER : ArenaTagSide.ENEMY);
      user.scene.arena.removeTagOnSide(ArenaTagType.AURORA_VEIL, target.isPlayer() ? ArenaTagSide.PLAYER : ArenaTagSide.ENEMY);
    }

    return true;

  }
}

/*Swaps arena effects between the player and enemy side
  * @extends MoveEffectAttr
  * @see {@linkcode apply}
*/
export class SwapArenaTagsAttr extends MoveEffectAttr {
  public SwapTags: ArenaTagType[];


  constructor(SwapTags: ArenaTagType[]) {
    super(true, MoveEffectTrigger.POST_APPLY);
    this.SwapTags = SwapTags;
  }

  apply(user:Pokemon, target:Pokemon, move:Move, args: any[]): boolean {
    if (!super.apply(user, target, move, args)) {
      return false;
    }

    const tagPlayerTemp = user.scene.arena.findTagsOnSide((t => this.SwapTags.includes(t.tagType)), ArenaTagSide.PLAYER);
    const tagEnemyTemp = user.scene.arena.findTagsOnSide((t => this.SwapTags.includes(t.tagType)), ArenaTagSide.ENEMY);


    if (tagPlayerTemp) {
      for (const swapTagsType of tagPlayerTemp) {
        user.scene.arena.removeTagOnSide(swapTagsType.tagType, ArenaTagSide.PLAYER, true);
        user.scene.arena.addTag(swapTagsType.tagType, swapTagsType.turnCount, swapTagsType.sourceMove, swapTagsType.sourceId!, ArenaTagSide.ENEMY, true); // TODO: is the bang correct?
      }
    }
    if (tagEnemyTemp) {
      for (const swapTagsType of tagEnemyTemp) {
        user.scene.arena.removeTagOnSide(swapTagsType.tagType, ArenaTagSide.ENEMY, true);
        user.scene.arena.addTag(swapTagsType.tagType, swapTagsType.turnCount, swapTagsType.sourceMove, swapTagsType.sourceId!, ArenaTagSide.PLAYER, true); // TODO: is the bang correct?
      }
    }


    user.scene.queueMessage(i18next.t("moveTriggers:swapArenaTags", {pokemonName: getPokemonNameWithAffix(user)}));
    return true;
  }
}

/**
 * Attribute used for Revival Blessing.
 * @extends MoveEffectAttr
 * @see {@linkcode apply}
 */
export class RevivalBlessingAttr extends MoveEffectAttr {
  constructor(user?: boolean) {
    super(true);
  }

  /**
   *
   * @param user {@linkcode Pokemon} using this move
   * @param target {@linkcode Pokemon} target of this move
   * @param move {@linkcode Move} being used
   * @param args N/A
   * @returns Promise, true if function succeeds.
   */
  apply(user: Pokemon, target: Pokemon, move: Move, args: any[]): Promise<boolean> {
    return new Promise(resolve => {
      // If user is player, checks if the user has fainted pokemon
      if (user instanceof PlayerPokemon
        && user.scene.getParty().findIndex(p => p.isFainted())>-1) {
        (user as PlayerPokemon).revivalBlessing().then(() => {
          resolve(true);
        });
      // If user is enemy, checks that it is a trainer, and it has fainted non-boss pokemon in party
      } else if (user instanceof EnemyPokemon
        && user.hasTrainer()
        && user.scene.getEnemyParty().findIndex(p => p.isFainted() && !p.isBoss()) > -1) {
        // Selects a random fainted pokemon
        const faintedPokemon = user.scene.getEnemyParty().filter(p => p.isFainted() && !p.isBoss());
        const pokemon = faintedPokemon[user.randSeedInt(faintedPokemon.length)];
        const slotIndex = user.scene.getEnemyParty().findIndex(p => pokemon.id === p.id);
        pokemon.resetStatus();
        pokemon.heal(Math.min(Utils.toDmgValue(0.5 * pokemon.getMaxHp()), pokemon.getMaxHp()));
        user.scene.queueMessage(i18next.t("moveTriggers:revivalBlessing", {pokemonName: getPokemonNameWithAffix(pokemon)}), 0, true);

        if (user.scene.currentBattle.double && user.scene.getEnemyParty().length > 1) {
          const allyPokemon = user.getAlly();
          if (slotIndex<=1) {
            user.scene.unshiftPhase(new SwitchSummonPhase(user.scene, pokemon.getFieldIndex(), slotIndex, false, false, false));
          } else if (allyPokemon.isFainted()) {
            user.scene.unshiftPhase(new SwitchSummonPhase(user.scene, allyPokemon.getFieldIndex(), slotIndex, false, false, false));
          }
        }
        resolve(true);
      } else {
        user.scene.queueMessage(i18next.t("battle:attackFailed"));
        resolve(false);
      }
    });
  }

  getUserBenefitScore(user: Pokemon, target: Pokemon, move: Move): integer {
    if (user.hasTrainer() && user.scene.getEnemyParty().findIndex(p => p.isFainted() && !p.isBoss()) > -1) {
      return 20;
    }

    return -20;
  }
}

export class ForceSwitchOutAttr extends MoveEffectAttr {
  private user: boolean;
  private batonPass: boolean;

  constructor(user?: boolean, batonPass?: boolean) {
    super(false, MoveEffectTrigger.POST_APPLY, false, true);
    this.user = !!user;
    this.batonPass = !!batonPass;
  }

  isBatonPass() {
    return this.batonPass;
  }

  apply(user: Pokemon, target: Pokemon, move: Move, args: any[]): Promise<boolean> {
    return new Promise(resolve => {

  	// Check if the move category is not STATUS or if the switch out condition is not met
      if (!this.getSwitchOutCondition()(user, target, move)) {
        return resolve(false);
      }

  	// Move the switch out logic inside the conditional block
  	// This ensures that the switch out only happens when the conditions are met
	  const switchOutTarget = this.user ? user : target;
	  if (switchOutTarget instanceof PlayerPokemon) {
        switchOutTarget.leaveField(!this.batonPass);

        if (switchOutTarget.hp > 0) {
          user.scene.prependToPhase(new SwitchPhase(user.scene, switchOutTarget.getFieldIndex(), true, true), MoveEndPhase);
          resolve(true);
        } else {
          resolve(false);
        }
	  	return;
	  } else if (user.scene.currentBattle.battleType !== BattleType.WILD) {
	  	// Switch out logic for trainer battles
        switchOutTarget.leaveField(!this.batonPass);

	  	if (switchOutTarget.hp > 0) {
        // for opponent switching out
          user.scene.prependToPhase(new SwitchSummonPhase(user.scene, switchOutTarget.getFieldIndex(), (user.scene.currentBattle.trainer ? user.scene.currentBattle.trainer.getNextSummonIndex((switchOutTarget as EnemyPokemon).trainerSlot) : 0), false, this.batonPass, false), MoveEndPhase);
        }
	  } else {
	    // Switch out logic for everything else (eg: WILD battles)
	  	switchOutTarget.leaveField(false);

	  	if (switchOutTarget.hp) {
          switchOutTarget.setWildFlee(true);
	  	  user.scene.queueMessage(i18next.t("moveTriggers:fled", {pokemonName: getPokemonNameWithAffix(switchOutTarget)}), null, true, 500);

          // in double battles redirect potential moves off fled pokemon
          if (switchOutTarget.scene.currentBattle.double) {
            const allyPokemon = switchOutTarget.getAlly();
            switchOutTarget.scene.redirectPokemonMoves(switchOutTarget, allyPokemon);
          }
	  	}

	  	if (!switchOutTarget.getAlly()?.isActive(true)) {
	  	  user.scene.clearEnemyHeldItemModifiers();

	  	  if (switchOutTarget.hp) {
	  	  	user.scene.pushPhase(new BattleEndPhase(user.scene));
	  	  	user.scene.pushPhase(new NewBattlePhase(user.scene));
	  	  }
	  	}
	  }

	  resolve(true);
	  });
  }

  getCondition(): MoveConditionFunc {
    return (user, target, move) => (move.category !== MoveCategory.STATUS || this.getSwitchOutCondition()(user, target, move));
  }

  getFailedText(user: Pokemon, target: Pokemon, move: Move, cancelled: Utils.BooleanHolder): string | null {
    const blockedByAbility = new Utils.BooleanHolder(false);
    applyAbAttrs(ForceSwitchOutImmunityAbAttr, target, blockedByAbility);
    return blockedByAbility.value ? i18next.t("moveTriggers:cannotBeSwitchedOut", {pokemonName: getPokemonNameWithAffix(target)}) : null;
  }

  getSwitchOutCondition(): MoveConditionFunc {
    return (user, target, move) => {
      const switchOutTarget = (this.user ? user : target);
      const player = switchOutTarget instanceof PlayerPokemon;

      if (!this.user && move.category === MoveCategory.STATUS && (target.hasAbilityWithAttr(ForceSwitchOutImmunityAbAttr) || target.isMax())) {
        return false;
      }

      if (!player && !user.scene.currentBattle.battleType) {
        if (this.batonPass) {
          return false;
        }
        // Don't allow wild opponents to flee on the boss stage since it can ruin a run early on
        if (!(user.scene.currentBattle.waveIndex % 10)) {
          return false;
        }
      }

      const party = player ? user.scene.getParty() : user.scene.getEnemyParty();
      return (!player && !user.scene.currentBattle.battleType) || party.filter(p => p.isAllowedInBattle() && (player || (p as EnemyPokemon).trainerSlot === (switchOutTarget as EnemyPokemon).trainerSlot)).length > user.scene.currentBattle.getBattlerCount();
    };
  }

  getUserBenefitScore(user: Pokemon, target: Pokemon, move: Move): integer {
    if (!user.scene.getEnemyParty().find(p => p.isActive() && !p.isOnField())) {
      return -20;
    }
    let ret = this.user ? Math.floor((1 - user.getHpRatio()) * 20) : super.getUserBenefitScore(user, target, move);
    if (this.user && this.batonPass) {
      const battleStatTotal = user.summonData.battleStats.reduce((bs: integer, total: integer) => total += bs, 0);
      ret = ret / 2 + (Phaser.Tweens.Builders.GetEaseFunction("Sine.easeOut")(Math.min(Math.abs(battleStatTotal), 10) / 10) * (battleStatTotal >= 0 ? 10 : -10));
    }
    return ret;
  }
}

export class RemoveTypeAttr extends MoveEffectAttr {

  private removedType: Type;
  private messageCallback: ((user: Pokemon) => void) | undefined;

  constructor(removedType: Type, messageCallback?: (user: Pokemon) => void) {
    super(true, MoveEffectTrigger.POST_TARGET);
    this.removedType = removedType;
    this.messageCallback = messageCallback;

  }

  apply(user: Pokemon, target: Pokemon, move: Move, args: any[]): boolean {
    if (!super.apply(user, target, move, args)) {
      return false;
    }

    if (user.isTerastallized() && user.getTeraType() === this.removedType) { // active tera types cannot be removed
      return false;
    }

    const userTypes = user.getTypes(true);
    const modifiedTypes = userTypes.filter(type => type !== this.removedType);
    user.summonData.types = modifiedTypes;
    user.updateInfo();


    if (this.messageCallback) {
      this.messageCallback(user);
    }

    return true;
  }
}

export class CopyTypeAttr extends MoveEffectAttr {
  constructor() {
    super(false);
  }

  apply(user: Pokemon, target: Pokemon, move: Move, args: any[]): boolean {
    if (!super.apply(user, target, move, args)) {
      return false;
    }

    user.summonData.types = target.getTypes(true);
    user.updateInfo();

    user.scene.queueMessage(i18next.t("moveTriggers:copyType", {pokemonName: getPokemonNameWithAffix(user), targetPokemonName: getPokemonNameWithAffix(target)}));

    return true;
  }

  getCondition(): MoveConditionFunc {
    return (user, target, move) => target.getTypes()[0] !== Type.UNKNOWN;
  }
}

export class CopyBiomeTypeAttr extends MoveEffectAttr {
  constructor() {
    super(true);
  }

  apply(user: Pokemon, target: Pokemon, move: Move, args: any[]): boolean {
    if (!super.apply(user, target, move, args)) {
      return false;
    }

    const biomeType = user.scene.arena.getTypeForBiome();

    user.summonData.types = [ biomeType ];
    user.updateInfo();

    user.scene.queueMessage(i18next.t("moveTriggers:transformedIntoType", {pokemonName: getPokemonNameWithAffix(user), typeName: i18next.t(`pokemonInfo:Type.${Type[biomeType]}`)}));

    return true;
  }
}

export class ChangeTypeAttr extends MoveEffectAttr {
  private type: Type;

  constructor(type: Type) {
    super(false, MoveEffectTrigger.HIT);

    this.type = type;
  }

  apply(user: Pokemon, target: Pokemon, move: Move, args: any[]): boolean {
    target.summonData.types = [this.type];
    target.updateInfo();

    user.scene.queueMessage(i18next.t("moveTriggers:transformedIntoType", {pokemonName: getPokemonNameWithAffix(target), typeName: i18next.t(`pokemonInfo:Type.${Type[this.type]}`)}));

    return true;
  }

  getCondition(): MoveConditionFunc {
    return (user, target, move) => !target.isTerastallized() && !target.hasAbility(Abilities.MULTITYPE) && !target.hasAbility(Abilities.RKS_SYSTEM) && !(target.getTypes().length === 1 && target.getTypes()[0] === this.type);
  }
}

export class AddTypeAttr extends MoveEffectAttr {
  private type: Type;

  constructor(type: Type) {
    super(false, MoveEffectTrigger.HIT);

    this.type = type;
  }

  apply(user: Pokemon, target: Pokemon, move: Move, args: any[]): boolean {
    const types = target.getTypes().slice(0, 2).filter(t => t !== Type.UNKNOWN); // TODO: Figure out some way to actually check if another version of this effect is already applied
    if (this.type !== Type.UNKNOWN) {
      types.push(this.type);
    }
    target.summonData.types = types;
    target.updateInfo();

    user.scene.queueMessage(i18next.t("moveTriggers:addType", {typeName: i18next.t(`pokemonInfo:Type.${Type[this.type]}`), pokemonName: getPokemonNameWithAffix(target)}));

    return true;
  }

  getCondition(): MoveConditionFunc {
    return (user, target, move) => !target.isTerastallized()&& !target.getTypes().includes(this.type);
  }
}

export class FirstMoveTypeAttr extends MoveEffectAttr {
  constructor() {
    super(true);
  }

  apply(user: Pokemon, target: Pokemon, move: Move, args: any[]): boolean {
    if (!super.apply(user, target, move, args)) {
      return false;
    }

    const firstMoveType = target.getMoveset()[0]?.getMove().type!; // TODO: is this bang correct?
    user.summonData.types = [ firstMoveType ];
    user.scene.queueMessage(i18next.t("battle:transformedIntoType", {pokemonName: getPokemonNameWithAffix(user), type: i18next.t(`pokemonInfo:Type.${Type[firstMoveType]}`)}));

    return true;
  }
}

export class RandomMovesetMoveAttr extends OverrideMoveEffectAttr {
  private enemyMoveset: boolean | null;

  constructor(enemyMoveset?: boolean) {
    super();

    this.enemyMoveset = enemyMoveset!; // TODO: is this bang correct?
  }

  apply(user: Pokemon, target: Pokemon, move: Move, args: any[]): boolean {
    const moveset = (!this.enemyMoveset ? user : target).getMoveset();
    const moves = moveset.filter(m => !m?.getMove().hasFlag(MoveFlags.IGNORE_VIRTUAL));
    if (moves.length) {
      const move = moves[user.randSeedInt(moves.length)];
      const moveIndex = moveset.findIndex(m => m?.moveId === move?.moveId);
      const moveTargets = getMoveTargets(user, move?.moveId!); // TODO: is this bang correct?
      if (!moveTargets.targets.length) {
        return false;
      }
      let selectTargets: BattlerIndex[];
      switch (true) {
      case (moveTargets.multiple || moveTargets.targets.length === 1): {
        selectTargets = moveTargets.targets;
        break;
      }
      case (moveTargets.targets.indexOf(target.getBattlerIndex()) > -1): {
        selectTargets = [ target.getBattlerIndex() ];
        break;
      }
      default: {
        moveTargets.targets.splice(moveTargets.targets.indexOf(user.getAlly().getBattlerIndex()));
        selectTargets =  [ moveTargets.targets[user.randSeedInt(moveTargets.targets.length)] ];
        break;
      }
      }
      const targets = selectTargets;
      user.getMoveQueue().push({ move: move?.moveId!, targets: targets, ignorePP: true }); // TODO: is this bang correct?
      user.scene.unshiftPhase(new MovePhase(user.scene, user, targets, moveset[moveIndex]!, true)); // There's a PR to re-do the move(s) that use this Attr, gonna put `!` for now
      return true;
    }

    return false;
  }
}

export class RandomMoveAttr extends OverrideMoveEffectAttr {
  apply(user: Pokemon, target: Pokemon, move: Move, args: any[]): Promise<boolean> {
    return new Promise(resolve => {
      const moveIds = Utils.getEnumValues(Moves).filter(m => !allMoves[m].hasFlag(MoveFlags.IGNORE_VIRTUAL) && !allMoves[m].name.endsWith(" (N)"));
      const moveId = moveIds[user.randSeedInt(moveIds.length)];

      const moveTargets = getMoveTargets(user, moveId);
      if (!moveTargets.targets.length) {
        resolve(false);
        return;
      }
      const targets = moveTargets.multiple || moveTargets.targets.length === 1
        ? moveTargets.targets
        : moveTargets.targets.indexOf(target.getBattlerIndex()) > -1
          ? [ target.getBattlerIndex() ]
          : [ moveTargets.targets[user.randSeedInt(moveTargets.targets.length)] ];
      user.getMoveQueue().push({ move: moveId, targets: targets, ignorePP: true });
      user.scene.unshiftPhase(new MovePhase(user.scene, user, targets, new PokemonMove(moveId, 0, 0, true), true));
      initMoveAnim(user.scene, moveId).then(() => {
        loadMoveAnimAssets(user.scene, [ moveId ], true)
          .then(() => resolve(true));
      });
    });
  }
}

export class NaturePowerAttr extends OverrideMoveEffectAttr {
  apply(user: Pokemon, target: Pokemon, move: Move, args: any[]): Promise<boolean> {
    return new Promise(resolve => {
      let moveId;
      switch (user.scene.arena.getTerrainType()) {
      // this allows terrains to 'override' the biome move
      case TerrainType.NONE:
        switch (user.scene.arena.biomeType) {
        case Biome.TOWN:
          moveId = Moves.ROUND;
          break;
        case Biome.METROPOLIS:
          moveId = Moves.TRI_ATTACK;
          break;
        case Biome.SLUM:
          moveId = Moves.SLUDGE_BOMB;
          break;
        case Biome.PLAINS:
          moveId = Moves.SILVER_WIND;
          break;
        case Biome.GRASS:
          moveId = Moves.GRASS_KNOT;
          break;
        case Biome.TALL_GRASS:
          moveId = Moves.POLLEN_PUFF;
          break;
        case Biome.MEADOW:
          moveId = Moves.GIGA_DRAIN;
          break;
        case Biome.FOREST:
          moveId = Moves.BUG_BUZZ;
          break;
        case Biome.JUNGLE:
          moveId = Moves.LEAF_STORM;
          break;
        case Biome.SEA:
          moveId = Moves.HYDRO_PUMP;
          break;
        case Biome.SWAMP:
          moveId = Moves.MUD_BOMB;
          break;
        case Biome.BEACH:
          moveId = Moves.SCALD;
          break;
        case Biome.LAKE:
          moveId = Moves.BUBBLE_BEAM;
          break;
        case Biome.SEABED:
          moveId = Moves.BRINE;
          break;
        case Biome.ISLAND:
          moveId = Moves.LEAF_TORNADO;
          break;
        case Biome.MOUNTAIN:
          moveId = Moves.AIR_SLASH;
          break;
        case Biome.BADLANDS:
          moveId = Moves.EARTH_POWER;
          break;
        case Biome.DESERT:
          moveId = Moves.SCORCHING_SANDS;
          break;
        case Biome.WASTELAND:
          moveId = Moves.DRAGON_PULSE;
          break;
        case Biome.CONSTRUCTION_SITE:
          moveId = Moves.STEEL_BEAM;
          break;
        case Biome.CAVE:
          moveId = Moves.POWER_GEM;
          break;
        case Biome.ICE_CAVE:
          moveId = Moves.ICE_BEAM;
          break;
        case Biome.SNOWY_FOREST:
          moveId = Moves.FROST_BREATH;
          break;
        case Biome.VOLCANO:
          moveId = Moves.LAVA_PLUME;
          break;
        case Biome.GRAVEYARD:
          moveId = Moves.SHADOW_BALL;
          break;
        case Biome.RUINS:
          moveId = Moves.ANCIENT_POWER;
          break;
        case Biome.TEMPLE:
          moveId = Moves.EXTRASENSORY;
          break;
        case Biome.DOJO:
          moveId = Moves.FOCUS_BLAST;
          break;
        case Biome.FAIRY_CAVE:
          moveId = Moves.ALLURING_VOICE;
          break;
        case Biome.ABYSS:
          moveId = Moves.OMINOUS_WIND;
          break;
        case Biome.SPACE:
          moveId = Moves.DRACO_METEOR;
          break;
        case Biome.FACTORY:
          moveId = Moves.FLASH_CANNON;
          break;
        case Biome.LABORATORY:
          moveId = Moves.ZAP_CANNON;
          break;
        case Biome.POWER_PLANT:
          moveId = Moves.CHARGE_BEAM;
          break;
        case Biome.END:
          moveId = Moves.ETERNABEAM;
          break;
        }
        break;
      case TerrainType.MISTY:
        moveId = Moves.MOONBLAST;
        break;
      case TerrainType.ELECTRIC:
        moveId = Moves.THUNDERBOLT;
        break;
      case TerrainType.GRASSY:
        moveId = Moves.ENERGY_BALL;
        break;
      case TerrainType.PSYCHIC:
        moveId = Moves.PSYCHIC;
        break;
      default:
        // Just in case there's no match
        moveId = Moves.TRI_ATTACK;
        break;
      }

      user.getMoveQueue().push({ move: moveId, targets: [target.getBattlerIndex()], ignorePP: true });
      user.scene.unshiftPhase(new MovePhase(user.scene, user, [target.getBattlerIndex()], new PokemonMove(moveId, 0, 0, true), true));
      initMoveAnim(user.scene, moveId).then(() => {
        loadMoveAnimAssets(user.scene, [ moveId ], true)
          .then(() => resolve(true));
      });
    });
  }
}

const lastMoveCopiableCondition: MoveConditionFunc = (user, target, move) => {
  const copiableMove = user.scene.currentBattle.lastMove;

  if (!copiableMove) {
    return false;
  }

  if (allMoves[copiableMove].hasAttr(ChargeAttr)) {
    return false;
  }

  // TODO: Add last turn of Bide

  return true;
};

export class CopyMoveAttr extends OverrideMoveEffectAttr {
  apply(user: Pokemon, target: Pokemon, move: Move, args: any[]): boolean {
    const lastMove = user.scene.currentBattle.lastMove;

    const moveTargets = getMoveTargets(user, lastMove);
    if (!moveTargets.targets.length) {
      return false;
    }

    const targets = moveTargets.multiple || moveTargets.targets.length === 1
      ? moveTargets.targets
      : moveTargets.targets.indexOf(target.getBattlerIndex()) > -1
        ? [ target.getBattlerIndex() ]
        : [ moveTargets.targets[user.randSeedInt(moveTargets.targets.length)] ];
    user.getMoveQueue().push({ move: lastMove, targets: targets, ignorePP: true });

    user.scene.unshiftPhase(new MovePhase(user.scene, user as PlayerPokemon, targets, new PokemonMove(lastMove, 0, 0, true), true));

    return true;
  }

  getCondition(): MoveConditionFunc {
    return lastMoveCopiableCondition;
  }
}

/**
 *  Attribute used for moves that reduce PP of the target's last used move.
 *  Used for Spite.
 */
export class ReducePpMoveAttr extends MoveEffectAttr {
  protected reduction: number;
  constructor(reduction: number) {
    super();
    this.reduction = reduction;
  }

  /**
   * Reduces the PP of the target's last-used move by an amount based on this attribute instance's {@linkcode reduction}.
   *
   * @param user {@linkcode Pokemon} that used the attack
   * @param target {@linkcode Pokemon} targeted by the attack
   * @param move {@linkcode Move} being used
   * @param args N/A
   * @returns {boolean} true
   */
  apply(user: Pokemon, target: Pokemon, move: Move, args: any[]): boolean {
    // Null checks can be skipped due to condition function
    const lastMove = target.getLastXMoves().find(() => true);
    const movesetMove = target.getMoveset().find(m => m?.moveId === lastMove?.move);
    const lastPpUsed = movesetMove?.ppUsed!; // TODO: is the bang correct?
    movesetMove!.ppUsed = Math.min((movesetMove?.ppUsed!) + this.reduction, movesetMove?.getMovePp()!); // TODO: is the bang correct?

    const message = i18next.t("battle:ppReduced", {targetName: getPokemonNameWithAffix(target), moveName: movesetMove?.getName(), reduction: (movesetMove?.ppUsed!) - lastPpUsed}); // TODO: is the bang correct?
    user.scene.eventTarget.dispatchEvent(new MoveUsedEvent(target?.id, movesetMove?.getMove()!, movesetMove?.ppUsed!)); // TODO: are these bangs correct?
    user.scene.queueMessage(message);

    return true;
  }

  getCondition(): MoveConditionFunc {
    return (user, target, move) => {
      const lastMove = target.getLastXMoves().find(() => true);
      if (lastMove) {
        const movesetMove = target.getMoveset().find(m => m?.moveId === lastMove.move);
        return !!movesetMove?.getPpRatio();
      }
      return false;
    };
  }

  getTargetBenefitScore(user: Pokemon, target: Pokemon, move: Move): number {
    const lastMove = target.getLastXMoves().find(() => true);
    if (lastMove) {
      const movesetMove = target.getMoveset().find(m => m?.moveId === lastMove.move);
      if (movesetMove) {
        const maxPp = movesetMove.getMovePp();
        const ppLeft = maxPp - movesetMove.ppUsed;
        const value = -(8 - Math.ceil(Math.min(maxPp, 30) / 5));
        if (ppLeft < 4) {
          return (value / 4) * ppLeft;
        }
        return value;
      }
    }

    return 0;
  }
}

/**
 *  Attribute used for moves that damage target, and then reduce PP of the target's last used move.
 *  Used for Eerie Spell.
 */
export class AttackReducePpMoveAttr extends ReducePpMoveAttr {
  constructor(reduction: number) {
    super(reduction);
  }

  /**
   * Checks if the target has used a move prior to the attack. PP-reduction is applied through the super class if so.
   *
   * @param user {@linkcode Pokemon} that used the attack
   * @param target {@linkcode Pokemon} targeted by the attack
   * @param move {@linkcode Move} being used
   * @param args N/A
   * @returns {boolean} true
   */
  apply(user: Pokemon, target: Pokemon, move: Move, args: any[]): boolean {
    const lastMove = target.getLastXMoves().find(() => true);
    if (lastMove) {
      const movesetMove = target.getMoveset().find(m => m?.moveId === lastMove.move);
      if (Boolean(movesetMove?.getPpRatio())) {
        super.apply(user, target, move, args);
      }
    }

    return true;
  }

  // Override condition function to always perform damage. Instead, perform pp-reduction condition check in apply function above
  getCondition(): MoveConditionFunc {
    return (user, target, move) => true;
  }
}

// TODO: Review this
const targetMoveCopiableCondition: MoveConditionFunc = (user, target, move) => {
  const targetMoves = target.getMoveHistory().filter(m => !m.virtual);
  if (!targetMoves.length) {
    return false;
  }

  const copiableMove = targetMoves[0];

  if (!copiableMove.move) {
    return false;
  }

  if (allMoves[copiableMove.move].hasAttr(ChargeAttr) && copiableMove.result === MoveResult.OTHER) {
    return false;
  }

  // TODO: Add last turn of Bide

  return true;
};

export class MovesetCopyMoveAttr extends OverrideMoveEffectAttr {
  apply(user: Pokemon, target: Pokemon, move: Move, args: any[]): boolean {
    const targetMoves = target.getMoveHistory().filter(m => !m.virtual);
    if (!targetMoves.length) {
      return false;
    }

    const copiedMove = allMoves[targetMoves[0].move];

    const thisMoveIndex = user.getMoveset().findIndex(m => m?.moveId === move.id);

    if (thisMoveIndex === -1) {
      return false;
    }

    user.summonData.moveset = user.getMoveset().slice(0);
    user.summonData.moveset[thisMoveIndex] = new PokemonMove(copiedMove.id, 0, 0);

    user.scene.queueMessage(i18next.t("moveTriggers:copiedMove", {pokemonName: getPokemonNameWithAffix(user), moveName: copiedMove.name}));

    return true;
  }

  getCondition(): MoveConditionFunc {
    return targetMoveCopiableCondition;
  }
}

/**
 * Attribute for {@linkcode Moves.SKETCH} that causes the user to copy the opponent's last used move
 * This move copies the last used non-virtual move
 *  e.g. if Metronome is used, it copies Metronome itself, not the virtual move called by Metronome
 * Fails if the opponent has not yet used a move.
 * Fails if used on an uncopiable move, listed in unsketchableMoves in getCondition
 * Fails if the move is already in the user's moveset
 */
export class SketchAttr extends MoveEffectAttr {
  constructor() {
    super(true);
  }
  /**
   * User copies the opponent's last used move, if possible
   * @param {Pokemon} user Pokemon that used the move and will replace Sketch with the copied move
   * @param {Pokemon} target Pokemon that the user wants to copy a move from
   * @param {Move} move Move being used
   * @param {any[]} args Unused
   * @returns {boolean} true if the function succeeds, otherwise false
   */

  apply(user: Pokemon, target: Pokemon, move: Move, args: any[]): boolean {
    if (!super.apply(user, target, move, args)) {
      return false;
    }

    const targetMove = target.getMoveHistory().filter(m => !m.virtual).at(-1);
    if (!targetMove) {
      return false;
    }

    const sketchedMove = allMoves[targetMove.move];
    const sketchIndex = user.getMoveset().findIndex(m => m?.moveId === move.id);
    if (sketchIndex === -1) {
      return false;
    }

    user.setMove(sketchIndex, sketchedMove.id);

    user.scene.queueMessage(i18next.t("moveTriggers:sketchedMove", {pokemonName: getPokemonNameWithAffix(user), moveName: sketchedMove.name}));

    return true;
  }

  getCondition(): MoveConditionFunc {
    return (user, target, move) => {
      if (!targetMoveCopiableCondition(user, target, move)) {
        return false;
      }

      const targetMove = target.getMoveHistory().filter(m => !m.virtual).at(-1);
      if (!targetMove) {
        return false;
      }

      const unsketchableMoves = [
        Moves.CHATTER,
        Moves.MIRROR_MOVE,
        Moves.SLEEP_TALK,
        Moves.STRUGGLE,
        Moves.SKETCH,
        Moves.REVIVAL_BLESSING,
        Moves.TERA_STARSTORM,
        Moves.BREAKNECK_BLITZ__PHYSICAL,
        Moves.BREAKNECK_BLITZ__SPECIAL
      ];

      if (unsketchableMoves.includes(targetMove.move)) {
        return false;
      }

      if (user.getMoveset().find(m => m?.moveId === targetMove.move)) {
        return false;
      }

      return true;
    };
  }
}

export class AbilityChangeAttr extends MoveEffectAttr {
  public ability: Abilities;

  constructor(ability: Abilities, selfTarget?: boolean) {
    super(selfTarget, MoveEffectTrigger.HIT);

    this.ability = ability;
  }

  apply(user: Pokemon, target: Pokemon, move: Move, args: any[]): boolean {
    if (!super.apply(user, target, move, args)) {
      return false;
    }

    const moveTarget = this.selfTarget ? user : target;

    moveTarget.summonData.ability = this.ability;
    user.scene.triggerPokemonFormChange(moveTarget, SpeciesFormChangeRevertWeatherFormTrigger);

    user.scene.queueMessage(i18next.t("moveTriggers:acquiredAbility", {pokemonName: getPokemonNameWithAffix((this.selfTarget ? user : target)), abilityName: allAbilities[this.ability].name}));

    return true;
  }

  getCondition(): MoveConditionFunc {
    return (user, target, move) => !(this.selfTarget ? user : target).getAbility().hasAttr(UnsuppressableAbilityAbAttr) && (this.selfTarget ? user : target).getAbility().id !== this.ability;
  }
}

export class AbilityCopyAttr extends MoveEffectAttr {
  public copyToPartner: boolean;

  constructor(copyToPartner: boolean = false) {
    super(false, MoveEffectTrigger.HIT);

    this.copyToPartner = copyToPartner;
  }

  apply(user: Pokemon, target: Pokemon, move: Move, args: any[]): boolean {
    if (!super.apply(user, target, move, args)) {
      return false;
    }

    user.summonData.ability = target.getAbility().id;

    user.scene.queueMessage(i18next.t("moveTriggers:copiedTargetAbility", {pokemonName: getPokemonNameWithAffix(user), targetName: getPokemonNameWithAffix(target), abilityName: allAbilities[target.getAbility().id].name}));

    if (this.copyToPartner && user.scene.currentBattle?.double && user.getAlly().hp) {
      user.getAlly().summonData.ability = target.getAbility().id;
      user.getAlly().scene.queueMessage(i18next.t("moveTriggers:copiedTargetAbility", {pokemonName: getPokemonNameWithAffix(user.getAlly()), targetName: getPokemonNameWithAffix(target), abilityName: allAbilities[target.getAbility().id].name}));
    }

    return true;
  }

  getCondition(): MoveConditionFunc {
    return (user, target, move) => {
      let ret = !target.getAbility().hasAttr(UncopiableAbilityAbAttr) && !user.getAbility().hasAttr(UnsuppressableAbilityAbAttr);
      if (this.copyToPartner && user.scene.currentBattle?.double) {
        ret = ret && (!user.getAlly().hp || !user.getAlly().getAbility().hasAttr(UnsuppressableAbilityAbAttr));
      } else {
        ret = ret && user.getAbility().id !== target.getAbility().id;
      }
      return ret;
    };
  }
}

export class AbilityGiveAttr extends MoveEffectAttr {
  public copyToPartner: boolean;

  constructor() {
    super(false, MoveEffectTrigger.HIT);
  }

  apply(user: Pokemon, target: Pokemon, move: Move, args: any[]): boolean {
    if (!super.apply(user, target, move, args)) {
      return false;
    }

    target.summonData.ability = user.getAbility().id;

    user.scene.queueMessage(i18next.t("moveTriggers:acquiredAbility", {pokemonName: getPokemonNameWithAffix(target), abilityName: allAbilities[user.getAbility().id].name}));

    return true;
  }

  getCondition(): MoveConditionFunc {
    return (user, target, move) => !user.getAbility().hasAttr(UncopiableAbilityAbAttr) && !target.getAbility().hasAttr(UnsuppressableAbilityAbAttr) && user.getAbility().id !== target.getAbility().id;
  }
}

export class SwitchAbilitiesAttr extends MoveEffectAttr {
  apply(user: Pokemon, target: Pokemon, move: Move, args: any[]): boolean {
    if (!super.apply(user, target, move, args)) {
      return false;
    }

    const tempAbilityId = user.getAbility().id;
    user.summonData.ability = target.getAbility().id;
    target.summonData.ability = tempAbilityId;

    user.scene.queueMessage(i18next.t("moveTriggers:swappedAbilitiesWithTarget", {pokemonName: getPokemonNameWithAffix(user)}));
    // Swaps Forecast from Castform
    user.scene.arena.triggerWeatherBasedFormChangesToNormal();
    // Swaps Forecast to Castform (edge case)
    user.scene.arena.triggerWeatherBasedFormChanges();

    return true;
  }

  getCondition(): MoveConditionFunc {
    return (user, target, move) => !user.getAbility().hasAttr(UnswappableAbilityAbAttr) && !target.getAbility().hasAttr(UnswappableAbilityAbAttr);
  }
}

/**
 * Attribute used for moves that suppress abilities like {@linkcode Moves.GASTRO_ACID}.
 * A suppressed ability cannot be activated.
 *
 * @extends MoveEffectAttr
 * @see {@linkcode apply}
 * @see {@linkcode getCondition}
 */
export class SuppressAbilitiesAttr extends MoveEffectAttr {
  /** Sets ability suppression for the target pokemon and displays a message. */
  apply(user: Pokemon, target: Pokemon, move: Move, args: any[]): boolean {
    if (!super.apply(user, target, move, args)) {
      return false;
    }

    target.summonData.abilitySuppressed = true;
    target.scene.arena.triggerWeatherBasedFormChangesToNormal();

    target.scene.queueMessage(i18next.t("moveTriggers:suppressAbilities", {pokemonName: getPokemonNameWithAffix(target)}));

    return true;
  }

  /** Causes the effect to fail when the target's ability is unsupressable or already suppressed. */
  getCondition(): MoveConditionFunc {
    return (user, target, move) => !target.getAbility().hasAttr(UnsuppressableAbilityAbAttr) && !target.summonData.abilitySuppressed;
  }
}

/**
 * Applies the effects of {@linkcode SuppressAbilitiesAttr} if the target has already moved this turn.
 * @extends MoveEffectAttr
 * @see {@linkcode Moves.CORE_ENFORCER} (the move which uses this effect)
 */
export class SuppressAbilitiesIfActedAttr extends MoveEffectAttr {
  /**
   * If the target has already acted this turn, apply a {@linkcode SuppressAbilitiesAttr} effect unless the
   * abillity cannot be suppressed. This is a secondary effect and has no bearing on the success or failure of the move.
   *
   * @returns True if the move occurred, otherwise false. Note that true will be returned even if the target has not
   * yet moved or if the suppression failed to apply.
   */
  apply(user: Pokemon, target: Pokemon, move: Move, args: any[]): boolean {
    if (!super.apply(user, target, move, args)) {
      return false;
    }

    if (target.turnData.acted) {
      const suppressAttr = new SuppressAbilitiesAttr();
      if (suppressAttr.getCondition()(user, target, move)) {
        suppressAttr.apply(user, target, move, args);
      }
    }

    return true;
  }
}

export class TransformAttr extends MoveEffectAttr {
  apply(user: Pokemon, target: Pokemon, move: Move, args: any[]): Promise<boolean> {
    return new Promise(resolve => {
      if (!super.apply(user, target, move, args)) {
        return resolve(false);
      }

      user.summonData.speciesForm = target.getSpeciesForm();
      user.summonData.fusionSpeciesForm = target.getFusionSpeciesForm();
      user.summonData.ability = target.getAbility().id;
      user.summonData.gender = target.getGender();
      user.summonData.fusionGender = target.getFusionGender();
      user.summonData.stats = [ user.stats[Stat.HP] ].concat(target.stats.slice(1));
      user.summonData.battleStats = target.summonData.battleStats.slice(0);
      user.summonData.moveset = target.getMoveset().map(m => new PokemonMove(m?.moveId!, m?.ppUsed, m?.ppUp)); // TODO: is this bang correct?
      user.summonData.types = target.getTypes();

      user.scene.queueMessage(i18next.t("moveTriggers:transformedIntoTarget", {pokemonName: getPokemonNameWithAffix(user), targetName: getPokemonNameWithAffix(target)}));

      user.loadAssets(false).then(() => {
        user.playAnim();
        resolve(true);
      });
    });
  }
}

export class DiscourageFrequentUseAttr extends MoveAttr {
  getUserBenefitScore(user: Pokemon, target: Pokemon, move: Move): integer {
    const lastMoves = user.getLastXMoves(4);
    console.log(lastMoves);
    for (let m = 0; m < lastMoves.length; m++) {
      if (lastMoves[m].move === move.id) {
        return (4 - (m + 1)) * -10;
      }
    }

    return 0;
  }
}

export class MoneyAttr extends MoveEffectAttr {
  constructor() {
    super(true, MoveEffectTrigger.HIT, true);
  }

  apply(user: Pokemon, target: Pokemon, move: Move): boolean {
    user.scene.currentBattle.moneyScattered += user.scene.getWaveMoneyAmount(0.2);
    user.scene.queueMessage(i18next.t("moveTriggers:coinsScatteredEverywhere"));
    return true;
  }
}

/**
 * Applies {@linkcode BattlerTagType.DESTINY_BOND} to the user.
 *
 * @extends MoveEffectAttr
 */
export class DestinyBondAttr extends MoveEffectAttr {
  constructor() {
    super(true, MoveEffectTrigger.PRE_APPLY);
  }

  /**
   * Applies {@linkcode BattlerTagType.DESTINY_BOND} to the user.
   * @param user {@linkcode Pokemon} that is having the tag applied to.
   * @param target {@linkcode Pokemon} N/A
   * @param move {@linkcode Move} {@linkcode Move.DESTINY_BOND}
   * @param {any[]} args N/A
   * @returns true
   */
  apply(user: Pokemon, target: Pokemon, move: Move, args: any[]): boolean {
    user.scene.queueMessage(`${i18next.t("moveTriggers:tryingToTakeFoeDown", {pokemonName: getPokemonNameWithAffix(user)})}`);
    user.addTag(BattlerTagType.DESTINY_BOND, undefined, move.id, user.id);
    return true;
  }
}

export class LastResortAttr extends MoveAttr {
  getCondition(): MoveConditionFunc {
    return (user: Pokemon, target: Pokemon, move: Move) => {
      const uniqueUsedMoveIds = new Set<Moves>();
      const movesetMoveIds = user.getMoveset().map(m => m?.moveId);
      user.getMoveHistory().map(m => {
        if (m.move !== move.id && movesetMoveIds.find(mm => mm === m.move)) {
          uniqueUsedMoveIds.add(m.move);
        }
      });
      return uniqueUsedMoveIds.size >= movesetMoveIds.length - 1;
    };
  }
}


/**
 * The move only works if the target has a transferable held item
 * @extends MoveAttr
 * @see {@linkcode getCondition}
 */
export class AttackedByItemAttr extends MoveAttr {
  /**
   * @returns the {@linkcode MoveConditionFunc} for this {@linkcode Move}
   */
  getCondition(): MoveConditionFunc {
    return (user: Pokemon, target: Pokemon, move: Move) => {
      const heldItems = target.getHeldItems().filter(i => i.isTransferrable);
      if (heldItems.length === 0) {
        return false;
      }

      const itemName = heldItems[0]?.type?.name ?? "item";
      target.scene.queueMessage(i18next.t("moveTriggers:attackedByItem", {pokemonName: getPokemonNameWithAffix(target), itemName: itemName}));

      return true;
    };
  }
}

export class VariableTargetAttr extends MoveAttr {
  private targetChangeFunc: (user: Pokemon, target: Pokemon, move: Move) => number;

  constructor(targetChange: (user: Pokemon, target: Pokemon, move: Move) => number) {
    super();

    this.targetChangeFunc = targetChange;
  }

  apply(user: Pokemon, target: Pokemon, move: Move, args: any[]): boolean {
    const targetVal = args[0] as Utils.NumberHolder;
    targetVal.value = this.targetChangeFunc(user, target, move);
    return true;
  }
}

const failOnGravityCondition: MoveConditionFunc = (user, target, move) => !user.scene.arena.getTag(ArenaTagType.GRAVITY);

const failOnBossCondition: MoveConditionFunc = (user, target, move) => !target.isBossImmune();

const failOnMaxCondition: MoveConditionFunc = (user, target, move) => !target.isMax();

const failIfDampCondition: MoveConditionFunc = (user, target, move) => {
  const cancelled = new Utils.BooleanHolder(false);
  user.scene.getField(true).map(p=>applyAbAttrs(FieldPreventExplosiveMovesAbAttr, p, cancelled));
  // Queue a message if an ability prevented usage of the move
  if (cancelled.value) {
    user.scene.queueMessage(i18next.t("moveTriggers:cannotUseMove", {pokemonName: getPokemonNameWithAffix(user), moveName: move.name}));
  }
  return !cancelled.value;
};

const userSleptOrComatoseCondition: MoveConditionFunc = (user: Pokemon, target: Pokemon, move: Move) =>  user.status?.effect === StatusEffect.SLEEP || user.hasAbility(Abilities.COMATOSE);

const targetSleptOrComatoseCondition: MoveConditionFunc = (user: Pokemon, target: Pokemon, move: Move) =>  target.status?.effect === StatusEffect.SLEEP || target.hasAbility(Abilities.COMATOSE);

export type MoveAttrFilter = (attr: MoveAttr) => boolean;

function applyMoveAttrsInternal(attrFilter: MoveAttrFilter, user: Pokemon | null, target: Pokemon | null, move: Move, args: any[]): Promise<void> {
  return new Promise(resolve => {
    const attrPromises: Promise<boolean>[] = [];
    const moveAttrs = move.attrs.filter(a => attrFilter(a));
    for (const attr of moveAttrs) {
      const result = attr.apply(user, target, move, args);
      if (result instanceof Promise) {
        attrPromises.push(result);
      }
    }
    Promise.allSettled(attrPromises).then(() => resolve());
  });
}

export function applyMoveAttrs(attrType: Constructor<MoveAttr>, user: Pokemon | null, target: Pokemon | null, move: Move, ...args: any[]): Promise<void> {
  return applyMoveAttrsInternal((attr: MoveAttr) => attr instanceof attrType, user, target, move, args);
}

export function applyFilteredMoveAttrs(attrFilter: MoveAttrFilter, user: Pokemon, target: Pokemon | null, move: Move, ...args: any[]): Promise<void> {
  return applyMoveAttrsInternal(attrFilter, user, target, move, args);
}

export class MoveCondition {
  protected func: MoveConditionFunc;

  constructor(func: MoveConditionFunc) {
    this.func = func;
  }

  apply(user: Pokemon, target: Pokemon, move: Move): boolean {
    return this.func(user, target, move);
  }

  getUserBenefitScore(user: Pokemon, target: Pokemon, move: Move): integer {
    return 0;
  }
}

export class FirstMoveCondition extends MoveCondition {
  constructor() {
    super((user, target, move) => user.battleSummonData?.turnCount === 1);
  }

  getUserBenefitScore(user: Pokemon, target: Pokemon, move: Move): integer {
    return this.apply(user, target, move) ? 10 : -20;
  }
}

export class hitsSameTypeAttr extends VariableMoveTypeMultiplierAttr {
  apply(user: Pokemon, target: Pokemon, move: Move, args: any[]): boolean {
    const multiplier = args[0] as Utils.NumberHolder;
    if (!user.getTypes().some(type => target.getTypes().includes(type))) {
      multiplier.value = 0;
      return true;
    }
    return false;
  }
}

/**
 * Attribute used for Conversion 2, to convert the user's type to a random type that resists the target's last used move.
 * Fails if the user already has ALL types that resist the target's last used move.
 * Fails if the opponent has not used a move yet
 * Fails if the type is unknown or stellar
 *
 * TODO:
 * If a move has its type changed (e.g. {@linkcode Moves.HIDDEN_POWER}), it will check the new type.
 */
export class ResistLastMoveTypeAttr extends MoveEffectAttr {
  constructor() {
    super(true);
  }
  /**
   * User changes its type to a random type that resists the target's last used move
   * @param {Pokemon} user Pokemon that used the move and will change types
   * @param {Pokemon} target Opposing pokemon that recently used a move
   * @param {Move} move Move being used
   * @param {any[]} args Unused
   * @returns {boolean} true if the function succeeds
   */
  apply(user: Pokemon, target: Pokemon, move: Move, args: any[]): boolean {
    if (!super.apply(user, target, move, args)) {
      return false;
    }

    const [targetMove] = target.getLastXMoves(1); // target's most recent move
    if (!targetMove) {
      return false;
    }

    const moveData = allMoves[targetMove.move];
    if (moveData.type === Type.STELLAR || moveData.type === Type.UNKNOWN) {
      return false;
    }
    const userTypes = user.getTypes();
    const validTypes = this.getTypeResistances(user.scene.gameMode, moveData.type).filter(t => !userTypes.includes(t)); // valid types are ones that are not already the user's types
    if (!validTypes.length) {
      return false;
    }
    const type = validTypes[user.randSeedInt(validTypes.length)];
    user.summonData.types = [ type ];
    user.scene.queueMessage(i18next.t("battle:transformedIntoType", {pokemonName: getPokemonNameWithAffix(user), type: Utils.toReadableString(Type[type])}));
    user.updateInfo();

    return true;
  }

  /**
   * Retrieve the types resisting a given type. Used by Conversion 2
   * @returns An array populated with Types, or an empty array if no resistances exist (Unknown or Stellar type)
   */
  getTypeResistances(gameMode: GameMode, type: number): Type[] {
    const typeResistances: Type[] = [];

    for (let i = 0; i < Object.keys(Type).length; i++) {
      const multiplier = new NumberHolder(1);
      multiplier.value = getTypeDamageMultiplier(type, i);
      applyChallenges(gameMode, ChallengeType.TYPE_EFFECTIVENESS, multiplier);
      if (multiplier.value < 1) {
        typeResistances.push(i);
      }
    }

    return typeResistances;
  }

  getCondition(): MoveConditionFunc {
    return (user, target, move) => {
      const moveHistory = target.getLastXMoves();
      return moveHistory.length !== 0;
    };
  }
}

/**
 * Attribute used for transferring items between a user Pokemon and target Pokemon
 */
export class SwapHeldItemsAttr extends MoveEffectAttr {
  /**
   * A random item is taken from user and given to target, and a random item is taken from target and given to user
   * @param {Pokemon} user Pokemon that used the move
   * @param {Pokemon} target Enemy Pokemon
   * @param {Move} move Unused
   * @param {any[]} args Unused
   * @returns {boolean} Returns true if an item swap occured, false if not
   */
  apply(user: Pokemon, target: Pokemon, move: Move, args: any[]): boolean {

    const targetHeldItems = target.getHeldItems().filter(i => i.isTransferrable);
    const userHeldItems = user.getHeldItems().filter(i => i.isTransferrable);

    if (!user.hasTrainer() || target.hasAbility(Abilities.STICKY_HOLD) || (!userHeldItems.length && !targetHeldItems.length)) {
      user.scene.queueMessage(i18next.t("battle:attackFailed"));
      return false;
    }

    user.scene.queueMessage(i18next.t("moveTriggers:trickOnSwap", {
      pokemonNameWithAffix: getPokemonNameWithAffix(user),
    }));

    if (targetHeldItems.length) {
      let swapItemIdx = 0;
      const targetPool = target.isPlayer() ? ModifierPoolType.PLAYER : ModifierPoolType.TRAINER;

      for (let idx = 1; idx < targetHeldItems.length; idx++) {
        const currentItemFlameOrToxic = targetHeldItems[swapItemIdx].type.id === "TOXIC_ORB" || targetHeldItems[swapItemIdx].type.id === "FLAME_ORB";
        const nextItemNotFlameOrToxic = targetHeldItems[idx].type.id !== "TOXIC_ORB" && targetHeldItems[idx].type.id !== "FLAME_ORB";
        let nextItemTier = targetHeldItems[idx].type.getOrInferTier(targetPool);
        let currentItemTier = targetHeldItems[swapItemIdx].type.getOrInferTier(targetPool);
        nextItemTier = nextItemTier !== null ? nextItemTier : ModifierTier.COMMON;
        currentItemTier = currentItemTier !== null ? currentItemTier : ModifierTier.COMMON;

        if (nextItemNotFlameOrToxic && (nextItemTier > currentItemTier || currentItemFlameOrToxic)) {
          swapItemIdx = idx;
        }

        if (targetHeldItems[swapItemIdx].type.tier === ModifierTier.LUXURY) {
          break;
        }
      }
      user.scene.tryTransferHeldItemModifier(targetHeldItems[swapItemIdx], user, false);
    }

    if (userHeldItems.length) {
      let swapItemIdx = 0;
      const userPool = user.isPlayer() ? ModifierPoolType.PLAYER : ModifierPoolType.TRAINER;

      for (let idx = 1; idx < userHeldItems.length; idx++) {
        if (userHeldItems[swapItemIdx].type.id === "TOXIC_ORB" || userHeldItems[swapItemIdx].type.id === "FLAME_ORB") {
          break;
        }

        if (userHeldItems[idx].type.id === "TOXIC_ORB" || userHeldItems[idx].type.id === "FLAME_ORB") {
          swapItemIdx = idx;
          break;
        }

        let nextItemTier = userHeldItems[idx].type.getOrInferTier(userPool);
        let currentItemTier = userHeldItems[swapItemIdx].type.getOrInferTier(userPool);
        nextItemTier = nextItemTier !== null ? nextItemTier : ModifierTier.COMMON;
        currentItemTier = currentItemTier !== null ? currentItemTier : ModifierTier.COMMON;

        if (nextItemTier < currentItemTier) {
          swapItemIdx = idx;
        }
      }

      const swappedItemName = userHeldItems[swapItemIdx].type.name;
      target.scene.tryTransferHeldItemModifier(userHeldItems[swapItemIdx], target, false);

      user.scene.queueMessage(i18next.t("moveTriggers:trickFoeNewItem", {
        pokemonNameWithAffix: getPokemonNameWithAffix(target),
        itemName: swappedItemName,
      }));
    }
    return true;
  }
}

/**
 * Drops the target's immunity to types it is immune to
 * and makes its evasiveness be ignored during accuracy
 * checks. Used by: {@linkcode Moves.ODOR_SLEUTH | Odor Sleuth}, {@linkcode Moves.MIRACLE_EYE | Miracle Eye} and {@linkcode Moves.FORESIGHT | Foresight}
 *
 * @extends AddBattlerTagAttr
 * @see {@linkcode apply}
 */
export class ExposedMoveAttr extends AddBattlerTagAttr {
  constructor(tagType: BattlerTagType) {
    super(tagType, false, true);
  }

  /**
   * Applies {@linkcode ExposedTag} to the target.
   * @param user {@linkcode Pokemon} using this move
   * @param target {@linkcode Pokemon} target of this move
   * @param move {@linkcode Move} being used
   * @param args N/A
   * @returns `true` if the function succeeds
   */
  apply(user: Pokemon, target: Pokemon, move: Move, args: any[]): boolean {
    if (!super.apply(user, target, move, args)) {
      return false;
    }

    user.scene.queueMessage(i18next.t("moveTriggers:exposedMove", { pokemonName: getPokemonNameWithAffix(user), targetPokemonName: getPokemonNameWithAffix(target)}));

    return true;
  }
}

const unknownTypeCondition: MoveConditionFunc = (user, target, move) => !user.getTypes().includes(Type.UNKNOWN);

export type MoveTargetSet = {
  targets: BattlerIndex[];
  multiple: boolean;
};

export function getMoveTargets(user: Pokemon, move: Moves): MoveTargetSet {
  const variableTarget = new Utils.NumberHolder(0);
  user.getOpponents().forEach(p => applyMoveAttrs(VariableTargetAttr, user, p, allMoves[move], variableTarget));

  const moveTarget = allMoves[move].hasAttr(VariableTargetAttr) ? variableTarget.value : move ? allMoves[move].moveTarget : move === undefined ? MoveTarget.NEAR_ENEMY : [];
  const opponents = user.getOpponents();

  let set: Pokemon[] = [];
  let multiple = false;

  switch (moveTarget) {
  case MoveTarget.USER:
  case MoveTarget.PARTY:
    set = [ user ];
    break;
  case MoveTarget.NEAR_OTHER:
  case MoveTarget.OTHER:
  case MoveTarget.ALL_NEAR_OTHERS:
  case MoveTarget.ALL_OTHERS:
    set = (opponents.concat([ user.getAlly() ]));
    multiple = moveTarget === MoveTarget.ALL_NEAR_OTHERS || moveTarget === MoveTarget.ALL_OTHERS;
    break;
  case MoveTarget.NEAR_ENEMY:
  case MoveTarget.ALL_NEAR_ENEMIES:
  case MoveTarget.ALL_ENEMIES:
  case MoveTarget.ENEMY_SIDE:
    set = opponents;
    multiple = moveTarget !== MoveTarget.NEAR_ENEMY;
    break;
  case MoveTarget.RANDOM_NEAR_ENEMY:
    set = [ opponents[user.randSeedInt(opponents.length)] ];
    break;
  case MoveTarget.ATTACKER:
    return { targets: [ -1 as BattlerIndex ], multiple: false };
  case MoveTarget.NEAR_ALLY:
  case MoveTarget.ALLY:
    set = [ user.getAlly() ];
    break;
  case MoveTarget.USER_OR_NEAR_ALLY:
  case MoveTarget.USER_AND_ALLIES:
  case MoveTarget.USER_SIDE:
    set = [ user, user.getAlly() ];
    multiple = moveTarget !== MoveTarget.USER_OR_NEAR_ALLY;
    break;
  case MoveTarget.ALL:
  case MoveTarget.BOTH_SIDES:
    set = [ user, user.getAlly() ].concat(opponents);
    multiple = true;
    break;
  case MoveTarget.CURSE:
    set = user.getTypes(true).includes(Type.GHOST) ? (opponents.concat([ user.getAlly() ])) : [ user ];
    break;
  }

  return { targets: set.filter(p => p?.isActive(true)).map(p => p.getBattlerIndex()).filter(t => t !== undefined), multiple };
}

export const allMoves: Move[] = [
  new SelfStatusMove(Moves.NONE, Type.NORMAL, MoveCategory.STATUS, -1, -1, 0, 1),
];

export const selfStatLowerMoves: Moves[] = [];

export function initMoves() {
  allMoves.push(
    new AttackMove(Moves.POUND, Type.NORMAL, MoveCategory.PHYSICAL, 40, 100, 35, -1, 0, 1),
    new AttackMove(Moves.KARATE_CHOP, Type.FIGHTING, MoveCategory.PHYSICAL, 50, 100, 25, -1, 0, 1)
      .attr(HighCritAttr),
    new AttackMove(Moves.DOUBLE_SLAP, Type.NORMAL, MoveCategory.PHYSICAL, 15, 85, 10, -1, 0, 1)
      .attr(MultiHitAttr),
    new AttackMove(Moves.COMET_PUNCH, Type.NORMAL, MoveCategory.PHYSICAL, 18, 85, 15, -1, 0, 1)
      .attr(MultiHitAttr)
      .punchingMove(),
    new AttackMove(Moves.MEGA_PUNCH, Type.NORMAL, MoveCategory.PHYSICAL, 80, 85, 20, -1, 0, 1)
      .punchingMove(),
    new AttackMove(Moves.PAY_DAY, Type.NORMAL, MoveCategory.PHYSICAL, 40, 100, 20, -1, 0, 1)
      .attr(MoneyAttr)
      .makesContact(false),
    new AttackMove(Moves.FIRE_PUNCH, Type.FIRE, MoveCategory.PHYSICAL, 75, 100, 15, 10, 0, 1)
      .attr(StatusEffectAttr, StatusEffect.BURN)
      .punchingMove(),
    new AttackMove(Moves.ICE_PUNCH, Type.ICE, MoveCategory.PHYSICAL, 75, 100, 15, 10, 0, 1)
      .attr(StatusEffectAttr, StatusEffect.FREEZE)
      .punchingMove(),
    new AttackMove(Moves.THUNDER_PUNCH, Type.ELECTRIC, MoveCategory.PHYSICAL, 75, 100, 15, 10, 0, 1)
      .attr(StatusEffectAttr, StatusEffect.PARALYSIS)
      .punchingMove(),
    new AttackMove(Moves.SCRATCH, Type.NORMAL, MoveCategory.PHYSICAL, 40, 100, 35, -1, 0, 1),
    new AttackMove(Moves.VISE_GRIP, Type.NORMAL, MoveCategory.PHYSICAL, 55, 100, 30, -1, 0, 1),
    new AttackMove(Moves.GUILLOTINE, Type.NORMAL, MoveCategory.PHYSICAL, 200, 30, 5, -1, 0, 1)
      .attr(OneHitKOAttr)
      .attr(OneHitKOAccuracyAttr),
    new AttackMove(Moves.RAZOR_WIND, Type.NORMAL, MoveCategory.SPECIAL, 80, 100, 10, -1, 0, 1)
      .attr(ChargeAttr, ChargeAnim.RAZOR_WIND_CHARGING, i18next.t("moveTriggers:whippedUpAWhirlwind", {pokemonName: "{USER}"}))
      .attr(HighCritAttr)
      .windMove()
      .ignoresVirtual()
      .target(MoveTarget.ALL_NEAR_ENEMIES),
    new SelfStatusMove(Moves.SWORDS_DANCE, Type.NORMAL, -1, 20, -1, 0, 1)
      .attr(StatChangeAttr, BattleStat.ATK, 2, true)
      .danceMove(),
    new AttackMove(Moves.CUT, Type.NORMAL, MoveCategory.PHYSICAL, 50, 95, 30, -1, 0, 1)
      .slicingMove(),
    new AttackMove(Moves.GUST, Type.FLYING, MoveCategory.SPECIAL, 40, 100, 35, -1, 0, 1)
      .attr(HitsTagAttr, BattlerTagType.FLYING, true)
      .windMove(),
    new AttackMove(Moves.WING_ATTACK, Type.FLYING, MoveCategory.PHYSICAL, 60, 100, 35, -1, 0, 1),
    new StatusMove(Moves.WHIRLWIND, Type.NORMAL, -1, 20, -1, -6, 1)
      .attr(ForceSwitchOutAttr)
      .attr(HitsTagAttr, BattlerTagType.FLYING, false)
      .hidesTarget()
      .windMove(),
    new AttackMove(Moves.FLY, Type.FLYING, MoveCategory.PHYSICAL, 90, 95, 15, -1, 0, 1)
      .attr(ChargeAttr, ChargeAnim.FLY_CHARGING, i18next.t("moveTriggers:flewUpHigh", {pokemonName: "{USER}"}), BattlerTagType.FLYING)
      .condition(failOnGravityCondition)
      .ignoresVirtual(),
    new AttackMove(Moves.BIND, Type.NORMAL, MoveCategory.PHYSICAL, 15, 85, 20, -1, 0, 1)
      .attr(TrapAttr, BattlerTagType.BIND),
    new AttackMove(Moves.SLAM, Type.NORMAL, MoveCategory.PHYSICAL, 80, 75, 20, -1, 0, 1),
    new AttackMove(Moves.VINE_WHIP, Type.GRASS, MoveCategory.PHYSICAL, 45, 100, 25, -1, 0, 1),
    new AttackMove(Moves.STOMP, Type.NORMAL, MoveCategory.PHYSICAL, 65, 100, 20, 30, 0, 1)
      .attr(MinimizeAccuracyAttr)
      .attr(HitsTagAttr, BattlerTagType.MINIMIZED, true)
      .attr(FlinchAttr),
    new AttackMove(Moves.DOUBLE_KICK, Type.FIGHTING, MoveCategory.PHYSICAL, 30, 100, 30, -1, 0, 1)
      .attr(MultiHitAttr, MultiHitType._2),
    new AttackMove(Moves.MEGA_KICK, Type.NORMAL, MoveCategory.PHYSICAL, 120, 75, 5, -1, 0, 1),
    new AttackMove(Moves.JUMP_KICK, Type.FIGHTING, MoveCategory.PHYSICAL, 100, 95, 10, -1, 0, 1)
      .attr(MissEffectAttr, crashDamageFunc)
      .attr(NoEffectAttr, crashDamageFunc)
      .condition(failOnGravityCondition)
      .recklessMove(),
    new AttackMove(Moves.ROLLING_KICK, Type.FIGHTING, MoveCategory.PHYSICAL, 60, 85, 15, 30, 0, 1)
      .attr(FlinchAttr),
    new StatusMove(Moves.SAND_ATTACK, Type.GROUND, 100, 15, -1, 0, 1)
      .attr(StatChangeAttr, BattleStat.ACC, -1),
    new AttackMove(Moves.HEADBUTT, Type.NORMAL, MoveCategory.PHYSICAL, 70, 100, 15, 30, 0, 1)
      .attr(FlinchAttr),
    new AttackMove(Moves.HORN_ATTACK, Type.NORMAL, MoveCategory.PHYSICAL, 65, 100, 25, -1, 0, 1),
    new AttackMove(Moves.FURY_ATTACK, Type.NORMAL, MoveCategory.PHYSICAL, 15, 85, 20, -1, 0, 1)
      .attr(MultiHitAttr),
    new AttackMove(Moves.HORN_DRILL, Type.NORMAL, MoveCategory.PHYSICAL, 200, 30, 5, -1, 0, 1)
      .attr(OneHitKOAttr)
      .attr(OneHitKOAccuracyAttr),
    new AttackMove(Moves.TACKLE, Type.NORMAL, MoveCategory.PHYSICAL, 40, 100, 35, -1, 0, 1),
    new AttackMove(Moves.BODY_SLAM, Type.NORMAL, MoveCategory.PHYSICAL, 85, 100, 15, 30, 0, 1)
      .attr(MinimizeAccuracyAttr)
      .attr(HitsTagAttr, BattlerTagType.MINIMIZED, true)
      .attr(StatusEffectAttr, StatusEffect.PARALYSIS),
    new AttackMove(Moves.WRAP, Type.NORMAL, MoveCategory.PHYSICAL, 15, 90, 20, -1, 0, 1)
      .attr(TrapAttr, BattlerTagType.WRAP),
    new AttackMove(Moves.TAKE_DOWN, Type.NORMAL, MoveCategory.PHYSICAL, 90, 85, 20, -1, 0, 1)
      .attr(RecoilAttr)
      .recklessMove(),
    new AttackMove(Moves.THRASH, Type.NORMAL, MoveCategory.PHYSICAL, 120, 100, 10, -1, 0, 1)
      .attr(FrenzyAttr)
      .attr(MissEffectAttr, frenzyMissFunc)
      .attr(NoEffectAttr, frenzyMissFunc)
      .target(MoveTarget.RANDOM_NEAR_ENEMY),
    new AttackMove(Moves.DOUBLE_EDGE, Type.NORMAL, MoveCategory.PHYSICAL, 120, 100, 15, -1, 0, 1)
      .attr(RecoilAttr, false, 0.33)
      .recklessMove(),
    new StatusMove(Moves.TAIL_WHIP, Type.NORMAL, 100, 30, -1, 0, 1)
      .attr(StatChangeAttr, BattleStat.DEF, -1)
      .target(MoveTarget.ALL_NEAR_ENEMIES),
    new AttackMove(Moves.POISON_STING, Type.POISON, MoveCategory.PHYSICAL, 15, 100, 35, 30, 0, 1)
      .attr(StatusEffectAttr, StatusEffect.POISON)
      .makesContact(false),
    new AttackMove(Moves.TWINEEDLE, Type.BUG, MoveCategory.PHYSICAL, 25, 100, 20, 20, 0, 1)
      .attr(MultiHitAttr, MultiHitType._2)
      .attr(StatusEffectAttr, StatusEffect.POISON)
      .makesContact(false),
    new AttackMove(Moves.PIN_MISSILE, Type.BUG, MoveCategory.PHYSICAL, 25, 95, 20, -1, 0, 1)
      .attr(MultiHitAttr)
      .makesContact(false),
    new StatusMove(Moves.LEER, Type.NORMAL, 100, 30, -1, 0, 1)
      .attr(StatChangeAttr, BattleStat.DEF, -1)
      .target(MoveTarget.ALL_NEAR_ENEMIES),
    new AttackMove(Moves.BITE, Type.DARK, MoveCategory.PHYSICAL, 60, 100, 25, 30, 0, 1)
      .attr(FlinchAttr)
      .bitingMove(),
    new StatusMove(Moves.GROWL, Type.NORMAL, 100, 40, -1, 0, 1)
      .attr(StatChangeAttr, BattleStat.ATK, -1)
      .soundBased()
      .target(MoveTarget.ALL_NEAR_ENEMIES),
    new StatusMove(Moves.ROAR, Type.NORMAL, -1, 20, -1, -6, 1)
      .attr(ForceSwitchOutAttr)
      .soundBased()
      .hidesTarget(),
    new StatusMove(Moves.SING, Type.NORMAL, 55, 15, -1, 0, 1)
      .attr(StatusEffectAttr, StatusEffect.SLEEP)
      .soundBased(),
    new StatusMove(Moves.SUPERSONIC, Type.NORMAL, 55, 20, -1, 0, 1)
      .attr(ConfuseAttr)
      .soundBased(),
    new AttackMove(Moves.SONIC_BOOM, Type.NORMAL, MoveCategory.SPECIAL, -1, 90, 20, -1, 0, 1)
      .attr(FixedDamageAttr, 20),
    new StatusMove(Moves.DISABLE, Type.NORMAL, 100, 20, -1, 0, 1)
      .attr(DisableMoveAttr)
      .condition(failOnMaxCondition),
    new AttackMove(Moves.ACID, Type.POISON, MoveCategory.SPECIAL, 40, 100, 30, 10, 0, 1)
      .attr(StatChangeAttr, BattleStat.SPDEF, -1)
      .target(MoveTarget.ALL_NEAR_ENEMIES),
    new AttackMove(Moves.EMBER, Type.FIRE, MoveCategory.SPECIAL, 40, 100, 25, 10, 0, 1)
      .attr(StatusEffectAttr, StatusEffect.BURN),
    new AttackMove(Moves.FLAMETHROWER, Type.FIRE, MoveCategory.SPECIAL, 90, 100, 15, 10, 0, 1)
      .attr(StatusEffectAttr, StatusEffect.BURN),
    new StatusMove(Moves.MIST, Type.ICE, -1, 30, -1, 0, 1)
      .attr(AddArenaTagAttr, ArenaTagType.MIST, 5, true)
      .target(MoveTarget.USER_SIDE),
    new AttackMove(Moves.WATER_GUN, Type.WATER, MoveCategory.SPECIAL, 40, 100, 25, -1, 0, 1),
    new AttackMove(Moves.HYDRO_PUMP, Type.WATER, MoveCategory.SPECIAL, 110, 80, 5, -1, 0, 1),
    new AttackMove(Moves.SURF, Type.WATER, MoveCategory.SPECIAL, 90, 100, 15, -1, 0, 1)
      .target(MoveTarget.ALL_NEAR_OTHERS)
      .attr(HitsTagAttr, BattlerTagType.UNDERWATER, true)
      .attr(GulpMissileTagAttr),
    new AttackMove(Moves.ICE_BEAM, Type.ICE, MoveCategory.SPECIAL, 90, 100, 10, 10, 0, 1)
      .attr(StatusEffectAttr, StatusEffect.FREEZE),
    new AttackMove(Moves.BLIZZARD, Type.ICE, MoveCategory.SPECIAL, 110, 70, 5, 10, 0, 1)
      .attr(BlizzardAccuracyAttr)
      .attr(StatusEffectAttr, StatusEffect.FREEZE)
      .windMove()
      .target(MoveTarget.ALL_NEAR_ENEMIES),
    new AttackMove(Moves.PSYBEAM, Type.PSYCHIC, MoveCategory.SPECIAL, 65, 100, 20, 10, 0, 1)
      .attr(ConfuseAttr),
    new AttackMove(Moves.BUBBLE_BEAM, Type.WATER, MoveCategory.SPECIAL, 65, 100, 20, 10, 0, 1)
      .attr(StatChangeAttr, BattleStat.SPD, -1),
    new AttackMove(Moves.AURORA_BEAM, Type.ICE, MoveCategory.SPECIAL, 65, 100, 20, 10, 0, 1)
      .attr(StatChangeAttr, BattleStat.ATK, -1),
    new AttackMove(Moves.HYPER_BEAM, Type.NORMAL, MoveCategory.SPECIAL, 150, 90, 5, -1, 0, 1)
      .attr(RechargeAttr),
    new AttackMove(Moves.PECK, Type.FLYING, MoveCategory.PHYSICAL, 35, 100, 35, -1, 0, 1),
    new AttackMove(Moves.DRILL_PECK, Type.FLYING, MoveCategory.PHYSICAL, 80, 100, 20, -1, 0, 1),
    new AttackMove(Moves.SUBMISSION, Type.FIGHTING, MoveCategory.PHYSICAL, 80, 80, 20, -1, 0, 1)
      .attr(RecoilAttr)
      .recklessMove(),
    new AttackMove(Moves.LOW_KICK, Type.FIGHTING, MoveCategory.PHYSICAL, -1, 100, 20, -1, 0, 1)
      .attr(WeightPowerAttr)
      .condition(failOnMaxCondition),
    new AttackMove(Moves.COUNTER, Type.FIGHTING, MoveCategory.PHYSICAL, -1, 100, 20, -1, -5, 1)
      .attr(CounterDamageAttr, (move: Move) => move.category === MoveCategory.PHYSICAL, 2)
      .target(MoveTarget.ATTACKER),
    new AttackMove(Moves.SEISMIC_TOSS, Type.FIGHTING, MoveCategory.PHYSICAL, -1, 100, 20, -1, 0, 1)
      .attr(LevelDamageAttr),
    new AttackMove(Moves.STRENGTH, Type.NORMAL, MoveCategory.PHYSICAL, 80, 100, 15, -1, 0, 1),
    new AttackMove(Moves.ABSORB, Type.GRASS, MoveCategory.SPECIAL, 20, 100, 25, -1, 0, 1)
      .attr(HitHealAttr)
      .triageMove(),
    new AttackMove(Moves.MEGA_DRAIN, Type.GRASS, MoveCategory.SPECIAL, 40, 100, 15, -1, 0, 1)
      .attr(HitHealAttr)
      .triageMove(),
    new StatusMove(Moves.LEECH_SEED, Type.GRASS, 90, 10, -1, 0, 1)
      .attr(AddBattlerTagAttr, BattlerTagType.SEEDED)
      .condition((user, target, move) => !target.getTag(BattlerTagType.SEEDED) && !target.isOfType(Type.GRASS)),
    new SelfStatusMove(Moves.GROWTH, Type.NORMAL, -1, 20, -1, 0, 1)
      .attr(GrowthStatChangeAttr),
    new AttackMove(Moves.RAZOR_LEAF, Type.GRASS, MoveCategory.PHYSICAL, 55, 95, 25, -1, 0, 1)
      .attr(HighCritAttr)
      .makesContact(false)
      .slicingMove()
      .target(MoveTarget.ALL_NEAR_ENEMIES),
    new AttackMove(Moves.SOLAR_BEAM, Type.GRASS, MoveCategory.SPECIAL, 120, 100, 10, -1, 0, 1)
      .attr(SunlightChargeAttr, ChargeAnim.SOLAR_BEAM_CHARGING, i18next.t("moveTriggers:tookInSunlight", {pokemonName: "{USER}"}))
      .attr(AntiSunlightPowerDecreaseAttr)
      .ignoresVirtual(),
    new StatusMove(Moves.POISON_POWDER, Type.POISON, 75, 35, -1, 0, 1)
      .attr(StatusEffectAttr, StatusEffect.POISON)
      .powderMove(),
    new StatusMove(Moves.STUN_SPORE, Type.GRASS, 75, 30, -1, 0, 1)
      .attr(StatusEffectAttr, StatusEffect.PARALYSIS)
      .powderMove(),
    new StatusMove(Moves.SLEEP_POWDER, Type.GRASS, 75, 15, -1, 0, 1)
      .attr(StatusEffectAttr, StatusEffect.SLEEP)
      .powderMove(),
    new AttackMove(Moves.PETAL_DANCE, Type.GRASS, MoveCategory.SPECIAL, 120, 100, 10, -1, 0, 1)
      .attr(FrenzyAttr)
      .attr(MissEffectAttr, frenzyMissFunc)
      .attr(NoEffectAttr, frenzyMissFunc)
      .makesContact()
      .danceMove()
      .target(MoveTarget.RANDOM_NEAR_ENEMY),
    new StatusMove(Moves.STRING_SHOT, Type.BUG, 95, 40, -1, 0, 1)
      .attr(StatChangeAttr, BattleStat.SPD, -2)
      .target(MoveTarget.ALL_NEAR_ENEMIES),
    new AttackMove(Moves.DRAGON_RAGE, Type.DRAGON, MoveCategory.SPECIAL, -1, 100, 10, -1, 0, 1)
      .attr(FixedDamageAttr, 40),
    new AttackMove(Moves.FIRE_SPIN, Type.FIRE, MoveCategory.SPECIAL, 35, 85, 15, -1, 0, 1)
      .attr(TrapAttr, BattlerTagType.FIRE_SPIN),
    new AttackMove(Moves.THUNDER_SHOCK, Type.ELECTRIC, MoveCategory.SPECIAL, 40, 100, 30, 10, 0, 1)
      .attr(StatusEffectAttr, StatusEffect.PARALYSIS),
    new AttackMove(Moves.THUNDERBOLT, Type.ELECTRIC, MoveCategory.SPECIAL, 90, 100, 15, 10, 0, 1)
      .attr(StatusEffectAttr, StatusEffect.PARALYSIS),
    new StatusMove(Moves.THUNDER_WAVE, Type.ELECTRIC, 90, 20, -1, 0, 1)
      .attr(StatusEffectAttr, StatusEffect.PARALYSIS)
      .attr(RespectAttackTypeImmunityAttr),
    new AttackMove(Moves.THUNDER, Type.ELECTRIC, MoveCategory.SPECIAL, 110, 70, 10, 30, 0, 1)
      .attr(StatusEffectAttr, StatusEffect.PARALYSIS)
      .attr(ThunderAccuracyAttr)
      .attr(HitsTagAttr, BattlerTagType.FLYING, false),
    new AttackMove(Moves.ROCK_THROW, Type.ROCK, MoveCategory.PHYSICAL, 50, 90, 15, -1, 0, 1)
      .makesContact(false),
    new AttackMove(Moves.EARTHQUAKE, Type.GROUND, MoveCategory.PHYSICAL, 100, 100, 10, -1, 0, 1)
      .attr(HitsTagAttr, BattlerTagType.UNDERGROUND, true)
      .makesContact(false)
      .target(MoveTarget.ALL_NEAR_OTHERS),
    new AttackMove(Moves.FISSURE, Type.GROUND, MoveCategory.PHYSICAL, 200, 30, 5, -1, 0, 1)
      .attr(OneHitKOAttr)
      .attr(OneHitKOAccuracyAttr)
      .attr(HitsTagAttr, BattlerTagType.UNDERGROUND, false)
      .makesContact(false),
    new AttackMove(Moves.DIG, Type.GROUND, MoveCategory.PHYSICAL, 80, 100, 10, -1, 0, 1)
      .attr(ChargeAttr, ChargeAnim.DIG_CHARGING, i18next.t("moveTriggers:dugAHole", {pokemonName: "{USER}"}), BattlerTagType.UNDERGROUND)
      .ignoresVirtual(),
    new StatusMove(Moves.TOXIC, Type.POISON, 90, 10, -1, 0, 1)
      .attr(StatusEffectAttr, StatusEffect.TOXIC)
      .attr(ToxicAccuracyAttr),
    new AttackMove(Moves.CONFUSION, Type.PSYCHIC, MoveCategory.SPECIAL, 50, 100, 25, 10, 0, 1)
      .attr(ConfuseAttr),
    new AttackMove(Moves.PSYCHIC, Type.PSYCHIC, MoveCategory.SPECIAL, 90, 100, 10, 10, 0, 1)
      .attr(StatChangeAttr, BattleStat.SPDEF, -1),
    new StatusMove(Moves.HYPNOSIS, Type.PSYCHIC, 60, 20, -1, 0, 1)
      .attr(StatusEffectAttr, StatusEffect.SLEEP),
    new SelfStatusMove(Moves.MEDITATE, Type.PSYCHIC, -1, 40, -1, 0, 1)
      .attr(StatChangeAttr, BattleStat.ATK, 1, true),
    new SelfStatusMove(Moves.AGILITY, Type.PSYCHIC, -1, 30, -1, 0, 1)
      .attr(StatChangeAttr, BattleStat.SPD, 2, true),
    new AttackMove(Moves.QUICK_ATTACK, Type.NORMAL, MoveCategory.PHYSICAL, 40, 100, 30, -1, 1, 1),
    new AttackMove(Moves.RAGE, Type.NORMAL, MoveCategory.PHYSICAL, 20, 100, 20, -1, 0, 1)
      .partial(),
    new SelfStatusMove(Moves.TELEPORT, Type.PSYCHIC, -1, 20, -1, -6, 1)
      .attr(ForceSwitchOutAttr, true)
      .hidesUser(),
    new AttackMove(Moves.NIGHT_SHADE, Type.GHOST, MoveCategory.SPECIAL, -1, 100, 15, -1, 0, 1)
      .attr(LevelDamageAttr),
    new StatusMove(Moves.MIMIC, Type.NORMAL, -1, 10, -1, 0, 1)
      .attr(MovesetCopyMoveAttr)
      .ignoresVirtual(),
    new StatusMove(Moves.SCREECH, Type.NORMAL, 85, 40, -1, 0, 1)
      .attr(StatChangeAttr, BattleStat.DEF, -2)
      .soundBased(),
    new SelfStatusMove(Moves.DOUBLE_TEAM, Type.NORMAL, -1, 15, -1, 0, 1)
      .attr(StatChangeAttr, BattleStat.EVA, 1, true),
    new SelfStatusMove(Moves.RECOVER, Type.NORMAL, -1, 5, -1, 0, 1)
      .attr(HealAttr, 0.5)
      .triageMove(),
    new SelfStatusMove(Moves.HARDEN, Type.NORMAL, -1, 30, -1, 0, 1)
      .attr(StatChangeAttr, BattleStat.DEF, 1, true),
    new SelfStatusMove(Moves.MINIMIZE, Type.NORMAL, -1, 10, -1, 0, 1)
      .attr(AddBattlerTagAttr, BattlerTagType.MINIMIZED, true, false)
      .attr(StatChangeAttr, BattleStat.EVA, 2, true),
    new StatusMove(Moves.SMOKESCREEN, Type.NORMAL, 100, 20, -1, 0, 1)
      .attr(StatChangeAttr, BattleStat.ACC, -1),
    new StatusMove(Moves.CONFUSE_RAY, Type.GHOST, 100, 10, -1, 0, 1)
      .attr(ConfuseAttr),
    new SelfStatusMove(Moves.WITHDRAW, Type.WATER, -1, 40, -1, 0, 1)
      .attr(StatChangeAttr, BattleStat.DEF, 1, true),
    new SelfStatusMove(Moves.DEFENSE_CURL, Type.NORMAL, -1, 40, -1, 0, 1)
      .attr(StatChangeAttr, BattleStat.DEF, 1, true),
    new SelfStatusMove(Moves.BARRIER, Type.PSYCHIC, -1, 20, -1, 0, 1)
      .attr(StatChangeAttr, BattleStat.DEF, 2, true),
    new StatusMove(Moves.LIGHT_SCREEN, Type.PSYCHIC, -1, 30, -1, 0, 1)
      .attr(AddArenaTagAttr, ArenaTagType.LIGHT_SCREEN, 5, true)
      .target(MoveTarget.USER_SIDE),
    new SelfStatusMove(Moves.HAZE, Type.ICE, -1, 30, -1, 0, 1)
      .attr(ResetStatsAttr, true),
    new StatusMove(Moves.REFLECT, Type.PSYCHIC, -1, 20, -1, 0, 1)
      .attr(AddArenaTagAttr, ArenaTagType.REFLECT, 5, true)
      .target(MoveTarget.USER_SIDE),
    new SelfStatusMove(Moves.FOCUS_ENERGY, Type.NORMAL, -1, 30, -1, 0, 1)
      .attr(AddBattlerTagAttr, BattlerTagType.CRIT_BOOST, true, true),
    new AttackMove(Moves.BIDE, Type.NORMAL, MoveCategory.PHYSICAL, -1, -1, 10, -1, 1, 1)
      .ignoresVirtual()
      .target(MoveTarget.USER)
      .unimplemented(),
    new SelfStatusMove(Moves.METRONOME, Type.NORMAL, -1, 10, -1, 0, 1)
      .attr(RandomMoveAttr)
      .ignoresVirtual(),
    new StatusMove(Moves.MIRROR_MOVE, Type.FLYING, -1, 20, -1, 0, 1)
      .attr(CopyMoveAttr)
      .ignoresVirtual(),
    new AttackMove(Moves.SELF_DESTRUCT, Type.NORMAL, MoveCategory.PHYSICAL, 200, 100, 5, -1, 0, 1)
      .attr(SacrificialAttr)
      .makesContact(false)
      .condition(failIfDampCondition)
      .target(MoveTarget.ALL_NEAR_OTHERS),
    new AttackMove(Moves.EGG_BOMB, Type.NORMAL, MoveCategory.PHYSICAL, 100, 75, 10, -1, 0, 1)
      .makesContact(false)
      .ballBombMove(),
    new AttackMove(Moves.LICK, Type.GHOST, MoveCategory.PHYSICAL, 30, 100, 30, 30, 0, 1)
      .attr(StatusEffectAttr, StatusEffect.PARALYSIS),
    new AttackMove(Moves.SMOG, Type.POISON, MoveCategory.SPECIAL, 30, 70, 20, 40, 0, 1)
      .attr(StatusEffectAttr, StatusEffect.POISON),
    new AttackMove(Moves.SLUDGE, Type.POISON, MoveCategory.SPECIAL, 65, 100, 20, 30, 0, 1)
      .attr(StatusEffectAttr, StatusEffect.POISON),
    new AttackMove(Moves.BONE_CLUB, Type.GROUND, MoveCategory.PHYSICAL, 65, 85, 20, 10, 0, 1)
      .attr(FlinchAttr)
      .makesContact(false),
    new AttackMove(Moves.FIRE_BLAST, Type.FIRE, MoveCategory.SPECIAL, 110, 85, 5, 10, 0, 1)
      .attr(StatusEffectAttr, StatusEffect.BURN),
    new AttackMove(Moves.WATERFALL, Type.WATER, MoveCategory.PHYSICAL, 80, 100, 15, 20, 0, 1)
      .attr(FlinchAttr),
    new AttackMove(Moves.CLAMP, Type.WATER, MoveCategory.PHYSICAL, 35, 85, 15, -1, 0, 1)
      .attr(TrapAttr, BattlerTagType.CLAMP),
    new AttackMove(Moves.SWIFT, Type.NORMAL, MoveCategory.SPECIAL, 60, -1, 20, -1, 0, 1)
      .target(MoveTarget.ALL_NEAR_ENEMIES),
    new AttackMove(Moves.SKULL_BASH, Type.NORMAL, MoveCategory.PHYSICAL, 130, 100, 10, -1, 0, 1)
      .attr(ChargeAttr, ChargeAnim.SKULL_BASH_CHARGING, i18next.t("moveTriggers:loweredItsHead", {pokemonName: "{USER}"}), null, true)
      .attr(StatChangeAttr, BattleStat.DEF, 1, true)
      .ignoresVirtual(),
    new AttackMove(Moves.SPIKE_CANNON, Type.NORMAL, MoveCategory.PHYSICAL, 20, 100, 15, -1, 0, 1)
      .attr(MultiHitAttr)
      .makesContact(false),
    new AttackMove(Moves.CONSTRICT, Type.NORMAL, MoveCategory.PHYSICAL, 10, 100, 35, 10, 0, 1)
      .attr(StatChangeAttr, BattleStat.SPD, -1),
    new SelfStatusMove(Moves.AMNESIA, Type.PSYCHIC, -1, 20, -1, 0, 1)
      .attr(StatChangeAttr, BattleStat.SPDEF, 2, true),
    new StatusMove(Moves.KINESIS, Type.PSYCHIC, 80, 15, -1, 0, 1)
      .attr(StatChangeAttr, BattleStat.ACC, -1),
    new SelfStatusMove(Moves.SOFT_BOILED, Type.NORMAL, -1, 5, -1, 0, 1)
      .attr(HealAttr, 0.5)
      .triageMove(),
    new AttackMove(Moves.HIGH_JUMP_KICK, Type.FIGHTING, MoveCategory.PHYSICAL, 130, 90, 10, -1, 0, 1)
      .attr(MissEffectAttr, crashDamageFunc)
      .attr(NoEffectAttr, crashDamageFunc)
      .condition(failOnGravityCondition)
      .recklessMove(),
    new StatusMove(Moves.GLARE, Type.NORMAL, 100, 30, -1, 0, 1)
      .attr(StatusEffectAttr, StatusEffect.PARALYSIS),
    new AttackMove(Moves.DREAM_EATER, Type.PSYCHIC, MoveCategory.SPECIAL, 100, 100, 15, -1, 0, 1)
      .attr(HitHealAttr)
      .condition(targetSleptOrComatoseCondition)
      .triageMove(),
    new StatusMove(Moves.POISON_GAS, Type.POISON, 90, 40, -1, 0, 1)
      .attr(StatusEffectAttr, StatusEffect.POISON)
      .target(MoveTarget.ALL_NEAR_ENEMIES),
    new AttackMove(Moves.BARRAGE, Type.NORMAL, MoveCategory.PHYSICAL, 15, 85, 20, -1, 0, 1)
      .attr(MultiHitAttr)
      .makesContact(false)
      .ballBombMove(),
    new AttackMove(Moves.LEECH_LIFE, Type.BUG, MoveCategory.PHYSICAL, 80, 100, 10, -1, 0, 1)
      .attr(HitHealAttr)
      .triageMove(),
    new StatusMove(Moves.LOVELY_KISS, Type.NORMAL, 75, 10, -1, 0, 1)
      .attr(StatusEffectAttr, StatusEffect.SLEEP),
    new AttackMove(Moves.SKY_ATTACK, Type.FLYING, MoveCategory.PHYSICAL, 140, 90, 5, 30, 0, 1)
      .attr(ChargeAttr, ChargeAnim.SKY_ATTACK_CHARGING, i18next.t("moveTriggers:isGlowing", {pokemonName: "{USER}"}))
      .attr(HighCritAttr)
      .attr(FlinchAttr)
      .makesContact(false)
      .ignoresVirtual(),
    new StatusMove(Moves.TRANSFORM, Type.NORMAL, -1, 10, -1, 0, 1)
      .attr(TransformAttr)
      .ignoresProtect(),
    new AttackMove(Moves.BUBBLE, Type.WATER, MoveCategory.SPECIAL, 40, 100, 30, 10, 0, 1)
      .attr(StatChangeAttr, BattleStat.SPD, -1)
      .target(MoveTarget.ALL_NEAR_ENEMIES),
    new AttackMove(Moves.DIZZY_PUNCH, Type.NORMAL, MoveCategory.PHYSICAL, 70, 100, 10, 20, 0, 1)
      .attr(ConfuseAttr)
      .punchingMove(),
    new StatusMove(Moves.SPORE, Type.GRASS, 100, 15, -1, 0, 1)
      .attr(StatusEffectAttr, StatusEffect.SLEEP)
      .powderMove(),
    new StatusMove(Moves.FLASH, Type.NORMAL, 100, 20, -1, 0, 1)
      .attr(StatChangeAttr, BattleStat.ACC, -1),
    new AttackMove(Moves.PSYWAVE, Type.PSYCHIC, MoveCategory.SPECIAL, -1, 100, 15, -1, 0, 1)
      .attr(RandomLevelDamageAttr),
    new SelfStatusMove(Moves.SPLASH, Type.NORMAL, -1, 40, -1, 0, 1)
      .condition(failOnGravityCondition),
    new SelfStatusMove(Moves.ACID_ARMOR, Type.POISON, -1, 20, -1, 0, 1)
      .attr(StatChangeAttr, BattleStat.DEF, 2, true),
    new AttackMove(Moves.CRABHAMMER, Type.WATER, MoveCategory.PHYSICAL, 100, 90, 10, -1, 0, 1)
      .attr(HighCritAttr),
    new AttackMove(Moves.EXPLOSION, Type.NORMAL, MoveCategory.PHYSICAL, 250, 100, 5, -1, 0, 1)
      .condition(failIfDampCondition)
      .attr(SacrificialAttr)
      .makesContact(false)
      .target(MoveTarget.ALL_NEAR_OTHERS),
    new AttackMove(Moves.FURY_SWIPES, Type.NORMAL, MoveCategory.PHYSICAL, 18, 80, 15, -1, 0, 1)
      .attr(MultiHitAttr),
    new AttackMove(Moves.BONEMERANG, Type.GROUND, MoveCategory.PHYSICAL, 50, 90, 10, -1, 0, 1)
      .attr(MultiHitAttr, MultiHitType._2)
      .makesContact(false),
    new SelfStatusMove(Moves.REST, Type.PSYCHIC, -1, 5, -1, 0, 1)
      .attr(StatusEffectAttr, StatusEffect.SLEEP, true, 3, true)
      .attr(HealAttr, 1, true)
      .condition((user, target, move) => !user.isFullHp() && user.canSetStatus(StatusEffect.SLEEP, true, true))
      .triageMove(),
    new AttackMove(Moves.ROCK_SLIDE, Type.ROCK, MoveCategory.PHYSICAL, 75, 90, 10, 30, 0, 1)
      .attr(FlinchAttr)
      .makesContact(false)
      .target(MoveTarget.ALL_NEAR_ENEMIES),
    new AttackMove(Moves.HYPER_FANG, Type.NORMAL, MoveCategory.PHYSICAL, 80, 90, 15, 10, 0, 1)
      .attr(FlinchAttr)
      .bitingMove(),
    new SelfStatusMove(Moves.SHARPEN, Type.NORMAL, -1, 30, -1, 0, 1)
      .attr(StatChangeAttr, BattleStat.ATK, 1, true),
    new SelfStatusMove(Moves.CONVERSION, Type.NORMAL, -1, 30, -1, 0, 1)
      .attr(FirstMoveTypeAttr),
    new AttackMove(Moves.TRI_ATTACK, Type.NORMAL, MoveCategory.SPECIAL, 80, 100, 10, 20, 0, 1)
      .attr(MultiStatusEffectAttr, [StatusEffect.BURN, StatusEffect.FREEZE, StatusEffect.PARALYSIS]),
    new AttackMove(Moves.SUPER_FANG, Type.NORMAL, MoveCategory.PHYSICAL, -1, 90, 10, -1, 0, 1)
      .attr(TargetHalfHpDamageAttr),
    new AttackMove(Moves.SLASH, Type.NORMAL, MoveCategory.PHYSICAL, 70, 100, 20, -1, 0, 1)
      .attr(HighCritAttr)
      .slicingMove(),
    new SelfStatusMove(Moves.SUBSTITUTE, Type.NORMAL, -1, 10, -1, 0, 1)
      .attr(RecoilAttr)
      .unimplemented(),
    new AttackMove(Moves.STRUGGLE, Type.NORMAL, MoveCategory.PHYSICAL, 50, -1, 1, -1, 0, 1)
      .attr(RecoilAttr, true, 0.25, true)
      .attr(TypelessAttr)
      .ignoresVirtual()
      .target(MoveTarget.RANDOM_NEAR_ENEMY),
    new StatusMove(Moves.SKETCH, Type.NORMAL, -1, 1, -1, 0, 2)
      .attr(SketchAttr)
      .ignoresVirtual(),
    new AttackMove(Moves.TRIPLE_KICK, Type.FIGHTING, MoveCategory.PHYSICAL, 10, 90, 10, -1, 0, 2)
      .attr(MultiHitAttr, MultiHitType._3)
      .attr(MultiHitPowerIncrementAttr, 3)
      .checkAllHits(),
    new AttackMove(Moves.THIEF, Type.DARK, MoveCategory.PHYSICAL, 60, 100, 25, -1, 0, 2)
      .attr(StealHeldItemChanceAttr, 0.3),
    new StatusMove(Moves.SPIDER_WEB, Type.BUG, -1, 10, -1, 0, 2)
      .attr(AddBattlerTagAttr, BattlerTagType.TRAPPED, false, true, 1),
    new StatusMove(Moves.MIND_READER, Type.NORMAL, -1, 5, -1, 0, 2)
      .attr(IgnoreAccuracyAttr),
    new StatusMove(Moves.NIGHTMARE, Type.GHOST, 100, 15, -1, 0, 2)
      .attr(AddBattlerTagAttr, BattlerTagType.NIGHTMARE)
      .condition(targetSleptOrComatoseCondition),
    new AttackMove(Moves.FLAME_WHEEL, Type.FIRE, MoveCategory.PHYSICAL, 60, 100, 25, 10, 0, 2)
      .attr(HealStatusEffectAttr, true, StatusEffect.FREEZE)
      .attr(StatusEffectAttr, StatusEffect.BURN),
    new AttackMove(Moves.SNORE, Type.NORMAL, MoveCategory.SPECIAL, 50, 100, 15, 30, 0, 2)
      .attr(BypassSleepAttr)
      .attr(FlinchAttr)
      .condition(userSleptOrComatoseCondition)
      .soundBased(),
    new StatusMove(Moves.CURSE, Type.GHOST, -1, 10, -1, 0, 2)
      .attr(CurseAttr)
      .ignoresProtect(true)
      .target(MoveTarget.CURSE),
    new AttackMove(Moves.FLAIL, Type.NORMAL, MoveCategory.PHYSICAL, -1, 100, 15, -1, 0, 2)
      .attr(LowHpPowerAttr),
    new StatusMove(Moves.CONVERSION_2, Type.NORMAL, -1, 30, -1, 0, 2)
      .attr(ResistLastMoveTypeAttr)
      .partial(), // Checks the move's original typing and not if its type is changed through some other means
    new AttackMove(Moves.AEROBLAST, Type.FLYING, MoveCategory.SPECIAL, 100, 95, 5, -1, 0, 2)
      .windMove()
      .attr(HighCritAttr),
    new StatusMove(Moves.COTTON_SPORE, Type.GRASS, 100, 40, -1, 0, 2)
      .attr(StatChangeAttr, BattleStat.SPD, -2)
      .powderMove()
      .target(MoveTarget.ALL_NEAR_ENEMIES),
    new AttackMove(Moves.REVERSAL, Type.FIGHTING, MoveCategory.PHYSICAL, -1, 100, 15, -1, 0, 2)
      .attr(LowHpPowerAttr),
    new StatusMove(Moves.SPITE, Type.GHOST, 100, 10, -1, 0, 2)
      .attr(ReducePpMoveAttr, 4),
    new AttackMove(Moves.POWDER_SNOW, Type.ICE, MoveCategory.SPECIAL, 40, 100, 25, 10, 0, 2)
      .attr(StatusEffectAttr, StatusEffect.FREEZE)
      .target(MoveTarget.ALL_NEAR_ENEMIES),
    new SelfStatusMove(Moves.PROTECT, Type.NORMAL, -1, 10, -1, 4, 2)
      .attr(ProtectAttr),
    new AttackMove(Moves.MACH_PUNCH, Type.FIGHTING, MoveCategory.PHYSICAL, 40, 100, 30, -1, 1, 2)
      .punchingMove(),
    new StatusMove(Moves.SCARY_FACE, Type.NORMAL, 100, 10, -1, 0, 2)
      .attr(StatChangeAttr, BattleStat.SPD, -2),
    new AttackMove(Moves.FEINT_ATTACK, Type.DARK, MoveCategory.PHYSICAL, 60, -1, 20, -1, 0, 2),
    new StatusMove(Moves.SWEET_KISS, Type.FAIRY, 75, 10, -1, 0, 2)
      .attr(ConfuseAttr),
    new SelfStatusMove(Moves.BELLY_DRUM, Type.NORMAL, -1, 10, -1, 0, 2)
      .attr(CutHpStatBoostAttr, [BattleStat.ATK], 12, 2, (user) => {
        user.scene.queueMessage(i18next.t("moveTriggers:cutOwnHpAndMaximizedStat", {pokemonName: getPokemonNameWithAffix(user), statName: getBattleStatName(BattleStat.ATK)}));
      }),
    new AttackMove(Moves.SLUDGE_BOMB, Type.POISON, MoveCategory.SPECIAL, 90, 100, 10, 30, 0, 2)
      .attr(StatusEffectAttr, StatusEffect.POISON)
      .ballBombMove(),
    new AttackMove(Moves.MUD_SLAP, Type.GROUND, MoveCategory.SPECIAL, 20, 100, 10, 100, 0, 2)
      .attr(StatChangeAttr, BattleStat.ACC, -1),
    new AttackMove(Moves.OCTAZOOKA, Type.WATER, MoveCategory.SPECIAL, 65, 85, 10, 50, 0, 2)
      .attr(StatChangeAttr, BattleStat.ACC, -1)
      .ballBombMove(),
    new StatusMove(Moves.SPIKES, Type.GROUND, -1, 20, -1, 0, 2)
      .attr(AddArenaTrapTagAttr, ArenaTagType.SPIKES)
      .target(MoveTarget.ENEMY_SIDE),
    new AttackMove(Moves.ZAP_CANNON, Type.ELECTRIC, MoveCategory.SPECIAL, 120, 50, 5, 100, 0, 2)
      .attr(StatusEffectAttr, StatusEffect.PARALYSIS)
      .ballBombMove(),
    new StatusMove(Moves.FORESIGHT, Type.NORMAL, -1, 40, -1, 0, 2)
      .attr(ExposedMoveAttr, BattlerTagType.IGNORE_GHOST),
    new SelfStatusMove(Moves.DESTINY_BOND, Type.GHOST, -1, 5, -1, 0, 2)
      .ignoresProtect()
      .attr(DestinyBondAttr)
      .condition((user, target, move) => {
        // Retrieves user's previous move, returns empty array if no moves have been used
        const lastTurnMove = user.getLastXMoves(1);
        // Checks last move and allows destiny bond to be used if:
        // - no previous moves have been made
        // - the previous move used was not destiny bond
        // - the previous move was unsuccessful
        return lastTurnMove.length === 0 || lastTurnMove[0].move !== move.id || lastTurnMove[0].result !== MoveResult.SUCCESS;
      }),
    new StatusMove(Moves.PERISH_SONG, Type.NORMAL, -1, 5, -1, 0, 2)
      .attr(FaintCountdownAttr)
      .ignoresProtect()
      .soundBased()
      .condition(failOnBossCondition)
      .target(MoveTarget.ALL),
    new AttackMove(Moves.ICY_WIND, Type.ICE, MoveCategory.SPECIAL, 55, 95, 15, 100, 0, 2)
      .attr(StatChangeAttr, BattleStat.SPD, -1)
      .windMove()
      .target(MoveTarget.ALL_NEAR_ENEMIES),
    new SelfStatusMove(Moves.DETECT, Type.FIGHTING, -1, 5, -1, 4, 2)
      .attr(ProtectAttr),
    new AttackMove(Moves.BONE_RUSH, Type.GROUND, MoveCategory.PHYSICAL, 25, 90, 10, -1, 0, 2)
      .attr(MultiHitAttr)
      .makesContact(false),
    new StatusMove(Moves.LOCK_ON, Type.NORMAL, -1, 5, -1, 0, 2)
      .attr(IgnoreAccuracyAttr),
    new AttackMove(Moves.OUTRAGE, Type.DRAGON, MoveCategory.PHYSICAL, 120, 100, 10, -1, 0, 2)
      .attr(FrenzyAttr)
      .attr(MissEffectAttr, frenzyMissFunc)
      .attr(NoEffectAttr, frenzyMissFunc)
      .target(MoveTarget.RANDOM_NEAR_ENEMY),
    new StatusMove(Moves.SANDSTORM, Type.ROCK, -1, 10, -1, 0, 2)
      .attr(WeatherChangeAttr, WeatherType.SANDSTORM)
      .target(MoveTarget.BOTH_SIDES),
    new AttackMove(Moves.GIGA_DRAIN, Type.GRASS, MoveCategory.SPECIAL, 75, 100, 10, -1, 0, 2)
      .attr(HitHealAttr)
      .triageMove(),
    new SelfStatusMove(Moves.ENDURE, Type.NORMAL, -1, 10, -1, 4, 2)
      .attr(ProtectAttr, BattlerTagType.ENDURING),
    new StatusMove(Moves.CHARM, Type.FAIRY, 100, 20, -1, 0, 2)
      .attr(StatChangeAttr, BattleStat.ATK, -2),
    new AttackMove(Moves.ROLLOUT, Type.ROCK, MoveCategory.PHYSICAL, 30, 90, 20, -1, 0, 2)
      .attr(ConsecutiveUseDoublePowerAttr, 5, true, true, Moves.DEFENSE_CURL),
    new AttackMove(Moves.FALSE_SWIPE, Type.NORMAL, MoveCategory.PHYSICAL, 40, 100, 40, -1, 0, 2)
      .attr(SurviveDamageAttr),
    new StatusMove(Moves.SWAGGER, Type.NORMAL, 85, 15, -1, 0, 2)
      .attr(StatChangeAttr, BattleStat.ATK, 2)
      .attr(ConfuseAttr),
    new SelfStatusMove(Moves.MILK_DRINK, Type.NORMAL, -1, 5, -1, 0, 2)
      .attr(HealAttr, 0.5)
      .triageMove(),
    new AttackMove(Moves.SPARK, Type.ELECTRIC, MoveCategory.PHYSICAL, 65, 100, 20, 30, 0, 2)
      .attr(StatusEffectAttr, StatusEffect.PARALYSIS),
    new AttackMove(Moves.FURY_CUTTER, Type.BUG, MoveCategory.PHYSICAL, 40, 95, 20, -1, 0, 2)
      .attr(ConsecutiveUseDoublePowerAttr, 3, true)
      .slicingMove(),
    new AttackMove(Moves.STEEL_WING, Type.STEEL, MoveCategory.PHYSICAL, 70, 90, 25, 10, 0, 2)
      .attr(StatChangeAttr, BattleStat.DEF, 1, true),
    new StatusMove(Moves.MEAN_LOOK, Type.NORMAL, -1, 5, -1, 0, 2)
      .attr(AddBattlerTagAttr, BattlerTagType.TRAPPED, false, true, 1),
    new StatusMove(Moves.ATTRACT, Type.NORMAL, 100, 15, -1, 0, 2)
      .attr(AddBattlerTagAttr, BattlerTagType.INFATUATED)
      .condition((user, target, move) => user.isOppositeGender(target)),
    new SelfStatusMove(Moves.SLEEP_TALK, Type.NORMAL, -1, 10, -1, 0, 2)
      .attr(BypassSleepAttr)
      .attr(RandomMovesetMoveAttr)
      .condition(userSleptOrComatoseCondition)
      .target(MoveTarget.ALL_ENEMIES)
      .ignoresVirtual(),
    new StatusMove(Moves.HEAL_BELL, Type.NORMAL, -1, 5, -1, 0, 2)
      .attr(PartyStatusCureAttr, i18next.t("moveTriggers:bellChimed"), Abilities.SOUNDPROOF)
      .soundBased()
      .target(MoveTarget.PARTY),
    new AttackMove(Moves.RETURN, Type.NORMAL, MoveCategory.PHYSICAL, -1, 100, 20, -1, 0, 2)
      .attr(FriendshipPowerAttr),
    new AttackMove(Moves.PRESENT, Type.NORMAL, MoveCategory.PHYSICAL, -1, 90, 15, -1, 0, 2)
      .attr(PresentPowerAttr)
      .makesContact(false),
    new AttackMove(Moves.FRUSTRATION, Type.NORMAL, MoveCategory.PHYSICAL, -1, 100, 20, -1, 0, 2)
      .attr(FriendshipPowerAttr, true),
    new StatusMove(Moves.SAFEGUARD, Type.NORMAL, -1, 25, -1, 0, 2)
      .target(MoveTarget.USER_SIDE)
      .unimplemented(),
    new StatusMove(Moves.PAIN_SPLIT, Type.NORMAL, -1, 20, -1, 0, 2)
      .attr(HpSplitAttr)
      .condition(failOnBossCondition),
    new AttackMove(Moves.SACRED_FIRE, Type.FIRE, MoveCategory.PHYSICAL, 100, 95, 5, 50, 0, 2)
      .attr(HealStatusEffectAttr, true, StatusEffect.FREEZE)
      .attr(StatusEffectAttr, StatusEffect.BURN)
      .makesContact(false),
    new AttackMove(Moves.MAGNITUDE, Type.GROUND, MoveCategory.PHYSICAL, -1, 100, 30, -1, 0, 2)
      .attr(PreMoveMessageAttr, magnitudeMessageFunc)
      .attr(MagnitudePowerAttr)
      .attr(HitsTagAttr, BattlerTagType.UNDERGROUND, true)
      .makesContact(false)
      .target(MoveTarget.ALL_NEAR_OTHERS),
    new AttackMove(Moves.DYNAMIC_PUNCH, Type.FIGHTING, MoveCategory.PHYSICAL, 100, 50, 5, 100, 0, 2)
      .attr(ConfuseAttr)
      .punchingMove(),
    new AttackMove(Moves.MEGAHORN, Type.BUG, MoveCategory.PHYSICAL, 120, 85, 10, -1, 0, 2),
    new AttackMove(Moves.DRAGON_BREATH, Type.DRAGON, MoveCategory.SPECIAL, 60, 100, 20, 30, 0, 2)
      .attr(StatusEffectAttr, StatusEffect.PARALYSIS),
    new SelfStatusMove(Moves.BATON_PASS, Type.NORMAL, -1, 40, -1, 0, 2)
      .attr(ForceSwitchOutAttr, true, true)
      .hidesUser(),
    new StatusMove(Moves.ENCORE, Type.NORMAL, 100, 5, -1, 0, 2)
      .attr(AddBattlerTagAttr, BattlerTagType.ENCORE, false, true)
      .condition((user, target, move) => new EncoreTag(user.id).canAdd(target)),
    new AttackMove(Moves.PURSUIT, Type.DARK, MoveCategory.PHYSICAL, 40, 100, 20, -1, 0, 2)
      .partial(),
    new AttackMove(Moves.RAPID_SPIN, Type.NORMAL, MoveCategory.PHYSICAL, 50, 100, 40, 100, 0, 2)
      .attr(StatChangeAttr, BattleStat.SPD, 1, true)
      .attr(RemoveBattlerTagAttr, [
        BattlerTagType.BIND,
        BattlerTagType.WRAP,
        BattlerTagType.FIRE_SPIN,
        BattlerTagType.WHIRLPOOL,
        BattlerTagType.CLAMP,
        BattlerTagType.SAND_TOMB,
        BattlerTagType.MAGMA_STORM,
        BattlerTagType.SNAP_TRAP,
        BattlerTagType.THUNDER_CAGE,
        BattlerTagType.SEEDED,
        BattlerTagType.INFESTATION
      ], true)
      .attr(RemoveArenaTrapAttr),
    new StatusMove(Moves.SWEET_SCENT, Type.NORMAL, 100, 20, -1, 0, 2)
      .attr(StatChangeAttr, BattleStat.EVA, -2)
      .target(MoveTarget.ALL_NEAR_ENEMIES),
    new AttackMove(Moves.IRON_TAIL, Type.STEEL, MoveCategory.PHYSICAL, 100, 75, 15, 30, 0, 2)
      .attr(StatChangeAttr, BattleStat.DEF, -1),
    new AttackMove(Moves.METAL_CLAW, Type.STEEL, MoveCategory.PHYSICAL, 50, 95, 35, 10, 0, 2)
      .attr(StatChangeAttr, BattleStat.ATK, 1, true),
    new AttackMove(Moves.VITAL_THROW, Type.FIGHTING, MoveCategory.PHYSICAL, 70, -1, 10, -1, -1, 2),
    new SelfStatusMove(Moves.MORNING_SUN, Type.NORMAL, -1, 5, -1, 0, 2)
      .attr(PlantHealAttr)
      .triageMove(),
    new SelfStatusMove(Moves.SYNTHESIS, Type.GRASS, -1, 5, -1, 0, 2)
      .attr(PlantHealAttr)
      .triageMove(),
    new SelfStatusMove(Moves.MOONLIGHT, Type.FAIRY, -1, 5, -1, 0, 2)
      .attr(PlantHealAttr)
      .triageMove(),
    new AttackMove(Moves.HIDDEN_POWER, Type.NORMAL, MoveCategory.SPECIAL, 60, 100, 15, -1, 0, 2)
      .attr(HiddenPowerTypeAttr),
    new AttackMove(Moves.CROSS_CHOP, Type.FIGHTING, MoveCategory.PHYSICAL, 100, 80, 5, -1, 0, 2)
      .attr(HighCritAttr),
    new AttackMove(Moves.TWISTER, Type.DRAGON, MoveCategory.SPECIAL, 40, 100, 20, 20, 0, 2)
      .attr(HitsTagAttr, BattlerTagType.FLYING, true)
      .attr(FlinchAttr)
      .windMove()
      .target(MoveTarget.ALL_NEAR_ENEMIES),
    new StatusMove(Moves.RAIN_DANCE, Type.WATER, -1, 5, -1, 0, 2)
      .attr(WeatherChangeAttr, WeatherType.RAIN)
      .target(MoveTarget.BOTH_SIDES),
    new StatusMove(Moves.SUNNY_DAY, Type.FIRE, -1, 5, -1, 0, 2)
      .attr(WeatherChangeAttr, WeatherType.SUNNY)
      .target(MoveTarget.BOTH_SIDES),
    new AttackMove(Moves.CRUNCH, Type.DARK, MoveCategory.PHYSICAL, 80, 100, 15, 20, 0, 2)
      .attr(StatChangeAttr, BattleStat.DEF, -1)
      .bitingMove(),
    new AttackMove(Moves.MIRROR_COAT, Type.PSYCHIC, MoveCategory.SPECIAL, -1, 100, 20, -1, -5, 2)
      .attr(CounterDamageAttr, (move: Move) => move.category === MoveCategory.SPECIAL, 2)
      .target(MoveTarget.ATTACKER),
    new StatusMove(Moves.PSYCH_UP, Type.NORMAL, -1, 10, -1, 0, 2)
      .attr(CopyStatsAttr),
    new AttackMove(Moves.EXTREME_SPEED, Type.NORMAL, MoveCategory.PHYSICAL, 80, 100, 5, -1, 2, 2),
    new AttackMove(Moves.ANCIENT_POWER, Type.ROCK, MoveCategory.SPECIAL, 60, 100, 5, 10, 0, 2)
      .attr(StatChangeAttr, [ BattleStat.ATK, BattleStat.DEF, BattleStat.SPATK, BattleStat.SPDEF, BattleStat.SPD ], 1, true),
    new AttackMove(Moves.SHADOW_BALL, Type.GHOST, MoveCategory.SPECIAL, 80, 100, 15, 20, 0, 2)
      .attr(StatChangeAttr, BattleStat.SPDEF, -1)
      .ballBombMove(),
    new AttackMove(Moves.FUTURE_SIGHT, Type.PSYCHIC, MoveCategory.SPECIAL, 120, 100, 10, -1, 0, 2)
      .partial()
      .attr(DelayedAttackAttr, ArenaTagType.FUTURE_SIGHT, ChargeAnim.FUTURE_SIGHT_CHARGING, i18next.t("moveTriggers:foresawAnAttack", {pokemonName: "{USER}"})),
    new AttackMove(Moves.ROCK_SMASH, Type.FIGHTING, MoveCategory.PHYSICAL, 40, 100, 15, 50, 0, 2)
      .attr(StatChangeAttr, BattleStat.DEF, -1),
    new AttackMove(Moves.WHIRLPOOL, Type.WATER, MoveCategory.SPECIAL, 35, 85, 15, -1, 0, 2)
      .attr(TrapAttr, BattlerTagType.WHIRLPOOL)
      .attr(HitsTagAttr, BattlerTagType.UNDERWATER, true),
    new AttackMove(Moves.BEAT_UP, Type.DARK, MoveCategory.PHYSICAL, -1, 100, 10, -1, 0, 2)
      .attr(MultiHitAttr, MultiHitType.BEAT_UP)
      .attr(BeatUpAttr)
      .makesContact(false),
    new AttackMove(Moves.FAKE_OUT, Type.NORMAL, MoveCategory.PHYSICAL, 40, 100, 10, 100, 3, 3)
      .attr(FlinchAttr)
      .condition(new FirstMoveCondition()),
    new AttackMove(Moves.UPROAR, Type.NORMAL, MoveCategory.SPECIAL, 90, 100, 10, -1, 0, 3)
      .ignoresVirtual()
      .soundBased()
      .target(MoveTarget.RANDOM_NEAR_ENEMY)
      .partial(),
    new SelfStatusMove(Moves.STOCKPILE, Type.NORMAL, -1, 20, -1, 0, 3)
      .condition(user => (user.getTag(StockpilingTag)?.stockpiledCount ?? 0) < 3)
      .attr(AddBattlerTagAttr, BattlerTagType.STOCKPILING, true),
    new AttackMove(Moves.SPIT_UP, Type.NORMAL, MoveCategory.SPECIAL, -1, -1, 10, -1, 0, 3)
      .condition(hasStockpileStacksCondition)
      .attr(SpitUpPowerAttr, 100)
      .attr(RemoveBattlerTagAttr, [BattlerTagType.STOCKPILING], true),
    new SelfStatusMove(Moves.SWALLOW, Type.NORMAL, -1, 10, -1, 0, 3)
      .condition(hasStockpileStacksCondition)
      .attr(SwallowHealAttr)
      .attr(RemoveBattlerTagAttr, [BattlerTagType.STOCKPILING], true)
      .triageMove(),
    new AttackMove(Moves.HEAT_WAVE, Type.FIRE, MoveCategory.SPECIAL, 95, 90, 10, 10, 0, 3)
      .attr(HealStatusEffectAttr, true, StatusEffect.FREEZE)
      .attr(StatusEffectAttr, StatusEffect.BURN)
      .windMove()
      .target(MoveTarget.ALL_NEAR_ENEMIES),
    new StatusMove(Moves.HAIL, Type.ICE, -1, 10, -1, 0, 3)
      .attr(WeatherChangeAttr, WeatherType.HAIL)
      .target(MoveTarget.BOTH_SIDES),
    new StatusMove(Moves.TORMENT, Type.DARK, 100, 15, -1, 0, 3)
      .unimplemented(),
    new StatusMove(Moves.FLATTER, Type.DARK, 100, 15, -1, 0, 3)
      .attr(StatChangeAttr, BattleStat.SPATK, 1)
      .attr(ConfuseAttr),
    new StatusMove(Moves.WILL_O_WISP, Type.FIRE, 85, 15, -1, 0, 3)
      .attr(StatusEffectAttr, StatusEffect.BURN),
    new StatusMove(Moves.MEMENTO, Type.DARK, 100, 10, -1, 0, 3)
      .attr(SacrificialAttrOnHit)
      .attr(StatChangeAttr, [ BattleStat.ATK, BattleStat.SPATK ], -2),
    new AttackMove(Moves.FACADE, Type.NORMAL, MoveCategory.PHYSICAL, 70, 100, 20, -1, 0, 3)
      .attr(MovePowerMultiplierAttr, (user, target, move) => user.status
        && (user.status.effect === StatusEffect.BURN || user.status.effect === StatusEffect.POISON || user.status.effect === StatusEffect.TOXIC || user.status.effect === StatusEffect.PARALYSIS) ? 2 : 1)
      .attr(BypassBurnDamageReductionAttr),
    new AttackMove(Moves.FOCUS_PUNCH, Type.FIGHTING, MoveCategory.PHYSICAL, 150, 100, 20, -1, -3, 3)
      .attr(MessageHeaderAttr, (user, move) => i18next.t("moveTriggers:isTighteningFocus", {pokemonName: getPokemonNameWithAffix(user)}))
      .punchingMove()
      .ignoresVirtual()
      .condition((user, target, move) => !user.turnData.attacksReceived.find(r => r.damage)),
    new AttackMove(Moves.SMELLING_SALTS, Type.NORMAL, MoveCategory.PHYSICAL, 70, 100, 10, -1, 0, 3)
      .attr(MovePowerMultiplierAttr, (user, target, move) => target.status?.effect === StatusEffect.PARALYSIS ? 2 : 1)
      .attr(HealStatusEffectAttr, true, StatusEffect.PARALYSIS),
    new SelfStatusMove(Moves.FOLLOW_ME, Type.NORMAL, -1, 20, -1, 2, 3)
      .attr(AddBattlerTagAttr, BattlerTagType.CENTER_OF_ATTENTION, true),
    new StatusMove(Moves.NATURE_POWER, Type.NORMAL, -1, 20, -1, 0, 3)
      .attr(NaturePowerAttr)
      .ignoresVirtual(),
    new SelfStatusMove(Moves.CHARGE, Type.ELECTRIC, -1, 20, -1, 0, 3)
      .attr(StatChangeAttr, BattleStat.SPDEF, 1, true)
      .attr(AddBattlerTagAttr, BattlerTagType.CHARGED, true, false),
    new StatusMove(Moves.TAUNT, Type.DARK, 100, 20, -1, 0, 3)
      .unimplemented(),
    new StatusMove(Moves.HELPING_HAND, Type.NORMAL, -1, 20, -1, 5, 3)
      .attr(AddBattlerTagAttr, BattlerTagType.HELPING_HAND)
      .target(MoveTarget.NEAR_ALLY),
    new StatusMove(Moves.TRICK, Type.PSYCHIC, 100, 10, -1, 0, 3)
      .attr(SwapHeldItemsAttr),
    new StatusMove(Moves.ROLE_PLAY, Type.PSYCHIC, -1, 10, -1, 0, 3)
      .attr(AbilityCopyAttr),
    new SelfStatusMove(Moves.WISH, Type.NORMAL, -1, 10, -1, 0, 3)
      .triageMove()
      .attr(AddArenaTagAttr, ArenaTagType.WISH, 2, true),
    new SelfStatusMove(Moves.ASSIST, Type.NORMAL, -1, 20, -1, 0, 3)
      .attr(RandomMovesetMoveAttr, true)
      .ignoresVirtual(),
    new SelfStatusMove(Moves.INGRAIN, Type.GRASS, -1, 20, -1, 0, 3)
      .attr(AddBattlerTagAttr, BattlerTagType.INGRAIN, true, true),
    new AttackMove(Moves.SUPERPOWER, Type.FIGHTING, MoveCategory.PHYSICAL, 120, 100, 5, -1, 0, 3)
      .attr(StatChangeAttr, [ BattleStat.ATK, BattleStat.DEF ], -1, true),
    new SelfStatusMove(Moves.MAGIC_COAT, Type.PSYCHIC, -1, 15, -1, 4, 3)
      .unimplemented(),
    new SelfStatusMove(Moves.RECYCLE, Type.NORMAL, -1, 10, -1, 0, 3)
      .unimplemented(),
    new AttackMove(Moves.REVENGE, Type.FIGHTING, MoveCategory.PHYSICAL, 60, 100, 10, -1, -4, 3)
      .attr(TurnDamagedDoublePowerAttr),
    new AttackMove(Moves.BRICK_BREAK, Type.FIGHTING, MoveCategory.PHYSICAL, 75, 100, 15, -1, 0, 3)
      .attr(RemoveScreensAttr),
    new StatusMove(Moves.YAWN, Type.NORMAL, -1, 10, -1, 0, 3)
      .attr(AddBattlerTagAttr, BattlerTagType.DROWSY, false, true)
      .condition((user, target, move) => !target.status),
    new AttackMove(Moves.KNOCK_OFF, Type.DARK, MoveCategory.PHYSICAL, 65, 100, 20, -1, 0, 3)
      .attr(MovePowerMultiplierAttr, (user, target, move) => target.getHeldItems().filter(i => i.isTransferrable).length > 0 ? 1.5 : 1)
      .attr(RemoveHeldItemAttr, false),
    new AttackMove(Moves.ENDEAVOR, Type.NORMAL, MoveCategory.PHYSICAL, -1, 100, 5, -1, 0, 3)
      .attr(MatchHpAttr)
      .condition(failOnBossCondition),
    new AttackMove(Moves.ERUPTION, Type.FIRE, MoveCategory.SPECIAL, 150, 100, 5, -1, 0, 3)
      .attr(HpPowerAttr)
      .target(MoveTarget.ALL_NEAR_ENEMIES),
    new StatusMove(Moves.SKILL_SWAP, Type.PSYCHIC, -1, 10, -1, 0, 3)
      .attr(SwitchAbilitiesAttr),
    new SelfStatusMove(Moves.IMPRISON, Type.PSYCHIC, -1, 10, -1, 0, 3)
      .unimplemented(),
    new SelfStatusMove(Moves.REFRESH, Type.NORMAL, -1, 20, -1, 0, 3)
      .attr(HealStatusEffectAttr, true, StatusEffect.PARALYSIS, StatusEffect.POISON, StatusEffect.TOXIC, StatusEffect.BURN)
      .condition((user, target, move) => !!user.status && (user.status.effect === StatusEffect.PARALYSIS || user.status.effect === StatusEffect.POISON || user.status.effect === StatusEffect.TOXIC || user.status.effect === StatusEffect.BURN)),
    new SelfStatusMove(Moves.GRUDGE, Type.GHOST, -1, 5, -1, 0, 3)
      .unimplemented(),
    new SelfStatusMove(Moves.SNATCH, Type.DARK, -1, 10, -1, 4, 3)
      .unimplemented(),
    new AttackMove(Moves.SECRET_POWER, Type.NORMAL, MoveCategory.PHYSICAL, 70, 100, 20, 30, 0, 3)
      .makesContact(false)
      .partial(),
    new AttackMove(Moves.DIVE, Type.WATER, MoveCategory.PHYSICAL, 80, 100, 10, -1, 0, 3)
      .attr(ChargeAttr, ChargeAnim.DIVE_CHARGING, i18next.t("moveTriggers:hidUnderwater", {pokemonName: "{USER}"}), BattlerTagType.UNDERWATER, true)
      .attr(GulpMissileTagAttr)
      .ignoresVirtual(),
    new AttackMove(Moves.ARM_THRUST, Type.FIGHTING, MoveCategory.PHYSICAL, 15, 100, 20, -1, 0, 3)
      .attr(MultiHitAttr),
    new SelfStatusMove(Moves.CAMOUFLAGE, Type.NORMAL, -1, 20, -1, 0, 3)
      .attr(CopyBiomeTypeAttr),
    new SelfStatusMove(Moves.TAIL_GLOW, Type.BUG, -1, 20, -1, 0, 3)
      .attr(StatChangeAttr, BattleStat.SPATK, 3, true),
    new AttackMove(Moves.LUSTER_PURGE, Type.PSYCHIC, MoveCategory.SPECIAL, 95, 100, 5, 50, 0, 3)
      .attr(StatChangeAttr, BattleStat.SPDEF, -1),
    new AttackMove(Moves.MIST_BALL, Type.PSYCHIC, MoveCategory.SPECIAL, 95, 100, 5, 50, 0, 3)
      .attr(StatChangeAttr, BattleStat.SPATK, -1)
      .ballBombMove(),
    new StatusMove(Moves.FEATHER_DANCE, Type.FLYING, 100, 15, -1, 0, 3)
      .attr(StatChangeAttr, BattleStat.ATK, -2)
      .danceMove(),
    new StatusMove(Moves.TEETER_DANCE, Type.NORMAL, 100, 20, -1, 0, 3)
      .attr(ConfuseAttr)
      .danceMove()
      .target(MoveTarget.ALL_NEAR_OTHERS),
    new AttackMove(Moves.BLAZE_KICK, Type.FIRE, MoveCategory.PHYSICAL, 85, 90, 10, 10, 0, 3)
      .attr(HighCritAttr)
      .attr(StatusEffectAttr, StatusEffect.BURN),
    new StatusMove(Moves.MUD_SPORT, Type.GROUND, -1, 15, -1, 0, 3)
      .attr(AddArenaTagAttr, ArenaTagType.MUD_SPORT, 5)
      .target(MoveTarget.BOTH_SIDES),
    new AttackMove(Moves.ICE_BALL, Type.ICE, MoveCategory.PHYSICAL, 30, 90, 20, -1, 0, 3)
      .attr(ConsecutiveUseDoublePowerAttr, 5, true, true, Moves.DEFENSE_CURL)
      .ballBombMove(),
    new AttackMove(Moves.NEEDLE_ARM, Type.GRASS, MoveCategory.PHYSICAL, 60, 100, 15, 30, 0, 3)
      .attr(FlinchAttr),
    new SelfStatusMove(Moves.SLACK_OFF, Type.NORMAL, -1, 5, -1, 0, 3)
      .attr(HealAttr, 0.5)
      .triageMove(),
    new AttackMove(Moves.HYPER_VOICE, Type.NORMAL, MoveCategory.SPECIAL, 90, 100, 10, -1, 0, 3)
      .soundBased()
      .target(MoveTarget.ALL_NEAR_ENEMIES),
    new AttackMove(Moves.POISON_FANG, Type.POISON, MoveCategory.PHYSICAL, 50, 100, 15, 50, 0, 3)
      .attr(StatusEffectAttr, StatusEffect.TOXIC)
      .bitingMove(),
    new AttackMove(Moves.CRUSH_CLAW, Type.NORMAL, MoveCategory.PHYSICAL, 75, 95, 10, 50, 0, 3)
      .attr(StatChangeAttr, BattleStat.DEF, -1),
    new AttackMove(Moves.BLAST_BURN, Type.FIRE, MoveCategory.SPECIAL, 150, 90, 5, -1, 0, 3)
      .attr(RechargeAttr),
    new AttackMove(Moves.HYDRO_CANNON, Type.WATER, MoveCategory.SPECIAL, 150, 90, 5, -1, 0, 3)
      .attr(RechargeAttr),
    new AttackMove(Moves.METEOR_MASH, Type.STEEL, MoveCategory.PHYSICAL, 90, 90, 10, 20, 0, 3)
      .attr(StatChangeAttr, BattleStat.ATK, 1, true)
      .punchingMove(),
    new AttackMove(Moves.ASTONISH, Type.GHOST, MoveCategory.PHYSICAL, 30, 100, 15, 30, 0, 3)
      .attr(FlinchAttr),
    new AttackMove(Moves.WEATHER_BALL, Type.NORMAL, MoveCategory.SPECIAL, 50, 100, 10, -1, 0, 3)
      .attr(WeatherBallTypeAttr)
      .attr(MovePowerMultiplierAttr, (user, target, move) => [WeatherType.SUNNY, WeatherType.RAIN, WeatherType.SANDSTORM, WeatherType.HAIL, WeatherType.SNOW, WeatherType.FOG, WeatherType.HEAVY_RAIN, WeatherType.HARSH_SUN].includes(user.scene.arena.weather?.weatherType!) && !user.scene.arena.weather?.isEffectSuppressed(user.scene) ? 2 : 1) // TODO: is this bang correct?
      .ballBombMove(),
    new StatusMove(Moves.AROMATHERAPY, Type.GRASS, -1, 5, -1, 0, 3)
      .attr(PartyStatusCureAttr, i18next.t("moveTriggers:soothingAromaWaftedThroughArea"), Abilities.SAP_SIPPER)
      .target(MoveTarget.PARTY),
    new StatusMove(Moves.FAKE_TEARS, Type.DARK, 100, 20, -1, 0, 3)
      .attr(StatChangeAttr, BattleStat.SPDEF, -2),
    new AttackMove(Moves.AIR_CUTTER, Type.FLYING, MoveCategory.SPECIAL, 60, 95, 25, -1, 0, 3)
      .attr(HighCritAttr)
      .slicingMove()
      .windMove()
      .target(MoveTarget.ALL_NEAR_ENEMIES),
    new AttackMove(Moves.OVERHEAT, Type.FIRE, MoveCategory.SPECIAL, 130, 90, 5, -1, 0, 3)
      .attr(StatChangeAttr, BattleStat.SPATK, -2, true)
      .attr(HealStatusEffectAttr, true, StatusEffect.FREEZE),
    new StatusMove(Moves.ODOR_SLEUTH, Type.NORMAL, -1, 40, -1, 0, 3)
      .attr(ExposedMoveAttr, BattlerTagType.IGNORE_GHOST),
    new AttackMove(Moves.ROCK_TOMB, Type.ROCK, MoveCategory.PHYSICAL, 60, 95, 15, 100, 0, 3)
      .attr(StatChangeAttr, BattleStat.SPD, -1)
      .makesContact(false),
    new AttackMove(Moves.SILVER_WIND, Type.BUG, MoveCategory.SPECIAL, 60, 100, 5, 10, 0, 3)
      .attr(StatChangeAttr, [ BattleStat.ATK, BattleStat.DEF, BattleStat.SPATK, BattleStat.SPDEF, BattleStat.SPD ], 1, true)
      .windMove(),
    new StatusMove(Moves.METAL_SOUND, Type.STEEL, 85, 40, -1, 0, 3)
      .attr(StatChangeAttr, BattleStat.SPDEF, -2)
      .soundBased(),
    new StatusMove(Moves.GRASS_WHISTLE, Type.GRASS, 55, 15, -1, 0, 3)
      .attr(StatusEffectAttr, StatusEffect.SLEEP)
      .soundBased(),
    new StatusMove(Moves.TICKLE, Type.NORMAL, 100, 20, -1, 0, 3)
      .attr(StatChangeAttr, [ BattleStat.ATK, BattleStat.DEF ], -1),
    new SelfStatusMove(Moves.COSMIC_POWER, Type.PSYCHIC, -1, 20, -1, 0, 3)
      .attr(StatChangeAttr, [ BattleStat.DEF, BattleStat.SPDEF ], 1, true),
    new AttackMove(Moves.WATER_SPOUT, Type.WATER, MoveCategory.SPECIAL, 150, 100, 5, -1, 0, 3)
      .attr(HpPowerAttr)
      .target(MoveTarget.ALL_NEAR_ENEMIES),
    new AttackMove(Moves.SIGNAL_BEAM, Type.BUG, MoveCategory.SPECIAL, 75, 100, 15, 10, 0, 3)
      .attr(ConfuseAttr),
    new AttackMove(Moves.SHADOW_PUNCH, Type.GHOST, MoveCategory.PHYSICAL, 60, -1, 20, -1, 0, 3)
      .punchingMove(),
    new AttackMove(Moves.EXTRASENSORY, Type.PSYCHIC, MoveCategory.SPECIAL, 80, 100, 20, 10, 0, 3)
      .attr(FlinchAttr),
    new AttackMove(Moves.SKY_UPPERCUT, Type.FIGHTING, MoveCategory.PHYSICAL, 85, 90, 15, -1, 0, 3)
      .attr(HitsTagAttr, BattlerTagType.FLYING)
      .punchingMove(),
    new AttackMove(Moves.SAND_TOMB, Type.GROUND, MoveCategory.PHYSICAL, 35, 85, 15, -1, 0, 3)
      .attr(TrapAttr, BattlerTagType.SAND_TOMB)
      .makesContact(false),
    new AttackMove(Moves.SHEER_COLD, Type.ICE, MoveCategory.SPECIAL, 200, 20, 5, -1, 0, 3)
      .attr(IceNoEffectTypeAttr)
      .attr(OneHitKOAttr)
      .attr(SheerColdAccuracyAttr),
    new AttackMove(Moves.MUDDY_WATER, Type.WATER, MoveCategory.SPECIAL, 90, 85, 10, 30, 0, 3)
      .attr(StatChangeAttr, BattleStat.ACC, -1)
      .target(MoveTarget.ALL_NEAR_ENEMIES),
    new AttackMove(Moves.BULLET_SEED, Type.GRASS, MoveCategory.PHYSICAL, 25, 100, 30, -1, 0, 3)
      .attr(MultiHitAttr)
      .makesContact(false)
      .ballBombMove(),
    new AttackMove(Moves.AERIAL_ACE, Type.FLYING, MoveCategory.PHYSICAL, 60, -1, 20, -1, 0, 3)
      .slicingMove(),
    new AttackMove(Moves.ICICLE_SPEAR, Type.ICE, MoveCategory.PHYSICAL, 25, 100, 30, -1, 0, 3)
      .attr(MultiHitAttr)
      .makesContact(false),
    new SelfStatusMove(Moves.IRON_DEFENSE, Type.STEEL, -1, 15, -1, 0, 3)
      .attr(StatChangeAttr, BattleStat.DEF, 2, true),
    new StatusMove(Moves.BLOCK, Type.NORMAL, -1, 5, -1, 0, 3)
      .attr(AddBattlerTagAttr, BattlerTagType.TRAPPED, false, true, 1),
    new StatusMove(Moves.HOWL, Type.NORMAL, -1, 40, -1, 0, 3)
      .attr(StatChangeAttr, BattleStat.ATK, 1)
      .soundBased()
      .target(MoveTarget.USER_AND_ALLIES),
    new AttackMove(Moves.DRAGON_CLAW, Type.DRAGON, MoveCategory.PHYSICAL, 80, 100, 15, -1, 0, 3),
    new AttackMove(Moves.FRENZY_PLANT, Type.GRASS, MoveCategory.SPECIAL, 150, 90, 5, -1, 0, 3)
      .attr(RechargeAttr),
    new SelfStatusMove(Moves.BULK_UP, Type.FIGHTING, -1, 20, -1, 0, 3)
      .attr(StatChangeAttr, [ BattleStat.ATK, BattleStat.DEF ], 1, true),
    new AttackMove(Moves.BOUNCE, Type.FLYING, MoveCategory.PHYSICAL, 85, 85, 5, 30, 0, 3)
      .attr(ChargeAttr, ChargeAnim.BOUNCE_CHARGING, i18next.t("moveTriggers:sprangUp", {pokemonName: "{USER}"}), BattlerTagType.FLYING)
      .attr(StatusEffectAttr, StatusEffect.PARALYSIS)
      .condition(failOnGravityCondition)
      .ignoresVirtual(),
    new AttackMove(Moves.MUD_SHOT, Type.GROUND, MoveCategory.SPECIAL, 55, 95, 15, 100, 0, 3)
      .attr(StatChangeAttr, BattleStat.SPD, -1),
    new AttackMove(Moves.POISON_TAIL, Type.POISON, MoveCategory.PHYSICAL, 50, 100, 25, 10, 0, 3)
      .attr(HighCritAttr)
      .attr(StatusEffectAttr, StatusEffect.POISON),
    new AttackMove(Moves.COVET, Type.NORMAL, MoveCategory.PHYSICAL, 60, 100, 25, -1, 0, 3)
      .attr(StealHeldItemChanceAttr, 0.3),
    new AttackMove(Moves.VOLT_TACKLE, Type.ELECTRIC, MoveCategory.PHYSICAL, 120, 100, 15, 10, 0, 3)
      .attr(RecoilAttr, false, 0.33)
      .attr(StatusEffectAttr, StatusEffect.PARALYSIS)
      .recklessMove(),
    new AttackMove(Moves.MAGICAL_LEAF, Type.GRASS, MoveCategory.SPECIAL, 60, -1, 20, -1, 0, 3),
    new StatusMove(Moves.WATER_SPORT, Type.WATER, -1, 15, -1, 0, 3)
      .attr(AddArenaTagAttr, ArenaTagType.WATER_SPORT, 5)
      .target(MoveTarget.BOTH_SIDES),
    new SelfStatusMove(Moves.CALM_MIND, Type.PSYCHIC, -1, 20, -1, 0, 3)
      .attr(StatChangeAttr, [ BattleStat.SPATK, BattleStat.SPDEF ], 1, true),
    new AttackMove(Moves.LEAF_BLADE, Type.GRASS, MoveCategory.PHYSICAL, 90, 100, 15, -1, 0, 3)
      .attr(HighCritAttr)
      .slicingMove(),
    new SelfStatusMove(Moves.DRAGON_DANCE, Type.DRAGON, -1, 20, -1, 0, 3)
      .attr(StatChangeAttr, [ BattleStat.ATK, BattleStat.SPD ], 1, true)
      .danceMove(),
    new AttackMove(Moves.ROCK_BLAST, Type.ROCK, MoveCategory.PHYSICAL, 25, 90, 10, -1, 0, 3)
      .attr(MultiHitAttr)
      .makesContact(false)
      .ballBombMove(),
    new AttackMove(Moves.SHOCK_WAVE, Type.ELECTRIC, MoveCategory.SPECIAL, 60, -1, 20, -1, 0, 3),
    new AttackMove(Moves.WATER_PULSE, Type.WATER, MoveCategory.SPECIAL, 60, 100, 20, 20, 0, 3)
      .attr(ConfuseAttr)
      .pulseMove(),
    new AttackMove(Moves.DOOM_DESIRE, Type.STEEL, MoveCategory.SPECIAL, 140, 100, 5, -1, 0, 3)
      .partial()
      .attr(DelayedAttackAttr, ArenaTagType.DOOM_DESIRE, ChargeAnim.DOOM_DESIRE_CHARGING, i18next.t("moveTriggers:choseDoomDesireAsDestiny", {pokemonName: "{USER}"})),
    new AttackMove(Moves.PSYCHO_BOOST, Type.PSYCHIC, MoveCategory.SPECIAL, 140, 90, 5, -1, 0, 3)
      .attr(StatChangeAttr, BattleStat.SPATK, -2, true),
    new SelfStatusMove(Moves.ROOST, Type.FLYING, -1, 5, -1, 0, 4)
      .attr(HealAttr, 0.5)
      .attr(AddBattlerTagAttr, BattlerTagType.ROOSTED, true, false)
      .triageMove(),
    new StatusMove(Moves.GRAVITY, Type.PSYCHIC, -1, 5, -1, 0, 4)
      .attr(AddArenaTagAttr, ArenaTagType.GRAVITY, 5)
      .target(MoveTarget.BOTH_SIDES),
    new StatusMove(Moves.MIRACLE_EYE, Type.PSYCHIC, -1, 40, -1, 0, 4)
      .attr(ExposedMoveAttr, BattlerTagType.IGNORE_DARK),
    new AttackMove(Moves.WAKE_UP_SLAP, Type.FIGHTING, MoveCategory.PHYSICAL, 70, 100, 10, -1, 0, 4)
      .attr(MovePowerMultiplierAttr, (user, target, move) => targetSleptOrComatoseCondition(user, target, move) ? 2 : 1)
      .attr(HealStatusEffectAttr, false, StatusEffect.SLEEP),
    new AttackMove(Moves.HAMMER_ARM, Type.FIGHTING, MoveCategory.PHYSICAL, 100, 90, 10, -1, 0, 4)
      .attr(StatChangeAttr, BattleStat.SPD, -1, true)
      .punchingMove(),
    new AttackMove(Moves.GYRO_BALL, Type.STEEL, MoveCategory.PHYSICAL, -1, 100, 5, -1, 0, 4)
      .attr(GyroBallPowerAttr)
      .ballBombMove(),
    new SelfStatusMove(Moves.HEALING_WISH, Type.PSYCHIC, -1, 10, -1, 0, 4)
      .attr(SacrificialFullRestoreAttr)
      .triageMove(),
    new AttackMove(Moves.BRINE, Type.WATER, MoveCategory.SPECIAL, 65, 100, 10, -1, 0, 4)
      .attr(MovePowerMultiplierAttr, (user, target, move) => target.getHpRatio() < 0.5 ? 2 : 1),
    new AttackMove(Moves.NATURAL_GIFT, Type.NORMAL, MoveCategory.PHYSICAL, -1, 100, 15, -1, 0, 4)
      .makesContact(false)
      .unimplemented(),
    new AttackMove(Moves.FEINT, Type.NORMAL, MoveCategory.PHYSICAL, 30, 100, 10, -1, 2, 4)
      .attr(RemoveBattlerTagAttr, [ BattlerTagType.PROTECTED ])
      .attr(RemoveArenaTagsAttr, [ ArenaTagType.QUICK_GUARD, ArenaTagType.WIDE_GUARD, ArenaTagType.MAT_BLOCK, ArenaTagType.CRAFTY_SHIELD ], false)
      .makesContact(false)
      .ignoresProtect(),
    new AttackMove(Moves.PLUCK, Type.FLYING, MoveCategory.PHYSICAL, 60, 100, 20, -1, 0, 4)
      .attr(StealEatBerryAttr),
    new StatusMove(Moves.TAILWIND, Type.FLYING, -1, 15, -1, 0, 4)
      .windMove()
      .attr(AddArenaTagAttr, ArenaTagType.TAILWIND, 4, true)
      .target(MoveTarget.USER_SIDE),
    new StatusMove(Moves.ACUPRESSURE, Type.NORMAL, -1, 30, -1, 0, 4)
      .attr(AcupressureStatChangeAttr)
      .target(MoveTarget.USER_OR_NEAR_ALLY),
    new AttackMove(Moves.METAL_BURST, Type.STEEL, MoveCategory.PHYSICAL, -1, 100, 10, -1, 0, 4)
      .attr(CounterDamageAttr, (move: Move) => (move.category === MoveCategory.PHYSICAL || move.category === MoveCategory.SPECIAL), 1.5)
      .redirectCounter()
      .makesContact(false)
      .target(MoveTarget.ATTACKER),
    new AttackMove(Moves.U_TURN, Type.BUG, MoveCategory.PHYSICAL, 70, 100, 20, -1, 0, 4)
      .attr(ForceSwitchOutAttr, true, false),
    new AttackMove(Moves.CLOSE_COMBAT, Type.FIGHTING, MoveCategory.PHYSICAL, 120, 100, 5, -1, 0, 4)
      .attr(StatChangeAttr, [ BattleStat.DEF, BattleStat.SPDEF ], -1, true),
    new AttackMove(Moves.PAYBACK, Type.DARK, MoveCategory.PHYSICAL, 50, 100, 10, -1, 0, 4)
      .attr(MovePowerMultiplierAttr, (user, target, move) => target.getLastXMoves(1).find(m => m.turn === target.scene.currentBattle.turn) || user.scene.currentBattle.turnCommands[target.getBattlerIndex()]?.command === Command.BALL ? 2 : 1),
    new AttackMove(Moves.ASSURANCE, Type.DARK, MoveCategory.PHYSICAL, 60, 100, 10, -1, 0, 4)
      .attr(MovePowerMultiplierAttr, (user, target, move) => target.turnData.damageTaken > 0 ? 2 : 1),
    new StatusMove(Moves.EMBARGO, Type.DARK, 100, 15, -1, 0, 4)
      .unimplemented(),
    new AttackMove(Moves.FLING, Type.DARK, MoveCategory.PHYSICAL, -1, 100, 10, -1, 0, 4)
      .makesContact(false)
      .unimplemented(),
    new StatusMove(Moves.PSYCHO_SHIFT, Type.PSYCHIC, 100, 10, -1, 0, 4)
      .attr(PsychoShiftEffectAttr)
      .condition((user, target, move) => {
        let statusToApply = user.hasAbility(Abilities.COMATOSE) ? StatusEffect.SLEEP : undefined;
        if (user.status?.effect && isNonVolatileStatusEffect(user.status.effect)) {
          statusToApply = user.status.effect;
        }
        return !!statusToApply && target.canSetStatus(statusToApply, false, false, user);
      }
      ),
    new AttackMove(Moves.TRUMP_CARD, Type.NORMAL, MoveCategory.SPECIAL, -1, -1, 5, -1, 0, 4)
      .makesContact()
      .attr(LessPPMorePowerAttr),
    new StatusMove(Moves.HEAL_BLOCK, Type.PSYCHIC, 100, 15, -1, 0, 4)
      .target(MoveTarget.ALL_NEAR_ENEMIES)
      .unimplemented(),
    new AttackMove(Moves.WRING_OUT, Type.NORMAL, MoveCategory.SPECIAL, -1, 100, 5, -1, 0, 4)
      .attr(OpponentHighHpPowerAttr, 120)
      .makesContact(),
    new SelfStatusMove(Moves.POWER_TRICK, Type.PSYCHIC, -1, 10, -1, 0, 4)
      .unimplemented(),
    new StatusMove(Moves.GASTRO_ACID, Type.POISON, 100, 10, -1, 0, 4)
      .attr(SuppressAbilitiesAttr),
    new StatusMove(Moves.LUCKY_CHANT, Type.NORMAL, -1, 30, -1, 0, 4)
      .attr(AddArenaTagAttr, ArenaTagType.NO_CRIT, 5, true, true)
      .target(MoveTarget.USER_SIDE),
    new StatusMove(Moves.ME_FIRST, Type.NORMAL, -1, 20, -1, 0, 4)
      .ignoresVirtual()
      .target(MoveTarget.NEAR_ENEMY)
      .unimplemented(),
    new SelfStatusMove(Moves.COPYCAT, Type.NORMAL, -1, 20, -1, 0, 4)
      .attr(CopyMoveAttr)
      .ignoresVirtual(),
    new StatusMove(Moves.POWER_SWAP, Type.PSYCHIC, -1, 10, 100, 0, 4)
      .unimplemented(),
    new StatusMove(Moves.GUARD_SWAP, Type.PSYCHIC, -1, 10, 100, 0, 4)
      .unimplemented(),
    new AttackMove(Moves.PUNISHMENT, Type.DARK, MoveCategory.PHYSICAL, -1, 100, 5, -1, 0, 4)
      .makesContact(true)
      .attr(PunishmentPowerAttr),
    new AttackMove(Moves.LAST_RESORT, Type.NORMAL, MoveCategory.PHYSICAL, 140, 100, 5, -1, 0, 4)
      .attr(LastResortAttr),
    new StatusMove(Moves.WORRY_SEED, Type.GRASS, 100, 10, -1, 0, 4)
      .attr(AbilityChangeAttr, Abilities.INSOMNIA),
    new AttackMove(Moves.SUCKER_PUNCH, Type.DARK, MoveCategory.PHYSICAL, 70, 100, 5, -1, 1, 4)
      .condition((user, target, move) => user.scene.currentBattle.turnCommands[target.getBattlerIndex()]?.command === Command.FIGHT && !target.turnData.acted && allMoves[user.scene.currentBattle.turnCommands[target.getBattlerIndex()]?.move?.move!].category !== MoveCategory.STATUS), // TODO: is this bang correct?
    new StatusMove(Moves.TOXIC_SPIKES, Type.POISON, -1, 20, -1, 0, 4)
      .attr(AddArenaTrapTagAttr, ArenaTagType.TOXIC_SPIKES)
      .target(MoveTarget.ENEMY_SIDE),
    new StatusMove(Moves.HEART_SWAP, Type.PSYCHIC, -1, 10, -1, 0, 4)
      .attr(SwapStatsAttr),
    new SelfStatusMove(Moves.AQUA_RING, Type.WATER, -1, 20, -1, 0, 4)
      .attr(AddBattlerTagAttr, BattlerTagType.AQUA_RING, true, true),
    new SelfStatusMove(Moves.MAGNET_RISE, Type.ELECTRIC, -1, 10, -1, 0, 4)
      .attr(AddBattlerTagAttr, BattlerTagType.MAGNET_RISEN, true, true)
      .condition((user, target, move) => !user.scene.arena.getTag(ArenaTagType.GRAVITY) && [BattlerTagType.MAGNET_RISEN, BattlerTagType.IGNORE_FLYING, BattlerTagType.INGRAIN].every((tag) => !user.getTag(tag))),
    new AttackMove(Moves.FLARE_BLITZ, Type.FIRE, MoveCategory.PHYSICAL, 120, 100, 15, 10, 0, 4)
      .attr(RecoilAttr, false, 0.33)
      .attr(HealStatusEffectAttr, true, StatusEffect.FREEZE)
      .attr(StatusEffectAttr, StatusEffect.BURN)
      .recklessMove(),
    new AttackMove(Moves.FORCE_PALM, Type.FIGHTING, MoveCategory.PHYSICAL, 60, 100, 10, 30, 0, 4)
      .attr(StatusEffectAttr, StatusEffect.PARALYSIS),
    new AttackMove(Moves.AURA_SPHERE, Type.FIGHTING, MoveCategory.SPECIAL, 80, -1, 20, -1, 0, 4)
      .pulseMove()
      .ballBombMove(),
    new SelfStatusMove(Moves.ROCK_POLISH, Type.ROCK, -1, 20, -1, 0, 4)
      .attr(StatChangeAttr, BattleStat.SPD, 2, true),
    new AttackMove(Moves.POISON_JAB, Type.POISON, MoveCategory.PHYSICAL, 80, 100, 20, 30, 0, 4)
      .attr(StatusEffectAttr, StatusEffect.POISON),
    new AttackMove(Moves.DARK_PULSE, Type.DARK, MoveCategory.SPECIAL, 80, 100, 15, 20, 0, 4)
      .attr(FlinchAttr)
      .pulseMove(),
    new AttackMove(Moves.NIGHT_SLASH, Type.DARK, MoveCategory.PHYSICAL, 70, 100, 15, -1, 0, 4)
      .attr(HighCritAttr)
      .slicingMove(),
    new AttackMove(Moves.AQUA_TAIL, Type.WATER, MoveCategory.PHYSICAL, 90, 90, 10, -1, 0, 4),
    new AttackMove(Moves.SEED_BOMB, Type.GRASS, MoveCategory.PHYSICAL, 80, 100, 15, -1, 0, 4)
      .makesContact(false)
      .ballBombMove(),
    new AttackMove(Moves.AIR_SLASH, Type.FLYING, MoveCategory.SPECIAL, 75, 95, 15, 30, 0, 4)
      .attr(FlinchAttr)
      .slicingMove(),
    new AttackMove(Moves.X_SCISSOR, Type.BUG, MoveCategory.PHYSICAL, 80, 100, 15, -1, 0, 4)
      .slicingMove(),
    new AttackMove(Moves.BUG_BUZZ, Type.BUG, MoveCategory.SPECIAL, 90, 100, 10, 10, 0, 4)
      .attr(StatChangeAttr, BattleStat.SPDEF, -1)
      .soundBased(),
    new AttackMove(Moves.DRAGON_PULSE, Type.DRAGON, MoveCategory.SPECIAL, 85, 100, 10, -1, 0, 4)
      .pulseMove(),
    new AttackMove(Moves.DRAGON_RUSH, Type.DRAGON, MoveCategory.PHYSICAL, 100, 75, 10, 20, 0, 4)
      .attr(MinimizeAccuracyAttr)
      .attr(HitsTagAttr, BattlerTagType.MINIMIZED, true)
      .attr(FlinchAttr),
    new AttackMove(Moves.POWER_GEM, Type.ROCK, MoveCategory.SPECIAL, 80, 100, 20, -1, 0, 4),
    new AttackMove(Moves.DRAIN_PUNCH, Type.FIGHTING, MoveCategory.PHYSICAL, 75, 100, 10, -1, 0, 4)
      .attr(HitHealAttr)
      .punchingMove()
      .triageMove(),
    new AttackMove(Moves.VACUUM_WAVE, Type.FIGHTING, MoveCategory.SPECIAL, 40, 100, 30, -1, 1, 4),
    new AttackMove(Moves.FOCUS_BLAST, Type.FIGHTING, MoveCategory.SPECIAL, 120, 70, 5, 10, 0, 4)
      .attr(StatChangeAttr, BattleStat.SPDEF, -1)
      .ballBombMove(),
    new AttackMove(Moves.ENERGY_BALL, Type.GRASS, MoveCategory.SPECIAL, 90, 100, 10, 10, 0, 4)
      .attr(StatChangeAttr, BattleStat.SPDEF, -1)
      .ballBombMove(),
    new AttackMove(Moves.BRAVE_BIRD, Type.FLYING, MoveCategory.PHYSICAL, 120, 100, 15, -1, 0, 4)
      .attr(RecoilAttr, false, 0.33)
      .recklessMove(),
    new AttackMove(Moves.EARTH_POWER, Type.GROUND, MoveCategory.SPECIAL, 90, 100, 10, 10, 0, 4)
      .attr(StatChangeAttr, BattleStat.SPDEF, -1),
    new StatusMove(Moves.SWITCHEROO, Type.DARK, 100, 10, -1, 0, 4)
      .unimplemented(),
    new AttackMove(Moves.GIGA_IMPACT, Type.NORMAL, MoveCategory.PHYSICAL, 150, 90, 5, -1, 0, 4)
      .attr(RechargeAttr),
    new SelfStatusMove(Moves.NASTY_PLOT, Type.DARK, -1, 20, -1, 0, 4)
      .attr(StatChangeAttr, BattleStat.SPATK, 2, true),
    new AttackMove(Moves.BULLET_PUNCH, Type.STEEL, MoveCategory.PHYSICAL, 40, 100, 30, -1, 1, 4)
      .punchingMove(),
    new AttackMove(Moves.AVALANCHE, Type.ICE, MoveCategory.PHYSICAL, 60, 100, 10, -1, -4, 4)
      .attr(TurnDamagedDoublePowerAttr),
    new AttackMove(Moves.ICE_SHARD, Type.ICE, MoveCategory.PHYSICAL, 40, 100, 30, -1, 1, 4)
      .makesContact(false),
    new AttackMove(Moves.SHADOW_CLAW, Type.GHOST, MoveCategory.PHYSICAL, 70, 100, 15, -1, 0, 4)
      .attr(HighCritAttr),
    new AttackMove(Moves.THUNDER_FANG, Type.ELECTRIC, MoveCategory.PHYSICAL, 65, 95, 15, 10, 0, 4)
      .attr(FlinchAttr)
      .attr(StatusEffectAttr, StatusEffect.PARALYSIS)
      .bitingMove(),
    new AttackMove(Moves.ICE_FANG, Type.ICE, MoveCategory.PHYSICAL, 65, 95, 15, 10, 0, 4)
      .attr(FlinchAttr)
      .attr(StatusEffectAttr, StatusEffect.FREEZE)
      .bitingMove(),
    new AttackMove(Moves.FIRE_FANG, Type.FIRE, MoveCategory.PHYSICAL, 65, 95, 15, 10, 0, 4)
      .attr(FlinchAttr)
      .attr(StatusEffectAttr, StatusEffect.BURN)
      .bitingMove(),
    new AttackMove(Moves.SHADOW_SNEAK, Type.GHOST, MoveCategory.PHYSICAL, 40, 100, 30, -1, 1, 4),
    new AttackMove(Moves.MUD_BOMB, Type.GROUND, MoveCategory.SPECIAL, 65, 85, 10, 30, 0, 4)
      .attr(StatChangeAttr, BattleStat.ACC, -1)
      .ballBombMove(),
    new AttackMove(Moves.PSYCHO_CUT, Type.PSYCHIC, MoveCategory.PHYSICAL, 70, 100, 20, -1, 0, 4)
      .attr(HighCritAttr)
      .slicingMove()
      .makesContact(false),
    new AttackMove(Moves.ZEN_HEADBUTT, Type.PSYCHIC, MoveCategory.PHYSICAL, 80, 90, 15, 20, 0, 4)
      .attr(FlinchAttr),
    new AttackMove(Moves.MIRROR_SHOT, Type.STEEL, MoveCategory.SPECIAL, 65, 85, 10, 30, 0, 4)
      .attr(StatChangeAttr, BattleStat.ACC, -1),
    new AttackMove(Moves.FLASH_CANNON, Type.STEEL, MoveCategory.SPECIAL, 80, 100, 10, 10, 0, 4)
      .attr(StatChangeAttr, BattleStat.SPDEF, -1),
    new AttackMove(Moves.ROCK_CLIMB, Type.NORMAL, MoveCategory.PHYSICAL, 90, 85, 20, 20, 0, 4)
      .attr(ConfuseAttr),
    new StatusMove(Moves.DEFOG, Type.FLYING, -1, 15, -1, 0, 4)
      .attr(StatChangeAttr, BattleStat.EVA, -1)
      .attr(ClearWeatherAttr, WeatherType.FOG)
      .attr(ClearTerrainAttr)
      .attr(RemoveScreensAttr, false)
      .attr(RemoveArenaTrapAttr, true),
    new StatusMove(Moves.TRICK_ROOM, Type.PSYCHIC, -1, 5, -1, -7, 4)
      .attr(AddArenaTagAttr, ArenaTagType.TRICK_ROOM, 5)
      .ignoresProtect()
      .target(MoveTarget.BOTH_SIDES),
    new AttackMove(Moves.DRACO_METEOR, Type.DRAGON, MoveCategory.SPECIAL, 130, 90, 5, -1, 0, 4)
      .attr(StatChangeAttr, BattleStat.SPATK, -2, true),
    new AttackMove(Moves.DISCHARGE, Type.ELECTRIC, MoveCategory.SPECIAL, 80, 100, 15, 30, 0, 4)
      .attr(StatusEffectAttr, StatusEffect.PARALYSIS)
      .target(MoveTarget.ALL_NEAR_OTHERS),
    new AttackMove(Moves.LAVA_PLUME, Type.FIRE, MoveCategory.SPECIAL, 80, 100, 15, 30, 0, 4)
      .attr(StatusEffectAttr, StatusEffect.BURN)
      .target(MoveTarget.ALL_NEAR_OTHERS),
    new AttackMove(Moves.LEAF_STORM, Type.GRASS, MoveCategory.SPECIAL, 130, 90, 5, -1, 0, 4)
      .attr(StatChangeAttr, BattleStat.SPATK, -2, true),
    new AttackMove(Moves.POWER_WHIP, Type.GRASS, MoveCategory.PHYSICAL, 120, 85, 10, -1, 0, 4),
    new AttackMove(Moves.ROCK_WRECKER, Type.ROCK, MoveCategory.PHYSICAL, 150, 90, 5, -1, 0, 4)
      .attr(RechargeAttr)
      .makesContact(false)
      .ballBombMove(),
    new AttackMove(Moves.CROSS_POISON, Type.POISON, MoveCategory.PHYSICAL, 70, 100, 20, 10, 0, 4)
      .attr(HighCritAttr)
      .attr(StatusEffectAttr, StatusEffect.POISON)
      .slicingMove(),
    new AttackMove(Moves.GUNK_SHOT, Type.POISON, MoveCategory.PHYSICAL, 120, 80, 5, 30, 0, 4)
      .attr(StatusEffectAttr, StatusEffect.POISON)
      .makesContact(false),
    new AttackMove(Moves.IRON_HEAD, Type.STEEL, MoveCategory.PHYSICAL, 80, 100, 15, 30, 0, 4)
      .attr(FlinchAttr),
    new AttackMove(Moves.MAGNET_BOMB, Type.STEEL, MoveCategory.PHYSICAL, 60, -1, 20, -1, 0, 4)
      .makesContact(false)
      .ballBombMove(),
    new AttackMove(Moves.STONE_EDGE, Type.ROCK, MoveCategory.PHYSICAL, 100, 80, 5, -1, 0, 4)
      .attr(HighCritAttr)
      .makesContact(false),
    new StatusMove(Moves.CAPTIVATE, Type.NORMAL, 100, 20, -1, 0, 4)
      .attr(StatChangeAttr, BattleStat.SPATK, -2)
      .condition((user, target, move) => target.isOppositeGender(user))
      .target(MoveTarget.ALL_NEAR_ENEMIES),
    new StatusMove(Moves.STEALTH_ROCK, Type.ROCK, -1, 20, -1, 0, 4)
      .attr(AddArenaTrapTagAttr, ArenaTagType.STEALTH_ROCK)
      .target(MoveTarget.ENEMY_SIDE),
    new AttackMove(Moves.GRASS_KNOT, Type.GRASS, MoveCategory.SPECIAL, -1, 100, 20, -1, 0, 4)
      .attr(WeightPowerAttr)
      .makesContact()
      .condition(failOnMaxCondition),
    new AttackMove(Moves.CHATTER, Type.FLYING, MoveCategory.SPECIAL, 65, 100, 20, 100, 0, 4)
      .attr(ConfuseAttr)
      .soundBased(),
    new AttackMove(Moves.JUDGMENT, Type.NORMAL, MoveCategory.SPECIAL, 100, 100, 10, -1, 0, 4)
      .attr(FormChangeItemTypeAttr),
    new AttackMove(Moves.BUG_BITE, Type.BUG, MoveCategory.PHYSICAL, 60, 100, 20, -1, 0, 4)
      .attr(StealEatBerryAttr),
    new AttackMove(Moves.CHARGE_BEAM, Type.ELECTRIC, MoveCategory.SPECIAL, 50, 90, 10, 70, 0, 4)
      .attr(StatChangeAttr, BattleStat.SPATK, 1, true),
    new AttackMove(Moves.WOOD_HAMMER, Type.GRASS, MoveCategory.PHYSICAL, 120, 100, 15, -1, 0, 4)
      .attr(RecoilAttr, false, 0.33)
      .recklessMove(),
    new AttackMove(Moves.AQUA_JET, Type.WATER, MoveCategory.PHYSICAL, 40, 100, 20, -1, 1, 4),
    new AttackMove(Moves.ATTACK_ORDER, Type.BUG, MoveCategory.PHYSICAL, 90, 100, 15, -1, 0, 4)
      .attr(HighCritAttr)
      .makesContact(false),
    new SelfStatusMove(Moves.DEFEND_ORDER, Type.BUG, -1, 10, -1, 0, 4)
      .attr(StatChangeAttr, [ BattleStat.DEF, BattleStat.SPDEF ], 1, true),
    new SelfStatusMove(Moves.HEAL_ORDER, Type.BUG, -1, 10, -1, 0, 4)
      .attr(HealAttr, 0.5)
      .triageMove(),
    new AttackMove(Moves.HEAD_SMASH, Type.ROCK, MoveCategory.PHYSICAL, 150, 80, 5, -1, 0, 4)
      .attr(RecoilAttr, false, 0.5)
      .recklessMove(),
    new AttackMove(Moves.DOUBLE_HIT, Type.NORMAL, MoveCategory.PHYSICAL, 35, 90, 10, -1, 0, 4)
      .attr(MultiHitAttr, MultiHitType._2),
    new AttackMove(Moves.ROAR_OF_TIME, Type.DRAGON, MoveCategory.SPECIAL, 150, 90, 5, -1, 0, 4)
      .attr(RechargeAttr),
    new AttackMove(Moves.SPACIAL_REND, Type.DRAGON, MoveCategory.SPECIAL, 100, 95, 5, -1, 0, 4)
      .attr(HighCritAttr),
    new SelfStatusMove(Moves.LUNAR_DANCE, Type.PSYCHIC, -1, 10, -1, 0, 4)
      .attr(SacrificialAttrOnHit)
      .danceMove()
      .triageMove()
      .unimplemented(),
    new AttackMove(Moves.CRUSH_GRIP, Type.NORMAL, MoveCategory.PHYSICAL, -1, 100, 5, -1, 0, 4)
      .attr(OpponentHighHpPowerAttr, 120),
    new AttackMove(Moves.MAGMA_STORM, Type.FIRE, MoveCategory.SPECIAL, 100, 75, 5, -1, 0, 4)
      .attr(TrapAttr, BattlerTagType.MAGMA_STORM),
    new StatusMove(Moves.DARK_VOID, Type.DARK, 80, 10, -1, 0, 4)  //Accuracy from Generations 4-6
      .attr(StatusEffectAttr, StatusEffect.SLEEP)
      .target(MoveTarget.ALL_NEAR_ENEMIES),
    new AttackMove(Moves.SEED_FLARE, Type.GRASS, MoveCategory.SPECIAL, 120, 85, 5, 40, 0, 4)
      .attr(StatChangeAttr, BattleStat.SPDEF, -2),
    new AttackMove(Moves.OMINOUS_WIND, Type.GHOST, MoveCategory.SPECIAL, 60, 100, 5, 10, 0, 4)
      .attr(StatChangeAttr, [ BattleStat.ATK, BattleStat.DEF, BattleStat.SPATK, BattleStat.SPDEF, BattleStat.SPD ], 1, true)
      .windMove(),
    new AttackMove(Moves.SHADOW_FORCE, Type.GHOST, MoveCategory.PHYSICAL, 120, 100, 5, -1, 0, 4)
      .attr(ChargeAttr, ChargeAnim.SHADOW_FORCE_CHARGING, i18next.t("moveTriggers:vanishedInstantly", {pokemonName: "{USER}"}), BattlerTagType.HIDDEN)
      .ignoresProtect()
      .ignoresVirtual(),
    new SelfStatusMove(Moves.HONE_CLAWS, Type.DARK, -1, 15, -1, 0, 5)
      .attr(StatChangeAttr, [ BattleStat.ATK, BattleStat.ACC ], 1, true),
    new StatusMove(Moves.WIDE_GUARD, Type.ROCK, -1, 10, -1, 3, 5)
      .target(MoveTarget.USER_SIDE)
      .attr(AddArenaTagAttr, ArenaTagType.WIDE_GUARD, 1, true, true),
    new StatusMove(Moves.GUARD_SPLIT, Type.PSYCHIC, -1, 10, -1, 0, 5)
      .unimplemented(),
    new StatusMove(Moves.POWER_SPLIT, Type.PSYCHIC, -1, 10, -1, 0, 5)
      .unimplemented(),
    new StatusMove(Moves.WONDER_ROOM, Type.PSYCHIC, -1, 10, -1, 0, 5)
      .ignoresProtect()
      .target(MoveTarget.BOTH_SIDES)
      .unimplemented(),
    new AttackMove(Moves.PSYSHOCK, Type.PSYCHIC, MoveCategory.SPECIAL, 80, 100, 10, -1, 0, 5)
      .attr(DefDefAttr),
    new AttackMove(Moves.VENOSHOCK, Type.POISON, MoveCategory.SPECIAL, 65, 100, 10, -1, 0, 5)
      .attr(MovePowerMultiplierAttr, (user, target, move) => target.status && (target.status.effect === StatusEffect.POISON || target.status.effect === StatusEffect.TOXIC) ? 2 : 1),
    new SelfStatusMove(Moves.AUTOTOMIZE, Type.STEEL, -1, 15, -1, 0, 5)
      .attr(StatChangeAttr, BattleStat.SPD, 2, true)
      .partial(),
    new SelfStatusMove(Moves.RAGE_POWDER, Type.BUG, -1, 20, -1, 2, 5)
      .powderMove()
      .attr(AddBattlerTagAttr, BattlerTagType.CENTER_OF_ATTENTION, true),
    new StatusMove(Moves.TELEKINESIS, Type.PSYCHIC, -1, 15, -1, 0, 5)
      .condition(failOnGravityCondition)
      .unimplemented(),
    new StatusMove(Moves.MAGIC_ROOM, Type.PSYCHIC, -1, 10, -1, 0, 5)
      .ignoresProtect()
      .target(MoveTarget.BOTH_SIDES)
      .unimplemented(),
    new AttackMove(Moves.SMACK_DOWN, Type.ROCK, MoveCategory.PHYSICAL, 50, 100, 15, 100, 0, 5)
      .attr(AddBattlerTagAttr, BattlerTagType.IGNORE_FLYING, false, false, 1, 1, true)
      .attr(AddBattlerTagAttr, BattlerTagType.INTERRUPTED)
      .attr(RemoveBattlerTagAttr, [BattlerTagType.FLYING, BattlerTagType.MAGNET_RISEN])
      .attr(HitsTagAttr, BattlerTagType.FLYING, false)
      .makesContact(false),
    new AttackMove(Moves.STORM_THROW, Type.FIGHTING, MoveCategory.PHYSICAL, 60, 100, 10, -1, 0, 5)
      .attr(CritOnlyAttr),
    new AttackMove(Moves.FLAME_BURST, Type.FIRE, MoveCategory.SPECIAL, 70, 100, 15, -1, 0, 5)
      .attr(FlameBurstAttr),
    new AttackMove(Moves.SLUDGE_WAVE, Type.POISON, MoveCategory.SPECIAL, 95, 100, 10, 10, 0, 5)
      .attr(StatusEffectAttr, StatusEffect.POISON)
      .target(MoveTarget.ALL_NEAR_OTHERS),
    new SelfStatusMove(Moves.QUIVER_DANCE, Type.BUG, -1, 20, -1, 0, 5)
      .attr(StatChangeAttr, [ BattleStat.SPATK, BattleStat.SPDEF, BattleStat.SPD ], 1, true)
      .danceMove(),
    new AttackMove(Moves.HEAVY_SLAM, Type.STEEL, MoveCategory.PHYSICAL, -1, 100, 10, -1, 0, 5)
      .attr(MinimizeAccuracyAttr)
      .attr(CompareWeightPowerAttr)
      .attr(HitsTagAttr, BattlerTagType.MINIMIZED, true)
      .condition(failOnMaxCondition),
    new AttackMove(Moves.SYNCHRONOISE, Type.PSYCHIC, MoveCategory.SPECIAL, 120, 100, 10, -1, 0, 5)
      .target(MoveTarget.ALL_NEAR_OTHERS)
      .condition(unknownTypeCondition)
      .attr(hitsSameTypeAttr),
    new AttackMove(Moves.ELECTRO_BALL, Type.ELECTRIC, MoveCategory.SPECIAL, -1, 100, 10, -1, 0, 5)
      .attr(ElectroBallPowerAttr)
      .ballBombMove(),
    new StatusMove(Moves.SOAK, Type.WATER, 100, 20, -1, 0, 5)
      .attr(ChangeTypeAttr, Type.WATER),
    new AttackMove(Moves.FLAME_CHARGE, Type.FIRE, MoveCategory.PHYSICAL, 50, 100, 20, 100, 0, 5)
      .attr(StatChangeAttr, BattleStat.SPD, 1, true),
    new SelfStatusMove(Moves.COIL, Type.POISON, -1, 20, -1, 0, 5)
      .attr(StatChangeAttr, [ BattleStat.ATK, BattleStat.DEF, BattleStat.ACC ], 1, true),
    new AttackMove(Moves.LOW_SWEEP, Type.FIGHTING, MoveCategory.PHYSICAL, 65, 100, 20, 100, 0, 5)
      .attr(StatChangeAttr, BattleStat.SPD, -1),
    new AttackMove(Moves.ACID_SPRAY, Type.POISON, MoveCategory.SPECIAL, 40, 100, 20, 100, 0, 5)
      .attr(StatChangeAttr, BattleStat.SPDEF, -2)
      .ballBombMove(),
    new AttackMove(Moves.FOUL_PLAY, Type.DARK, MoveCategory.PHYSICAL, 95, 100, 15, -1, 0, 5)
      .attr(TargetAtkUserAtkAttr),
    new StatusMove(Moves.SIMPLE_BEAM, Type.NORMAL, 100, 15, -1, 0, 5)
      .attr(AbilityChangeAttr, Abilities.SIMPLE),
    new StatusMove(Moves.ENTRAINMENT, Type.NORMAL, 100, 15, -1, 0, 5)
      .attr(AbilityGiveAttr),
    new StatusMove(Moves.AFTER_YOU, Type.NORMAL, -1, 15, -1, 0, 5)
      .ignoresProtect()
      .unimplemented(),
    new AttackMove(Moves.ROUND, Type.NORMAL, MoveCategory.SPECIAL, 60, 100, 15, -1, 0, 5)
      .soundBased()
      .partial(),
    new AttackMove(Moves.ECHOED_VOICE, Type.NORMAL, MoveCategory.SPECIAL, 40, 100, 15, -1, 0, 5)
      .attr(ConsecutiveUseMultiBasePowerAttr, 5, false)
      .soundBased(),
    new AttackMove(Moves.CHIP_AWAY, Type.NORMAL, MoveCategory.PHYSICAL, 70, 100, 20, -1, 0, 5)
      .attr(IgnoreOpponentStatChangesAttr),
    new AttackMove(Moves.CLEAR_SMOG, Type.POISON, MoveCategory.SPECIAL, 50, -1, 15, -1, 0, 5)
      .attr(ResetStatsAttr, false),
    new AttackMove(Moves.STORED_POWER, Type.PSYCHIC, MoveCategory.SPECIAL, 20, 100, 10, -1, 0, 5)
      .attr(StatChangeCountPowerAttr),
    new StatusMove(Moves.QUICK_GUARD, Type.FIGHTING, -1, 15, -1, 3, 5)
      .target(MoveTarget.USER_SIDE)
      .attr(AddArenaTagAttr, ArenaTagType.QUICK_GUARD, 1, true, true),
    new SelfStatusMove(Moves.ALLY_SWITCH, Type.PSYCHIC, -1, 15, -1, 2, 5)
      .ignoresProtect()
      .unimplemented(),
    new AttackMove(Moves.SCALD, Type.WATER, MoveCategory.SPECIAL, 80, 100, 15, 30, 0, 5)
      .attr(HealStatusEffectAttr, false, StatusEffect.FREEZE)
      .attr(HealStatusEffectAttr, true, StatusEffect.FREEZE)
      .attr(StatusEffectAttr, StatusEffect.BURN),
    new SelfStatusMove(Moves.SHELL_SMASH, Type.NORMAL, -1, 15, -1, 0, 5)
      .attr(StatChangeAttr, [ BattleStat.ATK, BattleStat.SPATK, BattleStat.SPD ], 2, true)
      .attr(StatChangeAttr, [ BattleStat.DEF, BattleStat.SPDEF ], -1, true),
    new StatusMove(Moves.HEAL_PULSE, Type.PSYCHIC, -1, 10, -1, 0, 5)
      .attr(HealAttr, 0.5, false, false)
      .pulseMove()
      .triageMove(),
    new AttackMove(Moves.HEX, Type.GHOST, MoveCategory.SPECIAL, 65, 100, 10, -1, 0, 5)
      .attr(
        MovePowerMultiplierAttr,
        (user, target, move) =>  target.status || target.hasAbility(Abilities.COMATOSE)? 2 : 1),
    new AttackMove(Moves.SKY_DROP, Type.FLYING, MoveCategory.PHYSICAL, 60, 100, 10, -1, 0, 5)
      .attr(ChargeAttr, ChargeAnim.SKY_DROP_CHARGING, i18next.t("moveTriggers:tookTargetIntoSky", {pokemonName: "{USER}", targetName: "{TARGET}"}), BattlerTagType.FLYING) // TODO: Add 2nd turn message
      .condition(failOnGravityCondition)
      .ignoresVirtual(),
    new SelfStatusMove(Moves.SHIFT_GEAR, Type.STEEL, -1, 10, -1, 0, 5)
      .attr(StatChangeAttr, BattleStat.ATK, 1, true)
      .attr(StatChangeAttr, BattleStat.SPD, 2, true),
    new AttackMove(Moves.CIRCLE_THROW, Type.FIGHTING, MoveCategory.PHYSICAL, 60, 90, 10, -1, -6, 5)
      .attr(ForceSwitchOutAttr),
    new AttackMove(Moves.INCINERATE, Type.FIRE, MoveCategory.SPECIAL, 60, 100, 15, -1, 0, 5)
      .target(MoveTarget.ALL_NEAR_ENEMIES)
      .attr(RemoveHeldItemAttr, true),
    new StatusMove(Moves.QUASH, Type.DARK, 100, 15, -1, 0, 5)
      .unimplemented(),
    new AttackMove(Moves.ACROBATICS, Type.FLYING, MoveCategory.PHYSICAL, 55, 100, 15, -1, 0, 5)
      .attr(MovePowerMultiplierAttr, (user, target, move) => Math.max(1, 2 - 0.2 * user.getHeldItems().filter(i => i.isTransferrable).reduce((v, m) => v + m.stackCount, 0))),
    new StatusMove(Moves.REFLECT_TYPE, Type.NORMAL, -1, 15, -1, 0, 5)
      .attr(CopyTypeAttr),
    new AttackMove(Moves.RETALIATE, Type.NORMAL, MoveCategory.PHYSICAL, 70, 100, 5, -1, 0, 5)
      .partial(),
    new AttackMove(Moves.FINAL_GAMBIT, Type.FIGHTING, MoveCategory.SPECIAL, -1, 100, 5, -1, 0, 5)
      .attr(UserHpDamageAttr)
      .attr(SacrificialAttrOnHit),
    new StatusMove(Moves.BESTOW, Type.NORMAL, -1, 15, -1, 0, 5)
      .ignoresProtect()
      .unimplemented(),
    new AttackMove(Moves.INFERNO, Type.FIRE, MoveCategory.SPECIAL, 100, 50, 5, 100, 0, 5)
      .attr(StatusEffectAttr, StatusEffect.BURN),
    new AttackMove(Moves.WATER_PLEDGE, Type.WATER, MoveCategory.SPECIAL, 80, 100, 10, -1, 0, 5)
      .partial(),
    new AttackMove(Moves.FIRE_PLEDGE, Type.FIRE, MoveCategory.SPECIAL, 80, 100, 10, -1, 0, 5)
      .partial(),
    new AttackMove(Moves.GRASS_PLEDGE, Type.GRASS, MoveCategory.SPECIAL, 80, 100, 10, -1, 0, 5)
      .partial(),
    new AttackMove(Moves.VOLT_SWITCH, Type.ELECTRIC, MoveCategory.SPECIAL, 70, 100, 20, -1, 0, 5)
      .attr(ForceSwitchOutAttr, true, false),
    new AttackMove(Moves.STRUGGLE_BUG, Type.BUG, MoveCategory.SPECIAL, 50, 100, 20, 100, 0, 5)
      .attr(StatChangeAttr, BattleStat.SPATK, -1)
      .target(MoveTarget.ALL_NEAR_ENEMIES),
    new AttackMove(Moves.BULLDOZE, Type.GROUND, MoveCategory.PHYSICAL, 60, 100, 20, 100, 0, 5)
      .attr(StatChangeAttr, BattleStat.SPD, -1)
      .makesContact(false)
      .target(MoveTarget.ALL_NEAR_OTHERS),
    new AttackMove(Moves.FROST_BREATH, Type.ICE, MoveCategory.SPECIAL, 60, 90, 10, 100, 0, 5)
      .attr(CritOnlyAttr),
    new AttackMove(Moves.DRAGON_TAIL, Type.DRAGON, MoveCategory.PHYSICAL, 60, 90, 10, -1, -6, 5)
      .attr(ForceSwitchOutAttr)
      .hidesTarget(),
    new SelfStatusMove(Moves.WORK_UP, Type.NORMAL, -1, 30, -1, 0, 5)
      .attr(StatChangeAttr, [ BattleStat.ATK, BattleStat.SPATK ], 1, true),
    new AttackMove(Moves.ELECTROWEB, Type.ELECTRIC, MoveCategory.SPECIAL, 55, 95, 15, 100, 0, 5)
      .attr(StatChangeAttr, BattleStat.SPD, -1)
      .target(MoveTarget.ALL_NEAR_ENEMIES),
    new AttackMove(Moves.WILD_CHARGE, Type.ELECTRIC, MoveCategory.PHYSICAL, 90, 100, 15, -1, 0, 5)
      .attr(RecoilAttr)
      .recklessMove(),
    new AttackMove(Moves.DRILL_RUN, Type.GROUND, MoveCategory.PHYSICAL, 80, 95, 10, -1, 0, 5)
      .attr(HighCritAttr),
    new AttackMove(Moves.DUAL_CHOP, Type.DRAGON, MoveCategory.PHYSICAL, 40, 90, 15, -1, 0, 5)
      .attr(MultiHitAttr, MultiHitType._2),
    new AttackMove(Moves.HEART_STAMP, Type.PSYCHIC, MoveCategory.PHYSICAL, 60, 100, 25, 30, 0, 5)
      .attr(FlinchAttr),
    new AttackMove(Moves.HORN_LEECH, Type.GRASS, MoveCategory.PHYSICAL, 75, 100, 10, -1, 0, 5)
      .attr(HitHealAttr)
      .triageMove(),
    new AttackMove(Moves.SACRED_SWORD, Type.FIGHTING, MoveCategory.PHYSICAL, 90, 100, 15, -1, 0, 5)
      .attr(IgnoreOpponentStatChangesAttr)
      .slicingMove(),
    new AttackMove(Moves.RAZOR_SHELL, Type.WATER, MoveCategory.PHYSICAL, 75, 95, 10, 50, 0, 5)
      .attr(StatChangeAttr, BattleStat.DEF, -1)
      .slicingMove(),
    new AttackMove(Moves.HEAT_CRASH, Type.FIRE, MoveCategory.PHYSICAL, -1, 100, 10, -1, 0, 5)
      .attr(MinimizeAccuracyAttr)
      .attr(CompareWeightPowerAttr)
      .attr(HitsTagAttr, BattlerTagType.MINIMIZED, true)
      .condition(failOnMaxCondition),
    new AttackMove(Moves.LEAF_TORNADO, Type.GRASS, MoveCategory.SPECIAL, 65, 90, 10, 50, 0, 5)
      .attr(StatChangeAttr, BattleStat.ACC, -1),
    new AttackMove(Moves.STEAMROLLER, Type.BUG, MoveCategory.PHYSICAL, 65, 100, 20, 30, 0, 5)
      .attr(FlinchAttr),
    new SelfStatusMove(Moves.COTTON_GUARD, Type.GRASS, -1, 10, -1, 0, 5)
      .attr(StatChangeAttr, BattleStat.DEF, 3, true),
    new AttackMove(Moves.NIGHT_DAZE, Type.DARK, MoveCategory.SPECIAL, 85, 95, 10, 40, 0, 5)
      .attr(StatChangeAttr, BattleStat.ACC, -1),
    new AttackMove(Moves.PSYSTRIKE, Type.PSYCHIC, MoveCategory.SPECIAL, 100, 100, 10, -1, 0, 5)
      .attr(DefDefAttr),
    new AttackMove(Moves.TAIL_SLAP, Type.NORMAL, MoveCategory.PHYSICAL, 25, 85, 10, -1, 0, 5)
      .attr(MultiHitAttr),
    new AttackMove(Moves.HURRICANE, Type.FLYING, MoveCategory.SPECIAL, 110, 70, 10, 30, 0, 5)
      .attr(ThunderAccuracyAttr)
      .attr(ConfuseAttr)
      .attr(HitsTagAttr, BattlerTagType.FLYING, false)
      .windMove(),
    new AttackMove(Moves.HEAD_CHARGE, Type.NORMAL, MoveCategory.PHYSICAL, 120, 100, 15, -1, 0, 5)
      .attr(RecoilAttr)
      .recklessMove(),
    new AttackMove(Moves.GEAR_GRIND, Type.STEEL, MoveCategory.PHYSICAL, 50, 85, 15, -1, 0, 5)
      .attr(MultiHitAttr, MultiHitType._2),
    new AttackMove(Moves.SEARING_SHOT, Type.FIRE, MoveCategory.SPECIAL, 100, 100, 5, 30, 0, 5)
      .attr(StatusEffectAttr, StatusEffect.BURN)
      .ballBombMove()
      .target(MoveTarget.ALL_NEAR_OTHERS),
    new AttackMove(Moves.TECHNO_BLAST, Type.NORMAL, MoveCategory.SPECIAL, 120, 100, 5, -1, 0, 5)
      .attr(TechnoBlastTypeAttr),
    new AttackMove(Moves.RELIC_SONG, Type.NORMAL, MoveCategory.SPECIAL, 75, 100, 10, 10, 0, 5)
      .attr(StatusEffectAttr, StatusEffect.SLEEP)
      .soundBased()
      .target(MoveTarget.ALL_NEAR_ENEMIES),
    new AttackMove(Moves.SECRET_SWORD, Type.FIGHTING, MoveCategory.SPECIAL, 85, 100, 10, -1, 0, 5)
      .attr(DefDefAttr)
      .slicingMove(),
    new AttackMove(Moves.GLACIATE, Type.ICE, MoveCategory.SPECIAL, 65, 95, 10, 100, 0, 5)
      .attr(StatChangeAttr, BattleStat.SPD, -1)
      .target(MoveTarget.ALL_NEAR_ENEMIES),
    new AttackMove(Moves.BOLT_STRIKE, Type.ELECTRIC, MoveCategory.PHYSICAL, 130, 85, 5, 20, 0, 5)
      .attr(StatusEffectAttr, StatusEffect.PARALYSIS),
    new AttackMove(Moves.BLUE_FLARE, Type.FIRE, MoveCategory.SPECIAL, 130, 85, 5, 20, 0, 5)
      .attr(StatusEffectAttr, StatusEffect.BURN),
    new AttackMove(Moves.FIERY_DANCE, Type.FIRE, MoveCategory.SPECIAL, 80, 100, 10, 50, 0, 5)
      .attr(StatChangeAttr, BattleStat.SPATK, 1, true)
      .danceMove(),
    new AttackMove(Moves.FREEZE_SHOCK, Type.ICE, MoveCategory.PHYSICAL, 140, 90, 5, 30, 0, 5)
      .attr(ChargeAttr, ChargeAnim.FREEZE_SHOCK_CHARGING, i18next.t("moveTriggers:becameCloakedInFreezingLight", {pokemonName: "{USER}"}))
      .attr(StatusEffectAttr, StatusEffect.PARALYSIS)
      .makesContact(false),
    new AttackMove(Moves.ICE_BURN, Type.ICE, MoveCategory.SPECIAL, 140, 90, 5, 30, 0, 5)
      .attr(ChargeAttr, ChargeAnim.ICE_BURN_CHARGING, i18next.t("moveTriggers:becameCloakedInFreezingAir", {pokemonName: "{USER}"}))
      .attr(StatusEffectAttr, StatusEffect.BURN)
      .ignoresVirtual(),
    new AttackMove(Moves.SNARL, Type.DARK, MoveCategory.SPECIAL, 55, 95, 15, 100, 0, 5)
      .attr(StatChangeAttr, BattleStat.SPATK, -1)
      .soundBased()
      .target(MoveTarget.ALL_NEAR_ENEMIES),
    new AttackMove(Moves.ICICLE_CRASH, Type.ICE, MoveCategory.PHYSICAL, 85, 90, 10, 30, 0, 5)
      .attr(FlinchAttr)
      .makesContact(false),
    new AttackMove(Moves.V_CREATE, Type.FIRE, MoveCategory.PHYSICAL, 180, 95, 5, -1, 0, 5)
      .attr(StatChangeAttr, [ BattleStat.DEF, BattleStat.SPDEF, BattleStat.SPD ], -1, true),
    new AttackMove(Moves.FUSION_FLARE, Type.FIRE, MoveCategory.SPECIAL, 100, 100, 5, -1, 0, 5)
      .attr(HealStatusEffectAttr, true, StatusEffect.FREEZE)
      .attr(LastMoveDoublePowerAttr, Moves.FUSION_BOLT),
    new AttackMove(Moves.FUSION_BOLT, Type.ELECTRIC, MoveCategory.PHYSICAL, 100, 100, 5, -1, 0, 5)
      .attr(LastMoveDoublePowerAttr, Moves.FUSION_FLARE)
      .makesContact(false),
    new AttackMove(Moves.FLYING_PRESS, Type.FIGHTING, MoveCategory.PHYSICAL, 100, 95, 10, -1, 0, 6)
      .attr(MinimizeAccuracyAttr)
      .attr(FlyingTypeMultiplierAttr)
      .attr(HitsTagAttr, BattlerTagType.MINIMIZED, true)
      .condition(failOnGravityCondition),
    new StatusMove(Moves.MAT_BLOCK, Type.FIGHTING, -1, 10, -1, 0, 6)
      .target(MoveTarget.USER_SIDE)
      .attr(AddArenaTagAttr, ArenaTagType.MAT_BLOCK, 1, true, true)
      .condition(new FirstMoveCondition()),
    new AttackMove(Moves.BELCH, Type.POISON, MoveCategory.SPECIAL, 120, 90, 10, -1, 0, 6)
      .condition((user, target, move) => user.battleData.berriesEaten.length > 0),
    new StatusMove(Moves.ROTOTILLER, Type.GROUND, -1, 10, -1, 0, 6)
      .target(MoveTarget.ALL)
      .condition((user, target, move) => {
        // If any fielded pokémon is grass-type and grounded.
        return [...user.scene.getEnemyParty(), ...user.scene.getParty()].some((poke) => poke.isOfType(Type.GRASS) && poke.isGrounded());
      })
      .attr(StatChangeAttr, [BattleStat.ATK, BattleStat.SPATK], 1, false, (user, target, move) => target.isOfType(Type.GRASS) && target.isGrounded()),
    new StatusMove(Moves.STICKY_WEB, Type.BUG, -1, 20, -1, 0, 6)
      .attr(AddArenaTrapTagAttr, ArenaTagType.STICKY_WEB)
      .target(MoveTarget.ENEMY_SIDE),
    new AttackMove(Moves.FELL_STINGER, Type.BUG, MoveCategory.PHYSICAL, 50, 100, 25, -1, 0, 6)
      .attr(PostVictoryStatChangeAttr, BattleStat.ATK, 3, true ),
    new AttackMove(Moves.PHANTOM_FORCE, Type.GHOST, MoveCategory.PHYSICAL, 90, 100, 10, -1, 0, 6)
      .attr(ChargeAttr, ChargeAnim.PHANTOM_FORCE_CHARGING, i18next.t("moveTriggers:vanishedInstantly", {pokemonName: "{USER}"}), BattlerTagType.HIDDEN)
      .ignoresProtect()
      .ignoresVirtual(),
    new StatusMove(Moves.TRICK_OR_TREAT, Type.GHOST, 100, 20, -1, 0, 6)
      .attr(AddTypeAttr, Type.GHOST)
      .partial(),
    new StatusMove(Moves.NOBLE_ROAR, Type.NORMAL, 100, 30, -1, 0, 6)
      .attr(StatChangeAttr, [ BattleStat.ATK, BattleStat.SPATK ], -1)
      .soundBased(),
    new StatusMove(Moves.ION_DELUGE, Type.ELECTRIC, -1, 25, -1, 1, 6)
      .target(MoveTarget.BOTH_SIDES)
      .unimplemented(),
    new AttackMove(Moves.PARABOLIC_CHARGE, Type.ELECTRIC, MoveCategory.SPECIAL, 65, 100, 20, -1, 0, 6)
      .attr(HitHealAttr)
      .target(MoveTarget.ALL_NEAR_OTHERS)
      .triageMove(),
    new StatusMove(Moves.FORESTS_CURSE, Type.GRASS, 100, 20, -1, 0, 6)
      .attr(AddTypeAttr, Type.GRASS)
      .partial(),
    new AttackMove(Moves.PETAL_BLIZZARD, Type.GRASS, MoveCategory.PHYSICAL, 90, 100, 15, -1, 0, 6)
      .windMove()
      .makesContact(false)
      .target(MoveTarget.ALL_NEAR_OTHERS),
    new AttackMove(Moves.FREEZE_DRY, Type.ICE, MoveCategory.SPECIAL, 70, 100, 20, 10, 0, 6)
      .attr(StatusEffectAttr, StatusEffect.FREEZE)
      .attr(WaterSuperEffectTypeMultiplierAttr)
      .partial(), // This currently just multiplies the move's power instead of changing its effectiveness. It also doesn't account for abilities that modify type effectiveness such as tera shell.
    new AttackMove(Moves.DISARMING_VOICE, Type.FAIRY, MoveCategory.SPECIAL, 40, -1, 15, -1, 0, 6)
      .soundBased()
      .target(MoveTarget.ALL_NEAR_ENEMIES),
    new StatusMove(Moves.PARTING_SHOT, Type.DARK, 100, 20, -1, 0, 6)
      .attr(StatChangeAttr, [ BattleStat.ATK, BattleStat.SPATK ], -1, false, null, true, true, MoveEffectTrigger.PRE_APPLY)
      .attr(ForceSwitchOutAttr, true, false)
      .soundBased(),
    new StatusMove(Moves.TOPSY_TURVY, Type.DARK, -1, 20, -1, 0, 6)
      .attr(InvertStatsAttr),
    new AttackMove(Moves.DRAINING_KISS, Type.FAIRY, MoveCategory.SPECIAL, 50, 100, 10, -1, 0, 6)
      .attr(HitHealAttr, 0.75)
      .makesContact()
      .triageMove(),
    new StatusMove(Moves.CRAFTY_SHIELD, Type.FAIRY, -1, 10, -1, 3, 6)
      .target(MoveTarget.USER_SIDE)
      .attr(AddArenaTagAttr, ArenaTagType.CRAFTY_SHIELD, 1, true, true),
    new StatusMove(Moves.FLOWER_SHIELD, Type.FAIRY, -1, 10, -1, 0, 6)
      .target(MoveTarget.ALL)
      .attr(StatChangeAttr, BattleStat.DEF, 1, false, (user, target, move) => target.getTypes().includes(Type.GRASS) && !target.getTag(SemiInvulnerableTag)),
    new StatusMove(Moves.GRASSY_TERRAIN, Type.GRASS, -1, 10, -1, 0, 6)
      .attr(TerrainChangeAttr, TerrainType.GRASSY)
      .target(MoveTarget.BOTH_SIDES),
    new StatusMove(Moves.MISTY_TERRAIN, Type.FAIRY, -1, 10, -1, 0, 6)
      .attr(TerrainChangeAttr, TerrainType.MISTY)
      .target(MoveTarget.BOTH_SIDES),
    new StatusMove(Moves.ELECTRIFY, Type.ELECTRIC, -1, 20, -1, 0, 6)
      .unimplemented(),
    new AttackMove(Moves.PLAY_ROUGH, Type.FAIRY, MoveCategory.PHYSICAL, 90, 90, 10, 10, 0, 6)
      .attr(StatChangeAttr, BattleStat.ATK, -1),
    new AttackMove(Moves.FAIRY_WIND, Type.FAIRY, MoveCategory.SPECIAL, 40, 100, 30, -1, 0, 6)
      .windMove(),
    new AttackMove(Moves.MOONBLAST, Type.FAIRY, MoveCategory.SPECIAL, 95, 100, 15, 30, 0, 6)
      .attr(StatChangeAttr, BattleStat.SPATK, -1),
    new AttackMove(Moves.BOOMBURST, Type.NORMAL, MoveCategory.SPECIAL, 140, 100, 10, -1, 0, 6)
      .soundBased()
      .target(MoveTarget.ALL_NEAR_OTHERS),
    new StatusMove(Moves.FAIRY_LOCK, Type.FAIRY, -1, 10, -1, 0, 6)
      .target(MoveTarget.BOTH_SIDES)
      .unimplemented(),
    new SelfStatusMove(Moves.KINGS_SHIELD, Type.STEEL, -1, 10, -1, 4, 6)
      .attr(ProtectAttr, BattlerTagType.KINGS_SHIELD),
    new StatusMove(Moves.PLAY_NICE, Type.NORMAL, -1, 20, -1, 0, 6)
      .attr(StatChangeAttr, BattleStat.ATK, -1),
    new StatusMove(Moves.CONFIDE, Type.NORMAL, -1, 20, -1, 0, 6)
      .attr(StatChangeAttr, BattleStat.SPATK, -1)
      .soundBased(),
    new AttackMove(Moves.DIAMOND_STORM, Type.ROCK, MoveCategory.PHYSICAL, 100, 95, 5, 50, 0, 6)
      .attr(StatChangeAttr, BattleStat.DEF, 2, true)
      .makesContact(false)
      .target(MoveTarget.ALL_NEAR_ENEMIES),
    new AttackMove(Moves.STEAM_ERUPTION, Type.WATER, MoveCategory.SPECIAL, 110, 95, 5, 30, 0, 6)
      .attr(HealStatusEffectAttr, true, StatusEffect.FREEZE)
      .attr(HealStatusEffectAttr, false, StatusEffect.FREEZE)
      .attr(StatusEffectAttr, StatusEffect.BURN),
    new AttackMove(Moves.HYPERSPACE_HOLE, Type.PSYCHIC, MoveCategory.SPECIAL, 80, -1, 5, -1, 0, 6)
      .ignoresProtect(),
    new AttackMove(Moves.WATER_SHURIKEN, Type.WATER, MoveCategory.SPECIAL, 15, 100, 20, -1, 1, 6)
      .attr(MultiHitAttr)
      .attr(WaterShurikenPowerAttr)
      .attr(WaterShurikenMultiHitTypeAttr),
    new AttackMove(Moves.MYSTICAL_FIRE, Type.FIRE, MoveCategory.SPECIAL, 75, 100, 10, 100, 0, 6)
      .attr(StatChangeAttr, BattleStat.SPATK, -1),
    new SelfStatusMove(Moves.SPIKY_SHIELD, Type.GRASS, -1, 10, -1, 4, 6)
      .attr(ProtectAttr, BattlerTagType.SPIKY_SHIELD),
    new StatusMove(Moves.AROMATIC_MIST, Type.FAIRY, -1, 20, -1, 0, 6)
      .attr(StatChangeAttr, BattleStat.SPDEF, 1)
      .target(MoveTarget.NEAR_ALLY),
    new StatusMove(Moves.EERIE_IMPULSE, Type.ELECTRIC, 100, 15, -1, 0, 6)
      .attr(StatChangeAttr, BattleStat.SPATK, -2),
    new StatusMove(Moves.VENOM_DRENCH, Type.POISON, 100, 20, -1, 0, 6)
      .attr(StatChangeAttr, [ BattleStat.ATK, BattleStat.SPATK, BattleStat.SPD ], -1, false, (user, target, move) => target.status?.effect === StatusEffect.POISON || target.status?.effect === StatusEffect.TOXIC)
      .target(MoveTarget.ALL_NEAR_ENEMIES),
    new StatusMove(Moves.POWDER, Type.BUG, 100, 20, -1, 1, 6)
      .powderMove()
      .unimplemented(),
    new SelfStatusMove(Moves.GEOMANCY, Type.FAIRY, -1, 10, -1, 0, 6)
      .attr(ChargeAttr, ChargeAnim.GEOMANCY_CHARGING, i18next.t("moveTriggers:isChargingPower", {pokemonName: "{USER}"}))
      .attr(StatChangeAttr, [ BattleStat.SPATK, BattleStat.SPDEF, BattleStat.SPD ], 2, true)
      .ignoresVirtual(),
    new StatusMove(Moves.MAGNETIC_FLUX, Type.ELECTRIC, -1, 20, -1, 0, 6)
      .attr(StatChangeAttr, [ BattleStat.DEF, BattleStat.SPDEF ], 1, false, (user, target, move) => !![ Abilities.PLUS, Abilities.MINUS].find(a => target.hasAbility(a, false)))
      .target(MoveTarget.USER_AND_ALLIES)
      .condition((user, target, move) => !![ user, user.getAlly() ].filter(p => p?.isActive()).find(p => !![ Abilities.PLUS, Abilities.MINUS].find(a => p.hasAbility(a, false)))),
    new StatusMove(Moves.HAPPY_HOUR, Type.NORMAL, -1, 30, -1, 0, 6) // No animation
      .attr(AddArenaTagAttr, ArenaTagType.HAPPY_HOUR, null, true)
      .target(MoveTarget.USER_SIDE),
    new StatusMove(Moves.ELECTRIC_TERRAIN, Type.ELECTRIC, -1, 10, -1, 0, 6)
      .attr(TerrainChangeAttr, TerrainType.ELECTRIC)
      .target(MoveTarget.BOTH_SIDES),
    new AttackMove(Moves.DAZZLING_GLEAM, Type.FAIRY, MoveCategory.SPECIAL, 80, 100, 10, -1, 0, 6)
      .target(MoveTarget.ALL_NEAR_ENEMIES),
    new SelfStatusMove(Moves.CELEBRATE, Type.NORMAL, -1, 40, -1, 0, 6),
    new StatusMove(Moves.HOLD_HANDS, Type.NORMAL, -1, 40, -1, 0, 6)
      .target(MoveTarget.NEAR_ALLY),
    new StatusMove(Moves.BABY_DOLL_EYES, Type.FAIRY, 100, 30, -1, 1, 6)
      .attr(StatChangeAttr, BattleStat.ATK, -1),
    new AttackMove(Moves.NUZZLE, Type.ELECTRIC, MoveCategory.PHYSICAL, 20, 100, 20, 100, 0, 6)
      .attr(StatusEffectAttr, StatusEffect.PARALYSIS),
    new AttackMove(Moves.HOLD_BACK, Type.NORMAL, MoveCategory.PHYSICAL, 40, 100, 40, -1, 0, 6)
      .attr(SurviveDamageAttr),
    new AttackMove(Moves.INFESTATION, Type.BUG, MoveCategory.SPECIAL, 20, 100, 20, -1, 0, 6)
      .makesContact()
      .attr(TrapAttr, BattlerTagType.INFESTATION),
    new AttackMove(Moves.POWER_UP_PUNCH, Type.FIGHTING, MoveCategory.PHYSICAL, 40, 100, 20, 100, 0, 6)
      .attr(StatChangeAttr, BattleStat.ATK, 1, true)
      .punchingMove(),
    new AttackMove(Moves.OBLIVION_WING, Type.FLYING, MoveCategory.SPECIAL, 80, 100, 10, -1, 0, 6)
      .attr(HitHealAttr, 0.75)
      .triageMove(),
    new AttackMove(Moves.THOUSAND_ARROWS, Type.GROUND, MoveCategory.PHYSICAL, 90, 100, 10, -1, 0, 6)
      .attr(NeutralDamageAgainstFlyingTypeMultiplierAttr)
      .attr(AddBattlerTagAttr, BattlerTagType.IGNORE_FLYING, false, false, 1, 1, true)
      .attr(HitsTagAttr, BattlerTagType.FLYING, false)
      .attr(HitsTagAttr, BattlerTagType.MAGNET_RISEN, false)
      .attr(AddBattlerTagAttr, BattlerTagType.INTERRUPTED)
      .attr(RemoveBattlerTagAttr, [BattlerTagType.FLYING, BattlerTagType.MAGNET_RISEN])
      .makesContact(false)
      .target(MoveTarget.ALL_NEAR_ENEMIES),
    new AttackMove(Moves.THOUSAND_WAVES, Type.GROUND, MoveCategory.PHYSICAL, 90, 100, 10, -1, 0, 6)
      .attr(AddBattlerTagAttr, BattlerTagType.TRAPPED, false, false, 1, 1, true)
      .makesContact(false)
      .target(MoveTarget.ALL_NEAR_ENEMIES),
    new AttackMove(Moves.LANDS_WRATH, Type.GROUND, MoveCategory.PHYSICAL, 90, 100, 10, -1, 0, 6)
      .makesContact(false)
      .target(MoveTarget.ALL_NEAR_ENEMIES),
    new AttackMove(Moves.LIGHT_OF_RUIN, Type.FAIRY, MoveCategory.SPECIAL, 140, 90, 5, -1, 0, 6)
      .attr(RecoilAttr, false, 0.5)
      .recklessMove(),
    new AttackMove(Moves.ORIGIN_PULSE, Type.WATER, MoveCategory.SPECIAL, 110, 85, 10, -1, 0, 6)
      .pulseMove()
      .target(MoveTarget.ALL_NEAR_ENEMIES),
    new AttackMove(Moves.PRECIPICE_BLADES, Type.GROUND, MoveCategory.PHYSICAL, 120, 85, 10, -1, 0, 6)
      .makesContact(false)
      .target(MoveTarget.ALL_NEAR_ENEMIES),
    new AttackMove(Moves.DRAGON_ASCENT, Type.FLYING, MoveCategory.PHYSICAL, 120, 100, 5, -1, 0, 6)
      .attr(StatChangeAttr, [ BattleStat.DEF, BattleStat.SPDEF ], -1, true),
    new AttackMove(Moves.HYPERSPACE_FURY, Type.DARK, MoveCategory.PHYSICAL, 100, -1, 5, -1, 0, 6)
      .attr(StatChangeAttr, BattleStat.DEF, -1, true)
      .makesContact(false)
      .ignoresProtect(),
    /* Unused */
    new AttackMove(Moves.BREAKNECK_BLITZ__PHYSICAL, Type.NORMAL, MoveCategory.PHYSICAL, -1, -1, 1, -1, 0, 7)
      .unimplemented()
      .ignoresVirtual(),
    new AttackMove(Moves.BREAKNECK_BLITZ__SPECIAL, Type.NORMAL, MoveCategory.SPECIAL, -1, -1, 1, -1, 0, 7)
      .unimplemented()
      .ignoresVirtual(),
    new AttackMove(Moves.ALL_OUT_PUMMELING__PHYSICAL, Type.FIGHTING, MoveCategory.PHYSICAL, -1, -1, 1, -1, 0, 7)
      .unimplemented()
      .ignoresVirtual(),
    new AttackMove(Moves.ALL_OUT_PUMMELING__SPECIAL, Type.FIGHTING, MoveCategory.SPECIAL, -1, -1, 1, -1, 0, 7)
      .unimplemented()
      .ignoresVirtual(),
    new AttackMove(Moves.SUPERSONIC_SKYSTRIKE__PHYSICAL, Type.FLYING, MoveCategory.PHYSICAL, -1, -1, 1, -1, 0, 7)
      .unimplemented()
      .ignoresVirtual(),
    new AttackMove(Moves.SUPERSONIC_SKYSTRIKE__SPECIAL, Type.FLYING, MoveCategory.SPECIAL, -1, -1, 1, -1, 0, 7)
      .unimplemented()
      .ignoresVirtual(),
    new AttackMove(Moves.ACID_DOWNPOUR__PHYSICAL, Type.POISON, MoveCategory.PHYSICAL, -1, -1, 1, -1, 0, 7)
      .unimplemented()
      .ignoresVirtual(),
    new AttackMove(Moves.ACID_DOWNPOUR__SPECIAL, Type.POISON, MoveCategory.SPECIAL, -1, -1, 1, -1, 0, 7)
      .unimplemented()
      .ignoresVirtual(),
    new AttackMove(Moves.TECTONIC_RAGE__PHYSICAL, Type.GROUND, MoveCategory.PHYSICAL, -1, -1, 1, -1, 0, 7)
      .unimplemented()
      .ignoresVirtual(),
    new AttackMove(Moves.TECTONIC_RAGE__SPECIAL, Type.GROUND, MoveCategory.SPECIAL, -1, -1, 1, -1, 0, 7)
      .unimplemented()
      .ignoresVirtual(),
    new AttackMove(Moves.CONTINENTAL_CRUSH__PHYSICAL, Type.ROCK, MoveCategory.PHYSICAL, -1, -1, 1, -1, 0, 7)
      .unimplemented()
      .ignoresVirtual(),
    new AttackMove(Moves.CONTINENTAL_CRUSH__SPECIAL, Type.ROCK, MoveCategory.SPECIAL, -1, -1, 1, -1, 0, 7)
      .unimplemented()
      .ignoresVirtual(),
    new AttackMove(Moves.SAVAGE_SPIN_OUT__PHYSICAL, Type.BUG, MoveCategory.PHYSICAL, -1, -1, 1, -1, 0, 7)
      .unimplemented()
      .ignoresVirtual(),
    new AttackMove(Moves.SAVAGE_SPIN_OUT__SPECIAL, Type.BUG, MoveCategory.SPECIAL, -1, -1, 1, -1, 0, 7)
      .unimplemented()
      .ignoresVirtual(),
    new AttackMove(Moves.NEVER_ENDING_NIGHTMARE__PHYSICAL, Type.GHOST, MoveCategory.PHYSICAL, -1, -1, 1, -1, 0, 7)
      .unimplemented()
      .ignoresVirtual(),
    new AttackMove(Moves.NEVER_ENDING_NIGHTMARE__SPECIAL, Type.GHOST, MoveCategory.SPECIAL, -1, -1, 1, -1, 0, 7)
      .unimplemented()
      .ignoresVirtual(),
    new AttackMove(Moves.CORKSCREW_CRASH__PHYSICAL, Type.STEEL, MoveCategory.PHYSICAL, -1, -1, 1, -1, 0, 7)
      .unimplemented()
      .ignoresVirtual(),
    new AttackMove(Moves.CORKSCREW_CRASH__SPECIAL, Type.STEEL, MoveCategory.SPECIAL, -1, -1, 1, -1, 0, 7)
      .unimplemented()
      .ignoresVirtual(),
    new AttackMove(Moves.INFERNO_OVERDRIVE__PHYSICAL, Type.FIRE, MoveCategory.PHYSICAL, -1, -1, 1, -1, 0, 7)
      .unimplemented()
      .ignoresVirtual(),
    new AttackMove(Moves.INFERNO_OVERDRIVE__SPECIAL, Type.FIRE, MoveCategory.SPECIAL, -1, -1, 1, -1, 0, 7)
      .unimplemented()
      .ignoresVirtual(),
    new AttackMove(Moves.HYDRO_VORTEX__PHYSICAL, Type.WATER, MoveCategory.PHYSICAL, -1, -1, 1, -1, 0, 7)
      .unimplemented()
      .ignoresVirtual(),
    new AttackMove(Moves.HYDRO_VORTEX__SPECIAL, Type.WATER, MoveCategory.SPECIAL, -1, -1, 1, -1, 0, 7)
      .unimplemented()
      .ignoresVirtual(),
    new AttackMove(Moves.BLOOM_DOOM__PHYSICAL, Type.GRASS, MoveCategory.PHYSICAL, -1, -1, 1, -1, 0, 7)
      .unimplemented()
      .ignoresVirtual(),
    new AttackMove(Moves.BLOOM_DOOM__SPECIAL, Type.GRASS, MoveCategory.SPECIAL, -1, -1, 1, -1, 0, 7)
      .unimplemented()
      .ignoresVirtual(),
    new AttackMove(Moves.GIGAVOLT_HAVOC__PHYSICAL, Type.ELECTRIC, MoveCategory.PHYSICAL, -1, -1, 1, -1, 0, 7)
      .unimplemented()
      .ignoresVirtual(),
    new AttackMove(Moves.GIGAVOLT_HAVOC__SPECIAL, Type.ELECTRIC, MoveCategory.SPECIAL, -1, -1, 1, -1, 0, 7)
      .unimplemented()
      .ignoresVirtual(),
    new AttackMove(Moves.SHATTERED_PSYCHE__PHYSICAL, Type.PSYCHIC, MoveCategory.PHYSICAL, -1, -1, 1, -1, 0, 7)
      .unimplemented()
      .ignoresVirtual(),
    new AttackMove(Moves.SHATTERED_PSYCHE__SPECIAL, Type.PSYCHIC, MoveCategory.SPECIAL, -1, -1, 1, -1, 0, 7)
      .unimplemented()
      .ignoresVirtual(),
    new AttackMove(Moves.SUBZERO_SLAMMER__PHYSICAL, Type.ICE, MoveCategory.PHYSICAL, -1, -1, 1, -1, 0, 7)
      .unimplemented()
      .ignoresVirtual(),
    new AttackMove(Moves.SUBZERO_SLAMMER__SPECIAL, Type.ICE, MoveCategory.SPECIAL, -1, -1, 1, -1, 0, 7)
      .unimplemented()
      .ignoresVirtual(),
    new AttackMove(Moves.DEVASTATING_DRAKE__PHYSICAL, Type.DRAGON, MoveCategory.PHYSICAL, -1, -1, 1, -1, 0, 7)
      .unimplemented()
      .ignoresVirtual(),
    new AttackMove(Moves.DEVASTATING_DRAKE__SPECIAL, Type.DRAGON, MoveCategory.SPECIAL, -1, -1, 1, -1, 0, 7)
      .unimplemented()
      .ignoresVirtual(),
    new AttackMove(Moves.BLACK_HOLE_ECLIPSE__PHYSICAL, Type.DARK, MoveCategory.PHYSICAL, -1, -1, 1, -1, 0, 7)
      .unimplemented()
      .ignoresVirtual(),
    new AttackMove(Moves.BLACK_HOLE_ECLIPSE__SPECIAL, Type.DARK, MoveCategory.SPECIAL, -1, -1, 1, -1, 0, 7)
      .unimplemented()
      .ignoresVirtual(),
    new AttackMove(Moves.TWINKLE_TACKLE__PHYSICAL, Type.FAIRY, MoveCategory.PHYSICAL, -1, -1, 1, -1, 0, 7)
      .unimplemented()
      .ignoresVirtual(),
    new AttackMove(Moves.TWINKLE_TACKLE__SPECIAL, Type.FAIRY, MoveCategory.SPECIAL, -1, -1, 1, -1, 0, 7)
      .unimplemented()
      .ignoresVirtual(),
    new AttackMove(Moves.CATASTROPIKA, Type.ELECTRIC, MoveCategory.PHYSICAL, 210, -1, 1, -1, 0, 7)
      .unimplemented()
      .ignoresVirtual(),
    /* End Unused */
    new SelfStatusMove(Moves.SHORE_UP, Type.GROUND, -1, 5, -1, 0, 7)
      .attr(SandHealAttr)
      .triageMove(),
    new AttackMove(Moves.FIRST_IMPRESSION, Type.BUG, MoveCategory.PHYSICAL, 90, 100, 10, -1, 2, 7)
      .condition(new FirstMoveCondition()),
    new SelfStatusMove(Moves.BANEFUL_BUNKER, Type.POISON, -1, 10, -1, 4, 7)
      .attr(ProtectAttr, BattlerTagType.BANEFUL_BUNKER),
    new AttackMove(Moves.SPIRIT_SHACKLE, Type.GHOST, MoveCategory.PHYSICAL, 80, 100, 10, 100, 0, 7)
      .attr(AddBattlerTagAttr, BattlerTagType.TRAPPED, false, false, 1, 1, true)
      .makesContact(false),
    new AttackMove(Moves.DARKEST_LARIAT, Type.DARK, MoveCategory.PHYSICAL, 85, 100, 10, -1, 0, 7)
      .attr(IgnoreOpponentStatChangesAttr),
    new AttackMove(Moves.SPARKLING_ARIA, Type.WATER, MoveCategory.SPECIAL, 90, 100, 10, 100, 0, 7)
      .attr(HealStatusEffectAttr, false, StatusEffect.BURN)
      .soundBased()
      .target(MoveTarget.ALL_NEAR_OTHERS),
    new AttackMove(Moves.ICE_HAMMER, Type.ICE, MoveCategory.PHYSICAL, 100, 90, 10, -1, 0, 7)
      .attr(StatChangeAttr, BattleStat.SPD, -1, true)
      .punchingMove(),
    new StatusMove(Moves.FLORAL_HEALING, Type.FAIRY, -1, 10, -1, 0, 7)
      .attr(BoostHealAttr, 0.5, 2/3, true, false, (user, target, move) => user.scene.arena.terrain?.terrainType === TerrainType.GRASSY)
      .triageMove(),
    new AttackMove(Moves.HIGH_HORSEPOWER, Type.GROUND, MoveCategory.PHYSICAL, 95, 95, 10, -1, 0, 7),
    new StatusMove(Moves.STRENGTH_SAP, Type.GRASS, 100, 10, -1, 0, 7)
      .attr(HitHealAttr, null, Stat.ATK)
      .attr(StatChangeAttr, BattleStat.ATK, -1)
      .condition((user, target, move) => target.summonData.battleStats[BattleStat.ATK] > -6)
      .triageMove(),
    new AttackMove(Moves.SOLAR_BLADE, Type.GRASS, MoveCategory.PHYSICAL, 125, 100, 10, -1, 0, 7)
      .attr(SunlightChargeAttr, ChargeAnim.SOLAR_BLADE_CHARGING, i18next.t("moveTriggers:isGlowing", {pokemonName: "{USER}"}))
      .attr(AntiSunlightPowerDecreaseAttr)
      .slicingMove(),
    new AttackMove(Moves.LEAFAGE, Type.GRASS, MoveCategory.PHYSICAL, 40, 100, 40, -1, 0, 7)
      .makesContact(false),
    new StatusMove(Moves.SPOTLIGHT, Type.NORMAL, -1, 15, -1, 3, 7)
      .attr(AddBattlerTagAttr, BattlerTagType.CENTER_OF_ATTENTION, false),
    new StatusMove(Moves.TOXIC_THREAD, Type.POISON, 100, 20, -1, 0, 7)
      .attr(StatusEffectAttr, StatusEffect.POISON)
      .attr(StatChangeAttr, BattleStat.SPD, -1),
    new SelfStatusMove(Moves.LASER_FOCUS, Type.NORMAL, -1, 30, -1, 0, 7)
      .attr(AddBattlerTagAttr, BattlerTagType.ALWAYS_CRIT, true, false),
    new StatusMove(Moves.GEAR_UP, Type.STEEL, -1, 20, -1, 0, 7)
      .attr(StatChangeAttr, [ BattleStat.ATK, BattleStat.SPATK ], 1, false, (user, target, move) => !![ Abilities.PLUS, Abilities.MINUS].find(a => target.hasAbility(a, false)))
      .target(MoveTarget.USER_AND_ALLIES)
      .condition((user, target, move) => !![ user, user.getAlly() ].filter(p => p?.isActive()).find(p => !![ Abilities.PLUS, Abilities.MINUS].find(a => p.hasAbility(a, false)))),
    new AttackMove(Moves.THROAT_CHOP, Type.DARK, MoveCategory.PHYSICAL, 80, 100, 15, 100, 0, 7)
      .partial(),
    new AttackMove(Moves.POLLEN_PUFF, Type.BUG, MoveCategory.SPECIAL, 90, 100, 15, -1, 0, 7)
      .attr(StatusCategoryOnAllyAttr)
      .attr(HealOnAllyAttr, 0.5, true, false)
      .ballBombMove(),
    new AttackMove(Moves.ANCHOR_SHOT, Type.STEEL, MoveCategory.PHYSICAL, 80, 100, 20, 100, 0, 7)
      .attr(AddBattlerTagAttr, BattlerTagType.TRAPPED, false, false, 1, 1, true),
    new StatusMove(Moves.PSYCHIC_TERRAIN, Type.PSYCHIC, -1, 10, -1, 0, 7)
      .attr(TerrainChangeAttr, TerrainType.PSYCHIC)
      .target(MoveTarget.BOTH_SIDES),
    new AttackMove(Moves.LUNGE, Type.BUG, MoveCategory.PHYSICAL, 80, 100, 15, 100, 0, 7)
      .attr(StatChangeAttr, BattleStat.ATK, -1),
    new AttackMove(Moves.FIRE_LASH, Type.FIRE, MoveCategory.PHYSICAL, 80, 100, 15, 100, 0, 7)
      .attr(StatChangeAttr, BattleStat.DEF, -1),
    new AttackMove(Moves.POWER_TRIP, Type.DARK, MoveCategory.PHYSICAL, 20, 100, 10, -1, 0, 7)
      .attr(StatChangeCountPowerAttr),
    new AttackMove(Moves.BURN_UP, Type.FIRE, MoveCategory.SPECIAL, 130, 100, 5, -1, 0, 7)
      .condition((user) => {
        const userTypes = user.getTypes(true);
        return userTypes.includes(Type.FIRE);
      })
      .attr(HealStatusEffectAttr, true, StatusEffect.FREEZE)
      .attr(RemoveTypeAttr, Type.FIRE, (user) => {
        user.scene.queueMessage(i18next.t("moveTriggers:burnedItselfOut", {pokemonName: getPokemonNameWithAffix(user)}));
      }),
    new StatusMove(Moves.SPEED_SWAP, Type.PSYCHIC, -1, 10, -1, 0, 7)
      .unimplemented(),
    new AttackMove(Moves.SMART_STRIKE, Type.STEEL, MoveCategory.PHYSICAL, 70, -1, 10, -1, 0, 7),
    new StatusMove(Moves.PURIFY, Type.POISON, -1, 20, -1, 0, 7)
      .condition(
        (user: Pokemon, target: Pokemon, move: Move) => isNonVolatileStatusEffect(target.status?.effect!)) // TODO: is this bang correct?
      .attr(HealAttr, 0.5)
      .attr(HealStatusEffectAttr, false, ...getNonVolatileStatusEffects())
      .triageMove(),
    new AttackMove(Moves.REVELATION_DANCE, Type.NORMAL, MoveCategory.SPECIAL, 90, 100, 15, -1, 0, 7)
      .danceMove()
      .attr(MatchUserTypeAttr),
    new AttackMove(Moves.CORE_ENFORCER, Type.DRAGON, MoveCategory.SPECIAL, 100, 100, 10, -1, 0, 7)
      .target(MoveTarget.ALL_NEAR_ENEMIES)
      .attr(SuppressAbilitiesIfActedAttr),
    new AttackMove(Moves.TROP_KICK, Type.GRASS, MoveCategory.PHYSICAL, 70, 100, 15, 100, 0, 7)
      .attr(StatChangeAttr, BattleStat.ATK, -1),
    new StatusMove(Moves.INSTRUCT, Type.PSYCHIC, -1, 15, -1, 0, 7)
      .unimplemented(),
    new AttackMove(Moves.BEAK_BLAST, Type.FLYING, MoveCategory.PHYSICAL, 100, 100, 15, -1, -3, 7)
      .attr(BeakBlastHeaderAttr)
      .ballBombMove()
      .makesContact(false),
    new AttackMove(Moves.CLANGING_SCALES, Type.DRAGON, MoveCategory.SPECIAL, 110, 100, 5, -1, 0, 7)
      .attr(StatChangeAttr, BattleStat.DEF, -1, true, null, true, false, MoveEffectTrigger.HIT, true)
      .soundBased()
      .target(MoveTarget.ALL_NEAR_ENEMIES),
    new AttackMove(Moves.DRAGON_HAMMER, Type.DRAGON, MoveCategory.PHYSICAL, 90, 100, 15, -1, 0, 7),
    new AttackMove(Moves.BRUTAL_SWING, Type.DARK, MoveCategory.PHYSICAL, 60, 100, 20, -1, 0, 7)
      .target(MoveTarget.ALL_NEAR_OTHERS),
    new StatusMove(Moves.AURORA_VEIL, Type.ICE, -1, 20, -1, 0, 7)
      .condition((user, target, move) => (user.scene.arena.weather?.weatherType === WeatherType.HAIL || user.scene.arena.weather?.weatherType === WeatherType.SNOW) && !user.scene.arena.weather?.isEffectSuppressed(user.scene))
      .attr(AddArenaTagAttr, ArenaTagType.AURORA_VEIL, 5, true)
      .target(MoveTarget.USER_SIDE),
    /* Unused */
    new AttackMove(Moves.SINISTER_ARROW_RAID, Type.GHOST, MoveCategory.PHYSICAL, 180, -1, 1, -1, 0, 7)
      .makesContact(false)
      .partial()
      .ignoresVirtual(),
    new AttackMove(Moves.MALICIOUS_MOONSAULT, Type.DARK, MoveCategory.PHYSICAL, 180, -1, 1, -1, 0, 7)
      .partial()
      .ignoresVirtual(),
    new AttackMove(Moves.OCEANIC_OPERETTA, Type.WATER, MoveCategory.SPECIAL, 195, -1, 1, -1, 0, 7)
      .partial()
      .ignoresVirtual(),
    new AttackMove(Moves.GUARDIAN_OF_ALOLA, Type.FAIRY, MoveCategory.SPECIAL, -1, -1, 1, -1, 0, 7)
      .unimplemented()
      .ignoresVirtual(),
    new AttackMove(Moves.SOUL_STEALING_7_STAR_STRIKE, Type.GHOST, MoveCategory.PHYSICAL, 195, -1, 1, -1, 0, 7)
      .unimplemented()
      .ignoresVirtual(),
    new AttackMove(Moves.STOKED_SPARKSURFER, Type.ELECTRIC, MoveCategory.SPECIAL, 175, -1, 1, 100, 0, 7)
      .partial()
      .ignoresVirtual(),
    new AttackMove(Moves.PULVERIZING_PANCAKE, Type.NORMAL, MoveCategory.PHYSICAL, 210, -1, 1, -1, 0, 7)
      .partial()
      .ignoresVirtual(),
    new SelfStatusMove(Moves.EXTREME_EVOBOOST, Type.NORMAL, -1, 1, -1, 0, 7)
      .attr(StatChangeAttr, [ BattleStat.ATK, BattleStat.DEF, BattleStat.SPATK, BattleStat.SPDEF, BattleStat.SPD ], 2, true)
      .ignoresVirtual(),
    new AttackMove(Moves.GENESIS_SUPERNOVA, Type.PSYCHIC, MoveCategory.SPECIAL, 185, -1, 1, 100, 0, 7)
      .attr(TerrainChangeAttr, TerrainType.PSYCHIC)
      .ignoresVirtual(),
    /* End Unused */
    new AttackMove(Moves.SHELL_TRAP, Type.FIRE, MoveCategory.SPECIAL, 150, 100, 5, -1, -3, 7)
      .attr(AddBattlerTagHeaderAttr, BattlerTagType.SHELL_TRAP)
      .target(MoveTarget.ALL_NEAR_ENEMIES)
      // Fails if the user was not hit by a physical attack during the turn
      .condition((user, target, move) => user.getTag(ShellTrapTag)?.activated === true),
    new AttackMove(Moves.FLEUR_CANNON, Type.FAIRY, MoveCategory.SPECIAL, 130, 90, 5, -1, 0, 7)
      .attr(StatChangeAttr, BattleStat.SPATK, -2, true),
    new AttackMove(Moves.PSYCHIC_FANGS, Type.PSYCHIC, MoveCategory.PHYSICAL, 85, 100, 10, -1, 0, 7)
      .bitingMove()
      .attr(RemoveScreensAttr),
    new AttackMove(Moves.STOMPING_TANTRUM, Type.GROUND, MoveCategory.PHYSICAL, 75, 100, 10, -1, 0, 7)
      .attr(MovePowerMultiplierAttr, (user, target, move) => user.getLastXMoves(2)[1]?.result === MoveResult.MISS || user.getLastXMoves(2)[1]?.result === MoveResult.FAIL ? 2 : 1),
    new AttackMove(Moves.SHADOW_BONE, Type.GHOST, MoveCategory.PHYSICAL, 85, 100, 10, 20, 0, 7)
      .attr(StatChangeAttr, BattleStat.DEF, -1)
      .makesContact(false),
    new AttackMove(Moves.ACCELEROCK, Type.ROCK, MoveCategory.PHYSICAL, 40, 100, 20, -1, 1, 7),
    new AttackMove(Moves.LIQUIDATION, Type.WATER, MoveCategory.PHYSICAL, 85, 100, 10, 20, 0, 7)
      .attr(StatChangeAttr, BattleStat.DEF, -1),
    new AttackMove(Moves.PRISMATIC_LASER, Type.PSYCHIC, MoveCategory.SPECIAL, 160, 100, 10, -1, 0, 7)
      .attr(RechargeAttr),
    new AttackMove(Moves.SPECTRAL_THIEF, Type.GHOST, MoveCategory.PHYSICAL, 90, 100, 10, -1, 0, 7)
      .partial(),
    new AttackMove(Moves.SUNSTEEL_STRIKE, Type.STEEL, MoveCategory.PHYSICAL, 100, 100, 5, -1, 0, 7)
      .ignoresAbilities()
      .partial(),
    new AttackMove(Moves.MOONGEIST_BEAM, Type.GHOST, MoveCategory.SPECIAL, 100, 100, 5, -1, 0, 7)
      .ignoresAbilities()
      .partial(),
    new StatusMove(Moves.TEARFUL_LOOK, Type.NORMAL, -1, 20, -1, 0, 7)
      .attr(StatChangeAttr, [ BattleStat.ATK, BattleStat.SPATK ], -1),
    new AttackMove(Moves.ZING_ZAP, Type.ELECTRIC, MoveCategory.PHYSICAL, 80, 100, 10, 30, 0, 7)
      .attr(FlinchAttr),
    new AttackMove(Moves.NATURES_MADNESS, Type.FAIRY, MoveCategory.SPECIAL, -1, 90, 10, -1, 0, 7)
      .attr(TargetHalfHpDamageAttr),
    new AttackMove(Moves.MULTI_ATTACK, Type.NORMAL, MoveCategory.PHYSICAL, 120, 100, 10, -1, 0, 7)
      .attr(FormChangeItemTypeAttr),
    /* Unused */
    new AttackMove(Moves.TEN_MILLION_VOLT_THUNDERBOLT, Type.ELECTRIC, MoveCategory.SPECIAL, 195, -1, 1, -1, 0, 7)
      .partial()
      .ignoresVirtual(),
    /* End Unused */
    new AttackMove(Moves.MIND_BLOWN, Type.FIRE, MoveCategory.SPECIAL, 150, 100, 5, -1, 0, 7)
      .condition(failIfDampCondition)
      .attr(HalfSacrificialAttr)
      .target(MoveTarget.ALL_NEAR_OTHERS),
    new AttackMove(Moves.PLASMA_FISTS, Type.ELECTRIC, MoveCategory.PHYSICAL, 100, 100, 15, -1, 0, 7)
      .punchingMove()
      .partial(),
    new AttackMove(Moves.PHOTON_GEYSER, Type.PSYCHIC, MoveCategory.SPECIAL, 100, 100, 5, -1, 0, 7)
      .attr(PhotonGeyserCategoryAttr)
      .ignoresAbilities()
      .partial(),
    /* Unused */
    new AttackMove(Moves.LIGHT_THAT_BURNS_THE_SKY, Type.PSYCHIC, MoveCategory.SPECIAL, 200, -1, 1, -1, 0, 7)
      .attr(PhotonGeyserCategoryAttr)
      .ignoresAbilities()
      .ignoresVirtual(),
    new AttackMove(Moves.SEARING_SUNRAZE_SMASH, Type.STEEL, MoveCategory.PHYSICAL, 200, -1, 1, -1, 0, 7)
      .ignoresAbilities()
      .ignoresVirtual(),
    new AttackMove(Moves.MENACING_MOONRAZE_MAELSTROM, Type.GHOST, MoveCategory.SPECIAL, 200, -1, 1, -1, 0, 7)
      .ignoresAbilities()
      .ignoresVirtual(),
    new AttackMove(Moves.LETS_SNUGGLE_FOREVER, Type.FAIRY, MoveCategory.PHYSICAL, 190, -1, 1, -1, 0, 7)
      .partial()
      .ignoresVirtual(),
    new AttackMove(Moves.SPLINTERED_STORMSHARDS, Type.ROCK, MoveCategory.PHYSICAL, 190, -1, 1, -1, 0, 7)
      .attr(ClearTerrainAttr)
      .makesContact(false)
      .ignoresVirtual(),
    new AttackMove(Moves.CLANGOROUS_SOULBLAZE, Type.DRAGON, MoveCategory.SPECIAL, 185, -1, 1, 100, 0, 7)
      .attr(StatChangeAttr, [ BattleStat.ATK, BattleStat.DEF, BattleStat.SPATK, BattleStat.SPDEF, BattleStat.SPD ], 1, true)
      .soundBased()
      .target(MoveTarget.ALL_NEAR_ENEMIES)
      .partial()
      .ignoresVirtual(),
    /* End Unused */
    new AttackMove(Moves.ZIPPY_ZAP, Type.ELECTRIC, MoveCategory.PHYSICAL, 50, 100, 15, 100, 2, 7) //LGPE Implementation
      .attr(CritOnlyAttr),
    new AttackMove(Moves.SPLISHY_SPLASH, Type.WATER, MoveCategory.SPECIAL, 90, 100, 15, 30, 0, 7)
      .attr(StatusEffectAttr, StatusEffect.PARALYSIS)
      .target(MoveTarget.ALL_NEAR_ENEMIES),
    new AttackMove(Moves.FLOATY_FALL, Type.FLYING, MoveCategory.PHYSICAL, 90, 95, 15, 30, 0, 7)
      .attr(FlinchAttr),
    new AttackMove(Moves.PIKA_PAPOW, Type.ELECTRIC, MoveCategory.SPECIAL, -1, -1, 20, -1, 0, 7)
      .attr(FriendshipPowerAttr),
    new AttackMove(Moves.BOUNCY_BUBBLE, Type.WATER, MoveCategory.SPECIAL, 60, 100, 20, -1, 0, 7)
      .attr(HitHealAttr, 1.0)
      .triageMove()
      .target(MoveTarget.ALL_NEAR_ENEMIES),
    new AttackMove(Moves.BUZZY_BUZZ, Type.ELECTRIC, MoveCategory.SPECIAL, 60, 100, 20, 100, 0, 7)
      .attr(StatusEffectAttr, StatusEffect.PARALYSIS),
    new AttackMove(Moves.SIZZLY_SLIDE, Type.FIRE, MoveCategory.PHYSICAL, 60, 100, 20, 100, 0, 7)
      .attr(StatusEffectAttr, StatusEffect.BURN),
    new AttackMove(Moves.GLITZY_GLOW, Type.PSYCHIC, MoveCategory.SPECIAL, 80, 95, 15, -1, 0, 7)
      .attr(AddArenaTagAttr, ArenaTagType.LIGHT_SCREEN, 5, false, true),
    new AttackMove(Moves.BADDY_BAD, Type.DARK, MoveCategory.SPECIAL, 80, 95, 15, -1, 0, 7)
      .attr(AddArenaTagAttr, ArenaTagType.REFLECT, 5, false, true),
    new AttackMove(Moves.SAPPY_SEED, Type.GRASS, MoveCategory.PHYSICAL, 100, 90, 10, 100, 0, 7)
      .makesContact(false)
      .attr(AddBattlerTagAttr, BattlerTagType.SEEDED),
    new AttackMove(Moves.FREEZY_FROST, Type.ICE, MoveCategory.SPECIAL, 100, 90, 10, -1, 0, 7)
      .attr(ResetStatsAttr, true),
    new AttackMove(Moves.SPARKLY_SWIRL, Type.FAIRY, MoveCategory.SPECIAL, 120, 85, 5, -1, 0, 7)
      .attr(PartyStatusCureAttr, null, Abilities.NONE),
    new AttackMove(Moves.VEEVEE_VOLLEY, Type.NORMAL, MoveCategory.PHYSICAL, -1, -1, 20, -1, 0, 7)
      .attr(FriendshipPowerAttr),
    new AttackMove(Moves.DOUBLE_IRON_BASH, Type.STEEL, MoveCategory.PHYSICAL, 60, 100, 5, 30, 0, 7)
      .attr(MultiHitAttr, MultiHitType._2)
      .attr(FlinchAttr)
      .punchingMove(),
    /* Unused */
    new SelfStatusMove(Moves.MAX_GUARD, Type.NORMAL, -1, 10, -1, 4, 8)
      .attr(ProtectAttr)
      .ignoresVirtual(),
    /* End Unused */
    new AttackMove(Moves.DYNAMAX_CANNON, Type.DRAGON, MoveCategory.SPECIAL, 100, 100, 5, -1, 0, 8)
      .attr(MovePowerMultiplierAttr, (user, target, move) => {
      // Move is only stronger against overleveled foes.
        if (target.level > target.scene.getMaxExpLevel()) {
          const dynamaxCannonPercentMarginBeforeFullDamage = 0.05; // How much % above MaxExpLevel of wave will the target need to be to take full damage.
          // The move's power scales as the margin is approached, reaching double power when it does or goes over it.
          return 1 + Math.min(1, (target.level - target.scene.getMaxExpLevel()) / (target.scene.getMaxExpLevel() * dynamaxCannonPercentMarginBeforeFullDamage));
        } else {
          return 1;
        }
      })
      .attr(DiscourageFrequentUseAttr)
      .ignoresVirtual(),

    new AttackMove(Moves.SNIPE_SHOT, Type.WATER, MoveCategory.SPECIAL, 80, 100, 15, -1, 0, 8)
      .attr(HighCritAttr)
      .attr(BypassRedirectAttr),
    new AttackMove(Moves.JAW_LOCK, Type.DARK, MoveCategory.PHYSICAL, 80, 100, 10, -1, 0, 8)
      .attr(JawLockAttr)
      .bitingMove(),
    new SelfStatusMove(Moves.STUFF_CHEEKS, Type.NORMAL, -1, 10, -1, 0, 8) // TODO: Stuff Cheeks should not be selectable when the user does not have a berry, see wiki
      .attr(EatBerryAttr)
      .attr(StatChangeAttr, BattleStat.DEF, 2, true)
      .condition((user) => {
        const userBerries = user.scene.findModifiers(m => m instanceof BerryModifier, user.isPlayer());
        return userBerries.length > 0;
      })
      .partial(),
    new SelfStatusMove(Moves.NO_RETREAT, Type.FIGHTING, -1, 5, -1, 0, 8)
      .attr(StatChangeAttr, [ BattleStat.ATK, BattleStat.DEF, BattleStat.SPATK, BattleStat.SPDEF, BattleStat.SPD ], 1, true)
      .attr(AddBattlerTagAttr, BattlerTagType.TRAPPED, true, false, 1)
      .condition((user, target, move) => user.getTag(TrappedTag)?.sourceMove !== Moves.NO_RETREAT), // fails if the user is currently trapped by No Retreat
    new StatusMove(Moves.TAR_SHOT, Type.ROCK, 100, 15, -1, 0, 8)
      .attr(StatChangeAttr, BattleStat.SPD, -1)
      .partial(),
    new StatusMove(Moves.MAGIC_POWDER, Type.PSYCHIC, 100, 20, -1, 0, 8)
      .attr(ChangeTypeAttr, Type.PSYCHIC)
      .powderMove(),
    new AttackMove(Moves.DRAGON_DARTS, Type.DRAGON, MoveCategory.PHYSICAL, 50, 100, 10, -1, 0, 8)
      .attr(MultiHitAttr, MultiHitType._2)
      .makesContact(false)
      .partial(),
    new StatusMove(Moves.TEATIME, Type.NORMAL, -1, 10, -1, 0, 8)
      .attr(EatBerryAttr)
      .target(MoveTarget.ALL),
    new StatusMove(Moves.OCTOLOCK, Type.FIGHTING, 100, 15, -1, 0, 8)
      .attr(AddBattlerTagAttr, BattlerTagType.OCTOLOCK, false, true, 1),
    new AttackMove(Moves.BOLT_BEAK, Type.ELECTRIC, MoveCategory.PHYSICAL, 85, 100, 10, -1, 0, 8)
      .attr(FirstAttackDoublePowerAttr),
    new AttackMove(Moves.FISHIOUS_REND, Type.WATER, MoveCategory.PHYSICAL, 85, 100, 10, -1, 0, 8)
      .attr(FirstAttackDoublePowerAttr)
      .bitingMove(),
    new StatusMove(Moves.COURT_CHANGE, Type.NORMAL, 100, 10, -1, 0, 8)
      .attr(SwapArenaTagsAttr, [ArenaTagType.AURORA_VEIL, ArenaTagType.LIGHT_SCREEN, ArenaTagType.MIST, ArenaTagType.REFLECT, ArenaTagType.SPIKES, ArenaTagType.STEALTH_ROCK, ArenaTagType.STICKY_WEB, ArenaTagType.TAILWIND, ArenaTagType.TOXIC_SPIKES]),
    new AttackMove(Moves.MAX_FLARE, Type.FIRE, MoveCategory.PHYSICAL, 10, -1, 10, -1, 0, 8)
      .target(MoveTarget.NEAR_ENEMY)
      .unimplemented()
      .ignoresVirtual(),
    new AttackMove(Moves.MAX_FLUTTERBY, Type.BUG, MoveCategory.PHYSICAL, 10, -1, 10, -1, 0, 8)
      .target(MoveTarget.NEAR_ENEMY)
      .unimplemented()
      .ignoresVirtual(),
    new AttackMove(Moves.MAX_LIGHTNING, Type.ELECTRIC, MoveCategory.PHYSICAL, 10, -1, 10, -1, 0, 8)
      .target(MoveTarget.NEAR_ENEMY)
      .unimplemented()
      .ignoresVirtual(),
    new AttackMove(Moves.MAX_STRIKE, Type.NORMAL, MoveCategory.PHYSICAL, 10, -1, 10, -1, 0, 8)
      .target(MoveTarget.NEAR_ENEMY)
      .unimplemented()
      .ignoresVirtual(),
    new AttackMove(Moves.MAX_KNUCKLE, Type.FIGHTING, MoveCategory.PHYSICAL, 10, -1, 10, -1, 0, 8)
      .target(MoveTarget.NEAR_ENEMY)
      .unimplemented()
      .ignoresVirtual(),
    new AttackMove(Moves.MAX_PHANTASM, Type.GHOST, MoveCategory.PHYSICAL, 10, -1, 10, -1, 0, 8)
      .target(MoveTarget.NEAR_ENEMY)
      .unimplemented()
      .ignoresVirtual(),
    new AttackMove(Moves.MAX_HAILSTORM, Type.ICE, MoveCategory.PHYSICAL, 10, -1, 10, -1, 0, 8)
      .target(MoveTarget.NEAR_ENEMY)
      .unimplemented()
      .ignoresVirtual(),
    new AttackMove(Moves.MAX_OOZE, Type.POISON, MoveCategory.PHYSICAL, 10, -1, 10, -1, 0, 8)
      .target(MoveTarget.NEAR_ENEMY)
      .unimplemented()
      .ignoresVirtual(),
    new AttackMove(Moves.MAX_GEYSER, Type.WATER, MoveCategory.PHYSICAL, 10, -1, 10, -1, 0, 8)
      .target(MoveTarget.NEAR_ENEMY)
      .unimplemented()
      .ignoresVirtual(),
    new AttackMove(Moves.MAX_AIRSTREAM, Type.FLYING, MoveCategory.PHYSICAL, 10, -1, 10, -1, 0, 8)
      .target(MoveTarget.NEAR_ENEMY)
      .unimplemented()
      .ignoresVirtual(),
    new AttackMove(Moves.MAX_STARFALL, Type.FAIRY, MoveCategory.PHYSICAL, 10, -1, 10, -1, 0, 8)
      .target(MoveTarget.NEAR_ENEMY)
      .unimplemented()
      .ignoresVirtual(),
    new AttackMove(Moves.MAX_WYRMWIND, Type.DRAGON, MoveCategory.PHYSICAL, 10, -1, 10, -1, 0, 8)
      .target(MoveTarget.NEAR_ENEMY)
      .unimplemented()
      .ignoresVirtual(),
    new AttackMove(Moves.MAX_MINDSTORM, Type.PSYCHIC, MoveCategory.PHYSICAL, 10, -1, 10, -1, 0, 8)
      .target(MoveTarget.NEAR_ENEMY)
      .unimplemented()
      .ignoresVirtual(),
    new AttackMove(Moves.MAX_ROCKFALL, Type.ROCK, MoveCategory.PHYSICAL, 10, -1, 10, -1, 0, 8)
      .target(MoveTarget.NEAR_ENEMY)
      .unimplemented()
      .ignoresVirtual(),
    new AttackMove(Moves.MAX_QUAKE, Type.GROUND, MoveCategory.PHYSICAL, 10, -1, 10, -1, 0, 8)
      .target(MoveTarget.NEAR_ENEMY)
      .unimplemented()
      .ignoresVirtual(),
    new AttackMove(Moves.MAX_DARKNESS, Type.DARK, MoveCategory.PHYSICAL, 10, -1, 10, -1, 0, 8)
      .target(MoveTarget.NEAR_ENEMY)
      .unimplemented()
      .ignoresVirtual(),
    new AttackMove(Moves.MAX_OVERGROWTH, Type.GRASS, MoveCategory.PHYSICAL, 10, -1, 10, -1, 0, 8)
      .target(MoveTarget.NEAR_ENEMY)
      .unimplemented()
      .ignoresVirtual(),
    new AttackMove(Moves.MAX_STEELSPIKE, Type.STEEL, MoveCategory.PHYSICAL, 10, -1, 10, -1, 0, 8)
      .target(MoveTarget.NEAR_ENEMY)
      .unimplemented()
      .ignoresVirtual(),
    /* End Unused */
    new SelfStatusMove(Moves.CLANGOROUS_SOUL, Type.DRAGON, 100, 5, -1, 0, 8)
      .attr(CutHpStatBoostAttr, [ BattleStat.ATK, BattleStat.DEF, BattleStat.SPATK, BattleStat.SPDEF, BattleStat.SPD ], 1, 3)
      .soundBased()
      .danceMove(),
    new AttackMove(Moves.BODY_PRESS, Type.FIGHTING, MoveCategory.PHYSICAL, 80, 100, 10, -1, 0, 8)
      .attr(DefAtkAttr),
    new StatusMove(Moves.DECORATE, Type.FAIRY, -1, 15, -1, 0, 8)
      .attr(StatChangeAttr, [ BattleStat.ATK, BattleStat.SPATK ], 2)
      .ignoresProtect(),
    new AttackMove(Moves.DRUM_BEATING, Type.GRASS, MoveCategory.PHYSICAL, 80, 100, 10, 100, 0, 8)
      .attr(StatChangeAttr, BattleStat.SPD, -1)
      .makesContact(false),
    new AttackMove(Moves.SNAP_TRAP, Type.GRASS, MoveCategory.PHYSICAL, 35, 100, 15, -1, 0, 8)
      .attr(TrapAttr, BattlerTagType.SNAP_TRAP),
    new AttackMove(Moves.PYRO_BALL, Type.FIRE, MoveCategory.PHYSICAL, 120, 90, 5, 10, 0, 8)
      .attr(HealStatusEffectAttr, true, StatusEffect.FREEZE)
      .attr(StatusEffectAttr, StatusEffect.BURN)
      .ballBombMove()
      .makesContact(false),
    new AttackMove(Moves.BEHEMOTH_BLADE, Type.STEEL, MoveCategory.PHYSICAL, 100, 100, 5, -1, 0, 8)
      .slicingMove(),
    new AttackMove(Moves.BEHEMOTH_BASH, Type.STEEL, MoveCategory.PHYSICAL, 100, 100, 5, -1, 0, 8),
    new AttackMove(Moves.AURA_WHEEL, Type.ELECTRIC, MoveCategory.PHYSICAL, 110, 100, 10, 100, 0, 8)
      .attr(StatChangeAttr, BattleStat.SPD, 1, true)
      .makesContact(false)
      .attr(AuraWheelTypeAttr)
      .condition((user, target, move) => [user.species.speciesId, user.fusionSpecies?.speciesId].includes(Species.MORPEKO)), // Missing custom fail message
    new AttackMove(Moves.BREAKING_SWIPE, Type.DRAGON, MoveCategory.PHYSICAL, 60, 100, 15, 100, 0, 8)
      .target(MoveTarget.ALL_NEAR_ENEMIES)
      .attr(StatChangeAttr, BattleStat.ATK, -1),
    new AttackMove(Moves.BRANCH_POKE, Type.GRASS, MoveCategory.PHYSICAL, 40, 100, 40, -1, 0, 8),
    new AttackMove(Moves.OVERDRIVE, Type.ELECTRIC, MoveCategory.SPECIAL, 80, 100, 10, -1, 0, 8)
      .soundBased()
      .target(MoveTarget.ALL_NEAR_ENEMIES),
    new AttackMove(Moves.APPLE_ACID, Type.GRASS, MoveCategory.SPECIAL, 80, 100, 10, 100, 0, 8)
      .attr(StatChangeAttr, BattleStat.SPDEF, -1),
    new AttackMove(Moves.GRAV_APPLE, Type.GRASS, MoveCategory.PHYSICAL, 80, 100, 10, 100, 0, 8)
      .attr(StatChangeAttr, BattleStat.DEF, -1)
      .attr(MovePowerMultiplierAttr, (user, target, move) => user.scene.arena.getTag(ArenaTagType.GRAVITY) ? 1.5 : 1)
      .makesContact(false),
    new AttackMove(Moves.SPIRIT_BREAK, Type.FAIRY, MoveCategory.PHYSICAL, 75, 100, 15, 100, 0, 8)
      .attr(StatChangeAttr, BattleStat.SPATK, -1),
    new AttackMove(Moves.STRANGE_STEAM, Type.FAIRY, MoveCategory.SPECIAL, 90, 95, 10, 20, 0, 8)
      .attr(ConfuseAttr),
    new StatusMove(Moves.LIFE_DEW, Type.WATER, -1, 10, -1, 0, 8)
      .attr(HealAttr, 0.25, true, false)
      .target(MoveTarget.USER_AND_ALLIES)
      .ignoresProtect(),
    new SelfStatusMove(Moves.OBSTRUCT, Type.DARK, 100, 10, -1, 4, 8)
      .attr(ProtectAttr, BattlerTagType.OBSTRUCT),
    new AttackMove(Moves.FALSE_SURRENDER, Type.DARK, MoveCategory.PHYSICAL, 80, -1, 10, -1, 0, 8),
    new AttackMove(Moves.METEOR_ASSAULT, Type.FIGHTING, MoveCategory.PHYSICAL, 150, 100, 5, -1, 0, 8)
      .attr(RechargeAttr)
      .makesContact(false),
    new AttackMove(Moves.ETERNABEAM, Type.DRAGON, MoveCategory.SPECIAL, 160, 90, 5, -1, 0, 8)
      .attr(RechargeAttr),
    new AttackMove(Moves.STEEL_BEAM, Type.STEEL, MoveCategory.SPECIAL, 140, 95, 5, -1, 0, 8)
      .attr(HalfSacrificialAttr),
    new AttackMove(Moves.EXPANDING_FORCE, Type.PSYCHIC, MoveCategory.SPECIAL, 80, 100, 10, -1, 0, 8)
      .attr(MovePowerMultiplierAttr, (user, target, move) => user.scene.arena.getTerrainType() === TerrainType.PSYCHIC && user.isGrounded() ? 1.5 : 1)
      .attr(VariableTargetAttr, (user, target, move) => user.scene.arena.getTerrainType() === TerrainType.PSYCHIC && user.isGrounded() ? 6 : 3),
    new AttackMove(Moves.STEEL_ROLLER, Type.STEEL, MoveCategory.PHYSICAL, 130, 100, 5, -1, 0, 8)
      .attr(ClearTerrainAttr)
      .condition((user, target, move) => !!user.scene.arena.terrain),
    new AttackMove(Moves.SCALE_SHOT, Type.DRAGON, MoveCategory.PHYSICAL, 25, 90, 20, -1, 0, 8)
      //.attr(StatChangeAttr, BattleStat.SPD, 1, true) // TODO: Have boosts only apply at end of move, not after every hit
      //.attr(StatChangeAttr, BattleStat.DEF, -1, true)
      .attr(MultiHitAttr)
      .makesContact(false)
      .partial(),
    new AttackMove(Moves.METEOR_BEAM, Type.ROCK, MoveCategory.SPECIAL, 120, 90, 10, 100, 0, 8)
      .attr(ChargeAttr, ChargeAnim.METEOR_BEAM_CHARGING, i18next.t("moveTriggers:isOverflowingWithSpacePower", {pokemonName: "{USER}"}), null, true)
      .attr(StatChangeAttr, BattleStat.SPATK, 1, true)
      .ignoresVirtual(),
    new AttackMove(Moves.SHELL_SIDE_ARM, Type.POISON, MoveCategory.SPECIAL, 90, 100, 10, 20, 0, 8)
      .attr(ShellSideArmCategoryAttr)
      .attr(StatusEffectAttr, StatusEffect.POISON)
      .partial(),
    new AttackMove(Moves.MISTY_EXPLOSION, Type.FAIRY, MoveCategory.SPECIAL, 100, 100, 5, -1, 0, 8)
      .attr(SacrificialAttr)
      .target(MoveTarget.ALL_NEAR_OTHERS)
      .attr(MovePowerMultiplierAttr, (user, target, move) => user.scene.arena.getTerrainType() === TerrainType.MISTY && user.isGrounded() ? 1.5 : 1)
      .condition(failIfDampCondition)
      .makesContact(false),
    new AttackMove(Moves.GRASSY_GLIDE, Type.GRASS, MoveCategory.PHYSICAL, 55, 100, 20, -1, 0, 8)
      .attr(IncrementMovePriorityAttr, (user, target, move) =>user.scene.arena.getTerrainType()===TerrainType.GRASSY&&user.isGrounded()),
    new AttackMove(Moves.RISING_VOLTAGE, Type.ELECTRIC, MoveCategory.SPECIAL, 70, 100, 20, -1, 0, 8)
      .attr(MovePowerMultiplierAttr, (user, target, move) => user.scene.arena.getTerrainType() === TerrainType.ELECTRIC && target.isGrounded() ? 2 : 1),
    new AttackMove(Moves.TERRAIN_PULSE, Type.NORMAL, MoveCategory.SPECIAL, 50, 100, 10, -1, 0, 8)
      .attr(TerrainPulseTypeAttr)
      .attr(MovePowerMultiplierAttr, (user, target, move) => user.scene.arena.getTerrainType() !== TerrainType.NONE && user.isGrounded() ? 2 : 1)
      .pulseMove(),
    new AttackMove(Moves.SKITTER_SMACK, Type.BUG, MoveCategory.PHYSICAL, 70, 90, 10, 100, 0, 8)
      .attr(StatChangeAttr, BattleStat.SPATK, -1),
    new AttackMove(Moves.BURNING_JEALOUSY, Type.FIRE, MoveCategory.SPECIAL, 70, 100, 5, 100, 0, 8)
      .target(MoveTarget.ALL_NEAR_ENEMIES)
      .partial(),
    new AttackMove(Moves.LASH_OUT, Type.DARK, MoveCategory.PHYSICAL, 75, 100, 5, -1, 0, 8)
      .partial(),
    new AttackMove(Moves.POLTERGEIST, Type.GHOST, MoveCategory.PHYSICAL, 110, 90, 5, -1, 0, 8)
      .attr(AttackedByItemAttr)
      .makesContact(false),
    new StatusMove(Moves.CORROSIVE_GAS, Type.POISON, 100, 40, -1, 0, 8)
      .target(MoveTarget.ALL_NEAR_OTHERS)
      .unimplemented(),
    new StatusMove(Moves.COACHING, Type.FIGHTING, -1, 10, -1, 0, 8)
      .attr(StatChangeAttr, [ BattleStat.ATK, BattleStat.DEF ], 1)
      .target(MoveTarget.NEAR_ALLY),
    new AttackMove(Moves.FLIP_TURN, Type.WATER, MoveCategory.PHYSICAL, 60, 100, 20, -1, 0, 8)
      .attr(ForceSwitchOutAttr, true, false),
    new AttackMove(Moves.TRIPLE_AXEL, Type.ICE, MoveCategory.PHYSICAL, 20, 90, 10, -1, 0, 8)
      .attr(MultiHitAttr, MultiHitType._3)
      .attr(MultiHitPowerIncrementAttr, 3)
      .checkAllHits(),
    new AttackMove(Moves.DUAL_WINGBEAT, Type.FLYING, MoveCategory.PHYSICAL, 40, 90, 10, -1, 0, 8)
      .attr(MultiHitAttr, MultiHitType._2),
    new AttackMove(Moves.SCORCHING_SANDS, Type.GROUND, MoveCategory.SPECIAL, 70, 100, 10, 30, 0, 8)
      .attr(HealStatusEffectAttr, true, StatusEffect.FREEZE)
      .attr(HealStatusEffectAttr, false, StatusEffect.FREEZE)
      .attr(StatusEffectAttr, StatusEffect.BURN),
    new StatusMove(Moves.JUNGLE_HEALING, Type.GRASS, -1, 10, -1, 0, 8)
      .attr(HealAttr, 0.25, true, false)
      .attr(HealStatusEffectAttr, false, StatusEffect.PARALYSIS, StatusEffect.POISON, StatusEffect.TOXIC, StatusEffect.BURN, StatusEffect.SLEEP)
      .target(MoveTarget.USER_AND_ALLIES),
    new AttackMove(Moves.WICKED_BLOW, Type.DARK, MoveCategory.PHYSICAL, 75, 100, 5, -1, 0, 8)
      .attr(CritOnlyAttr)
      .punchingMove(),
    new AttackMove(Moves.SURGING_STRIKES, Type.WATER, MoveCategory.PHYSICAL, 25, 100, 5, -1, 0, 8)
      .attr(MultiHitAttr, MultiHitType._3)
      .attr(CritOnlyAttr)
      .punchingMove(),
    new AttackMove(Moves.THUNDER_CAGE, Type.ELECTRIC, MoveCategory.SPECIAL, 80, 90, 15, -1, 0, 8)
      .attr(TrapAttr, BattlerTagType.THUNDER_CAGE),
    new AttackMove(Moves.DRAGON_ENERGY, Type.DRAGON, MoveCategory.SPECIAL, 150, 100, 5, -1, 0, 8)
      .attr(HpPowerAttr)
      .target(MoveTarget.ALL_NEAR_ENEMIES),
    new AttackMove(Moves.FREEZING_GLARE, Type.PSYCHIC, MoveCategory.SPECIAL, 90, 100, 10, 10, 0, 8)
      .attr(StatusEffectAttr, StatusEffect.FREEZE),
    new AttackMove(Moves.FIERY_WRATH, Type.DARK, MoveCategory.SPECIAL, 90, 100, 10, 20, 0, 8)
      .attr(FlinchAttr)
      .target(MoveTarget.ALL_NEAR_ENEMIES),
    new AttackMove(Moves.THUNDEROUS_KICK, Type.FIGHTING, MoveCategory.PHYSICAL, 90, 100, 10, 100, 0, 8)
      .attr(StatChangeAttr, BattleStat.DEF, -1),
    new AttackMove(Moves.GLACIAL_LANCE, Type.ICE, MoveCategory.PHYSICAL, 120, 100, 5, -1, 0, 8)
      .target(MoveTarget.ALL_NEAR_ENEMIES)
      .makesContact(false),
    new AttackMove(Moves.ASTRAL_BARRAGE, Type.GHOST, MoveCategory.SPECIAL, 120, 100, 5, -1, 0, 8)
      .target(MoveTarget.ALL_NEAR_ENEMIES),
    new AttackMove(Moves.EERIE_SPELL, Type.PSYCHIC, MoveCategory.SPECIAL, 80, 100, 5, 100, 0, 8)
      .attr(AttackReducePpMoveAttr, 3)
      .soundBased(),
    new AttackMove(Moves.DIRE_CLAW, Type.POISON, MoveCategory.PHYSICAL, 80, 100, 15, 50, 0, 8)
      .attr(MultiStatusEffectAttr, [StatusEffect.POISON, StatusEffect.PARALYSIS, StatusEffect.SLEEP]),
    new AttackMove(Moves.PSYSHIELD_BASH, Type.PSYCHIC, MoveCategory.PHYSICAL, 70, 90, 10, 100, 0, 8)
      .attr(StatChangeAttr, BattleStat.DEF, 1, true),
    new SelfStatusMove(Moves.POWER_SHIFT, Type.NORMAL, -1, 10, -1, 0, 8)
      .unimplemented(),
    new AttackMove(Moves.STONE_AXE, Type.ROCK, MoveCategory.PHYSICAL, 65, 90, 15, 100, 0, 8)
      .attr(AddArenaTrapTagHitAttr, ArenaTagType.STEALTH_ROCK)
      .slicingMove(),
    new AttackMove(Moves.SPRINGTIDE_STORM, Type.FAIRY, MoveCategory.SPECIAL, 100, 80, 5, 30, 0, 8)
      .attr(StatChangeAttr, BattleStat.ATK, -1)
      .windMove()
      .target(MoveTarget.ALL_NEAR_ENEMIES),
    new AttackMove(Moves.MYSTICAL_POWER, Type.PSYCHIC, MoveCategory.SPECIAL, 70, 90, 10, 100, 0, 8)
      .attr(StatChangeAttr, BattleStat.SPATK, 1, true),
    new AttackMove(Moves.RAGING_FURY, Type.FIRE, MoveCategory.PHYSICAL, 120, 100, 10, -1, 0, 8)
      .makesContact(false)
      .attr(FrenzyAttr)
      .attr(MissEffectAttr, frenzyMissFunc)
      .attr(NoEffectAttr, frenzyMissFunc)
      .target(MoveTarget.RANDOM_NEAR_ENEMY),
    new AttackMove(Moves.WAVE_CRASH, Type.WATER, MoveCategory.PHYSICAL, 120, 100, 10, -1, 0, 8)
      .attr(RecoilAttr, false, 0.33)
      .recklessMove(),
    new AttackMove(Moves.CHLOROBLAST, Type.GRASS, MoveCategory.SPECIAL, 150, 95, 5, -1, 0, 8)
      .attr(RecoilAttr, true, 0.5),
    new AttackMove(Moves.MOUNTAIN_GALE, Type.ICE, MoveCategory.PHYSICAL, 100, 85, 10, 30, 0, 8)
      .makesContact(false)
      .attr(FlinchAttr),
    new SelfStatusMove(Moves.VICTORY_DANCE, Type.FIGHTING, -1, 10, -1, 0, 8)
      .attr(StatChangeAttr, [ BattleStat.ATK, BattleStat.DEF, BattleStat.SPD ], 1, true)
      .danceMove(),
    new AttackMove(Moves.HEADLONG_RUSH, Type.GROUND, MoveCategory.PHYSICAL, 120, 100, 5, -1, 0, 8)
      .attr(StatChangeAttr, [ BattleStat.DEF, BattleStat.SPDEF ], -1, true)
      .punchingMove(),
    new AttackMove(Moves.BARB_BARRAGE, Type.POISON, MoveCategory.PHYSICAL, 60, 100, 10, 50, 0, 8)
      .makesContact(false)
      .attr(MovePowerMultiplierAttr, (user, target, move) => target.status && (target.status.effect === StatusEffect.POISON || target.status.effect === StatusEffect.TOXIC) ? 2 : 1)
      .attr(StatusEffectAttr, StatusEffect.POISON),
    new AttackMove(Moves.ESPER_WING, Type.PSYCHIC, MoveCategory.SPECIAL, 80, 100, 10, 100, 0, 8)
      .attr(HighCritAttr)
      .attr(StatChangeAttr, BattleStat.SPD, 1, true),
    new AttackMove(Moves.BITTER_MALICE, Type.GHOST, MoveCategory.SPECIAL, 75, 100, 10, 100, 0, 8)
      .attr(StatChangeAttr, BattleStat.ATK, -1),
    new SelfStatusMove(Moves.SHELTER, Type.STEEL, -1, 10, 100, 0, 8)
      .attr(StatChangeAttr, BattleStat.DEF, 2, true),
    new AttackMove(Moves.TRIPLE_ARROWS, Type.FIGHTING, MoveCategory.PHYSICAL, 90, 100, 10, 30, 0, 8)
      .makesContact(false)
      .attr(HighCritAttr)
      .attr(StatChangeAttr, BattleStat.DEF, -1)
      .attr(FlinchAttr)
      .partial(),
    new AttackMove(Moves.INFERNAL_PARADE, Type.GHOST, MoveCategory.SPECIAL, 60, 100, 15, 30, 0, 8)
      .attr(StatusEffectAttr, StatusEffect.BURN)
      .attr(MovePowerMultiplierAttr, (user, target, move) => target.status ? 2 : 1),
    new AttackMove(Moves.CEASELESS_EDGE, Type.DARK, MoveCategory.PHYSICAL, 65, 90, 15, 100, 0, 8)
      .attr(AddArenaTrapTagHitAttr, ArenaTagType.SPIKES)
      .slicingMove(),
    new AttackMove(Moves.BLEAKWIND_STORM, Type.FLYING, MoveCategory.SPECIAL, 100, 80, 10, 30, 0, 8)
      .attr(StormAccuracyAttr)
      .attr(StatChangeAttr, BattleStat.SPD, -1)
      .windMove()
      .target(MoveTarget.ALL_NEAR_ENEMIES),
    new AttackMove(Moves.WILDBOLT_STORM, Type.ELECTRIC, MoveCategory.SPECIAL, 100, 80, 10, 20, 0, 8)
      .attr(StormAccuracyAttr)
      .attr(StatusEffectAttr, StatusEffect.PARALYSIS)
      .windMove()
      .target(MoveTarget.ALL_NEAR_ENEMIES),
    new AttackMove(Moves.SANDSEAR_STORM, Type.GROUND, MoveCategory.SPECIAL, 100, 80, 10, 20, 0, 8)
      .attr(StormAccuracyAttr)
      .attr(StatusEffectAttr, StatusEffect.BURN)
      .windMove()
      .target(MoveTarget.ALL_NEAR_ENEMIES),
    new StatusMove(Moves.LUNAR_BLESSING, Type.PSYCHIC, -1, 5, -1, 0, 8)
      .attr(HealAttr, 0.25, true, false)
      .attr(HealStatusEffectAttr, false, StatusEffect.PARALYSIS, StatusEffect.POISON, StatusEffect.TOXIC, StatusEffect.BURN, StatusEffect.SLEEP)
      .target(MoveTarget.USER_AND_ALLIES)
      .triageMove(),
    new SelfStatusMove(Moves.TAKE_HEART, Type.PSYCHIC, -1, 10, -1, 0, 8)
      .attr(StatChangeAttr, [ BattleStat.SPATK, BattleStat.SPDEF ], 1, true)
      .attr(HealStatusEffectAttr, true, StatusEffect.PARALYSIS, StatusEffect.POISON, StatusEffect.TOXIC, StatusEffect.BURN, StatusEffect.SLEEP),
    /* Unused
    new AttackMove(Moves.G_MAX_WILDFIRE, Type.FIRE, MoveCategory.PHYSICAL, 10, -1, 10, -1, 0, 8)
      .target(MoveTarget.ALL_NEAR_ENEMIES)
      .unimplemented(),
    new AttackMove(Moves.G_MAX_BEFUDDLE, Type.BUG, MoveCategory.PHYSICAL, 10, -1, 10, -1, 0, 8)
      .target(MoveTarget.ALL_NEAR_ENEMIES)
      .unimplemented(),
    new AttackMove(Moves.G_MAX_VOLT_CRASH, Type.ELECTRIC, MoveCategory.PHYSICAL, 10, -1, 10, -1, 0, 8)
      .target(MoveTarget.ALL_NEAR_ENEMIES)
      .unimplemented(),
    new AttackMove(Moves.G_MAX_GOLD_RUSH, Type.NORMAL, MoveCategory.PHYSICAL, 10, -1, 10, -1, 0, 8)
      .target(MoveTarget.ALL_NEAR_ENEMIES)
      .unimplemented(),
    new AttackMove(Moves.G_MAX_CHI_STRIKE, Type.FIGHTING, MoveCategory.PHYSICAL, 10, -1, 10, -1, 0, 8)
      .target(MoveTarget.ALL_NEAR_ENEMIES)
      .unimplemented(),
    new AttackMove(Moves.G_MAX_TERROR, Type.GHOST, MoveCategory.PHYSICAL, 10, -1, 10, -1, 0, 8)
      .target(MoveTarget.ALL_NEAR_ENEMIES)
      .unimplemented(),
    new AttackMove(Moves.G_MAX_RESONANCE, Type.ICE, MoveCategory.PHYSICAL, 10, -1, 10, -1, 0, 8)
      .target(MoveTarget.ALL_NEAR_ENEMIES)
      .unimplemented(),
    new AttackMove(Moves.G_MAX_CUDDLE, Type.NORMAL, MoveCategory.PHYSICAL, 10, -1, 10, -1, 0, 8)
      .target(MoveTarget.ALL_NEAR_ENEMIES)
      .unimplemented(),
    new AttackMove(Moves.G_MAX_REPLENISH, Type.NORMAL, MoveCategory.PHYSICAL, 10, -1, 10, -1, 0, 8)
      .target(MoveTarget.ALL_NEAR_ENEMIES)
      .unimplemented(),
    new AttackMove(Moves.G_MAX_MALODOR, Type.POISON, MoveCategory.PHYSICAL, 10, -1, 10, -1, 0, 8)
      .target(MoveTarget.ALL_NEAR_ENEMIES)
      .unimplemented(),
    new AttackMove(Moves.G_MAX_STONESURGE, Type.WATER, MoveCategory.PHYSICAL, 10, -1, 10, -1, 0, 8)
      .target(MoveTarget.ALL_NEAR_ENEMIES)
      .unimplemented(),
    new AttackMove(Moves.G_MAX_WIND_RAGE, Type.FLYING, MoveCategory.PHYSICAL, 10, -1, 10, -1, 0, 8)
      .target(MoveTarget.ALL_NEAR_ENEMIES)
      .unimplemented(),
    new AttackMove(Moves.G_MAX_STUN_SHOCK, Type.ELECTRIC, MoveCategory.PHYSICAL, 10, -1, 10, -1, 0, 8)
      .target(MoveTarget.ALL_NEAR_ENEMIES)
      .unimplemented(),
    new AttackMove(Moves.G_MAX_FINALE, Type.FAIRY, MoveCategory.PHYSICAL, 10, -1, 10, -1, 0, 8)
      .target(MoveTarget.ALL_NEAR_ENEMIES)
      .unimplemented(),
    new AttackMove(Moves.G_MAX_DEPLETION, Type.DRAGON, MoveCategory.PHYSICAL, 10, -1, 10, -1, 0, 8)
      .target(MoveTarget.ALL_NEAR_ENEMIES)
      .unimplemented(),
    new AttackMove(Moves.G_MAX_GRAVITAS, Type.PSYCHIC, MoveCategory.PHYSICAL, 10, -1, 10, -1, 0, 8)
      .target(MoveTarget.ALL_NEAR_ENEMIES)
      .unimplemented(),
    new AttackMove(Moves.G_MAX_VOLCALITH, Type.ROCK, MoveCategory.PHYSICAL, 10, -1, 10, -1, 0, 8)
      .target(MoveTarget.ALL_NEAR_ENEMIES)
      .unimplemented(),
    new AttackMove(Moves.G_MAX_SANDBLAST, Type.GROUND, MoveCategory.PHYSICAL, 10, -1, 10, -1, 0, 8)
      .target(MoveTarget.ALL_NEAR_ENEMIES)
      .unimplemented(),
    new AttackMove(Moves.G_MAX_SNOOZE, Type.DARK, MoveCategory.PHYSICAL, 10, -1, 10, -1, 0, 8)
      .target(MoveTarget.ALL_NEAR_ENEMIES)
      .unimplemented(),
    new AttackMove(Moves.G_MAX_TARTNESS, Type.GRASS, MoveCategory.PHYSICAL, 10, -1, 10, -1, 0, 8)
      .target(MoveTarget.ALL_NEAR_ENEMIES)
      .unimplemented(),
    new AttackMove(Moves.G_MAX_SWEETNESS, Type.GRASS, MoveCategory.PHYSICAL, 10, -1, 10, -1, 0, 8)
      .target(MoveTarget.ALL_NEAR_ENEMIES)
      .unimplemented(),
    new AttackMove(Moves.G_MAX_SMITE, Type.FAIRY, MoveCategory.PHYSICAL, 10, -1, 10, -1, 0, 8)
      .target(MoveTarget.ALL_NEAR_ENEMIES)
      .unimplemented(),
    new AttackMove(Moves.G_MAX_STEELSURGE, Type.STEEL, MoveCategory.PHYSICAL, 10, -1, 10, -1, 0, 8)
      .target(MoveTarget.ALL_NEAR_ENEMIES)
      .unimplemented(),
    new AttackMove(Moves.G_MAX_MELTDOWN, Type.STEEL, MoveCategory.PHYSICAL, 10, -1, 10, -1, 0, 8)
      .target(MoveTarget.ALL_NEAR_ENEMIES)
      .unimplemented(),
    new AttackMove(Moves.G_MAX_FOAM_BURST, Type.WATER, MoveCategory.PHYSICAL, 10, -1, 10, -1, 0, 8)
      .target(MoveTarget.ALL_NEAR_ENEMIES)
      .unimplemented(),
    new AttackMove(Moves.G_MAX_CENTIFERNO, Type.FIRE, MoveCategory.PHYSICAL, 10, -1, 10, -1, 0, 8)
      .target(MoveTarget.ALL_NEAR_ENEMIES)
      .unimplemented(),
    new AttackMove(Moves.G_MAX_VINE_LASH, Type.GRASS, MoveCategory.PHYSICAL, 10, -1, 10, -1, 0, 8)
      .target(MoveTarget.ALL_NEAR_ENEMIES)
      .unimplemented(),
    new AttackMove(Moves.G_MAX_CANNONADE, Type.WATER, MoveCategory.PHYSICAL, 10, -1, 10, -1, 0, 8)
      .target(MoveTarget.ALL_NEAR_ENEMIES)
      .unimplemented(),
    new AttackMove(Moves.G_MAX_DRUM_SOLO, Type.GRASS, MoveCategory.PHYSICAL, 10, -1, 10, -1, 0, 8)
      .target(MoveTarget.ALL_NEAR_ENEMIES)
      .unimplemented(),
    new AttackMove(Moves.G_MAX_FIREBALL, Type.FIRE, MoveCategory.PHYSICAL, 10, -1, 10, -1, 0, 8)
      .target(MoveTarget.ALL_NEAR_ENEMIES)
      .unimplemented(),
    new AttackMove(Moves.G_MAX_HYDROSNIPE, Type.WATER, MoveCategory.PHYSICAL, 10, -1, 10, -1, 0, 8)
      .target(MoveTarget.ALL_NEAR_ENEMIES)
      .unimplemented(),
    new AttackMove(Moves.G_MAX_ONE_BLOW, Type.DARK, MoveCategory.PHYSICAL, 10, -1, 10, -1, 0, 8)
      .target(MoveTarget.ALL_NEAR_ENEMIES)
      .unimplemented(),
    new AttackMove(Moves.G_MAX_RAPID_FLOW, Type.WATER, MoveCategory.PHYSICAL, 10, -1, 10, -1, 0, 8)
      .target(MoveTarget.ALL_NEAR_ENEMIES)
      .unimplemented(),
    End Unused */
    new AttackMove(Moves.TERA_BLAST, Type.NORMAL, MoveCategory.SPECIAL, 80, 100, 10, -1, 0, 9)
      .attr(TeraBlastCategoryAttr)
      .attr(TeraBlastTypeAttr)
      .attr(TeraBlastPowerAttr)
      .attr(StatChangeAttr, [ BattleStat.ATK, BattleStat.SPATK ], -1, true, (user, target, move) => user.isTerastallized() && user.isOfType(Type.STELLAR))
      .partial(),
    new SelfStatusMove(Moves.SILK_TRAP, Type.BUG, -1, 10, -1, 4, 9)
      .attr(ProtectAttr, BattlerTagType.SILK_TRAP),
    new AttackMove(Moves.AXE_KICK, Type.FIGHTING, MoveCategory.PHYSICAL, 120, 90, 10, 30, 0, 9)
      .attr(MissEffectAttr, crashDamageFunc)
      .attr(NoEffectAttr, crashDamageFunc)
      .attr(ConfuseAttr)
      .recklessMove(),
    new AttackMove(Moves.LAST_RESPECTS, Type.GHOST, MoveCategory.PHYSICAL, 50, 100, 10, -1, 0, 9)
      .attr(MovePowerMultiplierAttr, (user, target, move) => 1 + Math.min(user.isPlayer() ? user.scene.currentBattle.playerFaints : user.scene.currentBattle.enemyFaints, 100))
      .makesContact(false),
    new AttackMove(Moves.LUMINA_CRASH, Type.PSYCHIC, MoveCategory.SPECIAL, 80, 100, 10, 100, 0, 9)
      .attr(StatChangeAttr, BattleStat.SPDEF, -2),
    new AttackMove(Moves.ORDER_UP, Type.DRAGON, MoveCategory.PHYSICAL, 80, 100, 10, 100, 0, 9)
      .makesContact(false)
      .partial(),
    new AttackMove(Moves.JET_PUNCH, Type.WATER, MoveCategory.PHYSICAL, 60, 100, 15, -1, 1, 9)
      .punchingMove(),
    new StatusMove(Moves.SPICY_EXTRACT, Type.GRASS, -1, 15, -1, 0, 9)
      .attr(StatChangeAttr, BattleStat.ATK, 2)
      .attr(StatChangeAttr, BattleStat.DEF, -2),
    new AttackMove(Moves.SPIN_OUT, Type.STEEL, MoveCategory.PHYSICAL, 100, 100, 5, -1, 0, 9)
      .attr(StatChangeAttr, BattleStat.SPD, -2, true),
    new AttackMove(Moves.POPULATION_BOMB, Type.NORMAL, MoveCategory.PHYSICAL, 20, 90, 10, -1, 0, 9)
      .attr(MultiHitAttr, MultiHitType._10)
      .slicingMove()
      .checkAllHits(),
    new AttackMove(Moves.ICE_SPINNER, Type.ICE, MoveCategory.PHYSICAL, 80, 100, 15, -1, 0, 9)
      .attr(ClearTerrainAttr),
    new AttackMove(Moves.GLAIVE_RUSH, Type.DRAGON, MoveCategory.PHYSICAL, 120, 100, 5, -1, 0, 9)
      .attr(AddBattlerTagAttr, BattlerTagType.ALWAYS_GET_HIT, true, false, 0, 0, true)
      .attr(AddBattlerTagAttr, BattlerTagType.RECEIVE_DOUBLE_DAMAGE, true, false, 0, 0, true)
      .condition((user, target, move) => {
        return !(target.getTag(BattlerTagType.PROTECTED)?.tagType === "PROTECTED" || target.scene.arena.getTag(ArenaTagType.MAT_BLOCK)?.tagType === "MAT_BLOCK");
      }),
    new StatusMove(Moves.REVIVAL_BLESSING, Type.NORMAL, -1, 1, -1, 0, 9)
      .triageMove()
      .attr(RevivalBlessingAttr)
      .target(MoveTarget.USER),
    new AttackMove(Moves.SALT_CURE, Type.ROCK, MoveCategory.PHYSICAL, 40, 100, 15, 100, 0, 9)
      .attr(AddBattlerTagAttr, BattlerTagType.SALT_CURED)
      .makesContact(false),
    new AttackMove(Moves.TRIPLE_DIVE, Type.WATER, MoveCategory.PHYSICAL, 30, 95, 10, -1, 0, 9)
      .attr(MultiHitAttr, MultiHitType._3),
    new AttackMove(Moves.MORTAL_SPIN, Type.POISON, MoveCategory.PHYSICAL, 30, 100, 15, 100, 0, 9)
      .attr(LapseBattlerTagAttr, [
        BattlerTagType.BIND,
        BattlerTagType.WRAP,
        BattlerTagType.FIRE_SPIN,
        BattlerTagType.WHIRLPOOL,
        BattlerTagType.CLAMP,
        BattlerTagType.SAND_TOMB,
        BattlerTagType.MAGMA_STORM,
        BattlerTagType.SNAP_TRAP,
        BattlerTagType.THUNDER_CAGE,
        BattlerTagType.SEEDED,
        BattlerTagType.INFESTATION
      ], true)
      .attr(StatusEffectAttr, StatusEffect.POISON)
      .attr(RemoveArenaTrapAttr)
      .target(MoveTarget.ALL_NEAR_ENEMIES),
    new StatusMove(Moves.DOODLE, Type.NORMAL, 100, 10, -1, 0, 9)
      .attr(AbilityCopyAttr, true),
    new SelfStatusMove(Moves.FILLET_AWAY, Type.NORMAL, -1, 10, -1, 0, 9)
      .attr(CutHpStatBoostAttr, [ BattleStat.ATK, BattleStat.SPATK, BattleStat.SPD ], 2, 2),
    new AttackMove(Moves.KOWTOW_CLEAVE, Type.DARK, MoveCategory.PHYSICAL, 85, -1, 10, -1, 0, 9)
      .slicingMove(),
    new AttackMove(Moves.FLOWER_TRICK, Type.GRASS, MoveCategory.PHYSICAL, 70, -1, 10, 100, 0, 9)
      .attr(CritOnlyAttr)
      .makesContact(false),
    new AttackMove(Moves.TORCH_SONG, Type.FIRE, MoveCategory.SPECIAL, 80, 100, 10, 100, 0, 9)
      .attr(StatChangeAttr, BattleStat.SPATK, 1, true)
      .soundBased(),
    new AttackMove(Moves.AQUA_STEP, Type.WATER, MoveCategory.PHYSICAL, 80, 100, 10, 100, 0, 9)
      .attr(StatChangeAttr, BattleStat.SPD, 1, true)
      .danceMove(),
    new AttackMove(Moves.RAGING_BULL, Type.NORMAL, MoveCategory.PHYSICAL, 90, 100, 10, -1, 0, 9)
      .attr(RagingBullTypeAttr)
      .attr(RemoveScreensAttr),
    new AttackMove(Moves.MAKE_IT_RAIN, Type.STEEL, MoveCategory.SPECIAL, 120, 100, 5, -1, 0, 9)
      .attr(MoneyAttr)
      .attr(StatChangeAttr, BattleStat.SPATK, -1, true, null, true, false, MoveEffectTrigger.HIT, true)
      .target(MoveTarget.ALL_NEAR_ENEMIES),
    new AttackMove(Moves.PSYBLADE, Type.PSYCHIC, MoveCategory.PHYSICAL, 80, 100, 15, -1, 0, 9)
      .attr(MovePowerMultiplierAttr, (user, target, move) => user.scene.arena.getTerrainType() === TerrainType.ELECTRIC && user.isGrounded() ? 1.5 : 1)
      .slicingMove(),
    new AttackMove(Moves.HYDRO_STEAM, Type.WATER, MoveCategory.SPECIAL, 80, 100, 15, -1, 0, 9)
      .attr(IgnoreWeatherTypeDebuffAttr, WeatherType.SUNNY)
      .attr(MovePowerMultiplierAttr, (user, target, move) => [WeatherType.SUNNY, WeatherType.HARSH_SUN].includes(user.scene.arena.weather?.weatherType!) && !user.scene.arena.weather?.isEffectSuppressed(user.scene) ? 1.5 : 1), // TODO: is this bang correct?
    new AttackMove(Moves.RUINATION, Type.DARK, MoveCategory.SPECIAL, -1, 90, 10, -1, 0, 9)
      .attr(TargetHalfHpDamageAttr),
    new AttackMove(Moves.COLLISION_COURSE, Type.FIGHTING, MoveCategory.PHYSICAL, 100, 100, 5, -1, 0, 9)
      .attr(MovePowerMultiplierAttr, (user, target, move) => target.getAttackTypeEffectiveness(move.type, user) >= 2 ? 5461/4096 : 1),
    new AttackMove(Moves.ELECTRO_DRIFT, Type.ELECTRIC, MoveCategory.SPECIAL, 100, 100, 5, -1, 0, 9)
      .attr(MovePowerMultiplierAttr, (user, target, move) => target.getAttackTypeEffectiveness(move.type, user) >= 2 ? 5461/4096 : 1)
      .makesContact(),
    new SelfStatusMove(Moves.SHED_TAIL, Type.NORMAL, -1, 10, -1, 0, 9)
      .unimplemented(),
    new StatusMove(Moves.CHILLY_RECEPTION, Type.ICE, -1, 10, -1, 0, 9)
      .attr(WeatherChangeAttr, WeatherType.SNOW)
      .attr(ForceSwitchOutAttr, true, false)
      .target(MoveTarget.BOTH_SIDES),
    new SelfStatusMove(Moves.TIDY_UP, Type.NORMAL, -1, 10, -1, 0, 9)
      .attr(StatChangeAttr, [ BattleStat.ATK, BattleStat.SPD ], 1, true, null, true, true)
      .attr(RemoveArenaTrapAttr, true),
    new StatusMove(Moves.SNOWSCAPE, Type.ICE, -1, 10, -1, 0, 9)
      .attr(WeatherChangeAttr, WeatherType.SNOW)
      .target(MoveTarget.BOTH_SIDES),
    new AttackMove(Moves.POUNCE, Type.BUG, MoveCategory.PHYSICAL, 50, 100, 20, 100, 0, 9)
      .attr(StatChangeAttr, BattleStat.SPD, -1),
    new AttackMove(Moves.TRAILBLAZE, Type.GRASS, MoveCategory.PHYSICAL, 50, 100, 20, 100, 0, 9)
      .attr(StatChangeAttr, BattleStat.SPD, 1, true),
    new AttackMove(Moves.CHILLING_WATER, Type.WATER, MoveCategory.SPECIAL, 50, 100, 20, 100, 0, 9)
      .attr(StatChangeAttr, BattleStat.ATK, -1),
    new AttackMove(Moves.HYPER_DRILL, Type.NORMAL, MoveCategory.PHYSICAL, 100, 100, 5, -1, 0, 9)
      .ignoresProtect(),
    new AttackMove(Moves.TWIN_BEAM, Type.PSYCHIC, MoveCategory.SPECIAL, 40, 100, 10, -1, 0, 9)
      .attr(MultiHitAttr, MultiHitType._2),
    new AttackMove(Moves.RAGE_FIST, Type.GHOST, MoveCategory.PHYSICAL, 50, 100, 10, -1, 0, 9)
      .attr(HitCountPowerAttr)
      .punchingMove(),
    new AttackMove(Moves.ARMOR_CANNON, Type.FIRE, MoveCategory.SPECIAL, 120, 100, 5, -1, 0, 9)
      .attr(StatChangeAttr, [ BattleStat.DEF, BattleStat.SPDEF ], -1, true),
    new AttackMove(Moves.BITTER_BLADE, Type.FIRE, MoveCategory.PHYSICAL, 90, 100, 10, -1, 0, 9)
      .attr(HitHealAttr)
      .slicingMove()
      .triageMove(),
    new AttackMove(Moves.DOUBLE_SHOCK, Type.ELECTRIC, MoveCategory.PHYSICAL, 120, 100, 5, -1, 0, 9)
      .condition((user) => {
        const userTypes = user.getTypes(true);
        return userTypes.includes(Type.ELECTRIC);
      })
      .attr(RemoveTypeAttr, Type.ELECTRIC, (user) => {
        user.scene.queueMessage(i18next.t("moveTriggers:usedUpAllElectricity", {pokemonName: getPokemonNameWithAffix(user)}));
      }),
    new AttackMove(Moves.GIGATON_HAMMER, Type.STEEL, MoveCategory.PHYSICAL, 160, 100, 5, -1, 0, 9)
      .makesContact(false)
      .condition((user, target, move) => {
        const turnMove = user.getLastXMoves(1);
        return !turnMove.length || turnMove[0].move !== move.id || turnMove[0].result !== MoveResult.SUCCESS;
      }), // TODO Add Instruct/Encore interaction
    new AttackMove(Moves.COMEUPPANCE, Type.DARK, MoveCategory.PHYSICAL, -1, 100, 10, -1, 0, 9)
      .attr(CounterDamageAttr, (move: Move) => (move.category === MoveCategory.PHYSICAL || move.category === MoveCategory.SPECIAL), 1.5)
      .redirectCounter()
      .target(MoveTarget.ATTACKER),
    new AttackMove(Moves.AQUA_CUTTER, Type.WATER, MoveCategory.PHYSICAL, 70, 100, 20, -1, 0, 9)
      .attr(HighCritAttr)
      .slicingMove()
      .makesContact(false),
    new AttackMove(Moves.BLAZING_TORQUE, Type.FIRE, MoveCategory.PHYSICAL, 80, 100, 10, 30, 0, 9)
      .attr(StatusEffectAttr, StatusEffect.BURN)
      .makesContact(false),
    new AttackMove(Moves.WICKED_TORQUE, Type.DARK, MoveCategory.PHYSICAL, 80, 100, 10, 10, 0, 9)
      .attr(StatusEffectAttr, StatusEffect.SLEEP)
      .makesContact(false),
    new AttackMove(Moves.NOXIOUS_TORQUE, Type.POISON, MoveCategory.PHYSICAL, 100, 100, 10, 30, 0, 9)
      .attr(StatusEffectAttr, StatusEffect.POISON)
      .makesContact(false),
    new AttackMove(Moves.COMBAT_TORQUE, Type.FIGHTING, MoveCategory.PHYSICAL, 100, 100, 10, 30, 0, 9)
      .attr(StatusEffectAttr, StatusEffect.PARALYSIS)
      .makesContact(false),
    new AttackMove(Moves.MAGICAL_TORQUE, Type.FAIRY, MoveCategory.PHYSICAL, 100, 100, 10, 30, 0, 9)
      .attr(ConfuseAttr)
      .makesContact(false),
    new AttackMove(Moves.BLOOD_MOON, Type.NORMAL, MoveCategory.SPECIAL, 140, 100, 5, -1, 0, 9)
      .condition((user, target, move) => {
        const turnMove = user.getLastXMoves(1);
        return !turnMove.length || turnMove[0].move !== move.id || turnMove[0].result !== MoveResult.SUCCESS;
      }), // TODO Add Instruct/Encore interaction
    new AttackMove(Moves.MATCHA_GOTCHA, Type.GRASS, MoveCategory.SPECIAL, 80, 90, 15, 20, 0, 9)
      .attr(HitHealAttr)
      .attr(HealStatusEffectAttr, true, StatusEffect.FREEZE)
      .attr(HealStatusEffectAttr, false, StatusEffect.FREEZE)
      .attr(StatusEffectAttr, StatusEffect.BURN)
      .target(MoveTarget.ALL_NEAR_ENEMIES)
      .triageMove(),
    new AttackMove(Moves.SYRUP_BOMB, Type.GRASS, MoveCategory.SPECIAL, 60, 85, 10, -1, 0, 9)
      .attr(StatChangeAttr, BattleStat.SPD, -1) //Temporary
      .ballBombMove()
      .partial(),
    new AttackMove(Moves.IVY_CUDGEL, Type.GRASS, MoveCategory.PHYSICAL, 100, 100, 10, -1, 0, 9)
      .attr(IvyCudgelTypeAttr)
      .attr(HighCritAttr)
      .makesContact(false),
    new AttackMove(Moves.ELECTRO_SHOT, Type.ELECTRIC, MoveCategory.SPECIAL, 130, 100, 10, 100, 0, 9)
      .attr(ElectroShotChargeAttr)
      .ignoresVirtual(),
    new AttackMove(Moves.TERA_STARSTORM, Type.NORMAL, MoveCategory.SPECIAL, 120, 100, 5, -1, 0, 9)
      .attr(TeraBlastCategoryAttr)
      .partial(),
    new AttackMove(Moves.FICKLE_BEAM, Type.DRAGON, MoveCategory.SPECIAL, 80, 100, 5, 30, 0, 9)
      .attr(PreMoveMessageAttr, doublePowerChanceMessageFunc)
      .attr(DoublePowerChanceAttr),
    new SelfStatusMove(Moves.BURNING_BULWARK, Type.FIRE, -1, 10, -1, 4, 9)
      .attr(ProtectAttr, BattlerTagType.BURNING_BULWARK),
    new AttackMove(Moves.THUNDERCLAP, Type.ELECTRIC, MoveCategory.SPECIAL, 70, 100, 5, -1, 1, 9)
      .condition((user, target, move) => user.scene.currentBattle.turnCommands[target.getBattlerIndex()]?.command === Command.FIGHT && !target.turnData.acted && allMoves[user.scene.currentBattle.turnCommands[target.getBattlerIndex()]?.move?.move!].category !== MoveCategory.STATUS), // TODO: is this bang correct?
    new AttackMove(Moves.MIGHTY_CLEAVE, Type.ROCK, MoveCategory.PHYSICAL, 95, 100, 5, -1, 0, 9)
      .slicingMove()
      .ignoresProtect(),
    new AttackMove(Moves.TACHYON_CUTTER, Type.STEEL, MoveCategory.SPECIAL, 50, -1, 10, -1, 0, 9)
      .attr(MultiHitAttr, MultiHitType._2)
      .slicingMove(),
    new AttackMove(Moves.HARD_PRESS, Type.STEEL, MoveCategory.PHYSICAL, -1, 100, 10, -1, 0, 9)
      .attr(OpponentHighHpPowerAttr, 100),
    new StatusMove(Moves.DRAGON_CHEER, Type.DRAGON, -1, 15, -1, 0, 9)
      .attr(AddBattlerTagAttr, BattlerTagType.CRIT_BOOST, false, true)
      .target(MoveTarget.NEAR_ALLY)
      .partial(),
    new AttackMove(Moves.ALLURING_VOICE, Type.FAIRY, MoveCategory.SPECIAL, 80, 100, 10, -1, 0, 9)
      .soundBased()
      .partial(),
    new AttackMove(Moves.TEMPER_FLARE, Type.FIRE, MoveCategory.PHYSICAL, 75, 100, 10, -1, 0, 9)
      .attr(MovePowerMultiplierAttr, (user, target, move) => user.getLastXMoves(2)[1]?.result === MoveResult.MISS || user.getLastXMoves(2)[1]?.result === MoveResult.FAIL ? 2 : 1),
    new AttackMove(Moves.SUPERCELL_SLAM, Type.ELECTRIC, MoveCategory.PHYSICAL, 100, 95, 15, -1, 0, 9)
      .attr(MissEffectAttr, crashDamageFunc)
      .attr(NoEffectAttr, crashDamageFunc)
      .recklessMove(),
    new AttackMove(Moves.PSYCHIC_NOISE, Type.PSYCHIC, MoveCategory.SPECIAL, 75, 100, 10, -1, 0, 9)
      .soundBased()
      .partial(),
    new AttackMove(Moves.UPPER_HAND, Type.FIGHTING, MoveCategory.PHYSICAL, 65, 100, 15, 100, 3, 9)
      .attr(FlinchAttr)
      .condition((user, target, move) => user.scene.currentBattle.turnCommands[target.getBattlerIndex()]?.command === Command.FIGHT && !target.turnData.acted && allMoves[user.scene.currentBattle.turnCommands[target.getBattlerIndex()]?.move?.move!].category !== MoveCategory.STATUS && allMoves[user.scene.currentBattle.turnCommands[target.getBattlerIndex()]?.move?.move!].priority > 0 ) // TODO: is this bang correct?
      //TODO: Should also apply when target move priority increased by ability ex. gale wings
      .partial(),
    new AttackMove(Moves.MALIGNANT_CHAIN, Type.POISON, MoveCategory.SPECIAL, 100, 100, 5, 50, 0, 9)
      .attr(StatusEffectAttr, StatusEffect.TOXIC)
  );
  allMoves.map(m => {
    if (m.getAttrs(StatChangeAttr).some(a => a.selfTarget && a.levels < 0)) {
      selfStatLowerMoves.push(m.id);
    }
  });
}<|MERGE_RESOLUTION|>--- conflicted
+++ resolved
@@ -37,13 +37,10 @@
 import { SwitchPhase } from "#app/phases/switch-phase";
 import { SwitchSummonPhase } from "#app/phases/switch-summon-phase";
 import { SpeciesFormChangeRevertWeatherFormTrigger } from "./pokemon-forms";
-<<<<<<< HEAD
 import { ModifierTier } from "#app/modifier/modifier-tier";
-=======
 import { NumberHolder } from "#app/utils";
 import { GameMode } from "#app/game-mode";
 import { applyChallenges, ChallengeType } from "./challenge";
->>>>>>> f7169868
 
 export enum MoveCategory {
   PHYSICAL,
