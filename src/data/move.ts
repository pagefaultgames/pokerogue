import { ChargeAnim, MoveChargeAnim, initMoveAnim, loadMoveAnimAssets } from "./battle-anims";
import { BattleEndPhase, MovePhase, NewBattlePhase, PartyStatusCurePhase, PokemonHealPhase, StatChangePhase, SwitchSummonPhase } from "../phases";
import { BattleStat, getBattleStatName } from "./battle-stat";
import { EncoreTag, HelpingHandTag, SemiInvulnerableTag, TypeBoostTag } from "./battler-tags";
import { getPokemonMessage, getPokemonNameWithAffix } from "../messages";
import Pokemon, { AttackMoveResult, DamageResult, EnemyPokemon, HitResult, MoveResult, PlayerPokemon, PokemonMove, TurnMove } from "../field/pokemon";
import { StatusEffect, getStatusEffectHealText, isNonVolatileStatusEffect, getNonVolatileStatusEffects} from "./status-effect";
import { getTypeResistances, Type } from "./type";
import { Constructor } from "#app/utils";
import * as Utils from "../utils";
import { WeatherType } from "./weather";
import { ArenaTagSide, ArenaTrapTag, WeakenMoveTypeTag } from "./arena-tag";
import { UnswappableAbilityAbAttr, UncopiableAbilityAbAttr, UnsuppressableAbilityAbAttr, BlockRecoilDamageAttr, BlockOneHitKOAbAttr, IgnoreContactAbAttr, MaxMultiHitAbAttr, applyAbAttrs, BlockNonDirectDamageAbAttr, applyPreSwitchOutAbAttrs, PreSwitchOutAbAttr, applyPostDefendAbAttrs, PostDefendContactApplyStatusEffectAbAttr, MoveAbilityBypassAbAttr, ReverseDrainAbAttr, FieldPreventExplosiveMovesAbAttr, ForceSwitchOutImmunityAbAttr, BlockItemTheftAbAttr, applyPostAttackAbAttrs, ConfusionOnStatusEffectAbAttr, HealFromBerryUseAbAttr, IgnoreProtectOnContactAbAttr, IgnoreMoveEffectsAbAttr, applyPreDefendAbAttrs, MoveEffectChanceMultiplierAbAttr, applyPreAttackAbAttrs, MoveTypeChangeAttr, UserFieldMoveTypePowerBoostAbAttr, FieldMoveTypePowerBoostAbAttr, AllyMoveCategoryPowerBoostAbAttr, VariableMovePowerAbAttr } from "./ability";
import { allAbilities } from "./ability";
import { PokemonHeldItemModifier, BerryModifier, PreserveBerryModifier, AttackTypeBoosterModifier, PokemonMultiHitModifier } from "../modifier/modifier";
import { BattlerIndex } from "../battle";
import { Stat } from "./pokemon-stat";
import { TerrainType } from "./terrain";
import { SpeciesFormChangeActiveTrigger } from "./pokemon-forms";
import { ModifierPoolType } from "#app/modifier/modifier-type";
import { Command } from "../ui/command-ui-handler";
import i18next from "i18next";
import { Localizable } from "#app/interfaces/locales";
import { getBerryEffectFunc } from "./berry";
import { Abilities } from "#enums/abilities";
import { ArenaTagType } from "#enums/arena-tag-type";
import { BattlerTagType } from "#enums/battler-tag-type";
import { Biome } from "#enums/biome";
import { Moves } from "#enums/moves";
import { Species } from "#enums/species";

export enum MoveCategory {
  PHYSICAL,
  SPECIAL,
  STATUS
}

export enum MoveTarget {
  /** {@link https://bulbapedia.bulbagarden.net/wiki/Category:Moves_that_target_the_user Moves that target the User} */
  USER,
  OTHER,
  ALL_OTHERS,
  NEAR_OTHER,
  /** {@link https://bulbapedia.bulbagarden.net/wiki/Category:Moves_that_target_all_adjacent_Pok%C3%A9mon Moves that target all adjacent Pokemon} */
  ALL_NEAR_OTHERS,
  NEAR_ENEMY,
  /** {@link https://bulbapedia.bulbagarden.net/wiki/Category:Moves_that_target_all_adjacent_foes Moves that target all adjacent foes} */
  ALL_NEAR_ENEMIES,
  RANDOM_NEAR_ENEMY,
  ALL_ENEMIES,
  /** {@link https://bulbapedia.bulbagarden.net/wiki/Category:Counterattacks Counterattacks} */
  ATTACKER,
  /** {@link https://bulbapedia.bulbagarden.net/wiki/Category:Moves_that_target_one_adjacent_ally Moves that target one adjacent ally} */
  NEAR_ALLY,
  ALLY,
  USER_OR_NEAR_ALLY,
  USER_AND_ALLIES,
  /** {@link https://bulbapedia.bulbagarden.net/wiki/Category:Moves_that_target_all_Pok%C3%A9mon Moves that target all Pokemon} */
  ALL,
  USER_SIDE,
  /** {@link https://bulbapedia.bulbagarden.net/wiki/Category:Entry_hazard-creating_moves Entry hazard-creating moves} */
  ENEMY_SIDE,
  BOTH_SIDES,
  PARTY,
  CURSE
}

export enum MoveFlags {
  NONE              = 0,
  MAKES_CONTACT     = 1 << 0,
  IGNORE_PROTECT    = 1 << 1,
  IGNORE_VIRTUAL    = 1 << 2,
  SOUND_BASED       = 1 << 3,
  HIDE_USER         = 1 << 4,
  HIDE_TARGET       = 1 << 5,
  BITING_MOVE       = 1 << 6,
  PULSE_MOVE        = 1 << 7,
  PUNCHING_MOVE     = 1 << 8,
  SLICING_MOVE      = 1 << 9,
  /**
   * Indicates a move should be affected by {@linkcode Abilities.RECKLESS}
   * @see {@linkcode Move.recklessMove()}
   */
  RECKLESS_MOVE     = 1 << 10,
  BALLBOMB_MOVE     = 1 << 11,
  POWDER_MOVE       = 1 << 12,
  DANCE_MOVE        = 1 << 13,
  WIND_MOVE         = 1 << 14,
  TRIAGE_MOVE       = 1 << 15,
  IGNORE_ABILITIES  = 1 << 16,
  /**
   * Enables all hits of a multi-hit move to be accuracy checked individually
   */
  CHECK_ALL_HITS   = 1 << 17,
}

type MoveConditionFunc = (user: Pokemon, target: Pokemon, move: Move) => boolean;
type UserMoveConditionFunc = (user: Pokemon, move: Move) => boolean;

export default class Move implements Localizable {
  public id: Moves;
  public name: string;
  public type: Type;
  public defaultType: Type;
  public category: MoveCategory;
  public moveTarget: MoveTarget;
  public power: integer;
  public accuracy: integer;
  public pp: integer;
  public effect: string;
  public chance: integer;
  public priority: integer;
  public generation: integer;
  public attrs: MoveAttr[];
  private conditions: MoveCondition[];
  private flags: integer;
  private nameAppend: string;

  constructor(id: Moves, type: Type, category: MoveCategory, defaultMoveTarget: MoveTarget, power: integer, accuracy: integer, pp: integer, chance: integer, priority: integer, generation: integer) {
    this.id = id;

    this.nameAppend = "";
    this.type = type;
    this.defaultType = type;
    this.category = category;
    this.moveTarget = defaultMoveTarget;
    this.power = power;
    this.accuracy = accuracy;
    this.pp = pp;
    this.chance = chance;
    this.priority = priority;
    this.generation = generation;

    this.attrs = [];
    this.conditions = [];

    this.flags = 0;
    if (defaultMoveTarget === MoveTarget.USER) {
      this.setFlag(MoveFlags.IGNORE_PROTECT, true);
    }
    if (category === MoveCategory.PHYSICAL) {
      this.setFlag(MoveFlags.MAKES_CONTACT, true);
    }

    this.localize();
  }

  localize(): void {
    const i18nKey = Moves[this.id].split("_").filter(f => f).map((f, i) => i ? `${f[0]}${f.slice(1).toLowerCase()}` : f.toLowerCase()).join("") as unknown as string;

    this.name = this.id ? `${i18next.t(`move:${i18nKey}.name`)}${this.nameAppend}` : "";
    this.effect = this.id ? `${i18next.t(`move:${i18nKey}.effect`)}${this.nameAppend}` : "";
  }

  /**
   * Get all move attributes that match `attrType`
   * @param attrType any attribute that extends {@linkcode MoveAttr}
   * @returns Array of attributes that match `attrType`, Empty Array if none match.
   */
  getAttrs<T extends MoveAttr>(attrType: Constructor<T>): T[] {
    return this.attrs.filter((a): a is T => a instanceof attrType);
  }

  /**
   * Check if a move has an attribute that matches `attrType`
   * @param attrType any attribute that extends {@linkcode MoveAttr}
   * @returns true if the move has attribute `attrType`
   */
  hasAttr<T extends MoveAttr>(attrType: Constructor<T>): boolean {
    return this.attrs.some((attr) => attr instanceof attrType);
  }

  /**
   * Takes as input a boolean function and returns the first MoveAttr in attrs that matches true
   * @param attrPredicate
   * @returns the first {@linkcode MoveAttr} element in attrs that makes the input function return true
   */
  findAttr(attrPredicate: (attr: MoveAttr) => boolean): MoveAttr {
    return this.attrs.find(attrPredicate);
  }

  /**
   * Adds a new MoveAttr to the move (appends to the attr array)
   * if the MoveAttr also comes with a condition, also adds that to the conditions array: {@linkcode MoveCondition}
   * @param AttrType {@linkcode MoveAttr} the constructor of a MoveAttr class
   * @param args the args needed to instantiate a the given class
   * @returns the called object {@linkcode Move}
   */
  attr<T extends Constructor<MoveAttr>>(AttrType: T, ...args: ConstructorParameters<T>): this {
    const attr = new AttrType(...args);
    this.attrs.push(attr);
    let attrCondition = attr.getCondition();
    if (attrCondition) {
      if (typeof attrCondition === "function") {
        attrCondition = new MoveCondition(attrCondition);
      }
      this.conditions.push(attrCondition);
    }

    return this;
  }

  /**
   * Adds a new MoveAttr to the move (appends to the attr array)
   * if the MoveAttr also comes with a condition, also adds that to the conditions array: {@linkcode MoveCondition}
   * Almost identical to {@link attr}, except you are passing in a MoveAttr object, instead of a constructor and it's arguments
   * @param attrAdd {@linkcode MoveAttr} the attribute to add
   * @returns the called object {@linkcode Move}
   */
  addAttr(attrAdd: MoveAttr): this {
    this.attrs.push(attrAdd);
    let attrCondition = attrAdd.getCondition();
    if (attrCondition) {
      if (typeof attrCondition === "function") {
        attrCondition = new MoveCondition(attrCondition);
      }
      this.conditions.push(attrCondition);
    }

    return this;
  }

  /**
   * Sets the move target of this move
   * @param moveTarget {@linkcode MoveTarget} the move target to set
   * @returns the called object {@linkcode Move}
   */
  target(moveTarget: MoveTarget): this {
    this.moveTarget = moveTarget;
    return this;
  }

  /**
   * Getter function that returns if this Move has a MoveFlag
   * @param flag {@linkcode MoveFlags} to check
   * @returns boolean
   */
  hasFlag(flag: MoveFlags): boolean {
    // internally it is taking the bitwise AND (MoveFlags are represented as bit-shifts) and returning False if result is 0 and true otherwise
    return !!(this.flags & flag);
  }

  /**
   * Getter function that returns if the move hits multiple targets
   * @returns boolean
   */
  isMultiTarget(): boolean {
    switch (this.moveTarget) {
    case MoveTarget.ALL_OTHERS:
    case MoveTarget.ALL_NEAR_OTHERS:
    case MoveTarget.ALL_NEAR_ENEMIES:
    case MoveTarget.ALL_ENEMIES:
    case MoveTarget.USER_AND_ALLIES:
    case MoveTarget.ALL:
    case MoveTarget.USER_SIDE:
    case MoveTarget.ENEMY_SIDE:
    case MoveTarget.BOTH_SIDES:
      return true;
    }
    return false;
  }

  /**
   * Getter function that returns if the move targets itself or an ally
   * @returns boolean
   */

  isAllyTarget(): boolean {
    switch (this.moveTarget) {
    case MoveTarget.USER:
    case MoveTarget.NEAR_ALLY:
    case MoveTarget.ALLY:
    case MoveTarget.USER_OR_NEAR_ALLY:
    case MoveTarget.USER_AND_ALLIES:
    case MoveTarget.USER_SIDE:
      return true;
    }
    return false;
  }

  /**
   * Checks if the move is immune to certain types.
   * Currently looks at cases of Grass types with powder moves and Dark types with moves affected by Prankster.
   * @param {Pokemon} user the source of this move
   * @param {Pokemon} target the target of this move
   * @param {Type} type the type of the move's target
   * @returns boolean
   */
  isTypeImmune(user: Pokemon, target: Pokemon, type: Type): boolean {
    if (this.moveTarget === MoveTarget.USER) {
      return false;
    }

    switch (type) {
    case Type.GRASS:
      if (this.hasFlag(MoveFlags.POWDER_MOVE)) {
        return true;
      }
      break;
    case Type.DARK:
      if (user.hasAbility(Abilities.PRANKSTER) && this.category === MoveCategory.STATUS && (user.isPlayer() !== target.isPlayer())) {
        return true;
      }
      break;
    }
    return false;
  }

  /**
   * Adds a move condition to the move
   * @param condition {@linkcode MoveCondition} or {@linkcode MoveConditionFunc}, appends to conditions array a new MoveCondition object
   * @returns the called object {@linkcode Move}
   */
  condition(condition: MoveCondition | MoveConditionFunc): this {
    if (typeof condition === "function") {
      condition = new MoveCondition(condition as MoveConditionFunc);
    }
    this.conditions.push(condition);

    return this;
  }

  /**
   * Marks the move as "partial": appends texts to the move name
   * @returns the called object {@linkcode Move}
   */
  partial(): this {
    this.nameAppend += " (P)";
    return this;
  }

  /**
   * Marks the move as "unimplemented": appends texts to the move name
   * @returns the called object {@linkcode Move}
   */
  unimplemented(): this {
    this.nameAppend += " (N)";
    return this;
  }

  /**
   * Sets the flags of the move
   * @param flag {@linkcode MoveFlags}
   * @param on a boolean, if True, then "ORs" the flag onto existing ones, if False then "XORs" the flag onto existing ones
   */
  private setFlag(flag: MoveFlags, on: boolean): void {
    // bitwise OR and bitwise XOR respectively
    if (on) {
      this.flags |= flag;
    } else {
      this.flags ^= flag;
    }
  }

  /**
   * Sets the {@linkcode MoveFlags.MAKES_CONTACT} flag for the calling Move
   * @param makesContact The value (boolean) to set the flag to
   * @returns The {@linkcode Move} that called this function
   */
  makesContact(makesContact?: boolean): this {
    this.setFlag(MoveFlags.MAKES_CONTACT, makesContact);
    return this;
  }

  /**
   * Sets the {@linkcode MoveFlags.IGNORE_PROTECT} flag for the calling Move
   * @param ignoresProtect The value (boolean) to set the flag to
   * example: @see {@linkcode Moves.CURSE}
   * @returns The {@linkcode Move} that called this function
   */
  ignoresProtect(ignoresProtect?: boolean): this {
    this.setFlag(MoveFlags.IGNORE_PROTECT, ignoresProtect);
    return this;
  }

  /**
   * Sets the {@linkcode MoveFlags.IGNORE_VIRTUAL} flag for the calling Move
   * @param ignoresVirtual The value (boolean) to set the flag to
   * example: @see {@linkcode Moves.NATURE_POWER}
   * @returns The {@linkcode Move} that called this function
   */
  ignoresVirtual(ignoresVirtual?: boolean): this {
    this.setFlag(MoveFlags.IGNORE_VIRTUAL, ignoresVirtual);
    return this;
  }

  /**
   * Sets the {@linkcode MoveFlags.SOUND_BASED} flag for the calling Move
   * @param soundBased The value (boolean) to set the flag to
   * example: @see {@linkcode Moves.UPROAR}
   * @returns The {@linkcode Move} that called this function
   */
  soundBased(soundBased?: boolean): this {
    this.setFlag(MoveFlags.SOUND_BASED, soundBased);
    return this;
  }

  /**
   * Sets the {@linkcode MoveFlags.HIDE_USER} flag for the calling Move
   * @param hidesUser The value (boolean) to set the flag to
   * example: @see {@linkcode Moves.TELEPORT}
   * @returns The {@linkcode Move} that called this function
   */
  hidesUser(hidesUser?: boolean): this {
    this.setFlag(MoveFlags.HIDE_USER, hidesUser);
    return this;
  }

  /**
   * Sets the {@linkcode MoveFlags.HIDE_TARGET} flag for the calling Move
   * @param hidesTarget The value (boolean) to set the flag to
   * example: @see {@linkcode Moves.WHIRLWIND}
   * @returns The {@linkcode Move} that called this function
   */
  hidesTarget(hidesTarget?: boolean): this {
    this.setFlag(MoveFlags.HIDE_TARGET, hidesTarget);
    return this;
  }

  /**
   * Sets the {@linkcode MoveFlags.BITING_MOVE} flag for the calling Move
   * @param bitingMove The value (boolean) to set the flag to
   * example: @see {@linkcode Moves.BITE}
   * @returns The {@linkcode Move} that called this function
   */
  bitingMove(bitingMove?: boolean): this {
    this.setFlag(MoveFlags.BITING_MOVE, bitingMove);
    return this;
  }

  /**
   * Sets the {@linkcode MoveFlags.PULSE_MOVE} flag for the calling Move
   * @param pulseMove The value (boolean) to set the flag to
   * example: @see {@linkcode Moves.WATER_PULSE}
   * @returns The {@linkcode Move} that called this function
   */
  pulseMove(pulseMove?: boolean): this {
    this.setFlag(MoveFlags.PULSE_MOVE, pulseMove);
    return this;
  }

  /**
   * Sets the {@linkcode MoveFlags.PUNCHING_MOVE} flag for the calling Move
   * @param punchingMove The value (boolean) to set the flag to
   * example: @see {@linkcode Moves.DRAIN_PUNCH}
   * @returns The {@linkcode Move} that called this function
   */
  punchingMove(punchingMove?: boolean): this {
    this.setFlag(MoveFlags.PUNCHING_MOVE, punchingMove);
    return this;
  }

  /**
   * Sets the {@linkcode MoveFlags.SLICING_MOVE} flag for the calling Move
   * @param slicingMove The value (boolean) to set the flag to
   * example: @see {@linkcode Moves.X_SCISSOR}
   * @returns The {@linkcode Move} that called this function
   */
  slicingMove(slicingMove?: boolean): this {
    this.setFlag(MoveFlags.SLICING_MOVE, slicingMove);
    return this;
  }

  /**
   * Sets the {@linkcode MoveFlags.RECKLESS_MOVE} flag for the calling Move
   * @see {@linkcode Abilities.RECKLESS}
   * @param recklessMove The value to set the flag to
   * @returns The {@linkcode Move} that called this function
   */
  recklessMove(recklessMove?: boolean): this {
    this.setFlag(MoveFlags.RECKLESS_MOVE, recklessMove);
    return this;
  }

  /**
   * Sets the {@linkcode MoveFlags.BALLBOMB_MOVE} flag for the calling Move
   * @param ballBombMove The value (boolean) to set the flag to
   * example: @see {@linkcode Moves.ELECTRO_BALL}
   * @returns The {@linkcode Move} that called this function
   */
  ballBombMove(ballBombMove?: boolean): this {
    this.setFlag(MoveFlags.BALLBOMB_MOVE, ballBombMove);
    return this;
  }

  /**
   * Sets the {@linkcode MoveFlags.POWDER_MOVE} flag for the calling Move
   * @param powderMove The value (boolean) to set the flag to
   * example: @see {@linkcode Moves.STUN_SPORE}
   * @returns The {@linkcode Move} that called this function
   */
  powderMove(powderMove?: boolean): this {
    this.setFlag(MoveFlags.POWDER_MOVE, powderMove);
    return this;
  }

  /**
   * Sets the {@linkcode MoveFlags.DANCE_MOVE} flag for the calling Move
   * @param danceMove The value (boolean) to set the flag to
   * example: @see {@linkcode Moves.PETAL_DANCE}
   * @returns The {@linkcode Move} that called this function
   */
  danceMove(danceMove?: boolean): this {
    this.setFlag(MoveFlags.DANCE_MOVE, danceMove);
    return this;
  }

  /**
   * Sets the {@linkcode MoveFlags.WIND_MOVE} flag for the calling Move
   * @param windMove The value (boolean) to set the flag to
   * example: @see {@linkcode Moves.HURRICANE}
   * @returns The {@linkcode Move} that called this function
   */
  windMove(windMove?: boolean): this {
    this.setFlag(MoveFlags.WIND_MOVE, windMove);
    return this;
  }

  /**
   * Sets the {@linkcode MoveFlags.TRIAGE_MOVE} flag for the calling Move
   * @param triageMove The value (boolean) to set the flag to
   * example: @see {@linkcode Moves.ABSORB}
   * @returns The {@linkcode Move} that called this function
   */
  triageMove(triageMove?: boolean): this {
    this.setFlag(MoveFlags.TRIAGE_MOVE, triageMove);
    return this;
  }

  /**
   * Sets the {@linkcode MoveFlags.IGNORE_ABILITIES} flag for the calling Move
   * @param ignoresAbilities sThe value (boolean) to set the flag to
   * example: @see {@linkcode Moves.SUNSTEEL_STRIKE}
   * @returns The {@linkcode Move} that called this function
   */
  ignoresAbilities(ignoresAbilities?: boolean): this {
    this.setFlag(MoveFlags.IGNORE_ABILITIES, ignoresAbilities);
    return this;
  }

  /**
   * Sets the {@linkcode MoveFlags.CHECK_ALL_HITS} flag for the calling Move
   * @param checkAllHits The value (boolean) to set the flag to
   * example: @see {@linkcode Moves.TRIPLE_AXEL}
   * @returns The {@linkcode Move} that called this function
   */
  checkAllHits(checkAllHits?: boolean): this {
    this.setFlag(MoveFlags.CHECK_ALL_HITS, checkAllHits);
    return this;
  }

  /**
   * Checks if the move flag applies to the pokemon(s) using/receiving the move
   * @param flag {@linkcode MoveFlags} MoveFlag to check on user and/or target
   * @param user {@linkcode Pokemon} the Pokemon using the move
   * @param target {@linkcode Pokemon} the Pokemon receiving the move
   * @returns boolean
   */
  checkFlag(flag: MoveFlags, user: Pokemon, target: Pokemon): boolean {
    // special cases below, eg: if the move flag is MAKES_CONTACT, and the user pokemon has an ability that ignores contact (like "Long Reach"), then overrides and move does not make contact
    switch (flag) {
    case MoveFlags.MAKES_CONTACT:
      if (user.hasAbilityWithAttr(IgnoreContactAbAttr)) {
        return false;
      }
      break;
    case MoveFlags.IGNORE_ABILITIES:
      if (user.hasAbilityWithAttr(MoveAbilityBypassAbAttr)) {
        const abilityEffectsIgnored = new Utils.BooleanHolder(false);
        applyAbAttrs(MoveAbilityBypassAbAttr, user, abilityEffectsIgnored, this);
        if (abilityEffectsIgnored.value) {
          return true;
        }
      }
    case MoveFlags.IGNORE_PROTECT:
      if (user.hasAbilityWithAttr(IgnoreProtectOnContactAbAttr) &&
          this.checkFlag(MoveFlags.MAKES_CONTACT, user, target)) {
        return true;
      }
    }

    return !!(this.flags & flag);
  }

  /**
   * Applies each {@linkcode MoveCondition} of this move to the params
   * @param user {@linkcode Pokemon} to apply conditions to
   * @param target {@linkcode Pokemon} to apply conditions to
   * @param move {@linkcode Move} to apply conditions to
   * @returns boolean: false if any of the apply()'s return false, else true
   */
  applyConditions(user: Pokemon, target: Pokemon, move: Move): boolean {
    for (const condition of this.conditions) {
      if (!condition.apply(user, target, move)) {
        return false;
      }
    }

    return true;
  }

  /**
   * Sees if, given the target pokemon, a move fails on it (by looking at each {@linkcode MoveAttr} of this move
   * @param user {@linkcode Pokemon} using the move
   * @param target {@linkcode Pokemon} receiving the move
   * @param move {@linkcode Move} using the move
   * @param cancelled {@linkcode Utils.BooleanHolder} to hold boolean value
   * @returns string of the failed text, or null
   */
  getFailedText(user: Pokemon, target: Pokemon, move: Move, cancelled: Utils.BooleanHolder): string | null {
    for (const attr of this.attrs) {
      const failedText = attr.getFailedText(user, target, move, cancelled);
      if (failedText !== null) {
        return failedText;
      }
    }
    return null;
  }

  /**
   * Calculates the userBenefitScore across all the attributes and conditions
   * @param user {@linkcode Pokemon} using the move
   * @param target {@linkcode Pokemon} receiving the move
   * @param move {@linkcode Move} using the move
   * @returns integer representing the total benefitScore
   */
  getUserBenefitScore(user: Pokemon, target: Pokemon, move: Move): integer {
    let score = 0;

    for (const attr of this.attrs) {
      score += attr.getUserBenefitScore(user, target, move);
    }

    for (const condition of this.conditions) {
      score += condition.getUserBenefitScore(user, target, move);
    }

    return score;
  }

  /**
   * Calculates the targetBenefitScore across all the attributes
   * @param user {@linkcode Pokemon} using the move
   * @param target {@linkcode Pokemon} receiving the move
   * @param move {@linkcode Move} using the move
   * @returns integer representing the total benefitScore
   */
  getTargetBenefitScore(user: Pokemon, target: Pokemon, move: Move): integer {
    let score = 0;

    for (const attr of this.attrs) {
      // conditionals to check if the move is self targeting (if so then you are applying the move to yourself, not the target)
      score += attr.getTargetBenefitScore(user, !attr.selfTarget ? target : user, move) * (target !== user && attr.selfTarget ? -1 : 1);
    }

    return score;
  }

  /**
   * Calculates the power of a move in battle based on various conditions and attributes.
   *
   * @param source {@linkcode Pokemon} The Pokémon using the move.
   * @param target {@linkcode Pokemon} The Pokémon being targeted by the move.
   * @returns The calculated power of the move.
   */
  calculateBattlePower(source: Pokemon, target: Pokemon): number {
    const power = new Utils.NumberHolder(this.power);

    const typeChangeMovePowerMultiplier = new Utils.NumberHolder(1);
    applyPreAttackAbAttrs(MoveTypeChangeAttr, source, target, this, typeChangeMovePowerMultiplier);

    const sourceTeraType = source.getTeraType();
    if (sourceTeraType !== Type.UNKNOWN && sourceTeraType === this.type && power.value < 60 && this.priority <= 0 && !this.hasAttr(MultiHitAttr) && !source.scene.findModifier(m => m instanceof PokemonMultiHitModifier && m.pokemonId === source.id)) {
      power.value = 60;
    }

    applyPreAttackAbAttrs(VariableMovePowerAbAttr, source, target, this, power);

    if (source.getAlly()) {
      applyPreAttackAbAttrs(AllyMoveCategoryPowerBoostAbAttr, source.getAlly(), target, this, power);
    }

    const fieldAuras = new Set(
      source.scene.getField(true)
        .map((p) => p.getAbilityAttrs(FieldMoveTypePowerBoostAbAttr) as FieldMoveTypePowerBoostAbAttr[])
        .flat(),
    );
    for (const aura of fieldAuras) {
      // The only relevant values are `move` and the `power` holder
      aura.applyPreAttack(null, null, null, this, [power]);
    }

    const alliedField: Pokemon[] = source instanceof PlayerPokemon ? source.scene.getPlayerField() : source.scene.getEnemyField();
    alliedField.forEach(p => applyPreAttackAbAttrs(UserFieldMoveTypePowerBoostAbAttr, p, target, this, power));

    power.value *= typeChangeMovePowerMultiplier.value;

    const typeBoost = source.findTag(t => t instanceof TypeBoostTag && t.boostedType === this.type) as TypeBoostTag;
    if (typeBoost) {
      power.value *= typeBoost.boostValue;
    }

    if (source.scene.arena.getTerrainType() === TerrainType.GRASSY && target.isGrounded() && this.type === Type.GROUND && this.moveTarget === MoveTarget.ALL_NEAR_OTHERS) {
      power.value /= 2;
    }

    applyMoveAttrs(VariablePowerAttr, source, target, this, power);

    source.scene.applyModifiers(PokemonMultiHitModifier, source.isPlayer(), source, new Utils.IntegerHolder(0), power);

    if (!this.hasAttr(TypelessAttr)) {
      source.scene.arena.applyTags(WeakenMoveTypeTag, this.type, power);
      source.scene.applyModifiers(AttackTypeBoosterModifier, source.isPlayer(), source, this.type, power);
    }

    if (source.getTag(HelpingHandTag)) {
      power.value *= 1.5;
    }

    return power.value;
  }
}

export class AttackMove extends Move {
  constructor(id: Moves, type: Type, category: MoveCategory, power: integer, accuracy: integer, pp: integer, chance: integer, priority: integer, generation: integer) {
    super(id, type, category, MoveTarget.NEAR_OTHER, power, accuracy, pp, chance, priority, generation);

    /**
     * {@link https://bulbapedia.bulbagarden.net/wiki/Freeze_(status_condition)}
     * > All damaging Fire-type moves can now thaw a frozen target, regardless of whether or not they have a chance to burn;
     */
    if (this.type === Type.FIRE) {
      this.addAttr(new HealStatusEffectAttr(false, StatusEffect.FREEZE));
    }
  }

  getTargetBenefitScore(user: Pokemon, target: Pokemon, move: Move): integer {
    let ret = super.getTargetBenefitScore(user, target, move);

    let attackScore = 0;

    const effectiveness = target.getAttackTypeEffectiveness(this.type, user);
    attackScore = Math.pow(effectiveness - 1, 2) * effectiveness < 1 ? -2 : 2;
    if (attackScore) {
      if (this.category === MoveCategory.PHYSICAL) {
        const atk = new Utils.IntegerHolder(user.getBattleStat(Stat.ATK, target));
        applyMoveAttrs(VariableAtkAttr, user, target, move, atk);
        if (atk.value > user.getBattleStat(Stat.SPATK, target)) {
          const statRatio = user.getBattleStat(Stat.SPATK, target) / atk.value;
          if (statRatio <= 0.75) {
            attackScore *= 2;
          } else if (statRatio <= 0.875) {
            attackScore *= 1.5;
          }
        }
      } else {
        const spAtk = new Utils.IntegerHolder(user.getBattleStat(Stat.SPATK, target));
        applyMoveAttrs(VariableAtkAttr, user, target, move, spAtk);
        if (spAtk.value > user.getBattleStat(Stat.ATK, target)) {
          const statRatio = user.getBattleStat(Stat.ATK, target) / spAtk.value;
          if (statRatio <= 0.75) {
            attackScore *= 2;
          } else if (statRatio <= 0.875) {
            attackScore *= 1.5;
          }
        }
      }

      const power = new Utils.NumberHolder(this.power);
      applyMoveAttrs(VariablePowerAttr, user, target, move, power);

      attackScore += Math.floor(power.value / 5);
    }

    ret -= attackScore;

    return ret;
  }
}

export class StatusMove extends Move {
  constructor(id: Moves, type: Type, accuracy: integer, pp: integer, chance: integer, priority: integer, generation: integer) {
    super(id, type, MoveCategory.STATUS, MoveTarget.NEAR_OTHER, -1, accuracy, pp, chance, priority, generation);
  }
}

export class SelfStatusMove extends Move {
  constructor(id: Moves, type: Type, accuracy: integer, pp: integer, chance: integer, priority: integer, generation: integer) {
    super(id, type, MoveCategory.STATUS, MoveTarget.USER, -1, accuracy, pp, chance, priority, generation);
  }
}

/**
 * Base class defining all {@linkcode Move} Attributes
 * @abstract
 * @see {@linkcode apply}
 */
export abstract class MoveAttr {
  /** Should this {@linkcode Move} target the user? */
  public selfTarget: boolean;

  constructor(selfTarget: boolean = false) {
    this.selfTarget = selfTarget;
  }

  /**
   * Applies move attributes
   * @see {@linkcode applyMoveAttrsInternal}
   * @virtual
   * @param user {@linkcode Pokemon} using the move
   * @param target {@linkcode Pokemon} target of the move
   * @param move {@linkcode Move} with this attribute
   * @param args Set of unique arguments needed by this attribute
   * @returns true if application of the ability succeeds
   */
  apply(user: Pokemon, target: Pokemon, move: Move, args: any[]): boolean | Promise<boolean> {
    return true;
  }

  /**
   * @virtual
   * @returns the {@linkcode MoveCondition} or {@linkcode MoveConditionFunc} for this {@linkcode Move}
   */
  getCondition(): MoveCondition | MoveConditionFunc {
    return null;
  }

  /**
   * @virtual
   * @param user {@linkcode Pokemon} using the move
   * @param target {@linkcode Pokemon} target of the move
   * @param move {@linkcode Move} with this attribute
   * @param cancelled {@linkcode Utils.BooleanHolder} which stores if the move should fail
   * @returns the string representing failure of this {@linkcode Move}
   */
  getFailedText(user: Pokemon, target: Pokemon, move: Move, cancelled: Utils.BooleanHolder): string | null {
    return null;
  }

  /**
   * Used by the Enemy AI to rank an attack based on a given user
   * @see {@linkcode EnemyPokemon.getNextMove}
   * @virtual
   */
  getUserBenefitScore(user: Pokemon, target: Pokemon, move: Move): integer {
    return 0;
  }

  /**
   * Used by the Enemy AI to rank an attack based on a given target
   * @see {@linkcode EnemyPokemon.getNextMove}
   * @virtual
   */
  getTargetBenefitScore(user: Pokemon, target: Pokemon, move: Move): integer {
    return 0;
  }
}

export enum MoveEffectTrigger {
  PRE_APPLY,
  POST_APPLY,
  HIT,
  /** Triggers one time after all target effects have applied */
  POST_TARGET,
}

/** Base class defining all Move Effect Attributes
 * @extends MoveAttr
 * @see {@linkcode apply}
 */
export class MoveEffectAttr extends MoveAttr {
  /** Defines when this effect should trigger in the move's effect order
   * @see {@linkcode phases.MoveEffectPhase.start}
   */
  public trigger: MoveEffectTrigger;
  /** Should this effect only apply on the first hit? */
  public firstHitOnly: boolean;
  /** Should this effect only apply on the last hit? */
  public lastHitOnly: boolean;
  /** Should this effect only apply on the first target hit? */
  public firstTargetOnly: boolean;

  constructor(selfTarget?: boolean, trigger?: MoveEffectTrigger, firstHitOnly: boolean = false, lastHitOnly: boolean = false, firstTargetOnly: boolean = false) {
    super(selfTarget);
    this.trigger = trigger !== undefined ? trigger : MoveEffectTrigger.POST_APPLY;
    this.firstHitOnly = firstHitOnly;
    this.lastHitOnly = lastHitOnly;
    this.firstTargetOnly = firstTargetOnly;
  }

  /**
   * Determines whether the {@linkcode Move}'s effects are valid to {@linkcode apply}
   * @virtual
   * @param user {@linkcode Pokemon} using the move
   * @param target {@linkcode Pokemon} target of the move
   * @param move {@linkcode Move} with this attribute
   * @param args Set of unique arguments needed by this attribute
   * @returns true if basic application of the ability attribute should be possible
   */
  canApply(user: Pokemon, target: Pokemon, move: Move, args: any[]) {
    return !! (this.selfTarget ? user.hp && !user.getTag(BattlerTagType.FRENZY) : target.hp)
           && (this.selfTarget || !target.getTag(BattlerTagType.PROTECTED) ||
                move.checkFlag(MoveFlags.IGNORE_PROTECT, user, target));
  }

  /** Applies move effects so long as they are able based on {@linkcode canApply} */
  apply(user: Pokemon, target: Pokemon, move: Move, args: any[]): boolean | Promise<boolean> {
    return this.canApply(user, target, move, args);
  }

  /**
   * Gets the used move's additional effect chance.
   * If user's ability has MoveEffectChanceMultiplierAbAttr or IgnoreMoveEffectsAbAttr modifies the base chance.
   * @param user {@linkcode Pokemon} using this move
   * @param target {@linkcode Pokemon} target of this move
   * @param move {@linkcode Move} being used
   * @param selfEffect {@linkcode Boolean} if move targets user.
   * @returns Move chance value.
   */
  getMoveChance(user: Pokemon, target: Pokemon, move: Move, selfEffect?: Boolean): integer {
    const moveChance = new Utils.NumberHolder(move.chance);
    applyAbAttrs(MoveEffectChanceMultiplierAbAttr, user, null, moveChance, move, target, selfEffect);
    applyPreDefendAbAttrs(IgnoreMoveEffectsAbAttr,target,user,null,null, moveChance);
    return moveChance.value;
  }
}

export class PreMoveMessageAttr extends MoveAttr {
  private message: string | ((user: Pokemon, target: Pokemon, move: Move) => string);

  constructor(message: string | ((user: Pokemon, target: Pokemon, move: Move) => string)) {
    super();
    this.message = message;
  }

  apply(user: Pokemon, target: Pokemon, move: Move, args: any[]): boolean {
    const message = typeof this.message === "string"
      ? this.message as string
      : this.message(user, target, move);
    if (message) {
      user.scene.queueMessage(message, 500);
      return true;
    }
    return false;
  }
}

export class StatusMoveTypeImmunityAttr extends MoveAttr {
  public immuneType: Type;

  constructor(immuneType: Type) {
    super(false);

    this.immuneType = immuneType;
  }
}

export class IgnoreOpponentStatChangesAttr extends MoveAttr {
  apply(user: Pokemon, target: Pokemon, move: Move, args: any[]): boolean {
    (args[0] as Utils.IntegerHolder).value = 0;

    return true;
  }
}

export class HighCritAttr extends MoveAttr {
  apply(user: Pokemon, target: Pokemon, move: Move, args: any[]): boolean {
    (args[0] as Utils.IntegerHolder).value++;

    return true;
  }

  getUserBenefitScore(user: Pokemon, target: Pokemon, move: Move): integer {
    return 3;
  }
}

export class CritOnlyAttr extends MoveAttr {
  apply(user: Pokemon, target: Pokemon, move: Move, args: any[]): boolean {
    (args[0] as Utils.BooleanHolder).value = true;

    return true;
  }

  getUserBenefitScore(user: Pokemon, target: Pokemon, move: Move): integer {
    return 5;
  }
}

export class FixedDamageAttr extends MoveAttr {
  private damage: integer;

  constructor(damage: integer) {
    super();

    this.damage = damage;
  }

  apply(user: Pokemon, target: Pokemon, move: Move, args: any[]): boolean {
    (args[0] as Utils.IntegerHolder).value = this.getDamage(user, target, move);

    return true;
  }

  getDamage(user: Pokemon, target: Pokemon, move: Move): integer {
    return this.damage;
  }
}

export class UserHpDamageAttr extends FixedDamageAttr {
  constructor() {
    super(0);
  }

  apply(user: Pokemon, target: Pokemon, move: Move, args: any[]): boolean {
    (args[0] as Utils.IntegerHolder).value = user.hp;

    return true;
  }
}

export class TargetHalfHpDamageAttr extends FixedDamageAttr {
  constructor() {
    super(0);
  }

  apply(user: Pokemon, target: Pokemon, move: Move, args: any[]): boolean {
    (args[0] as Utils.IntegerHolder).value = Math.max(Math.floor(target.hp / 2), 1);

    return true;
  }

  getTargetBenefitScore(user: Pokemon, target: Pokemon, move: Move): number {
    return target.getHpRatio() > 0.5 ? Math.floor(((target.getHpRatio() - 0.5) * -24) + 4) : -20;
  }
}

export class MatchHpAttr extends FixedDamageAttr {
  constructor() {
    super(0);
  }

  apply(user: Pokemon, target: Pokemon, move: Move, args: any[]): boolean {
    (args[0] as Utils.IntegerHolder).value = target.hp - user.hp;

    return true;
  }

  getCondition(): MoveConditionFunc {
    return (user, target, move) => user.hp <= target.hp;
  }

  // TODO
  /*getUserBenefitScore(user: Pokemon, target: Pokemon, move: Move): integer {
    return 0;
  }*/
}

type MoveFilter = (move: Move) => boolean;

export class CounterDamageAttr extends FixedDamageAttr {
  private moveFilter: MoveFilter;
  private multiplier: number;

  constructor(moveFilter: MoveFilter, multiplier: integer) {
    super(0);

    this.moveFilter = moveFilter;
    this.multiplier = multiplier;
  }

  apply(user: Pokemon, target: Pokemon, move: Move, args: any[]): boolean {
    const damage = user.turnData.attacksReceived.filter(ar => this.moveFilter(allMoves[ar.move])).reduce((total: integer, ar: AttackMoveResult) => total + ar.damage, 0);
    (args[0] as Utils.IntegerHolder).value = Math.floor(Math.max(damage * this.multiplier, 1));

    return true;
  }

  getCondition(): MoveConditionFunc {
    return (user, target, move) => !!user.turnData.attacksReceived.filter(ar => this.moveFilter(allMoves[ar.move])).length;
  }
}

export class LevelDamageAttr extends FixedDamageAttr {
  constructor() {
    super(0);
  }

  getDamage(user: Pokemon, target: Pokemon, move: Move): number {
    return user.level;
  }
}

export class RandomLevelDamageAttr extends FixedDamageAttr {
  constructor() {
    super(0);
  }

  getDamage(user: Pokemon, target: Pokemon, move: Move): number {
    return Math.max(Math.floor(user.level * (user.randSeedIntRange(50, 150) * 0.01)), 1);
  }
}

export class ModifiedDamageAttr extends MoveAttr {
  apply(user: Pokemon, target: Pokemon, move: Move, args: any[]): boolean {
    const initialDamage = args[0] as Utils.IntegerHolder;
    initialDamage.value = this.getModifiedDamage(user, target, move, initialDamage.value);

    return true;
  }

  getModifiedDamage(user: Pokemon, target: Pokemon, move: Move, damage: integer): integer {
    return damage;
  }
}

export class SurviveDamageAttr extends ModifiedDamageAttr {
  getModifiedDamage(user: Pokemon, target: Pokemon, move: Move, damage: number): number {
    return Math.min(damage, target.hp - 1);
  }

  getCondition(): MoveConditionFunc {
    return (user, target, move) => target.hp > 1;
  }

  getUserBenefitScore(user: Pokemon, target: Pokemon, move: Move): integer {
    return target.hp > 1 ? 0 : -20;
  }
}

export class RecoilAttr extends MoveEffectAttr {
  private useHp: boolean;
  private damageRatio: number;
  private unblockable: boolean;

  constructor(useHp: boolean = false, damageRatio: number = 0.25, unblockable: boolean = false) {
    super(true, MoveEffectTrigger.POST_APPLY, false, true);

    this.useHp = useHp;
    this.damageRatio = damageRatio;
    this.unblockable = unblockable;
  }

  apply(user: Pokemon, target: Pokemon, move: Move, args: any[]): boolean {
    if (!super.apply(user, target, move, args)) {
      return false;
    }

    const cancelled = new Utils.BooleanHolder(false);
    if (!this.unblockable) {
      applyAbAttrs(BlockRecoilDamageAttr, user, cancelled);
      applyAbAttrs(BlockNonDirectDamageAbAttr, user, cancelled);
    }

    if (cancelled.value) {
      return false;
    }

    const recoilDamage = Math.max(Math.floor((!this.useHp ? user.turnData.damageDealt : user.getMaxHp()) * this.damageRatio),
      user.turnData.damageDealt ? 1 : 0);
    if (!recoilDamage) {
      return false;
    }

    if (cancelled.value) {
      return false;
    }

    user.damageAndUpdate(recoilDamage, HitResult.OTHER, false, true, true);
    user.scene.queueMessage(getPokemonMessage(user, " is hit\nwith recoil!"));
    user.turnData.damageTaken += recoilDamage;

    return true;
  }

  getUserBenefitScore(user: Pokemon, target: Pokemon, move: Move): integer {
    return Math.floor((move.power / 5) / -4);
  }
}


/**
 * Attribute used for moves which self KO the user regardless if the move hits a target
 * @extends MoveEffectAttr
 * @see {@linkcode apply}
 **/
export class SacrificialAttr extends MoveEffectAttr {
  constructor() {
    super(true, MoveEffectTrigger.POST_TARGET);
  }

  /**
   * Deals damage to the user equal to their current hp
   * @param user {@linkcode Pokemon} that used the move
   * @param target {@linkcode Pokemon} target of the move
   * @param move {@linkcode Move} with this attribute
   * @param args N/A
   * @returns true if the function succeeds
   **/
  apply(user: Pokemon, target: Pokemon, move: Move, args: any[]): boolean {
    user.damageAndUpdate(user.hp, HitResult.OTHER, false, true, true);
	  user.turnData.damageTaken += user.hp;
    const attackResult = { move: move.id, result: HitResult.OTHER as DamageResult, damage: user.hp, critical: false, sourceId: user.id };
    user.turnData.attacksReceived.unshift(attackResult);

    return true;
  }

  getUserBenefitScore(user: Pokemon, target: Pokemon, move: Move): integer {
    if (user.isBoss()) {
      return -20;
    }
    return Math.ceil(((1 - user.getHpRatio()) * 10 - 10) * (target.getAttackTypeEffectiveness(move.type, user) - 0.5));
  }
}

/**
 * Attribute used for moves which self KO the user but only if the move hits a target
 * @extends MoveEffectAttr
 * @see {@linkcode apply}
 **/
export class SacrificialAttrOnHit extends MoveEffectAttr {
  constructor() {
    super(true, MoveEffectTrigger.HIT);
  }

  /**
   * Deals damage to the user equal to their current hp if the move lands
   * @param user {@linkcode Pokemon} that used the move
   * @param target {@linkcode Pokemon} target of the move
   * @param move {@linkcode Move} with this attribute
   * @param args N/A
   * @returns true if the function succeeds
   **/
  apply(user: Pokemon, target: Pokemon, move: Move, args: any[]): boolean {
    // If the move fails to hit a target, then the user does not faint and the function returns false
    if (!super.apply(user, target, move, args)) {
      return false;
    }

    user.damageAndUpdate(user.hp, HitResult.OTHER, false, true, true);
    user.turnData.damageTaken += user.hp;
    const attackResult = { move: move.id, result: HitResult.OTHER as DamageResult, damage: user.hp, critical: false, sourceId: user.id };
    user.turnData.attacksReceived.unshift(attackResult);

    return true;
  }

  getUserBenefitScore(user: Pokemon, target: Pokemon, move: Move): integer {
    if (user.isBoss()) {
      return -20;
    }
    return Math.ceil(((1 - user.getHpRatio()) * 10 - 10) * (target.getAttackTypeEffectiveness(move.type, user) - 0.5));
  }
}

/**
 * Attribute used for moves which cut the user's Max HP in half.
 * Triggers using {@linkcode MoveEffectTrigger.POST_TARGET}.
 * @extends MoveEffectAttr
 * @see {@linkcode apply}
 */
export class HalfSacrificialAttr extends MoveEffectAttr {
  constructor() {
    super(true, MoveEffectTrigger.POST_TARGET);
  }

  /**
   * Cut's the user's Max HP in half and displays the appropriate recoil message
   * @param user {@linkcode Pokemon} that used the move
   * @param target N/A
   * @param move {@linkcode Move} with this attribute
   * @param args N/A
   * @returns true if the function succeeds
   */
  apply(user: Pokemon, target: Pokemon, move: Move, args: any[]): boolean {
    if (!super.apply(user, target, move, args)) {
      return false;
    }

    const cancelled = new Utils.BooleanHolder(false);
    // Check to see if the Pokemon has an ability that blocks non-direct damage
    applyAbAttrs(BlockNonDirectDamageAbAttr, user, cancelled);
    if (!cancelled.value) {
<<<<<<< HEAD
      const damage = Math.ceil(user.getMaxHp()/2);
      user.damageAndUpdate(damage, HitResult.OTHER, false, true, true);
      const attackResult = { move: move.id, result: HitResult.OTHER as DamageResult, damage: damage, critical: false, sourceId: user.id };
      user.turnData.attacksReceived.unshift(attackResult);
      user.scene.queueMessage(i18next.t("moveTriggers:cutHpPowerUpMove", {pokemonName: getPokemonNameWithAffix(user)})); // Queue recoil message
=======
      user.damageAndUpdate(Math.ceil(user.getMaxHp()/2), HitResult.OTHER, false, true, true);
      user.scene.queueMessage(getPokemonMessage(user, " cut its own HP to power up its move!")); // Queue recoil message
>>>>>>> c4e146b2
    }
    return true;
  }

  getUserBenefitScore(user: Pokemon, target: Pokemon, move: Move): integer {
    if (user.isBoss()) {
      return -10;
    }
    return Math.ceil(((1 - user.getHpRatio()/2) * 10 - 10) * (target.getAttackTypeEffectiveness(move.type, user) - 0.5));
  }
}

export enum MultiHitType {
  _2,
  _2_TO_5,
  _3,
  _10,
  BEAT_UP,
}

/**
 * Heals the user or target by {@linkcode healRatio} depending on the value of {@linkcode selfTarget}
 * @extends MoveEffectAttr
 * @see {@linkcode apply}
 */
export class HealAttr extends MoveEffectAttr {
  /** The percentage of {@linkcode Stat.HP} to heal */
  private healRatio: number;
  /** Should an animation be shown? */
  private showAnim: boolean;

  constructor(healRatio?: number, showAnim?: boolean, selfTarget?: boolean) {
    super(selfTarget === undefined || selfTarget);

    this.healRatio = healRatio || 1;
    this.showAnim = !!showAnim;
  }

  apply(user: Pokemon, target: Pokemon, move: Move, args: any[]): boolean {
    this.addHealPhase(this.selfTarget ? user : target, this.healRatio);
    return true;
  }

  /**
   * Creates a new {@linkcode PokemonHealPhase}.
   * This heals the target and shows the appropriate message.
   */
  addHealPhase(target: Pokemon, healRatio: number) {
    target.scene.unshiftPhase(new PokemonHealPhase(target.scene, target.getBattlerIndex(),
      Math.max(Math.floor(target.getMaxHp() * healRatio), 1), getPokemonMessage(target, " \nhad its HP restored."), true, !this.showAnim));
  }

  getTargetBenefitScore(user: Pokemon, target: Pokemon, move: Move): integer {
    const score = ((1 - (this.selfTarget ? user : target).getHpRatio()) * 20) - this.healRatio * 10;
    return Math.round(score / (1 - this.healRatio / 2));
  }
}

/**
 * Cures the user's party of non-volatile status conditions, ie. Heal Bell, Aromatherapy
 * @extends MoveEffectAttr
 * @see {@linkcode apply}
 */
export class PartyStatusCureAttr extends MoveEffectAttr {
  /** Message to display after using move */
  private message: string;
  /** Skips mons with this ability, ie. Soundproof */
  private abilityCondition: Abilities;

  constructor(message: string, abilityCondition: Abilities) {
    super();

    this.message = message;
    this.abilityCondition = abilityCondition;
  }

  //The same as MoveEffectAttr.canApply, except it doesn't check for the target's HP.
  canApply(user: Pokemon, target: Pokemon, move: Move, args: any[]) {
    const isTargetValid =
      (this.selfTarget && user.hp && !user.getTag(BattlerTagType.FRENZY)) ||
      (!this.selfTarget && (!target.getTag(BattlerTagType.PROTECTED) || move.hasFlag(MoveFlags.IGNORE_PROTECT)));
    return !!isTargetValid;
  }

  apply(user: Pokemon, target: Pokemon, move: Move, args: any[]): boolean {
    if (!this.canApply(user, target, move, args)) {
      return false;
    }
    this.addPartyCurePhase(user);
  }

  addPartyCurePhase(user: Pokemon) {
    user.scene.unshiftPhase(new PartyStatusCurePhase(user.scene, user, this.message, this.abilityCondition));
  }
}

export class SacrificialFullRestoreAttr extends SacrificialAttr {
  constructor() {
    super();
  }

  apply(user: Pokemon, target: Pokemon, move: Move, args: any[]): boolean {
    if (!super.apply(user, target, move, args)) {
      return false;
    }

    // We don't know which party member will be chosen, so pick the highest max HP in the party
    const maxPartyMemberHp = user.scene.getParty().map(p => p.getMaxHp()).reduce((maxHp: integer, hp: integer) => Math.max(hp, maxHp), 0);

    user.scene.pushPhase(new PokemonHealPhase(user.scene, user.getBattlerIndex(),
      maxPartyMemberHp, getPokemonMessage(user, "'s Healing Wish\nwas granted!"), true, false, false, true), true);

    return true;
  }

  getUserBenefitScore(user: Pokemon, target: Pokemon, move: Move): integer {
    return -20;
  }

  getCondition(): MoveConditionFunc {
    return (user, target, move) => user.scene.getParty().filter(p => p.isActive()).length > user.scene.currentBattle.getBattlerCount();
  }
}

/**
 * Attribute used for moves which ignore type-based debuffs from weather, namely Hydro Steam.
 * Called during damage calculation after getting said debuff from getAttackTypeMultiplier in the Pokemon class.
 * @extends MoveAttr
 * @see {@linkcode apply}
 */
export class IgnoreWeatherTypeDebuffAttr extends MoveAttr {
  /** The {@linkcode WeatherType} this move ignores */
  public weather: WeatherType;

  constructor(weather: WeatherType) {
    super();
    this.weather = weather;
  }
  /**
   * Changes the type-based weather modifier if this move's power would be reduced by it
   * @param user {@linkcode Pokemon} that used the move
   * @param target N/A
   * @param move {@linkcode Move} with this attribute
   * @param args [0] {@linkcode Utils.NumberHolder} for arenaAttackTypeMultiplier
   * @returns true if the function succeeds
   */
  apply(user: Pokemon, target: Pokemon, move: Move, args: any[]): boolean {
    const weatherModifier=args[0] as Utils.NumberHolder;
    //If the type-based attack power modifier due to weather (e.g. Water moves in Sun) is below 1, set it to 1
    if (user.scene.arena.weather?.weatherType === this.weather) {
      weatherModifier.value = Math.max(weatherModifier.value, 1);
    }
    return true;
  }
}

export abstract class WeatherHealAttr extends HealAttr {
  constructor() {
    super(0.5);
  }

  apply(user: Pokemon, target: Pokemon, move: Move, args: any[]): boolean {
    let healRatio = 0.5;
    if (!user.scene.arena.weather?.isEffectSuppressed(user.scene)) {
      const weatherType = user.scene.arena.weather?.weatherType || WeatherType.NONE;
      healRatio = this.getWeatherHealRatio(weatherType);
    }
    this.addHealPhase(user, healRatio);
    return true;
  }

  abstract getWeatherHealRatio(weatherType: WeatherType): number;
}

export class PlantHealAttr extends WeatherHealAttr {
  getWeatherHealRatio(weatherType: WeatherType): number {
    switch (weatherType) {
    case WeatherType.SUNNY:
    case WeatherType.HARSH_SUN:
      return 2 / 3;
    case WeatherType.RAIN:
    case WeatherType.SANDSTORM:
    case WeatherType.HAIL:
    case WeatherType.SNOW:
    case WeatherType.HEAVY_RAIN:
      return 0.25;
    default:
      return 0.5;
    }
  }
}

export class SandHealAttr extends WeatherHealAttr {
  getWeatherHealRatio(weatherType: WeatherType): number {
    switch (weatherType) {
    case WeatherType.SANDSTORM:
      return 2 / 3;
    default:
      return 0.5;
    }
  }
}

/**
 * Heals the target or the user by either {@linkcode normalHealRatio} or {@linkcode boostedHealRatio}
 * depending on the evaluation of {@linkcode condition}
 * @extends HealAttr
 * @see {@linkcode apply}
 */
export class BoostHealAttr extends HealAttr {
  /** Healing received when {@linkcode condition} is false */
  private normalHealRatio?: number;
  /** Healing received when {@linkcode condition} is true */
  private boostedHealRatio?: number;
  /** The lambda expression to check against when boosting the healing value */
  private condition?: MoveConditionFunc;

  constructor(normalHealRatio?: number, boostedHealRatio?: number, showAnim?: boolean, selfTarget?: boolean, condition?: MoveConditionFunc) {
    super(normalHealRatio, showAnim, selfTarget);
    this.normalHealRatio = normalHealRatio;
    this.boostedHealRatio = boostedHealRatio;
    this.condition = condition;
  }

  /**
   * @param user {@linkcode Pokemon} using the move
   * @param target {@linkcode Pokemon} target of the move
   * @param move {@linkcode Move} with this attribute
   * @param args N/A
   * @returns true if the move was successful
   */
  apply(user: Pokemon, target: Pokemon, move: Move, args: any[]): boolean {
    const healRatio = this.condition(user, target, move) ? this.boostedHealRatio : this.normalHealRatio;
    this.addHealPhase(target, healRatio);
    return true;
  }
}

/**
 * Heals the target only if it is the ally
 * @extends HealAttr
 * @see {@linkcode apply}
 */
export class HealOnAllyAttr extends HealAttr {
  /**
   * @param user {@linkcode Pokemon} using the move
   * @param target {@linkcode Pokemon} target of the move
   * @param move {@linkcode Move} with this attribute
   * @param args N/A
   * @returns true if the function succeeds
   */
  apply(user: Pokemon, target: Pokemon, move: Move, args: any[]): boolean {
    if (user.getAlly() === target) {
      super.apply(user, target, move, args);
      return true;
    }

    return false;
  }
}

/**
 * Heals user as a side effect of a move that hits a target.
 * Healing is based on {@linkcode healRatio} * the amount of damage dealt or a stat of the target.
 * @extends MoveEffectAttr
 * @see {@linkcode apply}
 * @see {@linkcode getUserBenefitScore}
 */
export class HitHealAttr extends MoveEffectAttr {
  private healRatio: number;
  private message: string;
  private healStat: Stat;

  constructor(healRatio?: number, healStat?: Stat) {
    super(true, MoveEffectTrigger.HIT);

    this.healRatio = healRatio || 0.5;
    this.healStat = healStat || null;
  }
  /**
   * Heals the user the determined amount and possibly displays a message about regaining health.
   * If the target has the {@linkcode ReverseDrainAbAttr}, all healing is instead converted
   * to damage to the user.
   * @param user {@linkcode Pokemon} using this move
   * @param target {@linkcode Pokemon} target of this move
   * @param move {@linkcode Move} being used
   * @param args N/A
   * @returns true if the function succeeds
   */
  apply(user: Pokemon, target: Pokemon, move: Move, args: any[]): boolean {
    let healAmount = 0;
    let message = "";
    const reverseDrain = target.hasAbilityWithAttr(ReverseDrainAbAttr, false);
    if (this.healStat) {
      // Strength Sap formula
      healAmount = target.getBattleStat(this.healStat);
      message = i18next.t("battle:drainMessage", {pokemonName: target.name});
    } else {
      // Default healing formula used by draining moves like Absorb, Draining Kiss, Bitter Blade, etc.
      healAmount = Math.max(Math.floor(user.turnData.currDamageDealt * this.healRatio), 1);
      message = i18next.t("battle:regainHealth", {pokemonName: user.name});
    }
    if (reverseDrain) {
      user.turnData.damageTaken += healAmount;
      healAmount = healAmount * -1;
      message = null;
    }
    user.scene.unshiftPhase(new PokemonHealPhase(user.scene, user.getBattlerIndex(), healAmount, message, false, true));
    return true;
  }

  /**
   * Used by the Enemy AI to rank an attack based on a given user
   * @param user {@linkcode Pokemon} using this move
   * @param target {@linkcode Pokemon} target of this move
   * @param move {@linkcode Move} being used
   * @returns an integer. Higher means enemy is more likely to use that move.
   */
  getUserBenefitScore(user: Pokemon, target: Pokemon, move: Move): integer {
    if (this.healStat) {
      const healAmount = target.getBattleStat(this.healStat);
      return Math.floor(Math.max(0, (Math.min(1, (healAmount+user.hp)/user.getMaxHp() - 0.33))) / user.getHpRatio());
    }
    return Math.floor(Math.max((1 - user.getHpRatio()) - 0.33, 0) * (move.power / 4));
  }
}

/**
 * Attribute used for moves that change priority in a turn given a condition,
 * e.g. Grassy Glide
 * Called when move order is calculated in {@linkcode TurnStartPhase}.
 * @extends MoveAttr
 * @see {@linkcode apply}
 */
export class IncrementMovePriorityAttr extends MoveAttr {
  /** The condition for a move's priority being incremented */
  private moveIncrementFunc: (pokemon: Pokemon, target:Pokemon, move: Move) => boolean;
  /** The amount to increment priority by, if condition passes. */
  private increaseAmount: integer;

  constructor(moveIncrementFunc: (pokemon: Pokemon, target:Pokemon, move: Move) => boolean, increaseAmount = 1) {
    super();

    this.moveIncrementFunc = moveIncrementFunc;
    this.increaseAmount = increaseAmount;
  }

  /**
   * Increments move priority by set amount if condition passes
   * @param user {@linkcode Pokemon} using this move
   * @param target {@linkcode Pokemon} target of this move
   * @param move {@linkcode Move} being used
   * @param args [0] {@linkcode Utils.IntegerHolder} for move priority.
   * @returns true if function succeeds
   */
  apply(user: Pokemon, target: Pokemon, move: Move, args: any[]): boolean {
    if (!this.moveIncrementFunc(user, target, move)) {
      return false;
    }

    (args[0] as Utils.IntegerHolder).value += this.increaseAmount;
    return true;
  }
}

/**
 * Attribute used for attack moves that hit multiple times per use, e.g. Bullet Seed.
 *
 * Applied at the beginning of {@linkcode MoveEffectPhase}.
 *
 * @extends MoveAttr
 * @see {@linkcode apply}
 */
export class MultiHitAttr extends MoveAttr {
  private multiHitType: MultiHitType;

  constructor(multiHitType?: MultiHitType) {
    super();

    this.multiHitType = multiHitType !== undefined ? multiHitType : MultiHitType._2_TO_5;
  }

  /**
   * Set the hit count of an attack based on this attribute instance's {@linkcode MultiHitType}.
   * If the target has an immunity to this attack's types, the hit count will always be 1.
   *
   * @param user {@linkcode Pokemon} that used the attack
   * @param target {@linkcode Pokemon} targeted by the attack
   * @param move {@linkcode Move} being used
   * @param args [0] {@linkcode Utils.IntegerHolder} storing the hit count of the attack
   * @returns True
   */
  apply(user: Pokemon, target: Pokemon, move: Move, args: any[]): boolean {
    let hitTimes: integer;

    if (target.getAttackMoveEffectiveness(user, new PokemonMove(move.id)) === 0) {
      // If there is a type immunity, the attack will stop no matter what
      hitTimes = 1;
    } else {
      const hitType = new Utils.IntegerHolder(this.multiHitType);
      applyMoveAttrs(ChangeMultiHitTypeAttr, user, target, move, hitType);
      hitTimes = this.getHitCount(user, target);
    }

    (args[0] as Utils.IntegerHolder).value = hitTimes;
    return true;
  }

  getTargetBenefitScore(user: Pokemon, target: Pokemon, move: Move): number {
    return -5;
  }

  /**
   * Calculate the number of hits that an attack should have given this attribute's
   * {@linkcode MultiHitType}.
   *
   * @param user {@linkcode Pokemon} using the attack
   * @param target {@linkcode Pokemon} targeted by the attack
   * @returns The number of hits this attack should deal
   */
  getHitCount(user: Pokemon, target: Pokemon): integer {
    switch (this.multiHitType) {
    case MultiHitType._2_TO_5:
    {
      const rand = user.randSeedInt(16);
      const hitValue = new Utils.IntegerHolder(rand);
      applyAbAttrs(MaxMultiHitAbAttr, user, null, hitValue);
      if (hitValue.value >= 10) {
        return 2;
      } else if (hitValue.value >= 4) {
        return 3;
      } else if (hitValue.value >= 2) {
        return 4;
      } else {
        return 5;
      }
    }
    case MultiHitType._2:
      return 2;
      break;
    case MultiHitType._3:
      return 3;
      break;
    case MultiHitType._10:
      return 10;
      break;
    case MultiHitType.BEAT_UP:
      const party = user.isPlayer() ? user.scene.getParty() : user.scene.getEnemyParty();
      // No status means the ally pokemon can contribute to Beat Up
      return party.reduce((total, pokemon) => {
        return total + (pokemon.id === user.id ? 1 : pokemon?.status && pokemon.status.effect !== StatusEffect.NONE ? 0 : 1);
      }, 0);
    }
  }
}

export class ChangeMultiHitTypeAttr extends MoveAttr {
  apply(user: Pokemon, target: Pokemon, move: Move, args: any[]): boolean {
    //const hitType = args[0] as Utils.NumberHolder;
    return false;
  }
}

export class WaterShurikenMultiHitTypeAttr extends ChangeMultiHitTypeAttr {
  apply(user: Pokemon, target: Pokemon, move: Move, args: any[]): boolean {
    if (user.species.speciesId === Species.GRENINJA && user.hasAbility(Abilities.BATTLE_BOND) && user.formIndex === 2) {
      (args[0] as Utils.IntegerHolder).value = MultiHitType._3;
      return true;
    }
    return false;
  }
}

export class StatusEffectAttr extends MoveEffectAttr {
  public effect: StatusEffect;
  public cureTurn: integer;
  public overrideStatus: boolean;

  constructor(effect: StatusEffect, selfTarget?: boolean, cureTurn?: integer, overrideStatus?: boolean) {
    super(selfTarget, MoveEffectTrigger.HIT);

    this.effect = effect;
    this.cureTurn = cureTurn;
    this.overrideStatus = !!overrideStatus;
  }

  apply(user: Pokemon, target: Pokemon, move: Move, args: any[]): boolean {
    const moveChance = this.getMoveChance(user,target,move,this.selfTarget);
    const statusCheck = moveChance < 0 || moveChance === 100 || user.randSeedInt(100) < moveChance;
    if (statusCheck) {
      const pokemon = this.selfTarget ? user : target;
      if (pokemon.status) {
        if (this.overrideStatus) {
          pokemon.resetStatus();
        } else {
          return false;
        }
      }
      if ((!pokemon.status || (pokemon.status.effect === this.effect && moveChance < 0))
        && pokemon.trySetStatus(this.effect, true, user, this.cureTurn)) {
        applyPostAttackAbAttrs(ConfusionOnStatusEffectAbAttr, user, target, move, null,this.effect);
        return true;
      }
    }
    return false;
  }

  getTargetBenefitScore(user: Pokemon, target: Pokemon, move: Move): number {
    const moveChance = this.getMoveChance(user,target,move,this.selfTarget);
    return !(this.selfTarget ? user : target).status && (this.selfTarget ? user : target).canSetStatus(this.effect, true, false, user) ? Math.floor(moveChance * -0.1) : 0;
  }
}

export class MultiStatusEffectAttr extends StatusEffectAttr {
  public effects: StatusEffect[];

  constructor(effects: StatusEffect[], selfTarget?: boolean, cureTurn?: integer, overrideStatus?: boolean) {
    super(effects[0], selfTarget, cureTurn, overrideStatus);
    this.effects = effects;
  }

  apply(user: Pokemon, target: Pokemon, move: Move, args: any[]): boolean {
    this.effect = Utils.randSeedItem(this.effects);
    const result = super.apply(user, target, move, args);
    return result;
  }

  getTargetBenefitScore(user: Pokemon, target: Pokemon, move: Move): number {
    const moveChance = this.getMoveChance(user,target,move,this.selfTarget);
    return !(this.selfTarget ? user : target).status && (this.selfTarget ? user : target).canSetStatus(this.effect, true, false, user) ? Math.floor(moveChance * -0.1) : 0;
  }
}

export class PsychoShiftEffectAttr extends MoveEffectAttr {
  constructor() {
    super(false, MoveEffectTrigger.HIT);
  }

  apply(user: Pokemon, target: Pokemon, move: Move, args: any[]): boolean {
    const statusToApply: StatusEffect = user.status?.effect;

    if (target.status) {
      return false;
    }
    if (!target.status || (target.status.effect === statusToApply && move.chance < 0)) {
      const statusAfflictResult = target.trySetStatus(statusToApply, true, user);
      if (statusAfflictResult) {
        user.scene.queueMessage(getStatusEffectHealText(user.status.effect, getPokemonNameWithAffix(user)));
        user.resetStatus();
        user.updateInfo();
      }
      return statusAfflictResult;
    }

    return false;
  }

  getTargetBenefitScore(user: Pokemon, target: Pokemon, move: Move): number {
    return !(this.selfTarget ? user : target).status && (this.selfTarget ? user : target).canSetStatus(user.status?.effect, true, false, user) ? Math.floor(move.chance * -0.1) : 0;
  }
}
/**
 * The following needs to be implemented for Thief
 * "If the user faints due to the target's Ability (Rough Skin or Iron Barbs) or held Rocky Helmet, it cannot remove the target's held item."
 * "If Knock Off causes a Pokémon with the Sticky Hold Ability to faint, it can now remove that Pokémon's held item."
 */
export class StealHeldItemChanceAttr extends MoveEffectAttr {
  private chance: number;

  constructor(chance: number) {
    super(false, MoveEffectTrigger.HIT);
    this.chance = chance;
  }

  apply(user: Pokemon, target: Pokemon, move: Move, args: any[]): Promise<boolean> {
    return new Promise<boolean>(resolve => {
      const rand = Phaser.Math.RND.realInRange(0, 1);
      if (rand >= this.chance) {
        return resolve(false);
      }
      const heldItems = this.getTargetHeldItems(target).filter(i => i.isTransferrable);
      if (heldItems.length) {
        const poolType = target.isPlayer() ? ModifierPoolType.PLAYER : target.hasTrainer() ? ModifierPoolType.TRAINER : ModifierPoolType.WILD;
        const highestItemTier = heldItems.map(m => m.type.getOrInferTier(poolType)).reduce((highestTier, tier) => Math.max(tier, highestTier), 0);
        const tierHeldItems = heldItems.filter(m => m.type.getOrInferTier(poolType) === highestItemTier);
        const stolenItem = tierHeldItems[user.randSeedInt(tierHeldItems.length)];
        user.scene.tryTransferHeldItemModifier(stolenItem, user, false).then(success => {
          if (success) {
            user.scene.queueMessage(getPokemonMessage(user, ` stole\n${target.name}'s ${stolenItem.type.name}!`));
          }
          resolve(success);
        });
        return;
      }

      resolve(false);
    });
  }

  getTargetHeldItems(target: Pokemon): PokemonHeldItemModifier[] {
    return target.scene.findModifiers(m => m instanceof PokemonHeldItemModifier
      && m.pokemonId === target.id, target.isPlayer()) as PokemonHeldItemModifier[];
  }

  getUserBenefitScore(user: Pokemon, target: Pokemon, move: Move): number {
    const heldItems = this.getTargetHeldItems(target);
    return heldItems.length ? 5 : 0;
  }

  getTargetBenefitScore(user: Pokemon, target: Pokemon, move: Move): number {
    const heldItems = this.getTargetHeldItems(target);
    return heldItems.length ? -5 : 0;
  }
}

/**
 * Removes a random held item (or berry) from target.
 * Used for Incinerate and Knock Off.
 * Not Implemented Cases: (Same applies for Thief)
 * "If the user faints due to the target's Ability (Rough Skin or Iron Barbs) or held Rocky Helmet, it cannot remove the target's held item."
 * "If Knock Off causes a Pokémon with the Sticky Hold Ability to faint, it can now remove that Pokémon's held item."
 */
export class RemoveHeldItemAttr extends MoveEffectAttr {

  /** Optional restriction for item pool to berries only i.e. Differentiating Incinerate and Knock Off */
  private berriesOnly: boolean;

  constructor(berriesOnly: boolean) {
    super(false, MoveEffectTrigger.HIT);
    this.berriesOnly = berriesOnly;
  }

  /**
   *
   * @param user {@linkcode Pokemon} that used the move
   * @param target Target {@linkcode Pokemon} that the moves applies to
   * @param move {@linkcode Move} that is used
   * @param args N/A
   * @returns {boolean} True if an item was removed
   */
  apply(user: Pokemon, target: Pokemon, move: Move, args: any[]): boolean {
    if (!this.berriesOnly && target.isPlayer()) { // "Wild Pokemon cannot knock off Player Pokemon's held items" (See Bulbapedia)
      return false;
    }

    const cancelled = new Utils.BooleanHolder(false);
    applyAbAttrs(BlockItemTheftAbAttr, target, cancelled); // Check for abilities that block item theft

    if (cancelled.value === true) {
      return false;
    }

    // Considers entire transferrable item pool by default (Knock Off). Otherwise berries only if specified (Incinerate).
    let heldItems = this.getTargetHeldItems(target).filter(i => i.isTransferrable);

    if (this.berriesOnly) {
      heldItems = heldItems.filter(m => m instanceof BerryModifier && m.pokemonId === target.id, target.isPlayer());
    }

    if (heldItems.length) {
      const removedItem = heldItems[user.randSeedInt(heldItems.length)];

      // Decrease item amount and update icon
      !--removedItem.stackCount;
      target.scene.updateModifiers(target.isPlayer());

      if (this.berriesOnly) {
        user.scene.queueMessage(getPokemonMessage(user, ` incinerated\n${target.name}'s ${removedItem.type.name}!`));
      } else {
        user.scene.queueMessage(getPokemonMessage(user, ` knocked off\n${target.name}'s ${removedItem.type.name}!`));
      }
    }

    return true;
  }

  getTargetHeldItems(target: Pokemon): PokemonHeldItemModifier[] {
    return target.scene.findModifiers(m => m instanceof PokemonHeldItemModifier
      && m.pokemonId === target.id, target.isPlayer()) as PokemonHeldItemModifier[];
  }

  getUserBenefitScore(user: Pokemon, target: Pokemon, move: Move): number {
    const heldItems = this.getTargetHeldItems(target);
    return heldItems.length ? 5 : 0;
  }

  getTargetBenefitScore(user: Pokemon, target: Pokemon, move: Move): number {
    const heldItems = this.getTargetHeldItems(target);
    return heldItems.length ? -5 : 0;
  }
}

/**
 * Attribute that causes targets of the move to eat a berry. Used for Teatime, Stuff Cheeks
 */
export class EatBerryAttr extends MoveEffectAttr {
  protected chosenBerry: BerryModifier;
  constructor() {
    super(true, MoveEffectTrigger.HIT);
    this.chosenBerry = undefined;
  }
  /**
   * Causes the target to eat a berry.
   * @param user {@linkcode Pokemon} Pokemon that used the move
   * @param target {@linkcode Pokemon} Pokemon that will eat a berry
   * @param move {@linkcode Move} The move being used
   * @param args Unused
   * @returns {boolean} true if the function succeeds
   */
  apply(user: Pokemon, target: Pokemon, move: Move, args: any[]): boolean {
    if (!super.apply(user, target, move, args)) {
      return false;
    }

    const heldBerries = this.getTargetHeldBerries(target);
    if (heldBerries.length <= 0) {
      return false;
    }
    this.chosenBerry = heldBerries[user.randSeedInt(heldBerries.length)];
    const preserve = new Utils.BooleanHolder(false);
    target.scene.applyModifiers(PreserveBerryModifier, target.isPlayer(), target, preserve); // check for berry pouch preservation
    if (!preserve.value) {
      this.reduceBerryModifier(target);
    }
    this.eatBerry(target);
    return true;
  }

  getTargetHeldBerries(target: Pokemon): BerryModifier[] {
    return target.scene.findModifiers(m => m instanceof BerryModifier
      && (m as BerryModifier).pokemonId === target.id, target.isPlayer()) as BerryModifier[];
  }

  reduceBerryModifier(target: Pokemon) {
    if (this.chosenBerry.stackCount === 1) {
      target.scene.removeModifier(this.chosenBerry, !target.isPlayer());
    } else {
      this.chosenBerry.stackCount--;
    }
    target.scene.updateModifiers(target.isPlayer());
  }

  eatBerry(consumer: Pokemon) {
    getBerryEffectFunc(this.chosenBerry.berryType)(consumer); // consumer eats the berry
    applyAbAttrs(HealFromBerryUseAbAttr, consumer, new Utils.BooleanHolder(false));
  }
}

/**
 *  Attribute used for moves that steal a random berry from the target. The user then eats the stolen berry.
 *  Used for Pluck & Bug Bite.
 */
export class StealEatBerryAttr extends EatBerryAttr {
  constructor() {
    super();
  }
  /**
   * User steals a random berry from the target and then eats it.
   * @param {Pokemon} user Pokemon that used the move and will eat the stolen berry
   * @param {Pokemon} target Pokemon that will have its berry stolen
   * @param {Move} move Move being used
   * @param {any[]} args Unused
   * @returns {boolean} true if the function succeeds
   */
  apply(user: Pokemon, target: Pokemon, move: Move, args: any[]): boolean {
    const cancelled = new Utils.BooleanHolder(false);
    applyAbAttrs(BlockItemTheftAbAttr, target, cancelled); // check for abilities that block item theft
    if (cancelled.value === true) {
      return false;
    }

    const heldBerries = this.getTargetHeldBerries(target);
    if (heldBerries.length <= 0) {
      return false;
    }
    // if the target has berries, pick a random berry and steal it
    this.chosenBerry = heldBerries[user.randSeedInt(heldBerries.length)];
    const message = i18next.t("battle:stealEatBerry", {pokemonName: user.name, targetName: target.name, berryName: this.chosenBerry.type.name});
    user.scene.queueMessage(message);
    this.reduceBerryModifier(target);
    this.eatBerry(user);
    return true;
  }
}

/**
 * Move attribute that signals that the move should cure a status effect
 * @extends MoveEffectAttr
 * @see {@linkcode apply()}
 */
export class HealStatusEffectAttr extends MoveEffectAttr {
  /** List of Status Effects to cure */
  private effects: StatusEffect[];

  /**
   * @param selfTarget - Whether this move targets the user
   * @param ...effects - List of status effects to cure
   */
  constructor(selfTarget: boolean, ...effects: StatusEffect[]) {
    super(selfTarget, MoveEffectTrigger.POST_APPLY, false, true);

    this.effects = effects;
  }

  /**
   * @param user {@linkcode Pokemon} source of the move
   * @param target {@linkcode Pokemon} target of the move
   * @param move the {@linkcode Move} being used
   * @returns true if the status is cured
   */
  apply(user: Pokemon, target: Pokemon, move: Move, args: any[]): boolean {
    if (!super.apply(user, target, move, args)) {
      return false;
    }

    const pokemon = this.selfTarget ? user : target;
    if (pokemon.status && this.effects.includes(pokemon.status.effect)) {
      pokemon.scene.queueMessage(getStatusEffectHealText(pokemon.status.effect, getPokemonNameWithAffix(pokemon)));
      pokemon.resetStatus();
      pokemon.updateInfo();

      return true;
    }

    return false;
  }

  isOfEffect(effect: StatusEffect): boolean {
    return this.effects.includes(effect);
  }

  getUserBenefitScore(user: Pokemon, target: Pokemon, move: Move): integer {
    return user.status ? 10 : 0;
  }
}

export class BypassSleepAttr extends MoveAttr {
  apply(user: Pokemon, target: Pokemon, move: Move, args: any[]): boolean {
    if (user.status?.effect === StatusEffect.SLEEP) {
      user.addTag(BattlerTagType.BYPASS_SLEEP, 1, move.id, user.id);
      return true;
    }

    return false;
  }
}

/**
 * Attribute used for moves that bypass the burn damage reduction of physical moves, currently only facade
 * Called during damage calculation
 * @extends MoveAttr
 * @see {@linkcode apply}
 */
export class BypassBurnDamageReductionAttr extends MoveAttr {
  /** Prevents the move's damage from being reduced by burn
   * @param user N/A
   * @param target N/A
   * @param move {@linkcode Move} with this attribute
   * @param args [0] {@linkcode Utils.BooleanHolder} for burnDamageReductionCancelled
   * @returns true if the function succeeds
   */
  apply(user: Pokemon, target: Pokemon, move: Move, args: any[]): boolean {
    (args[0] as Utils.BooleanHolder).value = true;

    return true;
  }
}

export class WeatherChangeAttr extends MoveEffectAttr {
  private weatherType: WeatherType;

  constructor(weatherType: WeatherType) {
    super();

    this.weatherType = weatherType;
  }

  apply(user: Pokemon, target: Pokemon, move: Move, args: any[]): boolean {
    return user.scene.arena.trySetWeather(this.weatherType, true);
  }

  getCondition(): MoveConditionFunc {
    return (user, target, move) => !user.scene.arena.weather || (user.scene.arena.weather.weatherType !== this.weatherType && !user.scene.arena.weather.isImmutable());
  }
}

export class ClearWeatherAttr extends MoveEffectAttr {
  private weatherType: WeatherType;

  constructor(weatherType: WeatherType) {
    super();

    this.weatherType = weatherType;
  }

  apply(user: Pokemon, target: Pokemon, move: Move, args: any[]): boolean {
    if (user.scene.arena.weather?.weatherType === this.weatherType) {
      return user.scene.arena.trySetWeather(WeatherType.NONE, true);
    }

    return false;
  }
}

export class TerrainChangeAttr extends MoveEffectAttr {
  private terrainType: TerrainType;

  constructor(terrainType: TerrainType) {
    super();

    this.terrainType = terrainType;
  }

  apply(user: Pokemon, target: Pokemon, move: Move, args: any[]): boolean {
    return user.scene.arena.trySetTerrain(this.terrainType, true, true);
  }

  getCondition(): MoveConditionFunc {
    return (user, target, move) => !user.scene.arena.terrain || (user.scene.arena.terrain.terrainType !== this.terrainType);
  }

  getUserBenefitScore(user: Pokemon, target: Pokemon, move: Move): number {
    // TODO: Expand on this
    return user.scene.arena.terrain ? 0 : 6;
  }
}

export class ClearTerrainAttr extends MoveEffectAttr {
  constructor() {
    super();
  }

  apply(user: Pokemon, target: Pokemon, move: Move, args: any[]): boolean {
    return user.scene.arena.trySetTerrain(TerrainType.NONE, true, true);
  }
}

export class OneHitKOAttr extends MoveAttr {
  apply(user: Pokemon, target: Pokemon, move: Move, args: any[]): boolean {
    if (target.isBossImmune()) {
      return false;
    }

    (args[0] as Utils.BooleanHolder).value = true;

    return true;
  }

  getCondition(): MoveConditionFunc {
    return (user, target, move) => {
      const cancelled = new Utils.BooleanHolder(false);
      applyAbAttrs(BlockOneHitKOAbAttr, target, cancelled);
      return !cancelled.value && user.level >= target.level;
    };
  }
}

export class OverrideMoveEffectAttr extends MoveAttr {
  apply(user: Pokemon, target: Pokemon, move: Move, args: any[]): boolean | Promise<boolean> {
    //const overridden = args[0] as Utils.BooleanHolder;
    //const virtual = arg[1] as boolean;
    return true;
  }
}

export class ChargeAttr extends OverrideMoveEffectAttr {
  public chargeAnim: ChargeAnim;
  private chargeText: string;
  private tagType: BattlerTagType;
  private chargeEffect: boolean;
  public sameTurn: boolean;
  public followUpPriority: integer;

  constructor(chargeAnim: ChargeAnim, chargeText: string, tagType?: BattlerTagType, chargeEffect: boolean = false, sameTurn: boolean = false, followUpPriority?: integer) {
    super();

    this.chargeAnim = chargeAnim;
    this.chargeText = chargeText;
    this.tagType = tagType;
    this.chargeEffect = chargeEffect;
    this.sameTurn = sameTurn;
    this.followUpPriority = followUpPriority;
  }

  apply(user: Pokemon, target: Pokemon, move: Move, args: any[]): Promise<boolean> {
    return new Promise(resolve => {
      const lastMove = user.getLastXMoves().find(() => true);
      if (!lastMove || lastMove.move !== move.id || (lastMove.result !== MoveResult.OTHER && (this.sameTurn || lastMove.turn !== user.scene.currentBattle.turn))) {
        (args[0] as Utils.BooleanHolder).value = true;
        new MoveChargeAnim(this.chargeAnim, move.id, user).play(user.scene, () => {
          user.scene.queueMessage(getPokemonMessage(user, ` ${this.chargeText.replace("{TARGET}", target.name)}`));
          if (this.tagType) {
            user.addTag(this.tagType, 1, move.id, user.id);
          }
          if (this.chargeEffect) {
            applyMoveAttrs(MoveEffectAttr, user, target, move);
          }
          user.pushMoveHistory({ move: move.id, targets: [ target.getBattlerIndex() ], result: MoveResult.OTHER });
          user.getMoveQueue().push({ move: move.id, targets: [ target.getBattlerIndex() ], ignorePP: true });
          if (this.sameTurn) {
            let movesetMove = user.moveset.find(m => m.moveId === move.id);
            if (!movesetMove) { // account for any move that calls a ChargeAttr move when the ChargeAttr move does not exist in moveset
              movesetMove = new PokemonMove(move.id, 0, 0, true);
            }
            user.scene.pushMovePhase(new MovePhase(user.scene, user, [ target.getBattlerIndex() ], movesetMove, true), this.followUpPriority);
          }
          user.addTag(BattlerTagType.CHARGING, 1, move.id, user.id);
          resolve(true);
        });
      } else {
        user.lapseTag(BattlerTagType.CHARGING);
        resolve(false);
      }
    });
  }

  usedChargeEffect(user: Pokemon, target: Pokemon, move: Move): boolean {
    if (!this.chargeEffect) {
      return false;
    }
    // Account for move history being populated when this function is called
    const lastMoves = user.getLastXMoves(2);
    return lastMoves.length === 2 && lastMoves[1].move === move.id && lastMoves[1].result === MoveResult.OTHER;
  }
}

export class SunlightChargeAttr extends ChargeAttr {
  constructor(chargeAnim: ChargeAnim, chargeText: string) {
    super(chargeAnim, chargeText);
  }

  apply(user: Pokemon, target: Pokemon, move: Move, args: any[]): Promise<boolean> {
    return new Promise(resolve => {
      const weatherType = user.scene.arena.weather?.weatherType;
      if (!user.scene.arena.weather?.isEffectSuppressed(user.scene) && (weatherType === WeatherType.SUNNY || weatherType === WeatherType.HARSH_SUN)) {
        resolve(false);
      } else {
        super.apply(user, target, move, args).then(result => resolve(result));
      }
    });
  }
}

export class ElectroShotChargeAttr extends ChargeAttr {
  private statIncreaseApplied: boolean;
  constructor() {
    super(ChargeAnim.ELECTRO_SHOT_CHARGING, "absorbed electricity!", null, true);
    // Add a flag because ChargeAttr skills use themselves twice instead of once over one-to-two turns
    this.statIncreaseApplied = false;
  }

  apply(user: Pokemon, target: Pokemon, move: Move, args: any[]): Promise<boolean> {
    return new Promise(resolve => {
      const weatherType = user.scene.arena.weather?.weatherType;
      if (!user.scene.arena.weather?.isEffectSuppressed(user.scene) && (weatherType === WeatherType.RAIN || weatherType === WeatherType.HEAVY_RAIN)) {
        // Apply the SPATK increase every call when used in the rain
        const statChangeAttr = new StatChangeAttr(BattleStat.SPATK, 1, true);
        statChangeAttr.apply(user, target, move, args);
        // After the SPATK is raised, execute the move resolution e.g. deal damage
        resolve(false);
      } else {
        if (!this.statIncreaseApplied) {
          // Apply the SPATK increase only if it hasn't been applied before e.g. on the first turn charge up animation
          const statChangeAttr = new StatChangeAttr(BattleStat.SPATK, 1, true);
          statChangeAttr.apply(user, target, move, args);
          // Set the flag to true so that on the following turn it doesn't raise SPATK a second time
          this.statIncreaseApplied = true;
        }
        super.apply(user, target, move, args).then(result => {
          if (!result) {
            // On the second turn, reset the statIncreaseApplied flag without applying the SPATK increase
            this.statIncreaseApplied = false;
          }
          resolve(result);
        });
      }
    });
  }
}

export class DelayedAttackAttr extends OverrideMoveEffectAttr {
  public tagType: ArenaTagType;
  public chargeAnim: ChargeAnim;
  private chargeText: string;

  constructor(tagType: ArenaTagType, chargeAnim: ChargeAnim, chargeText: string) {
    super();

    this.tagType = tagType;
    this.chargeAnim = chargeAnim;
    this.chargeText = chargeText;
  }

  apply(user: Pokemon, target: Pokemon, move: Move, args: any[]): Promise<boolean> {
    return new Promise(resolve => {
      if (args.length < 2 || !args[1]) {
        new MoveChargeAnim(this.chargeAnim, move.id, user).play(user.scene, () => {
          (args[0] as Utils.BooleanHolder).value = true;
          user.scene.queueMessage(getPokemonMessage(user, ` ${this.chargeText.replace("{TARGET}", target.name)}`));
          user.pushMoveHistory({ move: move.id, targets: [ target.getBattlerIndex() ], result: MoveResult.OTHER });
          user.scene.arena.addTag(this.tagType, 3, move.id, user.id, ArenaTagSide.BOTH, false, target.getBattlerIndex());

          resolve(true);
        });
      } else {
        user.scene.ui.showText(getPokemonMessage(user.scene.getPokemonById(target.id), ` took\nthe ${move.name} attack!`), null, () => resolve(true));
      }
    });
  }
}

export class StatChangeAttr extends MoveEffectAttr {
  public stats: BattleStat[];
  public levels: integer;
  private condition: MoveConditionFunc;
  private showMessage: boolean;

  constructor(stats: BattleStat | BattleStat[], levels: integer, selfTarget?: boolean, condition?: MoveConditionFunc, showMessage: boolean = true, firstHitOnly: boolean = false, moveEffectTrigger: MoveEffectTrigger = MoveEffectTrigger.HIT, firstTargetOnly: boolean = false) {
    super(selfTarget, moveEffectTrigger, firstHitOnly, false, firstTargetOnly);
    this.stats = typeof(stats) === "number"
      ? [ stats as BattleStat ]
      : stats as BattleStat[];
    this.levels = levels;
    this.condition = condition || null;
    this.showMessage = showMessage;
  }

  apply(user: Pokemon, target: Pokemon, move: Move, args: any[]): boolean | Promise<boolean> {
    if (!super.apply(user, target, move, args) || (this.condition && !this.condition(user, target, move))) {
      return false;
    }

    const moveChance = this.getMoveChance(user,target,move,this.selfTarget);
    if (moveChance < 0 || moveChance === 100 || user.randSeedInt(100) < moveChance) {
      const levels = this.getLevels(user);
      user.scene.unshiftPhase(new StatChangePhase(user.scene, (this.selfTarget ? user : target).getBattlerIndex(), this.selfTarget, this.stats, levels, this.showMessage));
      return true;
    }

    return false;
  }

  getLevels(_user: Pokemon): integer {
    return this.levels;
  }

  getTargetBenefitScore(user: Pokemon, target: Pokemon, move: Move): integer {
    let ret = 0;
    const moveLevels = this.getLevels(user);
    for (const stat of this.stats) {
      let levels = moveLevels;
      if (levels > 0) {
        levels = Math.min(target.summonData.battleStats[stat] + levels, 6) - target.summonData.battleStats[stat];
      } else {
        levels = Math.max(target.summonData.battleStats[stat] + levels, -6) - target.summonData.battleStats[stat];
      }
      let noEffect = false;
      switch (stat) {
      case BattleStat.ATK:
        if (this.selfTarget) {
          noEffect = !user.getMoveset().find(m => m instanceof AttackMove && m.category === MoveCategory.PHYSICAL);
        }
        break;
      case BattleStat.DEF:
        if (!this.selfTarget) {
          noEffect = !user.getMoveset().find(m => m instanceof AttackMove && m.category === MoveCategory.PHYSICAL);
        }
        break;
      case BattleStat.SPATK:
        if (this.selfTarget) {
          noEffect = !user.getMoveset().find(m => m instanceof AttackMove && m.category === MoveCategory.SPECIAL);
        }
        break;
      case BattleStat.SPDEF:
        if (!this.selfTarget) {
          noEffect = !user.getMoveset().find(m => m instanceof AttackMove && m.category === MoveCategory.SPECIAL);
        }
        break;
      }
      if (noEffect) {
        continue;
      }
      ret += (levels * 4) + (levels > 0 ? -2 : 2);
    }
    return ret;
  }
}

export class PostVictoryStatChangeAttr extends MoveAttr {
  private stats: BattleStat[];
  private levels: integer;
  private condition: MoveConditionFunc;
  private showMessage: boolean;

  constructor(stats: BattleStat | BattleStat[], levels: integer, selfTarget?: boolean, condition?: MoveConditionFunc, showMessage: boolean = true, firstHitOnly: boolean = false) {
    super();
    this.stats = typeof(stats) === "number"
      ? [ stats as BattleStat ]
      : stats as BattleStat[];
    this.levels = levels;
    this.condition = condition || null;
    this.showMessage = showMessage;
  }
  applyPostVictory(user: Pokemon, target: Pokemon, move: Move): void {
    if (this.condition && !this.condition(user, target, move)) {
      return;
    }
    const statChangeAttr = new StatChangeAttr(this.stats, this.levels, this.showMessage);
    statChangeAttr.apply(user, target, move, undefined);
  }
}

export class AcupressureStatChangeAttr extends MoveEffectAttr {
  constructor() {
    super();
  }

  apply(user: Pokemon, target: Pokemon, move: Move, args: any[]): boolean | Promise<boolean> {
    let randStats = [ BattleStat.ATK, BattleStat.DEF, BattleStat.SPATK, BattleStat.SPDEF, BattleStat.SPD, BattleStat.ACC, BattleStat.EVA ];
    randStats = randStats.filter(s => target.summonData.battleStats[s] < 6);
    if (randStats.length > 0) {
      const boostStat = [randStats[Utils.randInt(randStats.length)]];
      user.scene.unshiftPhase(new StatChangePhase(user.scene, target.getBattlerIndex(), this.selfTarget, boostStat, 2));
      return true;
    }
    return false;
  }
}

export class GrowthStatChangeAttr extends StatChangeAttr {
  constructor() {
    super([ BattleStat.ATK, BattleStat.SPATK ], 1, true);
  }

  getLevels(user: Pokemon): number {
    if (!user.scene.arena.weather?.isEffectSuppressed(user.scene)) {
      const weatherType = user.scene.arena.weather?.weatherType;
      if (weatherType === WeatherType.SUNNY || weatherType === WeatherType.HARSH_SUN) {
        return this.levels + 1;
      }
    }
    return this.levels;
  }
}

export class HalfHpStatMaxAttr extends StatChangeAttr {
  constructor(stat: BattleStat) {
    super(stat, 12, true, null, false);
  }

  apply(user: Pokemon, target: Pokemon, move: Move, args: any[]): Promise<boolean> {
    return new Promise<boolean>(resolve => {
      user.damageAndUpdate(Math.floor(user.getMaxHp() / 2), HitResult.OTHER, false, true);
      user.updateInfo().then(() => {
        const ret = super.apply(user, target, move, args);
        user.scene.queueMessage(getPokemonMessage(user, ` cut its own HP\nand maximized its ${getBattleStatName(this.stats[BattleStat.ATK])}!`));
        resolve(ret);
      });
    });
  }

  getCondition(): MoveConditionFunc {
    return (user, target, move) => user.getHpRatio() > 0.5 && user.summonData.battleStats[this.stats[BattleStat.ATK]] < 6;
  }

  // TODO: Add benefit score that considers HP cut
}

export class CutHpStatBoostAttr extends StatChangeAttr {
  private cutRatio: integer;

  constructor(stat: BattleStat | BattleStat[], levels: integer, cutRatio: integer) {
    super(stat, levels, true, null, true);

    this.cutRatio = cutRatio;
  }

  apply(user: Pokemon, target: Pokemon, move: Move, args: any[]): Promise<boolean> {
    return new Promise<boolean>(resolve => {
      user.damageAndUpdate(Math.floor(user.getMaxHp() / this.cutRatio), HitResult.OTHER, false, true);
      user.updateInfo().then(() => {
        const ret = super.apply(user, target, move, args);
        resolve(ret);
      });
    });
  }

  getCondition(): MoveConditionFunc {
    return (user, target, move) => user.getHpRatio() > 1 / this.cutRatio;
  }
}

export class CopyStatsAttr extends MoveEffectAttr {
  apply(user: Pokemon, target: Pokemon, move: Move, args: any[]): boolean {
    if (!super.apply(user, target, move, args)) {
      return false;
    }

    for (let s = 0; s < target.summonData.battleStats.length; s++) {
      user.summonData.battleStats[s] = target.summonData.battleStats[s];
    }
    if (target.getTag(BattlerTagType.CRIT_BOOST)) {
      user.addTag(BattlerTagType.CRIT_BOOST, 0, move.id);
    } else {
      user.removeTag(BattlerTagType.CRIT_BOOST);
    }
    target.updateInfo();
    user.updateInfo();

    target.scene.queueMessage(getPokemonMessage(user, " copied\n") + getPokemonMessage(target, "'s stat changes!"));

    return true;
  }
}

export class InvertStatsAttr extends MoveEffectAttr {
  apply(user: Pokemon, target: Pokemon, move: Move, args: any[]): boolean {
    if (!super.apply(user, target, move, args)) {
      return false;
    }

    for (let s = 0; s < target.summonData.battleStats.length; s++) {
      target.summonData.battleStats[s] *= -1;
    }
    target.updateInfo();
    user.updateInfo();

    target.scene.queueMessage(getPokemonMessage(target, "'s stat changes\nwere all reversed!"));

    return true;
  }
}

export class ResetStatsAttr extends MoveEffectAttr {
  apply(user: Pokemon, target: Pokemon, move: Move, args: any[]): boolean {
    if (!super.apply(user, target, move, args)) {
      return false;
    }

    for (let s = 0; s < target.summonData.battleStats.length; s++) {
      target.summonData.battleStats[s] = 0;
    }
    target.updateInfo();
    user.updateInfo();

    target.scene.queueMessage(getPokemonMessage(target, "'s stat changes\nwere eliminated!"));

    return true;
  }
}

/**
 * Attribute used for moves which swap the user and the target's stat changes.
 */
export class SwapStatsAttr extends MoveEffectAttr {
  /**
   * Swaps the user and the target's stat changes.
   * @param user Pokemon that used the move
   * @param target The target of the move
   * @param move Move with this attribute
   * @param args N/A
   * @returns true if the function succeeds
   */
  apply(user: Pokemon, target: Pokemon, move: Move, args: any []): boolean {
    if (!super.apply(user, target, move, args)) {
      return false;
    } //Exits if the move can't apply
    let priorBoost : integer; //For storing a stat boost
    for (let s = 0; s < target.summonData.battleStats.length; s++) {
      priorBoost = user.summonData.battleStats[s]; //Store user stat boost
      user.summonData.battleStats[s] = target.summonData.battleStats[s]; //Applies target boost to self
      target.summonData.battleStats[s] = priorBoost; //Applies stored boost to target
    }
    target.updateInfo();
    user.updateInfo();
    target.scene.queueMessage(getPokemonMessage(user, " switched stat changes with the target!"));
    return true;
  }
}

export class HpSplitAttr extends MoveEffectAttr {
  apply(user: Pokemon, target: Pokemon, move: Move, args: any[]): Promise<boolean> {
    return new Promise(resolve => {
      if (!super.apply(user, target, move, args)) {
        return resolve(false);
      }

      const infoUpdates = [];

      const hpValue = Math.floor((target.hp + user.hp) / 2);
      if (user.hp < hpValue) {
        const healing = user.heal(hpValue - user.hp);
        if (healing) {
          user.scene.damageNumberHandler.add(user, healing, HitResult.HEAL);
        }
      } else if (user.hp > hpValue) {
        const damage = user.damage(user.hp - hpValue, true);
        if (damage) {
          user.scene.damageNumberHandler.add(user, damage);
        }
      }
      infoUpdates.push(user.updateInfo());

      if (target.hp < hpValue) {
        const healing = target.heal(hpValue - target.hp);
        if (healing) {
          user.scene.damageNumberHandler.add(user, healing, HitResult.HEAL);
        }
      } else if (target.hp > hpValue) {
        const damage = target.damage(target.hp - hpValue, true);
        if (damage) {
          target.scene.damageNumberHandler.add(target, damage);
        }
      }
      infoUpdates.push(target.updateInfo());

      return Promise.all(infoUpdates).then(() => resolve(true));
    });
  }
}

export class VariablePowerAttr extends MoveAttr {
  apply(user: Pokemon, target: Pokemon, move: Move, args: any[]): boolean {
    //const power = args[0] as Utils.NumberHolder;
    return false;
  }
}

export class LessPPMorePowerAttr extends VariablePowerAttr {
  /**
   * Power up moves when less PP user has
   * @param user {@linkcode Pokemon} using this move
   * @param target {@linkcode Pokemon} target of this move
   * @param move {@linkcode Move} being used
   * @param args [0] {@linkcode Utils.NumberHolder} of power
   * @returns true if the function succeeds
   */
  apply(user: Pokemon, target: Pokemon, move: Move, args: any[]): boolean {
    const ppMax = move.pp;
    const ppUsed = user.moveset.find((m) => m.moveId === move.id).ppUsed;

    let ppRemains = ppMax - ppUsed;
    /** Reduce to 0 to avoid negative numbers if user has 1PP before attack and target has Ability.PRESSURE */
    if (ppRemains < 0) {
      ppRemains = 0;
    }

    const power = args[0] as Utils.NumberHolder;

    switch (ppRemains) {
    case 0:
      power.value = 200;
      break;
    case 1:
      power.value = 80;
      break;
    case 2:
      power.value = 60;
      break;
    case 3:
      power.value = 50;
      break;
    default:
      power.value = 40;
      break;
    }
    return true;
  }
}

export class MovePowerMultiplierAttr extends VariablePowerAttr {
  private powerMultiplierFunc: (user: Pokemon, target: Pokemon, move: Move) => number;

  constructor(powerMultiplier: (user: Pokemon, target: Pokemon, move: Move) => number) {
    super();

    this.powerMultiplierFunc = powerMultiplier;
  }

  apply(user: Pokemon, target: Pokemon, move: Move, args: any[]): boolean {
    const power = args[0] as Utils.NumberHolder;
    power.value *= this.powerMultiplierFunc(user, target, move);

    return true;
  }
}

/**
 * Helper function to calculate the the base power of an ally's hit when using Beat Up.
 * @param user The Pokemon that used Beat Up.
 * @param allyIndex The party position of the ally contributing to Beat Up.
 * @returns The base power of the Beat Up hit.
 */
const beatUpFunc = (user: Pokemon, allyIndex: number): number => {
  const party = user.isPlayer() ? user.scene.getParty() : user.scene.getEnemyParty();

  for (let i = allyIndex; i < party.length; i++) {
    const pokemon = party[i];

    // The user contributes to Beat Up regardless of status condition.
    // Allies can contribute only if they do not have a non-volatile status condition.
    if (pokemon.id !== user.id && pokemon?.status && pokemon.status.effect !== StatusEffect.NONE) {
      continue;
    }
    return (pokemon.species.getBaseStat(Stat.ATK) / 10) + 5;
  }
};

export class BeatUpAttr extends VariablePowerAttr {

  /**
   * Gets the next party member to contribute to a Beat Up hit, and calculates the base power for it.
   * @param user Pokemon that used the move
   * @param _target N/A
   * @param _move Move with this attribute
   * @param args N/A
   * @returns true if the function succeeds
   */
  apply(user: Pokemon, target: Pokemon, move: Move, args: any[]): boolean {
    const power = args[0] as Utils.NumberHolder;
    const allyIndex = user.turnData.hitCount - user.turnData.hitsLeft;
    power.value = beatUpFunc(user, allyIndex);
    return true;
  }
}

const doublePowerChanceMessageFunc = (user: Pokemon, target: Pokemon, move: Move) => {
  let message: string = null;
  user.scene.executeWithSeedOffset(() => {
    const rand = Utils.randSeedInt(100);
    if (rand < move.chance) {
      message = getPokemonMessage(user, " is going all out for this attack!");
    }
  }, user.scene.currentBattle.turn << 6, user.scene.waveSeed);
  return message;
};

export class DoublePowerChanceAttr extends VariablePowerAttr {
  apply(user: Pokemon, target: Pokemon, move: Move, args: any[]): boolean {
    let rand: integer;
    user.scene.executeWithSeedOffset(() => rand = Utils.randSeedInt(100), user.scene.currentBattle.turn << 6, user.scene.waveSeed);
    if (rand < move.chance) {
      const power = args[0] as Utils.NumberHolder;
      power.value *= 2;
      return true;
    }

    return false;
  }
}

export abstract class ConsecutiveUsePowerMultiplierAttr extends MovePowerMultiplierAttr {
  constructor(limit: integer, resetOnFail: boolean, resetOnLimit?: boolean, ...comboMoves: Moves[]) {
    super((user: Pokemon, target: Pokemon, move: Move): number => {
      const moveHistory = user.getLastXMoves(limit + 1).slice(1);

      let count = 0;
      let turnMove: TurnMove;

      while (((turnMove = moveHistory.shift())?.move === move.id || (comboMoves.length && comboMoves.includes(turnMove?.move))) && (!resetOnFail || turnMove.result === MoveResult.SUCCESS)) {
        if (count < (limit - 1)) {
          count++;
        } else if (resetOnLimit) {
          count = 0;
        } else {
          break;
        }
      }

      return this.getMultiplier(count);
    });
  }

  abstract getMultiplier(count: integer): number;
}

export class ConsecutiveUseDoublePowerAttr extends ConsecutiveUsePowerMultiplierAttr {
  getMultiplier(count: number): number {
    return Math.pow(2, count);
  }
}

export class ConsecutiveUseMultiBasePowerAttr extends ConsecutiveUsePowerMultiplierAttr {
  getMultiplier(count: number): number {
    return (count + 1);
  }
}

export class WeightPowerAttr extends VariablePowerAttr {
  apply(user: Pokemon, target: Pokemon, move: Move, args: any[]): boolean {
    const power = args[0] as Utils.NumberHolder;

    const targetWeight = target.getWeight();
    const weightThresholds = [ 10, 25, 50, 100, 200 ];

    let w = 0;
    while (targetWeight >= weightThresholds[w]) {
      if (++w === weightThresholds.length) {
        break;
      }
    }

    power.value = (w + 1) * 20;

    return true;
  }
}

/**
 * Attribute used for Electro Ball move.
 * @extends VariablePowerAttr
 * @see {@linkcode apply}
 **/
export class ElectroBallPowerAttr extends VariablePowerAttr {
  /**
   * Move that deals more damage the faster {@linkcode BattleStat.SPD}
   * the user is compared to the target.
   * @param user Pokemon that used the move
   * @param target The target of the move
   * @param move Move with this attribute
   * @param args N/A
   * @returns true if the function succeeds
   */
  apply(user: Pokemon, target: Pokemon, move: Move, args: any[]): boolean {
    const power = args[0] as Utils.NumberHolder;

    const statRatio = target.getBattleStat(Stat.SPD) / user.getBattleStat(Stat.SPD);
    const statThresholds = [ 0.25, 1 / 3, 0.5, 1, -1 ];
    const statThresholdPowers = [ 150, 120, 80, 60, 40 ];

    let w = 0;
    while (w < statThresholds.length - 1 && statRatio > statThresholds[w]) {
      if (++w === statThresholds.length) {
        break;
      }
    }

    power.value = statThresholdPowers[w];
    return true;
  }
}


/**
 * Attribute used for Gyro Ball move.
 * @extends VariablePowerAttr
 * @see {@linkcode apply}
 **/
export class GyroBallPowerAttr extends VariablePowerAttr {
  /**
   * Move that deals more damage the slower {@linkcode BattleStat.SPD}
   * the user is compared to the target.
   * @param user Pokemon that used the move
   * @param target The target of the move
   * @param move Move with this attribute
   * @param args N/A
   * @returns true if the function succeeds
   */
  apply(user: Pokemon, target: Pokemon, move: Move, args: any[]): boolean {
    const power = args[0] as Utils.NumberHolder;
    const userSpeed = user.getBattleStat(Stat.SPD);
    if (userSpeed < 1) {
      // Gen 6+ always have 1 base power
      power.value = 1;
      return true;
    }

    power.value = Math.floor(Math.min(150, 25 * target.getBattleStat(Stat.SPD) / userSpeed + 1));
    return true;
  }
}

export class LowHpPowerAttr extends VariablePowerAttr {
  apply(user: Pokemon, target: Pokemon, move: Move, args: any[]): boolean {
    const power = args[0] as Utils.NumberHolder;
    const hpRatio = user.getHpRatio();

    switch (true) {
    case (hpRatio < 0.0417):
      power.value = 200;
      break;
    case (hpRatio < 0.1042):
      power.value = 150;
      break;
    case (hpRatio < 0.2083):
      power.value = 100;
      break;
    case (hpRatio < 0.3542):
      power.value = 80;
      break;
    case (hpRatio < 0.6875):
      power.value = 40;
      break;
    default:
      power.value = 20;
      break;
    }

    return true;
  }
}

export class CompareWeightPowerAttr extends VariablePowerAttr {
  apply(user: Pokemon, target: Pokemon, move: Move, args: any[]): boolean {
    const power = args[0] as Utils.NumberHolder;
    const userWeight = user.getWeight();
    const targetWeight = target.getWeight();

    if (!userWeight || userWeight === 0) {
      return false;
    }

    const relativeWeight = (targetWeight / userWeight) * 100;

    switch (true) {
    case (relativeWeight < 20.01):
      power.value = 120;
      break;
    case (relativeWeight < 25.01):
      power.value = 100;
      break;
    case (relativeWeight < 33.35):
      power.value = 80;
      break;
    case (relativeWeight < 50.01):
      power.value = 60;
      break;
    default:
      power.value = 40;
      break;
    }

    return true;
  }
}

export class HpPowerAttr extends VariablePowerAttr {
  apply(user: Pokemon, target: Pokemon, move: Move, args: any[]): boolean {
    (args[0] as Utils.NumberHolder).value = Math.max(Math.floor(150 * user.getHpRatio()), 1);

    return true;
  }
}

/**
 * Attribute used for moves whose base power scales with the opponent's HP
 * Used for Crush Grip, Wring Out, and Hard Press
 * maxBasePower 100 for Hard Press, 120 for others
 */
export class OpponentHighHpPowerAttr extends VariablePowerAttr {
  maxBasePower: number;

  constructor(maxBasePower: number) {
    super();
    this.maxBasePower = maxBasePower;
  }

  /**
   * Changes the base power of the move to be the target's HP ratio times the maxBasePower with a min value of 1
   * @param user n/a
   * @param target the Pokemon being attacked
   * @param move n/a
   * @param args holds the base power of the move at args[0]
   * @returns true
   */
  apply(user: Pokemon, target: Pokemon, move: Move, args: any[]): boolean {
    (args[0] as Utils.NumberHolder).value = Math.max(Math.floor(this.maxBasePower * target.getHpRatio()), 1);

    return true;
  }
}

export class FirstAttackDoublePowerAttr extends VariablePowerAttr {
  apply(user: Pokemon, target: Pokemon, move: Move, args: any[]): boolean {
    console.log(target.getLastXMoves(1), target.scene.currentBattle.turn);
    if (!target.getLastXMoves(1).find(m => m.turn === target.scene.currentBattle.turn)) {
      (args[0] as Utils.NumberHolder).value *= 2;
      return true;
    }

    return false;
  }
}


export class TurnDamagedDoublePowerAttr extends VariablePowerAttr {
  apply(user: Pokemon, target: Pokemon, move: Move, args: any[]): boolean {
    if (user.turnData.attacksReceived.find(r => r.damage && r.sourceId === target.id)) {
      (args[0] as Utils.NumberHolder).value *= 2;
      return true;
    }

    return false;
  }
}

const magnitudeMessageFunc = (user: Pokemon, target: Pokemon, move: Move) => {
  let message: string;
  user.scene.executeWithSeedOffset(() => {
    const magnitudeThresholds = [ 5, 15, 35, 65, 75, 95 ];

    const rand = Utils.randSeedInt(100);

    let m = 0;
    for (; m < magnitudeThresholds.length; m++) {
      if (rand < magnitudeThresholds[m]) {
        break;
      }
    }

    message = `Magnitude ${m + 4}!`;
  }, user.scene.currentBattle.turn << 6, user.scene.waveSeed);
  return message;
};

export class MagnitudePowerAttr extends VariablePowerAttr {
  apply(user: Pokemon, target: Pokemon, move: Move, args: any[]): boolean {
    const power = args[0] as Utils.NumberHolder;

    const magnitudeThresholds = [ 5, 15, 35, 65, 75, 95 ];
    const magnitudePowers = [ 10, 30, 50, 70, 90, 100, 110, 150 ];

    let rand: integer;

    user.scene.executeWithSeedOffset(() => rand = Utils.randSeedInt(100), user.scene.currentBattle.turn << 6, user.scene.waveSeed);

    let m = 0;
    for (; m < magnitudeThresholds.length; m++) {
      if (rand < magnitudeThresholds[m]) {
        break;
      }
    }

    power.value = magnitudePowers[m];

    return true;
  }
}

export class AntiSunlightPowerDecreaseAttr extends VariablePowerAttr {
  apply(user: Pokemon, target: Pokemon, move: Move, args: any[]): boolean {
    if (!user.scene.arena.weather?.isEffectSuppressed(user.scene)) {
      const power = args[0] as Utils.NumberHolder;
      const weatherType = user.scene.arena.weather?.weatherType || WeatherType.NONE;
      switch (weatherType) {
      case WeatherType.RAIN:
      case WeatherType.SANDSTORM:
      case WeatherType.HAIL:
      case WeatherType.SNOW:
      case WeatherType.HEAVY_RAIN:
        power.value *= 0.5;
        return true;
      }
    }

    return false;
  }
}

export class FriendshipPowerAttr extends VariablePowerAttr {
  private invert: boolean;

  constructor(invert?: boolean) {
    super();

    this.invert = !!invert;
  }

  apply(user: Pokemon, target: Pokemon, move: Move, args: any[]): boolean {
    const power = args[0] as Utils.NumberHolder;

    const friendshipPower = Math.floor(Math.min(user instanceof PlayerPokemon ? user.friendship : user.species.baseFriendship, 255) / 2.5);
    power.value = Math.max(!this.invert ? friendshipPower : 102 - friendshipPower, 1);

    return true;
  }
}

export class HitCountPowerAttr extends VariablePowerAttr {
  apply(user: Pokemon, target: Pokemon, move: Move, args: any[]): boolean {
    (args[0] as Utils.NumberHolder).value += Math.min(user.battleData.hitCount, 6) * 50;

    return true;
  }
}

/**
 * Turning a once was (StatChangeCountPowerAttr) statement and making it available to call for any attribute.
 * @param {Pokemon} pokemon The pokemon that is being used to calculate the count of positive stats
 * @returns {number} Returns the amount of positive stats
 */
const countPositiveStats = (pokemon: Pokemon): number => {
  return pokemon.summonData.battleStats.reduce((total, stat) => (stat && stat > 0) ? total + stat : total, 0);
};

/**
 * Attribute that increases power based on the amount of positive stat increases.
 */
export class StatChangeCountPowerAttr extends VariablePowerAttr {

  /**
   * @param {Pokemon} user The pokemon that is being used to calculate the amount of positive stats
   * @param {Pokemon} target N/A
   * @param {Move} move N/A
   * @param {any[]} args The argument for VariablePowerAttr, accumulates and sets the amount of power multiplied by stats
   * @returns {boolean} Returns true if attribute is applied
   */
  apply(user: Pokemon, target: Pokemon, move: Move, args: any[]): boolean {
    const positiveStats: number = countPositiveStats(user);

    (args[0] as Utils.NumberHolder).value += positiveStats * 20;
    return true;
  }
}

/**
 * Punishment normally has a base power of 60,
 * but gains 20 power for every increased stat stage the target has,
 * up to a maximum of 200 base power in total.
 */
export class PunishmentPowerAttr extends VariablePowerAttr {
  private PUNISHMENT_MIN_BASE_POWER = 60;
  private PUNISHMENT_MAX_BASE_POWER = 200;

  /**
     * @param {Pokemon} user N/A
     * @param {Pokemon} target The pokemon that the move is being used against, as well as calculating the stats for the min/max base power
     * @param {Move} move N/A
     * @param {any[]} args The value that is being changed due to VariablePowerAttr
     * @returns Returns true if attribute is applied
     */
  apply(user: Pokemon, target: Pokemon, move: Move, args: any[]): boolean {
    const positiveStats: number = countPositiveStats(target);
    (args[0] as Utils.NumberHolder).value = Math.min(
      this.PUNISHMENT_MAX_BASE_POWER,
      this.PUNISHMENT_MIN_BASE_POWER + positiveStats * 20
    );
    return true;
  }
}

export class PresentPowerAttr extends VariablePowerAttr {
  apply(user: Pokemon, target: Pokemon, move: Move, args: any[]): boolean {
    /**
     * If this move is multi-hit, and this attribute is applied to any hit
     * other than the first, this move cannot result in a heal.
     */
    const firstHit = (user.turnData.hitCount === user.turnData.hitsLeft);

    const powerSeed = Utils.randSeedInt(firstHit ? 100 : 80);
    if (powerSeed <= 40) {
      (args[0] as Utils.NumberHolder).value = 40;
    } else if (40 < powerSeed && powerSeed <= 70) {
      (args[0] as Utils.NumberHolder).value = 80;
    } else if (70 < powerSeed && powerSeed <= 80) {
      (args[0] as Utils.NumberHolder).value = 120;
    } else if (80 < powerSeed && powerSeed <= 100) {
      // If this move is multi-hit, disable all other hits
      user.stopMultiHit();
      target.scene.unshiftPhase(new PokemonHealPhase(target.scene, target.getBattlerIndex(),
        Math.max(Math.floor(target.getMaxHp() / 4), 1), getPokemonMessage(target, " regained\nhealth!"), true));
    }

    return true;
  }
}

export class WaterShurikenPowerAttr extends VariablePowerAttr {
  apply(user: Pokemon, target: Pokemon, move: Move, args: any[]): boolean {
    if (user.species.speciesId === Species.GRENINJA && user.hasAbility(Abilities.BATTLE_BOND) && user.formIndex === 2) {
      (args[0] as Utils.IntegerHolder).value = 20;
      return true;
    }
    return false;
  }
}

/**
 * Attribute used for multi-hit moves that increase power in increments of the
 * move's base power for each hit, namely Triple Kick and Triple Axel.
 * @extends VariablePowerAttr
 * @see {@linkcode apply}
 */
export class MultiHitPowerIncrementAttr extends VariablePowerAttr {
  /** The max number of base power increments allowed for this move */
  private maxHits: integer;

  constructor(maxHits: integer) {
    super();

    this.maxHits = maxHits;
  }

  /**
   * Increases power of move in increments of the base power for the amount of times
   * the move hit. In the case that the move is extended, it will circle back to the
   * original base power of the move after incrementing past the maximum amount of
   * hits.
   * @param user {@linkcode Pokemon} that used the move
   * @param target {@linkcode Pokemon} that the move was used on
   * @param move {@linkcode Move} with this attribute
   * @param args [0] {@linkcode Utils.NumberHolder} for final calculated power of move
   * @returns true if attribute application succeeds
   */
  apply(user: Pokemon, target: Pokemon, move: Move, args: any[]): boolean {
    const hitsTotal = user.turnData.hitCount - Math.max(user.turnData.hitsLeft, 0);
    const power = args[0] as Utils.NumberHolder;

    power.value = move.power * (1 + hitsTotal % this.maxHits);

    return true;
  }
}

export class VariableAtkAttr extends MoveAttr {
  constructor() {
    super();
  }

  apply(user: Pokemon, target: Pokemon, move: Move, args: any[]): boolean {
    //const atk = args[0] as Utils.IntegerHolder;
    return false;
  }
}

export class TargetAtkUserAtkAttr extends VariableAtkAttr {
  constructor() {
    super();
  }
  apply(user: Pokemon, target: Pokemon, move: Move, args: any[]): boolean {
    (args[0] as Utils.IntegerHolder).value = target.getBattleStat(Stat.ATK, target);
    return true;
  }
}

export class DefAtkAttr extends VariableAtkAttr {
  constructor() {
    super();
  }

  apply(user: Pokemon, target: Pokemon, move: Move, args: any[]): boolean {
    (args[0] as Utils.IntegerHolder).value = user.getBattleStat(Stat.DEF, target);
    return true;
  }
}

export class VariableDefAttr extends MoveAttr {
  constructor() {
    super();
  }

  apply(user: Pokemon, target: Pokemon, move: Move, args: any[]): boolean {
    //const def = args[0] as Utils.IntegerHolder;
    return false;
  }
}

export class DefDefAttr extends VariableDefAttr {
  constructor() {
    super();
  }

  apply(user: Pokemon, target: Pokemon, move: Move, args: any[]): boolean {
    (args[0] as Utils.IntegerHolder).value = target.getBattleStat(Stat.DEF, user);
    return true;
  }
}

export class VariableAccuracyAttr extends MoveAttr {
  apply(user: Pokemon, target: Pokemon, move: Move, args: any[]): boolean {
    //const accuracy = args[0] as Utils.NumberHolder;
    return false;
  }
}

export class ThunderAccuracyAttr extends VariableAccuracyAttr {
  apply(user: Pokemon, target: Pokemon, move: Move, args: any[]): boolean {
    if (!user.scene.arena.weather?.isEffectSuppressed(user.scene)) {
      const accuracy = args[0] as Utils.NumberHolder;
      const weatherType = user.scene.arena.weather?.weatherType || WeatherType.NONE;
      switch (weatherType) {
      case WeatherType.SUNNY:
      case WeatherType.SANDSTORM:
      case WeatherType.HARSH_SUN:
        accuracy.value = 50;
        return true;
      case WeatherType.RAIN:
      case WeatherType.HEAVY_RAIN:
        accuracy.value = -1;
        return true;
      }
    }

    return false;
  }
}

/**
 * Attribute used for moves which never miss
 * against Pokemon with the {@linkcode BattlerTagType.MINIMIZED}
 * @extends VariableAccuracyAttr
 * @see {@linkcode apply}
 */
export class MinimizeAccuracyAttr extends VariableAccuracyAttr {
  /**
   * @see {@linkcode apply}
   * @param user N/A
   * @param target {@linkcode Pokemon} target of the move
   * @param move N/A
   * @param args [0] Accuracy of the move to be modified
   * @returns true if the function succeeds
   */
  apply(user: Pokemon, target: Pokemon, move: Move, args: any[]): boolean {
    if (target.getTag(BattlerTagType.MINIMIZED)) {
      const accuracy = args[0] as Utils.NumberHolder;
      accuracy.value = -1;

      return true;
    }

    return false;
  }
}

export class ToxicAccuracyAttr extends VariableAccuracyAttr {
  apply(user: Pokemon, target: Pokemon, move: Move, args: any[]): boolean {
    if (user.isOfType(Type.POISON)) {
      const accuracy = args[0] as Utils.NumberHolder;
      accuracy.value = -1;
      return true;
    }

    return false;
  }
}

export class BlizzardAccuracyAttr extends VariableAccuracyAttr {
  apply(user: Pokemon, target: Pokemon, move: Move, args: any[]): boolean {
    if (!user.scene.arena.weather?.isEffectSuppressed(user.scene)) {
      const accuracy = args[0] as Utils.NumberHolder;
      const weatherType = user.scene.arena.weather?.weatherType || WeatherType.NONE;
      if (weatherType === WeatherType.HAIL || weatherType === WeatherType.SNOW) {
        accuracy.value = -1;
        return true;
      }
    }

    return false;
  }
}

export class VariableMoveCategoryAttr extends MoveAttr {
  apply(user: Pokemon, target: Pokemon, move: Move, args: any[]): boolean {
    return false;
  }
}

export class PhotonGeyserCategoryAttr extends VariableMoveCategoryAttr {
  apply(user: Pokemon, target: Pokemon, move: Move, args: any[]): boolean {
    const category = (args[0] as Utils.IntegerHolder);

    if (user.getBattleStat(Stat.ATK, target, move) > user.getBattleStat(Stat.SPATK, target, move)) {
      category.value = MoveCategory.PHYSICAL;
      return true;
    }

    return false;
  }
}

export class TeraBlastCategoryAttr extends VariableMoveCategoryAttr {
  apply(user: Pokemon, target: Pokemon, move: Move, args: any[]): boolean {
    const category = (args[0] as Utils.IntegerHolder);

    if (user.isTerastallized() && user.getBattleStat(Stat.ATK, target, move) > user.getBattleStat(Stat.SPATK, target, move)) {
      category.value = MoveCategory.PHYSICAL;
      return true;
    }

    return false;
  }
}

/**
 * Change the move category to status when used on the ally
 * @extends VariableMoveCategoryAttr
 * @see {@linkcode apply}
 */
export class StatusCategoryOnAllyAttr extends VariableMoveCategoryAttr {
  /**
   * @param user {@linkcode Pokemon} using the move
   * @param target {@linkcode Pokemon} target of the move
   * @param move {@linkcode Move} with this attribute
   * @param args [0] {@linkcode Utils.IntegerHolder} The category of the move
   * @returns true if the function succeeds
   */
  apply(user: Pokemon, target: Pokemon, move: Move, args: any[]): boolean {
    const category = (args[0] as Utils.IntegerHolder);

    if (user.getAlly() === target) {
      category.value = MoveCategory.STATUS;
      return true;
    }

    return false;
  }
}

export class ShellSideArmCategoryAttr extends VariableMoveCategoryAttr {
  apply(user: Pokemon, target: Pokemon, move: Move, args: any[]): boolean {
    const category = (args[0] as Utils.IntegerHolder);
    const atkRatio = user.getBattleStat(Stat.ATK, target, move) / target.getBattleStat(Stat.DEF, user, move);
    const specialRatio = user.getBattleStat(Stat.SPATK, target, move) / target.getBattleStat(Stat.SPDEF, user, move);

    // Shell Side Arm is much more complicated than it looks, this is a partial implementation to try to achieve something similar to the games
    if (atkRatio > specialRatio) {
      category.value = MoveCategory.PHYSICAL;
      return true;
    } else if (atkRatio === specialRatio && user.randSeedInt(2) === 0) {
      category.value = MoveCategory.PHYSICAL;
      return true;
    }

    return false;
  }
}

export class VariableMoveTypeAttr extends MoveAttr {
  apply(user: Pokemon, target: Pokemon, move: Move, args: any[]): boolean {
    return false;
  }
}

export class FormChangeItemTypeAttr extends VariableMoveTypeAttr {
  apply(user: Pokemon, target: Pokemon, move: Move, args: any[]): boolean {
    if ([user.species.speciesId, user.fusionSpecies?.speciesId].includes(Species.ARCEUS) || [user.species.speciesId, user.fusionSpecies?.speciesId].includes(Species.SILVALLY)) {
      const form = user.species.speciesId === Species.ARCEUS || user.species.speciesId === Species.SILVALLY ? user.formIndex : user.fusionSpecies.formIndex;

      move.type = Type[Type[form]];
      return true;
    }

    return false;
  }
}

export class TechnoBlastTypeAttr extends VariableMoveTypeAttr {
  apply(user: Pokemon, target: Pokemon, move: Move, args: any[]): boolean {
    if ([user.species.speciesId, user.fusionSpecies?.speciesId].includes(Species.GENESECT)) {
      const form = user.species.speciesId === Species.GENESECT ? user.formIndex : user.fusionSpecies.formIndex;

      switch (form) {
      case 1: // Shock Drive
        move.type = Type.ELECTRIC;
        break;
      case 2: // Burn Drive
        move.type = Type.FIRE;
        break;
      case 3: // Chill Drive
        move.type = Type.ICE;
        break;
      case 4: // Douse Drive
        move.type = Type.WATER;
        break;
      default:
        move.type = Type.NORMAL;
        break;
      }
      return true;
    }

    return false;
  }
}

export class AuraWheelTypeAttr extends VariableMoveTypeAttr {
  apply(user: Pokemon, target: Pokemon, move: Move, args: any[]): boolean {
    if ([user.species.speciesId, user.fusionSpecies?.speciesId].includes(Species.MORPEKO)) {
      const form = user.species.speciesId === Species.MORPEKO ? user.formIndex : user.fusionSpecies.formIndex;

      switch (form) {
      case 1: // Hangry Mode
        move.type = Type.DARK;
        break;
      default: // Full Belly Mode
        move.type = Type.ELECTRIC;
        break;
      }
      return true;
    }

    return false;
  }
}

export class RagingBullTypeAttr extends VariableMoveTypeAttr {
  apply(user: Pokemon, target: Pokemon, move: Move, args: any[]): boolean {
    if ([user.species.speciesId, user.fusionSpecies?.speciesId].includes(Species.PALDEA_TAUROS)) {
      const form = user.species.speciesId === Species.PALDEA_TAUROS ? user.formIndex : user.fusionSpecies.formIndex;

      switch (form) {
      case 1: // Blaze breed
        move.type = Type.FIRE;
        break;
      case 2: // Aqua breed
        move.type = Type.WATER;
        break;
      default:
        move.type = Type.FIGHTING;
        break;
      }
      return true;
    }

    return false;
  }
}

export class IvyCudgelTypeAttr extends VariableMoveTypeAttr {
  apply(user: Pokemon, target: Pokemon, move: Move, args: any[]): boolean {
    if ([user.species.speciesId, user.fusionSpecies?.speciesId].includes(Species.OGERPON)) {
      const form = user.species.speciesId === Species.OGERPON ? user.formIndex : user.fusionSpecies.formIndex;

      switch (form) {
      case 1: // Wellspring Mask
        move.type = Type.WATER;
        break;
      case 2: // Hearthflame Mask
        move.type = Type.FIRE;
        break;
      case 3: // Cornerstone Mask
        move.type = Type.ROCK;
        break;
      case 4: // Teal Mask Tera
        move.type = Type.GRASS;
        break;
      case 5: // Wellspring Mask Tera
        move.type = Type.WATER;
        break;
      case 6: // Hearthflame Mask Tera
        move.type = Type.FIRE;
        break;
      case 7: // Cornerstone Mask Tera
        move.type = Type.ROCK;
        break;
      default:
        move.type = Type.GRASS;
        break;
      }
      return true;
    }

    return false;
  }
}

export class WeatherBallTypeAttr extends VariableMoveTypeAttr {
  apply(user: Pokemon, target: Pokemon, move: Move, args: any[]): boolean {
    if (!user.scene.arena.weather?.isEffectSuppressed(user.scene)) {
      switch (user.scene.arena.weather?.weatherType) {
      case WeatherType.SUNNY:
      case WeatherType.HARSH_SUN:
        move.type = Type.FIRE;
        break;
      case WeatherType.RAIN:
      case WeatherType.HEAVY_RAIN:
        move.type = Type.WATER;
        break;
      case WeatherType.SANDSTORM:
        move.type = Type.ROCK;
        break;
      case WeatherType.HAIL:
      case WeatherType.SNOW:
        move.type = Type.ICE;
        break;
      default:
        return false;
      }
      return true;
    }

    return false;
  }
}

/**
 * Changes the move's type to match the current terrain.
 * Has no effect if the user is not grounded.
 * @extends VariableMoveTypeAttr
 * @see {@linkcode apply}
 */
export class TerrainPulseTypeAttr extends VariableMoveTypeAttr {
  /**
   * @param user {@linkcode Pokemon} using this move
   * @param target N/A
   * @param move N/A
   * @param args [0] {@linkcode Utils.IntegerHolder} The move's type to be modified
   * @returns true if the function succeeds
   */
  apply(user: Pokemon, target: Pokemon, move: Move, args: any[]): boolean {
    if (!user.isGrounded()) {
      return false;
    }

    const currentTerrain = user.scene.arena.getTerrainType();
    switch (currentTerrain) {
    case TerrainType.MISTY:
      move.type = Type.FAIRY;
      break;
    case TerrainType.ELECTRIC:
      move.type = Type.ELECTRIC;
      break;
    case TerrainType.GRASSY:
      move.type = Type.GRASS;
      break;
    case TerrainType.PSYCHIC:
      move.type = Type.PSYCHIC;
      break;
    default:
      return false;
    }
    return true;
  }
}

export class HiddenPowerTypeAttr extends VariableMoveTypeAttr {
  apply(user: Pokemon, target: Pokemon, move: Move, args: any[]): boolean {
    const iv_val = Math.floor(((user.ivs[Stat.HP] & 1)
      +(user.ivs[Stat.ATK] & 1) * 2
      +(user.ivs[Stat.DEF] & 1) * 4
      +(user.ivs[Stat.SPD] & 1) * 8
      +(user.ivs[Stat.SPATK] & 1) * 16
      +(user.ivs[Stat.SPDEF] & 1) * 32) * 15/63);

    move.type = [
      Type.FIGHTING, Type.FLYING, Type.POISON, Type.GROUND,
      Type.ROCK, Type.BUG, Type.GHOST, Type.STEEL,
      Type.FIRE, Type.WATER, Type.GRASS, Type.ELECTRIC,
      Type.PSYCHIC, Type.ICE, Type.DRAGON, Type.DARK][iv_val];

    return true;
  }
}

export class MatchUserTypeAttr extends VariableMoveTypeAttr {
  apply(user: Pokemon, target: Pokemon, move: Move, args: any[]): boolean {
    const userTypes = user.getTypes(true);

    if (userTypes.includes(Type.STELLAR)) { // will not change to stellar type
      const nonTeraTypes = user.getTypes();
      move.type = nonTeraTypes[0];
      return true;
    } else if (userTypes.length > 0) {
      move.type = userTypes[0];
      return true;
    } else {
      return false;
    }

  }
}

export class VariableMoveTypeMultiplierAttr extends MoveAttr {
  apply(user: Pokemon, target: Pokemon, move: Move, args: any[]): boolean {
    return false;
  }
}

export class NeutralDamageAgainstFlyingTypeMultiplierAttr extends VariableMoveTypeMultiplierAttr {
  apply(user: Pokemon, target: Pokemon, move: Move, args: any[]): boolean {
    if (!target.getTag(BattlerTagType.IGNORE_FLYING)) {
      const multiplier = args[0] as Utils.NumberHolder;
      //When a flying type is hit, the first hit is always 1x multiplier. Levitating pokemon are instantly affected by typing
      if (target.isOfType(Type.FLYING) || target.hasAbility(Abilities.LEVITATE)) {
        multiplier.value = 1;
      }
      return true;
    }

    return false;
  }
}

export class WaterSuperEffectTypeMultiplierAttr extends VariableMoveTypeMultiplierAttr {
  apply(user: Pokemon, target: Pokemon, move: Move, args: any[]): boolean {
    const multiplier = args[0] as Utils.NumberHolder;
    if (target.isOfType(Type.WATER)) {
      multiplier.value *= 4; // Increased twice because initial reduction against water
      return true;
    }

    return false;
  }
}

export class IceNoEffectTypeAttr extends VariableMoveTypeMultiplierAttr {
  /**
   * Checks to see if the Target is Ice-Type or not. If so, the move will have no effect.
   * @param {Pokemon} user N/A
   * @param {Pokemon} target Pokemon that is being checked whether Ice-Type or not.
   * @param {Move} move N/A
   * @param {any[]} args Sets to false if the target is Ice-Type, so it should do no damage/no effect.
   * @returns {boolean} Returns true if move is successful, false if Ice-Type.
   */
  apply(user: Pokemon, target: Pokemon, move: Move, args: any[]): boolean {
    if (target.isOfType(Type.ICE)) {
      (args[0] as Utils.BooleanHolder).value = false;
      return false;
    }
    return true;
  }
}

export class FlyingTypeMultiplierAttr extends VariableMoveTypeMultiplierAttr {
  apply(user: Pokemon, target: Pokemon, move: Move, args: any[]): boolean {
    const multiplier = args[0] as Utils.NumberHolder;
    multiplier.value *= target.getAttackTypeEffectiveness(Type.FLYING, user);
    return true;
  }
}

export class OneHitKOAccuracyAttr extends VariableAccuracyAttr {
  apply(user: Pokemon, target: Pokemon, move: Move, args: any[]): boolean {
    const accuracy = args[0] as Utils.NumberHolder;
    if (user.level < target.level) {
      accuracy.value = 0;
    } else {
      accuracy.value = Math.min(Math.max(30 + 100 * (1 - target.level / user.level), 0), 100);
    }
    return true;
  }
}

export class SheerColdAccuracyAttr extends OneHitKOAccuracyAttr {
  /**
   * Changes the normal One Hit KO Accuracy Attr to implement the Gen VII changes,
   * where if the user is Ice-Type, it has more accuracy.
   * @param {Pokemon} user Pokemon that is using the move; checks the Pokemon's level.
   * @param {Pokemon} target Pokemon that is receiving the move; checks the Pokemon's level.
   * @param {Move} move N/A
   * @param {any[]} args Uses the accuracy argument, allowing to change it from either 0 if it doesn't pass
   * the first if/else, or 30/20 depending on the type of the user Pokemon.
   * @returns Returns true if move is successful, false if misses.
   */
  apply(user: Pokemon, target: Pokemon, move: Move, args: any[]): boolean {
    const accuracy = args[0] as Utils.NumberHolder;
    if (user.level < target.level) {
      accuracy.value = 0;
    } else {
      const baseAccuracy = user.isOfType(Type.ICE) ? 30 : 20;
      accuracy.value = Math.min(Math.max(baseAccuracy + 100 * (1 - target.level / user.level), 0), 100);
    }
    return true;
  }
}

export class MissEffectAttr extends MoveAttr {
  private missEffectFunc: UserMoveConditionFunc;

  constructor(missEffectFunc: UserMoveConditionFunc) {
    super();

    this.missEffectFunc = missEffectFunc;
  }

  apply(user: Pokemon, target: Pokemon, move: Move, args: any[]): boolean {
    this.missEffectFunc(user, move);
    return true;
  }
}

export class NoEffectAttr extends MoveAttr {
  private noEffectFunc: UserMoveConditionFunc;

  constructor(noEffectFunc: UserMoveConditionFunc) {
    super();

    this.noEffectFunc = noEffectFunc;
  }

  apply(user: Pokemon, target: Pokemon, move: Move, args: any[]): boolean {
    this.noEffectFunc(user, move);
    return true;
  }
}

const crashDamageFunc = (user: Pokemon, move: Move) => {
  const cancelled = new Utils.BooleanHolder(false);
  applyAbAttrs(BlockNonDirectDamageAbAttr, user, cancelled);
  if (cancelled.value) {
    return false;
  }

  user.damageAndUpdate(Math.floor(user.getMaxHp() / 2), HitResult.OTHER, false, true);
  user.scene.queueMessage(getPokemonMessage(user, " kept going\nand crashed!"));
  user.turnData.damageTaken += Math.floor(user.getMaxHp() / 2);

  return true;
};

export class TypelessAttr extends MoveAttr { }
/**
* Attribute used for moves which ignore redirection effects, and always target their original target, i.e. Snipe Shot
* Bypasses Storm Drain, Follow Me, Ally Switch, and the like.
*/
export class BypassRedirectAttr extends MoveAttr { }

export class DisableMoveAttr extends MoveEffectAttr {
  constructor() {
    super(false);
  }

  apply(user: Pokemon, target: Pokemon, move: Move, args: any[]): boolean {
    if (!super.apply(user, target, move, args)) {
      return false;
    }

    const moveQueue = target.getLastXMoves();
    let turnMove: TurnMove;
    while (moveQueue.length) {
      turnMove = moveQueue.shift();
      if (turnMove.virtual) {
        continue;
      }

      const moveIndex = target.getMoveset().findIndex(m => m.moveId === turnMove.move);
      if (moveIndex === -1) {
        return false;
      }

      const disabledMove = target.getMoveset()[moveIndex];
      target.summonData.disabledMove = disabledMove.moveId;
      target.summonData.disabledTurns = 4;

      user.scene.queueMessage(getPokemonMessage(target, `'s ${disabledMove.getName()}\nwas disabled!`));

      return true;
    }

    return false;
  }

  getCondition(): MoveConditionFunc {
    return (user, target, move) => {
      if (target.summonData.disabledMove || target.isMax()) {
        return false;
      }

      const moveQueue = target.getLastXMoves();
      let turnMove: TurnMove;
      while (moveQueue.length) {
        turnMove = moveQueue.shift();
        if (turnMove.virtual) {
          continue;
        }

        const move = target.getMoveset().find(m => m.moveId === turnMove.move);
        if (!move) {
          continue;
        }

        return true;
      }
    };
  }

  getTargetBenefitScore(user: Pokemon, target: Pokemon, move: Move): integer {
    return -5;
  }
}

export class FrenzyAttr extends MoveEffectAttr {
  constructor() {
    super(true, MoveEffectTrigger.HIT, false, true);
  }

  canApply(user: Pokemon, target: Pokemon, move: Move, args: any[]) {
    return !(this.selfTarget ? user : target).isFainted();
  }

  apply(user: Pokemon, target: Pokemon, move: Move, args: any[]): boolean {
    if (!super.apply(user, target, move, args)) {
      return false;
    }

    if (!user.getMoveQueue().length) {
      if (!user.getTag(BattlerTagType.FRENZY)) {
        const turnCount = user.randSeedIntRange(1, 2);
        new Array(turnCount).fill(null).map(() => user.getMoveQueue().push({ move: move.id, targets: [ target.getBattlerIndex() ], ignorePP: true }));
        user.addTag(BattlerTagType.FRENZY, 1, move.id, user.id);
      } else {
        applyMoveAttrs(AddBattlerTagAttr, user, target, move, args);
        user.lapseTag(BattlerTagType.FRENZY);
      }
      return true;
    }

    return false;
  }
}

export const frenzyMissFunc: UserMoveConditionFunc = (user: Pokemon, move: Move) => {
  while (user.getMoveQueue().length && user.getMoveQueue()[0].move === move.id) {
    user.getMoveQueue().shift();
  }
  user.lapseTag(BattlerTagType.FRENZY);

  return true;
};

export class AddBattlerTagAttr extends MoveEffectAttr {
  public tagType: BattlerTagType;
  public turnCountMin: integer;
  public turnCountMax: integer;
  private failOnOverlap: boolean;

  constructor(tagType: BattlerTagType, selfTarget: boolean = false, failOnOverlap: boolean = false, turnCountMin: integer = 0, turnCountMax?: integer, lastHitOnly: boolean = false) {
    super(selfTarget, MoveEffectTrigger.POST_APPLY, false, lastHitOnly);

    this.tagType = tagType;
    this.turnCountMin = turnCountMin;
    this.turnCountMax = turnCountMax !== undefined ? turnCountMax : turnCountMin;
    this.failOnOverlap = !!failOnOverlap;
  }

  apply(user: Pokemon, target: Pokemon, move: Move, args: any[]): boolean {
    if (!super.apply(user, target, move, args)) {
      return false;
    }

    const moveChance = this.getMoveChance(user,target,move,this.selfTarget);
    if (moveChance < 0 || moveChance === 100 || user.randSeedInt(100) < moveChance) {
      return (this.selfTarget ? user : target).addTag(this.tagType,  user.randSeedInt(this.turnCountMax - this.turnCountMin, this.turnCountMin), move.id, user.id);
    }

    return false;
  }

  getCondition(): MoveConditionFunc {
    return this.failOnOverlap
      ? (user, target, move) => !(this.selfTarget ? user : target).getTag(this.tagType)
      : null;
  }

  getTagTargetBenefitScore(user: Pokemon, target: Pokemon, move: Move): integer {
    switch (this.tagType) {
    case BattlerTagType.RECHARGING:
    case BattlerTagType.PERISH_SONG:
      return -16;
    case BattlerTagType.FLINCHED:
    case BattlerTagType.CONFUSED:
    case BattlerTagType.INFATUATED:
    case BattlerTagType.NIGHTMARE:
    case BattlerTagType.DROWSY:
    case BattlerTagType.NO_CRIT:
      return -5;
    case BattlerTagType.SEEDED:
    case BattlerTagType.SALT_CURED:
    case BattlerTagType.CURSED:
    case BattlerTagType.FRENZY:
    case BattlerTagType.TRAPPED:
    case BattlerTagType.BIND:
    case BattlerTagType.WRAP:
    case BattlerTagType.FIRE_SPIN:
    case BattlerTagType.WHIRLPOOL:
    case BattlerTagType.CLAMP:
    case BattlerTagType.SAND_TOMB:
    case BattlerTagType.MAGMA_STORM:
    case BattlerTagType.SNAP_TRAP:
    case BattlerTagType.THUNDER_CAGE:
    case BattlerTagType.INFESTATION:
      return -3;
    case BattlerTagType.ENCORE:
      return -2;
    case BattlerTagType.MINIMIZED:
      return 0;
    case BattlerTagType.INGRAIN:
    case BattlerTagType.IGNORE_ACCURACY:
    case BattlerTagType.AQUA_RING:
      return 3;
    case BattlerTagType.PROTECTED:
    case BattlerTagType.FLYING:
    case BattlerTagType.CRIT_BOOST:
    case BattlerTagType.ALWAYS_CRIT:
      return 5;
    }
  }

  getTargetBenefitScore(user: Pokemon, target: Pokemon, move: Move): integer {
    let moveChance = this.getMoveChance(user,target,move,this.selfTarget);
    if (moveChance < 0) {
      moveChance = 100;
    }
    return Math.floor(this.getTagTargetBenefitScore(user, target, move) * (moveChance / 100));
  }
}

export class CurseAttr extends MoveEffectAttr {

  apply(user: Pokemon, target: Pokemon, move:Move, args: any[]): boolean {
    if (user.getTypes(true).includes(Type.GHOST)) {
      if (target.getTag(BattlerTagType.CURSED)) {
        user.scene.queueMessage(i18next.t("battle:attackFailed"));
        return false;
      }
      const curseRecoilDamage = Math.max(1, Math.floor(user.getMaxHp() / 2));
      user.damageAndUpdate(curseRecoilDamage, HitResult.OTHER, false, true, true);
      user.scene.queueMessage(
        i18next.t("battle:battlerTagsCursedOnAdd", {
          pokemonNameWithAffix: getPokemonNameWithAffix(user),
          pokemonName: target.name
        })
      );

      target.addTag(BattlerTagType.CURSED, 0, move.id, user.id);
      return true;
    } else {
      user.scene.unshiftPhase(new StatChangePhase(user.scene, user.getBattlerIndex(), true, [BattleStat.ATK, BattleStat.DEF], 1));
      user.scene.unshiftPhase(new StatChangePhase(user.scene, user.getBattlerIndex(), true, [BattleStat.SPD], -1));
      return true;
    }
  }
}

export class LapseBattlerTagAttr extends MoveEffectAttr {
  public tagTypes: BattlerTagType[];

  constructor(tagTypes: BattlerTagType[], selfTarget: boolean = false) {
    super(selfTarget);

    this.tagTypes = tagTypes;
  }

  apply(user: Pokemon, target: Pokemon, move: Move, args: any[]): boolean {
    if (!super.apply(user, target, move, args)) {
      return false;
    }

    for (const tagType of this.tagTypes) {
      (this.selfTarget ? user : target).lapseTag(tagType);
    }

    return true;
  }
}

export class RemoveBattlerTagAttr extends MoveEffectAttr {
  public tagTypes: BattlerTagType[];

  constructor(tagTypes: BattlerTagType[], selfTarget: boolean = false) {
    super(selfTarget);

    this.tagTypes = tagTypes;
  }

  apply(user: Pokemon, target: Pokemon, move: Move, args: any[]): boolean {
    if (!super.apply(user, target, move, args)) {
      return false;
    }

    for (const tagType of this.tagTypes) {
      (this.selfTarget ? user : target).removeTag(tagType);
    }

    return true;
  }
}

export class FlinchAttr extends AddBattlerTagAttr {
  constructor() {
    super(BattlerTagType.FLINCHED, false);
  }
}

export class ConfuseAttr extends AddBattlerTagAttr {
  constructor(selfTarget?: boolean) {
    super(BattlerTagType.CONFUSED, selfTarget, false, 2, 5);
  }
}

export class RechargeAttr extends AddBattlerTagAttr {
  constructor() {
    super(BattlerTagType.RECHARGING, true, false, 1, 1, true);
  }
}

export class TrapAttr extends AddBattlerTagAttr {
  constructor(tagType: BattlerTagType) {
    super(tagType, false, false, 4, 5);
  }
}

export class ProtectAttr extends AddBattlerTagAttr {
  constructor(tagType: BattlerTagType = BattlerTagType.PROTECTED) {
    super(tagType, true);
  }

  getCondition(): MoveConditionFunc {
    return ((user, target, move): boolean => {
      let timesUsed = 0;
      const moveHistory = user.getLastXMoves();
      let turnMove: TurnMove;

      while (moveHistory.length) {
        turnMove = moveHistory.shift();
        if (!allMoves[turnMove.move].hasAttr(ProtectAttr) || turnMove.result !== MoveResult.SUCCESS) {
          break;
        }
        timesUsed++;
      }
      if (timesUsed) {
        return !user.randSeedInt(Math.pow(3, timesUsed));
      }
      return true;
    });
  }
}

export class EndureAttr extends ProtectAttr {
  constructor() {
    super(BattlerTagType.ENDURING);
  }
}

export class IgnoreAccuracyAttr extends AddBattlerTagAttr {
  constructor() {
    super(BattlerTagType.IGNORE_ACCURACY, true, false, 2);
  }

  apply(user: Pokemon, target: Pokemon, move: Move, args: any[]): boolean {
    if (!super.apply(user, target, move, args)) {
      return false;
    }

    user.scene.queueMessage(getPokemonMessage(user, ` took aim\nat ${target.name}!`));

    return true;
  }
}

export class AlwaysCritsAttr extends AddBattlerTagAttr {
  constructor() {
    super(BattlerTagType.ALWAYS_CRIT, true, false, 2);
  }

  apply(user: Pokemon, target: Pokemon, move: Move, args: any[]): boolean {
    if (!super.apply(user, target, move, args)) {
      return false;
    }

    user.scene.queueMessage(getPokemonMessage(user, ` took aim\nat ${target.name}!`));

    return true;
  }
}

export class FaintCountdownAttr extends AddBattlerTagAttr {
  constructor() {
    super(BattlerTagType.PERISH_SONG, false, true, 4);
  }

  apply(user: Pokemon, target: Pokemon, move: Move, args: any[]): boolean {
    if (!super.apply(user, target, move, args)) {
      return false;
    }

    user.scene.queueMessage(getPokemonMessage(target, `\nwill faint in ${this.turnCountMin - 1} turns.`));

    return true;
  }
}

/**
 * Attribute used when a move hits a {@linkcode BattlerTagType} for double damage
 * @extends MoveAttr
*/
export class HitsTagAttr extends MoveAttr {
  /** The {@linkcode BattlerTagType} this move hits */
  public tagType: BattlerTagType;
  /** Should this move deal double damage against {@linkcode HitsTagAttr.tagType}? */
  public doubleDamage: boolean;

  constructor(tagType: BattlerTagType, doubleDamage?: boolean) {
    super();

    this.tagType = tagType;
    this.doubleDamage = !!doubleDamage;
  }

  getTargetBenefitScore(user: Pokemon, target: Pokemon, move: Move): integer {
    return target.getTag(this.tagType) ? this.doubleDamage ? 10 : 5 : 0;
  }
}

export class AddArenaTagAttr extends MoveEffectAttr {
  public tagType: ArenaTagType;
  public turnCount: integer;
  private failOnOverlap: boolean;
  public selfSideTarget: boolean;

  constructor(tagType: ArenaTagType, turnCount?: integer, failOnOverlap: boolean = false, selfSideTarget: boolean = false) {
    super(true, MoveEffectTrigger.POST_APPLY);

    this.tagType = tagType;
    this.turnCount = turnCount;
    this.failOnOverlap = failOnOverlap;
    this.selfSideTarget = selfSideTarget;
  }

  apply(user: Pokemon, target: Pokemon, move: Move, args: any[]): boolean {
    if (!super.apply(user, target, move, args)) {
      return false;
    }

    if (move.chance < 0 || move.chance === 100 || user.randSeedInt(100) < move.chance) {
      user.scene.arena.addTag(this.tagType, this.turnCount, move.id, user.id, (this.selfSideTarget ? user : target).isPlayer() ? ArenaTagSide.PLAYER : ArenaTagSide.ENEMY);
      return true;
    }

    return false;
  }

  getCondition(): MoveConditionFunc {
    return this.failOnOverlap
      ? (user, target, move) => !user.scene.arena.getTagOnSide(this.tagType, target.isPlayer() ? ArenaTagSide.PLAYER : ArenaTagSide.ENEMY)
      : null;
  }
}

/**
 * Generic class for removing arena tags
 * @param tagTypes: The types of tags that can be removed
 * @param selfSideTarget: Is the user removing tags from its own side?
 */
export class RemoveArenaTagsAttr extends MoveEffectAttr {
  public tagTypes: ArenaTagType[];
  public selfSideTarget: boolean;

  constructor(tagTypes: ArenaTagType[], selfSideTarget: boolean) {
    super(true, MoveEffectTrigger.POST_APPLY);

    this.tagTypes = tagTypes;
    this.selfSideTarget = selfSideTarget;
  }

  apply(user: Pokemon, target: Pokemon, move: Move, args: any[]): boolean {
    if (!super.apply(user, target, move, args)) {
      return false;
    }

    const side = (this.selfSideTarget ? user : target).isPlayer() ? ArenaTagSide.PLAYER : ArenaTagSide.ENEMY;

    for (const tagType of this.tagTypes) {
      user.scene.arena.removeTagOnSide(tagType, side);
    }

    return true;
  }
}

export class AddArenaTrapTagAttr extends AddArenaTagAttr {
  getCondition(): MoveConditionFunc {
    return (user, target, move) => {
      const side = (this.selfSideTarget ? user : target).isPlayer() ? ArenaTagSide.PLAYER : ArenaTagSide.ENEMY;
      const tag = user.scene.arena.getTagOnSide(this.tagType, side) as ArenaTrapTag;
      if (!tag) {
        return true;
      }
      return tag.layers < tag.maxLayers;
    };
  }
}

/**
 * Attribute used for Stone Axe and Ceaseless Edge.
 * Applies the given ArenaTrapTag when move is used.
 * @extends AddArenaTagAttr
 * @see {@linkcode apply}
 */
export class AddArenaTrapTagHitAttr extends AddArenaTagAttr {
  /**
   * @param user {@linkcode Pokemon} using this move
   * @param target {@linkcode Pokemon} target of this move
   * @param move {@linkcode Move} being used
   */
  apply(user: Pokemon, target: Pokemon, move: Move, args: any[]): boolean {
    const moveChance = this.getMoveChance(user,target,move,this.selfTarget);
    const side = (this.selfSideTarget ? user : target).isPlayer() ? ArenaTagSide.PLAYER : ArenaTagSide.ENEMY;
    const tag = user.scene.arena.getTagOnSide(this.tagType, side) as ArenaTrapTag;
    if ((moveChance < 0 || moveChance === 100 || user.randSeedInt(100) < moveChance)) {
      user.scene.arena.addTag(this.tagType, 0, move.id, user.id, side);
      if (!tag) {
        return true;
      }
      return tag.layers < tag.maxLayers;
    }
    return false;
  }
}

export class RemoveArenaTrapAttr extends MoveEffectAttr {

  private targetBothSides: boolean;

  constructor(targetBothSides: boolean = false) {
    super(true, MoveEffectTrigger.PRE_APPLY);
    this.targetBothSides = targetBothSides;
  }

  apply(user: Pokemon, target: Pokemon, move: Move, args: any[]): boolean {

    if (!super.apply(user, target, move, args)) {
      return false;
    }

    if (this.targetBothSides) {
      user.scene.arena.removeTagOnSide(ArenaTagType.SPIKES, ArenaTagSide.PLAYER);
      user.scene.arena.removeTagOnSide(ArenaTagType.TOXIC_SPIKES, ArenaTagSide.PLAYER);
      user.scene.arena.removeTagOnSide(ArenaTagType.STEALTH_ROCK, ArenaTagSide.PLAYER);
      user.scene.arena.removeTagOnSide(ArenaTagType.STICKY_WEB, ArenaTagSide.PLAYER);

      user.scene.arena.removeTagOnSide(ArenaTagType.SPIKES, ArenaTagSide.ENEMY);
      user.scene.arena.removeTagOnSide(ArenaTagType.TOXIC_SPIKES, ArenaTagSide.ENEMY);
      user.scene.arena.removeTagOnSide(ArenaTagType.STEALTH_ROCK, ArenaTagSide.ENEMY);
      user.scene.arena.removeTagOnSide(ArenaTagType.STICKY_WEB, ArenaTagSide.ENEMY);
    } else {
      user.scene.arena.removeTagOnSide(ArenaTagType.SPIKES, target.isPlayer() ? ArenaTagSide.ENEMY : ArenaTagSide.PLAYER);
      user.scene.arena.removeTagOnSide(ArenaTagType.TOXIC_SPIKES, target.isPlayer() ? ArenaTagSide.ENEMY : ArenaTagSide.PLAYER);
      user.scene.arena.removeTagOnSide(ArenaTagType.STEALTH_ROCK, target.isPlayer() ? ArenaTagSide.ENEMY : ArenaTagSide.PLAYER);
      user.scene.arena.removeTagOnSide(ArenaTagType.STICKY_WEB, target.isPlayer() ? ArenaTagSide.ENEMY : ArenaTagSide.PLAYER);
    }

    return true;
  }
}

export class RemoveScreensAttr extends MoveEffectAttr {

  private targetBothSides: boolean;

  constructor(targetBothSides: boolean = false) {
    super(true, MoveEffectTrigger.PRE_APPLY);
    this.targetBothSides = targetBothSides;
  }

  apply(user: Pokemon, target: Pokemon, move: Move, args: any[]): boolean {

    if (!super.apply(user, target, move, args)) {
      return false;
    }

    if (this.targetBothSides) {
      user.scene.arena.removeTagOnSide(ArenaTagType.REFLECT, ArenaTagSide.PLAYER);
      user.scene.arena.removeTagOnSide(ArenaTagType.LIGHT_SCREEN, ArenaTagSide.PLAYER);
      user.scene.arena.removeTagOnSide(ArenaTagType.AURORA_VEIL, ArenaTagSide.PLAYER);

      user.scene.arena.removeTagOnSide(ArenaTagType.REFLECT, ArenaTagSide.ENEMY);
      user.scene.arena.removeTagOnSide(ArenaTagType.LIGHT_SCREEN, ArenaTagSide.ENEMY);
      user.scene.arena.removeTagOnSide(ArenaTagType.AURORA_VEIL, ArenaTagSide.ENEMY);
    } else {
      user.scene.arena.removeTagOnSide(ArenaTagType.REFLECT, target.isPlayer() ? ArenaTagSide.PLAYER : ArenaTagSide.ENEMY);
      user.scene.arena.removeTagOnSide(ArenaTagType.LIGHT_SCREEN, target.isPlayer() ? ArenaTagSide.PLAYER : ArenaTagSide.ENEMY);
      user.scene.arena.removeTagOnSide(ArenaTagType.AURORA_VEIL, target.isPlayer() ? ArenaTagSide.PLAYER : ArenaTagSide.ENEMY);
    }

    return true;

  }
}

/*Swaps arena effects between the player and enemy side
  * @extends MoveEffectAttr
  * @see {@linkcode apply}
*/
export class SwapArenaTagsAttr extends MoveEffectAttr {
  public SwapTags: ArenaTagType[];


  constructor(SwapTags: ArenaTagType[]) {
    super(true, MoveEffectTrigger.POST_APPLY);
    this.SwapTags = SwapTags;
  }

  apply(user:Pokemon, target:Pokemon, move:Move, args: any[]): boolean {
    if (!super.apply(user, target, move, args)) {
      return false;
    }

    const tagPlayerTemp = user.scene.arena.findTagsOnSide((t => this.SwapTags.includes(t.tagType)), ArenaTagSide.PLAYER);
    const tagEnemyTemp = user.scene.arena.findTagsOnSide((t => this.SwapTags.includes(t.tagType)), ArenaTagSide.ENEMY);


    if (tagPlayerTemp) {
      for (const swapTagsType of tagPlayerTemp) {
        user.scene.arena.removeTagOnSide(swapTagsType.tagType, ArenaTagSide.PLAYER, true);
        user.scene.arena.addTag(swapTagsType.tagType, swapTagsType.turnCount, swapTagsType.sourceMove, swapTagsType.sourceId, ArenaTagSide.ENEMY, true);
      }
    }
    if (tagEnemyTemp) {
      for (const swapTagsType of tagEnemyTemp) {
        user.scene.arena.removeTagOnSide(swapTagsType.tagType, ArenaTagSide.ENEMY, true);
        user.scene.arena.addTag(swapTagsType.tagType, swapTagsType.turnCount, swapTagsType.sourceMove, swapTagsType.sourceId, ArenaTagSide.PLAYER, true);
      }
    }


    user.scene.queueMessage( `${user.name} swapped the battle effects affecting each side of the field!`);
    return true;
  }
}

/**
 * Attribute used for Revival Blessing.
 * @extends MoveEffectAttr
 * @see {@linkcode apply}
 */
export class RevivalBlessingAttr extends MoveEffectAttr {
  constructor(user?: boolean) {
    super(true);
  }

  /**
   *
   * @param user {@linkcode Pokemon} using this move
   * @param target {@linkcode Pokemon} target of this move
   * @param move {@linkcode Move} being used
   * @param args N/A
   * @returns Promise, true if function succeeds.
   */
  apply(user: Pokemon, target: Pokemon, move: Move, args: any[]): Promise<boolean> {
    return new Promise(resolve => {
      // If user is player, checks if the user has fainted pokemon
      if (user instanceof PlayerPokemon
        && user.scene.getParty().findIndex(p => p.isFainted())>-1) {
        (user as PlayerPokemon).revivalBlessing().then(() => {
          resolve(true);
        });
      // If user is enemy, checks that it is a trainer, and it has fainted non-boss pokemon in party
      } else if (user instanceof EnemyPokemon
        && user.hasTrainer()
        && user.scene.getEnemyParty().findIndex(p => p.isFainted() && !p.isBoss()) > -1) {
        // Selects a random fainted pokemon
        const faintedPokemon = user.scene.getEnemyParty().filter(p => p.isFainted() && !p.isBoss());
        const pokemon = faintedPokemon[user.randSeedInt(faintedPokemon.length)];
        const slotIndex = user.scene.getEnemyParty().findIndex(p => pokemon.id === p.id);
        pokemon.resetStatus();
        pokemon.heal(Math.min(Math.max(Math.ceil(Math.floor(0.5 * pokemon.getMaxHp())), 1), pokemon.getMaxHp()));
        user.scene.queueMessage(`${pokemon.name} was revived!`,0,true);

        if (user.scene.currentBattle.double && user.scene.getEnemyParty().length > 1) {
          const allyPokemon = user.getAlly();
          if (slotIndex<=1) {
            user.scene.unshiftPhase(new SwitchSummonPhase(user.scene, pokemon.getFieldIndex(), slotIndex, false, false, false));
          } else if (allyPokemon.isFainted()) {
            user.scene.unshiftPhase(new SwitchSummonPhase(user.scene, allyPokemon.getFieldIndex(), slotIndex, false, false,false));
          }
        }
        resolve(true);
      } else {
        user.scene.queueMessage(i18next.t("battle:attackFailed"));
        resolve(false);
      }
    });
  }

  getUserBenefitScore(user: Pokemon, target: Pokemon, move: Move): integer {
    if (user.hasTrainer() && user.scene.getEnemyParty().findIndex(p => p.isFainted() && !p.isBoss()) > -1) {
      return 20;
    }

    return -20;
  }
}

export class ForceSwitchOutAttr extends MoveEffectAttr {
  private user: boolean;
  private batonPass: boolean;

  constructor(user?: boolean, batonPass?: boolean) {
    super(false, MoveEffectTrigger.POST_APPLY, false, true);
    this.user = !!user;
    this.batonPass = !!batonPass;
  }

  apply(user: Pokemon, target: Pokemon, move: Move, args: any[]): Promise<boolean> {
    return new Promise(resolve => {

  	// Check if the move category is not STATUS or if the switch out condition is not met
      if (!this.getSwitchOutCondition()(user, target, move)) {
  	  //Apply effects before switch out i.e. poison point, flame body, etc
        applyPostDefendAbAttrs(PostDefendContactApplyStatusEffectAbAttr, target, user, move, null);
        return resolve(false);
      }

  	// Move the switch out logic inside the conditional block
  	// This ensures that the switch out only happens when the conditions are met
	  const switchOutTarget = this.user ? user : target;
	  if (switchOutTarget instanceof PlayerPokemon) {
	  	if (switchOutTarget.hp) {
	  	  applyPreSwitchOutAbAttrs(PreSwitchOutAbAttr, switchOutTarget);
	  	  (switchOutTarget as PlayerPokemon).switchOut(this.batonPass, true).then(() => resolve(true));
	  	} else {
          resolve(false);
        }
	  	return;
	  } else if (user.scene.currentBattle.battleType) {
	  	// Switch out logic for the battle type
	  	switchOutTarget.resetTurnData();
	  	switchOutTarget.resetSummonData();
	  	switchOutTarget.hideInfo();
	  	switchOutTarget.setVisible(false);
	  	switchOutTarget.scene.field.remove(switchOutTarget);
	  	user.scene.triggerPokemonFormChange(switchOutTarget, SpeciesFormChangeActiveTrigger, true);

	  	if (switchOutTarget.hp) {
          user.scene.unshiftPhase(new SwitchSummonPhase(user.scene, switchOutTarget.getFieldIndex(), user.scene.currentBattle.trainer.getNextSummonIndex((switchOutTarget as EnemyPokemon).trainerSlot), false, this.batonPass, false));
        }
	  } else {
	    // Switch out logic for everything else
	  	switchOutTarget.setVisible(false);

	  	if (switchOutTarget.hp) {
	  	  switchOutTarget.hideInfo().then(() => switchOutTarget.destroy());
	  	  switchOutTarget.scene.field.remove(switchOutTarget);
	  	  user.scene.queueMessage(getPokemonMessage(switchOutTarget, " fled!"), null, true, 500);
	  	}

	  	if (!switchOutTarget.getAlly()?.isActive(true)) {
	  	  user.scene.clearEnemyHeldItemModifiers();

	  	  if (switchOutTarget.hp) {
	  	  	user.scene.pushPhase(new BattleEndPhase(user.scene));
	  	  	user.scene.pushPhase(new NewBattlePhase(user.scene));
	  	  }
	  	}
	  }

	  resolve(true);
	  });
  }

  getCondition(): MoveConditionFunc {
    return (user, target, move) => (move.category !== MoveCategory.STATUS || this.getSwitchOutCondition()(user, target, move));
  }

  getFailedText(user: Pokemon, target: Pokemon, move: Move, cancelled: Utils.BooleanHolder): string | null {
    const blockedByAbility = new Utils.BooleanHolder(false);
    applyAbAttrs(ForceSwitchOutImmunityAbAttr, target, blockedByAbility);
    return blockedByAbility.value ? getPokemonMessage(target, " can't be switched out!") : null;
  }

  getSwitchOutCondition(): MoveConditionFunc {
    return (user, target, move) => {
      const switchOutTarget = (this.user ? user : target);
      const player = switchOutTarget instanceof PlayerPokemon;

      if (!this.user && move.category === MoveCategory.STATUS && (target.hasAbilityWithAttr(ForceSwitchOutImmunityAbAttr) || target.isMax())) {
        return false;
      }

      if (!player && !user.scene.currentBattle.battleType) {
        if (this.batonPass) {
          return false;
        }
        // Don't allow wild opponents to flee on the boss stage since it can ruin a run early on
        if (!(user.scene.currentBattle.waveIndex % 10)) {
          return false;
        }
      }

      const party = player ? user.scene.getParty() : user.scene.getEnemyParty();
      return (!player && !user.scene.currentBattle.battleType) || party.filter(p => p.isAllowedInBattle() && (player || (p as EnemyPokemon).trainerSlot === (switchOutTarget as EnemyPokemon).trainerSlot)).length > user.scene.currentBattle.getBattlerCount();
    };
  }

  getUserBenefitScore(user: Pokemon, target: Pokemon, move: Move): integer {
    if (!user.scene.getEnemyParty().find(p => p.isActive() && !p.isOnField())) {
      return -20;
    }
    let ret = this.user ? Math.floor((1 - user.getHpRatio()) * 20) : super.getUserBenefitScore(user, target, move);
    if (this.user && this.batonPass) {
      const battleStatTotal = user.summonData.battleStats.reduce((bs: integer, total: integer) => total += bs, 0);
      ret = ret / 2 + (Phaser.Tweens.Builders.GetEaseFunction("Sine.easeOut")(Math.min(Math.abs(battleStatTotal), 10) / 10) * (battleStatTotal >= 0 ? 10 : -10));
    }
    return ret;
  }
}

export class RemoveTypeAttr extends MoveEffectAttr {

  private removedType: Type;
  private messageCallback: ((user: Pokemon) => void) | undefined;

  constructor(removedType: Type, messageCallback?: (user: Pokemon) => void) {
    super(true, MoveEffectTrigger.POST_TARGET);
    this.removedType = removedType;
    this.messageCallback = messageCallback;

  }

  apply(user: Pokemon, target: Pokemon, move: Move, args: any[]): boolean {
    if (!super.apply(user, target, move, args)) {
      return false;
    }

    if (user.isTerastallized && user.getTeraType() === this.removedType) { // active tera types cannot be removed
      return false;
    }

    const userTypes = user.getTypes(true);
    const modifiedTypes = userTypes.filter(type => type !== this.removedType);
    user.summonData.types = modifiedTypes;
    user.updateInfo();


    if (this.messageCallback) {
      this.messageCallback(user);
    }

    return true;
  }
}

export class CopyTypeAttr extends MoveEffectAttr {
  constructor() {
    super(false);
  }

  apply(user: Pokemon, target: Pokemon, move: Move, args: any[]): boolean {
    if (!super.apply(user, target, move, args)) {
      return false;
    }

    user.summonData.types = target.getTypes(true);
    user.updateInfo();

    user.scene.queueMessage(getPokemonMessage(user, `'s type\nchanged to match ${target.name}'s!`));

    return true;
  }

  getCondition(): MoveConditionFunc {
    return (user, target, move) => target.getTypes()[0] !== Type.UNKNOWN;
  }
}

export class CopyBiomeTypeAttr extends MoveEffectAttr {
  constructor() {
    super(true);
  }

  apply(user: Pokemon, target: Pokemon, move: Move, args: any[]): boolean {
    if (!super.apply(user, target, move, args)) {
      return false;
    }

    const biomeType = user.scene.arena.getTypeForBiome();

    user.summonData.types = [ biomeType ];
    user.updateInfo();

    user.scene.queueMessage(getPokemonMessage(user, ` transformed\ninto the ${Utils.toReadableString(Type[biomeType])} type!`));

    return true;
  }
}

export class ChangeTypeAttr extends MoveEffectAttr {
  private type: Type;

  constructor(type: Type) {
    super(false, MoveEffectTrigger.HIT);

    this.type = type;
  }

  apply(user: Pokemon, target: Pokemon, move: Move, args: any[]): boolean {
    target.summonData.types = [this.type];
    target.updateInfo();

    user.scene.queueMessage(getPokemonMessage(target, ` transformed\ninto the ${Utils.toReadableString(Type[this.type])} type!`));

    return true;
  }

  getCondition(): MoveConditionFunc {
    return (user, target, move) => !target.isTerastallized() && !target.hasAbility(Abilities.MULTITYPE) && !target.hasAbility(Abilities.RKS_SYSTEM) && !(target.getTypes().length === 1 && target.getTypes()[0] === this.type);
  }
}

export class AddTypeAttr extends MoveEffectAttr {
  private type: Type;

  constructor(type: Type) {
    super(false, MoveEffectTrigger.HIT);

    this.type = type;
  }

  apply(user: Pokemon, target: Pokemon, move: Move, args: any[]): boolean {
    const types = target.getTypes().slice(0, 2).filter(t => t !== Type.UNKNOWN); // TODO: Figure out some way to actually check if another version of this effect is already applied
    if (this.type !== Type.UNKNOWN) {
      types.push(this.type);
    }
    target.summonData.types = types;
    target.updateInfo();

    user.scene.queueMessage(`${Utils.toReadableString(Type[this.type])} was added to\n` + getPokemonMessage(target, "!"));

    return true;
  }

  getCondition(): MoveConditionFunc {
    return (user, target, move) => !target.isTerastallized()&& !target.getTypes().includes(this.type);
  }
}

export class FirstMoveTypeAttr extends MoveEffectAttr {
  constructor() {
    super(true);
  }

  apply(user: Pokemon, target: Pokemon, move: Move, args: any[]): boolean {
    if (!super.apply(user, target, move, args)) {
      return false;
    }

    const firstMoveType = target.getMoveset()[0].getMove().type;
    user.summonData.types = [ firstMoveType ];
    user.scene.queueMessage(i18next.t("battle:transformedIntoType", {pokemonName: getPokemonNameWithAffix(user), type: Utils.toReadableString(Type[firstMoveType])}));

    return true;
  }
}

export class RandomMovesetMoveAttr extends OverrideMoveEffectAttr {
  private enemyMoveset: boolean;

  constructor(enemyMoveset?: boolean) {
    super();

    this.enemyMoveset = enemyMoveset;
  }

  apply(user: Pokemon, target: Pokemon, move: Move, args: any[]): boolean {
    const moveset = (!this.enemyMoveset ? user : target).getMoveset();
    const moves = moveset.filter(m => !m.getMove().hasFlag(MoveFlags.IGNORE_VIRTUAL));
    if (moves.length) {
      const move = moves[user.randSeedInt(moves.length)];
      const moveIndex = moveset.findIndex(m => m.moveId === move.moveId);
      const moveTargets = getMoveTargets(user, move.moveId);
      if (!moveTargets.targets.length) {
        return false;
      }
      let selectTargets: BattlerIndex[];
      switch (true) {
      case (moveTargets.multiple || moveTargets.targets.length === 1): {
        selectTargets = moveTargets.targets;
        break;
      }
      case (moveTargets.targets.indexOf(target.getBattlerIndex()) > -1): {
        selectTargets = [ target.getBattlerIndex() ];
        break;
      }
      default: {
        moveTargets.targets.splice(moveTargets.targets.indexOf(user.getAlly().getBattlerIndex()));
        selectTargets =  [ moveTargets.targets[user.randSeedInt(moveTargets.targets.length)] ];
        break;
      }
      }
      const targets = selectTargets;
      user.getMoveQueue().push({ move: move.moveId, targets: targets, ignorePP: true });
      user.scene.unshiftPhase(new MovePhase(user.scene, user, targets, moveset[moveIndex], true));
      return true;
    }

    return false;
  }
}

export class RandomMoveAttr extends OverrideMoveEffectAttr {
  apply(user: Pokemon, target: Pokemon, move: Move, args: any[]): Promise<boolean> {
    return new Promise(resolve => {
      const moveIds = Utils.getEnumValues(Moves).filter(m => !allMoves[m].hasFlag(MoveFlags.IGNORE_VIRTUAL) && !allMoves[m].name.endsWith(" (N)"));
      const moveId = moveIds[user.randSeedInt(moveIds.length)];

      const moveTargets = getMoveTargets(user, moveId);
      if (!moveTargets.targets.length) {
        resolve(false);
        return;
      }
      const targets = moveTargets.multiple || moveTargets.targets.length === 1
        ? moveTargets.targets
        : moveTargets.targets.indexOf(target.getBattlerIndex()) > -1
          ? [ target.getBattlerIndex() ]
          : [ moveTargets.targets[user.randSeedInt(moveTargets.targets.length)] ];
      user.getMoveQueue().push({ move: moveId, targets: targets, ignorePP: true });
      user.scene.unshiftPhase(new MovePhase(user.scene, user, targets, new PokemonMove(moveId, 0, 0, true), true));
      initMoveAnim(user.scene, moveId).then(() => {
        loadMoveAnimAssets(user.scene, [ moveId ], true)
          .then(() => resolve(true));
      });
    });
  }
}

export class NaturePowerAttr extends OverrideMoveEffectAttr {
  apply(user: Pokemon, target: Pokemon, move: Move, args: any[]): Promise<boolean> {
    return new Promise(resolve => {
      let moveId;
      switch (user.scene.arena.getTerrainType()) {
      // this allows terrains to 'override' the biome move
      case TerrainType.NONE:
        switch (user.scene.arena.biomeType) {
        case Biome.TOWN:
          moveId = Moves.ROUND;
          break;
        case Biome.METROPOLIS:
          moveId = Moves.TRI_ATTACK;
          break;
        case Biome.SLUM:
          moveId = Moves.SLUDGE_BOMB;
          break;
        case Biome.PLAINS:
          moveId = Moves.SILVER_WIND;
          break;
        case Biome.GRASS:
          moveId = Moves.GRASS_KNOT;
          break;
        case Biome.TALL_GRASS:
          moveId = Moves.POLLEN_PUFF;
          break;
        case Biome.MEADOW:
          moveId = Moves.GIGA_DRAIN;
          break;
        case Biome.FOREST:
          moveId = Moves.BUG_BUZZ;
          break;
        case Biome.JUNGLE:
          moveId = Moves.LEAF_STORM;
          break;
        case Biome.SEA:
          moveId = Moves.HYDRO_PUMP;
          break;
        case Biome.SWAMP:
          moveId = Moves.MUD_BOMB;
          break;
        case Biome.BEACH:
          moveId = Moves.SCALD;
          break;
        case Biome.LAKE:
          moveId = Moves.BUBBLE_BEAM;
          break;
        case Biome.SEABED:
          moveId = Moves.BRINE;
          break;
        case Biome.ISLAND:
          moveId = Moves.LEAF_TORNADO;
          break;
        case Biome.MOUNTAIN:
          moveId = Moves.AIR_SLASH;
          break;
        case Biome.BADLANDS:
          moveId = Moves.EARTH_POWER;
          break;
        case Biome.DESERT:
          moveId = Moves.SCORCHING_SANDS;
          break;
        case Biome.WASTELAND:
          moveId = Moves.DRAGON_PULSE;
          break;
        case Biome.CONSTRUCTION_SITE:
          moveId = Moves.STEEL_BEAM;
          break;
        case Biome.CAVE:
          moveId = Moves.POWER_GEM;
          break;
        case Biome.ICE_CAVE:
          moveId = Moves.ICE_BEAM;
          break;
        case Biome.SNOWY_FOREST:
          moveId = Moves.FROST_BREATH;
          break;
        case Biome.VOLCANO:
          moveId = Moves.LAVA_PLUME;
          break;
        case Biome.GRAVEYARD:
          moveId = Moves.SHADOW_BALL;
          break;
        case Biome.RUINS:
          moveId = Moves.ANCIENT_POWER;
          break;
        case Biome.TEMPLE:
          moveId = Moves.EXTRASENSORY;
          break;
        case Biome.DOJO:
          moveId = Moves.FOCUS_BLAST;
          break;
        case Biome.FAIRY_CAVE:
          moveId = Moves.ALLURING_VOICE;
          break;
        case Biome.ABYSS:
          moveId = Moves.OMINOUS_WIND;
          break;
        case Biome.SPACE:
          moveId = Moves.DRACO_METEOR;
          break;
        case Biome.FACTORY:
          moveId = Moves.FLASH_CANNON;
          break;
        case Biome.LABORATORY:
          moveId = Moves.ZAP_CANNON;
          break;
        case Biome.POWER_PLANT:
          moveId = Moves.CHARGE_BEAM;
          break;
        case Biome.END:
          moveId = Moves.ETERNABEAM;
          break;
        }
        break;
      case TerrainType.MISTY:
        moveId = Moves.MOONBLAST;
        break;
      case TerrainType.ELECTRIC:
        moveId = Moves.THUNDERBOLT;
        break;
      case TerrainType.GRASSY:
        moveId = Moves.ENERGY_BALL;
        break;
      case TerrainType.PSYCHIC:
        moveId = Moves.PSYCHIC;
        break;
      default:
        // Just in case there's no match
        moveId = Moves.TRI_ATTACK;
        break;
      }

      user.getMoveQueue().push({ move: moveId, targets: [target.getBattlerIndex()], ignorePP: true });
      user.scene.unshiftPhase(new MovePhase(user.scene, user, [target.getBattlerIndex()], new PokemonMove(moveId, 0, 0, true), true));
      initMoveAnim(user.scene, moveId).then(() => {
        loadMoveAnimAssets(user.scene, [ moveId ], true)
          .then(() => resolve(true));
      });
    });
  }
}

const lastMoveCopiableCondition: MoveConditionFunc = (user, target, move) => {
  const copiableMove = user.scene.currentBattle.lastMove;

  if (!copiableMove) {
    return false;
  }

  if (allMoves[copiableMove].hasAttr(ChargeAttr)) {
    return false;
  }

  // TODO: Add last turn of Bide

  return true;
};

export class CopyMoveAttr extends OverrideMoveEffectAttr {
  apply(user: Pokemon, target: Pokemon, move: Move, args: any[]): boolean {
    const lastMove = user.scene.currentBattle.lastMove;

    const moveTargets = getMoveTargets(user, lastMove);
    if (!moveTargets.targets.length) {
      return false;
    }

    const targets = moveTargets.multiple || moveTargets.targets.length === 1
      ? moveTargets.targets
      : moveTargets.targets.indexOf(target.getBattlerIndex()) > -1
        ? [ target.getBattlerIndex() ]
        : [ moveTargets.targets[user.randSeedInt(moveTargets.targets.length)] ];
    user.getMoveQueue().push({ move: lastMove, targets: targets, ignorePP: true });

    user.scene.unshiftPhase(new MovePhase(user.scene, user as PlayerPokemon, targets, new PokemonMove(lastMove, 0, 0, true), true));

    return true;
  }

  getCondition(): MoveConditionFunc {
    return lastMoveCopiableCondition;
  }
}

/**
 *  Attribute used for moves that reduce PP of the target's last used move.
 *  Used for Spite.
 */
export class ReducePpMoveAttr extends MoveEffectAttr {
  protected reduction: number;
  constructor(reduction: number) {
    super();
    this.reduction = reduction;
  }

  /**
   * Reduces the PP of the target's last-used move by an amount based on this attribute instance's {@linkcode reduction}.
   *
   * @param user {@linkcode Pokemon} that used the attack
   * @param target {@linkcode Pokemon} targeted by the attack
   * @param move {@linkcode Move} being used
   * @param args N/A
   * @returns {boolean} true
   */
  apply(user: Pokemon, target: Pokemon, move: Move, args: any[]): boolean {
    // Null checks can be skipped due to condition function
    const lastMove = target.getLastXMoves().find(() => true);
    const movesetMove = target.getMoveset().find(m => m.moveId === lastMove.move);
    const lastPpUsed = movesetMove.ppUsed;
    movesetMove.ppUsed = Math.min(movesetMove.ppUsed + this.reduction, movesetMove.getMovePp());

    const message = i18next.t("battle:ppReduced", {targetName: target.name, moveName: movesetMove.getName(), reduction: movesetMove.ppUsed - lastPpUsed});

    user.scene.queueMessage(message);

    return true;
  }

  getCondition(): MoveConditionFunc {
    return (user, target, move) => {
      const lastMove = target.getLastXMoves().find(() => true);
      if (lastMove) {
        const movesetMove = target.getMoveset().find(m => m.moveId === lastMove.move);
        return !!movesetMove?.getPpRatio();
      }
      return false;
    };
  }

  getTargetBenefitScore(user: Pokemon, target: Pokemon, move: Move): number {
    const lastMove = target.getLastXMoves().find(() => true);
    if (lastMove) {
      const movesetMove = target.getMoveset().find(m => m.moveId === lastMove.move);
      if (movesetMove) {
        const maxPp = movesetMove.getMovePp();
        const ppLeft = maxPp - movesetMove.ppUsed;
        const value = -(8 - Math.ceil(Math.min(maxPp, 30) / 5));
        if (ppLeft < 4) {
          return (value / 4) * ppLeft;
        }
        return value;
      }
    }

    return 0;
  }
}

/**
 *  Attribute used for moves that damage target, and then reduce PP of the target's last used move.
 *  Used for Eerie Spell.
 */
export class AttackReducePpMoveAttr extends ReducePpMoveAttr {
  constructor(reduction: number) {
    super(reduction);
  }

  /**
   * Checks if the target has used a move prior to the attack. PP-reduction is applied through the super class if so.
   *
   * @param user {@linkcode Pokemon} that used the attack
   * @param target {@linkcode Pokemon} targeted by the attack
   * @param move {@linkcode Move} being used
   * @param args N/A
   * @returns {boolean} true
   */
  apply(user: Pokemon, target: Pokemon, move: Move, args: any[]): boolean {
    const lastMove = target.getLastXMoves().find(() => true);
    if (lastMove) {
      const movesetMove = target.getMoveset().find(m => m.moveId === lastMove.move);
      if (Boolean(movesetMove?.getPpRatio())) {
        super.apply(user, target, move, args);
      }
    }

    return true;
  }

  // Override condition function to always perform damage. Instead, perform pp-reduction condition check in apply function above
  getCondition(): MoveConditionFunc {
    return (user, target, move) => true;
  }
}

// TODO: Review this
const targetMoveCopiableCondition: MoveConditionFunc = (user, target, move) => {
  const targetMoves = target.getMoveHistory().filter(m => !m.virtual);
  if (!targetMoves.length) {
    return false;
  }

  const copiableMove = targetMoves[0];

  if (!copiableMove.move) {
    return false;
  }

  if (allMoves[copiableMove.move].hasAttr(ChargeAttr) && copiableMove.result === MoveResult.OTHER) {
    return false;
  }

  // TODO: Add last turn of Bide

  return true;
};

export class MovesetCopyMoveAttr extends OverrideMoveEffectAttr {
  apply(user: Pokemon, target: Pokemon, move: Move, args: any[]): boolean {
    const targetMoves = target.getMoveHistory().filter(m => !m.virtual);
    if (!targetMoves.length) {
      return false;
    }

    const copiedMove = allMoves[targetMoves[0].move];

    const thisMoveIndex = user.getMoveset().findIndex(m => m.moveId === move.id);

    if (thisMoveIndex === -1) {
      return false;
    }

    user.summonData.moveset = user.getMoveset().slice(0);
    user.summonData.moveset[thisMoveIndex] = new PokemonMove(copiedMove.id, 0, 0);

    user.scene.queueMessage(getPokemonMessage(user, ` copied\n${copiedMove.name}!`));

    return true;
  }

  getCondition(): MoveConditionFunc {
    return targetMoveCopiableCondition;
  }
}

export class SketchAttr extends MoveEffectAttr {
  constructor() {
    super(true);
  }

  apply(user: Pokemon, target: Pokemon, move: Move, args: any[]): boolean {
    if (!super.apply(user, target, move, args)) {
      return false;
    }

    const targetMove = target.getMoveHistory().filter(m => !m.virtual).at(-1);
    if (!targetMove) {
      return false;
    }

    const sketchedMove = allMoves[targetMove.move];
    const sketchIndex = user.getMoveset().findIndex(m => m.moveId === move.id);
    if (sketchIndex === -1) {
      return false;
    }

    user.setMove(sketchIndex, sketchedMove.id);

    user.scene.queueMessage(getPokemonMessage(user, ` sketched\n${sketchedMove.name}!`));

    return true;
  }

  getCondition(): MoveConditionFunc {
    return (user, target, move) => {
      if (!targetMoveCopiableCondition(user, target, move)) {
        return false;
      }

      const targetMoves = target.getMoveHistory().filter(m => !m.virtual);
      if (!targetMoves.length) {
        return false;
      }

      const sketchableMove = targetMoves[0];

      if (user.getMoveset().find(m => m.moveId === sketchableMove.move)) {
        return false;
      }

      return true;
    };
  }
}

export class AbilityChangeAttr extends MoveEffectAttr {
  public ability: Abilities;

  constructor(ability: Abilities, selfTarget?: boolean) {
    super(selfTarget, MoveEffectTrigger.HIT);

    this.ability = ability;
  }

  apply(user: Pokemon, target: Pokemon, move: Move, args: any[]): boolean {
    if (!super.apply(user, target, move, args)) {
      return false;
    }

    (this.selfTarget ? user : target).summonData.ability = this.ability;

    user.scene.queueMessage("The " + getPokemonMessage((this.selfTarget ? user : target), ` acquired\n${allAbilities[this.ability].name}!`));

    return true;
  }

  getCondition(): MoveConditionFunc {
    return (user, target, move) => !(this.selfTarget ? user : target).getAbility().hasAttr(UnsuppressableAbilityAbAttr) && (this.selfTarget ? user : target).getAbility().id !== this.ability;
  }
}

export class AbilityCopyAttr extends MoveEffectAttr {
  public copyToPartner: boolean;

  constructor(copyToPartner: boolean = false) {
    super(false, MoveEffectTrigger.HIT);

    this.copyToPartner = copyToPartner;
  }

  apply(user: Pokemon, target: Pokemon, move: Move, args: any[]): boolean {
    if (!super.apply(user, target, move, args)) {
      return false;
    }

    user.summonData.ability = target.getAbility().id;

    user.scene.queueMessage(getPokemonMessage(user, " copied the ") + getPokemonMessage(target, `'s\n${allAbilities[target.getAbility().id].name}!`));

    if (this.copyToPartner && user.scene.currentBattle?.double && user.getAlly().hp) {
      user.getAlly().summonData.ability = target.getAbility().id;
      user.getAlly().scene.queueMessage(getPokemonMessage(user.getAlly(), " copied the ") + getPokemonMessage(target, `'s\n${allAbilities[target.getAbility().id].name}!`));
    }

    return true;
  }

  getCondition(): MoveConditionFunc {
    return (user, target, move) => {
      let ret = !target.getAbility().hasAttr(UncopiableAbilityAbAttr) && !user.getAbility().hasAttr(UnsuppressableAbilityAbAttr);
      if (this.copyToPartner && user.scene.currentBattle?.double) {
        ret = ret && (!user.getAlly().hp || !user.getAlly().getAbility().hasAttr(UnsuppressableAbilityAbAttr));
      } else {
        ret = ret && user.getAbility().id !== target.getAbility().id;
      }
      return ret;
    };
  }
}

export class AbilityGiveAttr extends MoveEffectAttr {
  public copyToPartner: boolean;

  constructor() {
    super(false, MoveEffectTrigger.HIT);
  }

  apply(user: Pokemon, target: Pokemon, move: Move, args: any[]): boolean {
    if (!super.apply(user, target, move, args)) {
      return false;
    }

    target.summonData.ability = user.getAbility().id;

    user.scene.queueMessage("The" + getPokemonMessage(target, `\nacquired ${allAbilities[user.getAbility().id].name}!`));

    return true;
  }

  getCondition(): MoveConditionFunc {
    return (user, target, move) => !user.getAbility().hasAttr(UncopiableAbilityAbAttr) && !target.getAbility().hasAttr(UnsuppressableAbilityAbAttr) && user.getAbility().id !== target.getAbility().id;
  }
}

export class SwitchAbilitiesAttr extends MoveEffectAttr {
  apply(user: Pokemon, target: Pokemon, move: Move, args: any[]): boolean {
    if (!super.apply(user, target, move, args)) {
      return false;
    }

    const tempAbilityId = user.getAbility().id;
    user.summonData.ability = target.getAbility().id;
    target.summonData.ability = tempAbilityId;

    user.scene.queueMessage(getPokemonMessage(user, " swapped\nabilities with its target!"));

    return true;
  }

  getCondition(): MoveConditionFunc {
    return (user, target, move) => !user.getAbility().hasAttr(UnswappableAbilityAbAttr) && !target.getAbility().hasAttr(UnswappableAbilityAbAttr);
  }
}

/**
 * Attribute used for moves that suppress abilities like {@linkcode Moves.GASTRO_ACID}.
 * A suppressed ability cannot be activated.
 *
 * @extends MoveEffectAttr
 * @see {@linkcode apply}
 * @see {@linkcode getCondition}
 */
export class SuppressAbilitiesAttr extends MoveEffectAttr {
  /** Sets ability suppression for the target pokemon and displays a message. */
  apply(user: Pokemon, target: Pokemon, move: Move, args: any[]): boolean {
    if (!super.apply(user, target, move, args)) {
      return false;
    }

    target.summonData.abilitySuppressed = true;

    target.scene.queueMessage(getPokemonMessage(target, "'s ability\nwas suppressed!"));

    return true;
  }

  /** Causes the effect to fail when the target's ability is unsupressable or already suppressed. */
  getCondition(): MoveConditionFunc {
    return (user, target, move) => !target.getAbility().hasAttr(UnsuppressableAbilityAbAttr) && !target.summonData.abilitySuppressed;
  }
}

/**
 * Applies the effects of {@linkcode SuppressAbilitiesAttr} if the target has already moved this turn.
 * @extends MoveEffectAttr
 * @see {@linkcode Moves.CORE_ENFORCER} (the move which uses this effect)
 */
export class SuppressAbilitiesIfActedAttr extends MoveEffectAttr {
  /**
   * If the target has already acted this turn, apply a {@linkcode SuppressAbilitiesAttr} effect unless the
   * abillity cannot be suppressed. This is a secondary effect and has no bearing on the success or failure of the move.
   *
   * @returns True if the move occurred, otherwise false. Note that true will be returned even if the target has not
   * yet moved or if the suppression failed to apply.
   */
  apply(user: Pokemon, target: Pokemon, move: Move, args: any[]): boolean {
    if (!super.apply(user, target, move, args)) {
      return false;
    }

    if (target.turnData.acted) {
      const suppressAttr = new SuppressAbilitiesAttr();
      if (suppressAttr.getCondition()(user, target, move)) {
        suppressAttr.apply(user, target, move, args);
      }
    }

    return true;
  }
}

export class TransformAttr extends MoveEffectAttr {
  apply(user: Pokemon, target: Pokemon, move: Move, args: any[]): Promise<boolean> {
    return new Promise(resolve => {
      if (!super.apply(user, target, move, args)) {
        return resolve(false);
      }

      user.summonData.speciesForm = target.getSpeciesForm();
      user.summonData.fusionSpeciesForm = target.getFusionSpeciesForm();
      user.summonData.ability = target.getAbility().id;
      user.summonData.gender = target.getGender();
      user.summonData.fusionGender = target.getFusionGender();
      user.summonData.stats = [ user.stats[Stat.HP] ].concat(target.stats.slice(1));
      user.summonData.battleStats = target.summonData.battleStats.slice(0);
      user.summonData.moveset = target.getMoveset().map(m => new PokemonMove(m.moveId, m.ppUsed, m.ppUp));
      user.summonData.types = target.getTypes();

      user.scene.queueMessage(getPokemonMessage(user, ` transformed\ninto ${target.name}!`));

      user.loadAssets(false).then(() => {
        user.playAnim();
        resolve(true);
      });
    });
  }
}

export class DiscourageFrequentUseAttr extends MoveAttr {
  getUserBenefitScore(user: Pokemon, target: Pokemon, move: Move): integer {
    const lastMoves = user.getLastXMoves(4);
    console.log(lastMoves);
    for (let m = 0; m < lastMoves.length; m++) {
      if (lastMoves[m].move === move.id) {
        return (4 - (m + 1)) * -10;
      }
    }

    return 0;
  }
}

export class MoneyAttr extends MoveEffectAttr {
  constructor() {
    super(true, MoveEffectTrigger.HIT, true);
  }

  apply(user: Pokemon, target: Pokemon, move: Move): boolean {
    user.scene.currentBattle.moneyScattered += user.scene.getWaveMoneyAmount(0.2);
    user.scene.queueMessage("Coins were scattered everywhere!");
    return true;
  }
}

/**
 * Applies {@linkcode BattlerTagType.DESTINY_BOND} to the user.
 *
 * @extends MoveEffectAttr
 */
export class DestinyBondAttr extends MoveEffectAttr {
  constructor() {
    super(true, MoveEffectTrigger.PRE_APPLY);
  }

  /**
   * Applies {@linkcode BattlerTagType.DESTINY_BOND} to the user.
   * @param user {@linkcode Pokemon} that is having the tag applied to.
   * @param target {@linkcode Pokemon} N/A
   * @param move {@linkcode Move} {@linkcode Move.DESTINY_BOND}
   * @param {any[]} args N/A
   * @returns true
   */
  apply(user: Pokemon, target: Pokemon, move: Move, args: any[]): boolean {
    user.scene.queueMessage(`${getPokemonMessage(user, " is trying\nto take its foe down with it!")}`);
    user.addTag(BattlerTagType.DESTINY_BOND, undefined, move.id, user.id);
    return true;
  }
}

export class LastResortAttr extends MoveAttr {
  getCondition(): MoveConditionFunc {
    return (user: Pokemon, target: Pokemon, move: Move) => {
      const uniqueUsedMoveIds = new Set<Moves>();
      const movesetMoveIds = user.getMoveset().map(m => m.moveId);
      user.getMoveHistory().map(m => {
        if (m.move !== move.id && movesetMoveIds.find(mm => mm === m.move)) {
          uniqueUsedMoveIds.add(m.move);
        }
      });
      return uniqueUsedMoveIds.size >= movesetMoveIds.length - 1;
    };
  }
}


/**
 * The move only works if the target has a transferable held item
 * @extends MoveAttr
 * @see {@linkcode getCondition}
 */
export class AttackedByItemAttr extends MoveAttr {
  /**
   * @returns the {@linkcode MoveConditionFunc} for this {@linkcode Move}
   */
  getCondition(): MoveConditionFunc {
    return (user: Pokemon, target: Pokemon, move: Move) => {
      const heldItems = target.getHeldItems().filter(i => i.isTransferrable);
      if (heldItems.length === 0) {
        return false;
      }

      const itemName = heldItems[0]?.type?.name ?? "item";
      const attackedByItemString = ` is about to be attacked by its ${itemName}!`;
      target.scene.queueMessage(getPokemonMessage(target, attackedByItemString));

      return true;
    };
  }
}

export class VariableTargetAttr extends MoveAttr {
  private targetChangeFunc: (user: Pokemon, target: Pokemon, move: Move) => number;

  constructor(targetChange: (user: Pokemon, target: Pokemon, move: Move) => number) {
    super();

    this.targetChangeFunc = targetChange;
  }

  apply(user: Pokemon, target: Pokemon, move: Move, args: any[]): boolean {
    const targetVal = args[0] as Utils.NumberHolder;
    targetVal.value = this.targetChangeFunc(user, target, move);
    return true;
  }
}

const failOnGravityCondition: MoveConditionFunc = (user, target, move) => !user.scene.arena.getTag(ArenaTagType.GRAVITY);

const failOnBossCondition: MoveConditionFunc = (user, target, move) => !target.isBossImmune();

const failOnMaxCondition: MoveConditionFunc = (user, target, move) => !target.isMax();

const failIfDampCondition: MoveConditionFunc = (user, target, move) => {
  const cancelled = new Utils.BooleanHolder(false);
  user.scene.getField(true).map(p=>applyAbAttrs(FieldPreventExplosiveMovesAbAttr, p, cancelled));
  // Queue a message if an ability prevented usage of the move
  if (cancelled.value) {
    user.scene.queueMessage(getPokemonMessage(user, ` cannot use ${move.name}!`));
  }
  return !cancelled.value;
};

const userSleptOrComatoseCondition: MoveConditionFunc = (user: Pokemon, target: Pokemon, move: Move) =>  user.status?.effect === StatusEffect.SLEEP || user.hasAbility(Abilities.COMATOSE);

const targetSleptOrComatoseCondition: MoveConditionFunc = (user: Pokemon, target: Pokemon, move: Move) =>  target.status?.effect === StatusEffect.SLEEP || target.hasAbility(Abilities.COMATOSE);

export type MoveAttrFilter = (attr: MoveAttr) => boolean;

function applyMoveAttrsInternal(attrFilter: MoveAttrFilter, user: Pokemon, target: Pokemon, move: Move, args: any[]): Promise<void> {
  return new Promise(resolve => {
    const attrPromises: Promise<boolean>[] = [];
    const moveAttrs = move.attrs.filter(a => attrFilter(a));
    for (const attr of moveAttrs) {
      const result = attr.apply(user, target, move, args);
      if (result instanceof Promise) {
        attrPromises.push(result);
      }
    }
    Promise.allSettled(attrPromises).then(() => resolve());
  });
}

export function applyMoveAttrs(attrType: Constructor<MoveAttr>, user: Pokemon, target: Pokemon, move: Move, ...args: any[]): Promise<void> {
  return applyMoveAttrsInternal((attr: MoveAttr) => attr instanceof attrType, user, target, move, args);
}

export function applyFilteredMoveAttrs(attrFilter: MoveAttrFilter, user: Pokemon, target: Pokemon, move: Move, ...args: any[]): Promise<void> {
  return applyMoveAttrsInternal(attrFilter, user, target, move, args);
}

export class MoveCondition {
  protected func: MoveConditionFunc;

  constructor(func: MoveConditionFunc) {
    this.func = func;
  }

  apply(user: Pokemon, target: Pokemon, move: Move): boolean {
    return this.func(user, target, move);
  }

  getUserBenefitScore(user: Pokemon, target: Pokemon, move: Move): integer {
    return 0;
  }
}

export class FirstMoveCondition extends MoveCondition {
  constructor() {
    super((user, target, move) => user.battleSummonData?.turnCount === 1);
  }

  getUserBenefitScore(user: Pokemon, target: Pokemon, move: Move): integer {
    return this.apply(user, target, move) ? 10 : -20;
  }
}

export class hitsSameTypeAttr extends VariableMoveTypeMultiplierAttr {
  apply(user: Pokemon, target: Pokemon, move: Move, args: any[]): boolean {
    const multiplier = args[0] as Utils.NumberHolder;
    if (!user.getTypes().some(type => target.getTypes().includes(type))) {
      multiplier.value = 0;
      return true;
    }
    return false;
  }
}

/**
 * Attribute used for Conversion 2, to convert the user's type to a random type that resists the target's last used move.
 * Fails if the user already has ALL types that resist the target's last used move.
 * Fails if the opponent has not used a move yet
 * Fails if the type is unknown or stellar
 *
 * TODO:
 * If a move has its type changed (e.g. {@linkcode Moves.HIDDEN_POWER}), it will check the new type.
 */
export class ResistLastMoveTypeAttr extends MoveEffectAttr {
  constructor() {
    super(true);
  }
  /**
   * User changes its type to a random type that resists the target's last used move
   * @param {Pokemon} user Pokemon that used the move and will change types
   * @param {Pokemon} target Opposing pokemon that recently used a move
   * @param {Move} move Move being used
   * @param {any[]} args Unused
   * @returns {boolean} true if the function succeeds
   */
  apply(user: Pokemon, target: Pokemon, move: Move, args: any[]): boolean {
    if (!super.apply(user, target, move, args)) {
      return false;
    }

    const [targetMove] = target.getLastXMoves(1); // target's most recent move
    if (!targetMove) {
      return false;
    }

    const moveData = allMoves[targetMove.move];
    if (moveData.type === Type.STELLAR || moveData.type === Type.UNKNOWN) {
      return false;
    }
    const userTypes = user.getTypes();
    const validTypes = getTypeResistances(moveData.type).filter(t => !userTypes.includes(t)); // valid types are ones that are not already the user's types
    if (!validTypes.length) {
      return false;
    }
    const type = validTypes[user.randSeedInt(validTypes.length)];
    user.summonData.types = [ type ];
    user.scene.queueMessage(i18next.t("battle:transformedIntoType", {pokemonName: getPokemonNameWithAffix(user), type: Utils.toReadableString(Type[type])}));
    user.updateInfo();

    return true;
  }

  getCondition(): MoveConditionFunc {
    return (user, target, move) => {
      const moveHistory = target.getLastXMoves();
      return !!moveHistory.length;
    };
  }
}

const unknownTypeCondition: MoveConditionFunc = (user, target, move) => !user.getTypes().includes(Type.UNKNOWN);

export type MoveTargetSet = {
  targets: BattlerIndex[];
  multiple: boolean;
};

export function getMoveTargets(user: Pokemon, move: Moves): MoveTargetSet {
  const variableTarget = new Utils.NumberHolder(0);
  user.getOpponents().forEach(p => applyMoveAttrs(VariableTargetAttr, user, p, allMoves[move], variableTarget));

  const moveTarget = allMoves[move].hasAttr(VariableTargetAttr) ? variableTarget.value : move ? allMoves[move].moveTarget : move === undefined ? MoveTarget.NEAR_ENEMY : [];
  const opponents = user.getOpponents();

  let set: Pokemon[] = [];
  let multiple = false;

  switch (moveTarget) {
  case MoveTarget.USER:
  case MoveTarget.PARTY:
    set = [ user ];
    break;
  case MoveTarget.NEAR_OTHER:
  case MoveTarget.OTHER:
  case MoveTarget.ALL_NEAR_OTHERS:
  case MoveTarget.ALL_OTHERS:
    set = (opponents.concat([ user.getAlly() ]));
    multiple = moveTarget === MoveTarget.ALL_NEAR_OTHERS || moveTarget === MoveTarget.ALL_OTHERS;
    break;
  case MoveTarget.NEAR_ENEMY:
  case MoveTarget.ALL_NEAR_ENEMIES:
  case MoveTarget.ALL_ENEMIES:
  case MoveTarget.ENEMY_SIDE:
    set = opponents;
    multiple = moveTarget !== MoveTarget.NEAR_ENEMY;
    break;
  case MoveTarget.RANDOM_NEAR_ENEMY:
    set = [ opponents[user.randSeedInt(opponents.length)] ];
    break;
  case MoveTarget.ATTACKER:
    return { targets: [ -1 as BattlerIndex ], multiple: false };
  case MoveTarget.NEAR_ALLY:
  case MoveTarget.ALLY:
    set = [ user.getAlly() ];
    break;
  case MoveTarget.USER_OR_NEAR_ALLY:
  case MoveTarget.USER_AND_ALLIES:
  case MoveTarget.USER_SIDE:
    set = [ user, user.getAlly() ];
    multiple = moveTarget !== MoveTarget.USER_OR_NEAR_ALLY;
    break;
  case MoveTarget.ALL:
  case MoveTarget.BOTH_SIDES:
    set = [ user, user.getAlly() ].concat(opponents);
    multiple = true;
    break;
  case MoveTarget.CURSE:
    set = user.getTypes(true).includes(Type.GHOST) ? (opponents.concat([ user.getAlly() ])) : [ user ];
    break;
  }

  return { targets: set.filter(p => p?.isActive(true)).map(p => p.getBattlerIndex()).filter(t => t !== undefined), multiple };
}

export const allMoves: Move[] = [
  new SelfStatusMove(Moves.NONE, Type.NORMAL, MoveCategory.STATUS, -1, -1, 0, 1),
];

export function initMoves() {
  allMoves.push(
    new AttackMove(Moves.POUND, Type.NORMAL, MoveCategory.PHYSICAL, 40, 100, 35, -1, 0, 1),
    new AttackMove(Moves.KARATE_CHOP, Type.FIGHTING, MoveCategory.PHYSICAL, 50, 100, 25, -1, 0, 1)
      .attr(HighCritAttr),
    new AttackMove(Moves.DOUBLE_SLAP, Type.NORMAL, MoveCategory.PHYSICAL, 15, 85, 10, -1, 0, 1)
      .attr(MultiHitAttr),
    new AttackMove(Moves.COMET_PUNCH, Type.NORMAL, MoveCategory.PHYSICAL, 18, 85, 15, -1, 0, 1)
      .attr(MultiHitAttr)
      .punchingMove(),
    new AttackMove(Moves.MEGA_PUNCH, Type.NORMAL, MoveCategory.PHYSICAL, 80, 85, 20, -1, 0, 1)
      .punchingMove(),
    new AttackMove(Moves.PAY_DAY, Type.NORMAL, MoveCategory.PHYSICAL, 40, 100, 20, -1, 0, 1)
      .attr(MoneyAttr)
      .makesContact(false),
    new AttackMove(Moves.FIRE_PUNCH, Type.FIRE, MoveCategory.PHYSICAL, 75, 100, 15, 10, 0, 1)
      .attr(StatusEffectAttr, StatusEffect.BURN)
      .punchingMove(),
    new AttackMove(Moves.ICE_PUNCH, Type.ICE, MoveCategory.PHYSICAL, 75, 100, 15, 10, 0, 1)
      .attr(StatusEffectAttr, StatusEffect.FREEZE)
      .punchingMove(),
    new AttackMove(Moves.THUNDER_PUNCH, Type.ELECTRIC, MoveCategory.PHYSICAL, 75, 100, 15, 10, 0, 1)
      .attr(StatusEffectAttr, StatusEffect.PARALYSIS)
      .punchingMove(),
    new AttackMove(Moves.SCRATCH, Type.NORMAL, MoveCategory.PHYSICAL, 40, 100, 35, -1, 0, 1),
    new AttackMove(Moves.VISE_GRIP, Type.NORMAL, MoveCategory.PHYSICAL, 55, 100, 30, -1, 0, 1),
    new AttackMove(Moves.GUILLOTINE, Type.NORMAL, MoveCategory.PHYSICAL, 200, 30, 5, -1, 0, 1)
      .attr(OneHitKOAttr)
      .attr(OneHitKOAccuracyAttr),
    new AttackMove(Moves.RAZOR_WIND, Type.NORMAL, MoveCategory.SPECIAL, 80, 100, 10, -1, 0, 1)
      .attr(ChargeAttr, ChargeAnim.RAZOR_WIND_CHARGING, "whipped\nup a whirlwind!")
      .attr(HighCritAttr)
      .windMove()
      .ignoresVirtual()
      .target(MoveTarget.ALL_NEAR_ENEMIES),
    new SelfStatusMove(Moves.SWORDS_DANCE, Type.NORMAL, -1, 20, -1, 0, 1)
      .attr(StatChangeAttr, BattleStat.ATK, 2, true)
      .danceMove(),
    new AttackMove(Moves.CUT, Type.NORMAL, MoveCategory.PHYSICAL, 50, 95, 30, -1, 0, 1)
      .slicingMove(),
    new AttackMove(Moves.GUST, Type.FLYING, MoveCategory.SPECIAL, 40, 100, 35, -1, 0, 1)
      .attr(HitsTagAttr, BattlerTagType.FLYING, true)
      .windMove(),
    new AttackMove(Moves.WING_ATTACK, Type.FLYING, MoveCategory.PHYSICAL, 60, 100, 35, -1, 0, 1),
    new StatusMove(Moves.WHIRLWIND, Type.NORMAL, -1, 20, -1, -6, 1)
      .attr(ForceSwitchOutAttr)
      .attr(HitsTagAttr, BattlerTagType.FLYING, false)
      .hidesTarget()
      .windMove(),
    new AttackMove(Moves.FLY, Type.FLYING, MoveCategory.PHYSICAL, 90, 95, 15, -1, 0, 1)
      .attr(ChargeAttr, ChargeAnim.FLY_CHARGING, "flew\nup high!", BattlerTagType.FLYING)
      .condition(failOnGravityCondition)
      .ignoresVirtual(),
    new AttackMove(Moves.BIND, Type.NORMAL, MoveCategory.PHYSICAL, 15, 85, 20, -1, 0, 1)
      .attr(TrapAttr, BattlerTagType.BIND),
    new AttackMove(Moves.SLAM, Type.NORMAL, MoveCategory.PHYSICAL, 80, 75, 20, -1, 0, 1),
    new AttackMove(Moves.VINE_WHIP, Type.GRASS, MoveCategory.PHYSICAL, 45, 100, 25, -1, 0, 1),
    new AttackMove(Moves.STOMP, Type.NORMAL, MoveCategory.PHYSICAL, 65, 100, 20, 30, 0, 1)
      .attr(MinimizeAccuracyAttr)
      .attr(HitsTagAttr, BattlerTagType.MINIMIZED, true)
      .attr(FlinchAttr),
    new AttackMove(Moves.DOUBLE_KICK, Type.FIGHTING, MoveCategory.PHYSICAL, 30, 100, 30, -1, 0, 1)
      .attr(MultiHitAttr, MultiHitType._2),
    new AttackMove(Moves.MEGA_KICK, Type.NORMAL, MoveCategory.PHYSICAL, 120, 75, 5, -1, 0, 1),
    new AttackMove(Moves.JUMP_KICK, Type.FIGHTING, MoveCategory.PHYSICAL, 100, 95, 10, -1, 0, 1)
      .attr(MissEffectAttr, crashDamageFunc)
      .attr(NoEffectAttr, crashDamageFunc)
      .condition(failOnGravityCondition)
      .recklessMove(),
    new AttackMove(Moves.ROLLING_KICK, Type.FIGHTING, MoveCategory.PHYSICAL, 60, 85, 15, 30, 0, 1)
      .attr(FlinchAttr),
    new StatusMove(Moves.SAND_ATTACK, Type.GROUND, 100, 15, -1, 0, 1)
      .attr(StatChangeAttr, BattleStat.ACC, -1),
    new AttackMove(Moves.HEADBUTT, Type.NORMAL, MoveCategory.PHYSICAL, 70, 100, 15, 30, 0, 1)
      .attr(FlinchAttr),
    new AttackMove(Moves.HORN_ATTACK, Type.NORMAL, MoveCategory.PHYSICAL, 65, 100, 25, -1, 0, 1),
    new AttackMove(Moves.FURY_ATTACK, Type.NORMAL, MoveCategory.PHYSICAL, 15, 85, 20, -1, 0, 1)
      .attr(MultiHitAttr),
    new AttackMove(Moves.HORN_DRILL, Type.NORMAL, MoveCategory.PHYSICAL, 200, 30, 5, -1, 0, 1)
      .attr(OneHitKOAttr)
      .attr(OneHitKOAccuracyAttr),
    new AttackMove(Moves.TACKLE, Type.NORMAL, MoveCategory.PHYSICAL, 40, 100, 35, -1, 0, 1),
    new AttackMove(Moves.BODY_SLAM, Type.NORMAL, MoveCategory.PHYSICAL, 85, 100, 15, 30, 0, 1)
      .attr(MinimizeAccuracyAttr)
      .attr(HitsTagAttr, BattlerTagType.MINIMIZED, true)
      .attr(StatusEffectAttr, StatusEffect.PARALYSIS),
    new AttackMove(Moves.WRAP, Type.NORMAL, MoveCategory.PHYSICAL, 15, 90, 20, -1, 0, 1)
      .attr(TrapAttr, BattlerTagType.WRAP),
    new AttackMove(Moves.TAKE_DOWN, Type.NORMAL, MoveCategory.PHYSICAL, 90, 85, 20, -1, 0, 1)
      .attr(RecoilAttr)
      .recklessMove(),
    new AttackMove(Moves.THRASH, Type.NORMAL, MoveCategory.PHYSICAL, 120, 100, 10, -1, 0, 1)
      .attr(FrenzyAttr)
      .attr(MissEffectAttr, frenzyMissFunc)
      .target(MoveTarget.RANDOM_NEAR_ENEMY),
    new AttackMove(Moves.DOUBLE_EDGE, Type.NORMAL, MoveCategory.PHYSICAL, 120, 100, 15, -1, 0, 1)
      .attr(RecoilAttr, false, 0.33)
      .recklessMove(),
    new StatusMove(Moves.TAIL_WHIP, Type.NORMAL, 100, 30, -1, 0, 1)
      .attr(StatChangeAttr, BattleStat.DEF, -1)
      .target(MoveTarget.ALL_NEAR_ENEMIES),
    new AttackMove(Moves.POISON_STING, Type.POISON, MoveCategory.PHYSICAL, 15, 100, 35, 30, 0, 1)
      .attr(StatusEffectAttr, StatusEffect.POISON)
      .makesContact(false),
    new AttackMove(Moves.TWINEEDLE, Type.BUG, MoveCategory.PHYSICAL, 25, 100, 20, 20, 0, 1)
      .attr(MultiHitAttr, MultiHitType._2)
      .attr(StatusEffectAttr, StatusEffect.POISON)
      .makesContact(false),
    new AttackMove(Moves.PIN_MISSILE, Type.BUG, MoveCategory.PHYSICAL, 25, 95, 20, -1, 0, 1)
      .attr(MultiHitAttr)
      .makesContact(false),
    new StatusMove(Moves.LEER, Type.NORMAL, 100, 30, -1, 0, 1)
      .attr(StatChangeAttr, BattleStat.DEF, -1)
      .target(MoveTarget.ALL_NEAR_ENEMIES),
    new AttackMove(Moves.BITE, Type.DARK, MoveCategory.PHYSICAL, 60, 100, 25, 30, 0, 1)
      .attr(FlinchAttr)
      .bitingMove(),
    new StatusMove(Moves.GROWL, Type.NORMAL, 100, 40, -1, 0, 1)
      .attr(StatChangeAttr, BattleStat.ATK, -1)
      .soundBased()
      .target(MoveTarget.ALL_NEAR_ENEMIES),
    new StatusMove(Moves.ROAR, Type.NORMAL, -1, 20, -1, -6, 1)
      .attr(ForceSwitchOutAttr)
      .soundBased()
      .hidesTarget(),
    new StatusMove(Moves.SING, Type.NORMAL, 55, 15, -1, 0, 1)
      .attr(StatusEffectAttr, StatusEffect.SLEEP)
      .soundBased(),
    new StatusMove(Moves.SUPERSONIC, Type.NORMAL, 55, 20, -1, 0, 1)
      .attr(ConfuseAttr)
      .soundBased(),
    new AttackMove(Moves.SONIC_BOOM, Type.NORMAL, MoveCategory.SPECIAL, -1, 90, 20, -1, 0, 1)
      .attr(FixedDamageAttr, 20),
    new StatusMove(Moves.DISABLE, Type.NORMAL, 100, 20, -1, 0, 1)
      .attr(DisableMoveAttr)
      .condition(failOnMaxCondition),
    new AttackMove(Moves.ACID, Type.POISON, MoveCategory.SPECIAL, 40, 100, 30, 10, 0, 1)
      .attr(StatChangeAttr, BattleStat.SPDEF, -1)
      .target(MoveTarget.ALL_NEAR_ENEMIES),
    new AttackMove(Moves.EMBER, Type.FIRE, MoveCategory.SPECIAL, 40, 100, 25, 10, 0, 1)
      .attr(StatusEffectAttr, StatusEffect.BURN),
    new AttackMove(Moves.FLAMETHROWER, Type.FIRE, MoveCategory.SPECIAL, 90, 100, 15, 10, 0, 1)
      .attr(StatusEffectAttr, StatusEffect.BURN),
    new StatusMove(Moves.MIST, Type.ICE, -1, 30, -1, 0, 1)
      .attr(AddArenaTagAttr, ArenaTagType.MIST, 5, true)
      .target(MoveTarget.USER_SIDE),
    new AttackMove(Moves.WATER_GUN, Type.WATER, MoveCategory.SPECIAL, 40, 100, 25, -1, 0, 1),
    new AttackMove(Moves.HYDRO_PUMP, Type.WATER, MoveCategory.SPECIAL, 110, 80, 5, -1, 0, 1),
    new AttackMove(Moves.SURF, Type.WATER, MoveCategory.SPECIAL, 90, 100, 15, -1, 0, 1)
      .target(MoveTarget.ALL_NEAR_OTHERS)
      .attr(HitsTagAttr, BattlerTagType.UNDERWATER, true),
    new AttackMove(Moves.ICE_BEAM, Type.ICE, MoveCategory.SPECIAL, 90, 100, 10, 10, 0, 1)
      .attr(StatusEffectAttr, StatusEffect.FREEZE),
    new AttackMove(Moves.BLIZZARD, Type.ICE, MoveCategory.SPECIAL, 110, 70, 5, 10, 0, 1)
      .attr(BlizzardAccuracyAttr)
      .attr(StatusEffectAttr, StatusEffect.FREEZE)
      .windMove()
      .target(MoveTarget.ALL_NEAR_ENEMIES),
    new AttackMove(Moves.PSYBEAM, Type.PSYCHIC, MoveCategory.SPECIAL, 65, 100, 20, 10, 0, 1)
      .attr(ConfuseAttr),
    new AttackMove(Moves.BUBBLE_BEAM, Type.WATER, MoveCategory.SPECIAL, 65, 100, 20, 10, 0, 1)
      .attr(StatChangeAttr, BattleStat.SPD, -1),
    new AttackMove(Moves.AURORA_BEAM, Type.ICE, MoveCategory.SPECIAL, 65, 100, 20, 10, 0, 1)
      .attr(StatChangeAttr, BattleStat.ATK, -1),
    new AttackMove(Moves.HYPER_BEAM, Type.NORMAL, MoveCategory.SPECIAL, 150, 90, 5, -1, 0, 1)
      .attr(RechargeAttr),
    new AttackMove(Moves.PECK, Type.FLYING, MoveCategory.PHYSICAL, 35, 100, 35, -1, 0, 1),
    new AttackMove(Moves.DRILL_PECK, Type.FLYING, MoveCategory.PHYSICAL, 80, 100, 20, -1, 0, 1),
    new AttackMove(Moves.SUBMISSION, Type.FIGHTING, MoveCategory.PHYSICAL, 80, 80, 20, -1, 0, 1)
      .attr(RecoilAttr)
      .recklessMove(),
    new AttackMove(Moves.LOW_KICK, Type.FIGHTING, MoveCategory.PHYSICAL, -1, 100, 20, -1, 0, 1)
      .attr(WeightPowerAttr)
      .condition(failOnMaxCondition),
    new AttackMove(Moves.COUNTER, Type.FIGHTING, MoveCategory.PHYSICAL, -1, 100, 20, -1, -5, 1)
      .attr(CounterDamageAttr, (move: Move) => move.category === MoveCategory.PHYSICAL, 2)
      .target(MoveTarget.ATTACKER),
    new AttackMove(Moves.SEISMIC_TOSS, Type.FIGHTING, MoveCategory.PHYSICAL, -1, 100, 20, -1, 0, 1)
      .attr(LevelDamageAttr),
    new AttackMove(Moves.STRENGTH, Type.NORMAL, MoveCategory.PHYSICAL, 80, 100, 15, -1, 0, 1),
    new AttackMove(Moves.ABSORB, Type.GRASS, MoveCategory.SPECIAL, 20, 100, 25, -1, 0, 1)
      .attr(HitHealAttr)
      .triageMove(),
    new AttackMove(Moves.MEGA_DRAIN, Type.GRASS, MoveCategory.SPECIAL, 40, 100, 15, -1, 0, 1)
      .attr(HitHealAttr)
      .triageMove(),
    new StatusMove(Moves.LEECH_SEED, Type.GRASS, 90, 10, -1, 0, 1)
      .attr(AddBattlerTagAttr, BattlerTagType.SEEDED)
      .condition((user, target, move) => !target.getTag(BattlerTagType.SEEDED) && !target.isOfType(Type.GRASS)),
    new SelfStatusMove(Moves.GROWTH, Type.NORMAL, -1, 20, -1, 0, 1)
      .attr(GrowthStatChangeAttr),
    new AttackMove(Moves.RAZOR_LEAF, Type.GRASS, MoveCategory.PHYSICAL, 55, 95, 25, -1, 0, 1)
      .attr(HighCritAttr)
      .makesContact(false)
      .slicingMove()
      .target(MoveTarget.ALL_NEAR_ENEMIES),
    new AttackMove(Moves.SOLAR_BEAM, Type.GRASS, MoveCategory.SPECIAL, 120, 100, 10, -1, 0, 1)
      .attr(SunlightChargeAttr, ChargeAnim.SOLAR_BEAM_CHARGING, "took\nin sunlight!")
      .attr(AntiSunlightPowerDecreaseAttr)
      .ignoresVirtual(),
    new StatusMove(Moves.POISON_POWDER, Type.POISON, 75, 35, -1, 0, 1)
      .attr(StatusEffectAttr, StatusEffect.POISON)
      .powderMove(),
    new StatusMove(Moves.STUN_SPORE, Type.GRASS, 75, 30, -1, 0, 1)
      .attr(StatusEffectAttr, StatusEffect.PARALYSIS)
      .powderMove(),
    new StatusMove(Moves.SLEEP_POWDER, Type.GRASS, 75, 15, -1, 0, 1)
      .attr(StatusEffectAttr, StatusEffect.SLEEP)
      .powderMove(),
    new AttackMove(Moves.PETAL_DANCE, Type.GRASS, MoveCategory.SPECIAL, 120, 100, 10, -1, 0, 1)
      .attr(FrenzyAttr)
      .attr(MissEffectAttr, frenzyMissFunc)
      .makesContact()
      .danceMove()
      .target(MoveTarget.RANDOM_NEAR_ENEMY),
    new StatusMove(Moves.STRING_SHOT, Type.BUG, 95, 40, -1, 0, 1)
      .attr(StatChangeAttr, BattleStat.SPD, -2)
      .target(MoveTarget.ALL_NEAR_ENEMIES),
    new AttackMove(Moves.DRAGON_RAGE, Type.DRAGON, MoveCategory.SPECIAL, -1, 100, 10, -1, 0, 1)
      .attr(FixedDamageAttr, 40),
    new AttackMove(Moves.FIRE_SPIN, Type.FIRE, MoveCategory.SPECIAL, 35, 85, 15, -1, 0, 1)
      .attr(TrapAttr, BattlerTagType.FIRE_SPIN),
    new AttackMove(Moves.THUNDER_SHOCK, Type.ELECTRIC, MoveCategory.SPECIAL, 40, 100, 30, 10, 0, 1)
      .attr(StatusEffectAttr, StatusEffect.PARALYSIS),
    new AttackMove(Moves.THUNDERBOLT, Type.ELECTRIC, MoveCategory.SPECIAL, 90, 100, 15, 10, 0, 1)
      .attr(StatusEffectAttr, StatusEffect.PARALYSIS),
    new StatusMove(Moves.THUNDER_WAVE, Type.ELECTRIC, 90, 20, -1, 0, 1)
      .attr(StatusEffectAttr, StatusEffect.PARALYSIS)
      .attr(StatusMoveTypeImmunityAttr, Type.GROUND),
    new AttackMove(Moves.THUNDER, Type.ELECTRIC, MoveCategory.SPECIAL, 110, 70, 10, 30, 0, 1)
      .attr(StatusEffectAttr, StatusEffect.PARALYSIS)
      .attr(ThunderAccuracyAttr)
      .attr(HitsTagAttr, BattlerTagType.FLYING, false),
    new AttackMove(Moves.ROCK_THROW, Type.ROCK, MoveCategory.PHYSICAL, 50, 90, 15, -1, 0, 1)
      .makesContact(false),
    new AttackMove(Moves.EARTHQUAKE, Type.GROUND, MoveCategory.PHYSICAL, 100, 100, 10, -1, 0, 1)
      .attr(HitsTagAttr, BattlerTagType.UNDERGROUND, true)
      .makesContact(false)
      .target(MoveTarget.ALL_NEAR_OTHERS),
    new AttackMove(Moves.FISSURE, Type.GROUND, MoveCategory.PHYSICAL, 200, 30, 5, -1, 0, 1)
      .attr(OneHitKOAttr)
      .attr(OneHitKOAccuracyAttr)
      .attr(HitsTagAttr, BattlerTagType.UNDERGROUND, false)
      .makesContact(false),
    new AttackMove(Moves.DIG, Type.GROUND, MoveCategory.PHYSICAL, 80, 100, 10, -1, 0, 1)
      .attr(ChargeAttr, ChargeAnim.DIG_CHARGING, "dug a hole!", BattlerTagType.UNDERGROUND)
      .ignoresVirtual(),
    new StatusMove(Moves.TOXIC, Type.POISON, 90, 10, -1, 0, 1)
      .attr(StatusEffectAttr, StatusEffect.TOXIC)
      .attr(ToxicAccuracyAttr),
    new AttackMove(Moves.CONFUSION, Type.PSYCHIC, MoveCategory.SPECIAL, 50, 100, 25, 10, 0, 1)
      .attr(ConfuseAttr),
    new AttackMove(Moves.PSYCHIC, Type.PSYCHIC, MoveCategory.SPECIAL, 90, 100, 10, 10, 0, 1)
      .attr(StatChangeAttr, BattleStat.SPDEF, -1),
    new StatusMove(Moves.HYPNOSIS, Type.PSYCHIC, 60, 20, -1, 0, 1)
      .attr(StatusEffectAttr, StatusEffect.SLEEP),
    new SelfStatusMove(Moves.MEDITATE, Type.PSYCHIC, -1, 40, -1, 0, 1)
      .attr(StatChangeAttr, BattleStat.ATK, 1, true),
    new SelfStatusMove(Moves.AGILITY, Type.PSYCHIC, -1, 30, -1, 0, 1)
      .attr(StatChangeAttr, BattleStat.SPD, 2, true),
    new AttackMove(Moves.QUICK_ATTACK, Type.NORMAL, MoveCategory.PHYSICAL, 40, 100, 30, -1, 1, 1),
    new AttackMove(Moves.RAGE, Type.NORMAL, MoveCategory.PHYSICAL, 20, 100, 20, -1, 0, 1)
      .partial(),
    new SelfStatusMove(Moves.TELEPORT, Type.PSYCHIC, -1, 20, -1, -6, 1)
      .attr(ForceSwitchOutAttr, true)
      .hidesUser(),
    new AttackMove(Moves.NIGHT_SHADE, Type.GHOST, MoveCategory.SPECIAL, -1, 100, 15, -1, 0, 1)
      .attr(LevelDamageAttr),
    new StatusMove(Moves.MIMIC, Type.NORMAL, -1, 10, -1, 0, 1)
      .attr(MovesetCopyMoveAttr)
      .ignoresVirtual(),
    new StatusMove(Moves.SCREECH, Type.NORMAL, 85, 40, -1, 0, 1)
      .attr(StatChangeAttr, BattleStat.DEF, -2)
      .soundBased(),
    new SelfStatusMove(Moves.DOUBLE_TEAM, Type.NORMAL, -1, 15, -1, 0, 1)
      .attr(StatChangeAttr, BattleStat.EVA, 1, true),
    new SelfStatusMove(Moves.RECOVER, Type.NORMAL, -1, 5, -1, 0, 1)
      .attr(HealAttr, 0.5)
      .triageMove(),
    new SelfStatusMove(Moves.HARDEN, Type.NORMAL, -1, 30, -1, 0, 1)
      .attr(StatChangeAttr, BattleStat.DEF, 1, true),
    new SelfStatusMove(Moves.MINIMIZE, Type.NORMAL, -1, 10, -1, 0, 1)
      .attr(AddBattlerTagAttr, BattlerTagType.MINIMIZED, true, false)
      .attr(StatChangeAttr, BattleStat.EVA, 2, true),
    new StatusMove(Moves.SMOKESCREEN, Type.NORMAL, 100, 20, -1, 0, 1)
      .attr(StatChangeAttr, BattleStat.ACC, -1),
    new StatusMove(Moves.CONFUSE_RAY, Type.GHOST, 100, 10, -1, 0, 1)
      .attr(ConfuseAttr),
    new SelfStatusMove(Moves.WITHDRAW, Type.WATER, -1, 40, -1, 0, 1)
      .attr(StatChangeAttr, BattleStat.DEF, 1, true),
    new SelfStatusMove(Moves.DEFENSE_CURL, Type.NORMAL, -1, 40, -1, 0, 1)
      .attr(StatChangeAttr, BattleStat.DEF, 1, true),
    new SelfStatusMove(Moves.BARRIER, Type.PSYCHIC, -1, 20, -1, 0, 1)
      .attr(StatChangeAttr, BattleStat.DEF, 2, true),
    new StatusMove(Moves.LIGHT_SCREEN, Type.PSYCHIC, -1, 30, -1, 0, 1)
      .attr(AddArenaTagAttr, ArenaTagType.LIGHT_SCREEN, 5, true)
      .target(MoveTarget.USER_SIDE),
    new StatusMove(Moves.HAZE, Type.ICE, -1, 30, -1, 0, 1)
      .target(MoveTarget.BOTH_SIDES)
      .attr(ResetStatsAttr),
    new StatusMove(Moves.REFLECT, Type.PSYCHIC, -1, 20, -1, 0, 1)
      .attr(AddArenaTagAttr, ArenaTagType.REFLECT, 5, true)
      .target(MoveTarget.USER_SIDE),
    new SelfStatusMove(Moves.FOCUS_ENERGY, Type.NORMAL, -1, 30, -1, 0, 1)
      .attr(AddBattlerTagAttr, BattlerTagType.CRIT_BOOST, true, true),
    new AttackMove(Moves.BIDE, Type.NORMAL, MoveCategory.PHYSICAL, -1, -1, 10, -1, 1, 1)
      .ignoresVirtual()
      .target(MoveTarget.USER)
      .unimplemented(),
    new SelfStatusMove(Moves.METRONOME, Type.NORMAL, -1, 10, -1, 0, 1)
      .attr(RandomMoveAttr)
      .ignoresVirtual(),
    new StatusMove(Moves.MIRROR_MOVE, Type.FLYING, -1, 20, -1, 0, 1)
      .attr(CopyMoveAttr)
      .ignoresVirtual(),
    new AttackMove(Moves.SELF_DESTRUCT, Type.NORMAL, MoveCategory.PHYSICAL, 200, 100, 5, -1, 0, 1)
      .attr(SacrificialAttr)
      .makesContact(false)
      .condition(failIfDampCondition)
      .target(MoveTarget.ALL_NEAR_OTHERS),
    new AttackMove(Moves.EGG_BOMB, Type.NORMAL, MoveCategory.PHYSICAL, 100, 75, 10, -1, 0, 1)
      .makesContact(false)
      .ballBombMove(),
    new AttackMove(Moves.LICK, Type.GHOST, MoveCategory.PHYSICAL, 30, 100, 30, 30, 0, 1)
      .attr(StatusEffectAttr, StatusEffect.PARALYSIS),
    new AttackMove(Moves.SMOG, Type.POISON, MoveCategory.SPECIAL, 30, 70, 20, 40, 0, 1)
      .attr(StatusEffectAttr, StatusEffect.POISON),
    new AttackMove(Moves.SLUDGE, Type.POISON, MoveCategory.SPECIAL, 65, 100, 20, 30, 0, 1)
      .attr(StatusEffectAttr, StatusEffect.POISON),
    new AttackMove(Moves.BONE_CLUB, Type.GROUND, MoveCategory.PHYSICAL, 65, 85, 20, 10, 0, 1)
      .attr(FlinchAttr)
      .makesContact(false),
    new AttackMove(Moves.FIRE_BLAST, Type.FIRE, MoveCategory.SPECIAL, 110, 85, 5, 10, 0, 1)
      .attr(StatusEffectAttr, StatusEffect.BURN),
    new AttackMove(Moves.WATERFALL, Type.WATER, MoveCategory.PHYSICAL, 80, 100, 15, 20, 0, 1)
      .attr(FlinchAttr),
    new AttackMove(Moves.CLAMP, Type.WATER, MoveCategory.PHYSICAL, 35, 85, 15, -1, 0, 1)
      .attr(TrapAttr, BattlerTagType.CLAMP),
    new AttackMove(Moves.SWIFT, Type.NORMAL, MoveCategory.SPECIAL, 60, -1, 20, -1, 0, 1)
      .target(MoveTarget.ALL_NEAR_ENEMIES),
    new AttackMove(Moves.SKULL_BASH, Type.NORMAL, MoveCategory.PHYSICAL, 130, 100, 10, -1, 0, 1)
      .attr(ChargeAttr, ChargeAnim.SKULL_BASH_CHARGING, "lowered\nits head!", null, true)
      .attr(StatChangeAttr, BattleStat.DEF, 1, true)
      .ignoresVirtual(),
    new AttackMove(Moves.SPIKE_CANNON, Type.NORMAL, MoveCategory.PHYSICAL, 20, 100, 15, -1, 0, 1)
      .attr(MultiHitAttr)
      .makesContact(false),
    new AttackMove(Moves.CONSTRICT, Type.NORMAL, MoveCategory.PHYSICAL, 10, 100, 35, 10, 0, 1)
      .attr(StatChangeAttr, BattleStat.SPD, -1),
    new SelfStatusMove(Moves.AMNESIA, Type.PSYCHIC, -1, 20, -1, 0, 1)
      .attr(StatChangeAttr, BattleStat.SPDEF, 2, true),
    new StatusMove(Moves.KINESIS, Type.PSYCHIC, 80, 15, -1, 0, 1)
      .attr(StatChangeAttr, BattleStat.ACC, -1),
    new SelfStatusMove(Moves.SOFT_BOILED, Type.NORMAL, -1, 5, -1, 0, 1)
      .attr(HealAttr, 0.5)
      .triageMove(),
    new AttackMove(Moves.HIGH_JUMP_KICK, Type.FIGHTING, MoveCategory.PHYSICAL, 130, 90, 10, -1, 0, 1)
      .attr(MissEffectAttr, crashDamageFunc)
      .attr(NoEffectAttr, crashDamageFunc)
      .condition(failOnGravityCondition)
      .recklessMove(),
    new StatusMove(Moves.GLARE, Type.NORMAL, 100, 30, -1, 0, 1)
      .attr(StatusEffectAttr, StatusEffect.PARALYSIS),
    new AttackMove(Moves.DREAM_EATER, Type.PSYCHIC, MoveCategory.SPECIAL, 100, 100, 15, -1, 0, 1)
      .attr(HitHealAttr)
      .condition(targetSleptOrComatoseCondition)
      .triageMove(),
    new StatusMove(Moves.POISON_GAS, Type.POISON, 90, 40, -1, 0, 1)
      .attr(StatusEffectAttr, StatusEffect.POISON)
      .target(MoveTarget.ALL_NEAR_ENEMIES),
    new AttackMove(Moves.BARRAGE, Type.NORMAL, MoveCategory.PHYSICAL, 15, 85, 20, -1, 0, 1)
      .attr(MultiHitAttr)
      .makesContact(false)
      .ballBombMove(),
    new AttackMove(Moves.LEECH_LIFE, Type.BUG, MoveCategory.PHYSICAL, 80, 100, 10, -1, 0, 1)
      .attr(HitHealAttr)
      .triageMove(),
    new StatusMove(Moves.LOVELY_KISS, Type.NORMAL, 75, 10, -1, 0, 1)
      .attr(StatusEffectAttr, StatusEffect.SLEEP),
    new AttackMove(Moves.SKY_ATTACK, Type.FLYING, MoveCategory.PHYSICAL, 140, 90, 5, 30, 0, 1)
      .attr(ChargeAttr, ChargeAnim.SKY_ATTACK_CHARGING, "is glowing!")
      .attr(HighCritAttr)
      .attr(FlinchAttr)
      .makesContact(false)
      .ignoresVirtual(),
    new StatusMove(Moves.TRANSFORM, Type.NORMAL, -1, 10, -1, 0, 1)
      .attr(TransformAttr)
      .ignoresProtect(),
    new AttackMove(Moves.BUBBLE, Type.WATER, MoveCategory.SPECIAL, 40, 100, 30, 10, 0, 1)
      .attr(StatChangeAttr, BattleStat.SPD, -1)
      .target(MoveTarget.ALL_NEAR_ENEMIES),
    new AttackMove(Moves.DIZZY_PUNCH, Type.NORMAL, MoveCategory.PHYSICAL, 70, 100, 10, 20, 0, 1)
      .attr(ConfuseAttr)
      .punchingMove(),
    new StatusMove(Moves.SPORE, Type.GRASS, 100, 15, -1, 0, 1)
      .attr(StatusEffectAttr, StatusEffect.SLEEP)
      .powderMove(),
    new StatusMove(Moves.FLASH, Type.NORMAL, 100, 20, -1, 0, 1)
      .attr(StatChangeAttr, BattleStat.ACC, -1),
    new AttackMove(Moves.PSYWAVE, Type.PSYCHIC, MoveCategory.SPECIAL, -1, 100, 15, -1, 0, 1)
      .attr(RandomLevelDamageAttr),
    new SelfStatusMove(Moves.SPLASH, Type.NORMAL, -1, 40, -1, 0, 1)
      .condition(failOnGravityCondition),
    new SelfStatusMove(Moves.ACID_ARMOR, Type.POISON, -1, 20, -1, 0, 1)
      .attr(StatChangeAttr, BattleStat.DEF, 2, true),
    new AttackMove(Moves.CRABHAMMER, Type.WATER, MoveCategory.PHYSICAL, 100, 90, 10, -1, 0, 1)
      .attr(HighCritAttr),
    new AttackMove(Moves.EXPLOSION, Type.NORMAL, MoveCategory.PHYSICAL, 250, 100, 5, -1, 0, 1)
      .condition(failIfDampCondition)
      .attr(SacrificialAttr)
      .makesContact(false)
      .target(MoveTarget.ALL_NEAR_OTHERS),
    new AttackMove(Moves.FURY_SWIPES, Type.NORMAL, MoveCategory.PHYSICAL, 18, 80, 15, -1, 0, 1)
      .attr(MultiHitAttr),
    new AttackMove(Moves.BONEMERANG, Type.GROUND, MoveCategory.PHYSICAL, 50, 90, 10, -1, 0, 1)
      .attr(MultiHitAttr, MultiHitType._2)
      .makesContact(false),
    new SelfStatusMove(Moves.REST, Type.PSYCHIC, -1, 5, -1, 0, 1)
      .attr(StatusEffectAttr, StatusEffect.SLEEP, true, 3, true)
      .attr(HealAttr, 1, true)
      .condition((user, target, move) => user.getHpRatio() < 1 && user.canSetStatus(StatusEffect.SLEEP, true, true))
      .triageMove(),
    new AttackMove(Moves.ROCK_SLIDE, Type.ROCK, MoveCategory.PHYSICAL, 75, 90, 10, 30, 0, 1)
      .attr(FlinchAttr)
      .makesContact(false)
      .target(MoveTarget.ALL_NEAR_ENEMIES),
    new AttackMove(Moves.HYPER_FANG, Type.NORMAL, MoveCategory.PHYSICAL, 80, 90, 15, 10, 0, 1)
      .attr(FlinchAttr)
      .bitingMove(),
    new SelfStatusMove(Moves.SHARPEN, Type.NORMAL, -1, 30, -1, 0, 1)
      .attr(StatChangeAttr, BattleStat.ATK, 1, true),
    new SelfStatusMove(Moves.CONVERSION, Type.NORMAL, -1, 30, -1, 0, 1)
      .attr(FirstMoveTypeAttr),
    new AttackMove(Moves.TRI_ATTACK, Type.NORMAL, MoveCategory.SPECIAL, 80, 100, 10, 20, 0, 1)
      .attr(MultiStatusEffectAttr, [StatusEffect.BURN, StatusEffect.FREEZE, StatusEffect.PARALYSIS]),
    new AttackMove(Moves.SUPER_FANG, Type.NORMAL, MoveCategory.PHYSICAL, -1, 90, 10, -1, 0, 1)
      .attr(TargetHalfHpDamageAttr),
    new AttackMove(Moves.SLASH, Type.NORMAL, MoveCategory.PHYSICAL, 70, 100, 20, -1, 0, 1)
      .attr(HighCritAttr)
      .slicingMove(),
    new SelfStatusMove(Moves.SUBSTITUTE, Type.NORMAL, -1, 10, -1, 0, 1)
      .attr(RecoilAttr)
      .unimplemented(),
    new AttackMove(Moves.STRUGGLE, Type.NORMAL, MoveCategory.PHYSICAL, 50, -1, 1, -1, 0, 1)
      .attr(RecoilAttr, true, 0.25, true)
      .attr(TypelessAttr)
      .ignoresVirtual()
      .target(MoveTarget.RANDOM_NEAR_ENEMY),
    new StatusMove(Moves.SKETCH, Type.NORMAL, -1, 1, -1, 0, 2)
      .attr(SketchAttr)
      .ignoresVirtual(),
    new AttackMove(Moves.TRIPLE_KICK, Type.FIGHTING, MoveCategory.PHYSICAL, 10, 90, 10, -1, 0, 2)
      .attr(MultiHitAttr, MultiHitType._3)
      .attr(MultiHitPowerIncrementAttr, 3)
      .checkAllHits(),
    new AttackMove(Moves.THIEF, Type.DARK, MoveCategory.PHYSICAL, 60, 100, 25, -1, 0, 2)
      .attr(StealHeldItemChanceAttr, 0.3),
    new StatusMove(Moves.SPIDER_WEB, Type.BUG, -1, 10, -1, 0, 2)
      .attr(AddBattlerTagAttr, BattlerTagType.TRAPPED, false, true, 1),
    new StatusMove(Moves.MIND_READER, Type.NORMAL, -1, 5, -1, 0, 2)
      .attr(IgnoreAccuracyAttr),
    new StatusMove(Moves.NIGHTMARE, Type.GHOST, 100, 15, -1, 0, 2)
      .attr(AddBattlerTagAttr, BattlerTagType.NIGHTMARE)
      .condition(targetSleptOrComatoseCondition),
    new AttackMove(Moves.FLAME_WHEEL, Type.FIRE, MoveCategory.PHYSICAL, 60, 100, 25, 10, 0, 2)
      .attr(HealStatusEffectAttr, true, StatusEffect.FREEZE)
      .attr(StatusEffectAttr, StatusEffect.BURN),
    new AttackMove(Moves.SNORE, Type.NORMAL, MoveCategory.SPECIAL, 50, 100, 15, 30, 0, 2)
      .attr(BypassSleepAttr)
      .attr(FlinchAttr)
      .condition(userSleptOrComatoseCondition)
      .soundBased(),
    new StatusMove(Moves.CURSE, Type.GHOST, -1, 10, -1, 0, 2)
      .attr(CurseAttr)
      .ignoresProtect(true)
      .target(MoveTarget.CURSE),
    new AttackMove(Moves.FLAIL, Type.NORMAL, MoveCategory.PHYSICAL, -1, 100, 15, -1, 0, 2)
      .attr(LowHpPowerAttr),
    new StatusMove(Moves.CONVERSION_2, Type.NORMAL, -1, 30, -1, 0, 2)
      .attr(ResistLastMoveTypeAttr)
      .partial(), // Checks the move's original typing and not if its type is changed through some other means
    new AttackMove(Moves.AEROBLAST, Type.FLYING, MoveCategory.SPECIAL, 100, 95, 5, -1, 0, 2)
      .attr(HighCritAttr),
    new StatusMove(Moves.COTTON_SPORE, Type.GRASS, 100, 40, -1, 0, 2)
      .attr(StatChangeAttr, BattleStat.SPD, -2)
      .powderMove()
      .target(MoveTarget.ALL_NEAR_ENEMIES),
    new AttackMove(Moves.REVERSAL, Type.FIGHTING, MoveCategory.PHYSICAL, -1, 100, 15, -1, 0, 2)
      .attr(LowHpPowerAttr),
    new StatusMove(Moves.SPITE, Type.GHOST, 100, 10, -1, 0, 2)
      .attr(ReducePpMoveAttr, 4),
    new AttackMove(Moves.POWDER_SNOW, Type.ICE, MoveCategory.SPECIAL, 40, 100, 25, 10, 0, 2)
      .attr(StatusEffectAttr, StatusEffect.FREEZE)
      .target(MoveTarget.ALL_NEAR_ENEMIES),
    new SelfStatusMove(Moves.PROTECT, Type.NORMAL, -1, 10, -1, 4, 2)
      .attr(ProtectAttr),
    new AttackMove(Moves.MACH_PUNCH, Type.FIGHTING, MoveCategory.PHYSICAL, 40, 100, 30, -1, 1, 2)
      .punchingMove(),
    new StatusMove(Moves.SCARY_FACE, Type.NORMAL, 100, 10, -1, 0, 2)
      .attr(StatChangeAttr, BattleStat.SPD, -2),
    new AttackMove(Moves.FEINT_ATTACK, Type.DARK, MoveCategory.PHYSICAL, 60, -1, 20, -1, 0, 2),
    new StatusMove(Moves.SWEET_KISS, Type.FAIRY, 75, 10, -1, 0, 2)
      .attr(ConfuseAttr),
    new SelfStatusMove(Moves.BELLY_DRUM, Type.NORMAL, -1, 10, -1, 0, 2)
      .attr(HalfHpStatMaxAttr, BattleStat.ATK),
    new AttackMove(Moves.SLUDGE_BOMB, Type.POISON, MoveCategory.SPECIAL, 90, 100, 10, 30, 0, 2)
      .attr(StatusEffectAttr, StatusEffect.POISON)
      .ballBombMove(),
    new AttackMove(Moves.MUD_SLAP, Type.GROUND, MoveCategory.SPECIAL, 20, 100, 10, 100, 0, 2)
      .attr(StatChangeAttr, BattleStat.ACC, -1),
    new AttackMove(Moves.OCTAZOOKA, Type.WATER, MoveCategory.SPECIAL, 65, 85, 10, 50, 0, 2)
      .attr(StatChangeAttr, BattleStat.ACC, -1)
      .ballBombMove(),
    new StatusMove(Moves.SPIKES, Type.GROUND, -1, 20, -1, 0, 2)
      .attr(AddArenaTrapTagAttr, ArenaTagType.SPIKES)
      .target(MoveTarget.ENEMY_SIDE),
    new AttackMove(Moves.ZAP_CANNON, Type.ELECTRIC, MoveCategory.SPECIAL, 120, 50, 5, 100, 0, 2)
      .attr(StatusEffectAttr, StatusEffect.PARALYSIS)
      .ballBombMove(),
    new StatusMove(Moves.FORESIGHT, Type.NORMAL, -1, 40, -1, 0, 2)
      .unimplemented(),
    new SelfStatusMove(Moves.DESTINY_BOND, Type.GHOST, -1, 5, -1, 0, 2)
      .ignoresProtect()
      .attr(DestinyBondAttr),
    new StatusMove(Moves.PERISH_SONG, Type.NORMAL, -1, 5, -1, 0, 2)
      .attr(FaintCountdownAttr)
      .ignoresProtect()
      .soundBased()
      .condition(failOnBossCondition)
      .target(MoveTarget.ALL),
    new AttackMove(Moves.ICY_WIND, Type.ICE, MoveCategory.SPECIAL, 55, 95, 15, 100, 0, 2)
      .attr(StatChangeAttr, BattleStat.SPD, -1)
      .windMove()
      .target(MoveTarget.ALL_NEAR_ENEMIES),
    new SelfStatusMove(Moves.DETECT, Type.FIGHTING, -1, 5, -1, 4, 2)
      .attr(ProtectAttr),
    new AttackMove(Moves.BONE_RUSH, Type.GROUND, MoveCategory.PHYSICAL, 25, 90, 10, -1, 0, 2)
      .attr(MultiHitAttr)
      .makesContact(false),
    new StatusMove(Moves.LOCK_ON, Type.NORMAL, -1, 5, -1, 0, 2)
      .attr(IgnoreAccuracyAttr),
    new AttackMove(Moves.OUTRAGE, Type.DRAGON, MoveCategory.PHYSICAL, 120, 100, 10, -1, 0, 2)
      .attr(FrenzyAttr)
      .attr(MissEffectAttr, frenzyMissFunc)
      .target(MoveTarget.RANDOM_NEAR_ENEMY),
    new StatusMove(Moves.SANDSTORM, Type.ROCK, -1, 10, -1, 0, 2)
      .attr(WeatherChangeAttr, WeatherType.SANDSTORM)
      .target(MoveTarget.BOTH_SIDES),
    new AttackMove(Moves.GIGA_DRAIN, Type.GRASS, MoveCategory.SPECIAL, 75, 100, 10, -1, 0, 2)
      .attr(HitHealAttr)
      .triageMove(),
    new SelfStatusMove(Moves.ENDURE, Type.NORMAL, -1, 10, -1, 4, 2)
      .attr(EndureAttr),
    new StatusMove(Moves.CHARM, Type.FAIRY, 100, 20, -1, 0, 2)
      .attr(StatChangeAttr, BattleStat.ATK, -2),
    new AttackMove(Moves.ROLLOUT, Type.ROCK, MoveCategory.PHYSICAL, 30, 90, 20, -1, 0, 2)
      .attr(ConsecutiveUseDoublePowerAttr, 5, true, true, Moves.DEFENSE_CURL),
    new AttackMove(Moves.FALSE_SWIPE, Type.NORMAL, MoveCategory.PHYSICAL, 40, 100, 40, -1, 0, 2)
      .attr(SurviveDamageAttr),
    new StatusMove(Moves.SWAGGER, Type.NORMAL, 85, 15, -1, 0, 2)
      .attr(StatChangeAttr, BattleStat.ATK, 2)
      .attr(ConfuseAttr),
    new SelfStatusMove(Moves.MILK_DRINK, Type.NORMAL, -1, 5, -1, 0, 2)
      .attr(HealAttr, 0.5)
      .triageMove(),
    new AttackMove(Moves.SPARK, Type.ELECTRIC, MoveCategory.PHYSICAL, 65, 100, 20, 30, 0, 2)
      .attr(StatusEffectAttr, StatusEffect.PARALYSIS),
    new AttackMove(Moves.FURY_CUTTER, Type.BUG, MoveCategory.PHYSICAL, 40, 95, 20, -1, 0, 2)
      .attr(ConsecutiveUseDoublePowerAttr, 3, true)
      .slicingMove(),
    new AttackMove(Moves.STEEL_WING, Type.STEEL, MoveCategory.PHYSICAL, 70, 90, 25, 10, 0, 2)
      .attr(StatChangeAttr, BattleStat.DEF, 1, true),
    new StatusMove(Moves.MEAN_LOOK, Type.NORMAL, -1, 5, -1, 0, 2)
      .attr(AddBattlerTagAttr, BattlerTagType.TRAPPED, false, true, 1),
    new StatusMove(Moves.ATTRACT, Type.NORMAL, 100, 15, -1, 0, 2)
      .attr(AddBattlerTagAttr, BattlerTagType.INFATUATED)
      .condition((user, target, move) => user.isOppositeGender(target)),
    new SelfStatusMove(Moves.SLEEP_TALK, Type.NORMAL, -1, 10, -1, 0, 2)
      .attr(BypassSleepAttr)
      .attr(RandomMovesetMoveAttr)
      .condition(userSleptOrComatoseCondition)
      .target(MoveTarget.ALL_ENEMIES)
      .ignoresVirtual(),
    new StatusMove(Moves.HEAL_BELL, Type.NORMAL, -1, 5, -1, 0, 2)
      .attr(PartyStatusCureAttr, "A bell chimed!", Abilities.SOUNDPROOF)
      .soundBased()
      .target(MoveTarget.PARTY),
    new AttackMove(Moves.RETURN, Type.NORMAL, MoveCategory.PHYSICAL, -1, 100, 20, -1, 0, 2)
      .attr(FriendshipPowerAttr),
    new AttackMove(Moves.PRESENT, Type.NORMAL, MoveCategory.PHYSICAL, -1, 90, 15, -1, 0, 2)
      .attr(PresentPowerAttr)
      .makesContact(false),
    new AttackMove(Moves.FRUSTRATION, Type.NORMAL, MoveCategory.PHYSICAL, -1, 100, 20, -1, 0, 2)
      .attr(FriendshipPowerAttr, true),
    new StatusMove(Moves.SAFEGUARD, Type.NORMAL, -1, 25, -1, 0, 2)
      .target(MoveTarget.USER_SIDE)
      .unimplemented(),
    new StatusMove(Moves.PAIN_SPLIT, Type.NORMAL, -1, 20, -1, 0, 2)
      .attr(HpSplitAttr)
      .condition(failOnBossCondition),
    new AttackMove(Moves.SACRED_FIRE, Type.FIRE, MoveCategory.PHYSICAL, 100, 95, 5, 50, 0, 2)
      .attr(HealStatusEffectAttr, true, StatusEffect.FREEZE)
      .attr(StatusEffectAttr, StatusEffect.BURN)
      .makesContact(false),
    new AttackMove(Moves.MAGNITUDE, Type.GROUND, MoveCategory.PHYSICAL, -1, 100, 30, -1, 0, 2)
      .attr(PreMoveMessageAttr, magnitudeMessageFunc)
      .attr(MagnitudePowerAttr)
      .attr(HitsTagAttr, BattlerTagType.UNDERGROUND, true)
      .makesContact(false)
      .target(MoveTarget.ALL_NEAR_OTHERS),
    new AttackMove(Moves.DYNAMIC_PUNCH, Type.FIGHTING, MoveCategory.PHYSICAL, 100, 50, 5, 100, 0, 2)
      .attr(ConfuseAttr)
      .punchingMove(),
    new AttackMove(Moves.MEGAHORN, Type.BUG, MoveCategory.PHYSICAL, 120, 85, 10, -1, 0, 2),
    new AttackMove(Moves.DRAGON_BREATH, Type.DRAGON, MoveCategory.SPECIAL, 60, 100, 20, 30, 0, 2)
      .attr(StatusEffectAttr, StatusEffect.PARALYSIS),
    new SelfStatusMove(Moves.BATON_PASS, Type.NORMAL, -1, 40, -1, 0, 2)
      .attr(ForceSwitchOutAttr, true, true)
      .hidesUser(),
    new StatusMove(Moves.ENCORE, Type.NORMAL, 100, 5, -1, 0, 2)
      .attr(AddBattlerTagAttr, BattlerTagType.ENCORE, false, true)
      .condition((user, target, move) => new EncoreTag(user.id).canAdd(target)),
    new AttackMove(Moves.PURSUIT, Type.DARK, MoveCategory.PHYSICAL, 40, 100, 20, -1, 0, 2)
      .partial(),
    new AttackMove(Moves.RAPID_SPIN, Type.NORMAL, MoveCategory.PHYSICAL, 50, 100, 40, 100, 0, 2)
      .attr(StatChangeAttr, BattleStat.SPD, 1, true)
      .attr(RemoveBattlerTagAttr, [
        BattlerTagType.BIND,
        BattlerTagType.WRAP,
        BattlerTagType.FIRE_SPIN,
        BattlerTagType.WHIRLPOOL,
        BattlerTagType.CLAMP,
        BattlerTagType.SAND_TOMB,
        BattlerTagType.MAGMA_STORM,
        BattlerTagType.SNAP_TRAP,
        BattlerTagType.THUNDER_CAGE,
        BattlerTagType.SEEDED,
        BattlerTagType.INFESTATION
      ], true)
      .attr(RemoveArenaTrapAttr),
    new StatusMove(Moves.SWEET_SCENT, Type.NORMAL, 100, 20, -1, 0, 2)
      .attr(StatChangeAttr, BattleStat.EVA, -2)
      .target(MoveTarget.ALL_NEAR_ENEMIES),
    new AttackMove(Moves.IRON_TAIL, Type.STEEL, MoveCategory.PHYSICAL, 100, 75, 15, 30, 0, 2)
      .attr(StatChangeAttr, BattleStat.DEF, -1),
    new AttackMove(Moves.METAL_CLAW, Type.STEEL, MoveCategory.PHYSICAL, 50, 95, 35, 10, 0, 2)
      .attr(StatChangeAttr, BattleStat.ATK, 1, true),
    new AttackMove(Moves.VITAL_THROW, Type.FIGHTING, MoveCategory.PHYSICAL, 70, -1, 10, -1, -1, 2),
    new SelfStatusMove(Moves.MORNING_SUN, Type.NORMAL, -1, 5, -1, 0, 2)
      .attr(PlantHealAttr)
      .triageMove(),
    new SelfStatusMove(Moves.SYNTHESIS, Type.GRASS, -1, 5, -1, 0, 2)
      .attr(PlantHealAttr)
      .triageMove(),
    new SelfStatusMove(Moves.MOONLIGHT, Type.FAIRY, -1, 5, -1, 0, 2)
      .attr(PlantHealAttr)
      .triageMove(),
    new AttackMove(Moves.HIDDEN_POWER, Type.NORMAL, MoveCategory.SPECIAL, 60, 100, 15, -1, 0, 2)
      .attr(HiddenPowerTypeAttr),
    new AttackMove(Moves.CROSS_CHOP, Type.FIGHTING, MoveCategory.PHYSICAL, 100, 80, 5, -1, 0, 2)
      .attr(HighCritAttr),
    new AttackMove(Moves.TWISTER, Type.DRAGON, MoveCategory.SPECIAL, 40, 100, 20, 20, 0, 2)
      .attr(HitsTagAttr, BattlerTagType.FLYING, true)
      .attr(FlinchAttr)
      .windMove()
      .target(MoveTarget.ALL_NEAR_ENEMIES),
    new StatusMove(Moves.RAIN_DANCE, Type.WATER, -1, 5, -1, 0, 2)
      .attr(WeatherChangeAttr, WeatherType.RAIN)
      .target(MoveTarget.BOTH_SIDES),
    new StatusMove(Moves.SUNNY_DAY, Type.FIRE, -1, 5, -1, 0, 2)
      .attr(WeatherChangeAttr, WeatherType.SUNNY)
      .target(MoveTarget.BOTH_SIDES),
    new AttackMove(Moves.CRUNCH, Type.DARK, MoveCategory.PHYSICAL, 80, 100, 15, 20, 0, 2)
      .attr(StatChangeAttr, BattleStat.DEF, -1)
      .bitingMove(),
    new AttackMove(Moves.MIRROR_COAT, Type.PSYCHIC, MoveCategory.SPECIAL, -1, 100, 20, -1, -5, 2)
      .attr(CounterDamageAttr, (move: Move) => move.category === MoveCategory.SPECIAL, 2)
      .target(MoveTarget.ATTACKER),
    new StatusMove(Moves.PSYCH_UP, Type.NORMAL, -1, 10, -1, 0, 2)
      .attr(CopyStatsAttr),
    new AttackMove(Moves.EXTREME_SPEED, Type.NORMAL, MoveCategory.PHYSICAL, 80, 100, 5, -1, 2, 2),
    new AttackMove(Moves.ANCIENT_POWER, Type.ROCK, MoveCategory.SPECIAL, 60, 100, 5, 10, 0, 2)
      .attr(StatChangeAttr, [ BattleStat.ATK, BattleStat.DEF, BattleStat.SPATK, BattleStat.SPDEF, BattleStat.SPD ], 1, true),
    new AttackMove(Moves.SHADOW_BALL, Type.GHOST, MoveCategory.SPECIAL, 80, 100, 15, 20, 0, 2)
      .attr(StatChangeAttr, BattleStat.SPDEF, -1)
      .ballBombMove(),
    new AttackMove(Moves.FUTURE_SIGHT, Type.PSYCHIC, MoveCategory.SPECIAL, 120, 100, 10, -1, 0, 2)
      .attr(DelayedAttackAttr, ArenaTagType.FUTURE_SIGHT, ChargeAnim.FUTURE_SIGHT_CHARGING, "foresaw\nan attack!"),
    new AttackMove(Moves.ROCK_SMASH, Type.FIGHTING, MoveCategory.PHYSICAL, 40, 100, 15, 50, 0, 2)
      .attr(StatChangeAttr, BattleStat.DEF, -1),
    new AttackMove(Moves.WHIRLPOOL, Type.WATER, MoveCategory.SPECIAL, 35, 85, 15, -1, 0, 2)
      .attr(TrapAttr, BattlerTagType.WHIRLPOOL)
      .attr(HitsTagAttr, BattlerTagType.UNDERWATER, true),
    new AttackMove(Moves.BEAT_UP, Type.DARK, MoveCategory.PHYSICAL, -1, 100, 10, -1, 0, 2)
      .attr(MultiHitAttr, MultiHitType.BEAT_UP)
      .attr(BeatUpAttr)
      .makesContact(false),
    new AttackMove(Moves.FAKE_OUT, Type.NORMAL, MoveCategory.PHYSICAL, 40, 100, 10, 100, 3, 3)
      .attr(FlinchAttr)
      .condition(new FirstMoveCondition()),
    new AttackMove(Moves.UPROAR, Type.NORMAL, MoveCategory.SPECIAL, 90, 100, 10, -1, 0, 3)
      .ignoresVirtual()
      .soundBased()
      .target(MoveTarget.RANDOM_NEAR_ENEMY)
      .partial(),
    new SelfStatusMove(Moves.STOCKPILE, Type.NORMAL, -1, 20, -1, 0, 3)
      .unimplemented(),
    new AttackMove(Moves.SPIT_UP, Type.NORMAL, MoveCategory.SPECIAL, -1, 100, 10, -1, 0, 3)
      .unimplemented(),
    new SelfStatusMove(Moves.SWALLOW, Type.NORMAL, -1, 10, -1, 0, 3)
      .triageMove()
      .unimplemented(),
    new AttackMove(Moves.HEAT_WAVE, Type.FIRE, MoveCategory.SPECIAL, 95, 90, 10, 10, 0, 3)
      .attr(HealStatusEffectAttr, true, StatusEffect.FREEZE)
      .attr(StatusEffectAttr, StatusEffect.BURN)
      .windMove()
      .target(MoveTarget.ALL_NEAR_ENEMIES),
    new StatusMove(Moves.HAIL, Type.ICE, -1, 10, -1, 0, 3)
      .attr(WeatherChangeAttr, WeatherType.HAIL)
      .target(MoveTarget.BOTH_SIDES),
    new StatusMove(Moves.TORMENT, Type.DARK, 100, 15, -1, 0, 3)
      .unimplemented(),
    new StatusMove(Moves.FLATTER, Type.DARK, 100, 15, -1, 0, 3)
      .attr(StatChangeAttr, BattleStat.SPATK, 1)
      .attr(ConfuseAttr),
    new StatusMove(Moves.WILL_O_WISP, Type.FIRE, 85, 15, -1, 0, 3)
      .attr(StatusEffectAttr, StatusEffect.BURN),
    new StatusMove(Moves.MEMENTO, Type.DARK, 100, 10, -1, 0, 3)
      .attr(SacrificialAttrOnHit)
      .attr(StatChangeAttr, [ BattleStat.ATK, BattleStat.SPATK ], -2),
    new AttackMove(Moves.FACADE, Type.NORMAL, MoveCategory.PHYSICAL, 70, 100, 20, -1, 0, 3)
      .attr(MovePowerMultiplierAttr, (user, target, move) => user.status
        && (user.status.effect === StatusEffect.BURN || user.status.effect === StatusEffect.POISON || user.status.effect === StatusEffect.TOXIC || user.status.effect === StatusEffect.PARALYSIS) ? 2 : 1)
      .attr(BypassBurnDamageReductionAttr),
    new AttackMove(Moves.FOCUS_PUNCH, Type.FIGHTING, MoveCategory.PHYSICAL, 150, 100, 20, -1, -3, 3)
      .punchingMove()
      .ignoresVirtual()
      .condition((user, target, move) => !user.turnData.attacksReceived.find(r => r.damage)),
    new AttackMove(Moves.SMELLING_SALTS, Type.NORMAL, MoveCategory.PHYSICAL, 70, 100, 10, -1, 0, 3)
      .attr(MovePowerMultiplierAttr, (user, target, move) => target.status?.effect === StatusEffect.PARALYSIS ? 2 : 1)
      .attr(HealStatusEffectAttr, true, StatusEffect.PARALYSIS),
    new SelfStatusMove(Moves.FOLLOW_ME, Type.NORMAL, -1, 20, -1, 2, 3)
      .attr(AddBattlerTagAttr, BattlerTagType.CENTER_OF_ATTENTION, true),
    new StatusMove(Moves.NATURE_POWER, Type.NORMAL, -1, 20, -1, 0, 3)
      .attr(NaturePowerAttr)
      .ignoresVirtual(),
    new SelfStatusMove(Moves.CHARGE, Type.ELECTRIC, -1, 20, -1, 0, 3)
      .attr(StatChangeAttr, BattleStat.SPDEF, 1, true)
      .attr(AddBattlerTagAttr, BattlerTagType.CHARGED, true, false),
    new StatusMove(Moves.TAUNT, Type.DARK, 100, 20, -1, 0, 3)
      .unimplemented(),
    new StatusMove(Moves.HELPING_HAND, Type.NORMAL, -1, 20, -1, 5, 3)
      .attr(AddBattlerTagAttr, BattlerTagType.HELPING_HAND)
      .target(MoveTarget.NEAR_ALLY),
    new StatusMove(Moves.TRICK, Type.PSYCHIC, 100, 10, -1, 0, 3)
      .unimplemented(),
    new StatusMove(Moves.ROLE_PLAY, Type.PSYCHIC, -1, 10, -1, 0, 3)
      .attr(AbilityCopyAttr),
    new SelfStatusMove(Moves.WISH, Type.NORMAL, -1, 10, -1, 0, 3)
      .triageMove()
      .attr(AddArenaTagAttr, ArenaTagType.WISH, 2, true),
    new SelfStatusMove(Moves.ASSIST, Type.NORMAL, -1, 20, -1, 0, 3)
      .attr(RandomMovesetMoveAttr, true)
      .ignoresVirtual(),
    new SelfStatusMove(Moves.INGRAIN, Type.GRASS, -1, 20, -1, 0, 3)
      .attr(AddBattlerTagAttr, BattlerTagType.INGRAIN, true, true),
    new AttackMove(Moves.SUPERPOWER, Type.FIGHTING, MoveCategory.PHYSICAL, 120, 100, 5, -1, 0, 3)
      .attr(StatChangeAttr, [ BattleStat.ATK, BattleStat.DEF ], -1, true),
    new SelfStatusMove(Moves.MAGIC_COAT, Type.PSYCHIC, -1, 15, -1, 4, 3)
      .unimplemented(),
    new SelfStatusMove(Moves.RECYCLE, Type.NORMAL, -1, 10, -1, 0, 3)
      .unimplemented(),
    new AttackMove(Moves.REVENGE, Type.FIGHTING, MoveCategory.PHYSICAL, 60, 100, 10, -1, -4, 3)
      .attr(TurnDamagedDoublePowerAttr),
    new AttackMove(Moves.BRICK_BREAK, Type.FIGHTING, MoveCategory.PHYSICAL, 75, 100, 15, -1, 0, 3)
      .attr(RemoveScreensAttr),
    new StatusMove(Moves.YAWN, Type.NORMAL, -1, 10, -1, 0, 3)
      .attr(AddBattlerTagAttr, BattlerTagType.DROWSY, false, true)
      .condition((user, target, move) => !target.status),
    new AttackMove(Moves.KNOCK_OFF, Type.DARK, MoveCategory.PHYSICAL, 65, 100, 20, -1, 0, 3)
      .attr(MovePowerMultiplierAttr, (user, target, move) => target.getHeldItems().filter(i => i.isTransferrable).length > 0 ? 1.5 : 1)
      .attr(RemoveHeldItemAttr, false),
    new AttackMove(Moves.ENDEAVOR, Type.NORMAL, MoveCategory.PHYSICAL, -1, 100, 5, -1, 0, 3)
      .attr(MatchHpAttr)
      .condition(failOnBossCondition),
    new AttackMove(Moves.ERUPTION, Type.FIRE, MoveCategory.SPECIAL, 150, 100, 5, -1, 0, 3)
      .attr(HpPowerAttr)
      .target(MoveTarget.ALL_NEAR_ENEMIES),
    new StatusMove(Moves.SKILL_SWAP, Type.PSYCHIC, -1, 10, -1, 0, 3)
      .attr(SwitchAbilitiesAttr),
    new SelfStatusMove(Moves.IMPRISON, Type.PSYCHIC, -1, 10, -1, 0, 3)
      .unimplemented(),
    new SelfStatusMove(Moves.REFRESH, Type.NORMAL, -1, 20, -1, 0, 3)
      .attr(HealStatusEffectAttr, true, StatusEffect.PARALYSIS, StatusEffect.POISON, StatusEffect.TOXIC, StatusEffect.BURN)
      .condition((user, target, move) => user.status && (user.status.effect === StatusEffect.PARALYSIS || user.status.effect === StatusEffect.POISON || user.status.effect === StatusEffect.TOXIC || user.status.effect === StatusEffect.BURN)),
    new SelfStatusMove(Moves.GRUDGE, Type.GHOST, -1, 5, -1, 0, 3)
      .unimplemented(),
    new SelfStatusMove(Moves.SNATCH, Type.DARK, -1, 10, -1, 4, 3)
      .unimplemented(),
    new AttackMove(Moves.SECRET_POWER, Type.NORMAL, MoveCategory.PHYSICAL, 70, 100, 20, 30, 0, 3)
      .makesContact(false)
      .partial(),
    new AttackMove(Moves.DIVE, Type.WATER, MoveCategory.PHYSICAL, 80, 100, 10, -1, 0, 3)
      .attr(ChargeAttr, ChargeAnim.DIVE_CHARGING, "hid\nunderwater!", BattlerTagType.UNDERWATER)
      .ignoresVirtual(),
    new AttackMove(Moves.ARM_THRUST, Type.FIGHTING, MoveCategory.PHYSICAL, 15, 100, 20, -1, 0, 3)
      .attr(MultiHitAttr),
    new SelfStatusMove(Moves.CAMOUFLAGE, Type.NORMAL, -1, 20, -1, 0, 3)
      .attr(CopyBiomeTypeAttr),
    new SelfStatusMove(Moves.TAIL_GLOW, Type.BUG, -1, 20, -1, 0, 3)
      .attr(StatChangeAttr, BattleStat.SPATK, 3, true),
    new AttackMove(Moves.LUSTER_PURGE, Type.PSYCHIC, MoveCategory.SPECIAL, 95, 100, 5, 50, 0, 3)
      .attr(StatChangeAttr, BattleStat.SPDEF, -1),
    new AttackMove(Moves.MIST_BALL, Type.PSYCHIC, MoveCategory.SPECIAL, 95, 100, 5, 50, 0, 3)
      .attr(StatChangeAttr, BattleStat.SPATK, -1)
      .ballBombMove(),
    new StatusMove(Moves.FEATHER_DANCE, Type.FLYING, 100, 15, -1, 0, 3)
      .attr(StatChangeAttr, BattleStat.ATK, -2)
      .danceMove(),
    new StatusMove(Moves.TEETER_DANCE, Type.NORMAL, 100, 20, -1, 0, 3)
      .attr(ConfuseAttr)
      .danceMove()
      .target(MoveTarget.ALL_NEAR_OTHERS),
    new AttackMove(Moves.BLAZE_KICK, Type.FIRE, MoveCategory.PHYSICAL, 85, 90, 10, 10, 0, 3)
      .attr(HighCritAttr)
      .attr(StatusEffectAttr, StatusEffect.BURN),
    new StatusMove(Moves.MUD_SPORT, Type.GROUND, -1, 15, -1, 0, 3)
      .attr(AddArenaTagAttr, ArenaTagType.MUD_SPORT, 5)
      .target(MoveTarget.BOTH_SIDES),
    new AttackMove(Moves.ICE_BALL, Type.ICE, MoveCategory.PHYSICAL, 30, 90, 20, -1, 0, 3)
      .attr(ConsecutiveUseDoublePowerAttr, 5, true, true, Moves.DEFENSE_CURL)
      .ballBombMove(),
    new AttackMove(Moves.NEEDLE_ARM, Type.GRASS, MoveCategory.PHYSICAL, 60, 100, 15, 30, 0, 3)
      .attr(FlinchAttr),
    new SelfStatusMove(Moves.SLACK_OFF, Type.NORMAL, -1, 5, -1, 0, 3)
      .attr(HealAttr, 0.5)
      .triageMove(),
    new AttackMove(Moves.HYPER_VOICE, Type.NORMAL, MoveCategory.SPECIAL, 90, 100, 10, -1, 0, 3)
      .soundBased()
      .target(MoveTarget.ALL_NEAR_ENEMIES),
    new AttackMove(Moves.POISON_FANG, Type.POISON, MoveCategory.PHYSICAL, 50, 100, 15, 50, 0, 3)
      .attr(StatusEffectAttr, StatusEffect.TOXIC)
      .bitingMove(),
    new AttackMove(Moves.CRUSH_CLAW, Type.NORMAL, MoveCategory.PHYSICAL, 75, 95, 10, 50, 0, 3)
      .attr(StatChangeAttr, BattleStat.DEF, -1),
    new AttackMove(Moves.BLAST_BURN, Type.FIRE, MoveCategory.SPECIAL, 150, 90, 5, -1, 0, 3)
      .attr(RechargeAttr),
    new AttackMove(Moves.HYDRO_CANNON, Type.WATER, MoveCategory.SPECIAL, 150, 90, 5, -1, 0, 3)
      .attr(RechargeAttr),
    new AttackMove(Moves.METEOR_MASH, Type.STEEL, MoveCategory.PHYSICAL, 90, 90, 10, 20, 0, 3)
      .attr(StatChangeAttr, BattleStat.ATK, 1, true)
      .punchingMove(),
    new AttackMove(Moves.ASTONISH, Type.GHOST, MoveCategory.PHYSICAL, 30, 100, 15, 30, 0, 3)
      .attr(FlinchAttr),
    new AttackMove(Moves.WEATHER_BALL, Type.NORMAL, MoveCategory.SPECIAL, 50, 100, 10, -1, 0, 3)
      .attr(WeatherBallTypeAttr)
      .attr(MovePowerMultiplierAttr, (user, target, move) => [WeatherType.SUNNY, WeatherType.RAIN, WeatherType.SANDSTORM, WeatherType.HAIL, WeatherType.SNOW, WeatherType.FOG, WeatherType.HEAVY_RAIN, WeatherType.HARSH_SUN].includes(user.scene.arena.weather?.weatherType) && !user.scene.arena.weather?.isEffectSuppressed(user.scene) ? 2 : 1)
      .ballBombMove(),
    new StatusMove(Moves.AROMATHERAPY, Type.GRASS, -1, 5, -1, 0, 3)
      .attr(PartyStatusCureAttr, "A soothing aroma wafted through the area!", Abilities.SAP_SIPPER)
      .target(MoveTarget.PARTY),
    new StatusMove(Moves.FAKE_TEARS, Type.DARK, 100, 20, -1, 0, 3)
      .attr(StatChangeAttr, BattleStat.SPDEF, -2),
    new AttackMove(Moves.AIR_CUTTER, Type.FLYING, MoveCategory.SPECIAL, 60, 95, 25, -1, 0, 3)
      .attr(HighCritAttr)
      .slicingMove()
      .windMove()
      .target(MoveTarget.ALL_NEAR_ENEMIES),
    new AttackMove(Moves.OVERHEAT, Type.FIRE, MoveCategory.SPECIAL, 130, 90, 5, -1, 0, 3)
      .attr(StatChangeAttr, BattleStat.SPATK, -2, true)
      .attr(HealStatusEffectAttr, true, StatusEffect.FREEZE),
    new StatusMove(Moves.ODOR_SLEUTH, Type.NORMAL, -1, 40, -1, 0, 3)
      .unimplemented(),
    new AttackMove(Moves.ROCK_TOMB, Type.ROCK, MoveCategory.PHYSICAL, 60, 95, 15, 100, 0, 3)
      .attr(StatChangeAttr, BattleStat.SPD, -1)
      .makesContact(false),
    new AttackMove(Moves.SILVER_WIND, Type.BUG, MoveCategory.SPECIAL, 60, 100, 5, 10, 0, 3)
      .attr(StatChangeAttr, [ BattleStat.ATK, BattleStat.DEF, BattleStat.SPATK, BattleStat.SPDEF, BattleStat.SPD ], 1, true)
      .windMove(),
    new StatusMove(Moves.METAL_SOUND, Type.STEEL, 85, 40, -1, 0, 3)
      .attr(StatChangeAttr, BattleStat.SPDEF, -2)
      .soundBased(),
    new StatusMove(Moves.GRASS_WHISTLE, Type.GRASS, 55, 15, -1, 0, 3)
      .attr(StatusEffectAttr, StatusEffect.SLEEP)
      .soundBased(),
    new StatusMove(Moves.TICKLE, Type.NORMAL, 100, 20, -1, 0, 3)
      .attr(StatChangeAttr, [ BattleStat.ATK, BattleStat.DEF ], -1),
    new SelfStatusMove(Moves.COSMIC_POWER, Type.PSYCHIC, -1, 20, -1, 0, 3)
      .attr(StatChangeAttr, [ BattleStat.DEF, BattleStat.SPDEF ], 1, true),
    new AttackMove(Moves.WATER_SPOUT, Type.WATER, MoveCategory.SPECIAL, 150, 100, 5, -1, 0, 3)
      .attr(HpPowerAttr)
      .target(MoveTarget.ALL_NEAR_ENEMIES),
    new AttackMove(Moves.SIGNAL_BEAM, Type.BUG, MoveCategory.SPECIAL, 75, 100, 15, 10, 0, 3)
      .attr(ConfuseAttr),
    new AttackMove(Moves.SHADOW_PUNCH, Type.GHOST, MoveCategory.PHYSICAL, 60, -1, 20, -1, 0, 3)
      .punchingMove(),
    new AttackMove(Moves.EXTRASENSORY, Type.PSYCHIC, MoveCategory.SPECIAL, 80, 100, 20, 10, 0, 3)
      .attr(FlinchAttr),
    new AttackMove(Moves.SKY_UPPERCUT, Type.FIGHTING, MoveCategory.PHYSICAL, 85, 90, 15, -1, 0, 3)
      .attr(HitsTagAttr, BattlerTagType.FLYING)
      .punchingMove(),
    new AttackMove(Moves.SAND_TOMB, Type.GROUND, MoveCategory.PHYSICAL, 35, 85, 15, -1, 0, 3)
      .attr(TrapAttr, BattlerTagType.SAND_TOMB)
      .makesContact(false),
    new AttackMove(Moves.SHEER_COLD, Type.ICE, MoveCategory.SPECIAL, 200, 20, 5, -1, 0, 3)
      .attr(IceNoEffectTypeAttr)
      .attr(OneHitKOAttr)
      .attr(SheerColdAccuracyAttr),
    new AttackMove(Moves.MUDDY_WATER, Type.WATER, MoveCategory.SPECIAL, 90, 85, 10, 30, 0, 3)
      .attr(StatChangeAttr, BattleStat.ACC, -1)
      .target(MoveTarget.ALL_NEAR_ENEMIES),
    new AttackMove(Moves.BULLET_SEED, Type.GRASS, MoveCategory.PHYSICAL, 25, 100, 30, -1, 0, 3)
      .attr(MultiHitAttr)
      .makesContact(false)
      .ballBombMove(),
    new AttackMove(Moves.AERIAL_ACE, Type.FLYING, MoveCategory.PHYSICAL, 60, -1, 20, -1, 0, 3)
      .slicingMove(),
    new AttackMove(Moves.ICICLE_SPEAR, Type.ICE, MoveCategory.PHYSICAL, 25, 100, 30, -1, 0, 3)
      .attr(MultiHitAttr)
      .makesContact(false),
    new SelfStatusMove(Moves.IRON_DEFENSE, Type.STEEL, -1, 15, -1, 0, 3)
      .attr(StatChangeAttr, BattleStat.DEF, 2, true),
    new StatusMove(Moves.BLOCK, Type.NORMAL, -1, 5, -1, 0, 3)
      .attr(AddBattlerTagAttr, BattlerTagType.TRAPPED, false, true, 1),
    new StatusMove(Moves.HOWL, Type.NORMAL, -1, 40, -1, 0, 3)
      .attr(StatChangeAttr, BattleStat.ATK, 1)
      .soundBased()
      .target(MoveTarget.USER_AND_ALLIES),
    new AttackMove(Moves.DRAGON_CLAW, Type.DRAGON, MoveCategory.PHYSICAL, 80, 100, 15, -1, 0, 3),
    new AttackMove(Moves.FRENZY_PLANT, Type.GRASS, MoveCategory.SPECIAL, 150, 90, 5, -1, 0, 3)
      .attr(RechargeAttr),
    new SelfStatusMove(Moves.BULK_UP, Type.FIGHTING, -1, 20, -1, 0, 3)
      .attr(StatChangeAttr, [ BattleStat.ATK, BattleStat.DEF ], 1, true),
    new AttackMove(Moves.BOUNCE, Type.FLYING, MoveCategory.PHYSICAL, 85, 85, 5, 30, 0, 3)
      .attr(ChargeAttr, ChargeAnim.BOUNCE_CHARGING, "sprang up!", BattlerTagType.FLYING)
      .attr(StatusEffectAttr, StatusEffect.PARALYSIS)
      .condition(failOnGravityCondition)
      .ignoresVirtual(),
    new AttackMove(Moves.MUD_SHOT, Type.GROUND, MoveCategory.SPECIAL, 55, 95, 15, 100, 0, 3)
      .attr(StatChangeAttr, BattleStat.SPD, -1),
    new AttackMove(Moves.POISON_TAIL, Type.POISON, MoveCategory.PHYSICAL, 50, 100, 25, 10, 0, 3)
      .attr(HighCritAttr)
      .attr(StatusEffectAttr, StatusEffect.POISON),
    new AttackMove(Moves.COVET, Type.NORMAL, MoveCategory.PHYSICAL, 60, 100, 25, -1, 0, 3)
      .attr(StealHeldItemChanceAttr, 0.3),
    new AttackMove(Moves.VOLT_TACKLE, Type.ELECTRIC, MoveCategory.PHYSICAL, 120, 100, 15, 10, 0, 3)
      .attr(RecoilAttr, false, 0.33)
      .attr(StatusEffectAttr, StatusEffect.PARALYSIS)
      .recklessMove(),
    new AttackMove(Moves.MAGICAL_LEAF, Type.GRASS, MoveCategory.SPECIAL, 60, -1, 20, -1, 0, 3),
    new StatusMove(Moves.WATER_SPORT, Type.WATER, -1, 15, -1, 0, 3)
      .attr(AddArenaTagAttr, ArenaTagType.WATER_SPORT, 5)
      .target(MoveTarget.BOTH_SIDES),
    new SelfStatusMove(Moves.CALM_MIND, Type.PSYCHIC, -1, 20, -1, 0, 3)
      .attr(StatChangeAttr, [ BattleStat.SPATK, BattleStat.SPDEF ], 1, true),
    new AttackMove(Moves.LEAF_BLADE, Type.GRASS, MoveCategory.PHYSICAL, 90, 100, 15, -1, 0, 3)
      .attr(HighCritAttr)
      .slicingMove(),
    new SelfStatusMove(Moves.DRAGON_DANCE, Type.DRAGON, -1, 20, -1, 0, 3)
      .attr(StatChangeAttr, [ BattleStat.ATK, BattleStat.SPD ], 1, true)
      .danceMove(),
    new AttackMove(Moves.ROCK_BLAST, Type.ROCK, MoveCategory.PHYSICAL, 25, 90, 10, -1, 0, 3)
      .attr(MultiHitAttr)
      .makesContact(false)
      .ballBombMove(),
    new AttackMove(Moves.SHOCK_WAVE, Type.ELECTRIC, MoveCategory.SPECIAL, 60, -1, 20, -1, 0, 3),
    new AttackMove(Moves.WATER_PULSE, Type.WATER, MoveCategory.SPECIAL, 60, 100, 20, 20, 0, 3)
      .attr(ConfuseAttr)
      .pulseMove(),
    new AttackMove(Moves.DOOM_DESIRE, Type.STEEL, MoveCategory.SPECIAL, 140, 100, 5, -1, 0, 3)
      .attr(DelayedAttackAttr, ArenaTagType.DOOM_DESIRE, ChargeAnim.DOOM_DESIRE_CHARGING, "chose\nDoom Desire as its destiny!"),
    new AttackMove(Moves.PSYCHO_BOOST, Type.PSYCHIC, MoveCategory.SPECIAL, 140, 90, 5, -1, 0, 3)
      .attr(StatChangeAttr, BattleStat.SPATK, -2, true),
    new SelfStatusMove(Moves.ROOST, Type.FLYING, -1, 5, -1, 0, 4)
      .attr(HealAttr, 0.5)
      .attr(AddBattlerTagAttr, BattlerTagType.ROOSTED, true, false)
      .triageMove(),
    new StatusMove(Moves.GRAVITY, Type.PSYCHIC, -1, 5, -1, 0, 4)
      .attr(AddArenaTagAttr, ArenaTagType.GRAVITY, 5)
      .target(MoveTarget.BOTH_SIDES),
    new StatusMove(Moves.MIRACLE_EYE, Type.PSYCHIC, -1, 40, -1, 0, 4)
      .unimplemented(),
    new AttackMove(Moves.WAKE_UP_SLAP, Type.FIGHTING, MoveCategory.PHYSICAL, 70, 100, 10, -1, 0, 4)
      .attr(MovePowerMultiplierAttr, (user, target, move) => targetSleptOrComatoseCondition(user, target, move) ? 2 : 1)
      .attr(HealStatusEffectAttr, false, StatusEffect.SLEEP),
    new AttackMove(Moves.HAMMER_ARM, Type.FIGHTING, MoveCategory.PHYSICAL, 100, 90, 10, -1, 0, 4)
      .attr(StatChangeAttr, BattleStat.SPD, -1, true)
      .punchingMove(),
    new AttackMove(Moves.GYRO_BALL, Type.STEEL, MoveCategory.PHYSICAL, -1, 100, 5, -1, 0, 4)
      .attr(GyroBallPowerAttr)
      .ballBombMove(),
    new SelfStatusMove(Moves.HEALING_WISH, Type.PSYCHIC, -1, 10, -1, 0, 4)
      .attr(SacrificialFullRestoreAttr)
      .triageMove(),
    new AttackMove(Moves.BRINE, Type.WATER, MoveCategory.SPECIAL, 65, 100, 10, -1, 0, 4)
      .attr(MovePowerMultiplierAttr, (user, target, move) => target.getHpRatio() < 0.5 ? 2 : 1),
    new AttackMove(Moves.NATURAL_GIFT, Type.NORMAL, MoveCategory.PHYSICAL, -1, 100, 15, -1, 0, 4)
      .makesContact(false)
      .unimplemented(),
    new AttackMove(Moves.FEINT, Type.NORMAL, MoveCategory.PHYSICAL, 30, 100, 10, -1, 2, 4)
      .attr(RemoveBattlerTagAttr, [ BattlerTagType.PROTECTED ])
      .attr(RemoveArenaTagsAttr, [ ArenaTagType.QUICK_GUARD, ArenaTagType.WIDE_GUARD, ArenaTagType.MAT_BLOCK, ArenaTagType.CRAFTY_SHIELD ], false)
      .makesContact(false)
      .ignoresProtect(),
    new AttackMove(Moves.PLUCK, Type.FLYING, MoveCategory.PHYSICAL, 60, 100, 20, -1, 0, 4)
      .attr(StealEatBerryAttr),
    new StatusMove(Moves.TAILWIND, Type.FLYING, -1, 15, -1, 0, 4)
      .windMove()
      .attr(AddArenaTagAttr, ArenaTagType.TAILWIND, 4, true)
      .target(MoveTarget.USER_SIDE),
    new StatusMove(Moves.ACUPRESSURE, Type.NORMAL, -1, 30, -1, 0, 4)
      .attr(AcupressureStatChangeAttr)
      .target(MoveTarget.USER_OR_NEAR_ALLY),
    new AttackMove(Moves.METAL_BURST, Type.STEEL, MoveCategory.PHYSICAL, -1, 100, 10, -1, 0, 4)
      .attr(CounterDamageAttr, (move: Move) => (move.category === MoveCategory.PHYSICAL || move.category === MoveCategory.SPECIAL), 1.5)
      .makesContact(false)
      .target(MoveTarget.ATTACKER),
    new AttackMove(Moves.U_TURN, Type.BUG, MoveCategory.PHYSICAL, 70, 100, 20, -1, 0, 4)
      .attr(ForceSwitchOutAttr, true, false),
    new AttackMove(Moves.CLOSE_COMBAT, Type.FIGHTING, MoveCategory.PHYSICAL, 120, 100, 5, -1, 0, 4)
      .attr(StatChangeAttr, [ BattleStat.DEF, BattleStat.SPDEF ], -1, true),
    new AttackMove(Moves.PAYBACK, Type.DARK, MoveCategory.PHYSICAL, 50, 100, 10, -1, 0, 4)
      .attr(MovePowerMultiplierAttr, (user, target, move) => target.getLastXMoves(1).find(m => m.turn === target.scene.currentBattle.turn) || user.scene.currentBattle.turnCommands[target.getBattlerIndex()].command === Command.BALL ? 2 : 1),
    new AttackMove(Moves.ASSURANCE, Type.DARK, MoveCategory.PHYSICAL, 60, 100, 10, -1, 0, 4)
      .attr(MovePowerMultiplierAttr, (user, target, move) => target.turnData.damageTaken > 0 ? 2 : 1),
    new StatusMove(Moves.EMBARGO, Type.DARK, 100, 15, -1, 0, 4)
      .unimplemented(),
    new AttackMove(Moves.FLING, Type.DARK, MoveCategory.PHYSICAL, -1, 100, 10, -1, 0, 4)
      .makesContact(false)
      .unimplemented(),
    new StatusMove(Moves.PSYCHO_SHIFT, Type.PSYCHIC, 100, 10, -1, 0, 4)
      .attr(PsychoShiftEffectAttr)
      .condition((user, target, move) => (user.status?.effect === StatusEffect.BURN
        || user.status?.effect === StatusEffect.POISON
        || user.status?.effect === StatusEffect.TOXIC
        || user.status?.effect === StatusEffect.PARALYSIS
        || user.status?.effect === StatusEffect.SLEEP)
        && target.canSetStatus(user.status?.effect, false, false, user)
      ),
    new AttackMove(Moves.TRUMP_CARD, Type.NORMAL, MoveCategory.SPECIAL, -1, -1, 5, -1, 0, 4)
      .makesContact()
      .attr(LessPPMorePowerAttr),
    new StatusMove(Moves.HEAL_BLOCK, Type.PSYCHIC, 100, 15, -1, 0, 4)
      .target(MoveTarget.ALL_NEAR_ENEMIES)
      .unimplemented(),
    new AttackMove(Moves.WRING_OUT, Type.NORMAL, MoveCategory.SPECIAL, -1, 100, 5, -1, 0, 4)
      .attr(OpponentHighHpPowerAttr, 120)
      .makesContact(),
    new SelfStatusMove(Moves.POWER_TRICK, Type.PSYCHIC, -1, 10, -1, 0, 4)
      .unimplemented(),
    new StatusMove(Moves.GASTRO_ACID, Type.POISON, 100, 10, -1, 0, 4)
      .attr(SuppressAbilitiesAttr),
    new StatusMove(Moves.LUCKY_CHANT, Type.NORMAL, -1, 30, -1, 0, 4)
      .attr(AddBattlerTagAttr, BattlerTagType.NO_CRIT, false, false, 5)
      .target(MoveTarget.USER_SIDE)
      .unimplemented(),
    new StatusMove(Moves.ME_FIRST, Type.NORMAL, -1, 20, -1, 0, 4)
      .ignoresVirtual()
      .target(MoveTarget.NEAR_ENEMY)
      .unimplemented(),
    new SelfStatusMove(Moves.COPYCAT, Type.NORMAL, -1, 20, -1, 0, 4)
      .attr(CopyMoveAttr)
      .ignoresVirtual(),
    new StatusMove(Moves.POWER_SWAP, Type.PSYCHIC, -1, 10, 100, 0, 4)
      .unimplemented(),
    new StatusMove(Moves.GUARD_SWAP, Type.PSYCHIC, -1, 10, 100, 0, 4)
      .unimplemented(),
    new AttackMove(Moves.PUNISHMENT, Type.DARK, MoveCategory.PHYSICAL, -1, 100, 5, -1, 0, 4)
      .makesContact(true)
      .attr(PunishmentPowerAttr),
    new AttackMove(Moves.LAST_RESORT, Type.NORMAL, MoveCategory.PHYSICAL, 140, 100, 5, -1, 0, 4)
      .attr(LastResortAttr),
    new StatusMove(Moves.WORRY_SEED, Type.GRASS, 100, 10, -1, 0, 4)
      .attr(AbilityChangeAttr, Abilities.INSOMNIA),
    new AttackMove(Moves.SUCKER_PUNCH, Type.DARK, MoveCategory.PHYSICAL, 70, 100, 5, -1, 1, 4)
      .condition((user, target, move) => user.scene.currentBattle.turnCommands[target.getBattlerIndex()].command === Command.FIGHT && !target.turnData.acted && allMoves[user.scene.currentBattle.turnCommands[target.getBattlerIndex()].move.move].category !== MoveCategory.STATUS),
    new StatusMove(Moves.TOXIC_SPIKES, Type.POISON, -1, 20, -1, 0, 4)
      .attr(AddArenaTrapTagAttr, ArenaTagType.TOXIC_SPIKES)
      .target(MoveTarget.ENEMY_SIDE),
    new StatusMove(Moves.HEART_SWAP, Type.PSYCHIC, -1, 10, -1, 0, 4)
      .attr(SwapStatsAttr),
    new SelfStatusMove(Moves.AQUA_RING, Type.WATER, -1, 20, -1, 0, 4)
      .attr(AddBattlerTagAttr, BattlerTagType.AQUA_RING, true, true),
    new SelfStatusMove(Moves.MAGNET_RISE, Type.ELECTRIC, -1, 10, -1, 0, 4)
      .attr(AddBattlerTagAttr, BattlerTagType.MAGNET_RISEN, true, true)
      .condition((user, target, move) => !user.scene.arena.getTag(ArenaTagType.GRAVITY) && [BattlerTagType.MAGNET_RISEN, BattlerTagType.IGNORE_FLYING, BattlerTagType.INGRAIN].every((tag) => !user.getTag(tag))),
    new AttackMove(Moves.FLARE_BLITZ, Type.FIRE, MoveCategory.PHYSICAL, 120, 100, 15, 10, 0, 4)
      .attr(RecoilAttr, false, 0.33)
      .attr(HealStatusEffectAttr, true, StatusEffect.FREEZE)
      .attr(StatusEffectAttr, StatusEffect.BURN)
      .recklessMove(),
    new AttackMove(Moves.FORCE_PALM, Type.FIGHTING, MoveCategory.PHYSICAL, 60, 100, 10, 30, 0, 4)
      .attr(StatusEffectAttr, StatusEffect.PARALYSIS),
    new AttackMove(Moves.AURA_SPHERE, Type.FIGHTING, MoveCategory.SPECIAL, 80, -1, 20, -1, 0, 4)
      .pulseMove()
      .ballBombMove(),
    new SelfStatusMove(Moves.ROCK_POLISH, Type.ROCK, -1, 20, -1, 0, 4)
      .attr(StatChangeAttr, BattleStat.SPD, 2, true),
    new AttackMove(Moves.POISON_JAB, Type.POISON, MoveCategory.PHYSICAL, 80, 100, 20, 30, 0, 4)
      .attr(StatusEffectAttr, StatusEffect.POISON),
    new AttackMove(Moves.DARK_PULSE, Type.DARK, MoveCategory.SPECIAL, 80, 100, 15, 20, 0, 4)
      .attr(FlinchAttr)
      .pulseMove(),
    new AttackMove(Moves.NIGHT_SLASH, Type.DARK, MoveCategory.PHYSICAL, 70, 100, 15, -1, 0, 4)
      .attr(HighCritAttr)
      .slicingMove(),
    new AttackMove(Moves.AQUA_TAIL, Type.WATER, MoveCategory.PHYSICAL, 90, 90, 10, -1, 0, 4),
    new AttackMove(Moves.SEED_BOMB, Type.GRASS, MoveCategory.PHYSICAL, 80, 100, 15, -1, 0, 4)
      .makesContact(false)
      .ballBombMove(),
    new AttackMove(Moves.AIR_SLASH, Type.FLYING, MoveCategory.SPECIAL, 75, 95, 15, 30, 0, 4)
      .attr(FlinchAttr)
      .slicingMove(),
    new AttackMove(Moves.X_SCISSOR, Type.BUG, MoveCategory.PHYSICAL, 80, 100, 15, -1, 0, 4)
      .slicingMove(),
    new AttackMove(Moves.BUG_BUZZ, Type.BUG, MoveCategory.SPECIAL, 90, 100, 10, 10, 0, 4)
      .attr(StatChangeAttr, BattleStat.SPDEF, -1)
      .soundBased(),
    new AttackMove(Moves.DRAGON_PULSE, Type.DRAGON, MoveCategory.SPECIAL, 85, 100, 10, -1, 0, 4)
      .pulseMove(),
    new AttackMove(Moves.DRAGON_RUSH, Type.DRAGON, MoveCategory.PHYSICAL, 100, 75, 10, 20, 0, 4)
      .attr(MinimizeAccuracyAttr)
      .attr(HitsTagAttr, BattlerTagType.MINIMIZED, true)
      .attr(FlinchAttr),
    new AttackMove(Moves.POWER_GEM, Type.ROCK, MoveCategory.SPECIAL, 80, 100, 20, -1, 0, 4),
    new AttackMove(Moves.DRAIN_PUNCH, Type.FIGHTING, MoveCategory.PHYSICAL, 75, 100, 10, -1, 0, 4)
      .attr(HitHealAttr)
      .punchingMove()
      .triageMove(),
    new AttackMove(Moves.VACUUM_WAVE, Type.FIGHTING, MoveCategory.SPECIAL, 40, 100, 30, -1, 1, 4),
    new AttackMove(Moves.FOCUS_BLAST, Type.FIGHTING, MoveCategory.SPECIAL, 120, 70, 5, 10, 0, 4)
      .attr(StatChangeAttr, BattleStat.SPDEF, -1)
      .ballBombMove(),
    new AttackMove(Moves.ENERGY_BALL, Type.GRASS, MoveCategory.SPECIAL, 90, 100, 10, 10, 0, 4)
      .attr(StatChangeAttr, BattleStat.SPDEF, -1)
      .ballBombMove(),
    new AttackMove(Moves.BRAVE_BIRD, Type.FLYING, MoveCategory.PHYSICAL, 120, 100, 15, -1, 0, 4)
      .attr(RecoilAttr, false, 0.33)
      .recklessMove(),
    new AttackMove(Moves.EARTH_POWER, Type.GROUND, MoveCategory.SPECIAL, 90, 100, 10, 10, 0, 4)
      .attr(StatChangeAttr, BattleStat.SPDEF, -1),
    new StatusMove(Moves.SWITCHEROO, Type.DARK, 100, 10, -1, 0, 4)
      .unimplemented(),
    new AttackMove(Moves.GIGA_IMPACT, Type.NORMAL, MoveCategory.PHYSICAL, 150, 90, 5, -1, 0, 4)
      .attr(RechargeAttr),
    new SelfStatusMove(Moves.NASTY_PLOT, Type.DARK, -1, 20, -1, 0, 4)
      .attr(StatChangeAttr, BattleStat.SPATK, 2, true),
    new AttackMove(Moves.BULLET_PUNCH, Type.STEEL, MoveCategory.PHYSICAL, 40, 100, 30, -1, 1, 4)
      .punchingMove(),
    new AttackMove(Moves.AVALANCHE, Type.ICE, MoveCategory.PHYSICAL, 60, 100, 10, -1, -4, 4)
      .attr(TurnDamagedDoublePowerAttr),
    new AttackMove(Moves.ICE_SHARD, Type.ICE, MoveCategory.PHYSICAL, 40, 100, 30, -1, 1, 4)
      .makesContact(false),
    new AttackMove(Moves.SHADOW_CLAW, Type.GHOST, MoveCategory.PHYSICAL, 70, 100, 15, -1, 0, 4)
      .attr(HighCritAttr),
    new AttackMove(Moves.THUNDER_FANG, Type.ELECTRIC, MoveCategory.PHYSICAL, 65, 95, 15, 10, 0, 4)
      .attr(FlinchAttr)
      .attr(StatusEffectAttr, StatusEffect.PARALYSIS)
      .bitingMove(),
    new AttackMove(Moves.ICE_FANG, Type.ICE, MoveCategory.PHYSICAL, 65, 95, 15, 10, 0, 4)
      .attr(FlinchAttr)
      .attr(StatusEffectAttr, StatusEffect.FREEZE)
      .bitingMove(),
    new AttackMove(Moves.FIRE_FANG, Type.FIRE, MoveCategory.PHYSICAL, 65, 95, 15, 10, 0, 4)
      .attr(FlinchAttr)
      .attr(StatusEffectAttr, StatusEffect.BURN)
      .bitingMove(),
    new AttackMove(Moves.SHADOW_SNEAK, Type.GHOST, MoveCategory.PHYSICAL, 40, 100, 30, -1, 1, 4),
    new AttackMove(Moves.MUD_BOMB, Type.GROUND, MoveCategory.SPECIAL, 65, 85, 10, 30, 0, 4)
      .attr(StatChangeAttr, BattleStat.ACC, -1)
      .ballBombMove(),
    new AttackMove(Moves.PSYCHO_CUT, Type.PSYCHIC, MoveCategory.PHYSICAL, 70, 100, 20, -1, 0, 4)
      .attr(HighCritAttr)
      .slicingMove()
      .makesContact(false),
    new AttackMove(Moves.ZEN_HEADBUTT, Type.PSYCHIC, MoveCategory.PHYSICAL, 80, 90, 15, 20, 0, 4)
      .attr(FlinchAttr),
    new AttackMove(Moves.MIRROR_SHOT, Type.STEEL, MoveCategory.SPECIAL, 65, 85, 10, 30, 0, 4)
      .attr(StatChangeAttr, BattleStat.ACC, -1),
    new AttackMove(Moves.FLASH_CANNON, Type.STEEL, MoveCategory.SPECIAL, 80, 100, 10, 10, 0, 4)
      .attr(StatChangeAttr, BattleStat.SPDEF, -1),
    new AttackMove(Moves.ROCK_CLIMB, Type.NORMAL, MoveCategory.PHYSICAL, 90, 85, 20, 20, 0, 4)
      .attr(ConfuseAttr),
    new StatusMove(Moves.DEFOG, Type.FLYING, -1, 15, -1, 0, 4)
      .attr(StatChangeAttr, BattleStat.EVA, -1)
      .attr(ClearWeatherAttr, WeatherType.FOG)
      .attr(ClearTerrainAttr)
      .attr(RemoveScreensAttr, false)
      .attr(RemoveArenaTrapAttr, true),
    new StatusMove(Moves.TRICK_ROOM, Type.PSYCHIC, -1, 5, -1, -7, 4)
      .attr(AddArenaTagAttr, ArenaTagType.TRICK_ROOM, 5)
      .ignoresProtect()
      .target(MoveTarget.BOTH_SIDES),
    new AttackMove(Moves.DRACO_METEOR, Type.DRAGON, MoveCategory.SPECIAL, 130, 90, 5, -1, 0, 4)
      .attr(StatChangeAttr, BattleStat.SPATK, -2, true),
    new AttackMove(Moves.DISCHARGE, Type.ELECTRIC, MoveCategory.SPECIAL, 80, 100, 15, 30, 0, 4)
      .attr(StatusEffectAttr, StatusEffect.PARALYSIS)
      .target(MoveTarget.ALL_NEAR_OTHERS),
    new AttackMove(Moves.LAVA_PLUME, Type.FIRE, MoveCategory.SPECIAL, 80, 100, 15, 30, 0, 4)
      .attr(StatusEffectAttr, StatusEffect.BURN)
      .target(MoveTarget.ALL_NEAR_OTHERS),
    new AttackMove(Moves.LEAF_STORM, Type.GRASS, MoveCategory.SPECIAL, 130, 90, 5, -1, 0, 4)
      .attr(StatChangeAttr, BattleStat.SPATK, -2, true),
    new AttackMove(Moves.POWER_WHIP, Type.GRASS, MoveCategory.PHYSICAL, 120, 85, 10, -1, 0, 4),
    new AttackMove(Moves.ROCK_WRECKER, Type.ROCK, MoveCategory.PHYSICAL, 150, 90, 5, -1, 0, 4)
      .attr(RechargeAttr)
      .makesContact(false)
      .ballBombMove(),
    new AttackMove(Moves.CROSS_POISON, Type.POISON, MoveCategory.PHYSICAL, 70, 100, 20, 10, 0, 4)
      .attr(HighCritAttr)
      .attr(StatusEffectAttr, StatusEffect.POISON)
      .slicingMove(),
    new AttackMove(Moves.GUNK_SHOT, Type.POISON, MoveCategory.PHYSICAL, 120, 80, 5, 30, 0, 4)
      .attr(StatusEffectAttr, StatusEffect.POISON)
      .makesContact(false),
    new AttackMove(Moves.IRON_HEAD, Type.STEEL, MoveCategory.PHYSICAL, 80, 100, 15, 30, 0, 4)
      .attr(FlinchAttr),
    new AttackMove(Moves.MAGNET_BOMB, Type.STEEL, MoveCategory.PHYSICAL, 60, -1, 20, -1, 0, 4)
      .makesContact(false)
      .ballBombMove(),
    new AttackMove(Moves.STONE_EDGE, Type.ROCK, MoveCategory.PHYSICAL, 100, 80, 5, -1, 0, 4)
      .attr(HighCritAttr)
      .makesContact(false),
    new StatusMove(Moves.CAPTIVATE, Type.NORMAL, 100, 20, -1, 0, 4)
      .attr(StatChangeAttr, BattleStat.SPATK, -2)
      .condition((user, target, move) => target.isOppositeGender(user))
      .target(MoveTarget.ALL_NEAR_ENEMIES),
    new StatusMove(Moves.STEALTH_ROCK, Type.ROCK, -1, 20, -1, 0, 4)
      .attr(AddArenaTrapTagAttr, ArenaTagType.STEALTH_ROCK)
      .target(MoveTarget.ENEMY_SIDE),
    new AttackMove(Moves.GRASS_KNOT, Type.GRASS, MoveCategory.SPECIAL, -1, 100, 20, -1, 0, 4)
      .attr(WeightPowerAttr)
      .makesContact()
      .condition(failOnMaxCondition),
    new AttackMove(Moves.CHATTER, Type.FLYING, MoveCategory.SPECIAL, 65, 100, 20, 100, 0, 4)
      .attr(ConfuseAttr)
      .soundBased(),
    new AttackMove(Moves.JUDGMENT, Type.NORMAL, MoveCategory.SPECIAL, 100, 100, 10, -1, 0, 4)
      .attr(FormChangeItemTypeAttr),
    new AttackMove(Moves.BUG_BITE, Type.BUG, MoveCategory.PHYSICAL, 60, 100, 20, -1, 0, 4)
      .attr(StealEatBerryAttr),
    new AttackMove(Moves.CHARGE_BEAM, Type.ELECTRIC, MoveCategory.SPECIAL, 50, 90, 10, 70, 0, 4)
      .attr(StatChangeAttr, BattleStat.SPATK, 1, true),
    new AttackMove(Moves.WOOD_HAMMER, Type.GRASS, MoveCategory.PHYSICAL, 120, 100, 15, -1, 0, 4)
      .attr(RecoilAttr, false, 0.33)
      .recklessMove(),
    new AttackMove(Moves.AQUA_JET, Type.WATER, MoveCategory.PHYSICAL, 40, 100, 20, -1, 1, 4),
    new AttackMove(Moves.ATTACK_ORDER, Type.BUG, MoveCategory.PHYSICAL, 90, 100, 15, -1, 0, 4)
      .attr(HighCritAttr)
      .makesContact(false),
    new SelfStatusMove(Moves.DEFEND_ORDER, Type.BUG, -1, 10, -1, 0, 4)
      .attr(StatChangeAttr, [ BattleStat.DEF, BattleStat.SPDEF ], 1, true),
    new SelfStatusMove(Moves.HEAL_ORDER, Type.BUG, -1, 10, -1, 0, 4)
      .attr(HealAttr, 0.5)
      .triageMove(),
    new AttackMove(Moves.HEAD_SMASH, Type.ROCK, MoveCategory.PHYSICAL, 150, 80, 5, -1, 0, 4)
      .attr(RecoilAttr, false, 0.5)
      .recklessMove(),
    new AttackMove(Moves.DOUBLE_HIT, Type.NORMAL, MoveCategory.PHYSICAL, 35, 90, 10, -1, 0, 4)
      .attr(MultiHitAttr, MultiHitType._2),
    new AttackMove(Moves.ROAR_OF_TIME, Type.DRAGON, MoveCategory.SPECIAL, 150, 90, 5, -1, 0, 4)
      .attr(RechargeAttr),
    new AttackMove(Moves.SPACIAL_REND, Type.DRAGON, MoveCategory.SPECIAL, 100, 95, 5, -1, 0, 4)
      .attr(HighCritAttr),
    new SelfStatusMove(Moves.LUNAR_DANCE, Type.PSYCHIC, -1, 10, -1, 0, 4)
      .attr(SacrificialAttrOnHit)
      .danceMove()
      .triageMove()
      .unimplemented(),
    new AttackMove(Moves.CRUSH_GRIP, Type.NORMAL, MoveCategory.PHYSICAL, -1, 100, 5, -1, 0, 4)
      .attr(OpponentHighHpPowerAttr, 120),
    new AttackMove(Moves.MAGMA_STORM, Type.FIRE, MoveCategory.SPECIAL, 100, 75, 5, -1, 0, 4)
      .attr(TrapAttr, BattlerTagType.MAGMA_STORM),
    new StatusMove(Moves.DARK_VOID, Type.DARK, 50, 10, -1, 0, 4)
      .attr(StatusEffectAttr, StatusEffect.SLEEP)
      .target(MoveTarget.ALL_NEAR_ENEMIES),
    new AttackMove(Moves.SEED_FLARE, Type.GRASS, MoveCategory.SPECIAL, 120, 85, 5, 40, 0, 4)
      .attr(StatChangeAttr, BattleStat.SPDEF, -2),
    new AttackMove(Moves.OMINOUS_WIND, Type.GHOST, MoveCategory.SPECIAL, 60, 100, 5, 10, 0, 4)
      .attr(StatChangeAttr, [ BattleStat.ATK, BattleStat.DEF, BattleStat.SPATK, BattleStat.SPDEF, BattleStat.SPD ], 1, true)
      .windMove(),
    new AttackMove(Moves.SHADOW_FORCE, Type.GHOST, MoveCategory.PHYSICAL, 120, 100, 5, -1, 0, 4)
      .attr(ChargeAttr, ChargeAnim.SHADOW_FORCE_CHARGING, "vanished\ninstantly!", BattlerTagType.HIDDEN)
      .ignoresProtect()
      .ignoresVirtual(),
    new SelfStatusMove(Moves.HONE_CLAWS, Type.DARK, -1, 15, -1, 0, 5)
      .attr(StatChangeAttr, [ BattleStat.ATK, BattleStat.ACC ], 1, true),
    new StatusMove(Moves.WIDE_GUARD, Type.ROCK, -1, 10, -1, 3, 5)
      .target(MoveTarget.USER_SIDE)
      .attr(AddArenaTagAttr, ArenaTagType.WIDE_GUARD, 1, true, true),
    new StatusMove(Moves.GUARD_SPLIT, Type.PSYCHIC, -1, 10, -1, 0, 5)
      .unimplemented(),
    new StatusMove(Moves.POWER_SPLIT, Type.PSYCHIC, -1, 10, -1, 0, 5)
      .unimplemented(),
    new StatusMove(Moves.WONDER_ROOM, Type.PSYCHIC, -1, 10, -1, 0, 5)
      .ignoresProtect()
      .target(MoveTarget.BOTH_SIDES)
      .unimplemented(),
    new AttackMove(Moves.PSYSHOCK, Type.PSYCHIC, MoveCategory.SPECIAL, 80, 100, 10, -1, 0, 5)
      .attr(DefDefAttr),
    new AttackMove(Moves.VENOSHOCK, Type.POISON, MoveCategory.SPECIAL, 65, 100, 10, -1, 0, 5)
      .attr(MovePowerMultiplierAttr, (user, target, move) => target.status && (target.status.effect === StatusEffect.POISON || target.status.effect === StatusEffect.TOXIC) ? 2 : 1),
    new SelfStatusMove(Moves.AUTOTOMIZE, Type.STEEL, -1, 15, -1, 0, 5)
      .attr(StatChangeAttr, BattleStat.SPD, 2, true)
      .partial(),
    new SelfStatusMove(Moves.RAGE_POWDER, Type.BUG, -1, 20, -1, 2, 5)
      .powderMove()
      .attr(AddBattlerTagAttr, BattlerTagType.CENTER_OF_ATTENTION, true),
    new StatusMove(Moves.TELEKINESIS, Type.PSYCHIC, -1, 15, -1, 0, 5)
      .condition(failOnGravityCondition)
      .unimplemented(),
    new StatusMove(Moves.MAGIC_ROOM, Type.PSYCHIC, -1, 10, -1, 0, 5)
      .ignoresProtect()
      .target(MoveTarget.BOTH_SIDES)
      .unimplemented(),
    new AttackMove(Moves.SMACK_DOWN, Type.ROCK, MoveCategory.PHYSICAL, 50, 100, 15, 100, 0, 5)
      .attr(AddBattlerTagAttr, BattlerTagType.IGNORE_FLYING, false, false, 1, 1, true)
      .attr(AddBattlerTagAttr, BattlerTagType.INTERRUPTED)
      .attr(RemoveBattlerTagAttr, [BattlerTagType.FLYING, BattlerTagType.MAGNET_RISEN])
      .attr(HitsTagAttr, BattlerTagType.FLYING, false)
      .makesContact(false),
    new AttackMove(Moves.STORM_THROW, Type.FIGHTING, MoveCategory.PHYSICAL, 60, 100, 10, -1, 0, 5)
      .attr(CritOnlyAttr),
    new AttackMove(Moves.FLAME_BURST, Type.FIRE, MoveCategory.SPECIAL, 70, 100, 15, -1, 0, 5)
      .partial(),
    new AttackMove(Moves.SLUDGE_WAVE, Type.POISON, MoveCategory.SPECIAL, 95, 100, 10, 10, 0, 5)
      .attr(StatusEffectAttr, StatusEffect.POISON)
      .target(MoveTarget.ALL_NEAR_OTHERS),
    new SelfStatusMove(Moves.QUIVER_DANCE, Type.BUG, -1, 20, -1, 0, 5)
      .attr(StatChangeAttr, [ BattleStat.SPATK, BattleStat.SPDEF, BattleStat.SPD ], 1, true)
      .danceMove(),
    new AttackMove(Moves.HEAVY_SLAM, Type.STEEL, MoveCategory.PHYSICAL, -1, 100, 10, -1, 0, 5)
      .attr(MinimizeAccuracyAttr)
      .attr(CompareWeightPowerAttr)
      .attr(HitsTagAttr, BattlerTagType.MINIMIZED, true)
      .condition(failOnMaxCondition),
    new AttackMove(Moves.SYNCHRONOISE, Type.PSYCHIC, MoveCategory.SPECIAL, 120, 100, 10, -1, 0, 5)
      .target(MoveTarget.ALL_NEAR_OTHERS)
      .condition(unknownTypeCondition)
      .attr(hitsSameTypeAttr),
    new AttackMove(Moves.ELECTRO_BALL, Type.ELECTRIC, MoveCategory.SPECIAL, -1, 100, 10, -1, 0, 5)
      .attr(ElectroBallPowerAttr)
      .ballBombMove(),
    new StatusMove(Moves.SOAK, Type.WATER, 100, 20, -1, 0, 5)
      .attr(ChangeTypeAttr, Type.WATER),
    new AttackMove(Moves.FLAME_CHARGE, Type.FIRE, MoveCategory.PHYSICAL, 50, 100, 20, 100, 0, 5)
      .attr(StatChangeAttr, BattleStat.SPD, 1, true),
    new SelfStatusMove(Moves.COIL, Type.POISON, -1, 20, -1, 0, 5)
      .attr(StatChangeAttr, [ BattleStat.ATK, BattleStat.DEF, BattleStat.ACC ], 1, true),
    new AttackMove(Moves.LOW_SWEEP, Type.FIGHTING, MoveCategory.PHYSICAL, 65, 100, 20, 100, 0, 5)
      .attr(StatChangeAttr, BattleStat.SPD, -1),
    new AttackMove(Moves.ACID_SPRAY, Type.POISON, MoveCategory.SPECIAL, 40, 100, 20, 100, 0, 5)
      .attr(StatChangeAttr, BattleStat.SPDEF, -2)
      .ballBombMove(),
    new AttackMove(Moves.FOUL_PLAY, Type.DARK, MoveCategory.PHYSICAL, 95, 100, 15, -1, 0, 5)
      .attr(TargetAtkUserAtkAttr),
    new StatusMove(Moves.SIMPLE_BEAM, Type.NORMAL, 100, 15, -1, 0, 5)
      .attr(AbilityChangeAttr, Abilities.SIMPLE),
    new StatusMove(Moves.ENTRAINMENT, Type.NORMAL, 100, 15, -1, 0, 5)
      .attr(AbilityGiveAttr),
    new StatusMove(Moves.AFTER_YOU, Type.NORMAL, -1, 15, -1, 0, 5)
      .ignoresProtect()
      .unimplemented(),
    new AttackMove(Moves.ROUND, Type.NORMAL, MoveCategory.SPECIAL, 60, 100, 15, -1, 0, 5)
      .soundBased()
      .partial(),
    new AttackMove(Moves.ECHOED_VOICE, Type.NORMAL, MoveCategory.SPECIAL, 40, 100, 15, -1, 0, 5)
      .attr(ConsecutiveUseMultiBasePowerAttr, 5, false)
      .soundBased(),
    new AttackMove(Moves.CHIP_AWAY, Type.NORMAL, MoveCategory.PHYSICAL, 70, 100, 20, -1, 0, 5)
      .attr(IgnoreOpponentStatChangesAttr),
    new AttackMove(Moves.CLEAR_SMOG, Type.POISON, MoveCategory.SPECIAL, 50, -1, 15, -1, 0, 5)
      .attr(ResetStatsAttr),
    new AttackMove(Moves.STORED_POWER, Type.PSYCHIC, MoveCategory.SPECIAL, 20, 100, 10, -1, 0, 5)
      .attr(StatChangeCountPowerAttr),
    new StatusMove(Moves.QUICK_GUARD, Type.FIGHTING, -1, 15, -1, 3, 5)
      .target(MoveTarget.USER_SIDE)
      .attr(AddArenaTagAttr, ArenaTagType.QUICK_GUARD, 1, true, true),
    new SelfStatusMove(Moves.ALLY_SWITCH, Type.PSYCHIC, -1, 15, -1, 2, 5)
      .ignoresProtect()
      .unimplemented(),
    new AttackMove(Moves.SCALD, Type.WATER, MoveCategory.SPECIAL, 80, 100, 15, 30, 0, 5)
      .attr(HealStatusEffectAttr, false, StatusEffect.FREEZE)
      .attr(HealStatusEffectAttr, true, StatusEffect.FREEZE)
      .attr(StatusEffectAttr, StatusEffect.BURN),
    new SelfStatusMove(Moves.SHELL_SMASH, Type.NORMAL, -1, 15, -1, 0, 5)
      .attr(StatChangeAttr, [ BattleStat.ATK, BattleStat.SPATK, BattleStat.SPD ], 2, true)
      .attr(StatChangeAttr, [ BattleStat.DEF, BattleStat.SPDEF ], -1, true),
    new StatusMove(Moves.HEAL_PULSE, Type.PSYCHIC, -1, 10, -1, 0, 5)
      .attr(HealAttr, 0.5, false, false)
      .pulseMove()
      .triageMove(),
    new AttackMove(Moves.HEX, Type.GHOST, MoveCategory.SPECIAL, 65, 100, 10, -1, 0, 5)
      .attr(
        MovePowerMultiplierAttr,
        (user, target, move) =>  target.status || target.hasAbility(Abilities.COMATOSE)? 2 : 1),
    new AttackMove(Moves.SKY_DROP, Type.FLYING, MoveCategory.PHYSICAL, 60, 100, 10, -1, 0, 5)
      .attr(ChargeAttr, ChargeAnim.SKY_DROP_CHARGING, "took {TARGET}\ninto the sky!", BattlerTagType.FLYING) // TODO: Add 2nd turn message
      .condition(failOnGravityCondition)
      .ignoresVirtual(),
    new SelfStatusMove(Moves.SHIFT_GEAR, Type.STEEL, -1, 10, -1, 0, 5)
      .attr(StatChangeAttr, BattleStat.ATK, 1, true)
      .attr(StatChangeAttr, BattleStat.SPD, 2, true),
    new AttackMove(Moves.CIRCLE_THROW, Type.FIGHTING, MoveCategory.PHYSICAL, 60, 90, 10, -1, -6, 5)
      .attr(ForceSwitchOutAttr),
    new AttackMove(Moves.INCINERATE, Type.FIRE, MoveCategory.SPECIAL, 60, 100, 15, -1, 0, 5)
      .target(MoveTarget.ALL_NEAR_ENEMIES)
      .attr(RemoveHeldItemAttr, true),
    new StatusMove(Moves.QUASH, Type.DARK, 100, 15, -1, 0, 5)
      .unimplemented(),
    new AttackMove(Moves.ACROBATICS, Type.FLYING, MoveCategory.PHYSICAL, 55, 100, 15, -1, 0, 5)
      .attr(MovePowerMultiplierAttr, (user, target, move) => Math.max(1, 2 - 0.2 * user.getHeldItems().filter(i => i.isTransferrable).reduce((v, m) => v + m.stackCount, 0))),
    new StatusMove(Moves.REFLECT_TYPE, Type.NORMAL, -1, 15, -1, 0, 5)
      .attr(CopyTypeAttr),
    new AttackMove(Moves.RETALIATE, Type.NORMAL, MoveCategory.PHYSICAL, 70, 100, 5, -1, 0, 5)
      .partial(),
    new AttackMove(Moves.FINAL_GAMBIT, Type.FIGHTING, MoveCategory.SPECIAL, -1, 100, 5, -1, 0, 5)
      .attr(UserHpDamageAttr)
      .attr(SacrificialAttrOnHit),
    new StatusMove(Moves.BESTOW, Type.NORMAL, -1, 15, -1, 0, 5)
      .ignoresProtect()
      .unimplemented(),
    new AttackMove(Moves.INFERNO, Type.FIRE, MoveCategory.SPECIAL, 100, 50, 5, 100, 0, 5)
      .attr(StatusEffectAttr, StatusEffect.BURN),
    new AttackMove(Moves.WATER_PLEDGE, Type.WATER, MoveCategory.SPECIAL, 80, 100, 10, -1, 0, 5)
      .partial(),
    new AttackMove(Moves.FIRE_PLEDGE, Type.FIRE, MoveCategory.SPECIAL, 80, 100, 10, -1, 0, 5)
      .partial(),
    new AttackMove(Moves.GRASS_PLEDGE, Type.GRASS, MoveCategory.SPECIAL, 80, 100, 10, -1, 0, 5)
      .partial(),
    new AttackMove(Moves.VOLT_SWITCH, Type.ELECTRIC, MoveCategory.SPECIAL, 70, 100, 20, -1, 0, 5)
      .attr(ForceSwitchOutAttr, true, false),
    new AttackMove(Moves.STRUGGLE_BUG, Type.BUG, MoveCategory.SPECIAL, 50, 100, 20, 100, 0, 5)
      .attr(StatChangeAttr, BattleStat.SPATK, -1)
      .target(MoveTarget.ALL_NEAR_ENEMIES),
    new AttackMove(Moves.BULLDOZE, Type.GROUND, MoveCategory.PHYSICAL, 60, 100, 20, 100, 0, 5)
      .attr(StatChangeAttr, BattleStat.SPD, -1)
      .makesContact(false)
      .target(MoveTarget.ALL_NEAR_OTHERS),
    new AttackMove(Moves.FROST_BREATH, Type.ICE, MoveCategory.SPECIAL, 60, 90, 10, 100, 0, 5)
      .attr(CritOnlyAttr),
    new AttackMove(Moves.DRAGON_TAIL, Type.DRAGON, MoveCategory.PHYSICAL, 60, 90, 10, -1, -6, 5)
      .attr(ForceSwitchOutAttr),
    new SelfStatusMove(Moves.WORK_UP, Type.NORMAL, -1, 30, -1, 0, 5)
      .attr(StatChangeAttr, [ BattleStat.ATK, BattleStat.SPATK ], 1, true),
    new AttackMove(Moves.ELECTROWEB, Type.ELECTRIC, MoveCategory.SPECIAL, 55, 95, 15, 100, 0, 5)
      .attr(StatChangeAttr, BattleStat.SPD, -1)
      .target(MoveTarget.ALL_NEAR_ENEMIES),
    new AttackMove(Moves.WILD_CHARGE, Type.ELECTRIC, MoveCategory.PHYSICAL, 90, 100, 15, -1, 0, 5)
      .attr(RecoilAttr)
      .recklessMove(),
    new AttackMove(Moves.DRILL_RUN, Type.GROUND, MoveCategory.PHYSICAL, 80, 95, 10, -1, 0, 5)
      .attr(HighCritAttr),
    new AttackMove(Moves.DUAL_CHOP, Type.DRAGON, MoveCategory.PHYSICAL, 40, 90, 15, -1, 0, 5)
      .attr(MultiHitAttr, MultiHitType._2),
    new AttackMove(Moves.HEART_STAMP, Type.PSYCHIC, MoveCategory.PHYSICAL, 60, 100, 25, 30, 0, 5)
      .attr(FlinchAttr),
    new AttackMove(Moves.HORN_LEECH, Type.GRASS, MoveCategory.PHYSICAL, 75, 100, 10, -1, 0, 5)
      .attr(HitHealAttr)
      .triageMove(),
    new AttackMove(Moves.SACRED_SWORD, Type.FIGHTING, MoveCategory.PHYSICAL, 90, 100, 15, -1, 0, 5)
      .attr(IgnoreOpponentStatChangesAttr)
      .slicingMove(),
    new AttackMove(Moves.RAZOR_SHELL, Type.WATER, MoveCategory.PHYSICAL, 75, 95, 10, 50, 0, 5)
      .attr(StatChangeAttr, BattleStat.DEF, -1)
      .slicingMove(),
    new AttackMove(Moves.HEAT_CRASH, Type.FIRE, MoveCategory.PHYSICAL, -1, 100, 10, -1, 0, 5)
      .attr(MinimizeAccuracyAttr)
      .attr(CompareWeightPowerAttr)
      .attr(HitsTagAttr, BattlerTagType.MINIMIZED, true)
      .condition(failOnMaxCondition),
    new AttackMove(Moves.LEAF_TORNADO, Type.GRASS, MoveCategory.SPECIAL, 65, 90, 10, 50, 0, 5)
      .attr(StatChangeAttr, BattleStat.ACC, -1),
    new AttackMove(Moves.STEAMROLLER, Type.BUG, MoveCategory.PHYSICAL, 65, 100, 20, 30, 0, 5)
      .attr(FlinchAttr),
    new SelfStatusMove(Moves.COTTON_GUARD, Type.GRASS, -1, 10, -1, 0, 5)
      .attr(StatChangeAttr, BattleStat.DEF, 3, true),
    new AttackMove(Moves.NIGHT_DAZE, Type.DARK, MoveCategory.SPECIAL, 85, 95, 10, 40, 0, 5)
      .attr(StatChangeAttr, BattleStat.ACC, -1),
    new AttackMove(Moves.PSYSTRIKE, Type.PSYCHIC, MoveCategory.SPECIAL, 100, 100, 10, -1, 0, 5)
      .attr(DefDefAttr),
    new AttackMove(Moves.TAIL_SLAP, Type.NORMAL, MoveCategory.PHYSICAL, 25, 85, 10, -1, 0, 5)
      .attr(MultiHitAttr),
    new AttackMove(Moves.HURRICANE, Type.FLYING, MoveCategory.SPECIAL, 110, 70, 10, 30, 0, 5)
      .attr(ThunderAccuracyAttr)
      .attr(ConfuseAttr)
      .attr(HitsTagAttr, BattlerTagType.FLYING, false)
      .windMove(),
    new AttackMove(Moves.HEAD_CHARGE, Type.NORMAL, MoveCategory.PHYSICAL, 120, 100, 15, -1, 0, 5)
      .attr(RecoilAttr)
      .recklessMove(),
    new AttackMove(Moves.GEAR_GRIND, Type.STEEL, MoveCategory.PHYSICAL, 50, 85, 15, -1, 0, 5)
      .attr(MultiHitAttr, MultiHitType._2),
    new AttackMove(Moves.SEARING_SHOT, Type.FIRE, MoveCategory.SPECIAL, 100, 100, 5, 30, 0, 5)
      .attr(StatusEffectAttr, StatusEffect.BURN)
      .ballBombMove()
      .target(MoveTarget.ALL_NEAR_OTHERS),
    new AttackMove(Moves.TECHNO_BLAST, Type.NORMAL, MoveCategory.SPECIAL, 120, 100, 5, -1, 0, 5)
      .attr(TechnoBlastTypeAttr),
    new AttackMove(Moves.RELIC_SONG, Type.NORMAL, MoveCategory.SPECIAL, 75, 100, 10, 10, 0, 5)
      .attr(StatusEffectAttr, StatusEffect.SLEEP)
      .soundBased()
      .target(MoveTarget.ALL_NEAR_ENEMIES),
    new AttackMove(Moves.SECRET_SWORD, Type.FIGHTING, MoveCategory.SPECIAL, 85, 100, 10, -1, 0, 5)
      .attr(DefDefAttr)
      .slicingMove(),
    new AttackMove(Moves.GLACIATE, Type.ICE, MoveCategory.SPECIAL, 65, 95, 10, 100, 0, 5)
      .attr(StatChangeAttr, BattleStat.SPD, -1)
      .target(MoveTarget.ALL_NEAR_ENEMIES),
    new AttackMove(Moves.BOLT_STRIKE, Type.ELECTRIC, MoveCategory.PHYSICAL, 130, 85, 5, 20, 0, 5)
      .attr(StatusEffectAttr, StatusEffect.PARALYSIS),
    new AttackMove(Moves.BLUE_FLARE, Type.FIRE, MoveCategory.SPECIAL, 130, 85, 5, 20, 0, 5)
      .attr(StatusEffectAttr, StatusEffect.BURN),
    new AttackMove(Moves.FIERY_DANCE, Type.FIRE, MoveCategory.SPECIAL, 80, 100, 10, 50, 0, 5)
      .attr(StatChangeAttr, BattleStat.SPATK, 1, true)
      .danceMove(),
    new AttackMove(Moves.FREEZE_SHOCK, Type.ICE, MoveCategory.PHYSICAL, 140, 90, 5, 30, 0, 5)
      .attr(ChargeAttr, ChargeAnim.FREEZE_SHOCK_CHARGING, "became cloaked\nin a freezing light!")
      .attr(StatusEffectAttr, StatusEffect.PARALYSIS)
      .makesContact(false),
    new AttackMove(Moves.ICE_BURN, Type.ICE, MoveCategory.SPECIAL, 140, 90, 5, 30, 0, 5)
      .attr(ChargeAttr, ChargeAnim.ICE_BURN_CHARGING, "became cloaked\nin freezing air!")
      .attr(StatusEffectAttr, StatusEffect.BURN)
      .ignoresVirtual(),
    new AttackMove(Moves.SNARL, Type.DARK, MoveCategory.SPECIAL, 55, 95, 15, 100, 0, 5)
      .attr(StatChangeAttr, BattleStat.SPATK, -1)
      .soundBased()
      .target(MoveTarget.ALL_NEAR_ENEMIES),
    new AttackMove(Moves.ICICLE_CRASH, Type.ICE, MoveCategory.PHYSICAL, 85, 90, 10, 30, 0, 5)
      .attr(FlinchAttr)
      .makesContact(false),
    new AttackMove(Moves.V_CREATE, Type.FIRE, MoveCategory.PHYSICAL, 180, 95, 5, -1, 0, 5)
      .attr(StatChangeAttr, [ BattleStat.DEF, BattleStat.SPDEF, BattleStat.SPD ], -1, true),
    new AttackMove(Moves.FUSION_FLARE, Type.FIRE, MoveCategory.SPECIAL, 100, 100, 5, -1, 0, 5)
      .attr(HealStatusEffectAttr, true, StatusEffect.FREEZE)
      .partial(),
    new AttackMove(Moves.FUSION_BOLT, Type.ELECTRIC, MoveCategory.PHYSICAL, 100, 100, 5, -1, 0, 5)
      .makesContact(false)
      .partial(),
    new AttackMove(Moves.FLYING_PRESS, Type.FIGHTING, MoveCategory.PHYSICAL, 100, 95, 10, -1, 0, 6)
      .attr(MinimizeAccuracyAttr)
      .attr(FlyingTypeMultiplierAttr)
      .attr(HitsTagAttr, BattlerTagType.MINIMIZED, true)
      .condition(failOnGravityCondition),
    new StatusMove(Moves.MAT_BLOCK, Type.FIGHTING, -1, 10, -1, 0, 6)
      .target(MoveTarget.USER_SIDE)
      .attr(AddArenaTagAttr, ArenaTagType.MAT_BLOCK, 1, true, true)
      .condition(new FirstMoveCondition()),
    new AttackMove(Moves.BELCH, Type.POISON, MoveCategory.SPECIAL, 120, 90, 10, -1, 0, 6)
      .condition((user, target, move) => user.battleData.berriesEaten.length > 0),
    new StatusMove(Moves.ROTOTILLER, Type.GROUND, -1, 10, -1, 0, 6)
      .target(MoveTarget.ALL)
      .condition((user,target,move) => {
        // If any fielded pokémon is grass-type and grounded.
        return [...user.scene.getEnemyParty(),...user.scene.getParty()].some((poke) => poke.isOfType(Type.GRASS) && poke.isGrounded());
      })
      .attr(StatChangeAttr, [BattleStat.ATK, BattleStat.SPATK], 1, false, (user, target, move) => target.isOfType(Type.GRASS) && target.isGrounded()),
    new StatusMove(Moves.STICKY_WEB, Type.BUG, -1, 20, -1, 0, 6)
      .attr(AddArenaTrapTagAttr, ArenaTagType.STICKY_WEB)
      .target(MoveTarget.ENEMY_SIDE),
    new AttackMove(Moves.FELL_STINGER, Type.BUG, MoveCategory.PHYSICAL, 50, 100, 25, -1, 0, 6)
      .attr(PostVictoryStatChangeAttr, BattleStat.ATK, 3, true ),
    new AttackMove(Moves.PHANTOM_FORCE, Type.GHOST, MoveCategory.PHYSICAL, 90, 100, 10, -1, 0, 6)
      .attr(ChargeAttr, ChargeAnim.PHANTOM_FORCE_CHARGING, "vanished\ninstantly!", BattlerTagType.HIDDEN)
      .ignoresProtect()
      .ignoresVirtual(),
    new StatusMove(Moves.TRICK_OR_TREAT, Type.GHOST, 100, 20, -1, 0, 6)
      .attr(AddTypeAttr, Type.GHOST)
      .partial(),
    new StatusMove(Moves.NOBLE_ROAR, Type.NORMAL, 100, 30, -1, 0, 6)
      .attr(StatChangeAttr, [ BattleStat.ATK, BattleStat.SPATK ], -1)
      .soundBased(),
    new StatusMove(Moves.ION_DELUGE, Type.ELECTRIC, -1, 25, -1, 1, 6)
      .target(MoveTarget.BOTH_SIDES)
      .unimplemented(),
    new AttackMove(Moves.PARABOLIC_CHARGE, Type.ELECTRIC, MoveCategory.SPECIAL, 65, 100, 20, -1, 0, 6)
      .attr(HitHealAttr)
      .target(MoveTarget.ALL_NEAR_OTHERS)
      .triageMove(),
    new StatusMove(Moves.FORESTS_CURSE, Type.GRASS, 100, 20, -1, 0, 6)
      .attr(AddTypeAttr, Type.GRASS)
      .partial(),
    new AttackMove(Moves.PETAL_BLIZZARD, Type.GRASS, MoveCategory.PHYSICAL, 90, 100, 15, -1, 0, 6)
      .windMove()
      .makesContact(false)
      .target(MoveTarget.ALL_NEAR_OTHERS),
    new AttackMove(Moves.FREEZE_DRY, Type.ICE, MoveCategory.SPECIAL, 70, 100, 20, 10, 0, 6)
      .attr(StatusEffectAttr, StatusEffect.FREEZE)
      .attr(WaterSuperEffectTypeMultiplierAttr),
    new AttackMove(Moves.DISARMING_VOICE, Type.FAIRY, MoveCategory.SPECIAL, 40, -1, 15, -1, 0, 6)
      .soundBased()
      .target(MoveTarget.ALL_NEAR_ENEMIES),
    new StatusMove(Moves.PARTING_SHOT, Type.DARK, 100, 20, -1, 0, 6)
      .attr(StatChangeAttr, [ BattleStat.ATK, BattleStat.SPATK ], -1, false, null, true, true, MoveEffectTrigger.PRE_APPLY)
      .attr(ForceSwitchOutAttr, true, false)
      .soundBased(),
    new StatusMove(Moves.TOPSY_TURVY, Type.DARK, -1, 20, -1, 0, 6)
      .attr(InvertStatsAttr),
    new AttackMove(Moves.DRAINING_KISS, Type.FAIRY, MoveCategory.SPECIAL, 50, 100, 10, -1, 0, 6)
      .attr(HitHealAttr, 0.75)
      .makesContact()
      .triageMove(),
    new StatusMove(Moves.CRAFTY_SHIELD, Type.FAIRY, -1, 10, -1, 3, 6)
      .target(MoveTarget.USER_SIDE)
      .attr(AddArenaTagAttr, ArenaTagType.CRAFTY_SHIELD, 1, true, true),
    new StatusMove(Moves.FLOWER_SHIELD, Type.FAIRY, -1, 10, -1, 0, 6)
      .target(MoveTarget.ALL)
      .attr(StatChangeAttr, BattleStat.DEF, 1, false, (user, target, move) => target.getTypes().includes(Type.GRASS) && !target.getTag(SemiInvulnerableTag)),
    new StatusMove(Moves.GRASSY_TERRAIN, Type.GRASS, -1, 10, -1, 0, 6)
      .attr(TerrainChangeAttr, TerrainType.GRASSY)
      .target(MoveTarget.BOTH_SIDES),
    new StatusMove(Moves.MISTY_TERRAIN, Type.FAIRY, -1, 10, -1, 0, 6)
      .attr(TerrainChangeAttr, TerrainType.MISTY)
      .target(MoveTarget.BOTH_SIDES),
    new StatusMove(Moves.ELECTRIFY, Type.ELECTRIC, -1, 20, -1, 0, 6)
      .unimplemented(),
    new AttackMove(Moves.PLAY_ROUGH, Type.FAIRY, MoveCategory.PHYSICAL, 90, 90, 10, 10, 0, 6)
      .attr(StatChangeAttr, BattleStat.ATK, -1),
    new AttackMove(Moves.FAIRY_WIND, Type.FAIRY, MoveCategory.SPECIAL, 40, 100, 30, -1, 0, 6)
      .windMove(),
    new AttackMove(Moves.MOONBLAST, Type.FAIRY, MoveCategory.SPECIAL, 95, 100, 15, 30, 0, 6)
      .attr(StatChangeAttr, BattleStat.SPATK, -1),
    new AttackMove(Moves.BOOMBURST, Type.NORMAL, MoveCategory.SPECIAL, 140, 100, 10, -1, 0, 6)
      .soundBased()
      .target(MoveTarget.ALL_NEAR_OTHERS),
    new StatusMove(Moves.FAIRY_LOCK, Type.FAIRY, -1, 10, -1, 0, 6)
      .target(MoveTarget.BOTH_SIDES)
      .unimplemented(),
    new SelfStatusMove(Moves.KINGS_SHIELD, Type.STEEL, -1, 10, -1, 4, 6)
      .attr(ProtectAttr, BattlerTagType.KINGS_SHIELD),
    new StatusMove(Moves.PLAY_NICE, Type.NORMAL, -1, 20, -1, 0, 6)
      .attr(StatChangeAttr, BattleStat.ATK, -1),
    new StatusMove(Moves.CONFIDE, Type.NORMAL, -1, 20, -1, 0, 6)
      .attr(StatChangeAttr, BattleStat.SPATK, -1)
      .soundBased(),
    new AttackMove(Moves.DIAMOND_STORM, Type.ROCK, MoveCategory.PHYSICAL, 100, 95, 5, 50, 0, 6)
      .attr(StatChangeAttr, BattleStat.DEF, 2, true)
      .makesContact(false)
      .target(MoveTarget.ALL_NEAR_ENEMIES),
    new AttackMove(Moves.STEAM_ERUPTION, Type.WATER, MoveCategory.SPECIAL, 110, 95, 5, 30, 0, 6)
      .attr(HealStatusEffectAttr, true, StatusEffect.FREEZE)
      .attr(HealStatusEffectAttr, false, StatusEffect.FREEZE)
      .attr(StatusEffectAttr, StatusEffect.BURN),
    new AttackMove(Moves.HYPERSPACE_HOLE, Type.PSYCHIC, MoveCategory.SPECIAL, 80, -1, 5, -1, 0, 6)
      .ignoresProtect(),
    new AttackMove(Moves.WATER_SHURIKEN, Type.WATER, MoveCategory.SPECIAL, 15, 100, 20, -1, 1, 6)
      .attr(MultiHitAttr)
      .attr(WaterShurikenPowerAttr)
      .attr(WaterShurikenMultiHitTypeAttr),
    new AttackMove(Moves.MYSTICAL_FIRE, Type.FIRE, MoveCategory.SPECIAL, 75, 100, 10, 100, 0, 6)
      .attr(StatChangeAttr, BattleStat.SPATK, -1),
    new SelfStatusMove(Moves.SPIKY_SHIELD, Type.GRASS, -1, 10, -1, 4, 6)
      .attr(ProtectAttr, BattlerTagType.SPIKY_SHIELD),
    new StatusMove(Moves.AROMATIC_MIST, Type.FAIRY, -1, 20, -1, 0, 6)
      .attr(StatChangeAttr, BattleStat.SPDEF, 1)
      .target(MoveTarget.NEAR_ALLY),
    new StatusMove(Moves.EERIE_IMPULSE, Type.ELECTRIC, 100, 15, -1, 0, 6)
      .attr(StatChangeAttr, BattleStat.SPATK, -2),
    new StatusMove(Moves.VENOM_DRENCH, Type.POISON, 100, 20, -1, 0, 6)
      .attr(StatChangeAttr, [ BattleStat.ATK, BattleStat.SPATK, BattleStat.SPD ], -1, false, (user, target, move) => target.status?.effect === StatusEffect.POISON || target.status?.effect === StatusEffect.TOXIC)
      .target(MoveTarget.ALL_NEAR_ENEMIES),
    new StatusMove(Moves.POWDER, Type.BUG, 100, 20, -1, 1, 6)
      .powderMove()
      .unimplemented(),
    new SelfStatusMove(Moves.GEOMANCY, Type.FAIRY, -1, 10, -1, 0, 6)
      .attr(ChargeAttr, ChargeAnim.GEOMANCY_CHARGING, "is charging its power!")
      .attr(StatChangeAttr, [ BattleStat.SPATK, BattleStat.SPDEF, BattleStat.SPD ], 2, true)
      .ignoresVirtual(),
    new StatusMove(Moves.MAGNETIC_FLUX, Type.ELECTRIC, -1, 20, -1, 0, 6)
      .attr(StatChangeAttr, [ BattleStat.DEF, BattleStat.SPDEF ], 1, false, (user, target, move) => !![ Abilities.PLUS, Abilities.MINUS].find(a => target.hasAbility(a, false)))
      .target(MoveTarget.USER_AND_ALLIES)
      .condition((user, target, move) => !![ user, user.getAlly() ].filter(p => p?.isActive()).find(p => !![ Abilities.PLUS, Abilities.MINUS].find(a => p.hasAbility(a, false)))),
    new StatusMove(Moves.HAPPY_HOUR, Type.NORMAL, -1, 30, -1, 0, 6) // No animation
      .attr(AddArenaTagAttr, ArenaTagType.HAPPY_HOUR, null, true)
      .target(MoveTarget.USER_SIDE),
    new StatusMove(Moves.ELECTRIC_TERRAIN, Type.ELECTRIC, -1, 10, -1, 0, 6)
      .attr(TerrainChangeAttr, TerrainType.ELECTRIC)
      .target(MoveTarget.BOTH_SIDES),
    new AttackMove(Moves.DAZZLING_GLEAM, Type.FAIRY, MoveCategory.SPECIAL, 80, 100, 10, -1, 0, 6)
      .target(MoveTarget.ALL_NEAR_ENEMIES),
    new SelfStatusMove(Moves.CELEBRATE, Type.NORMAL, -1, 40, -1, 0, 6),
    new StatusMove(Moves.HOLD_HANDS, Type.NORMAL, -1, 40, -1, 0, 6)
      .target(MoveTarget.NEAR_ALLY),
    new StatusMove(Moves.BABY_DOLL_EYES, Type.FAIRY, 100, 30, -1, 1, 6)
      .attr(StatChangeAttr, BattleStat.ATK, -1),
    new AttackMove(Moves.NUZZLE, Type.ELECTRIC, MoveCategory.PHYSICAL, 20, 100, 20, 100, 0, 6)
      .attr(StatusEffectAttr, StatusEffect.PARALYSIS),
    new AttackMove(Moves.HOLD_BACK, Type.NORMAL, MoveCategory.PHYSICAL, 40, 100, 40, -1, 0, 6)
      .attr(SurviveDamageAttr),
    new AttackMove(Moves.INFESTATION, Type.BUG, MoveCategory.SPECIAL, 20, 100, 20, -1, 0, 6)
      .makesContact()
      .attr(TrapAttr, BattlerTagType.INFESTATION),
    new AttackMove(Moves.POWER_UP_PUNCH, Type.FIGHTING, MoveCategory.PHYSICAL, 40, 100, 20, 100, 0, 6)
      .attr(StatChangeAttr, BattleStat.ATK, 1, true)
      .punchingMove(),
    new AttackMove(Moves.OBLIVION_WING, Type.FLYING, MoveCategory.SPECIAL, 80, 100, 10, -1, 0, 6)
      .attr(HitHealAttr, 0.75)
      .triageMove(),
    new AttackMove(Moves.THOUSAND_ARROWS, Type.GROUND, MoveCategory.PHYSICAL, 90, 100, 10, -1, 0, 6)
      .attr(NeutralDamageAgainstFlyingTypeMultiplierAttr)
      .attr(AddBattlerTagAttr, BattlerTagType.IGNORE_FLYING, false, false, 1, 1, true)
      .attr(HitsTagAttr, BattlerTagType.FLYING, false)
      .attr(AddBattlerTagAttr, BattlerTagType.INTERRUPTED)
      .attr(RemoveBattlerTagAttr, [BattlerTagType.FLYING, BattlerTagType.MAGNET_RISEN])
      .makesContact(false)
      .target(MoveTarget.ALL_NEAR_ENEMIES),
    new AttackMove(Moves.THOUSAND_WAVES, Type.GROUND, MoveCategory.PHYSICAL, 90, 100, 10, -1, 0, 6)
      .attr(AddBattlerTagAttr, BattlerTagType.TRAPPED, false, false, 1, 1, true)
      .makesContact(false)
      .target(MoveTarget.ALL_NEAR_ENEMIES),
    new AttackMove(Moves.LANDS_WRATH, Type.GROUND, MoveCategory.PHYSICAL, 90, 100, 10, -1, 0, 6)
      .makesContact(false)
      .target(MoveTarget.ALL_NEAR_ENEMIES),
    new AttackMove(Moves.LIGHT_OF_RUIN, Type.FAIRY, MoveCategory.SPECIAL, 140, 90, 5, -1, 0, 6)
      .attr(RecoilAttr, false, 0.5)
      .recklessMove(),
    new AttackMove(Moves.ORIGIN_PULSE, Type.WATER, MoveCategory.SPECIAL, 110, 85, 10, -1, 0, 6)
      .pulseMove()
      .target(MoveTarget.ALL_NEAR_ENEMIES),
    new AttackMove(Moves.PRECIPICE_BLADES, Type.GROUND, MoveCategory.PHYSICAL, 120, 85, 10, -1, 0, 6)
      .makesContact(false)
      .target(MoveTarget.ALL_NEAR_ENEMIES),
    new AttackMove(Moves.DRAGON_ASCENT, Type.FLYING, MoveCategory.PHYSICAL, 120, 100, 5, -1, 0, 6)
      .attr(StatChangeAttr, [ BattleStat.DEF, BattleStat.SPDEF ], -1, true),
    new AttackMove(Moves.HYPERSPACE_FURY, Type.DARK, MoveCategory.PHYSICAL, 100, -1, 5, -1, 0, 6)
      .attr(StatChangeAttr, BattleStat.DEF, -1, true)
      .makesContact(false)
      .ignoresProtect(),
    /* Unused */
    new AttackMove(Moves.BREAKNECK_BLITZ__PHYSICAL, Type.NORMAL, MoveCategory.PHYSICAL, -1, -1, 1, -1, 0, 7)
      .unimplemented()
      .ignoresVirtual(),
    new AttackMove(Moves.BREAKNECK_BLITZ__SPECIAL, Type.NORMAL, MoveCategory.SPECIAL, -1, -1, 1, -1, 0, 7)
      .unimplemented()
      .ignoresVirtual(),
    new AttackMove(Moves.ALL_OUT_PUMMELING__PHYSICAL, Type.FIGHTING, MoveCategory.PHYSICAL, -1, -1, 1, -1, 0, 7)
      .unimplemented()
      .ignoresVirtual(),
    new AttackMove(Moves.ALL_OUT_PUMMELING__SPECIAL, Type.FIGHTING, MoveCategory.SPECIAL, -1, -1, 1, -1, 0, 7)
      .unimplemented()
      .ignoresVirtual(),
    new AttackMove(Moves.SUPERSONIC_SKYSTRIKE__PHYSICAL, Type.FLYING, MoveCategory.PHYSICAL, -1, -1, 1, -1, 0, 7)
      .unimplemented()
      .ignoresVirtual(),
    new AttackMove(Moves.SUPERSONIC_SKYSTRIKE__SPECIAL, Type.FLYING, MoveCategory.SPECIAL, -1, -1, 1, -1, 0, 7)
      .unimplemented()
      .ignoresVirtual(),
    new AttackMove(Moves.ACID_DOWNPOUR__PHYSICAL, Type.POISON, MoveCategory.PHYSICAL, -1, -1, 1, -1, 0, 7)
      .unimplemented()
      .ignoresVirtual(),
    new AttackMove(Moves.ACID_DOWNPOUR__SPECIAL, Type.POISON, MoveCategory.SPECIAL, -1, -1, 1, -1, 0, 7)
      .unimplemented()
      .ignoresVirtual(),
    new AttackMove(Moves.TECTONIC_RAGE__PHYSICAL, Type.GROUND, MoveCategory.PHYSICAL, -1, -1, 1, -1, 0, 7)
      .unimplemented()
      .ignoresVirtual(),
    new AttackMove(Moves.TECTONIC_RAGE__SPECIAL, Type.GROUND, MoveCategory.SPECIAL, -1, -1, 1, -1, 0, 7)
      .unimplemented()
      .ignoresVirtual(),
    new AttackMove(Moves.CONTINENTAL_CRUSH__PHYSICAL, Type.ROCK, MoveCategory.PHYSICAL, -1, -1, 1, -1, 0, 7)
      .unimplemented()
      .ignoresVirtual(),
    new AttackMove(Moves.CONTINENTAL_CRUSH__SPECIAL, Type.ROCK, MoveCategory.SPECIAL, -1, -1, 1, -1, 0, 7)
      .unimplemented()
      .ignoresVirtual(),
    new AttackMove(Moves.SAVAGE_SPIN_OUT__PHYSICAL, Type.BUG, MoveCategory.PHYSICAL, -1, -1, 1, -1, 0, 7)
      .unimplemented()
      .ignoresVirtual(),
    new AttackMove(Moves.SAVAGE_SPIN_OUT__SPECIAL, Type.BUG, MoveCategory.SPECIAL, -1, -1, 1, -1, 0, 7)
      .unimplemented()
      .ignoresVirtual(),
    new AttackMove(Moves.NEVER_ENDING_NIGHTMARE__PHYSICAL, Type.GHOST, MoveCategory.PHYSICAL, -1, -1, 1, -1, 0, 7)
      .unimplemented()
      .ignoresVirtual(),
    new AttackMove(Moves.NEVER_ENDING_NIGHTMARE__SPECIAL, Type.GHOST, MoveCategory.SPECIAL, -1, -1, 1, -1, 0, 7)
      .unimplemented()
      .ignoresVirtual(),
    new AttackMove(Moves.CORKSCREW_CRASH__PHYSICAL, Type.STEEL, MoveCategory.PHYSICAL, -1, -1, 1, -1, 0, 7)
      .unimplemented()
      .ignoresVirtual(),
    new AttackMove(Moves.CORKSCREW_CRASH__SPECIAL, Type.STEEL, MoveCategory.SPECIAL, -1, -1, 1, -1, 0, 7)
      .unimplemented()
      .ignoresVirtual(),
    new AttackMove(Moves.INFERNO_OVERDRIVE__PHYSICAL, Type.FIRE, MoveCategory.PHYSICAL, -1, -1, 1, -1, 0, 7)
      .unimplemented()
      .ignoresVirtual(),
    new AttackMove(Moves.INFERNO_OVERDRIVE__SPECIAL, Type.FIRE, MoveCategory.SPECIAL, -1, -1, 1, -1, 0, 7)
      .unimplemented()
      .ignoresVirtual(),
    new AttackMove(Moves.HYDRO_VORTEX__PHYSICAL, Type.WATER, MoveCategory.PHYSICAL, -1, -1, 1, -1, 0, 7)
      .unimplemented()
      .ignoresVirtual(),
    new AttackMove(Moves.HYDRO_VORTEX__SPECIAL, Type.WATER, MoveCategory.SPECIAL, -1, -1, 1, -1, 0, 7)
      .unimplemented()
      .ignoresVirtual(),
    new AttackMove(Moves.BLOOM_DOOM__PHYSICAL, Type.GRASS, MoveCategory.PHYSICAL, -1, -1, 1, -1, 0, 7)
      .unimplemented()
      .ignoresVirtual(),
    new AttackMove(Moves.BLOOM_DOOM__SPECIAL, Type.GRASS, MoveCategory.SPECIAL, -1, -1, 1, -1, 0, 7)
      .unimplemented()
      .ignoresVirtual(),
    new AttackMove(Moves.GIGAVOLT_HAVOC__PHYSICAL, Type.ELECTRIC, MoveCategory.PHYSICAL, -1, -1, 1, -1, 0, 7)
      .unimplemented()
      .ignoresVirtual(),
    new AttackMove(Moves.GIGAVOLT_HAVOC__SPECIAL, Type.ELECTRIC, MoveCategory.SPECIAL, -1, -1, 1, -1, 0, 7)
      .unimplemented()
      .ignoresVirtual(),
    new AttackMove(Moves.SHATTERED_PSYCHE__PHYSICAL, Type.PSYCHIC, MoveCategory.PHYSICAL, -1, -1, 1, -1, 0, 7)
      .unimplemented()
      .ignoresVirtual(),
    new AttackMove(Moves.SHATTERED_PSYCHE__SPECIAL, Type.PSYCHIC, MoveCategory.SPECIAL, -1, -1, 1, -1, 0, 7)
      .unimplemented()
      .ignoresVirtual(),
    new AttackMove(Moves.SUBZERO_SLAMMER__PHYSICAL, Type.ICE, MoveCategory.PHYSICAL, -1, -1, 1, -1, 0, 7)
      .unimplemented()
      .ignoresVirtual(),
    new AttackMove(Moves.SUBZERO_SLAMMER__SPECIAL, Type.ICE, MoveCategory.SPECIAL, -1, -1, 1, -1, 0, 7)
      .unimplemented()
      .ignoresVirtual(),
    new AttackMove(Moves.DEVASTATING_DRAKE__PHYSICAL, Type.DRAGON, MoveCategory.PHYSICAL, -1, -1, 1, -1, 0, 7)
      .unimplemented()
      .ignoresVirtual(),
    new AttackMove(Moves.DEVASTATING_DRAKE__SPECIAL, Type.DRAGON, MoveCategory.SPECIAL, -1, -1, 1, -1, 0, 7)
      .unimplemented()
      .ignoresVirtual(),
    new AttackMove(Moves.BLACK_HOLE_ECLIPSE__PHYSICAL, Type.DARK, MoveCategory.PHYSICAL, -1, -1, 1, -1, 0, 7)
      .unimplemented()
      .ignoresVirtual(),
    new AttackMove(Moves.BLACK_HOLE_ECLIPSE__SPECIAL, Type.DARK, MoveCategory.SPECIAL, -1, -1, 1, -1, 0, 7)
      .unimplemented()
      .ignoresVirtual(),
    new AttackMove(Moves.TWINKLE_TACKLE__PHYSICAL, Type.FAIRY, MoveCategory.PHYSICAL, -1, -1, 1, -1, 0, 7)
      .unimplemented()
      .ignoresVirtual(),
    new AttackMove(Moves.TWINKLE_TACKLE__SPECIAL, Type.FAIRY, MoveCategory.SPECIAL, -1, -1, 1, -1, 0, 7)
      .unimplemented()
      .ignoresVirtual(),
    new AttackMove(Moves.CATASTROPIKA, Type.ELECTRIC, MoveCategory.PHYSICAL, 210, -1, 1, -1, 0, 7)
      .unimplemented()
      .ignoresVirtual(),
    /* End Unused */
    new SelfStatusMove(Moves.SHORE_UP, Type.GROUND, -1, 5, -1, 0, 7)
      .attr(SandHealAttr)
      .triageMove(),
    new AttackMove(Moves.FIRST_IMPRESSION, Type.BUG, MoveCategory.PHYSICAL, 90, 100, 10, -1, 2, 7)
      .condition(new FirstMoveCondition()),
    new SelfStatusMove(Moves.BANEFUL_BUNKER, Type.POISON, -1, 10, -1, 4, 7)
      .attr(ProtectAttr, BattlerTagType.BANEFUL_BUNKER),
    new AttackMove(Moves.SPIRIT_SHACKLE, Type.GHOST, MoveCategory.PHYSICAL, 80, 100, 10, 100, 0, 7)
      .attr(AddBattlerTagAttr, BattlerTagType.TRAPPED, false, false, 1, 1, true)
      .makesContact(false),
    new AttackMove(Moves.DARKEST_LARIAT, Type.DARK, MoveCategory.PHYSICAL, 85, 100, 10, -1, 0, 7)
      .attr(IgnoreOpponentStatChangesAttr),
    new AttackMove(Moves.SPARKLING_ARIA, Type.WATER, MoveCategory.SPECIAL, 90, 100, 10, 100, 0, 7)
      .attr(HealStatusEffectAttr, false, StatusEffect.BURN)
      .soundBased()
      .target(MoveTarget.ALL_NEAR_OTHERS),
    new AttackMove(Moves.ICE_HAMMER, Type.ICE, MoveCategory.PHYSICAL, 100, 90, 10, -1, 0, 7)
      .attr(StatChangeAttr, BattleStat.SPD, -1, true)
      .punchingMove(),
    new StatusMove(Moves.FLORAL_HEALING, Type.FAIRY, -1, 10, -1, 0, 7)
      .attr(BoostHealAttr, 0.5, 2/3, true, false, (user, target, move) => user.scene.arena.terrain?.terrainType === TerrainType.GRASSY)
      .triageMove(),
    new AttackMove(Moves.HIGH_HORSEPOWER, Type.GROUND, MoveCategory.PHYSICAL, 95, 95, 10, -1, 0, 7),
    new StatusMove(Moves.STRENGTH_SAP, Type.GRASS, 100, 10, -1, 0, 7)
      .attr(HitHealAttr, null, Stat.ATK)
      .attr(StatChangeAttr, BattleStat.ATK, -1)
      .condition((user, target, move) => target.summonData.battleStats[BattleStat.ATK] > -6)
      .triageMove(),
    new AttackMove(Moves.SOLAR_BLADE, Type.GRASS, MoveCategory.PHYSICAL, 125, 100, 10, -1, 0, 7)
      .attr(SunlightChargeAttr, ChargeAnim.SOLAR_BLADE_CHARGING, "is glowing!")
      .attr(AntiSunlightPowerDecreaseAttr)
      .slicingMove(),
    new AttackMove(Moves.LEAFAGE, Type.GRASS, MoveCategory.PHYSICAL, 40, 100, 40, -1, 0, 7)
      .makesContact(false),
    new StatusMove(Moves.SPOTLIGHT, Type.NORMAL, -1, 15, -1, 3, 7)
      .attr(AddBattlerTagAttr, BattlerTagType.CENTER_OF_ATTENTION, false),
    new StatusMove(Moves.TOXIC_THREAD, Type.POISON, 100, 20, -1, 0, 7)
      .attr(StatusEffectAttr, StatusEffect.POISON)
      .attr(StatChangeAttr, BattleStat.SPD, -1),
    new SelfStatusMove(Moves.LASER_FOCUS, Type.NORMAL, -1, 30, -1, 0, 7)
      .attr(AddBattlerTagAttr, BattlerTagType.ALWAYS_CRIT, true, false),
    new StatusMove(Moves.GEAR_UP, Type.STEEL, -1, 20, -1, 0, 7)
      .attr(StatChangeAttr, [ BattleStat.ATK, BattleStat.SPATK ], 1, false, (user, target, move) => !![ Abilities.PLUS, Abilities.MINUS].find(a => target.hasAbility(a, false)))
      .target(MoveTarget.USER_AND_ALLIES)
      .condition((user, target, move) => !![ user, user.getAlly() ].filter(p => p?.isActive()).find(p => !![ Abilities.PLUS, Abilities.MINUS].find(a => p.hasAbility(a, false)))),
    new AttackMove(Moves.THROAT_CHOP, Type.DARK, MoveCategory.PHYSICAL, 80, 100, 15, 100, 0, 7)
      .partial(),
    new AttackMove(Moves.POLLEN_PUFF, Type.BUG, MoveCategory.SPECIAL, 90, 100, 15, -1, 0, 7)
      .attr(StatusCategoryOnAllyAttr)
      .attr(HealOnAllyAttr, 0.5, true, false)
      .ballBombMove(),
    new AttackMove(Moves.ANCHOR_SHOT, Type.STEEL, MoveCategory.PHYSICAL, 80, 100, 20, 100, 0, 7)
      .attr(AddBattlerTagAttr, BattlerTagType.TRAPPED, false, false, 1, 1, true),
    new StatusMove(Moves.PSYCHIC_TERRAIN, Type.PSYCHIC, -1, 10, -1, 0, 7)
      .attr(TerrainChangeAttr, TerrainType.PSYCHIC)
      .target(MoveTarget.BOTH_SIDES),
    new AttackMove(Moves.LUNGE, Type.BUG, MoveCategory.PHYSICAL, 80, 100, 15, 100, 0, 7)
      .attr(StatChangeAttr, BattleStat.ATK, -1),
    new AttackMove(Moves.FIRE_LASH, Type.FIRE, MoveCategory.PHYSICAL, 80, 100, 15, 100, 0, 7)
      .attr(StatChangeAttr, BattleStat.DEF, -1),
    new AttackMove(Moves.POWER_TRIP, Type.DARK, MoveCategory.PHYSICAL, 20, 100, 10, -1, 0, 7)
      .attr(StatChangeCountPowerAttr),
    new AttackMove(Moves.BURN_UP, Type.FIRE, MoveCategory.SPECIAL, 130, 100, 5, -1, 0, 7)
      .condition((user) => {
        const userTypes = user.getTypes(true);
        return userTypes.includes(Type.FIRE);
      })
      .attr(HealStatusEffectAttr, true, StatusEffect.FREEZE)
      .attr(RemoveTypeAttr, Type.FIRE, (user) => {
        user.scene.queueMessage(getPokemonMessage(user, " burned itself out!"));
      }),
    new StatusMove(Moves.SPEED_SWAP, Type.PSYCHIC, -1, 10, -1, 0, 7)
      .unimplemented(),
    new AttackMove(Moves.SMART_STRIKE, Type.STEEL, MoveCategory.PHYSICAL, 70, -1, 10, -1, 0, 7),
    new StatusMove(Moves.PURIFY, Type.POISON, -1, 20, -1, 0, 7)
      .condition(
        (user: Pokemon, target: Pokemon, move: Move) => isNonVolatileStatusEffect(target.status?.effect))
      .attr(HealAttr, 0.5)
      .attr(HealStatusEffectAttr, false, ...getNonVolatileStatusEffects())
      .triageMove(),
    new AttackMove(Moves.REVELATION_DANCE, Type.NORMAL, MoveCategory.SPECIAL, 90, 100, 15, -1, 0, 7)
      .danceMove()
      .attr(MatchUserTypeAttr),
    new AttackMove(Moves.CORE_ENFORCER, Type.DRAGON, MoveCategory.SPECIAL, 100, 100, 10, -1, 0, 7)
      .target(MoveTarget.ALL_NEAR_ENEMIES)
      .attr(SuppressAbilitiesIfActedAttr),
    new AttackMove(Moves.TROP_KICK, Type.GRASS, MoveCategory.PHYSICAL, 70, 100, 15, 100, 0, 7)
      .attr(StatChangeAttr, BattleStat.ATK, -1),
    new StatusMove(Moves.INSTRUCT, Type.PSYCHIC, -1, 15, -1, 0, 7)
      .unimplemented(),
    new AttackMove(Moves.BEAK_BLAST, Type.FLYING, MoveCategory.PHYSICAL, 100, 100, 15, -1, 5, 7)
      .attr(ChargeAttr, ChargeAnim.BEAK_BLAST_CHARGING, "started\nheating up its beak!", undefined, false, true, -3)
      .ballBombMove()
      .makesContact(false)
      .partial(),
    new AttackMove(Moves.CLANGING_SCALES, Type.DRAGON, MoveCategory.SPECIAL, 110, 100, 5, -1, 0, 7)
      .attr(StatChangeAttr, BattleStat.DEF, -1, true)
      .soundBased()
      .target(MoveTarget.ALL_NEAR_ENEMIES),
    new AttackMove(Moves.DRAGON_HAMMER, Type.DRAGON, MoveCategory.PHYSICAL, 90, 100, 15, -1, 0, 7),
    new AttackMove(Moves.BRUTAL_SWING, Type.DARK, MoveCategory.PHYSICAL, 60, 100, 20, -1, 0, 7)
      .target(MoveTarget.ALL_NEAR_OTHERS),
    new StatusMove(Moves.AURORA_VEIL, Type.ICE, -1, 20, -1, 0, 7)
      .condition((user, target, move) => (user.scene.arena.weather?.weatherType === WeatherType.HAIL || user.scene.arena.weather?.weatherType === WeatherType.SNOW) && !user.scene.arena.weather?.isEffectSuppressed(user.scene))
      .attr(AddArenaTagAttr, ArenaTagType.AURORA_VEIL, 5, true)
      .target(MoveTarget.USER_SIDE),
    /* Unused */
    new AttackMove(Moves.SINISTER_ARROW_RAID, Type.GHOST, MoveCategory.PHYSICAL, 180, -1, 1, -1, 0, 7)
      .makesContact(false)
      .partial()
      .ignoresVirtual(),
    new AttackMove(Moves.MALICIOUS_MOONSAULT, Type.DARK, MoveCategory.PHYSICAL, 180, -1, 1, -1, 0, 7)
      .partial()
      .ignoresVirtual(),
    new AttackMove(Moves.OCEANIC_OPERETTA, Type.WATER, MoveCategory.SPECIAL, 195, -1, 1, -1, 0, 7)
      .partial()
      .ignoresVirtual(),
    new AttackMove(Moves.GUARDIAN_OF_ALOLA, Type.FAIRY, MoveCategory.SPECIAL, -1, -1, 1, -1, 0, 7)
      .unimplemented()
      .ignoresVirtual(),
    new AttackMove(Moves.SOUL_STEALING_7_STAR_STRIKE, Type.GHOST, MoveCategory.PHYSICAL, 195, -1, 1, -1, 0, 7)
      .unimplemented()
      .ignoresVirtual(),
    new AttackMove(Moves.STOKED_SPARKSURFER, Type.ELECTRIC, MoveCategory.SPECIAL, 175, -1, 1, 100, 0, 7)
      .partial()
      .ignoresVirtual(),
    new AttackMove(Moves.PULVERIZING_PANCAKE, Type.NORMAL, MoveCategory.PHYSICAL, 210, -1, 1, -1, 0, 7)
      .partial()
      .ignoresVirtual(),
    new SelfStatusMove(Moves.EXTREME_EVOBOOST, Type.NORMAL, -1, 1, -1, 0, 7)
      .attr(StatChangeAttr, [ BattleStat.ATK, BattleStat.DEF, BattleStat.SPATK, BattleStat.SPDEF, BattleStat.SPD ], 2, true)
      .ignoresVirtual(),
    new AttackMove(Moves.GENESIS_SUPERNOVA, Type.PSYCHIC, MoveCategory.SPECIAL, 185, -1, 1, 100, 0, 7)
      .attr(TerrainChangeAttr, TerrainType.PSYCHIC)
      .ignoresVirtual(),
    /* End Unused */
    new AttackMove(Moves.SHELL_TRAP, Type.FIRE, MoveCategory.SPECIAL, 150, 100, 5, -1, -3, 7)
      .target(MoveTarget.ALL_NEAR_ENEMIES)
      .partial(),
    new AttackMove(Moves.FLEUR_CANNON, Type.FAIRY, MoveCategory.SPECIAL, 130, 90, 5, -1, 0, 7)
      .attr(StatChangeAttr, BattleStat.SPATK, -2, true),
    new AttackMove(Moves.PSYCHIC_FANGS, Type.PSYCHIC, MoveCategory.PHYSICAL, 85, 100, 10, -1, 0, 7)
      .bitingMove()
      .attr(RemoveScreensAttr),
    new AttackMove(Moves.STOMPING_TANTRUM, Type.GROUND, MoveCategory.PHYSICAL, 75, 100, 10, -1, 0, 7)
      .attr(MovePowerMultiplierAttr, (user, target, move) => user.getLastXMoves(2)[1]?.result === MoveResult.MISS || user.getLastXMoves(2)[1]?.result === MoveResult.FAIL ? 2 : 1),
    new AttackMove(Moves.SHADOW_BONE, Type.GHOST, MoveCategory.PHYSICAL, 85, 100, 10, 20, 0, 7)
      .attr(StatChangeAttr, BattleStat.DEF, -1)
      .makesContact(false),
    new AttackMove(Moves.ACCELEROCK, Type.ROCK, MoveCategory.PHYSICAL, 40, 100, 20, -1, 1, 7),
    new AttackMove(Moves.LIQUIDATION, Type.WATER, MoveCategory.PHYSICAL, 85, 100, 10, 20, 0, 7)
      .attr(StatChangeAttr, BattleStat.DEF, -1),
    new AttackMove(Moves.PRISMATIC_LASER, Type.PSYCHIC, MoveCategory.SPECIAL, 160, 100, 10, -1, 0, 7)
      .attr(RechargeAttr),
    new AttackMove(Moves.SPECTRAL_THIEF, Type.GHOST, MoveCategory.PHYSICAL, 90, 100, 10, -1, 0, 7)
      .partial(),
    new AttackMove(Moves.SUNSTEEL_STRIKE, Type.STEEL, MoveCategory.PHYSICAL, 100, 100, 5, -1, 0, 7)
      .ignoresAbilities()
      .partial(),
    new AttackMove(Moves.MOONGEIST_BEAM, Type.GHOST, MoveCategory.SPECIAL, 100, 100, 5, -1, 0, 7)
      .ignoresAbilities()
      .partial(),
    new StatusMove(Moves.TEARFUL_LOOK, Type.NORMAL, -1, 20, -1, 0, 7)
      .attr(StatChangeAttr, [ BattleStat.ATK, BattleStat.SPATK ], -1),
    new AttackMove(Moves.ZING_ZAP, Type.ELECTRIC, MoveCategory.PHYSICAL, 80, 100, 10, 30, 0, 7)
      .attr(FlinchAttr),
    new AttackMove(Moves.NATURES_MADNESS, Type.FAIRY, MoveCategory.SPECIAL, -1, 90, 10, -1, 0, 7)
      .attr(TargetHalfHpDamageAttr),
    new AttackMove(Moves.MULTI_ATTACK, Type.NORMAL, MoveCategory.PHYSICAL, 120, 100, 10, -1, 0, 7)
      .attr(FormChangeItemTypeAttr),
    /* Unused */
    new AttackMove(Moves.TEN_MILLION_VOLT_THUNDERBOLT, Type.ELECTRIC, MoveCategory.SPECIAL, 195, -1, 1, -1, 0, 7)
      .partial()
      .ignoresVirtual(),
    /* End Unused */
    new AttackMove(Moves.MIND_BLOWN, Type.FIRE, MoveCategory.SPECIAL, 150, 100, 5, -1, 0, 7)
      .condition(failIfDampCondition)
      .attr(HalfSacrificialAttr)
      .target(MoveTarget.ALL_NEAR_OTHERS),
    new AttackMove(Moves.PLASMA_FISTS, Type.ELECTRIC, MoveCategory.PHYSICAL, 100, 100, 15, -1, 0, 7)
      .punchingMove()
      .partial(),
    new AttackMove(Moves.PHOTON_GEYSER, Type.PSYCHIC, MoveCategory.SPECIAL, 100, 100, 5, -1, 0, 7)
      .attr(PhotonGeyserCategoryAttr)
      .ignoresAbilities()
      .partial(),
    /* Unused */
    new AttackMove(Moves.LIGHT_THAT_BURNS_THE_SKY, Type.PSYCHIC, MoveCategory.SPECIAL, 200, -1, 1, -1, 0, 7)
      .attr(PhotonGeyserCategoryAttr)
      .ignoresAbilities()
      .ignoresVirtual(),
    new AttackMove(Moves.SEARING_SUNRAZE_SMASH, Type.STEEL, MoveCategory.PHYSICAL, 200, -1, 1, -1, 0, 7)
      .ignoresAbilities()
      .ignoresVirtual(),
    new AttackMove(Moves.MENACING_MOONRAZE_MAELSTROM, Type.GHOST, MoveCategory.SPECIAL, 200, -1, 1, -1, 0, 7)
      .ignoresAbilities()
      .ignoresVirtual(),
    new AttackMove(Moves.LETS_SNUGGLE_FOREVER, Type.FAIRY, MoveCategory.PHYSICAL, 190, -1, 1, -1, 0, 7)
      .partial()
      .ignoresVirtual(),
    new AttackMove(Moves.SPLINTERED_STORMSHARDS, Type.ROCK, MoveCategory.PHYSICAL, 190, -1, 1, -1, 0, 7)
      .attr(ClearTerrainAttr)
      .makesContact(false)
      .ignoresVirtual(),
    new AttackMove(Moves.CLANGOROUS_SOULBLAZE, Type.DRAGON, MoveCategory.SPECIAL, 185, -1, 1, 100, 0, 7)
      .attr(StatChangeAttr, [ BattleStat.ATK, BattleStat.DEF, BattleStat.SPATK, BattleStat.SPDEF, BattleStat.SPD ], 1, true)
      .soundBased()
      .target(MoveTarget.ALL_NEAR_ENEMIES)
      .partial()
      .ignoresVirtual(),
    /* End Unused */
    new AttackMove(Moves.ZIPPY_ZAP, Type.ELECTRIC, MoveCategory.PHYSICAL, 80, 100, 10, 100, 2, 7)
      .attr(StatChangeAttr, BattleStat.EVA, 1, true),
    new AttackMove(Moves.SPLISHY_SPLASH, Type.WATER, MoveCategory.SPECIAL, 90, 100, 15, 30, 0, 7)
      .attr(StatusEffectAttr, StatusEffect.PARALYSIS)
      .target(MoveTarget.ALL_NEAR_ENEMIES),
    new AttackMove(Moves.FLOATY_FALL, Type.FLYING, MoveCategory.PHYSICAL, 90, 95, 15, 30, 0, 7)
      .attr(FlinchAttr),
    new AttackMove(Moves.PIKA_PAPOW, Type.ELECTRIC, MoveCategory.SPECIAL, -1, -1, 20, -1, 0, 7)
      .attr(FriendshipPowerAttr),
    new AttackMove(Moves.BOUNCY_BUBBLE, Type.WATER, MoveCategory.SPECIAL, 60, 100, 20, -1, 0, 7)
      .attr(HitHealAttr, 1.0)
      .triageMove()
      .target(MoveTarget.ALL_NEAR_ENEMIES),
    new AttackMove(Moves.BUZZY_BUZZ, Type.ELECTRIC, MoveCategory.SPECIAL, 60, 100, 20, 100, 0, 7)
      .attr(StatusEffectAttr, StatusEffect.PARALYSIS),
    new AttackMove(Moves.SIZZLY_SLIDE, Type.FIRE, MoveCategory.PHYSICAL, 60, 100, 20, 100, 0, 7)
      .attr(StatusEffectAttr, StatusEffect.BURN),
    new AttackMove(Moves.GLITZY_GLOW, Type.PSYCHIC, MoveCategory.SPECIAL, 80, 95, 15, -1, 0, 7)
      .attr(AddArenaTagAttr, ArenaTagType.LIGHT_SCREEN, 5, false, true),
    new AttackMove(Moves.BADDY_BAD, Type.DARK, MoveCategory.SPECIAL, 80, 95, 15, -1, 0, 7)
      .attr(AddArenaTagAttr, ArenaTagType.REFLECT, 5, false, true),
    new AttackMove(Moves.SAPPY_SEED, Type.GRASS, MoveCategory.PHYSICAL, 100, 90, 10, 100, 0, 7)
      .makesContact(false)
      .attr(AddBattlerTagAttr, BattlerTagType.SEEDED),
    new AttackMove(Moves.FREEZY_FROST, Type.ICE, MoveCategory.SPECIAL, 100, 90, 10, -1, 0, 7)
      .attr(ResetStatsAttr),
    new AttackMove(Moves.SPARKLY_SWIRL, Type.FAIRY, MoveCategory.SPECIAL, 120, 85, 5, -1, 0, 7)
      .attr(PartyStatusCureAttr, null, Abilities.NONE),
    new AttackMove(Moves.VEEVEE_VOLLEY, Type.NORMAL, MoveCategory.PHYSICAL, -1, -1, 20, -1, 0, 7)
      .attr(FriendshipPowerAttr),
    new AttackMove(Moves.DOUBLE_IRON_BASH, Type.STEEL, MoveCategory.PHYSICAL, 60, 100, 5, 30, 0, 7)
      .attr(MultiHitAttr, MultiHitType._2)
      .attr(FlinchAttr)
      .punchingMove(),
    /* Unused */
    new SelfStatusMove(Moves.MAX_GUARD, Type.NORMAL, -1, 10, -1, 4, 8)
      .attr(ProtectAttr)
      .ignoresVirtual(),
    /* End Unused */
    new AttackMove(Moves.DYNAMAX_CANNON, Type.DRAGON, MoveCategory.SPECIAL, 100, 100, 5, -1, 0, 8)
      .attr(MovePowerMultiplierAttr, (user, target, move) => {
      // Move is only stronger against overleveled foes.
        if (target.level > target.scene.getMaxExpLevel()) {
          const dynamaxCannonPercentMarginBeforeFullDamage = 0.05; // How much % above MaxExpLevel of wave will the target need to be to take full damage.
          // The move's power scales as the margin is approached, reaching double power when it does or goes over it.
          return 1 + Math.min(1, (target.level - target.scene.getMaxExpLevel()) / (target.scene.getMaxExpLevel() * dynamaxCannonPercentMarginBeforeFullDamage));
        } else {
          return 1;
        }
      })
      .attr(DiscourageFrequentUseAttr)
      .ignoresVirtual(),

    new AttackMove(Moves.SNIPE_SHOT, Type.WATER, MoveCategory.SPECIAL, 80, 100, 15, -1, 0, 8)
      .attr(HighCritAttr)
      .attr(BypassRedirectAttr),
    new AttackMove(Moves.JAW_LOCK, Type.DARK, MoveCategory.PHYSICAL, 80, 100, 10, -1, 0, 8)
      .attr(AddBattlerTagAttr, BattlerTagType.TRAPPED, false, false, 1)
      .attr(AddBattlerTagAttr, BattlerTagType.TRAPPED, true, false, 1)
      .bitingMove(),
    new SelfStatusMove(Moves.STUFF_CHEEKS, Type.NORMAL, -1, 10, -1, 0, 8) // TODO: Stuff Cheeks should not be selectable when the user does not have a berry, see wiki
      .attr(EatBerryAttr)
      .attr(StatChangeAttr, BattleStat.DEF, 2, true)
      .condition((user) => {
        const userBerries = user.scene.findModifiers(m => m instanceof BerryModifier);
        return userBerries.length > 0;
      })
      .partial(),
    new SelfStatusMove(Moves.NO_RETREAT, Type.FIGHTING, -1, 5, -1, 0, 8)
      .attr(StatChangeAttr, [ BattleStat.ATK, BattleStat.DEF, BattleStat.SPATK, BattleStat.SPDEF, BattleStat.SPD ], 1, true)
      .attr(AddBattlerTagAttr, BattlerTagType.TRAPPED, true, true, 1),
    new StatusMove(Moves.TAR_SHOT, Type.ROCK, 100, 15, -1, 0, 8)
      .attr(StatChangeAttr, BattleStat.SPD, -1)
      .partial(),
    new StatusMove(Moves.MAGIC_POWDER, Type.PSYCHIC, 100, 20, -1, 0, 8)
      .attr(ChangeTypeAttr, Type.PSYCHIC)
      .powderMove(),
    new AttackMove(Moves.DRAGON_DARTS, Type.DRAGON, MoveCategory.PHYSICAL, 50, 100, 10, -1, 0, 8)
      .attr(MultiHitAttr, MultiHitType._2)
      .makesContact(false)
      .partial(),
    new StatusMove(Moves.TEATIME, Type.NORMAL, -1, 10, -1, 0, 8)
      .attr(EatBerryAttr)
      .target(MoveTarget.ALL),
    new StatusMove(Moves.OCTOLOCK, Type.FIGHTING, 100, 15, -1, 0, 8)
      .attr(AddBattlerTagAttr, BattlerTagType.OCTOLOCK, false, true, 1),
    new AttackMove(Moves.BOLT_BEAK, Type.ELECTRIC, MoveCategory.PHYSICAL, 85, 100, 10, -1, 0, 8)
      .attr(FirstAttackDoublePowerAttr),
    new AttackMove(Moves.FISHIOUS_REND, Type.WATER, MoveCategory.PHYSICAL, 85, 100, 10, -1, 0, 8)
      .attr(FirstAttackDoublePowerAttr)
      .bitingMove(),
    new StatusMove(Moves.COURT_CHANGE, Type.NORMAL, 100, 10, -1, 0, 8)
      .attr(SwapArenaTagsAttr, [ArenaTagType.AURORA_VEIL, ArenaTagType.LIGHT_SCREEN, ArenaTagType.MIST, ArenaTagType.REFLECT, ArenaTagType.SPIKES, ArenaTagType.STEALTH_ROCK, ArenaTagType.STICKY_WEB, ArenaTagType.TAILWIND, ArenaTagType.TOXIC_SPIKES]),
    new AttackMove(Moves.MAX_FLARE, Type.FIRE, MoveCategory.PHYSICAL, 10, -1, 10, -1, 0, 8)
      .target(MoveTarget.NEAR_ENEMY)
      .unimplemented()
      .ignoresVirtual(),
    new AttackMove(Moves.MAX_FLUTTERBY, Type.BUG, MoveCategory.PHYSICAL, 10, -1, 10, -1, 0, 8)
      .target(MoveTarget.NEAR_ENEMY)
      .unimplemented()
      .ignoresVirtual(),
    new AttackMove(Moves.MAX_LIGHTNING, Type.ELECTRIC, MoveCategory.PHYSICAL, 10, -1, 10, -1, 0, 8)
      .target(MoveTarget.NEAR_ENEMY)
      .unimplemented()
      .ignoresVirtual(),
    new AttackMove(Moves.MAX_STRIKE, Type.NORMAL, MoveCategory.PHYSICAL, 10, -1, 10, -1, 0, 8)
      .target(MoveTarget.NEAR_ENEMY)
      .unimplemented()
      .ignoresVirtual(),
    new AttackMove(Moves.MAX_KNUCKLE, Type.FIGHTING, MoveCategory.PHYSICAL, 10, -1, 10, -1, 0, 8)
      .target(MoveTarget.NEAR_ENEMY)
      .unimplemented()
      .ignoresVirtual(),
    new AttackMove(Moves.MAX_PHANTASM, Type.GHOST, MoveCategory.PHYSICAL, 10, -1, 10, -1, 0, 8)
      .target(MoveTarget.NEAR_ENEMY)
      .unimplemented()
      .ignoresVirtual(),
    new AttackMove(Moves.MAX_HAILSTORM, Type.ICE, MoveCategory.PHYSICAL, 10, -1, 10, -1, 0, 8)
      .target(MoveTarget.NEAR_ENEMY)
      .unimplemented()
      .ignoresVirtual(),
    new AttackMove(Moves.MAX_OOZE, Type.POISON, MoveCategory.PHYSICAL, 10, -1, 10, -1, 0, 8)
      .target(MoveTarget.NEAR_ENEMY)
      .unimplemented()
      .ignoresVirtual(),
    new AttackMove(Moves.MAX_GEYSER, Type.WATER, MoveCategory.PHYSICAL, 10, -1, 10, -1, 0, 8)
      .target(MoveTarget.NEAR_ENEMY)
      .unimplemented()
      .ignoresVirtual(),
    new AttackMove(Moves.MAX_AIRSTREAM, Type.FLYING, MoveCategory.PHYSICAL, 10, -1, 10, -1, 0, 8)
      .target(MoveTarget.NEAR_ENEMY)
      .unimplemented()
      .ignoresVirtual(),
    new AttackMove(Moves.MAX_STARFALL, Type.FAIRY, MoveCategory.PHYSICAL, 10, -1, 10, -1, 0, 8)
      .target(MoveTarget.NEAR_ENEMY)
      .unimplemented()
      .ignoresVirtual(),
    new AttackMove(Moves.MAX_WYRMWIND, Type.DRAGON, MoveCategory.PHYSICAL, 10, -1, 10, -1, 0, 8)
      .target(MoveTarget.NEAR_ENEMY)
      .unimplemented()
      .ignoresVirtual(),
    new AttackMove(Moves.MAX_MINDSTORM, Type.PSYCHIC, MoveCategory.PHYSICAL, 10, -1, 10, -1, 0, 8)
      .target(MoveTarget.NEAR_ENEMY)
      .unimplemented()
      .ignoresVirtual(),
    new AttackMove(Moves.MAX_ROCKFALL, Type.ROCK, MoveCategory.PHYSICAL, 10, -1, 10, -1, 0, 8)
      .target(MoveTarget.NEAR_ENEMY)
      .unimplemented()
      .ignoresVirtual(),
    new AttackMove(Moves.MAX_QUAKE, Type.GROUND, MoveCategory.PHYSICAL, 10, -1, 10, -1, 0, 8)
      .target(MoveTarget.NEAR_ENEMY)
      .unimplemented()
      .ignoresVirtual(),
    new AttackMove(Moves.MAX_DARKNESS, Type.DARK, MoveCategory.PHYSICAL, 10, -1, 10, -1, 0, 8)
      .target(MoveTarget.NEAR_ENEMY)
      .unimplemented()
      .ignoresVirtual(),
    new AttackMove(Moves.MAX_OVERGROWTH, Type.GRASS, MoveCategory.PHYSICAL, 10, -1, 10, -1, 0, 8)
      .target(MoveTarget.NEAR_ENEMY)
      .unimplemented()
      .ignoresVirtual(),
    new AttackMove(Moves.MAX_STEELSPIKE, Type.STEEL, MoveCategory.PHYSICAL, 10, -1, 10, -1, 0, 8)
      .target(MoveTarget.NEAR_ENEMY)
      .unimplemented()
      .ignoresVirtual(),
    /* End Unused */
    new SelfStatusMove(Moves.CLANGOROUS_SOUL, Type.DRAGON, 100, 5, -1, 0, 8)
      .attr(CutHpStatBoostAttr, [ BattleStat.ATK, BattleStat.DEF, BattleStat.SPATK, BattleStat.SPDEF, BattleStat.SPD ], 1, 3)
      .soundBased()
      .danceMove(),
    new AttackMove(Moves.BODY_PRESS, Type.FIGHTING, MoveCategory.PHYSICAL, 80, 100, 10, -1, 0, 8)
      .attr(DefAtkAttr),
    new StatusMove(Moves.DECORATE, Type.FAIRY, -1, 15, -1, 0, 8)
      .attr(StatChangeAttr, [ BattleStat.ATK, BattleStat.SPATK ], 2),
    new AttackMove(Moves.DRUM_BEATING, Type.GRASS, MoveCategory.PHYSICAL, 80, 100, 10, 100, 0, 8)
      .attr(StatChangeAttr, BattleStat.SPD, -1)
      .makesContact(false),
    new AttackMove(Moves.SNAP_TRAP, Type.GRASS, MoveCategory.PHYSICAL, 35, 100, 15, -1, 0, 8)
      .attr(TrapAttr, BattlerTagType.SNAP_TRAP),
    new AttackMove(Moves.PYRO_BALL, Type.FIRE, MoveCategory.PHYSICAL, 120, 90, 5, 10, 0, 8)
      .attr(HealStatusEffectAttr, true, StatusEffect.FREEZE)
      .attr(StatusEffectAttr, StatusEffect.BURN)
      .ballBombMove()
      .makesContact(false),
    new AttackMove(Moves.BEHEMOTH_BLADE, Type.STEEL, MoveCategory.PHYSICAL, 100, 100, 5, -1, 0, 8)
      .slicingMove(),
    new AttackMove(Moves.BEHEMOTH_BASH, Type.STEEL, MoveCategory.PHYSICAL, 100, 100, 5, -1, 0, 8),
    new AttackMove(Moves.AURA_WHEEL, Type.ELECTRIC, MoveCategory.PHYSICAL, 110, 100, 10, 100, 0, 8)
      .attr(StatChangeAttr, BattleStat.SPD, 1, true)
      .makesContact(false)
      .attr(AuraWheelTypeAttr)
      .condition((user, target, move) => [user.species.speciesId, user.fusionSpecies?.speciesId].includes(Species.MORPEKO)), // Missing custom fail message
    new AttackMove(Moves.BREAKING_SWIPE, Type.DRAGON, MoveCategory.PHYSICAL, 60, 100, 15, 100, 0, 8)
      .target(MoveTarget.ALL_NEAR_ENEMIES)
      .attr(StatChangeAttr, BattleStat.ATK, -1),
    new AttackMove(Moves.BRANCH_POKE, Type.GRASS, MoveCategory.PHYSICAL, 40, 100, 40, -1, 0, 8),
    new AttackMove(Moves.OVERDRIVE, Type.ELECTRIC, MoveCategory.SPECIAL, 80, 100, 10, -1, 0, 8)
      .soundBased()
      .target(MoveTarget.ALL_NEAR_ENEMIES),
    new AttackMove(Moves.APPLE_ACID, Type.GRASS, MoveCategory.SPECIAL, 80, 100, 10, 100, 0, 8)
      .attr(StatChangeAttr, BattleStat.SPDEF, -1),
    new AttackMove(Moves.GRAV_APPLE, Type.GRASS, MoveCategory.PHYSICAL, 80, 100, 10, 100, 0, 8)
      .attr(StatChangeAttr, BattleStat.DEF, -1)
      .attr(MovePowerMultiplierAttr, (user, target, move) => user.scene.arena.getTag(ArenaTagType.GRAVITY) ? 1.5 : 1)
      .makesContact(false),
    new AttackMove(Moves.SPIRIT_BREAK, Type.FAIRY, MoveCategory.PHYSICAL, 75, 100, 15, 100, 0, 8)
      .attr(StatChangeAttr, BattleStat.SPATK, -1),
    new AttackMove(Moves.STRANGE_STEAM, Type.FAIRY, MoveCategory.SPECIAL, 90, 95, 10, 20, 0, 8)
      .attr(ConfuseAttr),
    new StatusMove(Moves.LIFE_DEW, Type.WATER, -1, 10, -1, 0, 8)
      .attr(HealAttr, 0.25, true, false)
      .target(MoveTarget.USER_AND_ALLIES)
      .ignoresProtect(),
    new SelfStatusMove(Moves.OBSTRUCT, Type.DARK, 100, 10, -1, 4, 8)
      .attr(ProtectAttr, BattlerTagType.OBSTRUCT),
    new AttackMove(Moves.FALSE_SURRENDER, Type.DARK, MoveCategory.PHYSICAL, 80, -1, 10, -1, 0, 8),
    new AttackMove(Moves.METEOR_ASSAULT, Type.FIGHTING, MoveCategory.PHYSICAL, 150, 100, 5, -1, 0, 8)
      .attr(RechargeAttr)
      .makesContact(false),
    new AttackMove(Moves.ETERNABEAM, Type.DRAGON, MoveCategory.SPECIAL, 160, 90, 5, -1, 0, 8)
      .attr(RechargeAttr),
    new AttackMove(Moves.STEEL_BEAM, Type.STEEL, MoveCategory.SPECIAL, 140, 95, 5, -1, 0, 8)
      .attr(HalfSacrificialAttr),
    new AttackMove(Moves.EXPANDING_FORCE, Type.PSYCHIC, MoveCategory.SPECIAL, 80, 100, 10, -1, 0, 8)
      .attr(MovePowerMultiplierAttr, (user, target, move) => user.scene.arena.getTerrainType() === TerrainType.PSYCHIC && user.isGrounded() ? 1.5 : 1)
      .attr(VariableTargetAttr, (user, target, move) => user.scene.arena.getTerrainType() === TerrainType.PSYCHIC && user.isGrounded() ? 6 : 3),
    new AttackMove(Moves.STEEL_ROLLER, Type.STEEL, MoveCategory.PHYSICAL, 130, 100, 5, -1, 0, 8)
      .attr(ClearTerrainAttr)
      .condition((user, target, move) => !!user.scene.arena.terrain),
    new AttackMove(Moves.SCALE_SHOT, Type.DRAGON, MoveCategory.PHYSICAL, 25, 90, 20, -1, 0, 8)
      //.attr(StatChangeAttr, BattleStat.SPD, 1, true) // TODO: Have boosts only apply at end of move, not after every hit
      //.attr(StatChangeAttr, BattleStat.DEF, -1, true)
      .attr(MultiHitAttr)
      .makesContact(false)
      .partial(),
    new AttackMove(Moves.METEOR_BEAM, Type.ROCK, MoveCategory.SPECIAL, 120, 90, 10, 100, 0, 8)
      .attr(ChargeAttr, ChargeAnim.METEOR_BEAM_CHARGING, "is overflowing\nwith space power!", null, true)
      .attr(StatChangeAttr, BattleStat.SPATK, 1, true)
      .ignoresVirtual(),
    new AttackMove(Moves.SHELL_SIDE_ARM, Type.POISON, MoveCategory.SPECIAL, 90, 100, 10, 20, 0, 8)
      .attr(ShellSideArmCategoryAttr)
      .attr(StatusEffectAttr, StatusEffect.POISON)
      .partial(),
    new AttackMove(Moves.MISTY_EXPLOSION, Type.FAIRY, MoveCategory.SPECIAL, 100, 100, 5, -1, 0, 8)
      .attr(SacrificialAttr)
      .target(MoveTarget.ALL_NEAR_OTHERS)
      .attr(MovePowerMultiplierAttr, (user, target, move) => user.scene.arena.getTerrainType() === TerrainType.MISTY && user.isGrounded() ? 1.5 : 1)
      .condition(failIfDampCondition)
      .makesContact(false),
    new AttackMove(Moves.GRASSY_GLIDE, Type.GRASS, MoveCategory.PHYSICAL, 55, 100, 20, -1, 0, 8)
      .attr(IncrementMovePriorityAttr,(user,target,move) =>user.scene.arena.getTerrainType()===TerrainType.GRASSY&&user.isGrounded()),
    new AttackMove(Moves.RISING_VOLTAGE, Type.ELECTRIC, MoveCategory.SPECIAL, 70, 100, 20, -1, 0, 8)
      .attr(MovePowerMultiplierAttr, (user, target, move) => user.scene.arena.getTerrainType() === TerrainType.ELECTRIC && target.isGrounded() ? 2 : 1),
    new AttackMove(Moves.TERRAIN_PULSE, Type.NORMAL, MoveCategory.SPECIAL, 50, 100, 10, -1, 0, 8)
      .attr(TerrainPulseTypeAttr)
      .attr(MovePowerMultiplierAttr, (user, target, move) => user.scene.arena.getTerrainType() !== TerrainType.NONE && user.isGrounded() ? 2 : 1)
      .pulseMove(),
    new AttackMove(Moves.SKITTER_SMACK, Type.BUG, MoveCategory.PHYSICAL, 70, 90, 10, 100, 0, 8)
      .attr(StatChangeAttr, BattleStat.SPATK, -1),
    new AttackMove(Moves.BURNING_JEALOUSY, Type.FIRE, MoveCategory.SPECIAL, 70, 100, 5, 100, 0, 8)
      .target(MoveTarget.ALL_NEAR_ENEMIES)
      .partial(),
    new AttackMove(Moves.LASH_OUT, Type.DARK, MoveCategory.PHYSICAL, 75, 100, 5, -1, 0, 8)
      .partial(),
    new AttackMove(Moves.POLTERGEIST, Type.GHOST, MoveCategory.PHYSICAL, 110, 90, 5, -1, 0, 8)
      .attr(AttackedByItemAttr)
      .makesContact(false),
    new StatusMove(Moves.CORROSIVE_GAS, Type.POISON, 100, 40, -1, 0, 8)
      .target(MoveTarget.ALL_NEAR_OTHERS)
      .unimplemented(),
    new StatusMove(Moves.COACHING, Type.FIGHTING, -1, 10, -1, 0, 8)
      .attr(StatChangeAttr, [ BattleStat.ATK, BattleStat.DEF ], 1)
      .target(MoveTarget.NEAR_ALLY),
    new AttackMove(Moves.FLIP_TURN, Type.WATER, MoveCategory.PHYSICAL, 60, 100, 20, -1, 0, 8)
      .attr(ForceSwitchOutAttr, true, false),
    new AttackMove(Moves.TRIPLE_AXEL, Type.ICE, MoveCategory.PHYSICAL, 20, 90, 10, -1, 0, 8)
      .attr(MultiHitAttr, MultiHitType._3)
      .attr(MultiHitPowerIncrementAttr, 3)
      .checkAllHits(),
    new AttackMove(Moves.DUAL_WINGBEAT, Type.FLYING, MoveCategory.PHYSICAL, 40, 90, 10, -1, 0, 8)
      .attr(MultiHitAttr, MultiHitType._2),
    new AttackMove(Moves.SCORCHING_SANDS, Type.GROUND, MoveCategory.SPECIAL, 70, 100, 10, 30, 0, 8)
      .attr(HealStatusEffectAttr, true, StatusEffect.FREEZE)
      .attr(HealStatusEffectAttr, false, StatusEffect.FREEZE)
      .attr(StatusEffectAttr, StatusEffect.BURN),
    new StatusMove(Moves.JUNGLE_HEALING, Type.GRASS, -1, 10, -1, 0, 8)
      .attr(HealAttr, 0.25, true, false)
      .target(MoveTarget.USER_AND_ALLIES)
      .partial(),
    new AttackMove(Moves.WICKED_BLOW, Type.DARK, MoveCategory.PHYSICAL, 75, 100, 5, -1, 0, 8)
      .attr(CritOnlyAttr)
      .punchingMove(),
    new AttackMove(Moves.SURGING_STRIKES, Type.WATER, MoveCategory.PHYSICAL, 25, 100, 5, -1, 0, 8)
      .attr(MultiHitAttr, MultiHitType._3)
      .attr(CritOnlyAttr)
      .punchingMove(),
    new AttackMove(Moves.THUNDER_CAGE, Type.ELECTRIC, MoveCategory.SPECIAL, 80, 90, 15, -1, 0, 8)
      .attr(TrapAttr, BattlerTagType.THUNDER_CAGE),
    new AttackMove(Moves.DRAGON_ENERGY, Type.DRAGON, MoveCategory.SPECIAL, 150, 100, 5, -1, 0, 8)
      .attr(HpPowerAttr)
      .target(MoveTarget.ALL_NEAR_ENEMIES),
    new AttackMove(Moves.FREEZING_GLARE, Type.PSYCHIC, MoveCategory.SPECIAL, 90, 100, 10, 10, 0, 8)
      .attr(StatusEffectAttr, StatusEffect.FREEZE),
    new AttackMove(Moves.FIERY_WRATH, Type.DARK, MoveCategory.SPECIAL, 90, 100, 10, 20, 0, 8)
      .attr(FlinchAttr)
      .target(MoveTarget.ALL_NEAR_ENEMIES),
    new AttackMove(Moves.THUNDEROUS_KICK, Type.FIGHTING, MoveCategory.PHYSICAL, 90, 100, 10, 100, 0, 8)
      .attr(StatChangeAttr, BattleStat.DEF, -1),
    new AttackMove(Moves.GLACIAL_LANCE, Type.ICE, MoveCategory.PHYSICAL, 120, 100, 5, -1, 0, 8)
      .target(MoveTarget.ALL_NEAR_ENEMIES)
      .makesContact(false),
    new AttackMove(Moves.ASTRAL_BARRAGE, Type.GHOST, MoveCategory.SPECIAL, 120, 100, 5, -1, 0, 8)
      .target(MoveTarget.ALL_NEAR_ENEMIES),
    new AttackMove(Moves.EERIE_SPELL, Type.PSYCHIC, MoveCategory.SPECIAL, 80, 100, 5, 100, 0, 8)
      .attr(AttackReducePpMoveAttr, 3)
      .soundBased(),
    new AttackMove(Moves.DIRE_CLAW, Type.POISON, MoveCategory.PHYSICAL, 80, 100, 15, 50, 0, 8)
      .attr(MultiStatusEffectAttr, [StatusEffect.POISON, StatusEffect.PARALYSIS, StatusEffect.SLEEP]),
    new AttackMove(Moves.PSYSHIELD_BASH, Type.PSYCHIC, MoveCategory.PHYSICAL, 70, 90, 10, 100, 0, 8)
      .attr(StatChangeAttr, BattleStat.DEF, 1, true),
    new SelfStatusMove(Moves.POWER_SHIFT, Type.NORMAL, -1, 10, -1, 0, 8)
      .unimplemented(),
    new AttackMove(Moves.STONE_AXE, Type.ROCK, MoveCategory.PHYSICAL, 65, 90, 15, 100, 0, 8)
      .attr(AddArenaTrapTagHitAttr, ArenaTagType.STEALTH_ROCK)
      .slicingMove(),
    new AttackMove(Moves.SPRINGTIDE_STORM, Type.FAIRY, MoveCategory.SPECIAL, 100, 80, 5, 30, 0, 8)
      .attr(StatChangeAttr, BattleStat.ATK, -1)
      .windMove()
      .target(MoveTarget.ALL_NEAR_ENEMIES),
    new AttackMove(Moves.MYSTICAL_POWER, Type.PSYCHIC, MoveCategory.SPECIAL, 70, 90, 10, 100, 0, 8)
      .attr(StatChangeAttr, BattleStat.SPATK, 1, true),
    new AttackMove(Moves.RAGING_FURY, Type.FIRE, MoveCategory.PHYSICAL, 120, 100, 10, -1, 0, 8)
      .makesContact(false)
      .attr(FrenzyAttr)
      .attr(MissEffectAttr, frenzyMissFunc)
      .target(MoveTarget.RANDOM_NEAR_ENEMY),
    new AttackMove(Moves.WAVE_CRASH, Type.WATER, MoveCategory.PHYSICAL, 120, 100, 10, -1, 0, 8)
      .attr(RecoilAttr, false, 0.33)
      .recklessMove(),
    new AttackMove(Moves.CHLOROBLAST, Type.GRASS, MoveCategory.SPECIAL, 150, 95, 5, -1, 0, 8)
      .attr(RecoilAttr, true, 0.5),
    new AttackMove(Moves.MOUNTAIN_GALE, Type.ICE, MoveCategory.PHYSICAL, 100, 85, 10, 30, 0, 8)
      .makesContact(false)
      .attr(FlinchAttr),
    new SelfStatusMove(Moves.VICTORY_DANCE, Type.FIGHTING, -1, 10, -1, 0, 8)
      .attr(StatChangeAttr, [ BattleStat.ATK, BattleStat.DEF, BattleStat.SPD ], 1, true)
      .danceMove(),
    new AttackMove(Moves.HEADLONG_RUSH, Type.GROUND, MoveCategory.PHYSICAL, 120, 100, 5, -1, 0, 8)
      .attr(StatChangeAttr, [ BattleStat.DEF, BattleStat.SPDEF ], -1, true)
      .punchingMove(),
    new AttackMove(Moves.BARB_BARRAGE, Type.POISON, MoveCategory.PHYSICAL, 60, 100, 10, 50, 0, 8)
      .makesContact(false)
      .attr(MovePowerMultiplierAttr, (user, target, move) => target.status && (target.status.effect === StatusEffect.POISON || target.status.effect === StatusEffect.TOXIC) ? 2 : 1)
      .attr(StatusEffectAttr, StatusEffect.POISON),
    new AttackMove(Moves.ESPER_WING, Type.PSYCHIC, MoveCategory.SPECIAL, 80, 100, 10, 100, 0, 8)
      .attr(HighCritAttr)
      .attr(StatChangeAttr, BattleStat.SPD, 1, true),
    new AttackMove(Moves.BITTER_MALICE, Type.GHOST, MoveCategory.SPECIAL, 75, 100, 10, 100, 0, 8)
      .attr(StatChangeAttr, BattleStat.ATK, -1),
    new SelfStatusMove(Moves.SHELTER, Type.STEEL, -1, 10, 100, 0, 8)
      .attr(StatChangeAttr, BattleStat.DEF, 2, true),
    new AttackMove(Moves.TRIPLE_ARROWS, Type.FIGHTING, MoveCategory.PHYSICAL, 90, 100, 10, 30, 0, 8)
      .makesContact(false)
      .attr(HighCritAttr)
      .attr(StatChangeAttr, BattleStat.DEF, -1)
      .attr(FlinchAttr)
      .partial(),
    new AttackMove(Moves.INFERNAL_PARADE, Type.GHOST, MoveCategory.SPECIAL, 60, 100, 15, 30, 0, 8)
      .attr(StatusEffectAttr, StatusEffect.BURN)
      .attr(MovePowerMultiplierAttr, (user, target, move) => target.status ? 2 : 1),
    new AttackMove(Moves.CEASELESS_EDGE, Type.DARK, MoveCategory.PHYSICAL, 65, 90, 15, 100, 0, 8)
      .attr(AddArenaTrapTagHitAttr, ArenaTagType.SPIKES)
      .slicingMove(),
    new AttackMove(Moves.BLEAKWIND_STORM, Type.FLYING, MoveCategory.SPECIAL, 100, 80, 10, 30, 0, 8)
      .attr(ThunderAccuracyAttr)
      .attr(StatChangeAttr, BattleStat.SPD, -1)
      .windMove()
      .target(MoveTarget.ALL_NEAR_ENEMIES),
    new AttackMove(Moves.WILDBOLT_STORM, Type.ELECTRIC, MoveCategory.SPECIAL, 100, 80, 10, 20, 0, 8)
      .attr(ThunderAccuracyAttr)
      .attr(StatusEffectAttr, StatusEffect.PARALYSIS)
      .windMove()
      .target(MoveTarget.ALL_NEAR_ENEMIES),
    new AttackMove(Moves.SANDSEAR_STORM, Type.GROUND, MoveCategory.SPECIAL, 100, 80, 10, 20, 0, 8)
      .attr(ThunderAccuracyAttr)
      .attr(StatusEffectAttr, StatusEffect.BURN)
      .windMove()
      .target(MoveTarget.ALL_NEAR_ENEMIES),
    new StatusMove(Moves.LUNAR_BLESSING, Type.PSYCHIC, -1, 5, -1, 0, 8)
      .attr(HealAttr, 0.25)
      .target(MoveTarget.USER_AND_ALLIES)
      .triageMove()
      .partial(),
    new SelfStatusMove(Moves.TAKE_HEART, Type.PSYCHIC, -1, 10, -1, 0, 8)
      .attr(StatChangeAttr, [ BattleStat.SPATK, BattleStat.SPDEF ], 1, true)
      .attr(HealStatusEffectAttr, true, StatusEffect.PARALYSIS, StatusEffect.POISON, StatusEffect.TOXIC, StatusEffect.BURN, StatusEffect.SLEEP),
    /* Unused
    new AttackMove(Moves.G_MAX_WILDFIRE, Type.FIRE, MoveCategory.PHYSICAL, 10, -1, 10, -1, 0, 8)
      .target(MoveTarget.ALL_NEAR_ENEMIES)
      .unimplemented(),
    new AttackMove(Moves.G_MAX_BEFUDDLE, Type.BUG, MoveCategory.PHYSICAL, 10, -1, 10, -1, 0, 8)
      .target(MoveTarget.ALL_NEAR_ENEMIES)
      .unimplemented(),
    new AttackMove(Moves.G_MAX_VOLT_CRASH, Type.ELECTRIC, MoveCategory.PHYSICAL, 10, -1, 10, -1, 0, 8)
      .target(MoveTarget.ALL_NEAR_ENEMIES)
      .unimplemented(),
    new AttackMove(Moves.G_MAX_GOLD_RUSH, Type.NORMAL, MoveCategory.PHYSICAL, 10, -1, 10, -1, 0, 8)
      .target(MoveTarget.ALL_NEAR_ENEMIES)
      .unimplemented(),
    new AttackMove(Moves.G_MAX_CHI_STRIKE, Type.FIGHTING, MoveCategory.PHYSICAL, 10, -1, 10, -1, 0, 8)
      .target(MoveTarget.ALL_NEAR_ENEMIES)
      .unimplemented(),
    new AttackMove(Moves.G_MAX_TERROR, Type.GHOST, MoveCategory.PHYSICAL, 10, -1, 10, -1, 0, 8)
      .target(MoveTarget.ALL_NEAR_ENEMIES)
      .unimplemented(),
    new AttackMove(Moves.G_MAX_RESONANCE, Type.ICE, MoveCategory.PHYSICAL, 10, -1, 10, -1, 0, 8)
      .target(MoveTarget.ALL_NEAR_ENEMIES)
      .unimplemented(),
    new AttackMove(Moves.G_MAX_CUDDLE, Type.NORMAL, MoveCategory.PHYSICAL, 10, -1, 10, -1, 0, 8)
      .target(MoveTarget.ALL_NEAR_ENEMIES)
      .unimplemented(),
    new AttackMove(Moves.G_MAX_REPLENISH, Type.NORMAL, MoveCategory.PHYSICAL, 10, -1, 10, -1, 0, 8)
      .target(MoveTarget.ALL_NEAR_ENEMIES)
      .unimplemented(),
    new AttackMove(Moves.G_MAX_MALODOR, Type.POISON, MoveCategory.PHYSICAL, 10, -1, 10, -1, 0, 8)
      .target(MoveTarget.ALL_NEAR_ENEMIES)
      .unimplemented(),
    new AttackMove(Moves.G_MAX_STONESURGE, Type.WATER, MoveCategory.PHYSICAL, 10, -1, 10, -1, 0, 8)
      .target(MoveTarget.ALL_NEAR_ENEMIES)
      .unimplemented(),
    new AttackMove(Moves.G_MAX_WIND_RAGE, Type.FLYING, MoveCategory.PHYSICAL, 10, -1, 10, -1, 0, 8)
      .target(MoveTarget.ALL_NEAR_ENEMIES)
      .unimplemented(),
    new AttackMove(Moves.G_MAX_STUN_SHOCK, Type.ELECTRIC, MoveCategory.PHYSICAL, 10, -1, 10, -1, 0, 8)
      .target(MoveTarget.ALL_NEAR_ENEMIES)
      .unimplemented(),
    new AttackMove(Moves.G_MAX_FINALE, Type.FAIRY, MoveCategory.PHYSICAL, 10, -1, 10, -1, 0, 8)
      .target(MoveTarget.ALL_NEAR_ENEMIES)
      .unimplemented(),
    new AttackMove(Moves.G_MAX_DEPLETION, Type.DRAGON, MoveCategory.PHYSICAL, 10, -1, 10, -1, 0, 8)
      .target(MoveTarget.ALL_NEAR_ENEMIES)
      .unimplemented(),
    new AttackMove(Moves.G_MAX_GRAVITAS, Type.PSYCHIC, MoveCategory.PHYSICAL, 10, -1, 10, -1, 0, 8)
      .target(MoveTarget.ALL_NEAR_ENEMIES)
      .unimplemented(),
    new AttackMove(Moves.G_MAX_VOLCALITH, Type.ROCK, MoveCategory.PHYSICAL, 10, -1, 10, -1, 0, 8)
      .target(MoveTarget.ALL_NEAR_ENEMIES)
      .unimplemented(),
    new AttackMove(Moves.G_MAX_SANDBLAST, Type.GROUND, MoveCategory.PHYSICAL, 10, -1, 10, -1, 0, 8)
      .target(MoveTarget.ALL_NEAR_ENEMIES)
      .unimplemented(),
    new AttackMove(Moves.G_MAX_SNOOZE, Type.DARK, MoveCategory.PHYSICAL, 10, -1, 10, -1, 0, 8)
      .target(MoveTarget.ALL_NEAR_ENEMIES)
      .unimplemented(),
    new AttackMove(Moves.G_MAX_TARTNESS, Type.GRASS, MoveCategory.PHYSICAL, 10, -1, 10, -1, 0, 8)
      .target(MoveTarget.ALL_NEAR_ENEMIES)
      .unimplemented(),
    new AttackMove(Moves.G_MAX_SWEETNESS, Type.GRASS, MoveCategory.PHYSICAL, 10, -1, 10, -1, 0, 8)
      .target(MoveTarget.ALL_NEAR_ENEMIES)
      .unimplemented(),
    new AttackMove(Moves.G_MAX_SMITE, Type.FAIRY, MoveCategory.PHYSICAL, 10, -1, 10, -1, 0, 8)
      .target(MoveTarget.ALL_NEAR_ENEMIES)
      .unimplemented(),
    new AttackMove(Moves.G_MAX_STEELSURGE, Type.STEEL, MoveCategory.PHYSICAL, 10, -1, 10, -1, 0, 8)
      .target(MoveTarget.ALL_NEAR_ENEMIES)
      .unimplemented(),
    new AttackMove(Moves.G_MAX_MELTDOWN, Type.STEEL, MoveCategory.PHYSICAL, 10, -1, 10, -1, 0, 8)
      .target(MoveTarget.ALL_NEAR_ENEMIES)
      .unimplemented(),
    new AttackMove(Moves.G_MAX_FOAM_BURST, Type.WATER, MoveCategory.PHYSICAL, 10, -1, 10, -1, 0, 8)
      .target(MoveTarget.ALL_NEAR_ENEMIES)
      .unimplemented(),
    new AttackMove(Moves.G_MAX_CENTIFERNO, Type.FIRE, MoveCategory.PHYSICAL, 10, -1, 10, -1, 0, 8)
      .target(MoveTarget.ALL_NEAR_ENEMIES)
      .unimplemented(),
    new AttackMove(Moves.G_MAX_VINE_LASH, Type.GRASS, MoveCategory.PHYSICAL, 10, -1, 10, -1, 0, 8)
      .target(MoveTarget.ALL_NEAR_ENEMIES)
      .unimplemented(),
    new AttackMove(Moves.G_MAX_CANNONADE, Type.WATER, MoveCategory.PHYSICAL, 10, -1, 10, -1, 0, 8)
      .target(MoveTarget.ALL_NEAR_ENEMIES)
      .unimplemented(),
    new AttackMove(Moves.G_MAX_DRUM_SOLO, Type.GRASS, MoveCategory.PHYSICAL, 10, -1, 10, -1, 0, 8)
      .target(MoveTarget.ALL_NEAR_ENEMIES)
      .unimplemented(),
    new AttackMove(Moves.G_MAX_FIREBALL, Type.FIRE, MoveCategory.PHYSICAL, 10, -1, 10, -1, 0, 8)
      .target(MoveTarget.ALL_NEAR_ENEMIES)
      .unimplemented(),
    new AttackMove(Moves.G_MAX_HYDROSNIPE, Type.WATER, MoveCategory.PHYSICAL, 10, -1, 10, -1, 0, 8)
      .target(MoveTarget.ALL_NEAR_ENEMIES)
      .unimplemented(),
    new AttackMove(Moves.G_MAX_ONE_BLOW, Type.DARK, MoveCategory.PHYSICAL, 10, -1, 10, -1, 0, 8)
      .target(MoveTarget.ALL_NEAR_ENEMIES)
      .unimplemented(),
    new AttackMove(Moves.G_MAX_RAPID_FLOW, Type.WATER, MoveCategory.PHYSICAL, 10, -1, 10, -1, 0, 8)
      .target(MoveTarget.ALL_NEAR_ENEMIES)
      .unimplemented(),
    End Unused */
    new AttackMove(Moves.TERA_BLAST, Type.NORMAL, MoveCategory.SPECIAL, 80, 100, 10, -1, 0, 9)
      .attr(TeraBlastCategoryAttr)
      .unimplemented(),
    new SelfStatusMove(Moves.SILK_TRAP, Type.BUG, -1, 10, -1, 4, 9)
      .attr(ProtectAttr, BattlerTagType.SILK_TRAP),
    new AttackMove(Moves.AXE_KICK, Type.FIGHTING, MoveCategory.PHYSICAL, 120, 90, 10, 30, 0, 9)
      .attr(MissEffectAttr, crashDamageFunc)
      .attr(NoEffectAttr, crashDamageFunc)
      .attr(ConfuseAttr)
      .recklessMove(),
    new AttackMove(Moves.LAST_RESPECTS, Type.GHOST, MoveCategory.PHYSICAL, 50, 100, 10, -1, 0, 9)
      .attr(MovePowerMultiplierAttr, (user, target, move) => 1 + Math.min(user.isPlayer() ? user.scene.currentBattle.playerFaints : user.scene.currentBattle.enemyFaints, 100))
      .makesContact(false),
    new AttackMove(Moves.LUMINA_CRASH, Type.PSYCHIC, MoveCategory.SPECIAL, 80, 100, 10, 100, 0, 9)
      .attr(StatChangeAttr, BattleStat.SPDEF, -2),
    new AttackMove(Moves.ORDER_UP, Type.DRAGON, MoveCategory.PHYSICAL, 80, 100, 10, 100, 0, 9)
      .makesContact(false)
      .partial(),
    new AttackMove(Moves.JET_PUNCH, Type.WATER, MoveCategory.PHYSICAL, 60, 100, 15, -1, 1, 9)
      .punchingMove(),
    new StatusMove(Moves.SPICY_EXTRACT, Type.GRASS, -1, 15, -1, 0, 9)
      .attr(StatChangeAttr, BattleStat.ATK, 2)
      .attr(StatChangeAttr, BattleStat.DEF, -2),
    new AttackMove(Moves.SPIN_OUT, Type.STEEL, MoveCategory.PHYSICAL, 100, 100, 5, -1, 0, 9)
      .attr(StatChangeAttr, BattleStat.SPD, -2, true),
    new AttackMove(Moves.POPULATION_BOMB, Type.NORMAL, MoveCategory.PHYSICAL, 20, 90, 10, -1, 0, 9)
      .attr(MultiHitAttr, MultiHitType._10)
      .slicingMove()
      .checkAllHits(),
    new AttackMove(Moves.ICE_SPINNER, Type.ICE, MoveCategory.PHYSICAL, 80, 100, 15, -1, 0, 9)
      .attr(ClearTerrainAttr),
    new AttackMove(Moves.GLAIVE_RUSH, Type.DRAGON, MoveCategory.PHYSICAL, 120, 100, 5, -1, 0, 9)
      .partial(),
    new StatusMove(Moves.REVIVAL_BLESSING, Type.NORMAL, -1, 1, -1, 0, 9)
      .triageMove()
      .attr(RevivalBlessingAttr)
      .target(MoveTarget.USER),
    new AttackMove(Moves.SALT_CURE, Type.ROCK, MoveCategory.PHYSICAL, 40, 100, 15, 100, 0, 9)
      .attr(AddBattlerTagAttr, BattlerTagType.SALT_CURED)
      .makesContact(false),
    new AttackMove(Moves.TRIPLE_DIVE, Type.WATER, MoveCategory.PHYSICAL, 30, 95, 10, -1, 0, 9)
      .attr(MultiHitAttr, MultiHitType._3),
    new AttackMove(Moves.MORTAL_SPIN, Type.POISON, MoveCategory.PHYSICAL, 30, 100, 15, 100, 0, 9)
      .attr(LapseBattlerTagAttr, [
        BattlerTagType.BIND,
        BattlerTagType.WRAP,
        BattlerTagType.FIRE_SPIN,
        BattlerTagType.WHIRLPOOL,
        BattlerTagType.CLAMP,
        BattlerTagType.SAND_TOMB,
        BattlerTagType.MAGMA_STORM,
        BattlerTagType.SNAP_TRAP,
        BattlerTagType.THUNDER_CAGE,
        BattlerTagType.SEEDED,
        BattlerTagType.INFESTATION
      ], true)
      .attr(StatusEffectAttr, StatusEffect.POISON)
      .attr(RemoveArenaTrapAttr)
      .target(MoveTarget.ALL_NEAR_ENEMIES),
    new StatusMove(Moves.DOODLE, Type.NORMAL, 100, 10, -1, 0, 9)
      .attr(AbilityCopyAttr, true),
    new SelfStatusMove(Moves.FILLET_AWAY, Type.NORMAL, -1, 10, -1, 0, 9)
      .attr(CutHpStatBoostAttr, [ BattleStat.ATK, BattleStat.SPATK, BattleStat.SPD ], 2, 2),
    new AttackMove(Moves.KOWTOW_CLEAVE, Type.DARK, MoveCategory.PHYSICAL, 85, -1, 10, -1, 0, 9)
      .slicingMove(),
    new AttackMove(Moves.FLOWER_TRICK, Type.GRASS, MoveCategory.PHYSICAL, 70, -1, 10, 100, 0, 9)
      .attr(CritOnlyAttr)
      .makesContact(false),
    new AttackMove(Moves.TORCH_SONG, Type.FIRE, MoveCategory.SPECIAL, 80, 100, 10, 100, 0, 9)
      .attr(StatChangeAttr, BattleStat.SPATK, 1, true)
      .soundBased(),
    new AttackMove(Moves.AQUA_STEP, Type.WATER, MoveCategory.PHYSICAL, 80, 100, 10, 100, 0, 9)
      .attr(StatChangeAttr, BattleStat.SPD, 1, true)
      .danceMove(),
    new AttackMove(Moves.RAGING_BULL, Type.NORMAL, MoveCategory.PHYSICAL, 90, 100, 10, -1, 0, 9)
      .attr(RagingBullTypeAttr)
      .attr(RemoveScreensAttr),
    new AttackMove(Moves.MAKE_IT_RAIN, Type.STEEL, MoveCategory.SPECIAL, 120, 100, 5, -1, 0, 9)
      .attr(MoneyAttr)
      .attr(StatChangeAttr, BattleStat.SPATK, -1, true, null, true, false, MoveEffectTrigger.HIT, true)
      .target(MoveTarget.ALL_NEAR_ENEMIES),
    new AttackMove(Moves.PSYBLADE, Type.PSYCHIC, MoveCategory.PHYSICAL, 80, 100, 15, -1, 0, 9)
      .attr(MovePowerMultiplierAttr, (user, target, move) => user.scene.arena.getTerrainType() === TerrainType.ELECTRIC && user.isGrounded() ? 1.5 : 1)
      .slicingMove(),
    new AttackMove(Moves.HYDRO_STEAM, Type.WATER, MoveCategory.SPECIAL, 80, 100, 15, -1, 0, 9)
      .attr(IgnoreWeatherTypeDebuffAttr, WeatherType.SUNNY)
      .attr(MovePowerMultiplierAttr, (user, target, move) => [WeatherType.SUNNY, WeatherType.HARSH_SUN].includes(user.scene.arena.weather?.weatherType) && !user.scene.arena.weather?.isEffectSuppressed(user.scene) ? 1.5 : 1),
    new AttackMove(Moves.RUINATION, Type.DARK, MoveCategory.SPECIAL, -1, 90, 10, -1, 0, 9)
      .attr(TargetHalfHpDamageAttr),
    new AttackMove(Moves.COLLISION_COURSE, Type.FIGHTING, MoveCategory.PHYSICAL, 100, 100, 5, -1, 0, 9)
      .attr(MovePowerMultiplierAttr, (user, target, move) => target.getAttackTypeEffectiveness(move.type, user) >= 2 ? 5461/4096 : 1),
    new AttackMove(Moves.ELECTRO_DRIFT, Type.ELECTRIC, MoveCategory.SPECIAL, 100, 100, 5, -1, 0, 9)
      .attr(MovePowerMultiplierAttr, (user, target, move) => target.getAttackTypeEffectiveness(move.type, user) >= 2 ? 5461/4096 : 1)
      .makesContact(),
    new SelfStatusMove(Moves.SHED_TAIL, Type.NORMAL, -1, 10, -1, 0, 9)
      .unimplemented(),
    new StatusMove(Moves.CHILLY_RECEPTION, Type.ICE, -1, 10, -1, 0, 9)
      .attr(WeatherChangeAttr, WeatherType.SNOW)
      .attr(ForceSwitchOutAttr, true, false)
      .target(MoveTarget.BOTH_SIDES),
    new SelfStatusMove(Moves.TIDY_UP, Type.NORMAL, -1, 10, -1, 0, 9)
      .attr(StatChangeAttr, [ BattleStat.ATK, BattleStat.SPD ], 1, true, null, true, true)
      .attr(RemoveArenaTrapAttr, true),
    new StatusMove(Moves.SNOWSCAPE, Type.ICE, -1, 10, -1, 0, 9)
      .attr(WeatherChangeAttr, WeatherType.SNOW)
      .target(MoveTarget.BOTH_SIDES),
    new AttackMove(Moves.POUNCE, Type.BUG, MoveCategory.PHYSICAL, 50, 100, 20, 100, 0, 9)
      .attr(StatChangeAttr, BattleStat.SPD, -1),
    new AttackMove(Moves.TRAILBLAZE, Type.GRASS, MoveCategory.PHYSICAL, 50, 100, 20, 100, 0, 9)
      .attr(StatChangeAttr, BattleStat.SPD, 1, true),
    new AttackMove(Moves.CHILLING_WATER, Type.WATER, MoveCategory.SPECIAL, 50, 100, 20, 100, 0, 9)
      .attr(StatChangeAttr, BattleStat.ATK, -1),
    new AttackMove(Moves.HYPER_DRILL, Type.NORMAL, MoveCategory.PHYSICAL, 100, 100, 5, -1, 0, 9)
      .ignoresProtect(),
    new AttackMove(Moves.TWIN_BEAM, Type.PSYCHIC, MoveCategory.SPECIAL, 40, 100, 10, -1, 0, 9)
      .attr(MultiHitAttr, MultiHitType._2),
    new AttackMove(Moves.RAGE_FIST, Type.GHOST, MoveCategory.PHYSICAL, 50, 100, 10, -1, 0, 9)
      .attr(HitCountPowerAttr)
      .punchingMove(),
    new AttackMove(Moves.ARMOR_CANNON, Type.FIRE, MoveCategory.SPECIAL, 120, 100, 5, -1, 0, 9)
      .attr(StatChangeAttr, [ BattleStat.DEF, BattleStat.SPDEF ], -1, true),
    new AttackMove(Moves.BITTER_BLADE, Type.FIRE, MoveCategory.PHYSICAL, 90, 100, 10, -1, 0, 9)
      .attr(HitHealAttr)
      .slicingMove()
      .triageMove(),
    new AttackMove(Moves.DOUBLE_SHOCK, Type.ELECTRIC, MoveCategory.PHYSICAL, 120, 100, 5, -1, 0, 9)
      .condition((user) => {
        const userTypes = user.getTypes(true);
        return userTypes.includes(Type.ELECTRIC);
      })
      .attr(RemoveTypeAttr, Type.ELECTRIC, (user) => {
        user.scene.queueMessage(getPokemonMessage(user, " used up all its electricity!"));
      }),
    new AttackMove(Moves.GIGATON_HAMMER, Type.STEEL, MoveCategory.PHYSICAL, 160, 100, 5, -1, 0, 9)
      .makesContact(false)
      .condition((user, target, move) => {
        const turnMove = user.getLastXMoves(1);
        return !turnMove.length || turnMove[0].move !== move.id || turnMove[0].result !== MoveResult.SUCCESS;
      }), // TODO Add Instruct/Encore interaction
    new AttackMove(Moves.COMEUPPANCE, Type.DARK, MoveCategory.PHYSICAL, -1, 100, 10, -1, 0, 9)
      .attr(CounterDamageAttr, (move: Move) => (move.category === MoveCategory.PHYSICAL || move.category === MoveCategory.SPECIAL), 1.5)
      .target(MoveTarget.ATTACKER),
    new AttackMove(Moves.AQUA_CUTTER, Type.WATER, MoveCategory.PHYSICAL, 70, 100, 20, -1, 0, 9)
      .attr(HighCritAttr)
      .slicingMove()
      .makesContact(false),
    new AttackMove(Moves.BLAZING_TORQUE, Type.FIRE, MoveCategory.PHYSICAL, 80, 100, 10, 30, 0, 9)
      .attr(StatusEffectAttr, StatusEffect.BURN)
      .makesContact(false),
    new AttackMove(Moves.WICKED_TORQUE, Type.DARK, MoveCategory.PHYSICAL, 80, 100, 10, 10, 0, 9)
      .attr(StatusEffectAttr, StatusEffect.SLEEP)
      .makesContact(false),
    new AttackMove(Moves.NOXIOUS_TORQUE, Type.POISON, MoveCategory.PHYSICAL, 100, 100, 10, 30, 0, 9)
      .attr(StatusEffectAttr, StatusEffect.POISON)
      .makesContact(false),
    new AttackMove(Moves.COMBAT_TORQUE, Type.FIGHTING, MoveCategory.PHYSICAL, 100, 100, 10, 30, 0, 9)
      .attr(StatusEffectAttr, StatusEffect.PARALYSIS)
      .makesContact(false),
    new AttackMove(Moves.MAGICAL_TORQUE, Type.FAIRY, MoveCategory.PHYSICAL, 100, 100, 10, 30, 0, 9)
      .attr(ConfuseAttr)
      .makesContact(false),
    new AttackMove(Moves.BLOOD_MOON, Type.NORMAL, MoveCategory.SPECIAL, 140, 100, 5, -1, 0, 9)
      .condition((user, target, move) => {
        const turnMove = user.getLastXMoves(1);
        return !turnMove.length || turnMove[0].move !== move.id || turnMove[0].result !== MoveResult.SUCCESS;
      }), // TODO Add Instruct/Encore interaction
    new AttackMove(Moves.MATCHA_GOTCHA, Type.GRASS, MoveCategory.SPECIAL, 80, 90, 15, 20, 0, 9)
      .attr(HitHealAttr)
      .attr(HealStatusEffectAttr, true, StatusEffect.FREEZE)
      .attr(HealStatusEffectAttr, false, StatusEffect.FREEZE)
      .attr(StatusEffectAttr, StatusEffect.BURN)
      .target(MoveTarget.ALL_NEAR_ENEMIES)
      .triageMove(),
    new AttackMove(Moves.SYRUP_BOMB, Type.GRASS, MoveCategory.SPECIAL, 60, 85, 10, -1, 0, 9)
      .attr(StatChangeAttr, BattleStat.SPD, -1) //Temporary
      .ballBombMove()
      .partial(),
    new AttackMove(Moves.IVY_CUDGEL, Type.GRASS, MoveCategory.PHYSICAL, 100, 100, 10, -1, 0, 9)
      .attr(IvyCudgelTypeAttr)
      .attr(HighCritAttr)
      .makesContact(false),
    new AttackMove(Moves.ELECTRO_SHOT, Type.ELECTRIC, MoveCategory.SPECIAL, 130, 100, 10, 100, 0, 9)
      .attr(ElectroShotChargeAttr)
      .ignoresVirtual(),
    new AttackMove(Moves.TERA_STARSTORM, Type.NORMAL, MoveCategory.SPECIAL, 120, 100, 5, -1, 0, 9)
      .attr(TeraBlastCategoryAttr)
      .partial(),
    new AttackMove(Moves.FICKLE_BEAM, Type.DRAGON, MoveCategory.SPECIAL, 80, 100, 5, 30, 0, 9)
      .attr(PreMoveMessageAttr, doublePowerChanceMessageFunc)
      .attr(DoublePowerChanceAttr),
    new SelfStatusMove(Moves.BURNING_BULWARK, Type.FIRE, -1, 10, -1, 4, 9)
      .attr(ProtectAttr, BattlerTagType.BURNING_BULWARK),
    new AttackMove(Moves.THUNDERCLAP, Type.ELECTRIC, MoveCategory.SPECIAL, 70, 100, 5, -1, 1, 9)
      .condition((user, target, move) => user.scene.currentBattle.turnCommands[target.getBattlerIndex()].command === Command.FIGHT && !target.turnData.acted && allMoves[user.scene.currentBattle.turnCommands[target.getBattlerIndex()].move.move].category !== MoveCategory.STATUS),
    new AttackMove(Moves.MIGHTY_CLEAVE, Type.ROCK, MoveCategory.PHYSICAL, 95, 100, 5, -1, 0, 9)
      .slicingMove()
      .ignoresProtect(),
    new AttackMove(Moves.TACHYON_CUTTER, Type.STEEL, MoveCategory.SPECIAL, 50, -1, 10, -1, 0, 9)
      .attr(MultiHitAttr, MultiHitType._2)
      .slicingMove(),
    new AttackMove(Moves.HARD_PRESS, Type.STEEL, MoveCategory.PHYSICAL, -1, 100, 10, -1, 0, 9)
      .attr(OpponentHighHpPowerAttr, 100),
    new StatusMove(Moves.DRAGON_CHEER, Type.DRAGON, -1, 15, -1, 0, 9)
      .attr(AddBattlerTagAttr, BattlerTagType.CRIT_BOOST, false, true)
      .target(MoveTarget.NEAR_ALLY)
      .partial(),
    new AttackMove(Moves.ALLURING_VOICE, Type.FAIRY, MoveCategory.SPECIAL, 80, 100, 10, -1, 0, 9)
      .soundBased()
      .partial(),
    new AttackMove(Moves.TEMPER_FLARE, Type.FIRE, MoveCategory.PHYSICAL, 75, 100, 10, -1, 0, 9)
      .attr(MovePowerMultiplierAttr, (user, target, move) => user.getLastXMoves(2)[1]?.result === MoveResult.MISS || user.getLastXMoves(2)[1]?.result === MoveResult.FAIL ? 2 : 1),
    new AttackMove(Moves.SUPERCELL_SLAM, Type.ELECTRIC, MoveCategory.PHYSICAL, 100, 95, 15, -1, 0, 9)
      .attr(MissEffectAttr, crashDamageFunc)
      .attr(NoEffectAttr, crashDamageFunc)
      .recklessMove(),
    new AttackMove(Moves.PSYCHIC_NOISE, Type.PSYCHIC, MoveCategory.SPECIAL, 75, 100, 10, -1, 0, 9)
      .soundBased()
      .partial(),
    new AttackMove(Moves.UPPER_HAND, Type.FIGHTING, MoveCategory.PHYSICAL, 65, 100, 15, 100, 3, 9)
      .attr(FlinchAttr)
      .condition((user, target, move) => user.scene.currentBattle.turnCommands[target.getBattlerIndex()].command === Command.FIGHT && !target.turnData.acted && allMoves[user.scene.currentBattle.turnCommands[target.getBattlerIndex()].move.move].category !== MoveCategory.STATUS && allMoves[user.scene.currentBattle.turnCommands[target.getBattlerIndex()].move.move].priority > 0 )
      //TODO: Should also apply when target move priority increased by ability ex. gale wings
      .partial(),
    new AttackMove(Moves.MALIGNANT_CHAIN, Type.POISON, MoveCategory.SPECIAL, 100, 100, 5, 50, 0, 9)
      .attr(StatusEffectAttr, StatusEffect.TOXIC)
  );
}<|MERGE_RESOLUTION|>--- conflicted
+++ resolved
@@ -1282,16 +1282,11 @@
     // Check to see if the Pokemon has an ability that blocks non-direct damage
     applyAbAttrs(BlockNonDirectDamageAbAttr, user, cancelled);
     if (!cancelled.value) {
-<<<<<<< HEAD
       const damage = Math.ceil(user.getMaxHp()/2);
       user.damageAndUpdate(damage, HitResult.OTHER, false, true, true);
       const attackResult = { move: move.id, result: HitResult.OTHER as DamageResult, damage: damage, critical: false, sourceId: user.id };
       user.turnData.attacksReceived.unshift(attackResult);
-      user.scene.queueMessage(i18next.t("moveTriggers:cutHpPowerUpMove", {pokemonName: getPokemonNameWithAffix(user)})); // Queue recoil message
-=======
-      user.damageAndUpdate(Math.ceil(user.getMaxHp()/2), HitResult.OTHER, false, true, true);
       user.scene.queueMessage(getPokemonMessage(user, " cut its own HP to power up its move!")); // Queue recoil message
->>>>>>> c4e146b2
     }
     return true;
   }
