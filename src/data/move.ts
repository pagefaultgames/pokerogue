--- conflicted
+++ resolved
@@ -4414,15 +4414,10 @@
     new StatusMove(Moves.EMBARGO, i18next.t('move:embargo.name'), Type.DARK, 100, 15, i18next.t('move:embargo.effect'), -1, 0, 4),
     new AttackMove(Moves.FLING, i18next.t('move:fling.name'), Type.DARK, MoveCategory.PHYSICAL, -1, 100, 10, i18next.t('move:fling.effect'), -1, 0, 4)
       .makesContact(false),
-<<<<<<< HEAD
-    new StatusMove(Moves.PSYCHO_SHIFT, i18next.t('move:psychoShift.name'), Type.PSYCHIC, 100, 10, i18next.t('move:psychoShift.effect'), -1, 0, 4),
+    new StatusMove(Moves.PSYCHO_SHIFT, i18next.t('move:psychoShift.name'), Type.PSYCHIC, 100, 10, i18next.t('move:psychoShift.effect'), -1, 0, 4)
+      .attr(PsychoShiftEffectAttr)
+      .condition((user, target, move) => user.status?.effect === StatusEffect.BURN || user.status?.effect === StatusEffect.POISON || user.status?.effect === StatusEffect.TOXIC || user.status?.effect === StatusEffect.PARALYSIS),,
     new AttackMove(Moves.TRUMP_CARD, i18next.t('move:trumpCard.name'), Type.NORMAL, MoveCategory.SPECIAL, -1, -1, 5, i18next.t('move:trumpCard.effect'), -1, 0, 4)
-=======
-    new StatusMove(Moves.PSYCHO_SHIFT, "Psycho Shift", Type.PSYCHIC, 100, 10, "Using its psychic power of suggestion, the user transfers its status conditions to the target.", -1, 0, 4)
-      .attr(PsychoShiftEffectAttr)
-      .condition((user, target, move) => user.status?.effect === StatusEffect.BURN || user.status?.effect === StatusEffect.POISON || user.status?.effect === StatusEffect.TOXIC || user.status?.effect === StatusEffect.PARALYSIS),
-    new AttackMove(Moves.TRUMP_CARD, "Trump Card (N)", Type.NORMAL, MoveCategory.SPECIAL, -1, -1, 5, "The fewer PP this move has, the greater its power.", -1, 0, 4)
->>>>>>> cfd30f16
       .makesContact(),
     new StatusMove(Moves.HEAL_BLOCK, i18next.t('move:healBlock.name'), Type.PSYCHIC, 100, 15, i18next.t('move:healBlock.effect'), -1, 0, 4)
       .target(MoveTarget.ALL_NEAR_ENEMIES),
