import { ChargeAnim, MoveChargeAnim, initMoveAnim, loadMoveAnimAssets } from "./battle-anims";
import { BattleStat, getBattleStatName } from "./battle-stat";
import { EncoreTag, GulpMissileTag, HelpingHandTag, SemiInvulnerableTag, ShellTrapTag, StockpilingTag, TrappedTag, TypeBoostTag } from "./battler-tags";
import { getPokemonNameWithAffix } from "../messages";
import Pokemon, { AttackMoveResult, EnemyPokemon, HitResult, MoveResult, PlayerPokemon, PokemonMove, TurnMove } from "../field/pokemon";
import { StatusEffect, getStatusEffectHealText, isNonVolatileStatusEffect, getNonVolatileStatusEffects } from "./status-effect";
<<<<<<< HEAD
import { getTypeResistances, Type } from "./type";
=======
import { getTypeDamageMultiplier, Type } from "./type";
>>>>>>> c20f37bc
import { Constructor } from "#app/utils";
import * as Utils from "../utils";
import { WeatherType } from "./weather";
import { ArenaTagSide, ArenaTrapTag, WeakenMoveTypeTag } from "./arena-tag";
import { UnswappableAbilityAbAttr, UncopiableAbilityAbAttr, UnsuppressableAbilityAbAttr, BlockRecoilDamageAttr, BlockOneHitKOAbAttr, IgnoreContactAbAttr, MaxMultiHitAbAttr, applyAbAttrs, BlockNonDirectDamageAbAttr, MoveAbilityBypassAbAttr, ReverseDrainAbAttr, FieldPreventExplosiveMovesAbAttr, ForceSwitchOutImmunityAbAttr, BlockItemTheftAbAttr, applyPostAttackAbAttrs, ConfusionOnStatusEffectAbAttr, HealFromBerryUseAbAttr, IgnoreProtectOnContactAbAttr, IgnoreMoveEffectsAbAttr, applyPreDefendAbAttrs, MoveEffectChanceMultiplierAbAttr, WonderSkinAbAttr, applyPreAttackAbAttrs, MoveTypeChangeAbAttr, UserFieldMoveTypePowerBoostAbAttr, FieldMoveTypePowerBoostAbAttr, AllyMoveCategoryPowerBoostAbAttr, VariableMovePowerAbAttr } from "./ability";
import { allAbilities } from "./ability";
import { PokemonHeldItemModifier, BerryModifier, PreserveBerryModifier, PokemonMoveAccuracyBoosterModifier, AttackTypeBoosterModifier, PokemonMultiHitModifier } from "../modifier/modifier";
import { BattlerIndex, BattleType } from "../battle";
import { Stat } from "./pokemon-stat";
import { TerrainType } from "./terrain";
import { ModifierPoolType } from "#app/modifier/modifier-type";
import { Command } from "../ui/command-ui-handler";
import i18next from "i18next";
import { Localizable } from "#app/interfaces/locales";
import { getBerryEffectFunc } from "./berry";
import { Abilities } from "#enums/abilities";
import { ArenaTagType } from "#enums/arena-tag-type";
import { BattlerTagType } from "#enums/battler-tag-type";
import { Biome } from "#enums/biome";
import { Moves } from "#enums/moves";
import { Species } from "#enums/species";
import { MoveUsedEvent } from "#app/events/battle-scene";
import { PartyStatusCurePhase } from "#app/phases/party-status-cure-phase";
import { BattleEndPhase } from "#app/phases/battle-end-phase";
import { MoveEndPhase } from "#app/phases/move-end-phase";
import { MovePhase } from "#app/phases/move-phase";
import { NewBattlePhase } from "#app/phases/new-battle-phase";
import { PokemonHealPhase } from "#app/phases/pokemon-heal-phase";
import { StatChangePhase } from "#app/phases/stat-change-phase";
import { SwitchPhase } from "#app/phases/switch-phase";
import { SwitchSummonPhase } from "#app/phases/switch-summon-phase";
import { SpeciesFormChangeRevertWeatherFormTrigger } from "./pokemon-forms";
import { NumberHolder } from "#app/utils";
import { GameMode } from "#app/game-mode";
import { applyChallenges, ChallengeType } from "./challenge";

export enum MoveCategory {
  PHYSICAL,
  SPECIAL,
  STATUS
}

export enum MoveTarget {
  /** {@link https://bulbapedia.bulbagarden.net/wiki/Category:Moves_that_target_the_user Moves that target the User} */
  USER,
  OTHER,
  ALL_OTHERS,
  NEAR_OTHER,
  /** {@link https://bulbapedia.bulbagarden.net/wiki/Category:Moves_that_target_all_adjacent_Pok%C3%A9mon Moves that target all adjacent Pokemon} */
  ALL_NEAR_OTHERS,
  NEAR_ENEMY,
  /** {@link https://bulbapedia.bulbagarden.net/wiki/Category:Moves_that_target_all_adjacent_foes Moves that target all adjacent foes} */
  ALL_NEAR_ENEMIES,
  RANDOM_NEAR_ENEMY,
  ALL_ENEMIES,
  /** {@link https://bulbapedia.bulbagarden.net/wiki/Category:Counterattacks Counterattacks} */
  ATTACKER,
  /** {@link https://bulbapedia.bulbagarden.net/wiki/Category:Moves_that_target_one_adjacent_ally Moves that target one adjacent ally} */
  NEAR_ALLY,
  ALLY,
  USER_OR_NEAR_ALLY,
  USER_AND_ALLIES,
  /** {@link https://bulbapedia.bulbagarden.net/wiki/Category:Moves_that_target_all_Pok%C3%A9mon Moves that target all Pokemon} */
  ALL,
  USER_SIDE,
  /** {@link https://bulbapedia.bulbagarden.net/wiki/Category:Entry_hazard-creating_moves Entry hazard-creating moves} */
  ENEMY_SIDE,
  BOTH_SIDES,
  PARTY,
  CURSE
}

export enum MoveFlags {
  NONE              = 0,
  MAKES_CONTACT     = 1 << 0,
  IGNORE_PROTECT    = 1 << 1,
  IGNORE_VIRTUAL    = 1 << 2,
  SOUND_BASED       = 1 << 3,
  HIDE_USER         = 1 << 4,
  HIDE_TARGET       = 1 << 5,
  BITING_MOVE       = 1 << 6,
  PULSE_MOVE        = 1 << 7,
  PUNCHING_MOVE     = 1 << 8,
  SLICING_MOVE      = 1 << 9,
  /**
   * Indicates a move should be affected by {@linkcode Abilities.RECKLESS}
   * @see {@linkcode Move.recklessMove()}
   */
  RECKLESS_MOVE     = 1 << 10,
  BALLBOMB_MOVE     = 1 << 11,
  POWDER_MOVE       = 1 << 12,
  DANCE_MOVE        = 1 << 13,
  WIND_MOVE         = 1 << 14,
  TRIAGE_MOVE       = 1 << 15,
  IGNORE_ABILITIES  = 1 << 16,
  /**
   * Enables all hits of a multi-hit move to be accuracy checked individually
   */
  CHECK_ALL_HITS   = 1 << 17,
  /**
   * Indicates a move is able to be redirected to allies in a double battle if the attacker faints
   */
  REDIRECT_COUNTER = 1 << 18,
}

type MoveConditionFunc = (user: Pokemon, target: Pokemon, move: Move) => boolean;
type UserMoveConditionFunc = (user: Pokemon, move: Move) => boolean;

export default class Move implements Localizable {
  public id: Moves;
  public name: string;
  private _type: Type;
  private _category: MoveCategory;
  public moveTarget: MoveTarget;
  public power: integer;
  public accuracy: integer;
  public pp: integer;
  public effect: string;
  public chance: integer;
  public priority: integer;
  public generation: integer;
  public attrs: MoveAttr[];
  private conditions: MoveCondition[];
  private flags: integer;
  private nameAppend: string;

  constructor(id: Moves, type: Type, category: MoveCategory, defaultMoveTarget: MoveTarget, power: integer, accuracy: integer, pp: integer, chance: integer, priority: integer, generation: integer) {
    this.id = id;

    this.nameAppend = "";
    this._type = type;
    this._category = category;
    this.moveTarget = defaultMoveTarget;
    this.power = power;
    this.accuracy = accuracy;
    this.pp = pp;
    this.chance = chance;
    this.priority = priority;
    this.generation = generation;

    this.attrs = [];
    this.conditions = [];

    this.flags = 0;
    if (defaultMoveTarget === MoveTarget.USER) {
      this.setFlag(MoveFlags.IGNORE_PROTECT, true);
    }
    if (category === MoveCategory.PHYSICAL) {
      this.setFlag(MoveFlags.MAKES_CONTACT, true);
    }

    this.localize();
  }

  get type() {
    return this._type;
  }
  get category() {
    return this._category;
  }

  localize(): void {
    const i18nKey = Moves[this.id].split("_").filter(f => f).map((f, i) => i ? `${f[0]}${f.slice(1).toLowerCase()}` : f.toLowerCase()).join("") as unknown as string;

    this.name = this.id ? `${i18next.t(`move:${i18nKey}.name`)}${this.nameAppend}` : "";
    this.effect = this.id ? `${i18next.t(`move:${i18nKey}.effect`)}${this.nameAppend}` : "";
  }

  /**
   * Get all move attributes that match `attrType`
   * @param attrType any attribute that extends {@linkcode MoveAttr}
   * @returns Array of attributes that match `attrType`, Empty Array if none match.
   */
  getAttrs<T extends MoveAttr>(attrType: Constructor<T>): T[] {
    return this.attrs.filter((a): a is T => a instanceof attrType);
  }

  /**
   * Check if a move has an attribute that matches `attrType`
   * @param attrType any attribute that extends {@linkcode MoveAttr}
   * @returns true if the move has attribute `attrType`
   */
  hasAttr<T extends MoveAttr>(attrType: Constructor<T>): boolean {
    return this.attrs.some((attr) => attr instanceof attrType);
  }

  /**
   * Takes as input a boolean function and returns the first MoveAttr in attrs that matches true
   * @param attrPredicate
   * @returns the first {@linkcode MoveAttr} element in attrs that makes the input function return true
   */
  findAttr(attrPredicate: (attr: MoveAttr) => boolean): MoveAttr {
    return this.attrs.find(attrPredicate)!; // TODO: is the bang correct?
  }

  /**
   * Adds a new MoveAttr to the move (appends to the attr array)
   * if the MoveAttr also comes with a condition, also adds that to the conditions array: {@linkcode MoveCondition}
   * @param AttrType {@linkcode MoveAttr} the constructor of a MoveAttr class
   * @param args the args needed to instantiate a the given class
   * @returns the called object {@linkcode Move}
   */
  attr<T extends Constructor<MoveAttr>>(AttrType: T, ...args: ConstructorParameters<T>): this {
    const attr = new AttrType(...args);
    this.attrs.push(attr);
    let attrCondition = attr.getCondition();
    if (attrCondition) {
      if (typeof attrCondition === "function") {
        attrCondition = new MoveCondition(attrCondition);
      }
      this.conditions.push(attrCondition);
    }

    return this;
  }

  /**
   * Adds a new MoveAttr to the move (appends to the attr array)
   * if the MoveAttr also comes with a condition, also adds that to the conditions array: {@linkcode MoveCondition}
   * Almost identical to {@link attr}, except you are passing in a MoveAttr object, instead of a constructor and it's arguments
   * @param attrAdd {@linkcode MoveAttr} the attribute to add
   * @returns the called object {@linkcode Move}
   */
  addAttr(attrAdd: MoveAttr): this {
    this.attrs.push(attrAdd);
    let attrCondition = attrAdd.getCondition();
    if (attrCondition) {
      if (typeof attrCondition === "function") {
        attrCondition = new MoveCondition(attrCondition);
      }
      this.conditions.push(attrCondition);
    }

    return this;
  }

  /**
   * Sets the move target of this move
   * @param moveTarget {@linkcode MoveTarget} the move target to set
   * @returns the called object {@linkcode Move}
   */
  target(moveTarget: MoveTarget): this {
    this.moveTarget = moveTarget;
    return this;
  }

  /**
   * Getter function that returns if this Move has a MoveFlag
   * @param flag {@linkcode MoveFlags} to check
   * @returns boolean
   */
  hasFlag(flag: MoveFlags): boolean {
    // internally it is taking the bitwise AND (MoveFlags are represented as bit-shifts) and returning False if result is 0 and true otherwise
    return !!(this.flags & flag);
  }

  /**
   * Getter function that returns if the move hits multiple targets
   * @returns boolean
   */
  isMultiTarget(): boolean {
    switch (this.moveTarget) {
    case MoveTarget.ALL_OTHERS:
    case MoveTarget.ALL_NEAR_OTHERS:
    case MoveTarget.ALL_NEAR_ENEMIES:
    case MoveTarget.ALL_ENEMIES:
    case MoveTarget.USER_AND_ALLIES:
    case MoveTarget.ALL:
    case MoveTarget.USER_SIDE:
    case MoveTarget.ENEMY_SIDE:
    case MoveTarget.BOTH_SIDES:
      return true;
    }
    return false;
  }

  /**
   * Getter function that returns if the move targets itself or an ally
   * @returns boolean
   */

  isAllyTarget(): boolean {
    switch (this.moveTarget) {
    case MoveTarget.USER:
    case MoveTarget.NEAR_ALLY:
    case MoveTarget.ALLY:
    case MoveTarget.USER_OR_NEAR_ALLY:
    case MoveTarget.USER_AND_ALLIES:
    case MoveTarget.USER_SIDE:
      return true;
    }
    return false;
  }

  /**
   * Checks if the move is immune to certain types.
   * Currently looks at cases of Grass types with powder moves and Dark types with moves affected by Prankster.
   * @param {Pokemon} user the source of this move
   * @param {Pokemon} target the target of this move
   * @param {Type} type the type of the move's target
   * @returns boolean
   */
  isTypeImmune(user: Pokemon, target: Pokemon, type: Type): boolean {
    if (this.moveTarget === MoveTarget.USER) {
      return false;
    }

    switch (type) {
    case Type.GRASS:
      if (this.hasFlag(MoveFlags.POWDER_MOVE)) {
        return true;
      }
      break;
    case Type.DARK:
      if (user.hasAbility(Abilities.PRANKSTER) && this.category === MoveCategory.STATUS && (user.isPlayer() !== target.isPlayer())) {
        return true;
      }
      break;
    }
    return false;
  }

  /**
   * Adds a move condition to the move
   * @param condition {@linkcode MoveCondition} or {@linkcode MoveConditionFunc}, appends to conditions array a new MoveCondition object
   * @returns the called object {@linkcode Move}
   */
  condition(condition: MoveCondition | MoveConditionFunc): this {
    if (typeof condition === "function") {
      condition = new MoveCondition(condition as MoveConditionFunc);
    }
    this.conditions.push(condition);

    return this;
  }

  /**
   * Marks the move as "partial": appends texts to the move name
   * @returns the called object {@linkcode Move}
   */
  partial(): this {
    this.nameAppend += " (P)";
    return this;
  }

  /**
   * Marks the move as "unimplemented": appends texts to the move name
   * @returns the called object {@linkcode Move}
   */
  unimplemented(): this {
    this.nameAppend += " (N)";
    return this;
  }

  /**
   * Sets the flags of the move
   * @param flag {@linkcode MoveFlags}
   * @param on a boolean, if True, then "ORs" the flag onto existing ones, if False then "XORs" the flag onto existing ones
   */
  private setFlag(flag: MoveFlags, on: boolean): void {
    // bitwise OR and bitwise XOR respectively
    if (on) {
      this.flags |= flag;
    } else {
      this.flags ^= flag;
    }
  }

  /**
   * Sets the {@linkcode MoveFlags.MAKES_CONTACT} flag for the calling Move
   * @param makesContact The value (boolean) to set the flag to
   * @returns The {@linkcode Move} that called this function
   */
  makesContact(makesContact: boolean = true): this { // TODO: is true the correct default?
    this.setFlag(MoveFlags.MAKES_CONTACT, makesContact);
    return this;
  }

  /**
   * Sets the {@linkcode MoveFlags.IGNORE_PROTECT} flag for the calling Move
   * @param ignoresProtect The value (boolean) to set the flag to
   * example: @see {@linkcode Moves.CURSE}
   * @returns The {@linkcode Move} that called this function
   */
  ignoresProtect(ignoresProtect: boolean = true): this { // TODO: is `true` the correct default?
    this.setFlag(MoveFlags.IGNORE_PROTECT, ignoresProtect);
    return this;
  }

  /**
   * Sets the {@linkcode MoveFlags.IGNORE_VIRTUAL} flag for the calling Move
   * @param ignoresVirtual The value (boolean) to set the flag to
   * example: @see {@linkcode Moves.NATURE_POWER}
   * @returns The {@linkcode Move} that called this function
   */
  ignoresVirtual(ignoresVirtual: boolean = true): this { // TODO: is `true` the correct default?
    this.setFlag(MoveFlags.IGNORE_VIRTUAL, ignoresVirtual);
    return this;
  }

  /**
   * Sets the {@linkcode MoveFlags.SOUND_BASED} flag for the calling Move
   * @param soundBased The value (boolean) to set the flag to
   * example: @see {@linkcode Moves.UPROAR}
   * @returns The {@linkcode Move} that called this function
   */
  soundBased(soundBased: boolean = true): this { // TODO: is `true` the correct default?
    this.setFlag(MoveFlags.SOUND_BASED, soundBased);
    return this;
  }

  /**
   * Sets the {@linkcode MoveFlags.HIDE_USER} flag for the calling Move
   * @param hidesUser The value (boolean) to set the flag to
   * example: @see {@linkcode Moves.TELEPORT}
   * @returns The {@linkcode Move} that called this function
   */
  hidesUser(hidesUser: boolean = true): this { // TODO: is `true` the correct default?
    this.setFlag(MoveFlags.HIDE_USER, hidesUser);
    return this;
  }

  /**
   * Sets the {@linkcode MoveFlags.HIDE_TARGET} flag for the calling Move
   * @param hidesTarget The value (boolean) to set the flag to
   * example: @see {@linkcode Moves.WHIRLWIND}
   * @returns The {@linkcode Move} that called this function
   */
  hidesTarget(hidesTarget: boolean = true): this { // TODO: is `true` the correct default?
    this.setFlag(MoveFlags.HIDE_TARGET, hidesTarget);
    return this;
  }

  /**
   * Sets the {@linkcode MoveFlags.BITING_MOVE} flag for the calling Move
   * @param bitingMove The value (boolean) to set the flag to
   * example: @see {@linkcode Moves.BITE}
   * @returns The {@linkcode Move} that called this function
   */
  bitingMove(bitingMove: boolean = true): this { // TODO: is `true` the correct default?
    this.setFlag(MoveFlags.BITING_MOVE, bitingMove);
    return this;
  }

  /**
   * Sets the {@linkcode MoveFlags.PULSE_MOVE} flag for the calling Move
   * @param pulseMove The value (boolean) to set the flag to
   * example: @see {@linkcode Moves.WATER_PULSE}
   * @returns The {@linkcode Move} that called this function
   */
  pulseMove(pulseMove: boolean = true): this { // TODO: is `true` the correct default?
    this.setFlag(MoveFlags.PULSE_MOVE, pulseMove);
    return this;
  }

  /**
   * Sets the {@linkcode MoveFlags.PUNCHING_MOVE} flag for the calling Move
   * @param punchingMove The value (boolean) to set the flag to
   * example: @see {@linkcode Moves.DRAIN_PUNCH}
   * @returns The {@linkcode Move} that called this function
   */
  punchingMove(punchingMove: boolean = true): this { // TODO: is `true` the correct default?
    this.setFlag(MoveFlags.PUNCHING_MOVE, punchingMove);
    return this;
  }

  /**
   * Sets the {@linkcode MoveFlags.SLICING_MOVE} flag for the calling Move
   * @param slicingMove The value (boolean) to set the flag to
   * example: @see {@linkcode Moves.X_SCISSOR}
   * @returns The {@linkcode Move} that called this function
   */
  slicingMove(slicingMove: boolean = true): this { // TODO: is `true` the correct default?
    this.setFlag(MoveFlags.SLICING_MOVE, slicingMove);
    return this;
  }

  /**
   * Sets the {@linkcode MoveFlags.RECKLESS_MOVE} flag for the calling Move
   * @see {@linkcode Abilities.RECKLESS}
   * @param recklessMove The value to set the flag to
   * @returns The {@linkcode Move} that called this function
   */
  recklessMove(recklessMove: boolean = true): this { // TODO: is `true` the correct default?
    this.setFlag(MoveFlags.RECKLESS_MOVE, recklessMove);
    return this;
  }

  /**
   * Sets the {@linkcode MoveFlags.BALLBOMB_MOVE} flag for the calling Move
   * @param ballBombMove The value (boolean) to set the flag to
   * example: @see {@linkcode Moves.ELECTRO_BALL}
   * @returns The {@linkcode Move} that called this function
   */
  ballBombMove(ballBombMove: boolean = true): this { // TODO: is `true` the correct default?
    this.setFlag(MoveFlags.BALLBOMB_MOVE, ballBombMove);
    return this;
  }

  /**
   * Sets the {@linkcode MoveFlags.POWDER_MOVE} flag for the calling Move
   * @param powderMove The value (boolean) to set the flag to
   * example: @see {@linkcode Moves.STUN_SPORE}
   * @returns The {@linkcode Move} that called this function
   */
  powderMove(powderMove: boolean = true): this { // TODO: is `true` the correct default?
    this.setFlag(MoveFlags.POWDER_MOVE, powderMove);
    return this;
  }

  /**
   * Sets the {@linkcode MoveFlags.DANCE_MOVE} flag for the calling Move
   * @param danceMove The value (boolean) to set the flag to
   * example: @see {@linkcode Moves.PETAL_DANCE}
   * @returns The {@linkcode Move} that called this function
   */
  danceMove(danceMove: boolean = true): this { // TODO: is `true` the correct default?
    this.setFlag(MoveFlags.DANCE_MOVE, danceMove);
    return this;
  }

  /**
   * Sets the {@linkcode MoveFlags.WIND_MOVE} flag for the calling Move
   * @param windMove The value (boolean) to set the flag to
   * example: @see {@linkcode Moves.HURRICANE}
   * @returns The {@linkcode Move} that called this function
   */
  windMove(windMove: boolean = true): this { // TODO: is `true` the correct default?
    this.setFlag(MoveFlags.WIND_MOVE, windMove);
    return this;
  }

  /**
   * Sets the {@linkcode MoveFlags.TRIAGE_MOVE} flag for the calling Move
   * @param triageMove The value (boolean) to set the flag to
   * example: @see {@linkcode Moves.ABSORB}
   * @returns The {@linkcode Move} that called this function
   */
  triageMove(triageMove: boolean = true): this { // TODO: is `true` the correct default?
    this.setFlag(MoveFlags.TRIAGE_MOVE, triageMove);
    return this;
  }

  /**
   * Sets the {@linkcode MoveFlags.IGNORE_ABILITIES} flag for the calling Move
   * @param ignoresAbilities sThe value (boolean) to set the flag to
   * example: @see {@linkcode Moves.SUNSTEEL_STRIKE}
   * @returns The {@linkcode Move} that called this function
   */
  ignoresAbilities(ignoresAbilities: boolean = true): this { // TODO: is `true` the correct default?
    this.setFlag(MoveFlags.IGNORE_ABILITIES, ignoresAbilities);
    return this;
  }

  /**
   * Sets the {@linkcode MoveFlags.CHECK_ALL_HITS} flag for the calling Move
   * @param checkAllHits The value (boolean) to set the flag to
   * example: @see {@linkcode Moves.TRIPLE_AXEL}
   * @returns The {@linkcode Move} that called this function
   */
  checkAllHits(checkAllHits: boolean = true): this { // TODO: is `true` the correct default?
    this.setFlag(MoveFlags.CHECK_ALL_HITS, checkAllHits);
    return this;
  }

  /**
   * Sets the {@linkcode MoveFlags.REDIRECT_COUNTER} flag for the calling Move
   * @param redirectCounter The value (boolean) to set the flag to
   * example: @see {@linkcode Moves.METAL_BURST}
   * @returns The {@linkcode Move} that called this function
   */
  redirectCounter(redirectCounter: boolean = true): this { // TODO: is `true` the correct default?
    this.setFlag(MoveFlags.REDIRECT_COUNTER, redirectCounter);
    return this;
  }

  /**
   * Checks if the move flag applies to the pokemon(s) using/receiving the move
   * @param flag {@linkcode MoveFlags} MoveFlag to check on user and/or target
   * @param user {@linkcode Pokemon} the Pokemon using the move
   * @param target {@linkcode Pokemon} the Pokemon receiving the move
   * @returns boolean
   */
  checkFlag(flag: MoveFlags, user: Pokemon, target: Pokemon | null): boolean {
    // special cases below, eg: if the move flag is MAKES_CONTACT, and the user pokemon has an ability that ignores contact (like "Long Reach"), then overrides and move does not make contact
    switch (flag) {
    case MoveFlags.MAKES_CONTACT:
      if (user.hasAbilityWithAttr(IgnoreContactAbAttr)) {
        return false;
      }
      break;
    case MoveFlags.IGNORE_ABILITIES:
      if (user.hasAbilityWithAttr(MoveAbilityBypassAbAttr)) {
        const abilityEffectsIgnored = new Utils.BooleanHolder(false);
        applyAbAttrs(MoveAbilityBypassAbAttr, user, abilityEffectsIgnored, false, this);
        if (abilityEffectsIgnored.value) {
          return true;
        }
      }
      break;
    case MoveFlags.IGNORE_PROTECT:
      if (user.hasAbilityWithAttr(IgnoreProtectOnContactAbAttr) &&
          this.checkFlag(MoveFlags.MAKES_CONTACT, user, target)) {
        return true;
      }
      break;
    }

    return !!(this.flags & flag);
  }

  /**
   * Applies each {@linkcode MoveCondition} of this move to the params
   * @param user {@linkcode Pokemon} to apply conditions to
   * @param target {@linkcode Pokemon} to apply conditions to
   * @param move {@linkcode Move} to apply conditions to
   * @returns boolean: false if any of the apply()'s return false, else true
   */
  applyConditions(user: Pokemon, target: Pokemon, move: Move): boolean {
    for (const condition of this.conditions) {
      if (!condition.apply(user, target, move)) {
        return false;
      }
    }

    return true;
  }

  /**
   * Sees if, given the target pokemon, a move fails on it (by looking at each {@linkcode MoveAttr} of this move
   * @param user {@linkcode Pokemon} using the move
   * @param target {@linkcode Pokemon} receiving the move
   * @param move {@linkcode Move} using the move
   * @param cancelled {@linkcode Utils.BooleanHolder} to hold boolean value
   * @returns string of the failed text, or null
   */
  getFailedText(user: Pokemon, target: Pokemon, move: Move, cancelled: Utils.BooleanHolder): string | null {
    for (const attr of this.attrs) {
      const failedText = attr.getFailedText(user, target, move, cancelled);
      if (failedText !== null) {
        return failedText;
      }
    }
    return null;
  }

  /**
   * Calculates the userBenefitScore across all the attributes and conditions
   * @param user {@linkcode Pokemon} using the move
   * @param target {@linkcode Pokemon} receiving the move
   * @param move {@linkcode Move} using the move
   * @returns integer representing the total benefitScore
   */
  getUserBenefitScore(user: Pokemon, target: Pokemon, move: Move): integer {
    let score = 0;

    for (const attr of this.attrs) {
      score += attr.getUserBenefitScore(user, target, move);
    }

    for (const condition of this.conditions) {
      score += condition.getUserBenefitScore(user, target, move);
    }

    return score;
  }

  /**
   * Calculates the targetBenefitScore across all the attributes
   * @param user {@linkcode Pokemon} using the move
   * @param target {@linkcode Pokemon} receiving the move
   * @param move {@linkcode Move} using the move
   * @returns integer representing the total benefitScore
   */
  getTargetBenefitScore(user: Pokemon, target: Pokemon, move: Move): integer {
    let score = 0;

    for (const attr of this.attrs) {
      // conditionals to check if the move is self targeting (if so then you are applying the move to yourself, not the target)
      score += attr.getTargetBenefitScore(user, !attr.selfTarget ? target : user, move) * (target !== user && attr.selfTarget ? -1 : 1);
    }

    return score;
  }

  /**
   * Calculates the accuracy of a move in battle based on various conditions and attributes.
   *
   * @param user {@linkcode Pokemon} The Pokémon using the move.
   * @param target {@linkcode Pokemon} The Pokémon being targeted by the move.
   * @returns The calculated accuracy of the move.
   */
  calculateBattleAccuracy(user: Pokemon, target: Pokemon, simulated: boolean = false) {
    const moveAccuracy = new Utils.NumberHolder(this.accuracy);

    applyMoveAttrs(VariableAccuracyAttr, user, target, this, moveAccuracy);
    applyPreDefendAbAttrs(WonderSkinAbAttr, target, user, this, { value: false }, simulated, moveAccuracy);

    if (moveAccuracy.value === -1) {
      return moveAccuracy.value;
    }

    const isOhko = this.hasAttr(OneHitKOAccuracyAttr);

    if (!isOhko) {
      user.scene.applyModifiers(PokemonMoveAccuracyBoosterModifier, user.isPlayer(), user, moveAccuracy);
    }

    if (user.scene.arena.weather?.weatherType === WeatherType.FOG) {
      /**
       *  The 0.9 multiplier is PokeRogue-only implementation, Bulbapedia uses 3/5
       *  See Fog {@link https://bulbapedia.bulbagarden.net/wiki/Fog}
       */
      moveAccuracy.value = Math.floor(moveAccuracy.value * 0.9);
    }

    if (!isOhko && user.scene.arena.getTag(ArenaTagType.GRAVITY)) {
      moveAccuracy.value = Math.floor(moveAccuracy.value * 1.67);
    }

    return moveAccuracy.value;
  }

  /**
   * Calculates the power of a move in battle based on various conditions and attributes.
   *
   * @param source {@linkcode Pokemon} The Pokémon using the move.
   * @param target {@linkcode Pokemon} The Pokémon being targeted by the move.
   * @returns The calculated power of the move.
   */
  calculateBattlePower(source: Pokemon, target: Pokemon, simulated: boolean = false): number {
    if (this.category === MoveCategory.STATUS) {
      return -1;
    }

    const power = new Utils.NumberHolder(this.power);
    const typeChangeMovePowerMultiplier = new Utils.NumberHolder(1);

    applyPreAttackAbAttrs(MoveTypeChangeAbAttr, source, target, this, true, null, typeChangeMovePowerMultiplier);

    const sourceTeraType = source.getTeraType();
    if (sourceTeraType !== Type.UNKNOWN && sourceTeraType === this.type && power.value < 60 && this.priority <= 0 && !this.hasAttr(MultiHitAttr) && !source.scene.findModifier(m => m instanceof PokemonMultiHitModifier && m.pokemonId === source.id)) {
      power.value = 60;
    }

    applyPreAttackAbAttrs(VariableMovePowerAbAttr, source, target, this, simulated, power);

    if (source.getAlly()) {
      applyPreAttackAbAttrs(AllyMoveCategoryPowerBoostAbAttr, source.getAlly(), target, this, simulated, power);
    }

    const fieldAuras = new Set(
      source.scene.getField(true)
        .map((p) => p.getAbilityAttrs(FieldMoveTypePowerBoostAbAttr) as FieldMoveTypePowerBoostAbAttr[])
        .flat(),
    );
    for (const aura of fieldAuras) {
      // The only relevant values are `move` and the `power` holder
      aura.applyPreAttack(null, null, simulated, null, this, [power]);
    }

    const alliedField: Pokemon[] = source instanceof PlayerPokemon ? source.scene.getPlayerField() : source.scene.getEnemyField();
    alliedField.forEach(p => applyPreAttackAbAttrs(UserFieldMoveTypePowerBoostAbAttr, p, target, this, simulated, power));

    power.value *= typeChangeMovePowerMultiplier.value;

    const typeBoost = source.findTag(t => t instanceof TypeBoostTag && t.boostedType === this.type) as TypeBoostTag;
    if (typeBoost) {
      power.value *= typeBoost.boostValue;
    }

    if (source.scene.arena.getTerrainType() === TerrainType.GRASSY && target.isGrounded() && this.type === Type.GROUND && this.moveTarget === MoveTarget.ALL_NEAR_OTHERS) {
      power.value /= 2;
    }

    applyMoveAttrs(VariablePowerAttr, source, target, this, power);

    source.scene.applyModifiers(PokemonMultiHitModifier, source.isPlayer(), source, new Utils.IntegerHolder(0), power);

    if (!this.hasAttr(TypelessAttr)) {
      source.scene.arena.applyTags(WeakenMoveTypeTag, this.type, power);
      source.scene.applyModifiers(AttackTypeBoosterModifier, source.isPlayer(), source, this.type, power);
    }

    if (source.getTag(HelpingHandTag)) {
      power.value *= 1.5;
    }

    return power.value;
  }
}

export class AttackMove extends Move {
  constructor(id: Moves, type: Type, category: MoveCategory, power: integer, accuracy: integer, pp: integer, chance: integer, priority: integer, generation: integer) {
    super(id, type, category, MoveTarget.NEAR_OTHER, power, accuracy, pp, chance, priority, generation);

    /**
     * {@link https://bulbapedia.bulbagarden.net/wiki/Freeze_(status_condition)}
     * > All damaging Fire-type moves can now thaw a frozen target, regardless of whether or not they have a chance to burn;
     */
    if (this.type === Type.FIRE) {
      this.addAttr(new HealStatusEffectAttr(false, StatusEffect.FREEZE));
    }
  }

  getTargetBenefitScore(user: Pokemon, target: Pokemon, move: Move): integer {
    let ret = super.getTargetBenefitScore(user, target, move);

    let attackScore = 0;

    const effectiveness = target.getAttackTypeEffectiveness(this.type, user);
    attackScore = Math.pow(effectiveness - 1, 2) * effectiveness < 1 ? -2 : 2;
    if (attackScore) {
      if (this.category === MoveCategory.PHYSICAL) {
        const atk = new Utils.IntegerHolder(user.getBattleStat(Stat.ATK, target));
        applyMoveAttrs(VariableAtkAttr, user, target, move, atk);
        if (atk.value > user.getBattleStat(Stat.SPATK, target)) {
          const statRatio = user.getBattleStat(Stat.SPATK, target) / atk.value;
          if (statRatio <= 0.75) {
            attackScore *= 2;
          } else if (statRatio <= 0.875) {
            attackScore *= 1.5;
          }
        }
      } else {
        const spAtk = new Utils.IntegerHolder(user.getBattleStat(Stat.SPATK, target));
        applyMoveAttrs(VariableAtkAttr, user, target, move, spAtk);
        if (spAtk.value > user.getBattleStat(Stat.ATK, target)) {
          const statRatio = user.getBattleStat(Stat.ATK, target) / spAtk.value;
          if (statRatio <= 0.75) {
            attackScore *= 2;
          } else if (statRatio <= 0.875) {
            attackScore *= 1.5;
          }
        }
      }

      const power = new Utils.NumberHolder(this.power);
      applyMoveAttrs(VariablePowerAttr, user, target, move, power);

      attackScore += Math.floor(power.value / 5);
    }

    ret -= attackScore;

    return ret;
  }
}

export class StatusMove extends Move {
  constructor(id: Moves, type: Type, accuracy: integer, pp: integer, chance: integer, priority: integer, generation: integer) {
    super(id, type, MoveCategory.STATUS, MoveTarget.NEAR_OTHER, -1, accuracy, pp, chance, priority, generation);
  }
}

export class SelfStatusMove extends Move {
  constructor(id: Moves, type: Type, accuracy: integer, pp: integer, chance: integer, priority: integer, generation: integer) {
    super(id, type, MoveCategory.STATUS, MoveTarget.USER, -1, accuracy, pp, chance, priority, generation);
  }
}

/**
 * Base class defining all {@linkcode Move} Attributes
 * @abstract
 * @see {@linkcode apply}
 */
export abstract class MoveAttr {
  /** Should this {@linkcode Move} target the user? */
  public selfTarget: boolean;

  constructor(selfTarget: boolean = false) {
    this.selfTarget = selfTarget;
  }

  /**
   * Applies move attributes
   * @see {@linkcode applyMoveAttrsInternal}
   * @virtual
   * @param user {@linkcode Pokemon} using the move
   * @param target {@linkcode Pokemon} target of the move
   * @param move {@linkcode Move} with this attribute
   * @param args Set of unique arguments needed by this attribute
   * @returns true if application of the ability succeeds
   */
  apply(user: Pokemon | null, target: Pokemon | null, move: Move, args: any[]): boolean | Promise<boolean> {
    return true;
  }

  /**
   * @virtual
   * @returns the {@linkcode MoveCondition} or {@linkcode MoveConditionFunc} for this {@linkcode Move}
   */
  getCondition(): MoveCondition | MoveConditionFunc | null {
    return null;
  }

  /**
   * @virtual
   * @param user {@linkcode Pokemon} using the move
   * @param target {@linkcode Pokemon} target of the move
   * @param move {@linkcode Move} with this attribute
   * @param cancelled {@linkcode Utils.BooleanHolder} which stores if the move should fail
   * @returns the string representing failure of this {@linkcode Move}
   */
  getFailedText(user: Pokemon, target: Pokemon, move: Move, cancelled: Utils.BooleanHolder): string | null {
    return null;
  }

  /**
   * Used by the Enemy AI to rank an attack based on a given user
   * @see {@linkcode EnemyPokemon.getNextMove}
   * @virtual
   */
  getUserBenefitScore(user: Pokemon, target: Pokemon, move: Move): integer {
    return 0;
  }

  /**
   * Used by the Enemy AI to rank an attack based on a given target
   * @see {@linkcode EnemyPokemon.getNextMove}
   * @virtual
   */
  getTargetBenefitScore(user: Pokemon, target: Pokemon, move: Move): integer {
    return 0;
  }
}

export enum MoveEffectTrigger {
  PRE_APPLY,
  POST_APPLY,
  HIT,
  /** Triggers one time after all target effects have applied */
  POST_TARGET,
}

/** Base class defining all Move Effect Attributes
 * @extends MoveAttr
 * @see {@linkcode apply}
 */
export class MoveEffectAttr extends MoveAttr {
  /** Defines when this effect should trigger in the move's effect order
   * @see {@linkcode phases.MoveEffectPhase.start}
   */
  public trigger: MoveEffectTrigger;
  /** Should this effect only apply on the first hit? */
  public firstHitOnly: boolean;
  /** Should this effect only apply on the last hit? */
  public lastHitOnly: boolean;
  /** Should this effect only apply on the first target hit? */
  public firstTargetOnly: boolean;

  constructor(selfTarget?: boolean, trigger?: MoveEffectTrigger, firstHitOnly: boolean = false, lastHitOnly: boolean = false, firstTargetOnly: boolean = false) {
    super(selfTarget);
    this.trigger = trigger !== undefined ? trigger : MoveEffectTrigger.POST_APPLY;
    this.firstHitOnly = firstHitOnly;
    this.lastHitOnly = lastHitOnly;
    this.firstTargetOnly = firstTargetOnly;
  }

  /**
   * Determines whether the {@linkcode Move}'s effects are valid to {@linkcode apply}
   * @virtual
   * @param user {@linkcode Pokemon} using the move
   * @param target {@linkcode Pokemon} target of the move
   * @param move {@linkcode Move} with this attribute
   * @param args Set of unique arguments needed by this attribute
   * @returns true if basic application of the ability attribute should be possible
   */
  canApply(user: Pokemon, target: Pokemon, move: Move, args?: any[]) {
    return !! (this.selfTarget ? user.hp && !user.getTag(BattlerTagType.FRENZY) : target.hp)
           && (this.selfTarget || !target.getTag(BattlerTagType.PROTECTED) ||
                move.checkFlag(MoveFlags.IGNORE_PROTECT, user, target));
  }

  /** Applies move effects so long as they are able based on {@linkcode canApply} */
  apply(user: Pokemon, target: Pokemon, move: Move, args?: any[]): boolean | Promise<boolean> {
    return this.canApply(user, target, move, args);
  }

  /**
   * Gets the used move's additional effect chance.
   * If user's ability has MoveEffectChanceMultiplierAbAttr or IgnoreMoveEffectsAbAttr modifies the base chance.
   * @param user {@linkcode Pokemon} using this move
   * @param target {@linkcode Pokemon} target of this move
   * @param move {@linkcode Move} being used
   * @param selfEffect {@linkcode Boolean} if move targets user.
   * @returns Move chance value.
   */
  getMoveChance(user: Pokemon, target: Pokemon, move: Move, selfEffect?: Boolean, showAbility?: Boolean): integer {
    const moveChance = new Utils.NumberHolder(move.chance);
    applyAbAttrs(MoveEffectChanceMultiplierAbAttr, user, null, false, moveChance, move, target, selfEffect, showAbility);
    if (!selfEffect) {
      applyPreDefendAbAttrs(IgnoreMoveEffectsAbAttr, target, user, null, null, false, moveChance);
    }
    return moveChance.value;
  }
}

/**
 * Base class defining all Move Header attributes.
 * Move Header effects apply at the beginning of a turn before any moves are resolved.
 * They can be used to apply effects to the field (e.g. queueing a message) or to the user
 * (e.g. adding a battler tag).
 */
export class MoveHeaderAttr extends MoveAttr {
  constructor() {
    super(true);
  }
}

/**
 * Header attribute to queue a message at the beginning of a turn.
 * @see {@link MoveHeaderAttr}
 */
export class MessageHeaderAttr extends MoveHeaderAttr {
  private message: string | ((user: Pokemon, move: Move) => string);

  constructor(message: string | ((user: Pokemon, move: Move) => string)) {
    super();
    this.message = message;
  }

  apply(user: Pokemon, target: Pokemon, move: Move, args: any[]): boolean {
    const message = typeof this.message === "string"
      ? this.message
      : this.message(user, move);

    if (message) {
      user.scene.queueMessage(message);
      return true;
    }
    return false;
  }
}

/**
 * Header attribute to add a battler tag to the user at the beginning of a turn.
 * @see {@linkcode MoveHeaderAttr}
 */
export class AddBattlerTagHeaderAttr extends MoveHeaderAttr {
  private tagType: BattlerTagType;

  constructor(tagType: BattlerTagType) {
    super();
    this.tagType = tagType;
  }

  apply(user: Pokemon, target: Pokemon, move: Move, args: any[]): boolean {
    user.addTag(this.tagType);
    return true;
  }
}

/**
 * Header attribute to implement the "charge phase" of Beak Blast at the
 * beginning of a turn.
 * @see {@link https://bulbapedia.bulbagarden.net/wiki/Beak_Blast_(move) | Beak Blast}
 * @see {@linkcode BeakBlastChargingTag}
 */
export class BeakBlastHeaderAttr extends AddBattlerTagHeaderAttr {
  /** Required to initialize Beak Blast's charge animation correctly */
  public chargeAnim = ChargeAnim.BEAK_BLAST_CHARGING;

  constructor() {
    super(BattlerTagType.BEAK_BLAST_CHARGING);
  }
}

export class PreMoveMessageAttr extends MoveAttr {
  private message: string | ((user: Pokemon, target: Pokemon, move: Move) => string);

  constructor(message: string | ((user: Pokemon, target: Pokemon, move: Move) => string)) {
    super();
    this.message = message;
  }

  apply(user: Pokemon, target: Pokemon, move: Move, args: any[]): boolean {
    const message = typeof this.message === "string"
      ? this.message as string
      : this.message(user, target, move);
    if (message) {
      user.scene.queueMessage(message, 500);
      return true;
    }
    return false;
  }
}

/**
 * Attribute for Status moves that take attack type effectiveness
 * into consideration (i.e. {@linkcode https://bulbapedia.bulbagarden.net/wiki/Thunder_Wave_(move) | Thunder Wave})
 * @extends MoveAttr
 */
export class RespectAttackTypeImmunityAttr extends MoveAttr { }

export class IgnoreOpponentStatChangesAttr extends MoveAttr {
  apply(user: Pokemon, target: Pokemon, move: Move, args: any[]): boolean {
    (args[0] as Utils.IntegerHolder).value = 0;

    return true;
  }
}

export class HighCritAttr extends MoveAttr {
  apply(user: Pokemon, target: Pokemon, move: Move, args: any[]): boolean {
    (args[0] as Utils.IntegerHolder).value++;

    return true;
  }

  getUserBenefitScore(user: Pokemon, target: Pokemon, move: Move): integer {
    return 3;
  }
}

export class CritOnlyAttr extends MoveAttr {
  apply(user: Pokemon, target: Pokemon, move: Move, args: any[]): boolean {
    (args[0] as Utils.BooleanHolder).value = true;

    return true;
  }

  getUserBenefitScore(user: Pokemon, target: Pokemon, move: Move): integer {
    return 5;
  }
}

export class FixedDamageAttr extends MoveAttr {
  private damage: integer;

  constructor(damage: integer) {
    super();

    this.damage = damage;
  }

  apply(user: Pokemon, target: Pokemon, move: Move, args: any[]): boolean {
    (args[0] as Utils.IntegerHolder).value = this.getDamage(user, target, move);

    return true;
  }

  getDamage(user: Pokemon, target: Pokemon, move: Move): integer {
    return this.damage;
  }
}

export class UserHpDamageAttr extends FixedDamageAttr {
  constructor() {
    super(0);
  }

  apply(user: Pokemon, target: Pokemon, move: Move, args: any[]): boolean {
    (args[0] as Utils.IntegerHolder).value = user.hp;

    return true;
  }
}

export class TargetHalfHpDamageAttr extends FixedDamageAttr {
  constructor() {
    super(0);
  }

  apply(user: Pokemon, target: Pokemon, move: Move, args: any[]): boolean {
    (args[0] as Utils.IntegerHolder).value = Utils.toDmgValue(target.hp / 2);

    return true;
  }

  getTargetBenefitScore(user: Pokemon, target: Pokemon, move: Move): number {
    return target.getHpRatio() > 0.5 ? Math.floor(((target.getHpRatio() - 0.5) * -24) + 4) : -20;
  }
}

export class MatchHpAttr extends FixedDamageAttr {
  constructor() {
    super(0);
  }

  apply(user: Pokemon, target: Pokemon, move: Move, args: any[]): boolean {
    (args[0] as Utils.IntegerHolder).value = target.hp - user.hp;

    return true;
  }

  getCondition(): MoveConditionFunc {
    return (user, target, move) => user.hp <= target.hp;
  }

  // TODO
  /*getUserBenefitScore(user: Pokemon, target: Pokemon, move: Move): integer {
    return 0;
  }*/
}

type MoveFilter = (move: Move) => boolean;

export class CounterDamageAttr extends FixedDamageAttr {
  private moveFilter: MoveFilter;
  private multiplier: number;

  constructor(moveFilter: MoveFilter, multiplier: integer) {
    super(0);

    this.moveFilter = moveFilter;
    this.multiplier = multiplier;
  }

  apply(user: Pokemon, target: Pokemon, move: Move, args: any[]): boolean {
    const damage = user.turnData.attacksReceived.filter(ar => this.moveFilter(allMoves[ar.move])).reduce((total: integer, ar: AttackMoveResult) => total + ar.damage, 0);
    (args[0] as Utils.IntegerHolder).value = Utils.toDmgValue(damage * this.multiplier);

    return true;
  }

  getCondition(): MoveConditionFunc {
    return (user, target, move) => !!user.turnData.attacksReceived.filter(ar => this.moveFilter(allMoves[ar.move])).length;
  }
}

export class LevelDamageAttr extends FixedDamageAttr {
  constructor() {
    super(0);
  }

  getDamage(user: Pokemon, target: Pokemon, move: Move): number {
    return user.level;
  }
}

export class RandomLevelDamageAttr extends FixedDamageAttr {
  constructor() {
    super(0);
  }

  getDamage(user: Pokemon, target: Pokemon, move: Move): number {
    return Utils.toDmgValue(user.level * (user.randSeedIntRange(50, 150) * 0.01));
  }
}

export class ModifiedDamageAttr extends MoveAttr {
  apply(user: Pokemon, target: Pokemon, move: Move, args: any[]): boolean {
    const initialDamage = args[0] as Utils.IntegerHolder;
    initialDamage.value = this.getModifiedDamage(user, target, move, initialDamage.value);

    return true;
  }

  getModifiedDamage(user: Pokemon, target: Pokemon, move: Move, damage: integer): integer {
    return damage;
  }
}

export class SurviveDamageAttr extends ModifiedDamageAttr {
  getModifiedDamage(user: Pokemon, target: Pokemon, move: Move, damage: number): number {
    return Math.min(damage, target.hp - 1);
  }

  getCondition(): MoveConditionFunc {
    return (user, target, move) => target.hp > 1;
  }

  getUserBenefitScore(user: Pokemon, target: Pokemon, move: Move): integer {
    return target.hp > 1 ? 0 : -20;
  }
}

export class RecoilAttr extends MoveEffectAttr {
  private useHp: boolean;
  private damageRatio: number;
  private unblockable: boolean;

  constructor(useHp: boolean = false, damageRatio: number = 0.25, unblockable: boolean = false) {
    super(true, MoveEffectTrigger.POST_APPLY, false, true);

    this.useHp = useHp;
    this.damageRatio = damageRatio;
    this.unblockable = unblockable;
  }

  apply(user: Pokemon, target: Pokemon, move: Move, args: any[]): boolean {
    if (!super.apply(user, target, move, args)) {
      return false;
    }

    const cancelled = new Utils.BooleanHolder(false);
    if (!this.unblockable) {
      applyAbAttrs(BlockRecoilDamageAttr, user, cancelled);
      applyAbAttrs(BlockNonDirectDamageAbAttr, user, cancelled);
    }

    if (cancelled.value) {
      return false;
    }

    const damageValue = (!this.useHp ? user.turnData.damageDealt : user.getMaxHp()) * this.damageRatio;
    const minValue = user.turnData.damageDealt ? 1 : 0;
    const recoilDamage = Utils.toDmgValue(damageValue, minValue);
    if (!recoilDamage) {
      return false;
    }

    if (cancelled.value) {
      return false;
    }

    user.damageAndUpdate(recoilDamage, HitResult.OTHER, false, true, true);
    user.scene.queueMessage(i18next.t("moveTriggers:hitWithRecoil", {pokemonName: getPokemonNameWithAffix(user)}));
    user.turnData.damageTaken += recoilDamage;

    return true;
  }

  getUserBenefitScore(user: Pokemon, target: Pokemon, move: Move): integer {
    return Math.floor((move.power / 5) / -4);
  }
}


/**
 * Attribute used for moves which self KO the user regardless if the move hits a target
 * @extends MoveEffectAttr
 * @see {@linkcode apply}
 **/
export class SacrificialAttr extends MoveEffectAttr {
  constructor() {
    super(true, MoveEffectTrigger.POST_TARGET);
  }

  /**
   * Deals damage to the user equal to their current hp
   * @param user {@linkcode Pokemon} that used the move
   * @param target {@linkcode Pokemon} target of the move
   * @param move {@linkcode Move} with this attribute
   * @param args N/A
   * @returns true if the function succeeds
   **/
  apply(user: Pokemon, target: Pokemon, move: Move, args: any[]): boolean {
    user.damageAndUpdate(user.hp, HitResult.OTHER, false, true, true);
	  user.turnData.damageTaken += user.hp;

    return true;
  }

  getUserBenefitScore(user: Pokemon, target: Pokemon, move: Move): integer {
    if (user.isBoss()) {
      return -20;
    }
    return Math.ceil(((1 - user.getHpRatio()) * 10 - 10) * (target.getAttackTypeEffectiveness(move.type, user) - 0.5));
  }
}

/**
 * Attribute used for moves which self KO the user but only if the move hits a target
 * @extends MoveEffectAttr
 * @see {@linkcode apply}
 **/
export class SacrificialAttrOnHit extends MoveEffectAttr {
  constructor() {
    super(true, MoveEffectTrigger.HIT);
  }

  /**
   * Deals damage to the user equal to their current hp if the move lands
   * @param user {@linkcode Pokemon} that used the move
   * @param target {@linkcode Pokemon} target of the move
   * @param move {@linkcode Move} with this attribute
   * @param args N/A
   * @returns true if the function succeeds
   **/
  apply(user: Pokemon, target: Pokemon, move: Move, args: any[]): boolean {
    // If the move fails to hit a target, then the user does not faint and the function returns false
    if (!super.apply(user, target, move, args)) {
      return false;
    }

    user.damageAndUpdate(user.hp, HitResult.OTHER, false, true, true);
    user.turnData.damageTaken += user.hp;

    return true;
  }

  getUserBenefitScore(user: Pokemon, target: Pokemon, move: Move): integer {
    if (user.isBoss()) {
      return -20;
    }
    return Math.ceil(((1 - user.getHpRatio()) * 10 - 10) * (target.getAttackTypeEffectiveness(move.type, user) - 0.5));
  }
}

/**
 * Attribute used for moves which cut the user's Max HP in half.
 * Triggers using {@linkcode MoveEffectTrigger.POST_TARGET}.
 * @extends MoveEffectAttr
 * @see {@linkcode apply}
 */
export class HalfSacrificialAttr extends MoveEffectAttr {
  constructor() {
    super(true, MoveEffectTrigger.POST_TARGET);
  }

  /**
   * Cut's the user's Max HP in half and displays the appropriate recoil message
   * @param user {@linkcode Pokemon} that used the move
   * @param target N/A
   * @param move {@linkcode Move} with this attribute
   * @param args N/A
   * @returns true if the function succeeds
   */
  apply(user: Pokemon, target: Pokemon, move: Move, args: any[]): boolean {
    if (!super.apply(user, target, move, args)) {
      return false;
    }

    const cancelled = new Utils.BooleanHolder(false);
    // Check to see if the Pokemon has an ability that blocks non-direct damage
    applyAbAttrs(BlockNonDirectDamageAbAttr, user, cancelled);
    if (!cancelled.value) {
      user.damageAndUpdate(Utils.toDmgValue(user.getMaxHp()/2), HitResult.OTHER, false, true, true);
      user.scene.queueMessage(i18next.t("moveTriggers:cutHpPowerUpMove", {pokemonName: getPokemonNameWithAffix(user)})); // Queue recoil message
    }
    return true;
  }

  getUserBenefitScore(user: Pokemon, target: Pokemon, move: Move): integer {
    if (user.isBoss()) {
      return -10;
    }
    return Math.ceil(((1 - user.getHpRatio()/2) * 10 - 10) * (target.getAttackTypeEffectiveness(move.type, user) - 0.5));
  }
}

export enum MultiHitType {
  _2,
  _2_TO_5,
  _3,
  _10,
  BEAT_UP,
}

/**
 * Heals the user or target by {@linkcode healRatio} depending on the value of {@linkcode selfTarget}
 * @extends MoveEffectAttr
 * @see {@linkcode apply}
 */
export class HealAttr extends MoveEffectAttr {
  /** The percentage of {@linkcode Stat.HP} to heal */
  private healRatio: number;
  /** Should an animation be shown? */
  private showAnim: boolean;

  constructor(healRatio?: number, showAnim?: boolean, selfTarget?: boolean) {
    super(selfTarget === undefined || selfTarget);

    this.healRatio = healRatio || 1;
    this.showAnim = !!showAnim;
  }

  apply(user: Pokemon, target: Pokemon, move: Move, args: any[]): boolean {
    this.addHealPhase(this.selfTarget ? user : target, this.healRatio);
    return true;
  }

  /**
   * Creates a new {@linkcode PokemonHealPhase}.
   * This heals the target and shows the appropriate message.
   */
  addHealPhase(target: Pokemon, healRatio: number) {
    target.scene.unshiftPhase(new PokemonHealPhase(target.scene, target.getBattlerIndex(),
      Utils.toDmgValue(target.getMaxHp() * healRatio), i18next.t("moveTriggers:healHp", {pokemonName: getPokemonNameWithAffix(target)}), true, !this.showAnim));
  }

  getTargetBenefitScore(user: Pokemon, target: Pokemon, move: Move): integer {
    const score = ((1 - (this.selfTarget ? user : target).getHpRatio()) * 20) - this.healRatio * 10;
    return Math.round(score / (1 - this.healRatio / 2));
  }
}

/**
 * Cures the user's party of non-volatile status conditions, ie. Heal Bell, Aromatherapy
 * @extends MoveEffectAttr
 * @see {@linkcode apply}
 */
export class PartyStatusCureAttr extends MoveEffectAttr {
  /** Message to display after using move */
  private message: string;
  /** Skips mons with this ability, ie. Soundproof */
  private abilityCondition: Abilities;

  constructor(message: string | null, abilityCondition: Abilities) {
    super();

    this.message = message!; // TODO: is this bang correct?
    this.abilityCondition = abilityCondition;
  }

  //The same as MoveEffectAttr.canApply, except it doesn't check for the target's HP.
  canApply(user: Pokemon, target: Pokemon, move: Move, args: any[]) {
    const isTargetValid =
      (this.selfTarget && user.hp && !user.getTag(BattlerTagType.FRENZY)) ||
      (!this.selfTarget && (!target.getTag(BattlerTagType.PROTECTED) || move.hasFlag(MoveFlags.IGNORE_PROTECT)));
    return !!isTargetValid;
  }

  apply(user: Pokemon, target: Pokemon, move: Move, args: any[]): boolean {
    if (!this.canApply(user, target, move, args)) {
      return false;
    }
    this.addPartyCurePhase(user);
    return true;
  }

  addPartyCurePhase(user: Pokemon) {
    user.scene.unshiftPhase(new PartyStatusCurePhase(user.scene, user, this.message, this.abilityCondition));
  }
}

/**
 * Applies damage to the target's ally equal to 1/16 of that ally's max HP.
 * @extends MoveEffectAttr
 */
export class FlameBurstAttr extends MoveEffectAttr {
  /**
   * @param user - n/a
   * @param target - The target Pokémon.
   * @param move - n/a
   * @param args - n/a
   * @returns A boolean indicating whether the effect was successfully applied.
   */
  apply(user: Pokemon, target: Pokemon, move: Move, args: any[]): boolean | Promise<boolean> {
    const targetAlly = target.getAlly();
    const cancelled = new Utils.BooleanHolder(false);

    if (targetAlly) {
      applyAbAttrs(BlockNonDirectDamageAbAttr, targetAlly, cancelled);
    }

    if (cancelled.value || !targetAlly) {
      return false;
    }

    targetAlly.damageAndUpdate(Math.max(1, Math.floor(1/16 * targetAlly.getMaxHp())), HitResult.OTHER);
    return true;
  }

  getTargetBenefitScore(user: Pokemon, target: Pokemon, move: Move): integer {
    return target.getAlly() ? -5 : 0;
  }
}

export class SacrificialFullRestoreAttr extends SacrificialAttr {
  constructor() {
    super();
  }

  apply(user: Pokemon, target: Pokemon, move: Move, args: any[]): boolean {
    if (!super.apply(user, target, move, args)) {
      return false;
    }

    // We don't know which party member will be chosen, so pick the highest max HP in the party
    const maxPartyMemberHp = user.scene.getParty().map(p => p.getMaxHp()).reduce((maxHp: integer, hp: integer) => Math.max(hp, maxHp), 0);

    user.scene.pushPhase(new PokemonHealPhase(user.scene, user.getBattlerIndex(),
      maxPartyMemberHp, i18next.t("moveTriggers:sacrificialFullRestore", {pokemonName: getPokemonNameWithAffix(user)}), true, false, false, true), true);

    return true;
  }

  getUserBenefitScore(user: Pokemon, target: Pokemon, move: Move): integer {
    return -20;
  }

  getCondition(): MoveConditionFunc {
    return (user, target, move) => user.scene.getParty().filter(p => p.isActive()).length > user.scene.currentBattle.getBattlerCount();
  }
}

/**
 * Attribute used for moves which ignore type-based debuffs from weather, namely Hydro Steam.
 * Called during damage calculation after getting said debuff from getAttackTypeMultiplier in the Pokemon class.
 * @extends MoveAttr
 * @see {@linkcode apply}
 */
export class IgnoreWeatherTypeDebuffAttr extends MoveAttr {
  /** The {@linkcode WeatherType} this move ignores */
  public weather: WeatherType;

  constructor(weather: WeatherType) {
    super();
    this.weather = weather;
  }
  /**
   * Changes the type-based weather modifier if this move's power would be reduced by it
   * @param user {@linkcode Pokemon} that used the move
   * @param target N/A
   * @param move {@linkcode Move} with this attribute
   * @param args [0] {@linkcode Utils.NumberHolder} for arenaAttackTypeMultiplier
   * @returns true if the function succeeds
   */
  apply(user: Pokemon, target: Pokemon, move: Move, args: any[]): boolean {
    const weatherModifier=args[0] as Utils.NumberHolder;
    //If the type-based attack power modifier due to weather (e.g. Water moves in Sun) is below 1, set it to 1
    if (user.scene.arena.weather?.weatherType === this.weather) {
      weatherModifier.value = Math.max(weatherModifier.value, 1);
    }
    return true;
  }
}

export abstract class WeatherHealAttr extends HealAttr {
  constructor() {
    super(0.5);
  }

  apply(user: Pokemon, target: Pokemon, move: Move, args: any[]): boolean {
    let healRatio = 0.5;
    if (!user.scene.arena.weather?.isEffectSuppressed(user.scene)) {
      const weatherType = user.scene.arena.weather?.weatherType || WeatherType.NONE;
      healRatio = this.getWeatherHealRatio(weatherType);
    }
    this.addHealPhase(user, healRatio);
    return true;
  }

  abstract getWeatherHealRatio(weatherType: WeatherType): number;
}

export class PlantHealAttr extends WeatherHealAttr {
  getWeatherHealRatio(weatherType: WeatherType): number {
    switch (weatherType) {
    case WeatherType.SUNNY:
    case WeatherType.HARSH_SUN:
      return 2 / 3;
    case WeatherType.RAIN:
    case WeatherType.SANDSTORM:
    case WeatherType.HAIL:
    case WeatherType.SNOW:
    case WeatherType.HEAVY_RAIN:
      return 0.25;
    default:
      return 0.5;
    }
  }
}

export class SandHealAttr extends WeatherHealAttr {
  getWeatherHealRatio(weatherType: WeatherType): number {
    switch (weatherType) {
    case WeatherType.SANDSTORM:
      return 2 / 3;
    default:
      return 0.5;
    }
  }
}

/**
 * Heals the target or the user by either {@linkcode normalHealRatio} or {@linkcode boostedHealRatio}
 * depending on the evaluation of {@linkcode condition}
 * @extends HealAttr
 * @see {@linkcode apply}
 */
export class BoostHealAttr extends HealAttr {
  /** Healing received when {@linkcode condition} is false */
  private normalHealRatio: number;
  /** Healing received when {@linkcode condition} is true */
  private boostedHealRatio: number;
  /** The lambda expression to check against when boosting the healing value */
  private condition?: MoveConditionFunc;

  constructor(normalHealRatio?: number, boostedHealRatio?: number, showAnim?: boolean, selfTarget?: boolean, condition?: MoveConditionFunc) {
    super(normalHealRatio, showAnim, selfTarget);
    this.normalHealRatio = normalHealRatio!; // TODO: is this bang correct?
    this.boostedHealRatio = boostedHealRatio!; // TODO: is this bang correct?
    this.condition = condition;
  }

  /**
   * @param user {@linkcode Pokemon} using the move
   * @param target {@linkcode Pokemon} target of the move
   * @param move {@linkcode Move} with this attribute
   * @param args N/A
   * @returns true if the move was successful
   */
  apply(user: Pokemon, target: Pokemon, move: Move, args: any[]): boolean {
    const healRatio: number = (this.condition ? this.condition(user, target, move) : false) ? this.boostedHealRatio : this.normalHealRatio;
    this.addHealPhase(target, healRatio);
    return true;
  }
}

/**
 * Heals the target only if it is the ally
 * @extends HealAttr
 * @see {@linkcode apply}
 */
export class HealOnAllyAttr extends HealAttr {
  /**
   * @param user {@linkcode Pokemon} using the move
   * @param target {@linkcode Pokemon} target of the move
   * @param move {@linkcode Move} with this attribute
   * @param args N/A
   * @returns true if the function succeeds
   */
  apply(user: Pokemon, target: Pokemon, move: Move, args: any[]): boolean {
    if (user.getAlly() === target) {
      super.apply(user, target, move, args);
      return true;
    }

    return false;
  }
}

/**
 * Heals user as a side effect of a move that hits a target.
 * Healing is based on {@linkcode healRatio} * the amount of damage dealt or a stat of the target.
 * @extends MoveEffectAttr
 * @see {@linkcode apply}
 * @see {@linkcode getUserBenefitScore}
 */
export class HitHealAttr extends MoveEffectAttr {
  private healRatio: number;
  private message: string;
  private healStat: Stat | null;

  constructor(healRatio?: number | null, healStat?: Stat) {
    super(true, MoveEffectTrigger.HIT);

    this.healRatio = healRatio ?? 0.5;
    this.healStat = healStat ?? null;
  }
  /**
   * Heals the user the determined amount and possibly displays a message about regaining health.
   * If the target has the {@linkcode ReverseDrainAbAttr}, all healing is instead converted
   * to damage to the user.
   * @param user {@linkcode Pokemon} using this move
   * @param target {@linkcode Pokemon} target of this move
   * @param move {@linkcode Move} being used
   * @param args N/A
   * @returns true if the function succeeds
   */
  apply(user: Pokemon, target: Pokemon, move: Move, args: any[]): boolean {
    let healAmount = 0;
    let message = "";
    const reverseDrain = target.hasAbilityWithAttr(ReverseDrainAbAttr, false);
    if (this.healStat !== null) {
      // Strength Sap formula
      healAmount = target.getBattleStat(this.healStat);
      message = i18next.t("battle:drainMessage", {pokemonName: getPokemonNameWithAffix(target)});
    } else {
      // Default healing formula used by draining moves like Absorb, Draining Kiss, Bitter Blade, etc.
      healAmount = Utils.toDmgValue(user.turnData.currDamageDealt * this.healRatio);
      message = i18next.t("battle:regainHealth", {pokemonName: getPokemonNameWithAffix(user)});
    }
    if (reverseDrain) {
      if (user.hasAbilityWithAttr(BlockNonDirectDamageAbAttr)) {
        healAmount = 0;
        message = "";
      } else {
        user.turnData.damageTaken += healAmount;
        healAmount = healAmount * -1;
        message = "";
      }
    }
    user.scene.unshiftPhase(new PokemonHealPhase(user.scene, user.getBattlerIndex(), healAmount, message, false, true));
    return true;
  }

  /**
   * Used by the Enemy AI to rank an attack based on a given user
   * @param user {@linkcode Pokemon} using this move
   * @param target {@linkcode Pokemon} target of this move
   * @param move {@linkcode Move} being used
   * @returns an integer. Higher means enemy is more likely to use that move.
   */
  getUserBenefitScore(user: Pokemon, target: Pokemon, move: Move): integer {
    if (this.healStat) {
      const healAmount = target.getBattleStat(this.healStat);
      return Math.floor(Math.max(0, (Math.min(1, (healAmount+user.hp)/user.getMaxHp() - 0.33))) / user.getHpRatio());
    }
    return Math.floor(Math.max((1 - user.getHpRatio()) - 0.33, 0) * (move.power / 4));
  }
}

/**
 * Attribute used for moves that change priority in a turn given a condition,
 * e.g. Grassy Glide
 * Called when move order is calculated in {@linkcode TurnStartPhase}.
 * @extends MoveAttr
 * @see {@linkcode apply}
 */
export class IncrementMovePriorityAttr extends MoveAttr {
  /** The condition for a move's priority being incremented */
  private moveIncrementFunc: (pokemon: Pokemon, target:Pokemon, move: Move) => boolean;
  /** The amount to increment priority by, if condition passes. */
  private increaseAmount: integer;

  constructor(moveIncrementFunc: (pokemon: Pokemon, target:Pokemon, move: Move) => boolean, increaseAmount = 1) {
    super();

    this.moveIncrementFunc = moveIncrementFunc;
    this.increaseAmount = increaseAmount;
  }

  /**
   * Increments move priority by set amount if condition passes
   * @param user {@linkcode Pokemon} using this move
   * @param target {@linkcode Pokemon} target of this move
   * @param move {@linkcode Move} being used
   * @param args [0] {@linkcode Utils.IntegerHolder} for move priority.
   * @returns true if function succeeds
   */
  apply(user: Pokemon, target: Pokemon, move: Move, args: any[]): boolean {
    if (!this.moveIncrementFunc(user, target, move)) {
      return false;
    }

    (args[0] as Utils.IntegerHolder).value += this.increaseAmount;
    return true;
  }
}

/**
 * Attribute used for attack moves that hit multiple times per use, e.g. Bullet Seed.
 *
 * Applied at the beginning of {@linkcode MoveEffectPhase}.
 *
 * @extends MoveAttr
 * @see {@linkcode apply}
 */
export class MultiHitAttr extends MoveAttr {
  private multiHitType: MultiHitType;

  constructor(multiHitType?: MultiHitType) {
    super();

    this.multiHitType = multiHitType !== undefined ? multiHitType : MultiHitType._2_TO_5;
  }

  /**
   * Set the hit count of an attack based on this attribute instance's {@linkcode MultiHitType}.
   * If the target has an immunity to this attack's types, the hit count will always be 1.
   *
   * @param user {@linkcode Pokemon} that used the attack
   * @param target {@linkcode Pokemon} targeted by the attack
   * @param move {@linkcode Move} being used
   * @param args [0] {@linkcode Utils.IntegerHolder} storing the hit count of the attack
   * @returns True
   */
  apply(user: Pokemon, target: Pokemon, move: Move, args: any[]): boolean {
    const hitType = new Utils.NumberHolder(this.multiHitType);
    applyMoveAttrs(ChangeMultiHitTypeAttr, user, target, move, hitType);
    this.multiHitType = hitType.value;

    (args[0] as Utils.NumberHolder).value = this.getHitCount(user, target);
    return true;
  }

  getTargetBenefitScore(user: Pokemon, target: Pokemon, move: Move): number {
    return -5;
  }

  /**
   * Calculate the number of hits that an attack should have given this attribute's
   * {@linkcode MultiHitType}.
   *
   * @param user {@linkcode Pokemon} using the attack
   * @param target {@linkcode Pokemon} targeted by the attack
   * @returns The number of hits this attack should deal
   */
  getHitCount(user: Pokemon, target: Pokemon): integer {
    switch (this.multiHitType) {
    case MultiHitType._2_TO_5:
    {
      const rand = user.randSeedInt(16);
      const hitValue = new Utils.IntegerHolder(rand);
      applyAbAttrs(MaxMultiHitAbAttr, user, null, false, hitValue);
      if (hitValue.value >= 10) {
        return 2;
      } else if (hitValue.value >= 4) {
        return 3;
      } else if (hitValue.value >= 2) {
        return 4;
      } else {
        return 5;
      }
    }
    case MultiHitType._2:
      return 2;
    case MultiHitType._3:
      return 3;
    case MultiHitType._10:
      return 10;
    case MultiHitType.BEAT_UP:
      const party = user.isPlayer() ? user.scene.getParty() : user.scene.getEnemyParty();
      // No status means the ally pokemon can contribute to Beat Up
      return party.reduce((total, pokemon) => {
        return total + (pokemon.id === user.id ? 1 : pokemon?.status && pokemon.status.effect !== StatusEffect.NONE ? 0 : 1);
      }, 0);
    }
  }
}

export class ChangeMultiHitTypeAttr extends MoveAttr {
  apply(user: Pokemon, target: Pokemon, move: Move, args: any[]): boolean {
    //const hitType = args[0] as Utils.NumberHolder;
    return false;
  }
}

export class WaterShurikenMultiHitTypeAttr extends ChangeMultiHitTypeAttr {
  apply(user: Pokemon, target: Pokemon, move: Move, args: any[]): boolean {
    if (user.species.speciesId === Species.GRENINJA && user.hasAbility(Abilities.BATTLE_BOND) && user.formIndex === 2) {
      (args[0] as Utils.IntegerHolder).value = MultiHitType._3;
      return true;
    }
    return false;
  }
}

export class StatusEffectAttr extends MoveEffectAttr {
  public effect: StatusEffect;
  public cureTurn: integer | null;
  public overrideStatus: boolean;

  constructor(effect: StatusEffect, selfTarget?: boolean, cureTurn?: integer, overrideStatus?: boolean) {
    super(selfTarget, MoveEffectTrigger.HIT);

    this.effect = effect;
    this.cureTurn = cureTurn!; // TODO: is this bang correct?
    this.overrideStatus = !!overrideStatus;
  }

  apply(user: Pokemon, target: Pokemon, move: Move, args: any[]): boolean {
    const moveChance = this.getMoveChance(user, target, move, this.selfTarget, true);
    const statusCheck = moveChance < 0 || moveChance === 100 || user.randSeedInt(100) < moveChance;
    if (statusCheck) {
      const pokemon = this.selfTarget ? user : target;
      if (pokemon.status) {
        if (this.overrideStatus) {
          pokemon.resetStatus();
        } else {
          return false;
        }
      }

      if (user !== target && target.scene.arena.getTagOnSide(ArenaTagType.SAFEGUARD, target.isPlayer() ? ArenaTagSide.PLAYER : ArenaTagSide.ENEMY)) {
        if (move.category === MoveCategory.STATUS) {
          user.scene.queueMessage(i18next.t("moveTriggers:safeguard", { targetName: getPokemonNameWithAffix(target)}));
        }
        return false;
      }
      if ((!pokemon.status || (pokemon.status.effect === this.effect && moveChance < 0))
        && pokemon.trySetStatus(this.effect, true, user, this.cureTurn)) {
        applyPostAttackAbAttrs(ConfusionOnStatusEffectAbAttr, user, target, move, null, false, this.effect);
        return true;
      }
    }
    return false;
  }

  getTargetBenefitScore(user: Pokemon, target: Pokemon, move: Move): number {
    const moveChance = this.getMoveChance(user, target, move, this.selfTarget, false);
    return !(this.selfTarget ? user : target).status && (this.selfTarget ? user : target).canSetStatus(this.effect, true, false, user) ? Math.floor(moveChance * -0.1) : 0;
  }
}

export class MultiStatusEffectAttr extends StatusEffectAttr {
  public effects: StatusEffect[];

  constructor(effects: StatusEffect[], selfTarget?: boolean, cureTurn?: integer, overrideStatus?: boolean) {
    super(effects[0], selfTarget, cureTurn, overrideStatus);
    this.effects = effects;
  }

  apply(user: Pokemon, target: Pokemon, move: Move, args: any[]): boolean {
    this.effect = Utils.randSeedItem(this.effects);
    const result = super.apply(user, target, move, args);
    return result;
  }

  getTargetBenefitScore(user: Pokemon, target: Pokemon, move: Move): number {
    const moveChance = this.getMoveChance(user, target, move, this.selfTarget, false);
    return !(this.selfTarget ? user : target).status && (this.selfTarget ? user : target).canSetStatus(this.effect, true, false, user) ? Math.floor(moveChance * -0.1) : 0;
  }
}

export class PsychoShiftEffectAttr extends MoveEffectAttr {
  constructor() {
    super(false, MoveEffectTrigger.HIT);
  }

  apply(user: Pokemon, target: Pokemon, move: Move, args: any[]): boolean {
    const statusToApply: StatusEffect | undefined = user.status?.effect ?? (user.hasAbility(Abilities.COMATOSE) ? StatusEffect.SLEEP : undefined);

    if (target.status) {
      return false;
    }
    //@ts-ignore - how can target.status.effect be checked when we return `false` before when it's defined?
    if (!target.status || (target.status.effect === statusToApply && move.chance < 0)) { // TODO: resolve ts-ignore
      const statusAfflictResult = target.trySetStatus(statusToApply, true, user);
      if (statusAfflictResult) {
        if (user.status) {
          user.scene.queueMessage(getStatusEffectHealText(user.status.effect, getPokemonNameWithAffix(user)));
        }
        user.resetStatus();
        user.updateInfo();
      }
      return statusAfflictResult;
    }

    return false;
  }

  getTargetBenefitScore(user: Pokemon, target: Pokemon, move: Move): number {
    return !(this.selfTarget ? user : target).status && (this.selfTarget ? user : target).canSetStatus(user.status?.effect, true, false, user) ? Math.floor(move.chance * -0.1) : 0;
  }
}
/**
 * The following needs to be implemented for Thief
 * "If the user faints due to the target's Ability (Rough Skin or Iron Barbs) or held Rocky Helmet, it cannot remove the target's held item."
 * "If Knock Off causes a Pokémon with the Sticky Hold Ability to faint, it can now remove that Pokémon's held item."
 */
export class StealHeldItemChanceAttr extends MoveEffectAttr {
  private chance: number;

  constructor(chance: number) {
    super(false, MoveEffectTrigger.HIT);
    this.chance = chance;
  }

  apply(user: Pokemon, target: Pokemon, move: Move, args: any[]): Promise<boolean> {
    return new Promise<boolean>(resolve => {
      const rand = Phaser.Math.RND.realInRange(0, 1);
      if (rand >= this.chance) {
        return resolve(false);
      }
      const heldItems = this.getTargetHeldItems(target).filter(i => i.isTransferrable);
      if (heldItems.length) {
        const poolType = target.isPlayer() ? ModifierPoolType.PLAYER : target.hasTrainer() ? ModifierPoolType.TRAINER : ModifierPoolType.WILD;
        const highestItemTier = heldItems.map(m => m.type.getOrInferTier(poolType)).reduce((highestTier, tier) => Math.max(tier!, highestTier), 0); // TODO: is the bang after tier correct?
        const tierHeldItems = heldItems.filter(m => m.type.getOrInferTier(poolType) === highestItemTier);
        const stolenItem = tierHeldItems[user.randSeedInt(tierHeldItems.length)];
        user.scene.tryTransferHeldItemModifier(stolenItem, user, false).then(success => {
          if (success) {
            user.scene.queueMessage(i18next.t("moveTriggers:stoleItem", {pokemonName: getPokemonNameWithAffix(user), targetName: getPokemonNameWithAffix(target), itemName: stolenItem.type.name}));
          }
          resolve(success);
        });
        return;
      }

      resolve(false);
    });
  }

  getTargetHeldItems(target: Pokemon): PokemonHeldItemModifier[] {
    return target.scene.findModifiers(m => m instanceof PokemonHeldItemModifier
      && m.pokemonId === target.id, target.isPlayer()) as PokemonHeldItemModifier[];
  }

  getUserBenefitScore(user: Pokemon, target: Pokemon, move: Move): number {
    const heldItems = this.getTargetHeldItems(target);
    return heldItems.length ? 5 : 0;
  }

  getTargetBenefitScore(user: Pokemon, target: Pokemon, move: Move): number {
    const heldItems = this.getTargetHeldItems(target);
    return heldItems.length ? -5 : 0;
  }
}

/**
 * Removes a random held item (or berry) from target.
 * Used for Incinerate and Knock Off.
 * Not Implemented Cases: (Same applies for Thief)
 * "If the user faints due to the target's Ability (Rough Skin or Iron Barbs) or held Rocky Helmet, it cannot remove the target's held item."
 * "If Knock Off causes a Pokémon with the Sticky Hold Ability to faint, it can now remove that Pokémon's held item."
 */
export class RemoveHeldItemAttr extends MoveEffectAttr {

  /** Optional restriction for item pool to berries only i.e. Differentiating Incinerate and Knock Off */
  private berriesOnly: boolean;

  constructor(berriesOnly: boolean) {
    super(false, MoveEffectTrigger.HIT);
    this.berriesOnly = berriesOnly;
  }

  /**
   *
   * @param user {@linkcode Pokemon} that used the move
   * @param target Target {@linkcode Pokemon} that the moves applies to
   * @param move {@linkcode Move} that is used
   * @param args N/A
   * @returns {boolean} True if an item was removed
   */
  apply(user: Pokemon, target: Pokemon, move: Move, args: any[]): boolean {
    if (!this.berriesOnly && target.isPlayer()) { // "Wild Pokemon cannot knock off Player Pokemon's held items" (See Bulbapedia)
      return false;
    }

    const cancelled = new Utils.BooleanHolder(false);
    applyAbAttrs(BlockItemTheftAbAttr, target, cancelled); // Check for abilities that block item theft

    if (cancelled.value === true) {
      return false;
    }

    // Considers entire transferrable item pool by default (Knock Off). Otherwise berries only if specified (Incinerate).
    let heldItems = this.getTargetHeldItems(target).filter(i => i.isTransferrable);

    if (this.berriesOnly) {
      heldItems = heldItems.filter(m => m instanceof BerryModifier && m.pokemonId === target.id, target.isPlayer());
    }

    if (heldItems.length) {
      const removedItem = heldItems[user.randSeedInt(heldItems.length)];

      // Decrease item amount and update icon
      !--removedItem.stackCount;
      target.scene.updateModifiers(target.isPlayer());

      if (this.berriesOnly) {
        user.scene.queueMessage(i18next.t("moveTriggers:incineratedItem", {pokemonName: getPokemonNameWithAffix(user), targetName: getPokemonNameWithAffix(target), itemName: removedItem.type.name}));
      } else {
        user.scene.queueMessage(i18next.t("moveTriggers:knockedOffItem", {pokemonName: getPokemonNameWithAffix(user), targetName: getPokemonNameWithAffix(target), itemName: removedItem.type.name}));
      }
    }

    return true;
  }

  getTargetHeldItems(target: Pokemon): PokemonHeldItemModifier[] {
    return target.scene.findModifiers(m => m instanceof PokemonHeldItemModifier
      && m.pokemonId === target.id, target.isPlayer()) as PokemonHeldItemModifier[];
  }

  getUserBenefitScore(user: Pokemon, target: Pokemon, move: Move): number {
    const heldItems = this.getTargetHeldItems(target);
    return heldItems.length ? 5 : 0;
  }

  getTargetBenefitScore(user: Pokemon, target: Pokemon, move: Move): number {
    const heldItems = this.getTargetHeldItems(target);
    return heldItems.length ? -5 : 0;
  }
}

/**
 * Attribute that causes targets of the move to eat a berry. Used for Teatime, Stuff Cheeks
 */
export class EatBerryAttr extends MoveEffectAttr {
  protected chosenBerry: BerryModifier | undefined;
  constructor() {
    super(true, MoveEffectTrigger.HIT);
  }
  /**
   * Causes the target to eat a berry.
   * @param user {@linkcode Pokemon} Pokemon that used the move
   * @param target {@linkcode Pokemon} Pokemon that will eat a berry
   * @param move {@linkcode Move} The move being used
   * @param args Unused
   * @returns {boolean} true if the function succeeds
   */
  apply(user: Pokemon, target: Pokemon, move: Move, args: any[]): boolean {
    if (!super.apply(user, target, move, args)) {
      return false;
    }

    const heldBerries = this.getTargetHeldBerries(target);
    if (heldBerries.length <= 0) {
      return false;
    }
    this.chosenBerry = heldBerries[user.randSeedInt(heldBerries.length)];
    const preserve = new Utils.BooleanHolder(false);
    target.scene.applyModifiers(PreserveBerryModifier, target.isPlayer(), target, preserve); // check for berry pouch preservation
    if (!preserve.value) {
      this.reduceBerryModifier(target);
    }
    this.eatBerry(target);
    return true;
  }

  getTargetHeldBerries(target: Pokemon): BerryModifier[] {
    return target.scene.findModifiers(m => m instanceof BerryModifier
      && (m as BerryModifier).pokemonId === target.id, target.isPlayer()) as BerryModifier[];
  }

  reduceBerryModifier(target: Pokemon) {
    if (this.chosenBerry?.stackCount === 1) {
      target.scene.removeModifier(this.chosenBerry, !target.isPlayer());
    } else if (this.chosenBerry !== undefined && this.chosenBerry.stackCount > 1) {
      this.chosenBerry.stackCount--;
    }
    target.scene.updateModifiers(target.isPlayer());
  }

  eatBerry(consumer: Pokemon) {
    getBerryEffectFunc(this.chosenBerry!.berryType)(consumer); // consumer eats the berry
    applyAbAttrs(HealFromBerryUseAbAttr, consumer, new Utils.BooleanHolder(false));
  }
}

/**
 *  Attribute used for moves that steal a random berry from the target. The user then eats the stolen berry.
 *  Used for Pluck & Bug Bite.
 */
export class StealEatBerryAttr extends EatBerryAttr {
  constructor() {
    super();
  }
  /**
   * User steals a random berry from the target and then eats it.
   * @param {Pokemon} user Pokemon that used the move and will eat the stolen berry
   * @param {Pokemon} target Pokemon that will have its berry stolen
   * @param {Move} move Move being used
   * @param {any[]} args Unused
   * @returns {boolean} true if the function succeeds
   */
  apply(user: Pokemon, target: Pokemon, move: Move, args: any[]): boolean {
    const cancelled = new Utils.BooleanHolder(false);
    applyAbAttrs(BlockItemTheftAbAttr, target, cancelled); // check for abilities that block item theft
    if (cancelled.value === true) {
      return false;
    }

    const heldBerries = this.getTargetHeldBerries(target);
    if (heldBerries.length <= 0) {
      return false;
    }
    // if the target has berries, pick a random berry and steal it
    this.chosenBerry = heldBerries[user.randSeedInt(heldBerries.length)];
    const message = i18next.t("battle:stealEatBerry", {pokemonName: user.name, targetName: target.name, berryName: this.chosenBerry.type.name});
    user.scene.queueMessage(message);
    this.reduceBerryModifier(target);
    this.eatBerry(user);
    return true;
  }
}

/**
 * Move attribute that signals that the move should cure a status effect
 * @extends MoveEffectAttr
 * @see {@linkcode apply()}
 */
export class HealStatusEffectAttr extends MoveEffectAttr {
  /** List of Status Effects to cure */
  private effects: StatusEffect[];

  /**
   * @param selfTarget - Whether this move targets the user
   * @param ...effects - List of status effects to cure
   */
  constructor(selfTarget: boolean, ...effects: StatusEffect[]) {
    super(selfTarget, MoveEffectTrigger.POST_APPLY, false, true);

    this.effects = effects;
  }

  /**
   * @param user {@linkcode Pokemon} source of the move
   * @param target {@linkcode Pokemon} target of the move
   * @param move the {@linkcode Move} being used
   * @returns true if the status is cured
   */
  apply(user: Pokemon, target: Pokemon, move: Move, args: any[]): boolean {
    if (!super.apply(user, target, move, args)) {
      return false;
    }

    // Special edge case for shield dust blocking Sparkling Aria curing burn
    const moveTargets = getMoveTargets(user, move.id);
    if (target.hasAbilityWithAttr(IgnoreMoveEffectsAbAttr) && move.id === Moves.SPARKLING_ARIA && moveTargets.targets.length === 1) {
      return false;
    }

    const pokemon = this.selfTarget ? user : target;
    if (pokemon.status && this.effects.includes(pokemon.status.effect)) {
      pokemon.scene.queueMessage(getStatusEffectHealText(pokemon.status.effect, getPokemonNameWithAffix(pokemon)));
      pokemon.resetStatus();
      pokemon.updateInfo();

      return true;
    }

    return false;
  }

  isOfEffect(effect: StatusEffect): boolean {
    return this.effects.includes(effect);
  }

  getUserBenefitScore(user: Pokemon, target: Pokemon, move: Move): integer {
    return user.status ? 10 : 0;
  }
}

export class BypassSleepAttr extends MoveAttr {
  apply(user: Pokemon, target: Pokemon, move: Move, args: any[]): boolean {
    if (user.status?.effect === StatusEffect.SLEEP) {
      user.addTag(BattlerTagType.BYPASS_SLEEP, 1, move.id, user.id);
      return true;
    }

    return false;
  }
}

/**
 * Attribute used for moves that bypass the burn damage reduction of physical moves, currently only facade
 * Called during damage calculation
 * @extends MoveAttr
 * @see {@linkcode apply}
 */
export class BypassBurnDamageReductionAttr extends MoveAttr {
  /** Prevents the move's damage from being reduced by burn
   * @param user N/A
   * @param target N/A
   * @param move {@linkcode Move} with this attribute
   * @param args [0] {@linkcode Utils.BooleanHolder} for burnDamageReductionCancelled
   * @returns true if the function succeeds
   */
  apply(user: Pokemon, target: Pokemon, move: Move, args: any[]): boolean {
    (args[0] as Utils.BooleanHolder).value = true;

    return true;
  }
}

export class WeatherChangeAttr extends MoveEffectAttr {
  private weatherType: WeatherType;

  constructor(weatherType: WeatherType) {
    super();

    this.weatherType = weatherType;
  }

  apply(user: Pokemon, target: Pokemon, move: Move, args: any[]): boolean {
    return user.scene.arena.trySetWeather(this.weatherType, true);
  }

  getCondition(): MoveConditionFunc {
    return (user, target, move) => !user.scene.arena.weather || (user.scene.arena.weather.weatherType !== this.weatherType && !user.scene.arena.weather.isImmutable());
  }
}

export class ClearWeatherAttr extends MoveEffectAttr {
  private weatherType: WeatherType;

  constructor(weatherType: WeatherType) {
    super();

    this.weatherType = weatherType;
  }

  apply(user: Pokemon, target: Pokemon, move: Move, args: any[]): boolean {
    if (user.scene.arena.weather?.weatherType === this.weatherType) {
      return user.scene.arena.trySetWeather(WeatherType.NONE, true);
    }

    return false;
  }
}

export class TerrainChangeAttr extends MoveEffectAttr {
  private terrainType: TerrainType;

  constructor(terrainType: TerrainType) {
    super();

    this.terrainType = terrainType;
  }

  apply(user: Pokemon, target: Pokemon, move: Move, args: any[]): boolean {
    return user.scene.arena.trySetTerrain(this.terrainType, true, true);
  }

  getCondition(): MoveConditionFunc {
    return (user, target, move) => !user.scene.arena.terrain || (user.scene.arena.terrain.terrainType !== this.terrainType);
  }

  getUserBenefitScore(user: Pokemon, target: Pokemon, move: Move): number {
    // TODO: Expand on this
    return user.scene.arena.terrain ? 0 : 6;
  }
}

export class ClearTerrainAttr extends MoveEffectAttr {
  constructor() {
    super();
  }

  apply(user: Pokemon, target: Pokemon, move: Move, args: any[]): boolean {
    return user.scene.arena.trySetTerrain(TerrainType.NONE, true, true);
  }
}

export class OneHitKOAttr extends MoveAttr {
  apply(user: Pokemon, target: Pokemon, move: Move, args: any[]): boolean {
    if (target.isBossImmune()) {
      return false;
    }

    (args[0] as Utils.BooleanHolder).value = true;

    return true;
  }

  getCondition(): MoveConditionFunc {
    return (user, target, move) => {
      const cancelled = new Utils.BooleanHolder(false);
      applyAbAttrs(BlockOneHitKOAbAttr, target, cancelled);
      return !cancelled.value && user.level >= target.level;
    };
  }
}

export class OverrideMoveEffectAttr extends MoveAttr {
  apply(user: Pokemon, target: Pokemon, move: Move, args: any[]): boolean | Promise<boolean> {
    //const overridden = args[0] as Utils.BooleanHolder;
    //const virtual = arg[1] as boolean;
    return true;
  }
}

export class ChargeAttr extends OverrideMoveEffectAttr {
  public chargeAnim: ChargeAnim;
  private chargeText: string;
  private tagType: BattlerTagType | null;
  private chargeEffect: boolean;
  public followUpPriority: integer | null;

  constructor(chargeAnim: ChargeAnim, chargeText: string, tagType?: BattlerTagType | null, chargeEffect: boolean = false) {
    super();

    this.chargeAnim = chargeAnim;
    this.chargeText = chargeText;
    this.tagType = tagType!; // TODO: is this bang correct?
    this.chargeEffect = chargeEffect;
  }

  apply(user: Pokemon, target: Pokemon, move: Move, args: any[]): Promise<boolean> {
    return new Promise(resolve => {
      const lastMove = user.getLastXMoves().find(() => true);
      if (!lastMove || lastMove.move !== move.id || (lastMove.result !== MoveResult.OTHER && lastMove.turn !== user.scene.currentBattle.turn)) {
        (args[0] as Utils.BooleanHolder).value = true;
        new MoveChargeAnim(this.chargeAnim, move.id, user).play(user.scene, () => {
          user.scene.queueMessage(this.chargeText.replace("{TARGET}", getPokemonNameWithAffix(target)).replace("{USER}", getPokemonNameWithAffix(user)));
          if (this.tagType) {
            user.addTag(this.tagType, 1, move.id, user.id);
          }
          if (this.chargeEffect) {
            applyMoveAttrs(MoveEffectAttr, user, target, move);
          }
          user.pushMoveHistory({ move: move.id, targets: [ target.getBattlerIndex() ], result: MoveResult.OTHER });
          user.getMoveQueue().push({ move: move.id, targets: [ target.getBattlerIndex() ], ignorePP: true });
          user.addTag(BattlerTagType.CHARGING, 1, move.id, user.id);
          resolve(true);
        });
      } else {
        user.lapseTag(BattlerTagType.CHARGING);
        resolve(false);
      }
    });
  }

  usedChargeEffect(user: Pokemon, target: Pokemon | null, move: Move): boolean {
    if (!this.chargeEffect) {
      return false;
    }
    // Account for move history being populated when this function is called
    const lastMoves = user.getLastXMoves(2);
    return lastMoves.length === 2 && lastMoves[1].move === move.id && lastMoves[1].result === MoveResult.OTHER;
  }
}

export class SunlightChargeAttr extends ChargeAttr {
  constructor(chargeAnim: ChargeAnim, chargeText: string) {
    super(chargeAnim, chargeText);
  }

  apply(user: Pokemon, target: Pokemon, move: Move, args: any[]): Promise<boolean> {
    return new Promise(resolve => {
      const weatherType = user.scene.arena.weather?.weatherType;
      if (!user.scene.arena.weather?.isEffectSuppressed(user.scene) && (weatherType === WeatherType.SUNNY || weatherType === WeatherType.HARSH_SUN)) {
        resolve(false);
      } else {
        super.apply(user, target, move, args).then(result => resolve(result));
      }
    });
  }
}

export class ElectroShotChargeAttr extends ChargeAttr {
  private statIncreaseApplied: boolean;
  constructor() {
    super(ChargeAnim.ELECTRO_SHOT_CHARGING, i18next.t("moveTriggers:absorbedElectricity", {pokemonName: "{USER}"}), null, true);
    // Add a flag because ChargeAttr skills use themselves twice instead of once over one-to-two turns
    this.statIncreaseApplied = false;
  }

  apply(user: Pokemon, target: Pokemon, move: Move, args: any[]): Promise<boolean> {
    return new Promise(resolve => {
      const weatherType = user.scene.arena.weather?.weatherType;
      if (!user.scene.arena.weather?.isEffectSuppressed(user.scene) && (weatherType === WeatherType.RAIN || weatherType === WeatherType.HEAVY_RAIN)) {
        // Apply the SPATK increase every call when used in the rain
        const statChangeAttr = new StatChangeAttr(BattleStat.SPATK, 1, true);
        statChangeAttr.apply(user, target, move, args);
        // After the SPATK is raised, execute the move resolution e.g. deal damage
        resolve(false);
      } else {
        if (!this.statIncreaseApplied) {
          // Apply the SPATK increase only if it hasn't been applied before e.g. on the first turn charge up animation
          const statChangeAttr = new StatChangeAttr(BattleStat.SPATK, 1, true);
          statChangeAttr.apply(user, target, move, args);
          // Set the flag to true so that on the following turn it doesn't raise SPATK a second time
          this.statIncreaseApplied = true;
        }
        super.apply(user, target, move, args).then(result => {
          if (!result) {
            // On the second turn, reset the statIncreaseApplied flag without applying the SPATK increase
            this.statIncreaseApplied = false;
          }
          resolve(result);
        });
      }
    });
  }
}

export class DelayedAttackAttr extends OverrideMoveEffectAttr {
  public tagType: ArenaTagType;
  public chargeAnim: ChargeAnim;
  private chargeText: string;

  constructor(tagType: ArenaTagType, chargeAnim: ChargeAnim, chargeText: string) {
    super();

    this.tagType = tagType;
    this.chargeAnim = chargeAnim;
    this.chargeText = chargeText;
  }

  apply(user: Pokemon, target: Pokemon, move: Move, args: any[]): Promise<boolean> {
    return new Promise(resolve => {
      if (args.length < 2 || !args[1]) {
        new MoveChargeAnim(this.chargeAnim, move.id, user).play(user.scene, () => {
          (args[0] as Utils.BooleanHolder).value = true;
          user.scene.queueMessage(this.chargeText.replace("{TARGET}", getPokemonNameWithAffix(target)).replace("{USER}", getPokemonNameWithAffix(user)));
          user.pushMoveHistory({ move: move.id, targets: [ target.getBattlerIndex() ], result: MoveResult.OTHER });
          user.scene.arena.addTag(this.tagType, 3, move.id, user.id, ArenaTagSide.BOTH, false, target.getBattlerIndex());

          resolve(true);
        });
      } else {
        user.scene.ui.showText(i18next.t("moveTriggers:tookMoveAttack", {pokemonName: getPokemonNameWithAffix(user.scene.getPokemonById(target.id) ?? undefined), moveName: move.name}), null, () => resolve(true));
      }
    });
  }
}

export class StatChangeAttr extends MoveEffectAttr {
  public stats: BattleStat[];
  public levels: integer;
  private condition: MoveConditionFunc | null;
  private showMessage: boolean;

  constructor(stats: BattleStat | BattleStat[], levels: integer, selfTarget?: boolean, condition?: MoveConditionFunc | null, showMessage: boolean = true, firstHitOnly: boolean = false, moveEffectTrigger: MoveEffectTrigger = MoveEffectTrigger.HIT, firstTargetOnly: boolean = false) {
    super(selfTarget, moveEffectTrigger, firstHitOnly, false, firstTargetOnly);
    this.stats = typeof(stats) === "number"
      ? [ stats as BattleStat ]
      : stats as BattleStat[];
    this.levels = levels;
    this.condition = condition!; // TODO: is this bang correct?
    this.showMessage = showMessage;
  }

  apply(user: Pokemon, target: Pokemon, move: Move, args?: any[]): boolean | Promise<boolean> {
    if (!super.apply(user, target, move, args) || (this.condition && !this.condition(user, target, move))) {
      return false;
    }

    const moveChance = this.getMoveChance(user, target, move, this.selfTarget, true);
    if (moveChance < 0 || moveChance === 100 || user.randSeedInt(100) < moveChance) {
      const levels = this.getLevels(user);
      user.scene.unshiftPhase(new StatChangePhase(user.scene, (this.selfTarget ? user : target).getBattlerIndex(), this.selfTarget, this.stats, levels, this.showMessage));
      return true;
    }

    return false;
  }

  getLevels(_user: Pokemon): integer {
    return this.levels;
  }

  getTargetBenefitScore(user: Pokemon, target: Pokemon, move: Move): integer {
    let ret = 0;
    const moveLevels = this.getLevels(user);
    for (const stat of this.stats) {
      let levels = moveLevels;
      if (levels > 0) {
        levels = Math.min(target.summonData.battleStats[stat] + levels, 6) - target.summonData.battleStats[stat];
      } else {
        levels = Math.max(target.summonData.battleStats[stat] + levels, -6) - target.summonData.battleStats[stat];
      }
      let noEffect = false;
      switch (stat) {
      case BattleStat.ATK:
        if (this.selfTarget) {
          noEffect = !user.getMoveset().find(m => m instanceof AttackMove && m.category === MoveCategory.PHYSICAL);
        }
        break;
      case BattleStat.DEF:
        if (!this.selfTarget) {
          noEffect = !user.getMoveset().find(m => m instanceof AttackMove && m.category === MoveCategory.PHYSICAL);
        }
        break;
      case BattleStat.SPATK:
        if (this.selfTarget) {
          noEffect = !user.getMoveset().find(m => m instanceof AttackMove && m.category === MoveCategory.SPECIAL);
        }
        break;
      case BattleStat.SPDEF:
        if (!this.selfTarget) {
          noEffect = !user.getMoveset().find(m => m instanceof AttackMove && m.category === MoveCategory.SPECIAL);
        }
        break;
      }
      if (noEffect) {
        continue;
      }
      ret += (levels * 4) + (levels > 0 ? -2 : 2);
    }
    return ret;
  }
}

export class PostVictoryStatChangeAttr extends MoveAttr {
  private stats: BattleStat[];
  private levels: integer;
  private condition: MoveConditionFunc | null;
  private showMessage: boolean;

  constructor(stats: BattleStat | BattleStat[], levels: integer, selfTarget?: boolean, condition?: MoveConditionFunc, showMessage: boolean = true, firstHitOnly: boolean = false) {
    super();
    this.stats = typeof(stats) === "number"
      ? [ stats as BattleStat ]
      : stats as BattleStat[];
    this.levels = levels;
    this.condition = condition!; // TODO: is this bang correct?
    this.showMessage = showMessage;
  }
  applyPostVictory(user: Pokemon, target: Pokemon, move: Move): void {
    if (this.condition && !this.condition(user, target, move)) {
      return;
    }
    const statChangeAttr = new StatChangeAttr(this.stats, this.levels, this.showMessage);
    statChangeAttr.apply(user, target, move);
  }
}

export class AcupressureStatChangeAttr extends MoveEffectAttr {
  constructor() {
    super();
  }

  apply(user: Pokemon, target: Pokemon, move: Move, args: any[]): boolean | Promise<boolean> {
    let randStats = [ BattleStat.ATK, BattleStat.DEF, BattleStat.SPATK, BattleStat.SPDEF, BattleStat.SPD, BattleStat.ACC, BattleStat.EVA ];
    randStats = randStats.filter(s => target.summonData.battleStats[s] < 6);
    if (randStats.length > 0) {
      const boostStat = [randStats[Utils.randInt(randStats.length)]];
      user.scene.unshiftPhase(new StatChangePhase(user.scene, target.getBattlerIndex(), this.selfTarget, boostStat, 2));
      return true;
    }
    return false;
  }
}

export class GrowthStatChangeAttr extends StatChangeAttr {
  constructor() {
    super([ BattleStat.ATK, BattleStat.SPATK ], 1, true);
  }

  getLevels(user: Pokemon): number {
    if (!user.scene.arena.weather?.isEffectSuppressed(user.scene)) {
      const weatherType = user.scene.arena.weather?.weatherType;
      if (weatherType === WeatherType.SUNNY || weatherType === WeatherType.HARSH_SUN) {
        return this.levels + 1;
      }
    }
    return this.levels;
  }
}

export class CutHpStatBoostAttr extends StatChangeAttr {
  private cutRatio: integer;
  private messageCallback: ((user: Pokemon) => void) | undefined;

  constructor(stat: BattleStat | BattleStat[], levels: integer, cutRatio: integer, messageCallback?: ((user: Pokemon) => void) | undefined) {
    super(stat, levels, true, null, true);

    this.cutRatio = cutRatio;
    this.messageCallback = messageCallback;
  }

  apply(user: Pokemon, target: Pokemon, move: Move, args: any[]): Promise<boolean> {
    return new Promise<boolean>(resolve => {
      user.damageAndUpdate(Utils.toDmgValue(user.getMaxHp() / this.cutRatio), HitResult.OTHER, false, true);
      user.updateInfo().then(() => {
        const ret = super.apply(user, target, move, args);
        if (this.messageCallback) {
          this.messageCallback(user);
        }
        resolve(ret);
      });
    });
  }

  getCondition(): MoveConditionFunc {
    return (user, target, move) => user.getHpRatio() > 1 / this.cutRatio && this.stats.some(s => user.summonData.battleStats[s] < 6);
  }
}

export class CopyStatsAttr extends MoveEffectAttr {
  apply(user: Pokemon, target: Pokemon, move: Move, args: any[]): boolean {
    if (!super.apply(user, target, move, args)) {
      return false;
    }

    for (let s = 0; s < target.summonData.battleStats.length; s++) {
      user.summonData.battleStats[s] = target.summonData.battleStats[s];
    }
    if (target.getTag(BattlerTagType.CRIT_BOOST)) {
      user.addTag(BattlerTagType.CRIT_BOOST, 0, move.id);
    } else {
      user.removeTag(BattlerTagType.CRIT_BOOST);
    }
    target.updateInfo();
    user.updateInfo();
    target.scene.queueMessage(i18next.t("moveTriggers:copiedStatChanges", {pokemonName: getPokemonNameWithAffix(user), targetName: getPokemonNameWithAffix(target)}));

    return true;
  }
}

export class InvertStatsAttr extends MoveEffectAttr {
  apply(user: Pokemon, target: Pokemon, move: Move, args: any[]): boolean {
    if (!super.apply(user, target, move, args)) {
      return false;
    }

    for (let s = 0; s < target.summonData.battleStats.length; s++) {
      target.summonData.battleStats[s] *= -1;
    }
    target.updateInfo();
    user.updateInfo();

    target.scene.queueMessage(i18next.t("moveTriggers:invertStats", {pokemonName: getPokemonNameWithAffix(target)}));

    return true;
  }
}

export class ResetStatsAttr extends MoveEffectAttr {
  private targetAllPokemon: boolean;
  constructor(targetAllPokemon: boolean) {
    super();
    this.targetAllPokemon = targetAllPokemon;
  }
  apply(user: Pokemon, target: Pokemon, move: Move, args: any[]): boolean {
    if (!super.apply(user, target, move, args)) {
      return false;
    }

    if (this.targetAllPokemon) { // Target all pokemon on the field when Freezy Frost or Haze are used
      const activePokemon = user.scene.getField(true);
      activePokemon.forEach(p => this.resetStats(p));
      target.scene.queueMessage(i18next.t("moveTriggers:statEliminated"));
    } else { // Affects only the single target when Clear Smog is used
      this.resetStats(target);
      target.scene.queueMessage(i18next.t("moveTriggers:resetStats", {pokemonName: getPokemonNameWithAffix(target)}));
    }

    return true;
  }

  resetStats(pokemon: Pokemon) {
    for (let s = 0; s < pokemon.summonData.battleStats.length; s++) {
      pokemon.summonData.battleStats[s] = 0;
    }
    pokemon.updateInfo();
  }
}

/**
 * Attribute used for moves which swap the user and the target's stat changes.
 */
export class SwapStatsAttr extends MoveEffectAttr {
  /**
   * Swaps the user and the target's stat changes.
   * @param user Pokemon that used the move
   * @param target The target of the move
   * @param move Move with this attribute
   * @param args N/A
   * @returns true if the function succeeds
   */
  apply(user: Pokemon, target: Pokemon, move: Move, args: any []): boolean {
    if (!super.apply(user, target, move, args)) {
      return false;
    } //Exits if the move can't apply
    let priorBoost : integer; //For storing a stat boost
    for (let s = 0; s < target.summonData.battleStats.length; s++) {
      priorBoost = user.summonData.battleStats[s]; //Store user stat boost
      user.summonData.battleStats[s] = target.summonData.battleStats[s]; //Applies target boost to self
      target.summonData.battleStats[s] = priorBoost; //Applies stored boost to target
    }
    target.updateInfo();
    user.updateInfo();
    target.scene.queueMessage(i18next.t("moveTriggers:switchedStatChanges", {pokemonName: getPokemonNameWithAffix(user)}));
    return true;
  }
}

export class HpSplitAttr extends MoveEffectAttr {
  apply(user: Pokemon, target: Pokemon, move: Move, args: any[]): Promise<boolean> {
    return new Promise(resolve => {
      if (!super.apply(user, target, move, args)) {
        return resolve(false);
      }

      const infoUpdates: Promise<void>[] = [];

      const hpValue = Math.floor((target.hp + user.hp) / 2);
      if (user.hp < hpValue) {
        const healing = user.heal(hpValue - user.hp);
        if (healing) {
          user.scene.damageNumberHandler.add(user, healing, HitResult.HEAL);
        }
      } else if (user.hp > hpValue) {
        const damage = user.damage(user.hp - hpValue, true);
        if (damage) {
          user.scene.damageNumberHandler.add(user, damage);
        }
      }
      infoUpdates.push(user.updateInfo());

      if (target.hp < hpValue) {
        const healing = target.heal(hpValue - target.hp);
        if (healing) {
          user.scene.damageNumberHandler.add(user, healing, HitResult.HEAL);
        }
      } else if (target.hp > hpValue) {
        const damage = target.damage(target.hp - hpValue, true);
        if (damage) {
          target.scene.damageNumberHandler.add(target, damage);
        }
      }
      infoUpdates.push(target.updateInfo());

      return Promise.all(infoUpdates).then(() => resolve(true));
    });
  }
}

export class VariablePowerAttr extends MoveAttr {
  apply(user: Pokemon, target: Pokemon, move: Move, args: any[]): boolean {
    //const power = args[0] as Utils.NumberHolder;
    return false;
  }
}

export class LessPPMorePowerAttr extends VariablePowerAttr {
  /**
   * Power up moves when less PP user has
   * @param user {@linkcode Pokemon} using this move
   * @param target {@linkcode Pokemon} target of this move
   * @param move {@linkcode Move} being used
   * @param args [0] {@linkcode Utils.NumberHolder} of power
   * @returns true if the function succeeds
   */
  apply(user: Pokemon, target: Pokemon, move: Move, args: any[]): boolean {
    const ppMax = move.pp;
    const ppUsed = user.moveset.find((m) => m?.moveId === move.id)?.ppUsed!; // TODO: is the bang correct?

    let ppRemains = ppMax - ppUsed;
    /** Reduce to 0 to avoid negative numbers if user has 1PP before attack and target has Ability.PRESSURE */
    if (ppRemains < 0) {
      ppRemains = 0;
    }

    const power = args[0] as Utils.NumberHolder;

    switch (ppRemains) {
    case 0:
      power.value = 200;
      break;
    case 1:
      power.value = 80;
      break;
    case 2:
      power.value = 60;
      break;
    case 3:
      power.value = 50;
      break;
    default:
      power.value = 40;
      break;
    }
    return true;
  }
}

export class MovePowerMultiplierAttr extends VariablePowerAttr {
  private powerMultiplierFunc: (user: Pokemon, target: Pokemon, move: Move) => number;

  constructor(powerMultiplier: (user: Pokemon, target: Pokemon, move: Move) => number) {
    super();

    this.powerMultiplierFunc = powerMultiplier;
  }

  apply(user: Pokemon, target: Pokemon, move: Move, args: any[]): boolean {
    const power = args[0] as Utils.NumberHolder;
    power.value *= this.powerMultiplierFunc(user, target, move);

    return true;
  }
}

/**
 * Helper function to calculate the the base power of an ally's hit when using Beat Up.
 * @param user The Pokemon that used Beat Up.
 * @param allyIndex The party position of the ally contributing to Beat Up.
 * @returns The base power of the Beat Up hit.
 */
const beatUpFunc = (user: Pokemon, allyIndex: number): number => {
  const party = user.isPlayer() ? user.scene.getParty() : user.scene.getEnemyParty();

  for (let i = allyIndex; i < party.length; i++) {
    const pokemon = party[i];

    // The user contributes to Beat Up regardless of status condition.
    // Allies can contribute only if they do not have a non-volatile status condition.
    if (pokemon.id !== user.id && pokemon?.status && pokemon.status.effect !== StatusEffect.NONE) {
      continue;
    }
    return (pokemon.species.getBaseStat(Stat.ATK) / 10) + 5;
  }
  return 0;
};

export class BeatUpAttr extends VariablePowerAttr {

  /**
   * Gets the next party member to contribute to a Beat Up hit, and calculates the base power for it.
   * @param user Pokemon that used the move
   * @param _target N/A
   * @param _move Move with this attribute
   * @param args N/A
   * @returns true if the function succeeds
   */
  apply(user: Pokemon, target: Pokemon, move: Move, args: any[]): boolean {
    const power = args[0] as Utils.NumberHolder;

    const party = user.isPlayer() ? user.scene.getParty() : user.scene.getEnemyParty();
    const allyCount = party.filter(pokemon => {
      return pokemon.id === user.id || !pokemon.status?.effect;
    }).length;
    const allyIndex = (user.turnData.hitCount - user.turnData.hitsLeft) % allyCount;
    power.value = beatUpFunc(user, allyIndex);
    return true;
  }
}

const doublePowerChanceMessageFunc = (user: Pokemon, target: Pokemon, move: Move) => {
  let message: string = "";
  user.scene.executeWithSeedOffset(() => {
    const rand = Utils.randSeedInt(100);
    if (rand < move.chance) {
      message = i18next.t("moveTriggers:goingAllOutForAttack", {pokemonName: getPokemonNameWithAffix(user)});
    }
  }, user.scene.currentBattle.turn << 6, user.scene.waveSeed);
  return message;
};

export class DoublePowerChanceAttr extends VariablePowerAttr {
  apply(user: Pokemon, target: Pokemon, move: Move, args: any[]): boolean {
    let rand: integer;
    user.scene.executeWithSeedOffset(() => rand = Utils.randSeedInt(100), user.scene.currentBattle.turn << 6, user.scene.waveSeed);
    if (rand! < move.chance) {
      const power = args[0] as Utils.NumberHolder;
      power.value *= 2;
      return true;
    }

    return false;
  }
}

export abstract class ConsecutiveUsePowerMultiplierAttr extends MovePowerMultiplierAttr {
  constructor(limit: integer, resetOnFail: boolean, resetOnLimit?: boolean, ...comboMoves: Moves[]) {
    super((user: Pokemon, target: Pokemon, move: Move): number => {
      const moveHistory = user.getLastXMoves(limit + 1).slice(1);

      let count = 0;
      let turnMove: TurnMove | undefined;

      while (((turnMove = moveHistory.shift())?.move === move.id || (comboMoves.length && comboMoves.includes(turnMove?.move!))) && (!resetOnFail || turnMove?.result === MoveResult.SUCCESS)) { // TODO: is this bang correct?
        if (count < (limit - 1)) {
          count++;
        } else if (resetOnLimit) {
          count = 0;
        } else {
          break;
        }
      }

      return this.getMultiplier(count);
    });
  }

  abstract getMultiplier(count: integer): number;
}

export class ConsecutiveUseDoublePowerAttr extends ConsecutiveUsePowerMultiplierAttr {
  getMultiplier(count: number): number {
    return Math.pow(2, count);
  }
}

export class ConsecutiveUseMultiBasePowerAttr extends ConsecutiveUsePowerMultiplierAttr {
  getMultiplier(count: number): number {
    return (count + 1);
  }
}

export class WeightPowerAttr extends VariablePowerAttr {
  apply(user: Pokemon, target: Pokemon, move: Move, args: any[]): boolean {
    const power = args[0] as Utils.NumberHolder;

    const targetWeight = target.getWeight();
    const weightThresholds = [ 10, 25, 50, 100, 200 ];

    let w = 0;
    while (targetWeight >= weightThresholds[w]) {
      if (++w === weightThresholds.length) {
        break;
      }
    }

    power.value = (w + 1) * 20;

    return true;
  }
}

/**
 * Attribute used for Electro Ball move.
 * @extends VariablePowerAttr
 * @see {@linkcode apply}
 **/
export class ElectroBallPowerAttr extends VariablePowerAttr {
  /**
   * Move that deals more damage the faster {@linkcode BattleStat.SPD}
   * the user is compared to the target.
   * @param user Pokemon that used the move
   * @param target The target of the move
   * @param move Move with this attribute
   * @param args N/A
   * @returns true if the function succeeds
   */
  apply(user: Pokemon, target: Pokemon, move: Move, args: any[]): boolean {
    const power = args[0] as Utils.NumberHolder;

    const statRatio = target.getBattleStat(Stat.SPD) / user.getBattleStat(Stat.SPD);
    const statThresholds = [ 0.25, 1 / 3, 0.5, 1, -1 ];
    const statThresholdPowers = [ 150, 120, 80, 60, 40 ];

    let w = 0;
    while (w < statThresholds.length - 1 && statRatio > statThresholds[w]) {
      if (++w === statThresholds.length) {
        break;
      }
    }

    power.value = statThresholdPowers[w];
    return true;
  }
}


/**
 * Attribute used for Gyro Ball move.
 * @extends VariablePowerAttr
 * @see {@linkcode apply}
 **/
export class GyroBallPowerAttr extends VariablePowerAttr {
  /**
   * Move that deals more damage the slower {@linkcode BattleStat.SPD}
   * the user is compared to the target.
   * @param user Pokemon that used the move
   * @param target The target of the move
   * @param move Move with this attribute
   * @param args N/A
   * @returns true if the function succeeds
   */
  apply(user: Pokemon, target: Pokemon, move: Move, args: any[]): boolean {
    const power = args[0] as Utils.NumberHolder;
    const userSpeed = user.getBattleStat(Stat.SPD);
    if (userSpeed < 1) {
      // Gen 6+ always have 1 base power
      power.value = 1;
      return true;
    }

    power.value = Math.floor(Math.min(150, 25 * target.getBattleStat(Stat.SPD) / userSpeed + 1));
    return true;
  }
}

export class LowHpPowerAttr extends VariablePowerAttr {
  apply(user: Pokemon, target: Pokemon, move: Move, args: any[]): boolean {
    const power = args[0] as Utils.NumberHolder;
    const hpRatio = user.getHpRatio();

    switch (true) {
    case (hpRatio < 0.0417):
      power.value = 200;
      break;
    case (hpRatio < 0.1042):
      power.value = 150;
      break;
    case (hpRatio < 0.2083):
      power.value = 100;
      break;
    case (hpRatio < 0.3542):
      power.value = 80;
      break;
    case (hpRatio < 0.6875):
      power.value = 40;
      break;
    default:
      power.value = 20;
      break;
    }

    return true;
  }
}

export class CompareWeightPowerAttr extends VariablePowerAttr {
  apply(user: Pokemon, target: Pokemon, move: Move, args: any[]): boolean {
    const power = args[0] as Utils.NumberHolder;
    const userWeight = user.getWeight();
    const targetWeight = target.getWeight();

    if (!userWeight || userWeight === 0) {
      return false;
    }

    const relativeWeight = (targetWeight / userWeight) * 100;

    switch (true) {
    case (relativeWeight < 20.01):
      power.value = 120;
      break;
    case (relativeWeight < 25.01):
      power.value = 100;
      break;
    case (relativeWeight < 33.35):
      power.value = 80;
      break;
    case (relativeWeight < 50.01):
      power.value = 60;
      break;
    default:
      power.value = 40;
      break;
    }

    return true;
  }
}

export class HpPowerAttr extends VariablePowerAttr {
  apply(user: Pokemon, target: Pokemon, move: Move, args: any[]): boolean {
    (args[0] as Utils.NumberHolder).value = Utils.toDmgValue(150 * user.getHpRatio());

    return true;
  }
}

/**
 * Attribute used for moves whose base power scales with the opponent's HP
 * Used for Crush Grip, Wring Out, and Hard Press
 * maxBasePower 100 for Hard Press, 120 for others
 */
export class OpponentHighHpPowerAttr extends VariablePowerAttr {
  maxBasePower: number;

  constructor(maxBasePower: number) {
    super();
    this.maxBasePower = maxBasePower;
  }

  /**
   * Changes the base power of the move to be the target's HP ratio times the maxBasePower with a min value of 1
   * @param user n/a
   * @param target the Pokemon being attacked
   * @param move n/a
   * @param args holds the base power of the move at args[0]
   * @returns true
   */
  apply(user: Pokemon, target: Pokemon, move: Move, args: any[]): boolean {
    (args[0] as Utils.NumberHolder).value = Utils.toDmgValue(this.maxBasePower * target.getHpRatio());

    return true;
  }
}

export class FirstAttackDoublePowerAttr extends VariablePowerAttr {
  apply(user: Pokemon, target: Pokemon, move: Move, args: any[]): boolean {
    console.log(target.getLastXMoves(1), target.scene.currentBattle.turn);
    if (!target.getLastXMoves(1).find(m => m.turn === target.scene.currentBattle.turn)) {
      (args[0] as Utils.NumberHolder).value *= 2;
      return true;
    }

    return false;
  }
}


export class TurnDamagedDoublePowerAttr extends VariablePowerAttr {
  apply(user: Pokemon, target: Pokemon, move: Move, args: any[]): boolean {
    if (user.turnData.attacksReceived.find(r => r.damage && r.sourceId === target.id)) {
      (args[0] as Utils.NumberHolder).value *= 2;
      return true;
    }

    return false;
  }
}

const magnitudeMessageFunc = (user: Pokemon, target: Pokemon, move: Move) => {
  let message: string;
  user.scene.executeWithSeedOffset(() => {
    const magnitudeThresholds = [ 5, 15, 35, 65, 75, 95 ];

    const rand = Utils.randSeedInt(100);

    let m = 0;
    for (; m < magnitudeThresholds.length; m++) {
      if (rand < magnitudeThresholds[m]) {
        break;
      }
    }

    message = i18next.t("moveTriggers:magnitudeMessage", {magnitude: m + 4});
  }, user.scene.currentBattle.turn << 6, user.scene.waveSeed);
  return message!;
};

export class MagnitudePowerAttr extends VariablePowerAttr {
  apply(user: Pokemon, target: Pokemon, move: Move, args: any[]): boolean {
    const power = args[0] as Utils.NumberHolder;

    const magnitudeThresholds = [ 5, 15, 35, 65, 75, 95 ];
    const magnitudePowers = [ 10, 30, 50, 70, 90, 100, 110, 150 ];

    let rand: integer;

    user.scene.executeWithSeedOffset(() => rand = Utils.randSeedInt(100), user.scene.currentBattle.turn << 6, user.scene.waveSeed);

    let m = 0;
    for (; m < magnitudeThresholds.length; m++) {
      if (rand! < magnitudeThresholds[m]) {
        break;
      }
    }

    power.value = magnitudePowers[m];

    return true;
  }
}

export class AntiSunlightPowerDecreaseAttr extends VariablePowerAttr {
  apply(user: Pokemon, target: Pokemon, move: Move, args: any[]): boolean {
    if (!user.scene.arena.weather?.isEffectSuppressed(user.scene)) {
      const power = args[0] as Utils.NumberHolder;
      const weatherType = user.scene.arena.weather?.weatherType || WeatherType.NONE;
      switch (weatherType) {
      case WeatherType.RAIN:
      case WeatherType.SANDSTORM:
      case WeatherType.HAIL:
      case WeatherType.SNOW:
      case WeatherType.HEAVY_RAIN:
        power.value *= 0.5;
        return true;
      }
    }

    return false;
  }
}

export class FriendshipPowerAttr extends VariablePowerAttr {
  private invert: boolean;

  constructor(invert?: boolean) {
    super();

    this.invert = !!invert;
  }

  apply(user: Pokemon, target: Pokemon, move: Move, args: any[]): boolean {
    const power = args[0] as Utils.NumberHolder;

    const friendshipPower = Math.floor(Math.min(user instanceof PlayerPokemon ? user.friendship : user.species.baseFriendship, 255) / 2.5);
    power.value = Math.max(!this.invert ? friendshipPower : 102 - friendshipPower, 1);

    return true;
  }
}

export class HitCountPowerAttr extends VariablePowerAttr {
  apply(user: Pokemon, target: Pokemon, move: Move, args: any[]): boolean {
    (args[0] as Utils.NumberHolder).value += Math.min(user.battleData.hitCount, 6) * 50;

    return true;
  }
}

/**
 * Turning a once was (StatChangeCountPowerAttr) statement and making it available to call for any attribute.
 * @param {Pokemon} pokemon The pokemon that is being used to calculate the count of positive stats
 * @returns {number} Returns the amount of positive stats
 */
const countPositiveStats = (pokemon: Pokemon): number => {
  return pokemon.summonData.battleStats.reduce((total, stat) => (stat && stat > 0) ? total + stat : total, 0);
};

/**
 * Attribute that increases power based on the amount of positive stat increases.
 */
export class StatChangeCountPowerAttr extends VariablePowerAttr {

  /**
   * @param {Pokemon} user The pokemon that is being used to calculate the amount of positive stats
   * @param {Pokemon} target N/A
   * @param {Move} move N/A
   * @param {any[]} args The argument for VariablePowerAttr, accumulates and sets the amount of power multiplied by stats
   * @returns {boolean} Returns true if attribute is applied
   */
  apply(user: Pokemon, target: Pokemon, move: Move, args: any[]): boolean {
    const positiveStats: number = countPositiveStats(user);

    (args[0] as Utils.NumberHolder).value += positiveStats * 20;
    return true;
  }
}

/**
 * Punishment normally has a base power of 60,
 * but gains 20 power for every increased stat stage the target has,
 * up to a maximum of 200 base power in total.
 */
export class PunishmentPowerAttr extends VariablePowerAttr {
  private PUNISHMENT_MIN_BASE_POWER = 60;
  private PUNISHMENT_MAX_BASE_POWER = 200;

  /**
     * @param {Pokemon} user N/A
     * @param {Pokemon} target The pokemon that the move is being used against, as well as calculating the stats for the min/max base power
     * @param {Move} move N/A
     * @param {any[]} args The value that is being changed due to VariablePowerAttr
     * @returns Returns true if attribute is applied
     */
  apply(user: Pokemon, target: Pokemon, move: Move, args: any[]): boolean {
    const positiveStats: number = countPositiveStats(target);
    (args[0] as Utils.NumberHolder).value = Math.min(
      this.PUNISHMENT_MAX_BASE_POWER,
      this.PUNISHMENT_MIN_BASE_POWER + positiveStats * 20
    );
    return true;
  }
}

export class PresentPowerAttr extends VariablePowerAttr {
  apply(user: Pokemon, target: Pokemon, move: Move, args: any[]): boolean {
    /**
     * If this move is multi-hit, and this attribute is applied to any hit
     * other than the first, this move cannot result in a heal.
     */
    const firstHit = (user.turnData.hitCount === user.turnData.hitsLeft);

    const powerSeed = Utils.randSeedInt(firstHit ? 100 : 80);
    if (powerSeed <= 40) {
      (args[0] as Utils.NumberHolder).value = 40;
    } else if (40 < powerSeed && powerSeed <= 70) {
      (args[0] as Utils.NumberHolder).value = 80;
    } else if (70 < powerSeed && powerSeed <= 80) {
      (args[0] as Utils.NumberHolder).value = 120;
    } else if (80 < powerSeed && powerSeed <= 100) {
      // If this move is multi-hit, disable all other hits
      user.stopMultiHit();
      target.scene.unshiftPhase(new PokemonHealPhase(target.scene, target.getBattlerIndex(),
        Utils.toDmgValue(target.getMaxHp() / 4), i18next.t("moveTriggers:regainedHealth", {pokemonName: getPokemonNameWithAffix(target)}), true));
    }

    return true;
  }
}

export class WaterShurikenPowerAttr extends VariablePowerAttr {
  apply(user: Pokemon, target: Pokemon, move: Move, args: any[]): boolean {
    if (user.species.speciesId === Species.GRENINJA && user.hasAbility(Abilities.BATTLE_BOND) && user.formIndex === 2) {
      (args[0] as Utils.IntegerHolder).value = 20;
      return true;
    }
    return false;
  }
}

/**
 * Attribute used to calculate the power of attacks that scale with Stockpile stacks (i.e. Spit Up).
 */
export class SpitUpPowerAttr extends VariablePowerAttr {
  private multiplier: number = 0;

  constructor(multiplier: number) {
    super();
    this.multiplier = multiplier;
  }

  apply(user: Pokemon, target: Pokemon, move: Move, args: any[]): boolean {
    const stockpilingTag = user.getTag(StockpilingTag);

    if (stockpilingTag !== null && stockpilingTag.stockpiledCount > 0) {
      const power = args[0] as Utils.IntegerHolder;
      power.value = this.multiplier * stockpilingTag.stockpiledCount;
      return true;
    }

    return false;
  }
}

/**
 * Attribute used to apply Swallow's healing, which scales with Stockpile stacks.
 * Does NOT remove stockpiled stacks.
 */
export class SwallowHealAttr extends HealAttr {
  apply(user: Pokemon, target: Pokemon, move: Move, args: any[]): boolean {
    const stockpilingTag = user.getTag(StockpilingTag);

    if (stockpilingTag !== null && stockpilingTag?.stockpiledCount > 0) {
      const stockpiled = stockpilingTag.stockpiledCount;
      let healRatio: number;

      if (stockpiled === 1) {
        healRatio = 0.25;
      } else if (stockpiled === 2) {
        healRatio = 0.50;
      } else { // stockpiled >= 3
        healRatio = 1.00;
      }

      if (healRatio) {
        this.addHealPhase(user, healRatio);
        return true;
      }
    }

    return false;
  }
}

const hasStockpileStacksCondition: MoveConditionFunc = (user) => {
  const hasStockpilingTag = user.getTag(StockpilingTag);
  return !!hasStockpilingTag && hasStockpilingTag.stockpiledCount > 0;
};

/**
 * Attribute used for multi-hit moves that increase power in increments of the
 * move's base power for each hit, namely Triple Kick and Triple Axel.
 * @extends VariablePowerAttr
 * @see {@linkcode apply}
 */
export class MultiHitPowerIncrementAttr extends VariablePowerAttr {
  /** The max number of base power increments allowed for this move */
  private maxHits: integer;

  constructor(maxHits: integer) {
    super();

    this.maxHits = maxHits;
  }

  /**
   * Increases power of move in increments of the base power for the amount of times
   * the move hit. In the case that the move is extended, it will circle back to the
   * original base power of the move after incrementing past the maximum amount of
   * hits.
   * @param user {@linkcode Pokemon} that used the move
   * @param target {@linkcode Pokemon} that the move was used on
   * @param move {@linkcode Move} with this attribute
   * @param args [0] {@linkcode Utils.NumberHolder} for final calculated power of move
   * @returns true if attribute application succeeds
   */
  apply(user: Pokemon, target: Pokemon, move: Move, args: any[]): boolean {
    const hitsTotal = user.turnData.hitCount - Math.max(user.turnData.hitsLeft, 0);
    const power = args[0] as Utils.NumberHolder;

    power.value = move.power * (1 + hitsTotal % this.maxHits);

    return true;
  }
}

/**
 * Attribute used for moves that double in power if the given move immediately
 * preceded the move applying the attribute, namely Fusion Flare and
 * Fusion Bolt.
 * @extends VariablePowerAttr
 * @see {@linkcode apply}
 */
export class LastMoveDoublePowerAttr extends VariablePowerAttr {
  /** The move that must precede the current move */
  private move: Moves;

  constructor(move: Moves) {
    super();

    this.move = move;
  }

  /**
   * Doubles power of move if the given move is found to precede the current
   * move with no other moves being executed in between, only ignoring failed
   * moves if any.
   * @param user {@linkcode Pokemon} that used the move
   * @param target N/A
   * @param move N/A
   * @param args [0] {@linkcode Utils.NumberHolder} that holds the resulting power of the move
   * @returns true if attribute application succeeds, false otherwise
   */
  apply(user: Pokemon, _target: Pokemon, _move: Move, args: any[]): boolean {
    const power = args[0] as Utils.NumberHolder;
    const enemy = user.getOpponent(0);
    const pokemonActed: Pokemon[] = [];

    if (enemy?.turnData.acted) {
      pokemonActed.push(enemy);
    }

    if (user.scene.currentBattle.double) {
      const userAlly = user.getAlly();
      const enemyAlly = enemy?.getAlly();

      if (userAlly && userAlly.turnData.acted) {
        pokemonActed.push(userAlly);
      }
      if (enemyAlly && enemyAlly.turnData.acted) {
        pokemonActed.push(enemyAlly);
      }
    }

    pokemonActed.sort((a, b) => b.turnData.order - a.turnData.order);

    for (const p of pokemonActed) {
      const [ lastMove ] = p.getLastXMoves(1);
      if (lastMove.result !== MoveResult.FAIL) {
        if ((lastMove.result === MoveResult.SUCCESS) && (lastMove.move === this.move)) {
          power.value *= 2;
          return true;
        } else {
          break;
        }
      }
    }

    return false;
  }
}

export class VariableAtkAttr extends MoveAttr {
  constructor() {
    super();
  }

  apply(user: Pokemon, target: Pokemon, move: Move, args: any[]): boolean {
    //const atk = args[0] as Utils.IntegerHolder;
    return false;
  }
}

export class TargetAtkUserAtkAttr extends VariableAtkAttr {
  constructor() {
    super();
  }
  apply(user: Pokemon, target: Pokemon, move: Move, args: any[]): boolean {
    (args[0] as Utils.IntegerHolder).value = target.getBattleStat(Stat.ATK, target);
    return true;
  }
}

export class DefAtkAttr extends VariableAtkAttr {
  constructor() {
    super();
  }

  apply(user: Pokemon, target: Pokemon, move: Move, args: any[]): boolean {
    (args[0] as Utils.IntegerHolder).value = user.getBattleStat(Stat.DEF, target);
    return true;
  }
}

export class VariableDefAttr extends MoveAttr {
  constructor() {
    super();
  }

  apply(user: Pokemon, target: Pokemon, move: Move, args: any[]): boolean {
    //const def = args[0] as Utils.IntegerHolder;
    return false;
  }
}

export class DefDefAttr extends VariableDefAttr {
  constructor() {
    super();
  }

  apply(user: Pokemon, target: Pokemon, move: Move, args: any[]): boolean {
    (args[0] as Utils.IntegerHolder).value = target.getBattleStat(Stat.DEF, user);
    return true;
  }
}

export class VariableAccuracyAttr extends MoveAttr {
  apply(user: Pokemon, target: Pokemon, move: Move, args: any[]): boolean {
    //const accuracy = args[0] as Utils.NumberHolder;
    return false;
  }
}

/**
 * Attribute used for Thunder and Hurricane that sets accuracy to 50 in sun and never miss in rain
 */
export class ThunderAccuracyAttr extends VariableAccuracyAttr {
  apply(user: Pokemon, target: Pokemon, move: Move, args: any[]): boolean {
    if (!user.scene.arena.weather?.isEffectSuppressed(user.scene)) {
      const accuracy = args[0] as Utils.NumberHolder;
      const weatherType = user.scene.arena.weather?.weatherType || WeatherType.NONE;
      switch (weatherType) {
      case WeatherType.SUNNY:
      case WeatherType.HARSH_SUN:
        accuracy.value = 50;
        return true;
      case WeatherType.RAIN:
      case WeatherType.HEAVY_RAIN:
        accuracy.value = -1;
        return true;
      }
    }

    return false;
  }
}

/**
 * Attribute used for Bleakwind Storm, Wildbolt Storm, and Sandsear Storm that sets accuracy to never
 * miss in rain
 * Springtide Storm does NOT have this property
 */
export class StormAccuracyAttr extends VariableAccuracyAttr {
  apply(user: Pokemon, target: Pokemon, move: Move, args: any[]): boolean {
    if (!user.scene.arena.weather?.isEffectSuppressed(user.scene)) {
      const accuracy = args[0] as Utils.NumberHolder;
      const weatherType = user.scene.arena.weather?.weatherType || WeatherType.NONE;
      switch (weatherType) {
      case WeatherType.RAIN:
      case WeatherType.HEAVY_RAIN:
        accuracy.value = -1;
        return true;
      }
    }

    return false;
  }
}

/**
 * Attribute used for moves which never miss
 * against Pokemon with the {@linkcode BattlerTagType.MINIMIZED}
 * @extends VariableAccuracyAttr
 * @see {@linkcode apply}
 */
export class MinimizeAccuracyAttr extends VariableAccuracyAttr {
  /**
   * @see {@linkcode apply}
   * @param user N/A
   * @param target {@linkcode Pokemon} target of the move
   * @param move N/A
   * @param args [0] Accuracy of the move to be modified
   * @returns true if the function succeeds
   */
  apply(user: Pokemon, target: Pokemon, move: Move, args: any[]): boolean {
    if (target.getTag(BattlerTagType.MINIMIZED)) {
      const accuracy = args[0] as Utils.NumberHolder;
      accuracy.value = -1;

      return true;
    }

    return false;
  }
}

export class ToxicAccuracyAttr extends VariableAccuracyAttr {
  apply(user: Pokemon, target: Pokemon, move: Move, args: any[]): boolean {
    if (user.isOfType(Type.POISON)) {
      const accuracy = args[0] as Utils.NumberHolder;
      accuracy.value = -1;
      return true;
    }

    return false;
  }
}

export class BlizzardAccuracyAttr extends VariableAccuracyAttr {
  apply(user: Pokemon, target: Pokemon, move: Move, args: any[]): boolean {
    if (!user.scene.arena.weather?.isEffectSuppressed(user.scene)) {
      const accuracy = args[0] as Utils.NumberHolder;
      const weatherType = user.scene.arena.weather?.weatherType || WeatherType.NONE;
      if (weatherType === WeatherType.HAIL || weatherType === WeatherType.SNOW) {
        accuracy.value = -1;
        return true;
      }
    }

    return false;
  }
}

export class VariableMoveCategoryAttr extends MoveAttr {
  apply(user: Pokemon, target: Pokemon, move: Move, args: any[]): boolean {
    return false;
  }
}

export class PhotonGeyserCategoryAttr extends VariableMoveCategoryAttr {
  apply(user: Pokemon, target: Pokemon, move: Move, args: any[]): boolean {
    const category = (args[0] as Utils.NumberHolder);

    if (user.getBattleStat(Stat.ATK, target, move) > user.getBattleStat(Stat.SPATK, target, move)) {
      category.value = MoveCategory.PHYSICAL;
      return true;
    }

    return false;
  }
}

export class TeraBlastCategoryAttr extends VariableMoveCategoryAttr {
  apply(user: Pokemon, target: Pokemon, move: Move, args: any[]): boolean {
    const category = (args[0] as Utils.NumberHolder);

    if (user.isTerastallized() && user.getBattleStat(Stat.ATK, target, move) > user.getBattleStat(Stat.SPATK, target, move)) {
      category.value = MoveCategory.PHYSICAL;
      return true;
    }

    return false;
  }
}

/**
 * Increases the power of Tera Blast if the user is Terastallized into Stellar type
 * @extends VariablePowerAttr
 */
export class TeraBlastPowerAttr extends VariablePowerAttr {
  /**
   * Sets Tera Blast's power to 100 if the user is terastallized with
   * the Stellar tera type.
   * @param user {@linkcode Pokemon} the Pokemon using this move
   * @param target n/a
   * @param move {@linkcode Move} the Move with this attribute (i.e. Tera Blast)
   * @param args
   *   - [0] {@linkcode Utils.NumberHolder} the applied move's power, factoring in
   *       previously applied power modifiers.
   * @returns
   */
  apply(user: Pokemon, target: Pokemon, move: Move, args: any[]): boolean {
    const power = args[0] as Utils.NumberHolder;
    if (user.isTerastallized() && user.getTeraType() === Type.STELLAR) {
      power.value = 100;
      return true;
    }

    return false;
  }
}

/**
 * Change the move category to status when used on the ally
 * @extends VariableMoveCategoryAttr
 * @see {@linkcode apply}
 */
export class StatusCategoryOnAllyAttr extends VariableMoveCategoryAttr {
  /**
   * @param user {@linkcode Pokemon} using the move
   * @param target {@linkcode Pokemon} target of the move
   * @param move {@linkcode Move} with this attribute
   * @param args [0] {@linkcode Utils.IntegerHolder} The category of the move
   * @returns true if the function succeeds
   */
  apply(user: Pokemon, target: Pokemon, move: Move, args: any[]): boolean {
    const category = (args[0] as Utils.IntegerHolder);

    if (user.getAlly() === target) {
      category.value = MoveCategory.STATUS;
      return true;
    }

    return false;
  }
}

export class ShellSideArmCategoryAttr extends VariableMoveCategoryAttr {
  apply(user: Pokemon, target: Pokemon, move: Move, args: any[]): boolean {
    const category = (args[0] as Utils.IntegerHolder);
    const atkRatio = user.getBattleStat(Stat.ATK, target, move) / target.getBattleStat(Stat.DEF, user, move);
    const specialRatio = user.getBattleStat(Stat.SPATK, target, move) / target.getBattleStat(Stat.SPDEF, user, move);

    // Shell Side Arm is much more complicated than it looks, this is a partial implementation to try to achieve something similar to the games
    if (atkRatio > specialRatio) {
      category.value = MoveCategory.PHYSICAL;
      return true;
    } else if (atkRatio === specialRatio && user.randSeedInt(2) === 0) {
      category.value = MoveCategory.PHYSICAL;
      return true;
    }

    return false;
  }
}

export class VariableMoveTypeAttr extends MoveAttr {
  apply(user: Pokemon, target: Pokemon, move: Move, args: any[]): boolean {
    return false;
  }
}

export class FormChangeItemTypeAttr extends VariableMoveTypeAttr {
  apply(user: Pokemon, target: Pokemon, move: Move, args: any[]): boolean {
    const moveType = args[0];
    if (!(moveType instanceof Utils.NumberHolder)) {
      return false;
    }

    if ([user.species.speciesId, user.fusionSpecies?.speciesId].includes(Species.ARCEUS) || [user.species.speciesId, user.fusionSpecies?.speciesId].includes(Species.SILVALLY)) {
      const form = user.species.speciesId === Species.ARCEUS || user.species.speciesId === Species.SILVALLY ? user.formIndex : user.fusionSpecies?.formIndex!; // TODO: is this bang correct?

      moveType.value = Type[Type[form]];
      return true;
    }

    return false;
  }
}

export class TechnoBlastTypeAttr extends VariableMoveTypeAttr {
  apply(user: Pokemon, target: Pokemon, move: Move, args: any[]): boolean {
    const moveType = args[0];
    if (!(moveType instanceof Utils.NumberHolder)) {
      return false;
    }

    if ([user.species.speciesId, user.fusionSpecies?.speciesId].includes(Species.GENESECT)) {
      const form = user.species.speciesId === Species.GENESECT ? user.formIndex : user.fusionSpecies?.formIndex;

      switch (form) {
      case 1: // Shock Drive
        moveType.value = Type.ELECTRIC;
        break;
      case 2: // Burn Drive
        moveType.value = Type.FIRE;
        break;
      case 3: // Chill Drive
        moveType.value = Type.ICE;
        break;
      case 4: // Douse Drive
        moveType.value = Type.WATER;
        break;
      default:
        moveType.value = Type.NORMAL;
        break;
      }
      return true;
    }

    return false;
  }
}

export class AuraWheelTypeAttr extends VariableMoveTypeAttr {
  apply(user: Pokemon, target: Pokemon, move: Move, args: any[]): boolean {
    const moveType = args[0];
    if (!(moveType instanceof Utils.NumberHolder)) {
      return false;
    }

    if ([user.species.speciesId, user.fusionSpecies?.speciesId].includes(Species.MORPEKO)) {
      const form = user.species.speciesId === Species.MORPEKO ? user.formIndex : user.fusionSpecies?.formIndex;

      switch (form) {
      case 1: // Hangry Mode
        moveType.value = Type.DARK;
        break;
      default: // Full Belly Mode
        moveType.value = Type.ELECTRIC;
        break;
      }
      return true;
    }

    return false;
  }
}

export class RagingBullTypeAttr extends VariableMoveTypeAttr {
  apply(user: Pokemon, target: Pokemon, move: Move, args: any[]): boolean {
    const moveType = args[0];
    if (!(moveType instanceof Utils.NumberHolder)) {
      return false;
    }

    if ([user.species.speciesId, user.fusionSpecies?.speciesId].includes(Species.PALDEA_TAUROS)) {
      const form = user.species.speciesId === Species.PALDEA_TAUROS ? user.formIndex : user.fusionSpecies?.formIndex;

      switch (form) {
      case 1: // Blaze breed
        moveType.value = Type.FIRE;
        break;
      case 2: // Aqua breed
        moveType.value = Type.WATER;
        break;
      default:
        moveType.value = Type.FIGHTING;
        break;
      }
      return true;
    }

    return false;
  }
}

export class IvyCudgelTypeAttr extends VariableMoveTypeAttr {
  apply(user: Pokemon, target: Pokemon, move: Move, args: any[]): boolean {
    const moveType = args[0];
    if (!(moveType instanceof Utils.NumberHolder)) {
      return false;
    }

    if ([user.species.speciesId, user.fusionSpecies?.speciesId].includes(Species.OGERPON)) {
      const form = user.species.speciesId === Species.OGERPON ? user.formIndex : user.fusionSpecies?.formIndex;

      switch (form) {
      case 1: // Wellspring Mask
      case 5: // Wellspring Mask Tera
        moveType.value = Type.WATER;
        break;
      case 2: // Hearthflame Mask
      case 6: // Hearthflame Mask Tera
        moveType.value = Type.FIRE;
        break;
      case 3: // Cornerstone Mask
      case 7: // Cornerstone Mask Tera
        moveType.value = Type.ROCK;
        break;
      case 4: // Teal Mask Tera
      default:
        moveType.value = Type.GRASS;
        break;
      }
      return true;
    }

    return false;
  }
}

export class WeatherBallTypeAttr extends VariableMoveTypeAttr {
  apply(user: Pokemon, target: Pokemon, move: Move, args: any[]): boolean {
    const moveType = args[0];
    if (!(moveType instanceof Utils.NumberHolder)) {
      return false;
    }

    if (!user.scene.arena.weather?.isEffectSuppressed(user.scene)) {
      switch (user.scene.arena.weather?.weatherType) {
      case WeatherType.SUNNY:
      case WeatherType.HARSH_SUN:
        moveType.value = Type.FIRE;
        break;
      case WeatherType.RAIN:
      case WeatherType.HEAVY_RAIN:
        moveType.value = Type.WATER;
        break;
      case WeatherType.SANDSTORM:
        moveType.value = Type.ROCK;
        break;
      case WeatherType.HAIL:
      case WeatherType.SNOW:
        moveType.value = Type.ICE;
        break;
      default:
        return false;
      }
      return true;
    }

    return false;
  }
}

/**
 * Changes the move's type to match the current terrain.
 * Has no effect if the user is not grounded.
 * @extends VariableMoveTypeAttr
 * @see {@linkcode apply}
 */
export class TerrainPulseTypeAttr extends VariableMoveTypeAttr {
  /**
   * @param user {@linkcode Pokemon} using this move
   * @param target N/A
   * @param move N/A
   * @param args [0] {@linkcode Utils.NumberHolder} The move's type to be modified
   * @returns true if the function succeeds
   */
  apply(user: Pokemon, target: Pokemon, move: Move, args: any[]): boolean {
    const moveType = args[0];
    if (!(moveType instanceof Utils.NumberHolder)) {
      return false;
    }

    if (!user.isGrounded()) {
      return false;
    }

    const currentTerrain = user.scene.arena.getTerrainType();
    switch (currentTerrain) {
    case TerrainType.MISTY:
      moveType.value = Type.FAIRY;
      break;
    case TerrainType.ELECTRIC:
      moveType.value = Type.ELECTRIC;
      break;
    case TerrainType.GRASSY:
      moveType.value = Type.GRASS;
      break;
    case TerrainType.PSYCHIC:
      moveType.value = Type.PSYCHIC;
      break;
    default:
      return false;
    }
    return true;
  }
}

/**
 * Changes type based on the user's IVs
 * @extends VariableMoveTypeAttr
 */
export class HiddenPowerTypeAttr extends VariableMoveTypeAttr {
  apply(user: Pokemon, target: Pokemon, move: Move, args: any[]): boolean {
    const moveType = args[0];
    if (!(moveType instanceof Utils.NumberHolder)) {
      return false;
    }

    const iv_val = Math.floor(((user.ivs[Stat.HP] & 1)
      +(user.ivs[Stat.ATK] & 1) * 2
      +(user.ivs[Stat.DEF] & 1) * 4
      +(user.ivs[Stat.SPD] & 1) * 8
      +(user.ivs[Stat.SPATK] & 1) * 16
      +(user.ivs[Stat.SPDEF] & 1) * 32) * 15/63);

    moveType.value = [
      Type.FIGHTING, Type.FLYING, Type.POISON, Type.GROUND,
      Type.ROCK, Type.BUG, Type.GHOST, Type.STEEL,
      Type.FIRE, Type.WATER, Type.GRASS, Type.ELECTRIC,
      Type.PSYCHIC, Type.ICE, Type.DRAGON, Type.DARK][iv_val];

    return true;
  }
}

/**
 * Changes the type of Tera Blast to match the user's tera type
 * @extends VariableMoveTypeAttr
 */
export class TeraBlastTypeAttr extends VariableMoveTypeAttr {
  /**
   * @param user {@linkcode Pokemon} the user of the move
   * @param target {@linkcode Pokemon} N/A
   * @param move {@linkcode Move} the move with this attribute
   * @param args `[0]` the move's type to be modified
   * @returns `true` if the move's type was modified; `false` otherwise
   */
  apply(user: Pokemon, target: Pokemon, move: Move, args: any[]): boolean {
    const moveType = args[0];
    if (!(moveType instanceof Utils.NumberHolder)) {
      return false;
    }

    if (user.isTerastallized()) {
      moveType.value = user.getTeraType(); // changes move type to tera type
      return true;
    }

    return false;
  }
}

export class MatchUserTypeAttr extends VariableMoveTypeAttr {
  apply(user: Pokemon, target: Pokemon, move: Move, args: any[]): boolean {
    const moveType = args[0];
    if (!(moveType instanceof Utils.NumberHolder)) {
      return false;
    }
    const userTypes = user.getTypes(true);

    if (userTypes.includes(Type.STELLAR)) { // will not change to stellar type
      const nonTeraTypes = user.getTypes();
      moveType.value = nonTeraTypes[0];
      return true;
    } else if (userTypes.length > 0) {
      moveType.value = userTypes[0];
      return true;
    } else {
      return false;
    }

  }
}

export class VariableMoveTypeMultiplierAttr extends MoveAttr {
  apply(user: Pokemon, target: Pokemon, move: Move, args: any[]): boolean {
    return false;
  }
}

export class NeutralDamageAgainstFlyingTypeMultiplierAttr extends VariableMoveTypeMultiplierAttr {
  apply(user: Pokemon, target: Pokemon, move: Move, args: any[]): boolean {
    if (!target.getTag(BattlerTagType.IGNORE_FLYING)) {
      const multiplier = args[0] as Utils.NumberHolder;
      //When a flying type is hit, the first hit is always 1x multiplier.
      if (target.isOfType(Type.FLYING)) {
        multiplier.value = 1;
      }
      return true;
    }

    return false;
  }
}

export class WaterSuperEffectTypeMultiplierAttr extends VariableMoveTypeMultiplierAttr {
  apply(user: Pokemon, target: Pokemon, move: Move, args: any[]): boolean {
    const multiplier = args[0] as Utils.NumberHolder;
    if (target.isOfType(Type.WATER)) {
      const effectivenessAgainstWater = new Utils.NumberHolder(getTypeDamageMultiplier(move.type, Type.WATER));
      applyChallenges(user.scene.gameMode, ChallengeType.TYPE_EFFECTIVENESS, effectivenessAgainstWater);
      if (effectivenessAgainstWater.value !== 0) {
        multiplier.value *= 2 / effectivenessAgainstWater.value;
        return true;
      }
    }

    return false;
  }
}

export class IceNoEffectTypeAttr extends VariableMoveTypeMultiplierAttr {
  /**
   * Checks to see if the Target is Ice-Type or not. If so, the move will have no effect.
   * @param {Pokemon} user N/A
   * @param {Pokemon} target Pokemon that is being checked whether Ice-Type or not.
   * @param {Move} move N/A
   * @param {any[]} args Sets to false if the target is Ice-Type, so it should do no damage/no effect.
   * @returns {boolean} Returns true if move is successful, false if Ice-Type.
   */
  apply(user: Pokemon, target: Pokemon, move: Move, args: any[]): boolean {
    if (target.isOfType(Type.ICE)) {
      (args[0] as Utils.BooleanHolder).value = false;
      return false;
    }
    return true;
  }
}

export class FlyingTypeMultiplierAttr extends VariableMoveTypeMultiplierAttr {
  apply(user: Pokemon, target: Pokemon, move: Move, args: any[]): boolean {
    const multiplier = args[0] as Utils.NumberHolder;
    multiplier.value *= target.getAttackTypeEffectiveness(Type.FLYING, user);
    return true;
  }
}

export class OneHitKOAccuracyAttr extends VariableAccuracyAttr {
  apply(user: Pokemon, target: Pokemon, move: Move, args: any[]): boolean {
    const accuracy = args[0] as Utils.NumberHolder;
    if (user.level < target.level) {
      accuracy.value = 0;
    } else {
      accuracy.value = Math.min(Math.max(30 + 100 * (1 - target.level / user.level), 0), 100);
    }
    return true;
  }
}

export class SheerColdAccuracyAttr extends OneHitKOAccuracyAttr {
  /**
   * Changes the normal One Hit KO Accuracy Attr to implement the Gen VII changes,
   * where if the user is Ice-Type, it has more accuracy.
   * @param {Pokemon} user Pokemon that is using the move; checks the Pokemon's level.
   * @param {Pokemon} target Pokemon that is receiving the move; checks the Pokemon's level.
   * @param {Move} move N/A
   * @param {any[]} args Uses the accuracy argument, allowing to change it from either 0 if it doesn't pass
   * the first if/else, or 30/20 depending on the type of the user Pokemon.
   * @returns Returns true if move is successful, false if misses.
   */
  apply(user: Pokemon, target: Pokemon, move: Move, args: any[]): boolean {
    const accuracy = args[0] as Utils.NumberHolder;
    if (user.level < target.level) {
      accuracy.value = 0;
    } else {
      const baseAccuracy = user.isOfType(Type.ICE) ? 30 : 20;
      accuracy.value = Math.min(Math.max(baseAccuracy + 100 * (1 - target.level / user.level), 0), 100);
    }
    return true;
  }
}

export class MissEffectAttr extends MoveAttr {
  private missEffectFunc: UserMoveConditionFunc;

  constructor(missEffectFunc: UserMoveConditionFunc) {
    super();

    this.missEffectFunc = missEffectFunc;
  }

  apply(user: Pokemon, target: Pokemon, move: Move, args: any[]): boolean {
    this.missEffectFunc(user, move);
    return true;
  }
}

export class NoEffectAttr extends MoveAttr {
  private noEffectFunc: UserMoveConditionFunc;

  constructor(noEffectFunc: UserMoveConditionFunc) {
    super();

    this.noEffectFunc = noEffectFunc;
  }

  apply(user: Pokemon, target: Pokemon, move: Move, args: any[]): boolean {
    this.noEffectFunc(user, move);
    return true;
  }
}

const crashDamageFunc = (user: Pokemon, move: Move) => {
  const cancelled = new Utils.BooleanHolder(false);
  applyAbAttrs(BlockNonDirectDamageAbAttr, user, cancelled);
  if (cancelled.value) {
    return false;
  }

  user.damageAndUpdate(Utils.toDmgValue(user.getMaxHp() / 2), HitResult.OTHER, false, true);
  user.scene.queueMessage(i18next.t("moveTriggers:keptGoingAndCrashed", {pokemonName: getPokemonNameWithAffix(user)}));
  user.turnData.damageTaken += Utils.toDmgValue(user.getMaxHp() / 2);

  return true;
};

export class TypelessAttr extends MoveAttr { }
/**
* Attribute used for moves which ignore redirection effects, and always target their original target, i.e. Snipe Shot
* Bypasses Storm Drain, Follow Me, Ally Switch, and the like.
*/
export class BypassRedirectAttr extends MoveAttr { }

export class DisableMoveAttr extends MoveEffectAttr {
  constructor() {
    super(false);
  }

  apply(user: Pokemon, target: Pokemon, move: Move, args: any[]): boolean {
    if (!super.apply(user, target, move, args)) {
      return false;
    }

    const moveQueue = target.getLastXMoves();
    let turnMove: TurnMove | undefined;
    while (moveQueue.length) {
      turnMove = moveQueue.shift();
      if (turnMove?.virtual) {
        continue;
      }

      const moveIndex = target.getMoveset().findIndex(m => m?.moveId === turnMove?.move);
      if (moveIndex === -1) {
        return false;
      }

      const disabledMove = target.getMoveset()[moveIndex];
      target.summonData.disabledMove = disabledMove?.moveId!; // TODO: is this bang correct?
      target.summonData.disabledTurns = 4;

      user.scene.queueMessage(i18next.t("abilityTriggers:postDefendMoveDisable", { pokemonNameWithAffix: getPokemonNameWithAffix(target), moveName: disabledMove?.getName()}));

      return true;
    }

    return false;
  }

  getCondition(): MoveConditionFunc {
    return (user, target, move): boolean => { // TODO: Not sure what to do here
      if (target.summonData.disabledMove || target.isMax()) {
        return false;
      }

      const moveQueue = target.getLastXMoves();
      let turnMove: TurnMove | undefined;
      while (moveQueue.length) {
        turnMove = moveQueue.shift();
        if (turnMove?.virtual) {
          continue;
        }

        const move = target.getMoveset().find(m => m?.moveId === turnMove?.move);
        if (!move) {
          continue;
        }

        return true;
      }

      return false;
    };
  }

  getTargetBenefitScore(user: Pokemon, target: Pokemon, move: Move): integer {
    return -5;
  }
}

export class FrenzyAttr extends MoveEffectAttr {
  constructor() {
    super(true, MoveEffectTrigger.HIT, false, true);
  }

  canApply(user: Pokemon, target: Pokemon, move: Move, args: any[]) {
    return !(this.selfTarget ? user : target).isFainted();
  }

  apply(user: Pokemon, target: Pokemon, move: Move, args: any[]): boolean {
    if (!super.apply(user, target, move, args)) {
      return false;
    }

    if (!user.getTag(BattlerTagType.FRENZY) && !user.getMoveQueue().length) {
      const turnCount = user.randSeedIntRange(1, 2);
      new Array(turnCount).fill(null).map(() => user.getMoveQueue().push({ move: move.id, targets: [ target.getBattlerIndex() ], ignorePP: true }));
      user.addTag(BattlerTagType.FRENZY, turnCount, move.id, user.id);
    } else {
      applyMoveAttrs(AddBattlerTagAttr, user, target, move, args);
      user.lapseTag(BattlerTagType.FRENZY); // if FRENZY is already in effect (moveQueue.length > 0), lapse the tag
    }

    return true;
  }
}

export const frenzyMissFunc: UserMoveConditionFunc = (user: Pokemon, move: Move) => {
  while (user.getMoveQueue().length && user.getMoveQueue()[0].move === move.id) {
    user.getMoveQueue().shift();
  }
  user.removeTag(BattlerTagType.FRENZY); // FRENZY tag should be disrupted on miss/no effect

  return true;
};

export class AddBattlerTagAttr extends MoveEffectAttr {
  public tagType: BattlerTagType;
  public turnCountMin: integer;
  public turnCountMax: integer;
  protected cancelOnFail: boolean;
  private failOnOverlap: boolean;

  constructor(tagType: BattlerTagType, selfTarget: boolean = false, failOnOverlap: boolean = false, turnCountMin: integer = 0, turnCountMax?: integer, lastHitOnly: boolean = false, cancelOnFail: boolean = false) {
    super(selfTarget, MoveEffectTrigger.POST_APPLY, false, lastHitOnly);

    this.tagType = tagType;
    this.turnCountMin = turnCountMin;
    this.turnCountMax = turnCountMax !== undefined ? turnCountMax : turnCountMin;
    this.failOnOverlap = !!failOnOverlap;
    this.cancelOnFail = cancelOnFail;
  }

  canApply(user: Pokemon, target: Pokemon, move: Move, args: any[]): boolean {
    if (!super.canApply(user, target, move, args) || (this.cancelOnFail === true && user.getLastXMoves(1)[0].result === MoveResult.FAIL)) {
      return false;
    } else {
      return true;
    }
  }

  apply(user: Pokemon, target: Pokemon, move: Move, args: any[]): boolean {
    if (!super.apply(user, target, move, args)) {
      return false;
    }

    const moveChance = this.getMoveChance(user, target, move, this.selfTarget, true);
    if (moveChance < 0 || moveChance === 100 || user.randSeedInt(100) < moveChance) {
      return (this.selfTarget ? user : target).addTag(this.tagType,  user.randSeedIntRange(this.turnCountMin, this.turnCountMax), move.id, user.id);
    }

    return false;
  }

  getCondition(): MoveConditionFunc | null {
    return this.failOnOverlap
      ? (user, target, move) => !(this.selfTarget ? user : target).getTag(this.tagType)
      : null;
  }

  getTagTargetBenefitScore(user: Pokemon, target: Pokemon, move: Move): integer | void {
    switch (this.tagType) {
    case BattlerTagType.RECHARGING:
    case BattlerTagType.PERISH_SONG:
      return -16;
    case BattlerTagType.FLINCHED:
    case BattlerTagType.CONFUSED:
    case BattlerTagType.INFATUATED:
    case BattlerTagType.NIGHTMARE:
    case BattlerTagType.DROWSY:
      return -5;
    case BattlerTagType.SEEDED:
    case BattlerTagType.SALT_CURED:
    case BattlerTagType.CURSED:
    case BattlerTagType.FRENZY:
    case BattlerTagType.TRAPPED:
    case BattlerTagType.BIND:
    case BattlerTagType.WRAP:
    case BattlerTagType.FIRE_SPIN:
    case BattlerTagType.WHIRLPOOL:
    case BattlerTagType.CLAMP:
    case BattlerTagType.SAND_TOMB:
    case BattlerTagType.MAGMA_STORM:
    case BattlerTagType.SNAP_TRAP:
    case BattlerTagType.THUNDER_CAGE:
    case BattlerTagType.INFESTATION:
      return -3;
    case BattlerTagType.ENCORE:
      return -2;
    case BattlerTagType.MINIMIZED:
      return 0;
    case BattlerTagType.INGRAIN:
    case BattlerTagType.IGNORE_ACCURACY:
    case BattlerTagType.AQUA_RING:
      return 3;
    case BattlerTagType.PROTECTED:
    case BattlerTagType.FLYING:
    case BattlerTagType.CRIT_BOOST:
    case BattlerTagType.ALWAYS_CRIT:
      return 5;
    }
  }

  getTargetBenefitScore(user: Pokemon, target: Pokemon, move: Move): integer {
    let moveChance = this.getMoveChance(user, target, move, this.selfTarget, false);
    if (moveChance < 0) {
      moveChance = 100;
    }
    return Math.floor(this.getTagTargetBenefitScore(user, target, move)! * (moveChance / 100)); // TODO: is the bang correct?
  }
}

/**
 * Adds the appropriate battler tag for Gulp Missile when Surf or Dive is used.
 * @extends MoveEffectAttr
 */
export class GulpMissileTagAttr extends MoveEffectAttr {
  constructor() {
    super(true);
  }

  /**
   * Adds BattlerTagType from GulpMissileTag based on the Pokemon's HP ratio.
   * @param {Pokemon} user The Pokemon using the move.
   * @param {Pokemon} target The Pokemon being targeted by the move.
   * @param {Move} move The move being used.
   * @param {any[]} args Additional arguments, if any.
   * @returns Whether the BattlerTag is applied.
   */
  apply(user: Pokemon, target: Pokemon, move: Move, args: any[]): boolean | Promise<boolean> {
    if (!super.apply(user, target, move, args)) {
      return false;
    }

    if (user.hasAbility(Abilities.GULP_MISSILE) && user.species.speciesId === Species.CRAMORANT) {
      if (user.getHpRatio() >= .5) {
        user.addTag(BattlerTagType.GULP_MISSILE_ARROKUDA, 0, move.id);
      } else {
        user.addTag(BattlerTagType.GULP_MISSILE_PIKACHU, 0, move.id);
      }
      return true;
    }

    return false;
  }

  getUserBenefitScore(user: Pokemon, target: Pokemon, move: Move): integer {
    const isCramorant = user.hasAbility(Abilities.GULP_MISSILE) && user.species.speciesId === Species.CRAMORANT;
    return isCramorant && !user.getTag(GulpMissileTag) ? 10 : 0;
  }
}

/**
 * Attribute to implement Jaw Lock's linked trapping effect between the user and target
 * @extends AddBattlerTagAttr
 */
export class JawLockAttr extends AddBattlerTagAttr {
  constructor() {
    super(BattlerTagType.TRAPPED);
  }

  apply(user: Pokemon, target: Pokemon, move: Move, args: any[]): boolean {
    if (!super.canApply(user, target, move, args)) {
      return false;
    }

    // If either the user or the target already has the tag, do not apply
    if (user.getTag(TrappedTag) || target.getTag(TrappedTag)) {
      return false;
    }

    const moveChance = this.getMoveChance(user, target, move, this.selfTarget);
    if (moveChance < 0 || moveChance === 100 || user.randSeedInt(100) < moveChance) {
      /**
       * Add the tag to both the user and the target.
       * The target's tag source is considered to be the user and vice versa
       */
      return target.addTag(BattlerTagType.TRAPPED, 1, move.id, user.id)
          && user.addTag(BattlerTagType.TRAPPED, 1, move.id, target.id);
    }

    return false;
  }
}

export class CurseAttr extends MoveEffectAttr {

  apply(user: Pokemon, target: Pokemon, move:Move, args: any[]): boolean {
    if (user.getTypes(true).includes(Type.GHOST)) {
      if (target.getTag(BattlerTagType.CURSED)) {
        user.scene.queueMessage(i18next.t("battle:attackFailed"));
        return false;
      }
      const curseRecoilDamage = Math.max(1, Math.floor(user.getMaxHp() / 2));
      user.damageAndUpdate(curseRecoilDamage, HitResult.OTHER, false, true, true);
      user.scene.queueMessage(
        i18next.t("battlerTags:cursedOnAdd", {
          pokemonNameWithAffix: getPokemonNameWithAffix(user),
          pokemonName: getPokemonNameWithAffix(target)
        })
      );

      target.addTag(BattlerTagType.CURSED, 0, move.id, user.id);
      return true;
    } else {
      user.scene.unshiftPhase(new StatChangePhase(user.scene, user.getBattlerIndex(), true, [BattleStat.ATK, BattleStat.DEF], 1));
      user.scene.unshiftPhase(new StatChangePhase(user.scene, user.getBattlerIndex(), true, [BattleStat.SPD], -1));
      return true;
    }
  }
}

export class LapseBattlerTagAttr extends MoveEffectAttr {
  public tagTypes: BattlerTagType[];

  constructor(tagTypes: BattlerTagType[], selfTarget: boolean = false) {
    super(selfTarget);

    this.tagTypes = tagTypes;
  }

  apply(user: Pokemon, target: Pokemon, move: Move, args: any[]): boolean {
    if (!super.apply(user, target, move, args)) {
      return false;
    }

    for (const tagType of this.tagTypes) {
      (this.selfTarget ? user : target).lapseTag(tagType);
    }

    return true;
  }
}

export class RemoveBattlerTagAttr extends MoveEffectAttr {
  public tagTypes: BattlerTagType[];

  constructor(tagTypes: BattlerTagType[], selfTarget: boolean = false) {
    super(selfTarget);

    this.tagTypes = tagTypes;
  }

  apply(user: Pokemon, target: Pokemon, move: Move, args: any[]): boolean {
    if (!super.apply(user, target, move, args)) {
      return false;
    }

    for (const tagType of this.tagTypes) {
      (this.selfTarget ? user : target).removeTag(tagType);
    }

    return true;
  }
}

export class FlinchAttr extends AddBattlerTagAttr {
  constructor() {
    super(BattlerTagType.FLINCHED, false);
  }
}

export class ConfuseAttr extends AddBattlerTagAttr {
  constructor(selfTarget?: boolean) {
    super(BattlerTagType.CONFUSED, selfTarget, false, 2, 5);
  }

  apply(user: Pokemon, target: Pokemon, move: Move, args: any[]): boolean {
    if (!this.selfTarget && target.scene.arena.getTagOnSide(ArenaTagType.SAFEGUARD, target.isPlayer() ? ArenaTagSide.PLAYER : ArenaTagSide.ENEMY)) {
      if (move.category === MoveCategory.STATUS) {
        user.scene.queueMessage(i18next.t("moveTriggers:safeguard", { targetName: getPokemonNameWithAffix(target)}));
      }
      return false;
    }

    return super.apply(user, target, move, args);
  }
}

export class RechargeAttr extends AddBattlerTagAttr {
  constructor() {
    super(BattlerTagType.RECHARGING, true, false, 1, 1, true, true);
  }
}

export class TrapAttr extends AddBattlerTagAttr {
  constructor(tagType: BattlerTagType) {
    super(tagType, false, false, 4, 5);
  }
}

export class ProtectAttr extends AddBattlerTagAttr {
  constructor(tagType: BattlerTagType = BattlerTagType.PROTECTED) {
    super(tagType, true);
  }

  getCondition(): MoveConditionFunc {
    return ((user, target, move): boolean => {
      let timesUsed = 0;
      const moveHistory = user.getLastXMoves();
      let turnMove: TurnMove | undefined;

      while (moveHistory.length) {
        turnMove = moveHistory.shift();
        if (!allMoves[turnMove?.move!].hasAttr(ProtectAttr) || turnMove?.result !== MoveResult.SUCCESS) { // TODO: is the bang correct?
          break;
        }
        timesUsed++;
      }
      if (timesUsed) {
        return !user.randSeedInt(Math.pow(3, timesUsed));
      }
      return true;
    });
  }
}

export class IgnoreAccuracyAttr extends AddBattlerTagAttr {
  constructor() {
    super(BattlerTagType.IGNORE_ACCURACY, true, false, 2);
  }

  apply(user: Pokemon, target: Pokemon, move: Move, args: any[]): boolean {
    if (!super.apply(user, target, move, args)) {
      return false;
    }

    user.scene.queueMessage(i18next.t("moveTriggers:tookAimAtTarget", {pokemonName: getPokemonNameWithAffix(user), targetName: getPokemonNameWithAffix(target)}));

    return true;
  }
}

export class FaintCountdownAttr extends AddBattlerTagAttr {
  constructor() {
    super(BattlerTagType.PERISH_SONG, false, true, 4);
  }

  apply(user: Pokemon, target: Pokemon, move: Move, args: any[]): boolean {
    if (!super.apply(user, target, move, args)) {
      return false;
    }

    user.scene.queueMessage(i18next.t("moveTriggers:faintCountdown", {pokemonName: getPokemonNameWithAffix(target), turnCount: this.turnCountMin - 1}));

    return true;
  }
}

/**
 * Attribute used when a move hits a {@linkcode BattlerTagType} for double damage
 * @extends MoveAttr
*/
export class HitsTagAttr extends MoveAttr {
  /** The {@linkcode BattlerTagType} this move hits */
  public tagType: BattlerTagType;
  /** Should this move deal double damage against {@linkcode HitsTagAttr.tagType}? */
  public doubleDamage: boolean;

  constructor(tagType: BattlerTagType, doubleDamage?: boolean) {
    super();

    this.tagType = tagType;
    this.doubleDamage = !!doubleDamage;
  }

  getTargetBenefitScore(user: Pokemon, target: Pokemon, move: Move): integer {
    return target.getTag(this.tagType) ? this.doubleDamage ? 10 : 5 : 0;
  }
}

export class AddArenaTagAttr extends MoveEffectAttr {
  public tagType: ArenaTagType;
  public turnCount: integer;
  private failOnOverlap: boolean;
  public selfSideTarget: boolean;

  constructor(tagType: ArenaTagType, turnCount?: integer | null, failOnOverlap: boolean = false, selfSideTarget: boolean = false) {
    super(true, MoveEffectTrigger.POST_APPLY);

    this.tagType = tagType;
    this.turnCount = turnCount!; // TODO: is the bang correct?
    this.failOnOverlap = failOnOverlap;
    this.selfSideTarget = selfSideTarget;
  }

  apply(user: Pokemon, target: Pokemon, move: Move, args: any[]): boolean {
    if (!super.apply(user, target, move, args)) {
      return false;
    }

    if (move.chance < 0 || move.chance === 100 || user.randSeedInt(100) < move.chance) {
      user.scene.arena.addTag(this.tagType, this.turnCount, move.id, user.id, (this.selfSideTarget ? user : target).isPlayer() ? ArenaTagSide.PLAYER : ArenaTagSide.ENEMY);
      return true;
    }

    return false;
  }

  getCondition(): MoveConditionFunc | null {
    return this.failOnOverlap
      ? (user, target, move) => !user.scene.arena.getTagOnSide(this.tagType, target.isPlayer() ? ArenaTagSide.PLAYER : ArenaTagSide.ENEMY)
      : null;
  }
}

/**
 * Generic class for removing arena tags
 * @param tagTypes: The types of tags that can be removed
 * @param selfSideTarget: Is the user removing tags from its own side?
 */
export class RemoveArenaTagsAttr extends MoveEffectAttr {
  public tagTypes: ArenaTagType[];
  public selfSideTarget: boolean;

  constructor(tagTypes: ArenaTagType[], selfSideTarget: boolean) {
    super(true, MoveEffectTrigger.POST_APPLY);

    this.tagTypes = tagTypes;
    this.selfSideTarget = selfSideTarget;
  }

  apply(user: Pokemon, target: Pokemon, move: Move, args: any[]): boolean {
    if (!super.apply(user, target, move, args)) {
      return false;
    }

    const side = (this.selfSideTarget ? user : target).isPlayer() ? ArenaTagSide.PLAYER : ArenaTagSide.ENEMY;

    for (const tagType of this.tagTypes) {
      user.scene.arena.removeTagOnSide(tagType, side);
    }

    return true;
  }
}

export class AddArenaTrapTagAttr extends AddArenaTagAttr {
  getCondition(): MoveConditionFunc {
    return (user, target, move) => {
      const side = (this.selfSideTarget ? user : target).isPlayer() ? ArenaTagSide.PLAYER : ArenaTagSide.ENEMY;
      const tag = user.scene.arena.getTagOnSide(this.tagType, side) as ArenaTrapTag;
      if (!tag) {
        return true;
      }
      return tag.layers < tag.maxLayers;
    };
  }
}

/**
 * Attribute used for Stone Axe and Ceaseless Edge.
 * Applies the given ArenaTrapTag when move is used.
 * @extends AddArenaTagAttr
 * @see {@linkcode apply}
 */
export class AddArenaTrapTagHitAttr extends AddArenaTagAttr {
  /**
   * @param user {@linkcode Pokemon} using this move
   * @param target {@linkcode Pokemon} target of this move
   * @param move {@linkcode Move} being used
   */
  apply(user: Pokemon, target: Pokemon, move: Move, args: any[]): boolean {
    const moveChance = this.getMoveChance(user, target, move, this.selfTarget, true);
    const side = (this.selfSideTarget ? user : target).isPlayer() ? ArenaTagSide.PLAYER : ArenaTagSide.ENEMY;
    const tag = user.scene.arena.getTagOnSide(this.tagType, side) as ArenaTrapTag;
    if ((moveChance < 0 || moveChance === 100 || user.randSeedInt(100) < moveChance) && user.getLastXMoves(1)[0].result === MoveResult.SUCCESS) {
      user.scene.arena.addTag(this.tagType, 0, move.id, user.id, side);
      if (!tag) {
        return true;
      }
      return tag.layers < tag.maxLayers;
    }
    return false;
  }
}

export class RemoveArenaTrapAttr extends MoveEffectAttr {

  private targetBothSides: boolean;

  constructor(targetBothSides: boolean = false) {
    super(true, MoveEffectTrigger.PRE_APPLY);
    this.targetBothSides = targetBothSides;
  }

  apply(user: Pokemon, target: Pokemon, move: Move, args: any[]): boolean {

    if (!super.apply(user, target, move, args)) {
      return false;
    }

    if (this.targetBothSides) {
      user.scene.arena.removeTagOnSide(ArenaTagType.SPIKES, ArenaTagSide.PLAYER);
      user.scene.arena.removeTagOnSide(ArenaTagType.TOXIC_SPIKES, ArenaTagSide.PLAYER);
      user.scene.arena.removeTagOnSide(ArenaTagType.STEALTH_ROCK, ArenaTagSide.PLAYER);
      user.scene.arena.removeTagOnSide(ArenaTagType.STICKY_WEB, ArenaTagSide.PLAYER);

      user.scene.arena.removeTagOnSide(ArenaTagType.SPIKES, ArenaTagSide.ENEMY);
      user.scene.arena.removeTagOnSide(ArenaTagType.TOXIC_SPIKES, ArenaTagSide.ENEMY);
      user.scene.arena.removeTagOnSide(ArenaTagType.STEALTH_ROCK, ArenaTagSide.ENEMY);
      user.scene.arena.removeTagOnSide(ArenaTagType.STICKY_WEB, ArenaTagSide.ENEMY);
    } else {
      user.scene.arena.removeTagOnSide(ArenaTagType.SPIKES, target.isPlayer() ? ArenaTagSide.ENEMY : ArenaTagSide.PLAYER);
      user.scene.arena.removeTagOnSide(ArenaTagType.TOXIC_SPIKES, target.isPlayer() ? ArenaTagSide.ENEMY : ArenaTagSide.PLAYER);
      user.scene.arena.removeTagOnSide(ArenaTagType.STEALTH_ROCK, target.isPlayer() ? ArenaTagSide.ENEMY : ArenaTagSide.PLAYER);
      user.scene.arena.removeTagOnSide(ArenaTagType.STICKY_WEB, target.isPlayer() ? ArenaTagSide.ENEMY : ArenaTagSide.PLAYER);
    }

    return true;
  }
}

export class RemoveScreensAttr extends MoveEffectAttr {

  private targetBothSides: boolean;

  constructor(targetBothSides: boolean = false) {
    super(true, MoveEffectTrigger.PRE_APPLY);
    this.targetBothSides = targetBothSides;
  }

  apply(user: Pokemon, target: Pokemon, move: Move, args: any[]): boolean {

    if (!super.apply(user, target, move, args)) {
      return false;
    }

    if (this.targetBothSides) {
      user.scene.arena.removeTagOnSide(ArenaTagType.REFLECT, ArenaTagSide.PLAYER);
      user.scene.arena.removeTagOnSide(ArenaTagType.LIGHT_SCREEN, ArenaTagSide.PLAYER);
      user.scene.arena.removeTagOnSide(ArenaTagType.AURORA_VEIL, ArenaTagSide.PLAYER);

      user.scene.arena.removeTagOnSide(ArenaTagType.REFLECT, ArenaTagSide.ENEMY);
      user.scene.arena.removeTagOnSide(ArenaTagType.LIGHT_SCREEN, ArenaTagSide.ENEMY);
      user.scene.arena.removeTagOnSide(ArenaTagType.AURORA_VEIL, ArenaTagSide.ENEMY);
    } else {
      user.scene.arena.removeTagOnSide(ArenaTagType.REFLECT, target.isPlayer() ? ArenaTagSide.PLAYER : ArenaTagSide.ENEMY);
      user.scene.arena.removeTagOnSide(ArenaTagType.LIGHT_SCREEN, target.isPlayer() ? ArenaTagSide.PLAYER : ArenaTagSide.ENEMY);
      user.scene.arena.removeTagOnSide(ArenaTagType.AURORA_VEIL, target.isPlayer() ? ArenaTagSide.PLAYER : ArenaTagSide.ENEMY);
    }

    return true;

  }
}

/*Swaps arena effects between the player and enemy side
  * @extends MoveEffectAttr
  * @see {@linkcode apply}
*/
export class SwapArenaTagsAttr extends MoveEffectAttr {
  public SwapTags: ArenaTagType[];


  constructor(SwapTags: ArenaTagType[]) {
    super(true, MoveEffectTrigger.POST_APPLY);
    this.SwapTags = SwapTags;
  }

  apply(user:Pokemon, target:Pokemon, move:Move, args: any[]): boolean {
    if (!super.apply(user, target, move, args)) {
      return false;
    }

    const tagPlayerTemp = user.scene.arena.findTagsOnSide((t => this.SwapTags.includes(t.tagType)), ArenaTagSide.PLAYER);
    const tagEnemyTemp = user.scene.arena.findTagsOnSide((t => this.SwapTags.includes(t.tagType)), ArenaTagSide.ENEMY);


    if (tagPlayerTemp) {
      for (const swapTagsType of tagPlayerTemp) {
        user.scene.arena.removeTagOnSide(swapTagsType.tagType, ArenaTagSide.PLAYER, true);
        user.scene.arena.addTag(swapTagsType.tagType, swapTagsType.turnCount, swapTagsType.sourceMove, swapTagsType.sourceId!, ArenaTagSide.ENEMY, true); // TODO: is the bang correct?
      }
    }
    if (tagEnemyTemp) {
      for (const swapTagsType of tagEnemyTemp) {
        user.scene.arena.removeTagOnSide(swapTagsType.tagType, ArenaTagSide.ENEMY, true);
        user.scene.arena.addTag(swapTagsType.tagType, swapTagsType.turnCount, swapTagsType.sourceMove, swapTagsType.sourceId!, ArenaTagSide.PLAYER, true); // TODO: is the bang correct?
      }
    }


    user.scene.queueMessage(i18next.t("moveTriggers:swapArenaTags", {pokemonName: getPokemonNameWithAffix(user)}));
    return true;
  }
}

/**
 * Attribute used for Revival Blessing.
 * @extends MoveEffectAttr
 * @see {@linkcode apply}
 */
export class RevivalBlessingAttr extends MoveEffectAttr {
  constructor(user?: boolean) {
    super(true);
  }

  /**
   *
   * @param user {@linkcode Pokemon} using this move
   * @param target {@linkcode Pokemon} target of this move
   * @param move {@linkcode Move} being used
   * @param args N/A
   * @returns Promise, true if function succeeds.
   */
  apply(user: Pokemon, target: Pokemon, move: Move, args: any[]): Promise<boolean> {
    return new Promise(resolve => {
      // If user is player, checks if the user has fainted pokemon
      if (user instanceof PlayerPokemon
        && user.scene.getParty().findIndex(p => p.isFainted())>-1) {
        (user as PlayerPokemon).revivalBlessing().then(() => {
          resolve(true);
        });
      // If user is enemy, checks that it is a trainer, and it has fainted non-boss pokemon in party
      } else if (user instanceof EnemyPokemon
        && user.hasTrainer()
        && user.scene.getEnemyParty().findIndex(p => p.isFainted() && !p.isBoss()) > -1) {
        // Selects a random fainted pokemon
        const faintedPokemon = user.scene.getEnemyParty().filter(p => p.isFainted() && !p.isBoss());
        const pokemon = faintedPokemon[user.randSeedInt(faintedPokemon.length)];
        const slotIndex = user.scene.getEnemyParty().findIndex(p => pokemon.id === p.id);
        pokemon.resetStatus();
        pokemon.heal(Math.min(Utils.toDmgValue(0.5 * pokemon.getMaxHp()), pokemon.getMaxHp()));
        user.scene.queueMessage(i18next.t("moveTriggers:revivalBlessing", {pokemonName: getPokemonNameWithAffix(pokemon)}), 0, true);

        if (user.scene.currentBattle.double && user.scene.getEnemyParty().length > 1) {
          const allyPokemon = user.getAlly();
          if (slotIndex<=1) {
            user.scene.unshiftPhase(new SwitchSummonPhase(user.scene, pokemon.getFieldIndex(), slotIndex, false, false, false));
          } else if (allyPokemon.isFainted()) {
            user.scene.unshiftPhase(new SwitchSummonPhase(user.scene, allyPokemon.getFieldIndex(), slotIndex, false, false, false));
          }
        }
        resolve(true);
      } else {
        user.scene.queueMessage(i18next.t("battle:attackFailed"));
        resolve(false);
      }
    });
  }

  getUserBenefitScore(user: Pokemon, target: Pokemon, move: Move): integer {
    if (user.hasTrainer() && user.scene.getEnemyParty().findIndex(p => p.isFainted() && !p.isBoss()) > -1) {
      return 20;
    }

    return -20;
  }
}

export class ForceSwitchOutAttr extends MoveEffectAttr {
  private user: boolean;
  private batonPass: boolean;

  constructor(user?: boolean, batonPass?: boolean) {
    super(false, MoveEffectTrigger.POST_APPLY, false, true);
    this.user = !!user;
    this.batonPass = !!batonPass;
  }

  isBatonPass() {
    return this.batonPass;
  }

  apply(user: Pokemon, target: Pokemon, move: Move, args: any[]): Promise<boolean> {
    return new Promise(resolve => {

  	// Check if the move category is not STATUS or if the switch out condition is not met
      if (!this.getSwitchOutCondition()(user, target, move)) {
        return resolve(false);
      }

  	// Move the switch out logic inside the conditional block
  	// This ensures that the switch out only happens when the conditions are met
	  const switchOutTarget = this.user ? user : target;
	  if (switchOutTarget instanceof PlayerPokemon) {
        switchOutTarget.leaveField(!this.batonPass);

        if (switchOutTarget.hp > 0) {
          user.scene.prependToPhase(new SwitchPhase(user.scene, switchOutTarget.getFieldIndex(), true, true), MoveEndPhase);
          resolve(true);
        } else {
          resolve(false);
        }
	  	return;
	  } else if (user.scene.currentBattle.battleType !== BattleType.WILD) {
	  	// Switch out logic for trainer battles
        switchOutTarget.leaveField(!this.batonPass);

	  	if (switchOutTarget.hp > 0) {
        // for opponent switching out
          user.scene.prependToPhase(new SwitchSummonPhase(user.scene, switchOutTarget.getFieldIndex(), (user.scene.currentBattle.trainer ? user.scene.currentBattle.trainer.getNextSummonIndex((switchOutTarget as EnemyPokemon).trainerSlot) : 0), false, this.batonPass, false), MoveEndPhase);
        }
	  } else {
	    // Switch out logic for everything else (eg: WILD battles)
	  	switchOutTarget.leaveField(false);

	  	if (switchOutTarget.hp) {
          switchOutTarget.setWildFlee(true);
	  	  user.scene.queueMessage(i18next.t("moveTriggers:fled", {pokemonName: getPokemonNameWithAffix(switchOutTarget)}), null, true, 500);

          // in double battles redirect potential moves off fled pokemon
          if (switchOutTarget.scene.currentBattle.double) {
            const allyPokemon = switchOutTarget.getAlly();
            switchOutTarget.scene.redirectPokemonMoves(switchOutTarget, allyPokemon);
          }
	  	}

	  	if (!switchOutTarget.getAlly()?.isActive(true)) {
	  	  user.scene.clearEnemyHeldItemModifiers();

	  	  if (switchOutTarget.hp) {
	  	  	user.scene.pushPhase(new BattleEndPhase(user.scene));
	  	  	user.scene.pushPhase(new NewBattlePhase(user.scene));
	  	  }
	  	}
	  }

	  resolve(true);
	  });
  }

  getCondition(): MoveConditionFunc {
    return (user, target, move) => (move.category !== MoveCategory.STATUS || this.getSwitchOutCondition()(user, target, move));
  }

  getFailedText(user: Pokemon, target: Pokemon, move: Move, cancelled: Utils.BooleanHolder): string | null {
    const blockedByAbility = new Utils.BooleanHolder(false);
    applyAbAttrs(ForceSwitchOutImmunityAbAttr, target, blockedByAbility);
    return blockedByAbility.value ? i18next.t("moveTriggers:cannotBeSwitchedOut", {pokemonName: getPokemonNameWithAffix(target)}) : null;
  }

  getSwitchOutCondition(): MoveConditionFunc {
    return (user, target, move) => {
      const switchOutTarget = (this.user ? user : target);
      const player = switchOutTarget instanceof PlayerPokemon;

      if (!this.user && move.category === MoveCategory.STATUS && (target.hasAbilityWithAttr(ForceSwitchOutImmunityAbAttr) || target.isMax())) {
        return false;
      }

      if (!player && !user.scene.currentBattle.battleType) {
        if (this.batonPass) {
          return false;
        }
        // Don't allow wild opponents to flee on the boss stage since it can ruin a run early on
        if (!(user.scene.currentBattle.waveIndex % 10)) {
          return false;
        }
      }

      const party = player ? user.scene.getParty() : user.scene.getEnemyParty();
      return (!player && !user.scene.currentBattle.battleType) || party.filter(p => p.isAllowedInBattle() && (player || (p as EnemyPokemon).trainerSlot === (switchOutTarget as EnemyPokemon).trainerSlot)).length > user.scene.currentBattle.getBattlerCount();
    };
  }

  getUserBenefitScore(user: Pokemon, target: Pokemon, move: Move): integer {
    if (!user.scene.getEnemyParty().find(p => p.isActive() && !p.isOnField())) {
      return -20;
    }
    let ret = this.user ? Math.floor((1 - user.getHpRatio()) * 20) : super.getUserBenefitScore(user, target, move);
    if (this.user && this.batonPass) {
      const battleStatTotal = user.summonData.battleStats.reduce((bs: integer, total: integer) => total += bs, 0);
      ret = ret / 2 + (Phaser.Tweens.Builders.GetEaseFunction("Sine.easeOut")(Math.min(Math.abs(battleStatTotal), 10) / 10) * (battleStatTotal >= 0 ? 10 : -10));
    }
    return ret;
  }
}

export class RemoveTypeAttr extends MoveEffectAttr {

  private removedType: Type;
  private messageCallback: ((user: Pokemon) => void) | undefined;

  constructor(removedType: Type, messageCallback?: (user: Pokemon) => void) {
    super(true, MoveEffectTrigger.POST_TARGET);
    this.removedType = removedType;
    this.messageCallback = messageCallback;

  }

  apply(user: Pokemon, target: Pokemon, move: Move, args: any[]): boolean {
    if (!super.apply(user, target, move, args)) {
      return false;
    }

    if (user.isTerastallized() && user.getTeraType() === this.removedType) { // active tera types cannot be removed
      return false;
    }

    const userTypes = user.getTypes(true);
    const modifiedTypes = userTypes.filter(type => type !== this.removedType);
    user.summonData.types = modifiedTypes;
    user.updateInfo();


    if (this.messageCallback) {
      this.messageCallback(user);
    }

    return true;
  }
}

export class CopyTypeAttr extends MoveEffectAttr {
  constructor() {
    super(false);
  }

  apply(user: Pokemon, target: Pokemon, move: Move, args: any[]): boolean {
    if (!super.apply(user, target, move, args)) {
      return false;
    }

    user.summonData.types = target.getTypes(true);
    user.updateInfo();

    user.scene.queueMessage(i18next.t("moveTriggers:copyType", {pokemonName: getPokemonNameWithAffix(user), targetPokemonName: getPokemonNameWithAffix(target)}));

    return true;
  }

  getCondition(): MoveConditionFunc {
    return (user, target, move) => target.getTypes()[0] !== Type.UNKNOWN;
  }
}

export class CopyBiomeTypeAttr extends MoveEffectAttr {
  constructor() {
    super(true);
  }

  apply(user: Pokemon, target: Pokemon, move: Move, args: any[]): boolean {
    if (!super.apply(user, target, move, args)) {
      return false;
    }

    const biomeType = user.scene.arena.getTypeForBiome();

    user.summonData.types = [ biomeType ];
    user.updateInfo();

    user.scene.queueMessage(i18next.t("moveTriggers:transformedIntoType", {pokemonName: getPokemonNameWithAffix(user), typeName: i18next.t(`pokemonInfo:Type.${Type[biomeType]}`)}));

    return true;
  }
}

export class ChangeTypeAttr extends MoveEffectAttr {
  private type: Type;

  constructor(type: Type) {
    super(false, MoveEffectTrigger.HIT);

    this.type = type;
  }

  apply(user: Pokemon, target: Pokemon, move: Move, args: any[]): boolean {
    target.summonData.types = [this.type];
    target.updateInfo();

    user.scene.queueMessage(i18next.t("moveTriggers:transformedIntoType", {pokemonName: getPokemonNameWithAffix(target), typeName: i18next.t(`pokemonInfo:Type.${Type[this.type]}`)}));

    return true;
  }

  getCondition(): MoveConditionFunc {
    return (user, target, move) => !target.isTerastallized() && !target.hasAbility(Abilities.MULTITYPE) && !target.hasAbility(Abilities.RKS_SYSTEM) && !(target.getTypes().length === 1 && target.getTypes()[0] === this.type);
  }
}

export class AddTypeAttr extends MoveEffectAttr {
  private type: Type;

  constructor(type: Type) {
    super(false, MoveEffectTrigger.HIT);

    this.type = type;
  }

  apply(user: Pokemon, target: Pokemon, move: Move, args: any[]): boolean {
    const types = target.getTypes().slice(0, 2).filter(t => t !== Type.UNKNOWN); // TODO: Figure out some way to actually check if another version of this effect is already applied
    if (this.type !== Type.UNKNOWN) {
      types.push(this.type);
    }
    target.summonData.types = types;
    target.updateInfo();

    user.scene.queueMessage(i18next.t("moveTriggers:addType", {typeName: i18next.t(`pokemonInfo:Type.${Type[this.type]}`), pokemonName: getPokemonNameWithAffix(target)}));

    return true;
  }

  getCondition(): MoveConditionFunc {
    return (user, target, move) => !target.isTerastallized()&& !target.getTypes().includes(this.type);
  }
}

export class FirstMoveTypeAttr extends MoveEffectAttr {
  constructor() {
    super(true);
  }

  apply(user: Pokemon, target: Pokemon, move: Move, args: any[]): boolean {
    if (!super.apply(user, target, move, args)) {
      return false;
    }

    const firstMoveType = target.getMoveset()[0]?.getMove().type!; // TODO: is this bang correct?
    user.summonData.types = [ firstMoveType ];
    user.scene.queueMessage(i18next.t("battle:transformedIntoType", {pokemonName: getPokemonNameWithAffix(user), type: i18next.t(`pokemonInfo:Type.${Type[firstMoveType]}`)}));

    return true;
  }
}

export class RandomMovesetMoveAttr extends OverrideMoveEffectAttr {
  private enemyMoveset: boolean | null;

  constructor(enemyMoveset?: boolean) {
    super();

    this.enemyMoveset = enemyMoveset!; // TODO: is this bang correct?
  }

  apply(user: Pokemon, target: Pokemon, move: Move, args: any[]): boolean {
    const moveset = (!this.enemyMoveset ? user : target).getMoveset();
    const moves = moveset.filter(m => !m?.getMove().hasFlag(MoveFlags.IGNORE_VIRTUAL));
    if (moves.length) {
      const move = moves[user.randSeedInt(moves.length)];
      const moveIndex = moveset.findIndex(m => m?.moveId === move?.moveId);
      const moveTargets = getMoveTargets(user, move?.moveId!); // TODO: is this bang correct?
      if (!moveTargets.targets.length) {
        return false;
      }
      let selectTargets: BattlerIndex[];
      switch (true) {
      case (moveTargets.multiple || moveTargets.targets.length === 1): {
        selectTargets = moveTargets.targets;
        break;
      }
      case (moveTargets.targets.indexOf(target.getBattlerIndex()) > -1): {
        selectTargets = [ target.getBattlerIndex() ];
        break;
      }
      default: {
        moveTargets.targets.splice(moveTargets.targets.indexOf(user.getAlly().getBattlerIndex()));
        selectTargets =  [ moveTargets.targets[user.randSeedInt(moveTargets.targets.length)] ];
        break;
      }
      }
      const targets = selectTargets;
      user.getMoveQueue().push({ move: move?.moveId!, targets: targets, ignorePP: true }); // TODO: is this bang correct?
      user.scene.unshiftPhase(new MovePhase(user.scene, user, targets, moveset[moveIndex]!, true)); // There's a PR to re-do the move(s) that use this Attr, gonna put `!` for now
      return true;
    }

    return false;
  }
}

export class RandomMoveAttr extends OverrideMoveEffectAttr {
  apply(user: Pokemon, target: Pokemon, move: Move, args: any[]): Promise<boolean> {
    return new Promise(resolve => {
      const moveIds = Utils.getEnumValues(Moves).filter(m => !allMoves[m].hasFlag(MoveFlags.IGNORE_VIRTUAL) && !allMoves[m].name.endsWith(" (N)"));
      const moveId = moveIds[user.randSeedInt(moveIds.length)];

      const moveTargets = getMoveTargets(user, moveId);
      if (!moveTargets.targets.length) {
        resolve(false);
        return;
      }
      const targets = moveTargets.multiple || moveTargets.targets.length === 1
        ? moveTargets.targets
        : moveTargets.targets.indexOf(target.getBattlerIndex()) > -1
          ? [ target.getBattlerIndex() ]
          : [ moveTargets.targets[user.randSeedInt(moveTargets.targets.length)] ];
      user.getMoveQueue().push({ move: moveId, targets: targets, ignorePP: true });
      user.scene.unshiftPhase(new MovePhase(user.scene, user, targets, new PokemonMove(moveId, 0, 0, true), true));
      initMoveAnim(user.scene, moveId).then(() => {
        loadMoveAnimAssets(user.scene, [ moveId ], true)
          .then(() => resolve(true));
      });
    });
  }
}

export class NaturePowerAttr extends OverrideMoveEffectAttr {
  apply(user: Pokemon, target: Pokemon, move: Move, args: any[]): Promise<boolean> {
    return new Promise(resolve => {
      let moveId;
      switch (user.scene.arena.getTerrainType()) {
      // this allows terrains to 'override' the biome move
      case TerrainType.NONE:
        switch (user.scene.arena.biomeType) {
        case Biome.TOWN:
          moveId = Moves.ROUND;
          break;
        case Biome.METROPOLIS:
          moveId = Moves.TRI_ATTACK;
          break;
        case Biome.SLUM:
          moveId = Moves.SLUDGE_BOMB;
          break;
        case Biome.PLAINS:
          moveId = Moves.SILVER_WIND;
          break;
        case Biome.GRASS:
          moveId = Moves.GRASS_KNOT;
          break;
        case Biome.TALL_GRASS:
          moveId = Moves.POLLEN_PUFF;
          break;
        case Biome.MEADOW:
          moveId = Moves.GIGA_DRAIN;
          break;
        case Biome.FOREST:
          moveId = Moves.BUG_BUZZ;
          break;
        case Biome.JUNGLE:
          moveId = Moves.LEAF_STORM;
          break;
        case Biome.SEA:
          moveId = Moves.HYDRO_PUMP;
          break;
        case Biome.SWAMP:
          moveId = Moves.MUD_BOMB;
          break;
        case Biome.BEACH:
          moveId = Moves.SCALD;
          break;
        case Biome.LAKE:
          moveId = Moves.BUBBLE_BEAM;
          break;
        case Biome.SEABED:
          moveId = Moves.BRINE;
          break;
        case Biome.ISLAND:
          moveId = Moves.LEAF_TORNADO;
          break;
        case Biome.MOUNTAIN:
          moveId = Moves.AIR_SLASH;
          break;
        case Biome.BADLANDS:
          moveId = Moves.EARTH_POWER;
          break;
        case Biome.DESERT:
          moveId = Moves.SCORCHING_SANDS;
          break;
        case Biome.WASTELAND:
          moveId = Moves.DRAGON_PULSE;
          break;
        case Biome.CONSTRUCTION_SITE:
          moveId = Moves.STEEL_BEAM;
          break;
        case Biome.CAVE:
          moveId = Moves.POWER_GEM;
          break;
        case Biome.ICE_CAVE:
          moveId = Moves.ICE_BEAM;
          break;
        case Biome.SNOWY_FOREST:
          moveId = Moves.FROST_BREATH;
          break;
        case Biome.VOLCANO:
          moveId = Moves.LAVA_PLUME;
          break;
        case Biome.GRAVEYARD:
          moveId = Moves.SHADOW_BALL;
          break;
        case Biome.RUINS:
          moveId = Moves.ANCIENT_POWER;
          break;
        case Biome.TEMPLE:
          moveId = Moves.EXTRASENSORY;
          break;
        case Biome.DOJO:
          moveId = Moves.FOCUS_BLAST;
          break;
        case Biome.FAIRY_CAVE:
          moveId = Moves.ALLURING_VOICE;
          break;
        case Biome.ABYSS:
          moveId = Moves.OMINOUS_WIND;
          break;
        case Biome.SPACE:
          moveId = Moves.DRACO_METEOR;
          break;
        case Biome.FACTORY:
          moveId = Moves.FLASH_CANNON;
          break;
        case Biome.LABORATORY:
          moveId = Moves.ZAP_CANNON;
          break;
        case Biome.POWER_PLANT:
          moveId = Moves.CHARGE_BEAM;
          break;
        case Biome.END:
          moveId = Moves.ETERNABEAM;
          break;
        }
        break;
      case TerrainType.MISTY:
        moveId = Moves.MOONBLAST;
        break;
      case TerrainType.ELECTRIC:
        moveId = Moves.THUNDERBOLT;
        break;
      case TerrainType.GRASSY:
        moveId = Moves.ENERGY_BALL;
        break;
      case TerrainType.PSYCHIC:
        moveId = Moves.PSYCHIC;
        break;
      default:
        // Just in case there's no match
        moveId = Moves.TRI_ATTACK;
        break;
      }

      user.getMoveQueue().push({ move: moveId, targets: [target.getBattlerIndex()], ignorePP: true });
      user.scene.unshiftPhase(new MovePhase(user.scene, user, [target.getBattlerIndex()], new PokemonMove(moveId, 0, 0, true), true));
      initMoveAnim(user.scene, moveId).then(() => {
        loadMoveAnimAssets(user.scene, [ moveId ], true)
          .then(() => resolve(true));
      });
    });
  }
}

const lastMoveCopiableCondition: MoveConditionFunc = (user, target, move) => {
  const copiableMove = user.scene.currentBattle.lastMove;

  if (!copiableMove) {
    return false;
  }

  if (allMoves[copiableMove].hasAttr(ChargeAttr)) {
    return false;
  }

  // TODO: Add last turn of Bide

  return true;
};

export class CopyMoveAttr extends OverrideMoveEffectAttr {
  apply(user: Pokemon, target: Pokemon, move: Move, args: any[]): boolean {
    const lastMove = user.scene.currentBattle.lastMove;

    const moveTargets = getMoveTargets(user, lastMove);
    if (!moveTargets.targets.length) {
      return false;
    }

    const targets = moveTargets.multiple || moveTargets.targets.length === 1
      ? moveTargets.targets
      : moveTargets.targets.indexOf(target.getBattlerIndex()) > -1
        ? [ target.getBattlerIndex() ]
        : [ moveTargets.targets[user.randSeedInt(moveTargets.targets.length)] ];
    user.getMoveQueue().push({ move: lastMove, targets: targets, ignorePP: true });

    user.scene.unshiftPhase(new MovePhase(user.scene, user as PlayerPokemon, targets, new PokemonMove(lastMove, 0, 0, true), true));

    return true;
  }

  getCondition(): MoveConditionFunc {
    return lastMoveCopiableCondition;
  }
}

/**
 *  Attribute used for moves that reduce PP of the target's last used move.
 *  Used for Spite.
 */
export class ReducePpMoveAttr extends MoveEffectAttr {
  protected reduction: number;
  constructor(reduction: number) {
    super();
    this.reduction = reduction;
  }

  /**
   * Reduces the PP of the target's last-used move by an amount based on this attribute instance's {@linkcode reduction}.
   *
   * @param user {@linkcode Pokemon} that used the attack
   * @param target {@linkcode Pokemon} targeted by the attack
   * @param move {@linkcode Move} being used
   * @param args N/A
   * @returns {boolean} true
   */
  apply(user: Pokemon, target: Pokemon, move: Move, args: any[]): boolean {
    // Null checks can be skipped due to condition function
    const lastMove = target.getLastXMoves().find(() => true);
    const movesetMove = target.getMoveset().find(m => m?.moveId === lastMove?.move);
    const lastPpUsed = movesetMove?.ppUsed!; // TODO: is the bang correct?
    movesetMove!.ppUsed = Math.min((movesetMove?.ppUsed!) + this.reduction, movesetMove?.getMovePp()!); // TODO: is the bang correct?

    const message = i18next.t("battle:ppReduced", {targetName: getPokemonNameWithAffix(target), moveName: movesetMove?.getName(), reduction: (movesetMove?.ppUsed!) - lastPpUsed}); // TODO: is the bang correct?
    user.scene.eventTarget.dispatchEvent(new MoveUsedEvent(target?.id, movesetMove?.getMove()!, movesetMove?.ppUsed!)); // TODO: are these bangs correct?
    user.scene.queueMessage(message);

    return true;
  }

  getCondition(): MoveConditionFunc {
    return (user, target, move) => {
      const lastMove = target.getLastXMoves().find(() => true);
      if (lastMove) {
        const movesetMove = target.getMoveset().find(m => m?.moveId === lastMove.move);
        return !!movesetMove?.getPpRatio();
      }
      return false;
    };
  }

  getTargetBenefitScore(user: Pokemon, target: Pokemon, move: Move): number {
    const lastMove = target.getLastXMoves().find(() => true);
    if (lastMove) {
      const movesetMove = target.getMoveset().find(m => m?.moveId === lastMove.move);
      if (movesetMove) {
        const maxPp = movesetMove.getMovePp();
        const ppLeft = maxPp - movesetMove.ppUsed;
        const value = -(8 - Math.ceil(Math.min(maxPp, 30) / 5));
        if (ppLeft < 4) {
          return (value / 4) * ppLeft;
        }
        return value;
      }
    }

    return 0;
  }
}

/**
 *  Attribute used for moves that damage target, and then reduce PP of the target's last used move.
 *  Used for Eerie Spell.
 */
export class AttackReducePpMoveAttr extends ReducePpMoveAttr {
  constructor(reduction: number) {
    super(reduction);
  }

  /**
   * Checks if the target has used a move prior to the attack. PP-reduction is applied through the super class if so.
   *
   * @param user {@linkcode Pokemon} that used the attack
   * @param target {@linkcode Pokemon} targeted by the attack
   * @param move {@linkcode Move} being used
   * @param args N/A
   * @returns {boolean} true
   */
  apply(user: Pokemon, target: Pokemon, move: Move, args: any[]): boolean {
    const lastMove = target.getLastXMoves().find(() => true);
    if (lastMove) {
      const movesetMove = target.getMoveset().find(m => m?.moveId === lastMove.move);
      if (Boolean(movesetMove?.getPpRatio())) {
        super.apply(user, target, move, args);
      }
    }

    return true;
  }

  // Override condition function to always perform damage. Instead, perform pp-reduction condition check in apply function above
  getCondition(): MoveConditionFunc {
    return (user, target, move) => true;
  }
}

// TODO: Review this
const targetMoveCopiableCondition: MoveConditionFunc = (user, target, move) => {
  const targetMoves = target.getMoveHistory().filter(m => !m.virtual);
  if (!targetMoves.length) {
    return false;
  }

  const copiableMove = targetMoves[0];

  if (!copiableMove.move) {
    return false;
  }

  if (allMoves[copiableMove.move].hasAttr(ChargeAttr) && copiableMove.result === MoveResult.OTHER) {
    return false;
  }

  // TODO: Add last turn of Bide

  return true;
};

export class MovesetCopyMoveAttr extends OverrideMoveEffectAttr {
  apply(user: Pokemon, target: Pokemon, move: Move, args: any[]): boolean {
    const targetMoves = target.getMoveHistory().filter(m => !m.virtual);
    if (!targetMoves.length) {
      return false;
    }

    const copiedMove = allMoves[targetMoves[0].move];

    const thisMoveIndex = user.getMoveset().findIndex(m => m?.moveId === move.id);

    if (thisMoveIndex === -1) {
      return false;
    }

    user.summonData.moveset = user.getMoveset().slice(0);
    user.summonData.moveset[thisMoveIndex] = new PokemonMove(copiedMove.id, 0, 0);

    user.scene.queueMessage(i18next.t("moveTriggers:copiedMove", {pokemonName: getPokemonNameWithAffix(user), moveName: copiedMove.name}));

    return true;
  }

  getCondition(): MoveConditionFunc {
    return targetMoveCopiableCondition;
  }
}

/**
 * Attribute for {@linkcode Moves.SKETCH} that causes the user to copy the opponent's last used move
 * This move copies the last used non-virtual move
 *  e.g. if Metronome is used, it copies Metronome itself, not the virtual move called by Metronome
 * Fails if the opponent has not yet used a move.
 * Fails if used on an uncopiable move, listed in unsketchableMoves in getCondition
 * Fails if the move is already in the user's moveset
 */
export class SketchAttr extends MoveEffectAttr {
  constructor() {
    super(true);
  }
  /**
   * User copies the opponent's last used move, if possible
   * @param {Pokemon} user Pokemon that used the move and will replace Sketch with the copied move
   * @param {Pokemon} target Pokemon that the user wants to copy a move from
   * @param {Move} move Move being used
   * @param {any[]} args Unused
   * @returns {boolean} true if the function succeeds, otherwise false
   */

  apply(user: Pokemon, target: Pokemon, move: Move, args: any[]): boolean {
    if (!super.apply(user, target, move, args)) {
      return false;
    }

    const targetMove = target.getMoveHistory().filter(m => !m.virtual).at(-1);
    if (!targetMove) {
      return false;
    }

    const sketchedMove = allMoves[targetMove.move];
    const sketchIndex = user.getMoveset().findIndex(m => m?.moveId === move.id);
    if (sketchIndex === -1) {
      return false;
    }

    user.setMove(sketchIndex, sketchedMove.id);

    user.scene.queueMessage(i18next.t("moveTriggers:sketchedMove", {pokemonName: getPokemonNameWithAffix(user), moveName: sketchedMove.name}));

    return true;
  }

  getCondition(): MoveConditionFunc {
    return (user, target, move) => {
      if (!targetMoveCopiableCondition(user, target, move)) {
        return false;
      }

      const targetMove = target.getMoveHistory().filter(m => !m.virtual).at(-1);
      if (!targetMove) {
        return false;
      }

      const unsketchableMoves = [
        Moves.CHATTER,
        Moves.MIRROR_MOVE,
        Moves.SLEEP_TALK,
        Moves.STRUGGLE,
        Moves.SKETCH,
        Moves.REVIVAL_BLESSING,
        Moves.TERA_STARSTORM,
        Moves.BREAKNECK_BLITZ__PHYSICAL,
        Moves.BREAKNECK_BLITZ__SPECIAL
      ];

      if (unsketchableMoves.includes(targetMove.move)) {
        return false;
      }

      if (user.getMoveset().find(m => m?.moveId === targetMove.move)) {
        return false;
      }

      return true;
    };
  }
}

export class AbilityChangeAttr extends MoveEffectAttr {
  public ability: Abilities;

  constructor(ability: Abilities, selfTarget?: boolean) {
    super(selfTarget, MoveEffectTrigger.HIT);

    this.ability = ability;
  }

  apply(user: Pokemon, target: Pokemon, move: Move, args: any[]): boolean {
    if (!super.apply(user, target, move, args)) {
      return false;
    }

    const moveTarget = this.selfTarget ? user : target;

    moveTarget.summonData.ability = this.ability;
    user.scene.triggerPokemonFormChange(moveTarget, SpeciesFormChangeRevertWeatherFormTrigger);

    user.scene.queueMessage(i18next.t("moveTriggers:acquiredAbility", {pokemonName: getPokemonNameWithAffix((this.selfTarget ? user : target)), abilityName: allAbilities[this.ability].name}));

    return true;
  }

  getCondition(): MoveConditionFunc {
    return (user, target, move) => !(this.selfTarget ? user : target).getAbility().hasAttr(UnsuppressableAbilityAbAttr) && (this.selfTarget ? user : target).getAbility().id !== this.ability;
  }
}

export class AbilityCopyAttr extends MoveEffectAttr {
  public copyToPartner: boolean;

  constructor(copyToPartner: boolean = false) {
    super(false, MoveEffectTrigger.HIT);

    this.copyToPartner = copyToPartner;
  }

  apply(user: Pokemon, target: Pokemon, move: Move, args: any[]): boolean {
    if (!super.apply(user, target, move, args)) {
      return false;
    }

    user.summonData.ability = target.getAbility().id;

    user.scene.queueMessage(i18next.t("moveTriggers:copiedTargetAbility", {pokemonName: getPokemonNameWithAffix(user), targetName: getPokemonNameWithAffix(target), abilityName: allAbilities[target.getAbility().id].name}));

    if (this.copyToPartner && user.scene.currentBattle?.double && user.getAlly().hp) {
      user.getAlly().summonData.ability = target.getAbility().id;
      user.getAlly().scene.queueMessage(i18next.t("moveTriggers:copiedTargetAbility", {pokemonName: getPokemonNameWithAffix(user.getAlly()), targetName: getPokemonNameWithAffix(target), abilityName: allAbilities[target.getAbility().id].name}));
    }

    return true;
  }

  getCondition(): MoveConditionFunc {
    return (user, target, move) => {
      let ret = !target.getAbility().hasAttr(UncopiableAbilityAbAttr) && !user.getAbility().hasAttr(UnsuppressableAbilityAbAttr);
      if (this.copyToPartner && user.scene.currentBattle?.double) {
        ret = ret && (!user.getAlly().hp || !user.getAlly().getAbility().hasAttr(UnsuppressableAbilityAbAttr));
      } else {
        ret = ret && user.getAbility().id !== target.getAbility().id;
      }
      return ret;
    };
  }
}

export class AbilityGiveAttr extends MoveEffectAttr {
  public copyToPartner: boolean;

  constructor() {
    super(false, MoveEffectTrigger.HIT);
  }

  apply(user: Pokemon, target: Pokemon, move: Move, args: any[]): boolean {
    if (!super.apply(user, target, move, args)) {
      return false;
    }

    target.summonData.ability = user.getAbility().id;

    user.scene.queueMessage(i18next.t("moveTriggers:acquiredAbility", {pokemonName: getPokemonNameWithAffix(target), abilityName: allAbilities[user.getAbility().id].name}));

    return true;
  }

  getCondition(): MoveConditionFunc {
    return (user, target, move) => !user.getAbility().hasAttr(UncopiableAbilityAbAttr) && !target.getAbility().hasAttr(UnsuppressableAbilityAbAttr) && user.getAbility().id !== target.getAbility().id;
  }
}

export class SwitchAbilitiesAttr extends MoveEffectAttr {
  apply(user: Pokemon, target: Pokemon, move: Move, args: any[]): boolean {
    if (!super.apply(user, target, move, args)) {
      return false;
    }

    const tempAbilityId = user.getAbility().id;
    user.summonData.ability = target.getAbility().id;
    target.summonData.ability = tempAbilityId;

    user.scene.queueMessage(i18next.t("moveTriggers:swappedAbilitiesWithTarget", {pokemonName: getPokemonNameWithAffix(user)}));
    // Swaps Forecast/Flower Gift from Castform/Cherrim
    user.scene.arena.triggerWeatherBasedFormChangesToNormal();
    // Swaps Forecast/Flower Gift to Castform/Cherrim (edge case)
    user.scene.arena.triggerWeatherBasedFormChanges();

    return true;
  }

  getCondition(): MoveConditionFunc {
    return (user, target, move) => !user.getAbility().hasAttr(UnswappableAbilityAbAttr) && !target.getAbility().hasAttr(UnswappableAbilityAbAttr);
  }
}

/**
 * Attribute used for moves that suppress abilities like {@linkcode Moves.GASTRO_ACID}.
 * A suppressed ability cannot be activated.
 *
 * @extends MoveEffectAttr
 * @see {@linkcode apply}
 * @see {@linkcode getCondition}
 */
export class SuppressAbilitiesAttr extends MoveEffectAttr {
  /** Sets ability suppression for the target pokemon and displays a message. */
  apply(user: Pokemon, target: Pokemon, move: Move, args: any[]): boolean {
    if (!super.apply(user, target, move, args)) {
      return false;
    }

    target.summonData.abilitySuppressed = true;
    target.scene.arena.triggerWeatherBasedFormChangesToNormal();

    target.scene.queueMessage(i18next.t("moveTriggers:suppressAbilities", {pokemonName: getPokemonNameWithAffix(target)}));

    return true;
  }

  /** Causes the effect to fail when the target's ability is unsupressable or already suppressed. */
  getCondition(): MoveConditionFunc {
    return (user, target, move) => !target.getAbility().hasAttr(UnsuppressableAbilityAbAttr) && !target.summonData.abilitySuppressed;
  }
}

/**
 * Applies the effects of {@linkcode SuppressAbilitiesAttr} if the target has already moved this turn.
 * @extends MoveEffectAttr
 * @see {@linkcode Moves.CORE_ENFORCER} (the move which uses this effect)
 */
export class SuppressAbilitiesIfActedAttr extends MoveEffectAttr {
  /**
   * If the target has already acted this turn, apply a {@linkcode SuppressAbilitiesAttr} effect unless the
   * abillity cannot be suppressed. This is a secondary effect and has no bearing on the success or failure of the move.
   *
   * @returns True if the move occurred, otherwise false. Note that true will be returned even if the target has not
   * yet moved or if the suppression failed to apply.
   */
  apply(user: Pokemon, target: Pokemon, move: Move, args: any[]): boolean {
    if (!super.apply(user, target, move, args)) {
      return false;
    }

    if (target.turnData.acted) {
      const suppressAttr = new SuppressAbilitiesAttr();
      if (suppressAttr.getCondition()(user, target, move)) {
        suppressAttr.apply(user, target, move, args);
      }
    }

    return true;
  }
}

export class TransformAttr extends MoveEffectAttr {
  apply(user: Pokemon, target: Pokemon, move: Move, args: any[]): Promise<boolean> {
    return new Promise(resolve => {
      if (!super.apply(user, target, move, args)) {
        return resolve(false);
      }

      user.summonData.speciesForm = target.getSpeciesForm();
      user.summonData.fusionSpeciesForm = target.getFusionSpeciesForm();
      user.summonData.ability = target.getAbility().id;
      user.summonData.gender = target.getGender();
      user.summonData.fusionGender = target.getFusionGender();
      user.summonData.stats = [ user.stats[Stat.HP] ].concat(target.stats.slice(1));
      user.summonData.battleStats = target.summonData.battleStats.slice(0);
      user.summonData.moveset = target.getMoveset().map(m => new PokemonMove(m?.moveId!, m?.ppUsed, m?.ppUp)); // TODO: is this bang correct?
      user.summonData.types = target.getTypes();

      user.scene.queueMessage(i18next.t("moveTriggers:transformedIntoTarget", {pokemonName: getPokemonNameWithAffix(user), targetName: getPokemonNameWithAffix(target)}));

      user.loadAssets(false).then(() => {
        user.playAnim();
        resolve(true);
      });
    });
  }
}

export class DiscourageFrequentUseAttr extends MoveAttr {
  getUserBenefitScore(user: Pokemon, target: Pokemon, move: Move): integer {
    const lastMoves = user.getLastXMoves(4);
    console.log(lastMoves);
    for (let m = 0; m < lastMoves.length; m++) {
      if (lastMoves[m].move === move.id) {
        return (4 - (m + 1)) * -10;
      }
    }

    return 0;
  }
}

export class MoneyAttr extends MoveEffectAttr {
  constructor() {
    super(true, MoveEffectTrigger.HIT, true);
  }

  apply(user: Pokemon, target: Pokemon, move: Move): boolean {
    user.scene.currentBattle.moneyScattered += user.scene.getWaveMoneyAmount(0.2);
    user.scene.queueMessage(i18next.t("moveTriggers:coinsScatteredEverywhere"));
    return true;
  }
}

/**
 * Applies {@linkcode BattlerTagType.DESTINY_BOND} to the user.
 *
 * @extends MoveEffectAttr
 */
export class DestinyBondAttr extends MoveEffectAttr {
  constructor() {
    super(true, MoveEffectTrigger.PRE_APPLY);
  }

  /**
   * Applies {@linkcode BattlerTagType.DESTINY_BOND} to the user.
   * @param user {@linkcode Pokemon} that is having the tag applied to.
   * @param target {@linkcode Pokemon} N/A
   * @param move {@linkcode Move} {@linkcode Move.DESTINY_BOND}
   * @param {any[]} args N/A
   * @returns true
   */
  apply(user: Pokemon, target: Pokemon, move: Move, args: any[]): boolean {
    user.scene.queueMessage(`${i18next.t("moveTriggers:tryingToTakeFoeDown", {pokemonName: getPokemonNameWithAffix(user)})}`);
    user.addTag(BattlerTagType.DESTINY_BOND, undefined, move.id, user.id);
    return true;
  }
}

/**
 * Attribute to apply a battler tag to the target if they have had their stats boosted this turn.
 * @extends AddBattlerTagAttr
 */
export class AddBattlerTagIfBoostedAttr extends AddBattlerTagAttr {
  constructor(tag: BattlerTagType) {
    super(tag, false, false, 2, 5);
  }

  /**
   * @param user {@linkcode Pokemon} using this move
   * @param target {@linkcode Pokemon} target of this move
   * @param move {@linkcode Move} being used
   * @param {any[]} args N/A
   * @returns true
   */
  apply(user: Pokemon, target: Pokemon, move: Move, args: any[]): boolean {
    if (target.turnData.battleStatsIncreased) {
      super.apply(user, target, move, args);
    }
    return true;
  }
}

/**
 * Attribute to apply a status effect to the target if they have had their stats boosted this turn.
 * @extends MoveEffectAttr
 */
export class StatusIfBoostedAttr extends MoveEffectAttr {
  public effect: StatusEffect;

  constructor(effect: StatusEffect) {
    super(true, MoveEffectTrigger.HIT);
    this.effect = effect;
  }

  /**
   * @param user {@linkcode Pokemon} using this move
   * @param target {@linkcode Pokemon} target of this move
   * @param move {@linkcode Move} N/A
   * @param {any[]} args N/A
   * @returns true
   */
  apply(user: Pokemon, target: Pokemon, move: Move, args: any[]): boolean {
    if (target.turnData.battleStatsIncreased) {
      target.trySetStatus(this.effect, true, user);
    }
    return true;
  }
}

export class LastResortAttr extends MoveAttr {
  getCondition(): MoveConditionFunc {
    return (user: Pokemon, target: Pokemon, move: Move) => {
      const uniqueUsedMoveIds = new Set<Moves>();
      const movesetMoveIds = user.getMoveset().map(m => m?.moveId);
      user.getMoveHistory().map(m => {
        if (m.move !== move.id && movesetMoveIds.find(mm => mm === m.move)) {
          uniqueUsedMoveIds.add(m.move);
        }
      });
      return uniqueUsedMoveIds.size >= movesetMoveIds.length - 1;
    };
  }
}


/**
 * The move only works if the target has a transferable held item
 * @extends MoveAttr
 * @see {@linkcode getCondition}
 */
export class AttackedByItemAttr extends MoveAttr {
  /**
   * @returns the {@linkcode MoveConditionFunc} for this {@linkcode Move}
   */
  getCondition(): MoveConditionFunc {
    return (user: Pokemon, target: Pokemon, move: Move) => {
      const heldItems = target.getHeldItems().filter(i => i.isTransferrable);
      if (heldItems.length === 0) {
        return false;
      }

      const itemName = heldItems[0]?.type?.name ?? "item";
      target.scene.queueMessage(i18next.t("moveTriggers:attackedByItem", {pokemonName: getPokemonNameWithAffix(target), itemName: itemName}));

      return true;
    };
  }
}

export class VariableTargetAttr extends MoveAttr {
  private targetChangeFunc: (user: Pokemon, target: Pokemon, move: Move) => number;

  constructor(targetChange: (user: Pokemon, target: Pokemon, move: Move) => number) {
    super();

    this.targetChangeFunc = targetChange;
  }

  apply(user: Pokemon, target: Pokemon, move: Move, args: any[]): boolean {
    const targetVal = args[0] as Utils.NumberHolder;
    targetVal.value = this.targetChangeFunc(user, target, move);
    return true;
  }
}

const failOnGravityCondition: MoveConditionFunc = (user, target, move) => !user.scene.arena.getTag(ArenaTagType.GRAVITY);

const failOnBossCondition: MoveConditionFunc = (user, target, move) => !target.isBossImmune();

const failOnMaxCondition: MoveConditionFunc = (user, target, move) => !target.isMax();

const failIfDampCondition: MoveConditionFunc = (user, target, move) => {
  const cancelled = new Utils.BooleanHolder(false);
  user.scene.getField(true).map(p=>applyAbAttrs(FieldPreventExplosiveMovesAbAttr, p, cancelled));
  // Queue a message if an ability prevented usage of the move
  if (cancelled.value) {
    user.scene.queueMessage(i18next.t("moveTriggers:cannotUseMove", {pokemonName: getPokemonNameWithAffix(user), moveName: move.name}));
  }
  return !cancelled.value;
};

const userSleptOrComatoseCondition: MoveConditionFunc = (user: Pokemon, target: Pokemon, move: Move) =>  user.status?.effect === StatusEffect.SLEEP || user.hasAbility(Abilities.COMATOSE);

const targetSleptOrComatoseCondition: MoveConditionFunc = (user: Pokemon, target: Pokemon, move: Move) =>  target.status?.effect === StatusEffect.SLEEP || target.hasAbility(Abilities.COMATOSE);

export type MoveAttrFilter = (attr: MoveAttr) => boolean;

function applyMoveAttrsInternal(attrFilter: MoveAttrFilter, user: Pokemon | null, target: Pokemon | null, move: Move, args: any[]): Promise<void> {
  return new Promise(resolve => {
    const attrPromises: Promise<boolean>[] = [];
    const moveAttrs = move.attrs.filter(a => attrFilter(a));
    for (const attr of moveAttrs) {
      const result = attr.apply(user, target, move, args);
      if (result instanceof Promise) {
        attrPromises.push(result);
      }
    }
    Promise.allSettled(attrPromises).then(() => resolve());
  });
}

export function applyMoveAttrs(attrType: Constructor<MoveAttr>, user: Pokemon | null, target: Pokemon | null, move: Move, ...args: any[]): Promise<void> {
  return applyMoveAttrsInternal((attr: MoveAttr) => attr instanceof attrType, user, target, move, args);
}

export function applyFilteredMoveAttrs(attrFilter: MoveAttrFilter, user: Pokemon, target: Pokemon | null, move: Move, ...args: any[]): Promise<void> {
  return applyMoveAttrsInternal(attrFilter, user, target, move, args);
}

export class MoveCondition {
  protected func: MoveConditionFunc;

  constructor(func: MoveConditionFunc) {
    this.func = func;
  }

  apply(user: Pokemon, target: Pokemon, move: Move): boolean {
    return this.func(user, target, move);
  }

  getUserBenefitScore(user: Pokemon, target: Pokemon, move: Move): integer {
    return 0;
  }
}

export class FirstMoveCondition extends MoveCondition {
  constructor() {
    super((user, target, move) => user.battleSummonData?.turnCount === 1);
  }

  getUserBenefitScore(user: Pokemon, target: Pokemon, move: Move): integer {
    return this.apply(user, target, move) ? 10 : -20;
  }
}

export class hitsSameTypeAttr extends VariableMoveTypeMultiplierAttr {
  apply(user: Pokemon, target: Pokemon, move: Move, args: any[]): boolean {
    const multiplier = args[0] as Utils.NumberHolder;
    if (!user.getTypes().some(type => target.getTypes().includes(type))) {
      multiplier.value = 0;
      return true;
    }
    return false;
  }
}

/**
 * Attribute used for Conversion 2, to convert the user's type to a random type that resists the target's last used move.
 * Fails if the user already has ALL types that resist the target's last used move.
 * Fails if the opponent has not used a move yet
 * Fails if the type is unknown or stellar
 *
 * TODO:
 * If a move has its type changed (e.g. {@linkcode Moves.HIDDEN_POWER}), it will check the new type.
 */
export class ResistLastMoveTypeAttr extends MoveEffectAttr {
  constructor() {
    super(true);
  }
  /**
   * User changes its type to a random type that resists the target's last used move
   * @param {Pokemon} user Pokemon that used the move and will change types
   * @param {Pokemon} target Opposing pokemon that recently used a move
   * @param {Move} move Move being used
   * @param {any[]} args Unused
   * @returns {boolean} true if the function succeeds
   */
  apply(user: Pokemon, target: Pokemon, move: Move, args: any[]): boolean {
    if (!super.apply(user, target, move, args)) {
      return false;
    }

    const [targetMove] = target.getLastXMoves(1); // target's most recent move
    if (!targetMove) {
      return false;
    }

    const moveData = allMoves[targetMove.move];
    if (moveData.type === Type.STELLAR || moveData.type === Type.UNKNOWN) {
      return false;
    }
    const userTypes = user.getTypes();
    const validTypes = this.getTypeResistances(user.scene.gameMode, moveData.type).filter(t => !userTypes.includes(t)); // valid types are ones that are not already the user's types
    if (!validTypes.length) {
      return false;
    }
    const type = validTypes[user.randSeedInt(validTypes.length)];
    user.summonData.types = [ type ];
    user.scene.queueMessage(i18next.t("battle:transformedIntoType", {pokemonName: getPokemonNameWithAffix(user), type: Utils.toReadableString(Type[type])}));
    user.updateInfo();

    return true;
  }

  /**
   * Retrieve the types resisting a given type. Used by Conversion 2
   * @returns An array populated with Types, or an empty array if no resistances exist (Unknown or Stellar type)
   */
  getTypeResistances(gameMode: GameMode, type: number): Type[] {
    const typeResistances: Type[] = [];

    for (let i = 0; i < Object.keys(Type).length; i++) {
      const multiplier = new NumberHolder(1);
      multiplier.value = getTypeDamageMultiplier(type, i);
      applyChallenges(gameMode, ChallengeType.TYPE_EFFECTIVENESS, multiplier);
      if (multiplier.value < 1) {
        typeResistances.push(i);
      }
    }

    return typeResistances;
  }

  getCondition(): MoveConditionFunc {
    return (user, target, move) => {
      const moveHistory = target.getLastXMoves();
      return moveHistory.length !== 0;
    };
  }
}

/**
 * Drops the target's immunity to types it is immune to
 * and makes its evasiveness be ignored during accuracy
 * checks. Used by: {@linkcode Moves.ODOR_SLEUTH | Odor Sleuth}, {@linkcode Moves.MIRACLE_EYE | Miracle Eye} and {@linkcode Moves.FORESIGHT | Foresight}
 *
 * @extends AddBattlerTagAttr
 * @see {@linkcode apply}
 */
export class ExposedMoveAttr extends AddBattlerTagAttr {
  constructor(tagType: BattlerTagType) {
    super(tagType, false, true);
  }

  /**
   * Applies {@linkcode ExposedTag} to the target.
   * @param user {@linkcode Pokemon} using this move
   * @param target {@linkcode Pokemon} target of this move
   * @param move {@linkcode Move} being used
   * @param args N/A
   * @returns `true` if the function succeeds
   */
  apply(user: Pokemon, target: Pokemon, move: Move, args: any[]): boolean {
    if (!super.apply(user, target, move, args)) {
      return false;
    }

    user.scene.queueMessage(i18next.t("moveTriggers:exposedMove", { pokemonName: getPokemonNameWithAffix(user), targetPokemonName: getPokemonNameWithAffix(target)}));

    return true;
  }
}


const unknownTypeCondition: MoveConditionFunc = (user, target, move) => !user.getTypes().includes(Type.UNKNOWN);

export type MoveTargetSet = {
  targets: BattlerIndex[];
  multiple: boolean;
};

export function getMoveTargets(user: Pokemon, move: Moves): MoveTargetSet {
  const variableTarget = new Utils.NumberHolder(0);
  user.getOpponents().forEach(p => applyMoveAttrs(VariableTargetAttr, user, p, allMoves[move], variableTarget));

  const moveTarget = allMoves[move].hasAttr(VariableTargetAttr) ? variableTarget.value : move ? allMoves[move].moveTarget : move === undefined ? MoveTarget.NEAR_ENEMY : [];
  const opponents = user.getOpponents();

  let set: Pokemon[] = [];
  let multiple = false;

  switch (moveTarget) {
  case MoveTarget.USER:
  case MoveTarget.PARTY:
    set = [ user ];
    break;
  case MoveTarget.NEAR_OTHER:
  case MoveTarget.OTHER:
  case MoveTarget.ALL_NEAR_OTHERS:
  case MoveTarget.ALL_OTHERS:
    set = (opponents.concat([ user.getAlly() ]));
    multiple = moveTarget === MoveTarget.ALL_NEAR_OTHERS || moveTarget === MoveTarget.ALL_OTHERS;
    break;
  case MoveTarget.NEAR_ENEMY:
  case MoveTarget.ALL_NEAR_ENEMIES:
  case MoveTarget.ALL_ENEMIES:
  case MoveTarget.ENEMY_SIDE:
    set = opponents;
    multiple = moveTarget !== MoveTarget.NEAR_ENEMY;
    break;
  case MoveTarget.RANDOM_NEAR_ENEMY:
    set = [ opponents[user.randSeedInt(opponents.length)] ];
    break;
  case MoveTarget.ATTACKER:
    return { targets: [ -1 as BattlerIndex ], multiple: false };
  case MoveTarget.NEAR_ALLY:
  case MoveTarget.ALLY:
    set = [ user.getAlly() ];
    break;
  case MoveTarget.USER_OR_NEAR_ALLY:
  case MoveTarget.USER_AND_ALLIES:
  case MoveTarget.USER_SIDE:
    set = [ user, user.getAlly() ];
    multiple = moveTarget !== MoveTarget.USER_OR_NEAR_ALLY;
    break;
  case MoveTarget.ALL:
  case MoveTarget.BOTH_SIDES:
    set = [ user, user.getAlly() ].concat(opponents);
    multiple = true;
    break;
  case MoveTarget.CURSE:
    set = user.getTypes(true).includes(Type.GHOST) ? (opponents.concat([ user.getAlly() ])) : [ user ];
    break;
  }

  return { targets: set.filter(p => p?.isActive(true)).map(p => p.getBattlerIndex()).filter(t => t !== undefined), multiple };
}

export const allMoves: Move[] = [
  new SelfStatusMove(Moves.NONE, Type.NORMAL, MoveCategory.STATUS, -1, -1, 0, 1),
];

export const selfStatLowerMoves: Moves[] = [];

export function initMoves() {
  allMoves.push(
    new AttackMove(Moves.POUND, Type.NORMAL, MoveCategory.PHYSICAL, 40, 100, 35, -1, 0, 1),
    new AttackMove(Moves.KARATE_CHOP, Type.FIGHTING, MoveCategory.PHYSICAL, 50, 100, 25, -1, 0, 1)
      .attr(HighCritAttr),
    new AttackMove(Moves.DOUBLE_SLAP, Type.NORMAL, MoveCategory.PHYSICAL, 15, 85, 10, -1, 0, 1)
      .attr(MultiHitAttr),
    new AttackMove(Moves.COMET_PUNCH, Type.NORMAL, MoveCategory.PHYSICAL, 18, 85, 15, -1, 0, 1)
      .attr(MultiHitAttr)
      .punchingMove(),
    new AttackMove(Moves.MEGA_PUNCH, Type.NORMAL, MoveCategory.PHYSICAL, 80, 85, 20, -1, 0, 1)
      .punchingMove(),
    new AttackMove(Moves.PAY_DAY, Type.NORMAL, MoveCategory.PHYSICAL, 40, 100, 20, -1, 0, 1)
      .attr(MoneyAttr)
      .makesContact(false),
    new AttackMove(Moves.FIRE_PUNCH, Type.FIRE, MoveCategory.PHYSICAL, 75, 100, 15, 10, 0, 1)
      .attr(StatusEffectAttr, StatusEffect.BURN)
      .punchingMove(),
    new AttackMove(Moves.ICE_PUNCH, Type.ICE, MoveCategory.PHYSICAL, 75, 100, 15, 10, 0, 1)
      .attr(StatusEffectAttr, StatusEffect.FREEZE)
      .punchingMove(),
    new AttackMove(Moves.THUNDER_PUNCH, Type.ELECTRIC, MoveCategory.PHYSICAL, 75, 100, 15, 10, 0, 1)
      .attr(StatusEffectAttr, StatusEffect.PARALYSIS)
      .punchingMove(),
    new AttackMove(Moves.SCRATCH, Type.NORMAL, MoveCategory.PHYSICAL, 40, 100, 35, -1, 0, 1),
    new AttackMove(Moves.VISE_GRIP, Type.NORMAL, MoveCategory.PHYSICAL, 55, 100, 30, -1, 0, 1),
    new AttackMove(Moves.GUILLOTINE, Type.NORMAL, MoveCategory.PHYSICAL, 200, 30, 5, -1, 0, 1)
      .attr(OneHitKOAttr)
      .attr(OneHitKOAccuracyAttr),
    new AttackMove(Moves.RAZOR_WIND, Type.NORMAL, MoveCategory.SPECIAL, 80, 100, 10, -1, 0, 1)
      .attr(ChargeAttr, ChargeAnim.RAZOR_WIND_CHARGING, i18next.t("moveTriggers:whippedUpAWhirlwind", {pokemonName: "{USER}"}))
      .attr(HighCritAttr)
      .windMove()
      .ignoresVirtual()
      .target(MoveTarget.ALL_NEAR_ENEMIES),
    new SelfStatusMove(Moves.SWORDS_DANCE, Type.NORMAL, -1, 20, -1, 0, 1)
      .attr(StatChangeAttr, BattleStat.ATK, 2, true)
      .danceMove(),
    new AttackMove(Moves.CUT, Type.NORMAL, MoveCategory.PHYSICAL, 50, 95, 30, -1, 0, 1)
      .slicingMove(),
    new AttackMove(Moves.GUST, Type.FLYING, MoveCategory.SPECIAL, 40, 100, 35, -1, 0, 1)
      .attr(HitsTagAttr, BattlerTagType.FLYING, true)
      .windMove(),
    new AttackMove(Moves.WING_ATTACK, Type.FLYING, MoveCategory.PHYSICAL, 60, 100, 35, -1, 0, 1),
    new StatusMove(Moves.WHIRLWIND, Type.NORMAL, -1, 20, -1, -6, 1)
      .attr(ForceSwitchOutAttr)
      .attr(HitsTagAttr, BattlerTagType.FLYING, false)
      .hidesTarget()
      .windMove(),
    new AttackMove(Moves.FLY, Type.FLYING, MoveCategory.PHYSICAL, 90, 95, 15, -1, 0, 1)
      .attr(ChargeAttr, ChargeAnim.FLY_CHARGING, i18next.t("moveTriggers:flewUpHigh", {pokemonName: "{USER}"}), BattlerTagType.FLYING)
      .condition(failOnGravityCondition)
      .ignoresVirtual(),
    new AttackMove(Moves.BIND, Type.NORMAL, MoveCategory.PHYSICAL, 15, 85, 20, -1, 0, 1)
      .attr(TrapAttr, BattlerTagType.BIND),
    new AttackMove(Moves.SLAM, Type.NORMAL, MoveCategory.PHYSICAL, 80, 75, 20, -1, 0, 1),
    new AttackMove(Moves.VINE_WHIP, Type.GRASS, MoveCategory.PHYSICAL, 45, 100, 25, -1, 0, 1),
    new AttackMove(Moves.STOMP, Type.NORMAL, MoveCategory.PHYSICAL, 65, 100, 20, 30, 0, 1)
      .attr(MinimizeAccuracyAttr)
      .attr(HitsTagAttr, BattlerTagType.MINIMIZED, true)
      .attr(FlinchAttr),
    new AttackMove(Moves.DOUBLE_KICK, Type.FIGHTING, MoveCategory.PHYSICAL, 30, 100, 30, -1, 0, 1)
      .attr(MultiHitAttr, MultiHitType._2),
    new AttackMove(Moves.MEGA_KICK, Type.NORMAL, MoveCategory.PHYSICAL, 120, 75, 5, -1, 0, 1),
    new AttackMove(Moves.JUMP_KICK, Type.FIGHTING, MoveCategory.PHYSICAL, 100, 95, 10, -1, 0, 1)
      .attr(MissEffectAttr, crashDamageFunc)
      .attr(NoEffectAttr, crashDamageFunc)
      .condition(failOnGravityCondition)
      .recklessMove(),
    new AttackMove(Moves.ROLLING_KICK, Type.FIGHTING, MoveCategory.PHYSICAL, 60, 85, 15, 30, 0, 1)
      .attr(FlinchAttr),
    new StatusMove(Moves.SAND_ATTACK, Type.GROUND, 100, 15, -1, 0, 1)
      .attr(StatChangeAttr, BattleStat.ACC, -1),
    new AttackMove(Moves.HEADBUTT, Type.NORMAL, MoveCategory.PHYSICAL, 70, 100, 15, 30, 0, 1)
      .attr(FlinchAttr),
    new AttackMove(Moves.HORN_ATTACK, Type.NORMAL, MoveCategory.PHYSICAL, 65, 100, 25, -1, 0, 1),
    new AttackMove(Moves.FURY_ATTACK, Type.NORMAL, MoveCategory.PHYSICAL, 15, 85, 20, -1, 0, 1)
      .attr(MultiHitAttr),
    new AttackMove(Moves.HORN_DRILL, Type.NORMAL, MoveCategory.PHYSICAL, 200, 30, 5, -1, 0, 1)
      .attr(OneHitKOAttr)
      .attr(OneHitKOAccuracyAttr),
    new AttackMove(Moves.TACKLE, Type.NORMAL, MoveCategory.PHYSICAL, 40, 100, 35, -1, 0, 1),
    new AttackMove(Moves.BODY_SLAM, Type.NORMAL, MoveCategory.PHYSICAL, 85, 100, 15, 30, 0, 1)
      .attr(MinimizeAccuracyAttr)
      .attr(HitsTagAttr, BattlerTagType.MINIMIZED, true)
      .attr(StatusEffectAttr, StatusEffect.PARALYSIS),
    new AttackMove(Moves.WRAP, Type.NORMAL, MoveCategory.PHYSICAL, 15, 90, 20, -1, 0, 1)
      .attr(TrapAttr, BattlerTagType.WRAP),
    new AttackMove(Moves.TAKE_DOWN, Type.NORMAL, MoveCategory.PHYSICAL, 90, 85, 20, -1, 0, 1)
      .attr(RecoilAttr)
      .recklessMove(),
    new AttackMove(Moves.THRASH, Type.NORMAL, MoveCategory.PHYSICAL, 120, 100, 10, -1, 0, 1)
      .attr(FrenzyAttr)
      .attr(MissEffectAttr, frenzyMissFunc)
      .attr(NoEffectAttr, frenzyMissFunc)
      .target(MoveTarget.RANDOM_NEAR_ENEMY),
    new AttackMove(Moves.DOUBLE_EDGE, Type.NORMAL, MoveCategory.PHYSICAL, 120, 100, 15, -1, 0, 1)
      .attr(RecoilAttr, false, 0.33)
      .recklessMove(),
    new StatusMove(Moves.TAIL_WHIP, Type.NORMAL, 100, 30, -1, 0, 1)
      .attr(StatChangeAttr, BattleStat.DEF, -1)
      .target(MoveTarget.ALL_NEAR_ENEMIES),
    new AttackMove(Moves.POISON_STING, Type.POISON, MoveCategory.PHYSICAL, 15, 100, 35, 30, 0, 1)
      .attr(StatusEffectAttr, StatusEffect.POISON)
      .makesContact(false),
    new AttackMove(Moves.TWINEEDLE, Type.BUG, MoveCategory.PHYSICAL, 25, 100, 20, 20, 0, 1)
      .attr(MultiHitAttr, MultiHitType._2)
      .attr(StatusEffectAttr, StatusEffect.POISON)
      .makesContact(false),
    new AttackMove(Moves.PIN_MISSILE, Type.BUG, MoveCategory.PHYSICAL, 25, 95, 20, -1, 0, 1)
      .attr(MultiHitAttr)
      .makesContact(false),
    new StatusMove(Moves.LEER, Type.NORMAL, 100, 30, -1, 0, 1)
      .attr(StatChangeAttr, BattleStat.DEF, -1)
      .target(MoveTarget.ALL_NEAR_ENEMIES),
    new AttackMove(Moves.BITE, Type.DARK, MoveCategory.PHYSICAL, 60, 100, 25, 30, 0, 1)
      .attr(FlinchAttr)
      .bitingMove(),
    new StatusMove(Moves.GROWL, Type.NORMAL, 100, 40, -1, 0, 1)
      .attr(StatChangeAttr, BattleStat.ATK, -1)
      .soundBased()
      .target(MoveTarget.ALL_NEAR_ENEMIES),
    new StatusMove(Moves.ROAR, Type.NORMAL, -1, 20, -1, -6, 1)
      .attr(ForceSwitchOutAttr)
      .soundBased()
      .hidesTarget(),
    new StatusMove(Moves.SING, Type.NORMAL, 55, 15, -1, 0, 1)
      .attr(StatusEffectAttr, StatusEffect.SLEEP)
      .soundBased(),
    new StatusMove(Moves.SUPERSONIC, Type.NORMAL, 55, 20, -1, 0, 1)
      .attr(ConfuseAttr)
      .soundBased(),
    new AttackMove(Moves.SONIC_BOOM, Type.NORMAL, MoveCategory.SPECIAL, -1, 90, 20, -1, 0, 1)
      .attr(FixedDamageAttr, 20),
    new StatusMove(Moves.DISABLE, Type.NORMAL, 100, 20, -1, 0, 1)
      .attr(DisableMoveAttr)
      .condition(failOnMaxCondition),
    new AttackMove(Moves.ACID, Type.POISON, MoveCategory.SPECIAL, 40, 100, 30, 10, 0, 1)
      .attr(StatChangeAttr, BattleStat.SPDEF, -1)
      .target(MoveTarget.ALL_NEAR_ENEMIES),
    new AttackMove(Moves.EMBER, Type.FIRE, MoveCategory.SPECIAL, 40, 100, 25, 10, 0, 1)
      .attr(StatusEffectAttr, StatusEffect.BURN),
    new AttackMove(Moves.FLAMETHROWER, Type.FIRE, MoveCategory.SPECIAL, 90, 100, 15, 10, 0, 1)
      .attr(StatusEffectAttr, StatusEffect.BURN),
    new StatusMove(Moves.MIST, Type.ICE, -1, 30, -1, 0, 1)
      .attr(AddArenaTagAttr, ArenaTagType.MIST, 5, true)
      .target(MoveTarget.USER_SIDE),
    new AttackMove(Moves.WATER_GUN, Type.WATER, MoveCategory.SPECIAL, 40, 100, 25, -1, 0, 1),
    new AttackMove(Moves.HYDRO_PUMP, Type.WATER, MoveCategory.SPECIAL, 110, 80, 5, -1, 0, 1),
    new AttackMove(Moves.SURF, Type.WATER, MoveCategory.SPECIAL, 90, 100, 15, -1, 0, 1)
      .target(MoveTarget.ALL_NEAR_OTHERS)
      .attr(HitsTagAttr, BattlerTagType.UNDERWATER, true)
      .attr(GulpMissileTagAttr),
    new AttackMove(Moves.ICE_BEAM, Type.ICE, MoveCategory.SPECIAL, 90, 100, 10, 10, 0, 1)
      .attr(StatusEffectAttr, StatusEffect.FREEZE),
    new AttackMove(Moves.BLIZZARD, Type.ICE, MoveCategory.SPECIAL, 110, 70, 5, 10, 0, 1)
      .attr(BlizzardAccuracyAttr)
      .attr(StatusEffectAttr, StatusEffect.FREEZE)
      .windMove()
      .target(MoveTarget.ALL_NEAR_ENEMIES),
    new AttackMove(Moves.PSYBEAM, Type.PSYCHIC, MoveCategory.SPECIAL, 65, 100, 20, 10, 0, 1)
      .attr(ConfuseAttr),
    new AttackMove(Moves.BUBBLE_BEAM, Type.WATER, MoveCategory.SPECIAL, 65, 100, 20, 10, 0, 1)
      .attr(StatChangeAttr, BattleStat.SPD, -1),
    new AttackMove(Moves.AURORA_BEAM, Type.ICE, MoveCategory.SPECIAL, 65, 100, 20, 10, 0, 1)
      .attr(StatChangeAttr, BattleStat.ATK, -1),
    new AttackMove(Moves.HYPER_BEAM, Type.NORMAL, MoveCategory.SPECIAL, 150, 90, 5, -1, 0, 1)
      .attr(RechargeAttr),
    new AttackMove(Moves.PECK, Type.FLYING, MoveCategory.PHYSICAL, 35, 100, 35, -1, 0, 1),
    new AttackMove(Moves.DRILL_PECK, Type.FLYING, MoveCategory.PHYSICAL, 80, 100, 20, -1, 0, 1),
    new AttackMove(Moves.SUBMISSION, Type.FIGHTING, MoveCategory.PHYSICAL, 80, 80, 20, -1, 0, 1)
      .attr(RecoilAttr)
      .recklessMove(),
    new AttackMove(Moves.LOW_KICK, Type.FIGHTING, MoveCategory.PHYSICAL, -1, 100, 20, -1, 0, 1)
      .attr(WeightPowerAttr)
      .condition(failOnMaxCondition),
    new AttackMove(Moves.COUNTER, Type.FIGHTING, MoveCategory.PHYSICAL, -1, 100, 20, -1, -5, 1)
      .attr(CounterDamageAttr, (move: Move) => move.category === MoveCategory.PHYSICAL, 2)
      .target(MoveTarget.ATTACKER),
    new AttackMove(Moves.SEISMIC_TOSS, Type.FIGHTING, MoveCategory.PHYSICAL, -1, 100, 20, -1, 0, 1)
      .attr(LevelDamageAttr),
    new AttackMove(Moves.STRENGTH, Type.NORMAL, MoveCategory.PHYSICAL, 80, 100, 15, -1, 0, 1),
    new AttackMove(Moves.ABSORB, Type.GRASS, MoveCategory.SPECIAL, 20, 100, 25, -1, 0, 1)
      .attr(HitHealAttr)
      .triageMove(),
    new AttackMove(Moves.MEGA_DRAIN, Type.GRASS, MoveCategory.SPECIAL, 40, 100, 15, -1, 0, 1)
      .attr(HitHealAttr)
      .triageMove(),
    new StatusMove(Moves.LEECH_SEED, Type.GRASS, 90, 10, -1, 0, 1)
      .attr(AddBattlerTagAttr, BattlerTagType.SEEDED)
      .condition((user, target, move) => !target.getTag(BattlerTagType.SEEDED) && !target.isOfType(Type.GRASS)),
    new SelfStatusMove(Moves.GROWTH, Type.NORMAL, -1, 20, -1, 0, 1)
      .attr(GrowthStatChangeAttr),
    new AttackMove(Moves.RAZOR_LEAF, Type.GRASS, MoveCategory.PHYSICAL, 55, 95, 25, -1, 0, 1)
      .attr(HighCritAttr)
      .makesContact(false)
      .slicingMove()
      .target(MoveTarget.ALL_NEAR_ENEMIES),
    new AttackMove(Moves.SOLAR_BEAM, Type.GRASS, MoveCategory.SPECIAL, 120, 100, 10, -1, 0, 1)
      .attr(SunlightChargeAttr, ChargeAnim.SOLAR_BEAM_CHARGING, i18next.t("moveTriggers:tookInSunlight", {pokemonName: "{USER}"}))
      .attr(AntiSunlightPowerDecreaseAttr)
      .ignoresVirtual(),
    new StatusMove(Moves.POISON_POWDER, Type.POISON, 75, 35, -1, 0, 1)
      .attr(StatusEffectAttr, StatusEffect.POISON)
      .powderMove(),
    new StatusMove(Moves.STUN_SPORE, Type.GRASS, 75, 30, -1, 0, 1)
      .attr(StatusEffectAttr, StatusEffect.PARALYSIS)
      .powderMove(),
    new StatusMove(Moves.SLEEP_POWDER, Type.GRASS, 75, 15, -1, 0, 1)
      .attr(StatusEffectAttr, StatusEffect.SLEEP)
      .powderMove(),
    new AttackMove(Moves.PETAL_DANCE, Type.GRASS, MoveCategory.SPECIAL, 120, 100, 10, -1, 0, 1)
      .attr(FrenzyAttr)
      .attr(MissEffectAttr, frenzyMissFunc)
      .attr(NoEffectAttr, frenzyMissFunc)
      .makesContact()
      .danceMove()
      .target(MoveTarget.RANDOM_NEAR_ENEMY),
    new StatusMove(Moves.STRING_SHOT, Type.BUG, 95, 40, -1, 0, 1)
      .attr(StatChangeAttr, BattleStat.SPD, -2)
      .target(MoveTarget.ALL_NEAR_ENEMIES),
    new AttackMove(Moves.DRAGON_RAGE, Type.DRAGON, MoveCategory.SPECIAL, -1, 100, 10, -1, 0, 1)
      .attr(FixedDamageAttr, 40),
    new AttackMove(Moves.FIRE_SPIN, Type.FIRE, MoveCategory.SPECIAL, 35, 85, 15, -1, 0, 1)
      .attr(TrapAttr, BattlerTagType.FIRE_SPIN),
    new AttackMove(Moves.THUNDER_SHOCK, Type.ELECTRIC, MoveCategory.SPECIAL, 40, 100, 30, 10, 0, 1)
      .attr(StatusEffectAttr, StatusEffect.PARALYSIS),
    new AttackMove(Moves.THUNDERBOLT, Type.ELECTRIC, MoveCategory.SPECIAL, 90, 100, 15, 10, 0, 1)
      .attr(StatusEffectAttr, StatusEffect.PARALYSIS),
    new StatusMove(Moves.THUNDER_WAVE, Type.ELECTRIC, 90, 20, -1, 0, 1)
      .attr(StatusEffectAttr, StatusEffect.PARALYSIS)
      .attr(RespectAttackTypeImmunityAttr),
    new AttackMove(Moves.THUNDER, Type.ELECTRIC, MoveCategory.SPECIAL, 110, 70, 10, 30, 0, 1)
      .attr(StatusEffectAttr, StatusEffect.PARALYSIS)
      .attr(ThunderAccuracyAttr)
      .attr(HitsTagAttr, BattlerTagType.FLYING, false),
    new AttackMove(Moves.ROCK_THROW, Type.ROCK, MoveCategory.PHYSICAL, 50, 90, 15, -1, 0, 1)
      .makesContact(false),
    new AttackMove(Moves.EARTHQUAKE, Type.GROUND, MoveCategory.PHYSICAL, 100, 100, 10, -1, 0, 1)
      .attr(HitsTagAttr, BattlerTagType.UNDERGROUND, true)
      .makesContact(false)
      .target(MoveTarget.ALL_NEAR_OTHERS),
    new AttackMove(Moves.FISSURE, Type.GROUND, MoveCategory.PHYSICAL, 200, 30, 5, -1, 0, 1)
      .attr(OneHitKOAttr)
      .attr(OneHitKOAccuracyAttr)
      .attr(HitsTagAttr, BattlerTagType.UNDERGROUND, false)
      .makesContact(false),
    new AttackMove(Moves.DIG, Type.GROUND, MoveCategory.PHYSICAL, 80, 100, 10, -1, 0, 1)
      .attr(ChargeAttr, ChargeAnim.DIG_CHARGING, i18next.t("moveTriggers:dugAHole", {pokemonName: "{USER}"}), BattlerTagType.UNDERGROUND)
      .ignoresVirtual(),
    new StatusMove(Moves.TOXIC, Type.POISON, 90, 10, -1, 0, 1)
      .attr(StatusEffectAttr, StatusEffect.TOXIC)
      .attr(ToxicAccuracyAttr),
    new AttackMove(Moves.CONFUSION, Type.PSYCHIC, MoveCategory.SPECIAL, 50, 100, 25, 10, 0, 1)
      .attr(ConfuseAttr),
    new AttackMove(Moves.PSYCHIC, Type.PSYCHIC, MoveCategory.SPECIAL, 90, 100, 10, 10, 0, 1)
      .attr(StatChangeAttr, BattleStat.SPDEF, -1),
    new StatusMove(Moves.HYPNOSIS, Type.PSYCHIC, 60, 20, -1, 0, 1)
      .attr(StatusEffectAttr, StatusEffect.SLEEP),
    new SelfStatusMove(Moves.MEDITATE, Type.PSYCHIC, -1, 40, -1, 0, 1)
      .attr(StatChangeAttr, BattleStat.ATK, 1, true),
    new SelfStatusMove(Moves.AGILITY, Type.PSYCHIC, -1, 30, -1, 0, 1)
      .attr(StatChangeAttr, BattleStat.SPD, 2, true),
    new AttackMove(Moves.QUICK_ATTACK, Type.NORMAL, MoveCategory.PHYSICAL, 40, 100, 30, -1, 1, 1),
    new AttackMove(Moves.RAGE, Type.NORMAL, MoveCategory.PHYSICAL, 20, 100, 20, -1, 0, 1)
      .partial(),
    new SelfStatusMove(Moves.TELEPORT, Type.PSYCHIC, -1, 20, -1, -6, 1)
      .attr(ForceSwitchOutAttr, true)
      .hidesUser(),
    new AttackMove(Moves.NIGHT_SHADE, Type.GHOST, MoveCategory.SPECIAL, -1, 100, 15, -1, 0, 1)
      .attr(LevelDamageAttr),
    new StatusMove(Moves.MIMIC, Type.NORMAL, -1, 10, -1, 0, 1)
      .attr(MovesetCopyMoveAttr)
      .ignoresVirtual(),
    new StatusMove(Moves.SCREECH, Type.NORMAL, 85, 40, -1, 0, 1)
      .attr(StatChangeAttr, BattleStat.DEF, -2)
      .soundBased(),
    new SelfStatusMove(Moves.DOUBLE_TEAM, Type.NORMAL, -1, 15, -1, 0, 1)
      .attr(StatChangeAttr, BattleStat.EVA, 1, true),
    new SelfStatusMove(Moves.RECOVER, Type.NORMAL, -1, 5, -1, 0, 1)
      .attr(HealAttr, 0.5)
      .triageMove(),
    new SelfStatusMove(Moves.HARDEN, Type.NORMAL, -1, 30, -1, 0, 1)
      .attr(StatChangeAttr, BattleStat.DEF, 1, true),
    new SelfStatusMove(Moves.MINIMIZE, Type.NORMAL, -1, 10, -1, 0, 1)
      .attr(AddBattlerTagAttr, BattlerTagType.MINIMIZED, true, false)
      .attr(StatChangeAttr, BattleStat.EVA, 2, true),
    new StatusMove(Moves.SMOKESCREEN, Type.NORMAL, 100, 20, -1, 0, 1)
      .attr(StatChangeAttr, BattleStat.ACC, -1),
    new StatusMove(Moves.CONFUSE_RAY, Type.GHOST, 100, 10, -1, 0, 1)
      .attr(ConfuseAttr),
    new SelfStatusMove(Moves.WITHDRAW, Type.WATER, -1, 40, -1, 0, 1)
      .attr(StatChangeAttr, BattleStat.DEF, 1, true),
    new SelfStatusMove(Moves.DEFENSE_CURL, Type.NORMAL, -1, 40, -1, 0, 1)
      .attr(StatChangeAttr, BattleStat.DEF, 1, true),
    new SelfStatusMove(Moves.BARRIER, Type.PSYCHIC, -1, 20, -1, 0, 1)
      .attr(StatChangeAttr, BattleStat.DEF, 2, true),
    new StatusMove(Moves.LIGHT_SCREEN, Type.PSYCHIC, -1, 30, -1, 0, 1)
      .attr(AddArenaTagAttr, ArenaTagType.LIGHT_SCREEN, 5, true)
      .target(MoveTarget.USER_SIDE),
    new SelfStatusMove(Moves.HAZE, Type.ICE, -1, 30, -1, 0, 1)
      .attr(ResetStatsAttr, true),
    new StatusMove(Moves.REFLECT, Type.PSYCHIC, -1, 20, -1, 0, 1)
      .attr(AddArenaTagAttr, ArenaTagType.REFLECT, 5, true)
      .target(MoveTarget.USER_SIDE),
    new SelfStatusMove(Moves.FOCUS_ENERGY, Type.NORMAL, -1, 30, -1, 0, 1)
      .attr(AddBattlerTagAttr, BattlerTagType.CRIT_BOOST, true, true),
    new AttackMove(Moves.BIDE, Type.NORMAL, MoveCategory.PHYSICAL, -1, -1, 10, -1, 1, 1)
      .ignoresVirtual()
      .target(MoveTarget.USER)
      .unimplemented(),
    new SelfStatusMove(Moves.METRONOME, Type.NORMAL, -1, 10, -1, 0, 1)
      .attr(RandomMoveAttr)
      .ignoresVirtual(),
    new StatusMove(Moves.MIRROR_MOVE, Type.FLYING, -1, 20, -1, 0, 1)
      .attr(CopyMoveAttr)
      .ignoresVirtual(),
    new AttackMove(Moves.SELF_DESTRUCT, Type.NORMAL, MoveCategory.PHYSICAL, 200, 100, 5, -1, 0, 1)
      .attr(SacrificialAttr)
      .makesContact(false)
      .condition(failIfDampCondition)
      .target(MoveTarget.ALL_NEAR_OTHERS),
    new AttackMove(Moves.EGG_BOMB, Type.NORMAL, MoveCategory.PHYSICAL, 100, 75, 10, -1, 0, 1)
      .makesContact(false)
      .ballBombMove(),
    new AttackMove(Moves.LICK, Type.GHOST, MoveCategory.PHYSICAL, 30, 100, 30, 30, 0, 1)
      .attr(StatusEffectAttr, StatusEffect.PARALYSIS),
    new AttackMove(Moves.SMOG, Type.POISON, MoveCategory.SPECIAL, 30, 70, 20, 40, 0, 1)
      .attr(StatusEffectAttr, StatusEffect.POISON),
    new AttackMove(Moves.SLUDGE, Type.POISON, MoveCategory.SPECIAL, 65, 100, 20, 30, 0, 1)
      .attr(StatusEffectAttr, StatusEffect.POISON),
    new AttackMove(Moves.BONE_CLUB, Type.GROUND, MoveCategory.PHYSICAL, 65, 85, 20, 10, 0, 1)
      .attr(FlinchAttr)
      .makesContact(false),
    new AttackMove(Moves.FIRE_BLAST, Type.FIRE, MoveCategory.SPECIAL, 110, 85, 5, 10, 0, 1)
      .attr(StatusEffectAttr, StatusEffect.BURN),
    new AttackMove(Moves.WATERFALL, Type.WATER, MoveCategory.PHYSICAL, 80, 100, 15, 20, 0, 1)
      .attr(FlinchAttr),
    new AttackMove(Moves.CLAMP, Type.WATER, MoveCategory.PHYSICAL, 35, 85, 15, -1, 0, 1)
      .attr(TrapAttr, BattlerTagType.CLAMP),
    new AttackMove(Moves.SWIFT, Type.NORMAL, MoveCategory.SPECIAL, 60, -1, 20, -1, 0, 1)
      .target(MoveTarget.ALL_NEAR_ENEMIES),
    new AttackMove(Moves.SKULL_BASH, Type.NORMAL, MoveCategory.PHYSICAL, 130, 100, 10, -1, 0, 1)
      .attr(ChargeAttr, ChargeAnim.SKULL_BASH_CHARGING, i18next.t("moveTriggers:loweredItsHead", {pokemonName: "{USER}"}), null, true)
      .attr(StatChangeAttr, BattleStat.DEF, 1, true)
      .ignoresVirtual(),
    new AttackMove(Moves.SPIKE_CANNON, Type.NORMAL, MoveCategory.PHYSICAL, 20, 100, 15, -1, 0, 1)
      .attr(MultiHitAttr)
      .makesContact(false),
    new AttackMove(Moves.CONSTRICT, Type.NORMAL, MoveCategory.PHYSICAL, 10, 100, 35, 10, 0, 1)
      .attr(StatChangeAttr, BattleStat.SPD, -1),
    new SelfStatusMove(Moves.AMNESIA, Type.PSYCHIC, -1, 20, -1, 0, 1)
      .attr(StatChangeAttr, BattleStat.SPDEF, 2, true),
    new StatusMove(Moves.KINESIS, Type.PSYCHIC, 80, 15, -1, 0, 1)
      .attr(StatChangeAttr, BattleStat.ACC, -1),
    new SelfStatusMove(Moves.SOFT_BOILED, Type.NORMAL, -1, 5, -1, 0, 1)
      .attr(HealAttr, 0.5)
      .triageMove(),
    new AttackMove(Moves.HIGH_JUMP_KICK, Type.FIGHTING, MoveCategory.PHYSICAL, 130, 90, 10, -1, 0, 1)
      .attr(MissEffectAttr, crashDamageFunc)
      .attr(NoEffectAttr, crashDamageFunc)
      .condition(failOnGravityCondition)
      .recklessMove(),
    new StatusMove(Moves.GLARE, Type.NORMAL, 100, 30, -1, 0, 1)
      .attr(StatusEffectAttr, StatusEffect.PARALYSIS),
    new AttackMove(Moves.DREAM_EATER, Type.PSYCHIC, MoveCategory.SPECIAL, 100, 100, 15, -1, 0, 1)
      .attr(HitHealAttr)
      .condition(targetSleptOrComatoseCondition)
      .triageMove(),
    new StatusMove(Moves.POISON_GAS, Type.POISON, 90, 40, -1, 0, 1)
      .attr(StatusEffectAttr, StatusEffect.POISON)
      .target(MoveTarget.ALL_NEAR_ENEMIES),
    new AttackMove(Moves.BARRAGE, Type.NORMAL, MoveCategory.PHYSICAL, 15, 85, 20, -1, 0, 1)
      .attr(MultiHitAttr)
      .makesContact(false)
      .ballBombMove(),
    new AttackMove(Moves.LEECH_LIFE, Type.BUG, MoveCategory.PHYSICAL, 80, 100, 10, -1, 0, 1)
      .attr(HitHealAttr)
      .triageMove(),
    new StatusMove(Moves.LOVELY_KISS, Type.NORMAL, 75, 10, -1, 0, 1)
      .attr(StatusEffectAttr, StatusEffect.SLEEP),
    new AttackMove(Moves.SKY_ATTACK, Type.FLYING, MoveCategory.PHYSICAL, 140, 90, 5, 30, 0, 1)
      .attr(ChargeAttr, ChargeAnim.SKY_ATTACK_CHARGING, i18next.t("moveTriggers:isGlowing", {pokemonName: "{USER}"}))
      .attr(HighCritAttr)
      .attr(FlinchAttr)
      .makesContact(false)
      .ignoresVirtual(),
    new StatusMove(Moves.TRANSFORM, Type.NORMAL, -1, 10, -1, 0, 1)
      .attr(TransformAttr)
      .ignoresProtect(),
    new AttackMove(Moves.BUBBLE, Type.WATER, MoveCategory.SPECIAL, 40, 100, 30, 10, 0, 1)
      .attr(StatChangeAttr, BattleStat.SPD, -1)
      .target(MoveTarget.ALL_NEAR_ENEMIES),
    new AttackMove(Moves.DIZZY_PUNCH, Type.NORMAL, MoveCategory.PHYSICAL, 70, 100, 10, 20, 0, 1)
      .attr(ConfuseAttr)
      .punchingMove(),
    new StatusMove(Moves.SPORE, Type.GRASS, 100, 15, -1, 0, 1)
      .attr(StatusEffectAttr, StatusEffect.SLEEP)
      .powderMove(),
    new StatusMove(Moves.FLASH, Type.NORMAL, 100, 20, -1, 0, 1)
      .attr(StatChangeAttr, BattleStat.ACC, -1),
    new AttackMove(Moves.PSYWAVE, Type.PSYCHIC, MoveCategory.SPECIAL, -1, 100, 15, -1, 0, 1)
      .attr(RandomLevelDamageAttr),
    new SelfStatusMove(Moves.SPLASH, Type.NORMAL, -1, 40, -1, 0, 1)
      .condition(failOnGravityCondition),
    new SelfStatusMove(Moves.ACID_ARMOR, Type.POISON, -1, 20, -1, 0, 1)
      .attr(StatChangeAttr, BattleStat.DEF, 2, true),
    new AttackMove(Moves.CRABHAMMER, Type.WATER, MoveCategory.PHYSICAL, 100, 90, 10, -1, 0, 1)
      .attr(HighCritAttr),
    new AttackMove(Moves.EXPLOSION, Type.NORMAL, MoveCategory.PHYSICAL, 250, 100, 5, -1, 0, 1)
      .condition(failIfDampCondition)
      .attr(SacrificialAttr)
      .makesContact(false)
      .target(MoveTarget.ALL_NEAR_OTHERS),
    new AttackMove(Moves.FURY_SWIPES, Type.NORMAL, MoveCategory.PHYSICAL, 18, 80, 15, -1, 0, 1)
      .attr(MultiHitAttr),
    new AttackMove(Moves.BONEMERANG, Type.GROUND, MoveCategory.PHYSICAL, 50, 90, 10, -1, 0, 1)
      .attr(MultiHitAttr, MultiHitType._2)
      .makesContact(false),
    new SelfStatusMove(Moves.REST, Type.PSYCHIC, -1, 5, -1, 0, 1)
      .attr(StatusEffectAttr, StatusEffect.SLEEP, true, 3, true)
      .attr(HealAttr, 1, true)
      .condition((user, target, move) => !user.isFullHp() && user.canSetStatus(StatusEffect.SLEEP, true, true))
      .triageMove(),
    new AttackMove(Moves.ROCK_SLIDE, Type.ROCK, MoveCategory.PHYSICAL, 75, 90, 10, 30, 0, 1)
      .attr(FlinchAttr)
      .makesContact(false)
      .target(MoveTarget.ALL_NEAR_ENEMIES),
    new AttackMove(Moves.HYPER_FANG, Type.NORMAL, MoveCategory.PHYSICAL, 80, 90, 15, 10, 0, 1)
      .attr(FlinchAttr)
      .bitingMove(),
    new SelfStatusMove(Moves.SHARPEN, Type.NORMAL, -1, 30, -1, 0, 1)
      .attr(StatChangeAttr, BattleStat.ATK, 1, true),
    new SelfStatusMove(Moves.CONVERSION, Type.NORMAL, -1, 30, -1, 0, 1)
      .attr(FirstMoveTypeAttr),
    new AttackMove(Moves.TRI_ATTACK, Type.NORMAL, MoveCategory.SPECIAL, 80, 100, 10, 20, 0, 1)
      .attr(MultiStatusEffectAttr, [StatusEffect.BURN, StatusEffect.FREEZE, StatusEffect.PARALYSIS]),
    new AttackMove(Moves.SUPER_FANG, Type.NORMAL, MoveCategory.PHYSICAL, -1, 90, 10, -1, 0, 1)
      .attr(TargetHalfHpDamageAttr),
    new AttackMove(Moves.SLASH, Type.NORMAL, MoveCategory.PHYSICAL, 70, 100, 20, -1, 0, 1)
      .attr(HighCritAttr)
      .slicingMove(),
    new SelfStatusMove(Moves.SUBSTITUTE, Type.NORMAL, -1, 10, -1, 0, 1)
      .attr(RecoilAttr)
      .unimplemented(),
    new AttackMove(Moves.STRUGGLE, Type.NORMAL, MoveCategory.PHYSICAL, 50, -1, 1, -1, 0, 1)
      .attr(RecoilAttr, true, 0.25, true)
      .attr(TypelessAttr)
      .ignoresVirtual()
      .target(MoveTarget.RANDOM_NEAR_ENEMY),
    new StatusMove(Moves.SKETCH, Type.NORMAL, -1, 1, -1, 0, 2)
      .attr(SketchAttr)
      .ignoresVirtual(),
    new AttackMove(Moves.TRIPLE_KICK, Type.FIGHTING, MoveCategory.PHYSICAL, 10, 90, 10, -1, 0, 2)
      .attr(MultiHitAttr, MultiHitType._3)
      .attr(MultiHitPowerIncrementAttr, 3)
      .checkAllHits(),
    new AttackMove(Moves.THIEF, Type.DARK, MoveCategory.PHYSICAL, 60, 100, 25, -1, 0, 2)
      .attr(StealHeldItemChanceAttr, 0.3),
    new StatusMove(Moves.SPIDER_WEB, Type.BUG, -1, 10, -1, 0, 2)
      .attr(AddBattlerTagAttr, BattlerTagType.TRAPPED, false, true, 1),
    new StatusMove(Moves.MIND_READER, Type.NORMAL, -1, 5, -1, 0, 2)
      .attr(IgnoreAccuracyAttr),
    new StatusMove(Moves.NIGHTMARE, Type.GHOST, 100, 15, -1, 0, 2)
      .attr(AddBattlerTagAttr, BattlerTagType.NIGHTMARE)
      .condition(targetSleptOrComatoseCondition),
    new AttackMove(Moves.FLAME_WHEEL, Type.FIRE, MoveCategory.PHYSICAL, 60, 100, 25, 10, 0, 2)
      .attr(HealStatusEffectAttr, true, StatusEffect.FREEZE)
      .attr(StatusEffectAttr, StatusEffect.BURN),
    new AttackMove(Moves.SNORE, Type.NORMAL, MoveCategory.SPECIAL, 50, 100, 15, 30, 0, 2)
      .attr(BypassSleepAttr)
      .attr(FlinchAttr)
      .condition(userSleptOrComatoseCondition)
      .soundBased(),
    new StatusMove(Moves.CURSE, Type.GHOST, -1, 10, -1, 0, 2)
      .attr(CurseAttr)
      .ignoresProtect(true)
      .target(MoveTarget.CURSE),
    new AttackMove(Moves.FLAIL, Type.NORMAL, MoveCategory.PHYSICAL, -1, 100, 15, -1, 0, 2)
      .attr(LowHpPowerAttr),
    new StatusMove(Moves.CONVERSION_2, Type.NORMAL, -1, 30, -1, 0, 2)
      .attr(ResistLastMoveTypeAttr)
      .partial(), // Checks the move's original typing and not if its type is changed through some other means
    new AttackMove(Moves.AEROBLAST, Type.FLYING, MoveCategory.SPECIAL, 100, 95, 5, -1, 0, 2)
      .windMove()
      .attr(HighCritAttr),
    new StatusMove(Moves.COTTON_SPORE, Type.GRASS, 100, 40, -1, 0, 2)
      .attr(StatChangeAttr, BattleStat.SPD, -2)
      .powderMove()
      .target(MoveTarget.ALL_NEAR_ENEMIES),
    new AttackMove(Moves.REVERSAL, Type.FIGHTING, MoveCategory.PHYSICAL, -1, 100, 15, -1, 0, 2)
      .attr(LowHpPowerAttr),
    new StatusMove(Moves.SPITE, Type.GHOST, 100, 10, -1, 0, 2)
      .attr(ReducePpMoveAttr, 4),
    new AttackMove(Moves.POWDER_SNOW, Type.ICE, MoveCategory.SPECIAL, 40, 100, 25, 10, 0, 2)
      .attr(StatusEffectAttr, StatusEffect.FREEZE)
      .target(MoveTarget.ALL_NEAR_ENEMIES),
    new SelfStatusMove(Moves.PROTECT, Type.NORMAL, -1, 10, -1, 4, 2)
      .attr(ProtectAttr),
    new AttackMove(Moves.MACH_PUNCH, Type.FIGHTING, MoveCategory.PHYSICAL, 40, 100, 30, -1, 1, 2)
      .punchingMove(),
    new StatusMove(Moves.SCARY_FACE, Type.NORMAL, 100, 10, -1, 0, 2)
      .attr(StatChangeAttr, BattleStat.SPD, -2),
    new AttackMove(Moves.FEINT_ATTACK, Type.DARK, MoveCategory.PHYSICAL, 60, -1, 20, -1, 0, 2),
    new StatusMove(Moves.SWEET_KISS, Type.FAIRY, 75, 10, -1, 0, 2)
      .attr(ConfuseAttr),
    new SelfStatusMove(Moves.BELLY_DRUM, Type.NORMAL, -1, 10, -1, 0, 2)
      .attr(CutHpStatBoostAttr, [BattleStat.ATK], 12, 2, (user) => {
        user.scene.queueMessage(i18next.t("moveTriggers:cutOwnHpAndMaximizedStat", {pokemonName: getPokemonNameWithAffix(user), statName: getBattleStatName(BattleStat.ATK)}));
      }),
    new AttackMove(Moves.SLUDGE_BOMB, Type.POISON, MoveCategory.SPECIAL, 90, 100, 10, 30, 0, 2)
      .attr(StatusEffectAttr, StatusEffect.POISON)
      .ballBombMove(),
    new AttackMove(Moves.MUD_SLAP, Type.GROUND, MoveCategory.SPECIAL, 20, 100, 10, 100, 0, 2)
      .attr(StatChangeAttr, BattleStat.ACC, -1),
    new AttackMove(Moves.OCTAZOOKA, Type.WATER, MoveCategory.SPECIAL, 65, 85, 10, 50, 0, 2)
      .attr(StatChangeAttr, BattleStat.ACC, -1)
      .ballBombMove(),
    new StatusMove(Moves.SPIKES, Type.GROUND, -1, 20, -1, 0, 2)
      .attr(AddArenaTrapTagAttr, ArenaTagType.SPIKES)
      .target(MoveTarget.ENEMY_SIDE),
    new AttackMove(Moves.ZAP_CANNON, Type.ELECTRIC, MoveCategory.SPECIAL, 120, 50, 5, 100, 0, 2)
      .attr(StatusEffectAttr, StatusEffect.PARALYSIS)
      .ballBombMove(),
    new StatusMove(Moves.FORESIGHT, Type.NORMAL, -1, 40, -1, 0, 2)
      .attr(ExposedMoveAttr, BattlerTagType.IGNORE_GHOST),
    new SelfStatusMove(Moves.DESTINY_BOND, Type.GHOST, -1, 5, -1, 0, 2)
      .ignoresProtect()
      .attr(DestinyBondAttr)
      .condition((user, target, move) => {
        // Retrieves user's previous move, returns empty array if no moves have been used
        const lastTurnMove = user.getLastXMoves(1);
        // Checks last move and allows destiny bond to be used if:
        // - no previous moves have been made
        // - the previous move used was not destiny bond
        // - the previous move was unsuccessful
        return lastTurnMove.length === 0 || lastTurnMove[0].move !== move.id || lastTurnMove[0].result !== MoveResult.SUCCESS;
      }),
    new StatusMove(Moves.PERISH_SONG, Type.NORMAL, -1, 5, -1, 0, 2)
      .attr(FaintCountdownAttr)
      .ignoresProtect()
      .soundBased()
      .condition(failOnBossCondition)
      .target(MoveTarget.ALL),
    new AttackMove(Moves.ICY_WIND, Type.ICE, MoveCategory.SPECIAL, 55, 95, 15, 100, 0, 2)
      .attr(StatChangeAttr, BattleStat.SPD, -1)
      .windMove()
      .target(MoveTarget.ALL_NEAR_ENEMIES),
    new SelfStatusMove(Moves.DETECT, Type.FIGHTING, -1, 5, -1, 4, 2)
      .attr(ProtectAttr),
    new AttackMove(Moves.BONE_RUSH, Type.GROUND, MoveCategory.PHYSICAL, 25, 90, 10, -1, 0, 2)
      .attr(MultiHitAttr)
      .makesContact(false),
    new StatusMove(Moves.LOCK_ON, Type.NORMAL, -1, 5, -1, 0, 2)
      .attr(IgnoreAccuracyAttr),
    new AttackMove(Moves.OUTRAGE, Type.DRAGON, MoveCategory.PHYSICAL, 120, 100, 10, -1, 0, 2)
      .attr(FrenzyAttr)
      .attr(MissEffectAttr, frenzyMissFunc)
      .attr(NoEffectAttr, frenzyMissFunc)
      .target(MoveTarget.RANDOM_NEAR_ENEMY),
    new StatusMove(Moves.SANDSTORM, Type.ROCK, -1, 10, -1, 0, 2)
      .attr(WeatherChangeAttr, WeatherType.SANDSTORM)
      .target(MoveTarget.BOTH_SIDES),
    new AttackMove(Moves.GIGA_DRAIN, Type.GRASS, MoveCategory.SPECIAL, 75, 100, 10, -1, 0, 2)
      .attr(HitHealAttr)
      .triageMove(),
    new SelfStatusMove(Moves.ENDURE, Type.NORMAL, -1, 10, -1, 4, 2)
      .attr(ProtectAttr, BattlerTagType.ENDURING),
    new StatusMove(Moves.CHARM, Type.FAIRY, 100, 20, -1, 0, 2)
      .attr(StatChangeAttr, BattleStat.ATK, -2),
    new AttackMove(Moves.ROLLOUT, Type.ROCK, MoveCategory.PHYSICAL, 30, 90, 20, -1, 0, 2)
      .attr(ConsecutiveUseDoublePowerAttr, 5, true, true, Moves.DEFENSE_CURL),
    new AttackMove(Moves.FALSE_SWIPE, Type.NORMAL, MoveCategory.PHYSICAL, 40, 100, 40, -1, 0, 2)
      .attr(SurviveDamageAttr),
    new StatusMove(Moves.SWAGGER, Type.NORMAL, 85, 15, -1, 0, 2)
      .attr(StatChangeAttr, BattleStat.ATK, 2)
      .attr(ConfuseAttr),
    new SelfStatusMove(Moves.MILK_DRINK, Type.NORMAL, -1, 5, -1, 0, 2)
      .attr(HealAttr, 0.5)
      .triageMove(),
    new AttackMove(Moves.SPARK, Type.ELECTRIC, MoveCategory.PHYSICAL, 65, 100, 20, 30, 0, 2)
      .attr(StatusEffectAttr, StatusEffect.PARALYSIS),
    new AttackMove(Moves.FURY_CUTTER, Type.BUG, MoveCategory.PHYSICAL, 40, 95, 20, -1, 0, 2)
      .attr(ConsecutiveUseDoublePowerAttr, 3, true)
      .slicingMove(),
    new AttackMove(Moves.STEEL_WING, Type.STEEL, MoveCategory.PHYSICAL, 70, 90, 25, 10, 0, 2)
      .attr(StatChangeAttr, BattleStat.DEF, 1, true),
    new StatusMove(Moves.MEAN_LOOK, Type.NORMAL, -1, 5, -1, 0, 2)
      .attr(AddBattlerTagAttr, BattlerTagType.TRAPPED, false, true, 1),
    new StatusMove(Moves.ATTRACT, Type.NORMAL, 100, 15, -1, 0, 2)
      .attr(AddBattlerTagAttr, BattlerTagType.INFATUATED)
      .condition((user, target, move) => user.isOppositeGender(target)),
    new SelfStatusMove(Moves.SLEEP_TALK, Type.NORMAL, -1, 10, -1, 0, 2)
      .attr(BypassSleepAttr)
      .attr(RandomMovesetMoveAttr)
      .condition(userSleptOrComatoseCondition)
      .target(MoveTarget.ALL_ENEMIES)
      .ignoresVirtual(),
    new StatusMove(Moves.HEAL_BELL, Type.NORMAL, -1, 5, -1, 0, 2)
      .attr(PartyStatusCureAttr, i18next.t("moveTriggers:bellChimed"), Abilities.SOUNDPROOF)
      .soundBased()
      .target(MoveTarget.PARTY),
    new AttackMove(Moves.RETURN, Type.NORMAL, MoveCategory.PHYSICAL, -1, 100, 20, -1, 0, 2)
      .attr(FriendshipPowerAttr),
    new AttackMove(Moves.PRESENT, Type.NORMAL, MoveCategory.PHYSICAL, -1, 90, 15, -1, 0, 2)
      .attr(PresentPowerAttr)
      .makesContact(false),
    new AttackMove(Moves.FRUSTRATION, Type.NORMAL, MoveCategory.PHYSICAL, -1, 100, 20, -1, 0, 2)
      .attr(FriendshipPowerAttr, true),
    new StatusMove(Moves.SAFEGUARD, Type.NORMAL, -1, 25, -1, 0, 2)
      .target(MoveTarget.USER_SIDE)
      .attr(AddArenaTagAttr, ArenaTagType.SAFEGUARD, 5, true, true),
    new StatusMove(Moves.PAIN_SPLIT, Type.NORMAL, -1, 20, -1, 0, 2)
      .attr(HpSplitAttr)
      .condition(failOnBossCondition),
    new AttackMove(Moves.SACRED_FIRE, Type.FIRE, MoveCategory.PHYSICAL, 100, 95, 5, 50, 0, 2)
      .attr(HealStatusEffectAttr, true, StatusEffect.FREEZE)
      .attr(StatusEffectAttr, StatusEffect.BURN)
      .makesContact(false),
    new AttackMove(Moves.MAGNITUDE, Type.GROUND, MoveCategory.PHYSICAL, -1, 100, 30, -1, 0, 2)
      .attr(PreMoveMessageAttr, magnitudeMessageFunc)
      .attr(MagnitudePowerAttr)
      .attr(HitsTagAttr, BattlerTagType.UNDERGROUND, true)
      .makesContact(false)
      .target(MoveTarget.ALL_NEAR_OTHERS),
    new AttackMove(Moves.DYNAMIC_PUNCH, Type.FIGHTING, MoveCategory.PHYSICAL, 100, 50, 5, 100, 0, 2)
      .attr(ConfuseAttr)
      .punchingMove(),
    new AttackMove(Moves.MEGAHORN, Type.BUG, MoveCategory.PHYSICAL, 120, 85, 10, -1, 0, 2),
    new AttackMove(Moves.DRAGON_BREATH, Type.DRAGON, MoveCategory.SPECIAL, 60, 100, 20, 30, 0, 2)
      .attr(StatusEffectAttr, StatusEffect.PARALYSIS),
    new SelfStatusMove(Moves.BATON_PASS, Type.NORMAL, -1, 40, -1, 0, 2)
      .attr(ForceSwitchOutAttr, true, true)
      .hidesUser(),
    new StatusMove(Moves.ENCORE, Type.NORMAL, 100, 5, -1, 0, 2)
      .attr(AddBattlerTagAttr, BattlerTagType.ENCORE, false, true)
      .condition((user, target, move) => new EncoreTag(user.id).canAdd(target)),
    new AttackMove(Moves.PURSUIT, Type.DARK, MoveCategory.PHYSICAL, 40, 100, 20, -1, 0, 2)
      .partial(),
    new AttackMove(Moves.RAPID_SPIN, Type.NORMAL, MoveCategory.PHYSICAL, 50, 100, 40, 100, 0, 2)
      .attr(StatChangeAttr, BattleStat.SPD, 1, true)
      .attr(RemoveBattlerTagAttr, [
        BattlerTagType.BIND,
        BattlerTagType.WRAP,
        BattlerTagType.FIRE_SPIN,
        BattlerTagType.WHIRLPOOL,
        BattlerTagType.CLAMP,
        BattlerTagType.SAND_TOMB,
        BattlerTagType.MAGMA_STORM,
        BattlerTagType.SNAP_TRAP,
        BattlerTagType.THUNDER_CAGE,
        BattlerTagType.SEEDED,
        BattlerTagType.INFESTATION
      ], true)
      .attr(RemoveArenaTrapAttr),
    new StatusMove(Moves.SWEET_SCENT, Type.NORMAL, 100, 20, -1, 0, 2)
      .attr(StatChangeAttr, BattleStat.EVA, -2)
      .target(MoveTarget.ALL_NEAR_ENEMIES),
    new AttackMove(Moves.IRON_TAIL, Type.STEEL, MoveCategory.PHYSICAL, 100, 75, 15, 30, 0, 2)
      .attr(StatChangeAttr, BattleStat.DEF, -1),
    new AttackMove(Moves.METAL_CLAW, Type.STEEL, MoveCategory.PHYSICAL, 50, 95, 35, 10, 0, 2)
      .attr(StatChangeAttr, BattleStat.ATK, 1, true),
    new AttackMove(Moves.VITAL_THROW, Type.FIGHTING, MoveCategory.PHYSICAL, 70, -1, 10, -1, -1, 2),
    new SelfStatusMove(Moves.MORNING_SUN, Type.NORMAL, -1, 5, -1, 0, 2)
      .attr(PlantHealAttr)
      .triageMove(),
    new SelfStatusMove(Moves.SYNTHESIS, Type.GRASS, -1, 5, -1, 0, 2)
      .attr(PlantHealAttr)
      .triageMove(),
    new SelfStatusMove(Moves.MOONLIGHT, Type.FAIRY, -1, 5, -1, 0, 2)
      .attr(PlantHealAttr)
      .triageMove(),
    new AttackMove(Moves.HIDDEN_POWER, Type.NORMAL, MoveCategory.SPECIAL, 60, 100, 15, -1, 0, 2)
      .attr(HiddenPowerTypeAttr),
    new AttackMove(Moves.CROSS_CHOP, Type.FIGHTING, MoveCategory.PHYSICAL, 100, 80, 5, -1, 0, 2)
      .attr(HighCritAttr),
    new AttackMove(Moves.TWISTER, Type.DRAGON, MoveCategory.SPECIAL, 40, 100, 20, 20, 0, 2)
      .attr(HitsTagAttr, BattlerTagType.FLYING, true)
      .attr(FlinchAttr)
      .windMove()
      .target(MoveTarget.ALL_NEAR_ENEMIES),
    new StatusMove(Moves.RAIN_DANCE, Type.WATER, -1, 5, -1, 0, 2)
      .attr(WeatherChangeAttr, WeatherType.RAIN)
      .target(MoveTarget.BOTH_SIDES),
    new StatusMove(Moves.SUNNY_DAY, Type.FIRE, -1, 5, -1, 0, 2)
      .attr(WeatherChangeAttr, WeatherType.SUNNY)
      .target(MoveTarget.BOTH_SIDES),
    new AttackMove(Moves.CRUNCH, Type.DARK, MoveCategory.PHYSICAL, 80, 100, 15, 20, 0, 2)
      .attr(StatChangeAttr, BattleStat.DEF, -1)
      .bitingMove(),
    new AttackMove(Moves.MIRROR_COAT, Type.PSYCHIC, MoveCategory.SPECIAL, -1, 100, 20, -1, -5, 2)
      .attr(CounterDamageAttr, (move: Move) => move.category === MoveCategory.SPECIAL, 2)
      .target(MoveTarget.ATTACKER),
    new StatusMove(Moves.PSYCH_UP, Type.NORMAL, -1, 10, -1, 0, 2)
      .attr(CopyStatsAttr),
    new AttackMove(Moves.EXTREME_SPEED, Type.NORMAL, MoveCategory.PHYSICAL, 80, 100, 5, -1, 2, 2),
    new AttackMove(Moves.ANCIENT_POWER, Type.ROCK, MoveCategory.SPECIAL, 60, 100, 5, 10, 0, 2)
      .attr(StatChangeAttr, [ BattleStat.ATK, BattleStat.DEF, BattleStat.SPATK, BattleStat.SPDEF, BattleStat.SPD ], 1, true),
    new AttackMove(Moves.SHADOW_BALL, Type.GHOST, MoveCategory.SPECIAL, 80, 100, 15, 20, 0, 2)
      .attr(StatChangeAttr, BattleStat.SPDEF, -1)
      .ballBombMove(),
    new AttackMove(Moves.FUTURE_SIGHT, Type.PSYCHIC, MoveCategory.SPECIAL, 120, 100, 10, -1, 0, 2)
      .partial()
      .attr(DelayedAttackAttr, ArenaTagType.FUTURE_SIGHT, ChargeAnim.FUTURE_SIGHT_CHARGING, i18next.t("moveTriggers:foresawAnAttack", {pokemonName: "{USER}"})),
    new AttackMove(Moves.ROCK_SMASH, Type.FIGHTING, MoveCategory.PHYSICAL, 40, 100, 15, 50, 0, 2)
      .attr(StatChangeAttr, BattleStat.DEF, -1),
    new AttackMove(Moves.WHIRLPOOL, Type.WATER, MoveCategory.SPECIAL, 35, 85, 15, -1, 0, 2)
      .attr(TrapAttr, BattlerTagType.WHIRLPOOL)
      .attr(HitsTagAttr, BattlerTagType.UNDERWATER, true),
    new AttackMove(Moves.BEAT_UP, Type.DARK, MoveCategory.PHYSICAL, -1, 100, 10, -1, 0, 2)
      .attr(MultiHitAttr, MultiHitType.BEAT_UP)
      .attr(BeatUpAttr)
      .makesContact(false),
    new AttackMove(Moves.FAKE_OUT, Type.NORMAL, MoveCategory.PHYSICAL, 40, 100, 10, 100, 3, 3)
      .attr(FlinchAttr)
      .condition(new FirstMoveCondition()),
    new AttackMove(Moves.UPROAR, Type.NORMAL, MoveCategory.SPECIAL, 90, 100, 10, -1, 0, 3)
      .ignoresVirtual()
      .soundBased()
      .target(MoveTarget.RANDOM_NEAR_ENEMY)
      .partial(),
    new SelfStatusMove(Moves.STOCKPILE, Type.NORMAL, -1, 20, -1, 0, 3)
      .condition(user => (user.getTag(StockpilingTag)?.stockpiledCount ?? 0) < 3)
      .attr(AddBattlerTagAttr, BattlerTagType.STOCKPILING, true),
    new AttackMove(Moves.SPIT_UP, Type.NORMAL, MoveCategory.SPECIAL, -1, -1, 10, -1, 0, 3)
      .condition(hasStockpileStacksCondition)
      .attr(SpitUpPowerAttr, 100)
      .attr(RemoveBattlerTagAttr, [BattlerTagType.STOCKPILING], true),
    new SelfStatusMove(Moves.SWALLOW, Type.NORMAL, -1, 10, -1, 0, 3)
      .condition(hasStockpileStacksCondition)
      .attr(SwallowHealAttr)
      .attr(RemoveBattlerTagAttr, [BattlerTagType.STOCKPILING], true)
      .triageMove(),
    new AttackMove(Moves.HEAT_WAVE, Type.FIRE, MoveCategory.SPECIAL, 95, 90, 10, 10, 0, 3)
      .attr(HealStatusEffectAttr, true, StatusEffect.FREEZE)
      .attr(StatusEffectAttr, StatusEffect.BURN)
      .windMove()
      .target(MoveTarget.ALL_NEAR_ENEMIES),
    new StatusMove(Moves.HAIL, Type.ICE, -1, 10, -1, 0, 3)
      .attr(WeatherChangeAttr, WeatherType.HAIL)
      .target(MoveTarget.BOTH_SIDES),
    new StatusMove(Moves.TORMENT, Type.DARK, 100, 15, -1, 0, 3)
      .unimplemented(),
    new StatusMove(Moves.FLATTER, Type.DARK, 100, 15, -1, 0, 3)
      .attr(StatChangeAttr, BattleStat.SPATK, 1)
      .attr(ConfuseAttr),
    new StatusMove(Moves.WILL_O_WISP, Type.FIRE, 85, 15, -1, 0, 3)
      .attr(StatusEffectAttr, StatusEffect.BURN),
    new StatusMove(Moves.MEMENTO, Type.DARK, 100, 10, -1, 0, 3)
      .attr(SacrificialAttrOnHit)
      .attr(StatChangeAttr, [ BattleStat.ATK, BattleStat.SPATK ], -2),
    new AttackMove(Moves.FACADE, Type.NORMAL, MoveCategory.PHYSICAL, 70, 100, 20, -1, 0, 3)
      .attr(MovePowerMultiplierAttr, (user, target, move) => user.status
        && (user.status.effect === StatusEffect.BURN || user.status.effect === StatusEffect.POISON || user.status.effect === StatusEffect.TOXIC || user.status.effect === StatusEffect.PARALYSIS) ? 2 : 1)
      .attr(BypassBurnDamageReductionAttr),
    new AttackMove(Moves.FOCUS_PUNCH, Type.FIGHTING, MoveCategory.PHYSICAL, 150, 100, 20, -1, -3, 3)
      .attr(MessageHeaderAttr, (user, move) => i18next.t("moveTriggers:isTighteningFocus", {pokemonName: getPokemonNameWithAffix(user)}))
      .punchingMove()
      .ignoresVirtual()
      .condition((user, target, move) => !user.turnData.attacksReceived.find(r => r.damage)),
    new AttackMove(Moves.SMELLING_SALTS, Type.NORMAL, MoveCategory.PHYSICAL, 70, 100, 10, -1, 0, 3)
      .attr(MovePowerMultiplierAttr, (user, target, move) => target.status?.effect === StatusEffect.PARALYSIS ? 2 : 1)
      .attr(HealStatusEffectAttr, true, StatusEffect.PARALYSIS),
    new SelfStatusMove(Moves.FOLLOW_ME, Type.NORMAL, -1, 20, -1, 2, 3)
      .attr(AddBattlerTagAttr, BattlerTagType.CENTER_OF_ATTENTION, true),
    new StatusMove(Moves.NATURE_POWER, Type.NORMAL, -1, 20, -1, 0, 3)
      .attr(NaturePowerAttr)
      .ignoresVirtual(),
    new SelfStatusMove(Moves.CHARGE, Type.ELECTRIC, -1, 20, -1, 0, 3)
      .attr(StatChangeAttr, BattleStat.SPDEF, 1, true)
      .attr(AddBattlerTagAttr, BattlerTagType.CHARGED, true, false),
    new StatusMove(Moves.TAUNT, Type.DARK, 100, 20, -1, 0, 3)
      .unimplemented(),
    new StatusMove(Moves.HELPING_HAND, Type.NORMAL, -1, 20, -1, 5, 3)
      .attr(AddBattlerTagAttr, BattlerTagType.HELPING_HAND)
      .target(MoveTarget.NEAR_ALLY),
    new StatusMove(Moves.TRICK, Type.PSYCHIC, 100, 10, -1, 0, 3)
      .unimplemented(),
    new StatusMove(Moves.ROLE_PLAY, Type.PSYCHIC, -1, 10, -1, 0, 3)
      .attr(AbilityCopyAttr),
    new SelfStatusMove(Moves.WISH, Type.NORMAL, -1, 10, -1, 0, 3)
      .triageMove()
      .attr(AddArenaTagAttr, ArenaTagType.WISH, 2, true),
    new SelfStatusMove(Moves.ASSIST, Type.NORMAL, -1, 20, -1, 0, 3)
      .attr(RandomMovesetMoveAttr, true)
      .ignoresVirtual(),
    new SelfStatusMove(Moves.INGRAIN, Type.GRASS, -1, 20, -1, 0, 3)
      .attr(AddBattlerTagAttr, BattlerTagType.INGRAIN, true, true),
    new AttackMove(Moves.SUPERPOWER, Type.FIGHTING, MoveCategory.PHYSICAL, 120, 100, 5, -1, 0, 3)
      .attr(StatChangeAttr, [ BattleStat.ATK, BattleStat.DEF ], -1, true),
    new SelfStatusMove(Moves.MAGIC_COAT, Type.PSYCHIC, -1, 15, -1, 4, 3)
      .unimplemented(),
    new SelfStatusMove(Moves.RECYCLE, Type.NORMAL, -1, 10, -1, 0, 3)
      .unimplemented(),
    new AttackMove(Moves.REVENGE, Type.FIGHTING, MoveCategory.PHYSICAL, 60, 100, 10, -1, -4, 3)
      .attr(TurnDamagedDoublePowerAttr),
    new AttackMove(Moves.BRICK_BREAK, Type.FIGHTING, MoveCategory.PHYSICAL, 75, 100, 15, -1, 0, 3)
      .attr(RemoveScreensAttr),
    new StatusMove(Moves.YAWN, Type.NORMAL, -1, 10, -1, 0, 3)
      .attr(AddBattlerTagAttr, BattlerTagType.DROWSY, false, true)
      .condition((user, target, move) => !target.status && !target.scene.arena.getTagOnSide(ArenaTagType.SAFEGUARD, target.isPlayer() ? ArenaTagSide.PLAYER : ArenaTagSide.ENEMY)),
    new AttackMove(Moves.KNOCK_OFF, Type.DARK, MoveCategory.PHYSICAL, 65, 100, 20, -1, 0, 3)
      .attr(MovePowerMultiplierAttr, (user, target, move) => target.getHeldItems().filter(i => i.isTransferrable).length > 0 ? 1.5 : 1)
      .attr(RemoveHeldItemAttr, false),
    new AttackMove(Moves.ENDEAVOR, Type.NORMAL, MoveCategory.PHYSICAL, -1, 100, 5, -1, 0, 3)
      .attr(MatchHpAttr)
      .condition(failOnBossCondition),
    new AttackMove(Moves.ERUPTION, Type.FIRE, MoveCategory.SPECIAL, 150, 100, 5, -1, 0, 3)
      .attr(HpPowerAttr)
      .target(MoveTarget.ALL_NEAR_ENEMIES),
    new StatusMove(Moves.SKILL_SWAP, Type.PSYCHIC, -1, 10, -1, 0, 3)
      .attr(SwitchAbilitiesAttr),
    new SelfStatusMove(Moves.IMPRISON, Type.PSYCHIC, -1, 10, -1, 0, 3)
      .unimplemented(),
    new SelfStatusMove(Moves.REFRESH, Type.NORMAL, -1, 20, -1, 0, 3)
      .attr(HealStatusEffectAttr, true, StatusEffect.PARALYSIS, StatusEffect.POISON, StatusEffect.TOXIC, StatusEffect.BURN)
      .condition((user, target, move) => !!user.status && (user.status.effect === StatusEffect.PARALYSIS || user.status.effect === StatusEffect.POISON || user.status.effect === StatusEffect.TOXIC || user.status.effect === StatusEffect.BURN)),
    new SelfStatusMove(Moves.GRUDGE, Type.GHOST, -1, 5, -1, 0, 3)
      .unimplemented(),
    new SelfStatusMove(Moves.SNATCH, Type.DARK, -1, 10, -1, 4, 3)
      .unimplemented(),
    new AttackMove(Moves.SECRET_POWER, Type.NORMAL, MoveCategory.PHYSICAL, 70, 100, 20, 30, 0, 3)
      .makesContact(false)
      .partial(),
    new AttackMove(Moves.DIVE, Type.WATER, MoveCategory.PHYSICAL, 80, 100, 10, -1, 0, 3)
      .attr(ChargeAttr, ChargeAnim.DIVE_CHARGING, i18next.t("moveTriggers:hidUnderwater", {pokemonName: "{USER}"}), BattlerTagType.UNDERWATER, true)
      .attr(GulpMissileTagAttr)
      .ignoresVirtual(),
    new AttackMove(Moves.ARM_THRUST, Type.FIGHTING, MoveCategory.PHYSICAL, 15, 100, 20, -1, 0, 3)
      .attr(MultiHitAttr),
    new SelfStatusMove(Moves.CAMOUFLAGE, Type.NORMAL, -1, 20, -1, 0, 3)
      .attr(CopyBiomeTypeAttr),
    new SelfStatusMove(Moves.TAIL_GLOW, Type.BUG, -1, 20, -1, 0, 3)
      .attr(StatChangeAttr, BattleStat.SPATK, 3, true),
    new AttackMove(Moves.LUSTER_PURGE, Type.PSYCHIC, MoveCategory.SPECIAL, 95, 100, 5, 50, 0, 3)
      .attr(StatChangeAttr, BattleStat.SPDEF, -1),
    new AttackMove(Moves.MIST_BALL, Type.PSYCHIC, MoveCategory.SPECIAL, 95, 100, 5, 50, 0, 3)
      .attr(StatChangeAttr, BattleStat.SPATK, -1)
      .ballBombMove(),
    new StatusMove(Moves.FEATHER_DANCE, Type.FLYING, 100, 15, -1, 0, 3)
      .attr(StatChangeAttr, BattleStat.ATK, -2)
      .danceMove(),
    new StatusMove(Moves.TEETER_DANCE, Type.NORMAL, 100, 20, -1, 0, 3)
      .attr(ConfuseAttr)
      .danceMove()
      .target(MoveTarget.ALL_NEAR_OTHERS),
    new AttackMove(Moves.BLAZE_KICK, Type.FIRE, MoveCategory.PHYSICAL, 85, 90, 10, 10, 0, 3)
      .attr(HighCritAttr)
      .attr(StatusEffectAttr, StatusEffect.BURN),
    new StatusMove(Moves.MUD_SPORT, Type.GROUND, -1, 15, -1, 0, 3)
      .attr(AddArenaTagAttr, ArenaTagType.MUD_SPORT, 5)
      .target(MoveTarget.BOTH_SIDES),
    new AttackMove(Moves.ICE_BALL, Type.ICE, MoveCategory.PHYSICAL, 30, 90, 20, -1, 0, 3)
      .attr(ConsecutiveUseDoublePowerAttr, 5, true, true, Moves.DEFENSE_CURL)
      .ballBombMove(),
    new AttackMove(Moves.NEEDLE_ARM, Type.GRASS, MoveCategory.PHYSICAL, 60, 100, 15, 30, 0, 3)
      .attr(FlinchAttr),
    new SelfStatusMove(Moves.SLACK_OFF, Type.NORMAL, -1, 5, -1, 0, 3)
      .attr(HealAttr, 0.5)
      .triageMove(),
    new AttackMove(Moves.HYPER_VOICE, Type.NORMAL, MoveCategory.SPECIAL, 90, 100, 10, -1, 0, 3)
      .soundBased()
      .target(MoveTarget.ALL_NEAR_ENEMIES),
    new AttackMove(Moves.POISON_FANG, Type.POISON, MoveCategory.PHYSICAL, 50, 100, 15, 50, 0, 3)
      .attr(StatusEffectAttr, StatusEffect.TOXIC)
      .bitingMove(),
    new AttackMove(Moves.CRUSH_CLAW, Type.NORMAL, MoveCategory.PHYSICAL, 75, 95, 10, 50, 0, 3)
      .attr(StatChangeAttr, BattleStat.DEF, -1),
    new AttackMove(Moves.BLAST_BURN, Type.FIRE, MoveCategory.SPECIAL, 150, 90, 5, -1, 0, 3)
      .attr(RechargeAttr),
    new AttackMove(Moves.HYDRO_CANNON, Type.WATER, MoveCategory.SPECIAL, 150, 90, 5, -1, 0, 3)
      .attr(RechargeAttr),
    new AttackMove(Moves.METEOR_MASH, Type.STEEL, MoveCategory.PHYSICAL, 90, 90, 10, 20, 0, 3)
      .attr(StatChangeAttr, BattleStat.ATK, 1, true)
      .punchingMove(),
    new AttackMove(Moves.ASTONISH, Type.GHOST, MoveCategory.PHYSICAL, 30, 100, 15, 30, 0, 3)
      .attr(FlinchAttr),
    new AttackMove(Moves.WEATHER_BALL, Type.NORMAL, MoveCategory.SPECIAL, 50, 100, 10, -1, 0, 3)
      .attr(WeatherBallTypeAttr)
      .attr(MovePowerMultiplierAttr, (user, target, move) => [WeatherType.SUNNY, WeatherType.RAIN, WeatherType.SANDSTORM, WeatherType.HAIL, WeatherType.SNOW, WeatherType.FOG, WeatherType.HEAVY_RAIN, WeatherType.HARSH_SUN].includes(user.scene.arena.weather?.weatherType!) && !user.scene.arena.weather?.isEffectSuppressed(user.scene) ? 2 : 1) // TODO: is this bang correct?
      .ballBombMove(),
    new StatusMove(Moves.AROMATHERAPY, Type.GRASS, -1, 5, -1, 0, 3)
      .attr(PartyStatusCureAttr, i18next.t("moveTriggers:soothingAromaWaftedThroughArea"), Abilities.SAP_SIPPER)
      .target(MoveTarget.PARTY),
    new StatusMove(Moves.FAKE_TEARS, Type.DARK, 100, 20, -1, 0, 3)
      .attr(StatChangeAttr, BattleStat.SPDEF, -2),
    new AttackMove(Moves.AIR_CUTTER, Type.FLYING, MoveCategory.SPECIAL, 60, 95, 25, -1, 0, 3)
      .attr(HighCritAttr)
      .slicingMove()
      .windMove()
      .target(MoveTarget.ALL_NEAR_ENEMIES),
    new AttackMove(Moves.OVERHEAT, Type.FIRE, MoveCategory.SPECIAL, 130, 90, 5, -1, 0, 3)
      .attr(StatChangeAttr, BattleStat.SPATK, -2, true)
      .attr(HealStatusEffectAttr, true, StatusEffect.FREEZE),
    new StatusMove(Moves.ODOR_SLEUTH, Type.NORMAL, -1, 40, -1, 0, 3)
      .attr(ExposedMoveAttr, BattlerTagType.IGNORE_GHOST),
    new AttackMove(Moves.ROCK_TOMB, Type.ROCK, MoveCategory.PHYSICAL, 60, 95, 15, 100, 0, 3)
      .attr(StatChangeAttr, BattleStat.SPD, -1)
      .makesContact(false),
    new AttackMove(Moves.SILVER_WIND, Type.BUG, MoveCategory.SPECIAL, 60, 100, 5, 10, 0, 3)
      .attr(StatChangeAttr, [ BattleStat.ATK, BattleStat.DEF, BattleStat.SPATK, BattleStat.SPDEF, BattleStat.SPD ], 1, true)
      .windMove(),
    new StatusMove(Moves.METAL_SOUND, Type.STEEL, 85, 40, -1, 0, 3)
      .attr(StatChangeAttr, BattleStat.SPDEF, -2)
      .soundBased(),
    new StatusMove(Moves.GRASS_WHISTLE, Type.GRASS, 55, 15, -1, 0, 3)
      .attr(StatusEffectAttr, StatusEffect.SLEEP)
      .soundBased(),
    new StatusMove(Moves.TICKLE, Type.NORMAL, 100, 20, -1, 0, 3)
      .attr(StatChangeAttr, [ BattleStat.ATK, BattleStat.DEF ], -1),
    new SelfStatusMove(Moves.COSMIC_POWER, Type.PSYCHIC, -1, 20, -1, 0, 3)
      .attr(StatChangeAttr, [ BattleStat.DEF, BattleStat.SPDEF ], 1, true),
    new AttackMove(Moves.WATER_SPOUT, Type.WATER, MoveCategory.SPECIAL, 150, 100, 5, -1, 0, 3)
      .attr(HpPowerAttr)
      .target(MoveTarget.ALL_NEAR_ENEMIES),
    new AttackMove(Moves.SIGNAL_BEAM, Type.BUG, MoveCategory.SPECIAL, 75, 100, 15, 10, 0, 3)
      .attr(ConfuseAttr),
    new AttackMove(Moves.SHADOW_PUNCH, Type.GHOST, MoveCategory.PHYSICAL, 60, -1, 20, -1, 0, 3)
      .punchingMove(),
    new AttackMove(Moves.EXTRASENSORY, Type.PSYCHIC, MoveCategory.SPECIAL, 80, 100, 20, 10, 0, 3)
      .attr(FlinchAttr),
    new AttackMove(Moves.SKY_UPPERCUT, Type.FIGHTING, MoveCategory.PHYSICAL, 85, 90, 15, -1, 0, 3)
      .attr(HitsTagAttr, BattlerTagType.FLYING)
      .punchingMove(),
    new AttackMove(Moves.SAND_TOMB, Type.GROUND, MoveCategory.PHYSICAL, 35, 85, 15, -1, 0, 3)
      .attr(TrapAttr, BattlerTagType.SAND_TOMB)
      .makesContact(false),
    new AttackMove(Moves.SHEER_COLD, Type.ICE, MoveCategory.SPECIAL, 200, 20, 5, -1, 0, 3)
      .attr(IceNoEffectTypeAttr)
      .attr(OneHitKOAttr)
      .attr(SheerColdAccuracyAttr),
    new AttackMove(Moves.MUDDY_WATER, Type.WATER, MoveCategory.SPECIAL, 90, 85, 10, 30, 0, 3)
      .attr(StatChangeAttr, BattleStat.ACC, -1)
      .target(MoveTarget.ALL_NEAR_ENEMIES),
    new AttackMove(Moves.BULLET_SEED, Type.GRASS, MoveCategory.PHYSICAL, 25, 100, 30, -1, 0, 3)
      .attr(MultiHitAttr)
      .makesContact(false)
      .ballBombMove(),
    new AttackMove(Moves.AERIAL_ACE, Type.FLYING, MoveCategory.PHYSICAL, 60, -1, 20, -1, 0, 3)
      .slicingMove(),
    new AttackMove(Moves.ICICLE_SPEAR, Type.ICE, MoveCategory.PHYSICAL, 25, 100, 30, -1, 0, 3)
      .attr(MultiHitAttr)
      .makesContact(false),
    new SelfStatusMove(Moves.IRON_DEFENSE, Type.STEEL, -1, 15, -1, 0, 3)
      .attr(StatChangeAttr, BattleStat.DEF, 2, true),
    new StatusMove(Moves.BLOCK, Type.NORMAL, -1, 5, -1, 0, 3)
      .attr(AddBattlerTagAttr, BattlerTagType.TRAPPED, false, true, 1),
    new StatusMove(Moves.HOWL, Type.NORMAL, -1, 40, -1, 0, 3)
      .attr(StatChangeAttr, BattleStat.ATK, 1)
      .soundBased()
      .target(MoveTarget.USER_AND_ALLIES),
    new AttackMove(Moves.DRAGON_CLAW, Type.DRAGON, MoveCategory.PHYSICAL, 80, 100, 15, -1, 0, 3),
    new AttackMove(Moves.FRENZY_PLANT, Type.GRASS, MoveCategory.SPECIAL, 150, 90, 5, -1, 0, 3)
      .attr(RechargeAttr),
    new SelfStatusMove(Moves.BULK_UP, Type.FIGHTING, -1, 20, -1, 0, 3)
      .attr(StatChangeAttr, [ BattleStat.ATK, BattleStat.DEF ], 1, true),
    new AttackMove(Moves.BOUNCE, Type.FLYING, MoveCategory.PHYSICAL, 85, 85, 5, 30, 0, 3)
      .attr(ChargeAttr, ChargeAnim.BOUNCE_CHARGING, i18next.t("moveTriggers:sprangUp", {pokemonName: "{USER}"}), BattlerTagType.FLYING)
      .attr(StatusEffectAttr, StatusEffect.PARALYSIS)
      .condition(failOnGravityCondition)
      .ignoresVirtual(),
    new AttackMove(Moves.MUD_SHOT, Type.GROUND, MoveCategory.SPECIAL, 55, 95, 15, 100, 0, 3)
      .attr(StatChangeAttr, BattleStat.SPD, -1),
    new AttackMove(Moves.POISON_TAIL, Type.POISON, MoveCategory.PHYSICAL, 50, 100, 25, 10, 0, 3)
      .attr(HighCritAttr)
      .attr(StatusEffectAttr, StatusEffect.POISON),
    new AttackMove(Moves.COVET, Type.NORMAL, MoveCategory.PHYSICAL, 60, 100, 25, -1, 0, 3)
      .attr(StealHeldItemChanceAttr, 0.3),
    new AttackMove(Moves.VOLT_TACKLE, Type.ELECTRIC, MoveCategory.PHYSICAL, 120, 100, 15, 10, 0, 3)
      .attr(RecoilAttr, false, 0.33)
      .attr(StatusEffectAttr, StatusEffect.PARALYSIS)
      .recklessMove(),
    new AttackMove(Moves.MAGICAL_LEAF, Type.GRASS, MoveCategory.SPECIAL, 60, -1, 20, -1, 0, 3),
    new StatusMove(Moves.WATER_SPORT, Type.WATER, -1, 15, -1, 0, 3)
      .attr(AddArenaTagAttr, ArenaTagType.WATER_SPORT, 5)
      .target(MoveTarget.BOTH_SIDES),
    new SelfStatusMove(Moves.CALM_MIND, Type.PSYCHIC, -1, 20, -1, 0, 3)
      .attr(StatChangeAttr, [ BattleStat.SPATK, BattleStat.SPDEF ], 1, true),
    new AttackMove(Moves.LEAF_BLADE, Type.GRASS, MoveCategory.PHYSICAL, 90, 100, 15, -1, 0, 3)
      .attr(HighCritAttr)
      .slicingMove(),
    new SelfStatusMove(Moves.DRAGON_DANCE, Type.DRAGON, -1, 20, -1, 0, 3)
      .attr(StatChangeAttr, [ BattleStat.ATK, BattleStat.SPD ], 1, true)
      .danceMove(),
    new AttackMove(Moves.ROCK_BLAST, Type.ROCK, MoveCategory.PHYSICAL, 25, 90, 10, -1, 0, 3)
      .attr(MultiHitAttr)
      .makesContact(false)
      .ballBombMove(),
    new AttackMove(Moves.SHOCK_WAVE, Type.ELECTRIC, MoveCategory.SPECIAL, 60, -1, 20, -1, 0, 3),
    new AttackMove(Moves.WATER_PULSE, Type.WATER, MoveCategory.SPECIAL, 60, 100, 20, 20, 0, 3)
      .attr(ConfuseAttr)
      .pulseMove(),
    new AttackMove(Moves.DOOM_DESIRE, Type.STEEL, MoveCategory.SPECIAL, 140, 100, 5, -1, 0, 3)
      .partial()
      .attr(DelayedAttackAttr, ArenaTagType.DOOM_DESIRE, ChargeAnim.DOOM_DESIRE_CHARGING, i18next.t("moveTriggers:choseDoomDesireAsDestiny", {pokemonName: "{USER}"})),
    new AttackMove(Moves.PSYCHO_BOOST, Type.PSYCHIC, MoveCategory.SPECIAL, 140, 90, 5, -1, 0, 3)
      .attr(StatChangeAttr, BattleStat.SPATK, -2, true),
    new SelfStatusMove(Moves.ROOST, Type.FLYING, -1, 5, -1, 0, 4)
      .attr(HealAttr, 0.5)
      .attr(AddBattlerTagAttr, BattlerTagType.ROOSTED, true, false)
      .triageMove(),
    new StatusMove(Moves.GRAVITY, Type.PSYCHIC, -1, 5, -1, 0, 4)
      .attr(AddArenaTagAttr, ArenaTagType.GRAVITY, 5)
      .target(MoveTarget.BOTH_SIDES),
    new StatusMove(Moves.MIRACLE_EYE, Type.PSYCHIC, -1, 40, -1, 0, 4)
      .attr(ExposedMoveAttr, BattlerTagType.IGNORE_DARK),
    new AttackMove(Moves.WAKE_UP_SLAP, Type.FIGHTING, MoveCategory.PHYSICAL, 70, 100, 10, -1, 0, 4)
      .attr(MovePowerMultiplierAttr, (user, target, move) => targetSleptOrComatoseCondition(user, target, move) ? 2 : 1)
      .attr(HealStatusEffectAttr, false, StatusEffect.SLEEP),
    new AttackMove(Moves.HAMMER_ARM, Type.FIGHTING, MoveCategory.PHYSICAL, 100, 90, 10, -1, 0, 4)
      .attr(StatChangeAttr, BattleStat.SPD, -1, true)
      .punchingMove(),
    new AttackMove(Moves.GYRO_BALL, Type.STEEL, MoveCategory.PHYSICAL, -1, 100, 5, -1, 0, 4)
      .attr(GyroBallPowerAttr)
      .ballBombMove(),
    new SelfStatusMove(Moves.HEALING_WISH, Type.PSYCHIC, -1, 10, -1, 0, 4)
      .attr(SacrificialFullRestoreAttr)
      .triageMove(),
    new AttackMove(Moves.BRINE, Type.WATER, MoveCategory.SPECIAL, 65, 100, 10, -1, 0, 4)
      .attr(MovePowerMultiplierAttr, (user, target, move) => target.getHpRatio() < 0.5 ? 2 : 1),
    new AttackMove(Moves.NATURAL_GIFT, Type.NORMAL, MoveCategory.PHYSICAL, -1, 100, 15, -1, 0, 4)
      .makesContact(false)
      .unimplemented(),
    new AttackMove(Moves.FEINT, Type.NORMAL, MoveCategory.PHYSICAL, 30, 100, 10, -1, 2, 4)
      .attr(RemoveBattlerTagAttr, [ BattlerTagType.PROTECTED ])
      .attr(RemoveArenaTagsAttr, [ ArenaTagType.QUICK_GUARD, ArenaTagType.WIDE_GUARD, ArenaTagType.MAT_BLOCK, ArenaTagType.CRAFTY_SHIELD ], false)
      .makesContact(false)
      .ignoresProtect(),
    new AttackMove(Moves.PLUCK, Type.FLYING, MoveCategory.PHYSICAL, 60, 100, 20, -1, 0, 4)
      .attr(StealEatBerryAttr),
    new StatusMove(Moves.TAILWIND, Type.FLYING, -1, 15, -1, 0, 4)
      .windMove()
      .attr(AddArenaTagAttr, ArenaTagType.TAILWIND, 4, true)
      .target(MoveTarget.USER_SIDE),
    new StatusMove(Moves.ACUPRESSURE, Type.NORMAL, -1, 30, -1, 0, 4)
      .attr(AcupressureStatChangeAttr)
      .target(MoveTarget.USER_OR_NEAR_ALLY),
    new AttackMove(Moves.METAL_BURST, Type.STEEL, MoveCategory.PHYSICAL, -1, 100, 10, -1, 0, 4)
      .attr(CounterDamageAttr, (move: Move) => (move.category === MoveCategory.PHYSICAL || move.category === MoveCategory.SPECIAL), 1.5)
      .redirectCounter()
      .makesContact(false)
      .target(MoveTarget.ATTACKER),
    new AttackMove(Moves.U_TURN, Type.BUG, MoveCategory.PHYSICAL, 70, 100, 20, -1, 0, 4)
      .attr(ForceSwitchOutAttr, true, false),
    new AttackMove(Moves.CLOSE_COMBAT, Type.FIGHTING, MoveCategory.PHYSICAL, 120, 100, 5, -1, 0, 4)
      .attr(StatChangeAttr, [ BattleStat.DEF, BattleStat.SPDEF ], -1, true),
    new AttackMove(Moves.PAYBACK, Type.DARK, MoveCategory.PHYSICAL, 50, 100, 10, -1, 0, 4)
      .attr(MovePowerMultiplierAttr, (user, target, move) => target.getLastXMoves(1).find(m => m.turn === target.scene.currentBattle.turn) || user.scene.currentBattle.turnCommands[target.getBattlerIndex()]?.command === Command.BALL ? 2 : 1),
    new AttackMove(Moves.ASSURANCE, Type.DARK, MoveCategory.PHYSICAL, 60, 100, 10, -1, 0, 4)
      .attr(MovePowerMultiplierAttr, (user, target, move) => target.turnData.damageTaken > 0 ? 2 : 1),
    new StatusMove(Moves.EMBARGO, Type.DARK, 100, 15, -1, 0, 4)
      .unimplemented(),
    new AttackMove(Moves.FLING, Type.DARK, MoveCategory.PHYSICAL, -1, 100, 10, -1, 0, 4)
      .makesContact(false)
      .unimplemented(),
    new StatusMove(Moves.PSYCHO_SHIFT, Type.PSYCHIC, 100, 10, -1, 0, 4)
      .attr(PsychoShiftEffectAttr)
      .condition((user, target, move) => {
        let statusToApply = user.hasAbility(Abilities.COMATOSE) ? StatusEffect.SLEEP : undefined;
        if (user.status?.effect && isNonVolatileStatusEffect(user.status.effect)) {
          statusToApply = user.status.effect;
        }
        return !!statusToApply && target.canSetStatus(statusToApply, false, false, user);
      }
      ),
    new AttackMove(Moves.TRUMP_CARD, Type.NORMAL, MoveCategory.SPECIAL, -1, -1, 5, -1, 0, 4)
      .makesContact()
      .attr(LessPPMorePowerAttr),
    new StatusMove(Moves.HEAL_BLOCK, Type.PSYCHIC, 100, 15, -1, 0, 4)
      .target(MoveTarget.ALL_NEAR_ENEMIES)
      .unimplemented(),
    new AttackMove(Moves.WRING_OUT, Type.NORMAL, MoveCategory.SPECIAL, -1, 100, 5, -1, 0, 4)
      .attr(OpponentHighHpPowerAttr, 120)
      .makesContact(),
    new SelfStatusMove(Moves.POWER_TRICK, Type.PSYCHIC, -1, 10, -1, 0, 4)
      .unimplemented(),
    new StatusMove(Moves.GASTRO_ACID, Type.POISON, 100, 10, -1, 0, 4)
      .attr(SuppressAbilitiesAttr),
    new StatusMove(Moves.LUCKY_CHANT, Type.NORMAL, -1, 30, -1, 0, 4)
      .attr(AddArenaTagAttr, ArenaTagType.NO_CRIT, 5, true, true)
      .target(MoveTarget.USER_SIDE),
    new StatusMove(Moves.ME_FIRST, Type.NORMAL, -1, 20, -1, 0, 4)
      .ignoresVirtual()
      .target(MoveTarget.NEAR_ENEMY)
      .unimplemented(),
    new SelfStatusMove(Moves.COPYCAT, Type.NORMAL, -1, 20, -1, 0, 4)
      .attr(CopyMoveAttr)
      .ignoresVirtual(),
    new StatusMove(Moves.POWER_SWAP, Type.PSYCHIC, -1, 10, 100, 0, 4)
      .unimplemented(),
    new StatusMove(Moves.GUARD_SWAP, Type.PSYCHIC, -1, 10, 100, 0, 4)
      .unimplemented(),
    new AttackMove(Moves.PUNISHMENT, Type.DARK, MoveCategory.PHYSICAL, -1, 100, 5, -1, 0, 4)
      .makesContact(true)
      .attr(PunishmentPowerAttr),
    new AttackMove(Moves.LAST_RESORT, Type.NORMAL, MoveCategory.PHYSICAL, 140, 100, 5, -1, 0, 4)
      .attr(LastResortAttr),
    new StatusMove(Moves.WORRY_SEED, Type.GRASS, 100, 10, -1, 0, 4)
      .attr(AbilityChangeAttr, Abilities.INSOMNIA),
    new AttackMove(Moves.SUCKER_PUNCH, Type.DARK, MoveCategory.PHYSICAL, 70, 100, 5, -1, 1, 4)
      .condition((user, target, move) => user.scene.currentBattle.turnCommands[target.getBattlerIndex()]?.command === Command.FIGHT && !target.turnData.acted && allMoves[user.scene.currentBattle.turnCommands[target.getBattlerIndex()]?.move?.move!].category !== MoveCategory.STATUS), // TODO: is this bang correct?
    new StatusMove(Moves.TOXIC_SPIKES, Type.POISON, -1, 20, -1, 0, 4)
      .attr(AddArenaTrapTagAttr, ArenaTagType.TOXIC_SPIKES)
      .target(MoveTarget.ENEMY_SIDE),
    new StatusMove(Moves.HEART_SWAP, Type.PSYCHIC, -1, 10, -1, 0, 4)
      .attr(SwapStatsAttr),
    new SelfStatusMove(Moves.AQUA_RING, Type.WATER, -1, 20, -1, 0, 4)
      .attr(AddBattlerTagAttr, BattlerTagType.AQUA_RING, true, true),
    new SelfStatusMove(Moves.MAGNET_RISE, Type.ELECTRIC, -1, 10, -1, 0, 4)
      .attr(AddBattlerTagAttr, BattlerTagType.MAGNET_RISEN, true, true)
      .condition((user, target, move) => !user.scene.arena.getTag(ArenaTagType.GRAVITY) && [BattlerTagType.MAGNET_RISEN, BattlerTagType.IGNORE_FLYING, BattlerTagType.INGRAIN].every((tag) => !user.getTag(tag))),
    new AttackMove(Moves.FLARE_BLITZ, Type.FIRE, MoveCategory.PHYSICAL, 120, 100, 15, 10, 0, 4)
      .attr(RecoilAttr, false, 0.33)
      .attr(HealStatusEffectAttr, true, StatusEffect.FREEZE)
      .attr(StatusEffectAttr, StatusEffect.BURN)
      .recklessMove(),
    new AttackMove(Moves.FORCE_PALM, Type.FIGHTING, MoveCategory.PHYSICAL, 60, 100, 10, 30, 0, 4)
      .attr(StatusEffectAttr, StatusEffect.PARALYSIS),
    new AttackMove(Moves.AURA_SPHERE, Type.FIGHTING, MoveCategory.SPECIAL, 80, -1, 20, -1, 0, 4)
      .pulseMove()
      .ballBombMove(),
    new SelfStatusMove(Moves.ROCK_POLISH, Type.ROCK, -1, 20, -1, 0, 4)
      .attr(StatChangeAttr, BattleStat.SPD, 2, true),
    new AttackMove(Moves.POISON_JAB, Type.POISON, MoveCategory.PHYSICAL, 80, 100, 20, 30, 0, 4)
      .attr(StatusEffectAttr, StatusEffect.POISON),
    new AttackMove(Moves.DARK_PULSE, Type.DARK, MoveCategory.SPECIAL, 80, 100, 15, 20, 0, 4)
      .attr(FlinchAttr)
      .pulseMove(),
    new AttackMove(Moves.NIGHT_SLASH, Type.DARK, MoveCategory.PHYSICAL, 70, 100, 15, -1, 0, 4)
      .attr(HighCritAttr)
      .slicingMove(),
    new AttackMove(Moves.AQUA_TAIL, Type.WATER, MoveCategory.PHYSICAL, 90, 90, 10, -1, 0, 4),
    new AttackMove(Moves.SEED_BOMB, Type.GRASS, MoveCategory.PHYSICAL, 80, 100, 15, -1, 0, 4)
      .makesContact(false)
      .ballBombMove(),
    new AttackMove(Moves.AIR_SLASH, Type.FLYING, MoveCategory.SPECIAL, 75, 95, 15, 30, 0, 4)
      .attr(FlinchAttr)
      .slicingMove(),
    new AttackMove(Moves.X_SCISSOR, Type.BUG, MoveCategory.PHYSICAL, 80, 100, 15, -1, 0, 4)
      .slicingMove(),
    new AttackMove(Moves.BUG_BUZZ, Type.BUG, MoveCategory.SPECIAL, 90, 100, 10, 10, 0, 4)
      .attr(StatChangeAttr, BattleStat.SPDEF, -1)
      .soundBased(),
    new AttackMove(Moves.DRAGON_PULSE, Type.DRAGON, MoveCategory.SPECIAL, 85, 100, 10, -1, 0, 4)
      .pulseMove(),
    new AttackMove(Moves.DRAGON_RUSH, Type.DRAGON, MoveCategory.PHYSICAL, 100, 75, 10, 20, 0, 4)
      .attr(MinimizeAccuracyAttr)
      .attr(HitsTagAttr, BattlerTagType.MINIMIZED, true)
      .attr(FlinchAttr),
    new AttackMove(Moves.POWER_GEM, Type.ROCK, MoveCategory.SPECIAL, 80, 100, 20, -1, 0, 4),
    new AttackMove(Moves.DRAIN_PUNCH, Type.FIGHTING, MoveCategory.PHYSICAL, 75, 100, 10, -1, 0, 4)
      .attr(HitHealAttr)
      .punchingMove()
      .triageMove(),
    new AttackMove(Moves.VACUUM_WAVE, Type.FIGHTING, MoveCategory.SPECIAL, 40, 100, 30, -1, 1, 4),
    new AttackMove(Moves.FOCUS_BLAST, Type.FIGHTING, MoveCategory.SPECIAL, 120, 70, 5, 10, 0, 4)
      .attr(StatChangeAttr, BattleStat.SPDEF, -1)
      .ballBombMove(),
    new AttackMove(Moves.ENERGY_BALL, Type.GRASS, MoveCategory.SPECIAL, 90, 100, 10, 10, 0, 4)
      .attr(StatChangeAttr, BattleStat.SPDEF, -1)
      .ballBombMove(),
    new AttackMove(Moves.BRAVE_BIRD, Type.FLYING, MoveCategory.PHYSICAL, 120, 100, 15, -1, 0, 4)
      .attr(RecoilAttr, false, 0.33)
      .recklessMove(),
    new AttackMove(Moves.EARTH_POWER, Type.GROUND, MoveCategory.SPECIAL, 90, 100, 10, 10, 0, 4)
      .attr(StatChangeAttr, BattleStat.SPDEF, -1),
    new StatusMove(Moves.SWITCHEROO, Type.DARK, 100, 10, -1, 0, 4)
      .unimplemented(),
    new AttackMove(Moves.GIGA_IMPACT, Type.NORMAL, MoveCategory.PHYSICAL, 150, 90, 5, -1, 0, 4)
      .attr(RechargeAttr),
    new SelfStatusMove(Moves.NASTY_PLOT, Type.DARK, -1, 20, -1, 0, 4)
      .attr(StatChangeAttr, BattleStat.SPATK, 2, true),
    new AttackMove(Moves.BULLET_PUNCH, Type.STEEL, MoveCategory.PHYSICAL, 40, 100, 30, -1, 1, 4)
      .punchingMove(),
    new AttackMove(Moves.AVALANCHE, Type.ICE, MoveCategory.PHYSICAL, 60, 100, 10, -1, -4, 4)
      .attr(TurnDamagedDoublePowerAttr),
    new AttackMove(Moves.ICE_SHARD, Type.ICE, MoveCategory.PHYSICAL, 40, 100, 30, -1, 1, 4)
      .makesContact(false),
    new AttackMove(Moves.SHADOW_CLAW, Type.GHOST, MoveCategory.PHYSICAL, 70, 100, 15, -1, 0, 4)
      .attr(HighCritAttr),
    new AttackMove(Moves.THUNDER_FANG, Type.ELECTRIC, MoveCategory.PHYSICAL, 65, 95, 15, 10, 0, 4)
      .attr(FlinchAttr)
      .attr(StatusEffectAttr, StatusEffect.PARALYSIS)
      .bitingMove(),
    new AttackMove(Moves.ICE_FANG, Type.ICE, MoveCategory.PHYSICAL, 65, 95, 15, 10, 0, 4)
      .attr(FlinchAttr)
      .attr(StatusEffectAttr, StatusEffect.FREEZE)
      .bitingMove(),
    new AttackMove(Moves.FIRE_FANG, Type.FIRE, MoveCategory.PHYSICAL, 65, 95, 15, 10, 0, 4)
      .attr(FlinchAttr)
      .attr(StatusEffectAttr, StatusEffect.BURN)
      .bitingMove(),
    new AttackMove(Moves.SHADOW_SNEAK, Type.GHOST, MoveCategory.PHYSICAL, 40, 100, 30, -1, 1, 4),
    new AttackMove(Moves.MUD_BOMB, Type.GROUND, MoveCategory.SPECIAL, 65, 85, 10, 30, 0, 4)
      .attr(StatChangeAttr, BattleStat.ACC, -1)
      .ballBombMove(),
    new AttackMove(Moves.PSYCHO_CUT, Type.PSYCHIC, MoveCategory.PHYSICAL, 70, 100, 20, -1, 0, 4)
      .attr(HighCritAttr)
      .slicingMove()
      .makesContact(false),
    new AttackMove(Moves.ZEN_HEADBUTT, Type.PSYCHIC, MoveCategory.PHYSICAL, 80, 90, 15, 20, 0, 4)
      .attr(FlinchAttr),
    new AttackMove(Moves.MIRROR_SHOT, Type.STEEL, MoveCategory.SPECIAL, 65, 85, 10, 30, 0, 4)
      .attr(StatChangeAttr, BattleStat.ACC, -1),
    new AttackMove(Moves.FLASH_CANNON, Type.STEEL, MoveCategory.SPECIAL, 80, 100, 10, 10, 0, 4)
      .attr(StatChangeAttr, BattleStat.SPDEF, -1),
    new AttackMove(Moves.ROCK_CLIMB, Type.NORMAL, MoveCategory.PHYSICAL, 90, 85, 20, 20, 0, 4)
      .attr(ConfuseAttr),
    new StatusMove(Moves.DEFOG, Type.FLYING, -1, 15, -1, 0, 4)
      .attr(StatChangeAttr, BattleStat.EVA, -1)
      .attr(ClearWeatherAttr, WeatherType.FOG)
      .attr(ClearTerrainAttr)
      .attr(RemoveScreensAttr, false)
      .attr(RemoveArenaTrapAttr, true),
    new StatusMove(Moves.TRICK_ROOM, Type.PSYCHIC, -1, 5, -1, -7, 4)
      .attr(AddArenaTagAttr, ArenaTagType.TRICK_ROOM, 5)
      .ignoresProtect()
      .target(MoveTarget.BOTH_SIDES),
    new AttackMove(Moves.DRACO_METEOR, Type.DRAGON, MoveCategory.SPECIAL, 130, 90, 5, -1, 0, 4)
      .attr(StatChangeAttr, BattleStat.SPATK, -2, true),
    new AttackMove(Moves.DISCHARGE, Type.ELECTRIC, MoveCategory.SPECIAL, 80, 100, 15, 30, 0, 4)
      .attr(StatusEffectAttr, StatusEffect.PARALYSIS)
      .target(MoveTarget.ALL_NEAR_OTHERS),
    new AttackMove(Moves.LAVA_PLUME, Type.FIRE, MoveCategory.SPECIAL, 80, 100, 15, 30, 0, 4)
      .attr(StatusEffectAttr, StatusEffect.BURN)
      .target(MoveTarget.ALL_NEAR_OTHERS),
    new AttackMove(Moves.LEAF_STORM, Type.GRASS, MoveCategory.SPECIAL, 130, 90, 5, -1, 0, 4)
      .attr(StatChangeAttr, BattleStat.SPATK, -2, true),
    new AttackMove(Moves.POWER_WHIP, Type.GRASS, MoveCategory.PHYSICAL, 120, 85, 10, -1, 0, 4),
    new AttackMove(Moves.ROCK_WRECKER, Type.ROCK, MoveCategory.PHYSICAL, 150, 90, 5, -1, 0, 4)
      .attr(RechargeAttr)
      .makesContact(false)
      .ballBombMove(),
    new AttackMove(Moves.CROSS_POISON, Type.POISON, MoveCategory.PHYSICAL, 70, 100, 20, 10, 0, 4)
      .attr(HighCritAttr)
      .attr(StatusEffectAttr, StatusEffect.POISON)
      .slicingMove(),
    new AttackMove(Moves.GUNK_SHOT, Type.POISON, MoveCategory.PHYSICAL, 120, 80, 5, 30, 0, 4)
      .attr(StatusEffectAttr, StatusEffect.POISON)
      .makesContact(false),
    new AttackMove(Moves.IRON_HEAD, Type.STEEL, MoveCategory.PHYSICAL, 80, 100, 15, 30, 0, 4)
      .attr(FlinchAttr),
    new AttackMove(Moves.MAGNET_BOMB, Type.STEEL, MoveCategory.PHYSICAL, 60, -1, 20, -1, 0, 4)
      .makesContact(false)
      .ballBombMove(),
    new AttackMove(Moves.STONE_EDGE, Type.ROCK, MoveCategory.PHYSICAL, 100, 80, 5, -1, 0, 4)
      .attr(HighCritAttr)
      .makesContact(false),
    new StatusMove(Moves.CAPTIVATE, Type.NORMAL, 100, 20, -1, 0, 4)
      .attr(StatChangeAttr, BattleStat.SPATK, -2)
      .condition((user, target, move) => target.isOppositeGender(user))
      .target(MoveTarget.ALL_NEAR_ENEMIES),
    new StatusMove(Moves.STEALTH_ROCK, Type.ROCK, -1, 20, -1, 0, 4)
      .attr(AddArenaTrapTagAttr, ArenaTagType.STEALTH_ROCK)
      .target(MoveTarget.ENEMY_SIDE),
    new AttackMove(Moves.GRASS_KNOT, Type.GRASS, MoveCategory.SPECIAL, -1, 100, 20, -1, 0, 4)
      .attr(WeightPowerAttr)
      .makesContact()
      .condition(failOnMaxCondition),
    new AttackMove(Moves.CHATTER, Type.FLYING, MoveCategory.SPECIAL, 65, 100, 20, 100, 0, 4)
      .attr(ConfuseAttr)
      .soundBased(),
    new AttackMove(Moves.JUDGMENT, Type.NORMAL, MoveCategory.SPECIAL, 100, 100, 10, -1, 0, 4)
      .attr(FormChangeItemTypeAttr),
    new AttackMove(Moves.BUG_BITE, Type.BUG, MoveCategory.PHYSICAL, 60, 100, 20, -1, 0, 4)
      .attr(StealEatBerryAttr),
    new AttackMove(Moves.CHARGE_BEAM, Type.ELECTRIC, MoveCategory.SPECIAL, 50, 90, 10, 70, 0, 4)
      .attr(StatChangeAttr, BattleStat.SPATK, 1, true),
    new AttackMove(Moves.WOOD_HAMMER, Type.GRASS, MoveCategory.PHYSICAL, 120, 100, 15, -1, 0, 4)
      .attr(RecoilAttr, false, 0.33)
      .recklessMove(),
    new AttackMove(Moves.AQUA_JET, Type.WATER, MoveCategory.PHYSICAL, 40, 100, 20, -1, 1, 4),
    new AttackMove(Moves.ATTACK_ORDER, Type.BUG, MoveCategory.PHYSICAL, 90, 100, 15, -1, 0, 4)
      .attr(HighCritAttr)
      .makesContact(false),
    new SelfStatusMove(Moves.DEFEND_ORDER, Type.BUG, -1, 10, -1, 0, 4)
      .attr(StatChangeAttr, [ BattleStat.DEF, BattleStat.SPDEF ], 1, true),
    new SelfStatusMove(Moves.HEAL_ORDER, Type.BUG, -1, 10, -1, 0, 4)
      .attr(HealAttr, 0.5)
      .triageMove(),
    new AttackMove(Moves.HEAD_SMASH, Type.ROCK, MoveCategory.PHYSICAL, 150, 80, 5, -1, 0, 4)
      .attr(RecoilAttr, false, 0.5)
      .recklessMove(),
    new AttackMove(Moves.DOUBLE_HIT, Type.NORMAL, MoveCategory.PHYSICAL, 35, 90, 10, -1, 0, 4)
      .attr(MultiHitAttr, MultiHitType._2),
    new AttackMove(Moves.ROAR_OF_TIME, Type.DRAGON, MoveCategory.SPECIAL, 150, 90, 5, -1, 0, 4)
      .attr(RechargeAttr),
    new AttackMove(Moves.SPACIAL_REND, Type.DRAGON, MoveCategory.SPECIAL, 100, 95, 5, -1, 0, 4)
      .attr(HighCritAttr),
    new SelfStatusMove(Moves.LUNAR_DANCE, Type.PSYCHIC, -1, 10, -1, 0, 4)
      .attr(SacrificialAttrOnHit)
      .danceMove()
      .triageMove()
      .unimplemented(),
    new AttackMove(Moves.CRUSH_GRIP, Type.NORMAL, MoveCategory.PHYSICAL, -1, 100, 5, -1, 0, 4)
      .attr(OpponentHighHpPowerAttr, 120),
    new AttackMove(Moves.MAGMA_STORM, Type.FIRE, MoveCategory.SPECIAL, 100, 75, 5, -1, 0, 4)
      .attr(TrapAttr, BattlerTagType.MAGMA_STORM),
    new StatusMove(Moves.DARK_VOID, Type.DARK, 80, 10, -1, 0, 4)  //Accuracy from Generations 4-6
      .attr(StatusEffectAttr, StatusEffect.SLEEP)
      .target(MoveTarget.ALL_NEAR_ENEMIES),
    new AttackMove(Moves.SEED_FLARE, Type.GRASS, MoveCategory.SPECIAL, 120, 85, 5, 40, 0, 4)
      .attr(StatChangeAttr, BattleStat.SPDEF, -2),
    new AttackMove(Moves.OMINOUS_WIND, Type.GHOST, MoveCategory.SPECIAL, 60, 100, 5, 10, 0, 4)
      .attr(StatChangeAttr, [ BattleStat.ATK, BattleStat.DEF, BattleStat.SPATK, BattleStat.SPDEF, BattleStat.SPD ], 1, true)
      .windMove(),
    new AttackMove(Moves.SHADOW_FORCE, Type.GHOST, MoveCategory.PHYSICAL, 120, 100, 5, -1, 0, 4)
      .attr(ChargeAttr, ChargeAnim.SHADOW_FORCE_CHARGING, i18next.t("moveTriggers:vanishedInstantly", {pokemonName: "{USER}"}), BattlerTagType.HIDDEN)
      .ignoresProtect()
      .ignoresVirtual(),
    new SelfStatusMove(Moves.HONE_CLAWS, Type.DARK, -1, 15, -1, 0, 5)
      .attr(StatChangeAttr, [ BattleStat.ATK, BattleStat.ACC ], 1, true),
    new StatusMove(Moves.WIDE_GUARD, Type.ROCK, -1, 10, -1, 3, 5)
      .target(MoveTarget.USER_SIDE)
      .attr(AddArenaTagAttr, ArenaTagType.WIDE_GUARD, 1, true, true),
    new StatusMove(Moves.GUARD_SPLIT, Type.PSYCHIC, -1, 10, -1, 0, 5)
      .unimplemented(),
    new StatusMove(Moves.POWER_SPLIT, Type.PSYCHIC, -1, 10, -1, 0, 5)
      .unimplemented(),
    new StatusMove(Moves.WONDER_ROOM, Type.PSYCHIC, -1, 10, -1, 0, 5)
      .ignoresProtect()
      .target(MoveTarget.BOTH_SIDES)
      .unimplemented(),
    new AttackMove(Moves.PSYSHOCK, Type.PSYCHIC, MoveCategory.SPECIAL, 80, 100, 10, -1, 0, 5)
      .attr(DefDefAttr),
    new AttackMove(Moves.VENOSHOCK, Type.POISON, MoveCategory.SPECIAL, 65, 100, 10, -1, 0, 5)
      .attr(MovePowerMultiplierAttr, (user, target, move) => target.status && (target.status.effect === StatusEffect.POISON || target.status.effect === StatusEffect.TOXIC) ? 2 : 1),
    new SelfStatusMove(Moves.AUTOTOMIZE, Type.STEEL, -1, 15, -1, 0, 5)
      .attr(StatChangeAttr, BattleStat.SPD, 2, true)
      .partial(),
    new SelfStatusMove(Moves.RAGE_POWDER, Type.BUG, -1, 20, -1, 2, 5)
      .powderMove()
      .attr(AddBattlerTagAttr, BattlerTagType.CENTER_OF_ATTENTION, true),
    new StatusMove(Moves.TELEKINESIS, Type.PSYCHIC, -1, 15, -1, 0, 5)
      .condition(failOnGravityCondition)
      .unimplemented(),
    new StatusMove(Moves.MAGIC_ROOM, Type.PSYCHIC, -1, 10, -1, 0, 5)
      .ignoresProtect()
      .target(MoveTarget.BOTH_SIDES)
      .unimplemented(),
    new AttackMove(Moves.SMACK_DOWN, Type.ROCK, MoveCategory.PHYSICAL, 50, 100, 15, 100, 0, 5)
      .attr(AddBattlerTagAttr, BattlerTagType.IGNORE_FLYING, false, false, 1, 1, true)
      .attr(AddBattlerTagAttr, BattlerTagType.INTERRUPTED)
      .attr(RemoveBattlerTagAttr, [BattlerTagType.FLYING, BattlerTagType.MAGNET_RISEN])
      .attr(HitsTagAttr, BattlerTagType.FLYING, false)
      .makesContact(false),
    new AttackMove(Moves.STORM_THROW, Type.FIGHTING, MoveCategory.PHYSICAL, 60, 100, 10, -1, 0, 5)
      .attr(CritOnlyAttr),
    new AttackMove(Moves.FLAME_BURST, Type.FIRE, MoveCategory.SPECIAL, 70, 100, 15, -1, 0, 5)
      .attr(FlameBurstAttr),
    new AttackMove(Moves.SLUDGE_WAVE, Type.POISON, MoveCategory.SPECIAL, 95, 100, 10, 10, 0, 5)
      .attr(StatusEffectAttr, StatusEffect.POISON)
      .target(MoveTarget.ALL_NEAR_OTHERS),
    new SelfStatusMove(Moves.QUIVER_DANCE, Type.BUG, -1, 20, -1, 0, 5)
      .attr(StatChangeAttr, [ BattleStat.SPATK, BattleStat.SPDEF, BattleStat.SPD ], 1, true)
      .danceMove(),
    new AttackMove(Moves.HEAVY_SLAM, Type.STEEL, MoveCategory.PHYSICAL, -1, 100, 10, -1, 0, 5)
      .attr(MinimizeAccuracyAttr)
      .attr(CompareWeightPowerAttr)
      .attr(HitsTagAttr, BattlerTagType.MINIMIZED, true)
      .condition(failOnMaxCondition),
    new AttackMove(Moves.SYNCHRONOISE, Type.PSYCHIC, MoveCategory.SPECIAL, 120, 100, 10, -1, 0, 5)
      .target(MoveTarget.ALL_NEAR_OTHERS)
      .condition(unknownTypeCondition)
      .attr(hitsSameTypeAttr),
    new AttackMove(Moves.ELECTRO_BALL, Type.ELECTRIC, MoveCategory.SPECIAL, -1, 100, 10, -1, 0, 5)
      .attr(ElectroBallPowerAttr)
      .ballBombMove(),
    new StatusMove(Moves.SOAK, Type.WATER, 100, 20, -1, 0, 5)
      .attr(ChangeTypeAttr, Type.WATER),
    new AttackMove(Moves.FLAME_CHARGE, Type.FIRE, MoveCategory.PHYSICAL, 50, 100, 20, 100, 0, 5)
      .attr(StatChangeAttr, BattleStat.SPD, 1, true),
    new SelfStatusMove(Moves.COIL, Type.POISON, -1, 20, -1, 0, 5)
      .attr(StatChangeAttr, [ BattleStat.ATK, BattleStat.DEF, BattleStat.ACC ], 1, true),
    new AttackMove(Moves.LOW_SWEEP, Type.FIGHTING, MoveCategory.PHYSICAL, 65, 100, 20, 100, 0, 5)
      .attr(StatChangeAttr, BattleStat.SPD, -1),
    new AttackMove(Moves.ACID_SPRAY, Type.POISON, MoveCategory.SPECIAL, 40, 100, 20, 100, 0, 5)
      .attr(StatChangeAttr, BattleStat.SPDEF, -2)
      .ballBombMove(),
    new AttackMove(Moves.FOUL_PLAY, Type.DARK, MoveCategory.PHYSICAL, 95, 100, 15, -1, 0, 5)
      .attr(TargetAtkUserAtkAttr),
    new StatusMove(Moves.SIMPLE_BEAM, Type.NORMAL, 100, 15, -1, 0, 5)
      .attr(AbilityChangeAttr, Abilities.SIMPLE),
    new StatusMove(Moves.ENTRAINMENT, Type.NORMAL, 100, 15, -1, 0, 5)
      .attr(AbilityGiveAttr),
    new StatusMove(Moves.AFTER_YOU, Type.NORMAL, -1, 15, -1, 0, 5)
      .ignoresProtect()
      .unimplemented(),
    new AttackMove(Moves.ROUND, Type.NORMAL, MoveCategory.SPECIAL, 60, 100, 15, -1, 0, 5)
      .soundBased()
      .partial(),
    new AttackMove(Moves.ECHOED_VOICE, Type.NORMAL, MoveCategory.SPECIAL, 40, 100, 15, -1, 0, 5)
      .attr(ConsecutiveUseMultiBasePowerAttr, 5, false)
      .soundBased(),
    new AttackMove(Moves.CHIP_AWAY, Type.NORMAL, MoveCategory.PHYSICAL, 70, 100, 20, -1, 0, 5)
      .attr(IgnoreOpponentStatChangesAttr),
    new AttackMove(Moves.CLEAR_SMOG, Type.POISON, MoveCategory.SPECIAL, 50, -1, 15, -1, 0, 5)
      .attr(ResetStatsAttr, false),
    new AttackMove(Moves.STORED_POWER, Type.PSYCHIC, MoveCategory.SPECIAL, 20, 100, 10, -1, 0, 5)
      .attr(StatChangeCountPowerAttr),
    new StatusMove(Moves.QUICK_GUARD, Type.FIGHTING, -1, 15, -1, 3, 5)
      .target(MoveTarget.USER_SIDE)
      .attr(AddArenaTagAttr, ArenaTagType.QUICK_GUARD, 1, true, true),
    new SelfStatusMove(Moves.ALLY_SWITCH, Type.PSYCHIC, -1, 15, -1, 2, 5)
      .ignoresProtect()
      .unimplemented(),
    new AttackMove(Moves.SCALD, Type.WATER, MoveCategory.SPECIAL, 80, 100, 15, 30, 0, 5)
      .attr(HealStatusEffectAttr, false, StatusEffect.FREEZE)
      .attr(HealStatusEffectAttr, true, StatusEffect.FREEZE)
      .attr(StatusEffectAttr, StatusEffect.BURN),
    new SelfStatusMove(Moves.SHELL_SMASH, Type.NORMAL, -1, 15, -1, 0, 5)
      .attr(StatChangeAttr, [ BattleStat.ATK, BattleStat.SPATK, BattleStat.SPD ], 2, true)
      .attr(StatChangeAttr, [ BattleStat.DEF, BattleStat.SPDEF ], -1, true),
    new StatusMove(Moves.HEAL_PULSE, Type.PSYCHIC, -1, 10, -1, 0, 5)
      .attr(HealAttr, 0.5, false, false)
      .pulseMove()
      .triageMove(),
    new AttackMove(Moves.HEX, Type.GHOST, MoveCategory.SPECIAL, 65, 100, 10, -1, 0, 5)
      .attr(
        MovePowerMultiplierAttr,
        (user, target, move) =>  target.status || target.hasAbility(Abilities.COMATOSE)? 2 : 1),
    new AttackMove(Moves.SKY_DROP, Type.FLYING, MoveCategory.PHYSICAL, 60, 100, 10, -1, 0, 5)
      .attr(ChargeAttr, ChargeAnim.SKY_DROP_CHARGING, i18next.t("moveTriggers:tookTargetIntoSky", {pokemonName: "{USER}", targetName: "{TARGET}"}), BattlerTagType.FLYING) // TODO: Add 2nd turn message
      .condition(failOnGravityCondition)
      .ignoresVirtual(),
    new SelfStatusMove(Moves.SHIFT_GEAR, Type.STEEL, -1, 10, -1, 0, 5)
      .attr(StatChangeAttr, BattleStat.ATK, 1, true)
      .attr(StatChangeAttr, BattleStat.SPD, 2, true),
    new AttackMove(Moves.CIRCLE_THROW, Type.FIGHTING, MoveCategory.PHYSICAL, 60, 90, 10, -1, -6, 5)
      .attr(ForceSwitchOutAttr),
    new AttackMove(Moves.INCINERATE, Type.FIRE, MoveCategory.SPECIAL, 60, 100, 15, -1, 0, 5)
      .target(MoveTarget.ALL_NEAR_ENEMIES)
      .attr(RemoveHeldItemAttr, true),
    new StatusMove(Moves.QUASH, Type.DARK, 100, 15, -1, 0, 5)
      .unimplemented(),
    new AttackMove(Moves.ACROBATICS, Type.FLYING, MoveCategory.PHYSICAL, 55, 100, 15, -1, 0, 5)
      .attr(MovePowerMultiplierAttr, (user, target, move) => Math.max(1, 2 - 0.2 * user.getHeldItems().filter(i => i.isTransferrable).reduce((v, m) => v + m.stackCount, 0))),
    new StatusMove(Moves.REFLECT_TYPE, Type.NORMAL, -1, 15, -1, 0, 5)
      .attr(CopyTypeAttr),
    new AttackMove(Moves.RETALIATE, Type.NORMAL, MoveCategory.PHYSICAL, 70, 100, 5, -1, 0, 5)
      .partial(),
    new AttackMove(Moves.FINAL_GAMBIT, Type.FIGHTING, MoveCategory.SPECIAL, -1, 100, 5, -1, 0, 5)
      .attr(UserHpDamageAttr)
      .attr(SacrificialAttrOnHit),
    new StatusMove(Moves.BESTOW, Type.NORMAL, -1, 15, -1, 0, 5)
      .ignoresProtect()
      .unimplemented(),
    new AttackMove(Moves.INFERNO, Type.FIRE, MoveCategory.SPECIAL, 100, 50, 5, 100, 0, 5)
      .attr(StatusEffectAttr, StatusEffect.BURN),
    new AttackMove(Moves.WATER_PLEDGE, Type.WATER, MoveCategory.SPECIAL, 80, 100, 10, -1, 0, 5)
      .partial(),
    new AttackMove(Moves.FIRE_PLEDGE, Type.FIRE, MoveCategory.SPECIAL, 80, 100, 10, -1, 0, 5)
      .partial(),
    new AttackMove(Moves.GRASS_PLEDGE, Type.GRASS, MoveCategory.SPECIAL, 80, 100, 10, -1, 0, 5)
      .partial(),
    new AttackMove(Moves.VOLT_SWITCH, Type.ELECTRIC, MoveCategory.SPECIAL, 70, 100, 20, -1, 0, 5)
      .attr(ForceSwitchOutAttr, true, false),
    new AttackMove(Moves.STRUGGLE_BUG, Type.BUG, MoveCategory.SPECIAL, 50, 100, 20, 100, 0, 5)
      .attr(StatChangeAttr, BattleStat.SPATK, -1)
      .target(MoveTarget.ALL_NEAR_ENEMIES),
    new AttackMove(Moves.BULLDOZE, Type.GROUND, MoveCategory.PHYSICAL, 60, 100, 20, 100, 0, 5)
      .attr(StatChangeAttr, BattleStat.SPD, -1)
      .makesContact(false)
      .target(MoveTarget.ALL_NEAR_OTHERS),
    new AttackMove(Moves.FROST_BREATH, Type.ICE, MoveCategory.SPECIAL, 60, 90, 10, 100, 0, 5)
      .attr(CritOnlyAttr),
    new AttackMove(Moves.DRAGON_TAIL, Type.DRAGON, MoveCategory.PHYSICAL, 60, 90, 10, -1, -6, 5)
      .attr(ForceSwitchOutAttr)
      .hidesTarget(),
    new SelfStatusMove(Moves.WORK_UP, Type.NORMAL, -1, 30, -1, 0, 5)
      .attr(StatChangeAttr, [ BattleStat.ATK, BattleStat.SPATK ], 1, true),
    new AttackMove(Moves.ELECTROWEB, Type.ELECTRIC, MoveCategory.SPECIAL, 55, 95, 15, 100, 0, 5)
      .attr(StatChangeAttr, BattleStat.SPD, -1)
      .target(MoveTarget.ALL_NEAR_ENEMIES),
    new AttackMove(Moves.WILD_CHARGE, Type.ELECTRIC, MoveCategory.PHYSICAL, 90, 100, 15, -1, 0, 5)
      .attr(RecoilAttr)
      .recklessMove(),
    new AttackMove(Moves.DRILL_RUN, Type.GROUND, MoveCategory.PHYSICAL, 80, 95, 10, -1, 0, 5)
      .attr(HighCritAttr),
    new AttackMove(Moves.DUAL_CHOP, Type.DRAGON, MoveCategory.PHYSICAL, 40, 90, 15, -1, 0, 5)
      .attr(MultiHitAttr, MultiHitType._2),
    new AttackMove(Moves.HEART_STAMP, Type.PSYCHIC, MoveCategory.PHYSICAL, 60, 100, 25, 30, 0, 5)
      .attr(FlinchAttr),
    new AttackMove(Moves.HORN_LEECH, Type.GRASS, MoveCategory.PHYSICAL, 75, 100, 10, -1, 0, 5)
      .attr(HitHealAttr)
      .triageMove(),
    new AttackMove(Moves.SACRED_SWORD, Type.FIGHTING, MoveCategory.PHYSICAL, 90, 100, 15, -1, 0, 5)
      .attr(IgnoreOpponentStatChangesAttr)
      .slicingMove(),
    new AttackMove(Moves.RAZOR_SHELL, Type.WATER, MoveCategory.PHYSICAL, 75, 95, 10, 50, 0, 5)
      .attr(StatChangeAttr, BattleStat.DEF, -1)
      .slicingMove(),
    new AttackMove(Moves.HEAT_CRASH, Type.FIRE, MoveCategory.PHYSICAL, -1, 100, 10, -1, 0, 5)
      .attr(MinimizeAccuracyAttr)
      .attr(CompareWeightPowerAttr)
      .attr(HitsTagAttr, BattlerTagType.MINIMIZED, true)
      .condition(failOnMaxCondition),
    new AttackMove(Moves.LEAF_TORNADO, Type.GRASS, MoveCategory.SPECIAL, 65, 90, 10, 50, 0, 5)
      .attr(StatChangeAttr, BattleStat.ACC, -1),
    new AttackMove(Moves.STEAMROLLER, Type.BUG, MoveCategory.PHYSICAL, 65, 100, 20, 30, 0, 5)
      .attr(FlinchAttr),
    new SelfStatusMove(Moves.COTTON_GUARD, Type.GRASS, -1, 10, -1, 0, 5)
      .attr(StatChangeAttr, BattleStat.DEF, 3, true),
    new AttackMove(Moves.NIGHT_DAZE, Type.DARK, MoveCategory.SPECIAL, 85, 95, 10, 40, 0, 5)
      .attr(StatChangeAttr, BattleStat.ACC, -1),
    new AttackMove(Moves.PSYSTRIKE, Type.PSYCHIC, MoveCategory.SPECIAL, 100, 100, 10, -1, 0, 5)
      .attr(DefDefAttr),
    new AttackMove(Moves.TAIL_SLAP, Type.NORMAL, MoveCategory.PHYSICAL, 25, 85, 10, -1, 0, 5)
      .attr(MultiHitAttr),
    new AttackMove(Moves.HURRICANE, Type.FLYING, MoveCategory.SPECIAL, 110, 70, 10, 30, 0, 5)
      .attr(ThunderAccuracyAttr)
      .attr(ConfuseAttr)
      .attr(HitsTagAttr, BattlerTagType.FLYING, false)
      .windMove(),
    new AttackMove(Moves.HEAD_CHARGE, Type.NORMAL, MoveCategory.PHYSICAL, 120, 100, 15, -1, 0, 5)
      .attr(RecoilAttr)
      .recklessMove(),
    new AttackMove(Moves.GEAR_GRIND, Type.STEEL, MoveCategory.PHYSICAL, 50, 85, 15, -1, 0, 5)
      .attr(MultiHitAttr, MultiHitType._2),
    new AttackMove(Moves.SEARING_SHOT, Type.FIRE, MoveCategory.SPECIAL, 100, 100, 5, 30, 0, 5)
      .attr(StatusEffectAttr, StatusEffect.BURN)
      .ballBombMove()
      .target(MoveTarget.ALL_NEAR_OTHERS),
    new AttackMove(Moves.TECHNO_BLAST, Type.NORMAL, MoveCategory.SPECIAL, 120, 100, 5, -1, 0, 5)
      .attr(TechnoBlastTypeAttr),
    new AttackMove(Moves.RELIC_SONG, Type.NORMAL, MoveCategory.SPECIAL, 75, 100, 10, 10, 0, 5)
      .attr(StatusEffectAttr, StatusEffect.SLEEP)
      .soundBased()
      .target(MoveTarget.ALL_NEAR_ENEMIES),
    new AttackMove(Moves.SECRET_SWORD, Type.FIGHTING, MoveCategory.SPECIAL, 85, 100, 10, -1, 0, 5)
      .attr(DefDefAttr)
      .slicingMove(),
    new AttackMove(Moves.GLACIATE, Type.ICE, MoveCategory.SPECIAL, 65, 95, 10, 100, 0, 5)
      .attr(StatChangeAttr, BattleStat.SPD, -1)
      .target(MoveTarget.ALL_NEAR_ENEMIES),
    new AttackMove(Moves.BOLT_STRIKE, Type.ELECTRIC, MoveCategory.PHYSICAL, 130, 85, 5, 20, 0, 5)
      .attr(StatusEffectAttr, StatusEffect.PARALYSIS),
    new AttackMove(Moves.BLUE_FLARE, Type.FIRE, MoveCategory.SPECIAL, 130, 85, 5, 20, 0, 5)
      .attr(StatusEffectAttr, StatusEffect.BURN),
    new AttackMove(Moves.FIERY_DANCE, Type.FIRE, MoveCategory.SPECIAL, 80, 100, 10, 50, 0, 5)
      .attr(StatChangeAttr, BattleStat.SPATK, 1, true)
      .danceMove(),
    new AttackMove(Moves.FREEZE_SHOCK, Type.ICE, MoveCategory.PHYSICAL, 140, 90, 5, 30, 0, 5)
      .attr(ChargeAttr, ChargeAnim.FREEZE_SHOCK_CHARGING, i18next.t("moveTriggers:becameCloakedInFreezingLight", {pokemonName: "{USER}"}))
      .attr(StatusEffectAttr, StatusEffect.PARALYSIS)
      .makesContact(false),
    new AttackMove(Moves.ICE_BURN, Type.ICE, MoveCategory.SPECIAL, 140, 90, 5, 30, 0, 5)
      .attr(ChargeAttr, ChargeAnim.ICE_BURN_CHARGING, i18next.t("moveTriggers:becameCloakedInFreezingAir", {pokemonName: "{USER}"}))
      .attr(StatusEffectAttr, StatusEffect.BURN)
      .ignoresVirtual(),
    new AttackMove(Moves.SNARL, Type.DARK, MoveCategory.SPECIAL, 55, 95, 15, 100, 0, 5)
      .attr(StatChangeAttr, BattleStat.SPATK, -1)
      .soundBased()
      .target(MoveTarget.ALL_NEAR_ENEMIES),
    new AttackMove(Moves.ICICLE_CRASH, Type.ICE, MoveCategory.PHYSICAL, 85, 90, 10, 30, 0, 5)
      .attr(FlinchAttr)
      .makesContact(false),
    new AttackMove(Moves.V_CREATE, Type.FIRE, MoveCategory.PHYSICAL, 180, 95, 5, -1, 0, 5)
      .attr(StatChangeAttr, [ BattleStat.DEF, BattleStat.SPDEF, BattleStat.SPD ], -1, true),
    new AttackMove(Moves.FUSION_FLARE, Type.FIRE, MoveCategory.SPECIAL, 100, 100, 5, -1, 0, 5)
      .attr(HealStatusEffectAttr, true, StatusEffect.FREEZE)
      .attr(LastMoveDoublePowerAttr, Moves.FUSION_BOLT),
    new AttackMove(Moves.FUSION_BOLT, Type.ELECTRIC, MoveCategory.PHYSICAL, 100, 100, 5, -1, 0, 5)
      .attr(LastMoveDoublePowerAttr, Moves.FUSION_FLARE)
      .makesContact(false),
    new AttackMove(Moves.FLYING_PRESS, Type.FIGHTING, MoveCategory.PHYSICAL, 100, 95, 10, -1, 0, 6)
      .attr(MinimizeAccuracyAttr)
      .attr(FlyingTypeMultiplierAttr)
      .attr(HitsTagAttr, BattlerTagType.MINIMIZED, true)
      .condition(failOnGravityCondition),
    new StatusMove(Moves.MAT_BLOCK, Type.FIGHTING, -1, 10, -1, 0, 6)
      .target(MoveTarget.USER_SIDE)
      .attr(AddArenaTagAttr, ArenaTagType.MAT_BLOCK, 1, true, true)
      .condition(new FirstMoveCondition()),
    new AttackMove(Moves.BELCH, Type.POISON, MoveCategory.SPECIAL, 120, 90, 10, -1, 0, 6)
      .condition((user, target, move) => user.battleData.berriesEaten.length > 0),
    new StatusMove(Moves.ROTOTILLER, Type.GROUND, -1, 10, -1, 0, 6)
      .target(MoveTarget.ALL)
      .condition((user, target, move) => {
        // If any fielded pokémon is grass-type and grounded.
        return [...user.scene.getEnemyParty(), ...user.scene.getParty()].some((poke) => poke.isOfType(Type.GRASS) && poke.isGrounded());
      })
      .attr(StatChangeAttr, [BattleStat.ATK, BattleStat.SPATK], 1, false, (user, target, move) => target.isOfType(Type.GRASS) && target.isGrounded()),
    new StatusMove(Moves.STICKY_WEB, Type.BUG, -1, 20, -1, 0, 6)
      .attr(AddArenaTrapTagAttr, ArenaTagType.STICKY_WEB)
      .target(MoveTarget.ENEMY_SIDE),
    new AttackMove(Moves.FELL_STINGER, Type.BUG, MoveCategory.PHYSICAL, 50, 100, 25, -1, 0, 6)
      .attr(PostVictoryStatChangeAttr, BattleStat.ATK, 3, true ),
    new AttackMove(Moves.PHANTOM_FORCE, Type.GHOST, MoveCategory.PHYSICAL, 90, 100, 10, -1, 0, 6)
      .attr(ChargeAttr, ChargeAnim.PHANTOM_FORCE_CHARGING, i18next.t("moveTriggers:vanishedInstantly", {pokemonName: "{USER}"}), BattlerTagType.HIDDEN)
      .ignoresProtect()
      .ignoresVirtual(),
    new StatusMove(Moves.TRICK_OR_TREAT, Type.GHOST, 100, 20, -1, 0, 6)
      .attr(AddTypeAttr, Type.GHOST)
      .partial(),
    new StatusMove(Moves.NOBLE_ROAR, Type.NORMAL, 100, 30, -1, 0, 6)
      .attr(StatChangeAttr, [ BattleStat.ATK, BattleStat.SPATK ], -1)
      .soundBased(),
    new StatusMove(Moves.ION_DELUGE, Type.ELECTRIC, -1, 25, -1, 1, 6)
      .target(MoveTarget.BOTH_SIDES)
      .unimplemented(),
    new AttackMove(Moves.PARABOLIC_CHARGE, Type.ELECTRIC, MoveCategory.SPECIAL, 65, 100, 20, -1, 0, 6)
      .attr(HitHealAttr)
      .target(MoveTarget.ALL_NEAR_OTHERS)
      .triageMove(),
    new StatusMove(Moves.FORESTS_CURSE, Type.GRASS, 100, 20, -1, 0, 6)
      .attr(AddTypeAttr, Type.GRASS)
      .partial(),
    new AttackMove(Moves.PETAL_BLIZZARD, Type.GRASS, MoveCategory.PHYSICAL, 90, 100, 15, -1, 0, 6)
      .windMove()
      .makesContact(false)
      .target(MoveTarget.ALL_NEAR_OTHERS),
    new AttackMove(Moves.FREEZE_DRY, Type.ICE, MoveCategory.SPECIAL, 70, 100, 20, 10, 0, 6)
      .attr(StatusEffectAttr, StatusEffect.FREEZE)
      .attr(WaterSuperEffectTypeMultiplierAttr)
      .partial(), // This currently just multiplies the move's power instead of changing its effectiveness. It also doesn't account for abilities that modify type effectiveness such as tera shell.
    new AttackMove(Moves.DISARMING_VOICE, Type.FAIRY, MoveCategory.SPECIAL, 40, -1, 15, -1, 0, 6)
      .soundBased()
      .target(MoveTarget.ALL_NEAR_ENEMIES),
    new StatusMove(Moves.PARTING_SHOT, Type.DARK, 100, 20, -1, 0, 6)
      .attr(StatChangeAttr, [ BattleStat.ATK, BattleStat.SPATK ], -1, false, null, true, true, MoveEffectTrigger.PRE_APPLY)
      .attr(ForceSwitchOutAttr, true, false)
      .soundBased(),
    new StatusMove(Moves.TOPSY_TURVY, Type.DARK, -1, 20, -1, 0, 6)
      .attr(InvertStatsAttr),
    new AttackMove(Moves.DRAINING_KISS, Type.FAIRY, MoveCategory.SPECIAL, 50, 100, 10, -1, 0, 6)
      .attr(HitHealAttr, 0.75)
      .makesContact()
      .triageMove(),
    new StatusMove(Moves.CRAFTY_SHIELD, Type.FAIRY, -1, 10, -1, 3, 6)
      .target(MoveTarget.USER_SIDE)
      .attr(AddArenaTagAttr, ArenaTagType.CRAFTY_SHIELD, 1, true, true),
    new StatusMove(Moves.FLOWER_SHIELD, Type.FAIRY, -1, 10, -1, 0, 6)
      .target(MoveTarget.ALL)
      .attr(StatChangeAttr, BattleStat.DEF, 1, false, (user, target, move) => target.getTypes().includes(Type.GRASS) && !target.getTag(SemiInvulnerableTag)),
    new StatusMove(Moves.GRASSY_TERRAIN, Type.GRASS, -1, 10, -1, 0, 6)
      .attr(TerrainChangeAttr, TerrainType.GRASSY)
      .target(MoveTarget.BOTH_SIDES),
    new StatusMove(Moves.MISTY_TERRAIN, Type.FAIRY, -1, 10, -1, 0, 6)
      .attr(TerrainChangeAttr, TerrainType.MISTY)
      .target(MoveTarget.BOTH_SIDES),
    new StatusMove(Moves.ELECTRIFY, Type.ELECTRIC, -1, 20, -1, 0, 6)
      .unimplemented(),
    new AttackMove(Moves.PLAY_ROUGH, Type.FAIRY, MoveCategory.PHYSICAL, 90, 90, 10, 10, 0, 6)
      .attr(StatChangeAttr, BattleStat.ATK, -1),
    new AttackMove(Moves.FAIRY_WIND, Type.FAIRY, MoveCategory.SPECIAL, 40, 100, 30, -1, 0, 6)
      .windMove(),
    new AttackMove(Moves.MOONBLAST, Type.FAIRY, MoveCategory.SPECIAL, 95, 100, 15, 30, 0, 6)
      .attr(StatChangeAttr, BattleStat.SPATK, -1),
    new AttackMove(Moves.BOOMBURST, Type.NORMAL, MoveCategory.SPECIAL, 140, 100, 10, -1, 0, 6)
      .soundBased()
      .target(MoveTarget.ALL_NEAR_OTHERS),
    new StatusMove(Moves.FAIRY_LOCK, Type.FAIRY, -1, 10, -1, 0, 6)
      .target(MoveTarget.BOTH_SIDES)
      .unimplemented(),
    new SelfStatusMove(Moves.KINGS_SHIELD, Type.STEEL, -1, 10, -1, 4, 6)
      .attr(ProtectAttr, BattlerTagType.KINGS_SHIELD),
    new StatusMove(Moves.PLAY_NICE, Type.NORMAL, -1, 20, -1, 0, 6)
      .attr(StatChangeAttr, BattleStat.ATK, -1),
    new StatusMove(Moves.CONFIDE, Type.NORMAL, -1, 20, -1, 0, 6)
      .attr(StatChangeAttr, BattleStat.SPATK, -1)
      .soundBased(),
    new AttackMove(Moves.DIAMOND_STORM, Type.ROCK, MoveCategory.PHYSICAL, 100, 95, 5, 50, 0, 6)
      .attr(StatChangeAttr, BattleStat.DEF, 2, true)
      .makesContact(false)
      .target(MoveTarget.ALL_NEAR_ENEMIES),
    new AttackMove(Moves.STEAM_ERUPTION, Type.WATER, MoveCategory.SPECIAL, 110, 95, 5, 30, 0, 6)
      .attr(HealStatusEffectAttr, true, StatusEffect.FREEZE)
      .attr(HealStatusEffectAttr, false, StatusEffect.FREEZE)
      .attr(StatusEffectAttr, StatusEffect.BURN),
    new AttackMove(Moves.HYPERSPACE_HOLE, Type.PSYCHIC, MoveCategory.SPECIAL, 80, -1, 5, -1, 0, 6)
      .ignoresProtect(),
    new AttackMove(Moves.WATER_SHURIKEN, Type.WATER, MoveCategory.SPECIAL, 15, 100, 20, -1, 1, 6)
      .attr(MultiHitAttr)
      .attr(WaterShurikenPowerAttr)
      .attr(WaterShurikenMultiHitTypeAttr),
    new AttackMove(Moves.MYSTICAL_FIRE, Type.FIRE, MoveCategory.SPECIAL, 75, 100, 10, 100, 0, 6)
      .attr(StatChangeAttr, BattleStat.SPATK, -1),
    new SelfStatusMove(Moves.SPIKY_SHIELD, Type.GRASS, -1, 10, -1, 4, 6)
      .attr(ProtectAttr, BattlerTagType.SPIKY_SHIELD),
    new StatusMove(Moves.AROMATIC_MIST, Type.FAIRY, -1, 20, -1, 0, 6)
      .attr(StatChangeAttr, BattleStat.SPDEF, 1)
      .target(MoveTarget.NEAR_ALLY),
    new StatusMove(Moves.EERIE_IMPULSE, Type.ELECTRIC, 100, 15, -1, 0, 6)
      .attr(StatChangeAttr, BattleStat.SPATK, -2),
    new StatusMove(Moves.VENOM_DRENCH, Type.POISON, 100, 20, -1, 0, 6)
      .attr(StatChangeAttr, [ BattleStat.ATK, BattleStat.SPATK, BattleStat.SPD ], -1, false, (user, target, move) => target.status?.effect === StatusEffect.POISON || target.status?.effect === StatusEffect.TOXIC)
      .target(MoveTarget.ALL_NEAR_ENEMIES),
    new StatusMove(Moves.POWDER, Type.BUG, 100, 20, -1, 1, 6)
      .powderMove()
      .unimplemented(),
    new SelfStatusMove(Moves.GEOMANCY, Type.FAIRY, -1, 10, -1, 0, 6)
      .attr(ChargeAttr, ChargeAnim.GEOMANCY_CHARGING, i18next.t("moveTriggers:isChargingPower", {pokemonName: "{USER}"}))
      .attr(StatChangeAttr, [ BattleStat.SPATK, BattleStat.SPDEF, BattleStat.SPD ], 2, true)
      .ignoresVirtual(),
    new StatusMove(Moves.MAGNETIC_FLUX, Type.ELECTRIC, -1, 20, -1, 0, 6)
      .attr(StatChangeAttr, [ BattleStat.DEF, BattleStat.SPDEF ], 1, false, (user, target, move) => !![ Abilities.PLUS, Abilities.MINUS].find(a => target.hasAbility(a, false)))
      .target(MoveTarget.USER_AND_ALLIES)
      .condition((user, target, move) => !![ user, user.getAlly() ].filter(p => p?.isActive()).find(p => !![ Abilities.PLUS, Abilities.MINUS].find(a => p.hasAbility(a, false)))),
    new StatusMove(Moves.HAPPY_HOUR, Type.NORMAL, -1, 30, -1, 0, 6) // No animation
      .attr(AddArenaTagAttr, ArenaTagType.HAPPY_HOUR, null, true)
      .target(MoveTarget.USER_SIDE),
    new StatusMove(Moves.ELECTRIC_TERRAIN, Type.ELECTRIC, -1, 10, -1, 0, 6)
      .attr(TerrainChangeAttr, TerrainType.ELECTRIC)
      .target(MoveTarget.BOTH_SIDES),
    new AttackMove(Moves.DAZZLING_GLEAM, Type.FAIRY, MoveCategory.SPECIAL, 80, 100, 10, -1, 0, 6)
      .target(MoveTarget.ALL_NEAR_ENEMIES),
    new SelfStatusMove(Moves.CELEBRATE, Type.NORMAL, -1, 40, -1, 0, 6),
    new StatusMove(Moves.HOLD_HANDS, Type.NORMAL, -1, 40, -1, 0, 6)
      .target(MoveTarget.NEAR_ALLY),
    new StatusMove(Moves.BABY_DOLL_EYES, Type.FAIRY, 100, 30, -1, 1, 6)
      .attr(StatChangeAttr, BattleStat.ATK, -1),
    new AttackMove(Moves.NUZZLE, Type.ELECTRIC, MoveCategory.PHYSICAL, 20, 100, 20, 100, 0, 6)
      .attr(StatusEffectAttr, StatusEffect.PARALYSIS),
    new AttackMove(Moves.HOLD_BACK, Type.NORMAL, MoveCategory.PHYSICAL, 40, 100, 40, -1, 0, 6)
      .attr(SurviveDamageAttr),
    new AttackMove(Moves.INFESTATION, Type.BUG, MoveCategory.SPECIAL, 20, 100, 20, -1, 0, 6)
      .makesContact()
      .attr(TrapAttr, BattlerTagType.INFESTATION),
    new AttackMove(Moves.POWER_UP_PUNCH, Type.FIGHTING, MoveCategory.PHYSICAL, 40, 100, 20, 100, 0, 6)
      .attr(StatChangeAttr, BattleStat.ATK, 1, true)
      .punchingMove(),
    new AttackMove(Moves.OBLIVION_WING, Type.FLYING, MoveCategory.SPECIAL, 80, 100, 10, -1, 0, 6)
      .attr(HitHealAttr, 0.75)
      .triageMove(),
    new AttackMove(Moves.THOUSAND_ARROWS, Type.GROUND, MoveCategory.PHYSICAL, 90, 100, 10, -1, 0, 6)
      .attr(NeutralDamageAgainstFlyingTypeMultiplierAttr)
      .attr(AddBattlerTagAttr, BattlerTagType.IGNORE_FLYING, false, false, 1, 1, true)
      .attr(HitsTagAttr, BattlerTagType.FLYING, false)
      .attr(HitsTagAttr, BattlerTagType.MAGNET_RISEN, false)
      .attr(AddBattlerTagAttr, BattlerTagType.INTERRUPTED)
      .attr(RemoveBattlerTagAttr, [BattlerTagType.FLYING, BattlerTagType.MAGNET_RISEN])
      .makesContact(false)
      .target(MoveTarget.ALL_NEAR_ENEMIES),
    new AttackMove(Moves.THOUSAND_WAVES, Type.GROUND, MoveCategory.PHYSICAL, 90, 100, 10, -1, 0, 6)
      .attr(AddBattlerTagAttr, BattlerTagType.TRAPPED, false, false, 1, 1, true)
      .makesContact(false)
      .target(MoveTarget.ALL_NEAR_ENEMIES),
    new AttackMove(Moves.LANDS_WRATH, Type.GROUND, MoveCategory.PHYSICAL, 90, 100, 10, -1, 0, 6)
      .makesContact(false)
      .target(MoveTarget.ALL_NEAR_ENEMIES),
    new AttackMove(Moves.LIGHT_OF_RUIN, Type.FAIRY, MoveCategory.SPECIAL, 140, 90, 5, -1, 0, 6)
      .attr(RecoilAttr, false, 0.5)
      .recklessMove(),
    new AttackMove(Moves.ORIGIN_PULSE, Type.WATER, MoveCategory.SPECIAL, 110, 85, 10, -1, 0, 6)
      .pulseMove()
      .target(MoveTarget.ALL_NEAR_ENEMIES),
    new AttackMove(Moves.PRECIPICE_BLADES, Type.GROUND, MoveCategory.PHYSICAL, 120, 85, 10, -1, 0, 6)
      .makesContact(false)
      .target(MoveTarget.ALL_NEAR_ENEMIES),
    new AttackMove(Moves.DRAGON_ASCENT, Type.FLYING, MoveCategory.PHYSICAL, 120, 100, 5, -1, 0, 6)
      .attr(StatChangeAttr, [ BattleStat.DEF, BattleStat.SPDEF ], -1, true),
    new AttackMove(Moves.HYPERSPACE_FURY, Type.DARK, MoveCategory.PHYSICAL, 100, -1, 5, -1, 0, 6)
      .attr(StatChangeAttr, BattleStat.DEF, -1, true)
      .makesContact(false)
      .ignoresProtect(),
    /* Unused */
    new AttackMove(Moves.BREAKNECK_BLITZ__PHYSICAL, Type.NORMAL, MoveCategory.PHYSICAL, -1, -1, 1, -1, 0, 7)
      .unimplemented()
      .ignoresVirtual(),
    new AttackMove(Moves.BREAKNECK_BLITZ__SPECIAL, Type.NORMAL, MoveCategory.SPECIAL, -1, -1, 1, -1, 0, 7)
      .unimplemented()
      .ignoresVirtual(),
    new AttackMove(Moves.ALL_OUT_PUMMELING__PHYSICAL, Type.FIGHTING, MoveCategory.PHYSICAL, -1, -1, 1, -1, 0, 7)
      .unimplemented()
      .ignoresVirtual(),
    new AttackMove(Moves.ALL_OUT_PUMMELING__SPECIAL, Type.FIGHTING, MoveCategory.SPECIAL, -1, -1, 1, -1, 0, 7)
      .unimplemented()
      .ignoresVirtual(),
    new AttackMove(Moves.SUPERSONIC_SKYSTRIKE__PHYSICAL, Type.FLYING, MoveCategory.PHYSICAL, -1, -1, 1, -1, 0, 7)
      .unimplemented()
      .ignoresVirtual(),
    new AttackMove(Moves.SUPERSONIC_SKYSTRIKE__SPECIAL, Type.FLYING, MoveCategory.SPECIAL, -1, -1, 1, -1, 0, 7)
      .unimplemented()
      .ignoresVirtual(),
    new AttackMove(Moves.ACID_DOWNPOUR__PHYSICAL, Type.POISON, MoveCategory.PHYSICAL, -1, -1, 1, -1, 0, 7)
      .unimplemented()
      .ignoresVirtual(),
    new AttackMove(Moves.ACID_DOWNPOUR__SPECIAL, Type.POISON, MoveCategory.SPECIAL, -1, -1, 1, -1, 0, 7)
      .unimplemented()
      .ignoresVirtual(),
    new AttackMove(Moves.TECTONIC_RAGE__PHYSICAL, Type.GROUND, MoveCategory.PHYSICAL, -1, -1, 1, -1, 0, 7)
      .unimplemented()
      .ignoresVirtual(),
    new AttackMove(Moves.TECTONIC_RAGE__SPECIAL, Type.GROUND, MoveCategory.SPECIAL, -1, -1, 1, -1, 0, 7)
      .unimplemented()
      .ignoresVirtual(),
    new AttackMove(Moves.CONTINENTAL_CRUSH__PHYSICAL, Type.ROCK, MoveCategory.PHYSICAL, -1, -1, 1, -1, 0, 7)
      .unimplemented()
      .ignoresVirtual(),
    new AttackMove(Moves.CONTINENTAL_CRUSH__SPECIAL, Type.ROCK, MoveCategory.SPECIAL, -1, -1, 1, -1, 0, 7)
      .unimplemented()
      .ignoresVirtual(),
    new AttackMove(Moves.SAVAGE_SPIN_OUT__PHYSICAL, Type.BUG, MoveCategory.PHYSICAL, -1, -1, 1, -1, 0, 7)
      .unimplemented()
      .ignoresVirtual(),
    new AttackMove(Moves.SAVAGE_SPIN_OUT__SPECIAL, Type.BUG, MoveCategory.SPECIAL, -1, -1, 1, -1, 0, 7)
      .unimplemented()
      .ignoresVirtual(),
    new AttackMove(Moves.NEVER_ENDING_NIGHTMARE__PHYSICAL, Type.GHOST, MoveCategory.PHYSICAL, -1, -1, 1, -1, 0, 7)
      .unimplemented()
      .ignoresVirtual(),
    new AttackMove(Moves.NEVER_ENDING_NIGHTMARE__SPECIAL, Type.GHOST, MoveCategory.SPECIAL, -1, -1, 1, -1, 0, 7)
      .unimplemented()
      .ignoresVirtual(),
    new AttackMove(Moves.CORKSCREW_CRASH__PHYSICAL, Type.STEEL, MoveCategory.PHYSICAL, -1, -1, 1, -1, 0, 7)
      .unimplemented()
      .ignoresVirtual(),
    new AttackMove(Moves.CORKSCREW_CRASH__SPECIAL, Type.STEEL, MoveCategory.SPECIAL, -1, -1, 1, -1, 0, 7)
      .unimplemented()
      .ignoresVirtual(),
    new AttackMove(Moves.INFERNO_OVERDRIVE__PHYSICAL, Type.FIRE, MoveCategory.PHYSICAL, -1, -1, 1, -1, 0, 7)
      .unimplemented()
      .ignoresVirtual(),
    new AttackMove(Moves.INFERNO_OVERDRIVE__SPECIAL, Type.FIRE, MoveCategory.SPECIAL, -1, -1, 1, -1, 0, 7)
      .unimplemented()
      .ignoresVirtual(),
    new AttackMove(Moves.HYDRO_VORTEX__PHYSICAL, Type.WATER, MoveCategory.PHYSICAL, -1, -1, 1, -1, 0, 7)
      .unimplemented()
      .ignoresVirtual(),
    new AttackMove(Moves.HYDRO_VORTEX__SPECIAL, Type.WATER, MoveCategory.SPECIAL, -1, -1, 1, -1, 0, 7)
      .unimplemented()
      .ignoresVirtual(),
    new AttackMove(Moves.BLOOM_DOOM__PHYSICAL, Type.GRASS, MoveCategory.PHYSICAL, -1, -1, 1, -1, 0, 7)
      .unimplemented()
      .ignoresVirtual(),
    new AttackMove(Moves.BLOOM_DOOM__SPECIAL, Type.GRASS, MoveCategory.SPECIAL, -1, -1, 1, -1, 0, 7)
      .unimplemented()
      .ignoresVirtual(),
    new AttackMove(Moves.GIGAVOLT_HAVOC__PHYSICAL, Type.ELECTRIC, MoveCategory.PHYSICAL, -1, -1, 1, -1, 0, 7)
      .unimplemented()
      .ignoresVirtual(),
    new AttackMove(Moves.GIGAVOLT_HAVOC__SPECIAL, Type.ELECTRIC, MoveCategory.SPECIAL, -1, -1, 1, -1, 0, 7)
      .unimplemented()
      .ignoresVirtual(),
    new AttackMove(Moves.SHATTERED_PSYCHE__PHYSICAL, Type.PSYCHIC, MoveCategory.PHYSICAL, -1, -1, 1, -1, 0, 7)
      .unimplemented()
      .ignoresVirtual(),
    new AttackMove(Moves.SHATTERED_PSYCHE__SPECIAL, Type.PSYCHIC, MoveCategory.SPECIAL, -1, -1, 1, -1, 0, 7)
      .unimplemented()
      .ignoresVirtual(),
    new AttackMove(Moves.SUBZERO_SLAMMER__PHYSICAL, Type.ICE, MoveCategory.PHYSICAL, -1, -1, 1, -1, 0, 7)
      .unimplemented()
      .ignoresVirtual(),
    new AttackMove(Moves.SUBZERO_SLAMMER__SPECIAL, Type.ICE, MoveCategory.SPECIAL, -1, -1, 1, -1, 0, 7)
      .unimplemented()
      .ignoresVirtual(),
    new AttackMove(Moves.DEVASTATING_DRAKE__PHYSICAL, Type.DRAGON, MoveCategory.PHYSICAL, -1, -1, 1, -1, 0, 7)
      .unimplemented()
      .ignoresVirtual(),
    new AttackMove(Moves.DEVASTATING_DRAKE__SPECIAL, Type.DRAGON, MoveCategory.SPECIAL, -1, -1, 1, -1, 0, 7)
      .unimplemented()
      .ignoresVirtual(),
    new AttackMove(Moves.BLACK_HOLE_ECLIPSE__PHYSICAL, Type.DARK, MoveCategory.PHYSICAL, -1, -1, 1, -1, 0, 7)
      .unimplemented()
      .ignoresVirtual(),
    new AttackMove(Moves.BLACK_HOLE_ECLIPSE__SPECIAL, Type.DARK, MoveCategory.SPECIAL, -1, -1, 1, -1, 0, 7)
      .unimplemented()
      .ignoresVirtual(),
    new AttackMove(Moves.TWINKLE_TACKLE__PHYSICAL, Type.FAIRY, MoveCategory.PHYSICAL, -1, -1, 1, -1, 0, 7)
      .unimplemented()
      .ignoresVirtual(),
    new AttackMove(Moves.TWINKLE_TACKLE__SPECIAL, Type.FAIRY, MoveCategory.SPECIAL, -1, -1, 1, -1, 0, 7)
      .unimplemented()
      .ignoresVirtual(),
    new AttackMove(Moves.CATASTROPIKA, Type.ELECTRIC, MoveCategory.PHYSICAL, 210, -1, 1, -1, 0, 7)
      .unimplemented()
      .ignoresVirtual(),
    /* End Unused */
    new SelfStatusMove(Moves.SHORE_UP, Type.GROUND, -1, 5, -1, 0, 7)
      .attr(SandHealAttr)
      .triageMove(),
    new AttackMove(Moves.FIRST_IMPRESSION, Type.BUG, MoveCategory.PHYSICAL, 90, 100, 10, -1, 2, 7)
      .condition(new FirstMoveCondition()),
    new SelfStatusMove(Moves.BANEFUL_BUNKER, Type.POISON, -1, 10, -1, 4, 7)
      .attr(ProtectAttr, BattlerTagType.BANEFUL_BUNKER),
    new AttackMove(Moves.SPIRIT_SHACKLE, Type.GHOST, MoveCategory.PHYSICAL, 80, 100, 10, 100, 0, 7)
      .attr(AddBattlerTagAttr, BattlerTagType.TRAPPED, false, false, 1, 1, true)
      .makesContact(false),
    new AttackMove(Moves.DARKEST_LARIAT, Type.DARK, MoveCategory.PHYSICAL, 85, 100, 10, -1, 0, 7)
      .attr(IgnoreOpponentStatChangesAttr),
    new AttackMove(Moves.SPARKLING_ARIA, Type.WATER, MoveCategory.SPECIAL, 90, 100, 10, 100, 0, 7)
      .attr(HealStatusEffectAttr, false, StatusEffect.BURN)
      .soundBased()
      .target(MoveTarget.ALL_NEAR_OTHERS),
    new AttackMove(Moves.ICE_HAMMER, Type.ICE, MoveCategory.PHYSICAL, 100, 90, 10, -1, 0, 7)
      .attr(StatChangeAttr, BattleStat.SPD, -1, true)
      .punchingMove(),
    new StatusMove(Moves.FLORAL_HEALING, Type.FAIRY, -1, 10, -1, 0, 7)
      .attr(BoostHealAttr, 0.5, 2/3, true, false, (user, target, move) => user.scene.arena.terrain?.terrainType === TerrainType.GRASSY)
      .triageMove(),
    new AttackMove(Moves.HIGH_HORSEPOWER, Type.GROUND, MoveCategory.PHYSICAL, 95, 95, 10, -1, 0, 7),
    new StatusMove(Moves.STRENGTH_SAP, Type.GRASS, 100, 10, -1, 0, 7)
      .attr(HitHealAttr, null, Stat.ATK)
      .attr(StatChangeAttr, BattleStat.ATK, -1)
      .condition((user, target, move) => target.summonData.battleStats[BattleStat.ATK] > -6)
      .triageMove(),
    new AttackMove(Moves.SOLAR_BLADE, Type.GRASS, MoveCategory.PHYSICAL, 125, 100, 10, -1, 0, 7)
      .attr(SunlightChargeAttr, ChargeAnim.SOLAR_BLADE_CHARGING, i18next.t("moveTriggers:isGlowing", {pokemonName: "{USER}"}))
      .attr(AntiSunlightPowerDecreaseAttr)
      .slicingMove(),
    new AttackMove(Moves.LEAFAGE, Type.GRASS, MoveCategory.PHYSICAL, 40, 100, 40, -1, 0, 7)
      .makesContact(false),
    new StatusMove(Moves.SPOTLIGHT, Type.NORMAL, -1, 15, -1, 3, 7)
      .attr(AddBattlerTagAttr, BattlerTagType.CENTER_OF_ATTENTION, false),
    new StatusMove(Moves.TOXIC_THREAD, Type.POISON, 100, 20, -1, 0, 7)
      .attr(StatusEffectAttr, StatusEffect.POISON)
      .attr(StatChangeAttr, BattleStat.SPD, -1),
    new SelfStatusMove(Moves.LASER_FOCUS, Type.NORMAL, -1, 30, -1, 0, 7)
      .attr(AddBattlerTagAttr, BattlerTagType.ALWAYS_CRIT, true, false),
    new StatusMove(Moves.GEAR_UP, Type.STEEL, -1, 20, -1, 0, 7)
      .attr(StatChangeAttr, [ BattleStat.ATK, BattleStat.SPATK ], 1, false, (user, target, move) => !![ Abilities.PLUS, Abilities.MINUS].find(a => target.hasAbility(a, false)))
      .target(MoveTarget.USER_AND_ALLIES)
      .condition((user, target, move) => !![ user, user.getAlly() ].filter(p => p?.isActive()).find(p => !![ Abilities.PLUS, Abilities.MINUS].find(a => p.hasAbility(a, false)))),
    new AttackMove(Moves.THROAT_CHOP, Type.DARK, MoveCategory.PHYSICAL, 80, 100, 15, 100, 0, 7)
      .partial(),
    new AttackMove(Moves.POLLEN_PUFF, Type.BUG, MoveCategory.SPECIAL, 90, 100, 15, -1, 0, 7)
      .attr(StatusCategoryOnAllyAttr)
      .attr(HealOnAllyAttr, 0.5, true, false)
      .ballBombMove(),
    new AttackMove(Moves.ANCHOR_SHOT, Type.STEEL, MoveCategory.PHYSICAL, 80, 100, 20, 100, 0, 7)
      .attr(AddBattlerTagAttr, BattlerTagType.TRAPPED, false, false, 1, 1, true),
    new StatusMove(Moves.PSYCHIC_TERRAIN, Type.PSYCHIC, -1, 10, -1, 0, 7)
      .attr(TerrainChangeAttr, TerrainType.PSYCHIC)
      .target(MoveTarget.BOTH_SIDES),
    new AttackMove(Moves.LUNGE, Type.BUG, MoveCategory.PHYSICAL, 80, 100, 15, 100, 0, 7)
      .attr(StatChangeAttr, BattleStat.ATK, -1),
    new AttackMove(Moves.FIRE_LASH, Type.FIRE, MoveCategory.PHYSICAL, 80, 100, 15, 100, 0, 7)
      .attr(StatChangeAttr, BattleStat.DEF, -1),
    new AttackMove(Moves.POWER_TRIP, Type.DARK, MoveCategory.PHYSICAL, 20, 100, 10, -1, 0, 7)
      .attr(StatChangeCountPowerAttr),
    new AttackMove(Moves.BURN_UP, Type.FIRE, MoveCategory.SPECIAL, 130, 100, 5, -1, 0, 7)
      .condition((user) => {
        const userTypes = user.getTypes(true);
        return userTypes.includes(Type.FIRE);
      })
      .attr(HealStatusEffectAttr, true, StatusEffect.FREEZE)
      .attr(RemoveTypeAttr, Type.FIRE, (user) => {
        user.scene.queueMessage(i18next.t("moveTriggers:burnedItselfOut", {pokemonName: getPokemonNameWithAffix(user)}));
      }),
    new StatusMove(Moves.SPEED_SWAP, Type.PSYCHIC, -1, 10, -1, 0, 7)
      .unimplemented(),
    new AttackMove(Moves.SMART_STRIKE, Type.STEEL, MoveCategory.PHYSICAL, 70, -1, 10, -1, 0, 7),
    new StatusMove(Moves.PURIFY, Type.POISON, -1, 20, -1, 0, 7)
      .condition(
        (user: Pokemon, target: Pokemon, move: Move) => isNonVolatileStatusEffect(target.status?.effect!)) // TODO: is this bang correct?
      .attr(HealAttr, 0.5)
      .attr(HealStatusEffectAttr, false, ...getNonVolatileStatusEffects())
      .triageMove(),
    new AttackMove(Moves.REVELATION_DANCE, Type.NORMAL, MoveCategory.SPECIAL, 90, 100, 15, -1, 0, 7)
      .danceMove()
      .attr(MatchUserTypeAttr),
    new AttackMove(Moves.CORE_ENFORCER, Type.DRAGON, MoveCategory.SPECIAL, 100, 100, 10, -1, 0, 7)
      .target(MoveTarget.ALL_NEAR_ENEMIES)
      .attr(SuppressAbilitiesIfActedAttr),
    new AttackMove(Moves.TROP_KICK, Type.GRASS, MoveCategory.PHYSICAL, 70, 100, 15, 100, 0, 7)
      .attr(StatChangeAttr, BattleStat.ATK, -1),
    new StatusMove(Moves.INSTRUCT, Type.PSYCHIC, -1, 15, -1, 0, 7)
      .unimplemented(),
    new AttackMove(Moves.BEAK_BLAST, Type.FLYING, MoveCategory.PHYSICAL, 100, 100, 15, -1, -3, 7)
      .attr(BeakBlastHeaderAttr)
      .ballBombMove()
      .makesContact(false),
    new AttackMove(Moves.CLANGING_SCALES, Type.DRAGON, MoveCategory.SPECIAL, 110, 100, 5, -1, 0, 7)
      .attr(StatChangeAttr, BattleStat.DEF, -1, true, null, true, false, MoveEffectTrigger.HIT, true)
      .soundBased()
      .target(MoveTarget.ALL_NEAR_ENEMIES),
    new AttackMove(Moves.DRAGON_HAMMER, Type.DRAGON, MoveCategory.PHYSICAL, 90, 100, 15, -1, 0, 7),
    new AttackMove(Moves.BRUTAL_SWING, Type.DARK, MoveCategory.PHYSICAL, 60, 100, 20, -1, 0, 7)
      .target(MoveTarget.ALL_NEAR_OTHERS),
    new StatusMove(Moves.AURORA_VEIL, Type.ICE, -1, 20, -1, 0, 7)
      .condition((user, target, move) => (user.scene.arena.weather?.weatherType === WeatherType.HAIL || user.scene.arena.weather?.weatherType === WeatherType.SNOW) && !user.scene.arena.weather?.isEffectSuppressed(user.scene))
      .attr(AddArenaTagAttr, ArenaTagType.AURORA_VEIL, 5, true)
      .target(MoveTarget.USER_SIDE),
    /* Unused */
    new AttackMove(Moves.SINISTER_ARROW_RAID, Type.GHOST, MoveCategory.PHYSICAL, 180, -1, 1, -1, 0, 7)
      .makesContact(false)
      .partial()
      .ignoresVirtual(),
    new AttackMove(Moves.MALICIOUS_MOONSAULT, Type.DARK, MoveCategory.PHYSICAL, 180, -1, 1, -1, 0, 7)
      .partial()
      .ignoresVirtual(),
    new AttackMove(Moves.OCEANIC_OPERETTA, Type.WATER, MoveCategory.SPECIAL, 195, -1, 1, -1, 0, 7)
      .partial()
      .ignoresVirtual(),
    new AttackMove(Moves.GUARDIAN_OF_ALOLA, Type.FAIRY, MoveCategory.SPECIAL, -1, -1, 1, -1, 0, 7)
      .unimplemented()
      .ignoresVirtual(),
    new AttackMove(Moves.SOUL_STEALING_7_STAR_STRIKE, Type.GHOST, MoveCategory.PHYSICAL, 195, -1, 1, -1, 0, 7)
      .unimplemented()
      .ignoresVirtual(),
    new AttackMove(Moves.STOKED_SPARKSURFER, Type.ELECTRIC, MoveCategory.SPECIAL, 175, -1, 1, 100, 0, 7)
      .partial()
      .ignoresVirtual(),
    new AttackMove(Moves.PULVERIZING_PANCAKE, Type.NORMAL, MoveCategory.PHYSICAL, 210, -1, 1, -1, 0, 7)
      .partial()
      .ignoresVirtual(),
    new SelfStatusMove(Moves.EXTREME_EVOBOOST, Type.NORMAL, -1, 1, -1, 0, 7)
      .attr(StatChangeAttr, [ BattleStat.ATK, BattleStat.DEF, BattleStat.SPATK, BattleStat.SPDEF, BattleStat.SPD ], 2, true)
      .ignoresVirtual(),
    new AttackMove(Moves.GENESIS_SUPERNOVA, Type.PSYCHIC, MoveCategory.SPECIAL, 185, -1, 1, 100, 0, 7)
      .attr(TerrainChangeAttr, TerrainType.PSYCHIC)
      .ignoresVirtual(),
    /* End Unused */
    new AttackMove(Moves.SHELL_TRAP, Type.FIRE, MoveCategory.SPECIAL, 150, 100, 5, -1, -3, 7)
      .attr(AddBattlerTagHeaderAttr, BattlerTagType.SHELL_TRAP)
      .target(MoveTarget.ALL_NEAR_ENEMIES)
      // Fails if the user was not hit by a physical attack during the turn
      .condition((user, target, move) => user.getTag(ShellTrapTag)?.activated === true),
    new AttackMove(Moves.FLEUR_CANNON, Type.FAIRY, MoveCategory.SPECIAL, 130, 90, 5, -1, 0, 7)
      .attr(StatChangeAttr, BattleStat.SPATK, -2, true),
    new AttackMove(Moves.PSYCHIC_FANGS, Type.PSYCHIC, MoveCategory.PHYSICAL, 85, 100, 10, -1, 0, 7)
      .bitingMove()
      .attr(RemoveScreensAttr),
    new AttackMove(Moves.STOMPING_TANTRUM, Type.GROUND, MoveCategory.PHYSICAL, 75, 100, 10, -1, 0, 7)
      .attr(MovePowerMultiplierAttr, (user, target, move) => user.getLastXMoves(2)[1]?.result === MoveResult.MISS || user.getLastXMoves(2)[1]?.result === MoveResult.FAIL ? 2 : 1),
    new AttackMove(Moves.SHADOW_BONE, Type.GHOST, MoveCategory.PHYSICAL, 85, 100, 10, 20, 0, 7)
      .attr(StatChangeAttr, BattleStat.DEF, -1)
      .makesContact(false),
    new AttackMove(Moves.ACCELEROCK, Type.ROCK, MoveCategory.PHYSICAL, 40, 100, 20, -1, 1, 7),
    new AttackMove(Moves.LIQUIDATION, Type.WATER, MoveCategory.PHYSICAL, 85, 100, 10, 20, 0, 7)
      .attr(StatChangeAttr, BattleStat.DEF, -1),
    new AttackMove(Moves.PRISMATIC_LASER, Type.PSYCHIC, MoveCategory.SPECIAL, 160, 100, 10, -1, 0, 7)
      .attr(RechargeAttr),
    new AttackMove(Moves.SPECTRAL_THIEF, Type.GHOST, MoveCategory.PHYSICAL, 90, 100, 10, -1, 0, 7)
      .partial(),
    new AttackMove(Moves.SUNSTEEL_STRIKE, Type.STEEL, MoveCategory.PHYSICAL, 100, 100, 5, -1, 0, 7)
      .ignoresAbilities()
      .partial(),
    new AttackMove(Moves.MOONGEIST_BEAM, Type.GHOST, MoveCategory.SPECIAL, 100, 100, 5, -1, 0, 7)
      .ignoresAbilities()
      .partial(),
    new StatusMove(Moves.TEARFUL_LOOK, Type.NORMAL, -1, 20, -1, 0, 7)
      .attr(StatChangeAttr, [ BattleStat.ATK, BattleStat.SPATK ], -1),
    new AttackMove(Moves.ZING_ZAP, Type.ELECTRIC, MoveCategory.PHYSICAL, 80, 100, 10, 30, 0, 7)
      .attr(FlinchAttr),
    new AttackMove(Moves.NATURES_MADNESS, Type.FAIRY, MoveCategory.SPECIAL, -1, 90, 10, -1, 0, 7)
      .attr(TargetHalfHpDamageAttr),
    new AttackMove(Moves.MULTI_ATTACK, Type.NORMAL, MoveCategory.PHYSICAL, 120, 100, 10, -1, 0, 7)
      .attr(FormChangeItemTypeAttr),
    /* Unused */
    new AttackMove(Moves.TEN_MILLION_VOLT_THUNDERBOLT, Type.ELECTRIC, MoveCategory.SPECIAL, 195, -1, 1, -1, 0, 7)
      .partial()
      .ignoresVirtual(),
    /* End Unused */
    new AttackMove(Moves.MIND_BLOWN, Type.FIRE, MoveCategory.SPECIAL, 150, 100, 5, -1, 0, 7)
      .condition(failIfDampCondition)
      .attr(HalfSacrificialAttr)
      .target(MoveTarget.ALL_NEAR_OTHERS),
    new AttackMove(Moves.PLASMA_FISTS, Type.ELECTRIC, MoveCategory.PHYSICAL, 100, 100, 15, -1, 0, 7)
      .punchingMove()
      .partial(),
    new AttackMove(Moves.PHOTON_GEYSER, Type.PSYCHIC, MoveCategory.SPECIAL, 100, 100, 5, -1, 0, 7)
      .attr(PhotonGeyserCategoryAttr)
      .ignoresAbilities()
      .partial(),
    /* Unused */
    new AttackMove(Moves.LIGHT_THAT_BURNS_THE_SKY, Type.PSYCHIC, MoveCategory.SPECIAL, 200, -1, 1, -1, 0, 7)
      .attr(PhotonGeyserCategoryAttr)
      .ignoresAbilities()
      .ignoresVirtual(),
    new AttackMove(Moves.SEARING_SUNRAZE_SMASH, Type.STEEL, MoveCategory.PHYSICAL, 200, -1, 1, -1, 0, 7)
      .ignoresAbilities()
      .ignoresVirtual(),
    new AttackMove(Moves.MENACING_MOONRAZE_MAELSTROM, Type.GHOST, MoveCategory.SPECIAL, 200, -1, 1, -1, 0, 7)
      .ignoresAbilities()
      .ignoresVirtual(),
    new AttackMove(Moves.LETS_SNUGGLE_FOREVER, Type.FAIRY, MoveCategory.PHYSICAL, 190, -1, 1, -1, 0, 7)
      .partial()
      .ignoresVirtual(),
    new AttackMove(Moves.SPLINTERED_STORMSHARDS, Type.ROCK, MoveCategory.PHYSICAL, 190, -1, 1, -1, 0, 7)
      .attr(ClearTerrainAttr)
      .makesContact(false)
      .ignoresVirtual(),
    new AttackMove(Moves.CLANGOROUS_SOULBLAZE, Type.DRAGON, MoveCategory.SPECIAL, 185, -1, 1, 100, 0, 7)
      .attr(StatChangeAttr, [ BattleStat.ATK, BattleStat.DEF, BattleStat.SPATK, BattleStat.SPDEF, BattleStat.SPD ], 1, true)
      .soundBased()
      .target(MoveTarget.ALL_NEAR_ENEMIES)
      .partial()
      .ignoresVirtual(),
    /* End Unused */
    new AttackMove(Moves.ZIPPY_ZAP, Type.ELECTRIC, MoveCategory.PHYSICAL, 50, 100, 15, 100, 2, 7) //LGPE Implementation
      .attr(CritOnlyAttr),
    new AttackMove(Moves.SPLISHY_SPLASH, Type.WATER, MoveCategory.SPECIAL, 90, 100, 15, 30, 0, 7)
      .attr(StatusEffectAttr, StatusEffect.PARALYSIS)
      .target(MoveTarget.ALL_NEAR_ENEMIES),
    new AttackMove(Moves.FLOATY_FALL, Type.FLYING, MoveCategory.PHYSICAL, 90, 95, 15, 30, 0, 7)
      .attr(FlinchAttr),
    new AttackMove(Moves.PIKA_PAPOW, Type.ELECTRIC, MoveCategory.SPECIAL, -1, -1, 20, -1, 0, 7)
      .attr(FriendshipPowerAttr),
    new AttackMove(Moves.BOUNCY_BUBBLE, Type.WATER, MoveCategory.SPECIAL, 60, 100, 20, -1, 0, 7)
      .attr(HitHealAttr, 1.0)
      .triageMove()
      .target(MoveTarget.ALL_NEAR_ENEMIES),
    new AttackMove(Moves.BUZZY_BUZZ, Type.ELECTRIC, MoveCategory.SPECIAL, 60, 100, 20, 100, 0, 7)
      .attr(StatusEffectAttr, StatusEffect.PARALYSIS),
    new AttackMove(Moves.SIZZLY_SLIDE, Type.FIRE, MoveCategory.PHYSICAL, 60, 100, 20, 100, 0, 7)
      .attr(StatusEffectAttr, StatusEffect.BURN),
    new AttackMove(Moves.GLITZY_GLOW, Type.PSYCHIC, MoveCategory.SPECIAL, 80, 95, 15, -1, 0, 7)
      .attr(AddArenaTagAttr, ArenaTagType.LIGHT_SCREEN, 5, false, true),
    new AttackMove(Moves.BADDY_BAD, Type.DARK, MoveCategory.SPECIAL, 80, 95, 15, -1, 0, 7)
      .attr(AddArenaTagAttr, ArenaTagType.REFLECT, 5, false, true),
    new AttackMove(Moves.SAPPY_SEED, Type.GRASS, MoveCategory.PHYSICAL, 100, 90, 10, 100, 0, 7)
      .makesContact(false)
      .attr(AddBattlerTagAttr, BattlerTagType.SEEDED),
    new AttackMove(Moves.FREEZY_FROST, Type.ICE, MoveCategory.SPECIAL, 100, 90, 10, -1, 0, 7)
      .attr(ResetStatsAttr, true),
    new AttackMove(Moves.SPARKLY_SWIRL, Type.FAIRY, MoveCategory.SPECIAL, 120, 85, 5, -1, 0, 7)
      .attr(PartyStatusCureAttr, null, Abilities.NONE),
    new AttackMove(Moves.VEEVEE_VOLLEY, Type.NORMAL, MoveCategory.PHYSICAL, -1, -1, 20, -1, 0, 7)
      .attr(FriendshipPowerAttr),
    new AttackMove(Moves.DOUBLE_IRON_BASH, Type.STEEL, MoveCategory.PHYSICAL, 60, 100, 5, 30, 0, 7)
      .attr(MultiHitAttr, MultiHitType._2)
      .attr(FlinchAttr)
      .punchingMove(),
    /* Unused */
    new SelfStatusMove(Moves.MAX_GUARD, Type.NORMAL, -1, 10, -1, 4, 8)
      .attr(ProtectAttr)
      .ignoresVirtual(),
    /* End Unused */
    new AttackMove(Moves.DYNAMAX_CANNON, Type.DRAGON, MoveCategory.SPECIAL, 100, 100, 5, -1, 0, 8)
      .attr(MovePowerMultiplierAttr, (user, target, move) => {
      // Move is only stronger against overleveled foes.
        if (target.level > target.scene.getMaxExpLevel()) {
          const dynamaxCannonPercentMarginBeforeFullDamage = 0.05; // How much % above MaxExpLevel of wave will the target need to be to take full damage.
          // The move's power scales as the margin is approached, reaching double power when it does or goes over it.
          return 1 + Math.min(1, (target.level - target.scene.getMaxExpLevel()) / (target.scene.getMaxExpLevel() * dynamaxCannonPercentMarginBeforeFullDamage));
        } else {
          return 1;
        }
      })
      .attr(DiscourageFrequentUseAttr)
      .ignoresVirtual(),

    new AttackMove(Moves.SNIPE_SHOT, Type.WATER, MoveCategory.SPECIAL, 80, 100, 15, -1, 0, 8)
      .attr(HighCritAttr)
      .attr(BypassRedirectAttr),
    new AttackMove(Moves.JAW_LOCK, Type.DARK, MoveCategory.PHYSICAL, 80, 100, 10, -1, 0, 8)
      .attr(JawLockAttr)
      .bitingMove(),
    new SelfStatusMove(Moves.STUFF_CHEEKS, Type.NORMAL, -1, 10, -1, 0, 8) // TODO: Stuff Cheeks should not be selectable when the user does not have a berry, see wiki
      .attr(EatBerryAttr)
      .attr(StatChangeAttr, BattleStat.DEF, 2, true)
      .condition((user) => {
        const userBerries = user.scene.findModifiers(m => m instanceof BerryModifier, user.isPlayer());
        return userBerries.length > 0;
      })
      .partial(),
    new SelfStatusMove(Moves.NO_RETREAT, Type.FIGHTING, -1, 5, -1, 0, 8)
      .attr(StatChangeAttr, [ BattleStat.ATK, BattleStat.DEF, BattleStat.SPATK, BattleStat.SPDEF, BattleStat.SPD ], 1, true)
      .attr(AddBattlerTagAttr, BattlerTagType.NO_RETREAT, true, false)
      .condition((user, target, move) => user.getTag(TrappedTag)?.sourceMove !== Moves.NO_RETREAT), // fails if the user is currently trapped by No Retreat
    new StatusMove(Moves.TAR_SHOT, Type.ROCK, 100, 15, -1, 0, 8)
      .attr(StatChangeAttr, BattleStat.SPD, -1)
      .partial(),
    new StatusMove(Moves.MAGIC_POWDER, Type.PSYCHIC, 100, 20, -1, 0, 8)
      .attr(ChangeTypeAttr, Type.PSYCHIC)
      .powderMove(),
    new AttackMove(Moves.DRAGON_DARTS, Type.DRAGON, MoveCategory.PHYSICAL, 50, 100, 10, -1, 0, 8)
      .attr(MultiHitAttr, MultiHitType._2)
      .makesContact(false)
      .partial(),
    new StatusMove(Moves.TEATIME, Type.NORMAL, -1, 10, -1, 0, 8)
      .attr(EatBerryAttr)
      .target(MoveTarget.ALL),
    new StatusMove(Moves.OCTOLOCK, Type.FIGHTING, 100, 15, -1, 0, 8)
      .attr(AddBattlerTagAttr, BattlerTagType.OCTOLOCK, false, true, 1),
    new AttackMove(Moves.BOLT_BEAK, Type.ELECTRIC, MoveCategory.PHYSICAL, 85, 100, 10, -1, 0, 8)
      .attr(FirstAttackDoublePowerAttr),
    new AttackMove(Moves.FISHIOUS_REND, Type.WATER, MoveCategory.PHYSICAL, 85, 100, 10, -1, 0, 8)
      .attr(FirstAttackDoublePowerAttr)
      .bitingMove(),
    new StatusMove(Moves.COURT_CHANGE, Type.NORMAL, 100, 10, -1, 0, 8)
      .attr(SwapArenaTagsAttr, [ArenaTagType.AURORA_VEIL, ArenaTagType.LIGHT_SCREEN, ArenaTagType.MIST, ArenaTagType.REFLECT, ArenaTagType.SPIKES, ArenaTagType.STEALTH_ROCK, ArenaTagType.STICKY_WEB, ArenaTagType.TAILWIND, ArenaTagType.TOXIC_SPIKES]),
    new AttackMove(Moves.MAX_FLARE, Type.FIRE, MoveCategory.PHYSICAL, 10, -1, 10, -1, 0, 8)
      .target(MoveTarget.NEAR_ENEMY)
      .unimplemented()
      .ignoresVirtual(),
    new AttackMove(Moves.MAX_FLUTTERBY, Type.BUG, MoveCategory.PHYSICAL, 10, -1, 10, -1, 0, 8)
      .target(MoveTarget.NEAR_ENEMY)
      .unimplemented()
      .ignoresVirtual(),
    new AttackMove(Moves.MAX_LIGHTNING, Type.ELECTRIC, MoveCategory.PHYSICAL, 10, -1, 10, -1, 0, 8)
      .target(MoveTarget.NEAR_ENEMY)
      .unimplemented()
      .ignoresVirtual(),
    new AttackMove(Moves.MAX_STRIKE, Type.NORMAL, MoveCategory.PHYSICAL, 10, -1, 10, -1, 0, 8)
      .target(MoveTarget.NEAR_ENEMY)
      .unimplemented()
      .ignoresVirtual(),
    new AttackMove(Moves.MAX_KNUCKLE, Type.FIGHTING, MoveCategory.PHYSICAL, 10, -1, 10, -1, 0, 8)
      .target(MoveTarget.NEAR_ENEMY)
      .unimplemented()
      .ignoresVirtual(),
    new AttackMove(Moves.MAX_PHANTASM, Type.GHOST, MoveCategory.PHYSICAL, 10, -1, 10, -1, 0, 8)
      .target(MoveTarget.NEAR_ENEMY)
      .unimplemented()
      .ignoresVirtual(),
    new AttackMove(Moves.MAX_HAILSTORM, Type.ICE, MoveCategory.PHYSICAL, 10, -1, 10, -1, 0, 8)
      .target(MoveTarget.NEAR_ENEMY)
      .unimplemented()
      .ignoresVirtual(),
    new AttackMove(Moves.MAX_OOZE, Type.POISON, MoveCategory.PHYSICAL, 10, -1, 10, -1, 0, 8)
      .target(MoveTarget.NEAR_ENEMY)
      .unimplemented()
      .ignoresVirtual(),
    new AttackMove(Moves.MAX_GEYSER, Type.WATER, MoveCategory.PHYSICAL, 10, -1, 10, -1, 0, 8)
      .target(MoveTarget.NEAR_ENEMY)
      .unimplemented()
      .ignoresVirtual(),
    new AttackMove(Moves.MAX_AIRSTREAM, Type.FLYING, MoveCategory.PHYSICAL, 10, -1, 10, -1, 0, 8)
      .target(MoveTarget.NEAR_ENEMY)
      .unimplemented()
      .ignoresVirtual(),
    new AttackMove(Moves.MAX_STARFALL, Type.FAIRY, MoveCategory.PHYSICAL, 10, -1, 10, -1, 0, 8)
      .target(MoveTarget.NEAR_ENEMY)
      .unimplemented()
      .ignoresVirtual(),
    new AttackMove(Moves.MAX_WYRMWIND, Type.DRAGON, MoveCategory.PHYSICAL, 10, -1, 10, -1, 0, 8)
      .target(MoveTarget.NEAR_ENEMY)
      .unimplemented()
      .ignoresVirtual(),
    new AttackMove(Moves.MAX_MINDSTORM, Type.PSYCHIC, MoveCategory.PHYSICAL, 10, -1, 10, -1, 0, 8)
      .target(MoveTarget.NEAR_ENEMY)
      .unimplemented()
      .ignoresVirtual(),
    new AttackMove(Moves.MAX_ROCKFALL, Type.ROCK, MoveCategory.PHYSICAL, 10, -1, 10, -1, 0, 8)
      .target(MoveTarget.NEAR_ENEMY)
      .unimplemented()
      .ignoresVirtual(),
    new AttackMove(Moves.MAX_QUAKE, Type.GROUND, MoveCategory.PHYSICAL, 10, -1, 10, -1, 0, 8)
      .target(MoveTarget.NEAR_ENEMY)
      .unimplemented()
      .ignoresVirtual(),
    new AttackMove(Moves.MAX_DARKNESS, Type.DARK, MoveCategory.PHYSICAL, 10, -1, 10, -1, 0, 8)
      .target(MoveTarget.NEAR_ENEMY)
      .unimplemented()
      .ignoresVirtual(),
    new AttackMove(Moves.MAX_OVERGROWTH, Type.GRASS, MoveCategory.PHYSICAL, 10, -1, 10, -1, 0, 8)
      .target(MoveTarget.NEAR_ENEMY)
      .unimplemented()
      .ignoresVirtual(),
    new AttackMove(Moves.MAX_STEELSPIKE, Type.STEEL, MoveCategory.PHYSICAL, 10, -1, 10, -1, 0, 8)
      .target(MoveTarget.NEAR_ENEMY)
      .unimplemented()
      .ignoresVirtual(),
    /* End Unused */
    new SelfStatusMove(Moves.CLANGOROUS_SOUL, Type.DRAGON, 100, 5, -1, 0, 8)
      .attr(CutHpStatBoostAttr, [ BattleStat.ATK, BattleStat.DEF, BattleStat.SPATK, BattleStat.SPDEF, BattleStat.SPD ], 1, 3)
      .soundBased()
      .danceMove(),
    new AttackMove(Moves.BODY_PRESS, Type.FIGHTING, MoveCategory.PHYSICAL, 80, 100, 10, -1, 0, 8)
      .attr(DefAtkAttr),
    new StatusMove(Moves.DECORATE, Type.FAIRY, -1, 15, -1, 0, 8)
      .attr(StatChangeAttr, [ BattleStat.ATK, BattleStat.SPATK ], 2)
      .ignoresProtect(),
    new AttackMove(Moves.DRUM_BEATING, Type.GRASS, MoveCategory.PHYSICAL, 80, 100, 10, 100, 0, 8)
      .attr(StatChangeAttr, BattleStat.SPD, -1)
      .makesContact(false),
    new AttackMove(Moves.SNAP_TRAP, Type.GRASS, MoveCategory.PHYSICAL, 35, 100, 15, -1, 0, 8)
      .attr(TrapAttr, BattlerTagType.SNAP_TRAP),
    new AttackMove(Moves.PYRO_BALL, Type.FIRE, MoveCategory.PHYSICAL, 120, 90, 5, 10, 0, 8)
      .attr(HealStatusEffectAttr, true, StatusEffect.FREEZE)
      .attr(StatusEffectAttr, StatusEffect.BURN)
      .ballBombMove()
      .makesContact(false),
    new AttackMove(Moves.BEHEMOTH_BLADE, Type.STEEL, MoveCategory.PHYSICAL, 100, 100, 5, -1, 0, 8)
      .slicingMove(),
    new AttackMove(Moves.BEHEMOTH_BASH, Type.STEEL, MoveCategory.PHYSICAL, 100, 100, 5, -1, 0, 8),
    new AttackMove(Moves.AURA_WHEEL, Type.ELECTRIC, MoveCategory.PHYSICAL, 110, 100, 10, 100, 0, 8)
      .attr(StatChangeAttr, BattleStat.SPD, 1, true)
      .makesContact(false)
      .attr(AuraWheelTypeAttr)
      .condition((user, target, move) => [user.species.speciesId, user.fusionSpecies?.speciesId].includes(Species.MORPEKO)), // Missing custom fail message
    new AttackMove(Moves.BREAKING_SWIPE, Type.DRAGON, MoveCategory.PHYSICAL, 60, 100, 15, 100, 0, 8)
      .target(MoveTarget.ALL_NEAR_ENEMIES)
      .attr(StatChangeAttr, BattleStat.ATK, -1),
    new AttackMove(Moves.BRANCH_POKE, Type.GRASS, MoveCategory.PHYSICAL, 40, 100, 40, -1, 0, 8),
    new AttackMove(Moves.OVERDRIVE, Type.ELECTRIC, MoveCategory.SPECIAL, 80, 100, 10, -1, 0, 8)
      .soundBased()
      .target(MoveTarget.ALL_NEAR_ENEMIES),
    new AttackMove(Moves.APPLE_ACID, Type.GRASS, MoveCategory.SPECIAL, 80, 100, 10, 100, 0, 8)
      .attr(StatChangeAttr, BattleStat.SPDEF, -1),
    new AttackMove(Moves.GRAV_APPLE, Type.GRASS, MoveCategory.PHYSICAL, 80, 100, 10, 100, 0, 8)
      .attr(StatChangeAttr, BattleStat.DEF, -1)
      .attr(MovePowerMultiplierAttr, (user, target, move) => user.scene.arena.getTag(ArenaTagType.GRAVITY) ? 1.5 : 1)
      .makesContact(false),
    new AttackMove(Moves.SPIRIT_BREAK, Type.FAIRY, MoveCategory.PHYSICAL, 75, 100, 15, 100, 0, 8)
      .attr(StatChangeAttr, BattleStat.SPATK, -1),
    new AttackMove(Moves.STRANGE_STEAM, Type.FAIRY, MoveCategory.SPECIAL, 90, 95, 10, 20, 0, 8)
      .attr(ConfuseAttr),
    new StatusMove(Moves.LIFE_DEW, Type.WATER, -1, 10, -1, 0, 8)
      .attr(HealAttr, 0.25, true, false)
      .target(MoveTarget.USER_AND_ALLIES)
      .ignoresProtect(),
    new SelfStatusMove(Moves.OBSTRUCT, Type.DARK, 100, 10, -1, 4, 8)
      .attr(ProtectAttr, BattlerTagType.OBSTRUCT),
    new AttackMove(Moves.FALSE_SURRENDER, Type.DARK, MoveCategory.PHYSICAL, 80, -1, 10, -1, 0, 8),
    new AttackMove(Moves.METEOR_ASSAULT, Type.FIGHTING, MoveCategory.PHYSICAL, 150, 100, 5, -1, 0, 8)
      .attr(RechargeAttr)
      .makesContact(false),
    new AttackMove(Moves.ETERNABEAM, Type.DRAGON, MoveCategory.SPECIAL, 160, 90, 5, -1, 0, 8)
      .attr(RechargeAttr),
    new AttackMove(Moves.STEEL_BEAM, Type.STEEL, MoveCategory.SPECIAL, 140, 95, 5, -1, 0, 8)
      .attr(HalfSacrificialAttr),
    new AttackMove(Moves.EXPANDING_FORCE, Type.PSYCHIC, MoveCategory.SPECIAL, 80, 100, 10, -1, 0, 8)
      .attr(MovePowerMultiplierAttr, (user, target, move) => user.scene.arena.getTerrainType() === TerrainType.PSYCHIC && user.isGrounded() ? 1.5 : 1)
      .attr(VariableTargetAttr, (user, target, move) => user.scene.arena.getTerrainType() === TerrainType.PSYCHIC && user.isGrounded() ? 6 : 3),
    new AttackMove(Moves.STEEL_ROLLER, Type.STEEL, MoveCategory.PHYSICAL, 130, 100, 5, -1, 0, 8)
      .attr(ClearTerrainAttr)
      .condition((user, target, move) => !!user.scene.arena.terrain),
    new AttackMove(Moves.SCALE_SHOT, Type.DRAGON, MoveCategory.PHYSICAL, 25, 90, 20, -1, 0, 8)
      //.attr(StatChangeAttr, BattleStat.SPD, 1, true) // TODO: Have boosts only apply at end of move, not after every hit
      //.attr(StatChangeAttr, BattleStat.DEF, -1, true)
      .attr(MultiHitAttr)
      .makesContact(false)
      .partial(),
    new AttackMove(Moves.METEOR_BEAM, Type.ROCK, MoveCategory.SPECIAL, 120, 90, 10, 100, 0, 8)
      .attr(ChargeAttr, ChargeAnim.METEOR_BEAM_CHARGING, i18next.t("moveTriggers:isOverflowingWithSpacePower", {pokemonName: "{USER}"}), null, true)
      .attr(StatChangeAttr, BattleStat.SPATK, 1, true)
      .ignoresVirtual(),
    new AttackMove(Moves.SHELL_SIDE_ARM, Type.POISON, MoveCategory.SPECIAL, 90, 100, 10, 20, 0, 8)
      .attr(ShellSideArmCategoryAttr)
      .attr(StatusEffectAttr, StatusEffect.POISON)
      .partial(),
    new AttackMove(Moves.MISTY_EXPLOSION, Type.FAIRY, MoveCategory.SPECIAL, 100, 100, 5, -1, 0, 8)
      .attr(SacrificialAttr)
      .target(MoveTarget.ALL_NEAR_OTHERS)
      .attr(MovePowerMultiplierAttr, (user, target, move) => user.scene.arena.getTerrainType() === TerrainType.MISTY && user.isGrounded() ? 1.5 : 1)
      .condition(failIfDampCondition)
      .makesContact(false),
    new AttackMove(Moves.GRASSY_GLIDE, Type.GRASS, MoveCategory.PHYSICAL, 55, 100, 20, -1, 0, 8)
      .attr(IncrementMovePriorityAttr, (user, target, move) =>user.scene.arena.getTerrainType()===TerrainType.GRASSY&&user.isGrounded()),
    new AttackMove(Moves.RISING_VOLTAGE, Type.ELECTRIC, MoveCategory.SPECIAL, 70, 100, 20, -1, 0, 8)
      .attr(MovePowerMultiplierAttr, (user, target, move) => user.scene.arena.getTerrainType() === TerrainType.ELECTRIC && target.isGrounded() ? 2 : 1),
    new AttackMove(Moves.TERRAIN_PULSE, Type.NORMAL, MoveCategory.SPECIAL, 50, 100, 10, -1, 0, 8)
      .attr(TerrainPulseTypeAttr)
      .attr(MovePowerMultiplierAttr, (user, target, move) => user.scene.arena.getTerrainType() !== TerrainType.NONE && user.isGrounded() ? 2 : 1)
      .pulseMove(),
    new AttackMove(Moves.SKITTER_SMACK, Type.BUG, MoveCategory.PHYSICAL, 70, 90, 10, 100, 0, 8)
      .attr(StatChangeAttr, BattleStat.SPATK, -1),
    new AttackMove(Moves.BURNING_JEALOUSY, Type.FIRE, MoveCategory.SPECIAL, 70, 100, 5, 100, 0, 8)
      .attr(StatusIfBoostedAttr, StatusEffect.BURN)
      .target(MoveTarget.ALL_NEAR_ENEMIES),
    new AttackMove(Moves.LASH_OUT, Type.DARK, MoveCategory.PHYSICAL, 75, 100, 5, -1, 0, 8)
      .attr(MovePowerMultiplierAttr, (user, target, move) => user.turnData.battleStatsDecreased ? 2 : 1),
    new AttackMove(Moves.POLTERGEIST, Type.GHOST, MoveCategory.PHYSICAL, 110, 90, 5, -1, 0, 8)
      .attr(AttackedByItemAttr)
      .makesContact(false),
    new StatusMove(Moves.CORROSIVE_GAS, Type.POISON, 100, 40, -1, 0, 8)
      .target(MoveTarget.ALL_NEAR_OTHERS)
      .unimplemented(),
    new StatusMove(Moves.COACHING, Type.FIGHTING, -1, 10, -1, 0, 8)
      .attr(StatChangeAttr, [ BattleStat.ATK, BattleStat.DEF ], 1)
      .target(MoveTarget.NEAR_ALLY),
    new AttackMove(Moves.FLIP_TURN, Type.WATER, MoveCategory.PHYSICAL, 60, 100, 20, -1, 0, 8)
      .attr(ForceSwitchOutAttr, true, false),
    new AttackMove(Moves.TRIPLE_AXEL, Type.ICE, MoveCategory.PHYSICAL, 20, 90, 10, -1, 0, 8)
      .attr(MultiHitAttr, MultiHitType._3)
      .attr(MultiHitPowerIncrementAttr, 3)
      .checkAllHits(),
    new AttackMove(Moves.DUAL_WINGBEAT, Type.FLYING, MoveCategory.PHYSICAL, 40, 90, 10, -1, 0, 8)
      .attr(MultiHitAttr, MultiHitType._2),
    new AttackMove(Moves.SCORCHING_SANDS, Type.GROUND, MoveCategory.SPECIAL, 70, 100, 10, 30, 0, 8)
      .attr(HealStatusEffectAttr, true, StatusEffect.FREEZE)
      .attr(HealStatusEffectAttr, false, StatusEffect.FREEZE)
      .attr(StatusEffectAttr, StatusEffect.BURN),
    new StatusMove(Moves.JUNGLE_HEALING, Type.GRASS, -1, 10, -1, 0, 8)
      .attr(HealAttr, 0.25, true, false)
      .attr(HealStatusEffectAttr, false, StatusEffect.PARALYSIS, StatusEffect.POISON, StatusEffect.TOXIC, StatusEffect.BURN, StatusEffect.SLEEP)
      .target(MoveTarget.USER_AND_ALLIES),
    new AttackMove(Moves.WICKED_BLOW, Type.DARK, MoveCategory.PHYSICAL, 75, 100, 5, -1, 0, 8)
      .attr(CritOnlyAttr)
      .punchingMove(),
    new AttackMove(Moves.SURGING_STRIKES, Type.WATER, MoveCategory.PHYSICAL, 25, 100, 5, -1, 0, 8)
      .attr(MultiHitAttr, MultiHitType._3)
      .attr(CritOnlyAttr)
      .punchingMove(),
    new AttackMove(Moves.THUNDER_CAGE, Type.ELECTRIC, MoveCategory.SPECIAL, 80, 90, 15, -1, 0, 8)
      .attr(TrapAttr, BattlerTagType.THUNDER_CAGE),
    new AttackMove(Moves.DRAGON_ENERGY, Type.DRAGON, MoveCategory.SPECIAL, 150, 100, 5, -1, 0, 8)
      .attr(HpPowerAttr)
      .target(MoveTarget.ALL_NEAR_ENEMIES),
    new AttackMove(Moves.FREEZING_GLARE, Type.PSYCHIC, MoveCategory.SPECIAL, 90, 100, 10, 10, 0, 8)
      .attr(StatusEffectAttr, StatusEffect.FREEZE),
    new AttackMove(Moves.FIERY_WRATH, Type.DARK, MoveCategory.SPECIAL, 90, 100, 10, 20, 0, 8)
      .attr(FlinchAttr)
      .target(MoveTarget.ALL_NEAR_ENEMIES),
    new AttackMove(Moves.THUNDEROUS_KICK, Type.FIGHTING, MoveCategory.PHYSICAL, 90, 100, 10, 100, 0, 8)
      .attr(StatChangeAttr, BattleStat.DEF, -1),
    new AttackMove(Moves.GLACIAL_LANCE, Type.ICE, MoveCategory.PHYSICAL, 120, 100, 5, -1, 0, 8)
      .target(MoveTarget.ALL_NEAR_ENEMIES)
      .makesContact(false),
    new AttackMove(Moves.ASTRAL_BARRAGE, Type.GHOST, MoveCategory.SPECIAL, 120, 100, 5, -1, 0, 8)
      .target(MoveTarget.ALL_NEAR_ENEMIES),
    new AttackMove(Moves.EERIE_SPELL, Type.PSYCHIC, MoveCategory.SPECIAL, 80, 100, 5, 100, 0, 8)
      .attr(AttackReducePpMoveAttr, 3)
      .soundBased(),
    new AttackMove(Moves.DIRE_CLAW, Type.POISON, MoveCategory.PHYSICAL, 80, 100, 15, 50, 0, 8)
      .attr(MultiStatusEffectAttr, [StatusEffect.POISON, StatusEffect.PARALYSIS, StatusEffect.SLEEP]),
    new AttackMove(Moves.PSYSHIELD_BASH, Type.PSYCHIC, MoveCategory.PHYSICAL, 70, 90, 10, 100, 0, 8)
      .attr(StatChangeAttr, BattleStat.DEF, 1, true),
    new SelfStatusMove(Moves.POWER_SHIFT, Type.NORMAL, -1, 10, -1, 0, 8)
      .unimplemented(),
    new AttackMove(Moves.STONE_AXE, Type.ROCK, MoveCategory.PHYSICAL, 65, 90, 15, 100, 0, 8)
      .attr(AddArenaTrapTagHitAttr, ArenaTagType.STEALTH_ROCK)
      .slicingMove(),
    new AttackMove(Moves.SPRINGTIDE_STORM, Type.FAIRY, MoveCategory.SPECIAL, 100, 80, 5, 30, 0, 8)
      .attr(StatChangeAttr, BattleStat.ATK, -1)
      .windMove()
      .target(MoveTarget.ALL_NEAR_ENEMIES),
    new AttackMove(Moves.MYSTICAL_POWER, Type.PSYCHIC, MoveCategory.SPECIAL, 70, 90, 10, 100, 0, 8)
      .attr(StatChangeAttr, BattleStat.SPATK, 1, true),
    new AttackMove(Moves.RAGING_FURY, Type.FIRE, MoveCategory.PHYSICAL, 120, 100, 10, -1, 0, 8)
      .makesContact(false)
      .attr(FrenzyAttr)
      .attr(MissEffectAttr, frenzyMissFunc)
      .attr(NoEffectAttr, frenzyMissFunc)
      .target(MoveTarget.RANDOM_NEAR_ENEMY),
    new AttackMove(Moves.WAVE_CRASH, Type.WATER, MoveCategory.PHYSICAL, 120, 100, 10, -1, 0, 8)
      .attr(RecoilAttr, false, 0.33)
      .recklessMove(),
    new AttackMove(Moves.CHLOROBLAST, Type.GRASS, MoveCategory.SPECIAL, 150, 95, 5, -1, 0, 8)
      .attr(RecoilAttr, true, 0.5),
    new AttackMove(Moves.MOUNTAIN_GALE, Type.ICE, MoveCategory.PHYSICAL, 100, 85, 10, 30, 0, 8)
      .makesContact(false)
      .attr(FlinchAttr),
    new SelfStatusMove(Moves.VICTORY_DANCE, Type.FIGHTING, -1, 10, -1, 0, 8)
      .attr(StatChangeAttr, [ BattleStat.ATK, BattleStat.DEF, BattleStat.SPD ], 1, true)
      .danceMove(),
    new AttackMove(Moves.HEADLONG_RUSH, Type.GROUND, MoveCategory.PHYSICAL, 120, 100, 5, -1, 0, 8)
      .attr(StatChangeAttr, [ BattleStat.DEF, BattleStat.SPDEF ], -1, true)
      .punchingMove(),
    new AttackMove(Moves.BARB_BARRAGE, Type.POISON, MoveCategory.PHYSICAL, 60, 100, 10, 50, 0, 8)
      .makesContact(false)
      .attr(MovePowerMultiplierAttr, (user, target, move) => target.status && (target.status.effect === StatusEffect.POISON || target.status.effect === StatusEffect.TOXIC) ? 2 : 1)
      .attr(StatusEffectAttr, StatusEffect.POISON),
    new AttackMove(Moves.ESPER_WING, Type.PSYCHIC, MoveCategory.SPECIAL, 80, 100, 10, 100, 0, 8)
      .attr(HighCritAttr)
      .attr(StatChangeAttr, BattleStat.SPD, 1, true),
    new AttackMove(Moves.BITTER_MALICE, Type.GHOST, MoveCategory.SPECIAL, 75, 100, 10, 100, 0, 8)
      .attr(StatChangeAttr, BattleStat.ATK, -1),
    new SelfStatusMove(Moves.SHELTER, Type.STEEL, -1, 10, 100, 0, 8)
      .attr(StatChangeAttr, BattleStat.DEF, 2, true),
    new AttackMove(Moves.TRIPLE_ARROWS, Type.FIGHTING, MoveCategory.PHYSICAL, 90, 100, 10, 30, 0, 8)
      .makesContact(false)
      .attr(HighCritAttr)
      .attr(StatChangeAttr, BattleStat.DEF, -1)
      .attr(FlinchAttr)
      .partial(),
    new AttackMove(Moves.INFERNAL_PARADE, Type.GHOST, MoveCategory.SPECIAL, 60, 100, 15, 30, 0, 8)
      .attr(StatusEffectAttr, StatusEffect.BURN)
      .attr(MovePowerMultiplierAttr, (user, target, move) => target.status ? 2 : 1),
    new AttackMove(Moves.CEASELESS_EDGE, Type.DARK, MoveCategory.PHYSICAL, 65, 90, 15, 100, 0, 8)
      .attr(AddArenaTrapTagHitAttr, ArenaTagType.SPIKES)
      .slicingMove(),
    new AttackMove(Moves.BLEAKWIND_STORM, Type.FLYING, MoveCategory.SPECIAL, 100, 80, 10, 30, 0, 8)
      .attr(StormAccuracyAttr)
      .attr(StatChangeAttr, BattleStat.SPD, -1)
      .windMove()
      .target(MoveTarget.ALL_NEAR_ENEMIES),
    new AttackMove(Moves.WILDBOLT_STORM, Type.ELECTRIC, MoveCategory.SPECIAL, 100, 80, 10, 20, 0, 8)
      .attr(StormAccuracyAttr)
      .attr(StatusEffectAttr, StatusEffect.PARALYSIS)
      .windMove()
      .target(MoveTarget.ALL_NEAR_ENEMIES),
    new AttackMove(Moves.SANDSEAR_STORM, Type.GROUND, MoveCategory.SPECIAL, 100, 80, 10, 20, 0, 8)
      .attr(StormAccuracyAttr)
      .attr(StatusEffectAttr, StatusEffect.BURN)
      .windMove()
      .target(MoveTarget.ALL_NEAR_ENEMIES),
    new StatusMove(Moves.LUNAR_BLESSING, Type.PSYCHIC, -1, 5, -1, 0, 8)
      .attr(HealAttr, 0.25, true, false)
      .attr(HealStatusEffectAttr, false, StatusEffect.PARALYSIS, StatusEffect.POISON, StatusEffect.TOXIC, StatusEffect.BURN, StatusEffect.SLEEP)
      .target(MoveTarget.USER_AND_ALLIES)
      .triageMove(),
    new SelfStatusMove(Moves.TAKE_HEART, Type.PSYCHIC, -1, 10, -1, 0, 8)
      .attr(StatChangeAttr, [ BattleStat.SPATK, BattleStat.SPDEF ], 1, true)
      .attr(HealStatusEffectAttr, true, StatusEffect.PARALYSIS, StatusEffect.POISON, StatusEffect.TOXIC, StatusEffect.BURN, StatusEffect.SLEEP),
    /* Unused
    new AttackMove(Moves.G_MAX_WILDFIRE, Type.FIRE, MoveCategory.PHYSICAL, 10, -1, 10, -1, 0, 8)
      .target(MoveTarget.ALL_NEAR_ENEMIES)
      .unimplemented(),
    new AttackMove(Moves.G_MAX_BEFUDDLE, Type.BUG, MoveCategory.PHYSICAL, 10, -1, 10, -1, 0, 8)
      .target(MoveTarget.ALL_NEAR_ENEMIES)
      .unimplemented(),
    new AttackMove(Moves.G_MAX_VOLT_CRASH, Type.ELECTRIC, MoveCategory.PHYSICAL, 10, -1, 10, -1, 0, 8)
      .target(MoveTarget.ALL_NEAR_ENEMIES)
      .unimplemented(),
    new AttackMove(Moves.G_MAX_GOLD_RUSH, Type.NORMAL, MoveCategory.PHYSICAL, 10, -1, 10, -1, 0, 8)
      .target(MoveTarget.ALL_NEAR_ENEMIES)
      .unimplemented(),
    new AttackMove(Moves.G_MAX_CHI_STRIKE, Type.FIGHTING, MoveCategory.PHYSICAL, 10, -1, 10, -1, 0, 8)
      .target(MoveTarget.ALL_NEAR_ENEMIES)
      .unimplemented(),
    new AttackMove(Moves.G_MAX_TERROR, Type.GHOST, MoveCategory.PHYSICAL, 10, -1, 10, -1, 0, 8)
      .target(MoveTarget.ALL_NEAR_ENEMIES)
      .unimplemented(),
    new AttackMove(Moves.G_MAX_RESONANCE, Type.ICE, MoveCategory.PHYSICAL, 10, -1, 10, -1, 0, 8)
      .target(MoveTarget.ALL_NEAR_ENEMIES)
      .unimplemented(),
    new AttackMove(Moves.G_MAX_CUDDLE, Type.NORMAL, MoveCategory.PHYSICAL, 10, -1, 10, -1, 0, 8)
      .target(MoveTarget.ALL_NEAR_ENEMIES)
      .unimplemented(),
    new AttackMove(Moves.G_MAX_REPLENISH, Type.NORMAL, MoveCategory.PHYSICAL, 10, -1, 10, -1, 0, 8)
      .target(MoveTarget.ALL_NEAR_ENEMIES)
      .unimplemented(),
    new AttackMove(Moves.G_MAX_MALODOR, Type.POISON, MoveCategory.PHYSICAL, 10, -1, 10, -1, 0, 8)
      .target(MoveTarget.ALL_NEAR_ENEMIES)
      .unimplemented(),
    new AttackMove(Moves.G_MAX_STONESURGE, Type.WATER, MoveCategory.PHYSICAL, 10, -1, 10, -1, 0, 8)
      .target(MoveTarget.ALL_NEAR_ENEMIES)
      .unimplemented(),
    new AttackMove(Moves.G_MAX_WIND_RAGE, Type.FLYING, MoveCategory.PHYSICAL, 10, -1, 10, -1, 0, 8)
      .target(MoveTarget.ALL_NEAR_ENEMIES)
      .unimplemented(),
    new AttackMove(Moves.G_MAX_STUN_SHOCK, Type.ELECTRIC, MoveCategory.PHYSICAL, 10, -1, 10, -1, 0, 8)
      .target(MoveTarget.ALL_NEAR_ENEMIES)
      .unimplemented(),
    new AttackMove(Moves.G_MAX_FINALE, Type.FAIRY, MoveCategory.PHYSICAL, 10, -1, 10, -1, 0, 8)
      .target(MoveTarget.ALL_NEAR_ENEMIES)
      .unimplemented(),
    new AttackMove(Moves.G_MAX_DEPLETION, Type.DRAGON, MoveCategory.PHYSICAL, 10, -1, 10, -1, 0, 8)
      .target(MoveTarget.ALL_NEAR_ENEMIES)
      .unimplemented(),
    new AttackMove(Moves.G_MAX_GRAVITAS, Type.PSYCHIC, MoveCategory.PHYSICAL, 10, -1, 10, -1, 0, 8)
      .target(MoveTarget.ALL_NEAR_ENEMIES)
      .unimplemented(),
    new AttackMove(Moves.G_MAX_VOLCALITH, Type.ROCK, MoveCategory.PHYSICAL, 10, -1, 10, -1, 0, 8)
      .target(MoveTarget.ALL_NEAR_ENEMIES)
      .unimplemented(),
    new AttackMove(Moves.G_MAX_SANDBLAST, Type.GROUND, MoveCategory.PHYSICAL, 10, -1, 10, -1, 0, 8)
      .target(MoveTarget.ALL_NEAR_ENEMIES)
      .unimplemented(),
    new AttackMove(Moves.G_MAX_SNOOZE, Type.DARK, MoveCategory.PHYSICAL, 10, -1, 10, -1, 0, 8)
      .target(MoveTarget.ALL_NEAR_ENEMIES)
      .unimplemented(),
    new AttackMove(Moves.G_MAX_TARTNESS, Type.GRASS, MoveCategory.PHYSICAL, 10, -1, 10, -1, 0, 8)
      .target(MoveTarget.ALL_NEAR_ENEMIES)
      .unimplemented(),
    new AttackMove(Moves.G_MAX_SWEETNESS, Type.GRASS, MoveCategory.PHYSICAL, 10, -1, 10, -1, 0, 8)
      .target(MoveTarget.ALL_NEAR_ENEMIES)
      .unimplemented(),
    new AttackMove(Moves.G_MAX_SMITE, Type.FAIRY, MoveCategory.PHYSICAL, 10, -1, 10, -1, 0, 8)
      .target(MoveTarget.ALL_NEAR_ENEMIES)
      .unimplemented(),
    new AttackMove(Moves.G_MAX_STEELSURGE, Type.STEEL, MoveCategory.PHYSICAL, 10, -1, 10, -1, 0, 8)
      .target(MoveTarget.ALL_NEAR_ENEMIES)
      .unimplemented(),
    new AttackMove(Moves.G_MAX_MELTDOWN, Type.STEEL, MoveCategory.PHYSICAL, 10, -1, 10, -1, 0, 8)
      .target(MoveTarget.ALL_NEAR_ENEMIES)
      .unimplemented(),
    new AttackMove(Moves.G_MAX_FOAM_BURST, Type.WATER, MoveCategory.PHYSICAL, 10, -1, 10, -1, 0, 8)
      .target(MoveTarget.ALL_NEAR_ENEMIES)
      .unimplemented(),
    new AttackMove(Moves.G_MAX_CENTIFERNO, Type.FIRE, MoveCategory.PHYSICAL, 10, -1, 10, -1, 0, 8)
      .target(MoveTarget.ALL_NEAR_ENEMIES)
      .unimplemented(),
    new AttackMove(Moves.G_MAX_VINE_LASH, Type.GRASS, MoveCategory.PHYSICAL, 10, -1, 10, -1, 0, 8)
      .target(MoveTarget.ALL_NEAR_ENEMIES)
      .unimplemented(),
    new AttackMove(Moves.G_MAX_CANNONADE, Type.WATER, MoveCategory.PHYSICAL, 10, -1, 10, -1, 0, 8)
      .target(MoveTarget.ALL_NEAR_ENEMIES)
      .unimplemented(),
    new AttackMove(Moves.G_MAX_DRUM_SOLO, Type.GRASS, MoveCategory.PHYSICAL, 10, -1, 10, -1, 0, 8)
      .target(MoveTarget.ALL_NEAR_ENEMIES)
      .unimplemented(),
    new AttackMove(Moves.G_MAX_FIREBALL, Type.FIRE, MoveCategory.PHYSICAL, 10, -1, 10, -1, 0, 8)
      .target(MoveTarget.ALL_NEAR_ENEMIES)
      .unimplemented(),
    new AttackMove(Moves.G_MAX_HYDROSNIPE, Type.WATER, MoveCategory.PHYSICAL, 10, -1, 10, -1, 0, 8)
      .target(MoveTarget.ALL_NEAR_ENEMIES)
      .unimplemented(),
    new AttackMove(Moves.G_MAX_ONE_BLOW, Type.DARK, MoveCategory.PHYSICAL, 10, -1, 10, -1, 0, 8)
      .target(MoveTarget.ALL_NEAR_ENEMIES)
      .unimplemented(),
    new AttackMove(Moves.G_MAX_RAPID_FLOW, Type.WATER, MoveCategory.PHYSICAL, 10, -1, 10, -1, 0, 8)
      .target(MoveTarget.ALL_NEAR_ENEMIES)
      .unimplemented(),
    End Unused */
    new AttackMove(Moves.TERA_BLAST, Type.NORMAL, MoveCategory.SPECIAL, 80, 100, 10, -1, 0, 9)
      .attr(TeraBlastCategoryAttr)
      .attr(TeraBlastTypeAttr)
      .attr(TeraBlastPowerAttr)
      .attr(StatChangeAttr, [ BattleStat.ATK, BattleStat.SPATK ], -1, true, (user, target, move) => user.isTerastallized() && user.isOfType(Type.STELLAR))
      .partial(),
    new SelfStatusMove(Moves.SILK_TRAP, Type.BUG, -1, 10, -1, 4, 9)
      .attr(ProtectAttr, BattlerTagType.SILK_TRAP),
    new AttackMove(Moves.AXE_KICK, Type.FIGHTING, MoveCategory.PHYSICAL, 120, 90, 10, 30, 0, 9)
      .attr(MissEffectAttr, crashDamageFunc)
      .attr(NoEffectAttr, crashDamageFunc)
      .attr(ConfuseAttr)
      .recklessMove(),
    new AttackMove(Moves.LAST_RESPECTS, Type.GHOST, MoveCategory.PHYSICAL, 50, 100, 10, -1, 0, 9)
      .attr(MovePowerMultiplierAttr, (user, target, move) => 1 + Math.min(user.isPlayer() ? user.scene.currentBattle.playerFaints : user.scene.currentBattle.enemyFaints, 100))
      .makesContact(false),
    new AttackMove(Moves.LUMINA_CRASH, Type.PSYCHIC, MoveCategory.SPECIAL, 80, 100, 10, 100, 0, 9)
      .attr(StatChangeAttr, BattleStat.SPDEF, -2),
    new AttackMove(Moves.ORDER_UP, Type.DRAGON, MoveCategory.PHYSICAL, 80, 100, 10, 100, 0, 9)
      .makesContact(false)
      .partial(),
    new AttackMove(Moves.JET_PUNCH, Type.WATER, MoveCategory.PHYSICAL, 60, 100, 15, -1, 1, 9)
      .punchingMove(),
    new StatusMove(Moves.SPICY_EXTRACT, Type.GRASS, -1, 15, -1, 0, 9)
      .attr(StatChangeAttr, BattleStat.ATK, 2)
      .attr(StatChangeAttr, BattleStat.DEF, -2),
    new AttackMove(Moves.SPIN_OUT, Type.STEEL, MoveCategory.PHYSICAL, 100, 100, 5, -1, 0, 9)
      .attr(StatChangeAttr, BattleStat.SPD, -2, true),
    new AttackMove(Moves.POPULATION_BOMB, Type.NORMAL, MoveCategory.PHYSICAL, 20, 90, 10, -1, 0, 9)
      .attr(MultiHitAttr, MultiHitType._10)
      .slicingMove()
      .checkAllHits(),
    new AttackMove(Moves.ICE_SPINNER, Type.ICE, MoveCategory.PHYSICAL, 80, 100, 15, -1, 0, 9)
      .attr(ClearTerrainAttr),
    new AttackMove(Moves.GLAIVE_RUSH, Type.DRAGON, MoveCategory.PHYSICAL, 120, 100, 5, -1, 0, 9)
      .attr(AddBattlerTagAttr, BattlerTagType.ALWAYS_GET_HIT, true, false, 0, 0, true)
      .attr(AddBattlerTagAttr, BattlerTagType.RECEIVE_DOUBLE_DAMAGE, true, false, 0, 0, true)
      .condition((user, target, move) => {
        return !(target.getTag(BattlerTagType.PROTECTED)?.tagType === "PROTECTED" || target.scene.arena.getTag(ArenaTagType.MAT_BLOCK)?.tagType === "MAT_BLOCK");
      }),
    new StatusMove(Moves.REVIVAL_BLESSING, Type.NORMAL, -1, 1, -1, 0, 9)
      .triageMove()
      .attr(RevivalBlessingAttr)
      .target(MoveTarget.USER),
    new AttackMove(Moves.SALT_CURE, Type.ROCK, MoveCategory.PHYSICAL, 40, 100, 15, 100, 0, 9)
      .attr(AddBattlerTagAttr, BattlerTagType.SALT_CURED)
      .makesContact(false),
    new AttackMove(Moves.TRIPLE_DIVE, Type.WATER, MoveCategory.PHYSICAL, 30, 95, 10, -1, 0, 9)
      .attr(MultiHitAttr, MultiHitType._3),
    new AttackMove(Moves.MORTAL_SPIN, Type.POISON, MoveCategory.PHYSICAL, 30, 100, 15, 100, 0, 9)
      .attr(LapseBattlerTagAttr, [
        BattlerTagType.BIND,
        BattlerTagType.WRAP,
        BattlerTagType.FIRE_SPIN,
        BattlerTagType.WHIRLPOOL,
        BattlerTagType.CLAMP,
        BattlerTagType.SAND_TOMB,
        BattlerTagType.MAGMA_STORM,
        BattlerTagType.SNAP_TRAP,
        BattlerTagType.THUNDER_CAGE,
        BattlerTagType.SEEDED,
        BattlerTagType.INFESTATION
      ], true)
      .attr(StatusEffectAttr, StatusEffect.POISON)
      .attr(RemoveArenaTrapAttr)
      .target(MoveTarget.ALL_NEAR_ENEMIES),
    new StatusMove(Moves.DOODLE, Type.NORMAL, 100, 10, -1, 0, 9)
      .attr(AbilityCopyAttr, true),
    new SelfStatusMove(Moves.FILLET_AWAY, Type.NORMAL, -1, 10, -1, 0, 9)
      .attr(CutHpStatBoostAttr, [ BattleStat.ATK, BattleStat.SPATK, BattleStat.SPD ], 2, 2),
    new AttackMove(Moves.KOWTOW_CLEAVE, Type.DARK, MoveCategory.PHYSICAL, 85, -1, 10, -1, 0, 9)
      .slicingMove(),
    new AttackMove(Moves.FLOWER_TRICK, Type.GRASS, MoveCategory.PHYSICAL, 70, -1, 10, 100, 0, 9)
      .attr(CritOnlyAttr)
      .makesContact(false),
    new AttackMove(Moves.TORCH_SONG, Type.FIRE, MoveCategory.SPECIAL, 80, 100, 10, 100, 0, 9)
      .attr(StatChangeAttr, BattleStat.SPATK, 1, true)
      .soundBased(),
    new AttackMove(Moves.AQUA_STEP, Type.WATER, MoveCategory.PHYSICAL, 80, 100, 10, 100, 0, 9)
      .attr(StatChangeAttr, BattleStat.SPD, 1, true)
      .danceMove(),
    new AttackMove(Moves.RAGING_BULL, Type.NORMAL, MoveCategory.PHYSICAL, 90, 100, 10, -1, 0, 9)
      .attr(RagingBullTypeAttr)
      .attr(RemoveScreensAttr),
    new AttackMove(Moves.MAKE_IT_RAIN, Type.STEEL, MoveCategory.SPECIAL, 120, 100, 5, -1, 0, 9)
      .attr(MoneyAttr)
      .attr(StatChangeAttr, BattleStat.SPATK, -1, true, null, true, false, MoveEffectTrigger.HIT, true)
      .target(MoveTarget.ALL_NEAR_ENEMIES),
    new AttackMove(Moves.PSYBLADE, Type.PSYCHIC, MoveCategory.PHYSICAL, 80, 100, 15, -1, 0, 9)
      .attr(MovePowerMultiplierAttr, (user, target, move) => user.scene.arena.getTerrainType() === TerrainType.ELECTRIC && user.isGrounded() ? 1.5 : 1)
      .slicingMove(),
    new AttackMove(Moves.HYDRO_STEAM, Type.WATER, MoveCategory.SPECIAL, 80, 100, 15, -1, 0, 9)
      .attr(IgnoreWeatherTypeDebuffAttr, WeatherType.SUNNY)
      .attr(MovePowerMultiplierAttr, (user, target, move) => [WeatherType.SUNNY, WeatherType.HARSH_SUN].includes(user.scene.arena.weather?.weatherType!) && !user.scene.arena.weather?.isEffectSuppressed(user.scene) ? 1.5 : 1), // TODO: is this bang correct?
    new AttackMove(Moves.RUINATION, Type.DARK, MoveCategory.SPECIAL, -1, 90, 10, -1, 0, 9)
      .attr(TargetHalfHpDamageAttr),
    new AttackMove(Moves.COLLISION_COURSE, Type.FIGHTING, MoveCategory.PHYSICAL, 100, 100, 5, -1, 0, 9)
      .attr(MovePowerMultiplierAttr, (user, target, move) => target.getAttackTypeEffectiveness(move.type, user) >= 2 ? 5461/4096 : 1),
    new AttackMove(Moves.ELECTRO_DRIFT, Type.ELECTRIC, MoveCategory.SPECIAL, 100, 100, 5, -1, 0, 9)
      .attr(MovePowerMultiplierAttr, (user, target, move) => target.getAttackTypeEffectiveness(move.type, user) >= 2 ? 5461/4096 : 1)
      .makesContact(),
    new SelfStatusMove(Moves.SHED_TAIL, Type.NORMAL, -1, 10, -1, 0, 9)
      .unimplemented(),
    new StatusMove(Moves.CHILLY_RECEPTION, Type.ICE, -1, 10, -1, 0, 9)
      .attr(WeatherChangeAttr, WeatherType.SNOW)
      .attr(ForceSwitchOutAttr, true, false)
      .target(MoveTarget.BOTH_SIDES),
    new SelfStatusMove(Moves.TIDY_UP, Type.NORMAL, -1, 10, -1, 0, 9)
      .attr(StatChangeAttr, [ BattleStat.ATK, BattleStat.SPD ], 1, true, null, true, true)
      .attr(RemoveArenaTrapAttr, true),
    new StatusMove(Moves.SNOWSCAPE, Type.ICE, -1, 10, -1, 0, 9)
      .attr(WeatherChangeAttr, WeatherType.SNOW)
      .target(MoveTarget.BOTH_SIDES),
    new AttackMove(Moves.POUNCE, Type.BUG, MoveCategory.PHYSICAL, 50, 100, 20, 100, 0, 9)
      .attr(StatChangeAttr, BattleStat.SPD, -1),
    new AttackMove(Moves.TRAILBLAZE, Type.GRASS, MoveCategory.PHYSICAL, 50, 100, 20, 100, 0, 9)
      .attr(StatChangeAttr, BattleStat.SPD, 1, true),
    new AttackMove(Moves.CHILLING_WATER, Type.WATER, MoveCategory.SPECIAL, 50, 100, 20, 100, 0, 9)
      .attr(StatChangeAttr, BattleStat.ATK, -1),
    new AttackMove(Moves.HYPER_DRILL, Type.NORMAL, MoveCategory.PHYSICAL, 100, 100, 5, -1, 0, 9)
      .ignoresProtect(),
    new AttackMove(Moves.TWIN_BEAM, Type.PSYCHIC, MoveCategory.SPECIAL, 40, 100, 10, -1, 0, 9)
      .attr(MultiHitAttr, MultiHitType._2),
    new AttackMove(Moves.RAGE_FIST, Type.GHOST, MoveCategory.PHYSICAL, 50, 100, 10, -1, 0, 9)
      .attr(HitCountPowerAttr)
      .punchingMove(),
    new AttackMove(Moves.ARMOR_CANNON, Type.FIRE, MoveCategory.SPECIAL, 120, 100, 5, -1, 0, 9)
      .attr(StatChangeAttr, [ BattleStat.DEF, BattleStat.SPDEF ], -1, true),
    new AttackMove(Moves.BITTER_BLADE, Type.FIRE, MoveCategory.PHYSICAL, 90, 100, 10, -1, 0, 9)
      .attr(HitHealAttr)
      .slicingMove()
      .triageMove(),
    new AttackMove(Moves.DOUBLE_SHOCK, Type.ELECTRIC, MoveCategory.PHYSICAL, 120, 100, 5, -1, 0, 9)
      .condition((user) => {
        const userTypes = user.getTypes(true);
        return userTypes.includes(Type.ELECTRIC);
      })
      .attr(RemoveTypeAttr, Type.ELECTRIC, (user) => {
        user.scene.queueMessage(i18next.t("moveTriggers:usedUpAllElectricity", {pokemonName: getPokemonNameWithAffix(user)}));
      }),
    new AttackMove(Moves.GIGATON_HAMMER, Type.STEEL, MoveCategory.PHYSICAL, 160, 100, 5, -1, 0, 9)
      .makesContact(false)
      .condition((user, target, move) => {
        const turnMove = user.getLastXMoves(1);
        return !turnMove.length || turnMove[0].move !== move.id || turnMove[0].result !== MoveResult.SUCCESS;
      }), // TODO Add Instruct/Encore interaction
    new AttackMove(Moves.COMEUPPANCE, Type.DARK, MoveCategory.PHYSICAL, -1, 100, 10, -1, 0, 9)
      .attr(CounterDamageAttr, (move: Move) => (move.category === MoveCategory.PHYSICAL || move.category === MoveCategory.SPECIAL), 1.5)
      .redirectCounter()
      .target(MoveTarget.ATTACKER),
    new AttackMove(Moves.AQUA_CUTTER, Type.WATER, MoveCategory.PHYSICAL, 70, 100, 20, -1, 0, 9)
      .attr(HighCritAttr)
      .slicingMove()
      .makesContact(false),
    new AttackMove(Moves.BLAZING_TORQUE, Type.FIRE, MoveCategory.PHYSICAL, 80, 100, 10, 30, 0, 9)
      .attr(StatusEffectAttr, StatusEffect.BURN)
      .makesContact(false),
    new AttackMove(Moves.WICKED_TORQUE, Type.DARK, MoveCategory.PHYSICAL, 80, 100, 10, 10, 0, 9)
      .attr(StatusEffectAttr, StatusEffect.SLEEP)
      .makesContact(false),
    new AttackMove(Moves.NOXIOUS_TORQUE, Type.POISON, MoveCategory.PHYSICAL, 100, 100, 10, 30, 0, 9)
      .attr(StatusEffectAttr, StatusEffect.POISON)
      .makesContact(false),
    new AttackMove(Moves.COMBAT_TORQUE, Type.FIGHTING, MoveCategory.PHYSICAL, 100, 100, 10, 30, 0, 9)
      .attr(StatusEffectAttr, StatusEffect.PARALYSIS)
      .makesContact(false),
    new AttackMove(Moves.MAGICAL_TORQUE, Type.FAIRY, MoveCategory.PHYSICAL, 100, 100, 10, 30, 0, 9)
      .attr(ConfuseAttr)
      .makesContact(false),
    new AttackMove(Moves.BLOOD_MOON, Type.NORMAL, MoveCategory.SPECIAL, 140, 100, 5, -1, 0, 9)
      .condition((user, target, move) => {
        const turnMove = user.getLastXMoves(1);
        return !turnMove.length || turnMove[0].move !== move.id || turnMove[0].result !== MoveResult.SUCCESS;
      }), // TODO Add Instruct/Encore interaction
    new AttackMove(Moves.MATCHA_GOTCHA, Type.GRASS, MoveCategory.SPECIAL, 80, 90, 15, 20, 0, 9)
      .attr(HitHealAttr)
      .attr(HealStatusEffectAttr, true, StatusEffect.FREEZE)
      .attr(HealStatusEffectAttr, false, StatusEffect.FREEZE)
      .attr(StatusEffectAttr, StatusEffect.BURN)
      .target(MoveTarget.ALL_NEAR_ENEMIES)
      .triageMove(),
    new AttackMove(Moves.SYRUP_BOMB, Type.GRASS, MoveCategory.SPECIAL, 60, 85, 10, -1, 0, 9)
      .attr(StatChangeAttr, BattleStat.SPD, -1) //Temporary
      .ballBombMove()
      .partial(),
    new AttackMove(Moves.IVY_CUDGEL, Type.GRASS, MoveCategory.PHYSICAL, 100, 100, 10, -1, 0, 9)
      .attr(IvyCudgelTypeAttr)
      .attr(HighCritAttr)
      .makesContact(false),
    new AttackMove(Moves.ELECTRO_SHOT, Type.ELECTRIC, MoveCategory.SPECIAL, 130, 100, 10, 100, 0, 9)
      .attr(ElectroShotChargeAttr)
      .ignoresVirtual(),
    new AttackMove(Moves.TERA_STARSTORM, Type.NORMAL, MoveCategory.SPECIAL, 120, 100, 5, -1, 0, 9)
      .attr(TeraBlastCategoryAttr)
      .partial(),
    new AttackMove(Moves.FICKLE_BEAM, Type.DRAGON, MoveCategory.SPECIAL, 80, 100, 5, 30, 0, 9)
      .attr(PreMoveMessageAttr, doublePowerChanceMessageFunc)
      .attr(DoublePowerChanceAttr),
    new SelfStatusMove(Moves.BURNING_BULWARK, Type.FIRE, -1, 10, -1, 4, 9)
      .attr(ProtectAttr, BattlerTagType.BURNING_BULWARK),
    new AttackMove(Moves.THUNDERCLAP, Type.ELECTRIC, MoveCategory.SPECIAL, 70, 100, 5, -1, 1, 9)
      .condition((user, target, move) => user.scene.currentBattle.turnCommands[target.getBattlerIndex()]?.command === Command.FIGHT && !target.turnData.acted && allMoves[user.scene.currentBattle.turnCommands[target.getBattlerIndex()]?.move?.move!].category !== MoveCategory.STATUS), // TODO: is this bang correct?
    new AttackMove(Moves.MIGHTY_CLEAVE, Type.ROCK, MoveCategory.PHYSICAL, 95, 100, 5, -1, 0, 9)
      .slicingMove()
      .ignoresProtect(),
    new AttackMove(Moves.TACHYON_CUTTER, Type.STEEL, MoveCategory.SPECIAL, 50, -1, 10, -1, 0, 9)
      .attr(MultiHitAttr, MultiHitType._2)
      .slicingMove(),
    new AttackMove(Moves.HARD_PRESS, Type.STEEL, MoveCategory.PHYSICAL, -1, 100, 10, -1, 0, 9)
      .attr(OpponentHighHpPowerAttr, 100),
    new StatusMove(Moves.DRAGON_CHEER, Type.DRAGON, -1, 15, -1, 0, 9)
      .attr(AddBattlerTagAttr, BattlerTagType.DRAGON_CHEER, false, true)
      .target(MoveTarget.NEAR_ALLY),
    new AttackMove(Moves.ALLURING_VOICE, Type.FAIRY, MoveCategory.SPECIAL, 80, 100, 10, -1, 0, 9)
      .attr(AddBattlerTagIfBoostedAttr, BattlerTagType.CONFUSED)
      .soundBased(),
    new AttackMove(Moves.TEMPER_FLARE, Type.FIRE, MoveCategory.PHYSICAL, 75, 100, 10, -1, 0, 9)
      .attr(MovePowerMultiplierAttr, (user, target, move) => user.getLastXMoves(2)[1]?.result === MoveResult.MISS || user.getLastXMoves(2)[1]?.result === MoveResult.FAIL ? 2 : 1),
    new AttackMove(Moves.SUPERCELL_SLAM, Type.ELECTRIC, MoveCategory.PHYSICAL, 100, 95, 15, -1, 0, 9)
      .attr(MissEffectAttr, crashDamageFunc)
      .attr(NoEffectAttr, crashDamageFunc)
      .recklessMove(),
    new AttackMove(Moves.PSYCHIC_NOISE, Type.PSYCHIC, MoveCategory.SPECIAL, 75, 100, 10, -1, 0, 9)
      .soundBased()
      .partial(),
    new AttackMove(Moves.UPPER_HAND, Type.FIGHTING, MoveCategory.PHYSICAL, 65, 100, 15, 100, 3, 9)
      .attr(FlinchAttr)
      .condition((user, target, move) => user.scene.currentBattle.turnCommands[target.getBattlerIndex()]?.command === Command.FIGHT && !target.turnData.acted && allMoves[user.scene.currentBattle.turnCommands[target.getBattlerIndex()]?.move?.move!].category !== MoveCategory.STATUS && allMoves[user.scene.currentBattle.turnCommands[target.getBattlerIndex()]?.move?.move!].priority > 0 ) // TODO: is this bang correct?
      //TODO: Should also apply when target move priority increased by ability ex. gale wings
      .partial(),
    new AttackMove(Moves.MALIGNANT_CHAIN, Type.POISON, MoveCategory.SPECIAL, 100, 100, 5, 50, 0, 9)
      .attr(StatusEffectAttr, StatusEffect.TOXIC)
  );
  allMoves.map(m => {
    if (m.getAttrs(StatChangeAttr).some(a => a.selfTarget && a.levels < 0)) {
      selfStatLowerMoves.push(m.id);
    }
  });
}<|MERGE_RESOLUTION|>--- conflicted
+++ resolved
@@ -4,11 +4,7 @@
 import { getPokemonNameWithAffix } from "../messages";
 import Pokemon, { AttackMoveResult, EnemyPokemon, HitResult, MoveResult, PlayerPokemon, PokemonMove, TurnMove } from "../field/pokemon";
 import { StatusEffect, getStatusEffectHealText, isNonVolatileStatusEffect, getNonVolatileStatusEffects } from "./status-effect";
-<<<<<<< HEAD
-import { getTypeResistances, Type } from "./type";
-=======
 import { getTypeDamageMultiplier, Type } from "./type";
->>>>>>> c20f37bc
 import { Constructor } from "#app/utils";
 import * as Utils from "../utils";
 import { WeatherType } from "./weather";
