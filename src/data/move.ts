import { ChargeAnim, initMoveAnim, loadMoveAnimAssets, MoveChargeAnim } from "./battle-anims";
import { CommandedTag, EncoreTag, GulpMissileTag, HelpingHandTag, SemiInvulnerableTag, ShellTrapTag, StockpilingTag, SubstituteTag, TrappedTag, TypeBoostTag } from "./battler-tags";
import { getPokemonNameWithAffix } from "../messages";
import type { AttackMoveResult, TurnMove } from "../field/pokemon";
import type Pokemon from "../field/pokemon";
import { EnemyPokemon, HitResult, MoveResult, PlayerPokemon, PokemonMove } from "../field/pokemon";
import { getNonVolatileStatusEffects, getStatusEffectHealText, isNonVolatileStatusEffect } from "./status-effect";
import { getTypeDamageMultiplier } from "./type";
import { Type } from "#enums/type";
import type { Constructor } from "#app/utils";
import { NumberHolder } from "#app/utils";
import * as Utils from "../utils";
import { WeatherType } from "#enums/weather-type";
import type { ArenaTrapTag } from "./arena-tag";
import { ArenaTagSide, WeakenMoveTypeTag } from "./arena-tag";
import { allAbilities, AllyMoveCategoryPowerBoostAbAttr, applyAbAttrs, applyPostAttackAbAttrs, applyPostItemLostAbAttrs, applyPreAttackAbAttrs, applyPreDefendAbAttrs, BlockItemTheftAbAttr, BlockNonDirectDamageAbAttr, BlockOneHitKOAbAttr, BlockRecoilDamageAttr, ChangeMovePriorityAbAttr, ConfusionOnStatusEffectAbAttr, FieldMoveTypePowerBoostAbAttr, FieldPreventExplosiveMovesAbAttr, ForceSwitchOutImmunityAbAttr, HealFromBerryUseAbAttr, IgnoreContactAbAttr, IgnoreMoveEffectsAbAttr, IgnoreProtectOnContactAbAttr, InfiltratorAbAttr, MaxMultiHitAbAttr, MoveAbilityBypassAbAttr, MoveEffectChanceMultiplierAbAttr, MoveTypeChangeAbAttr, PostDamageForceSwitchAbAttr, PostItemLostAbAttr, ReverseDrainAbAttr, UncopiableAbilityAbAttr, UnsuppressableAbilityAbAttr, UnswappableAbilityAbAttr, UserFieldMoveTypePowerBoostAbAttr, VariableMovePowerAbAttr, WonderSkinAbAttr } from "./ability";
import { AttackTypeBoosterModifier, BerryModifier, PokemonHeldItemModifier, PokemonMoveAccuracyBoosterModifier, PokemonMultiHitModifier, PreserveBerryModifier } from "../modifier/modifier";
import type { BattlerIndex } from "../battle";
import { BattleType } from "../battle";
import { TerrainType } from "./terrain";
import { ModifierPoolType } from "#app/modifier/modifier-type";
import { Command } from "../ui/command-ui-handler";
import i18next from "i18next";
import type { Localizable } from "#app/interfaces/locales";
import { getBerryEffectFunc } from "./berry";
import { Abilities } from "#enums/abilities";
import { ArenaTagType } from "#enums/arena-tag-type";
import { BattlerTagType } from "#enums/battler-tag-type";
import { Biome } from "#enums/biome";
import { Moves } from "#enums/moves";
import { Species } from "#enums/species";
import { MoveUsedEvent } from "#app/events/battle-scene";
import { BATTLE_STATS, type BattleStat, EFFECTIVE_STATS, type EffectiveStat, getStatKey, Stat } from "#app/enums/stat";
import { BattleEndPhase } from "#app/phases/battle-end-phase";
import { MoveEndPhase } from "#app/phases/move-end-phase";
import { MovePhase } from "#app/phases/move-phase";
import { NewBattlePhase } from "#app/phases/new-battle-phase";
import { PokemonHealPhase } from "#app/phases/pokemon-heal-phase";
import { StatStageChangePhase } from "#app/phases/stat-stage-change-phase";
import { SwitchPhase } from "#app/phases/switch-phase";
import { SwitchSummonPhase } from "#app/phases/switch-summon-phase";
import { ShowAbilityPhase } from "#app/phases/show-ability-phase";
import { SpeciesFormChangeRevertWeatherFormTrigger } from "./pokemon-forms";
import type { GameMode } from "#app/game-mode";
import { applyChallenges, ChallengeType } from "./challenge";
import { SwitchType } from "#enums/switch-type";
import { StatusEffect } from "enums/status-effect";
import { globalScene } from "#app/global-scene";

export enum MoveCategory {
  PHYSICAL,
  SPECIAL,
  STATUS
}

export enum MoveTarget {
  /** {@link https://bulbapedia.bulbagarden.net/wiki/Category:Moves_that_target_the_user Moves that target the User} */
  USER,
  OTHER,
  ALL_OTHERS,
  NEAR_OTHER,
  /** {@link https://bulbapedia.bulbagarden.net/wiki/Category:Moves_that_target_all_adjacent_Pok%C3%A9mon Moves that target all adjacent Pokemon} */
  ALL_NEAR_OTHERS,
  NEAR_ENEMY,
  /** {@link https://bulbapedia.bulbagarden.net/wiki/Category:Moves_that_target_all_adjacent_foes Moves that target all adjacent foes} */
  ALL_NEAR_ENEMIES,
  RANDOM_NEAR_ENEMY,
  ALL_ENEMIES,
  /** {@link https://bulbapedia.bulbagarden.net/wiki/Category:Counterattacks Counterattacks} */
  ATTACKER,
  /** {@link https://bulbapedia.bulbagarden.net/wiki/Category:Moves_that_target_one_adjacent_ally Moves that target one adjacent ally} */
  NEAR_ALLY,
  ALLY,
  USER_OR_NEAR_ALLY,
  USER_AND_ALLIES,
  /** {@link https://bulbapedia.bulbagarden.net/wiki/Category:Moves_that_target_all_Pok%C3%A9mon Moves that target all Pokemon} */
  ALL,
  USER_SIDE,
  /** {@link https://bulbapedia.bulbagarden.net/wiki/Category:Entry_hazard-creating_moves Entry hazard-creating moves} */
  ENEMY_SIDE,
  BOTH_SIDES,
  PARTY,
  CURSE
}

export enum MoveFlags {
  NONE              = 0,
  MAKES_CONTACT     = 1 << 0,
  IGNORE_PROTECT    = 1 << 1,
  /**
   * Sound-based moves have the following effects:
   * - Pokemon with the {@linkcode Abilities.SOUNDPROOF Soundproof Ability} are unaffected by other Pokemon's sound-based moves.
   * - Pokemon affected by {@linkcode Moves.THROAT_CHOP Throat Chop} cannot use sound-based moves for two turns.
   * - Sound-based moves used by a Pokemon with {@linkcode Abilities.LIQUID_VOICE Liquid Voice} become Water-type moves.
   * - Sound-based moves used by a Pokemon with {@linkcode Abilities.PUNK_ROCK Punk Rock} are boosted by 30%. Pokemon with Punk Rock also take half damage from sound-based moves.
   * - All sound-based moves (except Howl) can hit Pokemon behind an active {@linkcode Moves.SUBSTITUTE Substitute}.
   *
   * cf https://bulbapedia.bulbagarden.net/wiki/Sound-based_move
   */
  SOUND_BASED       = 1 << 2,
  HIDE_USER         = 1 << 3,
  HIDE_TARGET       = 1 << 4,
  BITING_MOVE       = 1 << 5,
  PULSE_MOVE        = 1 << 6,
  PUNCHING_MOVE     = 1 << 7,
  SLICING_MOVE      = 1 << 8,
  /**
   * Indicates a move should be affected by {@linkcode Abilities.RECKLESS}
   * @see {@linkcode Move.recklessMove()}
   */
  RECKLESS_MOVE     = 1 << 9,
  /** Indicates a move should be affected by {@linkcode Abilities.BULLETPROOF} */
  BALLBOMB_MOVE     = 1 << 10,
  /** Grass types and pokemon with {@linkcode Abilities.OVERCOAT} are immune to powder moves */
  POWDER_MOVE       = 1 << 11,
  /** Indicates a move should trigger {@linkcode Abilities.DANCER} */
  DANCE_MOVE        = 1 << 12,
  /** Indicates a move should trigger {@linkcode Abilities.WIND_RIDER} */
  WIND_MOVE         = 1 << 13,
  /** Indicates a move should trigger {@linkcode Abilities.TRIAGE} */
  TRIAGE_MOVE       = 1 << 14,
  IGNORE_ABILITIES  = 1 << 15,
  /** Enables all hits of a multi-hit move to be accuracy checked individually */
  CHECK_ALL_HITS    = 1 << 16,
  /** Indicates a move is able to bypass its target's Substitute (if the target has one) */
  IGNORE_SUBSTITUTE = 1 << 17,
  /** Indicates a move is able to be redirected to allies in a double battle if the attacker faints */
  REDIRECT_COUNTER = 1 << 18,
}

type MoveConditionFunc = (user: Pokemon, target: Pokemon, move: Move) => boolean;
type UserMoveConditionFunc = (user: Pokemon, move: Move) => boolean;

export default class Move implements Localizable {
  public id: Moves;
  public name: string;
  private _type: Type;
  private _category: MoveCategory;
  public moveTarget: MoveTarget;
  public power: number;
  public accuracy: number;
  public pp: number;
  public effect: string;
  /** The chance of a move's secondary effects activating */
  public chance: number;
  public priority: number;
  public generation: number;
  public attrs: MoveAttr[] = [];
  private conditions: MoveCondition[] = [];
  /** The move's {@linkcode MoveFlags} */
  private flags: number = 0;
  private nameAppend: string = "";

  constructor(id: Moves, type: Type, category: MoveCategory, defaultMoveTarget: MoveTarget, power: number, accuracy: number, pp: number, chance: number, priority: number, generation: number) {
    this.id = id;
    this._type = type;
    this._category = category;
    this.moveTarget = defaultMoveTarget;
    this.power = power;
    this.accuracy = accuracy;
    this.pp = pp;
    this.chance = chance;
    this.priority = priority;
    this.generation = generation;

    if (defaultMoveTarget === MoveTarget.USER) {
      this.setFlag(MoveFlags.IGNORE_PROTECT, true);
    }
    if (category === MoveCategory.PHYSICAL) {
      this.setFlag(MoveFlags.MAKES_CONTACT, true);
    }

    this.localize();
  }

  get type() {
    return this._type;
  }
  get category() {
    return this._category;
  }

  localize(): void {
    const i18nKey = Moves[this.id].split("_").filter(f => f).map((f, i) => i ? `${f[0]}${f.slice(1).toLowerCase()}` : f.toLowerCase()).join("") as unknown as string;

    this.name = this.id ? `${i18next.t(`move:${i18nKey}.name`)}${this.nameAppend}` : "";
    this.effect = this.id ? `${i18next.t(`move:${i18nKey}.effect`)}${this.nameAppend}` : "";
  }

  /**
   * Get all move attributes that match `attrType`
   * @param attrType any attribute that extends {@linkcode MoveAttr}
   * @returns Array of attributes that match `attrType`, Empty Array if none match.
   */
  getAttrs<T extends MoveAttr>(attrType: Constructor<T>): T[] {
    return this.attrs.filter((a): a is T => a instanceof attrType);
  }

  /**
   * Check if a move has an attribute that matches `attrType`
   * @param attrType any attribute that extends {@linkcode MoveAttr}
   * @returns true if the move has attribute `attrType`
   */
  hasAttr<T extends MoveAttr>(attrType: Constructor<T>): boolean {
    return this.attrs.some((attr) => attr instanceof attrType);
  }

  /**
   * Takes as input a boolean function and returns the first MoveAttr in attrs that matches true
   * @param attrPredicate
   * @returns the first {@linkcode MoveAttr} element in attrs that makes the input function return true
   */
  findAttr(attrPredicate: (attr: MoveAttr) => boolean): MoveAttr {
    return this.attrs.find(attrPredicate)!; // TODO: is the bang correct?
  }

  /**
   * Adds a new MoveAttr to the move (appends to the attr array)
   * if the MoveAttr also comes with a condition, also adds that to the conditions array: {@linkcode MoveCondition}
   * @param AttrType {@linkcode MoveAttr} the constructor of a MoveAttr class
   * @param args the args needed to instantiate a the given class
   * @returns the called object {@linkcode Move}
   */
  attr<T extends Constructor<MoveAttr>>(AttrType: T, ...args: ConstructorParameters<T>): this {
    const attr = new AttrType(...args);
    this.attrs.push(attr);
    let attrCondition = attr.getCondition();
    if (attrCondition) {
      if (typeof attrCondition === "function") {
        attrCondition = new MoveCondition(attrCondition);
      }
      this.conditions.push(attrCondition);
    }

    return this;
  }

  /**
   * Adds a new MoveAttr to the move (appends to the attr array)
   * if the MoveAttr also comes with a condition, also adds that to the conditions array: {@linkcode MoveCondition}
   * Almost identical to {@link attr}, except you are passing in a MoveAttr object, instead of a constructor and it's arguments
   * @param attrAdd {@linkcode MoveAttr} the attribute to add
   * @returns the called object {@linkcode Move}
   */
  addAttr(attrAdd: MoveAttr): this {
    this.attrs.push(attrAdd);
    let attrCondition = attrAdd.getCondition();
    if (attrCondition) {
      if (typeof attrCondition === "function") {
        attrCondition = new MoveCondition(attrCondition);
      }
      this.conditions.push(attrCondition);
    }

    return this;
  }

  /**
   * Sets the move target of this move
   * @param moveTarget {@linkcode MoveTarget} the move target to set
   * @returns the called object {@linkcode Move}
   */
  target(moveTarget: MoveTarget): this {
    this.moveTarget = moveTarget;
    return this;
  }

  /**
   * Getter function that returns if this Move has a MoveFlag
   * @param flag {@linkcode MoveFlags} to check
   * @returns boolean
   */
  hasFlag(flag: MoveFlags): boolean {
    // internally it is taking the bitwise AND (MoveFlags are represented as bit-shifts) and returning False if result is 0 and true otherwise
    return !!(this.flags & flag);
  }

  /**
   * Getter function that returns if the move hits multiple targets
   * @returns boolean
   */
  isMultiTarget(): boolean {
    switch (this.moveTarget) {
      case MoveTarget.ALL_OTHERS:
      case MoveTarget.ALL_NEAR_OTHERS:
      case MoveTarget.ALL_NEAR_ENEMIES:
      case MoveTarget.ALL_ENEMIES:
      case MoveTarget.USER_AND_ALLIES:
      case MoveTarget.ALL:
      case MoveTarget.USER_SIDE:
      case MoveTarget.ENEMY_SIDE:
      case MoveTarget.BOTH_SIDES:
        return true;
    }
    return false;
  }

  /**
   * Getter function that returns if the move targets the user or its ally
   * @returns boolean
   */
  isAllyTarget(): boolean {
    switch (this.moveTarget) {
      case MoveTarget.USER:
      case MoveTarget.NEAR_ALLY:
      case MoveTarget.ALLY:
      case MoveTarget.USER_OR_NEAR_ALLY:
      case MoveTarget.USER_AND_ALLIES:
      case MoveTarget.USER_SIDE:
        return true;
    }
    return false;
  }

  isChargingMove(): this is ChargingMove {
    return false;
  }

  /**
   * Checks if the move is immune to certain types.
   * Currently looks at cases of Grass types with powder moves and Dark types with moves affected by Prankster.
   * @param {Pokemon} user the source of this move
   * @param {Pokemon} target the target of this move
   * @param {Type} type the type of the move's target
   * @returns boolean
   */
  isTypeImmune(user: Pokemon, target: Pokemon, type: Type): boolean {
    if (this.moveTarget === MoveTarget.USER) {
      return false;
    }

    switch (type) {
      case Type.GRASS:
        if (this.hasFlag(MoveFlags.POWDER_MOVE)) {
          return true;
        }
        break;
      case Type.DARK:
        if (user.hasAbility(Abilities.PRANKSTER) && this.category === MoveCategory.STATUS && (user.isPlayer() !== target.isPlayer())) {
          return true;
        }
        break;
    }
    return false;
  }

  /**
   * Checks if the move would hit its target's Substitute instead of the target itself.
   * @param user The {@linkcode Pokemon} using this move
   * @param target The {@linkcode Pokemon} targeted by this move
   * @returns `true` if the move can bypass the target's Substitute; `false` otherwise.
   */
  hitsSubstitute(user: Pokemon, target: Pokemon | null): boolean {
    if ([ MoveTarget.USER, MoveTarget.USER_SIDE, MoveTarget.ENEMY_SIDE, MoveTarget.BOTH_SIDES ].includes(this.moveTarget)
        || !target?.getTag(BattlerTagType.SUBSTITUTE)) {
      return false;
    }

    const bypassed = new Utils.BooleanHolder(false);
    // TODO: Allow this to be simulated
    applyAbAttrs(InfiltratorAbAttr, user, null, false, bypassed);

    return !bypassed.value
        && !this.hasFlag(MoveFlags.SOUND_BASED)
        && !this.hasFlag(MoveFlags.IGNORE_SUBSTITUTE);
  }

  /**
   * Adds a move condition to the move
   * @param condition {@linkcode MoveCondition} or {@linkcode MoveConditionFunc}, appends to conditions array a new MoveCondition object
   * @returns the called object {@linkcode Move}
   */
  condition(condition: MoveCondition | MoveConditionFunc): this {
    if (typeof condition === "function") {
      condition = new MoveCondition(condition as MoveConditionFunc);
    }
    this.conditions.push(condition);

    return this;
  }

  /**
   * Internal dev flag for documenting edge cases. When using this, please document the known edge case.
   * @returns the called object {@linkcode Move}
   */
  edgeCase(): this {
    return this;
  }

  /**
   * Marks the move as "partial": appends texts to the move name
   * @returns the called object {@linkcode Move}
   */
  partial(): this {
    this.nameAppend += " (P)";
    return this;
  }

  /**
   * Marks the move as "unimplemented": appends texts to the move name
   * @returns the called object {@linkcode Move}
   */
  unimplemented(): this {
    this.nameAppend += " (N)";
    return this;
  }

  /**
   * Sets the flags of the move
   * @param flag {@linkcode MoveFlags}
   * @param on a boolean, if True, then "ORs" the flag onto existing ones, if False then "XORs" the flag onto existing ones
   */
  private setFlag(flag: MoveFlags, on: boolean): void {
    // bitwise OR and bitwise XOR respectively
    if (on) {
      this.flags |= flag;
    } else {
      this.flags ^= flag;
    }
  }

  /**
   * Sets the {@linkcode MoveFlags.MAKES_CONTACT} flag for the calling Move
   * @param setFlag Default `true`, set to `false` if the move doesn't make contact
   * @see {@linkcode Abilities.STATIC}
   * @returns The {@linkcode Move} that called this function
   */
  makesContact(setFlag: boolean = true): this {
    this.setFlag(MoveFlags.MAKES_CONTACT, setFlag);
    return this;
  }

  /**
   * Sets the {@linkcode MoveFlags.IGNORE_PROTECT} flag for the calling Move
   * @see {@linkcode Moves.CURSE}
   * @returns The {@linkcode Move} that called this function
   */
  ignoresProtect(): this {
    this.setFlag(MoveFlags.IGNORE_PROTECT, true);
    return this;
  }

  /**
   * Sets the {@linkcode MoveFlags.SOUND_BASED} flag for the calling Move
   * @see {@linkcode Moves.UPROAR}
   * @returns The {@linkcode Move} that called this function
   */
  soundBased(): this {
    this.setFlag(MoveFlags.SOUND_BASED, true);
    return this;
  }

  /**
   * Sets the {@linkcode MoveFlags.HIDE_USER} flag for the calling Move
   * @see {@linkcode Moves.TELEPORT}
   * @returns The {@linkcode Move} that called this function
   */
  hidesUser(): this {
    this.setFlag(MoveFlags.HIDE_USER, true);
    return this;
  }

  /**
   * Sets the {@linkcode MoveFlags.HIDE_TARGET} flag for the calling Move
   * @see {@linkcode Moves.WHIRLWIND}
   * @returns The {@linkcode Move} that called this function
   */
  hidesTarget(): this {
    this.setFlag(MoveFlags.HIDE_TARGET, true);
    return this;
  }

  /**
   * Sets the {@linkcode MoveFlags.BITING_MOVE} flag for the calling Move
   * @see {@linkcode Moves.BITE}
   * @returns The {@linkcode Move} that called this function
   */
  bitingMove(): this {
    this.setFlag(MoveFlags.BITING_MOVE, true);
    return this;
  }

  /**
   * Sets the {@linkcode MoveFlags.PULSE_MOVE} flag for the calling Move
   * @see {@linkcode Moves.WATER_PULSE}
   * @returns The {@linkcode Move} that called this function
   */
  pulseMove(): this {
    this.setFlag(MoveFlags.PULSE_MOVE, true);
    return this;
  }

  /**
   * Sets the {@linkcode MoveFlags.PUNCHING_MOVE} flag for the calling Move
   * @see {@linkcode Moves.DRAIN_PUNCH}
   * @returns The {@linkcode Move} that called this function
   */
  punchingMove(): this {
    this.setFlag(MoveFlags.PUNCHING_MOVE, true);
    return this;
  }

  /**
   * Sets the {@linkcode MoveFlags.SLICING_MOVE} flag for the calling Move
   * @see {@linkcode Moves.X_SCISSOR}
   * @returns The {@linkcode Move} that called this function
   */
  slicingMove(): this {
    this.setFlag(MoveFlags.SLICING_MOVE, true);
    return this;
  }

  /**
   * Sets the {@linkcode MoveFlags.RECKLESS_MOVE} flag for the calling Move
   * @see {@linkcode Abilities.RECKLESS}
   * @returns The {@linkcode Move} that called this function
   */
  recklessMove(): this {
    this.setFlag(MoveFlags.RECKLESS_MOVE, true);
    return this;
  }

  /**
   * Sets the {@linkcode MoveFlags.BALLBOMB_MOVE} flag for the calling Move
   * @see {@linkcode Moves.ELECTRO_BALL}
   * @returns The {@linkcode Move} that called this function
   */
  ballBombMove(): this {
    this.setFlag(MoveFlags.BALLBOMB_MOVE, true);
    return this;
  }

  /**
   * Sets the {@linkcode MoveFlags.POWDER_MOVE} flag for the calling Move
   * @see {@linkcode Moves.STUN_SPORE}
   * @returns The {@linkcode Move} that called this function
   */
  powderMove(): this {
    this.setFlag(MoveFlags.POWDER_MOVE, true);
    return this;
  }

  /**
   * Sets the {@linkcode MoveFlags.DANCE_MOVE} flag for the calling Move
   * @see {@linkcode Moves.PETAL_DANCE}
   * @returns The {@linkcode Move} that called this function
   */
  danceMove(): this {
    this.setFlag(MoveFlags.DANCE_MOVE, true);
    return this;
  }

  /**
   * Sets the {@linkcode MoveFlags.WIND_MOVE} flag for the calling Move
   * @see {@linkcode Moves.HURRICANE}
   * @returns The {@linkcode Move} that called this function
   */
  windMove(): this {
    this.setFlag(MoveFlags.WIND_MOVE, true);
    return this;
  }

  /**
   * Sets the {@linkcode MoveFlags.TRIAGE_MOVE} flag for the calling Move
   * @see {@linkcode Moves.ABSORB}
   * @returns The {@linkcode Move} that called this function
   */
  triageMove(): this {
    this.setFlag(MoveFlags.TRIAGE_MOVE, true);
    return this;
  }

  /**
   * Sets the {@linkcode MoveFlags.IGNORE_ABILITIES} flag for the calling Move
   * @see {@linkcode Moves.SUNSTEEL_STRIKE}
   * @returns The {@linkcode Move} that called this function
   */
  ignoresAbilities(): this {
    this.setFlag(MoveFlags.IGNORE_ABILITIES, true);
    return this;
  }

  /**
   * Sets the {@linkcode MoveFlags.CHECK_ALL_HITS} flag for the calling Move
   * @see {@linkcode Moves.TRIPLE_AXEL}
   * @returns The {@linkcode Move} that called this function
   */
  checkAllHits(): this {
    this.setFlag(MoveFlags.CHECK_ALL_HITS, true);
    return this;
  }

  /**
   * Sets the {@linkcode MoveFlags.IGNORE_SUBSTITUTE} flag for the calling Move
   * @see {@linkcode Moves.WHIRLWIND}
   * @returns The {@linkcode Move} that called this function
   */
  ignoresSubstitute(): this {
    this.setFlag(MoveFlags.IGNORE_SUBSTITUTE, true);
    return this;
  }

  /**
   * Sets the {@linkcode MoveFlags.REDIRECT_COUNTER} flag for the calling Move
   * @see {@linkcode Moves.METAL_BURST}
   * @returns The {@linkcode Move} that called this function
   */
  redirectCounter(): this {
    this.setFlag(MoveFlags.REDIRECT_COUNTER, true);
    return this;
  }

  /**
   * Checks if the move flag applies to the pokemon(s) using/receiving the move
   * @param flag {@linkcode MoveFlags} MoveFlag to check on user and/or target
   * @param user {@linkcode Pokemon} the Pokemon using the move
   * @param target {@linkcode Pokemon} the Pokemon receiving the move
   * @returns boolean
   */
  checkFlag(flag: MoveFlags, user: Pokemon, target: Pokemon | null): boolean {
    // special cases below, eg: if the move flag is MAKES_CONTACT, and the user pokemon has an ability that ignores contact (like "Long Reach"), then overrides and move does not make contact
    switch (flag) {
      case MoveFlags.MAKES_CONTACT:
        if (user.hasAbilityWithAttr(IgnoreContactAbAttr) || this.hitsSubstitute(user, target)) {
          return false;
        }
        break;
      case MoveFlags.IGNORE_ABILITIES:
        if (user.hasAbilityWithAttr(MoveAbilityBypassAbAttr)) {
          const abilityEffectsIgnored = new Utils.BooleanHolder(false);
          applyAbAttrs(MoveAbilityBypassAbAttr, user, abilityEffectsIgnored, false, this);
          if (abilityEffectsIgnored.value) {
            return true;
          }
        }
        break;
      case MoveFlags.IGNORE_PROTECT:
        if (user.hasAbilityWithAttr(IgnoreProtectOnContactAbAttr)
          && this.checkFlag(MoveFlags.MAKES_CONTACT, user, null)) {
          return true;
        }
        break;
    }

    return !!(this.flags & flag);
  }

  /**
   * Applies each {@linkcode MoveCondition} function of this move to the params, determines if the move can be used prior to calling each attribute's apply()
   * @param user {@linkcode Pokemon} to apply conditions to
   * @param target {@linkcode Pokemon} to apply conditions to
   * @param move {@linkcode Move} to apply conditions to
   * @returns boolean: false if any of the apply()'s return false, else true
   */
  applyConditions(user: Pokemon, target: Pokemon, move: Move): boolean {
    for (const condition of this.conditions) {
      if (!condition.apply(user, target, move)) {
        return false;
      }
    }

    return true;
  }

  /**
   * Sees if a move has a custom failure text (by looking at each {@linkcode MoveAttr} of this move)
   * @param user {@linkcode Pokemon} using the move
   * @param target {@linkcode Pokemon} receiving the move
   * @param move {@linkcode Move} using the move
   * @param cancelled {@linkcode Utils.BooleanHolder} to hold boolean value
   * @returns string of the custom failure text, or `null` if it uses the default text ("But it failed!")
   */
  getFailedText(user: Pokemon, target: Pokemon, move: Move, cancelled: Utils.BooleanHolder): string | null {
    for (const attr of this.attrs) {
      const failedText = attr.getFailedText(user, target, move, cancelled);
      if (failedText !== null) {
        return failedText;
      }
    }
    return null;
  }

  /**
   * Calculates the userBenefitScore across all the attributes and conditions
   * @param user {@linkcode Pokemon} using the move
   * @param target {@linkcode Pokemon} receiving the move
   * @param move {@linkcode Move} using the move
   * @returns integer representing the total benefitScore
   */
  getUserBenefitScore(user: Pokemon, target: Pokemon, move: Move): integer {
    let score = 0;

    for (const attr of this.attrs) {
      score += attr.getUserBenefitScore(user, target, move);
    }

    for (const condition of this.conditions) {
      score += condition.getUserBenefitScore(user, target, move);
    }

    return score;
  }

  /**
   * Calculates the targetBenefitScore across all the attributes
   * @param user {@linkcode Pokemon} using the move
   * @param target {@linkcode Pokemon} receiving the move
   * @param move {@linkcode Move} using the move
   * @returns integer representing the total benefitScore
   */
  getTargetBenefitScore(user: Pokemon, target: Pokemon, move: Move): integer {
    let score = 0;

    if (target.getAlly()?.getTag(BattlerTagType.COMMANDED)?.getSourcePokemon() === target) {
      return 20 * (target.isPlayer() === user.isPlayer() ? -1 : 1); // always -20 with how the AI handles this score
    }

    for (const attr of this.attrs) {
      // conditionals to check if the move is self targeting (if so then you are applying the move to yourself, not the target)
      score += attr.getTargetBenefitScore(user, !attr.selfTarget ? target : user, move) * (target !== user && attr.selfTarget ? -1 : 1);
    }

    return score;
  }

  /**
   * Calculates the accuracy of a move in battle based on various conditions and attributes.
   *
   * @param user {@linkcode Pokemon} The Pokémon using the move.
   * @param target {@linkcode Pokemon} The Pokémon being targeted by the move.
   * @returns The calculated accuracy of the move.
   */
  calculateBattleAccuracy(user: Pokemon, target: Pokemon, simulated: boolean = false) {
    const moveAccuracy = new Utils.NumberHolder(this.accuracy);

    applyMoveAttrs(VariableAccuracyAttr, user, target, this, moveAccuracy);
    applyPreDefendAbAttrs(WonderSkinAbAttr, target, user, this, { value: false }, simulated, moveAccuracy);

    if (moveAccuracy.value === -1) {
      return moveAccuracy.value;
    }

    const isOhko = this.hasAttr(OneHitKOAccuracyAttr);

    if (!isOhko) {
      globalScene.applyModifiers(PokemonMoveAccuracyBoosterModifier, user.isPlayer(), user, moveAccuracy);
    }

    if (globalScene.arena.weather?.weatherType === WeatherType.FOG) {
      /**
       *  The 0.9 multiplier is PokeRogue-only implementation, Bulbapedia uses 3/5
       *  See Fog {@link https://bulbapedia.bulbagarden.net/wiki/Fog}
       */
      moveAccuracy.value = Math.floor(moveAccuracy.value * 0.9);
    }

    if (!isOhko && globalScene.arena.getTag(ArenaTagType.GRAVITY)) {
      moveAccuracy.value = Math.floor(moveAccuracy.value * 1.67);
    }

    return moveAccuracy.value;
  }

  /**
   * Calculates the power of a move in battle based on various conditions and attributes.
   *
   * @param source {@linkcode Pokemon} The Pokémon using the move.
   * @param target {@linkcode Pokemon} The Pokémon being targeted by the move.
   * @returns The calculated power of the move.
   */
  calculateBattlePower(source: Pokemon, target: Pokemon, simulated: boolean = false): number {
    if (this.category === MoveCategory.STATUS) {
      return -1;
    }

    const power = new Utils.NumberHolder(this.power);
    const typeChangeMovePowerMultiplier = new Utils.NumberHolder(1);

    applyPreAttackAbAttrs(MoveTypeChangeAbAttr, source, target, this, true, null, typeChangeMovePowerMultiplier);

    const sourceTeraType = source.getTeraType();
    if (sourceTeraType !== Type.UNKNOWN && sourceTeraType === this.type && power.value < 60 && this.priority <= 0 && !this.hasAttr(MultiHitAttr) && !globalScene.findModifier(m => m instanceof PokemonMultiHitModifier && m.pokemonId === source.id)) {
      power.value = 60;
    }

    applyPreAttackAbAttrs(VariableMovePowerAbAttr, source, target, this, simulated, power);

    if (source.getAlly()) {
      applyPreAttackAbAttrs(AllyMoveCategoryPowerBoostAbAttr, source.getAlly(), target, this, simulated, power);
    }

    const fieldAuras = new Set(
      globalScene.getField(true)
        .map((p) => p.getAbilityAttrs(FieldMoveTypePowerBoostAbAttr).filter(attr => {
          const condition = attr.getCondition();
          return (!condition || condition(p));
        }) as FieldMoveTypePowerBoostAbAttr[])
        .flat(),
    );
    for (const aura of fieldAuras) {
      aura.applyPreAttack(source, null, simulated, target, this, [ power ]);
    }

    const alliedField: Pokemon[] = source instanceof PlayerPokemon ? globalScene.getPlayerField() : globalScene.getEnemyField();
    alliedField.forEach(p => applyPreAttackAbAttrs(UserFieldMoveTypePowerBoostAbAttr, p, target, this, simulated, power));

    power.value *= typeChangeMovePowerMultiplier.value;

    const typeBoost = source.findTag(t => t instanceof TypeBoostTag && t.boostedType === this.type) as TypeBoostTag;
    if (typeBoost) {
      power.value *= typeBoost.boostValue;
    }

    applyMoveAttrs(VariablePowerAttr, source, target, this, power);

    if (!this.hasAttr(TypelessAttr)) {
      globalScene.arena.applyTags(WeakenMoveTypeTag, simulated, this.type, power);
      globalScene.applyModifiers(AttackTypeBoosterModifier, source.isPlayer(), source, this.type, power);
    }

    if (source.getTag(HelpingHandTag)) {
      power.value *= 1.5;
    }

    return power.value;
  }

  getPriority(user: Pokemon, simulated: boolean = true) {
    const priority = new Utils.NumberHolder(this.priority);

    applyMoveAttrs(IncrementMovePriorityAttr, user, null, this, priority);
    applyAbAttrs(ChangeMovePriorityAbAttr, user, null, simulated, this, priority);

    return priority.value;
  }

  /**
   * Returns `true` if this move can be given additional strikes
   * by enhancing effects.
   * Currently used for {@link https://bulbapedia.bulbagarden.net/wiki/Parental_Bond_(Ability) | Parental Bond}
   * and {@linkcode PokemonMultiHitModifier | Multi-Lens}.
   * @param user The {@linkcode Pokemon} using the move
   * @param restrictSpread `true` if the enhancing effect
   * should not affect multi-target moves (default `false`)
   */
  canBeMultiStrikeEnhanced(user: Pokemon, restrictSpread: boolean = false): boolean {
    // Multi-strike enhancers...

    // ...cannot enhance moves that hit multiple targets
    const { targets, multiple } = getMoveTargets(user, this.id);
    const isMultiTarget = multiple && targets.length > 1;

    // ...cannot enhance multi-hit or sacrificial moves
    const exceptAttrs: Constructor<MoveAttr>[] = [
      MultiHitAttr,
      SacrificialAttr,
      SacrificialAttrOnHit
    ];

    // ...and cannot enhance these specific moves.
    const exceptMoves: Moves[] = [
      Moves.FLING,
      Moves.UPROAR,
      Moves.ROLLOUT,
      Moves.ICE_BALL,
      Moves.ENDEAVOR
    ];

    return (!restrictSpread || !isMultiTarget)
      && !this.isChargingMove()
      && !exceptAttrs.some(attr => this.hasAttr(attr))
      && !exceptMoves.some(id => this.id === id)
      && this.category !== MoveCategory.STATUS;
  }
}

export class AttackMove extends Move {
  constructor(id: Moves, type: Type, category: MoveCategory, power: integer, accuracy: integer, pp: integer, chance: integer, priority: integer, generation: integer) {
    super(id, type, category, MoveTarget.NEAR_OTHER, power, accuracy, pp, chance, priority, generation);

    /**
     * {@link https://bulbapedia.bulbagarden.net/wiki/Freeze_(status_condition)}
     * > All damaging Fire-type moves can now thaw a frozen target, regardless of whether or not they have a chance to burn;
     */
    if (this.type === Type.FIRE) {
      this.addAttr(new HealStatusEffectAttr(false, StatusEffect.FREEZE));
    }
  }

  getTargetBenefitScore(user: Pokemon, target: Pokemon, move: Move): integer {
    let ret = super.getTargetBenefitScore(user, target, move);

    let attackScore = 0;

    const effectiveness = target.getAttackTypeEffectiveness(this.type, user, undefined, undefined, this);
    attackScore = Math.pow(effectiveness - 1, 2) * effectiveness < 1 ? -2 : 2;
    if (attackScore) {
      if (this.category === MoveCategory.PHYSICAL) {
        const atk = new Utils.IntegerHolder(user.getEffectiveStat(Stat.ATK, target));
        applyMoveAttrs(VariableAtkAttr, user, target, move, atk);
        if (atk.value > user.getEffectiveStat(Stat.SPATK, target)) {
          const statRatio = user.getEffectiveStat(Stat.SPATK, target) / atk.value;
          if (statRatio <= 0.75) {
            attackScore *= 2;
          } else if (statRatio <= 0.875) {
            attackScore *= 1.5;
          }
        }
      } else {
        const spAtk = new Utils.IntegerHolder(user.getEffectiveStat(Stat.SPATK, target));
        applyMoveAttrs(VariableAtkAttr, user, target, move, spAtk);
        if (spAtk.value > user.getEffectiveStat(Stat.ATK, target)) {
          const statRatio = user.getEffectiveStat(Stat.ATK, target) / spAtk.value;
          if (statRatio <= 0.75) {
            attackScore *= 2;
          } else if (statRatio <= 0.875) {
            attackScore *= 1.5;
          }
        }
      }

      const power = new Utils.NumberHolder(this.power);
      applyMoveAttrs(VariablePowerAttr, user, target, move, power);

      attackScore += Math.floor(power.value / 5);
    }

    ret -= attackScore;

    return ret;
  }
}

export class StatusMove extends Move {
  constructor(id: Moves, type: Type, accuracy: integer, pp: integer, chance: integer, priority: integer, generation: integer) {
    super(id, type, MoveCategory.STATUS, MoveTarget.NEAR_OTHER, -1, accuracy, pp, chance, priority, generation);
  }
}

export class SelfStatusMove extends Move {
  constructor(id: Moves, type: Type, accuracy: integer, pp: integer, chance: integer, priority: integer, generation: integer) {
    super(id, type, MoveCategory.STATUS, MoveTarget.USER, -1, accuracy, pp, chance, priority, generation);
  }
}

type SubMove = new (...args: any[]) => Move;

function ChargeMove<TBase extends SubMove>(Base: TBase) {
  return class extends Base {
    /** The animation to play during the move's charging phase */
    public readonly chargeAnim: ChargeAnim = ChargeAnim[`${Moves[this.id]}_CHARGING`];
    /** The message to show during the move's charging phase */
    private _chargeText: string;

    /** Move attributes that apply during the move's charging phase */
    public chargeAttrs: MoveAttr[] = [];

    override isChargingMove(): this is ChargingMove {
      return true;
    }

    /**
     * Sets the text to be displayed during this move's charging phase.
     * References to the user Pokemon should be written as "{USER}", and
     * references to the target Pokemon should be written as "{TARGET}".
     * @param chargeText the text to set
     * @returns this {@linkcode Move} (for chaining API purposes)
     */
    chargeText(chargeText: string): this {
      this._chargeText = chargeText;
      return this;
    }

    /**
     * Queues the charge text to display to the player
     * @param user the {@linkcode Pokemon} using this move
     * @param target the {@linkcode Pokemon} targeted by this move (optional)
     */
    showChargeText(user: Pokemon, target?: Pokemon): void {
      globalScene.queueMessage(this._chargeText
        .replace("{USER}", getPokemonNameWithAffix(user))
        .replace("{TARGET}", getPokemonNameWithAffix(target))
      );
    }

    /**
     * Gets all charge attributes of the given attribute type.
     * @param attrType any attribute that extends {@linkcode MoveAttr}
     * @returns Array of attributes that match `attrType`, or an empty array if
     * no matches are found.
     */
    getChargeAttrs<T extends MoveAttr>(attrType: Constructor<T>): T[] {
      return this.chargeAttrs.filter((attr): attr is T => attr instanceof attrType);
    }

    /**
     * Checks if this move has an attribute of the given type.
     * @param attrType any attribute that extends {@linkcode MoveAttr}
     * @returns `true` if a matching attribute is found; `false` otherwise
     */
    hasChargeAttr<T extends MoveAttr>(attrType: Constructor<T>): boolean {
      return this.chargeAttrs.some((attr) => attr instanceof attrType);
    }

    /**
     * Adds an attribute to this move to be applied during the move's charging phase
     * @param ChargeAttrType the type of {@linkcode MoveAttr} being added
     * @param args the parameters to construct the given {@linkcode MoveAttr} with
     * @returns this {@linkcode Move} (for chaining API purposes)
     */
    chargeAttr<T extends Constructor<MoveAttr>>(ChargeAttrType: T, ...args: ConstructorParameters<T>): this {
      const chargeAttr = new ChargeAttrType(...args);
      this.chargeAttrs.push(chargeAttr);

      return this;
    }
  };
}

export class ChargingAttackMove extends ChargeMove(AttackMove) {}
export class ChargingSelfStatusMove extends ChargeMove(SelfStatusMove) {}

export type ChargingMove = ChargingAttackMove | ChargingSelfStatusMove;

/**
 * Base class defining all {@linkcode Move} Attributes
 * @abstract
 * @see {@linkcode apply}
 */
export abstract class MoveAttr {
  /** Should this {@linkcode Move} target the user? */
  public selfTarget: boolean;

  constructor(selfTarget: boolean = false) {
    this.selfTarget = selfTarget;
  }

  /**
   * Applies move attributes
   * @see {@linkcode applyMoveAttrsInternal}
   * @virtual
   * @param user {@linkcode Pokemon} using the move
   * @param target {@linkcode Pokemon} target of the move
   * @param move {@linkcode Move} with this attribute
   * @param args Set of unique arguments needed by this attribute
   * @returns true if application of the ability succeeds
   */
  apply(user: Pokemon | null, target: Pokemon | null, move: Move, args: any[]): boolean | Promise<boolean> {
    return true;
  }

  /**
   * @virtual
   * @returns the {@linkcode MoveCondition} or {@linkcode MoveConditionFunc} for this {@linkcode Move}
   */
  getCondition(): MoveCondition | MoveConditionFunc | null {
    return null;
  }

  /**
   * @virtual
   * @param user {@linkcode Pokemon} using the move
   * @param target {@linkcode Pokemon} target of the move
   * @param move {@linkcode Move} with this attribute
   * @param cancelled {@linkcode Utils.BooleanHolder} which stores if the move should fail
   * @returns the string representing failure of this {@linkcode Move}
   */
  getFailedText(user: Pokemon, target: Pokemon, move: Move, cancelled: Utils.BooleanHolder): string | null {
    return null;
  }

  /**
   * Used by the Enemy AI to rank an attack based on a given user
   * @see {@linkcode EnemyPokemon.getNextMove}
   * @virtual
   */
  getUserBenefitScore(user: Pokemon, target: Pokemon, move: Move): integer {
    return 0;
  }

  /**
   * Used by the Enemy AI to rank an attack based on a given target
   * @see {@linkcode EnemyPokemon.getNextMove}
   * @virtual
   */
  getTargetBenefitScore(user: Pokemon, target: Pokemon, move: Move): integer {
    return 0;
  }
}

export enum MoveEffectTrigger {
  PRE_APPLY,
  POST_APPLY,
  HIT,
  /** Triggers one time after all target effects have applied */
  POST_TARGET,
}

interface MoveEffectAttrOptions {
  /**
   * Defines when this effect should trigger in the move's effect order
   * @see {@linkcode MoveEffectPhase}
   */
  trigger?: MoveEffectTrigger;
  /** Should this effect only apply on the first hit? */
  firstHitOnly?: boolean;
  /** Should this effect only apply on the last hit? */
  lastHitOnly?: boolean;
  /** Should this effect only apply on the first target hit? */
  firstTargetOnly?: boolean;
  /** Overrides the secondary effect chance for this attr if set. */
  effectChanceOverride?: number;
}

/** Base class defining all Move Effect Attributes
 * @extends MoveAttr
 * @see {@linkcode apply}
 */
export class MoveEffectAttr extends MoveAttr {
  /**
   * A container for this attribute's optional parameters
   * @see {@linkcode MoveEffectAttrOptions} for supported params.
   */
  protected options?: MoveEffectAttrOptions;

  constructor(selfTarget?: boolean, options?: MoveEffectAttrOptions) {
    super(selfTarget);
    this.options = options;
  }

  /**
   * Defines when this effect should trigger in the move's effect order.
   * @default MoveEffectTrigger.POST_APPLY
   * @see {@linkcode MoveEffectTrigger}
   */
  public get trigger () {
    return this.options?.trigger ?? MoveEffectTrigger.POST_APPLY;
  }

  /**
   * `true` if this effect should only trigger on the first hit of
   * multi-hit moves.
   * @default false
   */
  public get firstHitOnly () {
    return this.options?.firstHitOnly ?? false;
  }

  /**
   * `true` if this effect should only trigger on the last hit of
   * multi-hit moves.
   * @default false
   */
  public get lastHitOnly () {
    return this.options?.lastHitOnly ?? false;
  }

  /**
   * `true` if this effect should apply only upon hitting a target
   * for the first time when targeting multiple {@linkcode Pokemon}.
   * @default false
   */
  public get firstTargetOnly () {
    return this.options?.firstTargetOnly ?? false;
  }

  /**
   * If defined, overrides the move's base chance for this
   * secondary effect to trigger.
   */
  public get effectChanceOverride () {
    return this.options?.effectChanceOverride;
  }

  /**
   * Determines whether the {@linkcode Move}'s effects are valid to {@linkcode apply}
   * @virtual
   * @param user {@linkcode Pokemon} using the move
   * @param target {@linkcode Pokemon} target of the move
   * @param move {@linkcode Move} with this attribute
   * @param args Set of unique arguments needed by this attribute
   * @returns true if basic application of the ability attribute should be possible
   */
  canApply(user: Pokemon, target: Pokemon, move: Move, args?: any[]) {
    return !! (this.selfTarget ? user.hp && !user.getTag(BattlerTagType.FRENZY) : target.hp)
           && (this.selfTarget || !target.getTag(BattlerTagType.PROTECTED) ||
                move.checkFlag(MoveFlags.IGNORE_PROTECT, user, target));
  }

  /** Applies move effects so long as they are able based on {@linkcode canApply} */
  apply(user: Pokemon, target: Pokemon, move: Move, args?: any[]): boolean | Promise<boolean> {
    return this.canApply(user, target, move, args);
  }

  /**
   * Gets the used move's additional effect chance.
   * Chance is modified by {@linkcode MoveEffectChanceMultiplierAbAttr} and {@linkcode IgnoreMoveEffectsAbAttr}.
   * @param user {@linkcode Pokemon} using this move
   * @param target {@linkcode Pokemon | Target} of this move
   * @param move {@linkcode Move} being used
   * @param selfEffect `true` if move targets user.
   * @returns Move effect chance value.
   */
  getMoveChance(user: Pokemon, target: Pokemon, move: Move, selfEffect?: Boolean, showAbility?: Boolean): integer {
    const moveChance = new Utils.NumberHolder(this.effectChanceOverride ?? move.chance);

    applyAbAttrs(MoveEffectChanceMultiplierAbAttr, user, null, false, moveChance, move, target, selfEffect, showAbility);

    if ((!move.hasAttr(FlinchAttr) || moveChance.value <= move.chance) && !move.hasAttr(SecretPowerAttr)) {
      const userSide = user.isPlayer() ? ArenaTagSide.PLAYER : ArenaTagSide.ENEMY;
      globalScene.arena.applyTagsForSide(ArenaTagType.WATER_FIRE_PLEDGE, userSide, false, moveChance);
    }

    if (!selfEffect) {
      applyPreDefendAbAttrs(IgnoreMoveEffectsAbAttr, target, user, null, null, false, moveChance);
    }
    return moveChance.value;
  }
}

/**
 * Base class defining all Move Header attributes.
 * Move Header effects apply at the beginning of a turn before any moves are resolved.
 * They can be used to apply effects to the field (e.g. queueing a message) or to the user
 * (e.g. adding a battler tag).
 */
export class MoveHeaderAttr extends MoveAttr {
  constructor() {
    super(true);
  }
}

/**
 * Header attribute to queue a message at the beginning of a turn.
 * @see {@link MoveHeaderAttr}
 */
export class MessageHeaderAttr extends MoveHeaderAttr {
  private message: string | ((user: Pokemon, move: Move) => string);

  constructor(message: string | ((user: Pokemon, move: Move) => string)) {
    super();
    this.message = message;
  }

  apply(user: Pokemon, target: Pokemon, move: Move, args: any[]): boolean {
    const message = typeof this.message === "string"
      ? this.message
      : this.message(user, move);

    if (message) {
      globalScene.queueMessage(message);
      return true;
    }
    return false;
  }
}

/**
 * Header attribute to add a battler tag to the user at the beginning of a turn.
 * @see {@linkcode MoveHeaderAttr}
 */
export class AddBattlerTagHeaderAttr extends MoveHeaderAttr {
  private tagType: BattlerTagType;

  constructor(tagType: BattlerTagType) {
    super();
    this.tagType = tagType;
  }

  apply(user: Pokemon, target: Pokemon, move: Move, args: any[]): boolean {
    user.addTag(this.tagType);
    return true;
  }
}

/**
 * Header attribute to implement the "charge phase" of Beak Blast at the
 * beginning of a turn.
 * @see {@link https://bulbapedia.bulbagarden.net/wiki/Beak_Blast_(move) | Beak Blast}
 * @see {@linkcode BeakBlastChargingTag}
 */
export class BeakBlastHeaderAttr extends AddBattlerTagHeaderAttr {
  /** Required to initialize Beak Blast's charge animation correctly */
  public chargeAnim = ChargeAnim.BEAK_BLAST_CHARGING;

  constructor() {
    super(BattlerTagType.BEAK_BLAST_CHARGING);
  }
}

export class PreMoveMessageAttr extends MoveAttr {
  private message: string | ((user: Pokemon, target: Pokemon, move: Move) => string);

  constructor(message: string | ((user: Pokemon, target: Pokemon, move: Move) => string)) {
    super();
    this.message = message;
  }

  apply(user: Pokemon, target: Pokemon, move: Move, args: any[]): boolean {
    const message = typeof this.message === "string"
      ? this.message as string
      : this.message(user, target, move);
    if (message) {
      globalScene.queueMessage(message, 500);
      return true;
    }
    return false;
  }
}

/**
 * Attribute for Status moves that take attack type effectiveness
 * into consideration (i.e. {@linkcode https://bulbapedia.bulbagarden.net/wiki/Thunder_Wave_(move) | Thunder Wave})
 * @extends MoveAttr
 */
export class RespectAttackTypeImmunityAttr extends MoveAttr { }

export class IgnoreOpponentStatStagesAttr extends MoveAttr {
  apply(user: Pokemon, target: Pokemon, move: Move, args: any[]): boolean {
    (args[0] as Utils.BooleanHolder).value = true;

    return true;
  }
}

export class HighCritAttr extends MoveAttr {
  apply(user: Pokemon, target: Pokemon, move: Move, args: any[]): boolean {
    (args[0] as Utils.IntegerHolder).value++;

    return true;
  }

  getUserBenefitScore(user: Pokemon, target: Pokemon, move: Move): integer {
    return 3;
  }
}

export class CritOnlyAttr extends MoveAttr {
  apply(user: Pokemon, target: Pokemon, move: Move, args: any[]): boolean {
    (args[0] as Utils.BooleanHolder).value = true;

    return true;
  }

  getUserBenefitScore(user: Pokemon, target: Pokemon, move: Move): integer {
    return 5;
  }
}

export class FixedDamageAttr extends MoveAttr {
  private damage: integer;

  constructor(damage: integer) {
    super();

    this.damage = damage;
  }

  apply(user: Pokemon, target: Pokemon, move: Move, args: any[]): boolean {
    (args[0] as Utils.IntegerHolder).value = this.getDamage(user, target, move);

    return true;
  }

  getDamage(user: Pokemon, target: Pokemon, move: Move): integer {
    return this.damage;
  }
}

export class UserHpDamageAttr extends FixedDamageAttr {
  constructor() {
    super(0);
  }

  apply(user: Pokemon, target: Pokemon, move: Move, args: any[]): boolean {
    (args[0] as Utils.IntegerHolder).value = user.hp;

    return true;
  }
}

export class TargetHalfHpDamageAttr extends FixedDamageAttr {
  // the initial amount of hp the target had before the first hit
  // used for multi lens
  private initialHp: number;
  constructor() {
    super(0);
  }

  apply(user: Pokemon, target: Pokemon, move: Move, args: any[]): boolean {
    // first, determine if the hit is coming from multi lens or not
    const lensCount = user.getHeldItems().find(i => i instanceof PokemonMultiHitModifier)?.getStackCount() ?? 0;
    if (lensCount <= 0) {
      // no multi lenses; we can just halve the target's hp and call it a day
      (args[0] as Utils.NumberHolder).value = Utils.toDmgValue(target.hp / 2);
      return true;
    }

    // figure out what hit # we're on
    switch (user.turnData.hitCount - user.turnData.hitsLeft) {
      case 0:
        // first hit of move; update initialHp tracker
        this.initialHp = target.hp;
      default:
        // multi lens added hit; use initialHp tracker to ensure correct damage
        (args[0] as Utils.NumberHolder).value = Utils.toDmgValue(this.initialHp / 2);
        return true;
        break;
      case lensCount + 1:
        // parental bond added hit; calc damage as normal
        (args[0] as Utils.NumberHolder).value = Utils.toDmgValue(target.hp / 2);
        return true;
        break;
    }
  }

  getTargetBenefitScore(user: Pokemon, target: Pokemon, move: Move): number {
    return target.getHpRatio() > 0.5 ? Math.floor(((target.getHpRatio() - 0.5) * -24) + 4) : -20;
  }
}

export class MatchHpAttr extends FixedDamageAttr {
  constructor() {
    super(0);
  }

  apply(user: Pokemon, target: Pokemon, move: Move, args: any[]): boolean {
    (args[0] as Utils.IntegerHolder).value = target.hp - user.hp;

    return true;
  }

  getCondition(): MoveConditionFunc {
    return (user, target, move) => user.hp <= target.hp;
  }

  // TODO
  /*getUserBenefitScore(user: Pokemon, target: Pokemon, move: Move): integer {
    return 0;
  }*/
}

type MoveFilter = (move: Move) => boolean;

export class CounterDamageAttr extends FixedDamageAttr {
  private moveFilter: MoveFilter;
  private multiplier: number;

  constructor(moveFilter: MoveFilter, multiplier: integer) {
    super(0);

    this.moveFilter = moveFilter;
    this.multiplier = multiplier;
  }

  apply(user: Pokemon, target: Pokemon, move: Move, args: any[]): boolean {
    const damage = user.turnData.attacksReceived.filter(ar => this.moveFilter(allMoves[ar.move])).reduce((total: integer, ar: AttackMoveResult) => total + ar.damage, 0);
    (args[0] as Utils.IntegerHolder).value = Utils.toDmgValue(damage * this.multiplier);

    return true;
  }

  getCondition(): MoveConditionFunc {
    return (user, target, move) => !!user.turnData.attacksReceived.filter(ar => this.moveFilter(allMoves[ar.move])).length;
  }
}

export class LevelDamageAttr extends FixedDamageAttr {
  constructor() {
    super(0);
  }

  getDamage(user: Pokemon, target: Pokemon, move: Move): number {
    return user.level;
  }
}

export class RandomLevelDamageAttr extends FixedDamageAttr {
  constructor() {
    super(0);
  }

  getDamage(user: Pokemon, target: Pokemon, move: Move): number {
    return Utils.toDmgValue(user.level * (user.randSeedIntRange(50, 150) * 0.01));
  }
}

export class ModifiedDamageAttr extends MoveAttr {
  apply(user: Pokemon, target: Pokemon, move: Move, args: any[]): boolean {
    const initialDamage = args[0] as Utils.IntegerHolder;
    initialDamage.value = this.getModifiedDamage(user, target, move, initialDamage.value);

    return true;
  }

  getModifiedDamage(user: Pokemon, target: Pokemon, move: Move, damage: integer): integer {
    return damage;
  }
}

export class SurviveDamageAttr extends ModifiedDamageAttr {
  getModifiedDamage(user: Pokemon, target: Pokemon, move: Move, damage: number): number {
    return Math.min(damage, target.hp - 1);
  }

  getCondition(): MoveConditionFunc {
    return (user, target, move) => target.hp > 1;
  }

  getUserBenefitScore(user: Pokemon, target: Pokemon, move: Move): integer {
    return target.hp > 1 ? 0 : -20;
  }
}

export class RecoilAttr extends MoveEffectAttr {
  private useHp: boolean;
  private damageRatio: number;
  private unblockable: boolean;

  constructor(useHp: boolean = false, damageRatio: number = 0.25, unblockable: boolean = false) {
    super(true, { lastHitOnly: true });

    this.useHp = useHp;
    this.damageRatio = damageRatio;
    this.unblockable = unblockable;
  }

  apply(user: Pokemon, target: Pokemon, move: Move, args: any[]): boolean {
    if (!super.apply(user, target, move, args)) {
      return false;
    }

    const cancelled = new Utils.BooleanHolder(false);
    if (!this.unblockable) {
      applyAbAttrs(BlockRecoilDamageAttr, user, cancelled);
      applyAbAttrs(BlockNonDirectDamageAbAttr, user, cancelled);
    }

    if (cancelled.value) {
      return false;
    }

    // Chloroblast and Struggle should not deal recoil damage if the move was not successful
    if (this.useHp && [ MoveResult.FAIL, MoveResult.MISS ].includes(user.getLastXMoves(1)[0]?.result ?? MoveResult.FAIL)) {
      return false;
    }

    const damageValue = (!this.useHp ? user.turnData.totalDamageDealt : user.getMaxHp()) * this.damageRatio;
    const minValue = user.turnData.totalDamageDealt ? 1 : 0;
    const recoilDamage = Utils.toDmgValue(damageValue, minValue);
    if (!recoilDamage) {
      return false;
    }

    if (cancelled.value) {
      return false;
    }

    user.damageAndUpdate(recoilDamage, HitResult.OTHER, false, true, true);
    globalScene.queueMessage(i18next.t("moveTriggers:hitWithRecoil", { pokemonName: getPokemonNameWithAffix(user) }));
    user.turnData.damageTaken += recoilDamage;

    return true;
  }

  getUserBenefitScore(user: Pokemon, target: Pokemon, move: Move): integer {
    return Math.floor((move.power / 5) / -4);
  }
}


/**
 * Attribute used for moves which self KO the user regardless if the move hits a target
 * @extends MoveEffectAttr
 * @see {@linkcode apply}
 **/
export class SacrificialAttr extends MoveEffectAttr {
  constructor() {
    super(true, { trigger: MoveEffectTrigger.POST_TARGET });
  }

  /**
   * Deals damage to the user equal to their current hp
   * @param user {@linkcode Pokemon} that used the move
   * @param target {@linkcode Pokemon} target of the move
   * @param move {@linkcode Move} with this attribute
   * @param args N/A
   * @returns true if the function succeeds
   **/
  apply(user: Pokemon, target: Pokemon, move: Move, args: any[]): boolean {
    user.damageAndUpdate(user.hp, HitResult.OTHER, false, true, true);
	  user.turnData.damageTaken += user.hp;

    return true;
  }

  getUserBenefitScore(user: Pokemon, target: Pokemon, move: Move): integer {
    if (user.isBoss()) {
      return -20;
    }
    return Math.ceil(((1 - user.getHpRatio()) * 10 - 10) * (target.getAttackTypeEffectiveness(move.type, user) - 0.5));
  }
}

/**
 * Attribute used for moves which self KO the user but only if the move hits a target
 * @extends MoveEffectAttr
 * @see {@linkcode apply}
 **/
export class SacrificialAttrOnHit extends MoveEffectAttr {
  constructor() {
    super(true, { trigger: MoveEffectTrigger.HIT });
  }

  /**
   * Deals damage to the user equal to their current hp if the move lands
   * @param user {@linkcode Pokemon} that used the move
   * @param target {@linkcode Pokemon} target of the move
   * @param move {@linkcode Move} with this attribute
   * @param args N/A
   * @returns true if the function succeeds
   **/
  apply(user: Pokemon, target: Pokemon, move: Move, args: any[]): boolean {
    // If the move fails to hit a target, then the user does not faint and the function returns false
    if (!super.apply(user, target, move, args)) {
      return false;
    }

    user.damageAndUpdate(user.hp, HitResult.OTHER, false, true, true);
    user.turnData.damageTaken += user.hp;

    return true;
  }

  getUserBenefitScore(user: Pokemon, target: Pokemon, move: Move): integer {
    if (user.isBoss()) {
      return -20;
    }
    return Math.ceil(((1 - user.getHpRatio()) * 10 - 10) * (target.getAttackTypeEffectiveness(move.type, user) - 0.5));
  }
}

/**
 * Attribute used for moves which cut the user's Max HP in half.
 * Triggers using {@linkcode MoveEffectTrigger.POST_TARGET}.
 * @extends MoveEffectAttr
 * @see {@linkcode apply}
 */
export class HalfSacrificialAttr extends MoveEffectAttr {
  constructor() {
    super(true, { trigger: MoveEffectTrigger.POST_TARGET });
  }

  /**
   * Cut's the user's Max HP in half and displays the appropriate recoil message
   * @param user {@linkcode Pokemon} that used the move
   * @param target N/A
   * @param move {@linkcode Move} with this attribute
   * @param args N/A
   * @returns true if the function succeeds
   */
  apply(user: Pokemon, target: Pokemon, move: Move, args: any[]): boolean {
    if (!super.apply(user, target, move, args)) {
      return false;
    }

    const cancelled = new Utils.BooleanHolder(false);
    // Check to see if the Pokemon has an ability that blocks non-direct damage
    applyAbAttrs(BlockNonDirectDamageAbAttr, user, cancelled);
    if (!cancelled.value) {
      user.damageAndUpdate(Utils.toDmgValue(user.getMaxHp() / 2), HitResult.OTHER, false, true, true);
      globalScene.queueMessage(i18next.t("moveTriggers:cutHpPowerUpMove", { pokemonName: getPokemonNameWithAffix(user) })); // Queue recoil message
    }
    return true;
  }

  getUserBenefitScore(user: Pokemon, target: Pokemon, move: Move): integer {
    if (user.isBoss()) {
      return -10;
    }
    return Math.ceil(((1 - user.getHpRatio() / 2) * 10 - 10) * (target.getAttackTypeEffectiveness(move.type, user) - 0.5));
  }
}

/**
 * Attribute to put in a {@link https://bulbapedia.bulbagarden.net/wiki/Substitute_(doll) | Substitute Doll}
 * for the user.
 * @extends MoveEffectAttr
 * @see {@linkcode apply}
 */
export class AddSubstituteAttr extends MoveEffectAttr {
  /** The ratio of the user's max HP that is required to apply this effect */
  private hpCost: number;

  constructor(hpCost: number = 0.25) {
    super(true);

    this.hpCost = hpCost;
  }

  /**
   * Removes 1/4 of the user's maximum HP (rounded down) to create a substitute for the user
   * @param user the {@linkcode Pokemon} that used the move.
   * @param target n/a
   * @param move the {@linkcode Move} with this attribute.
   * @param args n/a
   * @returns true if the attribute successfully applies, false otherwise
   */
  apply(user: Pokemon, target: Pokemon, move: Move, args: any[]): boolean {
    if (!super.apply(user, target, move, args)) {
      return false;
    }

    user.damageAndUpdate(Math.floor(user.getMaxHp() * this.hpCost), HitResult.OTHER, false, true, true);
    user.addTag(BattlerTagType.SUBSTITUTE, 0, move.id, user.id);
    return true;
  }

  getUserBenefitScore(user: Pokemon, target: Pokemon, move: Move): number {
    if (user.isBoss()) {
      return -10;
    }
    return 5;
  }

  getCondition(): MoveConditionFunc {
    return (user, target, move) => !user.getTag(SubstituteTag) && user.hp > Math.floor(user.getMaxHp() * this.hpCost) && user.getMaxHp() > 1;
  }

  getFailedText(user: Pokemon, target: Pokemon, move: Move, cancelled: Utils.BooleanHolder): string | null {
    if (user.getTag(SubstituteTag)) {
      return i18next.t("moveTriggers:substituteOnOverlap", { pokemonName: getPokemonNameWithAffix(user) });
    } else if (user.hp <= Math.floor(user.getMaxHp() / 4) || user.getMaxHp() === 1) {
      return i18next.t("moveTriggers:substituteNotEnoughHp");
    } else {
      return i18next.t("battle:attackFailed");
    }
  }
}

export enum MultiHitType {
  _2,
  _2_TO_5,
  _3,
  _10,
  BEAT_UP,
}

/**
 * Heals the user or target by {@linkcode healRatio} depending on the value of {@linkcode selfTarget}
 * @extends MoveEffectAttr
 * @see {@linkcode apply}
 */
export class HealAttr extends MoveEffectAttr {
  /** The percentage of {@linkcode Stat.HP} to heal */
  private healRatio: number;
  /** Should an animation be shown? */
  private showAnim: boolean;

  constructor(healRatio?: number, showAnim?: boolean, selfTarget?: boolean) {
    super(selfTarget === undefined || selfTarget);

    this.healRatio = healRatio || 1;
    this.showAnim = !!showAnim;
  }

  apply(user: Pokemon, target: Pokemon, move: Move, args: any[]): boolean {
    this.addHealPhase(this.selfTarget ? user : target, this.healRatio);
    return true;
  }

  /**
   * Creates a new {@linkcode PokemonHealPhase}.
   * This heals the target and shows the appropriate message.
   */
  addHealPhase(target: Pokemon, healRatio: number) {
    globalScene.unshiftPhase(new PokemonHealPhase(target.getBattlerIndex(),
      Utils.toDmgValue(target.getMaxHp() * healRatio), i18next.t("moveTriggers:healHp", { pokemonName: getPokemonNameWithAffix(target) }), true, !this.showAnim));
  }

  getTargetBenefitScore(user: Pokemon, target: Pokemon, move: Move): integer {
    const score = ((1 - (this.selfTarget ? user : target).getHpRatio()) * 20) - this.healRatio * 10;
    return Math.round(score / (1 - this.healRatio / 2));
  }
}

/**
 * Cures the user's party of non-volatile status conditions, ie. Heal Bell, Aromatherapy
 * @extends MoveEffectAttr
 * @see {@linkcode apply}
 */
export class PartyStatusCureAttr extends MoveEffectAttr {
  /** Message to display after using move */
  private message: string;
  /** Skips mons with this ability, ie. Soundproof */
  private abilityCondition: Abilities;

  constructor(message: string | null, abilityCondition: Abilities) {
    super();

    this.message = message!; // TODO: is this bang correct?
    this.abilityCondition = abilityCondition;
  }

  //The same as MoveEffectAttr.canApply, except it doesn't check for the target's HP.
  canApply(user: Pokemon, target: Pokemon, move: Move, args: any[]) {
    const isTargetValid =
      (this.selfTarget && user.hp && !user.getTag(BattlerTagType.FRENZY)) ||
      (!this.selfTarget && (!target.getTag(BattlerTagType.PROTECTED) || move.hasFlag(MoveFlags.IGNORE_PROTECT)));
    return !!isTargetValid;
  }

  apply(user: Pokemon, target: Pokemon, move: Move, args: any[]): boolean {
    if (!this.canApply(user, target, move, args)) {
      return false;
    }
    const partyPokemon = user.isPlayer() ? globalScene.getPlayerParty() : globalScene.getEnemyParty();
    partyPokemon.forEach(p => this.cureStatus(p, user.id));

    if (this.message) {
      globalScene.queueMessage(this.message);
    }

    return true;
  }

  /**
   * Tries to cure the status of the given {@linkcode Pokemon}
   * @param pokemon The {@linkcode Pokemon} to cure.
   * @param userId The ID of the (move) {@linkcode Pokemon | user}.
   */
  public cureStatus(pokemon: Pokemon, userId: number) {
    if (!pokemon.isOnField() || pokemon.id === userId) { // user always cures its own status, regardless of ability
      pokemon.resetStatus(false);
      pokemon.updateInfo();
    } else if (!pokemon.hasAbility(this.abilityCondition)) {
      pokemon.resetStatus();
      pokemon.updateInfo();
    } else {
      globalScene.unshiftPhase(new ShowAbilityPhase(pokemon.id, pokemon.getPassiveAbility()?.id === this.abilityCondition));
    }
  }
}

/**
 * Applies damage to the target's ally equal to 1/16 of that ally's max HP.
 * @extends MoveEffectAttr
 */
export class FlameBurstAttr extends MoveEffectAttr {
  /**
   * @param user - n/a
   * @param target - The target Pokémon.
   * @param move - n/a
   * @param args - n/a
   * @returns A boolean indicating whether the effect was successfully applied.
   */
  apply(user: Pokemon, target: Pokemon, move: Move, args: any[]): boolean | Promise<boolean> {
    const targetAlly = target.getAlly();
    const cancelled = new Utils.BooleanHolder(false);

    if (targetAlly) {
      applyAbAttrs(BlockNonDirectDamageAbAttr, targetAlly, cancelled);
    }

    if (cancelled.value || !targetAlly || targetAlly.switchOutStatus) {
      return false;
    }

    targetAlly.damageAndUpdate(Math.max(1, Math.floor(1 / 16 * targetAlly.getMaxHp())), HitResult.OTHER);
    return true;
  }

  getTargetBenefitScore(user: Pokemon, target: Pokemon, move: Move): integer {
    return target.getAlly() ? -5 : 0;
  }
}

export class SacrificialFullRestoreAttr extends SacrificialAttr {
  protected restorePP: boolean;
  protected moveMessage: string;

  constructor(restorePP: boolean, moveMessage: string) {
    super();

    this.restorePP = restorePP;
    this.moveMessage = moveMessage;
  }

  apply(user: Pokemon, target: Pokemon, move: Move, args: any[]): boolean {
    if (!super.apply(user, target, move, args)) {
      return false;
    }

    // We don't know which party member will be chosen, so pick the highest max HP in the party
    const maxPartyMemberHp = globalScene.getPlayerParty().map(p => p.getMaxHp()).reduce((maxHp: integer, hp: integer) => Math.max(hp, maxHp), 0);

    globalScene.pushPhase(
      new PokemonHealPhase(
        user.getBattlerIndex(),
        maxPartyMemberHp,
        i18next.t(this.moveMessage, { pokemonName: getPokemonNameWithAffix(user) }),
        true,
        false,
        false,
        true,
        false,
        this.restorePP),
      true);

    return true;
  }

  getUserBenefitScore(user: Pokemon, target: Pokemon, move: Move): integer {
    return -20;
  }

  getCondition(): MoveConditionFunc {
    return (user, _target, _move) => globalScene.getPlayerParty().filter(p => p.isActive()).length > globalScene.currentBattle.getBattlerCount();
  }
}

/**
 * Attribute used for moves which ignore type-based debuffs from weather, namely Hydro Steam.
 * Called during damage calculation after getting said debuff from getAttackTypeMultiplier in the Pokemon class.
 * @extends MoveAttr
 * @see {@linkcode apply}
 */
export class IgnoreWeatherTypeDebuffAttr extends MoveAttr {
  /** The {@linkcode WeatherType} this move ignores */
  public weather: WeatherType;

  constructor(weather: WeatherType) {
    super();
    this.weather = weather;
  }
  /**
   * Changes the type-based weather modifier if this move's power would be reduced by it
   * @param user {@linkcode Pokemon} that used the move
   * @param target N/A
   * @param move {@linkcode Move} with this attribute
   * @param args [0] {@linkcode Utils.NumberHolder} for arenaAttackTypeMultiplier
   * @returns true if the function succeeds
   */
  apply(user: Pokemon, target: Pokemon, move: Move, args: any[]): boolean {
    const weatherModifier = args[0] as Utils.NumberHolder;
    //If the type-based attack power modifier due to weather (e.g. Water moves in Sun) is below 1, set it to 1
    if (globalScene.arena.weather?.weatherType === this.weather) {
      weatherModifier.value = Math.max(weatherModifier.value, 1);
    }
    return true;
  }
}

export abstract class WeatherHealAttr extends HealAttr {
  constructor() {
    super(0.5);
  }

  apply(user: Pokemon, target: Pokemon, move: Move, args: any[]): boolean {
    let healRatio = 0.5;
    if (!globalScene.arena.weather?.isEffectSuppressed()) {
      const weatherType = globalScene.arena.weather?.weatherType || WeatherType.NONE;
      healRatio = this.getWeatherHealRatio(weatherType);
    }
    this.addHealPhase(user, healRatio);
    return true;
  }

  abstract getWeatherHealRatio(weatherType: WeatherType): number;
}

export class PlantHealAttr extends WeatherHealAttr {
  getWeatherHealRatio(weatherType: WeatherType): number {
    switch (weatherType) {
      case WeatherType.SUNNY:
      case WeatherType.HARSH_SUN:
        return 2 / 3;
      case WeatherType.RAIN:
      case WeatherType.SANDSTORM:
      case WeatherType.HAIL:
      case WeatherType.SNOW:
      case WeatherType.HEAVY_RAIN:
        return 0.25;
      default:
        return 0.5;
    }
  }
}

export class SandHealAttr extends WeatherHealAttr {
  getWeatherHealRatio(weatherType: WeatherType): number {
    switch (weatherType) {
      case WeatherType.SANDSTORM:
        return 2 / 3;
      default:
        return 0.5;
    }
  }
}

/**
 * Heals the target or the user by either {@linkcode normalHealRatio} or {@linkcode boostedHealRatio}
 * depending on the evaluation of {@linkcode condition}
 * @extends HealAttr
 * @see {@linkcode apply}
 */
export class BoostHealAttr extends HealAttr {
  /** Healing received when {@linkcode condition} is false */
  private normalHealRatio: number;
  /** Healing received when {@linkcode condition} is true */
  private boostedHealRatio: number;
  /** The lambda expression to check against when boosting the healing value */
  private condition?: MoveConditionFunc;

  constructor(normalHealRatio?: number, boostedHealRatio?: number, showAnim?: boolean, selfTarget?: boolean, condition?: MoveConditionFunc) {
    super(normalHealRatio, showAnim, selfTarget);
    this.normalHealRatio = normalHealRatio!; // TODO: is this bang correct?
    this.boostedHealRatio = boostedHealRatio!; // TODO: is this bang correct?
    this.condition = condition;
  }

  /**
   * @param user {@linkcode Pokemon} using the move
   * @param target {@linkcode Pokemon} target of the move
   * @param move {@linkcode Move} with this attribute
   * @param args N/A
   * @returns true if the move was successful
   */
  apply(user: Pokemon, target: Pokemon, move: Move, args: any[]): boolean {
    const healRatio: number = (this.condition ? this.condition(user, target, move) : false) ? this.boostedHealRatio : this.normalHealRatio;
    this.addHealPhase(target, healRatio);
    return true;
  }
}

/**
 * Heals the target only if it is the ally
 * @extends HealAttr
 * @see {@linkcode apply}
 */
export class HealOnAllyAttr extends HealAttr {
  /**
   * @param user {@linkcode Pokemon} using the move
   * @param target {@linkcode Pokemon} target of the move
   * @param move {@linkcode Move} with this attribute
   * @param args N/A
   * @returns true if the function succeeds
   */
  apply(user: Pokemon, target: Pokemon, move: Move, args: any[]): boolean {
    if (user.getAlly() === target) {
      super.apply(user, target, move, args);
      return true;
    }

    return false;
  }
}

/**
 * Heals user as a side effect of a move that hits a target.
 * Healing is based on {@linkcode healRatio} * the amount of damage dealt or a stat of the target.
 * @extends MoveEffectAttr
 * @see {@linkcode apply}
 * @see {@linkcode getUserBenefitScore}
 */
export class HitHealAttr extends MoveEffectAttr {
  private healRatio: number;
  private healStat: EffectiveStat | null;

  constructor(healRatio?: number | null, healStat?: EffectiveStat) {
    super(true, { trigger: MoveEffectTrigger.HIT });

    this.healRatio = healRatio ?? 0.5;
    this.healStat = healStat ?? null;
  }
  /**
   * Heals the user the determined amount and possibly displays a message about regaining health.
   * If the target has the {@linkcode ReverseDrainAbAttr}, all healing is instead converted
   * to damage to the user.
   * @param user {@linkcode Pokemon} using this move
   * @param target {@linkcode Pokemon} target of this move
   * @param move {@linkcode Move} being used
   * @param args N/A
   * @returns true if the function succeeds
   */
  apply(user: Pokemon, target: Pokemon, move: Move, args: any[]): boolean {
    let healAmount = 0;
    let message = "";
    const reverseDrain = target.hasAbilityWithAttr(ReverseDrainAbAttr, false);
    if (this.healStat !== null) {
      // Strength Sap formula
      healAmount = target.getEffectiveStat(this.healStat);
      message = i18next.t("battle:drainMessage", { pokemonName: getPokemonNameWithAffix(target) });
    } else {
      // Default healing formula used by draining moves like Absorb, Draining Kiss, Bitter Blade, etc.
      healAmount = Utils.toDmgValue(user.turnData.singleHitDamageDealt * this.healRatio);
      message = i18next.t("battle:regainHealth", { pokemonName: getPokemonNameWithAffix(user) });
    }
    if (reverseDrain) {
      if (user.hasAbilityWithAttr(BlockNonDirectDamageAbAttr)) {
        healAmount = 0;
        message = "";
      } else {
        user.turnData.damageTaken += healAmount;
        healAmount = healAmount * -1;
        message = "";
      }
    }
    globalScene.unshiftPhase(new PokemonHealPhase(user.getBattlerIndex(), healAmount, message, false, true));
    return true;
  }

  /**
   * Used by the Enemy AI to rank an attack based on a given user
   * @param user {@linkcode Pokemon} using this move
   * @param target {@linkcode Pokemon} target of this move
   * @param move {@linkcode Move} being used
   * @returns an integer. Higher means enemy is more likely to use that move.
   */
  getUserBenefitScore(user: Pokemon, target: Pokemon, move: Move): integer {
    if (this.healStat) {
      const healAmount = target.getEffectiveStat(this.healStat);
      return Math.floor(Math.max(0, (Math.min(1, (healAmount + user.hp) / user.getMaxHp() - 0.33))) / user.getHpRatio());
    }
    return Math.floor(Math.max((1 - user.getHpRatio()) - 0.33, 0) * (move.power / 4));
  }
}

/**
 * Attribute used for moves that change priority in a turn given a condition,
 * e.g. Grassy Glide
 * Called when move order is calculated in {@linkcode TurnStartPhase}.
 * @extends MoveAttr
 * @see {@linkcode apply}
 */
export class IncrementMovePriorityAttr extends MoveAttr {
  /** The condition for a move's priority being incremented */
  private moveIncrementFunc: (pokemon: Pokemon, target:Pokemon, move: Move) => boolean;
  /** The amount to increment priority by, if condition passes. */
  private increaseAmount: integer;

  constructor(moveIncrementFunc: (pokemon: Pokemon, target:Pokemon, move: Move) => boolean, increaseAmount = 1) {
    super();

    this.moveIncrementFunc = moveIncrementFunc;
    this.increaseAmount = increaseAmount;
  }

  /**
   * Increments move priority by set amount if condition passes
   * @param user {@linkcode Pokemon} using this move
   * @param target {@linkcode Pokemon} target of this move
   * @param move {@linkcode Move} being used
   * @param args [0] {@linkcode Utils.IntegerHolder} for move priority.
   * @returns true if function succeeds
   */
  apply(user: Pokemon, target: Pokemon, move: Move, args: any[]): boolean {
    if (!this.moveIncrementFunc(user, target, move)) {
      return false;
    }

    (args[0] as Utils.IntegerHolder).value += this.increaseAmount;
    return true;
  }
}

/**
 * Attribute used for attack moves that hit multiple times per use, e.g. Bullet Seed.
 *
 * Applied at the beginning of {@linkcode MoveEffectPhase}.
 *
 * @extends MoveAttr
 * @see {@linkcode apply}
 */
export class MultiHitAttr extends MoveAttr {
  /** This move's intrinsic multi-hit type. It should never be modified. */
  private readonly intrinsicMultiHitType: MultiHitType;
  /** This move's current multi-hit type. It may be temporarily modified by abilities (e.g., Battle Bond). */
  private multiHitType: MultiHitType;

  constructor(multiHitType?: MultiHitType) {
    super();

    this.intrinsicMultiHitType = multiHitType !== undefined ? multiHitType : MultiHitType._2_TO_5;
    this.multiHitType = this.intrinsicMultiHitType;
  }

  // Currently used by `battle_bond.test.ts`
  getMultiHitType(): MultiHitType {
    return this.multiHitType;
  }

  /**
   * Set the hit count of an attack based on this attribute instance's {@linkcode MultiHitType}.
   * If the target has an immunity to this attack's types, the hit count will always be 1.
   *
   * @param user {@linkcode Pokemon} that used the attack
   * @param target {@linkcode Pokemon} targeted by the attack
   * @param move {@linkcode Move} being used
   * @param args [0] {@linkcode Utils.IntegerHolder} storing the hit count of the attack
   * @returns True
   */
  apply(user: Pokemon, target: Pokemon, move: Move, args: any[]): boolean {
    const hitType = new Utils.NumberHolder(this.intrinsicMultiHitType);
    applyMoveAttrs(ChangeMultiHitTypeAttr, user, target, move, hitType);
    this.multiHitType = hitType.value;

    (args[0] as Utils.NumberHolder).value = this.getHitCount(user, target);
    return true;
  }

  getTargetBenefitScore(user: Pokemon, target: Pokemon, move: Move): number {
    return -5;
  }

  /**
   * Calculate the number of hits that an attack should have given this attribute's
   * {@linkcode MultiHitType}.
   *
   * @param user {@linkcode Pokemon} using the attack
   * @param target {@linkcode Pokemon} targeted by the attack
   * @returns The number of hits this attack should deal
   */
  getHitCount(user: Pokemon, target: Pokemon): integer {
    switch (this.multiHitType) {
      case MultiHitType._2_TO_5:
      {
        const rand = user.randSeedInt(20);
        const hitValue = new Utils.NumberHolder(rand);
        applyAbAttrs(MaxMultiHitAbAttr, user, null, false, hitValue);
        if (hitValue.value >= 13) {
          return 2;
        } else if (hitValue.value >= 6) {
          return 3;
        } else if (hitValue.value >= 3) {
          return 4;
        } else {
          return 5;
        }
      }
      case MultiHitType._2:
        return 2;
      case MultiHitType._3:
        return 3;
      case MultiHitType._10:
        return 10;
      case MultiHitType.BEAT_UP:
        const party = user.isPlayer() ? globalScene.getPlayerParty() : globalScene.getEnemyParty();
        // No status means the ally pokemon can contribute to Beat Up
        return party.reduce((total, pokemon) => {
          return total + (pokemon.id === user.id ? 1 : pokemon?.status && pokemon.status.effect !== StatusEffect.NONE ? 0 : 1);
        }, 0);
    }
  }
}

export class ChangeMultiHitTypeAttr extends MoveAttr {
  apply(user: Pokemon, target: Pokemon, move: Move, args: any[]): boolean {
    //const hitType = args[0] as Utils.NumberHolder;
    return false;
  }
}

export class WaterShurikenMultiHitTypeAttr extends ChangeMultiHitTypeAttr {
  apply(user: Pokemon, target: Pokemon, move: Move, args: any[]): boolean {
    if (user.species.speciesId === Species.GRENINJA && user.hasAbility(Abilities.BATTLE_BOND) && user.formIndex === 2) {
      (args[0] as Utils.IntegerHolder).value = MultiHitType._3;
      return true;
    }
    return false;
  }
}

export class StatusEffectAttr extends MoveEffectAttr {
  public effect: StatusEffect;
  public turnsRemaining?: number;
  public overrideStatus: boolean = false;

  constructor(effect: StatusEffect, selfTarget?: boolean, turnsRemaining?: number, overrideStatus: boolean = false) {
    super(selfTarget, { trigger: MoveEffectTrigger.HIT });

    this.effect = effect;
    this.turnsRemaining = turnsRemaining;
    this.overrideStatus = overrideStatus;
  }

  apply(user: Pokemon, target: Pokemon, move: Move, args: any[]): boolean {
    if (!this.selfTarget && move.hitsSubstitute(user, target)) {
      return false;
    }

    const moveChance = this.getMoveChance(user, target, move, this.selfTarget, true);
    const statusCheck = moveChance < 0 || moveChance === 100 || user.randSeedInt(100) < moveChance;
    if (statusCheck) {
      const pokemon = this.selfTarget ? user : target;
      if (pokemon.status) {
        if (this.overrideStatus) {
          pokemon.resetStatus();
        } else {
          return false;
        }
      }

      if (user !== target && target.isSafeguarded(user)) {
        if (move.category === MoveCategory.STATUS) {
          globalScene.queueMessage(i18next.t("moveTriggers:safeguard", { targetName: getPokemonNameWithAffix(target) }));
        }
        return false;
      }
      if ((!pokemon.status || (pokemon.status.effect === this.effect && moveChance < 0))
        && pokemon.trySetStatus(this.effect, true, user, this.turnsRemaining)) {
        applyPostAttackAbAttrs(ConfusionOnStatusEffectAbAttr, user, target, move, null, false, this.effect);
        return true;
      }
    }
    return false;
  }

  getTargetBenefitScore(user: Pokemon, target: Pokemon, move: Move): number {
    const moveChance = this.getMoveChance(user, target, move, this.selfTarget, false);
    const score = (moveChance < 0) ? -10 : Math.floor(moveChance * -0.1);
    const pokemon = this.selfTarget ? user : target;

    return !pokemon.status && pokemon.canSetStatus(this.effect, true, false, user) ? score : 0;
  }
}

export class MultiStatusEffectAttr extends StatusEffectAttr {
  public effects: StatusEffect[];

  constructor(effects: StatusEffect[], selfTarget?: boolean, turnsRemaining?: number, overrideStatus?: boolean) {
    super(effects[0], selfTarget, turnsRemaining, overrideStatus);
    this.effects = effects;
  }

  apply(user: Pokemon, target: Pokemon, move: Move, args: any[]): boolean {
    this.effect = Utils.randSeedItem(this.effects);
    const result = super.apply(user, target, move, args);
    return result;
  }

  getTargetBenefitScore(user: Pokemon, target: Pokemon, move: Move): number {
    const moveChance = this.getMoveChance(user, target, move, this.selfTarget, false);
    const score = (moveChance < 0) ? -10 : Math.floor(moveChance * -0.1);
    const pokemon = this.selfTarget ? user : target;

    return !pokemon.status && pokemon.canSetStatus(this.effect, true, false, user) ? score : 0;
  }
}

export class PsychoShiftEffectAttr extends MoveEffectAttr {
  constructor() {
    super(false, { trigger: MoveEffectTrigger.HIT });
  }

  /**
   * Applies the effect of Psycho Shift to its target
   * Psycho Shift takes the user's status effect and passes it onto the target. The user is then healed after the move has been successfully executed.
   * @returns `true` if Psycho Shift's effect is able to be applied to the target
   */
  apply(user: Pokemon, target: Pokemon, _move: Move, _args: any[]): boolean {
    const statusToApply: StatusEffect | undefined = user.status?.effect ?? (user.hasAbility(Abilities.COMATOSE) ? StatusEffect.SLEEP : undefined);

    if (target.status) {
      return false;
    } else {
      const canSetStatus = target.canSetStatus(statusToApply, true, false, user);
      const trySetStatus = canSetStatus ? target.trySetStatus(statusToApply, true, user) : false;

      if (trySetStatus && user.status) {
        // PsychoShiftTag is added to the user if move succeeds so that the user is healed of its status effect after its move
        user.addTag(BattlerTagType.PSYCHO_SHIFT);
      }

      return trySetStatus;
    }
  }

  getTargetBenefitScore(user: Pokemon, target: Pokemon, move: Move): number {
    return !target.status && target.canSetStatus(user.status?.effect, true, false, user) ? -10 : 0;
  }
}
/**
 * The following needs to be implemented for Thief
 * "If the user faints due to the target's Ability (Rough Skin or Iron Barbs) or held Rocky Helmet, it cannot remove the target's held item."
 * "If Knock Off causes a Pokémon with the Sticky Hold Ability to faint, it can now remove that Pokémon's held item."
 */
export class StealHeldItemChanceAttr extends MoveEffectAttr {
  private chance: number;

  constructor(chance: number) {
    super(false, { trigger: MoveEffectTrigger.HIT });
    this.chance = chance;
  }

  apply(user: Pokemon, target: Pokemon, move: Move, args: any[]): Promise<boolean> {
    return new Promise<boolean>(resolve => {
      if (move.hitsSubstitute(user, target)) {
        return resolve(false);
      }
      const rand = Phaser.Math.RND.realInRange(0, 1);
      if (rand >= this.chance) {
        return resolve(false);
      }
      const heldItems = this.getTargetHeldItems(target).filter(i => i.isTransferable);
      if (heldItems.length) {
        const poolType = target.isPlayer() ? ModifierPoolType.PLAYER : target.hasTrainer() ? ModifierPoolType.TRAINER : ModifierPoolType.WILD;
        const highestItemTier = heldItems.map(m => m.type.getOrInferTier(poolType)).reduce((highestTier, tier) => Math.max(tier!, highestTier), 0); // TODO: is the bang after tier correct?
        const tierHeldItems = heldItems.filter(m => m.type.getOrInferTier(poolType) === highestItemTier);
        const stolenItem = tierHeldItems[user.randSeedInt(tierHeldItems.length)];
        globalScene.tryTransferHeldItemModifier(stolenItem, user, false).then(success => {
          if (success) {
            globalScene.queueMessage(i18next.t("moveTriggers:stoleItem", { pokemonName: getPokemonNameWithAffix(user), targetName: getPokemonNameWithAffix(target), itemName: stolenItem.type.name }));
          }
          resolve(success);
        });
        return;
      }

      resolve(false);
    });
  }

  getTargetHeldItems(target: Pokemon): PokemonHeldItemModifier[] {
    return globalScene.findModifiers(m => m instanceof PokemonHeldItemModifier
      && m.pokemonId === target.id, target.isPlayer()) as PokemonHeldItemModifier[];
  }

  getUserBenefitScore(user: Pokemon, target: Pokemon, move: Move): number {
    const heldItems = this.getTargetHeldItems(target);
    return heldItems.length ? 5 : 0;
  }

  getTargetBenefitScore(user: Pokemon, target: Pokemon, move: Move): number {
    const heldItems = this.getTargetHeldItems(target);
    return heldItems.length ? -5 : 0;
  }
}

/**
 * Removes a random held item (or berry) from target.
 * Used for Incinerate and Knock Off.
 * Not Implemented Cases: (Same applies for Thief)
 * "If the user faints due to the target's Ability (Rough Skin or Iron Barbs) or held Rocky Helmet, it cannot remove the target's held item."
 * "If Knock Off causes a Pokémon with the Sticky Hold Ability to faint, it can now remove that Pokémon's held item."
 */
export class RemoveHeldItemAttr extends MoveEffectAttr {

  /** Optional restriction for item pool to berries only i.e. Differentiating Incinerate and Knock Off */
  private berriesOnly: boolean;

  constructor(berriesOnly: boolean) {
    super(false, { trigger: MoveEffectTrigger.HIT });
    this.berriesOnly = berriesOnly;
  }

  /**
   *
   * @param user {@linkcode Pokemon} that used the move
   * @param target Target {@linkcode Pokemon} that the moves applies to
   * @param move {@linkcode Move} that is used
   * @param args N/A
   * @returns {boolean} True if an item was removed
   */
  apply(user: Pokemon, target: Pokemon, move: Move, args: any[]): boolean {
    if (!this.berriesOnly && target.isPlayer()) { // "Wild Pokemon cannot knock off Player Pokemon's held items" (See Bulbapedia)
      return false;
    }

    if (move.hitsSubstitute(user, target)) {
      return false;
    }

    const cancelled = new Utils.BooleanHolder(false);
    applyAbAttrs(BlockItemTheftAbAttr, target, cancelled); // Check for abilities that block item theft

    if (cancelled.value === true) {
      return false;
    }

    // Considers entire transferrable item pool by default (Knock Off). Otherwise berries only if specified (Incinerate).
    let heldItems = this.getTargetHeldItems(target).filter(i => i.isTransferable);

    if (this.berriesOnly) {
      heldItems = heldItems.filter(m => m instanceof BerryModifier && m.pokemonId === target.id, target.isPlayer());
    }

    if (heldItems.length) {
      const removedItem = heldItems[user.randSeedInt(heldItems.length)];

      // Decrease item amount and update icon
      target.loseHeldItem(removedItem);
      globalScene.updateModifiers(target.isPlayer());


      if (this.berriesOnly) {
        globalScene.queueMessage(i18next.t("moveTriggers:incineratedItem", { pokemonName: getPokemonNameWithAffix(user), targetName: getPokemonNameWithAffix(target), itemName: removedItem.type.name }));
      } else {
        globalScene.queueMessage(i18next.t("moveTriggers:knockedOffItem", { pokemonName: getPokemonNameWithAffix(user), targetName: getPokemonNameWithAffix(target), itemName: removedItem.type.name }));
      }
    }

    return true;
  }

  getTargetHeldItems(target: Pokemon): PokemonHeldItemModifier[] {
    return globalScene.findModifiers(m => m instanceof PokemonHeldItemModifier
      && m.pokemonId === target.id, target.isPlayer()) as PokemonHeldItemModifier[];
  }

  getUserBenefitScore(user: Pokemon, target: Pokemon, move: Move): number {
    const heldItems = this.getTargetHeldItems(target);
    return heldItems.length ? 5 : 0;
  }

  getTargetBenefitScore(user: Pokemon, target: Pokemon, move: Move): number {
    const heldItems = this.getTargetHeldItems(target);
    return heldItems.length ? -5 : 0;
  }
}

/**
 * Attribute that causes targets of the move to eat a berry. Used for Teatime, Stuff Cheeks
 */
export class EatBerryAttr extends MoveEffectAttr {
  protected chosenBerry: BerryModifier | undefined;
  constructor() {
    super(true, { trigger: MoveEffectTrigger.HIT });
  }
  /**
   * Causes the target to eat a berry.
   * @param user {@linkcode Pokemon} Pokemon that used the move
   * @param target {@linkcode Pokemon} Pokemon that will eat a berry
   * @param move {@linkcode Move} The move being used
   * @param args Unused
   * @returns {boolean} true if the function succeeds
   */
  apply(user: Pokemon, target: Pokemon, move: Move, args: any[]): boolean {
    if (!super.apply(user, target, move, args)) {
      return false;
    }

    const heldBerries = this.getTargetHeldBerries(target);
    if (heldBerries.length <= 0) {
      return false;
    }
    this.chosenBerry = heldBerries[user.randSeedInt(heldBerries.length)];
    const preserve = new Utils.BooleanHolder(false);
    globalScene.applyModifiers(PreserveBerryModifier, target.isPlayer(), target, preserve); // check for berry pouch preservation
    if (!preserve.value) {
      this.reduceBerryModifier(target);
    }
    this.eatBerry(target);
    return true;
  }

  getTargetHeldBerries(target: Pokemon): BerryModifier[] {
    return globalScene.findModifiers(m => m instanceof BerryModifier
      && (m as BerryModifier).pokemonId === target.id, target.isPlayer()) as BerryModifier[];
  }

  reduceBerryModifier(target: Pokemon) {
    if (this.chosenBerry) {
      target.loseHeldItem(this.chosenBerry);
    }
    globalScene.updateModifiers(target.isPlayer());
  }

  eatBerry(consumer: Pokemon, berryOwner?: Pokemon) {
    getBerryEffectFunc(this.chosenBerry!.berryType)(consumer, berryOwner); // consumer eats the berry
    applyAbAttrs(HealFromBerryUseAbAttr, consumer, new Utils.BooleanHolder(false));
  }
}

/**
 *  Attribute used for moves that steal a random berry from the target. The user then eats the stolen berry.
 *  Used for Pluck & Bug Bite.
 */
export class StealEatBerryAttr extends EatBerryAttr {
  constructor() {
    super();
  }
  /**
   * User steals a random berry from the target and then eats it.
   * @param {Pokemon} user Pokemon that used the move and will eat the stolen berry
   * @param {Pokemon} target Pokemon that will have its berry stolen
   * @param {Move} move Move being used
   * @param {any[]} args Unused
   * @returns {boolean} true if the function succeeds
   */
  apply(user: Pokemon, target: Pokemon, move: Move, args: any[]): boolean {
    if (move.hitsSubstitute(user, target)) {
      return false;
    }
    const cancelled = new Utils.BooleanHolder(false);
    applyAbAttrs(BlockItemTheftAbAttr, target, cancelled); // check for abilities that block item theft
    if (cancelled.value === true) {
      return false;
    }

    const heldBerries = this.getTargetHeldBerries(target);
    if (heldBerries.length <= 0) {
      return false;
    }
    // if the target has berries, pick a random berry and steal it
    this.chosenBerry = heldBerries[user.randSeedInt(heldBerries.length)];
    applyPostItemLostAbAttrs(PostItemLostAbAttr, target, false);
    const message = i18next.t("battle:stealEatBerry", { pokemonName: user.name, targetName: target.name, berryName: this.chosenBerry.type.name });
    globalScene.queueMessage(message);
    this.reduceBerryModifier(target);
    this.eatBerry(user, target);
    return true;
  }
}

/**
 * Move attribute that signals that the move should cure a status effect
 * @extends MoveEffectAttr
 * @see {@linkcode apply()}
 */
export class HealStatusEffectAttr extends MoveEffectAttr {
  /** List of Status Effects to cure */
  private effects: StatusEffect[];

  /**
   * @param selfTarget - Whether this move targets the user
   * @param effects - status effect or list of status effects to cure
   */
  constructor(selfTarget: boolean, effects: StatusEffect | StatusEffect[]) {
    super(selfTarget, { lastHitOnly: true });
    this.effects = [ effects ].flat(1);
  }

  /**
   * @param user {@linkcode Pokemon} source of the move
   * @param target {@linkcode Pokemon} target of the move
   * @param move the {@linkcode Move} being used
   * @returns true if the status is cured
   */
  apply(user: Pokemon, target: Pokemon, move: Move, args: any[]): boolean {
    if (!super.apply(user, target, move, args)) {
      return false;
    }

    if (!this.selfTarget && move.hitsSubstitute(user, target)) {
      return false;
    }

    // Special edge case for shield dust blocking Sparkling Aria curing burn
    const moveTargets = getMoveTargets(user, move.id);
    if (target.hasAbilityWithAttr(IgnoreMoveEffectsAbAttr) && move.id === Moves.SPARKLING_ARIA && moveTargets.targets.length === 1) {
      return false;
    }

    const pokemon = this.selfTarget ? user : target;
    if (pokemon.status && this.effects.includes(pokemon.status.effect)) {
      globalScene.queueMessage(getStatusEffectHealText(pokemon.status.effect, getPokemonNameWithAffix(pokemon)));
      pokemon.resetStatus();
      pokemon.updateInfo();

      return true;
    }

    return false;
  }

  isOfEffect(effect: StatusEffect): boolean {
    return this.effects.includes(effect);
  }

  getUserBenefitScore(user: Pokemon, target: Pokemon, move: Move): integer {
    return user.status ? 10 : 0;
  }
}

export class BypassSleepAttr extends MoveAttr {
  apply(user: Pokemon, target: Pokemon, move: Move, args: any[]): boolean {
    if (user.status?.effect === StatusEffect.SLEEP) {
      user.addTag(BattlerTagType.BYPASS_SLEEP, 1, move.id, user.id);
      return true;
    }

    return false;
  }

  /**
   * Returns arbitrarily high score when Pokemon is asleep, otherwise shouldn't be used
   * @param user
   * @param target
   * @param move
   */
  getUserBenefitScore(user: Pokemon, target: Pokemon, move: Move): integer {
    return user.status && user.status.effect === StatusEffect.SLEEP ? 200 : -10;
  }
}

/**
 * Attribute used for moves that bypass the burn damage reduction of physical moves, currently only facade
 * Called during damage calculation
 * @extends MoveAttr
 * @see {@linkcode apply}
 */
export class BypassBurnDamageReductionAttr extends MoveAttr {
  /** Prevents the move's damage from being reduced by burn
   * @param user N/A
   * @param target N/A
   * @param move {@linkcode Move} with this attribute
   * @param args [0] {@linkcode Utils.BooleanHolder} for burnDamageReductionCancelled
   * @returns true if the function succeeds
   */
  apply(user: Pokemon, target: Pokemon, move: Move, args: any[]): boolean {
    (args[0] as Utils.BooleanHolder).value = true;

    return true;
  }
}

export class WeatherChangeAttr extends MoveEffectAttr {
  private weatherType: WeatherType;

  constructor(weatherType: WeatherType) {
    super();

    this.weatherType = weatherType;
  }

  apply(user: Pokemon, target: Pokemon, move: Move, args: any[]): boolean {
    return globalScene.arena.trySetWeather(this.weatherType, true);
  }

  getCondition(): MoveConditionFunc {
    return (user, target, move) => !globalScene.arena.weather || (globalScene.arena.weather.weatherType !== this.weatherType && !globalScene.arena.weather.isImmutable());
  }
}

export class ClearWeatherAttr extends MoveEffectAttr {
  private weatherType: WeatherType;

  constructor(weatherType: WeatherType) {
    super();

    this.weatherType = weatherType;
  }

  apply(user: Pokemon, target: Pokemon, move: Move, args: any[]): boolean {
    if (globalScene.arena.weather?.weatherType === this.weatherType) {
      return globalScene.arena.trySetWeather(WeatherType.NONE, true);
    }

    return false;
  }
}

export class TerrainChangeAttr extends MoveEffectAttr {
  private terrainType: TerrainType;

  constructor(terrainType: TerrainType) {
    super();

    this.terrainType = terrainType;
  }

  apply(user: Pokemon, target: Pokemon, move: Move, args: any[]): boolean {
    return globalScene.arena.trySetTerrain(this.terrainType, true, true);
  }

  getCondition(): MoveConditionFunc {
    return (user, target, move) => !globalScene.arena.terrain || (globalScene.arena.terrain.terrainType !== this.terrainType);
  }

  getUserBenefitScore(user: Pokemon, target: Pokemon, move: Move): number {
    // TODO: Expand on this
    return globalScene.arena.terrain ? 0 : 6;
  }
}

export class ClearTerrainAttr extends MoveEffectAttr {
  constructor() {
    super();
  }

  apply(user: Pokemon, target: Pokemon, move: Move, args: any[]): boolean {
    return globalScene.arena.trySetTerrain(TerrainType.NONE, true, true);
  }
}

export class OneHitKOAttr extends MoveAttr {
  apply(user: Pokemon, target: Pokemon, move: Move, args: any[]): boolean {
    if (target.isBossImmune()) {
      return false;
    }

    (args[0] as Utils.BooleanHolder).value = true;

    return true;
  }

  getCondition(): MoveConditionFunc {
    return (user, target, move) => {
      const cancelled = new Utils.BooleanHolder(false);
      applyAbAttrs(BlockOneHitKOAbAttr, target, cancelled);
      return !cancelled.value && user.level >= target.level;
    };
  }
}

/**
 * Attribute that allows charge moves to resolve in 1 turn under a given condition.
 * Should only be used for {@linkcode ChargingMove | ChargingMoves} as a `chargeAttr`.
 * @extends MoveAttr
 */
export class InstantChargeAttr extends MoveAttr {
  /** The condition in which the move with this attribute instantly charges */
  protected readonly condition: UserMoveConditionFunc;

  constructor(condition: UserMoveConditionFunc) {
    super(true);
    this.condition = condition;
  }

  /**
   * Flags the move with this attribute as instantly charged if this attribute's condition is met.
   * @param user the {@linkcode Pokemon} using the move
   * @param target n/a
   * @param move the {@linkcode Move} associated with this attribute
   * @param args
   *  - `[0]` a {@linkcode Utils.BooleanHolder | BooleanHolder} for the "instant charge" flag
   * @returns `true` if the instant charge condition is met; `false` otherwise.
   */
  override apply(user: Pokemon, target: Pokemon | null, move: Move, args: any[]): boolean {
    const instantCharge = args[0];
    if (!(instantCharge instanceof Utils.BooleanHolder)) {
      return false;
    }

    if (this.condition(user, move)) {
      instantCharge.value = true;
      return true;
    }
    return false;
  }
}

/**
 * Attribute that allows charge moves to resolve in 1 turn while specific {@linkcode WeatherType | Weather}
 * is active. Should only be used for {@linkcode ChargingMove | ChargingMoves} as a `chargeAttr`.
 * @extends InstantChargeAttr
 */
export class WeatherInstantChargeAttr extends InstantChargeAttr {
  constructor(weatherTypes: WeatherType[]) {
    super((user, move) => {
      const currentWeather = globalScene.arena.weather;

      if (Utils.isNullOrUndefined(currentWeather?.weatherType)) {
        return false;
      } else {
        return !currentWeather?.isEffectSuppressed()
          && weatherTypes.includes(currentWeather?.weatherType);
      }
    });
  }
}

export class OverrideMoveEffectAttr extends MoveAttr {
  apply(user: Pokemon, target: Pokemon, move: Move, args: any[]): boolean | Promise<boolean> {
    //const overridden = args[0] as Utils.BooleanHolder;
    //const virtual = arg[1] as boolean;
    return true;
  }
}

/**
 * Attack Move that doesn't hit the turn it is played and doesn't allow for multiple
 * uses on the same target. Examples are Future Sight or Doom Desire.
 * @extends OverrideMoveEffectAttr
 * @param tagType The {@linkcode ArenaTagType} that will be placed on the field when the move is used
 * @param chargeAnim The {@linkcode ChargeAnim | Charging Animation} used for the move
 * @param chargeText The text to display when the move is used
 */
export class DelayedAttackAttr extends OverrideMoveEffectAttr {
  public tagType: ArenaTagType;
  public chargeAnim: ChargeAnim;
  private chargeText: string;

  constructor(tagType: ArenaTagType, chargeAnim: ChargeAnim, chargeText: string) {
    super();

    this.tagType = tagType;
    this.chargeAnim = chargeAnim;
    this.chargeText = chargeText;
  }

  apply(user: Pokemon, target: Pokemon, move: Move, args: any[]): Promise<boolean> {
    // Edge case for the move applied on a pokemon that has fainted
    if (!target) {
      return Promise.resolve(true);
    }
    const side = target.isPlayer() ? ArenaTagSide.PLAYER : ArenaTagSide.ENEMY;
    return new Promise(resolve => {
      if (args.length < 2 || !args[1]) {
        new MoveChargeAnim(this.chargeAnim, move.id, user).play(false, () => {
          (args[0] as Utils.BooleanHolder).value = true;
          globalScene.queueMessage(this.chargeText.replace("{TARGET}", getPokemonNameWithAffix(target)).replace("{USER}", getPokemonNameWithAffix(user)));
          user.pushMoveHistory({ move: move.id, targets: [ target.getBattlerIndex() ], result: MoveResult.OTHER });
          globalScene.arena.addTag(this.tagType, 3, move.id, user.id, side, false, target.getBattlerIndex());

          resolve(true);
        });
      } else {
        globalScene.ui.showText(i18next.t("moveTriggers:tookMoveAttack", { pokemonName: getPokemonNameWithAffix(globalScene.getPokemonById(target.id) ?? undefined), moveName: move.name }), null, () => resolve(true));
      }
    });
  }
}

/**
 * Attribute that cancels the associated move's effects when set to be combined with the user's ally's
 * subsequent move this turn. Used for Grass Pledge, Water Pledge, and Fire Pledge.
 * @extends OverrideMoveEffectAttr
 */
export class AwaitCombinedPledgeAttr extends OverrideMoveEffectAttr {
  constructor() {
    super(true);
  }
  /**
   * If the user's ally is set to use a different move with this attribute,
   * defer this move's effects for a combined move on the ally's turn.
   * @param user the {@linkcode Pokemon} using this move
   * @param target n/a
   * @param move the {@linkcode Move} being used
   * @param args
   * - [0] a {@linkcode Utils.BooleanHolder} indicating whether the move's base
   * effects should be overridden this turn.
   * @returns `true` if base move effects were overridden; `false` otherwise
   */
  override apply(user: Pokemon, target: Pokemon, move: Move, args: any[]): boolean {
    if (user.turnData.combiningPledge) {
      // "The two moves have become one!\nIt's a combined move!"
      globalScene.queueMessage(i18next.t("moveTriggers:combiningPledge"));
      return false;
    }

    const overridden = args[0] as Utils.BooleanHolder;

    const allyMovePhase = globalScene.findPhase<MovePhase>((phase) => phase instanceof MovePhase && phase.pokemon.isPlayer() === user.isPlayer());
    if (allyMovePhase) {
      const allyMove = allyMovePhase.move.getMove();
      if (allyMove !== move && allyMove.hasAttr(AwaitCombinedPledgeAttr)) {
        [ user, allyMovePhase.pokemon ].forEach((p) => p.turnData.combiningPledge = move.id);

        // "{userPokemonName} is waiting for {allyPokemonName}'s move..."
        globalScene.queueMessage(i18next.t("moveTriggers:awaitingPledge", {
          userPokemonName: getPokemonNameWithAffix(user),
          allyPokemonName: getPokemonNameWithAffix(allyMovePhase.pokemon)
        }));

        // Move the ally's MovePhase (if needed) so that the ally moves next
        const allyMovePhaseIndex = globalScene.phaseQueue.indexOf(allyMovePhase);
        const firstMovePhaseIndex = globalScene.phaseQueue.findIndex((phase) => phase instanceof MovePhase);
        if (allyMovePhaseIndex !== firstMovePhaseIndex) {
          globalScene.prependToPhase(globalScene.phaseQueue.splice(allyMovePhaseIndex, 1)[0], MovePhase);
        }

        overridden.value = true;
        return true;
      }
    }
    return false;
  }
}

/**
 * Set of optional parameters that may be applied to stat stage changing effects
 * @extends MoveEffectAttrOptions
 * @see {@linkcode StatStageChangeAttr}
 */
interface StatStageChangeAttrOptions extends MoveEffectAttrOptions {
  /** If defined, needs to be met in order for the stat change to apply */
  condition?: MoveConditionFunc,
  /** `true` to display a message */
  showMessage?: boolean
}

/**
 * Attribute used for moves that change stat stages
 *
 * @param stats {@linkcode BattleStat} Array of stat(s) to change
 * @param stages How many stages to change the stat(s) by, [-6, 6]
 * @param selfTarget `true` if the move is self-targetting
 * @param options {@linkcode StatStageChangeAttrOptions} Container for any optional parameters for this attribute.
 *
 * @extends MoveEffectAttr
 * @see {@linkcode apply}
 */
export class StatStageChangeAttr extends MoveEffectAttr {
  public stats: BattleStat[];
  public stages: number;
  /**
   * Container for optional parameters to this attribute.
   * @see {@linkcode StatStageChangeAttrOptions} for available optional params
   */
  protected override options?: StatStageChangeAttrOptions;

  constructor(stats: BattleStat[], stages: number, selfTarget?: boolean, options?: StatStageChangeAttrOptions) {
    super(selfTarget, options);
    this.stats = stats;
    this.stages = stages;
    this.options = options;
  }

  /**
   * The condition required for the stat stage change to apply.
   * Defaults to `null` (i.e. no condition required).
   */
  private get condition () {
    return this.options?.condition ?? null;
  }

  /**
   * `true` to display a message for the stat change.
   * @default true
   */
  private get showMessage () {
    return this.options?.showMessage ?? true;
  }

  /**
   * Indicates when the stat change should trigger
   * @default MoveEffectTrigger.HIT
   */
  public override get trigger () {
    return this.options?.trigger ?? MoveEffectTrigger.HIT;
  }

  /**
   * Attempts to change stats of the user or target (depending on value of selfTarget) if conditions are met
   * @param user {@linkcode Pokemon} the user of the move
   * @param target {@linkcode Pokemon} the target of the move
   * @param move {@linkcode Move} the move
   * @param args unused
   * @returns whether stat stages were changed
   */
  apply(user: Pokemon, target: Pokemon, move: Move, args?: any[]): boolean | Promise<boolean> {
    if (!super.apply(user, target, move, args) || (this.condition && !this.condition(user, target, move))) {
      return false;
    }

    if (!this.selfTarget && move.hitsSubstitute(user, target)) {
      return false;
    }

    const moveChance = this.getMoveChance(user, target, move, this.selfTarget, true);
    if (moveChance < 0 || moveChance === 100 || user.randSeedInt(100) < moveChance) {
      const stages = this.getLevels(user);
      globalScene.unshiftPhase(new StatStageChangePhase((this.selfTarget ? user : target).getBattlerIndex(), this.selfTarget, this.stats, stages, this.showMessage));
      return true;
    }

    return false;
  }

  getLevels(_user: Pokemon): integer {
    return this.stages;
  }

  getTargetBenefitScore(user: Pokemon, target: Pokemon, move: Move): integer {
    let ret = 0;
    const moveLevels = this.getLevels(user);
    for (const stat of this.stats) {
      let levels = moveLevels;
      const statStage = target.getStatStage(stat);
      if (levels > 0) {
        levels = Math.min(statStage + levels, 6) - statStage;
      } else {
        levels = Math.max(statStage + levels, -6) - statStage;
      }
      let noEffect = false;
      switch (stat) {
        case Stat.ATK:
          if (this.selfTarget) {
            noEffect = !user.getMoveset().find(m => m instanceof AttackMove && m.category === MoveCategory.PHYSICAL);
          }
          break;
        case Stat.DEF:
          if (!this.selfTarget) {
            noEffect = !user.getMoveset().find(m => m instanceof AttackMove && m.category === MoveCategory.PHYSICAL);
          }
          break;
        case Stat.SPATK:
          if (this.selfTarget) {
            noEffect = !user.getMoveset().find(m => m instanceof AttackMove && m.category === MoveCategory.SPECIAL);
          }
          break;
        case Stat.SPDEF:
          if (!this.selfTarget) {
            noEffect = !user.getMoveset().find(m => m instanceof AttackMove && m.category === MoveCategory.SPECIAL);
          }
          break;
      }
      if (noEffect) {
        continue;
      }
      ret += (levels * 4) + (levels > 0 ? -2 : 2);
    }
    return ret;
  }
}

/**
 * Attribute used to determine the Biome/Terrain-based secondary effect of Secret Power
 */
export class SecretPowerAttr extends MoveEffectAttr {
  constructor() {
    super(false);
  }

  /**
   * Used to apply the secondary effect to the target Pokemon
   * @returns `true` if a secondary effect is successfully applied
   */
  override apply(user: Pokemon, target: Pokemon, move: Move, args?: any[]): boolean | Promise<boolean> {
    if (!super.apply(user, target, move, args)) {
      return false;
    }
    let secondaryEffect: MoveEffectAttr;
    const terrain = globalScene.arena.getTerrainType();
    if (terrain !== TerrainType.NONE) {
      secondaryEffect = this.determineTerrainEffect(terrain);
    } else {
      const biome = globalScene.arena.biomeType;
      secondaryEffect = this.determineBiomeEffect(biome);
    }
    return secondaryEffect.apply(user, target, move, []);
  }

  /**
   * Determines the secondary effect based on terrain.
   * Takes precedence over biome-based effects.
   * ```
   * Electric Terrain | Paralysis
   * Misty Terrain    | SpAtk -1
   * Grassy Terrain   | Sleep
   * Psychic Terrain  | Speed -1
   * ```
   * @param terrain - {@linkcode TerrainType} The current terrain
   * @returns the chosen secondary effect {@linkcode MoveEffectAttr}
   */
  private determineTerrainEffect(terrain: TerrainType): MoveEffectAttr {
    let secondaryEffect: MoveEffectAttr;
    switch (terrain) {
      case TerrainType.ELECTRIC:
      default:
        secondaryEffect = new StatusEffectAttr(StatusEffect.PARALYSIS, false);
        break;
      case TerrainType.MISTY:
        secondaryEffect = new StatStageChangeAttr([ Stat.SPATK ], -1, false);
        break;
      case TerrainType.GRASSY:
        secondaryEffect = new StatusEffectAttr(StatusEffect.SLEEP, false);
        break;
      case TerrainType.PSYCHIC:
        secondaryEffect = new StatStageChangeAttr([ Stat.SPD ], -1, false);
        break;
    }
    return secondaryEffect;
  }

  /**
   * Determines the secondary effect based on biome
   * ```
   * Town, Metropolis, Slum, Dojo, Laboratory, Power Plant + Default | Paralysis
   * Plains, Grass, Tall Grass, Forest, Jungle, Meadow               | Sleep
   * Swamp, Mountain, Temple, Ruins                                  | Speed -1
   * Ice Cave, Snowy Forest                                          | Freeze
   * Volcano                                                         | Burn
   * Fairy Cave                                                      | SpAtk -1
   * Desert, Construction Site, Beach, Island, Badlands              | Accuracy -1
   * Sea, Lake, Seabed                                               | Atk -1
   * Cave, Wasteland, Graveyard, Abyss, Space                        | Flinch
   * End                                                             | Def -1
   * ```
   * @param biome - The current {@linkcode Biome} the battle is set in
   * @returns the chosen secondary effect {@linkcode MoveEffectAttr}
   */
  private determineBiomeEffect(biome: Biome): MoveEffectAttr {
    let secondaryEffect: MoveEffectAttr;
    switch (biome) {
      case Biome.PLAINS:
      case Biome.GRASS:
      case Biome.TALL_GRASS:
      case Biome.FOREST:
      case Biome.JUNGLE:
      case Biome.MEADOW:
        secondaryEffect = new StatusEffectAttr(StatusEffect.SLEEP, false);
        break;
      case Biome.SWAMP:
      case Biome.MOUNTAIN:
      case Biome.TEMPLE:
      case Biome.RUINS:
        secondaryEffect = new StatStageChangeAttr([ Stat.SPD ], -1, false);
        break;
      case Biome.ICE_CAVE:
      case Biome.SNOWY_FOREST:
        secondaryEffect = new StatusEffectAttr(StatusEffect.FREEZE, false);
        break;
      case Biome.VOLCANO:
        secondaryEffect = new StatusEffectAttr(StatusEffect.BURN, false);
        break;
      case Biome.FAIRY_CAVE:
        secondaryEffect = new StatStageChangeAttr([ Stat.SPATK ], -1, false);
        break;
      case Biome.DESERT:
      case Biome.CONSTRUCTION_SITE:
      case Biome.BEACH:
      case Biome.ISLAND:
      case Biome.BADLANDS:
        secondaryEffect = new StatStageChangeAttr([ Stat.ACC ], -1, false);
        break;
      case Biome.SEA:
      case Biome.LAKE:
      case Biome.SEABED:
        secondaryEffect = new StatStageChangeAttr([ Stat.ATK ], -1, false);
        break;
      case Biome.CAVE:
      case Biome.WASTELAND:
      case Biome.GRAVEYARD:
      case Biome.ABYSS:
      case Biome.SPACE:
        secondaryEffect = new AddBattlerTagAttr(BattlerTagType.FLINCHED, false, true);
        break;
      case Biome.END:
        secondaryEffect = new StatStageChangeAttr([ Stat.DEF ], -1, false);
        break;
      case Biome.TOWN:
      case Biome.METROPOLIS:
      case Biome.SLUM:
      case Biome.DOJO:
      case Biome.FACTORY:
      case Biome.LABORATORY:
      case Biome.POWER_PLANT:
      default:
        secondaryEffect = new StatusEffectAttr(StatusEffect.PARALYSIS, false);
        break;
    }
    return secondaryEffect;
  }
}

export class PostVictoryStatStageChangeAttr extends MoveAttr {
  private stats: BattleStat[];
  private stages: number;
  private condition: MoveConditionFunc | null;
  private showMessage: boolean;

  constructor(stats: BattleStat[], stages: number, selfTarget?: boolean, condition?: MoveConditionFunc, showMessage: boolean = true, firstHitOnly: boolean = false) {
    super();
    this.stats = stats;
    this.stages = stages;
    this.condition = condition!; // TODO: is this bang correct?
    this.showMessage = showMessage;
  }
  applyPostVictory(user: Pokemon, target: Pokemon, move: Move): void {
    if (this.condition && !this.condition(user, target, move)) {
      return;
    }
    const statChangeAttr = new StatStageChangeAttr(this.stats, this.stages, this.showMessage);
    statChangeAttr.apply(user, target, move);
  }
}

export class AcupressureStatStageChangeAttr extends MoveEffectAttr {
  constructor() {
    super();
  }

  apply(user: Pokemon, target: Pokemon, move: Move, args: any[]): boolean | Promise<boolean> {
    const randStats = BATTLE_STATS.filter(s => target.getStatStage(s) < 6);
    if (randStats.length > 0) {
      const boostStat = [ randStats[user.randSeedInt(randStats.length)] ];
      globalScene.unshiftPhase(new StatStageChangePhase(target.getBattlerIndex(), this.selfTarget, boostStat, 2));
      return true;
    }
    return false;
  }
}

export class GrowthStatStageChangeAttr extends StatStageChangeAttr {
  constructor() {
    super([ Stat.ATK, Stat.SPATK ], 1, true);
  }

  getLevels(user: Pokemon): number {
    if (!globalScene.arena.weather?.isEffectSuppressed()) {
      const weatherType = globalScene.arena.weather?.weatherType;
      if (weatherType === WeatherType.SUNNY || weatherType === WeatherType.HARSH_SUN) {
        return this.stages + 1;
      }
    }
    return this.stages;
  }
}

export class CutHpStatStageBoostAttr extends StatStageChangeAttr {
  private cutRatio: integer;
  private messageCallback: ((user: Pokemon) => void) | undefined;

  constructor(stat: BattleStat[], levels: integer, cutRatio: integer, messageCallback?: ((user: Pokemon) => void) | undefined) {
    super(stat, levels, true);

    this.cutRatio = cutRatio;
    this.messageCallback = messageCallback;
  }

  apply(user: Pokemon, target: Pokemon, move: Move, args: any[]): Promise<boolean> {
    return new Promise<boolean>(resolve => {
      user.damageAndUpdate(Utils.toDmgValue(user.getMaxHp() / this.cutRatio), HitResult.OTHER, false, true);
      user.updateInfo().then(() => {
        const ret = super.apply(user, target, move, args);
        if (this.messageCallback) {
          this.messageCallback(user);
        }
        resolve(ret);
      });
    });
  }

  getCondition(): MoveConditionFunc {
    return (user, _target, _move) => user.getHpRatio() > 1 / this.cutRatio && this.stats.some(s => user.getStatStage(s) < 6);
  }
}

/**
 * Attribute implementing the stat boosting effect of {@link https://bulbapedia.bulbagarden.net/wiki/Order_Up_(move) | Order Up}.
 * If the user has a Pokemon with {@link https://bulbapedia.bulbagarden.net/wiki/Commander_(Ability) | Commander} in their mouth,
 * one of the user's stats are increased by 1 stage, depending on the "commanding" Pokemon's form. This effect does not respect
 * effect chance, but Order Up itself may be boosted by Sheer Force.
 */
export class OrderUpStatBoostAttr extends MoveEffectAttr {
  constructor() {
    super(true, { trigger: MoveEffectTrigger.HIT });
  }

  override apply(user: Pokemon, target: Pokemon, move: Move, args?: any[]): boolean {
    const commandedTag = user.getTag(CommandedTag);
    if (!commandedTag) {
      return false;
    }

    let increasedStat: EffectiveStat = Stat.ATK;
    switch (commandedTag.tatsugiriFormKey) {
      case "curly":
        increasedStat = Stat.ATK;
        break;
      case "droopy":
        increasedStat = Stat.DEF;
        break;
      case "stretchy":
        increasedStat = Stat.SPD;
        break;
    }

    globalScene.unshiftPhase(new StatStageChangePhase(user.getBattlerIndex(), this.selfTarget, [ increasedStat ], 1));
    return true;
  }
}

export class CopyStatsAttr extends MoveEffectAttr {
  apply(user: Pokemon, target: Pokemon, move: Move, args: any[]): boolean {
    if (!super.apply(user, target, move, args)) {
      return false;
    }

    // Copy all stat stages
    for (const s of BATTLE_STATS) {
      user.setStatStage(s, target.getStatStage(s));
    }

    if (target.getTag(BattlerTagType.CRIT_BOOST)) {
      user.addTag(BattlerTagType.CRIT_BOOST, 0, move.id);
    } else {
      user.removeTag(BattlerTagType.CRIT_BOOST);
    }
    target.updateInfo();
    user.updateInfo();
    globalScene.queueMessage(i18next.t("moveTriggers:copiedStatChanges", { pokemonName: getPokemonNameWithAffix(user), targetName: getPokemonNameWithAffix(target) }));

    return true;
  }
}

export class InvertStatsAttr extends MoveEffectAttr {
  apply(user: Pokemon, target: Pokemon, move: Move, args: any[]): boolean {
    if (!super.apply(user, target, move, args)) {
      return false;
    }

    for (const s of BATTLE_STATS) {
      target.setStatStage(s, -target.getStatStage(s));
    }

    target.updateInfo();
    user.updateInfo();

    globalScene.queueMessage(i18next.t("moveTriggers:invertStats", { pokemonName: getPokemonNameWithAffix(target) }));

    return true;
  }
}

export class ResetStatsAttr extends MoveEffectAttr {
  private targetAllPokemon: boolean;
  constructor(targetAllPokemon: boolean) {
    super();
    this.targetAllPokemon = targetAllPokemon;
  }
  async apply(user: Pokemon, target: Pokemon, move: Move, args: any[]): Promise<boolean> {
    const promises: Promise<void>[] = [];
    if (this.targetAllPokemon) { // Target all pokemon on the field when Freezy Frost or Haze are used
      const activePokemon = globalScene.getField(true);
      activePokemon.forEach(p => promises.push(this.resetStats(p)));
      globalScene.queueMessage(i18next.t("moveTriggers:statEliminated"));
    } else { // Affects only the single target when Clear Smog is used
      if (!move.hitsSubstitute(user, target)) {
        promises.push(this.resetStats(target));
        globalScene.queueMessage(i18next.t("moveTriggers:resetStats", { pokemonName: getPokemonNameWithAffix(target) }));
      }
    }

    await Promise.all(promises);
    return true;
  }

  async resetStats(pokemon: Pokemon): Promise<void> {
    for (const s of BATTLE_STATS) {
      pokemon.setStatStage(s, 0);
    }
    return pokemon.updateInfo();
  }
}

/**
 * Attribute used for status moves, specifically Heart, Guard, and Power Swap,
 * that swaps the user's and target's corresponding stat stages.
 * @extends MoveEffectAttr
 * @see {@linkcode apply}
 */
export class SwapStatStagesAttr extends MoveEffectAttr {
  /** The stat stages to be swapped between the user and the target */
  private stats: readonly BattleStat[];

  constructor(stats: readonly BattleStat[]) {
    super();

    this.stats = stats;
  }

  /**
   * For all {@linkcode stats}, swaps the user's and target's corresponding stat
   * stage.
   * @param user the {@linkcode Pokemon} that used the move
   * @param target the {@linkcode Pokemon} that the move was used on
   * @param move N/A
   * @param args N/A
   * @returns true if attribute application succeeds
   */
  apply(user: Pokemon, target: Pokemon, move: Move, args: any []): boolean {
    if (super.apply(user, target, move, args)) {
      for (const s of this.stats) {
        const temp = user.getStatStage(s);
        user.setStatStage(s, target.getStatStage(s));
        target.setStatStage(s, temp);
      }

      target.updateInfo();
      user.updateInfo();

      if (this.stats.length === 7) {
        globalScene.queueMessage(i18next.t("moveTriggers:switchedStatChanges", { pokemonName: getPokemonNameWithAffix(user) }));
      } else if (this.stats.length === 2) {
        globalScene.queueMessage(i18next.t("moveTriggers:switchedTwoStatChanges", {
          pokemonName: getPokemonNameWithAffix(user),
          firstStat: i18next.t(getStatKey(this.stats[0])),
          secondStat: i18next.t(getStatKey(this.stats[1]))
        }));
      }
      return true;
    }
    return false;
  }
}

export class HpSplitAttr extends MoveEffectAttr {
  apply(user: Pokemon, target: Pokemon, move: Move, args: any[]): Promise<boolean> {
    return new Promise(resolve => {
      if (!super.apply(user, target, move, args)) {
        return resolve(false);
      }

      const infoUpdates: Promise<void>[] = [];

      const hpValue = Math.floor((target.hp + user.hp) / 2);
      if (user.hp < hpValue) {
        const healing = user.heal(hpValue - user.hp);
        if (healing) {
          globalScene.damageNumberHandler.add(user, healing, HitResult.HEAL);
        }
      } else if (user.hp > hpValue) {
        const damage = user.damage(user.hp - hpValue, true);
        if (damage) {
          globalScene.damageNumberHandler.add(user, damage);
        }
      }
      infoUpdates.push(user.updateInfo());

      if (target.hp < hpValue) {
        const healing = target.heal(hpValue - target.hp);
        if (healing) {
          globalScene.damageNumberHandler.add(user, healing, HitResult.HEAL);
        }
      } else if (target.hp > hpValue) {
        const damage = target.damage(target.hp - hpValue, true);
        if (damage) {
          globalScene.damageNumberHandler.add(target, damage);
        }
      }
      infoUpdates.push(target.updateInfo());

      return Promise.all(infoUpdates).then(() => resolve(true));
    });
  }
}

export class VariablePowerAttr extends MoveAttr {
  apply(user: Pokemon, target: Pokemon, move: Move, args: any[]): boolean {
    //const power = args[0] as Utils.NumberHolder;
    return false;
  }
}

export class LessPPMorePowerAttr extends VariablePowerAttr {
  /**
   * Power up moves when less PP user has
   * @param user {@linkcode Pokemon} using this move
   * @param target {@linkcode Pokemon} target of this move
   * @param move {@linkcode Move} being used
   * @param args [0] {@linkcode Utils.NumberHolder} of power
   * @returns true if the function succeeds
   */
  apply(user: Pokemon, target: Pokemon, move: Move, args: any[]): boolean {
    const ppMax = move.pp;
    const ppUsed = user.moveset.find((m) => m?.moveId === move.id)?.ppUsed!; // TODO: is the bang correct?

    let ppRemains = ppMax - ppUsed;
    /** Reduce to 0 to avoid negative numbers if user has 1PP before attack and target has Ability.PRESSURE */
    if (ppRemains < 0) {
      ppRemains = 0;
    }

    const power = args[0] as Utils.NumberHolder;

    switch (ppRemains) {
      case 0:
        power.value = 200;
        break;
      case 1:
        power.value = 80;
        break;
      case 2:
        power.value = 60;
        break;
      case 3:
        power.value = 50;
        break;
      default:
        power.value = 40;
        break;
    }
    return true;
  }
}

export class MovePowerMultiplierAttr extends VariablePowerAttr {
  private powerMultiplierFunc: (user: Pokemon, target: Pokemon, move: Move) => number;

  constructor(powerMultiplier: (user: Pokemon, target: Pokemon, move: Move) => number) {
    super();

    this.powerMultiplierFunc = powerMultiplier;
  }

  apply(user: Pokemon, target: Pokemon, move: Move, args: any[]): boolean {
    const power = args[0] as Utils.NumberHolder;
    power.value *= this.powerMultiplierFunc(user, target, move);

    return true;
  }
}

/**
 * Helper function to calculate the the base power of an ally's hit when using Beat Up.
 * @param user The Pokemon that used Beat Up.
 * @param allyIndex The party position of the ally contributing to Beat Up.
 * @returns The base power of the Beat Up hit.
 */
const beatUpFunc = (user: Pokemon, allyIndex: number): number => {
  const party = user.isPlayer() ? globalScene.getPlayerParty() : globalScene.getEnemyParty();

  for (let i = allyIndex; i < party.length; i++) {
    const pokemon = party[i];

    // The user contributes to Beat Up regardless of status condition.
    // Allies can contribute only if they do not have a non-volatile status condition.
    if (pokemon.id !== user.id && pokemon?.status && pokemon.status.effect !== StatusEffect.NONE) {
      continue;
    }
    return (pokemon.species.getBaseStat(Stat.ATK) / 10) + 5;
  }
  return 0;
};

export class BeatUpAttr extends VariablePowerAttr {

  /**
   * Gets the next party member to contribute to a Beat Up hit, and calculates the base power for it.
   * @param user Pokemon that used the move
   * @param _target N/A
   * @param _move Move with this attribute
   * @param args N/A
   * @returns true if the function succeeds
   */
  apply(user: Pokemon, target: Pokemon, move: Move, args: any[]): boolean {
    const power = args[0] as Utils.NumberHolder;

    const party = user.isPlayer() ? globalScene.getPlayerParty() : globalScene.getEnemyParty();
    const allyCount = party.filter(pokemon => {
      return pokemon.id === user.id || !pokemon.status?.effect;
    }).length;
    const allyIndex = (user.turnData.hitCount - user.turnData.hitsLeft) % allyCount;
    power.value = beatUpFunc(user, allyIndex);
    return true;
  }
}

const doublePowerChanceMessageFunc = (user: Pokemon, target: Pokemon, move: Move) => {
  let message: string = "";
  globalScene.executeWithSeedOffset(() => {
    const rand = Utils.randSeedInt(100);
    if (rand < move.chance) {
      message = i18next.t("moveTriggers:goingAllOutForAttack", { pokemonName: getPokemonNameWithAffix(user) });
    }
  }, globalScene.currentBattle.turn << 6, globalScene.waveSeed);
  return message;
};

export class DoublePowerChanceAttr extends VariablePowerAttr {
  apply(user: Pokemon, target: Pokemon, move: Move, args: any[]): boolean {
    let rand: integer;
    globalScene.executeWithSeedOffset(() => rand = Utils.randSeedInt(100), globalScene.currentBattle.turn << 6, globalScene.waveSeed);
    if (rand! < move.chance) {
      const power = args[0] as Utils.NumberHolder;
      power.value *= 2;
      return true;
    }

    return false;
  }
}

export abstract class ConsecutiveUsePowerMultiplierAttr extends MovePowerMultiplierAttr {
  constructor(limit: integer, resetOnFail: boolean, resetOnLimit?: boolean, ...comboMoves: Moves[]) {
    super((user: Pokemon, target: Pokemon, move: Move): number => {
      const moveHistory = user.getLastXMoves(limit + 1).slice(1);

      let count = 0;
      let turnMove: TurnMove | undefined;

      while (((turnMove = moveHistory.shift())?.move === move.id || (comboMoves.length && comboMoves.includes(turnMove?.move!))) && (!resetOnFail || turnMove?.result === MoveResult.SUCCESS)) { // TODO: is this bang correct?
        if (count < (limit - 1)) {
          count++;
        } else if (resetOnLimit) {
          count = 0;
        } else {
          break;
        }
      }

      return this.getMultiplier(count);
    });
  }

  abstract getMultiplier(count: integer): number;
}

export class ConsecutiveUseDoublePowerAttr extends ConsecutiveUsePowerMultiplierAttr {
  getMultiplier(count: number): number {
    return Math.pow(2, count);
  }
}

export class ConsecutiveUseMultiBasePowerAttr extends ConsecutiveUsePowerMultiplierAttr {
  getMultiplier(count: number): number {
    return (count + 1);
  }
}

export class WeightPowerAttr extends VariablePowerAttr {
  apply(user: Pokemon, target: Pokemon, move: Move, args: any[]): boolean {
    const power = args[0] as Utils.NumberHolder;

    const targetWeight = target.getWeight();
    const weightThresholds = [ 10, 25, 50, 100, 200 ];

    let w = 0;
    while (targetWeight >= weightThresholds[w]) {
      if (++w === weightThresholds.length) {
        break;
      }
    }

    power.value = (w + 1) * 20;

    return true;
  }
}

/**
 * Attribute used for Electro Ball move.
 * @extends VariablePowerAttr
 * @see {@linkcode apply}
 **/
export class ElectroBallPowerAttr extends VariablePowerAttr {
  /**
   * Move that deals more damage the faster {@linkcode Stat.SPD}
   * the user is compared to the target.
   * @param user Pokemon that used the move
   * @param target The target of the move
   * @param move Move with this attribute
   * @param args N/A
   * @returns true if the function succeeds
   */
  apply(user: Pokemon, target: Pokemon, move: Move, args: any[]): boolean {
    const power = args[0] as Utils.NumberHolder;

    const statRatio = target.getEffectiveStat(Stat.SPD) / user.getEffectiveStat(Stat.SPD);
    const statThresholds = [ 0.25, 1 / 3, 0.5, 1, -1 ];
    const statThresholdPowers = [ 150, 120, 80, 60, 40 ];

    let w = 0;
    while (w < statThresholds.length - 1 && statRatio > statThresholds[w]) {
      if (++w === statThresholds.length) {
        break;
      }
    }

    power.value = statThresholdPowers[w];
    return true;
  }
}


/**
 * Attribute used for Gyro Ball move.
 * @extends VariablePowerAttr
 * @see {@linkcode apply}
 **/
export class GyroBallPowerAttr extends VariablePowerAttr {
  /**
   * Move that deals more damage the slower {@linkcode Stat.SPD}
   * the user is compared to the target.
   * @param user Pokemon that used the move
   * @param target The target of the move
   * @param move Move with this attribute
   * @param args N/A
   * @returns true if the function succeeds
   */
  apply(user: Pokemon, target: Pokemon, move: Move, args: any[]): boolean {
    const power = args[0] as Utils.NumberHolder;
    const userSpeed = user.getEffectiveStat(Stat.SPD);
    if (userSpeed < 1) {
      // Gen 6+ always have 1 base power
      power.value = 1;
      return true;
    }

    power.value = Math.floor(Math.min(150, 25 * target.getEffectiveStat(Stat.SPD) / userSpeed + 1));
    return true;
  }
}

export class LowHpPowerAttr extends VariablePowerAttr {
  apply(user: Pokemon, target: Pokemon, move: Move, args: any[]): boolean {
    const power = args[0] as Utils.NumberHolder;
    const hpRatio = user.getHpRatio();

    switch (true) {
      case (hpRatio < 0.0417):
        power.value = 200;
        break;
      case (hpRatio < 0.1042):
        power.value = 150;
        break;
      case (hpRatio < 0.2083):
        power.value = 100;
        break;
      case (hpRatio < 0.3542):
        power.value = 80;
        break;
      case (hpRatio < 0.6875):
        power.value = 40;
        break;
      default:
        power.value = 20;
        break;
    }

    return true;
  }
}

export class CompareWeightPowerAttr extends VariablePowerAttr {
  apply(user: Pokemon, target: Pokemon, move: Move, args: any[]): boolean {
    const power = args[0] as Utils.NumberHolder;
    const userWeight = user.getWeight();
    const targetWeight = target.getWeight();

    if (!userWeight || userWeight === 0) {
      return false;
    }

    const relativeWeight = (targetWeight / userWeight) * 100;

    switch (true) {
      case (relativeWeight < 20.01):
        power.value = 120;
        break;
      case (relativeWeight < 25.01):
        power.value = 100;
        break;
      case (relativeWeight < 33.35):
        power.value = 80;
        break;
      case (relativeWeight < 50.01):
        power.value = 60;
        break;
      default:
        power.value = 40;
        break;
    }

    return true;
  }
}

export class HpPowerAttr extends VariablePowerAttr {
  apply(user: Pokemon, target: Pokemon, move: Move, args: any[]): boolean {
    (args[0] as Utils.NumberHolder).value = Utils.toDmgValue(150 * user.getHpRatio());

    return true;
  }
}

/**
 * Attribute used for moves whose base power scales with the opponent's HP
 * Used for Crush Grip, Wring Out, and Hard Press
 * maxBasePower 100 for Hard Press, 120 for others
 */
export class OpponentHighHpPowerAttr extends VariablePowerAttr {
  maxBasePower: number;

  constructor(maxBasePower: number) {
    super();
    this.maxBasePower = maxBasePower;
  }

  /**
   * Changes the base power of the move to be the target's HP ratio times the maxBasePower with a min value of 1
   * @param user n/a
   * @param target the Pokemon being attacked
   * @param move n/a
   * @param args holds the base power of the move at args[0]
   * @returns true
   */
  apply(user: Pokemon, target: Pokemon, move: Move, args: any[]): boolean {
    (args[0] as Utils.NumberHolder).value = Utils.toDmgValue(this.maxBasePower * target.getHpRatio());

    return true;
  }
}

export class FirstAttackDoublePowerAttr extends VariablePowerAttr {
  apply(user: Pokemon, target: Pokemon, move: Move, args: any[]): boolean {
    console.log(target.getLastXMoves(1), globalScene.currentBattle.turn);
    if (!target.getLastXMoves(1).find(m => m.turn === globalScene.currentBattle.turn)) {
      (args[0] as Utils.NumberHolder).value *= 2;
      return true;
    }

    return false;
  }
}


export class TurnDamagedDoublePowerAttr extends VariablePowerAttr {
  apply(user: Pokemon, target: Pokemon, move: Move, args: any[]): boolean {
    if (user.turnData.attacksReceived.find(r => r.damage && r.sourceId === target.id)) {
      (args[0] as Utils.NumberHolder).value *= 2;
      return true;
    }

    return false;
  }
}

const magnitudeMessageFunc = (user: Pokemon, target: Pokemon, move: Move) => {
  let message: string;
  globalScene.executeWithSeedOffset(() => {
    const magnitudeThresholds = [ 5, 15, 35, 65, 75, 95 ];

    const rand = Utils.randSeedInt(100);

    let m = 0;
    for (; m < magnitudeThresholds.length; m++) {
      if (rand < magnitudeThresholds[m]) {
        break;
      }
    }

    message = i18next.t("moveTriggers:magnitudeMessage", { magnitude: m + 4 });
  }, globalScene.currentBattle.turn << 6, globalScene.waveSeed);
  return message!;
};

export class MagnitudePowerAttr extends VariablePowerAttr {
  apply(user: Pokemon, target: Pokemon, move: Move, args: any[]): boolean {
    const power = args[0] as Utils.NumberHolder;

    const magnitudeThresholds = [ 5, 15, 35, 65, 75, 95 ];
    const magnitudePowers = [ 10, 30, 50, 70, 90, 100, 110, 150 ];

    let rand: integer;

    globalScene.executeWithSeedOffset(() => rand = Utils.randSeedInt(100), globalScene.currentBattle.turn << 6, globalScene.waveSeed);

    let m = 0;
    for (; m < magnitudeThresholds.length; m++) {
      if (rand! < magnitudeThresholds[m]) {
        break;
      }
    }

    power.value = magnitudePowers[m];

    return true;
  }
}

export class AntiSunlightPowerDecreaseAttr extends VariablePowerAttr {
  apply(user: Pokemon, target: Pokemon, move: Move, args: any[]): boolean {
    if (!globalScene.arena.weather?.isEffectSuppressed()) {
      const power = args[0] as Utils.NumberHolder;
      const weatherType = globalScene.arena.weather?.weatherType || WeatherType.NONE;
      switch (weatherType) {
        case WeatherType.RAIN:
        case WeatherType.SANDSTORM:
        case WeatherType.HAIL:
        case WeatherType.SNOW:
        case WeatherType.HEAVY_RAIN:
          power.value *= 0.5;
          return true;
      }
    }

    return false;
  }
}

export class FriendshipPowerAttr extends VariablePowerAttr {
  private invert: boolean;

  constructor(invert?: boolean) {
    super();

    this.invert = !!invert;
  }

  apply(user: Pokemon, target: Pokemon, move: Move, args: any[]): boolean {
    const power = args[0] as Utils.NumberHolder;

    const friendshipPower = Math.floor(Math.min(user instanceof PlayerPokemon ? user.friendship : user.species.baseFriendship, 255) / 2.5);
    power.value = Math.max(!this.invert ? friendshipPower : 102 - friendshipPower, 1);

    return true;
  }
}

export class HitCountPowerAttr extends VariablePowerAttr {
  apply(user: Pokemon, target: Pokemon, move: Move, args: any[]): boolean {
    (args[0] as Utils.NumberHolder).value += Math.min(user.battleData.hitCount, 6) * 50;

    return true;
  }
}

/**
 * Tallies the number of positive stages for a given {@linkcode Pokemon}.
 * @param pokemon The {@linkcode Pokemon} that is being used to calculate the count of positive stats
 * @returns the amount of positive stats
 */
const countPositiveStatStages = (pokemon: Pokemon): number => {
  return pokemon.getStatStages().reduce((total, stat) => (stat && stat > 0) ? total + stat : total, 0);
};

/**
 * Attribute that increases power based on the amount of positive stat stage increases.
 */
export class PositiveStatStagePowerAttr extends VariablePowerAttr {

  /**
   * @param {Pokemon} user The pokemon that is being used to calculate the amount of positive stats
   * @param {Pokemon} target N/A
   * @param {Move} move N/A
   * @param {any[]} args The argument for VariablePowerAttr, accumulates and sets the amount of power multiplied by stats
   * @returns {boolean} Returns true if attribute is applied
   */
  apply(user: Pokemon, target: Pokemon, move: Move, args: any[]): boolean {
    const positiveStatStages: number = countPositiveStatStages(user);

    (args[0] as Utils.NumberHolder).value += positiveStatStages * 20;
    return true;
  }
}

/**
 * Punishment normally has a base power of 60,
 * but gains 20 power for every increased stat stage the target has,
 * up to a maximum of 200 base power in total.
 */
export class PunishmentPowerAttr extends VariablePowerAttr {
  private PUNISHMENT_MIN_BASE_POWER = 60;
  private PUNISHMENT_MAX_BASE_POWER = 200;

  /**
     * @param {Pokemon} user N/A
     * @param {Pokemon} target The pokemon that the move is being used against, as well as calculating the stats for the min/max base power
     * @param {Move} move N/A
     * @param {any[]} args The value that is being changed due to VariablePowerAttr
     * @returns Returns true if attribute is applied
     */
  apply(user: Pokemon, target: Pokemon, move: Move, args: any[]): boolean {
    const positiveStatStages: number = countPositiveStatStages(target);
    (args[0] as Utils.NumberHolder).value = Math.min(
      this.PUNISHMENT_MAX_BASE_POWER,
      this.PUNISHMENT_MIN_BASE_POWER + positiveStatStages * 20
    );
    return true;
  }
}

export class PresentPowerAttr extends VariablePowerAttr {
  apply(user: Pokemon, target: Pokemon, move: Move, args: any[]): boolean {
    /**
     * If this move is multi-hit, and this attribute is applied to any hit
     * other than the first, this move cannot result in a heal.
     */
    const firstHit = (user.turnData.hitCount === user.turnData.hitsLeft);

    const powerSeed = Utils.randSeedInt(firstHit ? 100 : 80);
    if (powerSeed <= 40) {
      (args[0] as Utils.NumberHolder).value = 40;
    } else if (40 < powerSeed && powerSeed <= 70) {
      (args[0] as Utils.NumberHolder).value = 80;
    } else if (70 < powerSeed && powerSeed <= 80) {
      (args[0] as Utils.NumberHolder).value = 120;
    } else if (80 < powerSeed && powerSeed <= 100) {
      // If this move is multi-hit, disable all other hits
      user.stopMultiHit();
      globalScene.unshiftPhase(new PokemonHealPhase(target.getBattlerIndex(),
        Utils.toDmgValue(target.getMaxHp() / 4), i18next.t("moveTriggers:regainedHealth", { pokemonName: getPokemonNameWithAffix(target) }), true));
    }

    return true;
  }
}

export class WaterShurikenPowerAttr extends VariablePowerAttr {
  apply(user: Pokemon, target: Pokemon, move: Move, args: any[]): boolean {
    if (user.species.speciesId === Species.GRENINJA && user.hasAbility(Abilities.BATTLE_BOND) && user.formIndex === 2) {
      (args[0] as Utils.IntegerHolder).value = 20;
      return true;
    }
    return false;
  }
}

/**
 * Attribute used to calculate the power of attacks that scale with Stockpile stacks (i.e. Spit Up).
 */
export class SpitUpPowerAttr extends VariablePowerAttr {
  private multiplier: number = 0;

  constructor(multiplier: number) {
    super();
    this.multiplier = multiplier;
  }

  apply(user: Pokemon, target: Pokemon, move: Move, args: any[]): boolean {
    const stockpilingTag = user.getTag(StockpilingTag);

    if (stockpilingTag && stockpilingTag.stockpiledCount > 0) {
      const power = args[0] as Utils.IntegerHolder;
      power.value = this.multiplier * stockpilingTag.stockpiledCount;
      return true;
    }

    return false;
  }
}

/**
 * Attribute used to apply Swallow's healing, which scales with Stockpile stacks.
 * Does NOT remove stockpiled stacks.
 */
export class SwallowHealAttr extends HealAttr {
  apply(user: Pokemon, target: Pokemon, move: Move, args: any[]): boolean {
    const stockpilingTag = user.getTag(StockpilingTag);

    if (stockpilingTag && stockpilingTag.stockpiledCount > 0) {
      const stockpiled = stockpilingTag.stockpiledCount;
      let healRatio: number;

      if (stockpiled === 1) {
        healRatio = 0.25;
      } else if (stockpiled === 2) {
        healRatio = 0.50;
      } else { // stockpiled >= 3
        healRatio = 1.00;
      }

      if (healRatio) {
        this.addHealPhase(user, healRatio);
        return true;
      }
    }

    return false;
  }
}

const hasStockpileStacksCondition: MoveConditionFunc = (user) => {
  const hasStockpilingTag = user.getTag(StockpilingTag);
  return !!hasStockpilingTag && hasStockpilingTag.stockpiledCount > 0;
};

/**
 * Attribute used for multi-hit moves that increase power in increments of the
 * move's base power for each hit, namely Triple Kick and Triple Axel.
 * @extends VariablePowerAttr
 * @see {@linkcode apply}
 */
export class MultiHitPowerIncrementAttr extends VariablePowerAttr {
  /** The max number of base power increments allowed for this move */
  private maxHits: integer;

  constructor(maxHits: integer) {
    super();

    this.maxHits = maxHits;
  }

  /**
   * Increases power of move in increments of the base power for the amount of times
   * the move hit. In the case that the move is extended, it will circle back to the
   * original base power of the move after incrementing past the maximum amount of
   * hits.
   * @param user {@linkcode Pokemon} that used the move
   * @param target {@linkcode Pokemon} that the move was used on
   * @param move {@linkcode Move} with this attribute
   * @param args [0] {@linkcode Utils.NumberHolder} for final calculated power of move
   * @returns true if attribute application succeeds
   */
  apply(user: Pokemon, target: Pokemon, move: Move, args: any[]): boolean {
    const hitsTotal = user.turnData.hitCount - Math.max(user.turnData.hitsLeft, 0);
    const power = args[0] as Utils.NumberHolder;

    power.value = move.power * (1 + hitsTotal % this.maxHits);

    return true;
  }
}

/**
 * Attribute used for moves that double in power if the given move immediately
 * preceded the move applying the attribute, namely Fusion Flare and
 * Fusion Bolt.
 * @extends VariablePowerAttr
 * @see {@linkcode apply}
 */
export class LastMoveDoublePowerAttr extends VariablePowerAttr {
  /** The move that must precede the current move */
  private move: Moves;

  constructor(move: Moves) {
    super();

    this.move = move;
  }

  /**
   * Doubles power of move if the given move is found to precede the current
   * move with no other moves being executed in between, only ignoring failed
   * moves if any.
   * @param user {@linkcode Pokemon} that used the move
   * @param target N/A
   * @param move N/A
   * @param args [0] {@linkcode Utils.NumberHolder} that holds the resulting power of the move
   * @returns true if attribute application succeeds, false otherwise
   */
  apply(user: Pokemon, _target: Pokemon, _move: Move, args: any[]): boolean {
    const power = args[0] as Utils.NumberHolder;
    const enemy = user.getOpponent(0);
    const pokemonActed: Pokemon[] = [];

    if (enemy?.turnData.acted) {
      pokemonActed.push(enemy);
    }

    if (globalScene.currentBattle.double) {
      const userAlly = user.getAlly();
      const enemyAlly = enemy?.getAlly();

      if (userAlly && userAlly.turnData.acted) {
        pokemonActed.push(userAlly);
      }
      if (enemyAlly && enemyAlly.turnData.acted) {
        pokemonActed.push(enemyAlly);
      }
    }

    pokemonActed.sort((a, b) => b.turnData.order - a.turnData.order);

    for (const p of pokemonActed) {
      const [ lastMove ] = p.getLastXMoves(1);
      if (lastMove?.result !== MoveResult.FAIL) {
        if ((lastMove?.result === MoveResult.SUCCESS) && (lastMove?.move === this.move)) {
          power.value *= 2;
          return true;
        } else {
          break;
        }
      }
    }

    return false;
  }
}

/**
 * Changes a Pledge move's power to 150 when combined with another unique Pledge
 * move from an ally.
 */
export class CombinedPledgePowerAttr extends VariablePowerAttr {
  override apply(user: Pokemon, target: Pokemon, move: Move, args: any[]): boolean {
    const power = args[0];
    if (!(power instanceof Utils.NumberHolder)) {
      return false;
    }
    const combinedPledgeMove = user.turnData.combiningPledge;

    if (combinedPledgeMove && combinedPledgeMove !== move.id) {
      power.value *= 150 / 80;
      return true;
    }
    return false;
  }
}

/**
 * Applies STAB to the given Pledge move if the move is part of a combined attack.
 */
export class CombinedPledgeStabBoostAttr extends MoveAttr {
  override apply(user: Pokemon, target: Pokemon, move: Move, args: any[]): boolean {
    const stabMultiplier = args[0];
    if (!(stabMultiplier instanceof Utils.NumberHolder)) {
      return false;
    }
    const combinedPledgeMove = user.turnData.combiningPledge;

    if (combinedPledgeMove && combinedPledgeMove !== move.id) {
      stabMultiplier.value = 1.5;
      return true;
    }
    return false;
  }
}

/**
 * Variable Power attribute for {@link https://bulbapedia.bulbagarden.net/wiki/Round_(move) | Round}.
 * Doubles power if another Pokemon has previously selected Round this turn.
 * @extends VariablePowerAttr
 */
export class RoundPowerAttr extends VariablePowerAttr {
  override apply(user: Pokemon, target: Pokemon, move: Move, args: any[]): boolean {
    const power = args[0];
    if (!(power instanceof Utils.NumberHolder)) {
      return false;
    }

    if (user.turnData?.joinedRound) {
      power.value *= 2;
      return true;
    }
    return false;
  }
}

/**
 * Attribute for the "combo" effect of {@link https://bulbapedia.bulbagarden.net/wiki/Round_(move) | Round}.
 * Preempts the next move in the turn order with the first instance of any Pokemon
 * using Round. Also marks the Pokemon using the cued Round to double the move's power.
 * @extends MoveEffectAttr
 * @see {@linkcode RoundPowerAttr}
 */
export class CueNextRoundAttr extends MoveEffectAttr {
  constructor() {
    super(true, { lastHitOnly: true });
  }

  override apply(user: Pokemon, target: Pokemon, move: Move, args?: any[]): boolean {
    const nextRoundPhase = globalScene.findPhase<MovePhase>(phase =>
      phase instanceof MovePhase && phase.move.moveId === Moves.ROUND
    );

    if (!nextRoundPhase) {
      return false;
    }

    // Update the phase queue so that the next Pokemon using Round moves next
    const nextRoundIndex = globalScene.phaseQueue.indexOf(nextRoundPhase);
    const nextMoveIndex = globalScene.phaseQueue.findIndex(phase => phase instanceof MovePhase);
    if (nextRoundIndex !== nextMoveIndex) {
      globalScene.prependToPhase(globalScene.phaseQueue.splice(nextRoundIndex, 1)[0], MovePhase);
    }

    // Mark the corresponding Pokemon as having "joined the Round" (for doubling power later)
    nextRoundPhase.pokemon.turnData.joinedRound = true;
    return true;
  }
}

export class VariableAtkAttr extends MoveAttr {
  constructor() {
    super();
  }

  apply(user: Pokemon, target: Pokemon, move: Move, args: any[]): boolean {
    //const atk = args[0] as Utils.IntegerHolder;
    return false;
  }
}

export class TargetAtkUserAtkAttr extends VariableAtkAttr {
  constructor() {
    super();
  }
  apply(user: Pokemon, target: Pokemon, move: Move, args: any[]): boolean {
    (args[0] as Utils.IntegerHolder).value = target.getEffectiveStat(Stat.ATK, target);
    return true;
  }
}

export class DefAtkAttr extends VariableAtkAttr {
  constructor() {
    super();
  }

  apply(user: Pokemon, target: Pokemon, move: Move, args: any[]): boolean {
    (args[0] as Utils.IntegerHolder).value = user.getEffectiveStat(Stat.DEF, target);
    return true;
  }
}

export class VariableDefAttr extends MoveAttr {
  constructor() {
    super();
  }

  apply(user: Pokemon, target: Pokemon, move: Move, args: any[]): boolean {
    //const def = args[0] as Utils.IntegerHolder;
    return false;
  }
}

export class DefDefAttr extends VariableDefAttr {
  constructor() {
    super();
  }

  apply(user: Pokemon, target: Pokemon, move: Move, args: any[]): boolean {
    (args[0] as Utils.IntegerHolder).value = target.getEffectiveStat(Stat.DEF, user);
    return true;
  }
}

export class VariableAccuracyAttr extends MoveAttr {
  apply(user: Pokemon, target: Pokemon, move: Move, args: any[]): boolean {
    //const accuracy = args[0] as Utils.NumberHolder;
    return false;
  }
}

/**
 * Attribute used for Thunder and Hurricane that sets accuracy to 50 in sun and never miss in rain
 */
export class ThunderAccuracyAttr extends VariableAccuracyAttr {
  apply(user: Pokemon, target: Pokemon, move: Move, args: any[]): boolean {
    if (!globalScene.arena.weather?.isEffectSuppressed()) {
      const accuracy = args[0] as Utils.NumberHolder;
      const weatherType = globalScene.arena.weather?.weatherType || WeatherType.NONE;
      switch (weatherType) {
        case WeatherType.SUNNY:
        case WeatherType.HARSH_SUN:
          accuracy.value = 50;
          return true;
        case WeatherType.RAIN:
        case WeatherType.HEAVY_RAIN:
          accuracy.value = -1;
          return true;
      }
    }

    return false;
  }
}

/**
 * Attribute used for Bleakwind Storm, Wildbolt Storm, and Sandsear Storm that sets accuracy to never
 * miss in rain
 * Springtide Storm does NOT have this property
 */
export class StormAccuracyAttr extends VariableAccuracyAttr {
  apply(user: Pokemon, target: Pokemon, move: Move, args: any[]): boolean {
    if (!globalScene.arena.weather?.isEffectSuppressed()) {
      const accuracy = args[0] as Utils.NumberHolder;
      const weatherType = globalScene.arena.weather?.weatherType || WeatherType.NONE;
      switch (weatherType) {
        case WeatherType.RAIN:
        case WeatherType.HEAVY_RAIN:
          accuracy.value = -1;
          return true;
      }
    }

    return false;
  }
}

/**
 * Attribute used for moves which never miss
 * against Pokemon with the {@linkcode BattlerTagType.MINIMIZED}
 * @extends VariableAccuracyAttr
 * @see {@linkcode apply}
 */
export class AlwaysHitMinimizeAttr extends VariableAccuracyAttr {
  /**
   * @see {@linkcode apply}
   * @param user N/A
   * @param target {@linkcode Pokemon} target of the move
   * @param move N/A
   * @param args [0] Accuracy of the move to be modified
   * @returns true if the function succeeds
   */
  apply(user: Pokemon, target: Pokemon, move: Move, args: any[]): boolean {
    if (target.getTag(BattlerTagType.MINIMIZED)) {
      const accuracy = args[0] as Utils.NumberHolder;
      accuracy.value = -1;

      return true;
    }

    return false;
  }
}

export class ToxicAccuracyAttr extends VariableAccuracyAttr {
  apply(user: Pokemon, target: Pokemon, move: Move, args: any[]): boolean {
    if (user.isOfType(Type.POISON)) {
      const accuracy = args[0] as Utils.NumberHolder;
      accuracy.value = -1;
      return true;
    }

    return false;
  }
}

export class BlizzardAccuracyAttr extends VariableAccuracyAttr {
  apply(user: Pokemon, target: Pokemon, move: Move, args: any[]): boolean {
    if (!globalScene.arena.weather?.isEffectSuppressed()) {
      const accuracy = args[0] as Utils.NumberHolder;
      const weatherType = globalScene.arena.weather?.weatherType || WeatherType.NONE;
      if (weatherType === WeatherType.HAIL || weatherType === WeatherType.SNOW) {
        accuracy.value = -1;
        return true;
      }
    }

    return false;
  }
}

export class VariableMoveCategoryAttr extends MoveAttr {
  apply(user: Pokemon, target: Pokemon, move: Move, args: any[]): boolean {
    return false;
  }
}

export class PhotonGeyserCategoryAttr extends VariableMoveCategoryAttr {
  apply(user: Pokemon, target: Pokemon, move: Move, args: any[]): boolean {
    const category = (args[0] as Utils.NumberHolder);

    if (user.getEffectiveStat(Stat.ATK, target, move) > user.getEffectiveStat(Stat.SPATK, target, move)) {
      category.value = MoveCategory.PHYSICAL;
      return true;
    }

    return false;
  }
}

/**
 * Attribute used for tera moves that change category based on the user's Atk and SpAtk stats
 * Note: Currently, `getEffectiveStat` does not ignore all abilities that affect stats except those
 * with the attribute of `StatMultiplierAbAttr`
 * TODO: Remove the `.partial()` tag from Tera Blast and Tera Starstorm when the above issue is resolved
 * @extends VariableMoveCategoryAttr
 */
export class TeraMoveCategoryAttr extends VariableMoveCategoryAttr {
  apply(user: Pokemon, target: Pokemon, move: Move, args: any[]): boolean {
    const category = (args[0] as Utils.NumberHolder);

    if (user.isTerastallized() && user.getEffectiveStat(Stat.ATK, target, move) > user.getEffectiveStat(Stat.SPATK, target, move)) {
      category.value = MoveCategory.PHYSICAL;
      return true;
    }

    return false;
  }
}

/**
 * Increases the power of Tera Blast if the user is Terastallized into Stellar type
 * @extends VariablePowerAttr
 */
export class TeraBlastPowerAttr extends VariablePowerAttr {
  /**
   * Sets Tera Blast's power to 100 if the user is terastallized with
   * the Stellar tera type.
   * @param user {@linkcode Pokemon} the Pokemon using this move
   * @param target n/a
   * @param move {@linkcode Move} the Move with this attribute (i.e. Tera Blast)
   * @param args
   *   - [0] {@linkcode Utils.NumberHolder} the applied move's power, factoring in
   *       previously applied power modifiers.
   * @returns
   */
  apply(user: Pokemon, target: Pokemon, move: Move, args: any[]): boolean {
    const power = args[0] as Utils.NumberHolder;
    if (user.isTerastallized() && user.getTeraType() === Type.STELLAR) {
      power.value = 100;
      return true;
    }

    return false;
  }
}

/**
 * Change the move category to status when used on the ally
 * @extends VariableMoveCategoryAttr
 * @see {@linkcode apply}
 */
export class StatusCategoryOnAllyAttr extends VariableMoveCategoryAttr {
  /**
   * @param user {@linkcode Pokemon} using the move
   * @param target {@linkcode Pokemon} target of the move
   * @param move {@linkcode Move} with this attribute
   * @param args [0] {@linkcode Utils.NumberHolder} The category of the move
   * @returns true if the function succeeds
   */
  apply(user: Pokemon, target: Pokemon, move: Move, args: any[]): boolean {
    const category = (args[0] as Utils.NumberHolder);

    if (user.getAlly() === target) {
      category.value = MoveCategory.STATUS;
      return true;
    }

    return false;
  }
}

export class ShellSideArmCategoryAttr extends VariableMoveCategoryAttr {
  apply(user: Pokemon, target: Pokemon, move: Move, args: any[]): boolean {
    const category = (args[0] as Utils.NumberHolder);

    const predictedPhysDmg = target.getBaseDamage(user, move, MoveCategory.PHYSICAL, true, true);
    const predictedSpecDmg = target.getBaseDamage(user, move, MoveCategory.SPECIAL, true, true);

    if (predictedPhysDmg > predictedSpecDmg) {
      category.value = MoveCategory.PHYSICAL;
      return true;
    } else if (predictedPhysDmg === predictedSpecDmg && user.randSeedInt(2) === 0) {
      category.value = MoveCategory.PHYSICAL;
      return true;
    }
    return false;
  }
}

export class VariableMoveTypeAttr extends MoveAttr {
  apply(user: Pokemon, target: Pokemon, move: Move, args: any[]): boolean {
    return false;
  }
}

/**
 * Attribute used for Tera Starstorm that changes the move type to Stellar
 * @extends VariableMoveTypeAttr
 */
export class TeraStarstormTypeAttr extends VariableMoveTypeAttr {
  /**
   *
   * @param user the {@linkcode Pokemon} using the move
   * @param target n/a
   * @param move n/a
   * @param args[0] {@linkcode Utils.NumberHolder} the move type
   * @returns `true` if the move type is changed to {@linkcode Type.STELLAR}, `false` otherwise
   */
  override apply(user: Pokemon, target: Pokemon, move: Move, args: any[]): boolean {
    if (user.isTerastallized() && (user.hasFusionSpecies(Species.TERAPAGOS) || user.species.speciesId === Species.TERAPAGOS)) {
      const moveType = args[0] as Utils.NumberHolder;

      moveType.value = Type.STELLAR;
      return true;
    }
    return false;
  }
}

export class FormChangeItemTypeAttr extends VariableMoveTypeAttr {
  apply(user: Pokemon, target: Pokemon, move: Move, args: any[]): boolean {
    const moveType = args[0];
    if (!(moveType instanceof Utils.NumberHolder)) {
      return false;
    }

    if ([ user.species.speciesId, user.fusionSpecies?.speciesId ].includes(Species.ARCEUS) || [ user.species.speciesId, user.fusionSpecies?.speciesId ].includes(Species.SILVALLY)) {
      const form = user.species.speciesId === Species.ARCEUS || user.species.speciesId === Species.SILVALLY ? user.formIndex : user.fusionSpecies?.formIndex!;

      moveType.value = Type[Type[form]];
      return true;
    }

    return false;
  }
}

export class TechnoBlastTypeAttr extends VariableMoveTypeAttr {
  apply(user: Pokemon, target: Pokemon, move: Move, args: any[]): boolean {
    const moveType = args[0];
    if (!(moveType instanceof Utils.NumberHolder)) {
      return false;
    }

    if ([ user.species.speciesId, user.fusionSpecies?.speciesId ].includes(Species.GENESECT)) {
      const form = user.species.speciesId === Species.GENESECT ? user.formIndex : user.fusionSpecies?.formIndex;

      switch (form) {
        case 1: // Shock Drive
          moveType.value = Type.ELECTRIC;
          break;
        case 2: // Burn Drive
          moveType.value = Type.FIRE;
          break;
        case 3: // Chill Drive
          moveType.value = Type.ICE;
          break;
        case 4: // Douse Drive
          moveType.value = Type.WATER;
          break;
        default:
          moveType.value = Type.NORMAL;
          break;
      }
      return true;
    }

    return false;
  }
}

export class AuraWheelTypeAttr extends VariableMoveTypeAttr {
  apply(user: Pokemon, target: Pokemon, move: Move, args: any[]): boolean {
    const moveType = args[0];
    if (!(moveType instanceof Utils.NumberHolder)) {
      return false;
    }

    if ([ user.species.speciesId, user.fusionSpecies?.speciesId ].includes(Species.MORPEKO)) {
      const form = user.species.speciesId === Species.MORPEKO ? user.formIndex : user.fusionSpecies?.formIndex;

      switch (form) {
        case 1: // Hangry Mode
          moveType.value = Type.DARK;
          break;
        default: // Full Belly Mode
          moveType.value = Type.ELECTRIC;
          break;
      }
      return true;
    }

    return false;
  }
}

export class RagingBullTypeAttr extends VariableMoveTypeAttr {
  apply(user: Pokemon, target: Pokemon, move: Move, args: any[]): boolean {
    const moveType = args[0];
    if (!(moveType instanceof Utils.NumberHolder)) {
      return false;
    }

    if ([ user.species.speciesId, user.fusionSpecies?.speciesId ].includes(Species.PALDEA_TAUROS)) {
      const form = user.species.speciesId === Species.PALDEA_TAUROS ? user.formIndex : user.fusionSpecies?.formIndex;

      switch (form) {
        case 1: // Blaze breed
          moveType.value = Type.FIRE;
          break;
        case 2: // Aqua breed
          moveType.value = Type.WATER;
          break;
        default:
          moveType.value = Type.FIGHTING;
          break;
      }
      return true;
    }

    return false;
  }
}

export class IvyCudgelTypeAttr extends VariableMoveTypeAttr {
  apply(user: Pokemon, target: Pokemon, move: Move, args: any[]): boolean {
    const moveType = args[0];
    if (!(moveType instanceof Utils.NumberHolder)) {
      return false;
    }

    if ([ user.species.speciesId, user.fusionSpecies?.speciesId ].includes(Species.OGERPON)) {
      const form = user.species.speciesId === Species.OGERPON ? user.formIndex : user.fusionSpecies?.formIndex;

      switch (form) {
        case 1: // Wellspring Mask
        case 5: // Wellspring Mask Tera
          moveType.value = Type.WATER;
          break;
        case 2: // Hearthflame Mask
        case 6: // Hearthflame Mask Tera
          moveType.value = Type.FIRE;
          break;
        case 3: // Cornerstone Mask
        case 7: // Cornerstone Mask Tera
          moveType.value = Type.ROCK;
          break;
        case 4: // Teal Mask Tera
        default:
          moveType.value = Type.GRASS;
          break;
      }
      return true;
    }

    return false;
  }
}

export class WeatherBallTypeAttr extends VariableMoveTypeAttr {
  apply(user: Pokemon, target: Pokemon, move: Move, args: any[]): boolean {
    const moveType = args[0];
    if (!(moveType instanceof Utils.NumberHolder)) {
      return false;
    }

    if (!globalScene.arena.weather?.isEffectSuppressed()) {
      switch (globalScene.arena.weather?.weatherType) {
        case WeatherType.SUNNY:
        case WeatherType.HARSH_SUN:
          moveType.value = Type.FIRE;
          break;
        case WeatherType.RAIN:
        case WeatherType.HEAVY_RAIN:
          moveType.value = Type.WATER;
          break;
        case WeatherType.SANDSTORM:
          moveType.value = Type.ROCK;
          break;
        case WeatherType.HAIL:
        case WeatherType.SNOW:
          moveType.value = Type.ICE;
          break;
        default:
          return false;
      }
      return true;
    }

    return false;
  }
}

/**
 * Changes the move's type to match the current terrain.
 * Has no effect if the user is not grounded.
 * @extends VariableMoveTypeAttr
 * @see {@linkcode apply}
 */
export class TerrainPulseTypeAttr extends VariableMoveTypeAttr {
  /**
   * @param user {@linkcode Pokemon} using this move
   * @param target N/A
   * @param move N/A
   * @param args [0] {@linkcode Utils.NumberHolder} The move's type to be modified
   * @returns true if the function succeeds
   */
  apply(user: Pokemon, target: Pokemon, move: Move, args: any[]): boolean {
    const moveType = args[0];
    if (!(moveType instanceof Utils.NumberHolder)) {
      return false;
    }

    if (!user.isGrounded()) {
      return false;
    }

    const currentTerrain = globalScene.arena.getTerrainType();
    switch (currentTerrain) {
      case TerrainType.MISTY:
        moveType.value = Type.FAIRY;
        break;
      case TerrainType.ELECTRIC:
        moveType.value = Type.ELECTRIC;
        break;
      case TerrainType.GRASSY:
        moveType.value = Type.GRASS;
        break;
      case TerrainType.PSYCHIC:
        moveType.value = Type.PSYCHIC;
        break;
      default:
        return false;
    }
    return true;
  }
}

/**
 * Changes type based on the user's IVs
 * @extends VariableMoveTypeAttr
 */
export class HiddenPowerTypeAttr extends VariableMoveTypeAttr {
  apply(user: Pokemon, target: Pokemon, move: Move, args: any[]): boolean {
    const moveType = args[0];
    if (!(moveType instanceof Utils.NumberHolder)) {
      return false;
    }

    const iv_val = Math.floor(((user.ivs[Stat.HP] & 1)
      + (user.ivs[Stat.ATK] & 1) * 2
      + (user.ivs[Stat.DEF] & 1) * 4
      + (user.ivs[Stat.SPD] & 1) * 8
      + (user.ivs[Stat.SPATK] & 1) * 16
      + (user.ivs[Stat.SPDEF] & 1) * 32) * 15 / 63);

    moveType.value = [
      Type.FIGHTING, Type.FLYING, Type.POISON, Type.GROUND,
      Type.ROCK, Type.BUG, Type.GHOST, Type.STEEL,
      Type.FIRE, Type.WATER, Type.GRASS, Type.ELECTRIC,
      Type.PSYCHIC, Type.ICE, Type.DRAGON, Type.DARK ][iv_val];

    return true;
  }
}

/**
 * Changes the type of Tera Blast to match the user's tera type
 * @extends VariableMoveTypeAttr
 */
export class TeraBlastTypeAttr extends VariableMoveTypeAttr {
  /**
   * @param user {@linkcode Pokemon} the user of the move
   * @param target {@linkcode Pokemon} N/A
   * @param move {@linkcode Move} the move with this attribute
   * @param args `[0]` the move's type to be modified
   * @returns `true` if the move's type was modified; `false` otherwise
   */
  apply(user: Pokemon, target: Pokemon, move: Move, args: any[]): boolean {
    const moveType = args[0];
    if (!(moveType instanceof Utils.NumberHolder)) {
      return false;
    }

    if (user.isTerastallized()) {
      moveType.value = user.getTeraType(); // changes move type to tera type
      return true;
    }

    return false;
  }
}

export class MatchUserTypeAttr extends VariableMoveTypeAttr {
  apply(user: Pokemon, target: Pokemon, move: Move, args: any[]): boolean {
    const moveType = args[0];
    if (!(moveType instanceof Utils.NumberHolder)) {
      return false;
    }
    const userTypes = user.getTypes(true);

    if (userTypes.includes(Type.STELLAR)) { // will not change to stellar type
      const nonTeraTypes = user.getTypes();
      moveType.value = nonTeraTypes[0];
      return true;
    } else if (userTypes.length > 0) {
      moveType.value = userTypes[0];
      return true;
    } else {
      return false;
    }

  }
}

/**
 * Changes the type of a Pledge move based on the Pledge move combined with it.
 * @extends VariableMoveTypeAttr
 */
export class CombinedPledgeTypeAttr extends VariableMoveTypeAttr {
  override apply(user: Pokemon, target: Pokemon, move: Move, args: any[]): boolean {
    const moveType = args[0];
    if (!(moveType instanceof Utils.NumberHolder)) {
      return false;
    }

    const combinedPledgeMove = user.turnData.combiningPledge;
    if (!combinedPledgeMove) {
      return false;
    }

    switch (move.id) {
      case Moves.FIRE_PLEDGE:
        if (combinedPledgeMove === Moves.WATER_PLEDGE) {
          moveType.value = Type.WATER;
          return true;
        }
        return false;
      case Moves.WATER_PLEDGE:
        if (combinedPledgeMove === Moves.GRASS_PLEDGE) {
          moveType.value = Type.GRASS;
          return true;
        }
        return false;
      case Moves.GRASS_PLEDGE:
        if (combinedPledgeMove === Moves.FIRE_PLEDGE) {
          moveType.value = Type.FIRE;
          return true;
        }
        return false;
      default:
        return false;
    }
  }
}

export class VariableMoveTypeMultiplierAttr extends MoveAttr {
  apply(user: Pokemon, target: Pokemon, move: Move, args: any[]): boolean {
    return false;
  }
}

export class NeutralDamageAgainstFlyingTypeMultiplierAttr extends VariableMoveTypeMultiplierAttr {
  apply(user: Pokemon, target: Pokemon, move: Move, args: any[]): boolean {
    if (!target.getTag(BattlerTagType.IGNORE_FLYING)) {
      const multiplier = args[0] as Utils.NumberHolder;
      //When a flying type is hit, the first hit is always 1x multiplier.
      if (target.isOfType(Type.FLYING)) {
        multiplier.value = 1;
      }
      return true;
    }

    return false;
  }
}

export class IceNoEffectTypeAttr extends VariableMoveTypeMultiplierAttr {
  /**
   * Checks to see if the Target is Ice-Type or not. If so, the move will have no effect.
   * @param user n/a
   * @param target The {@linkcode Pokemon} targeted by the move
   * @param move n/a
   * @param args `[0]` a {@linkcode Utils.NumberHolder | NumberHolder} containing a type effectiveness multiplier
   * @returns `true` if this Ice-type immunity applies; `false` otherwise
   */
  apply(user: Pokemon, target: Pokemon, move: Move, args: any[]): boolean {
    const multiplier = args[0] as Utils.NumberHolder;
    if (target.isOfType(Type.ICE)) {
      multiplier.value = 0;
      return true;
    }
    return false;
  }
}

export class FlyingTypeMultiplierAttr extends VariableMoveTypeMultiplierAttr {
  apply(user: Pokemon, target: Pokemon, move: Move, args: any[]): boolean {
    const multiplier = args[0] as Utils.NumberHolder;
    multiplier.value *= target.getAttackTypeEffectiveness(Type.FLYING, user);
    return true;
  }
}

/**
 * Attribute for moves which have a custom type chart interaction.
 */
export class VariableMoveTypeChartAttr extends MoveAttr {
  /**
   * @param user {@linkcode Pokemon} using the move
   * @param target {@linkcode Pokemon} target of the move
   * @param move {@linkcode Move} with this attribute
   * @param args [0] {@linkcode NumberHolder} holding the type effectiveness
   * @param args [1] A single defensive type of the target
   *
   * @returns true if application of the attribute succeeds
   */
  apply(user: Pokemon, target: Pokemon, move: Move, args: any[]): boolean {
    return false;
  }
}

/**
 * This class forces Freeze-Dry to be super effective against Water Type.
 */
export class FreezeDryAttr extends VariableMoveTypeChartAttr {
  apply(user: Pokemon, target: Pokemon, move: Move, args: any[]): boolean {
    const multiplier = args[0] as Utils.NumberHolder;
    const defType = args[1] as Type;

    if (defType === Type.WATER) {
      multiplier.value = 2;
      return true;
    } else {
      return false;
    }
  }
}

export class OneHitKOAccuracyAttr extends VariableAccuracyAttr {
  apply(user: Pokemon, target: Pokemon, move: Move, args: any[]): boolean {
    const accuracy = args[0] as Utils.NumberHolder;
    if (user.level < target.level) {
      accuracy.value = 0;
    } else {
      accuracy.value = Math.min(Math.max(30 + 100 * (1 - target.level / user.level), 0), 100);
    }
    return true;
  }
}

export class SheerColdAccuracyAttr extends OneHitKOAccuracyAttr {
  /**
   * Changes the normal One Hit KO Accuracy Attr to implement the Gen VII changes,
   * where if the user is Ice-Type, it has more accuracy.
   * @param {Pokemon} user Pokemon that is using the move; checks the Pokemon's level.
   * @param {Pokemon} target Pokemon that is receiving the move; checks the Pokemon's level.
   * @param {Move} move N/A
   * @param {any[]} args Uses the accuracy argument, allowing to change it from either 0 if it doesn't pass
   * the first if/else, or 30/20 depending on the type of the user Pokemon.
   * @returns Returns true if move is successful, false if misses.
   */
  apply(user: Pokemon, target: Pokemon, move: Move, args: any[]): boolean {
    const accuracy = args[0] as Utils.NumberHolder;
    if (user.level < target.level) {
      accuracy.value = 0;
    } else {
      const baseAccuracy = user.isOfType(Type.ICE) ? 30 : 20;
      accuracy.value = Math.min(Math.max(baseAccuracy + 100 * (1 - target.level / user.level), 0), 100);
    }
    return true;
  }
}

export class MissEffectAttr extends MoveAttr {
  private missEffectFunc: UserMoveConditionFunc;

  constructor(missEffectFunc: UserMoveConditionFunc) {
    super();

    this.missEffectFunc = missEffectFunc;
  }

  apply(user: Pokemon, target: Pokemon, move: Move, args: any[]): boolean {
    this.missEffectFunc(user, move);
    return true;
  }
}

export class NoEffectAttr extends MoveAttr {
  private noEffectFunc: UserMoveConditionFunc;

  constructor(noEffectFunc: UserMoveConditionFunc) {
    super();

    this.noEffectFunc = noEffectFunc;
  }

  apply(user: Pokemon, target: Pokemon, move: Move, args: any[]): boolean {
    this.noEffectFunc(user, move);
    return true;
  }
}

const crashDamageFunc = (user: Pokemon, move: Move) => {
  const cancelled = new Utils.BooleanHolder(false);
  applyAbAttrs(BlockNonDirectDamageAbAttr, user, cancelled);
  if (cancelled.value) {
    return false;
  }

  user.damageAndUpdate(Utils.toDmgValue(user.getMaxHp() / 2), HitResult.OTHER, false, true);
  globalScene.queueMessage(i18next.t("moveTriggers:keptGoingAndCrashed", { pokemonName: getPokemonNameWithAffix(user) }));
  user.turnData.damageTaken += Utils.toDmgValue(user.getMaxHp() / 2);

  return true;
};

export class TypelessAttr extends MoveAttr { }
/**
* Attribute used for moves which ignore redirection effects, and always target their original target, i.e. Snipe Shot
* Bypasses Storm Drain, Follow Me, Ally Switch, and the like.
*/
export class BypassRedirectAttr extends MoveAttr {
  /** `true` if this move only bypasses redirection from Abilities */
  public readonly abilitiesOnly: boolean;

  constructor(abilitiesOnly: boolean = false) {
    super();
    this.abilitiesOnly = abilitiesOnly;
  }
}

export class FrenzyAttr extends MoveEffectAttr {
  constructor() {
    super(true, { trigger: MoveEffectTrigger.HIT, lastHitOnly: true });
  }

  canApply(user: Pokemon, target: Pokemon, move: Move, args: any[]) {
    return !(this.selfTarget ? user : target).isFainted();
  }

  apply(user: Pokemon, target: Pokemon, move: Move, args: any[]): boolean {
    if (!super.apply(user, target, move, args)) {
      return false;
    }

    if (!user.getTag(BattlerTagType.FRENZY) && !user.getMoveQueue().length) {
      const turnCount = user.randSeedIntRange(1, 2);
      new Array(turnCount).fill(null).map(() => user.getMoveQueue().push({ move: move.id, targets: [ target.getBattlerIndex() ], ignorePP: true }));
      user.addTag(BattlerTagType.FRENZY, turnCount, move.id, user.id);
    } else {
      applyMoveAttrs(AddBattlerTagAttr, user, target, move, args);
      user.lapseTag(BattlerTagType.FRENZY); // if FRENZY is already in effect (moveQueue.length > 0), lapse the tag
    }

    return true;
  }
}

export const frenzyMissFunc: UserMoveConditionFunc = (user: Pokemon, move: Move) => {
  while (user.getMoveQueue().length && user.getMoveQueue()[0].move === move.id) {
    user.getMoveQueue().shift();
  }
  user.removeTag(BattlerTagType.FRENZY); // FRENZY tag should be disrupted on miss/no effect

  return true;
};

/**
 * Attribute that grants {@link https://bulbapedia.bulbagarden.net/wiki/Semi-invulnerable_turn | semi-invulnerability} to the user during
 * the associated move's charging phase. Should only be used for {@linkcode ChargingMove | ChargingMoves} as a `chargeAttr`.
 * @extends MoveEffectAttr
 */
export class SemiInvulnerableAttr extends MoveEffectAttr {
  /** The type of {@linkcode SemiInvulnerableTag} to grant to the user */
  public tagType: BattlerTagType;

  constructor(tagType: BattlerTagType) {
    super(true);
    this.tagType = tagType;
  }

  /**
   * Grants a {@linkcode SemiInvulnerableTag} to the associated move's user.
   * @param user the {@linkcode Pokemon} using the move
   * @param target n/a
   * @param move the {@linkcode Move} being used
   * @param args n/a
   * @returns `true` if semi-invulnerability was successfully granted; `false` otherwise.
   */
  override apply(user: Pokemon, target: Pokemon, move: Move, args?: any[]): boolean {
    if (!super.apply(user, target, move, args)) {
      return false;
    }

    return user.addTag(this.tagType, 1, move.id, user.id);
  }
}

export class AddBattlerTagAttr extends MoveEffectAttr {
  public tagType: BattlerTagType;
  public turnCountMin: integer;
  public turnCountMax: integer;
  protected cancelOnFail: boolean;
  private failOnOverlap: boolean;

  constructor(tagType: BattlerTagType, selfTarget: boolean = false, failOnOverlap: boolean = false, turnCountMin: integer = 0, turnCountMax?: integer, lastHitOnly: boolean = false, cancelOnFail: boolean = false) {
    super(selfTarget, { lastHitOnly: lastHitOnly });

    this.tagType = tagType;
    this.turnCountMin = turnCountMin;
    this.turnCountMax = turnCountMax !== undefined ? turnCountMax : turnCountMin;
    this.failOnOverlap = !!failOnOverlap;
    this.cancelOnFail = cancelOnFail;
  }

  canApply(user: Pokemon, target: Pokemon, move: Move, args: any[]): boolean {
    if (!super.canApply(user, target, move, args) || (this.cancelOnFail === true && user.getLastXMoves(1)[0]?.result === MoveResult.FAIL)) {
      return false;
    } else {
      return true;
    }
  }

  apply(user: Pokemon, target: Pokemon, move: Move, args: any[]): boolean {
    if (!super.apply(user, target, move, args)) {
      return false;
    }

    const moveChance = this.getMoveChance(user, target, move, this.selfTarget, true);
    if (moveChance < 0 || moveChance === 100 || user.randSeedInt(100) < moveChance) {
      return (this.selfTarget ? user : target).addTag(this.tagType,  user.randSeedIntRange(this.turnCountMin, this.turnCountMax), move.id, user.id);
    }

    return false;
  }

  getCondition(): MoveConditionFunc | null {
    return this.failOnOverlap
      ? (user, target, move) => !(this.selfTarget ? user : target).getTag(this.tagType)
      : null;
  }

  getTagTargetBenefitScore(user: Pokemon, target: Pokemon, move: Move): integer | void {
    switch (this.tagType) {
      case BattlerTagType.RECHARGING:
      case BattlerTagType.PERISH_SONG:
        return -16;
      case BattlerTagType.FLINCHED:
      case BattlerTagType.CONFUSED:
      case BattlerTagType.INFATUATED:
      case BattlerTagType.NIGHTMARE:
      case BattlerTagType.DROWSY:
      case BattlerTagType.DISABLED:
      case BattlerTagType.HEAL_BLOCK:
      case BattlerTagType.RECEIVE_DOUBLE_DAMAGE:
        return -5;
      case BattlerTagType.SEEDED:
      case BattlerTagType.SALT_CURED:
      case BattlerTagType.CURSED:
      case BattlerTagType.FRENZY:
      case BattlerTagType.TRAPPED:
      case BattlerTagType.BIND:
      case BattlerTagType.WRAP:
      case BattlerTagType.FIRE_SPIN:
      case BattlerTagType.WHIRLPOOL:
      case BattlerTagType.CLAMP:
      case BattlerTagType.SAND_TOMB:
      case BattlerTagType.MAGMA_STORM:
      case BattlerTagType.SNAP_TRAP:
      case BattlerTagType.THUNDER_CAGE:
      case BattlerTagType.INFESTATION:
        return -3;
      case BattlerTagType.ENCORE:
        return -2;
      case BattlerTagType.MINIMIZED:
      case BattlerTagType.ALWAYS_GET_HIT:
        return 0;
      case BattlerTagType.INGRAIN:
      case BattlerTagType.IGNORE_ACCURACY:
      case BattlerTagType.AQUA_RING:
        return 3;
      case BattlerTagType.PROTECTED:
      case BattlerTagType.FLYING:
      case BattlerTagType.CRIT_BOOST:
      case BattlerTagType.ALWAYS_CRIT:
        return 5;
    }
  }

  getTargetBenefitScore(user: Pokemon, target: Pokemon, move: Move): integer {
    let moveChance = this.getMoveChance(user, target, move, this.selfTarget, false);
    if (moveChance < 0) {
      moveChance = 100;
    }
    return Math.floor(this.getTagTargetBenefitScore(user, target, move)! * (moveChance / 100)); // TODO: is the bang correct?
  }
}

/**
 * Adds a {@link https://bulbapedia.bulbagarden.net/wiki/Seeding | Seeding} effect to the target
 * as seen with Leech Seed and Sappy Seed.
 * @extends AddBattlerTagAttr
 */
export class LeechSeedAttr extends AddBattlerTagAttr {
  constructor() {
    super(BattlerTagType.SEEDED);
  }

  /**
   * Adds a Seeding effect to the target if the target does not have an active Substitute.
   * @param user the {@linkcode Pokemon} using the move
   * @param target the {@linkcode Pokemon} targeted by the move
   * @param move the {@linkcode Move} invoking this effect
   * @param args n/a
   * @returns `true` if the effect successfully applies; `false` otherwise
   */
  apply(user: Pokemon, target: Pokemon, move: Move, args: any[]): boolean {
    return !move.hitsSubstitute(user, target)
      && super.apply(user, target, move, args);
  }
}

/**
 * Adds the appropriate battler tag for Gulp Missile when Surf or Dive is used.
 * @extends MoveEffectAttr
 */
export class GulpMissileTagAttr extends MoveEffectAttr {
  constructor() {
    super(true);
  }

  /**
   * Adds BattlerTagType from GulpMissileTag based on the Pokemon's HP ratio.
   * @param user The Pokemon using the move.
   * @param _target N/A
   * @param move The move being used.
   * @param _args N/A
   * @returns Whether the BattlerTag is applied.
   */
  apply(user: Pokemon, _target: Pokemon, move: Move, _args: any[]): boolean {
    if (!super.apply(user, _target, move, _args)) {
      return false;
    }

    if (user.hasAbility(Abilities.GULP_MISSILE) && user.species.speciesId === Species.CRAMORANT) {
      if (user.getHpRatio() >= .5) {
        user.addTag(BattlerTagType.GULP_MISSILE_ARROKUDA, 0, move.id);
      } else {
        user.addTag(BattlerTagType.GULP_MISSILE_PIKACHU, 0, move.id);
      }
      return true;
    }

    return false;
  }

  getUserBenefitScore(user: Pokemon, target: Pokemon, move: Move): integer {
    const isCramorant = user.hasAbility(Abilities.GULP_MISSILE) && user.species.speciesId === Species.CRAMORANT;
    return isCramorant && !user.getTag(GulpMissileTag) ? 10 : 0;
  }
}

/**
 * Attribute to implement Jaw Lock's linked trapping effect between the user and target
 * @extends AddBattlerTagAttr
 */
export class JawLockAttr extends AddBattlerTagAttr {
  constructor() {
    super(BattlerTagType.TRAPPED);
  }

  apply(user: Pokemon, target: Pokemon, move: Move, args: any[]): boolean {
    if (!super.canApply(user, target, move, args)) {
      return false;
    }

    // If either the user or the target already has the tag, do not apply
    if (user.getTag(TrappedTag) || target.getTag(TrappedTag)) {
      return false;
    }

    const moveChance = this.getMoveChance(user, target, move, this.selfTarget);
    if (moveChance < 0 || moveChance === 100 || user.randSeedInt(100) < moveChance) {
      /**
       * Add the tag to both the user and the target.
       * The target's tag source is considered to be the user and vice versa
       */
      return target.addTag(BattlerTagType.TRAPPED, 1, move.id, user.id)
          && user.addTag(BattlerTagType.TRAPPED, 1, move.id, target.id);
    }

    return false;
  }
}

export class CurseAttr extends MoveEffectAttr {

  apply(user: Pokemon, target: Pokemon, move:Move, args: any[]): boolean {
    if (user.getTypes(true).includes(Type.GHOST)) {
      if (target.getTag(BattlerTagType.CURSED)) {
        globalScene.queueMessage(i18next.t("battle:attackFailed"));
        return false;
      }
      const curseRecoilDamage = Math.max(1, Math.floor(user.getMaxHp() / 2));
      user.damageAndUpdate(curseRecoilDamage, HitResult.OTHER, false, true, true);
      globalScene.queueMessage(
        i18next.t("battlerTags:cursedOnAdd", {
          pokemonNameWithAffix: getPokemonNameWithAffix(user),
          pokemonName: getPokemonNameWithAffix(target)
        })
      );

      target.addTag(BattlerTagType.CURSED, 0, move.id, user.id);
      return true;
    } else {
      globalScene.unshiftPhase(new StatStageChangePhase(user.getBattlerIndex(), true, [ Stat.ATK, Stat.DEF ], 1));
      globalScene.unshiftPhase(new StatStageChangePhase(user.getBattlerIndex(), true, [ Stat.SPD ], -1));
      return true;
    }
  }
}

export class LapseBattlerTagAttr extends MoveEffectAttr {
  public tagTypes: BattlerTagType[];

  constructor(tagTypes: BattlerTagType[], selfTarget: boolean = false) {
    super(selfTarget);

    this.tagTypes = tagTypes;
  }

  apply(user: Pokemon, target: Pokemon, move: Move, args: any[]): boolean {
    if (!super.apply(user, target, move, args)) {
      return false;
    }

    for (const tagType of this.tagTypes) {
      (this.selfTarget ? user : target).lapseTag(tagType);
    }

    return true;
  }
}

export class RemoveBattlerTagAttr extends MoveEffectAttr {
  public tagTypes: BattlerTagType[];

  constructor(tagTypes: BattlerTagType[], selfTarget: boolean = false) {
    super(selfTarget);

    this.tagTypes = tagTypes;
  }

  apply(user: Pokemon, target: Pokemon, move: Move, args: any[]): boolean {
    if (!super.apply(user, target, move, args)) {
      return false;
    }

    for (const tagType of this.tagTypes) {
      (this.selfTarget ? user : target).removeTag(tagType);
    }

    return true;
  }
}

export class FlinchAttr extends AddBattlerTagAttr {
  constructor() {
    super(BattlerTagType.FLINCHED, false);
  }

  apply(user: Pokemon, target: Pokemon, move: Move, args: any[]): boolean {
    if (!move.hitsSubstitute(user, target)) {
      return super.apply(user, target, move, args);
    }
    return false;
  }
}

export class ConfuseAttr extends AddBattlerTagAttr {
  constructor(selfTarget?: boolean) {
    super(BattlerTagType.CONFUSED, selfTarget, false, 2, 5);
  }

  apply(user: Pokemon, target: Pokemon, move: Move, args: any[]): boolean {
    if (!this.selfTarget && target.isSafeguarded(user)) {
      if (move.category === MoveCategory.STATUS) {
        globalScene.queueMessage(i18next.t("moveTriggers:safeguard", { targetName: getPokemonNameWithAffix(target) }));
      }
      return false;
    }

    if (!move.hitsSubstitute(user, target)) {
      return super.apply(user, target, move, args);
    }
    return false;
  }
}

export class RechargeAttr extends AddBattlerTagAttr {
  constructor() {
    super(BattlerTagType.RECHARGING, true, false, 1, 1, true, true);
  }
}

export class TrapAttr extends AddBattlerTagAttr {
  constructor(tagType: BattlerTagType) {
    super(tagType, false, false, 4, 5);
  }
}

export class ProtectAttr extends AddBattlerTagAttr {
  constructor(tagType: BattlerTagType = BattlerTagType.PROTECTED) {
    super(tagType, true);
  }

  getCondition(): MoveConditionFunc {
    return ((user, target, move): boolean => {
      let timesUsed = 0;
      const moveHistory = user.getLastXMoves();
      let turnMove: TurnMove | undefined;

      while (moveHistory.length) {
        turnMove = moveHistory.shift();
        if (!allMoves[turnMove?.move!].hasAttr(ProtectAttr) || turnMove?.result !== MoveResult.SUCCESS) { // TODO: is the bang correct?
          break;
        }
        timesUsed++;
      }
      if (timesUsed) {
        return !user.randSeedInt(Math.pow(3, timesUsed));
      }
      return true;
    });
  }
}

export class IgnoreAccuracyAttr extends AddBattlerTagAttr {
  constructor() {
    super(BattlerTagType.IGNORE_ACCURACY, true, false, 2);
  }

  apply(user: Pokemon, target: Pokemon, move: Move, args: any[]): boolean {
    if (!super.apply(user, target, move, args)) {
      return false;
    }

    globalScene.queueMessage(i18next.t("moveTriggers:tookAimAtTarget", { pokemonName: getPokemonNameWithAffix(user), targetName: getPokemonNameWithAffix(target) }));

    return true;
  }
}

export class FaintCountdownAttr extends AddBattlerTagAttr {
  constructor() {
    super(BattlerTagType.PERISH_SONG, false, true, 4);
  }

  apply(user: Pokemon, target: Pokemon, move: Move, args: any[]): boolean {
    if (!super.apply(user, target, move, args)) {
      return false;
    }

    globalScene.queueMessage(i18next.t("moveTriggers:faintCountdown", { pokemonName: getPokemonNameWithAffix(target), turnCount: this.turnCountMin - 1 }));

    return true;
  }
}

/**
 * Attribute to remove all Substitutes from the field.
 * @extends MoveEffectAttr
 * @see {@link https://bulbapedia.bulbagarden.net/wiki/Tidy_Up_(move) | Tidy Up}
 * @see {@linkcode SubstituteTag}
 */
export class RemoveAllSubstitutesAttr extends MoveEffectAttr {
  constructor() {
    super(true);
  }

  /**
   * Remove's the Substitute Doll effect from all active Pokemon on the field
   * @param user {@linkcode Pokemon} the Pokemon using this move
   * @param target n/a
   * @param move {@linkcode Move} the move applying this effect
   * @param args n/a
   * @returns `true` if the effect successfully applies
   */
  apply(user: Pokemon, target: Pokemon, move: Move, args: any[]): boolean {
    if (!super.apply(user, target, move, args)) {
      return false;
    }

    globalScene.getField(true).forEach(pokemon =>
      pokemon.findAndRemoveTags(tag => tag.tagType === BattlerTagType.SUBSTITUTE));
    return true;
  }
}

/**
 * Attribute used when a move can deal damage to {@linkcode BattlerTagType}
 * Moves that always hit but do not deal double damage: Thunder, Fissure, Sky Uppercut,
 * Smack Down, Hurricane, Thousand Arrows
 * @extends MoveAttr
*/
export class HitsTagAttr extends MoveAttr {
  /** The {@linkcode BattlerTagType} this move hits */
  public tagType: BattlerTagType;
  /** Should this move deal double damage against {@linkcode HitsTagAttr.tagType}? */
  public doubleDamage: boolean;

  constructor(tagType: BattlerTagType, doubleDamage: boolean = false) {
    super();

    this.tagType = tagType;
    this.doubleDamage = !!doubleDamage;
  }

  getTargetBenefitScore(user: Pokemon, target: Pokemon, move: Move): integer {
    return target.getTag(this.tagType) ? this.doubleDamage ? 10 : 5 : 0;
  }
}

/**
 * Used for moves that will always hit for a given tag but also doubles damage.
 * Moves include: Gust, Stomp, Body Slam, Surf, Earthquake, Magnitude, Twister,
 * Whirlpool, Dragon Rush, Heat Crash, Steam Roller, Flying Press
 */
export class HitsTagForDoubleDamageAttr extends HitsTagAttr {
  constructor(tagType: BattlerTagType) {
    super(tagType, true);
  }
}

export class AddArenaTagAttr extends MoveEffectAttr {
  public tagType: ArenaTagType;
  public turnCount: integer;
  private failOnOverlap: boolean;
  public selfSideTarget: boolean;

  constructor(tagType: ArenaTagType, turnCount?: integer | null, failOnOverlap: boolean = false, selfSideTarget: boolean = false) {
    super(true);

    this.tagType = tagType;
    this.turnCount = turnCount!; // TODO: is the bang correct?
    this.failOnOverlap = failOnOverlap;
    this.selfSideTarget = selfSideTarget;
  }

  apply(user: Pokemon, target: Pokemon, move: Move, args: any[]): boolean {
    if (!super.apply(user, target, move, args)) {
      return false;
    }

    if ((move.chance < 0 || move.chance === 100 || user.randSeedInt(100) < move.chance) && user.getLastXMoves(1)[0]?.result === MoveResult.SUCCESS) {
      const side = (this.selfSideTarget ? user : target).isPlayer() ? ArenaTagSide.PLAYER : ArenaTagSide.ENEMY;
      globalScene.arena.addTag(this.tagType, this.turnCount, move.id, user.id, side);
      return true;
    }

    return false;
  }

  getCondition(): MoveConditionFunc | null {
    return this.failOnOverlap
      ? (user, target, move) => !globalScene.arena.getTagOnSide(this.tagType, target.isPlayer() ? ArenaTagSide.PLAYER : ArenaTagSide.ENEMY)
      : null;
  }
}

/**
 * Generic class for removing arena tags
 * @param tagTypes: The types of tags that can be removed
 * @param selfSideTarget: Is the user removing tags from its own side?
 */
export class RemoveArenaTagsAttr extends MoveEffectAttr {
  public tagTypes: ArenaTagType[];
  public selfSideTarget: boolean;

  constructor(tagTypes: ArenaTagType[], selfSideTarget: boolean) {
    super(true);

    this.tagTypes = tagTypes;
    this.selfSideTarget = selfSideTarget;
  }

  apply(user: Pokemon, target: Pokemon, move: Move, args: any[]): boolean {
    if (!super.apply(user, target, move, args)) {
      return false;
    }

    const side = (this.selfSideTarget ? user : target).isPlayer() ? ArenaTagSide.PLAYER : ArenaTagSide.ENEMY;

    for (const tagType of this.tagTypes) {
      globalScene.arena.removeTagOnSide(tagType, side);
    }

    return true;
  }
}

export class AddArenaTrapTagAttr extends AddArenaTagAttr {
  getCondition(): MoveConditionFunc {
    return (user, target, move) => {
      const side = (this.selfSideTarget ? user : target).isPlayer() ? ArenaTagSide.PLAYER : ArenaTagSide.ENEMY;
      const tag = globalScene.arena.getTagOnSide(this.tagType, side) as ArenaTrapTag;
      if (!tag) {
        return true;
      }
      return tag.layers < tag.maxLayers;
    };
  }
}

/**
 * Attribute used for Stone Axe and Ceaseless Edge.
 * Applies the given ArenaTrapTag when move is used.
 * @extends AddArenaTagAttr
 * @see {@linkcode apply}
 */
export class AddArenaTrapTagHitAttr extends AddArenaTagAttr {
  /**
   * @param user {@linkcode Pokemon} using this move
   * @param target {@linkcode Pokemon} target of this move
   * @param move {@linkcode Move} being used
   */
  apply(user: Pokemon, target: Pokemon, move: Move, args: any[]): boolean {
    const moveChance = this.getMoveChance(user, target, move, this.selfTarget, true);
    const side = (this.selfSideTarget ? user : target).isPlayer() ? ArenaTagSide.PLAYER : ArenaTagSide.ENEMY;
    const tag = globalScene.arena.getTagOnSide(this.tagType, side) as ArenaTrapTag;
    if ((moveChance < 0 || moveChance === 100 || user.randSeedInt(100) < moveChance) && user.getLastXMoves(1)[0]?.result === MoveResult.SUCCESS) {
      globalScene.arena.addTag(this.tagType, 0, move.id, user.id, side);
      if (!tag) {
        return true;
      }
      return tag.layers < tag.maxLayers;
    }
    return false;
  }
}

export class RemoveArenaTrapAttr extends MoveEffectAttr {

  private targetBothSides: boolean;

  constructor(targetBothSides: boolean = false) {
    super(true, { trigger: MoveEffectTrigger.PRE_APPLY });
    this.targetBothSides = targetBothSides;
  }

  apply(user: Pokemon, target: Pokemon, move: Move, args: any[]): boolean {

    if (!super.apply(user, target, move, args)) {
      return false;
    }

    if (this.targetBothSides) {
      globalScene.arena.removeTagOnSide(ArenaTagType.SPIKES, ArenaTagSide.PLAYER);
      globalScene.arena.removeTagOnSide(ArenaTagType.TOXIC_SPIKES, ArenaTagSide.PLAYER);
      globalScene.arena.removeTagOnSide(ArenaTagType.STEALTH_ROCK, ArenaTagSide.PLAYER);
      globalScene.arena.removeTagOnSide(ArenaTagType.STICKY_WEB, ArenaTagSide.PLAYER);

      globalScene.arena.removeTagOnSide(ArenaTagType.SPIKES, ArenaTagSide.ENEMY);
      globalScene.arena.removeTagOnSide(ArenaTagType.TOXIC_SPIKES, ArenaTagSide.ENEMY);
      globalScene.arena.removeTagOnSide(ArenaTagType.STEALTH_ROCK, ArenaTagSide.ENEMY);
      globalScene.arena.removeTagOnSide(ArenaTagType.STICKY_WEB, ArenaTagSide.ENEMY);
    } else {
      globalScene.arena.removeTagOnSide(ArenaTagType.SPIKES, target.isPlayer() ? ArenaTagSide.ENEMY : ArenaTagSide.PLAYER);
      globalScene.arena.removeTagOnSide(ArenaTagType.TOXIC_SPIKES, target.isPlayer() ? ArenaTagSide.ENEMY : ArenaTagSide.PLAYER);
      globalScene.arena.removeTagOnSide(ArenaTagType.STEALTH_ROCK, target.isPlayer() ? ArenaTagSide.ENEMY : ArenaTagSide.PLAYER);
      globalScene.arena.removeTagOnSide(ArenaTagType.STICKY_WEB, target.isPlayer() ? ArenaTagSide.ENEMY : ArenaTagSide.PLAYER);
    }

    return true;
  }
}

export class RemoveScreensAttr extends MoveEffectAttr {

  private targetBothSides: boolean;

  constructor(targetBothSides: boolean = false) {
    super(true, { trigger: MoveEffectTrigger.PRE_APPLY });
    this.targetBothSides = targetBothSides;
  }

  apply(user: Pokemon, target: Pokemon, move: Move, args: any[]): boolean {

    if (!super.apply(user, target, move, args)) {
      return false;
    }

    if (this.targetBothSides) {
      globalScene.arena.removeTagOnSide(ArenaTagType.REFLECT, ArenaTagSide.PLAYER);
      globalScene.arena.removeTagOnSide(ArenaTagType.LIGHT_SCREEN, ArenaTagSide.PLAYER);
      globalScene.arena.removeTagOnSide(ArenaTagType.AURORA_VEIL, ArenaTagSide.PLAYER);

      globalScene.arena.removeTagOnSide(ArenaTagType.REFLECT, ArenaTagSide.ENEMY);
      globalScene.arena.removeTagOnSide(ArenaTagType.LIGHT_SCREEN, ArenaTagSide.ENEMY);
      globalScene.arena.removeTagOnSide(ArenaTagType.AURORA_VEIL, ArenaTagSide.ENEMY);
    } else {
      globalScene.arena.removeTagOnSide(ArenaTagType.REFLECT, target.isPlayer() ? ArenaTagSide.PLAYER : ArenaTagSide.ENEMY);
      globalScene.arena.removeTagOnSide(ArenaTagType.LIGHT_SCREEN, target.isPlayer() ? ArenaTagSide.PLAYER : ArenaTagSide.ENEMY);
      globalScene.arena.removeTagOnSide(ArenaTagType.AURORA_VEIL, target.isPlayer() ? ArenaTagSide.PLAYER : ArenaTagSide.ENEMY);
    }

    return true;

  }
}

/*Swaps arena effects between the player and enemy side
  * @extends MoveEffectAttr
  * @see {@linkcode apply}
*/
export class SwapArenaTagsAttr extends MoveEffectAttr {
  public SwapTags: ArenaTagType[];


  constructor(SwapTags: ArenaTagType[]) {
    super(true);
    this.SwapTags = SwapTags;
  }

  apply(user:Pokemon, target:Pokemon, move:Move, args: any[]): boolean {
    if (!super.apply(user, target, move, args)) {
      return false;
    }

    const tagPlayerTemp = globalScene.arena.findTagsOnSide((t => this.SwapTags.includes(t.tagType)), ArenaTagSide.PLAYER);
    const tagEnemyTemp = globalScene.arena.findTagsOnSide((t => this.SwapTags.includes(t.tagType)), ArenaTagSide.ENEMY);


    if (tagPlayerTemp) {
      for (const swapTagsType of tagPlayerTemp) {
        globalScene.arena.removeTagOnSide(swapTagsType.tagType, ArenaTagSide.PLAYER, true);
        globalScene.arena.addTag(swapTagsType.tagType, swapTagsType.turnCount, swapTagsType.sourceMove, swapTagsType.sourceId!, ArenaTagSide.ENEMY, true); // TODO: is the bang correct?
      }
    }
    if (tagEnemyTemp) {
      for (const swapTagsType of tagEnemyTemp) {
        globalScene.arena.removeTagOnSide(swapTagsType.tagType, ArenaTagSide.ENEMY, true);
        globalScene.arena.addTag(swapTagsType.tagType, swapTagsType.turnCount, swapTagsType.sourceMove, swapTagsType.sourceId!, ArenaTagSide.PLAYER, true); // TODO: is the bang correct?
      }
    }


    globalScene.queueMessage(i18next.t("moveTriggers:swapArenaTags", { pokemonName: getPokemonNameWithAffix(user) }));
    return true;
  }
}

/**
 * Attribute that adds a secondary effect to the field when two unique Pledge moves
 * are combined. The effect added varies based on the two Pledge moves combined.
 */
export class AddPledgeEffectAttr extends AddArenaTagAttr {
  private readonly requiredPledge: Moves;

  constructor(tagType: ArenaTagType, requiredPledge: Moves, selfSideTarget: boolean = false) {
    super(tagType, 4, false, selfSideTarget);

    this.requiredPledge = requiredPledge;
  }

  override apply(user: Pokemon, target: Pokemon, move: Move, args: any[]): boolean {
    // TODO: add support for `HIT` effect triggering in AddArenaTagAttr to remove the need for this check
    if (user.getLastXMoves(1)[0]?.result !== MoveResult.SUCCESS) {
      return false;
    }

    if (user.turnData.combiningPledge === this.requiredPledge) {
      return super.apply(user, target, move, args);
    }
    return false;
  }
}

/**
 * Attribute used for Revival Blessing.
 * @extends MoveEffectAttr
 * @see {@linkcode apply}
 */
export class RevivalBlessingAttr extends MoveEffectAttr {
  constructor(user?: boolean) {
    super(true);
  }

  /**
   *
   * @param user {@linkcode Pokemon} using this move
   * @param target {@linkcode Pokemon} target of this move
   * @param move {@linkcode Move} being used
   * @param args N/A
   * @returns Promise, true if function succeeds.
   */
  apply(user: Pokemon, target: Pokemon, move: Move, args: any[]): Promise<boolean> {
    return new Promise(resolve => {
      // If user is player, checks if the user has fainted pokemon
      if (user instanceof PlayerPokemon
        && globalScene.getPlayerParty().findIndex(p => p.isFainted()) > -1) {
        (user as PlayerPokemon).revivalBlessing().then(() => {
          resolve(true);
        });
      // If user is enemy, checks that it is a trainer, and it has fainted non-boss pokemon in party
      } else if (user instanceof EnemyPokemon
        && user.hasTrainer()
        && globalScene.getEnemyParty().findIndex(p => p.isFainted() && !p.isBoss()) > -1) {
        // Selects a random fainted pokemon
        const faintedPokemon = globalScene.getEnemyParty().filter(p => p.isFainted() && !p.isBoss());
        const pokemon = faintedPokemon[user.randSeedInt(faintedPokemon.length)];
        const slotIndex = globalScene.getEnemyParty().findIndex(p => pokemon.id === p.id);
        pokemon.resetStatus();
        pokemon.heal(Math.min(Utils.toDmgValue(0.5 * pokemon.getMaxHp()), pokemon.getMaxHp()));
        globalScene.queueMessage(i18next.t("moveTriggers:revivalBlessing", { pokemonName: getPokemonNameWithAffix(pokemon) }), 0, true);

        if (globalScene.currentBattle.double && globalScene.getEnemyParty().length > 1) {
          const allyPokemon = user.getAlly();
          if (slotIndex <= 1) {
            globalScene.unshiftPhase(new SwitchSummonPhase(SwitchType.SWITCH, pokemon.getFieldIndex(), slotIndex, false, false));
          } else if (allyPokemon.isFainted()) {
            globalScene.unshiftPhase(new SwitchSummonPhase(SwitchType.SWITCH, allyPokemon.getFieldIndex(), slotIndex, false, false));
          }
        }
        resolve(true);
      } else {
        globalScene.queueMessage(i18next.t("battle:attackFailed"));
        resolve(false);
      }
    });
  }

  getUserBenefitScore(user: Pokemon, target: Pokemon, move: Move): integer {
    if (user.hasTrainer() && globalScene.getEnemyParty().findIndex(p => p.isFainted() && !p.isBoss()) > -1) {
      return 20;
    }

    return -20;
  }
}


export class ForceSwitchOutAttr extends MoveEffectAttr {
  constructor(
    private selfSwitch: boolean = false,
    private switchType: SwitchType = SwitchType.SWITCH
  ) {
    super(false, { lastHitOnly: true });
  }

  isBatonPass() {
    return this.switchType === SwitchType.BATON_PASS;
  }

  apply(user: Pokemon, target: Pokemon, move: Move, args: any[]): boolean {
    // Check if the move category is not STATUS or if the switch out condition is not met
    if (!this.getSwitchOutCondition()(user, target, move)) {
      return false;
    }

    /** The {@linkcode Pokemon} to be switched out with this effect */
    const switchOutTarget = this.selfSwitch ? user : target;

    // If the switch-out target is a Dondozo with a Tatsugiri in its mouth
    // (e.g. when it uses Flip Turn), make it spit out the Tatsugiri before switching out.
    switchOutTarget.lapseTag(BattlerTagType.COMMANDED);

    if (switchOutTarget instanceof PlayerPokemon) {
      /**
      * Check if Wimp Out/Emergency Exit activates due to being hit by U-turn or Volt Switch
      * If it did, the user of U-turn or Volt Switch will not be switched out.
      */
      if (target.getAbility().hasAttr(PostDamageForceSwitchAbAttr)
        && [ Moves.U_TURN, Moves.VOLT_SWITCH, Moves.FLIP_TURN ].includes(move.id)
      ) {
        if (this.hpDroppedBelowHalf(target)) {
          return false;
        }
      }

      // Find indices of off-field Pokemon that are eligible to be switched into
      const eligibleNewIndices: number[] = [];
      globalScene.getPlayerParty().forEach((pokemon, index) => {
        if (pokemon.isAllowedInBattle() && !pokemon.isOnField()) {
          eligibleNewIndices.push(index);
        }
      });

      if (eligibleNewIndices.length < 1) {
        return false;
      }

      if (switchOutTarget.hp > 0) {
        if (this.switchType === SwitchType.FORCE_SWITCH) {
          switchOutTarget.leaveField(true);
          const slotIndex = eligibleNewIndices[user.randSeedInt(eligibleNewIndices.length)];
          globalScene.prependToPhase(
            new SwitchSummonPhase(
              this.switchType,
              switchOutTarget.getFieldIndex(),
              slotIndex,
              false,
              true
            ),
            MoveEndPhase
          );
        } else {
          switchOutTarget.leaveField(this.switchType === SwitchType.SWITCH);
          globalScene.prependToPhase(
            new SwitchPhase(
              this.switchType,
              switchOutTarget.getFieldIndex(),
              true,
              true
            ),
            MoveEndPhase
          );
          return true;
        }
      }
      return false;
    } else if (globalScene.currentBattle.battleType !== BattleType.WILD) { // Switch out logic for enemy trainers
      // Find indices of off-field Pokemon that are eligible to be switched into
      const eligibleNewIndices: number[] = [];
      globalScene.getEnemyParty().forEach((pokemon, index) => {
        if (pokemon.isAllowedInBattle() && !pokemon.isOnField()) {
          eligibleNewIndices.push(index);
        }
      });

      if (eligibleNewIndices.length < 1) {
        return false;
      }

      if (switchOutTarget.hp > 0) {
        if (this.switchType === SwitchType.FORCE_SWITCH) {
          switchOutTarget.leaveField(true);
          const slotIndex = eligibleNewIndices[user.randSeedInt(eligibleNewIndices.length)];
          globalScene.prependToPhase(
            new SwitchSummonPhase(
              this.switchType,
              switchOutTarget.getFieldIndex(),
              slotIndex,
              false,
              false
            ),
            MoveEndPhase
          );
        } else {
          switchOutTarget.leaveField(this.switchType === SwitchType.SWITCH);
          globalScene.prependToPhase(
            new SwitchSummonPhase(
              this.switchType,
              switchOutTarget.getFieldIndex(),
              (globalScene.currentBattle.trainer ? globalScene.currentBattle.trainer.getNextSummonIndex((switchOutTarget as EnemyPokemon).trainerSlot) : 0),
              false,
              false
            ),
            MoveEndPhase
          );
        }
      }
    } else { // Switch out logic for wild pokemon
      /**
      * Check if Wimp Out/Emergency Exit activates due to being hit by U-turn or Volt Switch
      * If it did, the user of U-turn or Volt Switch will not be switched out.
      */
      if (target.getAbility().hasAttr(PostDamageForceSwitchAbAttr)
        && [ Moves.U_TURN, Moves.VOLT_SWITCH, Moves.FLIP_TURN ].includes(move.id)
      ) {
        if (this.hpDroppedBelowHalf(target)) {
          return false;
        }
      }

      if (globalScene.currentBattle.waveIndex % 10 === 0) {
        return false;
      }

      // Don't allow wild mons to flee with U-turn et al
      if (this.selfSwitch && !user.isPlayer() && move.category !== MoveCategory.STATUS) {
        return false;
      }

      if (switchOutTarget.hp > 0) {
        switchOutTarget.leaveField(false);
        globalScene.queueMessage(i18next.t("moveTriggers:fled", { pokemonName: getPokemonNameWithAffix(switchOutTarget) }), null, true, 500);

        // in double battles redirect potential moves off fled pokemon
        if (globalScene.currentBattle.double) {
          const allyPokemon = switchOutTarget.getAlly();
          globalScene.redirectPokemonMoves(switchOutTarget, allyPokemon);
        }
      }

      if (!switchOutTarget.getAlly()?.isActive(true)) {
        globalScene.clearEnemyHeldItemModifiers();

        if (switchOutTarget.hp) {
          globalScene.pushPhase(new BattleEndPhase(false));
          globalScene.pushPhase(new NewBattlePhase());
        }
      }
    }

	  return true;
  }

  getCondition(): MoveConditionFunc {
    return (user, target, move) => (move.category !== MoveCategory.STATUS || this.getSwitchOutCondition()(user, target, move));
  }

  getFailedText(user: Pokemon, target: Pokemon, move: Move, cancelled: Utils.BooleanHolder): string | null {
    const blockedByAbility = new Utils.BooleanHolder(false);
    applyAbAttrs(ForceSwitchOutImmunityAbAttr, target, blockedByAbility);
    return blockedByAbility.value ? i18next.t("moveTriggers:cannotBeSwitchedOut", { pokemonName: getPokemonNameWithAffix(target) }) : null;
  }

  getSwitchOutCondition(): MoveConditionFunc {
    return (user, target, move) => {
      const switchOutTarget = (this.selfSwitch ? user : target);
      const player = switchOutTarget instanceof PlayerPokemon;

      if (!this.selfSwitch) {
        if (move.hitsSubstitute(user, target)) {
          return false;
        }

        // Dondozo with an allied Tatsugiri in its mouth cannot be forced out
        const commandedTag = switchOutTarget.getTag(BattlerTagType.COMMANDED);
        if (commandedTag?.getSourcePokemon()?.isActive(true)) {
          return false;
        }

        if (!player && globalScene.currentBattle.isBattleMysteryEncounter() && !globalScene.currentBattle.mysteryEncounter?.fleeAllowed) {
          // Don't allow wild opponents to be force switched during MEs with flee disabled
          return false;
        }

        const blockedByAbility = new Utils.BooleanHolder(false);
        applyAbAttrs(ForceSwitchOutImmunityAbAttr, target, blockedByAbility);
        return !blockedByAbility.value;
      }

      if (!player && globalScene.currentBattle.battleType === BattleType.WILD) {
        if (this.isBatonPass()) {
          return false;
        }
        // Don't allow wild opponents to flee on the boss stage since it can ruin a run early on
        if (globalScene.currentBattle.waveIndex % 10 === 0) {
          return false;
        }
      }

      const party = player ? globalScene.getPlayerParty() : globalScene.getEnemyParty();
      return (!player && !globalScene.currentBattle.battleType)
        || party.filter(p => p.isAllowedInBattle()
          && (player || (p as EnemyPokemon).trainerSlot === (switchOutTarget as EnemyPokemon).trainerSlot)).length > globalScene.currentBattle.getBattlerCount();
    };
  }

  getUserBenefitScore(user: Pokemon, target: Pokemon, move: Move): integer {
    if (!globalScene.getEnemyParty().find(p => p.isActive() && !p.isOnField())) {
      return -20;
    }
    let ret = this.selfSwitch ? Math.floor((1 - user.getHpRatio()) * 20) : super.getUserBenefitScore(user, target, move);
    if (this.selfSwitch && this.isBatonPass()) {
      const statStageTotal = user.getStatStages().reduce((s: integer, total: integer) => total += s, 0);
      ret = ret / 2 + (Phaser.Tweens.Builders.GetEaseFunction("Sine.easeOut")(Math.min(Math.abs(statStageTotal), 10) / 10) * (statStageTotal >= 0 ? 10 : -10));
    }
    return ret;
  }

  /**
  * Helper function to check if the Pokémon's health is below half after taking damage.
  * Used for an edge case interaction with Wimp Out/Emergency Exit.
  * If the Ability activates due to being hit by U-turn or Volt Switch, the user of that move will not be switched out.
  */
  hpDroppedBelowHalf(target: Pokemon): boolean {
    const pokemonHealth = target.hp;
    const maxPokemonHealth = target.getMaxHp();
    const damageTaken = target.turnData.damageTaken;
    const initialHealth = pokemonHealth + damageTaken;

    // Check if the Pokémon's health has dropped below half after the damage
    return initialHealth >= maxPokemonHealth / 2 && pokemonHealth < maxPokemonHealth / 2;
  }
}

export class ChillyReceptionAttr extends ForceSwitchOutAttr {
  apply(user: Pokemon, target: Pokemon, move: Move, args: any[]): boolean {
    globalScene.arena.trySetWeather(WeatherType.SNOW, true);
    return super.apply(user, target, move, args);
  }

  getCondition(): MoveConditionFunc {
    // chilly reception move will go through if the weather is change-able to snow, or the user can switch out, else move will fail
    return (user, target, move) => globalScene.arena.weather?.weatherType !== WeatherType.SNOW || super.getSwitchOutCondition()(user, target, move);
  }
}
export class RemoveTypeAttr extends MoveEffectAttr {

  private removedType: Type;
  private messageCallback: ((user: Pokemon) => void) | undefined;

  constructor(removedType: Type, messageCallback?: (user: Pokemon) => void) {
    super(true, { trigger: MoveEffectTrigger.POST_TARGET });
    this.removedType = removedType;
    this.messageCallback = messageCallback;

  }

  apply(user: Pokemon, target: Pokemon, move: Move, args: any[]): boolean {
    if (!super.apply(user, target, move, args)) {
      return false;
    }

    if (user.isTerastallized() && user.getTeraType() === this.removedType) { // active tera types cannot be removed
      return false;
    }

    const userTypes = user.getTypes(true);
    const modifiedTypes = userTypes.filter(type => type !== this.removedType);
    if (modifiedTypes.length === 0) {
      modifiedTypes.push(Type.UNKNOWN);
    }
    user.summonData.types = modifiedTypes;
    user.updateInfo();


    if (this.messageCallback) {
      this.messageCallback(user);
    }

    return true;
  }
}

export class CopyTypeAttr extends MoveEffectAttr {
  constructor() {
    super(false);
  }

  apply(user: Pokemon, target: Pokemon, move: Move, args: any[]): boolean {
    if (!super.apply(user, target, move, args)) {
      return false;
    }

    const targetTypes = target.getTypes(true);
    if (targetTypes.includes(Type.UNKNOWN) && targetTypes.indexOf(Type.UNKNOWN) > -1) {
      targetTypes[targetTypes.indexOf(Type.UNKNOWN)] = Type.NORMAL;
    }
    user.summonData.types = targetTypes;
    user.updateInfo();

    globalScene.queueMessage(i18next.t("moveTriggers:copyType", { pokemonName: getPokemonNameWithAffix(user), targetPokemonName: getPokemonNameWithAffix(target) }));

    return true;
  }

  getCondition(): MoveConditionFunc {
    return (user, target, move) => target.getTypes()[0] !== Type.UNKNOWN || target.summonData.addedType !== null;
  }
}

export class CopyBiomeTypeAttr extends MoveEffectAttr {
  constructor() {
    super(true);
  }

  apply(user: Pokemon, target: Pokemon, move: Move, args: any[]): boolean {
    if (!super.apply(user, target, move, args)) {
      return false;
    }

    const terrainType = globalScene.arena.getTerrainType();
    let typeChange: Type;
    if (terrainType !== TerrainType.NONE) {
      typeChange = this.getTypeForTerrain(globalScene.arena.getTerrainType());
    } else {
      typeChange = this.getTypeForBiome(globalScene.arena.biomeType);
    }

    user.summonData.types = [ typeChange ];
    user.updateInfo();

    globalScene.queueMessage(i18next.t("moveTriggers:transformedIntoType", { pokemonName: getPokemonNameWithAffix(user), typeName: i18next.t(`pokemonInfo:Type.${Type[typeChange]}`) }));

    return true;
  }

  /**
   * Retrieves a type from the current terrain
   * @param terrainType {@linkcode TerrainType}
   * @returns {@linkcode Type}
   */
  private getTypeForTerrain(terrainType: TerrainType): Type {
    switch (terrainType) {
      case TerrainType.ELECTRIC:
        return Type.ELECTRIC;
      case TerrainType.MISTY:
        return Type.FAIRY;
      case TerrainType.GRASSY:
        return Type.GRASS;
      case TerrainType.PSYCHIC:
        return Type.PSYCHIC;
      case TerrainType.NONE:
      default:
        return Type.UNKNOWN;
    }
  }

  /**
   * Retrieves a type from the current biome
   * @param biomeType {@linkcode Biome}
   * @returns {@linkcode Type}
   */
  private getTypeForBiome(biomeType: Biome): Type {
    switch (biomeType) {
      case Biome.TOWN:
      case Biome.PLAINS:
      case Biome.METROPOLIS:
        return Type.NORMAL;
      case Biome.GRASS:
      case Biome.TALL_GRASS:
        return Type.GRASS;
      case Biome.FOREST:
      case Biome.JUNGLE:
        return Type.BUG;
      case Biome.SLUM:
      case Biome.SWAMP:
        return Type.POISON;
      case Biome.SEA:
      case Biome.BEACH:
      case Biome.LAKE:
      case Biome.SEABED:
        return Type.WATER;
      case Biome.MOUNTAIN:
        return Type.FLYING;
      case Biome.BADLANDS:
        return Type.GROUND;
      case Biome.CAVE:
      case Biome.DESERT:
        return Type.ROCK;
      case Biome.ICE_CAVE:
      case Biome.SNOWY_FOREST:
        return Type.ICE;
      case Biome.MEADOW:
      case Biome.FAIRY_CAVE:
      case Biome.ISLAND:
        return Type.FAIRY;
      case Biome.POWER_PLANT:
        return Type.ELECTRIC;
      case Biome.VOLCANO:
        return Type.FIRE;
      case Biome.GRAVEYARD:
      case Biome.TEMPLE:
        return Type.GHOST;
      case Biome.DOJO:
      case Biome.CONSTRUCTION_SITE:
        return Type.FIGHTING;
      case Biome.FACTORY:
      case Biome.LABORATORY:
        return Type.STEEL;
      case Biome.RUINS:
      case Biome.SPACE:
        return Type.PSYCHIC;
      case Biome.WASTELAND:
      case Biome.END:
        return Type.DRAGON;
      case Biome.ABYSS:
        return Type.DARK;
      default:
        return Type.UNKNOWN;
    }
  }
}

export class ChangeTypeAttr extends MoveEffectAttr {
  private type: Type;

  constructor(type: Type) {
    super(false, { trigger: MoveEffectTrigger.HIT });

    this.type = type;
  }

  apply(user: Pokemon, target: Pokemon, move: Move, args: any[]): boolean {
    target.summonData.types = [ this.type ];
    target.updateInfo();

    globalScene.queueMessage(i18next.t("moveTriggers:transformedIntoType", { pokemonName: getPokemonNameWithAffix(target), typeName: i18next.t(`pokemonInfo:Type.${Type[this.type]}`) }));

    return true;
  }

  getCondition(): MoveConditionFunc {
    return (user, target, move) => !target.isTerastallized() && !target.hasAbility(Abilities.MULTITYPE) && !target.hasAbility(Abilities.RKS_SYSTEM) && !(target.getTypes().length === 1 && target.getTypes()[0] === this.type);
  }
}

export class AddTypeAttr extends MoveEffectAttr {
  private type: Type;

  constructor(type: Type) {
    super(false, { trigger: MoveEffectTrigger.HIT });

    this.type = type;
  }

  apply(user: Pokemon, target: Pokemon, move: Move, args: any[]): boolean {
    target.summonData.addedType = this.type;
    target.updateInfo();

    globalScene.queueMessage(i18next.t("moveTriggers:addType", { typeName: i18next.t(`pokemonInfo:Type.${Type[this.type]}`), pokemonName: getPokemonNameWithAffix(target) }));

    return true;
  }

  getCondition(): MoveConditionFunc {
    return (user, target, move) => !target.isTerastallized() && !target.getTypes().includes(this.type);
  }
}

export class FirstMoveTypeAttr extends MoveEffectAttr {
  constructor() {
    super(true);
  }

  apply(user: Pokemon, target: Pokemon, move: Move, args: any[]): boolean {
    if (!super.apply(user, target, move, args)) {
      return false;
    }

    const firstMoveType = target.getMoveset()[0]?.getMove().type!; // TODO: is this bang correct?
    user.summonData.types = [ firstMoveType ];
    globalScene.queueMessage(i18next.t("battle:transformedIntoType", { pokemonName: getPokemonNameWithAffix(user), type: i18next.t(`pokemonInfo:Type.${Type[firstMoveType]}`) }));

    return true;
  }
}

<<<<<<< HEAD
/**
 * Attribute used to call a move.
 * Used by other move attributes: {@linkcode RandomMoveAttr}, {@linkcode RandomMovesetMoveAttr}, {@linkcode CopyMoveAttr}
 * @see {@linkcode apply} for move call
 * @extends OverrideMoveEffectAttr
 */
class CallMoveAttr extends OverrideMoveEffectAttr {
  protected invalidMoves: Moves[];
  protected hasTarget: boolean;
  async apply(user: Pokemon, target: Pokemon, move: Move, args: any[]): Promise<boolean> {
    const replaceMoveTarget = move.moveTarget === MoveTarget.NEAR_OTHER ? MoveTarget.NEAR_ENEMY : undefined;
    const moveTargets = getMoveTargets(user, move.id, replaceMoveTarget);
    if (moveTargets.targets.length === 0) {
      return false;
=======
export class RandomMovesetMoveAttr extends OverrideMoveEffectAttr {
  private enemyMoveset: boolean | null;

  constructor(enemyMoveset?: boolean) {
    super();

    this.enemyMoveset = enemyMoveset!; // TODO: is this bang correct?
  }

  apply(user: Pokemon, target: Pokemon, move: Move, args: any[]): boolean {
    const moveset = (!this.enemyMoveset ? user : target).getMoveset();
    const moves = moveset.filter(m => !m?.getMove().hasFlag(MoveFlags.IGNORE_VIRTUAL));
    if (moves.length) {
      const move = moves[user.randSeedInt(moves.length)];
      const moveIndex = moveset.findIndex(m => m?.moveId === move?.moveId);
      const moveTargets = getMoveTargets(user, move?.moveId!); // TODO: is this bang correct?
      if (!moveTargets.targets.length) {
        return false;
      }
      let selectTargets: BattlerIndex[];
      switch (true) {
        case (moveTargets.multiple || moveTargets.targets.length === 1): {
          selectTargets = moveTargets.targets;
          break;
        }
        case (moveTargets.targets.indexOf(target.getBattlerIndex()) > -1): {
          selectTargets = [ target.getBattlerIndex() ];
          break;
        }
        default: {
          moveTargets.targets.splice(moveTargets.targets.indexOf(user.getAlly().getBattlerIndex()));
          selectTargets =  [ moveTargets.targets[user.randSeedInt(moveTargets.targets.length)] ];
          break;
        }
      }
      const targets = selectTargets;
      user.getMoveQueue().push({ move: move?.moveId!, targets: targets, ignorePP: true }); // TODO: is this bang correct?
      globalScene.unshiftPhase(new MovePhase(user, targets, moveset[moveIndex]!, true)); // There's a PR to re-do the move(s) that use this Attr, gonna put `!` for now
      return true;
>>>>>>> f1e50040
    }
    const targets = moveTargets.multiple || moveTargets.targets.length === 1
      ? moveTargets.targets
      : [ this.hasTarget ? target.getBattlerIndex() : moveTargets.targets[user.randSeedInt(moveTargets.targets.length)] ]; // account for Mirror Move having a target already
    user.getMoveQueue().push({ move: move.id, targets: targets, virtual: true, ignorePP: true });
    user.scene.unshiftPhase(new MovePhase(user.scene, user, targets, new PokemonMove(move.id, 0, 0, true), true, true));

    await Promise.resolve(initMoveAnim(user.scene, move.id).then(() => {
      loadMoveAnimAssets(user.scene, [ move.id ], true);
    }));
    return true;
  }
}

/**
 * Attribute used to call a random move.
 * Used for {@linkcode Moves.METRONOME}
 * @see {@linkcode apply} for move selection and move call
 * @extends CallMoveAttr to call a selected move
 */
export class RandomMoveAttr extends CallMoveAttr {
  constructor(invalidMoves: Moves[]) {
    super();
    this.invalidMoves = invalidMoves;
  }

  /**
   * This function exists solely to allow tests to override the randomly selected move by mocking this function.
   */
  public getMoveOverride(): Moves | null {
    return null;
  }

  /**
   * User calls a random moveId.
   *
   * Invalid moves are indicated by what is passed in to invalidMoves: {@linkcode invalidMetronomeMoves}
   * @param user Pokemon that used the move and will call a random move
   * @param target Pokemon that will be targeted by the random move (if single target)
   * @param move Move being used
   * @param args Unused
   */
  apply(user: Pokemon, target: Pokemon, move: Move, args: any[]): Promise<boolean> {
    const moveIds = Utils.getEnumValues(Moves).map(m => !this.invalidMoves.includes(m) && !allMoves[m].name.endsWith(" (N)") ? m : Moves.NONE);
    let moveId: Moves = Moves.NONE;
    do {
      moveId = this.getMoveOverride() ?? moveIds[user.randSeedInt(moveIds.length)];
    }
    while (moveId === Moves.NONE);
    return super.apply(user, target, allMoves[moveId], args);
  }
}

/**
 * Attribute used to call a random move in the user or party's moveset.
 * Used for {@linkcode Moves.ASSIST} and {@linkcode Moves.SLEEP_TALK}
 *
 * Fails if the user has no callable moves.
 *
 * Invalid moves are indicated by what is passed in to invalidMoves: {@linkcode invalidAssistMoves} or {@linkcode invalidSleepTalkMoves}
 * @extends RandomMoveAttr to use the callMove function on a moveId
 * @see {@linkcode getCondition} for move selection
 */
export class RandomMovesetMoveAttr extends CallMoveAttr {
  private includeParty: boolean;
  private moveId: number;
  constructor(invalidMoves: Moves[], includeParty: boolean = false) {
    super();
    this.includeParty = includeParty;
    this.invalidMoves = invalidMoves;
  }

  /**
   * User calls a random moveId selected in {@linkcode getCondition}
   * @param user Pokemon that used the move and will call a random move
   * @param target Pokemon that will be targeted by the random move (if single target)
   * @param move Move being used
   * @param args Unused
   */
  apply(user: Pokemon, target: Pokemon, move: Move, args: any[]): Promise<boolean> {
    return super.apply(user, target, allMoves[this.moveId], args);
  }

  getCondition(): MoveConditionFunc {
    return (user, target, move) => {
      // includeParty will be true for Assist, false for Sleep Talk
      let allies: Pokemon[];
      if (this.includeParty) {
        allies = user.isPlayer() ? user.scene.getPlayerParty().filter(p => p !== user) : user.scene.getEnemyParty().filter(p => p !== user);
      } else {
        allies = [ user ];
      }
<<<<<<< HEAD
      const partyMoveset = allies.map(p => p.moveset).flat();
      const moves = partyMoveset.filter(m => !this.invalidMoves.includes(m!.moveId) && !m!.getMove().name.endsWith(" (N)"));
      if (moves.length === 0) {
        return false;
      }

      this.moveId = moves[user.randSeedInt(moves.length)]!.moveId;
      return true;
    };
=======
      const targets = moveTargets.multiple || moveTargets.targets.length === 1
        ? moveTargets.targets
        : moveTargets.targets.indexOf(target.getBattlerIndex()) > -1
          ? [ target.getBattlerIndex() ]
          : [ moveTargets.targets[user.randSeedInt(moveTargets.targets.length)] ];
      user.getMoveQueue().push({ move: moveId, targets: targets, ignorePP: true });
      globalScene.unshiftPhase(new MovePhase(user, targets, new PokemonMove(moveId, 0, 0, true), true));
      initMoveAnim(moveId).then(() => {
        loadMoveAnimAssets([ moveId ], true)
          .then(() => resolve(true));
      });
    });
>>>>>>> f1e50040
  }
}

const invalidMetronomeMoves: Moves[] = [
  Moves.AFTER_YOU,
  Moves.APPLE_ACID,
  Moves.ARMOR_CANNON,
  Moves.ASSIST,
  Moves.ASTRAL_BARRAGE,
  Moves.AURA_WHEEL,
  Moves.BANEFUL_BUNKER,
  Moves.BEAK_BLAST,
  Moves.BEHEMOTH_BASH,
  Moves.BEHEMOTH_BLADE,
  Moves.BELCH,
  Moves.BESTOW,
  Moves.BLAZING_TORQUE,
  Moves.BODY_PRESS,
  Moves.BRANCH_POKE,
  Moves.BREAKING_SWIPE,
  Moves.CELEBRATE,
  Moves.CHATTER,
  Moves.CHILLING_WATER,
  Moves.CHILLY_RECEPTION,
  Moves.CLANGOROUS_SOUL,
  Moves.COLLISION_COURSE,
  Moves.COMBAT_TORQUE,
  Moves.COMEUPPANCE,
  Moves.COPYCAT,
  Moves.COUNTER,
  Moves.COVET,
  Moves.CRAFTY_SHIELD,
  Moves.DECORATE,
  Moves.DESTINY_BOND,
  Moves.DETECT,
  Moves.DIAMOND_STORM,
  Moves.DOODLE,
  Moves.DOUBLE_IRON_BASH,
  Moves.DOUBLE_SHOCK,
  Moves.DRAGON_ASCENT,
  Moves.DRAGON_ENERGY,
  Moves.DRUM_BEATING,
  Moves.DYNAMAX_CANNON,
  Moves.ELECTRO_DRIFT,
  Moves.ENDURE,
  Moves.ETERNABEAM,
  Moves.FALSE_SURRENDER,
  Moves.FEINT,
  Moves.FIERY_WRATH,
  Moves.FILLET_AWAY,
  Moves.FLEUR_CANNON,
  Moves.FOCUS_PUNCH,
  Moves.FOLLOW_ME,
  Moves.FREEZE_SHOCK,
  Moves.FREEZING_GLARE,
  Moves.GLACIAL_LANCE,
  Moves.GRAV_APPLE,
  Moves.HELPING_HAND,
  Moves.HOLD_HANDS,
  Moves.HYPER_DRILL,
  Moves.HYPERSPACE_FURY,
  Moves.HYPERSPACE_HOLE,
  Moves.ICE_BURN,
  Moves.INSTRUCT,
  Moves.JET_PUNCH,
  Moves.JUNGLE_HEALING,
  Moves.KINGS_SHIELD,
  Moves.LIFE_DEW,
  Moves.LIGHT_OF_RUIN,
  Moves.MAKE_IT_RAIN,
  Moves.MAGICAL_TORQUE,
  Moves.MAT_BLOCK,
  Moves.ME_FIRST,
  Moves.METEOR_ASSAULT,
  Moves.METRONOME,
  Moves.MIMIC,
  Moves.MIND_BLOWN,
  Moves.MIRROR_COAT,
  Moves.MIRROR_MOVE,
  Moves.MOONGEIST_BEAM,
  Moves.NATURE_POWER,
  Moves.NATURES_MADNESS,
  Moves.NOXIOUS_TORQUE,
  Moves.OBSTRUCT,
  Moves.ORDER_UP,
  Moves.ORIGIN_PULSE,
  Moves.OVERDRIVE,
  Moves.PHOTON_GEYSER,
  Moves.PLASMA_FISTS,
  Moves.POPULATION_BOMB,
  Moves.POUNCE,
  Moves.POWER_SHIFT,
  Moves.PRECIPICE_BLADES,
  Moves.PROTECT,
  Moves.PYRO_BALL,
  Moves.QUASH,
  Moves.QUICK_GUARD,
  Moves.RAGE_FIST,
  Moves.RAGE_POWDER,
  Moves.RAGING_BULL,
  Moves.RAGING_FURY,
  Moves.RELIC_SONG,
  Moves.REVIVAL_BLESSING,
  Moves.RUINATION,
  Moves.SALT_CURE,
  Moves.SECRET_SWORD,
  Moves.SHED_TAIL,
  Moves.SHELL_TRAP,
  Moves.SILK_TRAP,
  Moves.SKETCH,
  Moves.SLEEP_TALK,
  Moves.SNAP_TRAP,
  Moves.SNARL,
  Moves.SNATCH,
  Moves.SNORE,
  Moves.SNOWSCAPE,
  Moves.SPECTRAL_THIEF,
  Moves.SPICY_EXTRACT,
  Moves.SPIKY_SHIELD,
  Moves.SPIRIT_BREAK,
  Moves.SPOTLIGHT,
  Moves.STEAM_ERUPTION,
  Moves.STEEL_BEAM,
  Moves.STRANGE_STEAM,
  Moves.STRUGGLE,
  Moves.SUNSTEEL_STRIKE,
  Moves.SURGING_STRIKES,
  Moves.SWITCHEROO,
  Moves.TECHNO_BLAST,
  Moves.TERA_STARSTORM,
  Moves.THIEF,
  Moves.THOUSAND_ARROWS,
  Moves.THOUSAND_WAVES,
  Moves.THUNDER_CAGE,
  Moves.THUNDEROUS_KICK,
  Moves.TIDY_UP,
  Moves.TRAILBLAZE,
  Moves.TRANSFORM,
  Moves.TRICK,
  Moves.TWIN_BEAM,
  Moves.V_CREATE,
  Moves.WICKED_BLOW,
  Moves.WICKED_TORQUE,
  Moves.WIDE_GUARD,
];

const invalidAssistMoves: Moves[] = [
  Moves.ASSIST,
  Moves.BANEFUL_BUNKER,
  Moves.BEAK_BLAST,
  Moves.BELCH,
  Moves.BESTOW,
  Moves.BOUNCE,
  Moves.CELEBRATE,
  Moves.CHATTER,
  Moves.CIRCLE_THROW,
  Moves.COPYCAT,
  Moves.COUNTER,
  Moves.COVET,
  Moves.DESTINY_BOND,
  Moves.DETECT,
  Moves.DIG,
  Moves.DIVE,
  Moves.DRAGON_TAIL,
  Moves.ENDURE,
  Moves.FEINT,
  Moves.FLY,
  Moves.FOCUS_PUNCH,
  Moves.FOLLOW_ME,
  Moves.HELPING_HAND,
  Moves.HOLD_HANDS,
  Moves.KINGS_SHIELD,
  Moves.MAT_BLOCK,
  Moves.ME_FIRST,
  Moves.METRONOME,
  Moves.MIMIC,
  Moves.MIRROR_COAT,
  Moves.MIRROR_MOVE,
  Moves.NATURE_POWER,
  Moves.PHANTOM_FORCE,
  Moves.PROTECT,
  Moves.RAGE_POWDER,
  Moves.ROAR,
  Moves.SHADOW_FORCE,
  Moves.SHELL_TRAP,
  Moves.SKETCH,
  Moves.SKY_DROP,
  Moves.SLEEP_TALK,
  Moves.SNATCH,
  Moves.SPIKY_SHIELD,
  Moves.SPOTLIGHT,
  Moves.STRUGGLE,
  Moves.SWITCHEROO,
  Moves.THIEF,
  Moves.TRANSFORM,
  Moves.TRICK,
  Moves.WHIRLWIND,
];

const invalidSleepTalkMoves: Moves[] = [
  Moves.ASSIST,
  Moves.BELCH,
  Moves.BEAK_BLAST,
  Moves.BIDE,
  Moves.BOUNCE,
  Moves.COPYCAT,
  Moves.DIG,
  Moves.DIVE,
  Moves.DYNAMAX_CANNON,
  Moves.FREEZE_SHOCK,
  Moves.FLY,
  Moves.FOCUS_PUNCH,
  Moves.GEOMANCY,
  Moves.ICE_BURN,
  Moves.ME_FIRST,
  Moves.METRONOME,
  Moves.MIRROR_MOVE,
  Moves.MIMIC,
  Moves.PHANTOM_FORCE,
  Moves.RAZOR_WIND,
  Moves.SHADOW_FORCE,
  Moves.SHELL_TRAP,
  Moves.SKETCH,
  Moves.SKULL_BASH,
  Moves.SKY_ATTACK,
  Moves.SKY_DROP,
  Moves.SLEEP_TALK,
  Moves.SOLAR_BLADE,
  Moves.SOLAR_BEAM,
  Moves.STRUGGLE,
  Moves.UPROAR,
];

const invalidCopycatMoves = [
  Moves.ASSIST,
  Moves.BANEFUL_BUNKER,
  Moves.BEAK_BLAST,
  Moves.BEHEMOTH_BASH,
  Moves.BEHEMOTH_BLADE,
  Moves.BESTOW,
  Moves.CELEBRATE,
  Moves.CHATTER,
  Moves.CIRCLE_THROW,
  Moves.COPYCAT,
  Moves.COUNTER,
  Moves.COVET,
  Moves.DESTINY_BOND,
  Moves.DETECT,
  Moves.DRAGON_TAIL,
  Moves.ENDURE,
  Moves.FEINT,
  Moves.FOCUS_PUNCH,
  Moves.FOLLOW_ME,
  Moves.HELPING_HAND,
  Moves.HOLD_HANDS,
  Moves.KINGS_SHIELD,
  Moves.MAT_BLOCK,
  Moves.ME_FIRST,
  Moves.METRONOME,
  Moves.MIMIC,
  Moves.MIRROR_COAT,
  Moves.MIRROR_MOVE,
  Moves.PROTECT,
  Moves.RAGE_POWDER,
  Moves.ROAR,
  Moves.SHELL_TRAP,
  Moves.SKETCH,
  Moves.SLEEP_TALK,
  Moves.SNATCH,
  Moves.SPIKY_SHIELD,
  Moves.SPOTLIGHT,
  Moves.STRUGGLE,
  Moves.SWITCHEROO,
  Moves.THIEF,
  Moves.TRANSFORM,
  Moves.TRICK,
  Moves.WHIRLWIND,
];

export class NaturePowerAttr extends OverrideMoveEffectAttr {
  apply(user: Pokemon, target: Pokemon, move: Move, args: any[]): Promise<boolean> {
    return new Promise(resolve => {
      let moveId;
      switch (globalScene.arena.getTerrainType()) {
      // this allows terrains to 'override' the biome move
        case TerrainType.NONE:
          switch (globalScene.arena.biomeType) {
            case Biome.TOWN:
              moveId = Moves.ROUND;
              break;
            case Biome.METROPOLIS:
              moveId = Moves.TRI_ATTACK;
              break;
            case Biome.SLUM:
              moveId = Moves.SLUDGE_BOMB;
              break;
            case Biome.PLAINS:
              moveId = Moves.SILVER_WIND;
              break;
            case Biome.GRASS:
              moveId = Moves.GRASS_KNOT;
              break;
            case Biome.TALL_GRASS:
              moveId = Moves.POLLEN_PUFF;
              break;
            case Biome.MEADOW:
              moveId = Moves.GIGA_DRAIN;
              break;
            case Biome.FOREST:
              moveId = Moves.BUG_BUZZ;
              break;
            case Biome.JUNGLE:
              moveId = Moves.LEAF_STORM;
              break;
            case Biome.SEA:
              moveId = Moves.HYDRO_PUMP;
              break;
            case Biome.SWAMP:
              moveId = Moves.MUD_BOMB;
              break;
            case Biome.BEACH:
              moveId = Moves.SCALD;
              break;
            case Biome.LAKE:
              moveId = Moves.BUBBLE_BEAM;
              break;
            case Biome.SEABED:
              moveId = Moves.BRINE;
              break;
            case Biome.ISLAND:
              moveId = Moves.LEAF_TORNADO;
              break;
            case Biome.MOUNTAIN:
              moveId = Moves.AIR_SLASH;
              break;
            case Biome.BADLANDS:
              moveId = Moves.EARTH_POWER;
              break;
            case Biome.DESERT:
              moveId = Moves.SCORCHING_SANDS;
              break;
            case Biome.WASTELAND:
              moveId = Moves.DRAGON_PULSE;
              break;
            case Biome.CONSTRUCTION_SITE:
              moveId = Moves.STEEL_BEAM;
              break;
            case Biome.CAVE:
              moveId = Moves.POWER_GEM;
              break;
            case Biome.ICE_CAVE:
              moveId = Moves.ICE_BEAM;
              break;
            case Biome.SNOWY_FOREST:
              moveId = Moves.FROST_BREATH;
              break;
            case Biome.VOLCANO:
              moveId = Moves.LAVA_PLUME;
              break;
            case Biome.GRAVEYARD:
              moveId = Moves.SHADOW_BALL;
              break;
            case Biome.RUINS:
              moveId = Moves.ANCIENT_POWER;
              break;
            case Biome.TEMPLE:
              moveId = Moves.EXTRASENSORY;
              break;
            case Biome.DOJO:
              moveId = Moves.FOCUS_BLAST;
              break;
            case Biome.FAIRY_CAVE:
              moveId = Moves.ALLURING_VOICE;
              break;
            case Biome.ABYSS:
              moveId = Moves.OMINOUS_WIND;
              break;
            case Biome.SPACE:
              moveId = Moves.DRACO_METEOR;
              break;
            case Biome.FACTORY:
              moveId = Moves.FLASH_CANNON;
              break;
            case Biome.LABORATORY:
              moveId = Moves.ZAP_CANNON;
              break;
            case Biome.POWER_PLANT:
              moveId = Moves.CHARGE_BEAM;
              break;
            case Biome.END:
              moveId = Moves.ETERNABEAM;
              break;
          }
          break;
        case TerrainType.MISTY:
          moveId = Moves.MOONBLAST;
          break;
        case TerrainType.ELECTRIC:
          moveId = Moves.THUNDERBOLT;
          break;
        case TerrainType.GRASSY:
          moveId = Moves.ENERGY_BALL;
          break;
        case TerrainType.PSYCHIC:
          moveId = Moves.PSYCHIC;
          break;
        default:
        // Just in case there's no match
          moveId = Moves.TRI_ATTACK;
          break;
      }

      user.getMoveQueue().push({ move: moveId, targets: [ target.getBattlerIndex() ], ignorePP: true });
      globalScene.unshiftPhase(new MovePhase(user, [ target.getBattlerIndex() ], new PokemonMove(moveId, 0, 0, true), true));
      initMoveAnim(moveId).then(() => {
        loadMoveAnimAssets([ moveId ], true)
          .then(() => resolve(true));
      });
    });
  }
}

<<<<<<< HEAD
/**
 * Attribute used to copy a previously-used move.
 * Used for {@linkcode Moves.COPYCAT} and {@linkcode Moves.MIRROR_MOVE}
 * @see {@linkcode apply} for move selection and move call
 * @extends CallMoveAttr to call a selected move
 */
export class CopyMoveAttr extends CallMoveAttr {
  private mirrorMove: boolean;
  constructor(mirrorMove: boolean, invalidMoves: Moves[] = []) {
    super();
    this.mirrorMove = mirrorMove;
    this.invalidMoves = invalidMoves;
  }

  apply(user: Pokemon, target: Pokemon, move: Move, args: any[]): Promise<boolean> {
    this.hasTarget = this.mirrorMove;
    const lastMove = this.mirrorMove ? target.getLastXMoves()[0].move : user.scene.currentBattle.lastMove;
    return super.apply(user, target, allMoves[lastMove], args);
=======
const lastMoveCopiableCondition: MoveConditionFunc = (user, target, move) => {
  const copiableMove = globalScene.currentBattle.lastMove;

  if (!copiableMove) {
    return false;
  }

  if (allMoves[copiableMove].isChargingMove()) {
    return false;
  }

  // TODO: Add last turn of Bide

  return true;
};

export class CopyMoveAttr extends OverrideMoveEffectAttr {
  apply(user: Pokemon, target: Pokemon, move: Move, args: any[]): boolean {
    const lastMove = globalScene.currentBattle.lastMove;

    const moveTargets = getMoveTargets(user, lastMove);
    if (!moveTargets.targets.length) {
      return false;
    }

    const targets = moveTargets.multiple || moveTargets.targets.length === 1
      ? moveTargets.targets
      : moveTargets.targets.indexOf(target.getBattlerIndex()) > -1
        ? [ target.getBattlerIndex() ]
        : [ moveTargets.targets[user.randSeedInt(moveTargets.targets.length)] ];
    user.getMoveQueue().push({ move: lastMove, targets: targets, ignorePP: true });

    globalScene.unshiftPhase(new MovePhase(user as PlayerPokemon, targets, new PokemonMove(lastMove, 0, 0, true), true));

    return true;
>>>>>>> f1e50040
  }

  getCondition(): MoveConditionFunc {
    return (user, target, move) => {
      if (this.mirrorMove) {
        return target.getMoveHistory().length !== 0;
      } else {
        const lastMove = user.scene.currentBattle.lastMove;
        return lastMove !== undefined && !this.invalidMoves.includes(lastMove);
      }
    };
  }
}

/**
 * Attribute used for moves that causes the target to repeat their last used move.
 *
 * Used for [Instruct](https://bulbapedia.bulbagarden.net/wiki/Instruct_(move)).
*/
export class RepeatMoveAttr extends MoveEffectAttr {
  constructor() {
    super(false, { trigger: MoveEffectTrigger.POST_APPLY }); // needed to ensure correct protect interaction
  }

  /**
   * Forces the target to re-use their last used move again
   *
   * @param user {@linkcode Pokemon} that used the attack
   * @param target {@linkcode Pokemon} targeted by the attack
   * @param move N/A
   * @param args N/A
   * @returns `true` if the move succeeds
   */
  apply(user: Pokemon, target: Pokemon, move: Move, args: any[]): boolean {
    // get the last move used (excluding status based failures) as well as the corresponding moveset slot
    const lastMove = target.getLastXMoves(-1).find(m => m.move !== Moves.NONE)!;
    const movesetMove = target.getMoveset().find(m => m?.moveId === lastMove.move)!;
    const moveTargets = lastMove.targets ?? [];

    globalScene.queueMessage(i18next.t("moveTriggers:instructingMove", {
      userPokemonName: getPokemonNameWithAffix(user),
      targetPokemonName: getPokemonNameWithAffix(target)
    }));
    target.getMoveQueue().unshift({ move: lastMove.move, targets: moveTargets, ignorePP: false });
    target.turnData.extraTurns++;
    globalScene.appendToPhase(new MovePhase(target, moveTargets, movesetMove), MoveEndPhase);
    return true;
  }

  getCondition(): MoveConditionFunc {
    return (user, target, move) => {
      // TODO: Confirm behavior of instructing move known by target but called by another move
      const lastMove = target.getLastXMoves(-1).find(m => m.move !== Moves.NONE);
      const movesetMove = target.getMoveset().find(m => m?.moveId === lastMove?.move);
      const moveTargets = lastMove?.targets ?? [];
      // TODO: Add a way of adding moves to list procedurally rather than a pre-defined blacklist
      const unrepeatablemoves = [
        // Locking/Continually Executed moves
        Moves.OUTRAGE,
        Moves.RAGING_FURY,
        Moves.ROLLOUT,
        Moves.PETAL_DANCE,
        Moves.THRASH,
        Moves.ICE_BALL,
        // Multi-turn Moves
        Moves.BIDE,
        Moves.SHELL_TRAP,
        Moves.BEAK_BLAST,
        Moves.FOCUS_PUNCH,
        // "First Turn Only" moves
        Moves.FAKE_OUT,
        Moves.FIRST_IMPRESSION,
        Moves.MAT_BLOCK,
        // Moves with a recharge turn
        Moves.HYPER_BEAM,
        Moves.ETERNABEAM,
        Moves.FRENZY_PLANT,
        Moves.BLAST_BURN,
        Moves.HYDRO_CANNON,
        Moves.GIGA_IMPACT,
        Moves.PRISMATIC_LASER,
        Moves.ROAR_OF_TIME,
        Moves.ROCK_WRECKER,
        Moves.METEOR_ASSAULT,
        // Charging & 2-turn moves
        Moves.DIG,
        Moves.FLY,
        Moves.BOUNCE,
        Moves.SHADOW_FORCE,
        Moves.PHANTOM_FORCE,
        Moves.DIVE,
        Moves.ELECTRO_SHOT,
        Moves.ICE_BURN,
        Moves.GEOMANCY,
        Moves.FREEZE_SHOCK,
        Moves.SKY_DROP,
        Moves.SKY_ATTACK,
        Moves.SKULL_BASH,
        Moves.SOLAR_BEAM,
        Moves.SOLAR_BLADE,
        Moves.METEOR_BEAM,
        // Other moves
        Moves.INSTRUCT,
        Moves.KINGS_SHIELD,
        Moves.SKETCH,
        Moves.TRANSFORM,
        Moves.MIMIC,
        Moves.STRUGGLE,
        // TODO: Add Max/G-Move blockage if or when they are implemented
      ];

      if (!movesetMove // called move not in target's moveset (dancer, forgetting the move, etc.)
        || movesetMove.ppUsed === movesetMove.getMovePp() // move out of pp
        || allMoves[lastMove?.move ?? Moves.NONE].isChargingMove() // called move is a charging/recharging move
        || !moveTargets.length // called move has no targets
        || unrepeatablemoves.includes(lastMove?.move ?? Moves.NONE)) { // called move is explicitly in the banlist
        return false;
      }
      return true;
    };
  }

  getTargetBenefitScore(user: Pokemon, target: Pokemon, move: Move): integer {
    // TODO: Make the AI acutally use instruct
    /* Ideally, the AI would score instruct based on the scorings of the on-field pokemons'
    * last used moves at the time of using Instruct (by the time the instructor gets to act)
    * with respect to the user's side.
    * In 99.9% of cases, this would be the pokemon's ally (unless the target had last
    * used a move like Decorate on the user or its ally)
    */
    return 2;
  }
}

/**
 *  Attribute used for moves that reduce PP of the target's last used move.
 *  Used for Spite.
 */
export class ReducePpMoveAttr extends MoveEffectAttr {
  protected reduction: number;
  constructor(reduction: number) {
    super();
    this.reduction = reduction;
  }

  /**
   * Reduces the PP of the target's last-used move by an amount based on this attribute instance's {@linkcode reduction}.
   *
   * @param user {@linkcode Pokemon} that used the attack
   * @param target {@linkcode Pokemon} targeted by the attack
   * @param move {@linkcode Move} being used
   * @param args N/A
   * @returns {boolean} true
   */
  apply(user: Pokemon, target: Pokemon, move: Move, args: any[]): boolean {
    // Null checks can be skipped due to condition function
    const lastMove = target.getLastXMoves().find(() => true);
    const movesetMove = target.getMoveset().find(m => m?.moveId === lastMove?.move);
    const lastPpUsed = movesetMove?.ppUsed!; // TODO: is the bang correct?
    movesetMove!.ppUsed = Math.min((movesetMove?.ppUsed!) + this.reduction, movesetMove?.getMovePp()!); // TODO: is the bang correct?

    const message = i18next.t("battle:ppReduced", { targetName: getPokemonNameWithAffix(target), moveName: movesetMove?.getName(), reduction: (movesetMove?.ppUsed!) - lastPpUsed }); // TODO: is the bang correct?
    globalScene.eventTarget.dispatchEvent(new MoveUsedEvent(target?.id, movesetMove?.getMove()!, movesetMove?.ppUsed!)); // TODO: are these bangs correct?
    globalScene.queueMessage(message);

    return true;
  }

  getCondition(): MoveConditionFunc {
    return (user, target, move) => {
      const lastMove = target.getLastXMoves().find(() => true);
      if (lastMove) {
        const movesetMove = target.getMoveset().find(m => m?.moveId === lastMove.move);
        return !!movesetMove?.getPpRatio();
      }
      return false;
    };
  }

  getTargetBenefitScore(user: Pokemon, target: Pokemon, move: Move): number {
    const lastMove = target.getLastXMoves().find(() => true);
    if (lastMove) {
      const movesetMove = target.getMoveset().find(m => m?.moveId === lastMove.move);
      if (movesetMove) {
        const maxPp = movesetMove.getMovePp();
        const ppLeft = maxPp - movesetMove.ppUsed;
        const value = -(8 - Math.ceil(Math.min(maxPp, 30) / 5));
        if (ppLeft < 4) {
          return (value / 4) * ppLeft;
        }
        return value;
      }
    }

    return 0;
  }
}

/**
 *  Attribute used for moves that damage target, and then reduce PP of the target's last used move.
 *  Used for Eerie Spell.
 */
export class AttackReducePpMoveAttr extends ReducePpMoveAttr {
  constructor(reduction: number) {
    super(reduction);
  }

  /**
   * Checks if the target has used a move prior to the attack. PP-reduction is applied through the super class if so.
   *
   * @param user {@linkcode Pokemon} that used the attack
   * @param target {@linkcode Pokemon} targeted by the attack
   * @param move {@linkcode Move} being used
   * @param args N/A
   * @returns {boolean} true
   */
  apply(user: Pokemon, target: Pokemon, move: Move, args: any[]): boolean {
    const lastMove = target.getLastXMoves().find(() => true);
    if (lastMove) {
      const movesetMove = target.getMoveset().find(m => m?.moveId === lastMove.move);
      if (Boolean(movesetMove?.getPpRatio())) {
        super.apply(user, target, move, args);
      }
    }

    return true;
  }

  // Override condition function to always perform damage. Instead, perform pp-reduction condition check in apply function above
  getCondition(): MoveConditionFunc {
    return (user, target, move) => true;
  }
}

// TODO: Review this
const targetMoveCopiableCondition: MoveConditionFunc = (user, target, move) => {
  const targetMoves = target.getMoveHistory().filter(m => !m.virtual);
  if (!targetMoves.length) {
    return false;
  }

  const copiableMove = targetMoves[0];

  if (!copiableMove.move) {
    return false;
  }

  if (allMoves[copiableMove.move].isChargingMove() && copiableMove.result === MoveResult.OTHER) {
    return false;
  }

  // TODO: Add last turn of Bide

  return true;
};

export class MovesetCopyMoveAttr extends OverrideMoveEffectAttr {
  apply(user: Pokemon, target: Pokemon, move: Move, args: any[]): boolean {
    const targetMoves = target.getMoveHistory().filter(m => !m.virtual);
    if (!targetMoves.length) {
      return false;
    }

    const copiedMove = allMoves[targetMoves[0].move];

    const thisMoveIndex = user.getMoveset().findIndex(m => m?.moveId === move.id);

    if (thisMoveIndex === -1) {
      return false;
    }

    user.summonData.moveset = user.getMoveset().slice(0);
    user.summonData.moveset[thisMoveIndex] = new PokemonMove(copiedMove.id, 0, 0);

    globalScene.queueMessage(i18next.t("moveTriggers:copiedMove", { pokemonName: getPokemonNameWithAffix(user), moveName: copiedMove.name }));

    return true;
  }

  getCondition(): MoveConditionFunc {
    return targetMoveCopiableCondition;
  }
}

/**
 * Attribute for {@linkcode Moves.SKETCH} that causes the user to copy the opponent's last used move
 * This move copies the last used non-virtual move
 *  e.g. if Metronome is used, it copies Metronome itself, not the virtual move called by Metronome
 * Fails if the opponent has not yet used a move.
 * Fails if used on an uncopiable move, listed in unsketchableMoves in getCondition
 * Fails if the move is already in the user's moveset
 */
export class SketchAttr extends MoveEffectAttr {
  constructor() {
    super(true);
  }
  /**
   * User copies the opponent's last used move, if possible
   * @param {Pokemon} user Pokemon that used the move and will replace Sketch with the copied move
   * @param {Pokemon} target Pokemon that the user wants to copy a move from
   * @param {Move} move Move being used
   * @param {any[]} args Unused
   * @returns {boolean} true if the function succeeds, otherwise false
   */

  apply(user: Pokemon, target: Pokemon, move: Move, args: any[]): boolean {
    if (!super.apply(user, target, move, args)) {
      return false;
    }

    const targetMove = target.getLastXMoves(-1)
      .find(m => m.move !== Moves.NONE && m.move !== Moves.STRUGGLE && !m.virtual);
    if (!targetMove) {
      return false;
    }

    const sketchedMove = allMoves[targetMove.move];
    const sketchIndex = user.getMoveset().findIndex(m => m?.moveId === move.id);
    if (sketchIndex === -1) {
      return false;
    }

    user.setMove(sketchIndex, sketchedMove.id);

    globalScene.queueMessage(i18next.t("moveTriggers:sketchedMove", { pokemonName: getPokemonNameWithAffix(user), moveName: sketchedMove.name }));

    return true;
  }

  getCondition(): MoveConditionFunc {
    return (user, target, move) => {
      if (!targetMoveCopiableCondition(user, target, move)) {
        return false;
      }

      const targetMove = target.getMoveHistory().filter(m => !m.virtual).at(-1);
      if (!targetMove) {
        return false;
      }

      const unsketchableMoves = [
        Moves.CHATTER,
        Moves.MIRROR_MOVE,
        Moves.SLEEP_TALK,
        Moves.STRUGGLE,
        Moves.SKETCH,
        Moves.REVIVAL_BLESSING,
        Moves.TERA_STARSTORM,
        Moves.BREAKNECK_BLITZ__PHYSICAL,
        Moves.BREAKNECK_BLITZ__SPECIAL
      ];

      if (unsketchableMoves.includes(targetMove.move)) {
        return false;
      }

      if (user.getMoveset().find(m => m?.moveId === targetMove.move)) {
        return false;
      }

      return true;
    };
  }
}

export class AbilityChangeAttr extends MoveEffectAttr {
  public ability: Abilities;

  constructor(ability: Abilities, selfTarget?: boolean) {
    super(selfTarget, { trigger: MoveEffectTrigger.HIT });

    this.ability = ability;
  }

  apply(user: Pokemon, target: Pokemon, move: Move, args: any[]): boolean {
    if (!super.apply(user, target, move, args)) {
      return false;
    }

    const moveTarget = this.selfTarget ? user : target;

    moveTarget.summonData.ability = this.ability;
    globalScene.triggerPokemonFormChange(moveTarget, SpeciesFormChangeRevertWeatherFormTrigger);

    globalScene.queueMessage(i18next.t("moveTriggers:acquiredAbility", { pokemonName: getPokemonNameWithAffix((this.selfTarget ? user : target)), abilityName: allAbilities[this.ability].name }));

    return true;
  }

  getCondition(): MoveConditionFunc {
    return (user, target, move) => !(this.selfTarget ? user : target).getAbility().hasAttr(UnsuppressableAbilityAbAttr) && (this.selfTarget ? user : target).getAbility().id !== this.ability;
  }
}

export class AbilityCopyAttr extends MoveEffectAttr {
  public copyToPartner: boolean;

  constructor(copyToPartner: boolean = false) {
    super(false, { trigger: MoveEffectTrigger.HIT });

    this.copyToPartner = copyToPartner;
  }

  apply(user: Pokemon, target: Pokemon, move: Move, args: any[]): boolean {
    if (!super.apply(user, target, move, args)) {
      return false;
    }

    user.summonData.ability = target.getAbility().id;

    globalScene.queueMessage(i18next.t("moveTriggers:copiedTargetAbility", { pokemonName: getPokemonNameWithAffix(user), targetName: getPokemonNameWithAffix(target), abilityName: allAbilities[target.getAbility().id].name }));

    if (this.copyToPartner && globalScene.currentBattle?.double && user.getAlly().hp) {
      user.getAlly().summonData.ability = target.getAbility().id;
      globalScene.queueMessage(i18next.t("moveTriggers:copiedTargetAbility", { pokemonName: getPokemonNameWithAffix(user.getAlly()), targetName: getPokemonNameWithAffix(target), abilityName: allAbilities[target.getAbility().id].name }));
    }

    return true;
  }

  getCondition(): MoveConditionFunc {
    return (user, target, move) => {
      let ret = !target.getAbility().hasAttr(UncopiableAbilityAbAttr) && !user.getAbility().hasAttr(UnsuppressableAbilityAbAttr);
      if (this.copyToPartner && globalScene.currentBattle?.double) {
        ret = ret && (!user.getAlly().hp || !user.getAlly().getAbility().hasAttr(UnsuppressableAbilityAbAttr));
      } else {
        ret = ret && user.getAbility().id !== target.getAbility().id;
      }
      return ret;
    };
  }
}

export class AbilityGiveAttr extends MoveEffectAttr {
  public copyToPartner: boolean;

  constructor() {
    super(false, { trigger: MoveEffectTrigger.HIT });
  }

  apply(user: Pokemon, target: Pokemon, move: Move, args: any[]): boolean {
    if (!super.apply(user, target, move, args)) {
      return false;
    }

    target.summonData.ability = user.getAbility().id;

    globalScene.queueMessage(i18next.t("moveTriggers:acquiredAbility", { pokemonName: getPokemonNameWithAffix(target), abilityName: allAbilities[user.getAbility().id].name }));

    return true;
  }

  getCondition(): MoveConditionFunc {
    return (user, target, move) => !user.getAbility().hasAttr(UncopiableAbilityAbAttr) && !target.getAbility().hasAttr(UnsuppressableAbilityAbAttr) && user.getAbility().id !== target.getAbility().id;
  }
}

export class SwitchAbilitiesAttr extends MoveEffectAttr {
  apply(user: Pokemon, target: Pokemon, move: Move, args: any[]): boolean {
    if (!super.apply(user, target, move, args)) {
      return false;
    }

    const tempAbilityId = user.getAbility().id;
    user.summonData.ability = target.getAbility().id;
    target.summonData.ability = tempAbilityId;

    globalScene.queueMessage(i18next.t("moveTriggers:swappedAbilitiesWithTarget", { pokemonName: getPokemonNameWithAffix(user) }));
    // Swaps Forecast/Flower Gift from Castform/Cherrim
    globalScene.arena.triggerWeatherBasedFormChangesToNormal();
    // Swaps Forecast/Flower Gift to Castform/Cherrim (edge case)
    globalScene.arena.triggerWeatherBasedFormChanges();

    return true;
  }

  getCondition(): MoveConditionFunc {
    return (user, target, move) => !user.getAbility().hasAttr(UnswappableAbilityAbAttr) && !target.getAbility().hasAttr(UnswappableAbilityAbAttr);
  }
}

/**
 * Attribute used for moves that suppress abilities like {@linkcode Moves.GASTRO_ACID}.
 * A suppressed ability cannot be activated.
 *
 * @extends MoveEffectAttr
 * @see {@linkcode apply}
 * @see {@linkcode getCondition}
 */
export class SuppressAbilitiesAttr extends MoveEffectAttr {
  /** Sets ability suppression for the target pokemon and displays a message. */
  apply(user: Pokemon, target: Pokemon, move: Move, args: any[]): boolean {
    if (!super.apply(user, target, move, args)) {
      return false;
    }

    target.summonData.abilitySuppressed = true;
    globalScene.arena.triggerWeatherBasedFormChangesToNormal();

    globalScene.queueMessage(i18next.t("moveTriggers:suppressAbilities", { pokemonName: getPokemonNameWithAffix(target) }));

    return true;
  }

  /** Causes the effect to fail when the target's ability is unsupressable or already suppressed. */
  getCondition(): MoveConditionFunc {
    return (user, target, move) => !target.getAbility().hasAttr(UnsuppressableAbilityAbAttr) && !target.summonData.abilitySuppressed;
  }
}

/**
 * Applies the effects of {@linkcode SuppressAbilitiesAttr} if the target has already moved this turn.
 * @extends MoveEffectAttr
 * @see {@linkcode Moves.CORE_ENFORCER} (the move which uses this effect)
 */
export class SuppressAbilitiesIfActedAttr extends MoveEffectAttr {
  /**
   * If the target has already acted this turn, apply a {@linkcode SuppressAbilitiesAttr} effect unless the
   * abillity cannot be suppressed. This is a secondary effect and has no bearing on the success or failure of the move.
   *
   * @returns True if the move occurred, otherwise false. Note that true will be returned even if the target has not
   * yet moved or if the suppression failed to apply.
   */
  apply(user: Pokemon, target: Pokemon, move: Move, args: any[]): boolean {
    if (!super.apply(user, target, move, args)) {
      return false;
    }

    if (target.turnData.acted) {
      const suppressAttr = new SuppressAbilitiesAttr();
      if (suppressAttr.getCondition()(user, target, move)) {
        suppressAttr.apply(user, target, move, args);
      }
    }

    return true;
  }
}

/**
 * Used by Transform
 */
export class TransformAttr extends MoveEffectAttr {
  async apply(user: Pokemon, target: Pokemon, move: Move, args: any[]): Promise<boolean> {
    if (!super.apply(user, target, move, args)) {
      return false;
    }

    const promises: Promise<void>[] = [];
    user.summonData.speciesForm = target.getSpeciesForm();
    user.summonData.ability = target.getAbility().id;
    user.summonData.gender = target.getGender();

    // Power Trick's effect will not preserved after using Transform
    user.removeTag(BattlerTagType.POWER_TRICK);

    // Copy all stats (except HP)
    for (const s of EFFECTIVE_STATS) {
      user.setStat(s, target.getStat(s, false), false);
    }

    // Copy all stat stages
    for (const s of BATTLE_STATS) {
      user.setStatStage(s, target.getStatStage(s));
    }

    user.summonData.moveset = target.getMoveset().map((m) => {
      if (m) {
        // If PP value is less than 5, do nothing. If greater, we need to reduce the value to 5.
        return new PokemonMove(m.moveId, 0, 0, false, Math.min(m.getMove().pp, 5));
      } else {
        console.warn(`Transform: somehow iterating over a ${m} value when copying moveset!`);
        return new PokemonMove(Moves.NONE);
      }
    });
    user.summonData.types = target.getTypes();
    promises.push(user.updateInfo());

    globalScene.queueMessage(i18next.t("moveTriggers:transformedIntoTarget", { pokemonName: getPokemonNameWithAffix(user), targetName: getPokemonNameWithAffix(target) }));

    promises.push(user.loadAssets(false).then(() => {
      user.playAnim();
      user.updateInfo();
    }));

    await Promise.all(promises);
    return true;
  }
}

/**
 * Attribute used for status moves, namely Speed Swap,
 * that swaps the user's and target's corresponding stats.
 * @extends MoveEffectAttr
 * @see {@linkcode apply}
 */
export class SwapStatAttr extends MoveEffectAttr {
  /** The stat to be swapped between the user and the target */
  private stat: EffectiveStat;

  constructor(stat: EffectiveStat) {
    super();

    this.stat = stat;
  }

  /**
   * Swaps the user's and target's corresponding current
   * {@linkcode EffectiveStat | stat} values
   * @param user the {@linkcode Pokemon} that used the move
   * @param target the {@linkcode Pokemon} that the move was used on
   * @param move N/A
   * @param args N/A
   * @returns true if attribute application succeeds
   */
  apply(user: Pokemon, target: Pokemon, move: Move, args: any[]): boolean {
    if (super.apply(user, target, move, args)) {
      const temp = user.getStat(this.stat, false);
      user.setStat(this.stat, target.getStat(this.stat, false), false);
      target.setStat(this.stat, temp, false);

      globalScene.queueMessage(i18next.t("moveTriggers:switchedStat", {
        pokemonName: getPokemonNameWithAffix(user),
        stat: i18next.t(getStatKey(this.stat)),
      }));

      return true;
    }
    return false;
  }
}

/**
 * Attribute used to switch the user's own stats.
 * Used by Power Shift.
 * @extends MoveEffectAttr
 */
export class ShiftStatAttr extends MoveEffectAttr {
  private statToSwitch: EffectiveStat;
  private statToSwitchWith: EffectiveStat;

  constructor(statToSwitch: EffectiveStat, statToSwitchWith: EffectiveStat) {
    super();

    this.statToSwitch = statToSwitch;
    this.statToSwitchWith = statToSwitchWith;
  }

  /**
   * Switches the user's stats based on the {@linkcode statToSwitch} and {@linkcode statToSwitchWith} attributes.
   * @param {Pokemon} user the {@linkcode Pokemon} that used the move
   * @param target n/a
   * @param move n/a
   * @param args n/a
   * @returns whether the effect was applied
   */
  override apply(user: Pokemon, target: Pokemon, move: Move, args: any[]): boolean {
    if (!super.apply(user, target, move, args)) {
      return false;
    }

    const firstStat = user.getStat(this.statToSwitch, false);
    const secondStat = user.getStat(this.statToSwitchWith, false);

    user.setStat(this.statToSwitch, secondStat, false);
    user.setStat(this.statToSwitchWith, firstStat, false);

    globalScene.queueMessage(i18next.t("moveTriggers:shiftedStats", {
      pokemonName: getPokemonNameWithAffix(user),
      statToSwitch: i18next.t(getStatKey(this.statToSwitch)),
      statToSwitchWith: i18next.t(getStatKey(this.statToSwitchWith))
    }));

    return true;
  }

  /**
   * Encourages the user to use the move if the stat to switch with is greater than the stat to switch.
   * @param {Pokemon} user the {@linkcode Pokemon} that used the move
   * @param target n/a
   * @param move n/a
   * @returns number of points to add to the user's benefit score
   */
  override getUserBenefitScore(user: Pokemon, target: Pokemon, move: Move): integer {
    return user.getStat(this.statToSwitchWith, false) > user.getStat(this.statToSwitch, false) ? 10 : 0;
  }
}

/**
 * Attribute used for status moves, namely Power Split and Guard Split,
 * that take the average of a user's and target's corresponding
 * stats and assign that average back to each corresponding stat.
 * @extends MoveEffectAttr
 * @see {@linkcode apply}
 */
export class AverageStatsAttr extends MoveEffectAttr {
  /** The stats to be averaged individually between the user and the target */
  private stats: readonly EffectiveStat[];
  private msgKey: string;

  constructor(stats: readonly EffectiveStat[], msgKey: string) {
    super();

    this.stats = stats;
    this.msgKey = msgKey;
  }

  /**
   * Takes the average of the user's and target's corresponding {@linkcode stat}
   * values and sets those stats to the corresponding average for both
   * temporarily.
   * @param user the {@linkcode Pokemon} that used the move
   * @param target the {@linkcode Pokemon} that the move was used on
   * @param move N/A
   * @param args N/A
   * @returns true if attribute application succeeds
   */
  apply(user: Pokemon, target: Pokemon, move: Move, args: any[]): boolean {
    if (super.apply(user, target, move, args)) {
      for (const s of this.stats) {
        const avg = Math.floor((user.getStat(s, false) + target.getStat(s, false)) / 2);

        user.setStat(s, avg, false);
        target.setStat(s, avg, false);
      }

      globalScene.queueMessage(i18next.t(this.msgKey, { pokemonName: getPokemonNameWithAffix(user) }));

      return true;
    }
    return false;
  }
}

export class DiscourageFrequentUseAttr extends MoveAttr {
  getUserBenefitScore(user: Pokemon, target: Pokemon, move: Move): integer {
    const lastMoves = user.getLastXMoves(4);
    console.log(lastMoves);
    for (let m = 0; m < lastMoves.length; m++) {
      if (lastMoves[m].move === move.id) {
        return (4 - (m + 1)) * -10;
      }
    }

    return 0;
  }
}

export class MoneyAttr extends MoveEffectAttr {
  constructor() {
    super(true, { trigger: MoveEffectTrigger.HIT, firstHitOnly: true });
  }

  apply(user: Pokemon, target: Pokemon, move: Move): boolean {
    globalScene.currentBattle.moneyScattered += globalScene.getWaveMoneyAmount(0.2);
    globalScene.queueMessage(i18next.t("moveTriggers:coinsScatteredEverywhere"));
    return true;
  }
}

/**
 * Applies {@linkcode BattlerTagType.DESTINY_BOND} to the user.
 *
 * @extends MoveEffectAttr
 */
export class DestinyBondAttr extends MoveEffectAttr {
  constructor() {
    super(true, { trigger: MoveEffectTrigger.PRE_APPLY });
  }

  /**
   * Applies {@linkcode BattlerTagType.DESTINY_BOND} to the user.
   * @param user {@linkcode Pokemon} that is having the tag applied to.
   * @param target {@linkcode Pokemon} N/A
   * @param move {@linkcode Move} {@linkcode Move.DESTINY_BOND}
   * @param {any[]} args N/A
   * @returns true
   */
  apply(user: Pokemon, target: Pokemon, move: Move, args: any[]): boolean {
    globalScene.queueMessage(`${i18next.t("moveTriggers:tryingToTakeFoeDown", { pokemonName: getPokemonNameWithAffix(user) })}`);
    user.addTag(BattlerTagType.DESTINY_BOND, undefined, move.id, user.id);
    return true;
  }
}

/**
 * Attribute to apply a battler tag to the target if they have had their stats boosted this turn.
 * @extends AddBattlerTagAttr
 */
export class AddBattlerTagIfBoostedAttr extends AddBattlerTagAttr {
  constructor(tag: BattlerTagType) {
    super(tag, false, false, 2, 5);
  }

  /**
   * @param user {@linkcode Pokemon} using this move
   * @param target {@linkcode Pokemon} target of this move
   * @param move {@linkcode Move} being used
   * @param {any[]} args N/A
   * @returns true
   */
  apply(user: Pokemon, target: Pokemon, move: Move, args: any[]): boolean {
    if (target.turnData.statStagesIncreased) {
      super.apply(user, target, move, args);
    }
    return true;
  }
}

/**
 * Attribute to apply a status effect to the target if they have had their stats boosted this turn.
 * @extends MoveEffectAttr
 */
export class StatusIfBoostedAttr extends MoveEffectAttr {
  public effect: StatusEffect;

  constructor(effect: StatusEffect) {
    super(true, { trigger: MoveEffectTrigger.HIT });
    this.effect = effect;
  }

  /**
   * @param user {@linkcode Pokemon} using this move
   * @param target {@linkcode Pokemon} target of this move
   * @param move {@linkcode Move} N/A
   * @param {any[]} args N/A
   * @returns true
   */
  apply(user: Pokemon, target: Pokemon, move: Move, args: any[]): boolean {
    if (target.turnData.statStagesIncreased) {
      target.trySetStatus(this.effect, true, user);
    }
    return true;
  }
}

export class LastResortAttr extends MoveAttr {
  getCondition(): MoveConditionFunc {
    return (user: Pokemon, target: Pokemon, move: Move) => {
      const uniqueUsedMoveIds = new Set<Moves>();
      const movesetMoveIds = user.getMoveset().map(m => m?.moveId);
      user.getMoveHistory().map(m => {
        if (m.move !== move.id && movesetMoveIds.find(mm => mm === m.move)) {
          uniqueUsedMoveIds.add(m.move);
        }
      });
      return uniqueUsedMoveIds.size >= movesetMoveIds.length - 1;
    };
  }
}


/**
 * The move only works if the target has a transferable held item
 * @extends MoveAttr
 * @see {@linkcode getCondition}
 */
export class AttackedByItemAttr extends MoveAttr {
  /**
   * @returns the {@linkcode MoveConditionFunc} for this {@linkcode Move}
   */
  getCondition(): MoveConditionFunc {
    return (user: Pokemon, target: Pokemon, move: Move) => {
      const heldItems = target.getHeldItems().filter(i => i.isTransferable);
      if (heldItems.length === 0) {
        return false;
      }

      const itemName = heldItems[0]?.type?.name ?? "item";
      globalScene.queueMessage(i18next.t("moveTriggers:attackedByItem", { pokemonName: getPokemonNameWithAffix(target), itemName: itemName }));

      return true;
    };
  }
}

export class VariableTargetAttr extends MoveAttr {
  private targetChangeFunc: (user: Pokemon, target: Pokemon, move: Move) => number;

  constructor(targetChange: (user: Pokemon, target: Pokemon, move: Move) => number) {
    super();

    this.targetChangeFunc = targetChange;
  }

  apply(user: Pokemon, target: Pokemon, move: Move, args: any[]): boolean {
    const targetVal = args[0] as Utils.NumberHolder;
    targetVal.value = this.targetChangeFunc(user, target, move);
    return true;
  }
}

/**
 * Attribute for {@linkcode Moves.AFTER_YOU}
 *
 * [After You - Move | Bulbapedia](https://bulbapedia.bulbagarden.net/wiki/After_You_(move))
 */
export class AfterYouAttr extends MoveEffectAttr {
  /**
   * Allows the target of this move to act right after the user.
   *
   * @param user {@linkcode Pokemon} that is using the move.
   * @param target {@linkcode Pokemon} that will move right after this move is used.
   * @param move {@linkcode Move} {@linkcode Moves.AFTER_YOU}
   * @param _args N/A
   * @returns true
   */
  override apply(user: Pokemon, target: Pokemon, _move: Move, _args: any[]): boolean {
    globalScene.queueMessage(i18next.t("moveTriggers:afterYou", { targetName: getPokemonNameWithAffix(target) }));

    //Will find next acting phase of the targeted pokémon, delete it and queue it next on successful delete.
    const nextAttackPhase = globalScene.findPhase<MovePhase>((phase) => phase.pokemon === target);
    if (nextAttackPhase && globalScene.tryRemovePhase((phase: MovePhase) => phase.pokemon === target)) {
      globalScene.prependToPhase(new MovePhase(target, [ ...nextAttackPhase.targets ], nextAttackPhase.move), MovePhase);
    }

    return true;
  }
}

const failOnGravityCondition: MoveConditionFunc = (user, target, move) => !globalScene.arena.getTag(ArenaTagType.GRAVITY);

const failOnBossCondition: MoveConditionFunc = (user, target, move) => !target.isBossImmune();

const failIfSingleBattle: MoveConditionFunc = (user, target, move) => globalScene.currentBattle.double;

const failIfDampCondition: MoveConditionFunc = (user, target, move) => {
  const cancelled = new Utils.BooleanHolder(false);
  globalScene.getField(true).map(p=>applyAbAttrs(FieldPreventExplosiveMovesAbAttr, p, cancelled));
  // Queue a message if an ability prevented usage of the move
  if (cancelled.value) {
    globalScene.queueMessage(i18next.t("moveTriggers:cannotUseMove", { pokemonName: getPokemonNameWithAffix(user), moveName: move.name }));
  }
  return !cancelled.value;
};

const userSleptOrComatoseCondition: MoveConditionFunc = (user: Pokemon, target: Pokemon, move: Move) =>  user.status?.effect === StatusEffect.SLEEP || user.hasAbility(Abilities.COMATOSE);

const targetSleptOrComatoseCondition: MoveConditionFunc = (user: Pokemon, target: Pokemon, move: Move) =>  target.status?.effect === StatusEffect.SLEEP || target.hasAbility(Abilities.COMATOSE);

const failIfLastCondition: MoveConditionFunc = (user: Pokemon, target: Pokemon, move: Move) => globalScene.phaseQueue.find(phase => phase instanceof MovePhase) !== undefined;

const failIfLastInPartyCondition: MoveConditionFunc = (user: Pokemon, target: Pokemon, move: Move) => {
  const party: Pokemon[] = user.isPlayer() ? globalScene.getPlayerParty() : globalScene.getEnemyParty();
  return party.some(pokemon => pokemon.isActive() && !pokemon.isOnField());
};

const failIfGhostTypeCondition: MoveConditionFunc = (user: Pokemon, target: Pokemon, move: Move) => !target.isOfType(Type.GHOST);

export type MoveAttrFilter = (attr: MoveAttr) => boolean;

function applyMoveAttrsInternal(attrFilter: MoveAttrFilter, user: Pokemon | null, target: Pokemon | null, move: Move, args: any[]): Promise<void> {
  return new Promise(resolve => {
    const attrPromises: Promise<boolean>[] = [];
    const moveAttrs = move.attrs.filter(a => attrFilter(a));
    for (const attr of moveAttrs) {
      const result = attr.apply(user, target, move, args);
      if (result instanceof Promise) {
        attrPromises.push(result);
      }
    }
    Promise.allSettled(attrPromises).then(() => resolve());
  });
}

function applyMoveChargeAttrsInternal(attrFilter: MoveAttrFilter, user: Pokemon | null, target: Pokemon | null, move: ChargingMove, args: any[]): Promise<void> {
  return new Promise(resolve => {
    const chargeAttrPromises: Promise<boolean>[] = [];
    const chargeMoveAttrs = move.chargeAttrs.filter(a => attrFilter(a));
    for (const attr of chargeMoveAttrs) {
      const result = attr.apply(user, target, move, args);
      if (result instanceof Promise) {
        chargeAttrPromises.push(result);
      }
    }
    Promise.allSettled(chargeAttrPromises).then(() => resolve());
  });
}

export function applyMoveAttrs(attrType: Constructor<MoveAttr>, user: Pokemon | null, target: Pokemon | null, move: Move, ...args: any[]): Promise<void> {
  return applyMoveAttrsInternal((attr: MoveAttr) => attr instanceof attrType, user, target, move, args);
}

export function applyFilteredMoveAttrs(attrFilter: MoveAttrFilter, user: Pokemon, target: Pokemon | null, move: Move, ...args: any[]): Promise<void> {
  return applyMoveAttrsInternal(attrFilter, user, target, move, args);
}

export function applyMoveChargeAttrs(attrType: Constructor<MoveAttr>, user: Pokemon | null, target: Pokemon | null, move: ChargingMove, ...args: any[]): Promise<void> {
  return applyMoveChargeAttrsInternal((attr: MoveAttr) => attr instanceof attrType, user, target, move, args);
}

export class MoveCondition {
  protected func: MoveConditionFunc;

  constructor(func: MoveConditionFunc) {
    this.func = func;
  }

  apply(user: Pokemon, target: Pokemon, move: Move): boolean {
    return this.func(user, target, move);
  }

  getUserBenefitScore(user: Pokemon, target: Pokemon, move: Move): integer {
    return 0;
  }
}

export class FirstMoveCondition extends MoveCondition {
  constructor() {
    super((user, target, move) => user.battleSummonData?.waveTurnCount === 1);
  }

  getUserBenefitScore(user: Pokemon, target: Pokemon, move: Move): integer {
    return this.apply(user, target, move) ? 10 : -20;
  }
}

/**
 * Condition used by the move {@link https://bulbapedia.bulbagarden.net/wiki/Upper_Hand_(move) | Upper Hand}.
 * Moves with this condition are only successful when the target has selected
 * a high-priority attack (after factoring in priority-boosting effects) and
 * hasn't moved yet this turn.
 */
export class UpperHandCondition extends MoveCondition {
  constructor() {
    super((user, target, move) => {
      const targetCommand = globalScene.currentBattle.turnCommands[target.getBattlerIndex()];

      return !!targetCommand
        && targetCommand.command === Command.FIGHT
        && !target.turnData.acted
        && !!targetCommand.move?.move
        && allMoves[targetCommand.move.move].category !== MoveCategory.STATUS
        && allMoves[targetCommand.move.move].getPriority(target) > 0;
    });
  }
}

export class hitsSameTypeAttr extends VariableMoveTypeMultiplierAttr {
  apply(user: Pokemon, target: Pokemon, move: Move, args: any[]): boolean {
    const multiplier = args[0] as Utils.NumberHolder;
    if (!user.getTypes().some(type => target.getTypes().includes(type))) {
      multiplier.value = 0;
      return true;
    }
    return false;
  }
}

/**
 * Attribute used for Conversion 2, to convert the user's type to a random type that resists the target's last used move.
 * Fails if the user already has ALL types that resist the target's last used move.
 * Fails if the opponent has not used a move yet
 * Fails if the type is unknown or stellar
 *
 * TODO:
 * If a move has its type changed (e.g. {@linkcode Moves.HIDDEN_POWER}), it will check the new type.
 */
export class ResistLastMoveTypeAttr extends MoveEffectAttr {
  constructor() {
    super(true);
  }
  /**
   * User changes its type to a random type that resists the target's last used move
   * @param {Pokemon} user Pokemon that used the move and will change types
   * @param {Pokemon} target Opposing pokemon that recently used a move
   * @param {Move} move Move being used
   * @param {any[]} args Unused
   * @returns {boolean} true if the function succeeds
   */
  apply(user: Pokemon, target: Pokemon, move: Move, args: any[]): boolean {
    if (!super.apply(user, target, move, args)) {
      return false;
    }

    const [ targetMove ] = target.getLastXMoves(1); // target's most recent move
    if (!targetMove) {
      return false;
    }

    const moveData = allMoves[targetMove.move];
    if (moveData.type === Type.STELLAR || moveData.type === Type.UNKNOWN) {
      return false;
    }
    const userTypes = user.getTypes();
    const validTypes = this.getTypeResistances(globalScene.gameMode, moveData.type).filter(t => !userTypes.includes(t)); // valid types are ones that are not already the user's types
    if (!validTypes.length) {
      return false;
    }
    const type = validTypes[user.randSeedInt(validTypes.length)];
    user.summonData.types = [ type ];
    globalScene.queueMessage(i18next.t("battle:transformedIntoType", { pokemonName: getPokemonNameWithAffix(user), type: Utils.toReadableString(Type[type]) }));
    user.updateInfo();

    return true;
  }

  /**
   * Retrieve the types resisting a given type. Used by Conversion 2
   * @returns An array populated with Types, or an empty array if no resistances exist (Unknown or Stellar type)
   */
  getTypeResistances(gameMode: GameMode, type: number): Type[] {
    const typeResistances: Type[] = [];

    for (let i = 0; i < Object.keys(Type).length; i++) {
      const multiplier = new NumberHolder(1);
      multiplier.value = getTypeDamageMultiplier(type, i);
      applyChallenges(gameMode, ChallengeType.TYPE_EFFECTIVENESS, multiplier);
      if (multiplier.value < 1) {
        typeResistances.push(i);
      }
    }

    return typeResistances;
  }

  getCondition(): MoveConditionFunc {
    return (user, target, move) => {
      const moveHistory = target.getLastXMoves();
      return moveHistory.length !== 0;
    };
  }
}

/**
 * Drops the target's immunity to types it is immune to
 * and makes its evasiveness be ignored during accuracy
 * checks. Used by: {@linkcode Moves.ODOR_SLEUTH | Odor Sleuth}, {@linkcode Moves.MIRACLE_EYE | Miracle Eye} and {@linkcode Moves.FORESIGHT | Foresight}
 *
 * @extends AddBattlerTagAttr
 * @see {@linkcode apply}
 */
export class ExposedMoveAttr extends AddBattlerTagAttr {
  constructor(tagType: BattlerTagType) {
    super(tagType, false, true);
  }

  /**
   * Applies {@linkcode ExposedTag} to the target.
   * @param user {@linkcode Pokemon} using this move
   * @param target {@linkcode Pokemon} target of this move
   * @param move {@linkcode Move} being used
   * @param args N/A
   * @returns `true` if the function succeeds
   */
  apply(user: Pokemon, target: Pokemon, move: Move, args: any[]): boolean {
    if (!super.apply(user, target, move, args)) {
      return false;
    }

    globalScene.queueMessage(i18next.t("moveTriggers:exposedMove", { pokemonName: getPokemonNameWithAffix(user), targetPokemonName: getPokemonNameWithAffix(target) }));

    return true;
  }
}


const unknownTypeCondition: MoveConditionFunc = (user, target, move) => !user.getTypes().includes(Type.UNKNOWN);

export type MoveTargetSet = {
  targets: BattlerIndex[];
  multiple: boolean;
};

export function getMoveTargets(user: Pokemon, move: Moves, replaceTarget?: MoveTarget): MoveTargetSet {
  const variableTarget = new Utils.NumberHolder(0);
  user.getOpponents().forEach(p => applyMoveAttrs(VariableTargetAttr, user, p, allMoves[move], variableTarget));

  let moveTarget: MoveTarget | undefined;
  if (allMoves[move].hasAttr(VariableTargetAttr)) {
    moveTarget = variableTarget.value;
  } else if (replaceTarget !== undefined) {
    moveTarget = replaceTarget;
  } else if (move) {
    moveTarget = allMoves[move].moveTarget;
  } else if (move === undefined) {
    moveTarget = MoveTarget.NEAR_ENEMY;
  }
  const opponents = user.getOpponents();

  let set: Pokemon[] = [];
  let multiple = false;

  switch (moveTarget) {
    case MoveTarget.USER:
    case MoveTarget.PARTY:
      set = [ user ];
      break;
    case MoveTarget.NEAR_OTHER:
    case MoveTarget.OTHER:
    case MoveTarget.ALL_NEAR_OTHERS:
    case MoveTarget.ALL_OTHERS:
      set = (opponents.concat([ user.getAlly() ]));
      multiple = moveTarget === MoveTarget.ALL_NEAR_OTHERS || moveTarget === MoveTarget.ALL_OTHERS;
      break;
    case MoveTarget.NEAR_ENEMY:
    case MoveTarget.ALL_NEAR_ENEMIES:
    case MoveTarget.ALL_ENEMIES:
    case MoveTarget.ENEMY_SIDE:
      set = opponents;
      multiple = moveTarget !== MoveTarget.NEAR_ENEMY;
      break;
    case MoveTarget.RANDOM_NEAR_ENEMY:
      set = [ opponents[user.randSeedInt(opponents.length)] ];
      break;
    case MoveTarget.ATTACKER:
      return { targets: [ -1 as BattlerIndex ], multiple: false };
    case MoveTarget.NEAR_ALLY:
    case MoveTarget.ALLY:
      set = [ user.getAlly() ];
      break;
    case MoveTarget.USER_OR_NEAR_ALLY:
    case MoveTarget.USER_AND_ALLIES:
    case MoveTarget.USER_SIDE:
      set = [ user, user.getAlly() ];
      multiple = moveTarget !== MoveTarget.USER_OR_NEAR_ALLY;
      break;
    case MoveTarget.ALL:
    case MoveTarget.BOTH_SIDES:
      set = [ user, user.getAlly() ].concat(opponents);
      multiple = true;
      break;
    case MoveTarget.CURSE:
      set = user.getTypes(true).includes(Type.GHOST) ? (opponents.concat([ user.getAlly() ])) : [ user ];
      break;
  }

  return { targets: set.filter(p => p?.isActive(true)).map(p => p.getBattlerIndex()).filter(t => t !== undefined), multiple };
}

export const allMoves: Move[] = [
  new SelfStatusMove(Moves.NONE, Type.NORMAL, MoveCategory.STATUS, -1, -1, 0, 1),
];

export const selfStatLowerMoves: Moves[] = [];

export function initMoves() {
  allMoves.push(
    new AttackMove(Moves.POUND, Type.NORMAL, MoveCategory.PHYSICAL, 40, 100, 35, -1, 0, 1),
    new AttackMove(Moves.KARATE_CHOP, Type.FIGHTING, MoveCategory.PHYSICAL, 50, 100, 25, -1, 0, 1)
      .attr(HighCritAttr),
    new AttackMove(Moves.DOUBLE_SLAP, Type.NORMAL, MoveCategory.PHYSICAL, 15, 85, 10, -1, 0, 1)
      .attr(MultiHitAttr),
    new AttackMove(Moves.COMET_PUNCH, Type.NORMAL, MoveCategory.PHYSICAL, 18, 85, 15, -1, 0, 1)
      .attr(MultiHitAttr)
      .punchingMove(),
    new AttackMove(Moves.MEGA_PUNCH, Type.NORMAL, MoveCategory.PHYSICAL, 80, 85, 20, -1, 0, 1)
      .punchingMove(),
    new AttackMove(Moves.PAY_DAY, Type.NORMAL, MoveCategory.PHYSICAL, 40, 100, 20, -1, 0, 1)
      .attr(MoneyAttr)
      .makesContact(false),
    new AttackMove(Moves.FIRE_PUNCH, Type.FIRE, MoveCategory.PHYSICAL, 75, 100, 15, 10, 0, 1)
      .attr(StatusEffectAttr, StatusEffect.BURN)
      .punchingMove(),
    new AttackMove(Moves.ICE_PUNCH, Type.ICE, MoveCategory.PHYSICAL, 75, 100, 15, 10, 0, 1)
      .attr(StatusEffectAttr, StatusEffect.FREEZE)
      .punchingMove(),
    new AttackMove(Moves.THUNDER_PUNCH, Type.ELECTRIC, MoveCategory.PHYSICAL, 75, 100, 15, 10, 0, 1)
      .attr(StatusEffectAttr, StatusEffect.PARALYSIS)
      .punchingMove(),
    new AttackMove(Moves.SCRATCH, Type.NORMAL, MoveCategory.PHYSICAL, 40, 100, 35, -1, 0, 1),
    new AttackMove(Moves.VISE_GRIP, Type.NORMAL, MoveCategory.PHYSICAL, 55, 100, 30, -1, 0, 1),
    new AttackMove(Moves.GUILLOTINE, Type.NORMAL, MoveCategory.PHYSICAL, 200, 30, 5, -1, 0, 1)
      .attr(OneHitKOAttr)
      .attr(OneHitKOAccuracyAttr),
    new ChargingAttackMove(Moves.RAZOR_WIND, Type.NORMAL, MoveCategory.SPECIAL, 80, 100, 10, -1, 0, 1)
      .chargeText(i18next.t("moveTriggers:whippedUpAWhirlwind", { pokemonName: "{USER}" }))
      .attr(HighCritAttr)
      .windMove()
      .target(MoveTarget.ALL_NEAR_ENEMIES),
    new SelfStatusMove(Moves.SWORDS_DANCE, Type.NORMAL, -1, 20, -1, 0, 1)
      .attr(StatStageChangeAttr, [ Stat.ATK ], 2, true)
      .danceMove(),
    new AttackMove(Moves.CUT, Type.NORMAL, MoveCategory.PHYSICAL, 50, 95, 30, -1, 0, 1)
      .slicingMove(),
    new AttackMove(Moves.GUST, Type.FLYING, MoveCategory.SPECIAL, 40, 100, 35, -1, 0, 1)
      .attr(HitsTagForDoubleDamageAttr, BattlerTagType.FLYING)
      .windMove(),
    new AttackMove(Moves.WING_ATTACK, Type.FLYING, MoveCategory.PHYSICAL, 60, 100, 35, -1, 0, 1),
    new StatusMove(Moves.WHIRLWIND, Type.NORMAL, -1, 20, -1, -6, 1)
      .attr(ForceSwitchOutAttr, false, SwitchType.FORCE_SWITCH)
      .ignoresSubstitute()
      .hidesTarget()
      .windMove(),
    new ChargingAttackMove(Moves.FLY, Type.FLYING, MoveCategory.PHYSICAL, 90, 95, 15, -1, 0, 1)
      .chargeText(i18next.t("moveTriggers:flewUpHigh", { pokemonName: "{USER}" }))
      .chargeAttr(SemiInvulnerableAttr, BattlerTagType.FLYING)
      .condition(failOnGravityCondition),
    new AttackMove(Moves.BIND, Type.NORMAL, MoveCategory.PHYSICAL, 15, 85, 20, -1, 0, 1)
      .attr(TrapAttr, BattlerTagType.BIND),
    new AttackMove(Moves.SLAM, Type.NORMAL, MoveCategory.PHYSICAL, 80, 75, 20, -1, 0, 1),
    new AttackMove(Moves.VINE_WHIP, Type.GRASS, MoveCategory.PHYSICAL, 45, 100, 25, -1, 0, 1),
    new AttackMove(Moves.STOMP, Type.NORMAL, MoveCategory.PHYSICAL, 65, 100, 20, 30, 0, 1)
      .attr(AlwaysHitMinimizeAttr)
      .attr(HitsTagForDoubleDamageAttr, BattlerTagType.MINIMIZED)
      .attr(FlinchAttr),
    new AttackMove(Moves.DOUBLE_KICK, Type.FIGHTING, MoveCategory.PHYSICAL, 30, 100, 30, -1, 0, 1)
      .attr(MultiHitAttr, MultiHitType._2),
    new AttackMove(Moves.MEGA_KICK, Type.NORMAL, MoveCategory.PHYSICAL, 120, 75, 5, -1, 0, 1),
    new AttackMove(Moves.JUMP_KICK, Type.FIGHTING, MoveCategory.PHYSICAL, 100, 95, 10, -1, 0, 1)
      .attr(MissEffectAttr, crashDamageFunc)
      .attr(NoEffectAttr, crashDamageFunc)
      .condition(failOnGravityCondition)
      .recklessMove(),
    new AttackMove(Moves.ROLLING_KICK, Type.FIGHTING, MoveCategory.PHYSICAL, 60, 85, 15, 30, 0, 1)
      .attr(FlinchAttr),
    new StatusMove(Moves.SAND_ATTACK, Type.GROUND, 100, 15, -1, 0, 1)
      .attr(StatStageChangeAttr, [ Stat.ACC ], -1),
    new AttackMove(Moves.HEADBUTT, Type.NORMAL, MoveCategory.PHYSICAL, 70, 100, 15, 30, 0, 1)
      .attr(FlinchAttr),
    new AttackMove(Moves.HORN_ATTACK, Type.NORMAL, MoveCategory.PHYSICAL, 65, 100, 25, -1, 0, 1),
    new AttackMove(Moves.FURY_ATTACK, Type.NORMAL, MoveCategory.PHYSICAL, 15, 85, 20, -1, 0, 1)
      .attr(MultiHitAttr),
    new AttackMove(Moves.HORN_DRILL, Type.NORMAL, MoveCategory.PHYSICAL, 200, 30, 5, -1, 0, 1)
      .attr(OneHitKOAttr)
      .attr(OneHitKOAccuracyAttr),
    new AttackMove(Moves.TACKLE, Type.NORMAL, MoveCategory.PHYSICAL, 40, 100, 35, -1, 0, 1),
    new AttackMove(Moves.BODY_SLAM, Type.NORMAL, MoveCategory.PHYSICAL, 85, 100, 15, 30, 0, 1)
      .attr(AlwaysHitMinimizeAttr)
      .attr(HitsTagForDoubleDamageAttr, BattlerTagType.MINIMIZED)
      .attr(StatusEffectAttr, StatusEffect.PARALYSIS),
    new AttackMove(Moves.WRAP, Type.NORMAL, MoveCategory.PHYSICAL, 15, 90, 20, -1, 0, 1)
      .attr(TrapAttr, BattlerTagType.WRAP),
    new AttackMove(Moves.TAKE_DOWN, Type.NORMAL, MoveCategory.PHYSICAL, 90, 85, 20, -1, 0, 1)
      .attr(RecoilAttr)
      .recklessMove(),
    new AttackMove(Moves.THRASH, Type.NORMAL, MoveCategory.PHYSICAL, 120, 100, 10, -1, 0, 1)
      .attr(FrenzyAttr)
      .attr(MissEffectAttr, frenzyMissFunc)
      .attr(NoEffectAttr, frenzyMissFunc)
      .target(MoveTarget.RANDOM_NEAR_ENEMY),
    new AttackMove(Moves.DOUBLE_EDGE, Type.NORMAL, MoveCategory.PHYSICAL, 120, 100, 15, -1, 0, 1)
      .attr(RecoilAttr, false, 0.33)
      .recklessMove(),
    new StatusMove(Moves.TAIL_WHIP, Type.NORMAL, 100, 30, -1, 0, 1)
      .attr(StatStageChangeAttr, [ Stat.DEF ], -1)
      .target(MoveTarget.ALL_NEAR_ENEMIES),
    new AttackMove(Moves.POISON_STING, Type.POISON, MoveCategory.PHYSICAL, 15, 100, 35, 30, 0, 1)
      .attr(StatusEffectAttr, StatusEffect.POISON)
      .makesContact(false),
    new AttackMove(Moves.TWINEEDLE, Type.BUG, MoveCategory.PHYSICAL, 25, 100, 20, 20, 0, 1)
      .attr(MultiHitAttr, MultiHitType._2)
      .attr(StatusEffectAttr, StatusEffect.POISON)
      .makesContact(false),
    new AttackMove(Moves.PIN_MISSILE, Type.BUG, MoveCategory.PHYSICAL, 25, 95, 20, -1, 0, 1)
      .attr(MultiHitAttr)
      .makesContact(false),
    new StatusMove(Moves.LEER, Type.NORMAL, 100, 30, -1, 0, 1)
      .attr(StatStageChangeAttr, [ Stat.DEF ], -1)
      .target(MoveTarget.ALL_NEAR_ENEMIES),
    new AttackMove(Moves.BITE, Type.DARK, MoveCategory.PHYSICAL, 60, 100, 25, 30, 0, 1)
      .attr(FlinchAttr)
      .bitingMove(),
    new StatusMove(Moves.GROWL, Type.NORMAL, 100, 40, -1, 0, 1)
      .attr(StatStageChangeAttr, [ Stat.ATK ], -1)
      .soundBased()
      .target(MoveTarget.ALL_NEAR_ENEMIES),
    new StatusMove(Moves.ROAR, Type.NORMAL, -1, 20, -1, -6, 1)
      .attr(ForceSwitchOutAttr, false, SwitchType.FORCE_SWITCH)
      .soundBased()
      .hidesTarget(),
    new StatusMove(Moves.SING, Type.NORMAL, 55, 15, -1, 0, 1)
      .attr(StatusEffectAttr, StatusEffect.SLEEP)
      .soundBased(),
    new StatusMove(Moves.SUPERSONIC, Type.NORMAL, 55, 20, -1, 0, 1)
      .attr(ConfuseAttr)
      .soundBased(),
    new AttackMove(Moves.SONIC_BOOM, Type.NORMAL, MoveCategory.SPECIAL, -1, 90, 20, -1, 0, 1)
      .attr(FixedDamageAttr, 20),
    new StatusMove(Moves.DISABLE, Type.NORMAL, 100, 20, -1, 0, 1)
      .attr(AddBattlerTagAttr, BattlerTagType.DISABLED, false, true)
      .condition((user, target, move) => target.getMoveHistory().reverse().find(m => m.move !== Moves.NONE && m.move !== Moves.STRUGGLE && !m.virtual) !== undefined)
      .ignoresSubstitute(),
    new AttackMove(Moves.ACID, Type.POISON, MoveCategory.SPECIAL, 40, 100, 30, 10, 0, 1)
      .attr(StatStageChangeAttr, [ Stat.SPDEF ], -1)
      .target(MoveTarget.ALL_NEAR_ENEMIES),
    new AttackMove(Moves.EMBER, Type.FIRE, MoveCategory.SPECIAL, 40, 100, 25, 10, 0, 1)
      .attr(StatusEffectAttr, StatusEffect.BURN),
    new AttackMove(Moves.FLAMETHROWER, Type.FIRE, MoveCategory.SPECIAL, 90, 100, 15, 10, 0, 1)
      .attr(StatusEffectAttr, StatusEffect.BURN),
    new StatusMove(Moves.MIST, Type.ICE, -1, 30, -1, 0, 1)
      .attr(AddArenaTagAttr, ArenaTagType.MIST, 5, true)
      .target(MoveTarget.USER_SIDE),
    new AttackMove(Moves.WATER_GUN, Type.WATER, MoveCategory.SPECIAL, 40, 100, 25, -1, 0, 1),
    new AttackMove(Moves.HYDRO_PUMP, Type.WATER, MoveCategory.SPECIAL, 110, 80, 5, -1, 0, 1),
    new AttackMove(Moves.SURF, Type.WATER, MoveCategory.SPECIAL, 90, 100, 15, -1, 0, 1)
      .target(MoveTarget.ALL_NEAR_OTHERS)
      .attr(HitsTagForDoubleDamageAttr, BattlerTagType.UNDERWATER)
      .attr(GulpMissileTagAttr),
    new AttackMove(Moves.ICE_BEAM, Type.ICE, MoveCategory.SPECIAL, 90, 100, 10, 10, 0, 1)
      .attr(StatusEffectAttr, StatusEffect.FREEZE),
    new AttackMove(Moves.BLIZZARD, Type.ICE, MoveCategory.SPECIAL, 110, 70, 5, 10, 0, 1)
      .attr(BlizzardAccuracyAttr)
      .attr(StatusEffectAttr, StatusEffect.FREEZE)
      .windMove()
      .target(MoveTarget.ALL_NEAR_ENEMIES),
    new AttackMove(Moves.PSYBEAM, Type.PSYCHIC, MoveCategory.SPECIAL, 65, 100, 20, 10, 0, 1)
      .attr(ConfuseAttr),
    new AttackMove(Moves.BUBBLE_BEAM, Type.WATER, MoveCategory.SPECIAL, 65, 100, 20, 10, 0, 1)
      .attr(StatStageChangeAttr, [ Stat.SPD ], -1),
    new AttackMove(Moves.AURORA_BEAM, Type.ICE, MoveCategory.SPECIAL, 65, 100, 20, 10, 0, 1)
      .attr(StatStageChangeAttr, [ Stat.ATK ], -1),
    new AttackMove(Moves.HYPER_BEAM, Type.NORMAL, MoveCategory.SPECIAL, 150, 90, 5, -1, 0, 1)
      .attr(RechargeAttr),
    new AttackMove(Moves.PECK, Type.FLYING, MoveCategory.PHYSICAL, 35, 100, 35, -1, 0, 1),
    new AttackMove(Moves.DRILL_PECK, Type.FLYING, MoveCategory.PHYSICAL, 80, 100, 20, -1, 0, 1),
    new AttackMove(Moves.SUBMISSION, Type.FIGHTING, MoveCategory.PHYSICAL, 80, 80, 20, -1, 0, 1)
      .attr(RecoilAttr)
      .recklessMove(),
    new AttackMove(Moves.LOW_KICK, Type.FIGHTING, MoveCategory.PHYSICAL, -1, 100, 20, -1, 0, 1)
      .attr(WeightPowerAttr),
    new AttackMove(Moves.COUNTER, Type.FIGHTING, MoveCategory.PHYSICAL, -1, 100, 20, -1, -5, 1)
      .attr(CounterDamageAttr, (move: Move) => move.category === MoveCategory.PHYSICAL, 2)
      .target(MoveTarget.ATTACKER),
    new AttackMove(Moves.SEISMIC_TOSS, Type.FIGHTING, MoveCategory.PHYSICAL, -1, 100, 20, -1, 0, 1)
      .attr(LevelDamageAttr),
    new AttackMove(Moves.STRENGTH, Type.NORMAL, MoveCategory.PHYSICAL, 80, 100, 15, -1, 0, 1),
    new AttackMove(Moves.ABSORB, Type.GRASS, MoveCategory.SPECIAL, 20, 100, 25, -1, 0, 1)
      .attr(HitHealAttr)
      .triageMove(),
    new AttackMove(Moves.MEGA_DRAIN, Type.GRASS, MoveCategory.SPECIAL, 40, 100, 15, -1, 0, 1)
      .attr(HitHealAttr)
      .triageMove(),
    new StatusMove(Moves.LEECH_SEED, Type.GRASS, 90, 10, -1, 0, 1)
      .attr(LeechSeedAttr)
      .condition((user, target, move) => !target.getTag(BattlerTagType.SEEDED) && !target.isOfType(Type.GRASS)),
    new SelfStatusMove(Moves.GROWTH, Type.NORMAL, -1, 20, -1, 0, 1)
      .attr(GrowthStatStageChangeAttr),
    new AttackMove(Moves.RAZOR_LEAF, Type.GRASS, MoveCategory.PHYSICAL, 55, 95, 25, -1, 0, 1)
      .attr(HighCritAttr)
      .makesContact(false)
      .slicingMove()
      .target(MoveTarget.ALL_NEAR_ENEMIES),
    new ChargingAttackMove(Moves.SOLAR_BEAM, Type.GRASS, MoveCategory.SPECIAL, 120, 100, 10, -1, 0, 1)
      .chargeText(i18next.t("moveTriggers:tookInSunlight", { pokemonName: "{USER}" }))
      .chargeAttr(WeatherInstantChargeAttr, [ WeatherType.SUNNY, WeatherType.HARSH_SUN ])
      .attr(AntiSunlightPowerDecreaseAttr),
    new StatusMove(Moves.POISON_POWDER, Type.POISON, 75, 35, -1, 0, 1)
      .attr(StatusEffectAttr, StatusEffect.POISON)
      .powderMove(),
    new StatusMove(Moves.STUN_SPORE, Type.GRASS, 75, 30, -1, 0, 1)
      .attr(StatusEffectAttr, StatusEffect.PARALYSIS)
      .powderMove(),
    new StatusMove(Moves.SLEEP_POWDER, Type.GRASS, 75, 15, -1, 0, 1)
      .attr(StatusEffectAttr, StatusEffect.SLEEP)
      .powderMove(),
    new AttackMove(Moves.PETAL_DANCE, Type.GRASS, MoveCategory.SPECIAL, 120, 100, 10, -1, 0, 1)
      .attr(FrenzyAttr)
      .attr(MissEffectAttr, frenzyMissFunc)
      .attr(NoEffectAttr, frenzyMissFunc)
      .makesContact()
      .danceMove()
      .target(MoveTarget.RANDOM_NEAR_ENEMY),
    new StatusMove(Moves.STRING_SHOT, Type.BUG, 95, 40, -1, 0, 1)
      .attr(StatStageChangeAttr, [ Stat.SPD ], -2)
      .target(MoveTarget.ALL_NEAR_ENEMIES),
    new AttackMove(Moves.DRAGON_RAGE, Type.DRAGON, MoveCategory.SPECIAL, -1, 100, 10, -1, 0, 1)
      .attr(FixedDamageAttr, 40),
    new AttackMove(Moves.FIRE_SPIN, Type.FIRE, MoveCategory.SPECIAL, 35, 85, 15, -1, 0, 1)
      .attr(TrapAttr, BattlerTagType.FIRE_SPIN),
    new AttackMove(Moves.THUNDER_SHOCK, Type.ELECTRIC, MoveCategory.SPECIAL, 40, 100, 30, 10, 0, 1)
      .attr(StatusEffectAttr, StatusEffect.PARALYSIS),
    new AttackMove(Moves.THUNDERBOLT, Type.ELECTRIC, MoveCategory.SPECIAL, 90, 100, 15, 10, 0, 1)
      .attr(StatusEffectAttr, StatusEffect.PARALYSIS),
    new StatusMove(Moves.THUNDER_WAVE, Type.ELECTRIC, 90, 20, -1, 0, 1)
      .attr(StatusEffectAttr, StatusEffect.PARALYSIS)
      .attr(RespectAttackTypeImmunityAttr),
    new AttackMove(Moves.THUNDER, Type.ELECTRIC, MoveCategory.SPECIAL, 110, 70, 10, 30, 0, 1)
      .attr(StatusEffectAttr, StatusEffect.PARALYSIS)
      .attr(ThunderAccuracyAttr)
      .attr(HitsTagAttr, BattlerTagType.FLYING),
    new AttackMove(Moves.ROCK_THROW, Type.ROCK, MoveCategory.PHYSICAL, 50, 90, 15, -1, 0, 1)
      .makesContact(false),
    new AttackMove(Moves.EARTHQUAKE, Type.GROUND, MoveCategory.PHYSICAL, 100, 100, 10, -1, 0, 1)
      .attr(HitsTagForDoubleDamageAttr, BattlerTagType.UNDERGROUND)
      .attr(MovePowerMultiplierAttr, (user, target, move) => globalScene.arena.getTerrainType() === TerrainType.GRASSY && target.isGrounded() ? 0.5 : 1)
      .makesContact(false)
      .target(MoveTarget.ALL_NEAR_OTHERS),
    new AttackMove(Moves.FISSURE, Type.GROUND, MoveCategory.PHYSICAL, 200, 30, 5, -1, 0, 1)
      .attr(OneHitKOAttr)
      .attr(OneHitKOAccuracyAttr)
      .attr(HitsTagAttr, BattlerTagType.UNDERGROUND)
      .makesContact(false),
    new ChargingAttackMove(Moves.DIG, Type.GROUND, MoveCategory.PHYSICAL, 80, 100, 10, -1, 0, 1)
      .chargeText(i18next.t("moveTriggers:dugAHole", { pokemonName: "{USER}" }))
      .chargeAttr(SemiInvulnerableAttr, BattlerTagType.UNDERGROUND),
    new StatusMove(Moves.TOXIC, Type.POISON, 90, 10, -1, 0, 1)
      .attr(StatusEffectAttr, StatusEffect.TOXIC)
      .attr(ToxicAccuracyAttr),
    new AttackMove(Moves.CONFUSION, Type.PSYCHIC, MoveCategory.SPECIAL, 50, 100, 25, 10, 0, 1)
      .attr(ConfuseAttr),
    new AttackMove(Moves.PSYCHIC, Type.PSYCHIC, MoveCategory.SPECIAL, 90, 100, 10, 10, 0, 1)
      .attr(StatStageChangeAttr, [ Stat.SPDEF ], -1),
    new StatusMove(Moves.HYPNOSIS, Type.PSYCHIC, 60, 20, -1, 0, 1)
      .attr(StatusEffectAttr, StatusEffect.SLEEP),
    new SelfStatusMove(Moves.MEDITATE, Type.PSYCHIC, -1, 40, -1, 0, 1)
      .attr(StatStageChangeAttr, [ Stat.ATK ], 1, true),
    new SelfStatusMove(Moves.AGILITY, Type.PSYCHIC, -1, 30, -1, 0, 1)
      .attr(StatStageChangeAttr, [ Stat.SPD ], 2, true),
    new AttackMove(Moves.QUICK_ATTACK, Type.NORMAL, MoveCategory.PHYSICAL, 40, 100, 30, -1, 1, 1),
    new AttackMove(Moves.RAGE, Type.NORMAL, MoveCategory.PHYSICAL, 20, 100, 20, -1, 0, 1)
      .partial(), // No effect implemented
    new SelfStatusMove(Moves.TELEPORT, Type.PSYCHIC, -1, 20, -1, -6, 1)
      .attr(ForceSwitchOutAttr, true)
      .hidesUser(),
    new AttackMove(Moves.NIGHT_SHADE, Type.GHOST, MoveCategory.SPECIAL, -1, 100, 15, -1, 0, 1)
      .attr(LevelDamageAttr),
    new StatusMove(Moves.MIMIC, Type.NORMAL, -1, 10, -1, 0, 1)
      .attr(MovesetCopyMoveAttr)
      .ignoresSubstitute(),
    new StatusMove(Moves.SCREECH, Type.NORMAL, 85, 40, -1, 0, 1)
      .attr(StatStageChangeAttr, [ Stat.DEF ], -2)
      .soundBased(),
    new SelfStatusMove(Moves.DOUBLE_TEAM, Type.NORMAL, -1, 15, -1, 0, 1)
      .attr(StatStageChangeAttr, [ Stat.EVA ], 1, true),
    new SelfStatusMove(Moves.RECOVER, Type.NORMAL, -1, 5, -1, 0, 1)
      .attr(HealAttr, 0.5)
      .triageMove(),
    new SelfStatusMove(Moves.HARDEN, Type.NORMAL, -1, 30, -1, 0, 1)
      .attr(StatStageChangeAttr, [ Stat.DEF ], 1, true),
    new SelfStatusMove(Moves.MINIMIZE, Type.NORMAL, -1, 10, -1, 0, 1)
      .attr(AddBattlerTagAttr, BattlerTagType.MINIMIZED, true, false)
      .attr(StatStageChangeAttr, [ Stat.EVA ], 2, true),
    new StatusMove(Moves.SMOKESCREEN, Type.NORMAL, 100, 20, -1, 0, 1)
      .attr(StatStageChangeAttr, [ Stat.ACC ], -1),
    new StatusMove(Moves.CONFUSE_RAY, Type.GHOST, 100, 10, -1, 0, 1)
      .attr(ConfuseAttr),
    new SelfStatusMove(Moves.WITHDRAW, Type.WATER, -1, 40, -1, 0, 1)
      .attr(StatStageChangeAttr, [ Stat.DEF ], 1, true),
    new SelfStatusMove(Moves.DEFENSE_CURL, Type.NORMAL, -1, 40, -1, 0, 1)
      .attr(StatStageChangeAttr, [ Stat.DEF ], 1, true),
    new SelfStatusMove(Moves.BARRIER, Type.PSYCHIC, -1, 20, -1, 0, 1)
      .attr(StatStageChangeAttr, [ Stat.DEF ], 2, true),
    new StatusMove(Moves.LIGHT_SCREEN, Type.PSYCHIC, -1, 30, -1, 0, 1)
      .attr(AddArenaTagAttr, ArenaTagType.LIGHT_SCREEN, 5, true)
      .target(MoveTarget.USER_SIDE),
    new SelfStatusMove(Moves.HAZE, Type.ICE, -1, 30, -1, 0, 1)
      .ignoresSubstitute()
      .attr(ResetStatsAttr, true),
    new StatusMove(Moves.REFLECT, Type.PSYCHIC, -1, 20, -1, 0, 1)
      .attr(AddArenaTagAttr, ArenaTagType.REFLECT, 5, true)
      .target(MoveTarget.USER_SIDE),
    new SelfStatusMove(Moves.FOCUS_ENERGY, Type.NORMAL, -1, 30, -1, 0, 1)
      .attr(AddBattlerTagAttr, BattlerTagType.CRIT_BOOST, true, true),
    new AttackMove(Moves.BIDE, Type.NORMAL, MoveCategory.PHYSICAL, -1, -1, 10, -1, 1, 1)
      .target(MoveTarget.USER)
      .unimplemented(),
    new SelfStatusMove(Moves.METRONOME, Type.NORMAL, -1, 10, -1, 0, 1)
      .attr(RandomMoveAttr, invalidMetronomeMoves),
    new StatusMove(Moves.MIRROR_MOVE, Type.FLYING, -1, 20, -1, 0, 1)
      .attr(CopyMoveAttr, true),
    new AttackMove(Moves.SELF_DESTRUCT, Type.NORMAL, MoveCategory.PHYSICAL, 200, 100, 5, -1, 0, 1)
      .attr(SacrificialAttr)
      .makesContact(false)
      .condition(failIfDampCondition)
      .target(MoveTarget.ALL_NEAR_OTHERS),
    new AttackMove(Moves.EGG_BOMB, Type.NORMAL, MoveCategory.PHYSICAL, 100, 75, 10, -1, 0, 1)
      .makesContact(false)
      .ballBombMove(),
    new AttackMove(Moves.LICK, Type.GHOST, MoveCategory.PHYSICAL, 30, 100, 30, 30, 0, 1)
      .attr(StatusEffectAttr, StatusEffect.PARALYSIS),
    new AttackMove(Moves.SMOG, Type.POISON, MoveCategory.SPECIAL, 30, 70, 20, 40, 0, 1)
      .attr(StatusEffectAttr, StatusEffect.POISON),
    new AttackMove(Moves.SLUDGE, Type.POISON, MoveCategory.SPECIAL, 65, 100, 20, 30, 0, 1)
      .attr(StatusEffectAttr, StatusEffect.POISON),
    new AttackMove(Moves.BONE_CLUB, Type.GROUND, MoveCategory.PHYSICAL, 65, 85, 20, 10, 0, 1)
      .attr(FlinchAttr)
      .makesContact(false),
    new AttackMove(Moves.FIRE_BLAST, Type.FIRE, MoveCategory.SPECIAL, 110, 85, 5, 10, 0, 1)
      .attr(StatusEffectAttr, StatusEffect.BURN),
    new AttackMove(Moves.WATERFALL, Type.WATER, MoveCategory.PHYSICAL, 80, 100, 15, 20, 0, 1)
      .attr(FlinchAttr),
    new AttackMove(Moves.CLAMP, Type.WATER, MoveCategory.PHYSICAL, 35, 85, 15, -1, 0, 1)
      .attr(TrapAttr, BattlerTagType.CLAMP),
    new AttackMove(Moves.SWIFT, Type.NORMAL, MoveCategory.SPECIAL, 60, -1, 20, -1, 0, 1)
      .target(MoveTarget.ALL_NEAR_ENEMIES),
    new ChargingAttackMove(Moves.SKULL_BASH, Type.NORMAL, MoveCategory.PHYSICAL, 130, 100, 10, -1, 0, 1)
      .chargeText(i18next.t("moveTriggers:loweredItsHead", { pokemonName: "{USER}" }))
      .chargeAttr(StatStageChangeAttr, [ Stat.DEF ], 1, true),
    new AttackMove(Moves.SPIKE_CANNON, Type.NORMAL, MoveCategory.PHYSICAL, 20, 100, 15, -1, 0, 1)
      .attr(MultiHitAttr)
      .makesContact(false),
    new AttackMove(Moves.CONSTRICT, Type.NORMAL, MoveCategory.PHYSICAL, 10, 100, 35, 10, 0, 1)
      .attr(StatStageChangeAttr, [ Stat.SPD ], -1),
    new SelfStatusMove(Moves.AMNESIA, Type.PSYCHIC, -1, 20, -1, 0, 1)
      .attr(StatStageChangeAttr, [ Stat.SPDEF ], 2, true),
    new StatusMove(Moves.KINESIS, Type.PSYCHIC, 80, 15, -1, 0, 1)
      .attr(StatStageChangeAttr, [ Stat.ACC ], -1),
    new SelfStatusMove(Moves.SOFT_BOILED, Type.NORMAL, -1, 5, -1, 0, 1)
      .attr(HealAttr, 0.5)
      .triageMove(),
    new AttackMove(Moves.HIGH_JUMP_KICK, Type.FIGHTING, MoveCategory.PHYSICAL, 130, 90, 10, -1, 0, 1)
      .attr(MissEffectAttr, crashDamageFunc)
      .attr(NoEffectAttr, crashDamageFunc)
      .condition(failOnGravityCondition)
      .recklessMove(),
    new StatusMove(Moves.GLARE, Type.NORMAL, 100, 30, -1, 0, 1)
      .attr(StatusEffectAttr, StatusEffect.PARALYSIS),
    new AttackMove(Moves.DREAM_EATER, Type.PSYCHIC, MoveCategory.SPECIAL, 100, 100, 15, -1, 0, 1)
      .attr(HitHealAttr)
      .condition(targetSleptOrComatoseCondition)
      .triageMove(),
    new StatusMove(Moves.POISON_GAS, Type.POISON, 90, 40, -1, 0, 1)
      .attr(StatusEffectAttr, StatusEffect.POISON)
      .target(MoveTarget.ALL_NEAR_ENEMIES),
    new AttackMove(Moves.BARRAGE, Type.NORMAL, MoveCategory.PHYSICAL, 15, 85, 20, -1, 0, 1)
      .attr(MultiHitAttr)
      .makesContact(false)
      .ballBombMove(),
    new AttackMove(Moves.LEECH_LIFE, Type.BUG, MoveCategory.PHYSICAL, 80, 100, 10, -1, 0, 1)
      .attr(HitHealAttr)
      .triageMove(),
    new StatusMove(Moves.LOVELY_KISS, Type.NORMAL, 75, 10, -1, 0, 1)
      .attr(StatusEffectAttr, StatusEffect.SLEEP),
    new ChargingAttackMove(Moves.SKY_ATTACK, Type.FLYING, MoveCategory.PHYSICAL, 140, 90, 5, 30, 0, 1)
      .chargeText(i18next.t("moveTriggers:isGlowing", { pokemonName: "{USER}" }))
      .attr(HighCritAttr)
      .attr(FlinchAttr)
      .makesContact(false),
    new StatusMove(Moves.TRANSFORM, Type.NORMAL, -1, 10, -1, 0, 1)
      .attr(TransformAttr)
      // transforming from or into fusion pokemon causes various problems (such as crashes)
      .condition((user, target, move) => !target.getTag(BattlerTagType.SUBSTITUTE) && !user.fusionSpecies && !target.fusionSpecies)
      .ignoresProtect(),
    new AttackMove(Moves.BUBBLE, Type.WATER, MoveCategory.SPECIAL, 40, 100, 30, 10, 0, 1)
      .attr(StatStageChangeAttr, [ Stat.SPD ], -1)
      .target(MoveTarget.ALL_NEAR_ENEMIES),
    new AttackMove(Moves.DIZZY_PUNCH, Type.NORMAL, MoveCategory.PHYSICAL, 70, 100, 10, 20, 0, 1)
      .attr(ConfuseAttr)
      .punchingMove(),
    new StatusMove(Moves.SPORE, Type.GRASS, 100, 15, -1, 0, 1)
      .attr(StatusEffectAttr, StatusEffect.SLEEP)
      .powderMove(),
    new StatusMove(Moves.FLASH, Type.NORMAL, 100, 20, -1, 0, 1)
      .attr(StatStageChangeAttr, [ Stat.ACC ], -1),
    new AttackMove(Moves.PSYWAVE, Type.PSYCHIC, MoveCategory.SPECIAL, -1, 100, 15, -1, 0, 1)
      .attr(RandomLevelDamageAttr),
    new SelfStatusMove(Moves.SPLASH, Type.NORMAL, -1, 40, -1, 0, 1)
      .condition(failOnGravityCondition),
    new SelfStatusMove(Moves.ACID_ARMOR, Type.POISON, -1, 20, -1, 0, 1)
      .attr(StatStageChangeAttr, [ Stat.DEF ], 2, true),
    new AttackMove(Moves.CRABHAMMER, Type.WATER, MoveCategory.PHYSICAL, 100, 90, 10, -1, 0, 1)
      .attr(HighCritAttr),
    new AttackMove(Moves.EXPLOSION, Type.NORMAL, MoveCategory.PHYSICAL, 250, 100, 5, -1, 0, 1)
      .condition(failIfDampCondition)
      .attr(SacrificialAttr)
      .makesContact(false)
      .target(MoveTarget.ALL_NEAR_OTHERS),
    new AttackMove(Moves.FURY_SWIPES, Type.NORMAL, MoveCategory.PHYSICAL, 18, 80, 15, -1, 0, 1)
      .attr(MultiHitAttr),
    new AttackMove(Moves.BONEMERANG, Type.GROUND, MoveCategory.PHYSICAL, 50, 90, 10, -1, 0, 1)
      .attr(MultiHitAttr, MultiHitType._2)
      .makesContact(false),
    new SelfStatusMove(Moves.REST, Type.PSYCHIC, -1, 5, -1, 0, 1)
      .attr(StatusEffectAttr, StatusEffect.SLEEP, true, 3, true)
      .attr(HealAttr, 1, true)
      .condition((user, target, move) => !user.isFullHp() && user.canSetStatus(StatusEffect.SLEEP, true, true))
      .triageMove(),
    new AttackMove(Moves.ROCK_SLIDE, Type.ROCK, MoveCategory.PHYSICAL, 75, 90, 10, 30, 0, 1)
      .attr(FlinchAttr)
      .makesContact(false)
      .target(MoveTarget.ALL_NEAR_ENEMIES),
    new AttackMove(Moves.HYPER_FANG, Type.NORMAL, MoveCategory.PHYSICAL, 80, 90, 15, 10, 0, 1)
      .attr(FlinchAttr)
      .bitingMove(),
    new SelfStatusMove(Moves.SHARPEN, Type.NORMAL, -1, 30, -1, 0, 1)
      .attr(StatStageChangeAttr, [ Stat.ATK ], 1, true),
    new SelfStatusMove(Moves.CONVERSION, Type.NORMAL, -1, 30, -1, 0, 1)
      .attr(FirstMoveTypeAttr),
    new AttackMove(Moves.TRI_ATTACK, Type.NORMAL, MoveCategory.SPECIAL, 80, 100, 10, 20, 0, 1)
      .attr(MultiStatusEffectAttr, [ StatusEffect.BURN, StatusEffect.FREEZE, StatusEffect.PARALYSIS ]),
    new AttackMove(Moves.SUPER_FANG, Type.NORMAL, MoveCategory.PHYSICAL, -1, 90, 10, -1, 0, 1)
      .attr(TargetHalfHpDamageAttr),
    new AttackMove(Moves.SLASH, Type.NORMAL, MoveCategory.PHYSICAL, 70, 100, 20, -1, 0, 1)
      .attr(HighCritAttr)
      .slicingMove(),
    new SelfStatusMove(Moves.SUBSTITUTE, Type.NORMAL, -1, 10, -1, 0, 1)
      .attr(AddSubstituteAttr),
    new AttackMove(Moves.STRUGGLE, Type.NORMAL, MoveCategory.PHYSICAL, 50, -1, 1, -1, 0, 1)
      .attr(RecoilAttr, true, 0.25, true)
      .attr(TypelessAttr)
      .target(MoveTarget.RANDOM_NEAR_ENEMY),
    new StatusMove(Moves.SKETCH, Type.NORMAL, -1, 1, -1, 0, 2)
      .ignoresSubstitute()
      .attr(SketchAttr),
    new AttackMove(Moves.TRIPLE_KICK, Type.FIGHTING, MoveCategory.PHYSICAL, 10, 90, 10, -1, 0, 2)
      .attr(MultiHitAttr, MultiHitType._3)
      .attr(MultiHitPowerIncrementAttr, 3)
      .checkAllHits(),
    new AttackMove(Moves.THIEF, Type.DARK, MoveCategory.PHYSICAL, 60, 100, 25, -1, 0, 2)
      .attr(StealHeldItemChanceAttr, 0.3),
    new StatusMove(Moves.SPIDER_WEB, Type.BUG, -1, 10, -1, 0, 2)
      .condition(failIfGhostTypeCondition)
      .attr(AddBattlerTagAttr, BattlerTagType.TRAPPED, false, true, 1),
    new StatusMove(Moves.MIND_READER, Type.NORMAL, -1, 5, -1, 0, 2)
      .attr(IgnoreAccuracyAttr),
    new StatusMove(Moves.NIGHTMARE, Type.GHOST, 100, 15, -1, 0, 2)
      .attr(AddBattlerTagAttr, BattlerTagType.NIGHTMARE)
      .condition(targetSleptOrComatoseCondition),
    new AttackMove(Moves.FLAME_WHEEL, Type.FIRE, MoveCategory.PHYSICAL, 60, 100, 25, 10, 0, 2)
      .attr(HealStatusEffectAttr, true, StatusEffect.FREEZE)
      .attr(StatusEffectAttr, StatusEffect.BURN),
    new AttackMove(Moves.SNORE, Type.NORMAL, MoveCategory.SPECIAL, 50, 100, 15, 30, 0, 2)
      .attr(BypassSleepAttr)
      .attr(FlinchAttr)
      .condition(userSleptOrComatoseCondition)
      .soundBased(),
    new StatusMove(Moves.CURSE, Type.GHOST, -1, 10, -1, 0, 2)
      .attr(CurseAttr)
      .ignoresSubstitute()
      .ignoresProtect()
      .target(MoveTarget.CURSE),
    new AttackMove(Moves.FLAIL, Type.NORMAL, MoveCategory.PHYSICAL, -1, 100, 15, -1, 0, 2)
      .attr(LowHpPowerAttr),
    new StatusMove(Moves.CONVERSION_2, Type.NORMAL, -1, 30, -1, 0, 2)
      .attr(ResistLastMoveTypeAttr)
      .ignoresSubstitute()
      .partial(), // Checks the move's original typing and not if its type is changed through some other means
    new AttackMove(Moves.AEROBLAST, Type.FLYING, MoveCategory.SPECIAL, 100, 95, 5, -1, 0, 2)
      .windMove()
      .attr(HighCritAttr),
    new StatusMove(Moves.COTTON_SPORE, Type.GRASS, 100, 40, -1, 0, 2)
      .attr(StatStageChangeAttr, [ Stat.SPD ], -2)
      .powderMove()
      .target(MoveTarget.ALL_NEAR_ENEMIES),
    new AttackMove(Moves.REVERSAL, Type.FIGHTING, MoveCategory.PHYSICAL, -1, 100, 15, -1, 0, 2)
      .attr(LowHpPowerAttr),
    new StatusMove(Moves.SPITE, Type.GHOST, 100, 10, -1, 0, 2)
      .ignoresSubstitute()
      .attr(ReducePpMoveAttr, 4),
    new AttackMove(Moves.POWDER_SNOW, Type.ICE, MoveCategory.SPECIAL, 40, 100, 25, 10, 0, 2)
      .attr(StatusEffectAttr, StatusEffect.FREEZE)
      .target(MoveTarget.ALL_NEAR_ENEMIES),
    new SelfStatusMove(Moves.PROTECT, Type.NORMAL, -1, 10, -1, 4, 2)
      .attr(ProtectAttr)
      .condition(failIfLastCondition),
    new AttackMove(Moves.MACH_PUNCH, Type.FIGHTING, MoveCategory.PHYSICAL, 40, 100, 30, -1, 1, 2)
      .punchingMove(),
    new StatusMove(Moves.SCARY_FACE, Type.NORMAL, 100, 10, -1, 0, 2)
      .attr(StatStageChangeAttr, [ Stat.SPD ], -2),
    new AttackMove(Moves.FEINT_ATTACK, Type.DARK, MoveCategory.PHYSICAL, 60, -1, 20, -1, 0, 2),
    new StatusMove(Moves.SWEET_KISS, Type.FAIRY, 75, 10, -1, 0, 2)
      .attr(ConfuseAttr),
    new SelfStatusMove(Moves.BELLY_DRUM, Type.NORMAL, -1, 10, -1, 0, 2)
      .attr(CutHpStatStageBoostAttr, [ Stat.ATK ], 12, 2, (user) => {
        globalScene.queueMessage(i18next.t("moveTriggers:cutOwnHpAndMaximizedStat", { pokemonName: getPokemonNameWithAffix(user), statName: i18next.t(getStatKey(Stat.ATK)) }));
      }),
    new AttackMove(Moves.SLUDGE_BOMB, Type.POISON, MoveCategory.SPECIAL, 90, 100, 10, 30, 0, 2)
      .attr(StatusEffectAttr, StatusEffect.POISON)
      .ballBombMove(),
    new AttackMove(Moves.MUD_SLAP, Type.GROUND, MoveCategory.SPECIAL, 20, 100, 10, 100, 0, 2)
      .attr(StatStageChangeAttr, [ Stat.ACC ], -1),
    new AttackMove(Moves.OCTAZOOKA, Type.WATER, MoveCategory.SPECIAL, 65, 85, 10, 50, 0, 2)
      .attr(StatStageChangeAttr, [ Stat.ACC ], -1)
      .ballBombMove(),
    new StatusMove(Moves.SPIKES, Type.GROUND, -1, 20, -1, 0, 2)
      .attr(AddArenaTrapTagAttr, ArenaTagType.SPIKES)
      .target(MoveTarget.ENEMY_SIDE),
    new AttackMove(Moves.ZAP_CANNON, Type.ELECTRIC, MoveCategory.SPECIAL, 120, 50, 5, 100, 0, 2)
      .attr(StatusEffectAttr, StatusEffect.PARALYSIS)
      .ballBombMove(),
    new StatusMove(Moves.FORESIGHT, Type.NORMAL, -1, 40, -1, 0, 2)
      .attr(ExposedMoveAttr, BattlerTagType.IGNORE_GHOST)
      .ignoresSubstitute(),
    new SelfStatusMove(Moves.DESTINY_BOND, Type.GHOST, -1, 5, -1, 0, 2)
      .ignoresProtect()
      .attr(DestinyBondAttr)
      .condition((user, target, move) => {
        // Retrieves user's previous move, returns empty array if no moves have been used
        const lastTurnMove = user.getLastXMoves(1);
        // Checks last move and allows destiny bond to be used if:
        // - no previous moves have been made
        // - the previous move used was not destiny bond
        // - the previous move was unsuccessful
        return lastTurnMove.length === 0 || lastTurnMove[0].move !== move.id || lastTurnMove[0].result !== MoveResult.SUCCESS;
      }),
    new StatusMove(Moves.PERISH_SONG, Type.NORMAL, -1, 5, -1, 0, 2)
      .attr(FaintCountdownAttr)
      .ignoresProtect()
      .soundBased()
      .condition(failOnBossCondition)
      .target(MoveTarget.ALL),
    new AttackMove(Moves.ICY_WIND, Type.ICE, MoveCategory.SPECIAL, 55, 95, 15, 100, 0, 2)
      .attr(StatStageChangeAttr, [ Stat.SPD ], -1)
      .windMove()
      .target(MoveTarget.ALL_NEAR_ENEMIES),
    new SelfStatusMove(Moves.DETECT, Type.FIGHTING, -1, 5, -1, 4, 2)
      .attr(ProtectAttr)
      .condition(failIfLastCondition),
    new AttackMove(Moves.BONE_RUSH, Type.GROUND, MoveCategory.PHYSICAL, 25, 90, 10, -1, 0, 2)
      .attr(MultiHitAttr)
      .makesContact(false),
    new StatusMove(Moves.LOCK_ON, Type.NORMAL, -1, 5, -1, 0, 2)
      .attr(IgnoreAccuracyAttr),
    new AttackMove(Moves.OUTRAGE, Type.DRAGON, MoveCategory.PHYSICAL, 120, 100, 10, -1, 0, 2)
      .attr(FrenzyAttr)
      .attr(MissEffectAttr, frenzyMissFunc)
      .attr(NoEffectAttr, frenzyMissFunc)
      .target(MoveTarget.RANDOM_NEAR_ENEMY),
    new StatusMove(Moves.SANDSTORM, Type.ROCK, -1, 10, -1, 0, 2)
      .attr(WeatherChangeAttr, WeatherType.SANDSTORM)
      .target(MoveTarget.BOTH_SIDES),
    new AttackMove(Moves.GIGA_DRAIN, Type.GRASS, MoveCategory.SPECIAL, 75, 100, 10, -1, 0, 2)
      .attr(HitHealAttr)
      .triageMove(),
    new SelfStatusMove(Moves.ENDURE, Type.NORMAL, -1, 10, -1, 4, 2)
      .attr(ProtectAttr, BattlerTagType.ENDURING)
      .condition(failIfLastCondition),
    new StatusMove(Moves.CHARM, Type.FAIRY, 100, 20, -1, 0, 2)
      .attr(StatStageChangeAttr, [ Stat.ATK ], -2),
    new AttackMove(Moves.ROLLOUT, Type.ROCK, MoveCategory.PHYSICAL, 30, 90, 20, -1, 0, 2)
      .partial() // Does not lock the user, also does not increase damage properly
      .attr(ConsecutiveUseDoublePowerAttr, 5, true, true, Moves.DEFENSE_CURL),
    new AttackMove(Moves.FALSE_SWIPE, Type.NORMAL, MoveCategory.PHYSICAL, 40, 100, 40, -1, 0, 2)
      .attr(SurviveDamageAttr),
    new StatusMove(Moves.SWAGGER, Type.NORMAL, 85, 15, -1, 0, 2)
      .attr(StatStageChangeAttr, [ Stat.ATK ], 2)
      .attr(ConfuseAttr),
    new SelfStatusMove(Moves.MILK_DRINK, Type.NORMAL, -1, 5, -1, 0, 2)
      .attr(HealAttr, 0.5)
      .triageMove(),
    new AttackMove(Moves.SPARK, Type.ELECTRIC, MoveCategory.PHYSICAL, 65, 100, 20, 30, 0, 2)
      .attr(StatusEffectAttr, StatusEffect.PARALYSIS),
    new AttackMove(Moves.FURY_CUTTER, Type.BUG, MoveCategory.PHYSICAL, 40, 95, 20, -1, 0, 2)
      .attr(ConsecutiveUseDoublePowerAttr, 3, true)
      .slicingMove(),
    new AttackMove(Moves.STEEL_WING, Type.STEEL, MoveCategory.PHYSICAL, 70, 90, 25, 10, 0, 2)
      .attr(StatStageChangeAttr, [ Stat.DEF ], 1, true),
    new StatusMove(Moves.MEAN_LOOK, Type.NORMAL, -1, 5, -1, 0, 2)
      .condition(failIfGhostTypeCondition)
      .attr(AddBattlerTagAttr, BattlerTagType.TRAPPED, false, true, 1),
    new StatusMove(Moves.ATTRACT, Type.NORMAL, 100, 15, -1, 0, 2)
      .attr(AddBattlerTagAttr, BattlerTagType.INFATUATED)
      .ignoresSubstitute()
      .condition((user, target, move) => user.isOppositeGender(target)),
    new SelfStatusMove(Moves.SLEEP_TALK, Type.NORMAL, -1, 10, -1, 0, 2)
      .attr(BypassSleepAttr)
      .attr(RandomMovesetMoveAttr, invalidSleepTalkMoves, false)
      .condition(userSleptOrComatoseCondition)
      .target(MoveTarget.NEAR_ENEMY),
    new StatusMove(Moves.HEAL_BELL, Type.NORMAL, -1, 5, -1, 0, 2)
      .attr(PartyStatusCureAttr, i18next.t("moveTriggers:bellChimed"), Abilities.SOUNDPROOF)
      .soundBased()
      .target(MoveTarget.PARTY),
    new AttackMove(Moves.RETURN, Type.NORMAL, MoveCategory.PHYSICAL, -1, 100, 20, -1, 0, 2)
      .attr(FriendshipPowerAttr),
    new AttackMove(Moves.PRESENT, Type.NORMAL, MoveCategory.PHYSICAL, -1, 90, 15, -1, 0, 2)
      .attr(PresentPowerAttr)
      .makesContact(false),
    new AttackMove(Moves.FRUSTRATION, Type.NORMAL, MoveCategory.PHYSICAL, -1, 100, 20, -1, 0, 2)
      .attr(FriendshipPowerAttr, true),
    new StatusMove(Moves.SAFEGUARD, Type.NORMAL, -1, 25, -1, 0, 2)
      .target(MoveTarget.USER_SIDE)
      .attr(AddArenaTagAttr, ArenaTagType.SAFEGUARD, 5, true, true),
    new StatusMove(Moves.PAIN_SPLIT, Type.NORMAL, -1, 20, -1, 0, 2)
      .attr(HpSplitAttr)
      .condition(failOnBossCondition),
    new AttackMove(Moves.SACRED_FIRE, Type.FIRE, MoveCategory.PHYSICAL, 100, 95, 5, 50, 0, 2)
      .attr(HealStatusEffectAttr, true, StatusEffect.FREEZE)
      .attr(StatusEffectAttr, StatusEffect.BURN)
      .makesContact(false),
    new AttackMove(Moves.MAGNITUDE, Type.GROUND, MoveCategory.PHYSICAL, -1, 100, 30, -1, 0, 2)
      .attr(PreMoveMessageAttr, magnitudeMessageFunc)
      .attr(MagnitudePowerAttr)
      .attr(MovePowerMultiplierAttr, (user, target, move) => globalScene.arena.getTerrainType() === TerrainType.GRASSY && target.isGrounded() ? 0.5 : 1)
      .attr(HitsTagForDoubleDamageAttr, BattlerTagType.UNDERGROUND)
      .makesContact(false)
      .target(MoveTarget.ALL_NEAR_OTHERS),
    new AttackMove(Moves.DYNAMIC_PUNCH, Type.FIGHTING, MoveCategory.PHYSICAL, 100, 50, 5, 100, 0, 2)
      .attr(ConfuseAttr)
      .punchingMove(),
    new AttackMove(Moves.MEGAHORN, Type.BUG, MoveCategory.PHYSICAL, 120, 85, 10, -1, 0, 2),
    new AttackMove(Moves.DRAGON_BREATH, Type.DRAGON, MoveCategory.SPECIAL, 60, 100, 20, 30, 0, 2)
      .attr(StatusEffectAttr, StatusEffect.PARALYSIS),
    new SelfStatusMove(Moves.BATON_PASS, Type.NORMAL, -1, 40, -1, 0, 2)
      .attr(ForceSwitchOutAttr, true, SwitchType.BATON_PASS)
      .condition(failIfLastInPartyCondition)
      .hidesUser(),
    new StatusMove(Moves.ENCORE, Type.NORMAL, 100, 5, -1, 0, 2)
      .attr(AddBattlerTagAttr, BattlerTagType.ENCORE, false, true)
      .ignoresSubstitute()
      .condition((user, target, move) => new EncoreTag(user.id).canAdd(target)),
    new AttackMove(Moves.PURSUIT, Type.DARK, MoveCategory.PHYSICAL, 40, 100, 20, -1, 0, 2)
      .partial(), // No effect implemented
    new AttackMove(Moves.RAPID_SPIN, Type.NORMAL, MoveCategory.PHYSICAL, 50, 100, 40, 100, 0, 2)
      .attr(StatStageChangeAttr, [ Stat.SPD ], 1, true)
      .attr(RemoveBattlerTagAttr, [
        BattlerTagType.BIND,
        BattlerTagType.WRAP,
        BattlerTagType.FIRE_SPIN,
        BattlerTagType.WHIRLPOOL,
        BattlerTagType.CLAMP,
        BattlerTagType.SAND_TOMB,
        BattlerTagType.MAGMA_STORM,
        BattlerTagType.SNAP_TRAP,
        BattlerTagType.THUNDER_CAGE,
        BattlerTagType.SEEDED,
        BattlerTagType.INFESTATION
      ], true)
      .attr(RemoveArenaTrapAttr),
    new StatusMove(Moves.SWEET_SCENT, Type.NORMAL, 100, 20, -1, 0, 2)
      .attr(StatStageChangeAttr, [ Stat.EVA ], -2)
      .target(MoveTarget.ALL_NEAR_ENEMIES),
    new AttackMove(Moves.IRON_TAIL, Type.STEEL, MoveCategory.PHYSICAL, 100, 75, 15, 30, 0, 2)
      .attr(StatStageChangeAttr, [ Stat.DEF ], -1),
    new AttackMove(Moves.METAL_CLAW, Type.STEEL, MoveCategory.PHYSICAL, 50, 95, 35, 10, 0, 2)
      .attr(StatStageChangeAttr, [ Stat.ATK ], 1, true),
    new AttackMove(Moves.VITAL_THROW, Type.FIGHTING, MoveCategory.PHYSICAL, 70, -1, 10, -1, -1, 2),
    new SelfStatusMove(Moves.MORNING_SUN, Type.NORMAL, -1, 5, -1, 0, 2)
      .attr(PlantHealAttr)
      .triageMove(),
    new SelfStatusMove(Moves.SYNTHESIS, Type.GRASS, -1, 5, -1, 0, 2)
      .attr(PlantHealAttr)
      .triageMove(),
    new SelfStatusMove(Moves.MOONLIGHT, Type.FAIRY, -1, 5, -1, 0, 2)
      .attr(PlantHealAttr)
      .triageMove(),
    new AttackMove(Moves.HIDDEN_POWER, Type.NORMAL, MoveCategory.SPECIAL, 60, 100, 15, -1, 0, 2)
      .attr(HiddenPowerTypeAttr),
    new AttackMove(Moves.CROSS_CHOP, Type.FIGHTING, MoveCategory.PHYSICAL, 100, 80, 5, -1, 0, 2)
      .attr(HighCritAttr),
    new AttackMove(Moves.TWISTER, Type.DRAGON, MoveCategory.SPECIAL, 40, 100, 20, 20, 0, 2)
      .attr(HitsTagForDoubleDamageAttr, BattlerTagType.FLYING)
      .attr(FlinchAttr)
      .windMove()
      .target(MoveTarget.ALL_NEAR_ENEMIES),
    new StatusMove(Moves.RAIN_DANCE, Type.WATER, -1, 5, -1, 0, 2)
      .attr(WeatherChangeAttr, WeatherType.RAIN)
      .target(MoveTarget.BOTH_SIDES),
    new StatusMove(Moves.SUNNY_DAY, Type.FIRE, -1, 5, -1, 0, 2)
      .attr(WeatherChangeAttr, WeatherType.SUNNY)
      .target(MoveTarget.BOTH_SIDES),
    new AttackMove(Moves.CRUNCH, Type.DARK, MoveCategory.PHYSICAL, 80, 100, 15, 20, 0, 2)
      .attr(StatStageChangeAttr, [ Stat.DEF ], -1)
      .bitingMove(),
    new AttackMove(Moves.MIRROR_COAT, Type.PSYCHIC, MoveCategory.SPECIAL, -1, 100, 20, -1, -5, 2)
      .attr(CounterDamageAttr, (move: Move) => move.category === MoveCategory.SPECIAL, 2)
      .target(MoveTarget.ATTACKER),
    new StatusMove(Moves.PSYCH_UP, Type.NORMAL, -1, 10, -1, 0, 2)
      .ignoresSubstitute()
      .attr(CopyStatsAttr),
    new AttackMove(Moves.EXTREME_SPEED, Type.NORMAL, MoveCategory.PHYSICAL, 80, 100, 5, -1, 2, 2),
    new AttackMove(Moves.ANCIENT_POWER, Type.ROCK, MoveCategory.SPECIAL, 60, 100, 5, 10, 0, 2)
      .attr(StatStageChangeAttr, [ Stat.ATK, Stat.DEF, Stat.SPATK, Stat.SPDEF, Stat.SPD ], 1, true),
    new AttackMove(Moves.SHADOW_BALL, Type.GHOST, MoveCategory.SPECIAL, 80, 100, 15, 20, 0, 2)
      .attr(StatStageChangeAttr, [ Stat.SPDEF ], -1)
      .ballBombMove(),
    new AttackMove(Moves.FUTURE_SIGHT, Type.PSYCHIC, MoveCategory.SPECIAL, 120, 100, 10, -1, 0, 2)
      .partial() // cannot be used on multiple Pokemon on the same side in a double battle, hits immediately when called by Metronome/etc, should not apply abilities or held items if user is off the field
      .ignoresProtect()
      .attr(DelayedAttackAttr, ArenaTagType.FUTURE_SIGHT, ChargeAnim.FUTURE_SIGHT_CHARGING, i18next.t("moveTriggers:foresawAnAttack", { pokemonName: "{USER}" })),
    new AttackMove(Moves.ROCK_SMASH, Type.FIGHTING, MoveCategory.PHYSICAL, 40, 100, 15, 50, 0, 2)
      .attr(StatStageChangeAttr, [ Stat.DEF ], -1),
    new AttackMove(Moves.WHIRLPOOL, Type.WATER, MoveCategory.SPECIAL, 35, 85, 15, -1, 0, 2)
      .attr(TrapAttr, BattlerTagType.WHIRLPOOL)
      .attr(HitsTagForDoubleDamageAttr, BattlerTagType.UNDERWATER),
    new AttackMove(Moves.BEAT_UP, Type.DARK, MoveCategory.PHYSICAL, -1, 100, 10, -1, 0, 2)
      .attr(MultiHitAttr, MultiHitType.BEAT_UP)
      .attr(BeatUpAttr)
      .makesContact(false),
    new AttackMove(Moves.FAKE_OUT, Type.NORMAL, MoveCategory.PHYSICAL, 40, 100, 10, 100, 3, 3)
      .attr(FlinchAttr)
      .condition(new FirstMoveCondition()),
    new AttackMove(Moves.UPROAR, Type.NORMAL, MoveCategory.SPECIAL, 90, 100, 10, -1, 0, 3)
      .soundBased()
      .target(MoveTarget.RANDOM_NEAR_ENEMY)
      .partial(), // Does not lock the user, does not stop Pokemon from sleeping
    new SelfStatusMove(Moves.STOCKPILE, Type.NORMAL, -1, 20, -1, 0, 3)
      .condition(user => (user.getTag(StockpilingTag)?.stockpiledCount ?? 0) < 3)
      .attr(AddBattlerTagAttr, BattlerTagType.STOCKPILING, true),
    new AttackMove(Moves.SPIT_UP, Type.NORMAL, MoveCategory.SPECIAL, -1, -1, 10, -1, 0, 3)
      .condition(hasStockpileStacksCondition)
      .attr(SpitUpPowerAttr, 100)
      .attr(RemoveBattlerTagAttr, [ BattlerTagType.STOCKPILING ], true),
    new SelfStatusMove(Moves.SWALLOW, Type.NORMAL, -1, 10, -1, 0, 3)
      .condition(hasStockpileStacksCondition)
      .attr(SwallowHealAttr)
      .attr(RemoveBattlerTagAttr, [ BattlerTagType.STOCKPILING ], true)
      .triageMove(),
    new AttackMove(Moves.HEAT_WAVE, Type.FIRE, MoveCategory.SPECIAL, 95, 90, 10, 10, 0, 3)
      .attr(HealStatusEffectAttr, true, StatusEffect.FREEZE)
      .attr(StatusEffectAttr, StatusEffect.BURN)
      .windMove()
      .target(MoveTarget.ALL_NEAR_ENEMIES),
    new StatusMove(Moves.HAIL, Type.ICE, -1, 10, -1, 0, 3)
      .attr(WeatherChangeAttr, WeatherType.HAIL)
      .target(MoveTarget.BOTH_SIDES),
    new StatusMove(Moves.TORMENT, Type.DARK, 100, 15, -1, 0, 3)
      .ignoresSubstitute()
      .edgeCase() // Incomplete implementation because of Uproar's partial implementation
      .attr(AddBattlerTagAttr, BattlerTagType.TORMENT, false, true, 1),
    new StatusMove(Moves.FLATTER, Type.DARK, 100, 15, -1, 0, 3)
      .attr(StatStageChangeAttr, [ Stat.SPATK ], 1)
      .attr(ConfuseAttr),
    new StatusMove(Moves.WILL_O_WISP, Type.FIRE, 85, 15, -1, 0, 3)
      .attr(StatusEffectAttr, StatusEffect.BURN),
    new StatusMove(Moves.MEMENTO, Type.DARK, 100, 10, -1, 0, 3)
      .attr(SacrificialAttrOnHit)
      .attr(StatStageChangeAttr, [ Stat.ATK, Stat.SPATK ], -2),
    new AttackMove(Moves.FACADE, Type.NORMAL, MoveCategory.PHYSICAL, 70, 100, 20, -1, 0, 3)
      .attr(MovePowerMultiplierAttr, (user, target, move) => user.status
        && (user.status.effect === StatusEffect.BURN || user.status.effect === StatusEffect.POISON || user.status.effect === StatusEffect.TOXIC || user.status.effect === StatusEffect.PARALYSIS) ? 2 : 1)
      .attr(BypassBurnDamageReductionAttr),
    new AttackMove(Moves.FOCUS_PUNCH, Type.FIGHTING, MoveCategory.PHYSICAL, 150, 100, 20, -1, -3, 3)
      .attr(MessageHeaderAttr, (user, move) => i18next.t("moveTriggers:isTighteningFocus", { pokemonName: getPokemonNameWithAffix(user) }))
      .punchingMove()
      .condition((user, target, move) => !user.turnData.attacksReceived.find(r => r.damage)),
    new AttackMove(Moves.SMELLING_SALTS, Type.NORMAL, MoveCategory.PHYSICAL, 70, 100, 10, -1, 0, 3)
      .attr(MovePowerMultiplierAttr, (user, target, move) => target.status?.effect === StatusEffect.PARALYSIS ? 2 : 1)
      .attr(HealStatusEffectAttr, true, StatusEffect.PARALYSIS),
    new SelfStatusMove(Moves.FOLLOW_ME, Type.NORMAL, -1, 20, -1, 2, 3)
      .attr(AddBattlerTagAttr, BattlerTagType.CENTER_OF_ATTENTION, true),
    new StatusMove(Moves.NATURE_POWER, Type.NORMAL, -1, 20, -1, 0, 3)
      .attr(NaturePowerAttr),
    new SelfStatusMove(Moves.CHARGE, Type.ELECTRIC, -1, 20, -1, 0, 3)
      .attr(StatStageChangeAttr, [ Stat.SPDEF ], 1, true)
      .attr(AddBattlerTagAttr, BattlerTagType.CHARGED, true, false),
    new StatusMove(Moves.TAUNT, Type.DARK, 100, 20, -1, 0, 3)
      .ignoresSubstitute()
      .attr(AddBattlerTagAttr, BattlerTagType.TAUNT, false, true, 4),
    new StatusMove(Moves.HELPING_HAND, Type.NORMAL, -1, 20, -1, 5, 3)
      .attr(AddBattlerTagAttr, BattlerTagType.HELPING_HAND)
      .ignoresSubstitute()
      .target(MoveTarget.NEAR_ALLY)
      .condition(failIfSingleBattle),
    new StatusMove(Moves.TRICK, Type.PSYCHIC, 100, 10, -1, 0, 3)
      .unimplemented(),
    new StatusMove(Moves.ROLE_PLAY, Type.PSYCHIC, -1, 10, -1, 0, 3)
      .ignoresSubstitute()
      .attr(AbilityCopyAttr),
    new SelfStatusMove(Moves.WISH, Type.NORMAL, -1, 10, -1, 0, 3)
      .triageMove()
      .attr(AddArenaTagAttr, ArenaTagType.WISH, 2, true),
    new SelfStatusMove(Moves.ASSIST, Type.NORMAL, -1, 20, -1, 0, 3)
      .attr(RandomMovesetMoveAttr, invalidAssistMoves, true),
    new SelfStatusMove(Moves.INGRAIN, Type.GRASS, -1, 20, -1, 0, 3)
      .attr(AddBattlerTagAttr, BattlerTagType.INGRAIN, true, true)
      .attr(AddBattlerTagAttr, BattlerTagType.IGNORE_FLYING, true, true)
      .attr(RemoveBattlerTagAttr, [ BattlerTagType.FLOATING ], true),
    new AttackMove(Moves.SUPERPOWER, Type.FIGHTING, MoveCategory.PHYSICAL, 120, 100, 5, -1, 0, 3)
      .attr(StatStageChangeAttr, [ Stat.ATK, Stat.DEF ], -1, true),
    new SelfStatusMove(Moves.MAGIC_COAT, Type.PSYCHIC, -1, 15, -1, 4, 3)
      .unimplemented(),
    new SelfStatusMove(Moves.RECYCLE, Type.NORMAL, -1, 10, -1, 0, 3)
      .unimplemented(),
    new AttackMove(Moves.REVENGE, Type.FIGHTING, MoveCategory.PHYSICAL, 60, 100, 10, -1, -4, 3)
      .attr(TurnDamagedDoublePowerAttr),
    new AttackMove(Moves.BRICK_BREAK, Type.FIGHTING, MoveCategory.PHYSICAL, 75, 100, 15, -1, 0, 3)
      .attr(RemoveScreensAttr),
    new StatusMove(Moves.YAWN, Type.NORMAL, -1, 10, -1, 0, 3)
      .attr(AddBattlerTagAttr, BattlerTagType.DROWSY, false, true)
      .condition((user, target, move) => !target.status && !target.isSafeguarded(user)),
    new AttackMove(Moves.KNOCK_OFF, Type.DARK, MoveCategory.PHYSICAL, 65, 100, 20, -1, 0, 3)
      .attr(MovePowerMultiplierAttr, (user, target, move) => target.getHeldItems().filter(i => i.isTransferable).length > 0 ? 1.5 : 1)
      .attr(RemoveHeldItemAttr, false),
    new AttackMove(Moves.ENDEAVOR, Type.NORMAL, MoveCategory.PHYSICAL, -1, 100, 5, -1, 0, 3)
      .attr(MatchHpAttr)
      .condition(failOnBossCondition),
    new AttackMove(Moves.ERUPTION, Type.FIRE, MoveCategory.SPECIAL, 150, 100, 5, -1, 0, 3)
      .attr(HpPowerAttr)
      .target(MoveTarget.ALL_NEAR_ENEMIES),
    new StatusMove(Moves.SKILL_SWAP, Type.PSYCHIC, -1, 10, -1, 0, 3)
      .ignoresSubstitute()
      .attr(SwitchAbilitiesAttr),
    new StatusMove(Moves.IMPRISON, Type.PSYCHIC, 100, 10, -1, 0, 3)
      .ignoresSubstitute()
      .attr(AddArenaTagAttr, ArenaTagType.IMPRISON, 1, true, false)
      .target(MoveTarget.ENEMY_SIDE),
    new SelfStatusMove(Moves.REFRESH, Type.NORMAL, -1, 20, -1, 0, 3)
      .attr(HealStatusEffectAttr, true, [ StatusEffect.PARALYSIS, StatusEffect.POISON, StatusEffect.TOXIC, StatusEffect.BURN ])
      .condition((user, target, move) => !!user.status && (user.status.effect === StatusEffect.PARALYSIS || user.status.effect === StatusEffect.POISON || user.status.effect === StatusEffect.TOXIC || user.status.effect === StatusEffect.BURN)),
    new SelfStatusMove(Moves.GRUDGE, Type.GHOST, -1, 5, -1, 0, 3)
      .attr(AddBattlerTagAttr, BattlerTagType.GRUDGE, true, undefined, 1),
    new SelfStatusMove(Moves.SNATCH, Type.DARK, -1, 10, -1, 4, 3)
      .unimplemented(),
    new AttackMove(Moves.SECRET_POWER, Type.NORMAL, MoveCategory.PHYSICAL, 70, 100, 20, 30, 0, 3)
      .makesContact(false)
      .attr(SecretPowerAttr),
    new ChargingAttackMove(Moves.DIVE, Type.WATER, MoveCategory.PHYSICAL, 80, 100, 10, -1, 0, 3)
      .chargeText(i18next.t("moveTriggers:hidUnderwater", { pokemonName: "{USER}" }))
      .chargeAttr(SemiInvulnerableAttr, BattlerTagType.UNDERWATER)
      .chargeAttr(GulpMissileTagAttr),
    new AttackMove(Moves.ARM_THRUST, Type.FIGHTING, MoveCategory.PHYSICAL, 15, 100, 20, -1, 0, 3)
      .attr(MultiHitAttr),
    new SelfStatusMove(Moves.CAMOUFLAGE, Type.NORMAL, -1, 20, -1, 0, 3)
      .attr(CopyBiomeTypeAttr),
    new SelfStatusMove(Moves.TAIL_GLOW, Type.BUG, -1, 20, -1, 0, 3)
      .attr(StatStageChangeAttr, [ Stat.SPATK ], 3, true),
    new AttackMove(Moves.LUSTER_PURGE, Type.PSYCHIC, MoveCategory.SPECIAL, 95, 100, 5, 50, 0, 3)
      .attr(StatStageChangeAttr, [ Stat.SPDEF ], -1),
    new AttackMove(Moves.MIST_BALL, Type.PSYCHIC, MoveCategory.SPECIAL, 95, 100, 5, 50, 0, 3)
      .attr(StatStageChangeAttr, [ Stat.SPATK ], -1)
      .ballBombMove(),
    new StatusMove(Moves.FEATHER_DANCE, Type.FLYING, 100, 15, -1, 0, 3)
      .attr(StatStageChangeAttr, [ Stat.ATK ], -2)
      .danceMove(),
    new StatusMove(Moves.TEETER_DANCE, Type.NORMAL, 100, 20, -1, 0, 3)
      .attr(ConfuseAttr)
      .danceMove()
      .target(MoveTarget.ALL_NEAR_OTHERS),
    new AttackMove(Moves.BLAZE_KICK, Type.FIRE, MoveCategory.PHYSICAL, 85, 90, 10, 10, 0, 3)
      .attr(HighCritAttr)
      .attr(StatusEffectAttr, StatusEffect.BURN),
    new StatusMove(Moves.MUD_SPORT, Type.GROUND, -1, 15, -1, 0, 3)
      .ignoresProtect()
      .attr(AddArenaTagAttr, ArenaTagType.MUD_SPORT, 5)
      .target(MoveTarget.BOTH_SIDES),
    new AttackMove(Moves.ICE_BALL, Type.ICE, MoveCategory.PHYSICAL, 30, 90, 20, -1, 0, 3)
      .partial() // Does not lock the user properly, does not increase damage correctly
      .attr(ConsecutiveUseDoublePowerAttr, 5, true, true, Moves.DEFENSE_CURL)
      .ballBombMove(),
    new AttackMove(Moves.NEEDLE_ARM, Type.GRASS, MoveCategory.PHYSICAL, 60, 100, 15, 30, 0, 3)
      .attr(FlinchAttr),
    new SelfStatusMove(Moves.SLACK_OFF, Type.NORMAL, -1, 5, -1, 0, 3)
      .attr(HealAttr, 0.5)
      .triageMove(),
    new AttackMove(Moves.HYPER_VOICE, Type.NORMAL, MoveCategory.SPECIAL, 90, 100, 10, -1, 0, 3)
      .soundBased()
      .target(MoveTarget.ALL_NEAR_ENEMIES),
    new AttackMove(Moves.POISON_FANG, Type.POISON, MoveCategory.PHYSICAL, 50, 100, 15, 50, 0, 3)
      .attr(StatusEffectAttr, StatusEffect.TOXIC)
      .bitingMove(),
    new AttackMove(Moves.CRUSH_CLAW, Type.NORMAL, MoveCategory.PHYSICAL, 75, 95, 10, 50, 0, 3)
      .attr(StatStageChangeAttr, [ Stat.DEF ], -1),
    new AttackMove(Moves.BLAST_BURN, Type.FIRE, MoveCategory.SPECIAL, 150, 90, 5, -1, 0, 3)
      .attr(RechargeAttr),
    new AttackMove(Moves.HYDRO_CANNON, Type.WATER, MoveCategory.SPECIAL, 150, 90, 5, -1, 0, 3)
      .attr(RechargeAttr),
    new AttackMove(Moves.METEOR_MASH, Type.STEEL, MoveCategory.PHYSICAL, 90, 90, 10, 20, 0, 3)
      .attr(StatStageChangeAttr, [ Stat.ATK ], 1, true)
      .punchingMove(),
    new AttackMove(Moves.ASTONISH, Type.GHOST, MoveCategory.PHYSICAL, 30, 100, 15, 30, 0, 3)
      .attr(FlinchAttr),
    new AttackMove(Moves.WEATHER_BALL, Type.NORMAL, MoveCategory.SPECIAL, 50, 100, 10, -1, 0, 3)
      .attr(WeatherBallTypeAttr)
      .attr(MovePowerMultiplierAttr, (user, target, move) => [ WeatherType.SUNNY, WeatherType.RAIN, WeatherType.SANDSTORM, WeatherType.HAIL, WeatherType.SNOW, WeatherType.FOG, WeatherType.HEAVY_RAIN, WeatherType.HARSH_SUN ].includes(globalScene.arena.weather?.weatherType!) && !globalScene.arena.weather?.isEffectSuppressed() ? 2 : 1) // TODO: is this bang correct?
      .ballBombMove(),
    new StatusMove(Moves.AROMATHERAPY, Type.GRASS, -1, 5, -1, 0, 3)
      .attr(PartyStatusCureAttr, i18next.t("moveTriggers:soothingAromaWaftedThroughArea"), Abilities.SAP_SIPPER)
      .target(MoveTarget.PARTY),
    new StatusMove(Moves.FAKE_TEARS, Type.DARK, 100, 20, -1, 0, 3)
      .attr(StatStageChangeAttr, [ Stat.SPDEF ], -2),
    new AttackMove(Moves.AIR_CUTTER, Type.FLYING, MoveCategory.SPECIAL, 60, 95, 25, -1, 0, 3)
      .attr(HighCritAttr)
      .slicingMove()
      .windMove()
      .target(MoveTarget.ALL_NEAR_ENEMIES),
    new AttackMove(Moves.OVERHEAT, Type.FIRE, MoveCategory.SPECIAL, 130, 90, 5, -1, 0, 3)
      .attr(StatStageChangeAttr, [ Stat.SPATK ], -2, true)
      .attr(HealStatusEffectAttr, true, StatusEffect.FREEZE),
    new StatusMove(Moves.ODOR_SLEUTH, Type.NORMAL, -1, 40, -1, 0, 3)
      .attr(ExposedMoveAttr, BattlerTagType.IGNORE_GHOST)
      .ignoresSubstitute(),
    new AttackMove(Moves.ROCK_TOMB, Type.ROCK, MoveCategory.PHYSICAL, 60, 95, 15, 100, 0, 3)
      .attr(StatStageChangeAttr, [ Stat.SPD ], -1)
      .makesContact(false),
    new AttackMove(Moves.SILVER_WIND, Type.BUG, MoveCategory.SPECIAL, 60, 100, 5, 10, 0, 3)
      .attr(StatStageChangeAttr, [ Stat.ATK, Stat.DEF, Stat.SPATK, Stat.SPDEF, Stat.SPD ], 1, true)
      .windMove(),
    new StatusMove(Moves.METAL_SOUND, Type.STEEL, 85, 40, -1, 0, 3)
      .attr(StatStageChangeAttr, [ Stat.SPDEF ], -2)
      .soundBased(),
    new StatusMove(Moves.GRASS_WHISTLE, Type.GRASS, 55, 15, -1, 0, 3)
      .attr(StatusEffectAttr, StatusEffect.SLEEP)
      .soundBased(),
    new StatusMove(Moves.TICKLE, Type.NORMAL, 100, 20, -1, 0, 3)
      .attr(StatStageChangeAttr, [ Stat.ATK, Stat.DEF ], -1),
    new SelfStatusMove(Moves.COSMIC_POWER, Type.PSYCHIC, -1, 20, -1, 0, 3)
      .attr(StatStageChangeAttr, [ Stat.DEF, Stat.SPDEF ], 1, true),
    new AttackMove(Moves.WATER_SPOUT, Type.WATER, MoveCategory.SPECIAL, 150, 100, 5, -1, 0, 3)
      .attr(HpPowerAttr)
      .target(MoveTarget.ALL_NEAR_ENEMIES),
    new AttackMove(Moves.SIGNAL_BEAM, Type.BUG, MoveCategory.SPECIAL, 75, 100, 15, 10, 0, 3)
      .attr(ConfuseAttr),
    new AttackMove(Moves.SHADOW_PUNCH, Type.GHOST, MoveCategory.PHYSICAL, 60, -1, 20, -1, 0, 3)
      .punchingMove(),
    new AttackMove(Moves.EXTRASENSORY, Type.PSYCHIC, MoveCategory.SPECIAL, 80, 100, 20, 10, 0, 3)
      .attr(FlinchAttr),
    new AttackMove(Moves.SKY_UPPERCUT, Type.FIGHTING, MoveCategory.PHYSICAL, 85, 90, 15, -1, 0, 3)
      .attr(HitsTagAttr, BattlerTagType.FLYING)
      .punchingMove(),
    new AttackMove(Moves.SAND_TOMB, Type.GROUND, MoveCategory.PHYSICAL, 35, 85, 15, -1, 0, 3)
      .attr(TrapAttr, BattlerTagType.SAND_TOMB)
      .makesContact(false),
    new AttackMove(Moves.SHEER_COLD, Type.ICE, MoveCategory.SPECIAL, 200, 20, 5, -1, 0, 3)
      .attr(IceNoEffectTypeAttr)
      .attr(OneHitKOAttr)
      .attr(SheerColdAccuracyAttr),
    new AttackMove(Moves.MUDDY_WATER, Type.WATER, MoveCategory.SPECIAL, 90, 85, 10, 30, 0, 3)
      .attr(StatStageChangeAttr, [ Stat.ACC ], -1)
      .target(MoveTarget.ALL_NEAR_ENEMIES),
    new AttackMove(Moves.BULLET_SEED, Type.GRASS, MoveCategory.PHYSICAL, 25, 100, 30, -1, 0, 3)
      .attr(MultiHitAttr)
      .makesContact(false)
      .ballBombMove(),
    new AttackMove(Moves.AERIAL_ACE, Type.FLYING, MoveCategory.PHYSICAL, 60, -1, 20, -1, 0, 3)
      .slicingMove(),
    new AttackMove(Moves.ICICLE_SPEAR, Type.ICE, MoveCategory.PHYSICAL, 25, 100, 30, -1, 0, 3)
      .attr(MultiHitAttr)
      .makesContact(false),
    new SelfStatusMove(Moves.IRON_DEFENSE, Type.STEEL, -1, 15, -1, 0, 3)
      .attr(StatStageChangeAttr, [ Stat.DEF ], 2, true),
    new StatusMove(Moves.BLOCK, Type.NORMAL, -1, 5, -1, 0, 3)
      .condition(failIfGhostTypeCondition)
      .attr(AddBattlerTagAttr, BattlerTagType.TRAPPED, false, true, 1),
    new StatusMove(Moves.HOWL, Type.NORMAL, -1, 40, -1, 0, 3)
      .attr(StatStageChangeAttr, [ Stat.ATK ], 1)
      .soundBased()
      .target(MoveTarget.USER_AND_ALLIES),
    new AttackMove(Moves.DRAGON_CLAW, Type.DRAGON, MoveCategory.PHYSICAL, 80, 100, 15, -1, 0, 3),
    new AttackMove(Moves.FRENZY_PLANT, Type.GRASS, MoveCategory.SPECIAL, 150, 90, 5, -1, 0, 3)
      .attr(RechargeAttr),
    new SelfStatusMove(Moves.BULK_UP, Type.FIGHTING, -1, 20, -1, 0, 3)
      .attr(StatStageChangeAttr, [ Stat.ATK, Stat.DEF ], 1, true),
    new ChargingAttackMove(Moves.BOUNCE, Type.FLYING, MoveCategory.PHYSICAL, 85, 85, 5, 30, 0, 3)
      .chargeText(i18next.t("moveTriggers:sprangUp", { pokemonName: "{USER}" }))
      .chargeAttr(SemiInvulnerableAttr, BattlerTagType.FLYING)
      .attr(StatusEffectAttr, StatusEffect.PARALYSIS)
      .condition(failOnGravityCondition),
    new AttackMove(Moves.MUD_SHOT, Type.GROUND, MoveCategory.SPECIAL, 55, 95, 15, 100, 0, 3)
      .attr(StatStageChangeAttr, [ Stat.SPD ], -1),
    new AttackMove(Moves.POISON_TAIL, Type.POISON, MoveCategory.PHYSICAL, 50, 100, 25, 10, 0, 3)
      .attr(HighCritAttr)
      .attr(StatusEffectAttr, StatusEffect.POISON),
    new AttackMove(Moves.COVET, Type.NORMAL, MoveCategory.PHYSICAL, 60, 100, 25, -1, 0, 3)
      .attr(StealHeldItemChanceAttr, 0.3),
    new AttackMove(Moves.VOLT_TACKLE, Type.ELECTRIC, MoveCategory.PHYSICAL, 120, 100, 15, 10, 0, 3)
      .attr(RecoilAttr, false, 0.33)
      .attr(StatusEffectAttr, StatusEffect.PARALYSIS)
      .recklessMove(),
    new AttackMove(Moves.MAGICAL_LEAF, Type.GRASS, MoveCategory.SPECIAL, 60, -1, 20, -1, 0, 3),
    new StatusMove(Moves.WATER_SPORT, Type.WATER, -1, 15, -1, 0, 3)
      .ignoresProtect()
      .attr(AddArenaTagAttr, ArenaTagType.WATER_SPORT, 5)
      .target(MoveTarget.BOTH_SIDES),
    new SelfStatusMove(Moves.CALM_MIND, Type.PSYCHIC, -1, 20, -1, 0, 3)
      .attr(StatStageChangeAttr, [ Stat.SPATK, Stat.SPDEF ], 1, true),
    new AttackMove(Moves.LEAF_BLADE, Type.GRASS, MoveCategory.PHYSICAL, 90, 100, 15, -1, 0, 3)
      .attr(HighCritAttr)
      .slicingMove(),
    new SelfStatusMove(Moves.DRAGON_DANCE, Type.DRAGON, -1, 20, -1, 0, 3)
      .attr(StatStageChangeAttr, [ Stat.ATK, Stat.SPD ], 1, true)
      .danceMove(),
    new AttackMove(Moves.ROCK_BLAST, Type.ROCK, MoveCategory.PHYSICAL, 25, 90, 10, -1, 0, 3)
      .attr(MultiHitAttr)
      .makesContact(false)
      .ballBombMove(),
    new AttackMove(Moves.SHOCK_WAVE, Type.ELECTRIC, MoveCategory.SPECIAL, 60, -1, 20, -1, 0, 3),
    new AttackMove(Moves.WATER_PULSE, Type.WATER, MoveCategory.SPECIAL, 60, 100, 20, 20, 0, 3)
      .attr(ConfuseAttr)
      .pulseMove(),
    new AttackMove(Moves.DOOM_DESIRE, Type.STEEL, MoveCategory.SPECIAL, 140, 100, 5, -1, 0, 3)
      .partial() // cannot be used on multiple Pokemon on the same side in a double battle, hits immediately when called by Metronome/etc, should not apply abilities or held items if user is off the field
      .ignoresProtect()
      .attr(DelayedAttackAttr, ArenaTagType.DOOM_DESIRE, ChargeAnim.DOOM_DESIRE_CHARGING, i18next.t("moveTriggers:choseDoomDesireAsDestiny", { pokemonName: "{USER}" })),
    new AttackMove(Moves.PSYCHO_BOOST, Type.PSYCHIC, MoveCategory.SPECIAL, 140, 90, 5, -1, 0, 3)
      .attr(StatStageChangeAttr, [ Stat.SPATK ], -2, true),
    new SelfStatusMove(Moves.ROOST, Type.FLYING, -1, 5, -1, 0, 4)
      .attr(HealAttr, 0.5)
      .attr(AddBattlerTagAttr, BattlerTagType.ROOSTED, true, false)
      .triageMove(),
    new StatusMove(Moves.GRAVITY, Type.PSYCHIC, -1, 5, -1, 0, 4)
      .ignoresProtect()
      .attr(AddArenaTagAttr, ArenaTagType.GRAVITY, 5)
      .target(MoveTarget.BOTH_SIDES),
    new StatusMove(Moves.MIRACLE_EYE, Type.PSYCHIC, -1, 40, -1, 0, 4)
      .attr(ExposedMoveAttr, BattlerTagType.IGNORE_DARK)
      .ignoresSubstitute(),
    new AttackMove(Moves.WAKE_UP_SLAP, Type.FIGHTING, MoveCategory.PHYSICAL, 70, 100, 10, -1, 0, 4)
      .attr(MovePowerMultiplierAttr, (user, target, move) => targetSleptOrComatoseCondition(user, target, move) ? 2 : 1)
      .attr(HealStatusEffectAttr, false, StatusEffect.SLEEP),
    new AttackMove(Moves.HAMMER_ARM, Type.FIGHTING, MoveCategory.PHYSICAL, 100, 90, 10, -1, 0, 4)
      .attr(StatStageChangeAttr, [ Stat.SPD ], -1, true)
      .punchingMove(),
    new AttackMove(Moves.GYRO_BALL, Type.STEEL, MoveCategory.PHYSICAL, -1, 100, 5, -1, 0, 4)
      .attr(GyroBallPowerAttr)
      .ballBombMove(),
    new SelfStatusMove(Moves.HEALING_WISH, Type.PSYCHIC, -1, 10, -1, 0, 4)
      .attr(SacrificialFullRestoreAttr, false, "moveTriggers:sacrificialFullRestore")
      .triageMove(),
    new AttackMove(Moves.BRINE, Type.WATER, MoveCategory.SPECIAL, 65, 100, 10, -1, 0, 4)
      .attr(MovePowerMultiplierAttr, (user, target, move) => target.getHpRatio() < 0.5 ? 2 : 1),
    new AttackMove(Moves.NATURAL_GIFT, Type.NORMAL, MoveCategory.PHYSICAL, -1, 100, 15, -1, 0, 4)
      .makesContact(false)
      .unimplemented(),
    new AttackMove(Moves.FEINT, Type.NORMAL, MoveCategory.PHYSICAL, 30, 100, 10, -1, 2, 4)
      .attr(RemoveBattlerTagAttr, [ BattlerTagType.PROTECTED ])
      .attr(RemoveArenaTagsAttr, [ ArenaTagType.QUICK_GUARD, ArenaTagType.WIDE_GUARD, ArenaTagType.MAT_BLOCK, ArenaTagType.CRAFTY_SHIELD ], false)
      .makesContact(false)
      .ignoresProtect(),
    new AttackMove(Moves.PLUCK, Type.FLYING, MoveCategory.PHYSICAL, 60, 100, 20, -1, 0, 4)
      .attr(StealEatBerryAttr),
    new StatusMove(Moves.TAILWIND, Type.FLYING, -1, 15, -1, 0, 4)
      .windMove()
      .attr(AddArenaTagAttr, ArenaTagType.TAILWIND, 4, true)
      .target(MoveTarget.USER_SIDE),
    new StatusMove(Moves.ACUPRESSURE, Type.NORMAL, -1, 30, -1, 0, 4)
      .attr(AcupressureStatStageChangeAttr)
      .target(MoveTarget.USER_OR_NEAR_ALLY),
    new AttackMove(Moves.METAL_BURST, Type.STEEL, MoveCategory.PHYSICAL, -1, 100, 10, -1, 0, 4)
      .attr(CounterDamageAttr, (move: Move) => (move.category === MoveCategory.PHYSICAL || move.category === MoveCategory.SPECIAL), 1.5)
      .redirectCounter()
      .makesContact(false)
      .target(MoveTarget.ATTACKER),
    new AttackMove(Moves.U_TURN, Type.BUG, MoveCategory.PHYSICAL, 70, 100, 20, -1, 0, 4)
      .attr(ForceSwitchOutAttr, true),
    new AttackMove(Moves.CLOSE_COMBAT, Type.FIGHTING, MoveCategory.PHYSICAL, 120, 100, 5, -1, 0, 4)
      .attr(StatStageChangeAttr, [ Stat.DEF, Stat.SPDEF ], -1, true),
    new AttackMove(Moves.PAYBACK, Type.DARK, MoveCategory.PHYSICAL, 50, 100, 10, -1, 0, 4)
      .attr(MovePowerMultiplierAttr, (user, target, move) => target.getLastXMoves(1).find(m => m.turn === globalScene.currentBattle.turn) || globalScene.currentBattle.turnCommands[target.getBattlerIndex()]?.command === Command.BALL ? 2 : 1),
    new AttackMove(Moves.ASSURANCE, Type.DARK, MoveCategory.PHYSICAL, 60, 100, 10, -1, 0, 4)
      .attr(MovePowerMultiplierAttr, (user, target, move) => target.turnData.damageTaken > 0 ? 2 : 1),
    new StatusMove(Moves.EMBARGO, Type.DARK, 100, 15, -1, 0, 4)
      .unimplemented(),
    new AttackMove(Moves.FLING, Type.DARK, MoveCategory.PHYSICAL, -1, 100, 10, -1, 0, 4)
      .makesContact(false)
      .unimplemented(),
    new StatusMove(Moves.PSYCHO_SHIFT, Type.PSYCHIC, 100, 10, -1, 0, 4)
      .attr(PsychoShiftEffectAttr)
      .condition((user, target, move) => {
        let statusToApply = user.hasAbility(Abilities.COMATOSE) ? StatusEffect.SLEEP : undefined;
        if (user.status?.effect && isNonVolatileStatusEffect(user.status.effect)) {
          statusToApply = user.status.effect;
        }
        return !!statusToApply && target.canSetStatus(statusToApply, false, false, user);
      }
      ),
    new AttackMove(Moves.TRUMP_CARD, Type.NORMAL, MoveCategory.SPECIAL, -1, -1, 5, -1, 0, 4)
      .makesContact()
      .attr(LessPPMorePowerAttr),
    new StatusMove(Moves.HEAL_BLOCK, Type.PSYCHIC, 100, 15, -1, 0, 4)
      .attr(AddBattlerTagAttr, BattlerTagType.HEAL_BLOCK, false, true, 5)
      .target(MoveTarget.ALL_NEAR_ENEMIES),
    new AttackMove(Moves.WRING_OUT, Type.NORMAL, MoveCategory.SPECIAL, -1, 100, 5, -1, 0, 4)
      .attr(OpponentHighHpPowerAttr, 120)
      .makesContact(),
    new SelfStatusMove(Moves.POWER_TRICK, Type.PSYCHIC, -1, 10, -1, 0, 4)
      .attr(AddBattlerTagAttr, BattlerTagType.POWER_TRICK, true),
    new StatusMove(Moves.GASTRO_ACID, Type.POISON, 100, 10, -1, 0, 4)
      .attr(SuppressAbilitiesAttr),
    new StatusMove(Moves.LUCKY_CHANT, Type.NORMAL, -1, 30, -1, 0, 4)
      .attr(AddArenaTagAttr, ArenaTagType.NO_CRIT, 5, true, true)
      .target(MoveTarget.USER_SIDE),
    new StatusMove(Moves.ME_FIRST, Type.NORMAL, -1, 20, -1, 0, 4)
      .ignoresSubstitute()
      .target(MoveTarget.NEAR_ENEMY)
      .unimplemented(),
    new SelfStatusMove(Moves.COPYCAT, Type.NORMAL, -1, 20, -1, 0, 4)
      .attr(CopyMoveAttr, false, invalidCopycatMoves),
    new StatusMove(Moves.POWER_SWAP, Type.PSYCHIC, -1, 10, 100, 0, 4)
      .attr(SwapStatStagesAttr, [ Stat.ATK, Stat.SPATK ])
      .ignoresSubstitute(),
    new StatusMove(Moves.GUARD_SWAP, Type.PSYCHIC, -1, 10, 100, 0, 4)
      .attr(SwapStatStagesAttr, [ Stat.DEF, Stat.SPDEF ])
      .ignoresSubstitute(),
    new AttackMove(Moves.PUNISHMENT, Type.DARK, MoveCategory.PHYSICAL, -1, 100, 5, -1, 0, 4)
      .makesContact(true)
      .attr(PunishmentPowerAttr),
    new AttackMove(Moves.LAST_RESORT, Type.NORMAL, MoveCategory.PHYSICAL, 140, 100, 5, -1, 0, 4)
      .attr(LastResortAttr),
    new StatusMove(Moves.WORRY_SEED, Type.GRASS, 100, 10, -1, 0, 4)
      .attr(AbilityChangeAttr, Abilities.INSOMNIA),
    new AttackMove(Moves.SUCKER_PUNCH, Type.DARK, MoveCategory.PHYSICAL, 70, 100, 5, -1, 1, 4)
      .condition((user, target, move) => globalScene.currentBattle.turnCommands[target.getBattlerIndex()]?.command === Command.FIGHT && !target.turnData.acted && allMoves[globalScene.currentBattle.turnCommands[target.getBattlerIndex()]?.move?.move!].category !== MoveCategory.STATUS), // TODO: is this bang correct?
    new StatusMove(Moves.TOXIC_SPIKES, Type.POISON, -1, 20, -1, 0, 4)
      .attr(AddArenaTrapTagAttr, ArenaTagType.TOXIC_SPIKES)
      .target(MoveTarget.ENEMY_SIDE),
    new StatusMove(Moves.HEART_SWAP, Type.PSYCHIC, -1, 10, -1, 0, 4)
      .attr(SwapStatStagesAttr, BATTLE_STATS)
      .ignoresSubstitute(),
    new SelfStatusMove(Moves.AQUA_RING, Type.WATER, -1, 20, -1, 0, 4)
      .attr(AddBattlerTagAttr, BattlerTagType.AQUA_RING, true, true),
    new SelfStatusMove(Moves.MAGNET_RISE, Type.ELECTRIC, -1, 10, -1, 0, 4)
      .attr(AddBattlerTagAttr, BattlerTagType.FLOATING, true, true, 5)
      .condition((user, target, move) => !globalScene.arena.getTag(ArenaTagType.GRAVITY) && [ BattlerTagType.FLOATING, BattlerTagType.IGNORE_FLYING, BattlerTagType.INGRAIN ].every((tag) => !user.getTag(tag))),
    new AttackMove(Moves.FLARE_BLITZ, Type.FIRE, MoveCategory.PHYSICAL, 120, 100, 15, 10, 0, 4)
      .attr(RecoilAttr, false, 0.33)
      .attr(HealStatusEffectAttr, true, StatusEffect.FREEZE)
      .attr(StatusEffectAttr, StatusEffect.BURN)
      .recklessMove(),
    new AttackMove(Moves.FORCE_PALM, Type.FIGHTING, MoveCategory.PHYSICAL, 60, 100, 10, 30, 0, 4)
      .attr(StatusEffectAttr, StatusEffect.PARALYSIS),
    new AttackMove(Moves.AURA_SPHERE, Type.FIGHTING, MoveCategory.SPECIAL, 80, -1, 20, -1, 0, 4)
      .pulseMove()
      .ballBombMove(),
    new SelfStatusMove(Moves.ROCK_POLISH, Type.ROCK, -1, 20, -1, 0, 4)
      .attr(StatStageChangeAttr, [ Stat.SPD ], 2, true),
    new AttackMove(Moves.POISON_JAB, Type.POISON, MoveCategory.PHYSICAL, 80, 100, 20, 30, 0, 4)
      .attr(StatusEffectAttr, StatusEffect.POISON),
    new AttackMove(Moves.DARK_PULSE, Type.DARK, MoveCategory.SPECIAL, 80, 100, 15, 20, 0, 4)
      .attr(FlinchAttr)
      .pulseMove(),
    new AttackMove(Moves.NIGHT_SLASH, Type.DARK, MoveCategory.PHYSICAL, 70, 100, 15, -1, 0, 4)
      .attr(HighCritAttr)
      .slicingMove(),
    new AttackMove(Moves.AQUA_TAIL, Type.WATER, MoveCategory.PHYSICAL, 90, 90, 10, -1, 0, 4),
    new AttackMove(Moves.SEED_BOMB, Type.GRASS, MoveCategory.PHYSICAL, 80, 100, 15, -1, 0, 4)
      .makesContact(false)
      .ballBombMove(),
    new AttackMove(Moves.AIR_SLASH, Type.FLYING, MoveCategory.SPECIAL, 75, 95, 15, 30, 0, 4)
      .attr(FlinchAttr)
      .slicingMove(),
    new AttackMove(Moves.X_SCISSOR, Type.BUG, MoveCategory.PHYSICAL, 80, 100, 15, -1, 0, 4)
      .slicingMove(),
    new AttackMove(Moves.BUG_BUZZ, Type.BUG, MoveCategory.SPECIAL, 90, 100, 10, 10, 0, 4)
      .attr(StatStageChangeAttr, [ Stat.SPDEF ], -1)
      .soundBased(),
    new AttackMove(Moves.DRAGON_PULSE, Type.DRAGON, MoveCategory.SPECIAL, 85, 100, 10, -1, 0, 4)
      .pulseMove(),
    new AttackMove(Moves.DRAGON_RUSH, Type.DRAGON, MoveCategory.PHYSICAL, 100, 75, 10, 20, 0, 4)
      .attr(AlwaysHitMinimizeAttr)
      .attr(HitsTagForDoubleDamageAttr, BattlerTagType.MINIMIZED)
      .attr(FlinchAttr),
    new AttackMove(Moves.POWER_GEM, Type.ROCK, MoveCategory.SPECIAL, 80, 100, 20, -1, 0, 4),
    new AttackMove(Moves.DRAIN_PUNCH, Type.FIGHTING, MoveCategory.PHYSICAL, 75, 100, 10, -1, 0, 4)
      .attr(HitHealAttr)
      .punchingMove()
      .triageMove(),
    new AttackMove(Moves.VACUUM_WAVE, Type.FIGHTING, MoveCategory.SPECIAL, 40, 100, 30, -1, 1, 4),
    new AttackMove(Moves.FOCUS_BLAST, Type.FIGHTING, MoveCategory.SPECIAL, 120, 70, 5, 10, 0, 4)
      .attr(StatStageChangeAttr, [ Stat.SPDEF ], -1)
      .ballBombMove(),
    new AttackMove(Moves.ENERGY_BALL, Type.GRASS, MoveCategory.SPECIAL, 90, 100, 10, 10, 0, 4)
      .attr(StatStageChangeAttr, [ Stat.SPDEF ], -1)
      .ballBombMove(),
    new AttackMove(Moves.BRAVE_BIRD, Type.FLYING, MoveCategory.PHYSICAL, 120, 100, 15, -1, 0, 4)
      .attr(RecoilAttr, false, 0.33)
      .recklessMove(),
    new AttackMove(Moves.EARTH_POWER, Type.GROUND, MoveCategory.SPECIAL, 90, 100, 10, 10, 0, 4)
      .attr(StatStageChangeAttr, [ Stat.SPDEF ], -1),
    new StatusMove(Moves.SWITCHEROO, Type.DARK, 100, 10, -1, 0, 4)
      .unimplemented(),
    new AttackMove(Moves.GIGA_IMPACT, Type.NORMAL, MoveCategory.PHYSICAL, 150, 90, 5, -1, 0, 4)
      .attr(RechargeAttr),
    new SelfStatusMove(Moves.NASTY_PLOT, Type.DARK, -1, 20, -1, 0, 4)
      .attr(StatStageChangeAttr, [ Stat.SPATK ], 2, true),
    new AttackMove(Moves.BULLET_PUNCH, Type.STEEL, MoveCategory.PHYSICAL, 40, 100, 30, -1, 1, 4)
      .punchingMove(),
    new AttackMove(Moves.AVALANCHE, Type.ICE, MoveCategory.PHYSICAL, 60, 100, 10, -1, -4, 4)
      .attr(TurnDamagedDoublePowerAttr),
    new AttackMove(Moves.ICE_SHARD, Type.ICE, MoveCategory.PHYSICAL, 40, 100, 30, -1, 1, 4)
      .makesContact(false),
    new AttackMove(Moves.SHADOW_CLAW, Type.GHOST, MoveCategory.PHYSICAL, 70, 100, 15, -1, 0, 4)
      .attr(HighCritAttr),
    new AttackMove(Moves.THUNDER_FANG, Type.ELECTRIC, MoveCategory.PHYSICAL, 65, 95, 15, 10, 0, 4)
      .attr(FlinchAttr)
      .attr(StatusEffectAttr, StatusEffect.PARALYSIS)
      .bitingMove(),
    new AttackMove(Moves.ICE_FANG, Type.ICE, MoveCategory.PHYSICAL, 65, 95, 15, 10, 0, 4)
      .attr(FlinchAttr)
      .attr(StatusEffectAttr, StatusEffect.FREEZE)
      .bitingMove(),
    new AttackMove(Moves.FIRE_FANG, Type.FIRE, MoveCategory.PHYSICAL, 65, 95, 15, 10, 0, 4)
      .attr(FlinchAttr)
      .attr(StatusEffectAttr, StatusEffect.BURN)
      .bitingMove(),
    new AttackMove(Moves.SHADOW_SNEAK, Type.GHOST, MoveCategory.PHYSICAL, 40, 100, 30, -1, 1, 4),
    new AttackMove(Moves.MUD_BOMB, Type.GROUND, MoveCategory.SPECIAL, 65, 85, 10, 30, 0, 4)
      .attr(StatStageChangeAttr, [ Stat.ACC ], -1)
      .ballBombMove(),
    new AttackMove(Moves.PSYCHO_CUT, Type.PSYCHIC, MoveCategory.PHYSICAL, 70, 100, 20, -1, 0, 4)
      .attr(HighCritAttr)
      .slicingMove()
      .makesContact(false),
    new AttackMove(Moves.ZEN_HEADBUTT, Type.PSYCHIC, MoveCategory.PHYSICAL, 80, 90, 15, 20, 0, 4)
      .attr(FlinchAttr),
    new AttackMove(Moves.MIRROR_SHOT, Type.STEEL, MoveCategory.SPECIAL, 65, 85, 10, 30, 0, 4)
      .attr(StatStageChangeAttr, [ Stat.ACC ], -1),
    new AttackMove(Moves.FLASH_CANNON, Type.STEEL, MoveCategory.SPECIAL, 80, 100, 10, 10, 0, 4)
      .attr(StatStageChangeAttr, [ Stat.SPDEF ], -1),
    new AttackMove(Moves.ROCK_CLIMB, Type.NORMAL, MoveCategory.PHYSICAL, 90, 85, 20, 20, 0, 4)
      .attr(ConfuseAttr),
    new StatusMove(Moves.DEFOG, Type.FLYING, -1, 15, -1, 0, 4)
      .attr(StatStageChangeAttr, [ Stat.EVA ], -1)
      .attr(ClearWeatherAttr, WeatherType.FOG)
      .attr(ClearTerrainAttr)
      .attr(RemoveScreensAttr, false)
      .attr(RemoveArenaTrapAttr, true)
      .attr(RemoveArenaTagsAttr, [ ArenaTagType.MIST, ArenaTagType.SAFEGUARD ], false),
    new StatusMove(Moves.TRICK_ROOM, Type.PSYCHIC, -1, 5, -1, -7, 4)
      .attr(AddArenaTagAttr, ArenaTagType.TRICK_ROOM, 5)
      .ignoresProtect()
      .target(MoveTarget.BOTH_SIDES),
    new AttackMove(Moves.DRACO_METEOR, Type.DRAGON, MoveCategory.SPECIAL, 130, 90, 5, -1, 0, 4)
      .attr(StatStageChangeAttr, [ Stat.SPATK ], -2, true),
    new AttackMove(Moves.DISCHARGE, Type.ELECTRIC, MoveCategory.SPECIAL, 80, 100, 15, 30, 0, 4)
      .attr(StatusEffectAttr, StatusEffect.PARALYSIS)
      .target(MoveTarget.ALL_NEAR_OTHERS),
    new AttackMove(Moves.LAVA_PLUME, Type.FIRE, MoveCategory.SPECIAL, 80, 100, 15, 30, 0, 4)
      .attr(StatusEffectAttr, StatusEffect.BURN)
      .target(MoveTarget.ALL_NEAR_OTHERS),
    new AttackMove(Moves.LEAF_STORM, Type.GRASS, MoveCategory.SPECIAL, 130, 90, 5, -1, 0, 4)
      .attr(StatStageChangeAttr, [ Stat.SPATK ], -2, true),
    new AttackMove(Moves.POWER_WHIP, Type.GRASS, MoveCategory.PHYSICAL, 120, 85, 10, -1, 0, 4),
    new AttackMove(Moves.ROCK_WRECKER, Type.ROCK, MoveCategory.PHYSICAL, 150, 90, 5, -1, 0, 4)
      .attr(RechargeAttr)
      .makesContact(false)
      .ballBombMove(),
    new AttackMove(Moves.CROSS_POISON, Type.POISON, MoveCategory.PHYSICAL, 70, 100, 20, 10, 0, 4)
      .attr(HighCritAttr)
      .attr(StatusEffectAttr, StatusEffect.POISON)
      .slicingMove(),
    new AttackMove(Moves.GUNK_SHOT, Type.POISON, MoveCategory.PHYSICAL, 120, 80, 5, 30, 0, 4)
      .attr(StatusEffectAttr, StatusEffect.POISON)
      .makesContact(false),
    new AttackMove(Moves.IRON_HEAD, Type.STEEL, MoveCategory.PHYSICAL, 80, 100, 15, 30, 0, 4)
      .attr(FlinchAttr),
    new AttackMove(Moves.MAGNET_BOMB, Type.STEEL, MoveCategory.PHYSICAL, 60, -1, 20, -1, 0, 4)
      .makesContact(false)
      .ballBombMove(),
    new AttackMove(Moves.STONE_EDGE, Type.ROCK, MoveCategory.PHYSICAL, 100, 80, 5, -1, 0, 4)
      .attr(HighCritAttr)
      .makesContact(false),
    new StatusMove(Moves.CAPTIVATE, Type.NORMAL, 100, 20, -1, 0, 4)
      .attr(StatStageChangeAttr, [ Stat.SPATK ], -2)
      .condition((user, target, move) => target.isOppositeGender(user))
      .target(MoveTarget.ALL_NEAR_ENEMIES),
    new StatusMove(Moves.STEALTH_ROCK, Type.ROCK, -1, 20, -1, 0, 4)
      .attr(AddArenaTrapTagAttr, ArenaTagType.STEALTH_ROCK)
      .target(MoveTarget.ENEMY_SIDE),
    new AttackMove(Moves.GRASS_KNOT, Type.GRASS, MoveCategory.SPECIAL, -1, 100, 20, -1, 0, 4)
      .attr(WeightPowerAttr)
      .makesContact(),
    new AttackMove(Moves.CHATTER, Type.FLYING, MoveCategory.SPECIAL, 65, 100, 20, 100, 0, 4)
      .attr(ConfuseAttr)
      .soundBased(),
    new AttackMove(Moves.JUDGMENT, Type.NORMAL, MoveCategory.SPECIAL, 100, 100, 10, -1, 0, 4)
      .attr(FormChangeItemTypeAttr),
    new AttackMove(Moves.BUG_BITE, Type.BUG, MoveCategory.PHYSICAL, 60, 100, 20, -1, 0, 4)
      .attr(StealEatBerryAttr),
    new AttackMove(Moves.CHARGE_BEAM, Type.ELECTRIC, MoveCategory.SPECIAL, 50, 90, 10, 70, 0, 4)
      .attr(StatStageChangeAttr, [ Stat.SPATK ], 1, true),
    new AttackMove(Moves.WOOD_HAMMER, Type.GRASS, MoveCategory.PHYSICAL, 120, 100, 15, -1, 0, 4)
      .attr(RecoilAttr, false, 0.33)
      .recklessMove(),
    new AttackMove(Moves.AQUA_JET, Type.WATER, MoveCategory.PHYSICAL, 40, 100, 20, -1, 1, 4),
    new AttackMove(Moves.ATTACK_ORDER, Type.BUG, MoveCategory.PHYSICAL, 90, 100, 15, -1, 0, 4)
      .attr(HighCritAttr)
      .makesContact(false),
    new SelfStatusMove(Moves.DEFEND_ORDER, Type.BUG, -1, 10, -1, 0, 4)
      .attr(StatStageChangeAttr, [ Stat.DEF, Stat.SPDEF ], 1, true),
    new SelfStatusMove(Moves.HEAL_ORDER, Type.BUG, -1, 5, -1, 0, 4)
      .attr(HealAttr, 0.5)
      .triageMove(),
    new AttackMove(Moves.HEAD_SMASH, Type.ROCK, MoveCategory.PHYSICAL, 150, 80, 5, -1, 0, 4)
      .attr(RecoilAttr, false, 0.5)
      .recklessMove(),
    new AttackMove(Moves.DOUBLE_HIT, Type.NORMAL, MoveCategory.PHYSICAL, 35, 90, 10, -1, 0, 4)
      .attr(MultiHitAttr, MultiHitType._2),
    new AttackMove(Moves.ROAR_OF_TIME, Type.DRAGON, MoveCategory.SPECIAL, 150, 90, 5, -1, 0, 4)
      .attr(RechargeAttr),
    new AttackMove(Moves.SPACIAL_REND, Type.DRAGON, MoveCategory.SPECIAL, 100, 95, 5, -1, 0, 4)
      .attr(HighCritAttr),
    new SelfStatusMove(Moves.LUNAR_DANCE, Type.PSYCHIC, -1, 10, -1, 0, 4)
      .attr(SacrificialFullRestoreAttr, true, "moveTriggers:lunarDanceRestore")
      .danceMove()
      .triageMove(),
    new AttackMove(Moves.CRUSH_GRIP, Type.NORMAL, MoveCategory.PHYSICAL, -1, 100, 5, -1, 0, 4)
      .attr(OpponentHighHpPowerAttr, 120),
    new AttackMove(Moves.MAGMA_STORM, Type.FIRE, MoveCategory.SPECIAL, 100, 75, 5, -1, 0, 4)
      .attr(TrapAttr, BattlerTagType.MAGMA_STORM),
    new StatusMove(Moves.DARK_VOID, Type.DARK, 80, 10, -1, 0, 4)  //Accuracy from Generations 4-6
      .attr(StatusEffectAttr, StatusEffect.SLEEP)
      .target(MoveTarget.ALL_NEAR_ENEMIES),
    new AttackMove(Moves.SEED_FLARE, Type.GRASS, MoveCategory.SPECIAL, 120, 85, 5, 40, 0, 4)
      .attr(StatStageChangeAttr, [ Stat.SPDEF ], -2),
    new AttackMove(Moves.OMINOUS_WIND, Type.GHOST, MoveCategory.SPECIAL, 60, 100, 5, 10, 0, 4)
      .attr(StatStageChangeAttr, [ Stat.ATK, Stat.DEF, Stat.SPATK, Stat.SPDEF, Stat.SPD ], 1, true)
      .windMove(),
    new ChargingAttackMove(Moves.SHADOW_FORCE, Type.GHOST, MoveCategory.PHYSICAL, 120, 100, 5, -1, 0, 4)
      .chargeText(i18next.t("moveTriggers:vanishedInstantly", { pokemonName: "{USER}" }))
      .chargeAttr(SemiInvulnerableAttr, BattlerTagType.HIDDEN)
      .ignoresProtect(),
    new SelfStatusMove(Moves.HONE_CLAWS, Type.DARK, -1, 15, -1, 0, 5)
      .attr(StatStageChangeAttr, [ Stat.ATK, Stat.ACC ], 1, true),
    new StatusMove(Moves.WIDE_GUARD, Type.ROCK, -1, 10, -1, 3, 5)
      .target(MoveTarget.USER_SIDE)
      .attr(AddArenaTagAttr, ArenaTagType.WIDE_GUARD, 1, true, true)
      .condition(failIfLastCondition),
    new StatusMove(Moves.GUARD_SPLIT, Type.PSYCHIC, -1, 10, -1, 0, 5)
      .attr(AverageStatsAttr, [ Stat.DEF, Stat.SPDEF ], "moveTriggers:sharedGuard"),
    new StatusMove(Moves.POWER_SPLIT, Type.PSYCHIC, -1, 10, -1, 0, 5)
      .attr(AverageStatsAttr, [ Stat.ATK, Stat.SPATK ], "moveTriggers:sharedPower"),
    new StatusMove(Moves.WONDER_ROOM, Type.PSYCHIC, -1, 10, -1, 0, 5)
      .ignoresProtect()
      .target(MoveTarget.BOTH_SIDES)
      .unimplemented(),
    new AttackMove(Moves.PSYSHOCK, Type.PSYCHIC, MoveCategory.SPECIAL, 80, 100, 10, -1, 0, 5)
      .attr(DefDefAttr),
    new AttackMove(Moves.VENOSHOCK, Type.POISON, MoveCategory.SPECIAL, 65, 100, 10, -1, 0, 5)
      .attr(MovePowerMultiplierAttr, (user, target, move) => target.status && (target.status.effect === StatusEffect.POISON || target.status.effect === StatusEffect.TOXIC) ? 2 : 1),
    new SelfStatusMove(Moves.AUTOTOMIZE, Type.STEEL, -1, 15, -1, 0, 5)
      .attr(StatStageChangeAttr, [ Stat.SPD ], 2, true)
      .attr(AddBattlerTagAttr, BattlerTagType.AUTOTOMIZED, true),
    new SelfStatusMove(Moves.RAGE_POWDER, Type.BUG, -1, 20, -1, 2, 5)
      .powderMove()
      .attr(AddBattlerTagAttr, BattlerTagType.CENTER_OF_ATTENTION, true),
    new StatusMove(Moves.TELEKINESIS, Type.PSYCHIC, -1, 15, -1, 0, 5)
      .condition(failOnGravityCondition)
      .condition((_user, target, _move) => ![ Species.DIGLETT, Species.DUGTRIO, Species.ALOLA_DIGLETT, Species.ALOLA_DUGTRIO, Species.SANDYGAST, Species.PALOSSAND, Species.WIGLETT, Species.WUGTRIO ].includes(target.species.speciesId))
      .condition((_user, target, _move) => !(target.species.speciesId === Species.GENGAR && target.getFormKey() === "mega"))
      .condition((_user, target, _move) => Utils.isNullOrUndefined(target.getTag(BattlerTagType.INGRAIN)) && Utils.isNullOrUndefined(target.getTag(BattlerTagType.IGNORE_FLYING)))
      .attr(AddBattlerTagAttr, BattlerTagType.TELEKINESIS, false, true, 3)
      .attr(AddBattlerTagAttr, BattlerTagType.FLOATING, false, true, 3),
    new StatusMove(Moves.MAGIC_ROOM, Type.PSYCHIC, -1, 10, -1, 0, 5)
      .ignoresProtect()
      .target(MoveTarget.BOTH_SIDES)
      .unimplemented(),
    new AttackMove(Moves.SMACK_DOWN, Type.ROCK, MoveCategory.PHYSICAL, 50, 100, 15, 100, 0, 5)
      .attr(AddBattlerTagAttr, BattlerTagType.IGNORE_FLYING, false, false, 1, 1, true)
      .attr(AddBattlerTagAttr, BattlerTagType.INTERRUPTED)
      .attr(RemoveBattlerTagAttr, [ BattlerTagType.FLYING, BattlerTagType.FLOATING, BattlerTagType.TELEKINESIS ])
      .attr(HitsTagAttr, BattlerTagType.FLYING)
      .makesContact(false),
    new AttackMove(Moves.STORM_THROW, Type.FIGHTING, MoveCategory.PHYSICAL, 60, 100, 10, -1, 0, 5)
      .attr(CritOnlyAttr),
    new AttackMove(Moves.FLAME_BURST, Type.FIRE, MoveCategory.SPECIAL, 70, 100, 15, -1, 0, 5)
      .attr(FlameBurstAttr),
    new AttackMove(Moves.SLUDGE_WAVE, Type.POISON, MoveCategory.SPECIAL, 95, 100, 10, 10, 0, 5)
      .attr(StatusEffectAttr, StatusEffect.POISON)
      .target(MoveTarget.ALL_NEAR_OTHERS),
    new SelfStatusMove(Moves.QUIVER_DANCE, Type.BUG, -1, 20, -1, 0, 5)
      .attr(StatStageChangeAttr, [ Stat.SPATK, Stat.SPDEF, Stat.SPD ], 1, true)
      .danceMove(),
    new AttackMove(Moves.HEAVY_SLAM, Type.STEEL, MoveCategory.PHYSICAL, -1, 100, 10, -1, 0, 5)
      .attr(AlwaysHitMinimizeAttr)
      .attr(CompareWeightPowerAttr)
      .attr(HitsTagForDoubleDamageAttr, BattlerTagType.MINIMIZED),
    new AttackMove(Moves.SYNCHRONOISE, Type.PSYCHIC, MoveCategory.SPECIAL, 120, 100, 10, -1, 0, 5)
      .target(MoveTarget.ALL_NEAR_OTHERS)
      .condition(unknownTypeCondition)
      .attr(hitsSameTypeAttr),
    new AttackMove(Moves.ELECTRO_BALL, Type.ELECTRIC, MoveCategory.SPECIAL, -1, 100, 10, -1, 0, 5)
      .attr(ElectroBallPowerAttr)
      .ballBombMove(),
    new StatusMove(Moves.SOAK, Type.WATER, 100, 20, -1, 0, 5)
      .attr(ChangeTypeAttr, Type.WATER),
    new AttackMove(Moves.FLAME_CHARGE, Type.FIRE, MoveCategory.PHYSICAL, 50, 100, 20, 100, 0, 5)
      .attr(StatStageChangeAttr, [ Stat.SPD ], 1, true),
    new SelfStatusMove(Moves.COIL, Type.POISON, -1, 20, -1, 0, 5)
      .attr(StatStageChangeAttr, [ Stat.ATK, Stat.DEF, Stat.ACC ], 1, true),
    new AttackMove(Moves.LOW_SWEEP, Type.FIGHTING, MoveCategory.PHYSICAL, 65, 100, 20, 100, 0, 5)
      .attr(StatStageChangeAttr, [ Stat.SPD ], -1),
    new AttackMove(Moves.ACID_SPRAY, Type.POISON, MoveCategory.SPECIAL, 40, 100, 20, 100, 0, 5)
      .attr(StatStageChangeAttr, [ Stat.SPDEF ], -2)
      .ballBombMove(),
    new AttackMove(Moves.FOUL_PLAY, Type.DARK, MoveCategory.PHYSICAL, 95, 100, 15, -1, 0, 5)
      .attr(TargetAtkUserAtkAttr),
    new StatusMove(Moves.SIMPLE_BEAM, Type.NORMAL, 100, 15, -1, 0, 5)
      .attr(AbilityChangeAttr, Abilities.SIMPLE),
    new StatusMove(Moves.ENTRAINMENT, Type.NORMAL, 100, 15, -1, 0, 5)
      .attr(AbilityGiveAttr),
    new StatusMove(Moves.AFTER_YOU, Type.NORMAL, -1, 15, -1, 0, 5)
      .ignoresProtect()
      .ignoresSubstitute()
      .target(MoveTarget.NEAR_OTHER)
      .condition(failIfSingleBattle)
      .condition((user, target, move) => !target.turnData.acted)
      .attr(AfterYouAttr),
    new AttackMove(Moves.ROUND, Type.NORMAL, MoveCategory.SPECIAL, 60, 100, 15, -1, 0, 5)
      .attr(CueNextRoundAttr)
      .attr(RoundPowerAttr)
      .soundBased(),
    new AttackMove(Moves.ECHOED_VOICE, Type.NORMAL, MoveCategory.SPECIAL, 40, 100, 15, -1, 0, 5)
      .attr(ConsecutiveUseMultiBasePowerAttr, 5, false)
      .soundBased(),
    new AttackMove(Moves.CHIP_AWAY, Type.NORMAL, MoveCategory.PHYSICAL, 70, 100, 20, -1, 0, 5)
      .attr(IgnoreOpponentStatStagesAttr),
    new AttackMove(Moves.CLEAR_SMOG, Type.POISON, MoveCategory.SPECIAL, 50, -1, 15, -1, 0, 5)
      .attr(ResetStatsAttr, false),
    new AttackMove(Moves.STORED_POWER, Type.PSYCHIC, MoveCategory.SPECIAL, 20, 100, 10, -1, 0, 5)
      .attr(PositiveStatStagePowerAttr),
    new StatusMove(Moves.QUICK_GUARD, Type.FIGHTING, -1, 15, -1, 3, 5)
      .target(MoveTarget.USER_SIDE)
      .attr(AddArenaTagAttr, ArenaTagType.QUICK_GUARD, 1, true, true)
      .condition(failIfLastCondition),
    new SelfStatusMove(Moves.ALLY_SWITCH, Type.PSYCHIC, -1, 15, -1, 2, 5)
      .ignoresProtect()
      .unimplemented(),
    new AttackMove(Moves.SCALD, Type.WATER, MoveCategory.SPECIAL, 80, 100, 15, 30, 0, 5)
      .attr(HealStatusEffectAttr, false, StatusEffect.FREEZE)
      .attr(HealStatusEffectAttr, true, StatusEffect.FREEZE)
      .attr(StatusEffectAttr, StatusEffect.BURN),
    new SelfStatusMove(Moves.SHELL_SMASH, Type.NORMAL, -1, 15, -1, 0, 5)
      .attr(StatStageChangeAttr, [ Stat.ATK, Stat.SPATK, Stat.SPD ], 2, true)
      .attr(StatStageChangeAttr, [ Stat.DEF, Stat.SPDEF ], -1, true),
    new StatusMove(Moves.HEAL_PULSE, Type.PSYCHIC, -1, 10, -1, 0, 5)
      .attr(HealAttr, 0.5, false, false)
      .pulseMove()
      .triageMove(),
    new AttackMove(Moves.HEX, Type.GHOST, MoveCategory.SPECIAL, 65, 100, 10, -1, 0, 5)
      .attr(
        MovePowerMultiplierAttr,
        (user, target, move) =>  target.status || target.hasAbility(Abilities.COMATOSE) ? 2 : 1),
    new ChargingAttackMove(Moves.SKY_DROP, Type.FLYING, MoveCategory.PHYSICAL, 60, 100, 10, -1, 0, 5)
      .chargeText(i18next.t("moveTriggers:tookTargetIntoSky", { pokemonName: "{USER}", targetName: "{TARGET}" }))
      .chargeAttr(SemiInvulnerableAttr, BattlerTagType.FLYING)
      .condition(failOnGravityCondition)
      .condition((user, target, move) => !target.getTag(BattlerTagType.SUBSTITUTE))
      .partial(), // Should immobilize the target, Flying types should take no damage. cf https://bulbapedia.bulbagarden.net/wiki/Sky_Drop_(move) and https://www.smogon.com/dex/sv/moves/sky-drop/
    new SelfStatusMove(Moves.SHIFT_GEAR, Type.STEEL, -1, 10, -1, 0, 5)
      .attr(StatStageChangeAttr, [ Stat.ATK ], 1, true)
      .attr(StatStageChangeAttr, [ Stat.SPD ], 2, true),
    new AttackMove(Moves.CIRCLE_THROW, Type.FIGHTING, MoveCategory.PHYSICAL, 60, 90, 10, -1, -6, 5)
      .attr(ForceSwitchOutAttr, false, SwitchType.FORCE_SWITCH)
      .hidesTarget(),
    new AttackMove(Moves.INCINERATE, Type.FIRE, MoveCategory.SPECIAL, 60, 100, 15, -1, 0, 5)
      .target(MoveTarget.ALL_NEAR_ENEMIES)
      .attr(RemoveHeldItemAttr, true),
    new StatusMove(Moves.QUASH, Type.DARK, 100, 15, -1, 0, 5)
      .condition(failIfSingleBattle)
      .unimplemented(),
    new AttackMove(Moves.ACROBATICS, Type.FLYING, MoveCategory.PHYSICAL, 55, 100, 15, -1, 0, 5)
      .attr(MovePowerMultiplierAttr, (user, target, move) => Math.max(1, 2 - 0.2 * user.getHeldItems().filter(i => i.isTransferable).reduce((v, m) => v + m.stackCount, 0))),
    new StatusMove(Moves.REFLECT_TYPE, Type.NORMAL, -1, 15, -1, 0, 5)
      .ignoresSubstitute()
      .attr(CopyTypeAttr),
    new AttackMove(Moves.RETALIATE, Type.NORMAL, MoveCategory.PHYSICAL, 70, 100, 5, -1, 0, 5)
      .attr(MovePowerMultiplierAttr, (user, target, move) => {
        const turn = globalScene.currentBattle.turn;
        const lastPlayerFaint = globalScene.currentBattle.playerFaintsHistory[globalScene.currentBattle.playerFaintsHistory.length - 1];
        const lastEnemyFaint = globalScene.currentBattle.enemyFaintsHistory[globalScene.currentBattle.enemyFaintsHistory.length - 1];
        return (
          (lastPlayerFaint !== undefined && turn - lastPlayerFaint.turn === 1 && user.isPlayer()) ||
          (lastEnemyFaint !== undefined && turn - lastEnemyFaint.turn === 1 && !user.isPlayer())
        ) ? 2 : 1;
      }),
    new AttackMove(Moves.FINAL_GAMBIT, Type.FIGHTING, MoveCategory.SPECIAL, -1, 100, 5, -1, 0, 5)
      .attr(UserHpDamageAttr)
      .attr(SacrificialAttrOnHit),
    new StatusMove(Moves.BESTOW, Type.NORMAL, -1, 15, -1, 0, 5)
      .ignoresProtect()
      .ignoresSubstitute()
      .unimplemented(),
    new AttackMove(Moves.INFERNO, Type.FIRE, MoveCategory.SPECIAL, 100, 50, 5, 100, 0, 5)
      .attr(StatusEffectAttr, StatusEffect.BURN),
    new AttackMove(Moves.WATER_PLEDGE, Type.WATER, MoveCategory.SPECIAL, 80, 100, 10, -1, 0, 5)
      .attr(AwaitCombinedPledgeAttr)
      .attr(CombinedPledgeTypeAttr)
      .attr(CombinedPledgePowerAttr)
      .attr(CombinedPledgeStabBoostAttr)
      .attr(AddPledgeEffectAttr, ArenaTagType.WATER_FIRE_PLEDGE, Moves.FIRE_PLEDGE, true)
      .attr(AddPledgeEffectAttr, ArenaTagType.GRASS_WATER_PLEDGE, Moves.GRASS_PLEDGE)
      .attr(BypassRedirectAttr, true),
    new AttackMove(Moves.FIRE_PLEDGE, Type.FIRE, MoveCategory.SPECIAL, 80, 100, 10, -1, 0, 5)
      .attr(AwaitCombinedPledgeAttr)
      .attr(CombinedPledgeTypeAttr)
      .attr(CombinedPledgePowerAttr)
      .attr(CombinedPledgeStabBoostAttr)
      .attr(AddPledgeEffectAttr, ArenaTagType.FIRE_GRASS_PLEDGE, Moves.GRASS_PLEDGE)
      .attr(AddPledgeEffectAttr, ArenaTagType.WATER_FIRE_PLEDGE, Moves.WATER_PLEDGE, true)
      .attr(BypassRedirectAttr, true),
    new AttackMove(Moves.GRASS_PLEDGE, Type.GRASS, MoveCategory.SPECIAL, 80, 100, 10, -1, 0, 5)
      .attr(AwaitCombinedPledgeAttr)
      .attr(CombinedPledgeTypeAttr)
      .attr(CombinedPledgePowerAttr)
      .attr(CombinedPledgeStabBoostAttr)
      .attr(AddPledgeEffectAttr, ArenaTagType.GRASS_WATER_PLEDGE, Moves.WATER_PLEDGE)
      .attr(AddPledgeEffectAttr, ArenaTagType.FIRE_GRASS_PLEDGE, Moves.FIRE_PLEDGE)
      .attr(BypassRedirectAttr, true),
    new AttackMove(Moves.VOLT_SWITCH, Type.ELECTRIC, MoveCategory.SPECIAL, 70, 100, 20, -1, 0, 5)
      .attr(ForceSwitchOutAttr, true),
    new AttackMove(Moves.STRUGGLE_BUG, Type.BUG, MoveCategory.SPECIAL, 50, 100, 20, 100, 0, 5)
      .attr(StatStageChangeAttr, [ Stat.SPATK ], -1)
      .target(MoveTarget.ALL_NEAR_ENEMIES),
    new AttackMove(Moves.BULLDOZE, Type.GROUND, MoveCategory.PHYSICAL, 60, 100, 20, 100, 0, 5)
      .attr(StatStageChangeAttr, [ Stat.SPD ], -1)
      .attr(MovePowerMultiplierAttr, (user, target, move) => globalScene.arena.getTerrainType() === TerrainType.GRASSY && target.isGrounded() ? 0.5 : 1)
      .makesContact(false)
      .target(MoveTarget.ALL_NEAR_OTHERS),
    new AttackMove(Moves.FROST_BREATH, Type.ICE, MoveCategory.SPECIAL, 60, 90, 10, 100, 0, 5)
      .attr(CritOnlyAttr),
    new AttackMove(Moves.DRAGON_TAIL, Type.DRAGON, MoveCategory.PHYSICAL, 60, 90, 10, -1, -6, 5)
      .attr(ForceSwitchOutAttr, false, SwitchType.FORCE_SWITCH)
      .hidesTarget(),
    new SelfStatusMove(Moves.WORK_UP, Type.NORMAL, -1, 30, -1, 0, 5)
      .attr(StatStageChangeAttr, [ Stat.ATK, Stat.SPATK ], 1, true),
    new AttackMove(Moves.ELECTROWEB, Type.ELECTRIC, MoveCategory.SPECIAL, 55, 95, 15, 100, 0, 5)
      .attr(StatStageChangeAttr, [ Stat.SPD ], -1)
      .target(MoveTarget.ALL_NEAR_ENEMIES),
    new AttackMove(Moves.WILD_CHARGE, Type.ELECTRIC, MoveCategory.PHYSICAL, 90, 100, 15, -1, 0, 5)
      .attr(RecoilAttr)
      .recklessMove(),
    new AttackMove(Moves.DRILL_RUN, Type.GROUND, MoveCategory.PHYSICAL, 80, 95, 10, -1, 0, 5)
      .attr(HighCritAttr),
    new AttackMove(Moves.DUAL_CHOP, Type.DRAGON, MoveCategory.PHYSICAL, 40, 90, 15, -1, 0, 5)
      .attr(MultiHitAttr, MultiHitType._2),
    new AttackMove(Moves.HEART_STAMP, Type.PSYCHIC, MoveCategory.PHYSICAL, 60, 100, 25, 30, 0, 5)
      .attr(FlinchAttr),
    new AttackMove(Moves.HORN_LEECH, Type.GRASS, MoveCategory.PHYSICAL, 75, 100, 10, -1, 0, 5)
      .attr(HitHealAttr)
      .triageMove(),
    new AttackMove(Moves.SACRED_SWORD, Type.FIGHTING, MoveCategory.PHYSICAL, 90, 100, 15, -1, 0, 5)
      .attr(IgnoreOpponentStatStagesAttr)
      .slicingMove(),
    new AttackMove(Moves.RAZOR_SHELL, Type.WATER, MoveCategory.PHYSICAL, 75, 95, 10, 50, 0, 5)
      .attr(StatStageChangeAttr, [ Stat.DEF ], -1)
      .slicingMove(),
    new AttackMove(Moves.HEAT_CRASH, Type.FIRE, MoveCategory.PHYSICAL, -1, 100, 10, -1, 0, 5)
      .attr(AlwaysHitMinimizeAttr)
      .attr(CompareWeightPowerAttr)
      .attr(HitsTagForDoubleDamageAttr, BattlerTagType.MINIMIZED),
    new AttackMove(Moves.LEAF_TORNADO, Type.GRASS, MoveCategory.SPECIAL, 65, 90, 10, 50, 0, 5)
      .attr(StatStageChangeAttr, [ Stat.ACC ], -1),
    new AttackMove(Moves.STEAMROLLER, Type.BUG, MoveCategory.PHYSICAL, 65, 100, 20, 30, 0, 5)
      .attr(AlwaysHitMinimizeAttr)
      .attr(HitsTagForDoubleDamageAttr, BattlerTagType.MINIMIZED)
      .attr(FlinchAttr),
    new SelfStatusMove(Moves.COTTON_GUARD, Type.GRASS, -1, 10, -1, 0, 5)
      .attr(StatStageChangeAttr, [ Stat.DEF ], 3, true),
    new AttackMove(Moves.NIGHT_DAZE, Type.DARK, MoveCategory.SPECIAL, 85, 95, 10, 40, 0, 5)
      .attr(StatStageChangeAttr, [ Stat.ACC ], -1),
    new AttackMove(Moves.PSYSTRIKE, Type.PSYCHIC, MoveCategory.SPECIAL, 100, 100, 10, -1, 0, 5)
      .attr(DefDefAttr),
    new AttackMove(Moves.TAIL_SLAP, Type.NORMAL, MoveCategory.PHYSICAL, 25, 85, 10, -1, 0, 5)
      .attr(MultiHitAttr),
    new AttackMove(Moves.HURRICANE, Type.FLYING, MoveCategory.SPECIAL, 110, 70, 10, 30, 0, 5)
      .attr(ThunderAccuracyAttr)
      .attr(ConfuseAttr)
      .attr(HitsTagAttr, BattlerTagType.FLYING)
      .windMove(),
    new AttackMove(Moves.HEAD_CHARGE, Type.NORMAL, MoveCategory.PHYSICAL, 120, 100, 15, -1, 0, 5)
      .attr(RecoilAttr)
      .recklessMove(),
    new AttackMove(Moves.GEAR_GRIND, Type.STEEL, MoveCategory.PHYSICAL, 50, 85, 15, -1, 0, 5)
      .attr(MultiHitAttr, MultiHitType._2),
    new AttackMove(Moves.SEARING_SHOT, Type.FIRE, MoveCategory.SPECIAL, 100, 100, 5, 30, 0, 5)
      .attr(StatusEffectAttr, StatusEffect.BURN)
      .ballBombMove()
      .target(MoveTarget.ALL_NEAR_OTHERS),
    new AttackMove(Moves.TECHNO_BLAST, Type.NORMAL, MoveCategory.SPECIAL, 120, 100, 5, -1, 0, 5)
      .attr(TechnoBlastTypeAttr),
    new AttackMove(Moves.RELIC_SONG, Type.NORMAL, MoveCategory.SPECIAL, 75, 100, 10, 10, 0, 5)
      .attr(StatusEffectAttr, StatusEffect.SLEEP)
      .soundBased()
      .target(MoveTarget.ALL_NEAR_ENEMIES),
    new AttackMove(Moves.SECRET_SWORD, Type.FIGHTING, MoveCategory.SPECIAL, 85, 100, 10, -1, 0, 5)
      .attr(DefDefAttr)
      .slicingMove(),
    new AttackMove(Moves.GLACIATE, Type.ICE, MoveCategory.SPECIAL, 65, 95, 10, 100, 0, 5)
      .attr(StatStageChangeAttr, [ Stat.SPD ], -1)
      .target(MoveTarget.ALL_NEAR_ENEMIES),
    new AttackMove(Moves.BOLT_STRIKE, Type.ELECTRIC, MoveCategory.PHYSICAL, 130, 85, 5, 20, 0, 5)
      .attr(StatusEffectAttr, StatusEffect.PARALYSIS),
    new AttackMove(Moves.BLUE_FLARE, Type.FIRE, MoveCategory.SPECIAL, 130, 85, 5, 20, 0, 5)
      .attr(StatusEffectAttr, StatusEffect.BURN),
    new AttackMove(Moves.FIERY_DANCE, Type.FIRE, MoveCategory.SPECIAL, 80, 100, 10, 50, 0, 5)
      .attr(StatStageChangeAttr, [ Stat.SPATK ], 1, true)
      .danceMove(),
    new ChargingAttackMove(Moves.FREEZE_SHOCK, Type.ICE, MoveCategory.PHYSICAL, 140, 90, 5, 30, 0, 5)
      .chargeText(i18next.t("moveTriggers:becameCloakedInFreezingLight", { pokemonName: "{USER}" }))
      .attr(StatusEffectAttr, StatusEffect.PARALYSIS)
      .makesContact(false),
    new ChargingAttackMove(Moves.ICE_BURN, Type.ICE, MoveCategory.SPECIAL, 140, 90, 5, 30, 0, 5)
      .chargeText(i18next.t("moveTriggers:becameCloakedInFreezingAir", { pokemonName: "{USER}" }))
      .attr(StatusEffectAttr, StatusEffect.BURN),
    new AttackMove(Moves.SNARL, Type.DARK, MoveCategory.SPECIAL, 55, 95, 15, 100, 0, 5)
      .attr(StatStageChangeAttr, [ Stat.SPATK ], -1)
      .soundBased()
      .target(MoveTarget.ALL_NEAR_ENEMIES),
    new AttackMove(Moves.ICICLE_CRASH, Type.ICE, MoveCategory.PHYSICAL, 85, 90, 10, 30, 0, 5)
      .attr(FlinchAttr)
      .makesContact(false),
    new AttackMove(Moves.V_CREATE, Type.FIRE, MoveCategory.PHYSICAL, 180, 95, 5, -1, 0, 5)
      .attr(StatStageChangeAttr, [ Stat.DEF, Stat.SPDEF, Stat.SPD ], -1, true),
    new AttackMove(Moves.FUSION_FLARE, Type.FIRE, MoveCategory.SPECIAL, 100, 100, 5, -1, 0, 5)
      .attr(HealStatusEffectAttr, true, StatusEffect.FREEZE)
      .attr(LastMoveDoublePowerAttr, Moves.FUSION_BOLT),
    new AttackMove(Moves.FUSION_BOLT, Type.ELECTRIC, MoveCategory.PHYSICAL, 100, 100, 5, -1, 0, 5)
      .attr(LastMoveDoublePowerAttr, Moves.FUSION_FLARE)
      .makesContact(false),
    new AttackMove(Moves.FLYING_PRESS, Type.FIGHTING, MoveCategory.PHYSICAL, 100, 95, 10, -1, 0, 6)
      .attr(AlwaysHitMinimizeAttr)
      .attr(FlyingTypeMultiplierAttr)
      .attr(HitsTagForDoubleDamageAttr, BattlerTagType.MINIMIZED)
      .condition(failOnGravityCondition),
    new StatusMove(Moves.MAT_BLOCK, Type.FIGHTING, -1, 10, -1, 0, 6)
      .target(MoveTarget.USER_SIDE)
      .attr(AddArenaTagAttr, ArenaTagType.MAT_BLOCK, 1, true, true)
      .condition(new FirstMoveCondition())
      .condition(failIfLastCondition),
    new AttackMove(Moves.BELCH, Type.POISON, MoveCategory.SPECIAL, 120, 90, 10, -1, 0, 6)
      .condition((user, target, move) => user.battleData.berriesEaten.length > 0),
    new StatusMove(Moves.ROTOTILLER, Type.GROUND, -1, 10, -1, 0, 6)
      .target(MoveTarget.ALL)
      .condition((user, target, move) => {
        // If any fielded pokémon is grass-type and grounded.
        return [ ...globalScene.getEnemyParty(), ...globalScene.getPlayerParty() ].some((poke) => poke.isOfType(Type.GRASS) && poke.isGrounded());
      })
      .attr(StatStageChangeAttr, [ Stat.ATK, Stat.SPATK ], 1, false, { condition: (user, target, move) => target.isOfType(Type.GRASS) && target.isGrounded() }),
    new StatusMove(Moves.STICKY_WEB, Type.BUG, -1, 20, -1, 0, 6)
      .attr(AddArenaTrapTagAttr, ArenaTagType.STICKY_WEB)
      .target(MoveTarget.ENEMY_SIDE),
    new AttackMove(Moves.FELL_STINGER, Type.BUG, MoveCategory.PHYSICAL, 50, 100, 25, -1, 0, 6)
      .attr(PostVictoryStatStageChangeAttr, [ Stat.ATK ], 3, true ),
    new ChargingAttackMove(Moves.PHANTOM_FORCE, Type.GHOST, MoveCategory.PHYSICAL, 90, 100, 10, -1, 0, 6)
      .chargeText(i18next.t("moveTriggers:vanishedInstantly", { pokemonName: "{USER}" }))
      .chargeAttr(SemiInvulnerableAttr, BattlerTagType.HIDDEN)
      .ignoresProtect(),
    new StatusMove(Moves.TRICK_OR_TREAT, Type.GHOST, 100, 20, -1, 0, 6)
      .attr(AddTypeAttr, Type.GHOST),
    new StatusMove(Moves.NOBLE_ROAR, Type.NORMAL, 100, 30, -1, 0, 6)
      .attr(StatStageChangeAttr, [ Stat.ATK, Stat.SPATK ], -1)
      .soundBased(),
    new StatusMove(Moves.ION_DELUGE, Type.ELECTRIC, -1, 25, -1, 1, 6)
      .attr(AddArenaTagAttr, ArenaTagType.ION_DELUGE)
      .target(MoveTarget.BOTH_SIDES),
    new AttackMove(Moves.PARABOLIC_CHARGE, Type.ELECTRIC, MoveCategory.SPECIAL, 65, 100, 20, -1, 0, 6)
      .attr(HitHealAttr)
      .target(MoveTarget.ALL_NEAR_OTHERS)
      .triageMove(),
    new StatusMove(Moves.FORESTS_CURSE, Type.GRASS, 100, 20, -1, 0, 6)
      .attr(AddTypeAttr, Type.GRASS),
    new AttackMove(Moves.PETAL_BLIZZARD, Type.GRASS, MoveCategory.PHYSICAL, 90, 100, 15, -1, 0, 6)
      .windMove()
      .makesContact(false)
      .target(MoveTarget.ALL_NEAR_OTHERS),
    new AttackMove(Moves.FREEZE_DRY, Type.ICE, MoveCategory.SPECIAL, 70, 100, 20, 10, 0, 6)
      .attr(StatusEffectAttr, StatusEffect.FREEZE)
      .attr(FreezeDryAttr),
    new AttackMove(Moves.DISARMING_VOICE, Type.FAIRY, MoveCategory.SPECIAL, 40, -1, 15, -1, 0, 6)
      .soundBased()
      .target(MoveTarget.ALL_NEAR_ENEMIES),
    new StatusMove(Moves.PARTING_SHOT, Type.DARK, 100, 20, -1, 0, 6)
      .attr(StatStageChangeAttr, [ Stat.ATK, Stat.SPATK ], -1, false, { trigger: MoveEffectTrigger.PRE_APPLY })
      .attr(ForceSwitchOutAttr, true)
      .soundBased(),
    new StatusMove(Moves.TOPSY_TURVY, Type.DARK, -1, 20, -1, 0, 6)
      .attr(InvertStatsAttr),
    new AttackMove(Moves.DRAINING_KISS, Type.FAIRY, MoveCategory.SPECIAL, 50, 100, 10, -1, 0, 6)
      .attr(HitHealAttr, 0.75)
      .makesContact()
      .triageMove(),
    new StatusMove(Moves.CRAFTY_SHIELD, Type.FAIRY, -1, 10, -1, 3, 6)
      .target(MoveTarget.USER_SIDE)
      .attr(AddArenaTagAttr, ArenaTagType.CRAFTY_SHIELD, 1, true, true)
      .condition(failIfLastCondition),
    new StatusMove(Moves.FLOWER_SHIELD, Type.FAIRY, -1, 10, -1, 0, 6)
      .target(MoveTarget.ALL)
      .attr(StatStageChangeAttr, [ Stat.DEF ], 1, false, { condition: (user, target, move) => target.getTypes().includes(Type.GRASS) && !target.getTag(SemiInvulnerableTag) }),
    new StatusMove(Moves.GRASSY_TERRAIN, Type.GRASS, -1, 10, -1, 0, 6)
      .attr(TerrainChangeAttr, TerrainType.GRASSY)
      .target(MoveTarget.BOTH_SIDES),
    new StatusMove(Moves.MISTY_TERRAIN, Type.FAIRY, -1, 10, -1, 0, 6)
      .attr(TerrainChangeAttr, TerrainType.MISTY)
      .target(MoveTarget.BOTH_SIDES),
    new StatusMove(Moves.ELECTRIFY, Type.ELECTRIC, -1, 20, -1, 0, 6)
      .attr(AddBattlerTagAttr, BattlerTagType.ELECTRIFIED, false, true),
    new AttackMove(Moves.PLAY_ROUGH, Type.FAIRY, MoveCategory.PHYSICAL, 90, 90, 10, 10, 0, 6)
      .attr(StatStageChangeAttr, [ Stat.ATK ], -1),
    new AttackMove(Moves.FAIRY_WIND, Type.FAIRY, MoveCategory.SPECIAL, 40, 100, 30, -1, 0, 6)
      .windMove(),
    new AttackMove(Moves.MOONBLAST, Type.FAIRY, MoveCategory.SPECIAL, 95, 100, 15, 30, 0, 6)
      .attr(StatStageChangeAttr, [ Stat.SPATK ], -1),
    new AttackMove(Moves.BOOMBURST, Type.NORMAL, MoveCategory.SPECIAL, 140, 100, 10, -1, 0, 6)
      .soundBased()
      .target(MoveTarget.ALL_NEAR_OTHERS),
    new StatusMove(Moves.FAIRY_LOCK, Type.FAIRY, -1, 10, -1, 0, 6)
      .ignoresSubstitute()
      .ignoresProtect()
      .target(MoveTarget.BOTH_SIDES)
      .attr(AddArenaTagAttr, ArenaTagType.FAIRY_LOCK, 2, true),
    new SelfStatusMove(Moves.KINGS_SHIELD, Type.STEEL, -1, 10, -1, 4, 6)
      .attr(ProtectAttr, BattlerTagType.KINGS_SHIELD)
      .condition(failIfLastCondition),
    new StatusMove(Moves.PLAY_NICE, Type.NORMAL, -1, 20, -1, 0, 6)
      .attr(StatStageChangeAttr, [ Stat.ATK ], -1)
      .ignoresSubstitute(),
    new StatusMove(Moves.CONFIDE, Type.NORMAL, -1, 20, -1, 0, 6)
      .attr(StatStageChangeAttr, [ Stat.SPATK ], -1)
      .soundBased(),
    new AttackMove(Moves.DIAMOND_STORM, Type.ROCK, MoveCategory.PHYSICAL, 100, 95, 5, 50, 0, 6)
      .attr(StatStageChangeAttr, [ Stat.DEF ], 2, true, { firstTargetOnly: true })
      .makesContact(false)
      .target(MoveTarget.ALL_NEAR_ENEMIES),
    new AttackMove(Moves.STEAM_ERUPTION, Type.WATER, MoveCategory.SPECIAL, 110, 95, 5, 30, 0, 6)
      .attr(HealStatusEffectAttr, true, StatusEffect.FREEZE)
      .attr(HealStatusEffectAttr, false, StatusEffect.FREEZE)
      .attr(StatusEffectAttr, StatusEffect.BURN),
    new AttackMove(Moves.HYPERSPACE_HOLE, Type.PSYCHIC, MoveCategory.SPECIAL, 80, -1, 5, -1, 0, 6)
      .ignoresProtect()
      .ignoresSubstitute(),
    new AttackMove(Moves.WATER_SHURIKEN, Type.WATER, MoveCategory.SPECIAL, 15, 100, 20, -1, 1, 6)
      .attr(MultiHitAttr)
      .attr(WaterShurikenPowerAttr)
      .attr(WaterShurikenMultiHitTypeAttr),
    new AttackMove(Moves.MYSTICAL_FIRE, Type.FIRE, MoveCategory.SPECIAL, 75, 100, 10, 100, 0, 6)
      .attr(StatStageChangeAttr, [ Stat.SPATK ], -1),
    new SelfStatusMove(Moves.SPIKY_SHIELD, Type.GRASS, -1, 10, -1, 4, 6)
      .attr(ProtectAttr, BattlerTagType.SPIKY_SHIELD)
      .condition(failIfLastCondition),
    new StatusMove(Moves.AROMATIC_MIST, Type.FAIRY, -1, 20, -1, 0, 6)
      .attr(StatStageChangeAttr, [ Stat.SPDEF ], 1)
      .ignoresSubstitute()
      .condition(failIfSingleBattle)
      .target(MoveTarget.NEAR_ALLY),
    new StatusMove(Moves.EERIE_IMPULSE, Type.ELECTRIC, 100, 15, -1, 0, 6)
      .attr(StatStageChangeAttr, [ Stat.SPATK ], -2),
    new StatusMove(Moves.VENOM_DRENCH, Type.POISON, 100, 20, -1, 0, 6)
      .attr(StatStageChangeAttr, [ Stat.ATK, Stat.SPATK, Stat.SPD ], -1, false, { condition: (user, target, move) => target.status?.effect === StatusEffect.POISON || target.status?.effect === StatusEffect.TOXIC })
      .target(MoveTarget.ALL_NEAR_ENEMIES),
    new StatusMove(Moves.POWDER, Type.BUG, 100, 20, -1, 1, 6)
      .attr(AddBattlerTagAttr, BattlerTagType.POWDER, false, true)
      .ignoresSubstitute()
      .powderMove(),
    new ChargingSelfStatusMove(Moves.GEOMANCY, Type.FAIRY, -1, 10, -1, 0, 6)
      .chargeText(i18next.t("moveTriggers:isChargingPower", { pokemonName: "{USER}" }))
      .attr(StatStageChangeAttr, [ Stat.SPATK, Stat.SPDEF, Stat.SPD ], 2, true),
    new StatusMove(Moves.MAGNETIC_FLUX, Type.ELECTRIC, -1, 20, -1, 0, 6)
      .attr(StatStageChangeAttr, [ Stat.DEF, Stat.SPDEF ], 1, false, { condition: (user, target, move) => !![ Abilities.PLUS, Abilities.MINUS ].find(a => target.hasAbility(a, false)) })
      .ignoresSubstitute()
      .target(MoveTarget.USER_AND_ALLIES)
      .condition((user, target, move) => !![ user, user.getAlly() ].filter(p => p?.isActive()).find(p => !![ Abilities.PLUS, Abilities.MINUS ].find(a => p.hasAbility(a, false)))),
    new StatusMove(Moves.HAPPY_HOUR, Type.NORMAL, -1, 30, -1, 0, 6) // No animation
      .attr(AddArenaTagAttr, ArenaTagType.HAPPY_HOUR, null, true)
      .target(MoveTarget.USER_SIDE),
    new StatusMove(Moves.ELECTRIC_TERRAIN, Type.ELECTRIC, -1, 10, -1, 0, 6)
      .attr(TerrainChangeAttr, TerrainType.ELECTRIC)
      .target(MoveTarget.BOTH_SIDES),
    new AttackMove(Moves.DAZZLING_GLEAM, Type.FAIRY, MoveCategory.SPECIAL, 80, 100, 10, -1, 0, 6)
      .target(MoveTarget.ALL_NEAR_ENEMIES),
    new SelfStatusMove(Moves.CELEBRATE, Type.NORMAL, -1, 40, -1, 0, 6),
    new StatusMove(Moves.HOLD_HANDS, Type.NORMAL, -1, 40, -1, 0, 6)
      .ignoresSubstitute()
      .target(MoveTarget.NEAR_ALLY),
    new StatusMove(Moves.BABY_DOLL_EYES, Type.FAIRY, 100, 30, -1, 1, 6)
      .attr(StatStageChangeAttr, [ Stat.ATK ], -1),
    new AttackMove(Moves.NUZZLE, Type.ELECTRIC, MoveCategory.PHYSICAL, 20, 100, 20, 100, 0, 6)
      .attr(StatusEffectAttr, StatusEffect.PARALYSIS),
    new AttackMove(Moves.HOLD_BACK, Type.NORMAL, MoveCategory.PHYSICAL, 40, 100, 40, -1, 0, 6)
      .attr(SurviveDamageAttr),
    new AttackMove(Moves.INFESTATION, Type.BUG, MoveCategory.SPECIAL, 20, 100, 20, -1, 0, 6)
      .makesContact()
      .attr(TrapAttr, BattlerTagType.INFESTATION),
    new AttackMove(Moves.POWER_UP_PUNCH, Type.FIGHTING, MoveCategory.PHYSICAL, 40, 100, 20, 100, 0, 6)
      .attr(StatStageChangeAttr, [ Stat.ATK ], 1, true)
      .punchingMove(),
    new AttackMove(Moves.OBLIVION_WING, Type.FLYING, MoveCategory.SPECIAL, 80, 100, 10, -1, 0, 6)
      .attr(HitHealAttr, 0.75)
      .triageMove(),
    new AttackMove(Moves.THOUSAND_ARROWS, Type.GROUND, MoveCategory.PHYSICAL, 90, 100, 10, -1, 0, 6)
      .attr(NeutralDamageAgainstFlyingTypeMultiplierAttr)
      .attr(AddBattlerTagAttr, BattlerTagType.IGNORE_FLYING, false, false, 1, 1, true)
      .attr(HitsTagAttr, BattlerTagType.FLYING)
      .attr(HitsTagAttr, BattlerTagType.FLOATING)
      .attr(AddBattlerTagAttr, BattlerTagType.INTERRUPTED)
      .attr(RemoveBattlerTagAttr, [ BattlerTagType.FLYING, BattlerTagType.FLOATING, BattlerTagType.TELEKINESIS ])
      .makesContact(false)
      .target(MoveTarget.ALL_NEAR_ENEMIES),
    new AttackMove(Moves.THOUSAND_WAVES, Type.GROUND, MoveCategory.PHYSICAL, 90, 100, 10, -1, 0, 6)
      .attr(AddBattlerTagAttr, BattlerTagType.TRAPPED, false, false, 1, 1, true)
      .makesContact(false)
      .target(MoveTarget.ALL_NEAR_ENEMIES),
    new AttackMove(Moves.LANDS_WRATH, Type.GROUND, MoveCategory.PHYSICAL, 90, 100, 10, -1, 0, 6)
      .makesContact(false)
      .target(MoveTarget.ALL_NEAR_ENEMIES),
    new AttackMove(Moves.LIGHT_OF_RUIN, Type.FAIRY, MoveCategory.SPECIAL, 140, 90, 5, -1, 0, 6)
      .attr(RecoilAttr, false, 0.5)
      .recklessMove(),
    new AttackMove(Moves.ORIGIN_PULSE, Type.WATER, MoveCategory.SPECIAL, 110, 85, 10, -1, 0, 6)
      .pulseMove()
      .target(MoveTarget.ALL_NEAR_ENEMIES),
    new AttackMove(Moves.PRECIPICE_BLADES, Type.GROUND, MoveCategory.PHYSICAL, 120, 85, 10, -1, 0, 6)
      .makesContact(false)
      .target(MoveTarget.ALL_NEAR_ENEMIES),
    new AttackMove(Moves.DRAGON_ASCENT, Type.FLYING, MoveCategory.PHYSICAL, 120, 100, 5, -1, 0, 6)
      .attr(StatStageChangeAttr, [ Stat.DEF, Stat.SPDEF ], -1, true),
    new AttackMove(Moves.HYPERSPACE_FURY, Type.DARK, MoveCategory.PHYSICAL, 100, -1, 5, -1, 0, 6)
      .attr(StatStageChangeAttr, [ Stat.DEF ], -1, true)
      .ignoresSubstitute()
      .makesContact(false)
      .ignoresProtect(),
    /* Unused */
    new AttackMove(Moves.BREAKNECK_BLITZ__PHYSICAL, Type.NORMAL, MoveCategory.PHYSICAL, -1, -1, 1, -1, 0, 7)
      .unimplemented(),
    new AttackMove(Moves.BREAKNECK_BLITZ__SPECIAL, Type.NORMAL, MoveCategory.SPECIAL, -1, -1, 1, -1, 0, 7)
      .unimplemented(),
    new AttackMove(Moves.ALL_OUT_PUMMELING__PHYSICAL, Type.FIGHTING, MoveCategory.PHYSICAL, -1, -1, 1, -1, 0, 7)
      .unimplemented(),
    new AttackMove(Moves.ALL_OUT_PUMMELING__SPECIAL, Type.FIGHTING, MoveCategory.SPECIAL, -1, -1, 1, -1, 0, 7)
      .unimplemented(),
    new AttackMove(Moves.SUPERSONIC_SKYSTRIKE__PHYSICAL, Type.FLYING, MoveCategory.PHYSICAL, -1, -1, 1, -1, 0, 7)
      .unimplemented(),
    new AttackMove(Moves.SUPERSONIC_SKYSTRIKE__SPECIAL, Type.FLYING, MoveCategory.SPECIAL, -1, -1, 1, -1, 0, 7)
      .unimplemented(),
    new AttackMove(Moves.ACID_DOWNPOUR__PHYSICAL, Type.POISON, MoveCategory.PHYSICAL, -1, -1, 1, -1, 0, 7)
      .unimplemented(),
    new AttackMove(Moves.ACID_DOWNPOUR__SPECIAL, Type.POISON, MoveCategory.SPECIAL, -1, -1, 1, -1, 0, 7)
      .unimplemented(),
    new AttackMove(Moves.TECTONIC_RAGE__PHYSICAL, Type.GROUND, MoveCategory.PHYSICAL, -1, -1, 1, -1, 0, 7)
      .unimplemented(),
    new AttackMove(Moves.TECTONIC_RAGE__SPECIAL, Type.GROUND, MoveCategory.SPECIAL, -1, -1, 1, -1, 0, 7)
      .unimplemented(),
    new AttackMove(Moves.CONTINENTAL_CRUSH__PHYSICAL, Type.ROCK, MoveCategory.PHYSICAL, -1, -1, 1, -1, 0, 7)
      .unimplemented(),
    new AttackMove(Moves.CONTINENTAL_CRUSH__SPECIAL, Type.ROCK, MoveCategory.SPECIAL, -1, -1, 1, -1, 0, 7)
      .unimplemented(),
    new AttackMove(Moves.SAVAGE_SPIN_OUT__PHYSICAL, Type.BUG, MoveCategory.PHYSICAL, -1, -1, 1, -1, 0, 7)
      .unimplemented(),
    new AttackMove(Moves.SAVAGE_SPIN_OUT__SPECIAL, Type.BUG, MoveCategory.SPECIAL, -1, -1, 1, -1, 0, 7)
      .unimplemented(),
    new AttackMove(Moves.NEVER_ENDING_NIGHTMARE__PHYSICAL, Type.GHOST, MoveCategory.PHYSICAL, -1, -1, 1, -1, 0, 7)
      .unimplemented(),
    new AttackMove(Moves.NEVER_ENDING_NIGHTMARE__SPECIAL, Type.GHOST, MoveCategory.SPECIAL, -1, -1, 1, -1, 0, 7)
      .unimplemented(),
    new AttackMove(Moves.CORKSCREW_CRASH__PHYSICAL, Type.STEEL, MoveCategory.PHYSICAL, -1, -1, 1, -1, 0, 7)
      .unimplemented(),
    new AttackMove(Moves.CORKSCREW_CRASH__SPECIAL, Type.STEEL, MoveCategory.SPECIAL, -1, -1, 1, -1, 0, 7)
      .unimplemented(),
    new AttackMove(Moves.INFERNO_OVERDRIVE__PHYSICAL, Type.FIRE, MoveCategory.PHYSICAL, -1, -1, 1, -1, 0, 7)
      .unimplemented(),
    new AttackMove(Moves.INFERNO_OVERDRIVE__SPECIAL, Type.FIRE, MoveCategory.SPECIAL, -1, -1, 1, -1, 0, 7)
      .unimplemented(),
    new AttackMove(Moves.HYDRO_VORTEX__PHYSICAL, Type.WATER, MoveCategory.PHYSICAL, -1, -1, 1, -1, 0, 7)
      .unimplemented(),
    new AttackMove(Moves.HYDRO_VORTEX__SPECIAL, Type.WATER, MoveCategory.SPECIAL, -1, -1, 1, -1, 0, 7)
      .unimplemented(),
    new AttackMove(Moves.BLOOM_DOOM__PHYSICAL, Type.GRASS, MoveCategory.PHYSICAL, -1, -1, 1, -1, 0, 7)
      .unimplemented(),
    new AttackMove(Moves.BLOOM_DOOM__SPECIAL, Type.GRASS, MoveCategory.SPECIAL, -1, -1, 1, -1, 0, 7)
      .unimplemented(),
    new AttackMove(Moves.GIGAVOLT_HAVOC__PHYSICAL, Type.ELECTRIC, MoveCategory.PHYSICAL, -1, -1, 1, -1, 0, 7)
      .unimplemented(),
    new AttackMove(Moves.GIGAVOLT_HAVOC__SPECIAL, Type.ELECTRIC, MoveCategory.SPECIAL, -1, -1, 1, -1, 0, 7)
      .unimplemented(),
    new AttackMove(Moves.SHATTERED_PSYCHE__PHYSICAL, Type.PSYCHIC, MoveCategory.PHYSICAL, -1, -1, 1, -1, 0, 7)
      .unimplemented(),
    new AttackMove(Moves.SHATTERED_PSYCHE__SPECIAL, Type.PSYCHIC, MoveCategory.SPECIAL, -1, -1, 1, -1, 0, 7)
      .unimplemented(),
    new AttackMove(Moves.SUBZERO_SLAMMER__PHYSICAL, Type.ICE, MoveCategory.PHYSICAL, -1, -1, 1, -1, 0, 7)
      .unimplemented(),
    new AttackMove(Moves.SUBZERO_SLAMMER__SPECIAL, Type.ICE, MoveCategory.SPECIAL, -1, -1, 1, -1, 0, 7)
      .unimplemented(),
    new AttackMove(Moves.DEVASTATING_DRAKE__PHYSICAL, Type.DRAGON, MoveCategory.PHYSICAL, -1, -1, 1, -1, 0, 7)
      .unimplemented(),
    new AttackMove(Moves.DEVASTATING_DRAKE__SPECIAL, Type.DRAGON, MoveCategory.SPECIAL, -1, -1, 1, -1, 0, 7)
      .unimplemented(),
    new AttackMove(Moves.BLACK_HOLE_ECLIPSE__PHYSICAL, Type.DARK, MoveCategory.PHYSICAL, -1, -1, 1, -1, 0, 7)
      .unimplemented(),
    new AttackMove(Moves.BLACK_HOLE_ECLIPSE__SPECIAL, Type.DARK, MoveCategory.SPECIAL, -1, -1, 1, -1, 0, 7)
      .unimplemented(),
    new AttackMove(Moves.TWINKLE_TACKLE__PHYSICAL, Type.FAIRY, MoveCategory.PHYSICAL, -1, -1, 1, -1, 0, 7)
      .unimplemented(),
    new AttackMove(Moves.TWINKLE_TACKLE__SPECIAL, Type.FAIRY, MoveCategory.SPECIAL, -1, -1, 1, -1, 0, 7)
      .unimplemented(),
    new AttackMove(Moves.CATASTROPIKA, Type.ELECTRIC, MoveCategory.PHYSICAL, 210, -1, 1, -1, 0, 7)
      .unimplemented(),
    /* End Unused */
    new SelfStatusMove(Moves.SHORE_UP, Type.GROUND, -1, 5, -1, 0, 7)
      .attr(SandHealAttr)
      .triageMove(),
    new AttackMove(Moves.FIRST_IMPRESSION, Type.BUG, MoveCategory.PHYSICAL, 90, 100, 10, -1, 2, 7)
      .condition(new FirstMoveCondition()),
    new SelfStatusMove(Moves.BANEFUL_BUNKER, Type.POISON, -1, 10, -1, 4, 7)
      .attr(ProtectAttr, BattlerTagType.BANEFUL_BUNKER)
      .condition(failIfLastCondition),
    new AttackMove(Moves.SPIRIT_SHACKLE, Type.GHOST, MoveCategory.PHYSICAL, 80, 100, 10, 100, 0, 7)
      .attr(AddBattlerTagAttr, BattlerTagType.TRAPPED, false, false, 1, 1, true)
      .makesContact(false),
    new AttackMove(Moves.DARKEST_LARIAT, Type.DARK, MoveCategory.PHYSICAL, 85, 100, 10, -1, 0, 7)
      .attr(IgnoreOpponentStatStagesAttr),
    new AttackMove(Moves.SPARKLING_ARIA, Type.WATER, MoveCategory.SPECIAL, 90, 100, 10, 100, 0, 7)
      .attr(HealStatusEffectAttr, false, StatusEffect.BURN)
      .soundBased()
      .target(MoveTarget.ALL_NEAR_OTHERS),
    new AttackMove(Moves.ICE_HAMMER, Type.ICE, MoveCategory.PHYSICAL, 100, 90, 10, -1, 0, 7)
      .attr(StatStageChangeAttr, [ Stat.SPD ], -1, true)
      .punchingMove(),
    new StatusMove(Moves.FLORAL_HEALING, Type.FAIRY, -1, 10, -1, 0, 7)
      .attr(BoostHealAttr, 0.5, 2 / 3, true, false, (user, target, move) => globalScene.arena.terrain?.terrainType === TerrainType.GRASSY)
      .triageMove(),
    new AttackMove(Moves.HIGH_HORSEPOWER, Type.GROUND, MoveCategory.PHYSICAL, 95, 95, 10, -1, 0, 7),
    new StatusMove(Moves.STRENGTH_SAP, Type.GRASS, 100, 10, -1, 0, 7)
      .attr(HitHealAttr, null, Stat.ATK)
      .attr(StatStageChangeAttr, [ Stat.ATK ], -1)
      .condition((user, target, move) => target.getStatStage(Stat.ATK) > -6)
      .triageMove(),
    new ChargingAttackMove(Moves.SOLAR_BLADE, Type.GRASS, MoveCategory.PHYSICAL, 125, 100, 10, -1, 0, 7)
      .chargeText(i18next.t("moveTriggers:isGlowing", { pokemonName: "{USER}" }))
      .chargeAttr(WeatherInstantChargeAttr, [ WeatherType.SUNNY, WeatherType.HARSH_SUN ])
      .attr(AntiSunlightPowerDecreaseAttr)
      .slicingMove(),
    new AttackMove(Moves.LEAFAGE, Type.GRASS, MoveCategory.PHYSICAL, 40, 100, 40, -1, 0, 7)
      .makesContact(false),
    new StatusMove(Moves.SPOTLIGHT, Type.NORMAL, -1, 15, -1, 3, 7)
      .attr(AddBattlerTagAttr, BattlerTagType.CENTER_OF_ATTENTION, false)
      .condition(failIfSingleBattle),
    new StatusMove(Moves.TOXIC_THREAD, Type.POISON, 100, 20, -1, 0, 7)
      .attr(StatusEffectAttr, StatusEffect.POISON)
      .attr(StatStageChangeAttr, [ Stat.SPD ], -1),
    new SelfStatusMove(Moves.LASER_FOCUS, Type.NORMAL, -1, 30, -1, 0, 7)
      .attr(AddBattlerTagAttr, BattlerTagType.ALWAYS_CRIT, true, false),
    new StatusMove(Moves.GEAR_UP, Type.STEEL, -1, 20, -1, 0, 7)
      .attr(StatStageChangeAttr, [ Stat.ATK, Stat.SPATK ], 1, false, { condition: (user, target, move) => !![ Abilities.PLUS, Abilities.MINUS ].find(a => target.hasAbility(a, false)) })
      .ignoresSubstitute()
      .target(MoveTarget.USER_AND_ALLIES)
      .condition((user, target, move) => !![ user, user.getAlly() ].filter(p => p?.isActive()).find(p => !![ Abilities.PLUS, Abilities.MINUS ].find(a => p.hasAbility(a, false)))),
    new AttackMove(Moves.THROAT_CHOP, Type.DARK, MoveCategory.PHYSICAL, 80, 100, 15, 100, 0, 7)
      .attr(AddBattlerTagAttr, BattlerTagType.THROAT_CHOPPED),
    new AttackMove(Moves.POLLEN_PUFF, Type.BUG, MoveCategory.SPECIAL, 90, 100, 15, -1, 0, 7)
      .attr(StatusCategoryOnAllyAttr)
      .attr(HealOnAllyAttr, 0.5, true, false)
      .ballBombMove(),
    new AttackMove(Moves.ANCHOR_SHOT, Type.STEEL, MoveCategory.PHYSICAL, 80, 100, 20, 100, 0, 7)
      .attr(AddBattlerTagAttr, BattlerTagType.TRAPPED, false, false, 1, 1, true),
    new StatusMove(Moves.PSYCHIC_TERRAIN, Type.PSYCHIC, -1, 10, -1, 0, 7)
      .attr(TerrainChangeAttr, TerrainType.PSYCHIC)
      .target(MoveTarget.BOTH_SIDES),
    new AttackMove(Moves.LUNGE, Type.BUG, MoveCategory.PHYSICAL, 80, 100, 15, 100, 0, 7)
      .attr(StatStageChangeAttr, [ Stat.ATK ], -1),
    new AttackMove(Moves.FIRE_LASH, Type.FIRE, MoveCategory.PHYSICAL, 80, 100, 15, 100, 0, 7)
      .attr(StatStageChangeAttr, [ Stat.DEF ], -1),
    new AttackMove(Moves.POWER_TRIP, Type.DARK, MoveCategory.PHYSICAL, 20, 100, 10, -1, 0, 7)
      .attr(PositiveStatStagePowerAttr),
    new AttackMove(Moves.BURN_UP, Type.FIRE, MoveCategory.SPECIAL, 130, 100, 5, -1, 0, 7)
      .condition((user) => {
        const userTypes = user.getTypes(true);
        return userTypes.includes(Type.FIRE);
      })
      .attr(HealStatusEffectAttr, true, StatusEffect.FREEZE)
      .attr(AddBattlerTagAttr, BattlerTagType.BURNED_UP, true, false)
      .attr(RemoveTypeAttr, Type.FIRE, (user) => {
        globalScene.queueMessage(i18next.t("moveTriggers:burnedItselfOut", { pokemonName: getPokemonNameWithAffix(user) }));
      }),
    new StatusMove(Moves.SPEED_SWAP, Type.PSYCHIC, -1, 10, -1, 0, 7)
      .attr(SwapStatAttr, Stat.SPD)
      .ignoresSubstitute(),
    new AttackMove(Moves.SMART_STRIKE, Type.STEEL, MoveCategory.PHYSICAL, 70, -1, 10, -1, 0, 7),
    new StatusMove(Moves.PURIFY, Type.POISON, -1, 20, -1, 0, 7)
      .condition(
        (user: Pokemon, target: Pokemon, move: Move) => isNonVolatileStatusEffect(target.status?.effect!)) // TODO: is this bang correct?
      .attr(HealAttr, 0.5)
      .attr(HealStatusEffectAttr, false, getNonVolatileStatusEffects())
      .triageMove(),
    new AttackMove(Moves.REVELATION_DANCE, Type.NORMAL, MoveCategory.SPECIAL, 90, 100, 15, -1, 0, 7)
      .danceMove()
      .attr(MatchUserTypeAttr),
    new AttackMove(Moves.CORE_ENFORCER, Type.DRAGON, MoveCategory.SPECIAL, 100, 100, 10, -1, 0, 7)
      .target(MoveTarget.ALL_NEAR_ENEMIES)
      .attr(SuppressAbilitiesIfActedAttr),
    new AttackMove(Moves.TROP_KICK, Type.GRASS, MoveCategory.PHYSICAL, 70, 100, 15, 100, 0, 7)
      .attr(StatStageChangeAttr, [ Stat.ATK ], -1),
    new StatusMove(Moves.INSTRUCT, Type.PSYCHIC, -1, 15, -1, 0, 7)
      .ignoresSubstitute()
      .attr(RepeatMoveAttr)
      .edgeCase(), // incorrect interactions with Gigaton Hammer, Blood Moon & Torment
    new AttackMove(Moves.BEAK_BLAST, Type.FLYING, MoveCategory.PHYSICAL, 100, 100, 15, -1, -3, 7)
      .attr(BeakBlastHeaderAttr)
      .ballBombMove()
      .makesContact(false),
    new AttackMove(Moves.CLANGING_SCALES, Type.DRAGON, MoveCategory.SPECIAL, 110, 100, 5, -1, 0, 7)
      .attr(StatStageChangeAttr, [ Stat.DEF ], -1, true, { firstTargetOnly: true })
      .soundBased()
      .target(MoveTarget.ALL_NEAR_ENEMIES),
    new AttackMove(Moves.DRAGON_HAMMER, Type.DRAGON, MoveCategory.PHYSICAL, 90, 100, 15, -1, 0, 7),
    new AttackMove(Moves.BRUTAL_SWING, Type.DARK, MoveCategory.PHYSICAL, 60, 100, 20, -1, 0, 7)
      .target(MoveTarget.ALL_NEAR_OTHERS),
    new StatusMove(Moves.AURORA_VEIL, Type.ICE, -1, 20, -1, 0, 7)
      .condition((user, target, move) => (globalScene.arena.weather?.weatherType === WeatherType.HAIL || globalScene.arena.weather?.weatherType === WeatherType.SNOW) && !globalScene.arena.weather?.isEffectSuppressed())
      .attr(AddArenaTagAttr, ArenaTagType.AURORA_VEIL, 5, true)
      .target(MoveTarget.USER_SIDE),
    /* Unused */
    new AttackMove(Moves.SINISTER_ARROW_RAID, Type.GHOST, MoveCategory.PHYSICAL, 180, -1, 1, -1, 0, 7)
      .makesContact(false)
      .edgeCase(), // I assume it's because the user needs spirit shackle and decidueye
    new AttackMove(Moves.MALICIOUS_MOONSAULT, Type.DARK, MoveCategory.PHYSICAL, 180, -1, 1, -1, 0, 7)
      .attr(AlwaysHitMinimizeAttr)
      .attr(HitsTagAttr, BattlerTagType.MINIMIZED, true)
      .edgeCase(), // I assume it's because it needs darkest lariat and incineroar
    new AttackMove(Moves.OCEANIC_OPERETTA, Type.WATER, MoveCategory.SPECIAL, 195, -1, 1, -1, 0, 7)
      .edgeCase(), // I assume it's because it needs sparkling aria and primarina
    new AttackMove(Moves.GUARDIAN_OF_ALOLA, Type.FAIRY, MoveCategory.SPECIAL, -1, -1, 1, -1, 0, 7)
      .unimplemented(),
    new AttackMove(Moves.SOUL_STEALING_7_STAR_STRIKE, Type.GHOST, MoveCategory.PHYSICAL, 195, -1, 1, -1, 0, 7)
      .unimplemented(),
    new AttackMove(Moves.STOKED_SPARKSURFER, Type.ELECTRIC, MoveCategory.SPECIAL, 175, -1, 1, 100, 0, 7)
      .edgeCase(), // I assume it's because it needs thunderbolt and Alola Raichu
    new AttackMove(Moves.PULVERIZING_PANCAKE, Type.NORMAL, MoveCategory.PHYSICAL, 210, -1, 1, -1, 0, 7)
      .edgeCase(), // I assume it's because it needs giga impact and snorlax
    new SelfStatusMove(Moves.EXTREME_EVOBOOST, Type.NORMAL, -1, 1, -1, 0, 7)
      .attr(StatStageChangeAttr, [ Stat.ATK, Stat.DEF, Stat.SPATK, Stat.SPDEF, Stat.SPD ], 2, true),
    new AttackMove(Moves.GENESIS_SUPERNOVA, Type.PSYCHIC, MoveCategory.SPECIAL, 185, -1, 1, 100, 0, 7)
      .attr(TerrainChangeAttr, TerrainType.PSYCHIC),
    /* End Unused */
    new AttackMove(Moves.SHELL_TRAP, Type.FIRE, MoveCategory.SPECIAL, 150, 100, 5, -1, -3, 7)
      .attr(AddBattlerTagHeaderAttr, BattlerTagType.SHELL_TRAP)
      .target(MoveTarget.ALL_NEAR_ENEMIES)
      // Fails if the user was not hit by a physical attack during the turn
      .condition((user, target, move) => user.getTag(ShellTrapTag)?.activated === true),
    new AttackMove(Moves.FLEUR_CANNON, Type.FAIRY, MoveCategory.SPECIAL, 130, 90, 5, -1, 0, 7)
      .attr(StatStageChangeAttr, [ Stat.SPATK ], -2, true),
    new AttackMove(Moves.PSYCHIC_FANGS, Type.PSYCHIC, MoveCategory.PHYSICAL, 85, 100, 10, -1, 0, 7)
      .bitingMove()
      .attr(RemoveScreensAttr),
    new AttackMove(Moves.STOMPING_TANTRUM, Type.GROUND, MoveCategory.PHYSICAL, 75, 100, 10, -1, 0, 7)
      .attr(MovePowerMultiplierAttr, (user, target, move) => user.getLastXMoves(2)[1]?.result === MoveResult.MISS || user.getLastXMoves(2)[1]?.result === MoveResult.FAIL ? 2 : 1),
    new AttackMove(Moves.SHADOW_BONE, Type.GHOST, MoveCategory.PHYSICAL, 85, 100, 10, 20, 0, 7)
      .attr(StatStageChangeAttr, [ Stat.DEF ], -1)
      .makesContact(false),
    new AttackMove(Moves.ACCELEROCK, Type.ROCK, MoveCategory.PHYSICAL, 40, 100, 20, -1, 1, 7),
    new AttackMove(Moves.LIQUIDATION, Type.WATER, MoveCategory.PHYSICAL, 85, 100, 10, 20, 0, 7)
      .attr(StatStageChangeAttr, [ Stat.DEF ], -1),
    new AttackMove(Moves.PRISMATIC_LASER, Type.PSYCHIC, MoveCategory.SPECIAL, 160, 100, 10, -1, 0, 7)
      .attr(RechargeAttr),
    new AttackMove(Moves.SPECTRAL_THIEF, Type.GHOST, MoveCategory.PHYSICAL, 90, 100, 10, -1, 0, 7)
      .ignoresSubstitute()
      .partial(), // Does not steal stats
    new AttackMove(Moves.SUNSTEEL_STRIKE, Type.STEEL, MoveCategory.PHYSICAL, 100, 100, 5, -1, 0, 7)
      .ignoresAbilities(),
    new AttackMove(Moves.MOONGEIST_BEAM, Type.GHOST, MoveCategory.SPECIAL, 100, 100, 5, -1, 0, 7)
      .ignoresAbilities(),
    new StatusMove(Moves.TEARFUL_LOOK, Type.NORMAL, -1, 20, -1, 0, 7)
      .attr(StatStageChangeAttr, [ Stat.ATK, Stat.SPATK ], -1),
    new AttackMove(Moves.ZING_ZAP, Type.ELECTRIC, MoveCategory.PHYSICAL, 80, 100, 10, 30, 0, 7)
      .attr(FlinchAttr),
    new AttackMove(Moves.NATURES_MADNESS, Type.FAIRY, MoveCategory.SPECIAL, -1, 90, 10, -1, 0, 7)
      .attr(TargetHalfHpDamageAttr),
    new AttackMove(Moves.MULTI_ATTACK, Type.NORMAL, MoveCategory.PHYSICAL, 120, 100, 10, -1, 0, 7)
      .attr(FormChangeItemTypeAttr),
    /* Unused */
    new AttackMove(Moves.TEN_MILLION_VOLT_THUNDERBOLT, Type.ELECTRIC, MoveCategory.SPECIAL, 195, -1, 1, -1, 0, 7)
      .edgeCase(), // I assume it's because it needs thunderbolt and pikachu in a cap
    /* End Unused */
    new AttackMove(Moves.MIND_BLOWN, Type.FIRE, MoveCategory.SPECIAL, 150, 100, 5, -1, 0, 7)
      .condition(failIfDampCondition)
      .attr(HalfSacrificialAttr)
      .target(MoveTarget.ALL_NEAR_OTHERS),
    new AttackMove(Moves.PLASMA_FISTS, Type.ELECTRIC, MoveCategory.PHYSICAL, 100, 100, 15, -1, 0, 7)
      .attr(AddArenaTagAttr, ArenaTagType.ION_DELUGE, 1)
      .punchingMove(),
    new AttackMove(Moves.PHOTON_GEYSER, Type.PSYCHIC, MoveCategory.SPECIAL, 100, 100, 5, -1, 0, 7)
      .attr(PhotonGeyserCategoryAttr)
      .ignoresAbilities(),
    /* Unused */
    new AttackMove(Moves.LIGHT_THAT_BURNS_THE_SKY, Type.PSYCHIC, MoveCategory.SPECIAL, 200, -1, 1, -1, 0, 7)
      .attr(PhotonGeyserCategoryAttr)
      .ignoresAbilities(),
    new AttackMove(Moves.SEARING_SUNRAZE_SMASH, Type.STEEL, MoveCategory.PHYSICAL, 200, -1, 1, -1, 0, 7)
      .ignoresAbilities(),
    new AttackMove(Moves.MENACING_MOONRAZE_MAELSTROM, Type.GHOST, MoveCategory.SPECIAL, 200, -1, 1, -1, 0, 7)
      .ignoresAbilities(),
    new AttackMove(Moves.LETS_SNUGGLE_FOREVER, Type.FAIRY, MoveCategory.PHYSICAL, 190, -1, 1, -1, 0, 7)
      .edgeCase(), // I assume it needs play rough and mimikyu
    new AttackMove(Moves.SPLINTERED_STORMSHARDS, Type.ROCK, MoveCategory.PHYSICAL, 190, -1, 1, -1, 0, 7)
      .attr(ClearTerrainAttr)
      .makesContact(false),
    new AttackMove(Moves.CLANGOROUS_SOULBLAZE, Type.DRAGON, MoveCategory.SPECIAL, 185, -1, 1, 100, 0, 7)
      .attr(StatStageChangeAttr, [ Stat.ATK, Stat.DEF, Stat.SPATK, Stat.SPDEF, Stat.SPD ], 1, true, { firstTargetOnly: true })
      .soundBased()
      .target(MoveTarget.ALL_NEAR_ENEMIES)
      .edgeCase(), // I assume it needs clanging scales and Kommo-O
    /* End Unused */
    new AttackMove(Moves.ZIPPY_ZAP, Type.ELECTRIC, MoveCategory.PHYSICAL, 50, 100, 15, -1, 2, 7) // LGPE Implementation
      .attr(CritOnlyAttr),
    new AttackMove(Moves.SPLISHY_SPLASH, Type.WATER, MoveCategory.SPECIAL, 90, 100, 15, 30, 0, 7)
      .attr(StatusEffectAttr, StatusEffect.PARALYSIS)
      .target(MoveTarget.ALL_NEAR_ENEMIES),
    new AttackMove(Moves.FLOATY_FALL, Type.FLYING, MoveCategory.PHYSICAL, 90, 95, 15, 30, 0, 7)
      .attr(FlinchAttr),
    new AttackMove(Moves.PIKA_PAPOW, Type.ELECTRIC, MoveCategory.SPECIAL, -1, -1, 20, -1, 0, 7)
      .attr(FriendshipPowerAttr),
    new AttackMove(Moves.BOUNCY_BUBBLE, Type.WATER, MoveCategory.SPECIAL, 60, 100, 20, -1, 0, 7)
      .attr(HitHealAttr) // Custom
      .triageMove()
      .target(MoveTarget.ALL_NEAR_ENEMIES),
    new AttackMove(Moves.BUZZY_BUZZ, Type.ELECTRIC, MoveCategory.SPECIAL, 60, 100, 20, 100, 0, 7)
      .attr(StatusEffectAttr, StatusEffect.PARALYSIS),
    new AttackMove(Moves.SIZZLY_SLIDE, Type.FIRE, MoveCategory.PHYSICAL, 60, 100, 20, 100, 0, 7)
      .attr(StatusEffectAttr, StatusEffect.BURN),
    new AttackMove(Moves.GLITZY_GLOW, Type.PSYCHIC, MoveCategory.SPECIAL, 80, 95, 15, -1, 0, 7)
      .attr(AddArenaTagAttr, ArenaTagType.LIGHT_SCREEN, 5, false, true),
    new AttackMove(Moves.BADDY_BAD, Type.DARK, MoveCategory.SPECIAL, 80, 95, 15, -1, 0, 7)
      .attr(AddArenaTagAttr, ArenaTagType.REFLECT, 5, false, true),
    new AttackMove(Moves.SAPPY_SEED, Type.GRASS, MoveCategory.PHYSICAL, 100, 90, 10, 100, 0, 7)
      .attr(LeechSeedAttr)
      .makesContact(false),
    new AttackMove(Moves.FREEZY_FROST, Type.ICE, MoveCategory.SPECIAL, 100, 90, 10, -1, 0, 7)
      .attr(ResetStatsAttr, true),
    new AttackMove(Moves.SPARKLY_SWIRL, Type.FAIRY, MoveCategory.SPECIAL, 120, 85, 5, -1, 0, 7)
      .attr(PartyStatusCureAttr, null, Abilities.NONE),
    new AttackMove(Moves.VEEVEE_VOLLEY, Type.NORMAL, MoveCategory.PHYSICAL, -1, -1, 20, -1, 0, 7)
      .attr(FriendshipPowerAttr),
    new AttackMove(Moves.DOUBLE_IRON_BASH, Type.STEEL, MoveCategory.PHYSICAL, 60, 100, 5, 30, 0, 7)
      .attr(MultiHitAttr, MultiHitType._2)
      .attr(FlinchAttr)
      .punchingMove(),
    /* Unused */
    new SelfStatusMove(Moves.MAX_GUARD, Type.NORMAL, -1, 10, -1, 4, 8)
      .attr(ProtectAttr)
      .condition(failIfLastCondition),
    /* End Unused */
    new AttackMove(Moves.DYNAMAX_CANNON, Type.DRAGON, MoveCategory.SPECIAL, 100, 100, 5, -1, 0, 8)
      .attr(MovePowerMultiplierAttr, (user, target, move) => {
      // Move is only stronger against overleveled foes.
        if (target.level > globalScene.getMaxExpLevel()) {
          const dynamaxCannonPercentMarginBeforeFullDamage = 0.05; // How much % above MaxExpLevel of wave will the target need to be to take full damage.
          // The move's power scales as the margin is approached, reaching double power when it does or goes over it.
          return 1 + Math.min(1, (target.level - globalScene.getMaxExpLevel()) / (globalScene.getMaxExpLevel() * dynamaxCannonPercentMarginBeforeFullDamage));
        } else {
          return 1;
        }
      })
      .attr(DiscourageFrequentUseAttr),

    new AttackMove(Moves.SNIPE_SHOT, Type.WATER, MoveCategory.SPECIAL, 80, 100, 15, -1, 0, 8)
      .attr(HighCritAttr)
      .attr(BypassRedirectAttr),
    new AttackMove(Moves.JAW_LOCK, Type.DARK, MoveCategory.PHYSICAL, 80, 100, 10, -1, 0, 8)
      .attr(JawLockAttr)
      .bitingMove(),
    new SelfStatusMove(Moves.STUFF_CHEEKS, Type.NORMAL, -1, 10, -1, 0, 8)
      .attr(EatBerryAttr)
      .attr(StatStageChangeAttr, [ Stat.DEF ], 2, true)
      .condition((user) => {
        const userBerries = globalScene.findModifiers(m => m instanceof BerryModifier, user.isPlayer());
        return userBerries.length > 0;
      })
      .edgeCase(), // Stuff Cheeks should not be selectable when the user does not have a berry, see wiki
    new SelfStatusMove(Moves.NO_RETREAT, Type.FIGHTING, -1, 5, -1, 0, 8)
      .attr(StatStageChangeAttr, [ Stat.ATK, Stat.DEF, Stat.SPATK, Stat.SPDEF, Stat.SPD ], 1, true)
      .attr(AddBattlerTagAttr, BattlerTagType.NO_RETREAT, true, false)
      .condition((user, target, move) => user.getTag(TrappedTag)?.sourceMove !== Moves.NO_RETREAT), // fails if the user is currently trapped by No Retreat
    new StatusMove(Moves.TAR_SHOT, Type.ROCK, 100, 15, -1, 0, 8)
      .attr(StatStageChangeAttr, [ Stat.SPD ], -1)
      .attr(AddBattlerTagAttr, BattlerTagType.TAR_SHOT, false),
    new StatusMove(Moves.MAGIC_POWDER, Type.PSYCHIC, 100, 20, -1, 0, 8)
      .attr(ChangeTypeAttr, Type.PSYCHIC)
      .powderMove(),
    new AttackMove(Moves.DRAGON_DARTS, Type.DRAGON, MoveCategory.PHYSICAL, 50, 100, 10, -1, 0, 8)
      .attr(MultiHitAttr, MultiHitType._2)
      .makesContact(false)
      .partial(), // smart targetting is unimplemented
    new StatusMove(Moves.TEATIME, Type.NORMAL, -1, 10, -1, 0, 8)
      .attr(EatBerryAttr)
      .target(MoveTarget.ALL),
    new StatusMove(Moves.OCTOLOCK, Type.FIGHTING, 100, 15, -1, 0, 8)
      .condition(failIfGhostTypeCondition)
      .attr(AddBattlerTagAttr, BattlerTagType.OCTOLOCK, false, true, 1),
    new AttackMove(Moves.BOLT_BEAK, Type.ELECTRIC, MoveCategory.PHYSICAL, 85, 100, 10, -1, 0, 8)
      .attr(FirstAttackDoublePowerAttr),
    new AttackMove(Moves.FISHIOUS_REND, Type.WATER, MoveCategory.PHYSICAL, 85, 100, 10, -1, 0, 8)
      .attr(FirstAttackDoublePowerAttr)
      .bitingMove(),
    new StatusMove(Moves.COURT_CHANGE, Type.NORMAL, 100, 10, -1, 0, 8)
      .attr(SwapArenaTagsAttr, [ ArenaTagType.AURORA_VEIL, ArenaTagType.LIGHT_SCREEN, ArenaTagType.MIST, ArenaTagType.REFLECT, ArenaTagType.SPIKES, ArenaTagType.STEALTH_ROCK, ArenaTagType.STICKY_WEB, ArenaTagType.TAILWIND, ArenaTagType.TOXIC_SPIKES ]),
    /* Unused */
    new AttackMove(Moves.MAX_FLARE, Type.FIRE, MoveCategory.PHYSICAL, 10, -1, 10, -1, 0, 8)
      .target(MoveTarget.NEAR_ENEMY)
      .unimplemented(),
    new AttackMove(Moves.MAX_FLUTTERBY, Type.BUG, MoveCategory.PHYSICAL, 10, -1, 10, -1, 0, 8)
      .target(MoveTarget.NEAR_ENEMY)
      .unimplemented(),
    new AttackMove(Moves.MAX_LIGHTNING, Type.ELECTRIC, MoveCategory.PHYSICAL, 10, -1, 10, -1, 0, 8)
      .target(MoveTarget.NEAR_ENEMY)
      .unimplemented(),
    new AttackMove(Moves.MAX_STRIKE, Type.NORMAL, MoveCategory.PHYSICAL, 10, -1, 10, -1, 0, 8)
      .target(MoveTarget.NEAR_ENEMY)
      .unimplemented(),
    new AttackMove(Moves.MAX_KNUCKLE, Type.FIGHTING, MoveCategory.PHYSICAL, 10, -1, 10, -1, 0, 8)
      .target(MoveTarget.NEAR_ENEMY)
      .unimplemented(),
    new AttackMove(Moves.MAX_PHANTASM, Type.GHOST, MoveCategory.PHYSICAL, 10, -1, 10, -1, 0, 8)
      .target(MoveTarget.NEAR_ENEMY)
      .unimplemented(),
    new AttackMove(Moves.MAX_HAILSTORM, Type.ICE, MoveCategory.PHYSICAL, 10, -1, 10, -1, 0, 8)
      .target(MoveTarget.NEAR_ENEMY)
      .unimplemented(),
    new AttackMove(Moves.MAX_OOZE, Type.POISON, MoveCategory.PHYSICAL, 10, -1, 10, -1, 0, 8)
      .target(MoveTarget.NEAR_ENEMY)
      .unimplemented(),
    new AttackMove(Moves.MAX_GEYSER, Type.WATER, MoveCategory.PHYSICAL, 10, -1, 10, -1, 0, 8)
      .target(MoveTarget.NEAR_ENEMY)
      .unimplemented(),
    new AttackMove(Moves.MAX_AIRSTREAM, Type.FLYING, MoveCategory.PHYSICAL, 10, -1, 10, -1, 0, 8)
      .target(MoveTarget.NEAR_ENEMY)
      .unimplemented(),
    new AttackMove(Moves.MAX_STARFALL, Type.FAIRY, MoveCategory.PHYSICAL, 10, -1, 10, -1, 0, 8)
      .target(MoveTarget.NEAR_ENEMY)
      .unimplemented(),
    new AttackMove(Moves.MAX_WYRMWIND, Type.DRAGON, MoveCategory.PHYSICAL, 10, -1, 10, -1, 0, 8)
      .target(MoveTarget.NEAR_ENEMY)
      .unimplemented(),
    new AttackMove(Moves.MAX_MINDSTORM, Type.PSYCHIC, MoveCategory.PHYSICAL, 10, -1, 10, -1, 0, 8)
      .target(MoveTarget.NEAR_ENEMY)
      .unimplemented(),
    new AttackMove(Moves.MAX_ROCKFALL, Type.ROCK, MoveCategory.PHYSICAL, 10, -1, 10, -1, 0, 8)
      .target(MoveTarget.NEAR_ENEMY)
      .unimplemented(),
    new AttackMove(Moves.MAX_QUAKE, Type.GROUND, MoveCategory.PHYSICAL, 10, -1, 10, -1, 0, 8)
      .target(MoveTarget.NEAR_ENEMY)
      .unimplemented(),
    new AttackMove(Moves.MAX_DARKNESS, Type.DARK, MoveCategory.PHYSICAL, 10, -1, 10, -1, 0, 8)
      .target(MoveTarget.NEAR_ENEMY)
      .unimplemented(),
    new AttackMove(Moves.MAX_OVERGROWTH, Type.GRASS, MoveCategory.PHYSICAL, 10, -1, 10, -1, 0, 8)
      .target(MoveTarget.NEAR_ENEMY)
      .unimplemented(),
    new AttackMove(Moves.MAX_STEELSPIKE, Type.STEEL, MoveCategory.PHYSICAL, 10, -1, 10, -1, 0, 8)
      .target(MoveTarget.NEAR_ENEMY)
      .unimplemented(),
    /* End Unused */
    new SelfStatusMove(Moves.CLANGOROUS_SOUL, Type.DRAGON, 100, 5, -1, 0, 8)
      .attr(CutHpStatStageBoostAttr, [ Stat.ATK, Stat.DEF, Stat.SPATK, Stat.SPDEF, Stat.SPD ], 1, 3)
      .soundBased()
      .danceMove(),
    new AttackMove(Moves.BODY_PRESS, Type.FIGHTING, MoveCategory.PHYSICAL, 80, 100, 10, -1, 0, 8)
      .attr(DefAtkAttr),
    new StatusMove(Moves.DECORATE, Type.FAIRY, -1, 15, -1, 0, 8)
      .attr(StatStageChangeAttr, [ Stat.ATK, Stat.SPATK ], 2)
      .ignoresProtect(),
    new AttackMove(Moves.DRUM_BEATING, Type.GRASS, MoveCategory.PHYSICAL, 80, 100, 10, 100, 0, 8)
      .attr(StatStageChangeAttr, [ Stat.SPD ], -1)
      .makesContact(false),
    new AttackMove(Moves.SNAP_TRAP, Type.GRASS, MoveCategory.PHYSICAL, 35, 100, 15, -1, 0, 8)
      .attr(TrapAttr, BattlerTagType.SNAP_TRAP),
    new AttackMove(Moves.PYRO_BALL, Type.FIRE, MoveCategory.PHYSICAL, 120, 90, 5, 10, 0, 8)
      .attr(HealStatusEffectAttr, true, StatusEffect.FREEZE)
      .attr(StatusEffectAttr, StatusEffect.BURN)
      .ballBombMove()
      .makesContact(false),
    new AttackMove(Moves.BEHEMOTH_BLADE, Type.STEEL, MoveCategory.PHYSICAL, 100, 100, 5, -1, 0, 8)
      .slicingMove(),
    new AttackMove(Moves.BEHEMOTH_BASH, Type.STEEL, MoveCategory.PHYSICAL, 100, 100, 5, -1, 0, 8),
    new AttackMove(Moves.AURA_WHEEL, Type.ELECTRIC, MoveCategory.PHYSICAL, 110, 100, 10, 100, 0, 8)
      .attr(StatStageChangeAttr, [ Stat.SPD ], 1, true)
      .makesContact(false)
      .attr(AuraWheelTypeAttr),
    new AttackMove(Moves.BREAKING_SWIPE, Type.DRAGON, MoveCategory.PHYSICAL, 60, 100, 15, 100, 0, 8)
      .target(MoveTarget.ALL_NEAR_ENEMIES)
      .attr(StatStageChangeAttr, [ Stat.ATK ], -1),
    new AttackMove(Moves.BRANCH_POKE, Type.GRASS, MoveCategory.PHYSICAL, 40, 100, 40, -1, 0, 8),
    new AttackMove(Moves.OVERDRIVE, Type.ELECTRIC, MoveCategory.SPECIAL, 80, 100, 10, -1, 0, 8)
      .soundBased()
      .target(MoveTarget.ALL_NEAR_ENEMIES),
    new AttackMove(Moves.APPLE_ACID, Type.GRASS, MoveCategory.SPECIAL, 80, 100, 10, 100, 0, 8)
      .attr(StatStageChangeAttr, [ Stat.SPDEF ], -1),
    new AttackMove(Moves.GRAV_APPLE, Type.GRASS, MoveCategory.PHYSICAL, 80, 100, 10, 100, 0, 8)
      .attr(StatStageChangeAttr, [ Stat.DEF ], -1)
      .attr(MovePowerMultiplierAttr, (user, target, move) => globalScene.arena.getTag(ArenaTagType.GRAVITY) ? 1.5 : 1)
      .makesContact(false),
    new AttackMove(Moves.SPIRIT_BREAK, Type.FAIRY, MoveCategory.PHYSICAL, 75, 100, 15, 100, 0, 8)
      .attr(StatStageChangeAttr, [ Stat.SPATK ], -1),
    new AttackMove(Moves.STRANGE_STEAM, Type.FAIRY, MoveCategory.SPECIAL, 90, 95, 10, 20, 0, 8)
      .attr(ConfuseAttr),
    new StatusMove(Moves.LIFE_DEW, Type.WATER, -1, 10, -1, 0, 8)
      .attr(HealAttr, 0.25, true, false)
      .target(MoveTarget.USER_AND_ALLIES)
      .ignoresProtect(),
    new SelfStatusMove(Moves.OBSTRUCT, Type.DARK, 100, 10, -1, 4, 8)
      .attr(ProtectAttr, BattlerTagType.OBSTRUCT)
      .condition(failIfLastCondition),
    new AttackMove(Moves.FALSE_SURRENDER, Type.DARK, MoveCategory.PHYSICAL, 80, -1, 10, -1, 0, 8),
    new AttackMove(Moves.METEOR_ASSAULT, Type.FIGHTING, MoveCategory.PHYSICAL, 150, 100, 5, -1, 0, 8)
      .attr(RechargeAttr)
      .makesContact(false),
    new AttackMove(Moves.ETERNABEAM, Type.DRAGON, MoveCategory.SPECIAL, 160, 90, 5, -1, 0, 8)
      .attr(RechargeAttr),
    new AttackMove(Moves.STEEL_BEAM, Type.STEEL, MoveCategory.SPECIAL, 140, 95, 5, -1, 0, 8)
      .attr(HalfSacrificialAttr),
    new AttackMove(Moves.EXPANDING_FORCE, Type.PSYCHIC, MoveCategory.SPECIAL, 80, 100, 10, -1, 0, 8)
      .attr(MovePowerMultiplierAttr, (user, target, move) => globalScene.arena.getTerrainType() === TerrainType.PSYCHIC && user.isGrounded() ? 1.5 : 1)
      .attr(VariableTargetAttr, (user, target, move) => globalScene.arena.getTerrainType() === TerrainType.PSYCHIC && user.isGrounded() ? MoveTarget.ALL_NEAR_ENEMIES : MoveTarget.NEAR_OTHER),
    new AttackMove(Moves.STEEL_ROLLER, Type.STEEL, MoveCategory.PHYSICAL, 130, 100, 5, -1, 0, 8)
      .attr(ClearTerrainAttr)
      .condition((user, target, move) => !!globalScene.arena.terrain),
    new AttackMove(Moves.SCALE_SHOT, Type.DRAGON, MoveCategory.PHYSICAL, 25, 90, 20, -1, 0, 8)
      .attr(StatStageChangeAttr, [ Stat.SPD ], 1, true, { lastHitOnly: true })
      .attr(StatStageChangeAttr, [ Stat.DEF ], -1, true, { lastHitOnly: true })
      .attr(MultiHitAttr)
      .makesContact(false),
    new ChargingAttackMove(Moves.METEOR_BEAM, Type.ROCK, MoveCategory.SPECIAL, 120, 90, 10, -1, 0, 8)
      .chargeText(i18next.t("moveTriggers:isOverflowingWithSpacePower", { pokemonName: "{USER}" }))
      .chargeAttr(StatStageChangeAttr, [ Stat.SPATK ], 1, true),
    new AttackMove(Moves.SHELL_SIDE_ARM, Type.POISON, MoveCategory.SPECIAL, 90, 100, 10, 20, 0, 8)
      .attr(ShellSideArmCategoryAttr)
      .attr(StatusEffectAttr, StatusEffect.POISON)
      .partial(), // Physical version of the move does not make contact
    new AttackMove(Moves.MISTY_EXPLOSION, Type.FAIRY, MoveCategory.SPECIAL, 100, 100, 5, -1, 0, 8)
      .attr(SacrificialAttr)
      .target(MoveTarget.ALL_NEAR_OTHERS)
      .attr(MovePowerMultiplierAttr, (user, target, move) => globalScene.arena.getTerrainType() === TerrainType.MISTY && user.isGrounded() ? 1.5 : 1)
      .condition(failIfDampCondition)
      .makesContact(false),
    new AttackMove(Moves.GRASSY_GLIDE, Type.GRASS, MoveCategory.PHYSICAL, 55, 100, 20, -1, 0, 8)
      .attr(IncrementMovePriorityAttr, (user, target, move) => globalScene.arena.getTerrainType() === TerrainType.GRASSY && user.isGrounded()),
    new AttackMove(Moves.RISING_VOLTAGE, Type.ELECTRIC, MoveCategory.SPECIAL, 70, 100, 20, -1, 0, 8)
      .attr(MovePowerMultiplierAttr, (user, target, move) => globalScene.arena.getTerrainType() === TerrainType.ELECTRIC && target.isGrounded() ? 2 : 1),
    new AttackMove(Moves.TERRAIN_PULSE, Type.NORMAL, MoveCategory.SPECIAL, 50, 100, 10, -1, 0, 8)
      .attr(TerrainPulseTypeAttr)
      .attr(MovePowerMultiplierAttr, (user, target, move) => globalScene.arena.getTerrainType() !== TerrainType.NONE && user.isGrounded() ? 2 : 1)
      .pulseMove(),
    new AttackMove(Moves.SKITTER_SMACK, Type.BUG, MoveCategory.PHYSICAL, 70, 90, 10, 100, 0, 8)
      .attr(StatStageChangeAttr, [ Stat.SPATK ], -1),
    new AttackMove(Moves.BURNING_JEALOUSY, Type.FIRE, MoveCategory.SPECIAL, 70, 100, 5, 100, 0, 8)
      .attr(StatusIfBoostedAttr, StatusEffect.BURN)
      .target(MoveTarget.ALL_NEAR_ENEMIES),
    new AttackMove(Moves.LASH_OUT, Type.DARK, MoveCategory.PHYSICAL, 75, 100, 5, -1, 0, 8)
      .attr(MovePowerMultiplierAttr, (user, _target, _move) => user.turnData.statStagesDecreased ? 2 : 1),
    new AttackMove(Moves.POLTERGEIST, Type.GHOST, MoveCategory.PHYSICAL, 110, 90, 5, -1, 0, 8)
      .attr(AttackedByItemAttr)
      .makesContact(false),
    new StatusMove(Moves.CORROSIVE_GAS, Type.POISON, 100, 40, -1, 0, 8)
      .target(MoveTarget.ALL_NEAR_OTHERS)
      .unimplemented(),
    new StatusMove(Moves.COACHING, Type.FIGHTING, -1, 10, -1, 0, 8)
      .attr(StatStageChangeAttr, [ Stat.ATK, Stat.DEF ], 1)
      .target(MoveTarget.NEAR_ALLY)
      .condition(failIfSingleBattle),
    new AttackMove(Moves.FLIP_TURN, Type.WATER, MoveCategory.PHYSICAL, 60, 100, 20, -1, 0, 8)
      .attr(ForceSwitchOutAttr, true),
    new AttackMove(Moves.TRIPLE_AXEL, Type.ICE, MoveCategory.PHYSICAL, 20, 90, 10, -1, 0, 8)
      .attr(MultiHitAttr, MultiHitType._3)
      .attr(MultiHitPowerIncrementAttr, 3)
      .checkAllHits(),
    new AttackMove(Moves.DUAL_WINGBEAT, Type.FLYING, MoveCategory.PHYSICAL, 40, 90, 10, -1, 0, 8)
      .attr(MultiHitAttr, MultiHitType._2),
    new AttackMove(Moves.SCORCHING_SANDS, Type.GROUND, MoveCategory.SPECIAL, 70, 100, 10, 30, 0, 8)
      .attr(HealStatusEffectAttr, true, StatusEffect.FREEZE)
      .attr(HealStatusEffectAttr, false, StatusEffect.FREEZE)
      .attr(StatusEffectAttr, StatusEffect.BURN),
    new StatusMove(Moves.JUNGLE_HEALING, Type.GRASS, -1, 10, -1, 0, 8)
      .attr(HealAttr, 0.25, true, false)
      .attr(HealStatusEffectAttr, false, getNonVolatileStatusEffects())
      .target(MoveTarget.USER_AND_ALLIES),
    new AttackMove(Moves.WICKED_BLOW, Type.DARK, MoveCategory.PHYSICAL, 75, 100, 5, -1, 0, 8)
      .attr(CritOnlyAttr)
      .punchingMove(),
    new AttackMove(Moves.SURGING_STRIKES, Type.WATER, MoveCategory.PHYSICAL, 25, 100, 5, -1, 0, 8)
      .attr(MultiHitAttr, MultiHitType._3)
      .attr(CritOnlyAttr)
      .punchingMove(),
    new AttackMove(Moves.THUNDER_CAGE, Type.ELECTRIC, MoveCategory.SPECIAL, 80, 90, 15, -1, 0, 8)
      .attr(TrapAttr, BattlerTagType.THUNDER_CAGE),
    new AttackMove(Moves.DRAGON_ENERGY, Type.DRAGON, MoveCategory.SPECIAL, 150, 100, 5, -1, 0, 8)
      .attr(HpPowerAttr)
      .target(MoveTarget.ALL_NEAR_ENEMIES),
    new AttackMove(Moves.FREEZING_GLARE, Type.PSYCHIC, MoveCategory.SPECIAL, 90, 100, 10, 10, 0, 8)
      .attr(StatusEffectAttr, StatusEffect.FREEZE),
    new AttackMove(Moves.FIERY_WRATH, Type.DARK, MoveCategory.SPECIAL, 90, 100, 10, 20, 0, 8)
      .attr(FlinchAttr)
      .target(MoveTarget.ALL_NEAR_ENEMIES),
    new AttackMove(Moves.THUNDEROUS_KICK, Type.FIGHTING, MoveCategory.PHYSICAL, 90, 100, 10, 100, 0, 8)
      .attr(StatStageChangeAttr, [ Stat.DEF ], -1),
    new AttackMove(Moves.GLACIAL_LANCE, Type.ICE, MoveCategory.PHYSICAL, 120, 100, 5, -1, 0, 8)
      .target(MoveTarget.ALL_NEAR_ENEMIES)
      .makesContact(false),
    new AttackMove(Moves.ASTRAL_BARRAGE, Type.GHOST, MoveCategory.SPECIAL, 120, 100, 5, -1, 0, 8)
      .target(MoveTarget.ALL_NEAR_ENEMIES),
    new AttackMove(Moves.EERIE_SPELL, Type.PSYCHIC, MoveCategory.SPECIAL, 80, 100, 5, 100, 0, 8)
      .attr(AttackReducePpMoveAttr, 3)
      .soundBased(),
    new AttackMove(Moves.DIRE_CLAW, Type.POISON, MoveCategory.PHYSICAL, 80, 100, 15, 50, 0, 8)
      .attr(MultiStatusEffectAttr, [ StatusEffect.POISON, StatusEffect.PARALYSIS, StatusEffect.SLEEP ]),
    new AttackMove(Moves.PSYSHIELD_BASH, Type.PSYCHIC, MoveCategory.PHYSICAL, 70, 90, 10, 100, 0, 8)
      .attr(StatStageChangeAttr, [ Stat.DEF ], 1, true),
    new SelfStatusMove(Moves.POWER_SHIFT, Type.NORMAL, -1, 10, -1, 0, 8)
      .target(MoveTarget.USER)
      .attr(ShiftStatAttr, Stat.ATK, Stat.DEF),
    new AttackMove(Moves.STONE_AXE, Type.ROCK, MoveCategory.PHYSICAL, 65, 90, 15, 100, 0, 8)
      .attr(AddArenaTrapTagHitAttr, ArenaTagType.STEALTH_ROCK)
      .slicingMove(),
    new AttackMove(Moves.SPRINGTIDE_STORM, Type.FAIRY, MoveCategory.SPECIAL, 100, 80, 5, 30, 0, 8)
      .attr(StatStageChangeAttr, [ Stat.ATK ], -1)
      .windMove()
      .target(MoveTarget.ALL_NEAR_ENEMIES),
    new AttackMove(Moves.MYSTICAL_POWER, Type.PSYCHIC, MoveCategory.SPECIAL, 70, 90, 10, 100, 0, 8)
      .attr(StatStageChangeAttr, [ Stat.SPATK ], 1, true),
    new AttackMove(Moves.RAGING_FURY, Type.FIRE, MoveCategory.PHYSICAL, 120, 100, 10, -1, 0, 8)
      .makesContact(false)
      .attr(FrenzyAttr)
      .attr(MissEffectAttr, frenzyMissFunc)
      .attr(NoEffectAttr, frenzyMissFunc)
      .target(MoveTarget.RANDOM_NEAR_ENEMY),
    new AttackMove(Moves.WAVE_CRASH, Type.WATER, MoveCategory.PHYSICAL, 120, 100, 10, -1, 0, 8)
      .attr(RecoilAttr, false, 0.33)
      .recklessMove(),
    new AttackMove(Moves.CHLOROBLAST, Type.GRASS, MoveCategory.SPECIAL, 150, 95, 5, -1, 0, 8)
      .attr(RecoilAttr, true, 0.5),
    new AttackMove(Moves.MOUNTAIN_GALE, Type.ICE, MoveCategory.PHYSICAL, 100, 85, 10, 30, 0, 8)
      .makesContact(false)
      .attr(FlinchAttr),
    new SelfStatusMove(Moves.VICTORY_DANCE, Type.FIGHTING, -1, 10, -1, 0, 8)
      .attr(StatStageChangeAttr, [ Stat.ATK, Stat.DEF, Stat.SPD ], 1, true)
      .danceMove(),
    new AttackMove(Moves.HEADLONG_RUSH, Type.GROUND, MoveCategory.PHYSICAL, 120, 100, 5, -1, 0, 8)
      .attr(StatStageChangeAttr, [ Stat.DEF, Stat.SPDEF ], -1, true)
      .punchingMove(),
    new AttackMove(Moves.BARB_BARRAGE, Type.POISON, MoveCategory.PHYSICAL, 60, 100, 10, 50, 0, 8)
      .makesContact(false)
      .attr(MovePowerMultiplierAttr, (user, target, move) => target.status && (target.status.effect === StatusEffect.POISON || target.status.effect === StatusEffect.TOXIC) ? 2 : 1)
      .attr(StatusEffectAttr, StatusEffect.POISON),
    new AttackMove(Moves.ESPER_WING, Type.PSYCHIC, MoveCategory.SPECIAL, 80, 100, 10, 100, 0, 8)
      .attr(HighCritAttr)
      .attr(StatStageChangeAttr, [ Stat.SPD ], 1, true),
    new AttackMove(Moves.BITTER_MALICE, Type.GHOST, MoveCategory.SPECIAL, 75, 100, 10, 100, 0, 8)
      .attr(StatStageChangeAttr, [ Stat.ATK ], -1),
    new SelfStatusMove(Moves.SHELTER, Type.STEEL, -1, 10, 100, 0, 8)
      .attr(StatStageChangeAttr, [ Stat.DEF ], 2, true),
    new AttackMove(Moves.TRIPLE_ARROWS, Type.FIGHTING, MoveCategory.PHYSICAL, 90, 100, 10, 30, 0, 8)
      .makesContact(false)
      .attr(HighCritAttr)
      .attr(StatStageChangeAttr, [ Stat.DEF ], -1, false, { effectChanceOverride: 50 })
      .attr(FlinchAttr),
    new AttackMove(Moves.INFERNAL_PARADE, Type.GHOST, MoveCategory.SPECIAL, 60, 100, 15, 30, 0, 8)
      .attr(StatusEffectAttr, StatusEffect.BURN)
      .attr(MovePowerMultiplierAttr, (user, target, move) => target.status ? 2 : 1),
    new AttackMove(Moves.CEASELESS_EDGE, Type.DARK, MoveCategory.PHYSICAL, 65, 90, 15, 100, 0, 8)
      .attr(AddArenaTrapTagHitAttr, ArenaTagType.SPIKES)
      .slicingMove(),
    new AttackMove(Moves.BLEAKWIND_STORM, Type.FLYING, MoveCategory.SPECIAL, 100, 80, 10, 30, 0, 8)
      .attr(StormAccuracyAttr)
      .attr(StatStageChangeAttr, [ Stat.SPD ], -1)
      .windMove()
      .target(MoveTarget.ALL_NEAR_ENEMIES),
    new AttackMove(Moves.WILDBOLT_STORM, Type.ELECTRIC, MoveCategory.SPECIAL, 100, 80, 10, 20, 0, 8)
      .attr(StormAccuracyAttr)
      .attr(StatusEffectAttr, StatusEffect.PARALYSIS)
      .windMove()
      .target(MoveTarget.ALL_NEAR_ENEMIES),
    new AttackMove(Moves.SANDSEAR_STORM, Type.GROUND, MoveCategory.SPECIAL, 100, 80, 10, 20, 0, 8)
      .attr(StormAccuracyAttr)
      .attr(StatusEffectAttr, StatusEffect.BURN)
      .windMove()
      .target(MoveTarget.ALL_NEAR_ENEMIES),
    new StatusMove(Moves.LUNAR_BLESSING, Type.PSYCHIC, -1, 5, -1, 0, 8)
      .attr(HealAttr, 0.25, true, false)
      .attr(HealStatusEffectAttr, false, getNonVolatileStatusEffects())
      .target(MoveTarget.USER_AND_ALLIES)
      .triageMove(),
    new SelfStatusMove(Moves.TAKE_HEART, Type.PSYCHIC, -1, 10, -1, 0, 8)
      .attr(StatStageChangeAttr, [ Stat.SPATK, Stat.SPDEF ], 1, true)
      .attr(HealStatusEffectAttr, true, [ StatusEffect.PARALYSIS, StatusEffect.POISON, StatusEffect.TOXIC, StatusEffect.BURN, StatusEffect.SLEEP ]),
    /* Unused
    new AttackMove(Moves.G_MAX_WILDFIRE, Type.FIRE, MoveCategory.PHYSICAL, 10, -1, 10, -1, 0, 8)
      .target(MoveTarget.ALL_NEAR_ENEMIES)
      .unimplemented(),
    new AttackMove(Moves.G_MAX_BEFUDDLE, Type.BUG, MoveCategory.PHYSICAL, 10, -1, 10, -1, 0, 8)
      .target(MoveTarget.ALL_NEAR_ENEMIES)
      .unimplemented(),
    new AttackMove(Moves.G_MAX_VOLT_CRASH, Type.ELECTRIC, MoveCategory.PHYSICAL, 10, -1, 10, -1, 0, 8)
      .target(MoveTarget.ALL_NEAR_ENEMIES)
      .unimplemented(),
    new AttackMove(Moves.G_MAX_GOLD_RUSH, Type.NORMAL, MoveCategory.PHYSICAL, 10, -1, 10, -1, 0, 8)
      .target(MoveTarget.ALL_NEAR_ENEMIES)
      .unimplemented(),
    new AttackMove(Moves.G_MAX_CHI_STRIKE, Type.FIGHTING, MoveCategory.PHYSICAL, 10, -1, 10, -1, 0, 8)
      .target(MoveTarget.ALL_NEAR_ENEMIES)
      .unimplemented(),
    new AttackMove(Moves.G_MAX_TERROR, Type.GHOST, MoveCategory.PHYSICAL, 10, -1, 10, -1, 0, 8)
      .target(MoveTarget.ALL_NEAR_ENEMIES)
      .unimplemented(),
    new AttackMove(Moves.G_MAX_RESONANCE, Type.ICE, MoveCategory.PHYSICAL, 10, -1, 10, -1, 0, 8)
      .target(MoveTarget.ALL_NEAR_ENEMIES)
      .unimplemented(),
    new AttackMove(Moves.G_MAX_CUDDLE, Type.NORMAL, MoveCategory.PHYSICAL, 10, -1, 10, -1, 0, 8)
      .target(MoveTarget.ALL_NEAR_ENEMIES)
      .unimplemented(),
    new AttackMove(Moves.G_MAX_REPLENISH, Type.NORMAL, MoveCategory.PHYSICAL, 10, -1, 10, -1, 0, 8)
      .target(MoveTarget.ALL_NEAR_ENEMIES)
      .unimplemented(),
    new AttackMove(Moves.G_MAX_MALODOR, Type.POISON, MoveCategory.PHYSICAL, 10, -1, 10, -1, 0, 8)
      .target(MoveTarget.ALL_NEAR_ENEMIES)
      .unimplemented(),
    new AttackMove(Moves.G_MAX_STONESURGE, Type.WATER, MoveCategory.PHYSICAL, 10, -1, 10, -1, 0, 8)
      .target(MoveTarget.ALL_NEAR_ENEMIES)
      .unimplemented(),
    new AttackMove(Moves.G_MAX_WIND_RAGE, Type.FLYING, MoveCategory.PHYSICAL, 10, -1, 10, -1, 0, 8)
      .target(MoveTarget.ALL_NEAR_ENEMIES)
      .unimplemented(),
    new AttackMove(Moves.G_MAX_STUN_SHOCK, Type.ELECTRIC, MoveCategory.PHYSICAL, 10, -1, 10, -1, 0, 8)
      .target(MoveTarget.ALL_NEAR_ENEMIES)
      .unimplemented(),
    new AttackMove(Moves.G_MAX_FINALE, Type.FAIRY, MoveCategory.PHYSICAL, 10, -1, 10, -1, 0, 8)
      .target(MoveTarget.ALL_NEAR_ENEMIES)
      .unimplemented(),
    new AttackMove(Moves.G_MAX_DEPLETION, Type.DRAGON, MoveCategory.PHYSICAL, 10, -1, 10, -1, 0, 8)
      .target(MoveTarget.ALL_NEAR_ENEMIES)
      .unimplemented(),
    new AttackMove(Moves.G_MAX_GRAVITAS, Type.PSYCHIC, MoveCategory.PHYSICAL, 10, -1, 10, -1, 0, 8)
      .target(MoveTarget.ALL_NEAR_ENEMIES)
      .unimplemented(),
    new AttackMove(Moves.G_MAX_VOLCALITH, Type.ROCK, MoveCategory.PHYSICAL, 10, -1, 10, -1, 0, 8)
      .target(MoveTarget.ALL_NEAR_ENEMIES)
      .unimplemented(),
    new AttackMove(Moves.G_MAX_SANDBLAST, Type.GROUND, MoveCategory.PHYSICAL, 10, -1, 10, -1, 0, 8)
      .target(MoveTarget.ALL_NEAR_ENEMIES)
      .unimplemented(),
    new AttackMove(Moves.G_MAX_SNOOZE, Type.DARK, MoveCategory.PHYSICAL, 10, -1, 10, -1, 0, 8)
      .target(MoveTarget.ALL_NEAR_ENEMIES)
      .unimplemented(),
    new AttackMove(Moves.G_MAX_TARTNESS, Type.GRASS, MoveCategory.PHYSICAL, 10, -1, 10, -1, 0, 8)
      .target(MoveTarget.ALL_NEAR_ENEMIES)
      .unimplemented(),
    new AttackMove(Moves.G_MAX_SWEETNESS, Type.GRASS, MoveCategory.PHYSICAL, 10, -1, 10, -1, 0, 8)
      .target(MoveTarget.ALL_NEAR_ENEMIES)
      .unimplemented(),
    new AttackMove(Moves.G_MAX_SMITE, Type.FAIRY, MoveCategory.PHYSICAL, 10, -1, 10, -1, 0, 8)
      .target(MoveTarget.ALL_NEAR_ENEMIES)
      .unimplemented(),
    new AttackMove(Moves.G_MAX_STEELSURGE, Type.STEEL, MoveCategory.PHYSICAL, 10, -1, 10, -1, 0, 8)
      .target(MoveTarget.ALL_NEAR_ENEMIES)
      .unimplemented(),
    new AttackMove(Moves.G_MAX_MELTDOWN, Type.STEEL, MoveCategory.PHYSICAL, 10, -1, 10, -1, 0, 8)
      .target(MoveTarget.ALL_NEAR_ENEMIES)
      .unimplemented(),
    new AttackMove(Moves.G_MAX_FOAM_BURST, Type.WATER, MoveCategory.PHYSICAL, 10, -1, 10, -1, 0, 8)
      .target(MoveTarget.ALL_NEAR_ENEMIES)
      .unimplemented(),
    new AttackMove(Moves.G_MAX_CENTIFERNO, Type.FIRE, MoveCategory.PHYSICAL, 10, -1, 10, -1, 0, 8)
      .target(MoveTarget.ALL_NEAR_ENEMIES)
      .unimplemented(),
    new AttackMove(Moves.G_MAX_VINE_LASH, Type.GRASS, MoveCategory.PHYSICAL, 10, -1, 10, -1, 0, 8)
      .target(MoveTarget.ALL_NEAR_ENEMIES)
      .unimplemented(),
    new AttackMove(Moves.G_MAX_CANNONADE, Type.WATER, MoveCategory.PHYSICAL, 10, -1, 10, -1, 0, 8)
      .target(MoveTarget.ALL_NEAR_ENEMIES)
      .unimplemented(),
    new AttackMove(Moves.G_MAX_DRUM_SOLO, Type.GRASS, MoveCategory.PHYSICAL, 10, -1, 10, -1, 0, 8)
      .target(MoveTarget.ALL_NEAR_ENEMIES)
      .unimplemented(),
    new AttackMove(Moves.G_MAX_FIREBALL, Type.FIRE, MoveCategory.PHYSICAL, 10, -1, 10, -1, 0, 8)
      .target(MoveTarget.ALL_NEAR_ENEMIES)
      .unimplemented(),
    new AttackMove(Moves.G_MAX_HYDROSNIPE, Type.WATER, MoveCategory.PHYSICAL, 10, -1, 10, -1, 0, 8)
      .target(MoveTarget.ALL_NEAR_ENEMIES)
      .unimplemented(),
    new AttackMove(Moves.G_MAX_ONE_BLOW, Type.DARK, MoveCategory.PHYSICAL, 10, -1, 10, -1, 0, 8)
      .target(MoveTarget.ALL_NEAR_ENEMIES)
      .unimplemented(),
    new AttackMove(Moves.G_MAX_RAPID_FLOW, Type.WATER, MoveCategory.PHYSICAL, 10, -1, 10, -1, 0, 8)
      .target(MoveTarget.ALL_NEAR_ENEMIES)
      .unimplemented(),
    End Unused */
    new AttackMove(Moves.TERA_BLAST, Type.NORMAL, MoveCategory.SPECIAL, 80, 100, 10, -1, 0, 9)
      .attr(TeraMoveCategoryAttr)
      .attr(TeraBlastTypeAttr)
      .attr(TeraBlastPowerAttr)
      .attr(StatStageChangeAttr, [ Stat.ATK, Stat.SPATK ], -1, true, { condition: (user, target, move) => user.isTerastallized() && user.isOfType(Type.STELLAR) })
      .partial(), /** Does not ignore abilities that affect stats, relevant in determining the move's category {@see TeraMoveCategoryAttr} */
    new SelfStatusMove(Moves.SILK_TRAP, Type.BUG, -1, 10, -1, 4, 9)
      .attr(ProtectAttr, BattlerTagType.SILK_TRAP)
      .condition(failIfLastCondition),
    new AttackMove(Moves.AXE_KICK, Type.FIGHTING, MoveCategory.PHYSICAL, 120, 90, 10, 30, 0, 9)
      .attr(MissEffectAttr, crashDamageFunc)
      .attr(NoEffectAttr, crashDamageFunc)
      .attr(ConfuseAttr)
      .recklessMove(),
    new AttackMove(Moves.LAST_RESPECTS, Type.GHOST, MoveCategory.PHYSICAL, 50, 100, 10, -1, 0, 9)
      .partial() // Counter resets every wave instead of on arena reset
      .attr(MovePowerMultiplierAttr, (user, target, move) => 1 + Math.min(user.isPlayer() ? globalScene.currentBattle.playerFaints : globalScene.currentBattle.enemyFaints, 100))
      .makesContact(false),
    new AttackMove(Moves.LUMINA_CRASH, Type.PSYCHIC, MoveCategory.SPECIAL, 80, 100, 10, 100, 0, 9)
      .attr(StatStageChangeAttr, [ Stat.SPDEF ], -2),
    new AttackMove(Moves.ORDER_UP, Type.DRAGON, MoveCategory.PHYSICAL, 80, 100, 10, 100, 0, 9)
      .attr(OrderUpStatBoostAttr)
      .makesContact(false),
    new AttackMove(Moves.JET_PUNCH, Type.WATER, MoveCategory.PHYSICAL, 60, 100, 15, -1, 1, 9)
      .punchingMove(),
    new StatusMove(Moves.SPICY_EXTRACT, Type.GRASS, -1, 15, -1, 0, 9)
      .attr(StatStageChangeAttr, [ Stat.ATK ], 2)
      .attr(StatStageChangeAttr, [ Stat.DEF ], -2),
    new AttackMove(Moves.SPIN_OUT, Type.STEEL, MoveCategory.PHYSICAL, 100, 100, 5, -1, 0, 9)
      .attr(StatStageChangeAttr, [ Stat.SPD ], -2, true),
    new AttackMove(Moves.POPULATION_BOMB, Type.NORMAL, MoveCategory.PHYSICAL, 20, 90, 10, -1, 0, 9)
      .attr(MultiHitAttr, MultiHitType._10)
      .slicingMove()
      .checkAllHits(),
    new AttackMove(Moves.ICE_SPINNER, Type.ICE, MoveCategory.PHYSICAL, 80, 100, 15, -1, 0, 9)
      .attr(ClearTerrainAttr),
    new AttackMove(Moves.GLAIVE_RUSH, Type.DRAGON, MoveCategory.PHYSICAL, 120, 100, 5, -1, 0, 9)
      .attr(AddBattlerTagAttr, BattlerTagType.ALWAYS_GET_HIT, true, false, 0, 0, true)
      .attr(AddBattlerTagAttr, BattlerTagType.RECEIVE_DOUBLE_DAMAGE, true, false, 0, 0, true)
      .condition((user, target, move) => {
        return !(target.getTag(BattlerTagType.PROTECTED)?.tagType === "PROTECTED" || globalScene.arena.getTag(ArenaTagType.MAT_BLOCK)?.tagType === "MAT_BLOCK");
      }),
    new StatusMove(Moves.REVIVAL_BLESSING, Type.NORMAL, -1, 1, -1, 0, 9)
      .triageMove()
      .attr(RevivalBlessingAttr)
      .target(MoveTarget.USER),
    new AttackMove(Moves.SALT_CURE, Type.ROCK, MoveCategory.PHYSICAL, 40, 100, 15, 100, 0, 9)
      .attr(AddBattlerTagAttr, BattlerTagType.SALT_CURED)
      .makesContact(false),
    new AttackMove(Moves.TRIPLE_DIVE, Type.WATER, MoveCategory.PHYSICAL, 30, 95, 10, -1, 0, 9)
      .attr(MultiHitAttr, MultiHitType._3),
    new AttackMove(Moves.MORTAL_SPIN, Type.POISON, MoveCategory.PHYSICAL, 30, 100, 15, 100, 0, 9)
      .attr(LapseBattlerTagAttr, [
        BattlerTagType.BIND,
        BattlerTagType.WRAP,
        BattlerTagType.FIRE_SPIN,
        BattlerTagType.WHIRLPOOL,
        BattlerTagType.CLAMP,
        BattlerTagType.SAND_TOMB,
        BattlerTagType.MAGMA_STORM,
        BattlerTagType.SNAP_TRAP,
        BattlerTagType.THUNDER_CAGE,
        BattlerTagType.SEEDED,
        BattlerTagType.INFESTATION
      ], true)
      .attr(StatusEffectAttr, StatusEffect.POISON)
      .attr(RemoveArenaTrapAttr)
      .target(MoveTarget.ALL_NEAR_ENEMIES),
    new StatusMove(Moves.DOODLE, Type.NORMAL, 100, 10, -1, 0, 9)
      .attr(AbilityCopyAttr, true),
    new SelfStatusMove(Moves.FILLET_AWAY, Type.NORMAL, -1, 10, -1, 0, 9)
      .attr(CutHpStatStageBoostAttr, [ Stat.ATK, Stat.SPATK, Stat.SPD ], 2, 2),
    new AttackMove(Moves.KOWTOW_CLEAVE, Type.DARK, MoveCategory.PHYSICAL, 85, -1, 10, -1, 0, 9)
      .slicingMove(),
    new AttackMove(Moves.FLOWER_TRICK, Type.GRASS, MoveCategory.PHYSICAL, 70, -1, 10, 100, 0, 9)
      .attr(CritOnlyAttr)
      .makesContact(false),
    new AttackMove(Moves.TORCH_SONG, Type.FIRE, MoveCategory.SPECIAL, 80, 100, 10, 100, 0, 9)
      .attr(StatStageChangeAttr, [ Stat.SPATK ], 1, true)
      .soundBased(),
    new AttackMove(Moves.AQUA_STEP, Type.WATER, MoveCategory.PHYSICAL, 80, 100, 10, 100, 0, 9)
      .attr(StatStageChangeAttr, [ Stat.SPD ], 1, true)
      .danceMove(),
    new AttackMove(Moves.RAGING_BULL, Type.NORMAL, MoveCategory.PHYSICAL, 90, 100, 10, -1, 0, 9)
      .attr(RagingBullTypeAttr)
      .attr(RemoveScreensAttr),
    new AttackMove(Moves.MAKE_IT_RAIN, Type.STEEL, MoveCategory.SPECIAL, 120, 100, 5, -1, 0, 9)
      .attr(MoneyAttr)
      .attr(StatStageChangeAttr, [ Stat.SPATK ], -1, true, { firstTargetOnly: true })
      .target(MoveTarget.ALL_NEAR_ENEMIES),
    new AttackMove(Moves.PSYBLADE, Type.PSYCHIC, MoveCategory.PHYSICAL, 80, 100, 15, -1, 0, 9)
      .attr(MovePowerMultiplierAttr, (user, target, move) => globalScene.arena.getTerrainType() === TerrainType.ELECTRIC && user.isGrounded() ? 1.5 : 1)
      .slicingMove(),
    new AttackMove(Moves.HYDRO_STEAM, Type.WATER, MoveCategory.SPECIAL, 80, 100, 15, -1, 0, 9)
      .attr(IgnoreWeatherTypeDebuffAttr, WeatherType.SUNNY)
      .attr(MovePowerMultiplierAttr, (user, target, move) => [ WeatherType.SUNNY, WeatherType.HARSH_SUN ].includes(globalScene.arena.weather?.weatherType!) && !globalScene.arena.weather?.isEffectSuppressed() ? 1.5 : 1), // TODO: is this bang correct?
    new AttackMove(Moves.RUINATION, Type.DARK, MoveCategory.SPECIAL, -1, 90, 10, -1, 0, 9)
      .attr(TargetHalfHpDamageAttr),
    new AttackMove(Moves.COLLISION_COURSE, Type.FIGHTING, MoveCategory.PHYSICAL, 100, 100, 5, -1, 0, 9)
      .attr(MovePowerMultiplierAttr, (user, target, move) => target.getAttackTypeEffectiveness(move.type, user) >= 2 ? 5461 / 4096 : 1),
    new AttackMove(Moves.ELECTRO_DRIFT, Type.ELECTRIC, MoveCategory.SPECIAL, 100, 100, 5, -1, 0, 9)
      .attr(MovePowerMultiplierAttr, (user, target, move) => target.getAttackTypeEffectiveness(move.type, user) >= 2 ? 5461 / 4096 : 1)
      .makesContact(),
    new SelfStatusMove(Moves.SHED_TAIL, Type.NORMAL, -1, 10, -1, 0, 9)
      .attr(AddSubstituteAttr, 0.5)
      .attr(ForceSwitchOutAttr, true, SwitchType.SHED_TAIL)
      .condition(failIfLastInPartyCondition),
    new SelfStatusMove(Moves.CHILLY_RECEPTION, Type.ICE, -1, 10, -1, 0, 9)
      .attr(PreMoveMessageAttr, (user, move) => i18next.t("moveTriggers:chillyReception", { pokemonName: getPokemonNameWithAffix(user) }))
      .attr(ChillyReceptionAttr, true),
    new SelfStatusMove(Moves.TIDY_UP, Type.NORMAL, -1, 10, -1, 0, 9)
      .attr(StatStageChangeAttr, [ Stat.ATK, Stat.SPD ], 1, true)
      .attr(RemoveArenaTrapAttr, true)
      .attr(RemoveAllSubstitutesAttr),
    new StatusMove(Moves.SNOWSCAPE, Type.ICE, -1, 10, -1, 0, 9)
      .attr(WeatherChangeAttr, WeatherType.SNOW)
      .target(MoveTarget.BOTH_SIDES),
    new AttackMove(Moves.POUNCE, Type.BUG, MoveCategory.PHYSICAL, 50, 100, 20, 100, 0, 9)
      .attr(StatStageChangeAttr, [ Stat.SPD ], -1),
    new AttackMove(Moves.TRAILBLAZE, Type.GRASS, MoveCategory.PHYSICAL, 50, 100, 20, 100, 0, 9)
      .attr(StatStageChangeAttr, [ Stat.SPD ], 1, true),
    new AttackMove(Moves.CHILLING_WATER, Type.WATER, MoveCategory.SPECIAL, 50, 100, 20, 100, 0, 9)
      .attr(StatStageChangeAttr, [ Stat.ATK ], -1),
    new AttackMove(Moves.HYPER_DRILL, Type.NORMAL, MoveCategory.PHYSICAL, 100, 100, 5, -1, 0, 9)
      .ignoresProtect(),
    new AttackMove(Moves.TWIN_BEAM, Type.PSYCHIC, MoveCategory.SPECIAL, 40, 100, 10, -1, 0, 9)
      .attr(MultiHitAttr, MultiHitType._2),
    new AttackMove(Moves.RAGE_FIST, Type.GHOST, MoveCategory.PHYSICAL, 50, 100, 10, -1, 0, 9)
      .partial() // Counter resets every wave instead of on arena reset
      .attr(HitCountPowerAttr)
      .punchingMove(),
    new AttackMove(Moves.ARMOR_CANNON, Type.FIRE, MoveCategory.SPECIAL, 120, 100, 5, -1, 0, 9)
      .attr(StatStageChangeAttr, [ Stat.DEF, Stat.SPDEF ], -1, true),
    new AttackMove(Moves.BITTER_BLADE, Type.FIRE, MoveCategory.PHYSICAL, 90, 100, 10, -1, 0, 9)
      .attr(HitHealAttr)
      .slicingMove()
      .triageMove(),
    new AttackMove(Moves.DOUBLE_SHOCK, Type.ELECTRIC, MoveCategory.PHYSICAL, 120, 100, 5, -1, 0, 9)
      .condition((user) => {
        const userTypes = user.getTypes(true);
        return userTypes.includes(Type.ELECTRIC);
      })
      .attr(AddBattlerTagAttr, BattlerTagType.DOUBLE_SHOCKED, true, false)
      .attr(RemoveTypeAttr, Type.ELECTRIC, (user) => {
        globalScene.queueMessage(i18next.t("moveTriggers:usedUpAllElectricity", { pokemonName: getPokemonNameWithAffix(user) }));
      }),
    new AttackMove(Moves.GIGATON_HAMMER, Type.STEEL, MoveCategory.PHYSICAL, 160, 100, 5, -1, 0, 9)
      .makesContact(false)
      .condition((user, target, move) => {
        const turnMove = user.getLastXMoves(1);
        return !turnMove.length || turnMove[0].move !== move.id || turnMove[0].result !== MoveResult.SUCCESS;
      }), // TODO Add Instruct/Encore interaction
    new AttackMove(Moves.COMEUPPANCE, Type.DARK, MoveCategory.PHYSICAL, -1, 100, 10, -1, 0, 9)
      .attr(CounterDamageAttr, (move: Move) => (move.category === MoveCategory.PHYSICAL || move.category === MoveCategory.SPECIAL), 1.5)
      .redirectCounter()
      .target(MoveTarget.ATTACKER),
    new AttackMove(Moves.AQUA_CUTTER, Type.WATER, MoveCategory.PHYSICAL, 70, 100, 20, -1, 0, 9)
      .attr(HighCritAttr)
      .slicingMove()
      .makesContact(false),
    new AttackMove(Moves.BLAZING_TORQUE, Type.FIRE, MoveCategory.PHYSICAL, 80, 100, 10, 30, 0, 9)
      .attr(StatusEffectAttr, StatusEffect.BURN)
      .makesContact(false),
    new AttackMove(Moves.WICKED_TORQUE, Type.DARK, MoveCategory.PHYSICAL, 80, 100, 10, 10, 0, 9)
      .attr(StatusEffectAttr, StatusEffect.SLEEP)
      .makesContact(false),
    new AttackMove(Moves.NOXIOUS_TORQUE, Type.POISON, MoveCategory.PHYSICAL, 100, 100, 10, 30, 0, 9)
      .attr(StatusEffectAttr, StatusEffect.POISON)
      .makesContact(false),
    new AttackMove(Moves.COMBAT_TORQUE, Type.FIGHTING, MoveCategory.PHYSICAL, 100, 100, 10, 30, 0, 9)
      .attr(StatusEffectAttr, StatusEffect.PARALYSIS)
      .makesContact(false),
    new AttackMove(Moves.MAGICAL_TORQUE, Type.FAIRY, MoveCategory.PHYSICAL, 100, 100, 10, 30, 0, 9)
      .attr(ConfuseAttr)
      .makesContact(false),
    new AttackMove(Moves.BLOOD_MOON, Type.NORMAL, MoveCategory.SPECIAL, 140, 100, 5, -1, 0, 9)
      .condition((user, target, move) => {
        const turnMove = user.getLastXMoves(1);
        return !turnMove.length || turnMove[0].move !== move.id || turnMove[0].result !== MoveResult.SUCCESS;
      }), // TODO Add Instruct/Encore interaction
    new AttackMove(Moves.MATCHA_GOTCHA, Type.GRASS, MoveCategory.SPECIAL, 80, 90, 15, 20, 0, 9)
      .attr(HitHealAttr)
      .attr(HealStatusEffectAttr, true, StatusEffect.FREEZE)
      .attr(HealStatusEffectAttr, false, StatusEffect.FREEZE)
      .attr(StatusEffectAttr, StatusEffect.BURN)
      .target(MoveTarget.ALL_NEAR_ENEMIES)
      .triageMove(),
    new AttackMove(Moves.SYRUP_BOMB, Type.GRASS, MoveCategory.SPECIAL, 60, 85, 10, -1, 0, 9)
      .attr(AddBattlerTagAttr, BattlerTagType.SYRUP_BOMB, false, false, 3)
      .ballBombMove(),
    new AttackMove(Moves.IVY_CUDGEL, Type.GRASS, MoveCategory.PHYSICAL, 100, 100, 10, -1, 0, 9)
      .attr(IvyCudgelTypeAttr)
      .attr(HighCritAttr)
      .makesContact(false),
    new ChargingAttackMove(Moves.ELECTRO_SHOT, Type.ELECTRIC, MoveCategory.SPECIAL, 130, 100, 10, 100, 0, 9)
      .chargeText(i18next.t("moveTriggers:absorbedElectricity", { pokemonName: "{USER}" }))
      .chargeAttr(StatStageChangeAttr, [ Stat.SPATK ], 1, true)
      .chargeAttr(WeatherInstantChargeAttr, [ WeatherType.RAIN, WeatherType.HEAVY_RAIN ]),
    new AttackMove(Moves.TERA_STARSTORM, Type.NORMAL, MoveCategory.SPECIAL, 120, 100, 5, -1, 0, 9)
      .attr(TeraMoveCategoryAttr)
      .attr(TeraStarstormTypeAttr)
      .attr(VariableTargetAttr, (user, target, move) => (user.hasFusionSpecies(Species.TERAPAGOS) || user.species.speciesId === Species.TERAPAGOS) && user.isTerastallized() ? MoveTarget.ALL_NEAR_ENEMIES : MoveTarget.NEAR_OTHER)
      .partial(), /** Does not ignore abilities that affect stats, relevant in determining the move's category {@see TeraMoveCategoryAttr} */
    new AttackMove(Moves.FICKLE_BEAM, Type.DRAGON, MoveCategory.SPECIAL, 80, 100, 5, 30, 0, 9)
      .attr(PreMoveMessageAttr, doublePowerChanceMessageFunc)
      .attr(DoublePowerChanceAttr),
    new SelfStatusMove(Moves.BURNING_BULWARK, Type.FIRE, -1, 10, -1, 4, 9)
      .attr(ProtectAttr, BattlerTagType.BURNING_BULWARK)
      .condition(failIfLastCondition),
    new AttackMove(Moves.THUNDERCLAP, Type.ELECTRIC, MoveCategory.SPECIAL, 70, 100, 5, -1, 1, 9)
      .condition((user, target, move) => globalScene.currentBattle.turnCommands[target.getBattlerIndex()]?.command === Command.FIGHT && !target.turnData.acted && allMoves[globalScene.currentBattle.turnCommands[target.getBattlerIndex()]?.move?.move!].category !== MoveCategory.STATUS), // TODO: is this bang correct?
    new AttackMove(Moves.MIGHTY_CLEAVE, Type.ROCK, MoveCategory.PHYSICAL, 95, 100, 5, -1, 0, 9)
      .slicingMove()
      .ignoresProtect(),
    new AttackMove(Moves.TACHYON_CUTTER, Type.STEEL, MoveCategory.SPECIAL, 50, -1, 10, -1, 0, 9)
      .attr(MultiHitAttr, MultiHitType._2)
      .slicingMove(),
    new AttackMove(Moves.HARD_PRESS, Type.STEEL, MoveCategory.PHYSICAL, -1, 100, 10, -1, 0, 9)
      .attr(OpponentHighHpPowerAttr, 100),
    new StatusMove(Moves.DRAGON_CHEER, Type.DRAGON, -1, 15, -1, 0, 9)
      .attr(AddBattlerTagAttr, BattlerTagType.DRAGON_CHEER, false, true)
      .target(MoveTarget.NEAR_ALLY),
    new AttackMove(Moves.ALLURING_VOICE, Type.FAIRY, MoveCategory.SPECIAL, 80, 100, 10, -1, 0, 9)
      .attr(AddBattlerTagIfBoostedAttr, BattlerTagType.CONFUSED)
      .soundBased(),
    new AttackMove(Moves.TEMPER_FLARE, Type.FIRE, MoveCategory.PHYSICAL, 75, 100, 10, -1, 0, 9)
      .attr(MovePowerMultiplierAttr, (user, target, move) => user.getLastXMoves(2)[1]?.result === MoveResult.MISS || user.getLastXMoves(2)[1]?.result === MoveResult.FAIL ? 2 : 1),
    new AttackMove(Moves.SUPERCELL_SLAM, Type.ELECTRIC, MoveCategory.PHYSICAL, 100, 95, 15, -1, 0, 9)
      .attr(MissEffectAttr, crashDamageFunc)
      .attr(NoEffectAttr, crashDamageFunc)
      .recklessMove(),
    new AttackMove(Moves.PSYCHIC_NOISE, Type.PSYCHIC, MoveCategory.SPECIAL, 75, 100, 10, -1, 0, 9)
      .soundBased()
      .attr(AddBattlerTagAttr, BattlerTagType.HEAL_BLOCK, false, false, 2),
    new AttackMove(Moves.UPPER_HAND, Type.FIGHTING, MoveCategory.PHYSICAL, 65, 100, 15, 100, 3, 9)
      .attr(FlinchAttr)
      .condition(new UpperHandCondition()),
    new AttackMove(Moves.MALIGNANT_CHAIN, Type.POISON, MoveCategory.SPECIAL, 100, 100, 5, 50, 0, 9)
      .attr(StatusEffectAttr, StatusEffect.TOXIC)
  );
  allMoves.map(m => {
    if (m.getAttrs(StatStageChangeAttr).some(a => a.selfTarget && a.stages < 0)) {
      selfStatLowerMoves.push(m.id);
    }
  });
}<|MERGE_RESOLUTION|>--- conflicted
+++ resolved
@@ -6472,7 +6472,6 @@
   }
 }
 
-<<<<<<< HEAD
 /**
  * Attribute used to call a move.
  * Used by other move attributes: {@linkcode RandomMoveAttr}, {@linkcode RandomMovesetMoveAttr}, {@linkcode CopyMoveAttr}
@@ -6487,47 +6486,6 @@
     const moveTargets = getMoveTargets(user, move.id, replaceMoveTarget);
     if (moveTargets.targets.length === 0) {
       return false;
-=======
-export class RandomMovesetMoveAttr extends OverrideMoveEffectAttr {
-  private enemyMoveset: boolean | null;
-
-  constructor(enemyMoveset?: boolean) {
-    super();
-
-    this.enemyMoveset = enemyMoveset!; // TODO: is this bang correct?
-  }
-
-  apply(user: Pokemon, target: Pokemon, move: Move, args: any[]): boolean {
-    const moveset = (!this.enemyMoveset ? user : target).getMoveset();
-    const moves = moveset.filter(m => !m?.getMove().hasFlag(MoveFlags.IGNORE_VIRTUAL));
-    if (moves.length) {
-      const move = moves[user.randSeedInt(moves.length)];
-      const moveIndex = moveset.findIndex(m => m?.moveId === move?.moveId);
-      const moveTargets = getMoveTargets(user, move?.moveId!); // TODO: is this bang correct?
-      if (!moveTargets.targets.length) {
-        return false;
-      }
-      let selectTargets: BattlerIndex[];
-      switch (true) {
-        case (moveTargets.multiple || moveTargets.targets.length === 1): {
-          selectTargets = moveTargets.targets;
-          break;
-        }
-        case (moveTargets.targets.indexOf(target.getBattlerIndex()) > -1): {
-          selectTargets = [ target.getBattlerIndex() ];
-          break;
-        }
-        default: {
-          moveTargets.targets.splice(moveTargets.targets.indexOf(user.getAlly().getBattlerIndex()));
-          selectTargets =  [ moveTargets.targets[user.randSeedInt(moveTargets.targets.length)] ];
-          break;
-        }
-      }
-      const targets = selectTargets;
-      user.getMoveQueue().push({ move: move?.moveId!, targets: targets, ignorePP: true }); // TODO: is this bang correct?
-      globalScene.unshiftPhase(new MovePhase(user, targets, moveset[moveIndex]!, true)); // There's a PR to re-do the move(s) that use this Attr, gonna put `!` for now
-      return true;
->>>>>>> f1e50040
     }
     const targets = moveTargets.multiple || moveTargets.targets.length === 1
       ? moveTargets.targets
@@ -6620,7 +6578,6 @@
       } else {
         allies = [ user ];
       }
-<<<<<<< HEAD
       const partyMoveset = allies.map(p => p.moveset).flat();
       const moves = partyMoveset.filter(m => !this.invalidMoves.includes(m!.moveId) && !m!.getMove().name.endsWith(" (N)"));
       if (moves.length === 0) {
@@ -6630,20 +6587,6 @@
       this.moveId = moves[user.randSeedInt(moves.length)]!.moveId;
       return true;
     };
-=======
-      const targets = moveTargets.multiple || moveTargets.targets.length === 1
-        ? moveTargets.targets
-        : moveTargets.targets.indexOf(target.getBattlerIndex()) > -1
-          ? [ target.getBattlerIndex() ]
-          : [ moveTargets.targets[user.randSeedInt(moveTargets.targets.length)] ];
-      user.getMoveQueue().push({ move: moveId, targets: targets, ignorePP: true });
-      globalScene.unshiftPhase(new MovePhase(user, targets, new PokemonMove(moveId, 0, 0, true), true));
-      initMoveAnim(moveId).then(() => {
-        loadMoveAnimAssets([ moveId ], true)
-          .then(() => resolve(true));
-      });
-    });
->>>>>>> f1e50040
   }
 }
 
@@ -7066,7 +7009,6 @@
   }
 }
 
-<<<<<<< HEAD
 /**
  * Attribute used to copy a previously-used move.
  * Used for {@linkcode Moves.COPYCAT} and {@linkcode Moves.MIRROR_MOVE}
@@ -7085,43 +7027,6 @@
     this.hasTarget = this.mirrorMove;
     const lastMove = this.mirrorMove ? target.getLastXMoves()[0].move : user.scene.currentBattle.lastMove;
     return super.apply(user, target, allMoves[lastMove], args);
-=======
-const lastMoveCopiableCondition: MoveConditionFunc = (user, target, move) => {
-  const copiableMove = globalScene.currentBattle.lastMove;
-
-  if (!copiableMove) {
-    return false;
-  }
-
-  if (allMoves[copiableMove].isChargingMove()) {
-    return false;
-  }
-
-  // TODO: Add last turn of Bide
-
-  return true;
-};
-
-export class CopyMoveAttr extends OverrideMoveEffectAttr {
-  apply(user: Pokemon, target: Pokemon, move: Move, args: any[]): boolean {
-    const lastMove = globalScene.currentBattle.lastMove;
-
-    const moveTargets = getMoveTargets(user, lastMove);
-    if (!moveTargets.targets.length) {
-      return false;
-    }
-
-    const targets = moveTargets.multiple || moveTargets.targets.length === 1
-      ? moveTargets.targets
-      : moveTargets.targets.indexOf(target.getBattlerIndex()) > -1
-        ? [ target.getBattlerIndex() ]
-        : [ moveTargets.targets[user.randSeedInt(moveTargets.targets.length)] ];
-    user.getMoveQueue().push({ move: lastMove, targets: targets, ignorePP: true });
-
-    globalScene.unshiftPhase(new MovePhase(user as PlayerPokemon, targets, new PokemonMove(lastMove, 0, 0, true), true));
-
-    return true;
->>>>>>> f1e50040
   }
 
   getCondition(): MoveConditionFunc {
