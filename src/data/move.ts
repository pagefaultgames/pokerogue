import { ChargeAnim, MoveChargeAnim, initMoveAnim, loadMoveAnimAssets } from "./battle-anims";
import { BattleEndPhase, MoveEndPhase, MovePhase, NewBattlePhase, PartyStatusCurePhase, PokemonHealPhase, StatChangePhase, SwitchSummonPhase } from "../phases";
import { BattleStat, getBattleStatName } from "./battle-stat";
import { EncoreTag, HelpingHandTag, SemiInvulnerableTag, StockpilingTag, TypeBoostTag } from "./battler-tags";
import { getPokemonNameWithAffix } from "../messages";
import Pokemon, { AttackMoveResult, EnemyPokemon, HitResult, MoveResult, PlayerPokemon, PokemonMove, TurnMove } from "../field/pokemon";
import { StatusEffect, getStatusEffectHealText, isNonVolatileStatusEffect, getNonVolatileStatusEffects} from "./status-effect";
import { getTypeResistances, Type } from "./type";
import { Constructor } from "#app/utils";
import * as Utils from "../utils";
import { WeatherType } from "./weather";
import { ArenaTagSide, ArenaTrapTag, WeakenMoveTypeTag } from "./arena-tag";
import { UnswappableAbilityAbAttr, UncopiableAbilityAbAttr, UnsuppressableAbilityAbAttr, BlockRecoilDamageAttr, BlockOneHitKOAbAttr, IgnoreContactAbAttr, MaxMultiHitAbAttr, applyAbAttrs, BlockNonDirectDamageAbAttr, applyPreSwitchOutAbAttrs, PreSwitchOutAbAttr, applyPostDefendAbAttrs, PostDefendContactApplyStatusEffectAbAttr, MoveAbilityBypassAbAttr, ReverseDrainAbAttr, FieldPreventExplosiveMovesAbAttr, ForceSwitchOutImmunityAbAttr, BlockItemTheftAbAttr, applyPostAttackAbAttrs, ConfusionOnStatusEffectAbAttr, HealFromBerryUseAbAttr, IgnoreProtectOnContactAbAttr, IgnoreMoveEffectsAbAttr, applyPreDefendAbAttrs, MoveEffectChanceMultiplierAbAttr, WonderSkinAbAttr, applyPreAttackAbAttrs, MoveTypeChangeAttr, UserFieldMoveTypePowerBoostAbAttr, FieldMoveTypePowerBoostAbAttr, AllyMoveCategoryPowerBoostAbAttr, VariableMovePowerAbAttr } from "./ability";
import { allAbilities } from "./ability";
import { PokemonHeldItemModifier, BerryModifier, PreserveBerryModifier, PokemonMoveAccuracyBoosterModifier, AttackTypeBoosterModifier, PokemonMultiHitModifier } from "../modifier/modifier";
import { BattlerIndex, BattleType } from "../battle";
import { Stat } from "./pokemon-stat";
import { TerrainType } from "./terrain";
import { ModifierPoolType } from "#app/modifier/modifier-type";
import { Command } from "../ui/command-ui-handler";
import i18next from "i18next";
import { Localizable } from "#app/interfaces/locales";
import { getBerryEffectFunc } from "./berry";
import { Abilities } from "#enums/abilities";
import { ArenaTagType } from "#enums/arena-tag-type";
import { BattlerTagType } from "#enums/battler-tag-type";
import { Biome } from "#enums/biome";
import { Moves } from "#enums/moves";
import { Species } from "#enums/species";

export enum MoveCategory {
  PHYSICAL,
  SPECIAL,
  STATUS
}

export enum MoveTarget {
  /** {@link https://bulbapedia.bulbagarden.net/wiki/Category:Moves_that_target_the_user Moves that target the User} */
  USER,
  OTHER,
  ALL_OTHERS,
  NEAR_OTHER,
  /** {@link https://bulbapedia.bulbagarden.net/wiki/Category:Moves_that_target_all_adjacent_Pok%C3%A9mon Moves that target all adjacent Pokemon} */
  ALL_NEAR_OTHERS,
  NEAR_ENEMY,
  /** {@link https://bulbapedia.bulbagarden.net/wiki/Category:Moves_that_target_all_adjacent_foes Moves that target all adjacent foes} */
  ALL_NEAR_ENEMIES,
  RANDOM_NEAR_ENEMY,
  ALL_ENEMIES,
  /** {@link https://bulbapedia.bulbagarden.net/wiki/Category:Counterattacks Counterattacks} */
  ATTACKER,
  /** {@link https://bulbapedia.bulbagarden.net/wiki/Category:Moves_that_target_one_adjacent_ally Moves that target one adjacent ally} */
  NEAR_ALLY,
  ALLY,
  USER_OR_NEAR_ALLY,
  USER_AND_ALLIES,
  /** {@link https://bulbapedia.bulbagarden.net/wiki/Category:Moves_that_target_all_Pok%C3%A9mon Moves that target all Pokemon} */
  ALL,
  USER_SIDE,
  /** {@link https://bulbapedia.bulbagarden.net/wiki/Category:Entry_hazard-creating_moves Entry hazard-creating moves} */
  ENEMY_SIDE,
  BOTH_SIDES,
  PARTY,
  CURSE
}

export enum MoveFlags {
  NONE              = 0,
  MAKES_CONTACT     = 1 << 0,
  IGNORE_PROTECT    = 1 << 1,
  IGNORE_VIRTUAL    = 1 << 2,
  SOUND_BASED       = 1 << 3,
  HIDE_USER         = 1 << 4,
  HIDE_TARGET       = 1 << 5,
  BITING_MOVE       = 1 << 6,
  PULSE_MOVE        = 1 << 7,
  PUNCHING_MOVE     = 1 << 8,
  SLICING_MOVE      = 1 << 9,
  /**
   * Indicates a move should be affected by {@linkcode Abilities.RECKLESS}
   * @see {@linkcode Move.recklessMove()}
   */
  RECKLESS_MOVE     = 1 << 10,
  BALLBOMB_MOVE     = 1 << 11,
  POWDER_MOVE       = 1 << 12,
  DANCE_MOVE        = 1 << 13,
  WIND_MOVE         = 1 << 14,
  TRIAGE_MOVE       = 1 << 15,
  IGNORE_ABILITIES  = 1 << 16,
  /**
   * Enables all hits of a multi-hit move to be accuracy checked individually
   */
  CHECK_ALL_HITS   = 1 << 17,
  /**
   * Indicates a move is able to be redirected to allies in a double battle if the attacker faints
   */
  REDIRECT_COUNTER = 1 << 18,
}

type MoveConditionFunc = (user: Pokemon, target: Pokemon, move: Move) => boolean;
type UserMoveConditionFunc = (user: Pokemon, move: Move) => boolean;

export default class Move implements Localizable {
  public id: Moves;
  public name: string;
  public type: Type;
  public defaultType: Type;
  public category: MoveCategory;
  public moveTarget: MoveTarget;
  public power: integer;
  public accuracy: integer;
  public pp: integer;
  public effect: string;
  public chance: integer;
  public priority: integer;
  public generation: integer;
  public attrs: MoveAttr[];
  private conditions: MoveCondition[];
  private flags: integer;
  private nameAppend: string;

  constructor(id: Moves, type: Type, category: MoveCategory, defaultMoveTarget: MoveTarget, power: integer, accuracy: integer, pp: integer, chance: integer, priority: integer, generation: integer) {
    this.id = id;

    this.nameAppend = "";
    this.type = type;
    this.defaultType = type;
    this.category = category;
    this.moveTarget = defaultMoveTarget;
    this.power = power;
    this.accuracy = accuracy;
    this.pp = pp;
    this.chance = chance;
    this.priority = priority;
    this.generation = generation;

    this.attrs = [];
    this.conditions = [];

    this.flags = 0;
    if (defaultMoveTarget === MoveTarget.USER) {
      this.setFlag(MoveFlags.IGNORE_PROTECT, true);
    }
    if (category === MoveCategory.PHYSICAL) {
      this.setFlag(MoveFlags.MAKES_CONTACT, true);
    }

    this.localize();
  }

  localize(): void {
    const i18nKey = Moves[this.id].split("_").filter(f => f).map((f, i) => i ? `${f[0]}${f.slice(1).toLowerCase()}` : f.toLowerCase()).join("") as unknown as string;

    this.name = this.id ? `${i18next.t(`move:${i18nKey}.name`)}${this.nameAppend}` : "";
    this.effect = this.id ? `${i18next.t(`move:${i18nKey}.effect`)}${this.nameAppend}` : "";
  }

  /**
   * Get all move attributes that match `attrType`
   * @param attrType any attribute that extends {@linkcode MoveAttr}
   * @returns Array of attributes that match `attrType`, Empty Array if none match.
   */
  getAttrs<T extends MoveAttr>(attrType: Constructor<T>): T[] {
    return this.attrs.filter((a): a is T => a instanceof attrType);
  }

  /**
   * Check if a move has an attribute that matches `attrType`
   * @param attrType any attribute that extends {@linkcode MoveAttr}
   * @returns true if the move has attribute `attrType`
   */
  hasAttr<T extends MoveAttr>(attrType: Constructor<T>): boolean {
    return this.attrs.some((attr) => attr instanceof attrType);
  }

  /**
   * Takes as input a boolean function and returns the first MoveAttr in attrs that matches true
   * @param attrPredicate
   * @returns the first {@linkcode MoveAttr} element in attrs that makes the input function return true
   */
  findAttr(attrPredicate: (attr: MoveAttr) => boolean): MoveAttr {
    return this.attrs.find(attrPredicate)!; // TODO: is the bang correct?
  }

  /**
   * Adds a new MoveAttr to the move (appends to the attr array)
   * if the MoveAttr also comes with a condition, also adds that to the conditions array: {@linkcode MoveCondition}
   * @param AttrType {@linkcode MoveAttr} the constructor of a MoveAttr class
   * @param args the args needed to instantiate a the given class
   * @returns the called object {@linkcode Move}
   */
  attr<T extends Constructor<MoveAttr>>(AttrType: T, ...args: ConstructorParameters<T>): this {
    const attr = new AttrType(...args);
    this.attrs.push(attr);
    let attrCondition = attr.getCondition();
    if (attrCondition) {
      if (typeof attrCondition === "function") {
        attrCondition = new MoveCondition(attrCondition);
      }
      this.conditions.push(attrCondition);
    }

    return this;
  }

  /**
   * Adds a new MoveAttr to the move (appends to the attr array)
   * if the MoveAttr also comes with a condition, also adds that to the conditions array: {@linkcode MoveCondition}
   * Almost identical to {@link attr}, except you are passing in a MoveAttr object, instead of a constructor and it's arguments
   * @param attrAdd {@linkcode MoveAttr} the attribute to add
   * @returns the called object {@linkcode Move}
   */
  addAttr(attrAdd: MoveAttr): this {
    this.attrs.push(attrAdd);
    let attrCondition = attrAdd.getCondition();
    if (attrCondition) {
      if (typeof attrCondition === "function") {
        attrCondition = new MoveCondition(attrCondition);
      }
      this.conditions.push(attrCondition);
    }

    return this;
  }

  /**
   * Sets the move target of this move
   * @param moveTarget {@linkcode MoveTarget} the move target to set
   * @returns the called object {@linkcode Move}
   */
  target(moveTarget: MoveTarget): this {
    this.moveTarget = moveTarget;
    return this;
  }

  /**
   * Getter function that returns if this Move has a MoveFlag
   * @param flag {@linkcode MoveFlags} to check
   * @returns boolean
   */
  hasFlag(flag: MoveFlags): boolean {
    // internally it is taking the bitwise AND (MoveFlags are represented as bit-shifts) and returning False if result is 0 and true otherwise
    return !!(this.flags & flag);
  }

  /**
   * Getter function that returns if the move hits multiple targets
   * @returns boolean
   */
  isMultiTarget(): boolean {
    switch (this.moveTarget) {
    case MoveTarget.ALL_OTHERS:
    case MoveTarget.ALL_NEAR_OTHERS:
    case MoveTarget.ALL_NEAR_ENEMIES:
    case MoveTarget.ALL_ENEMIES:
    case MoveTarget.USER_AND_ALLIES:
    case MoveTarget.ALL:
    case MoveTarget.USER_SIDE:
    case MoveTarget.ENEMY_SIDE:
    case MoveTarget.BOTH_SIDES:
      return true;
    }
    return false;
  }

  /**
   * Getter function that returns if the move targets itself or an ally
   * @returns boolean
   */

  isAllyTarget(): boolean {
    switch (this.moveTarget) {
    case MoveTarget.USER:
    case MoveTarget.NEAR_ALLY:
    case MoveTarget.ALLY:
    case MoveTarget.USER_OR_NEAR_ALLY:
    case MoveTarget.USER_AND_ALLIES:
    case MoveTarget.USER_SIDE:
      return true;
    }
    return false;
  }

  /**
   * Checks if the move is immune to certain types.
   * Currently looks at cases of Grass types with powder moves and Dark types with moves affected by Prankster.
   * @param {Pokemon} user the source of this move
   * @param {Pokemon} target the target of this move
   * @param {Type} type the type of the move's target
   * @returns boolean
   */
  isTypeImmune(user: Pokemon, target: Pokemon, type: Type): boolean {
    if (this.moveTarget === MoveTarget.USER) {
      return false;
    }

    switch (type) {
    case Type.GRASS:
      if (this.hasFlag(MoveFlags.POWDER_MOVE)) {
        return true;
      }
      break;
    case Type.DARK:
      if (user.hasAbility(Abilities.PRANKSTER) && this.category === MoveCategory.STATUS && (user.isPlayer() !== target.isPlayer())) {
        return true;
      }
      break;
    }
    return false;
  }

  /**
   * Adds a move condition to the move
   * @param condition {@linkcode MoveCondition} or {@linkcode MoveConditionFunc}, appends to conditions array a new MoveCondition object
   * @returns the called object {@linkcode Move}
   */
  condition(condition: MoveCondition | MoveConditionFunc): this {
    if (typeof condition === "function") {
      condition = new MoveCondition(condition as MoveConditionFunc);
    }
    this.conditions.push(condition);

    return this;
  }

  /**
   * Marks the move as "partial": appends texts to the move name
   * @returns the called object {@linkcode Move}
   */
  partial(): this {
    this.nameAppend += " (P)";
    return this;
  }

  /**
   * Marks the move as "unimplemented": appends texts to the move name
   * @returns the called object {@linkcode Move}
   */
  unimplemented(): this {
    this.nameAppend += " (N)";
    return this;
  }

  /**
   * Sets the flags of the move
   * @param flag {@linkcode MoveFlags}
   * @param on a boolean, if True, then "ORs" the flag onto existing ones, if False then "XORs" the flag onto existing ones
   */
  private setFlag(flag: MoveFlags, on: boolean): void {
    // bitwise OR and bitwise XOR respectively
    if (on) {
      this.flags |= flag;
    } else {
      this.flags ^= flag;
    }
  }

  /**
   * Sets the {@linkcode MoveFlags.MAKES_CONTACT} flag for the calling Move
   * @param makesContact The value (boolean) to set the flag to
   * @returns The {@linkcode Move} that called this function
   */
  makesContact(makesContact: boolean = true): this { // TODO: is true the correct default?
    this.setFlag(MoveFlags.MAKES_CONTACT, makesContact);
    return this;
  }

  /**
   * Sets the {@linkcode MoveFlags.IGNORE_PROTECT} flag for the calling Move
   * @param ignoresProtect The value (boolean) to set the flag to
   * example: @see {@linkcode Moves.CURSE}
   * @returns The {@linkcode Move} that called this function
   */
  ignoresProtect(ignoresProtect: boolean = true): this { // TODO: is `true` the correct default?
    this.setFlag(MoveFlags.IGNORE_PROTECT, ignoresProtect);
    return this;
  }

  /**
   * Sets the {@linkcode MoveFlags.IGNORE_VIRTUAL} flag for the calling Move
   * @param ignoresVirtual The value (boolean) to set the flag to
   * example: @see {@linkcode Moves.NATURE_POWER}
   * @returns The {@linkcode Move} that called this function
   */
  ignoresVirtual(ignoresVirtual: boolean = true): this { // TODO: is `true` the correct default?
    this.setFlag(MoveFlags.IGNORE_VIRTUAL, ignoresVirtual);
    return this;
  }

  /**
   * Sets the {@linkcode MoveFlags.SOUND_BASED} flag for the calling Move
   * @param soundBased The value (boolean) to set the flag to
   * example: @see {@linkcode Moves.UPROAR}
   * @returns The {@linkcode Move} that called this function
   */
  soundBased(soundBased: boolean = true): this { // TODO: is `true` the correct default?
    this.setFlag(MoveFlags.SOUND_BASED, soundBased);
    return this;
  }

  /**
   * Sets the {@linkcode MoveFlags.HIDE_USER} flag for the calling Move
   * @param hidesUser The value (boolean) to set the flag to
   * example: @see {@linkcode Moves.TELEPORT}
   * @returns The {@linkcode Move} that called this function
   */
  hidesUser(hidesUser: boolean = true): this { // TODO: is `true` the correct default?
    this.setFlag(MoveFlags.HIDE_USER, hidesUser);
    return this;
  }

  /**
   * Sets the {@linkcode MoveFlags.HIDE_TARGET} flag for the calling Move
   * @param hidesTarget The value (boolean) to set the flag to
   * example: @see {@linkcode Moves.WHIRLWIND}
   * @returns The {@linkcode Move} that called this function
   */
  hidesTarget(hidesTarget: boolean = true): this { // TODO: is `true` the correct default?
    this.setFlag(MoveFlags.HIDE_TARGET, hidesTarget);
    return this;
  }

  /**
   * Sets the {@linkcode MoveFlags.BITING_MOVE} flag for the calling Move
   * @param bitingMove The value (boolean) to set the flag to
   * example: @see {@linkcode Moves.BITE}
   * @returns The {@linkcode Move} that called this function
   */
  bitingMove(bitingMove: boolean = true): this { // TODO: is `true` the correct default?
    this.setFlag(MoveFlags.BITING_MOVE, bitingMove);
    return this;
  }

  /**
   * Sets the {@linkcode MoveFlags.PULSE_MOVE} flag for the calling Move
   * @param pulseMove The value (boolean) to set the flag to
   * example: @see {@linkcode Moves.WATER_PULSE}
   * @returns The {@linkcode Move} that called this function
   */
  pulseMove(pulseMove: boolean = true): this { // TODO: is `true` the correct default?
    this.setFlag(MoveFlags.PULSE_MOVE, pulseMove);
    return this;
  }

  /**
   * Sets the {@linkcode MoveFlags.PUNCHING_MOVE} flag for the calling Move
   * @param punchingMove The value (boolean) to set the flag to
   * example: @see {@linkcode Moves.DRAIN_PUNCH}
   * @returns The {@linkcode Move} that called this function
   */
  punchingMove(punchingMove: boolean = true): this { // TODO: is `true` the correct default?
    this.setFlag(MoveFlags.PUNCHING_MOVE, punchingMove);
    return this;
  }

  /**
   * Sets the {@linkcode MoveFlags.SLICING_MOVE} flag for the calling Move
   * @param slicingMove The value (boolean) to set the flag to
   * example: @see {@linkcode Moves.X_SCISSOR}
   * @returns The {@linkcode Move} that called this function
   */
  slicingMove(slicingMove: boolean = true): this { // TODO: is `true` the correct default?
    this.setFlag(MoveFlags.SLICING_MOVE, slicingMove);
    return this;
  }

  /**
   * Sets the {@linkcode MoveFlags.RECKLESS_MOVE} flag for the calling Move
   * @see {@linkcode Abilities.RECKLESS}
   * @param recklessMove The value to set the flag to
   * @returns The {@linkcode Move} that called this function
   */
  recklessMove(recklessMove: boolean = true): this { // TODO: is `true` the correct default?
    this.setFlag(MoveFlags.RECKLESS_MOVE, recklessMove);
    return this;
  }

  /**
   * Sets the {@linkcode MoveFlags.BALLBOMB_MOVE} flag for the calling Move
   * @param ballBombMove The value (boolean) to set the flag to
   * example: @see {@linkcode Moves.ELECTRO_BALL}
   * @returns The {@linkcode Move} that called this function
   */
  ballBombMove(ballBombMove: boolean = true): this { // TODO: is `true` the correct default?
    this.setFlag(MoveFlags.BALLBOMB_MOVE, ballBombMove);
    return this;
  }

  /**
   * Sets the {@linkcode MoveFlags.POWDER_MOVE} flag for the calling Move
   * @param powderMove The value (boolean) to set the flag to
   * example: @see {@linkcode Moves.STUN_SPORE}
   * @returns The {@linkcode Move} that called this function
   */
  powderMove(powderMove: boolean = true): this { // TODO: is `true` the correct default?
    this.setFlag(MoveFlags.POWDER_MOVE, powderMove);
    return this;
  }

  /**
   * Sets the {@linkcode MoveFlags.DANCE_MOVE} flag for the calling Move
   * @param danceMove The value (boolean) to set the flag to
   * example: @see {@linkcode Moves.PETAL_DANCE}
   * @returns The {@linkcode Move} that called this function
   */
  danceMove(danceMove: boolean = true): this { // TODO: is `true` the correct default?
    this.setFlag(MoveFlags.DANCE_MOVE, danceMove);
    return this;
  }

  /**
   * Sets the {@linkcode MoveFlags.WIND_MOVE} flag for the calling Move
   * @param windMove The value (boolean) to set the flag to
   * example: @see {@linkcode Moves.HURRICANE}
   * @returns The {@linkcode Move} that called this function
   */
  windMove(windMove: boolean = true): this { // TODO: is `true` the correct default?
    this.setFlag(MoveFlags.WIND_MOVE, windMove);
    return this;
  }

  /**
   * Sets the {@linkcode MoveFlags.TRIAGE_MOVE} flag for the calling Move
   * @param triageMove The value (boolean) to set the flag to
   * example: @see {@linkcode Moves.ABSORB}
   * @returns The {@linkcode Move} that called this function
   */
  triageMove(triageMove: boolean = true): this { // TODO: is `true` the correct default?
    this.setFlag(MoveFlags.TRIAGE_MOVE, triageMove);
    return this;
  }

  /**
   * Sets the {@linkcode MoveFlags.IGNORE_ABILITIES} flag for the calling Move
   * @param ignoresAbilities sThe value (boolean) to set the flag to
   * example: @see {@linkcode Moves.SUNSTEEL_STRIKE}
   * @returns The {@linkcode Move} that called this function
   */
  ignoresAbilities(ignoresAbilities: boolean = true): this { // TODO: is `true` the correct default?
    this.setFlag(MoveFlags.IGNORE_ABILITIES, ignoresAbilities);
    return this;
  }

  /**
   * Sets the {@linkcode MoveFlags.CHECK_ALL_HITS} flag for the calling Move
   * @param checkAllHits The value (boolean) to set the flag to
   * example: @see {@linkcode Moves.TRIPLE_AXEL}
   * @returns The {@linkcode Move} that called this function
   */
  checkAllHits(checkAllHits: boolean = true): this { // TODO: is `true` the correct default?
    this.setFlag(MoveFlags.CHECK_ALL_HITS, checkAllHits);
    return this;
  }

  /**
   * Sets the {@linkcode MoveFlags.REDIRECT_COUNTER} flag for the calling Move
   * @param redirectCounter The value (boolean) to set the flag to
   * example: @see {@linkcode Moves.METAL_BURST}
   * @returns The {@linkcode Move} that called this function
   */
  redirectCounter(redirectCounter: boolean = true): this { // TODO: is `true` the correct default?
    this.setFlag(MoveFlags.REDIRECT_COUNTER, redirectCounter);
    return this;
  }

  /**
   * Checks if the move flag applies to the pokemon(s) using/receiving the move
   * @param flag {@linkcode MoveFlags} MoveFlag to check on user and/or target
   * @param user {@linkcode Pokemon} the Pokemon using the move
   * @param target {@linkcode Pokemon} the Pokemon receiving the move
   * @returns boolean
   */
  checkFlag(flag: MoveFlags, user: Pokemon, target: Pokemon | null): boolean {
    // special cases below, eg: if the move flag is MAKES_CONTACT, and the user pokemon has an ability that ignores contact (like "Long Reach"), then overrides and move does not make contact
    switch (flag) {
    case MoveFlags.MAKES_CONTACT:
      if (user.hasAbilityWithAttr(IgnoreContactAbAttr)) {
        return false;
      }
      break;
    case MoveFlags.IGNORE_ABILITIES:
      if (user.hasAbilityWithAttr(MoveAbilityBypassAbAttr)) {
        const abilityEffectsIgnored = new Utils.BooleanHolder(false);
        applyAbAttrs(MoveAbilityBypassAbAttr, user, abilityEffectsIgnored, this);
        if (abilityEffectsIgnored.value) {
          return true;
        }
      }
    case MoveFlags.IGNORE_PROTECT:
      if (user.hasAbilityWithAttr(IgnoreProtectOnContactAbAttr) &&
          this.checkFlag(MoveFlags.MAKES_CONTACT, user, target)) {
        return true;
      }
    }

    return !!(this.flags & flag);
  }

  /**
   * Applies each {@linkcode MoveCondition} of this move to the params
   * @param user {@linkcode Pokemon} to apply conditions to
   * @param target {@linkcode Pokemon} to apply conditions to
   * @param move {@linkcode Move} to apply conditions to
   * @returns boolean: false if any of the apply()'s return false, else true
   */
  applyConditions(user: Pokemon, target: Pokemon, move: Move): boolean {
    for (const condition of this.conditions) {
      if (!condition.apply(user, target, move)) {
        return false;
      }
    }

    return true;
  }

  /**
   * Sees if, given the target pokemon, a move fails on it (by looking at each {@linkcode MoveAttr} of this move
   * @param user {@linkcode Pokemon} using the move
   * @param target {@linkcode Pokemon} receiving the move
   * @param move {@linkcode Move} using the move
   * @param cancelled {@linkcode Utils.BooleanHolder} to hold boolean value
   * @returns string of the failed text, or null
   */
  getFailedText(user: Pokemon, target: Pokemon, move: Move, cancelled: Utils.BooleanHolder): string | null {
    for (const attr of this.attrs) {
      const failedText = attr.getFailedText(user, target, move, cancelled);
      if (failedText !== null) {
        return failedText;
      }
    }
    return null;
  }

  /**
   * Calculates the userBenefitScore across all the attributes and conditions
   * @param user {@linkcode Pokemon} using the move
   * @param target {@linkcode Pokemon} receiving the move
   * @param move {@linkcode Move} using the move
   * @returns integer representing the total benefitScore
   */
  getUserBenefitScore(user: Pokemon, target: Pokemon, move: Move): integer {
    let score = 0;

    for (const attr of this.attrs) {
      score += attr.getUserBenefitScore(user, target, move);
    }

    for (const condition of this.conditions) {
      score += condition.getUserBenefitScore(user, target, move);
    }

    return score;
  }

  /**
   * Calculates the targetBenefitScore across all the attributes
   * @param user {@linkcode Pokemon} using the move
   * @param target {@linkcode Pokemon} receiving the move
   * @param move {@linkcode Move} using the move
   * @returns integer representing the total benefitScore
   */
  getTargetBenefitScore(user: Pokemon, target: Pokemon, move: Move): integer {
    let score = 0;

    for (const attr of this.attrs) {
      // conditionals to check if the move is self targeting (if so then you are applying the move to yourself, not the target)
      score += attr.getTargetBenefitScore(user, !attr.selfTarget ? target : user, move) * (target !== user && attr.selfTarget ? -1 : 1);
    }

    return score;
  }

  /**
   * Calculates the accuracy of a move in battle based on various conditions and attributes.
   *
   * @param user {@linkcode Pokemon} The Pokémon using the move.
   * @param target {@linkcode Pokemon} The Pokémon being targeted by the move.
   * @returns The calculated accuracy of the move.
   */
  calculateBattleAccuracy(user: Pokemon, target: Pokemon) {
    const moveAccuracy = new Utils.NumberHolder(this.accuracy);

    applyMoveAttrs(VariableAccuracyAttr, user, target, this, moveAccuracy);
    applyPreDefendAbAttrs(WonderSkinAbAttr, target, user, this, { value: false }, moveAccuracy);

    if (moveAccuracy.value === -1) {
      return moveAccuracy.value;
    }

    const isOhko = this.hasAttr(OneHitKOAccuracyAttr);

    if (!isOhko) {
      user.scene.applyModifiers(PokemonMoveAccuracyBoosterModifier, user.isPlayer(), user, moveAccuracy);
    }

    if (user.scene.arena.weather?.weatherType === WeatherType.FOG) {
      /**
       *  The 0.9 multiplier is PokeRogue-only implementation, Bulbapedia uses 3/5
       *  See Fog {@link https://bulbapedia.bulbagarden.net/wiki/Fog}
       */
      moveAccuracy.value = Math.floor(moveAccuracy.value * 0.9);
    }

    if (!isOhko && user.scene.arena.getTag(ArenaTagType.GRAVITY)) {
      moveAccuracy.value = Math.floor(moveAccuracy.value * 1.67);
    }

    return moveAccuracy.value;
  }

  /**
   * Calculates the power of a move in battle based on various conditions and attributes.
   *
   * @param source {@linkcode Pokemon} The Pokémon using the move.
   * @param target {@linkcode Pokemon} The Pokémon being targeted by the move.
   * @returns The calculated power of the move.
   */
  calculateBattlePower(source: Pokemon, target: Pokemon): number {
    if (this.category === MoveCategory.STATUS) {
      return -1;
    }

    const power = new Utils.NumberHolder(this.power);
    const typeChangeMovePowerMultiplier = new Utils.NumberHolder(1);

    applyPreAttackAbAttrs(MoveTypeChangeAttr, source, target, this, typeChangeMovePowerMultiplier);

    const sourceTeraType = source.getTeraType();
    if (sourceTeraType !== Type.UNKNOWN && sourceTeraType === this.type && power.value < 60 && this.priority <= 0 && !this.hasAttr(MultiHitAttr) && !source.scene.findModifier(m => m instanceof PokemonMultiHitModifier && m.pokemonId === source.id)) {
      power.value = 60;
    }

    applyPreAttackAbAttrs(VariableMovePowerAbAttr, source, target, this, power);

    if (source.getAlly()) {
      applyPreAttackAbAttrs(AllyMoveCategoryPowerBoostAbAttr, source.getAlly(), target, this, power);
    }

    const fieldAuras = new Set(
      source.scene.getField(true)
        .map((p) => p.getAbilityAttrs(FieldMoveTypePowerBoostAbAttr) as FieldMoveTypePowerBoostAbAttr[])
        .flat(),
    );
    for (const aura of fieldAuras) {
      // The only relevant values are `move` and the `power` holder
      aura.applyPreAttack(null, null, null, this, [power]);
    }

    const alliedField: Pokemon[] = source instanceof PlayerPokemon ? source.scene.getPlayerField() : source.scene.getEnemyField();
    alliedField.forEach(p => applyPreAttackAbAttrs(UserFieldMoveTypePowerBoostAbAttr, p, target, this, power));

    power.value *= typeChangeMovePowerMultiplier.value;

    const typeBoost = source.findTag(t => t instanceof TypeBoostTag && t.boostedType === this.type) as TypeBoostTag;
    if (typeBoost) {
      power.value *= typeBoost.boostValue;
    }

    if (source.scene.arena.getTerrainType() === TerrainType.GRASSY && target.isGrounded() && this.type === Type.GROUND && this.moveTarget === MoveTarget.ALL_NEAR_OTHERS) {
      power.value /= 2;
    }

    applyMoveAttrs(VariablePowerAttr, source, target, this, power);

    source.scene.applyModifiers(PokemonMultiHitModifier, source.isPlayer(), source, new Utils.IntegerHolder(0), power);

    if (!this.hasAttr(TypelessAttr)) {
      source.scene.arena.applyTags(WeakenMoveTypeTag, this.type, power);
      source.scene.applyModifiers(AttackTypeBoosterModifier, source.isPlayer(), source, this.type, power);
    }

    if (source.getTag(HelpingHandTag)) {
      power.value *= 1.5;
    }

    return power.value;
  }
}

export class AttackMove extends Move {
  constructor(id: Moves, type: Type, category: MoveCategory, power: integer, accuracy: integer, pp: integer, chance: integer, priority: integer, generation: integer) {
    super(id, type, category, MoveTarget.NEAR_OTHER, power, accuracy, pp, chance, priority, generation);

    /**
     * {@link https://bulbapedia.bulbagarden.net/wiki/Freeze_(status_condition)}
     * > All damaging Fire-type moves can now thaw a frozen target, regardless of whether or not they have a chance to burn;
     */
    if (this.type === Type.FIRE) {
      this.addAttr(new HealStatusEffectAttr(false, StatusEffect.FREEZE));
    }
  }

  getTargetBenefitScore(user: Pokemon, target: Pokemon, move: Move): integer {
    let ret = super.getTargetBenefitScore(user, target, move);

    let attackScore = 0;

    const effectiveness = target.getAttackTypeEffectiveness(this.type, user);
    attackScore = Math.pow(effectiveness - 1, 2) * effectiveness < 1 ? -2 : 2;
    if (attackScore) {
      if (this.category === MoveCategory.PHYSICAL) {
        const atk = new Utils.IntegerHolder(user.getBattleStat(Stat.ATK, target));
        applyMoveAttrs(VariableAtkAttr, user, target, move, atk);
        if (atk.value > user.getBattleStat(Stat.SPATK, target)) {
          const statRatio = user.getBattleStat(Stat.SPATK, target) / atk.value;
          if (statRatio <= 0.75) {
            attackScore *= 2;
          } else if (statRatio <= 0.875) {
            attackScore *= 1.5;
          }
        }
      } else {
        const spAtk = new Utils.IntegerHolder(user.getBattleStat(Stat.SPATK, target));
        applyMoveAttrs(VariableAtkAttr, user, target, move, spAtk);
        if (spAtk.value > user.getBattleStat(Stat.ATK, target)) {
          const statRatio = user.getBattleStat(Stat.ATK, target) / spAtk.value;
          if (statRatio <= 0.75) {
            attackScore *= 2;
          } else if (statRatio <= 0.875) {
            attackScore *= 1.5;
          }
        }
      }

      const power = new Utils.NumberHolder(this.power);
      applyMoveAttrs(VariablePowerAttr, user, target, move, power);

      attackScore += Math.floor(power.value / 5);
    }

    ret -= attackScore;

    return ret;
  }
}

export class StatusMove extends Move {
  constructor(id: Moves, type: Type, accuracy: integer, pp: integer, chance: integer, priority: integer, generation: integer) {
    super(id, type, MoveCategory.STATUS, MoveTarget.NEAR_OTHER, -1, accuracy, pp, chance, priority, generation);
  }
}

export class SelfStatusMove extends Move {
  constructor(id: Moves, type: Type, accuracy: integer, pp: integer, chance: integer, priority: integer, generation: integer) {
    super(id, type, MoveCategory.STATUS, MoveTarget.USER, -1, accuracy, pp, chance, priority, generation);
  }
}

/**
 * Base class defining all {@linkcode Move} Attributes
 * @abstract
 * @see {@linkcode apply}
 */
export abstract class MoveAttr {
  /** Should this {@linkcode Move} target the user? */
  public selfTarget: boolean;

  constructor(selfTarget: boolean = false) {
    this.selfTarget = selfTarget;
  }

  /**
   * Applies move attributes
   * @see {@linkcode applyMoveAttrsInternal}
   * @virtual
   * @param user {@linkcode Pokemon} using the move
   * @param target {@linkcode Pokemon} target of the move
   * @param move {@linkcode Move} with this attribute
   * @param args Set of unique arguments needed by this attribute
   * @returns true if application of the ability succeeds
   */
  apply(user: Pokemon | null, target: Pokemon | null, move: Move, args: any[]): boolean | Promise<boolean> {
    return true;
  }

  /**
   * @virtual
   * @returns the {@linkcode MoveCondition} or {@linkcode MoveConditionFunc} for this {@linkcode Move}
   */
  getCondition(): MoveCondition | MoveConditionFunc | null {
    return null;
  }

  /**
   * @virtual
   * @param user {@linkcode Pokemon} using the move
   * @param target {@linkcode Pokemon} target of the move
   * @param move {@linkcode Move} with this attribute
   * @param cancelled {@linkcode Utils.BooleanHolder} which stores if the move should fail
   * @returns the string representing failure of this {@linkcode Move}
   */
  getFailedText(user: Pokemon, target: Pokemon, move: Move, cancelled: Utils.BooleanHolder): string | null {
    return null;
  }

  /**
   * Used by the Enemy AI to rank an attack based on a given user
   * @see {@linkcode EnemyPokemon.getNextMove}
   * @virtual
   */
  getUserBenefitScore(user: Pokemon, target: Pokemon, move: Move): integer {
    return 0;
  }

  /**
   * Used by the Enemy AI to rank an attack based on a given target
   * @see {@linkcode EnemyPokemon.getNextMove}
   * @virtual
   */
  getTargetBenefitScore(user: Pokemon, target: Pokemon, move: Move): integer {
    return 0;
  }
}

export enum MoveEffectTrigger {
  PRE_APPLY,
  POST_APPLY,
  HIT,
  /** Triggers one time after all target effects have applied */
  POST_TARGET,
}

/** Base class defining all Move Effect Attributes
 * @extends MoveAttr
 * @see {@linkcode apply}
 */
export class MoveEffectAttr extends MoveAttr {
  /** Defines when this effect should trigger in the move's effect order
   * @see {@linkcode phases.MoveEffectPhase.start}
   */
  public trigger: MoveEffectTrigger;
  /** Should this effect only apply on the first hit? */
  public firstHitOnly: boolean;
  /** Should this effect only apply on the last hit? */
  public lastHitOnly: boolean;
  /** Should this effect only apply on the first target hit? */
  public firstTargetOnly: boolean;

  constructor(selfTarget?: boolean, trigger?: MoveEffectTrigger, firstHitOnly: boolean = false, lastHitOnly: boolean = false, firstTargetOnly: boolean = false) {
    super(selfTarget);
    this.trigger = trigger !== undefined ? trigger : MoveEffectTrigger.POST_APPLY;
    this.firstHitOnly = firstHitOnly;
    this.lastHitOnly = lastHitOnly;
    this.firstTargetOnly = firstTargetOnly;
  }

  /**
   * Determines whether the {@linkcode Move}'s effects are valid to {@linkcode apply}
   * @virtual
   * @param user {@linkcode Pokemon} using the move
   * @param target {@linkcode Pokemon} target of the move
   * @param move {@linkcode Move} with this attribute
   * @param args Set of unique arguments needed by this attribute
   * @returns true if basic application of the ability attribute should be possible
   */
  canApply(user: Pokemon, target: Pokemon, move: Move, args?: any[]) {
    return !! (this.selfTarget ? user.hp && !user.getTag(BattlerTagType.FRENZY) : target.hp)
           && (this.selfTarget || !target.getTag(BattlerTagType.PROTECTED) ||
                move.checkFlag(MoveFlags.IGNORE_PROTECT, user, target));
  }

  /** Applies move effects so long as they are able based on {@linkcode canApply} */
  apply(user: Pokemon, target: Pokemon, move: Move, args?: any[]): boolean | Promise<boolean> {
    return this.canApply(user, target, move, args);
  }

  /**
   * Gets the used move's additional effect chance.
   * If user's ability has MoveEffectChanceMultiplierAbAttr or IgnoreMoveEffectsAbAttr modifies the base chance.
   * @param user {@linkcode Pokemon} using this move
   * @param target {@linkcode Pokemon} target of this move
   * @param move {@linkcode Move} being used
   * @param selfEffect {@linkcode Boolean} if move targets user.
   * @returns Move chance value.
   */
  getMoveChance(user: Pokemon, target: Pokemon, move: Move, selfEffect?: Boolean, showAbility?: Boolean): integer {
    const moveChance = new Utils.NumberHolder(move.chance);
    applyAbAttrs(MoveEffectChanceMultiplierAbAttr, user, null, moveChance, move, target, selfEffect, showAbility);
    if (!selfEffect) {
      applyPreDefendAbAttrs(IgnoreMoveEffectsAbAttr, target, user, null, null, moveChance);
    }
    return moveChance.value;
  }
}

export class PreMoveMessageAttr extends MoveAttr {
  private message: string | ((user: Pokemon, target: Pokemon, move: Move) => string);

  constructor(message: string | ((user: Pokemon, target: Pokemon, move: Move) => string)) {
    super();
    this.message = message;
  }

  apply(user: Pokemon, target: Pokemon, move: Move, args: any[]): boolean {
    const message = typeof this.message === "string"
      ? this.message as string
      : this.message(user, target, move);
    if (message) {
      user.scene.queueMessage(message, 500);
      return true;
    }
    return false;
  }
}

export class StatusMoveTypeImmunityAttr extends MoveAttr {
  public immuneType: Type;

  constructor(immuneType: Type) {
    super(false);

    this.immuneType = immuneType;
  }
}

export class IgnoreOpponentStatChangesAttr extends MoveAttr {
  apply(user: Pokemon, target: Pokemon, move: Move, args: any[]): boolean {
    (args[0] as Utils.IntegerHolder).value = 0;

    return true;
  }
}

export class HighCritAttr extends MoveAttr {
  apply(user: Pokemon, target: Pokemon, move: Move, args: any[]): boolean {
    (args[0] as Utils.IntegerHolder).value++;

    return true;
  }

  getUserBenefitScore(user: Pokemon, target: Pokemon, move: Move): integer {
    return 3;
  }
}

export class CritOnlyAttr extends MoveAttr {
  apply(user: Pokemon, target: Pokemon, move: Move, args: any[]): boolean {
    (args[0] as Utils.BooleanHolder).value = true;

    return true;
  }

  getUserBenefitScore(user: Pokemon, target: Pokemon, move: Move): integer {
    return 5;
  }
}

export class FixedDamageAttr extends MoveAttr {
  private damage: integer;

  constructor(damage: integer) {
    super();

    this.damage = damage;
  }

  apply(user: Pokemon, target: Pokemon, move: Move, args: any[]): boolean {
    (args[0] as Utils.IntegerHolder).value = this.getDamage(user, target, move);

    return true;
  }

  getDamage(user: Pokemon, target: Pokemon, move: Move): integer {
    return this.damage;
  }
}

export class UserHpDamageAttr extends FixedDamageAttr {
  constructor() {
    super(0);
  }

  apply(user: Pokemon, target: Pokemon, move: Move, args: any[]): boolean {
    (args[0] as Utils.IntegerHolder).value = user.hp;

    return true;
  }
}

export class TargetHalfHpDamageAttr extends FixedDamageAttr {
  constructor() {
    super(0);
  }

  apply(user: Pokemon, target: Pokemon, move: Move, args: any[]): boolean {
    (args[0] as Utils.IntegerHolder).value = Math.max(Math.floor(target.hp / 2), 1);

    return true;
  }

  getTargetBenefitScore(user: Pokemon, target: Pokemon, move: Move): number {
    return target.getHpRatio() > 0.5 ? Math.floor(((target.getHpRatio() - 0.5) * -24) + 4) : -20;
  }
}

export class MatchHpAttr extends FixedDamageAttr {
  constructor() {
    super(0);
  }

  apply(user: Pokemon, target: Pokemon, move: Move, args: any[]): boolean {
    (args[0] as Utils.IntegerHolder).value = target.hp - user.hp;

    return true;
  }

  getCondition(): MoveConditionFunc {
    return (user, target, move) => user.hp <= target.hp;
  }

  // TODO
  /*getUserBenefitScore(user: Pokemon, target: Pokemon, move: Move): integer {
    return 0;
  }*/
}

type MoveFilter = (move: Move) => boolean;

export class CounterDamageAttr extends FixedDamageAttr {
  private moveFilter: MoveFilter;
  private multiplier: number;

  constructor(moveFilter: MoveFilter, multiplier: integer) {
    super(0);

    this.moveFilter = moveFilter;
    this.multiplier = multiplier;
  }

  apply(user: Pokemon, target: Pokemon, move: Move, args: any[]): boolean {
    const damage = user.turnData.attacksReceived.filter(ar => this.moveFilter(allMoves[ar.move])).reduce((total: integer, ar: AttackMoveResult) => total + ar.damage, 0);
    (args[0] as Utils.IntegerHolder).value = Math.floor(Math.max(damage * this.multiplier, 1));

    return true;
  }

  getCondition(): MoveConditionFunc {
    return (user, target, move) => !!user.turnData.attacksReceived.filter(ar => this.moveFilter(allMoves[ar.move])).length;
  }
}

export class LevelDamageAttr extends FixedDamageAttr {
  constructor() {
    super(0);
  }

  getDamage(user: Pokemon, target: Pokemon, move: Move): number {
    return user.level;
  }
}

export class RandomLevelDamageAttr extends FixedDamageAttr {
  constructor() {
    super(0);
  }

  getDamage(user: Pokemon, target: Pokemon, move: Move): number {
    return Math.max(Math.floor(user.level * (user.randSeedIntRange(50, 150) * 0.01)), 1);
  }
}

export class ModifiedDamageAttr extends MoveAttr {
  apply(user: Pokemon, target: Pokemon, move: Move, args: any[]): boolean {
    const initialDamage = args[0] as Utils.IntegerHolder;
    initialDamage.value = this.getModifiedDamage(user, target, move, initialDamage.value);

    return true;
  }

  getModifiedDamage(user: Pokemon, target: Pokemon, move: Move, damage: integer): integer {
    return damage;
  }
}

export class SurviveDamageAttr extends ModifiedDamageAttr {
  getModifiedDamage(user: Pokemon, target: Pokemon, move: Move, damage: number): number {
    return Math.min(damage, target.hp - 1);
  }

  getCondition(): MoveConditionFunc {
    return (user, target, move) => target.hp > 1;
  }

  getUserBenefitScore(user: Pokemon, target: Pokemon, move: Move): integer {
    return target.hp > 1 ? 0 : -20;
  }
}

export class RecoilAttr extends MoveEffectAttr {
  private useHp: boolean;
  private damageRatio: number;
  private unblockable: boolean;

  constructor(useHp: boolean = false, damageRatio: number = 0.25, unblockable: boolean = false) {
    super(true, MoveEffectTrigger.POST_APPLY, false, true);

    this.useHp = useHp;
    this.damageRatio = damageRatio;
    this.unblockable = unblockable;
  }

  apply(user: Pokemon, target: Pokemon, move: Move, args: any[]): boolean {
    if (!super.apply(user, target, move, args)) {
      return false;
    }

    const cancelled = new Utils.BooleanHolder(false);
    if (!this.unblockable) {
      applyAbAttrs(BlockRecoilDamageAttr, user, cancelled);
      applyAbAttrs(BlockNonDirectDamageAbAttr, user, cancelled);
    }

    if (cancelled.value) {
      return false;
    }

    const recoilDamage = Math.max(Math.floor((!this.useHp ? user.turnData.damageDealt : user.getMaxHp()) * this.damageRatio),
      user.turnData.damageDealt ? 1 : 0);
    if (!recoilDamage) {
      return false;
    }

    if (cancelled.value) {
      return false;
    }

    user.damageAndUpdate(recoilDamage, HitResult.OTHER, false, true, true);
    user.scene.queueMessage(i18next.t("moveTriggers:hitWithRecoil", {pokemonName: getPokemonNameWithAffix(user)}));
    user.turnData.damageTaken += recoilDamage;

    return true;
  }

  getUserBenefitScore(user: Pokemon, target: Pokemon, move: Move): integer {
    return Math.floor((move.power / 5) / -4);
  }
}


/**
 * Attribute used for moves which self KO the user regardless if the move hits a target
 * @extends MoveEffectAttr
 * @see {@linkcode apply}
 **/
export class SacrificialAttr extends MoveEffectAttr {
  constructor() {
    super(true, MoveEffectTrigger.POST_TARGET);
  }

  /**
   * Deals damage to the user equal to their current hp
   * @param user {@linkcode Pokemon} that used the move
   * @param target {@linkcode Pokemon} target of the move
   * @param move {@linkcode Move} with this attribute
   * @param args N/A
   * @returns true if the function succeeds
   **/
  apply(user: Pokemon, target: Pokemon, move: Move, args: any[]): boolean {
    user.damageAndUpdate(user.hp, HitResult.OTHER, false, true, true);
	  user.turnData.damageTaken += user.hp;

    return true;
  }

  getUserBenefitScore(user: Pokemon, target: Pokemon, move: Move): integer {
    if (user.isBoss()) {
      return -20;
    }
    return Math.ceil(((1 - user.getHpRatio()) * 10 - 10) * (target.getAttackTypeEffectiveness(move.type, user) - 0.5));
  }
}

/**
 * Attribute used for moves which self KO the user but only if the move hits a target
 * @extends MoveEffectAttr
 * @see {@linkcode apply}
 **/
export class SacrificialAttrOnHit extends MoveEffectAttr {
  constructor() {
    super(true, MoveEffectTrigger.HIT);
  }

  /**
   * Deals damage to the user equal to their current hp if the move lands
   * @param user {@linkcode Pokemon} that used the move
   * @param target {@linkcode Pokemon} target of the move
   * @param move {@linkcode Move} with this attribute
   * @param args N/A
   * @returns true if the function succeeds
   **/
  apply(user: Pokemon, target: Pokemon, move: Move, args: any[]): boolean {
    // If the move fails to hit a target, then the user does not faint and the function returns false
    if (!super.apply(user, target, move, args)) {
      return false;
    }

    user.damageAndUpdate(user.hp, HitResult.OTHER, false, true, true);
    user.turnData.damageTaken += user.hp;

    return true;
  }

  getUserBenefitScore(user: Pokemon, target: Pokemon, move: Move): integer {
    if (user.isBoss()) {
      return -20;
    }
    return Math.ceil(((1 - user.getHpRatio()) * 10 - 10) * (target.getAttackTypeEffectiveness(move.type, user) - 0.5));
  }
}

/**
 * Attribute used for moves which cut the user's Max HP in half.
 * Triggers using {@linkcode MoveEffectTrigger.POST_TARGET}.
 * @extends MoveEffectAttr
 * @see {@linkcode apply}
 */
export class HalfSacrificialAttr extends MoveEffectAttr {
  constructor() {
    super(true, MoveEffectTrigger.POST_TARGET);
  }

  /**
   * Cut's the user's Max HP in half and displays the appropriate recoil message
   * @param user {@linkcode Pokemon} that used the move
   * @param target N/A
   * @param move {@linkcode Move} with this attribute
   * @param args N/A
   * @returns true if the function succeeds
   */
  apply(user: Pokemon, target: Pokemon, move: Move, args: any[]): boolean {
    if (!super.apply(user, target, move, args)) {
      return false;
    }

    const cancelled = new Utils.BooleanHolder(false);
    // Check to see if the Pokemon has an ability that blocks non-direct damage
    applyAbAttrs(BlockNonDirectDamageAbAttr, user, cancelled);
    if (!cancelled.value) {
      user.damageAndUpdate(Math.ceil(user.getMaxHp()/2), HitResult.OTHER, false, true, true);
      user.scene.queueMessage(i18next.t("moveTriggers:cutHpPowerUpMove", {pokemonName: getPokemonNameWithAffix(user)})); // Queue recoil message
    }
    return true;
  }

  getUserBenefitScore(user: Pokemon, target: Pokemon, move: Move): integer {
    if (user.isBoss()) {
      return -10;
    }
    return Math.ceil(((1 - user.getHpRatio()/2) * 10 - 10) * (target.getAttackTypeEffectiveness(move.type, user) - 0.5));
  }
}

export enum MultiHitType {
  _2,
  _2_TO_5,
  _3,
  _10,
  BEAT_UP,
}

/**
 * Heals the user or target by {@linkcode healRatio} depending on the value of {@linkcode selfTarget}
 * @extends MoveEffectAttr
 * @see {@linkcode apply}
 */
export class HealAttr extends MoveEffectAttr {
  /** The percentage of {@linkcode Stat.HP} to heal */
  private healRatio: number;
  /** Should an animation be shown? */
  private showAnim: boolean;

  constructor(healRatio?: number, showAnim?: boolean, selfTarget?: boolean) {
    super(selfTarget === undefined || selfTarget);

    this.healRatio = healRatio || 1;
    this.showAnim = !!showAnim;
  }

  apply(user: Pokemon, target: Pokemon, move: Move, args: any[]): boolean {
    this.addHealPhase(this.selfTarget ? user : target, this.healRatio);
    return true;
  }

  /**
   * Creates a new {@linkcode PokemonHealPhase}.
   * This heals the target and shows the appropriate message.
   */
  addHealPhase(target: Pokemon, healRatio: number) {
    target.scene.unshiftPhase(new PokemonHealPhase(target.scene, target.getBattlerIndex(),
      Math.max(Math.floor(target.getMaxHp() * healRatio), 1), i18next.t("moveTriggers:healHp", {pokemonName: getPokemonNameWithAffix(target)}), true, !this.showAnim));
  }

  getTargetBenefitScore(user: Pokemon, target: Pokemon, move: Move): integer {
    const score = ((1 - (this.selfTarget ? user : target).getHpRatio()) * 20) - this.healRatio * 10;
    return Math.round(score / (1 - this.healRatio / 2));
  }
}

/**
 * Cures the user's party of non-volatile status conditions, ie. Heal Bell, Aromatherapy
 * @extends MoveEffectAttr
 * @see {@linkcode apply}
 */
export class PartyStatusCureAttr extends MoveEffectAttr {
  /** Message to display after using move */
  private message: string;
  /** Skips mons with this ability, ie. Soundproof */
  private abilityCondition: Abilities;

  constructor(message: string | null, abilityCondition: Abilities) {
    super();

    this.message = message!; // TODO: is this bang correct?
    this.abilityCondition = abilityCondition;
  }

  //The same as MoveEffectAttr.canApply, except it doesn't check for the target's HP.
  canApply(user: Pokemon, target: Pokemon, move: Move, args: any[]) {
    const isTargetValid =
      (this.selfTarget && user.hp && !user.getTag(BattlerTagType.FRENZY)) ||
      (!this.selfTarget && (!target.getTag(BattlerTagType.PROTECTED) || move.hasFlag(MoveFlags.IGNORE_PROTECT)));
    return !!isTargetValid;
  }

  apply(user: Pokemon, target: Pokemon, move: Move, args: any[]): boolean {
    if (!this.canApply(user, target, move, args)) {
      return false;
    }
    this.addPartyCurePhase(user);
    return true;
  }

  addPartyCurePhase(user: Pokemon) {
    user.scene.unshiftPhase(new PartyStatusCurePhase(user.scene, user, this.message, this.abilityCondition));
  }
}

/**
 * Applies damage to the target's ally equal to 1/16 of that ally's max HP.
 * @extends MoveEffectAttr
 */
export class FlameBurstAttr extends MoveEffectAttr {
  /**
   * @param user - n/a
   * @param target - The target Pokémon.
   * @param move - n/a
   * @param args - n/a
   * @returns A boolean indicating whether the effect was successfully applied.
   */
  apply(user: Pokemon, target: Pokemon, move: Move, args: any[]): boolean | Promise<boolean> {
    const targetAlly = target.getAlly();
    const cancelled = new Utils.BooleanHolder(false);

    if (targetAlly) {
      applyAbAttrs(BlockNonDirectDamageAbAttr, targetAlly, cancelled);
    }

    if (cancelled.value || !targetAlly) {
      return false;
    }

    targetAlly.damageAndUpdate(Math.max(1, Math.floor(1/16 * targetAlly.getMaxHp())), HitResult.OTHER);
    return true;
  }

  getTargetBenefitScore(user: Pokemon, target: Pokemon, move: Move): integer {
    return target.getAlly() ? -5 : 0;
  }
}

export class SacrificialFullRestoreAttr extends SacrificialAttr {
  constructor() {
    super();
  }

  apply(user: Pokemon, target: Pokemon, move: Move, args: any[]): boolean {
    if (!super.apply(user, target, move, args)) {
      return false;
    }

    // We don't know which party member will be chosen, so pick the highest max HP in the party
    const maxPartyMemberHp = user.scene.getParty().map(p => p.getMaxHp()).reduce((maxHp: integer, hp: integer) => Math.max(hp, maxHp), 0);

    user.scene.pushPhase(new PokemonHealPhase(user.scene, user.getBattlerIndex(),
      maxPartyMemberHp, i18next.t("moveTriggers:sacrificialFullRestore", {pokemonName: getPokemonNameWithAffix(user)}), true, false, false, true), true);

    return true;
  }

  getUserBenefitScore(user: Pokemon, target: Pokemon, move: Move): integer {
    return -20;
  }

  getCondition(): MoveConditionFunc {
    return (user, target, move) => user.scene.getParty().filter(p => p.isActive()).length > user.scene.currentBattle.getBattlerCount();
  }
}

/**
 * Attribute used for moves which ignore type-based debuffs from weather, namely Hydro Steam.
 * Called during damage calculation after getting said debuff from getAttackTypeMultiplier in the Pokemon class.
 * @extends MoveAttr
 * @see {@linkcode apply}
 */
export class IgnoreWeatherTypeDebuffAttr extends MoveAttr {
  /** The {@linkcode WeatherType} this move ignores */
  public weather: WeatherType;

  constructor(weather: WeatherType) {
    super();
    this.weather = weather;
  }
  /**
   * Changes the type-based weather modifier if this move's power would be reduced by it
   * @param user {@linkcode Pokemon} that used the move
   * @param target N/A
   * @param move {@linkcode Move} with this attribute
   * @param args [0] {@linkcode Utils.NumberHolder} for arenaAttackTypeMultiplier
   * @returns true if the function succeeds
   */
  apply(user: Pokemon, target: Pokemon, move: Move, args: any[]): boolean {
    const weatherModifier=args[0] as Utils.NumberHolder;
    //If the type-based attack power modifier due to weather (e.g. Water moves in Sun) is below 1, set it to 1
    if (user.scene.arena.weather?.weatherType === this.weather) {
      weatherModifier.value = Math.max(weatherModifier.value, 1);
    }
    return true;
  }
}

export abstract class WeatherHealAttr extends HealAttr {
  constructor() {
    super(0.5);
  }

  apply(user: Pokemon, target: Pokemon, move: Move, args: any[]): boolean {
    let healRatio = 0.5;
    if (!user.scene.arena.weather?.isEffectSuppressed(user.scene)) {
      const weatherType = user.scene.arena.weather?.weatherType || WeatherType.NONE;
      healRatio = this.getWeatherHealRatio(weatherType);
    }
    this.addHealPhase(user, healRatio);
    return true;
  }

  abstract getWeatherHealRatio(weatherType: WeatherType): number;
}

export class PlantHealAttr extends WeatherHealAttr {
  getWeatherHealRatio(weatherType: WeatherType): number {
    switch (weatherType) {
    case WeatherType.SUNNY:
    case WeatherType.HARSH_SUN:
      return 2 / 3;
    case WeatherType.RAIN:
    case WeatherType.SANDSTORM:
    case WeatherType.HAIL:
    case WeatherType.SNOW:
    case WeatherType.HEAVY_RAIN:
      return 0.25;
    default:
      return 0.5;
    }
  }
}

export class SandHealAttr extends WeatherHealAttr {
  getWeatherHealRatio(weatherType: WeatherType): number {
    switch (weatherType) {
    case WeatherType.SANDSTORM:
      return 2 / 3;
    default:
      return 0.5;
    }
  }
}

/**
 * Heals the target or the user by either {@linkcode normalHealRatio} or {@linkcode boostedHealRatio}
 * depending on the evaluation of {@linkcode condition}
 * @extends HealAttr
 * @see {@linkcode apply}
 */
export class BoostHealAttr extends HealAttr {
  /** Healing received when {@linkcode condition} is false */
  private normalHealRatio: number;
  /** Healing received when {@linkcode condition} is true */
  private boostedHealRatio: number;
  /** The lambda expression to check against when boosting the healing value */
  private condition?: MoveConditionFunc;

  constructor(normalHealRatio?: number, boostedHealRatio?: number, showAnim?: boolean, selfTarget?: boolean, condition?: MoveConditionFunc) {
    super(normalHealRatio, showAnim, selfTarget);
    this.normalHealRatio = normalHealRatio!; // TODO: is this bang correct?
    this.boostedHealRatio = boostedHealRatio!; // TODO: is this bang correct?
    this.condition = condition;
  }

  /**
   * @param user {@linkcode Pokemon} using the move
   * @param target {@linkcode Pokemon} target of the move
   * @param move {@linkcode Move} with this attribute
   * @param args N/A
   * @returns true if the move was successful
   */
  apply(user: Pokemon, target: Pokemon, move: Move, args: any[]): boolean {
    const healRatio: number = (this.condition ? this.condition(user, target, move) : false) ? this.boostedHealRatio : this.normalHealRatio;
    this.addHealPhase(target, healRatio);
    return true;
  }
}

/**
 * Heals the target only if it is the ally
 * @extends HealAttr
 * @see {@linkcode apply}
 */
export class HealOnAllyAttr extends HealAttr {
  /**
   * @param user {@linkcode Pokemon} using the move
   * @param target {@linkcode Pokemon} target of the move
   * @param move {@linkcode Move} with this attribute
   * @param args N/A
   * @returns true if the function succeeds
   */
  apply(user: Pokemon, target: Pokemon, move: Move, args: any[]): boolean {
    if (user.getAlly() === target) {
      super.apply(user, target, move, args);
      return true;
    }

    return false;
  }
}

/**
 * Heals user as a side effect of a move that hits a target.
 * Healing is based on {@linkcode healRatio} * the amount of damage dealt or a stat of the target.
 * @extends MoveEffectAttr
 * @see {@linkcode apply}
 * @see {@linkcode getUserBenefitScore}
 */
export class HitHealAttr extends MoveEffectAttr {
  private healRatio: number;
  private message: string;
  private healStat: Stat | null;

  constructor(healRatio?: number | null, healStat?: Stat) {
    super(true, MoveEffectTrigger.HIT);

    this.healRatio = healRatio!; // TODO: is this bang correct?
    this.healStat = healStat!; // TODO: is this bang correct?
  }
  /**
   * Heals the user the determined amount and possibly displays a message about regaining health.
   * If the target has the {@linkcode ReverseDrainAbAttr}, all healing is instead converted
   * to damage to the user.
   * @param user {@linkcode Pokemon} using this move
   * @param target {@linkcode Pokemon} target of this move
   * @param move {@linkcode Move} being used
   * @param args N/A
   * @returns true if the function succeeds
   */
  apply(user: Pokemon, target: Pokemon, move: Move, args: any[]): boolean {
    let healAmount = 0;
    let message = "";
    const reverseDrain = target.hasAbilityWithAttr(ReverseDrainAbAttr, false);
    if (this.healStat !== null) {
      // Strength Sap formula
      healAmount = target.getBattleStat(this.healStat);
      message = i18next.t("battle:drainMessage", {pokemonName: getPokemonNameWithAffix(target)});
    } else {
      // Default healing formula used by draining moves like Absorb, Draining Kiss, Bitter Blade, etc.
      healAmount = Math.max(Math.floor(user.turnData.currDamageDealt * this.healRatio), 1);
      message = i18next.t("battle:regainHealth", {pokemonName: getPokemonNameWithAffix(user)});
    }
    if (reverseDrain) {
      if (user.hasAbilityWithAttr(BlockNonDirectDamageAbAttr)) {
        healAmount = 0;
        message = "";
      } else {
        user.turnData.damageTaken += healAmount;
        healAmount = healAmount * -1;
        message = "";
      }
    }
    user.scene.unshiftPhase(new PokemonHealPhase(user.scene, user.getBattlerIndex(), healAmount, message, false, true));
    return true;
  }

  /**
   * Used by the Enemy AI to rank an attack based on a given user
   * @param user {@linkcode Pokemon} using this move
   * @param target {@linkcode Pokemon} target of this move
   * @param move {@linkcode Move} being used
   * @returns an integer. Higher means enemy is more likely to use that move.
   */
  getUserBenefitScore(user: Pokemon, target: Pokemon, move: Move): integer {
    if (this.healStat) {
      const healAmount = target.getBattleStat(this.healStat);
      return Math.floor(Math.max(0, (Math.min(1, (healAmount+user.hp)/user.getMaxHp() - 0.33))) / user.getHpRatio());
    }
    return Math.floor(Math.max((1 - user.getHpRatio()) - 0.33, 0) * (move.power / 4));
  }
}

/**
 * Attribute used for moves that change priority in a turn given a condition,
 * e.g. Grassy Glide
 * Called when move order is calculated in {@linkcode TurnStartPhase}.
 * @extends MoveAttr
 * @see {@linkcode apply}
 */
export class IncrementMovePriorityAttr extends MoveAttr {
  /** The condition for a move's priority being incremented */
  private moveIncrementFunc: (pokemon: Pokemon, target:Pokemon, move: Move) => boolean;
  /** The amount to increment priority by, if condition passes. */
  private increaseAmount: integer;

  constructor(moveIncrementFunc: (pokemon: Pokemon, target:Pokemon, move: Move) => boolean, increaseAmount = 1) {
    super();

    this.moveIncrementFunc = moveIncrementFunc;
    this.increaseAmount = increaseAmount;
  }

  /**
   * Increments move priority by set amount if condition passes
   * @param user {@linkcode Pokemon} using this move
   * @param target {@linkcode Pokemon} target of this move
   * @param move {@linkcode Move} being used
   * @param args [0] {@linkcode Utils.IntegerHolder} for move priority.
   * @returns true if function succeeds
   */
  apply(user: Pokemon, target: Pokemon, move: Move, args: any[]): boolean {
    if (!this.moveIncrementFunc(user, target, move)) {
      return false;
    }

    (args[0] as Utils.IntegerHolder).value += this.increaseAmount;
    return true;
  }
}

/**
 * Attribute used for attack moves that hit multiple times per use, e.g. Bullet Seed.
 *
 * Applied at the beginning of {@linkcode MoveEffectPhase}.
 *
 * @extends MoveAttr
 * @see {@linkcode apply}
 */
export class MultiHitAttr extends MoveAttr {
  private multiHitType: MultiHitType;

  constructor(multiHitType?: MultiHitType) {
    super();

    this.multiHitType = multiHitType !== undefined ? multiHitType : MultiHitType._2_TO_5;
  }

  /**
   * Set the hit count of an attack based on this attribute instance's {@linkcode MultiHitType}.
   * If the target has an immunity to this attack's types, the hit count will always be 1.
   *
   * @param user {@linkcode Pokemon} that used the attack
   * @param target {@linkcode Pokemon} targeted by the attack
   * @param move {@linkcode Move} being used
   * @param args [0] {@linkcode Utils.IntegerHolder} storing the hit count of the attack
   * @returns True
   */
  apply(user: Pokemon, target: Pokemon, move: Move, args: any[]): boolean {
    let hitTimes: integer;

    if (target.getAttackMoveEffectiveness(user, new PokemonMove(move.id)) === 0) {
      // If there is a type immunity, the attack will stop no matter what
      hitTimes = 1;
    } else {
      const hitType = new Utils.IntegerHolder(this.multiHitType);
      applyMoveAttrs(ChangeMultiHitTypeAttr, user, target, move, hitType);
      this.multiHitType = hitType.value;
      hitTimes = this.getHitCount(user, target);
    }

    (args[0] as Utils.IntegerHolder).value = hitTimes;
    return true;
  }

  getTargetBenefitScore(user: Pokemon, target: Pokemon, move: Move): number {
    return -5;
  }

  /**
   * Calculate the number of hits that an attack should have given this attribute's
   * {@linkcode MultiHitType}.
   *
   * @param user {@linkcode Pokemon} using the attack
   * @param target {@linkcode Pokemon} targeted by the attack
   * @returns The number of hits this attack should deal
   */
  getHitCount(user: Pokemon, target: Pokemon): integer {
    switch (this.multiHitType) {
    case MultiHitType._2_TO_5:
    {
      const rand = user.randSeedInt(16);
      const hitValue = new Utils.IntegerHolder(rand);
      applyAbAttrs(MaxMultiHitAbAttr, user, null, hitValue);
      if (hitValue.value >= 10) {
        return 2;
      } else if (hitValue.value >= 4) {
        return 3;
      } else if (hitValue.value >= 2) {
        return 4;
      } else {
        return 5;
      }
    }
    case MultiHitType._2:
      return 2;
    case MultiHitType._3:
      return 3;
    case MultiHitType._10:
      return 10;
    case MultiHitType.BEAT_UP:
      const party = user.isPlayer() ? user.scene.getParty() : user.scene.getEnemyParty();
      // No status means the ally pokemon can contribute to Beat Up
      return party.reduce((total, pokemon) => {
        return total + (pokemon.id === user.id ? 1 : pokemon?.status && pokemon.status.effect !== StatusEffect.NONE ? 0 : 1);
      }, 0);
    }
  }
}

export class ChangeMultiHitTypeAttr extends MoveAttr {
  apply(user: Pokemon, target: Pokemon, move: Move, args: any[]): boolean {
    //const hitType = args[0] as Utils.NumberHolder;
    return false;
  }
}

export class WaterShurikenMultiHitTypeAttr extends ChangeMultiHitTypeAttr {
  apply(user: Pokemon, target: Pokemon, move: Move, args: any[]): boolean {
    if (user.species.speciesId === Species.GRENINJA && user.hasAbility(Abilities.BATTLE_BOND) && user.formIndex === 2) {
      (args[0] as Utils.IntegerHolder).value = MultiHitType._3;
      return true;
    }
    return false;
  }
}

export class StatusEffectAttr extends MoveEffectAttr {
  public effect: StatusEffect;
  public cureTurn: integer | null;
  public overrideStatus: boolean;

  constructor(effect: StatusEffect, selfTarget?: boolean, cureTurn?: integer, overrideStatus?: boolean) {
    super(selfTarget, MoveEffectTrigger.HIT);

    this.effect = effect;
    this.cureTurn = cureTurn!; // TODO: is this bang correct?
    this.overrideStatus = !!overrideStatus;
  }

  apply(user: Pokemon, target: Pokemon, move: Move, args: any[]): boolean {
    const moveChance = this.getMoveChance(user, target, move, this.selfTarget, true);
    const statusCheck = moveChance < 0 || moveChance === 100 || user.randSeedInt(100) < moveChance;
    if (statusCheck) {
      const pokemon = this.selfTarget ? user : target;
      if (pokemon.status) {
        if (this.overrideStatus) {
          pokemon.resetStatus();
        } else {
          return false;
        }
      }
      if ((!pokemon.status || (pokemon.status.effect === this.effect && moveChance < 0))
        && pokemon.trySetStatus(this.effect, true, user, this.cureTurn)) {
        applyPostAttackAbAttrs(ConfusionOnStatusEffectAbAttr, user, target, move, null, this.effect);
        return true;
      }
    }
    return false;
  }

  getTargetBenefitScore(user: Pokemon, target: Pokemon, move: Move): number {
    const moveChance = this.getMoveChance(user, target, move, this.selfTarget, false);
    return !(this.selfTarget ? user : target).status && (this.selfTarget ? user : target).canSetStatus(this.effect, true, false, user) ? Math.floor(moveChance * -0.1) : 0;
  }
}

export class MultiStatusEffectAttr extends StatusEffectAttr {
  public effects: StatusEffect[];

  constructor(effects: StatusEffect[], selfTarget?: boolean, cureTurn?: integer, overrideStatus?: boolean) {
    super(effects[0], selfTarget, cureTurn, overrideStatus);
    this.effects = effects;
  }

  apply(user: Pokemon, target: Pokemon, move: Move, args: any[]): boolean {
    this.effect = Utils.randSeedItem(this.effects);
    const result = super.apply(user, target, move, args);
    return result;
  }

  getTargetBenefitScore(user: Pokemon, target: Pokemon, move: Move): number {
    const moveChance = this.getMoveChance(user, target, move, this.selfTarget, false);
    return !(this.selfTarget ? user : target).status && (this.selfTarget ? user : target).canSetStatus(this.effect, true, false, user) ? Math.floor(moveChance * -0.1) : 0;
  }
}

export class PsychoShiftEffectAttr extends MoveEffectAttr {
  constructor() {
    super(false, MoveEffectTrigger.HIT);
  }

  apply(user: Pokemon, target: Pokemon, move: Move, args: any[]): boolean {
    const statusToApply: StatusEffect | undefined = user.status?.effect ?? (user.hasAbility(Abilities.COMATOSE) ? StatusEffect.SLEEP : undefined);

    if (target.status) {
      return false;
    }
    //@ts-ignore - how can target.status.effect be checked when we return `false` before when it's defined?
    if (!target.status || (target.status.effect === statusToApply && move.chance < 0)) { // TODO: resolve ts-ignore
      const statusAfflictResult = target.trySetStatus(statusToApply, true, user);
      if (statusAfflictResult) {
        if (user.status) {
          user.scene.queueMessage(getStatusEffectHealText(user.status.effect, getPokemonNameWithAffix(user)));
        }
        user.resetStatus();
        user.updateInfo();
      }
      return statusAfflictResult;
    }

    return false;
  }

  getTargetBenefitScore(user: Pokemon, target: Pokemon, move: Move): number {
    return !(this.selfTarget ? user : target).status && (this.selfTarget ? user : target).canSetStatus(user.status?.effect, true, false, user) ? Math.floor(move.chance * -0.1) : 0;
  }
}
/**
 * The following needs to be implemented for Thief
 * "If the user faints due to the target's Ability (Rough Skin or Iron Barbs) or held Rocky Helmet, it cannot remove the target's held item."
 * "If Knock Off causes a Pokémon with the Sticky Hold Ability to faint, it can now remove that Pokémon's held item."
 */
export class StealHeldItemChanceAttr extends MoveEffectAttr {
  private chance: number;

  constructor(chance: number) {
    super(false, MoveEffectTrigger.HIT);
    this.chance = chance;
  }

  apply(user: Pokemon, target: Pokemon, move: Move, args: any[]): Promise<boolean> {
    return new Promise<boolean>(resolve => {
      const rand = Phaser.Math.RND.realInRange(0, 1);
      if (rand >= this.chance) {
        return resolve(false);
      }
      const heldItems = this.getTargetHeldItems(target).filter(i => i.isTransferrable);
      if (heldItems.length) {
        const poolType = target.isPlayer() ? ModifierPoolType.PLAYER : target.hasTrainer() ? ModifierPoolType.TRAINER : ModifierPoolType.WILD;
        const highestItemTier = heldItems.map(m => m.type.getOrInferTier(poolType)).reduce((highestTier, tier) => Math.max(tier!, highestTier), 0); // TODO: is the bang after tier correct?
        const tierHeldItems = heldItems.filter(m => m.type.getOrInferTier(poolType) === highestItemTier);
        const stolenItem = tierHeldItems[user.randSeedInt(tierHeldItems.length)];
        user.scene.tryTransferHeldItemModifier(stolenItem, user, false).then(success => {
          if (success) {
            user.scene.queueMessage(i18next.t("moveTriggers:stoleItem", {pokemonName: getPokemonNameWithAffix(user), targetName: getPokemonNameWithAffix(target), itemName: stolenItem.type.name}));
          }
          resolve(success);
        });
        return;
      }

      resolve(false);
    });
  }

  getTargetHeldItems(target: Pokemon): PokemonHeldItemModifier[] {
    return target.scene.findModifiers(m => m instanceof PokemonHeldItemModifier
      && m.pokemonId === target.id, target.isPlayer()) as PokemonHeldItemModifier[];
  }

  getUserBenefitScore(user: Pokemon, target: Pokemon, move: Move): number {
    const heldItems = this.getTargetHeldItems(target);
    return heldItems.length ? 5 : 0;
  }

  getTargetBenefitScore(user: Pokemon, target: Pokemon, move: Move): number {
    const heldItems = this.getTargetHeldItems(target);
    return heldItems.length ? -5 : 0;
  }
}

/**
 * Removes a random held item (or berry) from target.
 * Used for Incinerate and Knock Off.
 * Not Implemented Cases: (Same applies for Thief)
 * "If the user faints due to the target's Ability (Rough Skin or Iron Barbs) or held Rocky Helmet, it cannot remove the target's held item."
 * "If Knock Off causes a Pokémon with the Sticky Hold Ability to faint, it can now remove that Pokémon's held item."
 */
export class RemoveHeldItemAttr extends MoveEffectAttr {

  /** Optional restriction for item pool to berries only i.e. Differentiating Incinerate and Knock Off */
  private berriesOnly: boolean;

  constructor(berriesOnly: boolean) {
    super(false, MoveEffectTrigger.HIT);
    this.berriesOnly = berriesOnly;
  }

  /**
   *
   * @param user {@linkcode Pokemon} that used the move
   * @param target Target {@linkcode Pokemon} that the moves applies to
   * @param move {@linkcode Move} that is used
   * @param args N/A
   * @returns {boolean} True if an item was removed
   */
  apply(user: Pokemon, target: Pokemon, move: Move, args: any[]): boolean {
    if (!this.berriesOnly && target.isPlayer()) { // "Wild Pokemon cannot knock off Player Pokemon's held items" (See Bulbapedia)
      return false;
    }

    const cancelled = new Utils.BooleanHolder(false);
    applyAbAttrs(BlockItemTheftAbAttr, target, cancelled); // Check for abilities that block item theft

    if (cancelled.value === true) {
      return false;
    }

    // Considers entire transferrable item pool by default (Knock Off). Otherwise berries only if specified (Incinerate).
    let heldItems = this.getTargetHeldItems(target).filter(i => i.isTransferrable);

    if (this.berriesOnly) {
      heldItems = heldItems.filter(m => m instanceof BerryModifier && m.pokemonId === target.id, target.isPlayer());
    }

    if (heldItems.length) {
      const removedItem = heldItems[user.randSeedInt(heldItems.length)];

      // Decrease item amount and update icon
      !--removedItem.stackCount;
      target.scene.updateModifiers(target.isPlayer());

      if (this.berriesOnly) {
        user.scene.queueMessage(i18next.t("moveTriggers:incineratedItem", {pokemonName: getPokemonNameWithAffix(user), targetName: getPokemonNameWithAffix(target), itemName: removedItem.type.name}));
      } else {
        user.scene.queueMessage(i18next.t("moveTriggers:knockedOffItem", {pokemonName: getPokemonNameWithAffix(user), targetName: getPokemonNameWithAffix(target), itemName: removedItem.type.name}));
      }
    }

    return true;
  }

  getTargetHeldItems(target: Pokemon): PokemonHeldItemModifier[] {
    return target.scene.findModifiers(m => m instanceof PokemonHeldItemModifier
      && m.pokemonId === target.id, target.isPlayer()) as PokemonHeldItemModifier[];
  }

  getUserBenefitScore(user: Pokemon, target: Pokemon, move: Move): number {
    const heldItems = this.getTargetHeldItems(target);
    return heldItems.length ? 5 : 0;
  }

  getTargetBenefitScore(user: Pokemon, target: Pokemon, move: Move): number {
    const heldItems = this.getTargetHeldItems(target);
    return heldItems.length ? -5 : 0;
  }
}

/**
 * Attribute that causes targets of the move to eat a berry. Used for Teatime, Stuff Cheeks
 */
export class EatBerryAttr extends MoveEffectAttr {
  protected chosenBerry: BerryModifier | undefined;
  constructor() {
    super(true, MoveEffectTrigger.HIT);
  }
  /**
   * Causes the target to eat a berry.
   * @param user {@linkcode Pokemon} Pokemon that used the move
   * @param target {@linkcode Pokemon} Pokemon that will eat a berry
   * @param move {@linkcode Move} The move being used
   * @param args Unused
   * @returns {boolean} true if the function succeeds
   */
  apply(user: Pokemon, target: Pokemon, move: Move, args: any[]): boolean {
    if (!super.apply(user, target, move, args)) {
      return false;
    }

    const heldBerries = this.getTargetHeldBerries(target);
    if (heldBerries.length <= 0) {
      return false;
    }
    this.chosenBerry = heldBerries[user.randSeedInt(heldBerries.length)];
    const preserve = new Utils.BooleanHolder(false);
    target.scene.applyModifiers(PreserveBerryModifier, target.isPlayer(), target, preserve); // check for berry pouch preservation
    if (!preserve.value) {
      this.reduceBerryModifier(target);
    }
    this.eatBerry(target);
    return true;
  }

  getTargetHeldBerries(target: Pokemon): BerryModifier[] {
    return target.scene.findModifiers(m => m instanceof BerryModifier
      && (m as BerryModifier).pokemonId === target.id, target.isPlayer()) as BerryModifier[];
  }

  reduceBerryModifier(target: Pokemon) {
    if (this.chosenBerry?.stackCount === 1) {
      target.scene.removeModifier(this.chosenBerry, !target.isPlayer());
    } else if (this.chosenBerry !== undefined && this.chosenBerry.stackCount > 1) {
      this.chosenBerry.stackCount--;
    }
    target.scene.updateModifiers(target.isPlayer());
  }

  eatBerry(consumer: Pokemon) {
    getBerryEffectFunc(this.chosenBerry!.berryType)(consumer); // consumer eats the berry
    applyAbAttrs(HealFromBerryUseAbAttr, consumer, new Utils.BooleanHolder(false));
  }
}

/**
 *  Attribute used for moves that steal a random berry from the target. The user then eats the stolen berry.
 *  Used for Pluck & Bug Bite.
 */
export class StealEatBerryAttr extends EatBerryAttr {
  constructor() {
    super();
  }
  /**
   * User steals a random berry from the target and then eats it.
   * @param {Pokemon} user Pokemon that used the move and will eat the stolen berry
   * @param {Pokemon} target Pokemon that will have its berry stolen
   * @param {Move} move Move being used
   * @param {any[]} args Unused
   * @returns {boolean} true if the function succeeds
   */
  apply(user: Pokemon, target: Pokemon, move: Move, args: any[]): boolean {
    const cancelled = new Utils.BooleanHolder(false);
    applyAbAttrs(BlockItemTheftAbAttr, target, cancelled); // check for abilities that block item theft
    if (cancelled.value === true) {
      return false;
    }

    const heldBerries = this.getTargetHeldBerries(target);
    if (heldBerries.length <= 0) {
      return false;
    }
    // if the target has berries, pick a random berry and steal it
    this.chosenBerry = heldBerries[user.randSeedInt(heldBerries.length)];
    const message = i18next.t("battle:stealEatBerry", {pokemonName: user.name, targetName: target.name, berryName: this.chosenBerry.type.name});
    user.scene.queueMessage(message);
    this.reduceBerryModifier(target);
    this.eatBerry(user);
    return true;
  }
}

/**
 * Move attribute that signals that the move should cure a status effect
 * @extends MoveEffectAttr
 * @see {@linkcode apply()}
 */
export class HealStatusEffectAttr extends MoveEffectAttr {
  /** List of Status Effects to cure */
  private effects: StatusEffect[];

  /**
   * @param selfTarget - Whether this move targets the user
   * @param ...effects - List of status effects to cure
   */
  constructor(selfTarget: boolean, ...effects: StatusEffect[]) {
    super(selfTarget, MoveEffectTrigger.POST_APPLY, false, true);

    this.effects = effects;
  }

  /**
   * @param user {@linkcode Pokemon} source of the move
   * @param target {@linkcode Pokemon} target of the move
   * @param move the {@linkcode Move} being used
   * @returns true if the status is cured
   */
  apply(user: Pokemon, target: Pokemon, move: Move, args: any[]): boolean {
    if (!super.apply(user, target, move, args)) {
      return false;
    }

    // Special edge case for shield dust blocking Sparkling Aria curing burn
    const moveTargets = getMoveTargets(user, move.id);
    if (target.hasAbilityWithAttr(IgnoreMoveEffectsAbAttr) && move.id === Moves.SPARKLING_ARIA && moveTargets.targets.length === 1) {
      return false;
    }

    const pokemon = this.selfTarget ? user : target;
    if (pokemon.status && this.effects.includes(pokemon.status.effect)) {
      pokemon.scene.queueMessage(getStatusEffectHealText(pokemon.status.effect, getPokemonNameWithAffix(pokemon)));
      pokemon.resetStatus();
      pokemon.updateInfo();

      return true;
    }

    return false;
  }

  isOfEffect(effect: StatusEffect): boolean {
    return this.effects.includes(effect);
  }

  getUserBenefitScore(user: Pokemon, target: Pokemon, move: Move): integer {
    return user.status ? 10 : 0;
  }
}

export class BypassSleepAttr extends MoveAttr {
  apply(user: Pokemon, target: Pokemon, move: Move, args: any[]): boolean {
    if (user.status?.effect === StatusEffect.SLEEP) {
      user.addTag(BattlerTagType.BYPASS_SLEEP, 1, move.id, user.id);
      return true;
    }

    return false;
  }
}

/**
 * Attribute used for moves that bypass the burn damage reduction of physical moves, currently only facade
 * Called during damage calculation
 * @extends MoveAttr
 * @see {@linkcode apply}
 */
export class BypassBurnDamageReductionAttr extends MoveAttr {
  /** Prevents the move's damage from being reduced by burn
   * @param user N/A
   * @param target N/A
   * @param move {@linkcode Move} with this attribute
   * @param args [0] {@linkcode Utils.BooleanHolder} for burnDamageReductionCancelled
   * @returns true if the function succeeds
   */
  apply(user: Pokemon, target: Pokemon, move: Move, args: any[]): boolean {
    (args[0] as Utils.BooleanHolder).value = true;

    return true;
  }
}

export class WeatherChangeAttr extends MoveEffectAttr {
  private weatherType: WeatherType;

  constructor(weatherType: WeatherType) {
    super();

    this.weatherType = weatherType;
  }

  apply(user: Pokemon, target: Pokemon, move: Move, args: any[]): boolean {
    return user.scene.arena.trySetWeather(this.weatherType, true);
  }

  getCondition(): MoveConditionFunc {
    return (user, target, move) => !user.scene.arena.weather || (user.scene.arena.weather.weatherType !== this.weatherType && !user.scene.arena.weather.isImmutable());
  }
}

export class ClearWeatherAttr extends MoveEffectAttr {
  private weatherType: WeatherType;

  constructor(weatherType: WeatherType) {
    super();

    this.weatherType = weatherType;
  }

  apply(user: Pokemon, target: Pokemon, move: Move, args: any[]): boolean {
    if (user.scene.arena.weather?.weatherType === this.weatherType) {
      return user.scene.arena.trySetWeather(WeatherType.NONE, true);
    }

    return false;
  }
}

export class TerrainChangeAttr extends MoveEffectAttr {
  private terrainType: TerrainType;

  constructor(terrainType: TerrainType) {
    super();

    this.terrainType = terrainType;
  }

  apply(user: Pokemon, target: Pokemon, move: Move, args: any[]): boolean {
    return user.scene.arena.trySetTerrain(this.terrainType, true, true);
  }

  getCondition(): MoveConditionFunc {
    return (user, target, move) => !user.scene.arena.terrain || (user.scene.arena.terrain.terrainType !== this.terrainType);
  }

  getUserBenefitScore(user: Pokemon, target: Pokemon, move: Move): number {
    // TODO: Expand on this
    return user.scene.arena.terrain ? 0 : 6;
  }
}

export class ClearTerrainAttr extends MoveEffectAttr {
  constructor() {
    super();
  }

  apply(user: Pokemon, target: Pokemon, move: Move, args: any[]): boolean {
    return user.scene.arena.trySetTerrain(TerrainType.NONE, true, true);
  }
}

export class OneHitKOAttr extends MoveAttr {
  apply(user: Pokemon, target: Pokemon, move: Move, args: any[]): boolean {
    if (target.isBossImmune()) {
      return false;
    }

    (args[0] as Utils.BooleanHolder).value = true;

    return true;
  }

  getCondition(): MoveConditionFunc {
    return (user, target, move) => {
      const cancelled = new Utils.BooleanHolder(false);
      applyAbAttrs(BlockOneHitKOAbAttr, target, cancelled);
      return !cancelled.value && user.level >= target.level;
    };
  }
}

export class OverrideMoveEffectAttr extends MoveAttr {
  apply(user: Pokemon, target: Pokemon, move: Move, args: any[]): boolean | Promise<boolean> {
    //const overridden = args[0] as Utils.BooleanHolder;
    //const virtual = arg[1] as boolean;
    return true;
  }
}

export class ChargeAttr extends OverrideMoveEffectAttr {
  public chargeAnim: ChargeAnim;
  private chargeText: string;
  private tagType: BattlerTagType | null;
  private chargeEffect: boolean;
  public sameTurn: boolean;
  public followUpPriority: integer | null;

  constructor(chargeAnim: ChargeAnim, chargeText: string, tagType?: BattlerTagType | null, chargeEffect: boolean = false, sameTurn: boolean = false, followUpPriority?: integer) {
    super();

    this.chargeAnim = chargeAnim;
    this.chargeText = chargeText;
    this.tagType = tagType!; // TODO: is this bang correct?
    this.chargeEffect = chargeEffect;
    this.sameTurn = sameTurn;
    this.followUpPriority = followUpPriority!; // TODO: is this bang correct?
  }

  apply(user: Pokemon, target: Pokemon, move: Move, args: any[]): Promise<boolean> {
    return new Promise(resolve => {
      const lastMove = user.getLastXMoves().find(() => true);
      if (!lastMove || lastMove.move !== move.id || (lastMove.result !== MoveResult.OTHER && (this.sameTurn || lastMove.turn !== user.scene.currentBattle.turn))) {
        (args[0] as Utils.BooleanHolder).value = true;
        new MoveChargeAnim(this.chargeAnim, move.id, user).play(user.scene, () => {
          user.scene.queueMessage(this.chargeText.replace("{TARGET}", getPokemonNameWithAffix(target)).replace("{USER}", getPokemonNameWithAffix(user)));
          if (this.tagType) {
            user.addTag(this.tagType, 1, move.id, user.id);
          }
          if (this.chargeEffect) {
            applyMoveAttrs(MoveEffectAttr, user, target, move);
          }
          user.pushMoveHistory({ move: move.id, targets: [ target.getBattlerIndex() ], result: MoveResult.OTHER });
          user.getMoveQueue().push({ move: move.id, targets: [ target.getBattlerIndex() ], ignorePP: true });
          if (this.sameTurn) {
            let movesetMove = user.moveset.find(m => m?.moveId === move.id);
            if (!movesetMove) { // account for any move that calls a ChargeAttr move when the ChargeAttr move does not exist in moveset
              movesetMove = new PokemonMove(move.id, 0, 0, true);
            }
            user.scene.pushMovePhase(new MovePhase(user.scene, user, [ target.getBattlerIndex() ], movesetMove, true), this.followUpPriority!); // TODO: is this bang correct?
          }
          user.addTag(BattlerTagType.CHARGING, 1, move.id, user.id);
          resolve(true);
        });
      } else {
        user.lapseTag(BattlerTagType.CHARGING);
        resolve(false);
      }
    });
  }

  usedChargeEffect(user: Pokemon, target: Pokemon | null, move: Move): boolean {
    if (!this.chargeEffect) {
      return false;
    }
    // Account for move history being populated when this function is called
    const lastMoves = user.getLastXMoves(2);
    return lastMoves.length === 2 && lastMoves[1].move === move.id && lastMoves[1].result === MoveResult.OTHER;
  }
}

export class SunlightChargeAttr extends ChargeAttr {
  constructor(chargeAnim: ChargeAnim, chargeText: string) {
    super(chargeAnim, chargeText);
  }

  apply(user: Pokemon, target: Pokemon, move: Move, args: any[]): Promise<boolean> {
    return new Promise(resolve => {
      const weatherType = user.scene.arena.weather?.weatherType;
      if (!user.scene.arena.weather?.isEffectSuppressed(user.scene) && (weatherType === WeatherType.SUNNY || weatherType === WeatherType.HARSH_SUN)) {
        resolve(false);
      } else {
        super.apply(user, target, move, args).then(result => resolve(result));
      }
    });
  }
}

export class ElectroShotChargeAttr extends ChargeAttr {
  private statIncreaseApplied: boolean;
  constructor() {
    super(ChargeAnim.ELECTRO_SHOT_CHARGING, i18next.t("moveTriggers:absorbedElectricity", {pokemonName: "{USER}"}), null, true);
    // Add a flag because ChargeAttr skills use themselves twice instead of once over one-to-two turns
    this.statIncreaseApplied = false;
  }

  apply(user: Pokemon, target: Pokemon, move: Move, args: any[]): Promise<boolean> {
    return new Promise(resolve => {
      const weatherType = user.scene.arena.weather?.weatherType;
      if (!user.scene.arena.weather?.isEffectSuppressed(user.scene) && (weatherType === WeatherType.RAIN || weatherType === WeatherType.HEAVY_RAIN)) {
        // Apply the SPATK increase every call when used in the rain
        const statChangeAttr = new StatChangeAttr(BattleStat.SPATK, 1, true);
        statChangeAttr.apply(user, target, move, args);
        // After the SPATK is raised, execute the move resolution e.g. deal damage
        resolve(false);
      } else {
        if (!this.statIncreaseApplied) {
          // Apply the SPATK increase only if it hasn't been applied before e.g. on the first turn charge up animation
          const statChangeAttr = new StatChangeAttr(BattleStat.SPATK, 1, true);
          statChangeAttr.apply(user, target, move, args);
          // Set the flag to true so that on the following turn it doesn't raise SPATK a second time
          this.statIncreaseApplied = true;
        }
        super.apply(user, target, move, args).then(result => {
          if (!result) {
            // On the second turn, reset the statIncreaseApplied flag without applying the SPATK increase
            this.statIncreaseApplied = false;
          }
          resolve(result);
        });
      }
    });
  }
}

export class DelayedAttackAttr extends OverrideMoveEffectAttr {
  public tagType: ArenaTagType;
  public chargeAnim: ChargeAnim;
  private chargeText: string;

  constructor(tagType: ArenaTagType, chargeAnim: ChargeAnim, chargeText: string) {
    super();

    this.tagType = tagType;
    this.chargeAnim = chargeAnim;
    this.chargeText = chargeText;
  }

  apply(user: Pokemon, target: Pokemon, move: Move, args: any[]): Promise<boolean> {
    return new Promise(resolve => {
      if (args.length < 2 || !args[1]) {
        new MoveChargeAnim(this.chargeAnim, move.id, user).play(user.scene, () => {
          (args[0] as Utils.BooleanHolder).value = true;
          user.scene.queueMessage(this.chargeText.replace("{TARGET}", getPokemonNameWithAffix(target)).replace("{USER}", getPokemonNameWithAffix(user)));
          user.pushMoveHistory({ move: move.id, targets: [ target.getBattlerIndex() ], result: MoveResult.OTHER });
          user.scene.arena.addTag(this.tagType, 3, move.id, user.id, ArenaTagSide.BOTH, false, target.getBattlerIndex());

          resolve(true);
        });
      } else {
        user.scene.ui.showText(i18next.t("moveTriggers:tookMoveAttack", {pokemonName: getPokemonNameWithAffix(user.scene.getPokemonById(target.id) ?? undefined), moveName: move.name}), null, () => resolve(true));
      }
    });
  }
}

export class StatChangeAttr extends MoveEffectAttr {
  public stats: BattleStat[];
  public levels: integer;
  private condition: MoveConditionFunc | null;
  private showMessage: boolean;

  constructor(stats: BattleStat | BattleStat[], levels: integer, selfTarget?: boolean, condition?: MoveConditionFunc | null, showMessage: boolean = true, firstHitOnly: boolean = false, moveEffectTrigger: MoveEffectTrigger = MoveEffectTrigger.HIT, firstTargetOnly: boolean = false) {
    super(selfTarget, moveEffectTrigger, firstHitOnly, false, firstTargetOnly);
    this.stats = typeof(stats) === "number"
      ? [ stats as BattleStat ]
      : stats as BattleStat[];
    this.levels = levels;
    this.condition = condition!; // TODO: is this bang correct?
    this.showMessage = showMessage;
  }

  apply(user: Pokemon, target: Pokemon, move: Move, args?: any[]): boolean | Promise<boolean> {
    if (!super.apply(user, target, move, args) || (this.condition && !this.condition(user, target, move))) {
      return false;
    }

    const moveChance = this.getMoveChance(user, target, move, this.selfTarget, true);
    if (moveChance < 0 || moveChance === 100 || user.randSeedInt(100) < moveChance) {
      const levels = this.getLevels(user);
      user.scene.unshiftPhase(new StatChangePhase(user.scene, (this.selfTarget ? user : target).getBattlerIndex(), this.selfTarget, this.stats, levels, this.showMessage));
      return true;
    }

    return false;
  }

  getLevels(_user: Pokemon): integer {
    return this.levels;
  }

  getTargetBenefitScore(user: Pokemon, target: Pokemon, move: Move): integer {
    let ret = 0;
    const moveLevels = this.getLevels(user);
    for (const stat of this.stats) {
      let levels = moveLevels;
      if (levels > 0) {
        levels = Math.min(target.summonData.battleStats[stat] + levels, 6) - target.summonData.battleStats[stat];
      } else {
        levels = Math.max(target.summonData.battleStats[stat] + levels, -6) - target.summonData.battleStats[stat];
      }
      let noEffect = false;
      switch (stat) {
      case BattleStat.ATK:
        if (this.selfTarget) {
          noEffect = !user.getMoveset().find(m => m instanceof AttackMove && m.category === MoveCategory.PHYSICAL);
        }
        break;
      case BattleStat.DEF:
        if (!this.selfTarget) {
          noEffect = !user.getMoveset().find(m => m instanceof AttackMove && m.category === MoveCategory.PHYSICAL);
        }
        break;
      case BattleStat.SPATK:
        if (this.selfTarget) {
          noEffect = !user.getMoveset().find(m => m instanceof AttackMove && m.category === MoveCategory.SPECIAL);
        }
        break;
      case BattleStat.SPDEF:
        if (!this.selfTarget) {
          noEffect = !user.getMoveset().find(m => m instanceof AttackMove && m.category === MoveCategory.SPECIAL);
        }
        break;
      }
      if (noEffect) {
        continue;
      }
      ret += (levels * 4) + (levels > 0 ? -2 : 2);
    }
    return ret;
  }
}

export class PostVictoryStatChangeAttr extends MoveAttr {
  private stats: BattleStat[];
  private levels: integer;
  private condition: MoveConditionFunc | null;
  private showMessage: boolean;

  constructor(stats: BattleStat | BattleStat[], levels: integer, selfTarget?: boolean, condition?: MoveConditionFunc, showMessage: boolean = true, firstHitOnly: boolean = false) {
    super();
    this.stats = typeof(stats) === "number"
      ? [ stats as BattleStat ]
      : stats as BattleStat[];
    this.levels = levels;
    this.condition = condition!; // TODO: is this bang correct?
    this.showMessage = showMessage;
  }
  applyPostVictory(user: Pokemon, target: Pokemon, move: Move): void {
    if (this.condition && !this.condition(user, target, move)) {
      return;
    }
    const statChangeAttr = new StatChangeAttr(this.stats, this.levels, this.showMessage);
    statChangeAttr.apply(user, target, move);
  }
}

export class AcupressureStatChangeAttr extends MoveEffectAttr {
  constructor() {
    super();
  }

  apply(user: Pokemon, target: Pokemon, move: Move, args: any[]): boolean | Promise<boolean> {
    let randStats = [ BattleStat.ATK, BattleStat.DEF, BattleStat.SPATK, BattleStat.SPDEF, BattleStat.SPD, BattleStat.ACC, BattleStat.EVA ];
    randStats = randStats.filter(s => target.summonData.battleStats[s] < 6);
    if (randStats.length > 0) {
      const boostStat = [randStats[Utils.randInt(randStats.length)]];
      user.scene.unshiftPhase(new StatChangePhase(user.scene, target.getBattlerIndex(), this.selfTarget, boostStat, 2));
      return true;
    }
    return false;
  }
}

export class GrowthStatChangeAttr extends StatChangeAttr {
  constructor() {
    super([ BattleStat.ATK, BattleStat.SPATK ], 1, true);
  }

  getLevels(user: Pokemon): number {
    if (!user.scene.arena.weather?.isEffectSuppressed(user.scene)) {
      const weatherType = user.scene.arena.weather?.weatherType;
      if (weatherType === WeatherType.SUNNY || weatherType === WeatherType.HARSH_SUN) {
        return this.levels + 1;
      }
    }
    return this.levels;
  }
}

export class CutHpStatBoostAttr extends StatChangeAttr {
  private cutRatio: integer;
  private messageCallback: ((user: Pokemon) => void) | undefined;

  constructor(stat: BattleStat | BattleStat[], levels: integer, cutRatio: integer, messageCallback?: ((user: Pokemon) => void) | undefined) {
    super(stat, levels, true, null, true);

    this.cutRatio = cutRatio;
    this.messageCallback = messageCallback;
  }

  apply(user: Pokemon, target: Pokemon, move: Move, args: any[]): Promise<boolean> {
    return new Promise<boolean>(resolve => {
      user.damageAndUpdate(Math.floor(user.getMaxHp() / this.cutRatio), HitResult.OTHER, false, true);
      user.updateInfo().then(() => {
        const ret = super.apply(user, target, move, args);
        if (this.messageCallback) {
          this.messageCallback(user);
        }
        resolve(ret);
      });
    });
  }

  getCondition(): MoveConditionFunc {
    return (user, target, move) => user.getHpRatio() > 1 / this.cutRatio && this.stats.some(s => user.summonData.battleStats[s] < 6);
  }
}

export class CopyStatsAttr extends MoveEffectAttr {
  apply(user: Pokemon, target: Pokemon, move: Move, args: any[]): boolean {
    if (!super.apply(user, target, move, args)) {
      return false;
    }

    for (let s = 0; s < target.summonData.battleStats.length; s++) {
      user.summonData.battleStats[s] = target.summonData.battleStats[s];
    }
    if (target.getTag(BattlerTagType.CRIT_BOOST)) {
      user.addTag(BattlerTagType.CRIT_BOOST, 0, move.id);
    } else {
      user.removeTag(BattlerTagType.CRIT_BOOST);
    }
    target.updateInfo();
    user.updateInfo();
    target.scene.queueMessage(i18next.t("moveTriggers:copiedStatChanges", {pokemonName: getPokemonNameWithAffix(user), targetName: getPokemonNameWithAffix(target)}));

    return true;
  }
}

export class InvertStatsAttr extends MoveEffectAttr {
  apply(user: Pokemon, target: Pokemon, move: Move, args: any[]): boolean {
    if (!super.apply(user, target, move, args)) {
      return false;
    }

    for (let s = 0; s < target.summonData.battleStats.length; s++) {
      target.summonData.battleStats[s] *= -1;
    }
    target.updateInfo();
    user.updateInfo();

    target.scene.queueMessage(i18next.t("moveTriggers:invertStats", {pokemonName: getPokemonNameWithAffix(target)}));

    return true;
  }
}

export class ResetStatsAttr extends MoveEffectAttr {
  apply(user: Pokemon, target: Pokemon, move: Move, args: any[]): boolean {
    if (!super.apply(user, target, move, args)) {
      return false;
    }

    for (let s = 0; s < target.summonData.battleStats.length; s++) {
      target.summonData.battleStats[s] = 0;
    }
    target.updateInfo();
    user.updateInfo();

    target.scene.queueMessage(i18next.t("moveTriggers:resetStats", {pokemonName: getPokemonNameWithAffix(target)}));

    return true;
  }
}

/**
 * Attribute used for moves which swap the user and the target's stat changes.
 */
export class SwapStatsAttr extends MoveEffectAttr {
  /**
   * Swaps the user and the target's stat changes.
   * @param user Pokemon that used the move
   * @param target The target of the move
   * @param move Move with this attribute
   * @param args N/A
   * @returns true if the function succeeds
   */
  apply(user: Pokemon, target: Pokemon, move: Move, args: any []): boolean {
    if (!super.apply(user, target, move, args)) {
      return false;
    } //Exits if the move can't apply
    let priorBoost : integer; //For storing a stat boost
    for (let s = 0; s < target.summonData.battleStats.length; s++) {
      priorBoost = user.summonData.battleStats[s]; //Store user stat boost
      user.summonData.battleStats[s] = target.summonData.battleStats[s]; //Applies target boost to self
      target.summonData.battleStats[s] = priorBoost; //Applies stored boost to target
    }
    target.updateInfo();
    user.updateInfo();
    target.scene.queueMessage(i18next.t("moveTriggers:switchedStatChanges", {pokemonName: getPokemonNameWithAffix(user)}));
    return true;
  }
}

export class HpSplitAttr extends MoveEffectAttr {
  apply(user: Pokemon, target: Pokemon, move: Move, args: any[]): Promise<boolean> {
    return new Promise(resolve => {
      if (!super.apply(user, target, move, args)) {
        return resolve(false);
      }

      const infoUpdates: Promise<void>[] = [];

      const hpValue = Math.floor((target.hp + user.hp) / 2);
      if (user.hp < hpValue) {
        const healing = user.heal(hpValue - user.hp);
        if (healing) {
          user.scene.damageNumberHandler.add(user, healing, HitResult.HEAL);
        }
      } else if (user.hp > hpValue) {
        const damage = user.damage(user.hp - hpValue, true);
        if (damage) {
          user.scene.damageNumberHandler.add(user, damage);
        }
      }
      infoUpdates.push(user.updateInfo());

      if (target.hp < hpValue) {
        const healing = target.heal(hpValue - target.hp);
        if (healing) {
          user.scene.damageNumberHandler.add(user, healing, HitResult.HEAL);
        }
      } else if (target.hp > hpValue) {
        const damage = target.damage(target.hp - hpValue, true);
        if (damage) {
          target.scene.damageNumberHandler.add(target, damage);
        }
      }
      infoUpdates.push(target.updateInfo());

      return Promise.all(infoUpdates).then(() => resolve(true));
    });
  }
}

export class VariablePowerAttr extends MoveAttr {
  apply(user: Pokemon, target: Pokemon, move: Move, args: any[]): boolean {
    //const power = args[0] as Utils.NumberHolder;
    return false;
  }
}

export class LessPPMorePowerAttr extends VariablePowerAttr {
  /**
   * Power up moves when less PP user has
   * @param user {@linkcode Pokemon} using this move
   * @param target {@linkcode Pokemon} target of this move
   * @param move {@linkcode Move} being used
   * @param args [0] {@linkcode Utils.NumberHolder} of power
   * @returns true if the function succeeds
   */
  apply(user: Pokemon, target: Pokemon, move: Move, args: any[]): boolean {
    const ppMax = move.pp;
    const ppUsed = user.moveset.find((m) => m?.moveId === move.id)?.ppUsed!; // TODO: is the bang correct?

    let ppRemains = ppMax - ppUsed;
    /** Reduce to 0 to avoid negative numbers if user has 1PP before attack and target has Ability.PRESSURE */
    if (ppRemains < 0) {
      ppRemains = 0;
    }

    const power = args[0] as Utils.NumberHolder;

    switch (ppRemains) {
    case 0:
      power.value = 200;
      break;
    case 1:
      power.value = 80;
      break;
    case 2:
      power.value = 60;
      break;
    case 3:
      power.value = 50;
      break;
    default:
      power.value = 40;
      break;
    }
    return true;
  }
}

export class MovePowerMultiplierAttr extends VariablePowerAttr {
  private powerMultiplierFunc: (user: Pokemon, target: Pokemon, move: Move) => number;

  constructor(powerMultiplier: (user: Pokemon, target: Pokemon, move: Move) => number) {
    super();

    this.powerMultiplierFunc = powerMultiplier;
  }

  apply(user: Pokemon, target: Pokemon, move: Move, args: any[]): boolean {
    const power = args[0] as Utils.NumberHolder;
    power.value *= this.powerMultiplierFunc(user, target, move);

    return true;
  }
}

/**
 * Helper function to calculate the the base power of an ally's hit when using Beat Up.
 * @param user The Pokemon that used Beat Up.
 * @param allyIndex The party position of the ally contributing to Beat Up.
 * @returns The base power of the Beat Up hit.
 */
const beatUpFunc = (user: Pokemon, allyIndex: number): number => {
  const party = user.isPlayer() ? user.scene.getParty() : user.scene.getEnemyParty();

  for (let i = allyIndex; i < party.length; i++) {
    const pokemon = party[i];

    // The user contributes to Beat Up regardless of status condition.
    // Allies can contribute only if they do not have a non-volatile status condition.
    if (pokemon.id !== user.id && pokemon?.status && pokemon.status.effect !== StatusEffect.NONE) {
      continue;
    }
    return (pokemon.species.getBaseStat(Stat.ATK) / 10) + 5;
  }
  return 0;
};

export class BeatUpAttr extends VariablePowerAttr {

  /**
   * Gets the next party member to contribute to a Beat Up hit, and calculates the base power for it.
   * @param user Pokemon that used the move
   * @param _target N/A
   * @param _move Move with this attribute
   * @param args N/A
   * @returns true if the function succeeds
   */
  apply(user: Pokemon, target: Pokemon, move: Move, args: any[]): boolean {
    const power = args[0] as Utils.NumberHolder;

    const party = user.isPlayer() ? user.scene.getParty() : user.scene.getEnemyParty();
    const allyCount = party.filter(pokemon => {
      return pokemon.id === user.id || !pokemon.status?.effect;
    }).length;
    const allyIndex = (user.turnData.hitCount - user.turnData.hitsLeft) % allyCount;
    power.value = beatUpFunc(user, allyIndex);
    return true;
  }
}

const doublePowerChanceMessageFunc = (user: Pokemon, target: Pokemon, move: Move) => {
  let message: string = "";
  user.scene.executeWithSeedOffset(() => {
    const rand = Utils.randSeedInt(100);
    if (rand < move.chance) {
      message = i18next.t("moveTriggers:goingAllOutForAttack", {pokemonName: getPokemonNameWithAffix(user)});
    }
  }, user.scene.currentBattle.turn << 6, user.scene.waveSeed);
  return message;
};

export class DoublePowerChanceAttr extends VariablePowerAttr {
  apply(user: Pokemon, target: Pokemon, move: Move, args: any[]): boolean {
    let rand: integer;
    user.scene.executeWithSeedOffset(() => rand = Utils.randSeedInt(100), user.scene.currentBattle.turn << 6, user.scene.waveSeed);
    if (rand! < move.chance) {
      const power = args[0] as Utils.NumberHolder;
      power.value *= 2;
      return true;
    }

    return false;
  }
}

export abstract class ConsecutiveUsePowerMultiplierAttr extends MovePowerMultiplierAttr {
  constructor(limit: integer, resetOnFail: boolean, resetOnLimit?: boolean, ...comboMoves: Moves[]) {
    super((user: Pokemon, target: Pokemon, move: Move): number => {
      const moveHistory = user.getLastXMoves(limit + 1).slice(1);

      let count = 0;
      let turnMove: TurnMove | undefined;

      while (((turnMove = moveHistory.shift())?.move === move.id || (comboMoves.length && comboMoves.includes(turnMove?.move!))) && (!resetOnFail || turnMove?.result === MoveResult.SUCCESS)) { // TODO: is this bang correct?
        if (count < (limit - 1)) {
          count++;
        } else if (resetOnLimit) {
          count = 0;
        } else {
          break;
        }
      }

      return this.getMultiplier(count);
    });
  }

  abstract getMultiplier(count: integer): number;
}

export class ConsecutiveUseDoublePowerAttr extends ConsecutiveUsePowerMultiplierAttr {
  getMultiplier(count: number): number {
    return Math.pow(2, count);
  }
}

export class ConsecutiveUseMultiBasePowerAttr extends ConsecutiveUsePowerMultiplierAttr {
  getMultiplier(count: number): number {
    return (count + 1);
  }
}

export class WeightPowerAttr extends VariablePowerAttr {
  apply(user: Pokemon, target: Pokemon, move: Move, args: any[]): boolean {
    const power = args[0] as Utils.NumberHolder;

    const targetWeight = target.getWeight();
    const weightThresholds = [ 10, 25, 50, 100, 200 ];

    let w = 0;
    while (targetWeight >= weightThresholds[w]) {
      if (++w === weightThresholds.length) {
        break;
      }
    }

    power.value = (w + 1) * 20;

    return true;
  }
}

/**
 * Attribute used for Electro Ball move.
 * @extends VariablePowerAttr
 * @see {@linkcode apply}
 **/
export class ElectroBallPowerAttr extends VariablePowerAttr {
  /**
   * Move that deals more damage the faster {@linkcode BattleStat.SPD}
   * the user is compared to the target.
   * @param user Pokemon that used the move
   * @param target The target of the move
   * @param move Move with this attribute
   * @param args N/A
   * @returns true if the function succeeds
   */
  apply(user: Pokemon, target: Pokemon, move: Move, args: any[]): boolean {
    const power = args[0] as Utils.NumberHolder;

    const statRatio = target.getBattleStat(Stat.SPD) / user.getBattleStat(Stat.SPD);
    const statThresholds = [ 0.25, 1 / 3, 0.5, 1, -1 ];
    const statThresholdPowers = [ 150, 120, 80, 60, 40 ];

    let w = 0;
    while (w < statThresholds.length - 1 && statRatio > statThresholds[w]) {
      if (++w === statThresholds.length) {
        break;
      }
    }

    power.value = statThresholdPowers[w];
    return true;
  }
}


/**
 * Attribute used for Gyro Ball move.
 * @extends VariablePowerAttr
 * @see {@linkcode apply}
 **/
export class GyroBallPowerAttr extends VariablePowerAttr {
  /**
   * Move that deals more damage the slower {@linkcode BattleStat.SPD}
   * the user is compared to the target.
   * @param user Pokemon that used the move
   * @param target The target of the move
   * @param move Move with this attribute
   * @param args N/A
   * @returns true if the function succeeds
   */
  apply(user: Pokemon, target: Pokemon, move: Move, args: any[]): boolean {
    const power = args[0] as Utils.NumberHolder;
    const userSpeed = user.getBattleStat(Stat.SPD);
    if (userSpeed < 1) {
      // Gen 6+ always have 1 base power
      power.value = 1;
      return true;
    }

    power.value = Math.floor(Math.min(150, 25 * target.getBattleStat(Stat.SPD) / userSpeed + 1));
    return true;
  }
}

export class LowHpPowerAttr extends VariablePowerAttr {
  apply(user: Pokemon, target: Pokemon, move: Move, args: any[]): boolean {
    const power = args[0] as Utils.NumberHolder;
    const hpRatio = user.getHpRatio();

    switch (true) {
    case (hpRatio < 0.0417):
      power.value = 200;
      break;
    case (hpRatio < 0.1042):
      power.value = 150;
      break;
    case (hpRatio < 0.2083):
      power.value = 100;
      break;
    case (hpRatio < 0.3542):
      power.value = 80;
      break;
    case (hpRatio < 0.6875):
      power.value = 40;
      break;
    default:
      power.value = 20;
      break;
    }

    return true;
  }
}

export class CompareWeightPowerAttr extends VariablePowerAttr {
  apply(user: Pokemon, target: Pokemon, move: Move, args: any[]): boolean {
    const power = args[0] as Utils.NumberHolder;
    const userWeight = user.getWeight();
    const targetWeight = target.getWeight();

    if (!userWeight || userWeight === 0) {
      return false;
    }

    const relativeWeight = (targetWeight / userWeight) * 100;

    switch (true) {
    case (relativeWeight < 20.01):
      power.value = 120;
      break;
    case (relativeWeight < 25.01):
      power.value = 100;
      break;
    case (relativeWeight < 33.35):
      power.value = 80;
      break;
    case (relativeWeight < 50.01):
      power.value = 60;
      break;
    default:
      power.value = 40;
      break;
    }

    return true;
  }
}

export class HpPowerAttr extends VariablePowerAttr {
  apply(user: Pokemon, target: Pokemon, move: Move, args: any[]): boolean {
    (args[0] as Utils.NumberHolder).value = Math.max(Math.floor(150 * user.getHpRatio()), 1);

    return true;
  }
}

/**
 * Attribute used for moves whose base power scales with the opponent's HP
 * Used for Crush Grip, Wring Out, and Hard Press
 * maxBasePower 100 for Hard Press, 120 for others
 */
export class OpponentHighHpPowerAttr extends VariablePowerAttr {
  maxBasePower: number;

  constructor(maxBasePower: number) {
    super();
    this.maxBasePower = maxBasePower;
  }

  /**
   * Changes the base power of the move to be the target's HP ratio times the maxBasePower with a min value of 1
   * @param user n/a
   * @param target the Pokemon being attacked
   * @param move n/a
   * @param args holds the base power of the move at args[0]
   * @returns true
   */
  apply(user: Pokemon, target: Pokemon, move: Move, args: any[]): boolean {
    (args[0] as Utils.NumberHolder).value = Math.max(Math.floor(this.maxBasePower * target.getHpRatio()), 1);

    return true;
  }
}

export class FirstAttackDoublePowerAttr extends VariablePowerAttr {
  apply(user: Pokemon, target: Pokemon, move: Move, args: any[]): boolean {
    console.log(target.getLastXMoves(1), target.scene.currentBattle.turn);
    if (!target.getLastXMoves(1).find(m => m.turn === target.scene.currentBattle.turn)) {
      (args[0] as Utils.NumberHolder).value *= 2;
      return true;
    }

    return false;
  }
}


export class TurnDamagedDoublePowerAttr extends VariablePowerAttr {
  apply(user: Pokemon, target: Pokemon, move: Move, args: any[]): boolean {
    if (user.turnData.attacksReceived.find(r => r.damage && r.sourceId === target.id)) {
      (args[0] as Utils.NumberHolder).value *= 2;
      return true;
    }

    return false;
  }
}

const magnitudeMessageFunc = (user: Pokemon, target: Pokemon, move: Move) => {
  let message: string;
  user.scene.executeWithSeedOffset(() => {
    const magnitudeThresholds = [ 5, 15, 35, 65, 75, 95 ];

    const rand = Utils.randSeedInt(100);

    let m = 0;
    for (; m < magnitudeThresholds.length; m++) {
      if (rand < magnitudeThresholds[m]) {
        break;
      }
    }

    message = i18next.t("moveTriggers:magnitudeMessage", {magnitude: m + 4});
  }, user.scene.currentBattle.turn << 6, user.scene.waveSeed);
  return message!;
};

export class MagnitudePowerAttr extends VariablePowerAttr {
  apply(user: Pokemon, target: Pokemon, move: Move, args: any[]): boolean {
    const power = args[0] as Utils.NumberHolder;

    const magnitudeThresholds = [ 5, 15, 35, 65, 75, 95 ];
    const magnitudePowers = [ 10, 30, 50, 70, 90, 100, 110, 150 ];

    let rand: integer;

    user.scene.executeWithSeedOffset(() => rand = Utils.randSeedInt(100), user.scene.currentBattle.turn << 6, user.scene.waveSeed);

    let m = 0;
    for (; m < magnitudeThresholds.length; m++) {
      if (rand! < magnitudeThresholds[m]) {
        break;
      }
    }

    power.value = magnitudePowers[m];

    return true;
  }
}

export class AntiSunlightPowerDecreaseAttr extends VariablePowerAttr {
  apply(user: Pokemon, target: Pokemon, move: Move, args: any[]): boolean {
    if (!user.scene.arena.weather?.isEffectSuppressed(user.scene)) {
      const power = args[0] as Utils.NumberHolder;
      const weatherType = user.scene.arena.weather?.weatherType || WeatherType.NONE;
      switch (weatherType) {
      case WeatherType.RAIN:
      case WeatherType.SANDSTORM:
      case WeatherType.HAIL:
      case WeatherType.SNOW:
      case WeatherType.HEAVY_RAIN:
        power.value *= 0.5;
        return true;
      }
    }

    return false;
  }
}

export class FriendshipPowerAttr extends VariablePowerAttr {
  private invert: boolean;

  constructor(invert?: boolean) {
    super();

    this.invert = !!invert;
  }

  apply(user: Pokemon, target: Pokemon, move: Move, args: any[]): boolean {
    const power = args[0] as Utils.NumberHolder;

    const friendshipPower = Math.floor(Math.min(user instanceof PlayerPokemon ? user.friendship : user.species.baseFriendship, 255) / 2.5);
    power.value = Math.max(!this.invert ? friendshipPower : 102 - friendshipPower, 1);

    return true;
  }
}

export class HitCountPowerAttr extends VariablePowerAttr {
  apply(user: Pokemon, target: Pokemon, move: Move, args: any[]): boolean {
    (args[0] as Utils.NumberHolder).value += Math.min(user.battleData.hitCount, 6) * 50;

    return true;
  }
}

/**
 * Turning a once was (StatChangeCountPowerAttr) statement and making it available to call for any attribute.
 * @param {Pokemon} pokemon The pokemon that is being used to calculate the count of positive stats
 * @returns {number} Returns the amount of positive stats
 */
const countPositiveStats = (pokemon: Pokemon): number => {
  return pokemon.summonData.battleStats.reduce((total, stat) => (stat && stat > 0) ? total + stat : total, 0);
};

/**
 * Attribute that increases power based on the amount of positive stat increases.
 */
export class StatChangeCountPowerAttr extends VariablePowerAttr {

  /**
   * @param {Pokemon} user The pokemon that is being used to calculate the amount of positive stats
   * @param {Pokemon} target N/A
   * @param {Move} move N/A
   * @param {any[]} args The argument for VariablePowerAttr, accumulates and sets the amount of power multiplied by stats
   * @returns {boolean} Returns true if attribute is applied
   */
  apply(user: Pokemon, target: Pokemon, move: Move, args: any[]): boolean {
    const positiveStats: number = countPositiveStats(user);

    (args[0] as Utils.NumberHolder).value += positiveStats * 20;
    return true;
  }
}

/**
 * Punishment normally has a base power of 60,
 * but gains 20 power for every increased stat stage the target has,
 * up to a maximum of 200 base power in total.
 */
export class PunishmentPowerAttr extends VariablePowerAttr {
  private PUNISHMENT_MIN_BASE_POWER = 60;
  private PUNISHMENT_MAX_BASE_POWER = 200;

  /**
     * @param {Pokemon} user N/A
     * @param {Pokemon} target The pokemon that the move is being used against, as well as calculating the stats for the min/max base power
     * @param {Move} move N/A
     * @param {any[]} args The value that is being changed due to VariablePowerAttr
     * @returns Returns true if attribute is applied
     */
  apply(user: Pokemon, target: Pokemon, move: Move, args: any[]): boolean {
    const positiveStats: number = countPositiveStats(target);
    (args[0] as Utils.NumberHolder).value = Math.min(
      this.PUNISHMENT_MAX_BASE_POWER,
      this.PUNISHMENT_MIN_BASE_POWER + positiveStats * 20
    );
    return true;
  }
}

export class PresentPowerAttr extends VariablePowerAttr {
  apply(user: Pokemon, target: Pokemon, move: Move, args: any[]): boolean {
    /**
     * If this move is multi-hit, and this attribute is applied to any hit
     * other than the first, this move cannot result in a heal.
     */
    const firstHit = (user.turnData.hitCount === user.turnData.hitsLeft);

    const powerSeed = Utils.randSeedInt(firstHit ? 100 : 80);
    if (powerSeed <= 40) {
      (args[0] as Utils.NumberHolder).value = 40;
    } else if (40 < powerSeed && powerSeed <= 70) {
      (args[0] as Utils.NumberHolder).value = 80;
    } else if (70 < powerSeed && powerSeed <= 80) {
      (args[0] as Utils.NumberHolder).value = 120;
    } else if (80 < powerSeed && powerSeed <= 100) {
      // If this move is multi-hit, disable all other hits
      user.stopMultiHit();
      target.scene.unshiftPhase(new PokemonHealPhase(target.scene, target.getBattlerIndex(),
        Math.max(Math.floor(target.getMaxHp() / 4), 1), i18next.t("moveTriggers:regainedHealth", {pokemonName: getPokemonNameWithAffix(target)}), true));
    }

    return true;
  }
}

export class WaterShurikenPowerAttr extends VariablePowerAttr {
  apply(user: Pokemon, target: Pokemon, move: Move, args: any[]): boolean {
    if (user.species.speciesId === Species.GRENINJA && user.hasAbility(Abilities.BATTLE_BOND) && user.formIndex === 2) {
      (args[0] as Utils.IntegerHolder).value = 20;
      return true;
    }
    return false;
  }
}

/**
 * Attribute used to calculate the power of attacks that scale with Stockpile stacks (i.e. Spit Up).
 */
export class SpitUpPowerAttr extends VariablePowerAttr {
  private multiplier: number = 0;

  constructor(multiplier: number) {
    super();
    this.multiplier = multiplier;
  }

  apply(user: Pokemon, target: Pokemon, move: Move, args: any[]): boolean {
    const stockpilingTag = user.getTag(StockpilingTag);

    if (stockpilingTag !== null && stockpilingTag.stockpiledCount > 0) {
      const power = args[0] as Utils.IntegerHolder;
      power.value = this.multiplier * stockpilingTag.stockpiledCount;
      return true;
    }

    return false;
  }
}

/**
 * Attribute used to apply Swallow's healing, which scales with Stockpile stacks.
 * Does NOT remove stockpiled stacks.
 */
export class SwallowHealAttr extends HealAttr {
  apply(user: Pokemon, target: Pokemon, move: Move, args: any[]): boolean {
    const stockpilingTag = user.getTag(StockpilingTag);

    if (stockpilingTag !== null && stockpilingTag?.stockpiledCount > 0) {
      const stockpiled = stockpilingTag.stockpiledCount;
      let healRatio: number;

      if (stockpiled === 1) {
        healRatio = 0.25;
      } else if (stockpiled === 2) {
        healRatio = 0.50;
      } else { // stockpiled >= 3
        healRatio = 1.00;
      }

      if (healRatio) {
        this.addHealPhase(user, healRatio);
        return true;
      }
    }

    return false;
  }
}

const hasStockpileStacksCondition: MoveConditionFunc = (user) => {
  const hasStockpilingTag = user.getTag(StockpilingTag);
  return !!hasStockpilingTag && hasStockpilingTag.stockpiledCount > 0;
};

/**
 * Attribute used for multi-hit moves that increase power in increments of the
 * move's base power for each hit, namely Triple Kick and Triple Axel.
 * @extends VariablePowerAttr
 * @see {@linkcode apply}
 */
export class MultiHitPowerIncrementAttr extends VariablePowerAttr {
  /** The max number of base power increments allowed for this move */
  private maxHits: integer;

  constructor(maxHits: integer) {
    super();

    this.maxHits = maxHits;
  }

  /**
   * Increases power of move in increments of the base power for the amount of times
   * the move hit. In the case that the move is extended, it will circle back to the
   * original base power of the move after incrementing past the maximum amount of
   * hits.
   * @param user {@linkcode Pokemon} that used the move
   * @param target {@linkcode Pokemon} that the move was used on
   * @param move {@linkcode Move} with this attribute
   * @param args [0] {@linkcode Utils.NumberHolder} for final calculated power of move
   * @returns true if attribute application succeeds
   */
  apply(user: Pokemon, target: Pokemon, move: Move, args: any[]): boolean {
    const hitsTotal = user.turnData.hitCount - Math.max(user.turnData.hitsLeft, 0);
    const power = args[0] as Utils.NumberHolder;

    power.value = move.power * (1 + hitsTotal % this.maxHits);

    return true;
  }
}

/**
 * Attribute used for moves that double in power if the given move immediately
 * preceded the move applying the attribute, namely Fusion Flare and
 * Fusion Bolt.
 * @extends VariablePowerAttr
 * @see {@linkcode apply}
 */
export class LastMoveDoublePowerAttr extends VariablePowerAttr {
  /** The move that must precede the current move */
  private move: Moves;

  constructor(move: Moves) {
    super();

    this.move = move;
  }

  /**
   * Doubles power of move if the given move is found to precede the current
   * move with no other moves being executed in between, only ignoring failed
   * moves if any.
   * @param user {@linkcode Pokemon} that used the move
   * @param target N/A
   * @param move N/A
   * @param args [0] {@linkcode Utils.NumberHolder} that holds the resulting power of the move
   * @returns true if attribute application succeeds, false otherwise
   */
  apply(user: Pokemon, _target: Pokemon, _move: Move, args: any[]): boolean {
    const power = args[0] as Utils.NumberHolder;
    const enemy = user.getOpponent(0);
    const pokemonActed: Pokemon[] = [];

    if (enemy?.turnData.acted) {
      pokemonActed.push(enemy);
    }

    if (user.scene.currentBattle.double) {
      const userAlly = user.getAlly();
      const enemyAlly = enemy?.getAlly();

      if (userAlly && userAlly.turnData.acted) {
        pokemonActed.push(userAlly);
      }
      if (enemyAlly && enemyAlly.turnData.acted) {
        pokemonActed.push(enemyAlly);
      }
    }

    pokemonActed.sort((a, b) => b.turnData.order - a.turnData.order);

    for (const p of pokemonActed) {
      const [ lastMove ] = p.getLastXMoves(1);
      if (lastMove.result !== MoveResult.FAIL) {
        if ((lastMove.result === MoveResult.SUCCESS) && (lastMove.move === this.move)) {
          power.value *= 2;
          return true;
        } else {
          break;
        }
      }
    }

    return false;
  }
}

export class VariableAtkAttr extends MoveAttr {
  constructor() {
    super();
  }

  apply(user: Pokemon, target: Pokemon, move: Move, args: any[]): boolean {
    //const atk = args[0] as Utils.IntegerHolder;
    return false;
  }
}

export class TargetAtkUserAtkAttr extends VariableAtkAttr {
  constructor() {
    super();
  }
  apply(user: Pokemon, target: Pokemon, move: Move, args: any[]): boolean {
    (args[0] as Utils.IntegerHolder).value = target.getBattleStat(Stat.ATK, target);
    return true;
  }
}

export class DefAtkAttr extends VariableAtkAttr {
  constructor() {
    super();
  }

  apply(user: Pokemon, target: Pokemon, move: Move, args: any[]): boolean {
    (args[0] as Utils.IntegerHolder).value = user.getBattleStat(Stat.DEF, target);
    return true;
  }
}

export class VariableDefAttr extends MoveAttr {
  constructor() {
    super();
  }

  apply(user: Pokemon, target: Pokemon, move: Move, args: any[]): boolean {
    //const def = args[0] as Utils.IntegerHolder;
    return false;
  }
}

export class DefDefAttr extends VariableDefAttr {
  constructor() {
    super();
  }

  apply(user: Pokemon, target: Pokemon, move: Move, args: any[]): boolean {
    (args[0] as Utils.IntegerHolder).value = target.getBattleStat(Stat.DEF, user);
    return true;
  }
}

export class VariableAccuracyAttr extends MoveAttr {
  apply(user: Pokemon, target: Pokemon, move: Move, args: any[]): boolean {
    //const accuracy = args[0] as Utils.NumberHolder;
    return false;
  }
}

/**
 * Attribute used for Thunder and Hurricane that sets accuracy to 50 in sun and never miss in rain
 */
export class ThunderAccuracyAttr extends VariableAccuracyAttr {
  apply(user: Pokemon, target: Pokemon, move: Move, args: any[]): boolean {
    if (!user.scene.arena.weather?.isEffectSuppressed(user.scene)) {
      const accuracy = args[0] as Utils.NumberHolder;
      const weatherType = user.scene.arena.weather?.weatherType || WeatherType.NONE;
      switch (weatherType) {
      case WeatherType.SUNNY:
      case WeatherType.HARSH_SUN:
        accuracy.value = 50;
        return true;
      case WeatherType.RAIN:
      case WeatherType.HEAVY_RAIN:
        accuracy.value = -1;
        return true;
      }
    }

    return false;
  }
}

/**
 * Attribute used for Bleakwind Storm, Wildbolt Storm, and Sandsear Storm that sets accuracy to never
 * miss in rain
 * Springtide Storm does NOT have this property
 */
export class StormAccuracyAttr extends VariableAccuracyAttr {
  apply(user: Pokemon, target: Pokemon, move: Move, args: any[]): boolean {
    if (!user.scene.arena.weather?.isEffectSuppressed(user.scene)) {
      const accuracy = args[0] as Utils.NumberHolder;
      const weatherType = user.scene.arena.weather?.weatherType || WeatherType.NONE;
      switch (weatherType) {
      case WeatherType.RAIN:
      case WeatherType.HEAVY_RAIN:
        accuracy.value = -1;
        return true;
      }
    }

    return false;
  }
}

/**
 * Attribute used for moves which never miss
 * against Pokemon with the {@linkcode BattlerTagType.MINIMIZED}
 * @extends VariableAccuracyAttr
 * @see {@linkcode apply}
 */
export class MinimizeAccuracyAttr extends VariableAccuracyAttr {
  /**
   * @see {@linkcode apply}
   * @param user N/A
   * @param target {@linkcode Pokemon} target of the move
   * @param move N/A
   * @param args [0] Accuracy of the move to be modified
   * @returns true if the function succeeds
   */
  apply(user: Pokemon, target: Pokemon, move: Move, args: any[]): boolean {
    if (target.getTag(BattlerTagType.MINIMIZED)) {
      const accuracy = args[0] as Utils.NumberHolder;
      accuracy.value = -1;

      return true;
    }

    return false;
  }
}

export class ToxicAccuracyAttr extends VariableAccuracyAttr {
  apply(user: Pokemon, target: Pokemon, move: Move, args: any[]): boolean {
    if (user.isOfType(Type.POISON)) {
      const accuracy = args[0] as Utils.NumberHolder;
      accuracy.value = -1;
      return true;
    }

    return false;
  }
}

export class BlizzardAccuracyAttr extends VariableAccuracyAttr {
  apply(user: Pokemon, target: Pokemon, move: Move, args: any[]): boolean {
    if (!user.scene.arena.weather?.isEffectSuppressed(user.scene)) {
      const accuracy = args[0] as Utils.NumberHolder;
      const weatherType = user.scene.arena.weather?.weatherType || WeatherType.NONE;
      if (weatherType === WeatherType.HAIL || weatherType === WeatherType.SNOW) {
        accuracy.value = -1;
        return true;
      }
    }

    return false;
  }
}

export class VariableMoveCategoryAttr extends MoveAttr {
  apply(user: Pokemon, target: Pokemon, move: Move, args: any[]): boolean {
    return false;
  }
}

export class PhotonGeyserCategoryAttr extends VariableMoveCategoryAttr {
  apply(user: Pokemon, target: Pokemon, move: Move, args: any[]): boolean {
    const category = (args[0] as Utils.IntegerHolder);

    if (user.getBattleStat(Stat.ATK, target, move) > user.getBattleStat(Stat.SPATK, target, move)) {
      category.value = MoveCategory.PHYSICAL;
      return true;
    }

    return false;
  }
}

export class TeraBlastCategoryAttr extends VariableMoveCategoryAttr {
  apply(user: Pokemon, target: Pokemon, move: Move, args: any[]): boolean {
    const category = (args[0] as Utils.IntegerHolder);

    if (user.isTerastallized() && user.getBattleStat(Stat.ATK, target, move) > user.getBattleStat(Stat.SPATK, target, move)) {
      category.value = MoveCategory.PHYSICAL;
      return true;
    }

    return false;
  }
}

/**
 * Change the move category to status when used on the ally
 * @extends VariableMoveCategoryAttr
 * @see {@linkcode apply}
 */
export class StatusCategoryOnAllyAttr extends VariableMoveCategoryAttr {
  /**
   * @param user {@linkcode Pokemon} using the move
   * @param target {@linkcode Pokemon} target of the move
   * @param move {@linkcode Move} with this attribute
   * @param args [0] {@linkcode Utils.IntegerHolder} The category of the move
   * @returns true if the function succeeds
   */
  apply(user: Pokemon, target: Pokemon, move: Move, args: any[]): boolean {
    const category = (args[0] as Utils.IntegerHolder);

    if (user.getAlly() === target) {
      category.value = MoveCategory.STATUS;
      return true;
    }

    return false;
  }
}

export class ShellSideArmCategoryAttr extends VariableMoveCategoryAttr {
  apply(user: Pokemon, target: Pokemon, move: Move, args: any[]): boolean {
    const category = (args[0] as Utils.IntegerHolder);
    const atkRatio = user.getBattleStat(Stat.ATK, target, move) / target.getBattleStat(Stat.DEF, user, move);
    const specialRatio = user.getBattleStat(Stat.SPATK, target, move) / target.getBattleStat(Stat.SPDEF, user, move);

    // Shell Side Arm is much more complicated than it looks, this is a partial implementation to try to achieve something similar to the games
    if (atkRatio > specialRatio) {
      category.value = MoveCategory.PHYSICAL;
      return true;
    } else if (atkRatio === specialRatio && user.randSeedInt(2) === 0) {
      category.value = MoveCategory.PHYSICAL;
      return true;
    }

    return false;
  }
}

export class VariableMoveTypeAttr extends MoveAttr {
  apply(user: Pokemon, target: Pokemon, move: Move, args: any[]): boolean {
    return false;
  }
}

export class FormChangeItemTypeAttr extends VariableMoveTypeAttr {
  apply(user: Pokemon, target: Pokemon, move: Move, args: any[]): boolean {
    if ([user.species.speciesId, user.fusionSpecies?.speciesId].includes(Species.ARCEUS) || [user.species.speciesId, user.fusionSpecies?.speciesId].includes(Species.SILVALLY)) {
      const form = user.species.speciesId === Species.ARCEUS || user.species.speciesId === Species.SILVALLY ? user.formIndex : user.fusionSpecies?.formIndex!; // TODO: is this bang correct?

      move.type = Type[Type[form]];
      return true;
    }

    return false;
  }
}

export class TechnoBlastTypeAttr extends VariableMoveTypeAttr {
  apply(user: Pokemon, target: Pokemon, move: Move, args: any[]): boolean {
    if ([user.species.speciesId, user.fusionSpecies?.speciesId].includes(Species.GENESECT)) {
      const form = user.species.speciesId === Species.GENESECT ? user.formIndex : user.fusionSpecies?.formIndex;

      switch (form) {
      case 1: // Shock Drive
        move.type = Type.ELECTRIC;
        break;
      case 2: // Burn Drive
        move.type = Type.FIRE;
        break;
      case 3: // Chill Drive
        move.type = Type.ICE;
        break;
      case 4: // Douse Drive
        move.type = Type.WATER;
        break;
      default:
        move.type = Type.NORMAL;
        break;
      }
      return true;
    }

    return false;
  }
}

export class AuraWheelTypeAttr extends VariableMoveTypeAttr {
  apply(user: Pokemon, target: Pokemon, move: Move, args: any[]): boolean {
    if ([user.species.speciesId, user.fusionSpecies?.speciesId].includes(Species.MORPEKO)) {
      const form = user.species.speciesId === Species.MORPEKO ? user.formIndex : user.fusionSpecies?.formIndex;

      switch (form) {
      case 1: // Hangry Mode
        move.type = Type.DARK;
        break;
      default: // Full Belly Mode
        move.type = Type.ELECTRIC;
        break;
      }
      return true;
    }

    return false;
  }
}

export class RagingBullTypeAttr extends VariableMoveTypeAttr {
  apply(user: Pokemon, target: Pokemon, move: Move, args: any[]): boolean {
    if ([user.species.speciesId, user.fusionSpecies?.speciesId].includes(Species.PALDEA_TAUROS)) {
      const form = user.species.speciesId === Species.PALDEA_TAUROS ? user.formIndex : user.fusionSpecies?.formIndex;

      switch (form) {
      case 1: // Blaze breed
        move.type = Type.FIRE;
        break;
      case 2: // Aqua breed
        move.type = Type.WATER;
        break;
      default:
        move.type = Type.FIGHTING;
        break;
      }
      return true;
    }

    return false;
  }
}

export class IvyCudgelTypeAttr extends VariableMoveTypeAttr {
  apply(user: Pokemon, target: Pokemon, move: Move, args: any[]): boolean {
    if ([user.species.speciesId, user.fusionSpecies?.speciesId].includes(Species.OGERPON)) {
      const form = user.species.speciesId === Species.OGERPON ? user.formIndex : user.fusionSpecies?.formIndex;

      switch (form) {
      case 1: // Wellspring Mask
      case 5: // Wellspring Mask Tera
        move.type = Type.WATER;
        break;
      case 2: // Hearthflame Mask
      case 6: // Hearthflame Mask Tera
        move.type = Type.FIRE;
        break;
      case 3: // Cornerstone Mask
      case 7: // Cornerstone Mask Tera
        move.type = Type.ROCK;
        break;
      case 4: // Teal Mask Tera
      default:
        move.type = Type.GRASS;
        break;
      }
      return true;
    }

    return false;
  }
}

export class WeatherBallTypeAttr extends VariableMoveTypeAttr {
  apply(user: Pokemon, target: Pokemon, move: Move, args: any[]): boolean {
    if (!user.scene.arena.weather?.isEffectSuppressed(user.scene)) {
      switch (user.scene.arena.weather?.weatherType) {
      case WeatherType.SUNNY:
      case WeatherType.HARSH_SUN:
        move.type = Type.FIRE;
        break;
      case WeatherType.RAIN:
      case WeatherType.HEAVY_RAIN:
        move.type = Type.WATER;
        break;
      case WeatherType.SANDSTORM:
        move.type = Type.ROCK;
        break;
      case WeatherType.HAIL:
      case WeatherType.SNOW:
        move.type = Type.ICE;
        break;
      default:
        return false;
      }
      return true;
    }

    return false;
  }
}

/**
 * Changes the move's type to match the current terrain.
 * Has no effect if the user is not grounded.
 * @extends VariableMoveTypeAttr
 * @see {@linkcode apply}
 */
export class TerrainPulseTypeAttr extends VariableMoveTypeAttr {
  /**
   * @param user {@linkcode Pokemon} using this move
   * @param target N/A
   * @param move N/A
   * @param args [0] {@linkcode Utils.IntegerHolder} The move's type to be modified
   * @returns true if the function succeeds
   */
  apply(user: Pokemon, target: Pokemon, move: Move, args: any[]): boolean {
    if (!user.isGrounded()) {
      return false;
    }

    const currentTerrain = user.scene.arena.getTerrainType();
    switch (currentTerrain) {
    case TerrainType.MISTY:
      move.type = Type.FAIRY;
      break;
    case TerrainType.ELECTRIC:
      move.type = Type.ELECTRIC;
      break;
    case TerrainType.GRASSY:
      move.type = Type.GRASS;
      break;
    case TerrainType.PSYCHIC:
      move.type = Type.PSYCHIC;
      break;
    default:
      return false;
    }
    return true;
  }
}

export class HiddenPowerTypeAttr extends VariableMoveTypeAttr {
  apply(user: Pokemon, target: Pokemon, move: Move, args: any[]): boolean {
    const iv_val = Math.floor(((user.ivs[Stat.HP] & 1)
      +(user.ivs[Stat.ATK] & 1) * 2
      +(user.ivs[Stat.DEF] & 1) * 4
      +(user.ivs[Stat.SPD] & 1) * 8
      +(user.ivs[Stat.SPATK] & 1) * 16
      +(user.ivs[Stat.SPDEF] & 1) * 32) * 15/63);

    move.type = [
      Type.FIGHTING, Type.FLYING, Type.POISON, Type.GROUND,
      Type.ROCK, Type.BUG, Type.GHOST, Type.STEEL,
      Type.FIRE, Type.WATER, Type.GRASS, Type.ELECTRIC,
      Type.PSYCHIC, Type.ICE, Type.DRAGON, Type.DARK][iv_val];

    return true;
  }
}

export class MatchUserTypeAttr extends VariableMoveTypeAttr {
  apply(user: Pokemon, target: Pokemon, move: Move, args: any[]): boolean {
    const userTypes = user.getTypes(true);

    if (userTypes.includes(Type.STELLAR)) { // will not change to stellar type
      const nonTeraTypes = user.getTypes();
      move.type = nonTeraTypes[0];
      return true;
    } else if (userTypes.length > 0) {
      move.type = userTypes[0];
      return true;
    } else {
      return false;
    }

  }
}

export class VariableMoveTypeMultiplierAttr extends MoveAttr {
  apply(user: Pokemon, target: Pokemon, move: Move, args: any[]): boolean {
    return false;
  }
}

export class NeutralDamageAgainstFlyingTypeMultiplierAttr extends VariableMoveTypeMultiplierAttr {
  apply(user: Pokemon, target: Pokemon, move: Move, args: any[]): boolean {
    if (!target.getTag(BattlerTagType.IGNORE_FLYING)) {
      const multiplier = args[0] as Utils.NumberHolder;
      //When a flying type is hit, the first hit is always 1x multiplier. Levitating pokemon are instantly affected by typing
      if (target.isOfType(Type.FLYING) || target.hasAbility(Abilities.LEVITATE)) {
        multiplier.value = 1;
      }
      return true;
    }

    return false;
  }
}

export class WaterSuperEffectTypeMultiplierAttr extends VariableMoveTypeMultiplierAttr {
  apply(user: Pokemon, target: Pokemon, move: Move, args: any[]): boolean {
    const multiplier = args[0] as Utils.NumberHolder;
    if (target.isOfType(Type.WATER)) {
      multiplier.value *= 4; // Increased twice because initial reduction against water
      return true;
    }

    return false;
  }
}

export class IceNoEffectTypeAttr extends VariableMoveTypeMultiplierAttr {
  /**
   * Checks to see if the Target is Ice-Type or not. If so, the move will have no effect.
   * @param {Pokemon} user N/A
   * @param {Pokemon} target Pokemon that is being checked whether Ice-Type or not.
   * @param {Move} move N/A
   * @param {any[]} args Sets to false if the target is Ice-Type, so it should do no damage/no effect.
   * @returns {boolean} Returns true if move is successful, false if Ice-Type.
   */
  apply(user: Pokemon, target: Pokemon, move: Move, args: any[]): boolean {
    if (target.isOfType(Type.ICE)) {
      (args[0] as Utils.BooleanHolder).value = false;
      return false;
    }
    return true;
  }
}

export class FlyingTypeMultiplierAttr extends VariableMoveTypeMultiplierAttr {
  apply(user: Pokemon, target: Pokemon, move: Move, args: any[]): boolean {
    const multiplier = args[0] as Utils.NumberHolder;
    multiplier.value *= target.getAttackTypeEffectiveness(Type.FLYING, user);
    return true;
  }
}

export class OneHitKOAccuracyAttr extends VariableAccuracyAttr {
  apply(user: Pokemon, target: Pokemon, move: Move, args: any[]): boolean {
    const accuracy = args[0] as Utils.NumberHolder;
    if (user.level < target.level) {
      accuracy.value = 0;
    } else {
      accuracy.value = Math.min(Math.max(30 + 100 * (1 - target.level / user.level), 0), 100);
    }
    return true;
  }
}

export class SheerColdAccuracyAttr extends OneHitKOAccuracyAttr {
  /**
   * Changes the normal One Hit KO Accuracy Attr to implement the Gen VII changes,
   * where if the user is Ice-Type, it has more accuracy.
   * @param {Pokemon} user Pokemon that is using the move; checks the Pokemon's level.
   * @param {Pokemon} target Pokemon that is receiving the move; checks the Pokemon's level.
   * @param {Move} move N/A
   * @param {any[]} args Uses the accuracy argument, allowing to change it from either 0 if it doesn't pass
   * the first if/else, or 30/20 depending on the type of the user Pokemon.
   * @returns Returns true if move is successful, false if misses.
   */
  apply(user: Pokemon, target: Pokemon, move: Move, args: any[]): boolean {
    const accuracy = args[0] as Utils.NumberHolder;
    if (user.level < target.level) {
      accuracy.value = 0;
    } else {
      const baseAccuracy = user.isOfType(Type.ICE) ? 30 : 20;
      accuracy.value = Math.min(Math.max(baseAccuracy + 100 * (1 - target.level / user.level), 0), 100);
    }
    return true;
  }
}

export class MissEffectAttr extends MoveAttr {
  private missEffectFunc: UserMoveConditionFunc;

  constructor(missEffectFunc: UserMoveConditionFunc) {
    super();

    this.missEffectFunc = missEffectFunc;
  }

  apply(user: Pokemon, target: Pokemon, move: Move, args: any[]): boolean {
    this.missEffectFunc(user, move);
    return true;
  }
}

export class NoEffectAttr extends MoveAttr {
  private noEffectFunc: UserMoveConditionFunc;

  constructor(noEffectFunc: UserMoveConditionFunc) {
    super();

    this.noEffectFunc = noEffectFunc;
  }

  apply(user: Pokemon, target: Pokemon, move: Move, args: any[]): boolean {
    this.noEffectFunc(user, move);
    return true;
  }
}

const crashDamageFunc = (user: Pokemon, move: Move) => {
  const cancelled = new Utils.BooleanHolder(false);
  applyAbAttrs(BlockNonDirectDamageAbAttr, user, cancelled);
  if (cancelled.value) {
    return false;
  }

  user.damageAndUpdate(Math.floor(user.getMaxHp() / 2), HitResult.OTHER, false, true);
  user.scene.queueMessage(i18next.t("moveTriggers:keptGoingAndCrashed", {pokemonName: getPokemonNameWithAffix(user)}));
  user.turnData.damageTaken += Math.floor(user.getMaxHp() / 2);

  return true;
};

export class TypelessAttr extends MoveAttr { }
/**
* Attribute used for moves which ignore redirection effects, and always target their original target, i.e. Snipe Shot
* Bypasses Storm Drain, Follow Me, Ally Switch, and the like.
*/
export class BypassRedirectAttr extends MoveAttr { }

export class DisableMoveAttr extends MoveEffectAttr {
  constructor() {
    super(false);
  }

  apply(user: Pokemon, target: Pokemon, move: Move, args: any[]): boolean {
    if (!super.apply(user, target, move, args)) {
      return false;
    }

    const moveQueue = target.getLastXMoves();
    let turnMove: TurnMove | undefined;
    while (moveQueue.length) {
      turnMove = moveQueue.shift();
      if (turnMove?.virtual) {
        continue;
      }

      const moveIndex = target.getMoveset().findIndex(m => m?.moveId === turnMove?.move);
      if (moveIndex === -1) {
        return false;
      }

      const disabledMove = target.getMoveset()[moveIndex];
      target.summonData.disabledMove = disabledMove?.moveId!; // TODO: is this bang correct?
      target.summonData.disabledTurns = 4;

      user.scene.queueMessage(i18next.t("abilityTriggers:postDefendMoveDisable", { pokemonNameWithAffix: getPokemonNameWithAffix(target), moveName: disabledMove?.getName()}));

      return true;
    }

    return false;
  }

  getCondition(): MoveConditionFunc {
    return (user, target, move): boolean => { // TODO: Not sure what to do here
      if (target.summonData.disabledMove || target.isMax()) {
        return false;
      }

      const moveQueue = target.getLastXMoves();
      let turnMove: TurnMove | undefined;
      while (moveQueue.length) {
        turnMove = moveQueue.shift();
        if (turnMove?.virtual) {
          continue;
        }

        const move = target.getMoveset().find(m => m?.moveId === turnMove?.move);
        if (!move) {
          continue;
        }

        return true;
      }

      return false;
    };
  }

  getTargetBenefitScore(user: Pokemon, target: Pokemon, move: Move): integer {
    return -5;
  }
}

export class FrenzyAttr extends MoveEffectAttr {
  constructor() {
    super(true, MoveEffectTrigger.HIT, false, true);
  }

  canApply(user: Pokemon, target: Pokemon, move: Move, args: any[]) {
    return !(this.selfTarget ? user : target).isFainted();
  }

  apply(user: Pokemon, target: Pokemon, move: Move, args: any[]): boolean {
    if (!super.apply(user, target, move, args)) {
      return false;
    }

    if (!user.getTag(BattlerTagType.FRENZY) && !user.getMoveQueue().length) {
      const turnCount = user.randSeedIntRange(1, 2);
      new Array(turnCount).fill(null).map(() => user.getMoveQueue().push({ move: move.id, targets: [ target.getBattlerIndex() ], ignorePP: true }));
      user.addTag(BattlerTagType.FRENZY, turnCount, move.id, user.id);
    } else {
      applyMoveAttrs(AddBattlerTagAttr, user, target, move, args);
      user.lapseTag(BattlerTagType.FRENZY); // if FRENZY is already in effect (moveQueue.length > 0), lapse the tag
    }

    return true;
  }
}

export const frenzyMissFunc: UserMoveConditionFunc = (user: Pokemon, move: Move) => {
  while (user.getMoveQueue().length && user.getMoveQueue()[0].move === move.id) {
    user.getMoveQueue().shift();
  }
  user.removeTag(BattlerTagType.FRENZY); // FRENZY tag should be disrupted on miss/no effect

  return true;
};

export class AddBattlerTagAttr extends MoveEffectAttr {
  public tagType: BattlerTagType;
  public turnCountMin: integer;
  public turnCountMax: integer;
  private failOnOverlap: boolean;

  constructor(tagType: BattlerTagType, selfTarget: boolean = false, failOnOverlap: boolean = false, turnCountMin: integer = 0, turnCountMax?: integer, lastHitOnly: boolean = false) {
    super(selfTarget, MoveEffectTrigger.POST_APPLY, false, lastHitOnly);

    this.tagType = tagType;
    this.turnCountMin = turnCountMin;
    this.turnCountMax = turnCountMax !== undefined ? turnCountMax : turnCountMin;
    this.failOnOverlap = !!failOnOverlap;
  }

  apply(user: Pokemon, target: Pokemon, move: Move, args: any[]): boolean {
    if (!super.apply(user, target, move, args)) {
      return false;
    }

    const moveChance = this.getMoveChance(user, target, move, this.selfTarget, true);
    if (moveChance < 0 || moveChance === 100 || user.randSeedInt(100) < moveChance) {
      return (this.selfTarget ? user : target).addTag(this.tagType,  user.randSeedInt(this.turnCountMax - this.turnCountMin, this.turnCountMin), move.id, user.id);
    }

    return false;
  }

  getCondition(): MoveConditionFunc | null {
    return this.failOnOverlap
      ? (user, target, move) => !(this.selfTarget ? user : target).getTag(this.tagType)
      : null;
  }

  getTagTargetBenefitScore(user: Pokemon, target: Pokemon, move: Move): integer | void {
    switch (this.tagType) {
    case BattlerTagType.RECHARGING:
    case BattlerTagType.PERISH_SONG:
      return -16;
    case BattlerTagType.FLINCHED:
    case BattlerTagType.CONFUSED:
    case BattlerTagType.INFATUATED:
    case BattlerTagType.NIGHTMARE:
    case BattlerTagType.DROWSY:
    case BattlerTagType.NO_CRIT:
      return -5;
    case BattlerTagType.SEEDED:
    case BattlerTagType.SALT_CURED:
    case BattlerTagType.CURSED:
    case BattlerTagType.FRENZY:
    case BattlerTagType.TRAPPED:
    case BattlerTagType.BIND:
    case BattlerTagType.WRAP:
    case BattlerTagType.FIRE_SPIN:
    case BattlerTagType.WHIRLPOOL:
    case BattlerTagType.CLAMP:
    case BattlerTagType.SAND_TOMB:
    case BattlerTagType.MAGMA_STORM:
    case BattlerTagType.SNAP_TRAP:
    case BattlerTagType.THUNDER_CAGE:
    case BattlerTagType.INFESTATION:
      return -3;
    case BattlerTagType.ENCORE:
      return -2;
    case BattlerTagType.MINIMIZED:
      return 0;
    case BattlerTagType.INGRAIN:
    case BattlerTagType.IGNORE_ACCURACY:
    case BattlerTagType.AQUA_RING:
      return 3;
    case BattlerTagType.PROTECTED:
    case BattlerTagType.FLYING:
    case BattlerTagType.CRIT_BOOST:
    case BattlerTagType.ALWAYS_CRIT:
      return 5;
    }
  }

  getTargetBenefitScore(user: Pokemon, target: Pokemon, move: Move): integer {
    let moveChance = this.getMoveChance(user,target,move,this.selfTarget, false);
    if (moveChance < 0) {
      moveChance = 100;
    }
    return Math.floor(this.getTagTargetBenefitScore(user, target, move)! * (moveChance / 100)); // TODO: is the bang correct?
  }
}

export class CurseAttr extends MoveEffectAttr {

  apply(user: Pokemon, target: Pokemon, move:Move, args: any[]): boolean {
    if (user.getTypes(true).includes(Type.GHOST)) {
      if (target.getTag(BattlerTagType.CURSED)) {
        user.scene.queueMessage(i18next.t("battle:attackFailed"));
        return false;
      }
      const curseRecoilDamage = Math.max(1, Math.floor(user.getMaxHp() / 2));
      user.damageAndUpdate(curseRecoilDamage, HitResult.OTHER, false, true, true);
      user.scene.queueMessage(
        i18next.t("battle:battlerTagsCursedOnAdd", {
          pokemonNameWithAffix: getPokemonNameWithAffix(user),
          pokemonName: getPokemonNameWithAffix(target)
        })
      );

      target.addTag(BattlerTagType.CURSED, 0, move.id, user.id);
      return true;
    } else {
      user.scene.unshiftPhase(new StatChangePhase(user.scene, user.getBattlerIndex(), true, [BattleStat.ATK, BattleStat.DEF], 1));
      user.scene.unshiftPhase(new StatChangePhase(user.scene, user.getBattlerIndex(), true, [BattleStat.SPD], -1));
      return true;
    }
  }
}

export class LapseBattlerTagAttr extends MoveEffectAttr {
  public tagTypes: BattlerTagType[];

  constructor(tagTypes: BattlerTagType[], selfTarget: boolean = false) {
    super(selfTarget);

    this.tagTypes = tagTypes;
  }

  apply(user: Pokemon, target: Pokemon, move: Move, args: any[]): boolean {
    if (!super.apply(user, target, move, args)) {
      return false;
    }

    for (const tagType of this.tagTypes) {
      (this.selfTarget ? user : target).lapseTag(tagType);
    }

    return true;
  }
}

export class RemoveBattlerTagAttr extends MoveEffectAttr {
  public tagTypes: BattlerTagType[];

  constructor(tagTypes: BattlerTagType[], selfTarget: boolean = false) {
    super(selfTarget);

    this.tagTypes = tagTypes;
  }

  apply(user: Pokemon, target: Pokemon, move: Move, args: any[]): boolean {
    if (!super.apply(user, target, move, args)) {
      return false;
    }

    for (const tagType of this.tagTypes) {
      (this.selfTarget ? user : target).removeTag(tagType);
    }

    return true;
  }
}

export class FlinchAttr extends AddBattlerTagAttr {
  constructor() {
    super(BattlerTagType.FLINCHED, false);
  }
}

export class ConfuseAttr extends AddBattlerTagAttr {
  constructor(selfTarget?: boolean) {
    super(BattlerTagType.CONFUSED, selfTarget, false, 2, 5);
  }
}

export class RechargeAttr extends AddBattlerTagAttr {
  constructor() {
    super(BattlerTagType.RECHARGING, true, false, 1, 1, true);
  }
}

export class TrapAttr extends AddBattlerTagAttr {
  constructor(tagType: BattlerTagType) {
    super(tagType, false, false, 4, 5);
  }
}

export class ProtectAttr extends AddBattlerTagAttr {
  constructor(tagType: BattlerTagType = BattlerTagType.PROTECTED) {
    super(tagType, true);
  }

  getCondition(): MoveConditionFunc {
    return ((user, target, move): boolean => {
      let timesUsed = 0;
      const moveHistory = user.getLastXMoves();
      let turnMove: TurnMove | undefined;

      while (moveHistory.length) {
        turnMove = moveHistory.shift();
        if (!allMoves[turnMove?.move!].hasAttr(ProtectAttr) || turnMove?.result !== MoveResult.SUCCESS) { // TODO: is the bang correct?
          break;
        }
        timesUsed++;
      }
      if (timesUsed) {
        return !user.randSeedInt(Math.pow(3, timesUsed));
      }
      return true;
    });
  }
}

export class IgnoreAccuracyAttr extends AddBattlerTagAttr {
  constructor() {
    super(BattlerTagType.IGNORE_ACCURACY, true, false, 2);
  }

  apply(user: Pokemon, target: Pokemon, move: Move, args: any[]): boolean {
    if (!super.apply(user, target, move, args)) {
      return false;
    }

    user.scene.queueMessage(i18next.t("moveTriggers:tookAimAtTarget", {pokemonName: getPokemonNameWithAffix(user), targetName: getPokemonNameWithAffix(target)}));

    return true;
  }
}

export class FaintCountdownAttr extends AddBattlerTagAttr {
  constructor() {
    super(BattlerTagType.PERISH_SONG, false, true, 4);
  }

  apply(user: Pokemon, target: Pokemon, move: Move, args: any[]): boolean {
    if (!super.apply(user, target, move, args)) {
      return false;
    }

    user.scene.queueMessage(i18next.t("moveTriggers:faintCountdown", {pokemonName: getPokemonNameWithAffix(target), turnCount: this.turnCountMin - 1}));

    return true;
  }
}

/**
 * Attribute used when a move hits a {@linkcode BattlerTagType} for double damage
 * @extends MoveAttr
*/
export class HitsTagAttr extends MoveAttr {
  /** The {@linkcode BattlerTagType} this move hits */
  public tagType: BattlerTagType;
  /** Should this move deal double damage against {@linkcode HitsTagAttr.tagType}? */
  public doubleDamage: boolean;

  constructor(tagType: BattlerTagType, doubleDamage?: boolean) {
    super();

    this.tagType = tagType;
    this.doubleDamage = !!doubleDamage;
  }

  getTargetBenefitScore(user: Pokemon, target: Pokemon, move: Move): integer {
    return target.getTag(this.tagType) ? this.doubleDamage ? 10 : 5 : 0;
  }
}

export class AddArenaTagAttr extends MoveEffectAttr {
  public tagType: ArenaTagType;
  public turnCount: integer;
  private failOnOverlap: boolean;
  public selfSideTarget: boolean;

  constructor(tagType: ArenaTagType, turnCount?: integer | null, failOnOverlap: boolean = false, selfSideTarget: boolean = false) {
    super(true, MoveEffectTrigger.POST_APPLY);

    this.tagType = tagType;
    this.turnCount = turnCount!; // TODO: is the bang correct?
    this.failOnOverlap = failOnOverlap;
    this.selfSideTarget = selfSideTarget;
  }

  apply(user: Pokemon, target: Pokemon, move: Move, args: any[]): boolean {
    if (!super.apply(user, target, move, args)) {
      return false;
    }

    if (move.chance < 0 || move.chance === 100 || user.randSeedInt(100) < move.chance) {
      user.scene.arena.addTag(this.tagType, this.turnCount, move.id, user.id, (this.selfSideTarget ? user : target).isPlayer() ? ArenaTagSide.PLAYER : ArenaTagSide.ENEMY);
      return true;
    }

    return false;
  }

  getCondition(): MoveConditionFunc | null {
    return this.failOnOverlap
      ? (user, target, move) => !user.scene.arena.getTagOnSide(this.tagType, target.isPlayer() ? ArenaTagSide.PLAYER : ArenaTagSide.ENEMY)
      : null;
  }
}

/**
 * Generic class for removing arena tags
 * @param tagTypes: The types of tags that can be removed
 * @param selfSideTarget: Is the user removing tags from its own side?
 */
export class RemoveArenaTagsAttr extends MoveEffectAttr {
  public tagTypes: ArenaTagType[];
  public selfSideTarget: boolean;

  constructor(tagTypes: ArenaTagType[], selfSideTarget: boolean) {
    super(true, MoveEffectTrigger.POST_APPLY);

    this.tagTypes = tagTypes;
    this.selfSideTarget = selfSideTarget;
  }

  apply(user: Pokemon, target: Pokemon, move: Move, args: any[]): boolean {
    if (!super.apply(user, target, move, args)) {
      return false;
    }

    const side = (this.selfSideTarget ? user : target).isPlayer() ? ArenaTagSide.PLAYER : ArenaTagSide.ENEMY;

    for (const tagType of this.tagTypes) {
      user.scene.arena.removeTagOnSide(tagType, side);
    }

    return true;
  }
}

export class AddArenaTrapTagAttr extends AddArenaTagAttr {
  getCondition(): MoveConditionFunc {
    return (user, target, move) => {
      const side = (this.selfSideTarget ? user : target).isPlayer() ? ArenaTagSide.PLAYER : ArenaTagSide.ENEMY;
      const tag = user.scene.arena.getTagOnSide(this.tagType, side) as ArenaTrapTag;
      if (!tag) {
        return true;
      }
      return tag.layers < tag.maxLayers;
    };
  }
}

/**
 * Attribute used for Stone Axe and Ceaseless Edge.
 * Applies the given ArenaTrapTag when move is used.
 * @extends AddArenaTagAttr
 * @see {@linkcode apply}
 */
export class AddArenaTrapTagHitAttr extends AddArenaTagAttr {
  /**
   * @param user {@linkcode Pokemon} using this move
   * @param target {@linkcode Pokemon} target of this move
   * @param move {@linkcode Move} being used
   */
  apply(user: Pokemon, target: Pokemon, move: Move, args: any[]): boolean {
    const moveChance = this.getMoveChance(user,target,move,this.selfTarget, true);
    const side = (this.selfSideTarget ? user : target).isPlayer() ? ArenaTagSide.PLAYER : ArenaTagSide.ENEMY;
    const tag = user.scene.arena.getTagOnSide(this.tagType, side) as ArenaTrapTag;
    if ((moveChance < 0 || moveChance === 100 || user.randSeedInt(100) < moveChance)) {
      user.scene.arena.addTag(this.tagType, 0, move.id, user.id, side);
      if (!tag) {
        return true;
      }
      return tag.layers < tag.maxLayers;
    }
    return false;
  }
}

export class RemoveArenaTrapAttr extends MoveEffectAttr {

  private targetBothSides: boolean;

  constructor(targetBothSides: boolean = false) {
    super(true, MoveEffectTrigger.PRE_APPLY);
    this.targetBothSides = targetBothSides;
  }

  apply(user: Pokemon, target: Pokemon, move: Move, args: any[]): boolean {

    if (!super.apply(user, target, move, args)) {
      return false;
    }

    if (this.targetBothSides) {
      user.scene.arena.removeTagOnSide(ArenaTagType.SPIKES, ArenaTagSide.PLAYER);
      user.scene.arena.removeTagOnSide(ArenaTagType.TOXIC_SPIKES, ArenaTagSide.PLAYER);
      user.scene.arena.removeTagOnSide(ArenaTagType.STEALTH_ROCK, ArenaTagSide.PLAYER);
      user.scene.arena.removeTagOnSide(ArenaTagType.STICKY_WEB, ArenaTagSide.PLAYER);

      user.scene.arena.removeTagOnSide(ArenaTagType.SPIKES, ArenaTagSide.ENEMY);
      user.scene.arena.removeTagOnSide(ArenaTagType.TOXIC_SPIKES, ArenaTagSide.ENEMY);
      user.scene.arena.removeTagOnSide(ArenaTagType.STEALTH_ROCK, ArenaTagSide.ENEMY);
      user.scene.arena.removeTagOnSide(ArenaTagType.STICKY_WEB, ArenaTagSide.ENEMY);
    } else {
      user.scene.arena.removeTagOnSide(ArenaTagType.SPIKES, target.isPlayer() ? ArenaTagSide.ENEMY : ArenaTagSide.PLAYER);
      user.scene.arena.removeTagOnSide(ArenaTagType.TOXIC_SPIKES, target.isPlayer() ? ArenaTagSide.ENEMY : ArenaTagSide.PLAYER);
      user.scene.arena.removeTagOnSide(ArenaTagType.STEALTH_ROCK, target.isPlayer() ? ArenaTagSide.ENEMY : ArenaTagSide.PLAYER);
      user.scene.arena.removeTagOnSide(ArenaTagType.STICKY_WEB, target.isPlayer() ? ArenaTagSide.ENEMY : ArenaTagSide.PLAYER);
    }

    return true;
  }
}

export class RemoveScreensAttr extends MoveEffectAttr {

  private targetBothSides: boolean;

  constructor(targetBothSides: boolean = false) {
    super(true, MoveEffectTrigger.PRE_APPLY);
    this.targetBothSides = targetBothSides;
  }

  apply(user: Pokemon, target: Pokemon, move: Move, args: any[]): boolean {

    if (!super.apply(user, target, move, args)) {
      return false;
    }

    if (this.targetBothSides) {
      user.scene.arena.removeTagOnSide(ArenaTagType.REFLECT, ArenaTagSide.PLAYER);
      user.scene.arena.removeTagOnSide(ArenaTagType.LIGHT_SCREEN, ArenaTagSide.PLAYER);
      user.scene.arena.removeTagOnSide(ArenaTagType.AURORA_VEIL, ArenaTagSide.PLAYER);

      user.scene.arena.removeTagOnSide(ArenaTagType.REFLECT, ArenaTagSide.ENEMY);
      user.scene.arena.removeTagOnSide(ArenaTagType.LIGHT_SCREEN, ArenaTagSide.ENEMY);
      user.scene.arena.removeTagOnSide(ArenaTagType.AURORA_VEIL, ArenaTagSide.ENEMY);
    } else {
      user.scene.arena.removeTagOnSide(ArenaTagType.REFLECT, target.isPlayer() ? ArenaTagSide.PLAYER : ArenaTagSide.ENEMY);
      user.scene.arena.removeTagOnSide(ArenaTagType.LIGHT_SCREEN, target.isPlayer() ? ArenaTagSide.PLAYER : ArenaTagSide.ENEMY);
      user.scene.arena.removeTagOnSide(ArenaTagType.AURORA_VEIL, target.isPlayer() ? ArenaTagSide.PLAYER : ArenaTagSide.ENEMY);
    }

    return true;

  }
}

/*Swaps arena effects between the player and enemy side
  * @extends MoveEffectAttr
  * @see {@linkcode apply}
*/
export class SwapArenaTagsAttr extends MoveEffectAttr {
  public SwapTags: ArenaTagType[];


  constructor(SwapTags: ArenaTagType[]) {
    super(true, MoveEffectTrigger.POST_APPLY);
    this.SwapTags = SwapTags;
  }

  apply(user:Pokemon, target:Pokemon, move:Move, args: any[]): boolean {
    if (!super.apply(user, target, move, args)) {
      return false;
    }

    const tagPlayerTemp = user.scene.arena.findTagsOnSide((t => this.SwapTags.includes(t.tagType)), ArenaTagSide.PLAYER);
    const tagEnemyTemp = user.scene.arena.findTagsOnSide((t => this.SwapTags.includes(t.tagType)), ArenaTagSide.ENEMY);


    if (tagPlayerTemp) {
      for (const swapTagsType of tagPlayerTemp) {
        user.scene.arena.removeTagOnSide(swapTagsType.tagType, ArenaTagSide.PLAYER, true);
        user.scene.arena.addTag(swapTagsType.tagType, swapTagsType.turnCount, swapTagsType.sourceMove, swapTagsType.sourceId!, ArenaTagSide.ENEMY, true); // TODO: is the bang correct?
      }
    }
    if (tagEnemyTemp) {
      for (const swapTagsType of tagEnemyTemp) {
        user.scene.arena.removeTagOnSide(swapTagsType.tagType, ArenaTagSide.ENEMY, true);
        user.scene.arena.addTag(swapTagsType.tagType, swapTagsType.turnCount, swapTagsType.sourceMove, swapTagsType.sourceId!, ArenaTagSide.PLAYER, true); // TODO: is the bang correct?
      }
    }


    user.scene.queueMessage( i18next.t("moveTriggers:swapArenaTags", {pokemonName: getPokemonNameWithAffix(user)}));
    return true;
  }
}

/**
 * Attribute used for Revival Blessing.
 * @extends MoveEffectAttr
 * @see {@linkcode apply}
 */
export class RevivalBlessingAttr extends MoveEffectAttr {
  constructor(user?: boolean) {
    super(true);
  }

  /**
   *
   * @param user {@linkcode Pokemon} using this move
   * @param target {@linkcode Pokemon} target of this move
   * @param move {@linkcode Move} being used
   * @param args N/A
   * @returns Promise, true if function succeeds.
   */
  apply(user: Pokemon, target: Pokemon, move: Move, args: any[]): Promise<boolean> {
    return new Promise(resolve => {
      // If user is player, checks if the user has fainted pokemon
      if (user instanceof PlayerPokemon
        && user.scene.getParty().findIndex(p => p.isFainted())>-1) {
        (user as PlayerPokemon).revivalBlessing().then(() => {
          resolve(true);
        });
      // If user is enemy, checks that it is a trainer, and it has fainted non-boss pokemon in party
      } else if (user instanceof EnemyPokemon
        && user.hasTrainer()
        && user.scene.getEnemyParty().findIndex(p => p.isFainted() && !p.isBoss()) > -1) {
        // Selects a random fainted pokemon
        const faintedPokemon = user.scene.getEnemyParty().filter(p => p.isFainted() && !p.isBoss());
        const pokemon = faintedPokemon[user.randSeedInt(faintedPokemon.length)];
        const slotIndex = user.scene.getEnemyParty().findIndex(p => pokemon.id === p.id);
        pokemon.resetStatus();
        pokemon.heal(Math.min(Math.max(Math.ceil(Math.floor(0.5 * pokemon.getMaxHp())), 1), pokemon.getMaxHp()));
        user.scene.queueMessage(`${getPokemonNameWithAffix(pokemon)} was revived!`,0,true);

        if (user.scene.currentBattle.double && user.scene.getEnemyParty().length > 1) {
          const allyPokemon = user.getAlly();
          if (slotIndex<=1) {
            user.scene.unshiftPhase(new SwitchSummonPhase(user.scene, pokemon.getFieldIndex(), slotIndex, false, false, false));
          } else if (allyPokemon.isFainted()) {
            user.scene.unshiftPhase(new SwitchSummonPhase(user.scene, allyPokemon.getFieldIndex(), slotIndex, false, false,false));
          }
        }
        resolve(true);
      } else {
        user.scene.queueMessage(i18next.t("battle:attackFailed"));
        resolve(false);
      }
    });
  }

  getUserBenefitScore(user: Pokemon, target: Pokemon, move: Move): integer {
    if (user.hasTrainer() && user.scene.getEnemyParty().findIndex(p => p.isFainted() && !p.isBoss()) > -1) {
      return 20;
    }

    return -20;
  }
}

export class ForceSwitchOutAttr extends MoveEffectAttr {
  private user: boolean;
  private batonPass: boolean;

  constructor(user?: boolean, batonPass?: boolean) {
    super(false, MoveEffectTrigger.POST_APPLY, false, true);
    this.user = !!user;
    this.batonPass = !!batonPass;
  }

  apply(user: Pokemon, target: Pokemon, move: Move, args: any[]): Promise<boolean> {
    return new Promise(resolve => {

  	// Check if the move category is not STATUS or if the switch out condition is not met
      if (!this.getSwitchOutCondition()(user, target, move)) {
  	  //Apply effects before switch out i.e. poison point, flame body, etc
        applyPostDefendAbAttrs(PostDefendContactApplyStatusEffectAbAttr, target, user, move, null);
        return resolve(false);
      }

  	// Move the switch out logic inside the conditional block
  	// This ensures that the switch out only happens when the conditions are met
	  const switchOutTarget = this.user ? user : target;
	  if (switchOutTarget instanceof PlayerPokemon) {
        if (switchOutTarget.hp > 0) {
          applyPreSwitchOutAbAttrs(PreSwitchOutAbAttr, switchOutTarget);
          // switchOut below sets the UI to select party(this is not a separate Phase), then adds a SwitchSummonPhase with selected 'mon
          (switchOutTarget as PlayerPokemon).switchOut(this.batonPass).then(() => resolve(true));
        } else {
          resolve(false);
        }
	  	return;
	  } else if (user.scene.currentBattle.battleType !== BattleType.WILD) {
	  	// Switch out logic for trainer battles
        switchOutTarget.leaveField(!this.batonPass);

	  	if (switchOutTarget.hp > 0) {
        // for opponent switching out
          user.scene.prependToPhase(new SwitchSummonPhase(user.scene, switchOutTarget.getFieldIndex(), (user.scene.currentBattle.trainer ? user.scene.currentBattle.trainer.getNextSummonIndex((switchOutTarget as EnemyPokemon).trainerSlot) : 0), false, this.batonPass, false), MoveEndPhase);
        }
	  } else {
	    // Switch out logic for everything else
	  	switchOutTarget.setVisible(false);

	  	if (switchOutTarget.hp) {
	  	  switchOutTarget.hideInfo().then(() => switchOutTarget.destroy());
	  	  switchOutTarget.scene.field.remove(switchOutTarget);
	  	  user.scene.queueMessage(i18next.t("moveTriggers:fled", {pokemonName: getPokemonNameWithAffix(switchOutTarget)}), null, true, 500);
	  	}

	  	if (!switchOutTarget.getAlly()?.isActive(true)) {
	  	  user.scene.clearEnemyHeldItemModifiers();

	  	  if (switchOutTarget.hp) {
	  	  	user.scene.pushPhase(new BattleEndPhase(user.scene));
	  	  	user.scene.pushPhase(new NewBattlePhase(user.scene));
	  	  }
	  	}
	  }

	  resolve(true);
	  });
  }

  getCondition(): MoveConditionFunc {
    return (user, target, move) => (move.category !== MoveCategory.STATUS || this.getSwitchOutCondition()(user, target, move));
  }

  getFailedText(user: Pokemon, target: Pokemon, move: Move, cancelled: Utils.BooleanHolder): string | null {
    const blockedByAbility = new Utils.BooleanHolder(false);
    applyAbAttrs(ForceSwitchOutImmunityAbAttr, target, blockedByAbility);
    return blockedByAbility.value ? i18next.t("moveTriggers:cannotBeSwitchedOut", {pokemonName: getPokemonNameWithAffix(target)}) : null;
  }

  getSwitchOutCondition(): MoveConditionFunc {
    return (user, target, move) => {
      const switchOutTarget = (this.user ? user : target);
      const player = switchOutTarget instanceof PlayerPokemon;

      if (!this.user && move.category === MoveCategory.STATUS && (target.hasAbilityWithAttr(ForceSwitchOutImmunityAbAttr) || target.isMax())) {
        return false;
      }

      if (!player && !user.scene.currentBattle.battleType) {
        if (this.batonPass) {
          return false;
        }
        // Don't allow wild opponents to flee on the boss stage since it can ruin a run early on
        if (!(user.scene.currentBattle.waveIndex % 10)) {
          return false;
        }
      }

      const party = player ? user.scene.getParty() : user.scene.getEnemyParty();
      return (!player && !user.scene.currentBattle.battleType) || party.filter(p => p.isAllowedInBattle() && (player || (p as EnemyPokemon).trainerSlot === (switchOutTarget as EnemyPokemon).trainerSlot)).length > user.scene.currentBattle.getBattlerCount();
    };
  }

  getUserBenefitScore(user: Pokemon, target: Pokemon, move: Move): integer {
    if (!user.scene.getEnemyParty().find(p => p.isActive() && !p.isOnField())) {
      return -20;
    }
    let ret = this.user ? Math.floor((1 - user.getHpRatio()) * 20) : super.getUserBenefitScore(user, target, move);
    if (this.user && this.batonPass) {
      const battleStatTotal = user.summonData.battleStats.reduce((bs: integer, total: integer) => total += bs, 0);
      ret = ret / 2 + (Phaser.Tweens.Builders.GetEaseFunction("Sine.easeOut")(Math.min(Math.abs(battleStatTotal), 10) / 10) * (battleStatTotal >= 0 ? 10 : -10));
    }
    return ret;
  }
}

export class RemoveTypeAttr extends MoveEffectAttr {

  private removedType: Type;
  private messageCallback: ((user: Pokemon) => void) | undefined;

  constructor(removedType: Type, messageCallback?: (user: Pokemon) => void) {
    super(true, MoveEffectTrigger.POST_TARGET);
    this.removedType = removedType;
    this.messageCallback = messageCallback;

  }

  apply(user: Pokemon, target: Pokemon, move: Move, args: any[]): boolean {
    if (!super.apply(user, target, move, args)) {
      return false;
    }

    if (user.isTerastallized() && user.getTeraType() === this.removedType) { // active tera types cannot be removed
      return false;
    }

    const userTypes = user.getTypes(true);
    const modifiedTypes = userTypes.filter(type => type !== this.removedType);
    user.summonData.types = modifiedTypes;
    user.updateInfo();


    if (this.messageCallback) {
      this.messageCallback(user);
    }

    return true;
  }
}

export class CopyTypeAttr extends MoveEffectAttr {
  constructor() {
    super(false);
  }

  apply(user: Pokemon, target: Pokemon, move: Move, args: any[]): boolean {
    if (!super.apply(user, target, move, args)) {
      return false;
    }

    user.summonData.types = target.getTypes(true);
    user.updateInfo();

    user.scene.queueMessage(i18next.t("moveTriggers:copyType", {pokemonName: getPokemonNameWithAffix(user), targetPokemonName: getPokemonNameWithAffix(target)}));

    return true;
  }

  getCondition(): MoveConditionFunc {
    return (user, target, move) => target.getTypes()[0] !== Type.UNKNOWN;
  }
}

export class CopyBiomeTypeAttr extends MoveEffectAttr {
  constructor() {
    super(true);
  }

  apply(user: Pokemon, target: Pokemon, move: Move, args: any[]): boolean {
    if (!super.apply(user, target, move, args)) {
      return false;
    }

    const biomeType = user.scene.arena.getTypeForBiome();

    user.summonData.types = [ biomeType ];
    user.updateInfo();

    user.scene.queueMessage(i18next.t("moveTriggers:transformedIntoType", {pokemonName: getPokemonNameWithAffix(user), typeName: i18next.t(`pokemonInfo:Type.${Type[biomeType]}`)}));

    return true;
  }
}

export class ChangeTypeAttr extends MoveEffectAttr {
  private type: Type;

  constructor(type: Type) {
    super(false, MoveEffectTrigger.HIT);

    this.type = type;
  }

  apply(user: Pokemon, target: Pokemon, move: Move, args: any[]): boolean {
    target.summonData.types = [this.type];
    target.updateInfo();

    user.scene.queueMessage(i18next.t("moveTriggers:transformedIntoType", {pokemonName: getPokemonNameWithAffix(target), typeName: i18next.t(`pokemonInfo:Type.${Type[this.type]}`)}));

    return true;
  }

  getCondition(): MoveConditionFunc {
    return (user, target, move) => !target.isTerastallized() && !target.hasAbility(Abilities.MULTITYPE) && !target.hasAbility(Abilities.RKS_SYSTEM) && !(target.getTypes().length === 1 && target.getTypes()[0] === this.type);
  }
}

export class AddTypeAttr extends MoveEffectAttr {
  private type: Type;

  constructor(type: Type) {
    super(false, MoveEffectTrigger.HIT);

    this.type = type;
  }

  apply(user: Pokemon, target: Pokemon, move: Move, args: any[]): boolean {
    const types = target.getTypes().slice(0, 2).filter(t => t !== Type.UNKNOWN); // TODO: Figure out some way to actually check if another version of this effect is already applied
    if (this.type !== Type.UNKNOWN) {
      types.push(this.type);
    }
    target.summonData.types = types;
    target.updateInfo();

    user.scene.queueMessage(i18next.t("moveTriggers:addType", {typeName: i18next.t(`pokemonInfo:Type.${Type[this.type]}`), pokemonName: getPokemonNameWithAffix(target)}));

    return true;
  }

  getCondition(): MoveConditionFunc {
    return (user, target, move) => !target.isTerastallized()&& !target.getTypes().includes(this.type);
  }
}

export class FirstMoveTypeAttr extends MoveEffectAttr {
  constructor() {
    super(true);
  }

  apply(user: Pokemon, target: Pokemon, move: Move, args: any[]): boolean {
    if (!super.apply(user, target, move, args)) {
      return false;
    }

    const firstMoveType = target.getMoveset()[0]?.getMove().type!; // TODO: is this bang correct?
    user.summonData.types = [ firstMoveType ];
    user.scene.queueMessage(i18next.t("battle:transformedIntoType", {pokemonName: getPokemonNameWithAffix(user), type: i18next.t(`pokemonInfo:Type.${Type[firstMoveType]}`)}));

    return true;
  }
}

export class RandomMovesetMoveAttr extends OverrideMoveEffectAttr {
  private enemyMoveset: boolean | null;

  constructor(enemyMoveset?: boolean) {
    super();

    this.enemyMoveset = enemyMoveset!; // TODO: is this bang correct?
  }

  apply(user: Pokemon, target: Pokemon, move: Move, args: any[]): boolean {
    const moveset = (!this.enemyMoveset ? user : target).getMoveset();
    const moves = moveset.filter(m => !m?.getMove().hasFlag(MoveFlags.IGNORE_VIRTUAL));
    if (moves.length) {
      const move = moves[user.randSeedInt(moves.length)];
      const moveIndex = moveset.findIndex(m => m?.moveId === move?.moveId);
      const moveTargets = getMoveTargets(user, move?.moveId!); // TODO: is this bang correct?
      if (!moveTargets.targets.length) {
        return false;
      }
      let selectTargets: BattlerIndex[];
      switch (true) {
      case (moveTargets.multiple || moveTargets.targets.length === 1): {
        selectTargets = moveTargets.targets;
        break;
      }
      case (moveTargets.targets.indexOf(target.getBattlerIndex()) > -1): {
        selectTargets = [ target.getBattlerIndex() ];
        break;
      }
      default: {
        moveTargets.targets.splice(moveTargets.targets.indexOf(user.getAlly().getBattlerIndex()));
        selectTargets =  [ moveTargets.targets[user.randSeedInt(moveTargets.targets.length)] ];
        break;
      }
      }
      const targets = selectTargets;
      user.getMoveQueue().push({ move: move?.moveId!, targets: targets, ignorePP: true }); // TODO: is this bang correct?
      user.scene.unshiftPhase(new MovePhase(user.scene, user, targets, moveset[moveIndex]!, true)); // There's a PR to re-do the move(s) that use this Attr, gonna put `!` for now
      return true;
    }

    return false;
  }
}

export class RandomMoveAttr extends OverrideMoveEffectAttr {
  apply(user: Pokemon, target: Pokemon, move: Move, args: any[]): Promise<boolean> {
    return new Promise(resolve => {
      const moveIds = Utils.getEnumValues(Moves).filter(m => !allMoves[m].hasFlag(MoveFlags.IGNORE_VIRTUAL) && !allMoves[m].name.endsWith(" (N)"));
      const moveId = moveIds[user.randSeedInt(moveIds.length)];

      const moveTargets = getMoveTargets(user, moveId);
      if (!moveTargets.targets.length) {
        resolve(false);
        return;
      }
      const targets = moveTargets.multiple || moveTargets.targets.length === 1
        ? moveTargets.targets
        : moveTargets.targets.indexOf(target.getBattlerIndex()) > -1
          ? [ target.getBattlerIndex() ]
          : [ moveTargets.targets[user.randSeedInt(moveTargets.targets.length)] ];
      user.getMoveQueue().push({ move: moveId, targets: targets, ignorePP: true });
      user.scene.unshiftPhase(new MovePhase(user.scene, user, targets, new PokemonMove(moveId, 0, 0, true), true));
      initMoveAnim(user.scene, moveId).then(() => {
        loadMoveAnimAssets(user.scene, [ moveId ], true)
          .then(() => resolve(true));
      });
    });
  }
}

export class NaturePowerAttr extends OverrideMoveEffectAttr {
  apply(user: Pokemon, target: Pokemon, move: Move, args: any[]): Promise<boolean> {
    return new Promise(resolve => {
      let moveId;
      switch (user.scene.arena.getTerrainType()) {
      // this allows terrains to 'override' the biome move
      case TerrainType.NONE:
        switch (user.scene.arena.biomeType) {
        case Biome.TOWN:
          moveId = Moves.ROUND;
          break;
        case Biome.METROPOLIS:
          moveId = Moves.TRI_ATTACK;
          break;
        case Biome.SLUM:
          moveId = Moves.SLUDGE_BOMB;
          break;
        case Biome.PLAINS:
          moveId = Moves.SILVER_WIND;
          break;
        case Biome.GRASS:
          moveId = Moves.GRASS_KNOT;
          break;
        case Biome.TALL_GRASS:
          moveId = Moves.POLLEN_PUFF;
          break;
        case Biome.MEADOW:
          moveId = Moves.GIGA_DRAIN;
          break;
        case Biome.FOREST:
          moveId = Moves.BUG_BUZZ;
          break;
        case Biome.JUNGLE:
          moveId = Moves.LEAF_STORM;
          break;
        case Biome.SEA:
          moveId = Moves.HYDRO_PUMP;
          break;
        case Biome.SWAMP:
          moveId = Moves.MUD_BOMB;
          break;
        case Biome.BEACH:
          moveId = Moves.SCALD;
          break;
        case Biome.LAKE:
          moveId = Moves.BUBBLE_BEAM;
          break;
        case Biome.SEABED:
          moveId = Moves.BRINE;
          break;
        case Biome.ISLAND:
          moveId = Moves.LEAF_TORNADO;
          break;
        case Biome.MOUNTAIN:
          moveId = Moves.AIR_SLASH;
          break;
        case Biome.BADLANDS:
          moveId = Moves.EARTH_POWER;
          break;
        case Biome.DESERT:
          moveId = Moves.SCORCHING_SANDS;
          break;
        case Biome.WASTELAND:
          moveId = Moves.DRAGON_PULSE;
          break;
        case Biome.CONSTRUCTION_SITE:
          moveId = Moves.STEEL_BEAM;
          break;
        case Biome.CAVE:
          moveId = Moves.POWER_GEM;
          break;
        case Biome.ICE_CAVE:
          moveId = Moves.ICE_BEAM;
          break;
        case Biome.SNOWY_FOREST:
          moveId = Moves.FROST_BREATH;
          break;
        case Biome.VOLCANO:
          moveId = Moves.LAVA_PLUME;
          break;
        case Biome.GRAVEYARD:
          moveId = Moves.SHADOW_BALL;
          break;
        case Biome.RUINS:
          moveId = Moves.ANCIENT_POWER;
          break;
        case Biome.TEMPLE:
          moveId = Moves.EXTRASENSORY;
          break;
        case Biome.DOJO:
          moveId = Moves.FOCUS_BLAST;
          break;
        case Biome.FAIRY_CAVE:
          moveId = Moves.ALLURING_VOICE;
          break;
        case Biome.ABYSS:
          moveId = Moves.OMINOUS_WIND;
          break;
        case Biome.SPACE:
          moveId = Moves.DRACO_METEOR;
          break;
        case Biome.FACTORY:
          moveId = Moves.FLASH_CANNON;
          break;
        case Biome.LABORATORY:
          moveId = Moves.ZAP_CANNON;
          break;
        case Biome.POWER_PLANT:
          moveId = Moves.CHARGE_BEAM;
          break;
        case Biome.END:
          moveId = Moves.ETERNABEAM;
          break;
        }
        break;
      case TerrainType.MISTY:
        moveId = Moves.MOONBLAST;
        break;
      case TerrainType.ELECTRIC:
        moveId = Moves.THUNDERBOLT;
        break;
      case TerrainType.GRASSY:
        moveId = Moves.ENERGY_BALL;
        break;
      case TerrainType.PSYCHIC:
        moveId = Moves.PSYCHIC;
        break;
      default:
        // Just in case there's no match
        moveId = Moves.TRI_ATTACK;
        break;
      }

      user.getMoveQueue().push({ move: moveId, targets: [target.getBattlerIndex()], ignorePP: true });
      user.scene.unshiftPhase(new MovePhase(user.scene, user, [target.getBattlerIndex()], new PokemonMove(moveId, 0, 0, true), true));
      initMoveAnim(user.scene, moveId).then(() => {
        loadMoveAnimAssets(user.scene, [ moveId ], true)
          .then(() => resolve(true));
      });
    });
  }
}

const lastMoveCopiableCondition: MoveConditionFunc = (user, target, move) => {
  const copiableMove = user.scene.currentBattle.lastMove;

  if (!copiableMove) {
    return false;
  }

  if (allMoves[copiableMove].hasAttr(ChargeAttr)) {
    return false;
  }

  // TODO: Add last turn of Bide

  return true;
};

export class CopyMoveAttr extends OverrideMoveEffectAttr {
  apply(user: Pokemon, target: Pokemon, move: Move, args: any[]): boolean {
    const lastMove = user.scene.currentBattle.lastMove;

    const moveTargets = getMoveTargets(user, lastMove);
    if (!moveTargets.targets.length) {
      return false;
    }

    const targets = moveTargets.multiple || moveTargets.targets.length === 1
      ? moveTargets.targets
      : moveTargets.targets.indexOf(target.getBattlerIndex()) > -1
        ? [ target.getBattlerIndex() ]
        : [ moveTargets.targets[user.randSeedInt(moveTargets.targets.length)] ];
    user.getMoveQueue().push({ move: lastMove, targets: targets, ignorePP: true });

    user.scene.unshiftPhase(new MovePhase(user.scene, user as PlayerPokemon, targets, new PokemonMove(lastMove, 0, 0, true), true));

    return true;
  }

  getCondition(): MoveConditionFunc {
    return lastMoveCopiableCondition;
  }
}

/**
 *  Attribute used for moves that reduce PP of the target's last used move.
 *  Used for Spite.
 */
export class ReducePpMoveAttr extends MoveEffectAttr {
  protected reduction: number;
  constructor(reduction: number) {
    super();
    this.reduction = reduction;
  }

  /**
   * Reduces the PP of the target's last-used move by an amount based on this attribute instance's {@linkcode reduction}.
   *
   * @param user {@linkcode Pokemon} that used the attack
   * @param target {@linkcode Pokemon} targeted by the attack
   * @param move {@linkcode Move} being used
   * @param args N/A
   * @returns {boolean} true
   */
  apply(user: Pokemon, target: Pokemon, move: Move, args: any[]): boolean {
    // Null checks can be skipped due to condition function
    const lastMove = target.getLastXMoves().find(() => true);
    const movesetMove = target.getMoveset().find(m => m?.moveId === lastMove?.move);
    const lastPpUsed = movesetMove?.ppUsed!; // TODO: is the bang correct?
    movesetMove!.ppUsed = Math.min((movesetMove?.ppUsed!) + this.reduction, movesetMove?.getMovePp()!); // TODO: is the bang correct?

    const message = i18next.t("battle:ppReduced", {targetName: getPokemonNameWithAffix(target), moveName: movesetMove?.getName(), reduction: (movesetMove?.ppUsed!) - lastPpUsed}); // TODO: is the bang correct?

    user.scene.queueMessage(message);

    return true;
  }

  getCondition(): MoveConditionFunc {
    return (user, target, move) => {
      const lastMove = target.getLastXMoves().find(() => true);
      if (lastMove) {
        const movesetMove = target.getMoveset().find(m => m?.moveId === lastMove.move);
        return !!movesetMove?.getPpRatio();
      }
      return false;
    };
  }

  getTargetBenefitScore(user: Pokemon, target: Pokemon, move: Move): number {
    const lastMove = target.getLastXMoves().find(() => true);
    if (lastMove) {
      const movesetMove = target.getMoveset().find(m => m?.moveId === lastMove.move);
      if (movesetMove) {
        const maxPp = movesetMove.getMovePp();
        const ppLeft = maxPp - movesetMove.ppUsed;
        const value = -(8 - Math.ceil(Math.min(maxPp, 30) / 5));
        if (ppLeft < 4) {
          return (value / 4) * ppLeft;
        }
        return value;
      }
    }

    return 0;
  }
}

/**
 *  Attribute used for moves that damage target, and then reduce PP of the target's last used move.
 *  Used for Eerie Spell.
 */
export class AttackReducePpMoveAttr extends ReducePpMoveAttr {
  constructor(reduction: number) {
    super(reduction);
  }

  /**
   * Checks if the target has used a move prior to the attack. PP-reduction is applied through the super class if so.
   *
   * @param user {@linkcode Pokemon} that used the attack
   * @param target {@linkcode Pokemon} targeted by the attack
   * @param move {@linkcode Move} being used
   * @param args N/A
   * @returns {boolean} true
   */
  apply(user: Pokemon, target: Pokemon, move: Move, args: any[]): boolean {
    const lastMove = target.getLastXMoves().find(() => true);
    if (lastMove) {
      const movesetMove = target.getMoveset().find(m => m?.moveId === lastMove.move);
      if (Boolean(movesetMove?.getPpRatio())) {
        super.apply(user, target, move, args);
      }
    }

    return true;
  }

  // Override condition function to always perform damage. Instead, perform pp-reduction condition check in apply function above
  getCondition(): MoveConditionFunc {
    return (user, target, move) => true;
  }
}

// TODO: Review this
const targetMoveCopiableCondition: MoveConditionFunc = (user, target, move) => {
  const targetMoves = target.getMoveHistory().filter(m => !m.virtual);
  if (!targetMoves.length) {
    return false;
  }

  const copiableMove = targetMoves[0];

  if (!copiableMove.move) {
    return false;
  }

  if (allMoves[copiableMove.move].hasAttr(ChargeAttr) && copiableMove.result === MoveResult.OTHER) {
    return false;
  }

  // TODO: Add last turn of Bide

  return true;
};

export class MovesetCopyMoveAttr extends OverrideMoveEffectAttr {
  apply(user: Pokemon, target: Pokemon, move: Move, args: any[]): boolean {
    const targetMoves = target.getMoveHistory().filter(m => !m.virtual);
    if (!targetMoves.length) {
      return false;
    }

    const copiedMove = allMoves[targetMoves[0].move];

    const thisMoveIndex = user.getMoveset().findIndex(m => m?.moveId === move.id);

    if (thisMoveIndex === -1) {
      return false;
    }

    user.summonData.moveset = user.getMoveset().slice(0);
    user.summonData.moveset[thisMoveIndex] = new PokemonMove(copiedMove.id, 0, 0);

    user.scene.queueMessage(i18next.t("moveTriggers:copiedMove", {pokemonName: getPokemonNameWithAffix(user), moveName: copiedMove.name}));

    return true;
  }

  getCondition(): MoveConditionFunc {
    return targetMoveCopiableCondition;
  }
}

/**
 * Attribute for {@linkcode Moves.SKETCH} that causes the user to copy the opponent's last used move
 * This move copies the last used non-virtual move
 *  e.g. if Metronome is used, it copies Metronome itself, not the virtual move called by Metronome
 * Fails if the opponent has not yet used a move.
 * Fails if used on an uncopiable move, listed in unsketchableMoves in getCondition
 * Fails if the move is already in the user's moveset
 */
export class SketchAttr extends MoveEffectAttr {
  constructor() {
    super(true);
  }
  /**
   * User copies the opponent's last used move, if possible
   * @param {Pokemon} user Pokemon that used the move and will replace Sketch with the copied move
   * @param {Pokemon} target Pokemon that the user wants to copy a move from
   * @param {Move} move Move being used
   * @param {any[]} args Unused
   * @returns {boolean} true if the function succeeds, otherwise false
   */

  apply(user: Pokemon, target: Pokemon, move: Move, args: any[]): boolean {
    if (!super.apply(user, target, move, args)) {
      return false;
    }

    const targetMove = target.getMoveHistory().filter(m => !m.virtual).at(-1);
    if (!targetMove) {
      return false;
    }

    const sketchedMove = allMoves[targetMove.move];
    const sketchIndex = user.getMoveset().findIndex(m => m?.moveId === move.id);
    if (sketchIndex === -1) {
      return false;
    }

    user.setMove(sketchIndex, sketchedMove.id);

    user.scene.queueMessage(i18next.t("moveTriggers:sketchedMove", {pokemonName: getPokemonNameWithAffix(user), moveName: sketchedMove.name}));

    return true;
  }

  getCondition(): MoveConditionFunc {
    return (user, target, move) => {
      if (!targetMoveCopiableCondition(user, target, move)) {
        return false;
      }

      const targetMove = target.getMoveHistory().filter(m => !m.virtual).at(-1);
      if (!targetMove) {
        return false;
      }

      const unsketchableMoves = [
        Moves.CHATTER,
        Moves.MIRROR_MOVE,
        Moves.SLEEP_TALK,
        Moves.STRUGGLE,
        Moves.SKETCH,
        Moves.REVIVAL_BLESSING,
        Moves.TERA_STARSTORM,
        Moves.BREAKNECK_BLITZ__PHYSICAL,
        Moves.BREAKNECK_BLITZ__SPECIAL
      ];

      if (unsketchableMoves.includes(targetMove.move)) {
        return false;
      }

<<<<<<< HEAD
      if (user.getMoveset().find(m => m?.moveId === sketchableMove.move)) {
=======
      if (user.getMoveset().find(m => m.moveId === targetMove.move)) {
>>>>>>> 9eadce80
        return false;
      }

      return true;
    };
  }
}

export class AbilityChangeAttr extends MoveEffectAttr {
  public ability: Abilities;

  constructor(ability: Abilities, selfTarget?: boolean) {
    super(selfTarget, MoveEffectTrigger.HIT);

    this.ability = ability;
  }

  apply(user: Pokemon, target: Pokemon, move: Move, args: any[]): boolean {
    if (!super.apply(user, target, move, args)) {
      return false;
    }

    (this.selfTarget ? user : target).summonData.ability = this.ability;

    user.scene.queueMessage(i18next.t("moveTriggers:acquiredAbility", {pokemonName: getPokemonNameWithAffix((this.selfTarget ? user : target)), abilityName: allAbilities[this.ability].name}));

    return true;
  }

  getCondition(): MoveConditionFunc {
    return (user, target, move) => !(this.selfTarget ? user : target).getAbility().hasAttr(UnsuppressableAbilityAbAttr) && (this.selfTarget ? user : target).getAbility().id !== this.ability;
  }
}

export class AbilityCopyAttr extends MoveEffectAttr {
  public copyToPartner: boolean;

  constructor(copyToPartner: boolean = false) {
    super(false, MoveEffectTrigger.HIT);

    this.copyToPartner = copyToPartner;
  }

  apply(user: Pokemon, target: Pokemon, move: Move, args: any[]): boolean {
    if (!super.apply(user, target, move, args)) {
      return false;
    }

    user.summonData.ability = target.getAbility().id;

    user.scene.queueMessage(i18next.t("moveTriggers:copiedTargetAbility", {pokemonName: getPokemonNameWithAffix(user), targetName: getPokemonNameWithAffix(target), abilityName: allAbilities[target.getAbility().id].name}));

    if (this.copyToPartner && user.scene.currentBattle?.double && user.getAlly().hp) {
      user.getAlly().summonData.ability = target.getAbility().id;
      user.getAlly().scene.queueMessage(i18next.t("moveTriggers:copiedTargetAbility", {pokemonName: getPokemonNameWithAffix(user.getAlly()), targetName: getPokemonNameWithAffix(target), abilityName: allAbilities[target.getAbility().id].name}));
    }

    return true;
  }

  getCondition(): MoveConditionFunc {
    return (user, target, move) => {
      let ret = !target.getAbility().hasAttr(UncopiableAbilityAbAttr) && !user.getAbility().hasAttr(UnsuppressableAbilityAbAttr);
      if (this.copyToPartner && user.scene.currentBattle?.double) {
        ret = ret && (!user.getAlly().hp || !user.getAlly().getAbility().hasAttr(UnsuppressableAbilityAbAttr));
      } else {
        ret = ret && user.getAbility().id !== target.getAbility().id;
      }
      return ret;
    };
  }
}

export class AbilityGiveAttr extends MoveEffectAttr {
  public copyToPartner: boolean;

  constructor() {
    super(false, MoveEffectTrigger.HIT);
  }

  apply(user: Pokemon, target: Pokemon, move: Move, args: any[]): boolean {
    if (!super.apply(user, target, move, args)) {
      return false;
    }

    target.summonData.ability = user.getAbility().id;

    user.scene.queueMessage(i18next.t("moveTriggers:acquiredAbility", {pokemonName: getPokemonNameWithAffix(target), abilityName: allAbilities[user.getAbility().id].name}));

    return true;
  }

  getCondition(): MoveConditionFunc {
    return (user, target, move) => !user.getAbility().hasAttr(UncopiableAbilityAbAttr) && !target.getAbility().hasAttr(UnsuppressableAbilityAbAttr) && user.getAbility().id !== target.getAbility().id;
  }
}

export class SwitchAbilitiesAttr extends MoveEffectAttr {
  apply(user: Pokemon, target: Pokemon, move: Move, args: any[]): boolean {
    if (!super.apply(user, target, move, args)) {
      return false;
    }

    const tempAbilityId = user.getAbility().id;
    user.summonData.ability = target.getAbility().id;
    target.summonData.ability = tempAbilityId;

    user.scene.queueMessage(i18next.t("moveTriggers:swappedAbilitiesWithTarget", {pokemonName: getPokemonNameWithAffix(user)}));

    return true;
  }

  getCondition(): MoveConditionFunc {
    return (user, target, move) => !user.getAbility().hasAttr(UnswappableAbilityAbAttr) && !target.getAbility().hasAttr(UnswappableAbilityAbAttr);
  }
}

/**
 * Attribute used for moves that suppress abilities like {@linkcode Moves.GASTRO_ACID}.
 * A suppressed ability cannot be activated.
 *
 * @extends MoveEffectAttr
 * @see {@linkcode apply}
 * @see {@linkcode getCondition}
 */
export class SuppressAbilitiesAttr extends MoveEffectAttr {
  /** Sets ability suppression for the target pokemon and displays a message. */
  apply(user: Pokemon, target: Pokemon, move: Move, args: any[]): boolean {
    if (!super.apply(user, target, move, args)) {
      return false;
    }

    target.summonData.abilitySuppressed = true;

    target.scene.queueMessage(i18next.t("moveTriggers:suppressAbilities", {pokemonName: getPokemonNameWithAffix(target)}));

    return true;
  }

  /** Causes the effect to fail when the target's ability is unsupressable or already suppressed. */
  getCondition(): MoveConditionFunc {
    return (user, target, move) => !target.getAbility().hasAttr(UnsuppressableAbilityAbAttr) && !target.summonData.abilitySuppressed;
  }
}

/**
 * Applies the effects of {@linkcode SuppressAbilitiesAttr} if the target has already moved this turn.
 * @extends MoveEffectAttr
 * @see {@linkcode Moves.CORE_ENFORCER} (the move which uses this effect)
 */
export class SuppressAbilitiesIfActedAttr extends MoveEffectAttr {
  /**
   * If the target has already acted this turn, apply a {@linkcode SuppressAbilitiesAttr} effect unless the
   * abillity cannot be suppressed. This is a secondary effect and has no bearing on the success or failure of the move.
   *
   * @returns True if the move occurred, otherwise false. Note that true will be returned even if the target has not
   * yet moved or if the suppression failed to apply.
   */
  apply(user: Pokemon, target: Pokemon, move: Move, args: any[]): boolean {
    if (!super.apply(user, target, move, args)) {
      return false;
    }

    if (target.turnData.acted) {
      const suppressAttr = new SuppressAbilitiesAttr();
      if (suppressAttr.getCondition()(user, target, move)) {
        suppressAttr.apply(user, target, move, args);
      }
    }

    return true;
  }
}

export class TransformAttr extends MoveEffectAttr {
  apply(user: Pokemon, target: Pokemon, move: Move, args: any[]): Promise<boolean> {
    return new Promise(resolve => {
      if (!super.apply(user, target, move, args)) {
        return resolve(false);
      }

      user.summonData.speciesForm = target.getSpeciesForm();
      user.summonData.fusionSpeciesForm = target.getFusionSpeciesForm();
      user.summonData.ability = target.getAbility().id;
      user.summonData.gender = target.getGender();
      user.summonData.fusionGender = target.getFusionGender();
      user.summonData.stats = [ user.stats[Stat.HP] ].concat(target.stats.slice(1));
      user.summonData.battleStats = target.summonData.battleStats.slice(0);
      user.summonData.moveset = target.getMoveset().map(m => new PokemonMove(m?.moveId!, m?.ppUsed, m?.ppUp)); // TODO: is this bang correct?
      user.summonData.types = target.getTypes();

      user.scene.queueMessage(i18next.t("moveTriggers:transformedIntoTarget", {pokemonName: getPokemonNameWithAffix(user), targetName: getPokemonNameWithAffix(target)}));

      user.loadAssets(false).then(() => {
        user.playAnim();
        resolve(true);
      });
    });
  }
}

export class DiscourageFrequentUseAttr extends MoveAttr {
  getUserBenefitScore(user: Pokemon, target: Pokemon, move: Move): integer {
    const lastMoves = user.getLastXMoves(4);
    console.log(lastMoves);
    for (let m = 0; m < lastMoves.length; m++) {
      if (lastMoves[m].move === move.id) {
        return (4 - (m + 1)) * -10;
      }
    }

    return 0;
  }
}

export class MoneyAttr extends MoveEffectAttr {
  constructor() {
    super(true, MoveEffectTrigger.HIT, true);
  }

  apply(user: Pokemon, target: Pokemon, move: Move): boolean {
    user.scene.currentBattle.moneyScattered += user.scene.getWaveMoneyAmount(0.2);
    user.scene.queueMessage(i18next.t("moveTriggers:coinsScatteredEverywhere"));
    return true;
  }
}

/**
 * Applies {@linkcode BattlerTagType.DESTINY_BOND} to the user.
 *
 * @extends MoveEffectAttr
 */
export class DestinyBondAttr extends MoveEffectAttr {
  constructor() {
    super(true, MoveEffectTrigger.PRE_APPLY);
  }

  /**
   * Applies {@linkcode BattlerTagType.DESTINY_BOND} to the user.
   * @param user {@linkcode Pokemon} that is having the tag applied to.
   * @param target {@linkcode Pokemon} N/A
   * @param move {@linkcode Move} {@linkcode Move.DESTINY_BOND}
   * @param {any[]} args N/A
   * @returns true
   */
  apply(user: Pokemon, target: Pokemon, move: Move, args: any[]): boolean {
    user.scene.queueMessage(`${i18next.t("moveTriggers:tryingToTakeFoeDown", {pokemonName: getPokemonNameWithAffix(user)})}`);
    user.addTag(BattlerTagType.DESTINY_BOND, undefined, move.id, user.id);
    return true;
  }
}

export class LastResortAttr extends MoveAttr {
  getCondition(): MoveConditionFunc {
    return (user: Pokemon, target: Pokemon, move: Move) => {
      const uniqueUsedMoveIds = new Set<Moves>();
      const movesetMoveIds = user.getMoveset().map(m => m?.moveId);
      user.getMoveHistory().map(m => {
        if (m.move !== move.id && movesetMoveIds.find(mm => mm === m.move)) {
          uniqueUsedMoveIds.add(m.move);
        }
      });
      return uniqueUsedMoveIds.size >= movesetMoveIds.length - 1;
    };
  }
}


/**
 * The move only works if the target has a transferable held item
 * @extends MoveAttr
 * @see {@linkcode getCondition}
 */
export class AttackedByItemAttr extends MoveAttr {
  /**
   * @returns the {@linkcode MoveConditionFunc} for this {@linkcode Move}
   */
  getCondition(): MoveConditionFunc {
    return (user: Pokemon, target: Pokemon, move: Move) => {
      const heldItems = target.getHeldItems().filter(i => i.isTransferrable);
      if (heldItems.length === 0) {
        return false;
      }

      const itemName = heldItems[0]?.type?.name ?? "item";
      target.scene.queueMessage(i18next.t("moveTriggers:attackedByItem", {pokemonName: getPokemonNameWithAffix(target), itemName: itemName}));

      return true;
    };
  }
}

export class VariableTargetAttr extends MoveAttr {
  private targetChangeFunc: (user: Pokemon, target: Pokemon, move: Move) => number;

  constructor(targetChange: (user: Pokemon, target: Pokemon, move: Move) => number) {
    super();

    this.targetChangeFunc = targetChange;
  }

  apply(user: Pokemon, target: Pokemon, move: Move, args: any[]): boolean {
    const targetVal = args[0] as Utils.NumberHolder;
    targetVal.value = this.targetChangeFunc(user, target, move);
    return true;
  }
}

const failOnGravityCondition: MoveConditionFunc = (user, target, move) => !user.scene.arena.getTag(ArenaTagType.GRAVITY);

const failOnBossCondition: MoveConditionFunc = (user, target, move) => !target.isBossImmune();

const failOnMaxCondition: MoveConditionFunc = (user, target, move) => !target.isMax();

const failIfDampCondition: MoveConditionFunc = (user, target, move) => {
  const cancelled = new Utils.BooleanHolder(false);
  user.scene.getField(true).map(p=>applyAbAttrs(FieldPreventExplosiveMovesAbAttr, p, cancelled));
  // Queue a message if an ability prevented usage of the move
  if (cancelled.value) {
    user.scene.queueMessage(i18next.t("moveTriggers:cannotUseMove", {pokemonName: getPokemonNameWithAffix(user), moveName: move.name}));
  }
  return !cancelled.value;
};

const userSleptOrComatoseCondition: MoveConditionFunc = (user: Pokemon, target: Pokemon, move: Move) =>  user.status?.effect === StatusEffect.SLEEP || user.hasAbility(Abilities.COMATOSE);

const targetSleptOrComatoseCondition: MoveConditionFunc = (user: Pokemon, target: Pokemon, move: Move) =>  target.status?.effect === StatusEffect.SLEEP || target.hasAbility(Abilities.COMATOSE);

export type MoveAttrFilter = (attr: MoveAttr) => boolean;

function applyMoveAttrsInternal(attrFilter: MoveAttrFilter, user: Pokemon | null, target: Pokemon | null, move: Move, args: any[]): Promise<void> {
  return new Promise(resolve => {
    const attrPromises: Promise<boolean>[] = [];
    const moveAttrs = move.attrs.filter(a => attrFilter(a));
    for (const attr of moveAttrs) {
      const result = attr.apply(user, target, move, args);
      if (result instanceof Promise) {
        attrPromises.push(result);
      }
    }
    Promise.allSettled(attrPromises).then(() => resolve());
  });
}

export function applyMoveAttrs(attrType: Constructor<MoveAttr>, user: Pokemon | null, target: Pokemon | null, move: Move, ...args: any[]): Promise<void> {
  return applyMoveAttrsInternal((attr: MoveAttr) => attr instanceof attrType, user, target, move, args);
}

export function applyFilteredMoveAttrs(attrFilter: MoveAttrFilter, user: Pokemon, target: Pokemon | null, move: Move, ...args: any[]): Promise<void> {
  return applyMoveAttrsInternal(attrFilter, user, target, move, args);
}

export class MoveCondition {
  protected func: MoveConditionFunc;

  constructor(func: MoveConditionFunc) {
    this.func = func;
  }

  apply(user: Pokemon, target: Pokemon, move: Move): boolean {
    return this.func(user, target, move);
  }

  getUserBenefitScore(user: Pokemon, target: Pokemon, move: Move): integer {
    return 0;
  }
}

export class FirstMoveCondition extends MoveCondition {
  constructor() {
    super((user, target, move) => user.battleSummonData?.turnCount === 1);
  }

  getUserBenefitScore(user: Pokemon, target: Pokemon, move: Move): integer {
    return this.apply(user, target, move) ? 10 : -20;
  }
}

export class hitsSameTypeAttr extends VariableMoveTypeMultiplierAttr {
  apply(user: Pokemon, target: Pokemon, move: Move, args: any[]): boolean {
    const multiplier = args[0] as Utils.NumberHolder;
    if (!user.getTypes().some(type => target.getTypes().includes(type))) {
      multiplier.value = 0;
      return true;
    }
    return false;
  }
}

/**
 * Attribute used for Conversion 2, to convert the user's type to a random type that resists the target's last used move.
 * Fails if the user already has ALL types that resist the target's last used move.
 * Fails if the opponent has not used a move yet
 * Fails if the type is unknown or stellar
 *
 * TODO:
 * If a move has its type changed (e.g. {@linkcode Moves.HIDDEN_POWER}), it will check the new type.
 */
export class ResistLastMoveTypeAttr extends MoveEffectAttr {
  constructor() {
    super(true);
  }
  /**
   * User changes its type to a random type that resists the target's last used move
   * @param {Pokemon} user Pokemon that used the move and will change types
   * @param {Pokemon} target Opposing pokemon that recently used a move
   * @param {Move} move Move being used
   * @param {any[]} args Unused
   * @returns {boolean} true if the function succeeds
   */
  apply(user: Pokemon, target: Pokemon, move: Move, args: any[]): boolean {
    if (!super.apply(user, target, move, args)) {
      return false;
    }

    const [targetMove] = target.getLastXMoves(1); // target's most recent move
    if (!targetMove) {
      return false;
    }

    const moveData = allMoves[targetMove.move];
    if (moveData.type === Type.STELLAR || moveData.type === Type.UNKNOWN) {
      return false;
    }
    const userTypes = user.getTypes();
    const validTypes = getTypeResistances(moveData.type).filter(t => !userTypes.includes(t)); // valid types are ones that are not already the user's types
    if (!validTypes.length) {
      return false;
    }
    const type = validTypes[user.randSeedInt(validTypes.length)];
    user.summonData.types = [ type ];
    user.scene.queueMessage(i18next.t("battle:transformedIntoType", {pokemonName: getPokemonNameWithAffix(user), type: Utils.toReadableString(Type[type])}));
    user.updateInfo();

    return true;
  }

  getCondition(): MoveConditionFunc {
    return (user, target, move) => {
      const moveHistory = target.getLastXMoves();
      return moveHistory.length !== 0;
    };
  }
}

const unknownTypeCondition: MoveConditionFunc = (user, target, move) => !user.getTypes().includes(Type.UNKNOWN);

export type MoveTargetSet = {
  targets: BattlerIndex[];
  multiple: boolean;
};

export function getMoveTargets(user: Pokemon, move: Moves): MoveTargetSet {
  const variableTarget = new Utils.NumberHolder(0);
  user.getOpponents().forEach(p => applyMoveAttrs(VariableTargetAttr, user, p, allMoves[move], variableTarget));

  const moveTarget = allMoves[move].hasAttr(VariableTargetAttr) ? variableTarget.value : move ? allMoves[move].moveTarget : move === undefined ? MoveTarget.NEAR_ENEMY : [];
  const opponents = user.getOpponents();

  let set: Pokemon[] = [];
  let multiple = false;

  switch (moveTarget) {
  case MoveTarget.USER:
  case MoveTarget.PARTY:
    set = [ user ];
    break;
  case MoveTarget.NEAR_OTHER:
  case MoveTarget.OTHER:
  case MoveTarget.ALL_NEAR_OTHERS:
  case MoveTarget.ALL_OTHERS:
    set = (opponents.concat([ user.getAlly() ]));
    multiple = moveTarget === MoveTarget.ALL_NEAR_OTHERS || moveTarget === MoveTarget.ALL_OTHERS;
    break;
  case MoveTarget.NEAR_ENEMY:
  case MoveTarget.ALL_NEAR_ENEMIES:
  case MoveTarget.ALL_ENEMIES:
  case MoveTarget.ENEMY_SIDE:
    set = opponents;
    multiple = moveTarget !== MoveTarget.NEAR_ENEMY;
    break;
  case MoveTarget.RANDOM_NEAR_ENEMY:
    set = [ opponents[user.randSeedInt(opponents.length)] ];
    break;
  case MoveTarget.ATTACKER:
    return { targets: [ -1 as BattlerIndex ], multiple: false };
  case MoveTarget.NEAR_ALLY:
  case MoveTarget.ALLY:
    set = [ user.getAlly() ];
    break;
  case MoveTarget.USER_OR_NEAR_ALLY:
  case MoveTarget.USER_AND_ALLIES:
  case MoveTarget.USER_SIDE:
    set = [ user, user.getAlly() ];
    multiple = moveTarget !== MoveTarget.USER_OR_NEAR_ALLY;
    break;
  case MoveTarget.ALL:
  case MoveTarget.BOTH_SIDES:
    set = [ user, user.getAlly() ].concat(opponents);
    multiple = true;
    break;
  case MoveTarget.CURSE:
    set = user.getTypes(true).includes(Type.GHOST) ? (opponents.concat([ user.getAlly() ])) : [ user ];
    break;
  }

  return { targets: set.filter(p => p?.isActive(true)).map(p => p.getBattlerIndex()).filter(t => t !== undefined), multiple };
}

export const allMoves: Move[] = [
  new SelfStatusMove(Moves.NONE, Type.NORMAL, MoveCategory.STATUS, -1, -1, 0, 1),
];

export const selfStatLowerMoves: Moves[] = [];

export function initMoves() {
  allMoves.push(
    new AttackMove(Moves.POUND, Type.NORMAL, MoveCategory.PHYSICAL, 40, 100, 35, -1, 0, 1),
    new AttackMove(Moves.KARATE_CHOP, Type.FIGHTING, MoveCategory.PHYSICAL, 50, 100, 25, -1, 0, 1)
      .attr(HighCritAttr),
    new AttackMove(Moves.DOUBLE_SLAP, Type.NORMAL, MoveCategory.PHYSICAL, 15, 85, 10, -1, 0, 1)
      .attr(MultiHitAttr),
    new AttackMove(Moves.COMET_PUNCH, Type.NORMAL, MoveCategory.PHYSICAL, 18, 85, 15, -1, 0, 1)
      .attr(MultiHitAttr)
      .punchingMove(),
    new AttackMove(Moves.MEGA_PUNCH, Type.NORMAL, MoveCategory.PHYSICAL, 80, 85, 20, -1, 0, 1)
      .punchingMove(),
    new AttackMove(Moves.PAY_DAY, Type.NORMAL, MoveCategory.PHYSICAL, 40, 100, 20, -1, 0, 1)
      .attr(MoneyAttr)
      .makesContact(false),
    new AttackMove(Moves.FIRE_PUNCH, Type.FIRE, MoveCategory.PHYSICAL, 75, 100, 15, 10, 0, 1)
      .attr(StatusEffectAttr, StatusEffect.BURN)
      .punchingMove(),
    new AttackMove(Moves.ICE_PUNCH, Type.ICE, MoveCategory.PHYSICAL, 75, 100, 15, 10, 0, 1)
      .attr(StatusEffectAttr, StatusEffect.FREEZE)
      .punchingMove(),
    new AttackMove(Moves.THUNDER_PUNCH, Type.ELECTRIC, MoveCategory.PHYSICAL, 75, 100, 15, 10, 0, 1)
      .attr(StatusEffectAttr, StatusEffect.PARALYSIS)
      .punchingMove(),
    new AttackMove(Moves.SCRATCH, Type.NORMAL, MoveCategory.PHYSICAL, 40, 100, 35, -1, 0, 1),
    new AttackMove(Moves.VISE_GRIP, Type.NORMAL, MoveCategory.PHYSICAL, 55, 100, 30, -1, 0, 1),
    new AttackMove(Moves.GUILLOTINE, Type.NORMAL, MoveCategory.PHYSICAL, 200, 30, 5, -1, 0, 1)
      .attr(OneHitKOAttr)
      .attr(OneHitKOAccuracyAttr),
    new AttackMove(Moves.RAZOR_WIND, Type.NORMAL, MoveCategory.SPECIAL, 80, 100, 10, -1, 0, 1)
      .attr(ChargeAttr, ChargeAnim.RAZOR_WIND_CHARGING, i18next.t("moveTriggers:whippedUpAWhirlwind", {pokemonName: "{USER}"}))
      .attr(HighCritAttr)
      .windMove()
      .ignoresVirtual()
      .target(MoveTarget.ALL_NEAR_ENEMIES),
    new SelfStatusMove(Moves.SWORDS_DANCE, Type.NORMAL, -1, 20, -1, 0, 1)
      .attr(StatChangeAttr, BattleStat.ATK, 2, true)
      .danceMove(),
    new AttackMove(Moves.CUT, Type.NORMAL, MoveCategory.PHYSICAL, 50, 95, 30, -1, 0, 1)
      .slicingMove(),
    new AttackMove(Moves.GUST, Type.FLYING, MoveCategory.SPECIAL, 40, 100, 35, -1, 0, 1)
      .attr(HitsTagAttr, BattlerTagType.FLYING, true)
      .windMove(),
    new AttackMove(Moves.WING_ATTACK, Type.FLYING, MoveCategory.PHYSICAL, 60, 100, 35, -1, 0, 1),
    new StatusMove(Moves.WHIRLWIND, Type.NORMAL, -1, 20, -1, -6, 1)
      .attr(ForceSwitchOutAttr)
      .attr(HitsTagAttr, BattlerTagType.FLYING, false)
      .hidesTarget()
      .windMove(),
    new AttackMove(Moves.FLY, Type.FLYING, MoveCategory.PHYSICAL, 90, 95, 15, -1, 0, 1)
      .attr(ChargeAttr, ChargeAnim.FLY_CHARGING, i18next.t("moveTriggers:flewUpHigh", {pokemonName: "{USER}"}), BattlerTagType.FLYING)
      .condition(failOnGravityCondition)
      .ignoresVirtual(),
    new AttackMove(Moves.BIND, Type.NORMAL, MoveCategory.PHYSICAL, 15, 85, 20, -1, 0, 1)
      .attr(TrapAttr, BattlerTagType.BIND),
    new AttackMove(Moves.SLAM, Type.NORMAL, MoveCategory.PHYSICAL, 80, 75, 20, -1, 0, 1),
    new AttackMove(Moves.VINE_WHIP, Type.GRASS, MoveCategory.PHYSICAL, 45, 100, 25, -1, 0, 1),
    new AttackMove(Moves.STOMP, Type.NORMAL, MoveCategory.PHYSICAL, 65, 100, 20, 30, 0, 1)
      .attr(MinimizeAccuracyAttr)
      .attr(HitsTagAttr, BattlerTagType.MINIMIZED, true)
      .attr(FlinchAttr),
    new AttackMove(Moves.DOUBLE_KICK, Type.FIGHTING, MoveCategory.PHYSICAL, 30, 100, 30, -1, 0, 1)
      .attr(MultiHitAttr, MultiHitType._2),
    new AttackMove(Moves.MEGA_KICK, Type.NORMAL, MoveCategory.PHYSICAL, 120, 75, 5, -1, 0, 1),
    new AttackMove(Moves.JUMP_KICK, Type.FIGHTING, MoveCategory.PHYSICAL, 100, 95, 10, -1, 0, 1)
      .attr(MissEffectAttr, crashDamageFunc)
      .attr(NoEffectAttr, crashDamageFunc)
      .condition(failOnGravityCondition)
      .recklessMove(),
    new AttackMove(Moves.ROLLING_KICK, Type.FIGHTING, MoveCategory.PHYSICAL, 60, 85, 15, 30, 0, 1)
      .attr(FlinchAttr),
    new StatusMove(Moves.SAND_ATTACK, Type.GROUND, 100, 15, -1, 0, 1)
      .attr(StatChangeAttr, BattleStat.ACC, -1),
    new AttackMove(Moves.HEADBUTT, Type.NORMAL, MoveCategory.PHYSICAL, 70, 100, 15, 30, 0, 1)
      .attr(FlinchAttr),
    new AttackMove(Moves.HORN_ATTACK, Type.NORMAL, MoveCategory.PHYSICAL, 65, 100, 25, -1, 0, 1),
    new AttackMove(Moves.FURY_ATTACK, Type.NORMAL, MoveCategory.PHYSICAL, 15, 85, 20, -1, 0, 1)
      .attr(MultiHitAttr),
    new AttackMove(Moves.HORN_DRILL, Type.NORMAL, MoveCategory.PHYSICAL, 200, 30, 5, -1, 0, 1)
      .attr(OneHitKOAttr)
      .attr(OneHitKOAccuracyAttr),
    new AttackMove(Moves.TACKLE, Type.NORMAL, MoveCategory.PHYSICAL, 40, 100, 35, -1, 0, 1),
    new AttackMove(Moves.BODY_SLAM, Type.NORMAL, MoveCategory.PHYSICAL, 85, 100, 15, 30, 0, 1)
      .attr(MinimizeAccuracyAttr)
      .attr(HitsTagAttr, BattlerTagType.MINIMIZED, true)
      .attr(StatusEffectAttr, StatusEffect.PARALYSIS),
    new AttackMove(Moves.WRAP, Type.NORMAL, MoveCategory.PHYSICAL, 15, 90, 20, -1, 0, 1)
      .attr(TrapAttr, BattlerTagType.WRAP),
    new AttackMove(Moves.TAKE_DOWN, Type.NORMAL, MoveCategory.PHYSICAL, 90, 85, 20, -1, 0, 1)
      .attr(RecoilAttr)
      .recklessMove(),
    new AttackMove(Moves.THRASH, Type.NORMAL, MoveCategory.PHYSICAL, 120, 100, 10, -1, 0, 1)
      .attr(FrenzyAttr)
      .attr(MissEffectAttr, frenzyMissFunc)
      .attr(NoEffectAttr, frenzyMissFunc)
      .target(MoveTarget.RANDOM_NEAR_ENEMY),
    new AttackMove(Moves.DOUBLE_EDGE, Type.NORMAL, MoveCategory.PHYSICAL, 120, 100, 15, -1, 0, 1)
      .attr(RecoilAttr, false, 0.33)
      .recklessMove(),
    new StatusMove(Moves.TAIL_WHIP, Type.NORMAL, 100, 30, -1, 0, 1)
      .attr(StatChangeAttr, BattleStat.DEF, -1)
      .target(MoveTarget.ALL_NEAR_ENEMIES),
    new AttackMove(Moves.POISON_STING, Type.POISON, MoveCategory.PHYSICAL, 15, 100, 35, 30, 0, 1)
      .attr(StatusEffectAttr, StatusEffect.POISON)
      .makesContact(false),
    new AttackMove(Moves.TWINEEDLE, Type.BUG, MoveCategory.PHYSICAL, 25, 100, 20, 20, 0, 1)
      .attr(MultiHitAttr, MultiHitType._2)
      .attr(StatusEffectAttr, StatusEffect.POISON)
      .makesContact(false),
    new AttackMove(Moves.PIN_MISSILE, Type.BUG, MoveCategory.PHYSICAL, 25, 95, 20, -1, 0, 1)
      .attr(MultiHitAttr)
      .makesContact(false),
    new StatusMove(Moves.LEER, Type.NORMAL, 100, 30, -1, 0, 1)
      .attr(StatChangeAttr, BattleStat.DEF, -1)
      .target(MoveTarget.ALL_NEAR_ENEMIES),
    new AttackMove(Moves.BITE, Type.DARK, MoveCategory.PHYSICAL, 60, 100, 25, 30, 0, 1)
      .attr(FlinchAttr)
      .bitingMove(),
    new StatusMove(Moves.GROWL, Type.NORMAL, 100, 40, -1, 0, 1)
      .attr(StatChangeAttr, BattleStat.ATK, -1)
      .soundBased()
      .target(MoveTarget.ALL_NEAR_ENEMIES),
    new StatusMove(Moves.ROAR, Type.NORMAL, -1, 20, -1, -6, 1)
      .attr(ForceSwitchOutAttr)
      .soundBased()
      .hidesTarget(),
    new StatusMove(Moves.SING, Type.NORMAL, 55, 15, -1, 0, 1)
      .attr(StatusEffectAttr, StatusEffect.SLEEP)
      .soundBased(),
    new StatusMove(Moves.SUPERSONIC, Type.NORMAL, 55, 20, -1, 0, 1)
      .attr(ConfuseAttr)
      .soundBased(),
    new AttackMove(Moves.SONIC_BOOM, Type.NORMAL, MoveCategory.SPECIAL, -1, 90, 20, -1, 0, 1)
      .attr(FixedDamageAttr, 20),
    new StatusMove(Moves.DISABLE, Type.NORMAL, 100, 20, -1, 0, 1)
      .attr(DisableMoveAttr)
      .condition(failOnMaxCondition),
    new AttackMove(Moves.ACID, Type.POISON, MoveCategory.SPECIAL, 40, 100, 30, 10, 0, 1)
      .attr(StatChangeAttr, BattleStat.SPDEF, -1)
      .target(MoveTarget.ALL_NEAR_ENEMIES),
    new AttackMove(Moves.EMBER, Type.FIRE, MoveCategory.SPECIAL, 40, 100, 25, 10, 0, 1)
      .attr(StatusEffectAttr, StatusEffect.BURN),
    new AttackMove(Moves.FLAMETHROWER, Type.FIRE, MoveCategory.SPECIAL, 90, 100, 15, 10, 0, 1)
      .attr(StatusEffectAttr, StatusEffect.BURN),
    new StatusMove(Moves.MIST, Type.ICE, -1, 30, -1, 0, 1)
      .attr(AddArenaTagAttr, ArenaTagType.MIST, 5, true)
      .target(MoveTarget.USER_SIDE),
    new AttackMove(Moves.WATER_GUN, Type.WATER, MoveCategory.SPECIAL, 40, 100, 25, -1, 0, 1),
    new AttackMove(Moves.HYDRO_PUMP, Type.WATER, MoveCategory.SPECIAL, 110, 80, 5, -1, 0, 1),
    new AttackMove(Moves.SURF, Type.WATER, MoveCategory.SPECIAL, 90, 100, 15, -1, 0, 1)
      .target(MoveTarget.ALL_NEAR_OTHERS)
      .attr(HitsTagAttr, BattlerTagType.UNDERWATER, true),
    new AttackMove(Moves.ICE_BEAM, Type.ICE, MoveCategory.SPECIAL, 90, 100, 10, 10, 0, 1)
      .attr(StatusEffectAttr, StatusEffect.FREEZE),
    new AttackMove(Moves.BLIZZARD, Type.ICE, MoveCategory.SPECIAL, 110, 70, 5, 10, 0, 1)
      .attr(BlizzardAccuracyAttr)
      .attr(StatusEffectAttr, StatusEffect.FREEZE)
      .windMove()
      .target(MoveTarget.ALL_NEAR_ENEMIES),
    new AttackMove(Moves.PSYBEAM, Type.PSYCHIC, MoveCategory.SPECIAL, 65, 100, 20, 10, 0, 1)
      .attr(ConfuseAttr),
    new AttackMove(Moves.BUBBLE_BEAM, Type.WATER, MoveCategory.SPECIAL, 65, 100, 20, 10, 0, 1)
      .attr(StatChangeAttr, BattleStat.SPD, -1),
    new AttackMove(Moves.AURORA_BEAM, Type.ICE, MoveCategory.SPECIAL, 65, 100, 20, 10, 0, 1)
      .attr(StatChangeAttr, BattleStat.ATK, -1),
    new AttackMove(Moves.HYPER_BEAM, Type.NORMAL, MoveCategory.SPECIAL, 150, 90, 5, -1, 0, 1)
      .attr(RechargeAttr),
    new AttackMove(Moves.PECK, Type.FLYING, MoveCategory.PHYSICAL, 35, 100, 35, -1, 0, 1),
    new AttackMove(Moves.DRILL_PECK, Type.FLYING, MoveCategory.PHYSICAL, 80, 100, 20, -1, 0, 1),
    new AttackMove(Moves.SUBMISSION, Type.FIGHTING, MoveCategory.PHYSICAL, 80, 80, 20, -1, 0, 1)
      .attr(RecoilAttr)
      .recklessMove(),
    new AttackMove(Moves.LOW_KICK, Type.FIGHTING, MoveCategory.PHYSICAL, -1, 100, 20, -1, 0, 1)
      .attr(WeightPowerAttr)
      .condition(failOnMaxCondition),
    new AttackMove(Moves.COUNTER, Type.FIGHTING, MoveCategory.PHYSICAL, -1, 100, 20, -1, -5, 1)
      .attr(CounterDamageAttr, (move: Move) => move.category === MoveCategory.PHYSICAL, 2)
      .target(MoveTarget.ATTACKER),
    new AttackMove(Moves.SEISMIC_TOSS, Type.FIGHTING, MoveCategory.PHYSICAL, -1, 100, 20, -1, 0, 1)
      .attr(LevelDamageAttr),
    new AttackMove(Moves.STRENGTH, Type.NORMAL, MoveCategory.PHYSICAL, 80, 100, 15, -1, 0, 1),
    new AttackMove(Moves.ABSORB, Type.GRASS, MoveCategory.SPECIAL, 20, 100, 25, -1, 0, 1)
      .attr(HitHealAttr)
      .triageMove(),
    new AttackMove(Moves.MEGA_DRAIN, Type.GRASS, MoveCategory.SPECIAL, 40, 100, 15, -1, 0, 1)
      .attr(HitHealAttr)
      .triageMove(),
    new StatusMove(Moves.LEECH_SEED, Type.GRASS, 90, 10, -1, 0, 1)
      .attr(AddBattlerTagAttr, BattlerTagType.SEEDED)
      .condition((user, target, move) => !target.getTag(BattlerTagType.SEEDED) && !target.isOfType(Type.GRASS)),
    new SelfStatusMove(Moves.GROWTH, Type.NORMAL, -1, 20, -1, 0, 1)
      .attr(GrowthStatChangeAttr),
    new AttackMove(Moves.RAZOR_LEAF, Type.GRASS, MoveCategory.PHYSICAL, 55, 95, 25, -1, 0, 1)
      .attr(HighCritAttr)
      .makesContact(false)
      .slicingMove()
      .target(MoveTarget.ALL_NEAR_ENEMIES),
    new AttackMove(Moves.SOLAR_BEAM, Type.GRASS, MoveCategory.SPECIAL, 120, 100, 10, -1, 0, 1)
      .attr(SunlightChargeAttr, ChargeAnim.SOLAR_BEAM_CHARGING, i18next.t("moveTriggers:tookInSunlight", {pokemonName: "{USER}"}))
      .attr(AntiSunlightPowerDecreaseAttr)
      .ignoresVirtual(),
    new StatusMove(Moves.POISON_POWDER, Type.POISON, 75, 35, -1, 0, 1)
      .attr(StatusEffectAttr, StatusEffect.POISON)
      .powderMove(),
    new StatusMove(Moves.STUN_SPORE, Type.GRASS, 75, 30, -1, 0, 1)
      .attr(StatusEffectAttr, StatusEffect.PARALYSIS)
      .powderMove(),
    new StatusMove(Moves.SLEEP_POWDER, Type.GRASS, 75, 15, -1, 0, 1)
      .attr(StatusEffectAttr, StatusEffect.SLEEP)
      .powderMove(),
    new AttackMove(Moves.PETAL_DANCE, Type.GRASS, MoveCategory.SPECIAL, 120, 100, 10, -1, 0, 1)
      .attr(FrenzyAttr)
      .attr(MissEffectAttr, frenzyMissFunc)
      .attr(NoEffectAttr, frenzyMissFunc)
      .makesContact()
      .danceMove()
      .target(MoveTarget.RANDOM_NEAR_ENEMY),
    new StatusMove(Moves.STRING_SHOT, Type.BUG, 95, 40, -1, 0, 1)
      .attr(StatChangeAttr, BattleStat.SPD, -2)
      .target(MoveTarget.ALL_NEAR_ENEMIES),
    new AttackMove(Moves.DRAGON_RAGE, Type.DRAGON, MoveCategory.SPECIAL, -1, 100, 10, -1, 0, 1)
      .attr(FixedDamageAttr, 40),
    new AttackMove(Moves.FIRE_SPIN, Type.FIRE, MoveCategory.SPECIAL, 35, 85, 15, -1, 0, 1)
      .attr(TrapAttr, BattlerTagType.FIRE_SPIN),
    new AttackMove(Moves.THUNDER_SHOCK, Type.ELECTRIC, MoveCategory.SPECIAL, 40, 100, 30, 10, 0, 1)
      .attr(StatusEffectAttr, StatusEffect.PARALYSIS),
    new AttackMove(Moves.THUNDERBOLT, Type.ELECTRIC, MoveCategory.SPECIAL, 90, 100, 15, 10, 0, 1)
      .attr(StatusEffectAttr, StatusEffect.PARALYSIS),
    new StatusMove(Moves.THUNDER_WAVE, Type.ELECTRIC, 90, 20, -1, 0, 1)
      .attr(StatusEffectAttr, StatusEffect.PARALYSIS)
      .attr(StatusMoveTypeImmunityAttr, Type.GROUND),
    new AttackMove(Moves.THUNDER, Type.ELECTRIC, MoveCategory.SPECIAL, 110, 70, 10, 30, 0, 1)
      .attr(StatusEffectAttr, StatusEffect.PARALYSIS)
      .attr(ThunderAccuracyAttr)
      .attr(HitsTagAttr, BattlerTagType.FLYING, false),
    new AttackMove(Moves.ROCK_THROW, Type.ROCK, MoveCategory.PHYSICAL, 50, 90, 15, -1, 0, 1)
      .makesContact(false),
    new AttackMove(Moves.EARTHQUAKE, Type.GROUND, MoveCategory.PHYSICAL, 100, 100, 10, -1, 0, 1)
      .attr(HitsTagAttr, BattlerTagType.UNDERGROUND, true)
      .makesContact(false)
      .target(MoveTarget.ALL_NEAR_OTHERS),
    new AttackMove(Moves.FISSURE, Type.GROUND, MoveCategory.PHYSICAL, 200, 30, 5, -1, 0, 1)
      .attr(OneHitKOAttr)
      .attr(OneHitKOAccuracyAttr)
      .attr(HitsTagAttr, BattlerTagType.UNDERGROUND, false)
      .makesContact(false),
    new AttackMove(Moves.DIG, Type.GROUND, MoveCategory.PHYSICAL, 80, 100, 10, -1, 0, 1)
      .attr(ChargeAttr, ChargeAnim.DIG_CHARGING, i18next.t("moveTriggers:dugAHole", {pokemonName: "{USER}"}), BattlerTagType.UNDERGROUND)
      .ignoresVirtual(),
    new StatusMove(Moves.TOXIC, Type.POISON, 90, 10, -1, 0, 1)
      .attr(StatusEffectAttr, StatusEffect.TOXIC)
      .attr(ToxicAccuracyAttr),
    new AttackMove(Moves.CONFUSION, Type.PSYCHIC, MoveCategory.SPECIAL, 50, 100, 25, 10, 0, 1)
      .attr(ConfuseAttr),
    new AttackMove(Moves.PSYCHIC, Type.PSYCHIC, MoveCategory.SPECIAL, 90, 100, 10, 10, 0, 1)
      .attr(StatChangeAttr, BattleStat.SPDEF, -1),
    new StatusMove(Moves.HYPNOSIS, Type.PSYCHIC, 60, 20, -1, 0, 1)
      .attr(StatusEffectAttr, StatusEffect.SLEEP),
    new SelfStatusMove(Moves.MEDITATE, Type.PSYCHIC, -1, 40, -1, 0, 1)
      .attr(StatChangeAttr, BattleStat.ATK, 1, true),
    new SelfStatusMove(Moves.AGILITY, Type.PSYCHIC, -1, 30, -1, 0, 1)
      .attr(StatChangeAttr, BattleStat.SPD, 2, true),
    new AttackMove(Moves.QUICK_ATTACK, Type.NORMAL, MoveCategory.PHYSICAL, 40, 100, 30, -1, 1, 1),
    new AttackMove(Moves.RAGE, Type.NORMAL, MoveCategory.PHYSICAL, 20, 100, 20, -1, 0, 1)
      .partial(),
    new SelfStatusMove(Moves.TELEPORT, Type.PSYCHIC, -1, 20, -1, -6, 1)
      .attr(ForceSwitchOutAttr, true)
      .hidesUser(),
    new AttackMove(Moves.NIGHT_SHADE, Type.GHOST, MoveCategory.SPECIAL, -1, 100, 15, -1, 0, 1)
      .attr(LevelDamageAttr),
    new StatusMove(Moves.MIMIC, Type.NORMAL, -1, 10, -1, 0, 1)
      .attr(MovesetCopyMoveAttr)
      .ignoresVirtual(),
    new StatusMove(Moves.SCREECH, Type.NORMAL, 85, 40, -1, 0, 1)
      .attr(StatChangeAttr, BattleStat.DEF, -2)
      .soundBased(),
    new SelfStatusMove(Moves.DOUBLE_TEAM, Type.NORMAL, -1, 15, -1, 0, 1)
      .attr(StatChangeAttr, BattleStat.EVA, 1, true),
    new SelfStatusMove(Moves.RECOVER, Type.NORMAL, -1, 5, -1, 0, 1)
      .attr(HealAttr, 0.5)
      .triageMove(),
    new SelfStatusMove(Moves.HARDEN, Type.NORMAL, -1, 30, -1, 0, 1)
      .attr(StatChangeAttr, BattleStat.DEF, 1, true),
    new SelfStatusMove(Moves.MINIMIZE, Type.NORMAL, -1, 10, -1, 0, 1)
      .attr(AddBattlerTagAttr, BattlerTagType.MINIMIZED, true, false)
      .attr(StatChangeAttr, BattleStat.EVA, 2, true),
    new StatusMove(Moves.SMOKESCREEN, Type.NORMAL, 100, 20, -1, 0, 1)
      .attr(StatChangeAttr, BattleStat.ACC, -1),
    new StatusMove(Moves.CONFUSE_RAY, Type.GHOST, 100, 10, -1, 0, 1)
      .attr(ConfuseAttr),
    new SelfStatusMove(Moves.WITHDRAW, Type.WATER, -1, 40, -1, 0, 1)
      .attr(StatChangeAttr, BattleStat.DEF, 1, true),
    new SelfStatusMove(Moves.DEFENSE_CURL, Type.NORMAL, -1, 40, -1, 0, 1)
      .attr(StatChangeAttr, BattleStat.DEF, 1, true),
    new SelfStatusMove(Moves.BARRIER, Type.PSYCHIC, -1, 20, -1, 0, 1)
      .attr(StatChangeAttr, BattleStat.DEF, 2, true),
    new StatusMove(Moves.LIGHT_SCREEN, Type.PSYCHIC, -1, 30, -1, 0, 1)
      .attr(AddArenaTagAttr, ArenaTagType.LIGHT_SCREEN, 5, true)
      .target(MoveTarget.USER_SIDE),
    new StatusMove(Moves.HAZE, Type.ICE, -1, 30, -1, 0, 1)
      .target(MoveTarget.BOTH_SIDES)
      .attr(ResetStatsAttr),
    new StatusMove(Moves.REFLECT, Type.PSYCHIC, -1, 20, -1, 0, 1)
      .attr(AddArenaTagAttr, ArenaTagType.REFLECT, 5, true)
      .target(MoveTarget.USER_SIDE),
    new SelfStatusMove(Moves.FOCUS_ENERGY, Type.NORMAL, -1, 30, -1, 0, 1)
      .attr(AddBattlerTagAttr, BattlerTagType.CRIT_BOOST, true, true),
    new AttackMove(Moves.BIDE, Type.NORMAL, MoveCategory.PHYSICAL, -1, -1, 10, -1, 1, 1)
      .ignoresVirtual()
      .target(MoveTarget.USER)
      .unimplemented(),
    new SelfStatusMove(Moves.METRONOME, Type.NORMAL, -1, 10, -1, 0, 1)
      .attr(RandomMoveAttr)
      .ignoresVirtual(),
    new StatusMove(Moves.MIRROR_MOVE, Type.FLYING, -1, 20, -1, 0, 1)
      .attr(CopyMoveAttr)
      .ignoresVirtual(),
    new AttackMove(Moves.SELF_DESTRUCT, Type.NORMAL, MoveCategory.PHYSICAL, 200, 100, 5, -1, 0, 1)
      .attr(SacrificialAttr)
      .makesContact(false)
      .condition(failIfDampCondition)
      .target(MoveTarget.ALL_NEAR_OTHERS),
    new AttackMove(Moves.EGG_BOMB, Type.NORMAL, MoveCategory.PHYSICAL, 100, 75, 10, -1, 0, 1)
      .makesContact(false)
      .ballBombMove(),
    new AttackMove(Moves.LICK, Type.GHOST, MoveCategory.PHYSICAL, 30, 100, 30, 30, 0, 1)
      .attr(StatusEffectAttr, StatusEffect.PARALYSIS),
    new AttackMove(Moves.SMOG, Type.POISON, MoveCategory.SPECIAL, 30, 70, 20, 40, 0, 1)
      .attr(StatusEffectAttr, StatusEffect.POISON),
    new AttackMove(Moves.SLUDGE, Type.POISON, MoveCategory.SPECIAL, 65, 100, 20, 30, 0, 1)
      .attr(StatusEffectAttr, StatusEffect.POISON),
    new AttackMove(Moves.BONE_CLUB, Type.GROUND, MoveCategory.PHYSICAL, 65, 85, 20, 10, 0, 1)
      .attr(FlinchAttr)
      .makesContact(false),
    new AttackMove(Moves.FIRE_BLAST, Type.FIRE, MoveCategory.SPECIAL, 110, 85, 5, 10, 0, 1)
      .attr(StatusEffectAttr, StatusEffect.BURN),
    new AttackMove(Moves.WATERFALL, Type.WATER, MoveCategory.PHYSICAL, 80, 100, 15, 20, 0, 1)
      .attr(FlinchAttr),
    new AttackMove(Moves.CLAMP, Type.WATER, MoveCategory.PHYSICAL, 35, 85, 15, -1, 0, 1)
      .attr(TrapAttr, BattlerTagType.CLAMP),
    new AttackMove(Moves.SWIFT, Type.NORMAL, MoveCategory.SPECIAL, 60, -1, 20, -1, 0, 1)
      .target(MoveTarget.ALL_NEAR_ENEMIES),
    new AttackMove(Moves.SKULL_BASH, Type.NORMAL, MoveCategory.PHYSICAL, 130, 100, 10, -1, 0, 1)
      .attr(ChargeAttr, ChargeAnim.SKULL_BASH_CHARGING, i18next.t("moveTriggers:loweredItsHead", {pokemonName: "{USER}"}), null, true)
      .attr(StatChangeAttr, BattleStat.DEF, 1, true)
      .ignoresVirtual(),
    new AttackMove(Moves.SPIKE_CANNON, Type.NORMAL, MoveCategory.PHYSICAL, 20, 100, 15, -1, 0, 1)
      .attr(MultiHitAttr)
      .makesContact(false),
    new AttackMove(Moves.CONSTRICT, Type.NORMAL, MoveCategory.PHYSICAL, 10, 100, 35, 10, 0, 1)
      .attr(StatChangeAttr, BattleStat.SPD, -1),
    new SelfStatusMove(Moves.AMNESIA, Type.PSYCHIC, -1, 20, -1, 0, 1)
      .attr(StatChangeAttr, BattleStat.SPDEF, 2, true),
    new StatusMove(Moves.KINESIS, Type.PSYCHIC, 80, 15, -1, 0, 1)
      .attr(StatChangeAttr, BattleStat.ACC, -1),
    new SelfStatusMove(Moves.SOFT_BOILED, Type.NORMAL, -1, 5, -1, 0, 1)
      .attr(HealAttr, 0.5)
      .triageMove(),
    new AttackMove(Moves.HIGH_JUMP_KICK, Type.FIGHTING, MoveCategory.PHYSICAL, 130, 90, 10, -1, 0, 1)
      .attr(MissEffectAttr, crashDamageFunc)
      .attr(NoEffectAttr, crashDamageFunc)
      .condition(failOnGravityCondition)
      .recklessMove(),
    new StatusMove(Moves.GLARE, Type.NORMAL, 100, 30, -1, 0, 1)
      .attr(StatusEffectAttr, StatusEffect.PARALYSIS),
    new AttackMove(Moves.DREAM_EATER, Type.PSYCHIC, MoveCategory.SPECIAL, 100, 100, 15, -1, 0, 1)
      .attr(HitHealAttr)
      .condition(targetSleptOrComatoseCondition)
      .triageMove(),
    new StatusMove(Moves.POISON_GAS, Type.POISON, 90, 40, -1, 0, 1)
      .attr(StatusEffectAttr, StatusEffect.POISON)
      .target(MoveTarget.ALL_NEAR_ENEMIES),
    new AttackMove(Moves.BARRAGE, Type.NORMAL, MoveCategory.PHYSICAL, 15, 85, 20, -1, 0, 1)
      .attr(MultiHitAttr)
      .makesContact(false)
      .ballBombMove(),
    new AttackMove(Moves.LEECH_LIFE, Type.BUG, MoveCategory.PHYSICAL, 80, 100, 10, -1, 0, 1)
      .attr(HitHealAttr)
      .triageMove(),
    new StatusMove(Moves.LOVELY_KISS, Type.NORMAL, 75, 10, -1, 0, 1)
      .attr(StatusEffectAttr, StatusEffect.SLEEP),
    new AttackMove(Moves.SKY_ATTACK, Type.FLYING, MoveCategory.PHYSICAL, 140, 90, 5, 30, 0, 1)
      .attr(ChargeAttr, ChargeAnim.SKY_ATTACK_CHARGING, i18next.t("moveTriggers:isGlowing", {pokemonName: "{USER}"}))
      .attr(HighCritAttr)
      .attr(FlinchAttr)
      .makesContact(false)
      .ignoresVirtual(),
    new StatusMove(Moves.TRANSFORM, Type.NORMAL, -1, 10, -1, 0, 1)
      .attr(TransformAttr)
      .ignoresProtect(),
    new AttackMove(Moves.BUBBLE, Type.WATER, MoveCategory.SPECIAL, 40, 100, 30, 10, 0, 1)
      .attr(StatChangeAttr, BattleStat.SPD, -1)
      .target(MoveTarget.ALL_NEAR_ENEMIES),
    new AttackMove(Moves.DIZZY_PUNCH, Type.NORMAL, MoveCategory.PHYSICAL, 70, 100, 10, 20, 0, 1)
      .attr(ConfuseAttr)
      .punchingMove(),
    new StatusMove(Moves.SPORE, Type.GRASS, 100, 15, -1, 0, 1)
      .attr(StatusEffectAttr, StatusEffect.SLEEP)
      .powderMove(),
    new StatusMove(Moves.FLASH, Type.NORMAL, 100, 20, -1, 0, 1)
      .attr(StatChangeAttr, BattleStat.ACC, -1),
    new AttackMove(Moves.PSYWAVE, Type.PSYCHIC, MoveCategory.SPECIAL, -1, 100, 15, -1, 0, 1)
      .attr(RandomLevelDamageAttr),
    new SelfStatusMove(Moves.SPLASH, Type.NORMAL, -1, 40, -1, 0, 1)
      .condition(failOnGravityCondition),
    new SelfStatusMove(Moves.ACID_ARMOR, Type.POISON, -1, 20, -1, 0, 1)
      .attr(StatChangeAttr, BattleStat.DEF, 2, true),
    new AttackMove(Moves.CRABHAMMER, Type.WATER, MoveCategory.PHYSICAL, 100, 90, 10, -1, 0, 1)
      .attr(HighCritAttr),
    new AttackMove(Moves.EXPLOSION, Type.NORMAL, MoveCategory.PHYSICAL, 250, 100, 5, -1, 0, 1)
      .condition(failIfDampCondition)
      .attr(SacrificialAttr)
      .makesContact(false)
      .target(MoveTarget.ALL_NEAR_OTHERS),
    new AttackMove(Moves.FURY_SWIPES, Type.NORMAL, MoveCategory.PHYSICAL, 18, 80, 15, -1, 0, 1)
      .attr(MultiHitAttr),
    new AttackMove(Moves.BONEMERANG, Type.GROUND, MoveCategory.PHYSICAL, 50, 90, 10, -1, 0, 1)
      .attr(MultiHitAttr, MultiHitType._2)
      .makesContact(false),
    new SelfStatusMove(Moves.REST, Type.PSYCHIC, -1, 5, -1, 0, 1)
      .attr(StatusEffectAttr, StatusEffect.SLEEP, true, 3, true)
      .attr(HealAttr, 1, true)
      .condition((user, target, move) => !user.isFullHp() && user.canSetStatus(StatusEffect.SLEEP, true, true))
      .triageMove(),
    new AttackMove(Moves.ROCK_SLIDE, Type.ROCK, MoveCategory.PHYSICAL, 75, 90, 10, 30, 0, 1)
      .attr(FlinchAttr)
      .makesContact(false)
      .target(MoveTarget.ALL_NEAR_ENEMIES),
    new AttackMove(Moves.HYPER_FANG, Type.NORMAL, MoveCategory.PHYSICAL, 80, 90, 15, 10, 0, 1)
      .attr(FlinchAttr)
      .bitingMove(),
    new SelfStatusMove(Moves.SHARPEN, Type.NORMAL, -1, 30, -1, 0, 1)
      .attr(StatChangeAttr, BattleStat.ATK, 1, true),
    new SelfStatusMove(Moves.CONVERSION, Type.NORMAL, -1, 30, -1, 0, 1)
      .attr(FirstMoveTypeAttr),
    new AttackMove(Moves.TRI_ATTACK, Type.NORMAL, MoveCategory.SPECIAL, 80, 100, 10, 20, 0, 1)
      .attr(MultiStatusEffectAttr, [StatusEffect.BURN, StatusEffect.FREEZE, StatusEffect.PARALYSIS]),
    new AttackMove(Moves.SUPER_FANG, Type.NORMAL, MoveCategory.PHYSICAL, -1, 90, 10, -1, 0, 1)
      .attr(TargetHalfHpDamageAttr),
    new AttackMove(Moves.SLASH, Type.NORMAL, MoveCategory.PHYSICAL, 70, 100, 20, -1, 0, 1)
      .attr(HighCritAttr)
      .slicingMove(),
    new SelfStatusMove(Moves.SUBSTITUTE, Type.NORMAL, -1, 10, -1, 0, 1)
      .attr(RecoilAttr)
      .unimplemented(),
    new AttackMove(Moves.STRUGGLE, Type.NORMAL, MoveCategory.PHYSICAL, 50, -1, 1, -1, 0, 1)
      .attr(RecoilAttr, true, 0.25, true)
      .attr(TypelessAttr)
      .ignoresVirtual()
      .target(MoveTarget.RANDOM_NEAR_ENEMY),
    new StatusMove(Moves.SKETCH, Type.NORMAL, -1, 1, -1, 0, 2)
      .attr(SketchAttr)
      .ignoresVirtual(),
    new AttackMove(Moves.TRIPLE_KICK, Type.FIGHTING, MoveCategory.PHYSICAL, 10, 90, 10, -1, 0, 2)
      .attr(MultiHitAttr, MultiHitType._3)
      .attr(MultiHitPowerIncrementAttr, 3)
      .checkAllHits(),
    new AttackMove(Moves.THIEF, Type.DARK, MoveCategory.PHYSICAL, 60, 100, 25, -1, 0, 2)
      .attr(StealHeldItemChanceAttr, 0.3),
    new StatusMove(Moves.SPIDER_WEB, Type.BUG, -1, 10, -1, 0, 2)
      .attr(AddBattlerTagAttr, BattlerTagType.TRAPPED, false, true, 1),
    new StatusMove(Moves.MIND_READER, Type.NORMAL, -1, 5, -1, 0, 2)
      .attr(IgnoreAccuracyAttr),
    new StatusMove(Moves.NIGHTMARE, Type.GHOST, 100, 15, -1, 0, 2)
      .attr(AddBattlerTagAttr, BattlerTagType.NIGHTMARE)
      .condition(targetSleptOrComatoseCondition),
    new AttackMove(Moves.FLAME_WHEEL, Type.FIRE, MoveCategory.PHYSICAL, 60, 100, 25, 10, 0, 2)
      .attr(HealStatusEffectAttr, true, StatusEffect.FREEZE)
      .attr(StatusEffectAttr, StatusEffect.BURN),
    new AttackMove(Moves.SNORE, Type.NORMAL, MoveCategory.SPECIAL, 50, 100, 15, 30, 0, 2)
      .attr(BypassSleepAttr)
      .attr(FlinchAttr)
      .condition(userSleptOrComatoseCondition)
      .soundBased(),
    new StatusMove(Moves.CURSE, Type.GHOST, -1, 10, -1, 0, 2)
      .attr(CurseAttr)
      .ignoresProtect(true)
      .target(MoveTarget.CURSE),
    new AttackMove(Moves.FLAIL, Type.NORMAL, MoveCategory.PHYSICAL, -1, 100, 15, -1, 0, 2)
      .attr(LowHpPowerAttr),
    new StatusMove(Moves.CONVERSION_2, Type.NORMAL, -1, 30, -1, 0, 2)
      .attr(ResistLastMoveTypeAttr)
      .partial(), // Checks the move's original typing and not if its type is changed through some other means
    new AttackMove(Moves.AEROBLAST, Type.FLYING, MoveCategory.SPECIAL, 100, 95, 5, -1, 0, 2)
      .windMove()
      .attr(HighCritAttr),
    new StatusMove(Moves.COTTON_SPORE, Type.GRASS, 100, 40, -1, 0, 2)
      .attr(StatChangeAttr, BattleStat.SPD, -2)
      .powderMove()
      .target(MoveTarget.ALL_NEAR_ENEMIES),
    new AttackMove(Moves.REVERSAL, Type.FIGHTING, MoveCategory.PHYSICAL, -1, 100, 15, -1, 0, 2)
      .attr(LowHpPowerAttr),
    new StatusMove(Moves.SPITE, Type.GHOST, 100, 10, -1, 0, 2)
      .attr(ReducePpMoveAttr, 4),
    new AttackMove(Moves.POWDER_SNOW, Type.ICE, MoveCategory.SPECIAL, 40, 100, 25, 10, 0, 2)
      .attr(StatusEffectAttr, StatusEffect.FREEZE)
      .target(MoveTarget.ALL_NEAR_ENEMIES),
    new SelfStatusMove(Moves.PROTECT, Type.NORMAL, -1, 10, -1, 4, 2)
      .attr(ProtectAttr),
    new AttackMove(Moves.MACH_PUNCH, Type.FIGHTING, MoveCategory.PHYSICAL, 40, 100, 30, -1, 1, 2)
      .punchingMove(),
    new StatusMove(Moves.SCARY_FACE, Type.NORMAL, 100, 10, -1, 0, 2)
      .attr(StatChangeAttr, BattleStat.SPD, -2),
    new AttackMove(Moves.FEINT_ATTACK, Type.DARK, MoveCategory.PHYSICAL, 60, -1, 20, -1, 0, 2),
    new StatusMove(Moves.SWEET_KISS, Type.FAIRY, 75, 10, -1, 0, 2)
      .attr(ConfuseAttr),
    new SelfStatusMove(Moves.BELLY_DRUM, Type.NORMAL, -1, 10, -1, 0, 2)
      .attr(CutHpStatBoostAttr, [BattleStat.ATK], 12, 2, (user) => {
        user.scene.queueMessage(i18next.t("moveTriggers:cutOwnHpAndMaximizedStat", {pokemonName: getPokemonNameWithAffix(user), statName: getBattleStatName(BattleStat.ATK)}));
      }),
    new AttackMove(Moves.SLUDGE_BOMB, Type.POISON, MoveCategory.SPECIAL, 90, 100, 10, 30, 0, 2)
      .attr(StatusEffectAttr, StatusEffect.POISON)
      .ballBombMove(),
    new AttackMove(Moves.MUD_SLAP, Type.GROUND, MoveCategory.SPECIAL, 20, 100, 10, 100, 0, 2)
      .attr(StatChangeAttr, BattleStat.ACC, -1),
    new AttackMove(Moves.OCTAZOOKA, Type.WATER, MoveCategory.SPECIAL, 65, 85, 10, 50, 0, 2)
      .attr(StatChangeAttr, BattleStat.ACC, -1)
      .ballBombMove(),
    new StatusMove(Moves.SPIKES, Type.GROUND, -1, 20, -1, 0, 2)
      .attr(AddArenaTrapTagAttr, ArenaTagType.SPIKES)
      .target(MoveTarget.ENEMY_SIDE),
    new AttackMove(Moves.ZAP_CANNON, Type.ELECTRIC, MoveCategory.SPECIAL, 120, 50, 5, 100, 0, 2)
      .attr(StatusEffectAttr, StatusEffect.PARALYSIS)
      .ballBombMove(),
    new StatusMove(Moves.FORESIGHT, Type.NORMAL, -1, 40, -1, 0, 2)
      .unimplemented(),
    new SelfStatusMove(Moves.DESTINY_BOND, Type.GHOST, -1, 5, -1, 0, 2)
      .ignoresProtect()
      .attr(DestinyBondAttr),
    new StatusMove(Moves.PERISH_SONG, Type.NORMAL, -1, 5, -1, 0, 2)
      .attr(FaintCountdownAttr)
      .ignoresProtect()
      .soundBased()
      .condition(failOnBossCondition)
      .target(MoveTarget.ALL),
    new AttackMove(Moves.ICY_WIND, Type.ICE, MoveCategory.SPECIAL, 55, 95, 15, 100, 0, 2)
      .attr(StatChangeAttr, BattleStat.SPD, -1)
      .windMove()
      .target(MoveTarget.ALL_NEAR_ENEMIES),
    new SelfStatusMove(Moves.DETECT, Type.FIGHTING, -1, 5, -1, 4, 2)
      .attr(ProtectAttr),
    new AttackMove(Moves.BONE_RUSH, Type.GROUND, MoveCategory.PHYSICAL, 25, 90, 10, -1, 0, 2)
      .attr(MultiHitAttr)
      .makesContact(false),
    new StatusMove(Moves.LOCK_ON, Type.NORMAL, -1, 5, -1, 0, 2)
      .attr(IgnoreAccuracyAttr),
    new AttackMove(Moves.OUTRAGE, Type.DRAGON, MoveCategory.PHYSICAL, 120, 100, 10, -1, 0, 2)
      .attr(FrenzyAttr)
      .attr(MissEffectAttr, frenzyMissFunc)
      .attr(NoEffectAttr, frenzyMissFunc)
      .target(MoveTarget.RANDOM_NEAR_ENEMY),
    new StatusMove(Moves.SANDSTORM, Type.ROCK, -1, 10, -1, 0, 2)
      .attr(WeatherChangeAttr, WeatherType.SANDSTORM)
      .target(MoveTarget.BOTH_SIDES),
    new AttackMove(Moves.GIGA_DRAIN, Type.GRASS, MoveCategory.SPECIAL, 75, 100, 10, -1, 0, 2)
      .attr(HitHealAttr)
      .triageMove(),
    new SelfStatusMove(Moves.ENDURE, Type.NORMAL, -1, 10, -1, 4, 2)
      .attr(ProtectAttr, BattlerTagType.ENDURING),
    new StatusMove(Moves.CHARM, Type.FAIRY, 100, 20, -1, 0, 2)
      .attr(StatChangeAttr, BattleStat.ATK, -2),
    new AttackMove(Moves.ROLLOUT, Type.ROCK, MoveCategory.PHYSICAL, 30, 90, 20, -1, 0, 2)
      .attr(ConsecutiveUseDoublePowerAttr, 5, true, true, Moves.DEFENSE_CURL),
    new AttackMove(Moves.FALSE_SWIPE, Type.NORMAL, MoveCategory.PHYSICAL, 40, 100, 40, -1, 0, 2)
      .attr(SurviveDamageAttr),
    new StatusMove(Moves.SWAGGER, Type.NORMAL, 85, 15, -1, 0, 2)
      .attr(StatChangeAttr, BattleStat.ATK, 2)
      .attr(ConfuseAttr),
    new SelfStatusMove(Moves.MILK_DRINK, Type.NORMAL, -1, 5, -1, 0, 2)
      .attr(HealAttr, 0.5)
      .triageMove(),
    new AttackMove(Moves.SPARK, Type.ELECTRIC, MoveCategory.PHYSICAL, 65, 100, 20, 30, 0, 2)
      .attr(StatusEffectAttr, StatusEffect.PARALYSIS),
    new AttackMove(Moves.FURY_CUTTER, Type.BUG, MoveCategory.PHYSICAL, 40, 95, 20, -1, 0, 2)
      .attr(ConsecutiveUseDoublePowerAttr, 3, true)
      .slicingMove(),
    new AttackMove(Moves.STEEL_WING, Type.STEEL, MoveCategory.PHYSICAL, 70, 90, 25, 10, 0, 2)
      .attr(StatChangeAttr, BattleStat.DEF, 1, true),
    new StatusMove(Moves.MEAN_LOOK, Type.NORMAL, -1, 5, -1, 0, 2)
      .attr(AddBattlerTagAttr, BattlerTagType.TRAPPED, false, true, 1),
    new StatusMove(Moves.ATTRACT, Type.NORMAL, 100, 15, -1, 0, 2)
      .attr(AddBattlerTagAttr, BattlerTagType.INFATUATED)
      .condition((user, target, move) => user.isOppositeGender(target)),
    new SelfStatusMove(Moves.SLEEP_TALK, Type.NORMAL, -1, 10, -1, 0, 2)
      .attr(BypassSleepAttr)
      .attr(RandomMovesetMoveAttr)
      .condition(userSleptOrComatoseCondition)
      .target(MoveTarget.ALL_ENEMIES)
      .ignoresVirtual(),
    new StatusMove(Moves.HEAL_BELL, Type.NORMAL, -1, 5, -1, 0, 2)
      .attr(PartyStatusCureAttr, i18next.t("moveTriggers:bellChimed"), Abilities.SOUNDPROOF)
      .soundBased()
      .target(MoveTarget.PARTY),
    new AttackMove(Moves.RETURN, Type.NORMAL, MoveCategory.PHYSICAL, -1, 100, 20, -1, 0, 2)
      .attr(FriendshipPowerAttr),
    new AttackMove(Moves.PRESENT, Type.NORMAL, MoveCategory.PHYSICAL, -1, 90, 15, -1, 0, 2)
      .attr(PresentPowerAttr)
      .makesContact(false),
    new AttackMove(Moves.FRUSTRATION, Type.NORMAL, MoveCategory.PHYSICAL, -1, 100, 20, -1, 0, 2)
      .attr(FriendshipPowerAttr, true),
    new StatusMove(Moves.SAFEGUARD, Type.NORMAL, -1, 25, -1, 0, 2)
      .target(MoveTarget.USER_SIDE)
      .unimplemented(),
    new StatusMove(Moves.PAIN_SPLIT, Type.NORMAL, -1, 20, -1, 0, 2)
      .attr(HpSplitAttr)
      .condition(failOnBossCondition),
    new AttackMove(Moves.SACRED_FIRE, Type.FIRE, MoveCategory.PHYSICAL, 100, 95, 5, 50, 0, 2)
      .attr(HealStatusEffectAttr, true, StatusEffect.FREEZE)
      .attr(StatusEffectAttr, StatusEffect.BURN)
      .makesContact(false),
    new AttackMove(Moves.MAGNITUDE, Type.GROUND, MoveCategory.PHYSICAL, -1, 100, 30, -1, 0, 2)
      .attr(PreMoveMessageAttr, magnitudeMessageFunc)
      .attr(MagnitudePowerAttr)
      .attr(HitsTagAttr, BattlerTagType.UNDERGROUND, true)
      .makesContact(false)
      .target(MoveTarget.ALL_NEAR_OTHERS),
    new AttackMove(Moves.DYNAMIC_PUNCH, Type.FIGHTING, MoveCategory.PHYSICAL, 100, 50, 5, 100, 0, 2)
      .attr(ConfuseAttr)
      .punchingMove(),
    new AttackMove(Moves.MEGAHORN, Type.BUG, MoveCategory.PHYSICAL, 120, 85, 10, -1, 0, 2),
    new AttackMove(Moves.DRAGON_BREATH, Type.DRAGON, MoveCategory.SPECIAL, 60, 100, 20, 30, 0, 2)
      .attr(StatusEffectAttr, StatusEffect.PARALYSIS),
    new SelfStatusMove(Moves.BATON_PASS, Type.NORMAL, -1, 40, -1, 0, 2)
      .attr(ForceSwitchOutAttr, true, true)
      .hidesUser(),
    new StatusMove(Moves.ENCORE, Type.NORMAL, 100, 5, -1, 0, 2)
      .attr(AddBattlerTagAttr, BattlerTagType.ENCORE, false, true)
      .condition((user, target, move) => new EncoreTag(user.id).canAdd(target)),
    new AttackMove(Moves.PURSUIT, Type.DARK, MoveCategory.PHYSICAL, 40, 100, 20, -1, 0, 2)
      .partial(),
    new AttackMove(Moves.RAPID_SPIN, Type.NORMAL, MoveCategory.PHYSICAL, 50, 100, 40, 100, 0, 2)
      .attr(StatChangeAttr, BattleStat.SPD, 1, true)
      .attr(RemoveBattlerTagAttr, [
        BattlerTagType.BIND,
        BattlerTagType.WRAP,
        BattlerTagType.FIRE_SPIN,
        BattlerTagType.WHIRLPOOL,
        BattlerTagType.CLAMP,
        BattlerTagType.SAND_TOMB,
        BattlerTagType.MAGMA_STORM,
        BattlerTagType.SNAP_TRAP,
        BattlerTagType.THUNDER_CAGE,
        BattlerTagType.SEEDED,
        BattlerTagType.INFESTATION
      ], true)
      .attr(RemoveArenaTrapAttr),
    new StatusMove(Moves.SWEET_SCENT, Type.NORMAL, 100, 20, -1, 0, 2)
      .attr(StatChangeAttr, BattleStat.EVA, -2)
      .target(MoveTarget.ALL_NEAR_ENEMIES),
    new AttackMove(Moves.IRON_TAIL, Type.STEEL, MoveCategory.PHYSICAL, 100, 75, 15, 30, 0, 2)
      .attr(StatChangeAttr, BattleStat.DEF, -1),
    new AttackMove(Moves.METAL_CLAW, Type.STEEL, MoveCategory.PHYSICAL, 50, 95, 35, 10, 0, 2)
      .attr(StatChangeAttr, BattleStat.ATK, 1, true),
    new AttackMove(Moves.VITAL_THROW, Type.FIGHTING, MoveCategory.PHYSICAL, 70, -1, 10, -1, -1, 2),
    new SelfStatusMove(Moves.MORNING_SUN, Type.NORMAL, -1, 5, -1, 0, 2)
      .attr(PlantHealAttr)
      .triageMove(),
    new SelfStatusMove(Moves.SYNTHESIS, Type.GRASS, -1, 5, -1, 0, 2)
      .attr(PlantHealAttr)
      .triageMove(),
    new SelfStatusMove(Moves.MOONLIGHT, Type.FAIRY, -1, 5, -1, 0, 2)
      .attr(PlantHealAttr)
      .triageMove(),
    new AttackMove(Moves.HIDDEN_POWER, Type.NORMAL, MoveCategory.SPECIAL, 60, 100, 15, -1, 0, 2)
      .attr(HiddenPowerTypeAttr),
    new AttackMove(Moves.CROSS_CHOP, Type.FIGHTING, MoveCategory.PHYSICAL, 100, 80, 5, -1, 0, 2)
      .attr(HighCritAttr),
    new AttackMove(Moves.TWISTER, Type.DRAGON, MoveCategory.SPECIAL, 40, 100, 20, 20, 0, 2)
      .attr(HitsTagAttr, BattlerTagType.FLYING, true)
      .attr(FlinchAttr)
      .windMove()
      .target(MoveTarget.ALL_NEAR_ENEMIES),
    new StatusMove(Moves.RAIN_DANCE, Type.WATER, -1, 5, -1, 0, 2)
      .attr(WeatherChangeAttr, WeatherType.RAIN)
      .target(MoveTarget.BOTH_SIDES),
    new StatusMove(Moves.SUNNY_DAY, Type.FIRE, -1, 5, -1, 0, 2)
      .attr(WeatherChangeAttr, WeatherType.SUNNY)
      .target(MoveTarget.BOTH_SIDES),
    new AttackMove(Moves.CRUNCH, Type.DARK, MoveCategory.PHYSICAL, 80, 100, 15, 20, 0, 2)
      .attr(StatChangeAttr, BattleStat.DEF, -1)
      .bitingMove(),
    new AttackMove(Moves.MIRROR_COAT, Type.PSYCHIC, MoveCategory.SPECIAL, -1, 100, 20, -1, -5, 2)
      .attr(CounterDamageAttr, (move: Move) => move.category === MoveCategory.SPECIAL, 2)
      .target(MoveTarget.ATTACKER),
    new StatusMove(Moves.PSYCH_UP, Type.NORMAL, -1, 10, -1, 0, 2)
      .attr(CopyStatsAttr),
    new AttackMove(Moves.EXTREME_SPEED, Type.NORMAL, MoveCategory.PHYSICAL, 80, 100, 5, -1, 2, 2),
    new AttackMove(Moves.ANCIENT_POWER, Type.ROCK, MoveCategory.SPECIAL, 60, 100, 5, 10, 0, 2)
      .attr(StatChangeAttr, [ BattleStat.ATK, BattleStat.DEF, BattleStat.SPATK, BattleStat.SPDEF, BattleStat.SPD ], 1, true),
    new AttackMove(Moves.SHADOW_BALL, Type.GHOST, MoveCategory.SPECIAL, 80, 100, 15, 20, 0, 2)
      .attr(StatChangeAttr, BattleStat.SPDEF, -1)
      .ballBombMove(),
    new AttackMove(Moves.FUTURE_SIGHT, Type.PSYCHIC, MoveCategory.SPECIAL, 120, 100, 10, -1, 0, 2)
      .partial()
      .attr(DelayedAttackAttr, ArenaTagType.FUTURE_SIGHT, ChargeAnim.FUTURE_SIGHT_CHARGING, i18next.t("moveTriggers:foresawAnAttack", {pokemonName: "{USER}"})),
    new AttackMove(Moves.ROCK_SMASH, Type.FIGHTING, MoveCategory.PHYSICAL, 40, 100, 15, 50, 0, 2)
      .attr(StatChangeAttr, BattleStat.DEF, -1),
    new AttackMove(Moves.WHIRLPOOL, Type.WATER, MoveCategory.SPECIAL, 35, 85, 15, -1, 0, 2)
      .attr(TrapAttr, BattlerTagType.WHIRLPOOL)
      .attr(HitsTagAttr, BattlerTagType.UNDERWATER, true),
    new AttackMove(Moves.BEAT_UP, Type.DARK, MoveCategory.PHYSICAL, -1, 100, 10, -1, 0, 2)
      .attr(MultiHitAttr, MultiHitType.BEAT_UP)
      .attr(BeatUpAttr)
      .makesContact(false),
    new AttackMove(Moves.FAKE_OUT, Type.NORMAL, MoveCategory.PHYSICAL, 40, 100, 10, 100, 3, 3)
      .attr(FlinchAttr)
      .condition(new FirstMoveCondition()),
    new AttackMove(Moves.UPROAR, Type.NORMAL, MoveCategory.SPECIAL, 90, 100, 10, -1, 0, 3)
      .ignoresVirtual()
      .soundBased()
      .target(MoveTarget.RANDOM_NEAR_ENEMY)
      .partial(),
    new SelfStatusMove(Moves.STOCKPILE, Type.NORMAL, -1, 20, -1, 0, 3)
      .condition(user => (user.getTag(StockpilingTag)?.stockpiledCount ?? 0) < 3)
      .attr(AddBattlerTagAttr, BattlerTagType.STOCKPILING, true),
    new AttackMove(Moves.SPIT_UP, Type.NORMAL, MoveCategory.SPECIAL, -1, -1, 10, -1, 0, 3)
      .condition(hasStockpileStacksCondition)
      .attr(SpitUpPowerAttr, 100)
      .attr(RemoveBattlerTagAttr, [BattlerTagType.STOCKPILING], true),
    new SelfStatusMove(Moves.SWALLOW, Type.NORMAL, -1, 10, -1, 0, 3)
      .condition(hasStockpileStacksCondition)
      .attr(SwallowHealAttr)
      .attr(RemoveBattlerTagAttr, [BattlerTagType.STOCKPILING], true)
      .triageMove(),
    new AttackMove(Moves.HEAT_WAVE, Type.FIRE, MoveCategory.SPECIAL, 95, 90, 10, 10, 0, 3)
      .attr(HealStatusEffectAttr, true, StatusEffect.FREEZE)
      .attr(StatusEffectAttr, StatusEffect.BURN)
      .windMove()
      .target(MoveTarget.ALL_NEAR_ENEMIES),
    new StatusMove(Moves.HAIL, Type.ICE, -1, 10, -1, 0, 3)
      .attr(WeatherChangeAttr, WeatherType.HAIL)
      .target(MoveTarget.BOTH_SIDES),
    new StatusMove(Moves.TORMENT, Type.DARK, 100, 15, -1, 0, 3)
      .unimplemented(),
    new StatusMove(Moves.FLATTER, Type.DARK, 100, 15, -1, 0, 3)
      .attr(StatChangeAttr, BattleStat.SPATK, 1)
      .attr(ConfuseAttr),
    new StatusMove(Moves.WILL_O_WISP, Type.FIRE, 85, 15, -1, 0, 3)
      .attr(StatusEffectAttr, StatusEffect.BURN),
    new StatusMove(Moves.MEMENTO, Type.DARK, 100, 10, -1, 0, 3)
      .attr(SacrificialAttrOnHit)
      .attr(StatChangeAttr, [ BattleStat.ATK, BattleStat.SPATK ], -2),
    new AttackMove(Moves.FACADE, Type.NORMAL, MoveCategory.PHYSICAL, 70, 100, 20, -1, 0, 3)
      .attr(MovePowerMultiplierAttr, (user, target, move) => user.status
        && (user.status.effect === StatusEffect.BURN || user.status.effect === StatusEffect.POISON || user.status.effect === StatusEffect.TOXIC || user.status.effect === StatusEffect.PARALYSIS) ? 2 : 1)
      .attr(BypassBurnDamageReductionAttr),
    new AttackMove(Moves.FOCUS_PUNCH, Type.FIGHTING, MoveCategory.PHYSICAL, 150, 100, 20, -1, -3, 3)
      .punchingMove()
      .ignoresVirtual()
      .condition((user, target, move) => !user.turnData.attacksReceived.find(r => r.damage)),
    new AttackMove(Moves.SMELLING_SALTS, Type.NORMAL, MoveCategory.PHYSICAL, 70, 100, 10, -1, 0, 3)
      .attr(MovePowerMultiplierAttr, (user, target, move) => target.status?.effect === StatusEffect.PARALYSIS ? 2 : 1)
      .attr(HealStatusEffectAttr, true, StatusEffect.PARALYSIS),
    new SelfStatusMove(Moves.FOLLOW_ME, Type.NORMAL, -1, 20, -1, 2, 3)
      .attr(AddBattlerTagAttr, BattlerTagType.CENTER_OF_ATTENTION, true),
    new StatusMove(Moves.NATURE_POWER, Type.NORMAL, -1, 20, -1, 0, 3)
      .attr(NaturePowerAttr)
      .ignoresVirtual(),
    new SelfStatusMove(Moves.CHARGE, Type.ELECTRIC, -1, 20, -1, 0, 3)
      .attr(StatChangeAttr, BattleStat.SPDEF, 1, true)
      .attr(AddBattlerTagAttr, BattlerTagType.CHARGED, true, false),
    new StatusMove(Moves.TAUNT, Type.DARK, 100, 20, -1, 0, 3)
      .unimplemented(),
    new StatusMove(Moves.HELPING_HAND, Type.NORMAL, -1, 20, -1, 5, 3)
      .attr(AddBattlerTagAttr, BattlerTagType.HELPING_HAND)
      .target(MoveTarget.NEAR_ALLY),
    new StatusMove(Moves.TRICK, Type.PSYCHIC, 100, 10, -1, 0, 3)
      .unimplemented(),
    new StatusMove(Moves.ROLE_PLAY, Type.PSYCHIC, -1, 10, -1, 0, 3)
      .attr(AbilityCopyAttr),
    new SelfStatusMove(Moves.WISH, Type.NORMAL, -1, 10, -1, 0, 3)
      .triageMove()
      .attr(AddArenaTagAttr, ArenaTagType.WISH, 2, true),
    new SelfStatusMove(Moves.ASSIST, Type.NORMAL, -1, 20, -1, 0, 3)
      .attr(RandomMovesetMoveAttr, true)
      .ignoresVirtual(),
    new SelfStatusMove(Moves.INGRAIN, Type.GRASS, -1, 20, -1, 0, 3)
      .attr(AddBattlerTagAttr, BattlerTagType.INGRAIN, true, true),
    new AttackMove(Moves.SUPERPOWER, Type.FIGHTING, MoveCategory.PHYSICAL, 120, 100, 5, -1, 0, 3)
      .attr(StatChangeAttr, [ BattleStat.ATK, BattleStat.DEF ], -1, true),
    new SelfStatusMove(Moves.MAGIC_COAT, Type.PSYCHIC, -1, 15, -1, 4, 3)
      .unimplemented(),
    new SelfStatusMove(Moves.RECYCLE, Type.NORMAL, -1, 10, -1, 0, 3)
      .unimplemented(),
    new AttackMove(Moves.REVENGE, Type.FIGHTING, MoveCategory.PHYSICAL, 60, 100, 10, -1, -4, 3)
      .attr(TurnDamagedDoublePowerAttr),
    new AttackMove(Moves.BRICK_BREAK, Type.FIGHTING, MoveCategory.PHYSICAL, 75, 100, 15, -1, 0, 3)
      .attr(RemoveScreensAttr),
    new StatusMove(Moves.YAWN, Type.NORMAL, -1, 10, -1, 0, 3)
      .attr(AddBattlerTagAttr, BattlerTagType.DROWSY, false, true)
      .condition((user, target, move) => !target.status),
    new AttackMove(Moves.KNOCK_OFF, Type.DARK, MoveCategory.PHYSICAL, 65, 100, 20, -1, 0, 3)
      .attr(MovePowerMultiplierAttr, (user, target, move) => target.getHeldItems().filter(i => i.isTransferrable).length > 0 ? 1.5 : 1)
      .attr(RemoveHeldItemAttr, false),
    new AttackMove(Moves.ENDEAVOR, Type.NORMAL, MoveCategory.PHYSICAL, -1, 100, 5, -1, 0, 3)
      .attr(MatchHpAttr)
      .condition(failOnBossCondition),
    new AttackMove(Moves.ERUPTION, Type.FIRE, MoveCategory.SPECIAL, 150, 100, 5, -1, 0, 3)
      .attr(HpPowerAttr)
      .target(MoveTarget.ALL_NEAR_ENEMIES),
    new StatusMove(Moves.SKILL_SWAP, Type.PSYCHIC, -1, 10, -1, 0, 3)
      .attr(SwitchAbilitiesAttr),
    new SelfStatusMove(Moves.IMPRISON, Type.PSYCHIC, -1, 10, -1, 0, 3)
      .unimplemented(),
    new SelfStatusMove(Moves.REFRESH, Type.NORMAL, -1, 20, -1, 0, 3)
      .attr(HealStatusEffectAttr, true, StatusEffect.PARALYSIS, StatusEffect.POISON, StatusEffect.TOXIC, StatusEffect.BURN)
      .condition((user, target, move) => !!user.status && (user.status.effect === StatusEffect.PARALYSIS || user.status.effect === StatusEffect.POISON || user.status.effect === StatusEffect.TOXIC || user.status.effect === StatusEffect.BURN)),
    new SelfStatusMove(Moves.GRUDGE, Type.GHOST, -1, 5, -1, 0, 3)
      .unimplemented(),
    new SelfStatusMove(Moves.SNATCH, Type.DARK, -1, 10, -1, 4, 3)
      .unimplemented(),
    new AttackMove(Moves.SECRET_POWER, Type.NORMAL, MoveCategory.PHYSICAL, 70, 100, 20, 30, 0, 3)
      .makesContact(false)
      .partial(),
    new AttackMove(Moves.DIVE, Type.WATER, MoveCategory.PHYSICAL, 80, 100, 10, -1, 0, 3)
      .attr(ChargeAttr, ChargeAnim.DIVE_CHARGING, i18next.t("moveTriggers:hidUnderwater", {pokemonName: "{USER}"}), BattlerTagType.UNDERWATER)
      .ignoresVirtual(),
    new AttackMove(Moves.ARM_THRUST, Type.FIGHTING, MoveCategory.PHYSICAL, 15, 100, 20, -1, 0, 3)
      .attr(MultiHitAttr),
    new SelfStatusMove(Moves.CAMOUFLAGE, Type.NORMAL, -1, 20, -1, 0, 3)
      .attr(CopyBiomeTypeAttr),
    new SelfStatusMove(Moves.TAIL_GLOW, Type.BUG, -1, 20, -1, 0, 3)
      .attr(StatChangeAttr, BattleStat.SPATK, 3, true),
    new AttackMove(Moves.LUSTER_PURGE, Type.PSYCHIC, MoveCategory.SPECIAL, 95, 100, 5, 50, 0, 3)
      .attr(StatChangeAttr, BattleStat.SPDEF, -1),
    new AttackMove(Moves.MIST_BALL, Type.PSYCHIC, MoveCategory.SPECIAL, 95, 100, 5, 50, 0, 3)
      .attr(StatChangeAttr, BattleStat.SPATK, -1)
      .ballBombMove(),
    new StatusMove(Moves.FEATHER_DANCE, Type.FLYING, 100, 15, -1, 0, 3)
      .attr(StatChangeAttr, BattleStat.ATK, -2)
      .danceMove(),
    new StatusMove(Moves.TEETER_DANCE, Type.NORMAL, 100, 20, -1, 0, 3)
      .attr(ConfuseAttr)
      .danceMove()
      .target(MoveTarget.ALL_NEAR_OTHERS),
    new AttackMove(Moves.BLAZE_KICK, Type.FIRE, MoveCategory.PHYSICAL, 85, 90, 10, 10, 0, 3)
      .attr(HighCritAttr)
      .attr(StatusEffectAttr, StatusEffect.BURN),
    new StatusMove(Moves.MUD_SPORT, Type.GROUND, -1, 15, -1, 0, 3)
      .attr(AddArenaTagAttr, ArenaTagType.MUD_SPORT, 5)
      .target(MoveTarget.BOTH_SIDES),
    new AttackMove(Moves.ICE_BALL, Type.ICE, MoveCategory.PHYSICAL, 30, 90, 20, -1, 0, 3)
      .attr(ConsecutiveUseDoublePowerAttr, 5, true, true, Moves.DEFENSE_CURL)
      .ballBombMove(),
    new AttackMove(Moves.NEEDLE_ARM, Type.GRASS, MoveCategory.PHYSICAL, 60, 100, 15, 30, 0, 3)
      .attr(FlinchAttr),
    new SelfStatusMove(Moves.SLACK_OFF, Type.NORMAL, -1, 5, -1, 0, 3)
      .attr(HealAttr, 0.5)
      .triageMove(),
    new AttackMove(Moves.HYPER_VOICE, Type.NORMAL, MoveCategory.SPECIAL, 90, 100, 10, -1, 0, 3)
      .soundBased()
      .target(MoveTarget.ALL_NEAR_ENEMIES),
    new AttackMove(Moves.POISON_FANG, Type.POISON, MoveCategory.PHYSICAL, 50, 100, 15, 50, 0, 3)
      .attr(StatusEffectAttr, StatusEffect.TOXIC)
      .bitingMove(),
    new AttackMove(Moves.CRUSH_CLAW, Type.NORMAL, MoveCategory.PHYSICAL, 75, 95, 10, 50, 0, 3)
      .attr(StatChangeAttr, BattleStat.DEF, -1),
    new AttackMove(Moves.BLAST_BURN, Type.FIRE, MoveCategory.SPECIAL, 150, 90, 5, -1, 0, 3)
      .attr(RechargeAttr),
    new AttackMove(Moves.HYDRO_CANNON, Type.WATER, MoveCategory.SPECIAL, 150, 90, 5, -1, 0, 3)
      .attr(RechargeAttr),
    new AttackMove(Moves.METEOR_MASH, Type.STEEL, MoveCategory.PHYSICAL, 90, 90, 10, 20, 0, 3)
      .attr(StatChangeAttr, BattleStat.ATK, 1, true)
      .punchingMove(),
    new AttackMove(Moves.ASTONISH, Type.GHOST, MoveCategory.PHYSICAL, 30, 100, 15, 30, 0, 3)
      .attr(FlinchAttr),
    new AttackMove(Moves.WEATHER_BALL, Type.NORMAL, MoveCategory.SPECIAL, 50, 100, 10, -1, 0, 3)
      .attr(WeatherBallTypeAttr)
      .attr(MovePowerMultiplierAttr, (user, target, move) => [WeatherType.SUNNY, WeatherType.RAIN, WeatherType.SANDSTORM, WeatherType.HAIL, WeatherType.SNOW, WeatherType.FOG, WeatherType.HEAVY_RAIN, WeatherType.HARSH_SUN].includes(user.scene.arena.weather?.weatherType!) && !user.scene.arena.weather?.isEffectSuppressed(user.scene) ? 2 : 1) // TODO: is this bang correct?
      .ballBombMove(),
    new StatusMove(Moves.AROMATHERAPY, Type.GRASS, -1, 5, -1, 0, 3)
      .attr(PartyStatusCureAttr, i18next.t("moveTriggers:soothingAromaWaftedThroughArea"), Abilities.SAP_SIPPER)
      .target(MoveTarget.PARTY),
    new StatusMove(Moves.FAKE_TEARS, Type.DARK, 100, 20, -1, 0, 3)
      .attr(StatChangeAttr, BattleStat.SPDEF, -2),
    new AttackMove(Moves.AIR_CUTTER, Type.FLYING, MoveCategory.SPECIAL, 60, 95, 25, -1, 0, 3)
      .attr(HighCritAttr)
      .slicingMove()
      .windMove()
      .target(MoveTarget.ALL_NEAR_ENEMIES),
    new AttackMove(Moves.OVERHEAT, Type.FIRE, MoveCategory.SPECIAL, 130, 90, 5, -1, 0, 3)
      .attr(StatChangeAttr, BattleStat.SPATK, -2, true)
      .attr(HealStatusEffectAttr, true, StatusEffect.FREEZE),
    new StatusMove(Moves.ODOR_SLEUTH, Type.NORMAL, -1, 40, -1, 0, 3)
      .unimplemented(),
    new AttackMove(Moves.ROCK_TOMB, Type.ROCK, MoveCategory.PHYSICAL, 60, 95, 15, 100, 0, 3)
      .attr(StatChangeAttr, BattleStat.SPD, -1)
      .makesContact(false),
    new AttackMove(Moves.SILVER_WIND, Type.BUG, MoveCategory.SPECIAL, 60, 100, 5, 10, 0, 3)
      .attr(StatChangeAttr, [ BattleStat.ATK, BattleStat.DEF, BattleStat.SPATK, BattleStat.SPDEF, BattleStat.SPD ], 1, true)
      .windMove(),
    new StatusMove(Moves.METAL_SOUND, Type.STEEL, 85, 40, -1, 0, 3)
      .attr(StatChangeAttr, BattleStat.SPDEF, -2)
      .soundBased(),
    new StatusMove(Moves.GRASS_WHISTLE, Type.GRASS, 55, 15, -1, 0, 3)
      .attr(StatusEffectAttr, StatusEffect.SLEEP)
      .soundBased(),
    new StatusMove(Moves.TICKLE, Type.NORMAL, 100, 20, -1, 0, 3)
      .attr(StatChangeAttr, [ BattleStat.ATK, BattleStat.DEF ], -1),
    new SelfStatusMove(Moves.COSMIC_POWER, Type.PSYCHIC, -1, 20, -1, 0, 3)
      .attr(StatChangeAttr, [ BattleStat.DEF, BattleStat.SPDEF ], 1, true),
    new AttackMove(Moves.WATER_SPOUT, Type.WATER, MoveCategory.SPECIAL, 150, 100, 5, -1, 0, 3)
      .attr(HpPowerAttr)
      .target(MoveTarget.ALL_NEAR_ENEMIES),
    new AttackMove(Moves.SIGNAL_BEAM, Type.BUG, MoveCategory.SPECIAL, 75, 100, 15, 10, 0, 3)
      .attr(ConfuseAttr),
    new AttackMove(Moves.SHADOW_PUNCH, Type.GHOST, MoveCategory.PHYSICAL, 60, -1, 20, -1, 0, 3)
      .punchingMove(),
    new AttackMove(Moves.EXTRASENSORY, Type.PSYCHIC, MoveCategory.SPECIAL, 80, 100, 20, 10, 0, 3)
      .attr(FlinchAttr),
    new AttackMove(Moves.SKY_UPPERCUT, Type.FIGHTING, MoveCategory.PHYSICAL, 85, 90, 15, -1, 0, 3)
      .attr(HitsTagAttr, BattlerTagType.FLYING)
      .punchingMove(),
    new AttackMove(Moves.SAND_TOMB, Type.GROUND, MoveCategory.PHYSICAL, 35, 85, 15, -1, 0, 3)
      .attr(TrapAttr, BattlerTagType.SAND_TOMB)
      .makesContact(false),
    new AttackMove(Moves.SHEER_COLD, Type.ICE, MoveCategory.SPECIAL, 200, 20, 5, -1, 0, 3)
      .attr(IceNoEffectTypeAttr)
      .attr(OneHitKOAttr)
      .attr(SheerColdAccuracyAttr),
    new AttackMove(Moves.MUDDY_WATER, Type.WATER, MoveCategory.SPECIAL, 90, 85, 10, 30, 0, 3)
      .attr(StatChangeAttr, BattleStat.ACC, -1)
      .target(MoveTarget.ALL_NEAR_ENEMIES),
    new AttackMove(Moves.BULLET_SEED, Type.GRASS, MoveCategory.PHYSICAL, 25, 100, 30, -1, 0, 3)
      .attr(MultiHitAttr)
      .makesContact(false)
      .ballBombMove(),
    new AttackMove(Moves.AERIAL_ACE, Type.FLYING, MoveCategory.PHYSICAL, 60, -1, 20, -1, 0, 3)
      .slicingMove(),
    new AttackMove(Moves.ICICLE_SPEAR, Type.ICE, MoveCategory.PHYSICAL, 25, 100, 30, -1, 0, 3)
      .attr(MultiHitAttr)
      .makesContact(false),
    new SelfStatusMove(Moves.IRON_DEFENSE, Type.STEEL, -1, 15, -1, 0, 3)
      .attr(StatChangeAttr, BattleStat.DEF, 2, true),
    new StatusMove(Moves.BLOCK, Type.NORMAL, -1, 5, -1, 0, 3)
      .attr(AddBattlerTagAttr, BattlerTagType.TRAPPED, false, true, 1),
    new StatusMove(Moves.HOWL, Type.NORMAL, -1, 40, -1, 0, 3)
      .attr(StatChangeAttr, BattleStat.ATK, 1)
      .soundBased()
      .target(MoveTarget.USER_AND_ALLIES),
    new AttackMove(Moves.DRAGON_CLAW, Type.DRAGON, MoveCategory.PHYSICAL, 80, 100, 15, -1, 0, 3),
    new AttackMove(Moves.FRENZY_PLANT, Type.GRASS, MoveCategory.SPECIAL, 150, 90, 5, -1, 0, 3)
      .attr(RechargeAttr),
    new SelfStatusMove(Moves.BULK_UP, Type.FIGHTING, -1, 20, -1, 0, 3)
      .attr(StatChangeAttr, [ BattleStat.ATK, BattleStat.DEF ], 1, true),
    new AttackMove(Moves.BOUNCE, Type.FLYING, MoveCategory.PHYSICAL, 85, 85, 5, 30, 0, 3)
      .attr(ChargeAttr, ChargeAnim.BOUNCE_CHARGING, i18next.t("moveTriggers:sprangUp", {pokemonName: "{USER}"}), BattlerTagType.FLYING)
      .attr(StatusEffectAttr, StatusEffect.PARALYSIS)
      .condition(failOnGravityCondition)
      .ignoresVirtual(),
    new AttackMove(Moves.MUD_SHOT, Type.GROUND, MoveCategory.SPECIAL, 55, 95, 15, 100, 0, 3)
      .attr(StatChangeAttr, BattleStat.SPD, -1),
    new AttackMove(Moves.POISON_TAIL, Type.POISON, MoveCategory.PHYSICAL, 50, 100, 25, 10, 0, 3)
      .attr(HighCritAttr)
      .attr(StatusEffectAttr, StatusEffect.POISON),
    new AttackMove(Moves.COVET, Type.NORMAL, MoveCategory.PHYSICAL, 60, 100, 25, -1, 0, 3)
      .attr(StealHeldItemChanceAttr, 0.3),
    new AttackMove(Moves.VOLT_TACKLE, Type.ELECTRIC, MoveCategory.PHYSICAL, 120, 100, 15, 10, 0, 3)
      .attr(RecoilAttr, false, 0.33)
      .attr(StatusEffectAttr, StatusEffect.PARALYSIS)
      .recklessMove(),
    new AttackMove(Moves.MAGICAL_LEAF, Type.GRASS, MoveCategory.SPECIAL, 60, -1, 20, -1, 0, 3),
    new StatusMove(Moves.WATER_SPORT, Type.WATER, -1, 15, -1, 0, 3)
      .attr(AddArenaTagAttr, ArenaTagType.WATER_SPORT, 5)
      .target(MoveTarget.BOTH_SIDES),
    new SelfStatusMove(Moves.CALM_MIND, Type.PSYCHIC, -1, 20, -1, 0, 3)
      .attr(StatChangeAttr, [ BattleStat.SPATK, BattleStat.SPDEF ], 1, true),
    new AttackMove(Moves.LEAF_BLADE, Type.GRASS, MoveCategory.PHYSICAL, 90, 100, 15, -1, 0, 3)
      .attr(HighCritAttr)
      .slicingMove(),
    new SelfStatusMove(Moves.DRAGON_DANCE, Type.DRAGON, -1, 20, -1, 0, 3)
      .attr(StatChangeAttr, [ BattleStat.ATK, BattleStat.SPD ], 1, true)
      .danceMove(),
    new AttackMove(Moves.ROCK_BLAST, Type.ROCK, MoveCategory.PHYSICAL, 25, 90, 10, -1, 0, 3)
      .attr(MultiHitAttr)
      .makesContact(false)
      .ballBombMove(),
    new AttackMove(Moves.SHOCK_WAVE, Type.ELECTRIC, MoveCategory.SPECIAL, 60, -1, 20, -1, 0, 3),
    new AttackMove(Moves.WATER_PULSE, Type.WATER, MoveCategory.SPECIAL, 60, 100, 20, 20, 0, 3)
      .attr(ConfuseAttr)
      .pulseMove(),
    new AttackMove(Moves.DOOM_DESIRE, Type.STEEL, MoveCategory.SPECIAL, 140, 100, 5, -1, 0, 3)
      .partial()
      .attr(DelayedAttackAttr, ArenaTagType.DOOM_DESIRE, ChargeAnim.DOOM_DESIRE_CHARGING, i18next.t("moveTriggers:choseDoomDesireAsDestiny", {pokemonName: "{USER}"})),
    new AttackMove(Moves.PSYCHO_BOOST, Type.PSYCHIC, MoveCategory.SPECIAL, 140, 90, 5, -1, 0, 3)
      .attr(StatChangeAttr, BattleStat.SPATK, -2, true),
    new SelfStatusMove(Moves.ROOST, Type.FLYING, -1, 5, -1, 0, 4)
      .attr(HealAttr, 0.5)
      .attr(AddBattlerTagAttr, BattlerTagType.ROOSTED, true, false)
      .triageMove(),
    new StatusMove(Moves.GRAVITY, Type.PSYCHIC, -1, 5, -1, 0, 4)
      .attr(AddArenaTagAttr, ArenaTagType.GRAVITY, 5)
      .target(MoveTarget.BOTH_SIDES),
    new StatusMove(Moves.MIRACLE_EYE, Type.PSYCHIC, -1, 40, -1, 0, 4)
      .unimplemented(),
    new AttackMove(Moves.WAKE_UP_SLAP, Type.FIGHTING, MoveCategory.PHYSICAL, 70, 100, 10, -1, 0, 4)
      .attr(MovePowerMultiplierAttr, (user, target, move) => targetSleptOrComatoseCondition(user, target, move) ? 2 : 1)
      .attr(HealStatusEffectAttr, false, StatusEffect.SLEEP),
    new AttackMove(Moves.HAMMER_ARM, Type.FIGHTING, MoveCategory.PHYSICAL, 100, 90, 10, -1, 0, 4)
      .attr(StatChangeAttr, BattleStat.SPD, -1, true)
      .punchingMove(),
    new AttackMove(Moves.GYRO_BALL, Type.STEEL, MoveCategory.PHYSICAL, -1, 100, 5, -1, 0, 4)
      .attr(GyroBallPowerAttr)
      .ballBombMove(),
    new SelfStatusMove(Moves.HEALING_WISH, Type.PSYCHIC, -1, 10, -1, 0, 4)
      .attr(SacrificialFullRestoreAttr)
      .triageMove(),
    new AttackMove(Moves.BRINE, Type.WATER, MoveCategory.SPECIAL, 65, 100, 10, -1, 0, 4)
      .attr(MovePowerMultiplierAttr, (user, target, move) => target.getHpRatio() < 0.5 ? 2 : 1),
    new AttackMove(Moves.NATURAL_GIFT, Type.NORMAL, MoveCategory.PHYSICAL, -1, 100, 15, -1, 0, 4)
      .makesContact(false)
      .unimplemented(),
    new AttackMove(Moves.FEINT, Type.NORMAL, MoveCategory.PHYSICAL, 30, 100, 10, -1, 2, 4)
      .attr(RemoveBattlerTagAttr, [ BattlerTagType.PROTECTED ])
      .attr(RemoveArenaTagsAttr, [ ArenaTagType.QUICK_GUARD, ArenaTagType.WIDE_GUARD, ArenaTagType.MAT_BLOCK, ArenaTagType.CRAFTY_SHIELD ], false)
      .makesContact(false)
      .ignoresProtect(),
    new AttackMove(Moves.PLUCK, Type.FLYING, MoveCategory.PHYSICAL, 60, 100, 20, -1, 0, 4)
      .attr(StealEatBerryAttr),
    new StatusMove(Moves.TAILWIND, Type.FLYING, -1, 15, -1, 0, 4)
      .windMove()
      .attr(AddArenaTagAttr, ArenaTagType.TAILWIND, 4, true)
      .target(MoveTarget.USER_SIDE),
    new StatusMove(Moves.ACUPRESSURE, Type.NORMAL, -1, 30, -1, 0, 4)
      .attr(AcupressureStatChangeAttr)
      .target(MoveTarget.USER_OR_NEAR_ALLY),
    new AttackMove(Moves.METAL_BURST, Type.STEEL, MoveCategory.PHYSICAL, -1, 100, 10, -1, 0, 4)
      .attr(CounterDamageAttr, (move: Move) => (move.category === MoveCategory.PHYSICAL || move.category === MoveCategory.SPECIAL), 1.5)
      .redirectCounter()
      .makesContact(false)
      .target(MoveTarget.ATTACKER),
    new AttackMove(Moves.U_TURN, Type.BUG, MoveCategory.PHYSICAL, 70, 100, 20, -1, 0, 4)
      .attr(ForceSwitchOutAttr, true, false),
    new AttackMove(Moves.CLOSE_COMBAT, Type.FIGHTING, MoveCategory.PHYSICAL, 120, 100, 5, -1, 0, 4)
      .attr(StatChangeAttr, [ BattleStat.DEF, BattleStat.SPDEF ], -1, true),
    new AttackMove(Moves.PAYBACK, Type.DARK, MoveCategory.PHYSICAL, 50, 100, 10, -1, 0, 4)
      .attr(MovePowerMultiplierAttr, (user, target, move) => target.getLastXMoves(1).find(m => m.turn === target.scene.currentBattle.turn) || user.scene.currentBattle.turnCommands[target.getBattlerIndex()]?.command === Command.BALL ? 2 : 1),
    new AttackMove(Moves.ASSURANCE, Type.DARK, MoveCategory.PHYSICAL, 60, 100, 10, -1, 0, 4)
      .attr(MovePowerMultiplierAttr, (user, target, move) => target.turnData.damageTaken > 0 ? 2 : 1),
    new StatusMove(Moves.EMBARGO, Type.DARK, 100, 15, -1, 0, 4)
      .unimplemented(),
    new AttackMove(Moves.FLING, Type.DARK, MoveCategory.PHYSICAL, -1, 100, 10, -1, 0, 4)
      .makesContact(false)
      .unimplemented(),
    new StatusMove(Moves.PSYCHO_SHIFT, Type.PSYCHIC, 100, 10, -1, 0, 4)
      .attr(PsychoShiftEffectAttr)
      .condition((user, target, move) => {
        let statusToApply = user.hasAbility(Abilities.COMATOSE) ? StatusEffect.SLEEP : undefined;
        if (user.status?.effect && isNonVolatileStatusEffect(user.status.effect)) {
          statusToApply = user.status.effect;
        }
        return !!statusToApply && target.canSetStatus(statusToApply, false, false, user);
      }
      ),
    new AttackMove(Moves.TRUMP_CARD, Type.NORMAL, MoveCategory.SPECIAL, -1, -1, 5, -1, 0, 4)
      .makesContact()
      .attr(LessPPMorePowerAttr),
    new StatusMove(Moves.HEAL_BLOCK, Type.PSYCHIC, 100, 15, -1, 0, 4)
      .target(MoveTarget.ALL_NEAR_ENEMIES)
      .unimplemented(),
    new AttackMove(Moves.WRING_OUT, Type.NORMAL, MoveCategory.SPECIAL, -1, 100, 5, -1, 0, 4)
      .attr(OpponentHighHpPowerAttr, 120)
      .makesContact(),
    new SelfStatusMove(Moves.POWER_TRICK, Type.PSYCHIC, -1, 10, -1, 0, 4)
      .unimplemented(),
    new StatusMove(Moves.GASTRO_ACID, Type.POISON, 100, 10, -1, 0, 4)
      .attr(SuppressAbilitiesAttr),
    new StatusMove(Moves.LUCKY_CHANT, Type.NORMAL, -1, 30, -1, 0, 4)
      .attr(AddBattlerTagAttr, BattlerTagType.NO_CRIT, false, false, 5)
      .target(MoveTarget.USER_SIDE)
      .unimplemented(),
    new StatusMove(Moves.ME_FIRST, Type.NORMAL, -1, 20, -1, 0, 4)
      .ignoresVirtual()
      .target(MoveTarget.NEAR_ENEMY)
      .unimplemented(),
    new SelfStatusMove(Moves.COPYCAT, Type.NORMAL, -1, 20, -1, 0, 4)
      .attr(CopyMoveAttr)
      .ignoresVirtual(),
    new StatusMove(Moves.POWER_SWAP, Type.PSYCHIC, -1, 10, 100, 0, 4)
      .unimplemented(),
    new StatusMove(Moves.GUARD_SWAP, Type.PSYCHIC, -1, 10, 100, 0, 4)
      .unimplemented(),
    new AttackMove(Moves.PUNISHMENT, Type.DARK, MoveCategory.PHYSICAL, -1, 100, 5, -1, 0, 4)
      .makesContact(true)
      .attr(PunishmentPowerAttr),
    new AttackMove(Moves.LAST_RESORT, Type.NORMAL, MoveCategory.PHYSICAL, 140, 100, 5, -1, 0, 4)
      .attr(LastResortAttr),
    new StatusMove(Moves.WORRY_SEED, Type.GRASS, 100, 10, -1, 0, 4)
      .attr(AbilityChangeAttr, Abilities.INSOMNIA),
    new AttackMove(Moves.SUCKER_PUNCH, Type.DARK, MoveCategory.PHYSICAL, 70, 100, 5, -1, 1, 4)
      .condition((user, target, move) => user.scene.currentBattle.turnCommands[target.getBattlerIndex()]?.command === Command.FIGHT && !target.turnData.acted && allMoves[user.scene.currentBattle.turnCommands[target.getBattlerIndex()]?.move?.move!].category !== MoveCategory.STATUS), // TODO: is this bang correct?
    new StatusMove(Moves.TOXIC_SPIKES, Type.POISON, -1, 20, -1, 0, 4)
      .attr(AddArenaTrapTagAttr, ArenaTagType.TOXIC_SPIKES)
      .target(MoveTarget.ENEMY_SIDE),
    new StatusMove(Moves.HEART_SWAP, Type.PSYCHIC, -1, 10, -1, 0, 4)
      .attr(SwapStatsAttr),
    new SelfStatusMove(Moves.AQUA_RING, Type.WATER, -1, 20, -1, 0, 4)
      .attr(AddBattlerTagAttr, BattlerTagType.AQUA_RING, true, true),
    new SelfStatusMove(Moves.MAGNET_RISE, Type.ELECTRIC, -1, 10, -1, 0, 4)
      .attr(AddBattlerTagAttr, BattlerTagType.MAGNET_RISEN, true, true)
      .condition((user, target, move) => !user.scene.arena.getTag(ArenaTagType.GRAVITY) && [BattlerTagType.MAGNET_RISEN, BattlerTagType.IGNORE_FLYING, BattlerTagType.INGRAIN].every((tag) => !user.getTag(tag))),
    new AttackMove(Moves.FLARE_BLITZ, Type.FIRE, MoveCategory.PHYSICAL, 120, 100, 15, 10, 0, 4)
      .attr(RecoilAttr, false, 0.33)
      .attr(HealStatusEffectAttr, true, StatusEffect.FREEZE)
      .attr(StatusEffectAttr, StatusEffect.BURN)
      .recklessMove(),
    new AttackMove(Moves.FORCE_PALM, Type.FIGHTING, MoveCategory.PHYSICAL, 60, 100, 10, 30, 0, 4)
      .attr(StatusEffectAttr, StatusEffect.PARALYSIS),
    new AttackMove(Moves.AURA_SPHERE, Type.FIGHTING, MoveCategory.SPECIAL, 80, -1, 20, -1, 0, 4)
      .pulseMove()
      .ballBombMove(),
    new SelfStatusMove(Moves.ROCK_POLISH, Type.ROCK, -1, 20, -1, 0, 4)
      .attr(StatChangeAttr, BattleStat.SPD, 2, true),
    new AttackMove(Moves.POISON_JAB, Type.POISON, MoveCategory.PHYSICAL, 80, 100, 20, 30, 0, 4)
      .attr(StatusEffectAttr, StatusEffect.POISON),
    new AttackMove(Moves.DARK_PULSE, Type.DARK, MoveCategory.SPECIAL, 80, 100, 15, 20, 0, 4)
      .attr(FlinchAttr)
      .pulseMove(),
    new AttackMove(Moves.NIGHT_SLASH, Type.DARK, MoveCategory.PHYSICAL, 70, 100, 15, -1, 0, 4)
      .attr(HighCritAttr)
      .slicingMove(),
    new AttackMove(Moves.AQUA_TAIL, Type.WATER, MoveCategory.PHYSICAL, 90, 90, 10, -1, 0, 4),
    new AttackMove(Moves.SEED_BOMB, Type.GRASS, MoveCategory.PHYSICAL, 80, 100, 15, -1, 0, 4)
      .makesContact(false)
      .ballBombMove(),
    new AttackMove(Moves.AIR_SLASH, Type.FLYING, MoveCategory.SPECIAL, 75, 95, 15, 30, 0, 4)
      .attr(FlinchAttr)
      .slicingMove(),
    new AttackMove(Moves.X_SCISSOR, Type.BUG, MoveCategory.PHYSICAL, 80, 100, 15, -1, 0, 4)
      .slicingMove(),
    new AttackMove(Moves.BUG_BUZZ, Type.BUG, MoveCategory.SPECIAL, 90, 100, 10, 10, 0, 4)
      .attr(StatChangeAttr, BattleStat.SPDEF, -1)
      .soundBased(),
    new AttackMove(Moves.DRAGON_PULSE, Type.DRAGON, MoveCategory.SPECIAL, 85, 100, 10, -1, 0, 4)
      .pulseMove(),
    new AttackMove(Moves.DRAGON_RUSH, Type.DRAGON, MoveCategory.PHYSICAL, 100, 75, 10, 20, 0, 4)
      .attr(MinimizeAccuracyAttr)
      .attr(HitsTagAttr, BattlerTagType.MINIMIZED, true)
      .attr(FlinchAttr),
    new AttackMove(Moves.POWER_GEM, Type.ROCK, MoveCategory.SPECIAL, 80, 100, 20, -1, 0, 4),
    new AttackMove(Moves.DRAIN_PUNCH, Type.FIGHTING, MoveCategory.PHYSICAL, 75, 100, 10, -1, 0, 4)
      .attr(HitHealAttr)
      .punchingMove()
      .triageMove(),
    new AttackMove(Moves.VACUUM_WAVE, Type.FIGHTING, MoveCategory.SPECIAL, 40, 100, 30, -1, 1, 4),
    new AttackMove(Moves.FOCUS_BLAST, Type.FIGHTING, MoveCategory.SPECIAL, 120, 70, 5, 10, 0, 4)
      .attr(StatChangeAttr, BattleStat.SPDEF, -1)
      .ballBombMove(),
    new AttackMove(Moves.ENERGY_BALL, Type.GRASS, MoveCategory.SPECIAL, 90, 100, 10, 10, 0, 4)
      .attr(StatChangeAttr, BattleStat.SPDEF, -1)
      .ballBombMove(),
    new AttackMove(Moves.BRAVE_BIRD, Type.FLYING, MoveCategory.PHYSICAL, 120, 100, 15, -1, 0, 4)
      .attr(RecoilAttr, false, 0.33)
      .recklessMove(),
    new AttackMove(Moves.EARTH_POWER, Type.GROUND, MoveCategory.SPECIAL, 90, 100, 10, 10, 0, 4)
      .attr(StatChangeAttr, BattleStat.SPDEF, -1),
    new StatusMove(Moves.SWITCHEROO, Type.DARK, 100, 10, -1, 0, 4)
      .unimplemented(),
    new AttackMove(Moves.GIGA_IMPACT, Type.NORMAL, MoveCategory.PHYSICAL, 150, 90, 5, -1, 0, 4)
      .attr(RechargeAttr),
    new SelfStatusMove(Moves.NASTY_PLOT, Type.DARK, -1, 20, -1, 0, 4)
      .attr(StatChangeAttr, BattleStat.SPATK, 2, true),
    new AttackMove(Moves.BULLET_PUNCH, Type.STEEL, MoveCategory.PHYSICAL, 40, 100, 30, -1, 1, 4)
      .punchingMove(),
    new AttackMove(Moves.AVALANCHE, Type.ICE, MoveCategory.PHYSICAL, 60, 100, 10, -1, -4, 4)
      .attr(TurnDamagedDoublePowerAttr),
    new AttackMove(Moves.ICE_SHARD, Type.ICE, MoveCategory.PHYSICAL, 40, 100, 30, -1, 1, 4)
      .makesContact(false),
    new AttackMove(Moves.SHADOW_CLAW, Type.GHOST, MoveCategory.PHYSICAL, 70, 100, 15, -1, 0, 4)
      .attr(HighCritAttr),
    new AttackMove(Moves.THUNDER_FANG, Type.ELECTRIC, MoveCategory.PHYSICAL, 65, 95, 15, 10, 0, 4)
      .attr(FlinchAttr)
      .attr(StatusEffectAttr, StatusEffect.PARALYSIS)
      .bitingMove(),
    new AttackMove(Moves.ICE_FANG, Type.ICE, MoveCategory.PHYSICAL, 65, 95, 15, 10, 0, 4)
      .attr(FlinchAttr)
      .attr(StatusEffectAttr, StatusEffect.FREEZE)
      .bitingMove(),
    new AttackMove(Moves.FIRE_FANG, Type.FIRE, MoveCategory.PHYSICAL, 65, 95, 15, 10, 0, 4)
      .attr(FlinchAttr)
      .attr(StatusEffectAttr, StatusEffect.BURN)
      .bitingMove(),
    new AttackMove(Moves.SHADOW_SNEAK, Type.GHOST, MoveCategory.PHYSICAL, 40, 100, 30, -1, 1, 4),
    new AttackMove(Moves.MUD_BOMB, Type.GROUND, MoveCategory.SPECIAL, 65, 85, 10, 30, 0, 4)
      .attr(StatChangeAttr, BattleStat.ACC, -1)
      .ballBombMove(),
    new AttackMove(Moves.PSYCHO_CUT, Type.PSYCHIC, MoveCategory.PHYSICAL, 70, 100, 20, -1, 0, 4)
      .attr(HighCritAttr)
      .slicingMove()
      .makesContact(false),
    new AttackMove(Moves.ZEN_HEADBUTT, Type.PSYCHIC, MoveCategory.PHYSICAL, 80, 90, 15, 20, 0, 4)
      .attr(FlinchAttr),
    new AttackMove(Moves.MIRROR_SHOT, Type.STEEL, MoveCategory.SPECIAL, 65, 85, 10, 30, 0, 4)
      .attr(StatChangeAttr, BattleStat.ACC, -1),
    new AttackMove(Moves.FLASH_CANNON, Type.STEEL, MoveCategory.SPECIAL, 80, 100, 10, 10, 0, 4)
      .attr(StatChangeAttr, BattleStat.SPDEF, -1),
    new AttackMove(Moves.ROCK_CLIMB, Type.NORMAL, MoveCategory.PHYSICAL, 90, 85, 20, 20, 0, 4)
      .attr(ConfuseAttr),
    new StatusMove(Moves.DEFOG, Type.FLYING, -1, 15, -1, 0, 4)
      .attr(StatChangeAttr, BattleStat.EVA, -1)
      .attr(ClearWeatherAttr, WeatherType.FOG)
      .attr(ClearTerrainAttr)
      .attr(RemoveScreensAttr, false)
      .attr(RemoveArenaTrapAttr, true),
    new StatusMove(Moves.TRICK_ROOM, Type.PSYCHIC, -1, 5, -1, -7, 4)
      .attr(AddArenaTagAttr, ArenaTagType.TRICK_ROOM, 5)
      .ignoresProtect()
      .target(MoveTarget.BOTH_SIDES),
    new AttackMove(Moves.DRACO_METEOR, Type.DRAGON, MoveCategory.SPECIAL, 130, 90, 5, -1, 0, 4)
      .attr(StatChangeAttr, BattleStat.SPATK, -2, true),
    new AttackMove(Moves.DISCHARGE, Type.ELECTRIC, MoveCategory.SPECIAL, 80, 100, 15, 30, 0, 4)
      .attr(StatusEffectAttr, StatusEffect.PARALYSIS)
      .target(MoveTarget.ALL_NEAR_OTHERS),
    new AttackMove(Moves.LAVA_PLUME, Type.FIRE, MoveCategory.SPECIAL, 80, 100, 15, 30, 0, 4)
      .attr(StatusEffectAttr, StatusEffect.BURN)
      .target(MoveTarget.ALL_NEAR_OTHERS),
    new AttackMove(Moves.LEAF_STORM, Type.GRASS, MoveCategory.SPECIAL, 130, 90, 5, -1, 0, 4)
      .attr(StatChangeAttr, BattleStat.SPATK, -2, true),
    new AttackMove(Moves.POWER_WHIP, Type.GRASS, MoveCategory.PHYSICAL, 120, 85, 10, -1, 0, 4),
    new AttackMove(Moves.ROCK_WRECKER, Type.ROCK, MoveCategory.PHYSICAL, 150, 90, 5, -1, 0, 4)
      .attr(RechargeAttr)
      .makesContact(false)
      .ballBombMove(),
    new AttackMove(Moves.CROSS_POISON, Type.POISON, MoveCategory.PHYSICAL, 70, 100, 20, 10, 0, 4)
      .attr(HighCritAttr)
      .attr(StatusEffectAttr, StatusEffect.POISON)
      .slicingMove(),
    new AttackMove(Moves.GUNK_SHOT, Type.POISON, MoveCategory.PHYSICAL, 120, 80, 5, 30, 0, 4)
      .attr(StatusEffectAttr, StatusEffect.POISON)
      .makesContact(false),
    new AttackMove(Moves.IRON_HEAD, Type.STEEL, MoveCategory.PHYSICAL, 80, 100, 15, 30, 0, 4)
      .attr(FlinchAttr),
    new AttackMove(Moves.MAGNET_BOMB, Type.STEEL, MoveCategory.PHYSICAL, 60, -1, 20, -1, 0, 4)
      .makesContact(false)
      .ballBombMove(),
    new AttackMove(Moves.STONE_EDGE, Type.ROCK, MoveCategory.PHYSICAL, 100, 80, 5, -1, 0, 4)
      .attr(HighCritAttr)
      .makesContact(false),
    new StatusMove(Moves.CAPTIVATE, Type.NORMAL, 100, 20, -1, 0, 4)
      .attr(StatChangeAttr, BattleStat.SPATK, -2)
      .condition((user, target, move) => target.isOppositeGender(user))
      .target(MoveTarget.ALL_NEAR_ENEMIES),
    new StatusMove(Moves.STEALTH_ROCK, Type.ROCK, -1, 20, -1, 0, 4)
      .attr(AddArenaTrapTagAttr, ArenaTagType.STEALTH_ROCK)
      .target(MoveTarget.ENEMY_SIDE),
    new AttackMove(Moves.GRASS_KNOT, Type.GRASS, MoveCategory.SPECIAL, -1, 100, 20, -1, 0, 4)
      .attr(WeightPowerAttr)
      .makesContact()
      .condition(failOnMaxCondition),
    new AttackMove(Moves.CHATTER, Type.FLYING, MoveCategory.SPECIAL, 65, 100, 20, 100, 0, 4)
      .attr(ConfuseAttr)
      .soundBased(),
    new AttackMove(Moves.JUDGMENT, Type.NORMAL, MoveCategory.SPECIAL, 100, 100, 10, -1, 0, 4)
      .attr(FormChangeItemTypeAttr),
    new AttackMove(Moves.BUG_BITE, Type.BUG, MoveCategory.PHYSICAL, 60, 100, 20, -1, 0, 4)
      .attr(StealEatBerryAttr),
    new AttackMove(Moves.CHARGE_BEAM, Type.ELECTRIC, MoveCategory.SPECIAL, 50, 90, 10, 70, 0, 4)
      .attr(StatChangeAttr, BattleStat.SPATK, 1, true),
    new AttackMove(Moves.WOOD_HAMMER, Type.GRASS, MoveCategory.PHYSICAL, 120, 100, 15, -1, 0, 4)
      .attr(RecoilAttr, false, 0.33)
      .recklessMove(),
    new AttackMove(Moves.AQUA_JET, Type.WATER, MoveCategory.PHYSICAL, 40, 100, 20, -1, 1, 4),
    new AttackMove(Moves.ATTACK_ORDER, Type.BUG, MoveCategory.PHYSICAL, 90, 100, 15, -1, 0, 4)
      .attr(HighCritAttr)
      .makesContact(false),
    new SelfStatusMove(Moves.DEFEND_ORDER, Type.BUG, -1, 10, -1, 0, 4)
      .attr(StatChangeAttr, [ BattleStat.DEF, BattleStat.SPDEF ], 1, true),
    new SelfStatusMove(Moves.HEAL_ORDER, Type.BUG, -1, 10, -1, 0, 4)
      .attr(HealAttr, 0.5)
      .triageMove(),
    new AttackMove(Moves.HEAD_SMASH, Type.ROCK, MoveCategory.PHYSICAL, 150, 80, 5, -1, 0, 4)
      .attr(RecoilAttr, false, 0.5)
      .recklessMove(),
    new AttackMove(Moves.DOUBLE_HIT, Type.NORMAL, MoveCategory.PHYSICAL, 35, 90, 10, -1, 0, 4)
      .attr(MultiHitAttr, MultiHitType._2),
    new AttackMove(Moves.ROAR_OF_TIME, Type.DRAGON, MoveCategory.SPECIAL, 150, 90, 5, -1, 0, 4)
      .attr(RechargeAttr),
    new AttackMove(Moves.SPACIAL_REND, Type.DRAGON, MoveCategory.SPECIAL, 100, 95, 5, -1, 0, 4)
      .attr(HighCritAttr),
    new SelfStatusMove(Moves.LUNAR_DANCE, Type.PSYCHIC, -1, 10, -1, 0, 4)
      .attr(SacrificialAttrOnHit)
      .danceMove()
      .triageMove()
      .unimplemented(),
    new AttackMove(Moves.CRUSH_GRIP, Type.NORMAL, MoveCategory.PHYSICAL, -1, 100, 5, -1, 0, 4)
      .attr(OpponentHighHpPowerAttr, 120),
    new AttackMove(Moves.MAGMA_STORM, Type.FIRE, MoveCategory.SPECIAL, 100, 75, 5, -1, 0, 4)
      .attr(TrapAttr, BattlerTagType.MAGMA_STORM),
    new StatusMove(Moves.DARK_VOID, Type.DARK, 50, 10, -1, 0, 4)
      .attr(StatusEffectAttr, StatusEffect.SLEEP)
      .target(MoveTarget.ALL_NEAR_ENEMIES),
    new AttackMove(Moves.SEED_FLARE, Type.GRASS, MoveCategory.SPECIAL, 120, 85, 5, 40, 0, 4)
      .attr(StatChangeAttr, BattleStat.SPDEF, -2),
    new AttackMove(Moves.OMINOUS_WIND, Type.GHOST, MoveCategory.SPECIAL, 60, 100, 5, 10, 0, 4)
      .attr(StatChangeAttr, [ BattleStat.ATK, BattleStat.DEF, BattleStat.SPATK, BattleStat.SPDEF, BattleStat.SPD ], 1, true)
      .windMove(),
    new AttackMove(Moves.SHADOW_FORCE, Type.GHOST, MoveCategory.PHYSICAL, 120, 100, 5, -1, 0, 4)
      .attr(ChargeAttr, ChargeAnim.SHADOW_FORCE_CHARGING, i18next.t("moveTriggers:vanishedInstantly", {pokemonName: "{USER}"}), BattlerTagType.HIDDEN)
      .ignoresProtect()
      .ignoresVirtual(),
    new SelfStatusMove(Moves.HONE_CLAWS, Type.DARK, -1, 15, -1, 0, 5)
      .attr(StatChangeAttr, [ BattleStat.ATK, BattleStat.ACC ], 1, true),
    new StatusMove(Moves.WIDE_GUARD, Type.ROCK, -1, 10, -1, 3, 5)
      .target(MoveTarget.USER_SIDE)
      .attr(AddArenaTagAttr, ArenaTagType.WIDE_GUARD, 1, true, true),
    new StatusMove(Moves.GUARD_SPLIT, Type.PSYCHIC, -1, 10, -1, 0, 5)
      .unimplemented(),
    new StatusMove(Moves.POWER_SPLIT, Type.PSYCHIC, -1, 10, -1, 0, 5)
      .unimplemented(),
    new StatusMove(Moves.WONDER_ROOM, Type.PSYCHIC, -1, 10, -1, 0, 5)
      .ignoresProtect()
      .target(MoveTarget.BOTH_SIDES)
      .unimplemented(),
    new AttackMove(Moves.PSYSHOCK, Type.PSYCHIC, MoveCategory.SPECIAL, 80, 100, 10, -1, 0, 5)
      .attr(DefDefAttr),
    new AttackMove(Moves.VENOSHOCK, Type.POISON, MoveCategory.SPECIAL, 65, 100, 10, -1, 0, 5)
      .attr(MovePowerMultiplierAttr, (user, target, move) => target.status && (target.status.effect === StatusEffect.POISON || target.status.effect === StatusEffect.TOXIC) ? 2 : 1),
    new SelfStatusMove(Moves.AUTOTOMIZE, Type.STEEL, -1, 15, -1, 0, 5)
      .attr(StatChangeAttr, BattleStat.SPD, 2, true)
      .partial(),
    new SelfStatusMove(Moves.RAGE_POWDER, Type.BUG, -1, 20, -1, 2, 5)
      .powderMove()
      .attr(AddBattlerTagAttr, BattlerTagType.CENTER_OF_ATTENTION, true),
    new StatusMove(Moves.TELEKINESIS, Type.PSYCHIC, -1, 15, -1, 0, 5)
      .condition(failOnGravityCondition)
      .unimplemented(),
    new StatusMove(Moves.MAGIC_ROOM, Type.PSYCHIC, -1, 10, -1, 0, 5)
      .ignoresProtect()
      .target(MoveTarget.BOTH_SIDES)
      .unimplemented(),
    new AttackMove(Moves.SMACK_DOWN, Type.ROCK, MoveCategory.PHYSICAL, 50, 100, 15, 100, 0, 5)
      .attr(AddBattlerTagAttr, BattlerTagType.IGNORE_FLYING, false, false, 1, 1, true)
      .attr(AddBattlerTagAttr, BattlerTagType.INTERRUPTED)
      .attr(RemoveBattlerTagAttr, [BattlerTagType.FLYING, BattlerTagType.MAGNET_RISEN])
      .attr(HitsTagAttr, BattlerTagType.FLYING, false)
      .makesContact(false),
    new AttackMove(Moves.STORM_THROW, Type.FIGHTING, MoveCategory.PHYSICAL, 60, 100, 10, -1, 0, 5)
      .attr(CritOnlyAttr),
    new AttackMove(Moves.FLAME_BURST, Type.FIRE, MoveCategory.SPECIAL, 70, 100, 15, -1, 0, 5)
      .attr(FlameBurstAttr),
    new AttackMove(Moves.SLUDGE_WAVE, Type.POISON, MoveCategory.SPECIAL, 95, 100, 10, 10, 0, 5)
      .attr(StatusEffectAttr, StatusEffect.POISON)
      .target(MoveTarget.ALL_NEAR_OTHERS),
    new SelfStatusMove(Moves.QUIVER_DANCE, Type.BUG, -1, 20, -1, 0, 5)
      .attr(StatChangeAttr, [ BattleStat.SPATK, BattleStat.SPDEF, BattleStat.SPD ], 1, true)
      .danceMove(),
    new AttackMove(Moves.HEAVY_SLAM, Type.STEEL, MoveCategory.PHYSICAL, -1, 100, 10, -1, 0, 5)
      .attr(MinimizeAccuracyAttr)
      .attr(CompareWeightPowerAttr)
      .attr(HitsTagAttr, BattlerTagType.MINIMIZED, true)
      .condition(failOnMaxCondition),
    new AttackMove(Moves.SYNCHRONOISE, Type.PSYCHIC, MoveCategory.SPECIAL, 120, 100, 10, -1, 0, 5)
      .target(MoveTarget.ALL_NEAR_OTHERS)
      .condition(unknownTypeCondition)
      .attr(hitsSameTypeAttr),
    new AttackMove(Moves.ELECTRO_BALL, Type.ELECTRIC, MoveCategory.SPECIAL, -1, 100, 10, -1, 0, 5)
      .attr(ElectroBallPowerAttr)
      .ballBombMove(),
    new StatusMove(Moves.SOAK, Type.WATER, 100, 20, -1, 0, 5)
      .attr(ChangeTypeAttr, Type.WATER),
    new AttackMove(Moves.FLAME_CHARGE, Type.FIRE, MoveCategory.PHYSICAL, 50, 100, 20, 100, 0, 5)
      .attr(StatChangeAttr, BattleStat.SPD, 1, true),
    new SelfStatusMove(Moves.COIL, Type.POISON, -1, 20, -1, 0, 5)
      .attr(StatChangeAttr, [ BattleStat.ATK, BattleStat.DEF, BattleStat.ACC ], 1, true),
    new AttackMove(Moves.LOW_SWEEP, Type.FIGHTING, MoveCategory.PHYSICAL, 65, 100, 20, 100, 0, 5)
      .attr(StatChangeAttr, BattleStat.SPD, -1),
    new AttackMove(Moves.ACID_SPRAY, Type.POISON, MoveCategory.SPECIAL, 40, 100, 20, 100, 0, 5)
      .attr(StatChangeAttr, BattleStat.SPDEF, -2)
      .ballBombMove(),
    new AttackMove(Moves.FOUL_PLAY, Type.DARK, MoveCategory.PHYSICAL, 95, 100, 15, -1, 0, 5)
      .attr(TargetAtkUserAtkAttr),
    new StatusMove(Moves.SIMPLE_BEAM, Type.NORMAL, 100, 15, -1, 0, 5)
      .attr(AbilityChangeAttr, Abilities.SIMPLE),
    new StatusMove(Moves.ENTRAINMENT, Type.NORMAL, 100, 15, -1, 0, 5)
      .attr(AbilityGiveAttr),
    new StatusMove(Moves.AFTER_YOU, Type.NORMAL, -1, 15, -1, 0, 5)
      .ignoresProtect()
      .unimplemented(),
    new AttackMove(Moves.ROUND, Type.NORMAL, MoveCategory.SPECIAL, 60, 100, 15, -1, 0, 5)
      .soundBased()
      .partial(),
    new AttackMove(Moves.ECHOED_VOICE, Type.NORMAL, MoveCategory.SPECIAL, 40, 100, 15, -1, 0, 5)
      .attr(ConsecutiveUseMultiBasePowerAttr, 5, false)
      .soundBased(),
    new AttackMove(Moves.CHIP_AWAY, Type.NORMAL, MoveCategory.PHYSICAL, 70, 100, 20, -1, 0, 5)
      .attr(IgnoreOpponentStatChangesAttr),
    new AttackMove(Moves.CLEAR_SMOG, Type.POISON, MoveCategory.SPECIAL, 50, -1, 15, -1, 0, 5)
      .attr(ResetStatsAttr),
    new AttackMove(Moves.STORED_POWER, Type.PSYCHIC, MoveCategory.SPECIAL, 20, 100, 10, -1, 0, 5)
      .attr(StatChangeCountPowerAttr),
    new StatusMove(Moves.QUICK_GUARD, Type.FIGHTING, -1, 15, -1, 3, 5)
      .target(MoveTarget.USER_SIDE)
      .attr(AddArenaTagAttr, ArenaTagType.QUICK_GUARD, 1, true, true),
    new SelfStatusMove(Moves.ALLY_SWITCH, Type.PSYCHIC, -1, 15, -1, 2, 5)
      .ignoresProtect()
      .unimplemented(),
    new AttackMove(Moves.SCALD, Type.WATER, MoveCategory.SPECIAL, 80, 100, 15, 30, 0, 5)
      .attr(HealStatusEffectAttr, false, StatusEffect.FREEZE)
      .attr(HealStatusEffectAttr, true, StatusEffect.FREEZE)
      .attr(StatusEffectAttr, StatusEffect.BURN),
    new SelfStatusMove(Moves.SHELL_SMASH, Type.NORMAL, -1, 15, -1, 0, 5)
      .attr(StatChangeAttr, [ BattleStat.ATK, BattleStat.SPATK, BattleStat.SPD ], 2, true)
      .attr(StatChangeAttr, [ BattleStat.DEF, BattleStat.SPDEF ], -1, true),
    new StatusMove(Moves.HEAL_PULSE, Type.PSYCHIC, -1, 10, -1, 0, 5)
      .attr(HealAttr, 0.5, false, false)
      .pulseMove()
      .triageMove(),
    new AttackMove(Moves.HEX, Type.GHOST, MoveCategory.SPECIAL, 65, 100, 10, -1, 0, 5)
      .attr(
        MovePowerMultiplierAttr,
        (user, target, move) =>  target.status || target.hasAbility(Abilities.COMATOSE)? 2 : 1),
    new AttackMove(Moves.SKY_DROP, Type.FLYING, MoveCategory.PHYSICAL, 60, 100, 10, -1, 0, 5)
      .attr(ChargeAttr, ChargeAnim.SKY_DROP_CHARGING, i18next.t("moveTriggers:tookTargetIntoSky", {pokemonName: "{USER}", targetName: "{TARGET}"}), BattlerTagType.FLYING) // TODO: Add 2nd turn message
      .condition(failOnGravityCondition)
      .ignoresVirtual(),
    new SelfStatusMove(Moves.SHIFT_GEAR, Type.STEEL, -1, 10, -1, 0, 5)
      .attr(StatChangeAttr, BattleStat.ATK, 1, true)
      .attr(StatChangeAttr, BattleStat.SPD, 2, true),
    new AttackMove(Moves.CIRCLE_THROW, Type.FIGHTING, MoveCategory.PHYSICAL, 60, 90, 10, -1, -6, 5)
      .attr(ForceSwitchOutAttr),
    new AttackMove(Moves.INCINERATE, Type.FIRE, MoveCategory.SPECIAL, 60, 100, 15, -1, 0, 5)
      .target(MoveTarget.ALL_NEAR_ENEMIES)
      .attr(RemoveHeldItemAttr, true),
    new StatusMove(Moves.QUASH, Type.DARK, 100, 15, -1, 0, 5)
      .unimplemented(),
    new AttackMove(Moves.ACROBATICS, Type.FLYING, MoveCategory.PHYSICAL, 55, 100, 15, -1, 0, 5)
      .attr(MovePowerMultiplierAttr, (user, target, move) => Math.max(1, 2 - 0.2 * user.getHeldItems().filter(i => i.isTransferrable).reduce((v, m) => v + m.stackCount, 0))),
    new StatusMove(Moves.REFLECT_TYPE, Type.NORMAL, -1, 15, -1, 0, 5)
      .attr(CopyTypeAttr),
    new AttackMove(Moves.RETALIATE, Type.NORMAL, MoveCategory.PHYSICAL, 70, 100, 5, -1, 0, 5)
      .partial(),
    new AttackMove(Moves.FINAL_GAMBIT, Type.FIGHTING, MoveCategory.SPECIAL, -1, 100, 5, -1, 0, 5)
      .attr(UserHpDamageAttr)
      .attr(SacrificialAttrOnHit),
    new StatusMove(Moves.BESTOW, Type.NORMAL, -1, 15, -1, 0, 5)
      .ignoresProtect()
      .unimplemented(),
    new AttackMove(Moves.INFERNO, Type.FIRE, MoveCategory.SPECIAL, 100, 50, 5, 100, 0, 5)
      .attr(StatusEffectAttr, StatusEffect.BURN),
    new AttackMove(Moves.WATER_PLEDGE, Type.WATER, MoveCategory.SPECIAL, 80, 100, 10, -1, 0, 5)
      .partial(),
    new AttackMove(Moves.FIRE_PLEDGE, Type.FIRE, MoveCategory.SPECIAL, 80, 100, 10, -1, 0, 5)
      .partial(),
    new AttackMove(Moves.GRASS_PLEDGE, Type.GRASS, MoveCategory.SPECIAL, 80, 100, 10, -1, 0, 5)
      .partial(),
    new AttackMove(Moves.VOLT_SWITCH, Type.ELECTRIC, MoveCategory.SPECIAL, 70, 100, 20, -1, 0, 5)
      .attr(ForceSwitchOutAttr, true, false),
    new AttackMove(Moves.STRUGGLE_BUG, Type.BUG, MoveCategory.SPECIAL, 50, 100, 20, 100, 0, 5)
      .attr(StatChangeAttr, BattleStat.SPATK, -1)
      .target(MoveTarget.ALL_NEAR_ENEMIES),
    new AttackMove(Moves.BULLDOZE, Type.GROUND, MoveCategory.PHYSICAL, 60, 100, 20, 100, 0, 5)
      .attr(StatChangeAttr, BattleStat.SPD, -1)
      .makesContact(false)
      .target(MoveTarget.ALL_NEAR_OTHERS),
    new AttackMove(Moves.FROST_BREATH, Type.ICE, MoveCategory.SPECIAL, 60, 90, 10, 100, 0, 5)
      .attr(CritOnlyAttr),
    new AttackMove(Moves.DRAGON_TAIL, Type.DRAGON, MoveCategory.PHYSICAL, 60, 90, 10, -1, -6, 5)
      .attr(ForceSwitchOutAttr),
    new SelfStatusMove(Moves.WORK_UP, Type.NORMAL, -1, 30, -1, 0, 5)
      .attr(StatChangeAttr, [ BattleStat.ATK, BattleStat.SPATK ], 1, true),
    new AttackMove(Moves.ELECTROWEB, Type.ELECTRIC, MoveCategory.SPECIAL, 55, 95, 15, 100, 0, 5)
      .attr(StatChangeAttr, BattleStat.SPD, -1)
      .target(MoveTarget.ALL_NEAR_ENEMIES),
    new AttackMove(Moves.WILD_CHARGE, Type.ELECTRIC, MoveCategory.PHYSICAL, 90, 100, 15, -1, 0, 5)
      .attr(RecoilAttr)
      .recklessMove(),
    new AttackMove(Moves.DRILL_RUN, Type.GROUND, MoveCategory.PHYSICAL, 80, 95, 10, -1, 0, 5)
      .attr(HighCritAttr),
    new AttackMove(Moves.DUAL_CHOP, Type.DRAGON, MoveCategory.PHYSICAL, 40, 90, 15, -1, 0, 5)
      .attr(MultiHitAttr, MultiHitType._2),
    new AttackMove(Moves.HEART_STAMP, Type.PSYCHIC, MoveCategory.PHYSICAL, 60, 100, 25, 30, 0, 5)
      .attr(FlinchAttr),
    new AttackMove(Moves.HORN_LEECH, Type.GRASS, MoveCategory.PHYSICAL, 75, 100, 10, -1, 0, 5)
      .attr(HitHealAttr)
      .triageMove(),
    new AttackMove(Moves.SACRED_SWORD, Type.FIGHTING, MoveCategory.PHYSICAL, 90, 100, 15, -1, 0, 5)
      .attr(IgnoreOpponentStatChangesAttr)
      .slicingMove(),
    new AttackMove(Moves.RAZOR_SHELL, Type.WATER, MoveCategory.PHYSICAL, 75, 95, 10, 50, 0, 5)
      .attr(StatChangeAttr, BattleStat.DEF, -1)
      .slicingMove(),
    new AttackMove(Moves.HEAT_CRASH, Type.FIRE, MoveCategory.PHYSICAL, -1, 100, 10, -1, 0, 5)
      .attr(MinimizeAccuracyAttr)
      .attr(CompareWeightPowerAttr)
      .attr(HitsTagAttr, BattlerTagType.MINIMIZED, true)
      .condition(failOnMaxCondition),
    new AttackMove(Moves.LEAF_TORNADO, Type.GRASS, MoveCategory.SPECIAL, 65, 90, 10, 50, 0, 5)
      .attr(StatChangeAttr, BattleStat.ACC, -1),
    new AttackMove(Moves.STEAMROLLER, Type.BUG, MoveCategory.PHYSICAL, 65, 100, 20, 30, 0, 5)
      .attr(FlinchAttr),
    new SelfStatusMove(Moves.COTTON_GUARD, Type.GRASS, -1, 10, -1, 0, 5)
      .attr(StatChangeAttr, BattleStat.DEF, 3, true),
    new AttackMove(Moves.NIGHT_DAZE, Type.DARK, MoveCategory.SPECIAL, 85, 95, 10, 40, 0, 5)
      .attr(StatChangeAttr, BattleStat.ACC, -1),
    new AttackMove(Moves.PSYSTRIKE, Type.PSYCHIC, MoveCategory.SPECIAL, 100, 100, 10, -1, 0, 5)
      .attr(DefDefAttr),
    new AttackMove(Moves.TAIL_SLAP, Type.NORMAL, MoveCategory.PHYSICAL, 25, 85, 10, -1, 0, 5)
      .attr(MultiHitAttr),
    new AttackMove(Moves.HURRICANE, Type.FLYING, MoveCategory.SPECIAL, 110, 70, 10, 30, 0, 5)
      .attr(ThunderAccuracyAttr)
      .attr(ConfuseAttr)
      .attr(HitsTagAttr, BattlerTagType.FLYING, false)
      .windMove(),
    new AttackMove(Moves.HEAD_CHARGE, Type.NORMAL, MoveCategory.PHYSICAL, 120, 100, 15, -1, 0, 5)
      .attr(RecoilAttr)
      .recklessMove(),
    new AttackMove(Moves.GEAR_GRIND, Type.STEEL, MoveCategory.PHYSICAL, 50, 85, 15, -1, 0, 5)
      .attr(MultiHitAttr, MultiHitType._2),
    new AttackMove(Moves.SEARING_SHOT, Type.FIRE, MoveCategory.SPECIAL, 100, 100, 5, 30, 0, 5)
      .attr(StatusEffectAttr, StatusEffect.BURN)
      .ballBombMove()
      .target(MoveTarget.ALL_NEAR_OTHERS),
    new AttackMove(Moves.TECHNO_BLAST, Type.NORMAL, MoveCategory.SPECIAL, 120, 100, 5, -1, 0, 5)
      .attr(TechnoBlastTypeAttr),
    new AttackMove(Moves.RELIC_SONG, Type.NORMAL, MoveCategory.SPECIAL, 75, 100, 10, 10, 0, 5)
      .attr(StatusEffectAttr, StatusEffect.SLEEP)
      .soundBased()
      .target(MoveTarget.ALL_NEAR_ENEMIES),
    new AttackMove(Moves.SECRET_SWORD, Type.FIGHTING, MoveCategory.SPECIAL, 85, 100, 10, -1, 0, 5)
      .attr(DefDefAttr)
      .slicingMove(),
    new AttackMove(Moves.GLACIATE, Type.ICE, MoveCategory.SPECIAL, 65, 95, 10, 100, 0, 5)
      .attr(StatChangeAttr, BattleStat.SPD, -1)
      .target(MoveTarget.ALL_NEAR_ENEMIES),
    new AttackMove(Moves.BOLT_STRIKE, Type.ELECTRIC, MoveCategory.PHYSICAL, 130, 85, 5, 20, 0, 5)
      .attr(StatusEffectAttr, StatusEffect.PARALYSIS),
    new AttackMove(Moves.BLUE_FLARE, Type.FIRE, MoveCategory.SPECIAL, 130, 85, 5, 20, 0, 5)
      .attr(StatusEffectAttr, StatusEffect.BURN),
    new AttackMove(Moves.FIERY_DANCE, Type.FIRE, MoveCategory.SPECIAL, 80, 100, 10, 50, 0, 5)
      .attr(StatChangeAttr, BattleStat.SPATK, 1, true)
      .danceMove(),
    new AttackMove(Moves.FREEZE_SHOCK, Type.ICE, MoveCategory.PHYSICAL, 140, 90, 5, 30, 0, 5)
      .attr(ChargeAttr, ChargeAnim.FREEZE_SHOCK_CHARGING, i18next.t("moveTriggers:becameCloakedInFreezingLight", {pokemonName: "{USER}"}))
      .attr(StatusEffectAttr, StatusEffect.PARALYSIS)
      .makesContact(false),
    new AttackMove(Moves.ICE_BURN, Type.ICE, MoveCategory.SPECIAL, 140, 90, 5, 30, 0, 5)
      .attr(ChargeAttr, ChargeAnim.ICE_BURN_CHARGING, i18next.t("moveTriggers:becameCloakedInFreezingAir", {pokemonName: "{USER}"}))
      .attr(StatusEffectAttr, StatusEffect.BURN)
      .ignoresVirtual(),
    new AttackMove(Moves.SNARL, Type.DARK, MoveCategory.SPECIAL, 55, 95, 15, 100, 0, 5)
      .attr(StatChangeAttr, BattleStat.SPATK, -1)
      .soundBased()
      .target(MoveTarget.ALL_NEAR_ENEMIES),
    new AttackMove(Moves.ICICLE_CRASH, Type.ICE, MoveCategory.PHYSICAL, 85, 90, 10, 30, 0, 5)
      .attr(FlinchAttr)
      .makesContact(false),
    new AttackMove(Moves.V_CREATE, Type.FIRE, MoveCategory.PHYSICAL, 180, 95, 5, -1, 0, 5)
      .attr(StatChangeAttr, [ BattleStat.DEF, BattleStat.SPDEF, BattleStat.SPD ], -1, true),
    new AttackMove(Moves.FUSION_FLARE, Type.FIRE, MoveCategory.SPECIAL, 100, 100, 5, -1, 0, 5)
      .attr(HealStatusEffectAttr, true, StatusEffect.FREEZE)
      .attr(LastMoveDoublePowerAttr, Moves.FUSION_BOLT),
    new AttackMove(Moves.FUSION_BOLT, Type.ELECTRIC, MoveCategory.PHYSICAL, 100, 100, 5, -1, 0, 5)
      .attr(LastMoveDoublePowerAttr, Moves.FUSION_FLARE)
      .makesContact(false),
    new AttackMove(Moves.FLYING_PRESS, Type.FIGHTING, MoveCategory.PHYSICAL, 100, 95, 10, -1, 0, 6)
      .attr(MinimizeAccuracyAttr)
      .attr(FlyingTypeMultiplierAttr)
      .attr(HitsTagAttr, BattlerTagType.MINIMIZED, true)
      .condition(failOnGravityCondition),
    new StatusMove(Moves.MAT_BLOCK, Type.FIGHTING, -1, 10, -1, 0, 6)
      .target(MoveTarget.USER_SIDE)
      .attr(AddArenaTagAttr, ArenaTagType.MAT_BLOCK, 1, true, true)
      .condition(new FirstMoveCondition()),
    new AttackMove(Moves.BELCH, Type.POISON, MoveCategory.SPECIAL, 120, 90, 10, -1, 0, 6)
      .condition((user, target, move) => user.battleData.berriesEaten.length > 0),
    new StatusMove(Moves.ROTOTILLER, Type.GROUND, -1, 10, -1, 0, 6)
      .target(MoveTarget.ALL)
      .condition((user,target,move) => {
        // If any fielded pokémon is grass-type and grounded.
        return [...user.scene.getEnemyParty(),...user.scene.getParty()].some((poke) => poke.isOfType(Type.GRASS) && poke.isGrounded());
      })
      .attr(StatChangeAttr, [BattleStat.ATK, BattleStat.SPATK], 1, false, (user, target, move) => target.isOfType(Type.GRASS) && target.isGrounded()),
    new StatusMove(Moves.STICKY_WEB, Type.BUG, -1, 20, -1, 0, 6)
      .attr(AddArenaTrapTagAttr, ArenaTagType.STICKY_WEB)
      .target(MoveTarget.ENEMY_SIDE),
    new AttackMove(Moves.FELL_STINGER, Type.BUG, MoveCategory.PHYSICAL, 50, 100, 25, -1, 0, 6)
      .attr(PostVictoryStatChangeAttr, BattleStat.ATK, 3, true ),
    new AttackMove(Moves.PHANTOM_FORCE, Type.GHOST, MoveCategory.PHYSICAL, 90, 100, 10, -1, 0, 6)
      .attr(ChargeAttr, ChargeAnim.PHANTOM_FORCE_CHARGING, i18next.t("moveTriggers:vanishedInstantly", {pokemonName: "{USER}"}), BattlerTagType.HIDDEN)
      .ignoresProtect()
      .ignoresVirtual(),
    new StatusMove(Moves.TRICK_OR_TREAT, Type.GHOST, 100, 20, -1, 0, 6)
      .attr(AddTypeAttr, Type.GHOST)
      .partial(),
    new StatusMove(Moves.NOBLE_ROAR, Type.NORMAL, 100, 30, -1, 0, 6)
      .attr(StatChangeAttr, [ BattleStat.ATK, BattleStat.SPATK ], -1)
      .soundBased(),
    new StatusMove(Moves.ION_DELUGE, Type.ELECTRIC, -1, 25, -1, 1, 6)
      .target(MoveTarget.BOTH_SIDES)
      .unimplemented(),
    new AttackMove(Moves.PARABOLIC_CHARGE, Type.ELECTRIC, MoveCategory.SPECIAL, 65, 100, 20, -1, 0, 6)
      .attr(HitHealAttr)
      .target(MoveTarget.ALL_NEAR_OTHERS)
      .triageMove(),
    new StatusMove(Moves.FORESTS_CURSE, Type.GRASS, 100, 20, -1, 0, 6)
      .attr(AddTypeAttr, Type.GRASS)
      .partial(),
    new AttackMove(Moves.PETAL_BLIZZARD, Type.GRASS, MoveCategory.PHYSICAL, 90, 100, 15, -1, 0, 6)
      .windMove()
      .makesContact(false)
      .target(MoveTarget.ALL_NEAR_OTHERS),
    new AttackMove(Moves.FREEZE_DRY, Type.ICE, MoveCategory.SPECIAL, 70, 100, 20, 10, 0, 6)
      .attr(StatusEffectAttr, StatusEffect.FREEZE)
      .attr(WaterSuperEffectTypeMultiplierAttr),
    new AttackMove(Moves.DISARMING_VOICE, Type.FAIRY, MoveCategory.SPECIAL, 40, -1, 15, -1, 0, 6)
      .soundBased()
      .target(MoveTarget.ALL_NEAR_ENEMIES),
    new StatusMove(Moves.PARTING_SHOT, Type.DARK, 100, 20, -1, 0, 6)
      .attr(StatChangeAttr, [ BattleStat.ATK, BattleStat.SPATK ], -1, false, null, true, true, MoveEffectTrigger.PRE_APPLY)
      .attr(ForceSwitchOutAttr, true, false)
      .soundBased(),
    new StatusMove(Moves.TOPSY_TURVY, Type.DARK, -1, 20, -1, 0, 6)
      .attr(InvertStatsAttr),
    new AttackMove(Moves.DRAINING_KISS, Type.FAIRY, MoveCategory.SPECIAL, 50, 100, 10, -1, 0, 6)
      .attr(HitHealAttr, 0.75)
      .makesContact()
      .triageMove(),
    new StatusMove(Moves.CRAFTY_SHIELD, Type.FAIRY, -1, 10, -1, 3, 6)
      .target(MoveTarget.USER_SIDE)
      .attr(AddArenaTagAttr, ArenaTagType.CRAFTY_SHIELD, 1, true, true),
    new StatusMove(Moves.FLOWER_SHIELD, Type.FAIRY, -1, 10, -1, 0, 6)
      .target(MoveTarget.ALL)
      .attr(StatChangeAttr, BattleStat.DEF, 1, false, (user, target, move) => target.getTypes().includes(Type.GRASS) && !target.getTag(SemiInvulnerableTag)),
    new StatusMove(Moves.GRASSY_TERRAIN, Type.GRASS, -1, 10, -1, 0, 6)
      .attr(TerrainChangeAttr, TerrainType.GRASSY)
      .target(MoveTarget.BOTH_SIDES),
    new StatusMove(Moves.MISTY_TERRAIN, Type.FAIRY, -1, 10, -1, 0, 6)
      .attr(TerrainChangeAttr, TerrainType.MISTY)
      .target(MoveTarget.BOTH_SIDES),
    new StatusMove(Moves.ELECTRIFY, Type.ELECTRIC, -1, 20, -1, 0, 6)
      .unimplemented(),
    new AttackMove(Moves.PLAY_ROUGH, Type.FAIRY, MoveCategory.PHYSICAL, 90, 90, 10, 10, 0, 6)
      .attr(StatChangeAttr, BattleStat.ATK, -1),
    new AttackMove(Moves.FAIRY_WIND, Type.FAIRY, MoveCategory.SPECIAL, 40, 100, 30, -1, 0, 6)
      .windMove(),
    new AttackMove(Moves.MOONBLAST, Type.FAIRY, MoveCategory.SPECIAL, 95, 100, 15, 30, 0, 6)
      .attr(StatChangeAttr, BattleStat.SPATK, -1),
    new AttackMove(Moves.BOOMBURST, Type.NORMAL, MoveCategory.SPECIAL, 140, 100, 10, -1, 0, 6)
      .soundBased()
      .target(MoveTarget.ALL_NEAR_OTHERS),
    new StatusMove(Moves.FAIRY_LOCK, Type.FAIRY, -1, 10, -1, 0, 6)
      .target(MoveTarget.BOTH_SIDES)
      .unimplemented(),
    new SelfStatusMove(Moves.KINGS_SHIELD, Type.STEEL, -1, 10, -1, 4, 6)
      .attr(ProtectAttr, BattlerTagType.KINGS_SHIELD),
    new StatusMove(Moves.PLAY_NICE, Type.NORMAL, -1, 20, -1, 0, 6)
      .attr(StatChangeAttr, BattleStat.ATK, -1),
    new StatusMove(Moves.CONFIDE, Type.NORMAL, -1, 20, -1, 0, 6)
      .attr(StatChangeAttr, BattleStat.SPATK, -1)
      .soundBased(),
    new AttackMove(Moves.DIAMOND_STORM, Type.ROCK, MoveCategory.PHYSICAL, 100, 95, 5, 50, 0, 6)
      .attr(StatChangeAttr, BattleStat.DEF, 2, true)
      .makesContact(false)
      .target(MoveTarget.ALL_NEAR_ENEMIES),
    new AttackMove(Moves.STEAM_ERUPTION, Type.WATER, MoveCategory.SPECIAL, 110, 95, 5, 30, 0, 6)
      .attr(HealStatusEffectAttr, true, StatusEffect.FREEZE)
      .attr(HealStatusEffectAttr, false, StatusEffect.FREEZE)
      .attr(StatusEffectAttr, StatusEffect.BURN),
    new AttackMove(Moves.HYPERSPACE_HOLE, Type.PSYCHIC, MoveCategory.SPECIAL, 80, -1, 5, -1, 0, 6)
      .ignoresProtect(),
    new AttackMove(Moves.WATER_SHURIKEN, Type.WATER, MoveCategory.SPECIAL, 15, 100, 20, -1, 1, 6)
      .attr(MultiHitAttr)
      .attr(WaterShurikenPowerAttr)
      .attr(WaterShurikenMultiHitTypeAttr),
    new AttackMove(Moves.MYSTICAL_FIRE, Type.FIRE, MoveCategory.SPECIAL, 75, 100, 10, 100, 0, 6)
      .attr(StatChangeAttr, BattleStat.SPATK, -1),
    new SelfStatusMove(Moves.SPIKY_SHIELD, Type.GRASS, -1, 10, -1, 4, 6)
      .attr(ProtectAttr, BattlerTagType.SPIKY_SHIELD),
    new StatusMove(Moves.AROMATIC_MIST, Type.FAIRY, -1, 20, -1, 0, 6)
      .attr(StatChangeAttr, BattleStat.SPDEF, 1)
      .target(MoveTarget.NEAR_ALLY),
    new StatusMove(Moves.EERIE_IMPULSE, Type.ELECTRIC, 100, 15, -1, 0, 6)
      .attr(StatChangeAttr, BattleStat.SPATK, -2),
    new StatusMove(Moves.VENOM_DRENCH, Type.POISON, 100, 20, -1, 0, 6)
      .attr(StatChangeAttr, [ BattleStat.ATK, BattleStat.SPATK, BattleStat.SPD ], -1, false, (user, target, move) => target.status?.effect === StatusEffect.POISON || target.status?.effect === StatusEffect.TOXIC)
      .target(MoveTarget.ALL_NEAR_ENEMIES),
    new StatusMove(Moves.POWDER, Type.BUG, 100, 20, -1, 1, 6)
      .powderMove()
      .unimplemented(),
    new SelfStatusMove(Moves.GEOMANCY, Type.FAIRY, -1, 10, -1, 0, 6)
      .attr(ChargeAttr, ChargeAnim.GEOMANCY_CHARGING, i18next.t("moveTriggers:isChargingPower", {pokemonName: "{USER}"}))
      .attr(StatChangeAttr, [ BattleStat.SPATK, BattleStat.SPDEF, BattleStat.SPD ], 2, true)
      .ignoresVirtual(),
    new StatusMove(Moves.MAGNETIC_FLUX, Type.ELECTRIC, -1, 20, -1, 0, 6)
      .attr(StatChangeAttr, [ BattleStat.DEF, BattleStat.SPDEF ], 1, false, (user, target, move) => !![ Abilities.PLUS, Abilities.MINUS].find(a => target.hasAbility(a, false)))
      .target(MoveTarget.USER_AND_ALLIES)
      .condition((user, target, move) => !![ user, user.getAlly() ].filter(p => p?.isActive()).find(p => !![ Abilities.PLUS, Abilities.MINUS].find(a => p.hasAbility(a, false)))),
    new StatusMove(Moves.HAPPY_HOUR, Type.NORMAL, -1, 30, -1, 0, 6) // No animation
      .attr(AddArenaTagAttr, ArenaTagType.HAPPY_HOUR, null, true)
      .target(MoveTarget.USER_SIDE),
    new StatusMove(Moves.ELECTRIC_TERRAIN, Type.ELECTRIC, -1, 10, -1, 0, 6)
      .attr(TerrainChangeAttr, TerrainType.ELECTRIC)
      .target(MoveTarget.BOTH_SIDES),
    new AttackMove(Moves.DAZZLING_GLEAM, Type.FAIRY, MoveCategory.SPECIAL, 80, 100, 10, -1, 0, 6)
      .target(MoveTarget.ALL_NEAR_ENEMIES),
    new SelfStatusMove(Moves.CELEBRATE, Type.NORMAL, -1, 40, -1, 0, 6),
    new StatusMove(Moves.HOLD_HANDS, Type.NORMAL, -1, 40, -1, 0, 6)
      .target(MoveTarget.NEAR_ALLY),
    new StatusMove(Moves.BABY_DOLL_EYES, Type.FAIRY, 100, 30, -1, 1, 6)
      .attr(StatChangeAttr, BattleStat.ATK, -1),
    new AttackMove(Moves.NUZZLE, Type.ELECTRIC, MoveCategory.PHYSICAL, 20, 100, 20, 100, 0, 6)
      .attr(StatusEffectAttr, StatusEffect.PARALYSIS),
    new AttackMove(Moves.HOLD_BACK, Type.NORMAL, MoveCategory.PHYSICAL, 40, 100, 40, -1, 0, 6)
      .attr(SurviveDamageAttr),
    new AttackMove(Moves.INFESTATION, Type.BUG, MoveCategory.SPECIAL, 20, 100, 20, -1, 0, 6)
      .makesContact()
      .attr(TrapAttr, BattlerTagType.INFESTATION),
    new AttackMove(Moves.POWER_UP_PUNCH, Type.FIGHTING, MoveCategory.PHYSICAL, 40, 100, 20, 100, 0, 6)
      .attr(StatChangeAttr, BattleStat.ATK, 1, true)
      .punchingMove(),
    new AttackMove(Moves.OBLIVION_WING, Type.FLYING, MoveCategory.SPECIAL, 80, 100, 10, -1, 0, 6)
      .attr(HitHealAttr, 0.75)
      .triageMove(),
    new AttackMove(Moves.THOUSAND_ARROWS, Type.GROUND, MoveCategory.PHYSICAL, 90, 100, 10, -1, 0, 6)
      .attr(NeutralDamageAgainstFlyingTypeMultiplierAttr)
      .attr(AddBattlerTagAttr, BattlerTagType.IGNORE_FLYING, false, false, 1, 1, true)
      .attr(HitsTagAttr, BattlerTagType.FLYING, false)
      .attr(HitsTagAttr, BattlerTagType.MAGNET_RISEN, false)
      .attr(AddBattlerTagAttr, BattlerTagType.INTERRUPTED)
      .attr(RemoveBattlerTagAttr, [BattlerTagType.FLYING, BattlerTagType.MAGNET_RISEN])
      .makesContact(false)
      .target(MoveTarget.ALL_NEAR_ENEMIES),
    new AttackMove(Moves.THOUSAND_WAVES, Type.GROUND, MoveCategory.PHYSICAL, 90, 100, 10, -1, 0, 6)
      .attr(AddBattlerTagAttr, BattlerTagType.TRAPPED, false, false, 1, 1, true)
      .makesContact(false)
      .target(MoveTarget.ALL_NEAR_ENEMIES),
    new AttackMove(Moves.LANDS_WRATH, Type.GROUND, MoveCategory.PHYSICAL, 90, 100, 10, -1, 0, 6)
      .makesContact(false)
      .target(MoveTarget.ALL_NEAR_ENEMIES),
    new AttackMove(Moves.LIGHT_OF_RUIN, Type.FAIRY, MoveCategory.SPECIAL, 140, 90, 5, -1, 0, 6)
      .attr(RecoilAttr, false, 0.5)
      .recklessMove(),
    new AttackMove(Moves.ORIGIN_PULSE, Type.WATER, MoveCategory.SPECIAL, 110, 85, 10, -1, 0, 6)
      .pulseMove()
      .target(MoveTarget.ALL_NEAR_ENEMIES),
    new AttackMove(Moves.PRECIPICE_BLADES, Type.GROUND, MoveCategory.PHYSICAL, 120, 85, 10, -1, 0, 6)
      .makesContact(false)
      .target(MoveTarget.ALL_NEAR_ENEMIES),
    new AttackMove(Moves.DRAGON_ASCENT, Type.FLYING, MoveCategory.PHYSICAL, 120, 100, 5, -1, 0, 6)
      .attr(StatChangeAttr, [ BattleStat.DEF, BattleStat.SPDEF ], -1, true),
    new AttackMove(Moves.HYPERSPACE_FURY, Type.DARK, MoveCategory.PHYSICAL, 100, -1, 5, -1, 0, 6)
      .attr(StatChangeAttr, BattleStat.DEF, -1, true)
      .makesContact(false)
      .ignoresProtect(),
    /* Unused */
    new AttackMove(Moves.BREAKNECK_BLITZ__PHYSICAL, Type.NORMAL, MoveCategory.PHYSICAL, -1, -1, 1, -1, 0, 7)
      .unimplemented()
      .ignoresVirtual(),
    new AttackMove(Moves.BREAKNECK_BLITZ__SPECIAL, Type.NORMAL, MoveCategory.SPECIAL, -1, -1, 1, -1, 0, 7)
      .unimplemented()
      .ignoresVirtual(),
    new AttackMove(Moves.ALL_OUT_PUMMELING__PHYSICAL, Type.FIGHTING, MoveCategory.PHYSICAL, -1, -1, 1, -1, 0, 7)
      .unimplemented()
      .ignoresVirtual(),
    new AttackMove(Moves.ALL_OUT_PUMMELING__SPECIAL, Type.FIGHTING, MoveCategory.SPECIAL, -1, -1, 1, -1, 0, 7)
      .unimplemented()
      .ignoresVirtual(),
    new AttackMove(Moves.SUPERSONIC_SKYSTRIKE__PHYSICAL, Type.FLYING, MoveCategory.PHYSICAL, -1, -1, 1, -1, 0, 7)
      .unimplemented()
      .ignoresVirtual(),
    new AttackMove(Moves.SUPERSONIC_SKYSTRIKE__SPECIAL, Type.FLYING, MoveCategory.SPECIAL, -1, -1, 1, -1, 0, 7)
      .unimplemented()
      .ignoresVirtual(),
    new AttackMove(Moves.ACID_DOWNPOUR__PHYSICAL, Type.POISON, MoveCategory.PHYSICAL, -1, -1, 1, -1, 0, 7)
      .unimplemented()
      .ignoresVirtual(),
    new AttackMove(Moves.ACID_DOWNPOUR__SPECIAL, Type.POISON, MoveCategory.SPECIAL, -1, -1, 1, -1, 0, 7)
      .unimplemented()
      .ignoresVirtual(),
    new AttackMove(Moves.TECTONIC_RAGE__PHYSICAL, Type.GROUND, MoveCategory.PHYSICAL, -1, -1, 1, -1, 0, 7)
      .unimplemented()
      .ignoresVirtual(),
    new AttackMove(Moves.TECTONIC_RAGE__SPECIAL, Type.GROUND, MoveCategory.SPECIAL, -1, -1, 1, -1, 0, 7)
      .unimplemented()
      .ignoresVirtual(),
    new AttackMove(Moves.CONTINENTAL_CRUSH__PHYSICAL, Type.ROCK, MoveCategory.PHYSICAL, -1, -1, 1, -1, 0, 7)
      .unimplemented()
      .ignoresVirtual(),
    new AttackMove(Moves.CONTINENTAL_CRUSH__SPECIAL, Type.ROCK, MoveCategory.SPECIAL, -1, -1, 1, -1, 0, 7)
      .unimplemented()
      .ignoresVirtual(),
    new AttackMove(Moves.SAVAGE_SPIN_OUT__PHYSICAL, Type.BUG, MoveCategory.PHYSICAL, -1, -1, 1, -1, 0, 7)
      .unimplemented()
      .ignoresVirtual(),
    new AttackMove(Moves.SAVAGE_SPIN_OUT__SPECIAL, Type.BUG, MoveCategory.SPECIAL, -1, -1, 1, -1, 0, 7)
      .unimplemented()
      .ignoresVirtual(),
    new AttackMove(Moves.NEVER_ENDING_NIGHTMARE__PHYSICAL, Type.GHOST, MoveCategory.PHYSICAL, -1, -1, 1, -1, 0, 7)
      .unimplemented()
      .ignoresVirtual(),
    new AttackMove(Moves.NEVER_ENDING_NIGHTMARE__SPECIAL, Type.GHOST, MoveCategory.SPECIAL, -1, -1, 1, -1, 0, 7)
      .unimplemented()
      .ignoresVirtual(),
    new AttackMove(Moves.CORKSCREW_CRASH__PHYSICAL, Type.STEEL, MoveCategory.PHYSICAL, -1, -1, 1, -1, 0, 7)
      .unimplemented()
      .ignoresVirtual(),
    new AttackMove(Moves.CORKSCREW_CRASH__SPECIAL, Type.STEEL, MoveCategory.SPECIAL, -1, -1, 1, -1, 0, 7)
      .unimplemented()
      .ignoresVirtual(),
    new AttackMove(Moves.INFERNO_OVERDRIVE__PHYSICAL, Type.FIRE, MoveCategory.PHYSICAL, -1, -1, 1, -1, 0, 7)
      .unimplemented()
      .ignoresVirtual(),
    new AttackMove(Moves.INFERNO_OVERDRIVE__SPECIAL, Type.FIRE, MoveCategory.SPECIAL, -1, -1, 1, -1, 0, 7)
      .unimplemented()
      .ignoresVirtual(),
    new AttackMove(Moves.HYDRO_VORTEX__PHYSICAL, Type.WATER, MoveCategory.PHYSICAL, -1, -1, 1, -1, 0, 7)
      .unimplemented()
      .ignoresVirtual(),
    new AttackMove(Moves.HYDRO_VORTEX__SPECIAL, Type.WATER, MoveCategory.SPECIAL, -1, -1, 1, -1, 0, 7)
      .unimplemented()
      .ignoresVirtual(),
    new AttackMove(Moves.BLOOM_DOOM__PHYSICAL, Type.GRASS, MoveCategory.PHYSICAL, -1, -1, 1, -1, 0, 7)
      .unimplemented()
      .ignoresVirtual(),
    new AttackMove(Moves.BLOOM_DOOM__SPECIAL, Type.GRASS, MoveCategory.SPECIAL, -1, -1, 1, -1, 0, 7)
      .unimplemented()
      .ignoresVirtual(),
    new AttackMove(Moves.GIGAVOLT_HAVOC__PHYSICAL, Type.ELECTRIC, MoveCategory.PHYSICAL, -1, -1, 1, -1, 0, 7)
      .unimplemented()
      .ignoresVirtual(),
    new AttackMove(Moves.GIGAVOLT_HAVOC__SPECIAL, Type.ELECTRIC, MoveCategory.SPECIAL, -1, -1, 1, -1, 0, 7)
      .unimplemented()
      .ignoresVirtual(),
    new AttackMove(Moves.SHATTERED_PSYCHE__PHYSICAL, Type.PSYCHIC, MoveCategory.PHYSICAL, -1, -1, 1, -1, 0, 7)
      .unimplemented()
      .ignoresVirtual(),
    new AttackMove(Moves.SHATTERED_PSYCHE__SPECIAL, Type.PSYCHIC, MoveCategory.SPECIAL, -1, -1, 1, -1, 0, 7)
      .unimplemented()
      .ignoresVirtual(),
    new AttackMove(Moves.SUBZERO_SLAMMER__PHYSICAL, Type.ICE, MoveCategory.PHYSICAL, -1, -1, 1, -1, 0, 7)
      .unimplemented()
      .ignoresVirtual(),
    new AttackMove(Moves.SUBZERO_SLAMMER__SPECIAL, Type.ICE, MoveCategory.SPECIAL, -1, -1, 1, -1, 0, 7)
      .unimplemented()
      .ignoresVirtual(),
    new AttackMove(Moves.DEVASTATING_DRAKE__PHYSICAL, Type.DRAGON, MoveCategory.PHYSICAL, -1, -1, 1, -1, 0, 7)
      .unimplemented()
      .ignoresVirtual(),
    new AttackMove(Moves.DEVASTATING_DRAKE__SPECIAL, Type.DRAGON, MoveCategory.SPECIAL, -1, -1, 1, -1, 0, 7)
      .unimplemented()
      .ignoresVirtual(),
    new AttackMove(Moves.BLACK_HOLE_ECLIPSE__PHYSICAL, Type.DARK, MoveCategory.PHYSICAL, -1, -1, 1, -1, 0, 7)
      .unimplemented()
      .ignoresVirtual(),
    new AttackMove(Moves.BLACK_HOLE_ECLIPSE__SPECIAL, Type.DARK, MoveCategory.SPECIAL, -1, -1, 1, -1, 0, 7)
      .unimplemented()
      .ignoresVirtual(),
    new AttackMove(Moves.TWINKLE_TACKLE__PHYSICAL, Type.FAIRY, MoveCategory.PHYSICAL, -1, -1, 1, -1, 0, 7)
      .unimplemented()
      .ignoresVirtual(),
    new AttackMove(Moves.TWINKLE_TACKLE__SPECIAL, Type.FAIRY, MoveCategory.SPECIAL, -1, -1, 1, -1, 0, 7)
      .unimplemented()
      .ignoresVirtual(),
    new AttackMove(Moves.CATASTROPIKA, Type.ELECTRIC, MoveCategory.PHYSICAL, 210, -1, 1, -1, 0, 7)
      .unimplemented()
      .ignoresVirtual(),
    /* End Unused */
    new SelfStatusMove(Moves.SHORE_UP, Type.GROUND, -1, 5, -1, 0, 7)
      .attr(SandHealAttr)
      .triageMove(),
    new AttackMove(Moves.FIRST_IMPRESSION, Type.BUG, MoveCategory.PHYSICAL, 90, 100, 10, -1, 2, 7)
      .condition(new FirstMoveCondition()),
    new SelfStatusMove(Moves.BANEFUL_BUNKER, Type.POISON, -1, 10, -1, 4, 7)
      .attr(ProtectAttr, BattlerTagType.BANEFUL_BUNKER),
    new AttackMove(Moves.SPIRIT_SHACKLE, Type.GHOST, MoveCategory.PHYSICAL, 80, 100, 10, 100, 0, 7)
      .attr(AddBattlerTagAttr, BattlerTagType.TRAPPED, false, false, 1, 1, true)
      .makesContact(false),
    new AttackMove(Moves.DARKEST_LARIAT, Type.DARK, MoveCategory.PHYSICAL, 85, 100, 10, -1, 0, 7)
      .attr(IgnoreOpponentStatChangesAttr),
    new AttackMove(Moves.SPARKLING_ARIA, Type.WATER, MoveCategory.SPECIAL, 90, 100, 10, 100, 0, 7)
      .attr(HealStatusEffectAttr, false, StatusEffect.BURN)
      .soundBased()
      .target(MoveTarget.ALL_NEAR_OTHERS),
    new AttackMove(Moves.ICE_HAMMER, Type.ICE, MoveCategory.PHYSICAL, 100, 90, 10, -1, 0, 7)
      .attr(StatChangeAttr, BattleStat.SPD, -1, true)
      .punchingMove(),
    new StatusMove(Moves.FLORAL_HEALING, Type.FAIRY, -1, 10, -1, 0, 7)
      .attr(BoostHealAttr, 0.5, 2/3, true, false, (user, target, move) => user.scene.arena.terrain?.terrainType === TerrainType.GRASSY)
      .triageMove(),
    new AttackMove(Moves.HIGH_HORSEPOWER, Type.GROUND, MoveCategory.PHYSICAL, 95, 95, 10, -1, 0, 7),
    new StatusMove(Moves.STRENGTH_SAP, Type.GRASS, 100, 10, -1, 0, 7)
      .attr(HitHealAttr, null, Stat.ATK)
      .attr(StatChangeAttr, BattleStat.ATK, -1)
      .condition((user, target, move) => target.summonData.battleStats[BattleStat.ATK] > -6)
      .triageMove(),
    new AttackMove(Moves.SOLAR_BLADE, Type.GRASS, MoveCategory.PHYSICAL, 125, 100, 10, -1, 0, 7)
      .attr(SunlightChargeAttr, ChargeAnim.SOLAR_BLADE_CHARGING, i18next.t("moveTriggers:isGlowing", {pokemonName: "{USER}"}))
      .attr(AntiSunlightPowerDecreaseAttr)
      .slicingMove(),
    new AttackMove(Moves.LEAFAGE, Type.GRASS, MoveCategory.PHYSICAL, 40, 100, 40, -1, 0, 7)
      .makesContact(false),
    new StatusMove(Moves.SPOTLIGHT, Type.NORMAL, -1, 15, -1, 3, 7)
      .attr(AddBattlerTagAttr, BattlerTagType.CENTER_OF_ATTENTION, false),
    new StatusMove(Moves.TOXIC_THREAD, Type.POISON, 100, 20, -1, 0, 7)
      .attr(StatusEffectAttr, StatusEffect.POISON)
      .attr(StatChangeAttr, BattleStat.SPD, -1),
    new SelfStatusMove(Moves.LASER_FOCUS, Type.NORMAL, -1, 30, -1, 0, 7)
      .attr(AddBattlerTagAttr, BattlerTagType.ALWAYS_CRIT, true, false),
    new StatusMove(Moves.GEAR_UP, Type.STEEL, -1, 20, -1, 0, 7)
      .attr(StatChangeAttr, [ BattleStat.ATK, BattleStat.SPATK ], 1, false, (user, target, move) => !![ Abilities.PLUS, Abilities.MINUS].find(a => target.hasAbility(a, false)))
      .target(MoveTarget.USER_AND_ALLIES)
      .condition((user, target, move) => !![ user, user.getAlly() ].filter(p => p?.isActive()).find(p => !![ Abilities.PLUS, Abilities.MINUS].find(a => p.hasAbility(a, false)))),
    new AttackMove(Moves.THROAT_CHOP, Type.DARK, MoveCategory.PHYSICAL, 80, 100, 15, 100, 0, 7)
      .partial(),
    new AttackMove(Moves.POLLEN_PUFF, Type.BUG, MoveCategory.SPECIAL, 90, 100, 15, -1, 0, 7)
      .attr(StatusCategoryOnAllyAttr)
      .attr(HealOnAllyAttr, 0.5, true, false)
      .ballBombMove(),
    new AttackMove(Moves.ANCHOR_SHOT, Type.STEEL, MoveCategory.PHYSICAL, 80, 100, 20, 100, 0, 7)
      .attr(AddBattlerTagAttr, BattlerTagType.TRAPPED, false, false, 1, 1, true),
    new StatusMove(Moves.PSYCHIC_TERRAIN, Type.PSYCHIC, -1, 10, -1, 0, 7)
      .attr(TerrainChangeAttr, TerrainType.PSYCHIC)
      .target(MoveTarget.BOTH_SIDES),
    new AttackMove(Moves.LUNGE, Type.BUG, MoveCategory.PHYSICAL, 80, 100, 15, 100, 0, 7)
      .attr(StatChangeAttr, BattleStat.ATK, -1),
    new AttackMove(Moves.FIRE_LASH, Type.FIRE, MoveCategory.PHYSICAL, 80, 100, 15, 100, 0, 7)
      .attr(StatChangeAttr, BattleStat.DEF, -1),
    new AttackMove(Moves.POWER_TRIP, Type.DARK, MoveCategory.PHYSICAL, 20, 100, 10, -1, 0, 7)
      .attr(StatChangeCountPowerAttr),
    new AttackMove(Moves.BURN_UP, Type.FIRE, MoveCategory.SPECIAL, 130, 100, 5, -1, 0, 7)
      .condition((user) => {
        const userTypes = user.getTypes(true);
        return userTypes.includes(Type.FIRE);
      })
      .attr(HealStatusEffectAttr, true, StatusEffect.FREEZE)
      .attr(RemoveTypeAttr, Type.FIRE, (user) => {
        user.scene.queueMessage(i18next.t("moveTriggers:burnedItselfOut", {pokemonName: getPokemonNameWithAffix(user)}));
      }),
    new StatusMove(Moves.SPEED_SWAP, Type.PSYCHIC, -1, 10, -1, 0, 7)
      .unimplemented(),
    new AttackMove(Moves.SMART_STRIKE, Type.STEEL, MoveCategory.PHYSICAL, 70, -1, 10, -1, 0, 7),
    new StatusMove(Moves.PURIFY, Type.POISON, -1, 20, -1, 0, 7)
      .condition(
        (user: Pokemon, target: Pokemon, move: Move) => isNonVolatileStatusEffect(target.status?.effect!)) // TODO: is this bang correct?
      .attr(HealAttr, 0.5)
      .attr(HealStatusEffectAttr, false, ...getNonVolatileStatusEffects())
      .triageMove(),
    new AttackMove(Moves.REVELATION_DANCE, Type.NORMAL, MoveCategory.SPECIAL, 90, 100, 15, -1, 0, 7)
      .danceMove()
      .attr(MatchUserTypeAttr),
    new AttackMove(Moves.CORE_ENFORCER, Type.DRAGON, MoveCategory.SPECIAL, 100, 100, 10, -1, 0, 7)
      .target(MoveTarget.ALL_NEAR_ENEMIES)
      .attr(SuppressAbilitiesIfActedAttr),
    new AttackMove(Moves.TROP_KICK, Type.GRASS, MoveCategory.PHYSICAL, 70, 100, 15, 100, 0, 7)
      .attr(StatChangeAttr, BattleStat.ATK, -1),
    new StatusMove(Moves.INSTRUCT, Type.PSYCHIC, -1, 15, -1, 0, 7)
      .unimplemented(),
    new AttackMove(Moves.BEAK_BLAST, Type.FLYING, MoveCategory.PHYSICAL, 100, 100, 15, -1, 5, 7)
      .attr(ChargeAttr, ChargeAnim.BEAK_BLAST_CHARGING, i18next.t("moveTriggers:startedHeatingUpBeak", {pokemonName: "{USER}"}), undefined, false, true, -3)
      .ballBombMove()
      .makesContact(false)
      .partial(),
    new AttackMove(Moves.CLANGING_SCALES, Type.DRAGON, MoveCategory.SPECIAL, 110, 100, 5, -1, 0, 7)
      .attr(StatChangeAttr, BattleStat.DEF, -1, true, null, true, false, MoveEffectTrigger.HIT, true)
      .soundBased()
      .target(MoveTarget.ALL_NEAR_ENEMIES),
    new AttackMove(Moves.DRAGON_HAMMER, Type.DRAGON, MoveCategory.PHYSICAL, 90, 100, 15, -1, 0, 7),
    new AttackMove(Moves.BRUTAL_SWING, Type.DARK, MoveCategory.PHYSICAL, 60, 100, 20, -1, 0, 7)
      .target(MoveTarget.ALL_NEAR_OTHERS),
    new StatusMove(Moves.AURORA_VEIL, Type.ICE, -1, 20, -1, 0, 7)
      .condition((user, target, move) => (user.scene.arena.weather?.weatherType === WeatherType.HAIL || user.scene.arena.weather?.weatherType === WeatherType.SNOW) && !user.scene.arena.weather?.isEffectSuppressed(user.scene))
      .attr(AddArenaTagAttr, ArenaTagType.AURORA_VEIL, 5, true)
      .target(MoveTarget.USER_SIDE),
    /* Unused */
    new AttackMove(Moves.SINISTER_ARROW_RAID, Type.GHOST, MoveCategory.PHYSICAL, 180, -1, 1, -1, 0, 7)
      .makesContact(false)
      .partial()
      .ignoresVirtual(),
    new AttackMove(Moves.MALICIOUS_MOONSAULT, Type.DARK, MoveCategory.PHYSICAL, 180, -1, 1, -1, 0, 7)
      .partial()
      .ignoresVirtual(),
    new AttackMove(Moves.OCEANIC_OPERETTA, Type.WATER, MoveCategory.SPECIAL, 195, -1, 1, -1, 0, 7)
      .partial()
      .ignoresVirtual(),
    new AttackMove(Moves.GUARDIAN_OF_ALOLA, Type.FAIRY, MoveCategory.SPECIAL, -1, -1, 1, -1, 0, 7)
      .unimplemented()
      .ignoresVirtual(),
    new AttackMove(Moves.SOUL_STEALING_7_STAR_STRIKE, Type.GHOST, MoveCategory.PHYSICAL, 195, -1, 1, -1, 0, 7)
      .unimplemented()
      .ignoresVirtual(),
    new AttackMove(Moves.STOKED_SPARKSURFER, Type.ELECTRIC, MoveCategory.SPECIAL, 175, -1, 1, 100, 0, 7)
      .partial()
      .ignoresVirtual(),
    new AttackMove(Moves.PULVERIZING_PANCAKE, Type.NORMAL, MoveCategory.PHYSICAL, 210, -1, 1, -1, 0, 7)
      .partial()
      .ignoresVirtual(),
    new SelfStatusMove(Moves.EXTREME_EVOBOOST, Type.NORMAL, -1, 1, -1, 0, 7)
      .attr(StatChangeAttr, [ BattleStat.ATK, BattleStat.DEF, BattleStat.SPATK, BattleStat.SPDEF, BattleStat.SPD ], 2, true)
      .ignoresVirtual(),
    new AttackMove(Moves.GENESIS_SUPERNOVA, Type.PSYCHIC, MoveCategory.SPECIAL, 185, -1, 1, 100, 0, 7)
      .attr(TerrainChangeAttr, TerrainType.PSYCHIC)
      .ignoresVirtual(),
    /* End Unused */
    new AttackMove(Moves.SHELL_TRAP, Type.FIRE, MoveCategory.SPECIAL, 150, 100, 5, -1, -3, 7)
      .target(MoveTarget.ALL_NEAR_ENEMIES)
      .partial(),
    new AttackMove(Moves.FLEUR_CANNON, Type.FAIRY, MoveCategory.SPECIAL, 130, 90, 5, -1, 0, 7)
      .attr(StatChangeAttr, BattleStat.SPATK, -2, true),
    new AttackMove(Moves.PSYCHIC_FANGS, Type.PSYCHIC, MoveCategory.PHYSICAL, 85, 100, 10, -1, 0, 7)
      .bitingMove()
      .attr(RemoveScreensAttr),
    new AttackMove(Moves.STOMPING_TANTRUM, Type.GROUND, MoveCategory.PHYSICAL, 75, 100, 10, -1, 0, 7)
      .attr(MovePowerMultiplierAttr, (user, target, move) => user.getLastXMoves(2)[1]?.result === MoveResult.MISS || user.getLastXMoves(2)[1]?.result === MoveResult.FAIL ? 2 : 1),
    new AttackMove(Moves.SHADOW_BONE, Type.GHOST, MoveCategory.PHYSICAL, 85, 100, 10, 20, 0, 7)
      .attr(StatChangeAttr, BattleStat.DEF, -1)
      .makesContact(false),
    new AttackMove(Moves.ACCELEROCK, Type.ROCK, MoveCategory.PHYSICAL, 40, 100, 20, -1, 1, 7),
    new AttackMove(Moves.LIQUIDATION, Type.WATER, MoveCategory.PHYSICAL, 85, 100, 10, 20, 0, 7)
      .attr(StatChangeAttr, BattleStat.DEF, -1),
    new AttackMove(Moves.PRISMATIC_LASER, Type.PSYCHIC, MoveCategory.SPECIAL, 160, 100, 10, -1, 0, 7)
      .attr(RechargeAttr),
    new AttackMove(Moves.SPECTRAL_THIEF, Type.GHOST, MoveCategory.PHYSICAL, 90, 100, 10, -1, 0, 7)
      .partial(),
    new AttackMove(Moves.SUNSTEEL_STRIKE, Type.STEEL, MoveCategory.PHYSICAL, 100, 100, 5, -1, 0, 7)
      .ignoresAbilities()
      .partial(),
    new AttackMove(Moves.MOONGEIST_BEAM, Type.GHOST, MoveCategory.SPECIAL, 100, 100, 5, -1, 0, 7)
      .ignoresAbilities()
      .partial(),
    new StatusMove(Moves.TEARFUL_LOOK, Type.NORMAL, -1, 20, -1, 0, 7)
      .attr(StatChangeAttr, [ BattleStat.ATK, BattleStat.SPATK ], -1),
    new AttackMove(Moves.ZING_ZAP, Type.ELECTRIC, MoveCategory.PHYSICAL, 80, 100, 10, 30, 0, 7)
      .attr(FlinchAttr),
    new AttackMove(Moves.NATURES_MADNESS, Type.FAIRY, MoveCategory.SPECIAL, -1, 90, 10, -1, 0, 7)
      .attr(TargetHalfHpDamageAttr),
    new AttackMove(Moves.MULTI_ATTACK, Type.NORMAL, MoveCategory.PHYSICAL, 120, 100, 10, -1, 0, 7)
      .attr(FormChangeItemTypeAttr),
    /* Unused */
    new AttackMove(Moves.TEN_MILLION_VOLT_THUNDERBOLT, Type.ELECTRIC, MoveCategory.SPECIAL, 195, -1, 1, -1, 0, 7)
      .partial()
      .ignoresVirtual(),
    /* End Unused */
    new AttackMove(Moves.MIND_BLOWN, Type.FIRE, MoveCategory.SPECIAL, 150, 100, 5, -1, 0, 7)
      .condition(failIfDampCondition)
      .attr(HalfSacrificialAttr)
      .target(MoveTarget.ALL_NEAR_OTHERS),
    new AttackMove(Moves.PLASMA_FISTS, Type.ELECTRIC, MoveCategory.PHYSICAL, 100, 100, 15, -1, 0, 7)
      .punchingMove()
      .partial(),
    new AttackMove(Moves.PHOTON_GEYSER, Type.PSYCHIC, MoveCategory.SPECIAL, 100, 100, 5, -1, 0, 7)
      .attr(PhotonGeyserCategoryAttr)
      .ignoresAbilities()
      .partial(),
    /* Unused */
    new AttackMove(Moves.LIGHT_THAT_BURNS_THE_SKY, Type.PSYCHIC, MoveCategory.SPECIAL, 200, -1, 1, -1, 0, 7)
      .attr(PhotonGeyserCategoryAttr)
      .ignoresAbilities()
      .ignoresVirtual(),
    new AttackMove(Moves.SEARING_SUNRAZE_SMASH, Type.STEEL, MoveCategory.PHYSICAL, 200, -1, 1, -1, 0, 7)
      .ignoresAbilities()
      .ignoresVirtual(),
    new AttackMove(Moves.MENACING_MOONRAZE_MAELSTROM, Type.GHOST, MoveCategory.SPECIAL, 200, -1, 1, -1, 0, 7)
      .ignoresAbilities()
      .ignoresVirtual(),
    new AttackMove(Moves.LETS_SNUGGLE_FOREVER, Type.FAIRY, MoveCategory.PHYSICAL, 190, -1, 1, -1, 0, 7)
      .partial()
      .ignoresVirtual(),
    new AttackMove(Moves.SPLINTERED_STORMSHARDS, Type.ROCK, MoveCategory.PHYSICAL, 190, -1, 1, -1, 0, 7)
      .attr(ClearTerrainAttr)
      .makesContact(false)
      .ignoresVirtual(),
    new AttackMove(Moves.CLANGOROUS_SOULBLAZE, Type.DRAGON, MoveCategory.SPECIAL, 185, -1, 1, 100, 0, 7)
      .attr(StatChangeAttr, [ BattleStat.ATK, BattleStat.DEF, BattleStat.SPATK, BattleStat.SPDEF, BattleStat.SPD ], 1, true)
      .soundBased()
      .target(MoveTarget.ALL_NEAR_ENEMIES)
      .partial()
      .ignoresVirtual(),
    /* End Unused */
    new AttackMove(Moves.ZIPPY_ZAP, Type.ELECTRIC, MoveCategory.PHYSICAL, 80, 100, 10, 100, 2, 7)
      .attr(StatChangeAttr, BattleStat.EVA, 1, true),
    new AttackMove(Moves.SPLISHY_SPLASH, Type.WATER, MoveCategory.SPECIAL, 90, 100, 15, 30, 0, 7)
      .attr(StatusEffectAttr, StatusEffect.PARALYSIS)
      .target(MoveTarget.ALL_NEAR_ENEMIES),
    new AttackMove(Moves.FLOATY_FALL, Type.FLYING, MoveCategory.PHYSICAL, 90, 95, 15, 30, 0, 7)
      .attr(FlinchAttr),
    new AttackMove(Moves.PIKA_PAPOW, Type.ELECTRIC, MoveCategory.SPECIAL, -1, -1, 20, -1, 0, 7)
      .attr(FriendshipPowerAttr),
    new AttackMove(Moves.BOUNCY_BUBBLE, Type.WATER, MoveCategory.SPECIAL, 60, 100, 20, -1, 0, 7)
      .attr(HitHealAttr, 1.0)
      .triageMove()
      .target(MoveTarget.ALL_NEAR_ENEMIES),
    new AttackMove(Moves.BUZZY_BUZZ, Type.ELECTRIC, MoveCategory.SPECIAL, 60, 100, 20, 100, 0, 7)
      .attr(StatusEffectAttr, StatusEffect.PARALYSIS),
    new AttackMove(Moves.SIZZLY_SLIDE, Type.FIRE, MoveCategory.PHYSICAL, 60, 100, 20, 100, 0, 7)
      .attr(StatusEffectAttr, StatusEffect.BURN),
    new AttackMove(Moves.GLITZY_GLOW, Type.PSYCHIC, MoveCategory.SPECIAL, 80, 95, 15, -1, 0, 7)
      .attr(AddArenaTagAttr, ArenaTagType.LIGHT_SCREEN, 5, false, true),
    new AttackMove(Moves.BADDY_BAD, Type.DARK, MoveCategory.SPECIAL, 80, 95, 15, -1, 0, 7)
      .attr(AddArenaTagAttr, ArenaTagType.REFLECT, 5, false, true),
    new AttackMove(Moves.SAPPY_SEED, Type.GRASS, MoveCategory.PHYSICAL, 100, 90, 10, 100, 0, 7)
      .makesContact(false)
      .attr(AddBattlerTagAttr, BattlerTagType.SEEDED),
    new AttackMove(Moves.FREEZY_FROST, Type.ICE, MoveCategory.SPECIAL, 100, 90, 10, -1, 0, 7)
      .attr(ResetStatsAttr),
    new AttackMove(Moves.SPARKLY_SWIRL, Type.FAIRY, MoveCategory.SPECIAL, 120, 85, 5, -1, 0, 7)
      .attr(PartyStatusCureAttr, null, Abilities.NONE),
    new AttackMove(Moves.VEEVEE_VOLLEY, Type.NORMAL, MoveCategory.PHYSICAL, -1, -1, 20, -1, 0, 7)
      .attr(FriendshipPowerAttr),
    new AttackMove(Moves.DOUBLE_IRON_BASH, Type.STEEL, MoveCategory.PHYSICAL, 60, 100, 5, 30, 0, 7)
      .attr(MultiHitAttr, MultiHitType._2)
      .attr(FlinchAttr)
      .punchingMove(),
    /* Unused */
    new SelfStatusMove(Moves.MAX_GUARD, Type.NORMAL, -1, 10, -1, 4, 8)
      .attr(ProtectAttr)
      .ignoresVirtual(),
    /* End Unused */
    new AttackMove(Moves.DYNAMAX_CANNON, Type.DRAGON, MoveCategory.SPECIAL, 100, 100, 5, -1, 0, 8)
      .attr(MovePowerMultiplierAttr, (user, target, move) => {
      // Move is only stronger against overleveled foes.
        if (target.level > target.scene.getMaxExpLevel()) {
          const dynamaxCannonPercentMarginBeforeFullDamage = 0.05; // How much % above MaxExpLevel of wave will the target need to be to take full damage.
          // The move's power scales as the margin is approached, reaching double power when it does or goes over it.
          return 1 + Math.min(1, (target.level - target.scene.getMaxExpLevel()) / (target.scene.getMaxExpLevel() * dynamaxCannonPercentMarginBeforeFullDamage));
        } else {
          return 1;
        }
      })
      .attr(DiscourageFrequentUseAttr)
      .ignoresVirtual(),

    new AttackMove(Moves.SNIPE_SHOT, Type.WATER, MoveCategory.SPECIAL, 80, 100, 15, -1, 0, 8)
      .attr(HighCritAttr)
      .attr(BypassRedirectAttr),
    new AttackMove(Moves.JAW_LOCK, Type.DARK, MoveCategory.PHYSICAL, 80, 100, 10, -1, 0, 8)
      .attr(AddBattlerTagAttr, BattlerTagType.TRAPPED, false, false, 1)
      .attr(AddBattlerTagAttr, BattlerTagType.TRAPPED, true, false, 1)
      .bitingMove(),
    new SelfStatusMove(Moves.STUFF_CHEEKS, Type.NORMAL, -1, 10, -1, 0, 8) // TODO: Stuff Cheeks should not be selectable when the user does not have a berry, see wiki
      .attr(EatBerryAttr)
      .attr(StatChangeAttr, BattleStat.DEF, 2, true)
      .condition((user) => {
        const userBerries = user.scene.findModifiers(m => m instanceof BerryModifier, user.isPlayer());
        return userBerries.length > 0;
      })
      .partial(),
    new SelfStatusMove(Moves.NO_RETREAT, Type.FIGHTING, -1, 5, -1, 0, 8)
      .attr(StatChangeAttr, [ BattleStat.ATK, BattleStat.DEF, BattleStat.SPATK, BattleStat.SPDEF, BattleStat.SPD ], 1, true)
      .attr(AddBattlerTagAttr, BattlerTagType.TRAPPED, true, true, 1),
    new StatusMove(Moves.TAR_SHOT, Type.ROCK, 100, 15, -1, 0, 8)
      .attr(StatChangeAttr, BattleStat.SPD, -1)
      .partial(),
    new StatusMove(Moves.MAGIC_POWDER, Type.PSYCHIC, 100, 20, -1, 0, 8)
      .attr(ChangeTypeAttr, Type.PSYCHIC)
      .powderMove(),
    new AttackMove(Moves.DRAGON_DARTS, Type.DRAGON, MoveCategory.PHYSICAL, 50, 100, 10, -1, 0, 8)
      .attr(MultiHitAttr, MultiHitType._2)
      .makesContact(false)
      .partial(),
    new StatusMove(Moves.TEATIME, Type.NORMAL, -1, 10, -1, 0, 8)
      .attr(EatBerryAttr)
      .target(MoveTarget.ALL),
    new StatusMove(Moves.OCTOLOCK, Type.FIGHTING, 100, 15, -1, 0, 8)
      .attr(AddBattlerTagAttr, BattlerTagType.OCTOLOCK, false, true, 1),
    new AttackMove(Moves.BOLT_BEAK, Type.ELECTRIC, MoveCategory.PHYSICAL, 85, 100, 10, -1, 0, 8)
      .attr(FirstAttackDoublePowerAttr),
    new AttackMove(Moves.FISHIOUS_REND, Type.WATER, MoveCategory.PHYSICAL, 85, 100, 10, -1, 0, 8)
      .attr(FirstAttackDoublePowerAttr)
      .bitingMove(),
    new StatusMove(Moves.COURT_CHANGE, Type.NORMAL, 100, 10, -1, 0, 8)
      .attr(SwapArenaTagsAttr, [ArenaTagType.AURORA_VEIL, ArenaTagType.LIGHT_SCREEN, ArenaTagType.MIST, ArenaTagType.REFLECT, ArenaTagType.SPIKES, ArenaTagType.STEALTH_ROCK, ArenaTagType.STICKY_WEB, ArenaTagType.TAILWIND, ArenaTagType.TOXIC_SPIKES]),
    new AttackMove(Moves.MAX_FLARE, Type.FIRE, MoveCategory.PHYSICAL, 10, -1, 10, -1, 0, 8)
      .target(MoveTarget.NEAR_ENEMY)
      .unimplemented()
      .ignoresVirtual(),
    new AttackMove(Moves.MAX_FLUTTERBY, Type.BUG, MoveCategory.PHYSICAL, 10, -1, 10, -1, 0, 8)
      .target(MoveTarget.NEAR_ENEMY)
      .unimplemented()
      .ignoresVirtual(),
    new AttackMove(Moves.MAX_LIGHTNING, Type.ELECTRIC, MoveCategory.PHYSICAL, 10, -1, 10, -1, 0, 8)
      .target(MoveTarget.NEAR_ENEMY)
      .unimplemented()
      .ignoresVirtual(),
    new AttackMove(Moves.MAX_STRIKE, Type.NORMAL, MoveCategory.PHYSICAL, 10, -1, 10, -1, 0, 8)
      .target(MoveTarget.NEAR_ENEMY)
      .unimplemented()
      .ignoresVirtual(),
    new AttackMove(Moves.MAX_KNUCKLE, Type.FIGHTING, MoveCategory.PHYSICAL, 10, -1, 10, -1, 0, 8)
      .target(MoveTarget.NEAR_ENEMY)
      .unimplemented()
      .ignoresVirtual(),
    new AttackMove(Moves.MAX_PHANTASM, Type.GHOST, MoveCategory.PHYSICAL, 10, -1, 10, -1, 0, 8)
      .target(MoveTarget.NEAR_ENEMY)
      .unimplemented()
      .ignoresVirtual(),
    new AttackMove(Moves.MAX_HAILSTORM, Type.ICE, MoveCategory.PHYSICAL, 10, -1, 10, -1, 0, 8)
      .target(MoveTarget.NEAR_ENEMY)
      .unimplemented()
      .ignoresVirtual(),
    new AttackMove(Moves.MAX_OOZE, Type.POISON, MoveCategory.PHYSICAL, 10, -1, 10, -1, 0, 8)
      .target(MoveTarget.NEAR_ENEMY)
      .unimplemented()
      .ignoresVirtual(),
    new AttackMove(Moves.MAX_GEYSER, Type.WATER, MoveCategory.PHYSICAL, 10, -1, 10, -1, 0, 8)
      .target(MoveTarget.NEAR_ENEMY)
      .unimplemented()
      .ignoresVirtual(),
    new AttackMove(Moves.MAX_AIRSTREAM, Type.FLYING, MoveCategory.PHYSICAL, 10, -1, 10, -1, 0, 8)
      .target(MoveTarget.NEAR_ENEMY)
      .unimplemented()
      .ignoresVirtual(),
    new AttackMove(Moves.MAX_STARFALL, Type.FAIRY, MoveCategory.PHYSICAL, 10, -1, 10, -1, 0, 8)
      .target(MoveTarget.NEAR_ENEMY)
      .unimplemented()
      .ignoresVirtual(),
    new AttackMove(Moves.MAX_WYRMWIND, Type.DRAGON, MoveCategory.PHYSICAL, 10, -1, 10, -1, 0, 8)
      .target(MoveTarget.NEAR_ENEMY)
      .unimplemented()
      .ignoresVirtual(),
    new AttackMove(Moves.MAX_MINDSTORM, Type.PSYCHIC, MoveCategory.PHYSICAL, 10, -1, 10, -1, 0, 8)
      .target(MoveTarget.NEAR_ENEMY)
      .unimplemented()
      .ignoresVirtual(),
    new AttackMove(Moves.MAX_ROCKFALL, Type.ROCK, MoveCategory.PHYSICAL, 10, -1, 10, -1, 0, 8)
      .target(MoveTarget.NEAR_ENEMY)
      .unimplemented()
      .ignoresVirtual(),
    new AttackMove(Moves.MAX_QUAKE, Type.GROUND, MoveCategory.PHYSICAL, 10, -1, 10, -1, 0, 8)
      .target(MoveTarget.NEAR_ENEMY)
      .unimplemented()
      .ignoresVirtual(),
    new AttackMove(Moves.MAX_DARKNESS, Type.DARK, MoveCategory.PHYSICAL, 10, -1, 10, -1, 0, 8)
      .target(MoveTarget.NEAR_ENEMY)
      .unimplemented()
      .ignoresVirtual(),
    new AttackMove(Moves.MAX_OVERGROWTH, Type.GRASS, MoveCategory.PHYSICAL, 10, -1, 10, -1, 0, 8)
      .target(MoveTarget.NEAR_ENEMY)
      .unimplemented()
      .ignoresVirtual(),
    new AttackMove(Moves.MAX_STEELSPIKE, Type.STEEL, MoveCategory.PHYSICAL, 10, -1, 10, -1, 0, 8)
      .target(MoveTarget.NEAR_ENEMY)
      .unimplemented()
      .ignoresVirtual(),
    /* End Unused */
    new SelfStatusMove(Moves.CLANGOROUS_SOUL, Type.DRAGON, 100, 5, -1, 0, 8)
      .attr(CutHpStatBoostAttr, [ BattleStat.ATK, BattleStat.DEF, BattleStat.SPATK, BattleStat.SPDEF, BattleStat.SPD ], 1, 3)
      .soundBased()
      .danceMove(),
    new AttackMove(Moves.BODY_PRESS, Type.FIGHTING, MoveCategory.PHYSICAL, 80, 100, 10, -1, 0, 8)
      .attr(DefAtkAttr),
    new StatusMove(Moves.DECORATE, Type.FAIRY, -1, 15, -1, 0, 8)
      .attr(StatChangeAttr, [ BattleStat.ATK, BattleStat.SPATK ], 2),
    new AttackMove(Moves.DRUM_BEATING, Type.GRASS, MoveCategory.PHYSICAL, 80, 100, 10, 100, 0, 8)
      .attr(StatChangeAttr, BattleStat.SPD, -1)
      .makesContact(false),
    new AttackMove(Moves.SNAP_TRAP, Type.GRASS, MoveCategory.PHYSICAL, 35, 100, 15, -1, 0, 8)
      .attr(TrapAttr, BattlerTagType.SNAP_TRAP),
    new AttackMove(Moves.PYRO_BALL, Type.FIRE, MoveCategory.PHYSICAL, 120, 90, 5, 10, 0, 8)
      .attr(HealStatusEffectAttr, true, StatusEffect.FREEZE)
      .attr(StatusEffectAttr, StatusEffect.BURN)
      .ballBombMove()
      .makesContact(false),
    new AttackMove(Moves.BEHEMOTH_BLADE, Type.STEEL, MoveCategory.PHYSICAL, 100, 100, 5, -1, 0, 8)
      .slicingMove(),
    new AttackMove(Moves.BEHEMOTH_BASH, Type.STEEL, MoveCategory.PHYSICAL, 100, 100, 5, -1, 0, 8),
    new AttackMove(Moves.AURA_WHEEL, Type.ELECTRIC, MoveCategory.PHYSICAL, 110, 100, 10, 100, 0, 8)
      .attr(StatChangeAttr, BattleStat.SPD, 1, true)
      .makesContact(false)
      .attr(AuraWheelTypeAttr)
      .condition((user, target, move) => [user.species.speciesId, user.fusionSpecies?.speciesId].includes(Species.MORPEKO)), // Missing custom fail message
    new AttackMove(Moves.BREAKING_SWIPE, Type.DRAGON, MoveCategory.PHYSICAL, 60, 100, 15, 100, 0, 8)
      .target(MoveTarget.ALL_NEAR_ENEMIES)
      .attr(StatChangeAttr, BattleStat.ATK, -1),
    new AttackMove(Moves.BRANCH_POKE, Type.GRASS, MoveCategory.PHYSICAL, 40, 100, 40, -1, 0, 8),
    new AttackMove(Moves.OVERDRIVE, Type.ELECTRIC, MoveCategory.SPECIAL, 80, 100, 10, -1, 0, 8)
      .soundBased()
      .target(MoveTarget.ALL_NEAR_ENEMIES),
    new AttackMove(Moves.APPLE_ACID, Type.GRASS, MoveCategory.SPECIAL, 80, 100, 10, 100, 0, 8)
      .attr(StatChangeAttr, BattleStat.SPDEF, -1),
    new AttackMove(Moves.GRAV_APPLE, Type.GRASS, MoveCategory.PHYSICAL, 80, 100, 10, 100, 0, 8)
      .attr(StatChangeAttr, BattleStat.DEF, -1)
      .attr(MovePowerMultiplierAttr, (user, target, move) => user.scene.arena.getTag(ArenaTagType.GRAVITY) ? 1.5 : 1)
      .makesContact(false),
    new AttackMove(Moves.SPIRIT_BREAK, Type.FAIRY, MoveCategory.PHYSICAL, 75, 100, 15, 100, 0, 8)
      .attr(StatChangeAttr, BattleStat.SPATK, -1),
    new AttackMove(Moves.STRANGE_STEAM, Type.FAIRY, MoveCategory.SPECIAL, 90, 95, 10, 20, 0, 8)
      .attr(ConfuseAttr),
    new StatusMove(Moves.LIFE_DEW, Type.WATER, -1, 10, -1, 0, 8)
      .attr(HealAttr, 0.25, true, false)
      .target(MoveTarget.USER_AND_ALLIES)
      .ignoresProtect(),
    new SelfStatusMove(Moves.OBSTRUCT, Type.DARK, 100, 10, -1, 4, 8)
      .attr(ProtectAttr, BattlerTagType.OBSTRUCT),
    new AttackMove(Moves.FALSE_SURRENDER, Type.DARK, MoveCategory.PHYSICAL, 80, -1, 10, -1, 0, 8),
    new AttackMove(Moves.METEOR_ASSAULT, Type.FIGHTING, MoveCategory.PHYSICAL, 150, 100, 5, -1, 0, 8)
      .attr(RechargeAttr)
      .makesContact(false),
    new AttackMove(Moves.ETERNABEAM, Type.DRAGON, MoveCategory.SPECIAL, 160, 90, 5, -1, 0, 8)
      .attr(RechargeAttr),
    new AttackMove(Moves.STEEL_BEAM, Type.STEEL, MoveCategory.SPECIAL, 140, 95, 5, -1, 0, 8)
      .attr(HalfSacrificialAttr),
    new AttackMove(Moves.EXPANDING_FORCE, Type.PSYCHIC, MoveCategory.SPECIAL, 80, 100, 10, -1, 0, 8)
      .attr(MovePowerMultiplierAttr, (user, target, move) => user.scene.arena.getTerrainType() === TerrainType.PSYCHIC && user.isGrounded() ? 1.5 : 1)
      .attr(VariableTargetAttr, (user, target, move) => user.scene.arena.getTerrainType() === TerrainType.PSYCHIC && user.isGrounded() ? 6 : 3),
    new AttackMove(Moves.STEEL_ROLLER, Type.STEEL, MoveCategory.PHYSICAL, 130, 100, 5, -1, 0, 8)
      .attr(ClearTerrainAttr)
      .condition((user, target, move) => !!user.scene.arena.terrain),
    new AttackMove(Moves.SCALE_SHOT, Type.DRAGON, MoveCategory.PHYSICAL, 25, 90, 20, -1, 0, 8)
      //.attr(StatChangeAttr, BattleStat.SPD, 1, true) // TODO: Have boosts only apply at end of move, not after every hit
      //.attr(StatChangeAttr, BattleStat.DEF, -1, true)
      .attr(MultiHitAttr)
      .makesContact(false)
      .partial(),
    new AttackMove(Moves.METEOR_BEAM, Type.ROCK, MoveCategory.SPECIAL, 120, 90, 10, 100, 0, 8)
      .attr(ChargeAttr, ChargeAnim.METEOR_BEAM_CHARGING, i18next.t("moveTriggers:isOverflowingWithSpacePower", {pokemonName: "{USER}"}), null, true)
      .attr(StatChangeAttr, BattleStat.SPATK, 1, true)
      .ignoresVirtual(),
    new AttackMove(Moves.SHELL_SIDE_ARM, Type.POISON, MoveCategory.SPECIAL, 90, 100, 10, 20, 0, 8)
      .attr(ShellSideArmCategoryAttr)
      .attr(StatusEffectAttr, StatusEffect.POISON)
      .partial(),
    new AttackMove(Moves.MISTY_EXPLOSION, Type.FAIRY, MoveCategory.SPECIAL, 100, 100, 5, -1, 0, 8)
      .attr(SacrificialAttr)
      .target(MoveTarget.ALL_NEAR_OTHERS)
      .attr(MovePowerMultiplierAttr, (user, target, move) => user.scene.arena.getTerrainType() === TerrainType.MISTY && user.isGrounded() ? 1.5 : 1)
      .condition(failIfDampCondition)
      .makesContact(false),
    new AttackMove(Moves.GRASSY_GLIDE, Type.GRASS, MoveCategory.PHYSICAL, 55, 100, 20, -1, 0, 8)
      .attr(IncrementMovePriorityAttr,(user,target,move) =>user.scene.arena.getTerrainType()===TerrainType.GRASSY&&user.isGrounded()),
    new AttackMove(Moves.RISING_VOLTAGE, Type.ELECTRIC, MoveCategory.SPECIAL, 70, 100, 20, -1, 0, 8)
      .attr(MovePowerMultiplierAttr, (user, target, move) => user.scene.arena.getTerrainType() === TerrainType.ELECTRIC && target.isGrounded() ? 2 : 1),
    new AttackMove(Moves.TERRAIN_PULSE, Type.NORMAL, MoveCategory.SPECIAL, 50, 100, 10, -1, 0, 8)
      .attr(TerrainPulseTypeAttr)
      .attr(MovePowerMultiplierAttr, (user, target, move) => user.scene.arena.getTerrainType() !== TerrainType.NONE && user.isGrounded() ? 2 : 1)
      .pulseMove(),
    new AttackMove(Moves.SKITTER_SMACK, Type.BUG, MoveCategory.PHYSICAL, 70, 90, 10, 100, 0, 8)
      .attr(StatChangeAttr, BattleStat.SPATK, -1),
    new AttackMove(Moves.BURNING_JEALOUSY, Type.FIRE, MoveCategory.SPECIAL, 70, 100, 5, 100, 0, 8)
      .target(MoveTarget.ALL_NEAR_ENEMIES)
      .partial(),
    new AttackMove(Moves.LASH_OUT, Type.DARK, MoveCategory.PHYSICAL, 75, 100, 5, -1, 0, 8)
      .partial(),
    new AttackMove(Moves.POLTERGEIST, Type.GHOST, MoveCategory.PHYSICAL, 110, 90, 5, -1, 0, 8)
      .attr(AttackedByItemAttr)
      .makesContact(false),
    new StatusMove(Moves.CORROSIVE_GAS, Type.POISON, 100, 40, -1, 0, 8)
      .target(MoveTarget.ALL_NEAR_OTHERS)
      .unimplemented(),
    new StatusMove(Moves.COACHING, Type.FIGHTING, -1, 10, -1, 0, 8)
      .attr(StatChangeAttr, [ BattleStat.ATK, BattleStat.DEF ], 1)
      .target(MoveTarget.NEAR_ALLY),
    new AttackMove(Moves.FLIP_TURN, Type.WATER, MoveCategory.PHYSICAL, 60, 100, 20, -1, 0, 8)
      .attr(ForceSwitchOutAttr, true, false),
    new AttackMove(Moves.TRIPLE_AXEL, Type.ICE, MoveCategory.PHYSICAL, 20, 90, 10, -1, 0, 8)
      .attr(MultiHitAttr, MultiHitType._3)
      .attr(MultiHitPowerIncrementAttr, 3)
      .checkAllHits(),
    new AttackMove(Moves.DUAL_WINGBEAT, Type.FLYING, MoveCategory.PHYSICAL, 40, 90, 10, -1, 0, 8)
      .attr(MultiHitAttr, MultiHitType._2),
    new AttackMove(Moves.SCORCHING_SANDS, Type.GROUND, MoveCategory.SPECIAL, 70, 100, 10, 30, 0, 8)
      .attr(HealStatusEffectAttr, true, StatusEffect.FREEZE)
      .attr(HealStatusEffectAttr, false, StatusEffect.FREEZE)
      .attr(StatusEffectAttr, StatusEffect.BURN),
    new StatusMove(Moves.JUNGLE_HEALING, Type.GRASS, -1, 10, -1, 0, 8)
      .attr(HealAttr, 0.25, true, false)
      .attr(HealStatusEffectAttr, true, StatusEffect.PARALYSIS, StatusEffect.POISON, StatusEffect.TOXIC, StatusEffect.BURN, StatusEffect.SLEEP)
      .attr(HealStatusEffectAttr, false, StatusEffect.PARALYSIS, StatusEffect.POISON, StatusEffect.TOXIC, StatusEffect.BURN, StatusEffect.SLEEP)
      .target(MoveTarget.USER_AND_ALLIES),
    new AttackMove(Moves.WICKED_BLOW, Type.DARK, MoveCategory.PHYSICAL, 75, 100, 5, -1, 0, 8)
      .attr(CritOnlyAttr)
      .punchingMove(),
    new AttackMove(Moves.SURGING_STRIKES, Type.WATER, MoveCategory.PHYSICAL, 25, 100, 5, -1, 0, 8)
      .attr(MultiHitAttr, MultiHitType._3)
      .attr(CritOnlyAttr)
      .punchingMove(),
    new AttackMove(Moves.THUNDER_CAGE, Type.ELECTRIC, MoveCategory.SPECIAL, 80, 90, 15, -1, 0, 8)
      .attr(TrapAttr, BattlerTagType.THUNDER_CAGE),
    new AttackMove(Moves.DRAGON_ENERGY, Type.DRAGON, MoveCategory.SPECIAL, 150, 100, 5, -1, 0, 8)
      .attr(HpPowerAttr)
      .target(MoveTarget.ALL_NEAR_ENEMIES),
    new AttackMove(Moves.FREEZING_GLARE, Type.PSYCHIC, MoveCategory.SPECIAL, 90, 100, 10, 10, 0, 8)
      .attr(StatusEffectAttr, StatusEffect.FREEZE),
    new AttackMove(Moves.FIERY_WRATH, Type.DARK, MoveCategory.SPECIAL, 90, 100, 10, 20, 0, 8)
      .attr(FlinchAttr)
      .target(MoveTarget.ALL_NEAR_ENEMIES),
    new AttackMove(Moves.THUNDEROUS_KICK, Type.FIGHTING, MoveCategory.PHYSICAL, 90, 100, 10, 100, 0, 8)
      .attr(StatChangeAttr, BattleStat.DEF, -1),
    new AttackMove(Moves.GLACIAL_LANCE, Type.ICE, MoveCategory.PHYSICAL, 120, 100, 5, -1, 0, 8)
      .target(MoveTarget.ALL_NEAR_ENEMIES)
      .makesContact(false),
    new AttackMove(Moves.ASTRAL_BARRAGE, Type.GHOST, MoveCategory.SPECIAL, 120, 100, 5, -1, 0, 8)
      .target(MoveTarget.ALL_NEAR_ENEMIES),
    new AttackMove(Moves.EERIE_SPELL, Type.PSYCHIC, MoveCategory.SPECIAL, 80, 100, 5, 100, 0, 8)
      .attr(AttackReducePpMoveAttr, 3)
      .soundBased(),
    new AttackMove(Moves.DIRE_CLAW, Type.POISON, MoveCategory.PHYSICAL, 80, 100, 15, 50, 0, 8)
      .attr(MultiStatusEffectAttr, [StatusEffect.POISON, StatusEffect.PARALYSIS, StatusEffect.SLEEP]),
    new AttackMove(Moves.PSYSHIELD_BASH, Type.PSYCHIC, MoveCategory.PHYSICAL, 70, 90, 10, 100, 0, 8)
      .attr(StatChangeAttr, BattleStat.DEF, 1, true),
    new SelfStatusMove(Moves.POWER_SHIFT, Type.NORMAL, -1, 10, -1, 0, 8)
      .unimplemented(),
    new AttackMove(Moves.STONE_AXE, Type.ROCK, MoveCategory.PHYSICAL, 65, 90, 15, 100, 0, 8)
      .attr(AddArenaTrapTagHitAttr, ArenaTagType.STEALTH_ROCK)
      .slicingMove(),
    new AttackMove(Moves.SPRINGTIDE_STORM, Type.FAIRY, MoveCategory.SPECIAL, 100, 80, 5, 30, 0, 8)
      .attr(StatChangeAttr, BattleStat.ATK, -1)
      .windMove()
      .target(MoveTarget.ALL_NEAR_ENEMIES),
    new AttackMove(Moves.MYSTICAL_POWER, Type.PSYCHIC, MoveCategory.SPECIAL, 70, 90, 10, 100, 0, 8)
      .attr(StatChangeAttr, BattleStat.SPATK, 1, true),
    new AttackMove(Moves.RAGING_FURY, Type.FIRE, MoveCategory.PHYSICAL, 120, 100, 10, -1, 0, 8)
      .makesContact(false)
      .attr(FrenzyAttr)
      .attr(MissEffectAttr, frenzyMissFunc)
      .attr(NoEffectAttr, frenzyMissFunc)
      .target(MoveTarget.RANDOM_NEAR_ENEMY),
    new AttackMove(Moves.WAVE_CRASH, Type.WATER, MoveCategory.PHYSICAL, 120, 100, 10, -1, 0, 8)
      .attr(RecoilAttr, false, 0.33)
      .recklessMove(),
    new AttackMove(Moves.CHLOROBLAST, Type.GRASS, MoveCategory.SPECIAL, 150, 95, 5, -1, 0, 8)
      .attr(RecoilAttr, true, 0.5),
    new AttackMove(Moves.MOUNTAIN_GALE, Type.ICE, MoveCategory.PHYSICAL, 100, 85, 10, 30, 0, 8)
      .makesContact(false)
      .attr(FlinchAttr),
    new SelfStatusMove(Moves.VICTORY_DANCE, Type.FIGHTING, -1, 10, -1, 0, 8)
      .attr(StatChangeAttr, [ BattleStat.ATK, BattleStat.DEF, BattleStat.SPD ], 1, true)
      .danceMove(),
    new AttackMove(Moves.HEADLONG_RUSH, Type.GROUND, MoveCategory.PHYSICAL, 120, 100, 5, -1, 0, 8)
      .attr(StatChangeAttr, [ BattleStat.DEF, BattleStat.SPDEF ], -1, true)
      .punchingMove(),
    new AttackMove(Moves.BARB_BARRAGE, Type.POISON, MoveCategory.PHYSICAL, 60, 100, 10, 50, 0, 8)
      .makesContact(false)
      .attr(MovePowerMultiplierAttr, (user, target, move) => target.status && (target.status.effect === StatusEffect.POISON || target.status.effect === StatusEffect.TOXIC) ? 2 : 1)
      .attr(StatusEffectAttr, StatusEffect.POISON),
    new AttackMove(Moves.ESPER_WING, Type.PSYCHIC, MoveCategory.SPECIAL, 80, 100, 10, 100, 0, 8)
      .attr(HighCritAttr)
      .attr(StatChangeAttr, BattleStat.SPD, 1, true),
    new AttackMove(Moves.BITTER_MALICE, Type.GHOST, MoveCategory.SPECIAL, 75, 100, 10, 100, 0, 8)
      .attr(StatChangeAttr, BattleStat.ATK, -1),
    new SelfStatusMove(Moves.SHELTER, Type.STEEL, -1, 10, 100, 0, 8)
      .attr(StatChangeAttr, BattleStat.DEF, 2, true),
    new AttackMove(Moves.TRIPLE_ARROWS, Type.FIGHTING, MoveCategory.PHYSICAL, 90, 100, 10, 30, 0, 8)
      .makesContact(false)
      .attr(HighCritAttr)
      .attr(StatChangeAttr, BattleStat.DEF, -1)
      .attr(FlinchAttr)
      .partial(),
    new AttackMove(Moves.INFERNAL_PARADE, Type.GHOST, MoveCategory.SPECIAL, 60, 100, 15, 30, 0, 8)
      .attr(StatusEffectAttr, StatusEffect.BURN)
      .attr(MovePowerMultiplierAttr, (user, target, move) => target.status ? 2 : 1),
    new AttackMove(Moves.CEASELESS_EDGE, Type.DARK, MoveCategory.PHYSICAL, 65, 90, 15, 100, 0, 8)
      .attr(AddArenaTrapTagHitAttr, ArenaTagType.SPIKES)
      .slicingMove(),
    new AttackMove(Moves.BLEAKWIND_STORM, Type.FLYING, MoveCategory.SPECIAL, 100, 80, 10, 30, 0, 8)
      .attr(StormAccuracyAttr)
      .attr(StatChangeAttr, BattleStat.SPD, -1)
      .windMove()
      .target(MoveTarget.ALL_NEAR_ENEMIES),
    new AttackMove(Moves.WILDBOLT_STORM, Type.ELECTRIC, MoveCategory.SPECIAL, 100, 80, 10, 20, 0, 8)
      .attr(StormAccuracyAttr)
      .attr(StatusEffectAttr, StatusEffect.PARALYSIS)
      .windMove()
      .target(MoveTarget.ALL_NEAR_ENEMIES),
    new AttackMove(Moves.SANDSEAR_STORM, Type.GROUND, MoveCategory.SPECIAL, 100, 80, 10, 20, 0, 8)
      .attr(StormAccuracyAttr)
      .attr(StatusEffectAttr, StatusEffect.BURN)
      .windMove()
      .target(MoveTarget.ALL_NEAR_ENEMIES),
    new StatusMove(Moves.LUNAR_BLESSING, Type.PSYCHIC, -1, 5, -1, 0, 8)
      .attr(HealAttr, 0.25)
      .attr(HealStatusEffectAttr, true, StatusEffect.PARALYSIS, StatusEffect.POISON, StatusEffect.TOXIC, StatusEffect.BURN, StatusEffect.SLEEP)
      .attr(HealStatusEffectAttr, false, StatusEffect.PARALYSIS, StatusEffect.POISON, StatusEffect.TOXIC, StatusEffect.BURN, StatusEffect.SLEEP)
      .target(MoveTarget.USER_AND_ALLIES)
      .triageMove(),
    new SelfStatusMove(Moves.TAKE_HEART, Type.PSYCHIC, -1, 10, -1, 0, 8)
      .attr(StatChangeAttr, [ BattleStat.SPATK, BattleStat.SPDEF ], 1, true)
      .attr(HealStatusEffectAttr, true, StatusEffect.PARALYSIS, StatusEffect.POISON, StatusEffect.TOXIC, StatusEffect.BURN, StatusEffect.SLEEP),
    /* Unused
    new AttackMove(Moves.G_MAX_WILDFIRE, Type.FIRE, MoveCategory.PHYSICAL, 10, -1, 10, -1, 0, 8)
      .target(MoveTarget.ALL_NEAR_ENEMIES)
      .unimplemented(),
    new AttackMove(Moves.G_MAX_BEFUDDLE, Type.BUG, MoveCategory.PHYSICAL, 10, -1, 10, -1, 0, 8)
      .target(MoveTarget.ALL_NEAR_ENEMIES)
      .unimplemented(),
    new AttackMove(Moves.G_MAX_VOLT_CRASH, Type.ELECTRIC, MoveCategory.PHYSICAL, 10, -1, 10, -1, 0, 8)
      .target(MoveTarget.ALL_NEAR_ENEMIES)
      .unimplemented(),
    new AttackMove(Moves.G_MAX_GOLD_RUSH, Type.NORMAL, MoveCategory.PHYSICAL, 10, -1, 10, -1, 0, 8)
      .target(MoveTarget.ALL_NEAR_ENEMIES)
      .unimplemented(),
    new AttackMove(Moves.G_MAX_CHI_STRIKE, Type.FIGHTING, MoveCategory.PHYSICAL, 10, -1, 10, -1, 0, 8)
      .target(MoveTarget.ALL_NEAR_ENEMIES)
      .unimplemented(),
    new AttackMove(Moves.G_MAX_TERROR, Type.GHOST, MoveCategory.PHYSICAL, 10, -1, 10, -1, 0, 8)
      .target(MoveTarget.ALL_NEAR_ENEMIES)
      .unimplemented(),
    new AttackMove(Moves.G_MAX_RESONANCE, Type.ICE, MoveCategory.PHYSICAL, 10, -1, 10, -1, 0, 8)
      .target(MoveTarget.ALL_NEAR_ENEMIES)
      .unimplemented(),
    new AttackMove(Moves.G_MAX_CUDDLE, Type.NORMAL, MoveCategory.PHYSICAL, 10, -1, 10, -1, 0, 8)
      .target(MoveTarget.ALL_NEAR_ENEMIES)
      .unimplemented(),
    new AttackMove(Moves.G_MAX_REPLENISH, Type.NORMAL, MoveCategory.PHYSICAL, 10, -1, 10, -1, 0, 8)
      .target(MoveTarget.ALL_NEAR_ENEMIES)
      .unimplemented(),
    new AttackMove(Moves.G_MAX_MALODOR, Type.POISON, MoveCategory.PHYSICAL, 10, -1, 10, -1, 0, 8)
      .target(MoveTarget.ALL_NEAR_ENEMIES)
      .unimplemented(),
    new AttackMove(Moves.G_MAX_STONESURGE, Type.WATER, MoveCategory.PHYSICAL, 10, -1, 10, -1, 0, 8)
      .target(MoveTarget.ALL_NEAR_ENEMIES)
      .unimplemented(),
    new AttackMove(Moves.G_MAX_WIND_RAGE, Type.FLYING, MoveCategory.PHYSICAL, 10, -1, 10, -1, 0, 8)
      .target(MoveTarget.ALL_NEAR_ENEMIES)
      .unimplemented(),
    new AttackMove(Moves.G_MAX_STUN_SHOCK, Type.ELECTRIC, MoveCategory.PHYSICAL, 10, -1, 10, -1, 0, 8)
      .target(MoveTarget.ALL_NEAR_ENEMIES)
      .unimplemented(),
    new AttackMove(Moves.G_MAX_FINALE, Type.FAIRY, MoveCategory.PHYSICAL, 10, -1, 10, -1, 0, 8)
      .target(MoveTarget.ALL_NEAR_ENEMIES)
      .unimplemented(),
    new AttackMove(Moves.G_MAX_DEPLETION, Type.DRAGON, MoveCategory.PHYSICAL, 10, -1, 10, -1, 0, 8)
      .target(MoveTarget.ALL_NEAR_ENEMIES)
      .unimplemented(),
    new AttackMove(Moves.G_MAX_GRAVITAS, Type.PSYCHIC, MoveCategory.PHYSICAL, 10, -1, 10, -1, 0, 8)
      .target(MoveTarget.ALL_NEAR_ENEMIES)
      .unimplemented(),
    new AttackMove(Moves.G_MAX_VOLCALITH, Type.ROCK, MoveCategory.PHYSICAL, 10, -1, 10, -1, 0, 8)
      .target(MoveTarget.ALL_NEAR_ENEMIES)
      .unimplemented(),
    new AttackMove(Moves.G_MAX_SANDBLAST, Type.GROUND, MoveCategory.PHYSICAL, 10, -1, 10, -1, 0, 8)
      .target(MoveTarget.ALL_NEAR_ENEMIES)
      .unimplemented(),
    new AttackMove(Moves.G_MAX_SNOOZE, Type.DARK, MoveCategory.PHYSICAL, 10, -1, 10, -1, 0, 8)
      .target(MoveTarget.ALL_NEAR_ENEMIES)
      .unimplemented(),
    new AttackMove(Moves.G_MAX_TARTNESS, Type.GRASS, MoveCategory.PHYSICAL, 10, -1, 10, -1, 0, 8)
      .target(MoveTarget.ALL_NEAR_ENEMIES)
      .unimplemented(),
    new AttackMove(Moves.G_MAX_SWEETNESS, Type.GRASS, MoveCategory.PHYSICAL, 10, -1, 10, -1, 0, 8)
      .target(MoveTarget.ALL_NEAR_ENEMIES)
      .unimplemented(),
    new AttackMove(Moves.G_MAX_SMITE, Type.FAIRY, MoveCategory.PHYSICAL, 10, -1, 10, -1, 0, 8)
      .target(MoveTarget.ALL_NEAR_ENEMIES)
      .unimplemented(),
    new AttackMove(Moves.G_MAX_STEELSURGE, Type.STEEL, MoveCategory.PHYSICAL, 10, -1, 10, -1, 0, 8)
      .target(MoveTarget.ALL_NEAR_ENEMIES)
      .unimplemented(),
    new AttackMove(Moves.G_MAX_MELTDOWN, Type.STEEL, MoveCategory.PHYSICAL, 10, -1, 10, -1, 0, 8)
      .target(MoveTarget.ALL_NEAR_ENEMIES)
      .unimplemented(),
    new AttackMove(Moves.G_MAX_FOAM_BURST, Type.WATER, MoveCategory.PHYSICAL, 10, -1, 10, -1, 0, 8)
      .target(MoveTarget.ALL_NEAR_ENEMIES)
      .unimplemented(),
    new AttackMove(Moves.G_MAX_CENTIFERNO, Type.FIRE, MoveCategory.PHYSICAL, 10, -1, 10, -1, 0, 8)
      .target(MoveTarget.ALL_NEAR_ENEMIES)
      .unimplemented(),
    new AttackMove(Moves.G_MAX_VINE_LASH, Type.GRASS, MoveCategory.PHYSICAL, 10, -1, 10, -1, 0, 8)
      .target(MoveTarget.ALL_NEAR_ENEMIES)
      .unimplemented(),
    new AttackMove(Moves.G_MAX_CANNONADE, Type.WATER, MoveCategory.PHYSICAL, 10, -1, 10, -1, 0, 8)
      .target(MoveTarget.ALL_NEAR_ENEMIES)
      .unimplemented(),
    new AttackMove(Moves.G_MAX_DRUM_SOLO, Type.GRASS, MoveCategory.PHYSICAL, 10, -1, 10, -1, 0, 8)
      .target(MoveTarget.ALL_NEAR_ENEMIES)
      .unimplemented(),
    new AttackMove(Moves.G_MAX_FIREBALL, Type.FIRE, MoveCategory.PHYSICAL, 10, -1, 10, -1, 0, 8)
      .target(MoveTarget.ALL_NEAR_ENEMIES)
      .unimplemented(),
    new AttackMove(Moves.G_MAX_HYDROSNIPE, Type.WATER, MoveCategory.PHYSICAL, 10, -1, 10, -1, 0, 8)
      .target(MoveTarget.ALL_NEAR_ENEMIES)
      .unimplemented(),
    new AttackMove(Moves.G_MAX_ONE_BLOW, Type.DARK, MoveCategory.PHYSICAL, 10, -1, 10, -1, 0, 8)
      .target(MoveTarget.ALL_NEAR_ENEMIES)
      .unimplemented(),
    new AttackMove(Moves.G_MAX_RAPID_FLOW, Type.WATER, MoveCategory.PHYSICAL, 10, -1, 10, -1, 0, 8)
      .target(MoveTarget.ALL_NEAR_ENEMIES)
      .unimplemented(),
    End Unused */
    new AttackMove(Moves.TERA_BLAST, Type.NORMAL, MoveCategory.SPECIAL, 80, 100, 10, -1, 0, 9)
      .attr(TeraBlastCategoryAttr)
      .unimplemented(),
    new SelfStatusMove(Moves.SILK_TRAP, Type.BUG, -1, 10, -1, 4, 9)
      .attr(ProtectAttr, BattlerTagType.SILK_TRAP),
    new AttackMove(Moves.AXE_KICK, Type.FIGHTING, MoveCategory.PHYSICAL, 120, 90, 10, 30, 0, 9)
      .attr(MissEffectAttr, crashDamageFunc)
      .attr(NoEffectAttr, crashDamageFunc)
      .attr(ConfuseAttr)
      .recklessMove(),
    new AttackMove(Moves.LAST_RESPECTS, Type.GHOST, MoveCategory.PHYSICAL, 50, 100, 10, -1, 0, 9)
      .attr(MovePowerMultiplierAttr, (user, target, move) => 1 + Math.min(user.isPlayer() ? user.scene.currentBattle.playerFaints : user.scene.currentBattle.enemyFaints, 100))
      .makesContact(false),
    new AttackMove(Moves.LUMINA_CRASH, Type.PSYCHIC, MoveCategory.SPECIAL, 80, 100, 10, 100, 0, 9)
      .attr(StatChangeAttr, BattleStat.SPDEF, -2),
    new AttackMove(Moves.ORDER_UP, Type.DRAGON, MoveCategory.PHYSICAL, 80, 100, 10, 100, 0, 9)
      .makesContact(false)
      .partial(),
    new AttackMove(Moves.JET_PUNCH, Type.WATER, MoveCategory.PHYSICAL, 60, 100, 15, -1, 1, 9)
      .punchingMove(),
    new StatusMove(Moves.SPICY_EXTRACT, Type.GRASS, -1, 15, -1, 0, 9)
      .attr(StatChangeAttr, BattleStat.ATK, 2)
      .attr(StatChangeAttr, BattleStat.DEF, -2),
    new AttackMove(Moves.SPIN_OUT, Type.STEEL, MoveCategory.PHYSICAL, 100, 100, 5, -1, 0, 9)
      .attr(StatChangeAttr, BattleStat.SPD, -2, true),
    new AttackMove(Moves.POPULATION_BOMB, Type.NORMAL, MoveCategory.PHYSICAL, 20, 90, 10, -1, 0, 9)
      .attr(MultiHitAttr, MultiHitType._10)
      .slicingMove()
      .checkAllHits(),
    new AttackMove(Moves.ICE_SPINNER, Type.ICE, MoveCategory.PHYSICAL, 80, 100, 15, -1, 0, 9)
      .attr(ClearTerrainAttr),
    new AttackMove(Moves.GLAIVE_RUSH, Type.DRAGON, MoveCategory.PHYSICAL, 120, 100, 5, -1, 0, 9)
      .attr(AddBattlerTagAttr, BattlerTagType.ALWAYS_GET_HIT, true, false, 0, 0, true)
      .attr(AddBattlerTagAttr, BattlerTagType.RECEIVE_DOUBLE_DAMAGE, true, false, 0, 0, true),
    new StatusMove(Moves.REVIVAL_BLESSING, Type.NORMAL, -1, 1, -1, 0, 9)
      .triageMove()
      .attr(RevivalBlessingAttr)
      .target(MoveTarget.USER),
    new AttackMove(Moves.SALT_CURE, Type.ROCK, MoveCategory.PHYSICAL, 40, 100, 15, 100, 0, 9)
      .attr(AddBattlerTagAttr, BattlerTagType.SALT_CURED)
      .makesContact(false),
    new AttackMove(Moves.TRIPLE_DIVE, Type.WATER, MoveCategory.PHYSICAL, 30, 95, 10, -1, 0, 9)
      .attr(MultiHitAttr, MultiHitType._3),
    new AttackMove(Moves.MORTAL_SPIN, Type.POISON, MoveCategory.PHYSICAL, 30, 100, 15, 100, 0, 9)
      .attr(LapseBattlerTagAttr, [
        BattlerTagType.BIND,
        BattlerTagType.WRAP,
        BattlerTagType.FIRE_SPIN,
        BattlerTagType.WHIRLPOOL,
        BattlerTagType.CLAMP,
        BattlerTagType.SAND_TOMB,
        BattlerTagType.MAGMA_STORM,
        BattlerTagType.SNAP_TRAP,
        BattlerTagType.THUNDER_CAGE,
        BattlerTagType.SEEDED,
        BattlerTagType.INFESTATION
      ], true)
      .attr(StatusEffectAttr, StatusEffect.POISON)
      .attr(RemoveArenaTrapAttr)
      .target(MoveTarget.ALL_NEAR_ENEMIES),
    new StatusMove(Moves.DOODLE, Type.NORMAL, 100, 10, -1, 0, 9)
      .attr(AbilityCopyAttr, true),
    new SelfStatusMove(Moves.FILLET_AWAY, Type.NORMAL, -1, 10, -1, 0, 9)
      .attr(CutHpStatBoostAttr, [ BattleStat.ATK, BattleStat.SPATK, BattleStat.SPD ], 2, 2),
    new AttackMove(Moves.KOWTOW_CLEAVE, Type.DARK, MoveCategory.PHYSICAL, 85, -1, 10, -1, 0, 9)
      .slicingMove(),
    new AttackMove(Moves.FLOWER_TRICK, Type.GRASS, MoveCategory.PHYSICAL, 70, -1, 10, 100, 0, 9)
      .attr(CritOnlyAttr)
      .makesContact(false),
    new AttackMove(Moves.TORCH_SONG, Type.FIRE, MoveCategory.SPECIAL, 80, 100, 10, 100, 0, 9)
      .attr(StatChangeAttr, BattleStat.SPATK, 1, true)
      .soundBased(),
    new AttackMove(Moves.AQUA_STEP, Type.WATER, MoveCategory.PHYSICAL, 80, 100, 10, 100, 0, 9)
      .attr(StatChangeAttr, BattleStat.SPD, 1, true)
      .danceMove(),
    new AttackMove(Moves.RAGING_BULL, Type.NORMAL, MoveCategory.PHYSICAL, 90, 100, 10, -1, 0, 9)
      .attr(RagingBullTypeAttr)
      .attr(RemoveScreensAttr),
    new AttackMove(Moves.MAKE_IT_RAIN, Type.STEEL, MoveCategory.SPECIAL, 120, 100, 5, -1, 0, 9)
      .attr(MoneyAttr)
      .attr(StatChangeAttr, BattleStat.SPATK, -1, true, null, true, false, MoveEffectTrigger.HIT, true)
      .target(MoveTarget.ALL_NEAR_ENEMIES),
    new AttackMove(Moves.PSYBLADE, Type.PSYCHIC, MoveCategory.PHYSICAL, 80, 100, 15, -1, 0, 9)
      .attr(MovePowerMultiplierAttr, (user, target, move) => user.scene.arena.getTerrainType() === TerrainType.ELECTRIC && user.isGrounded() ? 1.5 : 1)
      .slicingMove(),
    new AttackMove(Moves.HYDRO_STEAM, Type.WATER, MoveCategory.SPECIAL, 80, 100, 15, -1, 0, 9)
      .attr(IgnoreWeatherTypeDebuffAttr, WeatherType.SUNNY)
      .attr(MovePowerMultiplierAttr, (user, target, move) => [WeatherType.SUNNY, WeatherType.HARSH_SUN].includes(user.scene.arena.weather?.weatherType!) && !user.scene.arena.weather?.isEffectSuppressed(user.scene) ? 1.5 : 1), // TODO: is this bang correct?
    new AttackMove(Moves.RUINATION, Type.DARK, MoveCategory.SPECIAL, -1, 90, 10, -1, 0, 9)
      .attr(TargetHalfHpDamageAttr),
    new AttackMove(Moves.COLLISION_COURSE, Type.FIGHTING, MoveCategory.PHYSICAL, 100, 100, 5, -1, 0, 9)
      .attr(MovePowerMultiplierAttr, (user, target, move) => target.getAttackTypeEffectiveness(move.type, user) >= 2 ? 5461/4096 : 1),
    new AttackMove(Moves.ELECTRO_DRIFT, Type.ELECTRIC, MoveCategory.SPECIAL, 100, 100, 5, -1, 0, 9)
      .attr(MovePowerMultiplierAttr, (user, target, move) => target.getAttackTypeEffectiveness(move.type, user) >= 2 ? 5461/4096 : 1)
      .makesContact(),
    new SelfStatusMove(Moves.SHED_TAIL, Type.NORMAL, -1, 10, -1, 0, 9)
      .unimplemented(),
    new StatusMove(Moves.CHILLY_RECEPTION, Type.ICE, -1, 10, -1, 0, 9)
      .attr(WeatherChangeAttr, WeatherType.SNOW)
      .attr(ForceSwitchOutAttr, true, false)
      .target(MoveTarget.BOTH_SIDES),
    new SelfStatusMove(Moves.TIDY_UP, Type.NORMAL, -1, 10, -1, 0, 9)
      .attr(StatChangeAttr, [ BattleStat.ATK, BattleStat.SPD ], 1, true, null, true, true)
      .attr(RemoveArenaTrapAttr, true),
    new StatusMove(Moves.SNOWSCAPE, Type.ICE, -1, 10, -1, 0, 9)
      .attr(WeatherChangeAttr, WeatherType.SNOW)
      .target(MoveTarget.BOTH_SIDES),
    new AttackMove(Moves.POUNCE, Type.BUG, MoveCategory.PHYSICAL, 50, 100, 20, 100, 0, 9)
      .attr(StatChangeAttr, BattleStat.SPD, -1),
    new AttackMove(Moves.TRAILBLAZE, Type.GRASS, MoveCategory.PHYSICAL, 50, 100, 20, 100, 0, 9)
      .attr(StatChangeAttr, BattleStat.SPD, 1, true),
    new AttackMove(Moves.CHILLING_WATER, Type.WATER, MoveCategory.SPECIAL, 50, 100, 20, 100, 0, 9)
      .attr(StatChangeAttr, BattleStat.ATK, -1),
    new AttackMove(Moves.HYPER_DRILL, Type.NORMAL, MoveCategory.PHYSICAL, 100, 100, 5, -1, 0, 9)
      .ignoresProtect(),
    new AttackMove(Moves.TWIN_BEAM, Type.PSYCHIC, MoveCategory.SPECIAL, 40, 100, 10, -1, 0, 9)
      .attr(MultiHitAttr, MultiHitType._2),
    new AttackMove(Moves.RAGE_FIST, Type.GHOST, MoveCategory.PHYSICAL, 50, 100, 10, -1, 0, 9)
      .attr(HitCountPowerAttr)
      .punchingMove(),
    new AttackMove(Moves.ARMOR_CANNON, Type.FIRE, MoveCategory.SPECIAL, 120, 100, 5, -1, 0, 9)
      .attr(StatChangeAttr, [ BattleStat.DEF, BattleStat.SPDEF ], -1, true),
    new AttackMove(Moves.BITTER_BLADE, Type.FIRE, MoveCategory.PHYSICAL, 90, 100, 10, -1, 0, 9)
      .attr(HitHealAttr)
      .slicingMove()
      .triageMove(),
    new AttackMove(Moves.DOUBLE_SHOCK, Type.ELECTRIC, MoveCategory.PHYSICAL, 120, 100, 5, -1, 0, 9)
      .condition((user) => {
        const userTypes = user.getTypes(true);
        return userTypes.includes(Type.ELECTRIC);
      })
      .attr(RemoveTypeAttr, Type.ELECTRIC, (user) => {
        user.scene.queueMessage(i18next.t("moveTriggers:usedUpAllElectricity", {pokemonName: getPokemonNameWithAffix(user)}));
      }),
    new AttackMove(Moves.GIGATON_HAMMER, Type.STEEL, MoveCategory.PHYSICAL, 160, 100, 5, -1, 0, 9)
      .makesContact(false)
      .condition((user, target, move) => {
        const turnMove = user.getLastXMoves(1);
        return !turnMove.length || turnMove[0].move !== move.id || turnMove[0].result !== MoveResult.SUCCESS;
      }), // TODO Add Instruct/Encore interaction
    new AttackMove(Moves.COMEUPPANCE, Type.DARK, MoveCategory.PHYSICAL, -1, 100, 10, -1, 0, 9)
      .attr(CounterDamageAttr, (move: Move) => (move.category === MoveCategory.PHYSICAL || move.category === MoveCategory.SPECIAL), 1.5)
      .redirectCounter()
      .target(MoveTarget.ATTACKER),
    new AttackMove(Moves.AQUA_CUTTER, Type.WATER, MoveCategory.PHYSICAL, 70, 100, 20, -1, 0, 9)
      .attr(HighCritAttr)
      .slicingMove()
      .makesContact(false),
    new AttackMove(Moves.BLAZING_TORQUE, Type.FIRE, MoveCategory.PHYSICAL, 80, 100, 10, 30, 0, 9)
      .attr(StatusEffectAttr, StatusEffect.BURN)
      .makesContact(false),
    new AttackMove(Moves.WICKED_TORQUE, Type.DARK, MoveCategory.PHYSICAL, 80, 100, 10, 10, 0, 9)
      .attr(StatusEffectAttr, StatusEffect.SLEEP)
      .makesContact(false),
    new AttackMove(Moves.NOXIOUS_TORQUE, Type.POISON, MoveCategory.PHYSICAL, 100, 100, 10, 30, 0, 9)
      .attr(StatusEffectAttr, StatusEffect.POISON)
      .makesContact(false),
    new AttackMove(Moves.COMBAT_TORQUE, Type.FIGHTING, MoveCategory.PHYSICAL, 100, 100, 10, 30, 0, 9)
      .attr(StatusEffectAttr, StatusEffect.PARALYSIS)
      .makesContact(false),
    new AttackMove(Moves.MAGICAL_TORQUE, Type.FAIRY, MoveCategory.PHYSICAL, 100, 100, 10, 30, 0, 9)
      .attr(ConfuseAttr)
      .makesContact(false),
    new AttackMove(Moves.BLOOD_MOON, Type.NORMAL, MoveCategory.SPECIAL, 140, 100, 5, -1, 0, 9)
      .condition((user, target, move) => {
        const turnMove = user.getLastXMoves(1);
        return !turnMove.length || turnMove[0].move !== move.id || turnMove[0].result !== MoveResult.SUCCESS;
      }), // TODO Add Instruct/Encore interaction
    new AttackMove(Moves.MATCHA_GOTCHA, Type.GRASS, MoveCategory.SPECIAL, 80, 90, 15, 20, 0, 9)
      .attr(HitHealAttr)
      .attr(HealStatusEffectAttr, true, StatusEffect.FREEZE)
      .attr(HealStatusEffectAttr, false, StatusEffect.FREEZE)
      .attr(StatusEffectAttr, StatusEffect.BURN)
      .target(MoveTarget.ALL_NEAR_ENEMIES)
      .triageMove(),
    new AttackMove(Moves.SYRUP_BOMB, Type.GRASS, MoveCategory.SPECIAL, 60, 85, 10, -1, 0, 9)
      .attr(StatChangeAttr, BattleStat.SPD, -1) //Temporary
      .ballBombMove()
      .partial(),
    new AttackMove(Moves.IVY_CUDGEL, Type.GRASS, MoveCategory.PHYSICAL, 100, 100, 10, -1, 0, 9)
      .attr(IvyCudgelTypeAttr)
      .attr(HighCritAttr)
      .makesContact(false),
    new AttackMove(Moves.ELECTRO_SHOT, Type.ELECTRIC, MoveCategory.SPECIAL, 130, 100, 10, 100, 0, 9)
      .attr(ElectroShotChargeAttr)
      .ignoresVirtual(),
    new AttackMove(Moves.TERA_STARSTORM, Type.NORMAL, MoveCategory.SPECIAL, 120, 100, 5, -1, 0, 9)
      .attr(TeraBlastCategoryAttr)
      .partial(),
    new AttackMove(Moves.FICKLE_BEAM, Type.DRAGON, MoveCategory.SPECIAL, 80, 100, 5, 30, 0, 9)
      .attr(PreMoveMessageAttr, doublePowerChanceMessageFunc)
      .attr(DoublePowerChanceAttr),
    new SelfStatusMove(Moves.BURNING_BULWARK, Type.FIRE, -1, 10, -1, 4, 9)
      .attr(ProtectAttr, BattlerTagType.BURNING_BULWARK),
    new AttackMove(Moves.THUNDERCLAP, Type.ELECTRIC, MoveCategory.SPECIAL, 70, 100, 5, -1, 1, 9)
      .condition((user, target, move) => user.scene.currentBattle.turnCommands[target.getBattlerIndex()]?.command === Command.FIGHT && !target.turnData.acted && allMoves[user.scene.currentBattle.turnCommands[target.getBattlerIndex()]?.move?.move!].category !== MoveCategory.STATUS), // TODO: is this bang correct?
    new AttackMove(Moves.MIGHTY_CLEAVE, Type.ROCK, MoveCategory.PHYSICAL, 95, 100, 5, -1, 0, 9)
      .slicingMove()
      .ignoresProtect(),
    new AttackMove(Moves.TACHYON_CUTTER, Type.STEEL, MoveCategory.SPECIAL, 50, -1, 10, -1, 0, 9)
      .attr(MultiHitAttr, MultiHitType._2)
      .slicingMove(),
    new AttackMove(Moves.HARD_PRESS, Type.STEEL, MoveCategory.PHYSICAL, -1, 100, 10, -1, 0, 9)
      .attr(OpponentHighHpPowerAttr, 100),
    new StatusMove(Moves.DRAGON_CHEER, Type.DRAGON, -1, 15, -1, 0, 9)
      .attr(AddBattlerTagAttr, BattlerTagType.CRIT_BOOST, false, true)
      .target(MoveTarget.NEAR_ALLY)
      .partial(),
    new AttackMove(Moves.ALLURING_VOICE, Type.FAIRY, MoveCategory.SPECIAL, 80, 100, 10, -1, 0, 9)
      .soundBased()
      .partial(),
    new AttackMove(Moves.TEMPER_FLARE, Type.FIRE, MoveCategory.PHYSICAL, 75, 100, 10, -1, 0, 9)
      .attr(MovePowerMultiplierAttr, (user, target, move) => user.getLastXMoves(2)[1]?.result === MoveResult.MISS || user.getLastXMoves(2)[1]?.result === MoveResult.FAIL ? 2 : 1),
    new AttackMove(Moves.SUPERCELL_SLAM, Type.ELECTRIC, MoveCategory.PHYSICAL, 100, 95, 15, -1, 0, 9)
      .attr(MissEffectAttr, crashDamageFunc)
      .attr(NoEffectAttr, crashDamageFunc)
      .recklessMove(),
    new AttackMove(Moves.PSYCHIC_NOISE, Type.PSYCHIC, MoveCategory.SPECIAL, 75, 100, 10, -1, 0, 9)
      .soundBased()
      .partial(),
    new AttackMove(Moves.UPPER_HAND, Type.FIGHTING, MoveCategory.PHYSICAL, 65, 100, 15, 100, 3, 9)
      .attr(FlinchAttr)
      .condition((user, target, move) => user.scene.currentBattle.turnCommands[target.getBattlerIndex()]?.command === Command.FIGHT && !target.turnData.acted && allMoves[user.scene.currentBattle.turnCommands[target.getBattlerIndex()]?.move?.move!].category !== MoveCategory.STATUS && allMoves[user.scene.currentBattle.turnCommands[target.getBattlerIndex()]?.move?.move!].priority > 0 ) // TODO: is this bang correct?
      //TODO: Should also apply when target move priority increased by ability ex. gale wings
      .partial(),
    new AttackMove(Moves.MALIGNANT_CHAIN, Type.POISON, MoveCategory.SPECIAL, 100, 100, 5, 50, 0, 9)
      .attr(StatusEffectAttr, StatusEffect.TOXIC)
  );
  allMoves.map(m => {
    if (m.getAttrs(StatChangeAttr).some(a => a.selfTarget && a.levels < 0)) {
      selfStatLowerMoves.push(m.id);
    }
  });
}<|MERGE_RESOLUTION|>--- conflicted
+++ resolved
@@ -5497,11 +5497,7 @@
         return false;
       }
 
-<<<<<<< HEAD
-      if (user.getMoveset().find(m => m?.moveId === sketchableMove.move)) {
-=======
-      if (user.getMoveset().find(m => m.moveId === targetMove.move)) {
->>>>>>> 9eadce80
+      if (user.getMoveset().find(m => m?.moveId === targetMove.move)) {
         return false;
       }
 
