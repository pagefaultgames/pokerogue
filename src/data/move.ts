import { Moves } from "./enums/moves";
import { ChargeAnim, MoveChargeAnim, initMoveAnim, loadMoveAnimAssets } from "./battle-anims";
import { BattleEndPhase, MovePhase, NewBattlePhase, PartyEffectPhase, PartyStatusCurePhase, PokemonHealPhase, StatChangePhase, SwitchSummonPhase } from "../phases";
import { BattleStat, getBattleStatName } from "./battle-stat";
import { EncoreTag } from "./battler-tags";
import { BattlerTagType } from "./enums/battler-tag-type";
import { getPokemonMessage } from "../messages";
import Pokemon, { AttackMoveResult, EnemyPokemon, HitResult, MoveResult, PlayerPokemon, PokemonMove, TurnMove } from "../field/pokemon";
import { StatusEffect, getStatusEffectHealText } from "./status-effect";
import { Type } from "./type";
import * as Utils from "../utils";
import { WeatherType } from "./weather";
import { ArenaTagSide, ArenaTrapTag } from "./arena-tag";
import { ArenaTagType } from "./enums/arena-tag-type";
import { UnswappableAbilityAbAttr, UncopiableAbilityAbAttr, UnsuppressableAbilityAbAttr, NoTransformAbilityAbAttr, BlockRecoilDamageAttr, BlockOneHitKOAbAttr, IgnoreContactAbAttr, MaxMultiHitAbAttr, applyAbAttrs, BlockNonDirectDamageAbAttr, applyPreSwitchOutAbAttrs, PreSwitchOutAbAttr, applyPostDefendAbAttrs, PostDefendContactApplyStatusEffectAbAttr, MoveAbilityBypassAbAttr, ReverseDrainAbAttr, FieldPreventExplosiveMovesAbAttr, ForceSwitchOutImmunityAbAttr } from "./ability";
import { Abilities } from "./enums/abilities";
import { allAbilities } from './ability';
import { PokemonHeldItemModifier } from "../modifier/modifier";
import { BattlerIndex } from "../battle";
import { Stat } from "./pokemon-stat";
import { TerrainType } from "./terrain";
import { SpeciesFormChangeActiveTrigger } from "./pokemon-forms";
import { Species } from "./enums/species";
import { ModifierPoolType } from "#app/modifier/modifier-type";
import { Command } from "../ui/command-ui-handler";
import { Biome } from "./enums/biome";
import i18next, { Localizable } from '../plugins/i18n';

export enum MoveCategory {
  PHYSICAL,
  SPECIAL,
  STATUS
}

export enum MoveTarget {
  USER,
  OTHER,
  ALL_OTHERS,
  NEAR_OTHER,
  ALL_NEAR_OTHERS,
  NEAR_ENEMY,
  ALL_NEAR_ENEMIES,
  RANDOM_NEAR_ENEMY,
  ALL_ENEMIES,
  ATTACKER,
  NEAR_ALLY,
  ALLY,
  USER_OR_NEAR_ALLY,
  USER_AND_ALLIES,
  ALL,
  USER_SIDE,
  ENEMY_SIDE,
  BOTH_SIDES,
  PARTY
}

export enum MoveFlags {
  NONE              = 0,
  MAKES_CONTACT     = 1 << 0,
  IGNORE_PROTECT    = 1 << 1,
  IGNORE_VIRTUAL    = 1 << 2,
  SOUND_BASED       = 1 << 3,
  HIDE_USER         = 1 << 4,
  HIDE_TARGET       = 1 << 5,
  BITING_MOVE       = 1 << 6,
  PULSE_MOVE        = 1 << 7,
  PUNCHING_MOVE     = 1 << 8,
  SLICING_MOVE      = 1 << 9,
  /** 
   * Indicates a move should be affected by {@link Abilities.RECKLESS}
   * @see {@link Move.recklessMove()}
   */
  RECKLESS_MOVE     = 1 << 10,
  BALLBOMB_MOVE     = 1 << 11,
  POWDER_MOVE       = 1 << 12,
  DANCE_MOVE        = 1 << 13,
  WIND_MOVE         = 1 << 14,
  TRIAGE_MOVE       = 1 << 15,
  IGNORE_ABILITIES  = 1 << 16,
}

type MoveConditionFunc = (user: Pokemon, target: Pokemon, move: Move) => boolean;
type UserMoveConditionFunc = (user: Pokemon, move: Move) => boolean;

export default class Move implements Localizable {
  public id: Moves;
  public name: string;
  public type: Type;
  public category: MoveCategory;
  public moveTarget: MoveTarget;
  public power: integer;
  public accuracy: integer;
  public pp: integer;
  public effect: string;
  public chance: integer;
  public priority: integer;
  public generation: integer;
  public attrs: MoveAttr[];
  private conditions: MoveCondition[];
  private flags: integer;
  private nameAppend: string;

  constructor(id: Moves, type: Type, category: MoveCategory, defaultMoveTarget: MoveTarget, power: integer, accuracy: integer, pp: integer, chance: integer, priority: integer, generation: integer) {
    this.id = id;

    this.nameAppend = '';
    this.type = type;
    this.category = category;
    this.moveTarget = defaultMoveTarget;
    this.power = power;
    this.accuracy = accuracy;
    this.pp = pp;
    this.chance = chance;
    this.priority = priority;
    this.generation = generation;

    this.attrs = [];
    this.conditions = [];

    this.flags = 0;
    if (defaultMoveTarget === MoveTarget.USER)
      this.setFlag(MoveFlags.IGNORE_PROTECT, true);
    if (category === MoveCategory.PHYSICAL)
      this.setFlag(MoveFlags.MAKES_CONTACT, true);

    this.localize();
  }

  localize(): void {
    const i18nKey = Moves[this.id].split('_').filter(f => f).map((f, i) => i ? `${f[0]}${f.slice(1).toLowerCase()}` : f.toLowerCase()).join('') as unknown as string;

    this.name = this.id ? `${i18next.t(`move:${i18nKey}.name`).toString()}${this.nameAppend}` : '';
    this.effect = this.id ? `${i18next.t(`move:${i18nKey}.effect`).toString()}${this.nameAppend}` : '';
  }

  getAttrs(attrType: { new(...args: any[]): MoveAttr }): MoveAttr[] {
    return this.attrs.filter(a => a instanceof attrType);
  }

  findAttr(attrPredicate: (attr: MoveAttr) => boolean): MoveAttr {
    return this.attrs.find(attrPredicate);
  }

  attr<T extends new (...args: any[]) => MoveAttr>(AttrType: T, ...args: ConstructorParameters<T>): this {
    const attr = new AttrType(...args);
    this.attrs.push(attr);
    let attrCondition = attr.getCondition();
    if (attrCondition) {
      if (typeof attrCondition === 'function')
        attrCondition = new MoveCondition(attrCondition);
      this.conditions.push(attrCondition);
    }

    return this;
  }

  addAttr(attr: MoveAttr): this {
    this.attrs.push(attr);
    let attrCondition = attr.getCondition();
    if (attrCondition) {
      if (typeof attrCondition === 'function')
        attrCondition = new MoveCondition(attrCondition);
      this.conditions.push(attrCondition);
    }

    return this;
  }

  target(moveTarget: MoveTarget): this {
    this.moveTarget = moveTarget;
    return this;
  }

  hasFlag(flag: MoveFlags): boolean {
    return !!(this.flags & flag);
  }

  isMultiTarget(): boolean {
    switch (this.moveTarget) {
      case MoveTarget.ALL_OTHERS:
      case MoveTarget.ALL_NEAR_OTHERS:
      case MoveTarget.ALL_NEAR_ENEMIES:
      case MoveTarget.ALL_ENEMIES:
      case MoveTarget.USER_AND_ALLIES:
      case MoveTarget.ALL:
      case MoveTarget.USER_SIDE:
      case MoveTarget.ENEMY_SIDE:
      case MoveTarget.BOTH_SIDES:
        return true;
    }
    return false;
  }

  isTypeImmune(type: Type): boolean {
    switch (type) {
      case Type.GRASS:
        if (this.hasFlag(MoveFlags.POWDER_MOVE))
          return true;
        break;
    }
    return false;
  }

  condition(condition: MoveCondition | MoveConditionFunc): this {
    if (typeof condition === 'function')
      condition = new MoveCondition(condition as MoveConditionFunc);
    this.conditions.push(condition);

    return this;
  }
  
  partial(): this {
    this.nameAppend += ' (P)';
    return this;
  }

  unimplemented(): this {
    this.nameAppend += ' (N)';
    return this;
  }

  private setFlag(flag: MoveFlags, on: boolean): void {
    if (on)
      this.flags |= flag;
    else
      this.flags ^= flag;
  }

  makesContact(makesContact?: boolean): this {
    this.setFlag(MoveFlags.MAKES_CONTACT, makesContact);
    return this;
  }

  ignoresProtect(ignoresProtect?: boolean): this {
    this.setFlag(MoveFlags.IGNORE_PROTECT, ignoresProtect);
    return this;
  }

  ignoresVirtual(ignoresVirtual?: boolean): this {
    this.setFlag(MoveFlags.IGNORE_VIRTUAL, ignoresVirtual);
    return this;
  }

  soundBased(soundBased?: boolean): this {
    this.setFlag(MoveFlags.SOUND_BASED, soundBased);
    return this;
  }

  hidesUser(hidesUser?: boolean): this {
    this.setFlag(MoveFlags.HIDE_USER, hidesUser);
    return this;
  }

  hidesTarget(hidesTarget?: boolean): this {
    this.setFlag(MoveFlags.HIDE_TARGET, hidesTarget);
    return this;
  }

  bitingMove(bitingMove?: boolean): this {
    this.setFlag(MoveFlags.BITING_MOVE, bitingMove);
    return this;
  }

  pulseMove(pulseMove?: boolean): this {
    this.setFlag(MoveFlags.PULSE_MOVE, pulseMove);
    return this;
  }

  punchingMove(punchingMove?: boolean): this {
    this.setFlag(MoveFlags.PUNCHING_MOVE, punchingMove);
    return this;
  }

  slicingMove(slicingMove?: boolean): this {
    this.setFlag(MoveFlags.SLICING_MOVE, slicingMove);
    return this;
  }

  /**
   * Sets the {@link MoveFlags.RECKLESS_MOVE} flag for the calling Move
   * @see {@link Abilities.RECKLESS}
   * @param {boolean} recklessMove The value to set the flag to
   * @returns {Move} The {@link Move} that called this function
   */
  recklessMove(recklessMove?: boolean): this {
    this.setFlag(MoveFlags.RECKLESS_MOVE, recklessMove);
    return this;
  }

  ballBombMove(ballBombMove?: boolean): this {
    this.setFlag(MoveFlags.BALLBOMB_MOVE, ballBombMove);
    return this;
  }

  powderMove(powderMove?: boolean): this {
    this.setFlag(MoveFlags.POWDER_MOVE, powderMove);
    return this;
  }

  danceMove(danceMove?: boolean): this {
    this.setFlag(MoveFlags.DANCE_MOVE, danceMove);
    return this;
  }

  windMove(windMove?: boolean): this {
    this.setFlag(MoveFlags.WIND_MOVE, windMove);
    return this;
  }

  triageMove(triageMove?: boolean): this {
    this.setFlag(MoveFlags.TRIAGE_MOVE, triageMove);
    return this;
  }

  ignoresAbilities(ignoresAbilities?: boolean): this {
    this.setFlag(MoveFlags.IGNORE_ABILITIES, ignoresAbilities);
    return this;
  }

  checkFlag(flag: MoveFlags, user: Pokemon, target: Pokemon): boolean {
    switch (flag) {
      case MoveFlags.MAKES_CONTACT:
        if (user.hasAbilityWithAttr(IgnoreContactAbAttr))
          return false;
        break;
      case MoveFlags.IGNORE_ABILITIES:
        if (user.hasAbilityWithAttr(MoveAbilityBypassAbAttr)) {
          const abilityEffectsIgnored = new Utils.BooleanHolder(false);
          applyAbAttrs(MoveAbilityBypassAbAttr, user, abilityEffectsIgnored, this);
          if (abilityEffectsIgnored.value)
            return true;
        }
    }

    return !!(this.flags & flag);
  }

  applyConditions(user: Pokemon, target: Pokemon, move: Move): boolean {
    for (let condition of this.conditions) {
      if (!condition.apply(user, target, move))
        return false;
    }

    return true;
  }

  getFailedText(user: Pokemon, target: Pokemon, move: Move, cancelled: Utils.BooleanHolder): string | null {
    for (let attr of this.attrs) {
      let failedText = attr.getFailedText(user, target, move, cancelled);
      if (failedText !== null)
        return failedText;
    }
    return null;
  }

  getUserBenefitScore(user: Pokemon, target: Pokemon, move: Move): integer {
    let score = 0;

    for (let attr of this.attrs)
      score += attr.getUserBenefitScore(user, target, move);

    for (let condition of this.conditions)
      score += condition.getUserBenefitScore(user, target, move);

    return score;
  }

  getTargetBenefitScore(user: Pokemon, target: Pokemon, move: Move): integer {
    let score = 0;

    for (let attr of this.attrs)
      score += attr.getTargetBenefitScore(user, !attr.selfTarget ? target : user, move) * (target !== user && attr.selfTarget ? -1 : 1);

    return score;
  }
}

export class AttackMove extends Move {
  constructor(id: Moves, type: Type, category: MoveCategory, power: integer, accuracy: integer, pp: integer, chance: integer, priority: integer, generation: integer) {
    super(id, type, category, MoveTarget.NEAR_OTHER, power, accuracy, pp, chance, priority, generation);
  }

  getTargetBenefitScore(user: Pokemon, target: Pokemon, move: Move): integer {
    let ret = super.getTargetBenefitScore(user, target, move);

    let attackScore = 0;

    const effectiveness = target.getAttackTypeEffectiveness(this.type, user);
    attackScore = Math.pow(effectiveness - 1, 2) * effectiveness < 1 ? -2 : 2;
    if (attackScore) {
      if (this.category === MoveCategory.PHYSICAL) {
        const atk = new Utils.IntegerHolder(user.getBattleStat(Stat.ATK, target));
        applyMoveAttrs(VariableAtkAttr, user, target, move, atk);
        if (atk.value > user.getBattleStat(Stat.SPATK, target)) {
          const statRatio = user.getBattleStat(Stat.SPATK, target) / atk.value;
          if (statRatio <= 0.75)
            attackScore *= 2;
          else if (statRatio <= 0.875)
            attackScore *= 1.5;
        }
      } else {
        const spAtk = new Utils.IntegerHolder(user.getBattleStat(Stat.SPATK, target));
        applyMoveAttrs(VariableAtkAttr, user, target, move, spAtk);
        if (spAtk.value > user.getBattleStat(Stat.ATK, target)) {
          const statRatio = user.getBattleStat(Stat.ATK, target) / spAtk.value;
          if (statRatio <= 0.75)
            attackScore *= 2;
          else if (statRatio <= 0.875)
            attackScore *= 1.5;
        }
      }

      const power = new Utils.NumberHolder(this.power);
      applyMoveAttrs(VariablePowerAttr, user, target, move, power);

      attackScore += Math.floor(power.value / 5);
    }

    ret -= attackScore;

    return ret;
  }
}

export class StatusMove extends Move {
  constructor(id: Moves, type: Type, accuracy: integer, pp: integer, chance: integer, priority: integer, generation: integer) {
    super(id, type, MoveCategory.STATUS, MoveTarget.NEAR_OTHER, -1, accuracy, pp, chance, priority, generation);
  }
}

export class SelfStatusMove extends Move {
  constructor(id: Moves, type: Type, accuracy: integer, pp: integer, chance: integer, priority: integer, generation: integer) {
    super(id, type, MoveCategory.STATUS, MoveTarget.USER, -1, accuracy, pp, chance, priority, generation);
  }
}

export abstract class MoveAttr {
  public selfTarget: boolean;

  constructor(selfTarget: boolean = false) {
    this.selfTarget = selfTarget;
  }

  apply(user: Pokemon, target: Pokemon, move: Move, args: any[]): boolean | Promise<boolean> {
    return true;
  }

  getCondition(): MoveCondition | MoveConditionFunc {
    return null;
  }

  getFailedText(user: Pokemon, target: Pokemon, move: Move, cancelled: Utils.BooleanHolder): string | null {
    return null;
  }

  getUserBenefitScore(user: Pokemon, target: Pokemon, move: Move): integer {
    return 0;
  }

  getTargetBenefitScore(user: Pokemon, target: Pokemon, move: Move): integer {
    return 0;
  }
}

export enum MoveEffectTrigger {
  PRE_APPLY,
  POST_APPLY,
  HIT,
  /** Triggers one time after all target effects have applied */
  POST_TARGET,
}

export class MoveEffectAttr extends MoveAttr {
  public trigger: MoveEffectTrigger;
  public firstHitOnly: boolean;

  constructor(selfTarget?: boolean, trigger?: MoveEffectTrigger, firstHitOnly: boolean = false) {
    super(selfTarget);
    this.trigger = trigger !== undefined ? trigger : MoveEffectTrigger.POST_APPLY;
    this.firstHitOnly = firstHitOnly;
  }

  canApply(user: Pokemon, target: Pokemon, move: Move, args: any[]) {
    return !!(this.selfTarget ? user.hp && !user.getTag(BattlerTagType.FRENZY) : target.hp)
      && (this.selfTarget || !target.getTag(BattlerTagType.PROTECTED) || move.hasFlag(MoveFlags.IGNORE_PROTECT));
  }

  apply(user: Pokemon, target: Pokemon, move: Move, args: any[]): boolean | Promise<boolean> {
    return this.canApply(user, target, move, args); 
  }
}

export class PreMoveMessageAttr extends MoveAttr {
  private message: string | ((user: Pokemon, target: Pokemon, move: Move) => string);

  constructor(message: string | ((user: Pokemon, target: Pokemon, move: Move) => string)) {
    super();
    this.message = message;
  }

  apply(user: Pokemon, target: Pokemon, move: Move, args: any[]): boolean {
    const message = typeof this.message === 'string'
      ? this.message as string
      : this.message(user, target, move);
    if (message) {
      user.scene.queueMessage(message, 500);
      return true;
    }
    return false;
  }
}

export class StatusMoveTypeImmunityAttr extends MoveAttr {
  public immuneType: Type;

  constructor(immuneType: Type) {
    super(false);

    this.immuneType = immuneType;
  }
}

export class IgnoreOpponentStatChangesAttr extends MoveAttr {
  apply(user: Pokemon, target: Pokemon, move: Move, args: any[]): boolean {
    (args[0] as Utils.IntegerHolder).value = 0;

    return true;
  }
}

export class HighCritAttr extends MoveAttr {
  apply(user: Pokemon, target: Pokemon, move: Move, args: any[]): boolean {
    (args[0] as Utils.IntegerHolder).value++;

    return true;
  }

  getUserBenefitScore(user: Pokemon, target: Pokemon, move: Move): integer {
    return 3;
  }
}

export class CritOnlyAttr extends MoveAttr {
  apply(user: Pokemon, target: Pokemon, move: Move, args: any[]): boolean {
    (args[0] as Utils.BooleanHolder).value = true;

    return true;
  }

  getUserBenefitScore(user: Pokemon, target: Pokemon, move: Move): integer {
    return 5;
  }
}

export class FixedDamageAttr extends MoveAttr {
  private damage: integer;

  constructor(damage: integer) {
    super();

    this.damage = damage;
  }

  apply(user: Pokemon, target: Pokemon, move: Move, args: any[]): boolean {
    (args[0] as Utils.IntegerHolder).value = this.getDamage(user, target, move);

    return true;
  }

  getDamage(user: Pokemon, target: Pokemon, move: Move): integer {
    return this.damage;
  }
}

export class UserHpDamageAttr extends FixedDamageAttr {
  constructor() {
    super(0);
  }

  apply(user: Pokemon, target: Pokemon, move: Move, args: any[]): boolean {
    (args[0] as Utils.IntegerHolder).value = user.hp;

    return true;
  }
}

export class TargetHalfHpDamageAttr extends FixedDamageAttr {
  constructor() {
    super(0);
  }

  apply(user: Pokemon, target: Pokemon, move: Move, args: any[]): boolean {
    (args[0] as Utils.IntegerHolder).value = Math.max(Math.floor(target.hp / 2), 1);

    return true;
  }

  getTargetBenefitScore(user: Pokemon, target: Pokemon, move: Move): number {
    return target.getHpRatio() > 0.5 ? Math.floor(((target.getHpRatio() - 0.5) * -24) + 4) : -20;
  }
}

export class MatchHpAttr extends FixedDamageAttr {
  constructor() {
    super(0);
  }

  apply(user: Pokemon, target: Pokemon, move: Move, args: any[]): boolean { 
    (args[0] as Utils.IntegerHolder).value = target.hp - user.hp;

    return true;
  } 
  
  getCondition(): MoveConditionFunc {
    return (user, target, move) => user.hp <= target.hp;
  }
  
  // TODO
  /*getUserBenefitScore(user: Pokemon, target: Pokemon, move: Move): integer {
    return 0;
  }*/
}

type MoveFilter = (move: Move) => boolean;

export class CounterDamageAttr extends FixedDamageAttr {
  private moveFilter: MoveFilter;
  private multiplier: number;

  constructor(moveFilter: MoveFilter, multiplier: integer) {
    super(0);

    this.moveFilter = moveFilter;
    this.multiplier = multiplier;
  }

  apply(user: Pokemon, target: Pokemon, move: Move, args: any[]): boolean {
    const damage = user.turnData.attacksReceived.filter(ar => this.moveFilter(allMoves[ar.move])).reduce((total: integer, ar: AttackMoveResult) => total + ar.damage, 0);
    (args[0] as Utils.IntegerHolder).value = Math.floor(Math.max(damage * this.multiplier, 1));

    return true;
  }

  getCondition(): MoveConditionFunc {
    return (user, target, move) => !!user.turnData.attacksReceived.filter(ar => this.moveFilter(allMoves[ar.move])).length;
  }
}

export class LevelDamageAttr extends FixedDamageAttr {
  constructor() {
    super(0);
  }

  getDamage(user: Pokemon, target: Pokemon, move: Move): number {
    return user.level;
  }
}

export class RandomLevelDamageAttr extends FixedDamageAttr {
  constructor() {
    super(0);
  }

  getDamage(user: Pokemon, target: Pokemon, move: Move): number {
    return Math.max(Math.floor(user.level * (user.randSeedIntRange(50, 150) * 0.01)), 1);
  }
}

export class ModifiedDamageAttr extends MoveAttr {
  apply(user: Pokemon, target: Pokemon, move: Move, args: any[]): boolean {
    const initialDamage = args[0] as Utils.IntegerHolder;
    initialDamage.value = this.getModifiedDamage(user, target, move, initialDamage.value);

    return true;
  }

  getModifiedDamage(user: Pokemon, target: Pokemon, move: Move, damage: integer): integer {
    return damage;
  }
}

export class SurviveDamageAttr extends ModifiedDamageAttr {
  getModifiedDamage(user: Pokemon, target: Pokemon, move: Move, damage: number): number {
    return Math.min(damage, target.hp - 1);
  }

  getCondition(): MoveConditionFunc {
    return (user, target, move) => target.hp > 1;
  }
  
  getUserBenefitScore(user: Pokemon, target: Pokemon, move: Move): integer {
    return target.hp > 1 ? 0 : -20;
  }
}

export class RecoilAttr extends MoveEffectAttr {
  private useHp: boolean;
  private damageRatio: number;
  private unblockable: boolean;

  constructor(useHp: boolean = false, damageRatio: number = 0.25, unblockable: boolean = false) {
    super(true);

    this.useHp = useHp;
    this.damageRatio = damageRatio;
    this.unblockable = unblockable;
  }

  apply(user: Pokemon, target: Pokemon, move: Move, args: any[]): boolean {
    if (!super.apply(user, target, move, args))
      return false;

    const cancelled = new Utils.BooleanHolder(false);
    if (!this.unblockable)
      applyAbAttrs(BlockRecoilDamageAttr, user, cancelled);

    if (cancelled.value)
      return false;

    const recoilDamage = Math.max(Math.floor((!this.useHp ? user.turnData.damageDealt : user.getMaxHp()) * this.damageRatio),
      user.turnData.damageDealt ? 1 : 0);
    if (!recoilDamage)
      return false;

    applyAbAttrs(BlockNonDirectDamageAbAttr, user, cancelled);
    if (cancelled.value)
      return false;
      
    user.damageAndUpdate(recoilDamage, HitResult.OTHER, false, true, true);
    user.scene.queueMessage(getPokemonMessage(user, ' is hit\nwith recoil!'));
	user.turnData.damageTaken += recoilDamage;

    return true;
  }

  getUserBenefitScore(user: Pokemon, target: Pokemon, move: Move): integer {
    return Math.floor((move.power / 5) / -4);
  }
}

export class SacrificialAttr extends MoveEffectAttr {
  constructor() {
    super(true, MoveEffectTrigger.PRE_APPLY);
  }

  apply(user: Pokemon, target: Pokemon, move: Move, args: any[]): boolean {
    if (!super.apply(user, target, move, args))
      return false;

    user.damageAndUpdate(user.hp, HitResult.OTHER, false, true, true);
	user.turnData.damageTaken += user.hp;

    return true;
  }

  getUserBenefitScore(user: Pokemon, target: Pokemon, move: Move): integer {
    if (user.isBoss())
      return -20;
    return Math.ceil(((1 - user.getHpRatio()) * 10 - 10) * (target.getAttackTypeEffectiveness(move.type, user) - 0.5));
  }
}

/**
 * Attribute used for moves which cut the user's Max HP in half.
 * Triggers using POST_TARGET.
 */
export class HalfSacrificialAttr extends MoveEffectAttr {
  constructor() {
    super(true, MoveEffectTrigger.POST_TARGET);
  }

  /**
   * Cut's the user's Max HP in half and displays the appropriate recoil message
   * @param user Pokemon that used the move
   * @param target N/A
   * @param move Move with this attribute
   * @param args N/A
   * @returns true if the function succeeds
   */
  apply(user: Pokemon, target: Pokemon, move: Move, args: any[]): boolean {
    if (!super.apply(user, target, move, args))
      return false;

    const cancelled = new Utils.BooleanHolder(false);
    // Check to see if the Pokemon has an ability that blocks non-direct damage
    applyAbAttrs(BlockNonDirectDamageAbAttr, user, cancelled);
    if (!cancelled.value){
      user.damageAndUpdate(Math.ceil(user.getMaxHp()/2), HitResult.OTHER, false, true, true);
      user.scene.queueMessage(getPokemonMessage(user, ' cut its own HP to power up its move!')); // Queue recoil message
    }    
    return true;
  }

  getUserBenefitScore(user: Pokemon, target: Pokemon, move: Move): integer {
    if (user.isBoss())
      return -10;
    return Math.ceil(((1 - user.getHpRatio()/2) * 10 - 10) * (target.getAttackTypeEffectiveness(move.type, user) - 0.5));
  }
}

export enum MultiHitType {
  _2,
  _2_TO_5,
  _3,
  _3_INCR,
  _1_TO_10,
}

export class HealAttr extends MoveEffectAttr {
  private healRatio: number;
  private showAnim: boolean;

  constructor(healRatio?: number, showAnim?: boolean, selfTarget?: boolean) {
    super(selfTarget === undefined || selfTarget);

    this.healRatio = healRatio || 1;
    this.showAnim = !!showAnim;
  }

  apply(user: Pokemon, target: Pokemon, move: Move, args: any[]): boolean {
    this.addHealPhase(this.selfTarget ? user : target, this.healRatio);
    return true;
  }

  addHealPhase(target: Pokemon, healRatio: number) {
    target.scene.unshiftPhase(new PokemonHealPhase(target.scene, target.getBattlerIndex(),
      Math.max(Math.floor(target.getMaxHp() * healRatio), 1), getPokemonMessage(target, ' regained\nhealth!'), true, !this.showAnim));
  }

  getTargetBenefitScore(user: Pokemon, target: Pokemon, move: Move): integer {
    let score = ((1 - (this.selfTarget ? user : target).getHpRatio()) * 20) - this.healRatio * 10;
    return Math.round(score / (1 - this.healRatio / 2));
  }
}

/**
 * Cures the user's party of non-volatile status conditions, ie. Heal Bell, Aromatherapy
 * @param {string} message Message to display after using move
 * @param {Abilities} abilityCondition Skips mons with this ability, ie. Soundproof
 */
export class PartyStatusCureAttr extends MoveEffectAttr {
  private message: string;
  private abilityCondition: Abilities;

  constructor(message: string, abilityCondition: Abilities) {
    super();

    this.message = message;
    this.abilityCondition = abilityCondition;
  }

  apply(user: Pokemon, target: Pokemon, move: Move, args: any[]): boolean {
    if (!super.apply(user, target, move, args))
      return false;

    this.addPartyCurePhase(user);
  }

  addPartyCurePhase(user: Pokemon) {
    user.scene.unshiftPhase(new PartyStatusCurePhase(user.scene, user, this.message, this.abilityCondition));
  }
}

export class SacrificialFullRestoreAttr extends SacrificialAttr {
  constructor() {
    super();
  }

  apply(user: Pokemon, target: Pokemon, move: Move, args: any[]): boolean {
    if (!super.apply(user, target, move, args))
      return false;

    // We don't know which party member will be chosen, so pick the highest max HP in the party
    const maxPartyMemberHp = user.scene.getParty().map(p => p.getMaxHp()).reduce((maxHp: integer, hp: integer) => Math.max(hp, maxHp), 0);

    user.scene.pushPhase(new PokemonHealPhase(user.scene, user.getBattlerIndex(),
      maxPartyMemberHp, getPokemonMessage(user, '\'s Healing Wish\nwas granted!'), true, false, false, true), true);

    return true;
  }

  getUserBenefitScore(user: Pokemon, target: Pokemon, move: Move): integer {
    return -20;
  }

  getCondition(): MoveConditionFunc {
    return (user, target, move) => user.scene.getParty().filter(p => p.isActive()).length > user.scene.currentBattle.getBattlerCount();
  }
}

/**
 * Attribute used for moves which ignore type-based debuffs from weather, namely Hydro Steam.
 * Called during damage calculation after getting said debuff from getAttackTypeMultiplier in the Pokemon class.
 */
export class IgnoreWeatherTypeDebuffAttr extends MoveAttr {
  public weather: WeatherType;
  constructor(weather: WeatherType){
    super();
    this.weather = weather;
  }
  /**
   * Changes the type-based weather modifier if this move's power would be reduced by it
   * @param user Pokemon that used the move
   * @param target N/A
   * @param move Move with this attribute
   * @param args Utils.NumberHolder for arenaAttackTypeMultiplier
   * @returns true if the function succeeds
   */
  apply(user: Pokemon, target: Pokemon, move: Move, args: any[]): boolean {
    const weatherModifier=args[0] as Utils.NumberHolder;
    //If the type-based attack power modifier due to weather (e.g. Water moves in Sun) is below 1, set it to 1
    if (user.scene.arena.weather?.weatherType === this.weather)
      weatherModifier.value = Math.max(weatherModifier.value, 1);
    return true;
  }
}

export abstract class WeatherHealAttr extends HealAttr {
  constructor() {
    super(0.5);
  }

  apply(user: Pokemon, target: Pokemon, move: Move, args: any[]): boolean {
    let healRatio = 0.5;
    if (!user.scene.arena.weather?.isEffectSuppressed(user.scene)) {
      const weatherType = user.scene.arena.weather?.weatherType || WeatherType.NONE;
      healRatio = this.getWeatherHealRatio(weatherType);
    }
    this.addHealPhase(user, healRatio);
    return true;
  }

  abstract getWeatherHealRatio(weatherType: WeatherType): number;
}

export class PlantHealAttr extends WeatherHealAttr {
  getWeatherHealRatio(weatherType: WeatherType): number {
    switch (weatherType) {
      case WeatherType.SUNNY:
      case WeatherType.HARSH_SUN:
        return 2 / 3;
      case WeatherType.RAIN:
      case WeatherType.SANDSTORM:
      case WeatherType.HAIL:
      case WeatherType.SNOW:
      case WeatherType.HEAVY_RAIN:
        return 0.25;
      default:
        return 0.5;
    }
  }
}

export class SandHealAttr extends WeatherHealAttr {
  getWeatherHealRatio(weatherType: WeatherType): number {
    switch (weatherType) {
      case WeatherType.SANDSTORM:
        return 2 / 3;
      default:
        return 0.5;
    }
  }
}

export class HitHealAttr extends MoveEffectAttr {
  private healRatio: number;

  constructor(healRatio?: number) {
    super(true, MoveEffectTrigger.HIT);

    this.healRatio = healRatio || 0.5;
  }

  apply(user: Pokemon, target: Pokemon, move: Move, args: any[]): boolean {
    const healAmount = Math.max(Math.floor(user.turnData.damageDealt * this.healRatio), 1);
    const reverseDrain = user.hasAbilityWithAttr(ReverseDrainAbAttr);
    user.scene.unshiftPhase(new PokemonHealPhase(user.scene, user.getBattlerIndex(),
      !reverseDrain ? healAmount : healAmount * -1,
      !reverseDrain ? getPokemonMessage(target, ` had its\nenergy drained!`) : undefined,
      false, true));
    if (reverseDrain) user.turnData.damageTaken += healAmount;
    return true;
  }

  getUserBenefitScore(user: Pokemon, target: Pokemon, move: Move): integer {
    return Math.floor(Math.max((1 - user.getHpRatio()) - 0.33, 0) * ((move.power / 5) / 4));
  }
}

export class StrengthSapHealAttr extends MoveEffectAttr {
  constructor() {
    super(true, MoveEffectTrigger.HIT);
  }

  apply(user: Pokemon, target: Pokemon, move: Move, args: any[]): boolean {
    const healAmount = target.stats[Stat.ATK] * (Math.max(2, 2 + target.summonData.battleStats[BattleStat.ATK]) / Math.max(2, 2 - target.summonData.battleStats[BattleStat.ATK]));
    const reverseDrain = user.hasAbilityWithAttr(ReverseDrainAbAttr);
    user.scene.unshiftPhase(new PokemonHealPhase(user.scene, user.getBattlerIndex(),
      !reverseDrain ? healAmount : healAmount * -1,
      !reverseDrain ? getPokemonMessage(user, ` regained\nhealth!`) : undefined,
      false, true));
    return true;
  }
}

export class MultiHitAttr extends MoveAttr {
  private multiHitType: MultiHitType;

  constructor(multiHitType?: MultiHitType) {
    super();

    this.multiHitType = multiHitType !== undefined ? multiHitType : MultiHitType._2_TO_5;
  }

  apply(user: Pokemon, target: Pokemon, move: Move, args: any[]): boolean {
    let hitTimes: integer;
    const hitType = new Utils.IntegerHolder(this.multiHitType)
    applyMoveAttrs(ChangeMultiHitTypeAttr, user, target, move, hitType)
    switch (hitType.value) {
      case MultiHitType._2_TO_5:
        {
          const rand = user.randSeedInt(16);
          const hitValue = new Utils.IntegerHolder(rand);
          applyAbAttrs(MaxMultiHitAbAttr, user, null, hitValue);
          if (hitValue.value >= 10)
            hitTimes = 2;
          else if (hitValue.value >= 4)
            hitTimes = 3;
          else if (hitValue.value >= 2)
            hitTimes = 4;
          else
            hitTimes = 5;
        }
        break;
      case MultiHitType._2:
        hitTimes = 2;
        break;
      case MultiHitType._3:
        hitTimes = 3;
        break;
      case MultiHitType._3_INCR:
        hitTimes = 3;
        // TODO: Add power increase for every hit
        break;
      case MultiHitType._1_TO_10:
        {
          const rand = user.randSeedInt(90);
          const hitValue = new Utils.IntegerHolder(rand);
          applyAbAttrs(MaxMultiHitAbAttr, user, null, hitValue);
          if (hitValue.value >= 81)
            hitTimes = 1;
          else if (hitValue.value >= 73)
            hitTimes = 2;
          else if (hitValue.value >= 66)
            hitTimes = 3;
          else if (hitValue.value >= 60)
            hitTimes = 4;
          else if (hitValue.value >= 54)
            hitTimes = 5;
          else if (hitValue.value >= 49)
            hitTimes = 6;
          else if (hitValue.value >= 44)
            hitTimes = 7;
          else if (hitValue.value >= 40)
            hitTimes = 8;
          else if (hitValue.value >= 36)
            hitTimes = 9;
          else
            hitTimes = 10;
        }
        break;
    }
    (args[0] as Utils.IntegerHolder).value = hitTimes;
    return true;
  }

  getTargetBenefitScore(user: Pokemon, target: Pokemon, move: Move): number {
    return -5;
  }
}

export class ChangeMultiHitTypeAttr extends MoveAttr {
  apply(user: Pokemon, target: Pokemon, move: Move, args: any[]): boolean {
    //const hitType = args[0] as Utils.NumberHolder;
    return false;
  }
}

export class WaterShurikenMultiHitTypeAttr extends ChangeMultiHitTypeAttr {
  apply(user: Pokemon, target: Pokemon, move: Move, args: any[]): boolean {
    if (user.species.speciesId == Species.GRENINJA && user.hasAbility(Abilities.BATTLE_BOND) && user.formIndex == 2) {
      (args[0] as Utils.IntegerHolder).value = MultiHitType._3
      return true;
    }
    return false;
  }
}

export class StatusEffectAttr extends MoveEffectAttr {
  public effect: StatusEffect;
  public cureTurn: integer;
  public overrideStatus: boolean;

  constructor(effect: StatusEffect, selfTarget?: boolean, cureTurn?: integer, overrideStatus?: boolean) {
    super(selfTarget, MoveEffectTrigger.HIT);

    this.effect = effect;
    this.cureTurn = cureTurn;
    this.overrideStatus = !!overrideStatus;
  }

  apply(user: Pokemon, target: Pokemon, move: Move, args: any[]): boolean {
    const statusCheck = move.chance < 0 || move.chance === 100 || user.randSeedInt(100) < move.chance;
    if (statusCheck) {
      const pokemon = this.selfTarget ? user : target;
      if (pokemon.status) {
        if (this.overrideStatus)
          pokemon.resetStatus();
        else
          return false;
      }
      if (!pokemon.status || (pokemon.status.effect === this.effect && move.chance < 0))
        return pokemon.trySetStatus(this.effect, true, this.cureTurn);
    }
    return false;
  }

  getTargetBenefitScore(user: Pokemon, target: Pokemon, move: Move): number {
    return !(this.selfTarget ? user : target).status && (this.selfTarget ? user : target).canSetStatus(this.effect, true) ? Math.floor(move.chance * -0.1) : 0;
  }
}

export class MultiStatusEffectAttr extends StatusEffectAttr {
  public effects: StatusEffect[];

  constructor(effects: StatusEffect[], selfTarget?: boolean, cureTurn?: integer, overrideStatus?: boolean) {
    super(effects[0], selfTarget, cureTurn, overrideStatus);
    this.effects = effects;
  }

  apply(user: Pokemon, target: Pokemon, move: Move, args: any[]): boolean {
    this.effect = Utils.randSeedItem(this.effects);
    const result = super.apply(user, target, move, args);
    return result;
  }

  getTargetBenefitScore(user: Pokemon, target: Pokemon, move: Move): number {
    return !(this.selfTarget ? user : target).status && (this.selfTarget ? user : target).canSetStatus(this.effect, true) ? Math.floor(move.chance * -0.1) : 0;
  }
}

export class PsychoShiftEffectAttr extends MoveEffectAttr {
  constructor() {
    super(false, MoveEffectTrigger.HIT);
  }

  apply(user: Pokemon, target: Pokemon, move: Move, args: any[]): boolean {
    const statusToApply: StatusEffect = user.status?.effect;

    if (target.status) {
      return false;
    }
    if (!target.status || (target.status.effect === statusToApply && move.chance < 0)) {
      var statusAfflictResult = target.trySetStatus(statusToApply, true);
      if (statusAfflictResult) {
        user.scene.queueMessage(getPokemonMessage(user, getStatusEffectHealText(user.status.effect)));
        user.resetStatus();
        user.updateInfo();
      }
      return statusAfflictResult;
    }
    
    return false;
  }

  getTargetBenefitScore(user: Pokemon, target: Pokemon, move: Move): number {
    return !(this.selfTarget ? user : target).status && (this.selfTarget ? user : target).canSetStatus(user.status?.effect, true) ? Math.floor(move.chance * -0.1) : 0;
  }
}

export class StealHeldItemChanceAttr extends MoveEffectAttr {
  private chance: number;

  constructor(chance: number) {
    super(false, MoveEffectTrigger.HIT);
    this.chance = chance;
  }

  apply(user: Pokemon, target: Pokemon, move: Move, args: any[]): Promise<boolean> {
    return new Promise<boolean>(resolve => {
      const rand = Phaser.Math.RND.realInRange(0, 1);
      if (rand >= this.chance)
        return resolve(false);
      const heldItems = this.getTargetHeldItems(target).filter(i => i.getTransferrable(false));
      if (heldItems.length) {
        const poolType = target.isPlayer() ? ModifierPoolType.PLAYER : target.hasTrainer() ? ModifierPoolType.TRAINER : ModifierPoolType.WILD;
        const highestItemTier = heldItems.map(m => m.type.getOrInferTier(poolType)).reduce((highestTier, tier) => Math.max(tier, highestTier), 0);
        const tierHeldItems = heldItems.filter(m => m.type.getOrInferTier(poolType) === highestItemTier);
        const stolenItem = tierHeldItems[user.randSeedInt(tierHeldItems.length)];
        user.scene.tryTransferHeldItemModifier(stolenItem, user, false, false).then(success => {
          if (success)
            user.scene.queueMessage(getPokemonMessage(user, ` stole\n${target.name}'s ${stolenItem.type.name}!`));
          resolve(success);
        });
        return;
      }

      resolve(false);
    });
  }

  getTargetHeldItems(target: Pokemon): PokemonHeldItemModifier[] {
    return target.scene.findModifiers(m => m instanceof PokemonHeldItemModifier
      && (m as PokemonHeldItemModifier).pokemonId === target.id, target.isPlayer()) as PokemonHeldItemModifier[];
  }

  getUserBenefitScore(user: Pokemon, target: Pokemon, move: Move): number {
    const heldItems = this.getTargetHeldItems(target);
    return heldItems.length ? 5 : 0;
  }

  getTargetBenefitScore(user: Pokemon, target: Pokemon, move: Move): number {
    const heldItems = this.getTargetHeldItems(target);
    return heldItems.length ? -5 : 0;
  }
}

export class RemoveHeldItemAttr extends MoveEffectAttr {
  private chance: number;

  constructor(chance: number) {
    super(false, MoveEffectTrigger.HIT);
    this.chance = chance;
  }

  apply(user: Pokemon, target: Pokemon, move: Move, args: any[]): Promise<boolean> {
    return new Promise<boolean>(resolve => {
      const rand = Phaser.Math.RND.realInRange(0, 1);
      if (rand >= this.chance)
        return resolve(false);
      const heldItems = this.getTargetHeldItems(target).filter(i => i.getTransferrable(false));
      if (heldItems.length) {
        const poolType = target.isPlayer() ? ModifierPoolType.PLAYER : target.hasTrainer() ? ModifierPoolType.TRAINER : ModifierPoolType.WILD;
        const highestItemTier = heldItems.map(m => m.type.getOrInferTier(poolType)).reduce((highestTier, tier) => Math.max(tier, highestTier), 0);
        const tierHeldItems = heldItems.filter(m => m.type.getOrInferTier(poolType) === highestItemTier);
        const stolenItem = tierHeldItems[user.randSeedInt(tierHeldItems.length)];
        user.scene.tryTransferHeldItemModifier(stolenItem, user, false, false).then(success => {
          if (success)
            user.scene.queueMessage(getPokemonMessage(user, ` knocked off\n${target.name}'s ${stolenItem.type.name}!`));
          resolve(success);
        });
        return;
      }

      resolve(false);
    });
  }

  getTargetHeldItems(target: Pokemon): PokemonHeldItemModifier[] {
    return target.scene.findModifiers(m => m instanceof PokemonHeldItemModifier
      && (m as PokemonHeldItemModifier).pokemonId === target.id, target.isPlayer()) as PokemonHeldItemModifier[];
  }

  getUserBenefitScore(user: Pokemon, target: Pokemon, move: Move): number {
    const heldItems = this.getTargetHeldItems(target);
    return heldItems.length ? 5 : 0;
  }

  getTargetBenefitScore(user: Pokemon, target: Pokemon, move: Move): number {
    const heldItems = this.getTargetHeldItems(target);
    return heldItems.length ? -5 : 0;
  }
}

export class HealStatusEffectAttr extends MoveEffectAttr {
  private effects: StatusEffect[];

  constructor(selfTarget: boolean, ...effects: StatusEffect[]) {
    super(selfTarget);

    this.effects = effects;
  }

  apply(user: Pokemon, target: Pokemon, move: Move, args: any[]): boolean {
    if (!super.apply(user, target, move, args))
      return false;

    const pokemon = this.selfTarget ? user : target;
    if (pokemon.status && this.effects.includes(pokemon.status.effect)) {
      pokemon.scene.queueMessage(getPokemonMessage(pokemon, getStatusEffectHealText(pokemon.status.effect)));
      pokemon.resetStatus();
      pokemon.updateInfo();
      
      return true;
    }

    return false;
  }

  isOfEffect(effect: StatusEffect): boolean {
    return this.effects.includes(effect);
  }

  getUserBenefitScore(user: Pokemon, target: Pokemon, move: Move): integer {
    return user.status ? 10 : 0;
  }
}

export class BypassSleepAttr extends MoveAttr {
  apply(user: Pokemon, target: Pokemon, move: Move, args: any[]): boolean {
    if (user.status?.effect === StatusEffect.SLEEP) {
      user.addTag(BattlerTagType.BYPASS_SLEEP, 1, move.id, user.id);
      return true;
    }

    return false;
  }
}

export class WeatherChangeAttr extends MoveEffectAttr {
  private weatherType: WeatherType;
  
  constructor(weatherType: WeatherType) {
    super();

    this.weatherType = weatherType;
  }

  apply(user: Pokemon, target: Pokemon, move: Move, args: any[]): boolean {
    return user.scene.arena.trySetWeather(this.weatherType, true);
  }

  getCondition(): MoveConditionFunc {
    return (user, target, move) => !user.scene.arena.weather || (user.scene.arena.weather.weatherType !== this.weatherType && !user.scene.arena.weather.isImmutable());
  }
}

export class ClearWeatherAttr extends MoveEffectAttr {
  private weatherType: WeatherType;
  
  constructor(weatherType: WeatherType) {
    super();

    this.weatherType = weatherType;
  }

  apply(user: Pokemon, target: Pokemon, move: Move, args: any[]): boolean {
    if (user.scene.arena.weather?.weatherType === this.weatherType)
      return user.scene.arena.trySetWeather(WeatherType.NONE, true);

    return false;
  }
}

export class TerrainChangeAttr extends MoveEffectAttr {
  private terrainType: TerrainType;
  
  constructor(terrainType: TerrainType) {
    super();

    this.terrainType = terrainType;
  }

  apply(user: Pokemon, target: Pokemon, move: Move, args: any[]): boolean {
    return user.scene.arena.trySetTerrain(this.terrainType, true, true);
  }

  getCondition(): MoveConditionFunc {
    return (user, target, move) => !user.scene.arena.terrain || (user.scene.arena.terrain.terrainType !== this.terrainType);
  }

  getUserBenefitScore(user: Pokemon, target: Pokemon, move: Move): number {
    // TODO: Expand on this
    return user.scene.arena.terrain ? 0 : 6;
  }
}

export class ClearTerrainAttr extends MoveEffectAttr {
  constructor() {
    super();
  }

  apply(user: Pokemon, target: Pokemon, move: Move, args: any[]): boolean {
    return user.scene.arena.trySetTerrain(TerrainType.NONE, true, true);
  }
}

export class OneHitKOAttr extends MoveAttr {
  apply(user: Pokemon, target: Pokemon, move: Move, args: any[]): boolean {
    if (target.isBossImmune())
      return false;

    (args[0] as Utils.BooleanHolder).value = true;
    
    return true;
  }

  getCondition(): MoveConditionFunc {
    return (user, target, move) => {
      const cancelled = new Utils.BooleanHolder(false);
      applyAbAttrs(BlockOneHitKOAbAttr, target, cancelled);
      return !cancelled.value && user.level >= target.level;
    }
  }
}

export class OverrideMoveEffectAttr extends MoveAttr {
  apply(user: Pokemon, target: Pokemon, move: Move, args: any[]): boolean | Promise<boolean> {
    //const overridden = args[0] as Utils.BooleanHolder;
    //const virtual = arg[1] as boolean;
    return true;
  }
}

export class ChargeAttr extends OverrideMoveEffectAttr {
  public chargeAnim: ChargeAnim;
  private chargeText: string;
  private tagType: BattlerTagType;
  private chargeEffect: boolean;
  public sameTurn: boolean;
  public followUpPriority: integer;

  constructor(chargeAnim: ChargeAnim, chargeText: string, tagType?: BattlerTagType, chargeEffect: boolean = false, sameTurn: boolean = false, followUpPriority?: integer) {
    super();

    this.chargeAnim = chargeAnim;
    this.chargeText = chargeText;
    this.tagType = tagType;
    this.chargeEffect = chargeEffect;
    this.sameTurn = sameTurn;
    this.followUpPriority = followUpPriority;
  }

  apply(user: Pokemon, target: Pokemon, move: Move, args: any[]): Promise<boolean> {
    return new Promise(resolve => {
      const lastMove = user.getLastXMoves().find(() => true);
      if (!lastMove || lastMove.move !== move.id || (lastMove.result !== MoveResult.OTHER && (this.sameTurn || lastMove.turn !== user.scene.currentBattle.turn))) {
        (args[0] as Utils.BooleanHolder).value = true;
        new MoveChargeAnim(this.chargeAnim, move.id, user).play(user.scene, () => {
          user.scene.queueMessage(getPokemonMessage(user, ` ${this.chargeText.replace('{TARGET}', target.name)}`));
          if (this.tagType)
            user.addTag(this.tagType, 1, move.id, user.id);
          if (this.chargeEffect)
            applyMoveAttrs(MoveEffectAttr, user, target, move);
          user.pushMoveHistory({ move: move.id, targets: [ target.getBattlerIndex() ], result: MoveResult.OTHER });
          user.getMoveQueue().push({ move: move.id, targets: [ target.getBattlerIndex() ], ignorePP: true });
          if (this.sameTurn)
            user.scene.pushMovePhase(new MovePhase(user.scene, user, [ target.getBattlerIndex() ], user.moveset.find(m => m.moveId === move.id), true), this.followUpPriority);
          user.addTag(BattlerTagType.CHARGING, 1, move.id, user.id);
          resolve(true);
        });
      } else {
        user.lapseTag(BattlerTagType.CHARGING);
        resolve(false);
      }
    });
  }

  usedChargeEffect(user: Pokemon, target: Pokemon, move: Move): boolean {
    if (!this.chargeEffect)
      return false;
    // Account for move history being populated when this function is called
    const lastMoves = user.getLastXMoves(2);
    return lastMoves.length === 2 && lastMoves[1].move === move.id && lastMoves[1].result === MoveResult.OTHER;
  }
}

export class SunlightChargeAttr extends ChargeAttr {
  constructor(chargeAnim: ChargeAnim, chargeText: string) {
    super(chargeAnim, chargeText);
  }

  apply(user: Pokemon, target: Pokemon, move: Move, args: any[]): Promise<boolean> {
    return new Promise(resolve => {
      const weatherType = user.scene.arena.weather?.weatherType;
      if (!user.scene.arena.weather?.isEffectSuppressed(user.scene) && (weatherType === WeatherType.SUNNY || weatherType === WeatherType.HARSH_SUN))
        resolve(false);
      else
        super.apply(user, target, move, args).then(result => resolve(result));
    });
  }
}

export class ElectroShotChargeAttr extends ChargeAttr {
  private statIncreaseApplied: boolean;
  constructor() {
    super(ChargeAnim.ELECTRO_SHOT_CHARGING, 'absorbed electricity!', null, true);
    // Add a flag because ChargeAttr skills use themselves twice instead of once over one-to-two turns
    this.statIncreaseApplied = false;
  }

  apply(user: Pokemon, target: Pokemon, move: Move, args: any[]): Promise<boolean> {
    return new Promise(resolve => {
      const weatherType = user.scene.arena.weather?.weatherType;
      if (!user.scene.arena.weather?.isEffectSuppressed(user.scene) && (weatherType === WeatherType.RAIN || weatherType === WeatherType.HEAVY_RAIN)) {
        // Apply the SPATK increase every call when used in the rain
        const statChangeAttr = new StatChangeAttr(BattleStat.SPATK, 1, true);
        statChangeAttr.apply(user, target, move, args);
        // After the SPATK is raised, execute the move resolution e.g. deal damage
        resolve(false);
      } else {
        if (!this.statIncreaseApplied) {
          // Apply the SPATK increase only if it hasn't been applied before e.g. on the first turn charge up animation
          const statChangeAttr = new StatChangeAttr(BattleStat.SPATK, 1, true);
          statChangeAttr.apply(user, target, move, args);
          // Set the flag to true so that on the following turn it doesn't raise SPATK a second time
          this.statIncreaseApplied = true;
        }
        super.apply(user, target, move, args).then(result => {
          if (!result) {
            // On the second turn, reset the statIncreaseApplied flag without applying the SPATK increase
            this.statIncreaseApplied = false;
          }
          resolve(result);
        });
      }
    });
  }
}

export class DelayedAttackAttr extends OverrideMoveEffectAttr {
  public tagType: ArenaTagType;
  public chargeAnim: ChargeAnim;
  private chargeText: string;

  constructor(tagType: ArenaTagType, chargeAnim: ChargeAnim, chargeText: string) {
    super();

    this.tagType = tagType;
    this.chargeAnim = chargeAnim;
    this.chargeText = chargeText;
  }

  apply(user: Pokemon, target: Pokemon, move: Move, args: any[]): Promise<boolean> {
    return new Promise(resolve => {
      if (args.length < 2 || !args[1]) {
        new MoveChargeAnim(this.chargeAnim, move.id, user).play(user.scene, () => {
          (args[0] as Utils.BooleanHolder).value = true;
          user.scene.queueMessage(getPokemonMessage(user, ` ${this.chargeText.replace('{TARGET}', target.name)}`));
          user.pushMoveHistory({ move: move.id, targets: [ target.getBattlerIndex() ], result: MoveResult.OTHER });
          user.scene.arena.addTag(this.tagType, 3, move.id, user.id, ArenaTagSide.BOTH, target.getBattlerIndex());

          resolve(true);
        });
      } else
        user.scene.ui.showText(getPokemonMessage(user.scene.getPokemonById(target.id), ` took\nthe ${move.name} attack!`), null, () => resolve(true));
    });
  }
}

export class StatChangeAttr extends MoveEffectAttr {
  public stats: BattleStat[];
  public levels: integer;
  private condition: MoveConditionFunc;
  private showMessage: boolean;

  constructor(stats: BattleStat | BattleStat[], levels: integer, selfTarget?: boolean, condition?: MoveConditionFunc, showMessage: boolean = true, firstHitOnly: boolean = false, moveEffectTrigger: MoveEffectTrigger = MoveEffectTrigger.HIT) {
    super(selfTarget, moveEffectTrigger, firstHitOnly);
    this.stats = typeof(stats) === 'number'
      ? [ stats as BattleStat ]
      : stats as BattleStat[];
    this.levels = levels;
    this.condition = condition || null;
    this.showMessage = showMessage;
  }

  apply(user: Pokemon, target: Pokemon, move: Move, args: any[]): boolean | Promise<boolean> {
    if (!super.apply(user, target, move, args) || (this.condition && !this.condition(user, target, move)))
      return false;

    if (move.chance < 0 || move.chance === 100 || user.randSeedInt(100) < move.chance) {
      const levels = this.getLevels(user);
      user.scene.unshiftPhase(new StatChangePhase(user.scene, (this.selfTarget ? user : target).getBattlerIndex(), this.selfTarget, this.stats, levels, this.showMessage));
      return true;
    }

    return false;
  }

  getLevels(_user: Pokemon): integer {
    return this.levels;
  }

  getTargetBenefitScore(user: Pokemon, target: Pokemon, move: Move): integer {
    let ret = 0;
    let moveLevels = this.getLevels(user);
    for (let stat of this.stats) {
      let levels = moveLevels;
      if (levels > 0)
        levels = Math.min(target.summonData.battleStats[stat] + levels, 6) - target.summonData.battleStats[stat];
      else
        levels = Math.max(target.summonData.battleStats[stat] + levels, -6) - target.summonData.battleStats[stat];
      let noEffect = false;
      switch (stat) {
        case BattleStat.ATK:
          if (this.selfTarget)
            noEffect = !user.getMoveset().find(m => m instanceof AttackMove && m.category === MoveCategory.PHYSICAL);
          break;
        case BattleStat.DEF:
          if (!this.selfTarget)
            noEffect = !user.getMoveset().find(m => m instanceof AttackMove && m.category === MoveCategory.PHYSICAL);
          break;
        case BattleStat.SPATK:
          if (this.selfTarget)
            noEffect = !user.getMoveset().find(m => m instanceof AttackMove && m.category === MoveCategory.SPECIAL);
          break;
        case BattleStat.SPDEF:
          if (!this.selfTarget)
            noEffect = !user.getMoveset().find(m => m instanceof AttackMove && m.category === MoveCategory.SPECIAL);
          break;
      }
      if (noEffect)
        continue;
      ret += (levels * 4) + (levels > 0 ? -2 : 2);
    }
    return ret;
  }
}

export class PostVictoryStatChangeAttr extends MoveAttr {
  private stats: BattleStat[];
  private levels: integer;
  private condition: MoveConditionFunc;
  private showMessage: boolean;

  constructor(stats: BattleStat | BattleStat[], levels: integer, selfTarget?: boolean, condition?: MoveConditionFunc, showMessage: boolean = true, firstHitOnly: boolean = false) {
    super();
    this.stats = typeof(stats) === 'number'
      ? [ stats as BattleStat ]
      : stats as BattleStat[];
    this.levels = levels;
    this.condition = condition || null;
    this.showMessage = showMessage;
  }
  applyPostVictory(user: Pokemon, target: Pokemon, move: Move): void {
    if(this.condition && !this.condition(user, target, move))
      return false;
    const statChangeAttr = new StatChangeAttr(this.stats, this.levels, this.showMessage);
    statChangeAttr.apply(user, target, move);
  }
}

export class AcupressureStatChangeAttr extends MoveEffectAttr {
  constructor() {
    super();
  }

  apply(user: Pokemon, target: Pokemon, move: Move, args: any[]): boolean | Promise<boolean> {
    let randStats = [ BattleStat.ATK, BattleStat.DEF, BattleStat.SPATK, BattleStat.SPDEF, BattleStat.SPD, BattleStat.ACC, BattleStat.EVA ];
    randStats = randStats.filter(s => target.summonData.battleStats[s] < 6);
    if (randStats.length > 0) {
      let boostStat = [randStats[Utils.randInt(randStats.length)]];
      user.scene.unshiftPhase(new StatChangePhase(user.scene, target.getBattlerIndex(), this.selfTarget, boostStat, 2));
      return true;
    }
    return false;
  }
}

export class GrowthStatChangeAttr extends StatChangeAttr {
  constructor() {
    super([ BattleStat.ATK, BattleStat.SPATK ], 1, true);
  }

  getLevels(user: Pokemon): number {
    if (!user.scene.arena.weather?.isEffectSuppressed(user.scene)) {
      const weatherType = user.scene.arena.weather?.weatherType;
      if (weatherType === WeatherType.SUNNY || weatherType === WeatherType.HARSH_SUN)
        return this.levels + 1;
    }
    return this.levels;
  }
}

export class HalfHpStatMaxAttr extends StatChangeAttr {
  constructor(stat: BattleStat) {
    super(stat, 12, true, null, false);
  }

  apply(user: Pokemon, target: Pokemon, move: Move, args: any[]): Promise<boolean> {
    return new Promise<boolean>(resolve => {
      const damage = user.damageAndUpdate(Math.floor(user.getMaxHp() / 2), HitResult.OTHER, false, true);
      if (damage)
        user.scene.damageNumberHandler.add(user, damage);
      user.updateInfo().then(() => {
        const ret = super.apply(user, target, move, args);
        user.scene.queueMessage(getPokemonMessage(user, ` cut its own HP\nand maximized its ${getBattleStatName(this.stats[0])}!`));
        resolve(ret);
      });
    });
  }

  getCondition(): MoveConditionFunc {
    return (user, target, move) => user.getHpRatio() > 0.5 && user.summonData.battleStats[this.stats[0]] < 6;
  }

  // TODO: Add benefit score that considers HP cut
}

export class CutHpStatBoostAttr extends StatChangeAttr {
  private cutRatio: integer;

  constructor(stat: BattleStat | BattleStat[], levels: integer, cutRatio: integer) {
    super(stat, levels, true, null, true);

    this.cutRatio = cutRatio;
  }

  apply(user: Pokemon, target: Pokemon, move: Move, args: any[]): Promise<boolean> {
    return new Promise<boolean>(resolve => {
      const damage = user.damageAndUpdate(Math.floor(user.getMaxHp() / this.cutRatio), HitResult.OTHER, false, true);
      if (damage)
        user.scene.damageNumberHandler.add(user, damage);
      user.updateInfo().then(() => {
        const ret = super.apply(user, target, move, args);
        resolve(ret);
      });
    });
  }

  getCondition(): MoveConditionFunc {
    return (user, target, move) => user.getHpRatio() > 1 / this.cutRatio;
  }
}

export class CopyStatsAttr extends MoveEffectAttr {
  apply(user: Pokemon, target: Pokemon, move: Move, args: any[]): boolean {
    if (!super.apply(user, target, move, args))
      return false;

    for (let s = 0; s < target.summonData.battleStats.length; s++)
      user.summonData.battleStats[s] = target.summonData.battleStats[s];
    if (target.getTag(BattlerTagType.CRIT_BOOST))
      user.addTag(BattlerTagType.CRIT_BOOST, 0, move.id);
    else
      user.removeTag(BattlerTagType.CRIT_BOOST);
    target.updateInfo();
    user.updateInfo();

    target.scene.queueMessage(getPokemonMessage(user, 'copied\n') + getPokemonMessage(target, `'s stat changes!`));

    return true;
  }
}

export class InvertStatsAttr extends MoveEffectAttr {
  apply(user: Pokemon, target: Pokemon, move: Move, args: any[]): boolean {
    if (!super.apply(user, target, move, args))
      return false;

    for (let s = 0; s < target.summonData.battleStats.length; s++)
      target.summonData.battleStats[s] *= -1;
    target.updateInfo();
    user.updateInfo();

    target.scene.queueMessage(getPokemonMessage(target, `'s stat changes\nwere all reversed!`));

    return true;
  }
}

export class ResetStatsAttr extends MoveEffectAttr {
  apply(user: Pokemon, target: Pokemon, move: Move, args: any[]): boolean {
    if (!super.apply(user, target, move, args))
      return false;

    for (let s = 0; s < target.summonData.battleStats.length; s++)
      target.summonData.battleStats[s] = 0;
    target.updateInfo();
    user.updateInfo();

    target.scene.queueMessage(getPokemonMessage(target, `'s stat changes\nwere eliminated!`));

    return true;
  }
}

export class HpSplitAttr extends MoveEffectAttr {
  apply(user: Pokemon, target: Pokemon, move: Move, args: any[]): Promise<boolean> {
    return new Promise(resolve => {
      if (!super.apply(user, target, move, args))
        return resolve(false);

      const infoUpdates = [];
  
      const hpValue = Math.floor((target.hp + user.hp) / 2);
      if (user.hp < hpValue) {
        const healing = user.heal(hpValue - user.hp);
        if (healing)
          user.scene.damageNumberHandler.add(user, healing, HitResult.HEAL);
      } else if (user.hp > hpValue) {
        const damage = user.damage(user.hp - hpValue, true);
        if (damage)
          user.scene.damageNumberHandler.add(user, damage);
      }
      infoUpdates.push(user.updateInfo());

      if (target.hp < hpValue) {
        const healing = target.heal(hpValue - target.hp);
        if (healing)
          user.scene.damageNumberHandler.add(user, healing, HitResult.HEAL);
      } else if (target.hp > hpValue) {
        const damage = target.damage(target.hp - hpValue, true);
        if (damage)
          target.scene.damageNumberHandler.add(target, damage);
      }
      infoUpdates.push(target.updateInfo());

      return Promise.all(infoUpdates).then(() => resolve(true));
    });
  }
}

export class VariablePowerAttr extends MoveAttr {
  apply(user: Pokemon, target: Pokemon, move: Move, args: any[]): boolean {
    //const power = args[0] as Utils.NumberHolder;
    return false;
  }
}

export class MovePowerMultiplierAttr extends VariablePowerAttr {
  private powerMultiplierFunc: (user: Pokemon, target: Pokemon, move: Move) => number;

  constructor(powerMultiplier: (user: Pokemon, target: Pokemon, move: Move) => number) {
    super();

    this.powerMultiplierFunc = powerMultiplier;
  }

  apply(user: Pokemon, target: Pokemon, move: Move, args: any[]): boolean {
    const power = args[0] as Utils.NumberHolder;
    power.value *= this.powerMultiplierFunc(user, target, move);

    return true;
  }
}

const doublePowerChanceMessageFunc = (user: Pokemon, target: Pokemon, move: Move) => {
  let message: string = null;
  user.scene.executeWithSeedOffset(() => {
    let rand = Utils.randSeedInt(100);
    if (rand < move.chance)
      message = getPokemonMessage(user, ' is going all out for this attack!');
  }, user.scene.currentBattle.turn << 6, user.scene.waveSeed);
  return message;
};

export class DoublePowerChanceAttr extends VariablePowerAttr {
  apply(user: Pokemon, target: Pokemon, move: Move, args: any[]): boolean {
    let rand: integer;
    user.scene.executeWithSeedOffset(() => rand = Utils.randSeedInt(100), user.scene.currentBattle.turn << 6, user.scene.waveSeed);
    if (rand < move.chance) {
      const power = args[0] as Utils.NumberHolder;
      power.value *= 2;
      return true;
    }

    return false;
  }
}

export abstract class ConsecutiveUsePowerMultiplierAttr extends MovePowerMultiplierAttr {
  constructor(limit: integer, resetOnFail: boolean, resetOnLimit?: boolean, ...comboMoves: Moves[]) {
    super((user: Pokemon, target: Pokemon, move: Move): number => {
      const moveHistory = user.getMoveHistory().reverse().slice(1);

      let count = 0;
      let turnMove: TurnMove;

      while (((turnMove = moveHistory.shift())?.move === move.id || (comboMoves.length && comboMoves.includes(turnMove?.move))) && (!resetOnFail || turnMove.result === MoveResult.SUCCESS)) {
        if (count < (limit - 1))
          count++;
        else if (resetOnLimit)
          count = 0;
        else
          break;
      }

      return this.getMultiplier(count);
    });
  }

  abstract getMultiplier(count: integer): number;
}

export class ConsecutiveUseDoublePowerAttr extends ConsecutiveUsePowerMultiplierAttr {
  getMultiplier(count: number): number {
    return Math.pow(2, count);
  }
}

export class ConsecutiveUseMultiBasePowerAttr extends ConsecutiveUsePowerMultiplierAttr {
  getMultiplier(count: number): number {
    return (count + 1);
  }
}

export class WeightPowerAttr extends VariablePowerAttr {
  apply(user: Pokemon, target: Pokemon, move: Move, args: any[]): boolean {
    const power = args[0] as Utils.NumberHolder;

    const targetWeight = target.getWeight();
    const weightThresholds = [ 10, 25, 50, 100, 200 ];

    let w = 0;
    while (targetWeight >= weightThresholds[w]) {
      if (++w === weightThresholds.length)
        break;
    }

    power.value = (w + 1) * 20;

    return true;
  }
}

export class BattleStatRatioPowerAttr extends VariablePowerAttr {
  private stat: Stat;
  private invert: boolean;

  constructor(stat: Stat, invert: boolean = false) {
    super();

    this.stat = stat;
    this.invert = invert;
  }

  apply(user: Pokemon, target: Pokemon, move: Move, args: any[]): boolean {
    const power = args[0] as Utils.NumberHolder;

    const statRatio = target.getStat(this.stat) / user.getStat(this.stat);
    const statThresholds = [ 0.25, 1 / 3, 0.5, 1, -1 ];
    let statThresholdPowers = [ 150, 120, 80, 60, 40 ];

    if (this.invert) {
      // Gyro ball uses a specific formula
      let userSpeed = user.getBattleStat(this.stat);
      if (userSpeed < 1) {
        // Gen 6+ always have 1 base power
        power.value = 1;
        return true;
      } 
      let bp = Math.floor(Math.min(150, 25 * target.getBattleStat(this.stat) / userSpeed + 1));
      power.value = bp;
      return true;
    }

    let w = 0;
    while (w < statThresholds.length - 1 && statRatio > statThresholds[w]) {
      if (++w === statThresholds.length)
        break;
    }

    power.value = statThresholdPowers[w];

    return true;
  }
}

export class LowHpPowerAttr extends VariablePowerAttr {
  apply(user: Pokemon, target: Pokemon, move: Move, args: any[]): boolean {
    const power = args[0] as Utils.NumberHolder;
    const hpRatio = user.getHpRatio();

    switch (true) {
      case (hpRatio < 0.0417):
        power.value = 200;
        break;
      case (hpRatio < 0.1042):
        power.value = 150;
        break;
      case (hpRatio < 0.2083):
        power.value = 100;
        break;
      case (hpRatio < 0.3542):
        power.value = 80;
        break;
      case (hpRatio < 0.6875):
        power.value = 40;
        break;
      default:
        power.value = 20;
        break;
    }

    return true;
  }
}

export class CompareWeightPowerAttr extends VariablePowerAttr {
  apply(user: Pokemon, target: Pokemon, move: Move, args: any[]): boolean {
    const power = args[0] as Utils.NumberHolder;
    const userWeight = user.getWeight();
    const targetWeight = target.getWeight();

    if (!userWeight || userWeight === 0)
      return false;
    
    const relativeWeight = (targetWeight / userWeight) * 100;

    switch (true) {
      case (relativeWeight < 20.01):
        power.value = 120;
        break;
      case (relativeWeight < 25.01):
        power.value = 100;
        break;
      case (relativeWeight < 33.35):
        power.value = 80;
        break;
      case (relativeWeight < 50.01):
        power.value = 60;
        break;
      default:
        power.value = 40;
        break;
    }

    return true;
  }
}

export class HpPowerAttr extends VariablePowerAttr {
  apply(user: Pokemon, target: Pokemon, move: Move, args: any[]): boolean {
    (args[0] as Utils.NumberHolder).value = Math.max(Math.floor(150 * user.getHpRatio()), 1);

    return true;
  }
}

export class OpponentHighHpPowerAttr extends VariablePowerAttr {
  apply(user: Pokemon, target: Pokemon, move: Move, args: any[]): boolean {
    (args[0] as Utils.NumberHolder).value = Math.max(Math.floor(120 * target.getHpRatio()), 1);

    return true;
  }
}

export class FirstAttackDoublePowerAttr extends VariablePowerAttr {
  apply(user: Pokemon, target: Pokemon, move: Move, args: any[]): boolean {
    console.log(target.getLastXMoves(1), target.scene.currentBattle.turn);
    if (!target.getLastXMoves(1).find(m => m.turn === target.scene.currentBattle.turn)) {
      (args[0] as Utils.NumberHolder).value *= 2;
      return true;
    }

    return false;
  }
}


export class TurnDamagedDoublePowerAttr extends VariablePowerAttr {
  apply(user: Pokemon, target: Pokemon, move: Move, args: any[]): boolean {
    if (user.turnData.attacksReceived.find(r => r.damage && r.sourceId === target.id)) {
      (args[0] as Utils.NumberHolder).value *= 2;
      return true;
    }

    return false;
  }
}

const magnitudeMessageFunc = (user: Pokemon, target: Pokemon, move: Move) => {
  let message: string;
  user.scene.executeWithSeedOffset(() => {
    const magnitudeThresholds = [ 5, 15, 35, 65, 75, 95 ];

    const rand = Utils.randSeedInt(100);

    let m = 0;
    for (; m < magnitudeThresholds.length; m++) {
      if (rand < magnitudeThresholds[m])
        break;
    }

    message = `Magnitude ${m + 4}!`;
  }, user.scene.currentBattle.turn << 6, user.scene.waveSeed);
  return message;
};

export class MagnitudePowerAttr extends VariablePowerAttr {
  apply(user: Pokemon, target: Pokemon, move: Move, args: any[]): boolean {
    const power = args[0] as Utils.NumberHolder;

    const magnitudeThresholds = [ 5, 15, 35, 65, 75, 95 ];
    const magnitudePowers = [ 10, 30, 50, 70, 90, 100, 110, 150 ];

    let rand: integer;
    
    user.scene.executeWithSeedOffset(() => rand = Utils.randSeedInt(100), user.scene.currentBattle.turn << 6, user.scene.waveSeed);

    let m = 0;
    for (; m < magnitudeThresholds.length; m++) {
      if (rand < magnitudeThresholds[m])
        break;
    }

    power.value = magnitudePowers[m];

    return true;
  }
}

export class AntiSunlightPowerDecreaseAttr extends VariablePowerAttr {
  apply(user: Pokemon, target: Pokemon, move: Move, args: any[]): boolean {
    if (!user.scene.arena.weather?.isEffectSuppressed(user.scene)) {
      const power = args[0] as Utils.NumberHolder;
      const weatherType = user.scene.arena.weather?.weatherType || WeatherType.NONE;
      switch (weatherType) {
        case WeatherType.RAIN:
        case WeatherType.SANDSTORM:
        case WeatherType.HAIL:
        case WeatherType.SNOW:
        case WeatherType.HEAVY_RAIN:
          power.value *= 0.5;
          return true;
      }
    }

    return false;
  }
}

export class FriendshipPowerAttr extends VariablePowerAttr {
  private invert: boolean;

  constructor(invert?: boolean) {
    super();

    this.invert = !!invert;
  }

  apply(user: Pokemon, target: Pokemon, move: Move, args: any[]): boolean {
    const power = args[0] as Utils.NumberHolder;

    if (user instanceof PlayerPokemon) {
      const friendshipPower = Math.floor(Math.min(user.friendship, 255) / 2.5);
      power.value = Math.max(!this.invert ? friendshipPower : 102 - friendshipPower, 1);
    }

    return true;
  }
}

export class HitCountPowerAttr extends VariablePowerAttr {
  apply(user: Pokemon, target: Pokemon, move: Move, args: any[]): boolean {
    (args[0] as Utils.NumberHolder).value += Math.min(user.battleData.hitCount, 6) * 50;

    return true;
  }
}

export class StatChangeCountPowerAttr extends VariablePowerAttr {
  apply(user: Pokemon, target: Pokemon, move: Move, args: any[]): boolean {
    const positiveStats: number = user.summonData.battleStats.reduce((total, stat) => stat > 0 && stat ? total + stat : total, 0);

    (args[0] as Utils.NumberHolder).value += positiveStats * 20;

    return true;
  }
}

export class PresentPowerAttr extends VariablePowerAttr {
  apply(user: Pokemon, target: Pokemon, move: Move, args: any[]): boolean {

    const powerSeed = Utils.randSeedInt(100);
    if (powerSeed <= 40) {
      (args[0] as Utils.NumberHolder).value = 40;
    }
    else if (40 < powerSeed && powerSeed <= 70) {
      (args[0] as Utils.NumberHolder).value = 80;
    }
    else if (70 < powerSeed && powerSeed <= 80) {
      (args[0] as Utils.NumberHolder).value = 120;
    }
    else if (80 < powerSeed && powerSeed <= 100) {
      target.scene.unshiftPhase(new PokemonHealPhase(target.scene, target.getBattlerIndex(),
      Math.max(Math.floor(target.getMaxHp() / 4), 1), getPokemonMessage(target, ' regained\nhealth!'), true));
    }

    return true;
  }
}

export class KnockOffPowerAttr extends VariablePowerAttr {
  apply(user: Pokemon, target: Pokemon, move: Move, args: any[]): boolean {
    if(target.getHeldItems().length > 0){
      (args[0] as Utils.NumberHolder).value *= 1.5;
      return true; 
    }
    
    return false;
  }
}

export class WaterShurikenPowerAttr extends VariablePowerAttr {
  apply(user: Pokemon, target: Pokemon, move: Move, args: any[]): boolean {
    if (user.species.speciesId == Species.GRENINJA && user.hasAbility(Abilities.BATTLE_BOND) && user.formIndex == 2) {
      (args[0] as Utils.IntegerHolder).value = 20
      return true;
    }
    return false;
  }
}

export class VariableAtkAttr extends MoveAttr {
  constructor() {
    super();
  }

  apply(user: Pokemon, target: Pokemon, move: Move, args: any[]): boolean {
    //const atk = args[0] as Utils.IntegerHolder;
    return false;
  }
}

export class TargetAtkUserAtkAttr extends VariableAtkAttr {
  constructor(){
    super();
  }
  apply(user: Pokemon, target: Pokemon, move: Move, args: any[]): boolean {
    (args[0] as Utils.IntegerHolder).value = target.getBattleStat(Stat.ATK, target);
    return true;
  }
}

export class DefAtkAttr extends VariableAtkAttr {
  constructor() {
    super();
  }

  apply(user: Pokemon, target: Pokemon, move: Move, args: any[]): boolean {
    (args[0] as Utils.IntegerHolder).value = user.getBattleStat(Stat.DEF, target);
    return true;
  }
}

export class VariableDefAttr extends MoveAttr {
  constructor() {
    super();
  }

  apply(user: Pokemon, target: Pokemon, move: Move, args: any[]): boolean {
    //const def = args[0] as Utils.IntegerHolder;
    return false;
  }
}

export class DefDefAttr extends VariableDefAttr {
  constructor() {
    super();
  }

  apply(user: Pokemon, target: Pokemon, move: Move, args: any[]): boolean {
    (args[0] as Utils.IntegerHolder).value = target.getBattleStat(Stat.DEF, user);
    return true;
  }
}

export class VariableAccuracyAttr extends MoveAttr {
  apply(user: Pokemon, target: Pokemon, move: Move, args: any[]): boolean {
    //const accuracy = args[0] as Utils.NumberHolder;
    return false;
  }
}

export class ThunderAccuracyAttr extends VariableAccuracyAttr {
  apply(user: Pokemon, target: Pokemon, move: Move, args: any[]): boolean {
    if (!user.scene.arena.weather?.isEffectSuppressed(user.scene)) {
      const accuracy = args[0] as Utils.NumberHolder;
      const weatherType = user.scene.arena.weather?.weatherType || WeatherType.NONE;
      switch (weatherType) {
        case WeatherType.SUNNY:
        case WeatherType.SANDSTORM:
        case WeatherType.HARSH_SUN:
          accuracy.value = 50;
          return true;
        case WeatherType.RAIN:
        case WeatherType.HEAVY_RAIN:
          accuracy.value = -1;
          return true;
      }
    }

    return false;
  }
}

export class ToxicAccuracyAttr extends VariableAccuracyAttr {
  apply(user: Pokemon, target: Pokemon, move: Move, args: any[]): boolean {
      if (user.isOfType(Type.POISON)) {
        const accuracy = args[0] as Utils.NumberHolder;
        accuracy.value = -1;
        return true;
      }

    return false;
  }
}

export class BlizzardAccuracyAttr extends VariableAccuracyAttr {
  apply(user: Pokemon, target: Pokemon, move: Move, args: any[]): boolean {
    if (!user.scene.arena.weather?.isEffectSuppressed(user.scene)) {
      const accuracy = args[0] as Utils.NumberHolder;
      const weatherType = user.scene.arena.weather?.weatherType || WeatherType.NONE;
      if (weatherType === WeatherType.HAIL || weatherType === WeatherType.SNOW) {
        accuracy.value = -1;
        return true;
      }
    }

    return false;
  }
}

export class VariableMoveCategoryAttr extends MoveAttr {
  apply(user: Pokemon, target: Pokemon, move: Move, args: any[]): boolean {
    return false;
  }
}

export class PhotonGeyserCategoryAttr extends VariableMoveCategoryAttr {
  apply(user: Pokemon, target: Pokemon, move: Move, args: any[]): boolean {
    const category = (args[0] as Utils.IntegerHolder);

    if (user.getBattleStat(Stat.ATK, target, move) > user.getBattleStat(Stat.SPATK, target, move)) {
      category.value = MoveCategory.PHYSICAL;
      return true;
    }

    return false;
  }
}

export class TeraBlastCategoryAttr extends VariableMoveCategoryAttr {
  apply(user: Pokemon, target: Pokemon, move: Move, args: any[]): boolean {
    const category = (args[0] as Utils.IntegerHolder);

    if (user.isTerastallized() && user.getBattleStat(Stat.ATK, target, move) > user.getBattleStat(Stat.SPATK, target, move)) {
      category.value = MoveCategory.PHYSICAL;
      return true;
    }

    return false;
  }
}

export class ShellSideArmCategoryAttr extends VariableMoveCategoryAttr {
  apply(user: Pokemon, target: Pokemon, move: Move, args: any[]): boolean {
    const category = (args[0] as Utils.IntegerHolder);
    const atkRatio = user.getBattleStat(Stat.ATK, target, move) / target.getBattleStat(Stat.DEF, user, move);
    const specialRatio = user.getBattleStat(Stat.SPATK, target, move) / target.getBattleStat(Stat.SPDEF, user, move);

    // Shell Side Arm is much more complicated than it looks, this is a partial implementation to try to achieve something similar to the games
    if (atkRatio > specialRatio) {
      category.value = MoveCategory.PHYSICAL;
      return true;
    } else if (atkRatio === specialRatio && user.randSeedInt(2) === 0) {
      category.value = MoveCategory.PHYSICAL;
      return true;
    }

    return false;
  }
}

export class VariableMoveTypeAttr extends MoveAttr {
  apply(user: Pokemon, target: Pokemon, move: Move, args: any[]): boolean {
    return false;
  }
}

export class TechnoBlastTypeAttr extends VariableMoveTypeAttr {
  apply(user: Pokemon, target: Pokemon, move: Move, args: any[]): boolean {
    if ([user.species.speciesId, user.fusionSpecies?.speciesId].includes(Species.GENESECT)) {
      const form = user.species.speciesId === Species.GENESECT ? user.formIndex : user.fusionSpecies.formIndex;
      const type = (args[0] as Utils.IntegerHolder);

      switch (form) {
        case 1: // Shock Drive
          type.value = Type.ELECTRIC;
          break;
        case 2: // Burn Drive
          type.value = Type.FIRE;
          break;
        case 3: // Chill Drive
          type.value = Type.ICE;
          break;
        case 4: // Douse Drive
          type.value = Type.WATER;
          break;
        default:
          type.value = Type.NORMAL;
          break;
      }
      return true;
    }

    return false;
  }
}

export class AuraWheelTypeAttr extends VariableMoveTypeAttr {
  apply(user: Pokemon, target: Pokemon, move: Move, args: any[]): boolean {
    if ([user.species.speciesId, user.fusionSpecies?.speciesId].includes(Species.MORPEKO)) {
      const form = user.species.speciesId === Species.MORPEKO ? user.formIndex : user.fusionSpecies.formIndex;
      const type = (args[0] as Utils.IntegerHolder);

      switch (form) {
        case 1: // Hangry Mode
          type.value = Type.DARK;
          break;
        default: // Full Belly Mode
          type.value = Type.ELECTRIC;
          break;
      }
      return true;
    }

    return false;
  }
}

export class RagingBullTypeAttr extends VariableMoveTypeAttr {
  apply(user: Pokemon, target: Pokemon, move: Move, args: any[]): boolean {
    if ([user.species.speciesId, user.fusionSpecies?.speciesId].includes(Species.PALDEA_TAUROS)) {
      const form = user.species.speciesId === Species.PALDEA_TAUROS ? user.formIndex : user.fusionSpecies.formIndex;
      const type = (args[0] as Utils.IntegerHolder);

      switch (form) {
        case 1: // Blaze breed
          type.value = Type.FIRE;
          break;
        case 2: // Aqua breed
          type.value = Type.WATER;
          break;
        default:
          type.value = Type.FIGHTING;
          break;
      }
      return true;
    }

    return false;
  }
}

export class IvyCudgelTypeAttr extends VariableMoveTypeAttr {
  apply(user: Pokemon, target: Pokemon, move: Move, args: any[]): boolean {
    if ([user.species.speciesId, user.fusionSpecies?.speciesId].includes(Species.OGERPON)) {
      const form = user.species.speciesId === Species.OGERPON ? user.formIndex : user.fusionSpecies.formIndex;
      const type = (args[0] as Utils.IntegerHolder);

      switch (form) {
        case 1: // Wellspring Mask
          type.value = Type.WATER;
          break;
        case 2: // Hearthflame Mask
          type.value = Type.FIRE;
          break;
        case 3: // Cornerstone Mask
          type.value = Type.ROCK;
          break;
        case 4: // Teal Mask Tera
          type.value = Type.GRASS;
          break;
        case 5: // Wellspring Mask Tera
          type.value = Type.WATER;
          break;
        case 6: // Hearthflame Mask Tera
          type.value = Type.FIRE;
          break;
        case 7: // Cornerstone Mask Tera
          type.value = Type.ROCK;
          break;
        default:
          type.value = Type.GRASS;
          break;
      }
      return true;
    }

    return false;
  }
}

export class WeatherBallTypeAttr extends VariableMoveTypeAttr {
  apply(user: Pokemon, target: Pokemon, move: Move, args: any[]): boolean {
    if (!user.scene.arena.weather?.isEffectSuppressed(user.scene)) {
      const type = (args[0] as Utils.IntegerHolder);

      switch (user.scene.arena.weather?.weatherType) {
        case WeatherType.SUNNY:
        case WeatherType.HARSH_SUN:
          type.value = Type.FIRE;
          break;
        case WeatherType.RAIN:
        case WeatherType.HEAVY_RAIN:
          type.value = Type.WATER;
          break;
        case WeatherType.SANDSTORM:
          type.value = Type.ROCK;
          break;
        case WeatherType.HAIL:
        case WeatherType.SNOW:
          type.value = Type.ICE;
          break;
        default:
          return false;
      }
      return true;
    }

    return false;
  }
}

export class HiddenPowerTypeAttr extends VariableMoveTypeAttr {
  apply(user: Pokemon, target: Pokemon, move: Move, args: any[]): boolean {
    const type = (args[0] as Utils.IntegerHolder);

    const iv_val = Math.floor(((user.ivs[Stat.HP] & 1)
      +(user.ivs[Stat.ATK] & 1) * 2
      +(user.ivs[Stat.DEF] & 1) * 4
      +(user.ivs[Stat.SPD] & 1) * 8
      +(user.ivs[Stat.SPATK] & 1) * 16
      +(user.ivs[Stat.SPDEF] & 1) * 32) * 15/63);
    
    type.value = [
      Type.FIGHTING, Type.FLYING, Type.POISON, Type.GROUND,
      Type.ROCK, Type.BUG, Type.GHOST, Type.STEEL,
      Type.FIRE, Type.WATER, Type.GRASS, Type.ELECTRIC,
      Type.PSYCHIC, Type.ICE, Type.DRAGON, Type.DARK][iv_val];

    return true;
  }
}

export class MatchUserTypeAttr extends VariableMoveTypeAttr {
  apply(user: Pokemon, target: Pokemon, move: Move, args: any[]): boolean {
    const type = (args[0] as Utils.IntegerHolder);

    const userTypes = user.getTypes(true);

    if(userTypes.includes(Type.STELLAR)) { // will not change to stellar type
      const nonTeraTypes = user.getTypes();
      type.value = nonTeraTypes[0];
      return true; 
    }
    else if (userTypes.length > 0) {
      type.value = userTypes[0];
      return true;
    }
    else
      return false;

  }
}

export class VariableMoveTypeMultiplierAttr extends MoveAttr {
  apply(user: Pokemon, target: Pokemon, move: Move, args: any[]): boolean {
    return false;
  }
}

export class NeutralDamageAgainstFlyingTypeMultiplierAttr extends VariableMoveTypeMultiplierAttr {
  apply(user: Pokemon, target: Pokemon, move: Move, args: any[]): boolean {
    if (!target.getTag(BattlerTagType.IGNORE_FLYING)) {
      const multiplier = args[0] as Utils.NumberHolder;
      //When a flying type is hit, the first hit is always 1x multiplier. Levitating pokemon are instantly affected by typing
      if (target.isOfType(Type.FLYING))
        multiplier.value = 1;
      target.addTag(BattlerTagType.IGNORE_FLYING, 20, move.id, user.id); //TODO: Grounded effect should not have turn limit
      return true;
    }

    return false;
  }
}

export class WaterSuperEffectTypeMultiplierAttr extends VariableMoveTypeMultiplierAttr {
  apply(user: Pokemon, target: Pokemon, move: Move, args: any[]): boolean {
    const multiplier = args[0] as Utils.NumberHolder;
    if (target.isOfType(Type.WATER)) {
      multiplier.value *= 4; // Increased twice because initial reduction against water
      return true;
    }

    return false;
  }
}

export class FlyingTypeMultiplierAttr extends VariableMoveTypeMultiplierAttr {
  apply(user: Pokemon, target: Pokemon, move: Move, args: any[]): boolean {
    const multiplier = args[0] as Utils.NumberHolder;
    multiplier.value *= target.getAttackTypeEffectiveness(Type.FLYING, user);
    return true;
  }
}

export class OneHitKOAccuracyAttr extends VariableAccuracyAttr {
  apply(user: Pokemon, target: Pokemon, move: Move, args: any[]): boolean {
    const accuracy = args[0] as Utils.NumberHolder;
    if (user.level < target.level)
      accuracy.value = 0;
    else
      accuracy.value = Math.min(Math.max(30 + 100 * (1 - target.level / user.level), 0), 100);
    return true;
  }
}

export class MissEffectAttr extends MoveAttr {
  private missEffectFunc: UserMoveConditionFunc;

  constructor(missEffectFunc: UserMoveConditionFunc) {
    super();

    this.missEffectFunc = missEffectFunc;
  }

  apply(user: Pokemon, target: Pokemon, move: Move, args: any[]): boolean {
    this.missEffectFunc(user, move);
    return true;
  }
}

export class NoEffectAttr extends MoveAttr {
  private noEffectFunc: UserMoveConditionFunc;

  constructor(noEffectFunc: UserMoveConditionFunc) {
    super();

    this.noEffectFunc = noEffectFunc;
  }

  apply(user: Pokemon, target: Pokemon, move: Move, args: any[]): boolean {
    this.noEffectFunc(user, move);
    return true;
  }
}

const crashDamageFunc = (user: Pokemon, move: Move) => {
  const cancelled = new Utils.BooleanHolder(false);
  applyAbAttrs(BlockNonDirectDamageAbAttr, user, cancelled);
  if (cancelled.value)
    return false;
  
  user.damageAndUpdate(Math.floor(user.getMaxHp() / 2), HitResult.OTHER, false, true);
  user.scene.queueMessage(getPokemonMessage(user, ' kept going\nand crashed!'));
  user.turnData.damageTaken += Math.floor(user.getMaxHp() / 2);
  
  return true;
};

export class TypelessAttr extends MoveAttr { }

export class DisableMoveAttr extends MoveEffectAttr {
  constructor() {
    super(false);
  }

  apply(user: Pokemon, target: Pokemon, move: Move, args: any[]): boolean {
    if (!super.apply(user, target, move, args))
      return false;

    const moveQueue = target.getLastXMoves();
    let turnMove: TurnMove;
    while (moveQueue.length) {
      turnMove = moveQueue.shift();
      if (turnMove.virtual)
        continue;
      
      const moveIndex = target.getMoveset().findIndex(m => m.moveId === turnMove.move);
      if (moveIndex === -1)
        return false;
      
      const disabledMove = target.getMoveset()[moveIndex];
      target.summonData.disabledMove = disabledMove.moveId;
      target.summonData.disabledTurns = 4;

      user.scene.queueMessage(getPokemonMessage(target, `'s ${disabledMove.getName()}\nwas disabled!`));
      
      return true;
    }
    
    return false;
  }
  
  getCondition(): MoveConditionFunc {
    return (user, target, move) => {
      if (target.summonData.disabledMove || target.isMax())
        return false;

      const moveQueue = target.getLastXMoves();
      let turnMove: TurnMove;
      while (moveQueue.length) {
        turnMove = moveQueue.shift();
        if (turnMove.virtual)
          continue;
        
        const move = target.getMoveset().find(m => m.moveId === turnMove.move);
        if (!move)
          continue;

        return true;
      }
    };
  }

  getTargetBenefitScore(user: Pokemon, target: Pokemon, move: Move): integer {
    return -5;
  }
}

export class FrenzyAttr extends MoveEffectAttr {
  constructor() {
    super(true, MoveEffectTrigger.HIT);
  }

  canApply(user: Pokemon, target: Pokemon, move: Move, args: any[]) {
    return !(this.selfTarget ? user : target).isFainted();
  }

  apply(user: Pokemon, target: Pokemon, move: Move, args: any[]): boolean {
    if (!super.apply(user, target, move, args))
      return false;

    if (!user.getMoveQueue().length) {
      if (!user.getTag(BattlerTagType.FRENZY)) {
        const turnCount = user.randSeedIntRange(1, 2);
        new Array(turnCount).fill(null).map(() => user.getMoveQueue().push({ move: move.id, targets: [ target.getBattlerIndex() ], ignorePP: true }));
        user.addTag(BattlerTagType.FRENZY, 1, move.id, user.id);
      } else {
        applyMoveAttrs(AddBattlerTagAttr, user, target, move, args);
        user.lapseTag(BattlerTagType.FRENZY);
      }
      return true;
    }

    return false;
  }
}

export const frenzyMissFunc: UserMoveConditionFunc = (user: Pokemon, move: Move) => {
  while (user.getMoveQueue().length && user.getMoveQueue()[0].move === move.id)
    user.getMoveQueue().shift();
  user.lapseTag(BattlerTagType.FRENZY);

  return true;
};

export class AddBattlerTagAttr extends MoveEffectAttr {
  public tagType: BattlerTagType;
  public turnCountMin: integer;
  public turnCountMax: integer;
  private failOnOverlap: boolean;

  constructor(tagType: BattlerTagType, selfTarget: boolean = false, failOnOverlap: boolean = false, turnCountMin: integer = 0, turnCountMax?: integer) {
    super(selfTarget);

    this.tagType = tagType;
    this.turnCountMin = turnCountMin;
    this.turnCountMax = turnCountMax !== undefined ? turnCountMax : turnCountMin;
    this.failOnOverlap = !!failOnOverlap;
  }

  apply(user: Pokemon, target: Pokemon, move: Move, args: any[]): boolean {
    if (!super.apply(user, target, move, args))
      return false;

    const chance = this.getTagChance(user, target, move);
    if (chance < 0 || chance === 100 || user.randSeedInt(100) < chance)
      return (this.selfTarget ? user : target).addTag(this.tagType,  user.randSeedInt(this.turnCountMax - this.turnCountMin, this.turnCountMin), move.id, user.id);

    return false;
  }

  getTagChance(user: Pokemon, target: Pokemon, move: Move): integer {
    return move.chance;
  }

  getCondition(): MoveConditionFunc {
    return this.failOnOverlap
      ? (user, target, move) => !(this.selfTarget ? user : target).getTag(this.tagType)
      : null;
  }

  getTagTargetBenefitScore(user: Pokemon, target: Pokemon, move: Move): integer {
    switch (this.tagType) {
      case BattlerTagType.RECHARGING:
      case BattlerTagType.PERISH_SONG:
        return -16;
      case BattlerTagType.FLINCHED:
      case BattlerTagType.CONFUSED:
      case BattlerTagType.INFATUATED:
      case BattlerTagType.NIGHTMARE:
      case BattlerTagType.DROWSY:
      case BattlerTagType.NO_CRIT:
          return -5;
      case BattlerTagType.SEEDED:
      case BattlerTagType.SALT_CURED:
      case BattlerTagType.CURSED:
      case BattlerTagType.FRENZY:
      case BattlerTagType.TRAPPED:
      case BattlerTagType.BIND:
      case BattlerTagType.WRAP:
      case BattlerTagType.FIRE_SPIN:
      case BattlerTagType.WHIRLPOOL:
      case BattlerTagType.CLAMP:
      case BattlerTagType.SAND_TOMB:
      case BattlerTagType.MAGMA_STORM:
      case BattlerTagType.SNAP_TRAP:
      case BattlerTagType.THUNDER_CAGE:
      case BattlerTagType.INFESTATION:
        return -3;
      case BattlerTagType.ENCORE:
        return -2;
      case BattlerTagType.INGRAIN:
      case BattlerTagType.IGNORE_ACCURACY:
      case BattlerTagType.AQUA_RING:
        return 3;
      case BattlerTagType.PROTECTED:
      case BattlerTagType.FLYING:
      case BattlerTagType.CRIT_BOOST:
      case BattlerTagType.ALWAYS_CRIT:
        return 5;
    }
  }

  getTargetBenefitScore(user: Pokemon, target: Pokemon, move: Move): integer {
    let chance = this.getTagChance(user, target, move);
    if (chance < 0)
      chance = 100;
    return Math.floor(this.getTagTargetBenefitScore(user, target, move) * (chance / 100));
  }
}

export class CurseAttr extends MoveEffectAttr {
  
  apply(user: Pokemon, target: Pokemon, move:Move, args: any[]): boolean {
    if (user.getTypes(true).includes(Type.GHOST)) {
      if (target.getTag(BattlerTagType.CURSED)) {
        user.scene.queueMessage('But it failed!');
        return false;
      }
      let curseRecoilDamage = Math.max(1, Math.floor(user.getMaxHp() / 2));
      user.damageAndUpdate(curseRecoilDamage, HitResult.OTHER, false, true, true);
      user.scene.queueMessage(getPokemonMessage(user, ` cut its own HP\nand laid a curse on the ${target.name}!`));
      target.addTag(BattlerTagType.CURSED, 0, move.id, user.id);
      return true;
    } else {
      user.scene.unshiftPhase(new StatChangePhase(user.scene, user.getBattlerIndex(), true, [BattleStat.ATK, BattleStat.DEF], 1));
      user.scene.unshiftPhase(new StatChangePhase(user.scene, user.getBattlerIndex(), true, [BattleStat.SPD], -1));
      return true;
    }
  }
}

export class LapseBattlerTagAttr extends MoveEffectAttr {
  public tagTypes: BattlerTagType[];

  constructor(tagTypes: BattlerTagType[], selfTarget: boolean = false) {
    super(selfTarget);

    this.tagTypes = tagTypes;
  }

  apply(user: Pokemon, target: Pokemon, move: Move, args: any[]): boolean {
    if (!super.apply(user, target, move, args))
      return false;

    for (let tagType of this.tagTypes)
      (this.selfTarget ? user : target).lapseTag(tagType);
    
    return true;
  }
}

export class RemoveBattlerTagAttr extends MoveEffectAttr {
  public tagTypes: BattlerTagType[];

  constructor(tagTypes: BattlerTagType[], selfTarget: boolean = false) {
    super(selfTarget);

    this.tagTypes = tagTypes;
  }

  apply(user: Pokemon, target: Pokemon, move: Move, args: any[]): boolean {
    if (!super.apply(user, target, move, args))
      return false;

    for (let tagType of this.tagTypes)
      (this.selfTarget ? user : target).removeTag(tagType);
    
    return true;
  }
}

export class FlinchAttr extends AddBattlerTagAttr {
  constructor() {
    super(BattlerTagType.FLINCHED, false);
  }
}

export class ConfuseAttr extends AddBattlerTagAttr {
  constructor(selfTarget?: boolean) {
    super(BattlerTagType.CONFUSED, selfTarget, false, 2, 5);
  }
}

export class RechargeAttr extends AddBattlerTagAttr {
  constructor() {
    super(BattlerTagType.RECHARGING, true);
  }
}

export class TrapAttr extends AddBattlerTagAttr {
  constructor(tagType: BattlerTagType) {
    super(tagType, false, false, 4, 5);
  }
}

export class ProtectAttr extends AddBattlerTagAttr {
  constructor(tagType: BattlerTagType = BattlerTagType.PROTECTED) {
    super(tagType, true);
  }

  getCondition(): MoveConditionFunc {
    return ((user, target, move): boolean => {
      let timesUsed = 0;
      const moveHistory = user.getLastXMoves();
      let turnMove: TurnMove;

      while (moveHistory.length) {
        turnMove = moveHistory.shift();
        if(!allMoves[turnMove.move].getAttrs(ProtectAttr).length || turnMove.result !== MoveResult.SUCCESS)
          break;
        timesUsed++;
      }
      if (timesUsed)
        return !user.randSeedInt(Math.pow(3, timesUsed));
      return true;
    });
  }
}

export class EndureAttr extends ProtectAttr {
  constructor() {
    super(BattlerTagType.ENDURING);
  }
}

export class IgnoreAccuracyAttr extends AddBattlerTagAttr {
  constructor() {
    super(BattlerTagType.IGNORE_ACCURACY, true, false, 2);
  }

  apply(user: Pokemon, target: Pokemon, move: Move, args: any[]): boolean {
    if (!super.apply(user, target, move, args))
      return false;

    user.scene.queueMessage(getPokemonMessage(user, ` took aim\nat ${target.name}!`));

    return true;
  }
}

export class AlwaysCritsAttr extends AddBattlerTagAttr {
  constructor() {
    super(BattlerTagType.ALWAYS_CRIT, true, false, 2);
  }

  apply(user: Pokemon, target: Pokemon, move: Move, args: any[]): boolean {
    if (!super.apply(user, target, move, args))
      return false;

    user.scene.queueMessage(getPokemonMessage(user, ` took aim\nat ${target.name}!`));

    return true;
  }
}

export class FaintCountdownAttr extends AddBattlerTagAttr {
  constructor() {
    super(BattlerTagType.PERISH_SONG, false, true, 4);
  }

  apply(user: Pokemon, target: Pokemon, move: Move, args: any[]): boolean {
    if (!super.apply(user, target, move, args))
      return false;

    user.scene.queueMessage(getPokemonMessage(target, `\nwill faint in ${this.turnCountMin - 1} turns.`));

    return true;
  }
}

export class HitsTagAttr extends MoveAttr {
  public tagType: BattlerTagType;
  public doubleDamage: boolean;

  constructor(tagType: BattlerTagType, doubleDamage?: boolean) {
    super();

    this.tagType = tagType;
    this.doubleDamage = !!doubleDamage;
  }

  getTargetBenefitScore(user: Pokemon, target: Pokemon, move: Move): integer {
    return target.getTag(this.tagType) ? this.doubleDamage ? 10 : 5 : 0;
  }
}

export class AddArenaTagAttr extends MoveEffectAttr {
  public tagType: ArenaTagType;
  public turnCount: integer;
  private failOnOverlap: boolean;
  public selfSideTarget: boolean;

  constructor(tagType: ArenaTagType, turnCount?: integer, failOnOverlap: boolean = false, selfSideTarget: boolean = false) {
    super(true, MoveEffectTrigger.POST_APPLY, true);

    this.tagType = tagType;
    this.turnCount = turnCount;
    this.failOnOverlap = failOnOverlap;
    this.selfSideTarget = selfSideTarget;
  }

  apply(user: Pokemon, target: Pokemon, move: Move, args: any[]): boolean {
    if (!super.apply(user, target, move, args))
      return false;

    if (move.chance < 0 || move.chance === 100 || user.randSeedInt(100) < move.chance) {
      user.scene.arena.addTag(this.tagType, this.turnCount, move.id, user.id, (this.selfSideTarget ? user : target).isPlayer() ? ArenaTagSide.PLAYER : ArenaTagSide.ENEMY);
      return true;
    }

    return false;
  }

  getCondition(): MoveConditionFunc {
    return this.failOnOverlap
      ? (user, target, move) => !user.scene.arena.getTagOnSide(this.tagType, target.isPlayer() ? ArenaTagSide.PLAYER : ArenaTagSide.ENEMY)
      : null;
  }
}

export class AddArenaTrapTagAttr extends AddArenaTagAttr {
  getCondition(): MoveConditionFunc {
    return (user, target, move) => {
      const side = (this.selfSideTarget ? user : target).isPlayer() ? ArenaTagSide.PLAYER : ArenaTagSide.ENEMY;
      if (move.category !== MoveCategory.STATUS || !user.scene.arena.getTagOnSide(this.tagType, side))
        return true;
      const tag = user.scene.arena.getTagOnSide(this.tagType, side) as ArenaTrapTag;
      return tag.layers < tag.maxLayers;
    };
  }
}

export class RemoveArenaTrapAttr extends MoveEffectAttr {

  private targetBothSides: boolean;

  constructor(targetBothSides: boolean = false) {
    super(true, MoveEffectTrigger.PRE_APPLY);
    this.targetBothSides = targetBothSides;
  }

  apply(user: Pokemon, target: Pokemon, move: Move, args: any[]): boolean {

    if (!super.apply(user, target, move, args))
      return false;

    if(this.targetBothSides){
      user.scene.arena.removeTagOnSide(ArenaTagType.SPIKES, ArenaTagSide.PLAYER);
      user.scene.arena.removeTagOnSide(ArenaTagType.TOXIC_SPIKES, ArenaTagSide.PLAYER);
      user.scene.arena.removeTagOnSide(ArenaTagType.STEALTH_ROCK, ArenaTagSide.PLAYER);
      user.scene.arena.removeTagOnSide(ArenaTagType.STICKY_WEB, ArenaTagSide.PLAYER);

      user.scene.arena.removeTagOnSide(ArenaTagType.SPIKES, ArenaTagSide.ENEMY);
      user.scene.arena.removeTagOnSide(ArenaTagType.TOXIC_SPIKES, ArenaTagSide.ENEMY);
      user.scene.arena.removeTagOnSide(ArenaTagType.STEALTH_ROCK, ArenaTagSide.ENEMY);
      user.scene.arena.removeTagOnSide(ArenaTagType.STICKY_WEB, ArenaTagSide.ENEMY);
    }
    else {
      user.scene.arena.removeTagOnSide(ArenaTagType.SPIKES, target.isPlayer() ? ArenaTagSide.ENEMY : ArenaTagSide.PLAYER);
      user.scene.arena.removeTagOnSide(ArenaTagType.TOXIC_SPIKES, target.isPlayer() ? ArenaTagSide.ENEMY : ArenaTagSide.PLAYER);
      user.scene.arena.removeTagOnSide(ArenaTagType.STEALTH_ROCK, target.isPlayer() ? ArenaTagSide.ENEMY : ArenaTagSide.PLAYER);
      user.scene.arena.removeTagOnSide(ArenaTagType.STICKY_WEB, target.isPlayer() ? ArenaTagSide.ENEMY : ArenaTagSide.PLAYER);
    }

    return true;
  }
}

export class RemoveScreensAttr extends MoveEffectAttr {

  private targetBothSides: boolean;

  constructor(targetBothSides: boolean = false) {
    super(true, MoveEffectTrigger.PRE_APPLY);
    this.targetBothSides = targetBothSides;
  }

  apply(user: Pokemon, target: Pokemon, move: Move, args: any[]): boolean {

    if (!super.apply(user, target, move, args))
      return false;

    if(this.targetBothSides){
      user.scene.arena.removeTagOnSide(ArenaTagType.REFLECT, ArenaTagSide.PLAYER);
      user.scene.arena.removeTagOnSide(ArenaTagType.LIGHT_SCREEN, ArenaTagSide.PLAYER);
      user.scene.arena.removeTagOnSide(ArenaTagType.AURORA_VEIL, ArenaTagSide.PLAYER);

      user.scene.arena.removeTagOnSide(ArenaTagType.REFLECT, ArenaTagSide.ENEMY);
      user.scene.arena.removeTagOnSide(ArenaTagType.LIGHT_SCREEN, ArenaTagSide.ENEMY);
      user.scene.arena.removeTagOnSide(ArenaTagType.AURORA_VEIL, ArenaTagSide.ENEMY);
    }
    else{
      user.scene.arena.removeTagOnSide(ArenaTagType.REFLECT, target.isPlayer() ? ArenaTagSide.PLAYER : ArenaTagSide.ENEMY);
      user.scene.arena.removeTagOnSide(ArenaTagType.LIGHT_SCREEN, target.isPlayer() ? ArenaTagSide.PLAYER : ArenaTagSide.ENEMY);
      user.scene.arena.removeTagOnSide(ArenaTagType.AURORA_VEIL, target.isPlayer() ? ArenaTagSide.PLAYER : ArenaTagSide.ENEMY);
    }

    return true;

  }
}

export class ForceSwitchOutAttr extends MoveEffectAttr {
  private user: boolean;
  private batonPass: boolean;
  
  constructor(user?: boolean, batonPass?: boolean) {
    super(false, MoveEffectTrigger.POST_APPLY, true);
    this.user = !!user;
    this.batonPass = !!batonPass;
  }
  
  apply(user: Pokemon, target: Pokemon, move: Move, args: any[]): Promise<boolean> {
    return new Promise(resolve => {
    
  	// Check if the move category is not STATUS or if the switch out condition is not met
    if (!this.getSwitchOutCondition()(user, target, move)) {
  	  //Apply effects before switch out i.e. poison point, flame body, etc
      applyPostDefendAbAttrs(PostDefendContactApplyStatusEffectAbAttr, target, user, new PokemonMove(move.id), null);
      return resolve(false);
    }

  	// Move the switch out logic inside the conditional block
  	// This ensures that the switch out only happens when the conditions are met
	  const switchOutTarget = this.user ? user : target;
	  if (switchOutTarget instanceof PlayerPokemon) { 
	  	if (switchOutTarget.hp) {
	  	  applyPreSwitchOutAbAttrs(PreSwitchOutAbAttr, switchOutTarget);
	  	  (switchOutTarget as PlayerPokemon).switchOut(this.batonPass, true).then(() => resolve(true));
	  	} else
	  	  resolve(false);
	  	return;
	  }
	  else if (user.scene.currentBattle.battleType) {
	  	// Switch out logic for the battle type
	  	switchOutTarget.resetTurnData();
	  	switchOutTarget.resetSummonData();
	  	switchOutTarget.hideInfo();
	  	switchOutTarget.setVisible(false);
	  	switchOutTarget.scene.field.remove(switchOutTarget);
	  	user.scene.triggerPokemonFormChange(switchOutTarget, SpeciesFormChangeActiveTrigger, true);
	  
	  	if (switchOutTarget.hp)
	  	user.scene.unshiftPhase(new SwitchSummonPhase(user.scene, switchOutTarget.getFieldIndex(), user.scene.currentBattle.trainer.getNextSummonIndex((switchOutTarget as EnemyPokemon).trainerSlot), false, this.batonPass, false));
	  }
	  else { 
	    // Switch out logic for everything else
	  	switchOutTarget.setVisible(false);
	  
	  	if (switchOutTarget.hp) {
	  	  switchOutTarget.hideInfo().then(() => switchOutTarget.destroy());
	  	  switchOutTarget.scene.field.remove(switchOutTarget);
	  	  user.scene.queueMessage(getPokemonMessage(switchOutTarget, ' fled!'), null, true, 500);
	  	}
	  
	  	if (!switchOutTarget.getAlly()?.isActive(true)) {
	  	  user.scene.clearEnemyHeldItemModifiers();
		  
	  	  if (switchOutTarget.hp) {
	  	  	user.scene.pushPhase(new BattleEndPhase(user.scene));
	  	  	user.scene.pushPhase(new NewBattlePhase(user.scene));
	  	  }
	  	}
	  }
	  
	  resolve(true);
	  });
	}

	getCondition(): MoveConditionFunc {
    return (user, target, move) => (move.category !== MoveCategory.STATUS || this.getSwitchOutCondition()(user, target, move));
  }

  getFailedText(user: Pokemon, target: Pokemon, move: Move, cancelled: Utils.BooleanHolder): string | null {
    const blockedByAbility = new Utils.BooleanHolder(false);
    applyAbAttrs(ForceSwitchOutImmunityAbAttr, target, blockedByAbility);
    return blockedByAbility.value ? getPokemonMessage(target, ` can't be switched out!`) : null;
  }

  getSwitchOutCondition(): MoveConditionFunc {
    return (user, target, move) => {
      const switchOutTarget = (this.user ? user : target);
      const player = switchOutTarget instanceof PlayerPokemon;
      
      if (!this.user && move.category == MoveCategory.STATUS && (target.hasAbilityWithAttr(ForceSwitchOutImmunityAbAttr) || target.isMax()))
        return false;

      if (!player && !user.scene.currentBattle.battleType) {
        if (this.batonPass)
          return false;
        // Don't allow wild opponents to flee on the boss stage since it can ruin a run early on
        if (!(user.scene.currentBattle.waveIndex % 10))
          return false;
      }

      const party = player ? user.scene.getParty() : user.scene.getEnemyParty();
      return (!player && !user.scene.currentBattle.battleType) || party.filter(p => !p.isFainted() && (player || (p as EnemyPokemon).trainerSlot === (switchOutTarget as EnemyPokemon).trainerSlot)).length > user.scene.currentBattle.getBattlerCount();
    };
  }

  getUserBenefitScore(user: Pokemon, target: Pokemon, move: Move): integer {
    if (!user.scene.getEnemyParty().find(p => p.isActive() && !p.isOnField()))
      return -20;
    let ret = this.user ? Math.floor((1 - user.getHpRatio()) * 20) : super.getUserBenefitScore(user, target, move);
    if (this.user && this.batonPass) {
      const battleStatTotal = user.summonData.battleStats.reduce((bs: integer, total: integer) => total += bs, 0);
      ret = ret / 2 + (Phaser.Tweens.Builders.GetEaseFunction('Sine.easeOut')(Math.min(Math.abs(battleStatTotal), 10) / 10) * (battleStatTotal >= 0 ? 10 : -10));
    }
    return ret;
  }
}

export class RemoveTypeAttr extends MoveEffectAttr {

  private removedType: Type;
  private messageCallback: ((user: Pokemon) => void) | undefined;

  constructor(removedType: Type, messageCallback?: (user: Pokemon) => void) {
    super(true, MoveEffectTrigger.POST_APPLY);
    this.removedType = removedType;
    this.messageCallback = messageCallback;

  }

  apply(user: Pokemon, target: Pokemon, move: Move, args: any[]): boolean {
    if (!super.apply(user, target, move, args))
      return false;

    if(user.isTerastallized && user.getTeraType() == this.removedType) // active tera types cannot be removed
      return false;

    const userTypes = user.getTypes(true)
    const modifiedTypes = userTypes.filter(type => type !== this.removedType);
    user.summonData.types = modifiedTypes;
    user.updateInfo();


    if (this.messageCallback) {
      this.messageCallback(user);
    }

    return true;
  }
}

export class CopyTypeAttr extends MoveEffectAttr {
  constructor() {
    super(true);
  }

  apply(user: Pokemon, target: Pokemon, move: Move, args: any[]): boolean {
    if (!super.apply(user, target, move, args))
      return false;

    user.summonData.types = target.getTypes(true);
    user.updateInfo();

    user.scene.queueMessage(getPokemonMessage(user, `'s type\nchanged to match ${target.name}'s!`));

    return true;
  }

  getCondition(): MoveConditionFunc {
    return (user, target, move) => target.getTypes()[0] !== Type.UNKNOWN;
  }
}

export class CopyBiomeTypeAttr extends MoveEffectAttr {
  constructor() {
    super(true);
  }

  apply(user: Pokemon, target: Pokemon, move: Move, args: any[]): boolean {
    if (!super.apply(user, target, move, args))
      return false;

    const biomeType = user.scene.arena.getTypeForBiome();

    user.summonData.types = [ biomeType ];
    user.updateInfo();

    user.scene.queueMessage(getPokemonMessage(user, ` transformed\ninto the ${Utils.toReadableString(Type[biomeType])} type!`));

    return true;
  }
}

export class ChangeTypeAttr extends MoveEffectAttr {
  private type: Type;

  constructor(type: Type) {
    super(false, MoveEffectTrigger.HIT);

    this.type = type;
  }

  apply(user: Pokemon, target: Pokemon, move: Move, args: any[]): boolean {
    target.summonData.types = [this.type];
    target.updateInfo();

    user.scene.queueMessage(getPokemonMessage(target, ` transformed\ninto the ${Utils.toReadableString(Type[this.type])} type!`));

    return true;
  }

  getCondition(): MoveConditionFunc {
    return (user, target, move) => !target.isTerastallized() && !target.hasAbility(Abilities.MULTITYPE) && !target.hasAbility(Abilities.RKS_SYSTEM) && !(target.getTypes().length === 1 && target.getTypes()[0] === this.type);
  }
}

export class AddTypeAttr extends MoveEffectAttr {
  private type: Type;

  constructor(type: Type) {
    super(false, MoveEffectTrigger.HIT);

    this.type = type;
  }

  apply(user: Pokemon, target: Pokemon, move: Move, args: any[]): boolean {
    const types = target.getTypes().slice(0, 2).filter(t => t !== Type.UNKNOWN); // TODO: Figure out some way to actually check if another version of this effect is already applied
    types.push(this.type);
    target.summonData.types = types;
    target.updateInfo();

    user.scene.queueMessage(`${Utils.toReadableString(Type[this.type])} was added to\n` + getPokemonMessage(target, '!'));

    return true;
  }

  getCondition(): MoveConditionFunc {
    return (user, target, move) => !target.isTerastallized()&& !target.getTypes().includes(this.type);
  }
}

export class FirstMoveTypeAttr extends MoveEffectAttr {
  constructor() {
    super(true);
  }

  apply(user: Pokemon, target: Pokemon, move: Move, args: any[]): boolean {
    if (!super.apply(user, target, move, args))
      return false;

    const firstMoveType = target.getMoveset()[0].getMove().type
  
    user.summonData.types = [ firstMoveType ];

    user.scene.queueMessage(getPokemonMessage(user, ` transformed\ninto to the ${Utils.toReadableString(Type[firstMoveType])} type!`));

    return true;
  }
}

export class RandomMovesetMoveAttr extends OverrideMoveEffectAttr {
  private enemyMoveset: boolean;

  constructor(enemyMoveset?: boolean) {
    super();

    this.enemyMoveset = enemyMoveset;
  }

  apply(user: Pokemon, target: Pokemon, move: Move, args: any[]): boolean {
    const moveset = (!this.enemyMoveset ? user : target).getMoveset();
    const moves = moveset.filter(m => !m.getMove().hasFlag(MoveFlags.IGNORE_VIRTUAL));
    if (moves.length) {
      const move = moves[user.randSeedInt(moves.length)];
      const moveIndex = moveset.findIndex(m => m.moveId === move.moveId);
      const moveTargets = getMoveTargets(user, move.moveId);
      if (!moveTargets.targets.length)
        return false;
      let selectTargets: BattlerIndex[];
      switch (true) {
        case (moveTargets.multiple || moveTargets.targets.length === 1): {
          selectTargets = moveTargets.targets;
          break;
        }
        case (moveTargets.targets.indexOf(target.getBattlerIndex()) > -1): {
          selectTargets = [ target.getBattlerIndex() ];
          break;
        }
        default: {
         moveTargets.targets.splice(moveTargets.targets.indexOf(user.getAlly().getBattlerIndex()));
         selectTargets =  [ moveTargets.targets[user.randSeedInt(moveTargets.targets.length)] ];
         break;
        }
      }     
      const targets = selectTargets;   
      user.getMoveQueue().push({ move: move.moveId, targets: targets, ignorePP: true });
      user.scene.unshiftPhase(new MovePhase(user.scene, user, targets, moveset[moveIndex], true));
      return true;
    }

    return false;
  }
}

export class RandomMoveAttr extends OverrideMoveEffectAttr {
  apply(user: Pokemon, target: Pokemon, move: Move, args: any[]): Promise<boolean> {
    return new Promise(resolve => {
      const moveIds = Utils.getEnumValues(Moves).filter(m => !allMoves[m].hasFlag(MoveFlags.IGNORE_VIRTUAL) && !allMoves[m].name.endsWith(' (N)'));
      const moveId = moveIds[user.randSeedInt(moveIds.length)];
      
      const moveTargets = getMoveTargets(user, moveId);
      if (!moveTargets.targets.length) {
        resolve(false);
        return;
      }
      const targets = moveTargets.multiple || moveTargets.targets.length === 1
        ? moveTargets.targets
        : moveTargets.targets.indexOf(target.getBattlerIndex()) > -1
          ? [ target.getBattlerIndex() ]
          : [ moveTargets.targets[user.randSeedInt(moveTargets.targets.length)] ];
      user.getMoveQueue().push({ move: moveId, targets: targets, ignorePP: true });
      user.scene.unshiftPhase(new MovePhase(user.scene, user, targets, new PokemonMove(moveId, 0, 0, true), true));
      initMoveAnim(user.scene, moveId).then(() => {
        loadMoveAnimAssets(user.scene, [ moveId ], true)
          .then(() => resolve(true));
      });
    });
  }
}

export class NaturePowerAttr extends OverrideMoveEffectAttr {
  apply(user: Pokemon, target: Pokemon, move: Move, args: any[]): Promise<boolean> {
    return new Promise(resolve => {
      var moveId;
      switch (user.scene.arena.getTerrainType()) {
        // this allows terrains to 'override' the biome move
        case TerrainType.NONE:
          switch (user.scene.arena.biomeType) {
            case Biome.TOWN:
              moveId = Moves.ROUND;
              break;
            case Biome.METROPOLIS:
              moveId = Moves.TRI_ATTACK;
              break;
            case Biome.SLUM:
              moveId = Moves.SLUDGE_BOMB;
              break;
            case Biome.PLAINS:
              moveId = Moves.SILVER_WIND;
              break;
            case Biome.GRASS:
              moveId = Moves.GRASS_KNOT;
              break;
            case Biome.TALL_GRASS:
              moveId = Moves.POLLEN_PUFF;
              break;
            case Biome.MEADOW:
              moveId = Moves.GIGA_DRAIN;
              break;
            case Biome.FOREST:
              moveId = Moves.BUG_BUZZ;
              break;
            case Biome.JUNGLE:
              moveId = Moves.LEAF_STORM;
              break;
            case Biome.SEA:
              moveId = Moves.HYDRO_PUMP;
              break;
            case Biome.SWAMP:
              moveId = Moves.MUD_BOMB;
              break;
            case Biome.BEACH:
              moveId = Moves.SCALD;
              break;
            case Biome.LAKE:
              moveId = Moves.BUBBLE_BEAM;
              break;
            case Biome.SEABED:
              moveId = Moves.BRINE;
              break;
            case Biome.ISLAND:
              moveId = Moves.LEAF_TORNADO;
              break;
            case Biome.MOUNTAIN:
              moveId = Moves.AIR_SLASH;
              break;
            case Biome.BADLANDS:
              moveId = Moves.EARTH_POWER;
              break;
            case Biome.DESERT:
              moveId = Moves.SCORCHING_SANDS;
              break;
            case Biome.WASTELAND:
              moveId = Moves.DRAGON_PULSE;
              break;
            case Biome.CONSTRUCTION_SITE:
              moveId = Moves.STEEL_BEAM;
              break;
            case Biome.CAVE:
              moveId = Moves.POWER_GEM;
              break;
            case Biome.ICE_CAVE:
              moveId = Moves.ICE_BEAM;
              break;
            case Biome.SNOWY_FOREST:
              moveId = Moves.FROST_BREATH;
              break;
            case Biome.VOLCANO:
              moveId = Moves.LAVA_PLUME;
              break;
            case Biome.GRAVEYARD:
              moveId = Moves.SHADOW_BALL;
              break;
            case Biome.RUINS:
              moveId = Moves.ANCIENT_POWER;
              break;
            case Biome.TEMPLE:
              moveId = Moves.EXTRASENSORY;
              break;
            case Biome.DOJO:
              moveId = Moves.FOCUS_BLAST;
              break;
            case Biome.FAIRY_CAVE:
              moveId = Moves.ALLURING_VOICE;
              break;
            case Biome.ABYSS:
              moveId = Moves.OMINOUS_WIND;
              break;
            case Biome.SPACE:
              moveId = Moves.DRACO_METEOR;
              break;
            case Biome.FACTORY:
              moveId = Moves.FLASH_CANNON;
              break;
            case Biome.LABORATORY:
              moveId = Moves.ZAP_CANNON;
              break;
            case Biome.POWER_PLANT:
              moveId = Moves.CHARGE_BEAM;
              break;
            case Biome.END:
              moveId = Moves.ETERNABEAM;
              break;
          }
          break;
        case TerrainType.MISTY:
          moveId = Moves.MOONBLAST;
          break;
        case TerrainType.ELECTRIC:
          moveId = Moves.THUNDERBOLT;
          break;
        case TerrainType.GRASSY:
          moveId = Moves.ENERGY_BALL;
          break;
        case TerrainType.PSYCHIC:
          moveId = Moves.PSYCHIC;
          break;
        default:
          // Just in case there's no match
          moveId = Moves.TRI_ATTACK;
          break;
      }
      
      user.getMoveQueue().push({ move: moveId, targets: [target.getBattlerIndex()], ignorePP: true });
      user.scene.unshiftPhase(new MovePhase(user.scene, user, [target.getBattlerIndex()], new PokemonMove(moveId, 0, 0, true), true));
      initMoveAnim(user.scene, moveId).then(() => {
        loadMoveAnimAssets(user.scene, [ moveId ], true)
          .then(() => resolve(true));
      });
    });
  }
}

const lastMoveCopiableCondition: MoveConditionFunc = (user, target, move) => {
  const copiableMove = user.scene.currentBattle.lastMove;

  if (!copiableMove)
    return false;

  if (allMoves[copiableMove].getAttrs(ChargeAttr).length)
    return false;

  // TODO: Add last turn of Bide

  return true;
};

export class CopyMoveAttr extends OverrideMoveEffectAttr {
  apply(user: Pokemon, target: Pokemon, move: Move, args: any[]): boolean {
    const lastMove = user.scene.currentBattle.lastMove;

    const moveTargets = getMoveTargets(user, lastMove);
    if (!moveTargets.targets.length)
      return false;

    const targets = moveTargets.multiple || moveTargets.targets.length === 1
      ? moveTargets.targets
      : moveTargets.targets.indexOf(target.getBattlerIndex()) > -1
        ? [ target.getBattlerIndex() ]
        : [ moveTargets.targets[user.randSeedInt(moveTargets.targets.length)] ];
    user.getMoveQueue().push({ move: lastMove, targets: targets, ignorePP: true });

    user.scene.unshiftPhase(new MovePhase(user.scene, user as PlayerPokemon, targets, new PokemonMove(lastMove, 0, 0, true), true));

    return true;
  }

  getCondition(): MoveConditionFunc {
    return lastMoveCopiableCondition;
  }
}

export class ReducePpMoveAttr extends MoveEffectAttr {
  apply(user: Pokemon, target: Pokemon, move: Move, args: any[]): boolean {
    // Null checks can be skipped due to condition function
    const lastMove = target.getLastXMoves().find(() => true);
    const movesetMove = target.getMoveset().find(m => m.moveId === lastMove.move);
    const lastPpUsed = movesetMove.ppUsed;
    movesetMove.ppUsed = Math.min(movesetMove.ppUsed + 4, movesetMove.getMovePp());
    user.scene.queueMessage(`It reduced the PP of ${getPokemonMessage(target, `'s\n${movesetMove.getName()} by ${movesetMove.ppUsed - lastPpUsed}!`)}`);

    return true;
  }

  getCondition(): MoveConditionFunc {
    return (user, target, move) => {
      const lastMove = target.getLastXMoves().find(() => true);
      if (lastMove) {
        const movesetMove = target.getMoveset().find(m => m.moveId === lastMove.move);
        return !!movesetMove?.getPpRatio();
      }
      return false;
    };
  }

  getTargetBenefitScore(user: Pokemon, target: Pokemon, move: Move): number {
    const lastMove = target.getLastXMoves().find(() => true);
    if (lastMove) {
      const movesetMove = target.getMoveset().find(m => m.moveId === lastMove.move);
      if (movesetMove) {
        const maxPp = movesetMove.getMovePp();
        const ppLeft = maxPp - movesetMove.ppUsed;
        const value = -(8 - Math.ceil(Math.min(maxPp, 30) / 5));
        if (ppLeft < 4)
          return (value / 4) * ppLeft;
        return value;
      }
    }

    return 0;
  }
}

// TODO: Review this
const targetMoveCopiableCondition: MoveConditionFunc = (user, target, move) => {
  const targetMoves = target.getMoveHistory().filter(m => !m.virtual);
  if (!targetMoves.length)
    return false;

  const copiableMove = targetMoves[0];

  if (!copiableMove.move)
    return false;

  if (allMoves[copiableMove.move].getAttrs(ChargeAttr).length && copiableMove.result === MoveResult.OTHER)
    return false;

    // TODO: Add last turn of Bide

    return true;
};

export class MovesetCopyMoveAttr extends OverrideMoveEffectAttr {
  apply(user: Pokemon, target: Pokemon, move: Move, args: any[]): boolean {
    const targetMoves = target.getMoveHistory().filter(m => !m.virtual);
    if (!targetMoves.length)
      return false;

    const copiedMove = allMoves[targetMoves[0].move];

    const thisMoveIndex = user.getMoveset().findIndex(m => m.moveId === move.id);

    if (thisMoveIndex === -1)
      return false;

    user.summonData.moveset = user.getMoveset().slice(0);
    user.summonData.moveset[thisMoveIndex] = new PokemonMove(copiedMove.id, 0, 0);

    user.scene.queueMessage(getPokemonMessage(user, ` copied\n${copiedMove.name}!`));

    return true;
  }

  getCondition(): MoveConditionFunc {
    return targetMoveCopiableCondition;
  }
}

export class SketchAttr extends MoveEffectAttr {
  constructor() {
    super(true);
  }

  apply(user: Pokemon, target: Pokemon, move: Move, args: any[]): boolean {
    if (!super.apply(user, target, move, args))
      return false;

    const targetMoves = target.getMoveHistory().filter(m => !m.virtual);
    if (!targetMoves.length)
      return false;

    const sketchedMove = allMoves[targetMoves[0].move];

    const sketchIndex = user.getMoveset().findIndex(m => m.moveId === move.id);

    if (sketchIndex === -1)
      return false;

    user.setMove(sketchIndex, sketchedMove.id);

    user.scene.queueMessage(getPokemonMessage(user, ` sketched\n${sketchedMove.name}!`));

    return true;
  }

  getCondition(): MoveConditionFunc {
    return (user, target, move) => {
      if (!targetMoveCopiableCondition(user, target, move))
        return false;
    
      const targetMoves = target.getMoveHistory().filter(m => !m.virtual);
      if (!targetMoves.length)
        return false;
  
      const sketchableMove = targetMoves[0];
  
      if (user.getMoveset().find(m => m.moveId === sketchableMove.move))
        return false;
  
      return true;
    };
  }
}

export class AbilityChangeAttr extends MoveEffectAttr {
  public ability: Abilities;

  constructor(ability: Abilities, selfTarget?: boolean) {
    super(selfTarget, MoveEffectTrigger.HIT);

    this.ability = ability;
  }

  apply(user: Pokemon, target: Pokemon, move: Move, args: any[]): boolean {
    if (!super.apply(user, target, move, args))
      return false;

    (this.selfTarget ? user : target).summonData.ability = this.ability;

    user.scene.queueMessage('The ' + getPokemonMessage((this.selfTarget ? user : target), ` acquired\n${allAbilities[this.ability].name}!`));

    return true;
  }

  getCondition(): MoveConditionFunc {
    return (user, target, move) => !(this.selfTarget ? user : target).getAbility().hasAttr(UnsuppressableAbilityAbAttr) && (this.selfTarget ? user : target).getAbility().id !== this.ability;
  }
}

export class AbilityCopyAttr extends MoveEffectAttr {
  public copyToPartner: boolean;

  constructor(copyToPartner: boolean = false) {
    super(false, MoveEffectTrigger.HIT);

    this.copyToPartner = copyToPartner;
  }

  apply(user: Pokemon, target: Pokemon, move: Move, args: any[]): boolean {
    if (!super.apply(user, target, move, args))
      return false;

    user.summonData.ability = target.getAbility().id;

    user.scene.queueMessage(getPokemonMessage(user, ` copied the `) + getPokemonMessage(target, `'s\n${allAbilities[target.getAbility().id].name}!`));
    
    if (this.copyToPartner && user.scene.currentBattle?.double && user.getAlly().hp) {
      user.getAlly().summonData.ability = target.getAbility().id;
      user.getAlly().scene.queueMessage(getPokemonMessage(user.getAlly(), ` copied the `) + getPokemonMessage(target, `'s\n${allAbilities[target.getAbility().id].name}!`));
    }

    return true;
  }

  getCondition(): MoveConditionFunc {
    return (user, target, move) => {
      let ret = !target.getAbility().hasAttr(UncopiableAbilityAbAttr) && !user.getAbility().hasAttr(UnsuppressableAbilityAbAttr);
      if (this.copyToPartner && user.scene.currentBattle?.double)
        ret = ret && (!user.getAlly().hp || !user.getAlly().getAbility().hasAttr(UnsuppressableAbilityAbAttr));
      else
        ret = ret && user.getAbility().id !== target.getAbility().id;
      return ret;
    };
  }
}

export class AbilityGiveAttr extends MoveEffectAttr {
  public copyToPartner: boolean;

  constructor() {
    super(false, MoveEffectTrigger.HIT);
  }

  apply(user: Pokemon, target: Pokemon, move: Move, args: any[]): boolean {
    if (!super.apply(user, target, move, args))
      return false;

    target.summonData.ability = user.getAbility().id;

    user.scene.queueMessage('The' + getPokemonMessage(target, `\nacquired ${allAbilities[user.getAbility().id].name}!`));

    return true;
  }

  getCondition(): MoveConditionFunc {
    return (user, target, move) => !user.getAbility().hasAttr(UncopiableAbilityAbAttr) && !target.getAbility().hasAttr(UnsuppressableAbilityAbAttr) && user.getAbility().id !== target.getAbility().id;
  }
}

export class SwitchAbilitiesAttr extends MoveEffectAttr {
  apply(user: Pokemon, target: Pokemon, move: Move, args: any[]): boolean {
    if (!super.apply(user, target, move, args))
      return false;

    const tempAbilityId = user.getAbility().id;
    user.summonData.ability = target.getAbility().id;
    target.summonData.ability = tempAbilityId;

    user.scene.queueMessage(getPokemonMessage(user, ` swapped\nabilities with its target!`));

    return true;
  }

  getCondition(): MoveConditionFunc {
    return (user, target, move) => !user.getAbility().hasAttr(UnswappableAbilityAbAttr) && !target.getAbility().hasAttr(UnswappableAbilityAbAttr);
  }
}

export class SuppressAbilitiesAttr extends MoveEffectAttr {
  apply(user: Pokemon, target: Pokemon, move: Move, args: any[]): boolean {
    if (!super.apply(user, target, move, args))
      return false;

    target.summonData.abilitySuppressed = true;

    target.scene.queueMessage(getPokemonMessage(target, ` ability\nwas suppressed!`));

    return true;
  }

  getCondition(): MoveConditionFunc {
    return (user, target, move) => !target.getAbility().hasAttr(UnsuppressableAbilityAbAttr);
  }
}

export class TransformAttr extends MoveEffectAttr {
  apply(user: Pokemon, target: Pokemon, move: Move, args: any[]): Promise<boolean> {
    return new Promise(resolve => {
      if (!super.apply(user, target, move, args))
        return resolve(false);

      user.summonData.speciesForm = target.getSpeciesForm();
      user.summonData.fusionSpeciesForm = target.getFusionSpeciesForm();
      user.summonData.ability = target.getAbility().id;
      user.summonData.gender = target.getGender();
      user.summonData.fusionGender = target.getFusionGender();
      user.summonData.stats = [ user.stats[Stat.HP] ].concat(target.stats.slice(1));
      user.summonData.battleStats = target.summonData.battleStats.slice(0);
      user.summonData.moveset = target.getMoveset().map(m => new PokemonMove(m.moveId, m.ppUsed, m.ppUp));
      user.summonData.types = target.getTypes();

      user.scene.queueMessage(getPokemonMessage(user, ` transformed\ninto ${target.name}!`));

      user.loadAssets(false).then(() => {
        user.playAnim();
        resolve(true);
      });
    });
  }
}

export class DiscourageFrequentUseAttr extends MoveAttr {
  getUserBenefitScore(user: Pokemon, target: Pokemon, move: Move): integer {
    const lastMoves = user.getLastXMoves(4);
    console.log(lastMoves);
    for (let m = 0; m < lastMoves.length; m++) {
      if (lastMoves[m].move === move.id)
        return (4 - (m + 1)) * -10;
    }

    return 0;
  }
}

export class MoneyAttr extends MoveEffectAttr {
  constructor() {
    super(true, MoveEffectTrigger.HIT);
  }

  apply(user: Pokemon, target: Pokemon, move: Move): boolean {
    user.scene.currentBattle.moneyScattered += user.scene.getWaveMoneyAmount(0.2);
    user.scene.queueMessage("Coins were scattered everywhere!")
    return true;
  }
}

export class LastResortAttr extends MoveAttr {
  getCondition(): MoveConditionFunc {
    return (user: Pokemon, target: Pokemon, move: Move) => {
      const uniqueUsedMoveIds = new Set<Moves>();
      const movesetMoveIds = user.getMoveset().map(m => m.moveId);
      user.getMoveHistory().map(m => {
        if (m.move !== move.id && movesetMoveIds.find(mm => mm === m.move))
          uniqueUsedMoveIds.add(m.move);
      });
      return uniqueUsedMoveIds.size >= movesetMoveIds.length - 1;
    };
  }
}

export class VariableTargetAttr extends MoveAttr {
  private targetChangeFunc: (user: Pokemon, target: Pokemon, move: Move) => number;

  constructor(targetChange: (user: Pokemon, target: Pokemon, move: Move) => number) {
    super();

    this.targetChangeFunc = targetChange;
  }

  apply(user: Pokemon, target: Pokemon, move: Move, args: any[]): boolean {
    const targetVal = args[0] as Utils.NumberHolder;
    targetVal.value = this.targetChangeFunc(user, target, move);
    return true;
  }
}

const failOnGravityCondition: MoveConditionFunc = (user, target, move) => !user.scene.arena.getTag(ArenaTagType.GRAVITY);

const failOnBossCondition: MoveConditionFunc = (user, target, move) => !target.isBossImmune();

const failOnMaxCondition: MoveConditionFunc = (user, target, move) => !target.isMax();

const failIfDampCondition: MoveConditionFunc = (user, target, move) => {
  const cancelled = new Utils.BooleanHolder(false);
  user.scene.getField(true).map(p=>applyAbAttrs(FieldPreventExplosiveMovesAbAttr, p, cancelled));
  // Queue a message if an ability prevented usage of the move
  if (cancelled.value)
    user.scene.queueMessage(getPokemonMessage(user, ` cannot use ${move.name}!`));
  return !cancelled.value;
}

export type MoveAttrFilter = (attr: MoveAttr) => boolean;

function applyMoveAttrsInternal(attrFilter: MoveAttrFilter, user: Pokemon, target: Pokemon, move: Move, args: any[]): Promise<void> {
  return new Promise(resolve => {
    const attrPromises: Promise<boolean>[] = [];
    const moveAttrs = move.attrs.filter(a => attrFilter(a));
    for (let attr of moveAttrs) {
      const result = attr.apply(user, target, move, args);
      if (result instanceof Promise)
        attrPromises.push(result);
    }
    Promise.allSettled(attrPromises).then(() => resolve());
  });
}

export function applyMoveAttrs(attrType: { new(...args: any[]): MoveAttr }, user: Pokemon, target: Pokemon, move: Move, ...args: any[]): Promise<void> {
  return applyMoveAttrsInternal((attr: MoveAttr) => attr instanceof attrType, user, target, move, args);
}

export function applyFilteredMoveAttrs(attrFilter: MoveAttrFilter, user: Pokemon, target: Pokemon, move: Move, ...args: any[]): Promise<void> {
  return applyMoveAttrsInternal(attrFilter, user, target, move, args);
}

export class MoveCondition {
  protected func: MoveConditionFunc;

  constructor(func: MoveConditionFunc) {
    this.func = func;
  }

  apply(user: Pokemon, target: Pokemon, move: Move): boolean {
    return this.func(user, target, move);
  }

  getUserBenefitScore(user: Pokemon, target: Pokemon, move: Move): integer {
    return 0;
  }
}

export class FirstMoveCondition extends MoveCondition {
  constructor() {
    super((user, target, move) => user.battleSummonData?.turnCount === 1);
  }

  getUserBenefitScore(user: Pokemon, target: Pokemon, move: Move): integer {
    return this.apply(user, target, move) ? 10 : -20;
  }
}

export class hitsSameTypeAttr extends VariableMoveTypeMultiplierAttr {
  apply(user: Pokemon, target: Pokemon, move: Move, args: any[]): boolean {
    const multiplier = args[0] as Utils.NumberHolder;
    if (!user.getTypes().some(type => target.getTypes().includes(type))){
      multiplier.value = 0;
      return true;
    }
    return false;
  }
}

const unknownTypeCondition: MoveConditionFunc = (user, target, move) => !user.getTypes().includes(Type.UNKNOWN);

export type MoveTargetSet = {
  targets: BattlerIndex[];
  multiple: boolean;
}

export function getMoveTargets(user: Pokemon, move: Moves): MoveTargetSet {
  const variableTarget = new Utils.NumberHolder(0);
  user.getOpponents().forEach(p => applyMoveAttrs(VariableTargetAttr, user, p, allMoves[move], variableTarget));

  const moveTarget = allMoves[move].getAttrs(VariableTargetAttr).length ? variableTarget.value : move ? allMoves[move].moveTarget : move === undefined ? MoveTarget.NEAR_ENEMY : [];
  const opponents = user.getOpponents();
  
  let set: Pokemon[] = [];
  let multiple = false;

  switch (moveTarget) {
    case MoveTarget.USER:
    case MoveTarget.PARTY:
      set = [ user];
      break;
    case MoveTarget.NEAR_OTHER:
    case MoveTarget.OTHER:
    case MoveTarget.ALL_NEAR_OTHERS:
    case MoveTarget.ALL_OTHERS:
      set = (opponents.concat([ user.getAlly() ]));
      multiple = moveTarget === MoveTarget.ALL_NEAR_OTHERS || moveTarget === MoveTarget.ALL_OTHERS
      break;
    case MoveTarget.NEAR_ENEMY:
    case MoveTarget.ALL_NEAR_ENEMIES:
    case MoveTarget.ALL_ENEMIES:
    case MoveTarget.ENEMY_SIDE:
      set = opponents;
      multiple = moveTarget !== MoveTarget.NEAR_ENEMY;
      break;
    case MoveTarget.RANDOM_NEAR_ENEMY:
      set = [ opponents[user.randSeedInt(opponents.length)] ];
      break;
    case MoveTarget.ATTACKER:
        return { targets: [ -1 as BattlerIndex ], multiple: false };
    case MoveTarget.NEAR_ALLY:
    case MoveTarget.ALLY:
      set = [ user.getAlly() ];
      break;
    case MoveTarget.USER_OR_NEAR_ALLY:
    case MoveTarget.USER_AND_ALLIES:
    case MoveTarget.USER_SIDE:
      set = [ user, user.getAlly() ];
      multiple = moveTarget !== MoveTarget.USER_OR_NEAR_ALLY;
      break;
    case MoveTarget.ALL:
    case MoveTarget.BOTH_SIDES:
      set = [ user, user.getAlly() ].concat(opponents);
      multiple = true;
      break;
  }

  return { targets: set.filter(p => p?.isActive(true)).map(p => p.getBattlerIndex()).filter(t => t !== undefined), multiple };
}

export const allMoves: Move[] = [
  new SelfStatusMove(Moves.NONE, Type.NORMAL, MoveCategory.STATUS, -1, -1, 0, 1),
];

export function initMoves() {
  allMoves.push(
    new AttackMove(Moves.POUND, Type.NORMAL, MoveCategory.PHYSICAL, 40, 100, 35, -1, 0, 1),
    new AttackMove(Moves.KARATE_CHOP, Type.FIGHTING, MoveCategory.PHYSICAL, 50, 100, 25, -1, 0, 1)
      .attr(HighCritAttr),
    new AttackMove(Moves.DOUBLE_SLAP, Type.NORMAL, MoveCategory.PHYSICAL, 15, 85, 10, -1, 0, 1)
      .attr(MultiHitAttr),
    new AttackMove(Moves.COMET_PUNCH, Type.NORMAL, MoveCategory.PHYSICAL, 18, 85, 15, -1, 0, 1)
      .attr(MultiHitAttr)
      .punchingMove(),
    new AttackMove(Moves.MEGA_PUNCH, Type.NORMAL, MoveCategory.PHYSICAL, 80, 85, 20, -1, 0, 1)
      .punchingMove(),
    new AttackMove(Moves.PAY_DAY, Type.NORMAL, MoveCategory.PHYSICAL, 40, 100, 20, -1, 0, 1)
      .attr(MoneyAttr)
      .makesContact(false),
    new AttackMove(Moves.FIRE_PUNCH, Type.FIRE, MoveCategory.PHYSICAL, 75, 100, 15, 10, 0, 1)
      .attr(StatusEffectAttr, StatusEffect.BURN)
      .punchingMove(),
    new AttackMove(Moves.ICE_PUNCH, Type.ICE, MoveCategory.PHYSICAL, 75, 100, 15, 10, 0, 1)
      .attr(StatusEffectAttr, StatusEffect.FREEZE)
      .punchingMove(),
    new AttackMove(Moves.THUNDER_PUNCH, Type.ELECTRIC, MoveCategory.PHYSICAL, 75, 100, 15, 10, 0, 1)
      .attr(StatusEffectAttr, StatusEffect.PARALYSIS)
      .punchingMove(),
    new AttackMove(Moves.SCRATCH, Type.NORMAL, MoveCategory.PHYSICAL, 40, 100, 35, -1, 0, 1),
    new AttackMove(Moves.VISE_GRIP, Type.NORMAL, MoveCategory.PHYSICAL, 55, 100, 30, -1, 0, 1),
    new AttackMove(Moves.GUILLOTINE, Type.NORMAL, MoveCategory.PHYSICAL, 200, 30, 5, -1, 0, 1)
      .attr(OneHitKOAttr)
      .attr(OneHitKOAccuracyAttr),
    new AttackMove(Moves.RAZOR_WIND, Type.NORMAL, MoveCategory.SPECIAL, 80, 100, 10, -1, 0, 1)
      .attr(ChargeAttr, ChargeAnim.RAZOR_WIND_CHARGING, 'whipped\nup a whirlwind!')
      .attr(HighCritAttr)
      .windMove()
      .ignoresVirtual()
      .target(MoveTarget.ALL_NEAR_ENEMIES),
    new SelfStatusMove(Moves.SWORDS_DANCE, Type.NORMAL, -1, 20, -1, 0, 1)
      .attr(StatChangeAttr, BattleStat.ATK, 2, true)
      .danceMove(),
    new AttackMove(Moves.CUT, Type.NORMAL, MoveCategory.PHYSICAL, 50, 95, 30, -1, 0, 1)
      .slicingMove(),
    new AttackMove(Moves.GUST, Type.FLYING, MoveCategory.SPECIAL, 40, 100, 35, -1, 0, 1)
      .attr(HitsTagAttr, BattlerTagType.FLYING, true)
      .windMove(),
    new AttackMove(Moves.WING_ATTACK, Type.FLYING, MoveCategory.PHYSICAL, 60, 100, 35, -1, 0, 1),
    new StatusMove(Moves.WHIRLWIND, Type.NORMAL, -1, 20, -1, -6, 1)
      .attr(ForceSwitchOutAttr)
      .attr(HitsTagAttr, BattlerTagType.FLYING, false)
      .hidesTarget()
      .windMove(),
    new AttackMove(Moves.FLY, Type.FLYING, MoveCategory.PHYSICAL, 90, 95, 15, -1, 0, 1)
      .attr(ChargeAttr, ChargeAnim.FLY_CHARGING, 'flew\nup high!', BattlerTagType.FLYING)
      .condition(failOnGravityCondition)
      .ignoresVirtual(),
    new AttackMove(Moves.BIND, Type.NORMAL, MoveCategory.PHYSICAL, 15, 85, 20, 100, 0, 1)
      .attr(TrapAttr, BattlerTagType.BIND),
    new AttackMove(Moves.SLAM, Type.NORMAL, MoveCategory.PHYSICAL, 80, 75, 20, -1, 0, 1),
    new AttackMove(Moves.VINE_WHIP, Type.GRASS, MoveCategory.PHYSICAL, 45, 100, 25, -1, 0, 1),
    new AttackMove(Moves.STOMP, Type.NORMAL, MoveCategory.PHYSICAL, 65, 100, 20, 30, 0, 1)
      .attr(FlinchAttr),
    new AttackMove(Moves.DOUBLE_KICK, Type.FIGHTING, MoveCategory.PHYSICAL, 30, 100, 30, -1, 0, 1)
      .attr(MultiHitAttr, MultiHitType._2),
    new AttackMove(Moves.MEGA_KICK, Type.NORMAL, MoveCategory.PHYSICAL, 120, 75, 5, -1, 0, 1),
    new AttackMove(Moves.JUMP_KICK, Type.FIGHTING, MoveCategory.PHYSICAL, 100, 95, 10, -1, 0, 1)
      .attr(MissEffectAttr, crashDamageFunc)
      .attr(NoEffectAttr, crashDamageFunc)
      .condition(failOnGravityCondition)
      .recklessMove(),
    new AttackMove(Moves.ROLLING_KICK, Type.FIGHTING, MoveCategory.PHYSICAL, 60, 85, 15, 30, 0, 1)
      .attr(FlinchAttr),
    new StatusMove(Moves.SAND_ATTACK, Type.GROUND, 100, 15, -1, 0, 1)
      .attr(StatChangeAttr, BattleStat.ACC, -1),
    new AttackMove(Moves.HEADBUTT, Type.NORMAL, MoveCategory.PHYSICAL, 70, 100, 15, 30, 0, 1)
      .attr(FlinchAttr),
    new AttackMove(Moves.HORN_ATTACK, Type.NORMAL, MoveCategory.PHYSICAL, 65, 100, 25, -1, 0, 1),
    new AttackMove(Moves.FURY_ATTACK, Type.NORMAL, MoveCategory.PHYSICAL, 15, 85, 20, -1, 0, 1)
      .attr(MultiHitAttr),
    new AttackMove(Moves.HORN_DRILL, Type.NORMAL, MoveCategory.PHYSICAL, 200, 30, 5, -1, 0, 1)
      .attr(OneHitKOAttr)
      .attr(OneHitKOAccuracyAttr),
    new AttackMove(Moves.TACKLE, Type.NORMAL, MoveCategory.PHYSICAL, 40, 100, 35, -1, 0, 1),
    new AttackMove(Moves.BODY_SLAM, Type.NORMAL, MoveCategory.PHYSICAL, 85, 100, 15, 30, 0, 1)
      .attr(StatusEffectAttr, StatusEffect.PARALYSIS),
    new AttackMove(Moves.WRAP, Type.NORMAL, MoveCategory.PHYSICAL, 15, 90, 20, 100, 0, 1)
      .attr(TrapAttr, BattlerTagType.WRAP),
    new AttackMove(Moves.TAKE_DOWN, Type.NORMAL, MoveCategory.PHYSICAL, 90, 85, 20, -1, 0, 1)
      .attr(RecoilAttr)
      .recklessMove(),
    new AttackMove(Moves.THRASH, Type.NORMAL, MoveCategory.PHYSICAL, 120, 100, 10, -1, 0, 1)
      .attr(FrenzyAttr)
      .attr(MissEffectAttr, frenzyMissFunc)
      .target(MoveTarget.RANDOM_NEAR_ENEMY),
    new AttackMove(Moves.DOUBLE_EDGE, Type.NORMAL, MoveCategory.PHYSICAL, 120, 100, 15, -1, 0, 1)
      .attr(RecoilAttr, false, 0.33)
      .recklessMove(),
    new StatusMove(Moves.TAIL_WHIP, Type.NORMAL, 100, 30, -1, 0, 1)
      .attr(StatChangeAttr, BattleStat.DEF, -1)
      .target(MoveTarget.ALL_NEAR_ENEMIES),
    new AttackMove(Moves.POISON_STING, Type.POISON, MoveCategory.PHYSICAL, 15, 100, 35, 30, 0, 1)
      .attr(StatusEffectAttr, StatusEffect.POISON)
      .makesContact(false),
    new AttackMove(Moves.TWINEEDLE, Type.BUG, MoveCategory.PHYSICAL, 25, 100, 20, 20, 0, 1)
      .attr(MultiHitAttr, MultiHitType._2)
      .attr(StatusEffectAttr, StatusEffect.POISON)
      .makesContact(false),
    new AttackMove(Moves.PIN_MISSILE, Type.BUG, MoveCategory.PHYSICAL, 25, 95, 20, -1, 0, 1)
      .attr(MultiHitAttr)
      .makesContact(false),
    new StatusMove(Moves.LEER, Type.NORMAL, 100, 30, 100, 0, 1)
      .attr(StatChangeAttr, BattleStat.DEF, -1)
      .target(MoveTarget.ALL_NEAR_ENEMIES),
    new AttackMove(Moves.BITE, Type.DARK, MoveCategory.PHYSICAL, 60, 100, 25, 30, 0, 1)
      .attr(FlinchAttr)
      .bitingMove(),
    new StatusMove(Moves.GROWL, Type.NORMAL, 100, 40, -1, 0, 1)
      .attr(StatChangeAttr, BattleStat.ATK, -1)
      .soundBased()
      .target(MoveTarget.ALL_NEAR_ENEMIES),
    new StatusMove(Moves.ROAR, Type.NORMAL, -1, 20, -1, -6, 1)
      .attr(ForceSwitchOutAttr)
      .soundBased()
      .hidesTarget(),
    new StatusMove(Moves.SING, Type.NORMAL, 55, 15, -1, 0, 1)
      .attr(StatusEffectAttr, StatusEffect.SLEEP)
      .soundBased(),
    new StatusMove(Moves.SUPERSONIC, Type.NORMAL, 55, 20, -1, 0, 1)
      .attr(ConfuseAttr)
      .soundBased(),
    new AttackMove(Moves.SONIC_BOOM, Type.NORMAL, MoveCategory.SPECIAL, -1, 90, 20, -1, 0, 1)
      .attr(FixedDamageAttr, 20),
    new StatusMove(Moves.DISABLE, Type.NORMAL, 100, 20, -1, 0, 1)
      .attr(DisableMoveAttr)
      .condition(failOnMaxCondition),
    new AttackMove(Moves.ACID, Type.POISON, MoveCategory.SPECIAL, 40, 100, 30, 10, 0, 1)
      .attr(StatChangeAttr, BattleStat.SPDEF, -1)
      .target(MoveTarget.ALL_NEAR_ENEMIES),
    new AttackMove(Moves.EMBER, Type.FIRE, MoveCategory.SPECIAL, 40, 100, 25, 10, 0, 1)
      .attr(StatusEffectAttr, StatusEffect.BURN),
    new AttackMove(Moves.FLAMETHROWER, Type.FIRE, MoveCategory.SPECIAL, 90, 100, 15, 10, 0, 1)
      .attr(StatusEffectAttr, StatusEffect.BURN),
    new StatusMove(Moves.MIST, Type.ICE, -1, 30, -1, 0, 1)
      .attr(AddArenaTagAttr, ArenaTagType.MIST, 5, true)
      .target(MoveTarget.USER_SIDE),
    new AttackMove(Moves.WATER_GUN, Type.WATER, MoveCategory.SPECIAL, 40, 100, 25, -1, 0, 1),
    new AttackMove(Moves.HYDRO_PUMP, Type.WATER, MoveCategory.SPECIAL, 110, 80, 5, -1, 0, 1),
    new AttackMove(Moves.SURF, Type.WATER, MoveCategory.SPECIAL, 90, 100, 15, -1, 0, 1)
      .target(MoveTarget.ALL_NEAR_OTHERS)
      .attr(HitsTagAttr, BattlerTagType.UNDERWATER, true),
    new AttackMove(Moves.ICE_BEAM, Type.ICE, MoveCategory.SPECIAL, 90, 100, 10, 10, 0, 1)
      .attr(StatusEffectAttr, StatusEffect.FREEZE),
    new AttackMove(Moves.BLIZZARD, Type.ICE, MoveCategory.SPECIAL, 110, 70, 5, 10, 0, 1)
      .attr(BlizzardAccuracyAttr)
      .attr(StatusEffectAttr, StatusEffect.FREEZE) // TODO: 30% chance to hit protect/detect in hail
      .windMove()
      .target(MoveTarget.ALL_NEAR_ENEMIES),
    new AttackMove(Moves.PSYBEAM, Type.PSYCHIC, MoveCategory.SPECIAL, 65, 100, 20, 10, 0, 1)
      .attr(ConfuseAttr),
    new AttackMove(Moves.BUBBLE_BEAM, Type.WATER, MoveCategory.SPECIAL, 65, 100, 20, 10, 0, 1)
      .attr(StatChangeAttr, BattleStat.SPD, -1),
    new AttackMove(Moves.AURORA_BEAM, Type.ICE, MoveCategory.SPECIAL, 65, 100, 20, 10, 0, 1)
      .attr(StatChangeAttr, BattleStat.ATK, -1),
    new AttackMove(Moves.HYPER_BEAM, Type.NORMAL, MoveCategory.SPECIAL, 150, 90, 5, -1, 0, 1)
      .attr(RechargeAttr),
    new AttackMove(Moves.PECK, Type.FLYING, MoveCategory.PHYSICAL, 35, 100, 35, -1, 0, 1),
    new AttackMove(Moves.DRILL_PECK, Type.FLYING, MoveCategory.PHYSICAL, 80, 100, 20, -1, 0, 1),
    new AttackMove(Moves.SUBMISSION, Type.FIGHTING, MoveCategory.PHYSICAL, 80, 80, 20, -1, 0, 1)
      .attr(RecoilAttr)
      .recklessMove(),
    new AttackMove(Moves.LOW_KICK, Type.FIGHTING, MoveCategory.PHYSICAL, -1, 100, 20, -1, 0, 1)
      .attr(WeightPowerAttr)
      .condition(failOnMaxCondition),
    new AttackMove(Moves.COUNTER, Type.FIGHTING, MoveCategory.PHYSICAL, -1, 100, 20, -1, -5, 1)
      .attr(CounterDamageAttr, (move: Move) => move.category === MoveCategory.PHYSICAL, 2)
      .target(MoveTarget.ATTACKER),
    new AttackMove(Moves.SEISMIC_TOSS, Type.FIGHTING, MoveCategory.PHYSICAL, -1, 100, 20, -1, 0, 1)
      .attr(LevelDamageAttr),
    new AttackMove(Moves.STRENGTH, Type.NORMAL, MoveCategory.PHYSICAL, 80, 100, 15, -1, 0, 1),
    new AttackMove(Moves.ABSORB, Type.GRASS, MoveCategory.SPECIAL, 20, 100, 25, -1, 0, 1)
      .attr(HitHealAttr)
      .triageMove(),
    new AttackMove(Moves.MEGA_DRAIN, Type.GRASS, MoveCategory.SPECIAL, 40, 100, 15, -1, 0, 1)
      .attr(HitHealAttr)
      .triageMove(),
    new StatusMove(Moves.LEECH_SEED, Type.GRASS, 90, 10, -1, 0, 1)
      .attr(AddBattlerTagAttr, BattlerTagType.SEEDED)
      .condition((user, target, move) => !target.getTag(BattlerTagType.SEEDED) && !target.isOfType(Type.GRASS)),
    new SelfStatusMove(Moves.GROWTH, Type.NORMAL, -1, 20, -1, 0, 1)
      .attr(GrowthStatChangeAttr),
    new AttackMove(Moves.RAZOR_LEAF, Type.GRASS, MoveCategory.PHYSICAL, 55, 95, 25, -1, 0, 1)
      .attr(HighCritAttr)
      .makesContact(false)
      .slicingMove()
      .target(MoveTarget.ALL_NEAR_ENEMIES),
    new AttackMove(Moves.SOLAR_BEAM, Type.GRASS, MoveCategory.SPECIAL, 120, 100, 10, -1, 0, 1)
      .attr(SunlightChargeAttr, ChargeAnim.SOLAR_BEAM_CHARGING, 'took\nin sunlight!')
      .attr(AntiSunlightPowerDecreaseAttr)
      .ignoresVirtual(),
    new StatusMove(Moves.POISON_POWDER, Type.POISON, 75, 35, -1, 0, 1)
      .attr(StatusEffectAttr, StatusEffect.POISON)
      .powderMove(),
    new StatusMove(Moves.STUN_SPORE, Type.GRASS, 75, 30, -1, 0, 1)
      .attr(StatusEffectAttr, StatusEffect.PARALYSIS)
      .powderMove(),
    new StatusMove(Moves.SLEEP_POWDER, Type.GRASS, 75, 15, -1, 0, 1)
      .attr(StatusEffectAttr, StatusEffect.SLEEP)
      .powderMove(),
    new AttackMove(Moves.PETAL_DANCE, Type.GRASS, MoveCategory.SPECIAL, 120, 100, 10, -1, 0, 1)
      .attr(FrenzyAttr)
      .attr(MissEffectAttr, frenzyMissFunc)
      .makesContact()
      .danceMove()
      .target(MoveTarget.RANDOM_NEAR_ENEMY),
    new StatusMove(Moves.STRING_SHOT, Type.BUG, 95, 40, -1, 0, 1)
      .attr(StatChangeAttr, BattleStat.SPD, -2)
      .target(MoveTarget.ALL_NEAR_ENEMIES),
    new AttackMove(Moves.DRAGON_RAGE, Type.DRAGON, MoveCategory.SPECIAL, -1, 100, 10, -1, 0, 1)
      .attr(FixedDamageAttr, 40),
    new AttackMove(Moves.FIRE_SPIN, Type.FIRE, MoveCategory.SPECIAL, 35, 85, 15, 100, 0, 1)
      .attr(TrapAttr, BattlerTagType.FIRE_SPIN),
    new AttackMove(Moves.THUNDER_SHOCK, Type.ELECTRIC, MoveCategory.SPECIAL, 40, 100, 30, 10, 0, 1)
      .attr(StatusEffectAttr, StatusEffect.PARALYSIS),
    new AttackMove(Moves.THUNDERBOLT, Type.ELECTRIC, MoveCategory.SPECIAL, 90, 100, 15, 10, 0, 1)
      .attr(StatusEffectAttr, StatusEffect.PARALYSIS),
    new StatusMove(Moves.THUNDER_WAVE, Type.ELECTRIC, 90, 20, -1, 0, 1)
      .attr(StatusEffectAttr, StatusEffect.PARALYSIS)
      .attr(StatusMoveTypeImmunityAttr, Type.GROUND),
    new AttackMove(Moves.THUNDER, Type.ELECTRIC, MoveCategory.SPECIAL, 110, 70, 10, 30, 0, 1)
      .attr(StatusEffectAttr, StatusEffect.PARALYSIS)
      .attr(ThunderAccuracyAttr)
      .attr(HitsTagAttr, BattlerTagType.FLYING, false),
    new AttackMove(Moves.ROCK_THROW, Type.ROCK, MoveCategory.PHYSICAL, 50, 90, 15, -1, 0, 1)
      .makesContact(false),
    new AttackMove(Moves.EARTHQUAKE, Type.GROUND, MoveCategory.PHYSICAL, 100, 100, 10, -1, 0, 1)
      .attr(HitsTagAttr, BattlerTagType.UNDERGROUND, true)
      .makesContact(false)
      .target(MoveTarget.ALL_NEAR_OTHERS),
    new AttackMove(Moves.FISSURE, Type.GROUND, MoveCategory.PHYSICAL, 200, 30, 5, -1, 0, 1)
      .attr(OneHitKOAttr)
      .attr(OneHitKOAccuracyAttr)
      .attr(HitsTagAttr, BattlerTagType.UNDERGROUND, false)
      .makesContact(false),
    new AttackMove(Moves.DIG, Type.GROUND, MoveCategory.PHYSICAL, 80, 100, 10, -1, 0, 1)
      .attr(ChargeAttr, ChargeAnim.DIG_CHARGING, 'dug a hole!', BattlerTagType.UNDERGROUND)
      .ignoresVirtual(),
    new StatusMove(Moves.TOXIC, Type.POISON, 90, 10, -1, 0, 1)
      .attr(StatusEffectAttr, StatusEffect.TOXIC)
      .attr(ToxicAccuracyAttr),
    new AttackMove(Moves.CONFUSION, Type.PSYCHIC, MoveCategory.SPECIAL, 50, 100, 25, 10, 0, 1)
      .attr(ConfuseAttr),
    new AttackMove(Moves.PSYCHIC, Type.PSYCHIC, MoveCategory.SPECIAL, 90, 100, 10, 10, 0, 1)
      .attr(StatChangeAttr, BattleStat.SPDEF, -1),
    new StatusMove(Moves.HYPNOSIS, Type.PSYCHIC, 60, 20, -1, 0, 1)
      .attr(StatusEffectAttr, StatusEffect.SLEEP),
    new SelfStatusMove(Moves.MEDITATE, Type.PSYCHIC, -1, 40, -1, 0, 1)
      .attr(StatChangeAttr, BattleStat.ATK, 1, true),
    new SelfStatusMove(Moves.AGILITY, Type.PSYCHIC, -1, 30, -1, 0, 1)
      .attr(StatChangeAttr, BattleStat.SPD, 2, true),
    new AttackMove(Moves.QUICK_ATTACK, Type.NORMAL, MoveCategory.PHYSICAL, 40, 100, 30, -1, 1, 1),
    new AttackMove(Moves.RAGE, Type.NORMAL, MoveCategory.PHYSICAL, 20, 100, 20, -1, 0, 1)
      //MISSING: Does not increase your attack.  
      .partial(),
    new SelfStatusMove(Moves.TELEPORT, Type.PSYCHIC, -1, 20, -1, -6, 1)
      .attr(ForceSwitchOutAttr, true)
      .hidesUser(),
    new AttackMove(Moves.NIGHT_SHADE, Type.GHOST, MoveCategory.SPECIAL, -1, 100, 15, -1, 0, 1)
      .attr(LevelDamageAttr),
    new StatusMove(Moves.MIMIC, Type.NORMAL, -1, 10, -1, 0, 1)
      .attr(MovesetCopyMoveAttr)
      .ignoresVirtual(),
    new StatusMove(Moves.SCREECH, Type.NORMAL, 85, 40, -1, 0, 1)
      .attr(StatChangeAttr, BattleStat.DEF, -2)
      .soundBased(),
    new SelfStatusMove(Moves.DOUBLE_TEAM, Type.NORMAL, -1, 15, -1, 0, 1)
      .attr(StatChangeAttr, BattleStat.EVA, 1, true),
    new SelfStatusMove(Moves.RECOVER, Type.NORMAL, -1, 5, -1, 0, 1)
      .attr(HealAttr, 0.5)
      .triageMove(),
    new SelfStatusMove(Moves.HARDEN, Type.NORMAL, -1, 30, -1, 0, 1)
      .attr(StatChangeAttr, BattleStat.DEF, 1, true),
    new SelfStatusMove(Moves.MINIMIZE, Type.NORMAL, -1, 10, -1, 0, 1)
      .attr(StatChangeAttr, BattleStat.EVA, 2, true),
    new StatusMove(Moves.SMOKESCREEN, Type.NORMAL, 100, 20, -1, 0, 1)
      .attr(StatChangeAttr, BattleStat.ACC, -1),
    new StatusMove(Moves.CONFUSE_RAY, Type.GHOST, 100, 10, -1, 0, 1)
      .attr(ConfuseAttr),
    new SelfStatusMove(Moves.WITHDRAW, Type.WATER, -1, 40, -1, 0, 1)
      .attr(StatChangeAttr, BattleStat.DEF, 1, true),
    new SelfStatusMove(Moves.DEFENSE_CURL, Type.NORMAL, -1, 40, -1, 0, 1)
      .attr(StatChangeAttr, BattleStat.DEF, 1, true),
    new SelfStatusMove(Moves.BARRIER, Type.PSYCHIC, -1, 20, -1, 0, 1)
      .attr(StatChangeAttr, BattleStat.DEF, 2, true),
    new StatusMove(Moves.LIGHT_SCREEN, Type.PSYCHIC, -1, 30, -1, 0, 1)
      .attr(AddArenaTagAttr, ArenaTagType.LIGHT_SCREEN, 5, true)
      .target(MoveTarget.USER_SIDE),
    new StatusMove(Moves.HAZE, Type.ICE, -1, 30, -1, 0, 1)
      .target(MoveTarget.BOTH_SIDES)
      .attr(ResetStatsAttr),
    new StatusMove(Moves.REFLECT, Type.PSYCHIC, -1, 20, -1, 0, 1)
      .attr(AddArenaTagAttr, ArenaTagType.REFLECT, 5, true)
      .target(MoveTarget.USER_SIDE),
    new SelfStatusMove(Moves.FOCUS_ENERGY, Type.NORMAL, -1, 30, -1, 0, 1)
      .attr(AddBattlerTagAttr, BattlerTagType.CRIT_BOOST, true, true),
    new AttackMove(Moves.BIDE, Type.NORMAL, MoveCategory.PHYSICAL, -1, -1, 10, -1, 1, 1)
      .ignoresVirtual()
      .target(MoveTarget.USER)
      .unimplemented(),
    new SelfStatusMove(Moves.METRONOME, Type.NORMAL, -1, 10, -1, 0, 1)
      .attr(RandomMoveAttr)
      .ignoresVirtual(),
    new StatusMove(Moves.MIRROR_MOVE, Type.FLYING, -1, 20, -1, 0, 1)
      .attr(CopyMoveAttr)
      .ignoresVirtual(),
    new AttackMove(Moves.SELF_DESTRUCT, Type.NORMAL, MoveCategory.PHYSICAL, 200, 100, 5, -1, 0, 1)
      .attr(SacrificialAttr)
      .makesContact(false)
      .condition(failIfDampCondition)
      .target(MoveTarget.ALL_NEAR_OTHERS),
    new AttackMove(Moves.EGG_BOMB, Type.NORMAL, MoveCategory.PHYSICAL, 100, 75, 10, -1, 0, 1)
      .makesContact(false)
      .ballBombMove(),
    new AttackMove(Moves.LICK, Type.GHOST, MoveCategory.PHYSICAL, 30, 100, 30, 30, 0, 1)
      .attr(StatusEffectAttr, StatusEffect.PARALYSIS),
    new AttackMove(Moves.SMOG, Type.POISON, MoveCategory.SPECIAL, 30, 70, 20, 40, 0, 1)
      .attr(StatusEffectAttr, StatusEffect.POISON),
    new AttackMove(Moves.SLUDGE, Type.POISON, MoveCategory.SPECIAL, 65, 100, 20, 30, 0, 1)
      .attr(StatusEffectAttr, StatusEffect.POISON),
    new AttackMove(Moves.BONE_CLUB, Type.GROUND, MoveCategory.PHYSICAL, 65, 85, 20, 10, 0, 1)
      .attr(FlinchAttr)
      .makesContact(false),
    new AttackMove(Moves.FIRE_BLAST, Type.FIRE, MoveCategory.SPECIAL, 110, 85, 5, 10, 0, 1)
      .attr(StatusEffectAttr, StatusEffect.BURN),
    new AttackMove(Moves.WATERFALL, Type.WATER, MoveCategory.PHYSICAL, 80, 100, 15, 20, 0, 1)
      .attr(FlinchAttr),
    new AttackMove(Moves.CLAMP, Type.WATER, MoveCategory.PHYSICAL, 35, 85, 15, 100, 0, 1)
      .attr(TrapAttr, BattlerTagType.CLAMP),
    new AttackMove(Moves.SWIFT, Type.NORMAL, MoveCategory.SPECIAL, 60, -1, 20, -1, 0, 1)
      .target(MoveTarget.ALL_NEAR_ENEMIES),
    new AttackMove(Moves.SKULL_BASH, Type.NORMAL, MoveCategory.PHYSICAL, 130, 100, 10, 100, 0, 1)
      .attr(ChargeAttr, ChargeAnim.SKULL_BASH_CHARGING, 'lowered\nits head!', null, true)
      .attr(StatChangeAttr, BattleStat.DEF, 1, true)
      .ignoresVirtual(),
    new AttackMove(Moves.SPIKE_CANNON, Type.NORMAL, MoveCategory.PHYSICAL, 20, 100, 15, -1, 0, 1)
      .attr(MultiHitAttr)
      .makesContact(false),
    new AttackMove(Moves.CONSTRICT, Type.NORMAL, MoveCategory.PHYSICAL, 10, 100, 35, 10, 0, 1)
      .attr(StatChangeAttr, BattleStat.SPD, -1),
    new SelfStatusMove(Moves.AMNESIA, Type.PSYCHIC, -1, 20, -1, 0, 1)
      .attr(StatChangeAttr, BattleStat.SPDEF, 2, true),
    new StatusMove(Moves.KINESIS, Type.PSYCHIC, 80, 15, -1, 0, 1)
      .attr(StatChangeAttr, BattleStat.ACC, -1),
    new SelfStatusMove(Moves.SOFT_BOILED, Type.NORMAL, -1, 5, -1, 0, 1)
      .attr(HealAttr, 0.5)
      .triageMove(),
    new AttackMove(Moves.HIGH_JUMP_KICK, Type.FIGHTING, MoveCategory.PHYSICAL, 130, 90, 10, -1, 0, 1)
      .attr(MissEffectAttr, crashDamageFunc)
      .attr(NoEffectAttr, crashDamageFunc)
      .condition(failOnGravityCondition)
      .recklessMove(),
    new StatusMove(Moves.GLARE, Type.NORMAL, 100, 30, -1, 0, 1)
      .attr(StatusEffectAttr, StatusEffect.PARALYSIS),
    new AttackMove(Moves.DREAM_EATER, Type.PSYCHIC, MoveCategory.SPECIAL, 100, 100, 15, -1, 0, 1)
      .attr(HitHealAttr)
      .condition((user, target, move) => target.status?.effect === StatusEffect.SLEEP)
      .triageMove(),
    new StatusMove(Moves.POISON_GAS, Type.POISON, 90, 40, -1, 0, 1)
      .attr(StatusEffectAttr, StatusEffect.POISON)
      .target(MoveTarget.ALL_NEAR_ENEMIES),
    new AttackMove(Moves.BARRAGE, Type.NORMAL, MoveCategory.PHYSICAL, 15, 85, 20, -1, 0, 1)
      .attr(MultiHitAttr)
      .makesContact(false)
      .ballBombMove(),
    new AttackMove(Moves.LEECH_LIFE, Type.BUG, MoveCategory.PHYSICAL, 80, 100, 10, -1, 0, 1)
      .attr(HitHealAttr)
      .triageMove(),
    new StatusMove(Moves.LOVELY_KISS, Type.NORMAL, 75, 10, -1, 0, 1)
      .attr(StatusEffectAttr, StatusEffect.SLEEP),
    new AttackMove(Moves.SKY_ATTACK, Type.FLYING, MoveCategory.PHYSICAL, 140, 90, 5, 30, 0, 1)
      .attr(ChargeAttr, ChargeAnim.SKY_ATTACK_CHARGING, 'is glowing!')
      .attr(HighCritAttr)
      .attr(FlinchAttr)
      .makesContact(false)
      .ignoresVirtual(),
    new StatusMove(Moves.TRANSFORM, Type.NORMAL, -1, 10, -1, 0, 1)
      .attr(TransformAttr)
      .ignoresProtect(),
    new AttackMove(Moves.BUBBLE, Type.WATER, MoveCategory.SPECIAL, 40, 100, 30, 10, 0, 1)
      .attr(StatChangeAttr, BattleStat.SPD, -1)
      .target(MoveTarget.ALL_NEAR_ENEMIES),
    new AttackMove(Moves.DIZZY_PUNCH, Type.NORMAL, MoveCategory.PHYSICAL, 70, 100, 10, 20, 0, 1)
      .attr(ConfuseAttr)
      .punchingMove(),
    new StatusMove(Moves.SPORE, Type.GRASS, 100, 15, -1, 0, 1)
      .attr(StatusEffectAttr, StatusEffect.SLEEP)
      .powderMove(),
    new StatusMove(Moves.FLASH, Type.NORMAL, 100, 20, -1, 0, 1)
      .attr(StatChangeAttr, BattleStat.ACC, -1),
    new AttackMove(Moves.PSYWAVE, Type.PSYCHIC, MoveCategory.SPECIAL, -1, 100, 15, -1, 0, 1)
      .attr(RandomLevelDamageAttr),
    new SelfStatusMove(Moves.SPLASH, Type.NORMAL, -1, 40, -1, 0, 1)
      .condition(failOnGravityCondition),
    new SelfStatusMove(Moves.ACID_ARMOR, Type.POISON, -1, 20, -1, 0, 1)
      .attr(StatChangeAttr, BattleStat.DEF, 2, true),
    new AttackMove(Moves.CRABHAMMER, Type.WATER, MoveCategory.PHYSICAL, 100, 90, 10, -1, 0, 1)
      .attr(HighCritAttr),
    new AttackMove(Moves.EXPLOSION, Type.NORMAL, MoveCategory.PHYSICAL, 250, 100, 5, -1, 0, 1)
      .condition(failIfDampCondition)
      .attr(SacrificialAttr)
      .makesContact(false)
      .target(MoveTarget.ALL_NEAR_OTHERS),
    new AttackMove(Moves.FURY_SWIPES, Type.NORMAL, MoveCategory.PHYSICAL, 18, 80, 15, -1, 0, 1)
      .attr(MultiHitAttr),
    new AttackMove(Moves.BONEMERANG, Type.GROUND, MoveCategory.PHYSICAL, 50, 90, 10, -1, 0, 1)
      .attr(MultiHitAttr, MultiHitType._2)
      .makesContact(false),
    new SelfStatusMove(Moves.REST, Type.PSYCHIC, -1, 5, -1, 0, 1)
      .attr(StatusEffectAttr, StatusEffect.SLEEP, true, 3, true)
      .attr(HealAttr, 1, true)
      .condition((user, target, move) => user.getHpRatio() < 1 && user.canSetStatus(StatusEffect.SLEEP, true, true))
      .triageMove(),
    new AttackMove(Moves.ROCK_SLIDE, Type.ROCK, MoveCategory.PHYSICAL, 75, 90, 10, 30, 0, 1)
      .attr(FlinchAttr)
      .makesContact(false)
      .target(MoveTarget.ALL_NEAR_ENEMIES),
    new AttackMove(Moves.HYPER_FANG, Type.NORMAL, MoveCategory.PHYSICAL, 80, 90, 15, 10, 0, 1)
      .attr(FlinchAttr)
      .bitingMove(),
    new SelfStatusMove(Moves.SHARPEN, Type.NORMAL, -1, 30, -1, 0, 1)
      .attr(StatChangeAttr, BattleStat.ATK, 1, true),
    new SelfStatusMove(Moves.CONVERSION, Type.NORMAL, -1, 30, -1, 0, 1)
      .attr(FirstMoveTypeAttr),
    new AttackMove(Moves.TRI_ATTACK, Type.NORMAL, MoveCategory.SPECIAL, 80, 100, 10, 20, 0, 1)
    .attr(MultiStatusEffectAttr, [StatusEffect.BURN, StatusEffect.FREEZE, StatusEffect.PARALYSIS]),
    new AttackMove(Moves.SUPER_FANG, Type.NORMAL, MoveCategory.PHYSICAL, -1, 90, 10, -1, 0, 1)
      .attr(TargetHalfHpDamageAttr),
    new AttackMove(Moves.SLASH, Type.NORMAL, MoveCategory.PHYSICAL, 70, 100, 20, -1, 0, 1)
      .attr(HighCritAttr)
      .slicingMove(),
    new SelfStatusMove(Moves.SUBSTITUTE, Type.NORMAL, -1, 10, -1, 0, 1)
      .attr(RecoilAttr)
      .unimplemented(),
    new AttackMove(Moves.STRUGGLE, Type.NORMAL, MoveCategory.PHYSICAL, 50, -1, 1, -1, 0, 1)
      .attr(RecoilAttr, true, 0.25, true)
      .attr(TypelessAttr)
      .ignoresVirtual()
      .target(MoveTarget.RANDOM_NEAR_ENEMY),
    new StatusMove(Moves.SKETCH, Type.NORMAL, -1, 1, -1, 0, 2)
      .attr(SketchAttr)
      .ignoresVirtual(),
    new AttackMove(Moves.TRIPLE_KICK, Type.FIGHTING, MoveCategory.PHYSICAL, 10, 90, 10, -1, 0, 2)
      .attr(MultiHitAttr, MultiHitType._3_INCR)
      .attr(MissEffectAttr, (user: Pokemon, move: Move) => {
        user.turnData.hitsLeft = 1;
        return true;
      })
      //MISSING: Power does not increase on each hit.
      .partial(),
    new AttackMove(Moves.THIEF, Type.DARK, MoveCategory.PHYSICAL, 60, 100, 25, -1, 0, 2)
      .attr(StealHeldItemChanceAttr, 0.3),
    new StatusMove(Moves.SPIDER_WEB, Type.BUG, -1, 10, -1, 0, 2)
      .attr(AddBattlerTagAttr, BattlerTagType.TRAPPED, false, true, 1),
    new StatusMove(Moves.MIND_READER, Type.NORMAL, -1, 5, -1, 0, 2)
      .attr(IgnoreAccuracyAttr),
    new StatusMove(Moves.NIGHTMARE, Type.GHOST, 100, 15, -1, 0, 2)
      .attr(AddBattlerTagAttr, BattlerTagType.NIGHTMARE)
      .condition((user, target, move) => target.status?.effect === StatusEffect.SLEEP),
    new AttackMove(Moves.FLAME_WHEEL, Type.FIRE, MoveCategory.PHYSICAL, 60, 100, 25, 10, 0, 2)
      .attr(HealStatusEffectAttr, true, StatusEffect.FREEZE)
      .attr(StatusEffectAttr, StatusEffect.BURN),
    new AttackMove(Moves.SNORE, Type.NORMAL, MoveCategory.SPECIAL, 50, 100, 15, 30, 0, 2)
      .attr(BypassSleepAttr)
      .attr(FlinchAttr)
      .condition((user, target, move) => user.status?.effect === StatusEffect.SLEEP)
      .soundBased(),
    new StatusMove(Moves.CURSE, Type.GHOST, -1, 10, -1, 0, 2)
      .attr(CurseAttr)
      .ignoresProtect(true),
    new AttackMove(Moves.FLAIL, Type.NORMAL, MoveCategory.PHYSICAL, -1, 100, 15, -1, 0, 2)
      .attr(LowHpPowerAttr),
    new StatusMove(Moves.CONVERSION_2, Type.NORMAL, -1, 30, -1, 0, 2)
      .unimplemented(),
    new AttackMove(Moves.AEROBLAST, Type.FLYING, MoveCategory.SPECIAL, 100, 95, 5, -1, 0, 2)
      .attr(HighCritAttr),
    new StatusMove(Moves.COTTON_SPORE, Type.GRASS, 100, 40, -1, 0, 2)
      .attr(StatChangeAttr, BattleStat.SPD, -2)
      .powderMove()
      .target(MoveTarget.ALL_NEAR_ENEMIES),
    new AttackMove(Moves.REVERSAL, Type.FIGHTING, MoveCategory.PHYSICAL, -1, 100, 15, -1, 0, 2)
      .attr(LowHpPowerAttr),
    new StatusMove(Moves.SPITE, Type.GHOST, 100, 10, -1, 0, 2)
      .attr(ReducePpMoveAttr),
    new AttackMove(Moves.POWDER_SNOW, Type.ICE, MoveCategory.SPECIAL, 40, 100, 25, 10, 0, 2)
      .attr(StatusEffectAttr, StatusEffect.FREEZE)
      .target(MoveTarget.ALL_NEAR_ENEMIES),
    new SelfStatusMove(Moves.PROTECT, Type.NORMAL, -1, 10, -1, 4, 2)
      .attr(ProtectAttr),
    new AttackMove(Moves.MACH_PUNCH, Type.FIGHTING, MoveCategory.PHYSICAL, 40, 100, 30, -1, 1, 2)
      .punchingMove(),
    new StatusMove(Moves.SCARY_FACE, Type.NORMAL, 100, 10, -1, 0, 2)
      .attr(StatChangeAttr, BattleStat.SPD, -2),
    new AttackMove(Moves.FEINT_ATTACK, Type.DARK, MoveCategory.PHYSICAL, 60, -1, 20, -1, 0, 2),
    new StatusMove(Moves.SWEET_KISS, Type.FAIRY, 75, 10, -1, 0, 2)
      .attr(ConfuseAttr),
    new SelfStatusMove(Moves.BELLY_DRUM, Type.NORMAL, -1, 10, -1, 0, 2)
      .attr(HalfHpStatMaxAttr, BattleStat.ATK),
    new AttackMove(Moves.SLUDGE_BOMB, Type.POISON, MoveCategory.SPECIAL, 90, 100, 10, 30, 0, 2)
      .attr(StatusEffectAttr, StatusEffect.POISON)
      .ballBombMove(),
    new AttackMove(Moves.MUD_SLAP, Type.GROUND, MoveCategory.SPECIAL, 20, 100, 10, 100, 0, 2)
      .attr(StatChangeAttr, BattleStat.ACC, -1),
    new AttackMove(Moves.OCTAZOOKA, Type.WATER, MoveCategory.SPECIAL, 65, 85, 10, 50, 0, 2)
      .attr(StatChangeAttr, BattleStat.ACC, -1)
      .ballBombMove(),
    new StatusMove(Moves.SPIKES, Type.GROUND, -1, 20, -1, 0, 2)
      .attr(AddArenaTrapTagAttr, ArenaTagType.SPIKES)
      .target(MoveTarget.ENEMY_SIDE),
    new AttackMove(Moves.ZAP_CANNON, Type.ELECTRIC, MoveCategory.SPECIAL, 120, 50, 5, 100, 0, 2)
      .attr(StatusEffectAttr, StatusEffect.PARALYSIS)
      .ballBombMove(),
    new StatusMove(Moves.FORESIGHT, Type.NORMAL, -1, 40, -1, 0, 2)
      .unimplemented(),
    new SelfStatusMove(Moves.DESTINY_BOND, Type.GHOST, -1, 5, -1, 0, 2)
      .ignoresProtect()
      .condition(failOnBossCondition)
      .unimplemented(),
    new StatusMove(Moves.PERISH_SONG, Type.NORMAL, -1, 5, -1, 0, 2)
      .attr(FaintCountdownAttr)
      .ignoresProtect()
      .soundBased()
      .condition(failOnBossCondition)
      .target(MoveTarget.ALL),
    new AttackMove(Moves.ICY_WIND, Type.ICE, MoveCategory.SPECIAL, 55, 95, 15, 100, 0, 2)
      .attr(StatChangeAttr, BattleStat.SPD, -1)
      .windMove()
      .target(MoveTarget.ALL_NEAR_ENEMIES),
    new SelfStatusMove(Moves.DETECT, Type.FIGHTING, -1, 5, -1, 4, 2)
      .attr(ProtectAttr),
    new AttackMove(Moves.BONE_RUSH, Type.GROUND, MoveCategory.PHYSICAL, 25, 90, 10, -1, 0, 2)
      .attr(MultiHitAttr)
      .makesContact(false),
    new StatusMove(Moves.LOCK_ON, Type.NORMAL, -1, 5, -1, 0, 2)
      .attr(IgnoreAccuracyAttr),
    new AttackMove(Moves.OUTRAGE, Type.DRAGON, MoveCategory.PHYSICAL, 120, 100, 10, -1, 0, 2)
      .attr(FrenzyAttr)
      .attr(MissEffectAttr, frenzyMissFunc)
      .target(MoveTarget.RANDOM_NEAR_ENEMY),
    new StatusMove(Moves.SANDSTORM, Type.ROCK, -1, 10, -1, 0, 2)
      .attr(WeatherChangeAttr, WeatherType.SANDSTORM)
      .target(MoveTarget.BOTH_SIDES),
    new AttackMove(Moves.GIGA_DRAIN, Type.GRASS, MoveCategory.SPECIAL, 75, 100, 10, -1, 0, 2)
      .attr(HitHealAttr)
      .triageMove(),
    new SelfStatusMove(Moves.ENDURE, Type.NORMAL, -1, 10, -1, 4, 2)
      .attr(EndureAttr),
    new StatusMove(Moves.CHARM, Type.FAIRY, 100, 20, -1, 0, 2)
      .attr(StatChangeAttr, BattleStat.ATK, -2),
    new AttackMove(Moves.ROLLOUT, Type.ROCK, MoveCategory.PHYSICAL, 30, 90, 20, -1, 0, 2)
      .attr(ConsecutiveUseDoublePowerAttr, 5, true, true, Moves.DEFENSE_CURL),
    new AttackMove(Moves.FALSE_SWIPE, Type.NORMAL, MoveCategory.PHYSICAL, 40, 100, 40, -1, 0, 2)
      .attr(SurviveDamageAttr),
    new StatusMove(Moves.SWAGGER, Type.NORMAL, 85, 15, -1, 0, 2)
      .attr(StatChangeAttr, BattleStat.ATK, 2)
      .attr(ConfuseAttr),
    new SelfStatusMove(Moves.MILK_DRINK, Type.NORMAL, -1, 5, -1, 0, 2)
      .attr(HealAttr, 0.5)
      .triageMove(),
    new AttackMove(Moves.SPARK, Type.ELECTRIC, MoveCategory.PHYSICAL, 65, 100, 20, 30, 0, 2)
      .attr(StatusEffectAttr, StatusEffect.PARALYSIS),
    new AttackMove(Moves.FURY_CUTTER, Type.BUG, MoveCategory.PHYSICAL, 40, 95, 20, -1, 0, 2)
      .attr(ConsecutiveUseDoublePowerAttr, 3, true)
      .slicingMove(),
    new AttackMove(Moves.STEEL_WING, Type.STEEL, MoveCategory.PHYSICAL, 70, 90, 25, 10, 0, 2)
      .attr(StatChangeAttr, BattleStat.DEF, 1, true),
    new StatusMove(Moves.MEAN_LOOK, Type.NORMAL, -1, 5, -1, 0, 2)
      .attr(AddBattlerTagAttr, BattlerTagType.TRAPPED, false, true, 1),
    new StatusMove(Moves.ATTRACT, Type.NORMAL, 100, 15, -1, 0, 2)
      .attr(AddBattlerTagAttr, BattlerTagType.INFATUATED)
      .condition((user, target, move) => user.isOppositeGender(target)),
    new SelfStatusMove(Moves.SLEEP_TALK, Type.NORMAL, -1, 10, -1, 0, 2)
      .attr(BypassSleepAttr)
      .attr(RandomMovesetMoveAttr)
      .condition((user, target, move) => user.status?.effect === StatusEffect.SLEEP)
      .ignoresVirtual(),
    new StatusMove(Moves.HEAL_BELL, Type.NORMAL, -1, 5, -1, 0, 2)
      .attr(PartyStatusCureAttr, "A bell chimed!", Abilities.SOUNDPROOF)
      .soundBased()
      .target(MoveTarget.PARTY),
    new AttackMove(Moves.RETURN, Type.NORMAL, MoveCategory.PHYSICAL, -1, 100, 20, -1, 0, 2)
      .attr(FriendshipPowerAttr),
    new AttackMove(Moves.PRESENT, Type.NORMAL, MoveCategory.PHYSICAL, -1, 90, 15, -1, 0, 2)
      .attr(PresentPowerAttr)
      .makesContact(false),
    new AttackMove(Moves.FRUSTRATION, Type.NORMAL, MoveCategory.PHYSICAL, -1, 100, 20, -1, 0, 2)
      .attr(FriendshipPowerAttr, true),
    new StatusMove(Moves.SAFEGUARD, Type.NORMAL, -1, 25, -1, 0, 2)
      .target(MoveTarget.USER_SIDE)
      .unimplemented(),
    new StatusMove(Moves.PAIN_SPLIT, Type.NORMAL, -1, 20, -1, 0, 2)
      .attr(HpSplitAttr)
      .condition(failOnBossCondition),
    new AttackMove(Moves.SACRED_FIRE, Type.FIRE, MoveCategory.PHYSICAL, 100, 95, 5, 50, 0, 2)
      .attr(HealStatusEffectAttr, true, StatusEffect.FREEZE)
      .attr(StatusEffectAttr, StatusEffect.BURN)
      .makesContact(false),
    new AttackMove(Moves.MAGNITUDE, Type.GROUND, MoveCategory.PHYSICAL, -1, 100, 30, -1, 0, 2)
      .attr(PreMoveMessageAttr, magnitudeMessageFunc)
      .attr(MagnitudePowerAttr)
      .attr(HitsTagAttr, BattlerTagType.UNDERGROUND, true)
      .makesContact(false)
      .target(MoveTarget.ALL_NEAR_OTHERS),
    new AttackMove(Moves.DYNAMIC_PUNCH, Type.FIGHTING, MoveCategory.PHYSICAL, 100, 50, 5, 100, 0, 2)
      .attr(ConfuseAttr)
      .punchingMove(),
    new AttackMove(Moves.MEGAHORN, Type.BUG, MoveCategory.PHYSICAL, 120, 85, 10, -1, 0, 2),
    new AttackMove(Moves.DRAGON_BREATH, Type.DRAGON, MoveCategory.SPECIAL, 60, 100, 20, 30, 0, 2)
      .attr(StatusEffectAttr, StatusEffect.PARALYSIS),
    new SelfStatusMove(Moves.BATON_PASS, Type.NORMAL, -1, 40, -1, 0, 2)
      .attr(ForceSwitchOutAttr, true, true)
      .hidesUser(),
    new StatusMove(Moves.ENCORE, Type.NORMAL, 100, 5, -1, 0, 2)
      .attr(AddBattlerTagAttr, BattlerTagType.ENCORE, false, true)
      .condition((user, target, move) => new EncoreTag(user.id).canAdd(target)),
    new AttackMove(Moves.PURSUIT, Type.DARK, MoveCategory.PHYSICAL, 40, 100, 20, -1, 0, 2)
      //MISSING: Needs to hit a switching opponent for doubled power.
      .partial(),
    new AttackMove(Moves.RAPID_SPIN, Type.NORMAL, MoveCategory.PHYSICAL, 50, 100, 40, 100, 0, 2)
      .attr(StatChangeAttr, BattleStat.SPD, 1, true)
      .attr(RemoveBattlerTagAttr, [ 
        BattlerTagType.BIND,
        BattlerTagType.WRAP,
        BattlerTagType.FIRE_SPIN,
        BattlerTagType.WHIRLPOOL,
        BattlerTagType.CLAMP,
        BattlerTagType.SAND_TOMB,
        BattlerTagType.MAGMA_STORM,
        BattlerTagType.SNAP_TRAP,
        BattlerTagType.THUNDER_CAGE,
        BattlerTagType.SEEDED,
        BattlerTagType.INFESTATION
      ], true)
      .attr(RemoveArenaTrapAttr),
    new StatusMove(Moves.SWEET_SCENT, Type.NORMAL, 100, 20, -1, 0, 2)
      .attr(StatChangeAttr, BattleStat.EVA, -1)
      .target(MoveTarget.ALL_NEAR_ENEMIES),
    new AttackMove(Moves.IRON_TAIL, Type.STEEL, MoveCategory.PHYSICAL, 100, 75, 15, 30, 0, 2)
      .attr(StatChangeAttr, BattleStat.DEF, -1),
    new AttackMove(Moves.METAL_CLAW, Type.STEEL, MoveCategory.PHYSICAL, 50, 95, 35, 10, 0, 2)
      .attr(StatChangeAttr, BattleStat.ATK, 1, true),
    new AttackMove(Moves.VITAL_THROW, Type.FIGHTING, MoveCategory.PHYSICAL, 70, -1, 10, -1, -1, 2),
    new SelfStatusMove(Moves.MORNING_SUN, Type.NORMAL, -1, 5, -1, 0, 2)
      .attr(PlantHealAttr)
      .triageMove(),
    new SelfStatusMove(Moves.SYNTHESIS, Type.GRASS, -1, 5, -1, 0, 2)
      .attr(PlantHealAttr)
      .triageMove(),
    new SelfStatusMove(Moves.MOONLIGHT, Type.FAIRY, -1, 5, -1, 0, 2)
      .attr(PlantHealAttr)
      .triageMove(),
    new AttackMove(Moves.HIDDEN_POWER, Type.NORMAL, MoveCategory.SPECIAL, 60, 100, 15, -1, 0, 2)
      .attr(HiddenPowerTypeAttr),
    new AttackMove(Moves.CROSS_CHOP, Type.FIGHTING, MoveCategory.PHYSICAL, 100, 80, 5, -1, 0, 2)
      .attr(HighCritAttr),
    new AttackMove(Moves.TWISTER, Type.DRAGON, MoveCategory.SPECIAL, 40, 100, 20, 20, 0, 2)
      .attr(HitsTagAttr, BattlerTagType.FLYING, true)
      .attr(FlinchAttr)
      .windMove()
      .target(MoveTarget.ALL_NEAR_ENEMIES),
    new StatusMove(Moves.RAIN_DANCE, Type.WATER, -1, 5, -1, 0, 2)
      .attr(WeatherChangeAttr, WeatherType.RAIN)
      .target(MoveTarget.BOTH_SIDES),
    new StatusMove(Moves.SUNNY_DAY, Type.FIRE, -1, 5, -1, 0, 2)
      .attr(WeatherChangeAttr, WeatherType.SUNNY)
      .target(MoveTarget.BOTH_SIDES),
    new AttackMove(Moves.CRUNCH, Type.DARK, MoveCategory.PHYSICAL, 80, 100, 15, 20, 0, 2)
      .attr(StatChangeAttr, BattleStat.DEF, -1)
      .bitingMove(),
    new AttackMove(Moves.MIRROR_COAT, Type.PSYCHIC, MoveCategory.SPECIAL, -1, 100, 20, -1, -5, 2)
      .attr(CounterDamageAttr, (move: Move) => move.category === MoveCategory.SPECIAL, 2)
      .target(MoveTarget.ATTACKER),
    new StatusMove(Moves.PSYCH_UP, Type.NORMAL, -1, 10, -1, 0, 2)
      .attr(CopyStatsAttr),
    new AttackMove(Moves.EXTREME_SPEED, Type.NORMAL, MoveCategory.PHYSICAL, 80, 100, 5, -1, 2, 2),
    new AttackMove(Moves.ANCIENT_POWER, Type.ROCK, MoveCategory.SPECIAL, 60, 100, 5, 10, 0, 2)
      .attr(StatChangeAttr, [ BattleStat.ATK, BattleStat.DEF, BattleStat.SPATK, BattleStat.SPDEF, BattleStat.SPD ], 1, true),
    new AttackMove(Moves.SHADOW_BALL, Type.GHOST, MoveCategory.SPECIAL, 80, 100, 15, 20, 0, 2)
      .attr(StatChangeAttr, BattleStat.SPDEF, -1)
      .ballBombMove(),
    new AttackMove(Moves.FUTURE_SIGHT, Type.PSYCHIC, MoveCategory.SPECIAL, 120, 100, 10, -1, 0, 2)
      .attr(DelayedAttackAttr, ArenaTagType.FUTURE_SIGHT, ChargeAnim.FUTURE_SIGHT_CHARGING, 'foresaw\nan attack!'),
    new AttackMove(Moves.ROCK_SMASH, Type.FIGHTING, MoveCategory.PHYSICAL, 40, 100, 15, 50, 0, 2)
      .attr(StatChangeAttr, BattleStat.DEF, -1),
    new AttackMove(Moves.WHIRLPOOL, Type.WATER, MoveCategory.SPECIAL, 35, 85, 15, 100, 0, 2)
      .attr(TrapAttr, BattlerTagType.WHIRLPOOL)
      .attr(HitsTagAttr, BattlerTagType.UNDERWATER, true),
    new AttackMove(Moves.BEAT_UP, Type.DARK, MoveCategory.PHYSICAL, -1, 100, 10, -1, 0, 2)
      .makesContact(false)
      .unimplemented(),
    new AttackMove(Moves.FAKE_OUT, Type.NORMAL, MoveCategory.PHYSICAL, 40, 100, 10, 100, 3, 3)
      .attr(FlinchAttr)
      .condition(new FirstMoveCondition()),
    new AttackMove(Moves.UPROAR, Type.NORMAL, MoveCategory.SPECIAL, 90, 100, 10, -1, 0, 3)
      .ignoresVirtual()
      .soundBased()
      .target(MoveTarget.RANDOM_NEAR_ENEMY)
      //MISSING: Does not lock you in, does not keep pokemon awake.
      .partial(),
    new SelfStatusMove(Moves.STOCKPILE, Type.NORMAL, -1, 20, -1, 0, 3)
      .unimplemented(),
    new AttackMove(Moves.SPIT_UP, Type.NORMAL, MoveCategory.SPECIAL, -1, 100, 10, -1, 0, 3)
      .unimplemented(),
    new SelfStatusMove(Moves.SWALLOW, Type.NORMAL, -1, 10, -1, 0, 3)
      .triageMove()
      .unimplemented(),
    new AttackMove(Moves.HEAT_WAVE, Type.FIRE, MoveCategory.SPECIAL, 95, 90, 10, 10, 0, 3)
      .attr(HealStatusEffectAttr, true, StatusEffect.FREEZE)
      .attr(StatusEffectAttr, StatusEffect.BURN)
      .windMove()
      .target(MoveTarget.ALL_NEAR_ENEMIES),
    new StatusMove(Moves.HAIL, Type.ICE, -1, 10, -1, 0, 3)
      .attr(WeatherChangeAttr, WeatherType.HAIL)
      .target(MoveTarget.BOTH_SIDES),
    new StatusMove(Moves.TORMENT, Type.DARK, 100, 15, -1, 0, 3)
      .unimplemented(),
    new StatusMove(Moves.FLATTER, Type.DARK, 100, 15, -1, 0, 3)
      .attr(StatChangeAttr, BattleStat.SPATK, 1)
      .attr(ConfuseAttr),
    new StatusMove(Moves.WILL_O_WISP, Type.FIRE, 85, 15, -1, 0, 3)
      .attr(StatusEffectAttr, StatusEffect.BURN),
    new StatusMove(Moves.MEMENTO, Type.DARK, 100, 10, -1, 0, 3)
      .attr(SacrificialAttr)
      .attr(StatChangeAttr, [ BattleStat.ATK, BattleStat.SPATK ], -2),
    new AttackMove(Moves.FACADE, Type.NORMAL, MoveCategory.PHYSICAL, 70, 100, 20, -1, 0, 3)
      .attr(MovePowerMultiplierAttr, (user, target, move) => user.status
        && (user.status.effect === StatusEffect.BURN || user.status.effect === StatusEffect.POISON || user.status.effect === StatusEffect.TOXIC || user.status.effect === StatusEffect.PARALYSIS) ? 2 : 1),
    new AttackMove(Moves.FOCUS_PUNCH, Type.FIGHTING, MoveCategory.PHYSICAL, 150, 100, 20, -1, -3, 3)
      .punchingMove()
      .ignoresVirtual()
      .condition((user, target, move) => !user.turnData.attacksReceived.find(r => r.damage)),
    new AttackMove(Moves.SMELLING_SALTS, Type.NORMAL, MoveCategory.PHYSICAL, 70, 100, 10, -1, 0, 3)
      .attr(MovePowerMultiplierAttr, (user, target, move) => target.status?.effect === StatusEffect.PARALYSIS ? 2 : 1)
      .attr(HealStatusEffectAttr, true, StatusEffect.PARALYSIS),
    new SelfStatusMove(Moves.FOLLOW_ME, Type.NORMAL, -1, 20, -1, 2, 3)
      .unimplemented(),
    new StatusMove(Moves.NATURE_POWER, Type.NORMAL, -1, 20, -1, 0, 3)
      .attr(NaturePowerAttr)
      .ignoresVirtual(),
    new SelfStatusMove(Moves.CHARGE, Type.ELECTRIC, -1, 20, -1, 0, 3)
      .attr(StatChangeAttr, BattleStat.SPDEF, 1, true)
      .attr(AddBattlerTagAttr, BattlerTagType.CHARGED, true, false),
    new StatusMove(Moves.TAUNT, Type.DARK, 100, 20, -1, 0, 3)
      .unimplemented(),
    new StatusMove(Moves.HELPING_HAND, Type.NORMAL, -1, 20, -1, 5, 3)
      .attr(AddBattlerTagAttr, BattlerTagType.HELPING_HAND)
      .target(MoveTarget.NEAR_ALLY),
    new StatusMove(Moves.TRICK, Type.PSYCHIC, 100, 10, -1, 0, 3)
      .unimplemented(),
    new StatusMove(Moves.ROLE_PLAY, Type.PSYCHIC, -1, 10, -1, 0, 3)
      .attr(AbilityCopyAttr),
    new SelfStatusMove(Moves.WISH, Type.NORMAL, -1, 10, -1, 0, 3)
      .triageMove()
      .attr(AddArenaTagAttr, ArenaTagType.WISH, 2, true),
    new SelfStatusMove(Moves.ASSIST, Type.NORMAL, -1, 20, -1, 0, 3)
      .attr(RandomMovesetMoveAttr, true)
      .ignoresVirtual(),
    new SelfStatusMove(Moves.INGRAIN, Type.GRASS, -1, 20, -1, 0, 3)
      .attr(AddBattlerTagAttr, BattlerTagType.INGRAIN, true, true),
    new AttackMove(Moves.SUPERPOWER, Type.FIGHTING, MoveCategory.PHYSICAL, 120, 100, 5, 100, 0, 3)
      .attr(StatChangeAttr, [ BattleStat.ATK, BattleStat.DEF ], -1, true),
    new SelfStatusMove(Moves.MAGIC_COAT, Type.PSYCHIC, -1, 15, -1, 4, 3)
      .unimplemented(),
    new SelfStatusMove(Moves.RECYCLE, Type.NORMAL, -1, 10, -1, 0, 3)
      .unimplemented(),
    new AttackMove(Moves.REVENGE, Type.FIGHTING, MoveCategory.PHYSICAL, 60, 100, 10, -1, -4, 3)
      .attr(TurnDamagedDoublePowerAttr),
    new AttackMove(Moves.BRICK_BREAK, Type.FIGHTING, MoveCategory.PHYSICAL, 75, 100, 15, -1, 0, 3)
        .attr(RemoveScreensAttr),
    new StatusMove(Moves.YAWN, Type.NORMAL, -1, 10, -1, 0, 3)
      .attr(AddBattlerTagAttr, BattlerTagType.DROWSY, false, true)
      .condition((user, target, move) => !target.status),
    new AttackMove(Moves.KNOCK_OFF, Type.DARK, MoveCategory.PHYSICAL, 65, 100, 20, -1, 0, 3)
      .attr(KnockOffPowerAttr)
      //MISSING: Does not actually remove items.
      .partial(),
    new AttackMove(Moves.ENDEAVOR, Type.NORMAL, MoveCategory.PHYSICAL, -1, 100, 5, -1, 0, 3)
      .attr(MatchHpAttr)
      .condition(failOnBossCondition),
    new AttackMove(Moves.ERUPTION, Type.FIRE, MoveCategory.SPECIAL, 150, 100, 5, -1, 0, 3)
      .attr(HpPowerAttr)
      .target(MoveTarget.ALL_NEAR_ENEMIES),
    new StatusMove(Moves.SKILL_SWAP, Type.PSYCHIC, -1, 10, -1, 0, 3)
      .attr(SwitchAbilitiesAttr),
    new SelfStatusMove(Moves.IMPRISON, Type.PSYCHIC, -1, 10, -1, 0, 3)
      .unimplemented(),
    new SelfStatusMove(Moves.REFRESH, Type.NORMAL, -1, 20, -1, 0, 3)
      .attr(HealStatusEffectAttr, true, StatusEffect.PARALYSIS, StatusEffect.POISON, StatusEffect.TOXIC, StatusEffect.BURN)
      .condition((user, target, move) => user.status && (user.status.effect === StatusEffect.PARALYSIS || user.status.effect === StatusEffect.POISON || user.status.effect === StatusEffect.TOXIC || user.status.effect === StatusEffect.BURN)),
    new SelfStatusMove(Moves.GRUDGE, Type.GHOST, -1, 5, -1, 0, 3)
      .unimplemented(),
    new SelfStatusMove(Moves.SNATCH, Type.DARK, -1, 10, -1, 4, 3)
      .unimplemented(),
    new AttackMove(Moves.SECRET_POWER, Type.NORMAL, MoveCategory.PHYSICAL, 70, 100, 20, 30, 0, 3)
      .makesContact(false)
      //MISSING: Varied effect based on terrain.
      .partial(),
    new AttackMove(Moves.DIVE, Type.WATER, MoveCategory.PHYSICAL, 80, 100, 10, -1, 0, 3)
      .attr(ChargeAttr, ChargeAnim.DIVE_CHARGING, 'hid\nunderwater!', BattlerTagType.UNDERWATER)
      .ignoresVirtual(),
    new AttackMove(Moves.ARM_THRUST, Type.FIGHTING, MoveCategory.PHYSICAL, 15, 100, 20, -1, 0, 3)
      .attr(MultiHitAttr),
    new SelfStatusMove(Moves.CAMOUFLAGE, Type.NORMAL, -1, 20, -1, 0, 3)
      .attr(CopyBiomeTypeAttr),
    new SelfStatusMove(Moves.TAIL_GLOW, Type.BUG, -1, 20, -1, 0, 3)
      .attr(StatChangeAttr, BattleStat.SPATK, 3, true),
    new AttackMove(Moves.LUSTER_PURGE, Type.PSYCHIC, MoveCategory.SPECIAL, 95, 100, 5, 50, 0, 3)
      .attr(StatChangeAttr, BattleStat.SPDEF, -1),
    new AttackMove(Moves.MIST_BALL, Type.PSYCHIC, MoveCategory.SPECIAL, 95, 100, 5, 50, 0, 3)
      .attr(StatChangeAttr, BattleStat.SPATK, -1)
      .ballBombMove(),
    new StatusMove(Moves.FEATHER_DANCE, Type.FLYING, 100, 15, -1, 0, 3)
      .attr(StatChangeAttr, BattleStat.ATK, -2)
      .danceMove(),
    new StatusMove(Moves.TEETER_DANCE, Type.NORMAL, 100, 20, -1, 0, 3)
      .attr(ConfuseAttr)
      .danceMove()
      .target(MoveTarget.ALL_NEAR_OTHERS),
    new AttackMove(Moves.BLAZE_KICK, Type.FIRE, MoveCategory.PHYSICAL, 85, 90, 10, 10, 0, 3)
      .attr(HighCritAttr)
      .attr(StatusEffectAttr, StatusEffect.BURN),
    new StatusMove(Moves.MUD_SPORT, Type.GROUND, -1, 15, -1, 0, 3)
      .attr(AddArenaTagAttr, ArenaTagType.MUD_SPORT, 5)
      .target(MoveTarget.BOTH_SIDES),
    new AttackMove(Moves.ICE_BALL, Type.ICE, MoveCategory.PHYSICAL, 30, 90, 20, -1, 0, 3)
      .attr(ConsecutiveUseDoublePowerAttr, 5, true, true, Moves.DEFENSE_CURL)
      .ballBombMove(),
    new AttackMove(Moves.NEEDLE_ARM, Type.GRASS, MoveCategory.PHYSICAL, 60, 100, 15, 30, 0, 3)
      .attr(FlinchAttr),
    new SelfStatusMove(Moves.SLACK_OFF, Type.NORMAL, -1, 5, -1, 0, 3)
      .attr(HealAttr, 0.5)
      .triageMove(),
    new AttackMove(Moves.HYPER_VOICE, Type.NORMAL, MoveCategory.SPECIAL, 90, 100, 10, -1, 0, 3)
      .soundBased()
      .target(MoveTarget.ALL_NEAR_ENEMIES),
    new AttackMove(Moves.POISON_FANG, Type.POISON, MoveCategory.PHYSICAL, 50, 100, 15, 50, 0, 3)
      .attr(StatusEffectAttr, StatusEffect.TOXIC)
      .bitingMove(),
    new AttackMove(Moves.CRUSH_CLAW, Type.NORMAL, MoveCategory.PHYSICAL, 75, 95, 10, 50, 0, 3)
      .attr(StatChangeAttr, BattleStat.DEF, -1),
    new AttackMove(Moves.BLAST_BURN, Type.FIRE, MoveCategory.SPECIAL, 150, 90, 5, -1, 0, 3)
      .attr(RechargeAttr),
    new AttackMove(Moves.HYDRO_CANNON, Type.WATER, MoveCategory.SPECIAL, 150, 90, 5, -1, 0, 3)
      .attr(RechargeAttr),
    new AttackMove(Moves.METEOR_MASH, Type.STEEL, MoveCategory.PHYSICAL, 90, 90, 10, 20, 0, 3)
      .attr(StatChangeAttr, BattleStat.ATK, 1, true)
      .punchingMove(),
    new AttackMove(Moves.ASTONISH, Type.GHOST, MoveCategory.PHYSICAL, 30, 100, 15, 30, 0, 3)
      .attr(FlinchAttr),
    new AttackMove(Moves.WEATHER_BALL, Type.NORMAL, MoveCategory.SPECIAL, 50, 100, 10, -1, 0, 3)
      .attr(WeatherBallTypeAttr)
      .attr(MovePowerMultiplierAttr, (user, target, move) => [WeatherType.SUNNY, WeatherType.RAIN, WeatherType.SANDSTORM, WeatherType.HAIL, WeatherType.SNOW, WeatherType.FOG, WeatherType.HEAVY_RAIN, WeatherType.HARSH_SUN].includes(user.scene.arena.weather?.weatherType) && !user.scene.arena.weather?.isEffectSuppressed(user.scene) ? 2 : 1)
      .ballBombMove(),
    new StatusMove(Moves.AROMATHERAPY, Type.GRASS, -1, 5, -1, 0, 3)
      .attr(PartyStatusCureAttr, "A soothing aroma wafted through the area!", Abilities.SAP_SIPPER)
      .target(MoveTarget.PARTY),
    new StatusMove(Moves.FAKE_TEARS, Type.DARK, 100, 20, -1, 0, 3)
      .attr(StatChangeAttr, BattleStat.SPDEF, -2),
    new AttackMove(Moves.AIR_CUTTER, Type.FLYING, MoveCategory.SPECIAL, 60, 95, 25, -1, 0, 3)
      .attr(HighCritAttr)
      .slicingMove()
      .windMove()
      .target(MoveTarget.ALL_NEAR_ENEMIES),
    new AttackMove(Moves.OVERHEAT, Type.FIRE, MoveCategory.SPECIAL, 130, 90, 5, 100, 0, 3)
      .attr(StatChangeAttr, BattleStat.SPATK, -2, true)
      .attr(HealStatusEffectAttr, true, StatusEffect.FREEZE),
    new StatusMove(Moves.ODOR_SLEUTH, Type.NORMAL, -1, 40, -1, 0, 3)
      .unimplemented(),
    new AttackMove(Moves.ROCK_TOMB, Type.ROCK, MoveCategory.PHYSICAL, 60, 95, 15, 100, 0, 3)
      .attr(StatChangeAttr, BattleStat.SPD, -1)
      .makesContact(false),
    new AttackMove(Moves.SILVER_WIND, Type.BUG, MoveCategory.SPECIAL, 60, 100, 5, 10, 0, 3)
      .attr(StatChangeAttr, [ BattleStat.ATK, BattleStat.DEF, BattleStat.SPATK, BattleStat.SPDEF, BattleStat.SPD ], 1, true)
      .windMove(),
    new StatusMove(Moves.METAL_SOUND, Type.STEEL, 85, 40, -1, 0, 3)
      .attr(StatChangeAttr, BattleStat.SPDEF, -2)
      .soundBased(),
    new StatusMove(Moves.GRASS_WHISTLE, Type.GRASS, 55, 15, -1, 0, 3)
      .attr(StatusEffectAttr, StatusEffect.SLEEP)
      .soundBased(),
    new StatusMove(Moves.TICKLE, Type.NORMAL, 100, 20, -1, 0, 3)
      .attr(StatChangeAttr, [ BattleStat.ATK, BattleStat.DEF ], -1),
    new SelfStatusMove(Moves.COSMIC_POWER, Type.PSYCHIC, -1, 20, -1, 0, 3)
      .attr(StatChangeAttr, [ BattleStat.DEF, BattleStat.SPDEF ], 1, true),
    new AttackMove(Moves.WATER_SPOUT, Type.WATER, MoveCategory.SPECIAL, 150, 100, 5, -1, 0, 3)
      .attr(HpPowerAttr)
      .target(MoveTarget.ALL_NEAR_ENEMIES),
    new AttackMove(Moves.SIGNAL_BEAM, Type.BUG, MoveCategory.SPECIAL, 75, 100, 15, 10, 0, 3)
      .attr(ConfuseAttr),
    new AttackMove(Moves.SHADOW_PUNCH, Type.GHOST, MoveCategory.PHYSICAL, 60, -1, 20, -1, 0, 3)
      .punchingMove(),
    new AttackMove(Moves.EXTRASENSORY, Type.PSYCHIC, MoveCategory.SPECIAL, 80, 100, 20, 10, 0, 3)
      .attr(FlinchAttr),
    new AttackMove(Moves.SKY_UPPERCUT, Type.FIGHTING, MoveCategory.PHYSICAL, 85, 90, 15, -1, 0, 3)
      .attr(HitsTagAttr, BattlerTagType.FLYING)
      .punchingMove(),
    new AttackMove(Moves.SAND_TOMB, Type.GROUND, MoveCategory.PHYSICAL, 35, 85, 15, 100, 0, 3)
      .attr(TrapAttr, BattlerTagType.SAND_TOMB)
      .makesContact(false),
    new AttackMove(Moves.SHEER_COLD, Type.ICE, MoveCategory.SPECIAL, 200, 30, 5, -1, 0, 3)
      .attr(OneHitKOAttr)
      .attr(OneHitKOAccuracyAttr),
    new AttackMove(Moves.MUDDY_WATER, Type.WATER, MoveCategory.SPECIAL, 90, 85, 10, 30, 0, 3)
      .attr(StatChangeAttr, BattleStat.ACC, -1)
      .target(MoveTarget.ALL_NEAR_ENEMIES),
    new AttackMove(Moves.BULLET_SEED, Type.GRASS, MoveCategory.PHYSICAL, 25, 100, 30, -1, 0, 3)
      .attr(MultiHitAttr)
      .makesContact(false)
      .ballBombMove(),
    new AttackMove(Moves.AERIAL_ACE, Type.FLYING, MoveCategory.PHYSICAL, 60, -1, 20, -1, 0, 3)
      .slicingMove(),
    new AttackMove(Moves.ICICLE_SPEAR, Type.ICE, MoveCategory.PHYSICAL, 25, 100, 30, -1, 0, 3)
      .attr(MultiHitAttr)
      .makesContact(false),
    new SelfStatusMove(Moves.IRON_DEFENSE, Type.STEEL, -1, 15, -1, 0, 3)
      .attr(StatChangeAttr, BattleStat.DEF, 2, true),
    new StatusMove(Moves.BLOCK, Type.NORMAL, -1, 5, -1, 0, 3)
      .attr(AddBattlerTagAttr, BattlerTagType.TRAPPED, false, true, 1),
    new StatusMove(Moves.HOWL, Type.NORMAL, -1, 40, -1, 0, 3)
      .attr(StatChangeAttr, BattleStat.ATK, 1)
      .soundBased()
      .target(MoveTarget.USER_AND_ALLIES),
    new AttackMove(Moves.DRAGON_CLAW, Type.DRAGON, MoveCategory.PHYSICAL, 80, 100, 15, -1, 0, 3),
    new AttackMove(Moves.FRENZY_PLANT, Type.GRASS, MoveCategory.SPECIAL, 150, 90, 5, -1, 0, 3)
      .attr(RechargeAttr),
    new SelfStatusMove(Moves.BULK_UP, Type.FIGHTING, -1, 20, -1, 0, 3)
      .attr(StatChangeAttr, [ BattleStat.ATK, BattleStat.DEF ], 1, true),
    new AttackMove(Moves.BOUNCE, Type.FLYING, MoveCategory.PHYSICAL, 85, 85, 5, 30, 0, 3)
      .attr(ChargeAttr, ChargeAnim.BOUNCE_CHARGING, 'sprang up!', BattlerTagType.FLYING)
      .attr(StatusEffectAttr, StatusEffect.PARALYSIS)
      .condition(failOnGravityCondition)
      .ignoresVirtual(),
    new AttackMove(Moves.MUD_SHOT, Type.GROUND, MoveCategory.SPECIAL, 55, 95, 15, 100, 0, 3)
      .attr(StatChangeAttr, BattleStat.SPD, -1),
    new AttackMove(Moves.POISON_TAIL, Type.POISON, MoveCategory.PHYSICAL, 50, 100, 25, 10, 0, 3)
      .attr(HighCritAttr)
      .attr(StatusEffectAttr, StatusEffect.POISON),
    new AttackMove(Moves.COVET, Type.NORMAL, MoveCategory.PHYSICAL, 60, 100, 25, -1, 0, 3)
      .attr(StealHeldItemChanceAttr, 0.3),
    new AttackMove(Moves.VOLT_TACKLE, Type.ELECTRIC, MoveCategory.PHYSICAL, 120, 100, 15, 10, 0, 3)
      .attr(RecoilAttr, false, 0.33)
      .attr(StatusEffectAttr, StatusEffect.PARALYSIS)
      .recklessMove(),
    new AttackMove(Moves.MAGICAL_LEAF, Type.GRASS, MoveCategory.SPECIAL, 60, -1, 20, -1, 0, 3),
    new StatusMove(Moves.WATER_SPORT, Type.WATER, -1, 15, -1, 0, 3)
      .attr(AddArenaTagAttr, ArenaTagType.WATER_SPORT, 5)
      .target(MoveTarget.BOTH_SIDES),
    new SelfStatusMove(Moves.CALM_MIND, Type.PSYCHIC, -1, 20, -1, 0, 3)
      .attr(StatChangeAttr, [ BattleStat.SPATK, BattleStat.SPDEF ], 1, true),
    new AttackMove(Moves.LEAF_BLADE, Type.GRASS, MoveCategory.PHYSICAL, 90, 100, 15, -1, 0, 3)
      .attr(HighCritAttr)
      .slicingMove(),
    new SelfStatusMove(Moves.DRAGON_DANCE, Type.DRAGON, -1, 20, -1, 0, 3)
      .attr(StatChangeAttr, [ BattleStat.ATK, BattleStat.SPD ], 1, true)
      .danceMove(),
    new AttackMove(Moves.ROCK_BLAST, Type.ROCK, MoveCategory.PHYSICAL, 25, 90, 10, -1, 0, 3)
      .attr(MultiHitAttr)
      .makesContact(false)
      .ballBombMove(),
    new AttackMove(Moves.SHOCK_WAVE, Type.ELECTRIC, MoveCategory.SPECIAL, 60, -1, 20, -1, 0, 3),
    new AttackMove(Moves.WATER_PULSE, Type.WATER, MoveCategory.SPECIAL, 60, 100, 20, 20, 0, 3)
      .attr(ConfuseAttr)
      .pulseMove(),
    new AttackMove(Moves.DOOM_DESIRE, Type.STEEL, MoveCategory.SPECIAL, 140, 100, 5, -1, 0, 3)
      .attr(DelayedAttackAttr, ArenaTagType.DOOM_DESIRE, ChargeAnim.DOOM_DESIRE_CHARGING, 'chose\nDoom Desire as its destiny!'),
    new AttackMove(Moves.PSYCHO_BOOST, Type.PSYCHIC, MoveCategory.SPECIAL, 140, 90, 5, 100, 0, 3)
      .attr(StatChangeAttr, BattleStat.SPATK, -2, true),
    new SelfStatusMove(Moves.ROOST, Type.FLYING, -1, 5, -1, 0, 4)
      .attr(HealAttr, 0.5)
      .attr(AddBattlerTagAttr, BattlerTagType.GROUNDED, true, false, 1)
      .triageMove(),
    new StatusMove(Moves.GRAVITY, Type.PSYCHIC, -1, 5, -1, 0, 4)
      .attr(AddArenaTagAttr, ArenaTagType.GRAVITY, 5)
      .target(MoveTarget.BOTH_SIDES),
    new StatusMove(Moves.MIRACLE_EYE, Type.PSYCHIC, -1, 40, -1, 0, 4)
      .unimplemented(),
    new AttackMove(Moves.WAKE_UP_SLAP, Type.FIGHTING, MoveCategory.PHYSICAL, 70, 100, 10, -1, 0, 4)
      .attr(MovePowerMultiplierAttr, (user, target, move) => target.status?.effect === StatusEffect.SLEEP ? 2 : 1)
      .attr(HealStatusEffectAttr, false, StatusEffect.SLEEP),
    new AttackMove(Moves.HAMMER_ARM, Type.FIGHTING, MoveCategory.PHYSICAL, 100, 90, 10, 100, 0, 4)
      .attr(StatChangeAttr, BattleStat.SPD, -1, true)
      .punchingMove(),
    new AttackMove(Moves.GYRO_BALL, Type.STEEL, MoveCategory.PHYSICAL, -1, 100, 5, -1, 0, 4)
      .attr(BattleStatRatioPowerAttr, Stat.SPD, true)
      .ballBombMove(),
    new SelfStatusMove(Moves.HEALING_WISH, Type.PSYCHIC, -1, 10, -1, 0, 4)
      .attr(SacrificialFullRestoreAttr)
      .triageMove(),
    new AttackMove(Moves.BRINE, Type.WATER, MoveCategory.SPECIAL, 65, 100, 10, -1, 0, 4)
      .attr(MovePowerMultiplierAttr, (user, target, move) => target.getHpRatio() < 0.5 ? 2 : 1),
    new AttackMove(Moves.NATURAL_GIFT, Type.NORMAL, MoveCategory.PHYSICAL, -1, 100, 15, -1, 0, 4)
      .makesContact(false)
      .unimplemented(),
    new AttackMove(Moves.FEINT, Type.NORMAL, MoveCategory.PHYSICAL, 30, 100, 10, -1, 2, 4)
      .attr(RemoveBattlerTagAttr, [ BattlerTagType.PROTECTED ])
      .makesContact(false)
      .ignoresProtect(),
    new AttackMove(Moves.PLUCK, Type.FLYING, MoveCategory.PHYSICAL, 60, 100, 20, -1, 0, 4)
      //MISSING: Berry Eating.
      .partial(),
    new StatusMove(Moves.TAILWIND, Type.FLYING, -1, 15, -1, 0, 4)
      .windMove()
      .attr(AddArenaTagAttr, ArenaTagType.TAILWIND, 4, true)
      .target(MoveTarget.USER_SIDE),
    new StatusMove(Moves.ACUPRESSURE, Type.NORMAL, -1, 30, -1, 0, 4)
      .attr(AcupressureStatChangeAttr)
      .target(MoveTarget.USER_OR_NEAR_ALLY),
    new AttackMove(Moves.METAL_BURST, Type.STEEL, MoveCategory.PHYSICAL, -1, 100, 10, -1, 0, 4)
      .attr(CounterDamageAttr, (move: Move) => (move.category === MoveCategory.PHYSICAL || move.category === MoveCategory.SPECIAL), 1.5)
      .makesContact(false)
      .target(MoveTarget.ATTACKER),
    new AttackMove(Moves.U_TURN, Type.BUG, MoveCategory.PHYSICAL, 70, 100, 20, -1, 0, 4)
      .attr(ForceSwitchOutAttr, true, false),
    new AttackMove(Moves.CLOSE_COMBAT, Type.FIGHTING, MoveCategory.PHYSICAL, 120, 100, 5, 100, 0, 4)
      .attr(StatChangeAttr, [ BattleStat.DEF, BattleStat.SPDEF ], -1, true),
    new AttackMove(Moves.PAYBACK, Type.DARK, MoveCategory.PHYSICAL, 50, 100, 10, -1, 0, 4)
    .attr(MovePowerMultiplierAttr, (user, target, move) => target.getLastXMoves(1).find(m => m.turn === target.scene.currentBattle.turn) || user.scene.currentBattle.turnCommands[target.getBattlerIndex()].command === Command.BALL ? 2 : 1),  
    new AttackMove(Moves.ASSURANCE, Type.DARK, MoveCategory.PHYSICAL, 60, 100, 10, -1, 0, 4)
      .attr(MovePowerMultiplierAttr, (user, target, move) => target.turnData.damageTaken > 0 ? 2 : 1),
    new StatusMove(Moves.EMBARGO, Type.DARK, 100, 15, -1, 0, 4)
      .unimplemented(),
    new AttackMove(Moves.FLING, Type.DARK, MoveCategory.PHYSICAL, -1, 100, 10, -1, 0, 4)
      .makesContact(false)
      .unimplemented(),
    new StatusMove(Moves.PSYCHO_SHIFT, Type.PSYCHIC, 100, 10, -1, 0, 4)
      .attr(PsychoShiftEffectAttr)
      .condition((user, target, move) => (user.status?.effect === StatusEffect.BURN
        || user.status?.effect === StatusEffect.POISON
        || user.status?.effect === StatusEffect.TOXIC
        || user.status?.effect === StatusEffect.PARALYSIS
        || user.status?.effect === StatusEffect.SLEEP)
        && target.canSetStatus(user.status?.effect)
        ),
    new AttackMove(Moves.TRUMP_CARD, Type.NORMAL, MoveCategory.SPECIAL, -1, -1, 5, -1, 0, 4)
      .makesContact()
      .unimplemented(),
    new StatusMove(Moves.HEAL_BLOCK, Type.PSYCHIC, 100, 15, -1, 0, 4)
      .target(MoveTarget.ALL_NEAR_ENEMIES)
      .unimplemented(),
    new AttackMove(Moves.WRING_OUT, Type.NORMAL, MoveCategory.SPECIAL, -1, 100, 5, -1, 0, 4)
      .attr(OpponentHighHpPowerAttr)
      .makesContact(),
    new SelfStatusMove(Moves.POWER_TRICK, Type.PSYCHIC, -1, 10, -1, 0, 4)
      .unimplemented(),
    new StatusMove(Moves.GASTRO_ACID, Type.POISON, 100, 10, -1, 0, 4)
      .attr(SuppressAbilitiesAttr),
    new StatusMove(Moves.LUCKY_CHANT, Type.NORMAL, -1, 30, -1, 0, 4)
      .attr(AddBattlerTagAttr, BattlerTagType.NO_CRIT, false, false, 5)
      .target(MoveTarget.USER_SIDE)
      .unimplemented(),
    new StatusMove(Moves.ME_FIRST, Type.NORMAL, -1, 20, -1, 0, 4)
      .ignoresVirtual()
      .target(MoveTarget.NEAR_ENEMY)
      .unimplemented(),
    new SelfStatusMove(Moves.COPYCAT, Type.NORMAL, -1, 20, -1, 0, 4)
      .attr(CopyMoveAttr)
      .ignoresVirtual(),
    new StatusMove(Moves.POWER_SWAP, Type.PSYCHIC, -1, 10, -1, 0, 4)
      .unimplemented(),
    new StatusMove(Moves.GUARD_SWAP, Type.PSYCHIC, -1, 10, -1, 0, 4)
      .unimplemented(),
    new AttackMove(Moves.PUNISHMENT, Type.DARK, MoveCategory.PHYSICAL, -1, 100, 5, -1, 0, 4)
      .unimplemented(),
    new AttackMove(Moves.LAST_RESORT, Type.NORMAL, MoveCategory.PHYSICAL, 140, 100, 5, -1, 0, 4)
      .attr(LastResortAttr),
    new StatusMove(Moves.WORRY_SEED, Type.GRASS, 100, 10, -1, 0, 4)
      .attr(AbilityChangeAttr, Abilities.INSOMNIA),
    new AttackMove(Moves.SUCKER_PUNCH, Type.DARK, MoveCategory.PHYSICAL, 70, 100, 5, -1, 1, 4)
      .condition((user, target, move) => user.scene.currentBattle.turnCommands[target.getBattlerIndex()].command === Command.FIGHT && !target.turnData.acted && allMoves[user.scene.currentBattle.turnCommands[target.getBattlerIndex()].move.move].category !== MoveCategory.STATUS),
    new StatusMove(Moves.TOXIC_SPIKES, Type.POISON, -1, 20, -1, 0, 4)
      .attr(AddArenaTrapTagAttr, ArenaTagType.TOXIC_SPIKES)
      .target(MoveTarget.ENEMY_SIDE),
    new StatusMove(Moves.HEART_SWAP, Type.PSYCHIC, -1, 10, -1, 0, 4)
      .unimplemented(),
    new SelfStatusMove(Moves.AQUA_RING, Type.WATER, -1, 20, -1, 0, 4)
      .attr(AddBattlerTagAttr, BattlerTagType.AQUA_RING, true, true),
    new SelfStatusMove(Moves.MAGNET_RISE, Type.ELECTRIC, -1, 10, -1, 0, 4)
      .attr(AddBattlerTagAttr, BattlerTagType.MAGNET_RISEN, true, true)
      .condition((user, target, move) => !user.scene.arena.getTag(ArenaTagType.GRAVITY) && 
      !user.getTag(BattlerTagType.IGNORE_FLYING) && !user.getTag(BattlerTagType.INGRAIN) &&
      !user.getTag(BattlerTagType.MAGNET_RISEN))
      .unimplemented(),
    new AttackMove(Moves.FLARE_BLITZ, Type.FIRE, MoveCategory.PHYSICAL, 120, 100, 15, 10, 0, 4)
      .attr(RecoilAttr, false, 0.33)
      .attr(HealStatusEffectAttr, true, StatusEffect.FREEZE)
      .attr(StatusEffectAttr, StatusEffect.BURN)
      .recklessMove(),
    new AttackMove(Moves.FORCE_PALM, Type.FIGHTING, MoveCategory.PHYSICAL, 60, 100, 10, 30, 0, 4)
      .attr(StatusEffectAttr, StatusEffect.PARALYSIS),
    new AttackMove(Moves.AURA_SPHERE, Type.FIGHTING, MoveCategory.SPECIAL, 80, -1, 20, -1, 0, 4)
      .pulseMove()
      .ballBombMove(),
    new SelfStatusMove(Moves.ROCK_POLISH, Type.ROCK, -1, 20, -1, 0, 4)
      .attr(StatChangeAttr, BattleStat.SPD, 2, true),
    new AttackMove(Moves.POISON_JAB, Type.POISON, MoveCategory.PHYSICAL, 80, 100, 20, 30, 0, 4)
      .attr(StatusEffectAttr, StatusEffect.POISON),
    new AttackMove(Moves.DARK_PULSE, Type.DARK, MoveCategory.SPECIAL, 80, 100, 15, 20, 0, 4)
      .attr(FlinchAttr)
      .pulseMove(),
    new AttackMove(Moves.NIGHT_SLASH, Type.DARK, MoveCategory.PHYSICAL, 70, 100, 15, -1, 0, 4)
      .attr(HighCritAttr)
      .slicingMove(),
    new AttackMove(Moves.AQUA_TAIL, Type.WATER, MoveCategory.PHYSICAL, 90, 90, 10, -1, 0, 4),
    new AttackMove(Moves.SEED_BOMB, Type.GRASS, MoveCategory.PHYSICAL, 80, 100, 15, -1, 0, 4)
      .makesContact(false)
      .ballBombMove(),
    new AttackMove(Moves.AIR_SLASH, Type.FLYING, MoveCategory.SPECIAL, 75, 95, 15, 30, 0, 4)
      .attr(FlinchAttr)
      .slicingMove(),
    new AttackMove(Moves.X_SCISSOR, Type.BUG, MoveCategory.PHYSICAL, 80, 100, 15, -1, 0, 4)
      .slicingMove(),
    new AttackMove(Moves.BUG_BUZZ, Type.BUG, MoveCategory.SPECIAL, 90, 100, 10, 10, 0, 4)
      .attr(StatChangeAttr, BattleStat.SPDEF, -1)
      .soundBased(),
    new AttackMove(Moves.DRAGON_PULSE, Type.DRAGON, MoveCategory.SPECIAL, 85, 100, 10, -1, 0, 4)
      .pulseMove(),
    new AttackMove(Moves.DRAGON_RUSH, Type.DRAGON, MoveCategory.PHYSICAL, 100, 75, 10, 20, 0, 4)
      .attr(FlinchAttr),
    new AttackMove(Moves.POWER_GEM, Type.ROCK, MoveCategory.SPECIAL, 80, 100, 20, -1, 0, 4),
    new AttackMove(Moves.DRAIN_PUNCH, Type.FIGHTING, MoveCategory.PHYSICAL, 75, 100, 10, -1, 0, 4)
      .attr(HitHealAttr)
      .punchingMove()
      .triageMove(),
    new AttackMove(Moves.VACUUM_WAVE, Type.FIGHTING, MoveCategory.SPECIAL, 40, 100, 30, -1, 1, 4),
    new AttackMove(Moves.FOCUS_BLAST, Type.FIGHTING, MoveCategory.SPECIAL, 120, 70, 5, 10, 0, 4)
      .attr(StatChangeAttr, BattleStat.SPDEF, -1)
      .ballBombMove(),
    new AttackMove(Moves.ENERGY_BALL, Type.GRASS, MoveCategory.SPECIAL, 90, 100, 10, 10, 0, 4)
      .attr(StatChangeAttr, BattleStat.SPDEF, -1)
      .ballBombMove(),
    new AttackMove(Moves.BRAVE_BIRD, Type.FLYING, MoveCategory.PHYSICAL, 120, 100, 15, -1, 0, 4)
      .attr(RecoilAttr, false, 0.33)
      .recklessMove(),
    new AttackMove(Moves.EARTH_POWER, Type.GROUND, MoveCategory.SPECIAL, 90, 100, 10, 10, 0, 4)
      .attr(StatChangeAttr, BattleStat.SPDEF, -1),
    new StatusMove(Moves.SWITCHEROO, Type.DARK, 100, 10, -1, 0, 4)
      .unimplemented(),
    new AttackMove(Moves.GIGA_IMPACT, Type.NORMAL, MoveCategory.PHYSICAL, 150, 90, 5, -1, 0, 4)
      .attr(RechargeAttr),
    new SelfStatusMove(Moves.NASTY_PLOT, Type.DARK, -1, 20, -1, 0, 4)
      .attr(StatChangeAttr, BattleStat.SPATK, 2, true),
    new AttackMove(Moves.BULLET_PUNCH, Type.STEEL, MoveCategory.PHYSICAL, 40, 100, 30, -1, 1, 4)
      .punchingMove(),
    new AttackMove(Moves.AVALANCHE, Type.ICE, MoveCategory.PHYSICAL, 60, 100, 10, -1, -4, 4)
      .attr(TurnDamagedDoublePowerAttr),
    new AttackMove(Moves.ICE_SHARD, Type.ICE, MoveCategory.PHYSICAL, 40, 100, 30, -1, 1, 4)
      .makesContact(false),
    new AttackMove(Moves.SHADOW_CLAW, Type.GHOST, MoveCategory.PHYSICAL, 70, 100, 15, -1, 0, 4)
      .attr(HighCritAttr),
    new AttackMove(Moves.THUNDER_FANG, Type.ELECTRIC, MoveCategory.PHYSICAL, 65, 95, 15, 10, 0, 4)
      .attr(FlinchAttr)
      .attr(StatusEffectAttr, StatusEffect.PARALYSIS)
      .bitingMove(),
    new AttackMove(Moves.ICE_FANG, Type.ICE, MoveCategory.PHYSICAL, 65, 95, 15, 10, 0, 4)
      .attr(FlinchAttr)
      .attr(StatusEffectAttr, StatusEffect.FREEZE)
      .bitingMove(),
    new AttackMove(Moves.FIRE_FANG, Type.FIRE, MoveCategory.PHYSICAL, 65, 95, 15, 10, 0, 4)
      .attr(FlinchAttr)
      .attr(StatusEffectAttr, StatusEffect.BURN)
      .bitingMove(),
    new AttackMove(Moves.SHADOW_SNEAK, Type.GHOST, MoveCategory.PHYSICAL, 40, 100, 30, -1, 1, 4),
    new AttackMove(Moves.MUD_BOMB, Type.GROUND, MoveCategory.SPECIAL, 65, 85, 10, 30, 0, 4)
      .attr(StatChangeAttr, BattleStat.ACC, -1)
      .ballBombMove(),
    new AttackMove(Moves.PSYCHO_CUT, Type.PSYCHIC, MoveCategory.PHYSICAL, 70, 100, 20, -1, 0, 4)
      .attr(HighCritAttr)
      .slicingMove()
      .makesContact(false),
    new AttackMove(Moves.ZEN_HEADBUTT, Type.PSYCHIC, MoveCategory.PHYSICAL, 80, 90, 15, 20, 0, 4)
      .attr(FlinchAttr),
    new AttackMove(Moves.MIRROR_SHOT, Type.STEEL, MoveCategory.SPECIAL, 65, 85, 10, 30, 0, 4)
      .attr(StatChangeAttr, BattleStat.ACC, -1),
    new AttackMove(Moves.FLASH_CANNON, Type.STEEL, MoveCategory.SPECIAL, 80, 100, 10, 10, 0, 4)
      .attr(StatChangeAttr, BattleStat.SPDEF, -1),
    new AttackMove(Moves.ROCK_CLIMB, Type.NORMAL, MoveCategory.PHYSICAL, 90, 85, 20, 20, 0, 4)
      .attr(ConfuseAttr),
    new StatusMove(Moves.DEFOG, Type.FLYING, -1, 15, -1, 0, 4)
      .attr(StatChangeAttr, BattleStat.EVA, -1)
      .attr(ClearWeatherAttr, WeatherType.FOG)
      .attr(ClearTerrainAttr)
      .attr(RemoveScreensAttr, false)
      .attr(RemoveArenaTrapAttr, true),
    new StatusMove(Moves.TRICK_ROOM, Type.PSYCHIC, -1, 5, -1, -7, 4)
      .attr(AddArenaTagAttr, ArenaTagType.TRICK_ROOM, 5)
      .ignoresProtect()
      .target(MoveTarget.BOTH_SIDES),
    new AttackMove(Moves.DRACO_METEOR, Type.DRAGON, MoveCategory.SPECIAL, 130, 90, 5, 100, 0, 4)
      .attr(StatChangeAttr, BattleStat.SPATK, -2, true),
    new AttackMove(Moves.DISCHARGE, Type.ELECTRIC, MoveCategory.SPECIAL, 80, 100, 15, 30, 0, 4)
      .attr(StatusEffectAttr, StatusEffect.PARALYSIS)
      .target(MoveTarget.ALL_NEAR_OTHERS),
    new AttackMove(Moves.LAVA_PLUME, Type.FIRE, MoveCategory.SPECIAL, 80, 100, 15, 30, 0, 4)
      .attr(StatusEffectAttr, StatusEffect.BURN)
      .target(MoveTarget.ALL_NEAR_OTHERS),
    new AttackMove(Moves.LEAF_STORM, Type.GRASS, MoveCategory.SPECIAL, 130, 90, 5, 100, 0, 4)
      .attr(StatChangeAttr, BattleStat.SPATK, -2, true),
    new AttackMove(Moves.POWER_WHIP, Type.GRASS, MoveCategory.PHYSICAL, 120, 85, 10, -1, 0, 4),
    new AttackMove(Moves.ROCK_WRECKER, Type.ROCK, MoveCategory.PHYSICAL, 150, 90, 5, -1, 0, 4)
      .attr(RechargeAttr)
      .makesContact(false)
      .ballBombMove(),
    new AttackMove(Moves.CROSS_POISON, Type.POISON, MoveCategory.PHYSICAL, 70, 100, 20, 10, 0, 4)
      .attr(HighCritAttr)
      .attr(StatusEffectAttr, StatusEffect.POISON)
      .slicingMove(),
    new AttackMove(Moves.GUNK_SHOT, Type.POISON, MoveCategory.PHYSICAL, 120, 80, 5, 30, 0, 4)
      .attr(StatusEffectAttr, StatusEffect.POISON)
      .makesContact(false),
    new AttackMove(Moves.IRON_HEAD, Type.STEEL, MoveCategory.PHYSICAL, 80, 100, 15, 30, 0, 4)
      .attr(FlinchAttr),
    new AttackMove(Moves.MAGNET_BOMB, Type.STEEL, MoveCategory.PHYSICAL, 60, -1, 20, -1, 0, 4)
      .makesContact(false)
      .ballBombMove(),
    new AttackMove(Moves.STONE_EDGE, Type.ROCK, MoveCategory.PHYSICAL, 100, 80, 5, -1, 0, 4)
      .attr(HighCritAttr)
      .makesContact(false),
    new StatusMove(Moves.CAPTIVATE, Type.NORMAL, 100, 20, -1, 0, 4)
      .attr(StatChangeAttr, BattleStat.SPATK, -2)
      .condition((user, target, move) => target.isOppositeGender(user))
      .target(MoveTarget.ALL_NEAR_ENEMIES),
    new StatusMove(Moves.STEALTH_ROCK, Type.ROCK, -1, 20, -1, 0, 4)
      .attr(AddArenaTrapTagAttr, ArenaTagType.STEALTH_ROCK)
      .target(MoveTarget.ENEMY_SIDE),
    new AttackMove(Moves.GRASS_KNOT, Type.GRASS, MoveCategory.SPECIAL, -1, 100, 20, -1, 0, 4)
      .attr(WeightPowerAttr)
      .makesContact()
      .condition(failOnMaxCondition),
    new AttackMove(Moves.CHATTER, Type.FLYING, MoveCategory.SPECIAL, 65, 100, 20, 100, 0, 4)
      .attr(ConfuseAttr)
      .soundBased(),
    new AttackMove(Moves.JUDGMENT, Type.NORMAL, MoveCategory.SPECIAL, 100, 100, 10, -1, 0, 4)
      //MISSING: Type changing.
      .partial(),
    new AttackMove(Moves.BUG_BITE, Type.BUG, MoveCategory.PHYSICAL, 60, 100, 20, -1, 0, 4)
      //MISSING: Berry Eating.
      .partial(),
    new AttackMove(Moves.CHARGE_BEAM, Type.ELECTRIC, MoveCategory.SPECIAL, 50, 90, 10, 70, 0, 4)
      .attr(StatChangeAttr, BattleStat.SPATK, 1, true),
    new AttackMove(Moves.WOOD_HAMMER, Type.GRASS, MoveCategory.PHYSICAL, 120, 100, 15, -1, 0, 4)
      .attr(RecoilAttr, false, 0.33)
      .recklessMove(),
    new AttackMove(Moves.AQUA_JET, Type.WATER, MoveCategory.PHYSICAL, 40, 100, 20, -1, 1, 4),
    new AttackMove(Moves.ATTACK_ORDER, Type.BUG, MoveCategory.PHYSICAL, 90, 100, 15, -1, 0, 4)
      .attr(HighCritAttr)
      .makesContact(false),
    new SelfStatusMove(Moves.DEFEND_ORDER, Type.BUG, -1, 10, -1, 0, 4)
      .attr(StatChangeAttr, [ BattleStat.DEF, BattleStat.SPDEF ], 1, true),
    new SelfStatusMove(Moves.HEAL_ORDER, Type.BUG, -1, 10, -1, 0, 4)
      .attr(HealAttr, 0.5)
      .triageMove(),
    new AttackMove(Moves.HEAD_SMASH, Type.ROCK, MoveCategory.PHYSICAL, 150, 80, 5, -1, 0, 4)
      .attr(RecoilAttr, false, 0.5)
      .recklessMove(),
    new AttackMove(Moves.DOUBLE_HIT, Type.NORMAL, MoveCategory.PHYSICAL, 35, 90, 10, -1, 0, 4)
      .attr(MultiHitAttr, MultiHitType._2),
    new AttackMove(Moves.ROAR_OF_TIME, Type.DRAGON, MoveCategory.SPECIAL, 150, 90, 5, -1, 0, 4)
      .attr(RechargeAttr),
    new AttackMove(Moves.SPACIAL_REND, Type.DRAGON, MoveCategory.SPECIAL, 100, 95, 5, -1, 0, 4)
      .attr(HighCritAttr),
    new SelfStatusMove(Moves.LUNAR_DANCE, Type.PSYCHIC, -1, 10, -1, 0, 4)
      .attr(SacrificialAttr)
      .danceMove()
      .triageMove()
      .unimplemented(),
    new AttackMove(Moves.CRUSH_GRIP, Type.NORMAL, MoveCategory.PHYSICAL, -1, 100, 5, -1, 0, 4)
      .attr(OpponentHighHpPowerAttr),
    new AttackMove(Moves.MAGMA_STORM, Type.FIRE, MoveCategory.SPECIAL, 100, 75, 5, 100, 0, 4)
      .attr(TrapAttr, BattlerTagType.MAGMA_STORM),
    new StatusMove(Moves.DARK_VOID, Type.DARK, 50, 10, -1, 0, 4)
      .attr(StatusEffectAttr, StatusEffect.SLEEP)
      .target(MoveTarget.ALL_NEAR_ENEMIES),
    new AttackMove(Moves.SEED_FLARE, Type.GRASS, MoveCategory.SPECIAL, 120, 85, 5, 40, 0, 4)
      .attr(StatChangeAttr, BattleStat.SPDEF, -1),
    new AttackMove(Moves.OMINOUS_WIND, Type.GHOST, MoveCategory.SPECIAL, 60, 100, 5, 10, 0, 4)
      .attr(StatChangeAttr, [ BattleStat.ATK, BattleStat.DEF, BattleStat.SPATK, BattleStat.SPDEF, BattleStat.SPD ], 1, true)
      .windMove(),
    new AttackMove(Moves.SHADOW_FORCE, Type.GHOST, MoveCategory.PHYSICAL, 120, 100, 5, -1, 0, 4)
      .attr(ChargeAttr, ChargeAnim.SHADOW_FORCE_CHARGING, 'vanished\ninstantly!', BattlerTagType.HIDDEN)
      .ignoresProtect()
      .ignoresVirtual(),
    new SelfStatusMove(Moves.HONE_CLAWS, Type.DARK, -1, 15, -1, 0, 5)
      .attr(StatChangeAttr, [ BattleStat.ATK, BattleStat.ACC ], 1, true),
    new StatusMove(Moves.WIDE_GUARD, Type.ROCK, -1, 10, -1, 3, 5)
      .target(MoveTarget.USER_SIDE)
      .unimplemented(),
    new StatusMove(Moves.GUARD_SPLIT, Type.PSYCHIC, -1, 10, -1, 0, 5)
      .unimplemented(),
    new StatusMove(Moves.POWER_SPLIT, Type.PSYCHIC, -1, 10, -1, 0, 5)
      .unimplemented(),
    new StatusMove(Moves.WONDER_ROOM, Type.PSYCHIC, -1, 10, -1, 0, 5)
      .ignoresProtect()
      .target(MoveTarget.BOTH_SIDES)
      .unimplemented(),
    new AttackMove(Moves.PSYSHOCK, Type.PSYCHIC, MoveCategory.SPECIAL, 80, 100, 10, -1, 0, 5)
      .attr(DefDefAttr),
    new AttackMove(Moves.VENOSHOCK, Type.POISON, MoveCategory.SPECIAL, 65, 100, 10, -1, 0, 5)
      .attr(MovePowerMultiplierAttr, (user, target, move) => target.status && (target.status.effect === StatusEffect.POISON || target.status.effect === StatusEffect.TOXIC) ? 2 : 1),
    new SelfStatusMove(Moves.AUTOTOMIZE, Type.STEEL, -1, 15, -1, 0, 5)
      .attr(StatChangeAttr, BattleStat.SPD, 2, true)
      //MISSING: Should also reduce the user's weight.
      .partial(),
    new SelfStatusMove(Moves.RAGE_POWDER, Type.BUG, -1, 20, -1, 2, 5)
      .powderMove()
      .unimplemented(),
    new StatusMove(Moves.TELEKINESIS, Type.PSYCHIC, -1, 15, -1, 0, 5)
      .condition(failOnGravityCondition)
      .unimplemented(),
    new StatusMove(Moves.MAGIC_ROOM, Type.PSYCHIC, -1, 10, -1, 0, 5)
      .ignoresProtect()
      .target(MoveTarget.BOTH_SIDES)
      .unimplemented(),
    new AttackMove(Moves.SMACK_DOWN, Type.ROCK, MoveCategory.PHYSICAL, 50, 100, 15, 100, 0, 5)
      .attr(AddBattlerTagAttr, BattlerTagType.IGNORE_FLYING, false, false, 5)
      .attr(AddBattlerTagAttr, BattlerTagType.INTERRUPTED)
      .attr(RemoveBattlerTagAttr, [BattlerTagType.FLYING])
      .attr(HitsTagAttr, BattlerTagType.FLYING, false)
      .makesContact(false),
    new AttackMove(Moves.STORM_THROW, Type.FIGHTING, MoveCategory.PHYSICAL, 60, 100, 10, -1, 0, 5)
      .attr(CritOnlyAttr),
    new AttackMove(Moves.FLAME_BURST, Type.FIRE, MoveCategory.SPECIAL, 70, 100, 15, -1, 0, 5)
      //MISSING: Should also deal 1/16th max HP to other opponent in a double battle.
      .partial(),
    new AttackMove(Moves.SLUDGE_WAVE, Type.POISON, MoveCategory.SPECIAL, 95, 100, 10, 10, 0, 5)
      .attr(StatusEffectAttr, StatusEffect.POISON)
      .target(MoveTarget.ALL_NEAR_OTHERS),
    new SelfStatusMove(Moves.QUIVER_DANCE, Type.BUG, -1, 20, -1, 0, 5)
      .attr(StatChangeAttr, [ BattleStat.SPATK, BattleStat.SPDEF, BattleStat.SPD ], 1, true)
      .danceMove(),
    new AttackMove(Moves.HEAVY_SLAM, Type.STEEL, MoveCategory.PHYSICAL, -1, 100, 10, -1, 0, 5)
      .attr(CompareWeightPowerAttr)
      .condition(failOnMaxCondition),
    new AttackMove(Moves.SYNCHRONOISE, Type.PSYCHIC, MoveCategory.SPECIAL, 120, 100, 10, -1, 0, 5)
      .target(MoveTarget.ALL_NEAR_OTHERS)
      .condition(unknownTypeCondition)
      .attr(hitsSameTypeAttr),
    new AttackMove(Moves.ELECTRO_BALL, Type.ELECTRIC, MoveCategory.SPECIAL, -1, 100, 10, -1, 0, 5)
      .attr(BattleStatRatioPowerAttr, Stat.SPD)
      .ballBombMove(),
    new StatusMove(Moves.SOAK, Type.WATER, 100, 20, -1, 0, 5)
      .attr(ChangeTypeAttr, Type.WATER),
    new AttackMove(Moves.FLAME_CHARGE, Type.FIRE, MoveCategory.PHYSICAL, 50, 100, 20, 100, 0, 5)
      .attr(StatChangeAttr, BattleStat.SPD, 1, true),
    new SelfStatusMove(Moves.COIL, Type.POISON, -1, 20, -1, 0, 5)
      .attr(StatChangeAttr, [ BattleStat.ATK, BattleStat.DEF, BattleStat.ACC ], 1, true),
    new AttackMove(Moves.LOW_SWEEP, Type.FIGHTING, MoveCategory.PHYSICAL, 65, 100, 20, 100, 0, 5)
      .attr(StatChangeAttr, BattleStat.SPD, -1),
    new AttackMove(Moves.ACID_SPRAY, Type.POISON, MoveCategory.SPECIAL, 40, 100, 20, 100, 0, 5)
      .attr(StatChangeAttr, BattleStat.SPDEF, -2)
      .ballBombMove(),
    new AttackMove(Moves.FOUL_PLAY, Type.DARK, MoveCategory.PHYSICAL, 95, 100, 15, -1, 0, 5)
      .attr(TargetAtkUserAtkAttr),
    new StatusMove(Moves.SIMPLE_BEAM, Type.NORMAL, 100, 15, -1, 0, 5)
      .attr(AbilityChangeAttr, Abilities.SIMPLE),
    new StatusMove(Moves.ENTRAINMENT, Type.NORMAL, 100, 15, -1, 0, 5)
      .attr(AbilityGiveAttr),
    new StatusMove(Moves.AFTER_YOU, Type.NORMAL, -1, 15, -1, 0, 5)
      .ignoresProtect()
      .unimplemented(),
    new AttackMove(Moves.ROUND, Type.NORMAL, MoveCategory.SPECIAL, 60, 100, 15, -1, 0, 5)
      .soundBased()
      //MISSING: Mechanic involving multiple pokemon using round in a single turn.
      .partial(),
    new AttackMove(Moves.ECHOED_VOICE, Type.NORMAL, MoveCategory.SPECIAL, 40, 100, 15, -1, 0, 5)
      .attr(ConsecutiveUseMultiBasePowerAttr, 5, false)
      .soundBased(),
    new AttackMove(Moves.CHIP_AWAY, Type.NORMAL, MoveCategory.PHYSICAL, 70, 100, 20, -1, 0, 5)
      .attr(IgnoreOpponentStatChangesAttr),
    new AttackMove(Moves.CLEAR_SMOG, Type.POISON, MoveCategory.SPECIAL, 50, -1, 15, -1, 0, 5)
      .attr(ResetStatsAttr),
    new AttackMove(Moves.STORED_POWER, Type.PSYCHIC, MoveCategory.SPECIAL, 20, 100, 10, -1, 0, 5)
      .attr(StatChangeCountPowerAttr),
    new StatusMove(Moves.QUICK_GUARD, Type.FIGHTING, -1, 15, -1, 3, 5)
      .target(MoveTarget.USER_SIDE)
      .unimplemented(),
    new SelfStatusMove(Moves.ALLY_SWITCH, Type.PSYCHIC, -1, 15, -1, 2, 5)
      .ignoresProtect()
      .unimplemented(),
    new AttackMove(Moves.SCALD, Type.WATER, MoveCategory.SPECIAL, 80, 100, 15, 30, 0, 5)
      .attr(HealStatusEffectAttr, false, StatusEffect.FREEZE)
      .attr(HealStatusEffectAttr, true, StatusEffect.FREEZE)
      .attr(StatusEffectAttr, StatusEffect.BURN),
    new SelfStatusMove(Moves.SHELL_SMASH, Type.NORMAL, -1, 15, -1, 0, 5)
      .attr(StatChangeAttr, [ BattleStat.ATK, BattleStat.SPATK, BattleStat.SPD ], 2, true)
      .attr(StatChangeAttr, [ BattleStat.DEF, BattleStat.SPDEF ], -1, true),
    new StatusMove(Moves.HEAL_PULSE, Type.PSYCHIC, -1, 10, -1, 0, 5)
      .attr(HealAttr, 0.5, false, false)
      .pulseMove()
      .triageMove(),
    new AttackMove(Moves.HEX, Type.GHOST, MoveCategory.SPECIAL, 65, 100, 10, -1, 0, 5)
      .attr(MovePowerMultiplierAttr, (user, target, move) => target.status ? 2 : 1),
    new AttackMove(Moves.SKY_DROP, Type.FLYING, MoveCategory.PHYSICAL, 60, 100, 10, -1, 0, 5)
      .attr(ChargeAttr, ChargeAnim.SKY_DROP_CHARGING, 'took {TARGET}\ninto the sky!', BattlerTagType.FLYING) // TODO: Add 2nd turn message
      .condition(failOnGravityCondition)
      .ignoresVirtual(), 
    new SelfStatusMove(Moves.SHIFT_GEAR, Type.STEEL, -1, 10, -1, 0, 5)
      .attr(StatChangeAttr, BattleStat.ATK, 1, true)
      .attr(StatChangeAttr, BattleStat.SPD, 2, true),
    new AttackMove(Moves.CIRCLE_THROW, Type.FIGHTING, MoveCategory.PHYSICAL, 60, 90, 10, -1, -6, 5)
      .attr(ForceSwitchOutAttr),
    new AttackMove(Moves.INCINERATE, Type.FIRE, MoveCategory.SPECIAL, 60, 100, 15, -1, 0, 5)
      .target(MoveTarget.ALL_NEAR_ENEMIES)
      //MISSING: Berry Destruction.
      .partial(),
    new StatusMove(Moves.QUASH, Type.DARK, 100, 15, -1, 0, 5)
      .unimplemented(),
    new AttackMove(Moves.ACROBATICS, Type.FLYING, MoveCategory.PHYSICAL, 55, 100, 15, -1, 0, 5)
      .attr(MovePowerMultiplierAttr, (user, target, move) => Math.max(1, 2 - 0.2 * user.getHeldItems().reduce((v, m) => v + m.stackCount, 0))),
    new StatusMove(Moves.REFLECT_TYPE, Type.NORMAL, -1, 15, -1, 0, 5)
      .attr(CopyTypeAttr),
    new AttackMove(Moves.RETALIATE, Type.NORMAL, MoveCategory.PHYSICAL, 70, 100, 5, -1, 0, 5)
      //MISSING: Doubled damage if ally fainted prior turn.
      .partial(),
    new AttackMove(Moves.FINAL_GAMBIT, Type.FIGHTING, MoveCategory.SPECIAL, -1, 100, 5, -1, 0, 5)
      .attr(UserHpDamageAttr)
      .attr(SacrificialAttr),
    new StatusMove(Moves.BESTOW, Type.NORMAL, -1, 15, -1, 0, 5)
      .ignoresProtect()
      .unimplemented(),
    new AttackMove(Moves.INFERNO, Type.FIRE, MoveCategory.SPECIAL, 100, 50, 5, 100, 0, 5)
      .attr(StatusEffectAttr, StatusEffect.BURN),
    new AttackMove(Moves.WATER_PLEDGE, Type.WATER, MoveCategory.SPECIAL, 80, 100, 10, -1, 0, 5)
      //MISSING: Interaction with other pledges.
      .partial(),
    new AttackMove(Moves.FIRE_PLEDGE, Type.FIRE, MoveCategory.SPECIAL, 80, 100, 10, -1, 0, 5)
      //MISSING: Interaction with other pledges.
      .partial(),
    new AttackMove(Moves.GRASS_PLEDGE, Type.GRASS, MoveCategory.SPECIAL, 80, 100, 10, -1, 0, 5)
      //MISSING: Interaction with other pledges.
      .partial(),
    new AttackMove(Moves.VOLT_SWITCH, Type.ELECTRIC, MoveCategory.SPECIAL, 70, 100, 20, -1, 0, 5)
      .attr(ForceSwitchOutAttr, true, false),
    new AttackMove(Moves.STRUGGLE_BUG, Type.BUG, MoveCategory.SPECIAL, 50, 100, 20, 100, 0, 5)
      .attr(StatChangeAttr, BattleStat.SPATK, -1)
      .target(MoveTarget.ALL_NEAR_ENEMIES),
    new AttackMove(Moves.BULLDOZE, Type.GROUND, MoveCategory.PHYSICAL, 60, 100, 20, 100, 0, 5)
      .attr(StatChangeAttr, BattleStat.SPD, -1)
      .makesContact(false)
      .target(MoveTarget.ALL_NEAR_OTHERS),
    new AttackMove(Moves.FROST_BREATH, Type.ICE, MoveCategory.SPECIAL, 60, 90, 10, 100, 0, 5)
      .attr(CritOnlyAttr),
    new AttackMove(Moves.DRAGON_TAIL, Type.DRAGON, MoveCategory.PHYSICAL, 60, 90, 10, -1, -6, 5)
      .attr(ForceSwitchOutAttr),
    new SelfStatusMove(Moves.WORK_UP, Type.NORMAL, -1, 30, -1, 0, 5)
      .attr(StatChangeAttr, [ BattleStat.ATK, BattleStat.SPATK ], 1, true),
    new AttackMove(Moves.ELECTROWEB, Type.ELECTRIC, MoveCategory.SPECIAL, 55, 95, 15, 100, 0, 5)
      .attr(StatChangeAttr, BattleStat.SPD, -1)
      .target(MoveTarget.ALL_NEAR_ENEMIES),
    new AttackMove(Moves.WILD_CHARGE, Type.ELECTRIC, MoveCategory.PHYSICAL, 90, 100, 15, -1, 0, 5)
      .attr(RecoilAttr)
      .recklessMove(),
    new AttackMove(Moves.DRILL_RUN, Type.GROUND, MoveCategory.PHYSICAL, 80, 95, 10, -1, 0, 5)
      .attr(HighCritAttr),
    new AttackMove(Moves.DUAL_CHOP, Type.DRAGON, MoveCategory.PHYSICAL, 40, 90, 15, -1, 0, 5)
      .attr(MultiHitAttr, MultiHitType._2),
    new AttackMove(Moves.HEART_STAMP, Type.PSYCHIC, MoveCategory.PHYSICAL, 60, 100, 25, 30, 0, 5)
      .attr(FlinchAttr),
    new AttackMove(Moves.HORN_LEECH, Type.GRASS, MoveCategory.PHYSICAL, 75, 100, 10, -1, 0, 5)
      .attr(HitHealAttr)
      .triageMove(),
    new AttackMove(Moves.SACRED_SWORD, Type.FIGHTING, MoveCategory.PHYSICAL, 90, 100, 15, -1, 0, 5)
      .attr(IgnoreOpponentStatChangesAttr)  
      .slicingMove(),
    new AttackMove(Moves.RAZOR_SHELL, Type.WATER, MoveCategory.PHYSICAL, 75, 95, 10, 50, 0, 5)
      .attr(StatChangeAttr, BattleStat.DEF, -1)
      .slicingMove(),
    new AttackMove(Moves.HEAT_CRASH, Type.FIRE, MoveCategory.PHYSICAL, -1, 100, 10, -1, 0, 5)
      .attr(CompareWeightPowerAttr)
      .condition(failOnMaxCondition),
    new AttackMove(Moves.LEAF_TORNADO, Type.GRASS, MoveCategory.SPECIAL, 65, 90, 10, 50, 0, 5)
      .attr(StatChangeAttr, BattleStat.ACC, -1),
    new AttackMove(Moves.STEAMROLLER, Type.BUG, MoveCategory.PHYSICAL, 65, 100, 20, 30, 0, 5)
      .attr(FlinchAttr),
    new SelfStatusMove(Moves.COTTON_GUARD, Type.GRASS, -1, 10, -1, 0, 5)
      .attr(StatChangeAttr, BattleStat.DEF, 3, true),
    new AttackMove(Moves.NIGHT_DAZE, Type.DARK, MoveCategory.SPECIAL, 85, 95, 10, 40, 0, 5)
      .attr(StatChangeAttr, BattleStat.ACC, -1),
    new AttackMove(Moves.PSYSTRIKE, Type.PSYCHIC, MoveCategory.SPECIAL, 100, 100, 10, -1, 0, 5)
      .attr(DefDefAttr),
    new AttackMove(Moves.TAIL_SLAP, Type.NORMAL, MoveCategory.PHYSICAL, 25, 85, 10, -1, 0, 5)
      .attr(MultiHitAttr),
    new AttackMove(Moves.HURRICANE, Type.FLYING, MoveCategory.SPECIAL, 110, 70, 10, 30, 0, 5)
      .attr(ThunderAccuracyAttr)
      .attr(ConfuseAttr)
      .attr(HitsTagAttr, BattlerTagType.FLYING, false)
      .windMove(),
    new AttackMove(Moves.HEAD_CHARGE, Type.NORMAL, MoveCategory.PHYSICAL, 120, 100, 15, -1, 0, 5)
      .attr(RecoilAttr)
      .recklessMove(),
    new AttackMove(Moves.GEAR_GRIND, Type.STEEL, MoveCategory.PHYSICAL, 50, 85, 15, -1, 0, 5)
      .attr(MultiHitAttr, MultiHitType._2),
    new AttackMove(Moves.SEARING_SHOT, Type.FIRE, MoveCategory.SPECIAL, 100, 100, 5, 30, 0, 5)
      .attr(StatusEffectAttr, StatusEffect.BURN)
      .ballBombMove()
      .target(MoveTarget.ALL_NEAR_OTHERS),
    new AttackMove(Moves.TECHNO_BLAST, Type.NORMAL, MoveCategory.SPECIAL, 120, 100, 5, -1, 0, 5)
      .attr(TechnoBlastTypeAttr),
    new AttackMove(Moves.RELIC_SONG, Type.NORMAL, MoveCategory.SPECIAL, 75, 100, 10, 10, 0, 5)
      .attr(StatusEffectAttr, StatusEffect.SLEEP)
      .soundBased()
      .target(MoveTarget.ALL_NEAR_ENEMIES),
    new AttackMove(Moves.SECRET_SWORD, Type.FIGHTING, MoveCategory.SPECIAL, 85, 100, 10, -1, 0, 5)
      .attr(DefDefAttr)
      .slicingMove(),
    new AttackMove(Moves.GLACIATE, Type.ICE, MoveCategory.SPECIAL, 65, 95, 10, 100, 0, 5)
      .attr(StatChangeAttr, BattleStat.SPD, -1)
      .target(MoveTarget.ALL_NEAR_ENEMIES),
    new AttackMove(Moves.BOLT_STRIKE, Type.ELECTRIC, MoveCategory.PHYSICAL, 130, 85, 5, 20, 0, 5)
      .attr(StatusEffectAttr, StatusEffect.PARALYSIS),
    new AttackMove(Moves.BLUE_FLARE, Type.FIRE, MoveCategory.SPECIAL, 130, 85, 5, 20, 0, 5)
      .attr(StatusEffectAttr, StatusEffect.BURN),
    new AttackMove(Moves.FIERY_DANCE, Type.FIRE, MoveCategory.SPECIAL, 80, 100, 10, 50, 0, 5)
      .attr(StatChangeAttr, BattleStat.SPATK, 1, true)
      .danceMove(),
    new AttackMove(Moves.FREEZE_SHOCK, Type.ICE, MoveCategory.PHYSICAL, 140, 90, 5, 30, 0, 5)
      .attr(ChargeAttr, ChargeAnim.FREEZE_SHOCK_CHARGING, 'became cloaked\nin a freezing light!')
      .attr(StatusEffectAttr, StatusEffect.PARALYSIS)
      .makesContact(false),
    new AttackMove(Moves.ICE_BURN, Type.ICE, MoveCategory.SPECIAL, 140, 90, 5, 30, 0, 5)
      .attr(ChargeAttr, ChargeAnim.ICE_BURN_CHARGING, 'became cloaked\nin freezing air!')
      .attr(StatusEffectAttr, StatusEffect.BURN)
      .ignoresVirtual(),
    new AttackMove(Moves.SNARL, Type.DARK, MoveCategory.SPECIAL, 55, 95, 15, 100, 0, 5)
      .attr(StatChangeAttr, BattleStat.SPATK, -1)
      .soundBased()
      .target(MoveTarget.ALL_NEAR_ENEMIES),
    new AttackMove(Moves.ICICLE_CRASH, Type.ICE, MoveCategory.PHYSICAL, 85, 90, 10, 30, 0, 5)
      .attr(FlinchAttr)
      .makesContact(false),
    new AttackMove(Moves.V_CREATE, Type.FIRE, MoveCategory.PHYSICAL, 180, 95, 5, 100, 0, 5)
      .attr(StatChangeAttr, [ BattleStat.DEF, BattleStat.SPDEF, BattleStat.SPD ], -1, true),
    new AttackMove(Moves.FUSION_FLARE, Type.FIRE, MoveCategory.SPECIAL, 100, 100, 5, -1, 0, 5)
      .attr(HealStatusEffectAttr, true, StatusEffect.FREEZE)
      //MISSING: Doubled damage if Fusion Bolt has been used.
      .partial(),
    new AttackMove(Moves.FUSION_BOLT, Type.ELECTRIC, MoveCategory.PHYSICAL, 100, 100, 5, -1, 0, 5)
      .makesContact(false)
      //MISSING: Doubled damage if Fusion Flare has been used.
      .partial(),
    new AttackMove(Moves.FLYING_PRESS, Type.FIGHTING, MoveCategory.PHYSICAL, 100, 95, 10, -1, 0, 6)
      .attr(FlyingTypeMultiplierAttr)
      .condition(failOnGravityCondition),
    new StatusMove(Moves.MAT_BLOCK, Type.FIGHTING, -1, 10, -1, 0, 6)
      .unimplemented(),
    new AttackMove(Moves.BELCH, Type.POISON, MoveCategory.SPECIAL, 120, 90, 10, -1, 0, 6)
      .condition((user, target, move) => user.battleData.berriesEaten.length > 0),
    new StatusMove(Moves.ROTOTILLER, Type.GROUND, -1, 10, 100, 0, 6)
      .target(MoveTarget.ALL)
      .unimplemented(),
    new StatusMove(Moves.STICKY_WEB, Type.BUG, -1, 20, -1, 0, 6)
      .attr(AddArenaTrapTagAttr, ArenaTagType.STICKY_WEB)
      .target(MoveTarget.ENEMY_SIDE),
    new AttackMove(Moves.FELL_STINGER, Type.BUG, MoveCategory.PHYSICAL, 50, 100, 25, -1, 0, 6)
      .attr(PostVictoryStatChangeAttr, BattleStat.ATK, 3, true ),
    new AttackMove(Moves.PHANTOM_FORCE, Type.GHOST, MoveCategory.PHYSICAL, 90, 100, 10, -1, 0, 6)
      .attr(ChargeAttr, ChargeAnim.PHANTOM_FORCE_CHARGING, 'vanished\ninstantly!', BattlerTagType.HIDDEN)
      .ignoresProtect()
      .ignoresVirtual(),
    new StatusMove(Moves.TRICK_OR_TREAT, Type.GHOST, 100, 20, -1, 0, 6)
      .attr(AddTypeAttr, Type.GHOST)
      //MISSING: Does not correctly override Forest's Curse.
      .partial(),
    new StatusMove(Moves.NOBLE_ROAR, Type.NORMAL, 100, 30, 100, 0, 6)
      .attr(StatChangeAttr, [ BattleStat.ATK, BattleStat.SPATK ], -1)
      .soundBased(),
    new StatusMove(Moves.ION_DELUGE, Type.ELECTRIC, -1, 25, -1, 1, 6)
      .target(MoveTarget.BOTH_SIDES)
      .unimplemented(),
    new AttackMove(Moves.PARABOLIC_CHARGE, Type.ELECTRIC, MoveCategory.SPECIAL, 65, 100, 20, -1, 0, 6)
      .attr(HitHealAttr)
      .target(MoveTarget.ALL_NEAR_OTHERS)
      .triageMove(),
    new StatusMove(Moves.FORESTS_CURSE, Type.GRASS, 100, 20, -1, 0, 6)
      .attr(AddTypeAttr, Type.GRASS)
      //MISSING: Does not correctly override Trick or Treat.
      .partial(),
    new AttackMove(Moves.PETAL_BLIZZARD, Type.GRASS, MoveCategory.PHYSICAL, 90, 100, 15, -1, 0, 6)
      .windMove()
      .makesContact(false)
      .target(MoveTarget.ALL_NEAR_OTHERS),
    new AttackMove(Moves.FREEZE_DRY, Type.ICE, MoveCategory.SPECIAL, 70, 100, 20, 10, 0, 6)
      .attr(StatusEffectAttr, StatusEffect.FREEZE)
      .attr(WaterSuperEffectTypeMultiplierAttr),
    new AttackMove(Moves.DISARMING_VOICE, Type.FAIRY, MoveCategory.SPECIAL, 40, -1, 15, -1, 0, 6)
      .soundBased()
      .target(MoveTarget.ALL_NEAR_ENEMIES),
    new StatusMove(Moves.PARTING_SHOT, Type.DARK, 100, 20, 100, 0, 6)
      .attr(StatChangeAttr, [ BattleStat.ATK, BattleStat.SPATK ], -1, false, null, true, true, MoveEffectTrigger.PRE_APPLY)
      .attr(ForceSwitchOutAttr, true, false)
      .soundBased(),
    new StatusMove(Moves.TOPSY_TURVY, Type.DARK, -1, 20, -1, 0, 6)
      .attr(InvertStatsAttr),
    new AttackMove(Moves.DRAINING_KISS, Type.FAIRY, MoveCategory.SPECIAL, 50, 100, 10, -1, 0, 6)
      .attr(HitHealAttr, 0.75)
      .makesContact()
      .triageMove(),
    new StatusMove(Moves.CRAFTY_SHIELD, Type.FAIRY, -1, 10, -1, 3, 6)
      .target(MoveTarget.USER_SIDE)
      .unimplemented(),
    new StatusMove(Moves.FLOWER_SHIELD, Type.FAIRY, -1, 10, 100, 0, 6)
      .target(MoveTarget.ALL)
      .unimplemented(),
    new StatusMove(Moves.GRASSY_TERRAIN, Type.GRASS, -1, 10, -1, 0, 6)
      .attr(TerrainChangeAttr, TerrainType.GRASSY)
      .target(MoveTarget.BOTH_SIDES),
    new StatusMove(Moves.MISTY_TERRAIN, Type.FAIRY, -1, 10, -1, 0, 6)
      .attr(TerrainChangeAttr, TerrainType.MISTY)
      .target(MoveTarget.BOTH_SIDES),
    new StatusMove(Moves.ELECTRIFY, Type.ELECTRIC, -1, 20, -1, 0, 6)
      .unimplemented(),
    new AttackMove(Moves.PLAY_ROUGH, Type.FAIRY, MoveCategory.PHYSICAL, 90, 90, 10, 10, 0, 6)
      .attr(StatChangeAttr, BattleStat.ATK, -1),
    new AttackMove(Moves.FAIRY_WIND, Type.FAIRY, MoveCategory.SPECIAL, 40, 100, 30, -1, 0, 6)
      .windMove(),
    new AttackMove(Moves.MOONBLAST, Type.FAIRY, MoveCategory.SPECIAL, 95, 100, 15, 30, 0, 6)
      .attr(StatChangeAttr, BattleStat.SPATK, -1),
    new AttackMove(Moves.BOOMBURST, Type.NORMAL, MoveCategory.SPECIAL, 140, 100, 10, -1, 0, 6)
      .soundBased()
      .target(MoveTarget.ALL_NEAR_OTHERS),
    new StatusMove(Moves.FAIRY_LOCK, Type.FAIRY, -1, 10, -1, 0, 6)
      .target(MoveTarget.BOTH_SIDES)
      .unimplemented(),
    new SelfStatusMove(Moves.KINGS_SHIELD, Type.STEEL, -1, 10, -1, 4, 6)
      .attr(ProtectAttr, BattlerTagType.KINGS_SHIELD),
    new StatusMove(Moves.PLAY_NICE, Type.NORMAL, -1, 20, 100, 0, 6)
      .attr(StatChangeAttr, BattleStat.ATK, -1),
    new StatusMove(Moves.CONFIDE, Type.NORMAL, -1, 20, 100, 0, 6)
      .attr(StatChangeAttr, BattleStat.SPATK, -1)
      .soundBased(),
    new AttackMove(Moves.DIAMOND_STORM, Type.ROCK, MoveCategory.PHYSICAL, 100, 95, 5, 50, 0, 6)
      .attr(StatChangeAttr, BattleStat.DEF, 2, true)
      .makesContact(false)
      .target(MoveTarget.ALL_NEAR_ENEMIES),
    new AttackMove(Moves.STEAM_ERUPTION, Type.WATER, MoveCategory.SPECIAL, 110, 95, 5, 30, 0, 6)
      .attr(HealStatusEffectAttr, true, StatusEffect.FREEZE)
      .attr(StatusEffectAttr, StatusEffect.BURN),
    new AttackMove(Moves.HYPERSPACE_HOLE, Type.PSYCHIC, MoveCategory.SPECIAL, 80, -1, 5, -1, 0, 6)
      .ignoresProtect(),
    new AttackMove(Moves.WATER_SHURIKEN, Type.WATER, MoveCategory.SPECIAL, 15, 100, 20, -1, 1, 6)
      .attr(MultiHitAttr)
      .attr(WaterShurikenPowerAttr)
      .attr(WaterShurikenMultiHitTypeAttr),
    new AttackMove(Moves.MYSTICAL_FIRE, Type.FIRE, MoveCategory.SPECIAL, 75, 100, 10, 100, 0, 6)
      .attr(StatChangeAttr, BattleStat.SPATK, -1),
    new SelfStatusMove(Moves.SPIKY_SHIELD, Type.GRASS, -1, 10, -1, 4, 6)
      .attr(ProtectAttr, BattlerTagType.SPIKY_SHIELD),
    new StatusMove(Moves.AROMATIC_MIST, Type.FAIRY, -1, 20, -1, 0, 6)
      .attr(StatChangeAttr, BattleStat.SPDEF, 1)
      .target(MoveTarget.NEAR_ALLY),
    new StatusMove(Moves.EERIE_IMPULSE, Type.ELECTRIC, 100, 15, -1, 0, 6)
      .attr(StatChangeAttr, BattleStat.SPATK, -2),
    new StatusMove(Moves.VENOM_DRENCH, Type.POISON, 100, 20, 100, 0, 6)
      .attr(StatChangeAttr, [ BattleStat.ATK, BattleStat.SPATK, BattleStat.SPD ], -1, false, (user, target, move) => target.status?.effect === StatusEffect.POISON || target.status?.effect === StatusEffect.TOXIC)
      .target(MoveTarget.ALL_NEAR_ENEMIES),
    new StatusMove(Moves.POWDER, Type.BUG, 100, 20, -1, 1, 6)
      .powderMove()
      .unimplemented(),
    new SelfStatusMove(Moves.GEOMANCY, Type.FAIRY, -1, 10, -1, 0, 6)
      .attr(ChargeAttr, ChargeAnim.GEOMANCY_CHARGING, "is charging its power!")
      .attr(StatChangeAttr, [ BattleStat.SPATK, BattleStat.SPDEF, BattleStat.SPD ], 2, true)
      .ignoresVirtual(),
    new StatusMove(Moves.MAGNETIC_FLUX, Type.ELECTRIC, -1, 20, -1, 0, 6)
      .attr(StatChangeAttr, [ BattleStat.DEF, BattleStat.SPDEF ], 1, false, (user, target, move) => !![ Abilities.PLUS, Abilities.MINUS].find(a => target.hasAbility(a, false)))
      .target(MoveTarget.USER_AND_ALLIES)
      .condition((user, target, move) => !![ user, user.getAlly() ].filter(p => p?.isActive()).find(p => !![ Abilities.PLUS, Abilities.MINUS].find(a => p.hasAbility(a, false)))),
    new StatusMove(Moves.HAPPY_HOUR, Type.NORMAL, -1, 30, -1, 0, 6) // No animation
      .target(MoveTarget.USER_SIDE)
      .unimplemented(),
    new StatusMove(Moves.ELECTRIC_TERRAIN, Type.ELECTRIC, -1, 10, -1, 0, 6)
      .attr(TerrainChangeAttr, TerrainType.ELECTRIC)
      .target(MoveTarget.BOTH_SIDES),
    new AttackMove(Moves.DAZZLING_GLEAM, Type.FAIRY, MoveCategory.SPECIAL, 80, 100, 10, -1, 0, 6)
      .target(MoveTarget.ALL_NEAR_ENEMIES),
    new SelfStatusMove(Moves.CELEBRATE, Type.NORMAL, -1, 40, -1, 0, 6),
    new StatusMove(Moves.HOLD_HANDS, Type.NORMAL, -1, 40, -1, 0, 6)
      .target(MoveTarget.NEAR_ALLY),
    new StatusMove(Moves.BABY_DOLL_EYES, Type.FAIRY, 100, 30, -1, 1, 6)
      .attr(StatChangeAttr, BattleStat.ATK, -1),
    new AttackMove(Moves.NUZZLE, Type.ELECTRIC, MoveCategory.PHYSICAL, 20, 100, 20, 100, 0, 6)
      .attr(StatusEffectAttr, StatusEffect.PARALYSIS),
    new AttackMove(Moves.HOLD_BACK, Type.NORMAL, MoveCategory.PHYSICAL, 40, 100, 40, -1, 0, 6)
      .attr(SurviveDamageAttr),
    new AttackMove(Moves.INFESTATION, Type.BUG, MoveCategory.SPECIAL, 20, 100, 20, 100, 0, 6)
      .makesContact()
      .attr(TrapAttr, BattlerTagType.INFESTATION),
    new AttackMove(Moves.POWER_UP_PUNCH, Type.FIGHTING, MoveCategory.PHYSICAL, 40, 100, 20, 100, 0, 6)
      .attr(StatChangeAttr, BattleStat.ATK, 1, true)
      .punchingMove(),
    new AttackMove(Moves.OBLIVION_WING, Type.FLYING, MoveCategory.SPECIAL, 80, 100, 10, -1, 0, 6)
      .attr(HitHealAttr, 0.75)
      .triageMove(),
    new AttackMove(Moves.THOUSAND_ARROWS, Type.GROUND, MoveCategory.PHYSICAL, 90, 100, 10, 100, 0, 6)
      .attr(NeutralDamageAgainstFlyingTypeMultiplierAttr)
      .attr(HitsTagAttr, BattlerTagType.FLYING, false)
      .attr(AddBattlerTagAttr, BattlerTagType.INTERRUPTED)
      .attr(RemoveBattlerTagAttr, [BattlerTagType.FLYING])
      .makesContact(false)
      .target(MoveTarget.ALL_NEAR_ENEMIES),
    new AttackMove(Moves.THOUSAND_WAVES, Type.GROUND, MoveCategory.PHYSICAL, 90, 100, 10, -1, 0, 6)
      .attr(AddBattlerTagAttr, BattlerTagType.TRAPPED, false, false, 1)
      .makesContact(false)
      .target(MoveTarget.ALL_NEAR_ENEMIES),
    new AttackMove(Moves.LANDS_WRATH, Type.GROUND, MoveCategory.PHYSICAL, 90, 100, 10, -1, 0, 6)
      .makesContact(false)
      .target(MoveTarget.ALL_NEAR_ENEMIES),
    new AttackMove(Moves.LIGHT_OF_RUIN, Type.FAIRY, MoveCategory.SPECIAL, 140, 90, 5, -1, 0, 6)
      .attr(RecoilAttr, false, 0.5)
      .recklessMove(),
    new AttackMove(Moves.ORIGIN_PULSE, Type.WATER, MoveCategory.SPECIAL, 110, 85, 10, -1, 0, 6)
      .pulseMove()
      .target(MoveTarget.ALL_NEAR_ENEMIES),
    new AttackMove(Moves.PRECIPICE_BLADES, Type.GROUND, MoveCategory.PHYSICAL, 120, 85, 10, -1, 0, 6)
      .makesContact(false)
      .target(MoveTarget.ALL_NEAR_ENEMIES),
    new AttackMove(Moves.DRAGON_ASCENT, Type.FLYING, MoveCategory.PHYSICAL, 120, 100, 5, 100, 0, 6)
      .attr(StatChangeAttr, [ BattleStat.DEF, BattleStat.SPDEF ], -1, true),
    new AttackMove(Moves.HYPERSPACE_FURY, Type.DARK, MoveCategory.PHYSICAL, 100, -1, 5, 100, 0, 6)
      .attr(StatChangeAttr, BattleStat.DEF, -1, true)
      .ignoresProtect(),
    /* Unused */
    new AttackMove(Moves.BREAKNECK_BLITZ__PHYSICAL, Type.NORMAL, MoveCategory.PHYSICAL, -1, -1, 1, -1, 0, 7)
      .unimplemented()
      .ignoresVirtual(),
    new AttackMove(Moves.BREAKNECK_BLITZ__SPECIAL, Type.NORMAL, MoveCategory.SPECIAL, -1, -1, 1, -1, 0, 7)
      .unimplemented()
      .ignoresVirtual(),
    new AttackMove(Moves.ALL_OUT_PUMMELING__PHYSICAL, Type.FIGHTING, MoveCategory.PHYSICAL, -1, -1, 1, -1, 0, 7)
      .unimplemented()
      .ignoresVirtual(),
    new AttackMove(Moves.ALL_OUT_PUMMELING__SPECIAL, Type.FIGHTING, MoveCategory.SPECIAL, -1, -1, 1, -1, 0, 7)
      .unimplemented()
      .ignoresVirtual(),
    new AttackMove(Moves.SUPERSONIC_SKYSTRIKE__PHYSICAL, Type.FLYING, MoveCategory.PHYSICAL, -1, -1, 1, -1, 0, 7)
      .unimplemented()
      .ignoresVirtual(),
    new AttackMove(Moves.SUPERSONIC_SKYSTRIKE__SPECIAL, Type.FLYING, MoveCategory.SPECIAL, -1, -1, 1, -1, 0, 7)
      .unimplemented()
      .ignoresVirtual(),
    new AttackMove(Moves.ACID_DOWNPOUR__PHYSICAL, Type.POISON, MoveCategory.PHYSICAL, -1, -1, 1, -1, 0, 7)
      .unimplemented()
      .ignoresVirtual(),
    new AttackMove(Moves.ACID_DOWNPOUR__SPECIAL, Type.POISON, MoveCategory.SPECIAL, -1, -1, 1, -1, 0, 7)
      .unimplemented()
      .ignoresVirtual(),
    new AttackMove(Moves.TECTONIC_RAGE__PHYSICAL, Type.GROUND, MoveCategory.PHYSICAL, -1, -1, 1, -1, 0, 7)
      .unimplemented()
      .ignoresVirtual(),
    new AttackMove(Moves.TECTONIC_RAGE__SPECIAL, Type.GROUND, MoveCategory.SPECIAL, -1, -1, 1, -1, 0, 7)
      .unimplemented()
      .ignoresVirtual(),
    new AttackMove(Moves.CONTINENTAL_CRUSH__PHYSICAL, Type.ROCK, MoveCategory.PHYSICAL, -1, -1, 1, -1, 0, 7)
      .unimplemented()
      .ignoresVirtual(),
    new AttackMove(Moves.CONTINENTAL_CRUSH__SPECIAL, Type.ROCK, MoveCategory.SPECIAL, -1, -1, 1, -1, 0, 7)
      .unimplemented()
      .ignoresVirtual(),
    new AttackMove(Moves.SAVAGE_SPIN_OUT__PHYSICAL, Type.BUG, MoveCategory.PHYSICAL, -1, -1, 1, -1, 0, 7)
      .unimplemented()
      .ignoresVirtual(),
    new AttackMove(Moves.SAVAGE_SPIN_OUT__SPECIAL, Type.BUG, MoveCategory.SPECIAL, -1, -1, 1, -1, 0, 7)
      .unimplemented()
      .ignoresVirtual(),
    new AttackMove(Moves.NEVER_ENDING_NIGHTMARE__PHYSICAL, Type.GHOST, MoveCategory.PHYSICAL, -1, -1, 1, -1, 0, 7)
      .unimplemented()
      .ignoresVirtual(),
    new AttackMove(Moves.NEVER_ENDING_NIGHTMARE__SPECIAL, Type.GHOST, MoveCategory.SPECIAL, -1, -1, 1, -1, 0, 7)
      .unimplemented()
      .ignoresVirtual(),
    new AttackMove(Moves.CORKSCREW_CRASH__PHYSICAL, Type.STEEL, MoveCategory.PHYSICAL, -1, -1, 1, -1, 0, 7)
      .unimplemented()
      .ignoresVirtual(),
    new AttackMove(Moves.CORKSCREW_CRASH__SPECIAL, Type.STEEL, MoveCategory.SPECIAL, -1, -1, 1, -1, 0, 7)
      .unimplemented()
      .ignoresVirtual(),
    new AttackMove(Moves.INFERNO_OVERDRIVE__PHYSICAL, Type.FIRE, MoveCategory.PHYSICAL, -1, -1, 1, -1, 0, 7)
      .unimplemented()
      .ignoresVirtual(),
    new AttackMove(Moves.INFERNO_OVERDRIVE__SPECIAL, Type.FIRE, MoveCategory.SPECIAL, -1, -1, 1, -1, 0, 7)
      .unimplemented()
      .ignoresVirtual(),
    new AttackMove(Moves.HYDRO_VORTEX__PHYSICAL, Type.WATER, MoveCategory.PHYSICAL, -1, -1, 1, -1, 0, 7)
      .unimplemented()
      .ignoresVirtual(),
    new AttackMove(Moves.HYDRO_VORTEX__SPECIAL, Type.WATER, MoveCategory.SPECIAL, -1, -1, 1, -1, 0, 7)
      .unimplemented()
      .ignoresVirtual(),
    new AttackMove(Moves.BLOOM_DOOM__PHYSICAL, Type.GRASS, MoveCategory.PHYSICAL, -1, -1, 1, -1, 0, 7)
      .unimplemented()
      .ignoresVirtual(),
    new AttackMove(Moves.BLOOM_DOOM__SPECIAL, Type.GRASS, MoveCategory.SPECIAL, -1, -1, 1, -1, 0, 7)
      .unimplemented()
      .ignoresVirtual(),
    new AttackMove(Moves.GIGAVOLT_HAVOC__PHYSICAL, Type.ELECTRIC, MoveCategory.PHYSICAL, -1, -1, 1, -1, 0, 7)
      .unimplemented()
      .ignoresVirtual(),
    new AttackMove(Moves.GIGAVOLT_HAVOC__SPECIAL, Type.ELECTRIC, MoveCategory.SPECIAL, -1, -1, 1, -1, 0, 7)
      .unimplemented()
      .ignoresVirtual(),
    new AttackMove(Moves.SHATTERED_PSYCHE__PHYSICAL, Type.PSYCHIC, MoveCategory.PHYSICAL, -1, -1, 1, -1, 0, 7)
      .unimplemented()
      .ignoresVirtual(),
    new AttackMove(Moves.SHATTERED_PSYCHE__SPECIAL, Type.PSYCHIC, MoveCategory.SPECIAL, -1, -1, 1, -1, 0, 7)
      .unimplemented()
      .ignoresVirtual(),
    new AttackMove(Moves.SUBZERO_SLAMMER__PHYSICAL, Type.ICE, MoveCategory.PHYSICAL, -1, -1, 1, -1, 0, 7)
      .unimplemented()
      .ignoresVirtual(),
    new AttackMove(Moves.SUBZERO_SLAMMER__SPECIAL, Type.ICE, MoveCategory.SPECIAL, -1, -1, 1, -1, 0, 7)
      .unimplemented()
      .ignoresVirtual(),
    new AttackMove(Moves.DEVASTATING_DRAKE__PHYSICAL, Type.DRAGON, MoveCategory.PHYSICAL, -1, -1, 1, -1, 0, 7)
      .unimplemented()
      .ignoresVirtual(),
    new AttackMove(Moves.DEVASTATING_DRAKE__SPECIAL, Type.DRAGON, MoveCategory.SPECIAL, -1, -1, 1, -1, 0, 7)
      .unimplemented()
      .ignoresVirtual(),
    new AttackMove(Moves.BLACK_HOLE_ECLIPSE__PHYSICAL, Type.DARK, MoveCategory.PHYSICAL, -1, -1, 1, -1, 0, 7)
      .unimplemented()
      .ignoresVirtual(),
    new AttackMove(Moves.BLACK_HOLE_ECLIPSE__SPECIAL, Type.DARK, MoveCategory.SPECIAL, -1, -1, 1, -1, 0, 7)
      .unimplemented()
      .ignoresVirtual(),
    new AttackMove(Moves.TWINKLE_TACKLE__PHYSICAL, Type.FAIRY, MoveCategory.PHYSICAL, -1, -1, 1, -1, 0, 7)
      .unimplemented()
      .ignoresVirtual(),
    new AttackMove(Moves.TWINKLE_TACKLE__SPECIAL, Type.FAIRY, MoveCategory.SPECIAL, -1, -1, 1, -1, 0, 7)
      .unimplemented()
      .ignoresVirtual(),
    new AttackMove(Moves.CATASTROPIKA, Type.ELECTRIC, MoveCategory.PHYSICAL, 210, -1, 1, -1, 0, 7)
      .unimplemented()
      .ignoresVirtual(),
    /* End Unused */
    new SelfStatusMove(Moves.SHORE_UP, Type.GROUND, -1, 5, -1, 0, 7)
      .attr(SandHealAttr)
      .triageMove(),
    new AttackMove(Moves.FIRST_IMPRESSION, Type.BUG, MoveCategory.PHYSICAL, 90, 100, 10, -1, 2, 7)
      .condition(new FirstMoveCondition()),
    new SelfStatusMove(Moves.BANEFUL_BUNKER, Type.POISON, -1, 10, -1, 4, 7)
      .attr(ProtectAttr, BattlerTagType.BANEFUL_BUNKER),
    new AttackMove(Moves.SPIRIT_SHACKLE, Type.GHOST, MoveCategory.PHYSICAL, 80, 100, 10, -1, 0, 7)
      .attr(AddBattlerTagAttr, BattlerTagType.TRAPPED, false, false, 1)
      .makesContact(false),
    new AttackMove(Moves.DARKEST_LARIAT, Type.DARK, MoveCategory.PHYSICAL, 85, 100, 10, -1, 0, 7)
      .attr(IgnoreOpponentStatChangesAttr),
    new AttackMove(Moves.SPARKLING_ARIA, Type.WATER, MoveCategory.SPECIAL, 90, 100, 10, -1, 0, 7)
      .attr(HealStatusEffectAttr, false, StatusEffect.BURN)
      .soundBased()
      .target(MoveTarget.ALL_NEAR_OTHERS),
    new AttackMove(Moves.ICE_HAMMER, Type.ICE, MoveCategory.PHYSICAL, 100, 90, 10, 100, 0, 7)
      .attr(StatChangeAttr, BattleStat.SPD, -1, true)
      .punchingMove(),
    new StatusMove(Moves.FLORAL_HEALING, Type.FAIRY, -1, 10, -1, 0, 7)
      .attr(HealAttr, 0.5, true, false)
      .triageMove()
      //MISSING: Should heal more in Grassy Terrain.
      .partial(),
    new AttackMove(Moves.HIGH_HORSEPOWER, Type.GROUND, MoveCategory.PHYSICAL, 95, 95, 10, -1, 0, 7),
    new StatusMove(Moves.STRENGTH_SAP, Type.GRASS, 100, 10, 100, 0, 7)
      .attr(StrengthSapHealAttr)
      .attr(StatChangeAttr, BattleStat.ATK, -1)
      .condition((user, target, move) => target.summonData.battleStats[BattleStat.ATK] > -6)
      .triageMove(),
    new AttackMove(Moves.SOLAR_BLADE, Type.GRASS, MoveCategory.PHYSICAL, 125, 100, 10, -1, 0, 7)
      .attr(SunlightChargeAttr, ChargeAnim.SOLAR_BLADE_CHARGING, "is glowing!")
      .attr(AntiSunlightPowerDecreaseAttr)
      .slicingMove(),
    new AttackMove(Moves.LEAFAGE, Type.GRASS, MoveCategory.PHYSICAL, 40, 100, 40, -1, 0, 7)
      .makesContact(false),
    new StatusMove(Moves.SPOTLIGHT, Type.NORMAL, -1, 15, -1, 3, 7)
      .unimplemented(),
    new StatusMove(Moves.TOXIC_THREAD, Type.POISON, 100, 20, 100, 0, 7)
      .attr(StatusEffectAttr, StatusEffect.POISON)
      .attr(StatChangeAttr, BattleStat.SPD, -1),
    new SelfStatusMove(Moves.LASER_FOCUS, Type.NORMAL, -1, 30, -1, 0, 7)
      .attr(AddBattlerTagAttr, BattlerTagType.ALWAYS_CRIT, true, false),
    new StatusMove(Moves.GEAR_UP, Type.STEEL, -1, 20, -1, 0, 7)
      .attr(StatChangeAttr, [ BattleStat.ATK, BattleStat.SPATK ], 1, false, (user, target, move) => !![ Abilities.PLUS, Abilities.MINUS].find(a => target.hasAbility(a, false)))
      .target(MoveTarget.USER_AND_ALLIES)
      .condition((user, target, move) => !![ user, user.getAlly() ].filter(p => p?.isActive()).find(p => !![ Abilities.PLUS, Abilities.MINUS].find(a => p.hasAbility(a, false)))),
    new AttackMove(Moves.THROAT_CHOP, Type.DARK, MoveCategory.PHYSICAL, 80, 100, 15, 100, 0, 7)
      //MISSING: Does not have its secondary effect.
      .partial(),
    new AttackMove(Moves.POLLEN_PUFF, Type.BUG, MoveCategory.SPECIAL, 90, 100, 15, -1, 0, 7)
      .ballBombMove()
      //MISSING: Should heal allies if it targets them.
      .partial(),
    new AttackMove(Moves.ANCHOR_SHOT, Type.STEEL, MoveCategory.PHYSICAL, 80, 100, 20, -1, 0, 7)
      .attr(AddBattlerTagAttr, BattlerTagType.TRAPPED, false, false, 1),
    new StatusMove(Moves.PSYCHIC_TERRAIN, Type.PSYCHIC, -1, 10, -1, 0, 7)
      .attr(TerrainChangeAttr, TerrainType.PSYCHIC)
      .target(MoveTarget.BOTH_SIDES),
    new AttackMove(Moves.LUNGE, Type.BUG, MoveCategory.PHYSICAL, 80, 100, 15, 100, 0, 7)
      .attr(StatChangeAttr, BattleStat.ATK, -1),
    new AttackMove(Moves.FIRE_LASH, Type.FIRE, MoveCategory.PHYSICAL, 80, 100, 15, 100, 0, 7)
      .attr(StatChangeAttr, BattleStat.DEF, -1),
    new AttackMove(Moves.POWER_TRIP, Type.DARK, MoveCategory.PHYSICAL, 20, 100, 10, -1, 0, 7)
      .attr(StatChangeCountPowerAttr),
    new AttackMove(Moves.BURN_UP, Type.FIRE, MoveCategory.SPECIAL, 130, 100, 5, -1, 0, 7)
      .condition((user) => {
        const userTypes = user.getTypes(true);
        return userTypes.includes(Type.FIRE);
      })
      .attr(HealStatusEffectAttr, true, StatusEffect.FREEZE)
      .attr(RemoveTypeAttr, Type.FIRE, (user) => {
        user.scene.queueMessage(getPokemonMessage(user, ` burned itself out!`));
      }),
    new StatusMove(Moves.SPEED_SWAP, Type.PSYCHIC, -1, 10, -1, 0, 7)
      .unimplemented(),
    new AttackMove(Moves.SMART_STRIKE, Type.STEEL, MoveCategory.PHYSICAL, 70, -1, 10, -1, 0, 7),
    new StatusMove(Moves.PURIFY, Type.POISON, -1, 20, -1, 0, 7)
      .triageMove()
      .unimplemented(),
    new AttackMove(Moves.REVELATION_DANCE, Type.NORMAL, MoveCategory.SPECIAL, 90, 100, 15, -1, 0, 7)
      .danceMove()
      .attr(MatchUserTypeAttr),
    new AttackMove(Moves.CORE_ENFORCER, Type.DRAGON, MoveCategory.SPECIAL, 100, 100, 10, -1, 0, 7)
      .target(MoveTarget.ALL_NEAR_ENEMIES)
      //MISSING: Does not have its secondary effect.
      .partial(),
    new AttackMove(Moves.TROP_KICK, Type.GRASS, MoveCategory.PHYSICAL, 70, 100, 15, 100, 0, 7)
      .attr(StatChangeAttr, BattleStat.ATK, -1),
    new StatusMove(Moves.INSTRUCT, Type.PSYCHIC, -1, 15, -1, 0, 7)
      .unimplemented(),
    new AttackMove(Moves.BEAK_BLAST, Type.FLYING, MoveCategory.PHYSICAL, 100, 100, 15, -1, 5, 7)
      .attr(ChargeAttr, ChargeAnim.BEAK_BLAST_CHARGING, "started\nheating up its beak!", undefined, false, true, -3)
      .ballBombMove()
      .makesContact(false)
      //MISSING: Currently will land through protect, and despite flinching or being asleep.
      .partial(),
    new AttackMove(Moves.CLANGING_SCALES, Type.DRAGON, MoveCategory.SPECIAL, 110, 100, 5, 100, 0, 7)
      .attr(StatChangeAttr, BattleStat.DEF, -1, true)
      .soundBased()
      .target(MoveTarget.ALL_NEAR_ENEMIES),
    new AttackMove(Moves.DRAGON_HAMMER, Type.DRAGON, MoveCategory.PHYSICAL, 90, 100, 15, -1, 0, 7),
    new AttackMove(Moves.BRUTAL_SWING, Type.DARK, MoveCategory.PHYSICAL, 60, 100, 20, -1, 0, 7)
      .target(MoveTarget.ALL_NEAR_OTHERS),
    new StatusMove(Moves.AURORA_VEIL, Type.ICE, -1, 20, -1, 0, 7)
      .condition((user, target, move) => (user.scene.arena.weather?.weatherType === WeatherType.HAIL || user.scene.arena.weather?.weatherType === WeatherType.SNOW) && !user.scene.arena.weather?.isEffectSuppressed(user.scene))
      .attr(AddArenaTagAttr, ArenaTagType.AURORA_VEIL, 5, true)
      .target(MoveTarget.USER_SIDE),
    /* Unused */
    new AttackMove(Moves.SINISTER_ARROW_RAID, Type.GHOST, MoveCategory.PHYSICAL, 180, -1, 1, -1, 0, 7)
      .makesContact(false)
      .partial()
      .ignoresVirtual(),
    new AttackMove(Moves.MALICIOUS_MOONSAULT, Type.DARK, MoveCategory.PHYSICAL, 180, -1, 1, -1, 0, 7)
      .partial()
      .ignoresVirtual(),
    new AttackMove(Moves.OCEANIC_OPERETTA, Type.WATER, MoveCategory.SPECIAL, 195, -1, 1, -1, 0, 7)
      .partial()
      .ignoresVirtual(),
    new AttackMove(Moves.GUARDIAN_OF_ALOLA, Type.FAIRY, MoveCategory.SPECIAL, -1, -1, 1, -1, 0, 7)
      .unimplemented()
      .ignoresVirtual(),
    new AttackMove(Moves.SOUL_STEALING_7_STAR_STRIKE, Type.GHOST, MoveCategory.PHYSICAL, 195, -1, 1, -1, 0, 7)
      .unimplemented()
      .ignoresVirtual(),
    new AttackMove(Moves.STOKED_SPARKSURFER, Type.ELECTRIC, MoveCategory.SPECIAL, 175, -1, 1, 100, 0, 7)
      .partial()
      .ignoresVirtual(),
    new AttackMove(Moves.PULVERIZING_PANCAKE, Type.NORMAL, MoveCategory.PHYSICAL, 210, -1, 1, -1, 0, 7)
      .partial()
      .ignoresVirtual(),
    new SelfStatusMove(Moves.EXTREME_EVOBOOST, Type.NORMAL, -1, 1, 100, 0, 7)
      .attr(StatChangeAttr, [ BattleStat.ATK, BattleStat.DEF, BattleStat.SPATK, BattleStat.SPDEF, BattleStat.SPD ], 2, true)
      .ignoresVirtual(),
    new AttackMove(Moves.GENESIS_SUPERNOVA, Type.PSYCHIC, MoveCategory.SPECIAL, 185, -1, 1, -1, 0, 7)
      .attr(TerrainChangeAttr, TerrainType.PSYCHIC)
      .ignoresVirtual(),
    /* End Unused */
    new AttackMove(Moves.SHELL_TRAP, Type.FIRE, MoveCategory.SPECIAL, 150, 100, 5, -1, -3, 7)
      .target(MoveTarget.ALL_NEAR_ENEMIES)
      //MISSING: Needs to only work directly after being attacked.
      .partial(),
    new AttackMove(Moves.FLEUR_CANNON, Type.FAIRY, MoveCategory.SPECIAL, 130, 90, 5, 100, 0, 7)
      .attr(StatChangeAttr, BattleStat.SPATK, -2, true),
    new AttackMove(Moves.PSYCHIC_FANGS, Type.PSYCHIC, MoveCategory.PHYSICAL, 85, 100, 10, -1, 0, 7)
      .bitingMove()
      .attr(RemoveScreensAttr),
    new AttackMove(Moves.STOMPING_TANTRUM, Type.GROUND, MoveCategory.PHYSICAL, 75, 100, 10, -1, 0, 7)
      .attr(MovePowerMultiplierAttr, (user, target, move) => user.getLastXMoves(2)[1]?.result == MoveResult.MISS || user.getLastXMoves(2)[1]?.result == MoveResult.FAIL ? 2 : 1),
    new AttackMove(Moves.SHADOW_BONE, Type.GHOST, MoveCategory.PHYSICAL, 85, 100, 10, 20, 0, 7)
      .attr(StatChangeAttr, BattleStat.DEF, -1)
      .makesContact(false),
    new AttackMove(Moves.ACCELEROCK, Type.ROCK, MoveCategory.PHYSICAL, 40, 100, 20, -1, 1, 7),
    new AttackMove(Moves.LIQUIDATION, Type.WATER, MoveCategory.PHYSICAL, 85, 100, 10, 20, 0, 7)
      .attr(StatChangeAttr, BattleStat.DEF, -1),
    new AttackMove(Moves.PRISMATIC_LASER, Type.PSYCHIC, MoveCategory.SPECIAL, 160, 100, 10, -1, 0, 7)
      .attr(RechargeAttr),
    new AttackMove(Moves.SPECTRAL_THIEF, Type.GHOST, MoveCategory.PHYSICAL, 90, 100, 10, -1, 0, 7)
      //MISSING: Does not have its secondary effect.
      .partial(),
    new AttackMove(Moves.SUNSTEEL_STRIKE, Type.STEEL, MoveCategory.PHYSICAL, 100, 100, 5, -1, 0, 7)
      .ignoresAbilities()
      //MISSING: Does not properly ignore some abilities.
      .partial(),
    new AttackMove(Moves.MOONGEIST_BEAM, Type.GHOST, MoveCategory.SPECIAL, 100, 100, 5, -1, 0, 7)
      .ignoresAbilities()
      //MISSING: Does not properly ignore some abilities.
      .partial(),
    new StatusMove(Moves.TEARFUL_LOOK, Type.NORMAL, -1, 20, 100, 0, 7)
      .attr(StatChangeAttr, [ BattleStat.ATK, BattleStat.SPATK ], -1),
    new AttackMove(Moves.ZING_ZAP, Type.ELECTRIC, MoveCategory.PHYSICAL, 80, 100, 10, 30, 0, 7)
      .attr(FlinchAttr),
    new AttackMove(Moves.NATURES_MADNESS, Type.FAIRY, MoveCategory.SPECIAL, -1, 90, 10, -1, 0, 7)
      .attr(TargetHalfHpDamageAttr),
    new AttackMove(Moves.MULTI_ATTACK, Type.NORMAL, MoveCategory.PHYSICAL, 120, 100, 10, -1, 0, 7)
      //MISSING: Does not change type.
      .partial(),
    /* Unused */
    new AttackMove(Moves.TEN_MILLION_VOLT_THUNDERBOLT, Type.ELECTRIC, MoveCategory.SPECIAL, 195, -1, 1, -1, 0, 7)
      .partial()
      .ignoresVirtual(),
    /* End Unused */
    new AttackMove(Moves.MIND_BLOWN, Type.FIRE, MoveCategory.SPECIAL, 150, 100, 5, -1, 0, 7)
      .condition(failIfDampCondition)
      .attr(HalfSacrificialAttr)
      .target(MoveTarget.ALL_NEAR_OTHERS),
    new AttackMove(Moves.PLASMA_FISTS, Type.ELECTRIC, MoveCategory.PHYSICAL, 100, 100, 15, -1, 0, 7)
      .punchingMove()
      //MISSING: Does not have its secondary effect.
      .partial(),
    new AttackMove(Moves.PHOTON_GEYSER, Type.PSYCHIC, MoveCategory.SPECIAL, 100, 100, 5, -1, 0, 7)
      .attr(PhotonGeyserCategoryAttr)
      .ignoresAbilities()
      //MISSING: Does not properly ignore some abilities.
      .partial(),
    /* Unused */
    new AttackMove(Moves.LIGHT_THAT_BURNS_THE_SKY, Type.PSYCHIC, MoveCategory.SPECIAL, 200, -1, 1, -1, 0, 7)
      .attr(PhotonGeyserCategoryAttr)
      .ignoresAbilities()
      .ignoresVirtual(),
    new AttackMove(Moves.SEARING_SUNRAZE_SMASH, Type.STEEL, MoveCategory.PHYSICAL, 200, -1, 1, -1, 0, 7)
      .ignoresAbilities()
      .ignoresVirtual(),
    new AttackMove(Moves.MENACING_MOONRAZE_MAELSTROM, Type.GHOST, MoveCategory.SPECIAL, 200, -1, 1, -1, 0, 7)
      .ignoresAbilities()
      .ignoresVirtual(),
    new AttackMove(Moves.LETS_SNUGGLE_FOREVER, Type.FAIRY, MoveCategory.PHYSICAL, 190, -1, 1, -1, 0, 7)
      .partial()
      .ignoresVirtual(),
    new AttackMove(Moves.SPLINTERED_STORMSHARDS, Type.ROCK, MoveCategory.PHYSICAL, 190, -1, 1, -1, 0, 7)
      .attr(ClearTerrainAttr)
      .makesContact(false)
      .ignoresVirtual(),
    new AttackMove(Moves.CLANGOROUS_SOULBLAZE, Type.DRAGON, MoveCategory.SPECIAL, 185, -1, 1, 100, 0, 7)
      .attr(StatChangeAttr, [ BattleStat.ATK, BattleStat.DEF, BattleStat.SPATK, BattleStat.SPDEF, BattleStat.SPD ], 1, true)
      .soundBased()
      .target(MoveTarget.ALL_NEAR_ENEMIES)
      .partial()
      .ignoresVirtual(),
    /* End Unused */
    new AttackMove(Moves.ZIPPY_ZAP, Type.ELECTRIC, MoveCategory.PHYSICAL, 80, 100, 10, 100, 2, 7)
      .attr(CritOnlyAttr),
    new AttackMove(Moves.SPLISHY_SPLASH, Type.WATER, MoveCategory.SPECIAL, 90, 100, 15, 30, 0, 7)
      .attr(StatusEffectAttr, StatusEffect.PARALYSIS)
      .target(MoveTarget.ALL_NEAR_ENEMIES),
    new AttackMove(Moves.FLOATY_FALL, Type.FLYING, MoveCategory.PHYSICAL, 90, 95, 15, 30, 0, 7)
      .attr(FlinchAttr),
    new AttackMove(Moves.PIKA_PAPOW, Type.ELECTRIC, MoveCategory.SPECIAL, -1, -1, 20, -1, 0, 7)
      .attr(FriendshipPowerAttr),
    new AttackMove(Moves.BOUNCY_BUBBLE, Type.WATER, MoveCategory.SPECIAL, 60, 100, 20, -1, 0, 7)
      .attr(HitHealAttr, 1.0)
      .triageMove()
      .target(MoveTarget.ALL_NEAR_ENEMIES),
    new AttackMove(Moves.BUZZY_BUZZ, Type.ELECTRIC, MoveCategory.SPECIAL, 60, 100, 20, 100, 0, 7)
      .attr(StatusEffectAttr, StatusEffect.PARALYSIS),
    new AttackMove(Moves.SIZZLY_SLIDE, Type.FIRE, MoveCategory.PHYSICAL, 60, 100, 20, 100, 0, 7)
      .attr(StatusEffectAttr, StatusEffect.BURN),
    new AttackMove(Moves.GLITZY_GLOW, Type.PSYCHIC, MoveCategory.SPECIAL, 80, 95, 15, -1, 0, 7)
      .attr(AddArenaTagAttr, ArenaTagType.LIGHT_SCREEN, 5, false, true),
    new AttackMove(Moves.BADDY_BAD, Type.DARK, MoveCategory.SPECIAL, 80, 95, 15, -1, 0, 7)
      .attr(AddArenaTagAttr, ArenaTagType.REFLECT, 5, false, true),
    new AttackMove(Moves.SAPPY_SEED, Type.GRASS, MoveCategory.PHYSICAL, 100, 90, 10, 100, 0, 7)
      .attr(AddBattlerTagAttr, BattlerTagType.SEEDED),
    new AttackMove(Moves.FREEZY_FROST, Type.ICE, MoveCategory.SPECIAL, 100, 90, 10, -1, 0, 7)
      .attr(ResetStatsAttr),
    new AttackMove(Moves.SPARKLY_SWIRL, Type.FAIRY, MoveCategory.SPECIAL, 120, 85, 5, -1, 0, 7)
      //MISSING: Does not have its secondary effect.
      .partial(),
    new AttackMove(Moves.VEEVEE_VOLLEY, Type.NORMAL, MoveCategory.PHYSICAL, -1, -1, 20, -1, 0, 7)
      .attr(FriendshipPowerAttr),
    new AttackMove(Moves.DOUBLE_IRON_BASH, Type.STEEL, MoveCategory.PHYSICAL, 60, 100, 5, 30, 0, 7)
      .attr(MultiHitAttr, MultiHitType._2)
      .attr(FlinchAttr)
      .punchingMove(),
    /* Unused */
    new SelfStatusMove(Moves.MAX_GUARD, Type.NORMAL, -1, 10, -1, 4, 8)
      .attr(ProtectAttr)
      .ignoresVirtual(),
    /* End Unused */
    new AttackMove(Moves.DYNAMAX_CANNON, Type.DRAGON, MoveCategory.SPECIAL, 100, 100, 5, -1, 0, 8)
      .attr(MovePowerMultiplierAttr, (user, target, move) => target.level > 200 ? 2 : 1)
      .attr(DiscourageFrequentUseAttr)
      .ignoresVirtual(),
    new AttackMove(Moves.SNIPE_SHOT, Type.WATER, MoveCategory.SPECIAL, 80, 100, 15, -1, 0, 8)
      //MISSING: Does not have its secondary effect.
      .partial(),
    new AttackMove(Moves.JAW_LOCK, Type.DARK, MoveCategory.PHYSICAL, 80, 100, 10, -1, 0, 8)
      .attr(AddBattlerTagAttr, BattlerTagType.TRAPPED, false, false, 1)
      .attr(AddBattlerTagAttr, BattlerTagType.TRAPPED, true, false, 1)
      .bitingMove(),
    new SelfStatusMove(Moves.STUFF_CHEEKS, Type.NORMAL, -1, 10, 100, 0, 8)
      .unimplemented(),
    new SelfStatusMove(Moves.NO_RETREAT, Type.FIGHTING, -1, 5, 100, 0, 8)
      .attr(StatChangeAttr, [ BattleStat.ATK, BattleStat.DEF, BattleStat.SPATK, BattleStat.SPDEF, BattleStat.SPD ], 1, true)
      .attr(AddBattlerTagAttr, BattlerTagType.TRAPPED, true, true, 1),
    new StatusMove(Moves.TAR_SHOT, Type.ROCK, 100, 15, 100, 0, 8)
      .attr(StatChangeAttr, BattleStat.SPD, -1)
      //MISSING: Does not have its secondary effect.
      .partial(),
    new StatusMove(Moves.MAGIC_POWDER, Type.PSYCHIC, 100, 20, -1, 0, 8)
      .attr(ChangeTypeAttr, Type.PSYCHIC)
      .powderMove(),
    new AttackMove(Moves.DRAGON_DARTS, Type.DRAGON, MoveCategory.PHYSICAL, 50, 100, 10, -1, 0, 8)
      .attr(MultiHitAttr, MultiHitType._2)
      .makesContact(false)
      //MISSING: Needs its special targetting in double battles.
      .partial(),
    new StatusMove(Moves.TEATIME, Type.NORMAL, -1, 10, -1, 0, 8)
      .target(MoveTarget.ALL)
      .unimplemented(),
    new StatusMove(Moves.OCTOLOCK, Type.FIGHTING, 100, 15, -1, 0, 8)
      .attr(AddBattlerTagAttr, BattlerTagType.TRAPPED, false, true, 1)
      //MISSING: Needs to also apply its constant defense drop.
      .partial(),
    new AttackMove(Moves.BOLT_BEAK, Type.ELECTRIC, MoveCategory.PHYSICAL, 85, 100, 10, -1, 0, 8)
      .attr(FirstAttackDoublePowerAttr),
    new AttackMove(Moves.FISHIOUS_REND, Type.WATER, MoveCategory.PHYSICAL, 85, 100, 10, -1, 0, 8)
      .attr(FirstAttackDoublePowerAttr)
      .bitingMove(),
    new StatusMove(Moves.COURT_CHANGE, Type.NORMAL, 100, 10, -1, 0, 8)
      .target(MoveTarget.BOTH_SIDES)
      .unimplemented(),
    /* Unused */
    new AttackMove(Moves.MAX_FLARE, Type.FIRE, MoveCategory.PHYSICAL, 10, -1, 10, -1, 0, 8)
      .target(MoveTarget.NEAR_ENEMY)
      .unimplemented()
      .ignoresVirtual(),
    new AttackMove(Moves.MAX_FLUTTERBY, Type.BUG, MoveCategory.PHYSICAL, 10, -1, 10, -1, 0, 8)
      .target(MoveTarget.NEAR_ENEMY)
      .unimplemented()
      .ignoresVirtual(),
    new AttackMove(Moves.MAX_LIGHTNING, Type.ELECTRIC, MoveCategory.PHYSICAL, 10, -1, 10, -1, 0, 8)
      .target(MoveTarget.NEAR_ENEMY)
      .unimplemented()
      .ignoresVirtual(),
    new AttackMove(Moves.MAX_STRIKE, Type.NORMAL, MoveCategory.PHYSICAL, 10, -1, 10, -1, 0, 8)
      .target(MoveTarget.NEAR_ENEMY)
      .unimplemented()
      .ignoresVirtual(),
    new AttackMove(Moves.MAX_KNUCKLE, Type.FIGHTING, MoveCategory.PHYSICAL, 10, -1, 10, -1, 0, 8)
      .target(MoveTarget.NEAR_ENEMY)
      .unimplemented()
      .ignoresVirtual(),
    new AttackMove(Moves.MAX_PHANTASM, Type.GHOST, MoveCategory.PHYSICAL, 10, -1, 10, -1, 0, 8)
      .target(MoveTarget.NEAR_ENEMY)
      .unimplemented()
      .ignoresVirtual(),
    new AttackMove(Moves.MAX_HAILSTORM, Type.ICE, MoveCategory.PHYSICAL, 10, -1, 10, -1, 0, 8)
      .target(MoveTarget.NEAR_ENEMY)
      .unimplemented()
      .ignoresVirtual(),
    new AttackMove(Moves.MAX_OOZE, Type.POISON, MoveCategory.PHYSICAL, 10, -1, 10, -1, 0, 8)
      .target(MoveTarget.NEAR_ENEMY)
      .unimplemented()
      .ignoresVirtual(),
    new AttackMove(Moves.MAX_GEYSER, Type.WATER, MoveCategory.PHYSICAL, 10, -1, 10, -1, 0, 8)
      .target(MoveTarget.NEAR_ENEMY)
      .unimplemented()
      .ignoresVirtual(),
    new AttackMove(Moves.MAX_AIRSTREAM, Type.FLYING, MoveCategory.PHYSICAL, 10, -1, 10, -1, 0, 8)
      .target(MoveTarget.NEAR_ENEMY)
      .unimplemented()
      .ignoresVirtual(),
    new AttackMove(Moves.MAX_STARFALL, Type.FAIRY, MoveCategory.PHYSICAL, 10, -1, 10, -1, 0, 8)
      .target(MoveTarget.NEAR_ENEMY)
      .unimplemented()
      .ignoresVirtual(),
    new AttackMove(Moves.MAX_WYRMWIND, Type.DRAGON, MoveCategory.PHYSICAL, 10, -1, 10, -1, 0, 8)
      .target(MoveTarget.NEAR_ENEMY)
      .unimplemented()
      .ignoresVirtual(),
    new AttackMove(Moves.MAX_MINDSTORM, Type.PSYCHIC, MoveCategory.PHYSICAL, 10, -1, 10, -1, 0, 8)
      .target(MoveTarget.NEAR_ENEMY)
      .unimplemented()
      .ignoresVirtual(),
    new AttackMove(Moves.MAX_ROCKFALL, Type.ROCK, MoveCategory.PHYSICAL, 10, -1, 10, -1, 0, 8)
      .target(MoveTarget.NEAR_ENEMY)
      .unimplemented()
      .ignoresVirtual(),
    new AttackMove(Moves.MAX_QUAKE, Type.GROUND, MoveCategory.PHYSICAL, 10, -1, 10, -1, 0, 8)
      .target(MoveTarget.NEAR_ENEMY)
      .unimplemented()
      .ignoresVirtual(),
    new AttackMove(Moves.MAX_DARKNESS, Type.DARK, MoveCategory.PHYSICAL, 10, -1, 10, -1, 0, 8)
      .target(MoveTarget.NEAR_ENEMY)
      .unimplemented()
      .ignoresVirtual(),
    new AttackMove(Moves.MAX_OVERGROWTH, Type.GRASS, MoveCategory.PHYSICAL, 10, -1, 10, -1, 0, 8)
      .target(MoveTarget.NEAR_ENEMY)
      .unimplemented()
      .ignoresVirtual(),
    new AttackMove(Moves.MAX_STEELSPIKE, Type.STEEL, MoveCategory.PHYSICAL, 10, -1, 10, -1, 0, 8)
      .target(MoveTarget.NEAR_ENEMY)
      .unimplemented()
      .ignoresVirtual(),
    /* End Unused */
    new SelfStatusMove(Moves.CLANGOROUS_SOUL, Type.DRAGON, 100, 5, 100, 0, 8)
      .attr(CutHpStatBoostAttr, [ BattleStat.ATK, BattleStat.DEF, BattleStat.SPATK, BattleStat.SPDEF, BattleStat.SPD ], 1, 3)
      .soundBased()
      .danceMove(),
    new AttackMove(Moves.BODY_PRESS, Type.FIGHTING, MoveCategory.PHYSICAL, 80, 100, 10, -1, 0, 8)
      .attr(DefAtkAttr),
    new StatusMove(Moves.DECORATE, Type.FAIRY, -1, 15, 100, 0, 8)
      .attr(StatChangeAttr, [ BattleStat.ATK, BattleStat.SPATK ], 2),
    new AttackMove(Moves.DRUM_BEATING, Type.GRASS, MoveCategory.PHYSICAL, 80, 100, 10, 100, 0, 8)
      .attr(StatChangeAttr, BattleStat.SPD, -1)
      .makesContact(false),
    new AttackMove(Moves.SNAP_TRAP, Type.GRASS, MoveCategory.PHYSICAL, 35, 100, 15, 100, 0, 8)
      .attr(TrapAttr, BattlerTagType.SNAP_TRAP),
    new AttackMove(Moves.PYRO_BALL, Type.FIRE, MoveCategory.PHYSICAL, 120, 90, 5, 10, 0, 8)
      .attr(HealStatusEffectAttr, true, StatusEffect.FREEZE)
      .attr(StatusEffectAttr, StatusEffect.BURN)
      .ballBombMove()
      .makesContact(false),
    new AttackMove(Moves.BEHEMOTH_BLADE, Type.STEEL, MoveCategory.PHYSICAL, 100, 100, 5, -1, 0, 8)
      .slicingMove(),
    new AttackMove(Moves.BEHEMOTH_BASH, Type.STEEL, MoveCategory.PHYSICAL, 100, 100, 5, -1, 0, 8),
    new AttackMove(Moves.AURA_WHEEL, Type.ELECTRIC, MoveCategory.PHYSICAL, 110, 100, 10, 100, 0, 8)
      .attr(StatChangeAttr, BattleStat.SPD, 1, true)
      .makesContact(false)
      .attr(AuraWheelTypeAttr)
      .condition((user, target, move) => [user.species.speciesId, user.fusionSpecies?.speciesId].includes(Species.MORPEKO)), // Missing custom fail message
    new AttackMove(Moves.BREAKING_SWIPE, Type.DRAGON, MoveCategory.PHYSICAL, 60, 100, 15, 100, 0, 8)
      .target(MoveTarget.ALL_NEAR_ENEMIES)
      .attr(StatChangeAttr, BattleStat.ATK, -1),
    new AttackMove(Moves.BRANCH_POKE, Type.GRASS, MoveCategory.PHYSICAL, 40, 100, 40, -1, 0, 8),
    new AttackMove(Moves.OVERDRIVE, Type.ELECTRIC, MoveCategory.SPECIAL, 80, 100, 10, -1, 0, 8)
      .soundBased()
      .target(MoveTarget.ALL_NEAR_ENEMIES),
    new AttackMove(Moves.APPLE_ACID, Type.GRASS, MoveCategory.SPECIAL, 80, 100, 10, 100, 0, 8)
      .attr(StatChangeAttr, BattleStat.SPDEF, -1),
    new AttackMove(Moves.GRAV_APPLE, Type.GRASS, MoveCategory.PHYSICAL, 80, 100, 10, 100, 0, 8)
      .attr(StatChangeAttr, BattleStat.DEF, -1)
      .attr(MovePowerMultiplierAttr, (user, target, move) => user.scene.arena.getTag(ArenaTagType.GRAVITY) ? 1.5 : 1)
      .makesContact(false),
    new AttackMove(Moves.SPIRIT_BREAK, Type.FAIRY, MoveCategory.PHYSICAL, 75, 100, 15, 100, 0, 8)
      .attr(StatChangeAttr, BattleStat.SPATK, -1),
    new AttackMove(Moves.STRANGE_STEAM, Type.FAIRY, MoveCategory.SPECIAL, 90, 95, 10, 20, 0, 8)
      .attr(ConfuseAttr),
    new StatusMove(Moves.LIFE_DEW, Type.WATER, -1, 10, -1, 0, 8)
      .attr(HealAttr, 0.25, true, false)
      .target(MoveTarget.USER_AND_ALLIES),
    new SelfStatusMove(Moves.OBSTRUCT, Type.DARK, 100, 10, -1, 4, 8)
      .attr(ProtectAttr, BattlerTagType.OBSTRUCT),
    new AttackMove(Moves.FALSE_SURRENDER, Type.DARK, MoveCategory.PHYSICAL, 80, -1, 10, -1, 0, 8),
    new AttackMove(Moves.METEOR_ASSAULT, Type.FIGHTING, MoveCategory.PHYSICAL, 150, 100, 5, -1, 0, 8)
      .attr(RechargeAttr)
      .makesContact(false),
    new AttackMove(Moves.ETERNABEAM, Type.DRAGON, MoveCategory.SPECIAL, 160, 90, 5, -1, 0, 8)
      .attr(RechargeAttr),
    new AttackMove(Moves.STEEL_BEAM, Type.STEEL, MoveCategory.SPECIAL, 140, 95, 5, -1, 0, 8)
      .attr(HalfSacrificialAttr),
    new AttackMove(Moves.EXPANDING_FORCE, Type.PSYCHIC, MoveCategory.SPECIAL, 80, 100, 10, -1, 0, 8)
      .attr(MovePowerMultiplierAttr, (user, target, move) => user.scene.arena.getTerrainType() === TerrainType.PSYCHIC && user.isGrounded() ? 1.5 : 1)
      .attr(VariableTargetAttr, (user, target, move) => user.scene.arena.getTerrainType() === TerrainType.PSYCHIC && user.isGrounded() ? 6 : 3),
    new AttackMove(Moves.STEEL_ROLLER, Type.STEEL, MoveCategory.PHYSICAL, 130, 100, 5, -1, 0, 8)
      .attr(ClearTerrainAttr)
      .condition((user, target, move) => !!user.scene.arena.terrain),
    new AttackMove(Moves.SCALE_SHOT, Type.DRAGON, MoveCategory.PHYSICAL, 25, 90, 20, 100, 0, 8)
      //.attr(StatChangeAttr, BattleStat.SPD, 1, true) // TODO: Have boosts only apply at end of move, not after every hit
      //.attr(StatChangeAttr, BattleStat.DEF, -1, true)
      .attr(MultiHitAttr)
      .makesContact(false)
      .partial(),
    new AttackMove(Moves.METEOR_BEAM, Type.ROCK, MoveCategory.SPECIAL, 120, 90, 10, 100, 0, 8)
      .attr(ChargeAttr, ChargeAnim.METEOR_BEAM_CHARGING, 'is overflowing\nwith space power!', null, true)
      .attr(StatChangeAttr, BattleStat.SPATK, 1, true)
      .ignoresVirtual(),
    new AttackMove(Moves.SHELL_SIDE_ARM, Type.POISON, MoveCategory.SPECIAL, 90, 100, 10, 20, 0, 8)
      .attr(ShellSideArmCategoryAttr)
      .attr(StatusEffectAttr, StatusEffect.POISON)
      //MISSING: Category calculation is currently very simplified.
      .partial(),
    new AttackMove(Moves.MISTY_EXPLOSION, Type.FAIRY, MoveCategory.SPECIAL, 100, 100, 5, -1, 0, 8)
      .attr(SacrificialAttr)
      .target(MoveTarget.ALL_NEAR_OTHERS)
      .attr(MovePowerMultiplierAttr, (user, target, move) => user.scene.arena.getTerrainType() === TerrainType.MISTY && user.isGrounded() ? 1.5 : 1)
      .condition(failIfDampCondition),
    new AttackMove(Moves.GRASSY_GLIDE, Type.GRASS, MoveCategory.PHYSICAL, 55, 100, 20, -1, 0, 8)
      //MISSING: Needs increased priority in grassy terrain.
      .partial(),
    new AttackMove(Moves.RISING_VOLTAGE, Type.ELECTRIC, MoveCategory.SPECIAL, 70, 100, 20, -1, 0, 8)
      .attr(MovePowerMultiplierAttr, (user, target, move) => user.scene.arena.getTerrainType() === TerrainType.ELECTRIC && target.isGrounded() ? 2 : 1),
    new AttackMove(Moves.TERRAIN_PULSE, Type.NORMAL, MoveCategory.SPECIAL, 50, 100, 10, -1, 0, 8)
      .pulseMove()
      //MISSING: Does not have its secondary effect.
      .partial(),
    new AttackMove(Moves.SKITTER_SMACK, Type.BUG, MoveCategory.PHYSICAL, 70, 90, 10, 100, 0, 8)
      .attr(StatChangeAttr, BattleStat.SPATK, -1),
    new AttackMove(Moves.BURNING_JEALOUSY, Type.FIRE, MoveCategory.SPECIAL, 70, 100, 5, 100, 0, 8)
      .target(MoveTarget.ALL_NEAR_ENEMIES)
      //MISSING: Does not have its secondary effect.
      .partial(),
    new AttackMove(Moves.LASH_OUT, Type.DARK, MoveCategory.PHYSICAL, 75, 100, 5, -1, 0, 8)
      //MISSING: Needs to do double damage if stats were lowered.
      .partial(),
    new AttackMove(Moves.POLTERGEIST, Type.GHOST, MoveCategory.PHYSICAL, 110, 90, 5, -1, 0, 8)
      .makesContact(false)
      //MISSING: Does not currently interact with held items.
      .partial(),
    new StatusMove(Moves.CORROSIVE_GAS, Type.POISON, 100, 40, -1, 0, 8)
      .target(MoveTarget.ALL_NEAR_OTHERS)
      .unimplemented(),
    new StatusMove(Moves.COACHING, Type.FIGHTING, -1, 10, 100, 0, 8)
      .attr(StatChangeAttr, [ BattleStat.ATK, BattleStat.DEF ], 1)
      .target(MoveTarget.NEAR_ALLY),
    new AttackMove(Moves.FLIP_TURN, Type.WATER, MoveCategory.PHYSICAL, 60, 100, 20, -1, 0, 8)
      .attr(ForceSwitchOutAttr, true, false),
    new AttackMove(Moves.TRIPLE_AXEL, Type.ICE, MoveCategory.PHYSICAL, 20, 90, 10, -1, 0, 8)
      .attr(MultiHitAttr, MultiHitType._3_INCR)
      .attr(MissEffectAttr, (user: Pokemon, move: Move) => {
        user.turnData.hitsLeft = 1;
        return true;
      })
      //MISSING: Power does not increase on each hit.
      .partial(),
    new AttackMove(Moves.DUAL_WINGBEAT, Type.FLYING, MoveCategory.PHYSICAL, 40, 90, 10, -1, 0, 8)
      .attr(MultiHitAttr, MultiHitType._2),
    new AttackMove(Moves.SCORCHING_SANDS, Type.GROUND, MoveCategory.SPECIAL, 70, 100, 10, 30, 0, 8)
      .attr(HealStatusEffectAttr, true, StatusEffect.FREEZE)
      .attr(StatusEffectAttr, StatusEffect.BURN),
    new StatusMove(Moves.JUNGLE_HEALING, Type.GRASS, -1, 10, -1, 0, 8)
      .attr(HealAttr, 0.25, true, false)
      .target(MoveTarget.USER_AND_ALLIES)
      //MISSING: Needs to also heal status.
      .partial(),
    new AttackMove(Moves.WICKED_BLOW, Type.DARK, MoveCategory.PHYSICAL, 75, 100, 5, -1, 0, 8)
      .attr(CritOnlyAttr)
      .punchingMove(),
    new AttackMove(Moves.SURGING_STRIKES, Type.WATER, MoveCategory.PHYSICAL, 25, 100, 5, -1, 0, 8)
      .attr(MultiHitAttr, MultiHitType._3)
      .attr(CritOnlyAttr)
      .punchingMove(),
    new AttackMove(Moves.THUNDER_CAGE, Type.ELECTRIC, MoveCategory.SPECIAL, 80, 90, 15, 100, 0, 8)
      .attr(TrapAttr, BattlerTagType.THUNDER_CAGE),
    new AttackMove(Moves.DRAGON_ENERGY, Type.DRAGON, MoveCategory.SPECIAL, 150, 100, 5, -1, 0, 8)
      .attr(HpPowerAttr)
      .target(MoveTarget.ALL_NEAR_ENEMIES),
    new AttackMove(Moves.FREEZING_GLARE, Type.PSYCHIC, MoveCategory.SPECIAL, 90, 100, 10, 10, 0, 8)
      .attr(StatusEffectAttr, StatusEffect.FREEZE),
    new AttackMove(Moves.FIERY_WRATH, Type.DARK, MoveCategory.SPECIAL, 90, 100, 10, 20, 0, 8)
      .attr(FlinchAttr)
      .target(MoveTarget.ALL_NEAR_ENEMIES),
    new AttackMove(Moves.THUNDEROUS_KICK, Type.FIGHTING, MoveCategory.PHYSICAL, 90, 100, 10, 100, 0, 8)
      .attr(StatChangeAttr, BattleStat.DEF, -1),
    new AttackMove(Moves.GLACIAL_LANCE, Type.ICE, MoveCategory.PHYSICAL, 120, 100, 5, -1, 0, 8)
      .target(MoveTarget.ALL_NEAR_ENEMIES)
      .makesContact(false),
    new AttackMove(Moves.ASTRAL_BARRAGE, Type.GHOST, MoveCategory.SPECIAL, 120, 100, 5, -1, 0, 8)
      .target(MoveTarget.ALL_NEAR_ENEMIES),
    new AttackMove(Moves.EERIE_SPELL, Type.PSYCHIC, MoveCategory.SPECIAL, 80, 100, 5, 100, 0, 8)
      .soundBased()
      //MISSING: Does not have its secondary effect.
      .partial(),
    new AttackMove(Moves.DIRE_CLAW, Type.POISON, MoveCategory.PHYSICAL, 80, 100, 15, 50, 0, 8)
      .attr(MultiStatusEffectAttr, [StatusEffect.POISON, StatusEffect.PARALYSIS, StatusEffect.SLEEP]),
    new AttackMove(Moves.PSYSHIELD_BASH, Type.PSYCHIC, MoveCategory.PHYSICAL, 70, 90, 10, 100, 0, 8)
      .attr(StatChangeAttr, BattleStat.DEF, 1, true),
    new SelfStatusMove(Moves.POWER_SHIFT, Type.NORMAL, -1, 10, 100, 0, 8)
      .unimplemented(),
    new AttackMove(Moves.STONE_AXE, Type.ROCK, MoveCategory.PHYSICAL, 65, 90, 15, 100, 0, 8)
      .attr(AddArenaTrapTagAttr, ArenaTagType.STEALTH_ROCK)
      .slicingMove(),
    new AttackMove(Moves.SPRINGTIDE_STORM, Type.FAIRY, MoveCategory.SPECIAL, 100, 80, 5, 30, 0, 8)
      .attr(StatChangeAttr, BattleStat.ATK, -1)
      .windMove()
      .target(MoveTarget.ALL_NEAR_ENEMIES),
    new AttackMove(Moves.MYSTICAL_POWER, Type.PSYCHIC, MoveCategory.SPECIAL, 70, 90, 10, 100, 0, 8)
      .attr(StatChangeAttr, BattleStat.SPATK, 1, true),
    new AttackMove(Moves.RAGING_FURY, Type.FIRE, MoveCategory.PHYSICAL, 120, 100, 10, -1, 0, 8)
      .attr(FrenzyAttr)
      .attr(MissEffectAttr, frenzyMissFunc)
      .target(MoveTarget.RANDOM_NEAR_ENEMY),
    new AttackMove(Moves.WAVE_CRASH, Type.WATER, MoveCategory.PHYSICAL, 120, 100, 10, -1, 0, 8)
      .attr(RecoilAttr, false, 0.33)
      .recklessMove(),
    new AttackMove(Moves.CHLOROBLAST, Type.GRASS, MoveCategory.SPECIAL, 150, 95, 5, -1, 0, 8)
      .attr(RecoilAttr, true, 0.5),
    new AttackMove(Moves.MOUNTAIN_GALE, Type.ICE, MoveCategory.PHYSICAL, 100, 85, 10, 30, 0, 8)
      .attr(FlinchAttr),
    new SelfStatusMove(Moves.VICTORY_DANCE, Type.FIGHTING, -1, 10, 100, 0, 8)
      .attr(StatChangeAttr, [ BattleStat.ATK, BattleStat.DEF, BattleStat.SPD ], 1, true)
      .danceMove(),
    new AttackMove(Moves.HEADLONG_RUSH, Type.GROUND, MoveCategory.PHYSICAL, 120, 100, 5, 100, 0, 8)
      .attr(StatChangeAttr, [ BattleStat.DEF, BattleStat.SPDEF ], -1, true)
      .punchingMove(),
    new AttackMove(Moves.BARB_BARRAGE, Type.POISON, MoveCategory.PHYSICAL, 60, 100, 10, 50, 0, 8)
      .attr(MovePowerMultiplierAttr, (user, target, move) => target.status && (target.status.effect === StatusEffect.POISON || target.status.effect === StatusEffect.TOXIC) ? 2 : 1)
      .attr(StatusEffectAttr, StatusEffect.POISON),
    new AttackMove(Moves.ESPER_WING, Type.PSYCHIC, MoveCategory.SPECIAL, 80, 100, 10, 100, 0, 8)
      .attr(HighCritAttr)
      .attr(StatChangeAttr, BattleStat.SPD, 1, true),
    new AttackMove(Moves.BITTER_MALICE, Type.GHOST, MoveCategory.SPECIAL, 75, 100, 10, 100, 0, 8)
      .attr(StatChangeAttr, BattleStat.ATK, -1),
    new SelfStatusMove(Moves.SHELTER, Type.STEEL, -1, 10, 100, 0, 8)
      .attr(StatChangeAttr, BattleStat.DEF, 2, true),
    new AttackMove(Moves.TRIPLE_ARROWS, Type.FIGHTING, MoveCategory.PHYSICAL, 90, 100, 10, 30, 0, 8)
      .attr(HighCritAttr)
      .attr(StatChangeAttr, BattleStat.DEF, -1)
      .attr(FlinchAttr)
      //MISSING: Needs to have a 50% chance of a defense drop, while still having a 30% chance of a flinch.
      .partial(),
    new AttackMove(Moves.INFERNAL_PARADE, Type.GHOST, MoveCategory.SPECIAL, 60, 100, 15, 30, 0, 8)
      .attr(StatusEffectAttr, StatusEffect.BURN)
      .attr(MovePowerMultiplierAttr, (user, target, move) => target.status ? 2 : 1),
    new AttackMove(Moves.CEASELESS_EDGE, Type.DARK, MoveCategory.PHYSICAL, 65, 90, 15, 100, 0, 8)
      .attr(AddArenaTrapTagAttr, ArenaTagType.SPIKES)
      .slicingMove(),
    new AttackMove(Moves.BLEAKWIND_STORM, Type.FLYING, MoveCategory.SPECIAL, 100, 80, 10, 30, 0, 8)
      .attr(ThunderAccuracyAttr)
      .attr(StatChangeAttr, BattleStat.SPD, -1)
      .windMove()
      .target(MoveTarget.ALL_NEAR_ENEMIES),
    new AttackMove(Moves.WILDBOLT_STORM, Type.ELECTRIC, MoveCategory.SPECIAL, 100, 80, 10, 20, 0, 8)
      .attr(ThunderAccuracyAttr)
      .attr(StatusEffectAttr, StatusEffect.PARALYSIS)
      .windMove()
      .target(MoveTarget.ALL_NEAR_ENEMIES),
    new AttackMove(Moves.SANDSEAR_STORM, Type.GROUND, MoveCategory.SPECIAL, 100, 80, 10, 20, 0, 8)
      .attr(ThunderAccuracyAttr)
      .attr(StatusEffectAttr, StatusEffect.BURN)
      .windMove()
      .target(MoveTarget.ALL_NEAR_ENEMIES),
    new StatusMove(Moves.LUNAR_BLESSING, Type.PSYCHIC, -1, 5, -1, 0, 8)
      .attr(HealAttr, 0.25)
      .target(MoveTarget.USER_AND_ALLIES)
      .triageMove()
      //MISSING: Needs to also heal status conditions.
      .partial(),
    new SelfStatusMove(Moves.TAKE_HEART, Type.PSYCHIC, -1, 10, -1, 0, 8)
      .attr(StatChangeAttr, [ BattleStat.SPATK, BattleStat.SPDEF ], 1, true)
      .attr(HealStatusEffectAttr, true, StatusEffect.PARALYSIS, StatusEffect.POISON, StatusEffect.TOXIC, StatusEffect.BURN, StatusEffect.SLEEP),
    /* Unused
    new AttackMove(Moves.G_MAX_WILDFIRE, Type.FIRE, MoveCategory.PHYSICAL, 10, -1, 10, -1, 0, 8)
      .target(MoveTarget.ALL_NEAR_ENEMIES)
      .unimplemented(),
    new AttackMove(Moves.G_MAX_BEFUDDLE, Type.BUG, MoveCategory.PHYSICAL, 10, -1, 10, -1, 0, 8)
      .target(MoveTarget.ALL_NEAR_ENEMIES)
      .unimplemented(),
    new AttackMove(Moves.G_MAX_VOLT_CRASH, Type.ELECTRIC, MoveCategory.PHYSICAL, 10, -1, 10, -1, 0, 8)
      .target(MoveTarget.ALL_NEAR_ENEMIES)
      .unimplemented(),
    new AttackMove(Moves.G_MAX_GOLD_RUSH, Type.NORMAL, MoveCategory.PHYSICAL, 10, -1, 10, -1, 0, 8)
      .target(MoveTarget.ALL_NEAR_ENEMIES)
      .unimplemented(),
    new AttackMove(Moves.G_MAX_CHI_STRIKE, Type.FIGHTING, MoveCategory.PHYSICAL, 10, -1, 10, -1, 0, 8)
      .target(MoveTarget.ALL_NEAR_ENEMIES)
      .unimplemented(),
    new AttackMove(Moves.G_MAX_TERROR, Type.GHOST, MoveCategory.PHYSICAL, 10, -1, 10, -1, 0, 8)
      .target(MoveTarget.ALL_NEAR_ENEMIES)
      .unimplemented(),
    new AttackMove(Moves.G_MAX_RESONANCE, Type.ICE, MoveCategory.PHYSICAL, 10, -1, 10, -1, 0, 8)
      .target(MoveTarget.ALL_NEAR_ENEMIES)
      .unimplemented(),
    new AttackMove(Moves.G_MAX_CUDDLE, Type.NORMAL, MoveCategory.PHYSICAL, 10, -1, 10, -1, 0, 8)
      .target(MoveTarget.ALL_NEAR_ENEMIES)
      .unimplemented(),
    new AttackMove(Moves.G_MAX_REPLENISH, Type.NORMAL, MoveCategory.PHYSICAL, 10, -1, 10, -1, 0, 8)
      .target(MoveTarget.ALL_NEAR_ENEMIES)
      .unimplemented(),
    new AttackMove(Moves.G_MAX_MALODOR, Type.POISON, MoveCategory.PHYSICAL, 10, -1, 10, -1, 0, 8)
      .target(MoveTarget.ALL_NEAR_ENEMIES)
      .unimplemented(),
    new AttackMove(Moves.G_MAX_STONESURGE, Type.WATER, MoveCategory.PHYSICAL, 10, -1, 10, -1, 0, 8)
      .target(MoveTarget.ALL_NEAR_ENEMIES)
      .unimplemented(),
    new AttackMove(Moves.G_MAX_WIND_RAGE, Type.FLYING, MoveCategory.PHYSICAL, 10, -1, 10, -1, 0, 8)
      .target(MoveTarget.ALL_NEAR_ENEMIES)
      .unimplemented(),
    new AttackMove(Moves.G_MAX_STUN_SHOCK, Type.ELECTRIC, MoveCategory.PHYSICAL, 10, -1, 10, -1, 0, 8)
      .target(MoveTarget.ALL_NEAR_ENEMIES)
      .unimplemented(),
    new AttackMove(Moves.G_MAX_FINALE, Type.FAIRY, MoveCategory.PHYSICAL, 10, -1, 10, -1, 0, 8)
      .target(MoveTarget.ALL_NEAR_ENEMIES)
      .unimplemented(),
    new AttackMove(Moves.G_MAX_DEPLETION, Type.DRAGON, MoveCategory.PHYSICAL, 10, -1, 10, -1, 0, 8)
      .target(MoveTarget.ALL_NEAR_ENEMIES)
      .unimplemented(),
    new AttackMove(Moves.G_MAX_GRAVITAS, Type.PSYCHIC, MoveCategory.PHYSICAL, 10, -1, 10, -1, 0, 8)
      .target(MoveTarget.ALL_NEAR_ENEMIES)
      .unimplemented(),
    new AttackMove(Moves.G_MAX_VOLCALITH, Type.ROCK, MoveCategory.PHYSICAL, 10, -1, 10, -1, 0, 8)
      .target(MoveTarget.ALL_NEAR_ENEMIES)
      .unimplemented(),
    new AttackMove(Moves.G_MAX_SANDBLAST, Type.GROUND, MoveCategory.PHYSICAL, 10, -1, 10, -1, 0, 8)
      .target(MoveTarget.ALL_NEAR_ENEMIES)
      .unimplemented(),
    new AttackMove(Moves.G_MAX_SNOOZE, Type.DARK, MoveCategory.PHYSICAL, 10, -1, 10, -1, 0, 8)
      .target(MoveTarget.ALL_NEAR_ENEMIES)
      .unimplemented(),
    new AttackMove(Moves.G_MAX_TARTNESS, Type.GRASS, MoveCategory.PHYSICAL, 10, -1, 10, -1, 0, 8)
      .target(MoveTarget.ALL_NEAR_ENEMIES)
      .unimplemented(),
    new AttackMove(Moves.G_MAX_SWEETNESS, Type.GRASS, MoveCategory.PHYSICAL, 10, -1, 10, -1, 0, 8)
      .target(MoveTarget.ALL_NEAR_ENEMIES)
      .unimplemented(),
    new AttackMove(Moves.G_MAX_SMITE, Type.FAIRY, MoveCategory.PHYSICAL, 10, -1, 10, -1, 0, 8)
      .target(MoveTarget.ALL_NEAR_ENEMIES)
      .unimplemented(),
    new AttackMove(Moves.G_MAX_STEELSURGE, Type.STEEL, MoveCategory.PHYSICAL, 10, -1, 10, -1, 0, 8)
      .target(MoveTarget.ALL_NEAR_ENEMIES)
      .unimplemented(),
    new AttackMove(Moves.G_MAX_MELTDOWN, Type.STEEL, MoveCategory.PHYSICAL, 10, -1, 10, -1, 0, 8)
      .target(MoveTarget.ALL_NEAR_ENEMIES)
      .unimplemented(),
    new AttackMove(Moves.G_MAX_FOAM_BURST, Type.WATER, MoveCategory.PHYSICAL, 10, -1, 10, -1, 0, 8)
      .target(MoveTarget.ALL_NEAR_ENEMIES)
      .unimplemented(),
    new AttackMove(Moves.G_MAX_CENTIFERNO, Type.FIRE, MoveCategory.PHYSICAL, 10, -1, 10, -1, 0, 8)
      .target(MoveTarget.ALL_NEAR_ENEMIES)
      .unimplemented(),
    new AttackMove(Moves.G_MAX_VINE_LASH, Type.GRASS, MoveCategory.PHYSICAL, 10, -1, 10, -1, 0, 8)
      .target(MoveTarget.ALL_NEAR_ENEMIES)
      .unimplemented(),
    new AttackMove(Moves.G_MAX_CANNONADE, Type.WATER, MoveCategory.PHYSICAL, 10, -1, 10, -1, 0, 8)
      .target(MoveTarget.ALL_NEAR_ENEMIES)
      .unimplemented(),
    new AttackMove(Moves.G_MAX_DRUM_SOLO, Type.GRASS, MoveCategory.PHYSICAL, 10, -1, 10, -1, 0, 8)
      .target(MoveTarget.ALL_NEAR_ENEMIES)
      .unimplemented(),
    new AttackMove(Moves.G_MAX_FIREBALL, Type.FIRE, MoveCategory.PHYSICAL, 10, -1, 10, -1, 0, 8)
      .target(MoveTarget.ALL_NEAR_ENEMIES)
      .unimplemented(),
    new AttackMove(Moves.G_MAX_HYDROSNIPE, Type.WATER, MoveCategory.PHYSICAL, 10, -1, 10, -1, 0, 8)
      .target(MoveTarget.ALL_NEAR_ENEMIES)
      .unimplemented(),
    new AttackMove(Moves.G_MAX_ONE_BLOW, Type.DARK, MoveCategory.PHYSICAL, 10, -1, 10, -1, 0, 8)
      .target(MoveTarget.ALL_NEAR_ENEMIES)
      .unimplemented(),
    new AttackMove(Moves.G_MAX_RAPID_FLOW, Type.WATER, MoveCategory.PHYSICAL, 10, -1, 10, -1, 0, 8)
      .target(MoveTarget.ALL_NEAR_ENEMIES)
      .unimplemented(),
    End Unused */
    new AttackMove(Moves.TERA_BLAST, Type.NORMAL, MoveCategory.SPECIAL, 80, 100, 10, -1, 0, 9)
      .attr(TeraBlastCategoryAttr)
      //MISSING: Needs something to base its type off of?
      .partial(),
    new SelfStatusMove(Moves.SILK_TRAP, Type.BUG, -1, 10, -1, 4, 9)
      .attr(ProtectAttr, BattlerTagType.SILK_TRAP),
    new AttackMove(Moves.AXE_KICK, Type.FIGHTING, MoveCategory.PHYSICAL, 120, 90, 10, 30, 0, 9)
      .attr(MissEffectAttr, crashDamageFunc)
      .attr(NoEffectAttr, crashDamageFunc)
      .attr(ConfuseAttr)
      .recklessMove(),
    new AttackMove(Moves.LAST_RESPECTS, Type.GHOST, MoveCategory.PHYSICAL, 50, 100, 10, -1, 0, 9)
      .attr(MovePowerMultiplierAttr, (user, target, move) => {
          return user.scene.getParty().reduce((acc, pokemonInParty) => acc + (pokemonInParty.status?.effect == StatusEffect.FAINT ? 1 : 0),
          1,)
        })
      .makesContact(false),
    new AttackMove(Moves.LUMINA_CRASH, Type.PSYCHIC, MoveCategory.SPECIAL, 80, 100, 10, 100, 0, 9)
      .attr(StatChangeAttr, BattleStat.SPDEF, -2),
    new AttackMove(Moves.ORDER_UP, Type.DRAGON, MoveCategory.PHYSICAL, 80, 100, 10, -1, 0, 9)
      .makesContact(false)
      //MISSING: Does not have its secondary effect.
      .partial(),
    new AttackMove(Moves.JET_PUNCH, Type.WATER, MoveCategory.PHYSICAL, 60, 100, 15, -1, 1, 9)
      .punchingMove(),
    new StatusMove(Moves.SPICY_EXTRACT, Type.GRASS, -1, 15, 100, 0, 9)
      .attr(StatChangeAttr, BattleStat.ATK, 2)
      .attr(StatChangeAttr, BattleStat.DEF, -2),
    new AttackMove(Moves.SPIN_OUT, Type.STEEL, MoveCategory.PHYSICAL, 100, 100, 5, 100, 0, 9)
      .attr(StatChangeAttr, BattleStat.SPD, -2, true),
    new AttackMove(Moves.POPULATION_BOMB, Type.NORMAL, MoveCategory.PHYSICAL, 20, 90, 10, -1, 0, 9)
      .attr(MultiHitAttr, MultiHitType._1_TO_10)
      .slicingMove()
      //MISSING: Needs a seperate accuracy check for each hit, instead of having an even distribution of odds.
      .partial(),
    new AttackMove(Moves.ICE_SPINNER, Type.ICE, MoveCategory.PHYSICAL, 80, 100, 15, -1, 0, 9)
      .attr(ClearTerrainAttr),
    new AttackMove(Moves.GLAIVE_RUSH, Type.DRAGON, MoveCategory.PHYSICAL, 120, 100, 5, -1, 0, 9)
      //MISSING: Does not have its secondary effect.
      .partial(),
    new StatusMove(Moves.REVIVAL_BLESSING, Type.NORMAL, -1, 1, -1, 0, 9)
      .triageMove()
      .unimplemented(),
    new AttackMove(Moves.SALT_CURE, Type.ROCK, MoveCategory.PHYSICAL, 40, 100, 15, -1, 0, 9)
      .attr(AddBattlerTagAttr, BattlerTagType.SALT_CURED)
      .makesContact(false),
    new AttackMove(Moves.TRIPLE_DIVE, Type.WATER, MoveCategory.PHYSICAL, 30, 95, 10, -1, 0, 9)
      .attr(MultiHitAttr, MultiHitType._3),
    new AttackMove(Moves.MORTAL_SPIN, Type.POISON, MoveCategory.PHYSICAL, 30, 100, 15, 100, 0, 9)
      .attr(LapseBattlerTagAttr, [
        BattlerTagType.BIND,
        BattlerTagType.WRAP,
        BattlerTagType.FIRE_SPIN,
        BattlerTagType.WHIRLPOOL,
        BattlerTagType.CLAMP,
        BattlerTagType.SAND_TOMB,
        BattlerTagType.MAGMA_STORM,
        BattlerTagType.SNAP_TRAP,
        BattlerTagType.THUNDER_CAGE,
        BattlerTagType.SEEDED,
        BattlerTagType.INFESTATION
      ], true)
      .attr(StatusEffectAttr, StatusEffect.POISON)
      .attr(RemoveArenaTrapAttr)
      .target(MoveTarget.ALL_NEAR_ENEMIES),
    new StatusMove(Moves.DOODLE, Type.NORMAL, 100, 10, -1, 0, 9)
      .attr(AbilityCopyAttr, true),
    new SelfStatusMove(Moves.FILLET_AWAY, Type.NORMAL, -1, 10, -1, 0, 9)
      .attr(CutHpStatBoostAttr, [ BattleStat.ATK, BattleStat.SPATK, BattleStat.SPD ], 2, 2),
    new AttackMove(Moves.KOWTOW_CLEAVE, Type.DARK, MoveCategory.PHYSICAL, 85, -1, 10, -1, 0, 9)
      .slicingMove(),
    new AttackMove(Moves.FLOWER_TRICK, Type.GRASS, MoveCategory.PHYSICAL, 70, -1, 10, 100, 0, 9)
      .attr(CritOnlyAttr)
      .makesContact(false),
    new AttackMove(Moves.TORCH_SONG, Type.FIRE, MoveCategory.SPECIAL, 80, 100, 10, 100, 0, 9)
      .attr(StatChangeAttr, BattleStat.SPATK, 1, true)
      .soundBased(),
    new AttackMove(Moves.AQUA_STEP, Type.WATER, MoveCategory.PHYSICAL, 80, 100, 10, 100, 0, 9)
      .attr(StatChangeAttr, BattleStat.SPD, 1, true)
      .danceMove(),
    new AttackMove(Moves.RAGING_BULL, Type.NORMAL, MoveCategory.PHYSICAL, 90, 100, 10, -1, 0, 9)
      .attr(RagingBullTypeAttr)
      .attr(RemoveScreensAttr),
    new AttackMove(Moves.MAKE_IT_RAIN, Type.STEEL, MoveCategory.SPECIAL, 120, 100, 5, -1, 0, 9)
      .attr(MoneyAttr)
      .attr(StatChangeAttr, BattleStat.SPATK, -1, true, null, true, true)
      .target(MoveTarget.ALL_NEAR_ENEMIES),
    new AttackMove(Moves.PSYBLADE, Type.PSYCHIC, MoveCategory.PHYSICAL, 80, 100, 15, -1, 0, 9)
      .attr(MovePowerMultiplierAttr, (user, target, move) => user.scene.arena.getTerrainType() === TerrainType.ELECTRIC && user.isGrounded() ? 1.5 : 1)  
      .slicingMove(),
    new AttackMove(Moves.HYDRO_STEAM, Type.WATER, MoveCategory.SPECIAL, 80, 100, 15, -1, 0, 9)
<<<<<<< HEAD
      //MISSING: Does not have its secondary effect.
      .partial(),
=======
      .attr(IgnoreWeatherTypeDebuffAttr, WeatherType.SUNNY)
      .attr(MovePowerMultiplierAttr, (user, target, move) => [WeatherType.SUNNY, WeatherType.HARSH_SUN].includes(user.scene.arena.weather?.weatherType) && !user.scene.arena.weather?.isEffectSuppressed(user.scene) ? 1.5 : 1),
>>>>>>> 97b50707
    new AttackMove(Moves.RUINATION, Type.DARK, MoveCategory.SPECIAL, -1, 90, 10, -1, 0, 9)
      .attr(TargetHalfHpDamageAttr),
    new AttackMove(Moves.COLLISION_COURSE, Type.FIGHTING, MoveCategory.PHYSICAL, 100, 100, 5, -1, 0, 9)
      .attr(MovePowerMultiplierAttr, (user, target, move) => target.getAttackTypeEffectiveness(move.type, user) >= 2 ? 5461/4096 : 1),
    new AttackMove(Moves.ELECTRO_DRIFT, Type.ELECTRIC, MoveCategory.SPECIAL, 100, 100, 5, -1, 0, 9)
      .attr(MovePowerMultiplierAttr, (user, target, move) => target.getAttackTypeEffectiveness(move.type, user) >= 2 ? 5461/4096 : 1)
      .makesContact(),
    new SelfStatusMove(Moves.SHED_TAIL, Type.NORMAL, -1, 10, -1, 0, 9)
      .unimplemented(),
    new StatusMove(Moves.CHILLY_RECEPTION, Type.ICE, -1, 10, -1, 0, 9)
      .attr(WeatherChangeAttr, WeatherType.SNOW)
      .attr(ForceSwitchOutAttr, true, false)
      .target(MoveTarget.BOTH_SIDES),
    new SelfStatusMove(Moves.TIDY_UP, Type.NORMAL, -1, 10, 100, 0, 9)
      .attr(StatChangeAttr, [ BattleStat.ATK, BattleStat.SPD ], 1, true)
      .attr(RemoveArenaTrapAttr),
    new StatusMove(Moves.SNOWSCAPE, Type.ICE, -1, 10, -1, 0, 9)
      .attr(WeatherChangeAttr, WeatherType.SNOW)
      .target(MoveTarget.BOTH_SIDES),
    new AttackMove(Moves.POUNCE, Type.BUG, MoveCategory.PHYSICAL, 50, 100, 20, 100, 0, 9)
      .attr(StatChangeAttr, BattleStat.SPD, -1),
    new AttackMove(Moves.TRAILBLAZE, Type.GRASS, MoveCategory.PHYSICAL, 50, 100, 20, 100, 0, 9)
      .attr(StatChangeAttr, BattleStat.SPD, 1, true),
    new AttackMove(Moves.CHILLING_WATER, Type.WATER, MoveCategory.SPECIAL, 50, 100, 20, -1, 0, 9)
      .attr(StatChangeAttr, BattleStat.ATK, -1),
    new AttackMove(Moves.HYPER_DRILL, Type.NORMAL, MoveCategory.PHYSICAL, 100, 100, 5, -1, 0, 9)
      .ignoresProtect(),
    new AttackMove(Moves.TWIN_BEAM, Type.PSYCHIC, MoveCategory.SPECIAL, 40, 100, 10, -1, 0, 9)
      .attr(MultiHitAttr, MultiHitType._2),
    new AttackMove(Moves.RAGE_FIST, Type.GHOST, MoveCategory.PHYSICAL, 50, 100, 10, -1, 0, 9)
      .attr(HitCountPowerAttr)
      .punchingMove(),
    new AttackMove(Moves.ARMOR_CANNON, Type.FIRE, MoveCategory.SPECIAL, 120, 100, 5, -1, 0, 9)
      .attr(StatChangeAttr, [ BattleStat.DEF, BattleStat.SPDEF ], -1, true),
    new AttackMove(Moves.BITTER_BLADE, Type.FIRE, MoveCategory.PHYSICAL, 90, 100, 10, -1, 0, 9)
      .attr(HitHealAttr)
      .slicingMove()
      .triageMove(),
    new AttackMove(Moves.DOUBLE_SHOCK, Type.ELECTRIC, MoveCategory.PHYSICAL, 120, 100, 5, -1, 0, 9)
    .condition((user) => {
      const userTypes = user.getTypes(true);
      return userTypes.includes(Type.ELECTRIC);
    })
    .attr(RemoveTypeAttr, Type.ELECTRIC, (user) => {
      user.scene.queueMessage(getPokemonMessage(user, ` used up all its electricity!`));
    }),
    new AttackMove(Moves.GIGATON_HAMMER, Type.STEEL, MoveCategory.PHYSICAL, 160, 100, 5, -1, 0, 9)
      .makesContact(false)
      .condition((user, target, move) => {
        const turnMove = user.getLastXMoves(1);
        return !turnMove.length || turnMove[0].move !== move.id || turnMove[0].result !== MoveResult.SUCCESS;
      }), // TODO Add Instruct/Encore interaction
    new AttackMove(Moves.COMEUPPANCE, Type.DARK, MoveCategory.PHYSICAL, 1, 100, 10, -1, 0, 9)
      .attr(CounterDamageAttr, (move: Move) => (move.category === MoveCategory.PHYSICAL || move.category === MoveCategory.SPECIAL), 1.5)
      .target(MoveTarget.ATTACKER),
    new AttackMove(Moves.AQUA_CUTTER, Type.WATER, MoveCategory.PHYSICAL, 70, 100, 20, -1, 0, 9)
      .attr(HighCritAttr)
      .slicingMove()
      .makesContact(false),
    new AttackMove(Moves.BLAZING_TORQUE, Type.FIRE, MoveCategory.PHYSICAL, 80, 100, 10, 30, 0, 9)
      .attr(StatusEffectAttr, StatusEffect.BURN)
      .makesContact(false),
    new AttackMove(Moves.WICKED_TORQUE, Type.DARK, MoveCategory.PHYSICAL, 80, 100, 10, 10, 0, 9)
      .attr(StatusEffectAttr, StatusEffect.SLEEP)
      .makesContact(false),
    new AttackMove(Moves.NOXIOUS_TORQUE, Type.POISON, MoveCategory.PHYSICAL, 100, 100, 10, 30, 0, 9)
      .attr(StatusEffectAttr, StatusEffect.POISON)
      .makesContact(false),
    new AttackMove(Moves.COMBAT_TORQUE, Type.FIGHTING, MoveCategory.PHYSICAL, 100, 100, 10, 30, 0, 9)
      .attr(StatusEffectAttr, StatusEffect.PARALYSIS)
      .makesContact(false),
    new AttackMove(Moves.MAGICAL_TORQUE, Type.FAIRY, MoveCategory.PHYSICAL, 100, 100, 10, 30, 0, 9)
      .attr(ConfuseAttr)
      .makesContact(false),
    new AttackMove(Moves.BLOOD_MOON, Type.NORMAL, MoveCategory.SPECIAL, 140, 100, 5, -1, 0, 9)
      .condition((user, target, move) => {
        const turnMove = user.getLastXMoves(1);
        return !turnMove.length || turnMove[0].move !== move.id || turnMove[0].result !== MoveResult.SUCCESS;
      }), // TODO Add Instruct/Encore interaction
    new AttackMove(Moves.MATCHA_GOTCHA, Type.GRASS, MoveCategory.SPECIAL, 80, 90, 15, 20, 0, 9)
      .attr(HitHealAttr)
      .attr(HealStatusEffectAttr, true, StatusEffect.FREEZE)
      .attr(StatusEffectAttr, StatusEffect.BURN)
      .target(MoveTarget.ALL_NEAR_ENEMIES)
      .triageMove()
      //MISSING: ??? I don't actually know what part of this move isn't implemented 
      .partial(),
    new AttackMove(Moves.SYRUP_BOMB, Type.GRASS, MoveCategory.SPECIAL, 60, 85, 10, -1, 0, 9)
      .attr(StatChangeAttr, BattleStat.SPD, -1) //Temporary
      .ballBombMove()
      //MISSING: Speed drop should happen multiple times for a few turns, instead of just once.
      .partial(),
    new AttackMove(Moves.IVY_CUDGEL, Type.GRASS, MoveCategory.PHYSICAL, 100, 100, 10, -1, 0, 9)
      .attr(IvyCudgelTypeAttr)
      .attr(HighCritAttr)
      .makesContact(false),
    new AttackMove(Moves.ELECTRO_SHOT, Type.ELECTRIC, MoveCategory.SPECIAL, 130, 100, 10, 100, 0, 9)
      .attr(ElectroShotChargeAttr)
      .ignoresVirtual(),
    new AttackMove(Moves.TERA_STARSTORM, Type.NORMAL, MoveCategory.SPECIAL, 120, 100, 5, -1, 0, 9)
      .attr(TeraBlastCategoryAttr)
      //MISSING: Does not have its secondary effect.
      .partial(),
    new AttackMove(Moves.FICKLE_BEAM, Type.DRAGON, MoveCategory.SPECIAL, 80, 100, 5, 30, 0, 9)
      .attr(PreMoveMessageAttr, doublePowerChanceMessageFunc)
      .attr(DoublePowerChanceAttr),
    new SelfStatusMove(Moves.BURNING_BULWARK, Type.FIRE, -1, 10, 100, 4, 9)
      .attr(ProtectAttr, BattlerTagType.BURNING_BULWARK),
    new AttackMove(Moves.THUNDERCLAP, Type.ELECTRIC, MoveCategory.SPECIAL, 70, 100, 5, -1, 1, 9)
      .condition((user, target, move) => user.scene.currentBattle.turnCommands[target.getBattlerIndex()].command === Command.FIGHT && !target.turnData.acted && allMoves[user.scene.currentBattle.turnCommands[target.getBattlerIndex()].move.move].category !== MoveCategory.STATUS),
    new AttackMove(Moves.MIGHTY_CLEAVE, Type.ROCK, MoveCategory.PHYSICAL, 95, 100, 5, -1, 0, 9)
      .slicingMove()
      .ignoresProtect(),
    new AttackMove(Moves.TACHYON_CUTTER, Type.STEEL, MoveCategory.SPECIAL, 50, -1, 10, -1, 0, 9)
      .attr(MultiHitAttr, MultiHitType._2)
      .slicingMove(),
    new AttackMove(Moves.HARD_PRESS, Type.STEEL, MoveCategory.PHYSICAL, 100, 100, 5, -1, 0, 9)
      .attr(OpponentHighHpPowerAttr),
    new StatusMove(Moves.DRAGON_CHEER, Type.DRAGON, -1, 15, 100, 0, 9)
      .attr(AddBattlerTagAttr, BattlerTagType.CRIT_BOOST, false, true)
      .target(MoveTarget.NEAR_ALLY)
      //MISSING: Should have doubled effectiveness if ally is a dragon type.
      .partial(),
    new AttackMove(Moves.ALLURING_VOICE, Type.FAIRY, MoveCategory.SPECIAL, 80, 100, 10, -1, 0, 9)
      .soundBased()
      //MISSING: Does not have its secondary effect.
      .partial(),
    new AttackMove(Moves.TEMPER_FLARE, Type.FIRE, MoveCategory.PHYSICAL, 75, 100, 10, -1, 0, 9)
      .attr(MovePowerMultiplierAttr, (user, target, move) => user.getLastXMoves(2)[1]?.result == MoveResult.MISS || user.getLastXMoves(2)[1]?.result == MoveResult.FAIL ? 2 : 1),
    new AttackMove(Moves.SUPERCELL_SLAM, Type.ELECTRIC, MoveCategory.PHYSICAL, 100, 95, 15, -1, 0, 9)
      .attr(MissEffectAttr, crashDamageFunc)
      .attr(NoEffectAttr, crashDamageFunc)
      .recklessMove(),
    new AttackMove(Moves.PSYCHIC_NOISE, Type.PSYCHIC, MoveCategory.SPECIAL, 75, 100, 10, -1, 0, 9)
      .soundBased()
      //MISSING: Does not have its secondary effect.
      .partial(),
    new AttackMove(Moves.UPPER_HAND, Type.FIGHTING, MoveCategory.PHYSICAL, 65, 100, 15, -1, 3, 9)
      //MISSING: Does not have its secondary effect.
      .partial(),
    new AttackMove(Moves.MALIGNANT_CHAIN, Type.POISON, MoveCategory.SPECIAL, 100, 100, 5, 50, 0, 9)
      .attr(StatusEffectAttr, StatusEffect.TOXIC)
  );
} <|MERGE_RESOLUTION|>--- conflicted
+++ resolved
@@ -6746,13 +6746,8 @@
       .attr(MovePowerMultiplierAttr, (user, target, move) => user.scene.arena.getTerrainType() === TerrainType.ELECTRIC && user.isGrounded() ? 1.5 : 1)  
       .slicingMove(),
     new AttackMove(Moves.HYDRO_STEAM, Type.WATER, MoveCategory.SPECIAL, 80, 100, 15, -1, 0, 9)
-<<<<<<< HEAD
-      //MISSING: Does not have its secondary effect.
-      .partial(),
-=======
       .attr(IgnoreWeatherTypeDebuffAttr, WeatherType.SUNNY)
       .attr(MovePowerMultiplierAttr, (user, target, move) => [WeatherType.SUNNY, WeatherType.HARSH_SUN].includes(user.scene.arena.weather?.weatherType) && !user.scene.arena.weather?.isEffectSuppressed(user.scene) ? 1.5 : 1),
->>>>>>> 97b50707
     new AttackMove(Moves.RUINATION, Type.DARK, MoveCategory.SPECIAL, -1, 90, 10, -1, 0, 9)
       .attr(TargetHalfHpDamageAttr),
     new AttackMove(Moves.COLLISION_COURSE, Type.FIGHTING, MoveCategory.PHYSICAL, 100, 100, 5, -1, 0, 9)
