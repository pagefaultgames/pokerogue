import { ChargeAnim, initMoveAnim, loadMoveAnimAssets, MoveChargeAnim } from "./battle-anims";
import { EncoreTag, GulpMissileTag, HelpingHandTag, SemiInvulnerableTag, ShellTrapTag, StockpilingTag, SubstituteTag, TrappedTag, TypeBoostTag } from "./battler-tags";
import { getPokemonNameWithAffix } from "../messages";
import Pokemon, { AttackMoveResult, EnemyPokemon, HitResult, MoveResult, PlayerPokemon, PokemonMove, TurnMove } from "../field/pokemon";
import { getNonVolatileStatusEffects, getStatusEffectHealText, isNonVolatileStatusEffect, StatusEffect } from "./status-effect";
import { getTypeDamageMultiplier, Type } from "./type";
import { Constructor, NumberHolder } from "#app/utils";
import * as Utils from "../utils";
import { WeatherType } from "./weather";
import { ArenaTagSide, ArenaTrapTag, WeakenMoveTypeTag } from "./arena-tag";
import { allAbilities, AllyMoveCategoryPowerBoostAbAttr, applyAbAttrs, applyPostAttackAbAttrs, applyPreAttackAbAttrs, applyPreDefendAbAttrs, BlockItemTheftAbAttr, BlockNonDirectDamageAbAttr, BlockOneHitKOAbAttr, BlockRecoilDamageAttr, ConfusionOnStatusEffectAbAttr, FieldMoveTypePowerBoostAbAttr, FieldPreventExplosiveMovesAbAttr, ForceSwitchOutImmunityAbAttr, HealFromBerryUseAbAttr, IgnoreContactAbAttr, IgnoreMoveEffectsAbAttr, IgnoreProtectOnContactAbAttr, MaxMultiHitAbAttr, MoveAbilityBypassAbAttr, MoveEffectChanceMultiplierAbAttr, MoveTypeChangeAbAttr, ReverseDrainAbAttr, UncopiableAbilityAbAttr, UnsuppressableAbilityAbAttr, UnswappableAbilityAbAttr, UserFieldMoveTypePowerBoostAbAttr, VariableMovePowerAbAttr, WonderSkinAbAttr } from "./ability";
import { AttackTypeBoosterModifier, BerryModifier, PokemonHeldItemModifier, PokemonMoveAccuracyBoosterModifier, PokemonMultiHitModifier, PreserveBerryModifier } from "../modifier/modifier";
import { BattlerIndex, BattleType } from "../battle";
import { TerrainType } from "./terrain";
import { ModifierPoolType } from "#app/modifier/modifier-type";
import { Command } from "../ui/command-ui-handler";
import i18next from "i18next";
import { Localizable } from "#app/interfaces/locales";
import { getBerryEffectFunc } from "./berry";
import { Abilities } from "#enums/abilities";
import { ArenaTagType } from "#enums/arena-tag-type";
import { BattlerTagType } from "#enums/battler-tag-type";
import { Biome } from "#enums/biome";
import { Moves } from "#enums/moves";
import { Species } from "#enums/species";
import { MoveUsedEvent } from "#app/events/battle-scene";
import { BATTLE_STATS, type BattleStat, EFFECTIVE_STATS, type EffectiveStat, getStatKey, Stat } from "#app/enums/stat";
import { BattleEndPhase } from "#app/phases/battle-end-phase";
import { MoveEndPhase } from "#app/phases/move-end-phase";
import { MovePhase } from "#app/phases/move-phase";
import { NewBattlePhase } from "#app/phases/new-battle-phase";
import { PokemonHealPhase } from "#app/phases/pokemon-heal-phase";
import { StatStageChangePhase } from "#app/phases/stat-stage-change-phase";
import { SwitchPhase } from "#app/phases/switch-phase";
import { SwitchSummonPhase } from "#app/phases/switch-summon-phase";
import { ShowAbilityPhase } from "#app/phases/show-ability-phase";
import { SpeciesFormChangeRevertWeatherFormTrigger } from "./pokemon-forms";
import { GameMode } from "#app/game-mode";
import { applyChallenges, ChallengeType } from "./challenge";
import { SwitchType } from "#enums/switch-type";

export enum MoveCategory {
  PHYSICAL,
  SPECIAL,
  STATUS
}

export enum MoveTarget {
  /** {@link https://bulbapedia.bulbagarden.net/wiki/Category:Moves_that_target_the_user Moves that target the User} */
  USER,
  OTHER,
  ALL_OTHERS,
  NEAR_OTHER,
  /** {@link https://bulbapedia.bulbagarden.net/wiki/Category:Moves_that_target_all_adjacent_Pok%C3%A9mon Moves that target all adjacent Pokemon} */
  ALL_NEAR_OTHERS,
  NEAR_ENEMY,
  /** {@link https://bulbapedia.bulbagarden.net/wiki/Category:Moves_that_target_all_adjacent_foes Moves that target all adjacent foes} */
  ALL_NEAR_ENEMIES,
  RANDOM_NEAR_ENEMY,
  ALL_ENEMIES,
  /** {@link https://bulbapedia.bulbagarden.net/wiki/Category:Counterattacks Counterattacks} */
  ATTACKER,
  /** {@link https://bulbapedia.bulbagarden.net/wiki/Category:Moves_that_target_one_adjacent_ally Moves that target one adjacent ally} */
  NEAR_ALLY,
  ALLY,
  USER_OR_NEAR_ALLY,
  USER_AND_ALLIES,
  /** {@link https://bulbapedia.bulbagarden.net/wiki/Category:Moves_that_target_all_Pok%C3%A9mon Moves that target all Pokemon} */
  ALL,
  USER_SIDE,
  /** {@link https://bulbapedia.bulbagarden.net/wiki/Category:Entry_hazard-creating_moves Entry hazard-creating moves} */
  ENEMY_SIDE,
  BOTH_SIDES,
  PARTY,
  CURSE
}

export enum MoveFlags {
  NONE              = 0,
  MAKES_CONTACT     = 1 << 0,
  IGNORE_PROTECT    = 1 << 1,
  /**
   * Sound-based moves have the following effects:
   * - Pokemon with the {@linkcode Abilities.SOUNDPROOF Soundproof Ability} are unaffected by other Pokemon's sound-based moves.
   * - Pokemon affected by {@linkcode Moves.THROAT_CHOP Throat Chop} cannot use sound-based moves for two turns.
   * - Sound-based moves used by a Pokemon with {@linkcode Abilities.LIQUID_VOICE Liquid Voice} become Water-type moves.
   * - Sound-based moves used by a Pokemon with {@linkcode Abilities.PUNK_ROCK Punk Rock} are boosted by 30%. Pokemon with Punk Rock also take half damage from sound-based moves.
   * - All sound-based moves (except Howl) can hit Pokemon behind an active {@linkcode Moves.SUBSTITUTE Substitute}.
   *
   * cf https://bulbapedia.bulbagarden.net/wiki/Sound-based_move
   */
  SOUND_BASED       = 1 << 2,
  HIDE_USER         = 1 << 3,
  HIDE_TARGET       = 1 << 4,
  BITING_MOVE       = 1 << 5,
  PULSE_MOVE        = 1 << 6,
  PUNCHING_MOVE     = 1 << 7,
  SLICING_MOVE      = 1 << 8,
  /**
   * Indicates a move should be affected by {@linkcode Abilities.RECKLESS}
   * @see {@linkcode Move.recklessMove()}
   */
  RECKLESS_MOVE     = 1 << 9,
  /** Indicates a move should be affected by {@linkcode Abilities.BULLETPROOF} */
  BALLBOMB_MOVE     = 1 << 10,
  /** Grass types and pokemon with {@linkcode Abilities.OVERCOAT} are immune to powder moves */
  POWDER_MOVE       = 1 << 11,
  /** Indicates a move should trigger {@linkcode Abilities.DANCER} */
  DANCE_MOVE        = 1 << 12,
  /** Indicates a move should trigger {@linkcode Abilities.WIND_RIDER} */
  WIND_MOVE         = 1 << 13,
  /** Indicates a move should trigger {@linkcode Abilities.TRIAGE} */
  TRIAGE_MOVE       = 1 << 14,
  IGNORE_ABILITIES  = 1 << 15,
  /** Enables all hits of a multi-hit move to be accuracy checked individually */
  CHECK_ALL_HITS    = 1 << 16,
  /** Indicates a move is able to bypass its target's Substitute (if the target has one) */
  IGNORE_SUBSTITUTE = 1 << 17,
  /** Indicates a move is able to be redirected to allies in a double battle if the attacker faints */
  REDIRECT_COUNTER = 1 << 18,
}

type MoveConditionFunc = (user: Pokemon, target: Pokemon, move: Move) => boolean;
type UserMoveConditionFunc = (user: Pokemon, move: Move) => boolean;

export default class Move implements Localizable {
  public id: Moves;
  public name: string;
  private _type: Type;
  private _category: MoveCategory;
  public moveTarget: MoveTarget;
  public power: number;
  public accuracy: number;
  public pp: number;
  public effect: string;
  /** The chance of a move's secondary effects activating */
  public chance: number;
  public priority: number;
  public generation: number;
  public attrs: MoveAttr[] = [];
  private conditions: MoveCondition[] = [];
  /** The move's {@linkcode MoveFlags} */
  private flags: number = 0;
  private nameAppend: string = "";

  constructor(id: Moves, type: Type, category: MoveCategory, defaultMoveTarget: MoveTarget, power: number, accuracy: number, pp: number, chance: number, priority: number, generation: number) {
    this.id = id;
    this._type = type;
    this._category = category;
    this.moveTarget = defaultMoveTarget;
    this.power = power;
    this.accuracy = accuracy;
    this.pp = pp;
    this.chance = chance;
    this.priority = priority;
    this.generation = generation;

    if (defaultMoveTarget === MoveTarget.USER) {
      this.setFlag(MoveFlags.IGNORE_PROTECT, true);
    }
    if (category === MoveCategory.PHYSICAL) {
      this.setFlag(MoveFlags.MAKES_CONTACT, true);
    }

    this.localize();
  }

  get type() {
    return this._type;
  }
  get category() {
    return this._category;
  }

  localize(): void {
    const i18nKey = Moves[this.id].split("_").filter(f => f).map((f, i) => i ? `${f[0]}${f.slice(1).toLowerCase()}` : f.toLowerCase()).join("") as unknown as string;

    this.name = this.id ? `${i18next.t(`move:${i18nKey}.name`)}${this.nameAppend}` : "";
    this.effect = this.id ? `${i18next.t(`move:${i18nKey}.effect`)}${this.nameAppend}` : "";
  }

  /**
   * Get all move attributes that match `attrType`
   * @param attrType any attribute that extends {@linkcode MoveAttr}
   * @returns Array of attributes that match `attrType`, Empty Array if none match.
   */
  getAttrs<T extends MoveAttr>(attrType: Constructor<T>): T[] {
    return this.attrs.filter((a): a is T => a instanceof attrType);
  }

  /**
   * Check if a move has an attribute that matches `attrType`
   * @param attrType any attribute that extends {@linkcode MoveAttr}
   * @returns true if the move has attribute `attrType`
   */
  hasAttr<T extends MoveAttr>(attrType: Constructor<T>): boolean {
    return this.attrs.some((attr) => attr instanceof attrType);
  }

  /**
   * Takes as input a boolean function and returns the first MoveAttr in attrs that matches true
   * @param attrPredicate
   * @returns the first {@linkcode MoveAttr} element in attrs that makes the input function return true
   */
  findAttr(attrPredicate: (attr: MoveAttr) => boolean): MoveAttr {
    return this.attrs.find(attrPredicate)!; // TODO: is the bang correct?
  }

  /**
   * Adds a new MoveAttr to the move (appends to the attr array)
   * if the MoveAttr also comes with a condition, also adds that to the conditions array: {@linkcode MoveCondition}
   * @param AttrType {@linkcode MoveAttr} the constructor of a MoveAttr class
   * @param args the args needed to instantiate a the given class
   * @returns the called object {@linkcode Move}
   */
  attr<T extends Constructor<MoveAttr>>(AttrType: T, ...args: ConstructorParameters<T>): this {
    const attr = new AttrType(...args);
    this.attrs.push(attr);
    let attrCondition = attr.getCondition();
    if (attrCondition) {
      if (typeof attrCondition === "function") {
        attrCondition = new MoveCondition(attrCondition);
      }
      this.conditions.push(attrCondition);
    }

    return this;
  }

  /**
   * Adds a new MoveAttr to the move (appends to the attr array)
   * if the MoveAttr also comes with a condition, also adds that to the conditions array: {@linkcode MoveCondition}
   * Almost identical to {@link attr}, except you are passing in a MoveAttr object, instead of a constructor and it's arguments
   * @param attrAdd {@linkcode MoveAttr} the attribute to add
   * @returns the called object {@linkcode Move}
   */
  addAttr(attrAdd: MoveAttr): this {
    this.attrs.push(attrAdd);
    let attrCondition = attrAdd.getCondition();
    if (attrCondition) {
      if (typeof attrCondition === "function") {
        attrCondition = new MoveCondition(attrCondition);
      }
      this.conditions.push(attrCondition);
    }

    return this;
  }

  /**
   * Sets the move target of this move
   * @param moveTarget {@linkcode MoveTarget} the move target to set
   * @returns the called object {@linkcode Move}
   */
  target(moveTarget: MoveTarget): this {
    this.moveTarget = moveTarget;
    return this;
  }

  /**
   * Getter function that returns if this Move has a MoveFlag
   * @param flag {@linkcode MoveFlags} to check
   * @returns boolean
   */
  hasFlag(flag: MoveFlags): boolean {
    // internally it is taking the bitwise AND (MoveFlags are represented as bit-shifts) and returning False if result is 0 and true otherwise
    return !!(this.flags & flag);
  }

  /**
   * Getter function that returns if the move hits multiple targets
   * @returns boolean
   */
  isMultiTarget(): boolean {
    switch (this.moveTarget) {
    case MoveTarget.ALL_OTHERS:
    case MoveTarget.ALL_NEAR_OTHERS:
    case MoveTarget.ALL_NEAR_ENEMIES:
    case MoveTarget.ALL_ENEMIES:
    case MoveTarget.USER_AND_ALLIES:
    case MoveTarget.ALL:
    case MoveTarget.USER_SIDE:
    case MoveTarget.ENEMY_SIDE:
    case MoveTarget.BOTH_SIDES:
      return true;
    }
    return false;
  }

  /**
   * Getter function that returns if the move targets itself or an ally
   * @returns boolean
   */

  isAllyTarget(): boolean {
    switch (this.moveTarget) {
    case MoveTarget.USER:
    case MoveTarget.NEAR_ALLY:
    case MoveTarget.ALLY:
    case MoveTarget.USER_OR_NEAR_ALLY:
    case MoveTarget.USER_AND_ALLIES:
    case MoveTarget.USER_SIDE:
      return true;
    }
    return false;
  }

  /**
   * Checks if the move is immune to certain types.
   * Currently looks at cases of Grass types with powder moves and Dark types with moves affected by Prankster.
   * @param {Pokemon} user the source of this move
   * @param {Pokemon} target the target of this move
   * @param {Type} type the type of the move's target
   * @returns boolean
   */
  isTypeImmune(user: Pokemon, target: Pokemon, type: Type): boolean {
    if (this.moveTarget === MoveTarget.USER) {
      return false;
    }

    switch (type) {
    case Type.GRASS:
      if (this.hasFlag(MoveFlags.POWDER_MOVE)) {
        return true;
      }
      break;
    case Type.DARK:
      if (user.hasAbility(Abilities.PRANKSTER) && this.category === MoveCategory.STATUS && (user.isPlayer() !== target.isPlayer())) {
        return true;
      }
      break;
    }
    return false;
  }

  /**
   * Checks if the move would hit its target's Substitute instead of the target itself.
   * @param user The {@linkcode Pokemon} using this move
   * @param target The {@linkcode Pokemon} targeted by this move
   * @returns `true` if the move can bypass the target's Substitute; `false` otherwise.
   */
  hitsSubstitute(user: Pokemon, target: Pokemon | null): boolean {
    if ([ MoveTarget.USER, MoveTarget.USER_SIDE, MoveTarget.ENEMY_SIDE, MoveTarget.BOTH_SIDES ].includes(this.moveTarget)
        || !target?.getTag(BattlerTagType.SUBSTITUTE)) {
      return false;
    }

    return !user.hasAbility(Abilities.INFILTRATOR)
        && !this.hasFlag(MoveFlags.SOUND_BASED)
        && !this.hasFlag(MoveFlags.IGNORE_SUBSTITUTE);
  }

  /**
   * Adds a move condition to the move
   * @param condition {@linkcode MoveCondition} or {@linkcode MoveConditionFunc}, appends to conditions array a new MoveCondition object
   * @returns the called object {@linkcode Move}
   */
  condition(condition: MoveCondition | MoveConditionFunc): this {
    if (typeof condition === "function") {
      condition = new MoveCondition(condition as MoveConditionFunc);
    }
    this.conditions.push(condition);

    return this;
  }

  /**
   * Marks the move as "partial": appends texts to the move name
   * @returns the called object {@linkcode Move}
   */
  partial(): this {
    this.nameAppend += " (P)";
    return this;
  }

  /**
   * Marks the move as "unimplemented": appends texts to the move name
   * @returns the called object {@linkcode Move}
   */
  unimplemented(): this {
    this.nameAppend += " (N)";
    return this;
  }

  /**
   * Sets the flags of the move
   * @param flag {@linkcode MoveFlags}
   * @param on a boolean, if True, then "ORs" the flag onto existing ones, if False then "XORs" the flag onto existing ones
   */
  private setFlag(flag: MoveFlags, on: boolean): void {
    // bitwise OR and bitwise XOR respectively
    if (on) {
      this.flags |= flag;
    } else {
      this.flags ^= flag;
    }
  }

  /**
   * Sets the {@linkcode MoveFlags.MAKES_CONTACT} flag for the calling Move
   * @param setFlag Default `true`, set to `false` if the move doesn't make contact
   * @see {@linkcode Abilities.STATIC}
   * @returns The {@linkcode Move} that called this function
   */
  makesContact(setFlag: boolean = true): this {
    this.setFlag(MoveFlags.MAKES_CONTACT, setFlag);
    return this;
  }

  /**
   * Sets the {@linkcode MoveFlags.IGNORE_PROTECT} flag for the calling Move
   * @see {@linkcode Moves.CURSE}
   * @returns The {@linkcode Move} that called this function
   */
  ignoresProtect(): this {
    this.setFlag(MoveFlags.IGNORE_PROTECT, true);
    return this;
  }

  /**
<<<<<<< HEAD
=======
   * Sets the {@linkcode MoveFlags.IGNORE_VIRTUAL} flag for the calling Move
   * @see {@linkcode Moves.NATURE_POWER}
   * @returns The {@linkcode Move} that called this function
   */
  ignoresVirtual(): this {
    this.setFlag(MoveFlags.IGNORE_VIRTUAL, true);
    return this;
  }

  /**
>>>>>>> c99df971
   * Sets the {@linkcode MoveFlags.SOUND_BASED} flag for the calling Move
   * @see {@linkcode Moves.UPROAR}
   * @returns The {@linkcode Move} that called this function
   */
  soundBased(): this {
    this.setFlag(MoveFlags.SOUND_BASED, true);
    return this;
  }

  /**
   * Sets the {@linkcode MoveFlags.HIDE_USER} flag for the calling Move
   * @see {@linkcode Moves.TELEPORT}
   * @returns The {@linkcode Move} that called this function
   */
  hidesUser(): this {
    this.setFlag(MoveFlags.HIDE_USER, true);
    return this;
  }

  /**
   * Sets the {@linkcode MoveFlags.HIDE_TARGET} flag for the calling Move
   * @see {@linkcode Moves.WHIRLWIND}
   * @returns The {@linkcode Move} that called this function
   */
  hidesTarget(): this {
    this.setFlag(MoveFlags.HIDE_TARGET, true);
    return this;
  }

  /**
   * Sets the {@linkcode MoveFlags.BITING_MOVE} flag for the calling Move
   * @see {@linkcode Moves.BITE}
   * @returns The {@linkcode Move} that called this function
   */
  bitingMove(): this {
    this.setFlag(MoveFlags.BITING_MOVE, true);
    return this;
  }

  /**
   * Sets the {@linkcode MoveFlags.PULSE_MOVE} flag for the calling Move
   * @see {@linkcode Moves.WATER_PULSE}
   * @returns The {@linkcode Move} that called this function
   */
  pulseMove(): this {
    this.setFlag(MoveFlags.PULSE_MOVE, true);
    return this;
  }

  /**
   * Sets the {@linkcode MoveFlags.PUNCHING_MOVE} flag for the calling Move
   * @see {@linkcode Moves.DRAIN_PUNCH}
   * @returns The {@linkcode Move} that called this function
   */
  punchingMove(): this {
    this.setFlag(MoveFlags.PUNCHING_MOVE, true);
    return this;
  }

  /**
   * Sets the {@linkcode MoveFlags.SLICING_MOVE} flag for the calling Move
   * @see {@linkcode Moves.X_SCISSOR}
   * @returns The {@linkcode Move} that called this function
   */
  slicingMove(): this {
    this.setFlag(MoveFlags.SLICING_MOVE, true);
    return this;
  }

  /**
   * Sets the {@linkcode MoveFlags.RECKLESS_MOVE} flag for the calling Move
   * @see {@linkcode Abilities.RECKLESS}
   * @returns The {@linkcode Move} that called this function
   */
  recklessMove(): this {
    this.setFlag(MoveFlags.RECKLESS_MOVE, true);
    return this;
  }

  /**
   * Sets the {@linkcode MoveFlags.BALLBOMB_MOVE} flag for the calling Move
   * @see {@linkcode Moves.ELECTRO_BALL}
   * @returns The {@linkcode Move} that called this function
   */
  ballBombMove(): this {
    this.setFlag(MoveFlags.BALLBOMB_MOVE, true);
    return this;
  }

  /**
   * Sets the {@linkcode MoveFlags.POWDER_MOVE} flag for the calling Move
   * @see {@linkcode Moves.STUN_SPORE}
   * @returns The {@linkcode Move} that called this function
   */
  powderMove(): this {
    this.setFlag(MoveFlags.POWDER_MOVE, true);
    return this;
  }

  /**
   * Sets the {@linkcode MoveFlags.DANCE_MOVE} flag for the calling Move
   * @see {@linkcode Moves.PETAL_DANCE}
   * @returns The {@linkcode Move} that called this function
   */
  danceMove(): this {
    this.setFlag(MoveFlags.DANCE_MOVE, true);
    return this;
  }

  /**
   * Sets the {@linkcode MoveFlags.WIND_MOVE} flag for the calling Move
   * @see {@linkcode Moves.HURRICANE}
   * @returns The {@linkcode Move} that called this function
   */
  windMove(): this {
    this.setFlag(MoveFlags.WIND_MOVE, true);
    return this;
  }

  /**
   * Sets the {@linkcode MoveFlags.TRIAGE_MOVE} flag for the calling Move
   * @see {@linkcode Moves.ABSORB}
   * @returns The {@linkcode Move} that called this function
   */
  triageMove(): this {
    this.setFlag(MoveFlags.TRIAGE_MOVE, true);
    return this;
  }

  /**
   * Sets the {@linkcode MoveFlags.IGNORE_ABILITIES} flag for the calling Move
   * @see {@linkcode Moves.SUNSTEEL_STRIKE}
   * @returns The {@linkcode Move} that called this function
   */
  ignoresAbilities(): this {
    this.setFlag(MoveFlags.IGNORE_ABILITIES, true);
    return this;
  }

  /**
   * Sets the {@linkcode MoveFlags.CHECK_ALL_HITS} flag for the calling Move
   * @see {@linkcode Moves.TRIPLE_AXEL}
   * @returns The {@linkcode Move} that called this function
   */
  checkAllHits(): this {
    this.setFlag(MoveFlags.CHECK_ALL_HITS, true);
    return this;
  }

  /**
   * Sets the {@linkcode MoveFlags.IGNORE_SUBSTITUTE} flag for the calling Move
   * @see {@linkcode Moves.WHIRLWIND}
   * @returns The {@linkcode Move} that called this function
   */
  ignoresSubstitute(): this {
    this.setFlag(MoveFlags.IGNORE_SUBSTITUTE, true);
    return this;
  }

  /**
   * Sets the {@linkcode MoveFlags.REDIRECT_COUNTER} flag for the calling Move
   * @see {@linkcode Moves.METAL_BURST}
   * @returns The {@linkcode Move} that called this function
   */
  redirectCounter(): this {
    this.setFlag(MoveFlags.REDIRECT_COUNTER, true);
    return this;
  }

  /**
   * Checks if the move flag applies to the pokemon(s) using/receiving the move
   * @param flag {@linkcode MoveFlags} MoveFlag to check on user and/or target
   * @param user {@linkcode Pokemon} the Pokemon using the move
   * @param target {@linkcode Pokemon} the Pokemon receiving the move
   * @returns boolean
   */
  checkFlag(flag: MoveFlags, user: Pokemon, target: Pokemon | null): boolean {
    // special cases below, eg: if the move flag is MAKES_CONTACT, and the user pokemon has an ability that ignores contact (like "Long Reach"), then overrides and move does not make contact
    switch (flag) {
    case MoveFlags.MAKES_CONTACT:
      if (user.hasAbilityWithAttr(IgnoreContactAbAttr) || this.hitsSubstitute(user, target)) {
        return false;
      }
      break;
    case MoveFlags.IGNORE_ABILITIES:
      if (user.hasAbilityWithAttr(MoveAbilityBypassAbAttr)) {
        const abilityEffectsIgnored = new Utils.BooleanHolder(false);
        applyAbAttrs(MoveAbilityBypassAbAttr, user, abilityEffectsIgnored, false, this);
        if (abilityEffectsIgnored.value) {
          return true;
        }
      }
      break;
    case MoveFlags.IGNORE_PROTECT:
      if (user.hasAbilityWithAttr(IgnoreProtectOnContactAbAttr)
          && this.checkFlag(MoveFlags.MAKES_CONTACT, user, null)) {
        return true;
      }
      break;
    }

    return !!(this.flags & flag);
  }

  /**
   * Applies each {@linkcode MoveCondition} function of this move to the params, determines if the move can be used prior to calling each attribute's apply()
   * @param user {@linkcode Pokemon} to apply conditions to
   * @param target {@linkcode Pokemon} to apply conditions to
   * @param move {@linkcode Move} to apply conditions to
   * @returns boolean: false if any of the apply()'s return false, else true
   */
  applyConditions(user: Pokemon, target: Pokemon, move: Move): boolean {
    for (const condition of this.conditions) {
      if (!condition.apply(user, target, move)) {
        return false;
      }
    }

    return true;
  }

  /**
   * Sees if, given the target pokemon, a move fails on it (by looking at each {@linkcode MoveAttr} of this move
   * @param user {@linkcode Pokemon} using the move
   * @param target {@linkcode Pokemon} receiving the move
   * @param move {@linkcode Move} using the move
   * @param cancelled {@linkcode Utils.BooleanHolder} to hold boolean value
   * @returns string of the failed text, or null
   */
  getFailedText(user: Pokemon, target: Pokemon, move: Move, cancelled: Utils.BooleanHolder): string | null {
    for (const attr of this.attrs) {
      const failedText = attr.getFailedText(user, target, move, cancelled);
      if (failedText !== null) {
        return failedText;
      }
    }
    return null;
  }

  /**
   * Calculates the userBenefitScore across all the attributes and conditions
   * @param user {@linkcode Pokemon} using the move
   * @param target {@linkcode Pokemon} receiving the move
   * @param move {@linkcode Move} using the move
   * @returns integer representing the total benefitScore
   */
  getUserBenefitScore(user: Pokemon, target: Pokemon, move: Move): integer {
    let score = 0;

    for (const attr of this.attrs) {
      score += attr.getUserBenefitScore(user, target, move);
    }

    for (const condition of this.conditions) {
      score += condition.getUserBenefitScore(user, target, move);
    }

    return score;
  }

  /**
   * Calculates the targetBenefitScore across all the attributes
   * @param user {@linkcode Pokemon} using the move
   * @param target {@linkcode Pokemon} receiving the move
   * @param move {@linkcode Move} using the move
   * @returns integer representing the total benefitScore
   */
  getTargetBenefitScore(user: Pokemon, target: Pokemon, move: Move): integer {
    let score = 0;

    for (const attr of this.attrs) {
      // conditionals to check if the move is self targeting (if so then you are applying the move to yourself, not the target)
      score += attr.getTargetBenefitScore(user, !attr.selfTarget ? target : user, move) * (target !== user && attr.selfTarget ? -1 : 1);
    }

    return score;
  }

  /**
   * Calculates the accuracy of a move in battle based on various conditions and attributes.
   *
   * @param user {@linkcode Pokemon} The Pokémon using the move.
   * @param target {@linkcode Pokemon} The Pokémon being targeted by the move.
   * @returns The calculated accuracy of the move.
   */
  calculateBattleAccuracy(user: Pokemon, target: Pokemon, simulated: boolean = false) {
    const moveAccuracy = new Utils.NumberHolder(this.accuracy);

    applyMoveAttrs(VariableAccuracyAttr, user, target, this, moveAccuracy);
    applyPreDefendAbAttrs(WonderSkinAbAttr, target, user, this, { value: false }, simulated, moveAccuracy);

    if (moveAccuracy.value === -1) {
      return moveAccuracy.value;
    }

    const isOhko = this.hasAttr(OneHitKOAccuracyAttr);

    if (!isOhko) {
      user.scene.applyModifiers(PokemonMoveAccuracyBoosterModifier, user.isPlayer(), user, moveAccuracy);
    }

    if (user.scene.arena.weather?.weatherType === WeatherType.FOG) {
      /**
       *  The 0.9 multiplier is PokeRogue-only implementation, Bulbapedia uses 3/5
       *  See Fog {@link https://bulbapedia.bulbagarden.net/wiki/Fog}
       */
      moveAccuracy.value = Math.floor(moveAccuracy.value * 0.9);
    }

    if (!isOhko && user.scene.arena.getTag(ArenaTagType.GRAVITY)) {
      moveAccuracy.value = Math.floor(moveAccuracy.value * 1.67);
    }

    return moveAccuracy.value;
  }

  /**
   * Calculates the power of a move in battle based on various conditions and attributes.
   *
   * @param source {@linkcode Pokemon} The Pokémon using the move.
   * @param target {@linkcode Pokemon} The Pokémon being targeted by the move.
   * @returns The calculated power of the move.
   */
  calculateBattlePower(source: Pokemon, target: Pokemon, simulated: boolean = false): number {
    if (this.category === MoveCategory.STATUS) {
      return -1;
    }

    const power = new Utils.NumberHolder(this.power);
    const typeChangeMovePowerMultiplier = new Utils.NumberHolder(1);

    applyPreAttackAbAttrs(MoveTypeChangeAbAttr, source, target, this, true, null, typeChangeMovePowerMultiplier);

    const sourceTeraType = source.getTeraType();
    if (sourceTeraType !== Type.UNKNOWN && sourceTeraType === this.type && power.value < 60 && this.priority <= 0 && !this.hasAttr(MultiHitAttr) && !source.scene.findModifier(m => m instanceof PokemonMultiHitModifier && m.pokemonId === source.id)) {
      power.value = 60;
    }

    applyPreAttackAbAttrs(VariableMovePowerAbAttr, source, target, this, simulated, power);

    if (source.getAlly()) {
      applyPreAttackAbAttrs(AllyMoveCategoryPowerBoostAbAttr, source.getAlly(), target, this, simulated, power);
    }

    const fieldAuras = new Set(
      source.scene.getField(true)
        .map((p) => p.getAbilityAttrs(FieldMoveTypePowerBoostAbAttr).filter(attr => {
          const condition = attr.getCondition();
          return (!condition || condition(p));
        }) as FieldMoveTypePowerBoostAbAttr[])
        .flat(),
    );
    for (const aura of fieldAuras) {
      aura.applyPreAttack(source, null, simulated, target, this, [ power ]);
    }

    const alliedField: Pokemon[] = source instanceof PlayerPokemon ? source.scene.getPlayerField() : source.scene.getEnemyField();
    alliedField.forEach(p => applyPreAttackAbAttrs(UserFieldMoveTypePowerBoostAbAttr, p, target, this, simulated, power));

    power.value *= typeChangeMovePowerMultiplier.value;

    const typeBoost = source.findTag(t => t instanceof TypeBoostTag && t.boostedType === this.type) as TypeBoostTag;
    if (typeBoost) {
      power.value *= typeBoost.boostValue;
    }

    applyMoveAttrs(VariablePowerAttr, source, target, this, power);

    source.scene.applyModifiers(PokemonMultiHitModifier, source.isPlayer(), source, new Utils.IntegerHolder(0), power);

    if (!this.hasAttr(TypelessAttr)) {
      source.scene.arena.applyTags(WeakenMoveTypeTag, this.type, power);
      source.scene.applyModifiers(AttackTypeBoosterModifier, source.isPlayer(), source, this.type, power);
    }

    if (source.getTag(HelpingHandTag)) {
      power.value *= 1.5;
    }

    return power.value;
  }
}

export class AttackMove extends Move {
  constructor(id: Moves, type: Type, category: MoveCategory, power: integer, accuracy: integer, pp: integer, chance: integer, priority: integer, generation: integer) {
    super(id, type, category, MoveTarget.NEAR_OTHER, power, accuracy, pp, chance, priority, generation);

    /**
     * {@link https://bulbapedia.bulbagarden.net/wiki/Freeze_(status_condition)}
     * > All damaging Fire-type moves can now thaw a frozen target, regardless of whether or not they have a chance to burn;
     */
    if (this.type === Type.FIRE) {
      this.addAttr(new HealStatusEffectAttr(false, StatusEffect.FREEZE));
    }
  }

  getTargetBenefitScore(user: Pokemon, target: Pokemon, move: Move): integer {
    let ret = super.getTargetBenefitScore(user, target, move);

    let attackScore = 0;

    const effectiveness = target.getAttackTypeEffectiveness(this.type, user);
    attackScore = Math.pow(effectiveness - 1, 2) * effectiveness < 1 ? -2 : 2;
    if (attackScore) {
      if (this.category === MoveCategory.PHYSICAL) {
        const atk = new Utils.IntegerHolder(user.getEffectiveStat(Stat.ATK, target));
        applyMoveAttrs(VariableAtkAttr, user, target, move, atk);
        if (atk.value > user.getEffectiveStat(Stat.SPATK, target)) {
          const statRatio = user.getEffectiveStat(Stat.SPATK, target) / atk.value;
          if (statRatio <= 0.75) {
            attackScore *= 2;
          } else if (statRatio <= 0.875) {
            attackScore *= 1.5;
          }
        }
      } else {
        const spAtk = new Utils.IntegerHolder(user.getEffectiveStat(Stat.SPATK, target));
        applyMoveAttrs(VariableAtkAttr, user, target, move, spAtk);
        if (spAtk.value > user.getEffectiveStat(Stat.ATK, target)) {
          const statRatio = user.getEffectiveStat(Stat.ATK, target) / spAtk.value;
          if (statRatio <= 0.75) {
            attackScore *= 2;
          } else if (statRatio <= 0.875) {
            attackScore *= 1.5;
          }
        }
      }

      const power = new Utils.NumberHolder(this.power);
      applyMoveAttrs(VariablePowerAttr, user, target, move, power);

      attackScore += Math.floor(power.value / 5);
    }

    ret -= attackScore;

    return ret;
  }
}

export class StatusMove extends Move {
  constructor(id: Moves, type: Type, accuracy: integer, pp: integer, chance: integer, priority: integer, generation: integer) {
    super(id, type, MoveCategory.STATUS, MoveTarget.NEAR_OTHER, -1, accuracy, pp, chance, priority, generation);
  }
}

export class SelfStatusMove extends Move {
  constructor(id: Moves, type: Type, accuracy: integer, pp: integer, chance: integer, priority: integer, generation: integer) {
    super(id, type, MoveCategory.STATUS, MoveTarget.USER, -1, accuracy, pp, chance, priority, generation);
  }
}

/**
 * Base class defining all {@linkcode Move} Attributes
 * @abstract
 * @see {@linkcode apply}
 */
export abstract class MoveAttr {
  /** Should this {@linkcode Move} target the user? */
  public selfTarget: boolean;

  constructor(selfTarget: boolean = false) {
    this.selfTarget = selfTarget;
  }

  /**
   * Applies move attributes
   * @see {@linkcode applyMoveAttrsInternal}
   * @virtual
   * @param user {@linkcode Pokemon} using the move
   * @param target {@linkcode Pokemon} target of the move
   * @param move {@linkcode Move} with this attribute
   * @param args Set of unique arguments needed by this attribute
   * @returns true if application of the ability succeeds
   */
  apply(user: Pokemon | null, target: Pokemon | null, move: Move, args: any[]): boolean | Promise<boolean> {
    return true;
  }

  /**
   * @virtual
   * @returns the {@linkcode MoveCondition} or {@linkcode MoveConditionFunc} for this {@linkcode Move}
   */
  getCondition(): MoveCondition | MoveConditionFunc | null {
    return null;
  }

  /**
   * @virtual
   * @param user {@linkcode Pokemon} using the move
   * @param target {@linkcode Pokemon} target of the move
   * @param move {@linkcode Move} with this attribute
   * @param cancelled {@linkcode Utils.BooleanHolder} which stores if the move should fail
   * @returns the string representing failure of this {@linkcode Move}
   */
  getFailedText(user: Pokemon, target: Pokemon, move: Move, cancelled: Utils.BooleanHolder): string | null {
    return null;
  }

  /**
   * Used by the Enemy AI to rank an attack based on a given user
   * @see {@linkcode EnemyPokemon.getNextMove}
   * @virtual
   */
  getUserBenefitScore(user: Pokemon, target: Pokemon, move: Move): integer {
    return 0;
  }

  /**
   * Used by the Enemy AI to rank an attack based on a given target
   * @see {@linkcode EnemyPokemon.getNextMove}
   * @virtual
   */
  getTargetBenefitScore(user: Pokemon, target: Pokemon, move: Move): integer {
    return 0;
  }
}

export enum MoveEffectTrigger {
  PRE_APPLY,
  POST_APPLY,
  HIT,
  /** Triggers one time after all target effects have applied */
  POST_TARGET,
}

/** Base class defining all Move Effect Attributes
 * @extends MoveAttr
 * @see {@linkcode apply}
 */
export class MoveEffectAttr extends MoveAttr {
  /** Defines when this effect should trigger in the move's effect order
   * @see {@linkcode phases.MoveEffectPhase.start}
   */
  public trigger: MoveEffectTrigger;
  /** Should this effect only apply on the first hit? */
  public firstHitOnly: boolean;
  /** Should this effect only apply on the last hit? */
  public lastHitOnly: boolean;
  /** Should this effect only apply on the first target hit? */
  public firstTargetOnly: boolean;

  constructor(selfTarget?: boolean, trigger?: MoveEffectTrigger, firstHitOnly: boolean = false, lastHitOnly: boolean = false, firstTargetOnly: boolean = false) {
    super(selfTarget);
    this.trigger = trigger !== undefined ? trigger : MoveEffectTrigger.POST_APPLY;
    this.firstHitOnly = firstHitOnly;
    this.lastHitOnly = lastHitOnly;
    this.firstTargetOnly = firstTargetOnly;
  }

  /**
   * Determines whether the {@linkcode Move}'s effects are valid to {@linkcode apply}
   * @virtual
   * @param user {@linkcode Pokemon} using the move
   * @param target {@linkcode Pokemon} target of the move
   * @param move {@linkcode Move} with this attribute
   * @param args Set of unique arguments needed by this attribute
   * @returns true if basic application of the ability attribute should be possible
   */
  canApply(user: Pokemon, target: Pokemon, move: Move, args?: any[]) {
    return !! (this.selfTarget ? user.hp && !user.getTag(BattlerTagType.FRENZY) : target.hp)
           && (this.selfTarget || !target.getTag(BattlerTagType.PROTECTED) ||
                move.checkFlag(MoveFlags.IGNORE_PROTECT, user, target));
  }

  /** Applies move effects so long as they are able based on {@linkcode canApply} */
  apply(user: Pokemon, target: Pokemon, move: Move, args?: any[]): boolean | Promise<boolean> {
    return this.canApply(user, target, move, args);
  }

  /**
   * Gets the used move's additional effect chance.
   * If user's ability has MoveEffectChanceMultiplierAbAttr or IgnoreMoveEffectsAbAttr modifies the base chance.
   * @param user {@linkcode Pokemon} using this move
   * @param target {@linkcode Pokemon} target of this move
   * @param move {@linkcode Move} being used
   * @param selfEffect {@linkcode Boolean} if move targets user.
   * @returns Move chance value.
   */
  getMoveChance(user: Pokemon, target: Pokemon, move: Move, selfEffect?: Boolean, showAbility?: Boolean): integer {
    const moveChance = new Utils.NumberHolder(move.chance);

    applyAbAttrs(MoveEffectChanceMultiplierAbAttr, user, null, false, moveChance, move, target, selfEffect, showAbility);

    if (!move.hasAttr(FlinchAttr) || moveChance.value <= move.chance) {
      const userSide = user.isPlayer() ? ArenaTagSide.PLAYER : ArenaTagSide.ENEMY;
      user.scene.arena.applyTagsForSide(ArenaTagType.WATER_FIRE_PLEDGE, userSide, moveChance);
    }

    if (!selfEffect) {
      applyPreDefendAbAttrs(IgnoreMoveEffectsAbAttr, target, user, null, null, false, moveChance);
    }
    return moveChance.value;
  }
}

/**
 * Base class defining all Move Header attributes.
 * Move Header effects apply at the beginning of a turn before any moves are resolved.
 * They can be used to apply effects to the field (e.g. queueing a message) or to the user
 * (e.g. adding a battler tag).
 */
export class MoveHeaderAttr extends MoveAttr {
  constructor() {
    super(true);
  }
}

/**
 * Header attribute to queue a message at the beginning of a turn.
 * @see {@link MoveHeaderAttr}
 */
export class MessageHeaderAttr extends MoveHeaderAttr {
  private message: string | ((user: Pokemon, move: Move) => string);

  constructor(message: string | ((user: Pokemon, move: Move) => string)) {
    super();
    this.message = message;
  }

  apply(user: Pokemon, target: Pokemon, move: Move, args: any[]): boolean {
    const message = typeof this.message === "string"
      ? this.message
      : this.message(user, move);

    if (message) {
      user.scene.queueMessage(message);
      return true;
    }
    return false;
  }
}

/**
 * Header attribute to add a battler tag to the user at the beginning of a turn.
 * @see {@linkcode MoveHeaderAttr}
 */
export class AddBattlerTagHeaderAttr extends MoveHeaderAttr {
  private tagType: BattlerTagType;

  constructor(tagType: BattlerTagType) {
    super();
    this.tagType = tagType;
  }

  apply(user: Pokemon, target: Pokemon, move: Move, args: any[]): boolean {
    user.addTag(this.tagType);
    return true;
  }
}

/**
 * Header attribute to implement the "charge phase" of Beak Blast at the
 * beginning of a turn.
 * @see {@link https://bulbapedia.bulbagarden.net/wiki/Beak_Blast_(move) | Beak Blast}
 * @see {@linkcode BeakBlastChargingTag}
 */
export class BeakBlastHeaderAttr extends AddBattlerTagHeaderAttr {
  /** Required to initialize Beak Blast's charge animation correctly */
  public chargeAnim = ChargeAnim.BEAK_BLAST_CHARGING;

  constructor() {
    super(BattlerTagType.BEAK_BLAST_CHARGING);
  }
}

export class PreMoveMessageAttr extends MoveAttr {
  private message: string | ((user: Pokemon, target: Pokemon, move: Move) => string);

  constructor(message: string | ((user: Pokemon, target: Pokemon, move: Move) => string)) {
    super();
    this.message = message;
  }

  apply(user: Pokemon, target: Pokemon, move: Move, args: any[]): boolean {
    const message = typeof this.message === "string"
      ? this.message as string
      : this.message(user, target, move);
    if (message) {
      user.scene.queueMessage(message, 500);
      return true;
    }
    return false;
  }
}

/**
 * Attribute for Status moves that take attack type effectiveness
 * into consideration (i.e. {@linkcode https://bulbapedia.bulbagarden.net/wiki/Thunder_Wave_(move) | Thunder Wave})
 * @extends MoveAttr
 */
export class RespectAttackTypeImmunityAttr extends MoveAttr { }

export class IgnoreOpponentStatStagesAttr extends MoveAttr {
  apply(user: Pokemon, target: Pokemon, move: Move, args: any[]): boolean {
    (args[0] as Utils.BooleanHolder).value = true;

    return true;
  }
}

export class HighCritAttr extends MoveAttr {
  apply(user: Pokemon, target: Pokemon, move: Move, args: any[]): boolean {
    (args[0] as Utils.IntegerHolder).value++;

    return true;
  }

  getUserBenefitScore(user: Pokemon, target: Pokemon, move: Move): integer {
    return 3;
  }
}

export class CritOnlyAttr extends MoveAttr {
  apply(user: Pokemon, target: Pokemon, move: Move, args: any[]): boolean {
    (args[0] as Utils.BooleanHolder).value = true;

    return true;
  }

  getUserBenefitScore(user: Pokemon, target: Pokemon, move: Move): integer {
    return 5;
  }
}

export class FixedDamageAttr extends MoveAttr {
  private damage: integer;

  constructor(damage: integer) {
    super();

    this.damage = damage;
  }

  apply(user: Pokemon, target: Pokemon, move: Move, args: any[]): boolean {
    (args[0] as Utils.IntegerHolder).value = this.getDamage(user, target, move);

    return true;
  }

  getDamage(user: Pokemon, target: Pokemon, move: Move): integer {
    return this.damage;
  }
}

export class UserHpDamageAttr extends FixedDamageAttr {
  constructor() {
    super(0);
  }

  apply(user: Pokemon, target: Pokemon, move: Move, args: any[]): boolean {
    (args[0] as Utils.IntegerHolder).value = user.hp;

    return true;
  }
}

export class TargetHalfHpDamageAttr extends FixedDamageAttr {
  constructor() {
    super(0);
  }

  apply(user: Pokemon, target: Pokemon, move: Move, args: any[]): boolean {
    (args[0] as Utils.IntegerHolder).value = Utils.toDmgValue(target.hp / 2);

    return true;
  }

  getTargetBenefitScore(user: Pokemon, target: Pokemon, move: Move): number {
    return target.getHpRatio() > 0.5 ? Math.floor(((target.getHpRatio() - 0.5) * -24) + 4) : -20;
  }
}

export class MatchHpAttr extends FixedDamageAttr {
  constructor() {
    super(0);
  }

  apply(user: Pokemon, target: Pokemon, move: Move, args: any[]): boolean {
    (args[0] as Utils.IntegerHolder).value = target.hp - user.hp;

    return true;
  }

  getCondition(): MoveConditionFunc {
    return (user, target, move) => user.hp <= target.hp;
  }

  // TODO
  /*getUserBenefitScore(user: Pokemon, target: Pokemon, move: Move): integer {
    return 0;
  }*/
}

type MoveFilter = (move: Move) => boolean;

export class CounterDamageAttr extends FixedDamageAttr {
  private moveFilter: MoveFilter;
  private multiplier: number;

  constructor(moveFilter: MoveFilter, multiplier: integer) {
    super(0);

    this.moveFilter = moveFilter;
    this.multiplier = multiplier;
  }

  apply(user: Pokemon, target: Pokemon, move: Move, args: any[]): boolean {
    const damage = user.turnData.attacksReceived.filter(ar => this.moveFilter(allMoves[ar.move])).reduce((total: integer, ar: AttackMoveResult) => total + ar.damage, 0);
    (args[0] as Utils.IntegerHolder).value = Utils.toDmgValue(damage * this.multiplier);

    return true;
  }

  getCondition(): MoveConditionFunc {
    return (user, target, move) => !!user.turnData.attacksReceived.filter(ar => this.moveFilter(allMoves[ar.move])).length;
  }
}

export class LevelDamageAttr extends FixedDamageAttr {
  constructor() {
    super(0);
  }

  getDamage(user: Pokemon, target: Pokemon, move: Move): number {
    return user.level;
  }
}

export class RandomLevelDamageAttr extends FixedDamageAttr {
  constructor() {
    super(0);
  }

  getDamage(user: Pokemon, target: Pokemon, move: Move): number {
    return Utils.toDmgValue(user.level * (user.randSeedIntRange(50, 150) * 0.01));
  }
}

export class ModifiedDamageAttr extends MoveAttr {
  apply(user: Pokemon, target: Pokemon, move: Move, args: any[]): boolean {
    const initialDamage = args[0] as Utils.IntegerHolder;
    initialDamage.value = this.getModifiedDamage(user, target, move, initialDamage.value);

    return true;
  }

  getModifiedDamage(user: Pokemon, target: Pokemon, move: Move, damage: integer): integer {
    return damage;
  }
}

export class SurviveDamageAttr extends ModifiedDamageAttr {
  getModifiedDamage(user: Pokemon, target: Pokemon, move: Move, damage: number): number {
    return Math.min(damage, target.hp - 1);
  }

  getCondition(): MoveConditionFunc {
    return (user, target, move) => target.hp > 1;
  }

  getUserBenefitScore(user: Pokemon, target: Pokemon, move: Move): integer {
    return target.hp > 1 ? 0 : -20;
  }
}

export class RecoilAttr extends MoveEffectAttr {
  private useHp: boolean;
  private damageRatio: number;
  private unblockable: boolean;

  constructor(useHp: boolean = false, damageRatio: number = 0.25, unblockable: boolean = false) {
    super(true, MoveEffectTrigger.POST_APPLY, false, true);

    this.useHp = useHp;
    this.damageRatio = damageRatio;
    this.unblockable = unblockable;
  }

  apply(user: Pokemon, target: Pokemon, move: Move, args: any[]): boolean {
    if (!super.apply(user, target, move, args)) {
      return false;
    }

    const cancelled = new Utils.BooleanHolder(false);
    if (!this.unblockable) {
      applyAbAttrs(BlockRecoilDamageAttr, user, cancelled);
      applyAbAttrs(BlockNonDirectDamageAbAttr, user, cancelled);
    }

    if (cancelled.value) {
      return false;
    }

    const damageValue = (!this.useHp ? user.turnData.damageDealt : user.getMaxHp()) * this.damageRatio;
    const minValue = user.turnData.damageDealt ? 1 : 0;
    const recoilDamage = Utils.toDmgValue(damageValue, minValue);
    if (!recoilDamage) {
      return false;
    }

    if (cancelled.value) {
      return false;
    }

    user.damageAndUpdate(recoilDamage, HitResult.OTHER, false, true, true);
    user.scene.queueMessage(i18next.t("moveTriggers:hitWithRecoil", { pokemonName: getPokemonNameWithAffix(user) }));
    user.turnData.damageTaken += recoilDamage;

    return true;
  }

  getUserBenefitScore(user: Pokemon, target: Pokemon, move: Move): integer {
    return Math.floor((move.power / 5) / -4);
  }
}


/**
 * Attribute used for moves which self KO the user regardless if the move hits a target
 * @extends MoveEffectAttr
 * @see {@linkcode apply}
 **/
export class SacrificialAttr extends MoveEffectAttr {
  constructor() {
    super(true, MoveEffectTrigger.POST_TARGET);
  }

  /**
   * Deals damage to the user equal to their current hp
   * @param user {@linkcode Pokemon} that used the move
   * @param target {@linkcode Pokemon} target of the move
   * @param move {@linkcode Move} with this attribute
   * @param args N/A
   * @returns true if the function succeeds
   **/
  apply(user: Pokemon, target: Pokemon, move: Move, args: any[]): boolean {
    user.damageAndUpdate(user.hp, HitResult.OTHER, false, true, true);
	  user.turnData.damageTaken += user.hp;

    return true;
  }

  getUserBenefitScore(user: Pokemon, target: Pokemon, move: Move): integer {
    if (user.isBoss()) {
      return -20;
    }
    return Math.ceil(((1 - user.getHpRatio()) * 10 - 10) * (target.getAttackTypeEffectiveness(move.type, user) - 0.5));
  }
}

/**
 * Attribute used for moves which self KO the user but only if the move hits a target
 * @extends MoveEffectAttr
 * @see {@linkcode apply}
 **/
export class SacrificialAttrOnHit extends MoveEffectAttr {
  constructor() {
    super(true, MoveEffectTrigger.HIT);
  }

  /**
   * Deals damage to the user equal to their current hp if the move lands
   * @param user {@linkcode Pokemon} that used the move
   * @param target {@linkcode Pokemon} target of the move
   * @param move {@linkcode Move} with this attribute
   * @param args N/A
   * @returns true if the function succeeds
   **/
  apply(user: Pokemon, target: Pokemon, move: Move, args: any[]): boolean {
    // If the move fails to hit a target, then the user does not faint and the function returns false
    if (!super.apply(user, target, move, args)) {
      return false;
    }

    user.damageAndUpdate(user.hp, HitResult.OTHER, false, true, true);
    user.turnData.damageTaken += user.hp;

    return true;
  }

  getUserBenefitScore(user: Pokemon, target: Pokemon, move: Move): integer {
    if (user.isBoss()) {
      return -20;
    }
    return Math.ceil(((1 - user.getHpRatio()) * 10 - 10) * (target.getAttackTypeEffectiveness(move.type, user) - 0.5));
  }
}

/**
 * Attribute used for moves which cut the user's Max HP in half.
 * Triggers using {@linkcode MoveEffectTrigger.POST_TARGET}.
 * @extends MoveEffectAttr
 * @see {@linkcode apply}
 */
export class HalfSacrificialAttr extends MoveEffectAttr {
  constructor() {
    super(true, MoveEffectTrigger.POST_TARGET);
  }

  /**
   * Cut's the user's Max HP in half and displays the appropriate recoil message
   * @param user {@linkcode Pokemon} that used the move
   * @param target N/A
   * @param move {@linkcode Move} with this attribute
   * @param args N/A
   * @returns true if the function succeeds
   */
  apply(user: Pokemon, target: Pokemon, move: Move, args: any[]): boolean {
    if (!super.apply(user, target, move, args)) {
      return false;
    }

    const cancelled = new Utils.BooleanHolder(false);
    // Check to see if the Pokemon has an ability that blocks non-direct damage
    applyAbAttrs(BlockNonDirectDamageAbAttr, user, cancelled);
    if (!cancelled.value) {
      user.damageAndUpdate(Utils.toDmgValue(user.getMaxHp() / 2), HitResult.OTHER, false, true, true);
      user.scene.queueMessage(i18next.t("moveTriggers:cutHpPowerUpMove", { pokemonName: getPokemonNameWithAffix(user) })); // Queue recoil message
    }
    return true;
  }

  getUserBenefitScore(user: Pokemon, target: Pokemon, move: Move): integer {
    if (user.isBoss()) {
      return -10;
    }
    return Math.ceil(((1 - user.getHpRatio() / 2) * 10 - 10) * (target.getAttackTypeEffectiveness(move.type, user) - 0.5));
  }
}

/**
 * Attribute to put in a {@link https://bulbapedia.bulbagarden.net/wiki/Substitute_(doll) | Substitute Doll}
 * for the user.
 * @extends MoveEffectAttr
 * @see {@linkcode apply}
 */
export class AddSubstituteAttr extends MoveEffectAttr {
  /** The ratio of the user's max HP that is required to apply this effect */
  private hpCost: number;

  constructor(hpCost: number = 0.25) {
    super(true);

    this.hpCost = hpCost;
  }

  /**
   * Removes 1/4 of the user's maximum HP (rounded down) to create a substitute for the user
   * @param user the {@linkcode Pokemon} that used the move.
   * @param target n/a
   * @param move the {@linkcode Move} with this attribute.
   * @param args n/a
   * @returns true if the attribute successfully applies, false otherwise
   */
  apply(user: Pokemon, target: Pokemon, move: Move, args: any[]): boolean {
    if (!super.apply(user, target, move, args)) {
      return false;
    }

    user.damageAndUpdate(Math.floor(user.getMaxHp() * this.hpCost), HitResult.OTHER, false, true, true);
    user.addTag(BattlerTagType.SUBSTITUTE, 0, move.id, user.id);
    return true;
  }

  getUserBenefitScore(user: Pokemon, target: Pokemon, move: Move): number {
    if (user.isBoss()) {
      return -10;
    }
    return 5;
  }

  getCondition(): MoveConditionFunc {
    return (user, target, move) => !user.getTag(SubstituteTag) && user.hp > Math.floor(user.getMaxHp() * this.hpCost) && user.getMaxHp() > 1;
  }

  getFailedText(user: Pokemon, target: Pokemon, move: Move, cancelled: Utils.BooleanHolder): string | null {
    if (user.getTag(SubstituteTag)) {
      return i18next.t("moveTriggers:substituteOnOverlap", { pokemonName: getPokemonNameWithAffix(user) });
    } else if (user.hp <= Math.floor(user.getMaxHp() / 4) || user.getMaxHp() === 1) {
      return i18next.t("moveTriggers:substituteNotEnoughHp");
    } else {
      return i18next.t("battle:attackFailed");
    }
  }
}

export enum MultiHitType {
  _2,
  _2_TO_5,
  _3,
  _10,
  BEAT_UP,
}

/**
 * Heals the user or target by {@linkcode healRatio} depending on the value of {@linkcode selfTarget}
 * @extends MoveEffectAttr
 * @see {@linkcode apply}
 */
export class HealAttr extends MoveEffectAttr {
  /** The percentage of {@linkcode Stat.HP} to heal */
  private healRatio: number;
  /** Should an animation be shown? */
  private showAnim: boolean;

  constructor(healRatio?: number, showAnim?: boolean, selfTarget?: boolean) {
    super(selfTarget === undefined || selfTarget);

    this.healRatio = healRatio || 1;
    this.showAnim = !!showAnim;
  }

  apply(user: Pokemon, target: Pokemon, move: Move, args: any[]): boolean {
    this.addHealPhase(this.selfTarget ? user : target, this.healRatio);
    return true;
  }

  /**
   * Creates a new {@linkcode PokemonHealPhase}.
   * This heals the target and shows the appropriate message.
   */
  addHealPhase(target: Pokemon, healRatio: number) {
    target.scene.unshiftPhase(new PokemonHealPhase(target.scene, target.getBattlerIndex(),
      Utils.toDmgValue(target.getMaxHp() * healRatio), i18next.t("moveTriggers:healHp", { pokemonName: getPokemonNameWithAffix(target) }), true, !this.showAnim));
  }

  getTargetBenefitScore(user: Pokemon, target: Pokemon, move: Move): integer {
    const score = ((1 - (this.selfTarget ? user : target).getHpRatio()) * 20) - this.healRatio * 10;
    return Math.round(score / (1 - this.healRatio / 2));
  }
}

/**
 * Cures the user's party of non-volatile status conditions, ie. Heal Bell, Aromatherapy
 * @extends MoveEffectAttr
 * @see {@linkcode apply}
 */
export class PartyStatusCureAttr extends MoveEffectAttr {
  /** Message to display after using move */
  private message: string;
  /** Skips mons with this ability, ie. Soundproof */
  private abilityCondition: Abilities;

  constructor(message: string | null, abilityCondition: Abilities) {
    super();

    this.message = message!; // TODO: is this bang correct?
    this.abilityCondition = abilityCondition;
  }

  //The same as MoveEffectAttr.canApply, except it doesn't check for the target's HP.
  canApply(user: Pokemon, target: Pokemon, move: Move, args: any[]) {
    const isTargetValid =
      (this.selfTarget && user.hp && !user.getTag(BattlerTagType.FRENZY)) ||
      (!this.selfTarget && (!target.getTag(BattlerTagType.PROTECTED) || move.hasFlag(MoveFlags.IGNORE_PROTECT)));
    return !!isTargetValid;
  }

  apply(user: Pokemon, target: Pokemon, move: Move, args: any[]): boolean {
    if (!this.canApply(user, target, move, args)) {
      return false;
    }
    const partyPokemon = user.isPlayer() ? user.scene.getParty() : user.scene.getEnemyParty();
    partyPokemon.forEach(p => this.cureStatus(p, user.id));

    if (this.message) {
      user.scene.queueMessage(this.message);
    }

    return true;
  }

  /**
   * Tries to cure the status of the given {@linkcode Pokemon}
   * @param pokemon The {@linkcode Pokemon} to cure.
   * @param userId The ID of the (move) {@linkcode Pokemon | user}.
   */
  public cureStatus(pokemon: Pokemon, userId: number) {
    if (!pokemon.isOnField() || pokemon.id === userId) { // user always cures its own status, regardless of ability
      pokemon.resetStatus(false);
      pokemon.updateInfo();
    } else if (!pokemon.hasAbility(this.abilityCondition)) {
      pokemon.resetStatus();
      pokemon.updateInfo();
    } else {
      pokemon.scene.unshiftPhase(new ShowAbilityPhase(pokemon.scene, pokemon.id, pokemon.getPassiveAbility()?.id === this.abilityCondition));
    }
  }
}

/**
 * Applies damage to the target's ally equal to 1/16 of that ally's max HP.
 * @extends MoveEffectAttr
 */
export class FlameBurstAttr extends MoveEffectAttr {
  /**
   * @param user - n/a
   * @param target - The target Pokémon.
   * @param move - n/a
   * @param args - n/a
   * @returns A boolean indicating whether the effect was successfully applied.
   */
  apply(user: Pokemon, target: Pokemon, move: Move, args: any[]): boolean | Promise<boolean> {
    const targetAlly = target.getAlly();
    const cancelled = new Utils.BooleanHolder(false);

    if (targetAlly) {
      applyAbAttrs(BlockNonDirectDamageAbAttr, targetAlly, cancelled);
    }

    if (cancelled.value || !targetAlly) {
      return false;
    }

    targetAlly.damageAndUpdate(Math.max(1, Math.floor(1 / 16 * targetAlly.getMaxHp())), HitResult.OTHER);
    return true;
  }

  getTargetBenefitScore(user: Pokemon, target: Pokemon, move: Move): integer {
    return target.getAlly() ? -5 : 0;
  }
}

export class SacrificialFullRestoreAttr extends SacrificialAttr {
  constructor() {
    super();
  }

  apply(user: Pokemon, target: Pokemon, move: Move, args: any[]): boolean {
    if (!super.apply(user, target, move, args)) {
      return false;
    }

    // We don't know which party member will be chosen, so pick the highest max HP in the party
    const maxPartyMemberHp = user.scene.getParty().map(p => p.getMaxHp()).reduce((maxHp: integer, hp: integer) => Math.max(hp, maxHp), 0);

    user.scene.pushPhase(new PokemonHealPhase(user.scene, user.getBattlerIndex(),
      maxPartyMemberHp, i18next.t("moveTriggers:sacrificialFullRestore", { pokemonName: getPokemonNameWithAffix(user) }), true, false, false, true), true);

    return true;
  }

  getUserBenefitScore(user: Pokemon, target: Pokemon, move: Move): integer {
    return -20;
  }

  getCondition(): MoveConditionFunc {
    return (user, target, move) => user.scene.getParty().filter(p => p.isActive()).length > user.scene.currentBattle.getBattlerCount();
  }
}

/**
 * Attribute used for moves which ignore type-based debuffs from weather, namely Hydro Steam.
 * Called during damage calculation after getting said debuff from getAttackTypeMultiplier in the Pokemon class.
 * @extends MoveAttr
 * @see {@linkcode apply}
 */
export class IgnoreWeatherTypeDebuffAttr extends MoveAttr {
  /** The {@linkcode WeatherType} this move ignores */
  public weather: WeatherType;

  constructor(weather: WeatherType) {
    super();
    this.weather = weather;
  }
  /**
   * Changes the type-based weather modifier if this move's power would be reduced by it
   * @param user {@linkcode Pokemon} that used the move
   * @param target N/A
   * @param move {@linkcode Move} with this attribute
   * @param args [0] {@linkcode Utils.NumberHolder} for arenaAttackTypeMultiplier
   * @returns true if the function succeeds
   */
  apply(user: Pokemon, target: Pokemon, move: Move, args: any[]): boolean {
    const weatherModifier = args[0] as Utils.NumberHolder;
    //If the type-based attack power modifier due to weather (e.g. Water moves in Sun) is below 1, set it to 1
    if (user.scene.arena.weather?.weatherType === this.weather) {
      weatherModifier.value = Math.max(weatherModifier.value, 1);
    }
    return true;
  }
}

export abstract class WeatherHealAttr extends HealAttr {
  constructor() {
    super(0.5);
  }

  apply(user: Pokemon, target: Pokemon, move: Move, args: any[]): boolean {
    let healRatio = 0.5;
    if (!user.scene.arena.weather?.isEffectSuppressed(user.scene)) {
      const weatherType = user.scene.arena.weather?.weatherType || WeatherType.NONE;
      healRatio = this.getWeatherHealRatio(weatherType);
    }
    this.addHealPhase(user, healRatio);
    return true;
  }

  abstract getWeatherHealRatio(weatherType: WeatherType): number;
}

export class PlantHealAttr extends WeatherHealAttr {
  getWeatherHealRatio(weatherType: WeatherType): number {
    switch (weatherType) {
    case WeatherType.SUNNY:
    case WeatherType.HARSH_SUN:
      return 2 / 3;
    case WeatherType.RAIN:
    case WeatherType.SANDSTORM:
    case WeatherType.HAIL:
    case WeatherType.SNOW:
    case WeatherType.HEAVY_RAIN:
      return 0.25;
    default:
      return 0.5;
    }
  }
}

export class SandHealAttr extends WeatherHealAttr {
  getWeatherHealRatio(weatherType: WeatherType): number {
    switch (weatherType) {
    case WeatherType.SANDSTORM:
      return 2 / 3;
    default:
      return 0.5;
    }
  }
}

/**
 * Heals the target or the user by either {@linkcode normalHealRatio} or {@linkcode boostedHealRatio}
 * depending on the evaluation of {@linkcode condition}
 * @extends HealAttr
 * @see {@linkcode apply}
 */
export class BoostHealAttr extends HealAttr {
  /** Healing received when {@linkcode condition} is false */
  private normalHealRatio: number;
  /** Healing received when {@linkcode condition} is true */
  private boostedHealRatio: number;
  /** The lambda expression to check against when boosting the healing value */
  private condition?: MoveConditionFunc;

  constructor(normalHealRatio?: number, boostedHealRatio?: number, showAnim?: boolean, selfTarget?: boolean, condition?: MoveConditionFunc) {
    super(normalHealRatio, showAnim, selfTarget);
    this.normalHealRatio = normalHealRatio!; // TODO: is this bang correct?
    this.boostedHealRatio = boostedHealRatio!; // TODO: is this bang correct?
    this.condition = condition;
  }

  /**
   * @param user {@linkcode Pokemon} using the move
   * @param target {@linkcode Pokemon} target of the move
   * @param move {@linkcode Move} with this attribute
   * @param args N/A
   * @returns true if the move was successful
   */
  apply(user: Pokemon, target: Pokemon, move: Move, args: any[]): boolean {
    const healRatio: number = (this.condition ? this.condition(user, target, move) : false) ? this.boostedHealRatio : this.normalHealRatio;
    this.addHealPhase(target, healRatio);
    return true;
  }
}

/**
 * Heals the target only if it is the ally
 * @extends HealAttr
 * @see {@linkcode apply}
 */
export class HealOnAllyAttr extends HealAttr {
  /**
   * @param user {@linkcode Pokemon} using the move
   * @param target {@linkcode Pokemon} target of the move
   * @param move {@linkcode Move} with this attribute
   * @param args N/A
   * @returns true if the function succeeds
   */
  apply(user: Pokemon, target: Pokemon, move: Move, args: any[]): boolean {
    if (user.getAlly() === target) {
      super.apply(user, target, move, args);
      return true;
    }

    return false;
  }
}

/**
 * Heals user as a side effect of a move that hits a target.
 * Healing is based on {@linkcode healRatio} * the amount of damage dealt or a stat of the target.
 * @extends MoveEffectAttr
 * @see {@linkcode apply}
 * @see {@linkcode getUserBenefitScore}
 */
export class HitHealAttr extends MoveEffectAttr {
  private healRatio: number;
  private healStat: EffectiveStat | null;

  constructor(healRatio?: number | null, healStat?: EffectiveStat) {
    super(true, MoveEffectTrigger.HIT);

    this.healRatio = healRatio ?? 0.5;
    this.healStat = healStat ?? null;
  }
  /**
   * Heals the user the determined amount and possibly displays a message about regaining health.
   * If the target has the {@linkcode ReverseDrainAbAttr}, all healing is instead converted
   * to damage to the user.
   * @param user {@linkcode Pokemon} using this move
   * @param target {@linkcode Pokemon} target of this move
   * @param move {@linkcode Move} being used
   * @param args N/A
   * @returns true if the function succeeds
   */
  apply(user: Pokemon, target: Pokemon, move: Move, args: any[]): boolean {
    let healAmount = 0;
    let message = "";
    const reverseDrain = target.hasAbilityWithAttr(ReverseDrainAbAttr, false);
    if (this.healStat !== null) {
      // Strength Sap formula
      healAmount = target.getEffectiveStat(this.healStat);
      message = i18next.t("battle:drainMessage", { pokemonName: getPokemonNameWithAffix(target) });
    } else {
      // Default healing formula used by draining moves like Absorb, Draining Kiss, Bitter Blade, etc.
      healAmount = Utils.toDmgValue(user.turnData.currDamageDealt * this.healRatio);
      message = i18next.t("battle:regainHealth", { pokemonName: getPokemonNameWithAffix(user) });
    }
    if (reverseDrain) {
      if (user.hasAbilityWithAttr(BlockNonDirectDamageAbAttr)) {
        healAmount = 0;
        message = "";
      } else {
        user.turnData.damageTaken += healAmount;
        healAmount = healAmount * -1;
        message = "";
      }
    }
    user.scene.unshiftPhase(new PokemonHealPhase(user.scene, user.getBattlerIndex(), healAmount, message, false, true));
    return true;
  }

  /**
   * Used by the Enemy AI to rank an attack based on a given user
   * @param user {@linkcode Pokemon} using this move
   * @param target {@linkcode Pokemon} target of this move
   * @param move {@linkcode Move} being used
   * @returns an integer. Higher means enemy is more likely to use that move.
   */
  getUserBenefitScore(user: Pokemon, target: Pokemon, move: Move): integer {
    if (this.healStat) {
      const healAmount = target.getEffectiveStat(this.healStat);
      return Math.floor(Math.max(0, (Math.min(1, (healAmount + user.hp) / user.getMaxHp() - 0.33))) / user.getHpRatio());
    }
    return Math.floor(Math.max((1 - user.getHpRatio()) - 0.33, 0) * (move.power / 4));
  }
}

/**
 * Attribute used for moves that change priority in a turn given a condition,
 * e.g. Grassy Glide
 * Called when move order is calculated in {@linkcode TurnStartPhase}.
 * @extends MoveAttr
 * @see {@linkcode apply}
 */
export class IncrementMovePriorityAttr extends MoveAttr {
  /** The condition for a move's priority being incremented */
  private moveIncrementFunc: (pokemon: Pokemon, target:Pokemon, move: Move) => boolean;
  /** The amount to increment priority by, if condition passes. */
  private increaseAmount: integer;

  constructor(moveIncrementFunc: (pokemon: Pokemon, target:Pokemon, move: Move) => boolean, increaseAmount = 1) {
    super();

    this.moveIncrementFunc = moveIncrementFunc;
    this.increaseAmount = increaseAmount;
  }

  /**
   * Increments move priority by set amount if condition passes
   * @param user {@linkcode Pokemon} using this move
   * @param target {@linkcode Pokemon} target of this move
   * @param move {@linkcode Move} being used
   * @param args [0] {@linkcode Utils.IntegerHolder} for move priority.
   * @returns true if function succeeds
   */
  apply(user: Pokemon, target: Pokemon, move: Move, args: any[]): boolean {
    if (!this.moveIncrementFunc(user, target, move)) {
      return false;
    }

    (args[0] as Utils.IntegerHolder).value += this.increaseAmount;
    return true;
  }
}

/**
 * Attribute used for attack moves that hit multiple times per use, e.g. Bullet Seed.
 *
 * Applied at the beginning of {@linkcode MoveEffectPhase}.
 *
 * @extends MoveAttr
 * @see {@linkcode apply}
 */
export class MultiHitAttr extends MoveAttr {
  private multiHitType: MultiHitType;

  constructor(multiHitType?: MultiHitType) {
    super();

    this.multiHitType = multiHitType !== undefined ? multiHitType : MultiHitType._2_TO_5;
  }

  /**
   * Set the hit count of an attack based on this attribute instance's {@linkcode MultiHitType}.
   * If the target has an immunity to this attack's types, the hit count will always be 1.
   *
   * @param user {@linkcode Pokemon} that used the attack
   * @param target {@linkcode Pokemon} targeted by the attack
   * @param move {@linkcode Move} being used
   * @param args [0] {@linkcode Utils.IntegerHolder} storing the hit count of the attack
   * @returns True
   */
  apply(user: Pokemon, target: Pokemon, move: Move, args: any[]): boolean {
    const hitType = new Utils.NumberHolder(this.multiHitType);
    applyMoveAttrs(ChangeMultiHitTypeAttr, user, target, move, hitType);
    this.multiHitType = hitType.value;

    (args[0] as Utils.NumberHolder).value = this.getHitCount(user, target);
    return true;
  }

  getTargetBenefitScore(user: Pokemon, target: Pokemon, move: Move): number {
    return -5;
  }

  /**
   * Calculate the number of hits that an attack should have given this attribute's
   * {@linkcode MultiHitType}.
   *
   * @param user {@linkcode Pokemon} using the attack
   * @param target {@linkcode Pokemon} targeted by the attack
   * @returns The number of hits this attack should deal
   */
  getHitCount(user: Pokemon, target: Pokemon): integer {
    switch (this.multiHitType) {
    case MultiHitType._2_TO_5:
    {
      const rand = user.randSeedInt(16);
      const hitValue = new Utils.IntegerHolder(rand);
      applyAbAttrs(MaxMultiHitAbAttr, user, null, false, hitValue);
      if (hitValue.value >= 10) {
        return 2;
      } else if (hitValue.value >= 4) {
        return 3;
      } else if (hitValue.value >= 2) {
        return 4;
      } else {
        return 5;
      }
    }
    case MultiHitType._2:
      return 2;
    case MultiHitType._3:
      return 3;
    case MultiHitType._10:
      return 10;
    case MultiHitType.BEAT_UP:
      const party = user.isPlayer() ? user.scene.getParty() : user.scene.getEnemyParty();
      // No status means the ally pokemon can contribute to Beat Up
      return party.reduce((total, pokemon) => {
        return total + (pokemon.id === user.id ? 1 : pokemon?.status && pokemon.status.effect !== StatusEffect.NONE ? 0 : 1);
      }, 0);
    }
  }
}

export class ChangeMultiHitTypeAttr extends MoveAttr {
  apply(user: Pokemon, target: Pokemon, move: Move, args: any[]): boolean {
    //const hitType = args[0] as Utils.NumberHolder;
    return false;
  }
}

export class WaterShurikenMultiHitTypeAttr extends ChangeMultiHitTypeAttr {
  apply(user: Pokemon, target: Pokemon, move: Move, args: any[]): boolean {
    if (user.species.speciesId === Species.GRENINJA && user.hasAbility(Abilities.BATTLE_BOND) && user.formIndex === 2) {
      (args[0] as Utils.IntegerHolder).value = MultiHitType._3;
      return true;
    }
    return false;
  }
}

export class StatusEffectAttr extends MoveEffectAttr {
  public effect: StatusEffect;
  public cureTurn: integer | null;
  public overrideStatus: boolean;

  constructor(effect: StatusEffect, selfTarget?: boolean, cureTurn?: integer, overrideStatus?: boolean) {
    super(selfTarget, MoveEffectTrigger.HIT);

    this.effect = effect;
    this.cureTurn = cureTurn!; // TODO: is this bang correct?
    this.overrideStatus = !!overrideStatus;
  }

  apply(user: Pokemon, target: Pokemon, move: Move, args: any[]): boolean {
    if (!this.selfTarget && move.hitsSubstitute(user, target)) {
      return false;
    }

    const moveChance = this.getMoveChance(user, target, move, this.selfTarget, true);
    const statusCheck = moveChance < 0 || moveChance === 100 || user.randSeedInt(100) < moveChance;
    if (statusCheck) {
      const pokemon = this.selfTarget ? user : target;
      if (pokemon.status) {
        if (this.overrideStatus) {
          pokemon.resetStatus();
        } else {
          return false;
        }
      }

      if (user !== target && target.scene.arena.getTagOnSide(ArenaTagType.SAFEGUARD, target.isPlayer() ? ArenaTagSide.PLAYER : ArenaTagSide.ENEMY)) {
        if (move.category === MoveCategory.STATUS) {
          user.scene.queueMessage(i18next.t("moveTriggers:safeguard", { targetName: getPokemonNameWithAffix(target) }));
        }
        return false;
      }
      if ((!pokemon.status || (pokemon.status.effect === this.effect && moveChance < 0))
        && pokemon.trySetStatus(this.effect, true, user, this.cureTurn)) {
        applyPostAttackAbAttrs(ConfusionOnStatusEffectAbAttr, user, target, move, null, false, this.effect);
        return true;
      }
    }
    return false;
  }

  getTargetBenefitScore(user: Pokemon, target: Pokemon, move: Move): number {
    const moveChance = this.getMoveChance(user, target, move, this.selfTarget, false);
    return !(this.selfTarget ? user : target).status && (this.selfTarget ? user : target).canSetStatus(this.effect, true, false, user) ? Math.floor(moveChance * -0.1) : 0;
  }
}

export class MultiStatusEffectAttr extends StatusEffectAttr {
  public effects: StatusEffect[];

  constructor(effects: StatusEffect[], selfTarget?: boolean, cureTurn?: integer, overrideStatus?: boolean) {
    super(effects[0], selfTarget, cureTurn, overrideStatus);
    this.effects = effects;
  }

  apply(user: Pokemon, target: Pokemon, move: Move, args: any[]): boolean {
    this.effect = Utils.randSeedItem(this.effects);
    const result = super.apply(user, target, move, args);
    return result;
  }

  getTargetBenefitScore(user: Pokemon, target: Pokemon, move: Move): number {
    const moveChance = this.getMoveChance(user, target, move, this.selfTarget, false);
    return !(this.selfTarget ? user : target).status && (this.selfTarget ? user : target).canSetStatus(this.effect, true, false, user) ? Math.floor(moveChance * -0.1) : 0;
  }
}

export class PsychoShiftEffectAttr extends MoveEffectAttr {
  constructor() {
    super(false, MoveEffectTrigger.HIT);
  }

  apply(user: Pokemon, target: Pokemon, move: Move, args: any[]): boolean {
    const statusToApply: StatusEffect | undefined = user.status?.effect ?? (user.hasAbility(Abilities.COMATOSE) ? StatusEffect.SLEEP : undefined);

    if (target.status) {
      return false;
    } else {
      const canSetStatus = target.canSetStatus(statusToApply, true, false, user);

      if (canSetStatus) {
        if (user.status) {
          user.scene.queueMessage(getStatusEffectHealText(user.status.effect, getPokemonNameWithAffix(user)));
        }
        user.resetStatus();
        user.updateInfo();
        target.trySetStatus(statusToApply, true, user);
      }

      return canSetStatus;
    }
  }

  getTargetBenefitScore(user: Pokemon, target: Pokemon, move: Move): number {
    return !(this.selfTarget ? user : target).status && (this.selfTarget ? user : target).canSetStatus(user.status?.effect, true, false, user) ? Math.floor(move.chance * -0.1) : 0;
  }
}
/**
 * The following needs to be implemented for Thief
 * "If the user faints due to the target's Ability (Rough Skin or Iron Barbs) or held Rocky Helmet, it cannot remove the target's held item."
 * "If Knock Off causes a Pokémon with the Sticky Hold Ability to faint, it can now remove that Pokémon's held item."
 */
export class StealHeldItemChanceAttr extends MoveEffectAttr {
  private chance: number;

  constructor(chance: number) {
    super(false, MoveEffectTrigger.HIT);
    this.chance = chance;
  }

  apply(user: Pokemon, target: Pokemon, move: Move, args: any[]): Promise<boolean> {
    return new Promise<boolean>(resolve => {
      if (move.hitsSubstitute(user, target)) {
        return resolve(false);
      }
      const rand = Phaser.Math.RND.realInRange(0, 1);
      if (rand >= this.chance) {
        return resolve(false);
      }
      const heldItems = this.getTargetHeldItems(target).filter(i => i.isTransferable);
      if (heldItems.length) {
        const poolType = target.isPlayer() ? ModifierPoolType.PLAYER : target.hasTrainer() ? ModifierPoolType.TRAINER : ModifierPoolType.WILD;
        const highestItemTier = heldItems.map(m => m.type.getOrInferTier(poolType)).reduce((highestTier, tier) => Math.max(tier!, highestTier), 0); // TODO: is the bang after tier correct?
        const tierHeldItems = heldItems.filter(m => m.type.getOrInferTier(poolType) === highestItemTier);
        const stolenItem = tierHeldItems[user.randSeedInt(tierHeldItems.length)];
        user.scene.tryTransferHeldItemModifier(stolenItem, user, false).then(success => {
          if (success) {
            user.scene.queueMessage(i18next.t("moveTriggers:stoleItem", { pokemonName: getPokemonNameWithAffix(user), targetName: getPokemonNameWithAffix(target), itemName: stolenItem.type.name }));
          }
          resolve(success);
        });
        return;
      }

      resolve(false);
    });
  }

  getTargetHeldItems(target: Pokemon): PokemonHeldItemModifier[] {
    return target.scene.findModifiers(m => m instanceof PokemonHeldItemModifier
      && m.pokemonId === target.id, target.isPlayer()) as PokemonHeldItemModifier[];
  }

  getUserBenefitScore(user: Pokemon, target: Pokemon, move: Move): number {
    const heldItems = this.getTargetHeldItems(target);
    return heldItems.length ? 5 : 0;
  }

  getTargetBenefitScore(user: Pokemon, target: Pokemon, move: Move): number {
    const heldItems = this.getTargetHeldItems(target);
    return heldItems.length ? -5 : 0;
  }
}

/**
 * Removes a random held item (or berry) from target.
 * Used for Incinerate and Knock Off.
 * Not Implemented Cases: (Same applies for Thief)
 * "If the user faints due to the target's Ability (Rough Skin or Iron Barbs) or held Rocky Helmet, it cannot remove the target's held item."
 * "If Knock Off causes a Pokémon with the Sticky Hold Ability to faint, it can now remove that Pokémon's held item."
 */
export class RemoveHeldItemAttr extends MoveEffectAttr {

  /** Optional restriction for item pool to berries only i.e. Differentiating Incinerate and Knock Off */
  private berriesOnly: boolean;

  constructor(berriesOnly: boolean) {
    super(false, MoveEffectTrigger.HIT);
    this.berriesOnly = berriesOnly;
  }

  /**
   *
   * @param user {@linkcode Pokemon} that used the move
   * @param target Target {@linkcode Pokemon} that the moves applies to
   * @param move {@linkcode Move} that is used
   * @param args N/A
   * @returns {boolean} True if an item was removed
   */
  apply(user: Pokemon, target: Pokemon, move: Move, args: any[]): boolean {
    if (!this.berriesOnly && target.isPlayer()) { // "Wild Pokemon cannot knock off Player Pokemon's held items" (See Bulbapedia)
      return false;
    }

    if (move.hitsSubstitute(user, target)) {
      return false;
    }

    const cancelled = new Utils.BooleanHolder(false);
    applyAbAttrs(BlockItemTheftAbAttr, target, cancelled); // Check for abilities that block item theft

    if (cancelled.value === true) {
      return false;
    }

    // Considers entire transferrable item pool by default (Knock Off). Otherwise berries only if specified (Incinerate).
    let heldItems = this.getTargetHeldItems(target).filter(i => i.isTransferable);

    if (this.berriesOnly) {
      heldItems = heldItems.filter(m => m instanceof BerryModifier && m.pokemonId === target.id, target.isPlayer());
    }

    if (heldItems.length) {
      const removedItem = heldItems[user.randSeedInt(heldItems.length)];

      // Decrease item amount and update icon
      !--removedItem.stackCount;
      target.scene.updateModifiers(target.isPlayer());

      if (this.berriesOnly) {
        user.scene.queueMessage(i18next.t("moveTriggers:incineratedItem", { pokemonName: getPokemonNameWithAffix(user), targetName: getPokemonNameWithAffix(target), itemName: removedItem.type.name }));
      } else {
        user.scene.queueMessage(i18next.t("moveTriggers:knockedOffItem", { pokemonName: getPokemonNameWithAffix(user), targetName: getPokemonNameWithAffix(target), itemName: removedItem.type.name }));
      }
    }

    return true;
  }

  getTargetHeldItems(target: Pokemon): PokemonHeldItemModifier[] {
    return target.scene.findModifiers(m => m instanceof PokemonHeldItemModifier
      && m.pokemonId === target.id, target.isPlayer()) as PokemonHeldItemModifier[];
  }

  getUserBenefitScore(user: Pokemon, target: Pokemon, move: Move): number {
    const heldItems = this.getTargetHeldItems(target);
    return heldItems.length ? 5 : 0;
  }

  getTargetBenefitScore(user: Pokemon, target: Pokemon, move: Move): number {
    const heldItems = this.getTargetHeldItems(target);
    return heldItems.length ? -5 : 0;
  }
}

/**
 * Attribute that causes targets of the move to eat a berry. Used for Teatime, Stuff Cheeks
 */
export class EatBerryAttr extends MoveEffectAttr {
  protected chosenBerry: BerryModifier | undefined;
  constructor() {
    super(true, MoveEffectTrigger.HIT);
  }
  /**
   * Causes the target to eat a berry.
   * @param user {@linkcode Pokemon} Pokemon that used the move
   * @param target {@linkcode Pokemon} Pokemon that will eat a berry
   * @param move {@linkcode Move} The move being used
   * @param args Unused
   * @returns {boolean} true if the function succeeds
   */
  apply(user: Pokemon, target: Pokemon, move: Move, args: any[]): boolean {
    if (!super.apply(user, target, move, args)) {
      return false;
    }

    const heldBerries = this.getTargetHeldBerries(target);
    if (heldBerries.length <= 0) {
      return false;
    }
    this.chosenBerry = heldBerries[user.randSeedInt(heldBerries.length)];
    const preserve = new Utils.BooleanHolder(false);
    target.scene.applyModifiers(PreserveBerryModifier, target.isPlayer(), target, preserve); // check for berry pouch preservation
    if (!preserve.value) {
      this.reduceBerryModifier(target);
    }
    this.eatBerry(target);
    return true;
  }

  getTargetHeldBerries(target: Pokemon): BerryModifier[] {
    return target.scene.findModifiers(m => m instanceof BerryModifier
      && (m as BerryModifier).pokemonId === target.id, target.isPlayer()) as BerryModifier[];
  }

  reduceBerryModifier(target: Pokemon) {
    if (this.chosenBerry?.stackCount === 1) {
      target.scene.removeModifier(this.chosenBerry, !target.isPlayer());
    } else if (this.chosenBerry !== undefined && this.chosenBerry.stackCount > 1) {
      this.chosenBerry.stackCount--;
    }
    target.scene.updateModifiers(target.isPlayer());
  }

  eatBerry(consumer: Pokemon) {
    getBerryEffectFunc(this.chosenBerry!.berryType)(consumer); // consumer eats the berry
    applyAbAttrs(HealFromBerryUseAbAttr, consumer, new Utils.BooleanHolder(false));
  }
}

/**
 *  Attribute used for moves that steal a random berry from the target. The user then eats the stolen berry.
 *  Used for Pluck & Bug Bite.
 */
export class StealEatBerryAttr extends EatBerryAttr {
  constructor() {
    super();
  }
  /**
   * User steals a random berry from the target and then eats it.
   * @param {Pokemon} user Pokemon that used the move and will eat the stolen berry
   * @param {Pokemon} target Pokemon that will have its berry stolen
   * @param {Move} move Move being used
   * @param {any[]} args Unused
   * @returns {boolean} true if the function succeeds
   */
  apply(user: Pokemon, target: Pokemon, move: Move, args: any[]): boolean {
    if (move.hitsSubstitute(user, target)) {
      return false;
    }
    const cancelled = new Utils.BooleanHolder(false);
    applyAbAttrs(BlockItemTheftAbAttr, target, cancelled); // check for abilities that block item theft
    if (cancelled.value === true) {
      return false;
    }

    const heldBerries = this.getTargetHeldBerries(target);
    if (heldBerries.length <= 0) {
      return false;
    }
    // if the target has berries, pick a random berry and steal it
    this.chosenBerry = heldBerries[user.randSeedInt(heldBerries.length)];
    const message = i18next.t("battle:stealEatBerry", { pokemonName: user.name, targetName: target.name, berryName: this.chosenBerry.type.name });
    user.scene.queueMessage(message);
    this.reduceBerryModifier(target);
    this.eatBerry(user);
    return true;
  }
}

/**
 * Move attribute that signals that the move should cure a status effect
 * @extends MoveEffectAttr
 * @see {@linkcode apply()}
 */
export class HealStatusEffectAttr extends MoveEffectAttr {
  /** List of Status Effects to cure */
  private effects: StatusEffect[];

  /**
   * @param selfTarget - Whether this move targets the user
   * @param ...effects - List of status effects to cure
   */
  constructor(selfTarget: boolean, ...effects: StatusEffect[]) {
    super(selfTarget, MoveEffectTrigger.POST_APPLY, false, true);

    this.effects = effects;
  }

  /**
   * @param user {@linkcode Pokemon} source of the move
   * @param target {@linkcode Pokemon} target of the move
   * @param move the {@linkcode Move} being used
   * @returns true if the status is cured
   */
  apply(user: Pokemon, target: Pokemon, move: Move, args: any[]): boolean {
    if (!super.apply(user, target, move, args)) {
      return false;
    }

    if (!this.selfTarget && move.hitsSubstitute(user, target)) {
      return false;
    }

    // Special edge case for shield dust blocking Sparkling Aria curing burn
    const moveTargets = getMoveTargets(user, move.id);
    if (target.hasAbilityWithAttr(IgnoreMoveEffectsAbAttr) && move.id === Moves.SPARKLING_ARIA && moveTargets.targets.length === 1) {
      return false;
    }

    const pokemon = this.selfTarget ? user : target;
    if (pokemon.status && this.effects.includes(pokemon.status.effect)) {
      pokemon.scene.queueMessage(getStatusEffectHealText(pokemon.status.effect, getPokemonNameWithAffix(pokemon)));
      pokemon.resetStatus();
      pokemon.updateInfo();

      return true;
    }

    return false;
  }

  isOfEffect(effect: StatusEffect): boolean {
    return this.effects.includes(effect);
  }

  getUserBenefitScore(user: Pokemon, target: Pokemon, move: Move): integer {
    return user.status ? 10 : 0;
  }
}

export class BypassSleepAttr extends MoveAttr {
  apply(user: Pokemon, target: Pokemon, move: Move, args: any[]): boolean {
    if (user.status?.effect === StatusEffect.SLEEP) {
      user.addTag(BattlerTagType.BYPASS_SLEEP, 1, move.id, user.id);
      return true;
    }

    return false;
  }

  /**
   * Returns arbitrarily high score when Pokemon is asleep, otherwise shouldn't be used
   * @param user
   * @param target
   * @param move
   */
  getUserBenefitScore(user: Pokemon, target: Pokemon, move: Move): integer {
    return user.status && user.status.effect === StatusEffect.SLEEP ? 200 : -10;
  }
}

/**
 * Attribute used for moves that bypass the burn damage reduction of physical moves, currently only facade
 * Called during damage calculation
 * @extends MoveAttr
 * @see {@linkcode apply}
 */
export class BypassBurnDamageReductionAttr extends MoveAttr {
  /** Prevents the move's damage from being reduced by burn
   * @param user N/A
   * @param target N/A
   * @param move {@linkcode Move} with this attribute
   * @param args [0] {@linkcode Utils.BooleanHolder} for burnDamageReductionCancelled
   * @returns true if the function succeeds
   */
  apply(user: Pokemon, target: Pokemon, move: Move, args: any[]): boolean {
    (args[0] as Utils.BooleanHolder).value = true;

    return true;
  }
}

export class WeatherChangeAttr extends MoveEffectAttr {
  private weatherType: WeatherType;

  constructor(weatherType: WeatherType) {
    super();

    this.weatherType = weatherType;
  }

  apply(user: Pokemon, target: Pokemon, move: Move, args: any[]): boolean {
    return user.scene.arena.trySetWeather(this.weatherType, true);
  }

  getCondition(): MoveConditionFunc {
    return (user, target, move) => !user.scene.arena.weather || (user.scene.arena.weather.weatherType !== this.weatherType && !user.scene.arena.weather.isImmutable());
  }
}

export class ClearWeatherAttr extends MoveEffectAttr {
  private weatherType: WeatherType;

  constructor(weatherType: WeatherType) {
    super();

    this.weatherType = weatherType;
  }

  apply(user: Pokemon, target: Pokemon, move: Move, args: any[]): boolean {
    if (user.scene.arena.weather?.weatherType === this.weatherType) {
      return user.scene.arena.trySetWeather(WeatherType.NONE, true);
    }

    return false;
  }
}

export class TerrainChangeAttr extends MoveEffectAttr {
  private terrainType: TerrainType;

  constructor(terrainType: TerrainType) {
    super();

    this.terrainType = terrainType;
  }

  apply(user: Pokemon, target: Pokemon, move: Move, args: any[]): boolean {
    return user.scene.arena.trySetTerrain(this.terrainType, true, true);
  }

  getCondition(): MoveConditionFunc {
    return (user, target, move) => !user.scene.arena.terrain || (user.scene.arena.terrain.terrainType !== this.terrainType);
  }

  getUserBenefitScore(user: Pokemon, target: Pokemon, move: Move): number {
    // TODO: Expand on this
    return user.scene.arena.terrain ? 0 : 6;
  }
}

export class ClearTerrainAttr extends MoveEffectAttr {
  constructor() {
    super();
  }

  apply(user: Pokemon, target: Pokemon, move: Move, args: any[]): boolean {
    return user.scene.arena.trySetTerrain(TerrainType.NONE, true, true);
  }
}

export class OneHitKOAttr extends MoveAttr {
  apply(user: Pokemon, target: Pokemon, move: Move, args: any[]): boolean {
    if (target.isBossImmune()) {
      return false;
    }

    (args[0] as Utils.BooleanHolder).value = true;

    return true;
  }

  getCondition(): MoveConditionFunc {
    return (user, target, move) => {
      const cancelled = new Utils.BooleanHolder(false);
      applyAbAttrs(BlockOneHitKOAbAttr, target, cancelled);
      return !cancelled.value && user.level >= target.level;
    };
  }
}

export class OverrideMoveEffectAttr extends MoveAttr {
  apply(user: Pokemon, target: Pokemon, move: Move, args: any[]): boolean | Promise<boolean> {
    //const overridden = args[0] as Utils.BooleanHolder;
    //const virtual = arg[1] as boolean;
    return true;
  }
}

export class ChargeAttr extends OverrideMoveEffectAttr {
  public chargeAnim: ChargeAnim;
  private chargeText: string;
  private tagType: BattlerTagType | null;
  private chargeEffect: boolean;
  public followUpPriority: integer | null;

  constructor(chargeAnim: ChargeAnim, chargeText: string, tagType?: BattlerTagType | null, chargeEffect: boolean = false) {
    super();

    this.chargeAnim = chargeAnim;
    this.chargeText = chargeText;
    this.tagType = tagType!; // TODO: is this bang correct?
    this.chargeEffect = chargeEffect;
  }

  apply(user: Pokemon, target: Pokemon, move: Move, args: any[]): Promise<boolean> {
    return new Promise(resolve => {
      const lastMove = user.getLastXMoves().find(() => true);
      if (!lastMove || lastMove.move !== move.id || (lastMove.result !== MoveResult.OTHER && lastMove.turn !== user.scene.currentBattle.turn)) {
        (args[0] as Utils.BooleanHolder).value = true;
        new MoveChargeAnim(this.chargeAnim, move.id, user).play(user.scene, false, () => {
          user.scene.queueMessage(this.chargeText.replace("{TARGET}", getPokemonNameWithAffix(target)).replace("{USER}", getPokemonNameWithAffix(user)));
          if (this.tagType) {
            user.addTag(this.tagType, 1, move.id, user.id);
          }
          if (this.chargeEffect) {
            applyMoveAttrs(MoveEffectAttr, user, target, move);
          }
          const isVirtual = args[1] as boolean;
          user.pushMoveHistory({ move: move.id, targets: [ target.getBattlerIndex() ], result: MoveResult.OTHER});
          user.getMoveQueue().push({ move: move.id, targets: [ target.getBattlerIndex() ], virtual: isVirtual });
          user.addTag(BattlerTagType.CHARGING, 1, move.id, user.id);
          resolve(true);
        });
      } else {
        user.lapseTag(BattlerTagType.CHARGING);
        resolve(false);
      }
    });
  }

  usedChargeEffect(user: Pokemon, target: Pokemon | null, move: Move): boolean {
    if (!this.chargeEffect) {
      return false;
    }
    // Account for move history being populated when this function is called
    const lastMoves = user.getLastXMoves(2);
    return lastMoves.length === 2 && lastMoves[1].move === move.id && lastMoves[1].result === MoveResult.OTHER;
  }
}

export class SunlightChargeAttr extends ChargeAttr {
  constructor(chargeAnim: ChargeAnim, chargeText: string) {
    super(chargeAnim, chargeText);
  }

  apply(user: Pokemon, target: Pokemon, move: Move, args: any[]): Promise<boolean> {
    return new Promise(resolve => {
      const weatherType = user.scene.arena.weather?.weatherType;
      if (!user.scene.arena.weather?.isEffectSuppressed(user.scene) && (weatherType === WeatherType.SUNNY || weatherType === WeatherType.HARSH_SUN)) {
        resolve(false);
      } else {
        super.apply(user, target, move, args).then(result => resolve(result));
      }
    });
  }
}

export class ElectroShotChargeAttr extends ChargeAttr {
  private statIncreaseApplied: boolean;
  constructor() {
    super(ChargeAnim.ELECTRO_SHOT_CHARGING, i18next.t("moveTriggers:absorbedElectricity", { pokemonName: "{USER}" }), null, true);
    // Add a flag because ChargeAttr skills use themselves twice instead of once over one-to-two turns
    this.statIncreaseApplied = false;
  }

  apply(user: Pokemon, target: Pokemon, move: Move, args: any[]): Promise<boolean> {
    return new Promise(resolve => {
      const weatherType = user.scene.arena.weather?.weatherType;
      if (!user.scene.arena.weather?.isEffectSuppressed(user.scene) && (weatherType === WeatherType.RAIN || weatherType === WeatherType.HEAVY_RAIN)) {
        // Apply the SPATK increase every call when used in the rain
        const statChangeAttr = new StatStageChangeAttr([ Stat.SPATK ], 1, true);
        statChangeAttr.apply(user, target, move, args);
        // After the SPATK is raised, execute the move resolution e.g. deal damage
        resolve(false);
      } else {
        if (!this.statIncreaseApplied) {
          // Apply the SPATK increase only if it hasn't been applied before e.g. on the first turn charge up animation
          const statChangeAttr = new StatStageChangeAttr([ Stat.SPATK ], 1, true);
          statChangeAttr.apply(user, target, move, args);
          // Set the flag to true so that on the following turn it doesn't raise SPATK a second time
          this.statIncreaseApplied = true;
        }
        super.apply(user, target, move, args).then(result => {
          if (!result) {
            // On the second turn, reset the statIncreaseApplied flag without applying the SPATK increase
            this.statIncreaseApplied = false;
          }
          resolve(result);
        });
      }
    });
  }
}

export class DelayedAttackAttr extends OverrideMoveEffectAttr {
  public tagType: ArenaTagType;
  public chargeAnim: ChargeAnim;
  private chargeText: string;

  constructor(tagType: ArenaTagType, chargeAnim: ChargeAnim, chargeText: string) {
    super();

    this.tagType = tagType;
    this.chargeAnim = chargeAnim;
    this.chargeText = chargeText;
  }

  apply(user: Pokemon, target: Pokemon, move: Move, args: any[]): Promise<boolean> {
    return new Promise(resolve => {
      if (args.length < 2 || !args[1]) {
        new MoveChargeAnim(this.chargeAnim, move.id, user).play(user.scene, false, () => {
          (args[0] as Utils.BooleanHolder).value = true;
          user.scene.queueMessage(this.chargeText.replace("{TARGET}", getPokemonNameWithAffix(target)).replace("{USER}", getPokemonNameWithAffix(user)));
          user.pushMoveHistory({ move: move.id, targets: [ target.getBattlerIndex() ], result: MoveResult.OTHER });
          user.scene.arena.addTag(this.tagType, 3, move.id, user.id, ArenaTagSide.BOTH, false, target.getBattlerIndex());

          resolve(true);
        });
      } else {
        user.scene.ui.showText(i18next.t("moveTriggers:tookMoveAttack", { pokemonName: getPokemonNameWithAffix(user.scene.getPokemonById(target.id) ?? undefined), moveName: move.name }), null, () => resolve(true));
      }
    });
  }
}

/**
 * Attribute that cancels the associated move's effects when set to be combined with the user's ally's
 * subsequent move this turn. Used for Grass Pledge, Water Pledge, and Fire Pledge.
 * @extends OverrideMoveEffectAttr
 */
export class AwaitCombinedPledgeAttr extends OverrideMoveEffectAttr {
  constructor() {
    super(true);
  }
  /**
   * If the user's ally is set to use a different move with this attribute,
   * defer this move's effects for a combined move on the ally's turn.
   * @param user the {@linkcode Pokemon} using this move
   * @param target n/a
   * @param move the {@linkcode Move} being used
   * @param args
   * - [0] a {@linkcode Utils.BooleanHolder} indicating whether the move's base
   * effects should be overridden this turn.
   * @returns `true` if base move effects were overridden; `false` otherwise
   */
  override apply(user: Pokemon, target: Pokemon, move: Move, args: any[]): boolean {
    if (user.turnData.combiningPledge) {
      // "The two moves have become one!\nIt's a combined move!"
      user.scene.queueMessage(i18next.t("moveTriggers:combiningPledge"));
      return false;
    }

    const overridden = args[0] as Utils.BooleanHolder;

    const allyMovePhase = user.scene.findPhase<MovePhase>((phase) => phase instanceof MovePhase && phase.pokemon.isPlayer() === user.isPlayer());
    if (allyMovePhase) {
      const allyMove = allyMovePhase.move.getMove();
      if (allyMove !== move && allyMove.hasAttr(AwaitCombinedPledgeAttr)) {
        [ user, allyMovePhase.pokemon ].forEach((p) => p.turnData.combiningPledge = move.id);

        // "{userPokemonName} is waiting for {allyPokemonName}'s move..."
        user.scene.queueMessage(i18next.t("moveTriggers:awaitingPledge", {
          userPokemonName: getPokemonNameWithAffix(user),
          allyPokemonName: getPokemonNameWithAffix(allyMovePhase.pokemon)
        }));

        // Move the ally's MovePhase (if needed) so that the ally moves next
        const allyMovePhaseIndex = user.scene.phaseQueue.indexOf(allyMovePhase);
        const firstMovePhaseIndex = user.scene.phaseQueue.findIndex((phase) => phase instanceof MovePhase);
        if (allyMovePhaseIndex !== firstMovePhaseIndex) {
          user.scene.prependToPhase(user.scene.phaseQueue.splice(allyMovePhaseIndex, 1)[0], MovePhase);
        }

        overridden.value = true;
        return true;
      }
    }
    return false;
  }
}

/**
 * Attribute used for moves that change stat stages
 * @param stats {@linkcode BattleStat} array of stats to be changed
 * @param stages stages by which to change the stats, from -6 to 6
 * @param selfTarget whether the changes are applied to the user (true) or the target (false)
 * @param condition {@linkcode MoveConditionFunc} optional condition to trigger the stat change
 * @param firstHitOnly whether the stat change only applies on the first hit of a multi hit move
 * @param moveEffectTrigger {@linkcode MoveEffectTrigger} the trigger for the effect to take place
 * @param firstTargetOnly whether, if this is a multi target move, to only apply the effect after the first target is hit, rather than once for each target
 * @param lastHitOnly whether the effect should only apply after the last hit of a multi hit move
 *
 * @extends MoveEffectAttr
 * @see {@linkcode apply}
 */
export class StatStageChangeAttr extends MoveEffectAttr {
  public stats: BattleStat[];
  public stages: integer;
  private condition: MoveConditionFunc | null;
  private showMessage: boolean;

  constructor(stats: BattleStat[], stages: integer, selfTarget?: boolean, condition?: MoveConditionFunc | null, showMessage: boolean = true, firstHitOnly: boolean = false, moveEffectTrigger: MoveEffectTrigger = MoveEffectTrigger.HIT, firstTargetOnly: boolean = false, lastHitOnly: boolean = false) {
    super(selfTarget, moveEffectTrigger, firstHitOnly, lastHitOnly, firstTargetOnly);
    this.stats = stats;
    this.stages = stages;
    this.condition = condition!; // TODO: is this bang correct?
    this.showMessage = showMessage;
  }

  /**
   * Attempts to change stats of the user or target (depending on value of selfTarget) if conditions are met
   * @param user {@linkcode Pokemon} the user of the move
   * @param target {@linkcode Pokemon} the target of the move
   * @param move {@linkcode Move} the move
   * @param args unused
   * @returns whether stat stages were changed
   */
  apply(user: Pokemon, target: Pokemon, move: Move, args?: any[]): boolean | Promise<boolean> {
    if (!super.apply(user, target, move, args) || (this.condition && !this.condition(user, target, move))) {
      return false;
    }

    if (!this.selfTarget && move.hitsSubstitute(user, target)) {
      return false;
    }

    const moveChance = this.getMoveChance(user, target, move, this.selfTarget, true);
    if (moveChance < 0 || moveChance === 100 || user.randSeedInt(100) < moveChance) {
      const stages = this.getLevels(user);
      user.scene.unshiftPhase(new StatStageChangePhase(user.scene, (this.selfTarget ? user : target).getBattlerIndex(), this.selfTarget, this.stats, stages, this.showMessage));
      return true;
    }

    return false;
  }

  getLevels(_user: Pokemon): integer {
    return this.stages;
  }

  getTargetBenefitScore(user: Pokemon, target: Pokemon, move: Move): integer {
    let ret = 0;
    const moveLevels = this.getLevels(user);
    for (const stat of this.stats) {
      let levels = moveLevels;
      const statStage = target.getStatStage(stat);
      if (levels > 0) {
        levels = Math.min(statStage + levels, 6) - statStage;
      } else {
        levels = Math.max(statStage + levels, -6) - statStage;
      }
      let noEffect = false;
      switch (stat) {
      case Stat.ATK:
        if (this.selfTarget) {
          noEffect = !user.getMoveset().find(m => m instanceof AttackMove && m.category === MoveCategory.PHYSICAL);
        }
        break;
      case Stat.DEF:
        if (!this.selfTarget) {
          noEffect = !user.getMoveset().find(m => m instanceof AttackMove && m.category === MoveCategory.PHYSICAL);
        }
        break;
      case Stat.SPATK:
        if (this.selfTarget) {
          noEffect = !user.getMoveset().find(m => m instanceof AttackMove && m.category === MoveCategory.SPECIAL);
        }
        break;
      case Stat.SPDEF:
        if (!this.selfTarget) {
          noEffect = !user.getMoveset().find(m => m instanceof AttackMove && m.category === MoveCategory.SPECIAL);
        }
        break;
      }
      if (noEffect) {
        continue;
      }
      ret += (levels * 4) + (levels > 0 ? -2 : 2);
    }
    return ret;
  }
}

export class PostVictoryStatStageChangeAttr extends MoveAttr {
  private stats: BattleStat[];
  private stages: number;
  private condition: MoveConditionFunc | null;
  private showMessage: boolean;

  constructor(stats: BattleStat[], stages: number, selfTarget?: boolean, condition?: MoveConditionFunc, showMessage: boolean = true, firstHitOnly: boolean = false) {
    super();
    this.stats = stats;
    this.stages = stages;
    this.condition = condition!; // TODO: is this bang correct?
    this.showMessage = showMessage;
  }
  applyPostVictory(user: Pokemon, target: Pokemon, move: Move): void {
    if (this.condition && !this.condition(user, target, move)) {
      return;
    }
    const statChangeAttr = new StatStageChangeAttr(this.stats, this.stages, this.showMessage);
    statChangeAttr.apply(user, target, move);
  }
}

export class AcupressureStatStageChangeAttr extends MoveEffectAttr {
  constructor() {
    super();
  }

  apply(user: Pokemon, target: Pokemon, move: Move, args: any[]): boolean | Promise<boolean> {
    const randStats = BATTLE_STATS.filter(s => target.getStatStage(s) < 6);
    if (randStats.length > 0) {
      const boostStat = [ randStats[user.randSeedInt(randStats.length)] ];
      user.scene.unshiftPhase(new StatStageChangePhase(user.scene, target.getBattlerIndex(), this.selfTarget, boostStat, 2));
      return true;
    }
    return false;
  }
}

export class GrowthStatStageChangeAttr extends StatStageChangeAttr {
  constructor() {
    super([ Stat.ATK, Stat.SPATK ], 1, true);
  }

  getLevels(user: Pokemon): number {
    if (!user.scene.arena.weather?.isEffectSuppressed(user.scene)) {
      const weatherType = user.scene.arena.weather?.weatherType;
      if (weatherType === WeatherType.SUNNY || weatherType === WeatherType.HARSH_SUN) {
        return this.stages + 1;
      }
    }
    return this.stages;
  }
}

export class CutHpStatStageBoostAttr extends StatStageChangeAttr {
  private cutRatio: integer;
  private messageCallback: ((user: Pokemon) => void) | undefined;

  constructor(stat: BattleStat[], levels: integer, cutRatio: integer, messageCallback?: ((user: Pokemon) => void) | undefined) {
    super(stat, levels, true, null, true);

    this.cutRatio = cutRatio;
    this.messageCallback = messageCallback;
  }

  apply(user: Pokemon, target: Pokemon, move: Move, args: any[]): Promise<boolean> {
    return new Promise<boolean>(resolve => {
      user.damageAndUpdate(Utils.toDmgValue(user.getMaxHp() / this.cutRatio), HitResult.OTHER, false, true);
      user.updateInfo().then(() => {
        const ret = super.apply(user, target, move, args);
        if (this.messageCallback) {
          this.messageCallback(user);
        }
        resolve(ret);
      });
    });
  }

  getCondition(): MoveConditionFunc {
    return (user, _target, _move) => user.getHpRatio() > 1 / this.cutRatio && this.stats.some(s => user.getStatStage(s) < 6);
  }
}

export class CopyStatsAttr extends MoveEffectAttr {
  apply(user: Pokemon, target: Pokemon, move: Move, args: any[]): boolean {
    if (!super.apply(user, target, move, args)) {
      return false;
    }

    // Copy all stat stages
    for (const s of BATTLE_STATS) {
      user.setStatStage(s, target.getStatStage(s));
    }

    if (target.getTag(BattlerTagType.CRIT_BOOST)) {
      user.addTag(BattlerTagType.CRIT_BOOST, 0, move.id);
    } else {
      user.removeTag(BattlerTagType.CRIT_BOOST);
    }
    target.updateInfo();
    user.updateInfo();
    target.scene.queueMessage(i18next.t("moveTriggers:copiedStatChanges", { pokemonName: getPokemonNameWithAffix(user), targetName: getPokemonNameWithAffix(target) }));

    return true;
  }
}

export class InvertStatsAttr extends MoveEffectAttr {
  apply(user: Pokemon, target: Pokemon, move: Move, args: any[]): boolean {
    if (!super.apply(user, target, move, args)) {
      return false;
    }

    for (const s of BATTLE_STATS) {
      target.setStatStage(s, -target.getStatStage(s));
    }

    target.updateInfo();
    user.updateInfo();

    target.scene.queueMessage(i18next.t("moveTriggers:invertStats", { pokemonName: getPokemonNameWithAffix(target) }));

    return true;
  }
}

export class ResetStatsAttr extends MoveEffectAttr {
  private targetAllPokemon: boolean;
  constructor(targetAllPokemon: boolean) {
    super();
    this.targetAllPokemon = targetAllPokemon;
  }
  async apply(user: Pokemon, target: Pokemon, move: Move, args: any[]): Promise<boolean> {
    const promises: Promise<void>[] = [];
    if (this.targetAllPokemon) { // Target all pokemon on the field when Freezy Frost or Haze are used
      const activePokemon = user.scene.getField(true);
      activePokemon.forEach(p => promises.push(this.resetStats(p)));
      target.scene.queueMessage(i18next.t("moveTriggers:statEliminated"));
    } else { // Affects only the single target when Clear Smog is used
      if (!move.hitsSubstitute(user, target)) {
        promises.push(this.resetStats(target));
        target.scene.queueMessage(i18next.t("moveTriggers:resetStats", { pokemonName: getPokemonNameWithAffix(target) }));
      }
    }

    await Promise.all(promises);
    return true;
  }

  async resetStats(pokemon: Pokemon): Promise<void> {
    for (const s of BATTLE_STATS) {
      pokemon.setStatStage(s, 0);
    }
    return pokemon.updateInfo();
  }
}

/**
 * Attribute used for status moves, specifically Heart, Guard, and Power Swap,
 * that swaps the user's and target's corresponding stat stages.
 * @extends MoveEffectAttr
 * @see {@linkcode apply}
 */
export class SwapStatStagesAttr extends MoveEffectAttr {
  /** The stat stages to be swapped between the user and the target */
  private stats: readonly BattleStat[];

  constructor(stats: readonly BattleStat[]) {
    super();

    this.stats = stats;
  }

  /**
   * For all {@linkcode stats}, swaps the user's and target's corresponding stat
   * stage.
   * @param user the {@linkcode Pokemon} that used the move
   * @param target the {@linkcode Pokemon} that the move was used on
   * @param move N/A
   * @param args N/A
   * @returns true if attribute application succeeds
   */
  apply(user: Pokemon, target: Pokemon, move: Move, args: any []): boolean {
    if (super.apply(user, target, move, args)) {
      for (const s of this.stats) {
        const temp = user.getStatStage(s);
        user.setStatStage(s, target.getStatStage(s));
        target.setStatStage(s, temp);
      }

      target.updateInfo();
      user.updateInfo();

      if (this.stats.length === 7) {
        user.scene.queueMessage(i18next.t("moveTriggers:switchedStatChanges", { pokemonName: getPokemonNameWithAffix(user) }));
      } else if (this.stats.length === 2) {
        user.scene.queueMessage(i18next.t("moveTriggers:switchedTwoStatChanges", {
          pokemonName: getPokemonNameWithAffix(user),
          firstStat: i18next.t(getStatKey(this.stats[0])),
          secondStat: i18next.t(getStatKey(this.stats[1]))
        }));
      }
      return true;
    }
    return false;
  }
}

export class HpSplitAttr extends MoveEffectAttr {
  apply(user: Pokemon, target: Pokemon, move: Move, args: any[]): Promise<boolean> {
    return new Promise(resolve => {
      if (!super.apply(user, target, move, args)) {
        return resolve(false);
      }

      const infoUpdates: Promise<void>[] = [];

      const hpValue = Math.floor((target.hp + user.hp) / 2);
      if (user.hp < hpValue) {
        const healing = user.heal(hpValue - user.hp);
        if (healing) {
          user.scene.damageNumberHandler.add(user, healing, HitResult.HEAL);
        }
      } else if (user.hp > hpValue) {
        const damage = user.damage(user.hp - hpValue, true);
        if (damage) {
          user.scene.damageNumberHandler.add(user, damage);
        }
      }
      infoUpdates.push(user.updateInfo());

      if (target.hp < hpValue) {
        const healing = target.heal(hpValue - target.hp);
        if (healing) {
          user.scene.damageNumberHandler.add(user, healing, HitResult.HEAL);
        }
      } else if (target.hp > hpValue) {
        const damage = target.damage(target.hp - hpValue, true);
        if (damage) {
          target.scene.damageNumberHandler.add(target, damage);
        }
      }
      infoUpdates.push(target.updateInfo());

      return Promise.all(infoUpdates).then(() => resolve(true));
    });
  }
}

export class VariablePowerAttr extends MoveAttr {
  apply(user: Pokemon, target: Pokemon, move: Move, args: any[]): boolean {
    //const power = args[0] as Utils.NumberHolder;
    return false;
  }
}

export class LessPPMorePowerAttr extends VariablePowerAttr {
  /**
   * Power up moves when less PP user has
   * @param user {@linkcode Pokemon} using this move
   * @param target {@linkcode Pokemon} target of this move
   * @param move {@linkcode Move} being used
   * @param args [0] {@linkcode Utils.NumberHolder} of power
   * @returns true if the function succeeds
   */
  apply(user: Pokemon, target: Pokemon, move: Move, args: any[]): boolean {
    const ppMax = move.pp;
    const ppUsed = user.moveset.find((m) => m?.moveId === move.id)?.ppUsed!; // TODO: is the bang correct?

    let ppRemains = ppMax - ppUsed;
    /** Reduce to 0 to avoid negative numbers if user has 1PP before attack and target has Ability.PRESSURE */
    if (ppRemains < 0) {
      ppRemains = 0;
    }

    const power = args[0] as Utils.NumberHolder;

    switch (ppRemains) {
    case 0:
      power.value = 200;
      break;
    case 1:
      power.value = 80;
      break;
    case 2:
      power.value = 60;
      break;
    case 3:
      power.value = 50;
      break;
    default:
      power.value = 40;
      break;
    }
    return true;
  }
}

export class MovePowerMultiplierAttr extends VariablePowerAttr {
  private powerMultiplierFunc: (user: Pokemon, target: Pokemon, move: Move) => number;

  constructor(powerMultiplier: (user: Pokemon, target: Pokemon, move: Move) => number) {
    super();

    this.powerMultiplierFunc = powerMultiplier;
  }

  apply(user: Pokemon, target: Pokemon, move: Move, args: any[]): boolean {
    const power = args[0] as Utils.NumberHolder;
    power.value *= this.powerMultiplierFunc(user, target, move);

    return true;
  }
}

/**
 * Helper function to calculate the the base power of an ally's hit when using Beat Up.
 * @param user The Pokemon that used Beat Up.
 * @param allyIndex The party position of the ally contributing to Beat Up.
 * @returns The base power of the Beat Up hit.
 */
const beatUpFunc = (user: Pokemon, allyIndex: number): number => {
  const party = user.isPlayer() ? user.scene.getParty() : user.scene.getEnemyParty();

  for (let i = allyIndex; i < party.length; i++) {
    const pokemon = party[i];

    // The user contributes to Beat Up regardless of status condition.
    // Allies can contribute only if they do not have a non-volatile status condition.
    if (pokemon.id !== user.id && pokemon?.status && pokemon.status.effect !== StatusEffect.NONE) {
      continue;
    }
    return (pokemon.species.getBaseStat(Stat.ATK) / 10) + 5;
  }
  return 0;
};

export class BeatUpAttr extends VariablePowerAttr {

  /**
   * Gets the next party member to contribute to a Beat Up hit, and calculates the base power for it.
   * @param user Pokemon that used the move
   * @param _target N/A
   * @param _move Move with this attribute
   * @param args N/A
   * @returns true if the function succeeds
   */
  apply(user: Pokemon, target: Pokemon, move: Move, args: any[]): boolean {
    const power = args[0] as Utils.NumberHolder;

    const party = user.isPlayer() ? user.scene.getParty() : user.scene.getEnemyParty();
    const allyCount = party.filter(pokemon => {
      return pokemon.id === user.id || !pokemon.status?.effect;
    }).length;
    const allyIndex = (user.turnData.hitCount - user.turnData.hitsLeft) % allyCount;
    power.value = beatUpFunc(user, allyIndex);
    return true;
  }
}

const doublePowerChanceMessageFunc = (user: Pokemon, target: Pokemon, move: Move) => {
  let message: string = "";
  user.scene.executeWithSeedOffset(() => {
    const rand = Utils.randSeedInt(100);
    if (rand < move.chance) {
      message = i18next.t("moveTriggers:goingAllOutForAttack", { pokemonName: getPokemonNameWithAffix(user) });
    }
  }, user.scene.currentBattle.turn << 6, user.scene.waveSeed);
  return message;
};

export class DoublePowerChanceAttr extends VariablePowerAttr {
  apply(user: Pokemon, target: Pokemon, move: Move, args: any[]): boolean {
    let rand: integer;
    user.scene.executeWithSeedOffset(() => rand = Utils.randSeedInt(100), user.scene.currentBattle.turn << 6, user.scene.waveSeed);
    if (rand! < move.chance) {
      const power = args[0] as Utils.NumberHolder;
      power.value *= 2;
      return true;
    }

    return false;
  }
}

export abstract class ConsecutiveUsePowerMultiplierAttr extends MovePowerMultiplierAttr {
  constructor(limit: integer, resetOnFail: boolean, resetOnLimit?: boolean, ...comboMoves: Moves[]) {
    super((user: Pokemon, target: Pokemon, move: Move): number => {
      const moveHistory = user.getLastXMoves(limit + 1).slice(1);

      let count = 0;
      let turnMove: TurnMove | undefined;

      while (((turnMove = moveHistory.shift())?.move === move.id || (comboMoves.length && comboMoves.includes(turnMove?.move!))) && (!resetOnFail || turnMove?.result === MoveResult.SUCCESS)) { // TODO: is this bang correct?
        if (count < (limit - 1)) {
          count++;
        } else if (resetOnLimit) {
          count = 0;
        } else {
          break;
        }
      }

      return this.getMultiplier(count);
    });
  }

  abstract getMultiplier(count: integer): number;
}

export class ConsecutiveUseDoublePowerAttr extends ConsecutiveUsePowerMultiplierAttr {
  getMultiplier(count: number): number {
    return Math.pow(2, count);
  }
}

export class ConsecutiveUseMultiBasePowerAttr extends ConsecutiveUsePowerMultiplierAttr {
  getMultiplier(count: number): number {
    return (count + 1);
  }
}

export class WeightPowerAttr extends VariablePowerAttr {
  apply(user: Pokemon, target: Pokemon, move: Move, args: any[]): boolean {
    const power = args[0] as Utils.NumberHolder;

    const targetWeight = target.getWeight();
    const weightThresholds = [ 10, 25, 50, 100, 200 ];

    let w = 0;
    while (targetWeight >= weightThresholds[w]) {
      if (++w === weightThresholds.length) {
        break;
      }
    }

    power.value = (w + 1) * 20;

    return true;
  }
}

/**
 * Attribute used for Electro Ball move.
 * @extends VariablePowerAttr
 * @see {@linkcode apply}
 **/
export class ElectroBallPowerAttr extends VariablePowerAttr {
  /**
   * Move that deals more damage the faster {@linkcode Stat.SPD}
   * the user is compared to the target.
   * @param user Pokemon that used the move
   * @param target The target of the move
   * @param move Move with this attribute
   * @param args N/A
   * @returns true if the function succeeds
   */
  apply(user: Pokemon, target: Pokemon, move: Move, args: any[]): boolean {
    const power = args[0] as Utils.NumberHolder;

    const statRatio = target.getEffectiveStat(Stat.SPD) / user.getEffectiveStat(Stat.SPD);
    const statThresholds = [ 0.25, 1 / 3, 0.5, 1, -1 ];
    const statThresholdPowers = [ 150, 120, 80, 60, 40 ];

    let w = 0;
    while (w < statThresholds.length - 1 && statRatio > statThresholds[w]) {
      if (++w === statThresholds.length) {
        break;
      }
    }

    power.value = statThresholdPowers[w];
    return true;
  }
}


/**
 * Attribute used for Gyro Ball move.
 * @extends VariablePowerAttr
 * @see {@linkcode apply}
 **/
export class GyroBallPowerAttr extends VariablePowerAttr {
  /**
   * Move that deals more damage the slower {@linkcode Stat.SPD}
   * the user is compared to the target.
   * @param user Pokemon that used the move
   * @param target The target of the move
   * @param move Move with this attribute
   * @param args N/A
   * @returns true if the function succeeds
   */
  apply(user: Pokemon, target: Pokemon, move: Move, args: any[]): boolean {
    const power = args[0] as Utils.NumberHolder;
    const userSpeed = user.getEffectiveStat(Stat.SPD);
    if (userSpeed < 1) {
      // Gen 6+ always have 1 base power
      power.value = 1;
      return true;
    }

    power.value = Math.floor(Math.min(150, 25 * target.getEffectiveStat(Stat.SPD) / userSpeed + 1));
    return true;
  }
}

export class LowHpPowerAttr extends VariablePowerAttr {
  apply(user: Pokemon, target: Pokemon, move: Move, args: any[]): boolean {
    const power = args[0] as Utils.NumberHolder;
    const hpRatio = user.getHpRatio();

    switch (true) {
    case (hpRatio < 0.0417):
      power.value = 200;
      break;
    case (hpRatio < 0.1042):
      power.value = 150;
      break;
    case (hpRatio < 0.2083):
      power.value = 100;
      break;
    case (hpRatio < 0.3542):
      power.value = 80;
      break;
    case (hpRatio < 0.6875):
      power.value = 40;
      break;
    default:
      power.value = 20;
      break;
    }

    return true;
  }
}

export class CompareWeightPowerAttr extends VariablePowerAttr {
  apply(user: Pokemon, target: Pokemon, move: Move, args: any[]): boolean {
    const power = args[0] as Utils.NumberHolder;
    const userWeight = user.getWeight();
    const targetWeight = target.getWeight();

    if (!userWeight || userWeight === 0) {
      return false;
    }

    const relativeWeight = (targetWeight / userWeight) * 100;

    switch (true) {
    case (relativeWeight < 20.01):
      power.value = 120;
      break;
    case (relativeWeight < 25.01):
      power.value = 100;
      break;
    case (relativeWeight < 33.35):
      power.value = 80;
      break;
    case (relativeWeight < 50.01):
      power.value = 60;
      break;
    default:
      power.value = 40;
      break;
    }

    return true;
  }
}

export class HpPowerAttr extends VariablePowerAttr {
  apply(user: Pokemon, target: Pokemon, move: Move, args: any[]): boolean {
    (args[0] as Utils.NumberHolder).value = Utils.toDmgValue(150 * user.getHpRatio());

    return true;
  }
}

/**
 * Attribute used for moves whose base power scales with the opponent's HP
 * Used for Crush Grip, Wring Out, and Hard Press
 * maxBasePower 100 for Hard Press, 120 for others
 */
export class OpponentHighHpPowerAttr extends VariablePowerAttr {
  maxBasePower: number;

  constructor(maxBasePower: number) {
    super();
    this.maxBasePower = maxBasePower;
  }

  /**
   * Changes the base power of the move to be the target's HP ratio times the maxBasePower with a min value of 1
   * @param user n/a
   * @param target the Pokemon being attacked
   * @param move n/a
   * @param args holds the base power of the move at args[0]
   * @returns true
   */
  apply(user: Pokemon, target: Pokemon, move: Move, args: any[]): boolean {
    (args[0] as Utils.NumberHolder).value = Utils.toDmgValue(this.maxBasePower * target.getHpRatio());

    return true;
  }
}

export class FirstAttackDoublePowerAttr extends VariablePowerAttr {
  apply(user: Pokemon, target: Pokemon, move: Move, args: any[]): boolean {
    console.log(target.getLastXMoves(1), target.scene.currentBattle.turn);
    if (!target.getLastXMoves(1).find(m => m.turn === target.scene.currentBattle.turn)) {
      (args[0] as Utils.NumberHolder).value *= 2;
      return true;
    }

    return false;
  }
}


export class TurnDamagedDoublePowerAttr extends VariablePowerAttr {
  apply(user: Pokemon, target: Pokemon, move: Move, args: any[]): boolean {
    if (user.turnData.attacksReceived.find(r => r.damage && r.sourceId === target.id)) {
      (args[0] as Utils.NumberHolder).value *= 2;
      return true;
    }

    return false;
  }
}

const magnitudeMessageFunc = (user: Pokemon, target: Pokemon, move: Move) => {
  let message: string;
  user.scene.executeWithSeedOffset(() => {
    const magnitudeThresholds = [ 5, 15, 35, 65, 75, 95 ];

    const rand = Utils.randSeedInt(100);

    let m = 0;
    for (; m < magnitudeThresholds.length; m++) {
      if (rand < magnitudeThresholds[m]) {
        break;
      }
    }

    message = i18next.t("moveTriggers:magnitudeMessage", { magnitude: m + 4 });
  }, user.scene.currentBattle.turn << 6, user.scene.waveSeed);
  return message!;
};

export class MagnitudePowerAttr extends VariablePowerAttr {
  apply(user: Pokemon, target: Pokemon, move: Move, args: any[]): boolean {
    const power = args[0] as Utils.NumberHolder;

    const magnitudeThresholds = [ 5, 15, 35, 65, 75, 95 ];
    const magnitudePowers = [ 10, 30, 50, 70, 90, 100, 110, 150 ];

    let rand: integer;

    user.scene.executeWithSeedOffset(() => rand = Utils.randSeedInt(100), user.scene.currentBattle.turn << 6, user.scene.waveSeed);

    let m = 0;
    for (; m < magnitudeThresholds.length; m++) {
      if (rand! < magnitudeThresholds[m]) {
        break;
      }
    }

    power.value = magnitudePowers[m];

    return true;
  }
}

export class AntiSunlightPowerDecreaseAttr extends VariablePowerAttr {
  apply(user: Pokemon, target: Pokemon, move: Move, args: any[]): boolean {
    if (!user.scene.arena.weather?.isEffectSuppressed(user.scene)) {
      const power = args[0] as Utils.NumberHolder;
      const weatherType = user.scene.arena.weather?.weatherType || WeatherType.NONE;
      switch (weatherType) {
      case WeatherType.RAIN:
      case WeatherType.SANDSTORM:
      case WeatherType.HAIL:
      case WeatherType.SNOW:
      case WeatherType.HEAVY_RAIN:
        power.value *= 0.5;
        return true;
      }
    }

    return false;
  }
}

export class FriendshipPowerAttr extends VariablePowerAttr {
  private invert: boolean;

  constructor(invert?: boolean) {
    super();

    this.invert = !!invert;
  }

  apply(user: Pokemon, target: Pokemon, move: Move, args: any[]): boolean {
    const power = args[0] as Utils.NumberHolder;

    const friendshipPower = Math.floor(Math.min(user instanceof PlayerPokemon ? user.friendship : user.species.baseFriendship, 255) / 2.5);
    power.value = Math.max(!this.invert ? friendshipPower : 102 - friendshipPower, 1);

    return true;
  }
}

export class HitCountPowerAttr extends VariablePowerAttr {
  apply(user: Pokemon, target: Pokemon, move: Move, args: any[]): boolean {
    (args[0] as Utils.NumberHolder).value += Math.min(user.battleData.hitCount, 6) * 50;

    return true;
  }
}

/**
 * Tallies the number of positive stages for a given {@linkcode Pokemon}.
 * @param pokemon The {@linkcode Pokemon} that is being used to calculate the count of positive stats
 * @returns the amount of positive stats
 */
const countPositiveStatStages = (pokemon: Pokemon): number => {
  return pokemon.getStatStages().reduce((total, stat) => (stat && stat > 0) ? total + stat : total, 0);
};

/**
 * Attribute that increases power based on the amount of positive stat stage increases.
 */
export class PositiveStatStagePowerAttr extends VariablePowerAttr {

  /**
   * @param {Pokemon} user The pokemon that is being used to calculate the amount of positive stats
   * @param {Pokemon} target N/A
   * @param {Move} move N/A
   * @param {any[]} args The argument for VariablePowerAttr, accumulates and sets the amount of power multiplied by stats
   * @returns {boolean} Returns true if attribute is applied
   */
  apply(user: Pokemon, target: Pokemon, move: Move, args: any[]): boolean {
    const positiveStatStages: number = countPositiveStatStages(user);

    (args[0] as Utils.NumberHolder).value += positiveStatStages * 20;
    return true;
  }
}

/**
 * Punishment normally has a base power of 60,
 * but gains 20 power for every increased stat stage the target has,
 * up to a maximum of 200 base power in total.
 */
export class PunishmentPowerAttr extends VariablePowerAttr {
  private PUNISHMENT_MIN_BASE_POWER = 60;
  private PUNISHMENT_MAX_BASE_POWER = 200;

  /**
     * @param {Pokemon} user N/A
     * @param {Pokemon} target The pokemon that the move is being used against, as well as calculating the stats for the min/max base power
     * @param {Move} move N/A
     * @param {any[]} args The value that is being changed due to VariablePowerAttr
     * @returns Returns true if attribute is applied
     */
  apply(user: Pokemon, target: Pokemon, move: Move, args: any[]): boolean {
    const positiveStatStages: number = countPositiveStatStages(target);
    (args[0] as Utils.NumberHolder).value = Math.min(
      this.PUNISHMENT_MAX_BASE_POWER,
      this.PUNISHMENT_MIN_BASE_POWER + positiveStatStages * 20
    );
    return true;
  }
}

export class PresentPowerAttr extends VariablePowerAttr {
  apply(user: Pokemon, target: Pokemon, move: Move, args: any[]): boolean {
    /**
     * If this move is multi-hit, and this attribute is applied to any hit
     * other than the first, this move cannot result in a heal.
     */
    const firstHit = (user.turnData.hitCount === user.turnData.hitsLeft);

    const powerSeed = Utils.randSeedInt(firstHit ? 100 : 80);
    if (powerSeed <= 40) {
      (args[0] as Utils.NumberHolder).value = 40;
    } else if (40 < powerSeed && powerSeed <= 70) {
      (args[0] as Utils.NumberHolder).value = 80;
    } else if (70 < powerSeed && powerSeed <= 80) {
      (args[0] as Utils.NumberHolder).value = 120;
    } else if (80 < powerSeed && powerSeed <= 100) {
      // If this move is multi-hit, disable all other hits
      user.stopMultiHit();
      target.scene.unshiftPhase(new PokemonHealPhase(target.scene, target.getBattlerIndex(),
        Utils.toDmgValue(target.getMaxHp() / 4), i18next.t("moveTriggers:regainedHealth", { pokemonName: getPokemonNameWithAffix(target) }), true));
    }

    return true;
  }
}

export class WaterShurikenPowerAttr extends VariablePowerAttr {
  apply(user: Pokemon, target: Pokemon, move: Move, args: any[]): boolean {
    if (user.species.speciesId === Species.GRENINJA && user.hasAbility(Abilities.BATTLE_BOND) && user.formIndex === 2) {
      (args[0] as Utils.IntegerHolder).value = 20;
      return true;
    }
    return false;
  }
}

/**
 * Attribute used to calculate the power of attacks that scale with Stockpile stacks (i.e. Spit Up).
 */
export class SpitUpPowerAttr extends VariablePowerAttr {
  private multiplier: number = 0;

  constructor(multiplier: number) {
    super();
    this.multiplier = multiplier;
  }

  apply(user: Pokemon, target: Pokemon, move: Move, args: any[]): boolean {
    const stockpilingTag = user.getTag(StockpilingTag);

    if (stockpilingTag && stockpilingTag.stockpiledCount > 0) {
      const power = args[0] as Utils.IntegerHolder;
      power.value = this.multiplier * stockpilingTag.stockpiledCount;
      return true;
    }

    return false;
  }
}

/**
 * Attribute used to apply Swallow's healing, which scales with Stockpile stacks.
 * Does NOT remove stockpiled stacks.
 */
export class SwallowHealAttr extends HealAttr {
  apply(user: Pokemon, target: Pokemon, move: Move, args: any[]): boolean {
    const stockpilingTag = user.getTag(StockpilingTag);

    if (stockpilingTag && stockpilingTag.stockpiledCount > 0) {
      const stockpiled = stockpilingTag.stockpiledCount;
      let healRatio: number;

      if (stockpiled === 1) {
        healRatio = 0.25;
      } else if (stockpiled === 2) {
        healRatio = 0.50;
      } else { // stockpiled >= 3
        healRatio = 1.00;
      }

      if (healRatio) {
        this.addHealPhase(user, healRatio);
        return true;
      }
    }

    return false;
  }
}

const hasStockpileStacksCondition: MoveConditionFunc = (user) => {
  const hasStockpilingTag = user.getTag(StockpilingTag);
  return !!hasStockpilingTag && hasStockpilingTag.stockpiledCount > 0;
};

/**
 * Attribute used for multi-hit moves that increase power in increments of the
 * move's base power for each hit, namely Triple Kick and Triple Axel.
 * @extends VariablePowerAttr
 * @see {@linkcode apply}
 */
export class MultiHitPowerIncrementAttr extends VariablePowerAttr {
  /** The max number of base power increments allowed for this move */
  private maxHits: integer;

  constructor(maxHits: integer) {
    super();

    this.maxHits = maxHits;
  }

  /**
   * Increases power of move in increments of the base power for the amount of times
   * the move hit. In the case that the move is extended, it will circle back to the
   * original base power of the move after incrementing past the maximum amount of
   * hits.
   * @param user {@linkcode Pokemon} that used the move
   * @param target {@linkcode Pokemon} that the move was used on
   * @param move {@linkcode Move} with this attribute
   * @param args [0] {@linkcode Utils.NumberHolder} for final calculated power of move
   * @returns true if attribute application succeeds
   */
  apply(user: Pokemon, target: Pokemon, move: Move, args: any[]): boolean {
    const hitsTotal = user.turnData.hitCount - Math.max(user.turnData.hitsLeft, 0);
    const power = args[0] as Utils.NumberHolder;

    power.value = move.power * (1 + hitsTotal % this.maxHits);

    return true;
  }
}

/**
 * Attribute used for moves that double in power if the given move immediately
 * preceded the move applying the attribute, namely Fusion Flare and
 * Fusion Bolt.
 * @extends VariablePowerAttr
 * @see {@linkcode apply}
 */
export class LastMoveDoublePowerAttr extends VariablePowerAttr {
  /** The move that must precede the current move */
  private move: Moves;

  constructor(move: Moves) {
    super();

    this.move = move;
  }

  /**
   * Doubles power of move if the given move is found to precede the current
   * move with no other moves being executed in between, only ignoring failed
   * moves if any.
   * @param user {@linkcode Pokemon} that used the move
   * @param target N/A
   * @param move N/A
   * @param args [0] {@linkcode Utils.NumberHolder} that holds the resulting power of the move
   * @returns true if attribute application succeeds, false otherwise
   */
  apply(user: Pokemon, _target: Pokemon, _move: Move, args: any[]): boolean {
    const power = args[0] as Utils.NumberHolder;
    const enemy = user.getOpponent(0);
    const pokemonActed: Pokemon[] = [];

    if (enemy?.turnData.acted) {
      pokemonActed.push(enemy);
    }

    if (user.scene.currentBattle.double) {
      const userAlly = user.getAlly();
      const enemyAlly = enemy?.getAlly();

      if (userAlly && userAlly.turnData.acted) {
        pokemonActed.push(userAlly);
      }
      if (enemyAlly && enemyAlly.turnData.acted) {
        pokemonActed.push(enemyAlly);
      }
    }

    pokemonActed.sort((a, b) => b.turnData.order - a.turnData.order);

    for (const p of pokemonActed) {
      const [ lastMove ] = p.getLastXMoves(1);
      if (lastMove.result !== MoveResult.FAIL) {
        if ((lastMove.result === MoveResult.SUCCESS) && (lastMove.move === this.move)) {
          power.value *= 2;
          return true;
        } else {
          break;
        }
      }
    }

    return false;
  }
}

/**
 * Changes a Pledge move's power to 150 when combined with another unique Pledge
 * move from an ally.
 */
export class CombinedPledgePowerAttr extends VariablePowerAttr {
  override apply(user: Pokemon, target: Pokemon, move: Move, args: any[]): boolean {
    const power = args[0];
    if (!(power instanceof Utils.NumberHolder)) {
      return false;
    }
    const combinedPledgeMove = user.turnData.combiningPledge;

    if (combinedPledgeMove && combinedPledgeMove !== move.id) {
      power.value *= 150 / 80;
      return true;
    }
    return false;
  }
}

/**
 * Applies STAB to the given Pledge move if the move is part of a combined attack.
 */
export class CombinedPledgeStabBoostAttr extends MoveAttr {
  override apply(user: Pokemon, target: Pokemon, move: Move, args: any[]): boolean {
    const stabMultiplier = args[0];
    if (!(stabMultiplier instanceof Utils.NumberHolder)) {
      return false;
    }
    const combinedPledgeMove = user.turnData.combiningPledge;

    if (combinedPledgeMove && combinedPledgeMove !== move.id) {
      stabMultiplier.value = 1.5;
      return true;
    }
    return false;
  }
}

export class VariableAtkAttr extends MoveAttr {
  constructor() {
    super();
  }

  apply(user: Pokemon, target: Pokemon, move: Move, args: any[]): boolean {
    //const atk = args[0] as Utils.IntegerHolder;
    return false;
  }
}

export class TargetAtkUserAtkAttr extends VariableAtkAttr {
  constructor() {
    super();
  }
  apply(user: Pokemon, target: Pokemon, move: Move, args: any[]): boolean {
    (args[0] as Utils.IntegerHolder).value = target.getEffectiveStat(Stat.ATK, target);
    return true;
  }
}

export class DefAtkAttr extends VariableAtkAttr {
  constructor() {
    super();
  }

  apply(user: Pokemon, target: Pokemon, move: Move, args: any[]): boolean {
    (args[0] as Utils.IntegerHolder).value = user.getEffectiveStat(Stat.DEF, target);
    return true;
  }
}

export class VariableDefAttr extends MoveAttr {
  constructor() {
    super();
  }

  apply(user: Pokemon, target: Pokemon, move: Move, args: any[]): boolean {
    //const def = args[0] as Utils.IntegerHolder;
    return false;
  }
}

export class DefDefAttr extends VariableDefAttr {
  constructor() {
    super();
  }

  apply(user: Pokemon, target: Pokemon, move: Move, args: any[]): boolean {
    (args[0] as Utils.IntegerHolder).value = target.getEffectiveStat(Stat.DEF, user);
    return true;
  }
}

export class VariableAccuracyAttr extends MoveAttr {
  apply(user: Pokemon, target: Pokemon, move: Move, args: any[]): boolean {
    //const accuracy = args[0] as Utils.NumberHolder;
    return false;
  }
}

/**
 * Attribute used for Thunder and Hurricane that sets accuracy to 50 in sun and never miss in rain
 */
export class ThunderAccuracyAttr extends VariableAccuracyAttr {
  apply(user: Pokemon, target: Pokemon, move: Move, args: any[]): boolean {
    if (!user.scene.arena.weather?.isEffectSuppressed(user.scene)) {
      const accuracy = args[0] as Utils.NumberHolder;
      const weatherType = user.scene.arena.weather?.weatherType || WeatherType.NONE;
      switch (weatherType) {
      case WeatherType.SUNNY:
      case WeatherType.HARSH_SUN:
        accuracy.value = 50;
        return true;
      case WeatherType.RAIN:
      case WeatherType.HEAVY_RAIN:
        accuracy.value = -1;
        return true;
      }
    }

    return false;
  }
}

/**
 * Attribute used for Bleakwind Storm, Wildbolt Storm, and Sandsear Storm that sets accuracy to never
 * miss in rain
 * Springtide Storm does NOT have this property
 */
export class StormAccuracyAttr extends VariableAccuracyAttr {
  apply(user: Pokemon, target: Pokemon, move: Move, args: any[]): boolean {
    if (!user.scene.arena.weather?.isEffectSuppressed(user.scene)) {
      const accuracy = args[0] as Utils.NumberHolder;
      const weatherType = user.scene.arena.weather?.weatherType || WeatherType.NONE;
      switch (weatherType) {
      case WeatherType.RAIN:
      case WeatherType.HEAVY_RAIN:
        accuracy.value = -1;
        return true;
      }
    }

    return false;
  }
}

/**
 * Attribute used for moves which never miss
 * against Pokemon with the {@linkcode BattlerTagType.MINIMIZED}
 * @extends VariableAccuracyAttr
 * @see {@linkcode apply}
 */
export class AlwaysHitMinimizeAttr extends VariableAccuracyAttr {
  /**
   * @see {@linkcode apply}
   * @param user N/A
   * @param target {@linkcode Pokemon} target of the move
   * @param move N/A
   * @param args [0] Accuracy of the move to be modified
   * @returns true if the function succeeds
   */
  apply(user: Pokemon, target: Pokemon, move: Move, args: any[]): boolean {
    if (target.getTag(BattlerTagType.MINIMIZED)) {
      const accuracy = args[0] as Utils.NumberHolder;
      accuracy.value = -1;

      return true;
    }

    return false;
  }
}

export class ToxicAccuracyAttr extends VariableAccuracyAttr {
  apply(user: Pokemon, target: Pokemon, move: Move, args: any[]): boolean {
    if (user.isOfType(Type.POISON)) {
      const accuracy = args[0] as Utils.NumberHolder;
      accuracy.value = -1;
      return true;
    }

    return false;
  }
}

export class BlizzardAccuracyAttr extends VariableAccuracyAttr {
  apply(user: Pokemon, target: Pokemon, move: Move, args: any[]): boolean {
    if (!user.scene.arena.weather?.isEffectSuppressed(user.scene)) {
      const accuracy = args[0] as Utils.NumberHolder;
      const weatherType = user.scene.arena.weather?.weatherType || WeatherType.NONE;
      if (weatherType === WeatherType.HAIL || weatherType === WeatherType.SNOW) {
        accuracy.value = -1;
        return true;
      }
    }

    return false;
  }
}

export class VariableMoveCategoryAttr extends MoveAttr {
  apply(user: Pokemon, target: Pokemon, move: Move, args: any[]): boolean {
    return false;
  }
}

export class PhotonGeyserCategoryAttr extends VariableMoveCategoryAttr {
  apply(user: Pokemon, target: Pokemon, move: Move, args: any[]): boolean {
    const category = (args[0] as Utils.NumberHolder);

    if (user.getEffectiveStat(Stat.ATK, target, move) > user.getEffectiveStat(Stat.SPATK, target, move)) {
      category.value = MoveCategory.PHYSICAL;
      return true;
    }

    return false;
  }
}

/**
 * Attribute used for tera moves that change category based on the user's Atk and SpAtk stats
 * Note: Currently, `getEffectiveStat` does not ignore all abilities that affect stats except those
 * with the attribute of `StatMultiplierAbAttr`
 * TODO: Remove the `.partial()` tag from Tera Blast and Tera Starstorm when the above issue is resolved
 * @extends VariableMoveCategoryAttr
 */
export class TeraMoveCategoryAttr extends VariableMoveCategoryAttr {
  apply(user: Pokemon, target: Pokemon, move: Move, args: any[]): boolean {
    const category = (args[0] as Utils.NumberHolder);

    if (user.isTerastallized() && user.getEffectiveStat(Stat.ATK, target, move) > user.getEffectiveStat(Stat.SPATK, target, move)) {
      category.value = MoveCategory.PHYSICAL;
      return true;
    }

    return false;
  }
}

/**
 * Increases the power of Tera Blast if the user is Terastallized into Stellar type
 * @extends VariablePowerAttr
 */
export class TeraBlastPowerAttr extends VariablePowerAttr {
  /**
   * Sets Tera Blast's power to 100 if the user is terastallized with
   * the Stellar tera type.
   * @param user {@linkcode Pokemon} the Pokemon using this move
   * @param target n/a
   * @param move {@linkcode Move} the Move with this attribute (i.e. Tera Blast)
   * @param args
   *   - [0] {@linkcode Utils.NumberHolder} the applied move's power, factoring in
   *       previously applied power modifiers.
   * @returns
   */
  apply(user: Pokemon, target: Pokemon, move: Move, args: any[]): boolean {
    const power = args[0] as Utils.NumberHolder;
    if (user.isTerastallized() && user.getTeraType() === Type.STELLAR) {
      power.value = 100;
      return true;
    }

    return false;
  }
}

/**
 * Change the move category to status when used on the ally
 * @extends VariableMoveCategoryAttr
 * @see {@linkcode apply}
 */
export class StatusCategoryOnAllyAttr extends VariableMoveCategoryAttr {
  /**
   * @param user {@linkcode Pokemon} using the move
   * @param target {@linkcode Pokemon} target of the move
   * @param move {@linkcode Move} with this attribute
   * @param args [0] {@linkcode Utils.IntegerHolder} The category of the move
   * @returns true if the function succeeds
   */
  apply(user: Pokemon, target: Pokemon, move: Move, args: any[]): boolean {
    const category = (args[0] as Utils.IntegerHolder);

    if (user.getAlly() === target) {
      category.value = MoveCategory.STATUS;
      return true;
    }

    return false;
  }
}

export class ShellSideArmCategoryAttr extends VariableMoveCategoryAttr {
  apply(user: Pokemon, target: Pokemon, move: Move, args: any[]): boolean {
    const category = (args[0] as Utils.NumberHolder);

    const predictedPhysDmg = target.getBaseDamage(user, move, MoveCategory.PHYSICAL, true, true);
    const predictedSpecDmg = target.getBaseDamage(user, move, MoveCategory.SPECIAL, true, true);

    if (predictedPhysDmg > predictedSpecDmg) {
      category.value = MoveCategory.PHYSICAL;
      return true;
    } else if (predictedPhysDmg === predictedSpecDmg && user.randSeedInt(2) === 0) {
      category.value = MoveCategory.PHYSICAL;
      return true;
    }
    return false;
  }
}

export class VariableMoveTypeAttr extends MoveAttr {
  apply(user: Pokemon, target: Pokemon, move: Move, args: any[]): boolean {
    return false;
  }
}

/**
 * Attribute used for Tera Starstorm that changes the move type to Stellar
 * @extends VariableMoveTypeAttr
 */
export class TeraStarstormTypeAttr extends VariableMoveTypeAttr {
  /**
   *
   * @param user the {@linkcode Pokemon} using the move
   * @param target n/a
   * @param move n/a
   * @param args[0] {@linkcode Utils.NumberHolder} the move type
   * @returns `true` if the move type is changed to {@linkcode Type.STELLAR}, `false` otherwise
   */
  override apply(user: Pokemon, target: Pokemon, move: Move, args: any[]): boolean {
    if (user.isTerastallized() && (user.hasFusionSpecies(Species.TERAPAGOS) || user.species.speciesId === Species.TERAPAGOS)) {
      const moveType = args[0] as Utils.NumberHolder;

      moveType.value = Type.STELLAR;
      return true;
    }
    return false;
  }
}

export class FormChangeItemTypeAttr extends VariableMoveTypeAttr {
  apply(user: Pokemon, target: Pokemon, move: Move, args: any[]): boolean {
    const moveType = args[0];
    if (!(moveType instanceof Utils.NumberHolder)) {
      return false;
    }

    if ([ user.species.speciesId, user.fusionSpecies?.speciesId ].includes(Species.ARCEUS) || [ user.species.speciesId, user.fusionSpecies?.speciesId ].includes(Species.SILVALLY)) {
      const form = user.species.speciesId === Species.ARCEUS || user.species.speciesId === Species.SILVALLY ? user.formIndex : user.fusionSpecies?.formIndex!; // TODO: is this bang correct?

      moveType.value = Type[Type[form]];
      return true;
    }

    return false;
  }
}

export class TechnoBlastTypeAttr extends VariableMoveTypeAttr {
  apply(user: Pokemon, target: Pokemon, move: Move, args: any[]): boolean {
    const moveType = args[0];
    if (!(moveType instanceof Utils.NumberHolder)) {
      return false;
    }

    if ([ user.species.speciesId, user.fusionSpecies?.speciesId ].includes(Species.GENESECT)) {
      const form = user.species.speciesId === Species.GENESECT ? user.formIndex : user.fusionSpecies?.formIndex;

      switch (form) {
      case 1: // Shock Drive
        moveType.value = Type.ELECTRIC;
        break;
      case 2: // Burn Drive
        moveType.value = Type.FIRE;
        break;
      case 3: // Chill Drive
        moveType.value = Type.ICE;
        break;
      case 4: // Douse Drive
        moveType.value = Type.WATER;
        break;
      default:
        moveType.value = Type.NORMAL;
        break;
      }
      return true;
    }

    return false;
  }
}

export class AuraWheelTypeAttr extends VariableMoveTypeAttr {
  apply(user: Pokemon, target: Pokemon, move: Move, args: any[]): boolean {
    const moveType = args[0];
    if (!(moveType instanceof Utils.NumberHolder)) {
      return false;
    }

    if ([ user.species.speciesId, user.fusionSpecies?.speciesId ].includes(Species.MORPEKO)) {
      const form = user.species.speciesId === Species.MORPEKO ? user.formIndex : user.fusionSpecies?.formIndex;

      switch (form) {
      case 1: // Hangry Mode
        moveType.value = Type.DARK;
        break;
      default: // Full Belly Mode
        moveType.value = Type.ELECTRIC;
        break;
      }
      return true;
    }

    return false;
  }
}

export class RagingBullTypeAttr extends VariableMoveTypeAttr {
  apply(user: Pokemon, target: Pokemon, move: Move, args: any[]): boolean {
    const moveType = args[0];
    if (!(moveType instanceof Utils.NumberHolder)) {
      return false;
    }

    if ([ user.species.speciesId, user.fusionSpecies?.speciesId ].includes(Species.PALDEA_TAUROS)) {
      const form = user.species.speciesId === Species.PALDEA_TAUROS ? user.formIndex : user.fusionSpecies?.formIndex;

      switch (form) {
      case 1: // Blaze breed
        moveType.value = Type.FIRE;
        break;
      case 2: // Aqua breed
        moveType.value = Type.WATER;
        break;
      default:
        moveType.value = Type.FIGHTING;
        break;
      }
      return true;
    }

    return false;
  }
}

export class IvyCudgelTypeAttr extends VariableMoveTypeAttr {
  apply(user: Pokemon, target: Pokemon, move: Move, args: any[]): boolean {
    const moveType = args[0];
    if (!(moveType instanceof Utils.NumberHolder)) {
      return false;
    }

    if ([ user.species.speciesId, user.fusionSpecies?.speciesId ].includes(Species.OGERPON)) {
      const form = user.species.speciesId === Species.OGERPON ? user.formIndex : user.fusionSpecies?.formIndex;

      switch (form) {
      case 1: // Wellspring Mask
      case 5: // Wellspring Mask Tera
        moveType.value = Type.WATER;
        break;
      case 2: // Hearthflame Mask
      case 6: // Hearthflame Mask Tera
        moveType.value = Type.FIRE;
        break;
      case 3: // Cornerstone Mask
      case 7: // Cornerstone Mask Tera
        moveType.value = Type.ROCK;
        break;
      case 4: // Teal Mask Tera
      default:
        moveType.value = Type.GRASS;
        break;
      }
      return true;
    }

    return false;
  }
}

export class WeatherBallTypeAttr extends VariableMoveTypeAttr {
  apply(user: Pokemon, target: Pokemon, move: Move, args: any[]): boolean {
    const moveType = args[0];
    if (!(moveType instanceof Utils.NumberHolder)) {
      return false;
    }

    if (!user.scene.arena.weather?.isEffectSuppressed(user.scene)) {
      switch (user.scene.arena.weather?.weatherType) {
      case WeatherType.SUNNY:
      case WeatherType.HARSH_SUN:
        moveType.value = Type.FIRE;
        break;
      case WeatherType.RAIN:
      case WeatherType.HEAVY_RAIN:
        moveType.value = Type.WATER;
        break;
      case WeatherType.SANDSTORM:
        moveType.value = Type.ROCK;
        break;
      case WeatherType.HAIL:
      case WeatherType.SNOW:
        moveType.value = Type.ICE;
        break;
      default:
        return false;
      }
      return true;
    }

    return false;
  }
}

/**
 * Changes the move's type to match the current terrain.
 * Has no effect if the user is not grounded.
 * @extends VariableMoveTypeAttr
 * @see {@linkcode apply}
 */
export class TerrainPulseTypeAttr extends VariableMoveTypeAttr {
  /**
   * @param user {@linkcode Pokemon} using this move
   * @param target N/A
   * @param move N/A
   * @param args [0] {@linkcode Utils.NumberHolder} The move's type to be modified
   * @returns true if the function succeeds
   */
  apply(user: Pokemon, target: Pokemon, move: Move, args: any[]): boolean {
    const moveType = args[0];
    if (!(moveType instanceof Utils.NumberHolder)) {
      return false;
    }

    if (!user.isGrounded()) {
      return false;
    }

    const currentTerrain = user.scene.arena.getTerrainType();
    switch (currentTerrain) {
    case TerrainType.MISTY:
      moveType.value = Type.FAIRY;
      break;
    case TerrainType.ELECTRIC:
      moveType.value = Type.ELECTRIC;
      break;
    case TerrainType.GRASSY:
      moveType.value = Type.GRASS;
      break;
    case TerrainType.PSYCHIC:
      moveType.value = Type.PSYCHIC;
      break;
    default:
      return false;
    }
    return true;
  }
}

/**
 * Changes type based on the user's IVs
 * @extends VariableMoveTypeAttr
 */
export class HiddenPowerTypeAttr extends VariableMoveTypeAttr {
  apply(user: Pokemon, target: Pokemon, move: Move, args: any[]): boolean {
    const moveType = args[0];
    if (!(moveType instanceof Utils.NumberHolder)) {
      return false;
    }

    const iv_val = Math.floor(((user.ivs[Stat.HP] & 1)
      + (user.ivs[Stat.ATK] & 1) * 2
      + (user.ivs[Stat.DEF] & 1) * 4
      + (user.ivs[Stat.SPD] & 1) * 8
      + (user.ivs[Stat.SPATK] & 1) * 16
      + (user.ivs[Stat.SPDEF] & 1) * 32) * 15 / 63);

    moveType.value = [
      Type.FIGHTING, Type.FLYING, Type.POISON, Type.GROUND,
      Type.ROCK, Type.BUG, Type.GHOST, Type.STEEL,
      Type.FIRE, Type.WATER, Type.GRASS, Type.ELECTRIC,
      Type.PSYCHIC, Type.ICE, Type.DRAGON, Type.DARK ][iv_val];

    return true;
  }
}

/**
 * Changes the type of Tera Blast to match the user's tera type
 * @extends VariableMoveTypeAttr
 */
export class TeraBlastTypeAttr extends VariableMoveTypeAttr {
  /**
   * @param user {@linkcode Pokemon} the user of the move
   * @param target {@linkcode Pokemon} N/A
   * @param move {@linkcode Move} the move with this attribute
   * @param args `[0]` the move's type to be modified
   * @returns `true` if the move's type was modified; `false` otherwise
   */
  apply(user: Pokemon, target: Pokemon, move: Move, args: any[]): boolean {
    const moveType = args[0];
    if (!(moveType instanceof Utils.NumberHolder)) {
      return false;
    }

    if (user.isTerastallized()) {
      moveType.value = user.getTeraType(); // changes move type to tera type
      return true;
    }

    return false;
  }
}

export class MatchUserTypeAttr extends VariableMoveTypeAttr {
  apply(user: Pokemon, target: Pokemon, move: Move, args: any[]): boolean {
    const moveType = args[0];
    if (!(moveType instanceof Utils.NumberHolder)) {
      return false;
    }
    const userTypes = user.getTypes(true);

    if (userTypes.includes(Type.STELLAR)) { // will not change to stellar type
      const nonTeraTypes = user.getTypes();
      moveType.value = nonTeraTypes[0];
      return true;
    } else if (userTypes.length > 0) {
      moveType.value = userTypes[0];
      return true;
    } else {
      return false;
    }

  }
}

/**
 * Changes the type of a Pledge move based on the Pledge move combined with it.
 * @extends VariableMoveTypeAttr
 */
export class CombinedPledgeTypeAttr extends VariableMoveTypeAttr {
  override apply(user: Pokemon, target: Pokemon, move: Move, args: any[]): boolean {
    const moveType = args[0];
    if (!(moveType instanceof Utils.NumberHolder)) {
      return false;
    }

    const combinedPledgeMove = user.turnData.combiningPledge;
    if (!combinedPledgeMove) {
      return false;
    }

    switch (move.id) {
    case Moves.FIRE_PLEDGE:
      if (combinedPledgeMove === Moves.WATER_PLEDGE) {
        moveType.value = Type.WATER;
        return true;
      }
      return false;
    case Moves.WATER_PLEDGE:
      if (combinedPledgeMove === Moves.GRASS_PLEDGE) {
        moveType.value = Type.GRASS;
        return true;
      }
      return false;
    case Moves.GRASS_PLEDGE:
      if (combinedPledgeMove === Moves.FIRE_PLEDGE) {
        moveType.value = Type.FIRE;
        return true;
      }
      return false;
    default:
      return false;
    }
  }
}

export class VariableMoveTypeMultiplierAttr extends MoveAttr {
  apply(user: Pokemon, target: Pokemon, move: Move, args: any[]): boolean {
    return false;
  }
}

export class NeutralDamageAgainstFlyingTypeMultiplierAttr extends VariableMoveTypeMultiplierAttr {
  apply(user: Pokemon, target: Pokemon, move: Move, args: any[]): boolean {
    if (!target.getTag(BattlerTagType.IGNORE_FLYING)) {
      const multiplier = args[0] as Utils.NumberHolder;
      //When a flying type is hit, the first hit is always 1x multiplier.
      if (target.isOfType(Type.FLYING)) {
        multiplier.value = 1;
      }
      return true;
    }

    return false;
  }
}

export class WaterSuperEffectTypeMultiplierAttr extends VariableMoveTypeMultiplierAttr {
  apply(user: Pokemon, target: Pokemon, move: Move, args: any[]): boolean {
    const multiplier = args[0] as Utils.NumberHolder;
    if (target.isOfType(Type.WATER)) {
      const effectivenessAgainstWater = new Utils.NumberHolder(getTypeDamageMultiplier(move.type, Type.WATER));
      applyChallenges(user.scene.gameMode, ChallengeType.TYPE_EFFECTIVENESS, effectivenessAgainstWater);
      if (effectivenessAgainstWater.value !== 0) {
        multiplier.value *= 2 / effectivenessAgainstWater.value;
        return true;
      }
    }

    return false;
  }
}

export class IceNoEffectTypeAttr extends VariableMoveTypeMultiplierAttr {
  /**
   * Checks to see if the Target is Ice-Type or not. If so, the move will have no effect.
   * @param {Pokemon} user N/A
   * @param {Pokemon} target Pokemon that is being checked whether Ice-Type or not.
   * @param {Move} move N/A
   * @param {any[]} args Sets to false if the target is Ice-Type, so it should do no damage/no effect.
   * @returns {boolean} Returns true if move is successful, false if Ice-Type.
   */
  apply(user: Pokemon, target: Pokemon, move: Move, args: any[]): boolean {
    if (target.isOfType(Type.ICE)) {
      (args[0] as Utils.BooleanHolder).value = false;
      return false;
    }
    return true;
  }
}

export class FlyingTypeMultiplierAttr extends VariableMoveTypeMultiplierAttr {
  apply(user: Pokemon, target: Pokemon, move: Move, args: any[]): boolean {
    const multiplier = args[0] as Utils.NumberHolder;
    multiplier.value *= target.getAttackTypeEffectiveness(Type.FLYING, user);
    return true;
  }
}

export class OneHitKOAccuracyAttr extends VariableAccuracyAttr {
  apply(user: Pokemon, target: Pokemon, move: Move, args: any[]): boolean {
    const accuracy = args[0] as Utils.NumberHolder;
    if (user.level < target.level) {
      accuracy.value = 0;
    } else {
      accuracy.value = Math.min(Math.max(30 + 100 * (1 - target.level / user.level), 0), 100);
    }
    return true;
  }
}

export class SheerColdAccuracyAttr extends OneHitKOAccuracyAttr {
  /**
   * Changes the normal One Hit KO Accuracy Attr to implement the Gen VII changes,
   * where if the user is Ice-Type, it has more accuracy.
   * @param {Pokemon} user Pokemon that is using the move; checks the Pokemon's level.
   * @param {Pokemon} target Pokemon that is receiving the move; checks the Pokemon's level.
   * @param {Move} move N/A
   * @param {any[]} args Uses the accuracy argument, allowing to change it from either 0 if it doesn't pass
   * the first if/else, or 30/20 depending on the type of the user Pokemon.
   * @returns Returns true if move is successful, false if misses.
   */
  apply(user: Pokemon, target: Pokemon, move: Move, args: any[]): boolean {
    const accuracy = args[0] as Utils.NumberHolder;
    if (user.level < target.level) {
      accuracy.value = 0;
    } else {
      const baseAccuracy = user.isOfType(Type.ICE) ? 30 : 20;
      accuracy.value = Math.min(Math.max(baseAccuracy + 100 * (1 - target.level / user.level), 0), 100);
    }
    return true;
  }
}

export class MissEffectAttr extends MoveAttr {
  private missEffectFunc: UserMoveConditionFunc;

  constructor(missEffectFunc: UserMoveConditionFunc) {
    super();

    this.missEffectFunc = missEffectFunc;
  }

  apply(user: Pokemon, target: Pokemon, move: Move, args: any[]): boolean {
    this.missEffectFunc(user, move);
    return true;
  }
}

export class NoEffectAttr extends MoveAttr {
  private noEffectFunc: UserMoveConditionFunc;

  constructor(noEffectFunc: UserMoveConditionFunc) {
    super();

    this.noEffectFunc = noEffectFunc;
  }

  apply(user: Pokemon, target: Pokemon, move: Move, args: any[]): boolean {
    this.noEffectFunc(user, move);
    return true;
  }
}

const crashDamageFunc = (user: Pokemon, move: Move) => {
  const cancelled = new Utils.BooleanHolder(false);
  applyAbAttrs(BlockNonDirectDamageAbAttr, user, cancelled);
  if (cancelled.value) {
    return false;
  }

  user.damageAndUpdate(Utils.toDmgValue(user.getMaxHp() / 2), HitResult.OTHER, false, true);
  user.scene.queueMessage(i18next.t("moveTriggers:keptGoingAndCrashed", { pokemonName: getPokemonNameWithAffix(user) }));
  user.turnData.damageTaken += Utils.toDmgValue(user.getMaxHp() / 2);

  return true;
};

export class TypelessAttr extends MoveAttr { }
/**
* Attribute used for moves which ignore redirection effects, and always target their original target, i.e. Snipe Shot
* Bypasses Storm Drain, Follow Me, Ally Switch, and the like.
*/
export class BypassRedirectAttr extends MoveAttr {
  /** `true` if this move only bypasses redirection from Abilities */
  public readonly abilitiesOnly: boolean;

  constructor(abilitiesOnly: boolean = false) {
    super();
    this.abilitiesOnly = abilitiesOnly;
  }
}

export class FrenzyAttr extends MoveEffectAttr {
  constructor() {
    super(true, MoveEffectTrigger.HIT, false, true);
  }

  canApply(user: Pokemon, target: Pokemon, move: Move, args: any[]) {
    return !(this.selfTarget ? user : target).isFainted();
  }

  apply(user: Pokemon, target: Pokemon, move: Move, args: any[]): boolean {
    if (!super.apply(user, target, move, args)) {
      return false;
    }

    if (!user.getTag(BattlerTagType.FRENZY) && !user.getMoveQueue().length) {
      const turnCount = user.randSeedIntRange(1, 2);
      new Array(turnCount).fill(null).map(() => user.getMoveQueue().push({ move: move.id, targets: [ target.getBattlerIndex() ], ignorePP: true }));
      user.addTag(BattlerTagType.FRENZY, turnCount, move.id, user.id);
    } else {
      applyMoveAttrs(AddBattlerTagAttr, user, target, move, args);
      user.lapseTag(BattlerTagType.FRENZY); // if FRENZY is already in effect (moveQueue.length > 0), lapse the tag
    }

    return true;
  }
}

export const frenzyMissFunc: UserMoveConditionFunc = (user: Pokemon, move: Move) => {
  while (user.getMoveQueue().length && user.getMoveQueue()[0].move === move.id) {
    user.getMoveQueue().shift();
  }
  user.removeTag(BattlerTagType.FRENZY); // FRENZY tag should be disrupted on miss/no effect

  return true;
};

export class AddBattlerTagAttr extends MoveEffectAttr {
  public tagType: BattlerTagType;
  public turnCountMin: integer;
  public turnCountMax: integer;
  protected cancelOnFail: boolean;
  private failOnOverlap: boolean;

  constructor(tagType: BattlerTagType, selfTarget: boolean = false, failOnOverlap: boolean = false, turnCountMin: integer = 0, turnCountMax?: integer, lastHitOnly: boolean = false, cancelOnFail: boolean = false) {
    super(selfTarget, MoveEffectTrigger.POST_APPLY, false, lastHitOnly);

    this.tagType = tagType;
    this.turnCountMin = turnCountMin;
    this.turnCountMax = turnCountMax !== undefined ? turnCountMax : turnCountMin;
    this.failOnOverlap = !!failOnOverlap;
    this.cancelOnFail = cancelOnFail;
  }

  canApply(user: Pokemon, target: Pokemon, move: Move, args: any[]): boolean {
    if (!super.canApply(user, target, move, args) || (this.cancelOnFail === true && user.getLastXMoves(1)[0].result === MoveResult.FAIL)) {
      return false;
    } else {
      return true;
    }
  }

  apply(user: Pokemon, target: Pokemon, move: Move, args: any[]): boolean {
    if (!super.apply(user, target, move, args)) {
      return false;
    }

    const moveChance = this.getMoveChance(user, target, move, this.selfTarget, true);
    if (moveChance < 0 || moveChance === 100 || user.randSeedInt(100) < moveChance) {
      return (this.selfTarget ? user : target).addTag(this.tagType,  user.randSeedIntRange(this.turnCountMin, this.turnCountMax), move.id, user.id);
    }

    return false;
  }

  getCondition(): MoveConditionFunc | null {
    return this.failOnOverlap
      ? (user, target, move) => !(this.selfTarget ? user : target).getTag(this.tagType)
      : null;
  }

  getTagTargetBenefitScore(user: Pokemon, target: Pokemon, move: Move): integer | void {
    switch (this.tagType) {
    case BattlerTagType.RECHARGING:
    case BattlerTagType.PERISH_SONG:
      return -16;
    case BattlerTagType.FLINCHED:
    case BattlerTagType.CONFUSED:
    case BattlerTagType.INFATUATED:
    case BattlerTagType.NIGHTMARE:
    case BattlerTagType.DROWSY:
    case BattlerTagType.DISABLED:
    case BattlerTagType.HEAL_BLOCK:
    case BattlerTagType.RECEIVE_DOUBLE_DAMAGE:
      return -5;
    case BattlerTagType.SEEDED:
    case BattlerTagType.SALT_CURED:
    case BattlerTagType.CURSED:
    case BattlerTagType.FRENZY:
    case BattlerTagType.TRAPPED:
    case BattlerTagType.BIND:
    case BattlerTagType.WRAP:
    case BattlerTagType.FIRE_SPIN:
    case BattlerTagType.WHIRLPOOL:
    case BattlerTagType.CLAMP:
    case BattlerTagType.SAND_TOMB:
    case BattlerTagType.MAGMA_STORM:
    case BattlerTagType.SNAP_TRAP:
    case BattlerTagType.THUNDER_CAGE:
    case BattlerTagType.INFESTATION:
      return -3;
    case BattlerTagType.ENCORE:
      return -2;
    case BattlerTagType.MINIMIZED:
    case BattlerTagType.ALWAYS_GET_HIT:
      return 0;
    case BattlerTagType.INGRAIN:
    case BattlerTagType.IGNORE_ACCURACY:
    case BattlerTagType.AQUA_RING:
      return 3;
    case BattlerTagType.PROTECTED:
    case BattlerTagType.FLYING:
    case BattlerTagType.CRIT_BOOST:
    case BattlerTagType.ALWAYS_CRIT:
      return 5;
    }
  }

  getTargetBenefitScore(user: Pokemon, target: Pokemon, move: Move): integer {
    let moveChance = this.getMoveChance(user, target, move, this.selfTarget, false);
    if (moveChance < 0) {
      moveChance = 100;
    }
    return Math.floor(this.getTagTargetBenefitScore(user, target, move)! * (moveChance / 100)); // TODO: is the bang correct?
  }
}

/**
 * Adds a {@link https://bulbapedia.bulbagarden.net/wiki/Seeding | Seeding} effect to the target
 * as seen with Leech Seed and Sappy Seed.
 * @extends AddBattlerTagAttr
 */
export class LeechSeedAttr extends AddBattlerTagAttr {
  constructor() {
    super(BattlerTagType.SEEDED);
  }

  /**
   * Adds a Seeding effect to the target if the target does not have an active Substitute.
   * @param user the {@linkcode Pokemon} using the move
   * @param target the {@linkcode Pokemon} targeted by the move
   * @param move the {@linkcode Move} invoking this effect
   * @param args n/a
   * @returns `true` if the effect successfully applies; `false` otherwise
   */
  apply(user: Pokemon, target: Pokemon, move: Move, args: any[]): boolean {
    return !move.hitsSubstitute(user, target)
      && super.apply(user, target, move, args);
  }
}

/**
 * Adds the appropriate battler tag for Gulp Missile when Surf or Dive is used.
 * @extends MoveEffectAttr
 */
export class GulpMissileTagAttr extends MoveEffectAttr {
  constructor() {
    super(true);
  }

  /**
   * Adds BattlerTagType from GulpMissileTag based on the Pokemon's HP ratio.
   * @param {Pokemon} user The Pokemon using the move.
   * @param {Pokemon} target The Pokemon being targeted by the move.
   * @param {Move} move The move being used.
   * @param {any[]} args Additional arguments, if any.
   * @returns Whether the BattlerTag is applied.
   */
  apply(user: Pokemon, target: Pokemon, move: Move, args: any[]): boolean | Promise<boolean> {
    if (!super.apply(user, target, move, args)) {
      return false;
    }

    if (user.hasAbility(Abilities.GULP_MISSILE) && user.species.speciesId === Species.CRAMORANT) {
      if (user.getHpRatio() >= .5) {
        user.addTag(BattlerTagType.GULP_MISSILE_ARROKUDA, 0, move.id);
      } else {
        user.addTag(BattlerTagType.GULP_MISSILE_PIKACHU, 0, move.id);
      }
      return true;
    }

    return false;
  }

  getUserBenefitScore(user: Pokemon, target: Pokemon, move: Move): integer {
    const isCramorant = user.hasAbility(Abilities.GULP_MISSILE) && user.species.speciesId === Species.CRAMORANT;
    return isCramorant && !user.getTag(GulpMissileTag) ? 10 : 0;
  }
}

/**
 * Attribute to implement Jaw Lock's linked trapping effect between the user and target
 * @extends AddBattlerTagAttr
 */
export class JawLockAttr extends AddBattlerTagAttr {
  constructor() {
    super(BattlerTagType.TRAPPED);
  }

  apply(user: Pokemon, target: Pokemon, move: Move, args: any[]): boolean {
    if (!super.canApply(user, target, move, args)) {
      return false;
    }

    // If either the user or the target already has the tag, do not apply
    if (user.getTag(TrappedTag) || target.getTag(TrappedTag)) {
      return false;
    }

    const moveChance = this.getMoveChance(user, target, move, this.selfTarget);
    if (moveChance < 0 || moveChance === 100 || user.randSeedInt(100) < moveChance) {
      /**
       * Add the tag to both the user and the target.
       * The target's tag source is considered to be the user and vice versa
       */
      return target.addTag(BattlerTagType.TRAPPED, 1, move.id, user.id)
          && user.addTag(BattlerTagType.TRAPPED, 1, move.id, target.id);
    }

    return false;
  }
}

export class CurseAttr extends MoveEffectAttr {

  apply(user: Pokemon, target: Pokemon, move:Move, args: any[]): boolean {
    if (user.getTypes(true).includes(Type.GHOST)) {
      if (target.getTag(BattlerTagType.CURSED)) {
        user.scene.queueMessage(i18next.t("battle:attackFailed"));
        return false;
      }
      const curseRecoilDamage = Math.max(1, Math.floor(user.getMaxHp() / 2));
      user.damageAndUpdate(curseRecoilDamage, HitResult.OTHER, false, true, true);
      user.scene.queueMessage(
        i18next.t("battlerTags:cursedOnAdd", {
          pokemonNameWithAffix: getPokemonNameWithAffix(user),
          pokemonName: getPokemonNameWithAffix(target)
        })
      );

      target.addTag(BattlerTagType.CURSED, 0, move.id, user.id);
      return true;
    } else {
      user.scene.unshiftPhase(new StatStageChangePhase(user.scene, user.getBattlerIndex(), true, [ Stat.ATK, Stat.DEF ], 1));
      user.scene.unshiftPhase(new StatStageChangePhase(user.scene, user.getBattlerIndex(), true, [ Stat.SPD ], -1));
      return true;
    }
  }
}

export class LapseBattlerTagAttr extends MoveEffectAttr {
  public tagTypes: BattlerTagType[];

  constructor(tagTypes: BattlerTagType[], selfTarget: boolean = false) {
    super(selfTarget);

    this.tagTypes = tagTypes;
  }

  apply(user: Pokemon, target: Pokemon, move: Move, args: any[]): boolean {
    if (!super.apply(user, target, move, args)) {
      return false;
    }

    for (const tagType of this.tagTypes) {
      (this.selfTarget ? user : target).lapseTag(tagType);
    }

    return true;
  }
}

export class RemoveBattlerTagAttr extends MoveEffectAttr {
  public tagTypes: BattlerTagType[];

  constructor(tagTypes: BattlerTagType[], selfTarget: boolean = false) {
    super(selfTarget);

    this.tagTypes = tagTypes;
  }

  apply(user: Pokemon, target: Pokemon, move: Move, args: any[]): boolean {
    if (!super.apply(user, target, move, args)) {
      return false;
    }

    for (const tagType of this.tagTypes) {
      (this.selfTarget ? user : target).removeTag(tagType);
    }

    return true;
  }
}

export class FlinchAttr extends AddBattlerTagAttr {
  constructor() {
    super(BattlerTagType.FLINCHED, false);
  }

  apply(user: Pokemon, target: Pokemon, move: Move, args: any[]): boolean {
    if (!move.hitsSubstitute(user, target)) {
      return super.apply(user, target, move, args);
    }
    return false;
  }
}

export class ConfuseAttr extends AddBattlerTagAttr {
  constructor(selfTarget?: boolean) {
    super(BattlerTagType.CONFUSED, selfTarget, false, 2, 5);
  }

  apply(user: Pokemon, target: Pokemon, move: Move, args: any[]): boolean {
    if (!this.selfTarget && target.scene.arena.getTagOnSide(ArenaTagType.SAFEGUARD, target.isPlayer() ? ArenaTagSide.PLAYER : ArenaTagSide.ENEMY)) {
      if (move.category === MoveCategory.STATUS) {
        user.scene.queueMessage(i18next.t("moveTriggers:safeguard", { targetName: getPokemonNameWithAffix(target) }));
      }
      return false;
    }

    if (!move.hitsSubstitute(user, target)) {
      return super.apply(user, target, move, args);
    }
    return false;
  }
}

export class RechargeAttr extends AddBattlerTagAttr {
  constructor() {
    super(BattlerTagType.RECHARGING, true, false, 1, 1, true, true);
  }
}

export class TrapAttr extends AddBattlerTagAttr {
  constructor(tagType: BattlerTagType) {
    super(tagType, false, false, 4, 5);
  }
}

export class ProtectAttr extends AddBattlerTagAttr {
  constructor(tagType: BattlerTagType = BattlerTagType.PROTECTED) {
    super(tagType, true);
  }

  getCondition(): MoveConditionFunc {
    return ((user, target, move): boolean => {
      let timesUsed = 0;
      const moveHistory = user.getLastXMoves();
      let turnMove: TurnMove | undefined;

      while (moveHistory.length) {
        turnMove = moveHistory.shift();
        if (!allMoves[turnMove?.move!].hasAttr(ProtectAttr) || turnMove?.result !== MoveResult.SUCCESS) { // TODO: is the bang correct?
          break;
        }
        timesUsed++;
      }
      if (timesUsed) {
        return !user.randSeedInt(Math.pow(3, timesUsed));
      }
      return true;
    });
  }
}

export class IgnoreAccuracyAttr extends AddBattlerTagAttr {
  constructor() {
    super(BattlerTagType.IGNORE_ACCURACY, true, false, 2);
  }

  apply(user: Pokemon, target: Pokemon, move: Move, args: any[]): boolean {
    if (!super.apply(user, target, move, args)) {
      return false;
    }

    user.scene.queueMessage(i18next.t("moveTriggers:tookAimAtTarget", { pokemonName: getPokemonNameWithAffix(user), targetName: getPokemonNameWithAffix(target) }));

    return true;
  }
}

export class FaintCountdownAttr extends AddBattlerTagAttr {
  constructor() {
    super(BattlerTagType.PERISH_SONG, false, true, 4);
  }

  apply(user: Pokemon, target: Pokemon, move: Move, args: any[]): boolean {
    if (!super.apply(user, target, move, args)) {
      return false;
    }

    user.scene.queueMessage(i18next.t("moveTriggers:faintCountdown", { pokemonName: getPokemonNameWithAffix(target), turnCount: this.turnCountMin - 1 }));

    return true;
  }
}

/**
 * Attribute to remove all Substitutes from the field.
 * @extends MoveEffectAttr
 * @see {@link https://bulbapedia.bulbagarden.net/wiki/Tidy_Up_(move) | Tidy Up}
 * @see {@linkcode SubstituteTag}
 */
export class RemoveAllSubstitutesAttr extends MoveEffectAttr {
  constructor() {
    super(true);
  }

  /**
   * Remove's the Substitute Doll effect from all active Pokemon on the field
   * @param user {@linkcode Pokemon} the Pokemon using this move
   * @param target n/a
   * @param move {@linkcode Move} the move applying this effect
   * @param args n/a
   * @returns `true` if the effect successfully applies
   */
  apply(user: Pokemon, target: Pokemon, move: Move, args: any[]): boolean {
    if (!super.apply(user, target, move, args)) {
      return false;
    }

    user.scene.getField(true).forEach(pokemon =>
      pokemon.findAndRemoveTags(tag => tag.tagType === BattlerTagType.SUBSTITUTE));
    return true;
  }
}

/**
 * Attribute used when a move can deal damage to {@linkcode BattlerTagType}
 * Moves that always hit but do not deal double damage: Thunder, Fissure, Sky Uppercut,
 * Smack Down, Hurricane, Thousand Arrows
 * @extends MoveAttr
*/
export class HitsTagAttr extends MoveAttr {
  /** The {@linkcode BattlerTagType} this move hits */
  public tagType: BattlerTagType;
  /** Should this move deal double damage against {@linkcode HitsTagAttr.tagType}? */
  public doubleDamage: boolean;

  constructor(tagType: BattlerTagType, doubleDamage: boolean = false) {
    super();

    this.tagType = tagType;
    this.doubleDamage = !!doubleDamage;
  }

  getTargetBenefitScore(user: Pokemon, target: Pokemon, move: Move): integer {
    return target.getTag(this.tagType) ? this.doubleDamage ? 10 : 5 : 0;
  }
}

/**
 * Used for moves that will always hit for a given tag but also doubles damage.
 * Moves include: Gust, Stomp, Body Slam, Surf, Earthquake, Magnitude, Twister,
 * Whirlpool, Dragon Rush, Heat Crash, Steam Roller, Flying Press
 */
export class HitsTagForDoubleDamageAttr extends HitsTagAttr {
  constructor(tagType: BattlerTagType) {
    super(tagType, true);
  }
}

export class AddArenaTagAttr extends MoveEffectAttr {
  public tagType: ArenaTagType;
  public turnCount: integer;
  private failOnOverlap: boolean;
  public selfSideTarget: boolean;

  constructor(tagType: ArenaTagType, turnCount?: integer | null, failOnOverlap: boolean = false, selfSideTarget: boolean = false) {
    super(true, MoveEffectTrigger.POST_APPLY);

    this.tagType = tagType;
    this.turnCount = turnCount!; // TODO: is the bang correct?
    this.failOnOverlap = failOnOverlap;
    this.selfSideTarget = selfSideTarget;
  }

  apply(user: Pokemon, target: Pokemon, move: Move, args: any[]): boolean {
    if (!super.apply(user, target, move, args)) {
      return false;
    }

    if ((move.chance < 0 || move.chance === 100 || user.randSeedInt(100) < move.chance) && user.getLastXMoves(1)[0].result === MoveResult.SUCCESS) {
      user.scene.arena.addTag(this.tagType, this.turnCount, move.id, user.id, (this.selfSideTarget ? user : target).isPlayer() ? ArenaTagSide.PLAYER : ArenaTagSide.ENEMY);
      return true;
    }

    return false;
  }

  getCondition(): MoveConditionFunc | null {
    return this.failOnOverlap
      ? (user, target, move) => !user.scene.arena.getTagOnSide(this.tagType, target.isPlayer() ? ArenaTagSide.PLAYER : ArenaTagSide.ENEMY)
      : null;
  }
}

/**
 * Generic class for removing arena tags
 * @param tagTypes: The types of tags that can be removed
 * @param selfSideTarget: Is the user removing tags from its own side?
 */
export class RemoveArenaTagsAttr extends MoveEffectAttr {
  public tagTypes: ArenaTagType[];
  public selfSideTarget: boolean;

  constructor(tagTypes: ArenaTagType[], selfSideTarget: boolean) {
    super(true, MoveEffectTrigger.POST_APPLY);

    this.tagTypes = tagTypes;
    this.selfSideTarget = selfSideTarget;
  }

  apply(user: Pokemon, target: Pokemon, move: Move, args: any[]): boolean {
    if (!super.apply(user, target, move, args)) {
      return false;
    }

    const side = (this.selfSideTarget ? user : target).isPlayer() ? ArenaTagSide.PLAYER : ArenaTagSide.ENEMY;

    for (const tagType of this.tagTypes) {
      user.scene.arena.removeTagOnSide(tagType, side);
    }

    return true;
  }
}

export class AddArenaTrapTagAttr extends AddArenaTagAttr {
  getCondition(): MoveConditionFunc {
    return (user, target, move) => {
      const side = (this.selfSideTarget ? user : target).isPlayer() ? ArenaTagSide.PLAYER : ArenaTagSide.ENEMY;
      const tag = user.scene.arena.getTagOnSide(this.tagType, side) as ArenaTrapTag;
      if (!tag) {
        return true;
      }
      return tag.layers < tag.maxLayers;
    };
  }
}

/**
 * Attribute used for Stone Axe and Ceaseless Edge.
 * Applies the given ArenaTrapTag when move is used.
 * @extends AddArenaTagAttr
 * @see {@linkcode apply}
 */
export class AddArenaTrapTagHitAttr extends AddArenaTagAttr {
  /**
   * @param user {@linkcode Pokemon} using this move
   * @param target {@linkcode Pokemon} target of this move
   * @param move {@linkcode Move} being used
   */
  apply(user: Pokemon, target: Pokemon, move: Move, args: any[]): boolean {
    const moveChance = this.getMoveChance(user, target, move, this.selfTarget, true);
    const side = (this.selfSideTarget ? user : target).isPlayer() ? ArenaTagSide.PLAYER : ArenaTagSide.ENEMY;
    const tag = user.scene.arena.getTagOnSide(this.tagType, side) as ArenaTrapTag;
    if ((moveChance < 0 || moveChance === 100 || user.randSeedInt(100) < moveChance) && user.getLastXMoves(1)[0].result === MoveResult.SUCCESS) {
      user.scene.arena.addTag(this.tagType, 0, move.id, user.id, side);
      if (!tag) {
        return true;
      }
      return tag.layers < tag.maxLayers;
    }
    return false;
  }
}

export class RemoveArenaTrapAttr extends MoveEffectAttr {

  private targetBothSides: boolean;

  constructor(targetBothSides: boolean = false) {
    super(true, MoveEffectTrigger.PRE_APPLY);
    this.targetBothSides = targetBothSides;
  }

  apply(user: Pokemon, target: Pokemon, move: Move, args: any[]): boolean {

    if (!super.apply(user, target, move, args)) {
      return false;
    }

    if (this.targetBothSides) {
      user.scene.arena.removeTagOnSide(ArenaTagType.SPIKES, ArenaTagSide.PLAYER);
      user.scene.arena.removeTagOnSide(ArenaTagType.TOXIC_SPIKES, ArenaTagSide.PLAYER);
      user.scene.arena.removeTagOnSide(ArenaTagType.STEALTH_ROCK, ArenaTagSide.PLAYER);
      user.scene.arena.removeTagOnSide(ArenaTagType.STICKY_WEB, ArenaTagSide.PLAYER);

      user.scene.arena.removeTagOnSide(ArenaTagType.SPIKES, ArenaTagSide.ENEMY);
      user.scene.arena.removeTagOnSide(ArenaTagType.TOXIC_SPIKES, ArenaTagSide.ENEMY);
      user.scene.arena.removeTagOnSide(ArenaTagType.STEALTH_ROCK, ArenaTagSide.ENEMY);
      user.scene.arena.removeTagOnSide(ArenaTagType.STICKY_WEB, ArenaTagSide.ENEMY);
    } else {
      user.scene.arena.removeTagOnSide(ArenaTagType.SPIKES, target.isPlayer() ? ArenaTagSide.ENEMY : ArenaTagSide.PLAYER);
      user.scene.arena.removeTagOnSide(ArenaTagType.TOXIC_SPIKES, target.isPlayer() ? ArenaTagSide.ENEMY : ArenaTagSide.PLAYER);
      user.scene.arena.removeTagOnSide(ArenaTagType.STEALTH_ROCK, target.isPlayer() ? ArenaTagSide.ENEMY : ArenaTagSide.PLAYER);
      user.scene.arena.removeTagOnSide(ArenaTagType.STICKY_WEB, target.isPlayer() ? ArenaTagSide.ENEMY : ArenaTagSide.PLAYER);
    }

    return true;
  }
}

export class RemoveScreensAttr extends MoveEffectAttr {

  private targetBothSides: boolean;

  constructor(targetBothSides: boolean = false) {
    super(true, MoveEffectTrigger.PRE_APPLY);
    this.targetBothSides = targetBothSides;
  }

  apply(user: Pokemon, target: Pokemon, move: Move, args: any[]): boolean {

    if (!super.apply(user, target, move, args)) {
      return false;
    }

    if (this.targetBothSides) {
      user.scene.arena.removeTagOnSide(ArenaTagType.REFLECT, ArenaTagSide.PLAYER);
      user.scene.arena.removeTagOnSide(ArenaTagType.LIGHT_SCREEN, ArenaTagSide.PLAYER);
      user.scene.arena.removeTagOnSide(ArenaTagType.AURORA_VEIL, ArenaTagSide.PLAYER);

      user.scene.arena.removeTagOnSide(ArenaTagType.REFLECT, ArenaTagSide.ENEMY);
      user.scene.arena.removeTagOnSide(ArenaTagType.LIGHT_SCREEN, ArenaTagSide.ENEMY);
      user.scene.arena.removeTagOnSide(ArenaTagType.AURORA_VEIL, ArenaTagSide.ENEMY);
    } else {
      user.scene.arena.removeTagOnSide(ArenaTagType.REFLECT, target.isPlayer() ? ArenaTagSide.PLAYER : ArenaTagSide.ENEMY);
      user.scene.arena.removeTagOnSide(ArenaTagType.LIGHT_SCREEN, target.isPlayer() ? ArenaTagSide.PLAYER : ArenaTagSide.ENEMY);
      user.scene.arena.removeTagOnSide(ArenaTagType.AURORA_VEIL, target.isPlayer() ? ArenaTagSide.PLAYER : ArenaTagSide.ENEMY);
    }

    return true;

  }
}

/*Swaps arena effects between the player and enemy side
  * @extends MoveEffectAttr
  * @see {@linkcode apply}
*/
export class SwapArenaTagsAttr extends MoveEffectAttr {
  public SwapTags: ArenaTagType[];


  constructor(SwapTags: ArenaTagType[]) {
    super(true, MoveEffectTrigger.POST_APPLY);
    this.SwapTags = SwapTags;
  }

  apply(user:Pokemon, target:Pokemon, move:Move, args: any[]): boolean {
    if (!super.apply(user, target, move, args)) {
      return false;
    }

    const tagPlayerTemp = user.scene.arena.findTagsOnSide((t => this.SwapTags.includes(t.tagType)), ArenaTagSide.PLAYER);
    const tagEnemyTemp = user.scene.arena.findTagsOnSide((t => this.SwapTags.includes(t.tagType)), ArenaTagSide.ENEMY);


    if (tagPlayerTemp) {
      for (const swapTagsType of tagPlayerTemp) {
        user.scene.arena.removeTagOnSide(swapTagsType.tagType, ArenaTagSide.PLAYER, true);
        user.scene.arena.addTag(swapTagsType.tagType, swapTagsType.turnCount, swapTagsType.sourceMove, swapTagsType.sourceId!, ArenaTagSide.ENEMY, true); // TODO: is the bang correct?
      }
    }
    if (tagEnemyTemp) {
      for (const swapTagsType of tagEnemyTemp) {
        user.scene.arena.removeTagOnSide(swapTagsType.tagType, ArenaTagSide.ENEMY, true);
        user.scene.arena.addTag(swapTagsType.tagType, swapTagsType.turnCount, swapTagsType.sourceMove, swapTagsType.sourceId!, ArenaTagSide.PLAYER, true); // TODO: is the bang correct?
      }
    }


    user.scene.queueMessage(i18next.t("moveTriggers:swapArenaTags", { pokemonName: getPokemonNameWithAffix(user) }));
    return true;
  }
}

/**
 * Attribute that adds a secondary effect to the field when two unique Pledge moves
 * are combined. The effect added varies based on the two Pledge moves combined.
 */
export class AddPledgeEffectAttr extends AddArenaTagAttr {
  private readonly requiredPledge: Moves;

  constructor(tagType: ArenaTagType, requiredPledge: Moves, selfSideTarget: boolean = false) {
    super(tagType, 4, false, selfSideTarget);

    this.requiredPledge = requiredPledge;
  }

  override apply(user: Pokemon, target: Pokemon, move: Move, args: any[]): boolean {
    // TODO: add support for `HIT` effect triggering in AddArenaTagAttr to remove the need for this check
    if (user.getLastXMoves(1)[0].result !== MoveResult.SUCCESS) {
      return false;
    }

    if (user.turnData.combiningPledge === this.requiredPledge) {
      return super.apply(user, target, move, args);
    }
    return false;
  }
}

/**
 * Attribute used for Revival Blessing.
 * @extends MoveEffectAttr
 * @see {@linkcode apply}
 */
export class RevivalBlessingAttr extends MoveEffectAttr {
  constructor(user?: boolean) {
    super(true);
  }

  /**
   *
   * @param user {@linkcode Pokemon} using this move
   * @param target {@linkcode Pokemon} target of this move
   * @param move {@linkcode Move} being used
   * @param args N/A
   * @returns Promise, true if function succeeds.
   */
  apply(user: Pokemon, target: Pokemon, move: Move, args: any[]): Promise<boolean> {
    return new Promise(resolve => {
      // If user is player, checks if the user has fainted pokemon
      if (user instanceof PlayerPokemon
        && user.scene.getParty().findIndex(p => p.isFainted()) > -1) {
        (user as PlayerPokemon).revivalBlessing().then(() => {
          resolve(true);
        });
      // If user is enemy, checks that it is a trainer, and it has fainted non-boss pokemon in party
      } else if (user instanceof EnemyPokemon
        && user.hasTrainer()
        && user.scene.getEnemyParty().findIndex(p => p.isFainted() && !p.isBoss()) > -1) {
        // Selects a random fainted pokemon
        const faintedPokemon = user.scene.getEnemyParty().filter(p => p.isFainted() && !p.isBoss());
        const pokemon = faintedPokemon[user.randSeedInt(faintedPokemon.length)];
        const slotIndex = user.scene.getEnemyParty().findIndex(p => pokemon.id === p.id);
        pokemon.resetStatus();
        pokemon.heal(Math.min(Utils.toDmgValue(0.5 * pokemon.getMaxHp()), pokemon.getMaxHp()));
        user.scene.queueMessage(i18next.t("moveTriggers:revivalBlessing", { pokemonName: getPokemonNameWithAffix(pokemon) }), 0, true);

        if (user.scene.currentBattle.double && user.scene.getEnemyParty().length > 1) {
          const allyPokemon = user.getAlly();
          if (slotIndex <= 1) {
            user.scene.unshiftPhase(new SwitchSummonPhase(user.scene, SwitchType.SWITCH, pokemon.getFieldIndex(), slotIndex, false, false));
          } else if (allyPokemon.isFainted()) {
            user.scene.unshiftPhase(new SwitchSummonPhase(user.scene, SwitchType.SWITCH, allyPokemon.getFieldIndex(), slotIndex, false, false));
          }
        }
        resolve(true);
      } else {
        user.scene.queueMessage(i18next.t("battle:attackFailed"));
        resolve(false);
      }
    });
  }

  getUserBenefitScore(user: Pokemon, target: Pokemon, move: Move): integer {
    if (user.hasTrainer() && user.scene.getEnemyParty().findIndex(p => p.isFainted() && !p.isBoss()) > -1) {
      return 20;
    }

    return -20;
  }
}

export class ForceSwitchOutAttr extends MoveEffectAttr {
  constructor(
    private selfSwitch: boolean = false,
    private switchType: SwitchType = SwitchType.SWITCH
  ) {
    super(false, MoveEffectTrigger.POST_APPLY, false, true);
  }

  isBatonPass() {
    return this.switchType === SwitchType.BATON_PASS;
  }

  apply(user: Pokemon, target: Pokemon, move: Move, args: any[]): boolean {
    // Check if the move category is not STATUS or if the switch out condition is not met
    if (!this.getSwitchOutCondition()(user, target, move)) {
      return false;
    }

    /**
     * Move the switch out logic inside the conditional block
     * This ensures that the switch out only happens when the conditions are met
     */
    const switchOutTarget = this.selfSwitch ? user : target;
    if (switchOutTarget instanceof PlayerPokemon) {
      if (switchOutTarget.scene.getParty().filter((p) => p.isAllowedInBattle() && !p.isOnField()).length < 1) {
        return false;
      }
      switchOutTarget.leaveField(this.switchType === SwitchType.SWITCH);

      if (switchOutTarget.hp > 0) {
        user.scene.prependToPhase(new SwitchPhase(user.scene, this.switchType, switchOutTarget.getFieldIndex(), true, true), MoveEndPhase);
        return true;
      }
      return false;
    } else if (user.scene.currentBattle.battleType !== BattleType.WILD) {
      if (switchOutTarget.scene.getEnemyParty().filter((p) => p.isAllowedInBattle() && !p.isOnField()).length < 1) {
        return false;
      }
      // Switch out logic for trainer battles
      switchOutTarget.leaveField(this.switchType === SwitchType.SWITCH);

      if (switchOutTarget.hp > 0) {
        // for opponent switching out
        user.scene.prependToPhase(new SwitchSummonPhase(user.scene, this.switchType, switchOutTarget.getFieldIndex(),
          (user.scene.currentBattle.trainer ? user.scene.currentBattle.trainer.getNextSummonIndex((switchOutTarget as EnemyPokemon).trainerSlot) : 0),
          false, false), MoveEndPhase);
      }
    } else {
      if (user.scene.currentBattle.waveIndex % 10 === 0) {
        return false;
      }
      // Switch out logic for everything else (eg: WILD battles)
      switchOutTarget.leaveField(false);

      if (switchOutTarget.hp) {
        user.scene.queueMessage(i18next.t("moveTriggers:fled", { pokemonName: getPokemonNameWithAffix(switchOutTarget) }), null, true, 500);

        // in double battles redirect potential moves off fled pokemon
        if (switchOutTarget.scene.currentBattle.double) {
          const allyPokemon = switchOutTarget.getAlly();
          switchOutTarget.scene.redirectPokemonMoves(switchOutTarget, allyPokemon);
        }
      }

      if (!switchOutTarget.getAlly()?.isActive(true)) {
        user.scene.clearEnemyHeldItemModifiers();

        if (switchOutTarget.hp) {
          user.scene.pushPhase(new BattleEndPhase(user.scene));
          user.scene.pushPhase(new NewBattlePhase(user.scene));
        }
      }
    }

	  return true;
  }

  getCondition(): MoveConditionFunc {
    return (user, target, move) => (move.category !== MoveCategory.STATUS || this.getSwitchOutCondition()(user, target, move));
  }

  getFailedText(user: Pokemon, target: Pokemon, move: Move, cancelled: Utils.BooleanHolder): string | null {
    const blockedByAbility = new Utils.BooleanHolder(false);
    applyAbAttrs(ForceSwitchOutImmunityAbAttr, target, blockedByAbility);
    return blockedByAbility.value ? i18next.t("moveTriggers:cannotBeSwitchedOut", { pokemonName: getPokemonNameWithAffix(target) }) : null;
  }

  getSwitchOutCondition(): MoveConditionFunc {
    return (user, target, move) => {
      const switchOutTarget = (this.selfSwitch ? user : target);
      const player = switchOutTarget instanceof PlayerPokemon;

      if (!this.selfSwitch) {
        if (move.hitsSubstitute(user, target)) {
          return false;
        }

        if (!player && user.scene.currentBattle.isBattleMysteryEncounter() && !user.scene.currentBattle.mysteryEncounter?.fleeAllowed) {
          // Don't allow wild opponents to be force switched during MEs with flee disabled
          return false;
        }

        const blockedByAbility = new Utils.BooleanHolder(false);
        applyAbAttrs(ForceSwitchOutImmunityAbAttr, target, blockedByAbility);
        return !blockedByAbility.value;
      }

      if (!player && user.scene.currentBattle.battleType === BattleType.WILD) {
        if (this.isBatonPass()) {
          return false;
        }
        // Don't allow wild opponents to flee on the boss stage since it can ruin a run early on
        if (user.scene.currentBattle.waveIndex % 10 === 0) {
          return false;
        }
      }

      const party = player ? user.scene.getParty() : user.scene.getEnemyParty();
      return (!player && !user.scene.currentBattle.battleType)
        || party.filter(p => p.isAllowedInBattle()
          && (player || (p as EnemyPokemon).trainerSlot === (switchOutTarget as EnemyPokemon).trainerSlot)).length > user.scene.currentBattle.getBattlerCount();
    };
  }

  getUserBenefitScore(user: Pokemon, target: Pokemon, move: Move): integer {
    if (!user.scene.getEnemyParty().find(p => p.isActive() && !p.isOnField())) {
      return -20;
    }
    let ret = this.selfSwitch ? Math.floor((1 - user.getHpRatio()) * 20) : super.getUserBenefitScore(user, target, move);
    if (this.selfSwitch && this.isBatonPass()) {
      const statStageTotal = user.getStatStages().reduce((s: integer, total: integer) => total += s, 0);
      ret = ret / 2 + (Phaser.Tweens.Builders.GetEaseFunction("Sine.easeOut")(Math.min(Math.abs(statStageTotal), 10) / 10) * (statStageTotal >= 0 ? 10 : -10));
    }
    return ret;
  }
}


export class ChillyReceptionAttr extends ForceSwitchOutAttr {
  apply(user: Pokemon, target: Pokemon, move: Move, args: any[]): boolean {
    user.scene.arena.trySetWeather(WeatherType.SNOW, true);
    return super.apply(user, target, move, args);
  }

  getCondition(): MoveConditionFunc {
    // chilly reception move will go through if the weather is change-able to snow, or the user can switch out, else move will fail
    return (user, target, move) => user.scene.arena.weather?.weatherType !== WeatherType.SNOW || super.getSwitchOutCondition()(user, target, move);
  }
}
export class RemoveTypeAttr extends MoveEffectAttr {

  private removedType: Type;
  private messageCallback: ((user: Pokemon) => void) | undefined;

  constructor(removedType: Type, messageCallback?: (user: Pokemon) => void) {
    super(true, MoveEffectTrigger.POST_TARGET);
    this.removedType = removedType;
    this.messageCallback = messageCallback;

  }

  apply(user: Pokemon, target: Pokemon, move: Move, args: any[]): boolean {
    if (!super.apply(user, target, move, args)) {
      return false;
    }

    if (user.isTerastallized() && user.getTeraType() === this.removedType) { // active tera types cannot be removed
      return false;
    }

    const userTypes = user.getTypes(true);
    const modifiedTypes = userTypes.filter(type => type !== this.removedType);
    user.summonData.types = modifiedTypes;
    user.updateInfo();


    if (this.messageCallback) {
      this.messageCallback(user);
    }

    return true;
  }
}

export class CopyTypeAttr extends MoveEffectAttr {
  constructor() {
    super(false);
  }

  apply(user: Pokemon, target: Pokemon, move: Move, args: any[]): boolean {
    if (!super.apply(user, target, move, args)) {
      return false;
    }

    user.summonData.types = target.getTypes(true);
    user.updateInfo();

    user.scene.queueMessage(i18next.t("moveTriggers:copyType", { pokemonName: getPokemonNameWithAffix(user), targetPokemonName: getPokemonNameWithAffix(target) }));

    return true;
  }

  getCondition(): MoveConditionFunc {
    return (user, target, move) => target.getTypes()[0] !== Type.UNKNOWN;
  }
}

export class CopyBiomeTypeAttr extends MoveEffectAttr {
  constructor() {
    super(true);
  }

  apply(user: Pokemon, target: Pokemon, move: Move, args: any[]): boolean {
    if (!super.apply(user, target, move, args)) {
      return false;
    }

    const biomeType = user.scene.arena.getTypeForBiome();

    user.summonData.types = [ biomeType ];
    user.updateInfo();

    user.scene.queueMessage(i18next.t("moveTriggers:transformedIntoType", { pokemonName: getPokemonNameWithAffix(user), typeName: i18next.t(`pokemonInfo:Type.${Type[biomeType]}`) }));

    return true;
  }
}

export class ChangeTypeAttr extends MoveEffectAttr {
  private type: Type;

  constructor(type: Type) {
    super(false, MoveEffectTrigger.HIT);

    this.type = type;
  }

  apply(user: Pokemon, target: Pokemon, move: Move, args: any[]): boolean {
    target.summonData.types = [ this.type ];
    target.updateInfo();

    user.scene.queueMessage(i18next.t("moveTriggers:transformedIntoType", { pokemonName: getPokemonNameWithAffix(target), typeName: i18next.t(`pokemonInfo:Type.${Type[this.type]}`) }));

    return true;
  }

  getCondition(): MoveConditionFunc {
    return (user, target, move) => !target.isTerastallized() && !target.hasAbility(Abilities.MULTITYPE) && !target.hasAbility(Abilities.RKS_SYSTEM) && !(target.getTypes().length === 1 && target.getTypes()[0] === this.type);
  }
}

export class AddTypeAttr extends MoveEffectAttr {
  private type: Type;

  constructor(type: Type) {
    super(false, MoveEffectTrigger.HIT);

    this.type = type;
  }

  apply(user: Pokemon, target: Pokemon, move: Move, args: any[]): boolean {
    const types = target.getTypes().slice(0, 2).filter(t => t !== Type.UNKNOWN); // TODO: Figure out some way to actually check if another version of this effect is already applied
    if (this.type !== Type.UNKNOWN) {
      types.push(this.type);
    }
    target.summonData.types = types;
    target.updateInfo();

    user.scene.queueMessage(i18next.t("moveTriggers:addType", { typeName: i18next.t(`pokemonInfo:Type.${Type[this.type]}`), pokemonName: getPokemonNameWithAffix(target) }));

    return true;
  }

  getCondition(): MoveConditionFunc {
    return (user, target, move) => !target.isTerastallized() && !target.getTypes().includes(this.type);
  }
}

export class FirstMoveTypeAttr extends MoveEffectAttr {
  constructor() {
    super(true);
  }

  apply(user: Pokemon, target: Pokemon, move: Move, args: any[]): boolean {
    if (!super.apply(user, target, move, args)) {
      return false;
    }

    const firstMoveType = target.getMoveset()[0]?.getMove().type!; // TODO: is this bang correct?
    user.summonData.types = [ firstMoveType ];
    user.scene.queueMessage(i18next.t("battle:transformedIntoType", { pokemonName: getPokemonNameWithAffix(user), type: i18next.t(`pokemonInfo:Type.${Type[firstMoveType]}`) }));

    return true;
  }
}

export class CallMoveAttr extends OverrideMoveEffectAttr {
  protected invalidMoves: Moves[];
  async apply(user: Pokemon, target: Pokemon, move: Move, args: any[]): Promise<boolean> {
    const replaceMoveTarget = move.moveTarget === MoveTarget.NEAR_OTHER ? MoveTarget.NEAR_ENEMY : undefined;
    const moveTargets = getMoveTargets(user, move.id, replaceMoveTarget);
    if (moveTargets.targets.length === 0) {
      return false;
    }
    const targets = moveTargets.multiple || moveTargets.targets.length === 1
      ? moveTargets.targets
      : [ moveTargets.targets[user.randSeedInt(moveTargets.targets.length)] ];
    user.getMoveQueue().push({ move: move.id, targets: targets, virtual: true, ignorePP: true });
    user.scene.unshiftPhase(new MovePhase(user.scene, user, targets, new PokemonMove(move.id, 0, 0, true), true, true));

    await Promise.resolve(initMoveAnim(user.scene, move.id).then(() => {
      loadMoveAnimAssets(user.scene, [ move.id ], true);
    }));
    return true;
  }
}

/**
 * Attribute used to call a random move
 * Used for {@linkcode Moves.METRONOME}
 * @see {@linkcode apply} for move selection and move call
 * @extends OverrideMoveEffectAttr
 */
export class RandomMoveAttr extends CallMoveAttr {
  constructor(invalidMoves: Moves[]) {
    super();
    this.invalidMoves = invalidMoves;
  }

  /**
   * User calls a random moveId
   * @param {Pokemon} user Pokemon that used the move and will call a random move
   * @param {Pokemon} target Pokemon that will be targeted by the random move (if single target)
   * @param {Move} move Move being used
   * @param {any[]} args Unused
   * @returns {Promise<boolean>}
   * Invalid moves are indicated by what is passed in to invalidMoves: @constant {invalidMetronomeMoves}
   */
  apply(user: Pokemon, target: Pokemon, move: Move, args: any[]): Promise<boolean> {
    const moveIds = Utils.getEnumValues(Moves).map(m => !this.invalidMoves.includes(m) && !allMoves[m].name.endsWith(" (N)") ? m : Moves.NONE);
    let moveId: Moves = Moves.NONE;
    do {
      moveId = moveIds[user.randSeedInt(moveIds.length)];
    }
    while (moveId === Moves.NONE);
    return super.apply(user, target, allMoves[moveId], args);
  }
}

/**
 * Attribute used to call a random move in the user or party's moveset
 * Used for {@linkcode Moves.ASSIST} and {@linkcode Moves.SLEEP_TALK}
 * @extends RandomMoveAttr to use the callMove function on a moveId
 * @see {@linkcode getCondition} for move selection
 * Fails if the user has no callable moves
 * Invalid moves are indicated by what is passed in to invalidMoves: {@constant invalidAssistMoves} or {@constant invalidSleepTalkMoves}
 */
export class RandomMovesetMoveAttr extends CallMoveAttr {
  private includeParty: boolean;
  private moveId: number;
  constructor(invalidMoves: Moves[], includeParty: boolean = false) {
    super();
    this.includeParty = includeParty;
    this.invalidMoves = invalidMoves;
  }

  /**
   * User calls a random moveId selected in {@linkcode getCondition}
   * @param {Pokemon} user Pokemon that used the move and will call a random move
   * @param {Pokemon} target Pokemon that will be targeted by the random move (if single target)
   * @param {Move} move Move being used
   * @param {any[]} args Unused
   * @returns {Promise<boolean>}
   */
  apply(user: Pokemon, target: Pokemon, move: Move, args: any[]): Promise<boolean> {
    return super.apply(user, target, allMoves[this.moveId], args);
  }

  getCondition(): MoveConditionFunc {
    return (user, target, move) => {
      // includeParty will be true for Assist, false for Sleep Talk
      let allies: Pokemon[];
      if (this.includeParty) {
        allies = user.isPlayer() ? user.scene.getParty() : user.scene.getEnemyParty();
      } else {
        allies = [user];
      }
      const partyMoveset = allies.map(p => p.moveset).flat();
      const moves = partyMoveset.filter(m => !this.invalidMoves.includes(m!.moveId) && !m!.getMove().name.endsWith(" (N)"));
      if (moves.length === 0) {
        return false;
      }

      this.moveId = moves[user.randSeedInt(moves.length)]!.moveId;
      return true;
    };
  }
}

const invalidMetronomeMoves: Moves[] = [
  Moves.AFTER_YOU,
  Moves.APPLE_ACID,
  Moves.ARMOR_CANNON,
  Moves.ASSIST,
  Moves.ASTRAL_BARRAGE,
  Moves.AURA_WHEEL,
  Moves.BANEFUL_BUNKER,
  Moves.BEAK_BLAST,
  Moves.BEHEMOTH_BASH,
  Moves.BEHEMOTH_BLADE,
  Moves.BELCH,
  Moves.BESTOW,
  Moves.BLAZING_TORQUE,
  Moves.BODY_PRESS,
  Moves.BRANCH_POKE,
  Moves.BREAKING_SWIPE,
  Moves.CELEBRATE,
  Moves.CHATTER,
  Moves.CHILLING_WATER,
  Moves.CHILLY_RECEPTION,
  Moves.CLANGOROUS_SOUL,
  Moves.COLLISION_COURSE,
  Moves.COMBAT_TORQUE,
  Moves.COMEUPPANCE,
  Moves.COPYCAT,
  Moves.COUNTER,
  Moves.COVET,
  Moves.CRAFTY_SHIELD,
  Moves.DECORATE,
  Moves.DESTINY_BOND,
  Moves.DETECT,
  Moves.DIAMOND_STORM,
  Moves.DOODLE,
  Moves.DOUBLE_IRON_BASH,
  Moves.DOUBLE_SHOCK,
  Moves.DRAGON_ASCENT,
  Moves.DRAGON_ENERGY,
  Moves.DRUM_BEATING,
  Moves.DYNAMAX_CANNON,
  Moves.ELECTRO_DRIFT,
  Moves.ENDURE,
  Moves.ETERNABEAM,
  Moves.FALSE_SURRENDER,
  Moves.FEINT,
  Moves.FIERY_WRATH,
  Moves.FILLET_AWAY,
  Moves.FLEUR_CANNON,
  Moves.FOCUS_PUNCH,
  Moves.FOLLOW_ME,
  Moves.FREEZE_SHOCK,
  Moves.FREEZING_GLARE,
  Moves.GLACIAL_LANCE,
  Moves.GRAV_APPLE,
  Moves.HELPING_HAND,
  Moves.HOLD_HANDS,
  Moves.HYPER_DRILL,
  Moves.HYPERSPACE_FURY,
  Moves.HYPERSPACE_HOLE,
  Moves.ICE_BURN,
  Moves.INSTRUCT,
  Moves.JET_PUNCH,
  Moves.JUNGLE_HEALING,
  Moves.KINGS_SHIELD,
  Moves.LIFE_DEW,
  Moves.LIGHT_OF_RUIN,
  Moves.MAKE_IT_RAIN,
  Moves.MAGICAL_TORQUE,
  Moves.MAT_BLOCK,
  Moves.ME_FIRST,
  Moves.METEOR_ASSAULT,
  Moves.METRONOME,
  Moves.MIMIC,
  Moves.MIND_BLOWN,
  Moves.MIRROR_COAT,
  Moves.MIRROR_MOVE,
  Moves.MOONGEIST_BEAM,
  Moves.NATURE_POWER,
  Moves.NATURES_MADNESS,
  Moves.NOXIOUS_TORQUE,
  Moves.OBSTRUCT,
  Moves.ORDER_UP,
  Moves.ORIGIN_PULSE,
  Moves.OVERDRIVE,
  Moves.PHOTON_GEYSER,
  Moves.PLASMA_FISTS,
  Moves.POPULATION_BOMB,
  Moves.POUNCE,
  Moves.POWER_SHIFT,
  Moves.PRECIPICE_BLADES,
  Moves.PROTECT,
  Moves.PYRO_BALL,
  Moves.QUASH,
  Moves.QUICK_GUARD,
  Moves.RAGE_FIST,
  Moves.RAGE_POWDER,
  Moves.RAGING_BULL,
  Moves.RAGING_FURY,
  Moves.RELIC_SONG,
  Moves.REVIVAL_BLESSING,
  Moves.RUINATION,
  Moves.SALT_CURE,
  Moves.SECRET_SWORD,
  Moves.SHED_TAIL,
  Moves.SHELL_TRAP,
  Moves.SILK_TRAP,
  Moves.SKETCH,
  Moves.SLEEP_TALK,
  Moves.SNAP_TRAP,
  Moves.SNARL,
  Moves.SNATCH,
  Moves.SNORE,
  Moves.SNOWSCAPE,
  Moves.SPECTRAL_THIEF,
  Moves.SPICY_EXTRACT,
  Moves.SPIKY_SHIELD,
  Moves.SPIRIT_BREAK,
  Moves.SPOTLIGHT,
  Moves.STEAM_ERUPTION,
  Moves.STEEL_BEAM,
  Moves.STRANGE_STEAM,
  Moves.STRUGGLE,
  Moves.SUNSTEEL_STRIKE,
  Moves.SURGING_STRIKES,
  Moves.SWITCHEROO,
  Moves.TECHNO_BLAST,
  Moves.TERA_STARSTORM,
  Moves.THIEF,
  Moves.THOUSAND_ARROWS,
  Moves.THOUSAND_WAVES,
  Moves.THUNDER_CAGE,
  Moves.THUNDEROUS_KICK,
  Moves.TIDY_UP,
  Moves.TRAILBLAZE,
  Moves.TRANSFORM,
  Moves.TRICK,
  Moves.TWIN_BEAM,
  Moves.V_CREATE,
  Moves.WICKED_BLOW,
  Moves.WICKED_TORQUE,
  Moves.WIDE_GUARD,
];

const invalidAssistMoves: Moves[] = [
  Moves.ASSIST,
  Moves.BANEFUL_BUNKER,
  Moves.BEAK_BLAST,
  Moves.BELCH,
  Moves.BESTOW,
  Moves.BOUNCE,
  Moves.CELEBRATE,
  Moves.CHATTER,
  Moves.CIRCLE_THROW,
  Moves.COPYCAT,
  Moves.COUNTER,
  Moves.COVET,
  Moves.DESTINY_BOND,
  Moves.DETECT,
  Moves.DIG,
  Moves.DIVE,
  Moves.DRAGON_TAIL,
  Moves.ENDURE,
  Moves.FEINT,
  Moves.FLY,
  Moves.FOCUS_PUNCH,
  Moves.FOLLOW_ME,
  Moves.HELPING_HAND,
  Moves.HOLD_HANDS,
  Moves.KINGS_SHIELD,
  Moves.MAT_BLOCK,
  Moves.ME_FIRST,
  Moves.METRONOME,
  Moves.MIMIC,
  Moves.MIRROR_COAT,
  Moves.MIRROR_MOVE,
  Moves.NATURE_POWER,
  Moves.PHANTOM_FORCE,
  Moves.PROTECT,
  Moves.RAGE_POWDER,
  Moves.ROAR,
  Moves.SHADOW_FORCE,
  Moves.SHELL_TRAP,
  Moves.SKETCH,
  Moves.SKY_DROP,
  Moves.SLEEP_TALK,
  Moves.SNATCH,
  Moves.SPIKY_SHIELD,
  Moves.SPOTLIGHT,
  Moves.STRUGGLE,
  Moves.SWITCHEROO,
  Moves.THIEF,
  Moves.TRANSFORM,
  Moves.TRICK,
  Moves.WHIRLWIND,
];

const invalidSleepTalkMoves: Moves[] = [
  Moves.ASSIST,
  Moves.BELCH,
  Moves.BEAK_BLAST,
  Moves.BIDE,
  Moves.BOUNCE,
  Moves.COPYCAT,
  Moves.DIG,
  Moves.DIVE,
  Moves.DYNAMAX_CANNON,
  Moves.FREEZE_SHOCK,
  Moves.FLY,
  Moves.FOCUS_PUNCH,
  Moves.GEOMANCY,
  Moves.ICE_BURN,
  Moves.ME_FIRST,
  Moves.METRONOME,
  Moves.MIRROR_MOVE,
  Moves.MIMIC,
  Moves.PHANTOM_FORCE,
  Moves.RAZOR_WIND,
  Moves.SHADOW_FORCE,
  Moves.SHELL_TRAP,
  Moves.SKETCH,
  Moves.SKULL_BASH,
  Moves.SKY_ATTACK,
  Moves.SKY_DROP,
  Moves.SLEEP_TALK,
  Moves.SOLAR_BLADE,
  Moves.SOLAR_BEAM,
  Moves.STRUGGLE,
  Moves.UPROAR,
];

const invalidCopycatMoves = [
  Moves.ASSIST,
  Moves.BANEFUL_BUNKER,
  Moves.BEAK_BLAST,
  Moves.BEHEMOTH_BASH,
  Moves.BEHEMOTH_BLADE,
  Moves.BESTOW,
  Moves.CELEBRATE,
  Moves.CHATTER,
  Moves.CIRCLE_THROW,
  Moves.COPYCAT,
  Moves.COUNTER,
  Moves.COVET,
  Moves.DESTINY_BOND,
  Moves.DETECT,
  Moves.DRAGON_TAIL,
  Moves.ENDURE,
  Moves.FEINT,
  Moves.FOCUS_PUNCH,
  Moves.FOLLOW_ME,
  Moves.HELPING_HAND,
  Moves.HOLD_HANDS,
  Moves.KINGS_SHIELD,
  Moves.MAT_BLOCK,
  Moves.ME_FIRST,
  Moves.METRONOME,
  Moves.MIMIC,
  Moves.MIRROR_COAT,
  Moves.MIRROR_MOVE,
  Moves.PROTECT,
  Moves.RAGE_POWDER,
  Moves.ROAR,
  Moves.SHELL_TRAP,
  Moves.SKETCH,
  Moves.SLEEP_TALK,
  Moves.SNATCH,
  Moves.SPIKY_SHIELD,
  Moves.SPOTLIGHT,
  Moves.STRUGGLE,
  Moves.SWITCHEROO,
  Moves.THIEF,
  Moves.TRANSFORM,
  Moves.TRICK,
  Moves.WHIRLWIND,
];

export class NaturePowerAttr extends OverrideMoveEffectAttr {
  apply(user: Pokemon, target: Pokemon, move: Move, args: any[]): Promise<boolean> {
    return new Promise(resolve => {
      let moveId;
      switch (user.scene.arena.getTerrainType()) {
      // this allows terrains to 'override' the biome move
      case TerrainType.NONE:
        switch (user.scene.arena.biomeType) {
        case Biome.TOWN:
          moveId = Moves.ROUND;
          break;
        case Biome.METROPOLIS:
          moveId = Moves.TRI_ATTACK;
          break;
        case Biome.SLUM:
          moveId = Moves.SLUDGE_BOMB;
          break;
        case Biome.PLAINS:
          moveId = Moves.SILVER_WIND;
          break;
        case Biome.GRASS:
          moveId = Moves.GRASS_KNOT;
          break;
        case Biome.TALL_GRASS:
          moveId = Moves.POLLEN_PUFF;
          break;
        case Biome.MEADOW:
          moveId = Moves.GIGA_DRAIN;
          break;
        case Biome.FOREST:
          moveId = Moves.BUG_BUZZ;
          break;
        case Biome.JUNGLE:
          moveId = Moves.LEAF_STORM;
          break;
        case Biome.SEA:
          moveId = Moves.HYDRO_PUMP;
          break;
        case Biome.SWAMP:
          moveId = Moves.MUD_BOMB;
          break;
        case Biome.BEACH:
          moveId = Moves.SCALD;
          break;
        case Biome.LAKE:
          moveId = Moves.BUBBLE_BEAM;
          break;
        case Biome.SEABED:
          moveId = Moves.BRINE;
          break;
        case Biome.ISLAND:
          moveId = Moves.LEAF_TORNADO;
          break;
        case Biome.MOUNTAIN:
          moveId = Moves.AIR_SLASH;
          break;
        case Biome.BADLANDS:
          moveId = Moves.EARTH_POWER;
          break;
        case Biome.DESERT:
          moveId = Moves.SCORCHING_SANDS;
          break;
        case Biome.WASTELAND:
          moveId = Moves.DRAGON_PULSE;
          break;
        case Biome.CONSTRUCTION_SITE:
          moveId = Moves.STEEL_BEAM;
          break;
        case Biome.CAVE:
          moveId = Moves.POWER_GEM;
          break;
        case Biome.ICE_CAVE:
          moveId = Moves.ICE_BEAM;
          break;
        case Biome.SNOWY_FOREST:
          moveId = Moves.FROST_BREATH;
          break;
        case Biome.VOLCANO:
          moveId = Moves.LAVA_PLUME;
          break;
        case Biome.GRAVEYARD:
          moveId = Moves.SHADOW_BALL;
          break;
        case Biome.RUINS:
          moveId = Moves.ANCIENT_POWER;
          break;
        case Biome.TEMPLE:
          moveId = Moves.EXTRASENSORY;
          break;
        case Biome.DOJO:
          moveId = Moves.FOCUS_BLAST;
          break;
        case Biome.FAIRY_CAVE:
          moveId = Moves.ALLURING_VOICE;
          break;
        case Biome.ABYSS:
          moveId = Moves.OMINOUS_WIND;
          break;
        case Biome.SPACE:
          moveId = Moves.DRACO_METEOR;
          break;
        case Biome.FACTORY:
          moveId = Moves.FLASH_CANNON;
          break;
        case Biome.LABORATORY:
          moveId = Moves.ZAP_CANNON;
          break;
        case Biome.POWER_PLANT:
          moveId = Moves.CHARGE_BEAM;
          break;
        case Biome.END:
          moveId = Moves.ETERNABEAM;
          break;
        }
        break;
      case TerrainType.MISTY:
        moveId = Moves.MOONBLAST;
        break;
      case TerrainType.ELECTRIC:
        moveId = Moves.THUNDERBOLT;
        break;
      case TerrainType.GRASSY:
        moveId = Moves.ENERGY_BALL;
        break;
      case TerrainType.PSYCHIC:
        moveId = Moves.PSYCHIC;
        break;
      default:
        // Just in case there's no match
        moveId = Moves.TRI_ATTACK;
        break;
      }

      user.getMoveQueue().push({ move: moveId, targets: [ target.getBattlerIndex() ], ignorePP: true });
      user.scene.unshiftPhase(new MovePhase(user.scene, user, [ target.getBattlerIndex() ], new PokemonMove(moveId, 0, 0, true), true));
      initMoveAnim(user.scene, moveId).then(() => {
        loadMoveAnimAssets(user.scene, [ moveId ], true)
          .then(() => resolve(true));
      });
    });
  }
}

export class CopyMoveAttr extends CallMoveAttr {
  private mirrorMove: boolean;
  constructor(mirrorMove: boolean, invalidMoves: Moves[] = []) {
    super();
    this.mirrorMove = mirrorMove;
    this.invalidMoves = invalidMoves;
  }

  apply(user: Pokemon, target: Pokemon, move: Move, args: any[]): Promise<boolean> {
    const lastMove = this.mirrorMove ? user.turnData.attacksReceived[0]?.move : user.scene.currentBattle.lastMove;
    return super.apply(user, target, allMoves[lastMove], args);
  }

  getCondition(): MoveConditionFunc {
    return (user, target, move) => {
      if (this.mirrorMove) {
        if (user.turnData.attacksReceived.length === 0) {
          return false;
        }
      } else if (user.scene.currentBattle.lastMove === undefined) {
        return false;
      }
      const lastMove = this.mirrorMove ? user.turnData.attacksReceived[0]?.move : user.scene.currentBattle.lastMove;
      return !this.invalidMoves.includes(lastMove);
    };
  }
}

/**
 *  Attribute used for moves that reduce PP of the target's last used move.
 *  Used for Spite.
 */
export class ReducePpMoveAttr extends MoveEffectAttr {
  protected reduction: number;
  constructor(reduction: number) {
    super();
    this.reduction = reduction;
  }

  /**
   * Reduces the PP of the target's last-used move by an amount based on this attribute instance's {@linkcode reduction}.
   *
   * @param user {@linkcode Pokemon} that used the attack
   * @param target {@linkcode Pokemon} targeted by the attack
   * @param move {@linkcode Move} being used
   * @param args N/A
   * @returns {boolean} true
   */
  apply(user: Pokemon, target: Pokemon, move: Move, args: any[]): boolean {
    // Null checks can be skipped due to condition function
    const lastMove = target.getLastXMoves().find(() => true);
    const movesetMove = target.getMoveset().find(m => m?.moveId === lastMove?.move);
    const lastPpUsed = movesetMove?.ppUsed!; // TODO: is the bang correct?
    movesetMove!.ppUsed = Math.min((movesetMove?.ppUsed!) + this.reduction, movesetMove?.getMovePp()!); // TODO: is the bang correct?

    const message = i18next.t("battle:ppReduced", { targetName: getPokemonNameWithAffix(target), moveName: movesetMove?.getName(), reduction: (movesetMove?.ppUsed!) - lastPpUsed }); // TODO: is the bang correct?
    user.scene.eventTarget.dispatchEvent(new MoveUsedEvent(target?.id, movesetMove?.getMove()!, movesetMove?.ppUsed!)); // TODO: are these bangs correct?
    user.scene.queueMessage(message);

    return true;
  }

  getCondition(): MoveConditionFunc {
    return (user, target, move) => {
      const lastMove = target.getLastXMoves().find(() => true);
      if (lastMove) {
        const movesetMove = target.getMoveset().find(m => m?.moveId === lastMove.move);
        return !!movesetMove?.getPpRatio();
      }
      return false;
    };
  }

  getTargetBenefitScore(user: Pokemon, target: Pokemon, move: Move): number {
    const lastMove = target.getLastXMoves().find(() => true);
    if (lastMove) {
      const movesetMove = target.getMoveset().find(m => m?.moveId === lastMove.move);
      if (movesetMove) {
        const maxPp = movesetMove.getMovePp();
        const ppLeft = maxPp - movesetMove.ppUsed;
        const value = -(8 - Math.ceil(Math.min(maxPp, 30) / 5));
        if (ppLeft < 4) {
          return (value / 4) * ppLeft;
        }
        return value;
      }
    }

    return 0;
  }
}

/**
 *  Attribute used for moves that damage target, and then reduce PP of the target's last used move.
 *  Used for Eerie Spell.
 */
export class AttackReducePpMoveAttr extends ReducePpMoveAttr {
  constructor(reduction: number) {
    super(reduction);
  }

  /**
   * Checks if the target has used a move prior to the attack. PP-reduction is applied through the super class if so.
   *
   * @param user {@linkcode Pokemon} that used the attack
   * @param target {@linkcode Pokemon} targeted by the attack
   * @param move {@linkcode Move} being used
   * @param args N/A
   * @returns {boolean} true
   */
  apply(user: Pokemon, target: Pokemon, move: Move, args: any[]): boolean {
    const lastMove = target.getLastXMoves().find(() => true);
    if (lastMove) {
      const movesetMove = target.getMoveset().find(m => m?.moveId === lastMove.move);
      if (Boolean(movesetMove?.getPpRatio())) {
        super.apply(user, target, move, args);
      }
    }

    return true;
  }

  // Override condition function to always perform damage. Instead, perform pp-reduction condition check in apply function above
  getCondition(): MoveConditionFunc {
    return (user, target, move) => true;
  }
}

// TODO: Review this
const targetMoveCopiableCondition: MoveConditionFunc = (user, target, move) => {
  const targetMoves = target.getMoveHistory().filter(m => !m.virtual);
  if (!targetMoves.length) {
    return false;
  }

  const copiableMove = targetMoves[0];

  if (!copiableMove.move) {
    return false;
  }

  if (allMoves[copiableMove.move].hasAttr(ChargeAttr) && copiableMove.result === MoveResult.OTHER) {
    return false;
  }

  // TODO: Add last turn of Bide

  return true;
};

export class MovesetCopyMoveAttr extends OverrideMoveEffectAttr {
  apply(user: Pokemon, target: Pokemon, move: Move, args: any[]): boolean {
    const targetMoves = target.getMoveHistory().filter(m => !m.virtual);
    if (!targetMoves.length) {
      return false;
    }

    const copiedMove = allMoves[targetMoves[0].move];

    const thisMoveIndex = user.getMoveset().findIndex(m => m?.moveId === move.id);

    if (thisMoveIndex === -1) {
      return false;
    }

    user.summonData.moveset = user.getMoveset().slice(0);
    user.summonData.moveset[thisMoveIndex] = new PokemonMove(copiedMove.id, 0, 0);

    user.scene.queueMessage(i18next.t("moveTriggers:copiedMove", { pokemonName: getPokemonNameWithAffix(user), moveName: copiedMove.name }));

    return true;
  }

  getCondition(): MoveConditionFunc {
    return targetMoveCopiableCondition;
  }
}

/**
 * Attribute for {@linkcode Moves.SKETCH} that causes the user to copy the opponent's last used move
 * This move copies the last used non-virtual move
 *  e.g. if Metronome is used, it copies Metronome itself, not the virtual move called by Metronome
 * Fails if the opponent has not yet used a move.
 * Fails if used on an uncopiable move, listed in unsketchableMoves in getCondition
 * Fails if the move is already in the user's moveset
 */
export class SketchAttr extends MoveEffectAttr {
  constructor() {
    super(true);
  }
  /**
   * User copies the opponent's last used move, if possible
   * @param {Pokemon} user Pokemon that used the move and will replace Sketch with the copied move
   * @param {Pokemon} target Pokemon that the user wants to copy a move from
   * @param {Move} move Move being used
   * @param {any[]} args Unused
   * @returns {boolean} true if the function succeeds, otherwise false
   */

  apply(user: Pokemon, target: Pokemon, move: Move, args: any[]): boolean {
    if (!super.apply(user, target, move, args)) {
      return false;
    }

    const targetMove = target.getMoveHistory().filter(m => !m.virtual).at(-1);
    if (!targetMove) {
      return false;
    }

    const sketchedMove = allMoves[targetMove.move];
    const sketchIndex = user.getMoveset().findIndex(m => m?.moveId === move.id);
    if (sketchIndex === -1) {
      return false;
    }

    user.setMove(sketchIndex, sketchedMove.id);

    user.scene.queueMessage(i18next.t("moveTriggers:sketchedMove", { pokemonName: getPokemonNameWithAffix(user), moveName: sketchedMove.name }));

    return true;
  }

  getCondition(): MoveConditionFunc {
    return (user, target, move) => {
      if (!targetMoveCopiableCondition(user, target, move)) {
        return false;
      }

      const targetMove = target.getMoveHistory().filter(m => !m.virtual).at(-1);
      if (!targetMove) {
        return false;
      }

      const unsketchableMoves = [
        Moves.CHATTER,
        Moves.MIRROR_MOVE,
        Moves.SLEEP_TALK,
        Moves.STRUGGLE,
        Moves.SKETCH,
        Moves.REVIVAL_BLESSING,
        Moves.TERA_STARSTORM,
        Moves.BREAKNECK_BLITZ__PHYSICAL,
        Moves.BREAKNECK_BLITZ__SPECIAL
      ];

      if (unsketchableMoves.includes(targetMove.move)) {
        return false;
      }

      if (user.getMoveset().find(m => m?.moveId === targetMove.move)) {
        return false;
      }

      return true;
    };
  }
}

export class AbilityChangeAttr extends MoveEffectAttr {
  public ability: Abilities;

  constructor(ability: Abilities, selfTarget?: boolean) {
    super(selfTarget, MoveEffectTrigger.HIT);

    this.ability = ability;
  }

  apply(user: Pokemon, target: Pokemon, move: Move, args: any[]): boolean {
    if (!super.apply(user, target, move, args)) {
      return false;
    }

    const moveTarget = this.selfTarget ? user : target;

    moveTarget.summonData.ability = this.ability;
    user.scene.triggerPokemonFormChange(moveTarget, SpeciesFormChangeRevertWeatherFormTrigger);

    user.scene.queueMessage(i18next.t("moveTriggers:acquiredAbility", { pokemonName: getPokemonNameWithAffix((this.selfTarget ? user : target)), abilityName: allAbilities[this.ability].name }));

    return true;
  }

  getCondition(): MoveConditionFunc {
    return (user, target, move) => !(this.selfTarget ? user : target).getAbility().hasAttr(UnsuppressableAbilityAbAttr) && (this.selfTarget ? user : target).getAbility().id !== this.ability;
  }
}

export class AbilityCopyAttr extends MoveEffectAttr {
  public copyToPartner: boolean;

  constructor(copyToPartner: boolean = false) {
    super(false, MoveEffectTrigger.HIT);

    this.copyToPartner = copyToPartner;
  }

  apply(user: Pokemon, target: Pokemon, move: Move, args: any[]): boolean {
    if (!super.apply(user, target, move, args)) {
      return false;
    }

    user.summonData.ability = target.getAbility().id;

    user.scene.queueMessage(i18next.t("moveTriggers:copiedTargetAbility", { pokemonName: getPokemonNameWithAffix(user), targetName: getPokemonNameWithAffix(target), abilityName: allAbilities[target.getAbility().id].name }));

    if (this.copyToPartner && user.scene.currentBattle?.double && user.getAlly().hp) {
      user.getAlly().summonData.ability = target.getAbility().id;
      user.getAlly().scene.queueMessage(i18next.t("moveTriggers:copiedTargetAbility", { pokemonName: getPokemonNameWithAffix(user.getAlly()), targetName: getPokemonNameWithAffix(target), abilityName: allAbilities[target.getAbility().id].name }));
    }

    return true;
  }

  getCondition(): MoveConditionFunc {
    return (user, target, move) => {
      let ret = !target.getAbility().hasAttr(UncopiableAbilityAbAttr) && !user.getAbility().hasAttr(UnsuppressableAbilityAbAttr);
      if (this.copyToPartner && user.scene.currentBattle?.double) {
        ret = ret && (!user.getAlly().hp || !user.getAlly().getAbility().hasAttr(UnsuppressableAbilityAbAttr));
      } else {
        ret = ret && user.getAbility().id !== target.getAbility().id;
      }
      return ret;
    };
  }
}

export class AbilityGiveAttr extends MoveEffectAttr {
  public copyToPartner: boolean;

  constructor() {
    super(false, MoveEffectTrigger.HIT);
  }

  apply(user: Pokemon, target: Pokemon, move: Move, args: any[]): boolean {
    if (!super.apply(user, target, move, args)) {
      return false;
    }

    target.summonData.ability = user.getAbility().id;

    user.scene.queueMessage(i18next.t("moveTriggers:acquiredAbility", { pokemonName: getPokemonNameWithAffix(target), abilityName: allAbilities[user.getAbility().id].name }));

    return true;
  }

  getCondition(): MoveConditionFunc {
    return (user, target, move) => !user.getAbility().hasAttr(UncopiableAbilityAbAttr) && !target.getAbility().hasAttr(UnsuppressableAbilityAbAttr) && user.getAbility().id !== target.getAbility().id;
  }
}

export class SwitchAbilitiesAttr extends MoveEffectAttr {
  apply(user: Pokemon, target: Pokemon, move: Move, args: any[]): boolean {
    if (!super.apply(user, target, move, args)) {
      return false;
    }

    const tempAbilityId = user.getAbility().id;
    user.summonData.ability = target.getAbility().id;
    target.summonData.ability = tempAbilityId;

    user.scene.queueMessage(i18next.t("moveTriggers:swappedAbilitiesWithTarget", { pokemonName: getPokemonNameWithAffix(user) }));
    // Swaps Forecast/Flower Gift from Castform/Cherrim
    user.scene.arena.triggerWeatherBasedFormChangesToNormal();
    // Swaps Forecast/Flower Gift to Castform/Cherrim (edge case)
    user.scene.arena.triggerWeatherBasedFormChanges();

    return true;
  }

  getCondition(): MoveConditionFunc {
    return (user, target, move) => !user.getAbility().hasAttr(UnswappableAbilityAbAttr) && !target.getAbility().hasAttr(UnswappableAbilityAbAttr);
  }
}

/**
 * Attribute used for moves that suppress abilities like {@linkcode Moves.GASTRO_ACID}.
 * A suppressed ability cannot be activated.
 *
 * @extends MoveEffectAttr
 * @see {@linkcode apply}
 * @see {@linkcode getCondition}
 */
export class SuppressAbilitiesAttr extends MoveEffectAttr {
  /** Sets ability suppression for the target pokemon and displays a message. */
  apply(user: Pokemon, target: Pokemon, move: Move, args: any[]): boolean {
    if (!super.apply(user, target, move, args)) {
      return false;
    }

    target.summonData.abilitySuppressed = true;
    target.scene.arena.triggerWeatherBasedFormChangesToNormal();

    target.scene.queueMessage(i18next.t("moveTriggers:suppressAbilities", { pokemonName: getPokemonNameWithAffix(target) }));

    return true;
  }

  /** Causes the effect to fail when the target's ability is unsupressable or already suppressed. */
  getCondition(): MoveConditionFunc {
    return (user, target, move) => !target.getAbility().hasAttr(UnsuppressableAbilityAbAttr) && !target.summonData.abilitySuppressed;
  }
}

/**
 * Applies the effects of {@linkcode SuppressAbilitiesAttr} if the target has already moved this turn.
 * @extends MoveEffectAttr
 * @see {@linkcode Moves.CORE_ENFORCER} (the move which uses this effect)
 */
export class SuppressAbilitiesIfActedAttr extends MoveEffectAttr {
  /**
   * If the target has already acted this turn, apply a {@linkcode SuppressAbilitiesAttr} effect unless the
   * abillity cannot be suppressed. This is a secondary effect and has no bearing on the success or failure of the move.
   *
   * @returns True if the move occurred, otherwise false. Note that true will be returned even if the target has not
   * yet moved or if the suppression failed to apply.
   */
  apply(user: Pokemon, target: Pokemon, move: Move, args: any[]): boolean {
    if (!super.apply(user, target, move, args)) {
      return false;
    }

    if (target.turnData.acted) {
      const suppressAttr = new SuppressAbilitiesAttr();
      if (suppressAttr.getCondition()(user, target, move)) {
        suppressAttr.apply(user, target, move, args);
      }
    }

    return true;
  }
}

export class TransformAttr extends MoveEffectAttr {
  apply(user: Pokemon, target: Pokemon, move: Move, args: any[]): Promise<boolean> {
    return new Promise(resolve => {
      if (!super.apply(user, target, move, args)) {
        return resolve(false);
      }

      user.summonData.speciesForm = target.getSpeciesForm();
      user.summonData.fusionSpeciesForm = target.getFusionSpeciesForm();
      user.summonData.ability = target.getAbility().id;
      user.summonData.gender = target.getGender();
      user.summonData.fusionGender = target.getFusionGender();

      // Copy all stats (except HP)
      for (const s of EFFECTIVE_STATS) {
        user.setStat(s, target.getStat(s, false), false);
      }

      // Copy all stat stages
      for (const s of BATTLE_STATS) {
        user.setStatStage(s, target.getStatStage(s));
      }

      user.summonData.moveset = target.getMoveset().map(m => new PokemonMove(m?.moveId!, m?.ppUsed, m?.ppUp)); // TODO: is this bang correct?
      user.summonData.types = target.getTypes();

      user.scene.queueMessage(i18next.t("moveTriggers:transformedIntoTarget", { pokemonName: getPokemonNameWithAffix(user), targetName: getPokemonNameWithAffix(target) }));

      user.loadAssets(false).then(() => {
        user.playAnim();
        user.updateInfo();
        resolve(true);
      });
    });
  }
}

/**
 * Attribute used for status moves, namely Speed Swap,
 * that swaps the user's and target's corresponding stats.
 * @extends MoveEffectAttr
 * @see {@linkcode apply}
 */
export class SwapStatAttr extends MoveEffectAttr {
  /** The stat to be swapped between the user and the target */
  private stat: EffectiveStat;

  constructor(stat: EffectiveStat) {
    super();

    this.stat = stat;
  }

  /**
   * Swaps the user's and target's corresponding current
   * {@linkcode EffectiveStat | stat} values
   * @param user the {@linkcode Pokemon} that used the move
   * @param target the {@linkcode Pokemon} that the move was used on
   * @param move N/A
   * @param args N/A
   * @returns true if attribute application succeeds
   */
  apply(user: Pokemon, target: Pokemon, move: Move, args: any[]): boolean {
    if (super.apply(user, target, move, args)) {
      const temp = user.getStat(this.stat, false);
      user.setStat(this.stat, target.getStat(this.stat, false), false);
      target.setStat(this.stat, temp, false);

      user.scene.queueMessage(i18next.t("moveTriggers:switchedStat", {
        pokemonName: getPokemonNameWithAffix(user),
        stat: i18next.t(getStatKey(this.stat)),
      }));

      return true;
    }
    return false;
  }
}

/**
 * Attribute used to switch the user's own stats.
 * Used by Power Shift.
 * @extends MoveEffectAttr
 */
export class ShiftStatAttr extends MoveEffectAttr {
  private statToSwitch: EffectiveStat;
  private statToSwitchWith: EffectiveStat;

  constructor(statToSwitch: EffectiveStat, statToSwitchWith: EffectiveStat) {
    super();

    this.statToSwitch = statToSwitch;
    this.statToSwitchWith = statToSwitchWith;
  }

  /**
   * Switches the user's stats based on the {@linkcode statToSwitch} and {@linkcode statToSwitchWith} attributes.
   * @param {Pokemon} user the {@linkcode Pokemon} that used the move
   * @param target n/a
   * @param move n/a
   * @param args n/a
   * @returns whether the effect was applied
   */
  override apply(user: Pokemon, target: Pokemon, move: Move, args: any[]): boolean {
    if (!super.apply(user, target, move, args)) {
      return false;
    }

    const firstStat = user.getStat(this.statToSwitch, false);
    const secondStat = user.getStat(this.statToSwitchWith, false);

    user.setStat(this.statToSwitch, secondStat, false);
    user.setStat(this.statToSwitchWith, firstStat, false);

    user.scene.queueMessage(i18next.t("moveTriggers:shiftedStats", {
      pokemonName: getPokemonNameWithAffix(user),
      statToSwitch: i18next.t(getStatKey(this.statToSwitch)),
      statToSwitchWith: i18next.t(getStatKey(this.statToSwitchWith))
    }));

    return true;
  }

  /**
   * Encourages the user to use the move if the stat to switch with is greater than the stat to switch.
   * @param {Pokemon} user the {@linkcode Pokemon} that used the move
   * @param target n/a
   * @param move n/a
   * @returns number of points to add to the user's benefit score
   */
  override getUserBenefitScore(user: Pokemon, target: Pokemon, move: Move): integer {
    return user.getStat(this.statToSwitchWith, false) > user.getStat(this.statToSwitch, false) ? 10 : 0;
  }
}

/**
 * Attribute used for status moves, namely Power Split and Guard Split,
 * that take the average of a user's and target's corresponding
 * stats and assign that average back to each corresponding stat.
 * @extends MoveEffectAttr
 * @see {@linkcode apply}
 */
export class AverageStatsAttr extends MoveEffectAttr {
  /** The stats to be averaged individually between the user and the target */
  private stats: readonly EffectiveStat[];
  private msgKey: string;

  constructor(stats: readonly EffectiveStat[], msgKey: string) {
    super();

    this.stats = stats;
    this.msgKey = msgKey;
  }

  /**
   * Takes the average of the user's and target's corresponding {@linkcode stat}
   * values and sets those stats to the corresponding average for both
   * temporarily.
   * @param user the {@linkcode Pokemon} that used the move
   * @param target the {@linkcode Pokemon} that the move was used on
   * @param move N/A
   * @param args N/A
   * @returns true if attribute application succeeds
   */
  apply(user: Pokemon, target: Pokemon, move: Move, args: any[]): boolean {
    if (super.apply(user, target, move, args)) {
      for (const s of this.stats) {
        const avg = Math.floor((user.getStat(s, false) + target.getStat(s, false)) / 2);

        user.setStat(s, avg, false);
        target.setStat(s, avg, false);
      }

      user.scene.queueMessage(i18next.t(this.msgKey, { pokemonName: getPokemonNameWithAffix(user) }));

      return true;
    }
    return false;
  }
}

export class DiscourageFrequentUseAttr extends MoveAttr {
  getUserBenefitScore(user: Pokemon, target: Pokemon, move: Move): integer {
    const lastMoves = user.getLastXMoves(4);
    console.log(lastMoves);
    for (let m = 0; m < lastMoves.length; m++) {
      if (lastMoves[m].move === move.id) {
        return (4 - (m + 1)) * -10;
      }
    }

    return 0;
  }
}

export class MoneyAttr extends MoveEffectAttr {
  constructor() {
    super(true, MoveEffectTrigger.HIT, true);
  }

  apply(user: Pokemon, target: Pokemon, move: Move): boolean {
    user.scene.currentBattle.moneyScattered += user.scene.getWaveMoneyAmount(0.2);
    user.scene.queueMessage(i18next.t("moveTriggers:coinsScatteredEverywhere"));
    return true;
  }
}

/**
 * Applies {@linkcode BattlerTagType.DESTINY_BOND} to the user.
 *
 * @extends MoveEffectAttr
 */
export class DestinyBondAttr extends MoveEffectAttr {
  constructor() {
    super(true, MoveEffectTrigger.PRE_APPLY);
  }

  /**
   * Applies {@linkcode BattlerTagType.DESTINY_BOND} to the user.
   * @param user {@linkcode Pokemon} that is having the tag applied to.
   * @param target {@linkcode Pokemon} N/A
   * @param move {@linkcode Move} {@linkcode Move.DESTINY_BOND}
   * @param {any[]} args N/A
   * @returns true
   */
  apply(user: Pokemon, target: Pokemon, move: Move, args: any[]): boolean {
    user.scene.queueMessage(`${i18next.t("moveTriggers:tryingToTakeFoeDown", { pokemonName: getPokemonNameWithAffix(user) })}`);
    user.addTag(BattlerTagType.DESTINY_BOND, undefined, move.id, user.id);
    return true;
  }
}

/**
 * Attribute to apply a battler tag to the target if they have had their stats boosted this turn.
 * @extends AddBattlerTagAttr
 */
export class AddBattlerTagIfBoostedAttr extends AddBattlerTagAttr {
  constructor(tag: BattlerTagType) {
    super(tag, false, false, 2, 5);
  }

  /**
   * @param user {@linkcode Pokemon} using this move
   * @param target {@linkcode Pokemon} target of this move
   * @param move {@linkcode Move} being used
   * @param {any[]} args N/A
   * @returns true
   */
  apply(user: Pokemon, target: Pokemon, move: Move, args: any[]): boolean {
    if (target.turnData.statStagesIncreased) {
      super.apply(user, target, move, args);
    }
    return true;
  }
}

/**
 * Attribute to apply a status effect to the target if they have had their stats boosted this turn.
 * @extends MoveEffectAttr
 */
export class StatusIfBoostedAttr extends MoveEffectAttr {
  public effect: StatusEffect;

  constructor(effect: StatusEffect) {
    super(true, MoveEffectTrigger.HIT);
    this.effect = effect;
  }

  /**
   * @param user {@linkcode Pokemon} using this move
   * @param target {@linkcode Pokemon} target of this move
   * @param move {@linkcode Move} N/A
   * @param {any[]} args N/A
   * @returns true
   */
  apply(user: Pokemon, target: Pokemon, move: Move, args: any[]): boolean {
    if (target.turnData.statStagesIncreased) {
      target.trySetStatus(this.effect, true, user);
    }
    return true;
  }
}

export class LastResortAttr extends MoveAttr {
  getCondition(): MoveConditionFunc {
    return (user: Pokemon, target: Pokemon, move: Move) => {
      const uniqueUsedMoveIds = new Set<Moves>();
      const movesetMoveIds = user.getMoveset().map(m => m?.moveId);
      user.getMoveHistory().map(m => {
        if (m.move !== move.id && movesetMoveIds.find(mm => mm === m.move)) {
          uniqueUsedMoveIds.add(m.move);
        }
      });
      return uniqueUsedMoveIds.size >= movesetMoveIds.length - 1;
    };
  }
}


/**
 * The move only works if the target has a transferable held item
 * @extends MoveAttr
 * @see {@linkcode getCondition}
 */
export class AttackedByItemAttr extends MoveAttr {
  /**
   * @returns the {@linkcode MoveConditionFunc} for this {@linkcode Move}
   */
  getCondition(): MoveConditionFunc {
    return (user: Pokemon, target: Pokemon, move: Move) => {
      const heldItems = target.getHeldItems().filter(i => i.isTransferable);
      if (heldItems.length === 0) {
        return false;
      }

      const itemName = heldItems[0]?.type?.name ?? "item";
      target.scene.queueMessage(i18next.t("moveTriggers:attackedByItem", { pokemonName: getPokemonNameWithAffix(target), itemName: itemName }));

      return true;
    };
  }
}

export class VariableTargetAttr extends MoveAttr {
  private targetChangeFunc: (user: Pokemon, target: Pokemon, move: Move) => number;

  constructor(targetChange: (user: Pokemon, target: Pokemon, move: Move) => number) {
    super();

    this.targetChangeFunc = targetChange;
  }

  apply(user: Pokemon, target: Pokemon, move: Move, args: any[]): boolean {
    const targetVal = args[0] as Utils.NumberHolder;
    targetVal.value = this.targetChangeFunc(user, target, move);
    return true;
  }
}

/**
 * Attribute for {@linkcode Moves.AFTER_YOU}
 *
 * [After You - Move | Bulbapedia](https://bulbapedia.bulbagarden.net/wiki/After_You_(move))
 */
export class AfterYouAttr extends MoveEffectAttr {
  /**
   * Allows the target of this move to act right after the user.
   *
   * @param user {@linkcode Pokemon} that is using the move.
   * @param target {@linkcode Pokemon} that will move right after this move is used.
   * @param move {@linkcode Move} {@linkcode Moves.AFTER_YOU}
   * @param _args N/A
   * @returns true
   */
  override apply(user: Pokemon, target: Pokemon, _move: Move, _args: any[]): boolean {
    user.scene.queueMessage(i18next.t("moveTriggers:afterYou", { targetName: getPokemonNameWithAffix(target) }));

    //Will find next acting phase of the targeted pokémon, delete it and queue it next on successful delete.
    const nextAttackPhase = target.scene.findPhase<MovePhase>((phase) => phase.pokemon === target);
    if (nextAttackPhase && target.scene.tryRemovePhase((phase: MovePhase) => phase.pokemon === target)) {
      target.scene.prependToPhase(new MovePhase(target.scene, target, [ ...nextAttackPhase.targets ], nextAttackPhase.move), MovePhase);
    }

    return true;
  }
}

const failOnGravityCondition: MoveConditionFunc = (user, target, move) => !user.scene.arena.getTag(ArenaTagType.GRAVITY);

const failOnBossCondition: MoveConditionFunc = (user, target, move) => !target.isBossImmune();

const failIfSingleBattle: MoveConditionFunc = (user, target, move) => user.scene.currentBattle.double;

const failIfDampCondition: MoveConditionFunc = (user, target, move) => {
  const cancelled = new Utils.BooleanHolder(false);
  user.scene.getField(true).map(p=>applyAbAttrs(FieldPreventExplosiveMovesAbAttr, p, cancelled));
  // Queue a message if an ability prevented usage of the move
  if (cancelled.value) {
    user.scene.queueMessage(i18next.t("moveTriggers:cannotUseMove", { pokemonName: getPokemonNameWithAffix(user), moveName: move.name }));
  }
  return !cancelled.value;
};

const userSleptOrComatoseCondition: MoveConditionFunc = (user: Pokemon, target: Pokemon, move: Move) =>  user.status?.effect === StatusEffect.SLEEP || user.hasAbility(Abilities.COMATOSE);

const targetSleptOrComatoseCondition: MoveConditionFunc = (user: Pokemon, target: Pokemon, move: Move) =>  target.status?.effect === StatusEffect.SLEEP || target.hasAbility(Abilities.COMATOSE);

const failIfLastCondition: MoveConditionFunc = (user: Pokemon, target: Pokemon, move: Move) => user.scene.phaseQueue.find(phase => phase instanceof MovePhase) !== undefined;

export type MoveAttrFilter = (attr: MoveAttr) => boolean;

function applyMoveAttrsInternal(attrFilter: MoveAttrFilter, user: Pokemon | null, target: Pokemon | null, move: Move, args: any[]): Promise<void> {
  return new Promise(resolve => {
    const attrPromises: Promise<boolean>[] = [];
    const moveAttrs = move.attrs.filter(a => attrFilter(a));
    for (const attr of moveAttrs) {
      const result = attr.apply(user, target, move, args);
      if (result instanceof Promise) {
        attrPromises.push(result);
      }
    }
    Promise.allSettled(attrPromises).then(() => resolve());
  });
}

export function applyMoveAttrs(attrType: Constructor<MoveAttr>, user: Pokemon | null, target: Pokemon | null, move: Move, ...args: any[]): Promise<void> {
  return applyMoveAttrsInternal((attr: MoveAttr) => attr instanceof attrType, user, target, move, args);
}

export function applyFilteredMoveAttrs(attrFilter: MoveAttrFilter, user: Pokemon, target: Pokemon | null, move: Move, ...args: any[]): Promise<void> {
  return applyMoveAttrsInternal(attrFilter, user, target, move, args);
}

export class MoveCondition {
  protected func: MoveConditionFunc;

  constructor(func: MoveConditionFunc) {
    this.func = func;
  }

  apply(user: Pokemon, target: Pokemon, move: Move): boolean {
    return this.func(user, target, move);
  }

  getUserBenefitScore(user: Pokemon, target: Pokemon, move: Move): integer {
    return 0;
  }
}

export class FirstMoveCondition extends MoveCondition {
  constructor() {
    super((user, target, move) => user.battleSummonData?.waveTurnCount === 1);
  }

  getUserBenefitScore(user: Pokemon, target: Pokemon, move: Move): integer {
    return this.apply(user, target, move) ? 10 : -20;
  }
}

export class hitsSameTypeAttr extends VariableMoveTypeMultiplierAttr {
  apply(user: Pokemon, target: Pokemon, move: Move, args: any[]): boolean {
    const multiplier = args[0] as Utils.NumberHolder;
    if (!user.getTypes().some(type => target.getTypes().includes(type))) {
      multiplier.value = 0;
      return true;
    }
    return false;
  }
}

/**
 * Attribute used for Conversion 2, to convert the user's type to a random type that resists the target's last used move.
 * Fails if the user already has ALL types that resist the target's last used move.
 * Fails if the opponent has not used a move yet
 * Fails if the type is unknown or stellar
 *
 * TODO:
 * If a move has its type changed (e.g. {@linkcode Moves.HIDDEN_POWER}), it will check the new type.
 */
export class ResistLastMoveTypeAttr extends MoveEffectAttr {
  constructor() {
    super(true);
  }
  /**
   * User changes its type to a random type that resists the target's last used move
   * @param {Pokemon} user Pokemon that used the move and will change types
   * @param {Pokemon} target Opposing pokemon that recently used a move
   * @param {Move} move Move being used
   * @param {any[]} args Unused
   * @returns {boolean} true if the function succeeds
   */
  apply(user: Pokemon, target: Pokemon, move: Move, args: any[]): boolean {
    if (!super.apply(user, target, move, args)) {
      return false;
    }

    const [ targetMove ] = target.getLastXMoves(1); // target's most recent move
    if (!targetMove) {
      return false;
    }

    const moveData = allMoves[targetMove.move];
    if (moveData.type === Type.STELLAR || moveData.type === Type.UNKNOWN) {
      return false;
    }
    const userTypes = user.getTypes();
    const validTypes = this.getTypeResistances(user.scene.gameMode, moveData.type).filter(t => !userTypes.includes(t)); // valid types are ones that are not already the user's types
    if (!validTypes.length) {
      return false;
    }
    const type = validTypes[user.randSeedInt(validTypes.length)];
    user.summonData.types = [ type ];
    user.scene.queueMessage(i18next.t("battle:transformedIntoType", { pokemonName: getPokemonNameWithAffix(user), type: Utils.toReadableString(Type[type]) }));
    user.updateInfo();

    return true;
  }

  /**
   * Retrieve the types resisting a given type. Used by Conversion 2
   * @returns An array populated with Types, or an empty array if no resistances exist (Unknown or Stellar type)
   */
  getTypeResistances(gameMode: GameMode, type: number): Type[] {
    const typeResistances: Type[] = [];

    for (let i = 0; i < Object.keys(Type).length; i++) {
      const multiplier = new NumberHolder(1);
      multiplier.value = getTypeDamageMultiplier(type, i);
      applyChallenges(gameMode, ChallengeType.TYPE_EFFECTIVENESS, multiplier);
      if (multiplier.value < 1) {
        typeResistances.push(i);
      }
    }

    return typeResistances;
  }

  getCondition(): MoveConditionFunc {
    return (user, target, move) => {
      const moveHistory = target.getLastXMoves();
      return moveHistory.length !== 0;
    };
  }
}

/**
 * Drops the target's immunity to types it is immune to
 * and makes its evasiveness be ignored during accuracy
 * checks. Used by: {@linkcode Moves.ODOR_SLEUTH | Odor Sleuth}, {@linkcode Moves.MIRACLE_EYE | Miracle Eye} and {@linkcode Moves.FORESIGHT | Foresight}
 *
 * @extends AddBattlerTagAttr
 * @see {@linkcode apply}
 */
export class ExposedMoveAttr extends AddBattlerTagAttr {
  constructor(tagType: BattlerTagType) {
    super(tagType, false, true);
  }

  /**
   * Applies {@linkcode ExposedTag} to the target.
   * @param user {@linkcode Pokemon} using this move
   * @param target {@linkcode Pokemon} target of this move
   * @param move {@linkcode Move} being used
   * @param args N/A
   * @returns `true` if the function succeeds
   */
  apply(user: Pokemon, target: Pokemon, move: Move, args: any[]): boolean {
    if (!super.apply(user, target, move, args)) {
      return false;
    }

    user.scene.queueMessage(i18next.t("moveTriggers:exposedMove", { pokemonName: getPokemonNameWithAffix(user), targetPokemonName: getPokemonNameWithAffix(target) }));

    return true;
  }
}


const unknownTypeCondition: MoveConditionFunc = (user, target, move) => !user.getTypes().includes(Type.UNKNOWN);

export type MoveTargetSet = {
  targets: BattlerIndex[];
  multiple: boolean;
};

export function getMoveTargets(user: Pokemon, move: Moves, replaceTarget?: MoveTarget): MoveTargetSet {
  const variableTarget = new Utils.NumberHolder(0);
  user.getOpponents().forEach(p => applyMoveAttrs(VariableTargetAttr, user, p, allMoves[move], variableTarget));

  const moveTarget = allMoves[move].hasAttr(VariableTargetAttr) ? variableTarget.value :
    replaceTarget !== undefined ? replaceTarget :
      move ? allMoves[move].moveTarget :
        move === undefined ? MoveTarget.NEAR_ENEMY : [];
  const opponents = user.getOpponents();

  let set: Pokemon[] = [];
  let multiple = false;

  switch (moveTarget) {
  case MoveTarget.USER:
  case MoveTarget.PARTY:
    set = [ user ];
    break;
  case MoveTarget.NEAR_OTHER:
  case MoveTarget.OTHER:
  case MoveTarget.ALL_NEAR_OTHERS:
  case MoveTarget.ALL_OTHERS:
    set = (opponents.concat([ user.getAlly() ]));
    multiple = moveTarget === MoveTarget.ALL_NEAR_OTHERS || moveTarget === MoveTarget.ALL_OTHERS;
    break;
  case MoveTarget.NEAR_ENEMY:
  case MoveTarget.ALL_NEAR_ENEMIES:
  case MoveTarget.ALL_ENEMIES:
  case MoveTarget.ENEMY_SIDE:
    set = opponents;
    multiple = moveTarget !== MoveTarget.NEAR_ENEMY;
    break;
  case MoveTarget.RANDOM_NEAR_ENEMY:
    set = [ opponents[user.randSeedInt(opponents.length)] ];
    break;
  case MoveTarget.ATTACKER:
    return { targets: [ -1 as BattlerIndex ], multiple: false };
  case MoveTarget.NEAR_ALLY:
  case MoveTarget.ALLY:
    set = [ user.getAlly() ];
    break;
  case MoveTarget.USER_OR_NEAR_ALLY:
  case MoveTarget.USER_AND_ALLIES:
  case MoveTarget.USER_SIDE:
    set = [ user, user.getAlly() ];
    multiple = moveTarget !== MoveTarget.USER_OR_NEAR_ALLY;
    break;
  case MoveTarget.ALL:
  case MoveTarget.BOTH_SIDES:
    set = [ user, user.getAlly() ].concat(opponents);
    multiple = true;
    break;
  case MoveTarget.CURSE:
    set = user.getTypes(true).includes(Type.GHOST) ? (opponents.concat([ user.getAlly() ])) : [ user ];
    break;
  }

  return { targets: set.filter(p => p?.isActive(true)).map(p => p.getBattlerIndex()).filter(t => t !== undefined), multiple };
}

export const allMoves: Move[] = [
  new SelfStatusMove(Moves.NONE, Type.NORMAL, MoveCategory.STATUS, -1, -1, 0, 1),
];

export const selfStatLowerMoves: Moves[] = [];

export function initMoves() {
  allMoves.push(
    new AttackMove(Moves.POUND, Type.NORMAL, MoveCategory.PHYSICAL, 40, 100, 35, -1, 0, 1),
    new AttackMove(Moves.KARATE_CHOP, Type.FIGHTING, MoveCategory.PHYSICAL, 50, 100, 25, -1, 0, 1)
      .attr(HighCritAttr),
    new AttackMove(Moves.DOUBLE_SLAP, Type.NORMAL, MoveCategory.PHYSICAL, 15, 85, 10, -1, 0, 1)
      .attr(MultiHitAttr),
    new AttackMove(Moves.COMET_PUNCH, Type.NORMAL, MoveCategory.PHYSICAL, 18, 85, 15, -1, 0, 1)
      .attr(MultiHitAttr)
      .punchingMove(),
    new AttackMove(Moves.MEGA_PUNCH, Type.NORMAL, MoveCategory.PHYSICAL, 80, 85, 20, -1, 0, 1)
      .punchingMove(),
    new AttackMove(Moves.PAY_DAY, Type.NORMAL, MoveCategory.PHYSICAL, 40, 100, 20, -1, 0, 1)
      .attr(MoneyAttr)
      .makesContact(false),
    new AttackMove(Moves.FIRE_PUNCH, Type.FIRE, MoveCategory.PHYSICAL, 75, 100, 15, 10, 0, 1)
      .attr(StatusEffectAttr, StatusEffect.BURN)
      .punchingMove(),
    new AttackMove(Moves.ICE_PUNCH, Type.ICE, MoveCategory.PHYSICAL, 75, 100, 15, 10, 0, 1)
      .attr(StatusEffectAttr, StatusEffect.FREEZE)
      .punchingMove(),
    new AttackMove(Moves.THUNDER_PUNCH, Type.ELECTRIC, MoveCategory.PHYSICAL, 75, 100, 15, 10, 0, 1)
      .attr(StatusEffectAttr, StatusEffect.PARALYSIS)
      .punchingMove(),
    new AttackMove(Moves.SCRATCH, Type.NORMAL, MoveCategory.PHYSICAL, 40, 100, 35, -1, 0, 1),
    new AttackMove(Moves.VISE_GRIP, Type.NORMAL, MoveCategory.PHYSICAL, 55, 100, 30, -1, 0, 1),
    new AttackMove(Moves.GUILLOTINE, Type.NORMAL, MoveCategory.PHYSICAL, 200, 30, 5, -1, 0, 1)
      .attr(OneHitKOAttr)
      .attr(OneHitKOAccuracyAttr),
    new AttackMove(Moves.RAZOR_WIND, Type.NORMAL, MoveCategory.SPECIAL, 80, 100, 10, -1, 0, 1)
      .attr(ChargeAttr, ChargeAnim.RAZOR_WIND_CHARGING, i18next.t("moveTriggers:whippedUpAWhirlwind", { pokemonName: "{USER}" }))
      .attr(HighCritAttr)
      .windMove()
      .target(MoveTarget.ALL_NEAR_ENEMIES),
    new SelfStatusMove(Moves.SWORDS_DANCE, Type.NORMAL, -1, 20, -1, 0, 1)
      .attr(StatStageChangeAttr, [ Stat.ATK ], 2, true)
      .danceMove(),
    new AttackMove(Moves.CUT, Type.NORMAL, MoveCategory.PHYSICAL, 50, 95, 30, -1, 0, 1)
      .slicingMove(),
    new AttackMove(Moves.GUST, Type.FLYING, MoveCategory.SPECIAL, 40, 100, 35, -1, 0, 1)
      .attr(HitsTagForDoubleDamageAttr, BattlerTagType.FLYING)
      .windMove(),
    new AttackMove(Moves.WING_ATTACK, Type.FLYING, MoveCategory.PHYSICAL, 60, 100, 35, -1, 0, 1),
    new StatusMove(Moves.WHIRLWIND, Type.NORMAL, -1, 20, -1, -6, 1)
      .attr(ForceSwitchOutAttr)
      .ignoresSubstitute()
      .hidesTarget()
      .windMove(),
    new AttackMove(Moves.FLY, Type.FLYING, MoveCategory.PHYSICAL, 90, 95, 15, -1, 0, 1)
<<<<<<< HEAD
      .attr(ChargeAttr, ChargeAnim.FLY_CHARGING, i18next.t("moveTriggers:flewUpHigh", {pokemonName: "{USER}"}), BattlerTagType.FLYING)
      .condition(failOnGravityCondition),
=======
      .attr(ChargeAttr, ChargeAnim.FLY_CHARGING, i18next.t("moveTriggers:flewUpHigh", { pokemonName: "{USER}" }), BattlerTagType.FLYING)
      .condition(failOnGravityCondition)
      .ignoresVirtual(),
>>>>>>> c99df971
    new AttackMove(Moves.BIND, Type.NORMAL, MoveCategory.PHYSICAL, 15, 85, 20, -1, 0, 1)
      .attr(TrapAttr, BattlerTagType.BIND),
    new AttackMove(Moves.SLAM, Type.NORMAL, MoveCategory.PHYSICAL, 80, 75, 20, -1, 0, 1),
    new AttackMove(Moves.VINE_WHIP, Type.GRASS, MoveCategory.PHYSICAL, 45, 100, 25, -1, 0, 1),
    new AttackMove(Moves.STOMP, Type.NORMAL, MoveCategory.PHYSICAL, 65, 100, 20, 30, 0, 1)
      .attr(AlwaysHitMinimizeAttr)
      .attr(HitsTagForDoubleDamageAttr, BattlerTagType.MINIMIZED)
      .attr(FlinchAttr),
    new AttackMove(Moves.DOUBLE_KICK, Type.FIGHTING, MoveCategory.PHYSICAL, 30, 100, 30, -1, 0, 1)
      .attr(MultiHitAttr, MultiHitType._2),
    new AttackMove(Moves.MEGA_KICK, Type.NORMAL, MoveCategory.PHYSICAL, 120, 75, 5, -1, 0, 1),
    new AttackMove(Moves.JUMP_KICK, Type.FIGHTING, MoveCategory.PHYSICAL, 100, 95, 10, -1, 0, 1)
      .attr(MissEffectAttr, crashDamageFunc)
      .attr(NoEffectAttr, crashDamageFunc)
      .condition(failOnGravityCondition)
      .recklessMove(),
    new AttackMove(Moves.ROLLING_KICK, Type.FIGHTING, MoveCategory.PHYSICAL, 60, 85, 15, 30, 0, 1)
      .attr(FlinchAttr),
    new StatusMove(Moves.SAND_ATTACK, Type.GROUND, 100, 15, -1, 0, 1)
      .attr(StatStageChangeAttr, [ Stat.ACC ], -1),
    new AttackMove(Moves.HEADBUTT, Type.NORMAL, MoveCategory.PHYSICAL, 70, 100, 15, 30, 0, 1)
      .attr(FlinchAttr),
    new AttackMove(Moves.HORN_ATTACK, Type.NORMAL, MoveCategory.PHYSICAL, 65, 100, 25, -1, 0, 1),
    new AttackMove(Moves.FURY_ATTACK, Type.NORMAL, MoveCategory.PHYSICAL, 15, 85, 20, -1, 0, 1)
      .attr(MultiHitAttr),
    new AttackMove(Moves.HORN_DRILL, Type.NORMAL, MoveCategory.PHYSICAL, 200, 30, 5, -1, 0, 1)
      .attr(OneHitKOAttr)
      .attr(OneHitKOAccuracyAttr),
    new AttackMove(Moves.TACKLE, Type.NORMAL, MoveCategory.PHYSICAL, 40, 100, 35, -1, 0, 1),
    new AttackMove(Moves.BODY_SLAM, Type.NORMAL, MoveCategory.PHYSICAL, 85, 100, 15, 30, 0, 1)
      .attr(AlwaysHitMinimizeAttr)
      .attr(HitsTagForDoubleDamageAttr, BattlerTagType.MINIMIZED)
      .attr(StatusEffectAttr, StatusEffect.PARALYSIS),
    new AttackMove(Moves.WRAP, Type.NORMAL, MoveCategory.PHYSICAL, 15, 90, 20, -1, 0, 1)
      .attr(TrapAttr, BattlerTagType.WRAP),
    new AttackMove(Moves.TAKE_DOWN, Type.NORMAL, MoveCategory.PHYSICAL, 90, 85, 20, -1, 0, 1)
      .attr(RecoilAttr)
      .recklessMove(),
    new AttackMove(Moves.THRASH, Type.NORMAL, MoveCategory.PHYSICAL, 120, 100, 10, -1, 0, 1)
      .attr(FrenzyAttr)
      .attr(MissEffectAttr, frenzyMissFunc)
      .attr(NoEffectAttr, frenzyMissFunc)
      .target(MoveTarget.RANDOM_NEAR_ENEMY),
    new AttackMove(Moves.DOUBLE_EDGE, Type.NORMAL, MoveCategory.PHYSICAL, 120, 100, 15, -1, 0, 1)
      .attr(RecoilAttr, false, 0.33)
      .recklessMove(),
    new StatusMove(Moves.TAIL_WHIP, Type.NORMAL, 100, 30, -1, 0, 1)
      .attr(StatStageChangeAttr, [ Stat.DEF ], -1)
      .target(MoveTarget.ALL_NEAR_ENEMIES),
    new AttackMove(Moves.POISON_STING, Type.POISON, MoveCategory.PHYSICAL, 15, 100, 35, 30, 0, 1)
      .attr(StatusEffectAttr, StatusEffect.POISON)
      .makesContact(false),
    new AttackMove(Moves.TWINEEDLE, Type.BUG, MoveCategory.PHYSICAL, 25, 100, 20, 20, 0, 1)
      .attr(MultiHitAttr, MultiHitType._2)
      .attr(StatusEffectAttr, StatusEffect.POISON)
      .makesContact(false),
    new AttackMove(Moves.PIN_MISSILE, Type.BUG, MoveCategory.PHYSICAL, 25, 95, 20, -1, 0, 1)
      .attr(MultiHitAttr)
      .makesContact(false),
    new StatusMove(Moves.LEER, Type.NORMAL, 100, 30, -1, 0, 1)
      .attr(StatStageChangeAttr, [ Stat.DEF ], -1)
      .target(MoveTarget.ALL_NEAR_ENEMIES),
    new AttackMove(Moves.BITE, Type.DARK, MoveCategory.PHYSICAL, 60, 100, 25, 30, 0, 1)
      .attr(FlinchAttr)
      .bitingMove(),
    new StatusMove(Moves.GROWL, Type.NORMAL, 100, 40, -1, 0, 1)
      .attr(StatStageChangeAttr, [ Stat.ATK ], -1)
      .soundBased()
      .target(MoveTarget.ALL_NEAR_ENEMIES),
    new StatusMove(Moves.ROAR, Type.NORMAL, -1, 20, -1, -6, 1)
      .attr(ForceSwitchOutAttr)
      .soundBased()
      .hidesTarget(),
    new StatusMove(Moves.SING, Type.NORMAL, 55, 15, -1, 0, 1)
      .attr(StatusEffectAttr, StatusEffect.SLEEP)
      .soundBased(),
    new StatusMove(Moves.SUPERSONIC, Type.NORMAL, 55, 20, -1, 0, 1)
      .attr(ConfuseAttr)
      .soundBased(),
    new AttackMove(Moves.SONIC_BOOM, Type.NORMAL, MoveCategory.SPECIAL, -1, 90, 20, -1, 0, 1)
      .attr(FixedDamageAttr, 20),
    new StatusMove(Moves.DISABLE, Type.NORMAL, 100, 20, -1, 0, 1)
      .attr(AddBattlerTagAttr, BattlerTagType.DISABLED, false, true)
      .condition((user, target, move) => target.getMoveHistory().reverse().find(m => m.move !== Moves.NONE && m.move !== Moves.STRUGGLE && !m.virtual) !== undefined)
      .ignoresSubstitute(),
    new AttackMove(Moves.ACID, Type.POISON, MoveCategory.SPECIAL, 40, 100, 30, 10, 0, 1)
      .attr(StatStageChangeAttr, [ Stat.SPDEF ], -1)
      .target(MoveTarget.ALL_NEAR_ENEMIES),
    new AttackMove(Moves.EMBER, Type.FIRE, MoveCategory.SPECIAL, 40, 100, 25, 10, 0, 1)
      .attr(StatusEffectAttr, StatusEffect.BURN),
    new AttackMove(Moves.FLAMETHROWER, Type.FIRE, MoveCategory.SPECIAL, 90, 100, 15, 10, 0, 1)
      .attr(StatusEffectAttr, StatusEffect.BURN),
    new StatusMove(Moves.MIST, Type.ICE, -1, 30, -1, 0, 1)
      .attr(AddArenaTagAttr, ArenaTagType.MIST, 5, true)
      .target(MoveTarget.USER_SIDE),
    new AttackMove(Moves.WATER_GUN, Type.WATER, MoveCategory.SPECIAL, 40, 100, 25, -1, 0, 1),
    new AttackMove(Moves.HYDRO_PUMP, Type.WATER, MoveCategory.SPECIAL, 110, 80, 5, -1, 0, 1),
    new AttackMove(Moves.SURF, Type.WATER, MoveCategory.SPECIAL, 90, 100, 15, -1, 0, 1)
      .target(MoveTarget.ALL_NEAR_OTHERS)
      .attr(HitsTagForDoubleDamageAttr, BattlerTagType.UNDERWATER)
      .attr(GulpMissileTagAttr),
    new AttackMove(Moves.ICE_BEAM, Type.ICE, MoveCategory.SPECIAL, 90, 100, 10, 10, 0, 1)
      .attr(StatusEffectAttr, StatusEffect.FREEZE),
    new AttackMove(Moves.BLIZZARD, Type.ICE, MoveCategory.SPECIAL, 110, 70, 5, 10, 0, 1)
      .attr(BlizzardAccuracyAttr)
      .attr(StatusEffectAttr, StatusEffect.FREEZE)
      .windMove()
      .target(MoveTarget.ALL_NEAR_ENEMIES),
    new AttackMove(Moves.PSYBEAM, Type.PSYCHIC, MoveCategory.SPECIAL, 65, 100, 20, 10, 0, 1)
      .attr(ConfuseAttr),
    new AttackMove(Moves.BUBBLE_BEAM, Type.WATER, MoveCategory.SPECIAL, 65, 100, 20, 10, 0, 1)
      .attr(StatStageChangeAttr, [ Stat.SPD ], -1),
    new AttackMove(Moves.AURORA_BEAM, Type.ICE, MoveCategory.SPECIAL, 65, 100, 20, 10, 0, 1)
      .attr(StatStageChangeAttr, [ Stat.ATK ], -1),
    new AttackMove(Moves.HYPER_BEAM, Type.NORMAL, MoveCategory.SPECIAL, 150, 90, 5, -1, 0, 1)
      .attr(RechargeAttr),
    new AttackMove(Moves.PECK, Type.FLYING, MoveCategory.PHYSICAL, 35, 100, 35, -1, 0, 1),
    new AttackMove(Moves.DRILL_PECK, Type.FLYING, MoveCategory.PHYSICAL, 80, 100, 20, -1, 0, 1),
    new AttackMove(Moves.SUBMISSION, Type.FIGHTING, MoveCategory.PHYSICAL, 80, 80, 20, -1, 0, 1)
      .attr(RecoilAttr)
      .recklessMove(),
    new AttackMove(Moves.LOW_KICK, Type.FIGHTING, MoveCategory.PHYSICAL, -1, 100, 20, -1, 0, 1)
      .attr(WeightPowerAttr),
    new AttackMove(Moves.COUNTER, Type.FIGHTING, MoveCategory.PHYSICAL, -1, 100, 20, -1, -5, 1)
      .attr(CounterDamageAttr, (move: Move) => move.category === MoveCategory.PHYSICAL, 2)
      .target(MoveTarget.ATTACKER),
    new AttackMove(Moves.SEISMIC_TOSS, Type.FIGHTING, MoveCategory.PHYSICAL, -1, 100, 20, -1, 0, 1)
      .attr(LevelDamageAttr),
    new AttackMove(Moves.STRENGTH, Type.NORMAL, MoveCategory.PHYSICAL, 80, 100, 15, -1, 0, 1),
    new AttackMove(Moves.ABSORB, Type.GRASS, MoveCategory.SPECIAL, 20, 100, 25, -1, 0, 1)
      .attr(HitHealAttr)
      .triageMove(),
    new AttackMove(Moves.MEGA_DRAIN, Type.GRASS, MoveCategory.SPECIAL, 40, 100, 15, -1, 0, 1)
      .attr(HitHealAttr)
      .triageMove(),
    new StatusMove(Moves.LEECH_SEED, Type.GRASS, 90, 10, -1, 0, 1)
      .attr(LeechSeedAttr)
      .condition((user, target, move) => !target.getTag(BattlerTagType.SEEDED) && !target.isOfType(Type.GRASS)),
    new SelfStatusMove(Moves.GROWTH, Type.NORMAL, -1, 20, -1, 0, 1)
      .attr(GrowthStatStageChangeAttr),
    new AttackMove(Moves.RAZOR_LEAF, Type.GRASS, MoveCategory.PHYSICAL, 55, 95, 25, -1, 0, 1)
      .attr(HighCritAttr)
      .makesContact(false)
      .slicingMove()
      .target(MoveTarget.ALL_NEAR_ENEMIES),
    new AttackMove(Moves.SOLAR_BEAM, Type.GRASS, MoveCategory.SPECIAL, 120, 100, 10, -1, 0, 1)
<<<<<<< HEAD
      .attr(SunlightChargeAttr, ChargeAnim.SOLAR_BEAM_CHARGING, i18next.t("moveTriggers:tookInSunlight", {pokemonName: "{USER}"}))
      .attr(AntiSunlightPowerDecreaseAttr),
=======
      .attr(SunlightChargeAttr, ChargeAnim.SOLAR_BEAM_CHARGING, i18next.t("moveTriggers:tookInSunlight", { pokemonName: "{USER}" }))
      .attr(AntiSunlightPowerDecreaseAttr)
      .ignoresVirtual(),
>>>>>>> c99df971
    new StatusMove(Moves.POISON_POWDER, Type.POISON, 75, 35, -1, 0, 1)
      .attr(StatusEffectAttr, StatusEffect.POISON)
      .powderMove(),
    new StatusMove(Moves.STUN_SPORE, Type.GRASS, 75, 30, -1, 0, 1)
      .attr(StatusEffectAttr, StatusEffect.PARALYSIS)
      .powderMove(),
    new StatusMove(Moves.SLEEP_POWDER, Type.GRASS, 75, 15, -1, 0, 1)
      .attr(StatusEffectAttr, StatusEffect.SLEEP)
      .powderMove(),
    new AttackMove(Moves.PETAL_DANCE, Type.GRASS, MoveCategory.SPECIAL, 120, 100, 10, -1, 0, 1)
      .attr(FrenzyAttr)
      .attr(MissEffectAttr, frenzyMissFunc)
      .attr(NoEffectAttr, frenzyMissFunc)
      .makesContact()
      .danceMove()
      .target(MoveTarget.RANDOM_NEAR_ENEMY),
    new StatusMove(Moves.STRING_SHOT, Type.BUG, 95, 40, -1, 0, 1)
      .attr(StatStageChangeAttr, [ Stat.SPD ], -2)
      .target(MoveTarget.ALL_NEAR_ENEMIES),
    new AttackMove(Moves.DRAGON_RAGE, Type.DRAGON, MoveCategory.SPECIAL, -1, 100, 10, -1, 0, 1)
      .attr(FixedDamageAttr, 40),
    new AttackMove(Moves.FIRE_SPIN, Type.FIRE, MoveCategory.SPECIAL, 35, 85, 15, -1, 0, 1)
      .attr(TrapAttr, BattlerTagType.FIRE_SPIN),
    new AttackMove(Moves.THUNDER_SHOCK, Type.ELECTRIC, MoveCategory.SPECIAL, 40, 100, 30, 10, 0, 1)
      .attr(StatusEffectAttr, StatusEffect.PARALYSIS),
    new AttackMove(Moves.THUNDERBOLT, Type.ELECTRIC, MoveCategory.SPECIAL, 90, 100, 15, 10, 0, 1)
      .attr(StatusEffectAttr, StatusEffect.PARALYSIS),
    new StatusMove(Moves.THUNDER_WAVE, Type.ELECTRIC, 90, 20, -1, 0, 1)
      .attr(StatusEffectAttr, StatusEffect.PARALYSIS)
      .attr(RespectAttackTypeImmunityAttr),
    new AttackMove(Moves.THUNDER, Type.ELECTRIC, MoveCategory.SPECIAL, 110, 70, 10, 30, 0, 1)
      .attr(StatusEffectAttr, StatusEffect.PARALYSIS)
      .attr(ThunderAccuracyAttr)
      .attr(HitsTagAttr, BattlerTagType.FLYING),
    new AttackMove(Moves.ROCK_THROW, Type.ROCK, MoveCategory.PHYSICAL, 50, 90, 15, -1, 0, 1)
      .makesContact(false),
    new AttackMove(Moves.EARTHQUAKE, Type.GROUND, MoveCategory.PHYSICAL, 100, 100, 10, -1, 0, 1)
      .attr(HitsTagForDoubleDamageAttr, BattlerTagType.UNDERGROUND)
      .attr(MovePowerMultiplierAttr, (user, target, move) => user.scene.arena.getTerrainType() === TerrainType.GRASSY && target.isGrounded() ? 0.5 : 1)
      .makesContact(false)
      .target(MoveTarget.ALL_NEAR_OTHERS),
    new AttackMove(Moves.FISSURE, Type.GROUND, MoveCategory.PHYSICAL, 200, 30, 5, -1, 0, 1)
      .attr(OneHitKOAttr)
      .attr(OneHitKOAccuracyAttr)
      .attr(HitsTagAttr, BattlerTagType.UNDERGROUND)
      .makesContact(false),
    new AttackMove(Moves.DIG, Type.GROUND, MoveCategory.PHYSICAL, 80, 100, 10, -1, 0, 1)
<<<<<<< HEAD
      .attr(ChargeAttr, ChargeAnim.DIG_CHARGING, i18next.t("moveTriggers:dugAHole", {pokemonName: "{USER}"}), BattlerTagType.UNDERGROUND),
=======
      .attr(ChargeAttr, ChargeAnim.DIG_CHARGING, i18next.t("moveTriggers:dugAHole", { pokemonName: "{USER}" }), BattlerTagType.UNDERGROUND)
      .ignoresVirtual(),
>>>>>>> c99df971
    new StatusMove(Moves.TOXIC, Type.POISON, 90, 10, -1, 0, 1)
      .attr(StatusEffectAttr, StatusEffect.TOXIC)
      .attr(ToxicAccuracyAttr),
    new AttackMove(Moves.CONFUSION, Type.PSYCHIC, MoveCategory.SPECIAL, 50, 100, 25, 10, 0, 1)
      .attr(ConfuseAttr),
    new AttackMove(Moves.PSYCHIC, Type.PSYCHIC, MoveCategory.SPECIAL, 90, 100, 10, 10, 0, 1)
      .attr(StatStageChangeAttr, [ Stat.SPDEF ], -1),
    new StatusMove(Moves.HYPNOSIS, Type.PSYCHIC, 60, 20, -1, 0, 1)
      .attr(StatusEffectAttr, StatusEffect.SLEEP),
    new SelfStatusMove(Moves.MEDITATE, Type.PSYCHIC, -1, 40, -1, 0, 1)
      .attr(StatStageChangeAttr, [ Stat.ATK ], 1, true),
    new SelfStatusMove(Moves.AGILITY, Type.PSYCHIC, -1, 30, -1, 0, 1)
      .attr(StatStageChangeAttr, [ Stat.SPD ], 2, true),
    new AttackMove(Moves.QUICK_ATTACK, Type.NORMAL, MoveCategory.PHYSICAL, 40, 100, 30, -1, 1, 1),
    new AttackMove(Moves.RAGE, Type.NORMAL, MoveCategory.PHYSICAL, 20, 100, 20, -1, 0, 1)
      .partial(),
    new SelfStatusMove(Moves.TELEPORT, Type.PSYCHIC, -1, 20, -1, -6, 1)
      .attr(ForceSwitchOutAttr, true)
      .hidesUser(),
    new AttackMove(Moves.NIGHT_SHADE, Type.GHOST, MoveCategory.SPECIAL, -1, 100, 15, -1, 0, 1)
      .attr(LevelDamageAttr),
    new StatusMove(Moves.MIMIC, Type.NORMAL, -1, 10, -1, 0, 1)
      .attr(MovesetCopyMoveAttr)
      .ignoresSubstitute(),
    new StatusMove(Moves.SCREECH, Type.NORMAL, 85, 40, -1, 0, 1)
      .attr(StatStageChangeAttr, [ Stat.DEF ], -2)
      .soundBased(),
    new SelfStatusMove(Moves.DOUBLE_TEAM, Type.NORMAL, -1, 15, -1, 0, 1)
      .attr(StatStageChangeAttr, [ Stat.EVA ], 1, true),
    new SelfStatusMove(Moves.RECOVER, Type.NORMAL, -1, 5, -1, 0, 1)
      .attr(HealAttr, 0.5)
      .triageMove(),
    new SelfStatusMove(Moves.HARDEN, Type.NORMAL, -1, 30, -1, 0, 1)
      .attr(StatStageChangeAttr, [ Stat.DEF ], 1, true),
    new SelfStatusMove(Moves.MINIMIZE, Type.NORMAL, -1, 10, -1, 0, 1)
      .attr(AddBattlerTagAttr, BattlerTagType.MINIMIZED, true, false)
      .attr(StatStageChangeAttr, [ Stat.EVA ], 2, true),
    new StatusMove(Moves.SMOKESCREEN, Type.NORMAL, 100, 20, -1, 0, 1)
      .attr(StatStageChangeAttr, [ Stat.ACC ], -1),
    new StatusMove(Moves.CONFUSE_RAY, Type.GHOST, 100, 10, -1, 0, 1)
      .attr(ConfuseAttr),
    new SelfStatusMove(Moves.WITHDRAW, Type.WATER, -1, 40, -1, 0, 1)
      .attr(StatStageChangeAttr, [ Stat.DEF ], 1, true),
    new SelfStatusMove(Moves.DEFENSE_CURL, Type.NORMAL, -1, 40, -1, 0, 1)
      .attr(StatStageChangeAttr, [ Stat.DEF ], 1, true),
    new SelfStatusMove(Moves.BARRIER, Type.PSYCHIC, -1, 20, -1, 0, 1)
      .attr(StatStageChangeAttr, [ Stat.DEF ], 2, true),
    new StatusMove(Moves.LIGHT_SCREEN, Type.PSYCHIC, -1, 30, -1, 0, 1)
      .attr(AddArenaTagAttr, ArenaTagType.LIGHT_SCREEN, 5, true)
      .target(MoveTarget.USER_SIDE),
    new SelfStatusMove(Moves.HAZE, Type.ICE, -1, 30, -1, 0, 1)
      .ignoresSubstitute()
      .attr(ResetStatsAttr, true),
    new StatusMove(Moves.REFLECT, Type.PSYCHIC, -1, 20, -1, 0, 1)
      .attr(AddArenaTagAttr, ArenaTagType.REFLECT, 5, true)
      .target(MoveTarget.USER_SIDE),
    new SelfStatusMove(Moves.FOCUS_ENERGY, Type.NORMAL, -1, 30, -1, 0, 1)
      .attr(AddBattlerTagAttr, BattlerTagType.CRIT_BOOST, true, true),
    new AttackMove(Moves.BIDE, Type.NORMAL, MoveCategory.PHYSICAL, -1, -1, 10, -1, 1, 1)
      .target(MoveTarget.USER)
      .unimplemented(),
    new SelfStatusMove(Moves.METRONOME, Type.NORMAL, -1, 10, -1, 0, 1)
      .attr(RandomMoveAttr, invalidMetronomeMoves),
    new SelfStatusMove(Moves.MIRROR_MOVE, Type.FLYING, -1, 20, -1, 0, 1)
      .attr(CopyMoveAttr, true),
    new AttackMove(Moves.SELF_DESTRUCT, Type.NORMAL, MoveCategory.PHYSICAL, 200, 100, 5, -1, 0, 1)
      .attr(SacrificialAttr)
      .makesContact(false)
      .condition(failIfDampCondition)
      .target(MoveTarget.ALL_NEAR_OTHERS),
    new AttackMove(Moves.EGG_BOMB, Type.NORMAL, MoveCategory.PHYSICAL, 100, 75, 10, -1, 0, 1)
      .makesContact(false)
      .ballBombMove(),
    new AttackMove(Moves.LICK, Type.GHOST, MoveCategory.PHYSICAL, 30, 100, 30, 30, 0, 1)
      .attr(StatusEffectAttr, StatusEffect.PARALYSIS),
    new AttackMove(Moves.SMOG, Type.POISON, MoveCategory.SPECIAL, 30, 70, 20, 40, 0, 1)
      .attr(StatusEffectAttr, StatusEffect.POISON),
    new AttackMove(Moves.SLUDGE, Type.POISON, MoveCategory.SPECIAL, 65, 100, 20, 30, 0, 1)
      .attr(StatusEffectAttr, StatusEffect.POISON),
    new AttackMove(Moves.BONE_CLUB, Type.GROUND, MoveCategory.PHYSICAL, 65, 85, 20, 10, 0, 1)
      .attr(FlinchAttr)
      .makesContact(false),
    new AttackMove(Moves.FIRE_BLAST, Type.FIRE, MoveCategory.SPECIAL, 110, 85, 5, 10, 0, 1)
      .attr(StatusEffectAttr, StatusEffect.BURN),
    new AttackMove(Moves.WATERFALL, Type.WATER, MoveCategory.PHYSICAL, 80, 100, 15, 20, 0, 1)
      .attr(FlinchAttr),
    new AttackMove(Moves.CLAMP, Type.WATER, MoveCategory.PHYSICAL, 35, 85, 15, -1, 0, 1)
      .attr(TrapAttr, BattlerTagType.CLAMP),
    new AttackMove(Moves.SWIFT, Type.NORMAL, MoveCategory.SPECIAL, 60, -1, 20, -1, 0, 1)
      .target(MoveTarget.ALL_NEAR_ENEMIES),
    new AttackMove(Moves.SKULL_BASH, Type.NORMAL, MoveCategory.PHYSICAL, 130, 100, 10, -1, 0, 1)
<<<<<<< HEAD
      .attr(ChargeAttr, ChargeAnim.SKULL_BASH_CHARGING, i18next.t("moveTriggers:loweredItsHead", {pokemonName: "{USER}"}), null, true)
      .attr(StatStageChangeAttr, [ Stat.DEF ], 1, true),
=======
      .attr(ChargeAttr, ChargeAnim.SKULL_BASH_CHARGING, i18next.t("moveTriggers:loweredItsHead", { pokemonName: "{USER}" }), null, true)
      .attr(StatStageChangeAttr, [ Stat.DEF ], 1, true)
      .ignoresVirtual(),
>>>>>>> c99df971
    new AttackMove(Moves.SPIKE_CANNON, Type.NORMAL, MoveCategory.PHYSICAL, 20, 100, 15, -1, 0, 1)
      .attr(MultiHitAttr)
      .makesContact(false),
    new AttackMove(Moves.CONSTRICT, Type.NORMAL, MoveCategory.PHYSICAL, 10, 100, 35, 10, 0, 1)
      .attr(StatStageChangeAttr, [ Stat.SPD ], -1),
    new SelfStatusMove(Moves.AMNESIA, Type.PSYCHIC, -1, 20, -1, 0, 1)
      .attr(StatStageChangeAttr, [ Stat.SPDEF ], 2, true),
    new StatusMove(Moves.KINESIS, Type.PSYCHIC, 80, 15, -1, 0, 1)
      .attr(StatStageChangeAttr, [ Stat.ACC ], -1),
    new SelfStatusMove(Moves.SOFT_BOILED, Type.NORMAL, -1, 5, -1, 0, 1)
      .attr(HealAttr, 0.5)
      .triageMove(),
    new AttackMove(Moves.HIGH_JUMP_KICK, Type.FIGHTING, MoveCategory.PHYSICAL, 130, 90, 10, -1, 0, 1)
      .attr(MissEffectAttr, crashDamageFunc)
      .attr(NoEffectAttr, crashDamageFunc)
      .condition(failOnGravityCondition)
      .recklessMove(),
    new StatusMove(Moves.GLARE, Type.NORMAL, 100, 30, -1, 0, 1)
      .attr(StatusEffectAttr, StatusEffect.PARALYSIS),
    new AttackMove(Moves.DREAM_EATER, Type.PSYCHIC, MoveCategory.SPECIAL, 100, 100, 15, -1, 0, 1)
      .attr(HitHealAttr)
      .condition(targetSleptOrComatoseCondition)
      .triageMove(),
    new StatusMove(Moves.POISON_GAS, Type.POISON, 90, 40, -1, 0, 1)
      .attr(StatusEffectAttr, StatusEffect.POISON)
      .target(MoveTarget.ALL_NEAR_ENEMIES),
    new AttackMove(Moves.BARRAGE, Type.NORMAL, MoveCategory.PHYSICAL, 15, 85, 20, -1, 0, 1)
      .attr(MultiHitAttr)
      .makesContact(false)
      .ballBombMove(),
    new AttackMove(Moves.LEECH_LIFE, Type.BUG, MoveCategory.PHYSICAL, 80, 100, 10, -1, 0, 1)
      .attr(HitHealAttr)
      .triageMove(),
    new StatusMove(Moves.LOVELY_KISS, Type.NORMAL, 75, 10, -1, 0, 1)
      .attr(StatusEffectAttr, StatusEffect.SLEEP),
    new AttackMove(Moves.SKY_ATTACK, Type.FLYING, MoveCategory.PHYSICAL, 140, 90, 5, 30, 0, 1)
      .attr(ChargeAttr, ChargeAnim.SKY_ATTACK_CHARGING, i18next.t("moveTriggers:isGlowing", { pokemonName: "{USER}" }))
      .attr(HighCritAttr)
      .attr(FlinchAttr)
      .makesContact(false),
    new StatusMove(Moves.TRANSFORM, Type.NORMAL, -1, 10, -1, 0, 1)
      .attr(TransformAttr)
      .ignoresProtect(),
    new AttackMove(Moves.BUBBLE, Type.WATER, MoveCategory.SPECIAL, 40, 100, 30, 10, 0, 1)
      .attr(StatStageChangeAttr, [ Stat.SPD ], -1)
      .target(MoveTarget.ALL_NEAR_ENEMIES),
    new AttackMove(Moves.DIZZY_PUNCH, Type.NORMAL, MoveCategory.PHYSICAL, 70, 100, 10, 20, 0, 1)
      .attr(ConfuseAttr)
      .punchingMove(),
    new StatusMove(Moves.SPORE, Type.GRASS, 100, 15, -1, 0, 1)
      .attr(StatusEffectAttr, StatusEffect.SLEEP)
      .powderMove(),
    new StatusMove(Moves.FLASH, Type.NORMAL, 100, 20, -1, 0, 1)
      .attr(StatStageChangeAttr, [ Stat.ACC ], -1),
    new AttackMove(Moves.PSYWAVE, Type.PSYCHIC, MoveCategory.SPECIAL, -1, 100, 15, -1, 0, 1)
      .attr(RandomLevelDamageAttr),
    new SelfStatusMove(Moves.SPLASH, Type.NORMAL, -1, 40, -1, 0, 1)
      .condition(failOnGravityCondition),
    new SelfStatusMove(Moves.ACID_ARMOR, Type.POISON, -1, 20, -1, 0, 1)
      .attr(StatStageChangeAttr, [ Stat.DEF ], 2, true),
    new AttackMove(Moves.CRABHAMMER, Type.WATER, MoveCategory.PHYSICAL, 100, 90, 10, -1, 0, 1)
      .attr(HighCritAttr),
    new AttackMove(Moves.EXPLOSION, Type.NORMAL, MoveCategory.PHYSICAL, 250, 100, 5, -1, 0, 1)
      .condition(failIfDampCondition)
      .attr(SacrificialAttr)
      .makesContact(false)
      .target(MoveTarget.ALL_NEAR_OTHERS),
    new AttackMove(Moves.FURY_SWIPES, Type.NORMAL, MoveCategory.PHYSICAL, 18, 80, 15, -1, 0, 1)
      .attr(MultiHitAttr),
    new AttackMove(Moves.BONEMERANG, Type.GROUND, MoveCategory.PHYSICAL, 50, 90, 10, -1, 0, 1)
      .attr(MultiHitAttr, MultiHitType._2)
      .makesContact(false),
    new SelfStatusMove(Moves.REST, Type.PSYCHIC, -1, 5, -1, 0, 1)
      .attr(StatusEffectAttr, StatusEffect.SLEEP, true, 3, true)
      .attr(HealAttr, 1, true)
      .condition((user, target, move) => !user.isFullHp() && user.canSetStatus(StatusEffect.SLEEP, true, true))
      .triageMove(),
    new AttackMove(Moves.ROCK_SLIDE, Type.ROCK, MoveCategory.PHYSICAL, 75, 90, 10, 30, 0, 1)
      .attr(FlinchAttr)
      .makesContact(false)
      .target(MoveTarget.ALL_NEAR_ENEMIES),
    new AttackMove(Moves.HYPER_FANG, Type.NORMAL, MoveCategory.PHYSICAL, 80, 90, 15, 10, 0, 1)
      .attr(FlinchAttr)
      .bitingMove(),
    new SelfStatusMove(Moves.SHARPEN, Type.NORMAL, -1, 30, -1, 0, 1)
      .attr(StatStageChangeAttr, [ Stat.ATK ], 1, true),
    new SelfStatusMove(Moves.CONVERSION, Type.NORMAL, -1, 30, -1, 0, 1)
      .attr(FirstMoveTypeAttr),
    new AttackMove(Moves.TRI_ATTACK, Type.NORMAL, MoveCategory.SPECIAL, 80, 100, 10, 20, 0, 1)
      .attr(MultiStatusEffectAttr, [ StatusEffect.BURN, StatusEffect.FREEZE, StatusEffect.PARALYSIS ]),
    new AttackMove(Moves.SUPER_FANG, Type.NORMAL, MoveCategory.PHYSICAL, -1, 90, 10, -1, 0, 1)
      .attr(TargetHalfHpDamageAttr),
    new AttackMove(Moves.SLASH, Type.NORMAL, MoveCategory.PHYSICAL, 70, 100, 20, -1, 0, 1)
      .attr(HighCritAttr)
      .slicingMove(),
    new SelfStatusMove(Moves.SUBSTITUTE, Type.NORMAL, -1, 10, -1, 0, 1)
      .attr(AddSubstituteAttr),
    new AttackMove(Moves.STRUGGLE, Type.NORMAL, MoveCategory.PHYSICAL, 50, -1, 1, -1, 0, 1)
      .attr(RecoilAttr, true, 0.25, true)
      .attr(TypelessAttr)
      .target(MoveTarget.RANDOM_NEAR_ENEMY),
    new StatusMove(Moves.SKETCH, Type.NORMAL, -1, 1, -1, 0, 2)
      .ignoresSubstitute()
      .attr(SketchAttr),
    new AttackMove(Moves.TRIPLE_KICK, Type.FIGHTING, MoveCategory.PHYSICAL, 10, 90, 10, -1, 0, 2)
      .attr(MultiHitAttr, MultiHitType._3)
      .attr(MultiHitPowerIncrementAttr, 3)
      .checkAllHits(),
    new AttackMove(Moves.THIEF, Type.DARK, MoveCategory.PHYSICAL, 60, 100, 25, -1, 0, 2)
      .attr(StealHeldItemChanceAttr, 0.3),
    new StatusMove(Moves.SPIDER_WEB, Type.BUG, -1, 10, -1, 0, 2)
      .attr(AddBattlerTagAttr, BattlerTagType.TRAPPED, false, true, 1),
    new StatusMove(Moves.MIND_READER, Type.NORMAL, -1, 5, -1, 0, 2)
      .attr(IgnoreAccuracyAttr),
    new StatusMove(Moves.NIGHTMARE, Type.GHOST, 100, 15, -1, 0, 2)
      .attr(AddBattlerTagAttr, BattlerTagType.NIGHTMARE)
      .condition(targetSleptOrComatoseCondition),
    new AttackMove(Moves.FLAME_WHEEL, Type.FIRE, MoveCategory.PHYSICAL, 60, 100, 25, 10, 0, 2)
      .attr(HealStatusEffectAttr, true, StatusEffect.FREEZE)
      .attr(StatusEffectAttr, StatusEffect.BURN),
    new AttackMove(Moves.SNORE, Type.NORMAL, MoveCategory.SPECIAL, 50, 100, 15, 30, 0, 2)
      .attr(BypassSleepAttr)
      .attr(FlinchAttr)
      .condition(userSleptOrComatoseCondition)
      .soundBased(),
    new StatusMove(Moves.CURSE, Type.GHOST, -1, 10, -1, 0, 2)
      .attr(CurseAttr)
      .ignoresSubstitute()
      .ignoresProtect()
      .target(MoveTarget.CURSE),
    new AttackMove(Moves.FLAIL, Type.NORMAL, MoveCategory.PHYSICAL, -1, 100, 15, -1, 0, 2)
      .attr(LowHpPowerAttr),
    new StatusMove(Moves.CONVERSION_2, Type.NORMAL, -1, 30, -1, 0, 2)
      .attr(ResistLastMoveTypeAttr)
      .ignoresSubstitute()
      .partial(), // Checks the move's original typing and not if its type is changed through some other means
    new AttackMove(Moves.AEROBLAST, Type.FLYING, MoveCategory.SPECIAL, 100, 95, 5, -1, 0, 2)
      .windMove()
      .attr(HighCritAttr),
    new StatusMove(Moves.COTTON_SPORE, Type.GRASS, 100, 40, -1, 0, 2)
      .attr(StatStageChangeAttr, [ Stat.SPD ], -2)
      .powderMove()
      .target(MoveTarget.ALL_NEAR_ENEMIES),
    new AttackMove(Moves.REVERSAL, Type.FIGHTING, MoveCategory.PHYSICAL, -1, 100, 15, -1, 0, 2)
      .attr(LowHpPowerAttr),
    new StatusMove(Moves.SPITE, Type.GHOST, 100, 10, -1, 0, 2)
      .ignoresSubstitute()
      .attr(ReducePpMoveAttr, 4),
    new AttackMove(Moves.POWDER_SNOW, Type.ICE, MoveCategory.SPECIAL, 40, 100, 25, 10, 0, 2)
      .attr(StatusEffectAttr, StatusEffect.FREEZE)
      .target(MoveTarget.ALL_NEAR_ENEMIES),
    new SelfStatusMove(Moves.PROTECT, Type.NORMAL, -1, 10, -1, 4, 2)
      .attr(ProtectAttr)
      .condition(failIfLastCondition),
    new AttackMove(Moves.MACH_PUNCH, Type.FIGHTING, MoveCategory.PHYSICAL, 40, 100, 30, -1, 1, 2)
      .punchingMove(),
    new StatusMove(Moves.SCARY_FACE, Type.NORMAL, 100, 10, -1, 0, 2)
      .attr(StatStageChangeAttr, [ Stat.SPD ], -2),
    new AttackMove(Moves.FEINT_ATTACK, Type.DARK, MoveCategory.PHYSICAL, 60, -1, 20, -1, 0, 2),
    new StatusMove(Moves.SWEET_KISS, Type.FAIRY, 75, 10, -1, 0, 2)
      .attr(ConfuseAttr),
    new SelfStatusMove(Moves.BELLY_DRUM, Type.NORMAL, -1, 10, -1, 0, 2)
      .attr(CutHpStatStageBoostAttr, [ Stat.ATK ], 12, 2, (user) => {
        user.scene.queueMessage(i18next.t("moveTriggers:cutOwnHpAndMaximizedStat", { pokemonName: getPokemonNameWithAffix(user), statName: i18next.t(getStatKey(Stat.ATK)) }));
      }),
    new AttackMove(Moves.SLUDGE_BOMB, Type.POISON, MoveCategory.SPECIAL, 90, 100, 10, 30, 0, 2)
      .attr(StatusEffectAttr, StatusEffect.POISON)
      .ballBombMove(),
    new AttackMove(Moves.MUD_SLAP, Type.GROUND, MoveCategory.SPECIAL, 20, 100, 10, 100, 0, 2)
      .attr(StatStageChangeAttr, [ Stat.ACC ], -1),
    new AttackMove(Moves.OCTAZOOKA, Type.WATER, MoveCategory.SPECIAL, 65, 85, 10, 50, 0, 2)
      .attr(StatStageChangeAttr, [ Stat.ACC ], -1)
      .ballBombMove(),
    new StatusMove(Moves.SPIKES, Type.GROUND, -1, 20, -1, 0, 2)
      .attr(AddArenaTrapTagAttr, ArenaTagType.SPIKES)
      .target(MoveTarget.ENEMY_SIDE),
    new AttackMove(Moves.ZAP_CANNON, Type.ELECTRIC, MoveCategory.SPECIAL, 120, 50, 5, 100, 0, 2)
      .attr(StatusEffectAttr, StatusEffect.PARALYSIS)
      .ballBombMove(),
    new StatusMove(Moves.FORESIGHT, Type.NORMAL, -1, 40, -1, 0, 2)
      .attr(ExposedMoveAttr, BattlerTagType.IGNORE_GHOST)
      .ignoresSubstitute(),
    new SelfStatusMove(Moves.DESTINY_BOND, Type.GHOST, -1, 5, -1, 0, 2)
      .ignoresProtect()
      .attr(DestinyBondAttr)
      .condition((user, target, move) => {
        // Retrieves user's previous move, returns empty array if no moves have been used
        const lastTurnMove = user.getLastXMoves(1);
        // Checks last move and allows destiny bond to be used if:
        // - no previous moves have been made
        // - the previous move used was not destiny bond
        // - the previous move was unsuccessful
        return lastTurnMove.length === 0 || lastTurnMove[0].move !== move.id || lastTurnMove[0].result !== MoveResult.SUCCESS;
      }),
    new StatusMove(Moves.PERISH_SONG, Type.NORMAL, -1, 5, -1, 0, 2)
      .attr(FaintCountdownAttr)
      .ignoresProtect()
      .soundBased()
      .condition(failOnBossCondition)
      .target(MoveTarget.ALL),
    new AttackMove(Moves.ICY_WIND, Type.ICE, MoveCategory.SPECIAL, 55, 95, 15, 100, 0, 2)
      .attr(StatStageChangeAttr, [ Stat.SPD ], -1)
      .windMove()
      .target(MoveTarget.ALL_NEAR_ENEMIES),
    new SelfStatusMove(Moves.DETECT, Type.FIGHTING, -1, 5, -1, 4, 2)
      .attr(ProtectAttr)
      .condition(failIfLastCondition),
    new AttackMove(Moves.BONE_RUSH, Type.GROUND, MoveCategory.PHYSICAL, 25, 90, 10, -1, 0, 2)
      .attr(MultiHitAttr)
      .makesContact(false),
    new StatusMove(Moves.LOCK_ON, Type.NORMAL, -1, 5, -1, 0, 2)
      .attr(IgnoreAccuracyAttr),
    new AttackMove(Moves.OUTRAGE, Type.DRAGON, MoveCategory.PHYSICAL, 120, 100, 10, -1, 0, 2)
      .attr(FrenzyAttr)
      .attr(MissEffectAttr, frenzyMissFunc)
      .attr(NoEffectAttr, frenzyMissFunc)
      .target(MoveTarget.RANDOM_NEAR_ENEMY),
    new StatusMove(Moves.SANDSTORM, Type.ROCK, -1, 10, -1, 0, 2)
      .attr(WeatherChangeAttr, WeatherType.SANDSTORM)
      .target(MoveTarget.BOTH_SIDES),
    new AttackMove(Moves.GIGA_DRAIN, Type.GRASS, MoveCategory.SPECIAL, 75, 100, 10, -1, 0, 2)
      .attr(HitHealAttr)
      .triageMove(),
    new SelfStatusMove(Moves.ENDURE, Type.NORMAL, -1, 10, -1, 4, 2)
      .attr(ProtectAttr, BattlerTagType.ENDURING)
      .condition(failIfLastCondition),
    new StatusMove(Moves.CHARM, Type.FAIRY, 100, 20, -1, 0, 2)
      .attr(StatStageChangeAttr, [ Stat.ATK ], -2),
    new AttackMove(Moves.ROLLOUT, Type.ROCK, MoveCategory.PHYSICAL, 30, 90, 20, -1, 0, 2)
      .partial()
      .attr(ConsecutiveUseDoublePowerAttr, 5, true, true, Moves.DEFENSE_CURL),
    new AttackMove(Moves.FALSE_SWIPE, Type.NORMAL, MoveCategory.PHYSICAL, 40, 100, 40, -1, 0, 2)
      .attr(SurviveDamageAttr),
    new StatusMove(Moves.SWAGGER, Type.NORMAL, 85, 15, -1, 0, 2)
      .attr(StatStageChangeAttr, [ Stat.ATK ], 2)
      .attr(ConfuseAttr),
    new SelfStatusMove(Moves.MILK_DRINK, Type.NORMAL, -1, 5, -1, 0, 2)
      .attr(HealAttr, 0.5)
      .triageMove(),
    new AttackMove(Moves.SPARK, Type.ELECTRIC, MoveCategory.PHYSICAL, 65, 100, 20, 30, 0, 2)
      .attr(StatusEffectAttr, StatusEffect.PARALYSIS),
    new AttackMove(Moves.FURY_CUTTER, Type.BUG, MoveCategory.PHYSICAL, 40, 95, 20, -1, 0, 2)
      .attr(ConsecutiveUseDoublePowerAttr, 3, true)
      .slicingMove(),
    new AttackMove(Moves.STEEL_WING, Type.STEEL, MoveCategory.PHYSICAL, 70, 90, 25, 10, 0, 2)
      .attr(StatStageChangeAttr, [ Stat.DEF ], 1, true),
    new StatusMove(Moves.MEAN_LOOK, Type.NORMAL, -1, 5, -1, 0, 2)
      .attr(AddBattlerTagAttr, BattlerTagType.TRAPPED, false, true, 1),
    new StatusMove(Moves.ATTRACT, Type.NORMAL, 100, 15, -1, 0, 2)
      .attr(AddBattlerTagAttr, BattlerTagType.INFATUATED)
      .ignoresSubstitute()
      .condition((user, target, move) => user.isOppositeGender(target)),
    new SelfStatusMove(Moves.SLEEP_TALK, Type.NORMAL, -1, 10, -1, 0, 2)
      .attr(BypassSleepAttr)
      .attr(RandomMovesetMoveAttr, invalidSleepTalkMoves, false)
      .condition(userSleptOrComatoseCondition)
      .target(MoveTarget.NEAR_ENEMY),
    new StatusMove(Moves.HEAL_BELL, Type.NORMAL, -1, 5, -1, 0, 2)
      .attr(PartyStatusCureAttr, i18next.t("moveTriggers:bellChimed"), Abilities.SOUNDPROOF)
      .soundBased()
      .target(MoveTarget.PARTY),
    new AttackMove(Moves.RETURN, Type.NORMAL, MoveCategory.PHYSICAL, -1, 100, 20, -1, 0, 2)
      .attr(FriendshipPowerAttr),
    new AttackMove(Moves.PRESENT, Type.NORMAL, MoveCategory.PHYSICAL, -1, 90, 15, -1, 0, 2)
      .attr(PresentPowerAttr)
      .makesContact(false),
    new AttackMove(Moves.FRUSTRATION, Type.NORMAL, MoveCategory.PHYSICAL, -1, 100, 20, -1, 0, 2)
      .attr(FriendshipPowerAttr, true),
    new StatusMove(Moves.SAFEGUARD, Type.NORMAL, -1, 25, -1, 0, 2)
      .target(MoveTarget.USER_SIDE)
      .attr(AddArenaTagAttr, ArenaTagType.SAFEGUARD, 5, true, true),
    new StatusMove(Moves.PAIN_SPLIT, Type.NORMAL, -1, 20, -1, 0, 2)
      .attr(HpSplitAttr)
      .condition(failOnBossCondition),
    new AttackMove(Moves.SACRED_FIRE, Type.FIRE, MoveCategory.PHYSICAL, 100, 95, 5, 50, 0, 2)
      .attr(HealStatusEffectAttr, true, StatusEffect.FREEZE)
      .attr(StatusEffectAttr, StatusEffect.BURN)
      .makesContact(false),
    new AttackMove(Moves.MAGNITUDE, Type.GROUND, MoveCategory.PHYSICAL, -1, 100, 30, -1, 0, 2)
      .attr(PreMoveMessageAttr, magnitudeMessageFunc)
      .attr(MagnitudePowerAttr)
      .attr(MovePowerMultiplierAttr, (user, target, move) => user.scene.arena.getTerrainType() === TerrainType.GRASSY && target.isGrounded() ? 0.5 : 1)
      .attr(HitsTagForDoubleDamageAttr, BattlerTagType.UNDERGROUND)
      .makesContact(false)
      .target(MoveTarget.ALL_NEAR_OTHERS),
    new AttackMove(Moves.DYNAMIC_PUNCH, Type.FIGHTING, MoveCategory.PHYSICAL, 100, 50, 5, 100, 0, 2)
      .attr(ConfuseAttr)
      .punchingMove(),
    new AttackMove(Moves.MEGAHORN, Type.BUG, MoveCategory.PHYSICAL, 120, 85, 10, -1, 0, 2),
    new AttackMove(Moves.DRAGON_BREATH, Type.DRAGON, MoveCategory.SPECIAL, 60, 100, 20, 30, 0, 2)
      .attr(StatusEffectAttr, StatusEffect.PARALYSIS),
    new SelfStatusMove(Moves.BATON_PASS, Type.NORMAL, -1, 40, -1, 0, 2)
      .attr(ForceSwitchOutAttr, true, SwitchType.BATON_PASS)
      .hidesUser(),
    new StatusMove(Moves.ENCORE, Type.NORMAL, 100, 5, -1, 0, 2)
      .attr(AddBattlerTagAttr, BattlerTagType.ENCORE, false, true)
      .ignoresSubstitute()
      .condition((user, target, move) => new EncoreTag(user.id).canAdd(target)),
    new AttackMove(Moves.PURSUIT, Type.DARK, MoveCategory.PHYSICAL, 40, 100, 20, -1, 0, 2)
      .partial(),
    new AttackMove(Moves.RAPID_SPIN, Type.NORMAL, MoveCategory.PHYSICAL, 50, 100, 40, 100, 0, 2)
      .attr(StatStageChangeAttr, [ Stat.SPD ], 1, true)
      .attr(RemoveBattlerTagAttr, [
        BattlerTagType.BIND,
        BattlerTagType.WRAP,
        BattlerTagType.FIRE_SPIN,
        BattlerTagType.WHIRLPOOL,
        BattlerTagType.CLAMP,
        BattlerTagType.SAND_TOMB,
        BattlerTagType.MAGMA_STORM,
        BattlerTagType.SNAP_TRAP,
        BattlerTagType.THUNDER_CAGE,
        BattlerTagType.SEEDED,
        BattlerTagType.INFESTATION
      ], true)
      .attr(RemoveArenaTrapAttr),
    new StatusMove(Moves.SWEET_SCENT, Type.NORMAL, 100, 20, -1, 0, 2)
      .attr(StatStageChangeAttr, [ Stat.EVA ], -2)
      .target(MoveTarget.ALL_NEAR_ENEMIES),
    new AttackMove(Moves.IRON_TAIL, Type.STEEL, MoveCategory.PHYSICAL, 100, 75, 15, 30, 0, 2)
      .attr(StatStageChangeAttr, [ Stat.DEF ], -1),
    new AttackMove(Moves.METAL_CLAW, Type.STEEL, MoveCategory.PHYSICAL, 50, 95, 35, 10, 0, 2)
      .attr(StatStageChangeAttr, [ Stat.ATK ], 1, true),
    new AttackMove(Moves.VITAL_THROW, Type.FIGHTING, MoveCategory.PHYSICAL, 70, -1, 10, -1, -1, 2),
    new SelfStatusMove(Moves.MORNING_SUN, Type.NORMAL, -1, 5, -1, 0, 2)
      .attr(PlantHealAttr)
      .triageMove(),
    new SelfStatusMove(Moves.SYNTHESIS, Type.GRASS, -1, 5, -1, 0, 2)
      .attr(PlantHealAttr)
      .triageMove(),
    new SelfStatusMove(Moves.MOONLIGHT, Type.FAIRY, -1, 5, -1, 0, 2)
      .attr(PlantHealAttr)
      .triageMove(),
    new AttackMove(Moves.HIDDEN_POWER, Type.NORMAL, MoveCategory.SPECIAL, 60, 100, 15, -1, 0, 2)
      .attr(HiddenPowerTypeAttr),
    new AttackMove(Moves.CROSS_CHOP, Type.FIGHTING, MoveCategory.PHYSICAL, 100, 80, 5, -1, 0, 2)
      .attr(HighCritAttr),
    new AttackMove(Moves.TWISTER, Type.DRAGON, MoveCategory.SPECIAL, 40, 100, 20, 20, 0, 2)
      .attr(HitsTagForDoubleDamageAttr, BattlerTagType.FLYING)
      .attr(FlinchAttr)
      .windMove()
      .target(MoveTarget.ALL_NEAR_ENEMIES),
    new StatusMove(Moves.RAIN_DANCE, Type.WATER, -1, 5, -1, 0, 2)
      .attr(WeatherChangeAttr, WeatherType.RAIN)
      .target(MoveTarget.BOTH_SIDES),
    new StatusMove(Moves.SUNNY_DAY, Type.FIRE, -1, 5, -1, 0, 2)
      .attr(WeatherChangeAttr, WeatherType.SUNNY)
      .target(MoveTarget.BOTH_SIDES),
    new AttackMove(Moves.CRUNCH, Type.DARK, MoveCategory.PHYSICAL, 80, 100, 15, 20, 0, 2)
      .attr(StatStageChangeAttr, [ Stat.DEF ], -1)
      .bitingMove(),
    new AttackMove(Moves.MIRROR_COAT, Type.PSYCHIC, MoveCategory.SPECIAL, -1, 100, 20, -1, -5, 2)
      .attr(CounterDamageAttr, (move: Move) => move.category === MoveCategory.SPECIAL, 2)
      .target(MoveTarget.ATTACKER),
    new StatusMove(Moves.PSYCH_UP, Type.NORMAL, -1, 10, -1, 0, 2)
      .ignoresSubstitute()
      .attr(CopyStatsAttr),
    new AttackMove(Moves.EXTREME_SPEED, Type.NORMAL, MoveCategory.PHYSICAL, 80, 100, 5, -1, 2, 2),
    new AttackMove(Moves.ANCIENT_POWER, Type.ROCK, MoveCategory.SPECIAL, 60, 100, 5, 10, 0, 2)
      .attr(StatStageChangeAttr, [ Stat.ATK, Stat.DEF, Stat.SPATK, Stat.SPDEF, Stat.SPD ], 1, true),
    new AttackMove(Moves.SHADOW_BALL, Type.GHOST, MoveCategory.SPECIAL, 80, 100, 15, 20, 0, 2)
      .attr(StatStageChangeAttr, [ Stat.SPDEF ], -1)
      .ballBombMove(),
    new AttackMove(Moves.FUTURE_SIGHT, Type.PSYCHIC, MoveCategory.SPECIAL, 120, 100, 10, -1, 0, 2)
      .partial()
      .attr(DelayedAttackAttr, ArenaTagType.FUTURE_SIGHT, ChargeAnim.FUTURE_SIGHT_CHARGING, i18next.t("moveTriggers:foresawAnAttack", { pokemonName: "{USER}" })),
    new AttackMove(Moves.ROCK_SMASH, Type.FIGHTING, MoveCategory.PHYSICAL, 40, 100, 15, 50, 0, 2)
      .attr(StatStageChangeAttr, [ Stat.DEF ], -1),
    new AttackMove(Moves.WHIRLPOOL, Type.WATER, MoveCategory.SPECIAL, 35, 85, 15, -1, 0, 2)
      .attr(TrapAttr, BattlerTagType.WHIRLPOOL)
      .attr(HitsTagForDoubleDamageAttr, BattlerTagType.UNDERWATER),
    new AttackMove(Moves.BEAT_UP, Type.DARK, MoveCategory.PHYSICAL, -1, 100, 10, -1, 0, 2)
      .attr(MultiHitAttr, MultiHitType.BEAT_UP)
      .attr(BeatUpAttr)
      .makesContact(false),
    new AttackMove(Moves.FAKE_OUT, Type.NORMAL, MoveCategory.PHYSICAL, 40, 100, 10, 100, 3, 3)
      .attr(FlinchAttr)
      .condition(new FirstMoveCondition()),
    new AttackMove(Moves.UPROAR, Type.NORMAL, MoveCategory.SPECIAL, 90, 100, 10, -1, 0, 3)
      .soundBased()
      .target(MoveTarget.RANDOM_NEAR_ENEMY)
      .partial(),
    new SelfStatusMove(Moves.STOCKPILE, Type.NORMAL, -1, 20, -1, 0, 3)
      .condition(user => (user.getTag(StockpilingTag)?.stockpiledCount ?? 0) < 3)
      .attr(AddBattlerTagAttr, BattlerTagType.STOCKPILING, true),
    new AttackMove(Moves.SPIT_UP, Type.NORMAL, MoveCategory.SPECIAL, -1, -1, 10, -1, 0, 3)
      .condition(hasStockpileStacksCondition)
      .attr(SpitUpPowerAttr, 100)
      .attr(RemoveBattlerTagAttr, [ BattlerTagType.STOCKPILING ], true),
    new SelfStatusMove(Moves.SWALLOW, Type.NORMAL, -1, 10, -1, 0, 3)
      .condition(hasStockpileStacksCondition)
      .attr(SwallowHealAttr)
      .attr(RemoveBattlerTagAttr, [ BattlerTagType.STOCKPILING ], true)
      .triageMove(),
    new AttackMove(Moves.HEAT_WAVE, Type.FIRE, MoveCategory.SPECIAL, 95, 90, 10, 10, 0, 3)
      .attr(HealStatusEffectAttr, true, StatusEffect.FREEZE)
      .attr(StatusEffectAttr, StatusEffect.BURN)
      .windMove()
      .target(MoveTarget.ALL_NEAR_ENEMIES),
    new StatusMove(Moves.HAIL, Type.ICE, -1, 10, -1, 0, 3)
      .attr(WeatherChangeAttr, WeatherType.HAIL)
      .target(MoveTarget.BOTH_SIDES),
    new StatusMove(Moves.TORMENT, Type.DARK, 100, 15, -1, 0, 3)
      .ignoresSubstitute()
      .partial() // Incomplete implementation because of Uproar's partial implementation
      .attr(AddBattlerTagAttr, BattlerTagType.TORMENT, false, true, 1),
    new StatusMove(Moves.FLATTER, Type.DARK, 100, 15, -1, 0, 3)
      .attr(StatStageChangeAttr, [ Stat.SPATK ], 1)
      .attr(ConfuseAttr),
    new StatusMove(Moves.WILL_O_WISP, Type.FIRE, 85, 15, -1, 0, 3)
      .attr(StatusEffectAttr, StatusEffect.BURN),
    new StatusMove(Moves.MEMENTO, Type.DARK, 100, 10, -1, 0, 3)
      .attr(SacrificialAttrOnHit)
      .attr(StatStageChangeAttr, [ Stat.ATK, Stat.SPATK ], -2),
    new AttackMove(Moves.FACADE, Type.NORMAL, MoveCategory.PHYSICAL, 70, 100, 20, -1, 0, 3)
      .attr(MovePowerMultiplierAttr, (user, target, move) => user.status
        && (user.status.effect === StatusEffect.BURN || user.status.effect === StatusEffect.POISON || user.status.effect === StatusEffect.TOXIC || user.status.effect === StatusEffect.PARALYSIS) ? 2 : 1)
      .attr(BypassBurnDamageReductionAttr),
    new AttackMove(Moves.FOCUS_PUNCH, Type.FIGHTING, MoveCategory.PHYSICAL, 150, 100, 20, -1, -3, 3)
      .attr(MessageHeaderAttr, (user, move) => i18next.t("moveTriggers:isTighteningFocus", { pokemonName: getPokemonNameWithAffix(user) }))
      .punchingMove()
      .condition((user, target, move) => !user.turnData.attacksReceived.find(r => r.damage)),
    new AttackMove(Moves.SMELLING_SALTS, Type.NORMAL, MoveCategory.PHYSICAL, 70, 100, 10, -1, 0, 3)
      .attr(MovePowerMultiplierAttr, (user, target, move) => target.status?.effect === StatusEffect.PARALYSIS ? 2 : 1)
      .attr(HealStatusEffectAttr, true, StatusEffect.PARALYSIS),
    new SelfStatusMove(Moves.FOLLOW_ME, Type.NORMAL, -1, 20, -1, 2, 3)
      .attr(AddBattlerTagAttr, BattlerTagType.CENTER_OF_ATTENTION, true),
    new StatusMove(Moves.NATURE_POWER, Type.NORMAL, -1, 20, -1, 0, 3)
      .attr(NaturePowerAttr),
    new SelfStatusMove(Moves.CHARGE, Type.ELECTRIC, -1, 20, -1, 0, 3)
      .attr(StatStageChangeAttr, [ Stat.SPDEF ], 1, true)
      .attr(AddBattlerTagAttr, BattlerTagType.CHARGED, true, false),
    new StatusMove(Moves.TAUNT, Type.DARK, 100, 20, -1, 0, 3)
      .ignoresSubstitute()
      .attr(AddBattlerTagAttr, BattlerTagType.TAUNT, false, true, 4),
    new StatusMove(Moves.HELPING_HAND, Type.NORMAL, -1, 20, -1, 5, 3)
      .attr(AddBattlerTagAttr, BattlerTagType.HELPING_HAND)
      .ignoresSubstitute()
      .target(MoveTarget.NEAR_ALLY),
    new StatusMove(Moves.TRICK, Type.PSYCHIC, 100, 10, -1, 0, 3)
      .unimplemented(),
    new StatusMove(Moves.ROLE_PLAY, Type.PSYCHIC, -1, 10, -1, 0, 3)
      .ignoresSubstitute()
      .attr(AbilityCopyAttr),
    new SelfStatusMove(Moves.WISH, Type.NORMAL, -1, 10, -1, 0, 3)
      .triageMove()
      .attr(AddArenaTagAttr, ArenaTagType.WISH, 2, true),
    new SelfStatusMove(Moves.ASSIST, Type.NORMAL, -1, 20, -1, 0, 3)
      .attr(RandomMovesetMoveAttr, invalidAssistMoves, true),
    new SelfStatusMove(Moves.INGRAIN, Type.GRASS, -1, 20, -1, 0, 3)
      .attr(AddBattlerTagAttr, BattlerTagType.INGRAIN, true, true),
    new AttackMove(Moves.SUPERPOWER, Type.FIGHTING, MoveCategory.PHYSICAL, 120, 100, 5, -1, 0, 3)
      .attr(StatStageChangeAttr, [ Stat.ATK, Stat.DEF ], -1, true),
    new SelfStatusMove(Moves.MAGIC_COAT, Type.PSYCHIC, -1, 15, -1, 4, 3)
      .unimplemented(),
    new SelfStatusMove(Moves.RECYCLE, Type.NORMAL, -1, 10, -1, 0, 3)
      .unimplemented(),
    new AttackMove(Moves.REVENGE, Type.FIGHTING, MoveCategory.PHYSICAL, 60, 100, 10, -1, -4, 3)
      .attr(TurnDamagedDoublePowerAttr),
    new AttackMove(Moves.BRICK_BREAK, Type.FIGHTING, MoveCategory.PHYSICAL, 75, 100, 15, -1, 0, 3)
      .attr(RemoveScreensAttr),
    new StatusMove(Moves.YAWN, Type.NORMAL, -1, 10, -1, 0, 3)
      .attr(AddBattlerTagAttr, BattlerTagType.DROWSY, false, true)
      .condition((user, target, move) => !target.status && !target.scene.arena.getTagOnSide(ArenaTagType.SAFEGUARD, target.isPlayer() ? ArenaTagSide.PLAYER : ArenaTagSide.ENEMY)),
    new AttackMove(Moves.KNOCK_OFF, Type.DARK, MoveCategory.PHYSICAL, 65, 100, 20, -1, 0, 3)
      .attr(MovePowerMultiplierAttr, (user, target, move) => target.getHeldItems().filter(i => i.isTransferable).length > 0 ? 1.5 : 1)
      .attr(RemoveHeldItemAttr, false),
    new AttackMove(Moves.ENDEAVOR, Type.NORMAL, MoveCategory.PHYSICAL, -1, 100, 5, -1, 0, 3)
      .attr(MatchHpAttr)
      .condition(failOnBossCondition),
    new AttackMove(Moves.ERUPTION, Type.FIRE, MoveCategory.SPECIAL, 150, 100, 5, -1, 0, 3)
      .attr(HpPowerAttr)
      .target(MoveTarget.ALL_NEAR_ENEMIES),
    new StatusMove(Moves.SKILL_SWAP, Type.PSYCHIC, -1, 10, -1, 0, 3)
      .ignoresSubstitute()
      .attr(SwitchAbilitiesAttr),
    new StatusMove(Moves.IMPRISON, Type.PSYCHIC, 100, 10, -1, 0, 3)
      .ignoresSubstitute()
      .attr(AddArenaTagAttr, ArenaTagType.IMPRISON, 1, true, false),
    new SelfStatusMove(Moves.REFRESH, Type.NORMAL, -1, 20, -1, 0, 3)
      .attr(HealStatusEffectAttr, true, StatusEffect.PARALYSIS, StatusEffect.POISON, StatusEffect.TOXIC, StatusEffect.BURN)
      .condition((user, target, move) => !!user.status && (user.status.effect === StatusEffect.PARALYSIS || user.status.effect === StatusEffect.POISON || user.status.effect === StatusEffect.TOXIC || user.status.effect === StatusEffect.BURN)),
    new SelfStatusMove(Moves.GRUDGE, Type.GHOST, -1, 5, -1, 0, 3)
      .unimplemented(),
    new SelfStatusMove(Moves.SNATCH, Type.DARK, -1, 10, -1, 4, 3)
      .unimplemented(),
    new AttackMove(Moves.SECRET_POWER, Type.NORMAL, MoveCategory.PHYSICAL, 70, 100, 20, 30, 0, 3)
      .makesContact(false)
      .partial(),
    new AttackMove(Moves.DIVE, Type.WATER, MoveCategory.PHYSICAL, 80, 100, 10, -1, 0, 3)
<<<<<<< HEAD
      .attr(ChargeAttr, ChargeAnim.DIVE_CHARGING, i18next.t("moveTriggers:hidUnderwater", {pokemonName: "{USER}"}), BattlerTagType.UNDERWATER, true)
      .attr(GulpMissileTagAttr),
=======
      .attr(ChargeAttr, ChargeAnim.DIVE_CHARGING, i18next.t("moveTriggers:hidUnderwater", { pokemonName: "{USER}" }), BattlerTagType.UNDERWATER, true)
      .attr(GulpMissileTagAttr)
      .ignoresVirtual(),
>>>>>>> c99df971
    new AttackMove(Moves.ARM_THRUST, Type.FIGHTING, MoveCategory.PHYSICAL, 15, 100, 20, -1, 0, 3)
      .attr(MultiHitAttr),
    new SelfStatusMove(Moves.CAMOUFLAGE, Type.NORMAL, -1, 20, -1, 0, 3)
      .attr(CopyBiomeTypeAttr),
    new SelfStatusMove(Moves.TAIL_GLOW, Type.BUG, -1, 20, -1, 0, 3)
      .attr(StatStageChangeAttr, [ Stat.SPATK ], 3, true),
    new AttackMove(Moves.LUSTER_PURGE, Type.PSYCHIC, MoveCategory.SPECIAL, 95, 100, 5, 50, 0, 3)
      .attr(StatStageChangeAttr, [ Stat.SPDEF ], -1),
    new AttackMove(Moves.MIST_BALL, Type.PSYCHIC, MoveCategory.SPECIAL, 95, 100, 5, 50, 0, 3)
      .attr(StatStageChangeAttr, [ Stat.SPATK ], -1)
      .ballBombMove(),
    new StatusMove(Moves.FEATHER_DANCE, Type.FLYING, 100, 15, -1, 0, 3)
      .attr(StatStageChangeAttr, [ Stat.ATK ], -2)
      .danceMove(),
    new StatusMove(Moves.TEETER_DANCE, Type.NORMAL, 100, 20, -1, 0, 3)
      .attr(ConfuseAttr)
      .danceMove()
      .target(MoveTarget.ALL_NEAR_OTHERS),
    new AttackMove(Moves.BLAZE_KICK, Type.FIRE, MoveCategory.PHYSICAL, 85, 90, 10, 10, 0, 3)
      .attr(HighCritAttr)
      .attr(StatusEffectAttr, StatusEffect.BURN),
    new StatusMove(Moves.MUD_SPORT, Type.GROUND, -1, 15, -1, 0, 3)
      .ignoresProtect()
      .attr(AddArenaTagAttr, ArenaTagType.MUD_SPORT, 5)
      .target(MoveTarget.BOTH_SIDES),
    new AttackMove(Moves.ICE_BALL, Type.ICE, MoveCategory.PHYSICAL, 30, 90, 20, -1, 0, 3)
      .partial()
      .attr(ConsecutiveUseDoublePowerAttr, 5, true, true, Moves.DEFENSE_CURL)
      .ballBombMove(),
    new AttackMove(Moves.NEEDLE_ARM, Type.GRASS, MoveCategory.PHYSICAL, 60, 100, 15, 30, 0, 3)
      .attr(FlinchAttr),
    new SelfStatusMove(Moves.SLACK_OFF, Type.NORMAL, -1, 5, -1, 0, 3)
      .attr(HealAttr, 0.5)
      .triageMove(),
    new AttackMove(Moves.HYPER_VOICE, Type.NORMAL, MoveCategory.SPECIAL, 90, 100, 10, -1, 0, 3)
      .soundBased()
      .target(MoveTarget.ALL_NEAR_ENEMIES),
    new AttackMove(Moves.POISON_FANG, Type.POISON, MoveCategory.PHYSICAL, 50, 100, 15, 50, 0, 3)
      .attr(StatusEffectAttr, StatusEffect.TOXIC)
      .bitingMove(),
    new AttackMove(Moves.CRUSH_CLAW, Type.NORMAL, MoveCategory.PHYSICAL, 75, 95, 10, 50, 0, 3)
      .attr(StatStageChangeAttr, [ Stat.DEF ], -1),
    new AttackMove(Moves.BLAST_BURN, Type.FIRE, MoveCategory.SPECIAL, 150, 90, 5, -1, 0, 3)
      .attr(RechargeAttr),
    new AttackMove(Moves.HYDRO_CANNON, Type.WATER, MoveCategory.SPECIAL, 150, 90, 5, -1, 0, 3)
      .attr(RechargeAttr),
    new AttackMove(Moves.METEOR_MASH, Type.STEEL, MoveCategory.PHYSICAL, 90, 90, 10, 20, 0, 3)
      .attr(StatStageChangeAttr, [ Stat.ATK ], 1, true)
      .punchingMove(),
    new AttackMove(Moves.ASTONISH, Type.GHOST, MoveCategory.PHYSICAL, 30, 100, 15, 30, 0, 3)
      .attr(FlinchAttr),
    new AttackMove(Moves.WEATHER_BALL, Type.NORMAL, MoveCategory.SPECIAL, 50, 100, 10, -1, 0, 3)
      .attr(WeatherBallTypeAttr)
      .attr(MovePowerMultiplierAttr, (user, target, move) => [ WeatherType.SUNNY, WeatherType.RAIN, WeatherType.SANDSTORM, WeatherType.HAIL, WeatherType.SNOW, WeatherType.FOG, WeatherType.HEAVY_RAIN, WeatherType.HARSH_SUN ].includes(user.scene.arena.weather?.weatherType!) && !user.scene.arena.weather?.isEffectSuppressed(user.scene) ? 2 : 1) // TODO: is this bang correct?
      .ballBombMove(),
    new StatusMove(Moves.AROMATHERAPY, Type.GRASS, -1, 5, -1, 0, 3)
      .attr(PartyStatusCureAttr, i18next.t("moveTriggers:soothingAromaWaftedThroughArea"), Abilities.SAP_SIPPER)
      .target(MoveTarget.PARTY),
    new StatusMove(Moves.FAKE_TEARS, Type.DARK, 100, 20, -1, 0, 3)
      .attr(StatStageChangeAttr, [ Stat.SPDEF ], -2),
    new AttackMove(Moves.AIR_CUTTER, Type.FLYING, MoveCategory.SPECIAL, 60, 95, 25, -1, 0, 3)
      .attr(HighCritAttr)
      .slicingMove()
      .windMove()
      .target(MoveTarget.ALL_NEAR_ENEMIES),
    new AttackMove(Moves.OVERHEAT, Type.FIRE, MoveCategory.SPECIAL, 130, 90, 5, -1, 0, 3)
      .attr(StatStageChangeAttr, [ Stat.SPATK ], -2, true)
      .attr(HealStatusEffectAttr, true, StatusEffect.FREEZE),
    new StatusMove(Moves.ODOR_SLEUTH, Type.NORMAL, -1, 40, -1, 0, 3)
      .attr(ExposedMoveAttr, BattlerTagType.IGNORE_GHOST)
      .ignoresSubstitute(),
    new AttackMove(Moves.ROCK_TOMB, Type.ROCK, MoveCategory.PHYSICAL, 60, 95, 15, 100, 0, 3)
      .attr(StatStageChangeAttr, [ Stat.SPD ], -1)
      .makesContact(false),
    new AttackMove(Moves.SILVER_WIND, Type.BUG, MoveCategory.SPECIAL, 60, 100, 5, 10, 0, 3)
      .attr(StatStageChangeAttr, [ Stat.ATK, Stat.DEF, Stat.SPATK, Stat.SPDEF, Stat.SPD ], 1, true)
      .windMove(),
    new StatusMove(Moves.METAL_SOUND, Type.STEEL, 85, 40, -1, 0, 3)
      .attr(StatStageChangeAttr, [ Stat.SPDEF ], -2)
      .soundBased(),
    new StatusMove(Moves.GRASS_WHISTLE, Type.GRASS, 55, 15, -1, 0, 3)
      .attr(StatusEffectAttr, StatusEffect.SLEEP)
      .soundBased(),
    new StatusMove(Moves.TICKLE, Type.NORMAL, 100, 20, -1, 0, 3)
      .attr(StatStageChangeAttr, [ Stat.ATK, Stat.DEF ], -1),
    new SelfStatusMove(Moves.COSMIC_POWER, Type.PSYCHIC, -1, 20, -1, 0, 3)
      .attr(StatStageChangeAttr, [ Stat.DEF, Stat.SPDEF ], 1, true),
    new AttackMove(Moves.WATER_SPOUT, Type.WATER, MoveCategory.SPECIAL, 150, 100, 5, -1, 0, 3)
      .attr(HpPowerAttr)
      .target(MoveTarget.ALL_NEAR_ENEMIES),
    new AttackMove(Moves.SIGNAL_BEAM, Type.BUG, MoveCategory.SPECIAL, 75, 100, 15, 10, 0, 3)
      .attr(ConfuseAttr),
    new AttackMove(Moves.SHADOW_PUNCH, Type.GHOST, MoveCategory.PHYSICAL, 60, -1, 20, -1, 0, 3)
      .punchingMove(),
    new AttackMove(Moves.EXTRASENSORY, Type.PSYCHIC, MoveCategory.SPECIAL, 80, 100, 20, 10, 0, 3)
      .attr(FlinchAttr),
    new AttackMove(Moves.SKY_UPPERCUT, Type.FIGHTING, MoveCategory.PHYSICAL, 85, 90, 15, -1, 0, 3)
      .attr(HitsTagAttr, BattlerTagType.FLYING)
      .punchingMove(),
    new AttackMove(Moves.SAND_TOMB, Type.GROUND, MoveCategory.PHYSICAL, 35, 85, 15, -1, 0, 3)
      .attr(TrapAttr, BattlerTagType.SAND_TOMB)
      .makesContact(false),
    new AttackMove(Moves.SHEER_COLD, Type.ICE, MoveCategory.SPECIAL, 200, 20, 5, -1, 0, 3)
      .attr(IceNoEffectTypeAttr)
      .attr(OneHitKOAttr)
      .attr(SheerColdAccuracyAttr),
    new AttackMove(Moves.MUDDY_WATER, Type.WATER, MoveCategory.SPECIAL, 90, 85, 10, 30, 0, 3)
      .attr(StatStageChangeAttr, [ Stat.ACC ], -1)
      .target(MoveTarget.ALL_NEAR_ENEMIES),
    new AttackMove(Moves.BULLET_SEED, Type.GRASS, MoveCategory.PHYSICAL, 25, 100, 30, -1, 0, 3)
      .attr(MultiHitAttr)
      .makesContact(false)
      .ballBombMove(),
    new AttackMove(Moves.AERIAL_ACE, Type.FLYING, MoveCategory.PHYSICAL, 60, -1, 20, -1, 0, 3)
      .slicingMove(),
    new AttackMove(Moves.ICICLE_SPEAR, Type.ICE, MoveCategory.PHYSICAL, 25, 100, 30, -1, 0, 3)
      .attr(MultiHitAttr)
      .makesContact(false),
    new SelfStatusMove(Moves.IRON_DEFENSE, Type.STEEL, -1, 15, -1, 0, 3)
      .attr(StatStageChangeAttr, [ Stat.DEF ], 2, true),
    new StatusMove(Moves.BLOCK, Type.NORMAL, -1, 5, -1, 0, 3)
      .attr(AddBattlerTagAttr, BattlerTagType.TRAPPED, false, true, 1),
    new StatusMove(Moves.HOWL, Type.NORMAL, -1, 40, -1, 0, 3)
      .attr(StatStageChangeAttr, [ Stat.ATK ], 1)
      .soundBased()
      .target(MoveTarget.USER_AND_ALLIES),
    new AttackMove(Moves.DRAGON_CLAW, Type.DRAGON, MoveCategory.PHYSICAL, 80, 100, 15, -1, 0, 3),
    new AttackMove(Moves.FRENZY_PLANT, Type.GRASS, MoveCategory.SPECIAL, 150, 90, 5, -1, 0, 3)
      .attr(RechargeAttr),
    new SelfStatusMove(Moves.BULK_UP, Type.FIGHTING, -1, 20, -1, 0, 3)
      .attr(StatStageChangeAttr, [ Stat.ATK, Stat.DEF ], 1, true),
    new AttackMove(Moves.BOUNCE, Type.FLYING, MoveCategory.PHYSICAL, 85, 85, 5, 30, 0, 3)
      .attr(ChargeAttr, ChargeAnim.BOUNCE_CHARGING, i18next.t("moveTriggers:sprangUp", { pokemonName: "{USER}" }), BattlerTagType.FLYING)
      .attr(StatusEffectAttr, StatusEffect.PARALYSIS)
      .condition(failOnGravityCondition),
    new AttackMove(Moves.MUD_SHOT, Type.GROUND, MoveCategory.SPECIAL, 55, 95, 15, 100, 0, 3)
      .attr(StatStageChangeAttr, [ Stat.SPD ], -1),
    new AttackMove(Moves.POISON_TAIL, Type.POISON, MoveCategory.PHYSICAL, 50, 100, 25, 10, 0, 3)
      .attr(HighCritAttr)
      .attr(StatusEffectAttr, StatusEffect.POISON),
    new AttackMove(Moves.COVET, Type.NORMAL, MoveCategory.PHYSICAL, 60, 100, 25, -1, 0, 3)
      .attr(StealHeldItemChanceAttr, 0.3),
    new AttackMove(Moves.VOLT_TACKLE, Type.ELECTRIC, MoveCategory.PHYSICAL, 120, 100, 15, 10, 0, 3)
      .attr(RecoilAttr, false, 0.33)
      .attr(StatusEffectAttr, StatusEffect.PARALYSIS)
      .recklessMove(),
    new AttackMove(Moves.MAGICAL_LEAF, Type.GRASS, MoveCategory.SPECIAL, 60, -1, 20, -1, 0, 3),
    new StatusMove(Moves.WATER_SPORT, Type.WATER, -1, 15, -1, 0, 3)
      .ignoresProtect()
      .attr(AddArenaTagAttr, ArenaTagType.WATER_SPORT, 5)
      .target(MoveTarget.BOTH_SIDES),
    new SelfStatusMove(Moves.CALM_MIND, Type.PSYCHIC, -1, 20, -1, 0, 3)
      .attr(StatStageChangeAttr, [ Stat.SPATK, Stat.SPDEF ], 1, true),
    new AttackMove(Moves.LEAF_BLADE, Type.GRASS, MoveCategory.PHYSICAL, 90, 100, 15, -1, 0, 3)
      .attr(HighCritAttr)
      .slicingMove(),
    new SelfStatusMove(Moves.DRAGON_DANCE, Type.DRAGON, -1, 20, -1, 0, 3)
      .attr(StatStageChangeAttr, [ Stat.ATK, Stat.SPD ], 1, true)
      .danceMove(),
    new AttackMove(Moves.ROCK_BLAST, Type.ROCK, MoveCategory.PHYSICAL, 25, 90, 10, -1, 0, 3)
      .attr(MultiHitAttr)
      .makesContact(false)
      .ballBombMove(),
    new AttackMove(Moves.SHOCK_WAVE, Type.ELECTRIC, MoveCategory.SPECIAL, 60, -1, 20, -1, 0, 3),
    new AttackMove(Moves.WATER_PULSE, Type.WATER, MoveCategory.SPECIAL, 60, 100, 20, 20, 0, 3)
      .attr(ConfuseAttr)
      .pulseMove(),
    new AttackMove(Moves.DOOM_DESIRE, Type.STEEL, MoveCategory.SPECIAL, 140, 100, 5, -1, 0, 3)
      .partial()
      .attr(DelayedAttackAttr, ArenaTagType.DOOM_DESIRE, ChargeAnim.DOOM_DESIRE_CHARGING, i18next.t("moveTriggers:choseDoomDesireAsDestiny", { pokemonName: "{USER}" })),
    new AttackMove(Moves.PSYCHO_BOOST, Type.PSYCHIC, MoveCategory.SPECIAL, 140, 90, 5, -1, 0, 3)
      .attr(StatStageChangeAttr, [ Stat.SPATK ], -2, true),
    new SelfStatusMove(Moves.ROOST, Type.FLYING, -1, 5, -1, 0, 4)
      .attr(HealAttr, 0.5)
      .attr(AddBattlerTagAttr, BattlerTagType.ROOSTED, true, false)
      .triageMove(),
    new StatusMove(Moves.GRAVITY, Type.PSYCHIC, -1, 5, -1, 0, 4)
      .ignoresProtect()
      .attr(AddArenaTagAttr, ArenaTagType.GRAVITY, 5)
      .target(MoveTarget.BOTH_SIDES),
    new StatusMove(Moves.MIRACLE_EYE, Type.PSYCHIC, -1, 40, -1, 0, 4)
      .attr(ExposedMoveAttr, BattlerTagType.IGNORE_DARK)
      .ignoresSubstitute(),
    new AttackMove(Moves.WAKE_UP_SLAP, Type.FIGHTING, MoveCategory.PHYSICAL, 70, 100, 10, -1, 0, 4)
      .attr(MovePowerMultiplierAttr, (user, target, move) => targetSleptOrComatoseCondition(user, target, move) ? 2 : 1)
      .attr(HealStatusEffectAttr, false, StatusEffect.SLEEP),
    new AttackMove(Moves.HAMMER_ARM, Type.FIGHTING, MoveCategory.PHYSICAL, 100, 90, 10, -1, 0, 4)
      .attr(StatStageChangeAttr, [ Stat.SPD ], -1, true)
      .punchingMove(),
    new AttackMove(Moves.GYRO_BALL, Type.STEEL, MoveCategory.PHYSICAL, -1, 100, 5, -1, 0, 4)
      .attr(GyroBallPowerAttr)
      .ballBombMove(),
    new SelfStatusMove(Moves.HEALING_WISH, Type.PSYCHIC, -1, 10, -1, 0, 4)
      .attr(SacrificialFullRestoreAttr)
      .triageMove(),
    new AttackMove(Moves.BRINE, Type.WATER, MoveCategory.SPECIAL, 65, 100, 10, -1, 0, 4)
      .attr(MovePowerMultiplierAttr, (user, target, move) => target.getHpRatio() < 0.5 ? 2 : 1),
    new AttackMove(Moves.NATURAL_GIFT, Type.NORMAL, MoveCategory.PHYSICAL, -1, 100, 15, -1, 0, 4)
      .makesContact(false)
      .unimplemented(),
    new AttackMove(Moves.FEINT, Type.NORMAL, MoveCategory.PHYSICAL, 30, 100, 10, -1, 2, 4)
      .attr(RemoveBattlerTagAttr, [ BattlerTagType.PROTECTED ])
      .attr(RemoveArenaTagsAttr, [ ArenaTagType.QUICK_GUARD, ArenaTagType.WIDE_GUARD, ArenaTagType.MAT_BLOCK, ArenaTagType.CRAFTY_SHIELD ], false)
      .makesContact(false)
      .ignoresProtect(),
    new AttackMove(Moves.PLUCK, Type.FLYING, MoveCategory.PHYSICAL, 60, 100, 20, -1, 0, 4)
      .attr(StealEatBerryAttr),
    new StatusMove(Moves.TAILWIND, Type.FLYING, -1, 15, -1, 0, 4)
      .windMove()
      .attr(AddArenaTagAttr, ArenaTagType.TAILWIND, 4, true)
      .target(MoveTarget.USER_SIDE),
    new StatusMove(Moves.ACUPRESSURE, Type.NORMAL, -1, 30, -1, 0, 4)
      .attr(AcupressureStatStageChangeAttr)
      .target(MoveTarget.USER_OR_NEAR_ALLY),
    new AttackMove(Moves.METAL_BURST, Type.STEEL, MoveCategory.PHYSICAL, -1, 100, 10, -1, 0, 4)
      .attr(CounterDamageAttr, (move: Move) => (move.category === MoveCategory.PHYSICAL || move.category === MoveCategory.SPECIAL), 1.5)
      .redirectCounter()
      .makesContact(false)
      .target(MoveTarget.ATTACKER),
    new AttackMove(Moves.U_TURN, Type.BUG, MoveCategory.PHYSICAL, 70, 100, 20, -1, 0, 4)
      .attr(ForceSwitchOutAttr, true),
    new AttackMove(Moves.CLOSE_COMBAT, Type.FIGHTING, MoveCategory.PHYSICAL, 120, 100, 5, -1, 0, 4)
      .attr(StatStageChangeAttr, [ Stat.DEF, Stat.SPDEF ], -1, true),
    new AttackMove(Moves.PAYBACK, Type.DARK, MoveCategory.PHYSICAL, 50, 100, 10, -1, 0, 4)
      .attr(MovePowerMultiplierAttr, (user, target, move) => target.getLastXMoves(1).find(m => m.turn === target.scene.currentBattle.turn) || user.scene.currentBattle.turnCommands[target.getBattlerIndex()]?.command === Command.BALL ? 2 : 1),
    new AttackMove(Moves.ASSURANCE, Type.DARK, MoveCategory.PHYSICAL, 60, 100, 10, -1, 0, 4)
      .attr(MovePowerMultiplierAttr, (user, target, move) => target.turnData.damageTaken > 0 ? 2 : 1),
    new StatusMove(Moves.EMBARGO, Type.DARK, 100, 15, -1, 0, 4)
      .unimplemented(),
    new AttackMove(Moves.FLING, Type.DARK, MoveCategory.PHYSICAL, -1, 100, 10, -1, 0, 4)
      .makesContact(false)
      .unimplemented(),
    new StatusMove(Moves.PSYCHO_SHIFT, Type.PSYCHIC, 100, 10, -1, 0, 4)
      .attr(PsychoShiftEffectAttr)
      .condition((user, target, move) => {
        let statusToApply = user.hasAbility(Abilities.COMATOSE) ? StatusEffect.SLEEP : undefined;
        if (user.status?.effect && isNonVolatileStatusEffect(user.status.effect)) {
          statusToApply = user.status.effect;
        }
        return !!statusToApply && target.canSetStatus(statusToApply, false, false, user);
      }
      ),
    new AttackMove(Moves.TRUMP_CARD, Type.NORMAL, MoveCategory.SPECIAL, -1, -1, 5, -1, 0, 4)
      .makesContact()
      .attr(LessPPMorePowerAttr),
    new StatusMove(Moves.HEAL_BLOCK, Type.PSYCHIC, 100, 15, -1, 0, 4)
      .attr(AddBattlerTagAttr, BattlerTagType.HEAL_BLOCK, false, true, 5)
      .target(MoveTarget.ALL_NEAR_ENEMIES),
    new AttackMove(Moves.WRING_OUT, Type.NORMAL, MoveCategory.SPECIAL, -1, 100, 5, -1, 0, 4)
      .attr(OpponentHighHpPowerAttr, 120)
      .makesContact(),
    new SelfStatusMove(Moves.POWER_TRICK, Type.PSYCHIC, -1, 10, -1, 0, 4)
      .unimplemented(),
    new StatusMove(Moves.GASTRO_ACID, Type.POISON, 100, 10, -1, 0, 4)
      .attr(SuppressAbilitiesAttr),
    new StatusMove(Moves.LUCKY_CHANT, Type.NORMAL, -1, 30, -1, 0, 4)
      .attr(AddArenaTagAttr, ArenaTagType.NO_CRIT, 5, true, true)
      .target(MoveTarget.USER_SIDE),
    new StatusMove(Moves.ME_FIRST, Type.NORMAL, -1, 20, -1, 0, 4)
      .ignoresSubstitute()
      .target(MoveTarget.NEAR_ENEMY)
      .unimplemented(),
    new SelfStatusMove(Moves.COPYCAT, Type.NORMAL, -1, 20, -1, 0, 4)
      .attr(CopyMoveAttr, false, invalidCopycatMoves),
    new StatusMove(Moves.POWER_SWAP, Type.PSYCHIC, -1, 10, 100, 0, 4)
      .attr(SwapStatStagesAttr, [ Stat.ATK, Stat.SPATK ])
      .ignoresSubstitute(),
    new StatusMove(Moves.GUARD_SWAP, Type.PSYCHIC, -1, 10, 100, 0, 4)
      .attr(SwapStatStagesAttr, [ Stat.DEF, Stat.SPDEF ])
      .ignoresSubstitute(),
    new AttackMove(Moves.PUNISHMENT, Type.DARK, MoveCategory.PHYSICAL, -1, 100, 5, -1, 0, 4)
      .makesContact(true)
      .attr(PunishmentPowerAttr),
    new AttackMove(Moves.LAST_RESORT, Type.NORMAL, MoveCategory.PHYSICAL, 140, 100, 5, -1, 0, 4)
      .attr(LastResortAttr),
    new StatusMove(Moves.WORRY_SEED, Type.GRASS, 100, 10, -1, 0, 4)
      .attr(AbilityChangeAttr, Abilities.INSOMNIA),
    new AttackMove(Moves.SUCKER_PUNCH, Type.DARK, MoveCategory.PHYSICAL, 70, 100, 5, -1, 1, 4)
      .condition((user, target, move) => user.scene.currentBattle.turnCommands[target.getBattlerIndex()]?.command === Command.FIGHT && !target.turnData.acted && allMoves[user.scene.currentBattle.turnCommands[target.getBattlerIndex()]?.move?.move!].category !== MoveCategory.STATUS), // TODO: is this bang correct?
    new StatusMove(Moves.TOXIC_SPIKES, Type.POISON, -1, 20, -1, 0, 4)
      .attr(AddArenaTrapTagAttr, ArenaTagType.TOXIC_SPIKES)
      .target(MoveTarget.ENEMY_SIDE),
    new StatusMove(Moves.HEART_SWAP, Type.PSYCHIC, -1, 10, -1, 0, 4)
      .attr(SwapStatStagesAttr, BATTLE_STATS)
      .ignoresSubstitute(),
    new SelfStatusMove(Moves.AQUA_RING, Type.WATER, -1, 20, -1, 0, 4)
      .attr(AddBattlerTagAttr, BattlerTagType.AQUA_RING, true, true),
    new SelfStatusMove(Moves.MAGNET_RISE, Type.ELECTRIC, -1, 10, -1, 0, 4)
      .attr(AddBattlerTagAttr, BattlerTagType.MAGNET_RISEN, true, true)
      .condition((user, target, move) => !user.scene.arena.getTag(ArenaTagType.GRAVITY) && [ BattlerTagType.MAGNET_RISEN, BattlerTagType.IGNORE_FLYING, BattlerTagType.INGRAIN ].every((tag) => !user.getTag(tag))),
    new AttackMove(Moves.FLARE_BLITZ, Type.FIRE, MoveCategory.PHYSICAL, 120, 100, 15, 10, 0, 4)
      .attr(RecoilAttr, false, 0.33)
      .attr(HealStatusEffectAttr, true, StatusEffect.FREEZE)
      .attr(StatusEffectAttr, StatusEffect.BURN)
      .recklessMove(),
    new AttackMove(Moves.FORCE_PALM, Type.FIGHTING, MoveCategory.PHYSICAL, 60, 100, 10, 30, 0, 4)
      .attr(StatusEffectAttr, StatusEffect.PARALYSIS),
    new AttackMove(Moves.AURA_SPHERE, Type.FIGHTING, MoveCategory.SPECIAL, 80, -1, 20, -1, 0, 4)
      .pulseMove()
      .ballBombMove(),
    new SelfStatusMove(Moves.ROCK_POLISH, Type.ROCK, -1, 20, -1, 0, 4)
      .attr(StatStageChangeAttr, [ Stat.SPD ], 2, true),
    new AttackMove(Moves.POISON_JAB, Type.POISON, MoveCategory.PHYSICAL, 80, 100, 20, 30, 0, 4)
      .attr(StatusEffectAttr, StatusEffect.POISON),
    new AttackMove(Moves.DARK_PULSE, Type.DARK, MoveCategory.SPECIAL, 80, 100, 15, 20, 0, 4)
      .attr(FlinchAttr)
      .pulseMove(),
    new AttackMove(Moves.NIGHT_SLASH, Type.DARK, MoveCategory.PHYSICAL, 70, 100, 15, -1, 0, 4)
      .attr(HighCritAttr)
      .slicingMove(),
    new AttackMove(Moves.AQUA_TAIL, Type.WATER, MoveCategory.PHYSICAL, 90, 90, 10, -1, 0, 4),
    new AttackMove(Moves.SEED_BOMB, Type.GRASS, MoveCategory.PHYSICAL, 80, 100, 15, -1, 0, 4)
      .makesContact(false)
      .ballBombMove(),
    new AttackMove(Moves.AIR_SLASH, Type.FLYING, MoveCategory.SPECIAL, 75, 95, 15, 30, 0, 4)
      .attr(FlinchAttr)
      .slicingMove(),
    new AttackMove(Moves.X_SCISSOR, Type.BUG, MoveCategory.PHYSICAL, 80, 100, 15, -1, 0, 4)
      .slicingMove(),
    new AttackMove(Moves.BUG_BUZZ, Type.BUG, MoveCategory.SPECIAL, 90, 100, 10, 10, 0, 4)
      .attr(StatStageChangeAttr, [ Stat.SPDEF ], -1)
      .soundBased(),
    new AttackMove(Moves.DRAGON_PULSE, Type.DRAGON, MoveCategory.SPECIAL, 85, 100, 10, -1, 0, 4)
      .pulseMove(),
    new AttackMove(Moves.DRAGON_RUSH, Type.DRAGON, MoveCategory.PHYSICAL, 100, 75, 10, 20, 0, 4)
      .attr(AlwaysHitMinimizeAttr)
      .attr(HitsTagForDoubleDamageAttr, BattlerTagType.MINIMIZED)
      .attr(FlinchAttr),
    new AttackMove(Moves.POWER_GEM, Type.ROCK, MoveCategory.SPECIAL, 80, 100, 20, -1, 0, 4),
    new AttackMove(Moves.DRAIN_PUNCH, Type.FIGHTING, MoveCategory.PHYSICAL, 75, 100, 10, -1, 0, 4)
      .attr(HitHealAttr)
      .punchingMove()
      .triageMove(),
    new AttackMove(Moves.VACUUM_WAVE, Type.FIGHTING, MoveCategory.SPECIAL, 40, 100, 30, -1, 1, 4),
    new AttackMove(Moves.FOCUS_BLAST, Type.FIGHTING, MoveCategory.SPECIAL, 120, 70, 5, 10, 0, 4)
      .attr(StatStageChangeAttr, [ Stat.SPDEF ], -1)
      .ballBombMove(),
    new AttackMove(Moves.ENERGY_BALL, Type.GRASS, MoveCategory.SPECIAL, 90, 100, 10, 10, 0, 4)
      .attr(StatStageChangeAttr, [ Stat.SPDEF ], -1)
      .ballBombMove(),
    new AttackMove(Moves.BRAVE_BIRD, Type.FLYING, MoveCategory.PHYSICAL, 120, 100, 15, -1, 0, 4)
      .attr(RecoilAttr, false, 0.33)
      .recklessMove(),
    new AttackMove(Moves.EARTH_POWER, Type.GROUND, MoveCategory.SPECIAL, 90, 100, 10, 10, 0, 4)
      .attr(StatStageChangeAttr, [ Stat.SPDEF ], -1),
    new StatusMove(Moves.SWITCHEROO, Type.DARK, 100, 10, -1, 0, 4)
      .unimplemented(),
    new AttackMove(Moves.GIGA_IMPACT, Type.NORMAL, MoveCategory.PHYSICAL, 150, 90, 5, -1, 0, 4)
      .attr(RechargeAttr),
    new SelfStatusMove(Moves.NASTY_PLOT, Type.DARK, -1, 20, -1, 0, 4)
      .attr(StatStageChangeAttr, [ Stat.SPATK ], 2, true),
    new AttackMove(Moves.BULLET_PUNCH, Type.STEEL, MoveCategory.PHYSICAL, 40, 100, 30, -1, 1, 4)
      .punchingMove(),
    new AttackMove(Moves.AVALANCHE, Type.ICE, MoveCategory.PHYSICAL, 60, 100, 10, -1, -4, 4)
      .attr(TurnDamagedDoublePowerAttr),
    new AttackMove(Moves.ICE_SHARD, Type.ICE, MoveCategory.PHYSICAL, 40, 100, 30, -1, 1, 4)
      .makesContact(false),
    new AttackMove(Moves.SHADOW_CLAW, Type.GHOST, MoveCategory.PHYSICAL, 70, 100, 15, -1, 0, 4)
      .attr(HighCritAttr),
    new AttackMove(Moves.THUNDER_FANG, Type.ELECTRIC, MoveCategory.PHYSICAL, 65, 95, 15, 10, 0, 4)
      .attr(FlinchAttr)
      .attr(StatusEffectAttr, StatusEffect.PARALYSIS)
      .bitingMove(),
    new AttackMove(Moves.ICE_FANG, Type.ICE, MoveCategory.PHYSICAL, 65, 95, 15, 10, 0, 4)
      .attr(FlinchAttr)
      .attr(StatusEffectAttr, StatusEffect.FREEZE)
      .bitingMove(),
    new AttackMove(Moves.FIRE_FANG, Type.FIRE, MoveCategory.PHYSICAL, 65, 95, 15, 10, 0, 4)
      .attr(FlinchAttr)
      .attr(StatusEffectAttr, StatusEffect.BURN)
      .bitingMove(),
    new AttackMove(Moves.SHADOW_SNEAK, Type.GHOST, MoveCategory.PHYSICAL, 40, 100, 30, -1, 1, 4),
    new AttackMove(Moves.MUD_BOMB, Type.GROUND, MoveCategory.SPECIAL, 65, 85, 10, 30, 0, 4)
      .attr(StatStageChangeAttr, [ Stat.ACC ], -1)
      .ballBombMove(),
    new AttackMove(Moves.PSYCHO_CUT, Type.PSYCHIC, MoveCategory.PHYSICAL, 70, 100, 20, -1, 0, 4)
      .attr(HighCritAttr)
      .slicingMove()
      .makesContact(false),
    new AttackMove(Moves.ZEN_HEADBUTT, Type.PSYCHIC, MoveCategory.PHYSICAL, 80, 90, 15, 20, 0, 4)
      .attr(FlinchAttr),
    new AttackMove(Moves.MIRROR_SHOT, Type.STEEL, MoveCategory.SPECIAL, 65, 85, 10, 30, 0, 4)
      .attr(StatStageChangeAttr, [ Stat.ACC ], -1),
    new AttackMove(Moves.FLASH_CANNON, Type.STEEL, MoveCategory.SPECIAL, 80, 100, 10, 10, 0, 4)
      .attr(StatStageChangeAttr, [ Stat.SPDEF ], -1),
    new AttackMove(Moves.ROCK_CLIMB, Type.NORMAL, MoveCategory.PHYSICAL, 90, 85, 20, 20, 0, 4)
      .attr(ConfuseAttr),
    new StatusMove(Moves.DEFOG, Type.FLYING, -1, 15, -1, 0, 4)
      .attr(StatStageChangeAttr, [ Stat.EVA ], -1)
      .attr(ClearWeatherAttr, WeatherType.FOG)
      .attr(ClearTerrainAttr)
      .attr(RemoveScreensAttr, false)
      .attr(RemoveArenaTrapAttr, true),
    new StatusMove(Moves.TRICK_ROOM, Type.PSYCHIC, -1, 5, -1, -7, 4)
      .attr(AddArenaTagAttr, ArenaTagType.TRICK_ROOM, 5)
      .ignoresProtect()
      .target(MoveTarget.BOTH_SIDES),
    new AttackMove(Moves.DRACO_METEOR, Type.DRAGON, MoveCategory.SPECIAL, 130, 90, 5, -1, 0, 4)
      .attr(StatStageChangeAttr, [ Stat.SPATK ], -2, true),
    new AttackMove(Moves.DISCHARGE, Type.ELECTRIC, MoveCategory.SPECIAL, 80, 100, 15, 30, 0, 4)
      .attr(StatusEffectAttr, StatusEffect.PARALYSIS)
      .target(MoveTarget.ALL_NEAR_OTHERS),
    new AttackMove(Moves.LAVA_PLUME, Type.FIRE, MoveCategory.SPECIAL, 80, 100, 15, 30, 0, 4)
      .attr(StatusEffectAttr, StatusEffect.BURN)
      .target(MoveTarget.ALL_NEAR_OTHERS),
    new AttackMove(Moves.LEAF_STORM, Type.GRASS, MoveCategory.SPECIAL, 130, 90, 5, -1, 0, 4)
      .attr(StatStageChangeAttr, [ Stat.SPATK ], -2, true),
    new AttackMove(Moves.POWER_WHIP, Type.GRASS, MoveCategory.PHYSICAL, 120, 85, 10, -1, 0, 4),
    new AttackMove(Moves.ROCK_WRECKER, Type.ROCK, MoveCategory.PHYSICAL, 150, 90, 5, -1, 0, 4)
      .attr(RechargeAttr)
      .makesContact(false)
      .ballBombMove(),
    new AttackMove(Moves.CROSS_POISON, Type.POISON, MoveCategory.PHYSICAL, 70, 100, 20, 10, 0, 4)
      .attr(HighCritAttr)
      .attr(StatusEffectAttr, StatusEffect.POISON)
      .slicingMove(),
    new AttackMove(Moves.GUNK_SHOT, Type.POISON, MoveCategory.PHYSICAL, 120, 80, 5, 30, 0, 4)
      .attr(StatusEffectAttr, StatusEffect.POISON)
      .makesContact(false),
    new AttackMove(Moves.IRON_HEAD, Type.STEEL, MoveCategory.PHYSICAL, 80, 100, 15, 30, 0, 4)
      .attr(FlinchAttr),
    new AttackMove(Moves.MAGNET_BOMB, Type.STEEL, MoveCategory.PHYSICAL, 60, -1, 20, -1, 0, 4)
      .makesContact(false)
      .ballBombMove(),
    new AttackMove(Moves.STONE_EDGE, Type.ROCK, MoveCategory.PHYSICAL, 100, 80, 5, -1, 0, 4)
      .attr(HighCritAttr)
      .makesContact(false),
    new StatusMove(Moves.CAPTIVATE, Type.NORMAL, 100, 20, -1, 0, 4)
      .attr(StatStageChangeAttr, [ Stat.SPATK ], -2)
      .condition((user, target, move) => target.isOppositeGender(user))
      .target(MoveTarget.ALL_NEAR_ENEMIES),
    new StatusMove(Moves.STEALTH_ROCK, Type.ROCK, -1, 20, -1, 0, 4)
      .attr(AddArenaTrapTagAttr, ArenaTagType.STEALTH_ROCK)
      .target(MoveTarget.ENEMY_SIDE),
    new AttackMove(Moves.GRASS_KNOT, Type.GRASS, MoveCategory.SPECIAL, -1, 100, 20, -1, 0, 4)
      .attr(WeightPowerAttr)
      .makesContact(),
    new AttackMove(Moves.CHATTER, Type.FLYING, MoveCategory.SPECIAL, 65, 100, 20, 100, 0, 4)
      .attr(ConfuseAttr)
      .soundBased(),
    new AttackMove(Moves.JUDGMENT, Type.NORMAL, MoveCategory.SPECIAL, 100, 100, 10, -1, 0, 4)
      .attr(FormChangeItemTypeAttr),
    new AttackMove(Moves.BUG_BITE, Type.BUG, MoveCategory.PHYSICAL, 60, 100, 20, -1, 0, 4)
      .attr(StealEatBerryAttr),
    new AttackMove(Moves.CHARGE_BEAM, Type.ELECTRIC, MoveCategory.SPECIAL, 50, 90, 10, 70, 0, 4)
      .attr(StatStageChangeAttr, [ Stat.SPATK ], 1, true),
    new AttackMove(Moves.WOOD_HAMMER, Type.GRASS, MoveCategory.PHYSICAL, 120, 100, 15, -1, 0, 4)
      .attr(RecoilAttr, false, 0.33)
      .recklessMove(),
    new AttackMove(Moves.AQUA_JET, Type.WATER, MoveCategory.PHYSICAL, 40, 100, 20, -1, 1, 4),
    new AttackMove(Moves.ATTACK_ORDER, Type.BUG, MoveCategory.PHYSICAL, 90, 100, 15, -1, 0, 4)
      .attr(HighCritAttr)
      .makesContact(false),
    new SelfStatusMove(Moves.DEFEND_ORDER, Type.BUG, -1, 10, -1, 0, 4)
      .attr(StatStageChangeAttr, [ Stat.DEF, Stat.SPDEF ], 1, true),
    new SelfStatusMove(Moves.HEAL_ORDER, Type.BUG, -1, 5, -1, 0, 4)
      .attr(HealAttr, 0.5)
      .triageMove(),
    new AttackMove(Moves.HEAD_SMASH, Type.ROCK, MoveCategory.PHYSICAL, 150, 80, 5, -1, 0, 4)
      .attr(RecoilAttr, false, 0.5)
      .recklessMove(),
    new AttackMove(Moves.DOUBLE_HIT, Type.NORMAL, MoveCategory.PHYSICAL, 35, 90, 10, -1, 0, 4)
      .attr(MultiHitAttr, MultiHitType._2),
    new AttackMove(Moves.ROAR_OF_TIME, Type.DRAGON, MoveCategory.SPECIAL, 150, 90, 5, -1, 0, 4)
      .attr(RechargeAttr),
    new AttackMove(Moves.SPACIAL_REND, Type.DRAGON, MoveCategory.SPECIAL, 100, 95, 5, -1, 0, 4)
      .attr(HighCritAttr),
    new SelfStatusMove(Moves.LUNAR_DANCE, Type.PSYCHIC, -1, 10, -1, 0, 4)
      .attr(SacrificialAttrOnHit)
      .danceMove()
      .triageMove()
      .unimplemented(),
    new AttackMove(Moves.CRUSH_GRIP, Type.NORMAL, MoveCategory.PHYSICAL, -1, 100, 5, -1, 0, 4)
      .attr(OpponentHighHpPowerAttr, 120),
    new AttackMove(Moves.MAGMA_STORM, Type.FIRE, MoveCategory.SPECIAL, 100, 75, 5, -1, 0, 4)
      .attr(TrapAttr, BattlerTagType.MAGMA_STORM),
    new StatusMove(Moves.DARK_VOID, Type.DARK, 80, 10, -1, 0, 4)  //Accuracy from Generations 4-6
      .attr(StatusEffectAttr, StatusEffect.SLEEP)
      .target(MoveTarget.ALL_NEAR_ENEMIES),
    new AttackMove(Moves.SEED_FLARE, Type.GRASS, MoveCategory.SPECIAL, 120, 85, 5, 40, 0, 4)
      .attr(StatStageChangeAttr, [ Stat.SPDEF ], -2),
    new AttackMove(Moves.OMINOUS_WIND, Type.GHOST, MoveCategory.SPECIAL, 60, 100, 5, 10, 0, 4)
      .attr(StatStageChangeAttr, [ Stat.ATK, Stat.DEF, Stat.SPATK, Stat.SPDEF, Stat.SPD ], 1, true)
      .windMove(),
    new AttackMove(Moves.SHADOW_FORCE, Type.GHOST, MoveCategory.PHYSICAL, 120, 100, 5, -1, 0, 4)
<<<<<<< HEAD
      .attr(ChargeAttr, ChargeAnim.SHADOW_FORCE_CHARGING, i18next.t("moveTriggers:vanishedInstantly", {pokemonName: "{USER}"}), BattlerTagType.HIDDEN)
      .ignoresProtect(),
=======
      .attr(ChargeAttr, ChargeAnim.SHADOW_FORCE_CHARGING, i18next.t("moveTriggers:vanishedInstantly", { pokemonName: "{USER}" }), BattlerTagType.HIDDEN)
      .ignoresProtect()
      .ignoresVirtual(),
>>>>>>> c99df971
    new SelfStatusMove(Moves.HONE_CLAWS, Type.DARK, -1, 15, -1, 0, 5)
      .attr(StatStageChangeAttr, [ Stat.ATK, Stat.ACC ], 1, true),
    new StatusMove(Moves.WIDE_GUARD, Type.ROCK, -1, 10, -1, 3, 5)
      .target(MoveTarget.USER_SIDE)
      .attr(AddArenaTagAttr, ArenaTagType.WIDE_GUARD, 1, true, true)
      .condition(failIfLastCondition),
    new StatusMove(Moves.GUARD_SPLIT, Type.PSYCHIC, -1, 10, -1, 0, 5)
      .attr(AverageStatsAttr, [ Stat.DEF, Stat.SPDEF ], "moveTriggers:sharedGuard"),
    new StatusMove(Moves.POWER_SPLIT, Type.PSYCHIC, -1, 10, -1, 0, 5)
      .attr(AverageStatsAttr, [ Stat.ATK, Stat.SPATK ], "moveTriggers:sharedPower"),
    new StatusMove(Moves.WONDER_ROOM, Type.PSYCHIC, -1, 10, -1, 0, 5)
      .ignoresProtect()
      .target(MoveTarget.BOTH_SIDES)
      .unimplemented(),
    new AttackMove(Moves.PSYSHOCK, Type.PSYCHIC, MoveCategory.SPECIAL, 80, 100, 10, -1, 0, 5)
      .attr(DefDefAttr),
    new AttackMove(Moves.VENOSHOCK, Type.POISON, MoveCategory.SPECIAL, 65, 100, 10, -1, 0, 5)
      .attr(MovePowerMultiplierAttr, (user, target, move) => target.status && (target.status.effect === StatusEffect.POISON || target.status.effect === StatusEffect.TOXIC) ? 2 : 1),
    new SelfStatusMove(Moves.AUTOTOMIZE, Type.STEEL, -1, 15, -1, 0, 5)
      .attr(StatStageChangeAttr, [ Stat.SPD ], 2, true)
      .attr(AddBattlerTagAttr, BattlerTagType.AUTOTOMIZED, true),
    new SelfStatusMove(Moves.RAGE_POWDER, Type.BUG, -1, 20, -1, 2, 5)
      .powderMove()
      .attr(AddBattlerTagAttr, BattlerTagType.CENTER_OF_ATTENTION, true),
    new StatusMove(Moves.TELEKINESIS, Type.PSYCHIC, -1, 15, -1, 0, 5)
      .condition(failOnGravityCondition)
      .unimplemented(),
    new StatusMove(Moves.MAGIC_ROOM, Type.PSYCHIC, -1, 10, -1, 0, 5)
      .ignoresProtect()
      .target(MoveTarget.BOTH_SIDES)
      .unimplemented(),
    new AttackMove(Moves.SMACK_DOWN, Type.ROCK, MoveCategory.PHYSICAL, 50, 100, 15, 100, 0, 5)
      .attr(AddBattlerTagAttr, BattlerTagType.IGNORE_FLYING, false, false, 1, 1, true)
      .attr(AddBattlerTagAttr, BattlerTagType.INTERRUPTED)
      .attr(RemoveBattlerTagAttr, [ BattlerTagType.FLYING, BattlerTagType.MAGNET_RISEN ])
      .attr(HitsTagAttr, BattlerTagType.FLYING)
      .makesContact(false),
    new AttackMove(Moves.STORM_THROW, Type.FIGHTING, MoveCategory.PHYSICAL, 60, 100, 10, -1, 0, 5)
      .attr(CritOnlyAttr),
    new AttackMove(Moves.FLAME_BURST, Type.FIRE, MoveCategory.SPECIAL, 70, 100, 15, -1, 0, 5)
      .attr(FlameBurstAttr),
    new AttackMove(Moves.SLUDGE_WAVE, Type.POISON, MoveCategory.SPECIAL, 95, 100, 10, 10, 0, 5)
      .attr(StatusEffectAttr, StatusEffect.POISON)
      .target(MoveTarget.ALL_NEAR_OTHERS),
    new SelfStatusMove(Moves.QUIVER_DANCE, Type.BUG, -1, 20, -1, 0, 5)
      .attr(StatStageChangeAttr, [ Stat.SPATK, Stat.SPDEF, Stat.SPD ], 1, true)
      .danceMove(),
    new AttackMove(Moves.HEAVY_SLAM, Type.STEEL, MoveCategory.PHYSICAL, -1, 100, 10, -1, 0, 5)
      .attr(AlwaysHitMinimizeAttr)
      .attr(CompareWeightPowerAttr)
      .attr(HitsTagForDoubleDamageAttr, BattlerTagType.MINIMIZED),
    new AttackMove(Moves.SYNCHRONOISE, Type.PSYCHIC, MoveCategory.SPECIAL, 120, 100, 10, -1, 0, 5)
      .target(MoveTarget.ALL_NEAR_OTHERS)
      .condition(unknownTypeCondition)
      .attr(hitsSameTypeAttr),
    new AttackMove(Moves.ELECTRO_BALL, Type.ELECTRIC, MoveCategory.SPECIAL, -1, 100, 10, -1, 0, 5)
      .attr(ElectroBallPowerAttr)
      .ballBombMove(),
    new StatusMove(Moves.SOAK, Type.WATER, 100, 20, -1, 0, 5)
      .attr(ChangeTypeAttr, Type.WATER),
    new AttackMove(Moves.FLAME_CHARGE, Type.FIRE, MoveCategory.PHYSICAL, 50, 100, 20, 100, 0, 5)
      .attr(StatStageChangeAttr, [ Stat.SPD ], 1, true),
    new SelfStatusMove(Moves.COIL, Type.POISON, -1, 20, -1, 0, 5)
      .attr(StatStageChangeAttr, [ Stat.ATK, Stat.DEF, Stat.ACC ], 1, true),
    new AttackMove(Moves.LOW_SWEEP, Type.FIGHTING, MoveCategory.PHYSICAL, 65, 100, 20, 100, 0, 5)
      .attr(StatStageChangeAttr, [ Stat.SPD ], -1),
    new AttackMove(Moves.ACID_SPRAY, Type.POISON, MoveCategory.SPECIAL, 40, 100, 20, 100, 0, 5)
      .attr(StatStageChangeAttr, [ Stat.SPDEF ], -2)
      .ballBombMove(),
    new AttackMove(Moves.FOUL_PLAY, Type.DARK, MoveCategory.PHYSICAL, 95, 100, 15, -1, 0, 5)
      .attr(TargetAtkUserAtkAttr),
    new StatusMove(Moves.SIMPLE_BEAM, Type.NORMAL, 100, 15, -1, 0, 5)
      .attr(AbilityChangeAttr, Abilities.SIMPLE),
    new StatusMove(Moves.ENTRAINMENT, Type.NORMAL, 100, 15, -1, 0, 5)
      .attr(AbilityGiveAttr),
    new StatusMove(Moves.AFTER_YOU, Type.NORMAL, -1, 15, -1, 0, 5)
      .ignoresProtect()
      .ignoresSubstitute()
      .target(MoveTarget.NEAR_OTHER)
      .condition(failIfSingleBattle)
      .condition((user, target, move) => !target.turnData.acted)
      .attr(AfterYouAttr),
    new AttackMove(Moves.ROUND, Type.NORMAL, MoveCategory.SPECIAL, 60, 100, 15, -1, 0, 5)
      .soundBased()
      .partial(),
    new AttackMove(Moves.ECHOED_VOICE, Type.NORMAL, MoveCategory.SPECIAL, 40, 100, 15, -1, 0, 5)
      .attr(ConsecutiveUseMultiBasePowerAttr, 5, false)
      .soundBased(),
    new AttackMove(Moves.CHIP_AWAY, Type.NORMAL, MoveCategory.PHYSICAL, 70, 100, 20, -1, 0, 5)
      .attr(IgnoreOpponentStatStagesAttr),
    new AttackMove(Moves.CLEAR_SMOG, Type.POISON, MoveCategory.SPECIAL, 50, -1, 15, -1, 0, 5)
      .attr(ResetStatsAttr, false),
    new AttackMove(Moves.STORED_POWER, Type.PSYCHIC, MoveCategory.SPECIAL, 20, 100, 10, -1, 0, 5)
      .attr(PositiveStatStagePowerAttr),
    new StatusMove(Moves.QUICK_GUARD, Type.FIGHTING, -1, 15, -1, 3, 5)
      .target(MoveTarget.USER_SIDE)
      .attr(AddArenaTagAttr, ArenaTagType.QUICK_GUARD, 1, true, true)
      .condition(failIfLastCondition),
    new SelfStatusMove(Moves.ALLY_SWITCH, Type.PSYCHIC, -1, 15, -1, 2, 5)
      .ignoresProtect()
      .unimplemented(),
    new AttackMove(Moves.SCALD, Type.WATER, MoveCategory.SPECIAL, 80, 100, 15, 30, 0, 5)
      .attr(HealStatusEffectAttr, false, StatusEffect.FREEZE)
      .attr(HealStatusEffectAttr, true, StatusEffect.FREEZE)
      .attr(StatusEffectAttr, StatusEffect.BURN),
    new SelfStatusMove(Moves.SHELL_SMASH, Type.NORMAL, -1, 15, -1, 0, 5)
      .attr(StatStageChangeAttr, [ Stat.ATK, Stat.SPATK, Stat.SPD ], 2, true)
      .attr(StatStageChangeAttr, [ Stat.DEF, Stat.SPDEF ], -1, true),
    new StatusMove(Moves.HEAL_PULSE, Type.PSYCHIC, -1, 10, -1, 0, 5)
      .attr(HealAttr, 0.5, false, false)
      .pulseMove()
      .triageMove(),
    new AttackMove(Moves.HEX, Type.GHOST, MoveCategory.SPECIAL, 65, 100, 10, -1, 0, 5)
      .attr(
        MovePowerMultiplierAttr,
        (user, target, move) =>  target.status || target.hasAbility(Abilities.COMATOSE) ? 2 : 1),
    new AttackMove(Moves.SKY_DROP, Type.FLYING, MoveCategory.PHYSICAL, 60, 100, 10, -1, 0, 5)
      .partial() // Should immobilize the target, Flying types should take no damage. cf https://bulbapedia.bulbagarden.net/wiki/Sky_Drop_(move) and https://www.smogon.com/dex/sv/moves/sky-drop/
      .attr(ChargeAttr, ChargeAnim.SKY_DROP_CHARGING, i18next.t("moveTriggers:tookTargetIntoSky", { pokemonName: "{USER}", targetName: "{TARGET}" }), BattlerTagType.FLYING) // TODO: Add 2nd turn message
      .condition(failOnGravityCondition)
      .condition((user, target, move) => !target.getTag(BattlerTagType.SUBSTITUTE)),
    new SelfStatusMove(Moves.SHIFT_GEAR, Type.STEEL, -1, 10, -1, 0, 5)
      .attr(StatStageChangeAttr, [ Stat.ATK ], 1, true)
      .attr(StatStageChangeAttr, [ Stat.SPD ], 2, true),
    new AttackMove(Moves.CIRCLE_THROW, Type.FIGHTING, MoveCategory.PHYSICAL, 60, 90, 10, -1, -6, 5)
      .attr(ForceSwitchOutAttr),
    new AttackMove(Moves.INCINERATE, Type.FIRE, MoveCategory.SPECIAL, 60, 100, 15, -1, 0, 5)
      .target(MoveTarget.ALL_NEAR_ENEMIES)
      .attr(RemoveHeldItemAttr, true),
    new StatusMove(Moves.QUASH, Type.DARK, 100, 15, -1, 0, 5)
      .unimplemented(),
    new AttackMove(Moves.ACROBATICS, Type.FLYING, MoveCategory.PHYSICAL, 55, 100, 15, -1, 0, 5)
      .attr(MovePowerMultiplierAttr, (user, target, move) => Math.max(1, 2 - 0.2 * user.getHeldItems().filter(i => i.isTransferable).reduce((v, m) => v + m.stackCount, 0))),
    new StatusMove(Moves.REFLECT_TYPE, Type.NORMAL, -1, 15, -1, 0, 5)
      .ignoresSubstitute()
      .attr(CopyTypeAttr),
    new AttackMove(Moves.RETALIATE, Type.NORMAL, MoveCategory.PHYSICAL, 70, 100, 5, -1, 0, 5)
      .attr(MovePowerMultiplierAttr, (user, target, move) => {
        const turn = user.scene.currentBattle.turn;
        const lastPlayerFaint = user.scene.currentBattle.playerFaintsHistory[user.scene.currentBattle.playerFaintsHistory.length - 1];
        const lastEnemyFaint = user.scene.currentBattle.enemyFaintsHistory[user.scene.currentBattle.enemyFaintsHistory.length - 1];
        return (
          (lastPlayerFaint !== undefined && turn - lastPlayerFaint.turn === 1 && user.isPlayer()) ||
          (lastEnemyFaint !== undefined && turn - lastEnemyFaint.turn === 1 && !user.isPlayer())
        ) ? 2 : 1;
      }),
    new AttackMove(Moves.FINAL_GAMBIT, Type.FIGHTING, MoveCategory.SPECIAL, -1, 100, 5, -1, 0, 5)
      .attr(UserHpDamageAttr)
      .attr(SacrificialAttrOnHit),
    new StatusMove(Moves.BESTOW, Type.NORMAL, -1, 15, -1, 0, 5)
      .ignoresProtect()
      .ignoresSubstitute()
      .unimplemented(),
    new AttackMove(Moves.INFERNO, Type.FIRE, MoveCategory.SPECIAL, 100, 50, 5, 100, 0, 5)
      .attr(StatusEffectAttr, StatusEffect.BURN),
    new AttackMove(Moves.WATER_PLEDGE, Type.WATER, MoveCategory.SPECIAL, 80, 100, 10, -1, 0, 5)
      .attr(AwaitCombinedPledgeAttr)
      .attr(CombinedPledgeTypeAttr)
      .attr(CombinedPledgePowerAttr)
      .attr(CombinedPledgeStabBoostAttr)
      .attr(AddPledgeEffectAttr, ArenaTagType.WATER_FIRE_PLEDGE, Moves.FIRE_PLEDGE, true)
      .attr(AddPledgeEffectAttr, ArenaTagType.GRASS_WATER_PLEDGE, Moves.GRASS_PLEDGE)
      .attr(BypassRedirectAttr, true),
    new AttackMove(Moves.FIRE_PLEDGE, Type.FIRE, MoveCategory.SPECIAL, 80, 100, 10, -1, 0, 5)
      .attr(AwaitCombinedPledgeAttr)
      .attr(CombinedPledgeTypeAttr)
      .attr(CombinedPledgePowerAttr)
      .attr(CombinedPledgeStabBoostAttr)
      .attr(AddPledgeEffectAttr, ArenaTagType.FIRE_GRASS_PLEDGE, Moves.GRASS_PLEDGE)
      .attr(AddPledgeEffectAttr, ArenaTagType.WATER_FIRE_PLEDGE, Moves.WATER_PLEDGE, true)
      .attr(BypassRedirectAttr, true),
    new AttackMove(Moves.GRASS_PLEDGE, Type.GRASS, MoveCategory.SPECIAL, 80, 100, 10, -1, 0, 5)
      .attr(AwaitCombinedPledgeAttr)
      .attr(CombinedPledgeTypeAttr)
      .attr(CombinedPledgePowerAttr)
      .attr(CombinedPledgeStabBoostAttr)
      .attr(AddPledgeEffectAttr, ArenaTagType.GRASS_WATER_PLEDGE, Moves.WATER_PLEDGE)
      .attr(AddPledgeEffectAttr, ArenaTagType.FIRE_GRASS_PLEDGE, Moves.FIRE_PLEDGE)
      .attr(BypassRedirectAttr, true),
    new AttackMove(Moves.VOLT_SWITCH, Type.ELECTRIC, MoveCategory.SPECIAL, 70, 100, 20, -1, 0, 5)
      .attr(ForceSwitchOutAttr, true),
    new AttackMove(Moves.STRUGGLE_BUG, Type.BUG, MoveCategory.SPECIAL, 50, 100, 20, 100, 0, 5)
      .attr(StatStageChangeAttr, [ Stat.SPATK ], -1)
      .target(MoveTarget.ALL_NEAR_ENEMIES),
    new AttackMove(Moves.BULLDOZE, Type.GROUND, MoveCategory.PHYSICAL, 60, 100, 20, 100, 0, 5)
      .attr(StatStageChangeAttr, [ Stat.SPD ], -1)
      .attr(MovePowerMultiplierAttr, (user, target, move) => user.scene.arena.getTerrainType() === TerrainType.GRASSY && target.isGrounded() ? 0.5 : 1)
      .makesContact(false)
      .target(MoveTarget.ALL_NEAR_OTHERS),
    new AttackMove(Moves.FROST_BREATH, Type.ICE, MoveCategory.SPECIAL, 60, 90, 10, 100, 0, 5)
      .attr(CritOnlyAttr),
    new AttackMove(Moves.DRAGON_TAIL, Type.DRAGON, MoveCategory.PHYSICAL, 60, 90, 10, -1, -6, 5)
      .attr(ForceSwitchOutAttr)
      .hidesTarget(),
    new SelfStatusMove(Moves.WORK_UP, Type.NORMAL, -1, 30, -1, 0, 5)
      .attr(StatStageChangeAttr, [ Stat.ATK, Stat.SPATK ], 1, true),
    new AttackMove(Moves.ELECTROWEB, Type.ELECTRIC, MoveCategory.SPECIAL, 55, 95, 15, 100, 0, 5)
      .attr(StatStageChangeAttr, [ Stat.SPD ], -1)
      .target(MoveTarget.ALL_NEAR_ENEMIES),
    new AttackMove(Moves.WILD_CHARGE, Type.ELECTRIC, MoveCategory.PHYSICAL, 90, 100, 15, -1, 0, 5)
      .attr(RecoilAttr)
      .recklessMove(),
    new AttackMove(Moves.DRILL_RUN, Type.GROUND, MoveCategory.PHYSICAL, 80, 95, 10, -1, 0, 5)
      .attr(HighCritAttr),
    new AttackMove(Moves.DUAL_CHOP, Type.DRAGON, MoveCategory.PHYSICAL, 40, 90, 15, -1, 0, 5)
      .attr(MultiHitAttr, MultiHitType._2),
    new AttackMove(Moves.HEART_STAMP, Type.PSYCHIC, MoveCategory.PHYSICAL, 60, 100, 25, 30, 0, 5)
      .attr(FlinchAttr),
    new AttackMove(Moves.HORN_LEECH, Type.GRASS, MoveCategory.PHYSICAL, 75, 100, 10, -1, 0, 5)
      .attr(HitHealAttr)
      .triageMove(),
    new AttackMove(Moves.SACRED_SWORD, Type.FIGHTING, MoveCategory.PHYSICAL, 90, 100, 15, -1, 0, 5)
      .attr(IgnoreOpponentStatStagesAttr)
      .slicingMove(),
    new AttackMove(Moves.RAZOR_SHELL, Type.WATER, MoveCategory.PHYSICAL, 75, 95, 10, 50, 0, 5)
      .attr(StatStageChangeAttr, [ Stat.DEF ], -1)
      .slicingMove(),
    new AttackMove(Moves.HEAT_CRASH, Type.FIRE, MoveCategory.PHYSICAL, -1, 100, 10, -1, 0, 5)
      .attr(AlwaysHitMinimizeAttr)
      .attr(CompareWeightPowerAttr)
      .attr(HitsTagForDoubleDamageAttr, BattlerTagType.MINIMIZED),
    new AttackMove(Moves.LEAF_TORNADO, Type.GRASS, MoveCategory.SPECIAL, 65, 90, 10, 50, 0, 5)
      .attr(StatStageChangeAttr, [ Stat.ACC ], -1),
    new AttackMove(Moves.STEAMROLLER, Type.BUG, MoveCategory.PHYSICAL, 65, 100, 20, 30, 0, 5)
      .attr(AlwaysHitMinimizeAttr)
      .attr(HitsTagForDoubleDamageAttr, BattlerTagType.MINIMIZED)
      .attr(FlinchAttr),
    new SelfStatusMove(Moves.COTTON_GUARD, Type.GRASS, -1, 10, -1, 0, 5)
      .attr(StatStageChangeAttr, [ Stat.DEF ], 3, true),
    new AttackMove(Moves.NIGHT_DAZE, Type.DARK, MoveCategory.SPECIAL, 85, 95, 10, 40, 0, 5)
      .attr(StatStageChangeAttr, [ Stat.ACC ], -1),
    new AttackMove(Moves.PSYSTRIKE, Type.PSYCHIC, MoveCategory.SPECIAL, 100, 100, 10, -1, 0, 5)
      .attr(DefDefAttr),
    new AttackMove(Moves.TAIL_SLAP, Type.NORMAL, MoveCategory.PHYSICAL, 25, 85, 10, -1, 0, 5)
      .attr(MultiHitAttr),
    new AttackMove(Moves.HURRICANE, Type.FLYING, MoveCategory.SPECIAL, 110, 70, 10, 30, 0, 5)
      .attr(ThunderAccuracyAttr)
      .attr(ConfuseAttr)
      .attr(HitsTagAttr, BattlerTagType.FLYING)
      .windMove(),
    new AttackMove(Moves.HEAD_CHARGE, Type.NORMAL, MoveCategory.PHYSICAL, 120, 100, 15, -1, 0, 5)
      .attr(RecoilAttr)
      .recklessMove(),
    new AttackMove(Moves.GEAR_GRIND, Type.STEEL, MoveCategory.PHYSICAL, 50, 85, 15, -1, 0, 5)
      .attr(MultiHitAttr, MultiHitType._2),
    new AttackMove(Moves.SEARING_SHOT, Type.FIRE, MoveCategory.SPECIAL, 100, 100, 5, 30, 0, 5)
      .attr(StatusEffectAttr, StatusEffect.BURN)
      .ballBombMove()
      .target(MoveTarget.ALL_NEAR_OTHERS),
    new AttackMove(Moves.TECHNO_BLAST, Type.NORMAL, MoveCategory.SPECIAL, 120, 100, 5, -1, 0, 5)
      .attr(TechnoBlastTypeAttr),
    new AttackMove(Moves.RELIC_SONG, Type.NORMAL, MoveCategory.SPECIAL, 75, 100, 10, 10, 0, 5)
      .attr(StatusEffectAttr, StatusEffect.SLEEP)
      .soundBased()
      .target(MoveTarget.ALL_NEAR_ENEMIES),
    new AttackMove(Moves.SECRET_SWORD, Type.FIGHTING, MoveCategory.SPECIAL, 85, 100, 10, -1, 0, 5)
      .attr(DefDefAttr)
      .slicingMove(),
    new AttackMove(Moves.GLACIATE, Type.ICE, MoveCategory.SPECIAL, 65, 95, 10, 100, 0, 5)
      .attr(StatStageChangeAttr, [ Stat.SPD ], -1)
      .target(MoveTarget.ALL_NEAR_ENEMIES),
    new AttackMove(Moves.BOLT_STRIKE, Type.ELECTRIC, MoveCategory.PHYSICAL, 130, 85, 5, 20, 0, 5)
      .attr(StatusEffectAttr, StatusEffect.PARALYSIS),
    new AttackMove(Moves.BLUE_FLARE, Type.FIRE, MoveCategory.SPECIAL, 130, 85, 5, 20, 0, 5)
      .attr(StatusEffectAttr, StatusEffect.BURN),
    new AttackMove(Moves.FIERY_DANCE, Type.FIRE, MoveCategory.SPECIAL, 80, 100, 10, 50, 0, 5)
      .attr(StatStageChangeAttr, [ Stat.SPATK ], 1, true)
      .danceMove(),
    new AttackMove(Moves.FREEZE_SHOCK, Type.ICE, MoveCategory.PHYSICAL, 140, 90, 5, 30, 0, 5)
      .attr(ChargeAttr, ChargeAnim.FREEZE_SHOCK_CHARGING, i18next.t("moveTriggers:becameCloakedInFreezingLight", { pokemonName: "{USER}" }))
      .attr(StatusEffectAttr, StatusEffect.PARALYSIS)
      .makesContact(false),
    new AttackMove(Moves.ICE_BURN, Type.ICE, MoveCategory.SPECIAL, 140, 90, 5, 30, 0, 5)
<<<<<<< HEAD
      .attr(ChargeAttr, ChargeAnim.ICE_BURN_CHARGING, i18next.t("moveTriggers:becameCloakedInFreezingAir", {pokemonName: "{USER}"}))
      .attr(StatusEffectAttr, StatusEffect.BURN),
=======
      .attr(ChargeAttr, ChargeAnim.ICE_BURN_CHARGING, i18next.t("moveTriggers:becameCloakedInFreezingAir", { pokemonName: "{USER}" }))
      .attr(StatusEffectAttr, StatusEffect.BURN)
      .ignoresVirtual(),
>>>>>>> c99df971
    new AttackMove(Moves.SNARL, Type.DARK, MoveCategory.SPECIAL, 55, 95, 15, 100, 0, 5)
      .attr(StatStageChangeAttr, [ Stat.SPATK ], -1)
      .soundBased()
      .target(MoveTarget.ALL_NEAR_ENEMIES),
    new AttackMove(Moves.ICICLE_CRASH, Type.ICE, MoveCategory.PHYSICAL, 85, 90, 10, 30, 0, 5)
      .attr(FlinchAttr)
      .makesContact(false),
    new AttackMove(Moves.V_CREATE, Type.FIRE, MoveCategory.PHYSICAL, 180, 95, 5, -1, 0, 5)
      .attr(StatStageChangeAttr, [ Stat.DEF, Stat.SPDEF, Stat.SPD ], -1, true),
    new AttackMove(Moves.FUSION_FLARE, Type.FIRE, MoveCategory.SPECIAL, 100, 100, 5, -1, 0, 5)
      .attr(HealStatusEffectAttr, true, StatusEffect.FREEZE)
      .attr(LastMoveDoublePowerAttr, Moves.FUSION_BOLT),
    new AttackMove(Moves.FUSION_BOLT, Type.ELECTRIC, MoveCategory.PHYSICAL, 100, 100, 5, -1, 0, 5)
      .attr(LastMoveDoublePowerAttr, Moves.FUSION_FLARE)
      .makesContact(false),
    new AttackMove(Moves.FLYING_PRESS, Type.FIGHTING, MoveCategory.PHYSICAL, 100, 95, 10, -1, 0, 6)
      .attr(AlwaysHitMinimizeAttr)
      .attr(FlyingTypeMultiplierAttr)
      .attr(HitsTagForDoubleDamageAttr, BattlerTagType.MINIMIZED)
      .condition(failOnGravityCondition),
    new StatusMove(Moves.MAT_BLOCK, Type.FIGHTING, -1, 10, -1, 0, 6)
      .target(MoveTarget.USER_SIDE)
      .attr(AddArenaTagAttr, ArenaTagType.MAT_BLOCK, 1, true, true)
      .condition(new FirstMoveCondition())
      .condition(failIfLastCondition),
    new AttackMove(Moves.BELCH, Type.POISON, MoveCategory.SPECIAL, 120, 90, 10, -1, 0, 6)
      .condition((user, target, move) => user.battleData.berriesEaten.length > 0),
    new StatusMove(Moves.ROTOTILLER, Type.GROUND, -1, 10, -1, 0, 6)
      .target(MoveTarget.ALL)
      .condition((user, target, move) => {
        // If any fielded pokémon is grass-type and grounded.
        return [ ...user.scene.getEnemyParty(), ...user.scene.getParty() ].some((poke) => poke.isOfType(Type.GRASS) && poke.isGrounded());
      })
      .attr(StatStageChangeAttr, [ Stat.ATK, Stat.SPATK ], 1, false, (user, target, move) => target.isOfType(Type.GRASS) && target.isGrounded()),
    new StatusMove(Moves.STICKY_WEB, Type.BUG, -1, 20, -1, 0, 6)
      .attr(AddArenaTrapTagAttr, ArenaTagType.STICKY_WEB)
      .target(MoveTarget.ENEMY_SIDE),
    new AttackMove(Moves.FELL_STINGER, Type.BUG, MoveCategory.PHYSICAL, 50, 100, 25, -1, 0, 6)
      .attr(PostVictoryStatStageChangeAttr, [ Stat.ATK ], 3, true ),
    new AttackMove(Moves.PHANTOM_FORCE, Type.GHOST, MoveCategory.PHYSICAL, 90, 100, 10, -1, 0, 6)
<<<<<<< HEAD
      .attr(ChargeAttr, ChargeAnim.PHANTOM_FORCE_CHARGING, i18next.t("moveTriggers:vanishedInstantly", {pokemonName: "{USER}"}), BattlerTagType.HIDDEN)
      .ignoresProtect(),
=======
      .attr(ChargeAttr, ChargeAnim.PHANTOM_FORCE_CHARGING, i18next.t("moveTriggers:vanishedInstantly", { pokemonName: "{USER}" }), BattlerTagType.HIDDEN)
      .ignoresProtect()
      .ignoresVirtual(),
>>>>>>> c99df971
    new StatusMove(Moves.TRICK_OR_TREAT, Type.GHOST, 100, 20, -1, 0, 6)
      .attr(AddTypeAttr, Type.GHOST)
      .partial(),
    new StatusMove(Moves.NOBLE_ROAR, Type.NORMAL, 100, 30, -1, 0, 6)
      .attr(StatStageChangeAttr, [ Stat.ATK, Stat.SPATK ], -1)
      .soundBased(),
    new StatusMove(Moves.ION_DELUGE, Type.ELECTRIC, -1, 25, -1, 1, 6)
      .attr(AddArenaTagAttr, ArenaTagType.ION_DELUGE)
      .target(MoveTarget.BOTH_SIDES),
    new AttackMove(Moves.PARABOLIC_CHARGE, Type.ELECTRIC, MoveCategory.SPECIAL, 65, 100, 20, -1, 0, 6)
      .attr(HitHealAttr)
      .target(MoveTarget.ALL_NEAR_OTHERS)
      .triageMove(),
    new StatusMove(Moves.FORESTS_CURSE, Type.GRASS, 100, 20, -1, 0, 6)
      .attr(AddTypeAttr, Type.GRASS)
      .partial(),
    new AttackMove(Moves.PETAL_BLIZZARD, Type.GRASS, MoveCategory.PHYSICAL, 90, 100, 15, -1, 0, 6)
      .windMove()
      .makesContact(false)
      .target(MoveTarget.ALL_NEAR_OTHERS),
    new AttackMove(Moves.FREEZE_DRY, Type.ICE, MoveCategory.SPECIAL, 70, 100, 20, 10, 0, 6)
      .attr(StatusEffectAttr, StatusEffect.FREEZE)
      .attr(WaterSuperEffectTypeMultiplierAttr)
      .partial(), // This currently just multiplies the move's power instead of changing its effectiveness. It also doesn't account for abilities that modify type effectiveness such as tera shell.
    new AttackMove(Moves.DISARMING_VOICE, Type.FAIRY, MoveCategory.SPECIAL, 40, -1, 15, -1, 0, 6)
      .soundBased()
      .target(MoveTarget.ALL_NEAR_ENEMIES),
    new StatusMove(Moves.PARTING_SHOT, Type.DARK, 100, 20, -1, 0, 6)
      .attr(StatStageChangeAttr, [ Stat.ATK, Stat.SPATK ], -1, false, null, true, true, MoveEffectTrigger.PRE_APPLY)
      .attr(ForceSwitchOutAttr, true)
      .soundBased(),
    new StatusMove(Moves.TOPSY_TURVY, Type.DARK, -1, 20, -1, 0, 6)
      .attr(InvertStatsAttr),
    new AttackMove(Moves.DRAINING_KISS, Type.FAIRY, MoveCategory.SPECIAL, 50, 100, 10, -1, 0, 6)
      .attr(HitHealAttr, 0.75)
      .makesContact()
      .triageMove(),
    new StatusMove(Moves.CRAFTY_SHIELD, Type.FAIRY, -1, 10, -1, 3, 6)
      .target(MoveTarget.USER_SIDE)
      .attr(AddArenaTagAttr, ArenaTagType.CRAFTY_SHIELD, 1, true, true)
      .condition(failIfLastCondition),
    new StatusMove(Moves.FLOWER_SHIELD, Type.FAIRY, -1, 10, -1, 0, 6)
      .target(MoveTarget.ALL)
      .attr(StatStageChangeAttr, [ Stat.DEF ], 1, false, (user, target, move) => target.getTypes().includes(Type.GRASS) && !target.getTag(SemiInvulnerableTag)),
    new StatusMove(Moves.GRASSY_TERRAIN, Type.GRASS, -1, 10, -1, 0, 6)
      .attr(TerrainChangeAttr, TerrainType.GRASSY)
      .target(MoveTarget.BOTH_SIDES),
    new StatusMove(Moves.MISTY_TERRAIN, Type.FAIRY, -1, 10, -1, 0, 6)
      .attr(TerrainChangeAttr, TerrainType.MISTY)
      .target(MoveTarget.BOTH_SIDES),
    new StatusMove(Moves.ELECTRIFY, Type.ELECTRIC, -1, 20, -1, 0, 6)
      .attr(AddBattlerTagAttr, BattlerTagType.ELECTRIFIED, false, true),
    new AttackMove(Moves.PLAY_ROUGH, Type.FAIRY, MoveCategory.PHYSICAL, 90, 90, 10, 10, 0, 6)
      .attr(StatStageChangeAttr, [ Stat.ATK ], -1),
    new AttackMove(Moves.FAIRY_WIND, Type.FAIRY, MoveCategory.SPECIAL, 40, 100, 30, -1, 0, 6)
      .windMove(),
    new AttackMove(Moves.MOONBLAST, Type.FAIRY, MoveCategory.SPECIAL, 95, 100, 15, 30, 0, 6)
      .attr(StatStageChangeAttr, [ Stat.SPATK ], -1),
    new AttackMove(Moves.BOOMBURST, Type.NORMAL, MoveCategory.SPECIAL, 140, 100, 10, -1, 0, 6)
      .soundBased()
      .target(MoveTarget.ALL_NEAR_OTHERS),
    new StatusMove(Moves.FAIRY_LOCK, Type.FAIRY, -1, 10, -1, 0, 6)
      .ignoresSubstitute()
      .target(MoveTarget.BOTH_SIDES)
      .unimplemented(),
    new SelfStatusMove(Moves.KINGS_SHIELD, Type.STEEL, -1, 10, -1, 4, 6)
      .attr(ProtectAttr, BattlerTagType.KINGS_SHIELD)
      .condition(failIfLastCondition),
    new StatusMove(Moves.PLAY_NICE, Type.NORMAL, -1, 20, -1, 0, 6)
      .attr(StatStageChangeAttr, [ Stat.ATK ], -1)
      .ignoresSubstitute(),
    new StatusMove(Moves.CONFIDE, Type.NORMAL, -1, 20, -1, 0, 6)
      .attr(StatStageChangeAttr, [ Stat.SPATK ], -1)
      .soundBased(),
    new AttackMove(Moves.DIAMOND_STORM, Type.ROCK, MoveCategory.PHYSICAL, 100, 95, 5, 50, 0, 6)
      .attr(StatStageChangeAttr, [ Stat.DEF ], 2, true, undefined, undefined, undefined, undefined, true)
      .makesContact(false)
      .target(MoveTarget.ALL_NEAR_ENEMIES),
    new AttackMove(Moves.STEAM_ERUPTION, Type.WATER, MoveCategory.SPECIAL, 110, 95, 5, 30, 0, 6)
      .attr(HealStatusEffectAttr, true, StatusEffect.FREEZE)
      .attr(HealStatusEffectAttr, false, StatusEffect.FREEZE)
      .attr(StatusEffectAttr, StatusEffect.BURN),
    new AttackMove(Moves.HYPERSPACE_HOLE, Type.PSYCHIC, MoveCategory.SPECIAL, 80, -1, 5, -1, 0, 6)
      .ignoresProtect()
      .ignoresSubstitute(),
    new AttackMove(Moves.WATER_SHURIKEN, Type.WATER, MoveCategory.SPECIAL, 15, 100, 20, -1, 1, 6)
      .attr(MultiHitAttr)
      .attr(WaterShurikenPowerAttr)
      .attr(WaterShurikenMultiHitTypeAttr),
    new AttackMove(Moves.MYSTICAL_FIRE, Type.FIRE, MoveCategory.SPECIAL, 75, 100, 10, 100, 0, 6)
      .attr(StatStageChangeAttr, [ Stat.SPATK ], -1),
    new SelfStatusMove(Moves.SPIKY_SHIELD, Type.GRASS, -1, 10, -1, 4, 6)
      .attr(ProtectAttr, BattlerTagType.SPIKY_SHIELD)
      .condition(failIfLastCondition),
    new StatusMove(Moves.AROMATIC_MIST, Type.FAIRY, -1, 20, -1, 0, 6)
      .attr(StatStageChangeAttr, [ Stat.SPDEF ], 1)
      .ignoresSubstitute()
      .target(MoveTarget.NEAR_ALLY),
    new StatusMove(Moves.EERIE_IMPULSE, Type.ELECTRIC, 100, 15, -1, 0, 6)
      .attr(StatStageChangeAttr, [ Stat.SPATK ], -2),
    new StatusMove(Moves.VENOM_DRENCH, Type.POISON, 100, 20, -1, 0, 6)
      .attr(StatStageChangeAttr, [ Stat.ATK, Stat.SPATK, Stat.SPD ], -1, false, (user, target, move) => target.status?.effect === StatusEffect.POISON || target.status?.effect === StatusEffect.TOXIC)
      .target(MoveTarget.ALL_NEAR_ENEMIES),
    new StatusMove(Moves.POWDER, Type.BUG, 100, 20, -1, 1, 6)
      .ignoresSubstitute()
      .powderMove()
      .unimplemented(),
    new SelfStatusMove(Moves.GEOMANCY, Type.FAIRY, -1, 10, -1, 0, 6)
<<<<<<< HEAD
      .attr(ChargeAttr, ChargeAnim.GEOMANCY_CHARGING, i18next.t("moveTriggers:isChargingPower", {pokemonName: "{USER}"}))
      .attr(StatStageChangeAttr, [ Stat.SPATK, Stat.SPDEF, Stat.SPD ], 2, true),
=======
      .attr(ChargeAttr, ChargeAnim.GEOMANCY_CHARGING, i18next.t("moveTriggers:isChargingPower", { pokemonName: "{USER}" }))
      .attr(StatStageChangeAttr, [ Stat.SPATK, Stat.SPDEF, Stat.SPD ], 2, true)
      .ignoresVirtual(),
>>>>>>> c99df971
    new StatusMove(Moves.MAGNETIC_FLUX, Type.ELECTRIC, -1, 20, -1, 0, 6)
      .attr(StatStageChangeAttr, [ Stat.DEF, Stat.SPDEF ], 1, false, (user, target, move) => !![ Abilities.PLUS, Abilities.MINUS ].find(a => target.hasAbility(a, false)))
      .ignoresSubstitute()
      .target(MoveTarget.USER_AND_ALLIES)
      .condition((user, target, move) => !![ user, user.getAlly() ].filter(p => p?.isActive()).find(p => !![ Abilities.PLUS, Abilities.MINUS ].find(a => p.hasAbility(a, false)))),
    new StatusMove(Moves.HAPPY_HOUR, Type.NORMAL, -1, 30, -1, 0, 6) // No animation
      .attr(AddArenaTagAttr, ArenaTagType.HAPPY_HOUR, null, true)
      .target(MoveTarget.USER_SIDE),
    new StatusMove(Moves.ELECTRIC_TERRAIN, Type.ELECTRIC, -1, 10, -1, 0, 6)
      .attr(TerrainChangeAttr, TerrainType.ELECTRIC)
      .target(MoveTarget.BOTH_SIDES),
    new AttackMove(Moves.DAZZLING_GLEAM, Type.FAIRY, MoveCategory.SPECIAL, 80, 100, 10, -1, 0, 6)
      .target(MoveTarget.ALL_NEAR_ENEMIES),
    new SelfStatusMove(Moves.CELEBRATE, Type.NORMAL, -1, 40, -1, 0, 6),
    new StatusMove(Moves.HOLD_HANDS, Type.NORMAL, -1, 40, -1, 0, 6)
      .ignoresSubstitute()
      .target(MoveTarget.NEAR_ALLY),
    new StatusMove(Moves.BABY_DOLL_EYES, Type.FAIRY, 100, 30, -1, 1, 6)
      .attr(StatStageChangeAttr, [ Stat.ATK ], -1),
    new AttackMove(Moves.NUZZLE, Type.ELECTRIC, MoveCategory.PHYSICAL, 20, 100, 20, 100, 0, 6)
      .attr(StatusEffectAttr, StatusEffect.PARALYSIS),
    new AttackMove(Moves.HOLD_BACK, Type.NORMAL, MoveCategory.PHYSICAL, 40, 100, 40, -1, 0, 6)
      .attr(SurviveDamageAttr),
    new AttackMove(Moves.INFESTATION, Type.BUG, MoveCategory.SPECIAL, 20, 100, 20, -1, 0, 6)
      .makesContact()
      .attr(TrapAttr, BattlerTagType.INFESTATION),
    new AttackMove(Moves.POWER_UP_PUNCH, Type.FIGHTING, MoveCategory.PHYSICAL, 40, 100, 20, 100, 0, 6)
      .attr(StatStageChangeAttr, [ Stat.ATK ], 1, true)
      .punchingMove(),
    new AttackMove(Moves.OBLIVION_WING, Type.FLYING, MoveCategory.SPECIAL, 80, 100, 10, -1, 0, 6)
      .attr(HitHealAttr, 0.75)
      .triageMove(),
    new AttackMove(Moves.THOUSAND_ARROWS, Type.GROUND, MoveCategory.PHYSICAL, 90, 100, 10, -1, 0, 6)
      .attr(NeutralDamageAgainstFlyingTypeMultiplierAttr)
      .attr(AddBattlerTagAttr, BattlerTagType.IGNORE_FLYING, false, false, 1, 1, true)
      .attr(HitsTagAttr, BattlerTagType.FLYING)
      .attr(HitsTagAttr, BattlerTagType.MAGNET_RISEN)
      .attr(AddBattlerTagAttr, BattlerTagType.INTERRUPTED)
      .attr(RemoveBattlerTagAttr, [ BattlerTagType.FLYING, BattlerTagType.MAGNET_RISEN ])
      .makesContact(false)
      .target(MoveTarget.ALL_NEAR_ENEMIES),
    new AttackMove(Moves.THOUSAND_WAVES, Type.GROUND, MoveCategory.PHYSICAL, 90, 100, 10, -1, 0, 6)
      .attr(AddBattlerTagAttr, BattlerTagType.TRAPPED, false, false, 1, 1, true)
      .makesContact(false)
      .target(MoveTarget.ALL_NEAR_ENEMIES),
    new AttackMove(Moves.LANDS_WRATH, Type.GROUND, MoveCategory.PHYSICAL, 90, 100, 10, -1, 0, 6)
      .makesContact(false)
      .target(MoveTarget.ALL_NEAR_ENEMIES),
    new AttackMove(Moves.LIGHT_OF_RUIN, Type.FAIRY, MoveCategory.SPECIAL, 140, 90, 5, -1, 0, 6)
      .attr(RecoilAttr, false, 0.5)
      .recklessMove(),
    new AttackMove(Moves.ORIGIN_PULSE, Type.WATER, MoveCategory.SPECIAL, 110, 85, 10, -1, 0, 6)
      .pulseMove()
      .target(MoveTarget.ALL_NEAR_ENEMIES),
    new AttackMove(Moves.PRECIPICE_BLADES, Type.GROUND, MoveCategory.PHYSICAL, 120, 85, 10, -1, 0, 6)
      .makesContact(false)
      .target(MoveTarget.ALL_NEAR_ENEMIES),
    new AttackMove(Moves.DRAGON_ASCENT, Type.FLYING, MoveCategory.PHYSICAL, 120, 100, 5, -1, 0, 6)
      .attr(StatStageChangeAttr, [ Stat.DEF, Stat.SPDEF ], -1, true),
    new AttackMove(Moves.HYPERSPACE_FURY, Type.DARK, MoveCategory.PHYSICAL, 100, -1, 5, -1, 0, 6)
      .attr(StatStageChangeAttr, [ Stat.DEF ], -1, true)
      .ignoresSubstitute()
      .makesContact(false)
      .ignoresProtect(),
    /* Unused */
    new AttackMove(Moves.BREAKNECK_BLITZ__PHYSICAL, Type.NORMAL, MoveCategory.PHYSICAL, -1, -1, 1, -1, 0, 7)
      .unimplemented(),
    new AttackMove(Moves.BREAKNECK_BLITZ__SPECIAL, Type.NORMAL, MoveCategory.SPECIAL, -1, -1, 1, -1, 0, 7)
      .unimplemented(),
    new AttackMove(Moves.ALL_OUT_PUMMELING__PHYSICAL, Type.FIGHTING, MoveCategory.PHYSICAL, -1, -1, 1, -1, 0, 7)
      .unimplemented(),
    new AttackMove(Moves.ALL_OUT_PUMMELING__SPECIAL, Type.FIGHTING, MoveCategory.SPECIAL, -1, -1, 1, -1, 0, 7)
      .unimplemented(),
    new AttackMove(Moves.SUPERSONIC_SKYSTRIKE__PHYSICAL, Type.FLYING, MoveCategory.PHYSICAL, -1, -1, 1, -1, 0, 7)
      .unimplemented(),
    new AttackMove(Moves.SUPERSONIC_SKYSTRIKE__SPECIAL, Type.FLYING, MoveCategory.SPECIAL, -1, -1, 1, -1, 0, 7)
      .unimplemented(),
    new AttackMove(Moves.ACID_DOWNPOUR__PHYSICAL, Type.POISON, MoveCategory.PHYSICAL, -1, -1, 1, -1, 0, 7)
      .unimplemented(),
    new AttackMove(Moves.ACID_DOWNPOUR__SPECIAL, Type.POISON, MoveCategory.SPECIAL, -1, -1, 1, -1, 0, 7)
      .unimplemented(),
    new AttackMove(Moves.TECTONIC_RAGE__PHYSICAL, Type.GROUND, MoveCategory.PHYSICAL, -1, -1, 1, -1, 0, 7)
      .unimplemented(),
    new AttackMove(Moves.TECTONIC_RAGE__SPECIAL, Type.GROUND, MoveCategory.SPECIAL, -1, -1, 1, -1, 0, 7)
      .unimplemented(),
    new AttackMove(Moves.CONTINENTAL_CRUSH__PHYSICAL, Type.ROCK, MoveCategory.PHYSICAL, -1, -1, 1, -1, 0, 7)
      .unimplemented(),
    new AttackMove(Moves.CONTINENTAL_CRUSH__SPECIAL, Type.ROCK, MoveCategory.SPECIAL, -1, -1, 1, -1, 0, 7)
      .unimplemented(),
    new AttackMove(Moves.SAVAGE_SPIN_OUT__PHYSICAL, Type.BUG, MoveCategory.PHYSICAL, -1, -1, 1, -1, 0, 7)
      .unimplemented(),
    new AttackMove(Moves.SAVAGE_SPIN_OUT__SPECIAL, Type.BUG, MoveCategory.SPECIAL, -1, -1, 1, -1, 0, 7)
      .unimplemented(),
    new AttackMove(Moves.NEVER_ENDING_NIGHTMARE__PHYSICAL, Type.GHOST, MoveCategory.PHYSICAL, -1, -1, 1, -1, 0, 7)
      .unimplemented(),
    new AttackMove(Moves.NEVER_ENDING_NIGHTMARE__SPECIAL, Type.GHOST, MoveCategory.SPECIAL, -1, -1, 1, -1, 0, 7)
      .unimplemented(),
    new AttackMove(Moves.CORKSCREW_CRASH__PHYSICAL, Type.STEEL, MoveCategory.PHYSICAL, -1, -1, 1, -1, 0, 7)
      .unimplemented(),
    new AttackMove(Moves.CORKSCREW_CRASH__SPECIAL, Type.STEEL, MoveCategory.SPECIAL, -1, -1, 1, -1, 0, 7)
      .unimplemented(),
    new AttackMove(Moves.INFERNO_OVERDRIVE__PHYSICAL, Type.FIRE, MoveCategory.PHYSICAL, -1, -1, 1, -1, 0, 7)
      .unimplemented(),
    new AttackMove(Moves.INFERNO_OVERDRIVE__SPECIAL, Type.FIRE, MoveCategory.SPECIAL, -1, -1, 1, -1, 0, 7)
      .unimplemented(),
    new AttackMove(Moves.HYDRO_VORTEX__PHYSICAL, Type.WATER, MoveCategory.PHYSICAL, -1, -1, 1, -1, 0, 7)
      .unimplemented(),
    new AttackMove(Moves.HYDRO_VORTEX__SPECIAL, Type.WATER, MoveCategory.SPECIAL, -1, -1, 1, -1, 0, 7)
      .unimplemented(),
    new AttackMove(Moves.BLOOM_DOOM__PHYSICAL, Type.GRASS, MoveCategory.PHYSICAL, -1, -1, 1, -1, 0, 7)
      .unimplemented(),
    new AttackMove(Moves.BLOOM_DOOM__SPECIAL, Type.GRASS, MoveCategory.SPECIAL, -1, -1, 1, -1, 0, 7)
      .unimplemented(),
    new AttackMove(Moves.GIGAVOLT_HAVOC__PHYSICAL, Type.ELECTRIC, MoveCategory.PHYSICAL, -1, -1, 1, -1, 0, 7)
      .unimplemented(),
    new AttackMove(Moves.GIGAVOLT_HAVOC__SPECIAL, Type.ELECTRIC, MoveCategory.SPECIAL, -1, -1, 1, -1, 0, 7)
      .unimplemented(),
    new AttackMove(Moves.SHATTERED_PSYCHE__PHYSICAL, Type.PSYCHIC, MoveCategory.PHYSICAL, -1, -1, 1, -1, 0, 7)
      .unimplemented(),
    new AttackMove(Moves.SHATTERED_PSYCHE__SPECIAL, Type.PSYCHIC, MoveCategory.SPECIAL, -1, -1, 1, -1, 0, 7)
      .unimplemented(),
    new AttackMove(Moves.SUBZERO_SLAMMER__PHYSICAL, Type.ICE, MoveCategory.PHYSICAL, -1, -1, 1, -1, 0, 7)
      .unimplemented(),
    new AttackMove(Moves.SUBZERO_SLAMMER__SPECIAL, Type.ICE, MoveCategory.SPECIAL, -1, -1, 1, -1, 0, 7)
      .unimplemented(),
    new AttackMove(Moves.DEVASTATING_DRAKE__PHYSICAL, Type.DRAGON, MoveCategory.PHYSICAL, -1, -1, 1, -1, 0, 7)
      .unimplemented(),
    new AttackMove(Moves.DEVASTATING_DRAKE__SPECIAL, Type.DRAGON, MoveCategory.SPECIAL, -1, -1, 1, -1, 0, 7)
      .unimplemented(),
    new AttackMove(Moves.BLACK_HOLE_ECLIPSE__PHYSICAL, Type.DARK, MoveCategory.PHYSICAL, -1, -1, 1, -1, 0, 7)
      .unimplemented(),
    new AttackMove(Moves.BLACK_HOLE_ECLIPSE__SPECIAL, Type.DARK, MoveCategory.SPECIAL, -1, -1, 1, -1, 0, 7)
      .unimplemented(),
    new AttackMove(Moves.TWINKLE_TACKLE__PHYSICAL, Type.FAIRY, MoveCategory.PHYSICAL, -1, -1, 1, -1, 0, 7)
      .unimplemented(),
    new AttackMove(Moves.TWINKLE_TACKLE__SPECIAL, Type.FAIRY, MoveCategory.SPECIAL, -1, -1, 1, -1, 0, 7)
      .unimplemented(),
    new AttackMove(Moves.CATASTROPIKA, Type.ELECTRIC, MoveCategory.PHYSICAL, 210, -1, 1, -1, 0, 7)
      .unimplemented(),
    /* End Unused */
    new SelfStatusMove(Moves.SHORE_UP, Type.GROUND, -1, 5, -1, 0, 7)
      .attr(SandHealAttr)
      .triageMove(),
    new AttackMove(Moves.FIRST_IMPRESSION, Type.BUG, MoveCategory.PHYSICAL, 90, 100, 10, -1, 2, 7)
      .condition(new FirstMoveCondition()),
    new SelfStatusMove(Moves.BANEFUL_BUNKER, Type.POISON, -1, 10, -1, 4, 7)
      .attr(ProtectAttr, BattlerTagType.BANEFUL_BUNKER)
      .condition(failIfLastCondition),
    new AttackMove(Moves.SPIRIT_SHACKLE, Type.GHOST, MoveCategory.PHYSICAL, 80, 100, 10, 100, 0, 7)
      .attr(AddBattlerTagAttr, BattlerTagType.TRAPPED, false, false, 1, 1, true)
      .makesContact(false),
    new AttackMove(Moves.DARKEST_LARIAT, Type.DARK, MoveCategory.PHYSICAL, 85, 100, 10, -1, 0, 7)
      .attr(IgnoreOpponentStatStagesAttr),
    new AttackMove(Moves.SPARKLING_ARIA, Type.WATER, MoveCategory.SPECIAL, 90, 100, 10, 100, 0, 7)
      .attr(HealStatusEffectAttr, false, StatusEffect.BURN)
      .soundBased()
      .target(MoveTarget.ALL_NEAR_OTHERS),
    new AttackMove(Moves.ICE_HAMMER, Type.ICE, MoveCategory.PHYSICAL, 100, 90, 10, -1, 0, 7)
      .attr(StatStageChangeAttr, [ Stat.SPD ], -1, true)
      .punchingMove(),
    new StatusMove(Moves.FLORAL_HEALING, Type.FAIRY, -1, 10, -1, 0, 7)
      .attr(BoostHealAttr, 0.5, 2 / 3, true, false, (user, target, move) => user.scene.arena.terrain?.terrainType === TerrainType.GRASSY)
      .triageMove(),
    new AttackMove(Moves.HIGH_HORSEPOWER, Type.GROUND, MoveCategory.PHYSICAL, 95, 95, 10, -1, 0, 7),
    new StatusMove(Moves.STRENGTH_SAP, Type.GRASS, 100, 10, -1, 0, 7)
      .attr(HitHealAttr, null, Stat.ATK)
      .attr(StatStageChangeAttr, [ Stat.ATK ], -1)
      .condition((user, target, move) => target.getStatStage(Stat.ATK) > -6)
      .triageMove(),
    new AttackMove(Moves.SOLAR_BLADE, Type.GRASS, MoveCategory.PHYSICAL, 125, 100, 10, -1, 0, 7)
      .attr(SunlightChargeAttr, ChargeAnim.SOLAR_BLADE_CHARGING, i18next.t("moveTriggers:isGlowing", { pokemonName: "{USER}" }))
      .attr(AntiSunlightPowerDecreaseAttr)
      .slicingMove(),
    new AttackMove(Moves.LEAFAGE, Type.GRASS, MoveCategory.PHYSICAL, 40, 100, 40, -1, 0, 7)
      .makesContact(false),
    new StatusMove(Moves.SPOTLIGHT, Type.NORMAL, -1, 15, -1, 3, 7)
      .attr(AddBattlerTagAttr, BattlerTagType.CENTER_OF_ATTENTION, false),
    new StatusMove(Moves.TOXIC_THREAD, Type.POISON, 100, 20, -1, 0, 7)
      .attr(StatusEffectAttr, StatusEffect.POISON)
      .attr(StatStageChangeAttr, [ Stat.SPD ], -1),
    new SelfStatusMove(Moves.LASER_FOCUS, Type.NORMAL, -1, 30, -1, 0, 7)
      .attr(AddBattlerTagAttr, BattlerTagType.ALWAYS_CRIT, true, false),
    new StatusMove(Moves.GEAR_UP, Type.STEEL, -1, 20, -1, 0, 7)
      .attr(StatStageChangeAttr, [ Stat.ATK, Stat.SPATK ], 1, false, (user, target, move) => !![ Abilities.PLUS, Abilities.MINUS ].find(a => target.hasAbility(a, false)))
      .ignoresSubstitute()
      .target(MoveTarget.USER_AND_ALLIES)
      .condition((user, target, move) => !![ user, user.getAlly() ].filter(p => p?.isActive()).find(p => !![ Abilities.PLUS, Abilities.MINUS ].find(a => p.hasAbility(a, false)))),
    new AttackMove(Moves.THROAT_CHOP, Type.DARK, MoveCategory.PHYSICAL, 80, 100, 15, 100, 0, 7)
      .attr(AddBattlerTagAttr, BattlerTagType.THROAT_CHOPPED),
    new AttackMove(Moves.POLLEN_PUFF, Type.BUG, MoveCategory.SPECIAL, 90, 100, 15, -1, 0, 7)
      .attr(StatusCategoryOnAllyAttr)
      .attr(HealOnAllyAttr, 0.5, true, false)
      .ballBombMove(),
    new AttackMove(Moves.ANCHOR_SHOT, Type.STEEL, MoveCategory.PHYSICAL, 80, 100, 20, 100, 0, 7)
      .attr(AddBattlerTagAttr, BattlerTagType.TRAPPED, false, false, 1, 1, true),
    new StatusMove(Moves.PSYCHIC_TERRAIN, Type.PSYCHIC, -1, 10, -1, 0, 7)
      .attr(TerrainChangeAttr, TerrainType.PSYCHIC)
      .target(MoveTarget.BOTH_SIDES),
    new AttackMove(Moves.LUNGE, Type.BUG, MoveCategory.PHYSICAL, 80, 100, 15, 100, 0, 7)
      .attr(StatStageChangeAttr, [ Stat.ATK ], -1),
    new AttackMove(Moves.FIRE_LASH, Type.FIRE, MoveCategory.PHYSICAL, 80, 100, 15, 100, 0, 7)
      .attr(StatStageChangeAttr, [ Stat.DEF ], -1),
    new AttackMove(Moves.POWER_TRIP, Type.DARK, MoveCategory.PHYSICAL, 20, 100, 10, -1, 0, 7)
      .attr(PositiveStatStagePowerAttr),
    new AttackMove(Moves.BURN_UP, Type.FIRE, MoveCategory.SPECIAL, 130, 100, 5, -1, 0, 7)
      .condition((user) => {
        const userTypes = user.getTypes(true);
        return userTypes.includes(Type.FIRE);
      })
      .attr(HealStatusEffectAttr, true, StatusEffect.FREEZE)
      .attr(AddBattlerTagAttr, BattlerTagType.BURNED_UP, true, false)
      .attr(RemoveTypeAttr, Type.FIRE, (user) => {
        user.scene.queueMessage(i18next.t("moveTriggers:burnedItselfOut", { pokemonName: getPokemonNameWithAffix(user) }));
      }),
    new StatusMove(Moves.SPEED_SWAP, Type.PSYCHIC, -1, 10, -1, 0, 7)
      .attr(SwapStatAttr, Stat.SPD)
      .ignoresSubstitute(),
    new AttackMove(Moves.SMART_STRIKE, Type.STEEL, MoveCategory.PHYSICAL, 70, -1, 10, -1, 0, 7),
    new StatusMove(Moves.PURIFY, Type.POISON, -1, 20, -1, 0, 7)
      .condition(
        (user: Pokemon, target: Pokemon, move: Move) => isNonVolatileStatusEffect(target.status?.effect!)) // TODO: is this bang correct?
      .attr(HealAttr, 0.5)
      .attr(HealStatusEffectAttr, false, ...getNonVolatileStatusEffects())
      .triageMove(),
    new AttackMove(Moves.REVELATION_DANCE, Type.NORMAL, MoveCategory.SPECIAL, 90, 100, 15, -1, 0, 7)
      .danceMove()
      .attr(MatchUserTypeAttr),
    new AttackMove(Moves.CORE_ENFORCER, Type.DRAGON, MoveCategory.SPECIAL, 100, 100, 10, -1, 0, 7)
      .target(MoveTarget.ALL_NEAR_ENEMIES)
      .attr(SuppressAbilitiesIfActedAttr),
    new AttackMove(Moves.TROP_KICK, Type.GRASS, MoveCategory.PHYSICAL, 70, 100, 15, 100, 0, 7)
      .attr(StatStageChangeAttr, [ Stat.ATK ], -1),
    new StatusMove(Moves.INSTRUCT, Type.PSYCHIC, -1, 15, -1, 0, 7)
      .ignoresSubstitute()
      .unimplemented(),
    new AttackMove(Moves.BEAK_BLAST, Type.FLYING, MoveCategory.PHYSICAL, 100, 100, 15, -1, -3, 7)
      .attr(BeakBlastHeaderAttr)
      .ballBombMove()
      .makesContact(false),
    new AttackMove(Moves.CLANGING_SCALES, Type.DRAGON, MoveCategory.SPECIAL, 110, 100, 5, -1, 0, 7)
      .attr(StatStageChangeAttr, [ Stat.DEF ], -1, true, null, true, false, MoveEffectTrigger.HIT, true)
      .soundBased()
      .target(MoveTarget.ALL_NEAR_ENEMIES),
    new AttackMove(Moves.DRAGON_HAMMER, Type.DRAGON, MoveCategory.PHYSICAL, 90, 100, 15, -1, 0, 7),
    new AttackMove(Moves.BRUTAL_SWING, Type.DARK, MoveCategory.PHYSICAL, 60, 100, 20, -1, 0, 7)
      .target(MoveTarget.ALL_NEAR_OTHERS),
    new StatusMove(Moves.AURORA_VEIL, Type.ICE, -1, 20, -1, 0, 7)
      .condition((user, target, move) => (user.scene.arena.weather?.weatherType === WeatherType.HAIL || user.scene.arena.weather?.weatherType === WeatherType.SNOW) && !user.scene.arena.weather?.isEffectSuppressed(user.scene))
      .attr(AddArenaTagAttr, ArenaTagType.AURORA_VEIL, 5, true)
      .target(MoveTarget.USER_SIDE),
    /* Unused */
    new AttackMove(Moves.SINISTER_ARROW_RAID, Type.GHOST, MoveCategory.PHYSICAL, 180, -1, 1, -1, 0, 7)
      .makesContact(false)
      .partial(),
    new AttackMove(Moves.MALICIOUS_MOONSAULT, Type.DARK, MoveCategory.PHYSICAL, 180, -1, 1, -1, 0, 7)
      .attr(AlwaysHitMinimizeAttr)
      .attr(HitsTagAttr, BattlerTagType.MINIMIZED, true)
      .partial(),
    new AttackMove(Moves.OCEANIC_OPERETTA, Type.WATER, MoveCategory.SPECIAL, 195, -1, 1, -1, 0, 7)
      .partial(),
    new AttackMove(Moves.GUARDIAN_OF_ALOLA, Type.FAIRY, MoveCategory.SPECIAL, -1, -1, 1, -1, 0, 7)
      .unimplemented(),
    new AttackMove(Moves.SOUL_STEALING_7_STAR_STRIKE, Type.GHOST, MoveCategory.PHYSICAL, 195, -1, 1, -1, 0, 7)
      .unimplemented(),
    new AttackMove(Moves.STOKED_SPARKSURFER, Type.ELECTRIC, MoveCategory.SPECIAL, 175, -1, 1, 100, 0, 7)
      .partial(),
    new AttackMove(Moves.PULVERIZING_PANCAKE, Type.NORMAL, MoveCategory.PHYSICAL, 210, -1, 1, -1, 0, 7)
      .partial(),
    new SelfStatusMove(Moves.EXTREME_EVOBOOST, Type.NORMAL, -1, 1, -1, 0, 7)
      .attr(StatStageChangeAttr, [ Stat.ATK, Stat.DEF, Stat.SPATK, Stat.SPDEF, Stat.SPD ], 2, true),
    new AttackMove(Moves.GENESIS_SUPERNOVA, Type.PSYCHIC, MoveCategory.SPECIAL, 185, -1, 1, 100, 0, 7)
      .attr(TerrainChangeAttr, TerrainType.PSYCHIC),
    /* End Unused */
    new AttackMove(Moves.SHELL_TRAP, Type.FIRE, MoveCategory.SPECIAL, 150, 100, 5, -1, -3, 7)
      .attr(AddBattlerTagHeaderAttr, BattlerTagType.SHELL_TRAP)
      .target(MoveTarget.ALL_NEAR_ENEMIES)
      // Fails if the user was not hit by a physical attack during the turn
      .condition((user, target, move) => user.getTag(ShellTrapTag)?.activated === true),
    new AttackMove(Moves.FLEUR_CANNON, Type.FAIRY, MoveCategory.SPECIAL, 130, 90, 5, -1, 0, 7)
      .attr(StatStageChangeAttr, [ Stat.SPATK ], -2, true),
    new AttackMove(Moves.PSYCHIC_FANGS, Type.PSYCHIC, MoveCategory.PHYSICAL, 85, 100, 10, -1, 0, 7)
      .bitingMove()
      .attr(RemoveScreensAttr),
    new AttackMove(Moves.STOMPING_TANTRUM, Type.GROUND, MoveCategory.PHYSICAL, 75, 100, 10, -1, 0, 7)
      .attr(MovePowerMultiplierAttr, (user, target, move) => user.getLastXMoves(2)[1]?.result === MoveResult.MISS || user.getLastXMoves(2)[1]?.result === MoveResult.FAIL ? 2 : 1),
    new AttackMove(Moves.SHADOW_BONE, Type.GHOST, MoveCategory.PHYSICAL, 85, 100, 10, 20, 0, 7)
      .attr(StatStageChangeAttr, [ Stat.DEF ], -1)
      .makesContact(false),
    new AttackMove(Moves.ACCELEROCK, Type.ROCK, MoveCategory.PHYSICAL, 40, 100, 20, -1, 1, 7),
    new AttackMove(Moves.LIQUIDATION, Type.WATER, MoveCategory.PHYSICAL, 85, 100, 10, 20, 0, 7)
      .attr(StatStageChangeAttr, [ Stat.DEF ], -1),
    new AttackMove(Moves.PRISMATIC_LASER, Type.PSYCHIC, MoveCategory.SPECIAL, 160, 100, 10, -1, 0, 7)
      .attr(RechargeAttr),
    new AttackMove(Moves.SPECTRAL_THIEF, Type.GHOST, MoveCategory.PHYSICAL, 90, 100, 10, -1, 0, 7)
      .ignoresSubstitute()
      .partial(),
    new AttackMove(Moves.SUNSTEEL_STRIKE, Type.STEEL, MoveCategory.PHYSICAL, 100, 100, 5, -1, 0, 7)
      .ignoresAbilities()
      .partial(),
    new AttackMove(Moves.MOONGEIST_BEAM, Type.GHOST, MoveCategory.SPECIAL, 100, 100, 5, -1, 0, 7)
      .ignoresAbilities()
      .partial(),
    new StatusMove(Moves.TEARFUL_LOOK, Type.NORMAL, -1, 20, -1, 0, 7)
      .attr(StatStageChangeAttr, [ Stat.ATK, Stat.SPATK ], -1),
    new AttackMove(Moves.ZING_ZAP, Type.ELECTRIC, MoveCategory.PHYSICAL, 80, 100, 10, 30, 0, 7)
      .attr(FlinchAttr),
    new AttackMove(Moves.NATURES_MADNESS, Type.FAIRY, MoveCategory.SPECIAL, -1, 90, 10, -1, 0, 7)
      .attr(TargetHalfHpDamageAttr),
    new AttackMove(Moves.MULTI_ATTACK, Type.NORMAL, MoveCategory.PHYSICAL, 120, 100, 10, -1, 0, 7)
      .attr(FormChangeItemTypeAttr),
    /* Unused */
    new AttackMove(Moves.TEN_MILLION_VOLT_THUNDERBOLT, Type.ELECTRIC, MoveCategory.SPECIAL, 195, -1, 1, -1, 0, 7)
      .partial(),
    /* End Unused */
    new AttackMove(Moves.MIND_BLOWN, Type.FIRE, MoveCategory.SPECIAL, 150, 100, 5, -1, 0, 7)
      .condition(failIfDampCondition)
      .attr(HalfSacrificialAttr)
      .target(MoveTarget.ALL_NEAR_OTHERS),
    new AttackMove(Moves.PLASMA_FISTS, Type.ELECTRIC, MoveCategory.PHYSICAL, 100, 100, 15, -1, 0, 7)
      .attr(AddArenaTagAttr, ArenaTagType.ION_DELUGE, 1)
      .punchingMove(),
    new AttackMove(Moves.PHOTON_GEYSER, Type.PSYCHIC, MoveCategory.SPECIAL, 100, 100, 5, -1, 0, 7)
      .attr(PhotonGeyserCategoryAttr)
      .ignoresAbilities()
      .partial(),
    /* Unused */
    new AttackMove(Moves.LIGHT_THAT_BURNS_THE_SKY, Type.PSYCHIC, MoveCategory.SPECIAL, 200, -1, 1, -1, 0, 7)
      .attr(PhotonGeyserCategoryAttr)
      .ignoresAbilities(),
    new AttackMove(Moves.SEARING_SUNRAZE_SMASH, Type.STEEL, MoveCategory.PHYSICAL, 200, -1, 1, -1, 0, 7)
      .ignoresAbilities(),
    new AttackMove(Moves.MENACING_MOONRAZE_MAELSTROM, Type.GHOST, MoveCategory.SPECIAL, 200, -1, 1, -1, 0, 7)
      .ignoresAbilities(),
    new AttackMove(Moves.LETS_SNUGGLE_FOREVER, Type.FAIRY, MoveCategory.PHYSICAL, 190, -1, 1, -1, 0, 7)
      .partial(),
    new AttackMove(Moves.SPLINTERED_STORMSHARDS, Type.ROCK, MoveCategory.PHYSICAL, 190, -1, 1, -1, 0, 7)
      .attr(ClearTerrainAttr)
      .makesContact(false),
    new AttackMove(Moves.CLANGOROUS_SOULBLAZE, Type.DRAGON, MoveCategory.SPECIAL, 185, -1, 1, 100, 0, 7)
      .attr(StatStageChangeAttr, [ Stat.ATK, Stat.DEF, Stat.SPATK, Stat.SPDEF, Stat.SPD ], 1, true, undefined, undefined, undefined, undefined, true)
      .soundBased()
      .target(MoveTarget.ALL_NEAR_ENEMIES)
      .partial(),
    /* End Unused */
    new AttackMove(Moves.ZIPPY_ZAP, Type.ELECTRIC, MoveCategory.PHYSICAL, 50, 100, 15, -1, 2, 7) //LGPE Implementation
      .attr(CritOnlyAttr),
    new AttackMove(Moves.SPLISHY_SPLASH, Type.WATER, MoveCategory.SPECIAL, 90, 100, 15, 30, 0, 7)
      .attr(StatusEffectAttr, StatusEffect.PARALYSIS)
      .target(MoveTarget.ALL_NEAR_ENEMIES),
    new AttackMove(Moves.FLOATY_FALL, Type.FLYING, MoveCategory.PHYSICAL, 90, 95, 15, 30, 0, 7)
      .attr(FlinchAttr),
    new AttackMove(Moves.PIKA_PAPOW, Type.ELECTRIC, MoveCategory.SPECIAL, -1, -1, 20, -1, 0, 7)
      .attr(FriendshipPowerAttr),
    new AttackMove(Moves.BOUNCY_BUBBLE, Type.WATER, MoveCategory.SPECIAL, 60, 100, 20, -1, 0, 7)
      .attr(HitHealAttr, 1.0)
      .triageMove()
      .target(MoveTarget.ALL_NEAR_ENEMIES),
    new AttackMove(Moves.BUZZY_BUZZ, Type.ELECTRIC, MoveCategory.SPECIAL, 60, 100, 20, 100, 0, 7)
      .attr(StatusEffectAttr, StatusEffect.PARALYSIS),
    new AttackMove(Moves.SIZZLY_SLIDE, Type.FIRE, MoveCategory.PHYSICAL, 60, 100, 20, 100, 0, 7)
      .attr(StatusEffectAttr, StatusEffect.BURN),
    new AttackMove(Moves.GLITZY_GLOW, Type.PSYCHIC, MoveCategory.SPECIAL, 80, 95, 15, -1, 0, 7)
      .attr(AddArenaTagAttr, ArenaTagType.LIGHT_SCREEN, 5, false, true),
    new AttackMove(Moves.BADDY_BAD, Type.DARK, MoveCategory.SPECIAL, 80, 95, 15, -1, 0, 7)
      .attr(AddArenaTagAttr, ArenaTagType.REFLECT, 5, false, true),
    new AttackMove(Moves.SAPPY_SEED, Type.GRASS, MoveCategory.PHYSICAL, 100, 90, 10, 100, 0, 7)
      .attr(LeechSeedAttr)
      .makesContact(false),
    new AttackMove(Moves.FREEZY_FROST, Type.ICE, MoveCategory.SPECIAL, 100, 90, 10, -1, 0, 7)
      .attr(ResetStatsAttr, true),
    new AttackMove(Moves.SPARKLY_SWIRL, Type.FAIRY, MoveCategory.SPECIAL, 120, 85, 5, -1, 0, 7)
      .attr(PartyStatusCureAttr, null, Abilities.NONE),
    new AttackMove(Moves.VEEVEE_VOLLEY, Type.NORMAL, MoveCategory.PHYSICAL, -1, -1, 20, -1, 0, 7)
      .attr(FriendshipPowerAttr),
    new AttackMove(Moves.DOUBLE_IRON_BASH, Type.STEEL, MoveCategory.PHYSICAL, 60, 100, 5, 30, 0, 7)
      .attr(MultiHitAttr, MultiHitType._2)
      .attr(FlinchAttr)
      .punchingMove(),
    /* Unused */
    new SelfStatusMove(Moves.MAX_GUARD, Type.NORMAL, -1, 10, -1, 4, 8)
      .attr(ProtectAttr)
      .condition(failIfLastCondition),
    /* End Unused */
    new AttackMove(Moves.DYNAMAX_CANNON, Type.DRAGON, MoveCategory.SPECIAL, 100, 100, 5, -1, 0, 8)
      .attr(MovePowerMultiplierAttr, (user, target, move) => {
      // Move is only stronger against overleveled foes.
        if (target.level > target.scene.getMaxExpLevel()) {
          const dynamaxCannonPercentMarginBeforeFullDamage = 0.05; // How much % above MaxExpLevel of wave will the target need to be to take full damage.
          // The move's power scales as the margin is approached, reaching double power when it does or goes over it.
          return 1 + Math.min(1, (target.level - target.scene.getMaxExpLevel()) / (target.scene.getMaxExpLevel() * dynamaxCannonPercentMarginBeforeFullDamage));
        } else {
          return 1;
        }
      })
      .attr(DiscourageFrequentUseAttr),

    new AttackMove(Moves.SNIPE_SHOT, Type.WATER, MoveCategory.SPECIAL, 80, 100, 15, -1, 0, 8)
      .attr(HighCritAttr)
      .attr(BypassRedirectAttr),
    new AttackMove(Moves.JAW_LOCK, Type.DARK, MoveCategory.PHYSICAL, 80, 100, 10, -1, 0, 8)
      .attr(JawLockAttr)
      .bitingMove(),
    new SelfStatusMove(Moves.STUFF_CHEEKS, Type.NORMAL, -1, 10, -1, 0, 8) // TODO: Stuff Cheeks should not be selectable when the user does not have a berry, see wiki
      .attr(EatBerryAttr)
      .attr(StatStageChangeAttr, [ Stat.DEF ], 2, true)
      .condition((user) => {
        const userBerries = user.scene.findModifiers(m => m instanceof BerryModifier, user.isPlayer());
        return userBerries.length > 0;
      })
      .partial(),
    new SelfStatusMove(Moves.NO_RETREAT, Type.FIGHTING, -1, 5, -1, 0, 8)
      .attr(StatStageChangeAttr, [ Stat.ATK, Stat.DEF, Stat.SPATK, Stat.SPDEF, Stat.SPD ], 1, true)
      .attr(AddBattlerTagAttr, BattlerTagType.NO_RETREAT, true, false)
      .condition((user, target, move) => user.getTag(TrappedTag)?.sourceMove !== Moves.NO_RETREAT), // fails if the user is currently trapped by No Retreat
    new StatusMove(Moves.TAR_SHOT, Type.ROCK, 100, 15, -1, 0, 8)
      .attr(StatStageChangeAttr, [ Stat.SPD ], -1)
      .attr(AddBattlerTagAttr, BattlerTagType.TAR_SHOT, false),
    new StatusMove(Moves.MAGIC_POWDER, Type.PSYCHIC, 100, 20, -1, 0, 8)
      .attr(ChangeTypeAttr, Type.PSYCHIC)
      .powderMove(),
    new AttackMove(Moves.DRAGON_DARTS, Type.DRAGON, MoveCategory.PHYSICAL, 50, 100, 10, -1, 0, 8)
      .attr(MultiHitAttr, MultiHitType._2)
      .makesContact(false)
      .partial(),
    new StatusMove(Moves.TEATIME, Type.NORMAL, -1, 10, -1, 0, 8)
      .attr(EatBerryAttr)
      .target(MoveTarget.ALL),
    new StatusMove(Moves.OCTOLOCK, Type.FIGHTING, 100, 15, -1, 0, 8)
      .attr(AddBattlerTagAttr, BattlerTagType.OCTOLOCK, false, true, 1),
    new AttackMove(Moves.BOLT_BEAK, Type.ELECTRIC, MoveCategory.PHYSICAL, 85, 100, 10, -1, 0, 8)
      .attr(FirstAttackDoublePowerAttr),
    new AttackMove(Moves.FISHIOUS_REND, Type.WATER, MoveCategory.PHYSICAL, 85, 100, 10, -1, 0, 8)
      .attr(FirstAttackDoublePowerAttr)
      .bitingMove(),
    new StatusMove(Moves.COURT_CHANGE, Type.NORMAL, 100, 10, -1, 0, 8)
      .attr(SwapArenaTagsAttr, [ ArenaTagType.AURORA_VEIL, ArenaTagType.LIGHT_SCREEN, ArenaTagType.MIST, ArenaTagType.REFLECT, ArenaTagType.SPIKES, ArenaTagType.STEALTH_ROCK, ArenaTagType.STICKY_WEB, ArenaTagType.TAILWIND, ArenaTagType.TOXIC_SPIKES ]),
    new AttackMove(Moves.MAX_FLARE, Type.FIRE, MoveCategory.PHYSICAL, 10, -1, 10, -1, 0, 8)
      .target(MoveTarget.NEAR_ENEMY)
      .unimplemented(),
    new AttackMove(Moves.MAX_FLUTTERBY, Type.BUG, MoveCategory.PHYSICAL, 10, -1, 10, -1, 0, 8)
      .target(MoveTarget.NEAR_ENEMY)
      .unimplemented(),
    new AttackMove(Moves.MAX_LIGHTNING, Type.ELECTRIC, MoveCategory.PHYSICAL, 10, -1, 10, -1, 0, 8)
      .target(MoveTarget.NEAR_ENEMY)
      .unimplemented(),
    new AttackMove(Moves.MAX_STRIKE, Type.NORMAL, MoveCategory.PHYSICAL, 10, -1, 10, -1, 0, 8)
      .target(MoveTarget.NEAR_ENEMY)
      .unimplemented(),
    new AttackMove(Moves.MAX_KNUCKLE, Type.FIGHTING, MoveCategory.PHYSICAL, 10, -1, 10, -1, 0, 8)
      .target(MoveTarget.NEAR_ENEMY)
      .unimplemented(),
    new AttackMove(Moves.MAX_PHANTASM, Type.GHOST, MoveCategory.PHYSICAL, 10, -1, 10, -1, 0, 8)
      .target(MoveTarget.NEAR_ENEMY)
      .unimplemented(),
    new AttackMove(Moves.MAX_HAILSTORM, Type.ICE, MoveCategory.PHYSICAL, 10, -1, 10, -1, 0, 8)
      .target(MoveTarget.NEAR_ENEMY)
      .unimplemented(),
    new AttackMove(Moves.MAX_OOZE, Type.POISON, MoveCategory.PHYSICAL, 10, -1, 10, -1, 0, 8)
      .target(MoveTarget.NEAR_ENEMY)
      .unimplemented(),
    new AttackMove(Moves.MAX_GEYSER, Type.WATER, MoveCategory.PHYSICAL, 10, -1, 10, -1, 0, 8)
      .target(MoveTarget.NEAR_ENEMY)
      .unimplemented(),
    new AttackMove(Moves.MAX_AIRSTREAM, Type.FLYING, MoveCategory.PHYSICAL, 10, -1, 10, -1, 0, 8)
      .target(MoveTarget.NEAR_ENEMY)
      .unimplemented(),
    new AttackMove(Moves.MAX_STARFALL, Type.FAIRY, MoveCategory.PHYSICAL, 10, -1, 10, -1, 0, 8)
      .target(MoveTarget.NEAR_ENEMY)
      .unimplemented(),
    new AttackMove(Moves.MAX_WYRMWIND, Type.DRAGON, MoveCategory.PHYSICAL, 10, -1, 10, -1, 0, 8)
      .target(MoveTarget.NEAR_ENEMY)
      .unimplemented(),
    new AttackMove(Moves.MAX_MINDSTORM, Type.PSYCHIC, MoveCategory.PHYSICAL, 10, -1, 10, -1, 0, 8)
      .target(MoveTarget.NEAR_ENEMY)
      .unimplemented(),
    new AttackMove(Moves.MAX_ROCKFALL, Type.ROCK, MoveCategory.PHYSICAL, 10, -1, 10, -1, 0, 8)
      .target(MoveTarget.NEAR_ENEMY)
      .unimplemented(),
    new AttackMove(Moves.MAX_QUAKE, Type.GROUND, MoveCategory.PHYSICAL, 10, -1, 10, -1, 0, 8)
      .target(MoveTarget.NEAR_ENEMY)
      .unimplemented(),
    new AttackMove(Moves.MAX_DARKNESS, Type.DARK, MoveCategory.PHYSICAL, 10, -1, 10, -1, 0, 8)
      .target(MoveTarget.NEAR_ENEMY)
      .unimplemented(),
    new AttackMove(Moves.MAX_OVERGROWTH, Type.GRASS, MoveCategory.PHYSICAL, 10, -1, 10, -1, 0, 8)
      .target(MoveTarget.NEAR_ENEMY)
      .unimplemented(),
    new AttackMove(Moves.MAX_STEELSPIKE, Type.STEEL, MoveCategory.PHYSICAL, 10, -1, 10, -1, 0, 8)
      .target(MoveTarget.NEAR_ENEMY)
      .unimplemented(),
    /* End Unused */
    new SelfStatusMove(Moves.CLANGOROUS_SOUL, Type.DRAGON, 100, 5, -1, 0, 8)
      .attr(CutHpStatStageBoostAttr, [ Stat.ATK, Stat.DEF, Stat.SPATK, Stat.SPDEF, Stat.SPD ], 1, 3)
      .soundBased()
      .danceMove(),
    new AttackMove(Moves.BODY_PRESS, Type.FIGHTING, MoveCategory.PHYSICAL, 80, 100, 10, -1, 0, 8)
      .attr(DefAtkAttr),
    new StatusMove(Moves.DECORATE, Type.FAIRY, -1, 15, -1, 0, 8)
      .attr(StatStageChangeAttr, [ Stat.ATK, Stat.SPATK ], 2)
      .ignoresProtect(),
    new AttackMove(Moves.DRUM_BEATING, Type.GRASS, MoveCategory.PHYSICAL, 80, 100, 10, 100, 0, 8)
      .attr(StatStageChangeAttr, [ Stat.SPD ], -1)
      .makesContact(false),
    new AttackMove(Moves.SNAP_TRAP, Type.GRASS, MoveCategory.PHYSICAL, 35, 100, 15, -1, 0, 8)
      .attr(TrapAttr, BattlerTagType.SNAP_TRAP),
    new AttackMove(Moves.PYRO_BALL, Type.FIRE, MoveCategory.PHYSICAL, 120, 90, 5, 10, 0, 8)
      .attr(HealStatusEffectAttr, true, StatusEffect.FREEZE)
      .attr(StatusEffectAttr, StatusEffect.BURN)
      .ballBombMove()
      .makesContact(false),
    new AttackMove(Moves.BEHEMOTH_BLADE, Type.STEEL, MoveCategory.PHYSICAL, 100, 100, 5, -1, 0, 8)
      .slicingMove(),
    new AttackMove(Moves.BEHEMOTH_BASH, Type.STEEL, MoveCategory.PHYSICAL, 100, 100, 5, -1, 0, 8),
    new AttackMove(Moves.AURA_WHEEL, Type.ELECTRIC, MoveCategory.PHYSICAL, 110, 100, 10, 100, 0, 8)
      .attr(StatStageChangeAttr, [ Stat.SPD ], 1, true)
      .makesContact(false)
      .attr(AuraWheelTypeAttr),
    new AttackMove(Moves.BREAKING_SWIPE, Type.DRAGON, MoveCategory.PHYSICAL, 60, 100, 15, 100, 0, 8)
      .target(MoveTarget.ALL_NEAR_ENEMIES)
      .attr(StatStageChangeAttr, [ Stat.ATK ], -1),
    new AttackMove(Moves.BRANCH_POKE, Type.GRASS, MoveCategory.PHYSICAL, 40, 100, 40, -1, 0, 8),
    new AttackMove(Moves.OVERDRIVE, Type.ELECTRIC, MoveCategory.SPECIAL, 80, 100, 10, -1, 0, 8)
      .soundBased()
      .target(MoveTarget.ALL_NEAR_ENEMIES),
    new AttackMove(Moves.APPLE_ACID, Type.GRASS, MoveCategory.SPECIAL, 80, 100, 10, 100, 0, 8)
      .attr(StatStageChangeAttr, [ Stat.SPDEF ], -1),
    new AttackMove(Moves.GRAV_APPLE, Type.GRASS, MoveCategory.PHYSICAL, 80, 100, 10, 100, 0, 8)
      .attr(StatStageChangeAttr, [ Stat.DEF ], -1)
      .attr(MovePowerMultiplierAttr, (user, target, move) => user.scene.arena.getTag(ArenaTagType.GRAVITY) ? 1.5 : 1)
      .makesContact(false),
    new AttackMove(Moves.SPIRIT_BREAK, Type.FAIRY, MoveCategory.PHYSICAL, 75, 100, 15, 100, 0, 8)
      .attr(StatStageChangeAttr, [ Stat.SPATK ], -1),
    new AttackMove(Moves.STRANGE_STEAM, Type.FAIRY, MoveCategory.SPECIAL, 90, 95, 10, 20, 0, 8)
      .attr(ConfuseAttr),
    new StatusMove(Moves.LIFE_DEW, Type.WATER, -1, 10, -1, 0, 8)
      .attr(HealAttr, 0.25, true, false)
      .target(MoveTarget.USER_AND_ALLIES)
      .ignoresProtect(),
    new SelfStatusMove(Moves.OBSTRUCT, Type.DARK, 100, 10, -1, 4, 8)
      .attr(ProtectAttr, BattlerTagType.OBSTRUCT)
      .condition(failIfLastCondition),
    new AttackMove(Moves.FALSE_SURRENDER, Type.DARK, MoveCategory.PHYSICAL, 80, -1, 10, -1, 0, 8),
    new AttackMove(Moves.METEOR_ASSAULT, Type.FIGHTING, MoveCategory.PHYSICAL, 150, 100, 5, -1, 0, 8)
      .attr(RechargeAttr)
      .makesContact(false),
    new AttackMove(Moves.ETERNABEAM, Type.DRAGON, MoveCategory.SPECIAL, 160, 90, 5, -1, 0, 8)
      .attr(RechargeAttr),
    new AttackMove(Moves.STEEL_BEAM, Type.STEEL, MoveCategory.SPECIAL, 140, 95, 5, -1, 0, 8)
      .attr(HalfSacrificialAttr),
    new AttackMove(Moves.EXPANDING_FORCE, Type.PSYCHIC, MoveCategory.SPECIAL, 80, 100, 10, -1, 0, 8)
      .attr(MovePowerMultiplierAttr, (user, target, move) => user.scene.arena.getTerrainType() === TerrainType.PSYCHIC && user.isGrounded() ? 1.5 : 1)
      .attr(VariableTargetAttr, (user, target, move) => user.scene.arena.getTerrainType() === TerrainType.PSYCHIC && user.isGrounded() ? MoveTarget.ALL_NEAR_ENEMIES : MoveTarget.NEAR_OTHER),
    new AttackMove(Moves.STEEL_ROLLER, Type.STEEL, MoveCategory.PHYSICAL, 130, 100, 5, -1, 0, 8)
      .attr(ClearTerrainAttr)
      .condition((user, target, move) => !!user.scene.arena.terrain),
    new AttackMove(Moves.SCALE_SHOT, Type.DRAGON, MoveCategory.PHYSICAL, 25, 90, 20, -1, 0, 8)
      .attr(StatStageChangeAttr, [ Stat.SPD ], 1, true, null, true, false, MoveEffectTrigger.HIT, false, true)
      .attr(StatStageChangeAttr, [ Stat.DEF ], -1, true, null, true, false, MoveEffectTrigger.HIT, false, true)
      .attr(MultiHitAttr)
      .makesContact(false),
    new AttackMove(Moves.METEOR_BEAM, Type.ROCK, MoveCategory.SPECIAL, 120, 90, 10, 100, 0, 8)
<<<<<<< HEAD
      .attr(ChargeAttr, ChargeAnim.METEOR_BEAM_CHARGING, i18next.t("moveTriggers:isOverflowingWithSpacePower", {pokemonName: "{USER}"}), null, true)
      .attr(StatStageChangeAttr, [ Stat.SPATK ], 1, true),
=======
      .attr(ChargeAttr, ChargeAnim.METEOR_BEAM_CHARGING, i18next.t("moveTriggers:isOverflowingWithSpacePower", { pokemonName: "{USER}" }), null, true)
      .attr(StatStageChangeAttr, [ Stat.SPATK ], 1, true)
      .ignoresVirtual(),
>>>>>>> c99df971
    new AttackMove(Moves.SHELL_SIDE_ARM, Type.POISON, MoveCategory.SPECIAL, 90, 100, 10, 20, 0, 8)
      .attr(ShellSideArmCategoryAttr)
      .attr(StatusEffectAttr, StatusEffect.POISON)
      .partial(), // Physical version of the move does not make contact
    new AttackMove(Moves.MISTY_EXPLOSION, Type.FAIRY, MoveCategory.SPECIAL, 100, 100, 5, -1, 0, 8)
      .attr(SacrificialAttr)
      .target(MoveTarget.ALL_NEAR_OTHERS)
      .attr(MovePowerMultiplierAttr, (user, target, move) => user.scene.arena.getTerrainType() === TerrainType.MISTY && user.isGrounded() ? 1.5 : 1)
      .condition(failIfDampCondition)
      .makesContact(false),
    new AttackMove(Moves.GRASSY_GLIDE, Type.GRASS, MoveCategory.PHYSICAL, 55, 100, 20, -1, 0, 8)
      .attr(IncrementMovePriorityAttr, (user, target, move) => user.scene.arena.getTerrainType() === TerrainType.GRASSY && user.isGrounded()),
    new AttackMove(Moves.RISING_VOLTAGE, Type.ELECTRIC, MoveCategory.SPECIAL, 70, 100, 20, -1, 0, 8)
      .attr(MovePowerMultiplierAttr, (user, target, move) => user.scene.arena.getTerrainType() === TerrainType.ELECTRIC && target.isGrounded() ? 2 : 1),
    new AttackMove(Moves.TERRAIN_PULSE, Type.NORMAL, MoveCategory.SPECIAL, 50, 100, 10, -1, 0, 8)
      .attr(TerrainPulseTypeAttr)
      .attr(MovePowerMultiplierAttr, (user, target, move) => user.scene.arena.getTerrainType() !== TerrainType.NONE && user.isGrounded() ? 2 : 1)
      .pulseMove(),
    new AttackMove(Moves.SKITTER_SMACK, Type.BUG, MoveCategory.PHYSICAL, 70, 90, 10, 100, 0, 8)
      .attr(StatStageChangeAttr, [ Stat.SPATK ], -1),
    new AttackMove(Moves.BURNING_JEALOUSY, Type.FIRE, MoveCategory.SPECIAL, 70, 100, 5, 100, 0, 8)
      .attr(StatusIfBoostedAttr, StatusEffect.BURN)
      .target(MoveTarget.ALL_NEAR_ENEMIES),
    new AttackMove(Moves.LASH_OUT, Type.DARK, MoveCategory.PHYSICAL, 75, 100, 5, -1, 0, 8)
      .attr(MovePowerMultiplierAttr, (user, _target, _move) => user.turnData.statStagesDecreased ? 2 : 1),
    new AttackMove(Moves.POLTERGEIST, Type.GHOST, MoveCategory.PHYSICAL, 110, 90, 5, -1, 0, 8)
      .attr(AttackedByItemAttr)
      .makesContact(false),
    new StatusMove(Moves.CORROSIVE_GAS, Type.POISON, 100, 40, -1, 0, 8)
      .target(MoveTarget.ALL_NEAR_OTHERS)
      .unimplemented(),
    new StatusMove(Moves.COACHING, Type.FIGHTING, -1, 10, -1, 0, 8)
      .attr(StatStageChangeAttr, [ Stat.ATK, Stat.DEF ], 1)
      .target(MoveTarget.NEAR_ALLY),
    new AttackMove(Moves.FLIP_TURN, Type.WATER, MoveCategory.PHYSICAL, 60, 100, 20, -1, 0, 8)
      .attr(ForceSwitchOutAttr, true),
    new AttackMove(Moves.TRIPLE_AXEL, Type.ICE, MoveCategory.PHYSICAL, 20, 90, 10, -1, 0, 8)
      .attr(MultiHitAttr, MultiHitType._3)
      .attr(MultiHitPowerIncrementAttr, 3)
      .checkAllHits(),
    new AttackMove(Moves.DUAL_WINGBEAT, Type.FLYING, MoveCategory.PHYSICAL, 40, 90, 10, -1, 0, 8)
      .attr(MultiHitAttr, MultiHitType._2),
    new AttackMove(Moves.SCORCHING_SANDS, Type.GROUND, MoveCategory.SPECIAL, 70, 100, 10, 30, 0, 8)
      .attr(HealStatusEffectAttr, true, StatusEffect.FREEZE)
      .attr(HealStatusEffectAttr, false, StatusEffect.FREEZE)
      .attr(StatusEffectAttr, StatusEffect.BURN),
    new StatusMove(Moves.JUNGLE_HEALING, Type.GRASS, -1, 10, -1, 0, 8)
      .attr(HealAttr, 0.25, true, false)
      .attr(HealStatusEffectAttr, false, StatusEffect.PARALYSIS, StatusEffect.POISON, StatusEffect.TOXIC, StatusEffect.BURN, StatusEffect.SLEEP)
      .target(MoveTarget.USER_AND_ALLIES),
    new AttackMove(Moves.WICKED_BLOW, Type.DARK, MoveCategory.PHYSICAL, 75, 100, 5, -1, 0, 8)
      .attr(CritOnlyAttr)
      .punchingMove(),
    new AttackMove(Moves.SURGING_STRIKES, Type.WATER, MoveCategory.PHYSICAL, 25, 100, 5, -1, 0, 8)
      .attr(MultiHitAttr, MultiHitType._3)
      .attr(CritOnlyAttr)
      .punchingMove(),
    new AttackMove(Moves.THUNDER_CAGE, Type.ELECTRIC, MoveCategory.SPECIAL, 80, 90, 15, -1, 0, 8)
      .attr(TrapAttr, BattlerTagType.THUNDER_CAGE),
    new AttackMove(Moves.DRAGON_ENERGY, Type.DRAGON, MoveCategory.SPECIAL, 150, 100, 5, -1, 0, 8)
      .attr(HpPowerAttr)
      .target(MoveTarget.ALL_NEAR_ENEMIES),
    new AttackMove(Moves.FREEZING_GLARE, Type.PSYCHIC, MoveCategory.SPECIAL, 90, 100, 10, 10, 0, 8)
      .attr(StatusEffectAttr, StatusEffect.FREEZE),
    new AttackMove(Moves.FIERY_WRATH, Type.DARK, MoveCategory.SPECIAL, 90, 100, 10, 20, 0, 8)
      .attr(FlinchAttr)
      .target(MoveTarget.ALL_NEAR_ENEMIES),
    new AttackMove(Moves.THUNDEROUS_KICK, Type.FIGHTING, MoveCategory.PHYSICAL, 90, 100, 10, 100, 0, 8)
      .attr(StatStageChangeAttr, [ Stat.DEF ], -1),
    new AttackMove(Moves.GLACIAL_LANCE, Type.ICE, MoveCategory.PHYSICAL, 120, 100, 5, -1, 0, 8)
      .target(MoveTarget.ALL_NEAR_ENEMIES)
      .makesContact(false),
    new AttackMove(Moves.ASTRAL_BARRAGE, Type.GHOST, MoveCategory.SPECIAL, 120, 100, 5, -1, 0, 8)
      .target(MoveTarget.ALL_NEAR_ENEMIES),
    new AttackMove(Moves.EERIE_SPELL, Type.PSYCHIC, MoveCategory.SPECIAL, 80, 100, 5, 100, 0, 8)
      .attr(AttackReducePpMoveAttr, 3)
      .soundBased(),
    new AttackMove(Moves.DIRE_CLAW, Type.POISON, MoveCategory.PHYSICAL, 80, 100, 15, 50, 0, 8)
      .attr(MultiStatusEffectAttr, [ StatusEffect.POISON, StatusEffect.PARALYSIS, StatusEffect.SLEEP ]),
    new AttackMove(Moves.PSYSHIELD_BASH, Type.PSYCHIC, MoveCategory.PHYSICAL, 70, 90, 10, 100, 0, 8)
      .attr(StatStageChangeAttr, [ Stat.DEF ], 1, true),
    new SelfStatusMove(Moves.POWER_SHIFT, Type.NORMAL, -1, 10, -1, 0, 8)
      .target(MoveTarget.USER)
      .attr(ShiftStatAttr, Stat.ATK, Stat.DEF),
    new AttackMove(Moves.STONE_AXE, Type.ROCK, MoveCategory.PHYSICAL, 65, 90, 15, 100, 0, 8)
      .attr(AddArenaTrapTagHitAttr, ArenaTagType.STEALTH_ROCK)
      .slicingMove(),
    new AttackMove(Moves.SPRINGTIDE_STORM, Type.FAIRY, MoveCategory.SPECIAL, 100, 80, 5, 30, 0, 8)
      .attr(StatStageChangeAttr, [ Stat.ATK ], -1)
      .windMove()
      .target(MoveTarget.ALL_NEAR_ENEMIES),
    new AttackMove(Moves.MYSTICAL_POWER, Type.PSYCHIC, MoveCategory.SPECIAL, 70, 90, 10, 100, 0, 8)
      .attr(StatStageChangeAttr, [ Stat.SPATK ], 1, true),
    new AttackMove(Moves.RAGING_FURY, Type.FIRE, MoveCategory.PHYSICAL, 120, 100, 10, -1, 0, 8)
      .makesContact(false)
      .attr(FrenzyAttr)
      .attr(MissEffectAttr, frenzyMissFunc)
      .attr(NoEffectAttr, frenzyMissFunc)
      .target(MoveTarget.RANDOM_NEAR_ENEMY),
    new AttackMove(Moves.WAVE_CRASH, Type.WATER, MoveCategory.PHYSICAL, 120, 100, 10, -1, 0, 8)
      .attr(RecoilAttr, false, 0.33)
      .recklessMove(),
    new AttackMove(Moves.CHLOROBLAST, Type.GRASS, MoveCategory.SPECIAL, 150, 95, 5, -1, 0, 8)
      .attr(RecoilAttr, true, 0.5),
    new AttackMove(Moves.MOUNTAIN_GALE, Type.ICE, MoveCategory.PHYSICAL, 100, 85, 10, 30, 0, 8)
      .makesContact(false)
      .attr(FlinchAttr),
    new SelfStatusMove(Moves.VICTORY_DANCE, Type.FIGHTING, -1, 10, -1, 0, 8)
      .attr(StatStageChangeAttr, [ Stat.ATK, Stat.DEF, Stat.SPD ], 1, true)
      .danceMove(),
    new AttackMove(Moves.HEADLONG_RUSH, Type.GROUND, MoveCategory.PHYSICAL, 120, 100, 5, -1, 0, 8)
      .attr(StatStageChangeAttr, [ Stat.DEF, Stat.SPDEF ], -1, true)
      .punchingMove(),
    new AttackMove(Moves.BARB_BARRAGE, Type.POISON, MoveCategory.PHYSICAL, 60, 100, 10, 50, 0, 8)
      .makesContact(false)
      .attr(MovePowerMultiplierAttr, (user, target, move) => target.status && (target.status.effect === StatusEffect.POISON || target.status.effect === StatusEffect.TOXIC) ? 2 : 1)
      .attr(StatusEffectAttr, StatusEffect.POISON),
    new AttackMove(Moves.ESPER_WING, Type.PSYCHIC, MoveCategory.SPECIAL, 80, 100, 10, 100, 0, 8)
      .attr(HighCritAttr)
      .attr(StatStageChangeAttr, [ Stat.SPD ], 1, true),
    new AttackMove(Moves.BITTER_MALICE, Type.GHOST, MoveCategory.SPECIAL, 75, 100, 10, 100, 0, 8)
      .attr(StatStageChangeAttr, [ Stat.ATK ], -1),
    new SelfStatusMove(Moves.SHELTER, Type.STEEL, -1, 10, 100, 0, 8)
      .attr(StatStageChangeAttr, [ Stat.DEF ], 2, true),
    new AttackMove(Moves.TRIPLE_ARROWS, Type.FIGHTING, MoveCategory.PHYSICAL, 90, 100, 10, 30, 0, 8)
      .makesContact(false)
      .attr(HighCritAttr)
      .attr(StatStageChangeAttr, [ Stat.DEF ], -1)
      .attr(FlinchAttr)
      .partial(),
    new AttackMove(Moves.INFERNAL_PARADE, Type.GHOST, MoveCategory.SPECIAL, 60, 100, 15, 30, 0, 8)
      .attr(StatusEffectAttr, StatusEffect.BURN)
      .attr(MovePowerMultiplierAttr, (user, target, move) => target.status ? 2 : 1),
    new AttackMove(Moves.CEASELESS_EDGE, Type.DARK, MoveCategory.PHYSICAL, 65, 90, 15, 100, 0, 8)
      .attr(AddArenaTrapTagHitAttr, ArenaTagType.SPIKES)
      .slicingMove(),
    new AttackMove(Moves.BLEAKWIND_STORM, Type.FLYING, MoveCategory.SPECIAL, 100, 80, 10, 30, 0, 8)
      .attr(StormAccuracyAttr)
      .attr(StatStageChangeAttr, [ Stat.SPD ], -1)
      .windMove()
      .target(MoveTarget.ALL_NEAR_ENEMIES),
    new AttackMove(Moves.WILDBOLT_STORM, Type.ELECTRIC, MoveCategory.SPECIAL, 100, 80, 10, 20, 0, 8)
      .attr(StormAccuracyAttr)
      .attr(StatusEffectAttr, StatusEffect.PARALYSIS)
      .windMove()
      .target(MoveTarget.ALL_NEAR_ENEMIES),
    new AttackMove(Moves.SANDSEAR_STORM, Type.GROUND, MoveCategory.SPECIAL, 100, 80, 10, 20, 0, 8)
      .attr(StormAccuracyAttr)
      .attr(StatusEffectAttr, StatusEffect.BURN)
      .windMove()
      .target(MoveTarget.ALL_NEAR_ENEMIES),
    new StatusMove(Moves.LUNAR_BLESSING, Type.PSYCHIC, -1, 5, -1, 0, 8)
      .attr(HealAttr, 0.25, true, false)
      .attr(HealStatusEffectAttr, false, StatusEffect.PARALYSIS, StatusEffect.POISON, StatusEffect.TOXIC, StatusEffect.BURN, StatusEffect.SLEEP)
      .target(MoveTarget.USER_AND_ALLIES)
      .triageMove(),
    new SelfStatusMove(Moves.TAKE_HEART, Type.PSYCHIC, -1, 10, -1, 0, 8)
      .attr(StatStageChangeAttr, [ Stat.SPATK, Stat.SPDEF ], 1, true)
      .attr(HealStatusEffectAttr, true, StatusEffect.PARALYSIS, StatusEffect.POISON, StatusEffect.TOXIC, StatusEffect.BURN, StatusEffect.SLEEP),
    /* Unused
    new AttackMove(Moves.G_MAX_WILDFIRE, Type.FIRE, MoveCategory.PHYSICAL, 10, -1, 10, -1, 0, 8)
      .target(MoveTarget.ALL_NEAR_ENEMIES)
      .unimplemented(),
    new AttackMove(Moves.G_MAX_BEFUDDLE, Type.BUG, MoveCategory.PHYSICAL, 10, -1, 10, -1, 0, 8)
      .target(MoveTarget.ALL_NEAR_ENEMIES)
      .unimplemented(),
    new AttackMove(Moves.G_MAX_VOLT_CRASH, Type.ELECTRIC, MoveCategory.PHYSICAL, 10, -1, 10, -1, 0, 8)
      .target(MoveTarget.ALL_NEAR_ENEMIES)
      .unimplemented(),
    new AttackMove(Moves.G_MAX_GOLD_RUSH, Type.NORMAL, MoveCategory.PHYSICAL, 10, -1, 10, -1, 0, 8)
      .target(MoveTarget.ALL_NEAR_ENEMIES)
      .unimplemented(),
    new AttackMove(Moves.G_MAX_CHI_STRIKE, Type.FIGHTING, MoveCategory.PHYSICAL, 10, -1, 10, -1, 0, 8)
      .target(MoveTarget.ALL_NEAR_ENEMIES)
      .unimplemented(),
    new AttackMove(Moves.G_MAX_TERROR, Type.GHOST, MoveCategory.PHYSICAL, 10, -1, 10, -1, 0, 8)
      .target(MoveTarget.ALL_NEAR_ENEMIES)
      .unimplemented(),
    new AttackMove(Moves.G_MAX_RESONANCE, Type.ICE, MoveCategory.PHYSICAL, 10, -1, 10, -1, 0, 8)
      .target(MoveTarget.ALL_NEAR_ENEMIES)
      .unimplemented(),
    new AttackMove(Moves.G_MAX_CUDDLE, Type.NORMAL, MoveCategory.PHYSICAL, 10, -1, 10, -1, 0, 8)
      .target(MoveTarget.ALL_NEAR_ENEMIES)
      .unimplemented(),
    new AttackMove(Moves.G_MAX_REPLENISH, Type.NORMAL, MoveCategory.PHYSICAL, 10, -1, 10, -1, 0, 8)
      .target(MoveTarget.ALL_NEAR_ENEMIES)
      .unimplemented(),
    new AttackMove(Moves.G_MAX_MALODOR, Type.POISON, MoveCategory.PHYSICAL, 10, -1, 10, -1, 0, 8)
      .target(MoveTarget.ALL_NEAR_ENEMIES)
      .unimplemented(),
    new AttackMove(Moves.G_MAX_STONESURGE, Type.WATER, MoveCategory.PHYSICAL, 10, -1, 10, -1, 0, 8)
      .target(MoveTarget.ALL_NEAR_ENEMIES)
      .unimplemented(),
    new AttackMove(Moves.G_MAX_WIND_RAGE, Type.FLYING, MoveCategory.PHYSICAL, 10, -1, 10, -1, 0, 8)
      .target(MoveTarget.ALL_NEAR_ENEMIES)
      .unimplemented(),
    new AttackMove(Moves.G_MAX_STUN_SHOCK, Type.ELECTRIC, MoveCategory.PHYSICAL, 10, -1, 10, -1, 0, 8)
      .target(MoveTarget.ALL_NEAR_ENEMIES)
      .unimplemented(),
    new AttackMove(Moves.G_MAX_FINALE, Type.FAIRY, MoveCategory.PHYSICAL, 10, -1, 10, -1, 0, 8)
      .target(MoveTarget.ALL_NEAR_ENEMIES)
      .unimplemented(),
    new AttackMove(Moves.G_MAX_DEPLETION, Type.DRAGON, MoveCategory.PHYSICAL, 10, -1, 10, -1, 0, 8)
      .target(MoveTarget.ALL_NEAR_ENEMIES)
      .unimplemented(),
    new AttackMove(Moves.G_MAX_GRAVITAS, Type.PSYCHIC, MoveCategory.PHYSICAL, 10, -1, 10, -1, 0, 8)
      .target(MoveTarget.ALL_NEAR_ENEMIES)
      .unimplemented(),
    new AttackMove(Moves.G_MAX_VOLCALITH, Type.ROCK, MoveCategory.PHYSICAL, 10, -1, 10, -1, 0, 8)
      .target(MoveTarget.ALL_NEAR_ENEMIES)
      .unimplemented(),
    new AttackMove(Moves.G_MAX_SANDBLAST, Type.GROUND, MoveCategory.PHYSICAL, 10, -1, 10, -1, 0, 8)
      .target(MoveTarget.ALL_NEAR_ENEMIES)
      .unimplemented(),
    new AttackMove(Moves.G_MAX_SNOOZE, Type.DARK, MoveCategory.PHYSICAL, 10, -1, 10, -1, 0, 8)
      .target(MoveTarget.ALL_NEAR_ENEMIES)
      .unimplemented(),
    new AttackMove(Moves.G_MAX_TARTNESS, Type.GRASS, MoveCategory.PHYSICAL, 10, -1, 10, -1, 0, 8)
      .target(MoveTarget.ALL_NEAR_ENEMIES)
      .unimplemented(),
    new AttackMove(Moves.G_MAX_SWEETNESS, Type.GRASS, MoveCategory.PHYSICAL, 10, -1, 10, -1, 0, 8)
      .target(MoveTarget.ALL_NEAR_ENEMIES)
      .unimplemented(),
    new AttackMove(Moves.G_MAX_SMITE, Type.FAIRY, MoveCategory.PHYSICAL, 10, -1, 10, -1, 0, 8)
      .target(MoveTarget.ALL_NEAR_ENEMIES)
      .unimplemented(),
    new AttackMove(Moves.G_MAX_STEELSURGE, Type.STEEL, MoveCategory.PHYSICAL, 10, -1, 10, -1, 0, 8)
      .target(MoveTarget.ALL_NEAR_ENEMIES)
      .unimplemented(),
    new AttackMove(Moves.G_MAX_MELTDOWN, Type.STEEL, MoveCategory.PHYSICAL, 10, -1, 10, -1, 0, 8)
      .target(MoveTarget.ALL_NEAR_ENEMIES)
      .unimplemented(),
    new AttackMove(Moves.G_MAX_FOAM_BURST, Type.WATER, MoveCategory.PHYSICAL, 10, -1, 10, -1, 0, 8)
      .target(MoveTarget.ALL_NEAR_ENEMIES)
      .unimplemented(),
    new AttackMove(Moves.G_MAX_CENTIFERNO, Type.FIRE, MoveCategory.PHYSICAL, 10, -1, 10, -1, 0, 8)
      .target(MoveTarget.ALL_NEAR_ENEMIES)
      .unimplemented(),
    new AttackMove(Moves.G_MAX_VINE_LASH, Type.GRASS, MoveCategory.PHYSICAL, 10, -1, 10, -1, 0, 8)
      .target(MoveTarget.ALL_NEAR_ENEMIES)
      .unimplemented(),
    new AttackMove(Moves.G_MAX_CANNONADE, Type.WATER, MoveCategory.PHYSICAL, 10, -1, 10, -1, 0, 8)
      .target(MoveTarget.ALL_NEAR_ENEMIES)
      .unimplemented(),
    new AttackMove(Moves.G_MAX_DRUM_SOLO, Type.GRASS, MoveCategory.PHYSICAL, 10, -1, 10, -1, 0, 8)
      .target(MoveTarget.ALL_NEAR_ENEMIES)
      .unimplemented(),
    new AttackMove(Moves.G_MAX_FIREBALL, Type.FIRE, MoveCategory.PHYSICAL, 10, -1, 10, -1, 0, 8)
      .target(MoveTarget.ALL_NEAR_ENEMIES)
      .unimplemented(),
    new AttackMove(Moves.G_MAX_HYDROSNIPE, Type.WATER, MoveCategory.PHYSICAL, 10, -1, 10, -1, 0, 8)
      .target(MoveTarget.ALL_NEAR_ENEMIES)
      .unimplemented(),
    new AttackMove(Moves.G_MAX_ONE_BLOW, Type.DARK, MoveCategory.PHYSICAL, 10, -1, 10, -1, 0, 8)
      .target(MoveTarget.ALL_NEAR_ENEMIES)
      .unimplemented(),
    new AttackMove(Moves.G_MAX_RAPID_FLOW, Type.WATER, MoveCategory.PHYSICAL, 10, -1, 10, -1, 0, 8)
      .target(MoveTarget.ALL_NEAR_ENEMIES)
      .unimplemented(),
    End Unused */
    new AttackMove(Moves.TERA_BLAST, Type.NORMAL, MoveCategory.SPECIAL, 80, 100, 10, -1, 0, 9)
      .attr(TeraMoveCategoryAttr)
      .attr(TeraBlastTypeAttr)
      .attr(TeraBlastPowerAttr)
      .attr(StatStageChangeAttr, [ Stat.ATK, Stat.SPATK ], -1, true, (user, target, move) => user.isTerastallized() && user.isOfType(Type.STELLAR))
      .partial(), /** Does not ignore abilities that affect stats, relevant in determining the move's category {@see TeraMoveCategoryAttr} */
    new SelfStatusMove(Moves.SILK_TRAP, Type.BUG, -1, 10, -1, 4, 9)
      .attr(ProtectAttr, BattlerTagType.SILK_TRAP)
      .condition(failIfLastCondition),
    new AttackMove(Moves.AXE_KICK, Type.FIGHTING, MoveCategory.PHYSICAL, 120, 90, 10, 30, 0, 9)
      .attr(MissEffectAttr, crashDamageFunc)
      .attr(NoEffectAttr, crashDamageFunc)
      .attr(ConfuseAttr)
      .recklessMove(),
    new AttackMove(Moves.LAST_RESPECTS, Type.GHOST, MoveCategory.PHYSICAL, 50, 100, 10, -1, 0, 9)
      .attr(MovePowerMultiplierAttr, (user, target, move) => 1 + Math.min(user.isPlayer() ? user.scene.currentBattle.playerFaints : user.scene.currentBattle.enemyFaints, 100))
      .makesContact(false),
    new AttackMove(Moves.LUMINA_CRASH, Type.PSYCHIC, MoveCategory.SPECIAL, 80, 100, 10, 100, 0, 9)
      .attr(StatStageChangeAttr, [ Stat.SPDEF ], -2),
    new AttackMove(Moves.ORDER_UP, Type.DRAGON, MoveCategory.PHYSICAL, 80, 100, 10, 100, 0, 9)
      .makesContact(false)
      .partial(),
    new AttackMove(Moves.JET_PUNCH, Type.WATER, MoveCategory.PHYSICAL, 60, 100, 15, -1, 1, 9)
      .punchingMove(),
    new StatusMove(Moves.SPICY_EXTRACT, Type.GRASS, -1, 15, -1, 0, 9)
      .attr(StatStageChangeAttr, [ Stat.ATK ], 2)
      .attr(StatStageChangeAttr, [ Stat.DEF ], -2),
    new AttackMove(Moves.SPIN_OUT, Type.STEEL, MoveCategory.PHYSICAL, 100, 100, 5, -1, 0, 9)
      .attr(StatStageChangeAttr, [ Stat.SPD ], -2, true),
    new AttackMove(Moves.POPULATION_BOMB, Type.NORMAL, MoveCategory.PHYSICAL, 20, 90, 10, -1, 0, 9)
      .attr(MultiHitAttr, MultiHitType._10)
      .slicingMove()
      .checkAllHits(),
    new AttackMove(Moves.ICE_SPINNER, Type.ICE, MoveCategory.PHYSICAL, 80, 100, 15, -1, 0, 9)
      .attr(ClearTerrainAttr),
    new AttackMove(Moves.GLAIVE_RUSH, Type.DRAGON, MoveCategory.PHYSICAL, 120, 100, 5, -1, 0, 9)
      .attr(AddBattlerTagAttr, BattlerTagType.ALWAYS_GET_HIT, true, false, 0, 0, true)
      .attr(AddBattlerTagAttr, BattlerTagType.RECEIVE_DOUBLE_DAMAGE, true, false, 0, 0, true)
      .condition((user, target, move) => {
        return !(target.getTag(BattlerTagType.PROTECTED)?.tagType === "PROTECTED" || target.scene.arena.getTag(ArenaTagType.MAT_BLOCK)?.tagType === "MAT_BLOCK");
      }),
    new StatusMove(Moves.REVIVAL_BLESSING, Type.NORMAL, -1, 1, -1, 0, 9)
      .triageMove()
      .attr(RevivalBlessingAttr)
      .target(MoveTarget.USER),
    new AttackMove(Moves.SALT_CURE, Type.ROCK, MoveCategory.PHYSICAL, 40, 100, 15, 100, 0, 9)
      .attr(AddBattlerTagAttr, BattlerTagType.SALT_CURED)
      .makesContact(false),
    new AttackMove(Moves.TRIPLE_DIVE, Type.WATER, MoveCategory.PHYSICAL, 30, 95, 10, -1, 0, 9)
      .attr(MultiHitAttr, MultiHitType._3),
    new AttackMove(Moves.MORTAL_SPIN, Type.POISON, MoveCategory.PHYSICAL, 30, 100, 15, 100, 0, 9)
      .attr(LapseBattlerTagAttr, [
        BattlerTagType.BIND,
        BattlerTagType.WRAP,
        BattlerTagType.FIRE_SPIN,
        BattlerTagType.WHIRLPOOL,
        BattlerTagType.CLAMP,
        BattlerTagType.SAND_TOMB,
        BattlerTagType.MAGMA_STORM,
        BattlerTagType.SNAP_TRAP,
        BattlerTagType.THUNDER_CAGE,
        BattlerTagType.SEEDED,
        BattlerTagType.INFESTATION
      ], true)
      .attr(StatusEffectAttr, StatusEffect.POISON)
      .attr(RemoveArenaTrapAttr)
      .target(MoveTarget.ALL_NEAR_ENEMIES),
    new StatusMove(Moves.DOODLE, Type.NORMAL, 100, 10, -1, 0, 9)
      .attr(AbilityCopyAttr, true),
    new SelfStatusMove(Moves.FILLET_AWAY, Type.NORMAL, -1, 10, -1, 0, 9)
      .attr(CutHpStatStageBoostAttr, [ Stat.ATK, Stat.SPATK, Stat.SPD ], 2, 2),
    new AttackMove(Moves.KOWTOW_CLEAVE, Type.DARK, MoveCategory.PHYSICAL, 85, -1, 10, -1, 0, 9)
      .slicingMove(),
    new AttackMove(Moves.FLOWER_TRICK, Type.GRASS, MoveCategory.PHYSICAL, 70, -1, 10, 100, 0, 9)
      .attr(CritOnlyAttr)
      .makesContact(false),
    new AttackMove(Moves.TORCH_SONG, Type.FIRE, MoveCategory.SPECIAL, 80, 100, 10, 100, 0, 9)
      .attr(StatStageChangeAttr, [ Stat.SPATK ], 1, true)
      .soundBased(),
    new AttackMove(Moves.AQUA_STEP, Type.WATER, MoveCategory.PHYSICAL, 80, 100, 10, 100, 0, 9)
      .attr(StatStageChangeAttr, [ Stat.SPD ], 1, true)
      .danceMove(),
    new AttackMove(Moves.RAGING_BULL, Type.NORMAL, MoveCategory.PHYSICAL, 90, 100, 10, -1, 0, 9)
      .attr(RagingBullTypeAttr)
      .attr(RemoveScreensAttr),
    new AttackMove(Moves.MAKE_IT_RAIN, Type.STEEL, MoveCategory.SPECIAL, 120, 100, 5, -1, 0, 9)
      .attr(MoneyAttr)
      .attr(StatStageChangeAttr, [ Stat.SPATK ], -1, true, null, true, false, MoveEffectTrigger.HIT, true)
      .target(MoveTarget.ALL_NEAR_ENEMIES),
    new AttackMove(Moves.PSYBLADE, Type.PSYCHIC, MoveCategory.PHYSICAL, 80, 100, 15, -1, 0, 9)
      .attr(MovePowerMultiplierAttr, (user, target, move) => user.scene.arena.getTerrainType() === TerrainType.ELECTRIC && user.isGrounded() ? 1.5 : 1)
      .slicingMove(),
    new AttackMove(Moves.HYDRO_STEAM, Type.WATER, MoveCategory.SPECIAL, 80, 100, 15, -1, 0, 9)
      .attr(IgnoreWeatherTypeDebuffAttr, WeatherType.SUNNY)
      .attr(MovePowerMultiplierAttr, (user, target, move) => [ WeatherType.SUNNY, WeatherType.HARSH_SUN ].includes(user.scene.arena.weather?.weatherType!) && !user.scene.arena.weather?.isEffectSuppressed(user.scene) ? 1.5 : 1), // TODO: is this bang correct?
    new AttackMove(Moves.RUINATION, Type.DARK, MoveCategory.SPECIAL, -1, 90, 10, -1, 0, 9)
      .attr(TargetHalfHpDamageAttr),
    new AttackMove(Moves.COLLISION_COURSE, Type.FIGHTING, MoveCategory.PHYSICAL, 100, 100, 5, -1, 0, 9)
      .attr(MovePowerMultiplierAttr, (user, target, move) => target.getAttackTypeEffectiveness(move.type, user) >= 2 ? 5461 / 4096 : 1),
    new AttackMove(Moves.ELECTRO_DRIFT, Type.ELECTRIC, MoveCategory.SPECIAL, 100, 100, 5, -1, 0, 9)
      .attr(MovePowerMultiplierAttr, (user, target, move) => target.getAttackTypeEffectiveness(move.type, user) >= 2 ? 5461 / 4096 : 1)
      .makesContact(),
    new SelfStatusMove(Moves.SHED_TAIL, Type.NORMAL, -1, 10, -1, 0, 9)
      .attr(AddSubstituteAttr, 0.5)
      .attr(ForceSwitchOutAttr, true, SwitchType.SHED_TAIL),
    new SelfStatusMove(Moves.CHILLY_RECEPTION, Type.ICE, -1, 10, -1, 0, 9)
      .attr(PreMoveMessageAttr, (user, move) => i18next.t("moveTriggers:chillyReception", { pokemonName: getPokemonNameWithAffix(user) }))
      .attr(ChillyReceptionAttr, true),
    new SelfStatusMove(Moves.TIDY_UP, Type.NORMAL, -1, 10, -1, 0, 9)
      .attr(StatStageChangeAttr, [ Stat.ATK, Stat.SPD ], 1, true, null, true, true)
      .attr(RemoveArenaTrapAttr, true)
      .attr(RemoveAllSubstitutesAttr),
    new StatusMove(Moves.SNOWSCAPE, Type.ICE, -1, 10, -1, 0, 9)
      .attr(WeatherChangeAttr, WeatherType.SNOW)
      .target(MoveTarget.BOTH_SIDES),
    new AttackMove(Moves.POUNCE, Type.BUG, MoveCategory.PHYSICAL, 50, 100, 20, 100, 0, 9)
      .attr(StatStageChangeAttr, [ Stat.SPD ], -1),
    new AttackMove(Moves.TRAILBLAZE, Type.GRASS, MoveCategory.PHYSICAL, 50, 100, 20, 100, 0, 9)
      .attr(StatStageChangeAttr, [ Stat.SPD ], 1, true),
    new AttackMove(Moves.CHILLING_WATER, Type.WATER, MoveCategory.SPECIAL, 50, 100, 20, 100, 0, 9)
      .attr(StatStageChangeAttr, [ Stat.ATK ], -1),
    new AttackMove(Moves.HYPER_DRILL, Type.NORMAL, MoveCategory.PHYSICAL, 100, 100, 5, -1, 0, 9)
      .ignoresProtect(),
    new AttackMove(Moves.TWIN_BEAM, Type.PSYCHIC, MoveCategory.SPECIAL, 40, 100, 10, -1, 0, 9)
      .attr(MultiHitAttr, MultiHitType._2),
    new AttackMove(Moves.RAGE_FIST, Type.GHOST, MoveCategory.PHYSICAL, 50, 100, 10, -1, 0, 9)
      .attr(HitCountPowerAttr)
      .punchingMove(),
    new AttackMove(Moves.ARMOR_CANNON, Type.FIRE, MoveCategory.SPECIAL, 120, 100, 5, -1, 0, 9)
      .attr(StatStageChangeAttr, [ Stat.DEF, Stat.SPDEF ], -1, true),
    new AttackMove(Moves.BITTER_BLADE, Type.FIRE, MoveCategory.PHYSICAL, 90, 100, 10, -1, 0, 9)
      .attr(HitHealAttr)
      .slicingMove()
      .triageMove(),
    new AttackMove(Moves.DOUBLE_SHOCK, Type.ELECTRIC, MoveCategory.PHYSICAL, 120, 100, 5, -1, 0, 9)
      .condition((user) => {
        const userTypes = user.getTypes(true);
        return userTypes.includes(Type.ELECTRIC);
      })
      .attr(AddBattlerTagAttr, BattlerTagType.DOUBLE_SHOCKED, true, false)
      .attr(RemoveTypeAttr, Type.ELECTRIC, (user) => {
        user.scene.queueMessage(i18next.t("moveTriggers:usedUpAllElectricity", { pokemonName: getPokemonNameWithAffix(user) }));
      }),
    new AttackMove(Moves.GIGATON_HAMMER, Type.STEEL, MoveCategory.PHYSICAL, 160, 100, 5, -1, 0, 9)
      .makesContact(false)
      .condition((user, target, move) => {
        const turnMove = user.getLastXMoves(1);
        return !turnMove.length || turnMove[0].move !== move.id || turnMove[0].result !== MoveResult.SUCCESS;
      }), // TODO Add Instruct/Encore interaction
    new AttackMove(Moves.COMEUPPANCE, Type.DARK, MoveCategory.PHYSICAL, -1, 100, 10, -1, 0, 9)
      .attr(CounterDamageAttr, (move: Move) => (move.category === MoveCategory.PHYSICAL || move.category === MoveCategory.SPECIAL), 1.5)
      .redirectCounter()
      .target(MoveTarget.ATTACKER),
    new AttackMove(Moves.AQUA_CUTTER, Type.WATER, MoveCategory.PHYSICAL, 70, 100, 20, -1, 0, 9)
      .attr(HighCritAttr)
      .slicingMove()
      .makesContact(false),
    new AttackMove(Moves.BLAZING_TORQUE, Type.FIRE, MoveCategory.PHYSICAL, 80, 100, 10, 30, 0, 9)
      .attr(StatusEffectAttr, StatusEffect.BURN)
      .makesContact(false),
    new AttackMove(Moves.WICKED_TORQUE, Type.DARK, MoveCategory.PHYSICAL, 80, 100, 10, 10, 0, 9)
      .attr(StatusEffectAttr, StatusEffect.SLEEP)
      .makesContact(false),
    new AttackMove(Moves.NOXIOUS_TORQUE, Type.POISON, MoveCategory.PHYSICAL, 100, 100, 10, 30, 0, 9)
      .attr(StatusEffectAttr, StatusEffect.POISON)
      .makesContact(false),
    new AttackMove(Moves.COMBAT_TORQUE, Type.FIGHTING, MoveCategory.PHYSICAL, 100, 100, 10, 30, 0, 9)
      .attr(StatusEffectAttr, StatusEffect.PARALYSIS)
      .makesContact(false),
    new AttackMove(Moves.MAGICAL_TORQUE, Type.FAIRY, MoveCategory.PHYSICAL, 100, 100, 10, 30, 0, 9)
      .attr(ConfuseAttr)
      .makesContact(false),
    new AttackMove(Moves.BLOOD_MOON, Type.NORMAL, MoveCategory.SPECIAL, 140, 100, 5, -1, 0, 9)
      .condition((user, target, move) => {
        const turnMove = user.getLastXMoves(1);
        return !turnMove.length || turnMove[0].move !== move.id || turnMove[0].result !== MoveResult.SUCCESS;
      }), // TODO Add Instruct/Encore interaction
    new AttackMove(Moves.MATCHA_GOTCHA, Type.GRASS, MoveCategory.SPECIAL, 80, 90, 15, 20, 0, 9)
      .attr(HitHealAttr)
      .attr(HealStatusEffectAttr, true, StatusEffect.FREEZE)
      .attr(HealStatusEffectAttr, false, StatusEffect.FREEZE)
      .attr(StatusEffectAttr, StatusEffect.BURN)
      .target(MoveTarget.ALL_NEAR_ENEMIES)
      .triageMove(),
    new AttackMove(Moves.SYRUP_BOMB, Type.GRASS, MoveCategory.SPECIAL, 60, 85, 10, -1, 0, 9)
      .attr(AddBattlerTagAttr, BattlerTagType.SYRUP_BOMB, false, false, 3)
      .ballBombMove(),
    new AttackMove(Moves.IVY_CUDGEL, Type.GRASS, MoveCategory.PHYSICAL, 100, 100, 10, -1, 0, 9)
      .attr(IvyCudgelTypeAttr)
      .attr(HighCritAttr)
      .makesContact(false),
    new AttackMove(Moves.ELECTRO_SHOT, Type.ELECTRIC, MoveCategory.SPECIAL, 130, 100, 10, 100, 0, 9)
      .attr(ElectroShotChargeAttr),
    new AttackMove(Moves.TERA_STARSTORM, Type.NORMAL, MoveCategory.SPECIAL, 120, 100, 5, -1, 0, 9)
      .attr(TeraMoveCategoryAttr)
      .attr(TeraStarstormTypeAttr)
      .attr(VariableTargetAttr, (user, target, move) => (user.hasFusionSpecies(Species.TERAPAGOS) || user.species.speciesId === Species.TERAPAGOS) && user.isTerastallized() ? MoveTarget.ALL_NEAR_ENEMIES : MoveTarget.NEAR_OTHER)
      .partial(), /** Does not ignore abilities that affect stats, relevant in determining the move's category {@see TeraMoveCategoryAttr} */
    new AttackMove(Moves.FICKLE_BEAM, Type.DRAGON, MoveCategory.SPECIAL, 80, 100, 5, 30, 0, 9)
      .attr(PreMoveMessageAttr, doublePowerChanceMessageFunc)
      .attr(DoublePowerChanceAttr),
    new SelfStatusMove(Moves.BURNING_BULWARK, Type.FIRE, -1, 10, -1, 4, 9)
      .attr(ProtectAttr, BattlerTagType.BURNING_BULWARK)
      .condition(failIfLastCondition),
    new AttackMove(Moves.THUNDERCLAP, Type.ELECTRIC, MoveCategory.SPECIAL, 70, 100, 5, -1, 1, 9)
      .condition((user, target, move) => user.scene.currentBattle.turnCommands[target.getBattlerIndex()]?.command === Command.FIGHT && !target.turnData.acted && allMoves[user.scene.currentBattle.turnCommands[target.getBattlerIndex()]?.move?.move!].category !== MoveCategory.STATUS), // TODO: is this bang correct?
    new AttackMove(Moves.MIGHTY_CLEAVE, Type.ROCK, MoveCategory.PHYSICAL, 95, 100, 5, -1, 0, 9)
      .slicingMove()
      .ignoresProtect(),
    new AttackMove(Moves.TACHYON_CUTTER, Type.STEEL, MoveCategory.SPECIAL, 50, -1, 10, -1, 0, 9)
      .attr(MultiHitAttr, MultiHitType._2)
      .slicingMove(),
    new AttackMove(Moves.HARD_PRESS, Type.STEEL, MoveCategory.PHYSICAL, -1, 100, 10, -1, 0, 9)
      .attr(OpponentHighHpPowerAttr, 100),
    new StatusMove(Moves.DRAGON_CHEER, Type.DRAGON, -1, 15, -1, 0, 9)
      .attr(AddBattlerTagAttr, BattlerTagType.DRAGON_CHEER, false, true)
      .target(MoveTarget.NEAR_ALLY),
    new AttackMove(Moves.ALLURING_VOICE, Type.FAIRY, MoveCategory.SPECIAL, 80, 100, 10, -1, 0, 9)
      .attr(AddBattlerTagIfBoostedAttr, BattlerTagType.CONFUSED)
      .soundBased(),
    new AttackMove(Moves.TEMPER_FLARE, Type.FIRE, MoveCategory.PHYSICAL, 75, 100, 10, -1, 0, 9)
      .attr(MovePowerMultiplierAttr, (user, target, move) => user.getLastXMoves(2)[1]?.result === MoveResult.MISS || user.getLastXMoves(2)[1]?.result === MoveResult.FAIL ? 2 : 1),
    new AttackMove(Moves.SUPERCELL_SLAM, Type.ELECTRIC, MoveCategory.PHYSICAL, 100, 95, 15, -1, 0, 9)
      .attr(MissEffectAttr, crashDamageFunc)
      .attr(NoEffectAttr, crashDamageFunc)
      .recklessMove(),
    new AttackMove(Moves.PSYCHIC_NOISE, Type.PSYCHIC, MoveCategory.SPECIAL, 75, 100, 10, -1, 0, 9)
      .soundBased()
      .attr(AddBattlerTagAttr, BattlerTagType.HEAL_BLOCK, false, false, 2),
    new AttackMove(Moves.UPPER_HAND, Type.FIGHTING, MoveCategory.PHYSICAL, 65, 100, 15, 100, 3, 9)
      .attr(FlinchAttr)
      .condition((user, target, move) => user.scene.currentBattle.turnCommands[target.getBattlerIndex()]?.command === Command.FIGHT && !target.turnData.acted && allMoves[user.scene.currentBattle.turnCommands[target.getBattlerIndex()]?.move?.move!].category !== MoveCategory.STATUS && allMoves[user.scene.currentBattle.turnCommands[target.getBattlerIndex()]?.move?.move!].priority > 0 ) // TODO: is this bang correct?
      //TODO: Should also apply when target move priority increased by ability ex. gale wings
      .partial(),
    new AttackMove(Moves.MALIGNANT_CHAIN, Type.POISON, MoveCategory.SPECIAL, 100, 100, 5, 50, 0, 9)
      .attr(StatusEffectAttr, StatusEffect.TOXIC)
  );
  allMoves.map(m => {
    if (m.getAttrs(StatStageChangeAttr).some(a => a.selfTarget && a.stages < 0)) {
      selfStatLowerMoves.push(m.id);
    }
  });
}<|MERGE_RESOLUTION|>--- conflicted
+++ resolved
@@ -418,19 +418,6 @@
   }
 
   /**
-<<<<<<< HEAD
-=======
-   * Sets the {@linkcode MoveFlags.IGNORE_VIRTUAL} flag for the calling Move
-   * @see {@linkcode Moves.NATURE_POWER}
-   * @returns The {@linkcode Move} that called this function
-   */
-  ignoresVirtual(): this {
-    this.setFlag(MoveFlags.IGNORE_VIRTUAL, true);
-    return this;
-  }
-
-  /**
->>>>>>> c99df971
    * Sets the {@linkcode MoveFlags.SOUND_BASED} flag for the calling Move
    * @see {@linkcode Moves.UPROAR}
    * @returns The {@linkcode Move} that called this function
@@ -7369,14 +7356,8 @@
       .hidesTarget()
       .windMove(),
     new AttackMove(Moves.FLY, Type.FLYING, MoveCategory.PHYSICAL, 90, 95, 15, -1, 0, 1)
-<<<<<<< HEAD
-      .attr(ChargeAttr, ChargeAnim.FLY_CHARGING, i18next.t("moveTriggers:flewUpHigh", {pokemonName: "{USER}"}), BattlerTagType.FLYING)
+      .attr(ChargeAttr, ChargeAnim.FLY_CHARGING, i18next.t("moveTriggers:flewUpHigh", { pokemonName: "{USER}" }), BattlerTagType.FLYING)
       .condition(failOnGravityCondition),
-=======
-      .attr(ChargeAttr, ChargeAnim.FLY_CHARGING, i18next.t("moveTriggers:flewUpHigh", { pokemonName: "{USER}" }), BattlerTagType.FLYING)
-      .condition(failOnGravityCondition)
-      .ignoresVirtual(),
->>>>>>> c99df971
     new AttackMove(Moves.BIND, Type.NORMAL, MoveCategory.PHYSICAL, 15, 85, 20, -1, 0, 1)
       .attr(TrapAttr, BattlerTagType.BIND),
     new AttackMove(Moves.SLAM, Type.NORMAL, MoveCategory.PHYSICAL, 80, 75, 20, -1, 0, 1),
@@ -7523,14 +7504,8 @@
       .slicingMove()
       .target(MoveTarget.ALL_NEAR_ENEMIES),
     new AttackMove(Moves.SOLAR_BEAM, Type.GRASS, MoveCategory.SPECIAL, 120, 100, 10, -1, 0, 1)
-<<<<<<< HEAD
-      .attr(SunlightChargeAttr, ChargeAnim.SOLAR_BEAM_CHARGING, i18next.t("moveTriggers:tookInSunlight", {pokemonName: "{USER}"}))
+      .attr(SunlightChargeAttr, ChargeAnim.SOLAR_BEAM_CHARGING, i18next.t("moveTriggers:tookInSunlight", { pokemonName: "{USER}" }))
       .attr(AntiSunlightPowerDecreaseAttr),
-=======
-      .attr(SunlightChargeAttr, ChargeAnim.SOLAR_BEAM_CHARGING, i18next.t("moveTriggers:tookInSunlight", { pokemonName: "{USER}" }))
-      .attr(AntiSunlightPowerDecreaseAttr)
-      .ignoresVirtual(),
->>>>>>> c99df971
     new StatusMove(Moves.POISON_POWDER, Type.POISON, 75, 35, -1, 0, 1)
       .attr(StatusEffectAttr, StatusEffect.POISON)
       .powderMove(),
@@ -7578,12 +7553,7 @@
       .attr(HitsTagAttr, BattlerTagType.UNDERGROUND)
       .makesContact(false),
     new AttackMove(Moves.DIG, Type.GROUND, MoveCategory.PHYSICAL, 80, 100, 10, -1, 0, 1)
-<<<<<<< HEAD
-      .attr(ChargeAttr, ChargeAnim.DIG_CHARGING, i18next.t("moveTriggers:dugAHole", {pokemonName: "{USER}"}), BattlerTagType.UNDERGROUND),
-=======
-      .attr(ChargeAttr, ChargeAnim.DIG_CHARGING, i18next.t("moveTriggers:dugAHole", { pokemonName: "{USER}" }), BattlerTagType.UNDERGROUND)
-      .ignoresVirtual(),
->>>>>>> c99df971
+      .attr(ChargeAttr, ChargeAnim.DIG_CHARGING, i18next.t("moveTriggers:dugAHole", { pokemonName: "{USER}" }), BattlerTagType.UNDERGROUND),
     new StatusMove(Moves.TOXIC, Type.POISON, 90, 10, -1, 0, 1)
       .attr(StatusEffectAttr, StatusEffect.TOXIC)
       .attr(ToxicAccuracyAttr),
@@ -7675,14 +7645,8 @@
     new AttackMove(Moves.SWIFT, Type.NORMAL, MoveCategory.SPECIAL, 60, -1, 20, -1, 0, 1)
       .target(MoveTarget.ALL_NEAR_ENEMIES),
     new AttackMove(Moves.SKULL_BASH, Type.NORMAL, MoveCategory.PHYSICAL, 130, 100, 10, -1, 0, 1)
-<<<<<<< HEAD
-      .attr(ChargeAttr, ChargeAnim.SKULL_BASH_CHARGING, i18next.t("moveTriggers:loweredItsHead", {pokemonName: "{USER}"}), null, true)
+      .attr(ChargeAttr, ChargeAnim.SKULL_BASH_CHARGING, i18next.t("moveTriggers:loweredItsHead", { pokemonName: "{USER}" }), null, true)
       .attr(StatStageChangeAttr, [ Stat.DEF ], 1, true),
-=======
-      .attr(ChargeAttr, ChargeAnim.SKULL_BASH_CHARGING, i18next.t("moveTriggers:loweredItsHead", { pokemonName: "{USER}" }), null, true)
-      .attr(StatStageChangeAttr, [ Stat.DEF ], 1, true)
-      .ignoresVirtual(),
->>>>>>> c99df971
     new AttackMove(Moves.SPIKE_CANNON, Type.NORMAL, MoveCategory.PHYSICAL, 20, 100, 15, -1, 0, 1)
       .attr(MultiHitAttr)
       .makesContact(false),
@@ -8173,14 +8137,8 @@
       .makesContact(false)
       .partial(),
     new AttackMove(Moves.DIVE, Type.WATER, MoveCategory.PHYSICAL, 80, 100, 10, -1, 0, 3)
-<<<<<<< HEAD
-      .attr(ChargeAttr, ChargeAnim.DIVE_CHARGING, i18next.t("moveTriggers:hidUnderwater", {pokemonName: "{USER}"}), BattlerTagType.UNDERWATER, true)
+      .attr(ChargeAttr, ChargeAnim.DIVE_CHARGING, i18next.t("moveTriggers:hidUnderwater", { pokemonName: "{USER}" }), BattlerTagType.UNDERWATER, true)
       .attr(GulpMissileTagAttr),
-=======
-      .attr(ChargeAttr, ChargeAnim.DIVE_CHARGING, i18next.t("moveTriggers:hidUnderwater", { pokemonName: "{USER}" }), BattlerTagType.UNDERWATER, true)
-      .attr(GulpMissileTagAttr)
-      .ignoresVirtual(),
->>>>>>> c99df971
     new AttackMove(Moves.ARM_THRUST, Type.FIGHTING, MoveCategory.PHYSICAL, 15, 100, 20, -1, 0, 3)
       .attr(MultiHitAttr),
     new SelfStatusMove(Moves.CAMOUFLAGE, Type.NORMAL, -1, 20, -1, 0, 3)
@@ -8666,14 +8624,8 @@
       .attr(StatStageChangeAttr, [ Stat.ATK, Stat.DEF, Stat.SPATK, Stat.SPDEF, Stat.SPD ], 1, true)
       .windMove(),
     new AttackMove(Moves.SHADOW_FORCE, Type.GHOST, MoveCategory.PHYSICAL, 120, 100, 5, -1, 0, 4)
-<<<<<<< HEAD
-      .attr(ChargeAttr, ChargeAnim.SHADOW_FORCE_CHARGING, i18next.t("moveTriggers:vanishedInstantly", {pokemonName: "{USER}"}), BattlerTagType.HIDDEN)
+      .attr(ChargeAttr, ChargeAnim.SHADOW_FORCE_CHARGING, i18next.t("moveTriggers:vanishedInstantly", { pokemonName: "{USER}" }), BattlerTagType.HIDDEN)
       .ignoresProtect(),
-=======
-      .attr(ChargeAttr, ChargeAnim.SHADOW_FORCE_CHARGING, i18next.t("moveTriggers:vanishedInstantly", { pokemonName: "{USER}" }), BattlerTagType.HIDDEN)
-      .ignoresProtect()
-      .ignoresVirtual(),
->>>>>>> c99df971
     new SelfStatusMove(Moves.HONE_CLAWS, Type.DARK, -1, 15, -1, 0, 5)
       .attr(StatStageChangeAttr, [ Stat.ATK, Stat.ACC ], 1, true),
     new StatusMove(Moves.WIDE_GUARD, Type.ROCK, -1, 10, -1, 3, 5)
@@ -8947,14 +8899,8 @@
       .attr(StatusEffectAttr, StatusEffect.PARALYSIS)
       .makesContact(false),
     new AttackMove(Moves.ICE_BURN, Type.ICE, MoveCategory.SPECIAL, 140, 90, 5, 30, 0, 5)
-<<<<<<< HEAD
-      .attr(ChargeAttr, ChargeAnim.ICE_BURN_CHARGING, i18next.t("moveTriggers:becameCloakedInFreezingAir", {pokemonName: "{USER}"}))
+      .attr(ChargeAttr, ChargeAnim.ICE_BURN_CHARGING, i18next.t("moveTriggers:becameCloakedInFreezingAir", { pokemonName: "{USER}" }))
       .attr(StatusEffectAttr, StatusEffect.BURN),
-=======
-      .attr(ChargeAttr, ChargeAnim.ICE_BURN_CHARGING, i18next.t("moveTriggers:becameCloakedInFreezingAir", { pokemonName: "{USER}" }))
-      .attr(StatusEffectAttr, StatusEffect.BURN)
-      .ignoresVirtual(),
->>>>>>> c99df971
     new AttackMove(Moves.SNARL, Type.DARK, MoveCategory.SPECIAL, 55, 95, 15, 100, 0, 5)
       .attr(StatStageChangeAttr, [ Stat.SPATK ], -1)
       .soundBased()
@@ -8995,14 +8941,8 @@
     new AttackMove(Moves.FELL_STINGER, Type.BUG, MoveCategory.PHYSICAL, 50, 100, 25, -1, 0, 6)
       .attr(PostVictoryStatStageChangeAttr, [ Stat.ATK ], 3, true ),
     new AttackMove(Moves.PHANTOM_FORCE, Type.GHOST, MoveCategory.PHYSICAL, 90, 100, 10, -1, 0, 6)
-<<<<<<< HEAD
-      .attr(ChargeAttr, ChargeAnim.PHANTOM_FORCE_CHARGING, i18next.t("moveTriggers:vanishedInstantly", {pokemonName: "{USER}"}), BattlerTagType.HIDDEN)
+      .attr(ChargeAttr, ChargeAnim.PHANTOM_FORCE_CHARGING, i18next.t("moveTriggers:vanishedInstantly", { pokemonName: "{USER}" }), BattlerTagType.HIDDEN)
       .ignoresProtect(),
-=======
-      .attr(ChargeAttr, ChargeAnim.PHANTOM_FORCE_CHARGING, i18next.t("moveTriggers:vanishedInstantly", { pokemonName: "{USER}" }), BattlerTagType.HIDDEN)
-      .ignoresProtect()
-      .ignoresVirtual(),
->>>>>>> c99df971
     new StatusMove(Moves.TRICK_OR_TREAT, Type.GHOST, 100, 20, -1, 0, 6)
       .attr(AddTypeAttr, Type.GHOST)
       .partial(),
@@ -9111,14 +9051,8 @@
       .powderMove()
       .unimplemented(),
     new SelfStatusMove(Moves.GEOMANCY, Type.FAIRY, -1, 10, -1, 0, 6)
-<<<<<<< HEAD
-      .attr(ChargeAttr, ChargeAnim.GEOMANCY_CHARGING, i18next.t("moveTriggers:isChargingPower", {pokemonName: "{USER}"}))
+      .attr(ChargeAttr, ChargeAnim.GEOMANCY_CHARGING, i18next.t("moveTriggers:isChargingPower", { pokemonName: "{USER}" }))
       .attr(StatStageChangeAttr, [ Stat.SPATK, Stat.SPDEF, Stat.SPD ], 2, true),
-=======
-      .attr(ChargeAttr, ChargeAnim.GEOMANCY_CHARGING, i18next.t("moveTriggers:isChargingPower", { pokemonName: "{USER}" }))
-      .attr(StatStageChangeAttr, [ Stat.SPATK, Stat.SPDEF, Stat.SPD ], 2, true)
-      .ignoresVirtual(),
->>>>>>> c99df971
     new StatusMove(Moves.MAGNETIC_FLUX, Type.ELECTRIC, -1, 20, -1, 0, 6)
       .attr(StatStageChangeAttr, [ Stat.DEF, Stat.SPDEF ], 1, false, (user, target, move) => !![ Abilities.PLUS, Abilities.MINUS ].find(a => target.hasAbility(a, false)))
       .ignoresSubstitute()
@@ -9680,14 +9614,8 @@
       .attr(MultiHitAttr)
       .makesContact(false),
     new AttackMove(Moves.METEOR_BEAM, Type.ROCK, MoveCategory.SPECIAL, 120, 90, 10, 100, 0, 8)
-<<<<<<< HEAD
-      .attr(ChargeAttr, ChargeAnim.METEOR_BEAM_CHARGING, i18next.t("moveTriggers:isOverflowingWithSpacePower", {pokemonName: "{USER}"}), null, true)
+      .attr(ChargeAttr, ChargeAnim.METEOR_BEAM_CHARGING, i18next.t("moveTriggers:isOverflowingWithSpacePower", { pokemonName: "{USER}" }), null, true)
       .attr(StatStageChangeAttr, [ Stat.SPATK ], 1, true),
-=======
-      .attr(ChargeAttr, ChargeAnim.METEOR_BEAM_CHARGING, i18next.t("moveTriggers:isOverflowingWithSpacePower", { pokemonName: "{USER}" }), null, true)
-      .attr(StatStageChangeAttr, [ Stat.SPATK ], 1, true)
-      .ignoresVirtual(),
->>>>>>> c99df971
     new AttackMove(Moves.SHELL_SIDE_ARM, Type.POISON, MoveCategory.SPECIAL, 90, 100, 10, 20, 0, 8)
       .attr(ShellSideArmCategoryAttr)
       .attr(StatusEffectAttr, StatusEffect.POISON)
